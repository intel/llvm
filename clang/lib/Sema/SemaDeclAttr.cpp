//===--- SemaDeclAttr.cpp - Declaration Attribute Handling ----------------===//
//
// Part of the LLVM Project, under the Apache License v2.0 with LLVM Exceptions.
// See https://llvm.org/LICENSE.txt for license information.
// SPDX-License-Identifier: Apache-2.0 WITH LLVM-exception
//
//===----------------------------------------------------------------------===//
//
//  This file implements decl-related attribute processing.
//
//===----------------------------------------------------------------------===//

#include "clang/AST/ASTConsumer.h"
#include "clang/AST/ASTContext.h"
#include "clang/AST/ASTMutationListener.h"
#include "clang/AST/CXXInheritance.h"
#include "clang/AST/DeclCXX.h"
#include "clang/AST/DeclObjC.h"
#include "clang/AST/DeclTemplate.h"
#include "clang/AST/Expr.h"
#include "clang/AST/ExprCXX.h"
#include "clang/AST/Mangle.h"
#include "clang/AST/RecursiveASTVisitor.h"
#include "clang/AST/Type.h"
#include "clang/Basic/CharInfo.h"
#include "clang/Basic/Cuda.h"
#include "clang/Basic/DarwinSDKInfo.h"
#include "clang/Basic/HLSLRuntime.h"
#include "clang/Basic/IdentifierTable.h"
#include "clang/Basic/LangOptions.h"
#include "clang/Basic/SourceLocation.h"
#include "clang/Basic/SourceManager.h"
#include "clang/Basic/TargetBuiltins.h"
#include "clang/Basic/TargetInfo.h"
#include "clang/Lex/Preprocessor.h"
#include "clang/Sema/Attr.h"
#include "clang/Sema/DeclSpec.h"
#include "clang/Sema/DelayedDiagnostic.h"
#include "clang/Sema/Initialization.h"
#include "clang/Sema/Lookup.h"
#include "clang/Sema/ParsedAttr.h"
#include "clang/Sema/Scope.h"
#include "clang/Sema/ScopeInfo.h"
#include "clang/Sema/SemaAMDGPU.h"
#include "clang/Sema/SemaARM.h"
#include "clang/Sema/SemaAVR.h"
#include "clang/Sema/SemaBPF.h"
#include "clang/Sema/SemaCUDA.h"
#include "clang/Sema/SemaHLSL.h"
#include "clang/Sema/SemaInternal.h"
#include "clang/Sema/SemaM68k.h"
#include "clang/Sema/SemaMIPS.h"
#include "clang/Sema/SemaMSP430.h"
#include "clang/Sema/SemaObjC.h"
#include "clang/Sema/SemaOpenCL.h"
#include "clang/Sema/SemaOpenMP.h"
#include "clang/Sema/SemaRISCV.h"
#include "clang/Sema/SemaSYCL.h"
#include "clang/Sema/SemaSwift.h"
#include "clang/Sema/SemaWasm.h"
#include "clang/Sema/SemaX86.h"
#include "llvm/ADT/STLExtras.h"
#include "llvm/ADT/STLForwardCompat.h"
#include "llvm/ADT/StringExtras.h"
#include "llvm/Demangle/Demangle.h"
#include "llvm/IR/Assumptions.h"
#include "llvm/MC/MCSectionMachO.h"
#include "llvm/Support/Error.h"
#include "llvm/Support/MathExtras.h"
#include "llvm/Support/raw_ostream.h"
#include "llvm/TargetParser/Triple.h"
#include <optional>

using namespace clang;
using namespace sema;

namespace AttributeLangSupport {
  enum LANG {
    C,
    Cpp,
    ObjC
  };
} // end namespace AttributeLangSupport

static unsigned getNumAttributeArgs(const ParsedAttr &AL) {
  // FIXME: Include the type in the argument list.
  return AL.getNumArgs() + AL.hasParsedType();
}

SourceLocation Sema::getAttrLoc(const ParsedAttr &AL) { return AL.getLoc(); }

/// Wrapper around checkUInt32Argument, with an extra check to be sure
/// that the result will fit into a regular (signed) int. All args have the same
/// purpose as they do in checkUInt32Argument.
template <typename AttrInfo>
static bool checkPositiveIntArgument(Sema &S, const AttrInfo &AI, const Expr *Expr,
                                     int &Val, unsigned Idx = UINT_MAX) {
  uint32_t UVal;
  if (!S.checkUInt32Argument(AI, Expr, UVal, Idx))
    return false;

  if (UVal > (uint32_t)std::numeric_limits<int>::max()) {
    llvm::APSInt I(32); // for toString
    I = UVal;
    S.Diag(Expr->getExprLoc(), diag::err_ice_too_large)
        << toString(I, 10, false) << 32 << /* Unsigned */ 0;
    return false;
  }

  Val = UVal;
  return true;
}

/// Check if IdxExpr is a valid parameter index for a function or
/// instance method D.  May output an error.
///
/// \returns true if IdxExpr is a valid index.
template <typename AttrInfo>
static bool checkFunctionOrMethodParameterIndex(
    Sema &S, const Decl *D, const AttrInfo &AI, unsigned AttrArgNum,
    const Expr *IdxExpr, ParamIdx &Idx, bool CanIndexImplicitThis = false) {
  assert(isFunctionOrMethodOrBlockForAttrSubject(D));

  // In C++ the implicit 'this' function parameter also counts.
  // Parameters are counted from one.
  bool HP = hasFunctionProto(D);
  bool HasImplicitThisParam = isInstanceMethod(D);
  bool IV = HP && isFunctionOrMethodVariadic(D);
  unsigned NumParams =
      (HP ? getFunctionOrMethodNumParams(D) : 0) + HasImplicitThisParam;

  std::optional<llvm::APSInt> IdxInt;
  if (IdxExpr->isTypeDependent() ||
      !(IdxInt = IdxExpr->getIntegerConstantExpr(S.Context))) {
    S.Diag(S.getAttrLoc(AI), diag::err_attribute_argument_n_type)
        << &AI << AttrArgNum << AANT_ArgumentIntegerConstant
        << IdxExpr->getSourceRange();
    return false;
  }

  unsigned IdxSource = IdxInt->getLimitedValue(UINT_MAX);
  if (IdxSource < 1 || (!IV && IdxSource > NumParams)) {
    S.Diag(S.getAttrLoc(AI), diag::err_attribute_argument_out_of_bounds)
        << &AI << AttrArgNum << IdxExpr->getSourceRange();
    return false;
  }
  if (HasImplicitThisParam && !CanIndexImplicitThis) {
    if (IdxSource == 1) {
      S.Diag(S.getAttrLoc(AI),
             diag::err_attribute_invalid_implicit_this_argument)
          << &AI << IdxExpr->getSourceRange();
      return false;
    }
  }

  Idx = ParamIdx(IdxSource, D);
  return true;
}

bool Sema::checkStringLiteralArgumentAttr(const AttributeCommonInfo &CI,
                                          const Expr *E, StringRef &Str,
                                          SourceLocation *ArgLocation) {
  const auto *Literal = dyn_cast<StringLiteral>(E->IgnoreParenCasts());
  if (ArgLocation)
    *ArgLocation = E->getBeginLoc();

  if (!Literal || (!Literal->isUnevaluated() && !Literal->isOrdinary())) {
    Diag(E->getBeginLoc(), diag::err_attribute_argument_type)
        << CI << AANT_ArgumentString;
    return false;
  }

  Str = Literal->getString();
  return true;
}

bool Sema::checkStringLiteralArgumentAttr(const ParsedAttr &AL, unsigned ArgNum,
                                          StringRef &Str,
                                          SourceLocation *ArgLocation) {
  // Look for identifiers. If we have one emit a hint to fix it to a literal.
  if (AL.isArgIdent(ArgNum)) {
    IdentifierLoc *Loc = AL.getArgAsIdent(ArgNum);
    Diag(Loc->Loc, diag::err_attribute_argument_type)
        << AL << AANT_ArgumentString
        << FixItHint::CreateInsertion(Loc->Loc, "\"")
        << FixItHint::CreateInsertion(getLocForEndOfToken(Loc->Loc), "\"");
    Str = Loc->Ident->getName();
    if (ArgLocation)
      *ArgLocation = Loc->Loc;
    return true;
  }

  // Now check for an actual string literal.
  Expr *ArgExpr = AL.getArgAsExpr(ArgNum);
  const auto *Literal = dyn_cast<StringLiteral>(ArgExpr->IgnoreParenCasts());
  if (ArgLocation)
    *ArgLocation = ArgExpr->getBeginLoc();

  if (!Literal || (!Literal->isUnevaluated() && !Literal->isOrdinary())) {
    Diag(ArgExpr->getBeginLoc(), diag::err_attribute_argument_type)
        << AL << AANT_ArgumentString;
    return false;
  }
  Str = Literal->getString();
  return checkStringLiteralArgumentAttr(AL, ArgExpr, Str, ArgLocation);
}

/// Check if the passed-in expression is of type int or bool.
static bool isIntOrBool(Expr *Exp) {
  QualType QT = Exp->getType();
  return QT->isBooleanType() || QT->isIntegerType();
}


// Check to see if the type is a smart pointer of some kind.  We assume
// it's a smart pointer if it defines both operator-> and operator*.
static bool threadSafetyCheckIsSmartPointer(Sema &S, const RecordType* RT) {
  auto IsOverloadedOperatorPresent = [&S](const RecordDecl *Record,
                                          OverloadedOperatorKind Op) {
    DeclContextLookupResult Result =
        Record->lookup(S.Context.DeclarationNames.getCXXOperatorName(Op));
    return !Result.empty();
  };

  const RecordDecl *Record = RT->getDecl();
  bool foundStarOperator = IsOverloadedOperatorPresent(Record, OO_Star);
  bool foundArrowOperator = IsOverloadedOperatorPresent(Record, OO_Arrow);
  if (foundStarOperator && foundArrowOperator)
    return true;

  const CXXRecordDecl *CXXRecord = dyn_cast<CXXRecordDecl>(Record);
  if (!CXXRecord)
    return false;

  for (const auto &BaseSpecifier : CXXRecord->bases()) {
    if (!foundStarOperator)
      foundStarOperator = IsOverloadedOperatorPresent(
          BaseSpecifier.getType()->getAsRecordDecl(), OO_Star);
    if (!foundArrowOperator)
      foundArrowOperator = IsOverloadedOperatorPresent(
          BaseSpecifier.getType()->getAsRecordDecl(), OO_Arrow);
  }

  if (foundStarOperator && foundArrowOperator)
    return true;

  return false;
}

/// Check if passed in Decl is a pointer type.
/// Note that this function may produce an error message.
/// \return true if the Decl is a pointer type; false otherwise
static bool threadSafetyCheckIsPointer(Sema &S, const Decl *D,
                                       const ParsedAttr &AL) {
  const auto *VD = cast<ValueDecl>(D);
  QualType QT = VD->getType();
  if (QT->isAnyPointerType())
    return true;

  if (const auto *RT = QT->getAs<RecordType>()) {
    // If it's an incomplete type, it could be a smart pointer; skip it.
    // (We don't want to force template instantiation if we can avoid it,
    // since that would alter the order in which templates are instantiated.)
    if (RT->isIncompleteType())
      return true;

    if (threadSafetyCheckIsSmartPointer(S, RT))
      return true;
  }

  S.Diag(AL.getLoc(), diag::warn_thread_attribute_decl_not_pointer) << AL << QT;
  return false;
}

/// Checks that the passed in QualType either is of RecordType or points
/// to RecordType. Returns the relevant RecordType, null if it does not exit.
static const RecordType *getRecordType(QualType QT) {
  if (const auto *RT = QT->getAs<RecordType>())
    return RT;

  // Now check if we point to record type.
  if (const auto *PT = QT->getAs<PointerType>())
    return PT->getPointeeType()->getAs<RecordType>();

  return nullptr;
}

template <typename AttrType>
static bool checkRecordDeclForAttr(const RecordDecl *RD) {
  // Check if the record itself has the attribute.
  if (RD->hasAttr<AttrType>())
    return true;

  // Else check if any base classes have the attribute.
  if (const auto *CRD = dyn_cast<CXXRecordDecl>(RD)) {
    if (!CRD->forallBases([](const CXXRecordDecl *Base) {
          return !Base->hasAttr<AttrType>();
        }))
      return true;
  }
  return false;
}

static bool checkRecordTypeForCapability(Sema &S, QualType Ty) {
  const RecordType *RT = getRecordType(Ty);

  if (!RT)
    return false;

  // Don't check for the capability if the class hasn't been defined yet.
  if (RT->isIncompleteType())
    return true;

  // Allow smart pointers to be used as capability objects.
  // FIXME -- Check the type that the smart pointer points to.
  if (threadSafetyCheckIsSmartPointer(S, RT))
    return true;

  return checkRecordDeclForAttr<CapabilityAttr>(RT->getDecl());
}

static bool checkTypedefTypeForCapability(QualType Ty) {
  const auto *TD = Ty->getAs<TypedefType>();
  if (!TD)
    return false;

  TypedefNameDecl *TN = TD->getDecl();
  if (!TN)
    return false;

  return TN->hasAttr<CapabilityAttr>();
}

static bool typeHasCapability(Sema &S, QualType Ty) {
  if (checkTypedefTypeForCapability(Ty))
    return true;

  if (checkRecordTypeForCapability(S, Ty))
    return true;

  return false;
}

static bool isCapabilityExpr(Sema &S, const Expr *Ex) {
  // Capability expressions are simple expressions involving the boolean logic
  // operators &&, || or !, a simple DeclRefExpr, CastExpr or a ParenExpr. Once
  // a DeclRefExpr is found, its type should be checked to determine whether it
  // is a capability or not.

  if (const auto *E = dyn_cast<CastExpr>(Ex))
    return isCapabilityExpr(S, E->getSubExpr());
  else if (const auto *E = dyn_cast<ParenExpr>(Ex))
    return isCapabilityExpr(S, E->getSubExpr());
  else if (const auto *E = dyn_cast<UnaryOperator>(Ex)) {
    if (E->getOpcode() == UO_LNot || E->getOpcode() == UO_AddrOf ||
        E->getOpcode() == UO_Deref)
      return isCapabilityExpr(S, E->getSubExpr());
    return false;
  } else if (const auto *E = dyn_cast<BinaryOperator>(Ex)) {
    if (E->getOpcode() == BO_LAnd || E->getOpcode() == BO_LOr)
      return isCapabilityExpr(S, E->getLHS()) &&
             isCapabilityExpr(S, E->getRHS());
    return false;
  }

  return typeHasCapability(S, Ex->getType());
}

/// Checks that all attribute arguments, starting from Sidx, resolve to
/// a capability object.
/// \param Sidx The attribute argument index to start checking with.
/// \param ParamIdxOk Whether an argument can be indexing into a function
/// parameter list.
static void checkAttrArgsAreCapabilityObjs(Sema &S, Decl *D,
                                           const ParsedAttr &AL,
                                           SmallVectorImpl<Expr *> &Args,
                                           unsigned Sidx = 0,
                                           bool ParamIdxOk = false) {
  if (Sidx == AL.getNumArgs()) {
    // If we don't have any capability arguments, the attribute implicitly
    // refers to 'this'. So we need to make sure that 'this' exists, i.e. we're
    // a non-static method, and that the class is a (scoped) capability.
    const auto *MD = dyn_cast<const CXXMethodDecl>(D);
    if (MD && !MD->isStatic()) {
      const CXXRecordDecl *RD = MD->getParent();
      // FIXME -- need to check this again on template instantiation
      if (!checkRecordDeclForAttr<CapabilityAttr>(RD) &&
          !checkRecordDeclForAttr<ScopedLockableAttr>(RD))
        S.Diag(AL.getLoc(),
               diag::warn_thread_attribute_not_on_capability_member)
            << AL << MD->getParent();
    } else {
      S.Diag(AL.getLoc(), diag::warn_thread_attribute_not_on_non_static_member)
          << AL;
    }
  }

  for (unsigned Idx = Sidx; Idx < AL.getNumArgs(); ++Idx) {
    Expr *ArgExp = AL.getArgAsExpr(Idx);

    if (ArgExp->isTypeDependent()) {
      // FIXME -- need to check this again on template instantiation
      Args.push_back(ArgExp);
      continue;
    }

    if (const auto *StrLit = dyn_cast<StringLiteral>(ArgExp)) {
      if (StrLit->getLength() == 0 ||
          (StrLit->isOrdinary() && StrLit->getString() == "*")) {
        // Pass empty strings to the analyzer without warnings.
        // Treat "*" as the universal lock.
        Args.push_back(ArgExp);
        continue;
      }

      // We allow constant strings to be used as a placeholder for expressions
      // that are not valid C++ syntax, but warn that they are ignored.
      S.Diag(AL.getLoc(), diag::warn_thread_attribute_ignored) << AL;
      Args.push_back(ArgExp);
      continue;
    }

    QualType ArgTy = ArgExp->getType();

    // A pointer to member expression of the form  &MyClass::mu is treated
    // specially -- we need to look at the type of the member.
    if (const auto *UOp = dyn_cast<UnaryOperator>(ArgExp))
      if (UOp->getOpcode() == UO_AddrOf)
        if (const auto *DRE = dyn_cast<DeclRefExpr>(UOp->getSubExpr()))
          if (DRE->getDecl()->isCXXInstanceMember())
            ArgTy = DRE->getDecl()->getType();

    // First see if we can just cast to record type, or pointer to record type.
    const RecordType *RT = getRecordType(ArgTy);

    // Now check if we index into a record type function param.
    if(!RT && ParamIdxOk) {
      const auto *FD = dyn_cast<FunctionDecl>(D);
      const auto *IL = dyn_cast<IntegerLiteral>(ArgExp);
      if(FD && IL) {
        unsigned int NumParams = FD->getNumParams();
        llvm::APInt ArgValue = IL->getValue();
        uint64_t ParamIdxFromOne = ArgValue.getZExtValue();
        uint64_t ParamIdxFromZero = ParamIdxFromOne - 1;
        if (!ArgValue.isStrictlyPositive() || ParamIdxFromOne > NumParams) {
          S.Diag(AL.getLoc(),
                 diag::err_attribute_argument_out_of_bounds_extra_info)
              << AL << Idx + 1 << NumParams;
          continue;
        }
        ArgTy = FD->getParamDecl(ParamIdxFromZero)->getType();
      }
    }

    // If the type does not have a capability, see if the components of the
    // expression have capabilities. This allows for writing C code where the
    // capability may be on the type, and the expression is a capability
    // boolean logic expression. Eg) requires_capability(A || B && !C)
    if (!typeHasCapability(S, ArgTy) && !isCapabilityExpr(S, ArgExp))
      S.Diag(AL.getLoc(), diag::warn_thread_attribute_argument_not_lockable)
          << AL << ArgTy;

    Args.push_back(ArgExp);
  }
}

//===----------------------------------------------------------------------===//
// Attribute Implementations
//===----------------------------------------------------------------------===//

static void handlePtGuardedVarAttr(Sema &S, Decl *D, const ParsedAttr &AL) {
  if (!threadSafetyCheckIsPointer(S, D, AL))
    return;

  D->addAttr(::new (S.Context) PtGuardedVarAttr(S.Context, AL));
}

static bool checkGuardedByAttrCommon(Sema &S, Decl *D, const ParsedAttr &AL,
                                     Expr *&Arg) {
  SmallVector<Expr *, 1> Args;
  // check that all arguments are lockable objects
  checkAttrArgsAreCapabilityObjs(S, D, AL, Args);
  unsigned Size = Args.size();
  if (Size != 1)
    return false;

  Arg = Args[0];

  return true;
}

static void handleGuardedByAttr(Sema &S, Decl *D, const ParsedAttr &AL) {
  Expr *Arg = nullptr;
  if (!checkGuardedByAttrCommon(S, D, AL, Arg))
    return;

  D->addAttr(::new (S.Context) GuardedByAttr(S.Context, AL, Arg));
}

static void handlePtGuardedByAttr(Sema &S, Decl *D, const ParsedAttr &AL) {
  Expr *Arg = nullptr;
  if (!checkGuardedByAttrCommon(S, D, AL, Arg))
    return;

  if (!threadSafetyCheckIsPointer(S, D, AL))
    return;

  D->addAttr(::new (S.Context) PtGuardedByAttr(S.Context, AL, Arg));
}

static bool checkAcquireOrderAttrCommon(Sema &S, Decl *D, const ParsedAttr &AL,
                                        SmallVectorImpl<Expr *> &Args) {
  if (!AL.checkAtLeastNumArgs(S, 1))
    return false;

  // Check that this attribute only applies to lockable types.
  QualType QT = cast<ValueDecl>(D)->getType();
  if (!QT->isDependentType() && !typeHasCapability(S, QT)) {
    S.Diag(AL.getLoc(), diag::warn_thread_attribute_decl_not_lockable) << AL;
    return false;
  }

  // Check that all arguments are lockable objects.
  checkAttrArgsAreCapabilityObjs(S, D, AL, Args);
  if (Args.empty())
    return false;

  return true;
}

static void handleAcquiredAfterAttr(Sema &S, Decl *D, const ParsedAttr &AL) {
  SmallVector<Expr *, 1> Args;
  if (!checkAcquireOrderAttrCommon(S, D, AL, Args))
    return;

  Expr **StartArg = &Args[0];
  D->addAttr(::new (S.Context)
                 AcquiredAfterAttr(S.Context, AL, StartArg, Args.size()));
}

static void handleAcquiredBeforeAttr(Sema &S, Decl *D, const ParsedAttr &AL) {
  SmallVector<Expr *, 1> Args;
  if (!checkAcquireOrderAttrCommon(S, D, AL, Args))
    return;

  Expr **StartArg = &Args[0];
  D->addAttr(::new (S.Context)
                 AcquiredBeforeAttr(S.Context, AL, StartArg, Args.size()));
}

static bool checkLockFunAttrCommon(Sema &S, Decl *D, const ParsedAttr &AL,
                                   SmallVectorImpl<Expr *> &Args) {
  // zero or more arguments ok
  // check that all arguments are lockable objects
  checkAttrArgsAreCapabilityObjs(S, D, AL, Args, 0, /*ParamIdxOk=*/true);

  return true;
}

static void handleAssertSharedLockAttr(Sema &S, Decl *D, const ParsedAttr &AL) {
  SmallVector<Expr *, 1> Args;
  if (!checkLockFunAttrCommon(S, D, AL, Args))
    return;

  unsigned Size = Args.size();
  Expr **StartArg = Size == 0 ? nullptr : &Args[0];
  D->addAttr(::new (S.Context)
                 AssertSharedLockAttr(S.Context, AL, StartArg, Size));
}

static void handleAssertExclusiveLockAttr(Sema &S, Decl *D,
                                          const ParsedAttr &AL) {
  SmallVector<Expr *, 1> Args;
  if (!checkLockFunAttrCommon(S, D, AL, Args))
    return;

  unsigned Size = Args.size();
  Expr **StartArg = Size == 0 ? nullptr : &Args[0];
  D->addAttr(::new (S.Context)
                 AssertExclusiveLockAttr(S.Context, AL, StartArg, Size));
}

/// Checks to be sure that the given parameter number is in bounds, and
/// is an integral type. Will emit appropriate diagnostics if this returns
/// false.
///
/// AttrArgNo is used to actually retrieve the argument, so it's base-0.
template <typename AttrInfo>
static bool checkParamIsIntegerType(Sema &S, const Decl *D, const AttrInfo &AI,
                                    unsigned AttrArgNo) {
  assert(AI.isArgExpr(AttrArgNo) && "Expected expression argument");
  Expr *AttrArg = AI.getArgAsExpr(AttrArgNo);
  ParamIdx Idx;
  if (!S.checkFunctionOrMethodParameterIndex(D, AI, AttrArgNo + 1, AttrArg,
                                             Idx))
    return false;

  QualType ParamTy = getFunctionOrMethodParamType(D, Idx.getASTIndex());
  if (!ParamTy->isIntegerType() && !ParamTy->isCharType()) {
    SourceLocation SrcLoc = AttrArg->getBeginLoc();
    S.Diag(SrcLoc, diag::err_attribute_integers_only)
        << AI << getFunctionOrMethodParamRange(D, Idx.getASTIndex());
    return false;
  }
  return true;
}

static void handleAllocSizeAttr(Sema &S, Decl *D, const ParsedAttr &AL) {
  if (!AL.checkAtLeastNumArgs(S, 1) || !AL.checkAtMostNumArgs(S, 2))
    return;

  assert(isFuncOrMethodForAttrSubject(D) && hasFunctionProto(D));

  QualType RetTy = getFunctionOrMethodResultType(D);
  if (!RetTy->isPointerType()) {
    S.Diag(AL.getLoc(), diag::warn_attribute_return_pointers_only) << AL;
    return;
  }

  const Expr *SizeExpr = AL.getArgAsExpr(0);
  int SizeArgNoVal;
  // Parameter indices are 1-indexed, hence Index=1
  if (!checkPositiveIntArgument(S, AL, SizeExpr, SizeArgNoVal, /*Idx=*/1))
    return;
  if (!checkParamIsIntegerType(S, D, AL, /*AttrArgNo=*/0))
    return;
  ParamIdx SizeArgNo(SizeArgNoVal, D);

  ParamIdx NumberArgNo;
  if (AL.getNumArgs() == 2) {
    const Expr *NumberExpr = AL.getArgAsExpr(1);
    int Val;
    // Parameter indices are 1-based, hence Index=2
    if (!checkPositiveIntArgument(S, AL, NumberExpr, Val, /*Idx=*/2))
      return;
    if (!checkParamIsIntegerType(S, D, AL, /*AttrArgNo=*/1))
      return;
    NumberArgNo = ParamIdx(Val, D);
  }

  D->addAttr(::new (S.Context)
                 AllocSizeAttr(S.Context, AL, SizeArgNo, NumberArgNo));
}

static bool checkTryLockFunAttrCommon(Sema &S, Decl *D, const ParsedAttr &AL,
                                      SmallVectorImpl<Expr *> &Args) {
  if (!AL.checkAtLeastNumArgs(S, 1))
    return false;

  if (!isIntOrBool(AL.getArgAsExpr(0))) {
    S.Diag(AL.getLoc(), diag::err_attribute_argument_n_type)
        << AL << 1 << AANT_ArgumentIntOrBool;
    return false;
  }

  // check that all arguments are lockable objects
  checkAttrArgsAreCapabilityObjs(S, D, AL, Args, 1);

  return true;
}

static void handleSharedTrylockFunctionAttr(Sema &S, Decl *D,
                                            const ParsedAttr &AL) {
  SmallVector<Expr*, 2> Args;
  if (!checkTryLockFunAttrCommon(S, D, AL, Args))
    return;

  D->addAttr(::new (S.Context) SharedTrylockFunctionAttr(
      S.Context, AL, AL.getArgAsExpr(0), Args.data(), Args.size()));
}

static void handleExclusiveTrylockFunctionAttr(Sema &S, Decl *D,
                                               const ParsedAttr &AL) {
  SmallVector<Expr*, 2> Args;
  if (!checkTryLockFunAttrCommon(S, D, AL, Args))
    return;

  D->addAttr(::new (S.Context) ExclusiveTrylockFunctionAttr(
      S.Context, AL, AL.getArgAsExpr(0), Args.data(), Args.size()));
}

static void handleLockReturnedAttr(Sema &S, Decl *D, const ParsedAttr &AL) {
  // check that the argument is lockable object
  SmallVector<Expr*, 1> Args;
  checkAttrArgsAreCapabilityObjs(S, D, AL, Args);
  unsigned Size = Args.size();
  if (Size == 0)
    return;

  D->addAttr(::new (S.Context) LockReturnedAttr(S.Context, AL, Args[0]));
}

static void handleLocksExcludedAttr(Sema &S, Decl *D, const ParsedAttr &AL) {
  if (!AL.checkAtLeastNumArgs(S, 1))
    return;

  // check that all arguments are lockable objects
  SmallVector<Expr*, 1> Args;
  checkAttrArgsAreCapabilityObjs(S, D, AL, Args);
  unsigned Size = Args.size();
  if (Size == 0)
    return;
  Expr **StartArg = &Args[0];

  D->addAttr(::new (S.Context)
                 LocksExcludedAttr(S.Context, AL, StartArg, Size));
}

static bool checkFunctionConditionAttr(Sema &S, Decl *D, const ParsedAttr &AL,
                                       Expr *&Cond, StringRef &Msg) {
  Cond = AL.getArgAsExpr(0);
  if (!Cond->isTypeDependent()) {
    ExprResult Converted = S.PerformContextuallyConvertToBool(Cond);
    if (Converted.isInvalid())
      return false;
    Cond = Converted.get();
  }

  if (!S.checkStringLiteralArgumentAttr(AL, 1, Msg))
    return false;

  if (Msg.empty())
    Msg = "<no message provided>";

  SmallVector<PartialDiagnosticAt, 8> Diags;
  if (isa<FunctionDecl>(D) && !Cond->isValueDependent() &&
      !Expr::isPotentialConstantExprUnevaluated(Cond, cast<FunctionDecl>(D),
                                                Diags)) {
    S.Diag(AL.getLoc(), diag::err_attr_cond_never_constant_expr) << AL;
    for (const PartialDiagnosticAt &PDiag : Diags)
      S.Diag(PDiag.first, PDiag.second);
    return false;
  }
  return true;
}

static void handleEnableIfAttr(Sema &S, Decl *D, const ParsedAttr &AL) {
  S.Diag(AL.getLoc(), diag::ext_clang_enable_if);

  Expr *Cond;
  StringRef Msg;
  if (checkFunctionConditionAttr(S, D, AL, Cond, Msg))
    D->addAttr(::new (S.Context) EnableIfAttr(S.Context, AL, Cond, Msg));
}

static void handleErrorAttr(Sema &S, Decl *D, const ParsedAttr &AL) {
  StringRef NewUserDiagnostic;
  if (!S.checkStringLiteralArgumentAttr(AL, 0, NewUserDiagnostic))
    return;
  if (ErrorAttr *EA = S.mergeErrorAttr(D, AL, NewUserDiagnostic))
    D->addAttr(EA);
}

static void handleExcludeFromExplicitInstantiationAttr(Sema &S, Decl *D,
                                                       const ParsedAttr &AL) {
  const auto *PD = isa<CXXRecordDecl>(D)
                       ? cast<DeclContext>(D)
                       : D->getDeclContext()->getRedeclContext();
  if (const auto *RD = dyn_cast<CXXRecordDecl>(PD); RD && RD->isLocalClass()) {
    S.Diag(AL.getLoc(),
           diag::warn_attribute_exclude_from_explicit_instantiation_local_class)
        << AL << /*IsMember=*/!isa<CXXRecordDecl>(D);
    return;
  }
  D->addAttr(::new (S.Context)
                 ExcludeFromExplicitInstantiationAttr(S.Context, AL));
}

namespace {
/// Determines if a given Expr references any of the given function's
/// ParmVarDecls, or the function's implicit `this` parameter (if applicable).
class ArgumentDependenceChecker
    : public RecursiveASTVisitor<ArgumentDependenceChecker> {
#ifndef NDEBUG
  const CXXRecordDecl *ClassType;
#endif
  llvm::SmallPtrSet<const ParmVarDecl *, 16> Parms;
  bool Result;

public:
  ArgumentDependenceChecker(const FunctionDecl *FD) {
#ifndef NDEBUG
    if (const auto *MD = dyn_cast<CXXMethodDecl>(FD))
      ClassType = MD->getParent();
    else
      ClassType = nullptr;
#endif
    Parms.insert(FD->param_begin(), FD->param_end());
  }

  bool referencesArgs(Expr *E) {
    Result = false;
    TraverseStmt(E);
    return Result;
  }

  bool VisitCXXThisExpr(CXXThisExpr *E) {
    assert(E->getType()->getPointeeCXXRecordDecl() == ClassType &&
           "`this` doesn't refer to the enclosing class?");
    Result = true;
    return false;
  }

  bool VisitDeclRefExpr(DeclRefExpr *DRE) {
    if (const auto *PVD = dyn_cast<ParmVarDecl>(DRE->getDecl()))
      if (Parms.count(PVD)) {
        Result = true;
        return false;
      }
    return true;
  }
};
}

static void handleDiagnoseAsBuiltinAttr(Sema &S, Decl *D,
                                        const ParsedAttr &AL) {
  const auto *DeclFD = cast<FunctionDecl>(D);

  if (const auto *MethodDecl = dyn_cast<CXXMethodDecl>(DeclFD))
    if (!MethodDecl->isStatic()) {
      S.Diag(AL.getLoc(), diag::err_attribute_no_member_function) << AL;
      return;
    }

  auto DiagnoseType = [&](unsigned Index, AttributeArgumentNType T) {
    SourceLocation Loc = [&]() {
      auto Union = AL.getArg(Index - 1);
      if (Union.is<Expr *>())
        return Union.get<Expr *>()->getBeginLoc();
      return Union.get<IdentifierLoc *>()->Loc;
    }();

    S.Diag(Loc, diag::err_attribute_argument_n_type) << AL << Index << T;
  };

  FunctionDecl *AttrFD = [&]() -> FunctionDecl * {
    if (!AL.isArgExpr(0))
      return nullptr;
    auto *F = dyn_cast_if_present<DeclRefExpr>(AL.getArgAsExpr(0));
    if (!F)
      return nullptr;
    return dyn_cast_if_present<FunctionDecl>(F->getFoundDecl());
  }();

  if (!AttrFD || !AttrFD->getBuiltinID(true)) {
    DiagnoseType(1, AANT_ArgumentBuiltinFunction);
    return;
  }

  if (AttrFD->getNumParams() != AL.getNumArgs() - 1) {
    S.Diag(AL.getLoc(), diag::err_attribute_wrong_number_arguments_for)
        << AL << AttrFD << AttrFD->getNumParams();
    return;
  }

  SmallVector<unsigned, 8> Indices;

  for (unsigned I = 1; I < AL.getNumArgs(); ++I) {
    if (!AL.isArgExpr(I)) {
      DiagnoseType(I + 1, AANT_ArgumentIntegerConstant);
      return;
    }

    const Expr *IndexExpr = AL.getArgAsExpr(I);
    uint32_t Index;

    if (!S.checkUInt32Argument(AL, IndexExpr, Index, I + 1, false))
      return;

    if (Index > DeclFD->getNumParams()) {
      S.Diag(AL.getLoc(), diag::err_attribute_bounds_for_function)
          << AL << Index << DeclFD << DeclFD->getNumParams();
      return;
    }

    QualType T1 = AttrFD->getParamDecl(I - 1)->getType();
    QualType T2 = DeclFD->getParamDecl(Index - 1)->getType();

    if (T1.getCanonicalType().getUnqualifiedType() !=
        T2.getCanonicalType().getUnqualifiedType()) {
      S.Diag(IndexExpr->getBeginLoc(), diag::err_attribute_parameter_types)
          << AL << Index << DeclFD << T2 << I << AttrFD << T1;
      return;
    }

    Indices.push_back(Index - 1);
  }

  D->addAttr(::new (S.Context) DiagnoseAsBuiltinAttr(
      S.Context, AL, AttrFD, Indices.data(), Indices.size()));
}

static void handleDiagnoseIfAttr(Sema &S, Decl *D, const ParsedAttr &AL) {
  S.Diag(AL.getLoc(), diag::ext_clang_diagnose_if);

  Expr *Cond;
  StringRef Msg;
  if (!checkFunctionConditionAttr(S, D, AL, Cond, Msg))
    return;

  StringRef DiagTypeStr;
  if (!S.checkStringLiteralArgumentAttr(AL, 2, DiagTypeStr))
    return;

  DiagnoseIfAttr::DiagnosticType DiagType;
  if (!DiagnoseIfAttr::ConvertStrToDiagnosticType(DiagTypeStr, DiagType)) {
    S.Diag(AL.getArgAsExpr(2)->getBeginLoc(),
           diag::err_diagnose_if_invalid_diagnostic_type);
    return;
  }

  bool ArgDependent = false;
  if (const auto *FD = dyn_cast<FunctionDecl>(D))
    ArgDependent = ArgumentDependenceChecker(FD).referencesArgs(Cond);
  D->addAttr(::new (S.Context) DiagnoseIfAttr(
      S.Context, AL, Cond, Msg, DiagType, ArgDependent, cast<NamedDecl>(D)));
}

static void handleNoBuiltinAttr(Sema &S, Decl *D, const ParsedAttr &AL) {
  static constexpr const StringRef kWildcard = "*";

  llvm::SmallVector<StringRef, 16> Names;
  bool HasWildcard = false;

  const auto AddBuiltinName = [&Names, &HasWildcard](StringRef Name) {
    if (Name == kWildcard)
      HasWildcard = true;
    Names.push_back(Name);
  };

  // Add previously defined attributes.
  if (const auto *NBA = D->getAttr<NoBuiltinAttr>())
    for (StringRef BuiltinName : NBA->builtinNames())
      AddBuiltinName(BuiltinName);

  // Add current attributes.
  if (AL.getNumArgs() == 0)
    AddBuiltinName(kWildcard);
  else
    for (unsigned I = 0, E = AL.getNumArgs(); I != E; ++I) {
      StringRef BuiltinName;
      SourceLocation LiteralLoc;
      if (!S.checkStringLiteralArgumentAttr(AL, I, BuiltinName, &LiteralLoc))
        return;

      if (Builtin::Context::isBuiltinFunc(BuiltinName))
        AddBuiltinName(BuiltinName);
      else
        S.Diag(LiteralLoc, diag::warn_attribute_no_builtin_invalid_builtin_name)
            << BuiltinName << AL;
    }

  // Repeating the same attribute is fine.
  llvm::sort(Names);
  Names.erase(std::unique(Names.begin(), Names.end()), Names.end());

  // Empty no_builtin must be on its own.
  if (HasWildcard && Names.size() > 1)
    S.Diag(D->getLocation(),
           diag::err_attribute_no_builtin_wildcard_or_builtin_name)
        << AL;

  if (D->hasAttr<NoBuiltinAttr>())
    D->dropAttr<NoBuiltinAttr>();
  D->addAttr(::new (S.Context)
                 NoBuiltinAttr(S.Context, AL, Names.data(), Names.size()));
}

static void handlePassObjectSizeAttr(Sema &S, Decl *D, const ParsedAttr &AL) {
  if (D->hasAttr<PassObjectSizeAttr>()) {
    S.Diag(D->getBeginLoc(), diag::err_attribute_only_once_per_parameter) << AL;
    return;
  }

  Expr *E = AL.getArgAsExpr(0);
  uint32_t Type;
  if (!S.checkUInt32Argument(AL, E, Type, /*Idx=*/1))
    return;

  // pass_object_size's argument is passed in as the second argument of
  // __builtin_object_size. So, it has the same constraints as that second
  // argument; namely, it must be in the range [0, 3].
  if (Type > 3) {
    S.Diag(E->getBeginLoc(), diag::err_attribute_argument_out_of_range)
        << AL << 0 << 3 << E->getSourceRange();
    return;
  }

  // pass_object_size is only supported on constant pointer parameters; as a
  // kindness to users, we allow the parameter to be non-const for declarations.
  // At this point, we have no clue if `D` belongs to a function declaration or
  // definition, so we defer the constness check until later.
  if (!cast<ParmVarDecl>(D)->getType()->isPointerType()) {
    S.Diag(D->getBeginLoc(), diag::err_attribute_pointers_only) << AL << 1;
    return;
  }

  D->addAttr(::new (S.Context) PassObjectSizeAttr(S.Context, AL, (int)Type));
}

static void handleConsumableAttr(Sema &S, Decl *D, const ParsedAttr &AL) {
  ConsumableAttr::ConsumedState DefaultState;

  if (AL.isArgIdent(0)) {
    IdentifierLoc *IL = AL.getArgAsIdent(0);
    if (!ConsumableAttr::ConvertStrToConsumedState(IL->Ident->getName(),
                                                   DefaultState)) {
      S.Diag(IL->Loc, diag::warn_attribute_type_not_supported) << AL
                                                               << IL->Ident;
      return;
    }
  } else {
    S.Diag(AL.getLoc(), diag::err_attribute_argument_type)
        << AL << AANT_ArgumentIdentifier;
    return;
  }

  D->addAttr(::new (S.Context) ConsumableAttr(S.Context, AL, DefaultState));
}

static bool checkForConsumableClass(Sema &S, const CXXMethodDecl *MD,
                                    const ParsedAttr &AL) {
  QualType ThisType = MD->getFunctionObjectParameterType();

  if (const CXXRecordDecl *RD = ThisType->getAsCXXRecordDecl()) {
    if (!RD->hasAttr<ConsumableAttr>()) {
      S.Diag(AL.getLoc(), diag::warn_attr_on_unconsumable_class) << RD;

      return false;
    }
  }

  return true;
}

static void handleCallableWhenAttr(Sema &S, Decl *D, const ParsedAttr &AL) {
  if (!AL.checkAtLeastNumArgs(S, 1))
    return;

  if (!checkForConsumableClass(S, cast<CXXMethodDecl>(D), AL))
    return;

  SmallVector<CallableWhenAttr::ConsumedState, 3> States;
  for (unsigned ArgIndex = 0; ArgIndex < AL.getNumArgs(); ++ArgIndex) {
    CallableWhenAttr::ConsumedState CallableState;

    StringRef StateString;
    SourceLocation Loc;
    if (AL.isArgIdent(ArgIndex)) {
      IdentifierLoc *Ident = AL.getArgAsIdent(ArgIndex);
      StateString = Ident->Ident->getName();
      Loc = Ident->Loc;
    } else {
      if (!S.checkStringLiteralArgumentAttr(AL, ArgIndex, StateString, &Loc))
        return;
    }

    if (!CallableWhenAttr::ConvertStrToConsumedState(StateString,
                                                     CallableState)) {
      S.Diag(Loc, diag::warn_attribute_type_not_supported) << AL << StateString;
      return;
    }

    States.push_back(CallableState);
  }

  D->addAttr(::new (S.Context)
                 CallableWhenAttr(S.Context, AL, States.data(), States.size()));
}

static void handleParamTypestateAttr(Sema &S, Decl *D, const ParsedAttr &AL) {
  ParamTypestateAttr::ConsumedState ParamState;

  if (AL.isArgIdent(0)) {
    IdentifierLoc *Ident = AL.getArgAsIdent(0);
    StringRef StateString = Ident->Ident->getName();

    if (!ParamTypestateAttr::ConvertStrToConsumedState(StateString,
                                                       ParamState)) {
      S.Diag(Ident->Loc, diag::warn_attribute_type_not_supported)
          << AL << StateString;
      return;
    }
  } else {
    S.Diag(AL.getLoc(), diag::err_attribute_argument_type)
        << AL << AANT_ArgumentIdentifier;
    return;
  }

  // FIXME: This check is currently being done in the analysis.  It can be
  //        enabled here only after the parser propagates attributes at
  //        template specialization definition, not declaration.
  //QualType ReturnType = cast<ParmVarDecl>(D)->getType();
  //const CXXRecordDecl *RD = ReturnType->getAsCXXRecordDecl();
  //
  //if (!RD || !RD->hasAttr<ConsumableAttr>()) {
  //    S.Diag(AL.getLoc(), diag::warn_return_state_for_unconsumable_type) <<
  //      ReturnType.getAsString();
  //    return;
  //}

  D->addAttr(::new (S.Context) ParamTypestateAttr(S.Context, AL, ParamState));
}

static void handleReturnTypestateAttr(Sema &S, Decl *D, const ParsedAttr &AL) {
  ReturnTypestateAttr::ConsumedState ReturnState;

  if (AL.isArgIdent(0)) {
    IdentifierLoc *IL = AL.getArgAsIdent(0);
    if (!ReturnTypestateAttr::ConvertStrToConsumedState(IL->Ident->getName(),
                                                        ReturnState)) {
      S.Diag(IL->Loc, diag::warn_attribute_type_not_supported) << AL
                                                               << IL->Ident;
      return;
    }
  } else {
    S.Diag(AL.getLoc(), diag::err_attribute_argument_type)
        << AL << AANT_ArgumentIdentifier;
    return;
  }

  // FIXME: This check is currently being done in the analysis.  It can be
  //        enabled here only after the parser propagates attributes at
  //        template specialization definition, not declaration.
  // QualType ReturnType;
  //
  // if (const ParmVarDecl *Param = dyn_cast<ParmVarDecl>(D)) {
  //  ReturnType = Param->getType();
  //
  //} else if (const CXXConstructorDecl *Constructor =
  //             dyn_cast<CXXConstructorDecl>(D)) {
  //  ReturnType = Constructor->getFunctionObjectParameterType();
  //
  //} else {
  //
  //  ReturnType = cast<FunctionDecl>(D)->getCallResultType();
  //}
  //
  // const CXXRecordDecl *RD = ReturnType->getAsCXXRecordDecl();
  //
  // if (!RD || !RD->hasAttr<ConsumableAttr>()) {
  //    S.Diag(Attr.getLoc(), diag::warn_return_state_for_unconsumable_type) <<
  //      ReturnType.getAsString();
  //    return;
  //}

  D->addAttr(::new (S.Context) ReturnTypestateAttr(S.Context, AL, ReturnState));
}

static void handleSetTypestateAttr(Sema &S, Decl *D, const ParsedAttr &AL) {
  if (!checkForConsumableClass(S, cast<CXXMethodDecl>(D), AL))
    return;

  SetTypestateAttr::ConsumedState NewState;
  if (AL.isArgIdent(0)) {
    IdentifierLoc *Ident = AL.getArgAsIdent(0);
    StringRef Param = Ident->Ident->getName();
    if (!SetTypestateAttr::ConvertStrToConsumedState(Param, NewState)) {
      S.Diag(Ident->Loc, diag::warn_attribute_type_not_supported) << AL
                                                                  << Param;
      return;
    }
  } else {
    S.Diag(AL.getLoc(), diag::err_attribute_argument_type)
        << AL << AANT_ArgumentIdentifier;
    return;
  }

  D->addAttr(::new (S.Context) SetTypestateAttr(S.Context, AL, NewState));
}

static void handleTestTypestateAttr(Sema &S, Decl *D, const ParsedAttr &AL) {
  if (!checkForConsumableClass(S, cast<CXXMethodDecl>(D), AL))
    return;

  TestTypestateAttr::ConsumedState TestState;
  if (AL.isArgIdent(0)) {
    IdentifierLoc *Ident = AL.getArgAsIdent(0);
    StringRef Param = Ident->Ident->getName();
    if (!TestTypestateAttr::ConvertStrToConsumedState(Param, TestState)) {
      S.Diag(Ident->Loc, diag::warn_attribute_type_not_supported) << AL
                                                                  << Param;
      return;
    }
  } else {
    S.Diag(AL.getLoc(), diag::err_attribute_argument_type)
        << AL << AANT_ArgumentIdentifier;
    return;
  }

  D->addAttr(::new (S.Context) TestTypestateAttr(S.Context, AL, TestState));
}

static void handleExtVectorTypeAttr(Sema &S, Decl *D, const ParsedAttr &AL) {
  // Remember this typedef decl, we will need it later for diagnostics.
  S.ExtVectorDecls.push_back(cast<TypedefNameDecl>(D));
}

static void handlePackedAttr(Sema &S, Decl *D, const ParsedAttr &AL) {
  if (auto *TD = dyn_cast<TagDecl>(D))
    TD->addAttr(::new (S.Context) PackedAttr(S.Context, AL));
  else if (auto *FD = dyn_cast<FieldDecl>(D)) {
    bool BitfieldByteAligned = (!FD->getType()->isDependentType() &&
                                !FD->getType()->isIncompleteType() &&
                                FD->isBitField() &&
                                S.Context.getTypeAlign(FD->getType()) <= 8);

    if (S.getASTContext().getTargetInfo().getTriple().isPS()) {
      if (BitfieldByteAligned)
        // The PS4/PS5 targets need to maintain ABI backwards compatibility.
        S.Diag(AL.getLoc(), diag::warn_attribute_ignored_for_field_of_type)
            << AL << FD->getType();
      else
        FD->addAttr(::new (S.Context) PackedAttr(S.Context, AL));
    } else {
      // Report warning about changed offset in the newer compiler versions.
      if (BitfieldByteAligned)
        S.Diag(AL.getLoc(), diag::warn_attribute_packed_for_bitfield);

      FD->addAttr(::new (S.Context) PackedAttr(S.Context, AL));
    }

  } else
    S.Diag(AL.getLoc(), diag::warn_attribute_ignored) << AL;
}

static void handlePreferredName(Sema &S, Decl *D, const ParsedAttr &AL) {
  auto *RD = cast<CXXRecordDecl>(D);
  ClassTemplateDecl *CTD = RD->getDescribedClassTemplate();
  assert(CTD && "attribute does not appertain to this declaration");

  ParsedType PT = AL.getTypeArg();
  TypeSourceInfo *TSI = nullptr;
  QualType T = S.GetTypeFromParser(PT, &TSI);
  if (!TSI)
    TSI = S.Context.getTrivialTypeSourceInfo(T, AL.getLoc());

  if (!T.hasQualifiers() && T->isTypedefNameType()) {
    // Find the template name, if this type names a template specialization.
    const TemplateDecl *Template = nullptr;
    if (const auto *CTSD = dyn_cast_if_present<ClassTemplateSpecializationDecl>(
            T->getAsCXXRecordDecl())) {
      Template = CTSD->getSpecializedTemplate();
    } else if (const auto *TST = T->getAs<TemplateSpecializationType>()) {
      while (TST && TST->isTypeAlias())
        TST = TST->getAliasedType()->getAs<TemplateSpecializationType>();
      if (TST)
        Template = TST->getTemplateName().getAsTemplateDecl();
    }

    if (Template && declaresSameEntity(Template, CTD)) {
      D->addAttr(::new (S.Context) PreferredNameAttr(S.Context, AL, TSI));
      return;
    }
  }

  S.Diag(AL.getLoc(), diag::err_attribute_preferred_name_arg_invalid)
      << T << CTD;
  if (const auto *TT = T->getAs<TypedefType>())
    S.Diag(TT->getDecl()->getLocation(), diag::note_entity_declared_at)
        << TT->getDecl();
}

bool Sema::isValidPointerAttrType(QualType T, bool RefOkay) {
  if (T->isDependentType())
    return true;
  if (RefOkay) {
    if (T->isReferenceType())
      return true;
  } else {
    T = T.getNonReferenceType();
  }

  // The nonnull attribute, and other similar attributes, can be applied to a
  // transparent union that contains a pointer type.
  if (const RecordType *UT = T->getAsUnionType()) {
    if (UT && UT->getDecl()->hasAttr<TransparentUnionAttr>()) {
      RecordDecl *UD = UT->getDecl();
      for (const auto *I : UD->fields()) {
        QualType QT = I->getType();
        if (QT->isAnyPointerType() || QT->isBlockPointerType())
          return true;
      }
    }
  }

  return T->isAnyPointerType() || T->isBlockPointerType();
}

static bool attrNonNullArgCheck(Sema &S, QualType T, const ParsedAttr &AL,
                                SourceRange AttrParmRange,
                                SourceRange TypeRange,
                                bool isReturnValue = false) {
  if (!S.isValidPointerAttrType(T)) {
    if (isReturnValue)
      S.Diag(AL.getLoc(), diag::warn_attribute_return_pointers_only)
          << AL << AttrParmRange << TypeRange;
    else
      S.Diag(AL.getLoc(), diag::warn_attribute_pointers_only)
          << AL << AttrParmRange << TypeRange << 0;
    return false;
  }
  return true;
}

static void handleNonNullAttr(Sema &S, Decl *D, const ParsedAttr &AL) {
  SmallVector<ParamIdx, 8> NonNullArgs;
  for (unsigned I = 0; I < AL.getNumArgs(); ++I) {
    Expr *Ex = AL.getArgAsExpr(I);
    ParamIdx Idx;
    if (!S.checkFunctionOrMethodParameterIndex(D, AL, I + 1, Ex, Idx))
      return;

    // Is the function argument a pointer type?
    if (Idx.getASTIndex() < getFunctionOrMethodNumParams(D) &&
        !attrNonNullArgCheck(
            S, getFunctionOrMethodParamType(D, Idx.getASTIndex()), AL,
            Ex->getSourceRange(),
            getFunctionOrMethodParamRange(D, Idx.getASTIndex())))
      continue;

    NonNullArgs.push_back(Idx);
  }

  // If no arguments were specified to __attribute__((nonnull)) then all pointer
  // arguments have a nonnull attribute; warn if there aren't any. Skip this
  // check if the attribute came from a macro expansion or a template
  // instantiation.
  if (NonNullArgs.empty() && AL.getLoc().isFileID() &&
      !S.inTemplateInstantiation()) {
    bool AnyPointers = isFunctionOrMethodVariadic(D);
    for (unsigned I = 0, E = getFunctionOrMethodNumParams(D);
         I != E && !AnyPointers; ++I) {
      QualType T = getFunctionOrMethodParamType(D, I);
      if (S.isValidPointerAttrType(T))
        AnyPointers = true;
    }

    if (!AnyPointers)
      S.Diag(AL.getLoc(), diag::warn_attribute_nonnull_no_pointers);
  }

  ParamIdx *Start = NonNullArgs.data();
  unsigned Size = NonNullArgs.size();
  llvm::array_pod_sort(Start, Start + Size);
  D->addAttr(::new (S.Context) NonNullAttr(S.Context, AL, Start, Size));
}

static void handleNonNullAttrParameter(Sema &S, ParmVarDecl *D,
                                       const ParsedAttr &AL) {
  if (AL.getNumArgs() > 0) {
    if (D->getFunctionType()) {
      handleNonNullAttr(S, D, AL);
    } else {
      S.Diag(AL.getLoc(), diag::warn_attribute_nonnull_parm_no_args)
        << D->getSourceRange();
    }
    return;
  }

  // Is the argument a pointer type?
  if (!attrNonNullArgCheck(S, D->getType(), AL, SourceRange(),
                           D->getSourceRange()))
    return;

  D->addAttr(::new (S.Context) NonNullAttr(S.Context, AL, nullptr, 0));
}

static void handleReturnsNonNullAttr(Sema &S, Decl *D, const ParsedAttr &AL) {
  QualType ResultType = getFunctionOrMethodResultType(D);
  SourceRange SR = getFunctionOrMethodResultSourceRange(D);
  if (!attrNonNullArgCheck(S, ResultType, AL, SourceRange(), SR,
                           /* isReturnValue */ true))
    return;

  D->addAttr(::new (S.Context) ReturnsNonNullAttr(S.Context, AL));
}

static void handleNoEscapeAttr(Sema &S, Decl *D, const ParsedAttr &AL) {
  if (D->isInvalidDecl())
    return;

  // noescape only applies to pointer types.
  QualType T = cast<ParmVarDecl>(D)->getType();
  if (!S.isValidPointerAttrType(T, /* RefOkay */ true)) {
    S.Diag(AL.getLoc(), diag::warn_attribute_pointers_only)
        << AL << AL.getRange() << 0;
    return;
  }

  D->addAttr(::new (S.Context) NoEscapeAttr(S.Context, AL));
}

static void handleAssumeAlignedAttr(Sema &S, Decl *D, const ParsedAttr &AL) {
  Expr *E = AL.getArgAsExpr(0),
       *OE = AL.getNumArgs() > 1 ? AL.getArgAsExpr(1) : nullptr;
  S.AddAssumeAlignedAttr(D, AL, E, OE);
}

static void handleAllocAlignAttr(Sema &S, Decl *D, const ParsedAttr &AL) {
  S.AddAllocAlignAttr(D, AL, AL.getArgAsExpr(0));
}

void Sema::AddAssumeAlignedAttr(Decl *D, const AttributeCommonInfo &CI, Expr *E,
                                Expr *OE) {
  QualType ResultType = getFunctionOrMethodResultType(D);
  SourceRange SR = getFunctionOrMethodResultSourceRange(D);

  AssumeAlignedAttr TmpAttr(Context, CI, E, OE);
  SourceLocation AttrLoc = TmpAttr.getLocation();

  if (!isValidPointerAttrType(ResultType, /* RefOkay */ true)) {
    Diag(AttrLoc, diag::warn_attribute_return_pointers_refs_only)
        << &TmpAttr << TmpAttr.getRange() << SR;
    return;
  }

  if (!E->isValueDependent()) {
    std::optional<llvm::APSInt> I = llvm::APSInt(64);
    if (!(I = E->getIntegerConstantExpr(Context))) {
      if (OE)
        Diag(AttrLoc, diag::err_attribute_argument_n_type)
          << &TmpAttr << 1 << AANT_ArgumentIntegerConstant
          << E->getSourceRange();
      else
        Diag(AttrLoc, diag::err_attribute_argument_type)
          << &TmpAttr << AANT_ArgumentIntegerConstant
          << E->getSourceRange();
      return;
    }

    if (!I->isPowerOf2()) {
      Diag(AttrLoc, diag::err_alignment_not_power_of_two)
        << E->getSourceRange();
      return;
    }

    if (*I > Sema::MaximumAlignment)
      Diag(CI.getLoc(), diag::warn_assume_aligned_too_great)
          << CI.getRange() << Sema::MaximumAlignment;
  }

  if (OE && !OE->isValueDependent() && !OE->isIntegerConstantExpr(Context)) {
    Diag(AttrLoc, diag::err_attribute_argument_n_type)
        << &TmpAttr << 2 << AANT_ArgumentIntegerConstant
        << OE->getSourceRange();
    return;
  }

  D->addAttr(::new (Context) AssumeAlignedAttr(Context, CI, E, OE));
}

void Sema::AddAllocAlignAttr(Decl *D, const AttributeCommonInfo &CI,
                             Expr *ParamExpr) {
  QualType ResultType = getFunctionOrMethodResultType(D);

  AllocAlignAttr TmpAttr(Context, CI, ParamIdx());
  SourceLocation AttrLoc = CI.getLoc();

  if (!isValidPointerAttrType(ResultType, /* RefOkay */ true)) {
    Diag(AttrLoc, diag::warn_attribute_return_pointers_refs_only)
        << &TmpAttr << CI.getRange() << getFunctionOrMethodResultSourceRange(D);
    return;
  }

  ParamIdx Idx;
  const auto *FuncDecl = cast<FunctionDecl>(D);
  if (!checkFunctionOrMethodParameterIndex(FuncDecl, TmpAttr,
                                           /*AttrArgNum=*/1, ParamExpr, Idx))
    return;

  QualType Ty = getFunctionOrMethodParamType(D, Idx.getASTIndex());
  if (!Ty->isDependentType() && !Ty->isIntegralType(Context) &&
      !Ty->isAlignValT()) {
    Diag(ParamExpr->getBeginLoc(), diag::err_attribute_integers_only)
        << &TmpAttr
        << FuncDecl->getParamDecl(Idx.getASTIndex())->getSourceRange();
    return;
  }

  D->addAttr(::new (Context) AllocAlignAttr(Context, CI, Idx));
}

/// Normalize the attribute, __foo__ becomes foo.
/// Returns true if normalization was applied.
static bool normalizeName(StringRef &AttrName) {
  if (AttrName.size() > 4 && AttrName.starts_with("__") &&
      AttrName.ends_with("__")) {
    AttrName = AttrName.drop_front(2).drop_back(2);
    return true;
  }
  return false;
}

static void handleOwnershipAttr(Sema &S, Decl *D, const ParsedAttr &AL) {
  // This attribute must be applied to a function declaration. The first
  // argument to the attribute must be an identifier, the name of the resource,
  // for example: malloc. The following arguments must be argument indexes, the
  // arguments must be of integer type for Returns, otherwise of pointer type.
  // The difference between Holds and Takes is that a pointer may still be used
  // after being held. free() should be __attribute((ownership_takes)), whereas
  // a list append function may well be __attribute((ownership_holds)).

  if (!AL.isArgIdent(0)) {
    S.Diag(AL.getLoc(), diag::err_attribute_argument_n_type)
        << AL << 1 << AANT_ArgumentIdentifier;
    return;
  }

  // Figure out our Kind.
  OwnershipAttr::OwnershipKind K =
      OwnershipAttr(S.Context, AL, nullptr, nullptr, 0).getOwnKind();

  // Check arguments.
  switch (K) {
  case OwnershipAttr::Takes:
  case OwnershipAttr::Holds:
    if (AL.getNumArgs() < 2) {
      S.Diag(AL.getLoc(), diag::err_attribute_too_few_arguments) << AL << 2;
      return;
    }
    break;
  case OwnershipAttr::Returns:
    if (AL.getNumArgs() > 2) {
      S.Diag(AL.getLoc(), diag::err_attribute_too_many_arguments) << AL << 1;
      return;
    }
    break;
  }

  // Allow only pointers to be return type for functions with ownership_returns
  // attribute. This matches with current OwnershipAttr::Takes semantics
  if (K == OwnershipAttr::Returns &&
      !getFunctionOrMethodResultType(D)->isPointerType()) {
    S.Diag(AL.getLoc(), diag::err_ownership_takes_return_type) << AL;
    return;
  }

  IdentifierInfo *Module = AL.getArgAsIdent(0)->Ident;

  StringRef ModuleName = Module->getName();
  if (normalizeName(ModuleName)) {
    Module = &S.PP.getIdentifierTable().get(ModuleName);
  }

  SmallVector<ParamIdx, 8> OwnershipArgs;
  for (unsigned i = 1; i < AL.getNumArgs(); ++i) {
    Expr *Ex = AL.getArgAsExpr(i);
    ParamIdx Idx;
    if (!S.checkFunctionOrMethodParameterIndex(D, AL, i, Ex, Idx))
      return;

    // Is the function argument a pointer type?
    QualType T = getFunctionOrMethodParamType(D, Idx.getASTIndex());
    int Err = -1;  // No error
    switch (K) {
      case OwnershipAttr::Takes:
      case OwnershipAttr::Holds:
        if (!T->isAnyPointerType() && !T->isBlockPointerType())
          Err = 0;
        break;
      case OwnershipAttr::Returns:
        if (!T->isIntegerType())
          Err = 1;
        break;
    }
    if (-1 != Err) {
      S.Diag(AL.getLoc(), diag::err_ownership_type) << AL << Err
                                                    << Ex->getSourceRange();
      return;
    }

    // Check we don't have a conflict with another ownership attribute.
    for (const auto *I : D->specific_attrs<OwnershipAttr>()) {
      // Cannot have two ownership attributes of different kinds for the same
      // index.
      if (I->getOwnKind() != K && llvm::is_contained(I->args(), Idx)) {
          S.Diag(AL.getLoc(), diag::err_attributes_are_not_compatible)
              << AL << I
              << (AL.isRegularKeywordAttribute() ||
                  I->isRegularKeywordAttribute());
          return;
      } else if (K == OwnershipAttr::Returns &&
                 I->getOwnKind() == OwnershipAttr::Returns) {
        // A returns attribute conflicts with any other returns attribute using
        // a different index.
        if (!llvm::is_contained(I->args(), Idx)) {
          S.Diag(I->getLocation(), diag::err_ownership_returns_index_mismatch)
              << I->args_begin()->getSourceIndex();
          if (I->args_size())
            S.Diag(AL.getLoc(), diag::note_ownership_returns_index_mismatch)
                << Idx.getSourceIndex() << Ex->getSourceRange();
          return;
        }
      } else if (K == OwnershipAttr::Takes &&
                 I->getOwnKind() == OwnershipAttr::Takes) {
        if (I->getModule()->getName() != ModuleName) {
          S.Diag(I->getLocation(), diag::err_ownership_takes_class_mismatch)
              << I->getModule()->getName();
          S.Diag(AL.getLoc(), diag::note_ownership_takes_class_mismatch)
              << ModuleName << Ex->getSourceRange();

          return;
        }
      }
    }
    OwnershipArgs.push_back(Idx);
  }

  ParamIdx *Start = OwnershipArgs.data();
  unsigned Size = OwnershipArgs.size();
  llvm::array_pod_sort(Start, Start + Size);
  D->addAttr(::new (S.Context)
                 OwnershipAttr(S.Context, AL, Module, Start, Size));
}

static void handleWeakRefAttr(Sema &S, Decl *D, const ParsedAttr &AL) {
  // Check the attribute arguments.
  if (AL.getNumArgs() > 1) {
    S.Diag(AL.getLoc(), diag::err_attribute_wrong_number_arguments) << AL << 1;
    return;
  }

  // gcc rejects
  // class c {
  //   static int a __attribute__((weakref ("v2")));
  //   static int b() __attribute__((weakref ("f3")));
  // };
  // and ignores the attributes of
  // void f(void) {
  //   static int a __attribute__((weakref ("v2")));
  // }
  // we reject them
  const DeclContext *Ctx = D->getDeclContext()->getRedeclContext();
  if (!Ctx->isFileContext()) {
    S.Diag(AL.getLoc(), diag::err_attribute_weakref_not_global_context)
        << cast<NamedDecl>(D);
    return;
  }

  // The GCC manual says
  //
  // At present, a declaration to which `weakref' is attached can only
  // be `static'.
  //
  // It also says
  //
  // Without a TARGET,
  // given as an argument to `weakref' or to `alias', `weakref' is
  // equivalent to `weak'.
  //
  // gcc 4.4.1 will accept
  // int a7 __attribute__((weakref));
  // as
  // int a7 __attribute__((weak));
  // This looks like a bug in gcc. We reject that for now. We should revisit
  // it if this behaviour is actually used.

  // GCC rejects
  // static ((alias ("y"), weakref)).
  // Should we? How to check that weakref is before or after alias?

  // FIXME: it would be good for us to keep the WeakRefAttr as-written instead
  // of transforming it into an AliasAttr.  The WeakRefAttr never uses the
  // StringRef parameter it was given anyway.
  StringRef Str;
  if (AL.getNumArgs() && S.checkStringLiteralArgumentAttr(AL, 0, Str))
    // GCC will accept anything as the argument of weakref. Should we
    // check for an existing decl?
    D->addAttr(::new (S.Context) AliasAttr(S.Context, AL, Str));

  D->addAttr(::new (S.Context) WeakRefAttr(S.Context, AL));
}

// Mark alias/ifunc target as used. Due to name mangling, we look up the
// demangled name ignoring parameters (not supported by microsoftDemangle
// https://github.com/llvm/llvm-project/issues/88825). This should handle the
// majority of use cases while leaving namespace scope names unmarked.
static void markUsedForAliasOrIfunc(Sema &S, Decl *D, const ParsedAttr &AL,
                                    StringRef Str) {
  std::unique_ptr<char, llvm::FreeDeleter> Demangled;
  if (S.getASTContext().getCXXABIKind() != TargetCXXABI::Microsoft)
    Demangled.reset(llvm::itaniumDemangle(Str, /*ParseParams=*/false));
  std::unique_ptr<MangleContext> MC(S.Context.createMangleContext());
  SmallString<256> Name;

  const DeclarationNameInfo Target(
      &S.Context.Idents.get(Demangled ? Demangled.get() : Str), AL.getLoc());
  LookupResult LR(S, Target, Sema::LookupOrdinaryName);
  if (S.LookupName(LR, S.TUScope)) {
    for (NamedDecl *ND : LR) {
      if (!isa<FunctionDecl>(ND) && !isa<VarDecl>(ND))
        continue;
      if (MC->shouldMangleDeclName(ND)) {
        llvm::raw_svector_ostream Out(Name);
        Name.clear();
        MC->mangleName(GlobalDecl(ND), Out);
      } else {
        Name = ND->getIdentifier()->getName();
      }
      if (Name == Str)
        ND->markUsed(S.Context);
    }
  }
}

static void handleIFuncAttr(Sema &S, Decl *D, const ParsedAttr &AL) {
  StringRef Str;
  if (!S.checkStringLiteralArgumentAttr(AL, 0, Str))
    return;

  // Aliases should be on declarations, not definitions.
  const auto *FD = cast<FunctionDecl>(D);
  if (FD->isThisDeclarationADefinition()) {
    S.Diag(AL.getLoc(), diag::err_alias_is_definition) << FD << 1;
    return;
  }

  markUsedForAliasOrIfunc(S, D, AL, Str);
  D->addAttr(::new (S.Context) IFuncAttr(S.Context, AL, Str));
}

static void handleAliasAttr(Sema &S, Decl *D, const ParsedAttr &AL) {
  StringRef Str;
  if (!S.checkStringLiteralArgumentAttr(AL, 0, Str))
    return;

  if (S.Context.getTargetInfo().getTriple().isOSDarwin()) {
    S.Diag(AL.getLoc(), diag::err_alias_not_supported_on_darwin);
    return;
  }

  if (S.Context.getTargetInfo().getTriple().isNVPTX()) {
    CudaVersion Version =
        ToCudaVersion(S.Context.getTargetInfo().getSDKVersion());
    if (Version != CudaVersion::UNKNOWN && Version < CudaVersion::CUDA_100)
      S.Diag(AL.getLoc(), diag::err_alias_not_supported_on_nvptx);
  }

  // Aliases should be on declarations, not definitions.
  if (const auto *FD = dyn_cast<FunctionDecl>(D)) {
    if (FD->isThisDeclarationADefinition()) {
      S.Diag(AL.getLoc(), diag::err_alias_is_definition) << FD << 0;
      return;
    }
  } else {
    const auto *VD = cast<VarDecl>(D);
    if (VD->isThisDeclarationADefinition() && VD->isExternallyVisible()) {
      S.Diag(AL.getLoc(), diag::err_alias_is_definition) << VD << 0;
      return;
    }
  }

  markUsedForAliasOrIfunc(S, D, AL, Str);
  D->addAttr(::new (S.Context) AliasAttr(S.Context, AL, Str));
}

static void handleTLSModelAttr(Sema &S, Decl *D, const ParsedAttr &AL) {
  StringRef Model;
  SourceLocation LiteralLoc;
  // Check that it is a string.
  if (!S.checkStringLiteralArgumentAttr(AL, 0, Model, &LiteralLoc))
    return;

  // Check that the value.
  if (Model != "global-dynamic" && Model != "local-dynamic"
      && Model != "initial-exec" && Model != "local-exec") {
    S.Diag(LiteralLoc, diag::err_attr_tlsmodel_arg);
    return;
  }

  D->addAttr(::new (S.Context) TLSModelAttr(S.Context, AL, Model));
}

static void handleRestrictAttr(Sema &S, Decl *D, const ParsedAttr &AL) {
  QualType ResultType = getFunctionOrMethodResultType(D);
  if (ResultType->isAnyPointerType() || ResultType->isBlockPointerType()) {
    D->addAttr(::new (S.Context) RestrictAttr(S.Context, AL));
    return;
  }

  S.Diag(AL.getLoc(), diag::warn_attribute_return_pointers_only)
      << AL << getFunctionOrMethodResultSourceRange(D);
}

static void handleCPUSpecificAttr(Sema &S, Decl *D, const ParsedAttr &AL) {
  // Ensure we don't combine these with themselves, since that causes some
  // confusing behavior.
  if (AL.getParsedKind() == ParsedAttr::AT_CPUDispatch) {
    if (checkAttrMutualExclusion<CPUSpecificAttr>(S, D, AL))
      return;

    if (const auto *Other = D->getAttr<CPUDispatchAttr>()) {
      S.Diag(AL.getLoc(), diag::err_disallowed_duplicate_attribute) << AL;
      S.Diag(Other->getLocation(), diag::note_conflicting_attribute);
      return;
    }
  } else if (AL.getParsedKind() == ParsedAttr::AT_CPUSpecific) {
    if (checkAttrMutualExclusion<CPUDispatchAttr>(S, D, AL))
      return;

    if (const auto *Other = D->getAttr<CPUSpecificAttr>()) {
      S.Diag(AL.getLoc(), diag::err_disallowed_duplicate_attribute) << AL;
      S.Diag(Other->getLocation(), diag::note_conflicting_attribute);
      return;
    }
  }

  FunctionDecl *FD = cast<FunctionDecl>(D);

  if (const auto *MD = dyn_cast<CXXMethodDecl>(D)) {
    if (MD->getParent()->isLambda()) {
      S.Diag(AL.getLoc(), diag::err_attribute_dll_lambda) << AL;
      return;
    }
  }

  if (!AL.checkAtLeastNumArgs(S, 1))
    return;

  SmallVector<IdentifierInfo *, 8> CPUs;
  for (unsigned ArgNo = 0; ArgNo < getNumAttributeArgs(AL); ++ArgNo) {
    if (!AL.isArgIdent(ArgNo)) {
      S.Diag(AL.getLoc(), diag::err_attribute_argument_type)
          << AL << AANT_ArgumentIdentifier;
      return;
    }

    IdentifierLoc *CPUArg = AL.getArgAsIdent(ArgNo);
    StringRef CPUName = CPUArg->Ident->getName().trim();

    if (!S.Context.getTargetInfo().validateCPUSpecificCPUDispatch(CPUName)) {
      S.Diag(CPUArg->Loc, diag::err_invalid_cpu_specific_dispatch_value)
          << CPUName << (AL.getKind() == ParsedAttr::AT_CPUDispatch);
      return;
    }

    const TargetInfo &Target = S.Context.getTargetInfo();
    if (llvm::any_of(CPUs, [CPUName, &Target](const IdentifierInfo *Cur) {
          return Target.CPUSpecificManglingCharacter(CPUName) ==
                 Target.CPUSpecificManglingCharacter(Cur->getName());
        })) {
      S.Diag(AL.getLoc(), diag::warn_multiversion_duplicate_entries);
      return;
    }
    CPUs.push_back(CPUArg->Ident);
  }

  FD->setIsMultiVersion(true);
  if (AL.getKind() == ParsedAttr::AT_CPUSpecific)
    D->addAttr(::new (S.Context)
                   CPUSpecificAttr(S.Context, AL, CPUs.data(), CPUs.size()));
  else
    D->addAttr(::new (S.Context)
                   CPUDispatchAttr(S.Context, AL, CPUs.data(), CPUs.size()));
}

static void handleCommonAttr(Sema &S, Decl *D, const ParsedAttr &AL) {
  if (S.LangOpts.CPlusPlus) {
    S.Diag(AL.getLoc(), diag::err_attribute_not_supported_in_lang)
        << AL << AttributeLangSupport::Cpp;
    return;
  }

  D->addAttr(::new (S.Context) CommonAttr(S.Context, AL));
}

static void handleNakedAttr(Sema &S, Decl *D, const ParsedAttr &AL) {
  if (AL.isDeclspecAttribute()) {
    const auto &Triple = S.getASTContext().getTargetInfo().getTriple();
    const auto &Arch = Triple.getArch();
    if (Arch != llvm::Triple::x86 &&
        (Arch != llvm::Triple::arm && Arch != llvm::Triple::thumb)) {
      S.Diag(AL.getLoc(), diag::err_attribute_not_supported_on_arch)
          << AL << Triple.getArchName();
      return;
    }

    // This form is not allowed to be written on a member function (static or
    // nonstatic) when in Microsoft compatibility mode.
    if (S.getLangOpts().MSVCCompat && isa<CXXMethodDecl>(D)) {
      S.Diag(AL.getLoc(), diag::err_attribute_wrong_decl_type_str)
          << AL << AL.isRegularKeywordAttribute() << "non-member functions";
      return;
    }
  }

  D->addAttr(::new (S.Context) NakedAttr(S.Context, AL));
}

static void handleNoReturnAttr(Sema &S, Decl *D, const ParsedAttr &Attrs) {
  if (hasDeclarator(D)) return;

  if (!isa<ObjCMethodDecl>(D)) {
    S.Diag(Attrs.getLoc(), diag::warn_attribute_wrong_decl_type)
        << Attrs << Attrs.isRegularKeywordAttribute()
        << ExpectedFunctionOrMethod;
    return;
  }

  D->addAttr(::new (S.Context) NoReturnAttr(S.Context, Attrs));
}

static void handleStandardNoReturnAttr(Sema &S, Decl *D, const ParsedAttr &A) {
  // The [[_Noreturn]] spelling is deprecated in C23, so if that was used,
  // issue an appropriate diagnostic. However, don't issue a diagnostic if the
  // attribute name comes from a macro expansion. We don't want to punish users
  // who write [[noreturn]] after including <stdnoreturn.h> (where 'noreturn'
  // is defined as a macro which expands to '_Noreturn').
  if (!S.getLangOpts().CPlusPlus &&
      A.getSemanticSpelling() == CXX11NoReturnAttr::C23_Noreturn &&
      !(A.getLoc().isMacroID() &&
        S.getSourceManager().isInSystemMacro(A.getLoc())))
    S.Diag(A.getLoc(), diag::warn_deprecated_noreturn_spelling) << A.getRange();

  D->addAttr(::new (S.Context) CXX11NoReturnAttr(S.Context, A));
}

static void handleNoCfCheckAttr(Sema &S, Decl *D, const ParsedAttr &Attrs) {
  if (!S.getLangOpts().CFProtectionBranch)
    S.Diag(Attrs.getLoc(), diag::warn_nocf_check_attribute_ignored);
  else
    handleSimpleAttribute<AnyX86NoCfCheckAttr>(S, D, Attrs);
}

bool Sema::CheckAttrNoArgs(const ParsedAttr &Attrs) {
  if (!Attrs.checkExactlyNumArgs(*this, 0)) {
    Attrs.setInvalid();
    return true;
  }

  return false;
}

bool Sema::CheckAttrTarget(const ParsedAttr &AL) {
  // Check whether the attribute is valid on the current target.
  const TargetInfo *Aux = Context.getAuxTargetInfo();
  if (!(AL.existsInTarget(Context.getTargetInfo()) ||
        (Context.getLangOpts().SYCLIsDevice &&
         Aux && AL.existsInTarget(*Aux)))) {
    Diag(AL.getLoc(), AL.isRegularKeywordAttribute()
                          ? diag::err_keyword_not_supported_on_target
                          : diag::warn_unknown_attribute_ignored)
        << AL << AL.getRange();
    AL.setInvalid();
    return true;
  }

  return false;
}

static void handleAnalyzerNoReturnAttr(Sema &S, Decl *D, const ParsedAttr &AL) {

  // The checking path for 'noreturn' and 'analyzer_noreturn' are different
  // because 'analyzer_noreturn' does not impact the type.
  if (!isFunctionOrMethodOrBlockForAttrSubject(D)) {
    ValueDecl *VD = dyn_cast<ValueDecl>(D);
    if (!VD || (!VD->getType()->isBlockPointerType() &&
                !VD->getType()->isFunctionPointerType())) {
      S.Diag(AL.getLoc(), AL.isStandardAttributeSyntax()
                              ? diag::err_attribute_wrong_decl_type
                              : diag::warn_attribute_wrong_decl_type)
          << AL << AL.isRegularKeywordAttribute()
          << ExpectedFunctionMethodOrBlock;
      return;
    }
  }

  D->addAttr(::new (S.Context) AnalyzerNoReturnAttr(S.Context, AL));
}

// PS3 PPU-specific.
static void handleVecReturnAttr(Sema &S, Decl *D, const ParsedAttr &AL) {
  /*
    Returning a Vector Class in Registers

    According to the PPU ABI specifications, a class with a single member of
    vector type is returned in memory when used as the return value of a
    function.
    This results in inefficient code when implementing vector classes. To return
    the value in a single vector register, add the vecreturn attribute to the
    class definition. This attribute is also applicable to struct types.

    Example:

    struct Vector
    {
      __vector float xyzw;
    } __attribute__((vecreturn));

    Vector Add(Vector lhs, Vector rhs)
    {
      Vector result;
      result.xyzw = vec_add(lhs.xyzw, rhs.xyzw);
      return result; // This will be returned in a register
    }
  */
  if (VecReturnAttr *A = D->getAttr<VecReturnAttr>()) {
    S.Diag(AL.getLoc(), diag::err_repeat_attribute) << A;
    return;
  }

  const auto *R = cast<RecordDecl>(D);
  int count = 0;

  if (!isa<CXXRecordDecl>(R)) {
    S.Diag(AL.getLoc(), diag::err_attribute_vecreturn_only_vector_member);
    return;
  }

  if (!cast<CXXRecordDecl>(R)->isPOD()) {
    S.Diag(AL.getLoc(), diag::err_attribute_vecreturn_only_pod_record);
    return;
  }

  for (const auto *I : R->fields()) {
    if ((count == 1) || !I->getType()->isVectorType()) {
      S.Diag(AL.getLoc(), diag::err_attribute_vecreturn_only_vector_member);
      return;
    }
    count++;
  }

  D->addAttr(::new (S.Context) VecReturnAttr(S.Context, AL));
}

static void handleDependencyAttr(Sema &S, Scope *Scope, Decl *D,
                                 const ParsedAttr &AL) {
  if (isa<ParmVarDecl>(D)) {
    // [[carries_dependency]] can only be applied to a parameter if it is a
    // parameter of a function declaration or lambda.
    if (!(Scope->getFlags() & clang::Scope::FunctionDeclarationScope)) {
      S.Diag(AL.getLoc(),
             diag::err_carries_dependency_param_not_function_decl);
      return;
    }
  }

  D->addAttr(::new (S.Context) CarriesDependencyAttr(S.Context, AL));
}

static void handleUnusedAttr(Sema &S, Decl *D, const ParsedAttr &AL) {
  bool IsCXX17Attr = AL.isCXX11Attribute() && !AL.getScopeName();

  // If this is spelled as the standard C++17 attribute, but not in C++17, warn
  // about using it as an extension.
  if (!S.getLangOpts().CPlusPlus17 && IsCXX17Attr)
    S.Diag(AL.getLoc(), diag::ext_cxx17_attr) << AL;

  D->addAttr(::new (S.Context) UnusedAttr(S.Context, AL));
}

static void handleConstructorAttr(Sema &S, Decl *D, const ParsedAttr &AL) {
  uint32_t priority = ConstructorAttr::DefaultPriority;
  if (S.getLangOpts().HLSL && AL.getNumArgs()) {
    S.Diag(AL.getLoc(), diag::err_hlsl_init_priority_unsupported);
    return;
  }
  if (AL.getNumArgs() &&
      !S.checkUInt32Argument(AL, AL.getArgAsExpr(0), priority))
    return;

  D->addAttr(::new (S.Context) ConstructorAttr(S.Context, AL, priority));
}

static void handleDestructorAttr(Sema &S, Decl *D, const ParsedAttr &AL) {
  uint32_t priority = DestructorAttr::DefaultPriority;
  if (AL.getNumArgs() &&
      !S.checkUInt32Argument(AL, AL.getArgAsExpr(0), priority))
    return;

  D->addAttr(::new (S.Context) DestructorAttr(S.Context, AL, priority));
}

template <typename AttrTy>
static void handleAttrWithMessage(Sema &S, Decl *D, const ParsedAttr &AL) {
  // Handle the case where the attribute has a text message.
  StringRef Str;
  if (AL.getNumArgs() == 1 && !S.checkStringLiteralArgumentAttr(AL, 0, Str))
    return;

  D->addAttr(::new (S.Context) AttrTy(S.Context, AL, Str));
}

static bool checkAvailabilityAttr(Sema &S, SourceRange Range,
                                  IdentifierInfo *Platform,
                                  VersionTuple Introduced,
                                  VersionTuple Deprecated,
                                  VersionTuple Obsoleted) {
  StringRef PlatformName
    = AvailabilityAttr::getPrettyPlatformName(Platform->getName());
  if (PlatformName.empty())
    PlatformName = Platform->getName();

  // Ensure that Introduced <= Deprecated <= Obsoleted (although not all
  // of these steps are needed).
  if (!Introduced.empty() && !Deprecated.empty() &&
      !(Introduced <= Deprecated)) {
    S.Diag(Range.getBegin(), diag::warn_availability_version_ordering)
      << 1 << PlatformName << Deprecated.getAsString()
      << 0 << Introduced.getAsString();
    return true;
  }

  if (!Introduced.empty() && !Obsoleted.empty() &&
      !(Introduced <= Obsoleted)) {
    S.Diag(Range.getBegin(), diag::warn_availability_version_ordering)
      << 2 << PlatformName << Obsoleted.getAsString()
      << 0 << Introduced.getAsString();
    return true;
  }

  if (!Deprecated.empty() && !Obsoleted.empty() &&
      !(Deprecated <= Obsoleted)) {
    S.Diag(Range.getBegin(), diag::warn_availability_version_ordering)
      << 2 << PlatformName << Obsoleted.getAsString()
      << 1 << Deprecated.getAsString();
    return true;
  }

  return false;
}

/// Check whether the two versions match.
///
/// If either version tuple is empty, then they are assumed to match. If
/// \p BeforeIsOkay is true, then \p X can be less than or equal to \p Y.
static bool versionsMatch(const VersionTuple &X, const VersionTuple &Y,
                          bool BeforeIsOkay) {
  if (X.empty() || Y.empty())
    return true;

  if (X == Y)
    return true;

  if (BeforeIsOkay && X < Y)
    return true;

  return false;
}

AvailabilityAttr *Sema::mergeAvailabilityAttr(
    NamedDecl *D, const AttributeCommonInfo &CI, IdentifierInfo *Platform,
    bool Implicit, VersionTuple Introduced, VersionTuple Deprecated,
    VersionTuple Obsoleted, bool IsUnavailable, StringRef Message,
    bool IsStrict, StringRef Replacement, AvailabilityMergeKind AMK,
    int Priority, IdentifierInfo *Environment) {
  VersionTuple MergedIntroduced = Introduced;
  VersionTuple MergedDeprecated = Deprecated;
  VersionTuple MergedObsoleted = Obsoleted;
  bool FoundAny = false;
  bool OverrideOrImpl = false;
  switch (AMK) {
  case AMK_None:
  case AMK_Redeclaration:
    OverrideOrImpl = false;
    break;

  case AMK_Override:
  case AMK_ProtocolImplementation:
  case AMK_OptionalProtocolImplementation:
    OverrideOrImpl = true;
    break;
  }

  if (D->hasAttrs()) {
    AttrVec &Attrs = D->getAttrs();
    for (unsigned i = 0, e = Attrs.size(); i != e;) {
      const auto *OldAA = dyn_cast<AvailabilityAttr>(Attrs[i]);
      if (!OldAA) {
        ++i;
        continue;
      }

      IdentifierInfo *OldPlatform = OldAA->getPlatform();
      if (OldPlatform != Platform) {
        ++i;
        continue;
      }

      IdentifierInfo *OldEnvironment = OldAA->getEnvironment();
      if (OldEnvironment != Environment) {
        ++i;
        continue;
      }

      // If there is an existing availability attribute for this platform that
      // has a lower priority use the existing one and discard the new
      // attribute.
      if (OldAA->getPriority() < Priority)
        return nullptr;

      // If there is an existing attribute for this platform that has a higher
      // priority than the new attribute then erase the old one and continue
      // processing the attributes.
      if (OldAA->getPriority() > Priority) {
        Attrs.erase(Attrs.begin() + i);
        --e;
        continue;
      }

      FoundAny = true;
      VersionTuple OldIntroduced = OldAA->getIntroduced();
      VersionTuple OldDeprecated = OldAA->getDeprecated();
      VersionTuple OldObsoleted = OldAA->getObsoleted();
      bool OldIsUnavailable = OldAA->getUnavailable();

      if (!versionsMatch(OldIntroduced, Introduced, OverrideOrImpl) ||
          !versionsMatch(Deprecated, OldDeprecated, OverrideOrImpl) ||
          !versionsMatch(Obsoleted, OldObsoleted, OverrideOrImpl) ||
          !(OldIsUnavailable == IsUnavailable ||
            (OverrideOrImpl && !OldIsUnavailable && IsUnavailable))) {
        if (OverrideOrImpl) {
          int Which = -1;
          VersionTuple FirstVersion;
          VersionTuple SecondVersion;
          if (!versionsMatch(OldIntroduced, Introduced, OverrideOrImpl)) {
            Which = 0;
            FirstVersion = OldIntroduced;
            SecondVersion = Introduced;
          } else if (!versionsMatch(Deprecated, OldDeprecated, OverrideOrImpl)) {
            Which = 1;
            FirstVersion = Deprecated;
            SecondVersion = OldDeprecated;
          } else if (!versionsMatch(Obsoleted, OldObsoleted, OverrideOrImpl)) {
            Which = 2;
            FirstVersion = Obsoleted;
            SecondVersion = OldObsoleted;
          }

          if (Which == -1) {
            Diag(OldAA->getLocation(),
                 diag::warn_mismatched_availability_override_unavail)
              << AvailabilityAttr::getPrettyPlatformName(Platform->getName())
              << (AMK == AMK_Override);
          } else if (Which != 1 && AMK == AMK_OptionalProtocolImplementation) {
            // Allow different 'introduced' / 'obsoleted' availability versions
            // on a method that implements an optional protocol requirement. It
            // makes less sense to allow this for 'deprecated' as the user can't
            // see if the method is 'deprecated' as 'respondsToSelector' will
            // still return true when the method is deprecated.
            ++i;
            continue;
          } else {
            Diag(OldAA->getLocation(),
                 diag::warn_mismatched_availability_override)
              << Which
              << AvailabilityAttr::getPrettyPlatformName(Platform->getName())
              << FirstVersion.getAsString() << SecondVersion.getAsString()
              << (AMK == AMK_Override);
          }
          if (AMK == AMK_Override)
            Diag(CI.getLoc(), diag::note_overridden_method);
          else
            Diag(CI.getLoc(), diag::note_protocol_method);
        } else {
          Diag(OldAA->getLocation(), diag::warn_mismatched_availability);
          Diag(CI.getLoc(), diag::note_previous_attribute);
        }

        Attrs.erase(Attrs.begin() + i);
        --e;
        continue;
      }

      VersionTuple MergedIntroduced2 = MergedIntroduced;
      VersionTuple MergedDeprecated2 = MergedDeprecated;
      VersionTuple MergedObsoleted2 = MergedObsoleted;

      if (MergedIntroduced2.empty())
        MergedIntroduced2 = OldIntroduced;
      if (MergedDeprecated2.empty())
        MergedDeprecated2 = OldDeprecated;
      if (MergedObsoleted2.empty())
        MergedObsoleted2 = OldObsoleted;

      if (checkAvailabilityAttr(*this, OldAA->getRange(), Platform,
                                MergedIntroduced2, MergedDeprecated2,
                                MergedObsoleted2)) {
        Attrs.erase(Attrs.begin() + i);
        --e;
        continue;
      }

      MergedIntroduced = MergedIntroduced2;
      MergedDeprecated = MergedDeprecated2;
      MergedObsoleted = MergedObsoleted2;
      ++i;
    }
  }

  if (FoundAny &&
      MergedIntroduced == Introduced &&
      MergedDeprecated == Deprecated &&
      MergedObsoleted == Obsoleted)
    return nullptr;

  // Only create a new attribute if !OverrideOrImpl, but we want to do
  // the checking.
  if (!checkAvailabilityAttr(*this, CI.getRange(), Platform, MergedIntroduced,
                             MergedDeprecated, MergedObsoleted) &&
      !OverrideOrImpl) {
    auto *Avail = ::new (Context) AvailabilityAttr(
        Context, CI, Platform, Introduced, Deprecated, Obsoleted, IsUnavailable,
        Message, IsStrict, Replacement, Priority, Environment);
    Avail->setImplicit(Implicit);
    return Avail;
  }
  return nullptr;
}

static void handleAvailabilityAttr(Sema &S, Decl *D, const ParsedAttr &AL) {
  if (isa<UsingDecl, UnresolvedUsingTypenameDecl, UnresolvedUsingValueDecl>(
          D)) {
    S.Diag(AL.getRange().getBegin(), diag::warn_deprecated_ignored_on_using)
        << AL;
    return;
  }

  if (!AL.checkExactlyNumArgs(S, 1))
    return;
  IdentifierLoc *Platform = AL.getArgAsIdent(0);

  IdentifierInfo *II = Platform->Ident;
  if (AvailabilityAttr::getPrettyPlatformName(II->getName()).empty())
    S.Diag(Platform->Loc, diag::warn_availability_unknown_platform)
      << Platform->Ident;

  auto *ND = dyn_cast<NamedDecl>(D);
  if (!ND) // We warned about this already, so just return.
    return;

  AvailabilityChange Introduced = AL.getAvailabilityIntroduced();
  AvailabilityChange Deprecated = AL.getAvailabilityDeprecated();
  AvailabilityChange Obsoleted = AL.getAvailabilityObsoleted();
  bool IsUnavailable = AL.getUnavailableLoc().isValid();
  bool IsStrict = AL.getStrictLoc().isValid();
  StringRef Str;
  if (const auto *SE = dyn_cast_if_present<StringLiteral>(AL.getMessageExpr()))
    Str = SE->getString();
  StringRef Replacement;
  if (const auto *SE =
          dyn_cast_if_present<StringLiteral>(AL.getReplacementExpr()))
    Replacement = SE->getString();

  if (II->isStr("swift")) {
    if (Introduced.isValid() || Obsoleted.isValid() ||
        (!IsUnavailable && !Deprecated.isValid())) {
      S.Diag(AL.getLoc(),
             diag::warn_availability_swift_unavailable_deprecated_only);
      return;
    }
  }

  if (II->isStr("fuchsia")) {
    std::optional<unsigned> Min, Sub;
    if ((Min = Introduced.Version.getMinor()) ||
        (Sub = Introduced.Version.getSubminor())) {
      S.Diag(AL.getLoc(), diag::warn_availability_fuchsia_unavailable_minor);
      return;
    }
  }

  if (S.getLangOpts().HLSL && IsStrict)
    S.Diag(AL.getStrictLoc(), diag::err_availability_unexpected_parameter)
        << "strict" << /* HLSL */ 0;

  int PriorityModifier = AL.isPragmaClangAttribute()
                             ? Sema::AP_PragmaClangAttribute
                             : Sema::AP_Explicit;

  const IdentifierLoc *EnvironmentLoc = AL.getEnvironment();
  IdentifierInfo *IIEnvironment = nullptr;
  if (EnvironmentLoc) {
    if (S.getLangOpts().HLSL) {
      IIEnvironment = EnvironmentLoc->Ident;
      if (AvailabilityAttr::getEnvironmentType(
              EnvironmentLoc->Ident->getName()) ==
          llvm::Triple::EnvironmentType::UnknownEnvironment)
        S.Diag(EnvironmentLoc->Loc, diag::warn_availability_unknown_environment)
            << EnvironmentLoc->Ident;
    } else {
      S.Diag(EnvironmentLoc->Loc, diag::err_availability_unexpected_parameter)
          << "environment" << /* C/C++ */ 1;
    }
  }

  AvailabilityAttr *NewAttr = S.mergeAvailabilityAttr(
      ND, AL, II, false /*Implicit*/, Introduced.Version, Deprecated.Version,
      Obsoleted.Version, IsUnavailable, Str, IsStrict, Replacement,
      Sema::AMK_None, PriorityModifier, IIEnvironment);
  if (NewAttr)
    D->addAttr(NewAttr);

  // Transcribe "ios" to "watchos" (and add a new attribute) if the versioning
  // matches before the start of the watchOS platform.
  if (S.Context.getTargetInfo().getTriple().isWatchOS()) {
    IdentifierInfo *NewII = nullptr;
    if (II->getName() == "ios")
      NewII = &S.Context.Idents.get("watchos");
    else if (II->getName() == "ios_app_extension")
      NewII = &S.Context.Idents.get("watchos_app_extension");

    if (NewII) {
      const auto *SDKInfo = S.getDarwinSDKInfoForAvailabilityChecking();
      const auto *IOSToWatchOSMapping =
          SDKInfo ? SDKInfo->getVersionMapping(
                        DarwinSDKInfo::OSEnvPair::iOStoWatchOSPair())
                  : nullptr;

      auto adjustWatchOSVersion =
          [IOSToWatchOSMapping](VersionTuple Version) -> VersionTuple {
        if (Version.empty())
          return Version;
        auto MinimumWatchOSVersion = VersionTuple(2, 0);

        if (IOSToWatchOSMapping) {
          if (auto MappedVersion = IOSToWatchOSMapping->map(
                  Version, MinimumWatchOSVersion, std::nullopt)) {
            return *MappedVersion;
          }
        }

        auto Major = Version.getMajor();
        auto NewMajor = Major >= 9 ? Major - 7 : 0;
        if (NewMajor >= 2) {
          if (Version.getMinor()) {
            if (Version.getSubminor())
              return VersionTuple(NewMajor, *Version.getMinor(),
                                  *Version.getSubminor());
            else
              return VersionTuple(NewMajor, *Version.getMinor());
          }
          return VersionTuple(NewMajor);
        }

        return MinimumWatchOSVersion;
      };

      auto NewIntroduced = adjustWatchOSVersion(Introduced.Version);
      auto NewDeprecated = adjustWatchOSVersion(Deprecated.Version);
      auto NewObsoleted = adjustWatchOSVersion(Obsoleted.Version);

      AvailabilityAttr *NewAttr = S.mergeAvailabilityAttr(
          ND, AL, NewII, true /*Implicit*/, NewIntroduced, NewDeprecated,
          NewObsoleted, IsUnavailable, Str, IsStrict, Replacement,
          Sema::AMK_None, PriorityModifier + Sema::AP_InferredFromOtherPlatform,
          IIEnvironment);
      if (NewAttr)
        D->addAttr(NewAttr);
    }
  } else if (S.Context.getTargetInfo().getTriple().isTvOS()) {
    // Transcribe "ios" to "tvos" (and add a new attribute) if the versioning
    // matches before the start of the tvOS platform.
    IdentifierInfo *NewII = nullptr;
    if (II->getName() == "ios")
      NewII = &S.Context.Idents.get("tvos");
    else if (II->getName() == "ios_app_extension")
      NewII = &S.Context.Idents.get("tvos_app_extension");

    if (NewII) {
      const auto *SDKInfo = S.getDarwinSDKInfoForAvailabilityChecking();
      const auto *IOSToTvOSMapping =
          SDKInfo ? SDKInfo->getVersionMapping(
                        DarwinSDKInfo::OSEnvPair::iOStoTvOSPair())
                  : nullptr;

      auto AdjustTvOSVersion =
          [IOSToTvOSMapping](VersionTuple Version) -> VersionTuple {
        if (Version.empty())
          return Version;

        if (IOSToTvOSMapping) {
          if (auto MappedVersion = IOSToTvOSMapping->map(
                  Version, VersionTuple(0, 0), std::nullopt)) {
            return *MappedVersion;
          }
        }
        return Version;
      };

      auto NewIntroduced = AdjustTvOSVersion(Introduced.Version);
      auto NewDeprecated = AdjustTvOSVersion(Deprecated.Version);
      auto NewObsoleted = AdjustTvOSVersion(Obsoleted.Version);

      AvailabilityAttr *NewAttr = S.mergeAvailabilityAttr(
          ND, AL, NewII, true /*Implicit*/, NewIntroduced, NewDeprecated,
          NewObsoleted, IsUnavailable, Str, IsStrict, Replacement,
          Sema::AMK_None, PriorityModifier + Sema::AP_InferredFromOtherPlatform,
          IIEnvironment);
      if (NewAttr)
        D->addAttr(NewAttr);
    }
  } else if (S.Context.getTargetInfo().getTriple().getOS() ==
                 llvm::Triple::IOS &&
             S.Context.getTargetInfo().getTriple().isMacCatalystEnvironment()) {
    auto GetSDKInfo = [&]() {
      return S.getDarwinSDKInfoForAvailabilityChecking(AL.getRange().getBegin(),
                                                       "macOS");
    };

    // Transcribe "ios" to "maccatalyst" (and add a new attribute).
    IdentifierInfo *NewII = nullptr;
    if (II->getName() == "ios")
      NewII = &S.Context.Idents.get("maccatalyst");
    else if (II->getName() == "ios_app_extension")
      NewII = &S.Context.Idents.get("maccatalyst_app_extension");
    if (NewII) {
      auto MinMacCatalystVersion = [](const VersionTuple &V) {
        if (V.empty())
          return V;
        if (V.getMajor() < 13 ||
            (V.getMajor() == 13 && V.getMinor() && *V.getMinor() < 1))
          return VersionTuple(13, 1); // The min Mac Catalyst version is 13.1.
        return V;
      };
      AvailabilityAttr *NewAttr = S.mergeAvailabilityAttr(
          ND, AL, NewII, true /*Implicit*/,
          MinMacCatalystVersion(Introduced.Version),
          MinMacCatalystVersion(Deprecated.Version),
          MinMacCatalystVersion(Obsoleted.Version), IsUnavailable, Str,
          IsStrict, Replacement, Sema::AMK_None,
          PriorityModifier + Sema::AP_InferredFromOtherPlatform, IIEnvironment);
      if (NewAttr)
        D->addAttr(NewAttr);
    } else if (II->getName() == "macos" && GetSDKInfo() &&
               (!Introduced.Version.empty() || !Deprecated.Version.empty() ||
                !Obsoleted.Version.empty())) {
      if (const auto *MacOStoMacCatalystMapping =
              GetSDKInfo()->getVersionMapping(
                  DarwinSDKInfo::OSEnvPair::macOStoMacCatalystPair())) {
        // Infer Mac Catalyst availability from the macOS availability attribute
        // if it has versioned availability. Don't infer 'unavailable'. This
        // inferred availability has lower priority than the other availability
        // attributes that are inferred from 'ios'.
        NewII = &S.Context.Idents.get("maccatalyst");
        auto RemapMacOSVersion =
            [&](const VersionTuple &V) -> std::optional<VersionTuple> {
          if (V.empty())
            return std::nullopt;
          // API_TO_BE_DEPRECATED is 100000.
          if (V.getMajor() == 100000)
            return VersionTuple(100000);
          // The minimum iosmac version is 13.1
          return MacOStoMacCatalystMapping->map(V, VersionTuple(13, 1),
                                                std::nullopt);
        };
        std::optional<VersionTuple> NewIntroduced =
                                        RemapMacOSVersion(Introduced.Version),
                                    NewDeprecated =
                                        RemapMacOSVersion(Deprecated.Version),
                                    NewObsoleted =
                                        RemapMacOSVersion(Obsoleted.Version);
        if (NewIntroduced || NewDeprecated || NewObsoleted) {
          auto VersionOrEmptyVersion =
              [](const std::optional<VersionTuple> &V) -> VersionTuple {
            return V ? *V : VersionTuple();
          };
          AvailabilityAttr *NewAttr = S.mergeAvailabilityAttr(
              ND, AL, NewII, true /*Implicit*/,
              VersionOrEmptyVersion(NewIntroduced),
              VersionOrEmptyVersion(NewDeprecated),
              VersionOrEmptyVersion(NewObsoleted), /*IsUnavailable=*/false, Str,
              IsStrict, Replacement, Sema::AMK_None,
              PriorityModifier + Sema::AP_InferredFromOtherPlatform +
                  Sema::AP_InferredFromOtherPlatform,
              IIEnvironment);
          if (NewAttr)
            D->addAttr(NewAttr);
        }
      }
    }
  }
}

static void handleExternalSourceSymbolAttr(Sema &S, Decl *D,
                                           const ParsedAttr &AL) {
  if (!AL.checkAtLeastNumArgs(S, 1) || !AL.checkAtMostNumArgs(S, 4))
    return;

  StringRef Language;
  if (const auto *SE = dyn_cast_if_present<StringLiteral>(AL.getArgAsExpr(0)))
    Language = SE->getString();
  StringRef DefinedIn;
  if (const auto *SE = dyn_cast_if_present<StringLiteral>(AL.getArgAsExpr(1)))
    DefinedIn = SE->getString();
  bool IsGeneratedDeclaration = AL.getArgAsIdent(2) != nullptr;
  StringRef USR;
  if (const auto *SE = dyn_cast_if_present<StringLiteral>(AL.getArgAsExpr(3)))
    USR = SE->getString();

  D->addAttr(::new (S.Context) ExternalSourceSymbolAttr(
      S.Context, AL, Language, DefinedIn, IsGeneratedDeclaration, USR));
}

template <class T>
static T *mergeVisibilityAttr(Sema &S, Decl *D, const AttributeCommonInfo &CI,
                              typename T::VisibilityType value) {
  T *existingAttr = D->getAttr<T>();
  if (existingAttr) {
    typename T::VisibilityType existingValue = existingAttr->getVisibility();
    if (existingValue == value)
      return nullptr;
    S.Diag(existingAttr->getLocation(), diag::err_mismatched_visibility);
    S.Diag(CI.getLoc(), diag::note_previous_attribute);
    D->dropAttr<T>();
  }
  return ::new (S.Context) T(S.Context, CI, value);
}

VisibilityAttr *Sema::mergeVisibilityAttr(Decl *D,
                                          const AttributeCommonInfo &CI,
                                          VisibilityAttr::VisibilityType Vis) {
  return ::mergeVisibilityAttr<VisibilityAttr>(*this, D, CI, Vis);
}

TypeVisibilityAttr *
Sema::mergeTypeVisibilityAttr(Decl *D, const AttributeCommonInfo &CI,
                              TypeVisibilityAttr::VisibilityType Vis) {
  return ::mergeVisibilityAttr<TypeVisibilityAttr>(*this, D, CI, Vis);
}

static void handleVisibilityAttr(Sema &S, Decl *D, const ParsedAttr &AL,
                                 bool isTypeVisibility) {
  // Visibility attributes don't mean anything on a typedef.
  if (isa<TypedefNameDecl>(D)) {
    S.Diag(AL.getRange().getBegin(), diag::warn_attribute_ignored) << AL;
    return;
  }

  // 'type_visibility' can only go on a type or namespace.
  if (isTypeVisibility && !(isa<TagDecl>(D) || isa<ObjCInterfaceDecl>(D) ||
                            isa<NamespaceDecl>(D))) {
    S.Diag(AL.getRange().getBegin(), diag::err_attribute_wrong_decl_type)
        << AL << AL.isRegularKeywordAttribute() << ExpectedTypeOrNamespace;
    return;
  }

  // Check that the argument is a string literal.
  StringRef TypeStr;
  SourceLocation LiteralLoc;
  if (!S.checkStringLiteralArgumentAttr(AL, 0, TypeStr, &LiteralLoc))
    return;

  VisibilityAttr::VisibilityType type;
  if (!VisibilityAttr::ConvertStrToVisibilityType(TypeStr, type)) {
    S.Diag(LiteralLoc, diag::warn_attribute_type_not_supported) << AL
                                                                << TypeStr;
    return;
  }

  // Complain about attempts to use protected visibility on targets
  // (like Darwin) that don't support it.
  if (type == VisibilityAttr::Protected &&
      !S.Context.getTargetInfo().hasProtectedVisibility()) {
    S.Diag(AL.getLoc(), diag::warn_attribute_protected_visibility);
    type = VisibilityAttr::Default;
  }

  Attr *newAttr;
  if (isTypeVisibility) {
    newAttr = S.mergeTypeVisibilityAttr(
        D, AL, (TypeVisibilityAttr::VisibilityType)type);
  } else {
    newAttr = S.mergeVisibilityAttr(D, AL, type);
  }
  if (newAttr)
    D->addAttr(newAttr);
}

static void handleSentinelAttr(Sema &S, Decl *D, const ParsedAttr &AL) {
  unsigned sentinel = (unsigned)SentinelAttr::DefaultSentinel;
  if (AL.getNumArgs() > 0) {
    Expr *E = AL.getArgAsExpr(0);
    std::optional<llvm::APSInt> Idx = llvm::APSInt(32);
    if (E->isTypeDependent() || !(Idx = E->getIntegerConstantExpr(S.Context))) {
      S.Diag(AL.getLoc(), diag::err_attribute_argument_n_type)
          << AL << 1 << AANT_ArgumentIntegerConstant << E->getSourceRange();
      return;
    }

    if (Idx->isSigned() && Idx->isNegative()) {
      S.Diag(AL.getLoc(), diag::err_attribute_sentinel_less_than_zero)
        << E->getSourceRange();
      return;
    }

    sentinel = Idx->getZExtValue();
  }

  unsigned nullPos = (unsigned)SentinelAttr::DefaultNullPos;
  if (AL.getNumArgs() > 1) {
    Expr *E = AL.getArgAsExpr(1);
    std::optional<llvm::APSInt> Idx = llvm::APSInt(32);
    if (E->isTypeDependent() || !(Idx = E->getIntegerConstantExpr(S.Context))) {
      S.Diag(AL.getLoc(), diag::err_attribute_argument_n_type)
          << AL << 2 << AANT_ArgumentIntegerConstant << E->getSourceRange();
      return;
    }
    nullPos = Idx->getZExtValue();

    if ((Idx->isSigned() && Idx->isNegative()) || nullPos > 1) {
      // FIXME: This error message could be improved, it would be nice
      // to say what the bounds actually are.
      S.Diag(AL.getLoc(), diag::err_attribute_sentinel_not_zero_or_one)
        << E->getSourceRange();
      return;
    }
  }

  if (const auto *FD = dyn_cast<FunctionDecl>(D)) {
    const FunctionType *FT = FD->getType()->castAs<FunctionType>();
    if (isa<FunctionNoProtoType>(FT)) {
      S.Diag(AL.getLoc(), diag::warn_attribute_sentinel_named_arguments);
      return;
    }

    if (!cast<FunctionProtoType>(FT)->isVariadic()) {
      S.Diag(AL.getLoc(), diag::warn_attribute_sentinel_not_variadic) << 0;
      return;
    }
  } else if (const auto *MD = dyn_cast<ObjCMethodDecl>(D)) {
    if (!MD->isVariadic()) {
      S.Diag(AL.getLoc(), diag::warn_attribute_sentinel_not_variadic) << 0;
      return;
    }
  } else if (const auto *BD = dyn_cast<BlockDecl>(D)) {
    if (!BD->isVariadic()) {
      S.Diag(AL.getLoc(), diag::warn_attribute_sentinel_not_variadic) << 1;
      return;
    }
  } else if (const auto *V = dyn_cast<VarDecl>(D)) {
    QualType Ty = V->getType();
    if (Ty->isBlockPointerType() || Ty->isFunctionPointerType()) {
      const FunctionType *FT = Ty->isFunctionPointerType()
                                   ? D->getFunctionType()
                                   : Ty->castAs<BlockPointerType>()
                                         ->getPointeeType()
                                         ->castAs<FunctionType>();
      if (!cast<FunctionProtoType>(FT)->isVariadic()) {
        int m = Ty->isFunctionPointerType() ? 0 : 1;
        S.Diag(AL.getLoc(), diag::warn_attribute_sentinel_not_variadic) << m;
        return;
      }
    } else {
      S.Diag(AL.getLoc(), diag::warn_attribute_wrong_decl_type)
          << AL << AL.isRegularKeywordAttribute()
          << ExpectedFunctionMethodOrBlock;
      return;
    }
  } else {
    S.Diag(AL.getLoc(), diag::warn_attribute_wrong_decl_type)
        << AL << AL.isRegularKeywordAttribute()
        << ExpectedFunctionMethodOrBlock;
    return;
  }
  D->addAttr(::new (S.Context) SentinelAttr(S.Context, AL, sentinel, nullPos));
}

static void handleWarnUnusedResult(Sema &S, Decl *D, const ParsedAttr &AL) {
  if (D->getFunctionType() &&
      D->getFunctionType()->getReturnType()->isVoidType() &&
      !isa<CXXConstructorDecl>(D)) {
    S.Diag(AL.getLoc(), diag::warn_attribute_void_function_method) << AL << 0;
    return;
  }
  if (const auto *MD = dyn_cast<ObjCMethodDecl>(D))
    if (MD->getReturnType()->isVoidType()) {
      S.Diag(AL.getLoc(), diag::warn_attribute_void_function_method) << AL << 1;
      return;
    }

  StringRef Str;
  if (AL.isStandardAttributeSyntax() && !AL.getScopeName()) {
    // The standard attribute cannot be applied to variable declarations such
    // as a function pointer.
    if (isa<VarDecl>(D))
      S.Diag(AL.getLoc(), diag::warn_attribute_wrong_decl_type_str)
          << AL << AL.isRegularKeywordAttribute()
          << "functions, classes, or enumerations";

    // If this is spelled as the standard C++17 attribute, but not in C++17,
    // warn about using it as an extension. If there are attribute arguments,
    // then claim it's a C++20 extension instead.
    // FIXME: If WG14 does not seem likely to adopt the same feature, add an
    // extension warning for C23 mode.
    const LangOptions &LO = S.getLangOpts();
    if (AL.getNumArgs() == 1) {
      if (LO.CPlusPlus && !LO.CPlusPlus20)
        S.Diag(AL.getLoc(), diag::ext_cxx20_attr) << AL;

      // Since this is spelled [[nodiscard]], get the optional string
      // literal. If in C++ mode, but not in C++20 mode, diagnose as an
      // extension.
      // FIXME: C23 should support this feature as well, even as an extension.
      if (!S.checkStringLiteralArgumentAttr(AL, 0, Str, nullptr))
        return;
    } else if (LO.CPlusPlus && !LO.CPlusPlus17)
      S.Diag(AL.getLoc(), diag::ext_cxx17_attr) << AL;
  }

  if ((!AL.isGNUAttribute() &&
       !(AL.isStandardAttributeSyntax() && AL.isClangScope())) &&
      isa<TypedefNameDecl>(D)) {
    S.Diag(AL.getLoc(), diag::warn_unused_result_typedef_unsupported_spelling)
        << AL.isGNUScope();
    return;
  }

  D->addAttr(::new (S.Context) WarnUnusedResultAttr(S.Context, AL, Str));
}

static void handleWeakImportAttr(Sema &S, Decl *D, const ParsedAttr &AL) {
  // weak_import only applies to variable & function declarations.
  bool isDef = false;
  if (!D->canBeWeakImported(isDef)) {
    if (isDef)
      S.Diag(AL.getLoc(), diag::warn_attribute_invalid_on_definition)
        << "weak_import";
    else if (isa<ObjCPropertyDecl>(D) || isa<ObjCMethodDecl>(D) ||
             (S.Context.getTargetInfo().getTriple().isOSDarwin() &&
              (isa<ObjCInterfaceDecl>(D) || isa<EnumDecl>(D)))) {
      // Nothing to warn about here.
    } else
      S.Diag(AL.getLoc(), diag::warn_attribute_wrong_decl_type)
          << AL << AL.isRegularKeywordAttribute() << ExpectedVariableOrFunction;

    return;
  }

  D->addAttr(::new (S.Context) WeakImportAttr(S.Context, AL));
}

// Handles reqd_work_group_size and work_group_size_hint.
template <typename WorkGroupAttr>
static void handleWorkGroupSize(Sema &S, Decl *D, const ParsedAttr &AL) {
  if (!AL.checkExactlyNumArgs(S, 3))
    return;

  uint32_t WGSize[3];
  for (unsigned i = 0; i < 3; ++i) {
    const Expr *E = AL.getArgAsExpr(i);
    if (!S.checkUInt32Argument(AL, E, WGSize[i], i,
                               /*StrictlyUnsigned=*/true))
      return;
    if (WGSize[i] == 0) {
      S.Diag(AL.getLoc(), diag::err_attribute_argument_is_zero)
          << AL << E->getSourceRange();
      return;
    }
  }

  WorkGroupAttr *Existing = D->getAttr<WorkGroupAttr>();
  if (Existing && !(Existing->getXDim() == WGSize[0] &&
                    Existing->getYDim() == WGSize[1] &&
                    Existing->getZDim() == WGSize[2]))
    S.Diag(AL.getLoc(), diag::warn_duplicate_attribute) << AL;

  D->addAttr(::new (S.Context)
                 WorkGroupAttr(S.Context, AL, WGSize[0], WGSize[1], WGSize[2]));
}

static void handleVecTypeHint(Sema &S, Decl *D, const ParsedAttr &AL) {
  // Given attribute is deprecated without replacement in SYCL 2020 mode.
  // Ignore the attribute in SYCL 2020.
  if (S.LangOpts.getSYCLVersion() >= LangOptions::SYCL_2020) {
    S.Diag(AL.getLoc(), diag::warn_attribute_deprecated_ignored) << AL;
    return;
  }

  if (!AL.hasParsedType()) {
    S.Diag(AL.getLoc(), diag::err_attribute_wrong_number_arguments) << AL << 1;
    return;
  }

  TypeSourceInfo *ParmTSI = nullptr;
  QualType ParmType = S.GetTypeFromParser(AL.getTypeArg(), &ParmTSI);
  assert(ParmTSI && "no type source info for attribute argument");

  if (!ParmType->isExtVectorType() && !ParmType->isFloatingType() &&
      (ParmType->isBooleanType() ||
       !ParmType->isIntegralType(S.getASTContext()))) {
    S.Diag(AL.getLoc(), diag::err_attribute_invalid_argument) << 2 << AL;
    return;
  }

  if (VecTypeHintAttr *A = D->getAttr<VecTypeHintAttr>()) {
    if (!S.Context.hasSameType(A->getTypeHint(), ParmType)) {
      S.Diag(AL.getLoc(), diag::warn_duplicate_attribute) << AL;
      return;
    }
  }

  D->addAttr(::new (S.Context) VecTypeHintAttr(S.Context, AL, ParmTSI));
}

SectionAttr *Sema::mergeSectionAttr(Decl *D, const AttributeCommonInfo &CI,
                                    StringRef Name) {
  // Explicit or partial specializations do not inherit
  // the section attribute from the primary template.
  if (const auto *FD = dyn_cast<FunctionDecl>(D)) {
    if (CI.getAttributeSpellingListIndex() == SectionAttr::Declspec_allocate &&
        FD->isFunctionTemplateSpecialization())
      return nullptr;
  }
  if (SectionAttr *ExistingAttr = D->getAttr<SectionAttr>()) {
    if (ExistingAttr->getName() == Name)
      return nullptr;
    Diag(ExistingAttr->getLocation(), diag::warn_mismatched_section)
         << 1 /*section*/;
    Diag(CI.getLoc(), diag::note_previous_attribute);
    return nullptr;
  }
  return ::new (Context) SectionAttr(Context, CI, Name);
}

llvm::Error Sema::isValidSectionSpecifier(StringRef SecName) {
  if (!Context.getTargetInfo().getTriple().isOSDarwin())
    return llvm::Error::success();

  // Let MCSectionMachO validate this.
  StringRef Segment, Section;
  unsigned TAA, StubSize;
  bool HasTAA;
  return llvm::MCSectionMachO::ParseSectionSpecifier(SecName, Segment, Section,
                                                     TAA, HasTAA, StubSize);
}

bool Sema::checkSectionName(SourceLocation LiteralLoc, StringRef SecName) {
  if (llvm::Error E = isValidSectionSpecifier(SecName)) {
    Diag(LiteralLoc, diag::err_attribute_section_invalid_for_target)
        << toString(std::move(E)) << 1 /*'section'*/;
    return false;
  }
  return true;
}

static void handleSectionAttr(Sema &S, Decl *D, const ParsedAttr &AL) {
  // Make sure that there is a string literal as the sections's single
  // argument.
  StringRef Str;
  SourceLocation LiteralLoc;
  if (!S.checkStringLiteralArgumentAttr(AL, 0, Str, &LiteralLoc))
    return;

  if (!S.checkSectionName(LiteralLoc, Str))
    return;

  SectionAttr *NewAttr = S.mergeSectionAttr(D, AL, Str);
  if (NewAttr) {
    D->addAttr(NewAttr);
    if (isa<FunctionDecl, FunctionTemplateDecl, ObjCMethodDecl,
            ObjCPropertyDecl>(D))
      S.UnifySection(NewAttr->getName(),
                     ASTContext::PSF_Execute | ASTContext::PSF_Read,
                     cast<NamedDecl>(D));
  }
}

static void handleCodeModelAttr(Sema &S, Decl *D, const ParsedAttr &AL) {
  StringRef Str;
  SourceLocation LiteralLoc;
  // Check that it is a string.
  if (!S.checkStringLiteralArgumentAttr(AL, 0, Str, &LiteralLoc))
    return;

  llvm::CodeModel::Model CM;
  if (!CodeModelAttr::ConvertStrToModel(Str, CM)) {
    S.Diag(LiteralLoc, diag::err_attr_codemodel_arg) << Str;
    return;
  }

  D->addAttr(::new (S.Context) CodeModelAttr(S.Context, AL, CM));
}

// This is used for `__declspec(code_seg("segname"))` on a decl.
// `#pragma code_seg("segname")` uses checkSectionName() instead.
static bool checkCodeSegName(Sema &S, SourceLocation LiteralLoc,
                             StringRef CodeSegName) {
  if (llvm::Error E = S.isValidSectionSpecifier(CodeSegName)) {
    S.Diag(LiteralLoc, diag::err_attribute_section_invalid_for_target)
        << toString(std::move(E)) << 0 /*'code-seg'*/;
    return false;
  }

  return true;
}

CodeSegAttr *Sema::mergeCodeSegAttr(Decl *D, const AttributeCommonInfo &CI,
                                    StringRef Name) {
  // Explicit or partial specializations do not inherit
  // the code_seg attribute from the primary template.
  if (const auto *FD = dyn_cast<FunctionDecl>(D)) {
    if (FD->isFunctionTemplateSpecialization())
      return nullptr;
  }
  if (const auto *ExistingAttr = D->getAttr<CodeSegAttr>()) {
    if (ExistingAttr->getName() == Name)
      return nullptr;
    Diag(ExistingAttr->getLocation(), diag::warn_mismatched_section)
         << 0 /*codeseg*/;
    Diag(CI.getLoc(), diag::note_previous_attribute);
    return nullptr;
  }
  return ::new (Context) CodeSegAttr(Context, CI, Name);
}

static void handleCodeSegAttr(Sema &S, Decl *D, const ParsedAttr &AL) {
  StringRef Str;
  SourceLocation LiteralLoc;
  if (!S.checkStringLiteralArgumentAttr(AL, 0, Str, &LiteralLoc))
    return;
  if (!checkCodeSegName(S, LiteralLoc, Str))
    return;
  if (const auto *ExistingAttr = D->getAttr<CodeSegAttr>()) {
    if (!ExistingAttr->isImplicit()) {
      S.Diag(AL.getLoc(),
             ExistingAttr->getName() == Str
             ? diag::warn_duplicate_codeseg_attribute
             : diag::err_conflicting_codeseg_attribute);
      return;
    }
    D->dropAttr<CodeSegAttr>();
  }
  if (CodeSegAttr *CSA = S.mergeCodeSegAttr(D, AL, Str))
    D->addAttr(CSA);
}

bool Sema::checkTargetAttr(SourceLocation LiteralLoc, StringRef AttrStr) {
  enum FirstParam { Unsupported, Duplicate, Unknown };
  enum SecondParam { None, CPU, Tune };
  enum ThirdParam { Target, TargetClones };
  if (AttrStr.contains("fpmath="))
    return Diag(LiteralLoc, diag::warn_unsupported_target_attribute)
           << Unsupported << None << "fpmath=" << Target;

  // Diagnose use of tune if target doesn't support it.
  if (!Context.getTargetInfo().supportsTargetAttributeTune() &&
      AttrStr.contains("tune="))
    return Diag(LiteralLoc, diag::warn_unsupported_target_attribute)
           << Unsupported << None << "tune=" << Target;

  ParsedTargetAttr ParsedAttrs =
      Context.getTargetInfo().parseTargetAttr(AttrStr);

  if (!ParsedAttrs.CPU.empty() &&
      !Context.getTargetInfo().isValidCPUName(ParsedAttrs.CPU))
    return Diag(LiteralLoc, diag::warn_unsupported_target_attribute)
           << Unknown << CPU << ParsedAttrs.CPU << Target;

  if (!ParsedAttrs.Tune.empty() &&
      !Context.getTargetInfo().isValidCPUName(ParsedAttrs.Tune))
    return Diag(LiteralLoc, diag::warn_unsupported_target_attribute)
           << Unknown << Tune << ParsedAttrs.Tune << Target;

  if (Context.getTargetInfo().getTriple().isRISCV()) {
    if (ParsedAttrs.Duplicate != "")
      return Diag(LiteralLoc, diag::err_duplicate_target_attribute)
             << Duplicate << None << ParsedAttrs.Duplicate << Target;
    for (const auto &Feature : ParsedAttrs.Features) {
      StringRef CurFeature = Feature;
      if (!CurFeature.starts_with('+') && !CurFeature.starts_with('-'))
        return Diag(LiteralLoc, diag::warn_unsupported_target_attribute)
               << Unsupported << None << AttrStr << Target;
    }
  }

  if (ParsedAttrs.Duplicate != "")
    return Diag(LiteralLoc, diag::warn_unsupported_target_attribute)
           << Duplicate << None << ParsedAttrs.Duplicate << Target;

  for (const auto &Feature : ParsedAttrs.Features) {
    auto CurFeature = StringRef(Feature).drop_front(); // remove + or -.
    if (!Context.getTargetInfo().isValidFeatureName(CurFeature))
      return Diag(LiteralLoc, diag::warn_unsupported_target_attribute)
             << Unsupported << None << CurFeature << Target;
  }

  TargetInfo::BranchProtectionInfo BPI{};
  StringRef DiagMsg;
  if (ParsedAttrs.BranchProtection.empty())
    return false;
  if (!Context.getTargetInfo().validateBranchProtection(
          ParsedAttrs.BranchProtection, ParsedAttrs.CPU, BPI, DiagMsg)) {
    if (DiagMsg.empty())
      return Diag(LiteralLoc, diag::warn_unsupported_target_attribute)
             << Unsupported << None << "branch-protection" << Target;
    return Diag(LiteralLoc, diag::err_invalid_branch_protection_spec)
           << DiagMsg;
  }
  if (!DiagMsg.empty())
    Diag(LiteralLoc, diag::warn_unsupported_branch_protection_spec) << DiagMsg;

  return false;
}

bool Sema::checkTargetVersionAttr(SourceLocation LiteralLoc, Decl *D,
                                  StringRef AttrStr) {
  enum FirstParam { Unsupported };
  enum SecondParam { None };
  enum ThirdParam { Target, TargetClones, TargetVersion };
  llvm::SmallVector<StringRef, 8> Features;
  if (Context.getTargetInfo().getTriple().isRISCV()) {
    llvm::SmallVector<StringRef, 8> AttrStrs;
    AttrStr.split(AttrStrs, ';');

    bool HasArch = false;
    bool HasPriority = false;
    bool HasDefault = false;
    bool DuplicateAttr = false;
    for (auto &AttrStr : AttrStrs) {
      // Only support arch=+ext,... syntax.
      if (AttrStr.starts_with("arch=+")) {
        if (HasArch)
          DuplicateAttr = true;
        HasArch = true;
        ParsedTargetAttr TargetAttr =
            Context.getTargetInfo().parseTargetAttr(AttrStr);

        if (TargetAttr.Features.empty() ||
            llvm::any_of(TargetAttr.Features, [&](const StringRef Ext) {
              return !RISCV().isValidFMVExtension(Ext);
            }))
          return Diag(LiteralLoc, diag::warn_unsupported_target_attribute)
                 << Unsupported << None << AttrStr << TargetVersion;
      } else if (AttrStr.starts_with("default")) {
        if (HasDefault)
          DuplicateAttr = true;
        HasDefault = true;
      } else if (AttrStr.consume_front("priority=")) {
        if (HasPriority)
          DuplicateAttr = true;
        HasPriority = true;
        unsigned Digit;
        if (AttrStr.getAsInteger(0, Digit))
          return Diag(LiteralLoc, diag::warn_unsupported_target_attribute)
                 << Unsupported << None << AttrStr << TargetVersion;
      } else {
        return Diag(LiteralLoc, diag::warn_unsupported_target_attribute)
               << Unsupported << None << AttrStr << TargetVersion;
      }
    }

    if (((HasPriority || HasArch) && HasDefault) || DuplicateAttr ||
        (HasPriority && !HasArch))
      return Diag(LiteralLoc, diag::warn_unsupported_target_attribute)
             << Unsupported << None << AttrStr << TargetVersion;

    return false;
  }
  AttrStr.split(Features, "+");
  for (auto &CurFeature : Features) {
    CurFeature = CurFeature.trim();
    if (CurFeature == "default")
      continue;
    if (!Context.getTargetInfo().validateCpuSupports(CurFeature))
      return Diag(LiteralLoc, diag::warn_unsupported_target_attribute)
             << Unsupported << None << CurFeature << TargetVersion;
  }
  return false;
}

static void handleTargetVersionAttr(Sema &S, Decl *D, const ParsedAttr &AL) {
  StringRef Str;
  SourceLocation LiteralLoc;
  if (!S.checkStringLiteralArgumentAttr(AL, 0, Str, &LiteralLoc) ||
      S.checkTargetVersionAttr(LiteralLoc, D, Str))
    return;
  TargetVersionAttr *NewAttr =
      ::new (S.Context) TargetVersionAttr(S.Context, AL, Str);
  D->addAttr(NewAttr);
}

static void handleTargetAttr(Sema &S, Decl *D, const ParsedAttr &AL) {
  StringRef Str;
  SourceLocation LiteralLoc;
  if (!S.checkStringLiteralArgumentAttr(AL, 0, Str, &LiteralLoc) ||
      S.checkTargetAttr(LiteralLoc, Str))
    return;

  TargetAttr *NewAttr = ::new (S.Context) TargetAttr(S.Context, AL, Str);
  D->addAttr(NewAttr);
}

bool Sema::checkTargetClonesAttrString(
    SourceLocation LiteralLoc, StringRef Str, const StringLiteral *Literal,
    Decl *D, bool &HasDefault, bool &HasCommas, bool &HasNotDefault,
    SmallVectorImpl<SmallString<64>> &StringsBuffer) {
  enum FirstParam { Unsupported, Duplicate, Unknown };
  enum SecondParam { None, CPU, Tune };
  enum ThirdParam { Target, TargetClones };
  HasCommas = HasCommas || Str.contains(',');
  const TargetInfo &TInfo = Context.getTargetInfo();
  // Warn on empty at the beginning of a string.
  if (Str.size() == 0)
    return Diag(LiteralLoc, diag::warn_unsupported_target_attribute)
           << Unsupported << None << "" << TargetClones;

  std::pair<StringRef, StringRef> Parts = {{}, Str};
  while (!Parts.second.empty()) {
    Parts = Parts.second.split(',');
    StringRef Cur = Parts.first.trim();
    SourceLocation CurLoc =
        Literal->getLocationOfByte(Cur.data() - Literal->getString().data(),
                                   getSourceManager(), getLangOpts(), TInfo);

    bool DefaultIsDupe = false;
    bool HasCodeGenImpact = false;
    if (Cur.empty())
      return Diag(CurLoc, diag::warn_unsupported_target_attribute)
             << Unsupported << None << "" << TargetClones;

    if (TInfo.getTriple().isAArch64()) {
      // AArch64 target clones specific
      if (Cur == "default") {
        DefaultIsDupe = HasDefault;
        HasDefault = true;
        if (llvm::is_contained(StringsBuffer, Cur) || DefaultIsDupe)
          Diag(CurLoc, diag::warn_target_clone_duplicate_options);
        else
          StringsBuffer.push_back(Cur);
      } else {
        std::pair<StringRef, StringRef> CurParts = {{}, Cur};
        llvm::SmallVector<StringRef, 8> CurFeatures;
        while (!CurParts.second.empty()) {
          CurParts = CurParts.second.split('+');
          StringRef CurFeature = CurParts.first.trim();
          if (!TInfo.validateCpuSupports(CurFeature)) {
            Diag(CurLoc, diag::warn_unsupported_target_attribute)
                << Unsupported << None << CurFeature << TargetClones;
            continue;
          }
          if (TInfo.doesFeatureAffectCodeGen(CurFeature))
            HasCodeGenImpact = true;
          CurFeatures.push_back(CurFeature);
        }
        // Canonize TargetClones Attributes
        llvm::sort(CurFeatures);
        SmallString<64> Res;
        for (auto &CurFeat : CurFeatures) {
          if (!Res.empty())
            Res.append("+");
          Res.append(CurFeat);
        }
        if (llvm::is_contained(StringsBuffer, Res) || DefaultIsDupe)
          Diag(CurLoc, diag::warn_target_clone_duplicate_options);
        else if (!HasCodeGenImpact)
          // Ignore features in target_clone attribute that don't impact
          // code generation
          Diag(CurLoc, diag::warn_target_clone_no_impact_options);
        else if (!Res.empty()) {
          StringsBuffer.push_back(Res);
          HasNotDefault = true;
        }
      }
    } else if (TInfo.getTriple().isRISCV()) {
      // Suppress warn_target_clone_mixed_values
      HasCommas = false;

      // Cur is split's parts of Str. RISC-V uses Str directly,
      // so skip when encountered more than once.
      if (!Str.starts_with(Cur))
        continue;

      llvm::SmallVector<StringRef, 8> AttrStrs;
      Str.split(AttrStrs, ";");

      bool IsPriority = false;
      bool IsDefault = false;
      for (auto &AttrStr : AttrStrs) {
        // Only support arch=+ext,... syntax.
        if (AttrStr.starts_with("arch=+")) {
          ParsedTargetAttr TargetAttr =
              Context.getTargetInfo().parseTargetAttr(AttrStr);

          if (TargetAttr.Features.empty() ||
              llvm::any_of(TargetAttr.Features, [&](const StringRef Ext) {
                return !RISCV().isValidFMVExtension(Ext);
              }))
            return Diag(CurLoc, diag::warn_unsupported_target_attribute)
                   << Unsupported << None << Str << TargetClones;
        } else if (AttrStr.starts_with("default")) {
          IsDefault = true;
          DefaultIsDupe = HasDefault;
          HasDefault = true;
        } else if (AttrStr.consume_front("priority=")) {
          IsPriority = true;
          unsigned Digit;
          if (AttrStr.getAsInteger(0, Digit))
            return Diag(CurLoc, diag::warn_unsupported_target_attribute)
                   << Unsupported << None << Str << TargetClones;
        } else {
          return Diag(CurLoc, diag::warn_unsupported_target_attribute)
                 << Unsupported << None << Str << TargetClones;
        }
      }

      if (IsPriority && IsDefault)
        return Diag(CurLoc, diag::warn_unsupported_target_attribute)
               << Unsupported << None << Str << TargetClones;

      if (llvm::is_contained(StringsBuffer, Str) || DefaultIsDupe)
        Diag(CurLoc, diag::warn_target_clone_duplicate_options);
      StringsBuffer.push_back(Str);
    } else {
      // Other targets ( currently X86 )
      if (Cur.starts_with("arch=")) {
        if (!Context.getTargetInfo().isValidCPUName(
                Cur.drop_front(sizeof("arch=") - 1)))
          return Diag(CurLoc, diag::warn_unsupported_target_attribute)
                 << Unsupported << CPU << Cur.drop_front(sizeof("arch=") - 1)
                 << TargetClones;
      } else if (Cur == "default") {
        DefaultIsDupe = HasDefault;
        HasDefault = true;
      } else if (!Context.getTargetInfo().isValidFeatureName(Cur))
        return Diag(CurLoc, diag::warn_unsupported_target_attribute)
               << Unsupported << None << Cur << TargetClones;
      if (llvm::is_contained(StringsBuffer, Cur) || DefaultIsDupe)
        Diag(CurLoc, diag::warn_target_clone_duplicate_options);
      // Note: Add even if there are duplicates, since it changes name mangling.
      StringsBuffer.push_back(Cur);
    }
  }

  if (Str.rtrim().ends_with(","))
    return Diag(LiteralLoc, diag::warn_unsupported_target_attribute)
           << Unsupported << None << "" << TargetClones;
  return false;
}

static void handleTargetClonesAttr(Sema &S, Decl *D, const ParsedAttr &AL) {
  if (S.Context.getTargetInfo().getTriple().isAArch64() &&
      !S.Context.getTargetInfo().hasFeature("fmv"))
    return;

  // Ensure we don't combine these with themselves, since that causes some
  // confusing behavior.
  if (const auto *Other = D->getAttr<TargetClonesAttr>()) {
    S.Diag(AL.getLoc(), diag::err_disallowed_duplicate_attribute) << AL;
    S.Diag(Other->getLocation(), diag::note_conflicting_attribute);
    return;
  }
  if (checkAttrMutualExclusion<TargetClonesAttr>(S, D, AL))
    return;

  SmallVector<StringRef, 2> Strings;
  SmallVector<SmallString<64>, 2> StringsBuffer;
  bool HasCommas = false, HasDefault = false, HasNotDefault = false;

  for (unsigned I = 0, E = AL.getNumArgs(); I != E; ++I) {
    StringRef CurStr;
    SourceLocation LiteralLoc;
    if (!S.checkStringLiteralArgumentAttr(AL, I, CurStr, &LiteralLoc) ||
        S.checkTargetClonesAttrString(
            LiteralLoc, CurStr,
            cast<StringLiteral>(AL.getArgAsExpr(I)->IgnoreParenCasts()), D,
            HasDefault, HasCommas, HasNotDefault, StringsBuffer))
      return;
  }

  for (auto &SmallStr : StringsBuffer)
    Strings.push_back(SmallStr.str());

  if (HasCommas && AL.getNumArgs() > 1)
    S.Diag(AL.getLoc(), diag::warn_target_clone_mixed_values);

  if (S.Context.getTargetInfo().getTriple().isAArch64() && !HasDefault) {
    // Add default attribute if there is no one
    HasDefault = true;
    Strings.push_back("default");
  }

  if (!HasDefault) {
    S.Diag(AL.getLoc(), diag::err_target_clone_must_have_default);
    return;
  }

  // FIXME: We could probably figure out how to get this to work for lambdas
  // someday.
  if (const auto *MD = dyn_cast<CXXMethodDecl>(D)) {
    if (MD->getParent()->isLambda()) {
      S.Diag(D->getLocation(), diag::err_multiversion_doesnt_support)
          << static_cast<unsigned>(MultiVersionKind::TargetClones)
          << /*Lambda*/ 9;
      return;
    }
  }

  // No multiversion if we have default version only.
  if (S.Context.getTargetInfo().getTriple().isAArch64() && !HasNotDefault)
    return;

  cast<FunctionDecl>(D)->setIsMultiVersion();
  TargetClonesAttr *NewAttr = ::new (S.Context)
      TargetClonesAttr(S.Context, AL, Strings.data(), Strings.size());
  D->addAttr(NewAttr);
}

static void handleMinVectorWidthAttr(Sema &S, Decl *D, const ParsedAttr &AL) {
  Expr *E = AL.getArgAsExpr(0);
  uint32_t VecWidth;
  if (!S.checkUInt32Argument(AL, E, VecWidth)) {
    AL.setInvalid();
    return;
  }

  MinVectorWidthAttr *Existing = D->getAttr<MinVectorWidthAttr>();
  if (Existing && Existing->getVectorWidth() != VecWidth) {
    S.Diag(AL.getLoc(), diag::warn_duplicate_attribute) << AL;
    return;
  }

  D->addAttr(::new (S.Context) MinVectorWidthAttr(S.Context, AL, VecWidth));
}

static void handleCleanupAttr(Sema &S, Decl *D, const ParsedAttr &AL) {
  Expr *E = AL.getArgAsExpr(0);
  SourceLocation Loc = E->getExprLoc();
  FunctionDecl *FD = nullptr;
  DeclarationNameInfo NI;

  // gcc only allows for simple identifiers. Since we support more than gcc, we
  // will warn the user.
  if (auto *DRE = dyn_cast<DeclRefExpr>(E)) {
    if (DRE->hasQualifier())
      S.Diag(Loc, diag::warn_cleanup_ext);
    FD = dyn_cast<FunctionDecl>(DRE->getDecl());
    NI = DRE->getNameInfo();
    if (!FD) {
      S.Diag(Loc, diag::err_attribute_cleanup_arg_not_function) << 1
        << NI.getName();
      return;
    }
  } else if (auto *ULE = dyn_cast<UnresolvedLookupExpr>(E)) {
    if (ULE->hasExplicitTemplateArgs())
      S.Diag(Loc, diag::warn_cleanup_ext);
    FD = S.ResolveSingleFunctionTemplateSpecialization(ULE, true);
    NI = ULE->getNameInfo();
    if (!FD) {
      S.Diag(Loc, diag::err_attribute_cleanup_arg_not_function) << 2
        << NI.getName();
      if (ULE->getType() == S.Context.OverloadTy)
        S.NoteAllOverloadCandidates(ULE);
      return;
    }
  } else {
    S.Diag(Loc, diag::err_attribute_cleanup_arg_not_function) << 0;
    return;
  }

  if (FD->getNumParams() != 1) {
    S.Diag(Loc, diag::err_attribute_cleanup_func_must_take_one_arg)
      << NI.getName();
    return;
  }

  // We're currently more strict than GCC about what function types we accept.
  // If this ever proves to be a problem it should be easy to fix.
  QualType Ty = S.Context.getPointerType(cast<VarDecl>(D)->getType());
  QualType ParamTy = FD->getParamDecl(0)->getType();
  if (S.CheckAssignmentConstraints(FD->getParamDecl(0)->getLocation(),
                                   ParamTy, Ty) != Sema::Compatible) {
    S.Diag(Loc, diag::err_attribute_cleanup_func_arg_incompatible_type)
      << NI.getName() << ParamTy << Ty;
    return;
  }
  VarDecl *VD = cast<VarDecl>(D);
  // Create a reference to the variable declaration. This is a fake/dummy
  // reference.
  DeclRefExpr *VariableReference = DeclRefExpr::Create(
      S.Context, NestedNameSpecifierLoc{}, FD->getLocation(), VD, false,
      DeclarationNameInfo{VD->getDeclName(), VD->getLocation()}, VD->getType(),
      VK_LValue);

  // Create a unary operator expression that represents taking the address of
  // the variable. This is a fake/dummy expression.
  Expr *AddressOfVariable = UnaryOperator::Create(
      S.Context, VariableReference, UnaryOperatorKind::UO_AddrOf,
      S.Context.getPointerType(VD->getType()), VK_PRValue, OK_Ordinary, Loc,
      +false, FPOptionsOverride{});

  // Create a function call expression. This is a fake/dummy call expression.
  CallExpr *FunctionCallExpression =
      CallExpr::Create(S.Context, E, ArrayRef{AddressOfVariable},
                       S.Context.VoidTy, VK_PRValue, Loc, FPOptionsOverride{});

  if (S.CheckFunctionCall(FD, FunctionCallExpression,
                          FD->getType()->getAs<FunctionProtoType>())) {
    return;
  }

  D->addAttr(::new (S.Context) CleanupAttr(S.Context, AL, FD));
}

static void handleEnumExtensibilityAttr(Sema &S, Decl *D,
                                        const ParsedAttr &AL) {
  if (!AL.isArgIdent(0)) {
    S.Diag(AL.getLoc(), diag::err_attribute_argument_n_type)
        << AL << 0 << AANT_ArgumentIdentifier;
    return;
  }

  EnumExtensibilityAttr::Kind ExtensibilityKind;
  IdentifierInfo *II = AL.getArgAsIdent(0)->Ident;
  if (!EnumExtensibilityAttr::ConvertStrToKind(II->getName(),
                                               ExtensibilityKind)) {
    S.Diag(AL.getLoc(), diag::warn_attribute_type_not_supported) << AL << II;
    return;
  }

  D->addAttr(::new (S.Context)
                 EnumExtensibilityAttr(S.Context, AL, ExtensibilityKind));
}

/// Handle __attribute__((format_arg((idx)))) attribute based on
/// http://gcc.gnu.org/onlinedocs/gcc/Function-Attributes.html
static void handleFormatArgAttr(Sema &S, Decl *D, const ParsedAttr &AL) {
  const Expr *IdxExpr = AL.getArgAsExpr(0);
  ParamIdx Idx;
  if (!S.checkFunctionOrMethodParameterIndex(D, AL, 1, IdxExpr, Idx))
    return;

  // Make sure the format string is really a string.
  QualType Ty = getFunctionOrMethodParamType(D, Idx.getASTIndex());

  bool NotNSStringTy = !S.ObjC().isNSStringType(Ty);
  if (NotNSStringTy && !S.ObjC().isCFStringType(Ty) &&
      (!Ty->isPointerType() ||
       !Ty->castAs<PointerType>()->getPointeeType()->isCharType())) {
    S.Diag(AL.getLoc(), diag::err_format_attribute_not)
        << IdxExpr->getSourceRange() << getFunctionOrMethodParamRange(D, 0);
    return;
  }
  Ty = getFunctionOrMethodResultType(D);
  // replace instancetype with the class type
  auto Instancetype = S.Context.getObjCInstanceTypeDecl()->getTypeForDecl();
  if (Ty->getAs<TypedefType>() == Instancetype)
    if (auto *OMD = dyn_cast<ObjCMethodDecl>(D))
      if (auto *Interface = OMD->getClassInterface())
        Ty = S.Context.getObjCObjectPointerType(
            QualType(Interface->getTypeForDecl(), 0));
  if (!S.ObjC().isNSStringType(Ty, /*AllowNSAttributedString=*/true) &&
      !S.ObjC().isCFStringType(Ty) &&
      (!Ty->isPointerType() ||
       !Ty->castAs<PointerType>()->getPointeeType()->isCharType())) {
    S.Diag(AL.getLoc(), diag::err_format_attribute_result_not)
        << (NotNSStringTy ? "string type" : "NSString")
        << IdxExpr->getSourceRange() << getFunctionOrMethodParamRange(D, 0);
    return;
  }

  D->addAttr(::new (S.Context) FormatArgAttr(S.Context, AL, Idx));
}

enum FormatAttrKind {
  CFStringFormat,
  NSStringFormat,
  StrftimeFormat,
  SupportedFormat,
  IgnoredFormat,
  InvalidFormat
};

/// getFormatAttrKind - Map from format attribute names to supported format
/// types.
static FormatAttrKind getFormatAttrKind(StringRef Format) {
  return llvm::StringSwitch<FormatAttrKind>(Format)
      // Check for formats that get handled specially.
      .Case("NSString", NSStringFormat)
      .Case("CFString", CFStringFormat)
      .Case("strftime", StrftimeFormat)

      // Otherwise, check for supported formats.
      .Cases("scanf", "printf", "printf0", "strfmon", SupportedFormat)
      .Cases("cmn_err", "vcmn_err", "zcmn_err", SupportedFormat)
      .Cases("kprintf", "syslog", SupportedFormat) // OpenBSD.
      .Case("freebsd_kprintf", SupportedFormat)    // FreeBSD.
      .Case("os_trace", SupportedFormat)
      .Case("os_log", SupportedFormat)

      .Cases("gcc_diag", "gcc_cdiag", "gcc_cxxdiag", "gcc_tdiag", IgnoredFormat)
      .Default(InvalidFormat);
}

/// Handle __attribute__((init_priority(priority))) attributes based on
/// http://gcc.gnu.org/onlinedocs/gcc/C_002b_002b-Attributes.html
static void handleInitPriorityAttr(Sema &S, Decl *D, const ParsedAttr &AL) {
  if (!S.getLangOpts().CPlusPlus) {
    S.Diag(AL.getLoc(), diag::warn_attribute_ignored) << AL;
    return;
  }

  if (S.getLangOpts().HLSL) {
    S.Diag(AL.getLoc(), diag::err_hlsl_init_priority_unsupported);
    return;
  }

  if (S.getCurFunctionOrMethodDecl()) {
    S.Diag(AL.getLoc(), diag::err_init_priority_object_attr);
    AL.setInvalid();
    return;
  }
  QualType T = cast<VarDecl>(D)->getType();
  if (S.Context.getAsArrayType(T))
    T = S.Context.getBaseElementType(T);
  if (!T->getAs<RecordType>()) {
    S.Diag(AL.getLoc(), diag::err_init_priority_object_attr);
    AL.setInvalid();
    return;
  }

  Expr *E = AL.getArgAsExpr(0);
  uint32_t prioritynum;
  if (!S.checkUInt32Argument(AL, E, prioritynum)) {
    AL.setInvalid();
    return;
  }

  // Only perform the priority check if the attribute is outside of a system
  // header. Values <= 100 are reserved for the implementation, and libc++
  // benefits from being able to specify values in that range.
  if ((prioritynum < 101 || prioritynum > 65535) &&
      !S.getSourceManager().isInSystemHeader(AL.getLoc())) {
    S.Diag(AL.getLoc(), diag::err_attribute_argument_out_of_range)
        << E->getSourceRange() << AL << 101 << 65535;
    AL.setInvalid();
    return;
  }
  D->addAttr(::new (S.Context) InitPriorityAttr(S.Context, AL, prioritynum));
}

ErrorAttr *Sema::mergeErrorAttr(Decl *D, const AttributeCommonInfo &CI,
                                StringRef NewUserDiagnostic) {
  if (const auto *EA = D->getAttr<ErrorAttr>()) {
    std::string NewAttr = CI.getNormalizedFullName();
    assert((NewAttr == "error" || NewAttr == "warning") &&
           "unexpected normalized full name");
    bool Match = (EA->isError() && NewAttr == "error") ||
                 (EA->isWarning() && NewAttr == "warning");
    if (!Match) {
      Diag(EA->getLocation(), diag::err_attributes_are_not_compatible)
          << CI << EA
          << (CI.isRegularKeywordAttribute() ||
              EA->isRegularKeywordAttribute());
      Diag(CI.getLoc(), diag::note_conflicting_attribute);
      return nullptr;
    }
    if (EA->getUserDiagnostic() != NewUserDiagnostic) {
      Diag(CI.getLoc(), diag::warn_duplicate_attribute) << EA;
      Diag(EA->getLoc(), diag::note_previous_attribute);
    }
    D->dropAttr<ErrorAttr>();
  }
  return ::new (Context) ErrorAttr(Context, CI, NewUserDiagnostic);
}

FormatAttr *Sema::mergeFormatAttr(Decl *D, const AttributeCommonInfo &CI,
                                  IdentifierInfo *Format, int FormatIdx,
                                  int FirstArg) {
  // Check whether we already have an equivalent format attribute.
  for (auto *F : D->specific_attrs<FormatAttr>()) {
    if (F->getType() == Format &&
        F->getFormatIdx() == FormatIdx &&
        F->getFirstArg() == FirstArg) {
      // If we don't have a valid location for this attribute, adopt the
      // location.
      if (F->getLocation().isInvalid())
        F->setRange(CI.getRange());
      return nullptr;
    }
  }

  return ::new (Context) FormatAttr(Context, CI, Format, FormatIdx, FirstArg);
}

/// Handle __attribute__((format(type,idx,firstarg))) attributes based on
/// http://gcc.gnu.org/onlinedocs/gcc/Function-Attributes.html
static void handleFormatAttr(Sema &S, Decl *D, const ParsedAttr &AL) {
  if (!AL.isArgIdent(0)) {
    S.Diag(AL.getLoc(), diag::err_attribute_argument_n_type)
        << AL << 1 << AANT_ArgumentIdentifier;
    return;
  }

  // In C++ the implicit 'this' function parameter also counts, and they are
  // counted from one.
  bool HasImplicitThisParam = isInstanceMethod(D);
  unsigned NumArgs = getFunctionOrMethodNumParams(D) + HasImplicitThisParam;

  IdentifierInfo *II = AL.getArgAsIdent(0)->Ident;
  StringRef Format = II->getName();

  if (normalizeName(Format)) {
    // If we've modified the string name, we need a new identifier for it.
    II = &S.Context.Idents.get(Format);
  }

  // Check for supported formats.
  FormatAttrKind Kind = getFormatAttrKind(Format);

  if (Kind == IgnoredFormat)
    return;

  if (Kind == InvalidFormat) {
    S.Diag(AL.getLoc(), diag::warn_attribute_type_not_supported)
        << AL << II->getName();
    return;
  }

  // checks for the 2nd argument
  Expr *IdxExpr = AL.getArgAsExpr(1);
  uint32_t Idx;
  if (!S.checkUInt32Argument(AL, IdxExpr, Idx, 2))
    return;

  if (Idx < 1 || Idx > NumArgs) {
    S.Diag(AL.getLoc(), diag::err_attribute_argument_out_of_bounds)
        << AL << 2 << IdxExpr->getSourceRange();
    return;
  }

  // FIXME: Do we need to bounds check?
  unsigned ArgIdx = Idx - 1;

  if (HasImplicitThisParam) {
    if (ArgIdx == 0) {
      S.Diag(AL.getLoc(),
             diag::err_format_attribute_implicit_this_format_string)
        << IdxExpr->getSourceRange();
      return;
    }
    ArgIdx--;
  }

  // make sure the format string is really a string
  QualType Ty = getFunctionOrMethodParamType(D, ArgIdx);

  if (!S.ObjC().isNSStringType(Ty, true) && !S.ObjC().isCFStringType(Ty) &&
      (!Ty->isPointerType() ||
       !Ty->castAs<PointerType>()->getPointeeType()->isCharType())) {
    S.Diag(AL.getLoc(), diag::err_format_attribute_not)
      << IdxExpr->getSourceRange() << getFunctionOrMethodParamRange(D, ArgIdx);
    return;
  }

  // check the 3rd argument
  Expr *FirstArgExpr = AL.getArgAsExpr(2);
  uint32_t FirstArg;
  if (!S.checkUInt32Argument(AL, FirstArgExpr, FirstArg, 3))
    return;

  // FirstArg == 0 is is always valid.
  if (FirstArg != 0) {
    if (Kind == StrftimeFormat) {
      // If the kind is strftime, FirstArg must be 0 because strftime does not
      // use any variadic arguments.
      S.Diag(AL.getLoc(), diag::err_format_strftime_third_parameter)
          << FirstArgExpr->getSourceRange()
          << FixItHint::CreateReplacement(FirstArgExpr->getSourceRange(), "0");
      return;
    } else if (isFunctionOrMethodVariadic(D)) {
      // Else, if the function is variadic, then FirstArg must be 0 or the
      // "position" of the ... parameter. It's unusual to use 0 with variadic
      // functions, so the fixit proposes the latter.
      if (FirstArg != NumArgs + 1) {
        S.Diag(AL.getLoc(), diag::err_attribute_argument_out_of_bounds)
            << AL << 3 << FirstArgExpr->getSourceRange()
            << FixItHint::CreateReplacement(FirstArgExpr->getSourceRange(),
                                            std::to_string(NumArgs + 1));
        return;
      }
    } else {
      // Inescapable GCC compatibility diagnostic.
      S.Diag(D->getLocation(), diag::warn_gcc_requires_variadic_function) << AL;
      if (FirstArg <= Idx) {
        // Else, the function is not variadic, and FirstArg must be 0 or any
        // parameter after the format parameter. We don't offer a fixit because
        // there are too many possible good values.
        S.Diag(AL.getLoc(), diag::err_attribute_argument_out_of_bounds)
            << AL << 3 << FirstArgExpr->getSourceRange();
        return;
      }
    }
  }

  FormatAttr *NewAttr = S.mergeFormatAttr(D, AL, II, Idx, FirstArg);
  if (NewAttr)
    D->addAttr(NewAttr);
}

/// Handle __attribute__((callback(CalleeIdx, PayloadIdx0, ...))) attributes.
static void handleCallbackAttr(Sema &S, Decl *D, const ParsedAttr &AL) {
  // The index that identifies the callback callee is mandatory.
  if (AL.getNumArgs() == 0) {
    S.Diag(AL.getLoc(), diag::err_callback_attribute_no_callee)
        << AL.getRange();
    return;
  }

  bool HasImplicitThisParam = isInstanceMethod(D);
  int32_t NumArgs = getFunctionOrMethodNumParams(D);

  FunctionDecl *FD = D->getAsFunction();
  assert(FD && "Expected a function declaration!");

  llvm::StringMap<int> NameIdxMapping;
  NameIdxMapping["__"] = -1;

  NameIdxMapping["this"] = 0;

  int Idx = 1;
  for (const ParmVarDecl *PVD : FD->parameters())
    NameIdxMapping[PVD->getName()] = Idx++;

  auto UnknownName = NameIdxMapping.end();

  SmallVector<int, 8> EncodingIndices;
  for (unsigned I = 0, E = AL.getNumArgs(); I < E; ++I) {
    SourceRange SR;
    int32_t ArgIdx;

    if (AL.isArgIdent(I)) {
      IdentifierLoc *IdLoc = AL.getArgAsIdent(I);
      auto It = NameIdxMapping.find(IdLoc->Ident->getName());
      if (It == UnknownName) {
        S.Diag(AL.getLoc(), diag::err_callback_attribute_argument_unknown)
            << IdLoc->Ident << IdLoc->Loc;
        return;
      }

      SR = SourceRange(IdLoc->Loc);
      ArgIdx = It->second;
    } else if (AL.isArgExpr(I)) {
      Expr *IdxExpr = AL.getArgAsExpr(I);

      // If the expression is not parseable as an int32_t we have a problem.
      if (!S.checkUInt32Argument(AL, IdxExpr, (uint32_t &)ArgIdx, I + 1,
                                 false)) {
        S.Diag(AL.getLoc(), diag::err_attribute_argument_out_of_bounds)
            << AL << (I + 1) << IdxExpr->getSourceRange();
        return;
      }

      // Check oob, excluding the special values, 0 and -1.
      if (ArgIdx < -1 || ArgIdx > NumArgs) {
        S.Diag(AL.getLoc(), diag::err_attribute_argument_out_of_bounds)
            << AL << (I + 1) << IdxExpr->getSourceRange();
        return;
      }

      SR = IdxExpr->getSourceRange();
    } else {
      llvm_unreachable("Unexpected ParsedAttr argument type!");
    }

    if (ArgIdx == 0 && !HasImplicitThisParam) {
      S.Diag(AL.getLoc(), diag::err_callback_implicit_this_not_available)
          << (I + 1) << SR;
      return;
    }

    // Adjust for the case we do not have an implicit "this" parameter. In this
    // case we decrease all positive values by 1 to get LLVM argument indices.
    if (!HasImplicitThisParam && ArgIdx > 0)
      ArgIdx -= 1;

    EncodingIndices.push_back(ArgIdx);
  }

  int CalleeIdx = EncodingIndices.front();
  // Check if the callee index is proper, thus not "this" and not "unknown".
  // This means the "CalleeIdx" has to be non-negative if "HasImplicitThisParam"
  // is false and positive if "HasImplicitThisParam" is true.
  if (CalleeIdx < (int)HasImplicitThisParam) {
    S.Diag(AL.getLoc(), diag::err_callback_attribute_invalid_callee)
        << AL.getRange();
    return;
  }

  // Get the callee type, note the index adjustment as the AST doesn't contain
  // the this type (which the callee cannot reference anyway!).
  const Type *CalleeType =
      getFunctionOrMethodParamType(D, CalleeIdx - HasImplicitThisParam)
          .getTypePtr();
  if (!CalleeType || !CalleeType->isFunctionPointerType()) {
    S.Diag(AL.getLoc(), diag::err_callback_callee_no_function_type)
        << AL.getRange();
    return;
  }

  const Type *CalleeFnType =
      CalleeType->getPointeeType()->getUnqualifiedDesugaredType();

  // TODO: Check the type of the callee arguments.

  const auto *CalleeFnProtoType = dyn_cast<FunctionProtoType>(CalleeFnType);
  if (!CalleeFnProtoType) {
    S.Diag(AL.getLoc(), diag::err_callback_callee_no_function_type)
        << AL.getRange();
    return;
  }

  if (CalleeFnProtoType->getNumParams() > EncodingIndices.size() - 1) {
    S.Diag(AL.getLoc(), diag::err_attribute_wrong_number_arguments)
        << AL << (unsigned)(EncodingIndices.size() - 1);
    return;
  }

  if (CalleeFnProtoType->getNumParams() < EncodingIndices.size() - 1) {
    S.Diag(AL.getLoc(), diag::err_attribute_wrong_number_arguments)
        << AL << (unsigned)(EncodingIndices.size() - 1);
    return;
  }

  if (CalleeFnProtoType->isVariadic()) {
    S.Diag(AL.getLoc(), diag::err_callback_callee_is_variadic) << AL.getRange();
    return;
  }

  // Do not allow multiple callback attributes.
  if (D->hasAttr<CallbackAttr>()) {
    S.Diag(AL.getLoc(), diag::err_callback_attribute_multiple) << AL.getRange();
    return;
  }

  D->addAttr(::new (S.Context) CallbackAttr(
      S.Context, AL, EncodingIndices.data(), EncodingIndices.size()));
}

static bool isFunctionLike(const Type &T) {
  // Check for explicit function types.
  // 'called_once' is only supported in Objective-C and it has
  // function pointers and block pointers.
  return T.isFunctionPointerType() || T.isBlockPointerType();
}

/// Handle 'called_once' attribute.
static void handleCalledOnceAttr(Sema &S, Decl *D, const ParsedAttr &AL) {
  // 'called_once' only applies to parameters representing functions.
  QualType T = cast<ParmVarDecl>(D)->getType();

  if (!isFunctionLike(*T)) {
    S.Diag(AL.getLoc(), diag::err_called_once_attribute_wrong_type);
    return;
  }

  D->addAttr(::new (S.Context) CalledOnceAttr(S.Context, AL));
}

static void handleTransparentUnionAttr(Sema &S, Decl *D, const ParsedAttr &AL) {
  // Try to find the underlying union declaration.
  RecordDecl *RD = nullptr;
  const auto *TD = dyn_cast<TypedefNameDecl>(D);
  if (TD && TD->getUnderlyingType()->isUnionType())
    RD = TD->getUnderlyingType()->getAsUnionType()->getDecl();
  else
    RD = dyn_cast<RecordDecl>(D);

  if (!RD || !RD->isUnion()) {
    S.Diag(AL.getLoc(), diag::warn_attribute_wrong_decl_type)
        << AL << AL.isRegularKeywordAttribute() << ExpectedUnion;
    return;
  }

  if (!RD->isCompleteDefinition()) {
    if (!RD->isBeingDefined())
      S.Diag(AL.getLoc(),
             diag::warn_transparent_union_attribute_not_definition);
    return;
  }

  RecordDecl::field_iterator Field = RD->field_begin(),
                          FieldEnd = RD->field_end();
  if (Field == FieldEnd) {
    S.Diag(AL.getLoc(), diag::warn_transparent_union_attribute_zero_fields);
    return;
  }

  FieldDecl *FirstField = *Field;
  QualType FirstType = FirstField->getType();
  if (FirstType->hasFloatingRepresentation() || FirstType->isVectorType()) {
    S.Diag(FirstField->getLocation(),
           diag::warn_transparent_union_attribute_floating)
      << FirstType->isVectorType() << FirstType;
    return;
  }

  if (FirstType->isIncompleteType())
    return;
  uint64_t FirstSize = S.Context.getTypeSize(FirstType);
  uint64_t FirstAlign = S.Context.getTypeAlign(FirstType);
  for (; Field != FieldEnd; ++Field) {
    QualType FieldType = Field->getType();
    if (FieldType->isIncompleteType())
      return;
    // FIXME: this isn't fully correct; we also need to test whether the
    // members of the union would all have the same calling convention as the
    // first member of the union. Checking just the size and alignment isn't
    // sufficient (consider structs passed on the stack instead of in registers
    // as an example).
    if (S.Context.getTypeSize(FieldType) != FirstSize ||
        S.Context.getTypeAlign(FieldType) > FirstAlign) {
      // Warn if we drop the attribute.
      bool isSize = S.Context.getTypeSize(FieldType) != FirstSize;
      unsigned FieldBits = isSize ? S.Context.getTypeSize(FieldType)
                                  : S.Context.getTypeAlign(FieldType);
      S.Diag(Field->getLocation(),
             diag::warn_transparent_union_attribute_field_size_align)
          << isSize << *Field << FieldBits;
      unsigned FirstBits = isSize ? FirstSize : FirstAlign;
      S.Diag(FirstField->getLocation(),
             diag::note_transparent_union_first_field_size_align)
          << isSize << FirstBits;
      return;
    }
  }

  RD->addAttr(::new (S.Context) TransparentUnionAttr(S.Context, AL));
}

static void handleAnnotateAttr(Sema &S, Decl *D, const ParsedAttr &AL) {
  auto *Attr = S.CreateAnnotationAttr(AL);
  if (Attr) {
    D->addAttr(Attr);
  }
}

static void handleAlignValueAttr(Sema &S, Decl *D, const ParsedAttr &AL) {
  S.AddAlignValueAttr(D, AL, AL.getArgAsExpr(0));
}

void Sema::AddAlignValueAttr(Decl *D, const AttributeCommonInfo &CI, Expr *E) {
  AlignValueAttr TmpAttr(Context, CI, E);
  SourceLocation AttrLoc = CI.getLoc();

  QualType T;
  if (const auto *TD = dyn_cast<TypedefNameDecl>(D))
    T = TD->getUnderlyingType();
  else if (const auto *VD = dyn_cast<ValueDecl>(D))
    T = VD->getType();
  else
    llvm_unreachable("Unknown decl type for align_value");

  if (!T->isDependentType() && !T->isAnyPointerType() &&
      !T->isReferenceType() && !T->isMemberPointerType()) {
    Diag(AttrLoc, diag::warn_attribute_pointer_or_reference_only)
      << &TmpAttr << T << D->getSourceRange();
    return;
  }

  if (!E->isValueDependent()) {
    llvm::APSInt Alignment;
    ExprResult ICE = VerifyIntegerConstantExpression(
        E, &Alignment, diag::err_align_value_attribute_argument_not_int);
    if (ICE.isInvalid())
      return;

    if (!Alignment.isPowerOf2()) {
      Diag(AttrLoc, diag::err_alignment_not_power_of_two)
        << E->getSourceRange();
      return;
    }

    D->addAttr(::new (Context) AlignValueAttr(Context, CI, ICE.get()));
    return;
  }

  // Save dependent expressions in the AST to be instantiated.
  D->addAttr(::new (Context) AlignValueAttr(Context, CI, E));
}

static void handleAlignedAttr(Sema &S, Decl *D, const ParsedAttr &AL) {
  if (AL.hasParsedType()) {
    const ParsedType &TypeArg = AL.getTypeArg();
    TypeSourceInfo *TInfo;
    (void)S.GetTypeFromParser(
        ParsedType::getFromOpaquePtr(TypeArg.getAsOpaquePtr()), &TInfo);
    if (AL.isPackExpansion() &&
        !TInfo->getType()->containsUnexpandedParameterPack()) {
      S.Diag(AL.getEllipsisLoc(),
             diag::err_pack_expansion_without_parameter_packs);
      return;
    }

    if (!AL.isPackExpansion() &&
        S.DiagnoseUnexpandedParameterPack(TInfo->getTypeLoc().getBeginLoc(),
                                          TInfo, Sema::UPPC_Expression))
      return;

    S.AddAlignedAttr(D, AL, TInfo, AL.isPackExpansion());
    return;
  }

  // check the attribute arguments.
  if (AL.getNumArgs() > 1) {
    S.Diag(AL.getLoc(), diag::err_attribute_wrong_number_arguments) << AL << 1;
    return;
  }

  if (AL.getNumArgs() == 0) {
    D->addAttr(::new (S.Context) AlignedAttr(S.Context, AL, true, nullptr));
    return;
  }

  Expr *E = AL.getArgAsExpr(0);
  if (AL.isPackExpansion() && !E->containsUnexpandedParameterPack()) {
    S.Diag(AL.getEllipsisLoc(),
           diag::err_pack_expansion_without_parameter_packs);
    return;
  }

  if (!AL.isPackExpansion() && S.DiagnoseUnexpandedParameterPack(E))
    return;

  S.AddAlignedAttr(D, AL, E, AL.isPackExpansion());
}

/// Perform checking of type validity
///
/// C++11 [dcl.align]p1:
///   An alignment-specifier may be applied to a variable or to a class
///   data member, but it shall not be applied to a bit-field, a function
///   parameter, the formal parameter of a catch clause, or a variable
///   declared with the register storage class specifier. An
///   alignment-specifier may also be applied to the declaration of a class
///   or enumeration type.
/// CWG 2354:
///   CWG agreed to remove permission for alignas to be applied to
///   enumerations.
/// C11 6.7.5/2:
///   An alignment attribute shall not be specified in a declaration of
///   a typedef, or a bit-field, or a function, or a parameter, or an
///   object declared with the register storage-class specifier.
static bool validateAlignasAppliedType(Sema &S, Decl *D,
                                       const AlignedAttr &Attr,
                                       SourceLocation AttrLoc) {
  int DiagKind = -1;
  if (isa<ParmVarDecl>(D)) {
    DiagKind = 0;
  } else if (const auto *VD = dyn_cast<VarDecl>(D)) {
    if (VD->getStorageClass() == SC_Register)
      DiagKind = 1;
    if (VD->isExceptionVariable())
      DiagKind = 2;
  } else if (const auto *FD = dyn_cast<FieldDecl>(D)) {
    if (FD->isBitField())
      DiagKind = 3;
  } else if (const auto *ED = dyn_cast<EnumDecl>(D)) {
    if (ED->getLangOpts().CPlusPlus)
      DiagKind = 4;
  } else if (!isa<TagDecl>(D)) {
    return S.Diag(AttrLoc, diag::err_attribute_wrong_decl_type)
           << &Attr << Attr.isRegularKeywordAttribute()
           << (Attr.isC11() ? ExpectedVariableOrField
                            : ExpectedVariableFieldOrTag);
  }
  if (DiagKind != -1) {
    return S.Diag(AttrLoc, diag::err_alignas_attribute_wrong_decl_type)
           << &Attr << DiagKind;
  }
  return false;
}

void Sema::AddAlignedAttr(Decl *D, const AttributeCommonInfo &CI, Expr *E,
                          bool IsPackExpansion) {
  AlignedAttr TmpAttr(Context, CI, true, E);
  SourceLocation AttrLoc = CI.getLoc();

  // C++11 alignas(...) and C11 _Alignas(...) have additional requirements.
  if (TmpAttr.isAlignas() &&
      validateAlignasAppliedType(*this, D, TmpAttr, AttrLoc))
    return;

  if (E->isValueDependent()) {
    // We can't support a dependent alignment on a non-dependent type,
    // because we have no way to model that a type is "alignment-dependent"
    // but not dependent in any other way.
    if (const auto *TND = dyn_cast<TypedefNameDecl>(D)) {
      if (!TND->getUnderlyingType()->isDependentType()) {
        Diag(AttrLoc, diag::err_alignment_dependent_typedef_name)
            << E->getSourceRange();
        return;
      }
    }

    // Save dependent expressions in the AST to be instantiated.
    AlignedAttr *AA = ::new (Context) AlignedAttr(Context, CI, true, E);
    AA->setPackExpansion(IsPackExpansion);
    D->addAttr(AA);
    return;
  }

  // FIXME: Cache the number on the AL object?
  llvm::APSInt Alignment;
  ExprResult ICE = VerifyIntegerConstantExpression(
      E, &Alignment, diag::err_aligned_attribute_argument_not_int);
  if (ICE.isInvalid())
    return;

  uint64_t MaximumAlignment = Sema::MaximumAlignment;
  if (Context.getTargetInfo().getTriple().isOSBinFormatCOFF())
    MaximumAlignment = std::min(MaximumAlignment, uint64_t(8192));
  if (Alignment > MaximumAlignment) {
    Diag(AttrLoc, diag::err_attribute_aligned_too_great)
        << MaximumAlignment << E->getSourceRange();
    return;
  }

  uint64_t AlignVal = Alignment.getZExtValue();
  // C++11 [dcl.align]p2:
  //   -- if the constant expression evaluates to zero, the alignment
  //      specifier shall have no effect
  // C11 6.7.5p6:
  //   An alignment specification of zero has no effect.
  if (!(TmpAttr.isAlignas() && !Alignment)) {
    if (!llvm::isPowerOf2_64(AlignVal)) {
      Diag(AttrLoc, diag::err_alignment_not_power_of_two)
        << E->getSourceRange();
      return;
    }
  }

  const auto *VD = dyn_cast<VarDecl>(D);
  if (VD) {
    unsigned MaxTLSAlign =
        Context.toCharUnitsFromBits(Context.getTargetInfo().getMaxTLSAlign())
            .getQuantity();
    if (MaxTLSAlign && AlignVal > MaxTLSAlign &&
        VD->getTLSKind() != VarDecl::TLS_None) {
      Diag(VD->getLocation(), diag::err_tls_var_aligned_over_maximum)
          << (unsigned)AlignVal << VD << MaxTLSAlign;
      return;
    }
  }

  // On AIX, an aligned attribute can not decrease the alignment when applied
  // to a variable declaration with vector type.
  if (VD && Context.getTargetInfo().getTriple().isOSAIX()) {
    const Type *Ty = VD->getType().getTypePtr();
    if (Ty->isVectorType() && AlignVal < 16) {
      Diag(VD->getLocation(), diag::warn_aligned_attr_underaligned)
          << VD->getType() << 16;
      return;
    }
  }

  AlignedAttr *AA = ::new (Context) AlignedAttr(Context, CI, true, ICE.get());
  AA->setPackExpansion(IsPackExpansion);
  AA->setCachedAlignmentValue(
      static_cast<unsigned>(AlignVal * Context.getCharWidth()));
  D->addAttr(AA);
}

void Sema::AddAlignedAttr(Decl *D, const AttributeCommonInfo &CI,
                          TypeSourceInfo *TS, bool IsPackExpansion) {
  AlignedAttr TmpAttr(Context, CI, false, TS);
  SourceLocation AttrLoc = CI.getLoc();

  // C++11 alignas(...) and C11 _Alignas(...) have additional requirements.
  if (TmpAttr.isAlignas() &&
      validateAlignasAppliedType(*this, D, TmpAttr, AttrLoc))
    return;

  if (TS->getType()->isDependentType()) {
    // We can't support a dependent alignment on a non-dependent type,
    // because we have no way to model that a type is "type-dependent"
    // but not dependent in any other way.
    if (const auto *TND = dyn_cast<TypedefNameDecl>(D)) {
      if (!TND->getUnderlyingType()->isDependentType()) {
        Diag(AttrLoc, diag::err_alignment_dependent_typedef_name)
            << TS->getTypeLoc().getSourceRange();
        return;
      }
    }

    AlignedAttr *AA = ::new (Context) AlignedAttr(Context, CI, false, TS);
    AA->setPackExpansion(IsPackExpansion);
    D->addAttr(AA);
    return;
  }

  const auto *VD = dyn_cast<VarDecl>(D);
  unsigned AlignVal = TmpAttr.getAlignment(Context);
  // On AIX, an aligned attribute can not decrease the alignment when applied
  // to a variable declaration with vector type.
  if (VD && Context.getTargetInfo().getTriple().isOSAIX()) {
    const Type *Ty = VD->getType().getTypePtr();
    if (Ty->isVectorType() &&
        Context.toCharUnitsFromBits(AlignVal).getQuantity() < 16) {
      Diag(VD->getLocation(), diag::warn_aligned_attr_underaligned)
          << VD->getType() << 16;
      return;
    }
  }

  AlignedAttr *AA = ::new (Context) AlignedAttr(Context, CI, false, TS);
  AA->setPackExpansion(IsPackExpansion);
  AA->setCachedAlignmentValue(AlignVal);
  D->addAttr(AA);
}

void Sema::CheckAlignasUnderalignment(Decl *D) {
  assert(D->hasAttrs() && "no attributes on decl");

  QualType UnderlyingTy, DiagTy;
  if (const auto *VD = dyn_cast<ValueDecl>(D)) {
    UnderlyingTy = DiagTy = VD->getType();
  } else {
    UnderlyingTy = DiagTy = Context.getTagDeclType(cast<TagDecl>(D));
    if (const auto *ED = dyn_cast<EnumDecl>(D))
      UnderlyingTy = ED->getIntegerType();
  }
  if (DiagTy->isDependentType() || DiagTy->isIncompleteType())
    return;

  // C++11 [dcl.align]p5, C11 6.7.5/4:
  //   The combined effect of all alignment attributes in a declaration shall
  //   not specify an alignment that is less strict than the alignment that
  //   would otherwise be required for the entity being declared.
  AlignedAttr *AlignasAttr = nullptr;
  AlignedAttr *LastAlignedAttr = nullptr;
  unsigned Align = 0;
  for (auto *I : D->specific_attrs<AlignedAttr>()) {
    if (I->isAlignmentDependent())
      return;
    if (I->isAlignas())
      AlignasAttr = I;
    Align = std::max(Align, I->getAlignment(Context));
    LastAlignedAttr = I;
  }

  if (Align && DiagTy->isSizelessType()) {
    Diag(LastAlignedAttr->getLocation(), diag::err_attribute_sizeless_type)
        << LastAlignedAttr << DiagTy;
  } else if (AlignasAttr && Align) {
    CharUnits RequestedAlign = Context.toCharUnitsFromBits(Align);
    CharUnits NaturalAlign = Context.getTypeAlignInChars(UnderlyingTy);
    if (NaturalAlign > RequestedAlign)
      Diag(AlignasAttr->getLocation(), diag::err_alignas_underaligned)
        << DiagTy << (unsigned)NaturalAlign.getQuantity();
  }
}

bool Sema::checkMSInheritanceAttrOnDefinition(
    CXXRecordDecl *RD, SourceRange Range, bool BestCase,
    MSInheritanceModel ExplicitModel) {
  assert(RD->hasDefinition() && "RD has no definition!");

  // We may not have seen base specifiers or any virtual methods yet.  We will
  // have to wait until the record is defined to catch any mismatches.
  if (!RD->getDefinition()->isCompleteDefinition())
    return false;

  // The unspecified model never matches what a definition could need.
  if (ExplicitModel == MSInheritanceModel::Unspecified)
    return false;

  if (BestCase) {
    if (RD->calculateInheritanceModel() == ExplicitModel)
      return false;
  } else {
    if (RD->calculateInheritanceModel() <= ExplicitModel)
      return false;
  }

  Diag(Range.getBegin(), diag::err_mismatched_ms_inheritance)
      << 0 /*definition*/;
  Diag(RD->getDefinition()->getLocation(), diag::note_defined_here) << RD;
  return true;
}

/// parseModeAttrArg - Parses attribute mode string and returns parsed type
/// attribute.
static void parseModeAttrArg(Sema &S, StringRef Str, unsigned &DestWidth,
                             bool &IntegerMode, bool &ComplexMode,
                             FloatModeKind &ExplicitType) {
  IntegerMode = true;
  ComplexMode = false;
  ExplicitType = FloatModeKind::NoFloat;
  switch (Str.size()) {
  case 2:
    switch (Str[0]) {
    case 'Q':
      DestWidth = 8;
      break;
    case 'H':
      DestWidth = 16;
      break;
    case 'S':
      DestWidth = 32;
      break;
    case 'D':
      DestWidth = 64;
      break;
    case 'X':
      DestWidth = 96;
      break;
    case 'K': // KFmode - IEEE quad precision (__float128)
      ExplicitType = FloatModeKind::Float128;
      DestWidth = Str[1] == 'I' ? 0 : 128;
      break;
    case 'T':
      ExplicitType = FloatModeKind::LongDouble;
      DestWidth = 128;
      break;
    case 'I':
      ExplicitType = FloatModeKind::Ibm128;
      DestWidth = Str[1] == 'I' ? 0 : 128;
      break;
    }
    if (Str[1] == 'F') {
      IntegerMode = false;
    } else if (Str[1] == 'C') {
      IntegerMode = false;
      ComplexMode = true;
    } else if (Str[1] != 'I') {
      DestWidth = 0;
    }
    break;
  case 4:
    // FIXME: glibc uses 'word' to define register_t; this is narrower than a
    // pointer on PIC16 and other embedded platforms.
    if (Str == "word")
      DestWidth = S.Context.getTargetInfo().getRegisterWidth();
    else if (Str == "byte")
      DestWidth = S.Context.getTargetInfo().getCharWidth();
    break;
  case 7:
    if (Str == "pointer")
      DestWidth = S.Context.getTargetInfo().getPointerWidth(LangAS::Default);
    break;
  case 11:
    if (Str == "unwind_word")
      DestWidth = S.Context.getTargetInfo().getUnwindWordWidth();
    break;
  }
}

/// handleModeAttr - This attribute modifies the width of a decl with primitive
/// type.
///
/// Despite what would be logical, the mode attribute is a decl attribute, not a
/// type attribute: 'int ** __attribute((mode(HI))) *G;' tries to make 'G' be
/// HImode, not an intermediate pointer.
static void handleModeAttr(Sema &S, Decl *D, const ParsedAttr &AL) {
  // This attribute isn't documented, but glibc uses it.  It changes
  // the width of an int or unsigned int to the specified size.
  if (!AL.isArgIdent(0)) {
    S.Diag(AL.getLoc(), diag::err_attribute_argument_type)
        << AL << AANT_ArgumentIdentifier;
    return;
  }

  IdentifierInfo *Name = AL.getArgAsIdent(0)->Ident;

  S.AddModeAttr(D, AL, Name);
}

void Sema::AddModeAttr(Decl *D, const AttributeCommonInfo &CI,
                       IdentifierInfo *Name, bool InInstantiation) {
  StringRef Str = Name->getName();
  normalizeName(Str);
  SourceLocation AttrLoc = CI.getLoc();

  unsigned DestWidth = 0;
  bool IntegerMode = true;
  bool ComplexMode = false;
  FloatModeKind ExplicitType = FloatModeKind::NoFloat;
  llvm::APInt VectorSize(64, 0);
  if (Str.size() >= 4 && Str[0] == 'V') {
    // Minimal length of vector mode is 4: 'V' + NUMBER(>=1) + TYPE(>=2).
    size_t StrSize = Str.size();
    size_t VectorStringLength = 0;
    while ((VectorStringLength + 1) < StrSize &&
           isdigit(Str[VectorStringLength + 1]))
      ++VectorStringLength;
    if (VectorStringLength &&
        !Str.substr(1, VectorStringLength).getAsInteger(10, VectorSize) &&
        VectorSize.isPowerOf2()) {
      parseModeAttrArg(*this, Str.substr(VectorStringLength + 1), DestWidth,
                       IntegerMode, ComplexMode, ExplicitType);
      // Avoid duplicate warning from template instantiation.
      if (!InInstantiation)
        Diag(AttrLoc, diag::warn_vector_mode_deprecated);
    } else {
      VectorSize = 0;
    }
  }

  if (!VectorSize)
    parseModeAttrArg(*this, Str, DestWidth, IntegerMode, ComplexMode,
                     ExplicitType);

  // FIXME: Sync this with InitializePredefinedMacros; we need to match int8_t
  // and friends, at least with glibc.
  // FIXME: Make sure floating-point mappings are accurate
  // FIXME: Support XF and TF types
  if (!DestWidth) {
    Diag(AttrLoc, diag::err_machine_mode) << 0 /*Unknown*/ << Name;
    return;
  }

  QualType OldTy;
  if (const auto *TD = dyn_cast<TypedefNameDecl>(D))
    OldTy = TD->getUnderlyingType();
  else if (const auto *ED = dyn_cast<EnumDecl>(D)) {
    // Something like 'typedef enum { X } __attribute__((mode(XX))) T;'.
    // Try to get type from enum declaration, default to int.
    OldTy = ED->getIntegerType();
    if (OldTy.isNull())
      OldTy = Context.IntTy;
  } else
    OldTy = cast<ValueDecl>(D)->getType();

  if (OldTy->isDependentType()) {
    D->addAttr(::new (Context) ModeAttr(Context, CI, Name));
    return;
  }

  // Base type can also be a vector type (see PR17453).
  // Distinguish between base type and base element type.
  QualType OldElemTy = OldTy;
  if (const auto *VT = OldTy->getAs<VectorType>())
    OldElemTy = VT->getElementType();

  // GCC allows 'mode' attribute on enumeration types (even incomplete), except
  // for vector modes. So, 'enum X __attribute__((mode(QI)));' forms a complete
  // type, 'enum { A } __attribute__((mode(V4SI)))' is rejected.
  if ((isa<EnumDecl>(D) || OldElemTy->getAs<EnumType>()) &&
      VectorSize.getBoolValue()) {
    Diag(AttrLoc, diag::err_enum_mode_vector_type) << Name << CI.getRange();
    return;
  }
  bool IntegralOrAnyEnumType = (OldElemTy->isIntegralOrEnumerationType() &&
                                !OldElemTy->isBitIntType()) ||
                               OldElemTy->getAs<EnumType>();

  if (!OldElemTy->getAs<BuiltinType>() && !OldElemTy->isComplexType() &&
      !IntegralOrAnyEnumType)
    Diag(AttrLoc, diag::err_mode_not_primitive);
  else if (IntegerMode) {
    if (!IntegralOrAnyEnumType)
      Diag(AttrLoc, diag::err_mode_wrong_type);
  } else if (ComplexMode) {
    if (!OldElemTy->isComplexType())
      Diag(AttrLoc, diag::err_mode_wrong_type);
  } else {
    if (!OldElemTy->isFloatingType())
      Diag(AttrLoc, diag::err_mode_wrong_type);
  }

  QualType NewElemTy;

  if (IntegerMode)
    NewElemTy = Context.getIntTypeForBitwidth(DestWidth,
                                              OldElemTy->isSignedIntegerType());
  else
    NewElemTy = Context.getRealTypeForBitwidth(DestWidth, ExplicitType);

  if (NewElemTy.isNull()) {
    // Only emit diagnostic on host for 128-bit mode attribute
    if (!(DestWidth == 128 && getLangOpts().CUDAIsDevice))
      Diag(AttrLoc, diag::err_machine_mode) << 1 /*Unsupported*/ << Name;
    return;
  }

  if (ComplexMode) {
    NewElemTy = Context.getComplexType(NewElemTy);
  }

  QualType NewTy = NewElemTy;
  if (VectorSize.getBoolValue()) {
    NewTy = Context.getVectorType(NewTy, VectorSize.getZExtValue(),
                                  VectorKind::Generic);
  } else if (const auto *OldVT = OldTy->getAs<VectorType>()) {
    // Complex machine mode does not support base vector types.
    if (ComplexMode) {
      Diag(AttrLoc, diag::err_complex_mode_vector_type);
      return;
    }
    unsigned NumElements = Context.getTypeSize(OldElemTy) *
                           OldVT->getNumElements() /
                           Context.getTypeSize(NewElemTy);
    NewTy =
        Context.getVectorType(NewElemTy, NumElements, OldVT->getVectorKind());
  }

  if (NewTy.isNull()) {
    Diag(AttrLoc, diag::err_mode_wrong_type);
    return;
  }

  // Install the new type.
  if (auto *TD = dyn_cast<TypedefNameDecl>(D))
    TD->setModedTypeSourceInfo(TD->getTypeSourceInfo(), NewTy);
  else if (auto *ED = dyn_cast<EnumDecl>(D))
    ED->setIntegerType(NewTy);
  else
    cast<ValueDecl>(D)->setType(NewTy);

  D->addAttr(::new (Context) ModeAttr(Context, CI, Name));
}

static void handleNoDebugAttr(Sema &S, Decl *D, const ParsedAttr &AL) {
  D->addAttr(::new (S.Context) NoDebugAttr(S.Context, AL));
}

AlwaysInlineAttr *Sema::mergeAlwaysInlineAttr(Decl *D,
                                              const AttributeCommonInfo &CI,
                                              const IdentifierInfo *Ident) {
  if (OptimizeNoneAttr *Optnone = D->getAttr<OptimizeNoneAttr>()) {
    Diag(CI.getLoc(), diag::warn_attribute_ignored) << Ident;
    Diag(Optnone->getLocation(), diag::note_conflicting_attribute);
    return nullptr;
  }

  if (D->hasAttr<AlwaysInlineAttr>())
    return nullptr;

  return ::new (Context) AlwaysInlineAttr(Context, CI);
}

InternalLinkageAttr *Sema::mergeInternalLinkageAttr(Decl *D,
                                                    const ParsedAttr &AL) {
  if (const auto *VD = dyn_cast<VarDecl>(D)) {
    // Attribute applies to Var but not any subclass of it (like ParmVar,
    // ImplicitParm or VarTemplateSpecialization).
    if (VD->getKind() != Decl::Var) {
      Diag(AL.getLoc(), diag::warn_attribute_wrong_decl_type)
          << AL << AL.isRegularKeywordAttribute()
          << (getLangOpts().CPlusPlus ? ExpectedFunctionVariableOrClass
                                      : ExpectedVariableOrFunction);
      return nullptr;
    }
    // Attribute does not apply to non-static local variables.
    if (VD->hasLocalStorage()) {
      Diag(VD->getLocation(), diag::warn_internal_linkage_local_storage);
      return nullptr;
    }
  }

  return ::new (Context) InternalLinkageAttr(Context, AL);
}
InternalLinkageAttr *
Sema::mergeInternalLinkageAttr(Decl *D, const InternalLinkageAttr &AL) {
  if (const auto *VD = dyn_cast<VarDecl>(D)) {
    // Attribute applies to Var but not any subclass of it (like ParmVar,
    // ImplicitParm or VarTemplateSpecialization).
    if (VD->getKind() != Decl::Var) {
      Diag(AL.getLocation(), diag::warn_attribute_wrong_decl_type)
          << &AL << AL.isRegularKeywordAttribute()
          << (getLangOpts().CPlusPlus ? ExpectedFunctionVariableOrClass
                                      : ExpectedVariableOrFunction);
      return nullptr;
    }
    // Attribute does not apply to non-static local variables.
    if (VD->hasLocalStorage()) {
      Diag(VD->getLocation(), diag::warn_internal_linkage_local_storage);
      return nullptr;
    }
  }

  return ::new (Context) InternalLinkageAttr(Context, AL);
}

MinSizeAttr *Sema::mergeMinSizeAttr(Decl *D, const AttributeCommonInfo &CI) {
  if (OptimizeNoneAttr *Optnone = D->getAttr<OptimizeNoneAttr>()) {
    Diag(CI.getLoc(), diag::warn_attribute_ignored) << "'minsize'";
    Diag(Optnone->getLocation(), diag::note_conflicting_attribute);
    return nullptr;
  }

  if (D->hasAttr<MinSizeAttr>())
    return nullptr;

  return ::new (Context) MinSizeAttr(Context, CI);
}

OptimizeNoneAttr *Sema::mergeOptimizeNoneAttr(Decl *D,
                                              const AttributeCommonInfo &CI) {
  if (AlwaysInlineAttr *Inline = D->getAttr<AlwaysInlineAttr>()) {
    Diag(Inline->getLocation(), diag::warn_attribute_ignored) << Inline;
    Diag(CI.getLoc(), diag::note_conflicting_attribute);
    D->dropAttr<AlwaysInlineAttr>();
  }
  if (MinSizeAttr *MinSize = D->getAttr<MinSizeAttr>()) {
    Diag(MinSize->getLocation(), diag::warn_attribute_ignored) << MinSize;
    Diag(CI.getLoc(), diag::note_conflicting_attribute);
    D->dropAttr<MinSizeAttr>();
  }

  if (D->hasAttr<OptimizeNoneAttr>())
    return nullptr;

  return ::new (Context) OptimizeNoneAttr(Context, CI);
}

static void handleAlwaysInlineAttr(Sema &S, Decl *D, const ParsedAttr &AL) {
  if (AlwaysInlineAttr *Inline =
          S.mergeAlwaysInlineAttr(D, AL, AL.getAttrName()))
    D->addAttr(Inline);
}

static void handleMinSizeAttr(Sema &S, Decl *D, const ParsedAttr &AL) {
  if (MinSizeAttr *MinSize = S.mergeMinSizeAttr(D, AL))
    D->addAttr(MinSize);
}

static void handleOptimizeNoneAttr(Sema &S, Decl *D, const ParsedAttr &AL) {
  if (OptimizeNoneAttr *Optnone = S.mergeOptimizeNoneAttr(D, AL))
    D->addAttr(Optnone);
}

static void handleConstantAttr(Sema &S, Decl *D, const ParsedAttr &AL) {
  const auto *VD = cast<VarDecl>(D);
  if (VD->hasLocalStorage()) {
    S.Diag(AL.getLoc(), diag::err_cuda_nonstatic_constdev);
    return;
  }
  // constexpr variable may already get an implicit constant attr, which should
  // be replaced by the explicit constant attr.
  if (auto *A = D->getAttr<CUDAConstantAttr>()) {
    if (!A->isImplicit())
      return;
    D->dropAttr<CUDAConstantAttr>();
  }
  D->addAttr(::new (S.Context) CUDAConstantAttr(S.Context, AL));
}

static void handleSharedAttr(Sema &S, Decl *D, const ParsedAttr &AL) {
  const auto *VD = cast<VarDecl>(D);
  // extern __shared__ is only allowed on arrays with no length (e.g.
  // "int x[]").
  if (!S.getLangOpts().GPURelocatableDeviceCode && VD->hasExternalStorage() &&
      !isa<IncompleteArrayType>(VD->getType())) {
    S.Diag(AL.getLoc(), diag::err_cuda_extern_shared) << VD;
    return;
  }
  if (S.getLangOpts().CUDA && VD->hasLocalStorage() &&
      S.CUDA().DiagIfHostCode(AL.getLoc(), diag::err_cuda_host_shared)
          << llvm::to_underlying(S.CUDA().CurrentTarget()))
    return;
  D->addAttr(::new (S.Context) CUDASharedAttr(S.Context, AL));
}

static void handleGlobalAttr(Sema &S, Decl *D, const ParsedAttr &AL) {
  const auto *FD = cast<FunctionDecl>(D);
  if (!FD->getReturnType()->isVoidType() &&
      !FD->getReturnType()->getAs<AutoType>() &&
      !FD->getReturnType()->isInstantiationDependentType()) {
    SourceRange RTRange = FD->getReturnTypeSourceRange();
    S.Diag(FD->getTypeSpecStartLoc(), diag::err_kern_type_not_void_return)
        << FD->getType()
        << (RTRange.isValid() ? FixItHint::CreateReplacement(RTRange, "void")
                              : FixItHint());
    return;
  }
  if (const auto *Method = dyn_cast<CXXMethodDecl>(FD)) {
    if (Method->isInstance()) {
      S.Diag(Method->getBeginLoc(), diag::err_kern_is_nonstatic_method)
          << Method;
      return;
    }
    S.Diag(Method->getBeginLoc(), diag::warn_kern_is_method) << Method;
  }
  // Only warn for "inline" when compiling for host, to cut down on noise.
  if (FD->isInlineSpecified() && !S.getLangOpts().CUDAIsDevice)
    S.Diag(FD->getBeginLoc(), diag::warn_kern_is_inline) << FD;

  if (AL.getKind() == ParsedAttr::AT_NVPTXKernel)
    D->addAttr(::new (S.Context) NVPTXKernelAttr(S.Context, AL));
  else
    D->addAttr(::new (S.Context) CUDAGlobalAttr(S.Context, AL));
  // In host compilation the kernel is emitted as a stub function, which is
  // a helper function for launching the kernel. The instructions in the helper
  // function has nothing to do with the source code of the kernel. Do not emit
  // debug info for the stub function to avoid confusing the debugger.
  if (S.LangOpts.HIP && !S.LangOpts.CUDAIsDevice)
    D->addAttr(NoDebugAttr::CreateImplicit(S.Context));
}

static void handleDeviceAttr(Sema &S, Decl *D, const ParsedAttr &AL) {
  if (const auto *VD = dyn_cast<VarDecl>(D)) {
    if (VD->hasLocalStorage()) {
      S.Diag(AL.getLoc(), diag::err_cuda_nonstatic_constdev);
      return;
    }
  }

  if (auto *A = D->getAttr<CUDADeviceAttr>()) {
    if (!A->isImplicit())
      return;
    D->dropAttr<CUDADeviceAttr>();
  }
  D->addAttr(::new (S.Context) CUDADeviceAttr(S.Context, AL));
}

static void handleManagedAttr(Sema &S, Decl *D, const ParsedAttr &AL) {
  if (const auto *VD = dyn_cast<VarDecl>(D)) {
    if (VD->hasLocalStorage()) {
      S.Diag(AL.getLoc(), diag::err_cuda_nonstatic_constdev);
      return;
    }
  }
  if (!D->hasAttr<HIPManagedAttr>())
    D->addAttr(::new (S.Context) HIPManagedAttr(S.Context, AL));
  if (!D->hasAttr<CUDADeviceAttr>())
    D->addAttr(CUDADeviceAttr::CreateImplicit(S.Context));
}

static void handleGNUInlineAttr(Sema &S, Decl *D, const ParsedAttr &AL) {
  const auto *Fn = cast<FunctionDecl>(D);
  if (!Fn->isInlineSpecified()) {
    S.Diag(AL.getLoc(), diag::warn_gnu_inline_attribute_requires_inline);
    return;
  }

  if (S.LangOpts.CPlusPlus && Fn->getStorageClass() != SC_Extern)
    S.Diag(AL.getLoc(), diag::warn_gnu_inline_cplusplus_without_extern);

  D->addAttr(::new (S.Context) GNUInlineAttr(S.Context, AL));
}

static void handleCallConvAttr(Sema &S, Decl *D, const ParsedAttr &AL) {
  if (hasDeclarator(D)) return;

  // Diagnostic is emitted elsewhere: here we store the (valid) AL
  // in the Decl node for syntactic reasoning, e.g., pretty-printing.
  CallingConv CC;
  if (S.CheckCallingConvAttr(
          AL, CC, /*FD*/ nullptr,
          S.CUDA().IdentifyTarget(dyn_cast<FunctionDecl>(D))))
    return;

  if (!isa<ObjCMethodDecl>(D)) {
    S.Diag(AL.getLoc(), diag::warn_attribute_wrong_decl_type)
        << AL << AL.isRegularKeywordAttribute() << ExpectedFunctionOrMethod;
    return;
  }

  switch (AL.getKind()) {
  case ParsedAttr::AT_FastCall:
    D->addAttr(::new (S.Context) FastCallAttr(S.Context, AL));
    return;
  case ParsedAttr::AT_StdCall:
    D->addAttr(::new (S.Context) StdCallAttr(S.Context, AL));
    return;
  case ParsedAttr::AT_ThisCall:
    D->addAttr(::new (S.Context) ThisCallAttr(S.Context, AL));
    return;
  case ParsedAttr::AT_CDecl:
    D->addAttr(::new (S.Context) CDeclAttr(S.Context, AL));
    return;
  case ParsedAttr::AT_Pascal:
    D->addAttr(::new (S.Context) PascalAttr(S.Context, AL));
    return;
  case ParsedAttr::AT_SwiftCall:
    D->addAttr(::new (S.Context) SwiftCallAttr(S.Context, AL));
    return;
  case ParsedAttr::AT_SwiftAsyncCall:
    D->addAttr(::new (S.Context) SwiftAsyncCallAttr(S.Context, AL));
    return;
  case ParsedAttr::AT_VectorCall:
    D->addAttr(::new (S.Context) VectorCallAttr(S.Context, AL));
    return;
  case ParsedAttr::AT_MSABI:
    D->addAttr(::new (S.Context) MSABIAttr(S.Context, AL));
    return;
  case ParsedAttr::AT_SysVABI:
    D->addAttr(::new (S.Context) SysVABIAttr(S.Context, AL));
    return;
  case ParsedAttr::AT_RegCall:
    D->addAttr(::new (S.Context) RegCallAttr(S.Context, AL));
    return;
  case ParsedAttr::AT_Pcs: {
    PcsAttr::PCSType PCS;
    switch (CC) {
    case CC_AAPCS:
      PCS = PcsAttr::AAPCS;
      break;
    case CC_AAPCS_VFP:
      PCS = PcsAttr::AAPCS_VFP;
      break;
    default:
      llvm_unreachable("unexpected calling convention in pcs attribute");
    }

    D->addAttr(::new (S.Context) PcsAttr(S.Context, AL, PCS));
    return;
  }
  case ParsedAttr::AT_AArch64VectorPcs:
    D->addAttr(::new (S.Context) AArch64VectorPcsAttr(S.Context, AL));
    return;
  case ParsedAttr::AT_AArch64SVEPcs:
    D->addAttr(::new (S.Context) AArch64SVEPcsAttr(S.Context, AL));
    return;
  case ParsedAttr::AT_AMDGPUKernelCall:
    D->addAttr(::new (S.Context) AMDGPUKernelCallAttr(S.Context, AL));
    return;
  case ParsedAttr::AT_IntelOclBicc:
    D->addAttr(::new (S.Context) IntelOclBiccAttr(S.Context, AL));
    return;
  case ParsedAttr::AT_PreserveMost:
    D->addAttr(::new (S.Context) PreserveMostAttr(S.Context, AL));
    return;
  case ParsedAttr::AT_PreserveAll:
    D->addAttr(::new (S.Context) PreserveAllAttr(S.Context, AL));
    return;
  case ParsedAttr::AT_M68kRTD:
    D->addAttr(::new (S.Context) M68kRTDAttr(S.Context, AL));
    return;
  case ParsedAttr::AT_PreserveNone:
    D->addAttr(::new (S.Context) PreserveNoneAttr(S.Context, AL));
    return;
  case ParsedAttr::AT_RISCVVectorCC:
    D->addAttr(::new (S.Context) RISCVVectorCCAttr(S.Context, AL));
    return;
  default:
    llvm_unreachable("unexpected attribute kind");
  }
}

static void handleSuppressAttr(Sema &S, Decl *D, const ParsedAttr &AL) {
  if (AL.getAttributeSpellingListIndex() == SuppressAttr::CXX11_gsl_suppress) {
    // Suppression attribute with GSL spelling requires at least 1 argument.
    if (!AL.checkAtLeastNumArgs(S, 1))
      return;
  }

  std::vector<StringRef> DiagnosticIdentifiers;
  for (unsigned I = 0, E = AL.getNumArgs(); I != E; ++I) {
    StringRef RuleName;

    if (!S.checkStringLiteralArgumentAttr(AL, I, RuleName, nullptr))
      return;

    DiagnosticIdentifiers.push_back(RuleName);
  }
  D->addAttr(::new (S.Context)
                 SuppressAttr(S.Context, AL, DiagnosticIdentifiers.data(),
                              DiagnosticIdentifiers.size()));
}

static void handleLifetimeCategoryAttr(Sema &S, Decl *D, const ParsedAttr &AL) {
  TypeSourceInfo *DerefTypeLoc = nullptr;
  QualType ParmType;
  if (AL.hasParsedType()) {
    ParmType = S.GetTypeFromParser(AL.getTypeArg(), &DerefTypeLoc);

    unsigned SelectIdx = ~0U;
    if (ParmType->isReferenceType())
      SelectIdx = 0;
    else if (ParmType->isArrayType())
      SelectIdx = 1;

    if (SelectIdx != ~0U) {
      S.Diag(AL.getLoc(), diag::err_attribute_invalid_argument)
          << SelectIdx << AL;
      return;
    }
  }

  // To check if earlier decl attributes do not conflict the newly parsed ones
  // we always add (and check) the attribute to the canonical decl. We need
  // to repeat the check for attribute mutual exclusion because we're attaching
  // all of the attributes to the canonical declaration rather than the current
  // declaration.
  D = D->getCanonicalDecl();
  if (AL.getKind() == ParsedAttr::AT_Owner) {
    if (checkAttrMutualExclusion<PointerAttr>(S, D, AL))
      return;
    if (const auto *OAttr = D->getAttr<OwnerAttr>()) {
      const Type *ExistingDerefType = OAttr->getDerefTypeLoc()
                                          ? OAttr->getDerefType().getTypePtr()
                                          : nullptr;
      if (ExistingDerefType != ParmType.getTypePtrOrNull()) {
        S.Diag(AL.getLoc(), diag::err_attributes_are_not_compatible)
            << AL << OAttr
            << (AL.isRegularKeywordAttribute() ||
                OAttr->isRegularKeywordAttribute());
        S.Diag(OAttr->getLocation(), diag::note_conflicting_attribute);
      }
      return;
    }
    for (Decl *Redecl : D->redecls()) {
      Redecl->addAttr(::new (S.Context) OwnerAttr(S.Context, AL, DerefTypeLoc));
    }
  } else {
    if (checkAttrMutualExclusion<OwnerAttr>(S, D, AL))
      return;
    if (const auto *PAttr = D->getAttr<PointerAttr>()) {
      const Type *ExistingDerefType = PAttr->getDerefTypeLoc()
                                          ? PAttr->getDerefType().getTypePtr()
                                          : nullptr;
      if (ExistingDerefType != ParmType.getTypePtrOrNull()) {
        S.Diag(AL.getLoc(), diag::err_attributes_are_not_compatible)
            << AL << PAttr
            << (AL.isRegularKeywordAttribute() ||
                PAttr->isRegularKeywordAttribute());
        S.Diag(PAttr->getLocation(), diag::note_conflicting_attribute);
      }
      return;
    }
    for (Decl *Redecl : D->redecls()) {
      Redecl->addAttr(::new (S.Context)
                          PointerAttr(S.Context, AL, DerefTypeLoc));
    }
  }
}

static void handleRandomizeLayoutAttr(Sema &S, Decl *D, const ParsedAttr &AL) {
  if (checkAttrMutualExclusion<NoRandomizeLayoutAttr>(S, D, AL))
    return;
  if (!D->hasAttr<RandomizeLayoutAttr>())
    D->addAttr(::new (S.Context) RandomizeLayoutAttr(S.Context, AL));
}

static void handleNoRandomizeLayoutAttr(Sema &S, Decl *D,
                                        const ParsedAttr &AL) {
  if (checkAttrMutualExclusion<RandomizeLayoutAttr>(S, D, AL))
    return;
  if (!D->hasAttr<NoRandomizeLayoutAttr>())
    D->addAttr(::new (S.Context) NoRandomizeLayoutAttr(S.Context, AL));
}

bool Sema::CheckCallingConvAttr(const ParsedAttr &Attrs, CallingConv &CC,
                                const FunctionDecl *FD,
                                CUDAFunctionTarget CFT) {
  if (Attrs.isInvalid())
    return true;

  if (Attrs.hasProcessingCache()) {
    CC = (CallingConv) Attrs.getProcessingCache();
    return false;
  }

  unsigned ReqArgs = Attrs.getKind() == ParsedAttr::AT_Pcs ? 1 : 0;
  if (!Attrs.checkExactlyNumArgs(*this, ReqArgs)) {
    Attrs.setInvalid();
    return true;
  }

  const TargetInfo &TI = Context.getTargetInfo();
  // TODO: diagnose uses of these conventions on the wrong target.
  switch (Attrs.getKind()) {
  case ParsedAttr::AT_CDecl:
    CC = TI.getDefaultCallingConv();
    break;
  case ParsedAttr::AT_FastCall:
    CC = CC_X86FastCall;
    break;
  case ParsedAttr::AT_StdCall:
    CC = CC_X86StdCall;
    break;
  case ParsedAttr::AT_ThisCall:
    CC = CC_X86ThisCall;
    break;
  case ParsedAttr::AT_Pascal:
    CC = CC_X86Pascal;
    break;
  case ParsedAttr::AT_SwiftCall:
    CC = CC_Swift;
    break;
  case ParsedAttr::AT_SwiftAsyncCall:
    CC = CC_SwiftAsync;
    break;
  case ParsedAttr::AT_VectorCall:
    CC = CC_X86VectorCall;
    break;
  case ParsedAttr::AT_AArch64VectorPcs:
    CC = CC_AArch64VectorCall;
    break;
  case ParsedAttr::AT_AArch64SVEPcs:
    CC = CC_AArch64SVEPCS;
    break;
  case ParsedAttr::AT_AMDGPUKernelCall:
    CC = CC_AMDGPUKernelCall;
    break;
  case ParsedAttr::AT_RegCall:
    CC = CC_X86RegCall;
    break;
  case ParsedAttr::AT_MSABI:
    CC = Context.getTargetInfo().getTriple().isOSWindows() ? CC_C :
                                                             CC_Win64;
    break;
  case ParsedAttr::AT_SysVABI:
    CC = Context.getTargetInfo().getTriple().isOSWindows() ? CC_X86_64SysV :
                                                             CC_C;
    break;
  case ParsedAttr::AT_Pcs: {
    StringRef StrRef;
    if (!checkStringLiteralArgumentAttr(Attrs, 0, StrRef)) {
      Attrs.setInvalid();
      return true;
    }
    if (StrRef == "aapcs") {
      CC = CC_AAPCS;
      break;
    } else if (StrRef == "aapcs-vfp") {
      CC = CC_AAPCS_VFP;
      break;
    }

    Attrs.setInvalid();
    Diag(Attrs.getLoc(), diag::err_invalid_pcs);
    return true;
  }
  case ParsedAttr::AT_IntelOclBicc:
    CC = CC_IntelOclBicc;
    break;
  case ParsedAttr::AT_PreserveMost:
    CC = CC_PreserveMost;
    break;
  case ParsedAttr::AT_PreserveAll:
    CC = CC_PreserveAll;
    break;
  case ParsedAttr::AT_M68kRTD:
    CC = CC_M68kRTD;
    break;
  case ParsedAttr::AT_PreserveNone:
    CC = CC_PreserveNone;
    break;
  case ParsedAttr::AT_RISCVVectorCC:
    CC = CC_RISCVVectorCall;
    break;
  default: llvm_unreachable("unexpected attribute kind");
  }

  TargetInfo::CallingConvCheckResult A = TargetInfo::CCCR_OK;
  // CUDA functions may have host and/or device attributes which indicate
  // their targeted execution environment, therefore the calling convention
  // of functions in CUDA should be checked against the target deduced based
  // on their host/device attributes.
  if (LangOpts.CUDA) {
    auto *Aux = Context.getAuxTargetInfo();
    assert(FD || CFT != CUDAFunctionTarget::InvalidTarget);
    auto CudaTarget = FD ? CUDA().IdentifyTarget(FD) : CFT;
    bool CheckHost = false, CheckDevice = false;
    switch (CudaTarget) {
    case CUDAFunctionTarget::HostDevice:
      CheckHost = true;
      CheckDevice = true;
      break;
    case CUDAFunctionTarget::Host:
      CheckHost = true;
      break;
    case CUDAFunctionTarget::Device:
    case CUDAFunctionTarget::Global:
      CheckDevice = true;
      break;
    case CUDAFunctionTarget::InvalidTarget:
      llvm_unreachable("unexpected cuda target");
    }
    auto *HostTI = LangOpts.CUDAIsDevice ? Aux : &TI;
    auto *DeviceTI = LangOpts.CUDAIsDevice ? &TI : Aux;
    if (CheckHost && HostTI)
      A = HostTI->checkCallingConvention(CC);
    if (A == TargetInfo::CCCR_OK && CheckDevice && DeviceTI)
      A = DeviceTI->checkCallingConvention(CC);
  } else {
    A = TI.checkCallingConvention(CC);
  }

  switch (A) {
  case TargetInfo::CCCR_OK:
    break;

  case TargetInfo::CCCR_Ignore:
    // Treat an ignored convention as if it was an explicit C calling convention
    // attribute. For example, __stdcall on Win x64 functions as __cdecl, so
    // that command line flags that change the default convention to
    // __vectorcall don't affect declarations marked __stdcall.
    CC = CC_C;
    break;

  case TargetInfo::CCCR_Error:
    Diag(Attrs.getLoc(), diag::error_cconv_unsupported)
        << Attrs << (int)CallingConventionIgnoredReason::ForThisTarget;
    break;

  case TargetInfo::CCCR_Warning: {
    Diag(Attrs.getLoc(), diag::warn_cconv_unsupported)
        << Attrs << (int)CallingConventionIgnoredReason::ForThisTarget;

    // This convention is not valid for the target. Use the default function or
    // method calling convention.
    bool IsCXXMethod = false, IsVariadic = false;
    if (FD) {
      IsCXXMethod = FD->isCXXInstanceMember();
      IsVariadic = FD->isVariadic();
    }
    CC = Context.getDefaultCallingConvention(IsVariadic, IsCXXMethod);
    break;
  }
  }

  Attrs.setProcessingCache((unsigned) CC);
  return false;
}

bool Sema::CheckRegparmAttr(const ParsedAttr &AL, unsigned &numParams) {
  if (AL.isInvalid())
    return true;

  if (!AL.checkExactlyNumArgs(*this, 1)) {
    AL.setInvalid();
    return true;
  }

  uint32_t NP;
  Expr *NumParamsExpr = AL.getArgAsExpr(0);
  if (!checkUInt32Argument(AL, NumParamsExpr, NP)) {
    AL.setInvalid();
    return true;
  }

  if (Context.getTargetInfo().getRegParmMax() == 0) {
    Diag(AL.getLoc(), diag::err_attribute_regparm_wrong_platform)
      << NumParamsExpr->getSourceRange();
    AL.setInvalid();
    return true;
  }

  numParams = NP;
  if (numParams > Context.getTargetInfo().getRegParmMax()) {
    Diag(AL.getLoc(), diag::err_attribute_regparm_invalid_number)
      << Context.getTargetInfo().getRegParmMax() << NumParamsExpr->getSourceRange();
    AL.setInvalid();
    return true;
  }

  return false;
}

// Checks whether an argument of launch_bounds attribute is
// acceptable, performs implicit conversion to Rvalue, and returns
// non-nullptr Expr result on success. Otherwise, it returns nullptr
// and may output an error.
static Expr *makeLaunchBoundsArgExpr(Sema &S, Expr *E,
                                     const CUDALaunchBoundsAttr &AL,
                                     const unsigned Idx) {
  if (S.DiagnoseUnexpandedParameterPack(E))
    return nullptr;

  // Accept template arguments for now as they depend on something else.
  // We'll get to check them when they eventually get instantiated.
  if (E->isValueDependent())
    return E;

  std::optional<llvm::APSInt> I = llvm::APSInt(64);
  if (!(I = E->getIntegerConstantExpr(S.Context))) {
    S.Diag(E->getExprLoc(), diag::err_attribute_argument_n_type)
        << &AL << Idx << AANT_ArgumentIntegerConstant << E->getSourceRange();
    return nullptr;
  }
  // Make sure we can fit it in 32 bits.
  if (!I->isIntN(32)) {
    S.Diag(E->getExprLoc(), diag::err_ice_too_large)
        << toString(*I, 10, false) << 32 << /* Unsigned */ 1;
    return nullptr;
  }
  if (*I < 0)
    S.Diag(E->getExprLoc(), diag::warn_attribute_argument_n_negative)
        << &AL << Idx << E->getSourceRange();

  // We may need to perform implicit conversion of the argument.
  InitializedEntity Entity = InitializedEntity::InitializeParameter(
      S.Context, S.Context.getConstType(S.Context.IntTy), /*consume*/ false);
  ExprResult ValArg = S.PerformCopyInitialization(Entity, SourceLocation(), E);
  assert(!ValArg.isInvalid() &&
         "Unexpected PerformCopyInitialization() failure.");

  return ValArg.getAs<Expr>();
}

CUDALaunchBoundsAttr *
Sema::CreateLaunchBoundsAttr(const AttributeCommonInfo &CI, Expr *MaxThreads,
                             Expr *MinBlocks, Expr *MaxBlocks) {
  CUDALaunchBoundsAttr TmpAttr(Context, CI, MaxThreads, MinBlocks, MaxBlocks);
  MaxThreads = makeLaunchBoundsArgExpr(*this, MaxThreads, TmpAttr, 0);
  if (!MaxThreads)
    return nullptr;

  if (MinBlocks) {
    MinBlocks = makeLaunchBoundsArgExpr(*this, MinBlocks, TmpAttr, 1);
    if (!MinBlocks)
      return nullptr;
  }

  if (MaxBlocks) {
    // '.maxclusterrank' ptx directive requires .target sm_90 or higher.
    auto SM = SYCL().getOffloadArch(Context.getTargetInfo());
    if (SM == OffloadArch::UNKNOWN || SM < OffloadArch::SM_90) {
      Diag(MaxBlocks->getBeginLoc(), diag::warn_cuda_maxclusterrank_sm_90)
          << OffloadArchToString(SM) << CI << MaxBlocks->getSourceRange();
      // Ignore it by setting MaxBlocks to null;
      MaxBlocks = nullptr;
    } else {
      MaxBlocks = makeLaunchBoundsArgExpr(*this, MaxBlocks, TmpAttr, 2);
      if (!MaxBlocks)
        return nullptr;
    }
  }

  return ::new (Context)
      CUDALaunchBoundsAttr(Context, CI, MaxThreads, MinBlocks, MaxBlocks);
}

void Sema::AddLaunchBoundsAttr(Decl *D, const AttributeCommonInfo &CI,
                               Expr *MaxThreads, Expr *MinBlocks,
                               Expr *MaxBlocks) {
  if (auto *Attr = CreateLaunchBoundsAttr(CI, MaxThreads, MinBlocks, MaxBlocks))
    D->addAttr(Attr);
}

static void handleLaunchBoundsAttr(Sema &S, Decl *D, const ParsedAttr &AL) {
  if (!AL.checkAtLeastNumArgs(S, 1) || !AL.checkAtMostNumArgs(S, 3))
    return;

  S.AddLaunchBoundsAttr(D, AL, AL.getArgAsExpr(0),
                        AL.getNumArgs() > 1 ? AL.getArgAsExpr(1) : nullptr,
                        AL.getNumArgs() > 2 ? AL.getArgAsExpr(2) : nullptr);
}

static void handleArgumentWithTypeTagAttr(Sema &S, Decl *D,
                                          const ParsedAttr &AL) {
  if (!AL.isArgIdent(0)) {
    S.Diag(AL.getLoc(), diag::err_attribute_argument_n_type)
        << AL << /* arg num = */ 1 << AANT_ArgumentIdentifier;
    return;
  }

  ParamIdx ArgumentIdx;
  if (!S.checkFunctionOrMethodParameterIndex(D, AL, 2, AL.getArgAsExpr(1),
                                             ArgumentIdx))
    return;

  ParamIdx TypeTagIdx;
  if (!S.checkFunctionOrMethodParameterIndex(D, AL, 3, AL.getArgAsExpr(2),
                                             TypeTagIdx))
    return;

  bool IsPointer = AL.getAttrName()->getName() == "pointer_with_type_tag";
  if (IsPointer) {
    // Ensure that buffer has a pointer type.
    unsigned ArgumentIdxAST = ArgumentIdx.getASTIndex();
    if (ArgumentIdxAST >= getFunctionOrMethodNumParams(D) ||
        !getFunctionOrMethodParamType(D, ArgumentIdxAST)->isPointerType())
      S.Diag(AL.getLoc(), diag::err_attribute_pointers_only) << AL << 0;
  }

  D->addAttr(::new (S.Context) ArgumentWithTypeTagAttr(
      S.Context, AL, AL.getArgAsIdent(0)->Ident, ArgumentIdx, TypeTagIdx,
      IsPointer));
}

static void handleTypeTagForDatatypeAttr(Sema &S, Decl *D,
                                         const ParsedAttr &AL) {
  if (!AL.isArgIdent(0)) {
    S.Diag(AL.getLoc(), diag::err_attribute_argument_n_type)
        << AL << 1 << AANT_ArgumentIdentifier;
    return;
  }

  if (!AL.checkExactlyNumArgs(S, 1))
    return;

  if (!isa<VarDecl>(D)) {
    S.Diag(AL.getLoc(), diag::err_attribute_wrong_decl_type)
        << AL << AL.isRegularKeywordAttribute() << ExpectedVariable;
    return;
  }

  IdentifierInfo *PointerKind = AL.getArgAsIdent(0)->Ident;
  TypeSourceInfo *MatchingCTypeLoc = nullptr;
  S.GetTypeFromParser(AL.getMatchingCType(), &MatchingCTypeLoc);
  assert(MatchingCTypeLoc && "no type source info for attribute argument");

  D->addAttr(::new (S.Context) TypeTagForDatatypeAttr(
      S.Context, AL, PointerKind, MatchingCTypeLoc, AL.getLayoutCompatible(),
      AL.getMustBeNull()));
}

static void handleXRayLogArgsAttr(Sema &S, Decl *D, const ParsedAttr &AL) {
  ParamIdx ArgCount;

  if (!S.checkFunctionOrMethodParameterIndex(D, AL, 1, AL.getArgAsExpr(0),
                                             ArgCount,
                                             true /* CanIndexImplicitThis */))
    return;

  // ArgCount isn't a parameter index [0;n), it's a count [1;n]
  D->addAttr(::new (S.Context)
                 XRayLogArgsAttr(S.Context, AL, ArgCount.getSourceIndex()));
}

static void handlePatchableFunctionEntryAttr(Sema &S, Decl *D,
                                             const ParsedAttr &AL) {
  if (S.Context.getTargetInfo().getTriple().isOSAIX()) {
    S.Diag(AL.getLoc(), diag::err_aix_attr_unsupported) << AL;
    return;
  }
  uint32_t Count = 0, Offset = 0;
  if (!S.checkUInt32Argument(AL, AL.getArgAsExpr(0), Count, 0, true))
    return;
  if (AL.getNumArgs() == 2) {
    Expr *Arg = AL.getArgAsExpr(1);
    if (!S.checkUInt32Argument(AL, Arg, Offset, 1, true))
      return;
    if (Count < Offset) {
      S.Diag(S.getAttrLoc(AL), diag::err_attribute_argument_out_of_range)
          << &AL << 0 << Count << Arg->getBeginLoc();
      return;
    }
  }
  D->addAttr(::new (S.Context)
                 PatchableFunctionEntryAttr(S.Context, AL, Count, Offset));
}

static bool SYCLAliasValid(ASTContext &Context, unsigned BuiltinID) {
  constexpr llvm::StringLiteral Prefix = "__builtin_intel_sycl";
  return Context.BuiltinInfo.getName(BuiltinID).starts_with(Prefix);
}

static void handleBuiltinAliasAttr(Sema &S, Decl *D,
                                        const ParsedAttr &AL) {
  if (!AL.isArgIdent(0)) {
    S.Diag(AL.getLoc(), diag::err_attribute_argument_n_type)
        << AL << 1 << AANT_ArgumentIdentifier;
    return;
  }

  IdentifierInfo *Ident = AL.getArgAsIdent(0)->Ident;
  unsigned BuiltinID = Ident->getBuiltinID();
  StringRef AliasName = cast<FunctionDecl>(D)->getIdentifier()->getName();

  bool IsAArch64 = S.Context.getTargetInfo().getTriple().isAArch64();
  bool IsARM = S.Context.getTargetInfo().getTriple().isARM();
  bool IsRISCV = S.Context.getTargetInfo().getTriple().isRISCV();
  bool IsHLSL = S.Context.getLangOpts().HLSL;
  bool IsSYCL = S.Context.getLangOpts().isSYCL();
  if ((IsAArch64 && !S.ARM().SveAliasValid(BuiltinID, AliasName)) ||
      (IsARM && !S.ARM().MveAliasValid(BuiltinID, AliasName) &&
       !S.ARM().CdeAliasValid(BuiltinID, AliasName)) ||
      (IsRISCV && !S.RISCV().isAliasValid(BuiltinID, AliasName)) ||
      (IsSYCL && !SYCLAliasValid(S.Context, BuiltinID)) ||
      (!IsAArch64 && !IsARM && !IsRISCV && !IsHLSL && !IsSYCL)) {
    S.Diag(AL.getLoc(), diag::err_attribute_builtin_alias) << AL;
    return;
  }

  D->addAttr(::new (S.Context) BuiltinAliasAttr(S.Context, AL, Ident));
}

static void handleNullableTypeAttr(Sema &S, Decl *D, const ParsedAttr &AL) {
  if (AL.isUsedAsTypeAttr())
    return;

  if (auto *CRD = dyn_cast<CXXRecordDecl>(D);
      !CRD || !(CRD->isClass() || CRD->isStruct())) {
    S.Diag(AL.getRange().getBegin(), diag::err_attribute_wrong_decl_type_str)
        << AL << AL.isRegularKeywordAttribute() << "classes";
    return;
  }

  handleSimpleAttribute<TypeNullableAttr>(S, D, AL);
}

static void handlePreferredTypeAttr(Sema &S, Decl *D, const ParsedAttr &AL) {
  if (!AL.hasParsedType()) {
    S.Diag(AL.getLoc(), diag::err_attribute_wrong_number_arguments) << AL << 1;
    return;
  }

  TypeSourceInfo *ParmTSI = nullptr;
  QualType QT = S.GetTypeFromParser(AL.getTypeArg(), &ParmTSI);
  assert(ParmTSI && "no type source info for attribute argument");
  S.RequireCompleteType(ParmTSI->getTypeLoc().getBeginLoc(), QT,
                        diag::err_incomplete_type);

  D->addAttr(::new (S.Context) PreferredTypeAttr(S.Context, AL, ParmTSI));
}

//===----------------------------------------------------------------------===//
// Microsoft specific attribute handlers.
//===----------------------------------------------------------------------===//

UuidAttr *Sema::mergeUuidAttr(Decl *D, const AttributeCommonInfo &CI,
                              StringRef UuidAsWritten, MSGuidDecl *GuidDecl) {
  if (const auto *UA = D->getAttr<UuidAttr>()) {
    if (declaresSameEntity(UA->getGuidDecl(), GuidDecl))
      return nullptr;
    if (!UA->getGuid().empty()) {
      Diag(UA->getLocation(), diag::err_mismatched_uuid);
      Diag(CI.getLoc(), diag::note_previous_uuid);
      D->dropAttr<UuidAttr>();
    }
  }

  return ::new (Context) UuidAttr(Context, CI, UuidAsWritten, GuidDecl);
}

static void handleUuidAttr(Sema &S, Decl *D, const ParsedAttr &AL) {
  if (!S.LangOpts.CPlusPlus) {
    S.Diag(AL.getLoc(), diag::err_attribute_not_supported_in_lang)
        << AL << AttributeLangSupport::C;
    return;
  }

  StringRef OrigStrRef;
  SourceLocation LiteralLoc;
  if (!S.checkStringLiteralArgumentAttr(AL, 0, OrigStrRef, &LiteralLoc))
    return;

  // GUID format is "XXXXXXXX-XXXX-XXXX-XXXX-XXXXXXXXXXXX" or
  // "{XXXXXXXX-XXXX-XXXX-XXXX-XXXXXXXXXXXX}", normalize to the former.
  StringRef StrRef = OrigStrRef;
  if (StrRef.size() == 38 && StrRef.front() == '{' && StrRef.back() == '}')
    StrRef = StrRef.drop_front().drop_back();

  // Validate GUID length.
  if (StrRef.size() != 36) {
    S.Diag(LiteralLoc, diag::err_attribute_uuid_malformed_guid);
    return;
  }

  for (unsigned i = 0; i < 36; ++i) {
    if (i == 8 || i == 13 || i == 18 || i == 23) {
      if (StrRef[i] != '-') {
        S.Diag(LiteralLoc, diag::err_attribute_uuid_malformed_guid);
        return;
      }
    } else if (!isHexDigit(StrRef[i])) {
      S.Diag(LiteralLoc, diag::err_attribute_uuid_malformed_guid);
      return;
    }
  }

  // Convert to our parsed format and canonicalize.
  MSGuidDecl::Parts Parsed;
  StrRef.substr(0, 8).getAsInteger(16, Parsed.Part1);
  StrRef.substr(9, 4).getAsInteger(16, Parsed.Part2);
  StrRef.substr(14, 4).getAsInteger(16, Parsed.Part3);
  for (unsigned i = 0; i != 8; ++i)
    StrRef.substr(19 + 2 * i + (i >= 2 ? 1 : 0), 2)
        .getAsInteger(16, Parsed.Part4And5[i]);
  MSGuidDecl *Guid = S.Context.getMSGuidDecl(Parsed);

  // FIXME: It'd be nice to also emit a fixit removing uuid(...) (and, if it's
  // the only thing in the [] list, the [] too), and add an insertion of
  // __declspec(uuid(...)).  But sadly, neither the SourceLocs of the commas
  // separating attributes nor of the [ and the ] are in the AST.
  // Cf "SourceLocations of attribute list delimiters - [[ ... , ... ]] etc"
  // on cfe-dev.
  if (AL.isMicrosoftAttribute()) // Check for [uuid(...)] spelling.
    S.Diag(AL.getLoc(), diag::warn_atl_uuid_deprecated);

  UuidAttr *UA = S.mergeUuidAttr(D, AL, OrigStrRef, Guid);
  if (UA)
    D->addAttr(UA);
}

static void handleMSInheritanceAttr(Sema &S, Decl *D, const ParsedAttr &AL) {
  if (!S.LangOpts.CPlusPlus) {
    S.Diag(AL.getLoc(), diag::err_attribute_not_supported_in_lang)
        << AL << AttributeLangSupport::C;
    return;
  }
  MSInheritanceAttr *IA = S.mergeMSInheritanceAttr(
      D, AL, /*BestCase=*/true, (MSInheritanceModel)AL.getSemanticSpelling());
  if (IA) {
    D->addAttr(IA);
    S.Consumer.AssignInheritanceModel(cast<CXXRecordDecl>(D));
  }
}

static void handleDeclspecThreadAttr(Sema &S, Decl *D, const ParsedAttr &AL) {
  const auto *VD = cast<VarDecl>(D);
  if (!S.Context.getTargetInfo().isTLSSupported()) {
    S.Diag(AL.getLoc(), diag::err_thread_unsupported);
    return;
  }
  if (VD->getTSCSpec() != TSCS_unspecified) {
    S.Diag(AL.getLoc(), diag::err_declspec_thread_on_thread_variable);
    return;
  }
  if (VD->hasLocalStorage()) {
    S.Diag(AL.getLoc(), diag::err_thread_non_global) << "__declspec(thread)";
    return;
  }
  D->addAttr(::new (S.Context) ThreadAttr(S.Context, AL));
}

static void handleMSConstexprAttr(Sema &S, Decl *D, const ParsedAttr &AL) {
  if (!S.getLangOpts().isCompatibleWithMSVC(LangOptions::MSVC2022_3)) {
    S.Diag(AL.getLoc(), diag::warn_unknown_attribute_ignored)
        << AL << AL.getRange();
    return;
  }
  auto *FD = cast<FunctionDecl>(D);
  if (FD->isConstexprSpecified() || FD->isConsteval()) {
    S.Diag(AL.getLoc(), diag::err_ms_constexpr_cannot_be_applied)
        << FD->isConsteval() << FD;
    return;
  }
  if (auto *MD = dyn_cast<CXXMethodDecl>(FD)) {
    if (!S.getLangOpts().CPlusPlus20 && MD->isVirtual()) {
      S.Diag(AL.getLoc(), diag::err_ms_constexpr_cannot_be_applied)
          << /*virtual*/ 2 << MD;
      return;
    }
  }
  D->addAttr(::new (S.Context) MSConstexprAttr(S.Context, AL));
}

static void handleAbiTagAttr(Sema &S, Decl *D, const ParsedAttr &AL) {
  SmallVector<StringRef, 4> Tags;
  for (unsigned I = 0, E = AL.getNumArgs(); I != E; ++I) {
    StringRef Tag;
    if (!S.checkStringLiteralArgumentAttr(AL, I, Tag))
      return;
    Tags.push_back(Tag);
  }

  if (const auto *NS = dyn_cast<NamespaceDecl>(D)) {
    if (!NS->isInline()) {
      S.Diag(AL.getLoc(), diag::warn_attr_abi_tag_namespace) << 0;
      return;
    }
    if (NS->isAnonymousNamespace()) {
      S.Diag(AL.getLoc(), diag::warn_attr_abi_tag_namespace) << 1;
      return;
    }
    if (AL.getNumArgs() == 0)
      Tags.push_back(NS->getName());
  } else if (!AL.checkAtLeastNumArgs(S, 1))
    return;

  // Store tags sorted and without duplicates.
  llvm::sort(Tags);
  Tags.erase(std::unique(Tags.begin(), Tags.end()), Tags.end());

  D->addAttr(::new (S.Context)
                 AbiTagAttr(S.Context, AL, Tags.data(), Tags.size()));
}

static bool hasBTFDeclTagAttr(Decl *D, StringRef Tag) {
  for (const auto *I : D->specific_attrs<BTFDeclTagAttr>()) {
    if (I->getBTFDeclTag() == Tag)
      return true;
  }
  return false;
}

static void handleBTFDeclTagAttr(Sema &S, Decl *D, const ParsedAttr &AL) {
  StringRef Str;
  if (!S.checkStringLiteralArgumentAttr(AL, 0, Str))
    return;
  if (hasBTFDeclTagAttr(D, Str))
    return;

  D->addAttr(::new (S.Context) BTFDeclTagAttr(S.Context, AL, Str));
}

BTFDeclTagAttr *Sema::mergeBTFDeclTagAttr(Decl *D, const BTFDeclTagAttr &AL) {
  if (hasBTFDeclTagAttr(D, AL.getBTFDeclTag()))
    return nullptr;
  return ::new (Context) BTFDeclTagAttr(Context, AL, AL.getBTFDeclTag());
}

static void handleInterruptAttr(Sema &S, Decl *D, const ParsedAttr &AL) {
  // Dispatch the interrupt attribute based on the current target.
  switch (S.Context.getTargetInfo().getTriple().getArch()) {
  case llvm::Triple::msp430:
    S.MSP430().handleInterruptAttr(D, AL);
    break;
  case llvm::Triple::mipsel:
  case llvm::Triple::mips:
    S.MIPS().handleInterruptAttr(D, AL);
    break;
  case llvm::Triple::m68k:
    S.M68k().handleInterruptAttr(D, AL);
    break;
  case llvm::Triple::x86:
  case llvm::Triple::x86_64:
    S.X86().handleAnyInterruptAttr(D, AL);
    break;
  case llvm::Triple::avr:
    S.AVR().handleInterruptAttr(D, AL);
    break;
  case llvm::Triple::riscv32:
  case llvm::Triple::riscv64:
    S.RISCV().handleInterruptAttr(D, AL);
    break;
  default:
    S.ARM().handleInterruptAttr(D, AL);
    break;
  }
}

static void handleLayoutVersion(Sema &S, Decl *D, const ParsedAttr &AL) {
  uint32_t Version;
  Expr *VersionExpr = static_cast<Expr *>(AL.getArgAsExpr(0));
  if (!S.checkUInt32Argument(AL, AL.getArgAsExpr(0), Version))
    return;

  // TODO: Investigate what happens with the next major version of MSVC.
  if (Version != LangOptions::MSVC2015 / 100) {
    S.Diag(AL.getLoc(), diag::err_attribute_argument_out_of_bounds)
        << AL << Version << VersionExpr->getSourceRange();
    return;
  }

  // The attribute expects a "major" version number like 19, but new versions of
  // MSVC have moved to updating the "minor", or less significant numbers, so we
  // have to multiply by 100 now.
  Version *= 100;

  D->addAttr(::new (S.Context) LayoutVersionAttr(S.Context, AL, Version));
}

DLLImportAttr *Sema::mergeDLLImportAttr(Decl *D,
                                        const AttributeCommonInfo &CI) {
  if (D->hasAttr<DLLExportAttr>()) {
    Diag(CI.getLoc(), diag::warn_attribute_ignored) << "'dllimport'";
    return nullptr;
  }

  if (D->hasAttr<DLLImportAttr>())
    return nullptr;

  return ::new (Context) DLLImportAttr(Context, CI);
}

DLLExportAttr *Sema::mergeDLLExportAttr(Decl *D,
                                        const AttributeCommonInfo &CI) {
  if (DLLImportAttr *Import = D->getAttr<DLLImportAttr>()) {
    Diag(Import->getLocation(), diag::warn_attribute_ignored) << Import;
    D->dropAttr<DLLImportAttr>();
  }

  if (D->hasAttr<DLLExportAttr>())
    return nullptr;

  return ::new (Context) DLLExportAttr(Context, CI);
}

static void handleDLLAttr(Sema &S, Decl *D, const ParsedAttr &A) {
  if (isa<ClassTemplatePartialSpecializationDecl>(D) &&
      (S.Context.getTargetInfo().shouldDLLImportComdatSymbols())) {
    S.Diag(A.getRange().getBegin(), diag::warn_attribute_ignored) << A;
    return;
  }

  if (const auto *FD = dyn_cast<FunctionDecl>(D)) {
    if (FD->isInlined() && A.getKind() == ParsedAttr::AT_DLLImport &&
        !(S.Context.getTargetInfo().shouldDLLImportComdatSymbols())) {
      // MinGW doesn't allow dllimport on inline functions.
      S.Diag(A.getRange().getBegin(), diag::warn_attribute_ignored_on_inline)
          << A;
      return;
    }
  }

  if (const auto *MD = dyn_cast<CXXMethodDecl>(D)) {
    if ((S.Context.getTargetInfo().shouldDLLImportComdatSymbols()) &&
        MD->getParent()->isLambda()) {
      S.Diag(A.getRange().getBegin(), diag::err_attribute_dll_lambda) << A;
      return;
    }
  }

  Attr *NewAttr = A.getKind() == ParsedAttr::AT_DLLExport
                      ? (Attr *)S.mergeDLLExportAttr(D, A)
                      : (Attr *)S.mergeDLLImportAttr(D, A);
  if (NewAttr)
    D->addAttr(NewAttr);
}

MSInheritanceAttr *
Sema::mergeMSInheritanceAttr(Decl *D, const AttributeCommonInfo &CI,
                             bool BestCase,
                             MSInheritanceModel Model) {
  if (MSInheritanceAttr *IA = D->getAttr<MSInheritanceAttr>()) {
    if (IA->getInheritanceModel() == Model)
      return nullptr;
    Diag(IA->getLocation(), diag::err_mismatched_ms_inheritance)
        << 1 /*previous declaration*/;
    Diag(CI.getLoc(), diag::note_previous_ms_inheritance);
    D->dropAttr<MSInheritanceAttr>();
  }

  auto *RD = cast<CXXRecordDecl>(D);
  if (RD->hasDefinition()) {
    if (checkMSInheritanceAttrOnDefinition(RD, CI.getRange(), BestCase,
                                           Model)) {
      return nullptr;
    }
  } else {
    if (isa<ClassTemplatePartialSpecializationDecl>(RD)) {
      Diag(CI.getLoc(), diag::warn_ignored_ms_inheritance)
          << 1 /*partial specialization*/;
      return nullptr;
    }
    if (RD->getDescribedClassTemplate()) {
      Diag(CI.getLoc(), diag::warn_ignored_ms_inheritance)
          << 0 /*primary template*/;
      return nullptr;
    }
  }

  return ::new (Context) MSInheritanceAttr(Context, CI, BestCase);
}

static void handleCapabilityAttr(Sema &S, Decl *D, const ParsedAttr &AL) {
  // The capability attributes take a single string parameter for the name of
  // the capability they represent. The lockable attribute does not take any
  // parameters. However, semantically, both attributes represent the same
  // concept, and so they use the same semantic attribute. Eventually, the
  // lockable attribute will be removed.
  //
  // For backward compatibility, any capability which has no specified string
  // literal will be considered a "mutex."
  StringRef N("mutex");
  SourceLocation LiteralLoc;
  if (AL.getKind() == ParsedAttr::AT_Capability &&
      !S.checkStringLiteralArgumentAttr(AL, 0, N, &LiteralLoc))
    return;

  D->addAttr(::new (S.Context) CapabilityAttr(S.Context, AL, N));
}

static void handleAssertCapabilityAttr(Sema &S, Decl *D, const ParsedAttr &AL) {
  SmallVector<Expr*, 1> Args;
  if (!checkLockFunAttrCommon(S, D, AL, Args))
    return;

  D->addAttr(::new (S.Context)
                 AssertCapabilityAttr(S.Context, AL, Args.data(), Args.size()));
}

static void handleAcquireCapabilityAttr(Sema &S, Decl *D,
                                        const ParsedAttr &AL) {
  SmallVector<Expr*, 1> Args;
  if (!checkLockFunAttrCommon(S, D, AL, Args))
    return;

  D->addAttr(::new (S.Context) AcquireCapabilityAttr(S.Context, AL, Args.data(),
                                                     Args.size()));
}

static void handleTryAcquireCapabilityAttr(Sema &S, Decl *D,
                                           const ParsedAttr &AL) {
  SmallVector<Expr*, 2> Args;
  if (!checkTryLockFunAttrCommon(S, D, AL, Args))
    return;

  D->addAttr(::new (S.Context) TryAcquireCapabilityAttr(
      S.Context, AL, AL.getArgAsExpr(0), Args.data(), Args.size()));
}

static void handleReleaseCapabilityAttr(Sema &S, Decl *D,
                                        const ParsedAttr &AL) {
  // Check that all arguments are lockable objects.
  SmallVector<Expr *, 1> Args;
  checkAttrArgsAreCapabilityObjs(S, D, AL, Args, 0, true);

  D->addAttr(::new (S.Context) ReleaseCapabilityAttr(S.Context, AL, Args.data(),
                                                     Args.size()));
}

static void handleRequiresCapabilityAttr(Sema &S, Decl *D,
                                         const ParsedAttr &AL) {
  if (!AL.checkAtLeastNumArgs(S, 1))
    return;

  // check that all arguments are lockable objects
  SmallVector<Expr*, 1> Args;
  checkAttrArgsAreCapabilityObjs(S, D, AL, Args);
  if (Args.empty())
    return;

  RequiresCapabilityAttr *RCA = ::new (S.Context)
      RequiresCapabilityAttr(S.Context, AL, Args.data(), Args.size());

  D->addAttr(RCA);
}

static void handleDeprecatedAttr(Sema &S, Decl *D, const ParsedAttr &AL) {
  if (const auto *NSD = dyn_cast<NamespaceDecl>(D)) {
    if (NSD->isAnonymousNamespace()) {
      S.Diag(AL.getLoc(), diag::warn_deprecated_anonymous_namespace);
      // Do not want to attach the attribute to the namespace because that will
      // cause confusing diagnostic reports for uses of declarations within the
      // namespace.
      return;
    }
  } else if (isa<UsingDecl, UnresolvedUsingTypenameDecl,
                 UnresolvedUsingValueDecl>(D)) {
    S.Diag(AL.getRange().getBegin(), diag::warn_deprecated_ignored_on_using)
        << AL;
    return;
  }

  // Handle the cases where the attribute has a text message.
  StringRef Str, Replacement;
  if (AL.isArgExpr(0) && AL.getArgAsExpr(0) &&
      !S.checkStringLiteralArgumentAttr(AL, 0, Str))
    return;

  // Support a single optional message only for Declspec and [[]] spellings.
  if (AL.isDeclspecAttribute() || AL.isStandardAttributeSyntax())
    AL.checkAtMostNumArgs(S, 1);
  else if (AL.isArgExpr(1) && AL.getArgAsExpr(1) &&
           !S.checkStringLiteralArgumentAttr(AL, 1, Replacement))
    return;

  if (!S.getLangOpts().CPlusPlus14 && AL.isCXX11Attribute() && !AL.isGNUScope())
    S.Diag(AL.getLoc(), diag::ext_cxx14_attr) << AL;

  D->addAttr(::new (S.Context) DeprecatedAttr(S.Context, AL, Str, Replacement));
}

static bool isGlobalVar(const Decl *D) {
  if (const auto *S = dyn_cast<VarDecl>(D))
    return S->hasGlobalStorage();
  return false;
}

static bool isSanitizerAttributeAllowedOnGlobals(StringRef Sanitizer) {
  return Sanitizer == "address" || Sanitizer == "hwaddress" ||
         Sanitizer == "memtag";
}

static void handleNoSanitizeAttr(Sema &S, Decl *D, const ParsedAttr &AL) {
  if (!AL.checkAtLeastNumArgs(S, 1))
    return;

  std::vector<StringRef> Sanitizers;

  for (unsigned I = 0, E = AL.getNumArgs(); I != E; ++I) {
    StringRef SanitizerName;
    SourceLocation LiteralLoc;

    if (!S.checkStringLiteralArgumentAttr(AL, I, SanitizerName, &LiteralLoc))
      return;

    if (parseSanitizerValue(SanitizerName, /*AllowGroups=*/true) ==
            SanitizerMask() &&
        SanitizerName != "coverage")
      S.Diag(LiteralLoc, diag::warn_unknown_sanitizer_ignored) << SanitizerName;
    else if (isGlobalVar(D) && !isSanitizerAttributeAllowedOnGlobals(SanitizerName))
      S.Diag(D->getLocation(), diag::warn_attribute_type_not_supported_global)
          << AL << SanitizerName;
    Sanitizers.push_back(SanitizerName);
  }

  D->addAttr(::new (S.Context) NoSanitizeAttr(S.Context, AL, Sanitizers.data(),
                                              Sanitizers.size()));
}

static void handleNoSanitizeSpecificAttr(Sema &S, Decl *D,
                                         const ParsedAttr &AL) {
  StringRef AttrName = AL.getAttrName()->getName();
  normalizeName(AttrName);
  StringRef SanitizerName = llvm::StringSwitch<StringRef>(AttrName)
                                .Case("no_address_safety_analysis", "address")
                                .Case("no_sanitize_address", "address")
                                .Case("no_sanitize_thread", "thread")
                                .Case("no_sanitize_memory", "memory");
  if (isGlobalVar(D) && SanitizerName != "address")
    S.Diag(D->getLocation(), diag::err_attribute_wrong_decl_type)
        << AL << AL.isRegularKeywordAttribute() << ExpectedFunction;

  // FIXME: Rather than create a NoSanitizeSpecificAttr, this creates a
  // NoSanitizeAttr object; but we need to calculate the correct spelling list
  // index rather than incorrectly assume the index for NoSanitizeSpecificAttr
  // has the same spellings as the index for NoSanitizeAttr. We don't have a
  // general way to "translate" between the two, so this hack attempts to work
  // around the issue with hard-coded indices. This is critical for calling
  // getSpelling() or prettyPrint() on the resulting semantic attribute object
  // without failing assertions.
  unsigned TranslatedSpellingIndex = 0;
  if (AL.isStandardAttributeSyntax())
    TranslatedSpellingIndex = 1;

  AttributeCommonInfo Info = AL;
  Info.setAttributeSpellingListIndex(TranslatedSpellingIndex);
  D->addAttr(::new (S.Context)
                 NoSanitizeAttr(S.Context, Info, &SanitizerName, 1));
}

static void handleInternalLinkageAttr(Sema &S, Decl *D, const ParsedAttr &AL) {
  if (InternalLinkageAttr *Internal = S.mergeInternalLinkageAttr(D, AL))
    D->addAttr(Internal);
}

static void handleZeroCallUsedRegsAttr(Sema &S, Decl *D, const ParsedAttr &AL) {
  // Check that the argument is a string literal.
  StringRef KindStr;
  SourceLocation LiteralLoc;
  if (!S.checkStringLiteralArgumentAttr(AL, 0, KindStr, &LiteralLoc))
    return;

  ZeroCallUsedRegsAttr::ZeroCallUsedRegsKind Kind;
  if (!ZeroCallUsedRegsAttr::ConvertStrToZeroCallUsedRegsKind(KindStr, Kind)) {
    S.Diag(LiteralLoc, diag::warn_attribute_type_not_supported)
        << AL << KindStr;
    return;
  }

  D->dropAttr<ZeroCallUsedRegsAttr>();
  D->addAttr(ZeroCallUsedRegsAttr::Create(S.Context, Kind, AL));
}

static void handleCountedByAttrField(Sema &S, Decl *D, const ParsedAttr &AL) {
  auto *FD = dyn_cast<FieldDecl>(D);
  assert(FD);

  auto *CountExpr = AL.getArgAsExpr(0);
  if (!CountExpr)
    return;

  bool CountInBytes;
  bool OrNull;
  switch (AL.getKind()) {
  case ParsedAttr::AT_CountedBy:
    CountInBytes = false;
    OrNull = false;
    break;
  case ParsedAttr::AT_CountedByOrNull:
    CountInBytes = false;
    OrNull = true;
    break;
  case ParsedAttr::AT_SizedBy:
    CountInBytes = true;
    OrNull = false;
    break;
  case ParsedAttr::AT_SizedByOrNull:
    CountInBytes = true;
    OrNull = true;
    break;
  default:
    llvm_unreachable("unexpected counted_by family attribute");
  }

  if (S.CheckCountedByAttrOnField(FD, CountExpr, CountInBytes, OrNull))
    return;

  QualType CAT = S.BuildCountAttributedArrayOrPointerType(
      FD->getType(), CountExpr, CountInBytes, OrNull);
  FD->setType(CAT);
}

static void handleFunctionReturnThunksAttr(Sema &S, Decl *D,
                                           const ParsedAttr &AL) {
  StringRef KindStr;
  SourceLocation LiteralLoc;
  if (!S.checkStringLiteralArgumentAttr(AL, 0, KindStr, &LiteralLoc))
    return;

  FunctionReturnThunksAttr::Kind Kind;
  if (!FunctionReturnThunksAttr::ConvertStrToKind(KindStr, Kind)) {
    S.Diag(LiteralLoc, diag::warn_attribute_type_not_supported)
        << AL << KindStr;
    return;
  }
  // FIXME: it would be good to better handle attribute merging rather than
  // silently replacing the existing attribute, so long as it does not break
  // the expected codegen tests.
  D->dropAttr<FunctionReturnThunksAttr>();
  D->addAttr(FunctionReturnThunksAttr::Create(S.Context, Kind, AL));
}

static void handleAvailableOnlyInDefaultEvalMethod(Sema &S, Decl *D,
                                                   const ParsedAttr &AL) {
  assert(isa<TypedefNameDecl>(D) && "This attribute only applies to a typedef");
  handleSimpleAttribute<AvailableOnlyInDefaultEvalMethodAttr>(S, D, AL);
}

static void handleNoMergeAttr(Sema &S, Decl *D, const ParsedAttr &AL) {
  auto *VDecl = dyn_cast<VarDecl>(D);
  if (VDecl && !VDecl->isFunctionPointerType()) {
    S.Diag(AL.getLoc(), diag::warn_attribute_ignored_non_function_pointer)
        << AL << VDecl;
    return;
  }
  D->addAttr(NoMergeAttr::Create(S.Context, AL));
}

static void handleNoUniqueAddressAttr(Sema &S, Decl *D, const ParsedAttr &AL) {
  D->addAttr(NoUniqueAddressAttr::Create(S.Context, AL));
}

static void handleDestroyAttr(Sema &S, Decl *D, const ParsedAttr &A) {
  if (!cast<VarDecl>(D)->hasGlobalStorage()) {
    S.Diag(D->getLocation(), diag::err_destroy_attr_on_non_static_var)
        << (A.getKind() == ParsedAttr::AT_AlwaysDestroy);
    return;
  }

  if (A.getKind() == ParsedAttr::AT_AlwaysDestroy)
    handleSimpleAttribute<AlwaysDestroyAttr>(S, D, A);
  else
    handleSimpleAttribute<NoDestroyAttr>(S, D, A);
}

static void handleUninitializedAttr(Sema &S, Decl *D, const ParsedAttr &AL) {
  assert(cast<VarDecl>(D)->getStorageDuration() == SD_Automatic &&
         "uninitialized is only valid on automatic duration variables");
  D->addAttr(::new (S.Context) UninitializedAttr(S.Context, AL));
}

static void handleMIGServerRoutineAttr(Sema &S, Decl *D, const ParsedAttr &AL) {
  // Check that the return type is a `typedef int kern_return_t` or a typedef
  // around it, because otherwise MIG convention checks make no sense.
  // BlockDecl doesn't store a return type, so it's annoying to check,
  // so let's skip it for now.
  if (!isa<BlockDecl>(D)) {
    QualType T = getFunctionOrMethodResultType(D);
    bool IsKernReturnT = false;
    while (const auto *TT = T->getAs<TypedefType>()) {
      IsKernReturnT = (TT->getDecl()->getName() == "kern_return_t");
      T = TT->desugar();
    }
    if (!IsKernReturnT || T.getCanonicalType() != S.getASTContext().IntTy) {
      S.Diag(D->getBeginLoc(),
             diag::warn_mig_server_routine_does_not_return_kern_return_t);
      return;
    }
  }

  handleSimpleAttribute<MIGServerRoutineAttr>(S, D, AL);
}

static void handleMSAllocatorAttr(Sema &S, Decl *D, const ParsedAttr &AL) {
  // Warn if the return type is not a pointer or reference type.
  if (auto *FD = dyn_cast<FunctionDecl>(D)) {
    QualType RetTy = FD->getReturnType();
    if (!RetTy->isPointerOrReferenceType()) {
      S.Diag(AL.getLoc(), diag::warn_declspec_allocator_nonpointer)
          << AL.getRange() << RetTy;
      return;
    }
  }

  handleSimpleAttribute<MSAllocatorAttr>(S, D, AL);
}

static void handleAcquireHandleAttr(Sema &S, Decl *D, const ParsedAttr &AL) {
  if (AL.isUsedAsTypeAttr())
    return;
  // Warn if the parameter is definitely not an output parameter.
  if (const auto *PVD = dyn_cast<ParmVarDecl>(D)) {
    if (PVD->getType()->isIntegerType()) {
      S.Diag(AL.getLoc(), diag::err_attribute_output_parameter)
          << AL.getRange();
      return;
    }
  }
  StringRef Argument;
  if (!S.checkStringLiteralArgumentAttr(AL, 0, Argument))
    return;
  D->addAttr(AcquireHandleAttr::Create(S.Context, Argument, AL));
}

template<typename Attr>
static void handleHandleAttr(Sema &S, Decl *D, const ParsedAttr &AL) {
  StringRef Argument;
  if (!S.checkStringLiteralArgumentAttr(AL, 0, Argument))
    return;
  D->addAttr(Attr::Create(S.Context, Argument, AL));
}

template<typename Attr>
static void handleUnsafeBufferUsage(Sema &S, Decl *D, const ParsedAttr &AL) {
  D->addAttr(Attr::Create(S.Context, AL));
}

static void handleCFGuardAttr(Sema &S, Decl *D, const ParsedAttr &AL) {
  // The guard attribute takes a single identifier argument.

  if (!AL.isArgIdent(0)) {
    S.Diag(AL.getLoc(), diag::err_attribute_argument_type)
        << AL << AANT_ArgumentIdentifier;
    return;
  }

  CFGuardAttr::GuardArg Arg;
  IdentifierInfo *II = AL.getArgAsIdent(0)->Ident;
  if (!CFGuardAttr::ConvertStrToGuardArg(II->getName(), Arg)) {
    S.Diag(AL.getLoc(), diag::warn_attribute_type_not_supported) << AL << II;
    return;
  }

  D->addAttr(::new (S.Context) CFGuardAttr(S.Context, AL, Arg));
}


template <typename AttrTy>
static const AttrTy *findEnforceTCBAttrByName(Decl *D, StringRef Name) {
  auto Attrs = D->specific_attrs<AttrTy>();
  auto I = llvm::find_if(Attrs,
                         [Name](const AttrTy *A) {
                           return A->getTCBName() == Name;
                         });
  return I == Attrs.end() ? nullptr : *I;
}

template <typename AttrTy, typename ConflictingAttrTy>
static void handleEnforceTCBAttr(Sema &S, Decl *D, const ParsedAttr &AL) {
  StringRef Argument;
  if (!S.checkStringLiteralArgumentAttr(AL, 0, Argument))
    return;

  // A function cannot be have both regular and leaf membership in the same TCB.
  if (const ConflictingAttrTy *ConflictingAttr =
      findEnforceTCBAttrByName<ConflictingAttrTy>(D, Argument)) {
    // We could attach a note to the other attribute but in this case
    // there's no need given how the two are very close to each other.
    S.Diag(AL.getLoc(), diag::err_tcb_conflicting_attributes)
      << AL.getAttrName()->getName() << ConflictingAttr->getAttrName()->getName()
      << Argument;

    // Error recovery: drop the non-leaf attribute so that to suppress
    // all future warnings caused by erroneous attributes. The leaf attribute
    // needs to be kept because it can only suppresses warnings, not cause them.
    D->dropAttr<EnforceTCBAttr>();
    return;
  }

  D->addAttr(AttrTy::Create(S.Context, Argument, AL));
}

template <typename AttrTy, typename ConflictingAttrTy>
static AttrTy *mergeEnforceTCBAttrImpl(Sema &S, Decl *D, const AttrTy &AL) {
  // Check if the new redeclaration has different leaf-ness in the same TCB.
  StringRef TCBName = AL.getTCBName();
  if (const ConflictingAttrTy *ConflictingAttr =
      findEnforceTCBAttrByName<ConflictingAttrTy>(D, TCBName)) {
    S.Diag(ConflictingAttr->getLoc(), diag::err_tcb_conflicting_attributes)
      << ConflictingAttr->getAttrName()->getName()
      << AL.getAttrName()->getName() << TCBName;

    // Add a note so that the user could easily find the conflicting attribute.
    S.Diag(AL.getLoc(), diag::note_conflicting_attribute);

    // More error recovery.
    D->dropAttr<EnforceTCBAttr>();
    return nullptr;
  }

  ASTContext &Context = S.getASTContext();
  return ::new(Context) AttrTy(Context, AL, AL.getTCBName());
}

EnforceTCBAttr *Sema::mergeEnforceTCBAttr(Decl *D, const EnforceTCBAttr &AL) {
  return mergeEnforceTCBAttrImpl<EnforceTCBAttr, EnforceTCBLeafAttr>(
      *this, D, AL);
}

EnforceTCBLeafAttr *Sema::mergeEnforceTCBLeafAttr(
    Decl *D, const EnforceTCBLeafAttr &AL) {
  return mergeEnforceTCBAttrImpl<EnforceTCBLeafAttr, EnforceTCBAttr>(
      *this, D, AL);
}

static void handleVTablePointerAuthentication(Sema &S, Decl *D,
                                              const ParsedAttr &AL) {
  CXXRecordDecl *Decl = cast<CXXRecordDecl>(D);
  const uint32_t NumArgs = AL.getNumArgs();
  if (NumArgs > 4) {
    S.Diag(AL.getLoc(), diag::err_attribute_too_many_arguments) << AL << 4;
    AL.setInvalid();
  }

  if (NumArgs == 0) {
    S.Diag(AL.getLoc(), diag::err_attribute_too_few_arguments) << AL;
    AL.setInvalid();
    return;
  }

  if (D->getAttr<VTablePointerAuthenticationAttr>()) {
    S.Diag(AL.getLoc(), diag::err_duplicated_vtable_pointer_auth) << Decl;
    AL.setInvalid();
  }

  auto KeyType = VTablePointerAuthenticationAttr::VPtrAuthKeyType::DefaultKey;
  if (AL.isArgIdent(0)) {
    IdentifierLoc *IL = AL.getArgAsIdent(0);
    if (!VTablePointerAuthenticationAttr::ConvertStrToVPtrAuthKeyType(
            IL->Ident->getName(), KeyType)) {
      S.Diag(IL->Loc, diag::err_invalid_authentication_key) << IL->Ident;
      AL.setInvalid();
    }
    if (KeyType == VTablePointerAuthenticationAttr::DefaultKey &&
        !S.getLangOpts().PointerAuthCalls) {
      S.Diag(AL.getLoc(), diag::err_no_default_vtable_pointer_auth) << 0;
      AL.setInvalid();
    }
  } else {
    S.Diag(AL.getLoc(), diag::err_attribute_argument_type)
        << AL << AANT_ArgumentIdentifier;
    return;
  }

  auto AddressDiversityMode = VTablePointerAuthenticationAttr::
      AddressDiscriminationMode::DefaultAddressDiscrimination;
  if (AL.getNumArgs() > 1) {
    if (AL.isArgIdent(1)) {
      IdentifierLoc *IL = AL.getArgAsIdent(1);
      if (!VTablePointerAuthenticationAttr::
              ConvertStrToAddressDiscriminationMode(IL->Ident->getName(),
                                                    AddressDiversityMode)) {
        S.Diag(IL->Loc, diag::err_invalid_address_discrimination) << IL->Ident;
        AL.setInvalid();
      }
      if (AddressDiversityMode ==
              VTablePointerAuthenticationAttr::DefaultAddressDiscrimination &&
          !S.getLangOpts().PointerAuthCalls) {
        S.Diag(IL->Loc, diag::err_no_default_vtable_pointer_auth) << 1;
        AL.setInvalid();
      }
    } else {
      S.Diag(AL.getLoc(), diag::err_attribute_argument_type)
          << AL << AANT_ArgumentIdentifier;
    }
  }

  auto ED = VTablePointerAuthenticationAttr::ExtraDiscrimination::
      DefaultExtraDiscrimination;
  if (AL.getNumArgs() > 2) {
    if (AL.isArgIdent(2)) {
      IdentifierLoc *IL = AL.getArgAsIdent(2);
      if (!VTablePointerAuthenticationAttr::ConvertStrToExtraDiscrimination(
              IL->Ident->getName(), ED)) {
        S.Diag(IL->Loc, diag::err_invalid_extra_discrimination) << IL->Ident;
        AL.setInvalid();
      }
      if (ED == VTablePointerAuthenticationAttr::DefaultExtraDiscrimination &&
          !S.getLangOpts().PointerAuthCalls) {
        S.Diag(AL.getLoc(), diag::err_no_default_vtable_pointer_auth) << 2;
        AL.setInvalid();
      }
    } else {
      S.Diag(AL.getLoc(), diag::err_attribute_argument_type)
          << AL << AANT_ArgumentIdentifier;
    }
  }

  uint32_t CustomDiscriminationValue = 0;
  if (ED == VTablePointerAuthenticationAttr::CustomDiscrimination) {
    if (NumArgs < 4) {
      S.Diag(AL.getLoc(), diag::err_missing_custom_discrimination) << AL << 4;
      AL.setInvalid();
      return;
    }
    if (NumArgs > 4) {
      S.Diag(AL.getLoc(), diag::err_attribute_too_many_arguments) << AL << 4;
      AL.setInvalid();
    }

    if (!AL.isArgExpr(3) || !S.checkUInt32Argument(AL, AL.getArgAsExpr(3),
                                                   CustomDiscriminationValue)) {
      S.Diag(AL.getLoc(), diag::err_invalid_custom_discrimination);
      AL.setInvalid();
    }
  } else if (NumArgs > 3) {
    S.Diag(AL.getLoc(), diag::err_attribute_too_many_arguments) << AL << 3;
    AL.setInvalid();
  }

  Decl->addAttr(::new (S.Context) VTablePointerAuthenticationAttr(
      S.Context, AL, KeyType, AddressDiversityMode, ED,
      CustomDiscriminationValue));
}

//===----------------------------------------------------------------------===//
// Top Level Sema Entry Points
//===----------------------------------------------------------------------===//

static bool IsDeclLambdaCallOperator(Decl *D) {
  if (const auto *MD = dyn_cast<CXXMethodDecl>(D))
    return MD->getParent()->isLambda() &&
           MD->getOverloadedOperator() == OverloadedOperatorKind::OO_Call;
  return false;
}

// Returns true if the attribute must delay setting its arguments until after
// template instantiation, and false otherwise.
static bool MustDelayAttributeArguments(const ParsedAttr &AL) {
  // Only attributes that accept expression parameter packs can delay arguments.
  if (!AL.acceptsExprPack())
    return false;

  bool AttrHasVariadicArg = AL.hasVariadicArg();
  unsigned AttrNumArgs = AL.getNumArgMembers();
  for (size_t I = 0; I < std::min(AL.getNumArgs(), AttrNumArgs); ++I) {
    bool IsLastAttrArg = I == (AttrNumArgs - 1);
    // If the argument is the last argument and it is variadic it can contain
    // any expression.
    if (IsLastAttrArg && AttrHasVariadicArg)
      return false;
    Expr *E = AL.getArgAsExpr(I);
    bool ArgMemberCanHoldExpr = AL.isParamExpr(I);
    // If the expression is a pack expansion then arguments must be delayed
    // unless the argument is an expression and it is the last argument of the
    // attribute.
    if (isa<PackExpansionExpr>(E))
      return !(IsLastAttrArg && ArgMemberCanHoldExpr);
    // Last case is if the expression is value dependent then it must delay
    // arguments unless the corresponding argument is able to hold the
    // expression.
    if (E->isValueDependent() && !ArgMemberCanHoldExpr)
      return true;
  }
  return false;
}

/// ProcessDeclAttribute - Apply the specific attribute to the specified decl if
/// the attribute applies to decls.  If the attribute is a type attribute, just
/// silently ignore it if a GNU attribute.
static void
ProcessDeclAttribute(Sema &S, Scope *scope, Decl *D, const ParsedAttr &AL,
                     const Sema::ProcessDeclAttributeOptions &Options) {
  if (AL.isInvalid() || AL.getKind() == ParsedAttr::IgnoredAttribute)
    return;

  // Ignore C++11 attributes on declarator chunks: they appertain to the type
  // instead. Note, isCXX11Attribute() will look at whether the attribute is
  // [[]] or alignas, while isC23Attribute() will only look at [[]]. This is
  // important for ensuring that alignas in C23 is properly handled on a
  // structure member declaration because it is a type-specifier-qualifier in
  // C but still applies to the declaration rather than the type.
  if ((S.getLangOpts().CPlusPlus
           ? AL.isCXX11Attribute() && (!IsDeclLambdaCallOperator(D) ||
                                       !AL.supportsNonconformingLambdaSyntax())
           : AL.isC23Attribute()) &&
      !Options.IncludeCXX11Attributes)
    return;

  // Unknown attributes are automatically warned on. Target-specific attributes
  // which do not apply to the current target architecture are treated as
  // though they were unknown attributes.
  const TargetInfo *Aux = S.Context.getAuxTargetInfo();
  if (AL.getKind() == ParsedAttr::UnknownAttribute ||
      !(AL.existsInTarget(S.Context.getTargetInfo()) ||
        (S.Context.getLangOpts().SYCLIsDevice &&
         Aux && AL.existsInTarget(*Aux)))) {
    S.Diag(AL.getLoc(),
           AL.isRegularKeywordAttribute()
               ? (unsigned)diag::err_keyword_not_supported_on_target
           : AL.isDeclspecAttribute()
               ? (unsigned)diag::warn_unhandled_ms_attribute_ignored
               : (unsigned)diag::warn_unknown_attribute_ignored)
        << AL << AL.getRange();
    return;
  }

  // Check if argument population must delayed to after template instantiation.
  bool MustDelayArgs = MustDelayAttributeArguments(AL);

  // Argument number check must be skipped if arguments are delayed.
  if (S.checkCommonAttributeFeatures(D, AL, MustDelayArgs))
    return;

  if (MustDelayArgs) {
    AL.handleAttrWithDelayedArgs(S, D);
    return;
  }

  switch (AL.getKind()) {
  default:
    if (AL.getInfo().handleDeclAttribute(S, D, AL) != ParsedAttrInfo::NotHandled)
      break;
    if (!AL.isStmtAttr()) {
      assert(AL.isTypeAttr() && "Non-type attribute not handled");
    }
    if (AL.isTypeAttr()) {
      if (Options.IgnoreTypeAttributes)
        break;
      if (!AL.isStandardAttributeSyntax() && !AL.isRegularKeywordAttribute()) {
        // Non-[[]] type attributes are handled in processTypeAttrs(); silently
        // move on.
        break;
      }

      // According to the C and C++ standards, we should never see a
      // [[]] type attribute on a declaration. However, we have in the past
      // allowed some type attributes to "slide" to the `DeclSpec`, so we need
      // to continue to support this legacy behavior. We only do this, however,
      // if
      // - we actually have a `DeclSpec`, i.e. if we're looking at a
      //   `DeclaratorDecl`, or
      // - we are looking at an alias-declaration, where historically we have
      //   allowed type attributes after the identifier to slide to the type.
      if (AL.slidesFromDeclToDeclSpecLegacyBehavior() &&
          isa<DeclaratorDecl, TypeAliasDecl>(D)) {
        // Suggest moving the attribute to the type instead, but only for our
        // own vendor attributes; moving other vendors' attributes might hurt
        // portability.
        if (AL.isClangScope()) {
          S.Diag(AL.getLoc(), diag::warn_type_attribute_deprecated_on_decl)
              << AL << D->getLocation();
        }

        // Allow this type attribute to be handled in processTypeAttrs();
        // silently move on.
        break;
      }

      if (AL.getKind() == ParsedAttr::AT_Regparm) {
        // `regparm` is a special case: It's a type attribute but we still want
        // to treat it as if it had been written on the declaration because that
        // way we'll be able to handle it directly in `processTypeAttr()`.
        // If we treated `regparm` it as if it had been written on the
        // `DeclSpec`, the logic in `distributeFunctionTypeAttrFromDeclSepc()`
        // would try to move it to the declarator, but that doesn't work: We
        // can't remove the attribute from the list of declaration attributes
        // because it might be needed by other declarators in the same
        // declaration.
        break;
      }

      if (AL.getKind() == ParsedAttr::AT_VectorSize) {
        // `vector_size` is a special case: It's a type attribute semantically,
        // but GCC expects the [[]] syntax to be written on the declaration (and
        // warns that the attribute has no effect if it is placed on the
        // decl-specifier-seq).
        // Silently move on and allow the attribute to be handled in
        // processTypeAttr().
        break;
      }

      if (AL.getKind() == ParsedAttr::AT_NoDeref) {
        // FIXME: `noderef` currently doesn't work correctly in [[]] syntax.
        // See https://github.com/llvm/llvm-project/issues/55790 for details.
        // We allow processTypeAttrs() to emit a warning and silently move on.
        break;
      }
    }
    // N.B., ClangAttrEmitter.cpp emits a diagnostic helper that ensures a
    // statement attribute is not written on a declaration, but this code is
    // needed for type attributes as well as statement attributes in Attr.td
    // that do not list any subjects.
    S.Diag(AL.getLoc(), diag::err_attribute_invalid_on_decl)
        << AL << AL.isRegularKeywordAttribute() << D->getLocation();
    break;
  case ParsedAttr::AT_Interrupt:
    handleInterruptAttr(S, D, AL);
    break;
  case ParsedAttr::AT_X86ForceAlignArgPointer:
    S.X86().handleForceAlignArgPointerAttr(D, AL);
    break;
  case ParsedAttr::AT_ReadOnlyPlacement:
    handleSimpleAttribute<ReadOnlyPlacementAttr>(S, D, AL);
    break;
  case ParsedAttr::AT_DLLExport:
  case ParsedAttr::AT_DLLImport:
    handleDLLAttr(S, D, AL);
    break;
  case ParsedAttr::AT_AMDGPUFlatWorkGroupSize:
    S.AMDGPU().handleAMDGPUFlatWorkGroupSizeAttr(D, AL);
    break;
  case ParsedAttr::AT_AMDGPUWavesPerEU:
    S.AMDGPU().handleAMDGPUWavesPerEUAttr(D, AL);
    break;
  case ParsedAttr::AT_AMDGPUNumSGPR:
    S.AMDGPU().handleAMDGPUNumSGPRAttr(D, AL);
    break;
  case ParsedAttr::AT_AMDGPUNumVGPR:
    S.AMDGPU().handleAMDGPUNumVGPRAttr(D, AL);
    break;
  case ParsedAttr::AT_AMDGPUMaxNumWorkGroups:
    S.AMDGPU().handleAMDGPUMaxNumWorkGroupsAttr(D, AL);
    break;
  case ParsedAttr::AT_AVRSignal:
    S.AVR().handleSignalAttr(D, AL);
    break;
  case ParsedAttr::AT_BPFPreserveAccessIndex:
    S.BPF().handlePreserveAccessIndexAttr(D, AL);
    break;
  case ParsedAttr::AT_BPFPreserveStaticOffset:
    handleSimpleAttribute<BPFPreserveStaticOffsetAttr>(S, D, AL);
    break;
  case ParsedAttr::AT_BTFDeclTag:
    handleBTFDeclTagAttr(S, D, AL);
    break;
  case ParsedAttr::AT_WebAssemblyExportName:
    S.Wasm().handleWebAssemblyExportNameAttr(D, AL);
    break;
  case ParsedAttr::AT_WebAssemblyImportModule:
    S.Wasm().handleWebAssemblyImportModuleAttr(D, AL);
    break;
  case ParsedAttr::AT_WebAssemblyImportName:
    S.Wasm().handleWebAssemblyImportNameAttr(D, AL);
    break;
  case ParsedAttr::AT_IBOutlet:
    S.ObjC().handleIBOutlet(D, AL);
    break;
  case ParsedAttr::AT_IBOutletCollection:
    S.ObjC().handleIBOutletCollection(D, AL);
    break;
  case ParsedAttr::AT_IFunc:
    handleIFuncAttr(S, D, AL);
    break;
  case ParsedAttr::AT_Alias:
    handleAliasAttr(S, D, AL);
    break;
  case ParsedAttr::AT_Aligned:
    handleAlignedAttr(S, D, AL);
    break;
  case ParsedAttr::AT_AlignValue:
    handleAlignValueAttr(S, D, AL);
    break;
  case ParsedAttr::AT_AllocSize:
    handleAllocSizeAttr(S, D, AL);
    break;
  case ParsedAttr::AT_AlwaysInline:
    handleAlwaysInlineAttr(S, D, AL);
    break;
  case ParsedAttr::AT_AnalyzerNoReturn:
    handleAnalyzerNoReturnAttr(S, D, AL);
    break;
  case ParsedAttr::AT_TLSModel:
    handleTLSModelAttr(S, D, AL);
    break;
  case ParsedAttr::AT_Annotate:
    handleAnnotateAttr(S, D, AL);
    break;
  case ParsedAttr::AT_Availability:
    handleAvailabilityAttr(S, D, AL);
    break;
  case ParsedAttr::AT_CarriesDependency:
    handleDependencyAttr(S, scope, D, AL);
    break;
  case ParsedAttr::AT_CPUDispatch:
  case ParsedAttr::AT_CPUSpecific:
    handleCPUSpecificAttr(S, D, AL);
    break;
  case ParsedAttr::AT_Common:
    handleCommonAttr(S, D, AL);
    break;
  case ParsedAttr::AT_CUDAConstant:
    handleConstantAttr(S, D, AL);
    break;
  case ParsedAttr::AT_PassObjectSize:
    handlePassObjectSizeAttr(S, D, AL);
    break;
  case ParsedAttr::AT_Constructor:
      handleConstructorAttr(S, D, AL);
    break;
  case ParsedAttr::AT_Deprecated:
    handleDeprecatedAttr(S, D, AL);
    break;
  case ParsedAttr::AT_Destructor:
      handleDestructorAttr(S, D, AL);
    break;
  case ParsedAttr::AT_EnableIf:
    handleEnableIfAttr(S, D, AL);
    break;
  case ParsedAttr::AT_Error:
    handleErrorAttr(S, D, AL);
    break;
  case ParsedAttr::AT_ExcludeFromExplicitInstantiation:
    handleExcludeFromExplicitInstantiationAttr(S, D, AL);
    break;
  case ParsedAttr::AT_DiagnoseIf:
    handleDiagnoseIfAttr(S, D, AL);
    break;
  case ParsedAttr::AT_DiagnoseAsBuiltin:
    handleDiagnoseAsBuiltinAttr(S, D, AL);
    break;
  case ParsedAttr::AT_NoBuiltin:
    handleNoBuiltinAttr(S, D, AL);
    break;
  case ParsedAttr::AT_ExtVectorType:
    handleExtVectorTypeAttr(S, D, AL);
    break;
  case ParsedAttr::AT_ExternalSourceSymbol:
    handleExternalSourceSymbolAttr(S, D, AL);
    break;
  case ParsedAttr::AT_MinSize:
    handleMinSizeAttr(S, D, AL);
    break;
  case ParsedAttr::AT_OptimizeNone:
    handleOptimizeNoneAttr(S, D, AL);
    break;
  case ParsedAttr::AT_EnumExtensibility:
    handleEnumExtensibilityAttr(S, D, AL);
    break;
  case ParsedAttr::AT_SYCLKernel:
    S.SYCL().handleKernelAttr(D, AL);
    break;
<<<<<<< HEAD
  case ParsedAttr::AT_SYCLSimd:
    handleSimpleAttribute<SYCLSimdAttr>(S, D, AL);
=======
  case ParsedAttr::AT_SYCLKernelEntryPoint:
    S.SYCL().handleKernelEntryPointAttr(D, AL);
>>>>>>> 1a590870
    break;
  case ParsedAttr::AT_SYCLSpecialClass:
    handleSimpleAttribute<SYCLSpecialClassAttr>(S, D, AL);
    break;
  case ParsedAttr::AT_SYCLType:
    S.SYCL().handleSYCLTypeAttr(D, AL);
    break;
  case ParsedAttr::AT_SYCLDevice:
    S.SYCL().handleSYCLDeviceAttr(D, AL);
    break;
  case ParsedAttr::AT_SYCLDeviceIndirectlyCallable:
    S.SYCL().handleSYCLDeviceIndirectlyCallableAttr(D, AL);
    break;
  case ParsedAttr::AT_SYCLGlobalVar:
    S.SYCL().handleSYCLGlobalVarAttr(D, AL);
    break;
  case ParsedAttr::AT_SYCLRegisterNum:
    S.SYCL().handleSYCLRegisterNumAttr(D, AL);
    break;
  case ParsedAttr::AT_SYCLIntelESimdVectorize:
    S.SYCL().handleSYCLIntelESimdVectorizeAttr(D, AL);
    break;
  case ParsedAttr::AT_SYCLDeviceHas:
    S.SYCL().handleSYCLDeviceHasAttr(D, AL);
    break;
  case ParsedAttr::AT_SYCLUsesAspects:
    S.SYCL().handleSYCLUsesAspectsAttr(D, AL);
    break;
  case ParsedAttr::AT_Format:
    handleFormatAttr(S, D, AL);
    break;
  case ParsedAttr::AT_FormatArg:
    handleFormatArgAttr(S, D, AL);
    break;
  case ParsedAttr::AT_Callback:
    handleCallbackAttr(S, D, AL);
    break;
  case ParsedAttr::AT_CalledOnce:
    handleCalledOnceAttr(S, D, AL);
    break;
  case ParsedAttr::AT_NVPTXKernel:
  case ParsedAttr::AT_CUDAGlobal:
    handleGlobalAttr(S, D, AL);
    break;
  case ParsedAttr::AT_CUDADevice:
    handleDeviceAttr(S, D, AL);
    break;
  case ParsedAttr::AT_HIPManaged:
    handleManagedAttr(S, D, AL);
    break;
  case ParsedAttr::AT_GNUInline:
    handleGNUInlineAttr(S, D, AL);
    break;
  case ParsedAttr::AT_CUDALaunchBounds:
    handleLaunchBoundsAttr(S, D, AL);
    break;
  case ParsedAttr::AT_Restrict:
    handleRestrictAttr(S, D, AL);
    break;
  case ParsedAttr::AT_Mode:
    handleModeAttr(S, D, AL);
    break;
  case ParsedAttr::AT_NonNull:
    if (auto *PVD = dyn_cast<ParmVarDecl>(D))
      handleNonNullAttrParameter(S, PVD, AL);
    else
      handleNonNullAttr(S, D, AL);
    break;
  case ParsedAttr::AT_ReturnsNonNull:
    handleReturnsNonNullAttr(S, D, AL);
    break;
  case ParsedAttr::AT_NoEscape:
    handleNoEscapeAttr(S, D, AL);
    break;
  case ParsedAttr::AT_MaybeUndef:
    handleSimpleAttribute<MaybeUndefAttr>(S, D, AL);
    break;
  case ParsedAttr::AT_AssumeAligned:
    handleAssumeAlignedAttr(S, D, AL);
    break;
  case ParsedAttr::AT_AllocAlign:
    handleAllocAlignAttr(S, D, AL);
    break;
  case ParsedAttr::AT_Ownership:
    handleOwnershipAttr(S, D, AL);
    break;
  case ParsedAttr::AT_Naked:
    handleNakedAttr(S, D, AL);
    break;
  case ParsedAttr::AT_NoReturn:
    handleNoReturnAttr(S, D, AL);
    break;
  case ParsedAttr::AT_CXX11NoReturn:
    handleStandardNoReturnAttr(S, D, AL);
    break;
  case ParsedAttr::AT_AnyX86NoCfCheck:
    handleNoCfCheckAttr(S, D, AL);
    break;
  case ParsedAttr::AT_NoThrow:
    if (!AL.isUsedAsTypeAttr())
      handleSimpleAttribute<NoThrowAttr>(S, D, AL);
    break;
  case ParsedAttr::AT_CUDAShared:
    handleSharedAttr(S, D, AL);
    break;
  case ParsedAttr::AT_VecReturn:
    handleVecReturnAttr(S, D, AL);
    break;
  case ParsedAttr::AT_ObjCOwnership:
    S.ObjC().handleOwnershipAttr(D, AL);
    break;
  case ParsedAttr::AT_ObjCPreciseLifetime:
    S.ObjC().handlePreciseLifetimeAttr(D, AL);
    break;
  case ParsedAttr::AT_ObjCReturnsInnerPointer:
    S.ObjC().handleReturnsInnerPointerAttr(D, AL);
    break;
  case ParsedAttr::AT_ObjCRequiresSuper:
    S.ObjC().handleRequiresSuperAttr(D, AL);
    break;
  case ParsedAttr::AT_ObjCBridge:
    S.ObjC().handleBridgeAttr(D, AL);
    break;
  case ParsedAttr::AT_ObjCBridgeMutable:
    S.ObjC().handleBridgeMutableAttr(D, AL);
    break;
  case ParsedAttr::AT_ObjCBridgeRelated:
    S.ObjC().handleBridgeRelatedAttr(D, AL);
    break;
  case ParsedAttr::AT_ObjCDesignatedInitializer:
    S.ObjC().handleDesignatedInitializer(D, AL);
    break;
  case ParsedAttr::AT_ObjCRuntimeName:
    S.ObjC().handleRuntimeName(D, AL);
    break;
  case ParsedAttr::AT_ObjCBoxable:
    S.ObjC().handleBoxable(D, AL);
    break;
  case ParsedAttr::AT_NSErrorDomain:
    S.ObjC().handleNSErrorDomain(D, AL);
    break;
  case ParsedAttr::AT_CFConsumed:
  case ParsedAttr::AT_NSConsumed:
  case ParsedAttr::AT_OSConsumed:
    S.ObjC().AddXConsumedAttr(D, AL,
                              S.ObjC().parsedAttrToRetainOwnershipKind(AL),
                              /*IsTemplateInstantiation=*/false);
    break;
  case ParsedAttr::AT_OSReturnsRetainedOnZero:
    handleSimpleAttributeOrDiagnose<OSReturnsRetainedOnZeroAttr>(
        S, D, AL, S.ObjC().isValidOSObjectOutParameter(D),
        diag::warn_ns_attribute_wrong_parameter_type,
        /*Extra Args=*/AL, /*pointer-to-OSObject-pointer*/ 3, AL.getRange());
    break;
  case ParsedAttr::AT_OSReturnsRetainedOnNonZero:
    handleSimpleAttributeOrDiagnose<OSReturnsRetainedOnNonZeroAttr>(
        S, D, AL, S.ObjC().isValidOSObjectOutParameter(D),
        diag::warn_ns_attribute_wrong_parameter_type,
        /*Extra Args=*/AL, /*pointer-to-OSObject-poointer*/ 3, AL.getRange());
    break;
  case ParsedAttr::AT_NSReturnsAutoreleased:
  case ParsedAttr::AT_NSReturnsNotRetained:
  case ParsedAttr::AT_NSReturnsRetained:
  case ParsedAttr::AT_CFReturnsNotRetained:
  case ParsedAttr::AT_CFReturnsRetained:
  case ParsedAttr::AT_OSReturnsNotRetained:
  case ParsedAttr::AT_OSReturnsRetained:
    S.ObjC().handleXReturnsXRetainedAttr(D, AL);
    break;
  case ParsedAttr::AT_WorkGroupSizeHint:
    // Handle the attribute based on whether we are targeting SYCL or not.
    if (S.getLangOpts().SYCLIsDevice || S.getLangOpts().SYCLIsHost)
      S.SYCL().handleSYCLWorkGroupSizeHintAttr(D, AL);
    else
      handleWorkGroupSize<WorkGroupSizeHintAttr>(S, D, AL);
    break;
  case ParsedAttr::AT_ReqdWorkGroupSize:
    if (S.getLangOpts().SYCLIsDevice || S.getLangOpts().SYCLIsHost)
      S.SYCL().handleSYCLReqdWorkGroupSizeAttr(D, AL);
    else
      handleWorkGroupSize<ReqdWorkGroupSizeAttr>(S, D, AL);
    break;
  case ParsedAttr::AT_SYCLIntelMaxWorkGroupSize:
    S.SYCL().handleSYCLIntelMaxWorkGroupSize(D, AL);
    break;
  case ParsedAttr::AT_SYCLIntelMinWorkGroupsPerComputeUnit:
    S.SYCL().handleSYCLIntelMinWorkGroupsPerComputeUnit(D, AL);
    break;
  case ParsedAttr::AT_SYCLIntelMaxWorkGroupsPerMultiprocessor:
    S.SYCL().handleSYCLIntelMaxWorkGroupsPerMultiprocessor(D, AL);
    break;
  case ParsedAttr::AT_IntelReqdSubGroupSize:
    S.SYCL().handleIntelReqdSubGroupSizeAttr(D, AL);
    break;
  case ParsedAttr::AT_IntelNamedSubGroupSize:
    S.SYCL().handleIntelNamedSubGroupSizeAttr(D, AL);
    break;
  case ParsedAttr::AT_SYCLIntelNumSimdWorkItems:
    S.SYCL().handleSYCLIntelNumSimdWorkItemsAttr(D, AL);
    break;
  case ParsedAttr::AT_SYCLIntelSchedulerTargetFmaxMhz:
    S.SYCL().handleSYCLIntelSchedulerTargetFmaxMhzAttr(D, AL);
    break;
  case ParsedAttr::AT_SYCLIntelMaxGlobalWorkDim:
    S.SYCL().handleSYCLIntelMaxGlobalWorkDimAttr(D, AL);
    break;
  case ParsedAttr::AT_SYCLIntelNoGlobalWorkOffset:
    S.SYCL().handleSYCLIntelNoGlobalWorkOffsetAttr(D, AL);
    break;
  case ParsedAttr::AT_SYCLIntelUseStallEnableClusters:
    S.SYCL().handleSYCLIntelUseStallEnableClustersAttr(D, AL);
    break;
  case ParsedAttr::AT_SYCLIntelLoopFuse:
    S.SYCL().handleSYCLIntelLoopFuseAttr(D, AL);
    break;
  case ParsedAttr::AT_SYCLIntelInitiationInterval:
    S.SYCL().handleSYCLIntelInitiationIntervalAttr(D, AL);
    break;
  case ParsedAttr::AT_VecTypeHint:
    handleVecTypeHint(S, D, AL);
    break;
  case ParsedAttr::AT_InitPriority:
      handleInitPriorityAttr(S, D, AL);
    break;
  case ParsedAttr::AT_Packed:
    handlePackedAttr(S, D, AL);
    break;
  case ParsedAttr::AT_PreferredName:
    handlePreferredName(S, D, AL);
    break;
  case ParsedAttr::AT_Section:
    handleSectionAttr(S, D, AL);
    break;
  case ParsedAttr::AT_CodeModel:
    handleCodeModelAttr(S, D, AL);
    break;
  case ParsedAttr::AT_RandomizeLayout:
    handleRandomizeLayoutAttr(S, D, AL);
    break;
  case ParsedAttr::AT_NoRandomizeLayout:
    handleNoRandomizeLayoutAttr(S, D, AL);
    break;
  case ParsedAttr::AT_CodeSeg:
    handleCodeSegAttr(S, D, AL);
    break;
  case ParsedAttr::AT_Target:
    handleTargetAttr(S, D, AL);
    break;
  case ParsedAttr::AT_TargetVersion:
    handleTargetVersionAttr(S, D, AL);
    break;
  case ParsedAttr::AT_TargetClones:
    handleTargetClonesAttr(S, D, AL);
    break;
  case ParsedAttr::AT_MinVectorWidth:
    handleMinVectorWidthAttr(S, D, AL);
    break;
  case ParsedAttr::AT_Unavailable:
    handleAttrWithMessage<UnavailableAttr>(S, D, AL);
    break;
  case ParsedAttr::AT_OMPAssume:
    S.OpenMP().handleOMPAssumeAttr(D, AL);
    break;
  case ParsedAttr::AT_ObjCDirect:
    S.ObjC().handleDirectAttr(D, AL);
    break;
  case ParsedAttr::AT_ObjCDirectMembers:
    S.ObjC().handleDirectMembersAttr(D, AL);
    handleSimpleAttribute<ObjCDirectMembersAttr>(S, D, AL);
    break;
  case ParsedAttr::AT_ObjCExplicitProtocolImpl:
    S.ObjC().handleSuppresProtocolAttr(D, AL);
    break;
  case ParsedAttr::AT_Unused:
    handleUnusedAttr(S, D, AL);
    break;
  case ParsedAttr::AT_Visibility:
    handleVisibilityAttr(S, D, AL, false);
    break;
  case ParsedAttr::AT_TypeVisibility:
    handleVisibilityAttr(S, D, AL, true);
    break;
  case ParsedAttr::AT_WarnUnusedResult:
    handleWarnUnusedResult(S, D, AL);
    break;
  case ParsedAttr::AT_WeakRef:
    handleWeakRefAttr(S, D, AL);
    break;
  case ParsedAttr::AT_WeakImport:
    handleWeakImportAttr(S, D, AL);
    break;
  case ParsedAttr::AT_TransparentUnion:
    handleTransparentUnionAttr(S, D, AL);
    break;
  case ParsedAttr::AT_ObjCMethodFamily:
    S.ObjC().handleMethodFamilyAttr(D, AL);
    break;
  case ParsedAttr::AT_ObjCNSObject:
    S.ObjC().handleNSObject(D, AL);
    break;
  case ParsedAttr::AT_ObjCIndependentClass:
    S.ObjC().handleIndependentClass(D, AL);
    break;
  case ParsedAttr::AT_Blocks:
    S.ObjC().handleBlocksAttr(D, AL);
    break;
  case ParsedAttr::AT_Sentinel:
    handleSentinelAttr(S, D, AL);
    break;
  case ParsedAttr::AT_Cleanup:
    handleCleanupAttr(S, D, AL);
    break;
  case ParsedAttr::AT_NoDebug:
    handleNoDebugAttr(S, D, AL);
    break;
  case ParsedAttr::AT_CmseNSEntry:
    S.ARM().handleCmseNSEntryAttr(D, AL);
    break;
  case ParsedAttr::AT_StdCall:
  case ParsedAttr::AT_CDecl:
  case ParsedAttr::AT_FastCall:
  case ParsedAttr::AT_ThisCall:
  case ParsedAttr::AT_Pascal:
  case ParsedAttr::AT_RegCall:
  case ParsedAttr::AT_SwiftCall:
  case ParsedAttr::AT_SwiftAsyncCall:
  case ParsedAttr::AT_VectorCall:
  case ParsedAttr::AT_MSABI:
  case ParsedAttr::AT_SysVABI:
  case ParsedAttr::AT_Pcs:
  case ParsedAttr::AT_IntelOclBicc:
  case ParsedAttr::AT_PreserveMost:
  case ParsedAttr::AT_PreserveAll:
  case ParsedAttr::AT_AArch64VectorPcs:
  case ParsedAttr::AT_AArch64SVEPcs:
  case ParsedAttr::AT_AMDGPUKernelCall:
  case ParsedAttr::AT_M68kRTD:
  case ParsedAttr::AT_PreserveNone:
  case ParsedAttr::AT_RISCVVectorCC:
    handleCallConvAttr(S, D, AL);
    break;
  case ParsedAttr::AT_Suppress:
    handleSuppressAttr(S, D, AL);
    break;
  case ParsedAttr::AT_Owner:
  case ParsedAttr::AT_Pointer:
    handleLifetimeCategoryAttr(S, D, AL);
    break;
  case ParsedAttr::AT_OpenCLAccess:
    S.OpenCL().handleAccessAttr(D, AL);
    break;
  case ParsedAttr::AT_OpenCLNoSVM:
    S.OpenCL().handleNoSVMAttr(D, AL);
    break;
  case ParsedAttr::AT_SwiftContext:
    S.Swift().AddParameterABIAttr(D, AL, ParameterABI::SwiftContext);
    break;
  case ParsedAttr::AT_SwiftAsyncContext:
    S.Swift().AddParameterABIAttr(D, AL, ParameterABI::SwiftAsyncContext);
    break;
  case ParsedAttr::AT_SwiftErrorResult:
    S.Swift().AddParameterABIAttr(D, AL, ParameterABI::SwiftErrorResult);
    break;
  case ParsedAttr::AT_SwiftIndirectResult:
    S.Swift().AddParameterABIAttr(D, AL, ParameterABI::SwiftIndirectResult);
    break;
  case ParsedAttr::AT_InternalLinkage:
    handleInternalLinkageAttr(S, D, AL);
    break;
  case ParsedAttr::AT_ZeroCallUsedRegs:
    handleZeroCallUsedRegsAttr(S, D, AL);
    break;
  case ParsedAttr::AT_FunctionReturnThunks:
    handleFunctionReturnThunksAttr(S, D, AL);
    break;
  case ParsedAttr::AT_NoMerge:
    handleNoMergeAttr(S, D, AL);
    break;
  case ParsedAttr::AT_NoUniqueAddress:
    handleNoUniqueAddressAttr(S, D, AL);
    break;

  case ParsedAttr::AT_AvailableOnlyInDefaultEvalMethod:
    handleAvailableOnlyInDefaultEvalMethod(S, D, AL);
    break;

  case ParsedAttr::AT_CountedBy:
  case ParsedAttr::AT_CountedByOrNull:
  case ParsedAttr::AT_SizedBy:
  case ParsedAttr::AT_SizedByOrNull:
    handleCountedByAttrField(S, D, AL);
    break;

  // Microsoft attributes:
  case ParsedAttr::AT_LayoutVersion:
    handleLayoutVersion(S, D, AL);
    break;
  case ParsedAttr::AT_Uuid:
    handleUuidAttr(S, D, AL);
    break;
  case ParsedAttr::AT_MSInheritance:
    handleMSInheritanceAttr(S, D, AL);
    break;
  case ParsedAttr::AT_Thread:
    handleDeclspecThreadAttr(S, D, AL);
    break;
  case ParsedAttr::AT_MSConstexpr:
    handleMSConstexprAttr(S, D, AL);
    break;
  case ParsedAttr::AT_HybridPatchable:
    handleSimpleAttribute<HybridPatchableAttr>(S, D, AL);
    break;

  // HLSL attributes:
  case ParsedAttr::AT_HLSLNumThreads:
    S.HLSL().handleNumThreadsAttr(D, AL);
    break;
  case ParsedAttr::AT_HLSLWaveSize:
    S.HLSL().handleWaveSizeAttr(D, AL);
    break;
  case ParsedAttr::AT_HLSLSV_GroupIndex:
    handleSimpleAttribute<HLSLSV_GroupIndexAttr>(S, D, AL);
    break;
  case ParsedAttr::AT_HLSLGroupSharedAddressSpace:
    handleSimpleAttribute<HLSLGroupSharedAddressSpaceAttr>(S, D, AL);
    break;
  case ParsedAttr::AT_HLSLSV_DispatchThreadID:
    S.HLSL().handleSV_DispatchThreadIDAttr(D, AL);
    break;
  case ParsedAttr::AT_HLSLPackOffset:
    S.HLSL().handlePackOffsetAttr(D, AL);
    break;
  case ParsedAttr::AT_HLSLShader:
    S.HLSL().handleShaderAttr(D, AL);
    break;
  case ParsedAttr::AT_HLSLResourceBinding:
    S.HLSL().handleResourceBindingAttr(D, AL);
    break;
  case ParsedAttr::AT_HLSLParamModifier:
    S.HLSL().handleParamModifierAttr(D, AL);
    break;

  case ParsedAttr::AT_AbiTag:
    handleAbiTagAttr(S, D, AL);
    break;
  case ParsedAttr::AT_CFGuard:
    handleCFGuardAttr(S, D, AL);
    break;

  // Thread safety attributes:
  case ParsedAttr::AT_AssertExclusiveLock:
    handleAssertExclusiveLockAttr(S, D, AL);
    break;
  case ParsedAttr::AT_AssertSharedLock:
    handleAssertSharedLockAttr(S, D, AL);
    break;
  case ParsedAttr::AT_PtGuardedVar:
    handlePtGuardedVarAttr(S, D, AL);
    break;
  case ParsedAttr::AT_NoSanitize:
    handleNoSanitizeAttr(S, D, AL);
    break;
  case ParsedAttr::AT_NoSanitizeSpecific:
    handleNoSanitizeSpecificAttr(S, D, AL);
    break;
  case ParsedAttr::AT_GuardedBy:
    handleGuardedByAttr(S, D, AL);
    break;
  case ParsedAttr::AT_PtGuardedBy:
    handlePtGuardedByAttr(S, D, AL);
    break;
  case ParsedAttr::AT_ExclusiveTrylockFunction:
    handleExclusiveTrylockFunctionAttr(S, D, AL);
    break;
  case ParsedAttr::AT_LockReturned:
    handleLockReturnedAttr(S, D, AL);
    break;
  case ParsedAttr::AT_LocksExcluded:
    handleLocksExcludedAttr(S, D, AL);
    break;
  case ParsedAttr::AT_SharedTrylockFunction:
    handleSharedTrylockFunctionAttr(S, D, AL);
    break;
  case ParsedAttr::AT_AcquiredBefore:
    handleAcquiredBeforeAttr(S, D, AL);
    break;
  case ParsedAttr::AT_AcquiredAfter:
    handleAcquiredAfterAttr(S, D, AL);
    break;

  // Capability analysis attributes.
  case ParsedAttr::AT_Capability:
  case ParsedAttr::AT_Lockable:
    handleCapabilityAttr(S, D, AL);
    break;
  case ParsedAttr::AT_RequiresCapability:
    handleRequiresCapabilityAttr(S, D, AL);
    break;

  case ParsedAttr::AT_AssertCapability:
    handleAssertCapabilityAttr(S, D, AL);
    break;
  case ParsedAttr::AT_AcquireCapability:
    handleAcquireCapabilityAttr(S, D, AL);
    break;
  case ParsedAttr::AT_ReleaseCapability:
    handleReleaseCapabilityAttr(S, D, AL);
    break;
  case ParsedAttr::AT_TryAcquireCapability:
    handleTryAcquireCapabilityAttr(S, D, AL);
    break;

  // Consumed analysis attributes.
  case ParsedAttr::AT_Consumable:
    handleConsumableAttr(S, D, AL);
    break;
  case ParsedAttr::AT_CallableWhen:
    handleCallableWhenAttr(S, D, AL);
    break;
  case ParsedAttr::AT_ParamTypestate:
    handleParamTypestateAttr(S, D, AL);
    break;
  case ParsedAttr::AT_ReturnTypestate:
    handleReturnTypestateAttr(S, D, AL);
    break;
  case ParsedAttr::AT_SetTypestate:
    handleSetTypestateAttr(S, D, AL);
    break;
  case ParsedAttr::AT_TestTypestate:
    handleTestTypestateAttr(S, D, AL);
    break;

  // Type safety attributes.
  case ParsedAttr::AT_ArgumentWithTypeTag:
    handleArgumentWithTypeTagAttr(S, D, AL);
    break;
  case ParsedAttr::AT_TypeTagForDatatype:
    handleTypeTagForDatatypeAttr(S, D, AL);
    break;

  // Intel FPGA specific attributes
  case ParsedAttr::AT_SYCLIntelDoublePump:
    S.SYCL().handleSYCLIntelDoublePumpAttr(D, AL);
    break;
  case ParsedAttr::AT_SYCLIntelSinglePump:
    S.SYCL().handleSYCLIntelSinglePumpAttr(D, AL);
    break;
  case ParsedAttr::AT_SYCLIntelMemory:
    S.SYCL().handleSYCLIntelMemoryAttr(D, AL);
    break;
  case ParsedAttr::AT_SYCLIntelRegister:
    S.SYCL().handleSYCLIntelRegisterAttr(D, AL);
    break;
  case ParsedAttr::AT_SYCLIntelBankWidth:
    S.SYCL().handleSYCLIntelBankWidthAttr(D, AL);
    break;
  case ParsedAttr::AT_SYCLIntelNumBanks:
    S.SYCL().handleSYCLIntelNumBanksAttr(D, AL);
    break;
  case ParsedAttr::AT_SYCLIntelPrivateCopies:
    S.SYCL().handleSYCLIntelPrivateCopiesAttr(D, AL);
    break;
  case ParsedAttr::AT_SYCLIntelMaxReplicates:
    S.SYCL().handleSYCLIntelMaxReplicatesAttr(D, AL);
    break;
  case ParsedAttr::AT_SYCLIntelSimpleDualPort:
    S.SYCL().handleIntelSimpleDualPortAttr(D, AL);
    break;
  case ParsedAttr::AT_SYCLIntelMerge:
    S.SYCL().handleSYCLIntelMergeAttr(D, AL);
    break;
  case ParsedAttr::AT_SYCLIntelBankBits:
    S.SYCL().handleSYCLIntelBankBitsAttr(D, AL);
    break;
  case ParsedAttr::AT_SYCLIntelForcePow2Depth:
    S.SYCL().handleSYCLIntelForcePow2DepthAttr(D, AL);
    break;
  case ParsedAttr::AT_SYCLIntelPipeIO:
    S.SYCL().handleSYCLIntelPipeIOAttr(D, AL);
    break;
  case ParsedAttr::AT_SYCLIntelMaxConcurrency:
    S.SYCL().handleSYCLIntelMaxConcurrencyAttr(D, AL);
    break;
  case ParsedAttr::AT_SYCLAddIRAttributesFunction:
    S.SYCL().handleSYCLAddIRAttributesFunctionAttr(D, AL);
    break;
  case ParsedAttr::AT_SYCLAddIRAttributesKernelParameter:
    S.SYCL().handleSYCLAddIRAttributesKernelParameterAttr(D, AL);
    break;
  case ParsedAttr::AT_SYCLAddIRAttributesGlobalVariable:
    S.SYCL().handleSYCLAddIRAttributesGlobalVariableAttr(D, AL);
    break;
  case ParsedAttr::AT_SYCLAddIRAnnotationsMember:
    S.SYCL().handleSYCLAddIRAnnotationsMemberAttr(D, AL);
    break;

  // Swift attributes.
  case ParsedAttr::AT_SwiftAsyncName:
    S.Swift().handleAsyncName(D, AL);
    break;
  case ParsedAttr::AT_SwiftAttr:
    S.Swift().handleAttrAttr(D, AL);
    break;
  case ParsedAttr::AT_SwiftBridge:
    S.Swift().handleBridge(D, AL);
    break;
  case ParsedAttr::AT_SwiftError:
    S.Swift().handleError(D, AL);
    break;
  case ParsedAttr::AT_SwiftName:
    S.Swift().handleName(D, AL);
    break;
  case ParsedAttr::AT_SwiftNewType:
    S.Swift().handleNewType(D, AL);
    break;
  case ParsedAttr::AT_SwiftAsync:
    S.Swift().handleAsyncAttr(D, AL);
    break;
  case ParsedAttr::AT_SwiftAsyncError:
    S.Swift().handleAsyncError(D, AL);
    break;

  // XRay attributes.
  case ParsedAttr::AT_XRayLogArgs:
    handleXRayLogArgsAttr(S, D, AL);
    break;

  case ParsedAttr::AT_PatchableFunctionEntry:
    handlePatchableFunctionEntryAttr(S, D, AL);
    break;

  case ParsedAttr::AT_AlwaysDestroy:
  case ParsedAttr::AT_NoDestroy:
    handleDestroyAttr(S, D, AL);
    break;

  case ParsedAttr::AT_Uninitialized:
    handleUninitializedAttr(S, D, AL);
    break;

  case ParsedAttr::AT_ObjCExternallyRetained:
    S.ObjC().handleExternallyRetainedAttr(D, AL);
    break;

  case ParsedAttr::AT_MIGServerRoutine:
    handleMIGServerRoutineAttr(S, D, AL);
    break;

  case ParsedAttr::AT_MSAllocator:
    handleMSAllocatorAttr(S, D, AL);
    break;

  case ParsedAttr::AT_ArmBuiltinAlias:
    S.ARM().handleBuiltinAliasAttr(D, AL);
    break;

  case ParsedAttr::AT_ArmLocallyStreaming:
    handleSimpleAttribute<ArmLocallyStreamingAttr>(S, D, AL);
    break;

  case ParsedAttr::AT_ArmNew:
    S.ARM().handleNewAttr(D, AL);
    break;

  case ParsedAttr::AT_AcquireHandle:
    handleAcquireHandleAttr(S, D, AL);
    break;

  case ParsedAttr::AT_ReleaseHandle:
    handleHandleAttr<ReleaseHandleAttr>(S, D, AL);
    break;

  case ParsedAttr::AT_UnsafeBufferUsage:
    handleUnsafeBufferUsage<UnsafeBufferUsageAttr>(S, D, AL);
    break;

  case ParsedAttr::AT_UseHandle:
    handleHandleAttr<UseHandleAttr>(S, D, AL);
    break;

  case ParsedAttr::AT_EnforceTCB:
    handleEnforceTCBAttr<EnforceTCBAttr, EnforceTCBLeafAttr>(S, D, AL);
    break;

  case ParsedAttr::AT_EnforceTCBLeaf:
    handleEnforceTCBAttr<EnforceTCBLeafAttr, EnforceTCBAttr>(S, D, AL);
    break;

  case ParsedAttr::AT_BuiltinAlias:
    handleBuiltinAliasAttr(S, D, AL);
    break;

  case ParsedAttr::AT_PreferredType:
    handlePreferredTypeAttr(S, D, AL);
    break;

  case ParsedAttr::AT_UsingIfExists:
    handleSimpleAttribute<UsingIfExistsAttr>(S, D, AL);
    break;

  case ParsedAttr::AT_TypeNullable:
    handleNullableTypeAttr(S, D, AL);
    break;

  case ParsedAttr::AT_VTablePointerAuthentication:
    handleVTablePointerAuthentication(S, D, AL);
    break;
  }
}

static bool isKernelDecl(Decl *D) {
  const FunctionType *FnTy = D->getFunctionType();
  return D->hasAttr<OpenCLKernelAttr>() ||
         (FnTy && FnTy->getCallConv() == CallingConv::CC_AMDGPUKernelCall) ||
         D->hasAttr<CUDAGlobalAttr>() || D->getAttr<NVPTXKernelAttr>();
}

void Sema::ProcessDeclAttributeList(
    Scope *S, Decl *D, const ParsedAttributesView &AttrList,
    const ProcessDeclAttributeOptions &Options) {
  if (AttrList.empty())
    return;

  for (const ParsedAttr &AL : AttrList)
    ProcessDeclAttribute(*this, S, D, AL, Options);

  // FIXME: We should be able to handle these cases in TableGen.
  // GCC accepts
  // static int a9 __attribute__((weakref));
  // but that looks really pointless. We reject it.
  if (D->hasAttr<WeakRefAttr>() && !D->hasAttr<AliasAttr>()) {
    Diag(AttrList.begin()->getLoc(), diag::err_attribute_weakref_without_alias)
        << cast<NamedDecl>(D);
    D->dropAttr<WeakRefAttr>();
    return;
  }

  // FIXME: We should be able to handle this in TableGen as well. It would be
  // good to have a way to specify "these attributes must appear as a group",
  // for these. Additionally, it would be good to have a way to specify "these
  // attribute must never appear as a group" for attributes like cold and hot.
  if (!(D->hasAttr<OpenCLKernelAttr>() ||
        LangOpts.SYCLIsDevice || LangOpts.SYCLIsHost)) {
    // These attributes cannot be applied to a non-kernel function.
    if (const auto *A = D->getAttr<ReqdWorkGroupSizeAttr>()) {
      // FIXME: This emits a different error message than
      // diag::err_attribute_wrong_decl_type + ExpectedKernelFunction.
      Diag(D->getLocation(), diag::err_opencl_kernel_attr) << A;
      D->setInvalidDecl();
    } else if (const auto *A = D->getAttr<WorkGroupSizeHintAttr>()) {
      Diag(D->getLocation(), diag::err_opencl_kernel_attr) << A;
      D->setInvalidDecl();
    } else if (const auto *A = D->getAttr<SYCLReqdWorkGroupSizeAttr>()) {
      Diag(D->getLocation(), diag::err_opencl_kernel_attr) << A;
      D->setInvalidDecl();
    } else if (const auto *A = D->getAttr<SYCLWorkGroupSizeHintAttr>()) {
      Diag(D->getLocation(), diag::err_opencl_kernel_attr) << A;
      D->setInvalidDecl();
    } else if (const auto *A = D->getAttr<SYCLIntelMaxWorkGroupSizeAttr>()) {
      Diag(D->getLocation(), diag::err_opencl_kernel_attr) << A;
      D->setInvalidDecl();
    } else if (const auto *A =
                   D->getAttr<SYCLIntelMinWorkGroupsPerComputeUnitAttr>()) {
      Diag(D->getLocation(), diag::err_opencl_kernel_attr) << A;
      D->setInvalidDecl();
    } else if (const auto *A =
                   D->getAttr<SYCLIntelMaxWorkGroupsPerMultiprocessorAttr>()) {
      Diag(D->getLocation(), diag::err_opencl_kernel_attr) << A;
      D->setInvalidDecl();
    } else if (const auto *A = D->getAttr<SYCLIntelNoGlobalWorkOffsetAttr>()) {
      Diag(D->getLocation(), diag::err_opencl_kernel_attr) << A;
      D->setInvalidDecl();
    } else if (const auto *A = D->getAttr<VecTypeHintAttr>()) {
      Diag(D->getLocation(), diag::err_opencl_kernel_attr) << A;
      D->setInvalidDecl();
    } else if (const auto *A = D->getAttr<IntelReqdSubGroupSizeAttr>()) {
      Diag(D->getLocation(), diag::err_opencl_kernel_attr) << A;
      D->setInvalidDecl();
    }
  }
  if (!isKernelDecl(D)) {
    if (const auto *A = D->getAttr<AMDGPUFlatWorkGroupSizeAttr>()) {
      Diag(D->getLocation(), diag::err_attribute_wrong_decl_type)
          << A << A->isRegularKeywordAttribute() << ExpectedKernelFunction;
      D->setInvalidDecl();
    } else if (const auto *A = D->getAttr<AMDGPUWavesPerEUAttr>()) {
      Diag(D->getLocation(), diag::err_attribute_wrong_decl_type)
          << A << A->isRegularKeywordAttribute() << ExpectedKernelFunction;
      D->setInvalidDecl();
    } else if (const auto *A = D->getAttr<AMDGPUNumSGPRAttr>()) {
      Diag(D->getLocation(), diag::err_attribute_wrong_decl_type)
          << A << A->isRegularKeywordAttribute() << ExpectedKernelFunction;
      D->setInvalidDecl();
    } else if (const auto *A = D->getAttr<AMDGPUNumVGPRAttr>()) {
      Diag(D->getLocation(), diag::err_attribute_wrong_decl_type)
          << A << A->isRegularKeywordAttribute() << ExpectedKernelFunction;
      D->setInvalidDecl();
    }
  }

  // Do this check after processing D's attributes because the attribute
  // objc_method_family can change whether the given method is in the init
  // family, and it can be applied after objc_designated_initializer. This is a
  // bit of a hack, but we need it to be compatible with versions of clang that
  // processed the attribute list in the wrong order.
  if (D->hasAttr<ObjCDesignatedInitializerAttr>() &&
      cast<ObjCMethodDecl>(D)->getMethodFamily() != OMF_init) {
    Diag(D->getLocation(), diag::err_designated_init_attr_non_init);
    D->dropAttr<ObjCDesignatedInitializerAttr>();
  }
}

void Sema::ProcessDeclAttributeDelayed(Decl *D,
                                       const ParsedAttributesView &AttrList) {
  for (const ParsedAttr &AL : AttrList)
    if (AL.getKind() == ParsedAttr::AT_TransparentUnion) {
      handleTransparentUnionAttr(*this, D, AL);
      break;
    }

  // For BPFPreserveAccessIndexAttr, we want to populate the attributes
  // to fields and inner records as well.
  if (D && D->hasAttr<BPFPreserveAccessIndexAttr>())
    BPF().handlePreserveAIRecord(cast<RecordDecl>(D));
}

bool Sema::ProcessAccessDeclAttributeList(
    AccessSpecDecl *ASDecl, const ParsedAttributesView &AttrList) {
  for (const ParsedAttr &AL : AttrList) {
    if (AL.getKind() == ParsedAttr::AT_Annotate) {
      ProcessDeclAttribute(*this, nullptr, ASDecl, AL,
                           ProcessDeclAttributeOptions());
    } else {
      Diag(AL.getLoc(), diag::err_only_annotate_after_access_spec);
      return true;
    }
  }
  return false;
}

/// checkUnusedDeclAttributes - Check a list of attributes to see if it
/// contains any decl attributes that we should warn about.
static void checkUnusedDeclAttributes(Sema &S, const ParsedAttributesView &A) {
  for (const ParsedAttr &AL : A) {
    // Only warn if the attribute is an unignored, non-type attribute.
    if (AL.isUsedAsTypeAttr() || AL.isInvalid())
      continue;
    if (AL.getKind() == ParsedAttr::IgnoredAttribute)
      continue;

    if (AL.getKind() == ParsedAttr::UnknownAttribute) {
      S.Diag(AL.getLoc(), diag::warn_unknown_attribute_ignored)
          << AL << AL.getRange();
    } else {
      S.Diag(AL.getLoc(), diag::warn_attribute_not_on_decl) << AL
                                                            << AL.getRange();
    }
  }
}

void Sema::checkUnusedDeclAttributes(Declarator &D) {
  ::checkUnusedDeclAttributes(*this, D.getDeclarationAttributes());
  ::checkUnusedDeclAttributes(*this, D.getDeclSpec().getAttributes());
  ::checkUnusedDeclAttributes(*this, D.getAttributes());
  for (unsigned i = 0, e = D.getNumTypeObjects(); i != e; ++i)
    ::checkUnusedDeclAttributes(*this, D.getTypeObject(i).getAttrs());
}

NamedDecl *Sema::DeclClonePragmaWeak(NamedDecl *ND, const IdentifierInfo *II,
                                     SourceLocation Loc) {
  assert(isa<FunctionDecl>(ND) || isa<VarDecl>(ND));
  NamedDecl *NewD = nullptr;
  if (auto *FD = dyn_cast<FunctionDecl>(ND)) {
    FunctionDecl *NewFD;
    // FIXME: Missing call to CheckFunctionDeclaration().
    // FIXME: Mangling?
    // FIXME: Is the qualifier info correct?
    // FIXME: Is the DeclContext correct?
    NewFD = FunctionDecl::Create(
        FD->getASTContext(), FD->getDeclContext(), Loc, Loc,
        DeclarationName(II), FD->getType(), FD->getTypeSourceInfo(), SC_None,
        getCurFPFeatures().isFPConstrained(), false /*isInlineSpecified*/,
        FD->hasPrototype(), ConstexprSpecKind::Unspecified,
        FD->getTrailingRequiresClause());
    NewD = NewFD;

    if (FD->getQualifier())
      NewFD->setQualifierInfo(FD->getQualifierLoc());

    // Fake up parameter variables; they are declared as if this were
    // a typedef.
    QualType FDTy = FD->getType();
    if (const auto *FT = FDTy->getAs<FunctionProtoType>()) {
      SmallVector<ParmVarDecl*, 16> Params;
      for (const auto &AI : FT->param_types()) {
        ParmVarDecl *Param = BuildParmVarDeclForTypedef(NewFD, Loc, AI);
        Param->setScopeInfo(0, Params.size());
        Params.push_back(Param);
      }
      NewFD->setParams(Params);
    }
  } else if (auto *VD = dyn_cast<VarDecl>(ND)) {
    NewD = VarDecl::Create(VD->getASTContext(), VD->getDeclContext(),
                           VD->getInnerLocStart(), VD->getLocation(), II,
                           VD->getType(), VD->getTypeSourceInfo(),
                           VD->getStorageClass());
    if (VD->getQualifier())
      cast<VarDecl>(NewD)->setQualifierInfo(VD->getQualifierLoc());
  }
  return NewD;
}

void Sema::DeclApplyPragmaWeak(Scope *S, NamedDecl *ND, const WeakInfo &W) {
  if (W.getAlias()) { // clone decl, impersonate __attribute(weak,alias(...))
    IdentifierInfo *NDId = ND->getIdentifier();
    NamedDecl *NewD = DeclClonePragmaWeak(ND, W.getAlias(), W.getLocation());
    NewD->addAttr(
        AliasAttr::CreateImplicit(Context, NDId->getName(), W.getLocation()));
    NewD->addAttr(WeakAttr::CreateImplicit(Context, W.getLocation()));
    WeakTopLevelDecl.push_back(NewD);
    // FIXME: "hideous" code from Sema::LazilyCreateBuiltin
    // to insert Decl at TU scope, sorry.
    DeclContext *SavedContext = CurContext;
    CurContext = Context.getTranslationUnitDecl();
    NewD->setDeclContext(CurContext);
    NewD->setLexicalDeclContext(CurContext);
    PushOnScopeChains(NewD, S);
    CurContext = SavedContext;
  } else { // just add weak to existing
    ND->addAttr(WeakAttr::CreateImplicit(Context, W.getLocation()));
  }
}

void Sema::ProcessPragmaWeak(Scope *S, Decl *D) {
  // It's valid to "forward-declare" #pragma weak, in which case we
  // have to do this.
  LoadExternalWeakUndeclaredIdentifiers();
  if (WeakUndeclaredIdentifiers.empty())
    return;
  NamedDecl *ND = nullptr;
  if (auto *VD = dyn_cast<VarDecl>(D))
    if (VD->isExternC())
      ND = VD;
  if (auto *FD = dyn_cast<FunctionDecl>(D))
    if (FD->isExternC())
      ND = FD;
  if (!ND)
    return;
  if (IdentifierInfo *Id = ND->getIdentifier()) {
    auto I = WeakUndeclaredIdentifiers.find(Id);
    if (I != WeakUndeclaredIdentifiers.end()) {
      auto &WeakInfos = I->second;
      for (const auto &W : WeakInfos)
        DeclApplyPragmaWeak(S, ND, W);
      std::remove_reference_t<decltype(WeakInfos)> EmptyWeakInfos;
      WeakInfos.swap(EmptyWeakInfos);
    }
  }
}

/// ProcessDeclAttributes - Given a declarator (PD) with attributes indicated in
/// it, apply them to D.  This is a bit tricky because PD can have attributes
/// specified in many different places, and we need to find and apply them all.
void Sema::ProcessDeclAttributes(Scope *S, Decl *D, const Declarator &PD) {
  // Ordering of attributes can be important, so we take care to process
  // attributes in the order in which they appeared in the source code.

  auto ProcessAttributesWithSliding =
      [&](const ParsedAttributesView &Src,
          const ProcessDeclAttributeOptions &Options) {
        ParsedAttributesView NonSlidingAttrs;
        for (ParsedAttr &AL : Src) {
          // FIXME: this sliding is specific to standard attributes and should
          // eventually be deprecated and removed as those are not intended to
          // slide to anything.
          if ((AL.isStandardAttributeSyntax() || AL.isAlignas()) &&
              AL.slidesFromDeclToDeclSpecLegacyBehavior()) {
            // Skip processing the attribute, but do check if it appertains to
            // the declaration. This is needed for the `MatrixType` attribute,
            // which, despite being a type attribute, defines a `SubjectList`
            // that only allows it to be used on typedef declarations.
            AL.diagnoseAppertainsTo(*this, D);
          } else {
            NonSlidingAttrs.addAtEnd(&AL);
          }
        }
        ProcessDeclAttributeList(S, D, NonSlidingAttrs, Options);
      };

  // First, process attributes that appeared on the declaration itself (but
  // only if they don't have the legacy behavior of "sliding" to the DeclSepc).
  ProcessAttributesWithSliding(PD.getDeclarationAttributes(), {});

  // Apply decl attributes from the DeclSpec if present.
  ProcessAttributesWithSliding(PD.getDeclSpec().getAttributes(),
                               ProcessDeclAttributeOptions()
                                   .WithIncludeCXX11Attributes(false)
                                   .WithIgnoreTypeAttributes(true));

  // Walk the declarator structure, applying decl attributes that were in a type
  // position to the decl itself.  This handles cases like:
  //   int *__attr__(x)** D;
  // when X is a decl attribute.
  for (unsigned i = 0, e = PD.getNumTypeObjects(); i != e; ++i) {
    ProcessDeclAttributeList(S, D, PD.getTypeObject(i).getAttrs(),
                             ProcessDeclAttributeOptions()
                                 .WithIncludeCXX11Attributes(false)
                                 .WithIgnoreTypeAttributes(true));
  }

  // Finally, apply any attributes on the decl itself.
  ProcessDeclAttributeList(S, D, PD.getAttributes());

  // Apply additional attributes specified by '#pragma clang attribute'.
  AddPragmaAttributes(S, D);

  // Look for API notes that map to attributes.
  ProcessAPINotes(D);
}

/// Is the given declaration allowed to use a forbidden type?
/// If so, it'll still be annotated with an attribute that makes it
/// illegal to actually use.
static bool isForbiddenTypeAllowed(Sema &S, Decl *D,
                                   const DelayedDiagnostic &diag,
                                   UnavailableAttr::ImplicitReason &reason) {
  // Private ivars are always okay.  Unfortunately, people don't
  // always properly make their ivars private, even in system headers.
  // Plus we need to make fields okay, too.
  if (!isa<FieldDecl>(D) && !isa<ObjCPropertyDecl>(D) &&
      !isa<FunctionDecl>(D))
    return false;

  // Silently accept unsupported uses of __weak in both user and system
  // declarations when it's been disabled, for ease of integration with
  // -fno-objc-arc files.  We do have to take some care against attempts
  // to define such things;  for now, we've only done that for ivars
  // and properties.
  if ((isa<ObjCIvarDecl>(D) || isa<ObjCPropertyDecl>(D))) {
    if (diag.getForbiddenTypeDiagnostic() == diag::err_arc_weak_disabled ||
        diag.getForbiddenTypeDiagnostic() == diag::err_arc_weak_no_runtime) {
      reason = UnavailableAttr::IR_ForbiddenWeak;
      return true;
    }
  }

  // Allow all sorts of things in system headers.
  if (S.Context.getSourceManager().isInSystemHeader(D->getLocation())) {
    // Currently, all the failures dealt with this way are due to ARC
    // restrictions.
    reason = UnavailableAttr::IR_ARCForbiddenType;
    return true;
  }

  return false;
}

/// Handle a delayed forbidden-type diagnostic.
static void handleDelayedForbiddenType(Sema &S, DelayedDiagnostic &DD,
                                       Decl *D) {
  auto Reason = UnavailableAttr::IR_None;
  if (D && isForbiddenTypeAllowed(S, D, DD, Reason)) {
    assert(Reason && "didn't set reason?");
    D->addAttr(UnavailableAttr::CreateImplicit(S.Context, "", Reason, DD.Loc));
    return;
  }
  if (S.getLangOpts().ObjCAutoRefCount)
    if (const auto *FD = dyn_cast<FunctionDecl>(D)) {
      // FIXME: we may want to suppress diagnostics for all
      // kind of forbidden type messages on unavailable functions.
      if (FD->hasAttr<UnavailableAttr>() &&
          DD.getForbiddenTypeDiagnostic() ==
              diag::err_arc_array_param_no_ownership) {
        DD.Triggered = true;
        return;
      }
    }

  S.Diag(DD.Loc, DD.getForbiddenTypeDiagnostic())
      << DD.getForbiddenTypeOperand() << DD.getForbiddenTypeArgument();
  DD.Triggered = true;
}


void Sema::PopParsingDeclaration(ParsingDeclState state, Decl *decl) {
  assert(DelayedDiagnostics.getCurrentPool());
  DelayedDiagnosticPool &poppedPool = *DelayedDiagnostics.getCurrentPool();
  DelayedDiagnostics.popWithoutEmitting(state);

  // When delaying diagnostics to run in the context of a parsed
  // declaration, we only want to actually emit anything if parsing
  // succeeds.
  if (!decl) return;

  // We emit all the active diagnostics in this pool or any of its
  // parents.  In general, we'll get one pool for the decl spec
  // and a child pool for each declarator; in a decl group like:
  //   deprecated_typedef foo, *bar, baz();
  // only the declarator pops will be passed decls.  This is correct;
  // we really do need to consider delayed diagnostics from the decl spec
  // for each of the different declarations.
  const DelayedDiagnosticPool *pool = &poppedPool;
  do {
    bool AnyAccessFailures = false;
    for (DelayedDiagnosticPool::pool_iterator
           i = pool->pool_begin(), e = pool->pool_end(); i != e; ++i) {
      // This const_cast is a bit lame.  Really, Triggered should be mutable.
      DelayedDiagnostic &diag = const_cast<DelayedDiagnostic&>(*i);
      if (diag.Triggered)
        continue;

      switch (diag.Kind) {
      case DelayedDiagnostic::Availability:
        // Don't bother giving deprecation/unavailable diagnostics if
        // the decl is invalid.
        if (!decl->isInvalidDecl())
          handleDelayedAvailabilityCheck(diag, decl);
        break;

      case DelayedDiagnostic::Access:
        // Only produce one access control diagnostic for a structured binding
        // declaration: we don't need to tell the user that all the fields are
        // inaccessible one at a time.
        if (AnyAccessFailures && isa<DecompositionDecl>(decl))
          continue;
        HandleDelayedAccessCheck(diag, decl);
        if (diag.Triggered)
          AnyAccessFailures = true;
        break;

      case DelayedDiagnostic::ForbiddenType:
        handleDelayedForbiddenType(*this, diag, decl);
        break;
      }
    }
  } while ((pool = pool->getParent()));
}

void Sema::redelayDiagnostics(DelayedDiagnosticPool &pool) {
  DelayedDiagnosticPool *curPool = DelayedDiagnostics.getCurrentPool();
  assert(curPool && "re-emitting in undelayed context not supported");
  curPool->steal(pool);
}<|MERGE_RESOLUTION|>--- conflicted
+++ resolved
@@ -6693,13 +6693,11 @@
   case ParsedAttr::AT_SYCLKernel:
     S.SYCL().handleKernelAttr(D, AL);
     break;
-<<<<<<< HEAD
   case ParsedAttr::AT_SYCLSimd:
     handleSimpleAttribute<SYCLSimdAttr>(S, D, AL);
-=======
+    break;
   case ParsedAttr::AT_SYCLKernelEntryPoint:
     S.SYCL().handleKernelEntryPointAttr(D, AL);
->>>>>>> 1a590870
     break;
   case ParsedAttr::AT_SYCLSpecialClass:
     handleSimpleAttribute<SYCLSpecialClassAttr>(S, D, AL);
