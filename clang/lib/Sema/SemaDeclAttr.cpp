//===--- SemaDeclAttr.cpp - Declaration Attribute Handling ----------------===//
//
// Part of the LLVM Project, under the Apache License v2.0 with LLVM Exceptions.
// See https://llvm.org/LICENSE.txt for license information.
// SPDX-License-Identifier: Apache-2.0 WITH LLVM-exception
//
//===----------------------------------------------------------------------===//
//
//  This file implements decl-related attribute processing.
//
//===----------------------------------------------------------------------===//

#include "clang/AST/APValue.h"
#include "clang/AST/ASTConsumer.h"
#include "clang/AST/ASTContext.h"
#include "clang/AST/ASTMutationListener.h"
#include "clang/AST/CXXInheritance.h"
#include "clang/AST/Decl.h"
#include "clang/AST/DeclCXX.h"
#include "clang/AST/DeclObjC.h"
#include "clang/AST/DeclTemplate.h"
#include "clang/AST/DynamicRecursiveASTVisitor.h"
#include "clang/AST/Expr.h"
#include "clang/AST/ExprCXX.h"
#include "clang/AST/Mangle.h"
#include "clang/AST/Type.h"
#include "clang/Basic/CharInfo.h"
#include "clang/Basic/Cuda.h"
#include "clang/Basic/DarwinSDKInfo.h"
#include "clang/Basic/IdentifierTable.h"
#include "clang/Basic/LangOptions.h"
#include "clang/Basic/SourceLocation.h"
#include "clang/Basic/SourceManager.h"
#include "clang/Basic/TargetInfo.h"
#include "clang/Lex/Preprocessor.h"
#include "clang/Sema/Attr.h"
#include "clang/Sema/DeclSpec.h"
#include "clang/Sema/DelayedDiagnostic.h"
#include "clang/Sema/Initialization.h"
#include "clang/Sema/Lookup.h"
#include "clang/Sema/ParsedAttr.h"
#include "clang/Sema/Scope.h"
#include "clang/Sema/ScopeInfo.h"
#include "clang/Sema/Sema.h"
#include "clang/Sema/SemaAMDGPU.h"
#include "clang/Sema/SemaARM.h"
#include "clang/Sema/SemaAVR.h"
#include "clang/Sema/SemaBPF.h"
#include "clang/Sema/SemaCUDA.h"
#include "clang/Sema/SemaHLSL.h"
#include "clang/Sema/SemaM68k.h"
#include "clang/Sema/SemaMIPS.h"
#include "clang/Sema/SemaMSP430.h"
#include "clang/Sema/SemaObjC.h"
#include "clang/Sema/SemaOpenCL.h"
#include "clang/Sema/SemaOpenMP.h"
#include "clang/Sema/SemaRISCV.h"
#include "clang/Sema/SemaSYCL.h"
#include "clang/Sema/SemaSwift.h"
#include "clang/Sema/SemaWasm.h"
#include "clang/Sema/SemaX86.h"
#include "llvm/ADT/APSInt.h"
#include "llvm/ADT/STLExtras.h"
#include "llvm/ADT/StringExtras.h"
#include "llvm/Demangle/Demangle.h"
#include "llvm/IR/DerivedTypes.h"
#include "llvm/MC/MCSectionMachO.h"
#include "llvm/Support/Error.h"
#include "llvm/Support/ErrorHandling.h"
#include "llvm/Support/MathExtras.h"
#include "llvm/Support/raw_ostream.h"
#include "llvm/TargetParser/Triple.h"
#include <optional>

using namespace clang;
using namespace sema;

namespace AttributeLangSupport {
  enum LANG {
    C,
    Cpp,
    ObjC
  };
} // end namespace AttributeLangSupport

static unsigned getNumAttributeArgs(const ParsedAttr &AL) {
  // FIXME: Include the type in the argument list.
  return AL.getNumArgs() + AL.hasParsedType();
}

SourceLocation Sema::getAttrLoc(const AttributeCommonInfo &CI) {
  return CI.getLoc();
}

/// Wrapper around checkUInt32Argument, with an extra check to be sure
/// that the result will fit into a regular (signed) int. All args have the same
/// purpose as they do in checkUInt32Argument.
template <typename AttrInfo>
static bool checkPositiveIntArgument(Sema &S, const AttrInfo &AI, const Expr *Expr,
                                     int &Val, unsigned Idx = UINT_MAX) {
  uint32_t UVal;
  if (!S.checkUInt32Argument(AI, Expr, UVal, Idx))
    return false;

  if (UVal > (uint32_t)std::numeric_limits<int>::max()) {
    llvm::APSInt I(32); // for toString
    I = UVal;
    S.Diag(Expr->getExprLoc(), diag::err_ice_too_large)
        << toString(I, 10, false) << 32 << /* Unsigned */ 0;
    return false;
  }

  Val = UVal;
  return true;
}

/// Check if IdxExpr is a valid parameter index for a function or
/// instance method D.  May output an error.
///
/// \returns true if IdxExpr is a valid index.
template <typename AttrInfo>
static bool checkFunctionOrMethodParameterIndex(
    Sema &S, const Decl *D, const AttrInfo &AI, unsigned AttrArgNum,
    const Expr *IdxExpr, ParamIdx &Idx, bool CanIndexImplicitThis = false) {
  assert(isFunctionOrMethodOrBlockForAttrSubject(D));

  // In C++ the implicit 'this' function parameter also counts.
  // Parameters are counted from one.
  bool HP = hasFunctionProto(D);
  bool HasImplicitThisParam = isInstanceMethod(D);
  bool IV = HP && isFunctionOrMethodVariadic(D);
  unsigned NumParams =
      (HP ? getFunctionOrMethodNumParams(D) : 0) + HasImplicitThisParam;

  std::optional<llvm::APSInt> IdxInt;
  if (IdxExpr->isTypeDependent() ||
      !(IdxInt = IdxExpr->getIntegerConstantExpr(S.Context))) {
    S.Diag(S.getAttrLoc(AI), diag::err_attribute_argument_n_type)
        << &AI << AttrArgNum << AANT_ArgumentIntegerConstant
        << IdxExpr->getSourceRange();
    return false;
  }

  unsigned IdxSource = IdxInt->getLimitedValue(UINT_MAX);
  if (IdxSource < 1 || (!IV && IdxSource > NumParams)) {
    S.Diag(S.getAttrLoc(AI), diag::err_attribute_argument_out_of_bounds)
        << &AI << AttrArgNum << IdxExpr->getSourceRange();
    return false;
  }
  if (HasImplicitThisParam && !CanIndexImplicitThis) {
    if (IdxSource == 1) {
      S.Diag(S.getAttrLoc(AI),
             diag::err_attribute_invalid_implicit_this_argument)
          << &AI << IdxExpr->getSourceRange();
      return false;
    }
  }

  Idx = ParamIdx(IdxSource, D);
  return true;
}

bool Sema::checkStringLiteralArgumentAttr(const AttributeCommonInfo &CI,
                                          const Expr *E, StringRef &Str,
                                          SourceLocation *ArgLocation) {
  const auto *Literal = dyn_cast<StringLiteral>(E->IgnoreParenCasts());
  if (ArgLocation)
    *ArgLocation = E->getBeginLoc();

  if (!Literal || (!Literal->isUnevaluated() && !Literal->isOrdinary())) {
    Diag(E->getBeginLoc(), diag::err_attribute_argument_type)
        << CI << AANT_ArgumentString;
    return false;
  }

  Str = Literal->getString();
  return true;
}

bool Sema::checkStringLiteralArgumentAttr(const ParsedAttr &AL, unsigned ArgNum,
                                          StringRef &Str,
                                          SourceLocation *ArgLocation) {
  // Look for identifiers. If we have one emit a hint to fix it to a literal.
  if (AL.isArgIdent(ArgNum)) {
    IdentifierLoc *Loc = AL.getArgAsIdent(ArgNum);
    Diag(Loc->getLoc(), diag::err_attribute_argument_type)
        << AL << AANT_ArgumentString
        << FixItHint::CreateInsertion(Loc->getLoc(), "\"")
        << FixItHint::CreateInsertion(getLocForEndOfToken(Loc->getLoc()), "\"");
    Str = Loc->getIdentifierInfo()->getName();
    if (ArgLocation)
      *ArgLocation = Loc->getLoc();
    return true;
  }

  // Now check for an actual string literal.
  Expr *ArgExpr = AL.getArgAsExpr(ArgNum);
  const auto *Literal = dyn_cast<StringLiteral>(ArgExpr->IgnoreParenCasts());
  if (ArgLocation)
    *ArgLocation = ArgExpr->getBeginLoc();

  if (!Literal || (!Literal->isUnevaluated() && !Literal->isOrdinary())) {
    Diag(ArgExpr->getBeginLoc(), diag::err_attribute_argument_type)
        << AL << AANT_ArgumentString;
    return false;
  }
  Str = Literal->getString();
  return checkStringLiteralArgumentAttr(AL, ArgExpr, Str, ArgLocation);
}

/// Check if the passed-in expression is of type int or bool.
static bool isIntOrBool(Expr *Exp) {
  QualType QT = Exp->getType();
  return QT->isBooleanType() || QT->isIntegerType();
}


// Check to see if the type is a smart pointer of some kind.  We assume
// it's a smart pointer if it defines both operator-> and operator*.
static bool threadSafetyCheckIsSmartPointer(Sema &S, const RecordDecl *Record) {
  auto IsOverloadedOperatorPresent = [&S](const RecordDecl *Record,
                                          OverloadedOperatorKind Op) {
    DeclContextLookupResult Result =
        Record->lookup(S.Context.DeclarationNames.getCXXOperatorName(Op));
    return !Result.empty();
  };

  bool foundStarOperator = IsOverloadedOperatorPresent(Record, OO_Star);
  bool foundArrowOperator = IsOverloadedOperatorPresent(Record, OO_Arrow);
  if (foundStarOperator && foundArrowOperator)
    return true;

  const CXXRecordDecl *CXXRecord = dyn_cast<CXXRecordDecl>(Record);
  if (!CXXRecord)
    return false;

  for (const auto &BaseSpecifier : CXXRecord->bases()) {
    if (!foundStarOperator)
      foundStarOperator = IsOverloadedOperatorPresent(
          BaseSpecifier.getType()->getAsRecordDecl(), OO_Star);
    if (!foundArrowOperator)
      foundArrowOperator = IsOverloadedOperatorPresent(
          BaseSpecifier.getType()->getAsRecordDecl(), OO_Arrow);
  }

  if (foundStarOperator && foundArrowOperator)
    return true;

  return false;
}

/// Check if passed in Decl is a pointer type.
/// Note that this function may produce an error message.
/// \return true if the Decl is a pointer type; false otherwise
static bool threadSafetyCheckIsPointer(Sema &S, const Decl *D,
                                       const ParsedAttr &AL) {
  const auto *VD = cast<ValueDecl>(D);
  QualType QT = VD->getType();
  if (QT->isAnyPointerType())
    return true;

  if (const auto *RD = QT->getAsRecordDecl()) {
    // If it's an incomplete type, it could be a smart pointer; skip it.
    // (We don't want to force template instantiation if we can avoid it,
    // since that would alter the order in which templates are instantiated.)
    if (!RD->isCompleteDefinition())
      return true;

    if (threadSafetyCheckIsSmartPointer(S, RD))
      return true;
  }

  S.Diag(AL.getLoc(), diag::warn_thread_attribute_decl_not_pointer) << AL << QT;
  return false;
}

/// Checks that the passed in QualType either is of RecordType or points
/// to RecordType. Returns the relevant RecordType, null if it does not exit.
static const RecordDecl *getRecordDecl(QualType QT) {
  if (const auto *RD = QT->getAsRecordDecl())
    return RD;

  // Now check if we point to a record.
  if (const auto *PT = QT->getAsCanonical<PointerType>())
    return PT->getPointeeType()->getAsRecordDecl();

  return nullptr;
}

template <typename AttrType>
static bool checkRecordDeclForAttr(const RecordDecl *RD) {
  // Check if the record itself has the attribute.
  if (RD->hasAttr<AttrType>())
    return true;

  // Else check if any base classes have the attribute.
  if (const auto *CRD = dyn_cast<CXXRecordDecl>(RD)) {
    if (!CRD->forallBases([](const CXXRecordDecl *Base) {
          return !Base->hasAttr<AttrType>();
        }))
      return true;
  }
  return false;
}

static bool checkRecordTypeForCapability(Sema &S, QualType Ty) {
  const auto *RD = getRecordDecl(Ty);

  if (!RD)
    return false;

  // Don't check for the capability if the class hasn't been defined yet.
  if (!RD->isCompleteDefinition())
    return true;

  // Allow smart pointers to be used as capability objects.
  // FIXME -- Check the type that the smart pointer points to.
  if (threadSafetyCheckIsSmartPointer(S, RD))
    return true;

  return checkRecordDeclForAttr<CapabilityAttr>(RD);
}

static bool checkRecordTypeForScopedCapability(Sema &S, QualType Ty) {
  const auto *RD = getRecordDecl(Ty);

  if (!RD)
    return false;

  // Don't check for the capability if the class hasn't been defined yet.
  if (!RD->isCompleteDefinition())
    return true;

  return checkRecordDeclForAttr<ScopedLockableAttr>(RD);
}

static bool checkTypedefTypeForCapability(QualType Ty) {
  const auto *TD = Ty->getAs<TypedefType>();
  if (!TD)
    return false;

  TypedefNameDecl *TN = TD->getDecl();
  if (!TN)
    return false;

  return TN->hasAttr<CapabilityAttr>();
}

static bool typeHasCapability(Sema &S, QualType Ty) {
  if (checkTypedefTypeForCapability(Ty))
    return true;

  if (checkRecordTypeForCapability(S, Ty))
    return true;

  return false;
}

static bool isCapabilityExpr(Sema &S, const Expr *Ex) {
  // Capability expressions are simple expressions involving the boolean logic
  // operators &&, || or !, a simple DeclRefExpr, CastExpr or a ParenExpr. Once
  // a DeclRefExpr is found, its type should be checked to determine whether it
  // is a capability or not.

  if (const auto *E = dyn_cast<CastExpr>(Ex))
    return isCapabilityExpr(S, E->getSubExpr());
  else if (const auto *E = dyn_cast<ParenExpr>(Ex))
    return isCapabilityExpr(S, E->getSubExpr());
  else if (const auto *E = dyn_cast<UnaryOperator>(Ex)) {
    if (E->getOpcode() == UO_LNot || E->getOpcode() == UO_AddrOf ||
        E->getOpcode() == UO_Deref)
      return isCapabilityExpr(S, E->getSubExpr());
    return false;
  } else if (const auto *E = dyn_cast<BinaryOperator>(Ex)) {
    if (E->getOpcode() == BO_LAnd || E->getOpcode() == BO_LOr)
      return isCapabilityExpr(S, E->getLHS()) &&
             isCapabilityExpr(S, E->getRHS());
    return false;
  }

  return typeHasCapability(S, Ex->getType());
}

/// Checks that all attribute arguments, starting from Sidx, resolve to
/// a capability object.
/// \param Sidx The attribute argument index to start checking with.
/// \param ParamIdxOk Whether an argument can be indexing into a function
/// parameter list.
static void checkAttrArgsAreCapabilityObjs(Sema &S, Decl *D,
                                           const ParsedAttr &AL,
                                           SmallVectorImpl<Expr *> &Args,
                                           unsigned Sidx = 0,
                                           bool ParamIdxOk = false) {
  if (Sidx == AL.getNumArgs()) {
    // If we don't have any capability arguments, the attribute implicitly
    // refers to 'this'. So we need to make sure that 'this' exists, i.e. we're
    // a non-static method, and that the class is a (scoped) capability.
    const auto *MD = dyn_cast<const CXXMethodDecl>(D);
    if (MD && !MD->isStatic()) {
      const CXXRecordDecl *RD = MD->getParent();
      // FIXME -- need to check this again on template instantiation
      if (!checkRecordDeclForAttr<CapabilityAttr>(RD) &&
          !checkRecordDeclForAttr<ScopedLockableAttr>(RD))
        S.Diag(AL.getLoc(),
               diag::warn_thread_attribute_not_on_capability_member)
            << AL << MD->getParent();
    } else {
      S.Diag(AL.getLoc(), diag::warn_thread_attribute_not_on_non_static_member)
          << AL;
    }
  }

  for (unsigned Idx = Sidx; Idx < AL.getNumArgs(); ++Idx) {
    Expr *ArgExp = AL.getArgAsExpr(Idx);

    if (ArgExp->isTypeDependent()) {
      // FIXME -- need to check this again on template instantiation
      Args.push_back(ArgExp);
      continue;
    }

    if (const auto *StrLit = dyn_cast<StringLiteral>(ArgExp)) {
      if (StrLit->getLength() == 0 ||
          (StrLit->isOrdinary() && StrLit->getString() == "*")) {
        // Pass empty strings to the analyzer without warnings.
        // Treat "*" as the universal lock.
        Args.push_back(ArgExp);
        continue;
      }

      // We allow constant strings to be used as a placeholder for expressions
      // that are not valid C++ syntax, but warn that they are ignored.
      S.Diag(AL.getLoc(), diag::warn_thread_attribute_ignored) << AL;
      Args.push_back(ArgExp);
      continue;
    }

    QualType ArgTy = ArgExp->getType();

    // A pointer to member expression of the form  &MyClass::mu is treated
    // specially -- we need to look at the type of the member.
    if (const auto *UOp = dyn_cast<UnaryOperator>(ArgExp))
      if (UOp->getOpcode() == UO_AddrOf)
        if (const auto *DRE = dyn_cast<DeclRefExpr>(UOp->getSubExpr()))
          if (DRE->getDecl()->isCXXInstanceMember())
            ArgTy = DRE->getDecl()->getType();

    // First see if we can just cast to record type, or pointer to record type.
    const auto *RD = getRecordDecl(ArgTy);

    // Now check if we index into a record type function param.
    if (!RD && ParamIdxOk) {
      const auto *FD = dyn_cast<FunctionDecl>(D);
      const auto *IL = dyn_cast<IntegerLiteral>(ArgExp);
      if(FD && IL) {
        unsigned int NumParams = FD->getNumParams();
        llvm::APInt ArgValue = IL->getValue();
        uint64_t ParamIdxFromOne = ArgValue.getZExtValue();
        uint64_t ParamIdxFromZero = ParamIdxFromOne - 1;
        if (!ArgValue.isStrictlyPositive() || ParamIdxFromOne > NumParams) {
          S.Diag(AL.getLoc(),
                 diag::err_attribute_argument_out_of_bounds_extra_info)
              << AL << Idx + 1 << NumParams;
          continue;
        }
        ArgTy = FD->getParamDecl(ParamIdxFromZero)->getType();
      }
    }

    // If the type does not have a capability, see if the components of the
    // expression have capabilities. This allows for writing C code where the
    // capability may be on the type, and the expression is a capability
    // boolean logic expression. Eg) requires_capability(A || B && !C)
    if (!typeHasCapability(S, ArgTy) && !isCapabilityExpr(S, ArgExp))
      S.Diag(AL.getLoc(), diag::warn_thread_attribute_argument_not_lockable)
          << AL << ArgTy;

    Args.push_back(ArgExp);
  }
}

static bool checkFunParamsAreScopedLockable(Sema &S,
                                            const ParmVarDecl *ParamDecl,
                                            const ParsedAttr &AL) {
  QualType ParamType = ParamDecl->getType();
  if (const auto *RefType = ParamType->getAs<ReferenceType>();
      RefType &&
      checkRecordTypeForScopedCapability(S, RefType->getPointeeType()))
    return true;
  S.Diag(AL.getLoc(), diag::warn_thread_attribute_not_on_scoped_lockable_param)
      << AL;
  return false;
}

//===----------------------------------------------------------------------===//
// Attribute Implementations
//===----------------------------------------------------------------------===//

static void handlePtGuardedVarAttr(Sema &S, Decl *D, const ParsedAttr &AL) {
  if (!threadSafetyCheckIsPointer(S, D, AL))
    return;

  D->addAttr(::new (S.Context) PtGuardedVarAttr(S.Context, AL));
}

static bool checkGuardedByAttrCommon(Sema &S, Decl *D, const ParsedAttr &AL,
                                     Expr *&Arg) {
  SmallVector<Expr *, 1> Args;
  // check that all arguments are lockable objects
  checkAttrArgsAreCapabilityObjs(S, D, AL, Args);
  unsigned Size = Args.size();
  if (Size != 1)
    return false;

  Arg = Args[0];

  return true;
}

static void handleGuardedByAttr(Sema &S, Decl *D, const ParsedAttr &AL) {
  Expr *Arg = nullptr;
  if (!checkGuardedByAttrCommon(S, D, AL, Arg))
    return;

  D->addAttr(::new (S.Context) GuardedByAttr(S.Context, AL, Arg));
}

static void handlePtGuardedByAttr(Sema &S, Decl *D, const ParsedAttr &AL) {
  Expr *Arg = nullptr;
  if (!checkGuardedByAttrCommon(S, D, AL, Arg))
    return;

  if (!threadSafetyCheckIsPointer(S, D, AL))
    return;

  D->addAttr(::new (S.Context) PtGuardedByAttr(S.Context, AL, Arg));
}

static bool checkAcquireOrderAttrCommon(Sema &S, Decl *D, const ParsedAttr &AL,
                                        SmallVectorImpl<Expr *> &Args) {
  if (!AL.checkAtLeastNumArgs(S, 1))
    return false;

  // Check that this attribute only applies to lockable types.
  QualType QT = cast<ValueDecl>(D)->getType();
  if (!QT->isDependentType() && !typeHasCapability(S, QT)) {
    S.Diag(AL.getLoc(), diag::warn_thread_attribute_decl_not_lockable) << AL;
    return false;
  }

  // Check that all arguments are lockable objects.
  checkAttrArgsAreCapabilityObjs(S, D, AL, Args);
  if (Args.empty())
    return false;

  return true;
}

static void handleAcquiredAfterAttr(Sema &S, Decl *D, const ParsedAttr &AL) {
  SmallVector<Expr *, 1> Args;
  if (!checkAcquireOrderAttrCommon(S, D, AL, Args))
    return;

  Expr **StartArg = &Args[0];
  D->addAttr(::new (S.Context)
                 AcquiredAfterAttr(S.Context, AL, StartArg, Args.size()));
}

static void handleAcquiredBeforeAttr(Sema &S, Decl *D, const ParsedAttr &AL) {
  SmallVector<Expr *, 1> Args;
  if (!checkAcquireOrderAttrCommon(S, D, AL, Args))
    return;

  Expr **StartArg = &Args[0];
  D->addAttr(::new (S.Context)
                 AcquiredBeforeAttr(S.Context, AL, StartArg, Args.size()));
}

static bool checkLockFunAttrCommon(Sema &S, Decl *D, const ParsedAttr &AL,
                                   SmallVectorImpl<Expr *> &Args) {
  // zero or more arguments ok
  // check that all arguments are lockable objects
  checkAttrArgsAreCapabilityObjs(S, D, AL, Args, 0, /*ParamIdxOk=*/true);

  return true;
}

/// Checks to be sure that the given parameter number is in bounds, and
/// is an integral type. Will emit appropriate diagnostics if this returns
/// false.
///
/// AttrArgNo is used to actually retrieve the argument, so it's base-0.
template <typename AttrInfo>
static bool checkParamIsIntegerType(Sema &S, const Decl *D, const AttrInfo &AI,
                                    unsigned AttrArgNo) {
  assert(AI.isArgExpr(AttrArgNo) && "Expected expression argument");
  Expr *AttrArg = AI.getArgAsExpr(AttrArgNo);
  ParamIdx Idx;
  if (!S.checkFunctionOrMethodParameterIndex(D, AI, AttrArgNo + 1, AttrArg,
                                             Idx))
    return false;

  QualType ParamTy = getFunctionOrMethodParamType(D, Idx.getASTIndex());
  if (!ParamTy->isIntegerType() && !ParamTy->isCharType()) {
    SourceLocation SrcLoc = AttrArg->getBeginLoc();
    S.Diag(SrcLoc, diag::err_attribute_integers_only)
        << AI << getFunctionOrMethodParamRange(D, Idx.getASTIndex());
    return false;
  }
  return true;
}

static void handleAllocSizeAttr(Sema &S, Decl *D, const ParsedAttr &AL) {
  if (!AL.checkAtLeastNumArgs(S, 1) || !AL.checkAtMostNumArgs(S, 2))
    return;

  assert(isFuncOrMethodForAttrSubject(D) && hasFunctionProto(D));

  QualType RetTy = getFunctionOrMethodResultType(D);
  if (!RetTy->isPointerType()) {
    S.Diag(AL.getLoc(), diag::warn_attribute_return_pointers_only) << AL;
    return;
  }

  const Expr *SizeExpr = AL.getArgAsExpr(0);
  int SizeArgNoVal;
  // Parameter indices are 1-indexed, hence Index=1
  if (!checkPositiveIntArgument(S, AL, SizeExpr, SizeArgNoVal, /*Idx=*/1))
    return;
  if (!checkParamIsIntegerType(S, D, AL, /*AttrArgNo=*/0))
    return;
  ParamIdx SizeArgNo(SizeArgNoVal, D);

  ParamIdx NumberArgNo;
  if (AL.getNumArgs() == 2) {
    const Expr *NumberExpr = AL.getArgAsExpr(1);
    int Val;
    // Parameter indices are 1-based, hence Index=2
    if (!checkPositiveIntArgument(S, AL, NumberExpr, Val, /*Idx=*/2))
      return;
    if (!checkParamIsIntegerType(S, D, AL, /*AttrArgNo=*/1))
      return;
    NumberArgNo = ParamIdx(Val, D);
  }

  D->addAttr(::new (S.Context)
                 AllocSizeAttr(S.Context, AL, SizeArgNo, NumberArgNo));
}

static bool checkTryLockFunAttrCommon(Sema &S, Decl *D, const ParsedAttr &AL,
                                      SmallVectorImpl<Expr *> &Args) {
  if (!AL.checkAtLeastNumArgs(S, 1))
    return false;

  if (!isIntOrBool(AL.getArgAsExpr(0))) {
    S.Diag(AL.getLoc(), diag::err_attribute_argument_n_type)
        << AL << 1 << AANT_ArgumentIntOrBool;
    return false;
  }

  // check that all arguments are lockable objects
  checkAttrArgsAreCapabilityObjs(S, D, AL, Args, 1);

  return true;
}

static void handleLockReturnedAttr(Sema &S, Decl *D, const ParsedAttr &AL) {
  // check that the argument is lockable object
  SmallVector<Expr*, 1> Args;
  checkAttrArgsAreCapabilityObjs(S, D, AL, Args);
  unsigned Size = Args.size();
  if (Size == 0)
    return;

  D->addAttr(::new (S.Context) LockReturnedAttr(S.Context, AL, Args[0]));
}

static void handleLocksExcludedAttr(Sema &S, Decl *D, const ParsedAttr &AL) {
  if (const auto *ParmDecl = dyn_cast<ParmVarDecl>(D);
      ParmDecl && !checkFunParamsAreScopedLockable(S, ParmDecl, AL))
    return;

  if (!AL.checkAtLeastNumArgs(S, 1))
    return;

  // check that all arguments are lockable objects
  SmallVector<Expr*, 1> Args;
  checkAttrArgsAreCapabilityObjs(S, D, AL, Args);
  unsigned Size = Args.size();
  if (Size == 0)
    return;
  Expr **StartArg = &Args[0];

  D->addAttr(::new (S.Context)
                 LocksExcludedAttr(S.Context, AL, StartArg, Size));
}

static bool checkFunctionConditionAttr(Sema &S, Decl *D, const ParsedAttr &AL,
                                       Expr *&Cond, StringRef &Msg) {
  Cond = AL.getArgAsExpr(0);
  if (!Cond->isTypeDependent()) {
    ExprResult Converted = S.PerformContextuallyConvertToBool(Cond);
    if (Converted.isInvalid())
      return false;
    Cond = Converted.get();
  }

  if (!S.checkStringLiteralArgumentAttr(AL, 1, Msg))
    return false;

  if (Msg.empty())
    Msg = "<no message provided>";

  SmallVector<PartialDiagnosticAt, 8> Diags;
  if (isa<FunctionDecl>(D) && !Cond->isValueDependent() &&
      !Expr::isPotentialConstantExprUnevaluated(Cond, cast<FunctionDecl>(D),
                                                Diags)) {
    S.Diag(AL.getLoc(), diag::err_attr_cond_never_constant_expr) << AL;
    for (const PartialDiagnosticAt &PDiag : Diags)
      S.Diag(PDiag.first, PDiag.second);
    return false;
  }
  return true;
}

static void handleEnableIfAttr(Sema &S, Decl *D, const ParsedAttr &AL) {
  S.Diag(AL.getLoc(), diag::ext_clang_enable_if);

  Expr *Cond;
  StringRef Msg;
  if (checkFunctionConditionAttr(S, D, AL, Cond, Msg))
    D->addAttr(::new (S.Context) EnableIfAttr(S.Context, AL, Cond, Msg));
}

static void handleErrorAttr(Sema &S, Decl *D, const ParsedAttr &AL) {
  StringRef NewUserDiagnostic;
  if (!S.checkStringLiteralArgumentAttr(AL, 0, NewUserDiagnostic))
    return;
  if (ErrorAttr *EA = S.mergeErrorAttr(D, AL, NewUserDiagnostic))
    D->addAttr(EA);
}

static void handleExcludeFromExplicitInstantiationAttr(Sema &S, Decl *D,
                                                       const ParsedAttr &AL) {
  const auto *PD = isa<CXXRecordDecl>(D)
                       ? cast<DeclContext>(D)
                       : D->getDeclContext()->getRedeclContext();
  if (const auto *RD = dyn_cast<CXXRecordDecl>(PD); RD && RD->isLocalClass()) {
    S.Diag(AL.getLoc(),
           diag::warn_attribute_exclude_from_explicit_instantiation_local_class)
        << AL << /*IsMember=*/!isa<CXXRecordDecl>(D);
    return;
  }
  D->addAttr(::new (S.Context)
                 ExcludeFromExplicitInstantiationAttr(S.Context, AL));
}

namespace {
/// Determines if a given Expr references any of the given function's
/// ParmVarDecls, or the function's implicit `this` parameter (if applicable).
class ArgumentDependenceChecker : public DynamicRecursiveASTVisitor {
#ifndef NDEBUG
  const CXXRecordDecl *ClassType;
#endif
  llvm::SmallPtrSet<const ParmVarDecl *, 16> Parms;
  bool Result;

public:
  ArgumentDependenceChecker(const FunctionDecl *FD) {
#ifndef NDEBUG
    if (const auto *MD = dyn_cast<CXXMethodDecl>(FD))
      ClassType = MD->getParent();
    else
      ClassType = nullptr;
#endif
    Parms.insert(FD->param_begin(), FD->param_end());
  }

  bool referencesArgs(Expr *E) {
    Result = false;
    TraverseStmt(E);
    return Result;
  }

  bool VisitCXXThisExpr(CXXThisExpr *E) override {
    assert(E->getType()->getPointeeCXXRecordDecl() == ClassType &&
           "`this` doesn't refer to the enclosing class?");
    Result = true;
    return false;
  }

  bool VisitDeclRefExpr(DeclRefExpr *DRE) override {
    if (const auto *PVD = dyn_cast<ParmVarDecl>(DRE->getDecl()))
      if (Parms.count(PVD)) {
        Result = true;
        return false;
      }
    return true;
  }
};
}

static void handleDiagnoseAsBuiltinAttr(Sema &S, Decl *D,
                                        const ParsedAttr &AL) {
  const auto *DeclFD = cast<FunctionDecl>(D);

  if (const auto *MethodDecl = dyn_cast<CXXMethodDecl>(DeclFD))
    if (!MethodDecl->isStatic()) {
      S.Diag(AL.getLoc(), diag::err_attribute_no_member_function) << AL;
      return;
    }

  auto DiagnoseType = [&](unsigned Index, AttributeArgumentNType T) {
    SourceLocation Loc = [&]() {
      auto Union = AL.getArg(Index - 1);
      if (auto *E = dyn_cast<Expr *>(Union))
        return E->getBeginLoc();
      return cast<IdentifierLoc *>(Union)->getLoc();
    }();

    S.Diag(Loc, diag::err_attribute_argument_n_type) << AL << Index << T;
  };

  FunctionDecl *AttrFD = [&]() -> FunctionDecl * {
    if (!AL.isArgExpr(0))
      return nullptr;
    auto *F = dyn_cast_if_present<DeclRefExpr>(AL.getArgAsExpr(0));
    if (!F)
      return nullptr;
    return dyn_cast_if_present<FunctionDecl>(F->getFoundDecl());
  }();

  if (!AttrFD || !AttrFD->getBuiltinID(true)) {
    DiagnoseType(1, AANT_ArgumentBuiltinFunction);
    return;
  }

  if (AttrFD->getNumParams() != AL.getNumArgs() - 1) {
    S.Diag(AL.getLoc(), diag::err_attribute_wrong_number_arguments_for)
        << AL << AttrFD << AttrFD->getNumParams();
    return;
  }

  SmallVector<unsigned, 8> Indices;

  for (unsigned I = 1; I < AL.getNumArgs(); ++I) {
    if (!AL.isArgExpr(I)) {
      DiagnoseType(I + 1, AANT_ArgumentIntegerConstant);
      return;
    }

    const Expr *IndexExpr = AL.getArgAsExpr(I);
    uint32_t Index;

    if (!S.checkUInt32Argument(AL, IndexExpr, Index, I + 1, false))
      return;

    if (Index > DeclFD->getNumParams()) {
      S.Diag(AL.getLoc(), diag::err_attribute_bounds_for_function)
          << AL << Index << DeclFD << DeclFD->getNumParams();
      return;
    }

    QualType T1 = AttrFD->getParamDecl(I - 1)->getType();
    QualType T2 = DeclFD->getParamDecl(Index - 1)->getType();

    if (T1.getCanonicalType().getUnqualifiedType() !=
        T2.getCanonicalType().getUnqualifiedType()) {
      S.Diag(IndexExpr->getBeginLoc(), diag::err_attribute_parameter_types)
          << AL << Index << DeclFD << T2 << I << AttrFD << T1;
      return;
    }

    Indices.push_back(Index - 1);
  }

  D->addAttr(::new (S.Context) DiagnoseAsBuiltinAttr(
      S.Context, AL, AttrFD, Indices.data(), Indices.size()));
}

static void handleDiagnoseIfAttr(Sema &S, Decl *D, const ParsedAttr &AL) {
  S.Diag(AL.getLoc(), diag::ext_clang_diagnose_if);

  Expr *Cond;
  StringRef Msg;
  if (!checkFunctionConditionAttr(S, D, AL, Cond, Msg))
    return;

  StringRef DefaultSevStr;
  if (!S.checkStringLiteralArgumentAttr(AL, 2, DefaultSevStr))
    return;

  DiagnoseIfAttr::DefaultSeverity DefaultSev;
  if (!DiagnoseIfAttr::ConvertStrToDefaultSeverity(DefaultSevStr, DefaultSev)) {
    S.Diag(AL.getArgAsExpr(2)->getBeginLoc(),
           diag::err_diagnose_if_invalid_diagnostic_type);
    return;
  }

  StringRef WarningGroup;
  if (AL.getNumArgs() > 3) {
    if (!S.checkStringLiteralArgumentAttr(AL, 3, WarningGroup))
      return;
    if (WarningGroup.empty() ||
        !S.getDiagnostics().getDiagnosticIDs()->getGroupForWarningOption(
            WarningGroup)) {
      S.Diag(AL.getArgAsExpr(3)->getBeginLoc(),
             diag::err_diagnose_if_unknown_warning)
          << WarningGroup;
      return;
    }
  }

  bool ArgDependent = false;
  if (const auto *FD = dyn_cast<FunctionDecl>(D))
    ArgDependent = ArgumentDependenceChecker(FD).referencesArgs(Cond);
  D->addAttr(::new (S.Context) DiagnoseIfAttr(
      S.Context, AL, Cond, Msg, DefaultSev, WarningGroup, ArgDependent,
      cast<NamedDecl>(D)));
}

static void handleCFIUncheckedCalleeAttr(Sema &S, Decl *D,
                                         const ParsedAttr &Attrs) {
  if (hasDeclarator(D))
    return;

  if (!isa<ObjCMethodDecl>(D)) {
    S.Diag(Attrs.getLoc(), diag::warn_attribute_wrong_decl_type)
        << Attrs << Attrs.isRegularKeywordAttribute()
        << ExpectedFunctionOrMethod;
    return;
  }

  D->addAttr(::new (S.Context) CFIUncheckedCalleeAttr(S.Context, Attrs));
}

static void handleNoBuiltinAttr(Sema &S, Decl *D, const ParsedAttr &AL) {
  static constexpr const StringRef kWildcard = "*";

  llvm::SmallVector<StringRef, 16> Names;
  bool HasWildcard = false;

  const auto AddBuiltinName = [&Names, &HasWildcard](StringRef Name) {
    if (Name == kWildcard)
      HasWildcard = true;
    Names.push_back(Name);
  };

  // Add previously defined attributes.
  if (const auto *NBA = D->getAttr<NoBuiltinAttr>())
    for (StringRef BuiltinName : NBA->builtinNames())
      AddBuiltinName(BuiltinName);

  // Add current attributes.
  if (AL.getNumArgs() == 0)
    AddBuiltinName(kWildcard);
  else
    for (unsigned I = 0, E = AL.getNumArgs(); I != E; ++I) {
      StringRef BuiltinName;
      SourceLocation LiteralLoc;
      if (!S.checkStringLiteralArgumentAttr(AL, I, BuiltinName, &LiteralLoc))
        return;

      if (Builtin::Context::isBuiltinFunc(BuiltinName))
        AddBuiltinName(BuiltinName);
      else
        S.Diag(LiteralLoc, diag::warn_attribute_no_builtin_invalid_builtin_name)
            << BuiltinName << AL;
    }

  // Repeating the same attribute is fine.
  llvm::sort(Names);
  Names.erase(llvm::unique(Names), Names.end());

  // Empty no_builtin must be on its own.
  if (HasWildcard && Names.size() > 1)
    S.Diag(D->getLocation(),
           diag::err_attribute_no_builtin_wildcard_or_builtin_name)
        << AL;

  if (D->hasAttr<NoBuiltinAttr>())
    D->dropAttr<NoBuiltinAttr>();
  D->addAttr(::new (S.Context)
                 NoBuiltinAttr(S.Context, AL, Names.data(), Names.size()));
}

static void handlePassObjectSizeAttr(Sema &S, Decl *D, const ParsedAttr &AL) {
  if (D->hasAttr<PassObjectSizeAttr>()) {
    S.Diag(D->getBeginLoc(), diag::err_attribute_only_once_per_parameter) << AL;
    return;
  }

  Expr *E = AL.getArgAsExpr(0);
  uint32_t Type;
  if (!S.checkUInt32Argument(AL, E, Type, /*Idx=*/1))
    return;

  // pass_object_size's argument is passed in as the second argument of
  // __builtin_object_size. So, it has the same constraints as that second
  // argument; namely, it must be in the range [0, 3].
  if (Type > 3) {
    S.Diag(E->getBeginLoc(), diag::err_attribute_argument_out_of_range)
        << AL << 0 << 3 << E->getSourceRange();
    return;
  }

  // pass_object_size is only supported on constant pointer parameters; as a
  // kindness to users, we allow the parameter to be non-const for declarations.
  // At this point, we have no clue if `D` belongs to a function declaration or
  // definition, so we defer the constness check until later.
  if (!cast<ParmVarDecl>(D)->getType()->isPointerType()) {
    S.Diag(D->getBeginLoc(), diag::err_attribute_pointers_only) << AL << 1;
    return;
  }

  D->addAttr(::new (S.Context) PassObjectSizeAttr(S.Context, AL, (int)Type));
}

static void handleConsumableAttr(Sema &S, Decl *D, const ParsedAttr &AL) {
  ConsumableAttr::ConsumedState DefaultState;

  if (AL.isArgIdent(0)) {
    IdentifierLoc *IL = AL.getArgAsIdent(0);
    if (!ConsumableAttr::ConvertStrToConsumedState(
            IL->getIdentifierInfo()->getName(), DefaultState)) {
      S.Diag(IL->getLoc(), diag::warn_attribute_type_not_supported)
          << AL << IL->getIdentifierInfo();
      return;
    }
  } else {
    S.Diag(AL.getLoc(), diag::err_attribute_argument_type)
        << AL << AANT_ArgumentIdentifier;
    return;
  }

  D->addAttr(::new (S.Context) ConsumableAttr(S.Context, AL, DefaultState));
}

static bool checkForConsumableClass(Sema &S, const CXXMethodDecl *MD,
                                    const ParsedAttr &AL) {
  QualType ThisType = MD->getFunctionObjectParameterType();

  if (const CXXRecordDecl *RD = ThisType->getAsCXXRecordDecl()) {
    if (!RD->hasAttr<ConsumableAttr>()) {
      S.Diag(AL.getLoc(), diag::warn_attr_on_unconsumable_class) << RD;

      return false;
    }
  }

  return true;
}

static void handleCallableWhenAttr(Sema &S, Decl *D, const ParsedAttr &AL) {
  if (!AL.checkAtLeastNumArgs(S, 1))
    return;

  if (!checkForConsumableClass(S, cast<CXXMethodDecl>(D), AL))
    return;

  SmallVector<CallableWhenAttr::ConsumedState, 3> States;
  for (unsigned ArgIndex = 0; ArgIndex < AL.getNumArgs(); ++ArgIndex) {
    CallableWhenAttr::ConsumedState CallableState;

    StringRef StateString;
    SourceLocation Loc;
    if (AL.isArgIdent(ArgIndex)) {
      IdentifierLoc *Ident = AL.getArgAsIdent(ArgIndex);
      StateString = Ident->getIdentifierInfo()->getName();
      Loc = Ident->getLoc();
    } else {
      if (!S.checkStringLiteralArgumentAttr(AL, ArgIndex, StateString, &Loc))
        return;
    }

    if (!CallableWhenAttr::ConvertStrToConsumedState(StateString,
                                                     CallableState)) {
      S.Diag(Loc, diag::warn_attribute_type_not_supported) << AL << StateString;
      return;
    }

    States.push_back(CallableState);
  }

  D->addAttr(::new (S.Context)
                 CallableWhenAttr(S.Context, AL, States.data(), States.size()));
}

static void handleParamTypestateAttr(Sema &S, Decl *D, const ParsedAttr &AL) {
  ParamTypestateAttr::ConsumedState ParamState;

  if (AL.isArgIdent(0)) {
    IdentifierLoc *Ident = AL.getArgAsIdent(0);
    StringRef StateString = Ident->getIdentifierInfo()->getName();

    if (!ParamTypestateAttr::ConvertStrToConsumedState(StateString,
                                                       ParamState)) {
      S.Diag(Ident->getLoc(), diag::warn_attribute_type_not_supported)
          << AL << StateString;
      return;
    }
  } else {
    S.Diag(AL.getLoc(), diag::err_attribute_argument_type)
        << AL << AANT_ArgumentIdentifier;
    return;
  }

  // FIXME: This check is currently being done in the analysis.  It can be
  //        enabled here only after the parser propagates attributes at
  //        template specialization definition, not declaration.
  //QualType ReturnType = cast<ParmVarDecl>(D)->getType();
  //const CXXRecordDecl *RD = ReturnType->getAsCXXRecordDecl();
  //
  //if (!RD || !RD->hasAttr<ConsumableAttr>()) {
  //    S.Diag(AL.getLoc(), diag::warn_return_state_for_unconsumable_type) <<
  //      ReturnType.getAsString();
  //    return;
  //}

  D->addAttr(::new (S.Context) ParamTypestateAttr(S.Context, AL, ParamState));
}

static void handleReturnTypestateAttr(Sema &S, Decl *D, const ParsedAttr &AL) {
  ReturnTypestateAttr::ConsumedState ReturnState;

  if (AL.isArgIdent(0)) {
    IdentifierLoc *IL = AL.getArgAsIdent(0);
    if (!ReturnTypestateAttr::ConvertStrToConsumedState(
            IL->getIdentifierInfo()->getName(), ReturnState)) {
      S.Diag(IL->getLoc(), diag::warn_attribute_type_not_supported)
          << AL << IL->getIdentifierInfo();
      return;
    }
  } else {
    S.Diag(AL.getLoc(), diag::err_attribute_argument_type)
        << AL << AANT_ArgumentIdentifier;
    return;
  }

  // FIXME: This check is currently being done in the analysis.  It can be
  //        enabled here only after the parser propagates attributes at
  //        template specialization definition, not declaration.
  // QualType ReturnType;
  //
  // if (const ParmVarDecl *Param = dyn_cast<ParmVarDecl>(D)) {
  //  ReturnType = Param->getType();
  //
  //} else if (const CXXConstructorDecl *Constructor =
  //             dyn_cast<CXXConstructorDecl>(D)) {
  //  ReturnType = Constructor->getFunctionObjectParameterType();
  //
  //} else {
  //
  //  ReturnType = cast<FunctionDecl>(D)->getCallResultType();
  //}
  //
  // const CXXRecordDecl *RD = ReturnType->getAsCXXRecordDecl();
  //
  // if (!RD || !RD->hasAttr<ConsumableAttr>()) {
  //    S.Diag(Attr.getLoc(), diag::warn_return_state_for_unconsumable_type) <<
  //      ReturnType.getAsString();
  //    return;
  //}

  D->addAttr(::new (S.Context) ReturnTypestateAttr(S.Context, AL, ReturnState));
}

static void handleSetTypestateAttr(Sema &S, Decl *D, const ParsedAttr &AL) {
  if (!checkForConsumableClass(S, cast<CXXMethodDecl>(D), AL))
    return;

  SetTypestateAttr::ConsumedState NewState;
  if (AL.isArgIdent(0)) {
    IdentifierLoc *Ident = AL.getArgAsIdent(0);
    StringRef Param = Ident->getIdentifierInfo()->getName();
    if (!SetTypestateAttr::ConvertStrToConsumedState(Param, NewState)) {
      S.Diag(Ident->getLoc(), diag::warn_attribute_type_not_supported)
          << AL << Param;
      return;
    }
  } else {
    S.Diag(AL.getLoc(), diag::err_attribute_argument_type)
        << AL << AANT_ArgumentIdentifier;
    return;
  }

  D->addAttr(::new (S.Context) SetTypestateAttr(S.Context, AL, NewState));
}

static void handleTestTypestateAttr(Sema &S, Decl *D, const ParsedAttr &AL) {
  if (!checkForConsumableClass(S, cast<CXXMethodDecl>(D), AL))
    return;

  TestTypestateAttr::ConsumedState TestState;
  if (AL.isArgIdent(0)) {
    IdentifierLoc *Ident = AL.getArgAsIdent(0);
    StringRef Param = Ident->getIdentifierInfo()->getName();
    if (!TestTypestateAttr::ConvertStrToConsumedState(Param, TestState)) {
      S.Diag(Ident->getLoc(), diag::warn_attribute_type_not_supported)
          << AL << Param;
      return;
    }
  } else {
    S.Diag(AL.getLoc(), diag::err_attribute_argument_type)
        << AL << AANT_ArgumentIdentifier;
    return;
  }

  D->addAttr(::new (S.Context) TestTypestateAttr(S.Context, AL, TestState));
}

static void handleExtVectorTypeAttr(Sema &S, Decl *D, const ParsedAttr &AL) {
  // Remember this typedef decl, we will need it later for diagnostics.
  if (isa<TypedefNameDecl>(D))
    S.ExtVectorDecls.push_back(cast<TypedefNameDecl>(D));
}

static void handlePackedAttr(Sema &S, Decl *D, const ParsedAttr &AL) {
  if (auto *TD = dyn_cast<TagDecl>(D))
    TD->addAttr(::new (S.Context) PackedAttr(S.Context, AL));
  else if (auto *FD = dyn_cast<FieldDecl>(D)) {
    bool BitfieldByteAligned = (!FD->getType()->isDependentType() &&
                                !FD->getType()->isIncompleteType() &&
                                FD->isBitField() &&
                                S.Context.getTypeAlign(FD->getType()) <= 8);

    if (S.getASTContext().getTargetInfo().getTriple().isPS()) {
      if (BitfieldByteAligned)
        // The PS4/PS5 targets need to maintain ABI backwards compatibility.
        S.Diag(AL.getLoc(), diag::warn_attribute_ignored_for_field_of_type)
            << AL << FD->getType();
      else
        FD->addAttr(::new (S.Context) PackedAttr(S.Context, AL));
    } else {
      // Report warning about changed offset in the newer compiler versions.
      if (BitfieldByteAligned)
        S.Diag(AL.getLoc(), diag::warn_attribute_packed_for_bitfield);

      FD->addAttr(::new (S.Context) PackedAttr(S.Context, AL));
    }

  } else
    S.Diag(AL.getLoc(), diag::warn_attribute_ignored) << AL;
}

static void handlePreferredName(Sema &S, Decl *D, const ParsedAttr &AL) {
  auto *RD = cast<CXXRecordDecl>(D);
  ClassTemplateDecl *CTD = RD->getDescribedClassTemplate();
  assert(CTD && "attribute does not appertain to this declaration");

  ParsedType PT = AL.getTypeArg();
  TypeSourceInfo *TSI = nullptr;
  QualType T = S.GetTypeFromParser(PT, &TSI);
  if (!TSI)
    TSI = S.Context.getTrivialTypeSourceInfo(T, AL.getLoc());

  if (!T.hasQualifiers() && T->isTypedefNameType()) {
    // Find the template name, if this type names a template specialization.
    const TemplateDecl *Template = nullptr;
    if (const auto *CTSD = dyn_cast_if_present<ClassTemplateSpecializationDecl>(
            T->getAsCXXRecordDecl())) {
      Template = CTSD->getSpecializedTemplate();
    } else if (const auto *TST = T->getAs<TemplateSpecializationType>()) {
      while (TST && TST->isTypeAlias())
        TST = TST->getAliasedType()->getAs<TemplateSpecializationType>();
      if (TST)
        Template = TST->getTemplateName().getAsTemplateDecl();
    }

    if (Template && declaresSameEntity(Template, CTD)) {
      D->addAttr(::new (S.Context) PreferredNameAttr(S.Context, AL, TSI));
      return;
    }
  }

  S.Diag(AL.getLoc(), diag::err_attribute_not_typedef_for_specialization)
      << T << AL << CTD;
  if (const auto *TT = T->getAs<TypedefType>())
    S.Diag(TT->getDecl()->getLocation(), diag::note_entity_declared_at)
        << TT->getDecl();
}

static void handleNoSpecializations(Sema &S, Decl *D, const ParsedAttr &AL) {
  StringRef Message;
  if (AL.getNumArgs() != 0)
    S.checkStringLiteralArgumentAttr(AL, 0, Message);
  D->getDescribedTemplate()->addAttr(
      NoSpecializationsAttr::Create(S.Context, Message, AL));
}

bool Sema::isValidPointerAttrType(QualType T, bool RefOkay) {
  if (T->isDependentType())
    return true;
  if (RefOkay) {
    if (T->isReferenceType())
      return true;
  } else {
    T = T.getNonReferenceType();
  }

  // The nonnull attribute, and other similar attributes, can be applied to a
  // transparent union that contains a pointer type.
  if (const RecordType *UT = T->getAsUnionType()) {
    RecordDecl *UD = UT->getDecl()->getDefinitionOrSelf();
    if (UD->hasAttr<TransparentUnionAttr>()) {
      for (const auto *I : UD->fields()) {
        QualType QT = I->getType();
        if (QT->isAnyPointerType() || QT->isBlockPointerType())
          return true;
      }
    }
  }

  return T->isAnyPointerType() || T->isBlockPointerType();
}

static bool attrNonNullArgCheck(Sema &S, QualType T, const ParsedAttr &AL,
                                SourceRange AttrParmRange,
                                SourceRange TypeRange,
                                bool isReturnValue = false) {
  if (!S.isValidPointerAttrType(T)) {
    if (isReturnValue)
      S.Diag(AL.getLoc(), diag::warn_attribute_return_pointers_only)
          << AL << AttrParmRange << TypeRange;
    else
      S.Diag(AL.getLoc(), diag::warn_attribute_pointers_only)
          << AL << AttrParmRange << TypeRange << 0;
    return false;
  }
  return true;
}

static void handleNonNullAttr(Sema &S, Decl *D, const ParsedAttr &AL) {
  SmallVector<ParamIdx, 8> NonNullArgs;
  for (unsigned I = 0; I < AL.getNumArgs(); ++I) {
    Expr *Ex = AL.getArgAsExpr(I);
    ParamIdx Idx;
    if (!S.checkFunctionOrMethodParameterIndex(
            D, AL, I + 1, Ex, Idx,
            /*CanIndexImplicitThis=*/false,
            /*CanIndexVariadicArguments=*/true))
      return;

    // Is the function argument a pointer type?
    if (Idx.getASTIndex() < getFunctionOrMethodNumParams(D) &&
        !attrNonNullArgCheck(
            S, getFunctionOrMethodParamType(D, Idx.getASTIndex()), AL,
            Ex->getSourceRange(),
            getFunctionOrMethodParamRange(D, Idx.getASTIndex())))
      continue;

    NonNullArgs.push_back(Idx);
  }

  // If no arguments were specified to __attribute__((nonnull)) then all pointer
  // arguments have a nonnull attribute; warn if there aren't any. Skip this
  // check if the attribute came from a macro expansion or a template
  // instantiation.
  if (NonNullArgs.empty() && AL.getLoc().isFileID() &&
      !S.inTemplateInstantiation()) {
    bool AnyPointers = isFunctionOrMethodVariadic(D);
    for (unsigned I = 0, E = getFunctionOrMethodNumParams(D);
         I != E && !AnyPointers; ++I) {
      QualType T = getFunctionOrMethodParamType(D, I);
      if (S.isValidPointerAttrType(T))
        AnyPointers = true;
    }

    if (!AnyPointers)
      S.Diag(AL.getLoc(), diag::warn_attribute_nonnull_no_pointers);
  }

  ParamIdx *Start = NonNullArgs.data();
  unsigned Size = NonNullArgs.size();
  llvm::array_pod_sort(Start, Start + Size);
  D->addAttr(::new (S.Context) NonNullAttr(S.Context, AL, Start, Size));
}

static void handleNonNullAttrParameter(Sema &S, ParmVarDecl *D,
                                       const ParsedAttr &AL) {
  if (AL.getNumArgs() > 0) {
    if (D->getFunctionType()) {
      handleNonNullAttr(S, D, AL);
    } else {
      S.Diag(AL.getLoc(), diag::warn_attribute_nonnull_parm_no_args)
        << D->getSourceRange();
    }
    return;
  }

  // Is the argument a pointer type?
  if (!attrNonNullArgCheck(S, D->getType(), AL, SourceRange(),
                           D->getSourceRange()))
    return;

  D->addAttr(::new (S.Context) NonNullAttr(S.Context, AL, nullptr, 0));
}

static void handleReturnsNonNullAttr(Sema &S, Decl *D, const ParsedAttr &AL) {
  QualType ResultType = getFunctionOrMethodResultType(D);
  SourceRange SR = getFunctionOrMethodResultSourceRange(D);
  if (!attrNonNullArgCheck(S, ResultType, AL, SourceRange(), SR,
                           /* isReturnValue */ true))
    return;

  D->addAttr(::new (S.Context) ReturnsNonNullAttr(S.Context, AL));
}

static void handleNoEscapeAttr(Sema &S, Decl *D, const ParsedAttr &AL) {
  if (D->isInvalidDecl())
    return;

  // noescape only applies to pointer types.
  QualType T = cast<ParmVarDecl>(D)->getType();
  if (!S.isValidPointerAttrType(T, /* RefOkay */ true)) {
    S.Diag(AL.getLoc(), diag::warn_attribute_pointers_only)
        << AL << AL.getRange() << 0;
    return;
  }

  D->addAttr(::new (S.Context) NoEscapeAttr(S.Context, AL));
}

static void handleAssumeAlignedAttr(Sema &S, Decl *D, const ParsedAttr &AL) {
  Expr *E = AL.getArgAsExpr(0),
       *OE = AL.getNumArgs() > 1 ? AL.getArgAsExpr(1) : nullptr;
  S.AddAssumeAlignedAttr(D, AL, E, OE);
}

static void handleAllocAlignAttr(Sema &S, Decl *D, const ParsedAttr &AL) {
  S.AddAllocAlignAttr(D, AL, AL.getArgAsExpr(0));
}

void Sema::AddAssumeAlignedAttr(Decl *D, const AttributeCommonInfo &CI, Expr *E,
                                Expr *OE) {
  QualType ResultType = getFunctionOrMethodResultType(D);
  SourceRange SR = getFunctionOrMethodResultSourceRange(D);
  SourceLocation AttrLoc = CI.getLoc();

  if (!isValidPointerAttrType(ResultType, /* RefOkay */ true)) {
    Diag(AttrLoc, diag::warn_attribute_return_pointers_refs_only)
        << CI << CI.getRange() << SR;
    return;
  }

  if (!E->isValueDependent()) {
    std::optional<llvm::APSInt> I = llvm::APSInt(64);
    if (!(I = E->getIntegerConstantExpr(Context))) {
      if (OE)
        Diag(AttrLoc, diag::err_attribute_argument_n_type)
            << CI << 1 << AANT_ArgumentIntegerConstant << E->getSourceRange();
      else
        Diag(AttrLoc, diag::err_attribute_argument_type)
            << CI << AANT_ArgumentIntegerConstant << E->getSourceRange();
      return;
    }

    if (!I->isPowerOf2()) {
      Diag(AttrLoc, diag::err_alignment_not_power_of_two)
        << E->getSourceRange();
      return;
    }

    if (*I > Sema::MaximumAlignment)
      Diag(CI.getLoc(), diag::warn_assume_aligned_too_great)
          << CI.getRange() << Sema::MaximumAlignment;
  }

  if (OE && !OE->isValueDependent() && !OE->isIntegerConstantExpr(Context)) {
    Diag(AttrLoc, diag::err_attribute_argument_n_type)
        << CI << 2 << AANT_ArgumentIntegerConstant << OE->getSourceRange();
    return;
  }

  D->addAttr(::new (Context) AssumeAlignedAttr(Context, CI, E, OE));
}

void Sema::AddAllocAlignAttr(Decl *D, const AttributeCommonInfo &CI,
                             Expr *ParamExpr) {
  QualType ResultType = getFunctionOrMethodResultType(D);
  SourceLocation AttrLoc = CI.getLoc();

  if (!isValidPointerAttrType(ResultType, /* RefOkay */ true)) {
    Diag(AttrLoc, diag::warn_attribute_return_pointers_refs_only)
        << CI << CI.getRange() << getFunctionOrMethodResultSourceRange(D);
    return;
  }

  ParamIdx Idx;
  const auto *FuncDecl = cast<FunctionDecl>(D);
  if (!checkFunctionOrMethodParameterIndex(FuncDecl, CI,
                                           /*AttrArgNum=*/1, ParamExpr, Idx))
    return;

  QualType Ty = getFunctionOrMethodParamType(D, Idx.getASTIndex());
  if (!Ty->isDependentType() && !Ty->isIntegralType(Context) &&
      !Ty->isAlignValT()) {
    Diag(ParamExpr->getBeginLoc(), diag::err_attribute_integers_only)
        << CI << FuncDecl->getParamDecl(Idx.getASTIndex())->getSourceRange();
    return;
  }

  D->addAttr(::new (Context) AllocAlignAttr(Context, CI, Idx));
}

/// Normalize the attribute, __foo__ becomes foo.
/// Returns true if normalization was applied.
static bool normalizeName(StringRef &AttrName) {
  if (AttrName.size() > 4 && AttrName.starts_with("__") &&
      AttrName.ends_with("__")) {
    AttrName = AttrName.drop_front(2).drop_back(2);
    return true;
  }
  return false;
}

static void handleOwnershipAttr(Sema &S, Decl *D, const ParsedAttr &AL) {
  // This attribute must be applied to a function declaration. The first
  // argument to the attribute must be an identifier, the name of the resource,
  // for example: malloc. The following arguments must be argument indexes, the
  // arguments must be of integer type for Returns, otherwise of pointer type.
  // The difference between Holds and Takes is that a pointer may still be used
  // after being held. free() should be __attribute((ownership_takes)), whereas
  // a list append function may well be __attribute((ownership_holds)).

  if (!AL.isArgIdent(0)) {
    S.Diag(AL.getLoc(), diag::err_attribute_argument_n_type)
        << AL << 1 << AANT_ArgumentIdentifier;
    return;
  }

  // Figure out our Kind.
  OwnershipAttr::OwnershipKind K =
      OwnershipAttr(S.Context, AL, nullptr, nullptr, 0).getOwnKind();

  // Check arguments.
  switch (K) {
  case OwnershipAttr::Takes:
  case OwnershipAttr::Holds:
    if (AL.getNumArgs() < 2) {
      S.Diag(AL.getLoc(), diag::err_attribute_too_few_arguments) << AL << 2;
      return;
    }
    break;
  case OwnershipAttr::Returns:
    if (AL.getNumArgs() > 2) {
      S.Diag(AL.getLoc(), diag::err_attribute_too_many_arguments) << AL << 2;
      return;
    }
    break;
  }

  // Allow only pointers to be return type for functions with ownership_returns
  // attribute. This matches with current OwnershipAttr::Takes semantics
  if (K == OwnershipAttr::Returns &&
      !getFunctionOrMethodResultType(D)->isPointerType()) {
    S.Diag(AL.getLoc(), diag::err_ownership_takes_return_type) << AL;
    return;
  }

  IdentifierInfo *Module = AL.getArgAsIdent(0)->getIdentifierInfo();

  StringRef ModuleName = Module->getName();
  if (normalizeName(ModuleName)) {
    Module = &S.PP.getIdentifierTable().get(ModuleName);
  }

  SmallVector<ParamIdx, 8> OwnershipArgs;
  for (unsigned i = 1; i < AL.getNumArgs(); ++i) {
    Expr *Ex = AL.getArgAsExpr(i);
    ParamIdx Idx;
    if (!S.checkFunctionOrMethodParameterIndex(D, AL, i, Ex, Idx))
      return;

    // Is the function argument a pointer type?
    QualType T = getFunctionOrMethodParamType(D, Idx.getASTIndex());
    int Err = -1;  // No error
    switch (K) {
      case OwnershipAttr::Takes:
      case OwnershipAttr::Holds:
        if (!T->isAnyPointerType() && !T->isBlockPointerType())
          Err = 0;
        break;
      case OwnershipAttr::Returns:
        if (!T->isIntegerType())
          Err = 1;
        break;
    }
    if (-1 != Err) {
      S.Diag(AL.getLoc(), diag::err_ownership_type) << AL << Err
                                                    << Ex->getSourceRange();
      return;
    }

    // Check we don't have a conflict with another ownership attribute.
    for (const auto *I : D->specific_attrs<OwnershipAttr>()) {
      // Cannot have two ownership attributes of different kinds for the same
      // index.
      if (I->getOwnKind() != K && llvm::is_contained(I->args(), Idx)) {
          S.Diag(AL.getLoc(), diag::err_attributes_are_not_compatible)
              << AL << I
              << (AL.isRegularKeywordAttribute() ||
                  I->isRegularKeywordAttribute());
          return;
      } else if (K == OwnershipAttr::Returns &&
                 I->getOwnKind() == OwnershipAttr::Returns) {
        // A returns attribute conflicts with any other returns attribute using
        // a different index.
        if (!llvm::is_contained(I->args(), Idx)) {
          S.Diag(I->getLocation(), diag::err_ownership_returns_index_mismatch)
              << I->args_begin()->getSourceIndex();
          if (I->args_size())
            S.Diag(AL.getLoc(), diag::note_ownership_returns_index_mismatch)
                << Idx.getSourceIndex() << Ex->getSourceRange();
          return;
        }
      } else if (K == OwnershipAttr::Takes &&
                 I->getOwnKind() == OwnershipAttr::Takes) {
        if (I->getModule()->getName() != ModuleName) {
          S.Diag(I->getLocation(), diag::err_ownership_takes_class_mismatch)
              << I->getModule()->getName();
          S.Diag(AL.getLoc(), diag::note_ownership_takes_class_mismatch)
              << ModuleName << Ex->getSourceRange();

          return;
        }
      }
    }
    OwnershipArgs.push_back(Idx);
  }

  ParamIdx *Start = OwnershipArgs.data();
  unsigned Size = OwnershipArgs.size();
  llvm::array_pod_sort(Start, Start + Size);
  D->addAttr(::new (S.Context)
                 OwnershipAttr(S.Context, AL, Module, Start, Size));
}

static void handleWeakRefAttr(Sema &S, Decl *D, const ParsedAttr &AL) {
  // Check the attribute arguments.
  if (AL.getNumArgs() > 1) {
    S.Diag(AL.getLoc(), diag::err_attribute_wrong_number_arguments) << AL << 1;
    return;
  }

  // gcc rejects
  // class c {
  //   static int a __attribute__((weakref ("v2")));
  //   static int b() __attribute__((weakref ("f3")));
  // };
  // and ignores the attributes of
  // void f(void) {
  //   static int a __attribute__((weakref ("v2")));
  // }
  // we reject them
  const DeclContext *Ctx = D->getDeclContext()->getRedeclContext();
  if (!Ctx->isFileContext()) {
    S.Diag(AL.getLoc(), diag::err_attribute_weakref_not_global_context)
        << cast<NamedDecl>(D);
    return;
  }

  // The GCC manual says
  //
  // At present, a declaration to which `weakref' is attached can only
  // be `static'.
  //
  // It also says
  //
  // Without a TARGET,
  // given as an argument to `weakref' or to `alias', `weakref' is
  // equivalent to `weak'.
  //
  // gcc 4.4.1 will accept
  // int a7 __attribute__((weakref));
  // as
  // int a7 __attribute__((weak));
  // This looks like a bug in gcc. We reject that for now. We should revisit
  // it if this behaviour is actually used.

  // GCC rejects
  // static ((alias ("y"), weakref)).
  // Should we? How to check that weakref is before or after alias?

  // FIXME: it would be good for us to keep the WeakRefAttr as-written instead
  // of transforming it into an AliasAttr.  The WeakRefAttr never uses the
  // StringRef parameter it was given anyway.
  StringRef Str;
  if (AL.getNumArgs() && S.checkStringLiteralArgumentAttr(AL, 0, Str))
    // GCC will accept anything as the argument of weakref. Should we
    // check for an existing decl?
    D->addAttr(::new (S.Context) AliasAttr(S.Context, AL, Str));

  D->addAttr(::new (S.Context) WeakRefAttr(S.Context, AL));
}

// Mark alias/ifunc target as used. Due to name mangling, we look up the
// demangled name ignoring parameters (not supported by microsoftDemangle
// https://github.com/llvm/llvm-project/issues/88825). This should handle the
// majority of use cases while leaving namespace scope names unmarked.
static void markUsedForAliasOrIfunc(Sema &S, Decl *D, const ParsedAttr &AL,
                                    StringRef Str) {
  std::unique_ptr<char, llvm::FreeDeleter> Demangled;
  if (S.getASTContext().getCXXABIKind() != TargetCXXABI::Microsoft)
    Demangled.reset(llvm::itaniumDemangle(Str, /*ParseParams=*/false));
  std::unique_ptr<MangleContext> MC(S.Context.createMangleContext());
  SmallString<256> Name;

  const DeclarationNameInfo Target(
      &S.Context.Idents.get(Demangled ? Demangled.get() : Str), AL.getLoc());
  LookupResult LR(S, Target, Sema::LookupOrdinaryName);
  if (S.LookupName(LR, S.TUScope)) {
    for (NamedDecl *ND : LR) {
      if (!isa<FunctionDecl>(ND) && !isa<VarDecl>(ND))
        continue;
      if (MC->shouldMangleDeclName(ND)) {
        llvm::raw_svector_ostream Out(Name);
        Name.clear();
        MC->mangleName(GlobalDecl(ND), Out);
      } else {
        Name = ND->getIdentifier()->getName();
      }
      if (Name == Str)
        ND->markUsed(S.Context);
    }
  }
}

static void handleIFuncAttr(Sema &S, Decl *D, const ParsedAttr &AL) {
  StringRef Str;
  if (!S.checkStringLiteralArgumentAttr(AL, 0, Str))
    return;

  // Aliases should be on declarations, not definitions.
  const auto *FD = cast<FunctionDecl>(D);
  if (FD->isThisDeclarationADefinition()) {
    S.Diag(AL.getLoc(), diag::err_alias_is_definition) << FD << 1;
    return;
  }

  markUsedForAliasOrIfunc(S, D, AL, Str);
  D->addAttr(::new (S.Context) IFuncAttr(S.Context, AL, Str));
}

static void handleAliasAttr(Sema &S, Decl *D, const ParsedAttr &AL) {
  StringRef Str;
  if (!S.checkStringLiteralArgumentAttr(AL, 0, Str))
    return;

  if (S.Context.getTargetInfo().getTriple().isOSDarwin()) {
    S.Diag(AL.getLoc(), diag::err_alias_not_supported_on_darwin);
    return;
  }

  if (S.Context.getTargetInfo().getTriple().isNVPTX()) {
    CudaVersion Version =
        ToCudaVersion(S.Context.getTargetInfo().getSDKVersion());
    if (Version != CudaVersion::UNKNOWN && Version < CudaVersion::CUDA_100)
      S.Diag(AL.getLoc(), diag::err_alias_not_supported_on_nvptx);
  }

  // Aliases should be on declarations, not definitions.
  if (const auto *FD = dyn_cast<FunctionDecl>(D)) {
    if (FD->isThisDeclarationADefinition()) {
      S.Diag(AL.getLoc(), diag::err_alias_is_definition) << FD << 0;
      return;
    }
  } else {
    const auto *VD = cast<VarDecl>(D);
    if (VD->isThisDeclarationADefinition() && VD->isExternallyVisible()) {
      S.Diag(AL.getLoc(), diag::err_alias_is_definition) << VD << 0;
      return;
    }
  }

  markUsedForAliasOrIfunc(S, D, AL, Str);
  D->addAttr(::new (S.Context) AliasAttr(S.Context, AL, Str));
}

static void handleTLSModelAttr(Sema &S, Decl *D, const ParsedAttr &AL) {
  StringRef Model;
  SourceLocation LiteralLoc;
  // Check that it is a string.
  if (!S.checkStringLiteralArgumentAttr(AL, 0, Model, &LiteralLoc))
    return;

  // Check that the value.
  if (Model != "global-dynamic" && Model != "local-dynamic"
      && Model != "initial-exec" && Model != "local-exec") {
    S.Diag(LiteralLoc, diag::err_attr_tlsmodel_arg);
    return;
  }

  D->addAttr(::new (S.Context) TLSModelAttr(S.Context, AL, Model));
}

static void handleRestrictAttr(Sema &S, Decl *D, const ParsedAttr &AL) {
  QualType ResultType = getFunctionOrMethodResultType(D);
  if (!ResultType->isAnyPointerType() && !ResultType->isBlockPointerType()) {
    S.Diag(AL.getLoc(), diag::warn_attribute_return_pointers_only)
        << AL << getFunctionOrMethodResultSourceRange(D);
    return;
  }

  if (AL.getNumArgs() == 0) {
    D->addAttr(::new (S.Context) RestrictAttr(S.Context, AL));
    return;
  }

  if (AL.getAttributeSpellingListIndex() == RestrictAttr::Declspec_restrict) {
    // __declspec(restrict) accepts no arguments
    S.Diag(AL.getLoc(), diag::err_attribute_wrong_number_arguments) << AL << 0;
    return;
  }

  // [[gnu::malloc(deallocator)]] with args specifies a deallocator function
  Expr *DeallocE = AL.getArgAsExpr(0);
  SourceLocation DeallocLoc = DeallocE->getExprLoc();
  FunctionDecl *DeallocFD = nullptr;
  DeclarationNameInfo DeallocNI;

  if (auto *DRE = dyn_cast<DeclRefExpr>(DeallocE)) {
    DeallocFD = dyn_cast<FunctionDecl>(DRE->getDecl());
    DeallocNI = DRE->getNameInfo();
    if (!DeallocFD) {
      S.Diag(DeallocLoc, diag::err_attribute_malloc_arg_not_function)
          << 1 << DeallocNI.getName();
      return;
    }
  } else if (auto *ULE = dyn_cast<UnresolvedLookupExpr>(DeallocE)) {
    DeallocFD = S.ResolveSingleFunctionTemplateSpecialization(ULE, true);
    DeallocNI = ULE->getNameInfo();
    if (!DeallocFD) {
      S.Diag(DeallocLoc, diag::err_attribute_malloc_arg_not_function)
          << 2 << DeallocNI.getName();
      if (ULE->getType() == S.Context.OverloadTy)
        S.NoteAllOverloadCandidates(ULE);
      return;
    }
  } else {
    S.Diag(DeallocLoc, diag::err_attribute_malloc_arg_not_function) << 0;
    return;
  }

  // 2nd arg of [[gnu::malloc(deallocator, 2)]] with args specifies the param
  // of deallocator that deallocates the pointer (defaults to 1)
  ParamIdx DeallocPtrIdx;
  if (AL.getNumArgs() == 1) {
    DeallocPtrIdx = ParamIdx(1, DeallocFD);

    // FIXME: We could probably be better about diagnosing that there IS no
    // argument, or that the function doesn't have a prototype, but this is how
    // GCC diagnoses this, and is reasonably clear.
    if (!DeallocPtrIdx.isValid() || !hasFunctionProto(DeallocFD) ||
        getFunctionOrMethodNumParams(DeallocFD) < 1 ||
        !getFunctionOrMethodParamType(DeallocFD, DeallocPtrIdx.getASTIndex())
             .getCanonicalType()
             ->isPointerType()) {
      S.Diag(DeallocLoc,
             diag::err_attribute_malloc_arg_not_function_with_pointer_arg)
          << DeallocNI.getName();
      return;
    }
  } else {
    if (!S.checkFunctionOrMethodParameterIndex(
            DeallocFD, AL, 2, AL.getArgAsExpr(1), DeallocPtrIdx,
            /* CanIndexImplicitThis=*/false))
      return;

    QualType DeallocPtrArgType =
        getFunctionOrMethodParamType(DeallocFD, DeallocPtrIdx.getASTIndex());
    if (!DeallocPtrArgType.getCanonicalType()->isPointerType()) {
      S.Diag(DeallocLoc,
             diag::err_attribute_malloc_arg_refers_to_non_pointer_type)
          << DeallocPtrIdx.getSourceIndex() << DeallocPtrArgType
          << DeallocNI.getName();
      return;
    }
  }

  // FIXME: we should add this attribute to Clang's AST, so that clang-analyzer
  // can use it, see -Wmismatched-dealloc in GCC for what we can do with this.
  S.Diag(AL.getLoc(), diag::warn_attribute_form_ignored) << AL;
  D->addAttr(::new (S.Context)
                 RestrictAttr(S.Context, AL, DeallocE, DeallocPtrIdx));
}

static void handleCPUSpecificAttr(Sema &S, Decl *D, const ParsedAttr &AL) {
  // Ensure we don't combine these with themselves, since that causes some
  // confusing behavior.
  if (AL.getParsedKind() == ParsedAttr::AT_CPUDispatch) {
    if (checkAttrMutualExclusion<CPUSpecificAttr>(S, D, AL))
      return;

    if (const auto *Other = D->getAttr<CPUDispatchAttr>()) {
      S.Diag(AL.getLoc(), diag::err_disallowed_duplicate_attribute) << AL;
      S.Diag(Other->getLocation(), diag::note_conflicting_attribute);
      return;
    }
  } else if (AL.getParsedKind() == ParsedAttr::AT_CPUSpecific) {
    if (checkAttrMutualExclusion<CPUDispatchAttr>(S, D, AL))
      return;

    if (const auto *Other = D->getAttr<CPUSpecificAttr>()) {
      S.Diag(AL.getLoc(), diag::err_disallowed_duplicate_attribute) << AL;
      S.Diag(Other->getLocation(), diag::note_conflicting_attribute);
      return;
    }
  }

  FunctionDecl *FD = cast<FunctionDecl>(D);

  if (const auto *MD = dyn_cast<CXXMethodDecl>(D)) {
    if (MD->getParent()->isLambda()) {
      S.Diag(AL.getLoc(), diag::err_attribute_dll_lambda) << AL;
      return;
    }
  }

  if (!AL.checkAtLeastNumArgs(S, 1))
    return;

  SmallVector<IdentifierInfo *, 8> CPUs;
  for (unsigned ArgNo = 0; ArgNo < getNumAttributeArgs(AL); ++ArgNo) {
    if (!AL.isArgIdent(ArgNo)) {
      S.Diag(AL.getLoc(), diag::err_attribute_argument_type)
          << AL << AANT_ArgumentIdentifier;
      return;
    }

    IdentifierLoc *CPUArg = AL.getArgAsIdent(ArgNo);
    StringRef CPUName = CPUArg->getIdentifierInfo()->getName().trim();

    if (!S.Context.getTargetInfo().validateCPUSpecificCPUDispatch(CPUName)) {
      S.Diag(CPUArg->getLoc(), diag::err_invalid_cpu_specific_dispatch_value)
          << CPUName << (AL.getKind() == ParsedAttr::AT_CPUDispatch);
      return;
    }

    const TargetInfo &Target = S.Context.getTargetInfo();
    if (llvm::any_of(CPUs, [CPUName, &Target](const IdentifierInfo *Cur) {
          return Target.CPUSpecificManglingCharacter(CPUName) ==
                 Target.CPUSpecificManglingCharacter(Cur->getName());
        })) {
      S.Diag(AL.getLoc(), diag::warn_multiversion_duplicate_entries);
      return;
    }
    CPUs.push_back(CPUArg->getIdentifierInfo());
  }

  FD->setIsMultiVersion(true);
  if (AL.getKind() == ParsedAttr::AT_CPUSpecific)
    D->addAttr(::new (S.Context)
                   CPUSpecificAttr(S.Context, AL, CPUs.data(), CPUs.size()));
  else
    D->addAttr(::new (S.Context)
                   CPUDispatchAttr(S.Context, AL, CPUs.data(), CPUs.size()));
}

static void handleCommonAttr(Sema &S, Decl *D, const ParsedAttr &AL) {
  if (S.LangOpts.CPlusPlus) {
    S.Diag(AL.getLoc(), diag::err_attribute_not_supported_in_lang)
        << AL << AttributeLangSupport::Cpp;
    return;
  }

  D->addAttr(::new (S.Context) CommonAttr(S.Context, AL));
}

static void handleNakedAttr(Sema &S, Decl *D, const ParsedAttr &AL) {
  if (AL.isDeclspecAttribute()) {
    const auto &Triple = S.getASTContext().getTargetInfo().getTriple();
    const auto &Arch = Triple.getArch();
    if (Arch != llvm::Triple::x86 &&
        (Arch != llvm::Triple::arm && Arch != llvm::Triple::thumb)) {
      S.Diag(AL.getLoc(), diag::err_attribute_not_supported_on_arch)
          << AL << Triple.getArchName();
      return;
    }

    // This form is not allowed to be written on a member function (static or
    // nonstatic) when in Microsoft compatibility mode.
    if (S.getLangOpts().MSVCCompat && isa<CXXMethodDecl>(D)) {
      S.Diag(AL.getLoc(), diag::err_attribute_wrong_decl_type)
          << AL << AL.isRegularKeywordAttribute() << ExpectedNonMemberFunction;
      return;
    }
  }

  D->addAttr(::new (S.Context) NakedAttr(S.Context, AL));
}

// FIXME: This is a best-effort heuristic.
// Currently only handles single throw expressions (optionally with
// ExprWithCleanups). We could expand this to perform control-flow analysis for
// more complex patterns.
static bool isKnownToAlwaysThrow(const FunctionDecl *FD) {
  if (!FD->hasBody())
    return false;
  const Stmt *Body = FD->getBody();
  const Stmt *OnlyStmt = nullptr;

  if (const auto *Compound = dyn_cast<CompoundStmt>(Body)) {
    if (Compound->size() != 1)
      return false; // More than one statement, can't be known to always throw.
    OnlyStmt = *Compound->body_begin();
  } else {
    OnlyStmt = Body;
  }

  // Unwrap ExprWithCleanups if necessary.
  if (const auto *EWC = dyn_cast<ExprWithCleanups>(OnlyStmt)) {
    OnlyStmt = EWC->getSubExpr();
  }
  // Check if the only statement is a throw expression.
  return isa<CXXThrowExpr>(OnlyStmt);
}

void clang::inferNoReturnAttr(Sema &S, const Decl *D) {
  auto *FD = dyn_cast<FunctionDecl>(D);
  if (!FD)
    return;

  // Skip explicit specializations here as they may have
  // a user-provided definition that may deliberately differ from the primary
  // template. If an explicit specialization truly never returns, the user
  // should explicitly mark it with [[noreturn]].
  if (FD->getTemplateSpecializationKind() == TSK_ExplicitSpecialization)
    return;

  auto *NonConstFD = const_cast<FunctionDecl *>(FD);
  DiagnosticsEngine &Diags = S.getDiagnostics();
  if (Diags.isIgnored(diag::warn_falloff_nonvoid, FD->getLocation()) &&
      Diags.isIgnored(diag::warn_suggest_noreturn_function, FD->getLocation()))
    return;

  if (!FD->isNoReturn() && !FD->hasAttr<InferredNoReturnAttr>() &&
      isKnownToAlwaysThrow(FD)) {
    NonConstFD->addAttr(InferredNoReturnAttr::CreateImplicit(S.Context));

    // [[noreturn]] can only be added to lambdas since C++23
    if (const auto *MD = dyn_cast<CXXMethodDecl>(FD);
        MD && !S.getLangOpts().CPlusPlus23 && isLambdaCallOperator(MD))
      return;

    // Emit a diagnostic suggesting the function being marked [[noreturn]].
    S.Diag(FD->getLocation(), diag::warn_suggest_noreturn_function)
        << /*isFunction=*/0 << FD;
  }
}

static void handleNoReturnAttr(Sema &S, Decl *D, const ParsedAttr &Attrs) {
  if (hasDeclarator(D)) return;

  if (!isa<ObjCMethodDecl>(D)) {
    S.Diag(Attrs.getLoc(), diag::warn_attribute_wrong_decl_type)
        << Attrs << Attrs.isRegularKeywordAttribute()
        << ExpectedFunctionOrMethod;
    return;
  }

  D->addAttr(::new (S.Context) NoReturnAttr(S.Context, Attrs));
}

static void handleStandardNoReturnAttr(Sema &S, Decl *D, const ParsedAttr &A) {
  // The [[_Noreturn]] spelling is deprecated in C23, so if that was used,
  // issue an appropriate diagnostic. However, don't issue a diagnostic if the
  // attribute name comes from a macro expansion. We don't want to punish users
  // who write [[noreturn]] after including <stdnoreturn.h> (where 'noreturn'
  // is defined as a macro which expands to '_Noreturn').
  if (!S.getLangOpts().CPlusPlus &&
      A.getSemanticSpelling() == CXX11NoReturnAttr::C23_Noreturn &&
      !(A.getLoc().isMacroID() &&
        S.getSourceManager().isInSystemMacro(A.getLoc())))
    S.Diag(A.getLoc(), diag::warn_deprecated_noreturn_spelling) << A.getRange();

  D->addAttr(::new (S.Context) CXX11NoReturnAttr(S.Context, A));
}

static void handleNoCfCheckAttr(Sema &S, Decl *D, const ParsedAttr &Attrs) {
  if (!S.getLangOpts().CFProtectionBranch)
    S.Diag(Attrs.getLoc(), diag::warn_nocf_check_attribute_ignored);
  else
    handleSimpleAttribute<AnyX86NoCfCheckAttr>(S, D, Attrs);
}

bool Sema::CheckAttrNoArgs(const ParsedAttr &Attrs) {
  if (!Attrs.checkExactlyNumArgs(*this, 0)) {
    Attrs.setInvalid();
    return true;
  }

  return false;
}

bool Sema::CheckAttrTarget(const ParsedAttr &AL) {
  // Check whether the attribute is valid on the current target.
  const TargetInfo *Aux = Context.getAuxTargetInfo();
  if (!(AL.existsInTarget(Context.getTargetInfo()) ||
        (Context.getLangOpts().SYCLIsDevice &&
         Aux && AL.existsInTarget(*Aux)))) {
    if (AL.isRegularKeywordAttribute())
      Diag(AL.getLoc(), diag::err_keyword_not_supported_on_target)
          << AL << AL.getRange();
    else
      DiagnoseUnknownAttribute(AL);
    AL.setInvalid();
    return true;
  }
  return false;
}

static void handleAnalyzerNoReturnAttr(Sema &S, Decl *D, const ParsedAttr &AL) {

  // The checking path for 'noreturn' and 'analyzer_noreturn' are different
  // because 'analyzer_noreturn' does not impact the type.
  if (!isFunctionOrMethodOrBlockForAttrSubject(D)) {
    ValueDecl *VD = dyn_cast<ValueDecl>(D);
    if (!VD || (!VD->getType()->isBlockPointerType() &&
                !VD->getType()->isFunctionPointerType())) {
      S.Diag(AL.getLoc(), AL.isStandardAttributeSyntax()
                              ? diag::err_attribute_wrong_decl_type
                              : diag::warn_attribute_wrong_decl_type)
          << AL << AL.isRegularKeywordAttribute()
          << ExpectedFunctionMethodOrBlock;
      return;
    }
  }

  D->addAttr(::new (S.Context) AnalyzerNoReturnAttr(S.Context, AL));
}

// PS3 PPU-specific.
static void handleVecReturnAttr(Sema &S, Decl *D, const ParsedAttr &AL) {
  /*
    Returning a Vector Class in Registers

    According to the PPU ABI specifications, a class with a single member of
    vector type is returned in memory when used as the return value of a
    function.
    This results in inefficient code when implementing vector classes. To return
    the value in a single vector register, add the vecreturn attribute to the
    class definition. This attribute is also applicable to struct types.

    Example:

    struct Vector
    {
      __vector float xyzw;
    } __attribute__((vecreturn));

    Vector Add(Vector lhs, Vector rhs)
    {
      Vector result;
      result.xyzw = vec_add(lhs.xyzw, rhs.xyzw);
      return result; // This will be returned in a register
    }
  */
  if (VecReturnAttr *A = D->getAttr<VecReturnAttr>()) {
    S.Diag(AL.getLoc(), diag::err_repeat_attribute) << A;
    return;
  }

  const auto *R = cast<RecordDecl>(D);
  int count = 0;

  if (!isa<CXXRecordDecl>(R)) {
    S.Diag(AL.getLoc(), diag::err_attribute_vecreturn_only_vector_member);
    return;
  }

  if (!cast<CXXRecordDecl>(R)->isPOD()) {
    S.Diag(AL.getLoc(), diag::err_attribute_vecreturn_only_pod_record);
    return;
  }

  for (const auto *I : R->fields()) {
    if ((count == 1) || !I->getType()->isVectorType()) {
      S.Diag(AL.getLoc(), diag::err_attribute_vecreturn_only_vector_member);
      return;
    }
    count++;
  }

  D->addAttr(::new (S.Context) VecReturnAttr(S.Context, AL));
}

static void handleDependencyAttr(Sema &S, Scope *Scope, Decl *D,
                                 const ParsedAttr &AL) {
  if (isa<ParmVarDecl>(D)) {
    // [[carries_dependency]] can only be applied to a parameter if it is a
    // parameter of a function declaration or lambda.
    if (!(Scope->getFlags() & clang::Scope::FunctionDeclarationScope)) {
      S.Diag(AL.getLoc(),
             diag::err_carries_dependency_param_not_function_decl);
      return;
    }
  }

  D->addAttr(::new (S.Context) CarriesDependencyAttr(S.Context, AL));
}

static void handleUnusedAttr(Sema &S, Decl *D, const ParsedAttr &AL) {
  bool IsCXX17Attr = AL.isCXX11Attribute() && !AL.getScopeName();

  // If this is spelled as the standard C++17 attribute, but not in C++17, warn
  // about using it as an extension.
  if (!S.getLangOpts().CPlusPlus17 && IsCXX17Attr)
    S.Diag(AL.getLoc(), diag::ext_cxx17_attr) << AL;

  D->addAttr(::new (S.Context) UnusedAttr(S.Context, AL));
}

static ExprResult sharedGetConstructorDestructorAttrExpr(Sema &S,
                                                         const ParsedAttr &AL) {
  // If no Expr node exists on the attribute, return a nullptr result (default
  // priority to be used). If Expr node exists but is not valid, return an
  // invalid result. Otherwise, return the Expr.
  Expr *E = nullptr;
  if (AL.getNumArgs() == 1) {
    E = AL.getArgAsExpr(0);
    if (E->isValueDependent()) {
      if (!E->isTypeDependent() && !E->getType()->isIntegerType()) {
        S.Diag(AL.getLoc(), diag::err_attribute_argument_type)
            << AL << AANT_ArgumentIntegerConstant << E->getSourceRange();
        return ExprError();
      }
    } else {
      uint32_t priority;
      if (!S.checkUInt32Argument(AL, AL.getArgAsExpr(0), priority)) {
        return ExprError();
      }
      return ConstantExpr::Create(S.Context, E,
                                  APValue(llvm::APSInt::getUnsigned(priority)));
    }
  }
  return E;
}

static void handleConstructorAttr(Sema &S, Decl *D, const ParsedAttr &AL) {
  if (S.getLangOpts().HLSL && AL.getNumArgs()) {
    S.Diag(AL.getLoc(), diag::err_hlsl_init_priority_unsupported);
    return;
  }
  ExprResult E = sharedGetConstructorDestructorAttrExpr(S, AL);
  if (E.isInvalid())
    return;
  S.Diag(D->getLocation(), diag::warn_global_constructor)
      << D->getSourceRange();
  D->addAttr(ConstructorAttr::Create(S.Context, E.get(), AL));
}

static void handleDestructorAttr(Sema &S, Decl *D, const ParsedAttr &AL) {
  ExprResult E = sharedGetConstructorDestructorAttrExpr(S, AL);
  if (E.isInvalid())
    return;
  S.Diag(D->getLocation(), diag::warn_global_destructor) << D->getSourceRange();
  D->addAttr(DestructorAttr::Create(S.Context, E.get(), AL));
}

template <typename AttrTy>
static void handleAttrWithMessage(Sema &S, Decl *D, const ParsedAttr &AL) {
  // Handle the case where the attribute has a text message.
  StringRef Str;
  if (AL.getNumArgs() == 1 && !S.checkStringLiteralArgumentAttr(AL, 0, Str))
    return;

  D->addAttr(::new (S.Context) AttrTy(S.Context, AL, Str));
}

static bool checkAvailabilityAttr(Sema &S, SourceRange Range,
                                  IdentifierInfo *Platform,
                                  VersionTuple Introduced,
                                  VersionTuple Deprecated,
                                  VersionTuple Obsoleted) {
  StringRef PlatformName
    = AvailabilityAttr::getPrettyPlatformName(Platform->getName());
  if (PlatformName.empty())
    PlatformName = Platform->getName();

  // Ensure that Introduced <= Deprecated <= Obsoleted (although not all
  // of these steps are needed).
  if (!Introduced.empty() && !Deprecated.empty() &&
      !(Introduced <= Deprecated)) {
    S.Diag(Range.getBegin(), diag::warn_availability_version_ordering)
      << 1 << PlatformName << Deprecated.getAsString()
      << 0 << Introduced.getAsString();
    return true;
  }

  if (!Introduced.empty() && !Obsoleted.empty() &&
      !(Introduced <= Obsoleted)) {
    S.Diag(Range.getBegin(), diag::warn_availability_version_ordering)
      << 2 << PlatformName << Obsoleted.getAsString()
      << 0 << Introduced.getAsString();
    return true;
  }

  if (!Deprecated.empty() && !Obsoleted.empty() &&
      !(Deprecated <= Obsoleted)) {
    S.Diag(Range.getBegin(), diag::warn_availability_version_ordering)
      << 2 << PlatformName << Obsoleted.getAsString()
      << 1 << Deprecated.getAsString();
    return true;
  }

  return false;
}

/// Check whether the two versions match.
///
/// If either version tuple is empty, then they are assumed to match. If
/// \p BeforeIsOkay is true, then \p X can be less than or equal to \p Y.
static bool versionsMatch(const VersionTuple &X, const VersionTuple &Y,
                          bool BeforeIsOkay) {
  if (X.empty() || Y.empty())
    return true;

  if (X == Y)
    return true;

  if (BeforeIsOkay && X < Y)
    return true;

  return false;
}

AvailabilityAttr *Sema::mergeAvailabilityAttr(
    NamedDecl *D, const AttributeCommonInfo &CI, IdentifierInfo *Platform,
    bool Implicit, VersionTuple Introduced, VersionTuple Deprecated,
    VersionTuple Obsoleted, bool IsUnavailable, StringRef Message,
    bool IsStrict, StringRef Replacement, AvailabilityMergeKind AMK,
    int Priority, IdentifierInfo *Environment) {
  VersionTuple MergedIntroduced = Introduced;
  VersionTuple MergedDeprecated = Deprecated;
  VersionTuple MergedObsoleted = Obsoleted;
  bool FoundAny = false;
  bool OverrideOrImpl = false;
  switch (AMK) {
  case AvailabilityMergeKind::None:
  case AvailabilityMergeKind::Redeclaration:
    OverrideOrImpl = false;
    break;

  case AvailabilityMergeKind::Override:
  case AvailabilityMergeKind::ProtocolImplementation:
  case AvailabilityMergeKind::OptionalProtocolImplementation:
    OverrideOrImpl = true;
    break;
  }

  if (D->hasAttrs()) {
    AttrVec &Attrs = D->getAttrs();
    for (unsigned i = 0, e = Attrs.size(); i != e;) {
      const auto *OldAA = dyn_cast<AvailabilityAttr>(Attrs[i]);
      if (!OldAA) {
        ++i;
        continue;
      }

      IdentifierInfo *OldPlatform = OldAA->getPlatform();
      if (OldPlatform != Platform) {
        ++i;
        continue;
      }

      IdentifierInfo *OldEnvironment = OldAA->getEnvironment();
      if (OldEnvironment != Environment) {
        ++i;
        continue;
      }

      // If there is an existing availability attribute for this platform that
      // has a lower priority use the existing one and discard the new
      // attribute.
      if (OldAA->getPriority() < Priority)
        return nullptr;

      // If there is an existing attribute for this platform that has a higher
      // priority than the new attribute then erase the old one and continue
      // processing the attributes.
      if (OldAA->getPriority() > Priority) {
        Attrs.erase(Attrs.begin() + i);
        --e;
        continue;
      }

      FoundAny = true;
      VersionTuple OldIntroduced = OldAA->getIntroduced();
      VersionTuple OldDeprecated = OldAA->getDeprecated();
      VersionTuple OldObsoleted = OldAA->getObsoleted();
      bool OldIsUnavailable = OldAA->getUnavailable();

      if (!versionsMatch(OldIntroduced, Introduced, OverrideOrImpl) ||
          !versionsMatch(Deprecated, OldDeprecated, OverrideOrImpl) ||
          !versionsMatch(Obsoleted, OldObsoleted, OverrideOrImpl) ||
          !(OldIsUnavailable == IsUnavailable ||
            (OverrideOrImpl && !OldIsUnavailable && IsUnavailable))) {
        if (OverrideOrImpl) {
          int Which = -1;
          VersionTuple FirstVersion;
          VersionTuple SecondVersion;
          if (!versionsMatch(OldIntroduced, Introduced, OverrideOrImpl)) {
            Which = 0;
            FirstVersion = OldIntroduced;
            SecondVersion = Introduced;
          } else if (!versionsMatch(Deprecated, OldDeprecated, OverrideOrImpl)) {
            Which = 1;
            FirstVersion = Deprecated;
            SecondVersion = OldDeprecated;
          } else if (!versionsMatch(Obsoleted, OldObsoleted, OverrideOrImpl)) {
            Which = 2;
            FirstVersion = Obsoleted;
            SecondVersion = OldObsoleted;
          }

          if (Which == -1) {
            Diag(OldAA->getLocation(),
                 diag::warn_mismatched_availability_override_unavail)
                << AvailabilityAttr::getPrettyPlatformName(Platform->getName())
                << (AMK == AvailabilityMergeKind::Override);
          } else if (Which != 1 && AMK == AvailabilityMergeKind::
                                              OptionalProtocolImplementation) {
            // Allow different 'introduced' / 'obsoleted' availability versions
            // on a method that implements an optional protocol requirement. It
            // makes less sense to allow this for 'deprecated' as the user can't
            // see if the method is 'deprecated' as 'respondsToSelector' will
            // still return true when the method is deprecated.
            ++i;
            continue;
          } else {
            Diag(OldAA->getLocation(),
                 diag::warn_mismatched_availability_override)
                << Which
                << AvailabilityAttr::getPrettyPlatformName(Platform->getName())
                << FirstVersion.getAsString() << SecondVersion.getAsString()
                << (AMK == AvailabilityMergeKind::Override);
          }
          if (AMK == AvailabilityMergeKind::Override)
            Diag(CI.getLoc(), diag::note_overridden_method);
          else
            Diag(CI.getLoc(), diag::note_protocol_method);
        } else {
          Diag(OldAA->getLocation(), diag::warn_mismatched_availability);
          Diag(CI.getLoc(), diag::note_previous_attribute);
        }

        Attrs.erase(Attrs.begin() + i);
        --e;
        continue;
      }

      VersionTuple MergedIntroduced2 = MergedIntroduced;
      VersionTuple MergedDeprecated2 = MergedDeprecated;
      VersionTuple MergedObsoleted2 = MergedObsoleted;

      if (MergedIntroduced2.empty())
        MergedIntroduced2 = OldIntroduced;
      if (MergedDeprecated2.empty())
        MergedDeprecated2 = OldDeprecated;
      if (MergedObsoleted2.empty())
        MergedObsoleted2 = OldObsoleted;

      if (checkAvailabilityAttr(*this, OldAA->getRange(), Platform,
                                MergedIntroduced2, MergedDeprecated2,
                                MergedObsoleted2)) {
        Attrs.erase(Attrs.begin() + i);
        --e;
        continue;
      }

      MergedIntroduced = MergedIntroduced2;
      MergedDeprecated = MergedDeprecated2;
      MergedObsoleted = MergedObsoleted2;
      ++i;
    }
  }

  if (FoundAny &&
      MergedIntroduced == Introduced &&
      MergedDeprecated == Deprecated &&
      MergedObsoleted == Obsoleted)
    return nullptr;

  // Only create a new attribute if !OverrideOrImpl, but we want to do
  // the checking.
  if (!checkAvailabilityAttr(*this, CI.getRange(), Platform, MergedIntroduced,
                             MergedDeprecated, MergedObsoleted) &&
      !OverrideOrImpl) {
    auto *Avail = ::new (Context) AvailabilityAttr(
        Context, CI, Platform, Introduced, Deprecated, Obsoleted, IsUnavailable,
        Message, IsStrict, Replacement, Priority, Environment);
    Avail->setImplicit(Implicit);
    return Avail;
  }
  return nullptr;
}

static void handleAvailabilityAttr(Sema &S, Decl *D, const ParsedAttr &AL) {
  if (isa<UsingDecl, UnresolvedUsingTypenameDecl, UnresolvedUsingValueDecl>(
          D)) {
    S.Diag(AL.getRange().getBegin(), diag::warn_deprecated_ignored_on_using)
        << AL;
    return;
  }

  if (!AL.checkExactlyNumArgs(S, 1))
    return;
  IdentifierLoc *Platform = AL.getArgAsIdent(0);

  IdentifierInfo *II = Platform->getIdentifierInfo();
  StringRef PrettyName = AvailabilityAttr::getPrettyPlatformName(II->getName());
  if (PrettyName.empty())
    S.Diag(Platform->getLoc(), diag::warn_availability_unknown_platform)
        << Platform->getIdentifierInfo();

  auto *ND = dyn_cast<NamedDecl>(D);
  if (!ND) // We warned about this already, so just return.
    return;

  AvailabilityChange Introduced = AL.getAvailabilityIntroduced();
  AvailabilityChange Deprecated = AL.getAvailabilityDeprecated();
  AvailabilityChange Obsoleted = AL.getAvailabilityObsoleted();

  const llvm::Triple::OSType PlatformOS = AvailabilityAttr::getOSType(
      AvailabilityAttr::canonicalizePlatformName(II->getName()));

  auto reportAndUpdateIfInvalidOS = [&](auto &InputVersion) -> void {
    const bool IsInValidRange =
        llvm::Triple::isValidVersionForOS(PlatformOS, InputVersion);
    // Canonicalize availability versions.
    auto CanonicalVersion = llvm::Triple::getCanonicalVersionForOS(
        PlatformOS, InputVersion, IsInValidRange);
    if (!IsInValidRange) {
      S.Diag(Platform->getLoc(), diag::warn_availability_invalid_os_version)
          << InputVersion.getAsString() << PrettyName;
      S.Diag(Platform->getLoc(),
             diag::note_availability_invalid_os_version_adjusted)
          << CanonicalVersion.getAsString();
    }
    InputVersion = CanonicalVersion;
  };

  if (PlatformOS != llvm::Triple::OSType::UnknownOS) {
    reportAndUpdateIfInvalidOS(Introduced.Version);
    reportAndUpdateIfInvalidOS(Deprecated.Version);
    reportAndUpdateIfInvalidOS(Obsoleted.Version);
  }

  bool IsUnavailable = AL.getUnavailableLoc().isValid();
  bool IsStrict = AL.getStrictLoc().isValid();
  StringRef Str;
  if (const auto *SE = dyn_cast_if_present<StringLiteral>(AL.getMessageExpr()))
    Str = SE->getString();
  StringRef Replacement;
  if (const auto *SE =
          dyn_cast_if_present<StringLiteral>(AL.getReplacementExpr()))
    Replacement = SE->getString();

  if (II->isStr("swift")) {
    if (Introduced.isValid() || Obsoleted.isValid() ||
        (!IsUnavailable && !Deprecated.isValid())) {
      S.Diag(AL.getLoc(),
             diag::warn_availability_swift_unavailable_deprecated_only);
      return;
    }
  }

  if (II->isStr("fuchsia")) {
    std::optional<unsigned> Min, Sub;
    if ((Min = Introduced.Version.getMinor()) ||
        (Sub = Introduced.Version.getSubminor())) {
      S.Diag(AL.getLoc(), diag::warn_availability_fuchsia_unavailable_minor);
      return;
    }
  }

  if (S.getLangOpts().HLSL && IsStrict)
    S.Diag(AL.getStrictLoc(), diag::err_availability_unexpected_parameter)
        << "strict" << /* HLSL */ 0;

  int PriorityModifier = AL.isPragmaClangAttribute()
                             ? Sema::AP_PragmaClangAttribute
                             : Sema::AP_Explicit;

  const IdentifierLoc *EnvironmentLoc = AL.getEnvironment();
  IdentifierInfo *IIEnvironment = nullptr;
  if (EnvironmentLoc) {
    if (S.getLangOpts().HLSL) {
      IIEnvironment = EnvironmentLoc->getIdentifierInfo();
      if (AvailabilityAttr::getEnvironmentType(
              EnvironmentLoc->getIdentifierInfo()->getName()) ==
          llvm::Triple::EnvironmentType::UnknownEnvironment)
        S.Diag(EnvironmentLoc->getLoc(),
               diag::warn_availability_unknown_environment)
            << EnvironmentLoc->getIdentifierInfo();
    } else {
      S.Diag(EnvironmentLoc->getLoc(),
             diag::err_availability_unexpected_parameter)
          << "environment" << /* C/C++ */ 1;
    }
  }

  AvailabilityAttr *NewAttr = S.mergeAvailabilityAttr(
      ND, AL, II, false /*Implicit*/, Introduced.Version, Deprecated.Version,
      Obsoleted.Version, IsUnavailable, Str, IsStrict, Replacement,
      AvailabilityMergeKind::None, PriorityModifier, IIEnvironment);
  if (NewAttr)
    D->addAttr(NewAttr);

  // Transcribe "ios" to "watchos" (and add a new attribute) if the versioning
  // matches before the start of the watchOS platform.
  if (S.Context.getTargetInfo().getTriple().isWatchOS()) {
    IdentifierInfo *NewII = nullptr;
    if (II->getName() == "ios")
      NewII = &S.Context.Idents.get("watchos");
    else if (II->getName() == "ios_app_extension")
      NewII = &S.Context.Idents.get("watchos_app_extension");

    if (NewII) {
      const auto *SDKInfo = S.getDarwinSDKInfoForAvailabilityChecking();
      const auto *IOSToWatchOSMapping =
          SDKInfo ? SDKInfo->getVersionMapping(
                        DarwinSDKInfo::OSEnvPair::iOStoWatchOSPair())
                  : nullptr;

      auto adjustWatchOSVersion =
          [IOSToWatchOSMapping](VersionTuple Version) -> VersionTuple {
        if (Version.empty())
          return Version;
        auto MinimumWatchOSVersion = VersionTuple(2, 0);

        if (IOSToWatchOSMapping) {
          if (auto MappedVersion = IOSToWatchOSMapping->map(
                  Version, MinimumWatchOSVersion, std::nullopt)) {
            return *MappedVersion;
          }
        }

        auto Major = Version.getMajor();
        auto NewMajor = Major;
        if (Major < 9)
          NewMajor = 0;
        else if (Major < 12)
          NewMajor = Major - 7;
        if (NewMajor >= 2) {
          if (Version.getMinor()) {
            if (Version.getSubminor())
              return VersionTuple(NewMajor, *Version.getMinor(),
                                  *Version.getSubminor());
            else
              return VersionTuple(NewMajor, *Version.getMinor());
          }
          return VersionTuple(NewMajor);
        }

        return MinimumWatchOSVersion;
      };

      auto NewIntroduced = adjustWatchOSVersion(Introduced.Version);
      auto NewDeprecated = adjustWatchOSVersion(Deprecated.Version);
      auto NewObsoleted = adjustWatchOSVersion(Obsoleted.Version);

      AvailabilityAttr *NewAttr = S.mergeAvailabilityAttr(
          ND, AL, NewII, true /*Implicit*/, NewIntroduced, NewDeprecated,
          NewObsoleted, IsUnavailable, Str, IsStrict, Replacement,
          AvailabilityMergeKind::None,
          PriorityModifier + Sema::AP_InferredFromOtherPlatform, IIEnvironment);
      if (NewAttr)
        D->addAttr(NewAttr);
    }
  } else if (S.Context.getTargetInfo().getTriple().isTvOS()) {
    // Transcribe "ios" to "tvos" (and add a new attribute) if the versioning
    // matches before the start of the tvOS platform.
    IdentifierInfo *NewII = nullptr;
    if (II->getName() == "ios")
      NewII = &S.Context.Idents.get("tvos");
    else if (II->getName() == "ios_app_extension")
      NewII = &S.Context.Idents.get("tvos_app_extension");

    if (NewII) {
      const auto *SDKInfo = S.getDarwinSDKInfoForAvailabilityChecking();
      const auto *IOSToTvOSMapping =
          SDKInfo ? SDKInfo->getVersionMapping(
                        DarwinSDKInfo::OSEnvPair::iOStoTvOSPair())
                  : nullptr;

      auto AdjustTvOSVersion =
          [IOSToTvOSMapping](VersionTuple Version) -> VersionTuple {
        if (Version.empty())
          return Version;

        if (IOSToTvOSMapping) {
          if (auto MappedVersion = IOSToTvOSMapping->map(
                  Version, VersionTuple(0, 0), std::nullopt)) {
            return *MappedVersion;
          }
        }
        return Version;
      };

      auto NewIntroduced = AdjustTvOSVersion(Introduced.Version);
      auto NewDeprecated = AdjustTvOSVersion(Deprecated.Version);
      auto NewObsoleted = AdjustTvOSVersion(Obsoleted.Version);

      AvailabilityAttr *NewAttr = S.mergeAvailabilityAttr(
          ND, AL, NewII, true /*Implicit*/, NewIntroduced, NewDeprecated,
          NewObsoleted, IsUnavailable, Str, IsStrict, Replacement,
          AvailabilityMergeKind::None,
          PriorityModifier + Sema::AP_InferredFromOtherPlatform, IIEnvironment);
      if (NewAttr)
        D->addAttr(NewAttr);
    }
  } else if (S.Context.getTargetInfo().getTriple().getOS() ==
                 llvm::Triple::IOS &&
             S.Context.getTargetInfo().getTriple().isMacCatalystEnvironment()) {
    auto GetSDKInfo = [&]() {
      return S.getDarwinSDKInfoForAvailabilityChecking(AL.getRange().getBegin(),
                                                       "macOS");
    };

    // Transcribe "ios" to "maccatalyst" (and add a new attribute).
    IdentifierInfo *NewII = nullptr;
    if (II->getName() == "ios")
      NewII = &S.Context.Idents.get("maccatalyst");
    else if (II->getName() == "ios_app_extension")
      NewII = &S.Context.Idents.get("maccatalyst_app_extension");
    if (NewII) {
      auto MinMacCatalystVersion = [](const VersionTuple &V) {
        if (V.empty())
          return V;
        if (V.getMajor() < 13 ||
            (V.getMajor() == 13 && V.getMinor() && *V.getMinor() < 1))
          return VersionTuple(13, 1); // The min Mac Catalyst version is 13.1.
        return V;
      };
      AvailabilityAttr *NewAttr = S.mergeAvailabilityAttr(
          ND, AL, NewII, true /*Implicit*/,
          MinMacCatalystVersion(Introduced.Version),
          MinMacCatalystVersion(Deprecated.Version),
          MinMacCatalystVersion(Obsoleted.Version), IsUnavailable, Str,
          IsStrict, Replacement, AvailabilityMergeKind::None,
          PriorityModifier + Sema::AP_InferredFromOtherPlatform, IIEnvironment);
      if (NewAttr)
        D->addAttr(NewAttr);
    } else if (II->getName() == "macos" && GetSDKInfo() &&
               (!Introduced.Version.empty() || !Deprecated.Version.empty() ||
                !Obsoleted.Version.empty())) {
      if (const auto *MacOStoMacCatalystMapping =
              GetSDKInfo()->getVersionMapping(
                  DarwinSDKInfo::OSEnvPair::macOStoMacCatalystPair())) {
        // Infer Mac Catalyst availability from the macOS availability attribute
        // if it has versioned availability. Don't infer 'unavailable'. This
        // inferred availability has lower priority than the other availability
        // attributes that are inferred from 'ios'.
        NewII = &S.Context.Idents.get("maccatalyst");
        auto RemapMacOSVersion =
            [&](const VersionTuple &V) -> std::optional<VersionTuple> {
          if (V.empty())
            return std::nullopt;
          // API_TO_BE_DEPRECATED is 100000.
          if (V.getMajor() == 100000)
            return VersionTuple(100000);
          // The minimum iosmac version is 13.1
          return MacOStoMacCatalystMapping->map(V, VersionTuple(13, 1),
                                                std::nullopt);
        };
        std::optional<VersionTuple> NewIntroduced =
                                        RemapMacOSVersion(Introduced.Version),
                                    NewDeprecated =
                                        RemapMacOSVersion(Deprecated.Version),
                                    NewObsoleted =
                                        RemapMacOSVersion(Obsoleted.Version);
        if (NewIntroduced || NewDeprecated || NewObsoleted) {
          auto VersionOrEmptyVersion =
              [](const std::optional<VersionTuple> &V) -> VersionTuple {
            return V ? *V : VersionTuple();
          };
          AvailabilityAttr *NewAttr = S.mergeAvailabilityAttr(
              ND, AL, NewII, true /*Implicit*/,
              VersionOrEmptyVersion(NewIntroduced),
              VersionOrEmptyVersion(NewDeprecated),
              VersionOrEmptyVersion(NewObsoleted), /*IsUnavailable=*/false, Str,
              IsStrict, Replacement, AvailabilityMergeKind::None,
              PriorityModifier + Sema::AP_InferredFromOtherPlatform +
                  Sema::AP_InferredFromOtherPlatform,
              IIEnvironment);
          if (NewAttr)
            D->addAttr(NewAttr);
        }
      }
    }
  }
}

static void handleExternalSourceSymbolAttr(Sema &S, Decl *D,
                                           const ParsedAttr &AL) {
  if (!AL.checkAtLeastNumArgs(S, 1) || !AL.checkAtMostNumArgs(S, 4))
    return;

  StringRef Language;
  if (const auto *SE = dyn_cast_if_present<StringLiteral>(AL.getArgAsExpr(0)))
    Language = SE->getString();
  StringRef DefinedIn;
  if (const auto *SE = dyn_cast_if_present<StringLiteral>(AL.getArgAsExpr(1)))
    DefinedIn = SE->getString();
  bool IsGeneratedDeclaration = AL.getArgAsIdent(2) != nullptr;
  StringRef USR;
  if (const auto *SE = dyn_cast_if_present<StringLiteral>(AL.getArgAsExpr(3)))
    USR = SE->getString();

  D->addAttr(::new (S.Context) ExternalSourceSymbolAttr(
      S.Context, AL, Language, DefinedIn, IsGeneratedDeclaration, USR));
}

template <class T>
static T *mergeVisibilityAttr(Sema &S, Decl *D, const AttributeCommonInfo &CI,
                              typename T::VisibilityType value) {
  T *existingAttr = D->getAttr<T>();
  if (existingAttr) {
    typename T::VisibilityType existingValue = existingAttr->getVisibility();
    if (existingValue == value)
      return nullptr;
    S.Diag(existingAttr->getLocation(), diag::err_mismatched_visibility);
    S.Diag(CI.getLoc(), diag::note_previous_attribute);
    D->dropAttr<T>();
  }
  return ::new (S.Context) T(S.Context, CI, value);
}

VisibilityAttr *Sema::mergeVisibilityAttr(Decl *D,
                                          const AttributeCommonInfo &CI,
                                          VisibilityAttr::VisibilityType Vis) {
  return ::mergeVisibilityAttr<VisibilityAttr>(*this, D, CI, Vis);
}

TypeVisibilityAttr *
Sema::mergeTypeVisibilityAttr(Decl *D, const AttributeCommonInfo &CI,
                              TypeVisibilityAttr::VisibilityType Vis) {
  return ::mergeVisibilityAttr<TypeVisibilityAttr>(*this, D, CI, Vis);
}

static void handleVisibilityAttr(Sema &S, Decl *D, const ParsedAttr &AL,
                                 bool isTypeVisibility) {
  // Visibility attributes don't mean anything on a typedef.
  if (isa<TypedefNameDecl>(D)) {
    S.Diag(AL.getRange().getBegin(), diag::warn_attribute_ignored) << AL;
    return;
  }

  // 'type_visibility' can only go on a type or namespace.
  if (isTypeVisibility && !(isa<TagDecl>(D) || isa<ObjCInterfaceDecl>(D) ||
                            isa<NamespaceDecl>(D))) {
    S.Diag(AL.getRange().getBegin(), diag::err_attribute_wrong_decl_type)
        << AL << AL.isRegularKeywordAttribute() << ExpectedTypeOrNamespace;
    return;
  }

  // Check that the argument is a string literal.
  StringRef TypeStr;
  SourceLocation LiteralLoc;
  if (!S.checkStringLiteralArgumentAttr(AL, 0, TypeStr, &LiteralLoc))
    return;

  VisibilityAttr::VisibilityType type;
  if (!VisibilityAttr::ConvertStrToVisibilityType(TypeStr, type)) {
    S.Diag(LiteralLoc, diag::warn_attribute_type_not_supported) << AL
                                                                << TypeStr;
    return;
  }

  // Complain about attempts to use protected visibility on targets
  // (like Darwin) that don't support it.
  if (type == VisibilityAttr::Protected &&
      !S.Context.getTargetInfo().hasProtectedVisibility()) {
    S.Diag(AL.getLoc(), diag::warn_attribute_protected_visibility);
    type = VisibilityAttr::Default;
  }

  Attr *newAttr;
  if (isTypeVisibility) {
    newAttr = S.mergeTypeVisibilityAttr(
        D, AL, (TypeVisibilityAttr::VisibilityType)type);
  } else {
    newAttr = S.mergeVisibilityAttr(D, AL, type);
  }
  if (newAttr)
    D->addAttr(newAttr);
}

static void handleSentinelAttr(Sema &S, Decl *D, const ParsedAttr &AL) {
  unsigned sentinel = (unsigned)SentinelAttr::DefaultSentinel;
  if (AL.getNumArgs() > 0) {
    Expr *E = AL.getArgAsExpr(0);
    std::optional<llvm::APSInt> Idx = llvm::APSInt(32);
    if (E->isTypeDependent() || !(Idx = E->getIntegerConstantExpr(S.Context))) {
      S.Diag(AL.getLoc(), diag::err_attribute_argument_n_type)
          << AL << 1 << AANT_ArgumentIntegerConstant << E->getSourceRange();
      return;
    }

    if (Idx->isSigned() && Idx->isNegative()) {
      S.Diag(AL.getLoc(), diag::err_attribute_sentinel_less_than_zero)
        << E->getSourceRange();
      return;
    }

    sentinel = Idx->getZExtValue();
  }

  unsigned nullPos = (unsigned)SentinelAttr::DefaultNullPos;
  if (AL.getNumArgs() > 1) {
    Expr *E = AL.getArgAsExpr(1);
    std::optional<llvm::APSInt> Idx = llvm::APSInt(32);
    if (E->isTypeDependent() || !(Idx = E->getIntegerConstantExpr(S.Context))) {
      S.Diag(AL.getLoc(), diag::err_attribute_argument_n_type)
          << AL << 2 << AANT_ArgumentIntegerConstant << E->getSourceRange();
      return;
    }
    nullPos = Idx->getZExtValue();

    if ((Idx->isSigned() && Idx->isNegative()) || nullPos > 1) {
      // FIXME: This error message could be improved, it would be nice
      // to say what the bounds actually are.
      S.Diag(AL.getLoc(), diag::err_attribute_sentinel_not_zero_or_one)
        << E->getSourceRange();
      return;
    }
  }

  if (const auto *FD = dyn_cast<FunctionDecl>(D)) {
    const FunctionType *FT = FD->getType()->castAs<FunctionType>();
    if (isa<FunctionNoProtoType>(FT)) {
      S.Diag(AL.getLoc(), diag::warn_attribute_sentinel_named_arguments);
      return;
    }

    if (!cast<FunctionProtoType>(FT)->isVariadic()) {
      S.Diag(AL.getLoc(), diag::warn_attribute_sentinel_not_variadic) << 0;
      return;
    }
  } else if (const auto *MD = dyn_cast<ObjCMethodDecl>(D)) {
    if (!MD->isVariadic()) {
      S.Diag(AL.getLoc(), diag::warn_attribute_sentinel_not_variadic) << 0;
      return;
    }
  } else if (const auto *BD = dyn_cast<BlockDecl>(D)) {
    if (!BD->isVariadic()) {
      S.Diag(AL.getLoc(), diag::warn_attribute_sentinel_not_variadic) << 1;
      return;
    }
  } else if (const auto *V = dyn_cast<VarDecl>(D)) {
    QualType Ty = V->getType();
    if (Ty->isBlockPointerType() || Ty->isFunctionPointerType()) {
      const FunctionType *FT = Ty->isFunctionPointerType()
                                   ? D->getFunctionType()
                                   : Ty->castAs<BlockPointerType>()
                                         ->getPointeeType()
                                         ->castAs<FunctionType>();
      if (!cast<FunctionProtoType>(FT)->isVariadic()) {
        int m = Ty->isFunctionPointerType() ? 0 : 1;
        S.Diag(AL.getLoc(), diag::warn_attribute_sentinel_not_variadic) << m;
        return;
      }
    } else {
      S.Diag(AL.getLoc(), diag::warn_attribute_wrong_decl_type)
          << AL << AL.isRegularKeywordAttribute()
          << ExpectedFunctionMethodOrBlock;
      return;
    }
  } else {
    S.Diag(AL.getLoc(), diag::warn_attribute_wrong_decl_type)
        << AL << AL.isRegularKeywordAttribute()
        << ExpectedFunctionMethodOrBlock;
    return;
  }
  D->addAttr(::new (S.Context) SentinelAttr(S.Context, AL, sentinel, nullPos));
}

static void handleWarnUnusedResult(Sema &S, Decl *D, const ParsedAttr &AL) {
  if (D->getFunctionType() &&
      D->getFunctionType()->getReturnType()->isVoidType() &&
      !isa<CXXConstructorDecl>(D)) {
    S.Diag(AL.getLoc(), diag::warn_attribute_void_function_method) << AL << 0;
    return;
  }
  if (const auto *MD = dyn_cast<ObjCMethodDecl>(D))
    if (MD->getReturnType()->isVoidType()) {
      S.Diag(AL.getLoc(), diag::warn_attribute_void_function_method) << AL << 1;
      return;
    }

  StringRef Str;
  if (AL.isStandardAttributeSyntax()) {
    // If this is spelled [[clang::warn_unused_result]] we look for an optional
    // string literal. This is not gated behind any specific version of the
    // standard.
    if (AL.isClangScope()) {
      if (AL.getNumArgs() == 1 &&
          !S.checkStringLiteralArgumentAttr(AL, 0, Str, nullptr))
        return;
    } else if (!AL.getScopeName()) {
      // The standard attribute cannot be applied to variable declarations such
      // as a function pointer.
      if (isa<VarDecl>(D))
        S.Diag(AL.getLoc(), diag::warn_attribute_wrong_decl_type)
            << AL << AL.isRegularKeywordAttribute()
            << ExpectedFunctionOrClassOrEnum;

      // If this is spelled as the standard C++17 attribute, but not in C++17,
      // warn about using it as an extension. If there are attribute arguments,
      // then claim it's a C++20 extension instead. C23 supports this attribute
      // with the message; no extension warning is needed there beyond the one
      // already issued for accepting attributes in older modes.
      const LangOptions &LO = S.getLangOpts();
      if (AL.getNumArgs() == 1) {
        if (LO.CPlusPlus && !LO.CPlusPlus20)
          S.Diag(AL.getLoc(), diag::ext_cxx20_attr) << AL;

        if (!S.checkStringLiteralArgumentAttr(AL, 0, Str, nullptr))
          return;
      } else if (LO.CPlusPlus && !LO.CPlusPlus17)
        S.Diag(AL.getLoc(), diag::ext_cxx17_attr) << AL;
    }
  }

  if ((!AL.isGNUAttribute() &&
       !(AL.isStandardAttributeSyntax() && AL.isClangScope())) &&
      isa<TypedefNameDecl>(D)) {
    S.Diag(AL.getLoc(), diag::warn_unused_result_typedef_unsupported_spelling)
        << AL.isGNUScope();
    return;
  }

  D->addAttr(::new (S.Context) WarnUnusedResultAttr(S.Context, AL, Str));
}

static void handleWeakImportAttr(Sema &S, Decl *D, const ParsedAttr &AL) {
  // weak_import only applies to variable & function declarations.
  bool isDef = false;
  if (!D->canBeWeakImported(isDef)) {
    if (isDef)
      S.Diag(AL.getLoc(), diag::warn_attribute_invalid_on_definition)
        << "weak_import";
    else if (isa<ObjCPropertyDecl>(D) || isa<ObjCMethodDecl>(D) ||
             (S.Context.getTargetInfo().getTriple().isOSDarwin() &&
              (isa<ObjCInterfaceDecl>(D) || isa<EnumDecl>(D)))) {
      // Nothing to warn about here.
    } else
      S.Diag(AL.getLoc(), diag::warn_attribute_wrong_decl_type)
          << AL << AL.isRegularKeywordAttribute() << ExpectedVariableOrFunction;

    return;
  }

  D->addAttr(::new (S.Context) WeakImportAttr(S.Context, AL));
}

// Checks whether an argument of launch_bounds-like attribute is
// acceptable, performs implicit conversion to Rvalue, and returns
// non-nullptr Expr result on success. Otherwise, it returns nullptr
// and may output an error.
template <class Attribute>
static Expr *makeAttributeArgExpr(Sema &S, Expr *E, const Attribute &Attr,
                                  const unsigned Idx) {
  if (S.DiagnoseUnexpandedParameterPack(E))
    return nullptr;

  // Accept template arguments for now as they depend on something else.
  // We'll get to check them when they eventually get instantiated.
  if (E->isValueDependent())
    return E;

  std::optional<llvm::APSInt> I = llvm::APSInt(64);
  if (!(I = E->getIntegerConstantExpr(S.Context))) {
    S.Diag(E->getExprLoc(), diag::err_attribute_argument_n_type)
        << &Attr << Idx << AANT_ArgumentIntegerConstant << E->getSourceRange();
    return nullptr;
  }
  // Make sure we can fit it in 32 bits.
  if (!I->isIntN(32)) {
    S.Diag(E->getExprLoc(), diag::err_ice_too_large)
        << toString(*I, 10, false) << 32 << /* Unsigned */ 1;
    return nullptr;
  }
  if (*I < 0)
    S.Diag(E->getExprLoc(), diag::err_attribute_requires_positive_integer)
        << &Attr << /*non-negative*/ 1 << E->getSourceRange();

  // We may need to perform implicit conversion of the argument.
  InitializedEntity Entity = InitializedEntity::InitializeParameter(
      S.Context, S.Context.getConstType(S.Context.IntTy), /*consume*/ false);
  ExprResult ValArg = S.PerformCopyInitialization(Entity, SourceLocation(), E);
  assert(!ValArg.isInvalid() &&
         "Unexpected PerformCopyInitialization() failure.");

  return ValArg.getAs<Expr>();
}

// Handles reqd_work_group_size and work_group_size_hint.
template <typename WorkGroupAttr>
static void handleWorkGroupSize(Sema &S, Decl *D, const ParsedAttr &AL) {
  if (!AL.checkExactlyNumArgs(S, 3))
    return;
  
  Expr *WGSize[3];
  for (unsigned i = 0; i < 3; ++i) {
    if (Expr *E = makeAttributeArgExpr(S, AL.getArgAsExpr(i), AL, i))
      WGSize[i] = E;
    else
      return;
  }

  auto IsZero = [&](Expr *E) {
    if (E->isValueDependent())
      return false;
    std::optional<llvm::APSInt> I = E->getIntegerConstantExpr(S.Context);
    assert(I && "Non-integer constant expr");
    return I->isZero();
  };

  if (!llvm::all_of(WGSize, IsZero)) {
    for (unsigned i = 0; i < 3; ++i) {
      const Expr *E = AL.getArgAsExpr(i);
      if (IsZero(WGSize[i])) {
        S.Diag(AL.getLoc(), diag::err_attribute_argument_is_zero)
            << AL << E->getSourceRange();
        return;
      }
    }
  }

  auto Equal = [&](Expr *LHS, Expr *RHS) {
    if (LHS->isValueDependent() || RHS->isValueDependent())
      return true;
    std::optional<llvm::APSInt> L = LHS->getIntegerConstantExpr(S.Context);
    assert(L && "Non-integer constant expr");
    std::optional<llvm::APSInt> R = RHS->getIntegerConstantExpr(S.Context);
    assert(L && "Non-integer constant expr");
    return L == R;
  };

  WorkGroupAttr *Existing = D->getAttr<WorkGroupAttr>();
  if (Existing &&
      !llvm::equal(std::initializer_list<Expr *>{Existing->getXDim(),
                                                 Existing->getYDim(),
                                                 Existing->getZDim()},
                   WGSize, Equal))
    S.Diag(AL.getLoc(), diag::warn_duplicate_attribute) << AL;

  D->addAttr(::new (S.Context)
                 WorkGroupAttr(S.Context, AL, WGSize[0], WGSize[1], WGSize[2]));
}

static void handleVecTypeHint(Sema &S, Decl *D, const ParsedAttr &AL) {
  // Given attribute is deprecated without replacement in SYCL 2020 mode.
  // Ignore the attribute in SYCL 2020.
  if (S.LangOpts.getSYCLVersion() >= LangOptions::SYCL_2020) {
    S.Diag(AL.getLoc(), diag::warn_attribute_deprecated_ignored) << AL;
    return;
  }

  if (!AL.hasParsedType()) {
    S.Diag(AL.getLoc(), diag::err_attribute_wrong_number_arguments) << AL << 1;
    return;
  }

  TypeSourceInfo *ParmTSI = nullptr;
  QualType ParmType = S.GetTypeFromParser(AL.getTypeArg(), &ParmTSI);
  assert(ParmTSI && "no type source info for attribute argument");

  if (!ParmType->isExtVectorType() && !ParmType->isFloatingType() &&
      (ParmType->isBooleanType() ||
       !ParmType->isIntegralType(S.getASTContext()))) {
    S.Diag(AL.getLoc(), diag::err_attribute_invalid_argument) << 2 << AL;
    return;
  }

  if (VecTypeHintAttr *A = D->getAttr<VecTypeHintAttr>()) {
    if (!S.Context.hasSameType(A->getTypeHint(), ParmType)) {
      S.Diag(AL.getLoc(), diag::warn_duplicate_attribute) << AL;
      return;
    }
  }

  D->addAttr(::new (S.Context) VecTypeHintAttr(S.Context, AL, ParmTSI));
}

SectionAttr *Sema::mergeSectionAttr(Decl *D, const AttributeCommonInfo &CI,
                                    StringRef Name) {
  // Explicit or partial specializations do not inherit
  // the section attribute from the primary template.
  if (const auto *FD = dyn_cast<FunctionDecl>(D)) {
    if (CI.getAttributeSpellingListIndex() == SectionAttr::Declspec_allocate &&
        FD->isFunctionTemplateSpecialization())
      return nullptr;
  }
  if (SectionAttr *ExistingAttr = D->getAttr<SectionAttr>()) {
    if (ExistingAttr->getName() == Name)
      return nullptr;
    Diag(ExistingAttr->getLocation(), diag::warn_mismatched_section)
         << 1 /*section*/;
    Diag(CI.getLoc(), diag::note_previous_attribute);
    return nullptr;
  }
  return ::new (Context) SectionAttr(Context, CI, Name);
}

llvm::Error Sema::isValidSectionSpecifier(StringRef SecName) {
  if (!Context.getTargetInfo().getTriple().isOSDarwin())
    return llvm::Error::success();

  // Let MCSectionMachO validate this.
  StringRef Segment, Section;
  unsigned TAA, StubSize;
  bool HasTAA;
  return llvm::MCSectionMachO::ParseSectionSpecifier(SecName, Segment, Section,
                                                     TAA, HasTAA, StubSize);
}

bool Sema::checkSectionName(SourceLocation LiteralLoc, StringRef SecName) {
  if (llvm::Error E = isValidSectionSpecifier(SecName)) {
    Diag(LiteralLoc, diag::err_attribute_section_invalid_for_target)
        << toString(std::move(E)) << 1 /*'section'*/;
    return false;
  }
  return true;
}

static void handleSectionAttr(Sema &S, Decl *D, const ParsedAttr &AL) {
  // Make sure that there is a string literal as the sections's single
  // argument.
  StringRef Str;
  SourceLocation LiteralLoc;
  if (!S.checkStringLiteralArgumentAttr(AL, 0, Str, &LiteralLoc))
    return;

  if (!S.checkSectionName(LiteralLoc, Str))
    return;

  SectionAttr *NewAttr = S.mergeSectionAttr(D, AL, Str);
  if (NewAttr) {
    D->addAttr(NewAttr);
    if (isa<FunctionDecl, FunctionTemplateDecl, ObjCMethodDecl,
            ObjCPropertyDecl>(D))
      S.UnifySection(NewAttr->getName(),
                     ASTContext::PSF_Execute | ASTContext::PSF_Read,
                     cast<NamedDecl>(D));
  }
}

static bool isValidCodeModelAttr(llvm::Triple &Triple, StringRef Str) {
  if (Triple.isLoongArch()) {
    return Str == "normal" || Str == "medium" || Str == "extreme";
  } else {
    assert(Triple.getArch() == llvm::Triple::x86_64 &&
           "only loongarch/x86-64 supported");
    return Str == "small" || Str == "large";
  }
}

static void handleCodeModelAttr(Sema &S, Decl *D, const ParsedAttr &AL) {
  StringRef Str;
  SourceLocation LiteralLoc;
  auto IsTripleSupported = [](llvm::Triple &Triple) {
    return Triple.getArch() == llvm::Triple::ArchType::x86_64 ||
           Triple.isLoongArch();
  };

  // Check that it is a string.
  if (!S.checkStringLiteralArgumentAttr(AL, 0, Str, &LiteralLoc))
    return;

  SmallVector<llvm::Triple, 2> Triples = {
      S.Context.getTargetInfo().getTriple()};
  if (auto *aux = S.Context.getAuxTargetInfo()) {
    Triples.push_back(aux->getTriple());
  } else if (S.Context.getTargetInfo().getTriple().isNVPTX() ||
             S.Context.getTargetInfo().getTriple().isAMDGPU() ||
             S.Context.getTargetInfo().getTriple().isSPIRV()) {
    // Ignore the attribute for pure GPU device compiles since it only applies
    // to host globals.
    return;
  }

  auto SupportedTripleIt = llvm::find_if(Triples, IsTripleSupported);
  if (SupportedTripleIt == Triples.end()) {
    S.Diag(LiteralLoc, diag::warn_unknown_attribute_ignored) << AL;
    return;
  }

  llvm::CodeModel::Model CM;
  if (!CodeModelAttr::ConvertStrToModel(Str, CM) ||
      !isValidCodeModelAttr(*SupportedTripleIt, Str)) {
    S.Diag(LiteralLoc, diag::err_attr_codemodel_arg) << Str;
    return;
  }

  D->addAttr(::new (S.Context) CodeModelAttr(S.Context, AL, CM));
}

// This is used for `__declspec(code_seg("segname"))` on a decl.
// `#pragma code_seg("segname")` uses checkSectionName() instead.
static bool checkCodeSegName(Sema &S, SourceLocation LiteralLoc,
                             StringRef CodeSegName) {
  if (llvm::Error E = S.isValidSectionSpecifier(CodeSegName)) {
    S.Diag(LiteralLoc, diag::err_attribute_section_invalid_for_target)
        << toString(std::move(E)) << 0 /*'code-seg'*/;
    return false;
  }

  return true;
}

CodeSegAttr *Sema::mergeCodeSegAttr(Decl *D, const AttributeCommonInfo &CI,
                                    StringRef Name) {
  // Explicit or partial specializations do not inherit
  // the code_seg attribute from the primary template.
  if (const auto *FD = dyn_cast<FunctionDecl>(D)) {
    if (FD->isFunctionTemplateSpecialization())
      return nullptr;
  }
  if (const auto *ExistingAttr = D->getAttr<CodeSegAttr>()) {
    if (ExistingAttr->getName() == Name)
      return nullptr;
    Diag(ExistingAttr->getLocation(), diag::warn_mismatched_section)
         << 0 /*codeseg*/;
    Diag(CI.getLoc(), diag::note_previous_attribute);
    return nullptr;
  }
  return ::new (Context) CodeSegAttr(Context, CI, Name);
}

static void handleCodeSegAttr(Sema &S, Decl *D, const ParsedAttr &AL) {
  StringRef Str;
  SourceLocation LiteralLoc;
  if (!S.checkStringLiteralArgumentAttr(AL, 0, Str, &LiteralLoc))
    return;
  if (!checkCodeSegName(S, LiteralLoc, Str))
    return;
  if (const auto *ExistingAttr = D->getAttr<CodeSegAttr>()) {
    if (!ExistingAttr->isImplicit()) {
      S.Diag(AL.getLoc(),
             ExistingAttr->getName() == Str
             ? diag::warn_duplicate_codeseg_attribute
             : diag::err_conflicting_codeseg_attribute);
      return;
    }
    D->dropAttr<CodeSegAttr>();
  }
  if (CodeSegAttr *CSA = S.mergeCodeSegAttr(D, AL, Str))
    D->addAttr(CSA);
}

bool Sema::checkTargetAttr(SourceLocation LiteralLoc, StringRef AttrStr) {
  using namespace DiagAttrParams;

  if (AttrStr.contains("fpmath="))
    return Diag(LiteralLoc, diag::warn_unsupported_target_attribute)
           << Unsupported << None << "fpmath=" << Target;

  // Diagnose use of tune if target doesn't support it.
  if (!Context.getTargetInfo().supportsTargetAttributeTune() &&
      AttrStr.contains("tune="))
    return Diag(LiteralLoc, diag::warn_unsupported_target_attribute)
           << Unsupported << None << "tune=" << Target;

  ParsedTargetAttr ParsedAttrs =
      Context.getTargetInfo().parseTargetAttr(AttrStr);

  if (!ParsedAttrs.CPU.empty() &&
      !Context.getTargetInfo().isValidCPUName(ParsedAttrs.CPU))
    return Diag(LiteralLoc, diag::warn_unsupported_target_attribute)
           << Unknown << CPU << ParsedAttrs.CPU << Target;

  if (!ParsedAttrs.Tune.empty() &&
      !Context.getTargetInfo().isValidCPUName(ParsedAttrs.Tune))
    return Diag(LiteralLoc, diag::warn_unsupported_target_attribute)
           << Unknown << Tune << ParsedAttrs.Tune << Target;

  if (Context.getTargetInfo().getTriple().isRISCV()) {
    if (ParsedAttrs.Duplicate != "")
      return Diag(LiteralLoc, diag::err_duplicate_target_attribute)
             << Duplicate << None << ParsedAttrs.Duplicate << Target;
    for (StringRef CurFeature : ParsedAttrs.Features) {
      if (!CurFeature.starts_with('+') && !CurFeature.starts_with('-'))
        return Diag(LiteralLoc, diag::warn_unsupported_target_attribute)
               << Unsupported << None << AttrStr << Target;
    }
  }

  if (Context.getTargetInfo().getTriple().isLoongArch()) {
    for (StringRef CurFeature : ParsedAttrs.Features) {
      if (CurFeature.starts_with("!arch=")) {
        StringRef ArchValue = CurFeature.split("=").second.trim();
        return Diag(LiteralLoc, diag::err_attribute_unsupported)
               << "target(arch=..)" << ArchValue;
      }
    }
  }

  if (ParsedAttrs.Duplicate != "")
    return Diag(LiteralLoc, diag::warn_unsupported_target_attribute)
           << Duplicate << None << ParsedAttrs.Duplicate << Target;

  for (const auto &Feature : ParsedAttrs.Features) {
    auto CurFeature = StringRef(Feature).drop_front(); // remove + or -.
    if (!Context.getTargetInfo().isValidFeatureName(CurFeature))
      return Diag(LiteralLoc, diag::warn_unsupported_target_attribute)
             << Unsupported << None << CurFeature << Target;
  }

  TargetInfo::BranchProtectionInfo BPI{};
  StringRef DiagMsg;
  if (ParsedAttrs.BranchProtection.empty())
    return false;
  if (!Context.getTargetInfo().validateBranchProtection(
          ParsedAttrs.BranchProtection, ParsedAttrs.CPU, BPI,
          Context.getLangOpts(), DiagMsg)) {
    if (DiagMsg.empty())
      return Diag(LiteralLoc, diag::warn_unsupported_target_attribute)
             << Unsupported << None << "branch-protection" << Target;
    return Diag(LiteralLoc, diag::err_invalid_branch_protection_spec)
           << DiagMsg;
  }
  if (!DiagMsg.empty())
    Diag(LiteralLoc, diag::warn_unsupported_branch_protection_spec) << DiagMsg;

  return false;
}

static void handleTargetVersionAttr(Sema &S, Decl *D, const ParsedAttr &AL) {
  StringRef Param;
  SourceLocation Loc;
  if (!S.checkStringLiteralArgumentAttr(AL, 0, Param, &Loc))
    return;

  if (S.Context.getTargetInfo().getTriple().isAArch64()) {
    if (S.ARM().checkTargetVersionAttr(Param, Loc))
      return;
  } else if (S.Context.getTargetInfo().getTriple().isRISCV()) {
    if (S.RISCV().checkTargetVersionAttr(Param, Loc))
      return;
  }

  TargetVersionAttr *NewAttr =
      ::new (S.Context) TargetVersionAttr(S.Context, AL, Param);
  D->addAttr(NewAttr);
}

static void handleTargetAttr(Sema &S, Decl *D, const ParsedAttr &AL) {
  StringRef Str;
  SourceLocation LiteralLoc;
  if (!S.checkStringLiteralArgumentAttr(AL, 0, Str, &LiteralLoc) ||
      S.checkTargetAttr(LiteralLoc, Str))
    return;

  TargetAttr *NewAttr = ::new (S.Context) TargetAttr(S.Context, AL, Str);
  D->addAttr(NewAttr);
}

static void handleTargetClonesAttr(Sema &S, Decl *D, const ParsedAttr &AL) {
  // Ensure we don't combine these with themselves, since that causes some
  // confusing behavior.
  if (const auto *Other = D->getAttr<TargetClonesAttr>()) {
    S.Diag(AL.getLoc(), diag::err_disallowed_duplicate_attribute) << AL;
    S.Diag(Other->getLocation(), diag::note_conflicting_attribute);
    return;
  }
  if (checkAttrMutualExclusion<TargetClonesAttr>(S, D, AL))
    return;

  // FIXME: We could probably figure out how to get this to work for lambdas
  // someday.
  if (const auto *MD = dyn_cast<CXXMethodDecl>(D)) {
    if (MD->getParent()->isLambda()) {
      S.Diag(D->getLocation(), diag::err_multiversion_doesnt_support)
          << static_cast<unsigned>(MultiVersionKind::TargetClones)
          << /*Lambda*/ 9;
      return;
    }
  }

  SmallVector<StringRef, 2> Params;
  SmallVector<SourceLocation, 2> Locations;
  for (unsigned I = 0, E = AL.getNumArgs(); I != E; ++I) {
    StringRef Param;
    SourceLocation Loc;
    if (!S.checkStringLiteralArgumentAttr(AL, I, Param, &Loc))
      return;
    Params.push_back(Param);
    Locations.push_back(Loc);
  }

  SmallVector<SmallString<64>, 2> NewParams;
  if (S.Context.getTargetInfo().getTriple().isAArch64()) {
    if (S.ARM().checkTargetClonesAttr(Params, Locations, NewParams))
      return;
  } else if (S.Context.getTargetInfo().getTriple().isRISCV()) {
    if (S.RISCV().checkTargetClonesAttr(Params, Locations, NewParams))
      return;
  } else if (S.Context.getTargetInfo().getTriple().isX86()) {
    if (S.X86().checkTargetClonesAttr(Params, Locations, NewParams))
      return;
  }
  Params.clear();
  for (auto &SmallStr : NewParams)
    Params.push_back(SmallStr.str());

  TargetClonesAttr *NewAttr = ::new (S.Context)
      TargetClonesAttr(S.Context, AL, Params.data(), Params.size());
  D->addAttr(NewAttr);
}

static void handleMinVectorWidthAttr(Sema &S, Decl *D, const ParsedAttr &AL) {
  Expr *E = AL.getArgAsExpr(0);
  uint32_t VecWidth;
  if (!S.checkUInt32Argument(AL, E, VecWidth)) {
    AL.setInvalid();
    return;
  }

  MinVectorWidthAttr *Existing = D->getAttr<MinVectorWidthAttr>();
  if (Existing && Existing->getVectorWidth() != VecWidth) {
    S.Diag(AL.getLoc(), diag::warn_duplicate_attribute) << AL;
    return;
  }

  D->addAttr(::new (S.Context) MinVectorWidthAttr(S.Context, AL, VecWidth));
}

static void handleCleanupAttr(Sema &S, Decl *D, const ParsedAttr &AL) {
  Expr *E = AL.getArgAsExpr(0);
  SourceLocation Loc = E->getExprLoc();
  FunctionDecl *FD = nullptr;
  DeclarationNameInfo NI;

  // gcc only allows for simple identifiers. Since we support more than gcc, we
  // will warn the user.
  if (auto *DRE = dyn_cast<DeclRefExpr>(E)) {
    if (DRE->hasQualifier())
      S.Diag(Loc, diag::warn_cleanup_ext);
    FD = dyn_cast<FunctionDecl>(DRE->getDecl());
    NI = DRE->getNameInfo();
    if (!FD) {
      S.Diag(Loc, diag::err_attribute_cleanup_arg_not_function) << 1
        << NI.getName();
      return;
    }
  } else if (auto *ULE = dyn_cast<UnresolvedLookupExpr>(E)) {
    if (ULE->hasExplicitTemplateArgs())
      S.Diag(Loc, diag::warn_cleanup_ext);
    FD = S.ResolveSingleFunctionTemplateSpecialization(ULE, true);
    NI = ULE->getNameInfo();
    if (!FD) {
      S.Diag(Loc, diag::err_attribute_cleanup_arg_not_function) << 2
        << NI.getName();
      if (ULE->getType() == S.Context.OverloadTy)
        S.NoteAllOverloadCandidates(ULE);
      return;
    }
  } else {
    S.Diag(Loc, diag::err_attribute_cleanup_arg_not_function) << 0;
    return;
  }

  if (FD->getNumParams() != 1) {
    S.Diag(Loc, diag::err_attribute_cleanup_func_must_take_one_arg)
      << NI.getName();
    return;
  }

  // We're currently more strict than GCC about what function types we accept.
  // If this ever proves to be a problem it should be easy to fix.
  QualType Ty = S.Context.getPointerType(cast<VarDecl>(D)->getType());
  QualType ParamTy = FD->getParamDecl(0)->getType();
  if (!S.IsAssignConvertCompatible(S.CheckAssignmentConstraints(
          FD->getParamDecl(0)->getLocation(), ParamTy, Ty))) {
    S.Diag(Loc, diag::err_attribute_cleanup_func_arg_incompatible_type)
      << NI.getName() << ParamTy << Ty;
    return;
  }
  VarDecl *VD = cast<VarDecl>(D);
  // Create a reference to the variable declaration. This is a fake/dummy
  // reference.
  DeclRefExpr *VariableReference = DeclRefExpr::Create(
      S.Context, NestedNameSpecifierLoc{}, FD->getLocation(), VD, false,
      DeclarationNameInfo{VD->getDeclName(), VD->getLocation()}, VD->getType(),
      VK_LValue);

  // Create a unary operator expression that represents taking the address of
  // the variable. This is a fake/dummy expression.
  Expr *AddressOfVariable = UnaryOperator::Create(
      S.Context, VariableReference, UnaryOperatorKind::UO_AddrOf,
      S.Context.getPointerType(VD->getType()), VK_PRValue, OK_Ordinary, Loc,
      +false, FPOptionsOverride{});

  // Create a function call expression. This is a fake/dummy call expression.
  CallExpr *FunctionCallExpression =
      CallExpr::Create(S.Context, E, ArrayRef{AddressOfVariable},
                       S.Context.VoidTy, VK_PRValue, Loc, FPOptionsOverride{});

  if (S.CheckFunctionCall(FD, FunctionCallExpression,
                          FD->getType()->getAs<FunctionProtoType>())) {
    return;
  }

  auto *attr = ::new (S.Context) CleanupAttr(S.Context, AL, FD);
  attr->setArgLoc(E->getExprLoc());
  D->addAttr(attr);
}

static void handleEnumExtensibilityAttr(Sema &S, Decl *D,
                                        const ParsedAttr &AL) {
  if (!AL.isArgIdent(0)) {
    S.Diag(AL.getLoc(), diag::err_attribute_argument_n_type)
        << AL << 0 << AANT_ArgumentIdentifier;
    return;
  }

  EnumExtensibilityAttr::Kind ExtensibilityKind;
  IdentifierInfo *II = AL.getArgAsIdent(0)->getIdentifierInfo();
  if (!EnumExtensibilityAttr::ConvertStrToKind(II->getName(),
                                               ExtensibilityKind)) {
    S.Diag(AL.getLoc(), diag::warn_attribute_type_not_supported) << AL << II;
    return;
  }

  D->addAttr(::new (S.Context)
                 EnumExtensibilityAttr(S.Context, AL, ExtensibilityKind));
}

/// Handle __attribute__((format_arg((idx)))) attribute based on
/// http://gcc.gnu.org/onlinedocs/gcc/Function-Attributes.html
static void handleFormatArgAttr(Sema &S, Decl *D, const ParsedAttr &AL) {
  const Expr *IdxExpr = AL.getArgAsExpr(0);
  ParamIdx Idx;
  if (!S.checkFunctionOrMethodParameterIndex(D, AL, 1, IdxExpr, Idx))
    return;

  // Make sure the format string is really a string.
  QualType Ty = getFunctionOrMethodParamType(D, Idx.getASTIndex());

  bool NotNSStringTy = !S.ObjC().isNSStringType(Ty);
  if (NotNSStringTy && !S.ObjC().isCFStringType(Ty) &&
      (!Ty->isPointerType() ||
       !Ty->castAs<PointerType>()->getPointeeType()->isCharType())) {
    S.Diag(AL.getLoc(), diag::err_format_attribute_not)
        << IdxExpr->getSourceRange() << getFunctionOrMethodParamRange(D, 0);
    return;
  }
  Ty = getFunctionOrMethodResultType(D);
  // replace instancetype with the class type
  auto *Instancetype = cast<TypedefType>(S.Context.getTypedefType(
      ElaboratedTypeKeyword::None, /*Qualifier=*/std::nullopt,
      S.Context.getObjCInstanceTypeDecl()));
  if (Ty->getAs<TypedefType>() == Instancetype)
    if (auto *OMD = dyn_cast<ObjCMethodDecl>(D))
      if (auto *Interface = OMD->getClassInterface())
        Ty = S.Context.getObjCObjectPointerType(
            QualType(Interface->getTypeForDecl(), 0));
  if (!S.ObjC().isNSStringType(Ty, /*AllowNSAttributedString=*/true) &&
      !S.ObjC().isCFStringType(Ty) &&
      (!Ty->isPointerType() ||
       !Ty->castAs<PointerType>()->getPointeeType()->isCharType())) {
    S.Diag(AL.getLoc(), diag::err_format_attribute_result_not)
        << (NotNSStringTy ? "string type" : "NSString")
        << IdxExpr->getSourceRange() << getFunctionOrMethodParamRange(D, 0);
    return;
  }

  D->addAttr(::new (S.Context) FormatArgAttr(S.Context, AL, Idx));
}

enum FormatAttrKind {
  CFStringFormat,
  NSStringFormat,
  StrftimeFormat,
  SupportedFormat,
  IgnoredFormat,
  InvalidFormat
};

/// getFormatAttrKind - Map from format attribute names to supported format
/// types.
static FormatAttrKind getFormatAttrKind(StringRef Format) {
  return llvm::StringSwitch<FormatAttrKind>(Format)
      // Check for formats that get handled specially.
      .Case("NSString", NSStringFormat)
      .Case("CFString", CFStringFormat)
<<<<<<< HEAD
      .Cases("gnu_strftime", "strftime", StrftimeFormat)

      // Otherwise, check for supported formats.
      .Cases("gnu_scanf", "scanf", "gnu_printf", "printf", "printf0",
             "gnu_strfmon", "strfmon", SupportedFormat)
      .Cases("cmn_err", "vcmn_err", "zcmn_err", SupportedFormat)
      .Cases("kprintf", "syslog", SupportedFormat) // OpenBSD.
      .Case("freebsd_kprintf", SupportedFormat)    // FreeBSD.
=======
      .Cases({"gnu_strftime", "strftime"}, StrftimeFormat)

      // Otherwise, check for supported formats.
      .Cases({"gnu_scanf", "scanf", "gnu_printf", "printf", "printf0",
              "gnu_strfmon", "strfmon"},
             SupportedFormat)
      .Cases({"cmn_err", "vcmn_err", "zcmn_err"}, SupportedFormat)
      .Cases({"kprintf", "syslog"}, SupportedFormat) // OpenBSD.
      .Case("freebsd_kprintf", SupportedFormat)      // FreeBSD.
>>>>>>> 54c4ef26
      .Case("os_trace", SupportedFormat)
      .Case("os_log", SupportedFormat)

      .Cases({"gcc_diag", "gcc_cdiag", "gcc_cxxdiag", "gcc_tdiag"},
             IgnoredFormat)
      .Default(InvalidFormat);
}

/// Handle __attribute__((init_priority(priority))) attributes based on
/// http://gcc.gnu.org/onlinedocs/gcc/C_002b_002b-Attributes.html
static void handleInitPriorityAttr(Sema &S, Decl *D, const ParsedAttr &AL) {
  if (!S.getLangOpts().CPlusPlus) {
    S.Diag(AL.getLoc(), diag::warn_attribute_ignored) << AL;
    return;
  }

  if (S.getLangOpts().HLSL) {
    S.Diag(AL.getLoc(), diag::err_hlsl_init_priority_unsupported);
    return;
  }

  if (S.getCurFunctionOrMethodDecl()) {
    S.Diag(AL.getLoc(), diag::err_init_priority_object_attr);
    AL.setInvalid();
    return;
  }
  QualType T = cast<VarDecl>(D)->getType();
  if (S.Context.getAsArrayType(T))
    T = S.Context.getBaseElementType(T);
  if (!T->isRecordType()) {
    S.Diag(AL.getLoc(), diag::err_init_priority_object_attr);
    AL.setInvalid();
    return;
  }

  Expr *E = AL.getArgAsExpr(0);
  uint32_t prioritynum;
  if (!S.checkUInt32Argument(AL, E, prioritynum)) {
    AL.setInvalid();
    return;
  }

  if (prioritynum > 65535) {
    S.Diag(AL.getLoc(), diag::err_attribute_argument_out_of_range)
        << E->getSourceRange() << AL << 0 << 65535;
    AL.setInvalid();
    return;
  }

  // Values <= 100 are reserved for the implementation, and libc++
  // benefits from being able to specify values in that range.
  if (prioritynum < 101)
    S.Diag(AL.getLoc(), diag::warn_init_priority_reserved)
        << E->getSourceRange() << prioritynum;
  D->addAttr(::new (S.Context) InitPriorityAttr(S.Context, AL, prioritynum));
}

ErrorAttr *Sema::mergeErrorAttr(Decl *D, const AttributeCommonInfo &CI,
                                StringRef NewUserDiagnostic) {
  if (const auto *EA = D->getAttr<ErrorAttr>()) {
    std::string NewAttr = CI.getNormalizedFullName();
    assert((NewAttr == "error" || NewAttr == "warning") &&
           "unexpected normalized full name");
    bool Match = (EA->isError() && NewAttr == "error") ||
                 (EA->isWarning() && NewAttr == "warning");
    if (!Match) {
      Diag(EA->getLocation(), diag::err_attributes_are_not_compatible)
          << CI << EA
          << (CI.isRegularKeywordAttribute() ||
              EA->isRegularKeywordAttribute());
      Diag(CI.getLoc(), diag::note_conflicting_attribute);
      return nullptr;
    }
    if (EA->getUserDiagnostic() != NewUserDiagnostic) {
      Diag(CI.getLoc(), diag::warn_duplicate_attribute) << EA;
      Diag(EA->getLoc(), diag::note_previous_attribute);
    }
    D->dropAttr<ErrorAttr>();
  }
  return ::new (Context) ErrorAttr(Context, CI, NewUserDiagnostic);
}

FormatAttr *Sema::mergeFormatAttr(Decl *D, const AttributeCommonInfo &CI,
                                  IdentifierInfo *Format, int FormatIdx,
                                  int FirstArg) {
  // Check whether we already have an equivalent format attribute.
  for (auto *F : D->specific_attrs<FormatAttr>()) {
    if (F->getType() == Format &&
        F->getFormatIdx() == FormatIdx &&
        F->getFirstArg() == FirstArg) {
      // If we don't have a valid location for this attribute, adopt the
      // location.
      if (F->getLocation().isInvalid())
        F->setRange(CI.getRange());
      return nullptr;
    }
  }

  return ::new (Context) FormatAttr(Context, CI, Format, FormatIdx, FirstArg);
}

FormatMatchesAttr *Sema::mergeFormatMatchesAttr(Decl *D,
                                                const AttributeCommonInfo &CI,
                                                IdentifierInfo *Format,
                                                int FormatIdx,
                                                StringLiteral *FormatStr) {
  // Check whether we already have an equivalent FormatMatches attribute.
  for (auto *F : D->specific_attrs<FormatMatchesAttr>()) {
    if (F->getType() == Format && F->getFormatIdx() == FormatIdx) {
      if (!CheckFormatStringsCompatible(GetFormatStringType(Format->getName()),
                                        F->getFormatString(), FormatStr))
        return nullptr;

      // If we don't have a valid location for this attribute, adopt the
      // location.
      if (F->getLocation().isInvalid())
        F->setRange(CI.getRange());
      return nullptr;
    }
  }

  return ::new (Context)
      FormatMatchesAttr(Context, CI, Format, FormatIdx, FormatStr);
}

struct FormatAttrCommon {
  FormatAttrKind Kind;
  IdentifierInfo *Identifier;
  unsigned NumArgs;
  unsigned FormatStringIdx;
};

/// Handle __attribute__((format(type,idx,firstarg))) attributes based on
/// http://gcc.gnu.org/onlinedocs/gcc/Function-Attributes.html
static bool handleFormatAttrCommon(Sema &S, Decl *D, const ParsedAttr &AL,
                                   FormatAttrCommon *Info) {
  // Checks the first two arguments of the attribute; this is shared between
  // Format and FormatMatches attributes.

  if (!AL.isArgIdent(0)) {
    S.Diag(AL.getLoc(), diag::err_attribute_argument_n_type)
        << AL << 1 << AANT_ArgumentIdentifier;
    return false;
  }

  // In C++ the implicit 'this' function parameter also counts, and they are
  // counted from one.
  bool HasImplicitThisParam = isInstanceMethod(D);
  Info->NumArgs = getFunctionOrMethodNumParams(D) + HasImplicitThisParam;

  Info->Identifier = AL.getArgAsIdent(0)->getIdentifierInfo();
  StringRef Format = Info->Identifier->getName();

  if (normalizeName(Format)) {
    // If we've modified the string name, we need a new identifier for it.
    Info->Identifier = &S.Context.Idents.get(Format);
  }

  // Check for supported formats.
  Info->Kind = getFormatAttrKind(Format);

  if (Info->Kind == IgnoredFormat)
    return false;

  if (Info->Kind == InvalidFormat) {
    S.Diag(AL.getLoc(), diag::warn_attribute_type_not_supported)
        << AL << Info->Identifier->getName();
    return false;
  }

  // checks for the 2nd argument
  Expr *IdxExpr = AL.getArgAsExpr(1);
  if (!S.checkUInt32Argument(AL, IdxExpr, Info->FormatStringIdx, 2))
    return false;

  if (Info->FormatStringIdx < 1 || Info->FormatStringIdx > Info->NumArgs) {
    S.Diag(AL.getLoc(), diag::err_attribute_argument_out_of_bounds)
        << AL << 2 << IdxExpr->getSourceRange();
    return false;
  }

  // FIXME: Do we need to bounds check?
  unsigned ArgIdx = Info->FormatStringIdx - 1;

  if (HasImplicitThisParam) {
    if (ArgIdx == 0) {
      S.Diag(AL.getLoc(),
             diag::err_format_attribute_implicit_this_format_string)
          << IdxExpr->getSourceRange();
      return false;
    }
    ArgIdx--;
  }

  // make sure the format string is really a string
  QualType Ty = getFunctionOrMethodParamType(D, ArgIdx);

  if (!S.ObjC().isNSStringType(Ty, true) && !S.ObjC().isCFStringType(Ty) &&
      (!Ty->isPointerType() ||
       !Ty->castAs<PointerType>()->getPointeeType()->isCharType())) {
    S.Diag(AL.getLoc(), diag::err_format_attribute_not)
        << IdxExpr->getSourceRange()
        << getFunctionOrMethodParamRange(D, ArgIdx);
    return false;
  }

  return true;
}

static void handleFormatAttr(Sema &S, Decl *D, const ParsedAttr &AL) {
  FormatAttrCommon Info;
  if (!handleFormatAttrCommon(S, D, AL, &Info))
    return;

  // check the 3rd argument
  Expr *FirstArgExpr = AL.getArgAsExpr(2);
  uint32_t FirstArg;
  if (!S.checkUInt32Argument(AL, FirstArgExpr, FirstArg, 3))
    return;

  // FirstArg == 0 is is always valid.
  if (FirstArg != 0) {
    if (Info.Kind == StrftimeFormat) {
      // If the kind is strftime, FirstArg must be 0 because strftime does not
      // use any variadic arguments.
      S.Diag(AL.getLoc(), diag::err_format_strftime_third_parameter)
          << FirstArgExpr->getSourceRange()
          << FixItHint::CreateReplacement(FirstArgExpr->getSourceRange(), "0");
      return;
    } else if (isFunctionOrMethodVariadic(D)) {
      // Else, if the function is variadic, then FirstArg must be 0 or the
      // "position" of the ... parameter. It's unusual to use 0 with variadic
      // functions, so the fixit proposes the latter.
      if (FirstArg != Info.NumArgs + 1) {
        S.Diag(AL.getLoc(), diag::err_attribute_argument_out_of_bounds)
            << AL << 3 << FirstArgExpr->getSourceRange()
            << FixItHint::CreateReplacement(FirstArgExpr->getSourceRange(),
                                            std::to_string(Info.NumArgs + 1));
        return;
      }
    } else {
      // Inescapable GCC compatibility diagnostic.
      S.Diag(D->getLocation(), diag::warn_gcc_requires_variadic_function) << AL;
      if (FirstArg <= Info.FormatStringIdx) {
        // Else, the function is not variadic, and FirstArg must be 0 or any
        // parameter after the format parameter. We don't offer a fixit because
        // there are too many possible good values.
        S.Diag(AL.getLoc(), diag::err_attribute_argument_out_of_bounds)
            << AL << 3 << FirstArgExpr->getSourceRange();
        return;
      }
    }
  }

  FormatAttr *NewAttr =
      S.mergeFormatAttr(D, AL, Info.Identifier, Info.FormatStringIdx, FirstArg);
  if (NewAttr)
    D->addAttr(NewAttr);
}

static void handleFormatMatchesAttr(Sema &S, Decl *D, const ParsedAttr &AL) {
  FormatAttrCommon Info;
  if (!handleFormatAttrCommon(S, D, AL, &Info))
    return;

  Expr *FormatStrExpr = AL.getArgAsExpr(2)->IgnoreParenImpCasts();
  if (auto *SL = dyn_cast<StringLiteral>(FormatStrExpr)) {
    FormatStringType FST = S.GetFormatStringType(Info.Identifier->getName());
    if (S.ValidateFormatString(FST, SL))
      if (auto *NewAttr = S.mergeFormatMatchesAttr(D, AL, Info.Identifier,
                                                   Info.FormatStringIdx, SL))
        D->addAttr(NewAttr);
    return;
  }

  S.Diag(AL.getLoc(), diag::err_format_nonliteral)
      << FormatStrExpr->getSourceRange();
}

/// Handle __attribute__((callback(CalleeIdx, PayloadIdx0, ...))) attributes.
static void handleCallbackAttr(Sema &S, Decl *D, const ParsedAttr &AL) {
  // The index that identifies the callback callee is mandatory.
  if (AL.getNumArgs() == 0) {
    S.Diag(AL.getLoc(), diag::err_callback_attribute_no_callee)
        << AL.getRange();
    return;
  }

  bool HasImplicitThisParam = isInstanceMethod(D);
  int32_t NumArgs = getFunctionOrMethodNumParams(D);

  FunctionDecl *FD = D->getAsFunction();
  assert(FD && "Expected a function declaration!");

  llvm::StringMap<int> NameIdxMapping;
  NameIdxMapping["__"] = -1;

  NameIdxMapping["this"] = 0;

  int Idx = 1;
  for (const ParmVarDecl *PVD : FD->parameters())
    NameIdxMapping[PVD->getName()] = Idx++;

  auto UnknownName = NameIdxMapping.end();

  SmallVector<int, 8> EncodingIndices;
  for (unsigned I = 0, E = AL.getNumArgs(); I < E; ++I) {
    SourceRange SR;
    int32_t ArgIdx;

    if (AL.isArgIdent(I)) {
      IdentifierLoc *IdLoc = AL.getArgAsIdent(I);
      auto It = NameIdxMapping.find(IdLoc->getIdentifierInfo()->getName());
      if (It == UnknownName) {
        S.Diag(AL.getLoc(), diag::err_callback_attribute_argument_unknown)
            << IdLoc->getIdentifierInfo() << IdLoc->getLoc();
        return;
      }

      SR = SourceRange(IdLoc->getLoc());
      ArgIdx = It->second;
    } else if (AL.isArgExpr(I)) {
      Expr *IdxExpr = AL.getArgAsExpr(I);

      // If the expression is not parseable as an int32_t we have a problem.
      if (!S.checkUInt32Argument(AL, IdxExpr, (uint32_t &)ArgIdx, I + 1,
                                 false)) {
        S.Diag(AL.getLoc(), diag::err_attribute_argument_out_of_bounds)
            << AL << (I + 1) << IdxExpr->getSourceRange();
        return;
      }

      // Check oob, excluding the special values, 0 and -1.
      if (ArgIdx < -1 || ArgIdx > NumArgs) {
        S.Diag(AL.getLoc(), diag::err_attribute_argument_out_of_bounds)
            << AL << (I + 1) << IdxExpr->getSourceRange();
        return;
      }

      SR = IdxExpr->getSourceRange();
    } else {
      llvm_unreachable("Unexpected ParsedAttr argument type!");
    }

    if (ArgIdx == 0 && !HasImplicitThisParam) {
      S.Diag(AL.getLoc(), diag::err_callback_implicit_this_not_available)
          << (I + 1) << SR;
      return;
    }

    // Adjust for the case we do not have an implicit "this" parameter. In this
    // case we decrease all positive values by 1 to get LLVM argument indices.
    if (!HasImplicitThisParam && ArgIdx > 0)
      ArgIdx -= 1;

    EncodingIndices.push_back(ArgIdx);
  }

  int CalleeIdx = EncodingIndices.front();
  // Check if the callee index is proper, thus not "this" and not "unknown".
  // This means the "CalleeIdx" has to be non-negative if "HasImplicitThisParam"
  // is false and positive if "HasImplicitThisParam" is true.
  if (CalleeIdx < (int)HasImplicitThisParam) {
    S.Diag(AL.getLoc(), diag::err_callback_attribute_invalid_callee)
        << AL.getRange();
    return;
  }

  // Get the callee type, note the index adjustment as the AST doesn't contain
  // the this type (which the callee cannot reference anyway!).
  const Type *CalleeType =
      getFunctionOrMethodParamType(D, CalleeIdx - HasImplicitThisParam)
          .getTypePtr();
  if (!CalleeType || !CalleeType->isFunctionPointerType()) {
    S.Diag(AL.getLoc(), diag::err_callback_callee_no_function_type)
        << AL.getRange();
    return;
  }

  const Type *CalleeFnType =
      CalleeType->getPointeeType()->getUnqualifiedDesugaredType();

  // TODO: Check the type of the callee arguments.

  const auto *CalleeFnProtoType = dyn_cast<FunctionProtoType>(CalleeFnType);
  if (!CalleeFnProtoType) {
    S.Diag(AL.getLoc(), diag::err_callback_callee_no_function_type)
        << AL.getRange();
    return;
  }

  if (CalleeFnProtoType->getNumParams() != EncodingIndices.size() - 1) {
    S.Diag(AL.getLoc(), diag::err_attribute_wrong_arg_count_for_func)
        << AL << QualType{CalleeFnProtoType, 0}
        << CalleeFnProtoType->getNumParams()
        << (unsigned)(EncodingIndices.size() - 1);
    return;
  }

  if (CalleeFnProtoType->isVariadic()) {
    S.Diag(AL.getLoc(), diag::err_callback_callee_is_variadic) << AL.getRange();
    return;
  }

  // Do not allow multiple callback attributes.
  if (D->hasAttr<CallbackAttr>()) {
    S.Diag(AL.getLoc(), diag::err_callback_attribute_multiple) << AL.getRange();
    return;
  }

  D->addAttr(::new (S.Context) CallbackAttr(
      S.Context, AL, EncodingIndices.data(), EncodingIndices.size()));
}

LifetimeCaptureByAttr *Sema::ParseLifetimeCaptureByAttr(const ParsedAttr &AL,
                                                        StringRef ParamName) {
  // Atleast one capture by is required.
  if (AL.getNumArgs() == 0) {
    Diag(AL.getLoc(), diag::err_capture_by_attribute_no_entity)
        << AL.getRange();
    return nullptr;
  }
  unsigned N = AL.getNumArgs();
  auto ParamIdents =
      MutableArrayRef<IdentifierInfo *>(new (Context) IdentifierInfo *[N], N);
  auto ParamLocs =
      MutableArrayRef<SourceLocation>(new (Context) SourceLocation[N], N);
  bool IsValid = true;
  for (unsigned I = 0; I < N; ++I) {
    if (AL.isArgExpr(I)) {
      Expr *E = AL.getArgAsExpr(I);
      Diag(E->getExprLoc(), diag::err_capture_by_attribute_argument_unknown)
          << E << E->getExprLoc();
      IsValid = false;
      continue;
    }
    assert(AL.isArgIdent(I));
    IdentifierLoc *IdLoc = AL.getArgAsIdent(I);
    if (IdLoc->getIdentifierInfo()->getName() == ParamName) {
      Diag(IdLoc->getLoc(), diag::err_capture_by_references_itself)
          << IdLoc->getLoc();
      IsValid = false;
      continue;
    }
    ParamIdents[I] = IdLoc->getIdentifierInfo();
    ParamLocs[I] = IdLoc->getLoc();
  }
  if (!IsValid)
    return nullptr;
  SmallVector<int> FakeParamIndices(N, LifetimeCaptureByAttr::Invalid);
  auto *CapturedBy =
      LifetimeCaptureByAttr::Create(Context, FakeParamIndices.data(), N, AL);
  CapturedBy->setArgs(ParamIdents, ParamLocs);
  return CapturedBy;
}

static void handleLifetimeCaptureByAttr(Sema &S, Decl *D,
                                        const ParsedAttr &AL) {
  // Do not allow multiple attributes.
  if (D->hasAttr<LifetimeCaptureByAttr>()) {
    S.Diag(AL.getLoc(), diag::err_capture_by_attribute_multiple)
        << AL.getRange();
    return;
  }
  auto *PVD = dyn_cast<ParmVarDecl>(D);
  assert(PVD);
  auto *CaptureByAttr = S.ParseLifetimeCaptureByAttr(AL, PVD->getName());
  if (CaptureByAttr)
    D->addAttr(CaptureByAttr);
}

void Sema::LazyProcessLifetimeCaptureByParams(FunctionDecl *FD) {
  bool HasImplicitThisParam = isInstanceMethod(FD);
  SmallVector<LifetimeCaptureByAttr *, 1> Attrs;
  for (ParmVarDecl *PVD : FD->parameters())
    if (auto *A = PVD->getAttr<LifetimeCaptureByAttr>())
      Attrs.push_back(A);
  if (HasImplicitThisParam) {
    TypeSourceInfo *TSI = FD->getTypeSourceInfo();
    if (!TSI)
      return;
    AttributedTypeLoc ATL;
    for (TypeLoc TL = TSI->getTypeLoc();
         (ATL = TL.getAsAdjusted<AttributedTypeLoc>());
         TL = ATL.getModifiedLoc()) {
      if (auto *A = ATL.getAttrAs<LifetimeCaptureByAttr>())
        Attrs.push_back(const_cast<LifetimeCaptureByAttr *>(A));
    }
  }
  if (Attrs.empty())
    return;
  llvm::StringMap<int> NameIdxMapping = {
      {"global", LifetimeCaptureByAttr::Global},
      {"unknown", LifetimeCaptureByAttr::Unknown}};
  int Idx = 0;
  if (HasImplicitThisParam) {
    NameIdxMapping["this"] = 0;
    Idx++;
  }
  for (const ParmVarDecl *PVD : FD->parameters())
    NameIdxMapping[PVD->getName()] = Idx++;
  auto DisallowReservedParams = [&](StringRef Reserved) {
    for (const ParmVarDecl *PVD : FD->parameters())
      if (PVD->getName() == Reserved)
        Diag(PVD->getLocation(), diag::err_capture_by_param_uses_reserved_name)
            << (PVD->getName() == "unknown");
  };
  for (auto *CapturedBy : Attrs) {
    const auto &Entities = CapturedBy->getArgIdents();
    for (size_t I = 0; I < Entities.size(); ++I) {
      StringRef Name = Entities[I]->getName();
      auto It = NameIdxMapping.find(Name);
      if (It == NameIdxMapping.end()) {
        auto Loc = CapturedBy->getArgLocs()[I];
        if (!HasImplicitThisParam && Name == "this")
          Diag(Loc, diag::err_capture_by_implicit_this_not_available) << Loc;
        else
          Diag(Loc, diag::err_capture_by_attribute_argument_unknown)
              << Entities[I] << Loc;
        continue;
      }
      if (Name == "unknown" || Name == "global")
        DisallowReservedParams(Name);
      CapturedBy->setParamIdx(I, It->second);
    }
  }
}

static bool isFunctionLike(const Type &T) {
  // Check for explicit function types.
  // 'called_once' is only supported in Objective-C and it has
  // function pointers and block pointers.
  return T.isFunctionPointerType() || T.isBlockPointerType();
}

/// Handle 'called_once' attribute.
static void handleCalledOnceAttr(Sema &S, Decl *D, const ParsedAttr &AL) {
  // 'called_once' only applies to parameters representing functions.
  QualType T = cast<ParmVarDecl>(D)->getType();

  if (!isFunctionLike(*T)) {
    S.Diag(AL.getLoc(), diag::err_called_once_attribute_wrong_type);
    return;
  }

  D->addAttr(::new (S.Context) CalledOnceAttr(S.Context, AL));
}

static void handleTransparentUnionAttr(Sema &S, Decl *D, const ParsedAttr &AL) {
  // Try to find the underlying union declaration.
  RecordDecl *RD = nullptr;
  const auto *TD = dyn_cast<TypedefNameDecl>(D);
  if (TD && TD->getUnderlyingType()->isUnionType())
    RD = TD->getUnderlyingType()->getAsRecordDecl();
  else
    RD = dyn_cast<RecordDecl>(D);

  if (!RD || !RD->isUnion()) {
    S.Diag(AL.getLoc(), diag::warn_attribute_wrong_decl_type)
        << AL << AL.isRegularKeywordAttribute() << ExpectedUnion;
    return;
  }

  if (!RD->isCompleteDefinition()) {
    if (!RD->isBeingDefined())
      S.Diag(AL.getLoc(),
             diag::warn_transparent_union_attribute_not_definition);
    return;
  }

  RecordDecl::field_iterator Field = RD->field_begin(),
                          FieldEnd = RD->field_end();
  if (Field == FieldEnd) {
    S.Diag(AL.getLoc(), diag::warn_transparent_union_attribute_zero_fields);
    return;
  }

  FieldDecl *FirstField = *Field;
  QualType FirstType = FirstField->getType();
  if (FirstType->hasFloatingRepresentation() || FirstType->isVectorType()) {
    S.Diag(FirstField->getLocation(),
           diag::warn_transparent_union_attribute_floating)
      << FirstType->isVectorType() << FirstType;
    return;
  }

  if (FirstType->isIncompleteType())
    return;
  uint64_t FirstSize = S.Context.getTypeSize(FirstType);
  uint64_t FirstAlign = S.Context.getTypeAlign(FirstType);
  for (; Field != FieldEnd; ++Field) {
    QualType FieldType = Field->getType();
    if (FieldType->isIncompleteType())
      return;
    // FIXME: this isn't fully correct; we also need to test whether the
    // members of the union would all have the same calling convention as the
    // first member of the union. Checking just the size and alignment isn't
    // sufficient (consider structs passed on the stack instead of in registers
    // as an example).
    if (S.Context.getTypeSize(FieldType) != FirstSize ||
        S.Context.getTypeAlign(FieldType) > FirstAlign) {
      // Warn if we drop the attribute.
      bool isSize = S.Context.getTypeSize(FieldType) != FirstSize;
      unsigned FieldBits = isSize ? S.Context.getTypeSize(FieldType)
                                  : S.Context.getTypeAlign(FieldType);
      S.Diag(Field->getLocation(),
             diag::warn_transparent_union_attribute_field_size_align)
          << isSize << *Field << FieldBits;
      unsigned FirstBits = isSize ? FirstSize : FirstAlign;
      S.Diag(FirstField->getLocation(),
             diag::note_transparent_union_first_field_size_align)
          << isSize << FirstBits;
      return;
    }
  }

  RD->addAttr(::new (S.Context) TransparentUnionAttr(S.Context, AL));
}

static void handleAnnotateAttr(Sema &S, Decl *D, const ParsedAttr &AL) {
  auto *Attr = S.CreateAnnotationAttr(AL);
  if (Attr) {
    D->addAttr(Attr);
  }
}

static void handleAlignValueAttr(Sema &S, Decl *D, const ParsedAttr &AL) {
  S.AddAlignValueAttr(D, AL, AL.getArgAsExpr(0));
}

void Sema::AddAlignValueAttr(Decl *D, const AttributeCommonInfo &CI, Expr *E) {
  SourceLocation AttrLoc = CI.getLoc();

  QualType T;
  if (const auto *TD = dyn_cast<TypedefNameDecl>(D))
    T = TD->getUnderlyingType();
  else if (const auto *VD = dyn_cast<ValueDecl>(D))
    T = VD->getType();
  else
    llvm_unreachable("Unknown decl type for align_value");

  if (!T->isDependentType() && !T->isAnyPointerType() &&
      !T->isReferenceType() && !T->isMemberPointerType()) {
    Diag(AttrLoc, diag::warn_attribute_pointer_or_reference_only)
        << CI << T << D->getSourceRange();
    return;
  }

  if (!E->isValueDependent()) {
    llvm::APSInt Alignment;
    ExprResult ICE = VerifyIntegerConstantExpression(
        E, &Alignment, diag::err_align_value_attribute_argument_not_int);
    if (ICE.isInvalid())
      return;

    if (!Alignment.isPowerOf2()) {
      Diag(AttrLoc, diag::err_alignment_not_power_of_two)
        << E->getSourceRange();
      return;
    }

    D->addAttr(::new (Context) AlignValueAttr(Context, CI, ICE.get()));
    return;
  }

  // Save dependent expressions in the AST to be instantiated.
  D->addAttr(::new (Context) AlignValueAttr(Context, CI, E));
}

static void handleAlignedAttr(Sema &S, Decl *D, const ParsedAttr &AL) {
  if (AL.hasParsedType()) {
    const ParsedType &TypeArg = AL.getTypeArg();
    TypeSourceInfo *TInfo;
    (void)S.GetTypeFromParser(
        ParsedType::getFromOpaquePtr(TypeArg.getAsOpaquePtr()), &TInfo);
    if (AL.isPackExpansion() &&
        !TInfo->getType()->containsUnexpandedParameterPack()) {
      S.Diag(AL.getEllipsisLoc(),
             diag::err_pack_expansion_without_parameter_packs);
      return;
    }

    if (!AL.isPackExpansion() &&
        S.DiagnoseUnexpandedParameterPack(TInfo->getTypeLoc().getBeginLoc(),
                                          TInfo, Sema::UPPC_Expression))
      return;

    S.AddAlignedAttr(D, AL, TInfo, AL.isPackExpansion());
    return;
  }

  // check the attribute arguments.
  if (AL.getNumArgs() > 1) {
    S.Diag(AL.getLoc(), diag::err_attribute_wrong_number_arguments) << AL << 1;
    return;
  }

  if (AL.getNumArgs() == 0) {
    D->addAttr(::new (S.Context) AlignedAttr(S.Context, AL, true, nullptr));
    return;
  }

  Expr *E = AL.getArgAsExpr(0);
  if (AL.isPackExpansion() && !E->containsUnexpandedParameterPack()) {
    S.Diag(AL.getEllipsisLoc(),
           diag::err_pack_expansion_without_parameter_packs);
    return;
  }

  if (!AL.isPackExpansion() && S.DiagnoseUnexpandedParameterPack(E))
    return;

  S.AddAlignedAttr(D, AL, E, AL.isPackExpansion());
}

/// Perform checking of type validity
///
/// C++11 [dcl.align]p1:
///   An alignment-specifier may be applied to a variable or to a class
///   data member, but it shall not be applied to a bit-field, a function
///   parameter, the formal parameter of a catch clause, or a variable
///   declared with the register storage class specifier. An
///   alignment-specifier may also be applied to the declaration of a class
///   or enumeration type.
/// CWG 2354:
///   CWG agreed to remove permission for alignas to be applied to
///   enumerations.
/// C11 6.7.5/2:
///   An alignment attribute shall not be specified in a declaration of
///   a typedef, or a bit-field, or a function, or a parameter, or an
///   object declared with the register storage-class specifier.
static bool validateAlignasAppliedType(Sema &S, Decl *D,
                                       const AlignedAttr &Attr,
                                       SourceLocation AttrLoc) {
  int DiagKind = -1;
  if (isa<ParmVarDecl>(D)) {
    DiagKind = 0;
  } else if (const auto *VD = dyn_cast<VarDecl>(D)) {
    if (VD->getStorageClass() == SC_Register)
      DiagKind = 1;
    if (VD->isExceptionVariable())
      DiagKind = 2;
  } else if (const auto *FD = dyn_cast<FieldDecl>(D)) {
    if (FD->isBitField())
      DiagKind = 3;
  } else if (const auto *ED = dyn_cast<EnumDecl>(D)) {
    if (ED->getLangOpts().CPlusPlus)
      DiagKind = 4;
  } else if (!isa<TagDecl>(D)) {
    return S.Diag(AttrLoc, diag::err_attribute_wrong_decl_type)
           << &Attr << Attr.isRegularKeywordAttribute()
           << (Attr.isC11() ? ExpectedVariableOrField
                            : ExpectedVariableFieldOrTag);
  }
  if (DiagKind != -1) {
    return S.Diag(AttrLoc, diag::err_alignas_attribute_wrong_decl_type)
           << &Attr << DiagKind;
  }
  return false;
}

void Sema::AddAlignedAttr(Decl *D, const AttributeCommonInfo &CI, Expr *E,
                          bool IsPackExpansion) {
  AlignedAttr TmpAttr(Context, CI, true, E);
  SourceLocation AttrLoc = CI.getLoc();

  // C++11 alignas(...) and C11 _Alignas(...) have additional requirements.
  if (TmpAttr.isAlignas() &&
      validateAlignasAppliedType(*this, D, TmpAttr, AttrLoc))
    return;

  if (E->isValueDependent()) {
    // We can't support a dependent alignment on a non-dependent type,
    // because we have no way to model that a type is "alignment-dependent"
    // but not dependent in any other way.
    if (const auto *TND = dyn_cast<TypedefNameDecl>(D)) {
      if (!TND->getUnderlyingType()->isDependentType()) {
        Diag(AttrLoc, diag::err_alignment_dependent_typedef_name)
            << E->getSourceRange();
        return;
      }
    }

    // Save dependent expressions in the AST to be instantiated.
    AlignedAttr *AA = ::new (Context) AlignedAttr(Context, CI, true, E);
    AA->setPackExpansion(IsPackExpansion);
    D->addAttr(AA);
    return;
  }

  // FIXME: Cache the number on the AL object?
  llvm::APSInt Alignment;
  ExprResult ICE = VerifyIntegerConstantExpression(
      E, &Alignment, diag::err_aligned_attribute_argument_not_int);
  if (ICE.isInvalid())
    return;

  uint64_t MaximumAlignment = Sema::MaximumAlignment;
  if (Context.getTargetInfo().getTriple().isOSBinFormatCOFF())
    MaximumAlignment = std::min(MaximumAlignment, uint64_t(8192));
  if (Alignment > MaximumAlignment) {
    Diag(AttrLoc, diag::err_attribute_aligned_too_great)
        << MaximumAlignment << E->getSourceRange();
    return;
  }

  uint64_t AlignVal = Alignment.getZExtValue();
  // C++11 [dcl.align]p2:
  //   -- if the constant expression evaluates to zero, the alignment
  //      specifier shall have no effect
  // C11 6.7.5p6:
  //   An alignment specification of zero has no effect.
  if (!(TmpAttr.isAlignas() && !Alignment)) {
    if (!llvm::isPowerOf2_64(AlignVal)) {
      Diag(AttrLoc, diag::err_alignment_not_power_of_two)
        << E->getSourceRange();
      return;
    }
  }

  const auto *VD = dyn_cast<VarDecl>(D);
  if (VD) {
    unsigned MaxTLSAlign =
        Context.toCharUnitsFromBits(Context.getTargetInfo().getMaxTLSAlign())
            .getQuantity();
    if (MaxTLSAlign && AlignVal > MaxTLSAlign &&
        VD->getTLSKind() != VarDecl::TLS_None) {
      Diag(VD->getLocation(), diag::err_tls_var_aligned_over_maximum)
          << (unsigned)AlignVal << VD << MaxTLSAlign;
      return;
    }
  }

  // On AIX, an aligned attribute can not decrease the alignment when applied
  // to a variable declaration with vector type.
  if (VD && Context.getTargetInfo().getTriple().isOSAIX()) {
    const Type *Ty = VD->getType().getTypePtr();
    if (Ty->isVectorType() && AlignVal < 16) {
      Diag(VD->getLocation(), diag::warn_aligned_attr_underaligned)
          << VD->getType() << 16;
      return;
    }
  }

  AlignedAttr *AA = ::new (Context) AlignedAttr(Context, CI, true, ICE.get());
  AA->setPackExpansion(IsPackExpansion);
  AA->setCachedAlignmentValue(
      static_cast<unsigned>(AlignVal * Context.getCharWidth()));
  D->addAttr(AA);
}

void Sema::AddAlignedAttr(Decl *D, const AttributeCommonInfo &CI,
                          TypeSourceInfo *TS, bool IsPackExpansion) {
  AlignedAttr TmpAttr(Context, CI, false, TS);
  SourceLocation AttrLoc = CI.getLoc();

  // C++11 alignas(...) and C11 _Alignas(...) have additional requirements.
  if (TmpAttr.isAlignas() &&
      validateAlignasAppliedType(*this, D, TmpAttr, AttrLoc))
    return;

  if (TS->getType()->isDependentType()) {
    // We can't support a dependent alignment on a non-dependent type,
    // because we have no way to model that a type is "type-dependent"
    // but not dependent in any other way.
    if (const auto *TND = dyn_cast<TypedefNameDecl>(D)) {
      if (!TND->getUnderlyingType()->isDependentType()) {
        Diag(AttrLoc, diag::err_alignment_dependent_typedef_name)
            << TS->getTypeLoc().getSourceRange();
        return;
      }
    }

    AlignedAttr *AA = ::new (Context) AlignedAttr(Context, CI, false, TS);
    AA->setPackExpansion(IsPackExpansion);
    D->addAttr(AA);
    return;
  }

  const auto *VD = dyn_cast<VarDecl>(D);
  unsigned AlignVal = TmpAttr.getAlignment(Context);
  // On AIX, an aligned attribute can not decrease the alignment when applied
  // to a variable declaration with vector type.
  if (VD && Context.getTargetInfo().getTriple().isOSAIX()) {
    const Type *Ty = VD->getType().getTypePtr();
    if (Ty->isVectorType() &&
        Context.toCharUnitsFromBits(AlignVal).getQuantity() < 16) {
      Diag(VD->getLocation(), diag::warn_aligned_attr_underaligned)
          << VD->getType() << 16;
      return;
    }
  }

  AlignedAttr *AA = ::new (Context) AlignedAttr(Context, CI, false, TS);
  AA->setPackExpansion(IsPackExpansion);
  AA->setCachedAlignmentValue(AlignVal);
  D->addAttr(AA);
}

void Sema::CheckAlignasUnderalignment(Decl *D) {
  assert(D->hasAttrs() && "no attributes on decl");

  QualType UnderlyingTy, DiagTy;
  if (const auto *VD = dyn_cast<ValueDecl>(D)) {
    UnderlyingTy = DiagTy = VD->getType();
  } else {
    UnderlyingTy = DiagTy = Context.getCanonicalTagType(cast<TagDecl>(D));
    if (const auto *ED = dyn_cast<EnumDecl>(D))
      UnderlyingTy = ED->getIntegerType();
  }
  if (DiagTy->isDependentType() || DiagTy->isIncompleteType())
    return;

  // C++11 [dcl.align]p5, C11 6.7.5/4:
  //   The combined effect of all alignment attributes in a declaration shall
  //   not specify an alignment that is less strict than the alignment that
  //   would otherwise be required for the entity being declared.
  AlignedAttr *AlignasAttr = nullptr;
  AlignedAttr *LastAlignedAttr = nullptr;
  unsigned Align = 0;
  for (auto *I : D->specific_attrs<AlignedAttr>()) {
    if (I->isAlignmentDependent())
      return;
    if (I->isAlignas())
      AlignasAttr = I;
    Align = std::max(Align, I->getAlignment(Context));
    LastAlignedAttr = I;
  }

  if (Align && DiagTy->isSizelessType()) {
    Diag(LastAlignedAttr->getLocation(), diag::err_attribute_sizeless_type)
        << LastAlignedAttr << DiagTy;
  } else if (AlignasAttr && Align) {
    CharUnits RequestedAlign = Context.toCharUnitsFromBits(Align);
    CharUnits NaturalAlign = Context.getTypeAlignInChars(UnderlyingTy);
    if (NaturalAlign > RequestedAlign)
      Diag(AlignasAttr->getLocation(), diag::err_alignas_underaligned)
        << DiagTy << (unsigned)NaturalAlign.getQuantity();
  }
}

bool Sema::checkMSInheritanceAttrOnDefinition(
    CXXRecordDecl *RD, SourceRange Range, bool BestCase,
    MSInheritanceModel ExplicitModel) {
  assert(RD->hasDefinition() && "RD has no definition!");

  // We may not have seen base specifiers or any virtual methods yet.  We will
  // have to wait until the record is defined to catch any mismatches.
  if (!RD->getDefinition()->isCompleteDefinition())
    return false;

  // The unspecified model never matches what a definition could need.
  if (ExplicitModel == MSInheritanceModel::Unspecified)
    return false;

  if (BestCase) {
    if (RD->calculateInheritanceModel() == ExplicitModel)
      return false;
  } else {
    if (RD->calculateInheritanceModel() <= ExplicitModel)
      return false;
  }

  Diag(Range.getBegin(), diag::err_mismatched_ms_inheritance)
      << 0 /*definition*/;
  Diag(RD->getDefinition()->getLocation(), diag::note_defined_here) << RD;
  return true;
}

/// parseModeAttrArg - Parses attribute mode string and returns parsed type
/// attribute.
static void parseModeAttrArg(Sema &S, StringRef Str, unsigned &DestWidth,
                             bool &IntegerMode, bool &ComplexMode,
                             FloatModeKind &ExplicitType) {
  IntegerMode = true;
  ComplexMode = false;
  ExplicitType = FloatModeKind::NoFloat;
  switch (Str.size()) {
  case 2:
    switch (Str[0]) {
    case 'Q':
      DestWidth = 8;
      break;
    case 'H':
      DestWidth = 16;
      break;
    case 'S':
      DestWidth = 32;
      break;
    case 'D':
      DestWidth = 64;
      break;
    case 'X':
      DestWidth = 96;
      break;
    case 'K': // KFmode - IEEE quad precision (__float128)
      ExplicitType = FloatModeKind::Float128;
      DestWidth = Str[1] == 'I' ? 0 : 128;
      break;
    case 'T':
      ExplicitType = FloatModeKind::LongDouble;
      DestWidth = 128;
      break;
    case 'I':
      ExplicitType = FloatModeKind::Ibm128;
      DestWidth = Str[1] == 'I' ? 0 : 128;
      break;
    }
    if (Str[1] == 'F') {
      IntegerMode = false;
    } else if (Str[1] == 'C') {
      IntegerMode = false;
      ComplexMode = true;
    } else if (Str[1] != 'I') {
      DestWidth = 0;
    }
    break;
  case 4:
    // FIXME: glibc uses 'word' to define register_t; this is narrower than a
    // pointer on PIC16 and other embedded platforms.
    if (Str == "word")
      DestWidth = S.Context.getTargetInfo().getRegisterWidth();
    else if (Str == "byte")
      DestWidth = S.Context.getTargetInfo().getCharWidth();
    break;
  case 7:
    if (Str == "pointer")
      DestWidth = S.Context.getTargetInfo().getPointerWidth(LangAS::Default);
    break;
  case 11:
    if (Str == "unwind_word")
      DestWidth = S.Context.getTargetInfo().getUnwindWordWidth();
    break;
  }
}

/// handleModeAttr - This attribute modifies the width of a decl with primitive
/// type.
///
/// Despite what would be logical, the mode attribute is a decl attribute, not a
/// type attribute: 'int ** __attribute((mode(HI))) *G;' tries to make 'G' be
/// HImode, not an intermediate pointer.
static void handleModeAttr(Sema &S, Decl *D, const ParsedAttr &AL) {
  // This attribute isn't documented, but glibc uses it.  It changes
  // the width of an int or unsigned int to the specified size.
  if (!AL.isArgIdent(0)) {
    S.Diag(AL.getLoc(), diag::err_attribute_argument_type)
        << AL << AANT_ArgumentIdentifier;
    return;
  }

  IdentifierInfo *Name = AL.getArgAsIdent(0)->getIdentifierInfo();

  S.AddModeAttr(D, AL, Name);
}

void Sema::AddModeAttr(Decl *D, const AttributeCommonInfo &CI,
                       IdentifierInfo *Name, bool InInstantiation) {
  StringRef Str = Name->getName();
  normalizeName(Str);
  SourceLocation AttrLoc = CI.getLoc();

  unsigned DestWidth = 0;
  bool IntegerMode = true;
  bool ComplexMode = false;
  FloatModeKind ExplicitType = FloatModeKind::NoFloat;
  llvm::APInt VectorSize(64, 0);
  if (Str.size() >= 4 && Str[0] == 'V') {
    // Minimal length of vector mode is 4: 'V' + NUMBER(>=1) + TYPE(>=2).
    size_t StrSize = Str.size();
    size_t VectorStringLength = 0;
    while ((VectorStringLength + 1) < StrSize &&
           isdigit(Str[VectorStringLength + 1]))
      ++VectorStringLength;
    if (VectorStringLength &&
        !Str.substr(1, VectorStringLength).getAsInteger(10, VectorSize) &&
        VectorSize.isPowerOf2()) {
      parseModeAttrArg(*this, Str.substr(VectorStringLength + 1), DestWidth,
                       IntegerMode, ComplexMode, ExplicitType);
      // Avoid duplicate warning from template instantiation.
      if (!InInstantiation)
        Diag(AttrLoc, diag::warn_vector_mode_deprecated);
    } else {
      VectorSize = 0;
    }
  }

  if (!VectorSize)
    parseModeAttrArg(*this, Str, DestWidth, IntegerMode, ComplexMode,
                     ExplicitType);

  // FIXME: Sync this with InitializePredefinedMacros; we need to match int8_t
  // and friends, at least with glibc.
  // FIXME: Make sure floating-point mappings are accurate
  // FIXME: Support XF and TF types
  if (!DestWidth) {
    Diag(AttrLoc, diag::err_machine_mode) << 0 /*Unknown*/ << Name;
    return;
  }

  QualType OldTy;
  if (const auto *TD = dyn_cast<TypedefNameDecl>(D))
    OldTy = TD->getUnderlyingType();
  else if (const auto *ED = dyn_cast<EnumDecl>(D)) {
    // Something like 'typedef enum { X } __attribute__((mode(XX))) T;'.
    // Try to get type from enum declaration, default to int.
    OldTy = ED->getIntegerType();
    if (OldTy.isNull())
      OldTy = Context.IntTy;
  } else
    OldTy = cast<ValueDecl>(D)->getType();

  if (OldTy->isDependentType()) {
    D->addAttr(::new (Context) ModeAttr(Context, CI, Name));
    return;
  }

  // Base type can also be a vector type (see PR17453).
  // Distinguish between base type and base element type.
  QualType OldElemTy = OldTy;
  if (const auto *VT = OldTy->getAs<VectorType>())
    OldElemTy = VT->getElementType();

  // GCC allows 'mode' attribute on enumeration types (even incomplete), except
  // for vector modes. So, 'enum X __attribute__((mode(QI)));' forms a complete
  // type, 'enum { A } __attribute__((mode(V4SI)))' is rejected.
  if ((isa<EnumDecl>(D) || OldElemTy->isEnumeralType()) &&
      VectorSize.getBoolValue()) {
    Diag(AttrLoc, diag::err_enum_mode_vector_type) << Name << CI.getRange();
    return;
  }
  bool IntegralOrAnyEnumType = (OldElemTy->isIntegralOrEnumerationType() &&
                                !OldElemTy->isBitIntType()) ||
                               OldElemTy->isEnumeralType();

  if (!OldElemTy->getAs<BuiltinType>() && !OldElemTy->isComplexType() &&
      !IntegralOrAnyEnumType)
    Diag(AttrLoc, diag::err_mode_not_primitive);
  else if (IntegerMode) {
    if (!IntegralOrAnyEnumType)
      Diag(AttrLoc, diag::err_mode_wrong_type);
  } else if (ComplexMode) {
    if (!OldElemTy->isComplexType())
      Diag(AttrLoc, diag::err_mode_wrong_type);
  } else {
    if (!OldElemTy->isFloatingType())
      Diag(AttrLoc, diag::err_mode_wrong_type);
  }

  QualType NewElemTy;

  if (IntegerMode)
    NewElemTy = Context.getIntTypeForBitwidth(DestWidth,
                                              OldElemTy->isSignedIntegerType());
  else
    NewElemTy = Context.getRealTypeForBitwidth(DestWidth, ExplicitType);

  if (NewElemTy.isNull()) {
    // Only emit diagnostic on host for 128-bit mode attribute
    if (!(DestWidth == 128 &&
          (getLangOpts().CUDAIsDevice || getLangOpts().SYCLIsDevice)))
      Diag(AttrLoc, diag::err_machine_mode) << 1 /*Unsupported*/ << Name;
    return;
  }

  if (ComplexMode) {
    NewElemTy = Context.getComplexType(NewElemTy);
  }

  QualType NewTy = NewElemTy;
  if (VectorSize.getBoolValue()) {
    NewTy = Context.getVectorType(NewTy, VectorSize.getZExtValue(),
                                  VectorKind::Generic);
  } else if (const auto *OldVT = OldTy->getAs<VectorType>()) {
    // Complex machine mode does not support base vector types.
    if (ComplexMode) {
      Diag(AttrLoc, diag::err_complex_mode_vector_type);
      return;
    }
    unsigned NumElements = Context.getTypeSize(OldElemTy) *
                           OldVT->getNumElements() /
                           Context.getTypeSize(NewElemTy);
    NewTy =
        Context.getVectorType(NewElemTy, NumElements, OldVT->getVectorKind());
  }

  if (NewTy.isNull()) {
    Diag(AttrLoc, diag::err_mode_wrong_type);
    return;
  }

  // Install the new type.
  if (auto *TD = dyn_cast<TypedefNameDecl>(D))
    TD->setModedTypeSourceInfo(TD->getTypeSourceInfo(), NewTy);
  else if (auto *ED = dyn_cast<EnumDecl>(D))
    ED->setIntegerType(NewTy);
  else
    cast<ValueDecl>(D)->setType(NewTy);

  D->addAttr(::new (Context) ModeAttr(Context, CI, Name));
}

static void handleNonStringAttr(Sema &S, Decl *D, const ParsedAttr &AL) {
  // This only applies to fields and variable declarations which have an array
  // type or pointer type, with character elements.
  QualType QT = cast<ValueDecl>(D)->getType();
  if ((!QT->isArrayType() && !QT->isPointerType()) ||
      !QT->getPointeeOrArrayElementType()->isAnyCharacterType()) {
    S.Diag(D->getBeginLoc(), diag::warn_attribute_non_character_array)
        << AL << AL.isRegularKeywordAttribute() << QT << AL.getRange();
    return;
  }

  D->addAttr(::new (S.Context) NonStringAttr(S.Context, AL));
}

static void handleNoDebugAttr(Sema &S, Decl *D, const ParsedAttr &AL) {
  D->addAttr(::new (S.Context) NoDebugAttr(S.Context, AL));
}

AlwaysInlineAttr *Sema::mergeAlwaysInlineAttr(Decl *D,
                                              const AttributeCommonInfo &CI,
                                              const IdentifierInfo *Ident) {
  if (OptimizeNoneAttr *Optnone = D->getAttr<OptimizeNoneAttr>()) {
    Diag(CI.getLoc(), diag::warn_attribute_ignored) << Ident;
    Diag(Optnone->getLocation(), diag::note_conflicting_attribute);
    return nullptr;
  }

  if (D->hasAttr<AlwaysInlineAttr>())
    return nullptr;

  return ::new (Context) AlwaysInlineAttr(Context, CI);
}

InternalLinkageAttr *Sema::mergeInternalLinkageAttr(Decl *D,
                                                    const ParsedAttr &AL) {
  if (const auto *VD = dyn_cast<VarDecl>(D)) {
    // Attribute applies to Var but not any subclass of it (like ParmVar,
    // ImplicitParm or VarTemplateSpecialization).
    if (VD->getKind() != Decl::Var) {
      Diag(AL.getLoc(), diag::warn_attribute_wrong_decl_type)
          << AL << AL.isRegularKeywordAttribute()
          << (getLangOpts().CPlusPlus ? ExpectedFunctionVariableOrClass
                                      : ExpectedVariableOrFunction);
      return nullptr;
    }
    // Attribute does not apply to non-static local variables.
    if (VD->hasLocalStorage()) {
      Diag(VD->getLocation(), diag::warn_internal_linkage_local_storage);
      return nullptr;
    }
  }

  return ::new (Context) InternalLinkageAttr(Context, AL);
}
InternalLinkageAttr *
Sema::mergeInternalLinkageAttr(Decl *D, const InternalLinkageAttr &AL) {
  if (const auto *VD = dyn_cast<VarDecl>(D)) {
    // Attribute applies to Var but not any subclass of it (like ParmVar,
    // ImplicitParm or VarTemplateSpecialization).
    if (VD->getKind() != Decl::Var) {
      Diag(AL.getLocation(), diag::warn_attribute_wrong_decl_type)
          << &AL << AL.isRegularKeywordAttribute()
          << (getLangOpts().CPlusPlus ? ExpectedFunctionVariableOrClass
                                      : ExpectedVariableOrFunction);
      return nullptr;
    }
    // Attribute does not apply to non-static local variables.
    if (VD->hasLocalStorage()) {
      Diag(VD->getLocation(), diag::warn_internal_linkage_local_storage);
      return nullptr;
    }
  }

  return ::new (Context) InternalLinkageAttr(Context, AL);
}

MinSizeAttr *Sema::mergeMinSizeAttr(Decl *D, const AttributeCommonInfo &CI) {
  if (OptimizeNoneAttr *Optnone = D->getAttr<OptimizeNoneAttr>()) {
    Diag(CI.getLoc(), diag::warn_attribute_ignored) << "'minsize'";
    Diag(Optnone->getLocation(), diag::note_conflicting_attribute);
    return nullptr;
  }

  if (D->hasAttr<MinSizeAttr>())
    return nullptr;

  return ::new (Context) MinSizeAttr(Context, CI);
}

OptimizeNoneAttr *Sema::mergeOptimizeNoneAttr(Decl *D,
                                              const AttributeCommonInfo &CI) {
  if (AlwaysInlineAttr *Inline = D->getAttr<AlwaysInlineAttr>()) {
    Diag(Inline->getLocation(), diag::warn_attribute_ignored) << Inline;
    Diag(CI.getLoc(), diag::note_conflicting_attribute);
    D->dropAttr<AlwaysInlineAttr>();
  }
  if (MinSizeAttr *MinSize = D->getAttr<MinSizeAttr>()) {
    Diag(MinSize->getLocation(), diag::warn_attribute_ignored) << MinSize;
    Diag(CI.getLoc(), diag::note_conflicting_attribute);
    D->dropAttr<MinSizeAttr>();
  }

  if (D->hasAttr<OptimizeNoneAttr>())
    return nullptr;

  return ::new (Context) OptimizeNoneAttr(Context, CI);
}

static void handleAlwaysInlineAttr(Sema &S, Decl *D, const ParsedAttr &AL) {
  if (AlwaysInlineAttr *Inline =
          S.mergeAlwaysInlineAttr(D, AL, AL.getAttrName()))
    D->addAttr(Inline);
}

static void handleMinSizeAttr(Sema &S, Decl *D, const ParsedAttr &AL) {
  if (MinSizeAttr *MinSize = S.mergeMinSizeAttr(D, AL))
    D->addAttr(MinSize);
}

static void handleOptimizeNoneAttr(Sema &S, Decl *D, const ParsedAttr &AL) {
  if (OptimizeNoneAttr *Optnone = S.mergeOptimizeNoneAttr(D, AL))
    D->addAttr(Optnone);
}

static void handleConstantAttr(Sema &S, Decl *D, const ParsedAttr &AL) {
  const auto *VD = cast<VarDecl>(D);
  if (VD->hasLocalStorage()) {
    S.Diag(AL.getLoc(), diag::err_cuda_nonstatic_constdev);
    return;
  }
  // constexpr variable may already get an implicit constant attr, which should
  // be replaced by the explicit constant attr.
  if (auto *A = D->getAttr<CUDAConstantAttr>()) {
    if (!A->isImplicit())
      return;
    D->dropAttr<CUDAConstantAttr>();
  }
  D->addAttr(::new (S.Context) CUDAConstantAttr(S.Context, AL));
}

static void handleSharedAttr(Sema &S, Decl *D, const ParsedAttr &AL) {
  const auto *VD = cast<VarDecl>(D);
  // extern __shared__ is only allowed on arrays with no length (e.g.
  // "int x[]").
  if (!S.getLangOpts().GPURelocatableDeviceCode && VD->hasExternalStorage() &&
      !isa<IncompleteArrayType>(VD->getType())) {
    S.Diag(AL.getLoc(), diag::err_cuda_extern_shared) << VD;
    return;
  }
  if (S.getLangOpts().CUDA && VD->hasLocalStorage() &&
      S.CUDA().DiagIfHostCode(AL.getLoc(), diag::err_cuda_host_shared)
          << S.CUDA().CurrentTarget())
    return;
  D->addAttr(::new (S.Context) CUDASharedAttr(S.Context, AL));
}

static void handleGlobalAttr(Sema &S, Decl *D, const ParsedAttr &AL) {
  const auto *FD = cast<FunctionDecl>(D);
  if (!FD->getReturnType()->isVoidType() &&
      !FD->getReturnType()->getAs<AutoType>() &&
      !FD->getReturnType()->isInstantiationDependentType()) {
    SourceRange RTRange = FD->getReturnTypeSourceRange();
    S.Diag(FD->getTypeSpecStartLoc(), diag::err_kern_type_not_void_return)
        << FD->getType()
        << (RTRange.isValid() ? FixItHint::CreateReplacement(RTRange, "void")
                              : FixItHint());
    return;
  }
  if (const auto *Method = dyn_cast<CXXMethodDecl>(FD)) {
    if (Method->isInstance()) {
      S.Diag(Method->getBeginLoc(), diag::err_free_function_class_method)
          << /*non static*/ 1 << Method;
      return;
    }
    S.Diag(Method->getBeginLoc(), diag::warn_kern_is_method) << Method;
  }
  // Only warn for "inline" when compiling for host, to cut down on noise.
  if (FD->isInlineSpecified() && !S.getLangOpts().CUDAIsDevice)
    S.Diag(FD->getBeginLoc(), diag::warn_kern_is_inline) << FD;

  if (AL.getKind() == ParsedAttr::AT_DeviceKernel)
    D->addAttr(::new (S.Context) DeviceKernelAttr(S.Context, AL));
  else
    D->addAttr(::new (S.Context) CUDAGlobalAttr(S.Context, AL));
  // In host compilation the kernel is emitted as a stub function, which is
  // a helper function for launching the kernel. The instructions in the helper
  // function has nothing to do with the source code of the kernel. Do not emit
  // debug info for the stub function to avoid confusing the debugger.
  if (S.LangOpts.HIP && !S.LangOpts.CUDAIsDevice)
    D->addAttr(NoDebugAttr::CreateImplicit(S.Context));
}

static void handleDeviceAttr(Sema &S, Decl *D, const ParsedAttr &AL) {
  if (const auto *VD = dyn_cast<VarDecl>(D)) {
    if (VD->hasLocalStorage()) {
      S.Diag(AL.getLoc(), diag::err_cuda_nonstatic_constdev);
      return;
    }
  }

  if (auto *A = D->getAttr<CUDADeviceAttr>()) {
    if (!A->isImplicit())
      return;
    D->dropAttr<CUDADeviceAttr>();
  }
  D->addAttr(::new (S.Context) CUDADeviceAttr(S.Context, AL));
}

static void handleManagedAttr(Sema &S, Decl *D, const ParsedAttr &AL) {
  if (const auto *VD = dyn_cast<VarDecl>(D)) {
    if (VD->hasLocalStorage()) {
      S.Diag(AL.getLoc(), diag::err_cuda_nonstatic_constdev);
      return;
    }
  }
  if (!D->hasAttr<HIPManagedAttr>())
    D->addAttr(::new (S.Context) HIPManagedAttr(S.Context, AL));
  if (!D->hasAttr<CUDADeviceAttr>())
    D->addAttr(CUDADeviceAttr::CreateImplicit(S.Context));
}

static void handleGridConstantAttr(Sema &S, Decl *D, const ParsedAttr &AL) {
  if (D->isInvalidDecl())
    return;
  // Whether __grid_constant__ is allowed to be used will be checked in
  // Sema::CheckFunctionDeclaration as we need complete function decl to make
  // the call.
  D->addAttr(::new (S.Context) CUDAGridConstantAttr(S.Context, AL));
}

static void handleGNUInlineAttr(Sema &S, Decl *D, const ParsedAttr &AL) {
  const auto *Fn = cast<FunctionDecl>(D);
  if (!Fn->isInlineSpecified()) {
    S.Diag(AL.getLoc(), diag::warn_gnu_inline_attribute_requires_inline);
    return;
  }

  if (S.LangOpts.CPlusPlus && Fn->getStorageClass() != SC_Extern)
    S.Diag(AL.getLoc(), diag::warn_gnu_inline_cplusplus_without_extern);

  D->addAttr(::new (S.Context) GNUInlineAttr(S.Context, AL));
}

static void handleCallConvAttr(Sema &S, Decl *D, const ParsedAttr &AL) {
  if (hasDeclarator(D)) return;

  // Diagnostic is emitted elsewhere: here we store the (valid) AL
  // in the Decl node for syntactic reasoning, e.g., pretty-printing.
  CallingConv CC;
  if (S.CheckCallingConvAttr(
          AL, CC, /*FD*/ nullptr,
          S.CUDA().IdentifyTarget(dyn_cast<FunctionDecl>(D))))
    return;

  if (!isa<ObjCMethodDecl>(D)) {
    S.Diag(AL.getLoc(), diag::warn_attribute_wrong_decl_type)
        << AL << AL.isRegularKeywordAttribute() << ExpectedFunctionOrMethod;
    return;
  }

  switch (AL.getKind()) {
  case ParsedAttr::AT_FastCall:
    D->addAttr(::new (S.Context) FastCallAttr(S.Context, AL));
    return;
  case ParsedAttr::AT_StdCall:
    D->addAttr(::new (S.Context) StdCallAttr(S.Context, AL));
    return;
  case ParsedAttr::AT_ThisCall:
    D->addAttr(::new (S.Context) ThisCallAttr(S.Context, AL));
    return;
  case ParsedAttr::AT_CDecl:
    D->addAttr(::new (S.Context) CDeclAttr(S.Context, AL));
    return;
  case ParsedAttr::AT_Pascal:
    D->addAttr(::new (S.Context) PascalAttr(S.Context, AL));
    return;
  case ParsedAttr::AT_SwiftCall:
    D->addAttr(::new (S.Context) SwiftCallAttr(S.Context, AL));
    return;
  case ParsedAttr::AT_SwiftAsyncCall:
    D->addAttr(::new (S.Context) SwiftAsyncCallAttr(S.Context, AL));
    return;
  case ParsedAttr::AT_VectorCall:
    D->addAttr(::new (S.Context) VectorCallAttr(S.Context, AL));
    return;
  case ParsedAttr::AT_MSABI:
    D->addAttr(::new (S.Context) MSABIAttr(S.Context, AL));
    return;
  case ParsedAttr::AT_SysVABI:
    D->addAttr(::new (S.Context) SysVABIAttr(S.Context, AL));
    return;
  case ParsedAttr::AT_RegCall:
    D->addAttr(::new (S.Context) RegCallAttr(S.Context, AL));
    return;
  case ParsedAttr::AT_Pcs: {
    PcsAttr::PCSType PCS;
    switch (CC) {
    case CC_AAPCS:
      PCS = PcsAttr::AAPCS;
      break;
    case CC_AAPCS_VFP:
      PCS = PcsAttr::AAPCS_VFP;
      break;
    default:
      llvm_unreachable("unexpected calling convention in pcs attribute");
    }

    D->addAttr(::new (S.Context) PcsAttr(S.Context, AL, PCS));
    return;
  }
  case ParsedAttr::AT_AArch64VectorPcs:
    D->addAttr(::new (S.Context) AArch64VectorPcsAttr(S.Context, AL));
    return;
  case ParsedAttr::AT_AArch64SVEPcs:
    D->addAttr(::new (S.Context) AArch64SVEPcsAttr(S.Context, AL));
    return;
  case ParsedAttr::AT_DeviceKernel: {
    // The attribute should already be applied.
    assert(D->hasAttr<DeviceKernelAttr>() && "Expected attribute");
    return;
  }
  case ParsedAttr::AT_IntelOclBicc:
    D->addAttr(::new (S.Context) IntelOclBiccAttr(S.Context, AL));
    return;
  case ParsedAttr::AT_PreserveMost:
    D->addAttr(::new (S.Context) PreserveMostAttr(S.Context, AL));
    return;
  case ParsedAttr::AT_PreserveAll:
    D->addAttr(::new (S.Context) PreserveAllAttr(S.Context, AL));
    return;
  case ParsedAttr::AT_M68kRTD:
    D->addAttr(::new (S.Context) M68kRTDAttr(S.Context, AL));
    return;
  case ParsedAttr::AT_PreserveNone:
    D->addAttr(::new (S.Context) PreserveNoneAttr(S.Context, AL));
    return;
  case ParsedAttr::AT_RISCVVectorCC:
    D->addAttr(::new (S.Context) RISCVVectorCCAttr(S.Context, AL));
    return;
  case ParsedAttr::AT_RISCVVLSCC: {
    // If the riscv_abi_vlen doesn't have any argument, default ABI_VLEN is 128.
    unsigned VectorLength = 128;
    if (AL.getNumArgs() &&
        !S.checkUInt32Argument(AL, AL.getArgAsExpr(0), VectorLength))
      return;
    if (VectorLength < 32 || VectorLength > 65536) {
      S.Diag(AL.getLoc(), diag::err_argument_invalid_range)
          << VectorLength << 32 << 65536;
      return;
    }
    if (!llvm::isPowerOf2_64(VectorLength)) {
      S.Diag(AL.getLoc(), diag::err_argument_not_power_of_2);
      return;
    }

    D->addAttr(::new (S.Context) RISCVVLSCCAttr(S.Context, AL, VectorLength));
    return;
  }
  case ParsedAttr::AT_NativeCPULibclcCall:
    D->addAttr(::new (S.Context) NativeCPULibclcCallAttr(S.Context, AL));
    return;
  default:
    llvm_unreachable("unexpected attribute kind");
  }
}

static void handleDeviceKernelAttr(Sema &S, Decl *D, const ParsedAttr &AL) {
  const auto *FD = dyn_cast_or_null<FunctionDecl>(D);
  bool IsFunctionTemplate = FD && FD->getDescribedFunctionTemplate();
  llvm::Triple Triple = S.getASTContext().getTargetInfo().getTriple();
  const LangOptions &LangOpts = S.getLangOpts();
  // OpenCL has its own error messages.
  if (!LangOpts.OpenCL && FD && !FD->isExternallyVisible()) {
    S.Diag(AL.getLoc(), diag::err_hidden_device_kernel) << FD;
    AL.setInvalid();
    return;
  }
  if (Triple.isNVPTX()) {
    handleGlobalAttr(S, D, AL);
  } else {
    // OpenCL C++ will throw a more specific error.
    if (!LangOpts.OpenCLCPlusPlus && (!FD || IsFunctionTemplate)) {
      S.Diag(AL.getLoc(), diag::err_attribute_wrong_decl_type_str)
          << AL << AL.isRegularKeywordAttribute() << "functions";
      AL.setInvalid();
      return;
    }
    handleSimpleAttribute<DeviceKernelAttr>(S, D, AL);
  }
  // TODO: isGPU() should probably return true for SPIR.
  bool TargetDeviceEnvironment = Triple.isGPU() || Triple.isSPIR() ||
                                 LangOpts.isTargetDevice() || LangOpts.OpenCL;
  if (!TargetDeviceEnvironment) {
    S.Diag(AL.getLoc(), diag::warn_cconv_unsupported)
        << AL << (int)Sema::CallingConventionIgnoredReason::ForThisTarget;
    AL.setInvalid();
    return;
  }

  // Make sure we validate the CC with the target
  // and warn/error if necessary.
  handleCallConvAttr(S, D, AL);
}

static void handleSuppressAttr(Sema &S, Decl *D, const ParsedAttr &AL) {
  if (AL.getAttributeSpellingListIndex() == SuppressAttr::CXX11_gsl_suppress) {
    // Suppression attribute with GSL spelling requires at least 1 argument.
    if (!AL.checkAtLeastNumArgs(S, 1))
      return;
  }

  std::vector<StringRef> DiagnosticIdentifiers;
  for (unsigned I = 0, E = AL.getNumArgs(); I != E; ++I) {
    StringRef RuleName;

    if (!S.checkStringLiteralArgumentAttr(AL, I, RuleName, nullptr))
      return;

    DiagnosticIdentifiers.push_back(RuleName);
  }
  D->addAttr(::new (S.Context)
                 SuppressAttr(S.Context, AL, DiagnosticIdentifiers.data(),
                              DiagnosticIdentifiers.size()));
}

static void handleLifetimeCategoryAttr(Sema &S, Decl *D, const ParsedAttr &AL) {
  TypeSourceInfo *DerefTypeLoc = nullptr;
  QualType ParmType;
  if (AL.hasParsedType()) {
    ParmType = S.GetTypeFromParser(AL.getTypeArg(), &DerefTypeLoc);

    unsigned SelectIdx = ~0U;
    if (ParmType->isReferenceType())
      SelectIdx = 0;
    else if (ParmType->isArrayType())
      SelectIdx = 1;

    if (SelectIdx != ~0U) {
      S.Diag(AL.getLoc(), diag::err_attribute_invalid_argument)
          << SelectIdx << AL;
      return;
    }
  }

  // To check if earlier decl attributes do not conflict the newly parsed ones
  // we always add (and check) the attribute to the canonical decl. We need
  // to repeat the check for attribute mutual exclusion because we're attaching
  // all of the attributes to the canonical declaration rather than the current
  // declaration.
  D = D->getCanonicalDecl();
  if (AL.getKind() == ParsedAttr::AT_Owner) {
    if (checkAttrMutualExclusion<PointerAttr>(S, D, AL))
      return;
    if (const auto *OAttr = D->getAttr<OwnerAttr>()) {
      const Type *ExistingDerefType = OAttr->getDerefTypeLoc()
                                          ? OAttr->getDerefType().getTypePtr()
                                          : nullptr;
      if (ExistingDerefType != ParmType.getTypePtrOrNull()) {
        S.Diag(AL.getLoc(), diag::err_attributes_are_not_compatible)
            << AL << OAttr
            << (AL.isRegularKeywordAttribute() ||
                OAttr->isRegularKeywordAttribute());
        S.Diag(OAttr->getLocation(), diag::note_conflicting_attribute);
      }
      return;
    }
    for (Decl *Redecl : D->redecls()) {
      Redecl->addAttr(::new (S.Context) OwnerAttr(S.Context, AL, DerefTypeLoc));
    }
  } else {
    if (checkAttrMutualExclusion<OwnerAttr>(S, D, AL))
      return;
    if (const auto *PAttr = D->getAttr<PointerAttr>()) {
      const Type *ExistingDerefType = PAttr->getDerefTypeLoc()
                                          ? PAttr->getDerefType().getTypePtr()
                                          : nullptr;
      if (ExistingDerefType != ParmType.getTypePtrOrNull()) {
        S.Diag(AL.getLoc(), diag::err_attributes_are_not_compatible)
            << AL << PAttr
            << (AL.isRegularKeywordAttribute() ||
                PAttr->isRegularKeywordAttribute());
        S.Diag(PAttr->getLocation(), diag::note_conflicting_attribute);
      }
      return;
    }
    for (Decl *Redecl : D->redecls()) {
      Redecl->addAttr(::new (S.Context)
                          PointerAttr(S.Context, AL, DerefTypeLoc));
    }
  }
}

static void handleRandomizeLayoutAttr(Sema &S, Decl *D, const ParsedAttr &AL) {
  if (checkAttrMutualExclusion<NoRandomizeLayoutAttr>(S, D, AL))
    return;
  if (!D->hasAttr<RandomizeLayoutAttr>())
    D->addAttr(::new (S.Context) RandomizeLayoutAttr(S.Context, AL));
}

static void handleNoRandomizeLayoutAttr(Sema &S, Decl *D,
                                        const ParsedAttr &AL) {
  if (checkAttrMutualExclusion<RandomizeLayoutAttr>(S, D, AL))
    return;
  if (!D->hasAttr<NoRandomizeLayoutAttr>())
    D->addAttr(::new (S.Context) NoRandomizeLayoutAttr(S.Context, AL));
}

bool Sema::CheckCallingConvAttr(const ParsedAttr &Attrs, CallingConv &CC,
                                const FunctionDecl *FD,
                                CUDAFunctionTarget CFT) {
  if (Attrs.isInvalid())
    return true;

  if (Attrs.hasProcessingCache()) {
    CC = (CallingConv) Attrs.getProcessingCache();
    return false;
  }

  if (Attrs.getKind() == ParsedAttr::AT_RISCVVLSCC) {
    // riscv_vls_cc only accepts 0 or 1 argument.
    if (!Attrs.checkAtLeastNumArgs(*this, 0) ||
        !Attrs.checkAtMostNumArgs(*this, 1)) {
      Attrs.setInvalid();
      return true;
    }
  } else {
    unsigned ReqArgs = Attrs.getKind() == ParsedAttr::AT_Pcs ? 1 : 0;
    if (!Attrs.checkExactlyNumArgs(*this, ReqArgs)) {
      Attrs.setInvalid();
      return true;
    }
  }

  const TargetInfo &TI = Context.getTargetInfo();
  bool IsTargetDefaultMSABI =
      Context.getTargetInfo().getTriple().isOSWindows() ||
      Context.getTargetInfo().getTriple().isUEFI();
  // TODO: diagnose uses of these conventions on the wrong target.
  switch (Attrs.getKind()) {
  case ParsedAttr::AT_CDecl:
    CC = TI.getDefaultCallingConv();
    break;
  case ParsedAttr::AT_FastCall:
    CC = CC_X86FastCall;
    break;
  case ParsedAttr::AT_StdCall:
    CC = CC_X86StdCall;
    break;
  case ParsedAttr::AT_ThisCall:
    CC = CC_X86ThisCall;
    break;
  case ParsedAttr::AT_Pascal:
    CC = CC_X86Pascal;
    break;
  case ParsedAttr::AT_SwiftCall:
    CC = CC_Swift;
    break;
  case ParsedAttr::AT_SwiftAsyncCall:
    CC = CC_SwiftAsync;
    break;
  case ParsedAttr::AT_VectorCall:
    CC = CC_X86VectorCall;
    break;
  case ParsedAttr::AT_AArch64VectorPcs:
    CC = CC_AArch64VectorCall;
    break;
  case ParsedAttr::AT_AArch64SVEPcs:
    CC = CC_AArch64SVEPCS;
    break;
  case ParsedAttr::AT_RegCall:
    CC = CC_X86RegCall;
    break;
  case ParsedAttr::AT_MSABI:
    CC = IsTargetDefaultMSABI ? CC_C : CC_Win64;
    break;
  case ParsedAttr::AT_SysVABI:
    CC = IsTargetDefaultMSABI ? CC_X86_64SysV : CC_C;
    break;
  case ParsedAttr::AT_Pcs: {
    StringRef StrRef;
    if (!checkStringLiteralArgumentAttr(Attrs, 0, StrRef)) {
      Attrs.setInvalid();
      return true;
    }
    if (StrRef == "aapcs") {
      CC = CC_AAPCS;
      break;
    } else if (StrRef == "aapcs-vfp") {
      CC = CC_AAPCS_VFP;
      break;
    }

    Attrs.setInvalid();
    Diag(Attrs.getLoc(), diag::err_invalid_pcs);
    return true;
  }
  case ParsedAttr::AT_IntelOclBicc:
    CC = CC_IntelOclBicc;
    break;
  case ParsedAttr::AT_PreserveMost:
    CC = CC_PreserveMost;
    break;
  case ParsedAttr::AT_PreserveAll:
    CC = CC_PreserveAll;
    break;
  case ParsedAttr::AT_M68kRTD:
    CC = CC_M68kRTD;
    break;
  case ParsedAttr::AT_PreserveNone:
    CC = CC_PreserveNone;
    break;
  case ParsedAttr::AT_RISCVVectorCC:
    CC = CC_RISCVVectorCall;
    break;
  case ParsedAttr::AT_RISCVVLSCC: {
    // If the riscv_abi_vlen doesn't have any argument, we set set it to default
    // value 128.
    unsigned ABIVLen = 128;
    if (Attrs.getNumArgs() &&
        !checkUInt32Argument(Attrs, Attrs.getArgAsExpr(0), ABIVLen)) {
      Attrs.setInvalid();
      return true;
    }
    if (Attrs.getNumArgs() && (ABIVLen < 32 || ABIVLen > 65536)) {
      Attrs.setInvalid();
      Diag(Attrs.getLoc(), diag::err_argument_invalid_range)
          << ABIVLen << 32 << 65536;
      return true;
    }
    if (!llvm::isPowerOf2_64(ABIVLen)) {
      Attrs.setInvalid();
      Diag(Attrs.getLoc(), diag::err_argument_not_power_of_2);
      return true;
    }
    CC = static_cast<CallingConv>(CallingConv::CC_RISCVVLSCall_32 +
                                  llvm::Log2_64(ABIVLen) - 5);
    break;
  }
  case ParsedAttr::AT_DeviceKernel: {
    // Validation was handled in handleDeviceKernelAttr.
    CC = CC_DeviceKernel;
    break;
  }
  case ParsedAttr::AT_NativeCPULibclcCall:
    CC = CC_SpirFunction;
    break;
  default: llvm_unreachable("unexpected attribute kind");
  }

  TargetInfo::CallingConvCheckResult A = TargetInfo::CCCR_OK;
  auto *Aux = Context.getAuxTargetInfo();
  // CUDA functions may have host and/or device attributes which indicate
  // their targeted execution environment, therefore the calling convention
  // of functions in CUDA should be checked against the target deduced based
  // on their host/device attributes.
  if (LangOpts.CUDA) {
    assert(FD || CFT != CUDAFunctionTarget::InvalidTarget);
    auto CudaTarget = FD ? CUDA().IdentifyTarget(FD) : CFT;
    bool CheckHost = false, CheckDevice = false;
    switch (CudaTarget) {
    case CUDAFunctionTarget::HostDevice:
      CheckHost = true;
      CheckDevice = true;
      break;
    case CUDAFunctionTarget::Host:
      CheckHost = true;
      break;
    case CUDAFunctionTarget::Device:
    case CUDAFunctionTarget::Global:
      CheckDevice = true;
      break;
    case CUDAFunctionTarget::InvalidTarget:
      llvm_unreachable("unexpected cuda target");
    }
    auto *HostTI = LangOpts.CUDAIsDevice ? Aux : &TI;
    auto *DeviceTI = LangOpts.CUDAIsDevice ? &TI : Aux;
    if (CheckHost && HostTI)
      A = HostTI->checkCallingConvention(CC);
    if (A == TargetInfo::CCCR_OK && CheckDevice && DeviceTI)
      A = DeviceTI->checkCallingConvention(CC);
  } else if (LangOpts.SYCLIsDevice && TI.getTriple().isAMDGPU() &&
             CC == CC_X86VectorCall) {
    // Assuming SYCL Device AMDGPU CC_X86VectorCall functions are always to be
    // emitted on the host. The MSVC STL has CC-based specializations so we
    // cannot change the CC to be the default as that will cause a clash with
    // another specialization.
    A = TI.checkCallingConvention(CC);
    if (Aux && A != TargetInfo::CCCR_OK)
      A = Aux->checkCallingConvention(CC);
  } else {
    A = TI.checkCallingConvention(CC);
  }

  switch (A) {
  case TargetInfo::CCCR_OK:
    break;

  case TargetInfo::CCCR_Ignore:
    // Treat an ignored convention as if it was an explicit C calling convention
    // attribute. For example, __stdcall on Win x64 functions as __cdecl, so
    // that command line flags that change the default convention to
    // __vectorcall don't affect declarations marked __stdcall.
    CC = CC_C;
    break;

  case TargetInfo::CCCR_Error:
    Diag(Attrs.getLoc(), diag::error_cconv_unsupported)
        << Attrs << (int)CallingConventionIgnoredReason::ForThisTarget;
    break;

  case TargetInfo::CCCR_Warning: {
    Diag(Attrs.getLoc(), diag::warn_cconv_unsupported)
        << Attrs << (int)CallingConventionIgnoredReason::ForThisTarget;

    // This convention is not valid for the target. Use the default function or
    // method calling convention.
    bool IsCXXMethod = false, IsVariadic = false;
    if (FD) {
      IsCXXMethod = FD->isCXXInstanceMember();
      IsVariadic = FD->isVariadic();
    }
    CC = Context.getDefaultCallingConvention(IsVariadic, IsCXXMethod);
    break;
  }
  }

  Attrs.setProcessingCache((unsigned) CC);
  return false;
}

bool Sema::CheckRegparmAttr(const ParsedAttr &AL, unsigned &numParams) {
  if (AL.isInvalid())
    return true;

  if (!AL.checkExactlyNumArgs(*this, 1)) {
    AL.setInvalid();
    return true;
  }

  uint32_t NP;
  Expr *NumParamsExpr = AL.getArgAsExpr(0);
  if (!checkUInt32Argument(AL, NumParamsExpr, NP)) {
    AL.setInvalid();
    return true;
  }

  if (Context.getTargetInfo().getRegParmMax() == 0) {
    Diag(AL.getLoc(), diag::err_attribute_regparm_wrong_platform)
      << NumParamsExpr->getSourceRange();
    AL.setInvalid();
    return true;
  }

  numParams = NP;
  if (numParams > Context.getTargetInfo().getRegParmMax()) {
    Diag(AL.getLoc(), diag::err_attribute_regparm_invalid_number)
      << Context.getTargetInfo().getRegParmMax() << NumParamsExpr->getSourceRange();
    AL.setInvalid();
    return true;
  }

  return false;
}

// Checks whether an argument of launch_bounds attribute is
// acceptable, performs implicit conversion to Rvalue, and returns
// non-nullptr Expr result on success. Otherwise, it returns nullptr
// and may output an error.
static Expr *makeLaunchBoundsArgExpr(Sema &S, Expr *E,
                                     const CUDALaunchBoundsAttr &AL,
                                     const unsigned Idx) {
  if (S.DiagnoseUnexpandedParameterPack(E))
    return nullptr;

  // Accept template arguments for now as they depend on something else.
  // We'll get to check them when they eventually get instantiated.
  if (E->isValueDependent())
    return E;

  std::optional<llvm::APSInt> I = llvm::APSInt(64);
  if (!(I = E->getIntegerConstantExpr(S.Context))) {
    S.Diag(E->getExprLoc(), diag::err_attribute_argument_n_type)
        << &AL << Idx << AANT_ArgumentIntegerConstant << E->getSourceRange();
    return nullptr;
  }
  // Make sure we can fit it in 32 bits.
  if (!I->isIntN(32)) {
    S.Diag(E->getExprLoc(), diag::err_ice_too_large)
        << toString(*I, 10, false) << 32 << /* Unsigned */ 1;
    return nullptr;
  }
  if (*I < 0)
    S.Diag(E->getExprLoc(), diag::warn_attribute_argument_n_negative)
        << &AL << Idx << E->getSourceRange();

  // We may need to perform implicit conversion of the argument.
  InitializedEntity Entity = InitializedEntity::InitializeParameter(
      S.Context, S.Context.getConstType(S.Context.IntTy), /*consume*/ false);
  ExprResult ValArg = S.PerformCopyInitialization(Entity, SourceLocation(), E);
  assert(!ValArg.isInvalid() &&
         "Unexpected PerformCopyInitialization() failure.");

  return ValArg.getAs<Expr>();
}

CUDALaunchBoundsAttr *
Sema::CreateLaunchBoundsAttr(const AttributeCommonInfo &CI, Expr *MaxThreads,
                             Expr *MinBlocks, Expr *MaxBlocks) {
  CUDALaunchBoundsAttr TmpAttr(Context, CI, MaxThreads, MinBlocks, MaxBlocks);
  MaxThreads = makeLaunchBoundsArgExpr(*this, MaxThreads, TmpAttr, 0);
  if (!MaxThreads)
    return nullptr;

  if (MinBlocks) {
    MinBlocks = makeLaunchBoundsArgExpr(*this, MinBlocks, TmpAttr, 1);
    if (!MinBlocks)
      return nullptr;
  }

  if (MaxBlocks) {
    // '.maxclusterrank' ptx directive requires .target sm_90 or higher.
    auto SM = SYCL().getOffloadArch(Context.getTargetInfo());
    if (SM == OffloadArch::UNKNOWN || SM < OffloadArch::SM_90) {
      Diag(MaxBlocks->getBeginLoc(), diag::warn_cuda_maxclusterrank_sm_90)
          << OffloadArchToString(SM) << CI << MaxBlocks->getSourceRange();
      // Ignore it by setting MaxBlocks to null;
      MaxBlocks = nullptr;
    } else {
      MaxBlocks = makeLaunchBoundsArgExpr(*this, MaxBlocks, TmpAttr, 2);
      if (!MaxBlocks)
        return nullptr;
    }
  }

  return ::new (Context)
      CUDALaunchBoundsAttr(Context, CI, MaxThreads, MinBlocks, MaxBlocks);
}

void Sema::AddLaunchBoundsAttr(Decl *D, const AttributeCommonInfo &CI,
                               Expr *MaxThreads, Expr *MinBlocks,
                               Expr *MaxBlocks) {
  if (auto *Attr = CreateLaunchBoundsAttr(CI, MaxThreads, MinBlocks, MaxBlocks))
    D->addAttr(Attr);
}

static void handleLaunchBoundsAttr(Sema &S, Decl *D, const ParsedAttr &AL) {
  if (!AL.checkAtLeastNumArgs(S, 1) || !AL.checkAtMostNumArgs(S, 3))
    return;

  S.AddLaunchBoundsAttr(D, AL, AL.getArgAsExpr(0),
                        AL.getNumArgs() > 1 ? AL.getArgAsExpr(1) : nullptr,
                        AL.getNumArgs() > 2 ? AL.getArgAsExpr(2) : nullptr);
}

static std::pair<Expr *, int>
makeClusterDimsArgExpr(Sema &S, Expr *E, const CUDAClusterDimsAttr &AL,
                       const unsigned Idx) {
  if (!E || S.DiagnoseUnexpandedParameterPack(E))
    return {};

  // Accept template arguments for now as they depend on something else.
  // We'll get to check them when they eventually get instantiated.
  if (E->isInstantiationDependent())
    return {E, 1};

  std::optional<llvm::APSInt> I = E->getIntegerConstantExpr(S.Context);
  if (!I) {
    S.Diag(E->getExprLoc(), diag::err_attribute_argument_n_type)
        << &AL << Idx << AANT_ArgumentIntegerConstant << E->getSourceRange();
    return {};
  }
  // Make sure we can fit it in 4 bits.
  if (!I->isIntN(4)) {
    S.Diag(E->getExprLoc(), diag::err_ice_too_large)
        << toString(*I, 10, false) << 4 << /*Unsigned=*/1;
    return {};
  }
  if (*I < 0) {
    S.Diag(E->getExprLoc(), diag::warn_attribute_argument_n_negative)
        << &AL << Idx << E->getSourceRange();
  }

  return {ConstantExpr::Create(S.getASTContext(), E, APValue(*I)),
          I->getZExtValue()};
}

CUDAClusterDimsAttr *Sema::createClusterDimsAttr(const AttributeCommonInfo &CI,
                                                 Expr *X, Expr *Y, Expr *Z) {
  CUDAClusterDimsAttr TmpAttr(Context, CI, X, Y, Z);

  auto [NewX, ValX] = makeClusterDimsArgExpr(*this, X, TmpAttr, /*Idx=*/0);
  auto [NewY, ValY] = makeClusterDimsArgExpr(*this, Y, TmpAttr, /*Idx=*/1);
  auto [NewZ, ValZ] = makeClusterDimsArgExpr(*this, Z, TmpAttr, /*Idx=*/2);

  if (!NewX || (Y && !NewY) || (Z && !NewZ))
    return nullptr;

  int FlatDim = ValX * ValY * ValZ;
  const llvm::Triple TT =
      (!Context.getLangOpts().CUDAIsDevice && Context.getAuxTargetInfo())
          ? Context.getAuxTargetInfo()->getTriple()
          : Context.getTargetInfo().getTriple();
  int MaxDim = 1;
  if (TT.isNVPTX())
    MaxDim = 8;
  else if (TT.isAMDGPU())
    MaxDim = 16;
  else
    return nullptr;

  // A maximum of 8 thread blocks in a cluster is supported as a portable
  // cluster size in CUDA. The number is 16 for AMDGPU.
  if (FlatDim > MaxDim) {
    Diag(CI.getLoc(), diag::err_cluster_dims_too_large) << MaxDim << FlatDim;
    return nullptr;
  }

  return CUDAClusterDimsAttr::Create(Context, NewX, NewY, NewZ, CI);
}

void Sema::addClusterDimsAttr(Decl *D, const AttributeCommonInfo &CI, Expr *X,
                              Expr *Y, Expr *Z) {
  if (auto *Attr = createClusterDimsAttr(CI, X, Y, Z))
    D->addAttr(Attr);
}

void Sema::addNoClusterAttr(Decl *D, const AttributeCommonInfo &CI) {
  D->addAttr(CUDANoClusterAttr::Create(Context, CI));
}

static void handleClusterDimsAttr(Sema &S, Decl *D, const ParsedAttr &AL) {
  const TargetInfo &TTI = S.Context.getTargetInfo();
  OffloadArch Arch = StringToOffloadArch(TTI.getTargetOpts().CPU);
  if ((TTI.getTriple().isNVPTX() && Arch < clang::OffloadArch::SM_90) ||
      (TTI.getTriple().isAMDGPU() &&
       !TTI.hasFeatureEnabled(TTI.getTargetOpts().FeatureMap, "clusters"))) {
    S.Diag(AL.getLoc(), diag::err_cluster_attr_not_supported) << AL;
    return;
  }

  if (!AL.checkAtLeastNumArgs(S, /*Num=*/1) ||
      !AL.checkAtMostNumArgs(S, /*Num=*/3))
    return;

  S.addClusterDimsAttr(D, AL, AL.getArgAsExpr(0),
                       AL.getNumArgs() > 1 ? AL.getArgAsExpr(1) : nullptr,
                       AL.getNumArgs() > 2 ? AL.getArgAsExpr(2) : nullptr);
}

static void handleNoClusterAttr(Sema &S, Decl *D, const ParsedAttr &AL) {
  const TargetInfo &TTI = S.Context.getTargetInfo();
  OffloadArch Arch = StringToOffloadArch(TTI.getTargetOpts().CPU);
  if ((TTI.getTriple().isNVPTX() && Arch < clang::OffloadArch::SM_90) ||
      (TTI.getTriple().isAMDGPU() &&
       !TTI.hasFeatureEnabled(TTI.getTargetOpts().FeatureMap, "clusters"))) {
    S.Diag(AL.getLoc(), diag::err_cluster_attr_not_supported) << AL;
    return;
  }

  S.addNoClusterAttr(D, AL);
}

static void handleArgumentWithTypeTagAttr(Sema &S, Decl *D,
                                          const ParsedAttr &AL) {
  if (!AL.isArgIdent(0)) {
    S.Diag(AL.getLoc(), diag::err_attribute_argument_n_type)
        << AL << /* arg num = */ 1 << AANT_ArgumentIdentifier;
    return;
  }

  ParamIdx ArgumentIdx;
  if (!S.checkFunctionOrMethodParameterIndex(
          D, AL, 2, AL.getArgAsExpr(1), ArgumentIdx,
          /*CanIndexImplicitThis=*/false,
          /*CanIndexVariadicArguments=*/true))
    return;

  ParamIdx TypeTagIdx;
  if (!S.checkFunctionOrMethodParameterIndex(
          D, AL, 3, AL.getArgAsExpr(2), TypeTagIdx,
          /*CanIndexImplicitThis=*/false,
          /*CanIndexVariadicArguments=*/true))
    return;

  bool IsPointer = AL.getAttrName()->getName() == "pointer_with_type_tag";
  if (IsPointer) {
    // Ensure that buffer has a pointer type.
    unsigned ArgumentIdxAST = ArgumentIdx.getASTIndex();
    if (ArgumentIdxAST >= getFunctionOrMethodNumParams(D) ||
        !getFunctionOrMethodParamType(D, ArgumentIdxAST)->isPointerType())
      S.Diag(AL.getLoc(), diag::err_attribute_pointers_only) << AL << 0;
  }

  D->addAttr(::new (S.Context) ArgumentWithTypeTagAttr(
      S.Context, AL, AL.getArgAsIdent(0)->getIdentifierInfo(), ArgumentIdx,
      TypeTagIdx, IsPointer));
}

static void handleTypeTagForDatatypeAttr(Sema &S, Decl *D,
                                         const ParsedAttr &AL) {
  if (!AL.isArgIdent(0)) {
    S.Diag(AL.getLoc(), diag::err_attribute_argument_n_type)
        << AL << 1 << AANT_ArgumentIdentifier;
    return;
  }

  if (!AL.checkExactlyNumArgs(S, 1))
    return;

  if (!isa<VarDecl>(D)) {
    S.Diag(AL.getLoc(), diag::err_attribute_wrong_decl_type)
        << AL << AL.isRegularKeywordAttribute() << ExpectedVariable;
    return;
  }

  IdentifierInfo *PointerKind = AL.getArgAsIdent(0)->getIdentifierInfo();
  TypeSourceInfo *MatchingCTypeLoc = nullptr;
  S.GetTypeFromParser(AL.getMatchingCType(), &MatchingCTypeLoc);
  assert(MatchingCTypeLoc && "no type source info for attribute argument");

  D->addAttr(::new (S.Context) TypeTagForDatatypeAttr(
      S.Context, AL, PointerKind, MatchingCTypeLoc, AL.getLayoutCompatible(),
      AL.getMustBeNull()));
}

static void handleXRayLogArgsAttr(Sema &S, Decl *D, const ParsedAttr &AL) {
  ParamIdx ArgCount;

  if (!S.checkFunctionOrMethodParameterIndex(D, AL, 1, AL.getArgAsExpr(0),
                                             ArgCount,
                                             true /* CanIndexImplicitThis */))
    return;

  // ArgCount isn't a parameter index [0;n), it's a count [1;n]
  D->addAttr(::new (S.Context)
                 XRayLogArgsAttr(S.Context, AL, ArgCount.getSourceIndex()));
}

static void handlePatchableFunctionEntryAttr(Sema &S, Decl *D,
                                             const ParsedAttr &AL) {
  if (S.Context.getTargetInfo().getTriple().isOSAIX()) {
    S.Diag(AL.getLoc(), diag::err_aix_attr_unsupported) << AL;
    return;
  }
  uint32_t Count = 0, Offset = 0;
  StringRef Section;
  if (!S.checkUInt32Argument(AL, AL.getArgAsExpr(0), Count, 0, true))
    return;
  if (AL.getNumArgs() >= 2) {
    Expr *Arg = AL.getArgAsExpr(1);
    if (!S.checkUInt32Argument(AL, Arg, Offset, 1, true))
      return;
    if (Count < Offset) {
      S.Diag(S.getAttrLoc(AL), diag::err_attribute_argument_out_of_range)
          << &AL << 0 << Count << Arg->getBeginLoc();
      return;
    }
  }
  if (AL.getNumArgs() == 3) {
    SourceLocation LiteralLoc;
    if (!S.checkStringLiteralArgumentAttr(AL, 2, Section, &LiteralLoc))
      return;
    if (llvm::Error E = S.isValidSectionSpecifier(Section)) {
      S.Diag(LiteralLoc,
             diag::err_attribute_patchable_function_entry_invalid_section)
          << toString(std::move(E));
      return;
    }
    if (Section.empty()) {
      S.Diag(LiteralLoc,
             diag::err_attribute_patchable_function_entry_invalid_section)
          << "section must not be empty";
      return;
    }
  }
  D->addAttr(::new (S.Context) PatchableFunctionEntryAttr(S.Context, AL, Count,
                                                          Offset, Section));
}

static bool SYCLAliasValid(ASTContext &Context, unsigned BuiltinID) {
  constexpr llvm::StringLiteral Prefix = "__builtin_intel_sycl";
  std::string BuiltinNameStr = Context.BuiltinInfo.getName(BuiltinID);
  StringRef BuiltinName = BuiltinNameStr;
  return BuiltinName.starts_with(Prefix);
}

static void handleBuiltinAliasAttr(Sema &S, Decl *D,
                                        const ParsedAttr &AL) {
  if (!AL.isArgIdent(0)) {
    S.Diag(AL.getLoc(), diag::err_attribute_argument_n_type)
        << AL << 1 << AANT_ArgumentIdentifier;
    return;
  }

  IdentifierInfo *Ident = AL.getArgAsIdent(0)->getIdentifierInfo();
  unsigned BuiltinID = Ident->getBuiltinID();
  StringRef AliasName = cast<FunctionDecl>(D)->getIdentifier()->getName();

  bool IsAArch64 = S.Context.getTargetInfo().getTriple().isAArch64();
  bool IsARM = S.Context.getTargetInfo().getTriple().isARM();
  bool IsRISCV = S.Context.getTargetInfo().getTriple().isRISCV();
  bool IsSPIRV = S.Context.getTargetInfo().getTriple().isSPIRV();
  bool IsHLSL = S.Context.getLangOpts().HLSL;
  bool IsSYCL = S.Context.getLangOpts().isSYCL();
  bool IsTSBuiltin = S.Context.BuiltinInfo.isTSBuiltin(BuiltinID);
  if ((IsAArch64 && !S.ARM().SveAliasValid(BuiltinID, AliasName)) ||
      (IsARM && !S.ARM().MveAliasValid(BuiltinID, AliasName) &&
       !S.ARM().CdeAliasValid(BuiltinID, AliasName)) ||
      (IsRISCV && !S.RISCV().isAliasValid(BuiltinID, AliasName)) ||
      (IsSYCL && !IsTSBuiltin && !SYCLAliasValid(S.Context, BuiltinID)) ||
      (!IsAArch64 && !IsARM && !IsRISCV && !IsHLSL && !IsSYCL && !IsSPIRV)) {
    S.Diag(AL.getLoc(), diag::err_attribute_builtin_alias) << AL;
    return;
  }

  D->addAttr(::new (S.Context) BuiltinAliasAttr(S.Context, AL, Ident));
}

static void handleNullableTypeAttr(Sema &S, Decl *D, const ParsedAttr &AL) {
  if (AL.isUsedAsTypeAttr())
    return;

  if (auto *CRD = dyn_cast<CXXRecordDecl>(D);
      !CRD || !(CRD->isClass() || CRD->isStruct())) {
    S.Diag(AL.getRange().getBegin(), diag::err_attribute_wrong_decl_type)
        << AL << AL.isRegularKeywordAttribute() << ExpectedClass;
    return;
  }

  handleSimpleAttribute<TypeNullableAttr>(S, D, AL);
}

static void handlePreferredTypeAttr(Sema &S, Decl *D, const ParsedAttr &AL) {
  if (!AL.hasParsedType()) {
    S.Diag(AL.getLoc(), diag::err_attribute_wrong_number_arguments) << AL << 1;
    return;
  }

  TypeSourceInfo *ParmTSI = nullptr;
  QualType QT = S.GetTypeFromParser(AL.getTypeArg(), &ParmTSI);
  assert(ParmTSI && "no type source info for attribute argument");
  S.RequireCompleteType(ParmTSI->getTypeLoc().getBeginLoc(), QT,
                        diag::err_incomplete_type);

  D->addAttr(::new (S.Context) PreferredTypeAttr(S.Context, AL, ParmTSI));
}

//===----------------------------------------------------------------------===//
// Microsoft specific attribute handlers.
//===----------------------------------------------------------------------===//

UuidAttr *Sema::mergeUuidAttr(Decl *D, const AttributeCommonInfo &CI,
                              StringRef UuidAsWritten, MSGuidDecl *GuidDecl) {
  if (const auto *UA = D->getAttr<UuidAttr>()) {
    if (declaresSameEntity(UA->getGuidDecl(), GuidDecl))
      return nullptr;
    if (!UA->getGuid().empty()) {
      Diag(UA->getLocation(), diag::err_mismatched_uuid);
      Diag(CI.getLoc(), diag::note_previous_uuid);
      D->dropAttr<UuidAttr>();
    }
  }

  return ::new (Context) UuidAttr(Context, CI, UuidAsWritten, GuidDecl);
}

static void handleUuidAttr(Sema &S, Decl *D, const ParsedAttr &AL) {
  if (!S.LangOpts.CPlusPlus) {
    S.Diag(AL.getLoc(), diag::err_attribute_not_supported_in_lang)
        << AL << AttributeLangSupport::C;
    return;
  }

  StringRef OrigStrRef;
  SourceLocation LiteralLoc;
  if (!S.checkStringLiteralArgumentAttr(AL, 0, OrigStrRef, &LiteralLoc))
    return;

  // GUID format is "XXXXXXXX-XXXX-XXXX-XXXX-XXXXXXXXXXXX" or
  // "{XXXXXXXX-XXXX-XXXX-XXXX-XXXXXXXXXXXX}", normalize to the former.
  StringRef StrRef = OrigStrRef;
  if (StrRef.size() == 38 && StrRef.front() == '{' && StrRef.back() == '}')
    StrRef = StrRef.drop_front().drop_back();

  // Validate GUID length.
  if (StrRef.size() != 36) {
    S.Diag(LiteralLoc, diag::err_attribute_uuid_malformed_guid);
    return;
  }

  for (unsigned i = 0; i < 36; ++i) {
    if (i == 8 || i == 13 || i == 18 || i == 23) {
      if (StrRef[i] != '-') {
        S.Diag(LiteralLoc, diag::err_attribute_uuid_malformed_guid);
        return;
      }
    } else if (!isHexDigit(StrRef[i])) {
      S.Diag(LiteralLoc, diag::err_attribute_uuid_malformed_guid);
      return;
    }
  }

  // Convert to our parsed format and canonicalize.
  MSGuidDecl::Parts Parsed;
  StrRef.substr(0, 8).getAsInteger(16, Parsed.Part1);
  StrRef.substr(9, 4).getAsInteger(16, Parsed.Part2);
  StrRef.substr(14, 4).getAsInteger(16, Parsed.Part3);
  for (unsigned i = 0; i != 8; ++i)
    StrRef.substr(19 + 2 * i + (i >= 2 ? 1 : 0), 2)
        .getAsInteger(16, Parsed.Part4And5[i]);
  MSGuidDecl *Guid = S.Context.getMSGuidDecl(Parsed);

  // FIXME: It'd be nice to also emit a fixit removing uuid(...) (and, if it's
  // the only thing in the [] list, the [] too), and add an insertion of
  // __declspec(uuid(...)).  But sadly, neither the SourceLocs of the commas
  // separating attributes nor of the [ and the ] are in the AST.
  // Cf "SourceLocations of attribute list delimiters - [[ ... , ... ]] etc"
  // on cfe-dev.
  if (AL.isMicrosoftAttribute()) // Check for [uuid(...)] spelling.
    S.Diag(AL.getLoc(), diag::warn_atl_uuid_deprecated);

  UuidAttr *UA = S.mergeUuidAttr(D, AL, OrigStrRef, Guid);
  if (UA)
    D->addAttr(UA);
}

static void handleMSInheritanceAttr(Sema &S, Decl *D, const ParsedAttr &AL) {
  if (!S.LangOpts.CPlusPlus) {
    S.Diag(AL.getLoc(), diag::err_attribute_not_supported_in_lang)
        << AL << AttributeLangSupport::C;
    return;
  }
  MSInheritanceAttr *IA = S.mergeMSInheritanceAttr(
      D, AL, /*BestCase=*/true, (MSInheritanceModel)AL.getSemanticSpelling());
  if (IA) {
    D->addAttr(IA);
    S.Consumer.AssignInheritanceModel(cast<CXXRecordDecl>(D));
  }
}

static void handleDeclspecThreadAttr(Sema &S, Decl *D, const ParsedAttr &AL) {
  const auto *VD = cast<VarDecl>(D);
  if (!S.Context.getTargetInfo().isTLSSupported()) {
    S.Diag(AL.getLoc(), diag::err_thread_unsupported);
    return;
  }
  if (VD->getTSCSpec() != TSCS_unspecified) {
    S.Diag(AL.getLoc(), diag::err_declspec_thread_on_thread_variable);
    return;
  }
  if (VD->hasLocalStorage()) {
    S.Diag(AL.getLoc(), diag::err_thread_non_global) << "__declspec(thread)";
    return;
  }
  D->addAttr(::new (S.Context) ThreadAttr(S.Context, AL));
}

static void handleMSConstexprAttr(Sema &S, Decl *D, const ParsedAttr &AL) {
  if (!S.getLangOpts().isCompatibleWithMSVC(LangOptions::MSVC2022_3)) {
    S.Diag(AL.getLoc(), diag::warn_unknown_attribute_ignored)
        << AL << AL.getRange();
    return;
  }
  auto *FD = cast<FunctionDecl>(D);
  if (FD->isConstexprSpecified() || FD->isConsteval()) {
    S.Diag(AL.getLoc(), diag::err_ms_constexpr_cannot_be_applied)
        << FD->isConsteval() << FD;
    return;
  }
  if (auto *MD = dyn_cast<CXXMethodDecl>(FD)) {
    if (!S.getLangOpts().CPlusPlus20 && MD->isVirtual()) {
      S.Diag(AL.getLoc(), diag::err_ms_constexpr_cannot_be_applied)
          << /*virtual*/ 2 << MD;
      return;
    }
  }
  D->addAttr(::new (S.Context) MSConstexprAttr(S.Context, AL));
}

static void handleAbiTagAttr(Sema &S, Decl *D, const ParsedAttr &AL) {
  SmallVector<StringRef, 4> Tags;
  for (unsigned I = 0, E = AL.getNumArgs(); I != E; ++I) {
    StringRef Tag;
    if (!S.checkStringLiteralArgumentAttr(AL, I, Tag))
      return;
    Tags.push_back(Tag);
  }

  if (const auto *NS = dyn_cast<NamespaceDecl>(D)) {
    if (!NS->isInline()) {
      S.Diag(AL.getLoc(), diag::warn_attr_abi_tag_namespace) << 0;
      return;
    }
    if (NS->isAnonymousNamespace()) {
      S.Diag(AL.getLoc(), diag::warn_attr_abi_tag_namespace) << 1;
      return;
    }
    if (AL.getNumArgs() == 0)
      Tags.push_back(NS->getName());
  } else if (!AL.checkAtLeastNumArgs(S, 1))
    return;

  // Store tags sorted and without duplicates.
  llvm::sort(Tags);
  Tags.erase(llvm::unique(Tags), Tags.end());

  D->addAttr(::new (S.Context)
                 AbiTagAttr(S.Context, AL, Tags.data(), Tags.size()));
}

static bool hasBTFDeclTagAttr(Decl *D, StringRef Tag) {
  for (const auto *I : D->specific_attrs<BTFDeclTagAttr>()) {
    if (I->getBTFDeclTag() == Tag)
      return true;
  }
  return false;
}

static void handleBTFDeclTagAttr(Sema &S, Decl *D, const ParsedAttr &AL) {
  StringRef Str;
  if (!S.checkStringLiteralArgumentAttr(AL, 0, Str))
    return;
  if (hasBTFDeclTagAttr(D, Str))
    return;

  D->addAttr(::new (S.Context) BTFDeclTagAttr(S.Context, AL, Str));
}

BTFDeclTagAttr *Sema::mergeBTFDeclTagAttr(Decl *D, const BTFDeclTagAttr &AL) {
  if (hasBTFDeclTagAttr(D, AL.getBTFDeclTag()))
    return nullptr;
  return ::new (Context) BTFDeclTagAttr(Context, AL, AL.getBTFDeclTag());
}

static void handleInterruptAttr(Sema &S, Decl *D, const ParsedAttr &AL) {
  // Dispatch the interrupt attribute based on the current target.
  switch (S.Context.getTargetInfo().getTriple().getArch()) {
  case llvm::Triple::msp430:
    S.MSP430().handleInterruptAttr(D, AL);
    break;
  case llvm::Triple::mipsel:
  case llvm::Triple::mips:
    S.MIPS().handleInterruptAttr(D, AL);
    break;
  case llvm::Triple::m68k:
    S.M68k().handleInterruptAttr(D, AL);
    break;
  case llvm::Triple::x86:
  case llvm::Triple::x86_64:
    S.X86().handleAnyInterruptAttr(D, AL);
    break;
  case llvm::Triple::avr:
    S.AVR().handleInterruptAttr(D, AL);
    break;
  case llvm::Triple::riscv32:
  case llvm::Triple::riscv64:
    S.RISCV().handleInterruptAttr(D, AL);
    break;
  default:
    S.ARM().handleInterruptAttr(D, AL);
    break;
  }
}

static void handleLayoutVersion(Sema &S, Decl *D, const ParsedAttr &AL) {
  uint32_t Version;
  Expr *VersionExpr = AL.getArgAsExpr(0);
  if (!S.checkUInt32Argument(AL, AL.getArgAsExpr(0), Version))
    return;

  // TODO: Investigate what happens with the next major version of MSVC.
  if (Version != LangOptions::MSVC2015 / 100) {
    S.Diag(AL.getLoc(), diag::err_attribute_argument_out_of_bounds)
        << AL << Version << VersionExpr->getSourceRange();
    return;
  }

  // The attribute expects a "major" version number like 19, but new versions of
  // MSVC have moved to updating the "minor", or less significant numbers, so we
  // have to multiply by 100 now.
  Version *= 100;

  D->addAttr(::new (S.Context) LayoutVersionAttr(S.Context, AL, Version));
}

DLLImportAttr *Sema::mergeDLLImportAttr(Decl *D,
                                        const AttributeCommonInfo &CI) {
  if (D->hasAttr<DLLExportAttr>()) {
    Diag(CI.getLoc(), diag::warn_attribute_ignored) << "'dllimport'";
    return nullptr;
  }

  if (D->hasAttr<DLLImportAttr>())
    return nullptr;

  return ::new (Context) DLLImportAttr(Context, CI);
}

DLLExportAttr *Sema::mergeDLLExportAttr(Decl *D,
                                        const AttributeCommonInfo &CI) {
  if (DLLImportAttr *Import = D->getAttr<DLLImportAttr>()) {
    Diag(Import->getLocation(), diag::warn_attribute_ignored) << Import;
    D->dropAttr<DLLImportAttr>();
  }

  if (D->hasAttr<DLLExportAttr>())
    return nullptr;

  return ::new (Context) DLLExportAttr(Context, CI);
}

static void handleDLLAttr(Sema &S, Decl *D, const ParsedAttr &A) {
  if (isa<ClassTemplatePartialSpecializationDecl>(D) &&
      (S.Context.getTargetInfo().shouldDLLImportComdatSymbols())) {
    S.Diag(A.getRange().getBegin(), diag::warn_attribute_ignored) << A;
    return;
  }

  if (const auto *FD = dyn_cast<FunctionDecl>(D)) {
    if (FD->isInlined() && A.getKind() == ParsedAttr::AT_DLLImport &&
        !(S.Context.getTargetInfo().shouldDLLImportComdatSymbols())) {
      // MinGW doesn't allow dllimport on inline functions.
      S.Diag(A.getRange().getBegin(), diag::warn_attribute_ignored_on_inline)
          << A;
      return;
    }
  }

  if (const auto *MD = dyn_cast<CXXMethodDecl>(D)) {
    if ((S.Context.getTargetInfo().shouldDLLImportComdatSymbols()) &&
        MD->getParent()->isLambda()) {
      S.Diag(A.getRange().getBegin(), diag::err_attribute_dll_lambda) << A;
      return;
    }
  }

  Attr *NewAttr = A.getKind() == ParsedAttr::AT_DLLExport
                      ? (Attr *)S.mergeDLLExportAttr(D, A)
                      : (Attr *)S.mergeDLLImportAttr(D, A);
  if (NewAttr)
    D->addAttr(NewAttr);
}

MSInheritanceAttr *
Sema::mergeMSInheritanceAttr(Decl *D, const AttributeCommonInfo &CI,
                             bool BestCase,
                             MSInheritanceModel Model) {
  if (MSInheritanceAttr *IA = D->getAttr<MSInheritanceAttr>()) {
    if (IA->getInheritanceModel() == Model)
      return nullptr;
    Diag(IA->getLocation(), diag::err_mismatched_ms_inheritance)
        << 1 /*previous declaration*/;
    Diag(CI.getLoc(), diag::note_previous_ms_inheritance);
    D->dropAttr<MSInheritanceAttr>();
  }

  auto *RD = cast<CXXRecordDecl>(D);
  if (RD->hasDefinition()) {
    if (checkMSInheritanceAttrOnDefinition(RD, CI.getRange(), BestCase,
                                           Model)) {
      return nullptr;
    }
  } else {
    if (isa<ClassTemplatePartialSpecializationDecl>(RD)) {
      Diag(CI.getLoc(), diag::warn_ignored_ms_inheritance)
          << 1 /*partial specialization*/;
      return nullptr;
    }
    if (RD->getDescribedClassTemplate()) {
      Diag(CI.getLoc(), diag::warn_ignored_ms_inheritance)
          << 0 /*primary template*/;
      return nullptr;
    }
  }

  return ::new (Context) MSInheritanceAttr(Context, CI, BestCase);
}

static void handleCapabilityAttr(Sema &S, Decl *D, const ParsedAttr &AL) {
  // The capability attributes take a single string parameter for the name of
  // the capability they represent. The lockable attribute does not take any
  // parameters. However, semantically, both attributes represent the same
  // concept, and so they use the same semantic attribute. Eventually, the
  // lockable attribute will be removed.
  //
  // For backward compatibility, any capability which has no specified string
  // literal will be considered a "mutex."
  StringRef N("mutex");
  SourceLocation LiteralLoc;
  if (AL.getKind() == ParsedAttr::AT_Capability &&
      !S.checkStringLiteralArgumentAttr(AL, 0, N, &LiteralLoc))
    return;

  D->addAttr(::new (S.Context) CapabilityAttr(S.Context, AL, N));
}

static void handleReentrantCapabilityAttr(Sema &S, Decl *D,
                                          const ParsedAttr &AL) {
  // Do not permit 'reentrant_capability' without 'capability(..)'. Note that
  // the check here requires 'capability' to be before 'reentrant_capability'.
  // This helps enforce a canonical style. Also avoids placing an additional
  // branch into ProcessDeclAttributeList().
  if (!D->hasAttr<CapabilityAttr>()) {
    S.Diag(AL.getLoc(), diag::warn_thread_attribute_requires_preceded)
        << AL << cast<NamedDecl>(D) << "'capability'";
    return;
  }

  D->addAttr(::new (S.Context) ReentrantCapabilityAttr(S.Context, AL));
}

static void handleAssertCapabilityAttr(Sema &S, Decl *D, const ParsedAttr &AL) {
  SmallVector<Expr*, 1> Args;
  if (!checkLockFunAttrCommon(S, D, AL, Args))
    return;

  D->addAttr(::new (S.Context)
                 AssertCapabilityAttr(S.Context, AL, Args.data(), Args.size()));
}

static void handleAcquireCapabilityAttr(Sema &S, Decl *D,
                                        const ParsedAttr &AL) {
  if (const auto *ParmDecl = dyn_cast<ParmVarDecl>(D);
      ParmDecl && !checkFunParamsAreScopedLockable(S, ParmDecl, AL))
    return;

  SmallVector<Expr*, 1> Args;
  if (!checkLockFunAttrCommon(S, D, AL, Args))
    return;

  D->addAttr(::new (S.Context) AcquireCapabilityAttr(S.Context, AL, Args.data(),
                                                     Args.size()));
}

static void handleTryAcquireCapabilityAttr(Sema &S, Decl *D,
                                           const ParsedAttr &AL) {
  SmallVector<Expr*, 2> Args;
  if (!checkTryLockFunAttrCommon(S, D, AL, Args))
    return;

  D->addAttr(::new (S.Context) TryAcquireCapabilityAttr(
      S.Context, AL, AL.getArgAsExpr(0), Args.data(), Args.size()));
}

static void handleReleaseCapabilityAttr(Sema &S, Decl *D,
                                        const ParsedAttr &AL) {
  if (const auto *ParmDecl = dyn_cast<ParmVarDecl>(D);
      ParmDecl && !checkFunParamsAreScopedLockable(S, ParmDecl, AL))
    return;
  // Check that all arguments are lockable objects.
  SmallVector<Expr *, 1> Args;
  checkAttrArgsAreCapabilityObjs(S, D, AL, Args, 0, true);

  D->addAttr(::new (S.Context) ReleaseCapabilityAttr(S.Context, AL, Args.data(),
                                                     Args.size()));
}

static void handleRequiresCapabilityAttr(Sema &S, Decl *D,
                                         const ParsedAttr &AL) {
  if (const auto *ParmDecl = dyn_cast<ParmVarDecl>(D);
      ParmDecl && !checkFunParamsAreScopedLockable(S, ParmDecl, AL))
    return;

  if (!AL.checkAtLeastNumArgs(S, 1))
    return;

  // check that all arguments are lockable objects
  SmallVector<Expr*, 1> Args;
  checkAttrArgsAreCapabilityObjs(S, D, AL, Args);
  if (Args.empty())
    return;

  RequiresCapabilityAttr *RCA = ::new (S.Context)
      RequiresCapabilityAttr(S.Context, AL, Args.data(), Args.size());

  D->addAttr(RCA);
}

static void handleDeprecatedAttr(Sema &S, Decl *D, const ParsedAttr &AL) {
  if (const auto *NSD = dyn_cast<NamespaceDecl>(D)) {
    if (NSD->isAnonymousNamespace()) {
      S.Diag(AL.getLoc(), diag::warn_deprecated_anonymous_namespace);
      // Do not want to attach the attribute to the namespace because that will
      // cause confusing diagnostic reports for uses of declarations within the
      // namespace.
      return;
    }
  } else if (isa<UsingDecl, UnresolvedUsingTypenameDecl,
                 UnresolvedUsingValueDecl>(D)) {
    S.Diag(AL.getRange().getBegin(), diag::warn_deprecated_ignored_on_using)
        << AL;
    return;
  }

  // Handle the cases where the attribute has a text message.
  StringRef Str, Replacement;
  if (AL.isArgExpr(0) && AL.getArgAsExpr(0) &&
      !S.checkStringLiteralArgumentAttr(AL, 0, Str))
    return;

  // Support a single optional message only for Declspec and [[]] spellings.
  if (AL.isDeclspecAttribute() || AL.isStandardAttributeSyntax())
    AL.checkAtMostNumArgs(S, 1);
  else if (AL.isArgExpr(1) && AL.getArgAsExpr(1) &&
           !S.checkStringLiteralArgumentAttr(AL, 1, Replacement))
    return;

  if (!S.getLangOpts().CPlusPlus14 && AL.isCXX11Attribute() && !AL.isGNUScope())
    S.Diag(AL.getLoc(), diag::ext_cxx14_attr) << AL;

  D->addAttr(::new (S.Context) DeprecatedAttr(S.Context, AL, Str, Replacement));
}

static bool isGlobalVar(const Decl *D) {
  if (const auto *S = dyn_cast<VarDecl>(D))
    return S->hasGlobalStorage();
  return false;
}

static bool isSanitizerAttributeAllowedOnGlobals(StringRef Sanitizer) {
  return Sanitizer == "address" || Sanitizer == "hwaddress" ||
         Sanitizer == "memtag";
}

static void handleNoSanitizeAttr(Sema &S, Decl *D, const ParsedAttr &AL) {
  if (!AL.checkAtLeastNumArgs(S, 1))
    return;

  std::vector<StringRef> Sanitizers;

  for (unsigned I = 0, E = AL.getNumArgs(); I != E; ++I) {
    StringRef SanitizerName;
    SourceLocation LiteralLoc;

    if (!S.checkStringLiteralArgumentAttr(AL, I, SanitizerName, &LiteralLoc))
      return;

    if (parseSanitizerValue(SanitizerName, /*AllowGroups=*/true) ==
            SanitizerMask() &&
        SanitizerName != "coverage")
      S.Diag(LiteralLoc, diag::warn_unknown_sanitizer_ignored) << SanitizerName;
    else if (isGlobalVar(D) && !isSanitizerAttributeAllowedOnGlobals(SanitizerName))
      S.Diag(D->getLocation(), diag::warn_attribute_type_not_supported_global)
          << AL << SanitizerName;
    Sanitizers.push_back(SanitizerName);
  }

  D->addAttr(::new (S.Context) NoSanitizeAttr(S.Context, AL, Sanitizers.data(),
                                              Sanitizers.size()));
}

static AttributeCommonInfo
getNoSanitizeAttrInfo(const ParsedAttr &NoSanitizeSpecificAttr) {
  // FIXME: Rather than create a NoSanitizeSpecificAttr, this creates a
  // NoSanitizeAttr object; but we need to calculate the correct spelling list
  // index rather than incorrectly assume the index for NoSanitizeSpecificAttr
  // has the same spellings as the index for NoSanitizeAttr. We don't have a
  // general way to "translate" between the two, so this hack attempts to work
  // around the issue with hard-coded indices. This is critical for calling
  // getSpelling() or prettyPrint() on the resulting semantic attribute object
  // without failing assertions.
  unsigned TranslatedSpellingIndex = 0;
  if (NoSanitizeSpecificAttr.isStandardAttributeSyntax())
    TranslatedSpellingIndex = 1;

  AttributeCommonInfo Info = NoSanitizeSpecificAttr;
  Info.setAttributeSpellingListIndex(TranslatedSpellingIndex);
  return Info;
}

static void handleNoSanitizeAddressAttr(Sema &S, Decl *D,
                                        const ParsedAttr &AL) {
  StringRef SanitizerName = "address";
  AttributeCommonInfo Info = getNoSanitizeAttrInfo(AL);
  D->addAttr(::new (S.Context)
                 NoSanitizeAttr(S.Context, Info, &SanitizerName, 1));
}

static void handleNoSanitizeThreadAttr(Sema &S, Decl *D, const ParsedAttr &AL) {
  StringRef SanitizerName = "thread";
  AttributeCommonInfo Info = getNoSanitizeAttrInfo(AL);
  D->addAttr(::new (S.Context)
                 NoSanitizeAttr(S.Context, Info, &SanitizerName, 1));
}

static void handleNoSanitizeMemoryAttr(Sema &S, Decl *D, const ParsedAttr &AL) {
  StringRef SanitizerName = "memory";
  AttributeCommonInfo Info = getNoSanitizeAttrInfo(AL);
  D->addAttr(::new (S.Context)
                 NoSanitizeAttr(S.Context, Info, &SanitizerName, 1));
}

static void handleInternalLinkageAttr(Sema &S, Decl *D, const ParsedAttr &AL) {
  if (InternalLinkageAttr *Internal = S.mergeInternalLinkageAttr(D, AL))
    D->addAttr(Internal);
}

static void handleZeroCallUsedRegsAttr(Sema &S, Decl *D, const ParsedAttr &AL) {
  // Check that the argument is a string literal.
  StringRef KindStr;
  SourceLocation LiteralLoc;
  if (!S.checkStringLiteralArgumentAttr(AL, 0, KindStr, &LiteralLoc))
    return;

  ZeroCallUsedRegsAttr::ZeroCallUsedRegsKind Kind;
  if (!ZeroCallUsedRegsAttr::ConvertStrToZeroCallUsedRegsKind(KindStr, Kind)) {
    S.Diag(LiteralLoc, diag::warn_attribute_type_not_supported)
        << AL << KindStr;
    return;
  }

  D->dropAttr<ZeroCallUsedRegsAttr>();
  D->addAttr(ZeroCallUsedRegsAttr::Create(S.Context, Kind, AL));
}

static void handleCountedByAttrField(Sema &S, Decl *D, const ParsedAttr &AL) {
  auto *FD = dyn_cast<FieldDecl>(D);
  assert(FD);

  auto *CountExpr = AL.getArgAsExpr(0);
  if (!CountExpr)
    return;

  bool CountInBytes;
  bool OrNull;
  switch (AL.getKind()) {
  case ParsedAttr::AT_CountedBy:
    CountInBytes = false;
    OrNull = false;
    break;
  case ParsedAttr::AT_CountedByOrNull:
    CountInBytes = false;
    OrNull = true;
    break;
  case ParsedAttr::AT_SizedBy:
    CountInBytes = true;
    OrNull = false;
    break;
  case ParsedAttr::AT_SizedByOrNull:
    CountInBytes = true;
    OrNull = true;
    break;
  default:
    llvm_unreachable("unexpected counted_by family attribute");
  }

  if (S.CheckCountedByAttrOnField(FD, CountExpr, CountInBytes, OrNull))
    return;

  QualType CAT = S.BuildCountAttributedArrayOrPointerType(
      FD->getType(), CountExpr, CountInBytes, OrNull);
  FD->setType(CAT);
}

static void handleFunctionReturnThunksAttr(Sema &S, Decl *D,
                                           const ParsedAttr &AL) {
  StringRef KindStr;
  SourceLocation LiteralLoc;
  if (!S.checkStringLiteralArgumentAttr(AL, 0, KindStr, &LiteralLoc))
    return;

  FunctionReturnThunksAttr::Kind Kind;
  if (!FunctionReturnThunksAttr::ConvertStrToKind(KindStr, Kind)) {
    S.Diag(LiteralLoc, diag::warn_attribute_type_not_supported)
        << AL << KindStr;
    return;
  }
  // FIXME: it would be good to better handle attribute merging rather than
  // silently replacing the existing attribute, so long as it does not break
  // the expected codegen tests.
  D->dropAttr<FunctionReturnThunksAttr>();
  D->addAttr(FunctionReturnThunksAttr::Create(S.Context, Kind, AL));
}

static void handleAvailableOnlyInDefaultEvalMethod(Sema &S, Decl *D,
                                                   const ParsedAttr &AL) {
  assert(isa<TypedefNameDecl>(D) && "This attribute only applies to a typedef");
  handleSimpleAttribute<AvailableOnlyInDefaultEvalMethodAttr>(S, D, AL);
}

static void handleNoMergeAttr(Sema &S, Decl *D, const ParsedAttr &AL) {
  auto *VDecl = dyn_cast<VarDecl>(D);
  if (VDecl && !VDecl->isFunctionPointerType()) {
    S.Diag(AL.getLoc(), diag::warn_attribute_ignored_non_function_pointer)
        << AL << VDecl;
    return;
  }
  D->addAttr(NoMergeAttr::Create(S.Context, AL));
}

static void handleNoUniqueAddressAttr(Sema &S, Decl *D, const ParsedAttr &AL) {
  D->addAttr(NoUniqueAddressAttr::Create(S.Context, AL));
}

static void handleDestroyAttr(Sema &S, Decl *D, const ParsedAttr &A) {
  if (!cast<VarDecl>(D)->hasGlobalStorage()) {
    S.Diag(D->getLocation(), diag::err_destroy_attr_on_non_static_var)
        << (A.getKind() == ParsedAttr::AT_AlwaysDestroy);
    return;
  }

  if (A.getKind() == ParsedAttr::AT_AlwaysDestroy)
    handleSimpleAttribute<AlwaysDestroyAttr>(S, D, A);
  else
    handleSimpleAttribute<NoDestroyAttr>(S, D, A);
}

static void handleUninitializedAttr(Sema &S, Decl *D, const ParsedAttr &AL) {
  assert(cast<VarDecl>(D)->getStorageDuration() == SD_Automatic &&
         "uninitialized is only valid on automatic duration variables");
  D->addAttr(::new (S.Context) UninitializedAttr(S.Context, AL));
}

static void handleMIGServerRoutineAttr(Sema &S, Decl *D, const ParsedAttr &AL) {
  // Check that the return type is a `typedef int kern_return_t` or a typedef
  // around it, because otherwise MIG convention checks make no sense.
  // BlockDecl doesn't store a return type, so it's annoying to check,
  // so let's skip it for now.
  if (!isa<BlockDecl>(D)) {
    QualType T = getFunctionOrMethodResultType(D);
    bool IsKernReturnT = false;
    while (const auto *TT = T->getAs<TypedefType>()) {
      IsKernReturnT = (TT->getDecl()->getName() == "kern_return_t");
      T = TT->desugar();
    }
    if (!IsKernReturnT || T.getCanonicalType() != S.getASTContext().IntTy) {
      S.Diag(D->getBeginLoc(),
             diag::warn_mig_server_routine_does_not_return_kern_return_t);
      return;
    }
  }

  handleSimpleAttribute<MIGServerRoutineAttr>(S, D, AL);
}

static void handleMSAllocatorAttr(Sema &S, Decl *D, const ParsedAttr &AL) {
  // Warn if the return type is not a pointer or reference type.
  if (auto *FD = dyn_cast<FunctionDecl>(D)) {
    QualType RetTy = FD->getReturnType();
    if (!RetTy->isPointerOrReferenceType()) {
      S.Diag(AL.getLoc(), diag::warn_declspec_allocator_nonpointer)
          << AL.getRange() << RetTy;
      return;
    }
  }

  handleSimpleAttribute<MSAllocatorAttr>(S, D, AL);
}

static void handleAcquireHandleAttr(Sema &S, Decl *D, const ParsedAttr &AL) {
  if (AL.isUsedAsTypeAttr())
    return;
  // Warn if the parameter is definitely not an output parameter.
  if (const auto *PVD = dyn_cast<ParmVarDecl>(D)) {
    if (PVD->getType()->isIntegerType()) {
      S.Diag(AL.getLoc(), diag::err_attribute_output_parameter)
          << AL.getRange();
      return;
    }
  }
  StringRef Argument;
  if (!S.checkStringLiteralArgumentAttr(AL, 0, Argument))
    return;
  D->addAttr(AcquireHandleAttr::Create(S.Context, Argument, AL));
}

template<typename Attr>
static void handleHandleAttr(Sema &S, Decl *D, const ParsedAttr &AL) {
  StringRef Argument;
  if (!S.checkStringLiteralArgumentAttr(AL, 0, Argument))
    return;
  D->addAttr(Attr::Create(S.Context, Argument, AL));
}

template<typename Attr>
static void handleUnsafeBufferUsage(Sema &S, Decl *D, const ParsedAttr &AL) {
  D->addAttr(Attr::Create(S.Context, AL));
}

static void handleCFGuardAttr(Sema &S, Decl *D, const ParsedAttr &AL) {
  // The guard attribute takes a single identifier argument.

  if (!AL.isArgIdent(0)) {
    S.Diag(AL.getLoc(), diag::err_attribute_argument_type)
        << AL << AANT_ArgumentIdentifier;
    return;
  }

  CFGuardAttr::GuardArg Arg;
  IdentifierInfo *II = AL.getArgAsIdent(0)->getIdentifierInfo();
  if (!CFGuardAttr::ConvertStrToGuardArg(II->getName(), Arg)) {
    S.Diag(AL.getLoc(), diag::warn_attribute_type_not_supported) << AL << II;
    return;
  }

  D->addAttr(::new (S.Context) CFGuardAttr(S.Context, AL, Arg));
}


template <typename AttrTy>
static const AttrTy *findEnforceTCBAttrByName(Decl *D, StringRef Name) {
  auto Attrs = D->specific_attrs<AttrTy>();
  auto I = llvm::find_if(Attrs,
                         [Name](const AttrTy *A) {
                           return A->getTCBName() == Name;
                         });
  return I == Attrs.end() ? nullptr : *I;
}

template <typename AttrTy, typename ConflictingAttrTy>
static void handleEnforceTCBAttr(Sema &S, Decl *D, const ParsedAttr &AL) {
  StringRef Argument;
  if (!S.checkStringLiteralArgumentAttr(AL, 0, Argument))
    return;

  // A function cannot be have both regular and leaf membership in the same TCB.
  if (const ConflictingAttrTy *ConflictingAttr =
      findEnforceTCBAttrByName<ConflictingAttrTy>(D, Argument)) {
    // We could attach a note to the other attribute but in this case
    // there's no need given how the two are very close to each other.
    S.Diag(AL.getLoc(), diag::err_tcb_conflicting_attributes)
      << AL.getAttrName()->getName() << ConflictingAttr->getAttrName()->getName()
      << Argument;

    // Error recovery: drop the non-leaf attribute so that to suppress
    // all future warnings caused by erroneous attributes. The leaf attribute
    // needs to be kept because it can only suppresses warnings, not cause them.
    D->dropAttr<EnforceTCBAttr>();
    return;
  }

  D->addAttr(AttrTy::Create(S.Context, Argument, AL));
}

template <typename AttrTy, typename ConflictingAttrTy>
static AttrTy *mergeEnforceTCBAttrImpl(Sema &S, Decl *D, const AttrTy &AL) {
  // Check if the new redeclaration has different leaf-ness in the same TCB.
  StringRef TCBName = AL.getTCBName();
  if (const ConflictingAttrTy *ConflictingAttr =
      findEnforceTCBAttrByName<ConflictingAttrTy>(D, TCBName)) {
    S.Diag(ConflictingAttr->getLoc(), diag::err_tcb_conflicting_attributes)
      << ConflictingAttr->getAttrName()->getName()
      << AL.getAttrName()->getName() << TCBName;

    // Add a note so that the user could easily find the conflicting attribute.
    S.Diag(AL.getLoc(), diag::note_conflicting_attribute);

    // More error recovery.
    D->dropAttr<EnforceTCBAttr>();
    return nullptr;
  }

  ASTContext &Context = S.getASTContext();
  return ::new(Context) AttrTy(Context, AL, AL.getTCBName());
}

EnforceTCBAttr *Sema::mergeEnforceTCBAttr(Decl *D, const EnforceTCBAttr &AL) {
  return mergeEnforceTCBAttrImpl<EnforceTCBAttr, EnforceTCBLeafAttr>(
      *this, D, AL);
}

EnforceTCBLeafAttr *Sema::mergeEnforceTCBLeafAttr(
    Decl *D, const EnforceTCBLeafAttr &AL) {
  return mergeEnforceTCBAttrImpl<EnforceTCBLeafAttr, EnforceTCBAttr>(
      *this, D, AL);
}

static void handleVTablePointerAuthentication(Sema &S, Decl *D,
                                              const ParsedAttr &AL) {
  CXXRecordDecl *Decl = cast<CXXRecordDecl>(D);
  const uint32_t NumArgs = AL.getNumArgs();
  if (NumArgs > 4) {
    S.Diag(AL.getLoc(), diag::err_attribute_too_many_arguments) << AL << 4;
    AL.setInvalid();
  }

  if (NumArgs == 0) {
    S.Diag(AL.getLoc(), diag::err_attribute_too_few_arguments) << AL;
    AL.setInvalid();
    return;
  }

  if (D->getAttr<VTablePointerAuthenticationAttr>()) {
    S.Diag(AL.getLoc(), diag::err_duplicated_vtable_pointer_auth) << Decl;
    AL.setInvalid();
  }

  auto KeyType = VTablePointerAuthenticationAttr::VPtrAuthKeyType::DefaultKey;
  if (AL.isArgIdent(0)) {
    IdentifierLoc *IL = AL.getArgAsIdent(0);
    if (!VTablePointerAuthenticationAttr::ConvertStrToVPtrAuthKeyType(
            IL->getIdentifierInfo()->getName(), KeyType)) {
      S.Diag(IL->getLoc(), diag::err_invalid_authentication_key)
          << IL->getIdentifierInfo();
      AL.setInvalid();
    }
    if (KeyType == VTablePointerAuthenticationAttr::DefaultKey &&
        !S.getLangOpts().PointerAuthCalls) {
      S.Diag(AL.getLoc(), diag::err_no_default_vtable_pointer_auth) << 0;
      AL.setInvalid();
    }
  } else {
    S.Diag(AL.getLoc(), diag::err_attribute_argument_type)
        << AL << AANT_ArgumentIdentifier;
    return;
  }

  auto AddressDiversityMode = VTablePointerAuthenticationAttr::
      AddressDiscriminationMode::DefaultAddressDiscrimination;
  if (AL.getNumArgs() > 1) {
    if (AL.isArgIdent(1)) {
      IdentifierLoc *IL = AL.getArgAsIdent(1);
      if (!VTablePointerAuthenticationAttr::
              ConvertStrToAddressDiscriminationMode(
                  IL->getIdentifierInfo()->getName(), AddressDiversityMode)) {
        S.Diag(IL->getLoc(), diag::err_invalid_address_discrimination)
            << IL->getIdentifierInfo();
        AL.setInvalid();
      }
      if (AddressDiversityMode ==
              VTablePointerAuthenticationAttr::DefaultAddressDiscrimination &&
          !S.getLangOpts().PointerAuthCalls) {
        S.Diag(IL->getLoc(), diag::err_no_default_vtable_pointer_auth) << 1;
        AL.setInvalid();
      }
    } else {
      S.Diag(AL.getLoc(), diag::err_attribute_argument_type)
          << AL << AANT_ArgumentIdentifier;
    }
  }

  auto ED = VTablePointerAuthenticationAttr::ExtraDiscrimination::
      DefaultExtraDiscrimination;
  if (AL.getNumArgs() > 2) {
    if (AL.isArgIdent(2)) {
      IdentifierLoc *IL = AL.getArgAsIdent(2);
      if (!VTablePointerAuthenticationAttr::ConvertStrToExtraDiscrimination(
              IL->getIdentifierInfo()->getName(), ED)) {
        S.Diag(IL->getLoc(), diag::err_invalid_extra_discrimination)
            << IL->getIdentifierInfo();
        AL.setInvalid();
      }
      if (ED == VTablePointerAuthenticationAttr::DefaultExtraDiscrimination &&
          !S.getLangOpts().PointerAuthCalls) {
        S.Diag(AL.getLoc(), diag::err_no_default_vtable_pointer_auth) << 2;
        AL.setInvalid();
      }
    } else {
      S.Diag(AL.getLoc(), diag::err_attribute_argument_type)
          << AL << AANT_ArgumentIdentifier;
    }
  }

  uint32_t CustomDiscriminationValue = 0;
  if (ED == VTablePointerAuthenticationAttr::CustomDiscrimination) {
    if (NumArgs < 4) {
      S.Diag(AL.getLoc(), diag::err_missing_custom_discrimination) << AL << 4;
      AL.setInvalid();
      return;
    }
    if (NumArgs > 4) {
      S.Diag(AL.getLoc(), diag::err_attribute_too_many_arguments) << AL << 4;
      AL.setInvalid();
    }

    if (!AL.isArgExpr(3) || !S.checkUInt32Argument(AL, AL.getArgAsExpr(3),
                                                   CustomDiscriminationValue)) {
      S.Diag(AL.getLoc(), diag::err_invalid_custom_discrimination);
      AL.setInvalid();
    }
  } else if (NumArgs > 3) {
    S.Diag(AL.getLoc(), diag::err_attribute_too_many_arguments) << AL << 3;
    AL.setInvalid();
  }

  Decl->addAttr(::new (S.Context) VTablePointerAuthenticationAttr(
      S.Context, AL, KeyType, AddressDiversityMode, ED,
      CustomDiscriminationValue));
}

//===----------------------------------------------------------------------===//
// Top Level Sema Entry Points
//===----------------------------------------------------------------------===//

static bool IsDeclLambdaCallOperator(Decl *D) {
  if (const auto *MD = dyn_cast<CXXMethodDecl>(D))
    return MD->getParent()->isLambda() &&
           MD->getOverloadedOperator() == OverloadedOperatorKind::OO_Call;
  return false;
}

// Returns true if the attribute must delay setting its arguments until after
// template instantiation, and false otherwise.
static bool MustDelayAttributeArguments(const ParsedAttr &AL) {
  // Only attributes that accept expression parameter packs can delay arguments.
  if (!AL.acceptsExprPack())
    return false;

  bool AttrHasVariadicArg = AL.hasVariadicArg();
  unsigned AttrNumArgs = AL.getNumArgMembers();
  for (size_t I = 0; I < std::min(AL.getNumArgs(), AttrNumArgs); ++I) {
    bool IsLastAttrArg = I == (AttrNumArgs - 1);
    // If the argument is the last argument and it is variadic it can contain
    // any expression.
    if (IsLastAttrArg && AttrHasVariadicArg)
      return false;
    Expr *E = AL.getArgAsExpr(I);
    bool ArgMemberCanHoldExpr = AL.isParamExpr(I);
    // If the expression is a pack expansion then arguments must be delayed
    // unless the argument is an expression and it is the last argument of the
    // attribute.
    if (isa<PackExpansionExpr>(E))
      return !(IsLastAttrArg && ArgMemberCanHoldExpr);
    // Last case is if the expression is value dependent then it must delay
    // arguments unless the corresponding argument is able to hold the
    // expression.
    if (E->isValueDependent() && !ArgMemberCanHoldExpr)
      return true;
  }
  return false;
}

/// ProcessDeclAttribute - Apply the specific attribute to the specified decl if
/// the attribute applies to decls.  If the attribute is a type attribute, just
/// silently ignore it if a GNU attribute.
static void
ProcessDeclAttribute(Sema &S, Scope *scope, Decl *D, const ParsedAttr &AL,
                     const Sema::ProcessDeclAttributeOptions &Options) {
  if (AL.isInvalid() || AL.getKind() == ParsedAttr::IgnoredAttribute)
    return;

  // Ignore C++11 attributes on declarator chunks: they appertain to the type
  // instead. Note, isCXX11Attribute() will look at whether the attribute is
  // [[]] or alignas, while isC23Attribute() will only look at [[]]. This is
  // important for ensuring that alignas in C23 is properly handled on a
  // structure member declaration because it is a type-specifier-qualifier in
  // C but still applies to the declaration rather than the type.
  if ((S.getLangOpts().CPlusPlus
           ? AL.isCXX11Attribute() && (!IsDeclLambdaCallOperator(D) ||
                                       !AL.supportsNonconformingLambdaSyntax())
           : AL.isC23Attribute()) &&
      !Options.IncludeCXX11Attributes)
    return;

  // Unknown attributes are automatically warned on. Target-specific attributes
  // which do not apply to the current target architecture are treated as
  // though they were unknown attributes.
  const TargetInfo *Aux = S.Context.getAuxTargetInfo();
  if (AL.getKind() == ParsedAttr::UnknownAttribute ||
      !(AL.existsInTarget(S.Context.getTargetInfo()) ||
        (S.Context.getLangOpts().SYCLIsDevice &&
         Aux && AL.existsInTarget(*Aux)))) {
    if (AL.isRegularKeywordAttribute()) {
      S.Diag(AL.getLoc(), diag::err_keyword_not_supported_on_target)
          << AL.getAttrName() << AL.getRange();
    } else if (AL.isDeclspecAttribute()) {
      S.Diag(AL.getLoc(), diag::warn_unhandled_ms_attribute_ignored)
          << AL.getAttrName() << AL.getRange();
    } else {
      S.DiagnoseUnknownAttribute(AL);
    }
    return;
  }

  // Check if argument population must delayed to after template instantiation.
  bool MustDelayArgs = MustDelayAttributeArguments(AL);

  // Argument number check must be skipped if arguments are delayed.
  if (S.checkCommonAttributeFeatures(D, AL, MustDelayArgs))
    return;

  if (MustDelayArgs) {
    AL.handleAttrWithDelayedArgs(S, D);
    return;
  }

  switch (AL.getKind()) {
  default:
    if (AL.getInfo().handleDeclAttribute(S, D, AL) != ParsedAttrInfo::NotHandled)
      break;
    if (!AL.isStmtAttr()) {
      assert(AL.isTypeAttr() && "Non-type attribute not handled");
    }
    if (AL.isTypeAttr()) {
      if (Options.IgnoreTypeAttributes)
        break;
      if (!AL.isStandardAttributeSyntax() && !AL.isRegularKeywordAttribute()) {
        // Non-[[]] type attributes are handled in processTypeAttrs(); silently
        // move on.
        break;
      }

      // According to the C and C++ standards, we should never see a
      // [[]] type attribute on a declaration. However, we have in the past
      // allowed some type attributes to "slide" to the `DeclSpec`, so we need
      // to continue to support this legacy behavior. We only do this, however,
      // if
      // - we actually have a `DeclSpec`, i.e. if we're looking at a
      //   `DeclaratorDecl`, or
      // - we are looking at an alias-declaration, where historically we have
      //   allowed type attributes after the identifier to slide to the type.
      if (AL.slidesFromDeclToDeclSpecLegacyBehavior() &&
          isa<DeclaratorDecl, TypeAliasDecl>(D)) {
        // Suggest moving the attribute to the type instead, but only for our
        // own vendor attributes; moving other vendors' attributes might hurt
        // portability.
        if (AL.isClangScope()) {
          S.Diag(AL.getLoc(), diag::warn_type_attribute_deprecated_on_decl)
              << AL << D->getLocation();
        }

        // Allow this type attribute to be handled in processTypeAttrs();
        // silently move on.
        break;
      }

      if (AL.getKind() == ParsedAttr::AT_Regparm) {
        // `regparm` is a special case: It's a type attribute but we still want
        // to treat it as if it had been written on the declaration because that
        // way we'll be able to handle it directly in `processTypeAttr()`.
        // If we treated `regparm` it as if it had been written on the
        // `DeclSpec`, the logic in `distributeFunctionTypeAttrFromDeclSepc()`
        // would try to move it to the declarator, but that doesn't work: We
        // can't remove the attribute from the list of declaration attributes
        // because it might be needed by other declarators in the same
        // declaration.
        break;
      }

      if (AL.getKind() == ParsedAttr::AT_VectorSize) {
        // `vector_size` is a special case: It's a type attribute semantically,
        // but GCC expects the [[]] syntax to be written on the declaration (and
        // warns that the attribute has no effect if it is placed on the
        // decl-specifier-seq).
        // Silently move on and allow the attribute to be handled in
        // processTypeAttr().
        break;
      }

      if (AL.getKind() == ParsedAttr::AT_NoDeref) {
        // FIXME: `noderef` currently doesn't work correctly in [[]] syntax.
        // See https://github.com/llvm/llvm-project/issues/55790 for details.
        // We allow processTypeAttrs() to emit a warning and silently move on.
        break;
      }
    }
    // N.B., ClangAttrEmitter.cpp emits a diagnostic helper that ensures a
    // statement attribute is not written on a declaration, but this code is
    // needed for type attributes as well as statement attributes in Attr.td
    // that do not list any subjects.
    S.Diag(AL.getLoc(), diag::err_attribute_invalid_on_decl)
        << AL << AL.isRegularKeywordAttribute() << D->getLocation();
    break;
  case ParsedAttr::AT_Interrupt:
    handleInterruptAttr(S, D, AL);
    break;
  case ParsedAttr::AT_ARMInterruptSaveFP:
    S.ARM().handleInterruptSaveFPAttr(D, AL);
    break;
  case ParsedAttr::AT_X86ForceAlignArgPointer:
    S.X86().handleForceAlignArgPointerAttr(D, AL);
    break;
  case ParsedAttr::AT_ReadOnlyPlacement:
    handleSimpleAttribute<ReadOnlyPlacementAttr>(S, D, AL);
    break;
  case ParsedAttr::AT_DLLExport:
  case ParsedAttr::AT_DLLImport:
    handleDLLAttr(S, D, AL);
    break;
  case ParsedAttr::AT_AMDGPUFlatWorkGroupSize:
    S.AMDGPU().handleAMDGPUFlatWorkGroupSizeAttr(D, AL);
    break;
  case ParsedAttr::AT_AMDGPUWavesPerEU:
    S.AMDGPU().handleAMDGPUWavesPerEUAttr(D, AL);
    break;
  case ParsedAttr::AT_AMDGPUNumSGPR:
    S.AMDGPU().handleAMDGPUNumSGPRAttr(D, AL);
    break;
  case ParsedAttr::AT_AMDGPUNumVGPR:
    S.AMDGPU().handleAMDGPUNumVGPRAttr(D, AL);
    break;
  case ParsedAttr::AT_AMDGPUMaxNumWorkGroups:
    S.AMDGPU().handleAMDGPUMaxNumWorkGroupsAttr(D, AL);
    break;
  case ParsedAttr::AT_AVRSignal:
    S.AVR().handleSignalAttr(D, AL);
    break;
  case ParsedAttr::AT_BPFPreserveAccessIndex:
    S.BPF().handlePreserveAccessIndexAttr(D, AL);
    break;
  case ParsedAttr::AT_BPFPreserveStaticOffset:
    handleSimpleAttribute<BPFPreserveStaticOffsetAttr>(S, D, AL);
    break;
  case ParsedAttr::AT_BTFDeclTag:
    handleBTFDeclTagAttr(S, D, AL);
    break;
  case ParsedAttr::AT_WebAssemblyExportName:
    S.Wasm().handleWebAssemblyExportNameAttr(D, AL);
    break;
  case ParsedAttr::AT_WebAssemblyImportModule:
    S.Wasm().handleWebAssemblyImportModuleAttr(D, AL);
    break;
  case ParsedAttr::AT_WebAssemblyImportName:
    S.Wasm().handleWebAssemblyImportNameAttr(D, AL);
    break;
  case ParsedAttr::AT_IBOutlet:
    S.ObjC().handleIBOutlet(D, AL);
    break;
  case ParsedAttr::AT_IBOutletCollection:
    S.ObjC().handleIBOutletCollection(D, AL);
    break;
  case ParsedAttr::AT_IFunc:
    handleIFuncAttr(S, D, AL);
    break;
  case ParsedAttr::AT_Alias:
    handleAliasAttr(S, D, AL);
    break;
  case ParsedAttr::AT_Aligned:
    handleAlignedAttr(S, D, AL);
    break;
  case ParsedAttr::AT_AlignValue:
    handleAlignValueAttr(S, D, AL);
    break;
  case ParsedAttr::AT_AllocSize:
    handleAllocSizeAttr(S, D, AL);
    break;
  case ParsedAttr::AT_AlwaysInline:
    handleAlwaysInlineAttr(S, D, AL);
    break;
  case ParsedAttr::AT_AnalyzerNoReturn:
    handleAnalyzerNoReturnAttr(S, D, AL);
    break;
  case ParsedAttr::AT_TLSModel:
    handleTLSModelAttr(S, D, AL);
    break;
  case ParsedAttr::AT_Annotate:
    handleAnnotateAttr(S, D, AL);
    break;
  case ParsedAttr::AT_Availability:
    handleAvailabilityAttr(S, D, AL);
    break;
  case ParsedAttr::AT_CarriesDependency:
    handleDependencyAttr(S, scope, D, AL);
    break;
  case ParsedAttr::AT_CPUDispatch:
  case ParsedAttr::AT_CPUSpecific:
    handleCPUSpecificAttr(S, D, AL);
    break;
  case ParsedAttr::AT_Common:
    handleCommonAttr(S, D, AL);
    break;
  case ParsedAttr::AT_CUDAConstant:
    handleConstantAttr(S, D, AL);
    break;
  case ParsedAttr::AT_PassObjectSize:
    handlePassObjectSizeAttr(S, D, AL);
    break;
  case ParsedAttr::AT_Constructor:
      handleConstructorAttr(S, D, AL);
    break;
  case ParsedAttr::AT_Deprecated:
    handleDeprecatedAttr(S, D, AL);
    break;
  case ParsedAttr::AT_Destructor:
      handleDestructorAttr(S, D, AL);
    break;
  case ParsedAttr::AT_EnableIf:
    handleEnableIfAttr(S, D, AL);
    break;
  case ParsedAttr::AT_Error:
    handleErrorAttr(S, D, AL);
    break;
  case ParsedAttr::AT_ExcludeFromExplicitInstantiation:
    handleExcludeFromExplicitInstantiationAttr(S, D, AL);
    break;
  case ParsedAttr::AT_DiagnoseIf:
    handleDiagnoseIfAttr(S, D, AL);
    break;
  case ParsedAttr::AT_DiagnoseAsBuiltin:
    handleDiagnoseAsBuiltinAttr(S, D, AL);
    break;
  case ParsedAttr::AT_NoBuiltin:
    handleNoBuiltinAttr(S, D, AL);
    break;
  case ParsedAttr::AT_CFIUncheckedCallee:
    handleCFIUncheckedCalleeAttr(S, D, AL);
    break;
  case ParsedAttr::AT_ExtVectorType:
    handleExtVectorTypeAttr(S, D, AL);
    break;
  case ParsedAttr::AT_ExternalSourceSymbol:
    handleExternalSourceSymbolAttr(S, D, AL);
    break;
  case ParsedAttr::AT_MinSize:
    handleMinSizeAttr(S, D, AL);
    break;
  case ParsedAttr::AT_OptimizeNone:
    handleOptimizeNoneAttr(S, D, AL);
    break;
  case ParsedAttr::AT_EnumExtensibility:
    handleEnumExtensibilityAttr(S, D, AL);
    break;
  case ParsedAttr::AT_SYCLSimd:
    handleSimpleAttribute<SYCLSimdAttr>(S, D, AL);
    break;
  case ParsedAttr::AT_SYCLKernel:
    S.SYCL().handleKernelAttr(D, AL);
    break;
  case ParsedAttr::AT_SYCLExternal:
    handleSimpleAttribute<SYCLExternalAttr>(S, D, AL);
    break;
  case ParsedAttr::AT_SYCLKernelEntryPoint:
    S.SYCL().handleKernelEntryPointAttr(D, AL);
    break;
  case ParsedAttr::AT_SYCLSpecialClass:
    handleSimpleAttribute<SYCLSpecialClassAttr>(S, D, AL);
    break;
  case ParsedAttr::AT_SYCLType:
    S.SYCL().handleSYCLTypeAttr(D, AL);
    break;
  case ParsedAttr::AT_SYCLDevice:
    S.SYCL().handleSYCLDeviceAttr(D, AL);
    break;
  case ParsedAttr::AT_SYCLDeviceOnly:
    handleSimpleAttribute<SYCLDeviceOnlyAttr>(S, D, AL);
    break;
  case ParsedAttr::AT_SYCLScope:
    S.SYCL().handleSYCLScopeAttr(D, AL);
    break;
  case ParsedAttr::AT_SYCLDeviceIndirectlyCallable:
    S.SYCL().handleSYCLDeviceIndirectlyCallableAttr(D, AL);
    break;
  case ParsedAttr::AT_SYCLGlobalVar:
    S.SYCL().handleSYCLGlobalVarAttr(D, AL);
    break;
  case ParsedAttr::AT_SYCLRegisterNum:
    S.SYCL().handleSYCLRegisterNumAttr(D, AL);
    break;
  case ParsedAttr::AT_SYCLIntelESimdVectorize:
    S.SYCL().handleSYCLIntelESimdVectorizeAttr(D, AL);
    break;
  case ParsedAttr::AT_SYCLDeviceHas:
    S.SYCL().handleSYCLDeviceHasAttr(D, AL);
    break;
  case ParsedAttr::AT_SYCLUsesAspects:
    S.SYCL().handleSYCLUsesAspectsAttr(D, AL);
    break;
  case ParsedAttr::AT_Format:
    handleFormatAttr(S, D, AL);
    break;
  case ParsedAttr::AT_FormatMatches:
    handleFormatMatchesAttr(S, D, AL);
    break;
  case ParsedAttr::AT_FormatArg:
    handleFormatArgAttr(S, D, AL);
    break;
  case ParsedAttr::AT_Callback:
    handleCallbackAttr(S, D, AL);
    break;
  case ParsedAttr::AT_LifetimeCaptureBy:
    handleLifetimeCaptureByAttr(S, D, AL);
    break;
  case ParsedAttr::AT_CalledOnce:
    handleCalledOnceAttr(S, D, AL);
    break;
  case ParsedAttr::AT_CUDAGlobal:
    handleGlobalAttr(S, D, AL);
    break;
  case ParsedAttr::AT_CUDADevice:
    handleDeviceAttr(S, D, AL);
    break;
  case ParsedAttr::AT_CUDAGridConstant:
    handleGridConstantAttr(S, D, AL);
    break;
  case ParsedAttr::AT_HIPManaged:
    handleManagedAttr(S, D, AL);
    break;
  case ParsedAttr::AT_GNUInline:
    handleGNUInlineAttr(S, D, AL);
    break;
  case ParsedAttr::AT_CUDALaunchBounds:
    handleLaunchBoundsAttr(S, D, AL);
    break;
  case ParsedAttr::AT_CUDAClusterDims:
    handleClusterDimsAttr(S, D, AL);
    break;
  case ParsedAttr::AT_CUDANoCluster:
    handleNoClusterAttr(S, D, AL);
    break;
  case ParsedAttr::AT_Restrict:
    handleRestrictAttr(S, D, AL);
    break;
  case ParsedAttr::AT_Mode:
    handleModeAttr(S, D, AL);
    break;
  case ParsedAttr::AT_NonString:
    handleNonStringAttr(S, D, AL);
    break;
  case ParsedAttr::AT_NonNull:
    if (auto *PVD = dyn_cast<ParmVarDecl>(D))
      handleNonNullAttrParameter(S, PVD, AL);
    else
      handleNonNullAttr(S, D, AL);
    break;
  case ParsedAttr::AT_ReturnsNonNull:
    handleReturnsNonNullAttr(S, D, AL);
    break;
  case ParsedAttr::AT_NoEscape:
    handleNoEscapeAttr(S, D, AL);
    break;
  case ParsedAttr::AT_MaybeUndef:
    handleSimpleAttribute<MaybeUndefAttr>(S, D, AL);
    break;
  case ParsedAttr::AT_AssumeAligned:
    handleAssumeAlignedAttr(S, D, AL);
    break;
  case ParsedAttr::AT_AllocAlign:
    handleAllocAlignAttr(S, D, AL);
    break;
  case ParsedAttr::AT_Ownership:
    handleOwnershipAttr(S, D, AL);
    break;
  case ParsedAttr::AT_Naked:
    handleNakedAttr(S, D, AL);
    break;
  case ParsedAttr::AT_NoReturn:
    handleNoReturnAttr(S, D, AL);
    break;
  case ParsedAttr::AT_CXX11NoReturn:
    handleStandardNoReturnAttr(S, D, AL);
    break;
  case ParsedAttr::AT_AnyX86NoCfCheck:
    handleNoCfCheckAttr(S, D, AL);
    break;
  case ParsedAttr::AT_NoThrow:
    if (!AL.isUsedAsTypeAttr())
      handleSimpleAttribute<NoThrowAttr>(S, D, AL);
    break;
  case ParsedAttr::AT_CUDAShared:
    handleSharedAttr(S, D, AL);
    break;
  case ParsedAttr::AT_VecReturn:
    handleVecReturnAttr(S, D, AL);
    break;
  case ParsedAttr::AT_ObjCOwnership:
    S.ObjC().handleOwnershipAttr(D, AL);
    break;
  case ParsedAttr::AT_ObjCPreciseLifetime:
    S.ObjC().handlePreciseLifetimeAttr(D, AL);
    break;
  case ParsedAttr::AT_ObjCReturnsInnerPointer:
    S.ObjC().handleReturnsInnerPointerAttr(D, AL);
    break;
  case ParsedAttr::AT_ObjCRequiresSuper:
    S.ObjC().handleRequiresSuperAttr(D, AL);
    break;
  case ParsedAttr::AT_ObjCBridge:
    S.ObjC().handleBridgeAttr(D, AL);
    break;
  case ParsedAttr::AT_ObjCBridgeMutable:
    S.ObjC().handleBridgeMutableAttr(D, AL);
    break;
  case ParsedAttr::AT_ObjCBridgeRelated:
    S.ObjC().handleBridgeRelatedAttr(D, AL);
    break;
  case ParsedAttr::AT_ObjCDesignatedInitializer:
    S.ObjC().handleDesignatedInitializer(D, AL);
    break;
  case ParsedAttr::AT_ObjCRuntimeName:
    S.ObjC().handleRuntimeName(D, AL);
    break;
  case ParsedAttr::AT_ObjCBoxable:
    S.ObjC().handleBoxable(D, AL);
    break;
  case ParsedAttr::AT_NSErrorDomain:
    S.ObjC().handleNSErrorDomain(D, AL);
    break;
  case ParsedAttr::AT_CFConsumed:
  case ParsedAttr::AT_NSConsumed:
  case ParsedAttr::AT_OSConsumed:
    S.ObjC().AddXConsumedAttr(D, AL,
                              S.ObjC().parsedAttrToRetainOwnershipKind(AL),
                              /*IsTemplateInstantiation=*/false);
    break;
  case ParsedAttr::AT_OSReturnsRetainedOnZero:
    handleSimpleAttributeOrDiagnose<OSReturnsRetainedOnZeroAttr>(
        S, D, AL, S.ObjC().isValidOSObjectOutParameter(D),
        diag::warn_ns_attribute_wrong_parameter_type,
        /*Extra Args=*/AL, /*pointer-to-OSObject-pointer*/ 3, AL.getRange());
    break;
  case ParsedAttr::AT_OSReturnsRetainedOnNonZero:
    handleSimpleAttributeOrDiagnose<OSReturnsRetainedOnNonZeroAttr>(
        S, D, AL, S.ObjC().isValidOSObjectOutParameter(D),
        diag::warn_ns_attribute_wrong_parameter_type,
        /*Extra Args=*/AL, /*pointer-to-OSObject-poointer*/ 3, AL.getRange());
    break;
  case ParsedAttr::AT_NSReturnsAutoreleased:
  case ParsedAttr::AT_NSReturnsNotRetained:
  case ParsedAttr::AT_NSReturnsRetained:
  case ParsedAttr::AT_CFReturnsNotRetained:
  case ParsedAttr::AT_CFReturnsRetained:
  case ParsedAttr::AT_OSReturnsNotRetained:
  case ParsedAttr::AT_OSReturnsRetained:
    S.ObjC().handleXReturnsXRetainedAttr(D, AL);
    break;
  case ParsedAttr::AT_WorkGroupSizeHint:
    // Handle the attribute based on whether we are targeting SYCL or not.
    if (S.getLangOpts().SYCLIsDevice || S.getLangOpts().SYCLIsHost)
      S.SYCL().handleSYCLWorkGroupSizeHintAttr(D, AL);
    else
      handleWorkGroupSize<WorkGroupSizeHintAttr>(S, D, AL);
    break;
  case ParsedAttr::AT_ReqdWorkGroupSize:
    if (S.getLangOpts().SYCLIsDevice || S.getLangOpts().SYCLIsHost)
      S.SYCL().handleSYCLReqdWorkGroupSizeAttr(D, AL);
    else
      handleWorkGroupSize<ReqdWorkGroupSizeAttr>(S, D, AL);
    break;
  case ParsedAttr::AT_SYCLIntelMaxWorkGroupSize:
    S.SYCL().handleSYCLIntelMaxWorkGroupSize(D, AL);
    break;
  case ParsedAttr::AT_SYCLIntelMinWorkGroupsPerComputeUnit:
    S.SYCL().handleSYCLIntelMinWorkGroupsPerComputeUnit(D, AL);
    break;
  case ParsedAttr::AT_SYCLIntelMaxWorkGroupsPerMultiprocessor:
    S.SYCL().handleSYCLIntelMaxWorkGroupsPerMultiprocessor(D, AL);
    break;
  case ParsedAttr::AT_IntelReqdSubGroupSize:
    S.SYCL().handleIntelReqdSubGroupSizeAttr(D, AL);
    break;
  case ParsedAttr::AT_IntelNamedSubGroupSize:
    S.SYCL().handleIntelNamedSubGroupSizeAttr(D, AL);
    break;
  case ParsedAttr::AT_SYCLIntelNumSimdWorkItems:
    S.SYCL().handleSYCLIntelNumSimdWorkItemsAttr(D, AL);
    break;
  case ParsedAttr::AT_SYCLIntelSchedulerTargetFmaxMhz:
    S.SYCL().handleSYCLIntelSchedulerTargetFmaxMhzAttr(D, AL);
    break;
  case ParsedAttr::AT_SYCLIntelMaxGlobalWorkDim:
    S.SYCL().handleSYCLIntelMaxGlobalWorkDimAttr(D, AL);
    break;
  case ParsedAttr::AT_SYCLIntelNoGlobalWorkOffset:
    S.SYCL().handleSYCLIntelNoGlobalWorkOffsetAttr(D, AL);
    break;
  case ParsedAttr::AT_SYCLIntelUseStallEnableClusters:
    S.SYCL().handleSYCLIntelUseStallEnableClustersAttr(D, AL);
    break;
  case ParsedAttr::AT_SYCLIntelLoopFuse:
    S.SYCL().handleSYCLIntelLoopFuseAttr(D, AL);
    break;
  case ParsedAttr::AT_SYCLIntelInitiationInterval:
    S.SYCL().handleSYCLIntelInitiationIntervalAttr(D, AL);
    break;
  case ParsedAttr::AT_VecTypeHint:
    handleVecTypeHint(S, D, AL);
    break;
  case ParsedAttr::AT_InitPriority:
      handleInitPriorityAttr(S, D, AL);
    break;
  case ParsedAttr::AT_Packed:
    handlePackedAttr(S, D, AL);
    break;
  case ParsedAttr::AT_PreferredName:
    handlePreferredName(S, D, AL);
    break;
  case ParsedAttr::AT_NoSpecializations:
    handleNoSpecializations(S, D, AL);
    break;
  case ParsedAttr::AT_Section:
    handleSectionAttr(S, D, AL);
    break;
  case ParsedAttr::AT_CodeModel:
    handleCodeModelAttr(S, D, AL);
    break;
  case ParsedAttr::AT_RandomizeLayout:
    handleRandomizeLayoutAttr(S, D, AL);
    break;
  case ParsedAttr::AT_NoRandomizeLayout:
    handleNoRandomizeLayoutAttr(S, D, AL);
    break;
  case ParsedAttr::AT_CodeSeg:
    handleCodeSegAttr(S, D, AL);
    break;
  case ParsedAttr::AT_Target:
    handleTargetAttr(S, D, AL);
    break;
  case ParsedAttr::AT_TargetVersion:
    handleTargetVersionAttr(S, D, AL);
    break;
  case ParsedAttr::AT_TargetClones:
    handleTargetClonesAttr(S, D, AL);
    break;
  case ParsedAttr::AT_MinVectorWidth:
    handleMinVectorWidthAttr(S, D, AL);
    break;
  case ParsedAttr::AT_Unavailable:
    handleAttrWithMessage<UnavailableAttr>(S, D, AL);
    break;
  case ParsedAttr::AT_OMPAssume:
    S.OpenMP().handleOMPAssumeAttr(D, AL);
    break;
  case ParsedAttr::AT_ObjCDirect:
    S.ObjC().handleDirectAttr(D, AL);
    break;
  case ParsedAttr::AT_ObjCDirectMembers:
    S.ObjC().handleDirectMembersAttr(D, AL);
    handleSimpleAttribute<ObjCDirectMembersAttr>(S, D, AL);
    break;
  case ParsedAttr::AT_ObjCExplicitProtocolImpl:
    S.ObjC().handleSuppresProtocolAttr(D, AL);
    break;
  case ParsedAttr::AT_Unused:
    handleUnusedAttr(S, D, AL);
    break;
  case ParsedAttr::AT_Visibility:
    handleVisibilityAttr(S, D, AL, false);
    break;
  case ParsedAttr::AT_TypeVisibility:
    handleVisibilityAttr(S, D, AL, true);
    break;
  case ParsedAttr::AT_WarnUnusedResult:
    handleWarnUnusedResult(S, D, AL);
    break;
  case ParsedAttr::AT_WeakRef:
    handleWeakRefAttr(S, D, AL);
    break;
  case ParsedAttr::AT_WeakImport:
    handleWeakImportAttr(S, D, AL);
    break;
  case ParsedAttr::AT_TransparentUnion:
    handleTransparentUnionAttr(S, D, AL);
    break;
  case ParsedAttr::AT_ObjCMethodFamily:
    S.ObjC().handleMethodFamilyAttr(D, AL);
    break;
  case ParsedAttr::AT_ObjCNSObject:
    S.ObjC().handleNSObject(D, AL);
    break;
  case ParsedAttr::AT_ObjCIndependentClass:
    S.ObjC().handleIndependentClass(D, AL);
    break;
  case ParsedAttr::AT_Blocks:
    S.ObjC().handleBlocksAttr(D, AL);
    break;
  case ParsedAttr::AT_Sentinel:
    handleSentinelAttr(S, D, AL);
    break;
  case ParsedAttr::AT_Cleanup:
    handleCleanupAttr(S, D, AL);
    break;
  case ParsedAttr::AT_NoDebug:
    handleNoDebugAttr(S, D, AL);
    break;
  case ParsedAttr::AT_CmseNSEntry:
    S.ARM().handleCmseNSEntryAttr(D, AL);
    break;
  case ParsedAttr::AT_StdCall:
  case ParsedAttr::AT_CDecl:
  case ParsedAttr::AT_FastCall:
  case ParsedAttr::AT_ThisCall:
  case ParsedAttr::AT_Pascal:
  case ParsedAttr::AT_RegCall:
  case ParsedAttr::AT_SwiftCall:
  case ParsedAttr::AT_SwiftAsyncCall:
  case ParsedAttr::AT_VectorCall:
  case ParsedAttr::AT_MSABI:
  case ParsedAttr::AT_SysVABI:
  case ParsedAttr::AT_Pcs:
  case ParsedAttr::AT_IntelOclBicc:
  case ParsedAttr::AT_PreserveMost:
  case ParsedAttr::AT_PreserveAll:
  case ParsedAttr::AT_AArch64VectorPcs:
  case ParsedAttr::AT_AArch64SVEPcs:
  case ParsedAttr::AT_M68kRTD:
  case ParsedAttr::AT_PreserveNone:
  case ParsedAttr::AT_RISCVVectorCC:
  case ParsedAttr::AT_RISCVVLSCC:
  case ParsedAttr::AT_NativeCPULibclcCall:
    handleCallConvAttr(S, D, AL);
    break;
  case ParsedAttr::AT_DeviceKernel:
    handleDeviceKernelAttr(S, D, AL);
    break;
  case ParsedAttr::AT_Suppress:
    handleSuppressAttr(S, D, AL);
    break;
  case ParsedAttr::AT_Owner:
  case ParsedAttr::AT_Pointer:
    handleLifetimeCategoryAttr(S, D, AL);
    break;
  case ParsedAttr::AT_OpenCLAccess:
    S.OpenCL().handleAccessAttr(D, AL);
    break;
  case ParsedAttr::AT_OpenCLNoSVM:
    S.OpenCL().handleNoSVMAttr(D, AL);
    break;
  case ParsedAttr::AT_SwiftContext:
    S.Swift().AddParameterABIAttr(D, AL, ParameterABI::SwiftContext);
    break;
  case ParsedAttr::AT_SwiftAsyncContext:
    S.Swift().AddParameterABIAttr(D, AL, ParameterABI::SwiftAsyncContext);
    break;
  case ParsedAttr::AT_SwiftErrorResult:
    S.Swift().AddParameterABIAttr(D, AL, ParameterABI::SwiftErrorResult);
    break;
  case ParsedAttr::AT_SwiftIndirectResult:
    S.Swift().AddParameterABIAttr(D, AL, ParameterABI::SwiftIndirectResult);
    break;
  case ParsedAttr::AT_InternalLinkage:
    handleInternalLinkageAttr(S, D, AL);
    break;
  case ParsedAttr::AT_ZeroCallUsedRegs:
    handleZeroCallUsedRegsAttr(S, D, AL);
    break;
  case ParsedAttr::AT_FunctionReturnThunks:
    handleFunctionReturnThunksAttr(S, D, AL);
    break;
  case ParsedAttr::AT_NoMerge:
    handleNoMergeAttr(S, D, AL);
    break;
  case ParsedAttr::AT_NoUniqueAddress:
    handleNoUniqueAddressAttr(S, D, AL);
    break;

  case ParsedAttr::AT_AvailableOnlyInDefaultEvalMethod:
    handleAvailableOnlyInDefaultEvalMethod(S, D, AL);
    break;

  case ParsedAttr::AT_CountedBy:
  case ParsedAttr::AT_CountedByOrNull:
  case ParsedAttr::AT_SizedBy:
  case ParsedAttr::AT_SizedByOrNull:
    handleCountedByAttrField(S, D, AL);
    break;

  // Microsoft attributes:
  case ParsedAttr::AT_LayoutVersion:
    handleLayoutVersion(S, D, AL);
    break;
  case ParsedAttr::AT_Uuid:
    handleUuidAttr(S, D, AL);
    break;
  case ParsedAttr::AT_MSInheritance:
    handleMSInheritanceAttr(S, D, AL);
    break;
  case ParsedAttr::AT_Thread:
    handleDeclspecThreadAttr(S, D, AL);
    break;
  case ParsedAttr::AT_MSConstexpr:
    handleMSConstexprAttr(S, D, AL);
    break;
  case ParsedAttr::AT_HybridPatchable:
    handleSimpleAttribute<HybridPatchableAttr>(S, D, AL);
    break;

  // HLSL attributes:
  case ParsedAttr::AT_RootSignature:
    S.HLSL().handleRootSignatureAttr(D, AL);
    break;
  case ParsedAttr::AT_HLSLNumThreads:
    S.HLSL().handleNumThreadsAttr(D, AL);
    break;
  case ParsedAttr::AT_HLSLWaveSize:
    S.HLSL().handleWaveSizeAttr(D, AL);
    break;
  case ParsedAttr::AT_HLSLVkExtBuiltinInput:
    S.HLSL().handleVkExtBuiltinInputAttr(D, AL);
    break;
  case ParsedAttr::AT_HLSLVkConstantId:
    S.HLSL().handleVkConstantIdAttr(D, AL);
    break;
  case ParsedAttr::AT_HLSLVkBinding:
    S.HLSL().handleVkBindingAttr(D, AL);
    break;
  case ParsedAttr::AT_HLSLGroupSharedAddressSpace:
    handleSimpleAttribute<HLSLGroupSharedAddressSpaceAttr>(S, D, AL);
    break;
  case ParsedAttr::AT_HLSLPackOffset:
    S.HLSL().handlePackOffsetAttr(D, AL);
    break;
  case ParsedAttr::AT_HLSLShader:
    S.HLSL().handleShaderAttr(D, AL);
    break;
  case ParsedAttr::AT_HLSLResourceBinding:
    S.HLSL().handleResourceBindingAttr(D, AL);
    break;
  case ParsedAttr::AT_HLSLParamModifier:
    S.HLSL().handleParamModifierAttr(D, AL);
    break;
  case ParsedAttr::AT_HLSLUnparsedSemantic:
    S.HLSL().handleSemanticAttr(D, AL);
    break;

  case ParsedAttr::AT_AbiTag:
    handleAbiTagAttr(S, D, AL);
    break;
  case ParsedAttr::AT_CFGuard:
    handleCFGuardAttr(S, D, AL);
    break;

  // Thread safety attributes:
  case ParsedAttr::AT_PtGuardedVar:
    handlePtGuardedVarAttr(S, D, AL);
    break;
  case ParsedAttr::AT_NoSanitize:
    handleNoSanitizeAttr(S, D, AL);
    break;
  case ParsedAttr::AT_NoSanitizeAddress:
    handleNoSanitizeAddressAttr(S, D, AL);
    break;
  case ParsedAttr::AT_NoSanitizeThread:
    handleNoSanitizeThreadAttr(S, D, AL);
    break;
  case ParsedAttr::AT_NoSanitizeMemory:
    handleNoSanitizeMemoryAttr(S, D, AL);
    break;
  case ParsedAttr::AT_GuardedBy:
    handleGuardedByAttr(S, D, AL);
    break;
  case ParsedAttr::AT_PtGuardedBy:
    handlePtGuardedByAttr(S, D, AL);
    break;
  case ParsedAttr::AT_LockReturned:
    handleLockReturnedAttr(S, D, AL);
    break;
  case ParsedAttr::AT_LocksExcluded:
    handleLocksExcludedAttr(S, D, AL);
    break;
  case ParsedAttr::AT_AcquiredBefore:
    handleAcquiredBeforeAttr(S, D, AL);
    break;
  case ParsedAttr::AT_AcquiredAfter:
    handleAcquiredAfterAttr(S, D, AL);
    break;

  // Capability analysis attributes.
  case ParsedAttr::AT_Capability:
  case ParsedAttr::AT_Lockable:
    handleCapabilityAttr(S, D, AL);
    break;
  case ParsedAttr::AT_ReentrantCapability:
    handleReentrantCapabilityAttr(S, D, AL);
    break;
  case ParsedAttr::AT_RequiresCapability:
    handleRequiresCapabilityAttr(S, D, AL);
    break;

  case ParsedAttr::AT_AssertCapability:
    handleAssertCapabilityAttr(S, D, AL);
    break;
  case ParsedAttr::AT_AcquireCapability:
    handleAcquireCapabilityAttr(S, D, AL);
    break;
  case ParsedAttr::AT_ReleaseCapability:
    handleReleaseCapabilityAttr(S, D, AL);
    break;
  case ParsedAttr::AT_TryAcquireCapability:
    handleTryAcquireCapabilityAttr(S, D, AL);
    break;

  // Consumed analysis attributes.
  case ParsedAttr::AT_Consumable:
    handleConsumableAttr(S, D, AL);
    break;
  case ParsedAttr::AT_CallableWhen:
    handleCallableWhenAttr(S, D, AL);
    break;
  case ParsedAttr::AT_ParamTypestate:
    handleParamTypestateAttr(S, D, AL);
    break;
  case ParsedAttr::AT_ReturnTypestate:
    handleReturnTypestateAttr(S, D, AL);
    break;
  case ParsedAttr::AT_SetTypestate:
    handleSetTypestateAttr(S, D, AL);
    break;
  case ParsedAttr::AT_TestTypestate:
    handleTestTypestateAttr(S, D, AL);
    break;

  // Type safety attributes.
  case ParsedAttr::AT_ArgumentWithTypeTag:
    handleArgumentWithTypeTagAttr(S, D, AL);
    break;
  case ParsedAttr::AT_TypeTagForDatatype:
    handleTypeTagForDatatypeAttr(S, D, AL);
    break;

  // Intel FPGA specific attributes
  case ParsedAttr::AT_SYCLIntelDoublePump:
    S.SYCL().handleSYCLIntelDoublePumpAttr(D, AL);
    break;
  case ParsedAttr::AT_SYCLIntelSinglePump:
    S.SYCL().handleSYCLIntelSinglePumpAttr(D, AL);
    break;
  case ParsedAttr::AT_SYCLIntelMemory:
    S.SYCL().handleSYCLIntelMemoryAttr(D, AL);
    break;
  case ParsedAttr::AT_SYCLIntelRegister:
    S.SYCL().handleSYCLIntelRegisterAttr(D, AL);
    break;
  case ParsedAttr::AT_SYCLIntelBankWidth:
    S.SYCL().handleSYCLIntelBankWidthAttr(D, AL);
    break;
  case ParsedAttr::AT_SYCLIntelNumBanks:
    S.SYCL().handleSYCLIntelNumBanksAttr(D, AL);
    break;
  case ParsedAttr::AT_SYCLIntelPrivateCopies:
    S.SYCL().handleSYCLIntelPrivateCopiesAttr(D, AL);
    break;
  case ParsedAttr::AT_SYCLIntelMaxReplicates:
    S.SYCL().handleSYCLIntelMaxReplicatesAttr(D, AL);
    break;
  case ParsedAttr::AT_SYCLIntelSimpleDualPort:
    S.SYCL().handleIntelSimpleDualPortAttr(D, AL);
    break;
  case ParsedAttr::AT_SYCLIntelMerge:
    S.SYCL().handleSYCLIntelMergeAttr(D, AL);
    break;
  case ParsedAttr::AT_SYCLIntelBankBits:
    S.SYCL().handleSYCLIntelBankBitsAttr(D, AL);
    break;
  case ParsedAttr::AT_SYCLIntelForcePow2Depth:
    S.SYCL().handleSYCLIntelForcePow2DepthAttr(D, AL);
    break;
  case ParsedAttr::AT_SYCLIntelPipeIO:
    S.SYCL().handleSYCLIntelPipeIOAttr(D, AL);
    break;
  case ParsedAttr::AT_SYCLIntelMaxConcurrency:
    S.SYCL().handleSYCLIntelMaxConcurrencyAttr(D, AL);
    break;
  case ParsedAttr::AT_SYCLAddIRAttributesFunction:
    S.SYCL().handleSYCLAddIRAttributesFunctionAttr(D, AL);
    break;
  case ParsedAttr::AT_SYCLAddIRAttributesKernelParameter:
    S.SYCL().handleSYCLAddIRAttributesKernelParameterAttr(D, AL);
    break;
  case ParsedAttr::AT_SYCLAddIRAttributesGlobalVariable:
    S.SYCL().handleSYCLAddIRAttributesGlobalVariableAttr(D, AL);
    break;
  case ParsedAttr::AT_SYCLAddIRAnnotationsMember:
    S.SYCL().handleSYCLAddIRAnnotationsMemberAttr(D, AL);
    break;
  case ParsedAttr::AT_SYCLRegisteredKernels:
    S.SYCL().handleSYCLRegisteredKernels(D, AL);
    break;

  // Swift attributes.
  case ParsedAttr::AT_SwiftAsyncName:
    S.Swift().handleAsyncName(D, AL);
    break;
  case ParsedAttr::AT_SwiftAttr:
    S.Swift().handleAttrAttr(D, AL);
    break;
  case ParsedAttr::AT_SwiftBridge:
    S.Swift().handleBridge(D, AL);
    break;
  case ParsedAttr::AT_SwiftError:
    S.Swift().handleError(D, AL);
    break;
  case ParsedAttr::AT_SwiftName:
    S.Swift().handleName(D, AL);
    break;
  case ParsedAttr::AT_SwiftNewType:
    S.Swift().handleNewType(D, AL);
    break;
  case ParsedAttr::AT_SwiftAsync:
    S.Swift().handleAsyncAttr(D, AL);
    break;
  case ParsedAttr::AT_SwiftAsyncError:
    S.Swift().handleAsyncError(D, AL);
    break;

  // XRay attributes.
  case ParsedAttr::AT_XRayLogArgs:
    handleXRayLogArgsAttr(S, D, AL);
    break;

  case ParsedAttr::AT_PatchableFunctionEntry:
    handlePatchableFunctionEntryAttr(S, D, AL);
    break;

  case ParsedAttr::AT_AlwaysDestroy:
  case ParsedAttr::AT_NoDestroy:
    handleDestroyAttr(S, D, AL);
    break;

  case ParsedAttr::AT_Uninitialized:
    handleUninitializedAttr(S, D, AL);
    break;

  case ParsedAttr::AT_ObjCExternallyRetained:
    S.ObjC().handleExternallyRetainedAttr(D, AL);
    break;

  case ParsedAttr::AT_MIGServerRoutine:
    handleMIGServerRoutineAttr(S, D, AL);
    break;

  case ParsedAttr::AT_MSAllocator:
    handleMSAllocatorAttr(S, D, AL);
    break;

  case ParsedAttr::AT_ArmBuiltinAlias:
    S.ARM().handleBuiltinAliasAttr(D, AL);
    break;

  case ParsedAttr::AT_ArmLocallyStreaming:
    handleSimpleAttribute<ArmLocallyStreamingAttr>(S, D, AL);
    break;

  case ParsedAttr::AT_ArmNew:
    S.ARM().handleNewAttr(D, AL);
    break;

  case ParsedAttr::AT_AcquireHandle:
    handleAcquireHandleAttr(S, D, AL);
    break;

  case ParsedAttr::AT_ReleaseHandle:
    handleHandleAttr<ReleaseHandleAttr>(S, D, AL);
    break;

  case ParsedAttr::AT_UnsafeBufferUsage:
    handleUnsafeBufferUsage<UnsafeBufferUsageAttr>(S, D, AL);
    break;

  case ParsedAttr::AT_UseHandle:
    handleHandleAttr<UseHandleAttr>(S, D, AL);
    break;

  case ParsedAttr::AT_EnforceTCB:
    handleEnforceTCBAttr<EnforceTCBAttr, EnforceTCBLeafAttr>(S, D, AL);
    break;

  case ParsedAttr::AT_EnforceTCBLeaf:
    handleEnforceTCBAttr<EnforceTCBLeafAttr, EnforceTCBAttr>(S, D, AL);
    break;

  case ParsedAttr::AT_BuiltinAlias:
    handleBuiltinAliasAttr(S, D, AL);
    break;

  case ParsedAttr::AT_PreferredType:
    handlePreferredTypeAttr(S, D, AL);
    break;

  case ParsedAttr::AT_UsingIfExists:
    handleSimpleAttribute<UsingIfExistsAttr>(S, D, AL);
    break;

  case ParsedAttr::AT_TypeNullable:
    handleNullableTypeAttr(S, D, AL);
    break;

  case ParsedAttr::AT_VTablePointerAuthentication:
    handleVTablePointerAuthentication(S, D, AL);
    break;
  }
}

static bool isKernelDecl(Decl *D) {
  const FunctionType *FnTy = D->getFunctionType();
  return D->hasAttr<DeviceKernelAttr>() ||
         (FnTy && FnTy->getCallConv() == CallingConv::CC_DeviceKernel) ||
         D->hasAttr<CUDAGlobalAttr>();
}

void Sema::ProcessDeclAttributeList(
    Scope *S, Decl *D, const ParsedAttributesView &AttrList,
    const ProcessDeclAttributeOptions &Options) {
  if (AttrList.empty())
    return;

  for (const ParsedAttr &AL : AttrList)
    ProcessDeclAttribute(*this, S, D, AL, Options);

  // FIXME: We should be able to handle these cases in TableGen.
  // GCC accepts
  // static int a9 __attribute__((weakref));
  // but that looks really pointless. We reject it.
  if (D->hasAttr<WeakRefAttr>() && !D->hasAttr<AliasAttr>()) {
    Diag(AttrList.begin()->getLoc(), diag::err_attribute_weakref_without_alias)
        << cast<NamedDecl>(D);
    D->dropAttr<WeakRefAttr>();
    return;
  }

  // FIXME: We should be able to handle this in TableGen as well. It would be
  // good to have a way to specify "these attributes must appear as a group",
  // for these. Additionally, it would be good to have a way to specify "these
  // attribute must never appear as a group" for attributes like cold and hot.
  if (!(D->hasAttr<DeviceKernelAttr>() ||
        LangOpts.SYCLIsDevice || LangOpts.SYCLIsHost ||
        (D->hasAttr<CUDAGlobalAttr>() &&
         Context.getTargetInfo().getTriple().isSPIRV()))) {
    // These attributes cannot be applied to a non-kernel function.
    if (const auto *A = D->getAttr<ReqdWorkGroupSizeAttr>()) {
      // FIXME: This emits a different error message than
      // diag::err_attribute_wrong_decl_type + ExpectedKernelFunction.
      Diag(D->getLocation(), diag::err_opencl_kernel_attr) << A;
      D->setInvalidDecl();
    } else if (const auto *A = D->getAttr<WorkGroupSizeHintAttr>()) {
      Diag(D->getLocation(), diag::err_opencl_kernel_attr) << A;
      D->setInvalidDecl();
    } else if (const auto *A = D->getAttr<SYCLReqdWorkGroupSizeAttr>()) {
      Diag(D->getLocation(), diag::err_opencl_kernel_attr) << A;
      D->setInvalidDecl();
    } else if (const auto *A = D->getAttr<SYCLWorkGroupSizeHintAttr>()) {
      Diag(D->getLocation(), diag::err_opencl_kernel_attr) << A;
      D->setInvalidDecl();
    } else if (const auto *A = D->getAttr<SYCLIntelMaxWorkGroupSizeAttr>()) {
      Diag(D->getLocation(), diag::err_opencl_kernel_attr) << A;
      D->setInvalidDecl();
    } else if (const auto *A =
                   D->getAttr<SYCLIntelMinWorkGroupsPerComputeUnitAttr>()) {
      Diag(D->getLocation(), diag::err_opencl_kernel_attr) << A;
      D->setInvalidDecl();
    } else if (const auto *A =
                   D->getAttr<SYCLIntelMaxWorkGroupsPerMultiprocessorAttr>()) {
      Diag(D->getLocation(), diag::err_opencl_kernel_attr) << A;
      D->setInvalidDecl();
    } else if (const auto *A = D->getAttr<SYCLIntelNoGlobalWorkOffsetAttr>()) {
      Diag(D->getLocation(), diag::err_opencl_kernel_attr) << A;
      D->setInvalidDecl();
    } else if (const auto *A = D->getAttr<VecTypeHintAttr>()) {
      Diag(D->getLocation(), diag::err_opencl_kernel_attr) << A;
      D->setInvalidDecl();
    } else if (const auto *A = D->getAttr<IntelReqdSubGroupSizeAttr>()) {
      Diag(D->getLocation(), diag::err_opencl_kernel_attr) << A;
      D->setInvalidDecl();
    }
  }
  if (!isKernelDecl(D)) {
    if (const auto *A = D->getAttr<AMDGPUFlatWorkGroupSizeAttr>()) {
      Diag(D->getLocation(), diag::err_attribute_wrong_decl_type)
          << A << A->isRegularKeywordAttribute() << ExpectedKernelFunction;
      D->setInvalidDecl();
    } else if (const auto *A = D->getAttr<AMDGPUWavesPerEUAttr>()) {
      Diag(D->getLocation(), diag::err_attribute_wrong_decl_type)
          << A << A->isRegularKeywordAttribute() << ExpectedKernelFunction;
      D->setInvalidDecl();
    } else if (const auto *A = D->getAttr<AMDGPUNumSGPRAttr>()) {
      Diag(D->getLocation(), diag::err_attribute_wrong_decl_type)
          << A << A->isRegularKeywordAttribute() << ExpectedKernelFunction;
      D->setInvalidDecl();
    } else if (const auto *A = D->getAttr<AMDGPUNumVGPRAttr>()) {
      Diag(D->getLocation(), diag::err_attribute_wrong_decl_type)
          << A << A->isRegularKeywordAttribute() << ExpectedKernelFunction;
      D->setInvalidDecl();
    }
  }

  // Do not permit 'constructor' or 'destructor' attributes on __device__ code.
  if (getLangOpts().CUDAIsDevice && D->hasAttr<CUDADeviceAttr>() &&
      (D->hasAttr<ConstructorAttr>() || D->hasAttr<DestructorAttr>()) &&
      !getLangOpts().GPUAllowDeviceInit) {
    Diag(D->getLocation(), diag::err_cuda_ctor_dtor_attrs)
        << (D->hasAttr<ConstructorAttr>() ? "constructors" : "destructors");
    D->setInvalidDecl();
  }

  // Do this check after processing D's attributes because the attribute
  // objc_method_family can change whether the given method is in the init
  // family, and it can be applied after objc_designated_initializer. This is a
  // bit of a hack, but we need it to be compatible with versions of clang that
  // processed the attribute list in the wrong order.
  if (D->hasAttr<ObjCDesignatedInitializerAttr>() &&
      cast<ObjCMethodDecl>(D)->getMethodFamily() != OMF_init) {
    Diag(D->getLocation(), diag::err_designated_init_attr_non_init);
    D->dropAttr<ObjCDesignatedInitializerAttr>();
  }
}

void Sema::ProcessDeclAttributeDelayed(Decl *D,
                                       const ParsedAttributesView &AttrList) {
  for (const ParsedAttr &AL : AttrList)
    if (AL.getKind() == ParsedAttr::AT_TransparentUnion) {
      handleTransparentUnionAttr(*this, D, AL);
      break;
    }

  // For BPFPreserveAccessIndexAttr, we want to populate the attributes
  // to fields and inner records as well.
  if (D && D->hasAttr<BPFPreserveAccessIndexAttr>())
    BPF().handlePreserveAIRecord(cast<RecordDecl>(D));
}

bool Sema::ProcessAccessDeclAttributeList(
    AccessSpecDecl *ASDecl, const ParsedAttributesView &AttrList) {
  for (const ParsedAttr &AL : AttrList) {
    if (AL.getKind() == ParsedAttr::AT_Annotate) {
      ProcessDeclAttribute(*this, nullptr, ASDecl, AL,
                           ProcessDeclAttributeOptions());
    } else {
      Diag(AL.getLoc(), diag::err_only_annotate_after_access_spec);
      return true;
    }
  }
  return false;
}

/// checkUnusedDeclAttributes - Check a list of attributes to see if it
/// contains any decl attributes that we should warn about.
static void checkUnusedDeclAttributes(Sema &S, const ParsedAttributesView &A) {
  for (const ParsedAttr &AL : A) {
    // Only warn if the attribute is an unignored, non-type attribute.
    if (AL.isUsedAsTypeAttr() || AL.isInvalid())
      continue;
    if (AL.getKind() == ParsedAttr::IgnoredAttribute)
      continue;

    if (AL.getKind() == ParsedAttr::UnknownAttribute) {
      S.DiagnoseUnknownAttribute(AL);
    } else {
      S.Diag(AL.getLoc(), diag::warn_attribute_not_on_decl) << AL
                                                            << AL.getRange();
    }
  }
}

void Sema::checkUnusedDeclAttributes(Declarator &D) {
  ::checkUnusedDeclAttributes(*this, D.getDeclarationAttributes());
  ::checkUnusedDeclAttributes(*this, D.getDeclSpec().getAttributes());
  ::checkUnusedDeclAttributes(*this, D.getAttributes());
  for (unsigned i = 0, e = D.getNumTypeObjects(); i != e; ++i)
    ::checkUnusedDeclAttributes(*this, D.getTypeObject(i).getAttrs());
}

void Sema::DiagnoseUnknownAttribute(const ParsedAttr &AL) {
  SourceRange NR = AL.getNormalizedRange();
  StringRef ScopeName = AL.getNormalizedScopeName();
  std::optional<StringRef> CorrectedScopeName =
      AL.tryGetCorrectedScopeName(ScopeName);
  if (CorrectedScopeName) {
    ScopeName = *CorrectedScopeName;
  }

  StringRef AttrName = AL.getNormalizedAttrName(ScopeName);
  std::optional<StringRef> CorrectedAttrName = AL.tryGetCorrectedAttrName(
      ScopeName, AttrName, Context.getTargetInfo(), getLangOpts());
  if (CorrectedAttrName) {
    AttrName = *CorrectedAttrName;
  }

  if (CorrectedScopeName || CorrectedAttrName) {
    std::string CorrectedFullName =
        AL.getNormalizedFullName(ScopeName, AttrName);
    SemaDiagnosticBuilder D =
        Diag(CorrectedScopeName ? NR.getBegin() : AL.getRange().getBegin(),
             diag::warn_unknown_attribute_ignored_suggestion);

    D << AL << CorrectedFullName;

    if (AL.isExplicitScope()) {
      D << FixItHint::CreateReplacement(NR, CorrectedFullName) << NR;
    } else {
      if (CorrectedScopeName) {
        D << FixItHint::CreateReplacement(SourceRange(AL.getScopeLoc()),
                                          ScopeName);
      }
      if (CorrectedAttrName) {
        D << FixItHint::CreateReplacement(AL.getRange(), AttrName);
      }
    }
  } else {
    Diag(NR.getBegin(), diag::warn_unknown_attribute_ignored) << AL << NR;
  }
}

NamedDecl *Sema::DeclClonePragmaWeak(NamedDecl *ND, const IdentifierInfo *II,
                                     SourceLocation Loc) {
  assert(isa<FunctionDecl>(ND) || isa<VarDecl>(ND));
  NamedDecl *NewD = nullptr;
  if (auto *FD = dyn_cast<FunctionDecl>(ND)) {
    FunctionDecl *NewFD;
    // FIXME: Missing call to CheckFunctionDeclaration().
    // FIXME: Mangling?
    // FIXME: Is the qualifier info correct?
    // FIXME: Is the DeclContext correct?
    NewFD = FunctionDecl::Create(
        FD->getASTContext(), FD->getDeclContext(), Loc, Loc,
        DeclarationName(II), FD->getType(), FD->getTypeSourceInfo(), SC_None,
        getCurFPFeatures().isFPConstrained(), false /*isInlineSpecified*/,
        FD->hasPrototype(), ConstexprSpecKind::Unspecified,
        FD->getTrailingRequiresClause());
    NewD = NewFD;

    if (FD->getQualifier())
      NewFD->setQualifierInfo(FD->getQualifierLoc());

    // Fake up parameter variables; they are declared as if this were
    // a typedef.
    QualType FDTy = FD->getType();
    if (const auto *FT = FDTy->getAs<FunctionProtoType>()) {
      SmallVector<ParmVarDecl*, 16> Params;
      for (const auto &AI : FT->param_types()) {
        ParmVarDecl *Param = BuildParmVarDeclForTypedef(NewFD, Loc, AI);
        Param->setScopeInfo(0, Params.size());
        Params.push_back(Param);
      }
      NewFD->setParams(Params);
    }
  } else if (auto *VD = dyn_cast<VarDecl>(ND)) {
    NewD = VarDecl::Create(VD->getASTContext(), VD->getDeclContext(),
                           VD->getInnerLocStart(), VD->getLocation(), II,
                           VD->getType(), VD->getTypeSourceInfo(),
                           VD->getStorageClass());
    if (VD->getQualifier())
      cast<VarDecl>(NewD)->setQualifierInfo(VD->getQualifierLoc());
  }
  return NewD;
}

void Sema::DeclApplyPragmaWeak(Scope *S, NamedDecl *ND, const WeakInfo &W) {
  if (W.getAlias()) { // clone decl, impersonate __attribute(weak,alias(...))
    IdentifierInfo *NDId = ND->getIdentifier();
    NamedDecl *NewD = DeclClonePragmaWeak(ND, W.getAlias(), W.getLocation());
    NewD->addAttr(
        AliasAttr::CreateImplicit(Context, NDId->getName(), W.getLocation()));
    NewD->addAttr(WeakAttr::CreateImplicit(Context, W.getLocation()));
    WeakTopLevelDecl.push_back(NewD);
    // FIXME: "hideous" code from Sema::LazilyCreateBuiltin
    // to insert Decl at TU scope, sorry.
    DeclContext *SavedContext = CurContext;
    CurContext = Context.getTranslationUnitDecl();
    NewD->setDeclContext(CurContext);
    NewD->setLexicalDeclContext(CurContext);
    PushOnScopeChains(NewD, S);
    CurContext = SavedContext;
  } else { // just add weak to existing
    ND->addAttr(WeakAttr::CreateImplicit(Context, W.getLocation()));
  }
}

void Sema::ProcessPragmaWeak(Scope *S, Decl *D) {
  // It's valid to "forward-declare" #pragma weak, in which case we
  // have to do this.
  LoadExternalWeakUndeclaredIdentifiers();
  if (WeakUndeclaredIdentifiers.empty())
    return;
  NamedDecl *ND = nullptr;
  if (auto *VD = dyn_cast<VarDecl>(D))
    if (VD->isExternC())
      ND = VD;
  if (auto *FD = dyn_cast<FunctionDecl>(D))
    if (FD->isExternC())
      ND = FD;
  if (!ND)
    return;
  if (IdentifierInfo *Id = ND->getIdentifier()) {
    auto I = WeakUndeclaredIdentifiers.find(Id);
    if (I != WeakUndeclaredIdentifiers.end()) {
      auto &WeakInfos = I->second;
      for (const auto &W : WeakInfos)
        DeclApplyPragmaWeak(S, ND, W);
      std::remove_reference_t<decltype(WeakInfos)> EmptyWeakInfos;
      WeakInfos.swap(EmptyWeakInfos);
    }
  }
}

/// ProcessDeclAttributes - Given a declarator (PD) with attributes indicated in
/// it, apply them to D.  This is a bit tricky because PD can have attributes
/// specified in many different places, and we need to find and apply them all.
void Sema::ProcessDeclAttributes(Scope *S, Decl *D, const Declarator &PD) {
  // Ordering of attributes can be important, so we take care to process
  // attributes in the order in which they appeared in the source code.

  auto ProcessAttributesWithSliding =
      [&](const ParsedAttributesView &Src,
          const ProcessDeclAttributeOptions &Options) {
        ParsedAttributesView NonSlidingAttrs;
        for (ParsedAttr &AL : Src) {
          // FIXME: this sliding is specific to standard attributes and should
          // eventually be deprecated and removed as those are not intended to
          // slide to anything.
          if ((AL.isStandardAttributeSyntax() || AL.isAlignas()) &&
              AL.slidesFromDeclToDeclSpecLegacyBehavior()) {
            // Skip processing the attribute, but do check if it appertains to
            // the declaration. This is needed for the `MatrixType` attribute,
            // which, despite being a type attribute, defines a `SubjectList`
            // that only allows it to be used on typedef declarations.
            AL.diagnoseAppertainsTo(*this, D);
          } else {
            NonSlidingAttrs.addAtEnd(&AL);
          }
        }
        ProcessDeclAttributeList(S, D, NonSlidingAttrs, Options);
      };

  // First, process attributes that appeared on the declaration itself (but
  // only if they don't have the legacy behavior of "sliding" to the DeclSepc).
  ProcessAttributesWithSliding(PD.getDeclarationAttributes(), {});

  // Apply decl attributes from the DeclSpec if present.
  ProcessAttributesWithSliding(PD.getDeclSpec().getAttributes(),
                               ProcessDeclAttributeOptions()
                                   .WithIncludeCXX11Attributes(false)
                                   .WithIgnoreTypeAttributes(true));

  // Walk the declarator structure, applying decl attributes that were in a type
  // position to the decl itself.  This handles cases like:
  //   int *__attr__(x)** D;
  // when X is a decl attribute.
  for (unsigned i = 0, e = PD.getNumTypeObjects(); i != e; ++i) {
    ProcessDeclAttributeList(S, D, PD.getTypeObject(i).getAttrs(),
                             ProcessDeclAttributeOptions()
                                 .WithIncludeCXX11Attributes(false)
                                 .WithIgnoreTypeAttributes(true));
  }

  // Finally, apply any attributes on the decl itself.
  ProcessDeclAttributeList(S, D, PD.getAttributes());

  // Apply additional attributes specified by '#pragma clang attribute'.
  AddPragmaAttributes(S, D);

  // Look for API notes that map to attributes.
  ProcessAPINotes(D);
}

/// Is the given declaration allowed to use a forbidden type?
/// If so, it'll still be annotated with an attribute that makes it
/// illegal to actually use.
static bool isForbiddenTypeAllowed(Sema &S, Decl *D,
                                   const DelayedDiagnostic &diag,
                                   UnavailableAttr::ImplicitReason &reason) {
  // Private ivars are always okay.  Unfortunately, people don't
  // always properly make their ivars private, even in system headers.
  // Plus we need to make fields okay, too.
  if (!isa<FieldDecl>(D) && !isa<ObjCPropertyDecl>(D) &&
      !isa<FunctionDecl>(D))
    return false;

  // Silently accept unsupported uses of __weak in both user and system
  // declarations when it's been disabled, for ease of integration with
  // -fno-objc-arc files.  We do have to take some care against attempts
  // to define such things;  for now, we've only done that for ivars
  // and properties.
  if ((isa<ObjCIvarDecl>(D) || isa<ObjCPropertyDecl>(D))) {
    if (diag.getForbiddenTypeDiagnostic() == diag::err_arc_weak_disabled ||
        diag.getForbiddenTypeDiagnostic() == diag::err_arc_weak_no_runtime) {
      reason = UnavailableAttr::IR_ForbiddenWeak;
      return true;
    }
  }

  // Allow all sorts of things in system headers.
  if (S.Context.getSourceManager().isInSystemHeader(D->getLocation())) {
    // Currently, all the failures dealt with this way are due to ARC
    // restrictions.
    reason = UnavailableAttr::IR_ARCForbiddenType;
    return true;
  }

  return false;
}

/// Handle a delayed forbidden-type diagnostic.
static void handleDelayedForbiddenType(Sema &S, DelayedDiagnostic &DD,
                                       Decl *D) {
  auto Reason = UnavailableAttr::IR_None;
  if (D && isForbiddenTypeAllowed(S, D, DD, Reason)) {
    assert(Reason && "didn't set reason?");
    D->addAttr(UnavailableAttr::CreateImplicit(S.Context, "", Reason, DD.Loc));
    return;
  }
  if (S.getLangOpts().ObjCAutoRefCount)
    if (const auto *FD = dyn_cast<FunctionDecl>(D)) {
      // FIXME: we may want to suppress diagnostics for all
      // kind of forbidden type messages on unavailable functions.
      if (FD->hasAttr<UnavailableAttr>() &&
          DD.getForbiddenTypeDiagnostic() ==
              diag::err_arc_array_param_no_ownership) {
        DD.Triggered = true;
        return;
      }
    }

  S.Diag(DD.Loc, DD.getForbiddenTypeDiagnostic())
      << DD.getForbiddenTypeOperand() << DD.getForbiddenTypeArgument();
  DD.Triggered = true;
}


void Sema::PopParsingDeclaration(ParsingDeclState state, Decl *decl) {
  assert(DelayedDiagnostics.getCurrentPool());
  DelayedDiagnosticPool &poppedPool = *DelayedDiagnostics.getCurrentPool();
  DelayedDiagnostics.popWithoutEmitting(state);

  // When delaying diagnostics to run in the context of a parsed
  // declaration, we only want to actually emit anything if parsing
  // succeeds.
  if (!decl) return;

  // We emit all the active diagnostics in this pool or any of its
  // parents.  In general, we'll get one pool for the decl spec
  // and a child pool for each declarator; in a decl group like:
  //   deprecated_typedef foo, *bar, baz();
  // only the declarator pops will be passed decls.  This is correct;
  // we really do need to consider delayed diagnostics from the decl spec
  // for each of the different declarations.
  const DelayedDiagnosticPool *pool = &poppedPool;
  do {
    bool AnyAccessFailures = false;
    for (DelayedDiagnosticPool::pool_iterator
           i = pool->pool_begin(), e = pool->pool_end(); i != e; ++i) {
      // This const_cast is a bit lame.  Really, Triggered should be mutable.
      DelayedDiagnostic &diag = const_cast<DelayedDiagnostic&>(*i);
      if (diag.Triggered)
        continue;

      switch (diag.Kind) {
      case DelayedDiagnostic::Availability:
        // Don't bother giving deprecation/unavailable diagnostics if
        // the decl is invalid.
        if (!decl->isInvalidDecl())
          handleDelayedAvailabilityCheck(diag, decl);
        break;

      case DelayedDiagnostic::Access:
        // Only produce one access control diagnostic for a structured binding
        // declaration: we don't need to tell the user that all the fields are
        // inaccessible one at a time.
        if (AnyAccessFailures && isa<DecompositionDecl>(decl))
          continue;
        HandleDelayedAccessCheck(diag, decl);
        if (diag.Triggered)
          AnyAccessFailures = true;
        break;

      case DelayedDiagnostic::ForbiddenType:
        handleDelayedForbiddenType(*this, diag, decl);
        break;
      }
    }
  } while ((pool = pool->getParent()));
}

void Sema::redelayDiagnostics(DelayedDiagnosticPool &pool) {
  DelayedDiagnosticPool *curPool = DelayedDiagnostics.getCurrentPool();
  assert(curPool && "re-emitting in undelayed context not supported");
  curPool->steal(pool);
}<|MERGE_RESOLUTION|>--- conflicted
+++ resolved
@@ -3688,16 +3688,6 @@
       // Check for formats that get handled specially.
       .Case("NSString", NSStringFormat)
       .Case("CFString", CFStringFormat)
-<<<<<<< HEAD
-      .Cases("gnu_strftime", "strftime", StrftimeFormat)
-
-      // Otherwise, check for supported formats.
-      .Cases("gnu_scanf", "scanf", "gnu_printf", "printf", "printf0",
-             "gnu_strfmon", "strfmon", SupportedFormat)
-      .Cases("cmn_err", "vcmn_err", "zcmn_err", SupportedFormat)
-      .Cases("kprintf", "syslog", SupportedFormat) // OpenBSD.
-      .Case("freebsd_kprintf", SupportedFormat)    // FreeBSD.
-=======
       .Cases({"gnu_strftime", "strftime"}, StrftimeFormat)
 
       // Otherwise, check for supported formats.
@@ -3707,7 +3697,6 @@
       .Cases({"cmn_err", "vcmn_err", "zcmn_err"}, SupportedFormat)
       .Cases({"kprintf", "syslog"}, SupportedFormat) // OpenBSD.
       .Case("freebsd_kprintf", SupportedFormat)      // FreeBSD.
->>>>>>> 54c4ef26
       .Case("os_trace", SupportedFormat)
       .Case("os_log", SupportedFormat)
 
