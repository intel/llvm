--- conflicted
+++ resolved
@@ -3419,157 +3419,6 @@
   D->addAttr(NewAttr);
 }
 
-<<<<<<< HEAD
-bool Sema::checkTargetClonesAttrString(
-    SourceLocation LiteralLoc, StringRef Str, const StringLiteral *Literal,
-    Decl *D, bool &HasDefault, bool &HasCommas, bool &HasNotDefault,
-    SmallVectorImpl<SmallString<64>> &StringsBuffer) {
-  enum FirstParam { Unsupported, Duplicate, Unknown };
-  enum SecondParam { None, CPU, Tune };
-  enum ThirdParam { Target, TargetClones };
-  HasCommas = HasCommas || Str.contains(',');
-  const TargetInfo &TInfo = Context.getTargetInfo();
-  // Warn on empty at the beginning of a string.
-  if (Str.size() == 0)
-    return Diag(LiteralLoc, diag::warn_unsupported_target_attribute)
-           << Unsupported << None << "" << TargetClones;
-
-  std::pair<StringRef, StringRef> Parts = {{}, Str};
-  while (!Parts.second.empty()) {
-    Parts = Parts.second.split(',');
-    StringRef Cur = Parts.first.trim();
-    SourceLocation CurLoc =
-        Literal->getLocationOfByte(Cur.data() - Literal->getString().data(),
-                                   getSourceManager(), getLangOpts(), TInfo);
-
-    bool DefaultIsDupe = false;
-    bool HasCodeGenImpact = false;
-    if (Cur.empty())
-      return Diag(CurLoc, diag::warn_unsupported_target_attribute)
-             << Unsupported << None << "" << TargetClones;
-
-    if (TInfo.getTriple().isAArch64()) {
-      // AArch64 target clones specific
-      if (Cur == "default") {
-        DefaultIsDupe = HasDefault;
-        HasDefault = true;
-        if (llvm::is_contained(StringsBuffer, Cur) || DefaultIsDupe)
-          Diag(CurLoc, diag::warn_target_clone_duplicate_options);
-        else
-          StringsBuffer.push_back(Cur);
-      } else {
-        std::pair<StringRef, StringRef> CurParts = {{}, Cur};
-        llvm::SmallVector<StringRef, 8> CurFeatures;
-        while (!CurParts.second.empty()) {
-          CurParts = CurParts.second.split('+');
-          StringRef CurFeature = CurParts.first.trim();
-          if (!TInfo.validateCpuSupports(CurFeature)) {
-            Diag(CurLoc, diag::warn_unsupported_target_attribute)
-                << Unsupported << None << CurFeature << TargetClones;
-            continue;
-          }
-          if (TInfo.doesFeatureAffectCodeGen(CurFeature))
-            HasCodeGenImpact = true;
-          CurFeatures.push_back(CurFeature);
-        }
-        // Canonize TargetClones Attributes
-        llvm::sort(CurFeatures);
-        SmallString<64> Res;
-        for (auto &CurFeat : CurFeatures) {
-          if (!Res.empty())
-            Res.append("+");
-          Res.append(CurFeat);
-        }
-        if (llvm::is_contained(StringsBuffer, Res) || DefaultIsDupe)
-          Diag(CurLoc, diag::warn_target_clone_duplicate_options);
-        else if (!HasCodeGenImpact)
-          // Ignore features in target_clone attribute that don't impact
-          // code generation
-          Diag(CurLoc, diag::warn_target_clone_no_impact_options);
-        else if (!Res.empty()) {
-          StringsBuffer.push_back(Res);
-          HasNotDefault = true;
-        }
-      }
-    } else if (TInfo.getTriple().isRISCV()) {
-      // Suppress warn_target_clone_mixed_values
-      HasCommas = false;
-
-      // Cur is split's parts of Str. RISC-V uses Str directly,
-      // so skip when encountered more than once.
-      if (!Str.starts_with(Cur))
-        continue;
-
-      llvm::SmallVector<StringRef, 8> AttrStrs;
-      Str.split(AttrStrs, ";");
-
-      bool IsPriority = false;
-      bool IsDefault = false;
-      for (auto &AttrStr : AttrStrs) {
-        // Only support arch=+ext,... syntax.
-        if (AttrStr.starts_with("arch=+")) {
-          ParsedTargetAttr TargetAttr =
-              Context.getTargetInfo().parseTargetAttr(AttrStr);
-
-          if (TargetAttr.Features.empty() ||
-              llvm::any_of(TargetAttr.Features, [&](const StringRef Ext) {
-                return !RISCV().isValidFMVExtension(Ext);
-              }))
-            return Diag(CurLoc, diag::warn_unsupported_target_attribute)
-                   << Unsupported << None << Str << TargetClones;
-        } else if (AttrStr.starts_with("default")) {
-          IsDefault = true;
-          DefaultIsDupe = HasDefault;
-          HasDefault = true;
-        } else if (AttrStr.consume_front("priority=")) {
-          IsPriority = true;
-          unsigned Digit;
-          if (AttrStr.getAsInteger(0, Digit))
-            return Diag(CurLoc, diag::warn_unsupported_target_attribute)
-                   << Unsupported << None << Str << TargetClones;
-        } else {
-          return Diag(CurLoc, diag::warn_unsupported_target_attribute)
-                 << Unsupported << None << Str << TargetClones;
-        }
-      }
-
-      if (IsPriority && IsDefault)
-        return Diag(CurLoc, diag::warn_unsupported_target_attribute)
-               << Unsupported << None << Str << TargetClones;
-
-      if (llvm::is_contained(StringsBuffer, Str) || DefaultIsDupe)
-        Diag(CurLoc, diag::warn_target_clone_duplicate_options);
-      StringsBuffer.push_back(Str);
-    } else {
-      // Other targets ( currently X86 )
-      if (Cur.starts_with("arch=")) {
-        if (!Context.getTargetInfo().isValidCPUName(
-                Cur.drop_front(sizeof("arch=") - 1)))
-          return Diag(CurLoc, diag::warn_unsupported_target_attribute)
-                 << Unsupported << CPU << Cur.drop_front(sizeof("arch=") - 1)
-                 << TargetClones;
-      } else if (Cur == "default") {
-        DefaultIsDupe = HasDefault;
-        HasDefault = true;
-      } else if (!Context.getTargetInfo().isValidFeatureName(Cur) ||
-                 Context.getTargetInfo().getFMVPriority(Cur) == 0)
-        return Diag(CurLoc, diag::warn_unsupported_target_attribute)
-               << Unsupported << None << Cur << TargetClones;
-      if (llvm::is_contained(StringsBuffer, Cur) || DefaultIsDupe)
-        Diag(CurLoc, diag::warn_target_clone_duplicate_options);
-      // Note: Add even if there are duplicates, since it changes name mangling.
-      StringsBuffer.push_back(Cur);
-    }
-  }
-
-  if (Str.rtrim().ends_with(","))
-    return Diag(LiteralLoc, diag::warn_unsupported_target_attribute)
-           << Unsupported << None << "" << TargetClones;
-  return false;
-}
-
-=======
->>>>>>> da06b45d
 static void handleTargetClonesAttr(Sema &S, Decl *D, const ParsedAttr &AL) {
   // Ensure we don't combine these with themselves, since that causes some
   // confusing behavior.
@@ -3581,35 +3430,6 @@
   if (checkAttrMutualExclusion<TargetClonesAttr>(S, D, AL))
     return;
 
-<<<<<<< HEAD
-  SmallVector<StringRef, 2> Strings;
-  SmallVector<SmallString<64>, 2> StringsBuffer;
-  bool HasCommas = false, HasDefault = false, HasNotDefault = false;
-
-  for (unsigned I = 0, E = AL.getNumArgs(); I != E; ++I) {
-    StringRef CurStr;
-    SourceLocation LiteralLoc;
-    if (!S.checkStringLiteralArgumentAttr(AL, I, CurStr, &LiteralLoc) ||
-        S.checkTargetClonesAttrString(
-            LiteralLoc, CurStr,
-            cast<StringLiteral>(AL.getArgAsExpr(I)->IgnoreParenCasts()), D,
-            HasDefault, HasCommas, HasNotDefault, StringsBuffer))
-      return;
-  }
-
-  for (auto &SmallStr : StringsBuffer)
-    Strings.push_back(SmallStr.str());
-
-  if (HasCommas && AL.getNumArgs() > 1)
-    S.Diag(AL.getLoc(), diag::warn_target_clone_mixed_values);
-
-  if (!HasDefault && !S.Context.getTargetInfo().getTriple().isAArch64()) {
-    S.Diag(AL.getLoc(), diag::err_target_clone_must_have_default);
-    return;
-  }
-
-=======
->>>>>>> da06b45d
   // FIXME: We could probably figure out how to get this to work for lambdas
   // someday.
   if (const auto *MD = dyn_cast<CXXMethodDecl>(D)) {
