//===--- SemaDeclAttr.cpp - Declaration Attribute Handling ----------------===//
//
// Part of the LLVM Project, under the Apache License v2.0 with LLVM Exceptions.
// See https://llvm.org/LICENSE.txt for license information.
// SPDX-License-Identifier: Apache-2.0 WITH LLVM-exception
//
//===----------------------------------------------------------------------===//
//
//  This file implements decl-related attribute processing.
//
//===----------------------------------------------------------------------===//

#include "clang/AST/ASTConsumer.h"
#include "clang/AST/ASTContext.h"
#include "clang/AST/ASTMutationListener.h"
#include "clang/AST/CXXInheritance.h"
#include "clang/AST/Decl.h"
#include "clang/AST/DeclCXX.h"
#include "clang/AST/DeclObjC.h"
#include "clang/AST/DeclTemplate.h"
#include "clang/AST/DynamicRecursiveASTVisitor.h"
#include "clang/AST/Expr.h"
#include "clang/AST/ExprCXX.h"
#include "clang/AST/Mangle.h"
#include "clang/AST/Type.h"
#include "clang/Basic/CharInfo.h"
#include "clang/Basic/Cuda.h"
#include "clang/Basic/DarwinSDKInfo.h"
#include "clang/Basic/IdentifierTable.h"
#include "clang/Basic/LangOptions.h"
#include "clang/Basic/SourceLocation.h"
#include "clang/Basic/SourceManager.h"
#include "clang/Basic/TargetInfo.h"
#include "clang/Lex/Preprocessor.h"
#include "clang/Sema/Attr.h"
#include "clang/Sema/DeclSpec.h"
#include "clang/Sema/DelayedDiagnostic.h"
#include "clang/Sema/Initialization.h"
#include "clang/Sema/Lookup.h"
#include "clang/Sema/ParsedAttr.h"
#include "clang/Sema/Scope.h"
#include "clang/Sema/ScopeInfo.h"
#include "clang/Sema/SemaAMDGPU.h"
#include "clang/Sema/SemaARM.h"
#include "clang/Sema/SemaAVR.h"
#include "clang/Sema/SemaBPF.h"
#include "clang/Sema/SemaCUDA.h"
#include "clang/Sema/SemaHLSL.h"
#include "clang/Sema/SemaM68k.h"
#include "clang/Sema/SemaMIPS.h"
#include "clang/Sema/SemaMSP430.h"
#include "clang/Sema/SemaObjC.h"
#include "clang/Sema/SemaOpenCL.h"
#include "clang/Sema/SemaOpenMP.h"
#include "clang/Sema/SemaRISCV.h"
#include "clang/Sema/SemaSYCL.h"
#include "clang/Sema/SemaSwift.h"
#include "clang/Sema/SemaWasm.h"
#include "clang/Sema/SemaX86.h"
#include "llvm/ADT/STLExtras.h"
#include "llvm/ADT/STLForwardCompat.h"
#include "llvm/ADT/StringExtras.h"
#include "llvm/Demangle/Demangle.h"
#include "llvm/IR/DerivedTypes.h"
#include "llvm/MC/MCSectionMachO.h"
#include "llvm/Support/Error.h"
#include "llvm/Support/ErrorHandling.h"
#include "llvm/Support/MathExtras.h"
#include "llvm/Support/raw_ostream.h"
#include "llvm/TargetParser/Triple.h"
#include <optional>

using namespace clang;
using namespace sema;

namespace AttributeLangSupport {
  enum LANG {
    C,
    Cpp,
    ObjC
  };
} // end namespace AttributeLangSupport

static unsigned getNumAttributeArgs(const ParsedAttr &AL) {
  // FIXME: Include the type in the argument list.
  return AL.getNumArgs() + AL.hasParsedType();
}

SourceLocation Sema::getAttrLoc(const AttributeCommonInfo &CI) {
  return CI.getLoc();
}

/// Wrapper around checkUInt32Argument, with an extra check to be sure
/// that the result will fit into a regular (signed) int. All args have the same
/// purpose as they do in checkUInt32Argument.
template <typename AttrInfo>
static bool checkPositiveIntArgument(Sema &S, const AttrInfo &AI, const Expr *Expr,
                                     int &Val, unsigned Idx = UINT_MAX) {
  uint32_t UVal;
  if (!S.checkUInt32Argument(AI, Expr, UVal, Idx))
    return false;

  if (UVal > (uint32_t)std::numeric_limits<int>::max()) {
    llvm::APSInt I(32); // for toString
    I = UVal;
    S.Diag(Expr->getExprLoc(), diag::err_ice_too_large)
        << toString(I, 10, false) << 32 << /* Unsigned */ 0;
    return false;
  }

  Val = UVal;
  return true;
}

/// Check if IdxExpr is a valid parameter index for a function or
/// instance method D.  May output an error.
///
/// \returns true if IdxExpr is a valid index.
template <typename AttrInfo>
static bool checkFunctionOrMethodParameterIndex(
    Sema &S, const Decl *D, const AttrInfo &AI, unsigned AttrArgNum,
    const Expr *IdxExpr, ParamIdx &Idx, bool CanIndexImplicitThis = false) {
  assert(isFunctionOrMethodOrBlockForAttrSubject(D));

  // In C++ the implicit 'this' function parameter also counts.
  // Parameters are counted from one.
  bool HP = hasFunctionProto(D);
  bool HasImplicitThisParam = isInstanceMethod(D);
  bool IV = HP && isFunctionOrMethodVariadic(D);
  unsigned NumParams =
      (HP ? getFunctionOrMethodNumParams(D) : 0) + HasImplicitThisParam;

  std::optional<llvm::APSInt> IdxInt;
  if (IdxExpr->isTypeDependent() ||
      !(IdxInt = IdxExpr->getIntegerConstantExpr(S.Context))) {
    S.Diag(S.getAttrLoc(AI), diag::err_attribute_argument_n_type)
        << &AI << AttrArgNum << AANT_ArgumentIntegerConstant
        << IdxExpr->getSourceRange();
    return false;
  }

  unsigned IdxSource = IdxInt->getLimitedValue(UINT_MAX);
  if (IdxSource < 1 || (!IV && IdxSource > NumParams)) {
    S.Diag(S.getAttrLoc(AI), diag::err_attribute_argument_out_of_bounds)
        << &AI << AttrArgNum << IdxExpr->getSourceRange();
    return false;
  }
  if (HasImplicitThisParam && !CanIndexImplicitThis) {
    if (IdxSource == 1) {
      S.Diag(S.getAttrLoc(AI),
             diag::err_attribute_invalid_implicit_this_argument)
          << &AI << IdxExpr->getSourceRange();
      return false;
    }
  }

  Idx = ParamIdx(IdxSource, D);
  return true;
}

bool Sema::checkStringLiteralArgumentAttr(const AttributeCommonInfo &CI,
                                          const Expr *E, StringRef &Str,
                                          SourceLocation *ArgLocation) {
  const auto *Literal = dyn_cast<StringLiteral>(E->IgnoreParenCasts());
  if (ArgLocation)
    *ArgLocation = E->getBeginLoc();

  if (!Literal || (!Literal->isUnevaluated() && !Literal->isOrdinary())) {
    Diag(E->getBeginLoc(), diag::err_attribute_argument_type)
        << CI << AANT_ArgumentString;
    return false;
  }

  Str = Literal->getString();
  return true;
}

bool Sema::checkStringLiteralArgumentAttr(const ParsedAttr &AL, unsigned ArgNum,
                                          StringRef &Str,
                                          SourceLocation *ArgLocation) {
  // Look for identifiers. If we have one emit a hint to fix it to a literal.
  if (AL.isArgIdent(ArgNum)) {
    IdentifierLoc *Loc = AL.getArgAsIdent(ArgNum);
    Diag(Loc->getLoc(), diag::err_attribute_argument_type)
        << AL << AANT_ArgumentString
        << FixItHint::CreateInsertion(Loc->getLoc(), "\"")
        << FixItHint::CreateInsertion(getLocForEndOfToken(Loc->getLoc()), "\"");
    Str = Loc->getIdentifierInfo()->getName();
    if (ArgLocation)
      *ArgLocation = Loc->getLoc();
    return true;
  }

  // Now check for an actual string literal.
  Expr *ArgExpr = AL.getArgAsExpr(ArgNum);
  const auto *Literal = dyn_cast<StringLiteral>(ArgExpr->IgnoreParenCasts());
  if (ArgLocation)
    *ArgLocation = ArgExpr->getBeginLoc();

  if (!Literal || (!Literal->isUnevaluated() && !Literal->isOrdinary())) {
    Diag(ArgExpr->getBeginLoc(), diag::err_attribute_argument_type)
        << AL << AANT_ArgumentString;
    return false;
  }
  Str = Literal->getString();
  return checkStringLiteralArgumentAttr(AL, ArgExpr, Str, ArgLocation);
}

/// Check if the passed-in expression is of type int or bool.
static bool isIntOrBool(Expr *Exp) {
  QualType QT = Exp->getType();
  return QT->isBooleanType() || QT->isIntegerType();
}


// Check to see if the type is a smart pointer of some kind.  We assume
// it's a smart pointer if it defines both operator-> and operator*.
static bool threadSafetyCheckIsSmartPointer(Sema &S, const RecordType* RT) {
  auto IsOverloadedOperatorPresent = [&S](const RecordDecl *Record,
                                          OverloadedOperatorKind Op) {
    DeclContextLookupResult Result =
        Record->lookup(S.Context.DeclarationNames.getCXXOperatorName(Op));
    return !Result.empty();
  };

  const RecordDecl *Record = RT->getDecl();
  bool foundStarOperator = IsOverloadedOperatorPresent(Record, OO_Star);
  bool foundArrowOperator = IsOverloadedOperatorPresent(Record, OO_Arrow);
  if (foundStarOperator && foundArrowOperator)
    return true;

  const CXXRecordDecl *CXXRecord = dyn_cast<CXXRecordDecl>(Record);
  if (!CXXRecord)
    return false;

  for (const auto &BaseSpecifier : CXXRecord->bases()) {
    if (!foundStarOperator)
      foundStarOperator = IsOverloadedOperatorPresent(
          BaseSpecifier.getType()->getAsRecordDecl(), OO_Star);
    if (!foundArrowOperator)
      foundArrowOperator = IsOverloadedOperatorPresent(
          BaseSpecifier.getType()->getAsRecordDecl(), OO_Arrow);
  }

  if (foundStarOperator && foundArrowOperator)
    return true;

  return false;
}

/// Check if passed in Decl is a pointer type.
/// Note that this function may produce an error message.
/// \return true if the Decl is a pointer type; false otherwise
static bool threadSafetyCheckIsPointer(Sema &S, const Decl *D,
                                       const ParsedAttr &AL) {
  const auto *VD = cast<ValueDecl>(D);
  QualType QT = VD->getType();
  if (QT->isAnyPointerType())
    return true;

  if (const auto *RT = QT->getAs<RecordType>()) {
    // If it's an incomplete type, it could be a smart pointer; skip it.
    // (We don't want to force template instantiation if we can avoid it,
    // since that would alter the order in which templates are instantiated.)
    if (RT->isIncompleteType())
      return true;

    if (threadSafetyCheckIsSmartPointer(S, RT))
      return true;
  }

  S.Diag(AL.getLoc(), diag::warn_thread_attribute_decl_not_pointer) << AL << QT;
  return false;
}

/// Checks that the passed in QualType either is of RecordType or points
/// to RecordType. Returns the relevant RecordType, null if it does not exit.
static const RecordType *getRecordType(QualType QT) {
  if (const auto *RT = QT->getAs<RecordType>())
    return RT;

  // Now check if we point to record type.
  if (const auto *PT = QT->getAs<PointerType>())
    return PT->getPointeeType()->getAs<RecordType>();

  return nullptr;
}

template <typename AttrType>
static bool checkRecordDeclForAttr(const RecordDecl *RD) {
  // Check if the record itself has the attribute.
  if (RD->hasAttr<AttrType>())
    return true;

  // Else check if any base classes have the attribute.
  if (const auto *CRD = dyn_cast<CXXRecordDecl>(RD)) {
    if (!CRD->forallBases([](const CXXRecordDecl *Base) {
          return !Base->hasAttr<AttrType>();
        }))
      return true;
  }
  return false;
}

static bool checkRecordTypeForCapability(Sema &S, QualType Ty) {
  const RecordType *RT = getRecordType(Ty);

  if (!RT)
    return false;

  // Don't check for the capability if the class hasn't been defined yet.
  if (RT->isIncompleteType())
    return true;

  // Allow smart pointers to be used as capability objects.
  // FIXME -- Check the type that the smart pointer points to.
  if (threadSafetyCheckIsSmartPointer(S, RT))
    return true;

  return checkRecordDeclForAttr<CapabilityAttr>(RT->getDecl());
}

static bool checkRecordTypeForScopedCapability(Sema &S, QualType Ty) {
  const RecordType *RT = getRecordType(Ty);

  if (!RT)
    return false;

  // Don't check for the capability if the class hasn't been defined yet.
  if (RT->isIncompleteType())
    return true;

  return checkRecordDeclForAttr<ScopedLockableAttr>(RT->getDecl());
}

static bool checkTypedefTypeForCapability(QualType Ty) {
  const auto *TD = Ty->getAs<TypedefType>();
  if (!TD)
    return false;

  TypedefNameDecl *TN = TD->getDecl();
  if (!TN)
    return false;

  return TN->hasAttr<CapabilityAttr>();
}

static bool typeHasCapability(Sema &S, QualType Ty) {
  if (checkTypedefTypeForCapability(Ty))
    return true;

  if (checkRecordTypeForCapability(S, Ty))
    return true;

  return false;
}

static bool isCapabilityExpr(Sema &S, const Expr *Ex) {
  // Capability expressions are simple expressions involving the boolean logic
  // operators &&, || or !, a simple DeclRefExpr, CastExpr or a ParenExpr. Once
  // a DeclRefExpr is found, its type should be checked to determine whether it
  // is a capability or not.

  if (const auto *E = dyn_cast<CastExpr>(Ex))
    return isCapabilityExpr(S, E->getSubExpr());
  else if (const auto *E = dyn_cast<ParenExpr>(Ex))
    return isCapabilityExpr(S, E->getSubExpr());
  else if (const auto *E = dyn_cast<UnaryOperator>(Ex)) {
    if (E->getOpcode() == UO_LNot || E->getOpcode() == UO_AddrOf ||
        E->getOpcode() == UO_Deref)
      return isCapabilityExpr(S, E->getSubExpr());
    return false;
  } else if (const auto *E = dyn_cast<BinaryOperator>(Ex)) {
    if (E->getOpcode() == BO_LAnd || E->getOpcode() == BO_LOr)
      return isCapabilityExpr(S, E->getLHS()) &&
             isCapabilityExpr(S, E->getRHS());
    return false;
  }

  return typeHasCapability(S, Ex->getType());
}

/// Checks that all attribute arguments, starting from Sidx, resolve to
/// a capability object.
/// \param Sidx The attribute argument index to start checking with.
/// \param ParamIdxOk Whether an argument can be indexing into a function
/// parameter list.
static void checkAttrArgsAreCapabilityObjs(Sema &S, Decl *D,
                                           const ParsedAttr &AL,
                                           SmallVectorImpl<Expr *> &Args,
                                           unsigned Sidx = 0,
                                           bool ParamIdxOk = false) {
  if (Sidx == AL.getNumArgs()) {
    // If we don't have any capability arguments, the attribute implicitly
    // refers to 'this'. So we need to make sure that 'this' exists, i.e. we're
    // a non-static method, and that the class is a (scoped) capability.
    const auto *MD = dyn_cast<const CXXMethodDecl>(D);
    if (MD && !MD->isStatic()) {
      const CXXRecordDecl *RD = MD->getParent();
      // FIXME -- need to check this again on template instantiation
      if (!checkRecordDeclForAttr<CapabilityAttr>(RD) &&
          !checkRecordDeclForAttr<ScopedLockableAttr>(RD))
        S.Diag(AL.getLoc(),
               diag::warn_thread_attribute_not_on_capability_member)
            << AL << MD->getParent();
    } else {
      S.Diag(AL.getLoc(), diag::warn_thread_attribute_not_on_non_static_member)
          << AL;
    }
  }

  for (unsigned Idx = Sidx; Idx < AL.getNumArgs(); ++Idx) {
    Expr *ArgExp = AL.getArgAsExpr(Idx);

    if (ArgExp->isTypeDependent()) {
      // FIXME -- need to check this again on template instantiation
      Args.push_back(ArgExp);
      continue;
    }

    if (const auto *StrLit = dyn_cast<StringLiteral>(ArgExp)) {
      if (StrLit->getLength() == 0 ||
          (StrLit->isOrdinary() && StrLit->getString() == "*")) {
        // Pass empty strings to the analyzer without warnings.
        // Treat "*" as the universal lock.
        Args.push_back(ArgExp);
        continue;
      }

      // We allow constant strings to be used as a placeholder for expressions
      // that are not valid C++ syntax, but warn that they are ignored.
      S.Diag(AL.getLoc(), diag::warn_thread_attribute_ignored) << AL;
      Args.push_back(ArgExp);
      continue;
    }

    QualType ArgTy = ArgExp->getType();

    // A pointer to member expression of the form  &MyClass::mu is treated
    // specially -- we need to look at the type of the member.
    if (const auto *UOp = dyn_cast<UnaryOperator>(ArgExp))
      if (UOp->getOpcode() == UO_AddrOf)
        if (const auto *DRE = dyn_cast<DeclRefExpr>(UOp->getSubExpr()))
          if (DRE->getDecl()->isCXXInstanceMember())
            ArgTy = DRE->getDecl()->getType();

    // First see if we can just cast to record type, or pointer to record type.
    const RecordType *RT = getRecordType(ArgTy);

    // Now check if we index into a record type function param.
    if(!RT && ParamIdxOk) {
      const auto *FD = dyn_cast<FunctionDecl>(D);
      const auto *IL = dyn_cast<IntegerLiteral>(ArgExp);
      if(FD && IL) {
        unsigned int NumParams = FD->getNumParams();
        llvm::APInt ArgValue = IL->getValue();
        uint64_t ParamIdxFromOne = ArgValue.getZExtValue();
        uint64_t ParamIdxFromZero = ParamIdxFromOne - 1;
        if (!ArgValue.isStrictlyPositive() || ParamIdxFromOne > NumParams) {
          S.Diag(AL.getLoc(),
                 diag::err_attribute_argument_out_of_bounds_extra_info)
              << AL << Idx + 1 << NumParams;
          continue;
        }
        ArgTy = FD->getParamDecl(ParamIdxFromZero)->getType();
      }
    }

    // If the type does not have a capability, see if the components of the
    // expression have capabilities. This allows for writing C code where the
    // capability may be on the type, and the expression is a capability
    // boolean logic expression. Eg) requires_capability(A || B && !C)
    if (!typeHasCapability(S, ArgTy) && !isCapabilityExpr(S, ArgExp))
      S.Diag(AL.getLoc(), diag::warn_thread_attribute_argument_not_lockable)
          << AL << ArgTy;

    Args.push_back(ArgExp);
  }
}

static bool checkFunParamsAreScopedLockable(Sema &S,
                                            const ParmVarDecl *ParamDecl,
                                            const ParsedAttr &AL) {
  QualType ParamType = ParamDecl->getType();
  if (const auto *RefType = ParamType->getAs<ReferenceType>();
      RefType &&
      checkRecordTypeForScopedCapability(S, RefType->getPointeeType()))
    return true;
  S.Diag(AL.getLoc(), diag::warn_thread_attribute_not_on_scoped_lockable_param)
      << AL;
  return false;
}

//===----------------------------------------------------------------------===//
// Attribute Implementations
//===----------------------------------------------------------------------===//

static void handlePtGuardedVarAttr(Sema &S, Decl *D, const ParsedAttr &AL) {
  if (!threadSafetyCheckIsPointer(S, D, AL))
    return;

  D->addAttr(::new (S.Context) PtGuardedVarAttr(S.Context, AL));
}

static bool checkGuardedByAttrCommon(Sema &S, Decl *D, const ParsedAttr &AL,
                                     Expr *&Arg) {
  SmallVector<Expr *, 1> Args;
  // check that all arguments are lockable objects
  checkAttrArgsAreCapabilityObjs(S, D, AL, Args);
  unsigned Size = Args.size();
  if (Size != 1)
    return false;

  Arg = Args[0];

  return true;
}

static void handleGuardedByAttr(Sema &S, Decl *D, const ParsedAttr &AL) {
  Expr *Arg = nullptr;
  if (!checkGuardedByAttrCommon(S, D, AL, Arg))
    return;

  D->addAttr(::new (S.Context) GuardedByAttr(S.Context, AL, Arg));
}

static void handlePtGuardedByAttr(Sema &S, Decl *D, const ParsedAttr &AL) {
  Expr *Arg = nullptr;
  if (!checkGuardedByAttrCommon(S, D, AL, Arg))
    return;

  if (!threadSafetyCheckIsPointer(S, D, AL))
    return;

  D->addAttr(::new (S.Context) PtGuardedByAttr(S.Context, AL, Arg));
}

static bool checkAcquireOrderAttrCommon(Sema &S, Decl *D, const ParsedAttr &AL,
                                        SmallVectorImpl<Expr *> &Args) {
  if (!AL.checkAtLeastNumArgs(S, 1))
    return false;

  // Check that this attribute only applies to lockable types.
  QualType QT = cast<ValueDecl>(D)->getType();
  if (!QT->isDependentType() && !typeHasCapability(S, QT)) {
    S.Diag(AL.getLoc(), diag::warn_thread_attribute_decl_not_lockable) << AL;
    return false;
  }

  // Check that all arguments are lockable objects.
  checkAttrArgsAreCapabilityObjs(S, D, AL, Args);
  if (Args.empty())
    return false;

  return true;
}

static void handleAcquiredAfterAttr(Sema &S, Decl *D, const ParsedAttr &AL) {
  SmallVector<Expr *, 1> Args;
  if (!checkAcquireOrderAttrCommon(S, D, AL, Args))
    return;

  Expr **StartArg = &Args[0];
  D->addAttr(::new (S.Context)
                 AcquiredAfterAttr(S.Context, AL, StartArg, Args.size()));
}

static void handleAcquiredBeforeAttr(Sema &S, Decl *D, const ParsedAttr &AL) {
  SmallVector<Expr *, 1> Args;
  if (!checkAcquireOrderAttrCommon(S, D, AL, Args))
    return;

  Expr **StartArg = &Args[0];
  D->addAttr(::new (S.Context)
                 AcquiredBeforeAttr(S.Context, AL, StartArg, Args.size()));
}

static bool checkLockFunAttrCommon(Sema &S, Decl *D, const ParsedAttr &AL,
                                   SmallVectorImpl<Expr *> &Args) {
  // zero or more arguments ok
  // check that all arguments are lockable objects
  checkAttrArgsAreCapabilityObjs(S, D, AL, Args, 0, /*ParamIdxOk=*/true);

  return true;
}

/// Checks to be sure that the given parameter number is in bounds, and
/// is an integral type. Will emit appropriate diagnostics if this returns
/// false.
///
/// AttrArgNo is used to actually retrieve the argument, so it's base-0.
template <typename AttrInfo>
static bool checkParamIsIntegerType(Sema &S, const Decl *D, const AttrInfo &AI,
                                    unsigned AttrArgNo) {
  assert(AI.isArgExpr(AttrArgNo) && "Expected expression argument");
  Expr *AttrArg = AI.getArgAsExpr(AttrArgNo);
  ParamIdx Idx;
  if (!S.checkFunctionOrMethodParameterIndex(D, AI, AttrArgNo + 1, AttrArg,
                                             Idx))
    return false;

  QualType ParamTy = getFunctionOrMethodParamType(D, Idx.getASTIndex());
  if (!ParamTy->isIntegerType() && !ParamTy->isCharType()) {
    SourceLocation SrcLoc = AttrArg->getBeginLoc();
    S.Diag(SrcLoc, diag::err_attribute_integers_only)
        << AI << getFunctionOrMethodParamRange(D, Idx.getASTIndex());
    return false;
  }
  return true;
}

static void handleAllocSizeAttr(Sema &S, Decl *D, const ParsedAttr &AL) {
  if (!AL.checkAtLeastNumArgs(S, 1) || !AL.checkAtMostNumArgs(S, 2))
    return;

  assert(isFuncOrMethodForAttrSubject(D) && hasFunctionProto(D));

  QualType RetTy = getFunctionOrMethodResultType(D);
  if (!RetTy->isPointerType()) {
    S.Diag(AL.getLoc(), diag::warn_attribute_return_pointers_only) << AL;
    return;
  }

  const Expr *SizeExpr = AL.getArgAsExpr(0);
  int SizeArgNoVal;
  // Parameter indices are 1-indexed, hence Index=1
  if (!checkPositiveIntArgument(S, AL, SizeExpr, SizeArgNoVal, /*Idx=*/1))
    return;
  if (!checkParamIsIntegerType(S, D, AL, /*AttrArgNo=*/0))
    return;
  ParamIdx SizeArgNo(SizeArgNoVal, D);

  ParamIdx NumberArgNo;
  if (AL.getNumArgs() == 2) {
    const Expr *NumberExpr = AL.getArgAsExpr(1);
    int Val;
    // Parameter indices are 1-based, hence Index=2
    if (!checkPositiveIntArgument(S, AL, NumberExpr, Val, /*Idx=*/2))
      return;
    if (!checkParamIsIntegerType(S, D, AL, /*AttrArgNo=*/1))
      return;
    NumberArgNo = ParamIdx(Val, D);
  }

  D->addAttr(::new (S.Context)
                 AllocSizeAttr(S.Context, AL, SizeArgNo, NumberArgNo));
}

static bool checkTryLockFunAttrCommon(Sema &S, Decl *D, const ParsedAttr &AL,
                                      SmallVectorImpl<Expr *> &Args) {
  if (!AL.checkAtLeastNumArgs(S, 1))
    return false;

  if (!isIntOrBool(AL.getArgAsExpr(0))) {
    S.Diag(AL.getLoc(), diag::err_attribute_argument_n_type)
        << AL << 1 << AANT_ArgumentIntOrBool;
    return false;
  }

  // check that all arguments are lockable objects
  checkAttrArgsAreCapabilityObjs(S, D, AL, Args, 1);

  return true;
}

static void handleLockReturnedAttr(Sema &S, Decl *D, const ParsedAttr &AL) {
  // check that the argument is lockable object
  SmallVector<Expr*, 1> Args;
  checkAttrArgsAreCapabilityObjs(S, D, AL, Args);
  unsigned Size = Args.size();
  if (Size == 0)
    return;

  D->addAttr(::new (S.Context) LockReturnedAttr(S.Context, AL, Args[0]));
}

static void handleLocksExcludedAttr(Sema &S, Decl *D, const ParsedAttr &AL) {
  if (const auto *ParmDecl = dyn_cast<ParmVarDecl>(D);
      ParmDecl && !checkFunParamsAreScopedLockable(S, ParmDecl, AL))
    return;

  if (!AL.checkAtLeastNumArgs(S, 1))
    return;

  // check that all arguments are lockable objects
  SmallVector<Expr*, 1> Args;
  checkAttrArgsAreCapabilityObjs(S, D, AL, Args);
  unsigned Size = Args.size();
  if (Size == 0)
    return;
  Expr **StartArg = &Args[0];

  D->addAttr(::new (S.Context)
                 LocksExcludedAttr(S.Context, AL, StartArg, Size));
}

static bool checkFunctionConditionAttr(Sema &S, Decl *D, const ParsedAttr &AL,
                                       Expr *&Cond, StringRef &Msg) {
  Cond = AL.getArgAsExpr(0);
  if (!Cond->isTypeDependent()) {
    ExprResult Converted = S.PerformContextuallyConvertToBool(Cond);
    if (Converted.isInvalid())
      return false;
    Cond = Converted.get();
  }

  if (!S.checkStringLiteralArgumentAttr(AL, 1, Msg))
    return false;

  if (Msg.empty())
    Msg = "<no message provided>";

  SmallVector<PartialDiagnosticAt, 8> Diags;
  if (isa<FunctionDecl>(D) && !Cond->isValueDependent() &&
      !Expr::isPotentialConstantExprUnevaluated(Cond, cast<FunctionDecl>(D),
                                                Diags)) {
    S.Diag(AL.getLoc(), diag::err_attr_cond_never_constant_expr) << AL;
    for (const PartialDiagnosticAt &PDiag : Diags)
      S.Diag(PDiag.first, PDiag.second);
    return false;
  }
  return true;
}

static void handleEnableIfAttr(Sema &S, Decl *D, const ParsedAttr &AL) {
  S.Diag(AL.getLoc(), diag::ext_clang_enable_if);

  Expr *Cond;
  StringRef Msg;
  if (checkFunctionConditionAttr(S, D, AL, Cond, Msg))
    D->addAttr(::new (S.Context) EnableIfAttr(S.Context, AL, Cond, Msg));
}

static void handleErrorAttr(Sema &S, Decl *D, const ParsedAttr &AL) {
  StringRef NewUserDiagnostic;
  if (!S.checkStringLiteralArgumentAttr(AL, 0, NewUserDiagnostic))
    return;
  if (ErrorAttr *EA = S.mergeErrorAttr(D, AL, NewUserDiagnostic))
    D->addAttr(EA);
}

static void handleExcludeFromExplicitInstantiationAttr(Sema &S, Decl *D,
                                                       const ParsedAttr &AL) {
  const auto *PD = isa<CXXRecordDecl>(D)
                       ? cast<DeclContext>(D)
                       : D->getDeclContext()->getRedeclContext();
  if (const auto *RD = dyn_cast<CXXRecordDecl>(PD); RD && RD->isLocalClass()) {
    S.Diag(AL.getLoc(),
           diag::warn_attribute_exclude_from_explicit_instantiation_local_class)
        << AL << /*IsMember=*/!isa<CXXRecordDecl>(D);
    return;
  }
  D->addAttr(::new (S.Context)
                 ExcludeFromExplicitInstantiationAttr(S.Context, AL));
}

namespace {
/// Determines if a given Expr references any of the given function's
/// ParmVarDecls, or the function's implicit `this` parameter (if applicable).
class ArgumentDependenceChecker : public DynamicRecursiveASTVisitor {
#ifndef NDEBUG
  const CXXRecordDecl *ClassType;
#endif
  llvm::SmallPtrSet<const ParmVarDecl *, 16> Parms;
  bool Result;

public:
  ArgumentDependenceChecker(const FunctionDecl *FD) {
#ifndef NDEBUG
    if (const auto *MD = dyn_cast<CXXMethodDecl>(FD))
      ClassType = MD->getParent();
    else
      ClassType = nullptr;
#endif
    Parms.insert(FD->param_begin(), FD->param_end());
  }

  bool referencesArgs(Expr *E) {
    Result = false;
    TraverseStmt(E);
    return Result;
  }

  bool VisitCXXThisExpr(CXXThisExpr *E) override {
    assert(E->getType()->getPointeeCXXRecordDecl() == ClassType &&
           "`this` doesn't refer to the enclosing class?");
    Result = true;
    return false;
  }

  bool VisitDeclRefExpr(DeclRefExpr *DRE) override {
    if (const auto *PVD = dyn_cast<ParmVarDecl>(DRE->getDecl()))
      if (Parms.count(PVD)) {
        Result = true;
        return false;
      }
    return true;
  }
};
}

static void handleDiagnoseAsBuiltinAttr(Sema &S, Decl *D,
                                        const ParsedAttr &AL) {
  const auto *DeclFD = cast<FunctionDecl>(D);

  if (const auto *MethodDecl = dyn_cast<CXXMethodDecl>(DeclFD))
    if (!MethodDecl->isStatic()) {
      S.Diag(AL.getLoc(), diag::err_attribute_no_member_function) << AL;
      return;
    }

  auto DiagnoseType = [&](unsigned Index, AttributeArgumentNType T) {
    SourceLocation Loc = [&]() {
      auto Union = AL.getArg(Index - 1);
      if (auto *E = dyn_cast<Expr *>(Union))
        return E->getBeginLoc();
      return cast<IdentifierLoc *>(Union)->getLoc();
    }();

    S.Diag(Loc, diag::err_attribute_argument_n_type) << AL << Index << T;
  };

  FunctionDecl *AttrFD = [&]() -> FunctionDecl * {
    if (!AL.isArgExpr(0))
      return nullptr;
    auto *F = dyn_cast_if_present<DeclRefExpr>(AL.getArgAsExpr(0));
    if (!F)
      return nullptr;
    return dyn_cast_if_present<FunctionDecl>(F->getFoundDecl());
  }();

  if (!AttrFD || !AttrFD->getBuiltinID(true)) {
    DiagnoseType(1, AANT_ArgumentBuiltinFunction);
    return;
  }

  if (AttrFD->getNumParams() != AL.getNumArgs() - 1) {
    S.Diag(AL.getLoc(), diag::err_attribute_wrong_number_arguments_for)
        << AL << AttrFD << AttrFD->getNumParams();
    return;
  }

  SmallVector<unsigned, 8> Indices;

  for (unsigned I = 1; I < AL.getNumArgs(); ++I) {
    if (!AL.isArgExpr(I)) {
      DiagnoseType(I + 1, AANT_ArgumentIntegerConstant);
      return;
    }

    const Expr *IndexExpr = AL.getArgAsExpr(I);
    uint32_t Index;

    if (!S.checkUInt32Argument(AL, IndexExpr, Index, I + 1, false))
      return;

    if (Index > DeclFD->getNumParams()) {
      S.Diag(AL.getLoc(), diag::err_attribute_bounds_for_function)
          << AL << Index << DeclFD << DeclFD->getNumParams();
      return;
    }

    QualType T1 = AttrFD->getParamDecl(I - 1)->getType();
    QualType T2 = DeclFD->getParamDecl(Index - 1)->getType();

    if (T1.getCanonicalType().getUnqualifiedType() !=
        T2.getCanonicalType().getUnqualifiedType()) {
      S.Diag(IndexExpr->getBeginLoc(), diag::err_attribute_parameter_types)
          << AL << Index << DeclFD << T2 << I << AttrFD << T1;
      return;
    }

    Indices.push_back(Index - 1);
  }

  D->addAttr(::new (S.Context) DiagnoseAsBuiltinAttr(
      S.Context, AL, AttrFD, Indices.data(), Indices.size()));
}

static void handleDiagnoseIfAttr(Sema &S, Decl *D, const ParsedAttr &AL) {
  S.Diag(AL.getLoc(), diag::ext_clang_diagnose_if);

  Expr *Cond;
  StringRef Msg;
  if (!checkFunctionConditionAttr(S, D, AL, Cond, Msg))
    return;

  StringRef DefaultSevStr;
  if (!S.checkStringLiteralArgumentAttr(AL, 2, DefaultSevStr))
    return;

  DiagnoseIfAttr::DefaultSeverity DefaultSev;
  if (!DiagnoseIfAttr::ConvertStrToDefaultSeverity(DefaultSevStr, DefaultSev)) {
    S.Diag(AL.getArgAsExpr(2)->getBeginLoc(),
           diag::err_diagnose_if_invalid_diagnostic_type);
    return;
  }

  StringRef WarningGroup;
  SmallVector<StringRef, 2> Options;
  if (AL.getNumArgs() > 3) {
    if (!S.checkStringLiteralArgumentAttr(AL, 3, WarningGroup))
      return;
    if (WarningGroup.empty() ||
        !S.getDiagnostics().getDiagnosticIDs()->getGroupForWarningOption(
            WarningGroup)) {
      S.Diag(AL.getArgAsExpr(3)->getBeginLoc(),
             diag::err_diagnose_if_unknown_warning)
          << WarningGroup;
      return;
    }
  }

  bool ArgDependent = false;
  if (const auto *FD = dyn_cast<FunctionDecl>(D))
    ArgDependent = ArgumentDependenceChecker(FD).referencesArgs(Cond);
  D->addAttr(::new (S.Context) DiagnoseIfAttr(
      S.Context, AL, Cond, Msg, DefaultSev, WarningGroup, ArgDependent,
      cast<NamedDecl>(D)));
}

static void handleNoBuiltinAttr(Sema &S, Decl *D, const ParsedAttr &AL) {
  static constexpr const StringRef kWildcard = "*";

  llvm::SmallVector<StringRef, 16> Names;
  bool HasWildcard = false;

  const auto AddBuiltinName = [&Names, &HasWildcard](StringRef Name) {
    if (Name == kWildcard)
      HasWildcard = true;
    Names.push_back(Name);
  };

  // Add previously defined attributes.
  if (const auto *NBA = D->getAttr<NoBuiltinAttr>())
    for (StringRef BuiltinName : NBA->builtinNames())
      AddBuiltinName(BuiltinName);

  // Add current attributes.
  if (AL.getNumArgs() == 0)
    AddBuiltinName(kWildcard);
  else
    for (unsigned I = 0, E = AL.getNumArgs(); I != E; ++I) {
      StringRef BuiltinName;
      SourceLocation LiteralLoc;
      if (!S.checkStringLiteralArgumentAttr(AL, I, BuiltinName, &LiteralLoc))
        return;

      if (Builtin::Context::isBuiltinFunc(BuiltinName))
        AddBuiltinName(BuiltinName);
      else
        S.Diag(LiteralLoc, diag::warn_attribute_no_builtin_invalid_builtin_name)
            << BuiltinName << AL;
    }

  // Repeating the same attribute is fine.
  llvm::sort(Names);
  Names.erase(std::unique(Names.begin(), Names.end()), Names.end());

  // Empty no_builtin must be on its own.
  if (HasWildcard && Names.size() > 1)
    S.Diag(D->getLocation(),
           diag::err_attribute_no_builtin_wildcard_or_builtin_name)
        << AL;

  if (D->hasAttr<NoBuiltinAttr>())
    D->dropAttr<NoBuiltinAttr>();
  D->addAttr(::new (S.Context)
                 NoBuiltinAttr(S.Context, AL, Names.data(), Names.size()));
}

static void handlePassObjectSizeAttr(Sema &S, Decl *D, const ParsedAttr &AL) {
  if (D->hasAttr<PassObjectSizeAttr>()) {
    S.Diag(D->getBeginLoc(), diag::err_attribute_only_once_per_parameter) << AL;
    return;
  }

  Expr *E = AL.getArgAsExpr(0);
  uint32_t Type;
  if (!S.checkUInt32Argument(AL, E, Type, /*Idx=*/1))
    return;

  // pass_object_size's argument is passed in as the second argument of
  // __builtin_object_size. So, it has the same constraints as that second
  // argument; namely, it must be in the range [0, 3].
  if (Type > 3) {
    S.Diag(E->getBeginLoc(), diag::err_attribute_argument_out_of_range)
        << AL << 0 << 3 << E->getSourceRange();
    return;
  }

  // pass_object_size is only supported on constant pointer parameters; as a
  // kindness to users, we allow the parameter to be non-const for declarations.
  // At this point, we have no clue if `D` belongs to a function declaration or
  // definition, so we defer the constness check until later.
  if (!cast<ParmVarDecl>(D)->getType()->isPointerType()) {
    S.Diag(D->getBeginLoc(), diag::err_attribute_pointers_only) << AL << 1;
    return;
  }

  D->addAttr(::new (S.Context) PassObjectSizeAttr(S.Context, AL, (int)Type));
}

static void handleConsumableAttr(Sema &S, Decl *D, const ParsedAttr &AL) {
  ConsumableAttr::ConsumedState DefaultState;

  if (AL.isArgIdent(0)) {
    IdentifierLoc *IL = AL.getArgAsIdent(0);
    if (!ConsumableAttr::ConvertStrToConsumedState(
            IL->getIdentifierInfo()->getName(), DefaultState)) {
      S.Diag(IL->getLoc(), diag::warn_attribute_type_not_supported)
          << AL << IL->getIdentifierInfo();
      return;
    }
  } else {
    S.Diag(AL.getLoc(), diag::err_attribute_argument_type)
        << AL << AANT_ArgumentIdentifier;
    return;
  }

  D->addAttr(::new (S.Context) ConsumableAttr(S.Context, AL, DefaultState));
}

static bool checkForConsumableClass(Sema &S, const CXXMethodDecl *MD,
                                    const ParsedAttr &AL) {
  QualType ThisType = MD->getFunctionObjectParameterType();

  if (const CXXRecordDecl *RD = ThisType->getAsCXXRecordDecl()) {
    if (!RD->hasAttr<ConsumableAttr>()) {
      S.Diag(AL.getLoc(), diag::warn_attr_on_unconsumable_class) << RD;

      return false;
    }
  }

  return true;
}

static void handleCallableWhenAttr(Sema &S, Decl *D, const ParsedAttr &AL) {
  if (!AL.checkAtLeastNumArgs(S, 1))
    return;

  if (!checkForConsumableClass(S, cast<CXXMethodDecl>(D), AL))
    return;

  SmallVector<CallableWhenAttr::ConsumedState, 3> States;
  for (unsigned ArgIndex = 0; ArgIndex < AL.getNumArgs(); ++ArgIndex) {
    CallableWhenAttr::ConsumedState CallableState;

    StringRef StateString;
    SourceLocation Loc;
    if (AL.isArgIdent(ArgIndex)) {
      IdentifierLoc *Ident = AL.getArgAsIdent(ArgIndex);
      StateString = Ident->getIdentifierInfo()->getName();
      Loc = Ident->getLoc();
    } else {
      if (!S.checkStringLiteralArgumentAttr(AL, ArgIndex, StateString, &Loc))
        return;
    }

    if (!CallableWhenAttr::ConvertStrToConsumedState(StateString,
                                                     CallableState)) {
      S.Diag(Loc, diag::warn_attribute_type_not_supported) << AL << StateString;
      return;
    }

    States.push_back(CallableState);
  }

  D->addAttr(::new (S.Context)
                 CallableWhenAttr(S.Context, AL, States.data(), States.size()));
}

static void handleParamTypestateAttr(Sema &S, Decl *D, const ParsedAttr &AL) {
  ParamTypestateAttr::ConsumedState ParamState;

  if (AL.isArgIdent(0)) {
    IdentifierLoc *Ident = AL.getArgAsIdent(0);
    StringRef StateString = Ident->getIdentifierInfo()->getName();

    if (!ParamTypestateAttr::ConvertStrToConsumedState(StateString,
                                                       ParamState)) {
      S.Diag(Ident->getLoc(), diag::warn_attribute_type_not_supported)
          << AL << StateString;
      return;
    }
  } else {
    S.Diag(AL.getLoc(), diag::err_attribute_argument_type)
        << AL << AANT_ArgumentIdentifier;
    return;
  }

  // FIXME: This check is currently being done in the analysis.  It can be
  //        enabled here only after the parser propagates attributes at
  //        template specialization definition, not declaration.
  //QualType ReturnType = cast<ParmVarDecl>(D)->getType();
  //const CXXRecordDecl *RD = ReturnType->getAsCXXRecordDecl();
  //
  //if (!RD || !RD->hasAttr<ConsumableAttr>()) {
  //    S.Diag(AL.getLoc(), diag::warn_return_state_for_unconsumable_type) <<
  //      ReturnType.getAsString();
  //    return;
  //}

  D->addAttr(::new (S.Context) ParamTypestateAttr(S.Context, AL, ParamState));
}

static void handleReturnTypestateAttr(Sema &S, Decl *D, const ParsedAttr &AL) {
  ReturnTypestateAttr::ConsumedState ReturnState;

  if (AL.isArgIdent(0)) {
    IdentifierLoc *IL = AL.getArgAsIdent(0);
    if (!ReturnTypestateAttr::ConvertStrToConsumedState(
            IL->getIdentifierInfo()->getName(), ReturnState)) {
      S.Diag(IL->getLoc(), diag::warn_attribute_type_not_supported)
          << AL << IL->getIdentifierInfo();
      return;
    }
  } else {
    S.Diag(AL.getLoc(), diag::err_attribute_argument_type)
        << AL << AANT_ArgumentIdentifier;
    return;
  }

  // FIXME: This check is currently being done in the analysis.  It can be
  //        enabled here only after the parser propagates attributes at
  //        template specialization definition, not declaration.
  // QualType ReturnType;
  //
  // if (const ParmVarDecl *Param = dyn_cast<ParmVarDecl>(D)) {
  //  ReturnType = Param->getType();
  //
  //} else if (const CXXConstructorDecl *Constructor =
  //             dyn_cast<CXXConstructorDecl>(D)) {
  //  ReturnType = Constructor->getFunctionObjectParameterType();
  //
  //} else {
  //
  //  ReturnType = cast<FunctionDecl>(D)->getCallResultType();
  //}
  //
  // const CXXRecordDecl *RD = ReturnType->getAsCXXRecordDecl();
  //
  // if (!RD || !RD->hasAttr<ConsumableAttr>()) {
  //    S.Diag(Attr.getLoc(), diag::warn_return_state_for_unconsumable_type) <<
  //      ReturnType.getAsString();
  //    return;
  //}

  D->addAttr(::new (S.Context) ReturnTypestateAttr(S.Context, AL, ReturnState));
}

static void handleSetTypestateAttr(Sema &S, Decl *D, const ParsedAttr &AL) {
  if (!checkForConsumableClass(S, cast<CXXMethodDecl>(D), AL))
    return;

  SetTypestateAttr::ConsumedState NewState;
  if (AL.isArgIdent(0)) {
    IdentifierLoc *Ident = AL.getArgAsIdent(0);
    StringRef Param = Ident->getIdentifierInfo()->getName();
    if (!SetTypestateAttr::ConvertStrToConsumedState(Param, NewState)) {
      S.Diag(Ident->getLoc(), diag::warn_attribute_type_not_supported)
          << AL << Param;
      return;
    }
  } else {
    S.Diag(AL.getLoc(), diag::err_attribute_argument_type)
        << AL << AANT_ArgumentIdentifier;
    return;
  }

  D->addAttr(::new (S.Context) SetTypestateAttr(S.Context, AL, NewState));
}

static void handleTestTypestateAttr(Sema &S, Decl *D, const ParsedAttr &AL) {
  if (!checkForConsumableClass(S, cast<CXXMethodDecl>(D), AL))
    return;

  TestTypestateAttr::ConsumedState TestState;
  if (AL.isArgIdent(0)) {
    IdentifierLoc *Ident = AL.getArgAsIdent(0);
    StringRef Param = Ident->getIdentifierInfo()->getName();
    if (!TestTypestateAttr::ConvertStrToConsumedState(Param, TestState)) {
      S.Diag(Ident->getLoc(), diag::warn_attribute_type_not_supported)
          << AL << Param;
      return;
    }
  } else {
    S.Diag(AL.getLoc(), diag::err_attribute_argument_type)
        << AL << AANT_ArgumentIdentifier;
    return;
  }

  D->addAttr(::new (S.Context) TestTypestateAttr(S.Context, AL, TestState));
}

static void handleExtVectorTypeAttr(Sema &S, Decl *D, const ParsedAttr &AL) {
  // Remember this typedef decl, we will need it later for diagnostics.
  if (isa<TypedefNameDecl>(D))
    S.ExtVectorDecls.push_back(cast<TypedefNameDecl>(D));
}

static void handlePackedAttr(Sema &S, Decl *D, const ParsedAttr &AL) {
  if (auto *TD = dyn_cast<TagDecl>(D))
    TD->addAttr(::new (S.Context) PackedAttr(S.Context, AL));
  else if (auto *FD = dyn_cast<FieldDecl>(D)) {
    bool BitfieldByteAligned = (!FD->getType()->isDependentType() &&
                                !FD->getType()->isIncompleteType() &&
                                FD->isBitField() &&
                                S.Context.getTypeAlign(FD->getType()) <= 8);

    if (S.getASTContext().getTargetInfo().getTriple().isPS()) {
      if (BitfieldByteAligned)
        // The PS4/PS5 targets need to maintain ABI backwards compatibility.
        S.Diag(AL.getLoc(), diag::warn_attribute_ignored_for_field_of_type)
            << AL << FD->getType();
      else
        FD->addAttr(::new (S.Context) PackedAttr(S.Context, AL));
    } else {
      // Report warning about changed offset in the newer compiler versions.
      if (BitfieldByteAligned)
        S.Diag(AL.getLoc(), diag::warn_attribute_packed_for_bitfield);

      FD->addAttr(::new (S.Context) PackedAttr(S.Context, AL));
    }

  } else
    S.Diag(AL.getLoc(), diag::warn_attribute_ignored) << AL;
}

static void handlePreferredName(Sema &S, Decl *D, const ParsedAttr &AL) {
  auto *RD = cast<CXXRecordDecl>(D);
  ClassTemplateDecl *CTD = RD->getDescribedClassTemplate();
  assert(CTD && "attribute does not appertain to this declaration");

  ParsedType PT = AL.getTypeArg();
  TypeSourceInfo *TSI = nullptr;
  QualType T = S.GetTypeFromParser(PT, &TSI);
  if (!TSI)
    TSI = S.Context.getTrivialTypeSourceInfo(T, AL.getLoc());

  if (!T.hasQualifiers() && T->isTypedefNameType()) {
    // Find the template name, if this type names a template specialization.
    const TemplateDecl *Template = nullptr;
    if (const auto *CTSD = dyn_cast_if_present<ClassTemplateSpecializationDecl>(
            T->getAsCXXRecordDecl())) {
      Template = CTSD->getSpecializedTemplate();
    } else if (const auto *TST = T->getAs<TemplateSpecializationType>()) {
      while (TST && TST->isTypeAlias())
        TST = TST->getAliasedType()->getAs<TemplateSpecializationType>();
      if (TST)
        Template = TST->getTemplateName().getAsTemplateDecl();
    }

    if (Template && declaresSameEntity(Template, CTD)) {
      D->addAttr(::new (S.Context) PreferredNameAttr(S.Context, AL, TSI));
      return;
    }
  }

  S.Diag(AL.getLoc(), diag::err_attribute_preferred_name_arg_invalid)
      << T << CTD;
  if (const auto *TT = T->getAs<TypedefType>())
    S.Diag(TT->getDecl()->getLocation(), diag::note_entity_declared_at)
        << TT->getDecl();
}

static void handleNoSpecializations(Sema &S, Decl *D, const ParsedAttr &AL) {
  StringRef Message;
  if (AL.getNumArgs() != 0)
    S.checkStringLiteralArgumentAttr(AL, 0, Message);
  D->getDescribedTemplate()->addAttr(
      NoSpecializationsAttr::Create(S.Context, Message, AL));
}

bool Sema::isValidPointerAttrType(QualType T, bool RefOkay) {
  if (T->isDependentType())
    return true;
  if (RefOkay) {
    if (T->isReferenceType())
      return true;
  } else {
    T = T.getNonReferenceType();
  }

  // The nonnull attribute, and other similar attributes, can be applied to a
  // transparent union that contains a pointer type.
  if (const RecordType *UT = T->getAsUnionType()) {
    if (UT && UT->getDecl()->hasAttr<TransparentUnionAttr>()) {
      RecordDecl *UD = UT->getDecl();
      for (const auto *I : UD->fields()) {
        QualType QT = I->getType();
        if (QT->isAnyPointerType() || QT->isBlockPointerType())
          return true;
      }
    }
  }

  return T->isAnyPointerType() || T->isBlockPointerType();
}

static bool attrNonNullArgCheck(Sema &S, QualType T, const ParsedAttr &AL,
                                SourceRange AttrParmRange,
                                SourceRange TypeRange,
                                bool isReturnValue = false) {
  if (!S.isValidPointerAttrType(T)) {
    if (isReturnValue)
      S.Diag(AL.getLoc(), diag::warn_attribute_return_pointers_only)
          << AL << AttrParmRange << TypeRange;
    else
      S.Diag(AL.getLoc(), diag::warn_attribute_pointers_only)
          << AL << AttrParmRange << TypeRange << 0;
    return false;
  }
  return true;
}

static void handleNonNullAttr(Sema &S, Decl *D, const ParsedAttr &AL) {
  SmallVector<ParamIdx, 8> NonNullArgs;
  for (unsigned I = 0; I < AL.getNumArgs(); ++I) {
    Expr *Ex = AL.getArgAsExpr(I);
    ParamIdx Idx;
    if (!S.checkFunctionOrMethodParameterIndex(
            D, AL, I + 1, Ex, Idx,
            /*CanIndexImplicitThis=*/false,
            /*CanIndexVariadicArguments=*/true))
      return;

    // Is the function argument a pointer type?
    if (Idx.getASTIndex() < getFunctionOrMethodNumParams(D) &&
        !attrNonNullArgCheck(
            S, getFunctionOrMethodParamType(D, Idx.getASTIndex()), AL,
            Ex->getSourceRange(),
            getFunctionOrMethodParamRange(D, Idx.getASTIndex())))
      continue;

    NonNullArgs.push_back(Idx);
  }

  // If no arguments were specified to __attribute__((nonnull)) then all pointer
  // arguments have a nonnull attribute; warn if there aren't any. Skip this
  // check if the attribute came from a macro expansion or a template
  // instantiation.
  if (NonNullArgs.empty() && AL.getLoc().isFileID() &&
      !S.inTemplateInstantiation()) {
    bool AnyPointers = isFunctionOrMethodVariadic(D);
    for (unsigned I = 0, E = getFunctionOrMethodNumParams(D);
         I != E && !AnyPointers; ++I) {
      QualType T = getFunctionOrMethodParamType(D, I);
      if (S.isValidPointerAttrType(T))
        AnyPointers = true;
    }

    if (!AnyPointers)
      S.Diag(AL.getLoc(), diag::warn_attribute_nonnull_no_pointers);
  }

  ParamIdx *Start = NonNullArgs.data();
  unsigned Size = NonNullArgs.size();
  llvm::array_pod_sort(Start, Start + Size);
  D->addAttr(::new (S.Context) NonNullAttr(S.Context, AL, Start, Size));
}

static void handleNonNullAttrParameter(Sema &S, ParmVarDecl *D,
                                       const ParsedAttr &AL) {
  if (AL.getNumArgs() > 0) {
    if (D->getFunctionType()) {
      handleNonNullAttr(S, D, AL);
    } else {
      S.Diag(AL.getLoc(), diag::warn_attribute_nonnull_parm_no_args)
        << D->getSourceRange();
    }
    return;
  }

  // Is the argument a pointer type?
  if (!attrNonNullArgCheck(S, D->getType(), AL, SourceRange(),
                           D->getSourceRange()))
    return;

  D->addAttr(::new (S.Context) NonNullAttr(S.Context, AL, nullptr, 0));
}

static void handleReturnsNonNullAttr(Sema &S, Decl *D, const ParsedAttr &AL) {
  QualType ResultType = getFunctionOrMethodResultType(D);
  SourceRange SR = getFunctionOrMethodResultSourceRange(D);
  if (!attrNonNullArgCheck(S, ResultType, AL, SourceRange(), SR,
                           /* isReturnValue */ true))
    return;

  D->addAttr(::new (S.Context) ReturnsNonNullAttr(S.Context, AL));
}

static void handleNoEscapeAttr(Sema &S, Decl *D, const ParsedAttr &AL) {
  if (D->isInvalidDecl())
    return;

  // noescape only applies to pointer types.
  QualType T = cast<ParmVarDecl>(D)->getType();
  if (!S.isValidPointerAttrType(T, /* RefOkay */ true)) {
    S.Diag(AL.getLoc(), diag::warn_attribute_pointers_only)
        << AL << AL.getRange() << 0;
    return;
  }

  D->addAttr(::new (S.Context) NoEscapeAttr(S.Context, AL));
}

static void handleAssumeAlignedAttr(Sema &S, Decl *D, const ParsedAttr &AL) {
  Expr *E = AL.getArgAsExpr(0),
       *OE = AL.getNumArgs() > 1 ? AL.getArgAsExpr(1) : nullptr;
  S.AddAssumeAlignedAttr(D, AL, E, OE);
}

static void handleAllocAlignAttr(Sema &S, Decl *D, const ParsedAttr &AL) {
  S.AddAllocAlignAttr(D, AL, AL.getArgAsExpr(0));
}

void Sema::AddAssumeAlignedAttr(Decl *D, const AttributeCommonInfo &CI, Expr *E,
                                Expr *OE) {
  QualType ResultType = getFunctionOrMethodResultType(D);
  SourceRange SR = getFunctionOrMethodResultSourceRange(D);
  SourceLocation AttrLoc = CI.getLoc();

  if (!isValidPointerAttrType(ResultType, /* RefOkay */ true)) {
    Diag(AttrLoc, diag::warn_attribute_return_pointers_refs_only)
        << CI << CI.getRange() << SR;
    return;
  }

  if (!E->isValueDependent()) {
    std::optional<llvm::APSInt> I = llvm::APSInt(64);
    if (!(I = E->getIntegerConstantExpr(Context))) {
      if (OE)
        Diag(AttrLoc, diag::err_attribute_argument_n_type)
            << CI << 1 << AANT_ArgumentIntegerConstant << E->getSourceRange();
      else
        Diag(AttrLoc, diag::err_attribute_argument_type)
            << CI << AANT_ArgumentIntegerConstant << E->getSourceRange();
      return;
    }

    if (!I->isPowerOf2()) {
      Diag(AttrLoc, diag::err_alignment_not_power_of_two)
        << E->getSourceRange();
      return;
    }

    if (*I > Sema::MaximumAlignment)
      Diag(CI.getLoc(), diag::warn_assume_aligned_too_great)
          << CI.getRange() << Sema::MaximumAlignment;
  }

  if (OE && !OE->isValueDependent() && !OE->isIntegerConstantExpr(Context)) {
    Diag(AttrLoc, diag::err_attribute_argument_n_type)
        << CI << 2 << AANT_ArgumentIntegerConstant << OE->getSourceRange();
    return;
  }

  D->addAttr(::new (Context) AssumeAlignedAttr(Context, CI, E, OE));
}

void Sema::AddAllocAlignAttr(Decl *D, const AttributeCommonInfo &CI,
                             Expr *ParamExpr) {
  QualType ResultType = getFunctionOrMethodResultType(D);
  SourceLocation AttrLoc = CI.getLoc();

  if (!isValidPointerAttrType(ResultType, /* RefOkay */ true)) {
    Diag(AttrLoc, diag::warn_attribute_return_pointers_refs_only)
        << CI << CI.getRange() << getFunctionOrMethodResultSourceRange(D);
    return;
  }

  ParamIdx Idx;
  const auto *FuncDecl = cast<FunctionDecl>(D);
  if (!checkFunctionOrMethodParameterIndex(FuncDecl, CI,
                                           /*AttrArgNum=*/1, ParamExpr, Idx))
    return;

  QualType Ty = getFunctionOrMethodParamType(D, Idx.getASTIndex());
  if (!Ty->isDependentType() && !Ty->isIntegralType(Context) &&
      !Ty->isAlignValT()) {
    Diag(ParamExpr->getBeginLoc(), diag::err_attribute_integers_only)
        << CI << FuncDecl->getParamDecl(Idx.getASTIndex())->getSourceRange();
    return;
  }

  D->addAttr(::new (Context) AllocAlignAttr(Context, CI, Idx));
}

/// Normalize the attribute, __foo__ becomes foo.
/// Returns true if normalization was applied.
static bool normalizeName(StringRef &AttrName) {
  if (AttrName.size() > 4 && AttrName.starts_with("__") &&
      AttrName.ends_with("__")) {
    AttrName = AttrName.drop_front(2).drop_back(2);
    return true;
  }
  return false;
}

static void handleOwnershipAttr(Sema &S, Decl *D, const ParsedAttr &AL) {
  // This attribute must be applied to a function declaration. The first
  // argument to the attribute must be an identifier, the name of the resource,
  // for example: malloc. The following arguments must be argument indexes, the
  // arguments must be of integer type for Returns, otherwise of pointer type.
  // The difference between Holds and Takes is that a pointer may still be used
  // after being held. free() should be __attribute((ownership_takes)), whereas
  // a list append function may well be __attribute((ownership_holds)).

  if (!AL.isArgIdent(0)) {
    S.Diag(AL.getLoc(), diag::err_attribute_argument_n_type)
        << AL << 1 << AANT_ArgumentIdentifier;
    return;
  }

  // Figure out our Kind.
  OwnershipAttr::OwnershipKind K =
      OwnershipAttr(S.Context, AL, nullptr, nullptr, 0).getOwnKind();

  // Check arguments.
  switch (K) {
  case OwnershipAttr::Takes:
  case OwnershipAttr::Holds:
    if (AL.getNumArgs() < 2) {
      S.Diag(AL.getLoc(), diag::err_attribute_too_few_arguments) << AL << 2;
      return;
    }
    break;
  case OwnershipAttr::Returns:
    if (AL.getNumArgs() > 2) {
      S.Diag(AL.getLoc(), diag::err_attribute_too_many_arguments) << AL << 1;
      return;
    }
    break;
  }

  // Allow only pointers to be return type for functions with ownership_returns
  // attribute. This matches with current OwnershipAttr::Takes semantics
  if (K == OwnershipAttr::Returns &&
      !getFunctionOrMethodResultType(D)->isPointerType()) {
    S.Diag(AL.getLoc(), diag::err_ownership_takes_return_type) << AL;
    return;
  }

  IdentifierInfo *Module = AL.getArgAsIdent(0)->getIdentifierInfo();

  StringRef ModuleName = Module->getName();
  if (normalizeName(ModuleName)) {
    Module = &S.PP.getIdentifierTable().get(ModuleName);
  }

  SmallVector<ParamIdx, 8> OwnershipArgs;
  for (unsigned i = 1; i < AL.getNumArgs(); ++i) {
    Expr *Ex = AL.getArgAsExpr(i);
    ParamIdx Idx;
    if (!S.checkFunctionOrMethodParameterIndex(D, AL, i, Ex, Idx))
      return;

    // Is the function argument a pointer type?
    QualType T = getFunctionOrMethodParamType(D, Idx.getASTIndex());
    int Err = -1;  // No error
    switch (K) {
      case OwnershipAttr::Takes:
      case OwnershipAttr::Holds:
        if (!T->isAnyPointerType() && !T->isBlockPointerType())
          Err = 0;
        break;
      case OwnershipAttr::Returns:
        if (!T->isIntegerType())
          Err = 1;
        break;
    }
    if (-1 != Err) {
      S.Diag(AL.getLoc(), diag::err_ownership_type) << AL << Err
                                                    << Ex->getSourceRange();
      return;
    }

    // Check we don't have a conflict with another ownership attribute.
    for (const auto *I : D->specific_attrs<OwnershipAttr>()) {
      // Cannot have two ownership attributes of different kinds for the same
      // index.
      if (I->getOwnKind() != K && llvm::is_contained(I->args(), Idx)) {
          S.Diag(AL.getLoc(), diag::err_attributes_are_not_compatible)
              << AL << I
              << (AL.isRegularKeywordAttribute() ||
                  I->isRegularKeywordAttribute());
          return;
      } else if (K == OwnershipAttr::Returns &&
                 I->getOwnKind() == OwnershipAttr::Returns) {
        // A returns attribute conflicts with any other returns attribute using
        // a different index.
        if (!llvm::is_contained(I->args(), Idx)) {
          S.Diag(I->getLocation(), diag::err_ownership_returns_index_mismatch)
              << I->args_begin()->getSourceIndex();
          if (I->args_size())
            S.Diag(AL.getLoc(), diag::note_ownership_returns_index_mismatch)
                << Idx.getSourceIndex() << Ex->getSourceRange();
          return;
        }
      } else if (K == OwnershipAttr::Takes &&
                 I->getOwnKind() == OwnershipAttr::Takes) {
        if (I->getModule()->getName() != ModuleName) {
          S.Diag(I->getLocation(), diag::err_ownership_takes_class_mismatch)
              << I->getModule()->getName();
          S.Diag(AL.getLoc(), diag::note_ownership_takes_class_mismatch)
              << ModuleName << Ex->getSourceRange();

          return;
        }
      }
    }
    OwnershipArgs.push_back(Idx);
  }

  ParamIdx *Start = OwnershipArgs.data();
  unsigned Size = OwnershipArgs.size();
  llvm::array_pod_sort(Start, Start + Size);
  D->addAttr(::new (S.Context)
                 OwnershipAttr(S.Context, AL, Module, Start, Size));
}

static void handleWeakRefAttr(Sema &S, Decl *D, const ParsedAttr &AL) {
  // Check the attribute arguments.
  if (AL.getNumArgs() > 1) {
    S.Diag(AL.getLoc(), diag::err_attribute_wrong_number_arguments) << AL << 1;
    return;
  }

  // gcc rejects
  // class c {
  //   static int a __attribute__((weakref ("v2")));
  //   static int b() __attribute__((weakref ("f3")));
  // };
  // and ignores the attributes of
  // void f(void) {
  //   static int a __attribute__((weakref ("v2")));
  // }
  // we reject them
  const DeclContext *Ctx = D->getDeclContext()->getRedeclContext();
  if (!Ctx->isFileContext()) {
    S.Diag(AL.getLoc(), diag::err_attribute_weakref_not_global_context)
        << cast<NamedDecl>(D);
    return;
  }

  // The GCC manual says
  //
  // At present, a declaration to which `weakref' is attached can only
  // be `static'.
  //
  // It also says
  //
  // Without a TARGET,
  // given as an argument to `weakref' or to `alias', `weakref' is
  // equivalent to `weak'.
  //
  // gcc 4.4.1 will accept
  // int a7 __attribute__((weakref));
  // as
  // int a7 __attribute__((weak));
  // This looks like a bug in gcc. We reject that for now. We should revisit
  // it if this behaviour is actually used.

  // GCC rejects
  // static ((alias ("y"), weakref)).
  // Should we? How to check that weakref is before or after alias?

  // FIXME: it would be good for us to keep the WeakRefAttr as-written instead
  // of transforming it into an AliasAttr.  The WeakRefAttr never uses the
  // StringRef parameter it was given anyway.
  StringRef Str;
  if (AL.getNumArgs() && S.checkStringLiteralArgumentAttr(AL, 0, Str))
    // GCC will accept anything as the argument of weakref. Should we
    // check for an existing decl?
    D->addAttr(::new (S.Context) AliasAttr(S.Context, AL, Str));

  D->addAttr(::new (S.Context) WeakRefAttr(S.Context, AL));
}

// Mark alias/ifunc target as used. Due to name mangling, we look up the
// demangled name ignoring parameters (not supported by microsoftDemangle
// https://github.com/llvm/llvm-project/issues/88825). This should handle the
// majority of use cases while leaving namespace scope names unmarked.
static void markUsedForAliasOrIfunc(Sema &S, Decl *D, const ParsedAttr &AL,
                                    StringRef Str) {
  std::unique_ptr<char, llvm::FreeDeleter> Demangled;
  if (S.getASTContext().getCXXABIKind() != TargetCXXABI::Microsoft)
    Demangled.reset(llvm::itaniumDemangle(Str, /*ParseParams=*/false));
  std::unique_ptr<MangleContext> MC(S.Context.createMangleContext());
  SmallString<256> Name;

  const DeclarationNameInfo Target(
      &S.Context.Idents.get(Demangled ? Demangled.get() : Str), AL.getLoc());
  LookupResult LR(S, Target, Sema::LookupOrdinaryName);
  if (S.LookupName(LR, S.TUScope)) {
    for (NamedDecl *ND : LR) {
      if (!isa<FunctionDecl>(ND) && !isa<VarDecl>(ND))
        continue;
      if (MC->shouldMangleDeclName(ND)) {
        llvm::raw_svector_ostream Out(Name);
        Name.clear();
        MC->mangleName(GlobalDecl(ND), Out);
      } else {
        Name = ND->getIdentifier()->getName();
      }
      if (Name == Str)
        ND->markUsed(S.Context);
    }
  }
}

static void handleIFuncAttr(Sema &S, Decl *D, const ParsedAttr &AL) {
  StringRef Str;
  if (!S.checkStringLiteralArgumentAttr(AL, 0, Str))
    return;

  // Aliases should be on declarations, not definitions.
  const auto *FD = cast<FunctionDecl>(D);
  if (FD->isThisDeclarationADefinition()) {
    S.Diag(AL.getLoc(), diag::err_alias_is_definition) << FD << 1;
    return;
  }

  markUsedForAliasOrIfunc(S, D, AL, Str);
  D->addAttr(::new (S.Context) IFuncAttr(S.Context, AL, Str));
}

static void handleAliasAttr(Sema &S, Decl *D, const ParsedAttr &AL) {
  StringRef Str;
  if (!S.checkStringLiteralArgumentAttr(AL, 0, Str))
    return;

  if (S.Context.getTargetInfo().getTriple().isOSDarwin()) {
    S.Diag(AL.getLoc(), diag::err_alias_not_supported_on_darwin);
    return;
  }

  if (S.Context.getTargetInfo().getTriple().isNVPTX()) {
    CudaVersion Version =
        ToCudaVersion(S.Context.getTargetInfo().getSDKVersion());
    if (Version != CudaVersion::UNKNOWN && Version < CudaVersion::CUDA_100)
      S.Diag(AL.getLoc(), diag::err_alias_not_supported_on_nvptx);
  }

  // Aliases should be on declarations, not definitions.
  if (const auto *FD = dyn_cast<FunctionDecl>(D)) {
    if (FD->isThisDeclarationADefinition()) {
      S.Diag(AL.getLoc(), diag::err_alias_is_definition) << FD << 0;
      return;
    }
  } else {
    const auto *VD = cast<VarDecl>(D);
    if (VD->isThisDeclarationADefinition() && VD->isExternallyVisible()) {
      S.Diag(AL.getLoc(), diag::err_alias_is_definition) << VD << 0;
      return;
    }
  }

  markUsedForAliasOrIfunc(S, D, AL, Str);
  D->addAttr(::new (S.Context) AliasAttr(S.Context, AL, Str));
}

static void handleTLSModelAttr(Sema &S, Decl *D, const ParsedAttr &AL) {
  StringRef Model;
  SourceLocation LiteralLoc;
  // Check that it is a string.
  if (!S.checkStringLiteralArgumentAttr(AL, 0, Model, &LiteralLoc))
    return;

  // Check that the value.
  if (Model != "global-dynamic" && Model != "local-dynamic"
      && Model != "initial-exec" && Model != "local-exec") {
    S.Diag(LiteralLoc, diag::err_attr_tlsmodel_arg);
    return;
  }

  D->addAttr(::new (S.Context) TLSModelAttr(S.Context, AL, Model));
}

static void handleRestrictAttr(Sema &S, Decl *D, const ParsedAttr &AL) {
  QualType ResultType = getFunctionOrMethodResultType(D);
  if (!ResultType->isAnyPointerType() && !ResultType->isBlockPointerType()) {
    S.Diag(AL.getLoc(), diag::warn_attribute_return_pointers_only)
        << AL << getFunctionOrMethodResultSourceRange(D);
    return;
  }

  if (AL.getNumArgs() == 0) {
    D->addAttr(::new (S.Context) RestrictAttr(S.Context, AL));
    return;
  }

  if (AL.getAttributeSpellingListIndex() == RestrictAttr::Declspec_restrict) {
    // __declspec(restrict) accepts no arguments
    S.Diag(AL.getLoc(), diag::err_attribute_wrong_number_arguments) << AL << 0;
    return;
  }

  // [[gnu::malloc(deallocator)]] with args specifies a deallocator function
  Expr *DeallocE = AL.getArgAsExpr(0);
  SourceLocation DeallocLoc = DeallocE->getExprLoc();
  FunctionDecl *DeallocFD = nullptr;
  DeclarationNameInfo DeallocNI;

  if (auto *DRE = dyn_cast<DeclRefExpr>(DeallocE)) {
    DeallocFD = dyn_cast<FunctionDecl>(DRE->getDecl());
    DeallocNI = DRE->getNameInfo();
    if (!DeallocFD) {
      S.Diag(DeallocLoc, diag::err_attribute_malloc_arg_not_function)
          << 1 << DeallocNI.getName();
      return;
    }
  } else if (auto *ULE = dyn_cast<UnresolvedLookupExpr>(DeallocE)) {
    DeallocFD = S.ResolveSingleFunctionTemplateSpecialization(ULE, true);
    DeallocNI = ULE->getNameInfo();
    if (!DeallocFD) {
      S.Diag(DeallocLoc, diag::err_attribute_malloc_arg_not_function)
          << 2 << DeallocNI.getName();
      if (ULE->getType() == S.Context.OverloadTy)
        S.NoteAllOverloadCandidates(ULE);
      return;
    }
  } else {
    S.Diag(DeallocLoc, diag::err_attribute_malloc_arg_not_function) << 0;
    return;
  }

  // 2nd arg of [[gnu::malloc(deallocator, 2)]] with args specifies the param
  // of deallocator that deallocates the pointer (defaults to 1)
  ParamIdx DeallocPtrIdx;
  if (AL.getNumArgs() == 1) {
    DeallocPtrIdx = ParamIdx(1, DeallocFD);

    if (!DeallocPtrIdx.isValid() ||
        !getFunctionOrMethodParamType(DeallocFD, DeallocPtrIdx.getASTIndex())
             .getCanonicalType()
             ->isPointerType()) {
      S.Diag(DeallocLoc,
             diag::err_attribute_malloc_arg_not_function_with_pointer_arg)
          << DeallocNI.getName();
      return;
    }
  } else {
    if (!S.checkFunctionOrMethodParameterIndex(
            DeallocFD, AL, 2, AL.getArgAsExpr(1), DeallocPtrIdx,
            /* CanIndexImplicitThis=*/false))
      return;

    QualType DeallocPtrArgType =
        getFunctionOrMethodParamType(DeallocFD, DeallocPtrIdx.getASTIndex());
    if (!DeallocPtrArgType.getCanonicalType()->isPointerType()) {
      S.Diag(DeallocLoc,
             diag::err_attribute_malloc_arg_refers_to_non_pointer_type)
          << DeallocPtrIdx.getSourceIndex() << DeallocPtrArgType
          << DeallocNI.getName();
      return;
    }
  }

  // FIXME: we should add this attribute to Clang's AST, so that clang-analyzer
  // can use it, see -Wmismatched-dealloc in GCC for what we can do with this.
  S.Diag(AL.getLoc(), diag::warn_attribute_form_ignored) << AL;
  D->addAttr(::new (S.Context)
                 RestrictAttr(S.Context, AL, DeallocE, DeallocPtrIdx));
}

static void handleCPUSpecificAttr(Sema &S, Decl *D, const ParsedAttr &AL) {
  // Ensure we don't combine these with themselves, since that causes some
  // confusing behavior.
  if (AL.getParsedKind() == ParsedAttr::AT_CPUDispatch) {
    if (checkAttrMutualExclusion<CPUSpecificAttr>(S, D, AL))
      return;

    if (const auto *Other = D->getAttr<CPUDispatchAttr>()) {
      S.Diag(AL.getLoc(), diag::err_disallowed_duplicate_attribute) << AL;
      S.Diag(Other->getLocation(), diag::note_conflicting_attribute);
      return;
    }
  } else if (AL.getParsedKind() == ParsedAttr::AT_CPUSpecific) {
    if (checkAttrMutualExclusion<CPUDispatchAttr>(S, D, AL))
      return;

    if (const auto *Other = D->getAttr<CPUSpecificAttr>()) {
      S.Diag(AL.getLoc(), diag::err_disallowed_duplicate_attribute) << AL;
      S.Diag(Other->getLocation(), diag::note_conflicting_attribute);
      return;
    }
  }

  FunctionDecl *FD = cast<FunctionDecl>(D);

  if (const auto *MD = dyn_cast<CXXMethodDecl>(D)) {
    if (MD->getParent()->isLambda()) {
      S.Diag(AL.getLoc(), diag::err_attribute_dll_lambda) << AL;
      return;
    }
  }

  if (!AL.checkAtLeastNumArgs(S, 1))
    return;

  SmallVector<IdentifierInfo *, 8> CPUs;
  for (unsigned ArgNo = 0; ArgNo < getNumAttributeArgs(AL); ++ArgNo) {
    if (!AL.isArgIdent(ArgNo)) {
      S.Diag(AL.getLoc(), diag::err_attribute_argument_type)
          << AL << AANT_ArgumentIdentifier;
      return;
    }

    IdentifierLoc *CPUArg = AL.getArgAsIdent(ArgNo);
    StringRef CPUName = CPUArg->getIdentifierInfo()->getName().trim();

    if (!S.Context.getTargetInfo().validateCPUSpecificCPUDispatch(CPUName)) {
      S.Diag(CPUArg->getLoc(), diag::err_invalid_cpu_specific_dispatch_value)
          << CPUName << (AL.getKind() == ParsedAttr::AT_CPUDispatch);
      return;
    }

    const TargetInfo &Target = S.Context.getTargetInfo();
    if (llvm::any_of(CPUs, [CPUName, &Target](const IdentifierInfo *Cur) {
          return Target.CPUSpecificManglingCharacter(CPUName) ==
                 Target.CPUSpecificManglingCharacter(Cur->getName());
        })) {
      S.Diag(AL.getLoc(), diag::warn_multiversion_duplicate_entries);
      return;
    }
    CPUs.push_back(CPUArg->getIdentifierInfo());
  }

  FD->setIsMultiVersion(true);
  if (AL.getKind() == ParsedAttr::AT_CPUSpecific)
    D->addAttr(::new (S.Context)
                   CPUSpecificAttr(S.Context, AL, CPUs.data(), CPUs.size()));
  else
    D->addAttr(::new (S.Context)
                   CPUDispatchAttr(S.Context, AL, CPUs.data(), CPUs.size()));
}

static void handleCommonAttr(Sema &S, Decl *D, const ParsedAttr &AL) {
  if (S.LangOpts.CPlusPlus) {
    S.Diag(AL.getLoc(), diag::err_attribute_not_supported_in_lang)
        << AL << AttributeLangSupport::Cpp;
    return;
  }

  D->addAttr(::new (S.Context) CommonAttr(S.Context, AL));
}

static void handleNakedAttr(Sema &S, Decl *D, const ParsedAttr &AL) {
  if (AL.isDeclspecAttribute()) {
    const auto &Triple = S.getASTContext().getTargetInfo().getTriple();
    const auto &Arch = Triple.getArch();
    if (Arch != llvm::Triple::x86 &&
        (Arch != llvm::Triple::arm && Arch != llvm::Triple::thumb)) {
      S.Diag(AL.getLoc(), diag::err_attribute_not_supported_on_arch)
          << AL << Triple.getArchName();
      return;
    }

    // This form is not allowed to be written on a member function (static or
    // nonstatic) when in Microsoft compatibility mode.
    if (S.getLangOpts().MSVCCompat && isa<CXXMethodDecl>(D)) {
      S.Diag(AL.getLoc(), diag::err_attribute_wrong_decl_type)
          << AL << AL.isRegularKeywordAttribute() << ExpectedNonMemberFunction;
      return;
    }
  }

  D->addAttr(::new (S.Context) NakedAttr(S.Context, AL));
}

static void handleNoReturnAttr(Sema &S, Decl *D, const ParsedAttr &Attrs) {
  if (hasDeclarator(D)) return;

  if (!isa<ObjCMethodDecl>(D)) {
    S.Diag(Attrs.getLoc(), diag::warn_attribute_wrong_decl_type)
        << Attrs << Attrs.isRegularKeywordAttribute()
        << ExpectedFunctionOrMethod;
    return;
  }

  D->addAttr(::new (S.Context) NoReturnAttr(S.Context, Attrs));
}

static void handleStandardNoReturnAttr(Sema &S, Decl *D, const ParsedAttr &A) {
  // The [[_Noreturn]] spelling is deprecated in C23, so if that was used,
  // issue an appropriate diagnostic. However, don't issue a diagnostic if the
  // attribute name comes from a macro expansion. We don't want to punish users
  // who write [[noreturn]] after including <stdnoreturn.h> (where 'noreturn'
  // is defined as a macro which expands to '_Noreturn').
  if (!S.getLangOpts().CPlusPlus &&
      A.getSemanticSpelling() == CXX11NoReturnAttr::C23_Noreturn &&
      !(A.getLoc().isMacroID() &&
        S.getSourceManager().isInSystemMacro(A.getLoc())))
    S.Diag(A.getLoc(), diag::warn_deprecated_noreturn_spelling) << A.getRange();

  D->addAttr(::new (S.Context) CXX11NoReturnAttr(S.Context, A));
}

static void handleNoCfCheckAttr(Sema &S, Decl *D, const ParsedAttr &Attrs) {
  if (!S.getLangOpts().CFProtectionBranch)
    S.Diag(Attrs.getLoc(), diag::warn_nocf_check_attribute_ignored);
  else
    handleSimpleAttribute<AnyX86NoCfCheckAttr>(S, D, Attrs);
}

bool Sema::CheckAttrNoArgs(const ParsedAttr &Attrs) {
  if (!Attrs.checkExactlyNumArgs(*this, 0)) {
    Attrs.setInvalid();
    return true;
  }

  return false;
}

bool Sema::CheckAttrTarget(const ParsedAttr &AL) {
  // Check whether the attribute is valid on the current target.
  const TargetInfo *Aux = Context.getAuxTargetInfo();
  if (!(AL.existsInTarget(Context.getTargetInfo()) ||
        (Context.getLangOpts().SYCLIsDevice &&
         Aux && AL.existsInTarget(*Aux)))) {
    Diag(AL.getLoc(), AL.isRegularKeywordAttribute()
                          ? diag::err_keyword_not_supported_on_target
                          : diag::warn_unknown_attribute_ignored)
        << AL << AL.getRange();
    AL.setInvalid();
    return true;
  }

  return false;
}

static void handleAnalyzerNoReturnAttr(Sema &S, Decl *D, const ParsedAttr &AL) {

  // The checking path for 'noreturn' and 'analyzer_noreturn' are different
  // because 'analyzer_noreturn' does not impact the type.
  if (!isFunctionOrMethodOrBlockForAttrSubject(D)) {
    ValueDecl *VD = dyn_cast<ValueDecl>(D);
    if (!VD || (!VD->getType()->isBlockPointerType() &&
                !VD->getType()->isFunctionPointerType())) {
      S.Diag(AL.getLoc(), AL.isStandardAttributeSyntax()
                              ? diag::err_attribute_wrong_decl_type
                              : diag::warn_attribute_wrong_decl_type)
          << AL << AL.isRegularKeywordAttribute()
          << ExpectedFunctionMethodOrBlock;
      return;
    }
  }

  D->addAttr(::new (S.Context) AnalyzerNoReturnAttr(S.Context, AL));
}

// PS3 PPU-specific.
static void handleVecReturnAttr(Sema &S, Decl *D, const ParsedAttr &AL) {
  /*
    Returning a Vector Class in Registers

    According to the PPU ABI specifications, a class with a single member of
    vector type is returned in memory when used as the return value of a
    function.
    This results in inefficient code when implementing vector classes. To return
    the value in a single vector register, add the vecreturn attribute to the
    class definition. This attribute is also applicable to struct types.

    Example:

    struct Vector
    {
      __vector float xyzw;
    } __attribute__((vecreturn));

    Vector Add(Vector lhs, Vector rhs)
    {
      Vector result;
      result.xyzw = vec_add(lhs.xyzw, rhs.xyzw);
      return result; // This will be returned in a register
    }
  */
  if (VecReturnAttr *A = D->getAttr<VecReturnAttr>()) {
    S.Diag(AL.getLoc(), diag::err_repeat_attribute) << A;
    return;
  }

  const auto *R = cast<RecordDecl>(D);
  int count = 0;

  if (!isa<CXXRecordDecl>(R)) {
    S.Diag(AL.getLoc(), diag::err_attribute_vecreturn_only_vector_member);
    return;
  }

  if (!cast<CXXRecordDecl>(R)->isPOD()) {
    S.Diag(AL.getLoc(), diag::err_attribute_vecreturn_only_pod_record);
    return;
  }

  for (const auto *I : R->fields()) {
    if ((count == 1) || !I->getType()->isVectorType()) {
      S.Diag(AL.getLoc(), diag::err_attribute_vecreturn_only_vector_member);
      return;
    }
    count++;
  }

  D->addAttr(::new (S.Context) VecReturnAttr(S.Context, AL));
}

static void handleDependencyAttr(Sema &S, Scope *Scope, Decl *D,
                                 const ParsedAttr &AL) {
  if (isa<ParmVarDecl>(D)) {
    // [[carries_dependency]] can only be applied to a parameter if it is a
    // parameter of a function declaration or lambda.
    if (!(Scope->getFlags() & clang::Scope::FunctionDeclarationScope)) {
      S.Diag(AL.getLoc(),
             diag::err_carries_dependency_param_not_function_decl);
      return;
    }
  }

  D->addAttr(::new (S.Context) CarriesDependencyAttr(S.Context, AL));
}

static void handleUnusedAttr(Sema &S, Decl *D, const ParsedAttr &AL) {
  bool IsCXX17Attr = AL.isCXX11Attribute() && !AL.getScopeName();

  // If this is spelled as the standard C++17 attribute, but not in C++17, warn
  // about using it as an extension.
  if (!S.getLangOpts().CPlusPlus17 && IsCXX17Attr)
    S.Diag(AL.getLoc(), diag::ext_cxx17_attr) << AL;

  D->addAttr(::new (S.Context) UnusedAttr(S.Context, AL));
}

static void handleConstructorAttr(Sema &S, Decl *D, const ParsedAttr &AL) {
  uint32_t priority = ConstructorAttr::DefaultPriority;
  if (S.getLangOpts().HLSL && AL.getNumArgs()) {
    S.Diag(AL.getLoc(), diag::err_hlsl_init_priority_unsupported);
    return;
  }
  if (AL.getNumArgs() &&
      !S.checkUInt32Argument(AL, AL.getArgAsExpr(0), priority))
    return;
  S.Diag(D->getLocation(), diag::warn_global_constructor)
      << D->getSourceRange();

  D->addAttr(::new (S.Context) ConstructorAttr(S.Context, AL, priority));
}

static void handleDestructorAttr(Sema &S, Decl *D, const ParsedAttr &AL) {
  uint32_t priority = DestructorAttr::DefaultPriority;
  if (AL.getNumArgs() &&
      !S.checkUInt32Argument(AL, AL.getArgAsExpr(0), priority))
    return;
  S.Diag(D->getLocation(), diag::warn_global_destructor) << D->getSourceRange();

  D->addAttr(::new (S.Context) DestructorAttr(S.Context, AL, priority));
}

template <typename AttrTy>
static void handleAttrWithMessage(Sema &S, Decl *D, const ParsedAttr &AL) {
  // Handle the case where the attribute has a text message.
  StringRef Str;
  if (AL.getNumArgs() == 1 && !S.checkStringLiteralArgumentAttr(AL, 0, Str))
    return;

  D->addAttr(::new (S.Context) AttrTy(S.Context, AL, Str));
}

static bool checkAvailabilityAttr(Sema &S, SourceRange Range,
                                  IdentifierInfo *Platform,
                                  VersionTuple Introduced,
                                  VersionTuple Deprecated,
                                  VersionTuple Obsoleted) {
  StringRef PlatformName
    = AvailabilityAttr::getPrettyPlatformName(Platform->getName());
  if (PlatformName.empty())
    PlatformName = Platform->getName();

  // Ensure that Introduced <= Deprecated <= Obsoleted (although not all
  // of these steps are needed).
  if (!Introduced.empty() && !Deprecated.empty() &&
      !(Introduced <= Deprecated)) {
    S.Diag(Range.getBegin(), diag::warn_availability_version_ordering)
      << 1 << PlatformName << Deprecated.getAsString()
      << 0 << Introduced.getAsString();
    return true;
  }

  if (!Introduced.empty() && !Obsoleted.empty() &&
      !(Introduced <= Obsoleted)) {
    S.Diag(Range.getBegin(), diag::warn_availability_version_ordering)
      << 2 << PlatformName << Obsoleted.getAsString()
      << 0 << Introduced.getAsString();
    return true;
  }

  if (!Deprecated.empty() && !Obsoleted.empty() &&
      !(Deprecated <= Obsoleted)) {
    S.Diag(Range.getBegin(), diag::warn_availability_version_ordering)
      << 2 << PlatformName << Obsoleted.getAsString()
      << 1 << Deprecated.getAsString();
    return true;
  }

  return false;
}

/// Check whether the two versions match.
///
/// If either version tuple is empty, then they are assumed to match. If
/// \p BeforeIsOkay is true, then \p X can be less than or equal to \p Y.
static bool versionsMatch(const VersionTuple &X, const VersionTuple &Y,
                          bool BeforeIsOkay) {
  if (X.empty() || Y.empty())
    return true;

  if (X == Y)
    return true;

  if (BeforeIsOkay && X < Y)
    return true;

  return false;
}

AvailabilityAttr *Sema::mergeAvailabilityAttr(
    NamedDecl *D, const AttributeCommonInfo &CI, IdentifierInfo *Platform,
    bool Implicit, VersionTuple Introduced, VersionTuple Deprecated,
    VersionTuple Obsoleted, bool IsUnavailable, StringRef Message,
    bool IsStrict, StringRef Replacement, AvailabilityMergeKind AMK,
    int Priority, IdentifierInfo *Environment) {
  VersionTuple MergedIntroduced = Introduced;
  VersionTuple MergedDeprecated = Deprecated;
  VersionTuple MergedObsoleted = Obsoleted;
  bool FoundAny = false;
  bool OverrideOrImpl = false;
  switch (AMK) {
  case AMK_None:
  case AMK_Redeclaration:
    OverrideOrImpl = false;
    break;

  case AMK_Override:
  case AMK_ProtocolImplementation:
  case AMK_OptionalProtocolImplementation:
    OverrideOrImpl = true;
    break;
  }

  if (D->hasAttrs()) {
    AttrVec &Attrs = D->getAttrs();
    for (unsigned i = 0, e = Attrs.size(); i != e;) {
      const auto *OldAA = dyn_cast<AvailabilityAttr>(Attrs[i]);
      if (!OldAA) {
        ++i;
        continue;
      }

      IdentifierInfo *OldPlatform = OldAA->getPlatform();
      if (OldPlatform != Platform) {
        ++i;
        continue;
      }

      IdentifierInfo *OldEnvironment = OldAA->getEnvironment();
      if (OldEnvironment != Environment) {
        ++i;
        continue;
      }

      // If there is an existing availability attribute for this platform that
      // has a lower priority use the existing one and discard the new
      // attribute.
      if (OldAA->getPriority() < Priority)
        return nullptr;

      // If there is an existing attribute for this platform that has a higher
      // priority than the new attribute then erase the old one and continue
      // processing the attributes.
      if (OldAA->getPriority() > Priority) {
        Attrs.erase(Attrs.begin() + i);
        --e;
        continue;
      }

      FoundAny = true;
      VersionTuple OldIntroduced = OldAA->getIntroduced();
      VersionTuple OldDeprecated = OldAA->getDeprecated();
      VersionTuple OldObsoleted = OldAA->getObsoleted();
      bool OldIsUnavailable = OldAA->getUnavailable();

      if (!versionsMatch(OldIntroduced, Introduced, OverrideOrImpl) ||
          !versionsMatch(Deprecated, OldDeprecated, OverrideOrImpl) ||
          !versionsMatch(Obsoleted, OldObsoleted, OverrideOrImpl) ||
          !(OldIsUnavailable == IsUnavailable ||
            (OverrideOrImpl && !OldIsUnavailable && IsUnavailable))) {
        if (OverrideOrImpl) {
          int Which = -1;
          VersionTuple FirstVersion;
          VersionTuple SecondVersion;
          if (!versionsMatch(OldIntroduced, Introduced, OverrideOrImpl)) {
            Which = 0;
            FirstVersion = OldIntroduced;
            SecondVersion = Introduced;
          } else if (!versionsMatch(Deprecated, OldDeprecated, OverrideOrImpl)) {
            Which = 1;
            FirstVersion = Deprecated;
            SecondVersion = OldDeprecated;
          } else if (!versionsMatch(Obsoleted, OldObsoleted, OverrideOrImpl)) {
            Which = 2;
            FirstVersion = Obsoleted;
            SecondVersion = OldObsoleted;
          }

          if (Which == -1) {
            Diag(OldAA->getLocation(),
                 diag::warn_mismatched_availability_override_unavail)
              << AvailabilityAttr::getPrettyPlatformName(Platform->getName())
              << (AMK == AMK_Override);
          } else if (Which != 1 && AMK == AMK_OptionalProtocolImplementation) {
            // Allow different 'introduced' / 'obsoleted' availability versions
            // on a method that implements an optional protocol requirement. It
            // makes less sense to allow this for 'deprecated' as the user can't
            // see if the method is 'deprecated' as 'respondsToSelector' will
            // still return true when the method is deprecated.
            ++i;
            continue;
          } else {
            Diag(OldAA->getLocation(),
                 diag::warn_mismatched_availability_override)
              << Which
              << AvailabilityAttr::getPrettyPlatformName(Platform->getName())
              << FirstVersion.getAsString() << SecondVersion.getAsString()
              << (AMK == AMK_Override);
          }
          if (AMK == AMK_Override)
            Diag(CI.getLoc(), diag::note_overridden_method);
          else
            Diag(CI.getLoc(), diag::note_protocol_method);
        } else {
          Diag(OldAA->getLocation(), diag::warn_mismatched_availability);
          Diag(CI.getLoc(), diag::note_previous_attribute);
        }

        Attrs.erase(Attrs.begin() + i);
        --e;
        continue;
      }

      VersionTuple MergedIntroduced2 = MergedIntroduced;
      VersionTuple MergedDeprecated2 = MergedDeprecated;
      VersionTuple MergedObsoleted2 = MergedObsoleted;

      if (MergedIntroduced2.empty())
        MergedIntroduced2 = OldIntroduced;
      if (MergedDeprecated2.empty())
        MergedDeprecated2 = OldDeprecated;
      if (MergedObsoleted2.empty())
        MergedObsoleted2 = OldObsoleted;

      if (checkAvailabilityAttr(*this, OldAA->getRange(), Platform,
                                MergedIntroduced2, MergedDeprecated2,
                                MergedObsoleted2)) {
        Attrs.erase(Attrs.begin() + i);
        --e;
        continue;
      }

      MergedIntroduced = MergedIntroduced2;
      MergedDeprecated = MergedDeprecated2;
      MergedObsoleted = MergedObsoleted2;
      ++i;
    }
  }

  if (FoundAny &&
      MergedIntroduced == Introduced &&
      MergedDeprecated == Deprecated &&
      MergedObsoleted == Obsoleted)
    return nullptr;

  // Only create a new attribute if !OverrideOrImpl, but we want to do
  // the checking.
  if (!checkAvailabilityAttr(*this, CI.getRange(), Platform, MergedIntroduced,
                             MergedDeprecated, MergedObsoleted) &&
      !OverrideOrImpl) {
    auto *Avail = ::new (Context) AvailabilityAttr(
        Context, CI, Platform, Introduced, Deprecated, Obsoleted, IsUnavailable,
        Message, IsStrict, Replacement, Priority, Environment);
    Avail->setImplicit(Implicit);
    return Avail;
  }
  return nullptr;
}

static void handleAvailabilityAttr(Sema &S, Decl *D, const ParsedAttr &AL) {
  if (isa<UsingDecl, UnresolvedUsingTypenameDecl, UnresolvedUsingValueDecl>(
          D)) {
    S.Diag(AL.getRange().getBegin(), diag::warn_deprecated_ignored_on_using)
        << AL;
    return;
  }

  if (!AL.checkExactlyNumArgs(S, 1))
    return;
  IdentifierLoc *Platform = AL.getArgAsIdent(0);

  IdentifierInfo *II = Platform->getIdentifierInfo();
  if (AvailabilityAttr::getPrettyPlatformName(II->getName()).empty())
    S.Diag(Platform->getLoc(), diag::warn_availability_unknown_platform)
        << Platform->getIdentifierInfo();

  auto *ND = dyn_cast<NamedDecl>(D);
  if (!ND) // We warned about this already, so just return.
    return;

  AvailabilityChange Introduced = AL.getAvailabilityIntroduced();
  AvailabilityChange Deprecated = AL.getAvailabilityDeprecated();
  AvailabilityChange Obsoleted = AL.getAvailabilityObsoleted();
  bool IsUnavailable = AL.getUnavailableLoc().isValid();
  bool IsStrict = AL.getStrictLoc().isValid();
  StringRef Str;
  if (const auto *SE = dyn_cast_if_present<StringLiteral>(AL.getMessageExpr()))
    Str = SE->getString();
  StringRef Replacement;
  if (const auto *SE =
          dyn_cast_if_present<StringLiteral>(AL.getReplacementExpr()))
    Replacement = SE->getString();

  if (II->isStr("swift")) {
    if (Introduced.isValid() || Obsoleted.isValid() ||
        (!IsUnavailable && !Deprecated.isValid())) {
      S.Diag(AL.getLoc(),
             diag::warn_availability_swift_unavailable_deprecated_only);
      return;
    }
  }

  if (II->isStr("fuchsia")) {
    std::optional<unsigned> Min, Sub;
    if ((Min = Introduced.Version.getMinor()) ||
        (Sub = Introduced.Version.getSubminor())) {
      S.Diag(AL.getLoc(), diag::warn_availability_fuchsia_unavailable_minor);
      return;
    }
  }

  if (S.getLangOpts().HLSL && IsStrict)
    S.Diag(AL.getStrictLoc(), diag::err_availability_unexpected_parameter)
        << "strict" << /* HLSL */ 0;

  int PriorityModifier = AL.isPragmaClangAttribute()
                             ? Sema::AP_PragmaClangAttribute
                             : Sema::AP_Explicit;

  const IdentifierLoc *EnvironmentLoc = AL.getEnvironment();
  IdentifierInfo *IIEnvironment = nullptr;
  if (EnvironmentLoc) {
    if (S.getLangOpts().HLSL) {
      IIEnvironment = EnvironmentLoc->getIdentifierInfo();
      if (AvailabilityAttr::getEnvironmentType(
              EnvironmentLoc->getIdentifierInfo()->getName()) ==
          llvm::Triple::EnvironmentType::UnknownEnvironment)
        S.Diag(EnvironmentLoc->getLoc(),
               diag::warn_availability_unknown_environment)
            << EnvironmentLoc->getIdentifierInfo();
    } else {
      S.Diag(EnvironmentLoc->getLoc(),
             diag::err_availability_unexpected_parameter)
          << "environment" << /* C/C++ */ 1;
    }
  }

  AvailabilityAttr *NewAttr = S.mergeAvailabilityAttr(
      ND, AL, II, false /*Implicit*/, Introduced.Version, Deprecated.Version,
      Obsoleted.Version, IsUnavailable, Str, IsStrict, Replacement,
      Sema::AMK_None, PriorityModifier, IIEnvironment);
  if (NewAttr)
    D->addAttr(NewAttr);

  // Transcribe "ios" to "watchos" (and add a new attribute) if the versioning
  // matches before the start of the watchOS platform.
  if (S.Context.getTargetInfo().getTriple().isWatchOS()) {
    IdentifierInfo *NewII = nullptr;
    if (II->getName() == "ios")
      NewII = &S.Context.Idents.get("watchos");
    else if (II->getName() == "ios_app_extension")
      NewII = &S.Context.Idents.get("watchos_app_extension");

    if (NewII) {
      const auto *SDKInfo = S.getDarwinSDKInfoForAvailabilityChecking();
      const auto *IOSToWatchOSMapping =
          SDKInfo ? SDKInfo->getVersionMapping(
                        DarwinSDKInfo::OSEnvPair::iOStoWatchOSPair())
                  : nullptr;

      auto adjustWatchOSVersion =
          [IOSToWatchOSMapping](VersionTuple Version) -> VersionTuple {
        if (Version.empty())
          return Version;
        auto MinimumWatchOSVersion = VersionTuple(2, 0);

        if (IOSToWatchOSMapping) {
          if (auto MappedVersion = IOSToWatchOSMapping->map(
                  Version, MinimumWatchOSVersion, std::nullopt)) {
            return *MappedVersion;
          }
        }

        auto Major = Version.getMajor();
        auto NewMajor = Major >= 9 ? Major - 7 : 0;
        if (NewMajor >= 2) {
          if (Version.getMinor()) {
            if (Version.getSubminor())
              return VersionTuple(NewMajor, *Version.getMinor(),
                                  *Version.getSubminor());
            else
              return VersionTuple(NewMajor, *Version.getMinor());
          }
          return VersionTuple(NewMajor);
        }

        return MinimumWatchOSVersion;
      };

      auto NewIntroduced = adjustWatchOSVersion(Introduced.Version);
      auto NewDeprecated = adjustWatchOSVersion(Deprecated.Version);
      auto NewObsoleted = adjustWatchOSVersion(Obsoleted.Version);

      AvailabilityAttr *NewAttr = S.mergeAvailabilityAttr(
          ND, AL, NewII, true /*Implicit*/, NewIntroduced, NewDeprecated,
          NewObsoleted, IsUnavailable, Str, IsStrict, Replacement,
          Sema::AMK_None, PriorityModifier + Sema::AP_InferredFromOtherPlatform,
          IIEnvironment);
      if (NewAttr)
        D->addAttr(NewAttr);
    }
  } else if (S.Context.getTargetInfo().getTriple().isTvOS()) {
    // Transcribe "ios" to "tvos" (and add a new attribute) if the versioning
    // matches before the start of the tvOS platform.
    IdentifierInfo *NewII = nullptr;
    if (II->getName() == "ios")
      NewII = &S.Context.Idents.get("tvos");
    else if (II->getName() == "ios_app_extension")
      NewII = &S.Context.Idents.get("tvos_app_extension");

    if (NewII) {
      const auto *SDKInfo = S.getDarwinSDKInfoForAvailabilityChecking();
      const auto *IOSToTvOSMapping =
          SDKInfo ? SDKInfo->getVersionMapping(
                        DarwinSDKInfo::OSEnvPair::iOStoTvOSPair())
                  : nullptr;

      auto AdjustTvOSVersion =
          [IOSToTvOSMapping](VersionTuple Version) -> VersionTuple {
        if (Version.empty())
          return Version;

        if (IOSToTvOSMapping) {
          if (auto MappedVersion = IOSToTvOSMapping->map(
                  Version, VersionTuple(0, 0), std::nullopt)) {
            return *MappedVersion;
          }
        }
        return Version;
      };

      auto NewIntroduced = AdjustTvOSVersion(Introduced.Version);
      auto NewDeprecated = AdjustTvOSVersion(Deprecated.Version);
      auto NewObsoleted = AdjustTvOSVersion(Obsoleted.Version);

      AvailabilityAttr *NewAttr = S.mergeAvailabilityAttr(
          ND, AL, NewII, true /*Implicit*/, NewIntroduced, NewDeprecated,
          NewObsoleted, IsUnavailable, Str, IsStrict, Replacement,
          Sema::AMK_None, PriorityModifier + Sema::AP_InferredFromOtherPlatform,
          IIEnvironment);
      if (NewAttr)
        D->addAttr(NewAttr);
    }
  } else if (S.Context.getTargetInfo().getTriple().getOS() ==
                 llvm::Triple::IOS &&
             S.Context.getTargetInfo().getTriple().isMacCatalystEnvironment()) {
    auto GetSDKInfo = [&]() {
      return S.getDarwinSDKInfoForAvailabilityChecking(AL.getRange().getBegin(),
                                                       "macOS");
    };

    // Transcribe "ios" to "maccatalyst" (and add a new attribute).
    IdentifierInfo *NewII = nullptr;
    if (II->getName() == "ios")
      NewII = &S.Context.Idents.get("maccatalyst");
    else if (II->getName() == "ios_app_extension")
      NewII = &S.Context.Idents.get("maccatalyst_app_extension");
    if (NewII) {
      auto MinMacCatalystVersion = [](const VersionTuple &V) {
        if (V.empty())
          return V;
        if (V.getMajor() < 13 ||
            (V.getMajor() == 13 && V.getMinor() && *V.getMinor() < 1))
          return VersionTuple(13, 1); // The min Mac Catalyst version is 13.1.
        return V;
      };
      AvailabilityAttr *NewAttr = S.mergeAvailabilityAttr(
          ND, AL, NewII, true /*Implicit*/,
          MinMacCatalystVersion(Introduced.Version),
          MinMacCatalystVersion(Deprecated.Version),
          MinMacCatalystVersion(Obsoleted.Version), IsUnavailable, Str,
          IsStrict, Replacement, Sema::AMK_None,
          PriorityModifier + Sema::AP_InferredFromOtherPlatform, IIEnvironment);
      if (NewAttr)
        D->addAttr(NewAttr);
    } else if (II->getName() == "macos" && GetSDKInfo() &&
               (!Introduced.Version.empty() || !Deprecated.Version.empty() ||
                !Obsoleted.Version.empty())) {
      if (const auto *MacOStoMacCatalystMapping =
              GetSDKInfo()->getVersionMapping(
                  DarwinSDKInfo::OSEnvPair::macOStoMacCatalystPair())) {
        // Infer Mac Catalyst availability from the macOS availability attribute
        // if it has versioned availability. Don't infer 'unavailable'. This
        // inferred availability has lower priority than the other availability
        // attributes that are inferred from 'ios'.
        NewII = &S.Context.Idents.get("maccatalyst");
        auto RemapMacOSVersion =
            [&](const VersionTuple &V) -> std::optional<VersionTuple> {
          if (V.empty())
            return std::nullopt;
          // API_TO_BE_DEPRECATED is 100000.
          if (V.getMajor() == 100000)
            return VersionTuple(100000);
          // The minimum iosmac version is 13.1
          return MacOStoMacCatalystMapping->map(V, VersionTuple(13, 1),
                                                std::nullopt);
        };
        std::optional<VersionTuple> NewIntroduced =
                                        RemapMacOSVersion(Introduced.Version),
                                    NewDeprecated =
                                        RemapMacOSVersion(Deprecated.Version),
                                    NewObsoleted =
                                        RemapMacOSVersion(Obsoleted.Version);
        if (NewIntroduced || NewDeprecated || NewObsoleted) {
          auto VersionOrEmptyVersion =
              [](const std::optional<VersionTuple> &V) -> VersionTuple {
            return V ? *V : VersionTuple();
          };
          AvailabilityAttr *NewAttr = S.mergeAvailabilityAttr(
              ND, AL, NewII, true /*Implicit*/,
              VersionOrEmptyVersion(NewIntroduced),
              VersionOrEmptyVersion(NewDeprecated),
              VersionOrEmptyVersion(NewObsoleted), /*IsUnavailable=*/false, Str,
              IsStrict, Replacement, Sema::AMK_None,
              PriorityModifier + Sema::AP_InferredFromOtherPlatform +
                  Sema::AP_InferredFromOtherPlatform,
              IIEnvironment);
          if (NewAttr)
            D->addAttr(NewAttr);
        }
      }
    }
  }
}

static void handleExternalSourceSymbolAttr(Sema &S, Decl *D,
                                           const ParsedAttr &AL) {
  if (!AL.checkAtLeastNumArgs(S, 1) || !AL.checkAtMostNumArgs(S, 4))
    return;

  StringRef Language;
  if (const auto *SE = dyn_cast_if_present<StringLiteral>(AL.getArgAsExpr(0)))
    Language = SE->getString();
  StringRef DefinedIn;
  if (const auto *SE = dyn_cast_if_present<StringLiteral>(AL.getArgAsExpr(1)))
    DefinedIn = SE->getString();
  bool IsGeneratedDeclaration = AL.getArgAsIdent(2) != nullptr;
  StringRef USR;
  if (const auto *SE = dyn_cast_if_present<StringLiteral>(AL.getArgAsExpr(3)))
    USR = SE->getString();

  D->addAttr(::new (S.Context) ExternalSourceSymbolAttr(
      S.Context, AL, Language, DefinedIn, IsGeneratedDeclaration, USR));
}

template <class T>
static T *mergeVisibilityAttr(Sema &S, Decl *D, const AttributeCommonInfo &CI,
                              typename T::VisibilityType value) {
  T *existingAttr = D->getAttr<T>();
  if (existingAttr) {
    typename T::VisibilityType existingValue = existingAttr->getVisibility();
    if (existingValue == value)
      return nullptr;
    S.Diag(existingAttr->getLocation(), diag::err_mismatched_visibility);
    S.Diag(CI.getLoc(), diag::note_previous_attribute);
    D->dropAttr<T>();
  }
  return ::new (S.Context) T(S.Context, CI, value);
}

VisibilityAttr *Sema::mergeVisibilityAttr(Decl *D,
                                          const AttributeCommonInfo &CI,
                                          VisibilityAttr::VisibilityType Vis) {
  return ::mergeVisibilityAttr<VisibilityAttr>(*this, D, CI, Vis);
}

TypeVisibilityAttr *
Sema::mergeTypeVisibilityAttr(Decl *D, const AttributeCommonInfo &CI,
                              TypeVisibilityAttr::VisibilityType Vis) {
  return ::mergeVisibilityAttr<TypeVisibilityAttr>(*this, D, CI, Vis);
}

static void handleVisibilityAttr(Sema &S, Decl *D, const ParsedAttr &AL,
                                 bool isTypeVisibility) {
  // Visibility attributes don't mean anything on a typedef.
  if (isa<TypedefNameDecl>(D)) {
    S.Diag(AL.getRange().getBegin(), diag::warn_attribute_ignored) << AL;
    return;
  }

  // 'type_visibility' can only go on a type or namespace.
  if (isTypeVisibility && !(isa<TagDecl>(D) || isa<ObjCInterfaceDecl>(D) ||
                            isa<NamespaceDecl>(D))) {
    S.Diag(AL.getRange().getBegin(), diag::err_attribute_wrong_decl_type)
        << AL << AL.isRegularKeywordAttribute() << ExpectedTypeOrNamespace;
    return;
  }

  // Check that the argument is a string literal.
  StringRef TypeStr;
  SourceLocation LiteralLoc;
  if (!S.checkStringLiteralArgumentAttr(AL, 0, TypeStr, &LiteralLoc))
    return;

  VisibilityAttr::VisibilityType type;
  if (!VisibilityAttr::ConvertStrToVisibilityType(TypeStr, type)) {
    S.Diag(LiteralLoc, diag::warn_attribute_type_not_supported) << AL
                                                                << TypeStr;
    return;
  }

  // Complain about attempts to use protected visibility on targets
  // (like Darwin) that don't support it.
  if (type == VisibilityAttr::Protected &&
      !S.Context.getTargetInfo().hasProtectedVisibility()) {
    S.Diag(AL.getLoc(), diag::warn_attribute_protected_visibility);
    type = VisibilityAttr::Default;
  }

  Attr *newAttr;
  if (isTypeVisibility) {
    newAttr = S.mergeTypeVisibilityAttr(
        D, AL, (TypeVisibilityAttr::VisibilityType)type);
  } else {
    newAttr = S.mergeVisibilityAttr(D, AL, type);
  }
  if (newAttr)
    D->addAttr(newAttr);
}

static void handleSentinelAttr(Sema &S, Decl *D, const ParsedAttr &AL) {
  unsigned sentinel = (unsigned)SentinelAttr::DefaultSentinel;
  if (AL.getNumArgs() > 0) {
    Expr *E = AL.getArgAsExpr(0);
    std::optional<llvm::APSInt> Idx = llvm::APSInt(32);
    if (E->isTypeDependent() || !(Idx = E->getIntegerConstantExpr(S.Context))) {
      S.Diag(AL.getLoc(), diag::err_attribute_argument_n_type)
          << AL << 1 << AANT_ArgumentIntegerConstant << E->getSourceRange();
      return;
    }

    if (Idx->isSigned() && Idx->isNegative()) {
      S.Diag(AL.getLoc(), diag::err_attribute_sentinel_less_than_zero)
        << E->getSourceRange();
      return;
    }

    sentinel = Idx->getZExtValue();
  }

  unsigned nullPos = (unsigned)SentinelAttr::DefaultNullPos;
  if (AL.getNumArgs() > 1) {
    Expr *E = AL.getArgAsExpr(1);
    std::optional<llvm::APSInt> Idx = llvm::APSInt(32);
    if (E->isTypeDependent() || !(Idx = E->getIntegerConstantExpr(S.Context))) {
      S.Diag(AL.getLoc(), diag::err_attribute_argument_n_type)
          << AL << 2 << AANT_ArgumentIntegerConstant << E->getSourceRange();
      return;
    }
    nullPos = Idx->getZExtValue();

    if ((Idx->isSigned() && Idx->isNegative()) || nullPos > 1) {
      // FIXME: This error message could be improved, it would be nice
      // to say what the bounds actually are.
      S.Diag(AL.getLoc(), diag::err_attribute_sentinel_not_zero_or_one)
        << E->getSourceRange();
      return;
    }
  }

  if (const auto *FD = dyn_cast<FunctionDecl>(D)) {
    const FunctionType *FT = FD->getType()->castAs<FunctionType>();
    if (isa<FunctionNoProtoType>(FT)) {
      S.Diag(AL.getLoc(), diag::warn_attribute_sentinel_named_arguments);
      return;
    }

    if (!cast<FunctionProtoType>(FT)->isVariadic()) {
      S.Diag(AL.getLoc(), diag::warn_attribute_sentinel_not_variadic) << 0;
      return;
    }
  } else if (const auto *MD = dyn_cast<ObjCMethodDecl>(D)) {
    if (!MD->isVariadic()) {
      S.Diag(AL.getLoc(), diag::warn_attribute_sentinel_not_variadic) << 0;
      return;
    }
  } else if (const auto *BD = dyn_cast<BlockDecl>(D)) {
    if (!BD->isVariadic()) {
      S.Diag(AL.getLoc(), diag::warn_attribute_sentinel_not_variadic) << 1;
      return;
    }
  } else if (const auto *V = dyn_cast<VarDecl>(D)) {
    QualType Ty = V->getType();
    if (Ty->isBlockPointerType() || Ty->isFunctionPointerType()) {
      const FunctionType *FT = Ty->isFunctionPointerType()
                                   ? D->getFunctionType()
                                   : Ty->castAs<BlockPointerType>()
                                         ->getPointeeType()
                                         ->castAs<FunctionType>();
      if (!cast<FunctionProtoType>(FT)->isVariadic()) {
        int m = Ty->isFunctionPointerType() ? 0 : 1;
        S.Diag(AL.getLoc(), diag::warn_attribute_sentinel_not_variadic) << m;
        return;
      }
    } else {
      S.Diag(AL.getLoc(), diag::warn_attribute_wrong_decl_type)
          << AL << AL.isRegularKeywordAttribute()
          << ExpectedFunctionMethodOrBlock;
      return;
    }
  } else {
    S.Diag(AL.getLoc(), diag::warn_attribute_wrong_decl_type)
        << AL << AL.isRegularKeywordAttribute()
        << ExpectedFunctionMethodOrBlock;
    return;
  }
  D->addAttr(::new (S.Context) SentinelAttr(S.Context, AL, sentinel, nullPos));
}

static void handleWarnUnusedResult(Sema &S, Decl *D, const ParsedAttr &AL) {
  if (D->getFunctionType() &&
      D->getFunctionType()->getReturnType()->isVoidType() &&
      !isa<CXXConstructorDecl>(D)) {
    S.Diag(AL.getLoc(), diag::warn_attribute_void_function_method) << AL << 0;
    return;
  }
  if (const auto *MD = dyn_cast<ObjCMethodDecl>(D))
    if (MD->getReturnType()->isVoidType()) {
      S.Diag(AL.getLoc(), diag::warn_attribute_void_function_method) << AL << 1;
      return;
    }

  StringRef Str;
  if (AL.isStandardAttributeSyntax() && !AL.getScopeName()) {
    // The standard attribute cannot be applied to variable declarations such
    // as a function pointer.
    if (isa<VarDecl>(D))
      S.Diag(AL.getLoc(), diag::warn_attribute_wrong_decl_type)
          << AL << AL.isRegularKeywordAttribute()
          << ExpectedFunctionOrClassOrEnum;

    // If this is spelled as the standard C++17 attribute, but not in C++17,
    // warn about using it as an extension. If there are attribute arguments,
    // then claim it's a C++20 extension instead.
    // FIXME: If WG14 does not seem likely to adopt the same feature, add an
    // extension warning for C23 mode.
    const LangOptions &LO = S.getLangOpts();
    if (AL.getNumArgs() == 1) {
      if (LO.CPlusPlus && !LO.CPlusPlus20)
        S.Diag(AL.getLoc(), diag::ext_cxx20_attr) << AL;

      // Since this is spelled [[nodiscard]], get the optional string
      // literal. If in C++ mode, but not in C++20 mode, diagnose as an
      // extension.
      // FIXME: C23 should support this feature as well, even as an extension.
      if (!S.checkStringLiteralArgumentAttr(AL, 0, Str, nullptr))
        return;
    } else if (LO.CPlusPlus && !LO.CPlusPlus17)
      S.Diag(AL.getLoc(), diag::ext_cxx17_attr) << AL;
  }

  if ((!AL.isGNUAttribute() &&
       !(AL.isStandardAttributeSyntax() && AL.isClangScope())) &&
      isa<TypedefNameDecl>(D)) {
    S.Diag(AL.getLoc(), diag::warn_unused_result_typedef_unsupported_spelling)
        << AL.isGNUScope();
    return;
  }

  D->addAttr(::new (S.Context) WarnUnusedResultAttr(S.Context, AL, Str));
}

static void handleWeakImportAttr(Sema &S, Decl *D, const ParsedAttr &AL) {
  // weak_import only applies to variable & function declarations.
  bool isDef = false;
  if (!D->canBeWeakImported(isDef)) {
    if (isDef)
      S.Diag(AL.getLoc(), diag::warn_attribute_invalid_on_definition)
        << "weak_import";
    else if (isa<ObjCPropertyDecl>(D) || isa<ObjCMethodDecl>(D) ||
             (S.Context.getTargetInfo().getTriple().isOSDarwin() &&
              (isa<ObjCInterfaceDecl>(D) || isa<EnumDecl>(D)))) {
      // Nothing to warn about here.
    } else
      S.Diag(AL.getLoc(), diag::warn_attribute_wrong_decl_type)
          << AL << AL.isRegularKeywordAttribute() << ExpectedVariableOrFunction;

    return;
  }

  D->addAttr(::new (S.Context) WeakImportAttr(S.Context, AL));
}

// Checks whether an argument of launch_bounds-like attribute is
// acceptable, performs implicit conversion to Rvalue, and returns
// non-nullptr Expr result on success. Otherwise, it returns nullptr
// and may output an error.
template <class Attribute>
static Expr *makeAttributeArgExpr(Sema &S, Expr *E, const Attribute &Attr,
                                  const unsigned Idx) {
  if (S.DiagnoseUnexpandedParameterPack(E))
    return nullptr;

  // Accept template arguments for now as they depend on something else.
  // We'll get to check them when they eventually get instantiated.
  if (E->isValueDependent())
    return E;

  std::optional<llvm::APSInt> I = llvm::APSInt(64);
  if (!(I = E->getIntegerConstantExpr(S.Context))) {
    S.Diag(E->getExprLoc(), diag::err_attribute_argument_n_type)
        << &Attr << Idx << AANT_ArgumentIntegerConstant << E->getSourceRange();
    return nullptr;
  }
  // Make sure we can fit it in 32 bits.
  if (!I->isIntN(32)) {
    S.Diag(E->getExprLoc(), diag::err_ice_too_large)
        << toString(*I, 10, false) << 32 << /* Unsigned */ 1;
    return nullptr;
  }
  if (*I < 0)
    S.Diag(E->getExprLoc(), diag::err_attribute_requires_positive_integer)
        << &Attr << /*non-negative*/ 1 << E->getSourceRange();

  // We may need to perform implicit conversion of the argument.
  InitializedEntity Entity = InitializedEntity::InitializeParameter(
      S.Context, S.Context.getConstType(S.Context.IntTy), /*consume*/ false);
  ExprResult ValArg = S.PerformCopyInitialization(Entity, SourceLocation(), E);
  assert(!ValArg.isInvalid() &&
         "Unexpected PerformCopyInitialization() failure.");

  return ValArg.getAs<Expr>();
}

// Handles reqd_work_group_size and work_group_size_hint.
template <typename WorkGroupAttr>
static void handleWorkGroupSize(Sema &S, Decl *D, const ParsedAttr &AL) {
  if (!AL.checkExactlyNumArgs(S, 3))
    return;
  
  Expr *WGSize[3];
  for (unsigned i = 0; i < 3; ++i) {
    if (Expr *E = makeAttributeArgExpr(S, AL.getArgAsExpr(i), AL, i))
      WGSize[i] = E;
    else
      return;
  }

  auto IsZero = [&](Expr *E) {
    if (E->isValueDependent())
      return false;
    std::optional<llvm::APSInt> I = E->getIntegerConstantExpr(S.Context);
    assert(I && "Non-integer constant expr");
    return I->isZero();
  };

  if (!llvm::all_of(WGSize, IsZero)) {
    for (unsigned i = 0; i < 3; ++i) {
      const Expr *E = AL.getArgAsExpr(i);
      if (IsZero(WGSize[i])) {
        S.Diag(AL.getLoc(), diag::err_attribute_argument_is_zero)
            << AL << E->getSourceRange();
        return;
      }
    }
  }

  auto Equal = [&](Expr *LHS, Expr *RHS) {
    if (LHS->isValueDependent() || RHS->isValueDependent())
      return true;
    std::optional<llvm::APSInt> L = LHS->getIntegerConstantExpr(S.Context);
    assert(L && "Non-integer constant expr");
    std::optional<llvm::APSInt> R = RHS->getIntegerConstantExpr(S.Context);
    assert(L && "Non-integer constant expr");
    return L == R;
  };

  WorkGroupAttr *Existing = D->getAttr<WorkGroupAttr>();
  if (Existing &&
      !llvm::equal(std::initializer_list<Expr *>{Existing->getXDim(),
                                                 Existing->getYDim(),
                                                 Existing->getZDim()},
                   WGSize, Equal))
    S.Diag(AL.getLoc(), diag::warn_duplicate_attribute) << AL;

  D->addAttr(::new (S.Context)
                 WorkGroupAttr(S.Context, AL, WGSize[0], WGSize[1], WGSize[2]));
}

static void handleVecTypeHint(Sema &S, Decl *D, const ParsedAttr &AL) {
  // Given attribute is deprecated without replacement in SYCL 2020 mode.
  // Ignore the attribute in SYCL 2020.
  if (S.LangOpts.getSYCLVersion() >= LangOptions::SYCL_2020) {
    S.Diag(AL.getLoc(), diag::warn_attribute_deprecated_ignored) << AL;
    return;
  }

  if (!AL.hasParsedType()) {
    S.Diag(AL.getLoc(), diag::err_attribute_wrong_number_arguments) << AL << 1;
    return;
  }

  TypeSourceInfo *ParmTSI = nullptr;
  QualType ParmType = S.GetTypeFromParser(AL.getTypeArg(), &ParmTSI);
  assert(ParmTSI && "no type source info for attribute argument");

  if (!ParmType->isExtVectorType() && !ParmType->isFloatingType() &&
      (ParmType->isBooleanType() ||
       !ParmType->isIntegralType(S.getASTContext()))) {
    S.Diag(AL.getLoc(), diag::err_attribute_invalid_argument) << 2 << AL;
    return;
  }

  if (VecTypeHintAttr *A = D->getAttr<VecTypeHintAttr>()) {
    if (!S.Context.hasSameType(A->getTypeHint(), ParmType)) {
      S.Diag(AL.getLoc(), diag::warn_duplicate_attribute) << AL;
      return;
    }
  }

  D->addAttr(::new (S.Context) VecTypeHintAttr(S.Context, AL, ParmTSI));
}

SectionAttr *Sema::mergeSectionAttr(Decl *D, const AttributeCommonInfo &CI,
                                    StringRef Name) {
  // Explicit or partial specializations do not inherit
  // the section attribute from the primary template.
  if (const auto *FD = dyn_cast<FunctionDecl>(D)) {
    if (CI.getAttributeSpellingListIndex() == SectionAttr::Declspec_allocate &&
        FD->isFunctionTemplateSpecialization())
      return nullptr;
  }
  if (SectionAttr *ExistingAttr = D->getAttr<SectionAttr>()) {
    if (ExistingAttr->getName() == Name)
      return nullptr;
    Diag(ExistingAttr->getLocation(), diag::warn_mismatched_section)
         << 1 /*section*/;
    Diag(CI.getLoc(), diag::note_previous_attribute);
    return nullptr;
  }
  return ::new (Context) SectionAttr(Context, CI, Name);
}

llvm::Error Sema::isValidSectionSpecifier(StringRef SecName) {
  if (!Context.getTargetInfo().getTriple().isOSDarwin())
    return llvm::Error::success();

  // Let MCSectionMachO validate this.
  StringRef Segment, Section;
  unsigned TAA, StubSize;
  bool HasTAA;
  return llvm::MCSectionMachO::ParseSectionSpecifier(SecName, Segment, Section,
                                                     TAA, HasTAA, StubSize);
}

bool Sema::checkSectionName(SourceLocation LiteralLoc, StringRef SecName) {
  if (llvm::Error E = isValidSectionSpecifier(SecName)) {
    Diag(LiteralLoc, diag::err_attribute_section_invalid_for_target)
        << toString(std::move(E)) << 1 /*'section'*/;
    return false;
  }
  return true;
}

static void handleSectionAttr(Sema &S, Decl *D, const ParsedAttr &AL) {
  // Make sure that there is a string literal as the sections's single
  // argument.
  StringRef Str;
  SourceLocation LiteralLoc;
  if (!S.checkStringLiteralArgumentAttr(AL, 0, Str, &LiteralLoc))
    return;

  if (!S.checkSectionName(LiteralLoc, Str))
    return;

  SectionAttr *NewAttr = S.mergeSectionAttr(D, AL, Str);
  if (NewAttr) {
    D->addAttr(NewAttr);
    if (isa<FunctionDecl, FunctionTemplateDecl, ObjCMethodDecl,
            ObjCPropertyDecl>(D))
      S.UnifySection(NewAttr->getName(),
                     ASTContext::PSF_Execute | ASTContext::PSF_Read,
                     cast<NamedDecl>(D));
  }
}

static bool isValidCodeModelAttr(llvm::Triple &Triple, StringRef Str) {
  if (Triple.isLoongArch()) {
    return Str == "normal" || Str == "medium" || Str == "extreme";
  } else {
    assert(Triple.getArch() == llvm::Triple::x86_64 &&
           "only loongarch/x86-64 supported");
    return Str == "small" || Str == "large";
  }
}

static void handleCodeModelAttr(Sema &S, Decl *D, const ParsedAttr &AL) {
  StringRef Str;
  SourceLocation LiteralLoc;
  auto IsTripleSupported = [](llvm::Triple &Triple) {
    return Triple.getArch() == llvm::Triple::ArchType::x86_64 ||
           Triple.isLoongArch();
  };

  // Check that it is a string.
  if (!S.checkStringLiteralArgumentAttr(AL, 0, Str, &LiteralLoc))
    return;

  SmallVector<llvm::Triple, 2> Triples = {
      S.Context.getTargetInfo().getTriple()};
  if (auto *aux = S.Context.getAuxTargetInfo()) {
    Triples.push_back(aux->getTriple());
  } else if (S.Context.getTargetInfo().getTriple().isNVPTX() ||
             S.Context.getTargetInfo().getTriple().isAMDGPU() ||
             S.Context.getTargetInfo().getTriple().isSPIRV()) {
    // Ignore the attribute for pure GPU device compiles since it only applies
    // to host globals.
    return;
  }

  auto SupportedTripleIt = llvm::find_if(Triples, IsTripleSupported);
  if (SupportedTripleIt == Triples.end()) {
    S.Diag(LiteralLoc, diag::warn_unknown_attribute_ignored) << AL;
    return;
  }

  llvm::CodeModel::Model CM;
  if (!CodeModelAttr::ConvertStrToModel(Str, CM) ||
      !isValidCodeModelAttr(*SupportedTripleIt, Str)) {
    S.Diag(LiteralLoc, diag::err_attr_codemodel_arg) << Str;
    return;
  }

  D->addAttr(::new (S.Context) CodeModelAttr(S.Context, AL, CM));
}

// This is used for `__declspec(code_seg("segname"))` on a decl.
// `#pragma code_seg("segname")` uses checkSectionName() instead.
static bool checkCodeSegName(Sema &S, SourceLocation LiteralLoc,
                             StringRef CodeSegName) {
  if (llvm::Error E = S.isValidSectionSpecifier(CodeSegName)) {
    S.Diag(LiteralLoc, diag::err_attribute_section_invalid_for_target)
        << toString(std::move(E)) << 0 /*'code-seg'*/;
    return false;
  }

  return true;
}

CodeSegAttr *Sema::mergeCodeSegAttr(Decl *D, const AttributeCommonInfo &CI,
                                    StringRef Name) {
  // Explicit or partial specializations do not inherit
  // the code_seg attribute from the primary template.
  if (const auto *FD = dyn_cast<FunctionDecl>(D)) {
    if (FD->isFunctionTemplateSpecialization())
      return nullptr;
  }
  if (const auto *ExistingAttr = D->getAttr<CodeSegAttr>()) {
    if (ExistingAttr->getName() == Name)
      return nullptr;
    Diag(ExistingAttr->getLocation(), diag::warn_mismatched_section)
         << 0 /*codeseg*/;
    Diag(CI.getLoc(), diag::note_previous_attribute);
    return nullptr;
  }
  return ::new (Context) CodeSegAttr(Context, CI, Name);
}

static void handleCodeSegAttr(Sema &S, Decl *D, const ParsedAttr &AL) {
  StringRef Str;
  SourceLocation LiteralLoc;
  if (!S.checkStringLiteralArgumentAttr(AL, 0, Str, &LiteralLoc))
    return;
  if (!checkCodeSegName(S, LiteralLoc, Str))
    return;
  if (const auto *ExistingAttr = D->getAttr<CodeSegAttr>()) {
    if (!ExistingAttr->isImplicit()) {
      S.Diag(AL.getLoc(),
             ExistingAttr->getName() == Str
             ? diag::warn_duplicate_codeseg_attribute
             : diag::err_conflicting_codeseg_attribute);
      return;
    }
    D->dropAttr<CodeSegAttr>();
  }
  if (CodeSegAttr *CSA = S.mergeCodeSegAttr(D, AL, Str))
    D->addAttr(CSA);
}

bool Sema::checkTargetAttr(SourceLocation LiteralLoc, StringRef AttrStr) {
  enum FirstParam { Unsupported, Duplicate, Unknown };
  enum SecondParam { None, CPU, Tune };
  enum ThirdParam { Target, TargetClones };
  if (AttrStr.contains("fpmath="))
    return Diag(LiteralLoc, diag::warn_unsupported_target_attribute)
           << Unsupported << None << "fpmath=" << Target;

  // Diagnose use of tune if target doesn't support it.
  if (!Context.getTargetInfo().supportsTargetAttributeTune() &&
      AttrStr.contains("tune="))
    return Diag(LiteralLoc, diag::warn_unsupported_target_attribute)
           << Unsupported << None << "tune=" << Target;

  ParsedTargetAttr ParsedAttrs =
      Context.getTargetInfo().parseTargetAttr(AttrStr);

  if (!ParsedAttrs.CPU.empty() &&
      !Context.getTargetInfo().isValidCPUName(ParsedAttrs.CPU))
    return Diag(LiteralLoc, diag::warn_unsupported_target_attribute)
           << Unknown << CPU << ParsedAttrs.CPU << Target;

  if (!ParsedAttrs.Tune.empty() &&
      !Context.getTargetInfo().isValidCPUName(ParsedAttrs.Tune))
    return Diag(LiteralLoc, diag::warn_unsupported_target_attribute)
           << Unknown << Tune << ParsedAttrs.Tune << Target;

  if (Context.getTargetInfo().getTriple().isRISCV()) {
    if (ParsedAttrs.Duplicate != "")
      return Diag(LiteralLoc, diag::err_duplicate_target_attribute)
             << Duplicate << None << ParsedAttrs.Duplicate << Target;
    for (const auto &Feature : ParsedAttrs.Features) {
      StringRef CurFeature = Feature;
      if (!CurFeature.starts_with('+') && !CurFeature.starts_with('-'))
        return Diag(LiteralLoc, diag::warn_unsupported_target_attribute)
               << Unsupported << None << AttrStr << Target;
    }
  }

  if (ParsedAttrs.Duplicate != "")
    return Diag(LiteralLoc, diag::warn_unsupported_target_attribute)
           << Duplicate << None << ParsedAttrs.Duplicate << Target;

  for (const auto &Feature : ParsedAttrs.Features) {
    auto CurFeature = StringRef(Feature).drop_front(); // remove + or -.
    if (!Context.getTargetInfo().isValidFeatureName(CurFeature))
      return Diag(LiteralLoc, diag::warn_unsupported_target_attribute)
             << Unsupported << None << CurFeature << Target;
  }

  TargetInfo::BranchProtectionInfo BPI{};
  StringRef DiagMsg;
  if (ParsedAttrs.BranchProtection.empty())
    return false;
  if (!Context.getTargetInfo().validateBranchProtection(
          ParsedAttrs.BranchProtection, ParsedAttrs.CPU, BPI,
          Context.getLangOpts(), DiagMsg)) {
    if (DiagMsg.empty())
      return Diag(LiteralLoc, diag::warn_unsupported_target_attribute)
             << Unsupported << None << "branch-protection" << Target;
    return Diag(LiteralLoc, diag::err_invalid_branch_protection_spec)
           << DiagMsg;
  }
  if (!DiagMsg.empty())
    Diag(LiteralLoc, diag::warn_unsupported_branch_protection_spec) << DiagMsg;

  return false;
}

bool Sema::checkTargetVersionAttr(SourceLocation LiteralLoc, Decl *D,
                                  StringRef AttrStr) {
  enum FirstParam { Unsupported };
  enum SecondParam { None };
  enum ThirdParam { Target, TargetClones, TargetVersion };
  llvm::SmallVector<StringRef, 8> Features;
  if (Context.getTargetInfo().getTriple().isRISCV()) {
    llvm::SmallVector<StringRef, 8> AttrStrs;
    AttrStr.split(AttrStrs, ';');

    bool HasArch = false;
    bool HasPriority = false;
    bool HasDefault = false;
    bool DuplicateAttr = false;
    for (auto &AttrStr : AttrStrs) {
      // Only support arch=+ext,... syntax.
      if (AttrStr.starts_with("arch=+")) {
        if (HasArch)
          DuplicateAttr = true;
        HasArch = true;
        ParsedTargetAttr TargetAttr =
            Context.getTargetInfo().parseTargetAttr(AttrStr);

        if (TargetAttr.Features.empty() ||
            llvm::any_of(TargetAttr.Features, [&](const StringRef Ext) {
              return !RISCV().isValidFMVExtension(Ext);
            }))
          return Diag(LiteralLoc, diag::warn_unsupported_target_attribute)
                 << Unsupported << None << AttrStr << TargetVersion;
      } else if (AttrStr.starts_with("default")) {
        if (HasDefault)
          DuplicateAttr = true;
        HasDefault = true;
      } else if (AttrStr.consume_front("priority=")) {
        if (HasPriority)
          DuplicateAttr = true;
        HasPriority = true;
        unsigned Digit;
        if (AttrStr.getAsInteger(0, Digit))
          return Diag(LiteralLoc, diag::warn_unsupported_target_attribute)
                 << Unsupported << None << AttrStr << TargetVersion;
      } else {
        return Diag(LiteralLoc, diag::warn_unsupported_target_attribute)
               << Unsupported << None << AttrStr << TargetVersion;
      }
    }

    if (((HasPriority || HasArch) && HasDefault) || DuplicateAttr ||
        (HasPriority && !HasArch))
      return Diag(LiteralLoc, diag::warn_unsupported_target_attribute)
             << Unsupported << None << AttrStr << TargetVersion;

    return false;
  }
  AttrStr.split(Features, "+");
  for (auto &CurFeature : Features) {
    CurFeature = CurFeature.trim();
    if (CurFeature == "default")
      continue;
    if (!Context.getTargetInfo().validateCpuSupports(CurFeature))
      return Diag(LiteralLoc, diag::warn_unsupported_target_attribute)
             << Unsupported << None << CurFeature << TargetVersion;
  }
  return false;
}

static void handleTargetVersionAttr(Sema &S, Decl *D, const ParsedAttr &AL) {
  StringRef Str;
  SourceLocation LiteralLoc;
  if (!S.checkStringLiteralArgumentAttr(AL, 0, Str, &LiteralLoc) ||
      S.checkTargetVersionAttr(LiteralLoc, D, Str))
    return;
  TargetVersionAttr *NewAttr =
      ::new (S.Context) TargetVersionAttr(S.Context, AL, Str);
  D->addAttr(NewAttr);
}

static void handleTargetAttr(Sema &S, Decl *D, const ParsedAttr &AL) {
  StringRef Str;
  SourceLocation LiteralLoc;
  if (!S.checkStringLiteralArgumentAttr(AL, 0, Str, &LiteralLoc) ||
      S.checkTargetAttr(LiteralLoc, Str))
    return;

  TargetAttr *NewAttr = ::new (S.Context) TargetAttr(S.Context, AL, Str);
  D->addAttr(NewAttr);
}

bool Sema::checkTargetClonesAttrString(
    SourceLocation LiteralLoc, StringRef Str, const StringLiteral *Literal,
    Decl *D, bool &HasDefault, bool &HasCommas, bool &HasNotDefault,
    SmallVectorImpl<SmallString<64>> &StringsBuffer) {
  enum FirstParam { Unsupported, Duplicate, Unknown };
  enum SecondParam { None, CPU, Tune };
  enum ThirdParam { Target, TargetClones };
  HasCommas = HasCommas || Str.contains(',');
  const TargetInfo &TInfo = Context.getTargetInfo();
  // Warn on empty at the beginning of a string.
  if (Str.size() == 0)
    return Diag(LiteralLoc, diag::warn_unsupported_target_attribute)
           << Unsupported << None << "" << TargetClones;

  std::pair<StringRef, StringRef> Parts = {{}, Str};
  while (!Parts.second.empty()) {
    Parts = Parts.second.split(',');
    StringRef Cur = Parts.first.trim();
    SourceLocation CurLoc =
        Literal->getLocationOfByte(Cur.data() - Literal->getString().data(),
                                   getSourceManager(), getLangOpts(), TInfo);

    bool DefaultIsDupe = false;
    bool HasCodeGenImpact = false;
    if (Cur.empty())
      return Diag(CurLoc, diag::warn_unsupported_target_attribute)
             << Unsupported << None << "" << TargetClones;

    if (TInfo.getTriple().isAArch64()) {
      // AArch64 target clones specific
      if (Cur == "default") {
        DefaultIsDupe = HasDefault;
        HasDefault = true;
        if (llvm::is_contained(StringsBuffer, Cur) || DefaultIsDupe)
          Diag(CurLoc, diag::warn_target_clone_duplicate_options);
        else
          StringsBuffer.push_back(Cur);
      } else {
        std::pair<StringRef, StringRef> CurParts = {{}, Cur};
        llvm::SmallVector<StringRef, 8> CurFeatures;
        while (!CurParts.second.empty()) {
          CurParts = CurParts.second.split('+');
          StringRef CurFeature = CurParts.first.trim();
          if (!TInfo.validateCpuSupports(CurFeature)) {
            Diag(CurLoc, diag::warn_unsupported_target_attribute)
                << Unsupported << None << CurFeature << TargetClones;
            continue;
          }
          if (TInfo.doesFeatureAffectCodeGen(CurFeature))
            HasCodeGenImpact = true;
          CurFeatures.push_back(CurFeature);
        }
        // Canonize TargetClones Attributes
        llvm::sort(CurFeatures);
        SmallString<64> Res;
        for (auto &CurFeat : CurFeatures) {
          if (!Res.empty())
            Res.append("+");
          Res.append(CurFeat);
        }
        if (llvm::is_contained(StringsBuffer, Res) || DefaultIsDupe)
          Diag(CurLoc, diag::warn_target_clone_duplicate_options);
        else if (!HasCodeGenImpact)
          // Ignore features in target_clone attribute that don't impact
          // code generation
          Diag(CurLoc, diag::warn_target_clone_no_impact_options);
        else if (!Res.empty()) {
          StringsBuffer.push_back(Res);
          HasNotDefault = true;
        }
      }
    } else if (TInfo.getTriple().isRISCV()) {
      // Suppress warn_target_clone_mixed_values
      HasCommas = false;

      // Cur is split's parts of Str. RISC-V uses Str directly,
      // so skip when encountered more than once.
      if (!Str.starts_with(Cur))
        continue;

      llvm::SmallVector<StringRef, 8> AttrStrs;
      Str.split(AttrStrs, ";");

      bool IsPriority = false;
      bool IsDefault = false;
      for (auto &AttrStr : AttrStrs) {
        // Only support arch=+ext,... syntax.
        if (AttrStr.starts_with("arch=+")) {
          ParsedTargetAttr TargetAttr =
              Context.getTargetInfo().parseTargetAttr(AttrStr);

          if (TargetAttr.Features.empty() ||
              llvm::any_of(TargetAttr.Features, [&](const StringRef Ext) {
                return !RISCV().isValidFMVExtension(Ext);
              }))
            return Diag(CurLoc, diag::warn_unsupported_target_attribute)
                   << Unsupported << None << Str << TargetClones;
        } else if (AttrStr.starts_with("default")) {
          IsDefault = true;
          DefaultIsDupe = HasDefault;
          HasDefault = true;
        } else if (AttrStr.consume_front("priority=")) {
          IsPriority = true;
          unsigned Digit;
          if (AttrStr.getAsInteger(0, Digit))
            return Diag(CurLoc, diag::warn_unsupported_target_attribute)
                   << Unsupported << None << Str << TargetClones;
        } else {
          return Diag(CurLoc, diag::warn_unsupported_target_attribute)
                 << Unsupported << None << Str << TargetClones;
        }
      }

      if (IsPriority && IsDefault)
        return Diag(CurLoc, diag::warn_unsupported_target_attribute)
               << Unsupported << None << Str << TargetClones;

      if (llvm::is_contained(StringsBuffer, Str) || DefaultIsDupe)
        Diag(CurLoc, diag::warn_target_clone_duplicate_options);
      StringsBuffer.push_back(Str);
    } else {
      // Other targets ( currently X86 )
      if (Cur.starts_with("arch=")) {
        if (!Context.getTargetInfo().isValidCPUName(
                Cur.drop_front(sizeof("arch=") - 1)))
          return Diag(CurLoc, diag::warn_unsupported_target_attribute)
                 << Unsupported << CPU << Cur.drop_front(sizeof("arch=") - 1)
                 << TargetClones;
      } else if (Cur == "default") {
        DefaultIsDupe = HasDefault;
        HasDefault = true;
      } else if (!Context.getTargetInfo().isValidFeatureName(Cur) ||
                 Context.getTargetInfo().getFMVPriority(Cur) == 0)
        return Diag(CurLoc, diag::warn_unsupported_target_attribute)
               << Unsupported << None << Cur << TargetClones;
      if (llvm::is_contained(StringsBuffer, Cur) || DefaultIsDupe)
        Diag(CurLoc, diag::warn_target_clone_duplicate_options);
      // Note: Add even if there are duplicates, since it changes name mangling.
      StringsBuffer.push_back(Cur);
    }
  }

  if (Str.rtrim().ends_with(","))
    return Diag(LiteralLoc, diag::warn_unsupported_target_attribute)
           << Unsupported << None << "" << TargetClones;
  return false;
}

static void handleTargetClonesAttr(Sema &S, Decl *D, const ParsedAttr &AL) {
  if (S.Context.getTargetInfo().getTriple().isAArch64() &&
      !S.Context.getTargetInfo().hasFeature("fmv"))
    return;

  // Ensure we don't combine these with themselves, since that causes some
  // confusing behavior.
  if (const auto *Other = D->getAttr<TargetClonesAttr>()) {
    S.Diag(AL.getLoc(), diag::err_disallowed_duplicate_attribute) << AL;
    S.Diag(Other->getLocation(), diag::note_conflicting_attribute);
    return;
  }
  if (checkAttrMutualExclusion<TargetClonesAttr>(S, D, AL))
    return;

  SmallVector<StringRef, 2> Strings;
  SmallVector<SmallString<64>, 2> StringsBuffer;
  bool HasCommas = false, HasDefault = false, HasNotDefault = false;

  for (unsigned I = 0, E = AL.getNumArgs(); I != E; ++I) {
    StringRef CurStr;
    SourceLocation LiteralLoc;
    if (!S.checkStringLiteralArgumentAttr(AL, I, CurStr, &LiteralLoc) ||
        S.checkTargetClonesAttrString(
            LiteralLoc, CurStr,
            cast<StringLiteral>(AL.getArgAsExpr(I)->IgnoreParenCasts()), D,
            HasDefault, HasCommas, HasNotDefault, StringsBuffer))
      return;
  }

  for (auto &SmallStr : StringsBuffer)
    Strings.push_back(SmallStr.str());

  if (HasCommas && AL.getNumArgs() > 1)
    S.Diag(AL.getLoc(), diag::warn_target_clone_mixed_values);

  if (S.Context.getTargetInfo().getTriple().isAArch64() && !HasDefault) {
    // Add default attribute if there is no one
    HasDefault = true;
    Strings.push_back("default");
  }

  if (!HasDefault) {
    S.Diag(AL.getLoc(), diag::err_target_clone_must_have_default);
    return;
  }

  // FIXME: We could probably figure out how to get this to work for lambdas
  // someday.
  if (const auto *MD = dyn_cast<CXXMethodDecl>(D)) {
    if (MD->getParent()->isLambda()) {
      S.Diag(D->getLocation(), diag::err_multiversion_doesnt_support)
          << static_cast<unsigned>(MultiVersionKind::TargetClones)
          << /*Lambda*/ 9;
      return;
    }
  }

  // No multiversion if we have default version only.
  if (S.Context.getTargetInfo().getTriple().isAArch64() && !HasNotDefault)
    return;

  cast<FunctionDecl>(D)->setIsMultiVersion();
  TargetClonesAttr *NewAttr = ::new (S.Context)
      TargetClonesAttr(S.Context, AL, Strings.data(), Strings.size());
  D->addAttr(NewAttr);
}

static void handleMinVectorWidthAttr(Sema &S, Decl *D, const ParsedAttr &AL) {
  Expr *E = AL.getArgAsExpr(0);
  uint32_t VecWidth;
  if (!S.checkUInt32Argument(AL, E, VecWidth)) {
    AL.setInvalid();
    return;
  }

  MinVectorWidthAttr *Existing = D->getAttr<MinVectorWidthAttr>();
  if (Existing && Existing->getVectorWidth() != VecWidth) {
    S.Diag(AL.getLoc(), diag::warn_duplicate_attribute) << AL;
    return;
  }

  D->addAttr(::new (S.Context) MinVectorWidthAttr(S.Context, AL, VecWidth));
}

static void handleCleanupAttr(Sema &S, Decl *D, const ParsedAttr &AL) {
  Expr *E = AL.getArgAsExpr(0);
  SourceLocation Loc = E->getExprLoc();
  FunctionDecl *FD = nullptr;
  DeclarationNameInfo NI;

  // gcc only allows for simple identifiers. Since we support more than gcc, we
  // will warn the user.
  if (auto *DRE = dyn_cast<DeclRefExpr>(E)) {
    if (DRE->hasQualifier())
      S.Diag(Loc, diag::warn_cleanup_ext);
    FD = dyn_cast<FunctionDecl>(DRE->getDecl());
    NI = DRE->getNameInfo();
    if (!FD) {
      S.Diag(Loc, diag::err_attribute_cleanup_arg_not_function) << 1
        << NI.getName();
      return;
    }
  } else if (auto *ULE = dyn_cast<UnresolvedLookupExpr>(E)) {
    if (ULE->hasExplicitTemplateArgs())
      S.Diag(Loc, diag::warn_cleanup_ext);
    FD = S.ResolveSingleFunctionTemplateSpecialization(ULE, true);
    NI = ULE->getNameInfo();
    if (!FD) {
      S.Diag(Loc, diag::err_attribute_cleanup_arg_not_function) << 2
        << NI.getName();
      if (ULE->getType() == S.Context.OverloadTy)
        S.NoteAllOverloadCandidates(ULE);
      return;
    }
  } else {
    S.Diag(Loc, diag::err_attribute_cleanup_arg_not_function) << 0;
    return;
  }

  if (FD->getNumParams() != 1) {
    S.Diag(Loc, diag::err_attribute_cleanup_func_must_take_one_arg)
      << NI.getName();
    return;
  }

  // We're currently more strict than GCC about what function types we accept.
  // If this ever proves to be a problem it should be easy to fix.
  QualType Ty = S.Context.getPointerType(cast<VarDecl>(D)->getType());
  QualType ParamTy = FD->getParamDecl(0)->getType();
  if (S.CheckAssignmentConstraints(FD->getParamDecl(0)->getLocation(),
                                   ParamTy, Ty) != Sema::Compatible) {
    S.Diag(Loc, diag::err_attribute_cleanup_func_arg_incompatible_type)
      << NI.getName() << ParamTy << Ty;
    return;
  }
  VarDecl *VD = cast<VarDecl>(D);
  // Create a reference to the variable declaration. This is a fake/dummy
  // reference.
  DeclRefExpr *VariableReference = DeclRefExpr::Create(
      S.Context, NestedNameSpecifierLoc{}, FD->getLocation(), VD, false,
      DeclarationNameInfo{VD->getDeclName(), VD->getLocation()}, VD->getType(),
      VK_LValue);

  // Create a unary operator expression that represents taking the address of
  // the variable. This is a fake/dummy expression.
  Expr *AddressOfVariable = UnaryOperator::Create(
      S.Context, VariableReference, UnaryOperatorKind::UO_AddrOf,
      S.Context.getPointerType(VD->getType()), VK_PRValue, OK_Ordinary, Loc,
      +false, FPOptionsOverride{});

  // Create a function call expression. This is a fake/dummy call expression.
  CallExpr *FunctionCallExpression =
      CallExpr::Create(S.Context, E, ArrayRef{AddressOfVariable},
                       S.Context.VoidTy, VK_PRValue, Loc, FPOptionsOverride{});

  if (S.CheckFunctionCall(FD, FunctionCallExpression,
                          FD->getType()->getAs<FunctionProtoType>())) {
    return;
  }

  D->addAttr(::new (S.Context) CleanupAttr(S.Context, AL, FD));
}

static void handleEnumExtensibilityAttr(Sema &S, Decl *D,
                                        const ParsedAttr &AL) {
  if (!AL.isArgIdent(0)) {
    S.Diag(AL.getLoc(), diag::err_attribute_argument_n_type)
        << AL << 0 << AANT_ArgumentIdentifier;
    return;
  }

  EnumExtensibilityAttr::Kind ExtensibilityKind;
  IdentifierInfo *II = AL.getArgAsIdent(0)->getIdentifierInfo();
  if (!EnumExtensibilityAttr::ConvertStrToKind(II->getName(),
                                               ExtensibilityKind)) {
    S.Diag(AL.getLoc(), diag::warn_attribute_type_not_supported) << AL << II;
    return;
  }

  D->addAttr(::new (S.Context)
                 EnumExtensibilityAttr(S.Context, AL, ExtensibilityKind));
}

/// Handle __attribute__((format_arg((idx)))) attribute based on
/// http://gcc.gnu.org/onlinedocs/gcc/Function-Attributes.html
static void handleFormatArgAttr(Sema &S, Decl *D, const ParsedAttr &AL) {
  const Expr *IdxExpr = AL.getArgAsExpr(0);
  ParamIdx Idx;
  if (!S.checkFunctionOrMethodParameterIndex(D, AL, 1, IdxExpr, Idx))
    return;

  // Make sure the format string is really a string.
  QualType Ty = getFunctionOrMethodParamType(D, Idx.getASTIndex());

  bool NotNSStringTy = !S.ObjC().isNSStringType(Ty);
  if (NotNSStringTy && !S.ObjC().isCFStringType(Ty) &&
      (!Ty->isPointerType() ||
       !Ty->castAs<PointerType>()->getPointeeType()->isCharType())) {
    S.Diag(AL.getLoc(), diag::err_format_attribute_not)
        << IdxExpr->getSourceRange() << getFunctionOrMethodParamRange(D, 0);
    return;
  }
  Ty = getFunctionOrMethodResultType(D);
  // replace instancetype with the class type
  auto Instancetype = S.Context.getObjCInstanceTypeDecl()->getTypeForDecl();
  if (Ty->getAs<TypedefType>() == Instancetype)
    if (auto *OMD = dyn_cast<ObjCMethodDecl>(D))
      if (auto *Interface = OMD->getClassInterface())
        Ty = S.Context.getObjCObjectPointerType(
            QualType(Interface->getTypeForDecl(), 0));
  if (!S.ObjC().isNSStringType(Ty, /*AllowNSAttributedString=*/true) &&
      !S.ObjC().isCFStringType(Ty) &&
      (!Ty->isPointerType() ||
       !Ty->castAs<PointerType>()->getPointeeType()->isCharType())) {
    S.Diag(AL.getLoc(), diag::err_format_attribute_result_not)
        << (NotNSStringTy ? "string type" : "NSString")
        << IdxExpr->getSourceRange() << getFunctionOrMethodParamRange(D, 0);
    return;
  }

  D->addAttr(::new (S.Context) FormatArgAttr(S.Context, AL, Idx));
}

enum FormatAttrKind {
  CFStringFormat,
  NSStringFormat,
  StrftimeFormat,
  SupportedFormat,
  IgnoredFormat,
  InvalidFormat
};

/// getFormatAttrKind - Map from format attribute names to supported format
/// types.
static FormatAttrKind getFormatAttrKind(StringRef Format) {
  return llvm::StringSwitch<FormatAttrKind>(Format)
      // Check for formats that get handled specially.
      .Case("NSString", NSStringFormat)
      .Case("CFString", CFStringFormat)
      .Case("strftime", StrftimeFormat)

      // Otherwise, check for supported formats.
      .Cases("scanf", "printf", "printf0", "strfmon", SupportedFormat)
      .Cases("cmn_err", "vcmn_err", "zcmn_err", SupportedFormat)
      .Cases("kprintf", "syslog", SupportedFormat) // OpenBSD.
      .Case("freebsd_kprintf", SupportedFormat)    // FreeBSD.
      .Case("os_trace", SupportedFormat)
      .Case("os_log", SupportedFormat)

      .Cases("gcc_diag", "gcc_cdiag", "gcc_cxxdiag", "gcc_tdiag", IgnoredFormat)
      .Default(InvalidFormat);
}

/// Handle __attribute__((init_priority(priority))) attributes based on
/// http://gcc.gnu.org/onlinedocs/gcc/C_002b_002b-Attributes.html
static void handleInitPriorityAttr(Sema &S, Decl *D, const ParsedAttr &AL) {
  if (!S.getLangOpts().CPlusPlus) {
    S.Diag(AL.getLoc(), diag::warn_attribute_ignored) << AL;
    return;
  }

  if (S.getLangOpts().HLSL) {
    S.Diag(AL.getLoc(), diag::err_hlsl_init_priority_unsupported);
    return;
  }

  if (S.getCurFunctionOrMethodDecl()) {
    S.Diag(AL.getLoc(), diag::err_init_priority_object_attr);
    AL.setInvalid();
    return;
  }
  QualType T = cast<VarDecl>(D)->getType();
  if (S.Context.getAsArrayType(T))
    T = S.Context.getBaseElementType(T);
  if (!T->getAs<RecordType>()) {
    S.Diag(AL.getLoc(), diag::err_init_priority_object_attr);
    AL.setInvalid();
    return;
  }

  Expr *E = AL.getArgAsExpr(0);
  uint32_t prioritynum;
  if (!S.checkUInt32Argument(AL, E, prioritynum)) {
    AL.setInvalid();
    return;
  }

  if (prioritynum > 65535) {
    S.Diag(AL.getLoc(), diag::err_attribute_argument_out_of_range)
        << E->getSourceRange() << AL << 0 << 65535;
    AL.setInvalid();
    return;
  }

  // Values <= 100 are reserved for the implementation, and libc++
  // benefits from being able to specify values in that range.
  if (prioritynum < 101)
    S.Diag(AL.getLoc(), diag::warn_init_priority_reserved)
        << E->getSourceRange() << prioritynum;
  D->addAttr(::new (S.Context) InitPriorityAttr(S.Context, AL, prioritynum));
}

ErrorAttr *Sema::mergeErrorAttr(Decl *D, const AttributeCommonInfo &CI,
                                StringRef NewUserDiagnostic) {
  if (const auto *EA = D->getAttr<ErrorAttr>()) {
    std::string NewAttr = CI.getNormalizedFullName();
    assert((NewAttr == "error" || NewAttr == "warning") &&
           "unexpected normalized full name");
    bool Match = (EA->isError() && NewAttr == "error") ||
                 (EA->isWarning() && NewAttr == "warning");
    if (!Match) {
      Diag(EA->getLocation(), diag::err_attributes_are_not_compatible)
          << CI << EA
          << (CI.isRegularKeywordAttribute() ||
              EA->isRegularKeywordAttribute());
      Diag(CI.getLoc(), diag::note_conflicting_attribute);
      return nullptr;
    }
    if (EA->getUserDiagnostic() != NewUserDiagnostic) {
      Diag(CI.getLoc(), diag::warn_duplicate_attribute) << EA;
      Diag(EA->getLoc(), diag::note_previous_attribute);
    }
    D->dropAttr<ErrorAttr>();
  }
  return ::new (Context) ErrorAttr(Context, CI, NewUserDiagnostic);
}

FormatAttr *Sema::mergeFormatAttr(Decl *D, const AttributeCommonInfo &CI,
                                  IdentifierInfo *Format, int FormatIdx,
                                  int FirstArg) {
  // Check whether we already have an equivalent format attribute.
  for (auto *F : D->specific_attrs<FormatAttr>()) {
    if (F->getType() == Format &&
        F->getFormatIdx() == FormatIdx &&
        F->getFirstArg() == FirstArg) {
      // If we don't have a valid location for this attribute, adopt the
      // location.
      if (F->getLocation().isInvalid())
        F->setRange(CI.getRange());
      return nullptr;
    }
  }

  return ::new (Context) FormatAttr(Context, CI, Format, FormatIdx, FirstArg);
}

FormatMatchesAttr *Sema::mergeFormatMatchesAttr(Decl *D,
                                                const AttributeCommonInfo &CI,
                                                IdentifierInfo *Format,
                                                int FormatIdx,
                                                StringLiteral *FormatStr) {
  // Check whether we already have an equivalent FormatMatches attribute.
  for (auto *F : D->specific_attrs<FormatMatchesAttr>()) {
    if (F->getType() == Format && F->getFormatIdx() == FormatIdx) {
      if (!CheckFormatStringsCompatible(GetFormatStringType(Format->getName()),
                                        F->getFormatString(), FormatStr))
        return nullptr;

      // If we don't have a valid location for this attribute, adopt the
      // location.
      if (F->getLocation().isInvalid())
        F->setRange(CI.getRange());
      return nullptr;
    }
  }

  return ::new (Context)
      FormatMatchesAttr(Context, CI, Format, FormatIdx, FormatStr);
}

struct FormatAttrCommon {
  FormatAttrKind Kind;
  IdentifierInfo *Identifier;
  unsigned NumArgs;
  unsigned FormatStringIdx;
};

/// Handle __attribute__((format(type,idx,firstarg))) attributes based on
/// http://gcc.gnu.org/onlinedocs/gcc/Function-Attributes.html
static bool handleFormatAttrCommon(Sema &S, Decl *D, const ParsedAttr &AL,
                                   FormatAttrCommon *Info) {
  // Checks the first two arguments of the attribute; this is shared between
  // Format and FormatMatches attributes.

  if (!AL.isArgIdent(0)) {
    S.Diag(AL.getLoc(), diag::err_attribute_argument_n_type)
        << AL << 1 << AANT_ArgumentIdentifier;
    return false;
  }

  // In C++ the implicit 'this' function parameter also counts, and they are
  // counted from one.
  bool HasImplicitThisParam = isInstanceMethod(D);
  Info->NumArgs = getFunctionOrMethodNumParams(D) + HasImplicitThisParam;

  Info->Identifier = AL.getArgAsIdent(0)->getIdentifierInfo();
  StringRef Format = Info->Identifier->getName();

  if (normalizeName(Format)) {
    // If we've modified the string name, we need a new identifier for it.
    Info->Identifier = &S.Context.Idents.get(Format);
  }

  // Check for supported formats.
  Info->Kind = getFormatAttrKind(Format);

  if (Info->Kind == IgnoredFormat)
    return false;

  if (Info->Kind == InvalidFormat) {
    S.Diag(AL.getLoc(), diag::warn_attribute_type_not_supported)
        << AL << Info->Identifier->getName();
    return false;
  }

  // checks for the 2nd argument
  Expr *IdxExpr = AL.getArgAsExpr(1);
  if (!S.checkUInt32Argument(AL, IdxExpr, Info->FormatStringIdx, 2))
    return false;

  if (Info->FormatStringIdx < 1 || Info->FormatStringIdx > Info->NumArgs) {
    S.Diag(AL.getLoc(), diag::err_attribute_argument_out_of_bounds)
        << AL << 2 << IdxExpr->getSourceRange();
    return false;
  }

  // FIXME: Do we need to bounds check?
  unsigned ArgIdx = Info->FormatStringIdx - 1;

  if (HasImplicitThisParam) {
    if (ArgIdx == 0) {
      S.Diag(AL.getLoc(),
             diag::err_format_attribute_implicit_this_format_string)
          << IdxExpr->getSourceRange();
      return false;
    }
    ArgIdx--;
  }

  // make sure the format string is really a string
  QualType Ty = getFunctionOrMethodParamType(D, ArgIdx);

  if (!S.ObjC().isNSStringType(Ty, true) && !S.ObjC().isCFStringType(Ty) &&
      (!Ty->isPointerType() ||
       !Ty->castAs<PointerType>()->getPointeeType()->isCharType())) {
    S.Diag(AL.getLoc(), diag::err_format_attribute_not)
        << IdxExpr->getSourceRange()
        << getFunctionOrMethodParamRange(D, ArgIdx);
    return false;
  }

  return true;
}

static void handleFormatAttr(Sema &S, Decl *D, const ParsedAttr &AL) {
  FormatAttrCommon Info;
  if (!handleFormatAttrCommon(S, D, AL, &Info))
    return;

  // check the 3rd argument
  Expr *FirstArgExpr = AL.getArgAsExpr(2);
  uint32_t FirstArg;
  if (!S.checkUInt32Argument(AL, FirstArgExpr, FirstArg, 3))
    return;

  // FirstArg == 0 is is always valid.
  if (FirstArg != 0) {
    if (Info.Kind == StrftimeFormat) {
      // If the kind is strftime, FirstArg must be 0 because strftime does not
      // use any variadic arguments.
      S.Diag(AL.getLoc(), diag::err_format_strftime_third_parameter)
          << FirstArgExpr->getSourceRange()
          << FixItHint::CreateReplacement(FirstArgExpr->getSourceRange(), "0");
      return;
    } else if (isFunctionOrMethodVariadic(D)) {
      // Else, if the function is variadic, then FirstArg must be 0 or the
      // "position" of the ... parameter. It's unusual to use 0 with variadic
      // functions, so the fixit proposes the latter.
      if (FirstArg != Info.NumArgs + 1) {
        S.Diag(AL.getLoc(), diag::err_attribute_argument_out_of_bounds)
            << AL << 3 << FirstArgExpr->getSourceRange()
            << FixItHint::CreateReplacement(FirstArgExpr->getSourceRange(),
                                            std::to_string(Info.NumArgs + 1));
        return;
      }
    } else {
      // Inescapable GCC compatibility diagnostic.
      S.Diag(D->getLocation(), diag::warn_gcc_requires_variadic_function) << AL;
      if (FirstArg <= Info.FormatStringIdx) {
        // Else, the function is not variadic, and FirstArg must be 0 or any
        // parameter after the format parameter. We don't offer a fixit because
        // there are too many possible good values.
        S.Diag(AL.getLoc(), diag::err_attribute_argument_out_of_bounds)
            << AL << 3 << FirstArgExpr->getSourceRange();
        return;
      }
    }
  }

  FormatAttr *NewAttr =
      S.mergeFormatAttr(D, AL, Info.Identifier, Info.FormatStringIdx, FirstArg);
  if (NewAttr)
    D->addAttr(NewAttr);
}

static void handleFormatMatchesAttr(Sema &S, Decl *D, const ParsedAttr &AL) {
  FormatAttrCommon Info;
  if (!handleFormatAttrCommon(S, D, AL, &Info))
    return;

  Expr *FormatStrExpr = AL.getArgAsExpr(2)->IgnoreParenImpCasts();
  if (auto *SL = dyn_cast<StringLiteral>(FormatStrExpr)) {
    Sema::FormatStringType FST =
        S.GetFormatStringType(Info.Identifier->getName());
    if (S.ValidateFormatString(FST, SL))
      if (auto *NewAttr = S.mergeFormatMatchesAttr(D, AL, Info.Identifier,
                                                   Info.FormatStringIdx, SL))
        D->addAttr(NewAttr);
    return;
  }

  S.Diag(AL.getLoc(), diag::err_format_nonliteral)
      << FormatStrExpr->getSourceRange();
  return;
}

/// Handle __attribute__((callback(CalleeIdx, PayloadIdx0, ...))) attributes.
static void handleCallbackAttr(Sema &S, Decl *D, const ParsedAttr &AL) {
  // The index that identifies the callback callee is mandatory.
  if (AL.getNumArgs() == 0) {
    S.Diag(AL.getLoc(), diag::err_callback_attribute_no_callee)
        << AL.getRange();
    return;
  }

  bool HasImplicitThisParam = isInstanceMethod(D);
  int32_t NumArgs = getFunctionOrMethodNumParams(D);

  FunctionDecl *FD = D->getAsFunction();
  assert(FD && "Expected a function declaration!");

  llvm::StringMap<int> NameIdxMapping;
  NameIdxMapping["__"] = -1;

  NameIdxMapping["this"] = 0;

  int Idx = 1;
  for (const ParmVarDecl *PVD : FD->parameters())
    NameIdxMapping[PVD->getName()] = Idx++;

  auto UnknownName = NameIdxMapping.end();

  SmallVector<int, 8> EncodingIndices;
  for (unsigned I = 0, E = AL.getNumArgs(); I < E; ++I) {
    SourceRange SR;
    int32_t ArgIdx;

    if (AL.isArgIdent(I)) {
      IdentifierLoc *IdLoc = AL.getArgAsIdent(I);
      auto It = NameIdxMapping.find(IdLoc->getIdentifierInfo()->getName());
      if (It == UnknownName) {
        S.Diag(AL.getLoc(), diag::err_callback_attribute_argument_unknown)
            << IdLoc->getIdentifierInfo() << IdLoc->getLoc();
        return;
      }

      SR = SourceRange(IdLoc->getLoc());
      ArgIdx = It->second;
    } else if (AL.isArgExpr(I)) {
      Expr *IdxExpr = AL.getArgAsExpr(I);

      // If the expression is not parseable as an int32_t we have a problem.
      if (!S.checkUInt32Argument(AL, IdxExpr, (uint32_t &)ArgIdx, I + 1,
                                 false)) {
        S.Diag(AL.getLoc(), diag::err_attribute_argument_out_of_bounds)
            << AL << (I + 1) << IdxExpr->getSourceRange();
        return;
      }

      // Check oob, excluding the special values, 0 and -1.
      if (ArgIdx < -1 || ArgIdx > NumArgs) {
        S.Diag(AL.getLoc(), diag::err_attribute_argument_out_of_bounds)
            << AL << (I + 1) << IdxExpr->getSourceRange();
        return;
      }

      SR = IdxExpr->getSourceRange();
    } else {
      llvm_unreachable("Unexpected ParsedAttr argument type!");
    }

    if (ArgIdx == 0 && !HasImplicitThisParam) {
      S.Diag(AL.getLoc(), diag::err_callback_implicit_this_not_available)
          << (I + 1) << SR;
      return;
    }

    // Adjust for the case we do not have an implicit "this" parameter. In this
    // case we decrease all positive values by 1 to get LLVM argument indices.
    if (!HasImplicitThisParam && ArgIdx > 0)
      ArgIdx -= 1;

    EncodingIndices.push_back(ArgIdx);
  }

  int CalleeIdx = EncodingIndices.front();
  // Check if the callee index is proper, thus not "this" and not "unknown".
  // This means the "CalleeIdx" has to be non-negative if "HasImplicitThisParam"
  // is false and positive if "HasImplicitThisParam" is true.
  if (CalleeIdx < (int)HasImplicitThisParam) {
    S.Diag(AL.getLoc(), diag::err_callback_attribute_invalid_callee)
        << AL.getRange();
    return;
  }

  // Get the callee type, note the index adjustment as the AST doesn't contain
  // the this type (which the callee cannot reference anyway!).
  const Type *CalleeType =
      getFunctionOrMethodParamType(D, CalleeIdx - HasImplicitThisParam)
          .getTypePtr();
  if (!CalleeType || !CalleeType->isFunctionPointerType()) {
    S.Diag(AL.getLoc(), diag::err_callback_callee_no_function_type)
        << AL.getRange();
    return;
  }

  const Type *CalleeFnType =
      CalleeType->getPointeeType()->getUnqualifiedDesugaredType();

  // TODO: Check the type of the callee arguments.

  const auto *CalleeFnProtoType = dyn_cast<FunctionProtoType>(CalleeFnType);
  if (!CalleeFnProtoType) {
    S.Diag(AL.getLoc(), diag::err_callback_callee_no_function_type)
        << AL.getRange();
    return;
  }

  if (CalleeFnProtoType->getNumParams() != EncodingIndices.size() - 1) {
    S.Diag(AL.getLoc(), diag::err_callback_attribute_wrong_arg_count)
        << QualType{CalleeFnProtoType, 0} << CalleeFnProtoType->getNumParams()
        << (unsigned)(EncodingIndices.size() - 1);
    return;
  }

  if (CalleeFnProtoType->isVariadic()) {
    S.Diag(AL.getLoc(), diag::err_callback_callee_is_variadic) << AL.getRange();
    return;
  }

  // Do not allow multiple callback attributes.
  if (D->hasAttr<CallbackAttr>()) {
    S.Diag(AL.getLoc(), diag::err_callback_attribute_multiple) << AL.getRange();
    return;
  }

  D->addAttr(::new (S.Context) CallbackAttr(
      S.Context, AL, EncodingIndices.data(), EncodingIndices.size()));
}

LifetimeCaptureByAttr *Sema::ParseLifetimeCaptureByAttr(const ParsedAttr &AL,
                                                        StringRef ParamName) {
  // Atleast one capture by is required.
  if (AL.getNumArgs() == 0) {
    Diag(AL.getLoc(), diag::err_capture_by_attribute_no_entity)
        << AL.getRange();
    return nullptr;
  }
  unsigned N = AL.getNumArgs();
  auto ParamIdents =
      MutableArrayRef<IdentifierInfo *>(new (Context) IdentifierInfo *[N], N);
  auto ParamLocs =
      MutableArrayRef<SourceLocation>(new (Context) SourceLocation[N], N);
  bool IsValid = true;
  for (unsigned I = 0; I < N; ++I) {
    if (AL.isArgExpr(I)) {
      Expr *E = AL.getArgAsExpr(I);
      Diag(E->getExprLoc(), diag::err_capture_by_attribute_argument_unknown)
          << E << E->getExprLoc();
      IsValid = false;
      continue;
    }
    assert(AL.isArgIdent(I));
    IdentifierLoc *IdLoc = AL.getArgAsIdent(I);
    if (IdLoc->getIdentifierInfo()->getName() == ParamName) {
      Diag(IdLoc->getLoc(), diag::err_capture_by_references_itself)
          << IdLoc->getLoc();
      IsValid = false;
      continue;
    }
    ParamIdents[I] = IdLoc->getIdentifierInfo();
    ParamLocs[I] = IdLoc->getLoc();
  }
  if (!IsValid)
    return nullptr;
  SmallVector<int> FakeParamIndices(N, LifetimeCaptureByAttr::INVALID);
  auto *CapturedBy =
      LifetimeCaptureByAttr::Create(Context, FakeParamIndices.data(), N, AL);
  CapturedBy->setArgs(ParamIdents, ParamLocs);
  return CapturedBy;
}

static void handleLifetimeCaptureByAttr(Sema &S, Decl *D,
                                        const ParsedAttr &AL) {
  // Do not allow multiple attributes.
  if (D->hasAttr<LifetimeCaptureByAttr>()) {
    S.Diag(AL.getLoc(), diag::err_capture_by_attribute_multiple)
        << AL.getRange();
    return;
  }
  auto *PVD = dyn_cast<ParmVarDecl>(D);
  assert(PVD);
  auto *CaptureByAttr = S.ParseLifetimeCaptureByAttr(AL, PVD->getName());
  if (CaptureByAttr)
    D->addAttr(CaptureByAttr);
}

void Sema::LazyProcessLifetimeCaptureByParams(FunctionDecl *FD) {
  bool HasImplicitThisParam = isInstanceMethod(FD);
  SmallVector<LifetimeCaptureByAttr *, 1> Attrs;
  for (ParmVarDecl *PVD : FD->parameters())
    if (auto *A = PVD->getAttr<LifetimeCaptureByAttr>())
      Attrs.push_back(A);
  if (HasImplicitThisParam) {
    TypeSourceInfo *TSI = FD->getTypeSourceInfo();
    if (!TSI)
      return;
    AttributedTypeLoc ATL;
    for (TypeLoc TL = TSI->getTypeLoc();
         (ATL = TL.getAsAdjusted<AttributedTypeLoc>());
         TL = ATL.getModifiedLoc()) {
      if (auto *A = ATL.getAttrAs<LifetimeCaptureByAttr>())
        Attrs.push_back(const_cast<LifetimeCaptureByAttr *>(A));
    }
  }
  if (Attrs.empty())
    return;
  llvm::StringMap<int> NameIdxMapping = {
      {"global", LifetimeCaptureByAttr::GLOBAL},
      {"unknown", LifetimeCaptureByAttr::UNKNOWN}};
  int Idx = 0;
  if (HasImplicitThisParam) {
    NameIdxMapping["this"] = 0;
    Idx++;
  }
  for (const ParmVarDecl *PVD : FD->parameters())
    NameIdxMapping[PVD->getName()] = Idx++;
  auto DisallowReservedParams = [&](StringRef Reserved) {
    for (const ParmVarDecl *PVD : FD->parameters())
      if (PVD->getName() == Reserved)
        Diag(PVD->getLocation(), diag::err_capture_by_param_uses_reserved_name)
            << (PVD->getName() == "unknown");
  };
  for (auto *CapturedBy : Attrs) {
    const auto &Entities = CapturedBy->getArgIdents();
    for (size_t I = 0; I < Entities.size(); ++I) {
      StringRef Name = Entities[I]->getName();
      auto It = NameIdxMapping.find(Name);
      if (It == NameIdxMapping.end()) {
        auto Loc = CapturedBy->getArgLocs()[I];
        if (!HasImplicitThisParam && Name == "this")
          Diag(Loc, diag::err_capture_by_implicit_this_not_available) << Loc;
        else
          Diag(Loc, diag::err_capture_by_attribute_argument_unknown)
              << Entities[I] << Loc;
        continue;
      }
      if (Name == "unknown" || Name == "global")
        DisallowReservedParams(Name);
      CapturedBy->setParamIdx(I, It->second);
    }
  }
}

static bool isFunctionLike(const Type &T) {
  // Check for explicit function types.
  // 'called_once' is only supported in Objective-C and it has
  // function pointers and block pointers.
  return T.isFunctionPointerType() || T.isBlockPointerType();
}

/// Handle 'called_once' attribute.
static void handleCalledOnceAttr(Sema &S, Decl *D, const ParsedAttr &AL) {
  // 'called_once' only applies to parameters representing functions.
  QualType T = cast<ParmVarDecl>(D)->getType();

  if (!isFunctionLike(*T)) {
    S.Diag(AL.getLoc(), diag::err_called_once_attribute_wrong_type);
    return;
  }

  D->addAttr(::new (S.Context) CalledOnceAttr(S.Context, AL));
}

static void handleTransparentUnionAttr(Sema &S, Decl *D, const ParsedAttr &AL) {
  // Try to find the underlying union declaration.
  RecordDecl *RD = nullptr;
  const auto *TD = dyn_cast<TypedefNameDecl>(D);
  if (TD && TD->getUnderlyingType()->isUnionType())
    RD = TD->getUnderlyingType()->getAsUnionType()->getDecl();
  else
    RD = dyn_cast<RecordDecl>(D);

  if (!RD || !RD->isUnion()) {
    S.Diag(AL.getLoc(), diag::warn_attribute_wrong_decl_type)
        << AL << AL.isRegularKeywordAttribute() << ExpectedUnion;
    return;
  }

  if (!RD->isCompleteDefinition()) {
    if (!RD->isBeingDefined())
      S.Diag(AL.getLoc(),
             diag::warn_transparent_union_attribute_not_definition);
    return;
  }

  RecordDecl::field_iterator Field = RD->field_begin(),
                          FieldEnd = RD->field_end();
  if (Field == FieldEnd) {
    S.Diag(AL.getLoc(), diag::warn_transparent_union_attribute_zero_fields);
    return;
  }

  FieldDecl *FirstField = *Field;
  QualType FirstType = FirstField->getType();
  if (FirstType->hasFloatingRepresentation() || FirstType->isVectorType()) {
    S.Diag(FirstField->getLocation(),
           diag::warn_transparent_union_attribute_floating)
      << FirstType->isVectorType() << FirstType;
    return;
  }

  if (FirstType->isIncompleteType())
    return;
  uint64_t FirstSize = S.Context.getTypeSize(FirstType);
  uint64_t FirstAlign = S.Context.getTypeAlign(FirstType);
  for (; Field != FieldEnd; ++Field) {
    QualType FieldType = Field->getType();
    if (FieldType->isIncompleteType())
      return;
    // FIXME: this isn't fully correct; we also need to test whether the
    // members of the union would all have the same calling convention as the
    // first member of the union. Checking just the size and alignment isn't
    // sufficient (consider structs passed on the stack instead of in registers
    // as an example).
    if (S.Context.getTypeSize(FieldType) != FirstSize ||
        S.Context.getTypeAlign(FieldType) > FirstAlign) {
      // Warn if we drop the attribute.
      bool isSize = S.Context.getTypeSize(FieldType) != FirstSize;
      unsigned FieldBits = isSize ? S.Context.getTypeSize(FieldType)
                                  : S.Context.getTypeAlign(FieldType);
      S.Diag(Field->getLocation(),
             diag::warn_transparent_union_attribute_field_size_align)
          << isSize << *Field << FieldBits;
      unsigned FirstBits = isSize ? FirstSize : FirstAlign;
      S.Diag(FirstField->getLocation(),
             diag::note_transparent_union_first_field_size_align)
          << isSize << FirstBits;
      return;
    }
  }

  RD->addAttr(::new (S.Context) TransparentUnionAttr(S.Context, AL));
}

static void handleAnnotateAttr(Sema &S, Decl *D, const ParsedAttr &AL) {
  auto *Attr = S.CreateAnnotationAttr(AL);
  if (Attr) {
    D->addAttr(Attr);
  }
}

static void handleAlignValueAttr(Sema &S, Decl *D, const ParsedAttr &AL) {
  S.AddAlignValueAttr(D, AL, AL.getArgAsExpr(0));
}

void Sema::AddAlignValueAttr(Decl *D, const AttributeCommonInfo &CI, Expr *E) {
  SourceLocation AttrLoc = CI.getLoc();

  QualType T;
  if (const auto *TD = dyn_cast<TypedefNameDecl>(D))
    T = TD->getUnderlyingType();
  else if (const auto *VD = dyn_cast<ValueDecl>(D))
    T = VD->getType();
  else
    llvm_unreachable("Unknown decl type for align_value");

  if (!T->isDependentType() && !T->isAnyPointerType() &&
      !T->isReferenceType() && !T->isMemberPointerType()) {
    Diag(AttrLoc, diag::warn_attribute_pointer_or_reference_only)
        << CI << T << D->getSourceRange();
    return;
  }

  if (!E->isValueDependent()) {
    llvm::APSInt Alignment;
    ExprResult ICE = VerifyIntegerConstantExpression(
        E, &Alignment, diag::err_align_value_attribute_argument_not_int);
    if (ICE.isInvalid())
      return;

    if (!Alignment.isPowerOf2()) {
      Diag(AttrLoc, diag::err_alignment_not_power_of_two)
        << E->getSourceRange();
      return;
    }

    D->addAttr(::new (Context) AlignValueAttr(Context, CI, ICE.get()));
    return;
  }

  // Save dependent expressions in the AST to be instantiated.
  D->addAttr(::new (Context) AlignValueAttr(Context, CI, E));
}

static void handleAlignedAttr(Sema &S, Decl *D, const ParsedAttr &AL) {
  if (AL.hasParsedType()) {
    const ParsedType &TypeArg = AL.getTypeArg();
    TypeSourceInfo *TInfo;
    (void)S.GetTypeFromParser(
        ParsedType::getFromOpaquePtr(TypeArg.getAsOpaquePtr()), &TInfo);
    if (AL.isPackExpansion() &&
        !TInfo->getType()->containsUnexpandedParameterPack()) {
      S.Diag(AL.getEllipsisLoc(),
             diag::err_pack_expansion_without_parameter_packs);
      return;
    }

    if (!AL.isPackExpansion() &&
        S.DiagnoseUnexpandedParameterPack(TInfo->getTypeLoc().getBeginLoc(),
                                          TInfo, Sema::UPPC_Expression))
      return;

    S.AddAlignedAttr(D, AL, TInfo, AL.isPackExpansion());
    return;
  }

  // check the attribute arguments.
  if (AL.getNumArgs() > 1) {
    S.Diag(AL.getLoc(), diag::err_attribute_wrong_number_arguments) << AL << 1;
    return;
  }

  if (AL.getNumArgs() == 0) {
    D->addAttr(::new (S.Context) AlignedAttr(S.Context, AL, true, nullptr));
    return;
  }

  Expr *E = AL.getArgAsExpr(0);
  if (AL.isPackExpansion() && !E->containsUnexpandedParameterPack()) {
    S.Diag(AL.getEllipsisLoc(),
           diag::err_pack_expansion_without_parameter_packs);
    return;
  }

  if (!AL.isPackExpansion() && S.DiagnoseUnexpandedParameterPack(E))
    return;

  S.AddAlignedAttr(D, AL, E, AL.isPackExpansion());
}

/// Perform checking of type validity
///
/// C++11 [dcl.align]p1:
///   An alignment-specifier may be applied to a variable or to a class
///   data member, but it shall not be applied to a bit-field, a function
///   parameter, the formal parameter of a catch clause, or a variable
///   declared with the register storage class specifier. An
///   alignment-specifier may also be applied to the declaration of a class
///   or enumeration type.
/// CWG 2354:
///   CWG agreed to remove permission for alignas to be applied to
///   enumerations.
/// C11 6.7.5/2:
///   An alignment attribute shall not be specified in a declaration of
///   a typedef, or a bit-field, or a function, or a parameter, or an
///   object declared with the register storage-class specifier.
static bool validateAlignasAppliedType(Sema &S, Decl *D,
                                       const AlignedAttr &Attr,
                                       SourceLocation AttrLoc) {
  int DiagKind = -1;
  if (isa<ParmVarDecl>(D)) {
    DiagKind = 0;
  } else if (const auto *VD = dyn_cast<VarDecl>(D)) {
    if (VD->getStorageClass() == SC_Register)
      DiagKind = 1;
    if (VD->isExceptionVariable())
      DiagKind = 2;
  } else if (const auto *FD = dyn_cast<FieldDecl>(D)) {
    if (FD->isBitField())
      DiagKind = 3;
  } else if (const auto *ED = dyn_cast<EnumDecl>(D)) {
    if (ED->getLangOpts().CPlusPlus)
      DiagKind = 4;
  } else if (!isa<TagDecl>(D)) {
    return S.Diag(AttrLoc, diag::err_attribute_wrong_decl_type)
           << &Attr << Attr.isRegularKeywordAttribute()
           << (Attr.isC11() ? ExpectedVariableOrField
                            : ExpectedVariableFieldOrTag);
  }
  if (DiagKind != -1) {
    return S.Diag(AttrLoc, diag::err_alignas_attribute_wrong_decl_type)
           << &Attr << DiagKind;
  }
  return false;
}

void Sema::AddAlignedAttr(Decl *D, const AttributeCommonInfo &CI, Expr *E,
                          bool IsPackExpansion) {
  AlignedAttr TmpAttr(Context, CI, true, E);
  SourceLocation AttrLoc = CI.getLoc();

  // C++11 alignas(...) and C11 _Alignas(...) have additional requirements.
  if (TmpAttr.isAlignas() &&
      validateAlignasAppliedType(*this, D, TmpAttr, AttrLoc))
    return;

  if (E->isValueDependent()) {
    // We can't support a dependent alignment on a non-dependent type,
    // because we have no way to model that a type is "alignment-dependent"
    // but not dependent in any other way.
    if (const auto *TND = dyn_cast<TypedefNameDecl>(D)) {
      if (!TND->getUnderlyingType()->isDependentType()) {
        Diag(AttrLoc, diag::err_alignment_dependent_typedef_name)
            << E->getSourceRange();
        return;
      }
    }

    // Save dependent expressions in the AST to be instantiated.
    AlignedAttr *AA = ::new (Context) AlignedAttr(Context, CI, true, E);
    AA->setPackExpansion(IsPackExpansion);
    D->addAttr(AA);
    return;
  }

  // FIXME: Cache the number on the AL object?
  llvm::APSInt Alignment;
  ExprResult ICE = VerifyIntegerConstantExpression(
      E, &Alignment, diag::err_aligned_attribute_argument_not_int);
  if (ICE.isInvalid())
    return;

  uint64_t MaximumAlignment = Sema::MaximumAlignment;
  if (Context.getTargetInfo().getTriple().isOSBinFormatCOFF())
    MaximumAlignment = std::min(MaximumAlignment, uint64_t(8192));
  if (Alignment > MaximumAlignment) {
    Diag(AttrLoc, diag::err_attribute_aligned_too_great)
        << MaximumAlignment << E->getSourceRange();
    return;
  }

  uint64_t AlignVal = Alignment.getZExtValue();
  // C++11 [dcl.align]p2:
  //   -- if the constant expression evaluates to zero, the alignment
  //      specifier shall have no effect
  // C11 6.7.5p6:
  //   An alignment specification of zero has no effect.
  if (!(TmpAttr.isAlignas() && !Alignment)) {
    if (!llvm::isPowerOf2_64(AlignVal)) {
      Diag(AttrLoc, diag::err_alignment_not_power_of_two)
        << E->getSourceRange();
      return;
    }
  }

  const auto *VD = dyn_cast<VarDecl>(D);
  if (VD) {
    unsigned MaxTLSAlign =
        Context.toCharUnitsFromBits(Context.getTargetInfo().getMaxTLSAlign())
            .getQuantity();
    if (MaxTLSAlign && AlignVal > MaxTLSAlign &&
        VD->getTLSKind() != VarDecl::TLS_None) {
      Diag(VD->getLocation(), diag::err_tls_var_aligned_over_maximum)
          << (unsigned)AlignVal << VD << MaxTLSAlign;
      return;
    }
  }

  // On AIX, an aligned attribute can not decrease the alignment when applied
  // to a variable declaration with vector type.
  if (VD && Context.getTargetInfo().getTriple().isOSAIX()) {
    const Type *Ty = VD->getType().getTypePtr();
    if (Ty->isVectorType() && AlignVal < 16) {
      Diag(VD->getLocation(), diag::warn_aligned_attr_underaligned)
          << VD->getType() << 16;
      return;
    }
  }

  AlignedAttr *AA = ::new (Context) AlignedAttr(Context, CI, true, ICE.get());
  AA->setPackExpansion(IsPackExpansion);
  AA->setCachedAlignmentValue(
      static_cast<unsigned>(AlignVal * Context.getCharWidth()));
  D->addAttr(AA);
}

void Sema::AddAlignedAttr(Decl *D, const AttributeCommonInfo &CI,
                          TypeSourceInfo *TS, bool IsPackExpansion) {
  AlignedAttr TmpAttr(Context, CI, false, TS);
  SourceLocation AttrLoc = CI.getLoc();

  // C++11 alignas(...) and C11 _Alignas(...) have additional requirements.
  if (TmpAttr.isAlignas() &&
      validateAlignasAppliedType(*this, D, TmpAttr, AttrLoc))
    return;

  if (TS->getType()->isDependentType()) {
    // We can't support a dependent alignment on a non-dependent type,
    // because we have no way to model that a type is "type-dependent"
    // but not dependent in any other way.
    if (const auto *TND = dyn_cast<TypedefNameDecl>(D)) {
      if (!TND->getUnderlyingType()->isDependentType()) {
        Diag(AttrLoc, diag::err_alignment_dependent_typedef_name)
            << TS->getTypeLoc().getSourceRange();
        return;
      }
    }

    AlignedAttr *AA = ::new (Context) AlignedAttr(Context, CI, false, TS);
    AA->setPackExpansion(IsPackExpansion);
    D->addAttr(AA);
    return;
  }

  const auto *VD = dyn_cast<VarDecl>(D);
  unsigned AlignVal = TmpAttr.getAlignment(Context);
  // On AIX, an aligned attribute can not decrease the alignment when applied
  // to a variable declaration with vector type.
  if (VD && Context.getTargetInfo().getTriple().isOSAIX()) {
    const Type *Ty = VD->getType().getTypePtr();
    if (Ty->isVectorType() &&
        Context.toCharUnitsFromBits(AlignVal).getQuantity() < 16) {
      Diag(VD->getLocation(), diag::warn_aligned_attr_underaligned)
          << VD->getType() << 16;
      return;
    }
  }

  AlignedAttr *AA = ::new (Context) AlignedAttr(Context, CI, false, TS);
  AA->setPackExpansion(IsPackExpansion);
  AA->setCachedAlignmentValue(AlignVal);
  D->addAttr(AA);
}

void Sema::CheckAlignasUnderalignment(Decl *D) {
  assert(D->hasAttrs() && "no attributes on decl");

  QualType UnderlyingTy, DiagTy;
  if (const auto *VD = dyn_cast<ValueDecl>(D)) {
    UnderlyingTy = DiagTy = VD->getType();
  } else {
    UnderlyingTy = DiagTy = Context.getTagDeclType(cast<TagDecl>(D));
    if (const auto *ED = dyn_cast<EnumDecl>(D))
      UnderlyingTy = ED->getIntegerType();
  }
  if (DiagTy->isDependentType() || DiagTy->isIncompleteType())
    return;

  // C++11 [dcl.align]p5, C11 6.7.5/4:
  //   The combined effect of all alignment attributes in a declaration shall
  //   not specify an alignment that is less strict than the alignment that
  //   would otherwise be required for the entity being declared.
  AlignedAttr *AlignasAttr = nullptr;
  AlignedAttr *LastAlignedAttr = nullptr;
  unsigned Align = 0;
  for (auto *I : D->specific_attrs<AlignedAttr>()) {
    if (I->isAlignmentDependent())
      return;
    if (I->isAlignas())
      AlignasAttr = I;
    Align = std::max(Align, I->getAlignment(Context));
    LastAlignedAttr = I;
  }

  if (Align && DiagTy->isSizelessType()) {
    Diag(LastAlignedAttr->getLocation(), diag::err_attribute_sizeless_type)
        << LastAlignedAttr << DiagTy;
  } else if (AlignasAttr && Align) {
    CharUnits RequestedAlign = Context.toCharUnitsFromBits(Align);
    CharUnits NaturalAlign = Context.getTypeAlignInChars(UnderlyingTy);
    if (NaturalAlign > RequestedAlign)
      Diag(AlignasAttr->getLocation(), diag::err_alignas_underaligned)
        << DiagTy << (unsigned)NaturalAlign.getQuantity();
  }
}

bool Sema::checkMSInheritanceAttrOnDefinition(
    CXXRecordDecl *RD, SourceRange Range, bool BestCase,
    MSInheritanceModel ExplicitModel) {
  assert(RD->hasDefinition() && "RD has no definition!");

  // We may not have seen base specifiers or any virtual methods yet.  We will
  // have to wait until the record is defined to catch any mismatches.
  if (!RD->getDefinition()->isCompleteDefinition())
    return false;

  // The unspecified model never matches what a definition could need.
  if (ExplicitModel == MSInheritanceModel::Unspecified)
    return false;

  if (BestCase) {
    if (RD->calculateInheritanceModel() == ExplicitModel)
      return false;
  } else {
    if (RD->calculateInheritanceModel() <= ExplicitModel)
      return false;
  }

  Diag(Range.getBegin(), diag::err_mismatched_ms_inheritance)
      << 0 /*definition*/;
  Diag(RD->getDefinition()->getLocation(), diag::note_defined_here) << RD;
  return true;
}

/// parseModeAttrArg - Parses attribute mode string and returns parsed type
/// attribute.
static void parseModeAttrArg(Sema &S, StringRef Str, unsigned &DestWidth,
                             bool &IntegerMode, bool &ComplexMode,
                             FloatModeKind &ExplicitType) {
  IntegerMode = true;
  ComplexMode = false;
  ExplicitType = FloatModeKind::NoFloat;
  switch (Str.size()) {
  case 2:
    switch (Str[0]) {
    case 'Q':
      DestWidth = 8;
      break;
    case 'H':
      DestWidth = 16;
      break;
    case 'S':
      DestWidth = 32;
      break;
    case 'D':
      DestWidth = 64;
      break;
    case 'X':
      DestWidth = 96;
      break;
    case 'K': // KFmode - IEEE quad precision (__float128)
      ExplicitType = FloatModeKind::Float128;
      DestWidth = Str[1] == 'I' ? 0 : 128;
      break;
    case 'T':
      ExplicitType = FloatModeKind::LongDouble;
      DestWidth = 128;
      break;
    case 'I':
      ExplicitType = FloatModeKind::Ibm128;
      DestWidth = Str[1] == 'I' ? 0 : 128;
      break;
    }
    if (Str[1] == 'F') {
      IntegerMode = false;
    } else if (Str[1] == 'C') {
      IntegerMode = false;
      ComplexMode = true;
    } else if (Str[1] != 'I') {
      DestWidth = 0;
    }
    break;
  case 4:
    // FIXME: glibc uses 'word' to define register_t; this is narrower than a
    // pointer on PIC16 and other embedded platforms.
    if (Str == "word")
      DestWidth = S.Context.getTargetInfo().getRegisterWidth();
    else if (Str == "byte")
      DestWidth = S.Context.getTargetInfo().getCharWidth();
    break;
  case 7:
    if (Str == "pointer")
      DestWidth = S.Context.getTargetInfo().getPointerWidth(LangAS::Default);
    break;
  case 11:
    if (Str == "unwind_word")
      DestWidth = S.Context.getTargetInfo().getUnwindWordWidth();
    break;
  }
}

/// handleModeAttr - This attribute modifies the width of a decl with primitive
/// type.
///
/// Despite what would be logical, the mode attribute is a decl attribute, not a
/// type attribute: 'int ** __attribute((mode(HI))) *G;' tries to make 'G' be
/// HImode, not an intermediate pointer.
static void handleModeAttr(Sema &S, Decl *D, const ParsedAttr &AL) {
  // This attribute isn't documented, but glibc uses it.  It changes
  // the width of an int or unsigned int to the specified size.
  if (!AL.isArgIdent(0)) {
    S.Diag(AL.getLoc(), diag::err_attribute_argument_type)
        << AL << AANT_ArgumentIdentifier;
    return;
  }

  IdentifierInfo *Name = AL.getArgAsIdent(0)->getIdentifierInfo();

  S.AddModeAttr(D, AL, Name);
}

void Sema::AddModeAttr(Decl *D, const AttributeCommonInfo &CI,
                       IdentifierInfo *Name, bool InInstantiation) {
  StringRef Str = Name->getName();
  normalizeName(Str);
  SourceLocation AttrLoc = CI.getLoc();

  unsigned DestWidth = 0;
  bool IntegerMode = true;
  bool ComplexMode = false;
  FloatModeKind ExplicitType = FloatModeKind::NoFloat;
  llvm::APInt VectorSize(64, 0);
  if (Str.size() >= 4 && Str[0] == 'V') {
    // Minimal length of vector mode is 4: 'V' + NUMBER(>=1) + TYPE(>=2).
    size_t StrSize = Str.size();
    size_t VectorStringLength = 0;
    while ((VectorStringLength + 1) < StrSize &&
           isdigit(Str[VectorStringLength + 1]))
      ++VectorStringLength;
    if (VectorStringLength &&
        !Str.substr(1, VectorStringLength).getAsInteger(10, VectorSize) &&
        VectorSize.isPowerOf2()) {
      parseModeAttrArg(*this, Str.substr(VectorStringLength + 1), DestWidth,
                       IntegerMode, ComplexMode, ExplicitType);
      // Avoid duplicate warning from template instantiation.
      if (!InInstantiation)
        Diag(AttrLoc, diag::warn_vector_mode_deprecated);
    } else {
      VectorSize = 0;
    }
  }

  if (!VectorSize)
    parseModeAttrArg(*this, Str, DestWidth, IntegerMode, ComplexMode,
                     ExplicitType);

  // FIXME: Sync this with InitializePredefinedMacros; we need to match int8_t
  // and friends, at least with glibc.
  // FIXME: Make sure floating-point mappings are accurate
  // FIXME: Support XF and TF types
  if (!DestWidth) {
    Diag(AttrLoc, diag::err_machine_mode) << 0 /*Unknown*/ << Name;
    return;
  }

  QualType OldTy;
  if (const auto *TD = dyn_cast<TypedefNameDecl>(D))
    OldTy = TD->getUnderlyingType();
  else if (const auto *ED = dyn_cast<EnumDecl>(D)) {
    // Something like 'typedef enum { X } __attribute__((mode(XX))) T;'.
    // Try to get type from enum declaration, default to int.
    OldTy = ED->getIntegerType();
    if (OldTy.isNull())
      OldTy = Context.IntTy;
  } else
    OldTy = cast<ValueDecl>(D)->getType();

  if (OldTy->isDependentType()) {
    D->addAttr(::new (Context) ModeAttr(Context, CI, Name));
    return;
  }

  // Base type can also be a vector type (see PR17453).
  // Distinguish between base type and base element type.
  QualType OldElemTy = OldTy;
  if (const auto *VT = OldTy->getAs<VectorType>())
    OldElemTy = VT->getElementType();

  // GCC allows 'mode' attribute on enumeration types (even incomplete), except
  // for vector modes. So, 'enum X __attribute__((mode(QI)));' forms a complete
  // type, 'enum { A } __attribute__((mode(V4SI)))' is rejected.
  if ((isa<EnumDecl>(D) || OldElemTy->getAs<EnumType>()) &&
      VectorSize.getBoolValue()) {
    Diag(AttrLoc, diag::err_enum_mode_vector_type) << Name << CI.getRange();
    return;
  }
  bool IntegralOrAnyEnumType = (OldElemTy->isIntegralOrEnumerationType() &&
                                !OldElemTy->isBitIntType()) ||
                               OldElemTy->getAs<EnumType>();

  if (!OldElemTy->getAs<BuiltinType>() && !OldElemTy->isComplexType() &&
      !IntegralOrAnyEnumType)
    Diag(AttrLoc, diag::err_mode_not_primitive);
  else if (IntegerMode) {
    if (!IntegralOrAnyEnumType)
      Diag(AttrLoc, diag::err_mode_wrong_type);
  } else if (ComplexMode) {
    if (!OldElemTy->isComplexType())
      Diag(AttrLoc, diag::err_mode_wrong_type);
  } else {
    if (!OldElemTy->isFloatingType())
      Diag(AttrLoc, diag::err_mode_wrong_type);
  }

  QualType NewElemTy;

  if (IntegerMode)
    NewElemTy = Context.getIntTypeForBitwidth(DestWidth,
                                              OldElemTy->isSignedIntegerType());
  else
    NewElemTy = Context.getRealTypeForBitwidth(DestWidth, ExplicitType);

  if (NewElemTy.isNull()) {
    // Only emit diagnostic on host for 128-bit mode attribute
    if (!(DestWidth == 128 &&
          (getLangOpts().CUDAIsDevice || getLangOpts().SYCLIsDevice)))
      Diag(AttrLoc, diag::err_machine_mode) << 1 /*Unsupported*/ << Name;
    return;
  }

  if (ComplexMode) {
    NewElemTy = Context.getComplexType(NewElemTy);
  }

  QualType NewTy = NewElemTy;
  if (VectorSize.getBoolValue()) {
    NewTy = Context.getVectorType(NewTy, VectorSize.getZExtValue(),
                                  VectorKind::Generic);
  } else if (const auto *OldVT = OldTy->getAs<VectorType>()) {
    // Complex machine mode does not support base vector types.
    if (ComplexMode) {
      Diag(AttrLoc, diag::err_complex_mode_vector_type);
      return;
    }
    unsigned NumElements = Context.getTypeSize(OldElemTy) *
                           OldVT->getNumElements() /
                           Context.getTypeSize(NewElemTy);
    NewTy =
        Context.getVectorType(NewElemTy, NumElements, OldVT->getVectorKind());
  }

  if (NewTy.isNull()) {
    Diag(AttrLoc, diag::err_mode_wrong_type);
    return;
  }

  // Install the new type.
  if (auto *TD = dyn_cast<TypedefNameDecl>(D))
    TD->setModedTypeSourceInfo(TD->getTypeSourceInfo(), NewTy);
  else if (auto *ED = dyn_cast<EnumDecl>(D))
    ED->setIntegerType(NewTy);
  else
    cast<ValueDecl>(D)->setType(NewTy);

  D->addAttr(::new (Context) ModeAttr(Context, CI, Name));
}

static void handleNoDebugAttr(Sema &S, Decl *D, const ParsedAttr &AL) {
  D->addAttr(::new (S.Context) NoDebugAttr(S.Context, AL));
}

AlwaysInlineAttr *Sema::mergeAlwaysInlineAttr(Decl *D,
                                              const AttributeCommonInfo &CI,
                                              const IdentifierInfo *Ident) {
  if (OptimizeNoneAttr *Optnone = D->getAttr<OptimizeNoneAttr>()) {
    Diag(CI.getLoc(), diag::warn_attribute_ignored) << Ident;
    Diag(Optnone->getLocation(), diag::note_conflicting_attribute);
    return nullptr;
  }

  if (D->hasAttr<AlwaysInlineAttr>())
    return nullptr;

  return ::new (Context) AlwaysInlineAttr(Context, CI);
}

InternalLinkageAttr *Sema::mergeInternalLinkageAttr(Decl *D,
                                                    const ParsedAttr &AL) {
  if (const auto *VD = dyn_cast<VarDecl>(D)) {
    // Attribute applies to Var but not any subclass of it (like ParmVar,
    // ImplicitParm or VarTemplateSpecialization).
    if (VD->getKind() != Decl::Var) {
      Diag(AL.getLoc(), diag::warn_attribute_wrong_decl_type)
          << AL << AL.isRegularKeywordAttribute()
          << (getLangOpts().CPlusPlus ? ExpectedFunctionVariableOrClass
                                      : ExpectedVariableOrFunction);
      return nullptr;
    }
    // Attribute does not apply to non-static local variables.
    if (VD->hasLocalStorage()) {
      Diag(VD->getLocation(), diag::warn_internal_linkage_local_storage);
      return nullptr;
    }
  }

  return ::new (Context) InternalLinkageAttr(Context, AL);
}
InternalLinkageAttr *
Sema::mergeInternalLinkageAttr(Decl *D, const InternalLinkageAttr &AL) {
  if (const auto *VD = dyn_cast<VarDecl>(D)) {
    // Attribute applies to Var but not any subclass of it (like ParmVar,
    // ImplicitParm or VarTemplateSpecialization).
    if (VD->getKind() != Decl::Var) {
      Diag(AL.getLocation(), diag::warn_attribute_wrong_decl_type)
          << &AL << AL.isRegularKeywordAttribute()
          << (getLangOpts().CPlusPlus ? ExpectedFunctionVariableOrClass
                                      : ExpectedVariableOrFunction);
      return nullptr;
    }
    // Attribute does not apply to non-static local variables.
    if (VD->hasLocalStorage()) {
      Diag(VD->getLocation(), diag::warn_internal_linkage_local_storage);
      return nullptr;
    }
  }

  return ::new (Context) InternalLinkageAttr(Context, AL);
}

MinSizeAttr *Sema::mergeMinSizeAttr(Decl *D, const AttributeCommonInfo &CI) {
  if (OptimizeNoneAttr *Optnone = D->getAttr<OptimizeNoneAttr>()) {
    Diag(CI.getLoc(), diag::warn_attribute_ignored) << "'minsize'";
    Diag(Optnone->getLocation(), diag::note_conflicting_attribute);
    return nullptr;
  }

  if (D->hasAttr<MinSizeAttr>())
    return nullptr;

  return ::new (Context) MinSizeAttr(Context, CI);
}

OptimizeNoneAttr *Sema::mergeOptimizeNoneAttr(Decl *D,
                                              const AttributeCommonInfo &CI) {
  if (AlwaysInlineAttr *Inline = D->getAttr<AlwaysInlineAttr>()) {
    Diag(Inline->getLocation(), diag::warn_attribute_ignored) << Inline;
    Diag(CI.getLoc(), diag::note_conflicting_attribute);
    D->dropAttr<AlwaysInlineAttr>();
  }
  if (MinSizeAttr *MinSize = D->getAttr<MinSizeAttr>()) {
    Diag(MinSize->getLocation(), diag::warn_attribute_ignored) << MinSize;
    Diag(CI.getLoc(), diag::note_conflicting_attribute);
    D->dropAttr<MinSizeAttr>();
  }

  if (D->hasAttr<OptimizeNoneAttr>())
    return nullptr;

  return ::new (Context) OptimizeNoneAttr(Context, CI);
}

static void handleAlwaysInlineAttr(Sema &S, Decl *D, const ParsedAttr &AL) {
  if (AlwaysInlineAttr *Inline =
          S.mergeAlwaysInlineAttr(D, AL, AL.getAttrName()))
    D->addAttr(Inline);
}

static void handleMinSizeAttr(Sema &S, Decl *D, const ParsedAttr &AL) {
  if (MinSizeAttr *MinSize = S.mergeMinSizeAttr(D, AL))
    D->addAttr(MinSize);
}

static void handleOptimizeNoneAttr(Sema &S, Decl *D, const ParsedAttr &AL) {
  if (OptimizeNoneAttr *Optnone = S.mergeOptimizeNoneAttr(D, AL))
    D->addAttr(Optnone);
}

static void handleConstantAttr(Sema &S, Decl *D, const ParsedAttr &AL) {
  const auto *VD = cast<VarDecl>(D);
  if (VD->hasLocalStorage()) {
    S.Diag(AL.getLoc(), diag::err_cuda_nonstatic_constdev);
    return;
  }
  // constexpr variable may already get an implicit constant attr, which should
  // be replaced by the explicit constant attr.
  if (auto *A = D->getAttr<CUDAConstantAttr>()) {
    if (!A->isImplicit())
      return;
    D->dropAttr<CUDAConstantAttr>();
  }
  D->addAttr(::new (S.Context) CUDAConstantAttr(S.Context, AL));
}

static void handleSharedAttr(Sema &S, Decl *D, const ParsedAttr &AL) {
  const auto *VD = cast<VarDecl>(D);
  // extern __shared__ is only allowed on arrays with no length (e.g.
  // "int x[]").
  if (!S.getLangOpts().GPURelocatableDeviceCode && VD->hasExternalStorage() &&
      !isa<IncompleteArrayType>(VD->getType())) {
    S.Diag(AL.getLoc(), diag::err_cuda_extern_shared) << VD;
    return;
  }
  if (S.getLangOpts().CUDA && VD->hasLocalStorage() &&
      S.CUDA().DiagIfHostCode(AL.getLoc(), diag::err_cuda_host_shared)
          << llvm::to_underlying(S.CUDA().CurrentTarget()))
    return;
  D->addAttr(::new (S.Context) CUDASharedAttr(S.Context, AL));
}

static void handleGlobalAttr(Sema &S, Decl *D, const ParsedAttr &AL) {
  const auto *FD = cast<FunctionDecl>(D);
  if (!FD->getReturnType()->isVoidType() &&
      !FD->getReturnType()->getAs<AutoType>() &&
      !FD->getReturnType()->isInstantiationDependentType()) {
    SourceRange RTRange = FD->getReturnTypeSourceRange();
    S.Diag(FD->getTypeSpecStartLoc(), diag::err_kern_type_not_void_return)
        << FD->getType()
        << (RTRange.isValid() ? FixItHint::CreateReplacement(RTRange, "void")
                              : FixItHint());
    return;
  }
  if (const auto *Method = dyn_cast<CXXMethodDecl>(FD)) {
    if (Method->isInstance()) {
      S.Diag(Method->getBeginLoc(), diag::err_kern_is_nonstatic_method)
          << Method;
      return;
    }
    S.Diag(Method->getBeginLoc(), diag::warn_kern_is_method) << Method;
  }
  // Only warn for "inline" when compiling for host, to cut down on noise.
  if (FD->isInlineSpecified() && !S.getLangOpts().CUDAIsDevice)
    S.Diag(FD->getBeginLoc(), diag::warn_kern_is_inline) << FD;

  if (AL.getKind() == ParsedAttr::AT_NVPTXKernel)
    D->addAttr(::new (S.Context) NVPTXKernelAttr(S.Context, AL));
  else
    D->addAttr(::new (S.Context) CUDAGlobalAttr(S.Context, AL));
  // In host compilation the kernel is emitted as a stub function, which is
  // a helper function for launching the kernel. The instructions in the helper
  // function has nothing to do with the source code of the kernel. Do not emit
  // debug info for the stub function to avoid confusing the debugger.
  if (S.LangOpts.HIP && !S.LangOpts.CUDAIsDevice)
    D->addAttr(NoDebugAttr::CreateImplicit(S.Context));
}

static void handleDeviceAttr(Sema &S, Decl *D, const ParsedAttr &AL) {
  if (const auto *VD = dyn_cast<VarDecl>(D)) {
    if (VD->hasLocalStorage()) {
      S.Diag(AL.getLoc(), diag::err_cuda_nonstatic_constdev);
      return;
    }
  }

  if (auto *A = D->getAttr<CUDADeviceAttr>()) {
    if (!A->isImplicit())
      return;
    D->dropAttr<CUDADeviceAttr>();
  }
  D->addAttr(::new (S.Context) CUDADeviceAttr(S.Context, AL));
}

static void handleManagedAttr(Sema &S, Decl *D, const ParsedAttr &AL) {
  if (const auto *VD = dyn_cast<VarDecl>(D)) {
    if (VD->hasLocalStorage()) {
      S.Diag(AL.getLoc(), diag::err_cuda_nonstatic_constdev);
      return;
    }
  }
  if (!D->hasAttr<HIPManagedAttr>())
    D->addAttr(::new (S.Context) HIPManagedAttr(S.Context, AL));
  if (!D->hasAttr<CUDADeviceAttr>())
    D->addAttr(CUDADeviceAttr::CreateImplicit(S.Context));
}

static void handleGridConstantAttr(Sema &S, Decl *D, const ParsedAttr &AL) {
  if (D->isInvalidDecl())
    return;
  // Whether __grid_constant__ is allowed to be used will be checked in
  // Sema::CheckFunctionDeclaration as we need complete function decl to make
  // the call.
  D->addAttr(::new (S.Context) CUDAGridConstantAttr(S.Context, AL));
}

static void handleGNUInlineAttr(Sema &S, Decl *D, const ParsedAttr &AL) {
  const auto *Fn = cast<FunctionDecl>(D);
  if (!Fn->isInlineSpecified()) {
    S.Diag(AL.getLoc(), diag::warn_gnu_inline_attribute_requires_inline);
    return;
  }

  if (S.LangOpts.CPlusPlus && Fn->getStorageClass() != SC_Extern)
    S.Diag(AL.getLoc(), diag::warn_gnu_inline_cplusplus_without_extern);

  D->addAttr(::new (S.Context) GNUInlineAttr(S.Context, AL));
}

static void handleCallConvAttr(Sema &S, Decl *D, const ParsedAttr &AL) {
  if (hasDeclarator(D)) return;

  // Diagnostic is emitted elsewhere: here we store the (valid) AL
  // in the Decl node for syntactic reasoning, e.g., pretty-printing.
  CallingConv CC;
  if (S.CheckCallingConvAttr(
          AL, CC, /*FD*/ nullptr,
          S.CUDA().IdentifyTarget(dyn_cast<FunctionDecl>(D))))
    return;

  if (!isa<ObjCMethodDecl>(D)) {
    S.Diag(AL.getLoc(), diag::warn_attribute_wrong_decl_type)
        << AL << AL.isRegularKeywordAttribute() << ExpectedFunctionOrMethod;
    return;
  }

  switch (AL.getKind()) {
  case ParsedAttr::AT_FastCall:
    D->addAttr(::new (S.Context) FastCallAttr(S.Context, AL));
    return;
  case ParsedAttr::AT_StdCall:
    D->addAttr(::new (S.Context) StdCallAttr(S.Context, AL));
    return;
  case ParsedAttr::AT_ThisCall:
    D->addAttr(::new (S.Context) ThisCallAttr(S.Context, AL));
    return;
  case ParsedAttr::AT_CDecl:
    D->addAttr(::new (S.Context) CDeclAttr(S.Context, AL));
    return;
  case ParsedAttr::AT_Pascal:
    D->addAttr(::new (S.Context) PascalAttr(S.Context, AL));
    return;
  case ParsedAttr::AT_SwiftCall:
    D->addAttr(::new (S.Context) SwiftCallAttr(S.Context, AL));
    return;
  case ParsedAttr::AT_SwiftAsyncCall:
    D->addAttr(::new (S.Context) SwiftAsyncCallAttr(S.Context, AL));
    return;
  case ParsedAttr::AT_VectorCall:
    D->addAttr(::new (S.Context) VectorCallAttr(S.Context, AL));
    return;
  case ParsedAttr::AT_MSABI:
    D->addAttr(::new (S.Context) MSABIAttr(S.Context, AL));
    return;
  case ParsedAttr::AT_SysVABI:
    D->addAttr(::new (S.Context) SysVABIAttr(S.Context, AL));
    return;
  case ParsedAttr::AT_RegCall:
    D->addAttr(::new (S.Context) RegCallAttr(S.Context, AL));
    return;
  case ParsedAttr::AT_Pcs: {
    PcsAttr::PCSType PCS;
    switch (CC) {
    case CC_AAPCS:
      PCS = PcsAttr::AAPCS;
      break;
    case CC_AAPCS_VFP:
      PCS = PcsAttr::AAPCS_VFP;
      break;
    default:
      llvm_unreachable("unexpected calling convention in pcs attribute");
    }

    D->addAttr(::new (S.Context) PcsAttr(S.Context, AL, PCS));
    return;
  }
  case ParsedAttr::AT_AArch64VectorPcs:
    D->addAttr(::new (S.Context) AArch64VectorPcsAttr(S.Context, AL));
    return;
  case ParsedAttr::AT_AArch64SVEPcs:
    D->addAttr(::new (S.Context) AArch64SVEPcsAttr(S.Context, AL));
    return;
  case ParsedAttr::AT_AMDGPUKernelCall:
    D->addAttr(::new (S.Context) AMDGPUKernelCallAttr(S.Context, AL));
    return;
  case ParsedAttr::AT_IntelOclBicc:
    D->addAttr(::new (S.Context) IntelOclBiccAttr(S.Context, AL));
    return;
  case ParsedAttr::AT_PreserveMost:
    D->addAttr(::new (S.Context) PreserveMostAttr(S.Context, AL));
    return;
  case ParsedAttr::AT_PreserveAll:
    D->addAttr(::new (S.Context) PreserveAllAttr(S.Context, AL));
    return;
  case ParsedAttr::AT_M68kRTD:
    D->addAttr(::new (S.Context) M68kRTDAttr(S.Context, AL));
    return;
  case ParsedAttr::AT_PreserveNone:
    D->addAttr(::new (S.Context) PreserveNoneAttr(S.Context, AL));
    return;
  case ParsedAttr::AT_RISCVVectorCC:
    D->addAttr(::new (S.Context) RISCVVectorCCAttr(S.Context, AL));
    return;
  case ParsedAttr::AT_RISCVVLSCC: {
    // If the riscv_abi_vlen doesn't have any argument, default ABI_VLEN is 128.
    unsigned VectorLength = 128;
    if (AL.getNumArgs() &&
        !S.checkUInt32Argument(AL, AL.getArgAsExpr(0), VectorLength))
      return;
    if (VectorLength < 32 || VectorLength > 65536) {
      S.Diag(AL.getLoc(), diag::err_argument_invalid_range)
          << VectorLength << 32 << 65536;
      return;
    }
    if (!llvm::isPowerOf2_64(VectorLength)) {
      S.Diag(AL.getLoc(), diag::err_argument_not_power_of_2);
      return;
    }

    D->addAttr(::new (S.Context) RISCVVLSCCAttr(S.Context, AL, VectorLength));
    return;
  }
  default:
    llvm_unreachable("unexpected attribute kind");
  }
}

static void handleSuppressAttr(Sema &S, Decl *D, const ParsedAttr &AL) {
  if (AL.getAttributeSpellingListIndex() == SuppressAttr::CXX11_gsl_suppress) {
    // Suppression attribute with GSL spelling requires at least 1 argument.
    if (!AL.checkAtLeastNumArgs(S, 1))
      return;
  }

  std::vector<StringRef> DiagnosticIdentifiers;
  for (unsigned I = 0, E = AL.getNumArgs(); I != E; ++I) {
    StringRef RuleName;

    if (!S.checkStringLiteralArgumentAttr(AL, I, RuleName, nullptr))
      return;

    DiagnosticIdentifiers.push_back(RuleName);
  }
  D->addAttr(::new (S.Context)
                 SuppressAttr(S.Context, AL, DiagnosticIdentifiers.data(),
                              DiagnosticIdentifiers.size()));
}

static void handleLifetimeCategoryAttr(Sema &S, Decl *D, const ParsedAttr &AL) {
  TypeSourceInfo *DerefTypeLoc = nullptr;
  QualType ParmType;
  if (AL.hasParsedType()) {
    ParmType = S.GetTypeFromParser(AL.getTypeArg(), &DerefTypeLoc);

    unsigned SelectIdx = ~0U;
    if (ParmType->isReferenceType())
      SelectIdx = 0;
    else if (ParmType->isArrayType())
      SelectIdx = 1;

    if (SelectIdx != ~0U) {
      S.Diag(AL.getLoc(), diag::err_attribute_invalid_argument)
          << SelectIdx << AL;
      return;
    }
  }

  // To check if earlier decl attributes do not conflict the newly parsed ones
  // we always add (and check) the attribute to the canonical decl. We need
  // to repeat the check for attribute mutual exclusion because we're attaching
  // all of the attributes to the canonical declaration rather than the current
  // declaration.
  D = D->getCanonicalDecl();
  if (AL.getKind() == ParsedAttr::AT_Owner) {
    if (checkAttrMutualExclusion<PointerAttr>(S, D, AL))
      return;
    if (const auto *OAttr = D->getAttr<OwnerAttr>()) {
      const Type *ExistingDerefType = OAttr->getDerefTypeLoc()
                                          ? OAttr->getDerefType().getTypePtr()
                                          : nullptr;
      if (ExistingDerefType != ParmType.getTypePtrOrNull()) {
        S.Diag(AL.getLoc(), diag::err_attributes_are_not_compatible)
            << AL << OAttr
            << (AL.isRegularKeywordAttribute() ||
                OAttr->isRegularKeywordAttribute());
        S.Diag(OAttr->getLocation(), diag::note_conflicting_attribute);
      }
      return;
    }
    for (Decl *Redecl : D->redecls()) {
      Redecl->addAttr(::new (S.Context) OwnerAttr(S.Context, AL, DerefTypeLoc));
    }
  } else {
    if (checkAttrMutualExclusion<OwnerAttr>(S, D, AL))
      return;
    if (const auto *PAttr = D->getAttr<PointerAttr>()) {
      const Type *ExistingDerefType = PAttr->getDerefTypeLoc()
                                          ? PAttr->getDerefType().getTypePtr()
                                          : nullptr;
      if (ExistingDerefType != ParmType.getTypePtrOrNull()) {
        S.Diag(AL.getLoc(), diag::err_attributes_are_not_compatible)
            << AL << PAttr
            << (AL.isRegularKeywordAttribute() ||
                PAttr->isRegularKeywordAttribute());
        S.Diag(PAttr->getLocation(), diag::note_conflicting_attribute);
      }
      return;
    }
    for (Decl *Redecl : D->redecls()) {
      Redecl->addAttr(::new (S.Context)
                          PointerAttr(S.Context, AL, DerefTypeLoc));
    }
  }
}

static void handleRandomizeLayoutAttr(Sema &S, Decl *D, const ParsedAttr &AL) {
  if (checkAttrMutualExclusion<NoRandomizeLayoutAttr>(S, D, AL))
    return;
  if (!D->hasAttr<RandomizeLayoutAttr>())
    D->addAttr(::new (S.Context) RandomizeLayoutAttr(S.Context, AL));
}

static void handleNoRandomizeLayoutAttr(Sema &S, Decl *D,
                                        const ParsedAttr &AL) {
  if (checkAttrMutualExclusion<RandomizeLayoutAttr>(S, D, AL))
    return;
  if (!D->hasAttr<NoRandomizeLayoutAttr>())
    D->addAttr(::new (S.Context) NoRandomizeLayoutAttr(S.Context, AL));
}

bool Sema::CheckCallingConvAttr(const ParsedAttr &Attrs, CallingConv &CC,
                                const FunctionDecl *FD,
                                CUDAFunctionTarget CFT) {
  if (Attrs.isInvalid())
    return true;

  if (Attrs.hasProcessingCache()) {
    CC = (CallingConv) Attrs.getProcessingCache();
    return false;
  }

  if (Attrs.getKind() == ParsedAttr::AT_RISCVVLSCC) {
    // riscv_vls_cc only accepts 0 or 1 argument.
    if (!Attrs.checkAtLeastNumArgs(*this, 0) ||
        !Attrs.checkAtMostNumArgs(*this, 1)) {
      Attrs.setInvalid();
      return true;
    }
  } else {
    unsigned ReqArgs = Attrs.getKind() == ParsedAttr::AT_Pcs ? 1 : 0;
    if (!Attrs.checkExactlyNumArgs(*this, ReqArgs)) {
      Attrs.setInvalid();
      return true;
    }
  }

  const TargetInfo &TI = Context.getTargetInfo();
  // TODO: diagnose uses of these conventions on the wrong target.
  switch (Attrs.getKind()) {
  case ParsedAttr::AT_CDecl:
    CC = TI.getDefaultCallingConv();
    break;
  case ParsedAttr::AT_FastCall:
    CC = CC_X86FastCall;
    break;
  case ParsedAttr::AT_StdCall:
    CC = CC_X86StdCall;
    break;
  case ParsedAttr::AT_ThisCall:
    CC = CC_X86ThisCall;
    break;
  case ParsedAttr::AT_Pascal:
    CC = CC_X86Pascal;
    break;
  case ParsedAttr::AT_SwiftCall:
    CC = CC_Swift;
    break;
  case ParsedAttr::AT_SwiftAsyncCall:
    CC = CC_SwiftAsync;
    break;
  case ParsedAttr::AT_VectorCall:
    CC = CC_X86VectorCall;
    break;
  case ParsedAttr::AT_AArch64VectorPcs:
    CC = CC_AArch64VectorCall;
    break;
  case ParsedAttr::AT_AArch64SVEPcs:
    CC = CC_AArch64SVEPCS;
    break;
  case ParsedAttr::AT_AMDGPUKernelCall:
    CC = CC_AMDGPUKernelCall;
    break;
  case ParsedAttr::AT_RegCall:
    CC = CC_X86RegCall;
    break;
  case ParsedAttr::AT_MSABI:
    CC = Context.getTargetInfo().getTriple().isOSWindows() ? CC_C :
                                                             CC_Win64;
    break;
  case ParsedAttr::AT_SysVABI:
    CC = Context.getTargetInfo().getTriple().isOSWindows() ? CC_X86_64SysV :
                                                             CC_C;
    break;
  case ParsedAttr::AT_Pcs: {
    StringRef StrRef;
    if (!checkStringLiteralArgumentAttr(Attrs, 0, StrRef)) {
      Attrs.setInvalid();
      return true;
    }
    if (StrRef == "aapcs") {
      CC = CC_AAPCS;
      break;
    } else if (StrRef == "aapcs-vfp") {
      CC = CC_AAPCS_VFP;
      break;
    }

    Attrs.setInvalid();
    Diag(Attrs.getLoc(), diag::err_invalid_pcs);
    return true;
  }
  case ParsedAttr::AT_IntelOclBicc:
    CC = CC_IntelOclBicc;
    break;
  case ParsedAttr::AT_PreserveMost:
    CC = CC_PreserveMost;
    break;
  case ParsedAttr::AT_PreserveAll:
    CC = CC_PreserveAll;
    break;
  case ParsedAttr::AT_M68kRTD:
    CC = CC_M68kRTD;
    break;
  case ParsedAttr::AT_PreserveNone:
    CC = CC_PreserveNone;
    break;
  case ParsedAttr::AT_RISCVVectorCC:
    CC = CC_RISCVVectorCall;
    break;
  case ParsedAttr::AT_RISCVVLSCC: {
    // If the riscv_abi_vlen doesn't have any argument, we set set it to default
    // value 128.
    unsigned ABIVLen = 128;
    if (Attrs.getNumArgs() &&
        !checkUInt32Argument(Attrs, Attrs.getArgAsExpr(0), ABIVLen)) {
      Attrs.setInvalid();
      return true;
    }
    if (Attrs.getNumArgs() && (ABIVLen < 32 || ABIVLen > 65536)) {
      Attrs.setInvalid();
      Diag(Attrs.getLoc(), diag::err_argument_invalid_range)
          << ABIVLen << 32 << 65536;
      return true;
    }
    if (!llvm::isPowerOf2_64(ABIVLen)) {
      Attrs.setInvalid();
      Diag(Attrs.getLoc(), diag::err_argument_not_power_of_2);
      return true;
    }
    CC = static_cast<CallingConv>(CallingConv::CC_RISCVVLSCall_32 +
                                  llvm::Log2_64(ABIVLen) - 5);
    break;
  }
  default: llvm_unreachable("unexpected attribute kind");
  }

  TargetInfo::CallingConvCheckResult A = TargetInfo::CCCR_OK;
<<<<<<< HEAD
=======
  const TargetInfo &TI = Context.getTargetInfo();
  auto *Aux = Context.getAuxTargetInfo();
>>>>>>> 257b7275
  // CUDA functions may have host and/or device attributes which indicate
  // their targeted execution environment, therefore the calling convention
  // of functions in CUDA should be checked against the target deduced based
  // on their host/device attributes.
  if (LangOpts.CUDA) {
    assert(FD || CFT != CUDAFunctionTarget::InvalidTarget);
    auto CudaTarget = FD ? CUDA().IdentifyTarget(FD) : CFT;
    bool CheckHost = false, CheckDevice = false;
    switch (CudaTarget) {
    case CUDAFunctionTarget::HostDevice:
      CheckHost = true;
      CheckDevice = true;
      break;
    case CUDAFunctionTarget::Host:
      CheckHost = true;
      break;
    case CUDAFunctionTarget::Device:
    case CUDAFunctionTarget::Global:
      CheckDevice = true;
      break;
    case CUDAFunctionTarget::InvalidTarget:
      llvm_unreachable("unexpected cuda target");
    }
    auto *HostTI = LangOpts.CUDAIsDevice ? Aux : &TI;
    auto *DeviceTI = LangOpts.CUDAIsDevice ? &TI : Aux;
    if (CheckHost && HostTI)
      A = HostTI->checkCallingConvention(CC);
    if (A == TargetInfo::CCCR_OK && CheckDevice && DeviceTI)
      A = DeviceTI->checkCallingConvention(CC);
  } else if (LangOpts.SYCLIsDevice && TI.getTriple().isAMDGPU() &&
             CC == CC_X86VectorCall) {
    // Assuming SYCL Device AMDGPU CC_X86VectorCall functions are always to be
    // emitted on the host. The MSVC STL has CC-based specializations so we
    // cannot change the CC to be the default as that will cause a clash with
    // another specialization.
    A = TI.checkCallingConvention(CC);
    if (Aux && A != TargetInfo::CCCR_OK)
      A = Aux->checkCallingConvention(CC);
  } else {
    A = TI.checkCallingConvention(CC);
  }

  switch (A) {
  case TargetInfo::CCCR_OK:
    break;

  case TargetInfo::CCCR_Ignore:
    // Treat an ignored convention as if it was an explicit C calling convention
    // attribute. For example, __stdcall on Win x64 functions as __cdecl, so
    // that command line flags that change the default convention to
    // __vectorcall don't affect declarations marked __stdcall.
    CC = CC_C;
    break;

  case TargetInfo::CCCR_Error:
    Diag(Attrs.getLoc(), diag::error_cconv_unsupported)
        << Attrs << (int)CallingConventionIgnoredReason::ForThisTarget;
    break;

  case TargetInfo::CCCR_Warning: {
    Diag(Attrs.getLoc(), diag::warn_cconv_unsupported)
        << Attrs << (int)CallingConventionIgnoredReason::ForThisTarget;

    // This convention is not valid for the target. Use the default function or
    // method calling convention.
    bool IsCXXMethod = false, IsVariadic = false;
    if (FD) {
      IsCXXMethod = FD->isCXXInstanceMember();
      IsVariadic = FD->isVariadic();
    }
    CC = Context.getDefaultCallingConvention(IsVariadic, IsCXXMethod);
    break;
  }
  }

  Attrs.setProcessingCache((unsigned) CC);
  return false;
}

bool Sema::CheckRegparmAttr(const ParsedAttr &AL, unsigned &numParams) {
  if (AL.isInvalid())
    return true;

  if (!AL.checkExactlyNumArgs(*this, 1)) {
    AL.setInvalid();
    return true;
  }

  uint32_t NP;
  Expr *NumParamsExpr = AL.getArgAsExpr(0);
  if (!checkUInt32Argument(AL, NumParamsExpr, NP)) {
    AL.setInvalid();
    return true;
  }

  if (Context.getTargetInfo().getRegParmMax() == 0) {
    Diag(AL.getLoc(), diag::err_attribute_regparm_wrong_platform)
      << NumParamsExpr->getSourceRange();
    AL.setInvalid();
    return true;
  }

  numParams = NP;
  if (numParams > Context.getTargetInfo().getRegParmMax()) {
    Diag(AL.getLoc(), diag::err_attribute_regparm_invalid_number)
      << Context.getTargetInfo().getRegParmMax() << NumParamsExpr->getSourceRange();
    AL.setInvalid();
    return true;
  }

  return false;
}

// Checks whether an argument of launch_bounds attribute is
// acceptable, performs implicit conversion to Rvalue, and returns
// non-nullptr Expr result on success. Otherwise, it returns nullptr
// and may output an error.
static Expr *makeLaunchBoundsArgExpr(Sema &S, Expr *E,
                                     const CUDALaunchBoundsAttr &AL,
                                     const unsigned Idx) {
  if (S.DiagnoseUnexpandedParameterPack(E))
    return nullptr;

  // Accept template arguments for now as they depend on something else.
  // We'll get to check them when they eventually get instantiated.
  if (E->isValueDependent())
    return E;

  std::optional<llvm::APSInt> I = llvm::APSInt(64);
  if (!(I = E->getIntegerConstantExpr(S.Context))) {
    S.Diag(E->getExprLoc(), diag::err_attribute_argument_n_type)
        << &AL << Idx << AANT_ArgumentIntegerConstant << E->getSourceRange();
    return nullptr;
  }
  // Make sure we can fit it in 32 bits.
  if (!I->isIntN(32)) {
    S.Diag(E->getExprLoc(), diag::err_ice_too_large)
        << toString(*I, 10, false) << 32 << /* Unsigned */ 1;
    return nullptr;
  }
  if (*I < 0)
    S.Diag(E->getExprLoc(), diag::warn_attribute_argument_n_negative)
        << &AL << Idx << E->getSourceRange();

  // We may need to perform implicit conversion of the argument.
  InitializedEntity Entity = InitializedEntity::InitializeParameter(
      S.Context, S.Context.getConstType(S.Context.IntTy), /*consume*/ false);
  ExprResult ValArg = S.PerformCopyInitialization(Entity, SourceLocation(), E);
  assert(!ValArg.isInvalid() &&
         "Unexpected PerformCopyInitialization() failure.");

  return ValArg.getAs<Expr>();
}

CUDALaunchBoundsAttr *
Sema::CreateLaunchBoundsAttr(const AttributeCommonInfo &CI, Expr *MaxThreads,
                             Expr *MinBlocks, Expr *MaxBlocks) {
  CUDALaunchBoundsAttr TmpAttr(Context, CI, MaxThreads, MinBlocks, MaxBlocks);
  MaxThreads = makeLaunchBoundsArgExpr(*this, MaxThreads, TmpAttr, 0);
  if (!MaxThreads)
    return nullptr;

  if (MinBlocks) {
    MinBlocks = makeLaunchBoundsArgExpr(*this, MinBlocks, TmpAttr, 1);
    if (!MinBlocks)
      return nullptr;
  }

  if (MaxBlocks) {
    // '.maxclusterrank' ptx directive requires .target sm_90 or higher.
    auto SM = SYCL().getOffloadArch(Context.getTargetInfo());
    if (SM == OffloadArch::UNKNOWN || SM < OffloadArch::SM_90) {
      Diag(MaxBlocks->getBeginLoc(), diag::warn_cuda_maxclusterrank_sm_90)
          << OffloadArchToString(SM) << CI << MaxBlocks->getSourceRange();
      // Ignore it by setting MaxBlocks to null;
      MaxBlocks = nullptr;
    } else {
      MaxBlocks = makeLaunchBoundsArgExpr(*this, MaxBlocks, TmpAttr, 2);
      if (!MaxBlocks)
        return nullptr;
    }
  }

  return ::new (Context)
      CUDALaunchBoundsAttr(Context, CI, MaxThreads, MinBlocks, MaxBlocks);
}

void Sema::AddLaunchBoundsAttr(Decl *D, const AttributeCommonInfo &CI,
                               Expr *MaxThreads, Expr *MinBlocks,
                               Expr *MaxBlocks) {
  if (auto *Attr = CreateLaunchBoundsAttr(CI, MaxThreads, MinBlocks, MaxBlocks))
    D->addAttr(Attr);
}

static void handleLaunchBoundsAttr(Sema &S, Decl *D, const ParsedAttr &AL) {
  if (!AL.checkAtLeastNumArgs(S, 1) || !AL.checkAtMostNumArgs(S, 3))
    return;

  S.AddLaunchBoundsAttr(D, AL, AL.getArgAsExpr(0),
                        AL.getNumArgs() > 1 ? AL.getArgAsExpr(1) : nullptr,
                        AL.getNumArgs() > 2 ? AL.getArgAsExpr(2) : nullptr);
}

static void handleArgumentWithTypeTagAttr(Sema &S, Decl *D,
                                          const ParsedAttr &AL) {
  if (!AL.isArgIdent(0)) {
    S.Diag(AL.getLoc(), diag::err_attribute_argument_n_type)
        << AL << /* arg num = */ 1 << AANT_ArgumentIdentifier;
    return;
  }

  ParamIdx ArgumentIdx;
  if (!S.checkFunctionOrMethodParameterIndex(
          D, AL, 2, AL.getArgAsExpr(1), ArgumentIdx,
          /*CanIndexImplicitThis=*/false,
          /*CanIndexVariadicArguments=*/true))
    return;

  ParamIdx TypeTagIdx;
  if (!S.checkFunctionOrMethodParameterIndex(
          D, AL, 3, AL.getArgAsExpr(2), TypeTagIdx,
          /*CanIndexImplicitThis=*/false,
          /*CanIndexVariadicArguments=*/true))
    return;

  bool IsPointer = AL.getAttrName()->getName() == "pointer_with_type_tag";
  if (IsPointer) {
    // Ensure that buffer has a pointer type.
    unsigned ArgumentIdxAST = ArgumentIdx.getASTIndex();
    if (ArgumentIdxAST >= getFunctionOrMethodNumParams(D) ||
        !getFunctionOrMethodParamType(D, ArgumentIdxAST)->isPointerType())
      S.Diag(AL.getLoc(), diag::err_attribute_pointers_only) << AL << 0;
  }

  D->addAttr(::new (S.Context) ArgumentWithTypeTagAttr(
      S.Context, AL, AL.getArgAsIdent(0)->getIdentifierInfo(), ArgumentIdx,
      TypeTagIdx, IsPointer));
}

static void handleTypeTagForDatatypeAttr(Sema &S, Decl *D,
                                         const ParsedAttr &AL) {
  if (!AL.isArgIdent(0)) {
    S.Diag(AL.getLoc(), diag::err_attribute_argument_n_type)
        << AL << 1 << AANT_ArgumentIdentifier;
    return;
  }

  if (!AL.checkExactlyNumArgs(S, 1))
    return;

  if (!isa<VarDecl>(D)) {
    S.Diag(AL.getLoc(), diag::err_attribute_wrong_decl_type)
        << AL << AL.isRegularKeywordAttribute() << ExpectedVariable;
    return;
  }

  IdentifierInfo *PointerKind = AL.getArgAsIdent(0)->getIdentifierInfo();
  TypeSourceInfo *MatchingCTypeLoc = nullptr;
  S.GetTypeFromParser(AL.getMatchingCType(), &MatchingCTypeLoc);
  assert(MatchingCTypeLoc && "no type source info for attribute argument");

  D->addAttr(::new (S.Context) TypeTagForDatatypeAttr(
      S.Context, AL, PointerKind, MatchingCTypeLoc, AL.getLayoutCompatible(),
      AL.getMustBeNull()));
}

static void handleXRayLogArgsAttr(Sema &S, Decl *D, const ParsedAttr &AL) {
  ParamIdx ArgCount;

  if (!S.checkFunctionOrMethodParameterIndex(D, AL, 1, AL.getArgAsExpr(0),
                                             ArgCount,
                                             true /* CanIndexImplicitThis */))
    return;

  // ArgCount isn't a parameter index [0;n), it's a count [1;n]
  D->addAttr(::new (S.Context)
                 XRayLogArgsAttr(S.Context, AL, ArgCount.getSourceIndex()));
}

static void handlePatchableFunctionEntryAttr(Sema &S, Decl *D,
                                             const ParsedAttr &AL) {
  if (S.Context.getTargetInfo().getTriple().isOSAIX()) {
    S.Diag(AL.getLoc(), diag::err_aix_attr_unsupported) << AL;
    return;
  }
  uint32_t Count = 0, Offset = 0;
  StringRef Section;
  if (!S.checkUInt32Argument(AL, AL.getArgAsExpr(0), Count, 0, true))
    return;
  if (AL.getNumArgs() >= 2) {
    Expr *Arg = AL.getArgAsExpr(1);
    if (!S.checkUInt32Argument(AL, Arg, Offset, 1, true))
      return;
    if (Count < Offset) {
      S.Diag(S.getAttrLoc(AL), diag::err_attribute_argument_out_of_range)
          << &AL << 0 << Count << Arg->getBeginLoc();
      return;
    }
  }
  if (AL.getNumArgs() == 3) {
    SourceLocation LiteralLoc;
    if (!S.checkStringLiteralArgumentAttr(AL, 2, Section, &LiteralLoc))
      return;
    if (llvm::Error E = S.isValidSectionSpecifier(Section)) {
      S.Diag(LiteralLoc,
             diag::err_attribute_patchable_function_entry_invalid_section)
          << toString(std::move(E));
      return;
    }
    if (Section.empty()) {
      S.Diag(LiteralLoc,
             diag::err_attribute_patchable_function_entry_invalid_section)
          << "section must not be empty";
      return;
    }
  }
  D->addAttr(::new (S.Context) PatchableFunctionEntryAttr(S.Context, AL, Count,
                                                          Offset, Section));
}

static bool SYCLAliasValid(ASTContext &Context, unsigned BuiltinID) {
  constexpr llvm::StringLiteral Prefix = "__builtin_intel_sycl";
  std::string BuiltinNameStr = Context.BuiltinInfo.getName(BuiltinID);
  StringRef BuiltinName = BuiltinNameStr;
  return BuiltinName.starts_with(Prefix);
}

static void handleBuiltinAliasAttr(Sema &S, Decl *D,
                                        const ParsedAttr &AL) {
  if (!AL.isArgIdent(0)) {
    S.Diag(AL.getLoc(), diag::err_attribute_argument_n_type)
        << AL << 1 << AANT_ArgumentIdentifier;
    return;
  }

  IdentifierInfo *Ident = AL.getArgAsIdent(0)->getIdentifierInfo();
  unsigned BuiltinID = Ident->getBuiltinID();
  StringRef AliasName = cast<FunctionDecl>(D)->getIdentifier()->getName();

  bool IsAArch64 = S.Context.getTargetInfo().getTriple().isAArch64();
  bool IsARM = S.Context.getTargetInfo().getTriple().isARM();
  bool IsRISCV = S.Context.getTargetInfo().getTriple().isRISCV();
  bool IsHLSL = S.Context.getLangOpts().HLSL;
  bool IsSYCL = S.Context.getLangOpts().isSYCL();
  if ((IsAArch64 && !S.ARM().SveAliasValid(BuiltinID, AliasName)) ||
      (IsARM && !S.ARM().MveAliasValid(BuiltinID, AliasName) &&
       !S.ARM().CdeAliasValid(BuiltinID, AliasName)) ||
      (IsRISCV && !S.RISCV().isAliasValid(BuiltinID, AliasName)) ||
      (IsSYCL && !SYCLAliasValid(S.Context, BuiltinID)) ||
      (!IsAArch64 && !IsARM && !IsRISCV && !IsHLSL && !IsSYCL)) {
    S.Diag(AL.getLoc(), diag::err_attribute_builtin_alias) << AL;
    return;
  }

  D->addAttr(::new (S.Context) BuiltinAliasAttr(S.Context, AL, Ident));
}

static void handleNullableTypeAttr(Sema &S, Decl *D, const ParsedAttr &AL) {
  if (AL.isUsedAsTypeAttr())
    return;

  if (auto *CRD = dyn_cast<CXXRecordDecl>(D);
      !CRD || !(CRD->isClass() || CRD->isStruct())) {
    S.Diag(AL.getRange().getBegin(), diag::err_attribute_wrong_decl_type)
        << AL << AL.isRegularKeywordAttribute() << ExpectedClass;
    return;
  }

  handleSimpleAttribute<TypeNullableAttr>(S, D, AL);
}

static void handlePreferredTypeAttr(Sema &S, Decl *D, const ParsedAttr &AL) {
  if (!AL.hasParsedType()) {
    S.Diag(AL.getLoc(), diag::err_attribute_wrong_number_arguments) << AL << 1;
    return;
  }

  TypeSourceInfo *ParmTSI = nullptr;
  QualType QT = S.GetTypeFromParser(AL.getTypeArg(), &ParmTSI);
  assert(ParmTSI && "no type source info for attribute argument");
  S.RequireCompleteType(ParmTSI->getTypeLoc().getBeginLoc(), QT,
                        diag::err_incomplete_type);

  D->addAttr(::new (S.Context) PreferredTypeAttr(S.Context, AL, ParmTSI));
}

//===----------------------------------------------------------------------===//
// Microsoft specific attribute handlers.
//===----------------------------------------------------------------------===//

UuidAttr *Sema::mergeUuidAttr(Decl *D, const AttributeCommonInfo &CI,
                              StringRef UuidAsWritten, MSGuidDecl *GuidDecl) {
  if (const auto *UA = D->getAttr<UuidAttr>()) {
    if (declaresSameEntity(UA->getGuidDecl(), GuidDecl))
      return nullptr;
    if (!UA->getGuid().empty()) {
      Diag(UA->getLocation(), diag::err_mismatched_uuid);
      Diag(CI.getLoc(), diag::note_previous_uuid);
      D->dropAttr<UuidAttr>();
    }
  }

  return ::new (Context) UuidAttr(Context, CI, UuidAsWritten, GuidDecl);
}

static void handleUuidAttr(Sema &S, Decl *D, const ParsedAttr &AL) {
  if (!S.LangOpts.CPlusPlus) {
    S.Diag(AL.getLoc(), diag::err_attribute_not_supported_in_lang)
        << AL << AttributeLangSupport::C;
    return;
  }

  StringRef OrigStrRef;
  SourceLocation LiteralLoc;
  if (!S.checkStringLiteralArgumentAttr(AL, 0, OrigStrRef, &LiteralLoc))
    return;

  // GUID format is "XXXXXXXX-XXXX-XXXX-XXXX-XXXXXXXXXXXX" or
  // "{XXXXXXXX-XXXX-XXXX-XXXX-XXXXXXXXXXXX}", normalize to the former.
  StringRef StrRef = OrigStrRef;
  if (StrRef.size() == 38 && StrRef.front() == '{' && StrRef.back() == '}')
    StrRef = StrRef.drop_front().drop_back();

  // Validate GUID length.
  if (StrRef.size() != 36) {
    S.Diag(LiteralLoc, diag::err_attribute_uuid_malformed_guid);
    return;
  }

  for (unsigned i = 0; i < 36; ++i) {
    if (i == 8 || i == 13 || i == 18 || i == 23) {
      if (StrRef[i] != '-') {
        S.Diag(LiteralLoc, diag::err_attribute_uuid_malformed_guid);
        return;
      }
    } else if (!isHexDigit(StrRef[i])) {
      S.Diag(LiteralLoc, diag::err_attribute_uuid_malformed_guid);
      return;
    }
  }

  // Convert to our parsed format and canonicalize.
  MSGuidDecl::Parts Parsed;
  StrRef.substr(0, 8).getAsInteger(16, Parsed.Part1);
  StrRef.substr(9, 4).getAsInteger(16, Parsed.Part2);
  StrRef.substr(14, 4).getAsInteger(16, Parsed.Part3);
  for (unsigned i = 0; i != 8; ++i)
    StrRef.substr(19 + 2 * i + (i >= 2 ? 1 : 0), 2)
        .getAsInteger(16, Parsed.Part4And5[i]);
  MSGuidDecl *Guid = S.Context.getMSGuidDecl(Parsed);

  // FIXME: It'd be nice to also emit a fixit removing uuid(...) (and, if it's
  // the only thing in the [] list, the [] too), and add an insertion of
  // __declspec(uuid(...)).  But sadly, neither the SourceLocs of the commas
  // separating attributes nor of the [ and the ] are in the AST.
  // Cf "SourceLocations of attribute list delimiters - [[ ... , ... ]] etc"
  // on cfe-dev.
  if (AL.isMicrosoftAttribute()) // Check for [uuid(...)] spelling.
    S.Diag(AL.getLoc(), diag::warn_atl_uuid_deprecated);

  UuidAttr *UA = S.mergeUuidAttr(D, AL, OrigStrRef, Guid);
  if (UA)
    D->addAttr(UA);
}

static void handleMSInheritanceAttr(Sema &S, Decl *D, const ParsedAttr &AL) {
  if (!S.LangOpts.CPlusPlus) {
    S.Diag(AL.getLoc(), diag::err_attribute_not_supported_in_lang)
        << AL << AttributeLangSupport::C;
    return;
  }
  MSInheritanceAttr *IA = S.mergeMSInheritanceAttr(
      D, AL, /*BestCase=*/true, (MSInheritanceModel)AL.getSemanticSpelling());
  if (IA) {
    D->addAttr(IA);
    S.Consumer.AssignInheritanceModel(cast<CXXRecordDecl>(D));
  }
}

static void handleDeclspecThreadAttr(Sema &S, Decl *D, const ParsedAttr &AL) {
  const auto *VD = cast<VarDecl>(D);
  if (!S.Context.getTargetInfo().isTLSSupported()) {
    S.Diag(AL.getLoc(), diag::err_thread_unsupported);
    return;
  }
  if (VD->getTSCSpec() != TSCS_unspecified) {
    S.Diag(AL.getLoc(), diag::err_declspec_thread_on_thread_variable);
    return;
  }
  if (VD->hasLocalStorage()) {
    S.Diag(AL.getLoc(), diag::err_thread_non_global) << "__declspec(thread)";
    return;
  }
  D->addAttr(::new (S.Context) ThreadAttr(S.Context, AL));
}

static void handleMSConstexprAttr(Sema &S, Decl *D, const ParsedAttr &AL) {
  if (!S.getLangOpts().isCompatibleWithMSVC(LangOptions::MSVC2022_3)) {
    S.Diag(AL.getLoc(), diag::warn_unknown_attribute_ignored)
        << AL << AL.getRange();
    return;
  }
  auto *FD = cast<FunctionDecl>(D);
  if (FD->isConstexprSpecified() || FD->isConsteval()) {
    S.Diag(AL.getLoc(), diag::err_ms_constexpr_cannot_be_applied)
        << FD->isConsteval() << FD;
    return;
  }
  if (auto *MD = dyn_cast<CXXMethodDecl>(FD)) {
    if (!S.getLangOpts().CPlusPlus20 && MD->isVirtual()) {
      S.Diag(AL.getLoc(), diag::err_ms_constexpr_cannot_be_applied)
          << /*virtual*/ 2 << MD;
      return;
    }
  }
  D->addAttr(::new (S.Context) MSConstexprAttr(S.Context, AL));
}

static void handleAbiTagAttr(Sema &S, Decl *D, const ParsedAttr &AL) {
  SmallVector<StringRef, 4> Tags;
  for (unsigned I = 0, E = AL.getNumArgs(); I != E; ++I) {
    StringRef Tag;
    if (!S.checkStringLiteralArgumentAttr(AL, I, Tag))
      return;
    Tags.push_back(Tag);
  }

  if (const auto *NS = dyn_cast<NamespaceDecl>(D)) {
    if (!NS->isInline()) {
      S.Diag(AL.getLoc(), diag::warn_attr_abi_tag_namespace) << 0;
      return;
    }
    if (NS->isAnonymousNamespace()) {
      S.Diag(AL.getLoc(), diag::warn_attr_abi_tag_namespace) << 1;
      return;
    }
    if (AL.getNumArgs() == 0)
      Tags.push_back(NS->getName());
  } else if (!AL.checkAtLeastNumArgs(S, 1))
    return;

  // Store tags sorted and without duplicates.
  llvm::sort(Tags);
  Tags.erase(std::unique(Tags.begin(), Tags.end()), Tags.end());

  D->addAttr(::new (S.Context)
                 AbiTagAttr(S.Context, AL, Tags.data(), Tags.size()));
}

static bool hasBTFDeclTagAttr(Decl *D, StringRef Tag) {
  for (const auto *I : D->specific_attrs<BTFDeclTagAttr>()) {
    if (I->getBTFDeclTag() == Tag)
      return true;
  }
  return false;
}

static void handleBTFDeclTagAttr(Sema &S, Decl *D, const ParsedAttr &AL) {
  StringRef Str;
  if (!S.checkStringLiteralArgumentAttr(AL, 0, Str))
    return;
  if (hasBTFDeclTagAttr(D, Str))
    return;

  D->addAttr(::new (S.Context) BTFDeclTagAttr(S.Context, AL, Str));
}

BTFDeclTagAttr *Sema::mergeBTFDeclTagAttr(Decl *D, const BTFDeclTagAttr &AL) {
  if (hasBTFDeclTagAttr(D, AL.getBTFDeclTag()))
    return nullptr;
  return ::new (Context) BTFDeclTagAttr(Context, AL, AL.getBTFDeclTag());
}

static void handleInterruptAttr(Sema &S, Decl *D, const ParsedAttr &AL) {
  // Dispatch the interrupt attribute based on the current target.
  switch (S.Context.getTargetInfo().getTriple().getArch()) {
  case llvm::Triple::msp430:
    S.MSP430().handleInterruptAttr(D, AL);
    break;
  case llvm::Triple::mipsel:
  case llvm::Triple::mips:
    S.MIPS().handleInterruptAttr(D, AL);
    break;
  case llvm::Triple::m68k:
    S.M68k().handleInterruptAttr(D, AL);
    break;
  case llvm::Triple::x86:
  case llvm::Triple::x86_64:
    S.X86().handleAnyInterruptAttr(D, AL);
    break;
  case llvm::Triple::avr:
    S.AVR().handleInterruptAttr(D, AL);
    break;
  case llvm::Triple::riscv32:
  case llvm::Triple::riscv64:
    S.RISCV().handleInterruptAttr(D, AL);
    break;
  default:
    S.ARM().handleInterruptAttr(D, AL);
    break;
  }
}

static void handleLayoutVersion(Sema &S, Decl *D, const ParsedAttr &AL) {
  uint32_t Version;
  Expr *VersionExpr = static_cast<Expr *>(AL.getArgAsExpr(0));
  if (!S.checkUInt32Argument(AL, AL.getArgAsExpr(0), Version))
    return;

  // TODO: Investigate what happens with the next major version of MSVC.
  if (Version != LangOptions::MSVC2015 / 100) {
    S.Diag(AL.getLoc(), diag::err_attribute_argument_out_of_bounds)
        << AL << Version << VersionExpr->getSourceRange();
    return;
  }

  // The attribute expects a "major" version number like 19, but new versions of
  // MSVC have moved to updating the "minor", or less significant numbers, so we
  // have to multiply by 100 now.
  Version *= 100;

  D->addAttr(::new (S.Context) LayoutVersionAttr(S.Context, AL, Version));
}

DLLImportAttr *Sema::mergeDLLImportAttr(Decl *D,
                                        const AttributeCommonInfo &CI) {
  if (D->hasAttr<DLLExportAttr>()) {
    Diag(CI.getLoc(), diag::warn_attribute_ignored) << "'dllimport'";
    return nullptr;
  }

  if (D->hasAttr<DLLImportAttr>())
    return nullptr;

  return ::new (Context) DLLImportAttr(Context, CI);
}

DLLExportAttr *Sema::mergeDLLExportAttr(Decl *D,
                                        const AttributeCommonInfo &CI) {
  if (DLLImportAttr *Import = D->getAttr<DLLImportAttr>()) {
    Diag(Import->getLocation(), diag::warn_attribute_ignored) << Import;
    D->dropAttr<DLLImportAttr>();
  }

  if (D->hasAttr<DLLExportAttr>())
    return nullptr;

  return ::new (Context) DLLExportAttr(Context, CI);
}

static void handleDLLAttr(Sema &S, Decl *D, const ParsedAttr &A) {
  if (isa<ClassTemplatePartialSpecializationDecl>(D) &&
      (S.Context.getTargetInfo().shouldDLLImportComdatSymbols())) {
    S.Diag(A.getRange().getBegin(), diag::warn_attribute_ignored) << A;
    return;
  }

  if (const auto *FD = dyn_cast<FunctionDecl>(D)) {
    if (FD->isInlined() && A.getKind() == ParsedAttr::AT_DLLImport &&
        !(S.Context.getTargetInfo().shouldDLLImportComdatSymbols())) {
      // MinGW doesn't allow dllimport on inline functions.
      S.Diag(A.getRange().getBegin(), diag::warn_attribute_ignored_on_inline)
          << A;
      return;
    }
  }

  if (const auto *MD = dyn_cast<CXXMethodDecl>(D)) {
    if ((S.Context.getTargetInfo().shouldDLLImportComdatSymbols()) &&
        MD->getParent()->isLambda()) {
      S.Diag(A.getRange().getBegin(), diag::err_attribute_dll_lambda) << A;
      return;
    }
  }

  Attr *NewAttr = A.getKind() == ParsedAttr::AT_DLLExport
                      ? (Attr *)S.mergeDLLExportAttr(D, A)
                      : (Attr *)S.mergeDLLImportAttr(D, A);
  if (NewAttr)
    D->addAttr(NewAttr);
}

MSInheritanceAttr *
Sema::mergeMSInheritanceAttr(Decl *D, const AttributeCommonInfo &CI,
                             bool BestCase,
                             MSInheritanceModel Model) {
  if (MSInheritanceAttr *IA = D->getAttr<MSInheritanceAttr>()) {
    if (IA->getInheritanceModel() == Model)
      return nullptr;
    Diag(IA->getLocation(), diag::err_mismatched_ms_inheritance)
        << 1 /*previous declaration*/;
    Diag(CI.getLoc(), diag::note_previous_ms_inheritance);
    D->dropAttr<MSInheritanceAttr>();
  }

  auto *RD = cast<CXXRecordDecl>(D);
  if (RD->hasDefinition()) {
    if (checkMSInheritanceAttrOnDefinition(RD, CI.getRange(), BestCase,
                                           Model)) {
      return nullptr;
    }
  } else {
    if (isa<ClassTemplatePartialSpecializationDecl>(RD)) {
      Diag(CI.getLoc(), diag::warn_ignored_ms_inheritance)
          << 1 /*partial specialization*/;
      return nullptr;
    }
    if (RD->getDescribedClassTemplate()) {
      Diag(CI.getLoc(), diag::warn_ignored_ms_inheritance)
          << 0 /*primary template*/;
      return nullptr;
    }
  }

  return ::new (Context) MSInheritanceAttr(Context, CI, BestCase);
}

static void handleCapabilityAttr(Sema &S, Decl *D, const ParsedAttr &AL) {
  // The capability attributes take a single string parameter for the name of
  // the capability they represent. The lockable attribute does not take any
  // parameters. However, semantically, both attributes represent the same
  // concept, and so they use the same semantic attribute. Eventually, the
  // lockable attribute will be removed.
  //
  // For backward compatibility, any capability which has no specified string
  // literal will be considered a "mutex."
  StringRef N("mutex");
  SourceLocation LiteralLoc;
  if (AL.getKind() == ParsedAttr::AT_Capability &&
      !S.checkStringLiteralArgumentAttr(AL, 0, N, &LiteralLoc))
    return;

  D->addAttr(::new (S.Context) CapabilityAttr(S.Context, AL, N));
}

static void handleAssertCapabilityAttr(Sema &S, Decl *D, const ParsedAttr &AL) {
  SmallVector<Expr*, 1> Args;
  if (!checkLockFunAttrCommon(S, D, AL, Args))
    return;

  D->addAttr(::new (S.Context)
                 AssertCapabilityAttr(S.Context, AL, Args.data(), Args.size()));
}

static void handleAcquireCapabilityAttr(Sema &S, Decl *D,
                                        const ParsedAttr &AL) {
  if (const auto *ParmDecl = dyn_cast<ParmVarDecl>(D);
      ParmDecl && !checkFunParamsAreScopedLockable(S, ParmDecl, AL))
    return;

  SmallVector<Expr*, 1> Args;
  if (!checkLockFunAttrCommon(S, D, AL, Args))
    return;

  D->addAttr(::new (S.Context) AcquireCapabilityAttr(S.Context, AL, Args.data(),
                                                     Args.size()));
}

static void handleTryAcquireCapabilityAttr(Sema &S, Decl *D,
                                           const ParsedAttr &AL) {
  SmallVector<Expr*, 2> Args;
  if (!checkTryLockFunAttrCommon(S, D, AL, Args))
    return;

  D->addAttr(::new (S.Context) TryAcquireCapabilityAttr(
      S.Context, AL, AL.getArgAsExpr(0), Args.data(), Args.size()));
}

static void handleReleaseCapabilityAttr(Sema &S, Decl *D,
                                        const ParsedAttr &AL) {
  if (const auto *ParmDecl = dyn_cast<ParmVarDecl>(D);
      ParmDecl && !checkFunParamsAreScopedLockable(S, ParmDecl, AL))
    return;
  // Check that all arguments are lockable objects.
  SmallVector<Expr *, 1> Args;
  checkAttrArgsAreCapabilityObjs(S, D, AL, Args, 0, true);

  D->addAttr(::new (S.Context) ReleaseCapabilityAttr(S.Context, AL, Args.data(),
                                                     Args.size()));
}

static void handleRequiresCapabilityAttr(Sema &S, Decl *D,
                                         const ParsedAttr &AL) {
  if (const auto *ParmDecl = dyn_cast<ParmVarDecl>(D);
      ParmDecl && !checkFunParamsAreScopedLockable(S, ParmDecl, AL))
    return;

  if (!AL.checkAtLeastNumArgs(S, 1))
    return;

  // check that all arguments are lockable objects
  SmallVector<Expr*, 1> Args;
  checkAttrArgsAreCapabilityObjs(S, D, AL, Args);
  if (Args.empty())
    return;

  RequiresCapabilityAttr *RCA = ::new (S.Context)
      RequiresCapabilityAttr(S.Context, AL, Args.data(), Args.size());

  D->addAttr(RCA);
}

static void handleDeprecatedAttr(Sema &S, Decl *D, const ParsedAttr &AL) {
  if (const auto *NSD = dyn_cast<NamespaceDecl>(D)) {
    if (NSD->isAnonymousNamespace()) {
      S.Diag(AL.getLoc(), diag::warn_deprecated_anonymous_namespace);
      // Do not want to attach the attribute to the namespace because that will
      // cause confusing diagnostic reports for uses of declarations within the
      // namespace.
      return;
    }
  } else if (isa<UsingDecl, UnresolvedUsingTypenameDecl,
                 UnresolvedUsingValueDecl>(D)) {
    S.Diag(AL.getRange().getBegin(), diag::warn_deprecated_ignored_on_using)
        << AL;
    return;
  }

  // Handle the cases where the attribute has a text message.
  StringRef Str, Replacement;
  if (AL.isArgExpr(0) && AL.getArgAsExpr(0) &&
      !S.checkStringLiteralArgumentAttr(AL, 0, Str))
    return;

  // Support a single optional message only for Declspec and [[]] spellings.
  if (AL.isDeclspecAttribute() || AL.isStandardAttributeSyntax())
    AL.checkAtMostNumArgs(S, 1);
  else if (AL.isArgExpr(1) && AL.getArgAsExpr(1) &&
           !S.checkStringLiteralArgumentAttr(AL, 1, Replacement))
    return;

  if (!S.getLangOpts().CPlusPlus14 && AL.isCXX11Attribute() && !AL.isGNUScope())
    S.Diag(AL.getLoc(), diag::ext_cxx14_attr) << AL;

  D->addAttr(::new (S.Context) DeprecatedAttr(S.Context, AL, Str, Replacement));
}

static bool isGlobalVar(const Decl *D) {
  if (const auto *S = dyn_cast<VarDecl>(D))
    return S->hasGlobalStorage();
  return false;
}

static bool isSanitizerAttributeAllowedOnGlobals(StringRef Sanitizer) {
  return Sanitizer == "address" || Sanitizer == "hwaddress" ||
         Sanitizer == "memtag";
}

static void handleNoSanitizeAttr(Sema &S, Decl *D, const ParsedAttr &AL) {
  if (!AL.checkAtLeastNumArgs(S, 1))
    return;

  std::vector<StringRef> Sanitizers;

  for (unsigned I = 0, E = AL.getNumArgs(); I != E; ++I) {
    StringRef SanitizerName;
    SourceLocation LiteralLoc;

    if (!S.checkStringLiteralArgumentAttr(AL, I, SanitizerName, &LiteralLoc))
      return;

    if (parseSanitizerValue(SanitizerName, /*AllowGroups=*/true) ==
            SanitizerMask() &&
        SanitizerName != "coverage")
      S.Diag(LiteralLoc, diag::warn_unknown_sanitizer_ignored) << SanitizerName;
    else if (isGlobalVar(D) && !isSanitizerAttributeAllowedOnGlobals(SanitizerName))
      S.Diag(D->getLocation(), diag::warn_attribute_type_not_supported_global)
          << AL << SanitizerName;
    Sanitizers.push_back(SanitizerName);
  }

  D->addAttr(::new (S.Context) NoSanitizeAttr(S.Context, AL, Sanitizers.data(),
                                              Sanitizers.size()));
}

static void handleNoSanitizeSpecificAttr(Sema &S, Decl *D,
                                         const ParsedAttr &AL) {
  StringRef AttrName = AL.getAttrName()->getName();
  normalizeName(AttrName);
  StringRef SanitizerName = llvm::StringSwitch<StringRef>(AttrName)
                                .Case("no_address_safety_analysis", "address")
                                .Case("no_sanitize_address", "address")
                                .Case("no_sanitize_thread", "thread")
                                .Case("no_sanitize_memory", "memory");
  if (isGlobalVar(D) && SanitizerName != "address")
    S.Diag(D->getLocation(), diag::err_attribute_wrong_decl_type)
        << AL << AL.isRegularKeywordAttribute() << ExpectedFunction;

  // FIXME: Rather than create a NoSanitizeSpecificAttr, this creates a
  // NoSanitizeAttr object; but we need to calculate the correct spelling list
  // index rather than incorrectly assume the index for NoSanitizeSpecificAttr
  // has the same spellings as the index for NoSanitizeAttr. We don't have a
  // general way to "translate" between the two, so this hack attempts to work
  // around the issue with hard-coded indices. This is critical for calling
  // getSpelling() or prettyPrint() on the resulting semantic attribute object
  // without failing assertions.
  unsigned TranslatedSpellingIndex = 0;
  if (AL.isStandardAttributeSyntax())
    TranslatedSpellingIndex = 1;

  AttributeCommonInfo Info = AL;
  Info.setAttributeSpellingListIndex(TranslatedSpellingIndex);
  D->addAttr(::new (S.Context)
                 NoSanitizeAttr(S.Context, Info, &SanitizerName, 1));
}

static void handleInternalLinkageAttr(Sema &S, Decl *D, const ParsedAttr &AL) {
  if (InternalLinkageAttr *Internal = S.mergeInternalLinkageAttr(D, AL))
    D->addAttr(Internal);
}

static void handleZeroCallUsedRegsAttr(Sema &S, Decl *D, const ParsedAttr &AL) {
  // Check that the argument is a string literal.
  StringRef KindStr;
  SourceLocation LiteralLoc;
  if (!S.checkStringLiteralArgumentAttr(AL, 0, KindStr, &LiteralLoc))
    return;

  ZeroCallUsedRegsAttr::ZeroCallUsedRegsKind Kind;
  if (!ZeroCallUsedRegsAttr::ConvertStrToZeroCallUsedRegsKind(KindStr, Kind)) {
    S.Diag(LiteralLoc, diag::warn_attribute_type_not_supported)
        << AL << KindStr;
    return;
  }

  D->dropAttr<ZeroCallUsedRegsAttr>();
  D->addAttr(ZeroCallUsedRegsAttr::Create(S.Context, Kind, AL));
}

static void handleCountedByAttrField(Sema &S, Decl *D, const ParsedAttr &AL) {
  auto *FD = dyn_cast<FieldDecl>(D);
  assert(FD);

  auto *CountExpr = AL.getArgAsExpr(0);
  if (!CountExpr)
    return;

  bool CountInBytes;
  bool OrNull;
  switch (AL.getKind()) {
  case ParsedAttr::AT_CountedBy:
    CountInBytes = false;
    OrNull = false;
    break;
  case ParsedAttr::AT_CountedByOrNull:
    CountInBytes = false;
    OrNull = true;
    break;
  case ParsedAttr::AT_SizedBy:
    CountInBytes = true;
    OrNull = false;
    break;
  case ParsedAttr::AT_SizedByOrNull:
    CountInBytes = true;
    OrNull = true;
    break;
  default:
    llvm_unreachable("unexpected counted_by family attribute");
  }

  if (S.CheckCountedByAttrOnField(FD, CountExpr, CountInBytes, OrNull))
    return;

  QualType CAT = S.BuildCountAttributedArrayOrPointerType(
      FD->getType(), CountExpr, CountInBytes, OrNull);
  FD->setType(CAT);
}

static void handleFunctionReturnThunksAttr(Sema &S, Decl *D,
                                           const ParsedAttr &AL) {
  StringRef KindStr;
  SourceLocation LiteralLoc;
  if (!S.checkStringLiteralArgumentAttr(AL, 0, KindStr, &LiteralLoc))
    return;

  FunctionReturnThunksAttr::Kind Kind;
  if (!FunctionReturnThunksAttr::ConvertStrToKind(KindStr, Kind)) {
    S.Diag(LiteralLoc, diag::warn_attribute_type_not_supported)
        << AL << KindStr;
    return;
  }
  // FIXME: it would be good to better handle attribute merging rather than
  // silently replacing the existing attribute, so long as it does not break
  // the expected codegen tests.
  D->dropAttr<FunctionReturnThunksAttr>();
  D->addAttr(FunctionReturnThunksAttr::Create(S.Context, Kind, AL));
}

static void handleAvailableOnlyInDefaultEvalMethod(Sema &S, Decl *D,
                                                   const ParsedAttr &AL) {
  assert(isa<TypedefNameDecl>(D) && "This attribute only applies to a typedef");
  handleSimpleAttribute<AvailableOnlyInDefaultEvalMethodAttr>(S, D, AL);
}

static void handleNoMergeAttr(Sema &S, Decl *D, const ParsedAttr &AL) {
  auto *VDecl = dyn_cast<VarDecl>(D);
  if (VDecl && !VDecl->isFunctionPointerType()) {
    S.Diag(AL.getLoc(), diag::warn_attribute_ignored_non_function_pointer)
        << AL << VDecl;
    return;
  }
  D->addAttr(NoMergeAttr::Create(S.Context, AL));
}

static void handleNoUniqueAddressAttr(Sema &S, Decl *D, const ParsedAttr &AL) {
  D->addAttr(NoUniqueAddressAttr::Create(S.Context, AL));
}

static void handleDestroyAttr(Sema &S, Decl *D, const ParsedAttr &A) {
  if (!cast<VarDecl>(D)->hasGlobalStorage()) {
    S.Diag(D->getLocation(), diag::err_destroy_attr_on_non_static_var)
        << (A.getKind() == ParsedAttr::AT_AlwaysDestroy);
    return;
  }

  if (A.getKind() == ParsedAttr::AT_AlwaysDestroy)
    handleSimpleAttribute<AlwaysDestroyAttr>(S, D, A);
  else
    handleSimpleAttribute<NoDestroyAttr>(S, D, A);
}

static void handleUninitializedAttr(Sema &S, Decl *D, const ParsedAttr &AL) {
  assert(cast<VarDecl>(D)->getStorageDuration() == SD_Automatic &&
         "uninitialized is only valid on automatic duration variables");
  D->addAttr(::new (S.Context) UninitializedAttr(S.Context, AL));
}

static void handleMIGServerRoutineAttr(Sema &S, Decl *D, const ParsedAttr &AL) {
  // Check that the return type is a `typedef int kern_return_t` or a typedef
  // around it, because otherwise MIG convention checks make no sense.
  // BlockDecl doesn't store a return type, so it's annoying to check,
  // so let's skip it for now.
  if (!isa<BlockDecl>(D)) {
    QualType T = getFunctionOrMethodResultType(D);
    bool IsKernReturnT = false;
    while (const auto *TT = T->getAs<TypedefType>()) {
      IsKernReturnT = (TT->getDecl()->getName() == "kern_return_t");
      T = TT->desugar();
    }
    if (!IsKernReturnT || T.getCanonicalType() != S.getASTContext().IntTy) {
      S.Diag(D->getBeginLoc(),
             diag::warn_mig_server_routine_does_not_return_kern_return_t);
      return;
    }
  }

  handleSimpleAttribute<MIGServerRoutineAttr>(S, D, AL);
}

static void handleMSAllocatorAttr(Sema &S, Decl *D, const ParsedAttr &AL) {
  // Warn if the return type is not a pointer or reference type.
  if (auto *FD = dyn_cast<FunctionDecl>(D)) {
    QualType RetTy = FD->getReturnType();
    if (!RetTy->isPointerOrReferenceType()) {
      S.Diag(AL.getLoc(), diag::warn_declspec_allocator_nonpointer)
          << AL.getRange() << RetTy;
      return;
    }
  }

  handleSimpleAttribute<MSAllocatorAttr>(S, D, AL);
}

static void handleAcquireHandleAttr(Sema &S, Decl *D, const ParsedAttr &AL) {
  if (AL.isUsedAsTypeAttr())
    return;
  // Warn if the parameter is definitely not an output parameter.
  if (const auto *PVD = dyn_cast<ParmVarDecl>(D)) {
    if (PVD->getType()->isIntegerType()) {
      S.Diag(AL.getLoc(), diag::err_attribute_output_parameter)
          << AL.getRange();
      return;
    }
  }
  StringRef Argument;
  if (!S.checkStringLiteralArgumentAttr(AL, 0, Argument))
    return;
  D->addAttr(AcquireHandleAttr::Create(S.Context, Argument, AL));
}

template<typename Attr>
static void handleHandleAttr(Sema &S, Decl *D, const ParsedAttr &AL) {
  StringRef Argument;
  if (!S.checkStringLiteralArgumentAttr(AL, 0, Argument))
    return;
  D->addAttr(Attr::Create(S.Context, Argument, AL));
}

template<typename Attr>
static void handleUnsafeBufferUsage(Sema &S, Decl *D, const ParsedAttr &AL) {
  D->addAttr(Attr::Create(S.Context, AL));
}

static void handleCFGuardAttr(Sema &S, Decl *D, const ParsedAttr &AL) {
  // The guard attribute takes a single identifier argument.

  if (!AL.isArgIdent(0)) {
    S.Diag(AL.getLoc(), diag::err_attribute_argument_type)
        << AL << AANT_ArgumentIdentifier;
    return;
  }

  CFGuardAttr::GuardArg Arg;
  IdentifierInfo *II = AL.getArgAsIdent(0)->getIdentifierInfo();
  if (!CFGuardAttr::ConvertStrToGuardArg(II->getName(), Arg)) {
    S.Diag(AL.getLoc(), diag::warn_attribute_type_not_supported) << AL << II;
    return;
  }

  D->addAttr(::new (S.Context) CFGuardAttr(S.Context, AL, Arg));
}


template <typename AttrTy>
static const AttrTy *findEnforceTCBAttrByName(Decl *D, StringRef Name) {
  auto Attrs = D->specific_attrs<AttrTy>();
  auto I = llvm::find_if(Attrs,
                         [Name](const AttrTy *A) {
                           return A->getTCBName() == Name;
                         });
  return I == Attrs.end() ? nullptr : *I;
}

template <typename AttrTy, typename ConflictingAttrTy>
static void handleEnforceTCBAttr(Sema &S, Decl *D, const ParsedAttr &AL) {
  StringRef Argument;
  if (!S.checkStringLiteralArgumentAttr(AL, 0, Argument))
    return;

  // A function cannot be have both regular and leaf membership in the same TCB.
  if (const ConflictingAttrTy *ConflictingAttr =
      findEnforceTCBAttrByName<ConflictingAttrTy>(D, Argument)) {
    // We could attach a note to the other attribute but in this case
    // there's no need given how the two are very close to each other.
    S.Diag(AL.getLoc(), diag::err_tcb_conflicting_attributes)
      << AL.getAttrName()->getName() << ConflictingAttr->getAttrName()->getName()
      << Argument;

    // Error recovery: drop the non-leaf attribute so that to suppress
    // all future warnings caused by erroneous attributes. The leaf attribute
    // needs to be kept because it can only suppresses warnings, not cause them.
    D->dropAttr<EnforceTCBAttr>();
    return;
  }

  D->addAttr(AttrTy::Create(S.Context, Argument, AL));
}

template <typename AttrTy, typename ConflictingAttrTy>
static AttrTy *mergeEnforceTCBAttrImpl(Sema &S, Decl *D, const AttrTy &AL) {
  // Check if the new redeclaration has different leaf-ness in the same TCB.
  StringRef TCBName = AL.getTCBName();
  if (const ConflictingAttrTy *ConflictingAttr =
      findEnforceTCBAttrByName<ConflictingAttrTy>(D, TCBName)) {
    S.Diag(ConflictingAttr->getLoc(), diag::err_tcb_conflicting_attributes)
      << ConflictingAttr->getAttrName()->getName()
      << AL.getAttrName()->getName() << TCBName;

    // Add a note so that the user could easily find the conflicting attribute.
    S.Diag(AL.getLoc(), diag::note_conflicting_attribute);

    // More error recovery.
    D->dropAttr<EnforceTCBAttr>();
    return nullptr;
  }

  ASTContext &Context = S.getASTContext();
  return ::new(Context) AttrTy(Context, AL, AL.getTCBName());
}

EnforceTCBAttr *Sema::mergeEnforceTCBAttr(Decl *D, const EnforceTCBAttr &AL) {
  return mergeEnforceTCBAttrImpl<EnforceTCBAttr, EnforceTCBLeafAttr>(
      *this, D, AL);
}

EnforceTCBLeafAttr *Sema::mergeEnforceTCBLeafAttr(
    Decl *D, const EnforceTCBLeafAttr &AL) {
  return mergeEnforceTCBAttrImpl<EnforceTCBLeafAttr, EnforceTCBAttr>(
      *this, D, AL);
}

static void handleVTablePointerAuthentication(Sema &S, Decl *D,
                                              const ParsedAttr &AL) {
  CXXRecordDecl *Decl = cast<CXXRecordDecl>(D);
  const uint32_t NumArgs = AL.getNumArgs();
  if (NumArgs > 4) {
    S.Diag(AL.getLoc(), diag::err_attribute_too_many_arguments) << AL << 4;
    AL.setInvalid();
  }

  if (NumArgs == 0) {
    S.Diag(AL.getLoc(), diag::err_attribute_too_few_arguments) << AL;
    AL.setInvalid();
    return;
  }

  if (D->getAttr<VTablePointerAuthenticationAttr>()) {
    S.Diag(AL.getLoc(), diag::err_duplicated_vtable_pointer_auth) << Decl;
    AL.setInvalid();
  }

  auto KeyType = VTablePointerAuthenticationAttr::VPtrAuthKeyType::DefaultKey;
  if (AL.isArgIdent(0)) {
    IdentifierLoc *IL = AL.getArgAsIdent(0);
    if (!VTablePointerAuthenticationAttr::ConvertStrToVPtrAuthKeyType(
            IL->getIdentifierInfo()->getName(), KeyType)) {
      S.Diag(IL->getLoc(), diag::err_invalid_authentication_key)
          << IL->getIdentifierInfo();
      AL.setInvalid();
    }
    if (KeyType == VTablePointerAuthenticationAttr::DefaultKey &&
        !S.getLangOpts().PointerAuthCalls) {
      S.Diag(AL.getLoc(), diag::err_no_default_vtable_pointer_auth) << 0;
      AL.setInvalid();
    }
  } else {
    S.Diag(AL.getLoc(), diag::err_attribute_argument_type)
        << AL << AANT_ArgumentIdentifier;
    return;
  }

  auto AddressDiversityMode = VTablePointerAuthenticationAttr::
      AddressDiscriminationMode::DefaultAddressDiscrimination;
  if (AL.getNumArgs() > 1) {
    if (AL.isArgIdent(1)) {
      IdentifierLoc *IL = AL.getArgAsIdent(1);
      if (!VTablePointerAuthenticationAttr::
              ConvertStrToAddressDiscriminationMode(
                  IL->getIdentifierInfo()->getName(), AddressDiversityMode)) {
        S.Diag(IL->getLoc(), diag::err_invalid_address_discrimination)
            << IL->getIdentifierInfo();
        AL.setInvalid();
      }
      if (AddressDiversityMode ==
              VTablePointerAuthenticationAttr::DefaultAddressDiscrimination &&
          !S.getLangOpts().PointerAuthCalls) {
        S.Diag(IL->getLoc(), diag::err_no_default_vtable_pointer_auth) << 1;
        AL.setInvalid();
      }
    } else {
      S.Diag(AL.getLoc(), diag::err_attribute_argument_type)
          << AL << AANT_ArgumentIdentifier;
    }
  }

  auto ED = VTablePointerAuthenticationAttr::ExtraDiscrimination::
      DefaultExtraDiscrimination;
  if (AL.getNumArgs() > 2) {
    if (AL.isArgIdent(2)) {
      IdentifierLoc *IL = AL.getArgAsIdent(2);
      if (!VTablePointerAuthenticationAttr::ConvertStrToExtraDiscrimination(
              IL->getIdentifierInfo()->getName(), ED)) {
        S.Diag(IL->getLoc(), diag::err_invalid_extra_discrimination)
            << IL->getIdentifierInfo();
        AL.setInvalid();
      }
      if (ED == VTablePointerAuthenticationAttr::DefaultExtraDiscrimination &&
          !S.getLangOpts().PointerAuthCalls) {
        S.Diag(AL.getLoc(), diag::err_no_default_vtable_pointer_auth) << 2;
        AL.setInvalid();
      }
    } else {
      S.Diag(AL.getLoc(), diag::err_attribute_argument_type)
          << AL << AANT_ArgumentIdentifier;
    }
  }

  uint32_t CustomDiscriminationValue = 0;
  if (ED == VTablePointerAuthenticationAttr::CustomDiscrimination) {
    if (NumArgs < 4) {
      S.Diag(AL.getLoc(), diag::err_missing_custom_discrimination) << AL << 4;
      AL.setInvalid();
      return;
    }
    if (NumArgs > 4) {
      S.Diag(AL.getLoc(), diag::err_attribute_too_many_arguments) << AL << 4;
      AL.setInvalid();
    }

    if (!AL.isArgExpr(3) || !S.checkUInt32Argument(AL, AL.getArgAsExpr(3),
                                                   CustomDiscriminationValue)) {
      S.Diag(AL.getLoc(), diag::err_invalid_custom_discrimination);
      AL.setInvalid();
    }
  } else if (NumArgs > 3) {
    S.Diag(AL.getLoc(), diag::err_attribute_too_many_arguments) << AL << 3;
    AL.setInvalid();
  }

  Decl->addAttr(::new (S.Context) VTablePointerAuthenticationAttr(
      S.Context, AL, KeyType, AddressDiversityMode, ED,
      CustomDiscriminationValue));
}

//===----------------------------------------------------------------------===//
// Top Level Sema Entry Points
//===----------------------------------------------------------------------===//

static bool IsDeclLambdaCallOperator(Decl *D) {
  if (const auto *MD = dyn_cast<CXXMethodDecl>(D))
    return MD->getParent()->isLambda() &&
           MD->getOverloadedOperator() == OverloadedOperatorKind::OO_Call;
  return false;
}

// Returns true if the attribute must delay setting its arguments until after
// template instantiation, and false otherwise.
static bool MustDelayAttributeArguments(const ParsedAttr &AL) {
  // Only attributes that accept expression parameter packs can delay arguments.
  if (!AL.acceptsExprPack())
    return false;

  bool AttrHasVariadicArg = AL.hasVariadicArg();
  unsigned AttrNumArgs = AL.getNumArgMembers();
  for (size_t I = 0; I < std::min(AL.getNumArgs(), AttrNumArgs); ++I) {
    bool IsLastAttrArg = I == (AttrNumArgs - 1);
    // If the argument is the last argument and it is variadic it can contain
    // any expression.
    if (IsLastAttrArg && AttrHasVariadicArg)
      return false;
    Expr *E = AL.getArgAsExpr(I);
    bool ArgMemberCanHoldExpr = AL.isParamExpr(I);
    // If the expression is a pack expansion then arguments must be delayed
    // unless the argument is an expression and it is the last argument of the
    // attribute.
    if (isa<PackExpansionExpr>(E))
      return !(IsLastAttrArg && ArgMemberCanHoldExpr);
    // Last case is if the expression is value dependent then it must delay
    // arguments unless the corresponding argument is able to hold the
    // expression.
    if (E->isValueDependent() && !ArgMemberCanHoldExpr)
      return true;
  }
  return false;
}

/// ProcessDeclAttribute - Apply the specific attribute to the specified decl if
/// the attribute applies to decls.  If the attribute is a type attribute, just
/// silently ignore it if a GNU attribute.
static void
ProcessDeclAttribute(Sema &S, Scope *scope, Decl *D, const ParsedAttr &AL,
                     const Sema::ProcessDeclAttributeOptions &Options) {
  if (AL.isInvalid() || AL.getKind() == ParsedAttr::IgnoredAttribute)
    return;

  // Ignore C++11 attributes on declarator chunks: they appertain to the type
  // instead. Note, isCXX11Attribute() will look at whether the attribute is
  // [[]] or alignas, while isC23Attribute() will only look at [[]]. This is
  // important for ensuring that alignas in C23 is properly handled on a
  // structure member declaration because it is a type-specifier-qualifier in
  // C but still applies to the declaration rather than the type.
  if ((S.getLangOpts().CPlusPlus
           ? AL.isCXX11Attribute() && (!IsDeclLambdaCallOperator(D) ||
                                       !AL.supportsNonconformingLambdaSyntax())
           : AL.isC23Attribute()) &&
      !Options.IncludeCXX11Attributes)
    return;

  // Unknown attributes are automatically warned on. Target-specific attributes
  // which do not apply to the current target architecture are treated as
  // though they were unknown attributes.
  const TargetInfo *Aux = S.Context.getAuxTargetInfo();
  if (AL.getKind() == ParsedAttr::UnknownAttribute ||
      !(AL.existsInTarget(S.Context.getTargetInfo()) ||
        (S.Context.getLangOpts().SYCLIsDevice &&
         Aux && AL.existsInTarget(*Aux)))) {
    S.Diag(AL.getLoc(),
           AL.isRegularKeywordAttribute()
               ? (unsigned)diag::err_keyword_not_supported_on_target
           : AL.isDeclspecAttribute()
               ? (unsigned)diag::warn_unhandled_ms_attribute_ignored
               : (unsigned)diag::warn_unknown_attribute_ignored)
        << AL << AL.getRange();
    return;
  }

  // Check if argument population must delayed to after template instantiation.
  bool MustDelayArgs = MustDelayAttributeArguments(AL);

  // Argument number check must be skipped if arguments are delayed.
  if (S.checkCommonAttributeFeatures(D, AL, MustDelayArgs))
    return;

  if (MustDelayArgs) {
    AL.handleAttrWithDelayedArgs(S, D);
    return;
  }

  switch (AL.getKind()) {
  default:
    if (AL.getInfo().handleDeclAttribute(S, D, AL) != ParsedAttrInfo::NotHandled)
      break;
    if (!AL.isStmtAttr()) {
      assert(AL.isTypeAttr() && "Non-type attribute not handled");
    }
    if (AL.isTypeAttr()) {
      if (Options.IgnoreTypeAttributes)
        break;
      if (!AL.isStandardAttributeSyntax() && !AL.isRegularKeywordAttribute()) {
        // Non-[[]] type attributes are handled in processTypeAttrs(); silently
        // move on.
        break;
      }

      // According to the C and C++ standards, we should never see a
      // [[]] type attribute on a declaration. However, we have in the past
      // allowed some type attributes to "slide" to the `DeclSpec`, so we need
      // to continue to support this legacy behavior. We only do this, however,
      // if
      // - we actually have a `DeclSpec`, i.e. if we're looking at a
      //   `DeclaratorDecl`, or
      // - we are looking at an alias-declaration, where historically we have
      //   allowed type attributes after the identifier to slide to the type.
      if (AL.slidesFromDeclToDeclSpecLegacyBehavior() &&
          isa<DeclaratorDecl, TypeAliasDecl>(D)) {
        // Suggest moving the attribute to the type instead, but only for our
        // own vendor attributes; moving other vendors' attributes might hurt
        // portability.
        if (AL.isClangScope()) {
          S.Diag(AL.getLoc(), diag::warn_type_attribute_deprecated_on_decl)
              << AL << D->getLocation();
        }

        // Allow this type attribute to be handled in processTypeAttrs();
        // silently move on.
        break;
      }

      if (AL.getKind() == ParsedAttr::AT_Regparm) {
        // `regparm` is a special case: It's a type attribute but we still want
        // to treat it as if it had been written on the declaration because that
        // way we'll be able to handle it directly in `processTypeAttr()`.
        // If we treated `regparm` it as if it had been written on the
        // `DeclSpec`, the logic in `distributeFunctionTypeAttrFromDeclSepc()`
        // would try to move it to the declarator, but that doesn't work: We
        // can't remove the attribute from the list of declaration attributes
        // because it might be needed by other declarators in the same
        // declaration.
        break;
      }

      if (AL.getKind() == ParsedAttr::AT_VectorSize) {
        // `vector_size` is a special case: It's a type attribute semantically,
        // but GCC expects the [[]] syntax to be written on the declaration (and
        // warns that the attribute has no effect if it is placed on the
        // decl-specifier-seq).
        // Silently move on and allow the attribute to be handled in
        // processTypeAttr().
        break;
      }

      if (AL.getKind() == ParsedAttr::AT_NoDeref) {
        // FIXME: `noderef` currently doesn't work correctly in [[]] syntax.
        // See https://github.com/llvm/llvm-project/issues/55790 for details.
        // We allow processTypeAttrs() to emit a warning and silently move on.
        break;
      }
    }
    // N.B., ClangAttrEmitter.cpp emits a diagnostic helper that ensures a
    // statement attribute is not written on a declaration, but this code is
    // needed for type attributes as well as statement attributes in Attr.td
    // that do not list any subjects.
    S.Diag(AL.getLoc(), diag::err_attribute_invalid_on_decl)
        << AL << AL.isRegularKeywordAttribute() << D->getLocation();
    break;
  case ParsedAttr::AT_Interrupt:
    handleInterruptAttr(S, D, AL);
    break;
  case ParsedAttr::AT_X86ForceAlignArgPointer:
    S.X86().handleForceAlignArgPointerAttr(D, AL);
    break;
  case ParsedAttr::AT_ReadOnlyPlacement:
    handleSimpleAttribute<ReadOnlyPlacementAttr>(S, D, AL);
    break;
  case ParsedAttr::AT_DLLExport:
  case ParsedAttr::AT_DLLImport:
    handleDLLAttr(S, D, AL);
    break;
  case ParsedAttr::AT_AMDGPUFlatWorkGroupSize:
    S.AMDGPU().handleAMDGPUFlatWorkGroupSizeAttr(D, AL);
    break;
  case ParsedAttr::AT_AMDGPUWavesPerEU:
    S.AMDGPU().handleAMDGPUWavesPerEUAttr(D, AL);
    break;
  case ParsedAttr::AT_AMDGPUNumSGPR:
    S.AMDGPU().handleAMDGPUNumSGPRAttr(D, AL);
    break;
  case ParsedAttr::AT_AMDGPUNumVGPR:
    S.AMDGPU().handleAMDGPUNumVGPRAttr(D, AL);
    break;
  case ParsedAttr::AT_AMDGPUMaxNumWorkGroups:
    S.AMDGPU().handleAMDGPUMaxNumWorkGroupsAttr(D, AL);
    break;
  case ParsedAttr::AT_AVRSignal:
    S.AVR().handleSignalAttr(D, AL);
    break;
  case ParsedAttr::AT_BPFPreserveAccessIndex:
    S.BPF().handlePreserveAccessIndexAttr(D, AL);
    break;
  case ParsedAttr::AT_BPFPreserveStaticOffset:
    handleSimpleAttribute<BPFPreserveStaticOffsetAttr>(S, D, AL);
    break;
  case ParsedAttr::AT_BTFDeclTag:
    handleBTFDeclTagAttr(S, D, AL);
    break;
  case ParsedAttr::AT_WebAssemblyExportName:
    S.Wasm().handleWebAssemblyExportNameAttr(D, AL);
    break;
  case ParsedAttr::AT_WebAssemblyImportModule:
    S.Wasm().handleWebAssemblyImportModuleAttr(D, AL);
    break;
  case ParsedAttr::AT_WebAssemblyImportName:
    S.Wasm().handleWebAssemblyImportNameAttr(D, AL);
    break;
  case ParsedAttr::AT_IBOutlet:
    S.ObjC().handleIBOutlet(D, AL);
    break;
  case ParsedAttr::AT_IBOutletCollection:
    S.ObjC().handleIBOutletCollection(D, AL);
    break;
  case ParsedAttr::AT_IFunc:
    handleIFuncAttr(S, D, AL);
    break;
  case ParsedAttr::AT_Alias:
    handleAliasAttr(S, D, AL);
    break;
  case ParsedAttr::AT_Aligned:
    handleAlignedAttr(S, D, AL);
    break;
  case ParsedAttr::AT_AlignValue:
    handleAlignValueAttr(S, D, AL);
    break;
  case ParsedAttr::AT_AllocSize:
    handleAllocSizeAttr(S, D, AL);
    break;
  case ParsedAttr::AT_AlwaysInline:
    handleAlwaysInlineAttr(S, D, AL);
    break;
  case ParsedAttr::AT_AnalyzerNoReturn:
    handleAnalyzerNoReturnAttr(S, D, AL);
    break;
  case ParsedAttr::AT_TLSModel:
    handleTLSModelAttr(S, D, AL);
    break;
  case ParsedAttr::AT_Annotate:
    handleAnnotateAttr(S, D, AL);
    break;
  case ParsedAttr::AT_Availability:
    handleAvailabilityAttr(S, D, AL);
    break;
  case ParsedAttr::AT_CarriesDependency:
    handleDependencyAttr(S, scope, D, AL);
    break;
  case ParsedAttr::AT_CPUDispatch:
  case ParsedAttr::AT_CPUSpecific:
    handleCPUSpecificAttr(S, D, AL);
    break;
  case ParsedAttr::AT_Common:
    handleCommonAttr(S, D, AL);
    break;
  case ParsedAttr::AT_CUDAConstant:
    handleConstantAttr(S, D, AL);
    break;
  case ParsedAttr::AT_PassObjectSize:
    handlePassObjectSizeAttr(S, D, AL);
    break;
  case ParsedAttr::AT_Constructor:
      handleConstructorAttr(S, D, AL);
    break;
  case ParsedAttr::AT_Deprecated:
    handleDeprecatedAttr(S, D, AL);
    break;
  case ParsedAttr::AT_Destructor:
      handleDestructorAttr(S, D, AL);
    break;
  case ParsedAttr::AT_EnableIf:
    handleEnableIfAttr(S, D, AL);
    break;
  case ParsedAttr::AT_Error:
    handleErrorAttr(S, D, AL);
    break;
  case ParsedAttr::AT_ExcludeFromExplicitInstantiation:
    handleExcludeFromExplicitInstantiationAttr(S, D, AL);
    break;
  case ParsedAttr::AT_DiagnoseIf:
    handleDiagnoseIfAttr(S, D, AL);
    break;
  case ParsedAttr::AT_DiagnoseAsBuiltin:
    handleDiagnoseAsBuiltinAttr(S, D, AL);
    break;
  case ParsedAttr::AT_NoBuiltin:
    handleNoBuiltinAttr(S, D, AL);
    break;
  case ParsedAttr::AT_ExtVectorType:
    handleExtVectorTypeAttr(S, D, AL);
    break;
  case ParsedAttr::AT_ExternalSourceSymbol:
    handleExternalSourceSymbolAttr(S, D, AL);
    break;
  case ParsedAttr::AT_MinSize:
    handleMinSizeAttr(S, D, AL);
    break;
  case ParsedAttr::AT_OptimizeNone:
    handleOptimizeNoneAttr(S, D, AL);
    break;
  case ParsedAttr::AT_EnumExtensibility:
    handleEnumExtensibilityAttr(S, D, AL);
    break;
  case ParsedAttr::AT_SYCLKernel:
    S.SYCL().handleKernelAttr(D, AL);
    break;
  case ParsedAttr::AT_SYCLSimd:
    handleSimpleAttribute<SYCLSimdAttr>(S, D, AL);
    break;
  case ParsedAttr::AT_SYCLKernelEntryPoint:
    S.SYCL().handleKernelEntryPointAttr(D, AL);
    break;
  case ParsedAttr::AT_SYCLSpecialClass:
    handleSimpleAttribute<SYCLSpecialClassAttr>(S, D, AL);
    break;
  case ParsedAttr::AT_SYCLType:
    S.SYCL().handleSYCLTypeAttr(D, AL);
    break;
  case ParsedAttr::AT_SYCLDevice:
    S.SYCL().handleSYCLDeviceAttr(D, AL);
    break;
  case ParsedAttr::AT_SYCLScope:
    S.SYCL().handleSYCLScopeAttr(D, AL);
    break;
  case ParsedAttr::AT_SYCLDeviceIndirectlyCallable:
    S.SYCL().handleSYCLDeviceIndirectlyCallableAttr(D, AL);
    break;
  case ParsedAttr::AT_SYCLGlobalVar:
    S.SYCL().handleSYCLGlobalVarAttr(D, AL);
    break;
  case ParsedAttr::AT_SYCLRegisterNum:
    S.SYCL().handleSYCLRegisterNumAttr(D, AL);
    break;
  case ParsedAttr::AT_SYCLIntelESimdVectorize:
    S.SYCL().handleSYCLIntelESimdVectorizeAttr(D, AL);
    break;
  case ParsedAttr::AT_SYCLDeviceHas:
    S.SYCL().handleSYCLDeviceHasAttr(D, AL);
    break;
  case ParsedAttr::AT_SYCLUsesAspects:
    S.SYCL().handleSYCLUsesAspectsAttr(D, AL);
    break;
  case ParsedAttr::AT_Format:
    handleFormatAttr(S, D, AL);
    break;
  case ParsedAttr::AT_FormatMatches:
    handleFormatMatchesAttr(S, D, AL);
    break;
  case ParsedAttr::AT_FormatArg:
    handleFormatArgAttr(S, D, AL);
    break;
  case ParsedAttr::AT_Callback:
    handleCallbackAttr(S, D, AL);
    break;
  case ParsedAttr::AT_LifetimeCaptureBy:
    handleLifetimeCaptureByAttr(S, D, AL);
    break;
  case ParsedAttr::AT_CalledOnce:
    handleCalledOnceAttr(S, D, AL);
    break;
  case ParsedAttr::AT_NVPTXKernel:
  case ParsedAttr::AT_CUDAGlobal:
    handleGlobalAttr(S, D, AL);
    break;
  case ParsedAttr::AT_CUDADevice:
    handleDeviceAttr(S, D, AL);
    break;
  case ParsedAttr::AT_CUDAGridConstant:
    handleGridConstantAttr(S, D, AL);
    break;
  case ParsedAttr::AT_HIPManaged:
    handleManagedAttr(S, D, AL);
    break;
  case ParsedAttr::AT_GNUInline:
    handleGNUInlineAttr(S, D, AL);
    break;
  case ParsedAttr::AT_CUDALaunchBounds:
    handleLaunchBoundsAttr(S, D, AL);
    break;
  case ParsedAttr::AT_Restrict:
    handleRestrictAttr(S, D, AL);
    break;
  case ParsedAttr::AT_Mode:
    handleModeAttr(S, D, AL);
    break;
  case ParsedAttr::AT_NonNull:
    if (auto *PVD = dyn_cast<ParmVarDecl>(D))
      handleNonNullAttrParameter(S, PVD, AL);
    else
      handleNonNullAttr(S, D, AL);
    break;
  case ParsedAttr::AT_ReturnsNonNull:
    handleReturnsNonNullAttr(S, D, AL);
    break;
  case ParsedAttr::AT_NoEscape:
    handleNoEscapeAttr(S, D, AL);
    break;
  case ParsedAttr::AT_MaybeUndef:
    handleSimpleAttribute<MaybeUndefAttr>(S, D, AL);
    break;
  case ParsedAttr::AT_AssumeAligned:
    handleAssumeAlignedAttr(S, D, AL);
    break;
  case ParsedAttr::AT_AllocAlign:
    handleAllocAlignAttr(S, D, AL);
    break;
  case ParsedAttr::AT_Ownership:
    handleOwnershipAttr(S, D, AL);
    break;
  case ParsedAttr::AT_Naked:
    handleNakedAttr(S, D, AL);
    break;
  case ParsedAttr::AT_NoReturn:
    handleNoReturnAttr(S, D, AL);
    break;
  case ParsedAttr::AT_CXX11NoReturn:
    handleStandardNoReturnAttr(S, D, AL);
    break;
  case ParsedAttr::AT_AnyX86NoCfCheck:
    handleNoCfCheckAttr(S, D, AL);
    break;
  case ParsedAttr::AT_NoThrow:
    if (!AL.isUsedAsTypeAttr())
      handleSimpleAttribute<NoThrowAttr>(S, D, AL);
    break;
  case ParsedAttr::AT_CUDAShared:
    handleSharedAttr(S, D, AL);
    break;
  case ParsedAttr::AT_VecReturn:
    handleVecReturnAttr(S, D, AL);
    break;
  case ParsedAttr::AT_ObjCOwnership:
    S.ObjC().handleOwnershipAttr(D, AL);
    break;
  case ParsedAttr::AT_ObjCPreciseLifetime:
    S.ObjC().handlePreciseLifetimeAttr(D, AL);
    break;
  case ParsedAttr::AT_ObjCReturnsInnerPointer:
    S.ObjC().handleReturnsInnerPointerAttr(D, AL);
    break;
  case ParsedAttr::AT_ObjCRequiresSuper:
    S.ObjC().handleRequiresSuperAttr(D, AL);
    break;
  case ParsedAttr::AT_ObjCBridge:
    S.ObjC().handleBridgeAttr(D, AL);
    break;
  case ParsedAttr::AT_ObjCBridgeMutable:
    S.ObjC().handleBridgeMutableAttr(D, AL);
    break;
  case ParsedAttr::AT_ObjCBridgeRelated:
    S.ObjC().handleBridgeRelatedAttr(D, AL);
    break;
  case ParsedAttr::AT_ObjCDesignatedInitializer:
    S.ObjC().handleDesignatedInitializer(D, AL);
    break;
  case ParsedAttr::AT_ObjCRuntimeName:
    S.ObjC().handleRuntimeName(D, AL);
    break;
  case ParsedAttr::AT_ObjCBoxable:
    S.ObjC().handleBoxable(D, AL);
    break;
  case ParsedAttr::AT_NSErrorDomain:
    S.ObjC().handleNSErrorDomain(D, AL);
    break;
  case ParsedAttr::AT_CFConsumed:
  case ParsedAttr::AT_NSConsumed:
  case ParsedAttr::AT_OSConsumed:
    S.ObjC().AddXConsumedAttr(D, AL,
                              S.ObjC().parsedAttrToRetainOwnershipKind(AL),
                              /*IsTemplateInstantiation=*/false);
    break;
  case ParsedAttr::AT_OSReturnsRetainedOnZero:
    handleSimpleAttributeOrDiagnose<OSReturnsRetainedOnZeroAttr>(
        S, D, AL, S.ObjC().isValidOSObjectOutParameter(D),
        diag::warn_ns_attribute_wrong_parameter_type,
        /*Extra Args=*/AL, /*pointer-to-OSObject-pointer*/ 3, AL.getRange());
    break;
  case ParsedAttr::AT_OSReturnsRetainedOnNonZero:
    handleSimpleAttributeOrDiagnose<OSReturnsRetainedOnNonZeroAttr>(
        S, D, AL, S.ObjC().isValidOSObjectOutParameter(D),
        diag::warn_ns_attribute_wrong_parameter_type,
        /*Extra Args=*/AL, /*pointer-to-OSObject-poointer*/ 3, AL.getRange());
    break;
  case ParsedAttr::AT_NSReturnsAutoreleased:
  case ParsedAttr::AT_NSReturnsNotRetained:
  case ParsedAttr::AT_NSReturnsRetained:
  case ParsedAttr::AT_CFReturnsNotRetained:
  case ParsedAttr::AT_CFReturnsRetained:
  case ParsedAttr::AT_OSReturnsNotRetained:
  case ParsedAttr::AT_OSReturnsRetained:
    S.ObjC().handleXReturnsXRetainedAttr(D, AL);
    break;
  case ParsedAttr::AT_WorkGroupSizeHint:
    // Handle the attribute based on whether we are targeting SYCL or not.
    if (S.getLangOpts().SYCLIsDevice || S.getLangOpts().SYCLIsHost)
      S.SYCL().handleSYCLWorkGroupSizeHintAttr(D, AL);
    else
      handleWorkGroupSize<WorkGroupSizeHintAttr>(S, D, AL);
    break;
  case ParsedAttr::AT_ReqdWorkGroupSize:
    if (S.getLangOpts().SYCLIsDevice || S.getLangOpts().SYCLIsHost)
      S.SYCL().handleSYCLReqdWorkGroupSizeAttr(D, AL);
    else
      handleWorkGroupSize<ReqdWorkGroupSizeAttr>(S, D, AL);
    break;
  case ParsedAttr::AT_SYCLIntelMaxWorkGroupSize:
    S.SYCL().handleSYCLIntelMaxWorkGroupSize(D, AL);
    break;
  case ParsedAttr::AT_SYCLIntelMinWorkGroupsPerComputeUnit:
    S.SYCL().handleSYCLIntelMinWorkGroupsPerComputeUnit(D, AL);
    break;
  case ParsedAttr::AT_SYCLIntelMaxWorkGroupsPerMultiprocessor:
    S.SYCL().handleSYCLIntelMaxWorkGroupsPerMultiprocessor(D, AL);
    break;
  case ParsedAttr::AT_IntelReqdSubGroupSize:
    S.SYCL().handleIntelReqdSubGroupSizeAttr(D, AL);
    break;
  case ParsedAttr::AT_IntelNamedSubGroupSize:
    S.SYCL().handleIntelNamedSubGroupSizeAttr(D, AL);
    break;
  case ParsedAttr::AT_SYCLIntelNumSimdWorkItems:
    S.SYCL().handleSYCLIntelNumSimdWorkItemsAttr(D, AL);
    break;
  case ParsedAttr::AT_SYCLIntelSchedulerTargetFmaxMhz:
    S.SYCL().handleSYCLIntelSchedulerTargetFmaxMhzAttr(D, AL);
    break;
  case ParsedAttr::AT_SYCLIntelMaxGlobalWorkDim:
    S.SYCL().handleSYCLIntelMaxGlobalWorkDimAttr(D, AL);
    break;
  case ParsedAttr::AT_SYCLIntelNoGlobalWorkOffset:
    S.SYCL().handleSYCLIntelNoGlobalWorkOffsetAttr(D, AL);
    break;
  case ParsedAttr::AT_SYCLIntelUseStallEnableClusters:
    S.SYCL().handleSYCLIntelUseStallEnableClustersAttr(D, AL);
    break;
  case ParsedAttr::AT_SYCLIntelLoopFuse:
    S.SYCL().handleSYCLIntelLoopFuseAttr(D, AL);
    break;
  case ParsedAttr::AT_SYCLIntelInitiationInterval:
    S.SYCL().handleSYCLIntelInitiationIntervalAttr(D, AL);
    break;
  case ParsedAttr::AT_VecTypeHint:
    handleVecTypeHint(S, D, AL);
    break;
  case ParsedAttr::AT_InitPriority:
      handleInitPriorityAttr(S, D, AL);
    break;
  case ParsedAttr::AT_Packed:
    handlePackedAttr(S, D, AL);
    break;
  case ParsedAttr::AT_PreferredName:
    handlePreferredName(S, D, AL);
    break;
  case ParsedAttr::AT_NoSpecializations:
    handleNoSpecializations(S, D, AL);
    break;
  case ParsedAttr::AT_Section:
    handleSectionAttr(S, D, AL);
    break;
  case ParsedAttr::AT_CodeModel:
    handleCodeModelAttr(S, D, AL);
    break;
  case ParsedAttr::AT_RandomizeLayout:
    handleRandomizeLayoutAttr(S, D, AL);
    break;
  case ParsedAttr::AT_NoRandomizeLayout:
    handleNoRandomizeLayoutAttr(S, D, AL);
    break;
  case ParsedAttr::AT_CodeSeg:
    handleCodeSegAttr(S, D, AL);
    break;
  case ParsedAttr::AT_Target:
    handleTargetAttr(S, D, AL);
    break;
  case ParsedAttr::AT_TargetVersion:
    handleTargetVersionAttr(S, D, AL);
    break;
  case ParsedAttr::AT_TargetClones:
    handleTargetClonesAttr(S, D, AL);
    break;
  case ParsedAttr::AT_MinVectorWidth:
    handleMinVectorWidthAttr(S, D, AL);
    break;
  case ParsedAttr::AT_Unavailable:
    handleAttrWithMessage<UnavailableAttr>(S, D, AL);
    break;
  case ParsedAttr::AT_OMPAssume:
    S.OpenMP().handleOMPAssumeAttr(D, AL);
    break;
  case ParsedAttr::AT_ObjCDirect:
    S.ObjC().handleDirectAttr(D, AL);
    break;
  case ParsedAttr::AT_ObjCDirectMembers:
    S.ObjC().handleDirectMembersAttr(D, AL);
    handleSimpleAttribute<ObjCDirectMembersAttr>(S, D, AL);
    break;
  case ParsedAttr::AT_ObjCExplicitProtocolImpl:
    S.ObjC().handleSuppresProtocolAttr(D, AL);
    break;
  case ParsedAttr::AT_Unused:
    handleUnusedAttr(S, D, AL);
    break;
  case ParsedAttr::AT_Visibility:
    handleVisibilityAttr(S, D, AL, false);
    break;
  case ParsedAttr::AT_TypeVisibility:
    handleVisibilityAttr(S, D, AL, true);
    break;
  case ParsedAttr::AT_WarnUnusedResult:
    handleWarnUnusedResult(S, D, AL);
    break;
  case ParsedAttr::AT_WeakRef:
    handleWeakRefAttr(S, D, AL);
    break;
  case ParsedAttr::AT_WeakImport:
    handleWeakImportAttr(S, D, AL);
    break;
  case ParsedAttr::AT_TransparentUnion:
    handleTransparentUnionAttr(S, D, AL);
    break;
  case ParsedAttr::AT_ObjCMethodFamily:
    S.ObjC().handleMethodFamilyAttr(D, AL);
    break;
  case ParsedAttr::AT_ObjCNSObject:
    S.ObjC().handleNSObject(D, AL);
    break;
  case ParsedAttr::AT_ObjCIndependentClass:
    S.ObjC().handleIndependentClass(D, AL);
    break;
  case ParsedAttr::AT_Blocks:
    S.ObjC().handleBlocksAttr(D, AL);
    break;
  case ParsedAttr::AT_Sentinel:
    handleSentinelAttr(S, D, AL);
    break;
  case ParsedAttr::AT_Cleanup:
    handleCleanupAttr(S, D, AL);
    break;
  case ParsedAttr::AT_NoDebug:
    handleNoDebugAttr(S, D, AL);
    break;
  case ParsedAttr::AT_CmseNSEntry:
    S.ARM().handleCmseNSEntryAttr(D, AL);
    break;
  case ParsedAttr::AT_StdCall:
  case ParsedAttr::AT_CDecl:
  case ParsedAttr::AT_FastCall:
  case ParsedAttr::AT_ThisCall:
  case ParsedAttr::AT_Pascal:
  case ParsedAttr::AT_RegCall:
  case ParsedAttr::AT_SwiftCall:
  case ParsedAttr::AT_SwiftAsyncCall:
  case ParsedAttr::AT_VectorCall:
  case ParsedAttr::AT_MSABI:
  case ParsedAttr::AT_SysVABI:
  case ParsedAttr::AT_Pcs:
  case ParsedAttr::AT_IntelOclBicc:
  case ParsedAttr::AT_PreserveMost:
  case ParsedAttr::AT_PreserveAll:
  case ParsedAttr::AT_AArch64VectorPcs:
  case ParsedAttr::AT_AArch64SVEPcs:
  case ParsedAttr::AT_AMDGPUKernelCall:
  case ParsedAttr::AT_M68kRTD:
  case ParsedAttr::AT_PreserveNone:
  case ParsedAttr::AT_RISCVVectorCC:
  case ParsedAttr::AT_RISCVVLSCC:
    handleCallConvAttr(S, D, AL);
    break;
  case ParsedAttr::AT_Suppress:
    handleSuppressAttr(S, D, AL);
    break;
  case ParsedAttr::AT_Owner:
  case ParsedAttr::AT_Pointer:
    handleLifetimeCategoryAttr(S, D, AL);
    break;
  case ParsedAttr::AT_OpenCLAccess:
    S.OpenCL().handleAccessAttr(D, AL);
    break;
  case ParsedAttr::AT_OpenCLNoSVM:
    S.OpenCL().handleNoSVMAttr(D, AL);
    break;
  case ParsedAttr::AT_SwiftContext:
    S.Swift().AddParameterABIAttr(D, AL, ParameterABI::SwiftContext);
    break;
  case ParsedAttr::AT_SwiftAsyncContext:
    S.Swift().AddParameterABIAttr(D, AL, ParameterABI::SwiftAsyncContext);
    break;
  case ParsedAttr::AT_SwiftErrorResult:
    S.Swift().AddParameterABIAttr(D, AL, ParameterABI::SwiftErrorResult);
    break;
  case ParsedAttr::AT_SwiftIndirectResult:
    S.Swift().AddParameterABIAttr(D, AL, ParameterABI::SwiftIndirectResult);
    break;
  case ParsedAttr::AT_InternalLinkage:
    handleInternalLinkageAttr(S, D, AL);
    break;
  case ParsedAttr::AT_ZeroCallUsedRegs:
    handleZeroCallUsedRegsAttr(S, D, AL);
    break;
  case ParsedAttr::AT_FunctionReturnThunks:
    handleFunctionReturnThunksAttr(S, D, AL);
    break;
  case ParsedAttr::AT_NoMerge:
    handleNoMergeAttr(S, D, AL);
    break;
  case ParsedAttr::AT_NoUniqueAddress:
    handleNoUniqueAddressAttr(S, D, AL);
    break;

  case ParsedAttr::AT_AvailableOnlyInDefaultEvalMethod:
    handleAvailableOnlyInDefaultEvalMethod(S, D, AL);
    break;

  case ParsedAttr::AT_CountedBy:
  case ParsedAttr::AT_CountedByOrNull:
  case ParsedAttr::AT_SizedBy:
  case ParsedAttr::AT_SizedByOrNull:
    handleCountedByAttrField(S, D, AL);
    break;

  // Microsoft attributes:
  case ParsedAttr::AT_LayoutVersion:
    handleLayoutVersion(S, D, AL);
    break;
  case ParsedAttr::AT_Uuid:
    handleUuidAttr(S, D, AL);
    break;
  case ParsedAttr::AT_MSInheritance:
    handleMSInheritanceAttr(S, D, AL);
    break;
  case ParsedAttr::AT_Thread:
    handleDeclspecThreadAttr(S, D, AL);
    break;
  case ParsedAttr::AT_MSConstexpr:
    handleMSConstexprAttr(S, D, AL);
    break;
  case ParsedAttr::AT_HybridPatchable:
    handleSimpleAttribute<HybridPatchableAttr>(S, D, AL);
    break;

  // HLSL attributes:
  case ParsedAttr::AT_HLSLNumThreads:
    S.HLSL().handleNumThreadsAttr(D, AL);
    break;
  case ParsedAttr::AT_HLSLWaveSize:
    S.HLSL().handleWaveSizeAttr(D, AL);
    break;
  case ParsedAttr::AT_HLSLSV_GroupThreadID:
    S.HLSL().handleSV_GroupThreadIDAttr(D, AL);
    break;
  case ParsedAttr::AT_HLSLSV_GroupID:
    S.HLSL().handleSV_GroupIDAttr(D, AL);
    break;
  case ParsedAttr::AT_HLSLSV_GroupIndex:
    handleSimpleAttribute<HLSLSV_GroupIndexAttr>(S, D, AL);
    break;
  case ParsedAttr::AT_HLSLGroupSharedAddressSpace:
    handleSimpleAttribute<HLSLGroupSharedAddressSpaceAttr>(S, D, AL);
    break;
  case ParsedAttr::AT_HLSLSV_DispatchThreadID:
    S.HLSL().handleSV_DispatchThreadIDAttr(D, AL);
    break;
  case ParsedAttr::AT_HLSLPackOffset:
    S.HLSL().handlePackOffsetAttr(D, AL);
    break;
  case ParsedAttr::AT_HLSLShader:
    S.HLSL().handleShaderAttr(D, AL);
    break;
  case ParsedAttr::AT_HLSLResourceBinding:
    S.HLSL().handleResourceBindingAttr(D, AL);
    break;
  case ParsedAttr::AT_HLSLParamModifier:
    S.HLSL().handleParamModifierAttr(D, AL);
    break;

  case ParsedAttr::AT_AbiTag:
    handleAbiTagAttr(S, D, AL);
    break;
  case ParsedAttr::AT_CFGuard:
    handleCFGuardAttr(S, D, AL);
    break;

  // Thread safety attributes:
  case ParsedAttr::AT_PtGuardedVar:
    handlePtGuardedVarAttr(S, D, AL);
    break;
  case ParsedAttr::AT_NoSanitize:
    handleNoSanitizeAttr(S, D, AL);
    break;
  case ParsedAttr::AT_NoSanitizeSpecific:
    handleNoSanitizeSpecificAttr(S, D, AL);
    break;
  case ParsedAttr::AT_GuardedBy:
    handleGuardedByAttr(S, D, AL);
    break;
  case ParsedAttr::AT_PtGuardedBy:
    handlePtGuardedByAttr(S, D, AL);
    break;
  case ParsedAttr::AT_LockReturned:
    handleLockReturnedAttr(S, D, AL);
    break;
  case ParsedAttr::AT_LocksExcluded:
    handleLocksExcludedAttr(S, D, AL);
    break;
  case ParsedAttr::AT_AcquiredBefore:
    handleAcquiredBeforeAttr(S, D, AL);
    break;
  case ParsedAttr::AT_AcquiredAfter:
    handleAcquiredAfterAttr(S, D, AL);
    break;

  // Capability analysis attributes.
  case ParsedAttr::AT_Capability:
  case ParsedAttr::AT_Lockable:
    handleCapabilityAttr(S, D, AL);
    break;
  case ParsedAttr::AT_RequiresCapability:
    handleRequiresCapabilityAttr(S, D, AL);
    break;

  case ParsedAttr::AT_AssertCapability:
    handleAssertCapabilityAttr(S, D, AL);
    break;
  case ParsedAttr::AT_AcquireCapability:
    handleAcquireCapabilityAttr(S, D, AL);
    break;
  case ParsedAttr::AT_ReleaseCapability:
    handleReleaseCapabilityAttr(S, D, AL);
    break;
  case ParsedAttr::AT_TryAcquireCapability:
    handleTryAcquireCapabilityAttr(S, D, AL);
    break;

  // Consumed analysis attributes.
  case ParsedAttr::AT_Consumable:
    handleConsumableAttr(S, D, AL);
    break;
  case ParsedAttr::AT_CallableWhen:
    handleCallableWhenAttr(S, D, AL);
    break;
  case ParsedAttr::AT_ParamTypestate:
    handleParamTypestateAttr(S, D, AL);
    break;
  case ParsedAttr::AT_ReturnTypestate:
    handleReturnTypestateAttr(S, D, AL);
    break;
  case ParsedAttr::AT_SetTypestate:
    handleSetTypestateAttr(S, D, AL);
    break;
  case ParsedAttr::AT_TestTypestate:
    handleTestTypestateAttr(S, D, AL);
    break;

  // Type safety attributes.
  case ParsedAttr::AT_ArgumentWithTypeTag:
    handleArgumentWithTypeTagAttr(S, D, AL);
    break;
  case ParsedAttr::AT_TypeTagForDatatype:
    handleTypeTagForDatatypeAttr(S, D, AL);
    break;

  // Intel FPGA specific attributes
  case ParsedAttr::AT_SYCLIntelDoublePump:
    S.SYCL().handleSYCLIntelDoublePumpAttr(D, AL);
    break;
  case ParsedAttr::AT_SYCLIntelSinglePump:
    S.SYCL().handleSYCLIntelSinglePumpAttr(D, AL);
    break;
  case ParsedAttr::AT_SYCLIntelMemory:
    S.SYCL().handleSYCLIntelMemoryAttr(D, AL);
    break;
  case ParsedAttr::AT_SYCLIntelRegister:
    S.SYCL().handleSYCLIntelRegisterAttr(D, AL);
    break;
  case ParsedAttr::AT_SYCLIntelBankWidth:
    S.SYCL().handleSYCLIntelBankWidthAttr(D, AL);
    break;
  case ParsedAttr::AT_SYCLIntelNumBanks:
    S.SYCL().handleSYCLIntelNumBanksAttr(D, AL);
    break;
  case ParsedAttr::AT_SYCLIntelPrivateCopies:
    S.SYCL().handleSYCLIntelPrivateCopiesAttr(D, AL);
    break;
  case ParsedAttr::AT_SYCLIntelMaxReplicates:
    S.SYCL().handleSYCLIntelMaxReplicatesAttr(D, AL);
    break;
  case ParsedAttr::AT_SYCLIntelSimpleDualPort:
    S.SYCL().handleIntelSimpleDualPortAttr(D, AL);
    break;
  case ParsedAttr::AT_SYCLIntelMerge:
    S.SYCL().handleSYCLIntelMergeAttr(D, AL);
    break;
  case ParsedAttr::AT_SYCLIntelBankBits:
    S.SYCL().handleSYCLIntelBankBitsAttr(D, AL);
    break;
  case ParsedAttr::AT_SYCLIntelForcePow2Depth:
    S.SYCL().handleSYCLIntelForcePow2DepthAttr(D, AL);
    break;
  case ParsedAttr::AT_SYCLIntelPipeIO:
    S.SYCL().handleSYCLIntelPipeIOAttr(D, AL);
    break;
  case ParsedAttr::AT_SYCLIntelMaxConcurrency:
    S.SYCL().handleSYCLIntelMaxConcurrencyAttr(D, AL);
    break;
  case ParsedAttr::AT_SYCLAddIRAttributesFunction:
    S.SYCL().handleSYCLAddIRAttributesFunctionAttr(D, AL);
    break;
  case ParsedAttr::AT_SYCLAddIRAttributesKernelParameter:
    S.SYCL().handleSYCLAddIRAttributesKernelParameterAttr(D, AL);
    break;
  case ParsedAttr::AT_SYCLAddIRAttributesGlobalVariable:
    S.SYCL().handleSYCLAddIRAttributesGlobalVariableAttr(D, AL);
    break;
  case ParsedAttr::AT_SYCLAddIRAnnotationsMember:
    S.SYCL().handleSYCLAddIRAnnotationsMemberAttr(D, AL);
    break;
  case ParsedAttr::AT_SYCLRegisteredKernels:
    S.SYCL().handleSYCLRegisteredKernels(D, AL);
    break;

  // Swift attributes.
  case ParsedAttr::AT_SwiftAsyncName:
    S.Swift().handleAsyncName(D, AL);
    break;
  case ParsedAttr::AT_SwiftAttr:
    S.Swift().handleAttrAttr(D, AL);
    break;
  case ParsedAttr::AT_SwiftBridge:
    S.Swift().handleBridge(D, AL);
    break;
  case ParsedAttr::AT_SwiftError:
    S.Swift().handleError(D, AL);
    break;
  case ParsedAttr::AT_SwiftName:
    S.Swift().handleName(D, AL);
    break;
  case ParsedAttr::AT_SwiftNewType:
    S.Swift().handleNewType(D, AL);
    break;
  case ParsedAttr::AT_SwiftAsync:
    S.Swift().handleAsyncAttr(D, AL);
    break;
  case ParsedAttr::AT_SwiftAsyncError:
    S.Swift().handleAsyncError(D, AL);
    break;

  // XRay attributes.
  case ParsedAttr::AT_XRayLogArgs:
    handleXRayLogArgsAttr(S, D, AL);
    break;

  case ParsedAttr::AT_PatchableFunctionEntry:
    handlePatchableFunctionEntryAttr(S, D, AL);
    break;

  case ParsedAttr::AT_AlwaysDestroy:
  case ParsedAttr::AT_NoDestroy:
    handleDestroyAttr(S, D, AL);
    break;

  case ParsedAttr::AT_Uninitialized:
    handleUninitializedAttr(S, D, AL);
    break;

  case ParsedAttr::AT_ObjCExternallyRetained:
    S.ObjC().handleExternallyRetainedAttr(D, AL);
    break;

  case ParsedAttr::AT_MIGServerRoutine:
    handleMIGServerRoutineAttr(S, D, AL);
    break;

  case ParsedAttr::AT_MSAllocator:
    handleMSAllocatorAttr(S, D, AL);
    break;

  case ParsedAttr::AT_ArmBuiltinAlias:
    S.ARM().handleBuiltinAliasAttr(D, AL);
    break;

  case ParsedAttr::AT_ArmLocallyStreaming:
    handleSimpleAttribute<ArmLocallyStreamingAttr>(S, D, AL);
    break;

  case ParsedAttr::AT_ArmNew:
    S.ARM().handleNewAttr(D, AL);
    break;

  case ParsedAttr::AT_AcquireHandle:
    handleAcquireHandleAttr(S, D, AL);
    break;

  case ParsedAttr::AT_ReleaseHandle:
    handleHandleAttr<ReleaseHandleAttr>(S, D, AL);
    break;

  case ParsedAttr::AT_UnsafeBufferUsage:
    handleUnsafeBufferUsage<UnsafeBufferUsageAttr>(S, D, AL);
    break;

  case ParsedAttr::AT_UseHandle:
    handleHandleAttr<UseHandleAttr>(S, D, AL);
    break;

  case ParsedAttr::AT_EnforceTCB:
    handleEnforceTCBAttr<EnforceTCBAttr, EnforceTCBLeafAttr>(S, D, AL);
    break;

  case ParsedAttr::AT_EnforceTCBLeaf:
    handleEnforceTCBAttr<EnforceTCBLeafAttr, EnforceTCBAttr>(S, D, AL);
    break;

  case ParsedAttr::AT_BuiltinAlias:
    handleBuiltinAliasAttr(S, D, AL);
    break;

  case ParsedAttr::AT_PreferredType:
    handlePreferredTypeAttr(S, D, AL);
    break;

  case ParsedAttr::AT_UsingIfExists:
    handleSimpleAttribute<UsingIfExistsAttr>(S, D, AL);
    break;

  case ParsedAttr::AT_TypeNullable:
    handleNullableTypeAttr(S, D, AL);
    break;

  case ParsedAttr::AT_VTablePointerAuthentication:
    handleVTablePointerAuthentication(S, D, AL);
    break;
  }
}

static bool isKernelDecl(Decl *D) {
  const FunctionType *FnTy = D->getFunctionType();
  return D->hasAttr<OpenCLKernelAttr>() ||
         (FnTy && FnTy->getCallConv() == CallingConv::CC_AMDGPUKernelCall) ||
         D->hasAttr<CUDAGlobalAttr>() || D->getAttr<NVPTXKernelAttr>();
}

void Sema::ProcessDeclAttributeList(
    Scope *S, Decl *D, const ParsedAttributesView &AttrList,
    const ProcessDeclAttributeOptions &Options) {
  if (AttrList.empty())
    return;

  for (const ParsedAttr &AL : AttrList)
    ProcessDeclAttribute(*this, S, D, AL, Options);

  // FIXME: We should be able to handle these cases in TableGen.
  // GCC accepts
  // static int a9 __attribute__((weakref));
  // but that looks really pointless. We reject it.
  if (D->hasAttr<WeakRefAttr>() && !D->hasAttr<AliasAttr>()) {
    Diag(AttrList.begin()->getLoc(), diag::err_attribute_weakref_without_alias)
        << cast<NamedDecl>(D);
    D->dropAttr<WeakRefAttr>();
    return;
  }

  // FIXME: We should be able to handle this in TableGen as well. It would be
  // good to have a way to specify "these attributes must appear as a group",
  // for these. Additionally, it would be good to have a way to specify "these
  // attribute must never appear as a group" for attributes like cold and hot.
  if (!(D->hasAttr<OpenCLKernelAttr>() ||
        LangOpts.SYCLIsDevice || LangOpts.SYCLIsHost ||
        (D->hasAttr<CUDAGlobalAttr>() &&
         Context.getTargetInfo().getTriple().isSPIRV()))) {
    // These attributes cannot be applied to a non-kernel function.
    if (const auto *A = D->getAttr<ReqdWorkGroupSizeAttr>()) {
      // FIXME: This emits a different error message than
      // diag::err_attribute_wrong_decl_type + ExpectedKernelFunction.
      Diag(D->getLocation(), diag::err_opencl_kernel_attr) << A;
      D->setInvalidDecl();
    } else if (const auto *A = D->getAttr<WorkGroupSizeHintAttr>()) {
      Diag(D->getLocation(), diag::err_opencl_kernel_attr) << A;
      D->setInvalidDecl();
    } else if (const auto *A = D->getAttr<SYCLReqdWorkGroupSizeAttr>()) {
      Diag(D->getLocation(), diag::err_opencl_kernel_attr) << A;
      D->setInvalidDecl();
    } else if (const auto *A = D->getAttr<SYCLWorkGroupSizeHintAttr>()) {
      Diag(D->getLocation(), diag::err_opencl_kernel_attr) << A;
      D->setInvalidDecl();
    } else if (const auto *A = D->getAttr<SYCLIntelMaxWorkGroupSizeAttr>()) {
      Diag(D->getLocation(), diag::err_opencl_kernel_attr) << A;
      D->setInvalidDecl();
    } else if (const auto *A =
                   D->getAttr<SYCLIntelMinWorkGroupsPerComputeUnitAttr>()) {
      Diag(D->getLocation(), diag::err_opencl_kernel_attr) << A;
      D->setInvalidDecl();
    } else if (const auto *A =
                   D->getAttr<SYCLIntelMaxWorkGroupsPerMultiprocessorAttr>()) {
      Diag(D->getLocation(), diag::err_opencl_kernel_attr) << A;
      D->setInvalidDecl();
    } else if (const auto *A = D->getAttr<SYCLIntelNoGlobalWorkOffsetAttr>()) {
      Diag(D->getLocation(), diag::err_opencl_kernel_attr) << A;
      D->setInvalidDecl();
    } else if (const auto *A = D->getAttr<VecTypeHintAttr>()) {
      Diag(D->getLocation(), diag::err_opencl_kernel_attr) << A;
      D->setInvalidDecl();
    } else if (const auto *A = D->getAttr<IntelReqdSubGroupSizeAttr>()) {
      Diag(D->getLocation(), diag::err_opencl_kernel_attr) << A;
      D->setInvalidDecl();
    }
  }
  if (!isKernelDecl(D)) {
    if (const auto *A = D->getAttr<AMDGPUFlatWorkGroupSizeAttr>()) {
      Diag(D->getLocation(), diag::err_attribute_wrong_decl_type)
          << A << A->isRegularKeywordAttribute() << ExpectedKernelFunction;
      D->setInvalidDecl();
    } else if (const auto *A = D->getAttr<AMDGPUWavesPerEUAttr>()) {
      Diag(D->getLocation(), diag::err_attribute_wrong_decl_type)
          << A << A->isRegularKeywordAttribute() << ExpectedKernelFunction;
      D->setInvalidDecl();
    } else if (const auto *A = D->getAttr<AMDGPUNumSGPRAttr>()) {
      Diag(D->getLocation(), diag::err_attribute_wrong_decl_type)
          << A << A->isRegularKeywordAttribute() << ExpectedKernelFunction;
      D->setInvalidDecl();
    } else if (const auto *A = D->getAttr<AMDGPUNumVGPRAttr>()) {
      Diag(D->getLocation(), diag::err_attribute_wrong_decl_type)
          << A << A->isRegularKeywordAttribute() << ExpectedKernelFunction;
      D->setInvalidDecl();
    }
  }

  // Do not permit 'constructor' or 'destructor' attributes on __device__ code.
  if (getLangOpts().CUDAIsDevice && D->hasAttr<CUDADeviceAttr>() &&
      (D->hasAttr<ConstructorAttr>() || D->hasAttr<DestructorAttr>()) &&
      !getLangOpts().GPUAllowDeviceInit) {
    Diag(D->getLocation(), diag::err_cuda_ctor_dtor_attrs)
        << (D->hasAttr<ConstructorAttr>() ? "constructors" : "destructors");
    D->setInvalidDecl();
  }

  // Do this check after processing D's attributes because the attribute
  // objc_method_family can change whether the given method is in the init
  // family, and it can be applied after objc_designated_initializer. This is a
  // bit of a hack, but we need it to be compatible with versions of clang that
  // processed the attribute list in the wrong order.
  if (D->hasAttr<ObjCDesignatedInitializerAttr>() &&
      cast<ObjCMethodDecl>(D)->getMethodFamily() != OMF_init) {
    Diag(D->getLocation(), diag::err_designated_init_attr_non_init);
    D->dropAttr<ObjCDesignatedInitializerAttr>();
  }
}

void Sema::ProcessDeclAttributeDelayed(Decl *D,
                                       const ParsedAttributesView &AttrList) {
  for (const ParsedAttr &AL : AttrList)
    if (AL.getKind() == ParsedAttr::AT_TransparentUnion) {
      handleTransparentUnionAttr(*this, D, AL);
      break;
    }

  // For BPFPreserveAccessIndexAttr, we want to populate the attributes
  // to fields and inner records as well.
  if (D && D->hasAttr<BPFPreserveAccessIndexAttr>())
    BPF().handlePreserveAIRecord(cast<RecordDecl>(D));
}

bool Sema::ProcessAccessDeclAttributeList(
    AccessSpecDecl *ASDecl, const ParsedAttributesView &AttrList) {
  for (const ParsedAttr &AL : AttrList) {
    if (AL.getKind() == ParsedAttr::AT_Annotate) {
      ProcessDeclAttribute(*this, nullptr, ASDecl, AL,
                           ProcessDeclAttributeOptions());
    } else {
      Diag(AL.getLoc(), diag::err_only_annotate_after_access_spec);
      return true;
    }
  }
  return false;
}

/// checkUnusedDeclAttributes - Check a list of attributes to see if it
/// contains any decl attributes that we should warn about.
static void checkUnusedDeclAttributes(Sema &S, const ParsedAttributesView &A) {
  for (const ParsedAttr &AL : A) {
    // Only warn if the attribute is an unignored, non-type attribute.
    if (AL.isUsedAsTypeAttr() || AL.isInvalid())
      continue;
    if (AL.getKind() == ParsedAttr::IgnoredAttribute)
      continue;

    if (AL.getKind() == ParsedAttr::UnknownAttribute) {
      S.Diag(AL.getLoc(), diag::warn_unknown_attribute_ignored)
          << AL << AL.getRange();
    } else {
      S.Diag(AL.getLoc(), diag::warn_attribute_not_on_decl) << AL
                                                            << AL.getRange();
    }
  }
}

void Sema::checkUnusedDeclAttributes(Declarator &D) {
  ::checkUnusedDeclAttributes(*this, D.getDeclarationAttributes());
  ::checkUnusedDeclAttributes(*this, D.getDeclSpec().getAttributes());
  ::checkUnusedDeclAttributes(*this, D.getAttributes());
  for (unsigned i = 0, e = D.getNumTypeObjects(); i != e; ++i)
    ::checkUnusedDeclAttributes(*this, D.getTypeObject(i).getAttrs());
}

NamedDecl *Sema::DeclClonePragmaWeak(NamedDecl *ND, const IdentifierInfo *II,
                                     SourceLocation Loc) {
  assert(isa<FunctionDecl>(ND) || isa<VarDecl>(ND));
  NamedDecl *NewD = nullptr;
  if (auto *FD = dyn_cast<FunctionDecl>(ND)) {
    FunctionDecl *NewFD;
    // FIXME: Missing call to CheckFunctionDeclaration().
    // FIXME: Mangling?
    // FIXME: Is the qualifier info correct?
    // FIXME: Is the DeclContext correct?
    NewFD = FunctionDecl::Create(
        FD->getASTContext(), FD->getDeclContext(), Loc, Loc,
        DeclarationName(II), FD->getType(), FD->getTypeSourceInfo(), SC_None,
        getCurFPFeatures().isFPConstrained(), false /*isInlineSpecified*/,
        FD->hasPrototype(), ConstexprSpecKind::Unspecified,
        FD->getTrailingRequiresClause());
    NewD = NewFD;

    if (FD->getQualifier())
      NewFD->setQualifierInfo(FD->getQualifierLoc());

    // Fake up parameter variables; they are declared as if this were
    // a typedef.
    QualType FDTy = FD->getType();
    if (const auto *FT = FDTy->getAs<FunctionProtoType>()) {
      SmallVector<ParmVarDecl*, 16> Params;
      for (const auto &AI : FT->param_types()) {
        ParmVarDecl *Param = BuildParmVarDeclForTypedef(NewFD, Loc, AI);
        Param->setScopeInfo(0, Params.size());
        Params.push_back(Param);
      }
      NewFD->setParams(Params);
    }
  } else if (auto *VD = dyn_cast<VarDecl>(ND)) {
    NewD = VarDecl::Create(VD->getASTContext(), VD->getDeclContext(),
                           VD->getInnerLocStart(), VD->getLocation(), II,
                           VD->getType(), VD->getTypeSourceInfo(),
                           VD->getStorageClass());
    if (VD->getQualifier())
      cast<VarDecl>(NewD)->setQualifierInfo(VD->getQualifierLoc());
  }
  return NewD;
}

void Sema::DeclApplyPragmaWeak(Scope *S, NamedDecl *ND, const WeakInfo &W) {
  if (W.getAlias()) { // clone decl, impersonate __attribute(weak,alias(...))
    IdentifierInfo *NDId = ND->getIdentifier();
    NamedDecl *NewD = DeclClonePragmaWeak(ND, W.getAlias(), W.getLocation());
    NewD->addAttr(
        AliasAttr::CreateImplicit(Context, NDId->getName(), W.getLocation()));
    NewD->addAttr(WeakAttr::CreateImplicit(Context, W.getLocation()));
    WeakTopLevelDecl.push_back(NewD);
    // FIXME: "hideous" code from Sema::LazilyCreateBuiltin
    // to insert Decl at TU scope, sorry.
    DeclContext *SavedContext = CurContext;
    CurContext = Context.getTranslationUnitDecl();
    NewD->setDeclContext(CurContext);
    NewD->setLexicalDeclContext(CurContext);
    PushOnScopeChains(NewD, S);
    CurContext = SavedContext;
  } else { // just add weak to existing
    ND->addAttr(WeakAttr::CreateImplicit(Context, W.getLocation()));
  }
}

void Sema::ProcessPragmaWeak(Scope *S, Decl *D) {
  // It's valid to "forward-declare" #pragma weak, in which case we
  // have to do this.
  LoadExternalWeakUndeclaredIdentifiers();
  if (WeakUndeclaredIdentifiers.empty())
    return;
  NamedDecl *ND = nullptr;
  if (auto *VD = dyn_cast<VarDecl>(D))
    if (VD->isExternC())
      ND = VD;
  if (auto *FD = dyn_cast<FunctionDecl>(D))
    if (FD->isExternC())
      ND = FD;
  if (!ND)
    return;
  if (IdentifierInfo *Id = ND->getIdentifier()) {
    auto I = WeakUndeclaredIdentifiers.find(Id);
    if (I != WeakUndeclaredIdentifiers.end()) {
      auto &WeakInfos = I->second;
      for (const auto &W : WeakInfos)
        DeclApplyPragmaWeak(S, ND, W);
      std::remove_reference_t<decltype(WeakInfos)> EmptyWeakInfos;
      WeakInfos.swap(EmptyWeakInfos);
    }
  }
}

/// ProcessDeclAttributes - Given a declarator (PD) with attributes indicated in
/// it, apply them to D.  This is a bit tricky because PD can have attributes
/// specified in many different places, and we need to find and apply them all.
void Sema::ProcessDeclAttributes(Scope *S, Decl *D, const Declarator &PD) {
  // Ordering of attributes can be important, so we take care to process
  // attributes in the order in which they appeared in the source code.

  auto ProcessAttributesWithSliding =
      [&](const ParsedAttributesView &Src,
          const ProcessDeclAttributeOptions &Options) {
        ParsedAttributesView NonSlidingAttrs;
        for (ParsedAttr &AL : Src) {
          // FIXME: this sliding is specific to standard attributes and should
          // eventually be deprecated and removed as those are not intended to
          // slide to anything.
          if ((AL.isStandardAttributeSyntax() || AL.isAlignas()) &&
              AL.slidesFromDeclToDeclSpecLegacyBehavior()) {
            // Skip processing the attribute, but do check if it appertains to
            // the declaration. This is needed for the `MatrixType` attribute,
            // which, despite being a type attribute, defines a `SubjectList`
            // that only allows it to be used on typedef declarations.
            AL.diagnoseAppertainsTo(*this, D);
          } else {
            NonSlidingAttrs.addAtEnd(&AL);
          }
        }
        ProcessDeclAttributeList(S, D, NonSlidingAttrs, Options);
      };

  // First, process attributes that appeared on the declaration itself (but
  // only if they don't have the legacy behavior of "sliding" to the DeclSepc).
  ProcessAttributesWithSliding(PD.getDeclarationAttributes(), {});

  // Apply decl attributes from the DeclSpec if present.
  ProcessAttributesWithSliding(PD.getDeclSpec().getAttributes(),
                               ProcessDeclAttributeOptions()
                                   .WithIncludeCXX11Attributes(false)
                                   .WithIgnoreTypeAttributes(true));

  // Walk the declarator structure, applying decl attributes that were in a type
  // position to the decl itself.  This handles cases like:
  //   int *__attr__(x)** D;
  // when X is a decl attribute.
  for (unsigned i = 0, e = PD.getNumTypeObjects(); i != e; ++i) {
    ProcessDeclAttributeList(S, D, PD.getTypeObject(i).getAttrs(),
                             ProcessDeclAttributeOptions()
                                 .WithIncludeCXX11Attributes(false)
                                 .WithIgnoreTypeAttributes(true));
  }

  // Finally, apply any attributes on the decl itself.
  ProcessDeclAttributeList(S, D, PD.getAttributes());

  // Apply additional attributes specified by '#pragma clang attribute'.
  AddPragmaAttributes(S, D);

  // Look for API notes that map to attributes.
  ProcessAPINotes(D);
}

/// Is the given declaration allowed to use a forbidden type?
/// If so, it'll still be annotated with an attribute that makes it
/// illegal to actually use.
static bool isForbiddenTypeAllowed(Sema &S, Decl *D,
                                   const DelayedDiagnostic &diag,
                                   UnavailableAttr::ImplicitReason &reason) {
  // Private ivars are always okay.  Unfortunately, people don't
  // always properly make their ivars private, even in system headers.
  // Plus we need to make fields okay, too.
  if (!isa<FieldDecl>(D) && !isa<ObjCPropertyDecl>(D) &&
      !isa<FunctionDecl>(D))
    return false;

  // Silently accept unsupported uses of __weak in both user and system
  // declarations when it's been disabled, for ease of integration with
  // -fno-objc-arc files.  We do have to take some care against attempts
  // to define such things;  for now, we've only done that for ivars
  // and properties.
  if ((isa<ObjCIvarDecl>(D) || isa<ObjCPropertyDecl>(D))) {
    if (diag.getForbiddenTypeDiagnostic() == diag::err_arc_weak_disabled ||
        diag.getForbiddenTypeDiagnostic() == diag::err_arc_weak_no_runtime) {
      reason = UnavailableAttr::IR_ForbiddenWeak;
      return true;
    }
  }

  // Allow all sorts of things in system headers.
  if (S.Context.getSourceManager().isInSystemHeader(D->getLocation())) {
    // Currently, all the failures dealt with this way are due to ARC
    // restrictions.
    reason = UnavailableAttr::IR_ARCForbiddenType;
    return true;
  }

  return false;
}

/// Handle a delayed forbidden-type diagnostic.
static void handleDelayedForbiddenType(Sema &S, DelayedDiagnostic &DD,
                                       Decl *D) {
  auto Reason = UnavailableAttr::IR_None;
  if (D && isForbiddenTypeAllowed(S, D, DD, Reason)) {
    assert(Reason && "didn't set reason?");
    D->addAttr(UnavailableAttr::CreateImplicit(S.Context, "", Reason, DD.Loc));
    return;
  }
  if (S.getLangOpts().ObjCAutoRefCount)
    if (const auto *FD = dyn_cast<FunctionDecl>(D)) {
      // FIXME: we may want to suppress diagnostics for all
      // kind of forbidden type messages on unavailable functions.
      if (FD->hasAttr<UnavailableAttr>() &&
          DD.getForbiddenTypeDiagnostic() ==
              diag::err_arc_array_param_no_ownership) {
        DD.Triggered = true;
        return;
      }
    }

  S.Diag(DD.Loc, DD.getForbiddenTypeDiagnostic())
      << DD.getForbiddenTypeOperand() << DD.getForbiddenTypeArgument();
  DD.Triggered = true;
}


void Sema::PopParsingDeclaration(ParsingDeclState state, Decl *decl) {
  assert(DelayedDiagnostics.getCurrentPool());
  DelayedDiagnosticPool &poppedPool = *DelayedDiagnostics.getCurrentPool();
  DelayedDiagnostics.popWithoutEmitting(state);

  // When delaying diagnostics to run in the context of a parsed
  // declaration, we only want to actually emit anything if parsing
  // succeeds.
  if (!decl) return;

  // We emit all the active diagnostics in this pool or any of its
  // parents.  In general, we'll get one pool for the decl spec
  // and a child pool for each declarator; in a decl group like:
  //   deprecated_typedef foo, *bar, baz();
  // only the declarator pops will be passed decls.  This is correct;
  // we really do need to consider delayed diagnostics from the decl spec
  // for each of the different declarations.
  const DelayedDiagnosticPool *pool = &poppedPool;
  do {
    bool AnyAccessFailures = false;
    for (DelayedDiagnosticPool::pool_iterator
           i = pool->pool_begin(), e = pool->pool_end(); i != e; ++i) {
      // This const_cast is a bit lame.  Really, Triggered should be mutable.
      DelayedDiagnostic &diag = const_cast<DelayedDiagnostic&>(*i);
      if (diag.Triggered)
        continue;

      switch (diag.Kind) {
      case DelayedDiagnostic::Availability:
        // Don't bother giving deprecation/unavailable diagnostics if
        // the decl is invalid.
        if (!decl->isInvalidDecl())
          handleDelayedAvailabilityCheck(diag, decl);
        break;

      case DelayedDiagnostic::Access:
        // Only produce one access control diagnostic for a structured binding
        // declaration: we don't need to tell the user that all the fields are
        // inaccessible one at a time.
        if (AnyAccessFailures && isa<DecompositionDecl>(decl))
          continue;
        HandleDelayedAccessCheck(diag, decl);
        if (diag.Triggered)
          AnyAccessFailures = true;
        break;

      case DelayedDiagnostic::ForbiddenType:
        handleDelayedForbiddenType(*this, diag, decl);
        break;
      }
    }
  } while ((pool = pool->getParent()));
}

void Sema::redelayDiagnostics(DelayedDiagnosticPool &pool) {
  DelayedDiagnosticPool *curPool = DelayedDiagnostics.getCurrentPool();
  assert(curPool && "re-emitting in undelayed context not supported");
  curPool->steal(pool);
}<|MERGE_RESOLUTION|>--- conflicted
+++ resolved
@@ -5556,11 +5556,7 @@
   }
 
   TargetInfo::CallingConvCheckResult A = TargetInfo::CCCR_OK;
-<<<<<<< HEAD
-=======
-  const TargetInfo &TI = Context.getTargetInfo();
   auto *Aux = Context.getAuxTargetInfo();
->>>>>>> 257b7275
   // CUDA functions may have host and/or device attributes which indicate
   // their targeted execution environment, therefore the calling convention
   // of functions in CUDA should be checked against the target deduced based
