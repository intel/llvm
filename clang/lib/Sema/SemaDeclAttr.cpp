--- conflicted
+++ resolved
@@ -7135,13 +7135,10 @@
   case ParsedAttr::AT_EnumExtensibility:
     handleEnumExtensibilityAttr(S, D, AL);
     break;
-<<<<<<< HEAD
   case ParsedAttr::AT_SYCLSimd:
     handleSimpleAttribute<SYCLSimdAttr>(S, D, AL);
-=======
   case ParsedAttr::AT_SYCLExternal:
     handleSimpleAttribute<SYCLExternalAttr>(S, D, AL);
->>>>>>> fdfcebb3
     break;
   case ParsedAttr::AT_SYCLKernelEntryPoint:
     S.SYCL().handleKernelEntryPointAttr(D, AL);
