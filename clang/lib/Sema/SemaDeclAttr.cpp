--- conflicted
+++ resolved
@@ -3276,175 +3276,6 @@
       return nullptr;
   }
 
-<<<<<<< HEAD
-=======
-  D->addAttr(::new (Context) SYCLIntelMaxGlobalWorkDimAttr(Context, CI, E));
-}
-
-// Check that the value is a non-negative integer constant that can fit in
-// 32-bits. Issue correct error message and return false on failure.
-bool static check32BitInt(const Expr *E, Sema &S, llvm::APSInt &I,
-                          const AttributeCommonInfo &CI) {
-  if (!I.isIntN(32)) {
-    S.Diag(E->getExprLoc(), diag::err_ice_too_large)
-        << llvm::toString(I, 10, false) << 32 << /* Unsigned */ 1;
-    return false;
-  }
-
-  if (I.isSigned() && I.isNegative()) {
-    S.Diag(E->getExprLoc(), diag::err_attribute_requires_positive_integer)
-        << CI << /* Non-negative */ 1;
-    return false;
-  }
-
-  return true;
-}
-
-void Sema::AddSYCLIntelMinWorkGroupsPerComputeUnitAttr(
-    Decl *D, const AttributeCommonInfo &CI, Expr *E) {
-  if (Context.getLangOpts().SYCLIsDevice) {
-    if (!Context.getTargetInfo().getTriple().isNVPTX()) {
-      Diag(E->getBeginLoc(), diag::warn_launch_bounds_is_cuda_specific)
-          << CI << E->getSourceRange();
-      return;
-    }
-
-    if (!D->hasAttr<SYCLIntelMaxWorkGroupSizeAttr>()) {
-      Diag(CI.getLoc(), diag::warn_launch_bounds_missing_attr) << CI << 0;
-      return;
-    }
-  }
-  if (!E->isValueDependent()) {
-    // Validate that we have an integer constant expression and then store the
-    // converted constant expression into the semantic attribute so that we
-    // don't have to evaluate it again later.
-    llvm::APSInt ArgVal;
-    ExprResult Res = VerifyIntegerConstantExpression(E, &ArgVal);
-    if (Res.isInvalid())
-      return;
-    if (!check32BitInt(E, *this, ArgVal, CI))
-      return;
-    E = Res.get();
-
-    // Check to see if there's a duplicate attribute with different values
-    // already applied to the declaration.
-    if (const auto *DeclAttr =
-            D->getAttr<SYCLIntelMinWorkGroupsPerComputeUnitAttr>()) {
-      // If the other attribute argument is instantiation dependent, we won't
-      // have converted it to a constant expression yet and thus we test
-      // whether this is a null pointer.
-      if (const auto *DeclExpr = dyn_cast<ConstantExpr>(DeclAttr->getValue())) {
-        if (ArgVal != DeclExpr->getResultAsAPSInt()) {
-          Diag(CI.getLoc(), diag::warn_duplicate_attribute) << CI;
-          Diag(DeclAttr->getLoc(), diag::note_previous_attribute);
-        }
-        // Drop the duplicate attribute.
-        return;
-      }
-    }
-  }
-
-  D->addAttr(::new (Context)
-                 SYCLIntelMinWorkGroupsPerComputeUnitAttr(Context, CI, E));
-}
-
-// Helper to get OffloadArch.
-static OffloadArch getOffloadArch(const TargetInfo &TI) {
-  if (!TI.getTriple().isNVPTX())
-    llvm_unreachable("getOffloadArch is only valid for NVPTX triple");
-  auto &TO = TI.getTargetOpts();
-  return StringToOffloadArch(TO.CPU);
-}
-
-
-void Sema::AddSYCLIntelMaxWorkGroupsPerMultiprocessorAttr(
-    Decl *D, const AttributeCommonInfo &CI, Expr *E) {
-  auto &TI = Context.getTargetInfo();
-  if (Context.getLangOpts().SYCLIsDevice) {
-    if (!TI.getTriple().isNVPTX()) {
-      Diag(E->getBeginLoc(), diag::warn_launch_bounds_is_cuda_specific)
-          << CI << E->getSourceRange();
-      return;
-    }
-
-    // Feature '.maxclusterrank' requires .target sm_90 or higher.
-    auto SM = getOffloadArch(TI);
-    if (SM == OffloadArch::UNKNOWN || SM < OffloadArch::SM_90) {
-      Diag(E->getBeginLoc(), diag::warn_cuda_maxclusterrank_sm_90)
-          << OffloadArchToString(SM) << CI << E->getSourceRange();
-      return;
-    }
-
-    if (!D->hasAttr<SYCLIntelMaxWorkGroupSizeAttr>() ||
-        !D->hasAttr<SYCLIntelMinWorkGroupsPerComputeUnitAttr>()) {
-      Diag(CI.getLoc(), diag::warn_launch_bounds_missing_attr) << CI << 1;
-      return;
-    }
-  }
-  if (!E->isValueDependent()) {
-    // Validate that we have an integer constant expression and then store the
-    // converted constant expression into the semantic attribute so that we
-    // don't have to evaluate it again later.
-    llvm::APSInt ArgVal;
-    ExprResult Res = VerifyIntegerConstantExpression(E, &ArgVal);
-    if (Res.isInvalid())
-      return;
-    if (!check32BitInt(E, *this, ArgVal, CI))
-      return;
-    E = Res.get();
-
-    // Check to see if there's a duplicate attribute with different values
-    // already applied to the declaration.
-    if (const auto *DeclAttr =
-            D->getAttr<SYCLIntelMaxWorkGroupsPerMultiprocessorAttr>()) {
-      // If the other attribute argument is instantiation dependent, we won't
-      // have converted it to a constant expression yet and thus we test
-      // whether this is a null pointer.
-      if (const auto *DeclExpr = dyn_cast<ConstantExpr>(DeclAttr->getValue())) {
-        if (ArgVal != DeclExpr->getResultAsAPSInt()) {
-          Diag(CI.getLoc(), diag::warn_duplicate_attribute) << CI;
-          Diag(DeclAttr->getLoc(), diag::note_previous_attribute);
-        }
-        // Drop the duplicate attribute.
-        return;
-      }
-    }
-  }
-
-  D->addAttr(::new (Context)
-                 SYCLIntelMaxWorkGroupsPerMultiprocessorAttr(Context, CI, E));
-}
-
-SYCLIntelMaxGlobalWorkDimAttr *Sema::MergeSYCLIntelMaxGlobalWorkDimAttr(
-    Decl *D, const SYCLIntelMaxGlobalWorkDimAttr &A) {
-  // Check to see if there's a duplicate attribute with different values
-  // already applied to the declaration.
-  if (const auto *DeclAttr = D->getAttr<SYCLIntelMaxGlobalWorkDimAttr>()) {
-    if (const auto *DeclExpr = dyn_cast<ConstantExpr>(DeclAttr->getValue())) {
-      if (const auto *MergeExpr = dyn_cast<ConstantExpr>(A.getValue())) {
-        if (DeclExpr->getResultAsAPSInt() != MergeExpr->getResultAsAPSInt()) {
-          Diag(DeclAttr->getLoc(), diag::warn_duplicate_attribute) << &A;
-          Diag(A.getLoc(), diag::note_previous_attribute);
-        }
-        // Do not add a duplicate attribute.
-        return nullptr;
-      }
-    }
-  }
-
-  // If the declaration has a SYCLIntelMaxWorkGroupSizeAttr or
-  // SYCLReqdWorkGroupSizeAttr, check to see if the attribute holds values equal
-  // to (1, 1, 1) in case the value of SYCLIntelMaxGlobalWorkDimAttr equals to
-  // 0.
-  const auto *MergeExpr = dyn_cast<ConstantExpr>(A.getValue());
-  if (MergeExpr && MergeExpr->getResultAsAPSInt() == 0) {
-    if (checkWorkGroupSizeAttrExpr<SYCLIntelMaxWorkGroupSizeAttr>(*this, D,
-                                                                  A) ||
-        checkWorkGroupSizeAttrExpr<SYCLReqdWorkGroupSizeAttr>(*this, D, A))
-      return nullptr;
-  }
-
->>>>>>> 07bf3c11
   return ::new (Context)
       SYCLIntelMaxGlobalWorkDimAttr(Context, A, A.getValue());
 }
@@ -5983,13 +5814,8 @@
 
   if (MaxBlocks) {
     // '.maxclusterrank' ptx directive requires .target sm_90 or higher.
-<<<<<<< HEAD
-    auto SM = SYCL().getCudaArch(Context.getTargetInfo());
-    if (SM == CudaArch::UNKNOWN || SM < CudaArch::SM_90) {
-=======
-    auto SM = getOffloadArch(Context.getTargetInfo());
+    auto SM = SYCL().getOffloadArch(Context.getTargetInfo());
     if (SM == OffloadArch::UNKNOWN || SM < OffloadArch::SM_90) {
->>>>>>> 07bf3c11
       Diag(MaxBlocks->getBeginLoc(), diag::warn_cuda_maxclusterrank_sm_90)
           << OffloadArchToString(SM) << CI << MaxBlocks->getSourceRange();
       // Ignore it by setting MaxBlocks to null;
