--- conflicted
+++ resolved
@@ -2998,34 +2998,8 @@
 
   ASTContext &Ctx = S.getASTContext();
 
-<<<<<<< HEAD
   if (AL.getKind() == ParsedAttr::AT_SYCLIntelMaxWorkGroupSize)
     S.CheckDeprecatedSYCLAttributeSpelling(AL);
-=======
-  if (AL.getKind() == ParsedAttr::AT_SYCLIntelMaxGlobalWorkDim) {
-    ArrayRef<const Expr *> Dims;
-    Attr *B = nullptr;
-    if (const auto *B = D->getAttr<SYCLIntelMaxWorkGroupSizeAttr>())
-      Dims = B->dimensions();
-    else if (const auto *B = D->getAttr<ReqdWorkGroupSizeAttr>())
-      Dims = B->dimensions();
-    if (B) {
-      Result &=
-          checkZeroDim(B, getExprValue(Dims[0], Ctx),
-                       getExprValue(Dims[1], Ctx), getExprValue(Dims[2], Ctx));
-    }
-    return Result;
-  }
-
-  if (const auto *A = D->getAttr<SYCLIntelMaxGlobalWorkDimAttr>()) {
-    if ((A->getValue()->getIntegerConstantExpr(Ctx)->getSExtValue()) == 0) {
-      Result &= checkZeroDim(A, getExprValue(AL.getArgAsExpr(0), Ctx),
-                             getExprValue(AL.getArgAsExpr(1), Ctx),
-                             getExprValue(AL.getArgAsExpr(2), Ctx),
-                             /*ReverseAttrs=*/true);
-    }
-  }
->>>>>>> 4dc23a26
 
   if (const auto *A = D->getAttr<SYCLIntelMaxWorkGroupSizeAttr>()) {
     if (!((getExprValue(AL.getArgAsExpr(0), Ctx) <=
@@ -3136,7 +3110,6 @@
       }
     }
 
-<<<<<<< HEAD
     if (const auto *A = D->getAttr<SYCLIntelMaxGlobalWorkDimAttr>()) {
       int64_t MaxGlobalWorkDim =
           A->getValue()->getIntegerConstantExpr(Ctx)->getSExtValue();
@@ -3150,8 +3123,6 @@
       }
     }
 
-=======
->>>>>>> 4dc23a26
     if (const auto *ExistingAttr = D->getAttr<WorkGroupAttr>()) {
       // Compare attribute arguments value and warn for a mismatch.
       if (ExistingAttr->getXDimVal(Ctx) != XDimVal ||
