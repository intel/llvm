--- conflicted
+++ resolved
@@ -3177,15 +3177,7 @@
       return;
   }
 
-<<<<<<< HEAD
-  S.addIntelSYCLTripleArgFunctionAttr<WorkGroupAttr>(D, AL, XDimExpr, YDimExpr,
-                                                     ZDimExpr);
-=======
-  if (!checkWorkGroupSizeValues(S, D, AL))
-    return;
-
   S.addIntelTripleArgAttr<WorkGroupAttr>(D, AL, XDimExpr, YDimExpr, ZDimExpr);
->>>>>>> f9241e0a
 }
 
 // Handles work_group_size_hint.
@@ -3253,7 +3245,6 @@
     E = ICE.get();
     int64_t NumSimdWorkItems = ArgVal.getSExtValue();
 
-<<<<<<< HEAD
     if (NumSimdWorkItems == 0) {
       S.Diag(E->getExprLoc(), diag::err_attribute_argument_is_zero)
           << AL << E->getSourceRange();
@@ -3276,10 +3267,7 @@
     }
   }
 
-  S.addIntelSYCLSingleArgFunctionAttr<SYCLIntelNumSimdWorkItemsAttr>(D, AL, E);
-=======
   S.addIntelSingleArgAttr<SYCLIntelNumSimdWorkItemsAttr>(D, A, E);
->>>>>>> f9241e0a
 }
 
 // Handles use_stall_enable_clusters
