//===--- SemaDeclAttr.cpp - Declaration Attribute Handling ----------------===//
//
// Part of the LLVM Project, under the Apache License v2.0 with LLVM Exceptions.
// See https://llvm.org/LICENSE.txt for license information.
// SPDX-License-Identifier: Apache-2.0 WITH LLVM-exception
//
//===----------------------------------------------------------------------===//
//
//  This file implements decl-related attribute processing.
//
//===----------------------------------------------------------------------===//

#include "clang/AST/ASTConsumer.h"
#include "clang/AST/ASTContext.h"
#include "clang/AST/ASTMutationListener.h"
#include "clang/AST/CXXInheritance.h"
#include "clang/AST/DeclCXX.h"
#include "clang/AST/DeclObjC.h"
#include "clang/AST/DeclTemplate.h"
#include "clang/AST/Expr.h"
#include "clang/AST/ExprCXX.h"
#include "clang/AST/Mangle.h"
#include "clang/AST/RecursiveASTVisitor.h"
#include "clang/AST/Type.h"
#include "clang/Basic/CharInfo.h"
#include "clang/Basic/SourceManager.h"
#include "clang/Basic/TargetBuiltins.h"
#include "clang/Basic/TargetInfo.h"
#include "clang/Lex/Preprocessor.h"
#include "clang/Sema/DeclSpec.h"
#include "clang/Sema/DelayedDiagnostic.h"
#include "clang/Sema/Initialization.h"
#include "clang/Sema/Lookup.h"
#include "clang/Sema/ParsedAttr.h"
#include "clang/Sema/Scope.h"
#include "clang/Sema/ScopeInfo.h"
#include "clang/Sema/SemaInternal.h"
#include "llvm/ADT/Optional.h"
#include "llvm/ADT/STLExtras.h"
#include "llvm/ADT/StringExtras.h"
#include "llvm/Support/MathExtras.h"
#include "llvm/Support/raw_ostream.h"

using namespace clang;
using namespace sema;

namespace AttributeLangSupport {
  enum LANG {
    C,
    Cpp,
    ObjC
  };
} // end namespace AttributeLangSupport

//===----------------------------------------------------------------------===//
//  Helper functions
//===----------------------------------------------------------------------===//

/// isFunctionOrMethod - Return true if the given decl has function
/// type (function or function-typed variable) or an Objective-C
/// method.
static bool isFunctionOrMethod(const Decl *D) {
  return (D->getFunctionType() != nullptr) || isa<ObjCMethodDecl>(D);
}

/// Return true if the given decl has function type (function or
/// function-typed variable) or an Objective-C method or a block.
static bool isFunctionOrMethodOrBlock(const Decl *D) {
  return isFunctionOrMethod(D) || isa<BlockDecl>(D);
}

/// Return true if the given decl has a declarator that should have
/// been processed by Sema::GetTypeForDeclarator.
static bool hasDeclarator(const Decl *D) {
  // In some sense, TypedefDecl really *ought* to be a DeclaratorDecl.
  return isa<DeclaratorDecl>(D) || isa<BlockDecl>(D) || isa<TypedefNameDecl>(D) ||
         isa<ObjCPropertyDecl>(D);
}

/// hasFunctionProto - Return true if the given decl has a argument
/// information. This decl should have already passed
/// isFunctionOrMethod or isFunctionOrMethodOrBlock.
static bool hasFunctionProto(const Decl *D) {
  if (const FunctionType *FnTy = D->getFunctionType())
    return isa<FunctionProtoType>(FnTy);
  return isa<ObjCMethodDecl>(D) || isa<BlockDecl>(D);
}

/// getFunctionOrMethodNumParams - Return number of function or method
/// parameters. It is an error to call this on a K&R function (use
/// hasFunctionProto first).
static unsigned getFunctionOrMethodNumParams(const Decl *D) {
  if (const FunctionType *FnTy = D->getFunctionType())
    return cast<FunctionProtoType>(FnTy)->getNumParams();
  if (const auto *BD = dyn_cast<BlockDecl>(D))
    return BD->getNumParams();
  return cast<ObjCMethodDecl>(D)->param_size();
}

static const ParmVarDecl *getFunctionOrMethodParam(const Decl *D,
                                                   unsigned Idx) {
  if (const auto *FD = dyn_cast<FunctionDecl>(D))
    return FD->getParamDecl(Idx);
  if (const auto *MD = dyn_cast<ObjCMethodDecl>(D))
    return MD->getParamDecl(Idx);
  if (const auto *BD = dyn_cast<BlockDecl>(D))
    return BD->getParamDecl(Idx);
  return nullptr;
}

static QualType getFunctionOrMethodParamType(const Decl *D, unsigned Idx) {
  if (const FunctionType *FnTy = D->getFunctionType())
    return cast<FunctionProtoType>(FnTy)->getParamType(Idx);
  if (const auto *BD = dyn_cast<BlockDecl>(D))
    return BD->getParamDecl(Idx)->getType();

  return cast<ObjCMethodDecl>(D)->parameters()[Idx]->getType();
}

static SourceRange getFunctionOrMethodParamRange(const Decl *D, unsigned Idx) {
  if (auto *PVD = getFunctionOrMethodParam(D, Idx))
    return PVD->getSourceRange();
  return SourceRange();
}

static QualType getFunctionOrMethodResultType(const Decl *D) {
  if (const FunctionType *FnTy = D->getFunctionType())
    return FnTy->getReturnType();
  return cast<ObjCMethodDecl>(D)->getReturnType();
}

static SourceRange getFunctionOrMethodResultSourceRange(const Decl *D) {
  if (const auto *FD = dyn_cast<FunctionDecl>(D))
    return FD->getReturnTypeSourceRange();
  if (const auto *MD = dyn_cast<ObjCMethodDecl>(D))
    return MD->getReturnTypeSourceRange();
  return SourceRange();
}

static bool isFunctionOrMethodVariadic(const Decl *D) {
  if (const FunctionType *FnTy = D->getFunctionType())
    return cast<FunctionProtoType>(FnTy)->isVariadic();
  if (const auto *BD = dyn_cast<BlockDecl>(D))
    return BD->isVariadic();
  return cast<ObjCMethodDecl>(D)->isVariadic();
}

static bool isInstanceMethod(const Decl *D) {
  if (const auto *MethodDecl = dyn_cast<CXXMethodDecl>(D))
    return MethodDecl->isInstance();
  return false;
}

static inline bool isNSStringType(QualType T, ASTContext &Ctx) {
  const auto *PT = T->getAs<ObjCObjectPointerType>();
  if (!PT)
    return false;

  ObjCInterfaceDecl *Cls = PT->getObjectType()->getInterface();
  if (!Cls)
    return false;

  IdentifierInfo* ClsName = Cls->getIdentifier();

  // FIXME: Should we walk the chain of classes?
  return ClsName == &Ctx.Idents.get("NSString") ||
         ClsName == &Ctx.Idents.get("NSMutableString");
}

static inline bool isCFStringType(QualType T, ASTContext &Ctx) {
  const auto *PT = T->getAs<PointerType>();
  if (!PT)
    return false;

  const auto *RT = PT->getPointeeType()->getAs<RecordType>();
  if (!RT)
    return false;

  const RecordDecl *RD = RT->getDecl();
  if (RD->getTagKind() != TTK_Struct)
    return false;

  return RD->getIdentifier() == &Ctx.Idents.get("__CFString");
}

static unsigned getNumAttributeArgs(const ParsedAttr &AL) {
  // FIXME: Include the type in the argument list.
  return AL.getNumArgs() + AL.hasParsedType();
}

template <typename Compare>
static bool checkAttributeNumArgsImpl(Sema &S, const ParsedAttr &AL,
                                      unsigned Num, unsigned Diag,
                                      Compare Comp) {
  if (Comp(getNumAttributeArgs(AL), Num)) {
    S.Diag(AL.getLoc(), Diag) << AL << Num;
    return false;
  }

  return true;
}

/// Check if the attribute has exactly as many args as Num. May
/// output an error.
static bool checkAttributeNumArgs(Sema &S, const ParsedAttr &AL, unsigned Num) {
  return checkAttributeNumArgsImpl(S, AL, Num,
                                   diag::err_attribute_wrong_number_arguments,
                                   std::not_equal_to<unsigned>());
}

/// Check if the attribute has at least as many args as Num. May
/// output an error.
static bool checkAttributeAtLeastNumArgs(Sema &S, const ParsedAttr &AL,
                                         unsigned Num) {
  return checkAttributeNumArgsImpl(S, AL, Num,
                                   diag::err_attribute_too_few_arguments,
                                   std::less<unsigned>());
}

/// Check if the attribute has at most as many args as Num. May
/// output an error.
static bool checkAttributeAtMostNumArgs(Sema &S, const ParsedAttr &AL,
                                        unsigned Num) {
  return checkAttributeNumArgsImpl(S, AL, Num,
                                   diag::err_attribute_too_many_arguments,
                                   std::greater<unsigned>());
}

/// A helper function to provide Attribute Location for the Attr types
/// AND the ParsedAttr.
template <typename AttrInfo>
static std::enable_if_t<std::is_base_of<Attr, AttrInfo>::value, SourceLocation>
getAttrLoc(const AttrInfo &AL) {
  return AL.getLocation();
}
static SourceLocation getAttrLoc(const ParsedAttr &AL) { return AL.getLoc(); }

/// If Expr is a valid integer constant, get the value of the integer
/// expression and return success or failure. May output an error.
///
/// Negative argument is implicitly converted to unsigned, unless
/// \p StrictlyUnsigned is true.
template <typename AttrInfo>
static bool checkUInt32Argument(Sema &S, const AttrInfo &AI, const Expr *Expr,
                                uint32_t &Val, unsigned Idx = UINT_MAX,
                                bool StrictlyUnsigned = false) {
  Optional<llvm::APSInt> I = llvm::APSInt(32);
  if (Expr->isTypeDependent() || Expr->isValueDependent() ||
      !(I = Expr->getIntegerConstantExpr(S.Context))) {
    if (Idx != UINT_MAX)
      S.Diag(getAttrLoc(AI), diag::err_attribute_argument_n_type)
          << &AI << Idx << AANT_ArgumentIntegerConstant
          << Expr->getSourceRange();
    else
      S.Diag(getAttrLoc(AI), diag::err_attribute_argument_type)
          << &AI << AANT_ArgumentIntegerConstant << Expr->getSourceRange();
    return false;
  }

  if (!I->isIntN(32)) {
    S.Diag(Expr->getExprLoc(), diag::err_ice_too_large)
        << I->toString(10, false) << 32 << /* Unsigned */ 1;
    return false;
  }

  if (StrictlyUnsigned && I->isSigned() && I->isNegative()) {
    S.Diag(getAttrLoc(AI), diag::err_attribute_requires_positive_integer)
        << &AI << /*non-negative*/ 1;
    return false;
  }

  Val = (uint32_t)I->getZExtValue();
  return true;
}

/// Wrapper around checkUInt32Argument, with an extra check to be sure
/// that the result will fit into a regular (signed) int. All args have the same
/// purpose as they do in checkUInt32Argument.
template <typename AttrInfo>
static bool checkPositiveIntArgument(Sema &S, const AttrInfo &AI, const Expr *Expr,
                                     int &Val, unsigned Idx = UINT_MAX) {
  uint32_t UVal;
  if (!checkUInt32Argument(S, AI, Expr, UVal, Idx))
    return false;

  if (UVal > (uint32_t)std::numeric_limits<int>::max()) {
    llvm::APSInt I(32); // for toString
    I = UVal;
    S.Diag(Expr->getExprLoc(), diag::err_ice_too_large)
        << I.toString(10, false) << 32 << /* Unsigned */ 0;
    return false;
  }

  Val = UVal;
  return true;
}

/// Diagnose mutually exclusive attributes when present on a given
/// declaration. Returns true if diagnosed.
template <typename AttrTy>
static bool checkAttrMutualExclusion(Sema &S, Decl *D, const ParsedAttr &AL) {
  if (const auto *A = D->getAttr<AttrTy>()) {
    S.Diag(AL.getLoc(), diag::err_attributes_are_not_compatible) << AL << A;
    S.Diag(A->getLocation(), diag::note_conflicting_attribute);
    return true;
  }
  return false;
}

template <typename AttrTy>
static bool checkAttrMutualExclusion(Sema &S, Decl *D, const Attr &AL) {
  if (const auto *A = D->getAttr<AttrTy>()) {
    S.Diag(AL.getLocation(), diag::err_attributes_are_not_compatible) << &AL
                                                                      << A;
    S.Diag(A->getLocation(), diag::note_conflicting_attribute);
    return true;
  }
  return false;
}

static bool checkDeprecatedSYCLAttributeSpelling(Sema &S,
                                                 const ParsedAttr &Attr) {
  if (Attr.getScopeName()->isStr("intelfpga"))
    return S.Diag(Attr.getLoc(), diag::warn_attribute_spelling_deprecated)
           << "'" + Attr.getNormalizedFullName() + "'";
  return false;
}

/// Check if IdxExpr is a valid parameter index for a function or
/// instance method D.  May output an error.
///
/// \returns true if IdxExpr is a valid index.
template <typename AttrInfo>
static bool checkFunctionOrMethodParameterIndex(
    Sema &S, const Decl *D, const AttrInfo &AI, unsigned AttrArgNum,
    const Expr *IdxExpr, ParamIdx &Idx, bool CanIndexImplicitThis = false) {
  assert(isFunctionOrMethodOrBlock(D));

  // In C++ the implicit 'this' function parameter also counts.
  // Parameters are counted from one.
  bool HP = hasFunctionProto(D);
  bool HasImplicitThisParam = isInstanceMethod(D);
  bool IV = HP && isFunctionOrMethodVariadic(D);
  unsigned NumParams =
      (HP ? getFunctionOrMethodNumParams(D) : 0) + HasImplicitThisParam;

  Optional<llvm::APSInt> IdxInt;
  if (IdxExpr->isTypeDependent() || IdxExpr->isValueDependent() ||
      !(IdxInt = IdxExpr->getIntegerConstantExpr(S.Context))) {
    S.Diag(getAttrLoc(AI), diag::err_attribute_argument_n_type)
        << &AI << AttrArgNum << AANT_ArgumentIntegerConstant
        << IdxExpr->getSourceRange();
    return false;
  }

  unsigned IdxSource = IdxInt->getLimitedValue(UINT_MAX);
  if (IdxSource < 1 || (!IV && IdxSource > NumParams)) {
    S.Diag(getAttrLoc(AI), diag::err_attribute_argument_out_of_bounds)
        << &AI << AttrArgNum << IdxExpr->getSourceRange();
    return false;
  }
  if (HasImplicitThisParam && !CanIndexImplicitThis) {
    if (IdxSource == 1) {
      S.Diag(getAttrLoc(AI), diag::err_attribute_invalid_implicit_this_argument)
          << &AI << IdxExpr->getSourceRange();
      return false;
    }
  }

  Idx = ParamIdx(IdxSource, D);
  return true;
}

/// Check if the argument \p ArgNum of \p Attr is a ASCII string literal.
/// If not emit an error and return false. If the argument is an identifier it
/// will emit an error with a fixit hint and treat it as if it was a string
/// literal.
bool Sema::checkStringLiteralArgumentAttr(const ParsedAttr &AL, unsigned ArgNum,
                                          StringRef &Str,
                                          SourceLocation *ArgLocation) {
  // Look for identifiers. If we have one emit a hint to fix it to a literal.
  if (AL.isArgIdent(ArgNum)) {
    IdentifierLoc *Loc = AL.getArgAsIdent(ArgNum);
    Diag(Loc->Loc, diag::err_attribute_argument_type)
        << AL << AANT_ArgumentString
        << FixItHint::CreateInsertion(Loc->Loc, "\"")
        << FixItHint::CreateInsertion(getLocForEndOfToken(Loc->Loc), "\"");
    Str = Loc->Ident->getName();
    if (ArgLocation)
      *ArgLocation = Loc->Loc;
    return true;
  }

  // Now check for an actual string literal.
  Expr *ArgExpr = AL.getArgAsExpr(ArgNum);
  const auto *Literal = dyn_cast<StringLiteral>(ArgExpr->IgnoreParenCasts());
  if (ArgLocation)
    *ArgLocation = ArgExpr->getBeginLoc();

  if (!Literal || !Literal->isAscii()) {
    Diag(ArgExpr->getBeginLoc(), diag::err_attribute_argument_type)
        << AL << AANT_ArgumentString;
    return false;
  }

  Str = Literal->getString();
  return true;
}

/// Applies the given attribute to the Decl without performing any
/// additional semantic checking.
template <typename AttrType>
static void handleSimpleAttribute(Sema &S, Decl *D,
                                  const AttributeCommonInfo &CI) {
  D->addAttr(::new (S.Context) AttrType(S.Context, CI));
}

template <typename... DiagnosticArgs>
static const Sema::SemaDiagnosticBuilder&
appendDiagnostics(const Sema::SemaDiagnosticBuilder &Bldr) {
  return Bldr;
}

template <typename T, typename... DiagnosticArgs>
static const Sema::SemaDiagnosticBuilder&
appendDiagnostics(const Sema::SemaDiagnosticBuilder &Bldr, T &&ExtraArg,
                  DiagnosticArgs &&... ExtraArgs) {
  return appendDiagnostics(Bldr << std::forward<T>(ExtraArg),
                           std::forward<DiagnosticArgs>(ExtraArgs)...);
}

/// Add an attribute {@code AttrType} to declaration {@code D}, provided that
/// {@code PassesCheck} is true.
/// Otherwise, emit diagnostic {@code DiagID}, passing in all parameters
/// specified in {@code ExtraArgs}.
template <typename AttrType, typename... DiagnosticArgs>
static void handleSimpleAttributeOrDiagnose(Sema &S, Decl *D,
                                            const AttributeCommonInfo &CI,
                                            bool PassesCheck, unsigned DiagID,
                                            DiagnosticArgs &&... ExtraArgs) {
  if (!PassesCheck) {
    Sema::SemaDiagnosticBuilder DB = S.Diag(D->getBeginLoc(), DiagID);
    appendDiagnostics(DB, std::forward<DiagnosticArgs>(ExtraArgs)...);
    return;
  }
  handleSimpleAttribute<AttrType>(S, D, CI);
}

template <typename AttrType>
static void handleSimpleAttributeWithExclusions(Sema &S, Decl *D,
                                                const ParsedAttr &AL) {
  handleSimpleAttribute<AttrType>(S, D, AL);
}

/// Applies the given attribute to the Decl so long as the Decl doesn't
/// already have one of the given incompatible attributes.
template <typename AttrType, typename IncompatibleAttrType,
          typename... IncompatibleAttrTypes>
static void handleSimpleAttributeWithExclusions(Sema &S, Decl *D,
                                                const ParsedAttr &AL) {
  if (checkAttrMutualExclusion<IncompatibleAttrType>(S, D, AL))
    return;
  handleSimpleAttributeWithExclusions<AttrType, IncompatibleAttrTypes...>(S, D,
                                                                          AL);
}

/// Check if the passed-in expression is of type int or bool.
static bool isIntOrBool(Expr *Exp) {
  QualType QT = Exp->getType();
  return QT->isBooleanType() || QT->isIntegerType();
}


// Check to see if the type is a smart pointer of some kind.  We assume
// it's a smart pointer if it defines both operator-> and operator*.
static bool threadSafetyCheckIsSmartPointer(Sema &S, const RecordType* RT) {
  auto IsOverloadedOperatorPresent = [&S](const RecordDecl *Record,
                                          OverloadedOperatorKind Op) {
    DeclContextLookupResult Result =
        Record->lookup(S.Context.DeclarationNames.getCXXOperatorName(Op));
    return !Result.empty();
  };

  const RecordDecl *Record = RT->getDecl();
  bool foundStarOperator = IsOverloadedOperatorPresent(Record, OO_Star);
  bool foundArrowOperator = IsOverloadedOperatorPresent(Record, OO_Arrow);
  if (foundStarOperator && foundArrowOperator)
    return true;

  const CXXRecordDecl *CXXRecord = dyn_cast<CXXRecordDecl>(Record);
  if (!CXXRecord)
    return false;

  for (auto BaseSpecifier : CXXRecord->bases()) {
    if (!foundStarOperator)
      foundStarOperator = IsOverloadedOperatorPresent(
          BaseSpecifier.getType()->getAsRecordDecl(), OO_Star);
    if (!foundArrowOperator)
      foundArrowOperator = IsOverloadedOperatorPresent(
          BaseSpecifier.getType()->getAsRecordDecl(), OO_Arrow);
  }

  if (foundStarOperator && foundArrowOperator)
    return true;

  return false;
}

/// Check if passed in Decl is a pointer type.
/// Note that this function may produce an error message.
/// \return true if the Decl is a pointer type; false otherwise
static bool threadSafetyCheckIsPointer(Sema &S, const Decl *D,
                                       const ParsedAttr &AL) {
  const auto *VD = cast<ValueDecl>(D);
  QualType QT = VD->getType();
  if (QT->isAnyPointerType())
    return true;

  if (const auto *RT = QT->getAs<RecordType>()) {
    // If it's an incomplete type, it could be a smart pointer; skip it.
    // (We don't want to force template instantiation if we can avoid it,
    // since that would alter the order in which templates are instantiated.)
    if (RT->isIncompleteType())
      return true;

    if (threadSafetyCheckIsSmartPointer(S, RT))
      return true;
  }

  S.Diag(AL.getLoc(), diag::warn_thread_attribute_decl_not_pointer) << AL << QT;
  return false;
}

/// Checks that the passed in QualType either is of RecordType or points
/// to RecordType. Returns the relevant RecordType, null if it does not exit.
static const RecordType *getRecordType(QualType QT) {
  if (const auto *RT = QT->getAs<RecordType>())
    return RT;

  // Now check if we point to record type.
  if (const auto *PT = QT->getAs<PointerType>())
    return PT->getPointeeType()->getAs<RecordType>();

  return nullptr;
}

template <typename AttrType>
static bool checkRecordDeclForAttr(const RecordDecl *RD) {
  // Check if the record itself has the attribute.
  if (RD->hasAttr<AttrType>())
    return true;

  // Else check if any base classes have the attribute.
  if (const auto *CRD = dyn_cast<CXXRecordDecl>(RD)) {
    CXXBasePaths BPaths(false, false);
    if (CRD->lookupInBases(
            [](const CXXBaseSpecifier *BS, CXXBasePath &) {
              const auto &Ty = *BS->getType();
              // If it's type-dependent, we assume it could have the attribute.
              if (Ty.isDependentType())
                return true;
              return Ty.castAs<RecordType>()->getDecl()->hasAttr<AttrType>();
            },
            BPaths, true))
      return true;
  }
  return false;
}

static bool checkRecordTypeForCapability(Sema &S, QualType Ty) {
  const RecordType *RT = getRecordType(Ty);

  if (!RT)
    return false;

  // Don't check for the capability if the class hasn't been defined yet.
  if (RT->isIncompleteType())
    return true;

  // Allow smart pointers to be used as capability objects.
  // FIXME -- Check the type that the smart pointer points to.
  if (threadSafetyCheckIsSmartPointer(S, RT))
    return true;

  return checkRecordDeclForAttr<CapabilityAttr>(RT->getDecl());
}

static bool checkTypedefTypeForCapability(QualType Ty) {
  const auto *TD = Ty->getAs<TypedefType>();
  if (!TD)
    return false;

  TypedefNameDecl *TN = TD->getDecl();
  if (!TN)
    return false;

  return TN->hasAttr<CapabilityAttr>();
}

static bool typeHasCapability(Sema &S, QualType Ty) {
  if (checkTypedefTypeForCapability(Ty))
    return true;

  if (checkRecordTypeForCapability(S, Ty))
    return true;

  return false;
}

static bool isCapabilityExpr(Sema &S, const Expr *Ex) {
  // Capability expressions are simple expressions involving the boolean logic
  // operators &&, || or !, a simple DeclRefExpr, CastExpr or a ParenExpr. Once
  // a DeclRefExpr is found, its type should be checked to determine whether it
  // is a capability or not.

  if (const auto *E = dyn_cast<CastExpr>(Ex))
    return isCapabilityExpr(S, E->getSubExpr());
  else if (const auto *E = dyn_cast<ParenExpr>(Ex))
    return isCapabilityExpr(S, E->getSubExpr());
  else if (const auto *E = dyn_cast<UnaryOperator>(Ex)) {
    if (E->getOpcode() == UO_LNot || E->getOpcode() == UO_AddrOf ||
        E->getOpcode() == UO_Deref)
      return isCapabilityExpr(S, E->getSubExpr());
    return false;
  } else if (const auto *E = dyn_cast<BinaryOperator>(Ex)) {
    if (E->getOpcode() == BO_LAnd || E->getOpcode() == BO_LOr)
      return isCapabilityExpr(S, E->getLHS()) &&
             isCapabilityExpr(S, E->getRHS());
    return false;
  }

  return typeHasCapability(S, Ex->getType());
}

/// Checks that all attribute arguments, starting from Sidx, resolve to
/// a capability object.
/// \param Sidx The attribute argument index to start checking with.
/// \param ParamIdxOk Whether an argument can be indexing into a function
/// parameter list.
static void checkAttrArgsAreCapabilityObjs(Sema &S, Decl *D,
                                           const ParsedAttr &AL,
                                           SmallVectorImpl<Expr *> &Args,
                                           unsigned Sidx = 0,
                                           bool ParamIdxOk = false) {
  if (Sidx == AL.getNumArgs()) {
    // If we don't have any capability arguments, the attribute implicitly
    // refers to 'this'. So we need to make sure that 'this' exists, i.e. we're
    // a non-static method, and that the class is a (scoped) capability.
    const auto *MD = dyn_cast<const CXXMethodDecl>(D);
    if (MD && !MD->isStatic()) {
      const CXXRecordDecl *RD = MD->getParent();
      // FIXME -- need to check this again on template instantiation
      if (!checkRecordDeclForAttr<CapabilityAttr>(RD) &&
          !checkRecordDeclForAttr<ScopedLockableAttr>(RD))
        S.Diag(AL.getLoc(),
               diag::warn_thread_attribute_not_on_capability_member)
            << AL << MD->getParent();
    } else {
      S.Diag(AL.getLoc(), diag::warn_thread_attribute_not_on_non_static_member)
          << AL;
    }
  }

  for (unsigned Idx = Sidx; Idx < AL.getNumArgs(); ++Idx) {
    Expr *ArgExp = AL.getArgAsExpr(Idx);

    if (ArgExp->isTypeDependent()) {
      // FIXME -- need to check this again on template instantiation
      Args.push_back(ArgExp);
      continue;
    }

    if (const auto *StrLit = dyn_cast<StringLiteral>(ArgExp)) {
      if (StrLit->getLength() == 0 ||
          (StrLit->isAscii() && StrLit->getString() == StringRef("*"))) {
        // Pass empty strings to the analyzer without warnings.
        // Treat "*" as the universal lock.
        Args.push_back(ArgExp);
        continue;
      }

      // We allow constant strings to be used as a placeholder for expressions
      // that are not valid C++ syntax, but warn that they are ignored.
      S.Diag(AL.getLoc(), diag::warn_thread_attribute_ignored) << AL;
      Args.push_back(ArgExp);
      continue;
    }

    QualType ArgTy = ArgExp->getType();

    // A pointer to member expression of the form  &MyClass::mu is treated
    // specially -- we need to look at the type of the member.
    if (const auto *UOp = dyn_cast<UnaryOperator>(ArgExp))
      if (UOp->getOpcode() == UO_AddrOf)
        if (const auto *DRE = dyn_cast<DeclRefExpr>(UOp->getSubExpr()))
          if (DRE->getDecl()->isCXXInstanceMember())
            ArgTy = DRE->getDecl()->getType();

    // First see if we can just cast to record type, or pointer to record type.
    const RecordType *RT = getRecordType(ArgTy);

    // Now check if we index into a record type function param.
    if(!RT && ParamIdxOk) {
      const auto *FD = dyn_cast<FunctionDecl>(D);
      const auto *IL = dyn_cast<IntegerLiteral>(ArgExp);
      if(FD && IL) {
        unsigned int NumParams = FD->getNumParams();
        llvm::APInt ArgValue = IL->getValue();
        uint64_t ParamIdxFromOne = ArgValue.getZExtValue();
        uint64_t ParamIdxFromZero = ParamIdxFromOne - 1;
        if (!ArgValue.isStrictlyPositive() || ParamIdxFromOne > NumParams) {
          S.Diag(AL.getLoc(),
                 diag::err_attribute_argument_out_of_bounds_extra_info)
              << AL << Idx + 1 << NumParams;
          continue;
        }
        ArgTy = FD->getParamDecl(ParamIdxFromZero)->getType();
      }
    }

    // If the type does not have a capability, see if the components of the
    // expression have capabilities. This allows for writing C code where the
    // capability may be on the type, and the expression is a capability
    // boolean logic expression. Eg) requires_capability(A || B && !C)
    if (!typeHasCapability(S, ArgTy) && !isCapabilityExpr(S, ArgExp))
      S.Diag(AL.getLoc(), diag::warn_thread_attribute_argument_not_lockable)
          << AL << ArgTy;

    Args.push_back(ArgExp);
  }
}

//===----------------------------------------------------------------------===//
// Attribute Implementations
//===----------------------------------------------------------------------===//

static void handlePtGuardedVarAttr(Sema &S, Decl *D, const ParsedAttr &AL) {
  if (!threadSafetyCheckIsPointer(S, D, AL))
    return;

  D->addAttr(::new (S.Context) PtGuardedVarAttr(S.Context, AL));
}

static bool checkGuardedByAttrCommon(Sema &S, Decl *D, const ParsedAttr &AL,
                                     Expr *&Arg) {
  SmallVector<Expr *, 1> Args;
  // check that all arguments are lockable objects
  checkAttrArgsAreCapabilityObjs(S, D, AL, Args);
  unsigned Size = Args.size();
  if (Size != 1)
    return false;

  Arg = Args[0];

  return true;
}

static void handleGuardedByAttr(Sema &S, Decl *D, const ParsedAttr &AL) {
  Expr *Arg = nullptr;
  if (!checkGuardedByAttrCommon(S, D, AL, Arg))
    return;

  D->addAttr(::new (S.Context) GuardedByAttr(S.Context, AL, Arg));
}

static void handlePtGuardedByAttr(Sema &S, Decl *D, const ParsedAttr &AL) {
  Expr *Arg = nullptr;
  if (!checkGuardedByAttrCommon(S, D, AL, Arg))
    return;

  if (!threadSafetyCheckIsPointer(S, D, AL))
    return;

  D->addAttr(::new (S.Context) PtGuardedByAttr(S.Context, AL, Arg));
}

static bool checkAcquireOrderAttrCommon(Sema &S, Decl *D, const ParsedAttr &AL,
                                        SmallVectorImpl<Expr *> &Args) {
  if (!checkAttributeAtLeastNumArgs(S, AL, 1))
    return false;

  // Check that this attribute only applies to lockable types.
  QualType QT = cast<ValueDecl>(D)->getType();
  if (!QT->isDependentType() && !typeHasCapability(S, QT)) {
    S.Diag(AL.getLoc(), diag::warn_thread_attribute_decl_not_lockable) << AL;
    return false;
  }

  // Check that all arguments are lockable objects.
  checkAttrArgsAreCapabilityObjs(S, D, AL, Args);
  if (Args.empty())
    return false;

  return true;
}

static void handleAcquiredAfterAttr(Sema &S, Decl *D, const ParsedAttr &AL) {
  SmallVector<Expr *, 1> Args;
  if (!checkAcquireOrderAttrCommon(S, D, AL, Args))
    return;

  Expr **StartArg = &Args[0];
  D->addAttr(::new (S.Context)
                 AcquiredAfterAttr(S.Context, AL, StartArg, Args.size()));
}

static void handleAcquiredBeforeAttr(Sema &S, Decl *D, const ParsedAttr &AL) {
  SmallVector<Expr *, 1> Args;
  if (!checkAcquireOrderAttrCommon(S, D, AL, Args))
    return;

  Expr **StartArg = &Args[0];
  D->addAttr(::new (S.Context)
                 AcquiredBeforeAttr(S.Context, AL, StartArg, Args.size()));
}

static bool checkLockFunAttrCommon(Sema &S, Decl *D, const ParsedAttr &AL,
                                   SmallVectorImpl<Expr *> &Args) {
  // zero or more arguments ok
  // check that all arguments are lockable objects
  checkAttrArgsAreCapabilityObjs(S, D, AL, Args, 0, /*ParamIdxOk=*/true);

  return true;
}

static void handleAssertSharedLockAttr(Sema &S, Decl *D, const ParsedAttr &AL) {
  SmallVector<Expr *, 1> Args;
  if (!checkLockFunAttrCommon(S, D, AL, Args))
    return;

  unsigned Size = Args.size();
  Expr **StartArg = Size == 0 ? nullptr : &Args[0];
  D->addAttr(::new (S.Context)
                 AssertSharedLockAttr(S.Context, AL, StartArg, Size));
}

static void handleAssertExclusiveLockAttr(Sema &S, Decl *D,
                                          const ParsedAttr &AL) {
  SmallVector<Expr *, 1> Args;
  if (!checkLockFunAttrCommon(S, D, AL, Args))
    return;

  unsigned Size = Args.size();
  Expr **StartArg = Size == 0 ? nullptr : &Args[0];
  D->addAttr(::new (S.Context)
                 AssertExclusiveLockAttr(S.Context, AL, StartArg, Size));
}

/// Checks to be sure that the given parameter number is in bounds, and
/// is an integral type. Will emit appropriate diagnostics if this returns
/// false.
///
/// AttrArgNo is used to actually retrieve the argument, so it's base-0.
template <typename AttrInfo>
static bool checkParamIsIntegerType(Sema &S, const FunctionDecl *FD,
                                    const AttrInfo &AI, unsigned AttrArgNo) {
  assert(AI.isArgExpr(AttrArgNo) && "Expected expression argument");
  Expr *AttrArg = AI.getArgAsExpr(AttrArgNo);
  ParamIdx Idx;
  if (!checkFunctionOrMethodParameterIndex(S, FD, AI, AttrArgNo + 1, AttrArg,
                                           Idx))
    return false;

  const ParmVarDecl *Param = FD->getParamDecl(Idx.getASTIndex());
  if (!Param->getType()->isIntegerType() && !Param->getType()->isCharType()) {
    SourceLocation SrcLoc = AttrArg->getBeginLoc();
    S.Diag(SrcLoc, diag::err_attribute_integers_only)
        << AI << Param->getSourceRange();
    return false;
  }
  return true;
}

static void handleAllocSizeAttr(Sema &S, Decl *D, const ParsedAttr &AL) {
  if (!checkAttributeAtLeastNumArgs(S, AL, 1) ||
      !checkAttributeAtMostNumArgs(S, AL, 2))
    return;

  const auto *FD = cast<FunctionDecl>(D);
  if (!FD->getReturnType()->isPointerType()) {
    S.Diag(AL.getLoc(), diag::warn_attribute_return_pointers_only) << AL;
    return;
  }

  const Expr *SizeExpr = AL.getArgAsExpr(0);
  int SizeArgNoVal;
  // Parameter indices are 1-indexed, hence Index=1
  if (!checkPositiveIntArgument(S, AL, SizeExpr, SizeArgNoVal, /*Idx=*/1))
    return;
  if (!checkParamIsIntegerType(S, FD, AL, /*AttrArgNo=*/0))
    return;
  ParamIdx SizeArgNo(SizeArgNoVal, D);

  ParamIdx NumberArgNo;
  if (AL.getNumArgs() == 2) {
    const Expr *NumberExpr = AL.getArgAsExpr(1);
    int Val;
    // Parameter indices are 1-based, hence Index=2
    if (!checkPositiveIntArgument(S, AL, NumberExpr, Val, /*Idx=*/2))
      return;
    if (!checkParamIsIntegerType(S, FD, AL, /*AttrArgNo=*/1))
      return;
    NumberArgNo = ParamIdx(Val, D);
  }

  D->addAttr(::new (S.Context)
                 AllocSizeAttr(S.Context, AL, SizeArgNo, NumberArgNo));
}

static bool checkTryLockFunAttrCommon(Sema &S, Decl *D, const ParsedAttr &AL,
                                      SmallVectorImpl<Expr *> &Args) {
  if (!checkAttributeAtLeastNumArgs(S, AL, 1))
    return false;

  if (!isIntOrBool(AL.getArgAsExpr(0))) {
    S.Diag(AL.getLoc(), diag::err_attribute_argument_n_type)
        << AL << 1 << AANT_ArgumentIntOrBool;
    return false;
  }

  // check that all arguments are lockable objects
  checkAttrArgsAreCapabilityObjs(S, D, AL, Args, 1);

  return true;
}

static void handleSharedTrylockFunctionAttr(Sema &S, Decl *D,
                                            const ParsedAttr &AL) {
  SmallVector<Expr*, 2> Args;
  if (!checkTryLockFunAttrCommon(S, D, AL, Args))
    return;

  D->addAttr(::new (S.Context) SharedTrylockFunctionAttr(
      S.Context, AL, AL.getArgAsExpr(0), Args.data(), Args.size()));
}

static void handleExclusiveTrylockFunctionAttr(Sema &S, Decl *D,
                                               const ParsedAttr &AL) {
  SmallVector<Expr*, 2> Args;
  if (!checkTryLockFunAttrCommon(S, D, AL, Args))
    return;

  D->addAttr(::new (S.Context) ExclusiveTrylockFunctionAttr(
      S.Context, AL, AL.getArgAsExpr(0), Args.data(), Args.size()));
}

static void handleLockReturnedAttr(Sema &S, Decl *D, const ParsedAttr &AL) {
  // check that the argument is lockable object
  SmallVector<Expr*, 1> Args;
  checkAttrArgsAreCapabilityObjs(S, D, AL, Args);
  unsigned Size = Args.size();
  if (Size == 0)
    return;

  D->addAttr(::new (S.Context) LockReturnedAttr(S.Context, AL, Args[0]));
}

static void handleLocksExcludedAttr(Sema &S, Decl *D, const ParsedAttr &AL) {
  if (!checkAttributeAtLeastNumArgs(S, AL, 1))
    return;

  // check that all arguments are lockable objects
  SmallVector<Expr*, 1> Args;
  checkAttrArgsAreCapabilityObjs(S, D, AL, Args);
  unsigned Size = Args.size();
  if (Size == 0)
    return;
  Expr **StartArg = &Args[0];

  D->addAttr(::new (S.Context)
                 LocksExcludedAttr(S.Context, AL, StartArg, Size));
}

static bool checkFunctionConditionAttr(Sema &S, Decl *D, const ParsedAttr &AL,
                                       Expr *&Cond, StringRef &Msg) {
  Cond = AL.getArgAsExpr(0);
  if (!Cond->isTypeDependent()) {
    ExprResult Converted = S.PerformContextuallyConvertToBool(Cond);
    if (Converted.isInvalid())
      return false;
    Cond = Converted.get();
  }

  if (!S.checkStringLiteralArgumentAttr(AL, 1, Msg))
    return false;

  if (Msg.empty())
    Msg = "<no message provided>";

  SmallVector<PartialDiagnosticAt, 8> Diags;
  if (isa<FunctionDecl>(D) && !Cond->isValueDependent() &&
      !Expr::isPotentialConstantExprUnevaluated(Cond, cast<FunctionDecl>(D),
                                                Diags)) {
    S.Diag(AL.getLoc(), diag::err_attr_cond_never_constant_expr) << AL;
    for (const PartialDiagnosticAt &PDiag : Diags)
      S.Diag(PDiag.first, PDiag.second);
    return false;
  }
  return true;
}

static void handleEnableIfAttr(Sema &S, Decl *D, const ParsedAttr &AL) {
  S.Diag(AL.getLoc(), diag::ext_clang_enable_if);

  Expr *Cond;
  StringRef Msg;
  if (checkFunctionConditionAttr(S, D, AL, Cond, Msg))
    D->addAttr(::new (S.Context) EnableIfAttr(S.Context, AL, Cond, Msg));
}

namespace {
/// Determines if a given Expr references any of the given function's
/// ParmVarDecls, or the function's implicit `this` parameter (if applicable).
class ArgumentDependenceChecker
    : public RecursiveASTVisitor<ArgumentDependenceChecker> {
#ifndef NDEBUG
  const CXXRecordDecl *ClassType;
#endif
  llvm::SmallPtrSet<const ParmVarDecl *, 16> Parms;
  bool Result;

public:
  ArgumentDependenceChecker(const FunctionDecl *FD) {
#ifndef NDEBUG
    if (const auto *MD = dyn_cast<CXXMethodDecl>(FD))
      ClassType = MD->getParent();
    else
      ClassType = nullptr;
#endif
    Parms.insert(FD->param_begin(), FD->param_end());
  }

  bool referencesArgs(Expr *E) {
    Result = false;
    TraverseStmt(E);
    return Result;
  }

  bool VisitCXXThisExpr(CXXThisExpr *E) {
    assert(E->getType()->getPointeeCXXRecordDecl() == ClassType &&
           "`this` doesn't refer to the enclosing class?");
    Result = true;
    return false;
  }

  bool VisitDeclRefExpr(DeclRefExpr *DRE) {
    if (const auto *PVD = dyn_cast<ParmVarDecl>(DRE->getDecl()))
      if (Parms.count(PVD)) {
        Result = true;
        return false;
      }
    return true;
  }
};
}

static void handleDiagnoseIfAttr(Sema &S, Decl *D, const ParsedAttr &AL) {
  S.Diag(AL.getLoc(), diag::ext_clang_diagnose_if);

  Expr *Cond;
  StringRef Msg;
  if (!checkFunctionConditionAttr(S, D, AL, Cond, Msg))
    return;

  StringRef DiagTypeStr;
  if (!S.checkStringLiteralArgumentAttr(AL, 2, DiagTypeStr))
    return;

  DiagnoseIfAttr::DiagnosticType DiagType;
  if (!DiagnoseIfAttr::ConvertStrToDiagnosticType(DiagTypeStr, DiagType)) {
    S.Diag(AL.getArgAsExpr(2)->getBeginLoc(),
           diag::err_diagnose_if_invalid_diagnostic_type);
    return;
  }

  bool ArgDependent = false;
  if (const auto *FD = dyn_cast<FunctionDecl>(D))
    ArgDependent = ArgumentDependenceChecker(FD).referencesArgs(Cond);
  D->addAttr(::new (S.Context) DiagnoseIfAttr(
      S.Context, AL, Cond, Msg, DiagType, ArgDependent, cast<NamedDecl>(D)));
}

static void handleNoBuiltinAttr(Sema &S, Decl *D, const ParsedAttr &AL) {
  static constexpr const StringRef kWildcard = "*";

  llvm::SmallVector<StringRef, 16> Names;
  bool HasWildcard = false;

  const auto AddBuiltinName = [&Names, &HasWildcard](StringRef Name) {
    if (Name == kWildcard)
      HasWildcard = true;
    Names.push_back(Name);
  };

  // Add previously defined attributes.
  if (const auto *NBA = D->getAttr<NoBuiltinAttr>())
    for (StringRef BuiltinName : NBA->builtinNames())
      AddBuiltinName(BuiltinName);

  // Add current attributes.
  if (AL.getNumArgs() == 0)
    AddBuiltinName(kWildcard);
  else
    for (unsigned I = 0, E = AL.getNumArgs(); I != E; ++I) {
      StringRef BuiltinName;
      SourceLocation LiteralLoc;
      if (!S.checkStringLiteralArgumentAttr(AL, I, BuiltinName, &LiteralLoc))
        return;

      if (Builtin::Context::isBuiltinFunc(BuiltinName))
        AddBuiltinName(BuiltinName);
      else
        S.Diag(LiteralLoc, diag::warn_attribute_no_builtin_invalid_builtin_name)
            << BuiltinName << AL;
    }

  // Repeating the same attribute is fine.
  llvm::sort(Names);
  Names.erase(std::unique(Names.begin(), Names.end()), Names.end());

  // Empty no_builtin must be on its own.
  if (HasWildcard && Names.size() > 1)
    S.Diag(D->getLocation(),
           diag::err_attribute_no_builtin_wildcard_or_builtin_name)
        << AL;

  if (D->hasAttr<NoBuiltinAttr>())
    D->dropAttr<NoBuiltinAttr>();
  D->addAttr(::new (S.Context)
                 NoBuiltinAttr(S.Context, AL, Names.data(), Names.size()));
}

static void handlePassObjectSizeAttr(Sema &S, Decl *D, const ParsedAttr &AL) {
  if (D->hasAttr<PassObjectSizeAttr>()) {
    S.Diag(D->getBeginLoc(), diag::err_attribute_only_once_per_parameter) << AL;
    return;
  }

  Expr *E = AL.getArgAsExpr(0);
  uint32_t Type;
  if (!checkUInt32Argument(S, AL, E, Type, /*Idx=*/1))
    return;

  // pass_object_size's argument is passed in as the second argument of
  // __builtin_object_size. So, it has the same constraints as that second
  // argument; namely, it must be in the range [0, 3].
  if (Type > 3) {
    S.Diag(E->getBeginLoc(), diag::err_attribute_argument_out_of_range)
        << AL << 0 << 3 << E->getSourceRange();
    return;
  }

  // pass_object_size is only supported on constant pointer parameters; as a
  // kindness to users, we allow the parameter to be non-const for declarations.
  // At this point, we have no clue if `D` belongs to a function declaration or
  // definition, so we defer the constness check until later.
  if (!cast<ParmVarDecl>(D)->getType()->isPointerType()) {
    S.Diag(D->getBeginLoc(), diag::err_attribute_pointers_only) << AL << 1;
    return;
  }

  D->addAttr(::new (S.Context) PassObjectSizeAttr(S.Context, AL, (int)Type));
}

static void handleConsumableAttr(Sema &S, Decl *D, const ParsedAttr &AL) {
  ConsumableAttr::ConsumedState DefaultState;

  if (AL.isArgIdent(0)) {
    IdentifierLoc *IL = AL.getArgAsIdent(0);
    if (!ConsumableAttr::ConvertStrToConsumedState(IL->Ident->getName(),
                                                   DefaultState)) {
      S.Diag(IL->Loc, diag::warn_attribute_type_not_supported) << AL
                                                               << IL->Ident;
      return;
    }
  } else {
    S.Diag(AL.getLoc(), diag::err_attribute_argument_type)
        << AL << AANT_ArgumentIdentifier;
    return;
  }

  D->addAttr(::new (S.Context) ConsumableAttr(S.Context, AL, DefaultState));
}

static bool checkForConsumableClass(Sema &S, const CXXMethodDecl *MD,
                                    const ParsedAttr &AL) {
  QualType ThisType = MD->getThisType()->getPointeeType();

  if (const CXXRecordDecl *RD = ThisType->getAsCXXRecordDecl()) {
    if (!RD->hasAttr<ConsumableAttr>()) {
      S.Diag(AL.getLoc(), diag::warn_attr_on_unconsumable_class) << RD;

      return false;
    }
  }

  return true;
}

static void handleCallableWhenAttr(Sema &S, Decl *D, const ParsedAttr &AL) {
  if (!checkAttributeAtLeastNumArgs(S, AL, 1))
    return;

  if (!checkForConsumableClass(S, cast<CXXMethodDecl>(D), AL))
    return;

  SmallVector<CallableWhenAttr::ConsumedState, 3> States;
  for (unsigned ArgIndex = 0; ArgIndex < AL.getNumArgs(); ++ArgIndex) {
    CallableWhenAttr::ConsumedState CallableState;

    StringRef StateString;
    SourceLocation Loc;
    if (AL.isArgIdent(ArgIndex)) {
      IdentifierLoc *Ident = AL.getArgAsIdent(ArgIndex);
      StateString = Ident->Ident->getName();
      Loc = Ident->Loc;
    } else {
      if (!S.checkStringLiteralArgumentAttr(AL, ArgIndex, StateString, &Loc))
        return;
    }

    if (!CallableWhenAttr::ConvertStrToConsumedState(StateString,
                                                     CallableState)) {
      S.Diag(Loc, diag::warn_attribute_type_not_supported) << AL << StateString;
      return;
    }

    States.push_back(CallableState);
  }

  D->addAttr(::new (S.Context)
                 CallableWhenAttr(S.Context, AL, States.data(), States.size()));
}

static void handleParamTypestateAttr(Sema &S, Decl *D, const ParsedAttr &AL) {
  ParamTypestateAttr::ConsumedState ParamState;

  if (AL.isArgIdent(0)) {
    IdentifierLoc *Ident = AL.getArgAsIdent(0);
    StringRef StateString = Ident->Ident->getName();

    if (!ParamTypestateAttr::ConvertStrToConsumedState(StateString,
                                                       ParamState)) {
      S.Diag(Ident->Loc, diag::warn_attribute_type_not_supported)
          << AL << StateString;
      return;
    }
  } else {
    S.Diag(AL.getLoc(), diag::err_attribute_argument_type)
        << AL << AANT_ArgumentIdentifier;
    return;
  }

  // FIXME: This check is currently being done in the analysis.  It can be
  //        enabled here only after the parser propagates attributes at
  //        template specialization definition, not declaration.
  //QualType ReturnType = cast<ParmVarDecl>(D)->getType();
  //const CXXRecordDecl *RD = ReturnType->getAsCXXRecordDecl();
  //
  //if (!RD || !RD->hasAttr<ConsumableAttr>()) {
  //    S.Diag(AL.getLoc(), diag::warn_return_state_for_unconsumable_type) <<
  //      ReturnType.getAsString();
  //    return;
  //}

  D->addAttr(::new (S.Context) ParamTypestateAttr(S.Context, AL, ParamState));
}

static void handleReturnTypestateAttr(Sema &S, Decl *D, const ParsedAttr &AL) {
  ReturnTypestateAttr::ConsumedState ReturnState;

  if (AL.isArgIdent(0)) {
    IdentifierLoc *IL = AL.getArgAsIdent(0);
    if (!ReturnTypestateAttr::ConvertStrToConsumedState(IL->Ident->getName(),
                                                        ReturnState)) {
      S.Diag(IL->Loc, diag::warn_attribute_type_not_supported) << AL
                                                               << IL->Ident;
      return;
    }
  } else {
    S.Diag(AL.getLoc(), diag::err_attribute_argument_type)
        << AL << AANT_ArgumentIdentifier;
    return;
  }

  // FIXME: This check is currently being done in the analysis.  It can be
  //        enabled here only after the parser propagates attributes at
  //        template specialization definition, not declaration.
  //QualType ReturnType;
  //
  //if (const ParmVarDecl *Param = dyn_cast<ParmVarDecl>(D)) {
  //  ReturnType = Param->getType();
  //
  //} else if (const CXXConstructorDecl *Constructor =
  //             dyn_cast<CXXConstructorDecl>(D)) {
  //  ReturnType = Constructor->getThisType()->getPointeeType();
  //
  //} else {
  //
  //  ReturnType = cast<FunctionDecl>(D)->getCallResultType();
  //}
  //
  //const CXXRecordDecl *RD = ReturnType->getAsCXXRecordDecl();
  //
  //if (!RD || !RD->hasAttr<ConsumableAttr>()) {
  //    S.Diag(Attr.getLoc(), diag::warn_return_state_for_unconsumable_type) <<
  //      ReturnType.getAsString();
  //    return;
  //}

  D->addAttr(::new (S.Context) ReturnTypestateAttr(S.Context, AL, ReturnState));
}

static void handleSetTypestateAttr(Sema &S, Decl *D, const ParsedAttr &AL) {
  if (!checkForConsumableClass(S, cast<CXXMethodDecl>(D), AL))
    return;

  SetTypestateAttr::ConsumedState NewState;
  if (AL.isArgIdent(0)) {
    IdentifierLoc *Ident = AL.getArgAsIdent(0);
    StringRef Param = Ident->Ident->getName();
    if (!SetTypestateAttr::ConvertStrToConsumedState(Param, NewState)) {
      S.Diag(Ident->Loc, diag::warn_attribute_type_not_supported) << AL
                                                                  << Param;
      return;
    }
  } else {
    S.Diag(AL.getLoc(), diag::err_attribute_argument_type)
        << AL << AANT_ArgumentIdentifier;
    return;
  }

  D->addAttr(::new (S.Context) SetTypestateAttr(S.Context, AL, NewState));
}

static void handleTestTypestateAttr(Sema &S, Decl *D, const ParsedAttr &AL) {
  if (!checkForConsumableClass(S, cast<CXXMethodDecl>(D), AL))
    return;

  TestTypestateAttr::ConsumedState TestState;
  if (AL.isArgIdent(0)) {
    IdentifierLoc *Ident = AL.getArgAsIdent(0);
    StringRef Param = Ident->Ident->getName();
    if (!TestTypestateAttr::ConvertStrToConsumedState(Param, TestState)) {
      S.Diag(Ident->Loc, diag::warn_attribute_type_not_supported) << AL
                                                                  << Param;
      return;
    }
  } else {
    S.Diag(AL.getLoc(), diag::err_attribute_argument_type)
        << AL << AANT_ArgumentIdentifier;
    return;
  }

  D->addAttr(::new (S.Context) TestTypestateAttr(S.Context, AL, TestState));
}

static void handleExtVectorTypeAttr(Sema &S, Decl *D, const ParsedAttr &AL) {
  // Remember this typedef decl, we will need it later for diagnostics.
  S.ExtVectorDecls.push_back(cast<TypedefNameDecl>(D));
}

static void handlePackedAttr(Sema &S, Decl *D, const ParsedAttr &AL) {
  if (auto *TD = dyn_cast<TagDecl>(D))
    TD->addAttr(::new (S.Context) PackedAttr(S.Context, AL));
  else if (auto *FD = dyn_cast<FieldDecl>(D)) {
    bool BitfieldByteAligned = (!FD->getType()->isDependentType() &&
                                !FD->getType()->isIncompleteType() &&
                                FD->isBitField() &&
                                S.Context.getTypeAlign(FD->getType()) <= 8);

    if (S.getASTContext().getTargetInfo().getTriple().isPS4()) {
      if (BitfieldByteAligned)
        // The PS4 target needs to maintain ABI backwards compatibility.
        S.Diag(AL.getLoc(), diag::warn_attribute_ignored_for_field_of_type)
            << AL << FD->getType();
      else
        FD->addAttr(::new (S.Context) PackedAttr(S.Context, AL));
    } else {
      // Report warning about changed offset in the newer compiler versions.
      if (BitfieldByteAligned)
        S.Diag(AL.getLoc(), diag::warn_attribute_packed_for_bitfield);

      FD->addAttr(::new (S.Context) PackedAttr(S.Context, AL));
    }

  } else
    S.Diag(AL.getLoc(), diag::warn_attribute_ignored) << AL;
}

static bool checkIBOutletCommon(Sema &S, Decl *D, const ParsedAttr &AL) {
  // The IBOutlet/IBOutletCollection attributes only apply to instance
  // variables or properties of Objective-C classes.  The outlet must also
  // have an object reference type.
  if (const auto *VD = dyn_cast<ObjCIvarDecl>(D)) {
    if (!VD->getType()->getAs<ObjCObjectPointerType>()) {
      S.Diag(AL.getLoc(), diag::warn_iboutlet_object_type)
          << AL << VD->getType() << 0;
      return false;
    }
  }
  else if (const auto *PD = dyn_cast<ObjCPropertyDecl>(D)) {
    if (!PD->getType()->getAs<ObjCObjectPointerType>()) {
      S.Diag(AL.getLoc(), diag::warn_iboutlet_object_type)
          << AL << PD->getType() << 1;
      return false;
    }
  }
  else {
    S.Diag(AL.getLoc(), diag::warn_attribute_iboutlet) << AL;
    return false;
  }

  return true;
}

static void handleIBOutlet(Sema &S, Decl *D, const ParsedAttr &AL) {
  if (!checkIBOutletCommon(S, D, AL))
    return;

  D->addAttr(::new (S.Context) IBOutletAttr(S.Context, AL));
}

static void handleIBOutletCollection(Sema &S, Decl *D, const ParsedAttr &AL) {

  // The iboutletcollection attribute can have zero or one arguments.
  if (AL.getNumArgs() > 1) {
    S.Diag(AL.getLoc(), diag::err_attribute_wrong_number_arguments) << AL << 1;
    return;
  }

  if (!checkIBOutletCommon(S, D, AL))
    return;

  ParsedType PT;

  if (AL.hasParsedType())
    PT = AL.getTypeArg();
  else {
    PT = S.getTypeName(S.Context.Idents.get("NSObject"), AL.getLoc(),
                       S.getScopeForContext(D->getDeclContext()->getParent()));
    if (!PT) {
      S.Diag(AL.getLoc(), diag::err_iboutletcollection_type) << "NSObject";
      return;
    }
  }

  TypeSourceInfo *QTLoc = nullptr;
  QualType QT = S.GetTypeFromParser(PT, &QTLoc);
  if (!QTLoc)
    QTLoc = S.Context.getTrivialTypeSourceInfo(QT, AL.getLoc());

  // Diagnose use of non-object type in iboutletcollection attribute.
  // FIXME. Gnu attribute extension ignores use of builtin types in
  // attributes. So, __attribute__((iboutletcollection(char))) will be
  // treated as __attribute__((iboutletcollection())).
  if (!QT->isObjCIdType() && !QT->isObjCObjectType()) {
    S.Diag(AL.getLoc(),
           QT->isBuiltinType() ? diag::err_iboutletcollection_builtintype
                               : diag::err_iboutletcollection_type) << QT;
    return;
  }

  D->addAttr(::new (S.Context) IBOutletCollectionAttr(S.Context, AL, QTLoc));
}

bool Sema::isValidPointerAttrType(QualType T, bool RefOkay) {
  if (RefOkay) {
    if (T->isReferenceType())
      return true;
  } else {
    T = T.getNonReferenceType();
  }

  // The nonnull attribute, and other similar attributes, can be applied to a
  // transparent union that contains a pointer type.
  if (const RecordType *UT = T->getAsUnionType()) {
    if (UT && UT->getDecl()->hasAttr<TransparentUnionAttr>()) {
      RecordDecl *UD = UT->getDecl();
      for (const auto *I : UD->fields()) {
        QualType QT = I->getType();
        if (QT->isAnyPointerType() || QT->isBlockPointerType())
          return true;
      }
    }
  }

  return T->isAnyPointerType() || T->isBlockPointerType();
}

static bool attrNonNullArgCheck(Sema &S, QualType T, const ParsedAttr &AL,
                                SourceRange AttrParmRange,
                                SourceRange TypeRange,
                                bool isReturnValue = false) {
  if (!S.isValidPointerAttrType(T)) {
    if (isReturnValue)
      S.Diag(AL.getLoc(), diag::warn_attribute_return_pointers_only)
          << AL << AttrParmRange << TypeRange;
    else
      S.Diag(AL.getLoc(), diag::warn_attribute_pointers_only)
          << AL << AttrParmRange << TypeRange << 0;
    return false;
  }
  return true;
}

static void handleNonNullAttr(Sema &S, Decl *D, const ParsedAttr &AL) {
  SmallVector<ParamIdx, 8> NonNullArgs;
  for (unsigned I = 0; I < AL.getNumArgs(); ++I) {
    Expr *Ex = AL.getArgAsExpr(I);
    ParamIdx Idx;
    if (!checkFunctionOrMethodParameterIndex(S, D, AL, I + 1, Ex, Idx))
      return;

    // Is the function argument a pointer type?
    if (Idx.getASTIndex() < getFunctionOrMethodNumParams(D) &&
        !attrNonNullArgCheck(
            S, getFunctionOrMethodParamType(D, Idx.getASTIndex()), AL,
            Ex->getSourceRange(),
            getFunctionOrMethodParamRange(D, Idx.getASTIndex())))
      continue;

    NonNullArgs.push_back(Idx);
  }

  // If no arguments were specified to __attribute__((nonnull)) then all pointer
  // arguments have a nonnull attribute; warn if there aren't any. Skip this
  // check if the attribute came from a macro expansion or a template
  // instantiation.
  if (NonNullArgs.empty() && AL.getLoc().isFileID() &&
      !S.inTemplateInstantiation()) {
    bool AnyPointers = isFunctionOrMethodVariadic(D);
    for (unsigned I = 0, E = getFunctionOrMethodNumParams(D);
         I != E && !AnyPointers; ++I) {
      QualType T = getFunctionOrMethodParamType(D, I);
      if (T->isDependentType() || S.isValidPointerAttrType(T))
        AnyPointers = true;
    }

    if (!AnyPointers)
      S.Diag(AL.getLoc(), diag::warn_attribute_nonnull_no_pointers);
  }

  ParamIdx *Start = NonNullArgs.data();
  unsigned Size = NonNullArgs.size();
  llvm::array_pod_sort(Start, Start + Size);
  D->addAttr(::new (S.Context) NonNullAttr(S.Context, AL, Start, Size));
}

static void handleNonNullAttrParameter(Sema &S, ParmVarDecl *D,
                                       const ParsedAttr &AL) {
  if (AL.getNumArgs() > 0) {
    if (D->getFunctionType()) {
      handleNonNullAttr(S, D, AL);
    } else {
      S.Diag(AL.getLoc(), diag::warn_attribute_nonnull_parm_no_args)
        << D->getSourceRange();
    }
    return;
  }

  // Is the argument a pointer type?
  if (!attrNonNullArgCheck(S, D->getType(), AL, SourceRange(),
                           D->getSourceRange()))
    return;

  D->addAttr(::new (S.Context) NonNullAttr(S.Context, AL, nullptr, 0));
}

static void handleReturnsNonNullAttr(Sema &S, Decl *D, const ParsedAttr &AL) {
  QualType ResultType = getFunctionOrMethodResultType(D);
  SourceRange SR = getFunctionOrMethodResultSourceRange(D);
  if (!attrNonNullArgCheck(S, ResultType, AL, SourceRange(), SR,
                           /* isReturnValue */ true))
    return;

  D->addAttr(::new (S.Context) ReturnsNonNullAttr(S.Context, AL));
}

static void handleNoEscapeAttr(Sema &S, Decl *D, const ParsedAttr &AL) {
  if (D->isInvalidDecl())
    return;

  // noescape only applies to pointer types.
  QualType T = cast<ParmVarDecl>(D)->getType();
  if (!S.isValidPointerAttrType(T, /* RefOkay */ true)) {
    S.Diag(AL.getLoc(), diag::warn_attribute_pointers_only)
        << AL << AL.getRange() << 0;
    return;
  }

  D->addAttr(::new (S.Context) NoEscapeAttr(S.Context, AL));
}

static void handleAssumeAlignedAttr(Sema &S, Decl *D, const ParsedAttr &AL) {
  Expr *E = AL.getArgAsExpr(0),
       *OE = AL.getNumArgs() > 1 ? AL.getArgAsExpr(1) : nullptr;
  S.AddAssumeAlignedAttr(D, AL, E, OE);
}

static void handleAllocAlignAttr(Sema &S, Decl *D, const ParsedAttr &AL) {
  S.AddAllocAlignAttr(D, AL, AL.getArgAsExpr(0));
}

void Sema::AddAssumeAlignedAttr(Decl *D, const AttributeCommonInfo &CI, Expr *E,
                                Expr *OE) {
  QualType ResultType = getFunctionOrMethodResultType(D);
  SourceRange SR = getFunctionOrMethodResultSourceRange(D);

  AssumeAlignedAttr TmpAttr(Context, CI, E, OE);
  SourceLocation AttrLoc = TmpAttr.getLocation();

  if (!isValidPointerAttrType(ResultType, /* RefOkay */ true)) {
    Diag(AttrLoc, diag::warn_attribute_return_pointers_refs_only)
        << &TmpAttr << TmpAttr.getRange() << SR;
    return;
  }

  if (!E->isValueDependent()) {
    Optional<llvm::APSInt> I = llvm::APSInt(64);
    if (!(I = E->getIntegerConstantExpr(Context))) {
      if (OE)
        Diag(AttrLoc, diag::err_attribute_argument_n_type)
          << &TmpAttr << 1 << AANT_ArgumentIntegerConstant
          << E->getSourceRange();
      else
        Diag(AttrLoc, diag::err_attribute_argument_type)
          << &TmpAttr << AANT_ArgumentIntegerConstant
          << E->getSourceRange();
      return;
    }

    if (!I->isPowerOf2()) {
      Diag(AttrLoc, diag::err_alignment_not_power_of_two)
        << E->getSourceRange();
      return;
    }

    if (*I > Sema::MaximumAlignment)
      Diag(CI.getLoc(), diag::warn_assume_aligned_too_great)
          << CI.getRange() << Sema::MaximumAlignment;
  }

  if (OE && !OE->isValueDependent() && !OE->isIntegerConstantExpr(Context)) {
    Diag(AttrLoc, diag::err_attribute_argument_n_type)
        << &TmpAttr << 2 << AANT_ArgumentIntegerConstant
        << OE->getSourceRange();
    return;
  }

  D->addAttr(::new (Context) AssumeAlignedAttr(Context, CI, E, OE));
}

void Sema::AddAllocAlignAttr(Decl *D, const AttributeCommonInfo &CI,
                             Expr *ParamExpr) {
  QualType ResultType = getFunctionOrMethodResultType(D);

  AllocAlignAttr TmpAttr(Context, CI, ParamIdx());
  SourceLocation AttrLoc = CI.getLoc();

  if (!ResultType->isDependentType() &&
      !isValidPointerAttrType(ResultType, /* RefOkay */ true)) {
    Diag(AttrLoc, diag::warn_attribute_return_pointers_refs_only)
        << &TmpAttr << CI.getRange() << getFunctionOrMethodResultSourceRange(D);
    return;
  }

  ParamIdx Idx;
  const auto *FuncDecl = cast<FunctionDecl>(D);
  if (!checkFunctionOrMethodParameterIndex(*this, FuncDecl, TmpAttr,
                                           /*AttrArgNum=*/1, ParamExpr, Idx))
    return;

  QualType Ty = getFunctionOrMethodParamType(D, Idx.getASTIndex());
  if (!Ty->isDependentType() && !Ty->isIntegralType(Context) &&
      !Ty->isAlignValT()) {
    Diag(ParamExpr->getBeginLoc(), diag::err_attribute_integers_only)
        << &TmpAttr
        << FuncDecl->getParamDecl(Idx.getASTIndex())->getSourceRange();
    return;
  }

  D->addAttr(::new (Context) AllocAlignAttr(Context, CI, Idx));
}

/// Normalize the attribute, __foo__ becomes foo.
/// Returns true if normalization was applied.
static bool normalizeName(StringRef &AttrName) {
  if (AttrName.size() > 4 && AttrName.startswith("__") &&
      AttrName.endswith("__")) {
    AttrName = AttrName.drop_front(2).drop_back(2);
    return true;
  }
  return false;
}

static void handleOwnershipAttr(Sema &S, Decl *D, const ParsedAttr &AL) {
  // This attribute must be applied to a function declaration. The first
  // argument to the attribute must be an identifier, the name of the resource,
  // for example: malloc. The following arguments must be argument indexes, the
  // arguments must be of integer type for Returns, otherwise of pointer type.
  // The difference between Holds and Takes is that a pointer may still be used
  // after being held. free() should be __attribute((ownership_takes)), whereas
  // a list append function may well be __attribute((ownership_holds)).

  if (!AL.isArgIdent(0)) {
    S.Diag(AL.getLoc(), diag::err_attribute_argument_n_type)
        << AL << 1 << AANT_ArgumentIdentifier;
    return;
  }

  // Figure out our Kind.
  OwnershipAttr::OwnershipKind K =
      OwnershipAttr(S.Context, AL, nullptr, nullptr, 0).getOwnKind();

  // Check arguments.
  switch (K) {
  case OwnershipAttr::Takes:
  case OwnershipAttr::Holds:
    if (AL.getNumArgs() < 2) {
      S.Diag(AL.getLoc(), diag::err_attribute_too_few_arguments) << AL << 2;
      return;
    }
    break;
  case OwnershipAttr::Returns:
    if (AL.getNumArgs() > 2) {
      S.Diag(AL.getLoc(), diag::err_attribute_too_many_arguments) << AL << 1;
      return;
    }
    break;
  }

  IdentifierInfo *Module = AL.getArgAsIdent(0)->Ident;

  StringRef ModuleName = Module->getName();
  if (normalizeName(ModuleName)) {
    Module = &S.PP.getIdentifierTable().get(ModuleName);
  }

  SmallVector<ParamIdx, 8> OwnershipArgs;
  for (unsigned i = 1; i < AL.getNumArgs(); ++i) {
    Expr *Ex = AL.getArgAsExpr(i);
    ParamIdx Idx;
    if (!checkFunctionOrMethodParameterIndex(S, D, AL, i, Ex, Idx))
      return;

    // Is the function argument a pointer type?
    QualType T = getFunctionOrMethodParamType(D, Idx.getASTIndex());
    int Err = -1;  // No error
    switch (K) {
      case OwnershipAttr::Takes:
      case OwnershipAttr::Holds:
        if (!T->isAnyPointerType() && !T->isBlockPointerType())
          Err = 0;
        break;
      case OwnershipAttr::Returns:
        if (!T->isIntegerType())
          Err = 1;
        break;
    }
    if (-1 != Err) {
      S.Diag(AL.getLoc(), diag::err_ownership_type) << AL << Err
                                                    << Ex->getSourceRange();
      return;
    }

    // Check we don't have a conflict with another ownership attribute.
    for (const auto *I : D->specific_attrs<OwnershipAttr>()) {
      // Cannot have two ownership attributes of different kinds for the same
      // index.
      if (I->getOwnKind() != K && I->args_end() !=
          std::find(I->args_begin(), I->args_end(), Idx)) {
        S.Diag(AL.getLoc(), diag::err_attributes_are_not_compatible) << AL << I;
        return;
      } else if (K == OwnershipAttr::Returns &&
                 I->getOwnKind() == OwnershipAttr::Returns) {
        // A returns attribute conflicts with any other returns attribute using
        // a different index.
        if (std::find(I->args_begin(), I->args_end(), Idx) == I->args_end()) {
          S.Diag(I->getLocation(), diag::err_ownership_returns_index_mismatch)
              << I->args_begin()->getSourceIndex();
          if (I->args_size())
            S.Diag(AL.getLoc(), diag::note_ownership_returns_index_mismatch)
                << Idx.getSourceIndex() << Ex->getSourceRange();
          return;
        }
      }
    }
    OwnershipArgs.push_back(Idx);
  }

  ParamIdx *Start = OwnershipArgs.data();
  unsigned Size = OwnershipArgs.size();
  llvm::array_pod_sort(Start, Start + Size);
  D->addAttr(::new (S.Context)
                 OwnershipAttr(S.Context, AL, Module, Start, Size));
}

static void handleWeakRefAttr(Sema &S, Decl *D, const ParsedAttr &AL) {
  // Check the attribute arguments.
  if (AL.getNumArgs() > 1) {
    S.Diag(AL.getLoc(), diag::err_attribute_wrong_number_arguments) << AL << 1;
    return;
  }

  // gcc rejects
  // class c {
  //   static int a __attribute__((weakref ("v2")));
  //   static int b() __attribute__((weakref ("f3")));
  // };
  // and ignores the attributes of
  // void f(void) {
  //   static int a __attribute__((weakref ("v2")));
  // }
  // we reject them
  const DeclContext *Ctx = D->getDeclContext()->getRedeclContext();
  if (!Ctx->isFileContext()) {
    S.Diag(AL.getLoc(), diag::err_attribute_weakref_not_global_context)
        << cast<NamedDecl>(D);
    return;
  }

  // The GCC manual says
  //
  // At present, a declaration to which `weakref' is attached can only
  // be `static'.
  //
  // It also says
  //
  // Without a TARGET,
  // given as an argument to `weakref' or to `alias', `weakref' is
  // equivalent to `weak'.
  //
  // gcc 4.4.1 will accept
  // int a7 __attribute__((weakref));
  // as
  // int a7 __attribute__((weak));
  // This looks like a bug in gcc. We reject that for now. We should revisit
  // it if this behaviour is actually used.

  // GCC rejects
  // static ((alias ("y"), weakref)).
  // Should we? How to check that weakref is before or after alias?

  // FIXME: it would be good for us to keep the WeakRefAttr as-written instead
  // of transforming it into an AliasAttr.  The WeakRefAttr never uses the
  // StringRef parameter it was given anyway.
  StringRef Str;
  if (AL.getNumArgs() && S.checkStringLiteralArgumentAttr(AL, 0, Str))
    // GCC will accept anything as the argument of weakref. Should we
    // check for an existing decl?
    D->addAttr(::new (S.Context) AliasAttr(S.Context, AL, Str));

  D->addAttr(::new (S.Context) WeakRefAttr(S.Context, AL));
}

static void handleIFuncAttr(Sema &S, Decl *D, const ParsedAttr &AL) {
  StringRef Str;
  if (!S.checkStringLiteralArgumentAttr(AL, 0, Str))
    return;

  // Aliases should be on declarations, not definitions.
  const auto *FD = cast<FunctionDecl>(D);
  if (FD->isThisDeclarationADefinition()) {
    S.Diag(AL.getLoc(), diag::err_alias_is_definition) << FD << 1;
    return;
  }

  D->addAttr(::new (S.Context) IFuncAttr(S.Context, AL, Str));
}

static void handleAliasAttr(Sema &S, Decl *D, const ParsedAttr &AL) {
  StringRef Str;
  if (!S.checkStringLiteralArgumentAttr(AL, 0, Str))
    return;

  if (S.Context.getTargetInfo().getTriple().isOSDarwin()) {
    S.Diag(AL.getLoc(), diag::err_alias_not_supported_on_darwin);
    return;
  }
  if (S.Context.getTargetInfo().getTriple().isNVPTX()) {
    S.Diag(AL.getLoc(), diag::err_alias_not_supported_on_nvptx);
  }

  // Aliases should be on declarations, not definitions.
  if (const auto *FD = dyn_cast<FunctionDecl>(D)) {
    if (FD->isThisDeclarationADefinition()) {
      S.Diag(AL.getLoc(), diag::err_alias_is_definition) << FD << 0;
      return;
    }
  } else {
    const auto *VD = cast<VarDecl>(D);
    if (VD->isThisDeclarationADefinition() && VD->isExternallyVisible()) {
      S.Diag(AL.getLoc(), diag::err_alias_is_definition) << VD << 0;
      return;
    }
  }

  // Mark target used to prevent unneeded-internal-declaration warnings.
  if (!S.LangOpts.CPlusPlus) {
    // FIXME: demangle Str for C++, as the attribute refers to the mangled
    // linkage name, not the pre-mangled identifier.
    const DeclarationNameInfo target(&S.Context.Idents.get(Str), AL.getLoc());
    LookupResult LR(S, target, Sema::LookupOrdinaryName);
    if (S.LookupQualifiedName(LR, S.getCurLexicalContext()))
      for (NamedDecl *ND : LR)
        ND->markUsed(S.Context);
  }

  D->addAttr(::new (S.Context) AliasAttr(S.Context, AL, Str));
}

static void handleTLSModelAttr(Sema &S, Decl *D, const ParsedAttr &AL) {
  StringRef Model;
  SourceLocation LiteralLoc;
  // Check that it is a string.
  if (!S.checkStringLiteralArgumentAttr(AL, 0, Model, &LiteralLoc))
    return;

  // Check that the value.
  if (Model != "global-dynamic" && Model != "local-dynamic"
      && Model != "initial-exec" && Model != "local-exec") {
    S.Diag(LiteralLoc, diag::err_attr_tlsmodel_arg);
    return;
  }

  D->addAttr(::new (S.Context) TLSModelAttr(S.Context, AL, Model));
}

static void handleRestrictAttr(Sema &S, Decl *D, const ParsedAttr &AL) {
  QualType ResultType = getFunctionOrMethodResultType(D);
  if (ResultType->isAnyPointerType() || ResultType->isBlockPointerType()) {
    D->addAttr(::new (S.Context) RestrictAttr(S.Context, AL));
    return;
  }

  S.Diag(AL.getLoc(), diag::warn_attribute_return_pointers_only)
      << AL << getFunctionOrMethodResultSourceRange(D);
}

static void handleCPUSpecificAttr(Sema &S, Decl *D, const ParsedAttr &AL) {
  FunctionDecl *FD = cast<FunctionDecl>(D);

  if (const auto *MD = dyn_cast<CXXMethodDecl>(D)) {
    if (MD->getParent()->isLambda()) {
      S.Diag(AL.getLoc(), diag::err_attribute_dll_lambda) << AL;
      return;
    }
  }

  if (!checkAttributeAtLeastNumArgs(S, AL, 1))
    return;

  SmallVector<IdentifierInfo *, 8> CPUs;
  for (unsigned ArgNo = 0; ArgNo < getNumAttributeArgs(AL); ++ArgNo) {
    if (!AL.isArgIdent(ArgNo)) {
      S.Diag(AL.getLoc(), diag::err_attribute_argument_type)
          << AL << AANT_ArgumentIdentifier;
      return;
    }

    IdentifierLoc *CPUArg = AL.getArgAsIdent(ArgNo);
    StringRef CPUName = CPUArg->Ident->getName().trim();

    if (!S.Context.getTargetInfo().validateCPUSpecificCPUDispatch(CPUName)) {
      S.Diag(CPUArg->Loc, diag::err_invalid_cpu_specific_dispatch_value)
          << CPUName << (AL.getKind() == ParsedAttr::AT_CPUDispatch);
      return;
    }

    const TargetInfo &Target = S.Context.getTargetInfo();
    if (llvm::any_of(CPUs, [CPUName, &Target](const IdentifierInfo *Cur) {
          return Target.CPUSpecificManglingCharacter(CPUName) ==
                 Target.CPUSpecificManglingCharacter(Cur->getName());
        })) {
      S.Diag(AL.getLoc(), diag::warn_multiversion_duplicate_entries);
      return;
    }
    CPUs.push_back(CPUArg->Ident);
  }

  FD->setIsMultiVersion(true);
  if (AL.getKind() == ParsedAttr::AT_CPUSpecific)
    D->addAttr(::new (S.Context)
                   CPUSpecificAttr(S.Context, AL, CPUs.data(), CPUs.size()));
  else
    D->addAttr(::new (S.Context)
                   CPUDispatchAttr(S.Context, AL, CPUs.data(), CPUs.size()));
}

static void handleCommonAttr(Sema &S, Decl *D, const ParsedAttr &AL) {
  if (S.LangOpts.CPlusPlus) {
    S.Diag(AL.getLoc(), diag::err_attribute_not_supported_in_lang)
        << AL << AttributeLangSupport::Cpp;
    return;
  }

  if (CommonAttr *CA = S.mergeCommonAttr(D, AL))
    D->addAttr(CA);
}

static void handleCmseNSEntryAttr(Sema &S, Decl *D, const ParsedAttr &AL) {
  if (S.LangOpts.CPlusPlus && !D->getDeclContext()->isExternCContext()) {
    S.Diag(AL.getLoc(), diag::err_attribute_not_clinkage) << AL;
    return;
  }

  const auto *FD = cast<FunctionDecl>(D);
  if (!FD->isExternallyVisible()) {
    S.Diag(AL.getLoc(), diag::warn_attribute_cmse_entry_static);
    return;
  }

  D->addAttr(::new (S.Context) CmseNSEntryAttr(S.Context, AL));
}

static void handleNakedAttr(Sema &S, Decl *D, const ParsedAttr &AL) {
  if (checkAttrMutualExclusion<DisableTailCallsAttr>(S, D, AL))
    return;

  if (AL.isDeclspecAttribute()) {
    const auto &Triple = S.getASTContext().getTargetInfo().getTriple();
    const auto &Arch = Triple.getArch();
    if (Arch != llvm::Triple::x86 &&
        (Arch != llvm::Triple::arm && Arch != llvm::Triple::thumb)) {
      S.Diag(AL.getLoc(), diag::err_attribute_not_supported_on_arch)
          << AL << Triple.getArchName();
      return;
    }
  }

  D->addAttr(::new (S.Context) NakedAttr(S.Context, AL));
}

static void handleNoReturnAttr(Sema &S, Decl *D, const ParsedAttr &Attrs) {
  if (hasDeclarator(D)) return;

  if (!isa<ObjCMethodDecl>(D)) {
    S.Diag(Attrs.getLoc(), diag::warn_attribute_wrong_decl_type)
        << Attrs << ExpectedFunctionOrMethod;
    return;
  }

  D->addAttr(::new (S.Context) NoReturnAttr(S.Context, Attrs));
}

static void handleNoCfCheckAttr(Sema &S, Decl *D, const ParsedAttr &Attrs) {
  if (!S.getLangOpts().CFProtectionBranch)
    S.Diag(Attrs.getLoc(), diag::warn_nocf_check_attribute_ignored);
  else
    handleSimpleAttribute<AnyX86NoCfCheckAttr>(S, D, Attrs);
}

bool Sema::CheckAttrNoArgs(const ParsedAttr &Attrs) {
  if (!checkAttributeNumArgs(*this, Attrs, 0)) {
    Attrs.setInvalid();
    return true;
  }

  return false;
}

bool Sema::CheckAttrTarget(const ParsedAttr &AL) {
  // Check whether the attribute is valid on the current target.
  const TargetInfo *Aux = Context.getAuxTargetInfo();
  if (!(AL.existsInTarget(Context.getTargetInfo()) ||
        (Context.getLangOpts().SYCLIsDevice &&
         Aux && AL.existsInTarget(*Aux)))) {
    Diag(AL.getLoc(), diag::warn_unknown_attribute_ignored) << AL;
    AL.setInvalid();
    return true;
  }

  return false;
}

static void handleAnalyzerNoReturnAttr(Sema &S, Decl *D, const ParsedAttr &AL) {

  // The checking path for 'noreturn' and 'analyzer_noreturn' are different
  // because 'analyzer_noreturn' does not impact the type.
  if (!isFunctionOrMethodOrBlock(D)) {
    ValueDecl *VD = dyn_cast<ValueDecl>(D);
    if (!VD || (!VD->getType()->isBlockPointerType() &&
                !VD->getType()->isFunctionPointerType())) {
      S.Diag(AL.getLoc(), AL.isCXX11Attribute()
                              ? diag::err_attribute_wrong_decl_type
                              : diag::warn_attribute_wrong_decl_type)
          << AL << ExpectedFunctionMethodOrBlock;
      return;
    }
  }

  D->addAttr(::new (S.Context) AnalyzerNoReturnAttr(S.Context, AL));
}

// PS3 PPU-specific.
static void handleVecReturnAttr(Sema &S, Decl *D, const ParsedAttr &AL) {
  /*
    Returning a Vector Class in Registers

    According to the PPU ABI specifications, a class with a single member of
    vector type is returned in memory when used as the return value of a
    function.
    This results in inefficient code when implementing vector classes. To return
    the value in a single vector register, add the vecreturn attribute to the
    class definition. This attribute is also applicable to struct types.

    Example:

    struct Vector
    {
      __vector float xyzw;
    } __attribute__((vecreturn));

    Vector Add(Vector lhs, Vector rhs)
    {
      Vector result;
      result.xyzw = vec_add(lhs.xyzw, rhs.xyzw);
      return result; // This will be returned in a register
    }
  */
  if (VecReturnAttr *A = D->getAttr<VecReturnAttr>()) {
    S.Diag(AL.getLoc(), diag::err_repeat_attribute) << A;
    return;
  }

  const auto *R = cast<RecordDecl>(D);
  int count = 0;

  if (!isa<CXXRecordDecl>(R)) {
    S.Diag(AL.getLoc(), diag::err_attribute_vecreturn_only_vector_member);
    return;
  }

  if (!cast<CXXRecordDecl>(R)->isPOD()) {
    S.Diag(AL.getLoc(), diag::err_attribute_vecreturn_only_pod_record);
    return;
  }

  for (const auto *I : R->fields()) {
    if ((count == 1) || !I->getType()->isVectorType()) {
      S.Diag(AL.getLoc(), diag::err_attribute_vecreturn_only_vector_member);
      return;
    }
    count++;
  }

  D->addAttr(::new (S.Context) VecReturnAttr(S.Context, AL));
}

static void handleDependencyAttr(Sema &S, Scope *Scope, Decl *D,
                                 const ParsedAttr &AL) {
  if (isa<ParmVarDecl>(D)) {
    // [[carries_dependency]] can only be applied to a parameter if it is a
    // parameter of a function declaration or lambda.
    if (!(Scope->getFlags() & clang::Scope::FunctionDeclarationScope)) {
      S.Diag(AL.getLoc(),
             diag::err_carries_dependency_param_not_function_decl);
      return;
    }
  }

  D->addAttr(::new (S.Context) CarriesDependencyAttr(S.Context, AL));
}

static void handleUnusedAttr(Sema &S, Decl *D, const ParsedAttr &AL) {
  bool IsCXX17Attr = AL.isCXX11Attribute() && !AL.getScopeName();

  // If this is spelled as the standard C++17 attribute, but not in C++17, warn
  // about using it as an extension.
  if (!S.getLangOpts().CPlusPlus17 && IsCXX17Attr)
    S.Diag(AL.getLoc(), diag::ext_cxx17_attr) << AL;

  D->addAttr(::new (S.Context) UnusedAttr(S.Context, AL));
}

static void handleConstructorAttr(Sema &S, Decl *D, const ParsedAttr &AL) {
  uint32_t priority = ConstructorAttr::DefaultPriority;
  if (AL.getNumArgs() &&
      !checkUInt32Argument(S, AL, AL.getArgAsExpr(0), priority))
    return;

  D->addAttr(::new (S.Context) ConstructorAttr(S.Context, AL, priority));
}

static void handleDestructorAttr(Sema &S, Decl *D, const ParsedAttr &AL) {
  uint32_t priority = DestructorAttr::DefaultPriority;
  if (AL.getNumArgs() &&
      !checkUInt32Argument(S, AL, AL.getArgAsExpr(0), priority))
    return;

  D->addAttr(::new (S.Context) DestructorAttr(S.Context, AL, priority));
}

template <typename AttrTy>
static void handleAttrWithMessage(Sema &S, Decl *D, const ParsedAttr &AL) {
  // Handle the case where the attribute has a text message.
  StringRef Str;
  if (AL.getNumArgs() == 1 && !S.checkStringLiteralArgumentAttr(AL, 0, Str))
    return;

  D->addAttr(::new (S.Context) AttrTy(S.Context, AL, Str));
}

static void handleObjCSuppresProtocolAttr(Sema &S, Decl *D,
                                          const ParsedAttr &AL) {
  if (!cast<ObjCProtocolDecl>(D)->isThisDeclarationADefinition()) {
    S.Diag(AL.getLoc(), diag::err_objc_attr_protocol_requires_definition)
        << AL << AL.getRange();
    return;
  }

  D->addAttr(::new (S.Context) ObjCExplicitProtocolImplAttr(S.Context, AL));
}

static bool checkAvailabilityAttr(Sema &S, SourceRange Range,
                                  IdentifierInfo *Platform,
                                  VersionTuple Introduced,
                                  VersionTuple Deprecated,
                                  VersionTuple Obsoleted) {
  StringRef PlatformName
    = AvailabilityAttr::getPrettyPlatformName(Platform->getName());
  if (PlatformName.empty())
    PlatformName = Platform->getName();

  // Ensure that Introduced <= Deprecated <= Obsoleted (although not all
  // of these steps are needed).
  if (!Introduced.empty() && !Deprecated.empty() &&
      !(Introduced <= Deprecated)) {
    S.Diag(Range.getBegin(), diag::warn_availability_version_ordering)
      << 1 << PlatformName << Deprecated.getAsString()
      << 0 << Introduced.getAsString();
    return true;
  }

  if (!Introduced.empty() && !Obsoleted.empty() &&
      !(Introduced <= Obsoleted)) {
    S.Diag(Range.getBegin(), diag::warn_availability_version_ordering)
      << 2 << PlatformName << Obsoleted.getAsString()
      << 0 << Introduced.getAsString();
    return true;
  }

  if (!Deprecated.empty() && !Obsoleted.empty() &&
      !(Deprecated <= Obsoleted)) {
    S.Diag(Range.getBegin(), diag::warn_availability_version_ordering)
      << 2 << PlatformName << Obsoleted.getAsString()
      << 1 << Deprecated.getAsString();
    return true;
  }

  return false;
}

/// Check whether the two versions match.
///
/// If either version tuple is empty, then they are assumed to match. If
/// \p BeforeIsOkay is true, then \p X can be less than or equal to \p Y.
static bool versionsMatch(const VersionTuple &X, const VersionTuple &Y,
                          bool BeforeIsOkay) {
  if (X.empty() || Y.empty())
    return true;

  if (X == Y)
    return true;

  if (BeforeIsOkay && X < Y)
    return true;

  return false;
}

AvailabilityAttr *Sema::mergeAvailabilityAttr(
    NamedDecl *D, const AttributeCommonInfo &CI, IdentifierInfo *Platform,
    bool Implicit, VersionTuple Introduced, VersionTuple Deprecated,
    VersionTuple Obsoleted, bool IsUnavailable, StringRef Message,
    bool IsStrict, StringRef Replacement, AvailabilityMergeKind AMK,
    int Priority) {
  VersionTuple MergedIntroduced = Introduced;
  VersionTuple MergedDeprecated = Deprecated;
  VersionTuple MergedObsoleted = Obsoleted;
  bool FoundAny = false;
  bool OverrideOrImpl = false;
  switch (AMK) {
  case AMK_None:
  case AMK_Redeclaration:
    OverrideOrImpl = false;
    break;

  case AMK_Override:
  case AMK_ProtocolImplementation:
    OverrideOrImpl = true;
    break;
  }

  if (D->hasAttrs()) {
    AttrVec &Attrs = D->getAttrs();
    for (unsigned i = 0, e = Attrs.size(); i != e;) {
      const auto *OldAA = dyn_cast<AvailabilityAttr>(Attrs[i]);
      if (!OldAA) {
        ++i;
        continue;
      }

      IdentifierInfo *OldPlatform = OldAA->getPlatform();
      if (OldPlatform != Platform) {
        ++i;
        continue;
      }

      // If there is an existing availability attribute for this platform that
      // has a lower priority use the existing one and discard the new
      // attribute.
      if (OldAA->getPriority() < Priority)
        return nullptr;

      // If there is an existing attribute for this platform that has a higher
      // priority than the new attribute then erase the old one and continue
      // processing the attributes.
      if (OldAA->getPriority() > Priority) {
        Attrs.erase(Attrs.begin() + i);
        --e;
        continue;
      }

      FoundAny = true;
      VersionTuple OldIntroduced = OldAA->getIntroduced();
      VersionTuple OldDeprecated = OldAA->getDeprecated();
      VersionTuple OldObsoleted = OldAA->getObsoleted();
      bool OldIsUnavailable = OldAA->getUnavailable();

      if (!versionsMatch(OldIntroduced, Introduced, OverrideOrImpl) ||
          !versionsMatch(Deprecated, OldDeprecated, OverrideOrImpl) ||
          !versionsMatch(Obsoleted, OldObsoleted, OverrideOrImpl) ||
          !(OldIsUnavailable == IsUnavailable ||
            (OverrideOrImpl && !OldIsUnavailable && IsUnavailable))) {
        if (OverrideOrImpl) {
          int Which = -1;
          VersionTuple FirstVersion;
          VersionTuple SecondVersion;
          if (!versionsMatch(OldIntroduced, Introduced, OverrideOrImpl)) {
            Which = 0;
            FirstVersion = OldIntroduced;
            SecondVersion = Introduced;
          } else if (!versionsMatch(Deprecated, OldDeprecated, OverrideOrImpl)) {
            Which = 1;
            FirstVersion = Deprecated;
            SecondVersion = OldDeprecated;
          } else if (!versionsMatch(Obsoleted, OldObsoleted, OverrideOrImpl)) {
            Which = 2;
            FirstVersion = Obsoleted;
            SecondVersion = OldObsoleted;
          }

          if (Which == -1) {
            Diag(OldAA->getLocation(),
                 diag::warn_mismatched_availability_override_unavail)
              << AvailabilityAttr::getPrettyPlatformName(Platform->getName())
              << (AMK == AMK_Override);
          } else {
            Diag(OldAA->getLocation(),
                 diag::warn_mismatched_availability_override)
              << Which
              << AvailabilityAttr::getPrettyPlatformName(Platform->getName())
              << FirstVersion.getAsString() << SecondVersion.getAsString()
              << (AMK == AMK_Override);
          }
          if (AMK == AMK_Override)
            Diag(CI.getLoc(), diag::note_overridden_method);
          else
            Diag(CI.getLoc(), diag::note_protocol_method);
        } else {
          Diag(OldAA->getLocation(), diag::warn_mismatched_availability);
          Diag(CI.getLoc(), diag::note_previous_attribute);
        }

        Attrs.erase(Attrs.begin() + i);
        --e;
        continue;
      }

      VersionTuple MergedIntroduced2 = MergedIntroduced;
      VersionTuple MergedDeprecated2 = MergedDeprecated;
      VersionTuple MergedObsoleted2 = MergedObsoleted;

      if (MergedIntroduced2.empty())
        MergedIntroduced2 = OldIntroduced;
      if (MergedDeprecated2.empty())
        MergedDeprecated2 = OldDeprecated;
      if (MergedObsoleted2.empty())
        MergedObsoleted2 = OldObsoleted;

      if (checkAvailabilityAttr(*this, OldAA->getRange(), Platform,
                                MergedIntroduced2, MergedDeprecated2,
                                MergedObsoleted2)) {
        Attrs.erase(Attrs.begin() + i);
        --e;
        continue;
      }

      MergedIntroduced = MergedIntroduced2;
      MergedDeprecated = MergedDeprecated2;
      MergedObsoleted = MergedObsoleted2;
      ++i;
    }
  }

  if (FoundAny &&
      MergedIntroduced == Introduced &&
      MergedDeprecated == Deprecated &&
      MergedObsoleted == Obsoleted)
    return nullptr;

  // Only create a new attribute if !OverrideOrImpl, but we want to do
  // the checking.
  if (!checkAvailabilityAttr(*this, CI.getRange(), Platform, MergedIntroduced,
                             MergedDeprecated, MergedObsoleted) &&
      !OverrideOrImpl) {
    auto *Avail = ::new (Context) AvailabilityAttr(
        Context, CI, Platform, Introduced, Deprecated, Obsoleted, IsUnavailable,
        Message, IsStrict, Replacement, Priority);
    Avail->setImplicit(Implicit);
    return Avail;
  }
  return nullptr;
}

static void handleAvailabilityAttr(Sema &S, Decl *D, const ParsedAttr &AL) {
  if (!checkAttributeNumArgs(S, AL, 1))
    return;
  IdentifierLoc *Platform = AL.getArgAsIdent(0);

  IdentifierInfo *II = Platform->Ident;
  if (AvailabilityAttr::getPrettyPlatformName(II->getName()).empty())
    S.Diag(Platform->Loc, diag::warn_availability_unknown_platform)
      << Platform->Ident;

  auto *ND = dyn_cast<NamedDecl>(D);
  if (!ND) // We warned about this already, so just return.
    return;

  AvailabilityChange Introduced = AL.getAvailabilityIntroduced();
  AvailabilityChange Deprecated = AL.getAvailabilityDeprecated();
  AvailabilityChange Obsoleted = AL.getAvailabilityObsoleted();
  bool IsUnavailable = AL.getUnavailableLoc().isValid();
  bool IsStrict = AL.getStrictLoc().isValid();
  StringRef Str;
  if (const auto *SE = dyn_cast_or_null<StringLiteral>(AL.getMessageExpr()))
    Str = SE->getString();
  StringRef Replacement;
  if (const auto *SE = dyn_cast_or_null<StringLiteral>(AL.getReplacementExpr()))
    Replacement = SE->getString();

  if (II->isStr("swift")) {
    if (Introduced.isValid() || Obsoleted.isValid() ||
        (!IsUnavailable && !Deprecated.isValid())) {
      S.Diag(AL.getLoc(),
             diag::warn_availability_swift_unavailable_deprecated_only);
      return;
    }
  }

  int PriorityModifier = AL.isPragmaClangAttribute()
                             ? Sema::AP_PragmaClangAttribute
                             : Sema::AP_Explicit;
  AvailabilityAttr *NewAttr = S.mergeAvailabilityAttr(
      ND, AL, II, false /*Implicit*/, Introduced.Version, Deprecated.Version,
      Obsoleted.Version, IsUnavailable, Str, IsStrict, Replacement,
      Sema::AMK_None, PriorityModifier);
  if (NewAttr)
    D->addAttr(NewAttr);

  // Transcribe "ios" to "watchos" (and add a new attribute) if the versioning
  // matches before the start of the watchOS platform.
  if (S.Context.getTargetInfo().getTriple().isWatchOS()) {
    IdentifierInfo *NewII = nullptr;
    if (II->getName() == "ios")
      NewII = &S.Context.Idents.get("watchos");
    else if (II->getName() == "ios_app_extension")
      NewII = &S.Context.Idents.get("watchos_app_extension");

    if (NewII) {
        auto adjustWatchOSVersion = [](VersionTuple Version) -> VersionTuple {
          if (Version.empty())
            return Version;
          auto Major = Version.getMajor();
          auto NewMajor = Major >= 9 ? Major - 7 : 0;
          if (NewMajor >= 2) {
            if (Version.getMinor().hasValue()) {
              if (Version.getSubminor().hasValue())
                return VersionTuple(NewMajor, Version.getMinor().getValue(),
                                    Version.getSubminor().getValue());
              else
                return VersionTuple(NewMajor, Version.getMinor().getValue());
            }
            return VersionTuple(NewMajor);
          }

          return VersionTuple(2, 0);
        };

        auto NewIntroduced = adjustWatchOSVersion(Introduced.Version);
        auto NewDeprecated = adjustWatchOSVersion(Deprecated.Version);
        auto NewObsoleted = adjustWatchOSVersion(Obsoleted.Version);

        AvailabilityAttr *NewAttr = S.mergeAvailabilityAttr(
            ND, AL, NewII, true /*Implicit*/, NewIntroduced, NewDeprecated,
            NewObsoleted, IsUnavailable, Str, IsStrict, Replacement,
            Sema::AMK_None,
            PriorityModifier + Sema::AP_InferredFromOtherPlatform);
        if (NewAttr)
          D->addAttr(NewAttr);
      }
  } else if (S.Context.getTargetInfo().getTriple().isTvOS()) {
    // Transcribe "ios" to "tvos" (and add a new attribute) if the versioning
    // matches before the start of the tvOS platform.
    IdentifierInfo *NewII = nullptr;
    if (II->getName() == "ios")
      NewII = &S.Context.Idents.get("tvos");
    else if (II->getName() == "ios_app_extension")
      NewII = &S.Context.Idents.get("tvos_app_extension");

    if (NewII) {
      AvailabilityAttr *NewAttr = S.mergeAvailabilityAttr(
          ND, AL, NewII, true /*Implicit*/, Introduced.Version,
          Deprecated.Version, Obsoleted.Version, IsUnavailable, Str, IsStrict,
          Replacement, Sema::AMK_None,
          PriorityModifier + Sema::AP_InferredFromOtherPlatform);
      if (NewAttr)
        D->addAttr(NewAttr);
      }
  }
}

static void handleExternalSourceSymbolAttr(Sema &S, Decl *D,
                                           const ParsedAttr &AL) {
  if (!checkAttributeAtLeastNumArgs(S, AL, 1))
    return;
  assert(checkAttributeAtMostNumArgs(S, AL, 3) &&
         "Invalid number of arguments in an external_source_symbol attribute");

  StringRef Language;
  if (const auto *SE = dyn_cast_or_null<StringLiteral>(AL.getArgAsExpr(0)))
    Language = SE->getString();
  StringRef DefinedIn;
  if (const auto *SE = dyn_cast_or_null<StringLiteral>(AL.getArgAsExpr(1)))
    DefinedIn = SE->getString();
  bool IsGeneratedDeclaration = AL.getArgAsIdent(2) != nullptr;

  D->addAttr(::new (S.Context) ExternalSourceSymbolAttr(
      S.Context, AL, Language, DefinedIn, IsGeneratedDeclaration));
}

template <class T>
static T *mergeVisibilityAttr(Sema &S, Decl *D, const AttributeCommonInfo &CI,
                              typename T::VisibilityType value) {
  T *existingAttr = D->getAttr<T>();
  if (existingAttr) {
    typename T::VisibilityType existingValue = existingAttr->getVisibility();
    if (existingValue == value)
      return nullptr;
    S.Diag(existingAttr->getLocation(), diag::err_mismatched_visibility);
    S.Diag(CI.getLoc(), diag::note_previous_attribute);
    D->dropAttr<T>();
  }
  return ::new (S.Context) T(S.Context, CI, value);
}

VisibilityAttr *Sema::mergeVisibilityAttr(Decl *D,
                                          const AttributeCommonInfo &CI,
                                          VisibilityAttr::VisibilityType Vis) {
  return ::mergeVisibilityAttr<VisibilityAttr>(*this, D, CI, Vis);
}

TypeVisibilityAttr *
Sema::mergeTypeVisibilityAttr(Decl *D, const AttributeCommonInfo &CI,
                              TypeVisibilityAttr::VisibilityType Vis) {
  return ::mergeVisibilityAttr<TypeVisibilityAttr>(*this, D, CI, Vis);
}

static void handleVisibilityAttr(Sema &S, Decl *D, const ParsedAttr &AL,
                                 bool isTypeVisibility) {
  // Visibility attributes don't mean anything on a typedef.
  if (isa<TypedefNameDecl>(D)) {
    S.Diag(AL.getRange().getBegin(), diag::warn_attribute_ignored) << AL;
    return;
  }

  // 'type_visibility' can only go on a type or namespace.
  if (isTypeVisibility &&
      !(isa<TagDecl>(D) ||
        isa<ObjCInterfaceDecl>(D) ||
        isa<NamespaceDecl>(D))) {
    S.Diag(AL.getRange().getBegin(), diag::err_attribute_wrong_decl_type)
        << AL << ExpectedTypeOrNamespace;
    return;
  }

  // Check that the argument is a string literal.
  StringRef TypeStr;
  SourceLocation LiteralLoc;
  if (!S.checkStringLiteralArgumentAttr(AL, 0, TypeStr, &LiteralLoc))
    return;

  VisibilityAttr::VisibilityType type;
  if (!VisibilityAttr::ConvertStrToVisibilityType(TypeStr, type)) {
    S.Diag(LiteralLoc, diag::warn_attribute_type_not_supported) << AL
                                                                << TypeStr;
    return;
  }

  // Complain about attempts to use protected visibility on targets
  // (like Darwin) that don't support it.
  if (type == VisibilityAttr::Protected &&
      !S.Context.getTargetInfo().hasProtectedVisibility()) {
    S.Diag(AL.getLoc(), diag::warn_attribute_protected_visibility);
    type = VisibilityAttr::Default;
  }

  Attr *newAttr;
  if (isTypeVisibility) {
    newAttr = S.mergeTypeVisibilityAttr(
        D, AL, (TypeVisibilityAttr::VisibilityType)type);
  } else {
    newAttr = S.mergeVisibilityAttr(D, AL, type);
  }
  if (newAttr)
    D->addAttr(newAttr);
}

static void handleObjCNonRuntimeProtocolAttr(Sema &S, Decl *D,
                                             const ParsedAttr &AL) {
  handleSimpleAttribute<ObjCNonRuntimeProtocolAttr>(S, D, AL);
}

static void handleObjCDirectAttr(Sema &S, Decl *D, const ParsedAttr &AL) {
  // objc_direct cannot be set on methods declared in the context of a protocol
  if (isa<ObjCProtocolDecl>(D->getDeclContext())) {
    S.Diag(AL.getLoc(), diag::err_objc_direct_on_protocol) << false;
    return;
  }

  if (S.getLangOpts().ObjCRuntime.allowsDirectDispatch()) {
    handleSimpleAttribute<ObjCDirectAttr>(S, D, AL);
  } else {
    S.Diag(AL.getLoc(), diag::warn_objc_direct_ignored) << AL;
  }
}

static void handleObjCDirectMembersAttr(Sema &S, Decl *D,
                                        const ParsedAttr &AL) {
  if (S.getLangOpts().ObjCRuntime.allowsDirectDispatch()) {
    handleSimpleAttribute<ObjCDirectMembersAttr>(S, D, AL);
  } else {
    S.Diag(AL.getLoc(), diag::warn_objc_direct_ignored) << AL;
  }
}

static void handleObjCMethodFamilyAttr(Sema &S, Decl *D, const ParsedAttr &AL) {
  const auto *M = cast<ObjCMethodDecl>(D);
  if (!AL.isArgIdent(0)) {
    S.Diag(AL.getLoc(), diag::err_attribute_argument_n_type)
        << AL << 1 << AANT_ArgumentIdentifier;
    return;
  }

  IdentifierLoc *IL = AL.getArgAsIdent(0);
  ObjCMethodFamilyAttr::FamilyKind F;
  if (!ObjCMethodFamilyAttr::ConvertStrToFamilyKind(IL->Ident->getName(), F)) {
    S.Diag(IL->Loc, diag::warn_attribute_type_not_supported) << AL << IL->Ident;
    return;
  }

  if (F == ObjCMethodFamilyAttr::OMF_init &&
      !M->getReturnType()->isObjCObjectPointerType()) {
    S.Diag(M->getLocation(), diag::err_init_method_bad_return_type)
        << M->getReturnType();
    // Ignore the attribute.
    return;
  }

  D->addAttr(new (S.Context) ObjCMethodFamilyAttr(S.Context, AL, F));
}

static void handleObjCNSObject(Sema &S, Decl *D, const ParsedAttr &AL) {
  if (const auto *TD = dyn_cast<TypedefNameDecl>(D)) {
    QualType T = TD->getUnderlyingType();
    if (!T->isCARCBridgableType()) {
      S.Diag(TD->getLocation(), diag::err_nsobject_attribute);
      return;
    }
  }
  else if (const auto *PD = dyn_cast<ObjCPropertyDecl>(D)) {
    QualType T = PD->getType();
    if (!T->isCARCBridgableType()) {
      S.Diag(PD->getLocation(), diag::err_nsobject_attribute);
      return;
    }
  }
  else {
    // It is okay to include this attribute on properties, e.g.:
    //
    //  @property (retain, nonatomic) struct Bork *Q __attribute__((NSObject));
    //
    // In this case it follows tradition and suppresses an error in the above
    // case.
    S.Diag(D->getLocation(), diag::warn_nsobject_attribute);
  }
  D->addAttr(::new (S.Context) ObjCNSObjectAttr(S.Context, AL));
}

static void handleObjCIndependentClass(Sema &S, Decl *D, const ParsedAttr &AL) {
  if (const auto *TD = dyn_cast<TypedefNameDecl>(D)) {
    QualType T = TD->getUnderlyingType();
    if (!T->isObjCObjectPointerType()) {
      S.Diag(TD->getLocation(), diag::warn_ptr_independentclass_attribute);
      return;
    }
  } else {
    S.Diag(D->getLocation(), diag::warn_independentclass_attribute);
    return;
  }
  D->addAttr(::new (S.Context) ObjCIndependentClassAttr(S.Context, AL));
}

static void handleBlocksAttr(Sema &S, Decl *D, const ParsedAttr &AL) {
  if (!AL.isArgIdent(0)) {
    S.Diag(AL.getLoc(), diag::err_attribute_argument_n_type)
        << AL << 1 << AANT_ArgumentIdentifier;
    return;
  }

  IdentifierInfo *II = AL.getArgAsIdent(0)->Ident;
  BlocksAttr::BlockType type;
  if (!BlocksAttr::ConvertStrToBlockType(II->getName(), type)) {
    S.Diag(AL.getLoc(), diag::warn_attribute_type_not_supported) << AL << II;
    return;
  }

  D->addAttr(::new (S.Context) BlocksAttr(S.Context, AL, type));
}

static void handleSentinelAttr(Sema &S, Decl *D, const ParsedAttr &AL) {
  unsigned sentinel = (unsigned)SentinelAttr::DefaultSentinel;
  if (AL.getNumArgs() > 0) {
    Expr *E = AL.getArgAsExpr(0);
    Optional<llvm::APSInt> Idx = llvm::APSInt(32);
    if (E->isTypeDependent() || E->isValueDependent() ||
        !(Idx = E->getIntegerConstantExpr(S.Context))) {
      S.Diag(AL.getLoc(), diag::err_attribute_argument_n_type)
          << AL << 1 << AANT_ArgumentIntegerConstant << E->getSourceRange();
      return;
    }

    if (Idx->isSigned() && Idx->isNegative()) {
      S.Diag(AL.getLoc(), diag::err_attribute_sentinel_less_than_zero)
        << E->getSourceRange();
      return;
    }

    sentinel = Idx->getZExtValue();
  }

  unsigned nullPos = (unsigned)SentinelAttr::DefaultNullPos;
  if (AL.getNumArgs() > 1) {
    Expr *E = AL.getArgAsExpr(1);
    Optional<llvm::APSInt> Idx = llvm::APSInt(32);
    if (E->isTypeDependent() || E->isValueDependent() ||
        !(Idx = E->getIntegerConstantExpr(S.Context))) {
      S.Diag(AL.getLoc(), diag::err_attribute_argument_n_type)
          << AL << 2 << AANT_ArgumentIntegerConstant << E->getSourceRange();
      return;
    }
    nullPos = Idx->getZExtValue();

    if ((Idx->isSigned() && Idx->isNegative()) || nullPos > 1) {
      // FIXME: This error message could be improved, it would be nice
      // to say what the bounds actually are.
      S.Diag(AL.getLoc(), diag::err_attribute_sentinel_not_zero_or_one)
        << E->getSourceRange();
      return;
    }
  }

  if (const auto *FD = dyn_cast<FunctionDecl>(D)) {
    const FunctionType *FT = FD->getType()->castAs<FunctionType>();
    if (isa<FunctionNoProtoType>(FT)) {
      S.Diag(AL.getLoc(), diag::warn_attribute_sentinel_named_arguments);
      return;
    }

    if (!cast<FunctionProtoType>(FT)->isVariadic()) {
      S.Diag(AL.getLoc(), diag::warn_attribute_sentinel_not_variadic) << 0;
      return;
    }
  } else if (const auto *MD = dyn_cast<ObjCMethodDecl>(D)) {
    if (!MD->isVariadic()) {
      S.Diag(AL.getLoc(), diag::warn_attribute_sentinel_not_variadic) << 0;
      return;
    }
  } else if (const auto *BD = dyn_cast<BlockDecl>(D)) {
    if (!BD->isVariadic()) {
      S.Diag(AL.getLoc(), diag::warn_attribute_sentinel_not_variadic) << 1;
      return;
    }
  } else if (const auto *V = dyn_cast<VarDecl>(D)) {
    QualType Ty = V->getType();
    if (Ty->isBlockPointerType() || Ty->isFunctionPointerType()) {
      const FunctionType *FT = Ty->isFunctionPointerType()
       ? D->getFunctionType()
       : Ty->castAs<BlockPointerType>()->getPointeeType()->getAs<FunctionType>();
      if (!cast<FunctionProtoType>(FT)->isVariadic()) {
        int m = Ty->isFunctionPointerType() ? 0 : 1;
        S.Diag(AL.getLoc(), diag::warn_attribute_sentinel_not_variadic) << m;
        return;
      }
    } else {
      S.Diag(AL.getLoc(), diag::warn_attribute_wrong_decl_type)
          << AL << ExpectedFunctionMethodOrBlock;
      return;
    }
  } else {
    S.Diag(AL.getLoc(), diag::warn_attribute_wrong_decl_type)
        << AL << ExpectedFunctionMethodOrBlock;
    return;
  }
  D->addAttr(::new (S.Context) SentinelAttr(S.Context, AL, sentinel, nullPos));
}

static void handleWarnUnusedResult(Sema &S, Decl *D, const ParsedAttr &AL) {
  if (D->getFunctionType() &&
      D->getFunctionType()->getReturnType()->isVoidType() &&
      !isa<CXXConstructorDecl>(D)) {
    S.Diag(AL.getLoc(), diag::warn_attribute_void_function_method) << AL << 0;
    return;
  }
  if (const auto *MD = dyn_cast<ObjCMethodDecl>(D))
    if (MD->getReturnType()->isVoidType()) {
      S.Diag(AL.getLoc(), diag::warn_attribute_void_function_method) << AL << 1;
      return;
    }

  StringRef Str;
  if ((AL.isCXX11Attribute() || AL.isC2xAttribute()) && !AL.getScopeName()) {
    // The standard attribute cannot be applied to variable declarations such
    // as a function pointer.
    if (isa<VarDecl>(D))
      S.Diag(AL.getLoc(), diag::warn_attribute_wrong_decl_type_str)
          << AL << "functions, classes, or enumerations";

    // If this is spelled as the standard C++17 attribute, but not in C++17,
    // warn about using it as an extension. If there are attribute arguments,
    // then claim it's a C++2a extension instead.
    // FIXME: If WG14 does not seem likely to adopt the same feature, add an
    // extension warning for C2x mode.
    const LangOptions &LO = S.getLangOpts();
    if (AL.getNumArgs() == 1) {
      if (LO.CPlusPlus && !LO.CPlusPlus20)
        S.Diag(AL.getLoc(), diag::ext_cxx20_attr) << AL;

      // Since this this is spelled [[nodiscard]], get the optional string
      // literal. If in C++ mode, but not in C++2a mode, diagnose as an
      // extension.
      // FIXME: C2x should support this feature as well, even as an extension.
      if (!S.checkStringLiteralArgumentAttr(AL, 0, Str, nullptr))
        return;
    } else if (LO.CPlusPlus && !LO.CPlusPlus17)
      S.Diag(AL.getLoc(), diag::ext_cxx17_attr) << AL;
  }

  D->addAttr(::new (S.Context) WarnUnusedResultAttr(S.Context, AL, Str));
}

static void handleWeakImportAttr(Sema &S, Decl *D, const ParsedAttr &AL) {
  // weak_import only applies to variable & function declarations.
  bool isDef = false;
  if (!D->canBeWeakImported(isDef)) {
    if (isDef)
      S.Diag(AL.getLoc(), diag::warn_attribute_invalid_on_definition)
        << "weak_import";
    else if (isa<ObjCPropertyDecl>(D) || isa<ObjCMethodDecl>(D) ||
             (S.Context.getTargetInfo().getTriple().isOSDarwin() &&
              (isa<ObjCInterfaceDecl>(D) || isa<EnumDecl>(D)))) {
      // Nothing to warn about here.
    } else
      S.Diag(AL.getLoc(), diag::warn_attribute_wrong_decl_type)
          << AL << ExpectedVariableOrFunction;

    return;
  }

  D->addAttr(::new (S.Context) WeakImportAttr(S.Context, AL));
}

// Checks correctness of mutual usage of different work_group_size attributes:
// reqd_work_group_size, max_work_group_size and max_global_work_dim.
// Values of reqd_work_group_size arguments shall be equal or less than values
// coming from max_work_group_size.
// In case the value of 'max_global_work_dim' attribute equals to 0 we shall
// ensure that if max_work_group_size and reqd_work_group_size attributes exist,
// they hold equal values (1, 1, 1).
static bool checkWorkGroupSizeValues(Sema &S, Decl *D, const ParsedAttr &Attr,
                                     uint32_t WGSize[3]) {
  bool Result = true;
  auto checkZeroDim = [&S, &Attr](auto &A, size_t X, size_t Y, size_t Z,
                                  bool ReverseAttrs = false) -> bool {
    if (X != 1 || Y != 1 || Z != 1) {
      auto Diag =
          S.Diag(Attr.getLoc(), diag::err_sycl_x_y_z_arguments_must_be_one);
      if (ReverseAttrs)
        Diag << Attr << A;
      else
        Diag << A << Attr;
      return false;
    }
    return true;
  };

  if (Attr.getKind() == ParsedAttr::AT_SYCLIntelMaxGlobalWorkDim) {
    if (const auto *A = D->getAttr<SYCLIntelMaxWorkGroupSizeAttr>())
      Result &= checkZeroDim(A, A->getXDim(), A->getYDim(), A->getZDim());
    if (const auto *A = D->getAttr<ReqdWorkGroupSizeAttr>())
      Result &= checkZeroDim(A, A->getXDim(), A->getYDim(), A->getZDim());
    return Result;
  }

  if (const auto *A = D->getAttr<SYCLIntelMaxGlobalWorkDimAttr>())
    if (A->getNumber() == 0)
      Result &= checkZeroDim(A, WGSize[0], WGSize[1], WGSize[2],
                             /*ReverseAttrs=*/true);

  if (const auto *A = D->getAttr<SYCLIntelMaxWorkGroupSizeAttr>()) {
    if (!(WGSize[0] <= A->getXDim() && WGSize[1] <= A->getYDim() &&
          WGSize[2] <= A->getZDim())) {
      S.Diag(Attr.getLoc(), diag::err_conflicting_sycl_function_attributes)
          << Attr << A->getSpelling();
      Result &= false;
    }
  }

  if (Attr.getKind() == ParsedAttr::AT_SYCLIntelMaxWorkGroupSize &&
      checkDeprecatedSYCLAttributeSpelling(S, Attr))
    S.Diag(Attr.getLoc(), diag::note_spelling_suggestion)
        << "'intel::max_work_group_size'";

  if (const auto *A = D->getAttr<ReqdWorkGroupSizeAttr>()) {
    if (!(WGSize[0] >= A->getXDim() && WGSize[1] >= A->getYDim() &&
          WGSize[2] >= A->getZDim())) {
      S.Diag(Attr.getLoc(), diag::err_conflicting_sycl_function_attributes)
          << Attr << A->getSpelling();
      Result &= false;
    }
  }
  return Result;
}

// Handles reqd_work_group_size, work_group_size_hint and max_work_group_size
template <typename WorkGroupAttr>
static void handleWorkGroupSize(Sema &S, Decl *D, const ParsedAttr &AL) {
  if (D->isInvalidDecl())
    return;

  uint32_t WGSize[3];
  if (AL.getKind() == ParsedAttr::AT_ReqdWorkGroupSize &&
      AL.getAttributeSpellingListIndex() ==
          ReqdWorkGroupSizeAttr::CXX11_intel_reqd_work_group_size) {
    WGSize[1] = ReqdWorkGroupSizeAttr::DefaultYDim;
    WGSize[2] = ReqdWorkGroupSizeAttr::DefaultZDim;
  } else if (!checkAttributeNumArgs(S, AL, 3))
    return;

  for (unsigned i = 0; i < 3; ++i) {
    if (i < AL.getNumArgs() &&
        !checkUInt32Argument(S, AL, AL.getArgAsExpr(i), WGSize[i], i,
                             /*StrictlyUnsigned=*/true))
      return;
    if (WGSize[i] == 0) {
      S.Diag(AL.getLoc(), diag::err_attribute_argument_is_zero)
          << AL << AL.getArgAsExpr(i)->getSourceRange();
      return;
    }
  }

  // For a SYCLDevice WorkGroupAttr arguments are reversed
  if (S.getLangOpts().SYCLIsDevice) {
    std::swap(WGSize[0], WGSize[2]);
  }
  WorkGroupAttr *Existing = D->getAttr<WorkGroupAttr>();
  if (Existing &&
      !(Existing->getXDim() == WGSize[0] && Existing->getYDim() == WGSize[1] &&
        Existing->getZDim() == WGSize[2]))
    S.Diag(AL.getLoc(), diag::warn_duplicate_attribute) << AL;
  if (!checkWorkGroupSizeValues(S, D, AL, WGSize))
    return;

  D->addAttr(::new (S.Context)
                 WorkGroupAttr(S.Context, AL, WGSize[0], WGSize[1], WGSize[2]));
}

// Handles intel_reqd_sub_group_size.
static void handleSubGroupSize(Sema &S, Decl *D, const ParsedAttr &AL) {
  Expr *E = AL.getArgAsExpr(0);

  if (D->getAttr<IntelReqdSubGroupSizeAttr>())
    S.Diag(AL.getLoc(), diag::warn_duplicate_attribute) << AL;

  S.addIntelSYCLSingleArgFunctionAttr<IntelReqdSubGroupSizeAttr>(D, AL, E);
}

// Handles num_simd_work_items.
static void handleNumSimdWorkItemsAttr(Sema &S, Decl *D,
                                       const ParsedAttr &Attr) {
  if (D->isInvalidDecl())
    return;

  Expr *E = Attr.getArgAsExpr(0);

  if (D->getAttr<SYCLIntelNumSimdWorkItemsAttr>())
    S.Diag(Attr.getLoc(), diag::warn_duplicate_attribute) << Attr;

  if (checkDeprecatedSYCLAttributeSpelling(S, Attr))
    S.Diag(Attr.getLoc(), diag::note_spelling_suggestion)
        << "'intel::num_simd_work_items'";

  S.addIntelSYCLSingleArgFunctionAttr<SYCLIntelNumSimdWorkItemsAttr>(D, Attr,
                                                                     E);
}

// Add scheduler_target_fmax_mhz
void Sema::addSYCLIntelSchedulerTargetFmaxMhzAttr(
    Decl *D, const AttributeCommonInfo &Attr, Expr *E) {
  assert(E && "Attribute must have an argument.");

  SYCLIntelSchedulerTargetFmaxMhzAttr TmpAttr(Context, Attr, E);
  if (!E->isValueDependent()) {
    ExprResult ResultExpr;
    if (checkRangedIntegralArgument<SYCLIntelSchedulerTargetFmaxMhzAttr>(
            E, &TmpAttr, ResultExpr))
      return;
    E = ResultExpr.get();
  }

  D->addAttr(::new (Context)
                 SYCLIntelSchedulerTargetFmaxMhzAttr(Context, Attr, E));
}

// Handle scheduler_target_fmax_mhz
static void handleSchedulerTargetFmaxMhzAttr(Sema &S, Decl *D,
                                             const ParsedAttr &AL) {
  if (D->isInvalidDecl())
    return;

  Expr *E = AL.getArgAsExpr(0);

  if (D->getAttr<SYCLIntelSchedulerTargetFmaxMhzAttr>())
    S.Diag(AL.getLoc(), diag::warn_duplicate_attribute) << AL;

  if (checkDeprecatedSYCLAttributeSpelling(S, AL))
    S.Diag(AL.getLoc(), diag::note_spelling_suggestion)
        << "'intel::scheduler_target_fmax_mhz'";

  S.addSYCLIntelSchedulerTargetFmaxMhzAttr(D, AL, E);
}

// Handles max_global_work_dim.
static void handleMaxGlobalWorkDimAttr(Sema &S, Decl *D,
                                       const ParsedAttr &Attr) {
  if (D->isInvalidDecl())
    return;

  uint32_t MaxGlobalWorkDim;
  const Expr *E = Attr.getArgAsExpr(0);
  if (!checkUInt32Argument(S, Attr, E, MaxGlobalWorkDim, 0,
                           /*StrictlyUnsigned=*/true))
    return;

  if (MaxGlobalWorkDim > 3) {
    S.Diag(Attr.getLoc(), diag::err_intel_attribute_argument_is_not_in_range)
      << Attr;
    return;
  }

  if (MaxGlobalWorkDim == 0) {
    uint32_t WGSize[3] = {1, 1, 1};
    if (!checkWorkGroupSizeValues(S, D, Attr, WGSize)) {
      D->setInvalidDecl();
      return;
    }
  }
  if (D->getAttr<SYCLIntelMaxGlobalWorkDimAttr>())
    S.Diag(Attr.getLoc(), diag::warn_duplicate_attribute) << Attr;

  if (checkDeprecatedSYCLAttributeSpelling(S, Attr))
    S.Diag(Attr.getLoc(), diag::note_spelling_suggestion)
        << "'intel::max_global_work_dim'";

  D->addAttr(::new (S.Context) SYCLIntelMaxGlobalWorkDimAttr(
        S.Context, Attr, MaxGlobalWorkDim));
}

static void handleVecTypeHint(Sema &S, Decl *D, const ParsedAttr &AL) {
  if (!AL.hasParsedType()) {
    S.Diag(AL.getLoc(), diag::err_attribute_wrong_number_arguments) << AL << 1;
    return;
  }

  TypeSourceInfo *ParmTSI = nullptr;
  QualType ParmType = S.GetTypeFromParser(AL.getTypeArg(), &ParmTSI);
  assert(ParmTSI && "no type source info for attribute argument");

  if (!ParmType->isExtVectorType() && !ParmType->isFloatingType() &&
      (ParmType->isBooleanType() ||
       !ParmType->isIntegralType(S.getASTContext()))) {
    S.Diag(AL.getLoc(), diag::err_attribute_invalid_argument) << 2 << AL;
    return;
  }

  if (VecTypeHintAttr *A = D->getAttr<VecTypeHintAttr>()) {
    if (!S.Context.hasSameType(A->getTypeHint(), ParmType)) {
      S.Diag(AL.getLoc(), diag::warn_duplicate_attribute) << AL;
      return;
    }
  }

  D->addAttr(::new (S.Context) VecTypeHintAttr(S.Context, AL, ParmTSI));
}

SectionAttr *Sema::mergeSectionAttr(Decl *D, const AttributeCommonInfo &CI,
                                    StringRef Name) {
  // Explicit or partial specializations do not inherit
  // the section attribute from the primary template.
  if (const auto *FD = dyn_cast<FunctionDecl>(D)) {
    if (CI.getAttributeSpellingListIndex() == SectionAttr::Declspec_allocate &&
        FD->isFunctionTemplateSpecialization())
      return nullptr;
  }
  if (SectionAttr *ExistingAttr = D->getAttr<SectionAttr>()) {
    if (ExistingAttr->getName() == Name)
      return nullptr;
    Diag(ExistingAttr->getLocation(), diag::warn_mismatched_section)
         << 1 /*section*/;
    Diag(CI.getLoc(), diag::note_previous_attribute);
    return nullptr;
  }
  return ::new (Context) SectionAttr(Context, CI, Name);
}

bool Sema::checkSectionName(SourceLocation LiteralLoc, StringRef SecName) {
  std::string Error = Context.getTargetInfo().isValidSectionSpecifier(SecName);
  if (!Error.empty()) {
    Diag(LiteralLoc, diag::err_attribute_section_invalid_for_target) << Error
         << 1 /*'section'*/;
    return false;
  }
  return true;
}

static void handleSectionAttr(Sema &S, Decl *D, const ParsedAttr &AL) {
  // Make sure that there is a string literal as the sections's single
  // argument.
  StringRef Str;
  SourceLocation LiteralLoc;
  if (!S.checkStringLiteralArgumentAttr(AL, 0, Str, &LiteralLoc))
    return;

  if (!S.checkSectionName(LiteralLoc, Str))
    return;

  // If the target wants to validate the section specifier, make it happen.
  std::string Error = S.Context.getTargetInfo().isValidSectionSpecifier(Str);
  if (!Error.empty()) {
    S.Diag(LiteralLoc, diag::err_attribute_section_invalid_for_target)
    << Error;
    return;
  }

  SectionAttr *NewAttr = S.mergeSectionAttr(D, AL, Str);
  if (NewAttr)
    D->addAttr(NewAttr);
}

// This is used for `__declspec(code_seg("segname"))` on a decl.
// `#pragma code_seg("segname")` uses checkSectionName() instead.
static bool checkCodeSegName(Sema &S, SourceLocation LiteralLoc,
                             StringRef CodeSegName) {
  std::string Error =
      S.Context.getTargetInfo().isValidSectionSpecifier(CodeSegName);
  if (!Error.empty()) {
    S.Diag(LiteralLoc, diag::err_attribute_section_invalid_for_target)
        << Error << 0 /*'code-seg'*/;
    return false;
  }

  return true;
}

CodeSegAttr *Sema::mergeCodeSegAttr(Decl *D, const AttributeCommonInfo &CI,
                                    StringRef Name) {
  // Explicit or partial specializations do not inherit
  // the code_seg attribute from the primary template.
  if (const auto *FD = dyn_cast<FunctionDecl>(D)) {
    if (FD->isFunctionTemplateSpecialization())
      return nullptr;
  }
  if (const auto *ExistingAttr = D->getAttr<CodeSegAttr>()) {
    if (ExistingAttr->getName() == Name)
      return nullptr;
    Diag(ExistingAttr->getLocation(), diag::warn_mismatched_section)
         << 0 /*codeseg*/;
    Diag(CI.getLoc(), diag::note_previous_attribute);
    return nullptr;
  }
  return ::new (Context) CodeSegAttr(Context, CI, Name);
}

static void handleCodeSegAttr(Sema &S, Decl *D, const ParsedAttr &AL) {
  StringRef Str;
  SourceLocation LiteralLoc;
  if (!S.checkStringLiteralArgumentAttr(AL, 0, Str, &LiteralLoc))
    return;
  if (!checkCodeSegName(S, LiteralLoc, Str))
    return;
  if (const auto *ExistingAttr = D->getAttr<CodeSegAttr>()) {
    if (!ExistingAttr->isImplicit()) {
      S.Diag(AL.getLoc(),
             ExistingAttr->getName() == Str
             ? diag::warn_duplicate_codeseg_attribute
             : diag::err_conflicting_codeseg_attribute);
      return;
    }
    D->dropAttr<CodeSegAttr>();
  }
  if (CodeSegAttr *CSA = S.mergeCodeSegAttr(D, AL, Str))
    D->addAttr(CSA);
}

// Check for things we'd like to warn about. Multiversioning issues are
// handled later in the process, once we know how many exist.
bool Sema::checkTargetAttr(SourceLocation LiteralLoc, StringRef AttrStr) {
  enum FirstParam { Unsupported, Duplicate, Unknown };
  enum SecondParam { None, Architecture, Tune };
  if (AttrStr.find("fpmath=") != StringRef::npos)
    return Diag(LiteralLoc, diag::warn_unsupported_target_attribute)
           << Unsupported << None << "fpmath=";

  // Diagnose use of tune if target doesn't support it.
  if (!Context.getTargetInfo().supportsTargetAttributeTune() &&
      AttrStr.find("tune=") != StringRef::npos)
    return Diag(LiteralLoc, diag::warn_unsupported_target_attribute)
           << Unsupported << None << "tune=";

  ParsedTargetAttr ParsedAttrs = TargetAttr::parse(AttrStr);

  if (!ParsedAttrs.Architecture.empty() &&
      !Context.getTargetInfo().isValidCPUName(ParsedAttrs.Architecture))
    return Diag(LiteralLoc, diag::warn_unsupported_target_attribute)
           << Unknown << Architecture << ParsedAttrs.Architecture;

  if (!ParsedAttrs.Tune.empty() &&
      !Context.getTargetInfo().isValidCPUName(ParsedAttrs.Tune))
    return Diag(LiteralLoc, diag::warn_unsupported_target_attribute)
           << Unknown << Tune << ParsedAttrs.Tune;

  if (ParsedAttrs.DuplicateArchitecture)
    return Diag(LiteralLoc, diag::warn_unsupported_target_attribute)
           << Duplicate << None << "arch=";
  if (ParsedAttrs.DuplicateTune)
    return Diag(LiteralLoc, diag::warn_unsupported_target_attribute)
           << Duplicate << None << "tune=";

  for (const auto &Feature : ParsedAttrs.Features) {
    auto CurFeature = StringRef(Feature).drop_front(); // remove + or -.
    if (!Context.getTargetInfo().isValidFeatureName(CurFeature))
      return Diag(LiteralLoc, diag::warn_unsupported_target_attribute)
             << Unsupported << None << CurFeature;
  }

  TargetInfo::BranchProtectionInfo BPI;
  StringRef Error;
  if (!ParsedAttrs.BranchProtection.empty() &&
      !Context.getTargetInfo().validateBranchProtection(
          ParsedAttrs.BranchProtection, BPI, Error)) {
    if (Error.empty())
      return Diag(LiteralLoc, diag::warn_unsupported_target_attribute)
             << Unsupported << None << "branch-protection";
    else
      return Diag(LiteralLoc, diag::err_invalid_branch_protection_spec)
             << Error;
  }

  return false;
}

static void handleTargetAttr(Sema &S, Decl *D, const ParsedAttr &AL) {
  StringRef Str;
  SourceLocation LiteralLoc;
  if (!S.checkStringLiteralArgumentAttr(AL, 0, Str, &LiteralLoc) ||
      S.checkTargetAttr(LiteralLoc, Str))
    return;

  TargetAttr *NewAttr = ::new (S.Context) TargetAttr(S.Context, AL, Str);
  D->addAttr(NewAttr);
}

static void handleMinVectorWidthAttr(Sema &S, Decl *D, const ParsedAttr &AL) {
  Expr *E = AL.getArgAsExpr(0);
  uint32_t VecWidth;
  if (!checkUInt32Argument(S, AL, E, VecWidth)) {
    AL.setInvalid();
    return;
  }

  MinVectorWidthAttr *Existing = D->getAttr<MinVectorWidthAttr>();
  if (Existing && Existing->getVectorWidth() != VecWidth) {
    S.Diag(AL.getLoc(), diag::warn_duplicate_attribute) << AL;
    return;
  }

  D->addAttr(::new (S.Context) MinVectorWidthAttr(S.Context, AL, VecWidth));
}

static void handleCleanupAttr(Sema &S, Decl *D, const ParsedAttr &AL) {
  Expr *E = AL.getArgAsExpr(0);
  SourceLocation Loc = E->getExprLoc();
  FunctionDecl *FD = nullptr;
  DeclarationNameInfo NI;

  // gcc only allows for simple identifiers. Since we support more than gcc, we
  // will warn the user.
  if (auto *DRE = dyn_cast<DeclRefExpr>(E)) {
    if (DRE->hasQualifier())
      S.Diag(Loc, diag::warn_cleanup_ext);
    FD = dyn_cast<FunctionDecl>(DRE->getDecl());
    NI = DRE->getNameInfo();
    if (!FD) {
      S.Diag(Loc, diag::err_attribute_cleanup_arg_not_function) << 1
        << NI.getName();
      return;
    }
  } else if (auto *ULE = dyn_cast<UnresolvedLookupExpr>(E)) {
    if (ULE->hasExplicitTemplateArgs())
      S.Diag(Loc, diag::warn_cleanup_ext);
    FD = S.ResolveSingleFunctionTemplateSpecialization(ULE, true);
    NI = ULE->getNameInfo();
    if (!FD) {
      S.Diag(Loc, diag::err_attribute_cleanup_arg_not_function) << 2
        << NI.getName();
      if (ULE->getType() == S.Context.OverloadTy)
        S.NoteAllOverloadCandidates(ULE);
      return;
    }
  } else {
    S.Diag(Loc, diag::err_attribute_cleanup_arg_not_function) << 0;
    return;
  }

  if (FD->getNumParams() != 1) {
    S.Diag(Loc, diag::err_attribute_cleanup_func_must_take_one_arg)
      << NI.getName();
    return;
  }

  // We're currently more strict than GCC about what function types we accept.
  // If this ever proves to be a problem it should be easy to fix.
  QualType Ty = S.Context.getPointerType(cast<VarDecl>(D)->getType());
  QualType ParamTy = FD->getParamDecl(0)->getType();
  if (S.CheckAssignmentConstraints(FD->getParamDecl(0)->getLocation(),
                                   ParamTy, Ty) != Sema::Compatible) {
    S.Diag(Loc, diag::err_attribute_cleanup_func_arg_incompatible_type)
      << NI.getName() << ParamTy << Ty;
    return;
  }

  D->addAttr(::new (S.Context) CleanupAttr(S.Context, AL, FD));
}

static void handleEnumExtensibilityAttr(Sema &S, Decl *D,
                                        const ParsedAttr &AL) {
  if (!AL.isArgIdent(0)) {
    S.Diag(AL.getLoc(), diag::err_attribute_argument_n_type)
        << AL << 0 << AANT_ArgumentIdentifier;
    return;
  }

  EnumExtensibilityAttr::Kind ExtensibilityKind;
  IdentifierInfo *II = AL.getArgAsIdent(0)->Ident;
  if (!EnumExtensibilityAttr::ConvertStrToKind(II->getName(),
                                               ExtensibilityKind)) {
    S.Diag(AL.getLoc(), diag::warn_attribute_type_not_supported) << AL << II;
    return;
  }

  D->addAttr(::new (S.Context)
                 EnumExtensibilityAttr(S.Context, AL, ExtensibilityKind));
}

/// Handle __attribute__((format_arg((idx)))) attribute based on
/// http://gcc.gnu.org/onlinedocs/gcc/Function-Attributes.html
static void handleFormatArgAttr(Sema &S, Decl *D, const ParsedAttr &AL) {
  Expr *IdxExpr = AL.getArgAsExpr(0);
  ParamIdx Idx;
  if (!checkFunctionOrMethodParameterIndex(S, D, AL, 1, IdxExpr, Idx))
    return;

  // Make sure the format string is really a string.
  QualType Ty = getFunctionOrMethodParamType(D, Idx.getASTIndex());

  bool NotNSStringTy = !isNSStringType(Ty, S.Context);
  if (NotNSStringTy &&
      !isCFStringType(Ty, S.Context) &&
      (!Ty->isPointerType() ||
       !Ty->castAs<PointerType>()->getPointeeType()->isCharType())) {
    S.Diag(AL.getLoc(), diag::err_format_attribute_not)
        << "a string type" << IdxExpr->getSourceRange()
        << getFunctionOrMethodParamRange(D, 0);
    return;
  }
  Ty = getFunctionOrMethodResultType(D);
  if (!isNSStringType(Ty, S.Context) &&
      !isCFStringType(Ty, S.Context) &&
      (!Ty->isPointerType() ||
       !Ty->castAs<PointerType>()->getPointeeType()->isCharType())) {
    S.Diag(AL.getLoc(), diag::err_format_attribute_result_not)
        << (NotNSStringTy ? "string type" : "NSString")
        << IdxExpr->getSourceRange() << getFunctionOrMethodParamRange(D, 0);
    return;
  }

  D->addAttr(::new (S.Context) FormatArgAttr(S.Context, AL, Idx));
}

enum FormatAttrKind {
  CFStringFormat,
  NSStringFormat,
  StrftimeFormat,
  SupportedFormat,
  IgnoredFormat,
  InvalidFormat
};

/// getFormatAttrKind - Map from format attribute names to supported format
/// types.
static FormatAttrKind getFormatAttrKind(StringRef Format) {
  return llvm::StringSwitch<FormatAttrKind>(Format)
      // Check for formats that get handled specially.
      .Case("NSString", NSStringFormat)
      .Case("CFString", CFStringFormat)
      .Case("strftime", StrftimeFormat)

      // Otherwise, check for supported formats.
      .Cases("scanf", "printf", "printf0", "strfmon", SupportedFormat)
      .Cases("cmn_err", "vcmn_err", "zcmn_err", SupportedFormat)
      .Case("kprintf", SupportedFormat)         // OpenBSD.
      .Case("freebsd_kprintf", SupportedFormat) // FreeBSD.
      .Case("os_trace", SupportedFormat)
      .Case("os_log", SupportedFormat)

      .Cases("gcc_diag", "gcc_cdiag", "gcc_cxxdiag", "gcc_tdiag", IgnoredFormat)
      .Default(InvalidFormat);
}

/// Handle __attribute__((init_priority(priority))) attributes based on
/// http://gcc.gnu.org/onlinedocs/gcc/C_002b_002b-Attributes.html
static void handleInitPriorityAttr(Sema &S, Decl *D, const ParsedAttr &AL) {
  if (!S.getLangOpts().CPlusPlus) {
    S.Diag(AL.getLoc(), diag::warn_attribute_ignored) << AL;
    return;
  }

  if (S.getCurFunctionOrMethodDecl()) {
    S.Diag(AL.getLoc(), diag::err_init_priority_object_attr);
    AL.setInvalid();
    return;
  }
  QualType T = cast<VarDecl>(D)->getType();
  if (S.Context.getAsArrayType(T))
    T = S.Context.getBaseElementType(T);
  if (!T->getAs<RecordType>()) {
    S.Diag(AL.getLoc(), diag::err_init_priority_object_attr);
    AL.setInvalid();
    return;
  }

  Expr *E = AL.getArgAsExpr(0);
  uint32_t prioritynum;
  if (!checkUInt32Argument(S, AL, E, prioritynum)) {
    AL.setInvalid();
    return;
  }

  // Only perform the priority check if the attribute is outside of a system
  // header. Values <= 100 are reserved for the implementation, and libc++
  // benefits from being able to specify values in that range.
  if ((prioritynum < 101 || prioritynum > 65535) &&
      !S.getSourceManager().isInSystemHeader(AL.getLoc())) {
    S.Diag(AL.getLoc(), diag::err_attribute_argument_out_of_range)
        << E->getSourceRange() << AL << 101 << 65535;
    AL.setInvalid();
    return;
  }
  D->addAttr(::new (S.Context) InitPriorityAttr(S.Context, AL, prioritynum));
}

FormatAttr *Sema::mergeFormatAttr(Decl *D, const AttributeCommonInfo &CI,
                                  IdentifierInfo *Format, int FormatIdx,
                                  int FirstArg) {
  // Check whether we already have an equivalent format attribute.
  for (auto *F : D->specific_attrs<FormatAttr>()) {
    if (F->getType() == Format &&
        F->getFormatIdx() == FormatIdx &&
        F->getFirstArg() == FirstArg) {
      // If we don't have a valid location for this attribute, adopt the
      // location.
      if (F->getLocation().isInvalid())
        F->setRange(CI.getRange());
      return nullptr;
    }
  }

  return ::new (Context) FormatAttr(Context, CI, Format, FormatIdx, FirstArg);
}

/// Handle __attribute__((format(type,idx,firstarg))) attributes based on
/// http://gcc.gnu.org/onlinedocs/gcc/Function-Attributes.html
static void handleFormatAttr(Sema &S, Decl *D, const ParsedAttr &AL) {
  if (!AL.isArgIdent(0)) {
    S.Diag(AL.getLoc(), diag::err_attribute_argument_n_type)
        << AL << 1 << AANT_ArgumentIdentifier;
    return;
  }

  // In C++ the implicit 'this' function parameter also counts, and they are
  // counted from one.
  bool HasImplicitThisParam = isInstanceMethod(D);
  unsigned NumArgs = getFunctionOrMethodNumParams(D) + HasImplicitThisParam;

  IdentifierInfo *II = AL.getArgAsIdent(0)->Ident;
  StringRef Format = II->getName();

  if (normalizeName(Format)) {
    // If we've modified the string name, we need a new identifier for it.
    II = &S.Context.Idents.get(Format);
  }

  // Check for supported formats.
  FormatAttrKind Kind = getFormatAttrKind(Format);

  if (Kind == IgnoredFormat)
    return;

  if (Kind == InvalidFormat) {
    S.Diag(AL.getLoc(), diag::warn_attribute_type_not_supported)
        << AL << II->getName();
    return;
  }

  // checks for the 2nd argument
  Expr *IdxExpr = AL.getArgAsExpr(1);
  uint32_t Idx;
  if (!checkUInt32Argument(S, AL, IdxExpr, Idx, 2))
    return;

  if (Idx < 1 || Idx > NumArgs) {
    S.Diag(AL.getLoc(), diag::err_attribute_argument_out_of_bounds)
        << AL << 2 << IdxExpr->getSourceRange();
    return;
  }

  // FIXME: Do we need to bounds check?
  unsigned ArgIdx = Idx - 1;

  if (HasImplicitThisParam) {
    if (ArgIdx == 0) {
      S.Diag(AL.getLoc(),
             diag::err_format_attribute_implicit_this_format_string)
        << IdxExpr->getSourceRange();
      return;
    }
    ArgIdx--;
  }

  // make sure the format string is really a string
  QualType Ty = getFunctionOrMethodParamType(D, ArgIdx);

  if (Kind == CFStringFormat) {
    if (!isCFStringType(Ty, S.Context)) {
      S.Diag(AL.getLoc(), diag::err_format_attribute_not)
        << "a CFString" << IdxExpr->getSourceRange()
        << getFunctionOrMethodParamRange(D, ArgIdx);
      return;
    }
  } else if (Kind == NSStringFormat) {
    // FIXME: do we need to check if the type is NSString*?  What are the
    // semantics?
    if (!isNSStringType(Ty, S.Context)) {
      S.Diag(AL.getLoc(), diag::err_format_attribute_not)
        << "an NSString" << IdxExpr->getSourceRange()
        << getFunctionOrMethodParamRange(D, ArgIdx);
      return;
    }
  } else if (!Ty->isPointerType() ||
             !Ty->castAs<PointerType>()->getPointeeType()->isCharType()) {
    S.Diag(AL.getLoc(), diag::err_format_attribute_not)
      << "a string type" << IdxExpr->getSourceRange()
      << getFunctionOrMethodParamRange(D, ArgIdx);
    return;
  }

  // check the 3rd argument
  Expr *FirstArgExpr = AL.getArgAsExpr(2);
  uint32_t FirstArg;
  if (!checkUInt32Argument(S, AL, FirstArgExpr, FirstArg, 3))
    return;

  // check if the function is variadic if the 3rd argument non-zero
  if (FirstArg != 0) {
    if (isFunctionOrMethodVariadic(D)) {
      ++NumArgs; // +1 for ...
    } else {
      S.Diag(D->getLocation(), diag::err_format_attribute_requires_variadic);
      return;
    }
  }

  // strftime requires FirstArg to be 0 because it doesn't read from any
  // variable the input is just the current time + the format string.
  if (Kind == StrftimeFormat) {
    if (FirstArg != 0) {
      S.Diag(AL.getLoc(), diag::err_format_strftime_third_parameter)
        << FirstArgExpr->getSourceRange();
      return;
    }
  // if 0 it disables parameter checking (to use with e.g. va_list)
  } else if (FirstArg != 0 && FirstArg != NumArgs) {
    S.Diag(AL.getLoc(), diag::err_attribute_argument_out_of_bounds)
        << AL << 3 << FirstArgExpr->getSourceRange();
    return;
  }

  FormatAttr *NewAttr = S.mergeFormatAttr(D, AL, II, Idx, FirstArg);
  if (NewAttr)
    D->addAttr(NewAttr);
}

/// Handle __attribute__((callback(CalleeIdx, PayloadIdx0, ...))) attributes.
static void handleCallbackAttr(Sema &S, Decl *D, const ParsedAttr &AL) {
  // The index that identifies the callback callee is mandatory.
  if (AL.getNumArgs() == 0) {
    S.Diag(AL.getLoc(), diag::err_callback_attribute_no_callee)
        << AL.getRange();
    return;
  }

  bool HasImplicitThisParam = isInstanceMethod(D);
  int32_t NumArgs = getFunctionOrMethodNumParams(D);

  FunctionDecl *FD = D->getAsFunction();
  assert(FD && "Expected a function declaration!");

  llvm::StringMap<int> NameIdxMapping;
  NameIdxMapping["__"] = -1;

  NameIdxMapping["this"] = 0;

  int Idx = 1;
  for (const ParmVarDecl *PVD : FD->parameters())
    NameIdxMapping[PVD->getName()] = Idx++;

  auto UnknownName = NameIdxMapping.end();

  SmallVector<int, 8> EncodingIndices;
  for (unsigned I = 0, E = AL.getNumArgs(); I < E; ++I) {
    SourceRange SR;
    int32_t ArgIdx;

    if (AL.isArgIdent(I)) {
      IdentifierLoc *IdLoc = AL.getArgAsIdent(I);
      auto It = NameIdxMapping.find(IdLoc->Ident->getName());
      if (It == UnknownName) {
        S.Diag(AL.getLoc(), diag::err_callback_attribute_argument_unknown)
            << IdLoc->Ident << IdLoc->Loc;
        return;
      }

      SR = SourceRange(IdLoc->Loc);
      ArgIdx = It->second;
    } else if (AL.isArgExpr(I)) {
      Expr *IdxExpr = AL.getArgAsExpr(I);

      // If the expression is not parseable as an int32_t we have a problem.
      if (!checkUInt32Argument(S, AL, IdxExpr, (uint32_t &)ArgIdx, I + 1,
                               false)) {
        S.Diag(AL.getLoc(), diag::err_attribute_argument_out_of_bounds)
            << AL << (I + 1) << IdxExpr->getSourceRange();
        return;
      }

      // Check oob, excluding the special values, 0 and -1.
      if (ArgIdx < -1 || ArgIdx > NumArgs) {
        S.Diag(AL.getLoc(), diag::err_attribute_argument_out_of_bounds)
            << AL << (I + 1) << IdxExpr->getSourceRange();
        return;
      }

      SR = IdxExpr->getSourceRange();
    } else {
      llvm_unreachable("Unexpected ParsedAttr argument type!");
    }

    if (ArgIdx == 0 && !HasImplicitThisParam) {
      S.Diag(AL.getLoc(), diag::err_callback_implicit_this_not_available)
          << (I + 1) << SR;
      return;
    }

    // Adjust for the case we do not have an implicit "this" parameter. In this
    // case we decrease all positive values by 1 to get LLVM argument indices.
    if (!HasImplicitThisParam && ArgIdx > 0)
      ArgIdx -= 1;

    EncodingIndices.push_back(ArgIdx);
  }

  int CalleeIdx = EncodingIndices.front();
  // Check if the callee index is proper, thus not "this" and not "unknown".
  // This means the "CalleeIdx" has to be non-negative if "HasImplicitThisParam"
  // is false and positive if "HasImplicitThisParam" is true.
  if (CalleeIdx < (int)HasImplicitThisParam) {
    S.Diag(AL.getLoc(), diag::err_callback_attribute_invalid_callee)
        << AL.getRange();
    return;
  }

  // Get the callee type, note the index adjustment as the AST doesn't contain
  // the this type (which the callee cannot reference anyway!).
  const Type *CalleeType =
      getFunctionOrMethodParamType(D, CalleeIdx - HasImplicitThisParam)
          .getTypePtr();
  if (!CalleeType || !CalleeType->isFunctionPointerType()) {
    S.Diag(AL.getLoc(), diag::err_callback_callee_no_function_type)
        << AL.getRange();
    return;
  }

  const Type *CalleeFnType =
      CalleeType->getPointeeType()->getUnqualifiedDesugaredType();

  // TODO: Check the type of the callee arguments.

  const auto *CalleeFnProtoType = dyn_cast<FunctionProtoType>(CalleeFnType);
  if (!CalleeFnProtoType) {
    S.Diag(AL.getLoc(), diag::err_callback_callee_no_function_type)
        << AL.getRange();
    return;
  }

  if (CalleeFnProtoType->getNumParams() > EncodingIndices.size() - 1) {
    S.Diag(AL.getLoc(), diag::err_attribute_wrong_number_arguments)
        << AL << (unsigned)(EncodingIndices.size() - 1);
    return;
  }

  if (CalleeFnProtoType->getNumParams() < EncodingIndices.size() - 1) {
    S.Diag(AL.getLoc(), diag::err_attribute_wrong_number_arguments)
        << AL << (unsigned)(EncodingIndices.size() - 1);
    return;
  }

  if (CalleeFnProtoType->isVariadic()) {
    S.Diag(AL.getLoc(), diag::err_callback_callee_is_variadic) << AL.getRange();
    return;
  }

  // Do not allow multiple callback attributes.
  if (D->hasAttr<CallbackAttr>()) {
    S.Diag(AL.getLoc(), diag::err_callback_attribute_multiple) << AL.getRange();
    return;
  }

  D->addAttr(::new (S.Context) CallbackAttr(
      S.Context, AL, EncodingIndices.data(), EncodingIndices.size()));
}

static void handleTransparentUnionAttr(Sema &S, Decl *D, const ParsedAttr &AL) {
  // Try to find the underlying union declaration.
  RecordDecl *RD = nullptr;
  const auto *TD = dyn_cast<TypedefNameDecl>(D);
  if (TD && TD->getUnderlyingType()->isUnionType())
    RD = TD->getUnderlyingType()->getAsUnionType()->getDecl();
  else
    RD = dyn_cast<RecordDecl>(D);

  if (!RD || !RD->isUnion()) {
    S.Diag(AL.getLoc(), diag::warn_attribute_wrong_decl_type) << AL
                                                              << ExpectedUnion;
    return;
  }

  if (!RD->isCompleteDefinition()) {
    if (!RD->isBeingDefined())
      S.Diag(AL.getLoc(),
             diag::warn_transparent_union_attribute_not_definition);
    return;
  }

  RecordDecl::field_iterator Field = RD->field_begin(),
                          FieldEnd = RD->field_end();
  if (Field == FieldEnd) {
    S.Diag(AL.getLoc(), diag::warn_transparent_union_attribute_zero_fields);
    return;
  }

  FieldDecl *FirstField = *Field;
  QualType FirstType = FirstField->getType();
  if (FirstType->hasFloatingRepresentation() || FirstType->isVectorType()) {
    S.Diag(FirstField->getLocation(),
           diag::warn_transparent_union_attribute_floating)
      << FirstType->isVectorType() << FirstType;
    return;
  }

  if (FirstType->isIncompleteType())
    return;
  uint64_t FirstSize = S.Context.getTypeSize(FirstType);
  uint64_t FirstAlign = S.Context.getTypeAlign(FirstType);
  for (; Field != FieldEnd; ++Field) {
    QualType FieldType = Field->getType();
    if (FieldType->isIncompleteType())
      return;
    // FIXME: this isn't fully correct; we also need to test whether the
    // members of the union would all have the same calling convention as the
    // first member of the union. Checking just the size and alignment isn't
    // sufficient (consider structs passed on the stack instead of in registers
    // as an example).
    if (S.Context.getTypeSize(FieldType) != FirstSize ||
        S.Context.getTypeAlign(FieldType) > FirstAlign) {
      // Warn if we drop the attribute.
      bool isSize = S.Context.getTypeSize(FieldType) != FirstSize;
      unsigned FieldBits = isSize ? S.Context.getTypeSize(FieldType)
                                  : S.Context.getTypeAlign(FieldType);
      S.Diag(Field->getLocation(),
             diag::warn_transparent_union_attribute_field_size_align)
          << isSize << *Field << FieldBits;
      unsigned FirstBits = isSize ? FirstSize : FirstAlign;
      S.Diag(FirstField->getLocation(),
             diag::note_transparent_union_first_field_size_align)
          << isSize << FirstBits;
      return;
    }
  }

  RD->addAttr(::new (S.Context) TransparentUnionAttr(S.Context, AL));
}

static void handleAnnotateAttr(Sema &S, Decl *D, const ParsedAttr &AL) {
  // Make sure that there is a string literal as the annotation's single
  // argument.
  StringRef Str;
  if (!S.checkStringLiteralArgumentAttr(AL, 0, Str))
    return;

  // Don't duplicate annotations that are already set.
  for (const auto *I : D->specific_attrs<AnnotateAttr>()) {
    if (I->getAnnotation() == Str)
      return;
  }

  D->addAttr(::new (S.Context) AnnotateAttr(S.Context, AL, Str));
}

static void handleAlignValueAttr(Sema &S, Decl *D, const ParsedAttr &AL) {
  S.AddAlignValueAttr(D, AL, AL.getArgAsExpr(0));
}

void Sema::AddAlignValueAttr(Decl *D, const AttributeCommonInfo &CI, Expr *E) {
  AlignValueAttr TmpAttr(Context, CI, E);
  SourceLocation AttrLoc = CI.getLoc();

  QualType T;
  if (const auto *TD = dyn_cast<TypedefNameDecl>(D))
    T = TD->getUnderlyingType();
  else if (const auto *VD = dyn_cast<ValueDecl>(D))
    T = VD->getType();
  else
    llvm_unreachable("Unknown decl type for align_value");

  if (!T->isDependentType() && !T->isAnyPointerType() &&
      !T->isReferenceType() && !T->isMemberPointerType()) {
    Diag(AttrLoc, diag::warn_attribute_pointer_or_reference_only)
      << &TmpAttr << T << D->getSourceRange();
    return;
  }

  if (!E->isValueDependent()) {
    llvm::APSInt Alignment;
    ExprResult ICE
      = VerifyIntegerConstantExpression(E, &Alignment,
          diag::err_align_value_attribute_argument_not_int,
            /*AllowFold*/ false);
    if (ICE.isInvalid())
      return;

    if (!Alignment.isPowerOf2()) {
      Diag(AttrLoc, diag::err_alignment_not_power_of_two)
        << E->getSourceRange();
      return;
    }

    D->addAttr(::new (Context) AlignValueAttr(Context, CI, ICE.get()));
    return;
  }

  // Save dependent expressions in the AST to be instantiated.
  D->addAttr(::new (Context) AlignValueAttr(Context, CI, E));
}

static void handleAlignedAttr(Sema &S, Decl *D, const ParsedAttr &AL) {
  // check the attribute arguments.
  if (AL.getNumArgs() > 1) {
    S.Diag(AL.getLoc(), diag::err_attribute_wrong_number_arguments) << AL << 1;
    return;
  }

  if (AL.getNumArgs() == 0) {
    D->addAttr(::new (S.Context) AlignedAttr(S.Context, AL, true, nullptr));
    return;
  }

  Expr *E = AL.getArgAsExpr(0);
  if (AL.isPackExpansion() && !E->containsUnexpandedParameterPack()) {
    S.Diag(AL.getEllipsisLoc(),
           diag::err_pack_expansion_without_parameter_packs);
    return;
  }

  if (!AL.isPackExpansion() && S.DiagnoseUnexpandedParameterPack(E))
    return;

  S.AddAlignedAttr(D, AL, E, AL.isPackExpansion());
}

template <typename AttrType>
bool Sema::checkRangedIntegralArgument(Expr *E, const AttrType *TmpAttr,
                                       ExprResult &Result) {
  llvm::APSInt Value;
  Result = VerifyIntegerConstantExpression(E, &Value);
  if (Result.isInvalid())
    return true;

  if (Value < AttrType::getMinValue() || Value > AttrType::getMaxValue()) {
    Diag(TmpAttr->getRange().getBegin(),
         diag::err_attribute_argument_out_of_range)
        << TmpAttr << AttrType::getMinValue() << AttrType::getMaxValue()
        << E->getSourceRange();
    return true;
  }
  return false;
}

void Sema::AddAlignedAttr(Decl *D, const AttributeCommonInfo &CI, Expr *E,
                          bool IsPackExpansion) {
  AlignedAttr TmpAttr(Context, CI, true, E);
  SourceLocation AttrLoc = CI.getLoc();

  // C++11 alignas(...) and C11 _Alignas(...) have additional requirements.
  if (TmpAttr.isAlignas()) {
    // C++11 [dcl.align]p1:
    //   An alignment-specifier may be applied to a variable or to a class
    //   data member, but it shall not be applied to a bit-field, a function
    //   parameter, the formal parameter of a catch clause, or a variable
    //   declared with the register storage class specifier. An
    //   alignment-specifier may also be applied to the declaration of a class
    //   or enumeration type.
    // C11 6.7.5/2:
    //   An alignment attribute shall not be specified in a declaration of
    //   a typedef, or a bit-field, or a function, or a parameter, or an
    //   object declared with the register storage-class specifier.
    int DiagKind = -1;
    if (isa<ParmVarDecl>(D)) {
      DiagKind = 0;
    } else if (const auto *VD = dyn_cast<VarDecl>(D)) {
      if (VD->getStorageClass() == SC_Register)
        DiagKind = 1;
      if (VD->isExceptionVariable())
        DiagKind = 2;
    } else if (const auto *FD = dyn_cast<FieldDecl>(D)) {
      if (FD->isBitField())
        DiagKind = 3;
    } else if (!isa<TagDecl>(D)) {
      Diag(AttrLoc, diag::err_attribute_wrong_decl_type) << &TmpAttr
        << (TmpAttr.isC11() ? ExpectedVariableOrField
                            : ExpectedVariableFieldOrTag);
      return;
    }
    if (DiagKind != -1) {
      Diag(AttrLoc, diag::err_alignas_attribute_wrong_decl_type)
        << &TmpAttr << DiagKind;
      return;
    }
  }

  if (E->isValueDependent()) {
    // We can't support a dependent alignment on a non-dependent type,
    // because we have no way to model that a type is "alignment-dependent"
    // but not dependent in any other way.
    if (const auto *TND = dyn_cast<TypedefNameDecl>(D)) {
      if (!TND->getUnderlyingType()->isDependentType()) {
        Diag(AttrLoc, diag::err_alignment_dependent_typedef_name)
            << E->getSourceRange();
        return;
      }
    }

    // Save dependent expressions in the AST to be instantiated.
    AlignedAttr *AA = ::new (Context) AlignedAttr(Context, CI, true, E);
    AA->setPackExpansion(IsPackExpansion);
    D->addAttr(AA);
    return;
  }

  // FIXME: Cache the number on the AL object?
  llvm::APSInt Alignment;
  ExprResult ICE
    = VerifyIntegerConstantExpression(E, &Alignment,
        diag::err_aligned_attribute_argument_not_int,
        /*AllowFold*/ false);
  if (ICE.isInvalid())
    return;

  uint64_t AlignVal = Alignment.getZExtValue();

  // C++11 [dcl.align]p2:
  //   -- if the constant expression evaluates to zero, the alignment
  //      specifier shall have no effect
  // C11 6.7.5p6:
  //   An alignment specification of zero has no effect.
  if (!(TmpAttr.isAlignas() && !Alignment)) {
    if (!llvm::isPowerOf2_64(AlignVal)) {
      Diag(AttrLoc, diag::err_alignment_not_power_of_two)
        << E->getSourceRange();
      return;
    }
  }

  unsigned MaximumAlignment = Sema::MaximumAlignment;
  if (Context.getTargetInfo().getTriple().isOSBinFormatCOFF())
    MaximumAlignment = std::min(MaximumAlignment, 8192u);
  if (AlignVal > MaximumAlignment) {
    Diag(AttrLoc, diag::err_attribute_aligned_too_great)
        << MaximumAlignment << E->getSourceRange();
    return;
  }

  if (Context.getTargetInfo().isTLSSupported()) {
    unsigned MaxTLSAlign =
        Context.toCharUnitsFromBits(Context.getTargetInfo().getMaxTLSAlign())
            .getQuantity();
    const auto *VD = dyn_cast<VarDecl>(D);
    if (MaxTLSAlign && AlignVal > MaxTLSAlign && VD &&
        VD->getTLSKind() != VarDecl::TLS_None) {
      Diag(VD->getLocation(), diag::err_tls_var_aligned_over_maximum)
          << (unsigned)AlignVal << VD << MaxTLSAlign;
      return;
    }
  }

  AlignedAttr *AA = ::new (Context) AlignedAttr(Context, CI, true, ICE.get());
  AA->setPackExpansion(IsPackExpansion);
  D->addAttr(AA);
}

void Sema::AddAlignedAttr(Decl *D, const AttributeCommonInfo &CI,
                          TypeSourceInfo *TS, bool IsPackExpansion) {
  // FIXME: Cache the number on the AL object if non-dependent?
  // FIXME: Perform checking of type validity
  AlignedAttr *AA = ::new (Context) AlignedAttr(Context, CI, false, TS);
  AA->setPackExpansion(IsPackExpansion);
  D->addAttr(AA);
}

void Sema::CheckAlignasUnderalignment(Decl *D) {
  assert(D->hasAttrs() && "no attributes on decl");

  QualType UnderlyingTy, DiagTy;
  if (const auto *VD = dyn_cast<ValueDecl>(D)) {
    UnderlyingTy = DiagTy = VD->getType();
  } else {
    UnderlyingTy = DiagTy = Context.getTagDeclType(cast<TagDecl>(D));
    if (const auto *ED = dyn_cast<EnumDecl>(D))
      UnderlyingTy = ED->getIntegerType();
  }
  if (DiagTy->isDependentType() || DiagTy->isIncompleteType())
    return;

  // C++11 [dcl.align]p5, C11 6.7.5/4:
  //   The combined effect of all alignment attributes in a declaration shall
  //   not specify an alignment that is less strict than the alignment that
  //   would otherwise be required for the entity being declared.
  AlignedAttr *AlignasAttr = nullptr;
  AlignedAttr *LastAlignedAttr = nullptr;
  unsigned Align = 0;
  for (auto *I : D->specific_attrs<AlignedAttr>()) {
    if (I->isAlignmentDependent())
      return;
    if (I->isAlignas())
      AlignasAttr = I;
    Align = std::max(Align, I->getAlignment(Context));
    LastAlignedAttr = I;
  }

  if (Align && DiagTy->isSizelessType()) {
    Diag(LastAlignedAttr->getLocation(), diag::err_attribute_sizeless_type)
        << LastAlignedAttr << DiagTy;
  } else if (AlignasAttr && Align) {
    CharUnits RequestedAlign = Context.toCharUnitsFromBits(Align);
    CharUnits NaturalAlign = Context.getTypeAlignInChars(UnderlyingTy);
    if (NaturalAlign > RequestedAlign)
      Diag(AlignasAttr->getLocation(), diag::err_alignas_underaligned)
        << DiagTy << (unsigned)NaturalAlign.getQuantity();
  }
}

bool Sema::checkMSInheritanceAttrOnDefinition(
    CXXRecordDecl *RD, SourceRange Range, bool BestCase,
    MSInheritanceModel ExplicitModel) {
  assert(RD->hasDefinition() && "RD has no definition!");

  // We may not have seen base specifiers or any virtual methods yet.  We will
  // have to wait until the record is defined to catch any mismatches.
  if (!RD->getDefinition()->isCompleteDefinition())
    return false;

  // The unspecified model never matches what a definition could need.
  if (ExplicitModel == MSInheritanceModel::Unspecified)
    return false;

  if (BestCase) {
    if (RD->calculateInheritanceModel() == ExplicitModel)
      return false;
  } else {
    if (RD->calculateInheritanceModel() <= ExplicitModel)
      return false;
  }

  Diag(Range.getBegin(), diag::err_mismatched_ms_inheritance)
      << 0 /*definition*/;
  Diag(RD->getDefinition()->getLocation(), diag::note_defined_here) << RD;
  return true;
}

/// parseModeAttrArg - Parses attribute mode string and returns parsed type
/// attribute.
static void parseModeAttrArg(Sema &S, StringRef Str, unsigned &DestWidth,
                             bool &IntegerMode, bool &ComplexMode,
                             bool &ExplicitIEEE) {
  IntegerMode = true;
  ComplexMode = false;
  switch (Str.size()) {
  case 2:
    switch (Str[0]) {
    case 'Q':
      DestWidth = 8;
      break;
    case 'H':
      DestWidth = 16;
      break;
    case 'S':
      DestWidth = 32;
      break;
    case 'D':
      DestWidth = 64;
      break;
    case 'X':
      DestWidth = 96;
      break;
    case 'K': // KFmode - IEEE quad precision (__float128)
      ExplicitIEEE = true;
      DestWidth = Str[1] == 'I' ? 0 : 128;
      break;
    case 'T':
      ExplicitIEEE = false;
      DestWidth = 128;
      break;
    }
    if (Str[1] == 'F') {
      IntegerMode = false;
    } else if (Str[1] == 'C') {
      IntegerMode = false;
      ComplexMode = true;
    } else if (Str[1] != 'I') {
      DestWidth = 0;
    }
    break;
  case 4:
    // FIXME: glibc uses 'word' to define register_t; this is narrower than a
    // pointer on PIC16 and other embedded platforms.
    if (Str == "word")
      DestWidth = S.Context.getTargetInfo().getRegisterWidth();
    else if (Str == "byte")
      DestWidth = S.Context.getTargetInfo().getCharWidth();
    break;
  case 7:
    if (Str == "pointer")
      DestWidth = S.Context.getTargetInfo().getPointerWidth(0);
    break;
  case 11:
    if (Str == "unwind_word")
      DestWidth = S.Context.getTargetInfo().getUnwindWordWidth();
    break;
  }
}

/// handleModeAttr - This attribute modifies the width of a decl with primitive
/// type.
///
/// Despite what would be logical, the mode attribute is a decl attribute, not a
/// type attribute: 'int ** __attribute((mode(HI))) *G;' tries to make 'G' be
/// HImode, not an intermediate pointer.
static void handleModeAttr(Sema &S, Decl *D, const ParsedAttr &AL) {
  // This attribute isn't documented, but glibc uses it.  It changes
  // the width of an int or unsigned int to the specified size.
  if (!AL.isArgIdent(0)) {
    S.Diag(AL.getLoc(), diag::err_attribute_argument_type)
        << AL << AANT_ArgumentIdentifier;
    return;
  }

  IdentifierInfo *Name = AL.getArgAsIdent(0)->Ident;

  S.AddModeAttr(D, AL, Name);
}

void Sema::AddModeAttr(Decl *D, const AttributeCommonInfo &CI,
                       IdentifierInfo *Name, bool InInstantiation) {
  StringRef Str = Name->getName();
  normalizeName(Str);
  SourceLocation AttrLoc = CI.getLoc();

  unsigned DestWidth = 0;
  bool IntegerMode = true;
  bool ComplexMode = false;
  bool ExplicitIEEE = false;
  llvm::APInt VectorSize(64, 0);
  if (Str.size() >= 4 && Str[0] == 'V') {
    // Minimal length of vector mode is 4: 'V' + NUMBER(>=1) + TYPE(>=2).
    size_t StrSize = Str.size();
    size_t VectorStringLength = 0;
    while ((VectorStringLength + 1) < StrSize &&
           isdigit(Str[VectorStringLength + 1]))
      ++VectorStringLength;
    if (VectorStringLength &&
        !Str.substr(1, VectorStringLength).getAsInteger(10, VectorSize) &&
        VectorSize.isPowerOf2()) {
      parseModeAttrArg(*this, Str.substr(VectorStringLength + 1), DestWidth,
                       IntegerMode, ComplexMode, ExplicitIEEE);
      // Avoid duplicate warning from template instantiation.
      if (!InInstantiation)
        Diag(AttrLoc, diag::warn_vector_mode_deprecated);
    } else {
      VectorSize = 0;
    }
  }

  if (!VectorSize)
    parseModeAttrArg(*this, Str, DestWidth, IntegerMode, ComplexMode,
                     ExplicitIEEE);

  // FIXME: Sync this with InitializePredefinedMacros; we need to match int8_t
  // and friends, at least with glibc.
  // FIXME: Make sure floating-point mappings are accurate
  // FIXME: Support XF and TF types
  if (!DestWidth) {
    Diag(AttrLoc, diag::err_machine_mode) << 0 /*Unknown*/ << Name;
    return;
  }

  QualType OldTy;
  if (const auto *TD = dyn_cast<TypedefNameDecl>(D))
    OldTy = TD->getUnderlyingType();
  else if (const auto *ED = dyn_cast<EnumDecl>(D)) {
    // Something like 'typedef enum { X } __attribute__((mode(XX))) T;'.
    // Try to get type from enum declaration, default to int.
    OldTy = ED->getIntegerType();
    if (OldTy.isNull())
      OldTy = Context.IntTy;
  } else
    OldTy = cast<ValueDecl>(D)->getType();

  if (OldTy->isDependentType()) {
    D->addAttr(::new (Context) ModeAttr(Context, CI, Name));
    return;
  }

  // Base type can also be a vector type (see PR17453).
  // Distinguish between base type and base element type.
  QualType OldElemTy = OldTy;
  if (const auto *VT = OldTy->getAs<VectorType>())
    OldElemTy = VT->getElementType();

  // GCC allows 'mode' attribute on enumeration types (even incomplete), except
  // for vector modes. So, 'enum X __attribute__((mode(QI)));' forms a complete
  // type, 'enum { A } __attribute__((mode(V4SI)))' is rejected.
  if ((isa<EnumDecl>(D) || OldElemTy->getAs<EnumType>()) &&
      VectorSize.getBoolValue()) {
    Diag(AttrLoc, diag::err_enum_mode_vector_type) << Name << CI.getRange();
    return;
  }
  bool IntegralOrAnyEnumType = (OldElemTy->isIntegralOrEnumerationType() &&
                                !OldElemTy->isExtIntType()) ||
                               OldElemTy->getAs<EnumType>();

  if (!OldElemTy->getAs<BuiltinType>() && !OldElemTy->isComplexType() &&
      !IntegralOrAnyEnumType)
    Diag(AttrLoc, diag::err_mode_not_primitive);
  else if (IntegerMode) {
    if (!IntegralOrAnyEnumType)
      Diag(AttrLoc, diag::err_mode_wrong_type);
  } else if (ComplexMode) {
    if (!OldElemTy->isComplexType())
      Diag(AttrLoc, diag::err_mode_wrong_type);
  } else {
    if (!OldElemTy->isFloatingType())
      Diag(AttrLoc, diag::err_mode_wrong_type);
  }

  QualType NewElemTy;

  if (IntegerMode)
    NewElemTy = Context.getIntTypeForBitwidth(DestWidth,
                                              OldElemTy->isSignedIntegerType());
  else
    NewElemTy = Context.getRealTypeForBitwidth(DestWidth, ExplicitIEEE);

  if (NewElemTy.isNull()) {
    Diag(AttrLoc, diag::err_machine_mode) << 1 /*Unsupported*/ << Name;
    return;
  }

  if (ComplexMode) {
    NewElemTy = Context.getComplexType(NewElemTy);
  }

  QualType NewTy = NewElemTy;
  if (VectorSize.getBoolValue()) {
    NewTy = Context.getVectorType(NewTy, VectorSize.getZExtValue(),
                                  VectorType::GenericVector);
  } else if (const auto *OldVT = OldTy->getAs<VectorType>()) {
    // Complex machine mode does not support base vector types.
    if (ComplexMode) {
      Diag(AttrLoc, diag::err_complex_mode_vector_type);
      return;
    }
    unsigned NumElements = Context.getTypeSize(OldElemTy) *
                           OldVT->getNumElements() /
                           Context.getTypeSize(NewElemTy);
    NewTy =
        Context.getVectorType(NewElemTy, NumElements, OldVT->getVectorKind());
  }

  if (NewTy.isNull()) {
    Diag(AttrLoc, diag::err_mode_wrong_type);
    return;
  }

  // Install the new type.
  if (auto *TD = dyn_cast<TypedefNameDecl>(D))
    TD->setModedTypeSourceInfo(TD->getTypeSourceInfo(), NewTy);
  else if (auto *ED = dyn_cast<EnumDecl>(D))
    ED->setIntegerType(NewTy);
  else
    cast<ValueDecl>(D)->setType(NewTy);

  D->addAttr(::new (Context) ModeAttr(Context, CI, Name));
}

static void handleNoDebugAttr(Sema &S, Decl *D, const ParsedAttr &AL) {
  D->addAttr(::new (S.Context) NoDebugAttr(S.Context, AL));
}

AlwaysInlineAttr *Sema::mergeAlwaysInlineAttr(Decl *D,
                                              const AttributeCommonInfo &CI,
                                              const IdentifierInfo *Ident) {
  if (OptimizeNoneAttr *Optnone = D->getAttr<OptimizeNoneAttr>()) {
    Diag(CI.getLoc(), diag::warn_attribute_ignored) << Ident;
    Diag(Optnone->getLocation(), diag::note_conflicting_attribute);
    return nullptr;
  }

  if (D->hasAttr<AlwaysInlineAttr>())
    return nullptr;

  return ::new (Context) AlwaysInlineAttr(Context, CI);
}

CommonAttr *Sema::mergeCommonAttr(Decl *D, const ParsedAttr &AL) {
  if (checkAttrMutualExclusion<InternalLinkageAttr>(*this, D, AL))
    return nullptr;

  return ::new (Context) CommonAttr(Context, AL);
}

CommonAttr *Sema::mergeCommonAttr(Decl *D, const CommonAttr &AL) {
  if (checkAttrMutualExclusion<InternalLinkageAttr>(*this, D, AL))
    return nullptr;

  return ::new (Context) CommonAttr(Context, AL);
}

InternalLinkageAttr *Sema::mergeInternalLinkageAttr(Decl *D,
                                                    const ParsedAttr &AL) {
  if (const auto *VD = dyn_cast<VarDecl>(D)) {
    // Attribute applies to Var but not any subclass of it (like ParmVar,
    // ImplicitParm or VarTemplateSpecialization).
    if (VD->getKind() != Decl::Var) {
      Diag(AL.getLoc(), diag::warn_attribute_wrong_decl_type)
          << AL << (getLangOpts().CPlusPlus ? ExpectedFunctionVariableOrClass
                                            : ExpectedVariableOrFunction);
      return nullptr;
    }
    // Attribute does not apply to non-static local variables.
    if (VD->hasLocalStorage()) {
      Diag(VD->getLocation(), diag::warn_internal_linkage_local_storage);
      return nullptr;
    }
  }

  if (checkAttrMutualExclusion<CommonAttr>(*this, D, AL))
    return nullptr;

  return ::new (Context) InternalLinkageAttr(Context, AL);
}
InternalLinkageAttr *
Sema::mergeInternalLinkageAttr(Decl *D, const InternalLinkageAttr &AL) {
  if (const auto *VD = dyn_cast<VarDecl>(D)) {
    // Attribute applies to Var but not any subclass of it (like ParmVar,
    // ImplicitParm or VarTemplateSpecialization).
    if (VD->getKind() != Decl::Var) {
      Diag(AL.getLocation(), diag::warn_attribute_wrong_decl_type)
          << &AL << (getLangOpts().CPlusPlus ? ExpectedFunctionVariableOrClass
                                             : ExpectedVariableOrFunction);
      return nullptr;
    }
    // Attribute does not apply to non-static local variables.
    if (VD->hasLocalStorage()) {
      Diag(VD->getLocation(), diag::warn_internal_linkage_local_storage);
      return nullptr;
    }
  }

  if (checkAttrMutualExclusion<CommonAttr>(*this, D, AL))
    return nullptr;

  return ::new (Context) InternalLinkageAttr(Context, AL);
}

MinSizeAttr *Sema::mergeMinSizeAttr(Decl *D, const AttributeCommonInfo &CI) {
  if (OptimizeNoneAttr *Optnone = D->getAttr<OptimizeNoneAttr>()) {
    Diag(CI.getLoc(), diag::warn_attribute_ignored) << "'minsize'";
    Diag(Optnone->getLocation(), diag::note_conflicting_attribute);
    return nullptr;
  }

  if (D->hasAttr<MinSizeAttr>())
    return nullptr;

  return ::new (Context) MinSizeAttr(Context, CI);
}

NoSpeculativeLoadHardeningAttr *Sema::mergeNoSpeculativeLoadHardeningAttr(
    Decl *D, const NoSpeculativeLoadHardeningAttr &AL) {
  if (checkAttrMutualExclusion<SpeculativeLoadHardeningAttr>(*this, D, AL))
    return nullptr;

  return ::new (Context) NoSpeculativeLoadHardeningAttr(Context, AL);
}

SwiftNameAttr *Sema::mergeSwiftNameAttr(Decl *D, const SwiftNameAttr &SNA,
                                        StringRef Name) {
  if (const auto *PrevSNA = D->getAttr<SwiftNameAttr>()) {
    if (PrevSNA->getName() != Name && !PrevSNA->isImplicit()) {
      Diag(PrevSNA->getLocation(), diag::err_attributes_are_not_compatible)
          << PrevSNA << &SNA;
      Diag(SNA.getLoc(), diag::note_conflicting_attribute);
    }

    D->dropAttr<SwiftNameAttr>();
  }
  return ::new (Context) SwiftNameAttr(Context, SNA, Name);
}

OptimizeNoneAttr *Sema::mergeOptimizeNoneAttr(Decl *D,
                                              const AttributeCommonInfo &CI) {
  if (AlwaysInlineAttr *Inline = D->getAttr<AlwaysInlineAttr>()) {
    Diag(Inline->getLocation(), diag::warn_attribute_ignored) << Inline;
    Diag(CI.getLoc(), diag::note_conflicting_attribute);
    D->dropAttr<AlwaysInlineAttr>();
  }
  if (MinSizeAttr *MinSize = D->getAttr<MinSizeAttr>()) {
    Diag(MinSize->getLocation(), diag::warn_attribute_ignored) << MinSize;
    Diag(CI.getLoc(), diag::note_conflicting_attribute);
    D->dropAttr<MinSizeAttr>();
  }

  if (D->hasAttr<OptimizeNoneAttr>())
    return nullptr;

  return ::new (Context) OptimizeNoneAttr(Context, CI);
}

SpeculativeLoadHardeningAttr *Sema::mergeSpeculativeLoadHardeningAttr(
    Decl *D, const SpeculativeLoadHardeningAttr &AL) {
  if (checkAttrMutualExclusion<NoSpeculativeLoadHardeningAttr>(*this, D, AL))
    return nullptr;

  return ::new (Context) SpeculativeLoadHardeningAttr(Context, AL);
}

static void handleAlwaysInlineAttr(Sema &S, Decl *D, const ParsedAttr &AL) {
  if (checkAttrMutualExclusion<NotTailCalledAttr>(S, D, AL))
    return;

  if (AlwaysInlineAttr *Inline =
          S.mergeAlwaysInlineAttr(D, AL, AL.getAttrName()))
    D->addAttr(Inline);
}

static void handleMinSizeAttr(Sema &S, Decl *D, const ParsedAttr &AL) {
  if (MinSizeAttr *MinSize = S.mergeMinSizeAttr(D, AL))
    D->addAttr(MinSize);
}

static void handleOptimizeNoneAttr(Sema &S, Decl *D, const ParsedAttr &AL) {
  if (OptimizeNoneAttr *Optnone = S.mergeOptimizeNoneAttr(D, AL))
    D->addAttr(Optnone);
}

static void handleSYCLDeviceAttr(Sema &S, Decl *D, const ParsedAttr &AL) {
  auto *FD = cast<FunctionDecl>(D);
  if (!FD->isExternallyVisible()) {
    S.Diag(AL.getLoc(), diag::err_sycl_attibute_cannot_be_applied_here) << AL;
    return;
  }
  if (FD->getReturnType()->isPointerType()) {
    S.Diag(AL.getLoc(), diag::warn_sycl_attibute_function_raw_ptr)
        << AL << 0 /* function with a raw pointer return type */;
  }
  for (const ParmVarDecl *Param : FD->parameters())
    if (Param->getType()->isPointerType()) {
      S.Diag(AL.getLoc(), diag::warn_sycl_attibute_function_raw_ptr)
          << AL << 1 /* function with a raw pointer parameter type */;
    }

  handleSimpleAttribute<SYCLDeviceAttr>(S, D, AL);
}

static void handleSYCLDeviceIndirectlyCallableAttr(Sema &S, Decl *D,
                                                   const ParsedAttr &AL) {
  auto *FD = cast<FunctionDecl>(D);
  if (!FD->isExternallyVisible()) {
    S.Diag(AL.getLoc(), diag::err_sycl_attibute_cannot_be_applied_here) << AL;
    return;
  }

  D->addAttr(SYCLDeviceAttr::CreateImplicit(S.Context));
  handleSimpleAttribute<SYCLDeviceIndirectlyCallableAttr>(S, D, AL);
}

static void handleSYCLRegisterNumAttr(Sema &S, Decl *D, const ParsedAttr &AL) {
  auto *VD = cast<VarDecl>(D);
  if (!VD->hasGlobalStorage()) {
    S.Diag(AL.getLoc(), diag::err_sycl_attibute_cannot_be_applied_here)
        << AL << 0;
    return;
  }
  if (!checkAttributeNumArgs(S, AL, 1))
    return;
  uint32_t RegNo = 0;
  const Expr *E = AL.getArgAsExpr(0);
  if (!checkUInt32Argument(S, AL, E, RegNo, 0, /*StrictlyUnsigned=*/true))
    return;
  D->addAttr(::new (S.Context) SYCLRegisterNumAttr(S.Context, AL, RegNo));
}

static void handleConstantAttr(Sema &S, Decl *D, const ParsedAttr &AL) {
  if (checkAttrMutualExclusion<CUDASharedAttr>(S, D, AL))
    return;
  const auto *VD = cast<VarDecl>(D);
  if (!VD->hasGlobalStorage()) {
    S.Diag(AL.getLoc(), diag::err_cuda_nonglobal_constant);
    return;
  }
  D->addAttr(::new (S.Context) CUDAConstantAttr(S.Context, AL));
}

static void handleSharedAttr(Sema &S, Decl *D, const ParsedAttr &AL) {
  if (checkAttrMutualExclusion<CUDAConstantAttr>(S, D, AL))
    return;
  const auto *VD = cast<VarDecl>(D);
  // extern __shared__ is only allowed on arrays with no length (e.g.
  // "int x[]").
  if (!S.getLangOpts().GPURelocatableDeviceCode && VD->hasExternalStorage() &&
      !isa<IncompleteArrayType>(VD->getType())) {
    S.Diag(AL.getLoc(), diag::err_cuda_extern_shared) << VD;
    return;
  }
  if (S.getLangOpts().CUDA && VD->hasLocalStorage() &&
      S.CUDADiagIfHostCode(AL.getLoc(), diag::err_cuda_host_shared)
          << S.CurrentCUDATarget())
    return;
  D->addAttr(::new (S.Context) CUDASharedAttr(S.Context, AL));
}

static void handleGlobalAttr(Sema &S, Decl *D, const ParsedAttr &AL) {
  if (checkAttrMutualExclusion<CUDADeviceAttr>(S, D, AL) ||
      checkAttrMutualExclusion<CUDAHostAttr>(S, D, AL)) {
    return;
  }
  const auto *FD = cast<FunctionDecl>(D);
  if (!FD->getReturnType()->isVoidType() &&
      !FD->getReturnType()->getAs<AutoType>() &&
      !FD->getReturnType()->isInstantiationDependentType()) {
    SourceRange RTRange = FD->getReturnTypeSourceRange();
    S.Diag(FD->getTypeSpecStartLoc(), diag::err_kern_type_not_void_return)
        << FD->getType()
        << (RTRange.isValid() ? FixItHint::CreateReplacement(RTRange, "void")
                              : FixItHint());
    return;
  }
  if (const auto *Method = dyn_cast<CXXMethodDecl>(FD)) {
    if (Method->isInstance()) {
      S.Diag(Method->getBeginLoc(), diag::err_kern_is_nonstatic_method)
          << Method;
      return;
    }
    S.Diag(Method->getBeginLoc(), diag::warn_kern_is_method) << Method;
  }
  // Only warn for "inline" when compiling for host, to cut down on noise.
  if (FD->isInlineSpecified() && !S.getLangOpts().CUDAIsDevice)
    S.Diag(FD->getBeginLoc(), diag::warn_kern_is_inline) << FD;

  D->addAttr(::new (S.Context) CUDAGlobalAttr(S.Context, AL));
  // In host compilation the kernel is emitted as a stub function, which is
  // a helper function for launching the kernel. The instructions in the helper
  // function has nothing to do with the source code of the kernel. Do not emit
  // debug info for the stub function to avoid confusing the debugger.
  if (S.LangOpts.HIP && !S.LangOpts.CUDAIsDevice)
    D->addAttr(NoDebugAttr::CreateImplicit(S.Context));
}

static void handleGNUInlineAttr(Sema &S, Decl *D, const ParsedAttr &AL) {
  const auto *Fn = cast<FunctionDecl>(D);
  if (!Fn->isInlineSpecified()) {
    S.Diag(AL.getLoc(), diag::warn_gnu_inline_attribute_requires_inline);
    return;
  }

  if (S.LangOpts.CPlusPlus && Fn->getStorageClass() != SC_Extern)
    S.Diag(AL.getLoc(), diag::warn_gnu_inline_cplusplus_without_extern);

  D->addAttr(::new (S.Context) GNUInlineAttr(S.Context, AL));
}

static void handleCallConvAttr(Sema &S, Decl *D, const ParsedAttr &AL) {
  if (hasDeclarator(D)) return;

  // Diagnostic is emitted elsewhere: here we store the (valid) AL
  // in the Decl node for syntactic reasoning, e.g., pretty-printing.
  CallingConv CC;
  if (S.CheckCallingConvAttr(AL, CC, /*FD*/nullptr))
    return;

  if (!isa<ObjCMethodDecl>(D)) {
    S.Diag(AL.getLoc(), diag::warn_attribute_wrong_decl_type)
        << AL << ExpectedFunctionOrMethod;
    return;
  }

  switch (AL.getKind()) {
  case ParsedAttr::AT_FastCall:
    D->addAttr(::new (S.Context) FastCallAttr(S.Context, AL));
    return;
  case ParsedAttr::AT_StdCall:
    D->addAttr(::new (S.Context) StdCallAttr(S.Context, AL));
    return;
  case ParsedAttr::AT_ThisCall:
    D->addAttr(::new (S.Context) ThisCallAttr(S.Context, AL));
    return;
  case ParsedAttr::AT_CDecl:
    D->addAttr(::new (S.Context) CDeclAttr(S.Context, AL));
    return;
  case ParsedAttr::AT_Pascal:
    D->addAttr(::new (S.Context) PascalAttr(S.Context, AL));
    return;
  case ParsedAttr::AT_SwiftCall:
    D->addAttr(::new (S.Context) SwiftCallAttr(S.Context, AL));
    return;
  case ParsedAttr::AT_VectorCall:
    D->addAttr(::new (S.Context) VectorCallAttr(S.Context, AL));
    return;
  case ParsedAttr::AT_MSABI:
    D->addAttr(::new (S.Context) MSABIAttr(S.Context, AL));
    return;
  case ParsedAttr::AT_SysVABI:
    D->addAttr(::new (S.Context) SysVABIAttr(S.Context, AL));
    return;
  case ParsedAttr::AT_RegCall:
    D->addAttr(::new (S.Context) RegCallAttr(S.Context, AL));
    return;
  case ParsedAttr::AT_Pcs: {
    PcsAttr::PCSType PCS;
    switch (CC) {
    case CC_AAPCS:
      PCS = PcsAttr::AAPCS;
      break;
    case CC_AAPCS_VFP:
      PCS = PcsAttr::AAPCS_VFP;
      break;
    default:
      llvm_unreachable("unexpected calling convention in pcs attribute");
    }

    D->addAttr(::new (S.Context) PcsAttr(S.Context, AL, PCS));
    return;
  }
  case ParsedAttr::AT_AArch64VectorPcs:
    D->addAttr(::new (S.Context) AArch64VectorPcsAttr(S.Context, AL));
    return;
  case ParsedAttr::AT_IntelOclBicc:
    D->addAttr(::new (S.Context) IntelOclBiccAttr(S.Context, AL));
    return;
  case ParsedAttr::AT_PreserveMost:
    D->addAttr(::new (S.Context) PreserveMostAttr(S.Context, AL));
    return;
  case ParsedAttr::AT_PreserveAll:
    D->addAttr(::new (S.Context) PreserveAllAttr(S.Context, AL));
    return;
  default:
    llvm_unreachable("unexpected attribute kind");
  }
}

static void handleSuppressAttr(Sema &S, Decl *D, const ParsedAttr &AL) {
  if (!checkAttributeAtLeastNumArgs(S, AL, 1))
    return;

  std::vector<StringRef> DiagnosticIdentifiers;
  for (unsigned I = 0, E = AL.getNumArgs(); I != E; ++I) {
    StringRef RuleName;

    if (!S.checkStringLiteralArgumentAttr(AL, I, RuleName, nullptr))
      return;

    // FIXME: Warn if the rule name is unknown. This is tricky because only
    // clang-tidy knows about available rules.
    DiagnosticIdentifiers.push_back(RuleName);
  }
  D->addAttr(::new (S.Context)
                 SuppressAttr(S.Context, AL, DiagnosticIdentifiers.data(),
                              DiagnosticIdentifiers.size()));
}

static void handleLifetimeCategoryAttr(Sema &S, Decl *D, const ParsedAttr &AL) {
  TypeSourceInfo *DerefTypeLoc = nullptr;
  QualType ParmType;
  if (AL.hasParsedType()) {
    ParmType = S.GetTypeFromParser(AL.getTypeArg(), &DerefTypeLoc);

    unsigned SelectIdx = ~0U;
    if (ParmType->isReferenceType())
      SelectIdx = 0;
    else if (ParmType->isArrayType())
      SelectIdx = 1;

    if (SelectIdx != ~0U) {
      S.Diag(AL.getLoc(), diag::err_attribute_invalid_argument)
          << SelectIdx << AL;
      return;
    }
  }

  // To check if earlier decl attributes do not conflict the newly parsed ones
  // we always add (and check) the attribute to the cannonical decl.
  D = D->getCanonicalDecl();
  if (AL.getKind() == ParsedAttr::AT_Owner) {
    if (checkAttrMutualExclusion<PointerAttr>(S, D, AL))
      return;
    if (const auto *OAttr = D->getAttr<OwnerAttr>()) {
      const Type *ExistingDerefType = OAttr->getDerefTypeLoc()
                                          ? OAttr->getDerefType().getTypePtr()
                                          : nullptr;
      if (ExistingDerefType != ParmType.getTypePtrOrNull()) {
        S.Diag(AL.getLoc(), diag::err_attributes_are_not_compatible)
            << AL << OAttr;
        S.Diag(OAttr->getLocation(), diag::note_conflicting_attribute);
      }
      return;
    }
    for (Decl *Redecl : D->redecls()) {
      Redecl->addAttr(::new (S.Context) OwnerAttr(S.Context, AL, DerefTypeLoc));
    }
  } else {
    if (checkAttrMutualExclusion<OwnerAttr>(S, D, AL))
      return;
    if (const auto *PAttr = D->getAttr<PointerAttr>()) {
      const Type *ExistingDerefType = PAttr->getDerefTypeLoc()
                                          ? PAttr->getDerefType().getTypePtr()
                                          : nullptr;
      if (ExistingDerefType != ParmType.getTypePtrOrNull()) {
        S.Diag(AL.getLoc(), diag::err_attributes_are_not_compatible)
            << AL << PAttr;
        S.Diag(PAttr->getLocation(), diag::note_conflicting_attribute);
      }
      return;
    }
    for (Decl *Redecl : D->redecls()) {
      Redecl->addAttr(::new (S.Context)
                          PointerAttr(S.Context, AL, DerefTypeLoc));
    }
  }
}

bool Sema::CheckCallingConvAttr(const ParsedAttr &Attrs, CallingConv &CC,
                                const FunctionDecl *FD) {
  if (Attrs.isInvalid())
    return true;

  if (Attrs.hasProcessingCache()) {
    CC = (CallingConv) Attrs.getProcessingCache();
    return false;
  }

  unsigned ReqArgs = Attrs.getKind() == ParsedAttr::AT_Pcs ? 1 : 0;
  if (!checkAttributeNumArgs(*this, Attrs, ReqArgs)) {
    Attrs.setInvalid();
    return true;
  }

  const TargetInfo &TI = Context.getTargetInfo();
  // TODO: diagnose uses of these conventions on the wrong target.
  switch (Attrs.getKind()) {
  case ParsedAttr::AT_CDecl:
    CC = TI.getDefaultCallingConv();
    break;
  case ParsedAttr::AT_FastCall:
    CC = CC_X86FastCall;
    break;
  case ParsedAttr::AT_StdCall:
    CC = CC_X86StdCall;
    break;
  case ParsedAttr::AT_ThisCall:
    CC = CC_X86ThisCall;
    break;
  case ParsedAttr::AT_Pascal:
    CC = CC_X86Pascal;
    break;
  case ParsedAttr::AT_SwiftCall:
    CC = CC_Swift;
    break;
  case ParsedAttr::AT_VectorCall:
    CC = CC_X86VectorCall;
    break;
  case ParsedAttr::AT_AArch64VectorPcs:
    CC = CC_AArch64VectorCall;
    break;
  case ParsedAttr::AT_RegCall:
    CC = CC_X86RegCall;
    break;
  case ParsedAttr::AT_MSABI:
    CC = Context.getTargetInfo().getTriple().isOSWindows() ? CC_C :
                                                             CC_Win64;
    break;
  case ParsedAttr::AT_SysVABI:
    CC = Context.getTargetInfo().getTriple().isOSWindows() ? CC_X86_64SysV :
                                                             CC_C;
    break;
  case ParsedAttr::AT_Pcs: {
    StringRef StrRef;
    if (!checkStringLiteralArgumentAttr(Attrs, 0, StrRef)) {
      Attrs.setInvalid();
      return true;
    }
    if (StrRef == "aapcs") {
      CC = CC_AAPCS;
      break;
    } else if (StrRef == "aapcs-vfp") {
      CC = CC_AAPCS_VFP;
      break;
    }

    Attrs.setInvalid();
    Diag(Attrs.getLoc(), diag::err_invalid_pcs);
    return true;
  }
  case ParsedAttr::AT_IntelOclBicc:
    CC = CC_IntelOclBicc;
    break;
  case ParsedAttr::AT_PreserveMost:
    CC = CC_PreserveMost;
    break;
  case ParsedAttr::AT_PreserveAll:
    CC = CC_PreserveAll;
    break;
  default: llvm_unreachable("unexpected attribute kind");
  }

  TargetInfo::CallingConvCheckResult A = TargetInfo::CCCR_OK;
  // CUDA functions may have host and/or device attributes which indicate
  // their targeted execution environment, therefore the calling convention
  // of functions in CUDA should be checked against the target deduced based
  // on their host/device attributes.
  if (LangOpts.CUDA) {
    auto *Aux = Context.getAuxTargetInfo();
    auto CudaTarget = IdentifyCUDATarget(FD);
    bool CheckHost = false, CheckDevice = false;
    switch (CudaTarget) {
    case CFT_HostDevice:
      CheckHost = true;
      CheckDevice = true;
      break;
    case CFT_Host:
      CheckHost = true;
      break;
    case CFT_Device:
    case CFT_Global:
      CheckDevice = true;
      break;
    case CFT_InvalidTarget:
      llvm_unreachable("unexpected cuda target");
    }
    auto *HostTI = LangOpts.CUDAIsDevice ? Aux : &TI;
    auto *DeviceTI = LangOpts.CUDAIsDevice ? &TI : Aux;
    if (CheckHost && HostTI)
      A = HostTI->checkCallingConvention(CC);
    if (A == TargetInfo::CCCR_OK && CheckDevice && DeviceTI)
      A = DeviceTI->checkCallingConvention(CC);
  } else {
    A = TI.checkCallingConvention(CC);
  }

  switch (A) {
  case TargetInfo::CCCR_OK:
    break;

  case TargetInfo::CCCR_Ignore:
    // Treat an ignored convention as if it was an explicit C calling convention
    // attribute. For example, __stdcall on Win x64 functions as __cdecl, so
    // that command line flags that change the default convention to
    // __vectorcall don't affect declarations marked __stdcall.
    CC = CC_C;
    break;

  case TargetInfo::CCCR_Error:
    Diag(Attrs.getLoc(), diag::error_cconv_unsupported)
        << Attrs << (int)CallingConventionIgnoredReason::ForThisTarget;
    break;

  case TargetInfo::CCCR_Warning: {
    Diag(Attrs.getLoc(), diag::warn_cconv_unsupported)
        << Attrs << (int)CallingConventionIgnoredReason::ForThisTarget;

    // This convention is not valid for the target. Use the default function or
    // method calling convention.
    bool IsCXXMethod = false, IsVariadic = false;
    if (FD) {
      IsCXXMethod = FD->isCXXInstanceMember();
      IsVariadic = FD->isVariadic();
    }
    CC = Context.getDefaultCallingConvention(IsVariadic, IsCXXMethod);
    break;
  }
  }

  Attrs.setProcessingCache((unsigned) CC);
  return false;
}

/// Pointer-like types in the default address space.
static bool isValidSwiftContextType(QualType Ty) {
  if (!Ty->hasPointerRepresentation())
    return Ty->isDependentType();
  return Ty->getPointeeType().getAddressSpace() == LangAS::Default;
}

/// Pointers and references in the default address space.
static bool isValidSwiftIndirectResultType(QualType Ty) {
  if (const auto *PtrType = Ty->getAs<PointerType>()) {
    Ty = PtrType->getPointeeType();
  } else if (const auto *RefType = Ty->getAs<ReferenceType>()) {
    Ty = RefType->getPointeeType();
  } else {
    return Ty->isDependentType();
  }
  return Ty.getAddressSpace() == LangAS::Default;
}

/// Pointers and references to pointers in the default address space.
static bool isValidSwiftErrorResultType(QualType Ty) {
  if (const auto *PtrType = Ty->getAs<PointerType>()) {
    Ty = PtrType->getPointeeType();
  } else if (const auto *RefType = Ty->getAs<ReferenceType>()) {
    Ty = RefType->getPointeeType();
  } else {
    return Ty->isDependentType();
  }
  if (!Ty.getQualifiers().empty())
    return false;
  return isValidSwiftContextType(Ty);
}

void Sema::AddParameterABIAttr(Decl *D, const AttributeCommonInfo &CI,
                               ParameterABI abi) {

  QualType type = cast<ParmVarDecl>(D)->getType();

  if (auto existingAttr = D->getAttr<ParameterABIAttr>()) {
    if (existingAttr->getABI() != abi) {
      Diag(CI.getLoc(), diag::err_attributes_are_not_compatible)
          << getParameterABISpelling(abi) << existingAttr;
      Diag(existingAttr->getLocation(), diag::note_conflicting_attribute);
      return;
    }
  }

  switch (abi) {
  case ParameterABI::Ordinary:
    llvm_unreachable("explicit attribute for ordinary parameter ABI?");

  case ParameterABI::SwiftContext:
    if (!isValidSwiftContextType(type)) {
      Diag(CI.getLoc(), diag::err_swift_abi_parameter_wrong_type)
          << getParameterABISpelling(abi) << /*pointer to pointer */ 0 << type;
    }
    D->addAttr(::new (Context) SwiftContextAttr(Context, CI));
    return;

  case ParameterABI::SwiftErrorResult:
    if (!isValidSwiftErrorResultType(type)) {
      Diag(CI.getLoc(), diag::err_swift_abi_parameter_wrong_type)
          << getParameterABISpelling(abi) << /*pointer to pointer */ 1 << type;
    }
    D->addAttr(::new (Context) SwiftErrorResultAttr(Context, CI));
    return;

  case ParameterABI::SwiftIndirectResult:
    if (!isValidSwiftIndirectResultType(type)) {
      Diag(CI.getLoc(), diag::err_swift_abi_parameter_wrong_type)
          << getParameterABISpelling(abi) << /*pointer*/ 0 << type;
    }
    D->addAttr(::new (Context) SwiftIndirectResultAttr(Context, CI));
    return;
  }
  llvm_unreachable("bad parameter ABI attribute");
}

/// Checks a regparm attribute, returning true if it is ill-formed and
/// otherwise setting numParams to the appropriate value.
bool Sema::CheckRegparmAttr(const ParsedAttr &AL, unsigned &numParams) {
  if (AL.isInvalid())
    return true;

  if (!checkAttributeNumArgs(*this, AL, 1)) {
    AL.setInvalid();
    return true;
  }

  uint32_t NP;
  Expr *NumParamsExpr = AL.getArgAsExpr(0);
  if (!checkUInt32Argument(*this, AL, NumParamsExpr, NP)) {
    AL.setInvalid();
    return true;
  }

  if (Context.getTargetInfo().getRegParmMax() == 0) {
    Diag(AL.getLoc(), diag::err_attribute_regparm_wrong_platform)
      << NumParamsExpr->getSourceRange();
    AL.setInvalid();
    return true;
  }

  numParams = NP;
  if (numParams > Context.getTargetInfo().getRegParmMax()) {
    Diag(AL.getLoc(), diag::err_attribute_regparm_invalid_number)
      << Context.getTargetInfo().getRegParmMax() << NumParamsExpr->getSourceRange();
    AL.setInvalid();
    return true;
  }

  return false;
}

// Checks whether an argument of launch_bounds attribute is
// acceptable, performs implicit conversion to Rvalue, and returns
// non-nullptr Expr result on success. Otherwise, it returns nullptr
// and may output an error.
static Expr *makeLaunchBoundsArgExpr(Sema &S, Expr *E,
                                     const CUDALaunchBoundsAttr &AL,
                                     const unsigned Idx) {
  if (S.DiagnoseUnexpandedParameterPack(E))
    return nullptr;

  // Accept template arguments for now as they depend on something else.
  // We'll get to check them when they eventually get instantiated.
  if (E->isValueDependent())
    return E;

  Optional<llvm::APSInt> I = llvm::APSInt(64);
  if (!(I = E->getIntegerConstantExpr(S.Context))) {
    S.Diag(E->getExprLoc(), diag::err_attribute_argument_n_type)
        << &AL << Idx << AANT_ArgumentIntegerConstant << E->getSourceRange();
    return nullptr;
  }
  // Make sure we can fit it in 32 bits.
  if (!I->isIntN(32)) {
    S.Diag(E->getExprLoc(), diag::err_ice_too_large)
        << I->toString(10, false) << 32 << /* Unsigned */ 1;
    return nullptr;
  }
  if (*I < 0)
    S.Diag(E->getExprLoc(), diag::warn_attribute_argument_n_negative)
        << &AL << Idx << E->getSourceRange();

  // We may need to perform implicit conversion of the argument.
  InitializedEntity Entity = InitializedEntity::InitializeParameter(
      S.Context, S.Context.getConstType(S.Context.IntTy), /*consume*/ false);
  ExprResult ValArg = S.PerformCopyInitialization(Entity, SourceLocation(), E);
  assert(!ValArg.isInvalid() &&
         "Unexpected PerformCopyInitialization() failure.");

  return ValArg.getAs<Expr>();
}

void Sema::AddLaunchBoundsAttr(Decl *D, const AttributeCommonInfo &CI,
                               Expr *MaxThreads, Expr *MinBlocks) {
  CUDALaunchBoundsAttr TmpAttr(Context, CI, MaxThreads, MinBlocks);
  MaxThreads = makeLaunchBoundsArgExpr(*this, MaxThreads, TmpAttr, 0);
  if (MaxThreads == nullptr)
    return;

  if (MinBlocks) {
    MinBlocks = makeLaunchBoundsArgExpr(*this, MinBlocks, TmpAttr, 1);
    if (MinBlocks == nullptr)
      return;
  }

  D->addAttr(::new (Context)
                 CUDALaunchBoundsAttr(Context, CI, MaxThreads, MinBlocks));
}

static void handleLaunchBoundsAttr(Sema &S, Decl *D, const ParsedAttr &AL) {
  if (!checkAttributeAtLeastNumArgs(S, AL, 1) ||
      !checkAttributeAtMostNumArgs(S, AL, 2))
    return;

  S.AddLaunchBoundsAttr(D, AL, AL.getArgAsExpr(0),
                        AL.getNumArgs() > 1 ? AL.getArgAsExpr(1) : nullptr);
}

static void handleArgumentWithTypeTagAttr(Sema &S, Decl *D,
                                          const ParsedAttr &AL) {
  if (!AL.isArgIdent(0)) {
    S.Diag(AL.getLoc(), diag::err_attribute_argument_n_type)
        << AL << /* arg num = */ 1 << AANT_ArgumentIdentifier;
    return;
  }

  ParamIdx ArgumentIdx;
  if (!checkFunctionOrMethodParameterIndex(S, D, AL, 2, AL.getArgAsExpr(1),
                                           ArgumentIdx))
    return;

  ParamIdx TypeTagIdx;
  if (!checkFunctionOrMethodParameterIndex(S, D, AL, 3, AL.getArgAsExpr(2),
                                           TypeTagIdx))
    return;

  bool IsPointer = AL.getAttrName()->getName() == "pointer_with_type_tag";
  if (IsPointer) {
    // Ensure that buffer has a pointer type.
    unsigned ArgumentIdxAST = ArgumentIdx.getASTIndex();
    if (ArgumentIdxAST >= getFunctionOrMethodNumParams(D) ||
        !getFunctionOrMethodParamType(D, ArgumentIdxAST)->isPointerType())
      S.Diag(AL.getLoc(), diag::err_attribute_pointers_only) << AL << 0;
  }

  D->addAttr(::new (S.Context) ArgumentWithTypeTagAttr(
      S.Context, AL, AL.getArgAsIdent(0)->Ident, ArgumentIdx, TypeTagIdx,
      IsPointer));
}

static void handleTypeTagForDatatypeAttr(Sema &S, Decl *D,
                                         const ParsedAttr &AL) {
  if (!AL.isArgIdent(0)) {
    S.Diag(AL.getLoc(), diag::err_attribute_argument_n_type)
        << AL << 1 << AANT_ArgumentIdentifier;
    return;
  }

  if (!checkAttributeNumArgs(S, AL, 1))
    return;

  if (!isa<VarDecl>(D)) {
    S.Diag(AL.getLoc(), diag::err_attribute_wrong_decl_type)
        << AL << ExpectedVariable;
    return;
  }

  IdentifierInfo *PointerKind = AL.getArgAsIdent(0)->Ident;
  TypeSourceInfo *MatchingCTypeLoc = nullptr;
  S.GetTypeFromParser(AL.getMatchingCType(), &MatchingCTypeLoc);
  assert(MatchingCTypeLoc && "no type source info for attribute argument");

  D->addAttr(::new (S.Context) TypeTagForDatatypeAttr(
      S.Context, AL, PointerKind, MatchingCTypeLoc, AL.getLayoutCompatible(),
      AL.getMustBeNull()));
}

/// Give a warning for duplicate attributes, return true if duplicate.
template <typename AttrType>
static bool checkForDuplicateAttribute(Sema &S, Decl *D,
                                       const ParsedAttr &Attr) {
  // Give a warning for duplicates but not if it's one we've implicitly added.
  auto *A = D->getAttr<AttrType>();
  if (A && !A->isImplicit()) {
    S.Diag(Attr.getLoc(), diag::warn_duplicate_attribute_exact) << A;
    return true;
  }
  return false;
}

static void handleNoGlobalWorkOffsetAttr(Sema &S, Decl *D,
                                         const ParsedAttr &Attr) {
  if (S.LangOpts.SYCLIsHost)
    return;

  checkForDuplicateAttribute<SYCLIntelNoGlobalWorkOffsetAttr>(S, D, Attr);

  uint32_t Enabled = 1;
  if (Attr.getNumArgs()) {
    const Expr *E = Attr.getArgAsExpr(0);
    if (!checkUInt32Argument(S, Attr, E, Enabled, 0,
                             /*StrictlyUnsigned=*/true))
      return;
  }
  if (Enabled > 1)
    S.Diag(Attr.getLoc(), diag::warn_boolean_attribute_argument_is_not_valid)
        << Attr;

  if (Attr.getKind() == ParsedAttr::AT_SYCLIntelNoGlobalWorkOffset &&
      checkDeprecatedSYCLAttributeSpelling(S, Attr))
    S.Diag(Attr.getLoc(), diag::note_spelling_suggestion)
        << "'intel::no_global_work_offset'";

  D->addAttr(::new (S.Context)
                 SYCLIntelNoGlobalWorkOffsetAttr(S.Context, Attr, Enabled));
}

/// Handle the [[intelfpga::doublepump]] and [[intelfpga::singlepump]] attributes.
/// One but not both can be specified
/// Both are incompatible with the __register__ attribute.
template <typename AttrType, typename IncompatAttrType>
static void handleIntelFPGAPumpAttr(Sema &S, Decl *D, const ParsedAttr &Attr) {

  if (S.LangOpts.SYCLIsHost)
    return;

  checkForDuplicateAttribute<AttrType>(S, D, Attr);
  if (checkAttrMutualExclusion<IncompatAttrType>(S, D, Attr))
    return;

  if (checkAttrMutualExclusion<IntelFPGARegisterAttr>(S, D, Attr))
    return;

  if (!D->hasAttr<IntelFPGAMemoryAttr>())
    D->addAttr(IntelFPGAMemoryAttr::CreateImplicit(
        S.Context, IntelFPGAMemoryAttr::Default));

  if (Attr.getKind() == ParsedAttr::AT_IntelFPGADoublePump &&
      checkDeprecatedSYCLAttributeSpelling(S, Attr))
    S.Diag(Attr.getLoc(), diag::note_spelling_suggestion)
        << "'intel::doublepump'";
  else if (Attr.getKind() == ParsedAttr::AT_IntelFPGASinglePump &&
           checkDeprecatedSYCLAttributeSpelling(S, Attr))
    S.Diag(Attr.getLoc(), diag::note_spelling_suggestion)
        << "'intel::singlepump'";

  handleSimpleAttribute<AttrType>(S, D, Attr);
}

/// Handle the [[intelfpga::memory]] attribute.
/// This is incompatible with the [[intelfpga::register]] attribute.
static void handleIntelFPGAMemoryAttr(Sema &S, Decl *D,
                                      const ParsedAttr &AL) {

  if (S.LangOpts.SYCLIsHost)
    return;

  checkForDuplicateAttribute<IntelFPGAMemoryAttr>(S, D, AL);
  if (checkAttrMutualExclusion<IntelFPGARegisterAttr>(S, D, AL))
    return;

  IntelFPGAMemoryAttr::MemoryKind Kind;
  if (AL.getNumArgs() == 0)
    Kind = IntelFPGAMemoryAttr::Default;
  else {
    StringRef Str;
    if (!S.checkStringLiteralArgumentAttr(AL, 0, Str))
      return;
    if (Str.empty() ||
        !IntelFPGAMemoryAttr::ConvertStrToMemoryKind(Str, Kind)) {
      SmallString<256> ValidStrings;
      IntelFPGAMemoryAttr::generateValidStrings(ValidStrings);
      S.Diag(AL.getLoc(), diag::err_intel_fpga_memory_arg_invalid)
          << AL << ValidStrings;
      return;
    }
  }

  // We are adding a user memory attribute, drop any implicit default.
  if (auto *MA = D->getAttr<IntelFPGAMemoryAttr>())
    if (MA->isImplicit())
      D->dropAttr<IntelFPGAMemoryAttr>();

  if (checkDeprecatedSYCLAttributeSpelling(S, AL))
    S.Diag(AL.getLoc(), diag::note_spelling_suggestion)
        << "'intel::fpga_memory'";

  D->addAttr(::new (S.Context) IntelFPGAMemoryAttr(S.Context, AL, Kind));
}

/// Check for and diagnose attributes incompatible with register.
/// return true if any incompatible attributes exist.
static bool checkIntelFPGARegisterAttrCompatibility(Sema &S, Decl *D,
                                                    const ParsedAttr &Attr) {
  bool InCompat = false;
  if (auto *MA = D->getAttr<IntelFPGAMemoryAttr>())
    if (!MA->isImplicit() &&
        checkAttrMutualExclusion<IntelFPGAMemoryAttr>(S, D, Attr))
      InCompat = true;
  if (checkAttrMutualExclusion<IntelFPGADoublePumpAttr>(S, D, Attr))
    InCompat = true;
  if (checkAttrMutualExclusion<IntelFPGASinglePumpAttr>(S, D, Attr))
    InCompat = true;
  if (checkAttrMutualExclusion<IntelFPGABankWidthAttr>(S, D, Attr))
    InCompat = true;
  if (checkAttrMutualExclusion<IntelFPGAPrivateCopiesAttr>(S, D, Attr))
    InCompat = true;
  if (auto *NBA = D->getAttr<IntelFPGANumBanksAttr>())
    if (!NBA->isImplicit() &&
        checkAttrMutualExclusion<IntelFPGANumBanksAttr>(S, D, Attr))
      InCompat = true;
  if (checkAttrMutualExclusion<IntelFPGAMaxReplicatesAttr>(S, D, Attr))
    InCompat = true;
  if (checkAttrMutualExclusion<IntelFPGASimpleDualPortAttr>(S, D, Attr))
    InCompat = true;
  if (checkAttrMutualExclusion<IntelFPGAMergeAttr>(S, D, Attr))
    InCompat = true;
  if (checkAttrMutualExclusion<IntelFPGABankBitsAttr>(S, D, Attr))
    InCompat = true;
  if (checkAttrMutualExclusion<IntelFPGAForcePow2DepthAttr>(S, D, Attr))
    InCompat = true;

  return InCompat;
}

/// Handle the [[intelfpga::register]] attribute.
/// This is incompatible with most of the other memory attributes.
static void handleIntelFPGARegisterAttr(Sema &S, Decl *D,
                                        const ParsedAttr &Attr) {

  if (S.LangOpts.SYCLIsHost)
    return;

  checkForDuplicateAttribute<IntelFPGARegisterAttr>(S, D, Attr);
  if (checkIntelFPGARegisterAttrCompatibility(S, D, Attr))
    return;

  if (checkDeprecatedSYCLAttributeSpelling(S, Attr))
    S.Diag(Attr.getLoc(), diag::note_spelling_suggestion)
        << "'intel::fpga_register'";

  handleSimpleAttribute<IntelFPGARegisterAttr>(S, D, Attr);
}

/// Handle the [[intelfpga::bankwidth]] and [[intelfpga::numbanks]] attributes.
/// These require a single constant power of two greater than zero.
/// These are incompatible with the register attribute.
/// The numbanks and bank_bits attributes are related.  If bank_bits exists
/// when handling numbanks they are checked for consistency.
template <typename AttrType>
static void handleOneConstantPowerTwoValueAttr(Sema &S, Decl *D,
                                               const ParsedAttr &Attr) {

  if (S.LangOpts.SYCLIsHost)
    return;

  checkForDuplicateAttribute<AttrType>(S, D, Attr);
  if (checkAttrMutualExclusion<IntelFPGARegisterAttr>(S, D, Attr))
    return;

  if (Attr.getKind() == ParsedAttr::AT_IntelFPGABankWidth &&
      checkDeprecatedSYCLAttributeSpelling(S, Attr))
    S.Diag(Attr.getLoc(), diag::note_spelling_suggestion)
        << "'intel::bankwidth'";
  else if (Attr.getKind() == ParsedAttr::AT_IntelFPGANumBanks &&
           checkDeprecatedSYCLAttributeSpelling(S, Attr))
    S.Diag(Attr.getLoc(), diag::note_spelling_suggestion)
        << "'intel::numbanks'";

  S.AddOneConstantPowerTwoValueAttr<AttrType>(D, Attr, Attr.getArgAsExpr(0));
}

static void handleIntelFPGASimpleDualPortAttr(Sema &S, Decl *D,
                                              const ParsedAttr &AL) {
  if (S.LangOpts.SYCLIsHost)
    return;

  checkForDuplicateAttribute<IntelFPGASimpleDualPortAttr>(S, D, AL);

  if (checkAttrMutualExclusion<IntelFPGARegisterAttr>(S, D, AL))
    return;

  if (!D->hasAttr<IntelFPGAMemoryAttr>())
    D->addAttr(IntelFPGAMemoryAttr::CreateImplicit(
        S.Context, IntelFPGAMemoryAttr::Default));

  if (checkDeprecatedSYCLAttributeSpelling(S, AL))
    S.Diag(AL.getLoc(), diag::note_spelling_suggestion)
        << "'intel::simple_dual_port'";

  D->addAttr(::new (S.Context)
                 IntelFPGASimpleDualPortAttr(S.Context, AL));
}

static void handleIntelFPGAMaxReplicatesAttr(Sema &S, Decl *D,
                                             const ParsedAttr &Attr) {
  if (S.LangOpts.SYCLIsHost)
    return;

  checkForDuplicateAttribute<IntelFPGAMaxReplicatesAttr>(S, D, Attr);

  if (checkAttrMutualExclusion<IntelFPGARegisterAttr>(S, D, Attr))
    return;

  if (checkDeprecatedSYCLAttributeSpelling(S, Attr))
    S.Diag(Attr.getLoc(), diag::note_spelling_suggestion)
        << "'intel::max_replicates'";

  S.AddOneConstantValueAttr<IntelFPGAMaxReplicatesAttr>(D, Attr,
                                                        Attr.getArgAsExpr(0));
}

/// Handle the merge attribute.
/// This requires two string arguments.  The first argument is a name, the
/// second is a direction.  The direction must be "depth" or "width".
/// This is incompatible with the register attribute.
static void handleIntelFPGAMergeAttr(Sema &S, Decl *D, const ParsedAttr &AL) {
  checkForDuplicateAttribute<IntelFPGAMergeAttr>(S, D, AL);

  if (S.LangOpts.SYCLIsHost)
    return;

  if (checkAttrMutualExclusion<IntelFPGARegisterAttr>(S, D, AL))
    return;

  SmallVector<StringRef, 2> Results;
  for (int I = 0; I < 2; I++) {
    StringRef Str;
    if (!S.checkStringLiteralArgumentAttr(AL, I, Str))
      return;

    if (I == 1 && Str != "depth" && Str != "width") {
      S.Diag(AL.getLoc(), diag::err_intel_fpga_merge_dir_invalid) << AL;
      return;
    }
    Results.push_back(Str);
  }

  if (!D->hasAttr<IntelFPGAMemoryAttr>())
    D->addAttr(IntelFPGAMemoryAttr::CreateImplicit(
        S.Context, IntelFPGAMemoryAttr::Default));

  if (checkDeprecatedSYCLAttributeSpelling(S, AL))
    S.Diag(AL.getLoc(), diag::note_spelling_suggestion) << "'intel::merge'";

  D->addAttr(::new (S.Context)
                 IntelFPGAMergeAttr(S.Context, AL, Results[0], Results[1]));
}

/// Handle the bank_bits attribute.
/// This attribute accepts a list of values greater than zero.
/// This is incompatible with the register attribute.
/// The numbanks and bank_bits attributes are related. If numbanks exists
/// when handling bank_bits they are checked for consistency. If numbanks
/// hasn't been added yet an implicit one is added with the correct value.
/// If the user later adds a numbanks attribute the implicit one is removed.
/// The values must be consecutive values (i.e. 3,4,5 or 2,1).
static void handleIntelFPGABankBitsAttr(Sema &S, Decl *D,
                                        const ParsedAttr &Attr) {
  checkForDuplicateAttribute<IntelFPGABankBitsAttr>(S, D, Attr);

  if (!checkAttributeAtLeastNumArgs(S, Attr, 1))
    return;

  if (checkAttrMutualExclusion<IntelFPGARegisterAttr>(S, D, Attr))
    return;

  SmallVector<Expr *, 8> Args;
  for (unsigned I = 0; I < Attr.getNumArgs(); ++I) {
    Args.push_back(Attr.getArgAsExpr(I));
  }

  if (checkDeprecatedSYCLAttributeSpelling(S, Attr))
    S.Diag(Attr.getLoc(), diag::note_spelling_suggestion)
        << "'intel::bank_bits'";

  S.AddIntelFPGABankBitsAttr(D, Attr, Args.data(), Args.size());
}

void Sema::AddIntelFPGABankBitsAttr(Decl *D, const AttributeCommonInfo &CI,
                                    Expr **Exprs, unsigned Size) {
  IntelFPGABankBitsAttr TmpAttr(Context, CI, Exprs, Size);
  SmallVector<Expr *, 8> Args;
  SmallVector<int64_t, 8> Values;
  bool ListIsValueDep = false;
  for (auto *E : TmpAttr.args()) {
    llvm::APSInt Value(32, /*IsUnsigned=*/false);
    Expr::EvalResult Result;
    ListIsValueDep = ListIsValueDep || E->isValueDependent();
    if (!E->isValueDependent()) {
      ExprResult ICE;
      if (checkRangedIntegralArgument<IntelFPGABankBitsAttr>(E, &TmpAttr, ICE))
        return;
      if (E->EvaluateAsInt(Result, Context))
        Value = Result.Val.getInt();
      E = ICE.get();
    }
    Args.push_back(E);
    Values.push_back(Value.getExtValue());
  }

  // Check that the list is consecutive.
  if (!ListIsValueDep && Values.size() > 1) {
    bool ListIsAscending = Values[0] < Values[1];
    for (int I = 0, E = Values.size() - 1; I < E; ++I) {
      if (Values[I + 1] != Values[I] + (ListIsAscending ? 1 : -1)) {
        Diag(CI.getLoc(), diag::err_bankbits_non_consecutive) << &TmpAttr;
        return;
      }
    }
  }

  // Check or add the related numbanks attribute.
  if (auto *NBA = D->getAttr<IntelFPGANumBanksAttr>()) {
    Expr *E = NBA->getValue();
    if (!E->isValueDependent()) {
      Expr::EvalResult Result;
      E->EvaluateAsInt(Result, Context);
      llvm::APSInt Value = Result.Val.getInt();
      if (Args.size() != Value.ceilLogBase2()) {
        Diag(TmpAttr.getLoc(), diag::err_bankbits_numbanks_conflicting);
        return;
      }
    }
  } else {
    llvm::APInt Num(32, (unsigned)(1 << Args.size()));
    Expr *NBE =
        IntegerLiteral::Create(Context, Num, Context.IntTy, SourceLocation());
    D->addAttr(IntelFPGANumBanksAttr::CreateImplicit(Context, NBE));
  }

  if (!D->hasAttr<IntelFPGAMemoryAttr>())
    D->addAttr(IntelFPGAMemoryAttr::CreateImplicit(
        Context, IntelFPGAMemoryAttr::Default));

  D->addAttr(::new (Context)
                 IntelFPGABankBitsAttr(Context, CI, Args.data(), Args.size()));
}

static void handleIntelFPGAPrivateCopiesAttr(Sema &S, Decl *D,
                                             const ParsedAttr &Attr) {

  if (S.LangOpts.SYCLIsHost)
    return;

  checkForDuplicateAttribute<IntelFPGAPrivateCopiesAttr>(S, D, Attr);
  if (checkAttrMutualExclusion<IntelFPGARegisterAttr>(S, D, Attr))
    return;

  if (checkDeprecatedSYCLAttributeSpelling(S, Attr))
    S.Diag(Attr.getLoc(), diag::note_spelling_suggestion)
        << "'intel::private_copies'";

  S.AddOneConstantValueAttr<IntelFPGAPrivateCopiesAttr>(
      D, Attr, Attr.getArgAsExpr(0));
}

static void handleIntelFPGAForcePow2DepthAttr(Sema &S, Decl *D,
                                              const ParsedAttr &Attr) {
  if (S.LangOpts.SYCLIsHost)
    return;

  checkForDuplicateAttribute<IntelFPGAForcePow2DepthAttr>(S, D, Attr);

  if (checkAttrMutualExclusion<IntelFPGARegisterAttr>(S, D, Attr))
    return;

  if (!D->hasAttr<IntelFPGAMemoryAttr>())
    D->addAttr(IntelFPGAMemoryAttr::CreateImplicit(
        S.Context, IntelFPGAMemoryAttr::Default));

  if (checkDeprecatedSYCLAttributeSpelling(S, Attr))
    S.Diag(Attr.getLoc(), diag::note_spelling_suggestion)
        << "'intel::force_pow2_depth'";

  S.AddOneConstantValueAttr<IntelFPGAForcePow2DepthAttr>(D, Attr,
                                                         Attr.getArgAsExpr(0));
}

static void handleXRayLogArgsAttr(Sema &S, Decl *D, const ParsedAttr &AL) {
  ParamIdx ArgCount;

  if (!checkFunctionOrMethodParameterIndex(S, D, AL, 1, AL.getArgAsExpr(0),
                                           ArgCount,
                                           true /* CanIndexImplicitThis */))
    return;

  // ArgCount isn't a parameter index [0;n), it's a count [1;n]
  D->addAttr(::new (S.Context)
                 XRayLogArgsAttr(S.Context, AL, ArgCount.getSourceIndex()));
}

static void handlePatchableFunctionEntryAttr(Sema &S, Decl *D,
                                             const ParsedAttr &AL) {
  uint32_t Count = 0, Offset = 0;
  if (!checkUInt32Argument(S, AL, AL.getArgAsExpr(0), Count, 0, true))
    return;
  if (AL.getNumArgs() == 2) {
    Expr *Arg = AL.getArgAsExpr(1);
    if (!checkUInt32Argument(S, AL, Arg, Offset, 1, true))
      return;
    if (Count < Offset) {
      S.Diag(getAttrLoc(AL), diag::err_attribute_argument_out_of_range)
          << &AL << 0 << Count << Arg->getBeginLoc();
      return;
    }
  }
  D->addAttr(::new (S.Context)
                 PatchableFunctionEntryAttr(S.Context, AL, Count, Offset));
}

void Sema::addSYCLIntelPipeIOAttr(Decl *D, const AttributeCommonInfo &Attr,
                                  Expr *E) {
  VarDecl *VD = cast<VarDecl>(D);
  QualType Ty = VD->getType();
  // TODO: Applicable only on pipe storages. Currently they are defined
  // as structures inside of SYCL headers. Add a check for pipe_storage_t
  // when it is ready.
  if (!Ty->isStructureType()) {
    Diag(Attr.getLoc(), diag::err_attribute_wrong_decl_type_str)
        << Attr.getAttrName() << "SYCL pipe storage declaration";
    return;
  }

  if (!E->isInstantiationDependent()) {
    Optional<llvm::APSInt> ArgVal = E->getIntegerConstantExpr(getASTContext());
    if (!ArgVal) {
      Diag(E->getExprLoc(), diag::err_attribute_argument_type)
          << Attr.getAttrName() << AANT_ArgumentIntegerConstant
          << E->getSourceRange();
      return;
    }
    int32_t ArgInt = ArgVal->getSExtValue();
    if (ArgInt < 0) {
      Diag(E->getExprLoc(), diag::err_attribute_requires_positive_integer)
          << Attr.getAttrName() << /*non-negative*/ 1;
      return;
    }
  }

  D->addAttr(::new (Context) SYCLIntelPipeIOAttr(Context, Attr, E));
}

static void handleSYCLIntelPipeIOAttr(Sema &S, Decl *D,
                                      const ParsedAttr &Attr) {
  if (D->isInvalidDecl())
    return;

  Expr *E = Attr.getArgAsExpr(0);
  S.addSYCLIntelPipeIOAttr(D, Attr, E);
}

namespace {
struct IntrinToName {
  uint32_t Id;
  int32_t FullName;
  int32_t ShortName;
};
} // unnamed namespace

static bool ArmBuiltinAliasValid(unsigned BuiltinID, StringRef AliasName,
                                 ArrayRef<IntrinToName> Map,
                                 const char *IntrinNames) {
  if (AliasName.startswith("__arm_"))
    AliasName = AliasName.substr(6);
  const IntrinToName *It = std::lower_bound(
      Map.begin(), Map.end(), BuiltinID,
      [](const IntrinToName &L, unsigned Id) { return L.Id < Id; });
  if (It == Map.end() || It->Id != BuiltinID)
    return false;
  StringRef FullName(&IntrinNames[It->FullName]);
  if (AliasName == FullName)
    return true;
  if (It->ShortName == -1)
    return false;
  StringRef ShortName(&IntrinNames[It->ShortName]);
  return AliasName == ShortName;
}

static bool ArmMveAliasValid(unsigned BuiltinID, StringRef AliasName) {
#include "clang/Basic/arm_mve_builtin_aliases.inc"
  // The included file defines:
  // - ArrayRef<IntrinToName> Map
  // - const char IntrinNames[]
  return ArmBuiltinAliasValid(BuiltinID, AliasName, Map, IntrinNames);
}

static bool ArmCdeAliasValid(unsigned BuiltinID, StringRef AliasName) {
#include "clang/Basic/arm_cde_builtin_aliases.inc"
  return ArmBuiltinAliasValid(BuiltinID, AliasName, Map, IntrinNames);
}

static bool ArmSveAliasValid(unsigned BuiltinID, StringRef AliasName) {
  switch (BuiltinID) {
  default:
    return false;
#define GET_SVE_BUILTINS
#define BUILTIN(name, types, attr) case SVE::BI##name:
#include "clang/Basic/arm_sve_builtins.inc"
    return true;
  }
}

static void handleArmBuiltinAliasAttr(Sema &S, Decl *D, const ParsedAttr &AL) {
  if (!AL.isArgIdent(0)) {
    S.Diag(AL.getLoc(), diag::err_attribute_argument_n_type)
        << AL << 1 << AANT_ArgumentIdentifier;
    return;
  }

  IdentifierInfo *Ident = AL.getArgAsIdent(0)->Ident;
  unsigned BuiltinID = Ident->getBuiltinID();
  StringRef AliasName = cast<FunctionDecl>(D)->getIdentifier()->getName();

  bool IsAArch64 = S.Context.getTargetInfo().getTriple().isAArch64();
  if ((IsAArch64 && !ArmSveAliasValid(BuiltinID, AliasName)) ||
      (!IsAArch64 && !ArmMveAliasValid(BuiltinID, AliasName) &&
       !ArmCdeAliasValid(BuiltinID, AliasName))) {
    S.Diag(AL.getLoc(), diag::err_attribute_arm_builtin_alias);
    return;
  }

  D->addAttr(::new (S.Context) ArmBuiltinAliasAttr(S.Context, AL, Ident));
}

//===----------------------------------------------------------------------===//
// Checker-specific attribute handlers.
//===----------------------------------------------------------------------===//
static bool isValidSubjectOfNSReturnsRetainedAttribute(QualType QT) {
  return QT->isDependentType() || QT->isObjCRetainableType();
}

static bool isValidSubjectOfNSAttribute(QualType QT) {
  return QT->isDependentType() || QT->isObjCObjectPointerType() ||
         QT->isObjCNSObjectType();
}

static bool isValidSubjectOfCFAttribute(QualType QT) {
  return QT->isDependentType() || QT->isPointerType() ||
         isValidSubjectOfNSAttribute(QT);
}

static bool isValidSubjectOfOSAttribute(QualType QT) {
  if (QT->isDependentType())
    return true;
  QualType PT = QT->getPointeeType();
  return !PT.isNull() && PT->getAsCXXRecordDecl() != nullptr;
}

void Sema::AddXConsumedAttr(Decl *D, const AttributeCommonInfo &CI,
                            RetainOwnershipKind K,
                            bool IsTemplateInstantiation) {
  ValueDecl *VD = cast<ValueDecl>(D);
  switch (K) {
  case RetainOwnershipKind::OS:
    handleSimpleAttributeOrDiagnose<OSConsumedAttr>(
        *this, VD, CI, isValidSubjectOfOSAttribute(VD->getType()),
        diag::warn_ns_attribute_wrong_parameter_type,
        /*ExtraArgs=*/CI.getRange(), "os_consumed", /*pointers*/ 1);
    return;
  case RetainOwnershipKind::NS:
    handleSimpleAttributeOrDiagnose<NSConsumedAttr>(
        *this, VD, CI, isValidSubjectOfNSAttribute(VD->getType()),

        // These attributes are normally just advisory, but in ARC, ns_consumed
        // is significant.  Allow non-dependent code to contain inappropriate
        // attributes even in ARC, but require template instantiations to be
        // set up correctly.
        ((IsTemplateInstantiation && getLangOpts().ObjCAutoRefCount)
             ? diag::err_ns_attribute_wrong_parameter_type
             : diag::warn_ns_attribute_wrong_parameter_type),
        /*ExtraArgs=*/CI.getRange(), "ns_consumed", /*objc pointers*/ 0);
    return;
  case RetainOwnershipKind::CF:
    handleSimpleAttributeOrDiagnose<CFConsumedAttr>(
        *this, VD, CI, isValidSubjectOfCFAttribute(VD->getType()),
        diag::warn_ns_attribute_wrong_parameter_type,
        /*ExtraArgs=*/CI.getRange(), "cf_consumed", /*pointers*/ 1);
    return;
  }
}

static Sema::RetainOwnershipKind
parsedAttrToRetainOwnershipKind(const ParsedAttr &AL) {
  switch (AL.getKind()) {
  case ParsedAttr::AT_CFConsumed:
  case ParsedAttr::AT_CFReturnsRetained:
  case ParsedAttr::AT_CFReturnsNotRetained:
    return Sema::RetainOwnershipKind::CF;
  case ParsedAttr::AT_OSConsumesThis:
  case ParsedAttr::AT_OSConsumed:
  case ParsedAttr::AT_OSReturnsRetained:
  case ParsedAttr::AT_OSReturnsNotRetained:
  case ParsedAttr::AT_OSReturnsRetainedOnZero:
  case ParsedAttr::AT_OSReturnsRetainedOnNonZero:
    return Sema::RetainOwnershipKind::OS;
  case ParsedAttr::AT_NSConsumesSelf:
  case ParsedAttr::AT_NSConsumed:
  case ParsedAttr::AT_NSReturnsRetained:
  case ParsedAttr::AT_NSReturnsNotRetained:
  case ParsedAttr::AT_NSReturnsAutoreleased:
    return Sema::RetainOwnershipKind::NS;
  default:
    llvm_unreachable("Wrong argument supplied");
  }
}

bool Sema::checkNSReturnsRetainedReturnType(SourceLocation Loc, QualType QT) {
  if (isValidSubjectOfNSReturnsRetainedAttribute(QT))
    return false;

  Diag(Loc, diag::warn_ns_attribute_wrong_return_type)
      << "'ns_returns_retained'" << 0 << 0;
  return true;
}

/// \return whether the parameter is a pointer to OSObject pointer.
static bool isValidOSObjectOutParameter(const Decl *D) {
  const auto *PVD = dyn_cast<ParmVarDecl>(D);
  if (!PVD)
    return false;
  QualType QT = PVD->getType();
  QualType PT = QT->getPointeeType();
  return !PT.isNull() && isValidSubjectOfOSAttribute(PT);
}

static void handleXReturnsXRetainedAttr(Sema &S, Decl *D,
                                        const ParsedAttr &AL) {
  QualType ReturnType;
  Sema::RetainOwnershipKind K = parsedAttrToRetainOwnershipKind(AL);

  if (const auto *MD = dyn_cast<ObjCMethodDecl>(D)) {
    ReturnType = MD->getReturnType();
  } else if (S.getLangOpts().ObjCAutoRefCount && hasDeclarator(D) &&
             (AL.getKind() == ParsedAttr::AT_NSReturnsRetained)) {
    return; // ignore: was handled as a type attribute
  } else if (const auto *PD = dyn_cast<ObjCPropertyDecl>(D)) {
    ReturnType = PD->getType();
  } else if (const auto *FD = dyn_cast<FunctionDecl>(D)) {
    ReturnType = FD->getReturnType();
  } else if (const auto *Param = dyn_cast<ParmVarDecl>(D)) {
    // Attributes on parameters are used for out-parameters,
    // passed as pointers-to-pointers.
    unsigned DiagID = K == Sema::RetainOwnershipKind::CF
            ? /*pointer-to-CF-pointer*/2
            : /*pointer-to-OSObject-pointer*/3;
    ReturnType = Param->getType()->getPointeeType();
    if (ReturnType.isNull()) {
      S.Diag(D->getBeginLoc(), diag::warn_ns_attribute_wrong_parameter_type)
          << AL << DiagID << AL.getRange();
      return;
    }
  } else if (AL.isUsedAsTypeAttr()) {
    return;
  } else {
    AttributeDeclKind ExpectedDeclKind;
    switch (AL.getKind()) {
    default: llvm_unreachable("invalid ownership attribute");
    case ParsedAttr::AT_NSReturnsRetained:
    case ParsedAttr::AT_NSReturnsAutoreleased:
    case ParsedAttr::AT_NSReturnsNotRetained:
      ExpectedDeclKind = ExpectedFunctionOrMethod;
      break;

    case ParsedAttr::AT_OSReturnsRetained:
    case ParsedAttr::AT_OSReturnsNotRetained:
    case ParsedAttr::AT_CFReturnsRetained:
    case ParsedAttr::AT_CFReturnsNotRetained:
      ExpectedDeclKind = ExpectedFunctionMethodOrParameter;
      break;
    }
    S.Diag(D->getBeginLoc(), diag::warn_attribute_wrong_decl_type)
        << AL.getRange() << AL << ExpectedDeclKind;
    return;
  }

  bool TypeOK;
  bool Cf;
  unsigned ParmDiagID = 2; // Pointer-to-CF-pointer
  switch (AL.getKind()) {
  default: llvm_unreachable("invalid ownership attribute");
  case ParsedAttr::AT_NSReturnsRetained:
    TypeOK = isValidSubjectOfNSReturnsRetainedAttribute(ReturnType);
    Cf = false;
    break;

  case ParsedAttr::AT_NSReturnsAutoreleased:
  case ParsedAttr::AT_NSReturnsNotRetained:
    TypeOK = isValidSubjectOfNSAttribute(ReturnType);
    Cf = false;
    break;

  case ParsedAttr::AT_CFReturnsRetained:
  case ParsedAttr::AT_CFReturnsNotRetained:
    TypeOK = isValidSubjectOfCFAttribute(ReturnType);
    Cf = true;
    break;

  case ParsedAttr::AT_OSReturnsRetained:
  case ParsedAttr::AT_OSReturnsNotRetained:
    TypeOK = isValidSubjectOfOSAttribute(ReturnType);
    Cf = true;
    ParmDiagID = 3; // Pointer-to-OSObject-pointer
    break;
  }

  if (!TypeOK) {
    if (AL.isUsedAsTypeAttr())
      return;

    if (isa<ParmVarDecl>(D)) {
      S.Diag(D->getBeginLoc(), diag::warn_ns_attribute_wrong_parameter_type)
          << AL << ParmDiagID << AL.getRange();
    } else {
      // Needs to be kept in sync with warn_ns_attribute_wrong_return_type.
      enum : unsigned {
        Function,
        Method,
        Property
      } SubjectKind = Function;
      if (isa<ObjCMethodDecl>(D))
        SubjectKind = Method;
      else if (isa<ObjCPropertyDecl>(D))
        SubjectKind = Property;
      S.Diag(D->getBeginLoc(), diag::warn_ns_attribute_wrong_return_type)
          << AL << SubjectKind << Cf << AL.getRange();
    }
    return;
  }

  switch (AL.getKind()) {
    default:
      llvm_unreachable("invalid ownership attribute");
    case ParsedAttr::AT_NSReturnsAutoreleased:
      handleSimpleAttribute<NSReturnsAutoreleasedAttr>(S, D, AL);
      return;
    case ParsedAttr::AT_CFReturnsNotRetained:
      handleSimpleAttribute<CFReturnsNotRetainedAttr>(S, D, AL);
      return;
    case ParsedAttr::AT_NSReturnsNotRetained:
      handleSimpleAttribute<NSReturnsNotRetainedAttr>(S, D, AL);
      return;
    case ParsedAttr::AT_CFReturnsRetained:
      handleSimpleAttribute<CFReturnsRetainedAttr>(S, D, AL);
      return;
    case ParsedAttr::AT_NSReturnsRetained:
      handleSimpleAttribute<NSReturnsRetainedAttr>(S, D, AL);
      return;
    case ParsedAttr::AT_OSReturnsRetained:
      handleSimpleAttribute<OSReturnsRetainedAttr>(S, D, AL);
      return;
    case ParsedAttr::AT_OSReturnsNotRetained:
      handleSimpleAttribute<OSReturnsNotRetainedAttr>(S, D, AL);
      return;
  };
}

static void handleObjCReturnsInnerPointerAttr(Sema &S, Decl *D,
                                              const ParsedAttr &Attrs) {
  const int EP_ObjCMethod = 1;
  const int EP_ObjCProperty = 2;

  SourceLocation loc = Attrs.getLoc();
  QualType resultType;
  if (isa<ObjCMethodDecl>(D))
    resultType = cast<ObjCMethodDecl>(D)->getReturnType();
  else
    resultType = cast<ObjCPropertyDecl>(D)->getType();

  if (!resultType->isReferenceType() &&
      (!resultType->isPointerType() || resultType->isObjCRetainableType())) {
    S.Diag(D->getBeginLoc(), diag::warn_ns_attribute_wrong_return_type)
        << SourceRange(loc) << Attrs
        << (isa<ObjCMethodDecl>(D) ? EP_ObjCMethod : EP_ObjCProperty)
        << /*non-retainable pointer*/ 2;

    // Drop the attribute.
    return;
  }

  D->addAttr(::new (S.Context) ObjCReturnsInnerPointerAttr(S.Context, Attrs));
}

static void handleObjCRequiresSuperAttr(Sema &S, Decl *D,
                                        const ParsedAttr &Attrs) {
  const auto *Method = cast<ObjCMethodDecl>(D);

  const DeclContext *DC = Method->getDeclContext();
  if (const auto *PDecl = dyn_cast_or_null<ObjCProtocolDecl>(DC)) {
    S.Diag(D->getBeginLoc(), diag::warn_objc_requires_super_protocol) << Attrs
                                                                      << 0;
    S.Diag(PDecl->getLocation(), diag::note_protocol_decl);
    return;
  }
  if (Method->getMethodFamily() == OMF_dealloc) {
    S.Diag(D->getBeginLoc(), diag::warn_objc_requires_super_protocol) << Attrs
                                                                      << 1;
    return;
  }

  D->addAttr(::new (S.Context) ObjCRequiresSuperAttr(S.Context, Attrs));
}

static void handleNSErrorDomain(Sema &S, Decl *D, const ParsedAttr &AL) {
  auto *E = AL.getArgAsExpr(0);
  auto Loc = E ? E->getBeginLoc() : AL.getLoc();

  auto *DRE = dyn_cast<DeclRefExpr>(AL.getArgAsExpr(0));
  if (!DRE) {
    S.Diag(Loc, diag::err_nserrordomain_invalid_decl) << 0;
    return;
  }

  auto *VD = dyn_cast<VarDecl>(DRE->getDecl());
  if (!VD) {
    S.Diag(Loc, diag::err_nserrordomain_invalid_decl) << 1 << DRE->getDecl();
    return;
  }

  if (!isNSStringType(VD->getType(), S.Context)) {
    S.Diag(Loc, diag::err_nserrordomain_wrong_type) << VD;
    return;
  }

  D->addAttr(::new (S.Context) NSErrorDomainAttr(S.Context, AL, VD));
}

static void handleObjCBridgeAttr(Sema &S, Decl *D, const ParsedAttr &AL) {
  IdentifierLoc *Parm = AL.isArgIdent(0) ? AL.getArgAsIdent(0) : nullptr;

  if (!Parm) {
    S.Diag(D->getBeginLoc(), diag::err_objc_attr_not_id) << AL << 0;
    return;
  }

  // Typedefs only allow objc_bridge(id) and have some additional checking.
  if (const auto *TD = dyn_cast<TypedefNameDecl>(D)) {
    if (!Parm->Ident->isStr("id")) {
      S.Diag(AL.getLoc(), diag::err_objc_attr_typedef_not_id) << AL;
      return;
    }

    // Only allow 'cv void *'.
    QualType T = TD->getUnderlyingType();
    if (!T->isVoidPointerType()) {
      S.Diag(AL.getLoc(), diag::err_objc_attr_typedef_not_void_pointer);
      return;
    }
  }

  D->addAttr(::new (S.Context) ObjCBridgeAttr(S.Context, AL, Parm->Ident));
}

static void handleObjCBridgeMutableAttr(Sema &S, Decl *D,
                                        const ParsedAttr &AL) {
  IdentifierLoc *Parm = AL.isArgIdent(0) ? AL.getArgAsIdent(0) : nullptr;

  if (!Parm) {
    S.Diag(D->getBeginLoc(), diag::err_objc_attr_not_id) << AL << 0;
    return;
  }

  D->addAttr(::new (S.Context)
                 ObjCBridgeMutableAttr(S.Context, AL, Parm->Ident));
}

static void handleObjCBridgeRelatedAttr(Sema &S, Decl *D,
                                        const ParsedAttr &AL) {
  IdentifierInfo *RelatedClass =
      AL.isArgIdent(0) ? AL.getArgAsIdent(0)->Ident : nullptr;
  if (!RelatedClass) {
    S.Diag(D->getBeginLoc(), diag::err_objc_attr_not_id) << AL << 0;
    return;
  }
  IdentifierInfo *ClassMethod =
    AL.getArgAsIdent(1) ? AL.getArgAsIdent(1)->Ident : nullptr;
  IdentifierInfo *InstanceMethod =
    AL.getArgAsIdent(2) ? AL.getArgAsIdent(2)->Ident : nullptr;
  D->addAttr(::new (S.Context) ObjCBridgeRelatedAttr(
      S.Context, AL, RelatedClass, ClassMethod, InstanceMethod));
}

static void handleObjCDesignatedInitializer(Sema &S, Decl *D,
                                            const ParsedAttr &AL) {
  DeclContext *Ctx = D->getDeclContext();

  // This attribute can only be applied to methods in interfaces or class
  // extensions.
  if (!isa<ObjCInterfaceDecl>(Ctx) &&
      !(isa<ObjCCategoryDecl>(Ctx) &&
        cast<ObjCCategoryDecl>(Ctx)->IsClassExtension())) {
    S.Diag(D->getLocation(), diag::err_designated_init_attr_non_init);
    return;
  }

  ObjCInterfaceDecl *IFace;
  if (auto *CatDecl = dyn_cast<ObjCCategoryDecl>(Ctx))
    IFace = CatDecl->getClassInterface();
  else
    IFace = cast<ObjCInterfaceDecl>(Ctx);

  if (!IFace)
    return;

  IFace->setHasDesignatedInitializers();
  D->addAttr(::new (S.Context) ObjCDesignatedInitializerAttr(S.Context, AL));
}

static void handleObjCRuntimeName(Sema &S, Decl *D, const ParsedAttr &AL) {
  StringRef MetaDataName;
  if (!S.checkStringLiteralArgumentAttr(AL, 0, MetaDataName))
    return;
  D->addAttr(::new (S.Context)
                 ObjCRuntimeNameAttr(S.Context, AL, MetaDataName));
}

// When a user wants to use objc_boxable with a union or struct
// but they don't have access to the declaration (legacy/third-party code)
// then they can 'enable' this feature with a typedef:
// typedef struct __attribute((objc_boxable)) legacy_struct legacy_struct;
static void handleObjCBoxable(Sema &S, Decl *D, const ParsedAttr &AL) {
  bool notify = false;

  auto *RD = dyn_cast<RecordDecl>(D);
  if (RD && RD->getDefinition()) {
    RD = RD->getDefinition();
    notify = true;
  }

  if (RD) {
    ObjCBoxableAttr *BoxableAttr =
        ::new (S.Context) ObjCBoxableAttr(S.Context, AL);
    RD->addAttr(BoxableAttr);
    if (notify) {
      // we need to notify ASTReader/ASTWriter about
      // modification of existing declaration
      if (ASTMutationListener *L = S.getASTMutationListener())
        L->AddedAttributeToRecord(BoxableAttr, RD);
    }
  }
}

static void handleObjCOwnershipAttr(Sema &S, Decl *D, const ParsedAttr &AL) {
  if (hasDeclarator(D)) return;

  S.Diag(D->getBeginLoc(), diag::err_attribute_wrong_decl_type)
      << AL.getRange() << AL << ExpectedVariable;
}

static void handleObjCPreciseLifetimeAttr(Sema &S, Decl *D,
                                          const ParsedAttr &AL) {
  const auto *VD = cast<ValueDecl>(D);
  QualType QT = VD->getType();

  if (!QT->isDependentType() &&
      !QT->isObjCLifetimeType()) {
    S.Diag(AL.getLoc(), diag::err_objc_precise_lifetime_bad_type)
      << QT;
    return;
  }

  Qualifiers::ObjCLifetime Lifetime = QT.getObjCLifetime();

  // If we have no lifetime yet, check the lifetime we're presumably
  // going to infer.
  if (Lifetime == Qualifiers::OCL_None && !QT->isDependentType())
    Lifetime = QT->getObjCARCImplicitLifetime();

  switch (Lifetime) {
  case Qualifiers::OCL_None:
    assert(QT->isDependentType() &&
           "didn't infer lifetime for non-dependent type?");
    break;

  case Qualifiers::OCL_Weak:   // meaningful
  case Qualifiers::OCL_Strong: // meaningful
    break;

  case Qualifiers::OCL_ExplicitNone:
  case Qualifiers::OCL_Autoreleasing:
    S.Diag(AL.getLoc(), diag::warn_objc_precise_lifetime_meaningless)
        << (Lifetime == Qualifiers::OCL_Autoreleasing);
    break;
  }

  D->addAttr(::new (S.Context) ObjCPreciseLifetimeAttr(S.Context, AL));
}

static void handleSwiftBridge(Sema &S, Decl *D, const ParsedAttr &AL) {
  // Make sure that there is a string literal as the annotation's single
  // argument.
  StringRef BT;
  if (!S.checkStringLiteralArgumentAttr(AL, 0, BT))
    return;

  // Don't duplicate annotations that are already set.
  if (D->hasAttr<SwiftBridgeAttr>()) {
    S.Diag(AL.getLoc(), diag::warn_duplicate_attribute) << AL;
    return;
  }

  D->addAttr(::new (S.Context) SwiftBridgeAttr(S.Context, AL, BT));
}

static bool isErrorParameter(Sema &S, QualType QT) {
  const auto *PT = QT->getAs<PointerType>();
  if (!PT)
    return false;

  QualType Pointee = PT->getPointeeType();

  // Check for NSError**.
  if (const auto *OPT = Pointee->getAs<ObjCObjectPointerType>())
    if (const auto *ID = OPT->getInterfaceDecl())
      if (ID->getIdentifier() == S.getNSErrorIdent())
        return true;

  // Check for CFError**.
  if (const auto *PT = Pointee->getAs<PointerType>())
    if (const auto *RT = PT->getPointeeType()->getAs<RecordType>())
      if (S.isCFError(RT->getDecl()))
        return true;

  return false;
}

static void handleSwiftError(Sema &S, Decl *D, const ParsedAttr &AL) {
  auto hasErrorParameter = [](Sema &S, Decl *D, const ParsedAttr &AL) -> bool {
    for (unsigned I = 0, E = getFunctionOrMethodNumParams(D); I != E; ++I) {
      if (isErrorParameter(S, getFunctionOrMethodParamType(D, I)))
        return true;
    }

    S.Diag(AL.getLoc(), diag::err_attr_swift_error_no_error_parameter)
        << AL << isa<ObjCMethodDecl>(D);
    return false;
  };

  auto hasPointerResult = [](Sema &S, Decl *D, const ParsedAttr &AL) -> bool {
    // - C, ObjC, and block pointers are definitely okay.
    // - References are definitely not okay.
    // - nullptr_t is weird, but acceptable.
    QualType RT = getFunctionOrMethodResultType(D);
    if (RT->hasPointerRepresentation() && !RT->isReferenceType())
      return true;

    S.Diag(AL.getLoc(), diag::err_attr_swift_error_return_type)
        << AL << AL.getArgAsIdent(0)->Ident->getName() << isa<ObjCMethodDecl>(D)
        << /*pointer*/ 1;
    return false;
  };

  auto hasIntegerResult = [](Sema &S, Decl *D, const ParsedAttr &AL) -> bool {
    QualType RT = getFunctionOrMethodResultType(D);
    if (RT->isIntegralType(S.Context))
      return true;

    S.Diag(AL.getLoc(), diag::err_attr_swift_error_return_type)
        << AL << AL.getArgAsIdent(0)->Ident->getName() << isa<ObjCMethodDecl>(D)
        << /*integral*/ 0;
    return false;
  };

  if (D->isInvalidDecl())
    return;

  IdentifierLoc *Loc = AL.getArgAsIdent(0);
  SwiftErrorAttr::ConventionKind Convention;
  if (!SwiftErrorAttr::ConvertStrToConventionKind(Loc->Ident->getName(),
                                                  Convention)) {
    S.Diag(AL.getLoc(), diag::warn_attribute_type_not_supported)
        << AL << Loc->Ident;
    return;
  }

  switch (Convention) {
  case SwiftErrorAttr::None:
    // No additional validation required.
    break;

  case SwiftErrorAttr::NonNullError:
    if (!hasErrorParameter(S, D, AL))
      return;
    break;

  case SwiftErrorAttr::NullResult:
    if (!hasErrorParameter(S, D, AL) || !hasPointerResult(S, D, AL))
      return;
    break;

  case SwiftErrorAttr::NonZeroResult:
  case SwiftErrorAttr::ZeroResult:
    if (!hasErrorParameter(S, D, AL) || !hasIntegerResult(S, D, AL))
      return;
    break;
  }

  D->addAttr(::new (S.Context) SwiftErrorAttr(S.Context, AL, Convention));
}

// For a function, this will validate a compound Swift name, e.g.
// <code>init(foo:bar:baz:)</code> or <code>controllerForName(_:)</code>, and
// the function will output the number of parameter names, and whether this is a
// single-arg initializer.
//
// For a type, enum constant, property, or variable declaration, this will
// validate either a simple identifier, or a qualified
// <code>context.identifier</code> name.
static bool
validateSwiftFunctionName(Sema &S, const ParsedAttr &AL, SourceLocation Loc,
                          StringRef Name, unsigned &SwiftParamCount,
                          bool &IsSingleParamInit) {
  SwiftParamCount = 0;
  IsSingleParamInit = false;

  // Check whether this will be mapped to a getter or setter of a property.
  bool IsGetter = false, IsSetter = false;
  if (Name.startswith("getter:")) {
    IsGetter = true;
    Name = Name.substr(7);
  } else if (Name.startswith("setter:")) {
    IsSetter = true;
    Name = Name.substr(7);
  }

  if (Name.back() != ')') {
    S.Diag(Loc, diag::warn_attr_swift_name_function) << AL;
    return false;
  }

  bool IsMember = false;
  StringRef ContextName, BaseName, Parameters;

  std::tie(BaseName, Parameters) = Name.split('(');

  // Split at the first '.', if it exists, which separates the context name
  // from the base name.
  std::tie(ContextName, BaseName) = BaseName.split('.');
  if (BaseName.empty()) {
    BaseName = ContextName;
    ContextName = StringRef();
  } else if (ContextName.empty() || !isValidIdentifier(ContextName)) {
    S.Diag(Loc, diag::warn_attr_swift_name_invalid_identifier)
        << AL << /*context*/ 1;
    return false;
  } else {
    IsMember = true;
  }

  if (!isValidIdentifier(BaseName) || BaseName == "_") {
    S.Diag(Loc, diag::warn_attr_swift_name_invalid_identifier)
        << AL << /*basename*/ 0;
    return false;
  }

  bool IsSubscript = BaseName == "subscript";
  // A subscript accessor must be a getter or setter.
  if (IsSubscript && !IsGetter && !IsSetter) {
    S.Diag(Loc, diag::warn_attr_swift_name_subscript_invalid_parameter)
        << AL << /* getter or setter */ 0;
    return false;
  }

  if (Parameters.empty()) {
    S.Diag(Loc, diag::warn_attr_swift_name_missing_parameters) << AL;
    return false;
  }

  assert(Parameters.back() == ')' && "expected ')'");
  Parameters = Parameters.drop_back(); // ')'

  if (Parameters.empty()) {
    // Setters and subscripts must have at least one parameter.
    if (IsSubscript) {
      S.Diag(Loc, diag::warn_attr_swift_name_subscript_invalid_parameter)
          << AL << /* have at least one parameter */1;
      return false;
    }

    if (IsSetter) {
      S.Diag(Loc, diag::warn_attr_swift_name_setter_parameters) << AL;
      return false;
    }

    return true;
  }

  if (Parameters.back() != ':') {
    S.Diag(Loc, diag::warn_attr_swift_name_function) << AL;
    return false;
  }

  StringRef CurrentParam;
  llvm::Optional<unsigned> SelfLocation;
  unsigned NewValueCount = 0;
  llvm::Optional<unsigned> NewValueLocation;
  do {
    std::tie(CurrentParam, Parameters) = Parameters.split(':');

    if (!isValidIdentifier(CurrentParam)) {
      S.Diag(Loc, diag::warn_attr_swift_name_invalid_identifier)
          << AL << /*parameter*/2;
      return false;
    }

    if (IsMember && CurrentParam == "self") {
      // "self" indicates the "self" argument for a member.

      // More than one "self"?
      if (SelfLocation) {
        S.Diag(Loc, diag::warn_attr_swift_name_multiple_selfs) << AL;
        return false;
      }

      // The "self" location is the current parameter.
      SelfLocation = SwiftParamCount;
    } else if (CurrentParam == "newValue") {
      // "newValue" indicates the "newValue" argument for a setter.

      // There should only be one 'newValue', but it's only significant for
      // subscript accessors, so don't error right away.
      ++NewValueCount;

      NewValueLocation = SwiftParamCount;
    }

    ++SwiftParamCount;
  } while (!Parameters.empty());

  // Only instance subscripts are currently supported.
  if (IsSubscript && !SelfLocation) {
    S.Diag(Loc, diag::warn_attr_swift_name_subscript_invalid_parameter)
        << AL << /*have a 'self:' parameter*/2;
    return false;
  }

  IsSingleParamInit =
        SwiftParamCount == 1 && BaseName == "init" && CurrentParam != "_";

  // Check the number of parameters for a getter/setter.
  if (IsGetter || IsSetter) {
    // Setters have one parameter for the new value.
    unsigned NumExpectedParams = IsGetter ? 0 : 1;
    unsigned ParamDiag =
        IsGetter ? diag::warn_attr_swift_name_getter_parameters
                 : diag::warn_attr_swift_name_setter_parameters;

    // Instance methods have one parameter for "self".
    if (SelfLocation)
      ++NumExpectedParams;

    // Subscripts may have additional parameters beyond the expected params for
    // the index.
    if (IsSubscript) {
      if (SwiftParamCount < NumExpectedParams) {
        S.Diag(Loc, ParamDiag) << AL;
        return false;
      }

      // A subscript setter must explicitly label its newValue parameter to
      // distinguish it from index parameters.
      if (IsSetter) {
        if (!NewValueLocation) {
          S.Diag(Loc, diag::warn_attr_swift_name_subscript_setter_no_newValue)
              << AL;
          return false;
        }
        if (NewValueCount > 1) {
          S.Diag(Loc, diag::warn_attr_swift_name_subscript_setter_multiple_newValues)
              << AL;
          return false;
        }
      } else {
        // Subscript getters should have no 'newValue:' parameter.
        if (NewValueLocation) {
          S.Diag(Loc, diag::warn_attr_swift_name_subscript_getter_newValue)
              << AL;
          return false;
        }
      }
    } else {
      // Property accessors must have exactly the number of expected params.
      if (SwiftParamCount != NumExpectedParams) {
        S.Diag(Loc, ParamDiag) << AL;
        return false;
      }
    }
  }

  return true;
}

bool Sema::DiagnoseSwiftName(Decl *D, StringRef Name, SourceLocation Loc,
                             const ParsedAttr &AL) {
  if (isa<ObjCMethodDecl>(D) || isa<FunctionDecl>(D)) {
    ArrayRef<ParmVarDecl*> Params;
    unsigned ParamCount;

    if (const auto *Method = dyn_cast<ObjCMethodDecl>(D)) {
      ParamCount = Method->getSelector().getNumArgs();
      Params = Method->parameters().slice(0, ParamCount);
    } else {
      const auto *F = cast<FunctionDecl>(D);

      ParamCount = F->getNumParams();
      Params = F->parameters();

      if (!F->hasWrittenPrototype()) {
        Diag(Loc, diag::warn_attribute_wrong_decl_type) << AL
            << ExpectedFunctionWithProtoType;
        return false;
      }
    }

    unsigned SwiftParamCount;
    bool IsSingleParamInit;
    if (!validateSwiftFunctionName(*this, AL, Loc, Name,
                                   SwiftParamCount, IsSingleParamInit))
      return false;

    bool ParamCountValid;
    if (SwiftParamCount == ParamCount) {
      ParamCountValid = true;
    } else if (SwiftParamCount > ParamCount) {
      ParamCountValid = IsSingleParamInit && ParamCount == 0;
    } else {
      // We have fewer Swift parameters than Objective-C parameters, but that
      // might be because we've transformed some of them. Check for potential
      // "out" parameters and err on the side of not warning.
      unsigned MaybeOutParamCount =
          std::count_if(Params.begin(), Params.end(),
                        [](const ParmVarDecl *Param) -> bool {
        QualType ParamTy = Param->getType();
        if (ParamTy->isReferenceType() || ParamTy->isPointerType())
          return !ParamTy->getPointeeType().isConstQualified();
        return false;
      });

      ParamCountValid = SwiftParamCount + MaybeOutParamCount >= ParamCount;
    }

    if (!ParamCountValid) {
      Diag(Loc, diag::warn_attr_swift_name_num_params)
          << (SwiftParamCount > ParamCount) << AL << ParamCount
          << SwiftParamCount;
      return false;
    }
  } else if (isa<EnumConstantDecl>(D) || isa<ObjCProtocolDecl>(D) ||
             isa<ObjCInterfaceDecl>(D) || isa<ObjCPropertyDecl>(D) ||
             isa<VarDecl>(D) || isa<TypedefNameDecl>(D) || isa<TagDecl>(D) ||
             isa<IndirectFieldDecl>(D) || isa<FieldDecl>(D)) {
    StringRef ContextName, BaseName;

    std::tie(ContextName, BaseName) = Name.split('.');
    if (BaseName.empty()) {
      BaseName = ContextName;
      ContextName = StringRef();
    } else if (!isValidIdentifier(ContextName)) {
      Diag(Loc, diag::warn_attr_swift_name_invalid_identifier) << AL
          << /*context*/1;
      return false;
    }

    if (!isValidIdentifier(BaseName)) {
      Diag(Loc, diag::warn_attr_swift_name_invalid_identifier) << AL
          << /*basename*/0;
      return false;
    }
  } else {
    Diag(Loc, diag::warn_attr_swift_name_decl_kind) << AL;
    return false;
  }
  return true;
}

static void handleSwiftName(Sema &S, Decl *D, const ParsedAttr &AL) {
  StringRef Name;
  SourceLocation Loc;
  if (!S.checkStringLiteralArgumentAttr(AL, 0, Name, &Loc))
    return;

  if (!S.DiagnoseSwiftName(D, Name, Loc, AL))
    return;

  D->addAttr(::new (S.Context) SwiftNameAttr(S.Context, AL, Name));
}

static void handleSwiftNewType(Sema &S, Decl *D, const ParsedAttr &AL) {
  // Make sure that there is an identifier as the annotation's single argument.
  if (!checkAttributeNumArgs(S, AL, 1))
    return;

  if (!AL.isArgIdent(0)) {
    S.Diag(AL.getLoc(), diag::err_attribute_argument_type)
        << AL << AANT_ArgumentIdentifier;
    return;
  }

  SwiftNewTypeAttr::NewtypeKind Kind;
  IdentifierInfo *II = AL.getArgAsIdent(0)->Ident;
  if (!SwiftNewTypeAttr::ConvertStrToNewtypeKind(II->getName(), Kind)) {
    S.Diag(AL.getLoc(), diag::warn_attribute_type_not_supported) << AL << II;
    return;
  }

  if (!isa<TypedefNameDecl>(D)) {
    S.Diag(AL.getLoc(), diag::warn_attribute_wrong_decl_type_str)
        << AL << "typedefs";
    return;
  }

  D->addAttr(::new (S.Context) SwiftNewTypeAttr(S.Context, AL, Kind));
}

//===----------------------------------------------------------------------===//
// Microsoft specific attribute handlers.
//===----------------------------------------------------------------------===//

UuidAttr *Sema::mergeUuidAttr(Decl *D, const AttributeCommonInfo &CI,
                              StringRef UuidAsWritten, MSGuidDecl *GuidDecl) {
  if (const auto *UA = D->getAttr<UuidAttr>()) {
    if (declaresSameEntity(UA->getGuidDecl(), GuidDecl))
      return nullptr;
    if (!UA->getGuid().empty()) {
      Diag(UA->getLocation(), diag::err_mismatched_uuid);
      Diag(CI.getLoc(), diag::note_previous_uuid);
      D->dropAttr<UuidAttr>();
    }
  }

  return ::new (Context) UuidAttr(Context, CI, UuidAsWritten, GuidDecl);
}

static void handleUuidAttr(Sema &S, Decl *D, const ParsedAttr &AL) {
  if (!S.LangOpts.CPlusPlus) {
    S.Diag(AL.getLoc(), diag::err_attribute_not_supported_in_lang)
        << AL << AttributeLangSupport::C;
    return;
  }

  StringRef OrigStrRef;
  SourceLocation LiteralLoc;
  if (!S.checkStringLiteralArgumentAttr(AL, 0, OrigStrRef, &LiteralLoc))
    return;

  // GUID format is "XXXXXXXX-XXXX-XXXX-XXXX-XXXXXXXXXXXX" or
  // "{XXXXXXXX-XXXX-XXXX-XXXX-XXXXXXXXXXXX}", normalize to the former.
  StringRef StrRef = OrigStrRef;
  if (StrRef.size() == 38 && StrRef.front() == '{' && StrRef.back() == '}')
    StrRef = StrRef.drop_front().drop_back();

  // Validate GUID length.
  if (StrRef.size() != 36) {
    S.Diag(LiteralLoc, diag::err_attribute_uuid_malformed_guid);
    return;
  }

  for (unsigned i = 0; i < 36; ++i) {
    if (i == 8 || i == 13 || i == 18 || i == 23) {
      if (StrRef[i] != '-') {
        S.Diag(LiteralLoc, diag::err_attribute_uuid_malformed_guid);
        return;
      }
    } else if (!isHexDigit(StrRef[i])) {
      S.Diag(LiteralLoc, diag::err_attribute_uuid_malformed_guid);
      return;
    }
  }

  // Convert to our parsed format and canonicalize.
  MSGuidDecl::Parts Parsed;
  StrRef.substr(0, 8).getAsInteger(16, Parsed.Part1);
  StrRef.substr(9, 4).getAsInteger(16, Parsed.Part2);
  StrRef.substr(14, 4).getAsInteger(16, Parsed.Part3);
  for (unsigned i = 0; i != 8; ++i)
    StrRef.substr(19 + 2 * i + (i >= 2 ? 1 : 0), 2)
        .getAsInteger(16, Parsed.Part4And5[i]);
  MSGuidDecl *Guid = S.Context.getMSGuidDecl(Parsed);

  // FIXME: It'd be nice to also emit a fixit removing uuid(...) (and, if it's
  // the only thing in the [] list, the [] too), and add an insertion of
  // __declspec(uuid(...)).  But sadly, neither the SourceLocs of the commas
  // separating attributes nor of the [ and the ] are in the AST.
  // Cf "SourceLocations of attribute list delimiters - [[ ... , ... ]] etc"
  // on cfe-dev.
  if (AL.isMicrosoftAttribute()) // Check for [uuid(...)] spelling.
    S.Diag(AL.getLoc(), diag::warn_atl_uuid_deprecated);

  UuidAttr *UA = S.mergeUuidAttr(D, AL, OrigStrRef, Guid);
  if (UA)
    D->addAttr(UA);
}

static void handleMSInheritanceAttr(Sema &S, Decl *D, const ParsedAttr &AL) {
  if (!S.LangOpts.CPlusPlus) {
    S.Diag(AL.getLoc(), diag::err_attribute_not_supported_in_lang)
        << AL << AttributeLangSupport::C;
    return;
  }
  MSInheritanceAttr *IA = S.mergeMSInheritanceAttr(
      D, AL, /*BestCase=*/true, (MSInheritanceModel)AL.getSemanticSpelling());
  if (IA) {
    D->addAttr(IA);
    S.Consumer.AssignInheritanceModel(cast<CXXRecordDecl>(D));
  }
}

static void handleDeclspecThreadAttr(Sema &S, Decl *D, const ParsedAttr &AL) {
  const auto *VD = cast<VarDecl>(D);
  if (!S.Context.getTargetInfo().isTLSSupported()) {
    S.Diag(AL.getLoc(), diag::err_thread_unsupported);
    return;
  }
  if (VD->getTSCSpec() != TSCS_unspecified) {
    S.Diag(AL.getLoc(), diag::err_declspec_thread_on_thread_variable);
    return;
  }
  if (VD->hasLocalStorage()) {
    S.Diag(AL.getLoc(), diag::err_thread_non_global) << "__declspec(thread)";
    return;
  }
  D->addAttr(::new (S.Context) ThreadAttr(S.Context, AL));
}

static void handleAbiTagAttr(Sema &S, Decl *D, const ParsedAttr &AL) {
  SmallVector<StringRef, 4> Tags;
  for (unsigned I = 0, E = AL.getNumArgs(); I != E; ++I) {
    StringRef Tag;
    if (!S.checkStringLiteralArgumentAttr(AL, I, Tag))
      return;
    Tags.push_back(Tag);
  }

  if (const auto *NS = dyn_cast<NamespaceDecl>(D)) {
    if (!NS->isInline()) {
      S.Diag(AL.getLoc(), diag::warn_attr_abi_tag_namespace) << 0;
      return;
    }
    if (NS->isAnonymousNamespace()) {
      S.Diag(AL.getLoc(), diag::warn_attr_abi_tag_namespace) << 1;
      return;
    }
    if (AL.getNumArgs() == 0)
      Tags.push_back(NS->getName());
  } else if (!checkAttributeAtLeastNumArgs(S, AL, 1))
    return;

  // Store tags sorted and without duplicates.
  llvm::sort(Tags);
  Tags.erase(std::unique(Tags.begin(), Tags.end()), Tags.end());

  D->addAttr(::new (S.Context)
                 AbiTagAttr(S.Context, AL, Tags.data(), Tags.size()));
}

static void handleARMInterruptAttr(Sema &S, Decl *D, const ParsedAttr &AL) {
  // Check the attribute arguments.
  if (AL.getNumArgs() > 1) {
    S.Diag(AL.getLoc(), diag::err_attribute_too_many_arguments) << AL << 1;
    return;
  }

  StringRef Str;
  SourceLocation ArgLoc;

  if (AL.getNumArgs() == 0)
    Str = "";
  else if (!S.checkStringLiteralArgumentAttr(AL, 0, Str, &ArgLoc))
    return;

  ARMInterruptAttr::InterruptType Kind;
  if (!ARMInterruptAttr::ConvertStrToInterruptType(Str, Kind)) {
    S.Diag(AL.getLoc(), diag::warn_attribute_type_not_supported) << AL << Str
                                                                 << ArgLoc;
    return;
  }

  D->addAttr(::new (S.Context) ARMInterruptAttr(S.Context, AL, Kind));
}

static void handleMSP430InterruptAttr(Sema &S, Decl *D, const ParsedAttr &AL) {
  // MSP430 'interrupt' attribute is applied to
  // a function with no parameters and void return type.
  if (!isFunctionOrMethod(D)) {
    S.Diag(D->getLocation(), diag::warn_attribute_wrong_decl_type)
        << "'interrupt'" << ExpectedFunctionOrMethod;
    return;
  }

  if (hasFunctionProto(D) && getFunctionOrMethodNumParams(D) != 0) {
    S.Diag(D->getLocation(), diag::warn_interrupt_attribute_invalid)
        << /*MSP430*/ 1 << 0;
    return;
  }

  if (!getFunctionOrMethodResultType(D)->isVoidType()) {
    S.Diag(D->getLocation(), diag::warn_interrupt_attribute_invalid)
        << /*MSP430*/ 1 << 1;
    return;
  }

  // The attribute takes one integer argument.
  if (!checkAttributeNumArgs(S, AL, 1))
    return;

  if (!AL.isArgExpr(0)) {
    S.Diag(AL.getLoc(), diag::err_attribute_argument_type)
        << AL << AANT_ArgumentIntegerConstant;
    return;
  }

  Expr *NumParamsExpr = static_cast<Expr *>(AL.getArgAsExpr(0));
  Optional<llvm::APSInt> NumParams = llvm::APSInt(32);
  if (!(NumParams = NumParamsExpr->getIntegerConstantExpr(S.Context))) {
    S.Diag(AL.getLoc(), diag::err_attribute_argument_type)
        << AL << AANT_ArgumentIntegerConstant
        << NumParamsExpr->getSourceRange();
    return;
  }
  // The argument should be in range 0..63.
  unsigned Num = NumParams->getLimitedValue(255);
  if (Num > 63) {
    S.Diag(AL.getLoc(), diag::err_attribute_argument_out_of_bounds)
        << AL << (int)NumParams->getSExtValue()
        << NumParamsExpr->getSourceRange();
    return;
  }

  D->addAttr(::new (S.Context) MSP430InterruptAttr(S.Context, AL, Num));
  D->addAttr(UsedAttr::CreateImplicit(S.Context));
}

static void handleMipsInterruptAttr(Sema &S, Decl *D, const ParsedAttr &AL) {
  // Only one optional argument permitted.
  if (AL.getNumArgs() > 1) {
    S.Diag(AL.getLoc(), diag::err_attribute_too_many_arguments) << AL << 1;
    return;
  }

  StringRef Str;
  SourceLocation ArgLoc;

  if (AL.getNumArgs() == 0)
    Str = "";
  else if (!S.checkStringLiteralArgumentAttr(AL, 0, Str, &ArgLoc))
    return;

  // Semantic checks for a function with the 'interrupt' attribute for MIPS:
  // a) Must be a function.
  // b) Must have no parameters.
  // c) Must have the 'void' return type.
  // d) Cannot have the 'mips16' attribute, as that instruction set
  //    lacks the 'eret' instruction.
  // e) The attribute itself must either have no argument or one of the
  //    valid interrupt types, see [MipsInterruptDocs].

  if (!isFunctionOrMethod(D)) {
    S.Diag(D->getLocation(), diag::warn_attribute_wrong_decl_type)
        << "'interrupt'" << ExpectedFunctionOrMethod;
    return;
  }

  if (hasFunctionProto(D) && getFunctionOrMethodNumParams(D) != 0) {
    S.Diag(D->getLocation(), diag::warn_interrupt_attribute_invalid)
        << /*MIPS*/ 0 << 0;
    return;
  }

  if (!getFunctionOrMethodResultType(D)->isVoidType()) {
    S.Diag(D->getLocation(), diag::warn_interrupt_attribute_invalid)
        << /*MIPS*/ 0 << 1;
    return;
  }

  if (checkAttrMutualExclusion<Mips16Attr>(S, D, AL))
    return;

  MipsInterruptAttr::InterruptType Kind;
  if (!MipsInterruptAttr::ConvertStrToInterruptType(Str, Kind)) {
    S.Diag(AL.getLoc(), diag::warn_attribute_type_not_supported)
        << AL << "'" + std::string(Str) + "'";
    return;
  }

  D->addAttr(::new (S.Context) MipsInterruptAttr(S.Context, AL, Kind));
}

static void handleAnyX86InterruptAttr(Sema &S, Decl *D, const ParsedAttr &AL) {
  // Semantic checks for a function with the 'interrupt' attribute.
  // a) Must be a function.
  // b) Must have the 'void' return type.
  // c) Must take 1 or 2 arguments.
  // d) The 1st argument must be a pointer.
  // e) The 2nd argument (if any) must be an unsigned integer.
  if (!isFunctionOrMethod(D) || !hasFunctionProto(D) || isInstanceMethod(D) ||
      CXXMethodDecl::isStaticOverloadedOperator(
          cast<NamedDecl>(D)->getDeclName().getCXXOverloadedOperator())) {
    S.Diag(AL.getLoc(), diag::warn_attribute_wrong_decl_type)
        << AL << ExpectedFunctionWithProtoType;
    return;
  }
  // Interrupt handler must have void return type.
  if (!getFunctionOrMethodResultType(D)->isVoidType()) {
    S.Diag(getFunctionOrMethodResultSourceRange(D).getBegin(),
           diag::err_anyx86_interrupt_attribute)
        << (S.Context.getTargetInfo().getTriple().getArch() == llvm::Triple::x86
                ? 0
                : 1)
        << 0;
    return;
  }
  // Interrupt handler must have 1 or 2 parameters.
  unsigned NumParams = getFunctionOrMethodNumParams(D);
  if (NumParams < 1 || NumParams > 2) {
    S.Diag(D->getBeginLoc(), diag::err_anyx86_interrupt_attribute)
        << (S.Context.getTargetInfo().getTriple().getArch() == llvm::Triple::x86
                ? 0
                : 1)
        << 1;
    return;
  }
  // The first argument must be a pointer.
  if (!getFunctionOrMethodParamType(D, 0)->isPointerType()) {
    S.Diag(getFunctionOrMethodParamRange(D, 0).getBegin(),
           diag::err_anyx86_interrupt_attribute)
        << (S.Context.getTargetInfo().getTriple().getArch() == llvm::Triple::x86
                ? 0
                : 1)
        << 2;
    return;
  }
  // The second argument, if present, must be an unsigned integer.
  unsigned TypeSize =
      S.Context.getTargetInfo().getTriple().getArch() == llvm::Triple::x86_64
          ? 64
          : 32;
  if (NumParams == 2 &&
      (!getFunctionOrMethodParamType(D, 1)->isUnsignedIntegerType() ||
       S.Context.getTypeSize(getFunctionOrMethodParamType(D, 1)) != TypeSize)) {
    S.Diag(getFunctionOrMethodParamRange(D, 1).getBegin(),
           diag::err_anyx86_interrupt_attribute)
        << (S.Context.getTargetInfo().getTriple().getArch() == llvm::Triple::x86
                ? 0
                : 1)
        << 3 << S.Context.getIntTypeForBitwidth(TypeSize, /*Signed=*/false);
    return;
  }
  D->addAttr(::new (S.Context) AnyX86InterruptAttr(S.Context, AL));
  D->addAttr(UsedAttr::CreateImplicit(S.Context));
}

static void handleAVRInterruptAttr(Sema &S, Decl *D, const ParsedAttr &AL) {
  if (!isFunctionOrMethod(D)) {
    S.Diag(D->getLocation(), diag::warn_attribute_wrong_decl_type)
        << "'interrupt'" << ExpectedFunction;
    return;
  }

  if (!checkAttributeNumArgs(S, AL, 0))
    return;

  handleSimpleAttribute<AVRInterruptAttr>(S, D, AL);
}

static void handleAVRSignalAttr(Sema &S, Decl *D, const ParsedAttr &AL) {
  if (!isFunctionOrMethod(D)) {
    S.Diag(D->getLocation(), diag::warn_attribute_wrong_decl_type)
        << "'signal'" << ExpectedFunction;
    return;
  }

  if (!checkAttributeNumArgs(S, AL, 0))
    return;

  handleSimpleAttribute<AVRSignalAttr>(S, D, AL);
}

static void handleBPFPreserveAIRecord(Sema &S, RecordDecl *RD) {
  // Add preserve_access_index attribute to all fields and inner records.
  for (auto D : RD->decls()) {
    if (D->hasAttr<BPFPreserveAccessIndexAttr>())
      continue;

    D->addAttr(BPFPreserveAccessIndexAttr::CreateImplicit(S.Context));
    if (auto *Rec = dyn_cast<RecordDecl>(D))
      handleBPFPreserveAIRecord(S, Rec);
  }
}

static void handleBPFPreserveAccessIndexAttr(Sema &S, Decl *D,
    const ParsedAttr &AL) {
  auto *Rec = cast<RecordDecl>(D);
  handleBPFPreserveAIRecord(S, Rec);
  Rec->addAttr(::new (S.Context) BPFPreserveAccessIndexAttr(S.Context, AL));
}

static void handleWebAssemblyExportNameAttr(Sema &S, Decl *D, const ParsedAttr &AL) {
  if (!isFunctionOrMethod(D)) {
    S.Diag(D->getLocation(), diag::warn_attribute_wrong_decl_type)
        << "'export_name'" << ExpectedFunction;
    return;
  }

  auto *FD = cast<FunctionDecl>(D);
  if (FD->isThisDeclarationADefinition()) {
    S.Diag(D->getLocation(), diag::err_alias_is_definition) << FD << 0;
    return;
  }

  StringRef Str;
  SourceLocation ArgLoc;
  if (!S.checkStringLiteralArgumentAttr(AL, 0, Str, &ArgLoc))
    return;

  D->addAttr(::new (S.Context) WebAssemblyExportNameAttr(S.Context, AL, Str));
  D->addAttr(UsedAttr::CreateImplicit(S.Context));
}

WebAssemblyImportModuleAttr *
Sema::mergeImportModuleAttr(Decl *D, const WebAssemblyImportModuleAttr &AL) {
  auto *FD = cast<FunctionDecl>(D);

  if (const auto *ExistingAttr = FD->getAttr<WebAssemblyImportModuleAttr>()) {
    if (ExistingAttr->getImportModule() == AL.getImportModule())
      return nullptr;
    Diag(ExistingAttr->getLocation(), diag::warn_mismatched_import) << 0
      << ExistingAttr->getImportModule() << AL.getImportModule();
    Diag(AL.getLoc(), diag::note_previous_attribute);
    return nullptr;
  }
  if (FD->hasBody()) {
    Diag(AL.getLoc(), diag::warn_import_on_definition) << 0;
    return nullptr;
  }
  return ::new (Context) WebAssemblyImportModuleAttr(Context, AL,
                                                     AL.getImportModule());
}

WebAssemblyImportNameAttr *
Sema::mergeImportNameAttr(Decl *D, const WebAssemblyImportNameAttr &AL) {
  auto *FD = cast<FunctionDecl>(D);

  if (const auto *ExistingAttr = FD->getAttr<WebAssemblyImportNameAttr>()) {
    if (ExistingAttr->getImportName() == AL.getImportName())
      return nullptr;
    Diag(ExistingAttr->getLocation(), diag::warn_mismatched_import) << 1
      << ExistingAttr->getImportName() << AL.getImportName();
    Diag(AL.getLoc(), diag::note_previous_attribute);
    return nullptr;
  }
  if (FD->hasBody()) {
    Diag(AL.getLoc(), diag::warn_import_on_definition) << 1;
    return nullptr;
  }
  return ::new (Context) WebAssemblyImportNameAttr(Context, AL,
                                                   AL.getImportName());
}

static void
handleWebAssemblyImportModuleAttr(Sema &S, Decl *D, const ParsedAttr &AL) {
  auto *FD = cast<FunctionDecl>(D);

  StringRef Str;
  SourceLocation ArgLoc;
  if (!S.checkStringLiteralArgumentAttr(AL, 0, Str, &ArgLoc))
    return;
  if (FD->hasBody()) {
    S.Diag(AL.getLoc(), diag::warn_import_on_definition) << 0;
    return;
  }

  FD->addAttr(::new (S.Context)
                  WebAssemblyImportModuleAttr(S.Context, AL, Str));
}

static void
handleWebAssemblyImportNameAttr(Sema &S, Decl *D, const ParsedAttr &AL) {
  auto *FD = cast<FunctionDecl>(D);

  StringRef Str;
  SourceLocation ArgLoc;
  if (!S.checkStringLiteralArgumentAttr(AL, 0, Str, &ArgLoc))
    return;
  if (FD->hasBody()) {
    S.Diag(AL.getLoc(), diag::warn_import_on_definition) << 1;
    return;
  }

  FD->addAttr(::new (S.Context) WebAssemblyImportNameAttr(S.Context, AL, Str));
}

static void handleRISCVInterruptAttr(Sema &S, Decl *D,
                                     const ParsedAttr &AL) {
  // Warn about repeated attributes.
  if (const auto *A = D->getAttr<RISCVInterruptAttr>()) {
    S.Diag(AL.getRange().getBegin(),
      diag::warn_riscv_repeated_interrupt_attribute);
    S.Diag(A->getLocation(), diag::note_riscv_repeated_interrupt_attribute);
    return;
  }

  // Check the attribute argument. Argument is optional.
  if (!checkAttributeAtMostNumArgs(S, AL, 1))
    return;

  StringRef Str;
  SourceLocation ArgLoc;

  // 'machine'is the default interrupt mode.
  if (AL.getNumArgs() == 0)
    Str = "machine";
  else if (!S.checkStringLiteralArgumentAttr(AL, 0, Str, &ArgLoc))
    return;

  // Semantic checks for a function with the 'interrupt' attribute:
  // - Must be a function.
  // - Must have no parameters.
  // - Must have the 'void' return type.
  // - The attribute itself must either have no argument or one of the
  //   valid interrupt types, see [RISCVInterruptDocs].

  if (D->getFunctionType() == nullptr) {
    S.Diag(D->getLocation(), diag::warn_attribute_wrong_decl_type)
      << "'interrupt'" << ExpectedFunction;
    return;
  }

  if (hasFunctionProto(D) && getFunctionOrMethodNumParams(D) != 0) {
    S.Diag(D->getLocation(), diag::warn_interrupt_attribute_invalid)
      << /*RISC-V*/ 2 << 0;
    return;
  }

  if (!getFunctionOrMethodResultType(D)->isVoidType()) {
    S.Diag(D->getLocation(), diag::warn_interrupt_attribute_invalid)
      << /*RISC-V*/ 2 << 1;
    return;
  }

  RISCVInterruptAttr::InterruptType Kind;
  if (!RISCVInterruptAttr::ConvertStrToInterruptType(Str, Kind)) {
    S.Diag(AL.getLoc(), diag::warn_attribute_type_not_supported) << AL << Str
                                                                 << ArgLoc;
    return;
  }

  D->addAttr(::new (S.Context) RISCVInterruptAttr(S.Context, AL, Kind));
}

static void handleInterruptAttr(Sema &S, Decl *D, const ParsedAttr &AL) {
  // Dispatch the interrupt attribute based on the current target.
  switch (S.Context.getTargetInfo().getTriple().getArch()) {
  case llvm::Triple::msp430:
    handleMSP430InterruptAttr(S, D, AL);
    break;
  case llvm::Triple::mipsel:
  case llvm::Triple::mips:
    handleMipsInterruptAttr(S, D, AL);
    break;
  case llvm::Triple::x86:
  case llvm::Triple::x86_64:
    handleAnyX86InterruptAttr(S, D, AL);
    break;
  case llvm::Triple::avr:
    handleAVRInterruptAttr(S, D, AL);
    break;
  case llvm::Triple::riscv32:
  case llvm::Triple::riscv64:
    handleRISCVInterruptAttr(S, D, AL);
    break;
  default:
    handleARMInterruptAttr(S, D, AL);
    break;
  }
}

static bool
checkAMDGPUFlatWorkGroupSizeArguments(Sema &S, Expr *MinExpr, Expr *MaxExpr,
                                      const AMDGPUFlatWorkGroupSizeAttr &Attr) {
  // Accept template arguments for now as they depend on something else.
  // We'll get to check them when they eventually get instantiated.
  if (MinExpr->isValueDependent() || MaxExpr->isValueDependent())
    return false;

  uint32_t Min = 0;
  if (!checkUInt32Argument(S, Attr, MinExpr, Min, 0))
    return true;

  uint32_t Max = 0;
  if (!checkUInt32Argument(S, Attr, MaxExpr, Max, 1))
    return true;

  if (Min == 0 && Max != 0) {
    S.Diag(Attr.getLocation(), diag::err_attribute_argument_invalid)
        << &Attr << 0;
    return true;
  }
  if (Min > Max) {
    S.Diag(Attr.getLocation(), diag::err_attribute_argument_invalid)
        << &Attr << 1;
    return true;
  }

  return false;
}

void Sema::addAMDGPUFlatWorkGroupSizeAttr(Decl *D,
                                          const AttributeCommonInfo &CI,
                                          Expr *MinExpr, Expr *MaxExpr) {
  AMDGPUFlatWorkGroupSizeAttr TmpAttr(Context, CI, MinExpr, MaxExpr);

  if (checkAMDGPUFlatWorkGroupSizeArguments(*this, MinExpr, MaxExpr, TmpAttr))
    return;

  D->addAttr(::new (Context)
                 AMDGPUFlatWorkGroupSizeAttr(Context, CI, MinExpr, MaxExpr));
}

static void handleAMDGPUFlatWorkGroupSizeAttr(Sema &S, Decl *D,
                                              const ParsedAttr &AL) {
  Expr *MinExpr = AL.getArgAsExpr(0);
  Expr *MaxExpr = AL.getArgAsExpr(1);

  S.addAMDGPUFlatWorkGroupSizeAttr(D, AL, MinExpr, MaxExpr);
}

static bool checkAMDGPUWavesPerEUArguments(Sema &S, Expr *MinExpr,
                                           Expr *MaxExpr,
                                           const AMDGPUWavesPerEUAttr &Attr) {
  if (S.DiagnoseUnexpandedParameterPack(MinExpr) ||
      (MaxExpr && S.DiagnoseUnexpandedParameterPack(MaxExpr)))
    return true;

  // Accept template arguments for now as they depend on something else.
  // We'll get to check them when they eventually get instantiated.
  if (MinExpr->isValueDependent() || (MaxExpr && MaxExpr->isValueDependent()))
    return false;

  uint32_t Min = 0;
  if (!checkUInt32Argument(S, Attr, MinExpr, Min, 0))
    return true;

  uint32_t Max = 0;
  if (MaxExpr && !checkUInt32Argument(S, Attr, MaxExpr, Max, 1))
    return true;

  if (Min == 0 && Max != 0) {
    S.Diag(Attr.getLocation(), diag::err_attribute_argument_invalid)
        << &Attr << 0;
    return true;
  }
  if (Max != 0 && Min > Max) {
    S.Diag(Attr.getLocation(), diag::err_attribute_argument_invalid)
        << &Attr << 1;
    return true;
  }

  return false;
}

void Sema::addAMDGPUWavesPerEUAttr(Decl *D, const AttributeCommonInfo &CI,
                                   Expr *MinExpr, Expr *MaxExpr) {
  AMDGPUWavesPerEUAttr TmpAttr(Context, CI, MinExpr, MaxExpr);

  if (checkAMDGPUWavesPerEUArguments(*this, MinExpr, MaxExpr, TmpAttr))
    return;

  D->addAttr(::new (Context)
                 AMDGPUWavesPerEUAttr(Context, CI, MinExpr, MaxExpr));
}

static void handleAMDGPUWavesPerEUAttr(Sema &S, Decl *D, const ParsedAttr &AL) {
  if (!checkAttributeAtLeastNumArgs(S, AL, 1) ||
      !checkAttributeAtMostNumArgs(S, AL, 2))
    return;

  Expr *MinExpr = AL.getArgAsExpr(0);
  Expr *MaxExpr = (AL.getNumArgs() > 1) ? AL.getArgAsExpr(1) : nullptr;

  S.addAMDGPUWavesPerEUAttr(D, AL, MinExpr, MaxExpr);
}

static void handleAMDGPUNumSGPRAttr(Sema &S, Decl *D, const ParsedAttr &AL) {
  uint32_t NumSGPR = 0;
  Expr *NumSGPRExpr = AL.getArgAsExpr(0);
  if (!checkUInt32Argument(S, AL, NumSGPRExpr, NumSGPR))
    return;

  D->addAttr(::new (S.Context) AMDGPUNumSGPRAttr(S.Context, AL, NumSGPR));
}

static void handleAMDGPUNumVGPRAttr(Sema &S, Decl *D, const ParsedAttr &AL) {
  uint32_t NumVGPR = 0;
  Expr *NumVGPRExpr = AL.getArgAsExpr(0);
  if (!checkUInt32Argument(S, AL, NumVGPRExpr, NumVGPR))
    return;

  D->addAttr(::new (S.Context) AMDGPUNumVGPRAttr(S.Context, AL, NumVGPR));
}

static void handleX86ForceAlignArgPointerAttr(Sema &S, Decl *D,
                                              const ParsedAttr &AL) {
  // If we try to apply it to a function pointer, don't warn, but don't
  // do anything, either. It doesn't matter anyway, because there's nothing
  // special about calling a force_align_arg_pointer function.
  const auto *VD = dyn_cast<ValueDecl>(D);
  if (VD && VD->getType()->isFunctionPointerType())
    return;
  // Also don't warn on function pointer typedefs.
  const auto *TD = dyn_cast<TypedefNameDecl>(D);
  if (TD && (TD->getUnderlyingType()->isFunctionPointerType() ||
    TD->getUnderlyingType()->isFunctionType()))
    return;
  // Attribute can only be applied to function types.
  if (!isa<FunctionDecl>(D)) {
    S.Diag(AL.getLoc(), diag::warn_attribute_wrong_decl_type)
        << AL << ExpectedFunction;
    return;
  }

  D->addAttr(::new (S.Context) X86ForceAlignArgPointerAttr(S.Context, AL));
}

static void handleLayoutVersion(Sema &S, Decl *D, const ParsedAttr &AL) {
  uint32_t Version;
  Expr *VersionExpr = static_cast<Expr *>(AL.getArgAsExpr(0));
  if (!checkUInt32Argument(S, AL, AL.getArgAsExpr(0), Version))
    return;

  // TODO: Investigate what happens with the next major version of MSVC.
  if (Version != LangOptions::MSVC2015 / 100) {
    S.Diag(AL.getLoc(), diag::err_attribute_argument_out_of_bounds)
        << AL << Version << VersionExpr->getSourceRange();
    return;
  }

  // The attribute expects a "major" version number like 19, but new versions of
  // MSVC have moved to updating the "minor", or less significant numbers, so we
  // have to multiply by 100 now.
  Version *= 100;

  D->addAttr(::new (S.Context) LayoutVersionAttr(S.Context, AL, Version));
}

DLLImportAttr *Sema::mergeDLLImportAttr(Decl *D,
                                        const AttributeCommonInfo &CI) {
  if (D->hasAttr<DLLExportAttr>()) {
    Diag(CI.getLoc(), diag::warn_attribute_ignored) << "'dllimport'";
    return nullptr;
  }

  if (D->hasAttr<DLLImportAttr>())
    return nullptr;

  return ::new (Context) DLLImportAttr(Context, CI);
}

DLLExportAttr *Sema::mergeDLLExportAttr(Decl *D,
                                        const AttributeCommonInfo &CI) {
  if (DLLImportAttr *Import = D->getAttr<DLLImportAttr>()) {
    Diag(Import->getLocation(), diag::warn_attribute_ignored) << Import;
    D->dropAttr<DLLImportAttr>();
  }

  if (D->hasAttr<DLLExportAttr>())
    return nullptr;

  return ::new (Context) DLLExportAttr(Context, CI);
}

static void handleDLLAttr(Sema &S, Decl *D, const ParsedAttr &A) {
  if (isa<ClassTemplatePartialSpecializationDecl>(D) &&
      S.Context.getTargetInfo().getCXXABI().isMicrosoft()) {
    S.Diag(A.getRange().getBegin(), diag::warn_attribute_ignored) << A;
    return;
  }

  if (const auto *FD = dyn_cast<FunctionDecl>(D)) {
    if (FD->isInlined() && A.getKind() == ParsedAttr::AT_DLLImport &&
        !S.Context.getTargetInfo().getCXXABI().isMicrosoft()) {
      // MinGW doesn't allow dllimport on inline functions.
      S.Diag(A.getRange().getBegin(), diag::warn_attribute_ignored_on_inline)
          << A;
      return;
    }
  }

  if (const auto *MD = dyn_cast<CXXMethodDecl>(D)) {
    if (S.Context.getTargetInfo().getCXXABI().isMicrosoft() &&
        MD->getParent()->isLambda()) {
      S.Diag(A.getRange().getBegin(), diag::err_attribute_dll_lambda) << A;
      return;
    }
  }

  Attr *NewAttr = A.getKind() == ParsedAttr::AT_DLLExport
                      ? (Attr *)S.mergeDLLExportAttr(D, A)
                      : (Attr *)S.mergeDLLImportAttr(D, A);
  if (NewAttr)
    D->addAttr(NewAttr);
}

MSInheritanceAttr *
Sema::mergeMSInheritanceAttr(Decl *D, const AttributeCommonInfo &CI,
                             bool BestCase,
                             MSInheritanceModel Model) {
  if (MSInheritanceAttr *IA = D->getAttr<MSInheritanceAttr>()) {
    if (IA->getInheritanceModel() == Model)
      return nullptr;
    Diag(IA->getLocation(), diag::err_mismatched_ms_inheritance)
        << 1 /*previous declaration*/;
    Diag(CI.getLoc(), diag::note_previous_ms_inheritance);
    D->dropAttr<MSInheritanceAttr>();
  }

  auto *RD = cast<CXXRecordDecl>(D);
  if (RD->hasDefinition()) {
    if (checkMSInheritanceAttrOnDefinition(RD, CI.getRange(), BestCase,
                                           Model)) {
      return nullptr;
    }
  } else {
    if (isa<ClassTemplatePartialSpecializationDecl>(RD)) {
      Diag(CI.getLoc(), diag::warn_ignored_ms_inheritance)
          << 1 /*partial specialization*/;
      return nullptr;
    }
    if (RD->getDescribedClassTemplate()) {
      Diag(CI.getLoc(), diag::warn_ignored_ms_inheritance)
          << 0 /*primary template*/;
      return nullptr;
    }
  }

  return ::new (Context) MSInheritanceAttr(Context, CI, BestCase);
}

static void handleCapabilityAttr(Sema &S, Decl *D, const ParsedAttr &AL) {
  // The capability attributes take a single string parameter for the name of
  // the capability they represent. The lockable attribute does not take any
  // parameters. However, semantically, both attributes represent the same
  // concept, and so they use the same semantic attribute. Eventually, the
  // lockable attribute will be removed.
  //
  // For backward compatibility, any capability which has no specified string
  // literal will be considered a "mutex."
  StringRef N("mutex");
  SourceLocation LiteralLoc;
  if (AL.getKind() == ParsedAttr::AT_Capability &&
      !S.checkStringLiteralArgumentAttr(AL, 0, N, &LiteralLoc))
    return;

  D->addAttr(::new (S.Context) CapabilityAttr(S.Context, AL, N));
}

static void handleAssertCapabilityAttr(Sema &S, Decl *D, const ParsedAttr &AL) {
  SmallVector<Expr*, 1> Args;
  if (!checkLockFunAttrCommon(S, D, AL, Args))
    return;

  D->addAttr(::new (S.Context)
                 AssertCapabilityAttr(S.Context, AL, Args.data(), Args.size()));
}

static void handleAcquireCapabilityAttr(Sema &S, Decl *D,
                                        const ParsedAttr &AL) {
  SmallVector<Expr*, 1> Args;
  if (!checkLockFunAttrCommon(S, D, AL, Args))
    return;

  D->addAttr(::new (S.Context) AcquireCapabilityAttr(S.Context, AL, Args.data(),
                                                     Args.size()));
}

static void handleTryAcquireCapabilityAttr(Sema &S, Decl *D,
                                           const ParsedAttr &AL) {
  SmallVector<Expr*, 2> Args;
  if (!checkTryLockFunAttrCommon(S, D, AL, Args))
    return;

  D->addAttr(::new (S.Context) TryAcquireCapabilityAttr(
      S.Context, AL, AL.getArgAsExpr(0), Args.data(), Args.size()));
}

static void handleReleaseCapabilityAttr(Sema &S, Decl *D,
                                        const ParsedAttr &AL) {
  // Check that all arguments are lockable objects.
  SmallVector<Expr *, 1> Args;
  checkAttrArgsAreCapabilityObjs(S, D, AL, Args, 0, true);

  D->addAttr(::new (S.Context) ReleaseCapabilityAttr(S.Context, AL, Args.data(),
                                                     Args.size()));
}

static void handleRequiresCapabilityAttr(Sema &S, Decl *D,
                                         const ParsedAttr &AL) {
  if (!checkAttributeAtLeastNumArgs(S, AL, 1))
    return;

  // check that all arguments are lockable objects
  SmallVector<Expr*, 1> Args;
  checkAttrArgsAreCapabilityObjs(S, D, AL, Args);
  if (Args.empty())
    return;

  RequiresCapabilityAttr *RCA = ::new (S.Context)
      RequiresCapabilityAttr(S.Context, AL, Args.data(), Args.size());

  D->addAttr(RCA);
}

static void handleDeprecatedAttr(Sema &S, Decl *D, const ParsedAttr &AL) {
  if (const auto *NSD = dyn_cast<NamespaceDecl>(D)) {
    if (NSD->isAnonymousNamespace()) {
      S.Diag(AL.getLoc(), diag::warn_deprecated_anonymous_namespace);
      // Do not want to attach the attribute to the namespace because that will
      // cause confusing diagnostic reports for uses of declarations within the
      // namespace.
      return;
    }
  }

  // Handle the cases where the attribute has a text message.
  StringRef Str, Replacement;
  if (AL.isArgExpr(0) && AL.getArgAsExpr(0) &&
      !S.checkStringLiteralArgumentAttr(AL, 0, Str))
    return;

  // Only support a single optional message for Declspec and CXX11.
  if (AL.isDeclspecAttribute() || AL.isCXX11Attribute())
    checkAttributeAtMostNumArgs(S, AL, 1);
  else if (AL.isArgExpr(1) && AL.getArgAsExpr(1) &&
           !S.checkStringLiteralArgumentAttr(AL, 1, Replacement))
    return;

  if (!S.getLangOpts().CPlusPlus14 && AL.isCXX11Attribute() && !AL.isGNUScope())
    S.Diag(AL.getLoc(), diag::ext_cxx14_attr) << AL;

  D->addAttr(::new (S.Context) DeprecatedAttr(S.Context, AL, Str, Replacement));
}

static bool isGlobalVar(const Decl *D) {
  if (const auto *S = dyn_cast<VarDecl>(D))
    return S->hasGlobalStorage();
  return false;
}

static void handleNoSanitizeAttr(Sema &S, Decl *D, const ParsedAttr &AL) {
  if (!checkAttributeAtLeastNumArgs(S, AL, 1))
    return;

  std::vector<StringRef> Sanitizers;

  for (unsigned I = 0, E = AL.getNumArgs(); I != E; ++I) {
    StringRef SanitizerName;
    SourceLocation LiteralLoc;

    if (!S.checkStringLiteralArgumentAttr(AL, I, SanitizerName, &LiteralLoc))
      return;

    if (parseSanitizerValue(SanitizerName, /*AllowGroups=*/true) ==
        SanitizerMask())
      S.Diag(LiteralLoc, diag::warn_unknown_sanitizer_ignored) << SanitizerName;
    else if (isGlobalVar(D) && SanitizerName != "address")
      S.Diag(D->getLocation(), diag::err_attribute_wrong_decl_type)
          << AL << ExpectedFunctionOrMethod;
    Sanitizers.push_back(SanitizerName);
  }

  D->addAttr(::new (S.Context) NoSanitizeAttr(S.Context, AL, Sanitizers.data(),
                                              Sanitizers.size()));
}

static void handleNoSanitizeSpecificAttr(Sema &S, Decl *D,
                                         const ParsedAttr &AL) {
  StringRef AttrName = AL.getAttrName()->getName();
  normalizeName(AttrName);
  StringRef SanitizerName = llvm::StringSwitch<StringRef>(AttrName)
                                .Case("no_address_safety_analysis", "address")
                                .Case("no_sanitize_address", "address")
                                .Case("no_sanitize_thread", "thread")
                                .Case("no_sanitize_memory", "memory");
  if (isGlobalVar(D) && SanitizerName != "address")
    S.Diag(D->getLocation(), diag::err_attribute_wrong_decl_type)
        << AL << ExpectedFunction;

  // FIXME: Rather than create a NoSanitizeSpecificAttr, this creates a
  // NoSanitizeAttr object; but we need to calculate the correct spelling list
  // index rather than incorrectly assume the index for NoSanitizeSpecificAttr
  // has the same spellings as the index for NoSanitizeAttr. We don't have a
  // general way to "translate" between the two, so this hack attempts to work
  // around the issue with hard-coded indicies. This is critical for calling
  // getSpelling() or prettyPrint() on the resulting semantic attribute object
  // without failing assertions.
  unsigned TranslatedSpellingIndex = 0;
  if (AL.isC2xAttribute() || AL.isCXX11Attribute())
    TranslatedSpellingIndex = 1;

  AttributeCommonInfo Info = AL;
  Info.setAttributeSpellingListIndex(TranslatedSpellingIndex);
  D->addAttr(::new (S.Context)
                 NoSanitizeAttr(S.Context, Info, &SanitizerName, 1));
}

static void handleInternalLinkageAttr(Sema &S, Decl *D, const ParsedAttr &AL) {
  if (InternalLinkageAttr *Internal = S.mergeInternalLinkageAttr(D, AL))
    D->addAttr(Internal);
}

static void handleOpenCLNoSVMAttr(Sema &S, Decl *D, const ParsedAttr &AL) {
  if (S.LangOpts.OpenCLVersion != 200)
    S.Diag(AL.getLoc(), diag::err_attribute_requires_opencl_version)
        << AL << "2.0" << 0;
  else
    S.Diag(AL.getLoc(), diag::warn_opencl_attr_deprecated_ignored) << AL
                                                                   << "2.0";
}

/// Handles semantic checking for features that are common to all attributes,
/// such as checking whether a parameter was properly specified, or the correct
/// number of arguments were passed, etc.
static bool handleCommonAttributeFeatures(Sema &S, Decl *D,
                                          const ParsedAttr &AL) {
  // Several attributes carry different semantics than the parsing requires, so
  // those are opted out of the common argument checks.
  //
  // We also bail on unknown and ignored attributes because those are handled
  // as part of the target-specific handling logic.
  if (AL.getKind() == ParsedAttr::UnknownAttribute)
    return false;
  // Check whether the attribute requires specific language extensions to be
  // enabled.
  if (!AL.diagnoseLangOpts(S))
    return true;
  // Check whether the attribute appertains to the given subject.
  if (!AL.diagnoseAppertainsTo(S, D))
    return true;
  if (AL.hasCustomParsing())
    return false;

  if (AL.getMinArgs() == AL.getMaxArgs()) {
    // If there are no optional arguments, then checking for the argument count
    // is trivial.
    if (!checkAttributeNumArgs(S, AL, AL.getMinArgs()))
      return true;
  } else {
    // There are optional arguments, so checking is slightly more involved.
    if (AL.getMinArgs() &&
        !checkAttributeAtLeastNumArgs(S, AL, AL.getMinArgs()))
      return true;
    else if (!AL.hasVariadicArg() && AL.getMaxArgs() &&
             !checkAttributeAtMostNumArgs(S, AL, AL.getMaxArgs()))
      return true;
  }

  if (S.CheckAttrTarget(AL))
    return true;

  return false;
}

static void handleOpenCLAccessAttr(Sema &S, Decl *D, const ParsedAttr &AL) {
  if (D->isInvalidDecl())
    return;

  // Check if there is only one access qualifier.
  if (D->hasAttr<OpenCLAccessAttr>()) {
    if (D->getAttr<OpenCLAccessAttr>()->getSemanticSpelling() ==
        AL.getSemanticSpelling()) {
      S.Diag(AL.getLoc(), diag::warn_duplicate_declspec)
          << AL.getAttrName()->getName() << AL.getRange();
    } else {
      S.Diag(AL.getLoc(), diag::err_opencl_multiple_access_qualifiers)
          << D->getSourceRange();
      D->setInvalidDecl(true);
      return;
    }
  }

  // OpenCL v2.0 s6.6 - read_write can be used for image types to specify that an
  // image object can be read and written.
  // OpenCL v2.0 s6.13.6 - A kernel cannot read from and write to the same pipe
  // object. Using the read_write (or __read_write) qualifier with the pipe
  // qualifier is a compilation error.
  if (const auto *PDecl = dyn_cast<ParmVarDecl>(D)) {
    const Type *DeclTy = PDecl->getType().getCanonicalType().getTypePtr();
    if (AL.getAttrName()->getName().find("read_write") != StringRef::npos) {
      if ((!S.getLangOpts().OpenCLCPlusPlus &&
           S.getLangOpts().OpenCLVersion < 200) ||
          DeclTy->isPipeType()) {
        S.Diag(AL.getLoc(), diag::err_opencl_invalid_read_write)
            << AL << PDecl->getType() << DeclTy->isImageType();
        D->setInvalidDecl(true);
        return;
      }
    }
  }

  D->addAttr(::new (S.Context) OpenCLAccessAttr(S.Context, AL));
}

static void handleSYCLKernelAttr(Sema &S, Decl *D, const ParsedAttr &AL) {
  // The 'sycl_kernel' attribute applies only to function templates.
  const auto *FD = cast<FunctionDecl>(D);
  const FunctionTemplateDecl *FT = FD->getDescribedFunctionTemplate();
  assert(FT && "Function template is expected");

  // Function template must have at least two template parameters so it
  // can be used in OpenCL kernel generation.
  const TemplateParameterList *TL = FT->getTemplateParameters();
  if (S.LangOpts.SYCLIsDevice && TL->size() < 2) {
    S.Diag(FT->getLocation(), diag::warn_sycl_kernel_num_of_template_params);
    return;
  }

  // The first two template parameters must be typenames.
  for (unsigned I = 0; I < 2 && I < TL->size(); ++I) {
    const NamedDecl *TParam = TL->getParam(I);
    if (isa<NonTypeTemplateParmDecl>(TParam)) {
      S.Diag(FT->getLocation(),
             diag::warn_sycl_kernel_invalid_template_param_type);
      return;
    }
  }

  // Function must have at least one parameter.
  if (getFunctionOrMethodNumParams(D) < 1) {
    S.Diag(FT->getLocation(), diag::warn_sycl_kernel_num_of_function_params);
    return;
  }

  // Function must return void.
  QualType RetTy = getFunctionOrMethodResultType(D);
  if (!RetTy->isVoidType()) {
    S.Diag(FT->getLocation(), diag::warn_sycl_kernel_return_type);
    return;
  }

  handleSimpleAttribute<SYCLKernelAttr>(S, D, AL);
}

static void handleDestroyAttr(Sema &S, Decl *D, const ParsedAttr &A) {
  if (!cast<VarDecl>(D)->hasGlobalStorage()) {
    S.Diag(D->getLocation(), diag::err_destroy_attr_on_non_static_var)
        << (A.getKind() == ParsedAttr::AT_AlwaysDestroy);
    return;
  }

  if (A.getKind() == ParsedAttr::AT_AlwaysDestroy)
    handleSimpleAttributeWithExclusions<AlwaysDestroyAttr, NoDestroyAttr>(S, D, A);
  else
    handleSimpleAttributeWithExclusions<NoDestroyAttr, AlwaysDestroyAttr>(S, D, A);
}

static void handleUninitializedAttr(Sema &S, Decl *D, const ParsedAttr &AL) {
  assert(cast<VarDecl>(D)->getStorageDuration() == SD_Automatic &&
         "uninitialized is only valid on automatic duration variables");
  D->addAttr(::new (S.Context) UninitializedAttr(S.Context, AL));
}

static bool tryMakeVariablePseudoStrong(Sema &S, VarDecl *VD,
                                        bool DiagnoseFailure) {
  QualType Ty = VD->getType();
  if (!Ty->isObjCRetainableType()) {
    if (DiagnoseFailure) {
      S.Diag(VD->getBeginLoc(), diag::warn_ignored_objc_externally_retained)
          << 0;
    }
    return false;
  }

  Qualifiers::ObjCLifetime LifetimeQual = Ty.getQualifiers().getObjCLifetime();

  // Sema::inferObjCARCLifetime must run after processing decl attributes
  // (because __block lowers to an attribute), so if the lifetime hasn't been
  // explicitly specified, infer it locally now.
  if (LifetimeQual == Qualifiers::OCL_None)
    LifetimeQual = Ty->getObjCARCImplicitLifetime();

  // The attributes only really makes sense for __strong variables; ignore any
  // attempts to annotate a parameter with any other lifetime qualifier.
  if (LifetimeQual != Qualifiers::OCL_Strong) {
    if (DiagnoseFailure) {
      S.Diag(VD->getBeginLoc(), diag::warn_ignored_objc_externally_retained)
          << 1;
    }
    return false;
  }

  // Tampering with the type of a VarDecl here is a bit of a hack, but we need
  // to ensure that the variable is 'const' so that we can error on
  // modification, which can otherwise over-release.
  VD->setType(Ty.withConst());
  VD->setARCPseudoStrong(true);
  return true;
}

static void handleObjCExternallyRetainedAttr(Sema &S, Decl *D,
                                             const ParsedAttr &AL) {
  if (auto *VD = dyn_cast<VarDecl>(D)) {
    assert(!isa<ParmVarDecl>(VD) && "should be diagnosed automatically");
    if (!VD->hasLocalStorage()) {
      S.Diag(D->getBeginLoc(), diag::warn_ignored_objc_externally_retained)
          << 0;
      return;
    }

    if (!tryMakeVariablePseudoStrong(S, VD, /*DiagnoseFailure=*/true))
      return;

    handleSimpleAttribute<ObjCExternallyRetainedAttr>(S, D, AL);
    return;
  }

  // If D is a function-like declaration (method, block, or function), then we
  // make every parameter psuedo-strong.
  unsigned NumParams =
      hasFunctionProto(D) ? getFunctionOrMethodNumParams(D) : 0;
  for (unsigned I = 0; I != NumParams; ++I) {
    auto *PVD = const_cast<ParmVarDecl *>(getFunctionOrMethodParam(D, I));
    QualType Ty = PVD->getType();

    // If a user wrote a parameter with __strong explicitly, then assume they
    // want "real" strong semantics for that parameter. This works because if
    // the parameter was written with __strong, then the strong qualifier will
    // be non-local.
    if (Ty.getLocalUnqualifiedType().getQualifiers().getObjCLifetime() ==
        Qualifiers::OCL_Strong)
      continue;

    tryMakeVariablePseudoStrong(S, PVD, /*DiagnoseFailure=*/false);
  }
  handleSimpleAttribute<ObjCExternallyRetainedAttr>(S, D, AL);
}

static void handleMIGServerRoutineAttr(Sema &S, Decl *D, const ParsedAttr &AL) {
  // Check that the return type is a `typedef int kern_return_t` or a typedef
  // around it, because otherwise MIG convention checks make no sense.
  // BlockDecl doesn't store a return type, so it's annoying to check,
  // so let's skip it for now.
  if (!isa<BlockDecl>(D)) {
    QualType T = getFunctionOrMethodResultType(D);
    bool IsKernReturnT = false;
    while (const auto *TT = T->getAs<TypedefType>()) {
      IsKernReturnT = (TT->getDecl()->getName() == "kern_return_t");
      T = TT->desugar();
    }
    if (!IsKernReturnT || T.getCanonicalType() != S.getASTContext().IntTy) {
      S.Diag(D->getBeginLoc(),
             diag::warn_mig_server_routine_does_not_return_kern_return_t);
      return;
    }
  }

  handleSimpleAttribute<MIGServerRoutineAttr>(S, D, AL);
}

static void handleMSAllocatorAttr(Sema &S, Decl *D, const ParsedAttr &AL) {
  // Warn if the return type is not a pointer or reference type.
  if (auto *FD = dyn_cast<FunctionDecl>(D)) {
    QualType RetTy = FD->getReturnType();
    if (!RetTy->isPointerType() && !RetTy->isReferenceType()) {
      S.Diag(AL.getLoc(), diag::warn_declspec_allocator_nonpointer)
          << AL.getRange() << RetTy;
      return;
    }
  }

  handleSimpleAttribute<MSAllocatorAttr>(S, D, AL);
}

static void handleAcquireHandleAttr(Sema &S, Decl *D, const ParsedAttr &AL) {
  if (AL.isUsedAsTypeAttr())
    return;
  // Warn if the parameter is definitely not an output parameter.
  if (const auto *PVD = dyn_cast<ParmVarDecl>(D)) {
    if (PVD->getType()->isIntegerType()) {
      S.Diag(AL.getLoc(), diag::err_attribute_output_parameter)
          << AL.getRange();
      return;
    }
  }
  StringRef Argument;
  if (!S.checkStringLiteralArgumentAttr(AL, 0, Argument))
    return;
  D->addAttr(AcquireHandleAttr::Create(S.Context, Argument, AL));
}

template<typename Attr>
static void handleHandleAttr(Sema &S, Decl *D, const ParsedAttr &AL) {
  StringRef Argument;
  if (!S.checkStringLiteralArgumentAttr(AL, 0, Argument))
    return;
  D->addAttr(Attr::Create(S.Context, Argument, AL));
}

static void handleCFGuardAttr(Sema &S, Decl *D, const ParsedAttr &AL) {
  // The guard attribute takes a single identifier argument.

  if (!AL.isArgIdent(0)) {
    S.Diag(AL.getLoc(), diag::err_attribute_argument_type)
        << AL << AANT_ArgumentIdentifier;
    return;
  }

  CFGuardAttr::GuardArg Arg;
  IdentifierInfo *II = AL.getArgAsIdent(0)->Ident;
  if (!CFGuardAttr::ConvertStrToGuardArg(II->getName(), Arg)) {
    S.Diag(AL.getLoc(), diag::warn_attribute_type_not_supported) << AL << II;
    return;
  }

  D->addAttr(::new (S.Context) CFGuardAttr(S.Context, AL, Arg));
}

//===----------------------------------------------------------------------===//
// Top Level Sema Entry Points
//===----------------------------------------------------------------------===//

static bool IsDeclLambdaCallOperator(Decl *D) {
  if (const auto *MD = dyn_cast<CXXMethodDecl>(D))
    return MD->getParent()->isLambda() &&
           MD->getOverloadedOperator() == OverloadedOperatorKind::OO_Call;
  return false;
}

/// ProcessDeclAttribute - Apply the specific attribute to the specified decl if
/// the attribute applies to decls.  If the attribute is a type attribute, just
/// silently ignore it if a GNU attribute.
static void ProcessDeclAttribute(Sema &S, Scope *scope, Decl *D,
                                 const ParsedAttr &AL,
                                 bool IncludeCXX11Attributes) {
  if (AL.isInvalid() || AL.getKind() == ParsedAttr::IgnoredAttribute)
    return;

  // Ignore C++11 attributes on declarator chunks: they appertain to the type
  // instead.
  if (AL.isCXX11Attribute() && !IncludeCXX11Attributes &&
      (!IsDeclLambdaCallOperator(D) || !AL.isAllowedOnLambdas()))
    return;

  // Unknown attributes are automatically warned on. Target-specific attributes
  // which do not apply to the current target architecture are treated as
  // though they were unknown attributes.
  const TargetInfo *Aux = S.Context.getAuxTargetInfo();
  if (AL.getKind() == ParsedAttr::UnknownAttribute ||
      !(AL.existsInTarget(S.Context.getTargetInfo()) ||
        (S.Context.getLangOpts().SYCLIsDevice &&
         Aux && AL.existsInTarget(*Aux)))) {
    S.Diag(AL.getLoc(),
           AL.isDeclspecAttribute()
               ? (unsigned)diag::warn_unhandled_ms_attribute_ignored
               : (unsigned)diag::warn_unknown_attribute_ignored)
        << AL;
    return;
  }

  if (handleCommonAttributeFeatures(S, D, AL))
    return;

  switch (AL.getKind()) {
  default:
    if (AL.getInfo().handleDeclAttribute(S, D, AL) != ParsedAttrInfo::NotHandled)
      break;
    if (!AL.isStmtAttr()) {
      // Type attributes are handled elsewhere; silently move on.
      assert(AL.isTypeAttr() && "Non-type attribute not handled");
      break;
    }
    S.Diag(AL.getLoc(), diag::err_stmt_attribute_invalid_on_decl)
        << AL << D->getLocation();
    break;
  case ParsedAttr::AT_Interrupt:
    handleInterruptAttr(S, D, AL);
    break;
  case ParsedAttr::AT_X86ForceAlignArgPointer:
    handleX86ForceAlignArgPointerAttr(S, D, AL);
    break;
  case ParsedAttr::AT_DLLExport:
  case ParsedAttr::AT_DLLImport:
    handleDLLAttr(S, D, AL);
    break;
  case ParsedAttr::AT_Mips16:
    handleSimpleAttributeWithExclusions<Mips16Attr, MicroMipsAttr,
                                        MipsInterruptAttr>(S, D, AL);
    break;
  case ParsedAttr::AT_MicroMips:
    handleSimpleAttributeWithExclusions<MicroMipsAttr, Mips16Attr>(S, D, AL);
    break;
  case ParsedAttr::AT_MipsLongCall:
    handleSimpleAttributeWithExclusions<MipsLongCallAttr, MipsShortCallAttr>(
        S, D, AL);
    break;
  case ParsedAttr::AT_MipsShortCall:
    handleSimpleAttributeWithExclusions<MipsShortCallAttr, MipsLongCallAttr>(
        S, D, AL);
    break;
  case ParsedAttr::AT_AMDGPUFlatWorkGroupSize:
    handleAMDGPUFlatWorkGroupSizeAttr(S, D, AL);
    break;
  case ParsedAttr::AT_AMDGPUWavesPerEU:
    handleAMDGPUWavesPerEUAttr(S, D, AL);
    break;
  case ParsedAttr::AT_AMDGPUNumSGPR:
    handleAMDGPUNumSGPRAttr(S, D, AL);
    break;
  case ParsedAttr::AT_AMDGPUNumVGPR:
    handleAMDGPUNumVGPRAttr(S, D, AL);
    break;
  case ParsedAttr::AT_AVRSignal:
    handleAVRSignalAttr(S, D, AL);
    break;
  case ParsedAttr::AT_BPFPreserveAccessIndex:
    handleBPFPreserveAccessIndexAttr(S, D, AL);
    break;
  case ParsedAttr::AT_WebAssemblyExportName:
    handleWebAssemblyExportNameAttr(S, D, AL);
    break;
  case ParsedAttr::AT_WebAssemblyImportModule:
    handleWebAssemblyImportModuleAttr(S, D, AL);
    break;
  case ParsedAttr::AT_WebAssemblyImportName:
    handleWebAssemblyImportNameAttr(S, D, AL);
    break;
  case ParsedAttr::AT_IBOutlet:
    handleIBOutlet(S, D, AL);
    break;
  case ParsedAttr::AT_IBOutletCollection:
    handleIBOutletCollection(S, D, AL);
    break;
  case ParsedAttr::AT_IFunc:
    handleIFuncAttr(S, D, AL);
    break;
  case ParsedAttr::AT_Alias:
    handleAliasAttr(S, D, AL);
    break;
  case ParsedAttr::AT_Aligned:
    handleAlignedAttr(S, D, AL);
    break;
  case ParsedAttr::AT_AlignValue:
    handleAlignValueAttr(S, D, AL);
    break;
  case ParsedAttr::AT_AllocSize:
    handleAllocSizeAttr(S, D, AL);
    break;
  case ParsedAttr::AT_AlwaysInline:
    handleAlwaysInlineAttr(S, D, AL);
    break;
  case ParsedAttr::AT_AnalyzerNoReturn:
    handleAnalyzerNoReturnAttr(S, D, AL);
    break;
  case ParsedAttr::AT_TLSModel:
    handleTLSModelAttr(S, D, AL);
    break;
  case ParsedAttr::AT_Annotate:
    handleAnnotateAttr(S, D, AL);
    break;
  case ParsedAttr::AT_Availability:
    handleAvailabilityAttr(S, D, AL);
    break;
  case ParsedAttr::AT_CarriesDependency:
    handleDependencyAttr(S, scope, D, AL);
    break;
  case ParsedAttr::AT_CPUDispatch:
  case ParsedAttr::AT_CPUSpecific:
    handleCPUSpecificAttr(S, D, AL);
    break;
  case ParsedAttr::AT_Common:
    handleCommonAttr(S, D, AL);
    break;
  case ParsedAttr::AT_CUDAConstant:
    handleConstantAttr(S, D, AL);
    break;
  case ParsedAttr::AT_PassObjectSize:
    handlePassObjectSizeAttr(S, D, AL);
    break;
  case ParsedAttr::AT_Constructor:
    if (S.Context.getTargetInfo().getTriple().isOSAIX())
      llvm::report_fatal_error(
          "'constructor' attribute is not yet supported on AIX");
    else
      handleConstructorAttr(S, D, AL);
    break;
  case ParsedAttr::AT_Deprecated:
    handleDeprecatedAttr(S, D, AL);
    break;
  case ParsedAttr::AT_Destructor:
    if (S.Context.getTargetInfo().getTriple().isOSAIX())
      llvm::report_fatal_error("'destructor' attribute is not yet supported on AIX");
    else
      handleDestructorAttr(S, D, AL);
    break;
  case ParsedAttr::AT_EnableIf:
    handleEnableIfAttr(S, D, AL);
    break;
  case ParsedAttr::AT_DiagnoseIf:
    handleDiagnoseIfAttr(S, D, AL);
    break;
  case ParsedAttr::AT_NoBuiltin:
    handleNoBuiltinAttr(S, D, AL);
    break;
  case ParsedAttr::AT_ExtVectorType:
    handleExtVectorTypeAttr(S, D, AL);
    break;
  case ParsedAttr::AT_ExternalSourceSymbol:
    handleExternalSourceSymbolAttr(S, D, AL);
    break;
  case ParsedAttr::AT_MinSize:
    handleMinSizeAttr(S, D, AL);
    break;
  case ParsedAttr::AT_OptimizeNone:
    handleOptimizeNoneAttr(S, D, AL);
    break;
  case ParsedAttr::AT_EnumExtensibility:
    handleEnumExtensibilityAttr(S, D, AL);
    break;
  case ParsedAttr::AT_SYCLKernel:
    handleSYCLKernelAttr(S, D, AL);
    break;
  case ParsedAttr::AT_SYCLSimd:
    handleSimpleAttribute<SYCLSimdAttr>(S, D, AL);
    break;
  case ParsedAttr::AT_SYCLDevice:
    handleSYCLDeviceAttr(S, D, AL);
    break;
  case ParsedAttr::AT_SYCLDeviceIndirectlyCallable:
    handleSYCLDeviceIndirectlyCallableAttr(S, D, AL);
    break;
  case ParsedAttr::AT_SYCLRegisterNum:
    handleSYCLRegisterNumAttr(S, D, AL);
    break;
  case ParsedAttr::AT_Format:
    handleFormatAttr(S, D, AL);
    break;
  case ParsedAttr::AT_FormatArg:
    handleFormatArgAttr(S, D, AL);
    break;
  case ParsedAttr::AT_Callback:
    handleCallbackAttr(S, D, AL);
    break;
  case ParsedAttr::AT_CUDAGlobal:
    handleGlobalAttr(S, D, AL);
    break;
  case ParsedAttr::AT_CUDADevice:
    handleSimpleAttributeWithExclusions<CUDADeviceAttr, CUDAGlobalAttr>(S, D,
                                                                        AL);
    break;
  case ParsedAttr::AT_CUDAHost:
    handleSimpleAttributeWithExclusions<CUDAHostAttr, CUDAGlobalAttr>(S, D, AL);
    break;
  case ParsedAttr::AT_CUDADeviceBuiltinSurfaceType:
    handleSimpleAttributeWithExclusions<CUDADeviceBuiltinSurfaceTypeAttr,
                                        CUDADeviceBuiltinTextureTypeAttr>(S, D,
                                                                          AL);
    break;
  case ParsedAttr::AT_CUDADeviceBuiltinTextureType:
    handleSimpleAttributeWithExclusions<CUDADeviceBuiltinTextureTypeAttr,
                                        CUDADeviceBuiltinSurfaceTypeAttr>(S, D,
                                                                          AL);
    break;
  case ParsedAttr::AT_GNUInline:
    handleGNUInlineAttr(S, D, AL);
    break;
  case ParsedAttr::AT_CUDALaunchBounds:
    handleLaunchBoundsAttr(S, D, AL);
    break;
  case ParsedAttr::AT_Restrict:
    handleRestrictAttr(S, D, AL);
    break;
  case ParsedAttr::AT_Mode:
    handleModeAttr(S, D, AL);
    break;
  case ParsedAttr::AT_NonNull:
    if (auto *PVD = dyn_cast<ParmVarDecl>(D))
      handleNonNullAttrParameter(S, PVD, AL);
    else
      handleNonNullAttr(S, D, AL);
    break;
  case ParsedAttr::AT_ReturnsNonNull:
    handleReturnsNonNullAttr(S, D, AL);
    break;
  case ParsedAttr::AT_NoEscape:
    handleNoEscapeAttr(S, D, AL);
    break;
  case ParsedAttr::AT_AssumeAligned:
    handleAssumeAlignedAttr(S, D, AL);
    break;
  case ParsedAttr::AT_AllocAlign:
    handleAllocAlignAttr(S, D, AL);
    break;
  case ParsedAttr::AT_Ownership:
    handleOwnershipAttr(S, D, AL);
    break;
  case ParsedAttr::AT_Cold:
    handleSimpleAttributeWithExclusions<ColdAttr, HotAttr>(S, D, AL);
    break;
  case ParsedAttr::AT_Hot:
    handleSimpleAttributeWithExclusions<HotAttr, ColdAttr>(S, D, AL);
    break;
  case ParsedAttr::AT_Naked:
    handleNakedAttr(S, D, AL);
    break;
  case ParsedAttr::AT_NoReturn:
    handleNoReturnAttr(S, D, AL);
    break;
  case ParsedAttr::AT_AnyX86NoCfCheck:
    handleNoCfCheckAttr(S, D, AL);
    break;
  case ParsedAttr::AT_NoThrow:
    if (!AL.isUsedAsTypeAttr())
      handleSimpleAttribute<NoThrowAttr>(S, D, AL);
    break;
  case ParsedAttr::AT_CUDAShared:
    handleSharedAttr(S, D, AL);
    break;
  case ParsedAttr::AT_VecReturn:
    handleVecReturnAttr(S, D, AL);
    break;
  case ParsedAttr::AT_ObjCOwnership:
    handleObjCOwnershipAttr(S, D, AL);
    break;
  case ParsedAttr::AT_ObjCPreciseLifetime:
    handleObjCPreciseLifetimeAttr(S, D, AL);
    break;
  case ParsedAttr::AT_ObjCReturnsInnerPointer:
    handleObjCReturnsInnerPointerAttr(S, D, AL);
    break;
  case ParsedAttr::AT_ObjCRequiresSuper:
    handleObjCRequiresSuperAttr(S, D, AL);
    break;
  case ParsedAttr::AT_ObjCBridge:
    handleObjCBridgeAttr(S, D, AL);
    break;
  case ParsedAttr::AT_ObjCBridgeMutable:
    handleObjCBridgeMutableAttr(S, D, AL);
    break;
  case ParsedAttr::AT_ObjCBridgeRelated:
    handleObjCBridgeRelatedAttr(S, D, AL);
    break;
  case ParsedAttr::AT_ObjCDesignatedInitializer:
    handleObjCDesignatedInitializer(S, D, AL);
    break;
  case ParsedAttr::AT_ObjCRuntimeName:
    handleObjCRuntimeName(S, D, AL);
    break;
  case ParsedAttr::AT_ObjCBoxable:
    handleObjCBoxable(S, D, AL);
    break;
  case ParsedAttr::AT_NSErrorDomain:
    handleNSErrorDomain(S, D, AL);
    break;
  case ParsedAttr::AT_CFAuditedTransfer:
    handleSimpleAttributeWithExclusions<CFAuditedTransferAttr,
                                        CFUnknownTransferAttr>(S, D, AL);
    break;
  case ParsedAttr::AT_CFUnknownTransfer:
    handleSimpleAttributeWithExclusions<CFUnknownTransferAttr,
                                        CFAuditedTransferAttr>(S, D, AL);
    break;
  case ParsedAttr::AT_CFConsumed:
  case ParsedAttr::AT_NSConsumed:
  case ParsedAttr::AT_OSConsumed:
    S.AddXConsumedAttr(D, AL, parsedAttrToRetainOwnershipKind(AL),
                       /*IsTemplateInstantiation=*/false);
    break;
  case ParsedAttr::AT_OSReturnsRetainedOnZero:
    handleSimpleAttributeOrDiagnose<OSReturnsRetainedOnZeroAttr>(
        S, D, AL, isValidOSObjectOutParameter(D),
        diag::warn_ns_attribute_wrong_parameter_type,
        /*Extra Args=*/AL, /*pointer-to-OSObject-pointer*/ 3, AL.getRange());
    break;
  case ParsedAttr::AT_OSReturnsRetainedOnNonZero:
    handleSimpleAttributeOrDiagnose<OSReturnsRetainedOnNonZeroAttr>(
        S, D, AL, isValidOSObjectOutParameter(D),
        diag::warn_ns_attribute_wrong_parameter_type,
        /*Extra Args=*/AL, /*pointer-to-OSObject-poointer*/ 3, AL.getRange());
    break;
  case ParsedAttr::AT_NSReturnsAutoreleased:
  case ParsedAttr::AT_NSReturnsNotRetained:
  case ParsedAttr::AT_NSReturnsRetained:
  case ParsedAttr::AT_CFReturnsNotRetained:
  case ParsedAttr::AT_CFReturnsRetained:
  case ParsedAttr::AT_OSReturnsNotRetained:
  case ParsedAttr::AT_OSReturnsRetained:
    handleXReturnsXRetainedAttr(S, D, AL);
    break;
  case ParsedAttr::AT_WorkGroupSizeHint:
    handleWorkGroupSize<WorkGroupSizeHintAttr>(S, D, AL);
    break;
  case ParsedAttr::AT_ReqdWorkGroupSize:
    handleWorkGroupSize<ReqdWorkGroupSizeAttr>(S, D, AL);
    break;
  case ParsedAttr::AT_SYCLIntelMaxWorkGroupSize:
    handleWorkGroupSize<SYCLIntelMaxWorkGroupSizeAttr>(S, D, AL);
    break;
  case ParsedAttr::AT_IntelReqdSubGroupSize:
    handleSubGroupSize(S, D, AL);
    break;
  case ParsedAttr::AT_SYCLIntelNumSimdWorkItems:
    handleNumSimdWorkItemsAttr(S, D, AL);
    break;
  case ParsedAttr::AT_SYCLIntelSchedulerTargetFmaxMhz:
    handleSchedulerTargetFmaxMhzAttr(S, D, AL);
    break;
  case ParsedAttr::AT_SYCLIntelMaxGlobalWorkDim:
    handleMaxGlobalWorkDimAttr(S, D, AL);
    break;
  case ParsedAttr::AT_SYCLIntelNoGlobalWorkOffset:
    handleNoGlobalWorkOffsetAttr(S, D, AL);
    break;
  case ParsedAttr::AT_VecTypeHint:
    handleVecTypeHint(S, D, AL);
    break;
  case ParsedAttr::AT_InitPriority:
    if (S.Context.getTargetInfo().getTriple().isOSAIX())
      llvm::report_fatal_error(
          "'init_priority' attribute is not yet supported on AIX");
    else
      handleInitPriorityAttr(S, D, AL);
    break;
  case ParsedAttr::AT_Packed:
    handlePackedAttr(S, D, AL);
    break;
  case ParsedAttr::AT_Section:
    handleSectionAttr(S, D, AL);
    break;
  case ParsedAttr::AT_SpeculativeLoadHardening:
    handleSimpleAttributeWithExclusions<SpeculativeLoadHardeningAttr,
                                        NoSpeculativeLoadHardeningAttr>(S, D,
                                                                        AL);
    break;
  case ParsedAttr::AT_NoSpeculativeLoadHardening:
    handleSimpleAttributeWithExclusions<NoSpeculativeLoadHardeningAttr,
                                        SpeculativeLoadHardeningAttr>(S, D, AL);
    break;
  case ParsedAttr::AT_CodeSeg:
    handleCodeSegAttr(S, D, AL);
    break;
  case ParsedAttr::AT_Target:
    handleTargetAttr(S, D, AL);
    break;
  case ParsedAttr::AT_MinVectorWidth:
    handleMinVectorWidthAttr(S, D, AL);
    break;
  case ParsedAttr::AT_Unavailable:
    handleAttrWithMessage<UnavailableAttr>(S, D, AL);
    break;
  case ParsedAttr::AT_ObjCDirect:
    handleObjCDirectAttr(S, D, AL);
    break;
  case ParsedAttr::AT_ObjCNonRuntimeProtocol:
    handleObjCNonRuntimeProtocolAttr(S, D, AL);
    break;
  case ParsedAttr::AT_ObjCDirectMembers:
    handleObjCDirectMembersAttr(S, D, AL);
    handleSimpleAttribute<ObjCDirectMembersAttr>(S, D, AL);
    break;
  case ParsedAttr::AT_ObjCExplicitProtocolImpl:
    handleObjCSuppresProtocolAttr(S, D, AL);
    break;
  case ParsedAttr::AT_Unused:
    handleUnusedAttr(S, D, AL);
    break;
  case ParsedAttr::AT_NotTailCalled:
    handleSimpleAttributeWithExclusions<NotTailCalledAttr, AlwaysInlineAttr>(
        S, D, AL);
    break;
  case ParsedAttr::AT_DisableTailCalls:
    handleSimpleAttributeWithExclusions<DisableTailCallsAttr, NakedAttr>(S, D,
                                                                         AL);
    break;
  case ParsedAttr::AT_Visibility:
    handleVisibilityAttr(S, D, AL, false);
    break;
  case ParsedAttr::AT_TypeVisibility:
    handleVisibilityAttr(S, D, AL, true);
    break;
  case ParsedAttr::AT_WarnUnusedResult:
    handleWarnUnusedResult(S, D, AL);
    break;
  case ParsedAttr::AT_WeakRef:
    handleWeakRefAttr(S, D, AL);
    break;
  case ParsedAttr::AT_WeakImport:
    handleWeakImportAttr(S, D, AL);
    break;
  case ParsedAttr::AT_TransparentUnion:
    handleTransparentUnionAttr(S, D, AL);
    break;
  case ParsedAttr::AT_ObjCMethodFamily:
    handleObjCMethodFamilyAttr(S, D, AL);
    break;
  case ParsedAttr::AT_ObjCNSObject:
    handleObjCNSObject(S, D, AL);
    break;
  case ParsedAttr::AT_ObjCIndependentClass:
    handleObjCIndependentClass(S, D, AL);
    break;
  case ParsedAttr::AT_Blocks:
    handleBlocksAttr(S, D, AL);
    break;
  case ParsedAttr::AT_Sentinel:
    handleSentinelAttr(S, D, AL);
    break;
  case ParsedAttr::AT_Cleanup:
    handleCleanupAttr(S, D, AL);
    break;
  case ParsedAttr::AT_NoDebug:
    handleNoDebugAttr(S, D, AL);
    break;
  case ParsedAttr::AT_CmseNSEntry:
    handleCmseNSEntryAttr(S, D, AL);
    break;
  case ParsedAttr::AT_StdCall:
  case ParsedAttr::AT_CDecl:
  case ParsedAttr::AT_FastCall:
  case ParsedAttr::AT_ThisCall:
  case ParsedAttr::AT_Pascal:
  case ParsedAttr::AT_RegCall:
  case ParsedAttr::AT_SwiftCall:
  case ParsedAttr::AT_VectorCall:
  case ParsedAttr::AT_MSABI:
  case ParsedAttr::AT_SysVABI:
  case ParsedAttr::AT_Pcs:
  case ParsedAttr::AT_IntelOclBicc:
  case ParsedAttr::AT_PreserveMost:
  case ParsedAttr::AT_PreserveAll:
  case ParsedAttr::AT_AArch64VectorPcs:
    handleCallConvAttr(S, D, AL);
    break;
  case ParsedAttr::AT_Suppress:
    handleSuppressAttr(S, D, AL);
    break;
  case ParsedAttr::AT_Owner:
  case ParsedAttr::AT_Pointer:
    handleLifetimeCategoryAttr(S, D, AL);
    break;
  case ParsedAttr::AT_OpenCLAccess:
    handleOpenCLAccessAttr(S, D, AL);
    break;
  case ParsedAttr::AT_OpenCLNoSVM:
    handleOpenCLNoSVMAttr(S, D, AL);
    break;
  case ParsedAttr::AT_SwiftContext:
    S.AddParameterABIAttr(D, AL, ParameterABI::SwiftContext);
    break;
  case ParsedAttr::AT_SwiftErrorResult:
    S.AddParameterABIAttr(D, AL, ParameterABI::SwiftErrorResult);
    break;
  case ParsedAttr::AT_SwiftIndirectResult:
    S.AddParameterABIAttr(D, AL, ParameterABI::SwiftIndirectResult);
    break;
  case ParsedAttr::AT_InternalLinkage:
    handleInternalLinkageAttr(S, D, AL);
    break;

  // Microsoft attributes:
  case ParsedAttr::AT_LayoutVersion:
    handleLayoutVersion(S, D, AL);
    break;
  case ParsedAttr::AT_Uuid:
    handleUuidAttr(S, D, AL);
    break;
  case ParsedAttr::AT_MSInheritance:
    handleMSInheritanceAttr(S, D, AL);
    break;
  case ParsedAttr::AT_Thread:
    handleDeclspecThreadAttr(S, D, AL);
    break;

  case ParsedAttr::AT_AbiTag:
    handleAbiTagAttr(S, D, AL);
    break;
  case ParsedAttr::AT_CFGuard:
    handleCFGuardAttr(S, D, AL);
    break;

  // Thread safety attributes:
  case ParsedAttr::AT_AssertExclusiveLock:
    handleAssertExclusiveLockAttr(S, D, AL);
    break;
  case ParsedAttr::AT_AssertSharedLock:
    handleAssertSharedLockAttr(S, D, AL);
    break;
  case ParsedAttr::AT_PtGuardedVar:
    handlePtGuardedVarAttr(S, D, AL);
    break;
  case ParsedAttr::AT_NoSanitize:
    handleNoSanitizeAttr(S, D, AL);
    break;
  case ParsedAttr::AT_NoSanitizeSpecific:
    handleNoSanitizeSpecificAttr(S, D, AL);
    break;
  case ParsedAttr::AT_GuardedBy:
    handleGuardedByAttr(S, D, AL);
    break;
  case ParsedAttr::AT_PtGuardedBy:
    handlePtGuardedByAttr(S, D, AL);
    break;
  case ParsedAttr::AT_ExclusiveTrylockFunction:
    handleExclusiveTrylockFunctionAttr(S, D, AL);
    break;
  case ParsedAttr::AT_LockReturned:
    handleLockReturnedAttr(S, D, AL);
    break;
  case ParsedAttr::AT_LocksExcluded:
    handleLocksExcludedAttr(S, D, AL);
    break;
  case ParsedAttr::AT_SharedTrylockFunction:
    handleSharedTrylockFunctionAttr(S, D, AL);
    break;
  case ParsedAttr::AT_AcquiredBefore:
    handleAcquiredBeforeAttr(S, D, AL);
    break;
  case ParsedAttr::AT_AcquiredAfter:
    handleAcquiredAfterAttr(S, D, AL);
    break;

  // Capability analysis attributes.
  case ParsedAttr::AT_Capability:
  case ParsedAttr::AT_Lockable:
    handleCapabilityAttr(S, D, AL);
    break;
  case ParsedAttr::AT_RequiresCapability:
    handleRequiresCapabilityAttr(S, D, AL);
    break;

  case ParsedAttr::AT_AssertCapability:
    handleAssertCapabilityAttr(S, D, AL);
    break;
  case ParsedAttr::AT_AcquireCapability:
    handleAcquireCapabilityAttr(S, D, AL);
    break;
  case ParsedAttr::AT_ReleaseCapability:
    handleReleaseCapabilityAttr(S, D, AL);
    break;
  case ParsedAttr::AT_TryAcquireCapability:
    handleTryAcquireCapabilityAttr(S, D, AL);
    break;

  // Consumed analysis attributes.
  case ParsedAttr::AT_Consumable:
    handleConsumableAttr(S, D, AL);
    break;
  case ParsedAttr::AT_CallableWhen:
    handleCallableWhenAttr(S, D, AL);
    break;
  case ParsedAttr::AT_ParamTypestate:
    handleParamTypestateAttr(S, D, AL);
    break;
  case ParsedAttr::AT_ReturnTypestate:
    handleReturnTypestateAttr(S, D, AL);
    break;
  case ParsedAttr::AT_SetTypestate:
    handleSetTypestateAttr(S, D, AL);
    break;
  case ParsedAttr::AT_TestTypestate:
    handleTestTypestateAttr(S, D, AL);
    break;

  // Type safety attributes.
  case ParsedAttr::AT_ArgumentWithTypeTag:
    handleArgumentWithTypeTagAttr(S, D, AL);
    break;
  case ParsedAttr::AT_TypeTagForDatatype:
    handleTypeTagForDatatypeAttr(S, D, AL);
    break;

  // Intel FPGA specific attributes
  case ParsedAttr::AT_IntelFPGADoublePump:
    handleIntelFPGAPumpAttr<IntelFPGADoublePumpAttr, IntelFPGASinglePumpAttr>(
        S, D, AL);
    break;
  case ParsedAttr::AT_IntelFPGASinglePump:
    handleIntelFPGAPumpAttr<IntelFPGASinglePumpAttr, IntelFPGADoublePumpAttr>(
        S, D, AL);
    break;
  case ParsedAttr::AT_IntelFPGAMemory:
    handleIntelFPGAMemoryAttr(S, D, AL);
    break;
  case ParsedAttr::AT_IntelFPGARegister:
    handleIntelFPGARegisterAttr(S, D, AL);
    break;
  case ParsedAttr::AT_IntelFPGABankWidth:
    handleOneConstantPowerTwoValueAttr<IntelFPGABankWidthAttr>(S, D, AL);
    break;
  case ParsedAttr::AT_IntelFPGANumBanks:
    handleOneConstantPowerTwoValueAttr<IntelFPGANumBanksAttr>(S, D, AL);
    break;
  case ParsedAttr::AT_IntelFPGAPrivateCopies:
    handleIntelFPGAPrivateCopiesAttr(S, D, AL);
    break;
  case ParsedAttr::AT_IntelFPGAMaxReplicates:
    handleIntelFPGAMaxReplicatesAttr(S, D, AL);
    break;
  case ParsedAttr::AT_IntelFPGASimpleDualPort:
    handleIntelFPGASimpleDualPortAttr(S, D, AL);
    break;
  case ParsedAttr::AT_IntelFPGAMerge:
    handleIntelFPGAMergeAttr(S, D, AL);
    break;
  case ParsedAttr::AT_IntelFPGABankBits:
    handleIntelFPGABankBitsAttr(S, D, AL);
    break;
  case ParsedAttr::AT_IntelFPGAForcePow2Depth:
    handleIntelFPGAForcePow2DepthAttr(S, D, AL);
    break;
  case ParsedAttr::AT_SYCLIntelPipeIO:
    handleSYCLIntelPipeIOAttr(S, D, AL);
    break;

  // Swift attributes.
  case ParsedAttr::AT_SwiftBridge:
    handleSwiftBridge(S, D, AL);
    break;
  case ParsedAttr::AT_SwiftBridgedTypedef:
    handleSimpleAttribute<SwiftBridgedTypedefAttr>(S, D, AL);
    break;
  case ParsedAttr::AT_SwiftError:
    handleSwiftError(S, D, AL);
    break;
  case ParsedAttr::AT_SwiftName:
    handleSwiftName(S, D, AL);
    break;
  case ParsedAttr::AT_SwiftNewType:
    handleSwiftNewType(S, D, AL);
    break;
  case ParsedAttr::AT_SwiftObjCMembers:
    handleSimpleAttribute<SwiftObjCMembersAttr>(S, D, AL);
    break;
  case ParsedAttr::AT_SwiftPrivate:
    handleSimpleAttribute<SwiftPrivateAttr>(S, D, AL);
    break;

  // XRay attributes.
  case ParsedAttr::AT_XRayLogArgs:
    handleXRayLogArgsAttr(S, D, AL);
    break;

  case ParsedAttr::AT_PatchableFunctionEntry:
    handlePatchableFunctionEntryAttr(S, D, AL);
    break;

  case ParsedAttr::AT_AlwaysDestroy:
  case ParsedAttr::AT_NoDestroy:
    handleDestroyAttr(S, D, AL);
    break;

  case ParsedAttr::AT_Uninitialized:
    handleUninitializedAttr(S, D, AL);
    break;

  case ParsedAttr::AT_LoaderUninitialized:
    handleSimpleAttribute<LoaderUninitializedAttr>(S, D, AL);
    break;

  case ParsedAttr::AT_ObjCExternallyRetained:
    handleObjCExternallyRetainedAttr(S, D, AL);
    break;

  case ParsedAttr::AT_MIGServerRoutine:
    handleMIGServerRoutineAttr(S, D, AL);
    break;

  case ParsedAttr::AT_MSAllocator:
    handleMSAllocatorAttr(S, D, AL);
    break;

  case ParsedAttr::AT_ArmBuiltinAlias:
    handleArmBuiltinAliasAttr(S, D, AL);
    break;

  case ParsedAttr::AT_AcquireHandle:
    handleAcquireHandleAttr(S, D, AL);
    break;

  case ParsedAttr::AT_ReleaseHandle:
    handleHandleAttr<ReleaseHandleAttr>(S, D, AL);
    break;

  case ParsedAttr::AT_UseHandle:
    handleHandleAttr<UseHandleAttr>(S, D, AL);
    break;
  }
}

/// ProcessDeclAttributeList - Apply all the decl attributes in the specified
/// attribute list to the specified decl, ignoring any type attributes.
void Sema::ProcessDeclAttributeList(Scope *S, Decl *D,
                                    const ParsedAttributesView &AttrList,
                                    bool IncludeCXX11Attributes) {
  if (AttrList.empty())
    return;

  for (const ParsedAttr &AL : AttrList)
    ProcessDeclAttribute(*this, S, D, AL, IncludeCXX11Attributes);

  // FIXME: We should be able to handle these cases in TableGen.
  // GCC accepts
  // static int a9 __attribute__((weakref));
  // but that looks really pointless. We reject it.
  if (D->hasAttr<WeakRefAttr>() && !D->hasAttr<AliasAttr>()) {
    Diag(AttrList.begin()->getLoc(), diag::err_attribute_weakref_without_alias)
        << cast<NamedDecl>(D);
    D->dropAttr<WeakRefAttr>();
    return;
  }

  // FIXME: We should be able to handle this in TableGen as well. It would be
  // good to have a way to specify "these attributes must appear as a group",
  // for these. Additionally, it would be good to have a way to specify "these
  // attribute must never appear as a group" for attributes like cold and hot.
  if (!(D->hasAttr<OpenCLKernelAttr>() ||
        LangOpts.SYCLIsDevice || LangOpts.SYCLIsHost)) {
    // These attributes cannot be applied to a non-kernel function.
    if (const auto *A = D->getAttr<ReqdWorkGroupSizeAttr>()) {
      // FIXME: This emits a different error message than
      // diag::err_attribute_wrong_decl_type + ExpectedKernelFunction.
      Diag(D->getLocation(), diag::err_opencl_kernel_attr) << A;
      D->setInvalidDecl();
    } else if (const auto *A = D->getAttr<WorkGroupSizeHintAttr>()) {
      Diag(D->getLocation(), diag::err_opencl_kernel_attr) << A;
      D->setInvalidDecl();
    } else if (const auto *A = D->getAttr<SYCLIntelMaxWorkGroupSizeAttr>()) {
      Diag(D->getLocation(), diag::err_opencl_kernel_attr) << A;
      D->setInvalidDecl();
    } else if (const auto *A = D->getAttr<SYCLIntelNoGlobalWorkOffsetAttr>()) {
      Diag(D->getLocation(), diag::err_opencl_kernel_attr) << A;
      D->setInvalidDecl();
    } else if (const auto *A = D->getAttr<VecTypeHintAttr>()) {
      Diag(D->getLocation(), diag::err_opencl_kernel_attr) << A;
      D->setInvalidDecl();
    } else if (const auto *A = D->getAttr<IntelReqdSubGroupSizeAttr>()) {
<<<<<<< HEAD
        Diag(D->getLocation(), diag::err_opencl_kernel_attr) << A;
        D->setInvalidDecl();
=======
      Diag(D->getLocation(), diag::err_opencl_kernel_attr) << A;
      D->setInvalidDecl();
>>>>>>> b1cf776e
    } else if (!D->hasAttr<CUDAGlobalAttr>()) {
      if (const auto *A = D->getAttr<AMDGPUFlatWorkGroupSizeAttr>()) {
        Diag(D->getLocation(), diag::err_attribute_wrong_decl_type)
            << A << ExpectedKernelFunction;
        D->setInvalidDecl();
      } else if (const auto *A = D->getAttr<AMDGPUWavesPerEUAttr>()) {
        Diag(D->getLocation(), diag::err_attribute_wrong_decl_type)
            << A << ExpectedKernelFunction;
        D->setInvalidDecl();
      } else if (const auto *A = D->getAttr<AMDGPUNumSGPRAttr>()) {
        Diag(D->getLocation(), diag::err_attribute_wrong_decl_type)
            << A << ExpectedKernelFunction;
        D->setInvalidDecl();
      } else if (const auto *A = D->getAttr<AMDGPUNumVGPRAttr>()) {
        Diag(D->getLocation(), diag::err_attribute_wrong_decl_type)
            << A << ExpectedKernelFunction;
        D->setInvalidDecl();
      }
    }
  }

  // Do this check after processing D's attributes because the attribute
  // objc_method_family can change whether the given method is in the init
  // family, and it can be applied after objc_designated_initializer. This is a
  // bit of a hack, but we need it to be compatible with versions of clang that
  // processed the attribute list in the wrong order.
  if (D->hasAttr<ObjCDesignatedInitializerAttr>() &&
      cast<ObjCMethodDecl>(D)->getMethodFamily() != OMF_init) {
    Diag(D->getLocation(), diag::err_designated_init_attr_non_init);
    D->dropAttr<ObjCDesignatedInitializerAttr>();
  }
}

// Helper for delayed processing TransparentUnion or BPFPreserveAccessIndexAttr
// attribute.
void Sema::ProcessDeclAttributeDelayed(Decl *D,
                                       const ParsedAttributesView &AttrList) {
  for (const ParsedAttr &AL : AttrList)
    if (AL.getKind() == ParsedAttr::AT_TransparentUnion) {
      handleTransparentUnionAttr(*this, D, AL);
      break;
    }

  // For BPFPreserveAccessIndexAttr, we want to populate the attributes
  // to fields and inner records as well.
  if (D && D->hasAttr<BPFPreserveAccessIndexAttr>())
    handleBPFPreserveAIRecord(*this, cast<RecordDecl>(D));
}

// Annotation attributes are the only attributes allowed after an access
// specifier.
bool Sema::ProcessAccessDeclAttributeList(
    AccessSpecDecl *ASDecl, const ParsedAttributesView &AttrList) {
  for (const ParsedAttr &AL : AttrList) {
    if (AL.getKind() == ParsedAttr::AT_Annotate) {
      ProcessDeclAttribute(*this, nullptr, ASDecl, AL, AL.isCXX11Attribute());
    } else {
      Diag(AL.getLoc(), diag::err_only_annotate_after_access_spec);
      return true;
    }
  }
  return false;
}

/// checkUnusedDeclAttributes - Check a list of attributes to see if it
/// contains any decl attributes that we should warn about.
static void checkUnusedDeclAttributes(Sema &S, const ParsedAttributesView &A) {
  for (const ParsedAttr &AL : A) {
    // Only warn if the attribute is an unignored, non-type attribute.
    if (AL.isUsedAsTypeAttr() || AL.isInvalid())
      continue;
    if (AL.getKind() == ParsedAttr::IgnoredAttribute)
      continue;

    if (AL.getKind() == ParsedAttr::UnknownAttribute) {
      S.Diag(AL.getLoc(), diag::warn_unknown_attribute_ignored)
          << AL << AL.getRange();
    } else {
      S.Diag(AL.getLoc(), diag::warn_attribute_not_on_decl) << AL
                                                            << AL.getRange();
    }
  }
}

/// checkUnusedDeclAttributes - Given a declarator which is not being
/// used to build a declaration, complain about any decl attributes
/// which might be lying around on it.
void Sema::checkUnusedDeclAttributes(Declarator &D) {
  ::checkUnusedDeclAttributes(*this, D.getDeclSpec().getAttributes());
  ::checkUnusedDeclAttributes(*this, D.getAttributes());
  for (unsigned i = 0, e = D.getNumTypeObjects(); i != e; ++i)
    ::checkUnusedDeclAttributes(*this, D.getTypeObject(i).getAttrs());
}

/// DeclClonePragmaWeak - clone existing decl (maybe definition),
/// \#pragma weak needs a non-definition decl and source may not have one.
NamedDecl * Sema::DeclClonePragmaWeak(NamedDecl *ND, IdentifierInfo *II,
                                      SourceLocation Loc) {
  assert(isa<FunctionDecl>(ND) || isa<VarDecl>(ND));
  NamedDecl *NewD = nullptr;
  if (auto *FD = dyn_cast<FunctionDecl>(ND)) {
    FunctionDecl *NewFD;
    // FIXME: Missing call to CheckFunctionDeclaration().
    // FIXME: Mangling?
    // FIXME: Is the qualifier info correct?
    // FIXME: Is the DeclContext correct?
    NewFD = FunctionDecl::Create(
        FD->getASTContext(), FD->getDeclContext(), Loc, Loc,
        DeclarationName(II), FD->getType(), FD->getTypeSourceInfo(), SC_None,
        false /*isInlineSpecified*/, FD->hasPrototype(), CSK_unspecified,
        FD->getTrailingRequiresClause());
    NewD = NewFD;

    if (FD->getQualifier())
      NewFD->setQualifierInfo(FD->getQualifierLoc());

    // Fake up parameter variables; they are declared as if this were
    // a typedef.
    QualType FDTy = FD->getType();
    if (const auto *FT = FDTy->getAs<FunctionProtoType>()) {
      SmallVector<ParmVarDecl*, 16> Params;
      for (const auto &AI : FT->param_types()) {
        ParmVarDecl *Param = BuildParmVarDeclForTypedef(NewFD, Loc, AI);
        Param->setScopeInfo(0, Params.size());
        Params.push_back(Param);
      }
      NewFD->setParams(Params);
    }
  } else if (auto *VD = dyn_cast<VarDecl>(ND)) {
    NewD = VarDecl::Create(VD->getASTContext(), VD->getDeclContext(),
                           VD->getInnerLocStart(), VD->getLocation(), II,
                           VD->getType(), VD->getTypeSourceInfo(),
                           VD->getStorageClass());
    if (VD->getQualifier())
      cast<VarDecl>(NewD)->setQualifierInfo(VD->getQualifierLoc());
  }
  return NewD;
}

/// DeclApplyPragmaWeak - A declaration (maybe definition) needs \#pragma weak
/// applied to it, possibly with an alias.
void Sema::DeclApplyPragmaWeak(Scope *S, NamedDecl *ND, WeakInfo &W) {
  if (W.getUsed()) return; // only do this once
  W.setUsed(true);
  if (W.getAlias()) { // clone decl, impersonate __attribute(weak,alias(...))
    IdentifierInfo *NDId = ND->getIdentifier();
    NamedDecl *NewD = DeclClonePragmaWeak(ND, W.getAlias(), W.getLocation());
    NewD->addAttr(
        AliasAttr::CreateImplicit(Context, NDId->getName(), W.getLocation()));
    NewD->addAttr(WeakAttr::CreateImplicit(Context, W.getLocation(),
                                           AttributeCommonInfo::AS_Pragma));
    WeakTopLevelDecl.push_back(NewD);
    // FIXME: "hideous" code from Sema::LazilyCreateBuiltin
    // to insert Decl at TU scope, sorry.
    DeclContext *SavedContext = CurContext;
    CurContext = Context.getTranslationUnitDecl();
    NewD->setDeclContext(CurContext);
    NewD->setLexicalDeclContext(CurContext);
    PushOnScopeChains(NewD, S);
    CurContext = SavedContext;
  } else { // just add weak to existing
    ND->addAttr(WeakAttr::CreateImplicit(Context, W.getLocation(),
                                         AttributeCommonInfo::AS_Pragma));
  }
}

void Sema::ProcessPragmaWeak(Scope *S, Decl *D) {
  // It's valid to "forward-declare" #pragma weak, in which case we
  // have to do this.
  LoadExternalWeakUndeclaredIdentifiers();
  if (!WeakUndeclaredIdentifiers.empty()) {
    NamedDecl *ND = nullptr;
    if (auto *VD = dyn_cast<VarDecl>(D))
      if (VD->isExternC())
        ND = VD;
    if (auto *FD = dyn_cast<FunctionDecl>(D))
      if (FD->isExternC())
        ND = FD;
    if (ND) {
      if (IdentifierInfo *Id = ND->getIdentifier()) {
        auto I = WeakUndeclaredIdentifiers.find(Id);
        if (I != WeakUndeclaredIdentifiers.end()) {
          WeakInfo W = I->second;
          DeclApplyPragmaWeak(S, ND, W);
          WeakUndeclaredIdentifiers[Id] = W;
        }
      }
    }
  }
}

/// ProcessDeclAttributes - Given a declarator (PD) with attributes indicated in
/// it, apply them to D.  This is a bit tricky because PD can have attributes
/// specified in many different places, and we need to find and apply them all.
void Sema::ProcessDeclAttributes(Scope *S, Decl *D, const Declarator &PD) {
  // Apply decl attributes from the DeclSpec if present.
  if (!PD.getDeclSpec().getAttributes().empty())
    ProcessDeclAttributeList(S, D, PD.getDeclSpec().getAttributes());

  // Walk the declarator structure, applying decl attributes that were in a type
  // position to the decl itself.  This handles cases like:
  //   int *__attr__(x)** D;
  // when X is a decl attribute.
  for (unsigned i = 0, e = PD.getNumTypeObjects(); i != e; ++i)
    ProcessDeclAttributeList(S, D, PD.getTypeObject(i).getAttrs(),
                             /*IncludeCXX11Attributes=*/false);

  // Finally, apply any attributes on the decl itself.
  ProcessDeclAttributeList(S, D, PD.getAttributes());

  // Apply additional attributes specified by '#pragma clang attribute'.
  AddPragmaAttributes(S, D);
}

/// Is the given declaration allowed to use a forbidden type?
/// If so, it'll still be annotated with an attribute that makes it
/// illegal to actually use.
static bool isForbiddenTypeAllowed(Sema &S, Decl *D,
                                   const DelayedDiagnostic &diag,
                                   UnavailableAttr::ImplicitReason &reason) {
  // Private ivars are always okay.  Unfortunately, people don't
  // always properly make their ivars private, even in system headers.
  // Plus we need to make fields okay, too.
  if (!isa<FieldDecl>(D) && !isa<ObjCPropertyDecl>(D) &&
      !isa<FunctionDecl>(D))
    return false;

  // Silently accept unsupported uses of __weak in both user and system
  // declarations when it's been disabled, for ease of integration with
  // -fno-objc-arc files.  We do have to take some care against attempts
  // to define such things;  for now, we've only done that for ivars
  // and properties.
  if ((isa<ObjCIvarDecl>(D) || isa<ObjCPropertyDecl>(D))) {
    if (diag.getForbiddenTypeDiagnostic() == diag::err_arc_weak_disabled ||
        diag.getForbiddenTypeDiagnostic() == diag::err_arc_weak_no_runtime) {
      reason = UnavailableAttr::IR_ForbiddenWeak;
      return true;
    }
  }

  // Allow all sorts of things in system headers.
  if (S.Context.getSourceManager().isInSystemHeader(D->getLocation())) {
    // Currently, all the failures dealt with this way are due to ARC
    // restrictions.
    reason = UnavailableAttr::IR_ARCForbiddenType;
    return true;
  }

  return false;
}

/// Handle a delayed forbidden-type diagnostic.
static void handleDelayedForbiddenType(Sema &S, DelayedDiagnostic &DD,
                                       Decl *D) {
  auto Reason = UnavailableAttr::IR_None;
  if (D && isForbiddenTypeAllowed(S, D, DD, Reason)) {
    assert(Reason && "didn't set reason?");
    D->addAttr(UnavailableAttr::CreateImplicit(S.Context, "", Reason, DD.Loc));
    return;
  }
  if (S.getLangOpts().ObjCAutoRefCount)
    if (const auto *FD = dyn_cast<FunctionDecl>(D)) {
      // FIXME: we may want to suppress diagnostics for all
      // kind of forbidden type messages on unavailable functions.
      if (FD->hasAttr<UnavailableAttr>() &&
          DD.getForbiddenTypeDiagnostic() ==
              diag::err_arc_array_param_no_ownership) {
        DD.Triggered = true;
        return;
      }
    }

  S.Diag(DD.Loc, DD.getForbiddenTypeDiagnostic())
      << DD.getForbiddenTypeOperand() << DD.getForbiddenTypeArgument();
  DD.Triggered = true;
}


void Sema::PopParsingDeclaration(ParsingDeclState state, Decl *decl) {
  assert(DelayedDiagnostics.getCurrentPool());
  DelayedDiagnosticPool &poppedPool = *DelayedDiagnostics.getCurrentPool();
  DelayedDiagnostics.popWithoutEmitting(state);

  // When delaying diagnostics to run in the context of a parsed
  // declaration, we only want to actually emit anything if parsing
  // succeeds.
  if (!decl) return;

  // We emit all the active diagnostics in this pool or any of its
  // parents.  In general, we'll get one pool for the decl spec
  // and a child pool for each declarator; in a decl group like:
  //   deprecated_typedef foo, *bar, baz();
  // only the declarator pops will be passed decls.  This is correct;
  // we really do need to consider delayed diagnostics from the decl spec
  // for each of the different declarations.
  const DelayedDiagnosticPool *pool = &poppedPool;
  do {
    bool AnyAccessFailures = false;
    for (DelayedDiagnosticPool::pool_iterator
           i = pool->pool_begin(), e = pool->pool_end(); i != e; ++i) {
      // This const_cast is a bit lame.  Really, Triggered should be mutable.
      DelayedDiagnostic &diag = const_cast<DelayedDiagnostic&>(*i);
      if (diag.Triggered)
        continue;

      switch (diag.Kind) {
      case DelayedDiagnostic::Availability:
        // Don't bother giving deprecation/unavailable diagnostics if
        // the decl is invalid.
        if (!decl->isInvalidDecl())
          handleDelayedAvailabilityCheck(diag, decl);
        break;

      case DelayedDiagnostic::Access:
        // Only produce one access control diagnostic for a structured binding
        // declaration: we don't need to tell the user that all the fields are
        // inaccessible one at a time.
        if (AnyAccessFailures && isa<DecompositionDecl>(decl))
          continue;
        HandleDelayedAccessCheck(diag, decl);
        if (diag.Triggered)
          AnyAccessFailures = true;
        break;

      case DelayedDiagnostic::ForbiddenType:
        handleDelayedForbiddenType(*this, diag, decl);
        break;
      }
    }
  } while ((pool = pool->getParent()));
}

/// Given a set of delayed diagnostics, re-emit them as if they had
/// been delayed in the current context instead of in the given pool.
/// Essentially, this just moves them to the current pool.
void Sema::redelayDiagnostics(DelayedDiagnosticPool &pool) {
  DelayedDiagnosticPool *curPool = DelayedDiagnostics.getCurrentPool();
  assert(curPool && "re-emitting in undelayed context not supported");
  curPool->steal(pool);
}<|MERGE_RESOLUTION|>--- conflicted
+++ resolved
@@ -8770,13 +8770,8 @@
       Diag(D->getLocation(), diag::err_opencl_kernel_attr) << A;
       D->setInvalidDecl();
     } else if (const auto *A = D->getAttr<IntelReqdSubGroupSizeAttr>()) {
-<<<<<<< HEAD
-        Diag(D->getLocation(), diag::err_opencl_kernel_attr) << A;
-        D->setInvalidDecl();
-=======
       Diag(D->getLocation(), diag::err_opencl_kernel_attr) << A;
       D->setInvalidDecl();
->>>>>>> b1cf776e
     } else if (!D->hasAttr<CUDAGlobalAttr>()) {
       if (const auto *A = D->getAttr<AMDGPUFlatWorkGroupSizeAttr>()) {
         Diag(D->getLocation(), diag::err_attribute_wrong_decl_type)
