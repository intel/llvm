//===--- SemaDeclAttr.cpp - Declaration Attribute Handling ----------------===//
//
// Part of the LLVM Project, under the Apache License v2.0 with LLVM Exceptions.
// See https://llvm.org/LICENSE.txt for license information.
// SPDX-License-Identifier: Apache-2.0 WITH LLVM-exception
//
//===----------------------------------------------------------------------===//
//
//  This file implements decl-related attribute processing.
//
//===----------------------------------------------------------------------===//

#include "clang/AST/ASTConsumer.h"
#include "clang/AST/ASTContext.h"
#include "clang/AST/ASTMutationListener.h"
#include "clang/AST/CXXInheritance.h"
#include "clang/AST/Decl.h"
#include "clang/AST/DeclCXX.h"
#include "clang/AST/DeclObjC.h"
#include "clang/AST/DeclTemplate.h"
#include "clang/AST/DynamicRecursiveASTVisitor.h"
#include "clang/AST/Expr.h"
#include "clang/AST/ExprCXX.h"
#include "clang/AST/Mangle.h"
#include "clang/AST/Type.h"
#include "clang/Basic/CharInfo.h"
#include "clang/Basic/Cuda.h"
#include "clang/Basic/DarwinSDKInfo.h"
#include "clang/Basic/IdentifierTable.h"
#include "clang/Basic/LangOptions.h"
#include "clang/Basic/SourceLocation.h"
#include "clang/Basic/SourceManager.h"
#include "clang/Basic/TargetInfo.h"
#include "clang/Lex/Preprocessor.h"
#include "clang/Sema/Attr.h"
#include "clang/Sema/DeclSpec.h"
#include "clang/Sema/DelayedDiagnostic.h"
#include "clang/Sema/Initialization.h"
#include "clang/Sema/Lookup.h"
#include "clang/Sema/ParsedAttr.h"
#include "clang/Sema/Scope.h"
#include "clang/Sema/ScopeInfo.h"
#include "clang/Sema/SemaAMDGPU.h"
#include "clang/Sema/SemaARM.h"
#include "clang/Sema/SemaAVR.h"
#include "clang/Sema/SemaBPF.h"
#include "clang/Sema/SemaCUDA.h"
#include "clang/Sema/SemaHLSL.h"
#include "clang/Sema/SemaM68k.h"
#include "clang/Sema/SemaMIPS.h"
#include "clang/Sema/SemaMSP430.h"
#include "clang/Sema/SemaObjC.h"
#include "clang/Sema/SemaOpenCL.h"
#include "clang/Sema/SemaOpenMP.h"
#include "clang/Sema/SemaRISCV.h"
#include "clang/Sema/SemaSPIRV.h"
#include "clang/Sema/SemaSYCL.h"
#include "clang/Sema/SemaSwift.h"
#include "clang/Sema/SemaWasm.h"
#include "clang/Sema/SemaX86.h"
#include "llvm/ADT/STLExtras.h"
#include "llvm/ADT/StringExtras.h"
#include "llvm/Demangle/Demangle.h"
#include "llvm/IR/DerivedTypes.h"
#include "llvm/MC/MCSectionMachO.h"
#include "llvm/Support/Error.h"
#include "llvm/Support/ErrorHandling.h"
#include "llvm/Support/MathExtras.h"
#include "llvm/Support/raw_ostream.h"
#include "llvm/TargetParser/Triple.h"
#include <optional>

using namespace clang;
using namespace sema;

namespace AttributeLangSupport {
  enum LANG {
    C,
    Cpp,
    ObjC
  };
} // end namespace AttributeLangSupport

static unsigned getNumAttributeArgs(const ParsedAttr &AL) {
  // FIXME: Include the type in the argument list.
  return AL.getNumArgs() + AL.hasParsedType();
}

SourceLocation Sema::getAttrLoc(const AttributeCommonInfo &CI) {
  return CI.getLoc();
}

/// Wrapper around checkUInt32Argument, with an extra check to be sure
/// that the result will fit into a regular (signed) int. All args have the same
/// purpose as they do in checkUInt32Argument.
template <typename AttrInfo>
static bool checkPositiveIntArgument(Sema &S, const AttrInfo &AI, const Expr *Expr,
                                     int &Val, unsigned Idx = UINT_MAX) {
  uint32_t UVal;
  if (!S.checkUInt32Argument(AI, Expr, UVal, Idx))
    return false;

  if (UVal > (uint32_t)std::numeric_limits<int>::max()) {
    llvm::APSInt I(32); // for toString
    I = UVal;
    S.Diag(Expr->getExprLoc(), diag::err_ice_too_large)
        << toString(I, 10, false) << 32 << /* Unsigned */ 0;
    return false;
  }

  Val = UVal;
  return true;
}

/// Check if IdxExpr is a valid parameter index for a function or
/// instance method D.  May output an error.
///
/// \returns true if IdxExpr is a valid index.
template <typename AttrInfo>
static bool checkFunctionOrMethodParameterIndex(
    Sema &S, const Decl *D, const AttrInfo &AI, unsigned AttrArgNum,
    const Expr *IdxExpr, ParamIdx &Idx, bool CanIndexImplicitThis = false) {
  assert(isFunctionOrMethodOrBlockForAttrSubject(D));

  // In C++ the implicit 'this' function parameter also counts.
  // Parameters are counted from one.
  bool HP = hasFunctionProto(D);
  bool HasImplicitThisParam = isInstanceMethod(D);
  bool IV = HP && isFunctionOrMethodVariadic(D);
  unsigned NumParams =
      (HP ? getFunctionOrMethodNumParams(D) : 0) + HasImplicitThisParam;

  std::optional<llvm::APSInt> IdxInt;
  if (IdxExpr->isTypeDependent() ||
      !(IdxInt = IdxExpr->getIntegerConstantExpr(S.Context))) {
    S.Diag(S.getAttrLoc(AI), diag::err_attribute_argument_n_type)
        << &AI << AttrArgNum << AANT_ArgumentIntegerConstant
        << IdxExpr->getSourceRange();
    return false;
  }

  unsigned IdxSource = IdxInt->getLimitedValue(UINT_MAX);
  if (IdxSource < 1 || (!IV && IdxSource > NumParams)) {
    S.Diag(S.getAttrLoc(AI), diag::err_attribute_argument_out_of_bounds)
        << &AI << AttrArgNum << IdxExpr->getSourceRange();
    return false;
  }
  if (HasImplicitThisParam && !CanIndexImplicitThis) {
    if (IdxSource == 1) {
      S.Diag(S.getAttrLoc(AI),
             diag::err_attribute_invalid_implicit_this_argument)
          << &AI << IdxExpr->getSourceRange();
      return false;
    }
  }

  Idx = ParamIdx(IdxSource, D);
  return true;
}

bool Sema::checkStringLiteralArgumentAttr(const AttributeCommonInfo &CI,
                                          const Expr *E, StringRef &Str,
                                          SourceLocation *ArgLocation) {
  const auto *Literal = dyn_cast<StringLiteral>(E->IgnoreParenCasts());
  if (ArgLocation)
    *ArgLocation = E->getBeginLoc();

  if (!Literal || (!Literal->isUnevaluated() && !Literal->isOrdinary())) {
    Diag(E->getBeginLoc(), diag::err_attribute_argument_type)
        << CI << AANT_ArgumentString;
    return false;
  }

  Str = Literal->getString();
  return true;
}

bool Sema::checkStringLiteralArgumentAttr(const ParsedAttr &AL, unsigned ArgNum,
                                          StringRef &Str,
                                          SourceLocation *ArgLocation) {
  // Look for identifiers. If we have one emit a hint to fix it to a literal.
  if (AL.isArgIdent(ArgNum)) {
    IdentifierLoc *Loc = AL.getArgAsIdent(ArgNum);
    Diag(Loc->getLoc(), diag::err_attribute_argument_type)
        << AL << AANT_ArgumentString
        << FixItHint::CreateInsertion(Loc->getLoc(), "\"")
        << FixItHint::CreateInsertion(getLocForEndOfToken(Loc->getLoc()), "\"");
    Str = Loc->getIdentifierInfo()->getName();
    if (ArgLocation)
      *ArgLocation = Loc->getLoc();
    return true;
  }

  // Now check for an actual string literal.
  Expr *ArgExpr = AL.getArgAsExpr(ArgNum);
  const auto *Literal = dyn_cast<StringLiteral>(ArgExpr->IgnoreParenCasts());
  if (ArgLocation)
    *ArgLocation = ArgExpr->getBeginLoc();

  if (!Literal || (!Literal->isUnevaluated() && !Literal->isOrdinary())) {
    Diag(ArgExpr->getBeginLoc(), diag::err_attribute_argument_type)
        << AL << AANT_ArgumentString;
    return false;
  }
  Str = Literal->getString();
  return checkStringLiteralArgumentAttr(AL, ArgExpr, Str, ArgLocation);
}

/// Check if the passed-in expression is of type int or bool.
static bool isIntOrBool(Expr *Exp) {
  QualType QT = Exp->getType();
  return QT->isBooleanType() || QT->isIntegerType();
}


// Check to see if the type is a smart pointer of some kind.  We assume
// it's a smart pointer if it defines both operator-> and operator*.
static bool threadSafetyCheckIsSmartPointer(Sema &S, const RecordType* RT) {
  auto IsOverloadedOperatorPresent = [&S](const RecordDecl *Record,
                                          OverloadedOperatorKind Op) {
    DeclContextLookupResult Result =
        Record->lookup(S.Context.DeclarationNames.getCXXOperatorName(Op));
    return !Result.empty();
  };

  const RecordDecl *Record = RT->getDecl();
  bool foundStarOperator = IsOverloadedOperatorPresent(Record, OO_Star);
  bool foundArrowOperator = IsOverloadedOperatorPresent(Record, OO_Arrow);
  if (foundStarOperator && foundArrowOperator)
    return true;

  const CXXRecordDecl *CXXRecord = dyn_cast<CXXRecordDecl>(Record);
  if (!CXXRecord)
    return false;

  for (const auto &BaseSpecifier : CXXRecord->bases()) {
    if (!foundStarOperator)
      foundStarOperator = IsOverloadedOperatorPresent(
          BaseSpecifier.getType()->getAsRecordDecl(), OO_Star);
    if (!foundArrowOperator)
      foundArrowOperator = IsOverloadedOperatorPresent(
          BaseSpecifier.getType()->getAsRecordDecl(), OO_Arrow);
  }

  if (foundStarOperator && foundArrowOperator)
    return true;

  return false;
}

/// Check if passed in Decl is a pointer type.
/// Note that this function may produce an error message.
/// \return true if the Decl is a pointer type; false otherwise
static bool threadSafetyCheckIsPointer(Sema &S, const Decl *D,
                                       const ParsedAttr &AL) {
  const auto *VD = cast<ValueDecl>(D);
  QualType QT = VD->getType();
  if (QT->isAnyPointerType())
    return true;

  if (const auto *RT = QT->getAs<RecordType>()) {
    // If it's an incomplete type, it could be a smart pointer; skip it.
    // (We don't want to force template instantiation if we can avoid it,
    // since that would alter the order in which templates are instantiated.)
    if (RT->isIncompleteType())
      return true;

    if (threadSafetyCheckIsSmartPointer(S, RT))
      return true;
  }

  S.Diag(AL.getLoc(), diag::warn_thread_attribute_decl_not_pointer) << AL << QT;
  return false;
}

/// Checks that the passed in QualType either is of RecordType or points
/// to RecordType. Returns the relevant RecordType, null if it does not exit.
static const RecordType *getRecordType(QualType QT) {
  if (const auto *RT = QT->getAs<RecordType>())
    return RT;

  // Now check if we point to record type.
  if (const auto *PT = QT->getAs<PointerType>())
    return PT->getPointeeType()->getAs<RecordType>();

  return nullptr;
}

template <typename AttrType>
static bool checkRecordDeclForAttr(const RecordDecl *RD) {
  // Check if the record itself has the attribute.
  if (RD->hasAttr<AttrType>())
    return true;

  // Else check if any base classes have the attribute.
  if (const auto *CRD = dyn_cast<CXXRecordDecl>(RD)) {
    if (!CRD->forallBases([](const CXXRecordDecl *Base) {
          return !Base->hasAttr<AttrType>();
        }))
      return true;
  }
  return false;
}

static bool checkRecordTypeForCapability(Sema &S, QualType Ty) {
  const RecordType *RT = getRecordType(Ty);

  if (!RT)
    return false;

  // Don't check for the capability if the class hasn't been defined yet.
  if (RT->isIncompleteType())
    return true;

  // Allow smart pointers to be used as capability objects.
  // FIXME -- Check the type that the smart pointer points to.
  if (threadSafetyCheckIsSmartPointer(S, RT))
    return true;

  return checkRecordDeclForAttr<CapabilityAttr>(RT->getDecl());
}

static bool checkRecordTypeForScopedCapability(Sema &S, QualType Ty) {
  const RecordType *RT = getRecordType(Ty);

  if (!RT)
    return false;

  // Don't check for the capability if the class hasn't been defined yet.
  if (RT->isIncompleteType())
    return true;

  return checkRecordDeclForAttr<ScopedLockableAttr>(RT->getDecl());
}

static bool checkTypedefTypeForCapability(QualType Ty) {
  const auto *TD = Ty->getAs<TypedefType>();
  if (!TD)
    return false;

  TypedefNameDecl *TN = TD->getDecl();
  if (!TN)
    return false;

  return TN->hasAttr<CapabilityAttr>();
}

static bool typeHasCapability(Sema &S, QualType Ty) {
  if (checkTypedefTypeForCapability(Ty))
    return true;

  if (checkRecordTypeForCapability(S, Ty))
    return true;

  return false;
}

static bool isCapabilityExpr(Sema &S, const Expr *Ex) {
  // Capability expressions are simple expressions involving the boolean logic
  // operators &&, || or !, a simple DeclRefExpr, CastExpr or a ParenExpr. Once
  // a DeclRefExpr is found, its type should be checked to determine whether it
  // is a capability or not.

  if (const auto *E = dyn_cast<CastExpr>(Ex))
    return isCapabilityExpr(S, E->getSubExpr());
  else if (const auto *E = dyn_cast<ParenExpr>(Ex))
    return isCapabilityExpr(S, E->getSubExpr());
  else if (const auto *E = dyn_cast<UnaryOperator>(Ex)) {
    if (E->getOpcode() == UO_LNot || E->getOpcode() == UO_AddrOf ||
        E->getOpcode() == UO_Deref)
      return isCapabilityExpr(S, E->getSubExpr());
    return false;
  } else if (const auto *E = dyn_cast<BinaryOperator>(Ex)) {
    if (E->getOpcode() == BO_LAnd || E->getOpcode() == BO_LOr)
      return isCapabilityExpr(S, E->getLHS()) &&
             isCapabilityExpr(S, E->getRHS());
    return false;
  }

  return typeHasCapability(S, Ex->getType());
}

/// Checks that all attribute arguments, starting from Sidx, resolve to
/// a capability object.
/// \param Sidx The attribute argument index to start checking with.
/// \param ParamIdxOk Whether an argument can be indexing into a function
/// parameter list.
static void checkAttrArgsAreCapabilityObjs(Sema &S, Decl *D,
                                           const ParsedAttr &AL,
                                           SmallVectorImpl<Expr *> &Args,
                                           unsigned Sidx = 0,
                                           bool ParamIdxOk = false) {
  if (Sidx == AL.getNumArgs()) {
    // If we don't have any capability arguments, the attribute implicitly
    // refers to 'this'. So we need to make sure that 'this' exists, i.e. we're
    // a non-static method, and that the class is a (scoped) capability.
    const auto *MD = dyn_cast<const CXXMethodDecl>(D);
    if (MD && !MD->isStatic()) {
      const CXXRecordDecl *RD = MD->getParent();
      // FIXME -- need to check this again on template instantiation
      if (!checkRecordDeclForAttr<CapabilityAttr>(RD) &&
          !checkRecordDeclForAttr<ScopedLockableAttr>(RD))
        S.Diag(AL.getLoc(),
               diag::warn_thread_attribute_not_on_capability_member)
            << AL << MD->getParent();
    } else {
      S.Diag(AL.getLoc(), diag::warn_thread_attribute_not_on_non_static_member)
          << AL;
    }
  }

  for (unsigned Idx = Sidx; Idx < AL.getNumArgs(); ++Idx) {
    Expr *ArgExp = AL.getArgAsExpr(Idx);

    if (ArgExp->isTypeDependent()) {
      // FIXME -- need to check this again on template instantiation
      Args.push_back(ArgExp);
      continue;
    }

    if (const auto *StrLit = dyn_cast<StringLiteral>(ArgExp)) {
      if (StrLit->getLength() == 0 ||
          (StrLit->isOrdinary() && StrLit->getString() == "*")) {
        // Pass empty strings to the analyzer without warnings.
        // Treat "*" as the universal lock.
        Args.push_back(ArgExp);
        continue;
      }

      // We allow constant strings to be used as a placeholder for expressions
      // that are not valid C++ syntax, but warn that they are ignored.
      S.Diag(AL.getLoc(), diag::warn_thread_attribute_ignored) << AL;
      Args.push_back(ArgExp);
      continue;
    }

    QualType ArgTy = ArgExp->getType();

    // A pointer to member expression of the form  &MyClass::mu is treated
    // specially -- we need to look at the type of the member.
    if (const auto *UOp = dyn_cast<UnaryOperator>(ArgExp))
      if (UOp->getOpcode() == UO_AddrOf)
        if (const auto *DRE = dyn_cast<DeclRefExpr>(UOp->getSubExpr()))
          if (DRE->getDecl()->isCXXInstanceMember())
            ArgTy = DRE->getDecl()->getType();

    // First see if we can just cast to record type, or pointer to record type.
    const RecordType *RT = getRecordType(ArgTy);

    // Now check if we index into a record type function param.
    if(!RT && ParamIdxOk) {
      const auto *FD = dyn_cast<FunctionDecl>(D);
      const auto *IL = dyn_cast<IntegerLiteral>(ArgExp);
      if(FD && IL) {
        unsigned int NumParams = FD->getNumParams();
        llvm::APInt ArgValue = IL->getValue();
        uint64_t ParamIdxFromOne = ArgValue.getZExtValue();
        uint64_t ParamIdxFromZero = ParamIdxFromOne - 1;
        if (!ArgValue.isStrictlyPositive() || ParamIdxFromOne > NumParams) {
          S.Diag(AL.getLoc(),
                 diag::err_attribute_argument_out_of_bounds_extra_info)
              << AL << Idx + 1 << NumParams;
          continue;
        }
        ArgTy = FD->getParamDecl(ParamIdxFromZero)->getType();
      }
    }

    // If the type does not have a capability, see if the components of the
    // expression have capabilities. This allows for writing C code where the
    // capability may be on the type, and the expression is a capability
    // boolean logic expression. Eg) requires_capability(A || B && !C)
    if (!typeHasCapability(S, ArgTy) && !isCapabilityExpr(S, ArgExp))
      S.Diag(AL.getLoc(), diag::warn_thread_attribute_argument_not_lockable)
          << AL << ArgTy;

    Args.push_back(ArgExp);
  }
}

static bool checkFunParamsAreScopedLockable(Sema &S,
                                            const ParmVarDecl *ParamDecl,
                                            const ParsedAttr &AL) {
  QualType ParamType = ParamDecl->getType();
  if (const auto *RefType = ParamType->getAs<ReferenceType>();
      RefType &&
      checkRecordTypeForScopedCapability(S, RefType->getPointeeType()))
    return true;
  S.Diag(AL.getLoc(), diag::warn_thread_attribute_not_on_scoped_lockable_param)
      << AL;
  return false;
}

//===----------------------------------------------------------------------===//
// Attribute Implementations
//===----------------------------------------------------------------------===//

static void handlePtGuardedVarAttr(Sema &S, Decl *D, const ParsedAttr &AL) {
  if (!threadSafetyCheckIsPointer(S, D, AL))
    return;

  D->addAttr(::new (S.Context) PtGuardedVarAttr(S.Context, AL));
}

static bool checkGuardedByAttrCommon(Sema &S, Decl *D, const ParsedAttr &AL,
                                     Expr *&Arg) {
  SmallVector<Expr *, 1> Args;
  // check that all arguments are lockable objects
  checkAttrArgsAreCapabilityObjs(S, D, AL, Args);
  unsigned Size = Args.size();
  if (Size != 1)
    return false;

  Arg = Args[0];

  return true;
}

static void handleGuardedByAttr(Sema &S, Decl *D, const ParsedAttr &AL) {
  Expr *Arg = nullptr;
  if (!checkGuardedByAttrCommon(S, D, AL, Arg))
    return;

  D->addAttr(::new (S.Context) GuardedByAttr(S.Context, AL, Arg));
}

static void handlePtGuardedByAttr(Sema &S, Decl *D, const ParsedAttr &AL) {
  Expr *Arg = nullptr;
  if (!checkGuardedByAttrCommon(S, D, AL, Arg))
    return;

  if (!threadSafetyCheckIsPointer(S, D, AL))
    return;

  D->addAttr(::new (S.Context) PtGuardedByAttr(S.Context, AL, Arg));
}

static bool checkAcquireOrderAttrCommon(Sema &S, Decl *D, const ParsedAttr &AL,
                                        SmallVectorImpl<Expr *> &Args) {
  if (!AL.checkAtLeastNumArgs(S, 1))
    return false;

  // Check that this attribute only applies to lockable types.
  QualType QT = cast<ValueDecl>(D)->getType();
  if (!QT->isDependentType() && !typeHasCapability(S, QT)) {
    S.Diag(AL.getLoc(), diag::warn_thread_attribute_decl_not_lockable) << AL;
    return false;
  }

  // Check that all arguments are lockable objects.
  checkAttrArgsAreCapabilityObjs(S, D, AL, Args);
  if (Args.empty())
    return false;

  return true;
}

static void handleAcquiredAfterAttr(Sema &S, Decl *D, const ParsedAttr &AL) {
  SmallVector<Expr *, 1> Args;
  if (!checkAcquireOrderAttrCommon(S, D, AL, Args))
    return;

  Expr **StartArg = &Args[0];
  D->addAttr(::new (S.Context)
                 AcquiredAfterAttr(S.Context, AL, StartArg, Args.size()));
}

static void handleAcquiredBeforeAttr(Sema &S, Decl *D, const ParsedAttr &AL) {
  SmallVector<Expr *, 1> Args;
  if (!checkAcquireOrderAttrCommon(S, D, AL, Args))
    return;

  Expr **StartArg = &Args[0];
  D->addAttr(::new (S.Context)
                 AcquiredBeforeAttr(S.Context, AL, StartArg, Args.size()));
}

static bool checkLockFunAttrCommon(Sema &S, Decl *D, const ParsedAttr &AL,
                                   SmallVectorImpl<Expr *> &Args) {
  // zero or more arguments ok
  // check that all arguments are lockable objects
  checkAttrArgsAreCapabilityObjs(S, D, AL, Args, 0, /*ParamIdxOk=*/true);

  return true;
}

/// Checks to be sure that the given parameter number is in bounds, and
/// is an integral type. Will emit appropriate diagnostics if this returns
/// false.
///
/// AttrArgNo is used to actually retrieve the argument, so it's base-0.
template <typename AttrInfo>
static bool checkParamIsIntegerType(Sema &S, const Decl *D, const AttrInfo &AI,
                                    unsigned AttrArgNo) {
  assert(AI.isArgExpr(AttrArgNo) && "Expected expression argument");
  Expr *AttrArg = AI.getArgAsExpr(AttrArgNo);
  ParamIdx Idx;
  if (!S.checkFunctionOrMethodParameterIndex(D, AI, AttrArgNo + 1, AttrArg,
                                             Idx))
    return false;

  QualType ParamTy = getFunctionOrMethodParamType(D, Idx.getASTIndex());
  if (!ParamTy->isIntegerType() && !ParamTy->isCharType()) {
    SourceLocation SrcLoc = AttrArg->getBeginLoc();
    S.Diag(SrcLoc, diag::err_attribute_integers_only)
        << AI << getFunctionOrMethodParamRange(D, Idx.getASTIndex());
    return false;
  }
  return true;
}

static void handleAllocSizeAttr(Sema &S, Decl *D, const ParsedAttr &AL) {
  if (!AL.checkAtLeastNumArgs(S, 1) || !AL.checkAtMostNumArgs(S, 2))
    return;

  assert(isFuncOrMethodForAttrSubject(D) && hasFunctionProto(D));

  QualType RetTy = getFunctionOrMethodResultType(D);
  if (!RetTy->isPointerType()) {
    S.Diag(AL.getLoc(), diag::warn_attribute_return_pointers_only) << AL;
    return;
  }

  const Expr *SizeExpr = AL.getArgAsExpr(0);
  int SizeArgNoVal;
  // Parameter indices are 1-indexed, hence Index=1
  if (!checkPositiveIntArgument(S, AL, SizeExpr, SizeArgNoVal, /*Idx=*/1))
    return;
  if (!checkParamIsIntegerType(S, D, AL, /*AttrArgNo=*/0))
    return;
  ParamIdx SizeArgNo(SizeArgNoVal, D);

  ParamIdx NumberArgNo;
  if (AL.getNumArgs() == 2) {
    const Expr *NumberExpr = AL.getArgAsExpr(1);
    int Val;
    // Parameter indices are 1-based, hence Index=2
    if (!checkPositiveIntArgument(S, AL, NumberExpr, Val, /*Idx=*/2))
      return;
    if (!checkParamIsIntegerType(S, D, AL, /*AttrArgNo=*/1))
      return;
    NumberArgNo = ParamIdx(Val, D);
  }

  D->addAttr(::new (S.Context)
                 AllocSizeAttr(S.Context, AL, SizeArgNo, NumberArgNo));
}

static bool checkTryLockFunAttrCommon(Sema &S, Decl *D, const ParsedAttr &AL,
                                      SmallVectorImpl<Expr *> &Args) {
  if (!AL.checkAtLeastNumArgs(S, 1))
    return false;

  if (!isIntOrBool(AL.getArgAsExpr(0))) {
    S.Diag(AL.getLoc(), diag::err_attribute_argument_n_type)
        << AL << 1 << AANT_ArgumentIntOrBool;
    return false;
  }

  // check that all arguments are lockable objects
  checkAttrArgsAreCapabilityObjs(S, D, AL, Args, 1);

  return true;
}

static void handleLockReturnedAttr(Sema &S, Decl *D, const ParsedAttr &AL) {
  // check that the argument is lockable object
  SmallVector<Expr*, 1> Args;
  checkAttrArgsAreCapabilityObjs(S, D, AL, Args);
  unsigned Size = Args.size();
  if (Size == 0)
    return;

  D->addAttr(::new (S.Context) LockReturnedAttr(S.Context, AL, Args[0]));
}

static void handleLocksExcludedAttr(Sema &S, Decl *D, const ParsedAttr &AL) {
  if (const auto *ParmDecl = dyn_cast<ParmVarDecl>(D);
      ParmDecl && !checkFunParamsAreScopedLockable(S, ParmDecl, AL))
    return;

  if (!AL.checkAtLeastNumArgs(S, 1))
    return;

  // check that all arguments are lockable objects
  SmallVector<Expr*, 1> Args;
  checkAttrArgsAreCapabilityObjs(S, D, AL, Args);
  unsigned Size = Args.size();
  if (Size == 0)
    return;
  Expr **StartArg = &Args[0];

  D->addAttr(::new (S.Context)
                 LocksExcludedAttr(S.Context, AL, StartArg, Size));
}

static bool checkFunctionConditionAttr(Sema &S, Decl *D, const ParsedAttr &AL,
                                       Expr *&Cond, StringRef &Msg) {
  Cond = AL.getArgAsExpr(0);
  if (!Cond->isTypeDependent()) {
    ExprResult Converted = S.PerformContextuallyConvertToBool(Cond);
    if (Converted.isInvalid())
      return false;
    Cond = Converted.get();
  }

  if (!S.checkStringLiteralArgumentAttr(AL, 1, Msg))
    return false;

  if (Msg.empty())
    Msg = "<no message provided>";

  SmallVector<PartialDiagnosticAt, 8> Diags;
  if (isa<FunctionDecl>(D) && !Cond->isValueDependent() &&
      !Expr::isPotentialConstantExprUnevaluated(Cond, cast<FunctionDecl>(D),
                                                Diags)) {
    S.Diag(AL.getLoc(), diag::err_attr_cond_never_constant_expr) << AL;
    for (const PartialDiagnosticAt &PDiag : Diags)
      S.Diag(PDiag.first, PDiag.second);
    return false;
  }
  return true;
}

static void handleEnableIfAttr(Sema &S, Decl *D, const ParsedAttr &AL) {
  S.Diag(AL.getLoc(), diag::ext_clang_enable_if);

  Expr *Cond;
  StringRef Msg;
  if (checkFunctionConditionAttr(S, D, AL, Cond, Msg))
    D->addAttr(::new (S.Context) EnableIfAttr(S.Context, AL, Cond, Msg));
}

static void handleErrorAttr(Sema &S, Decl *D, const ParsedAttr &AL) {
  StringRef NewUserDiagnostic;
  if (!S.checkStringLiteralArgumentAttr(AL, 0, NewUserDiagnostic))
    return;
  if (ErrorAttr *EA = S.mergeErrorAttr(D, AL, NewUserDiagnostic))
    D->addAttr(EA);
}

static void handleExcludeFromExplicitInstantiationAttr(Sema &S, Decl *D,
                                                       const ParsedAttr &AL) {
  const auto *PD = isa<CXXRecordDecl>(D)
                       ? cast<DeclContext>(D)
                       : D->getDeclContext()->getRedeclContext();
  if (const auto *RD = dyn_cast<CXXRecordDecl>(PD); RD && RD->isLocalClass()) {
    S.Diag(AL.getLoc(),
           diag::warn_attribute_exclude_from_explicit_instantiation_local_class)
        << AL << /*IsMember=*/!isa<CXXRecordDecl>(D);
    return;
  }
  D->addAttr(::new (S.Context)
                 ExcludeFromExplicitInstantiationAttr(S.Context, AL));
}

namespace {
/// Determines if a given Expr references any of the given function's
/// ParmVarDecls, or the function's implicit `this` parameter (if applicable).
class ArgumentDependenceChecker : public DynamicRecursiveASTVisitor {
#ifndef NDEBUG
  const CXXRecordDecl *ClassType;
#endif
  llvm::SmallPtrSet<const ParmVarDecl *, 16> Parms;
  bool Result;

public:
  ArgumentDependenceChecker(const FunctionDecl *FD) {
#ifndef NDEBUG
    if (const auto *MD = dyn_cast<CXXMethodDecl>(FD))
      ClassType = MD->getParent();
    else
      ClassType = nullptr;
#endif
    Parms.insert(FD->param_begin(), FD->param_end());
  }

  bool referencesArgs(Expr *E) {
    Result = false;
    TraverseStmt(E);
    return Result;
  }

  bool VisitCXXThisExpr(CXXThisExpr *E) override {
    assert(E->getType()->getPointeeCXXRecordDecl() == ClassType &&
           "`this` doesn't refer to the enclosing class?");
    Result = true;
    return false;
  }

  bool VisitDeclRefExpr(DeclRefExpr *DRE) override {
    if (const auto *PVD = dyn_cast<ParmVarDecl>(DRE->getDecl()))
      if (Parms.count(PVD)) {
        Result = true;
        return false;
      }
    return true;
  }
};
}

static void handleDiagnoseAsBuiltinAttr(Sema &S, Decl *D,
                                        const ParsedAttr &AL) {
  const auto *DeclFD = cast<FunctionDecl>(D);

  if (const auto *MethodDecl = dyn_cast<CXXMethodDecl>(DeclFD))
    if (!MethodDecl->isStatic()) {
      S.Diag(AL.getLoc(), diag::err_attribute_no_member_function) << AL;
      return;
    }

  auto DiagnoseType = [&](unsigned Index, AttributeArgumentNType T) {
    SourceLocation Loc = [&]() {
      auto Union = AL.getArg(Index - 1);
      if (auto *E = dyn_cast<Expr *>(Union))
        return E->getBeginLoc();
      return cast<IdentifierLoc *>(Union)->getLoc();
    }();

    S.Diag(Loc, diag::err_attribute_argument_n_type) << AL << Index << T;
  };

  FunctionDecl *AttrFD = [&]() -> FunctionDecl * {
    if (!AL.isArgExpr(0))
      return nullptr;
    auto *F = dyn_cast_if_present<DeclRefExpr>(AL.getArgAsExpr(0));
    if (!F)
      return nullptr;
    return dyn_cast_if_present<FunctionDecl>(F->getFoundDecl());
  }();

  if (!AttrFD || !AttrFD->getBuiltinID(true)) {
    DiagnoseType(1, AANT_ArgumentBuiltinFunction);
    return;
  }

  if (AttrFD->getNumParams() != AL.getNumArgs() - 1) {
    S.Diag(AL.getLoc(), diag::err_attribute_wrong_number_arguments_for)
        << AL << AttrFD << AttrFD->getNumParams();
    return;
  }

  SmallVector<unsigned, 8> Indices;

  for (unsigned I = 1; I < AL.getNumArgs(); ++I) {
    if (!AL.isArgExpr(I)) {
      DiagnoseType(I + 1, AANT_ArgumentIntegerConstant);
      return;
    }

    const Expr *IndexExpr = AL.getArgAsExpr(I);
    uint32_t Index;

    if (!S.checkUInt32Argument(AL, IndexExpr, Index, I + 1, false))
      return;

    if (Index > DeclFD->getNumParams()) {
      S.Diag(AL.getLoc(), diag::err_attribute_bounds_for_function)
          << AL << Index << DeclFD << DeclFD->getNumParams();
      return;
    }

    QualType T1 = AttrFD->getParamDecl(I - 1)->getType();
    QualType T2 = DeclFD->getParamDecl(Index - 1)->getType();

    if (T1.getCanonicalType().getUnqualifiedType() !=
        T2.getCanonicalType().getUnqualifiedType()) {
      S.Diag(IndexExpr->getBeginLoc(), diag::err_attribute_parameter_types)
          << AL << Index << DeclFD << T2 << I << AttrFD << T1;
      return;
    }

    Indices.push_back(Index - 1);
  }

  D->addAttr(::new (S.Context) DiagnoseAsBuiltinAttr(
      S.Context, AL, AttrFD, Indices.data(), Indices.size()));
}

static void handleDiagnoseIfAttr(Sema &S, Decl *D, const ParsedAttr &AL) {
  S.Diag(AL.getLoc(), diag::ext_clang_diagnose_if);

  Expr *Cond;
  StringRef Msg;
  if (!checkFunctionConditionAttr(S, D, AL, Cond, Msg))
    return;

  StringRef DefaultSevStr;
  if (!S.checkStringLiteralArgumentAttr(AL, 2, DefaultSevStr))
    return;

  DiagnoseIfAttr::DefaultSeverity DefaultSev;
  if (!DiagnoseIfAttr::ConvertStrToDefaultSeverity(DefaultSevStr, DefaultSev)) {
    S.Diag(AL.getArgAsExpr(2)->getBeginLoc(),
           diag::err_diagnose_if_invalid_diagnostic_type);
    return;
  }

  StringRef WarningGroup;
  if (AL.getNumArgs() > 3) {
    if (!S.checkStringLiteralArgumentAttr(AL, 3, WarningGroup))
      return;
    if (WarningGroup.empty() ||
        !S.getDiagnostics().getDiagnosticIDs()->getGroupForWarningOption(
            WarningGroup)) {
      S.Diag(AL.getArgAsExpr(3)->getBeginLoc(),
             diag::err_diagnose_if_unknown_warning)
          << WarningGroup;
      return;
    }
  }

  bool ArgDependent = false;
  if (const auto *FD = dyn_cast<FunctionDecl>(D))
    ArgDependent = ArgumentDependenceChecker(FD).referencesArgs(Cond);
  D->addAttr(::new (S.Context) DiagnoseIfAttr(
      S.Context, AL, Cond, Msg, DefaultSev, WarningGroup, ArgDependent,
      cast<NamedDecl>(D)));
}

static void handleNoBuiltinAttr(Sema &S, Decl *D, const ParsedAttr &AL) {
  static constexpr const StringRef kWildcard = "*";

  llvm::SmallVector<StringRef, 16> Names;
  bool HasWildcard = false;

  const auto AddBuiltinName = [&Names, &HasWildcard](StringRef Name) {
    if (Name == kWildcard)
      HasWildcard = true;
    Names.push_back(Name);
  };

  // Add previously defined attributes.
  if (const auto *NBA = D->getAttr<NoBuiltinAttr>())
    for (StringRef BuiltinName : NBA->builtinNames())
      AddBuiltinName(BuiltinName);

  // Add current attributes.
  if (AL.getNumArgs() == 0)
    AddBuiltinName(kWildcard);
  else
    for (unsigned I = 0, E = AL.getNumArgs(); I != E; ++I) {
      StringRef BuiltinName;
      SourceLocation LiteralLoc;
      if (!S.checkStringLiteralArgumentAttr(AL, I, BuiltinName, &LiteralLoc))
        return;

      if (Builtin::Context::isBuiltinFunc(BuiltinName))
        AddBuiltinName(BuiltinName);
      else
        S.Diag(LiteralLoc, diag::warn_attribute_no_builtin_invalid_builtin_name)
            << BuiltinName << AL;
    }

  // Repeating the same attribute is fine.
  llvm::sort(Names);
  Names.erase(llvm::unique(Names), Names.end());

  // Empty no_builtin must be on its own.
  if (HasWildcard && Names.size() > 1)
    S.Diag(D->getLocation(),
           diag::err_attribute_no_builtin_wildcard_or_builtin_name)
        << AL;

  if (D->hasAttr<NoBuiltinAttr>())
    D->dropAttr<NoBuiltinAttr>();
  D->addAttr(::new (S.Context)
                 NoBuiltinAttr(S.Context, AL, Names.data(), Names.size()));
}

static void handlePassObjectSizeAttr(Sema &S, Decl *D, const ParsedAttr &AL) {
  if (D->hasAttr<PassObjectSizeAttr>()) {
    S.Diag(D->getBeginLoc(), diag::err_attribute_only_once_per_parameter) << AL;
    return;
  }

  Expr *E = AL.getArgAsExpr(0);
  uint32_t Type;
  if (!S.checkUInt32Argument(AL, E, Type, /*Idx=*/1))
    return;

  // pass_object_size's argument is passed in as the second argument of
  // __builtin_object_size. So, it has the same constraints as that second
  // argument; namely, it must be in the range [0, 3].
  if (Type > 3) {
    S.Diag(E->getBeginLoc(), diag::err_attribute_argument_out_of_range)
        << AL << 0 << 3 << E->getSourceRange();
    return;
  }

  // pass_object_size is only supported on constant pointer parameters; as a
  // kindness to users, we allow the parameter to be non-const for declarations.
  // At this point, we have no clue if `D` belongs to a function declaration or
  // definition, so we defer the constness check until later.
  if (!cast<ParmVarDecl>(D)->getType()->isPointerType()) {
    S.Diag(D->getBeginLoc(), diag::err_attribute_pointers_only) << AL << 1;
    return;
  }

  D->addAttr(::new (S.Context) PassObjectSizeAttr(S.Context, AL, (int)Type));
}

static void handleConsumableAttr(Sema &S, Decl *D, const ParsedAttr &AL) {
  ConsumableAttr::ConsumedState DefaultState;

  if (AL.isArgIdent(0)) {
    IdentifierLoc *IL = AL.getArgAsIdent(0);
    if (!ConsumableAttr::ConvertStrToConsumedState(
            IL->getIdentifierInfo()->getName(), DefaultState)) {
      S.Diag(IL->getLoc(), diag::warn_attribute_type_not_supported)
          << AL << IL->getIdentifierInfo();
      return;
    }
  } else {
    S.Diag(AL.getLoc(), diag::err_attribute_argument_type)
        << AL << AANT_ArgumentIdentifier;
    return;
  }

  D->addAttr(::new (S.Context) ConsumableAttr(S.Context, AL, DefaultState));
}

static bool checkForConsumableClass(Sema &S, const CXXMethodDecl *MD,
                                    const ParsedAttr &AL) {
  QualType ThisType = MD->getFunctionObjectParameterType();

  if (const CXXRecordDecl *RD = ThisType->getAsCXXRecordDecl()) {
    if (!RD->hasAttr<ConsumableAttr>()) {
      S.Diag(AL.getLoc(), diag::warn_attr_on_unconsumable_class) << RD;

      return false;
    }
  }

  return true;
}

static void handleCallableWhenAttr(Sema &S, Decl *D, const ParsedAttr &AL) {
  if (!AL.checkAtLeastNumArgs(S, 1))
    return;

  if (!checkForConsumableClass(S, cast<CXXMethodDecl>(D), AL))
    return;

  SmallVector<CallableWhenAttr::ConsumedState, 3> States;
  for (unsigned ArgIndex = 0; ArgIndex < AL.getNumArgs(); ++ArgIndex) {
    CallableWhenAttr::ConsumedState CallableState;

    StringRef StateString;
    SourceLocation Loc;
    if (AL.isArgIdent(ArgIndex)) {
      IdentifierLoc *Ident = AL.getArgAsIdent(ArgIndex);
      StateString = Ident->getIdentifierInfo()->getName();
      Loc = Ident->getLoc();
    } else {
      if (!S.checkStringLiteralArgumentAttr(AL, ArgIndex, StateString, &Loc))
        return;
    }

    if (!CallableWhenAttr::ConvertStrToConsumedState(StateString,
                                                     CallableState)) {
      S.Diag(Loc, diag::warn_attribute_type_not_supported) << AL << StateString;
      return;
    }

    States.push_back(CallableState);
  }

  D->addAttr(::new (S.Context)
                 CallableWhenAttr(S.Context, AL, States.data(), States.size()));
}

static void handleParamTypestateAttr(Sema &S, Decl *D, const ParsedAttr &AL) {
  ParamTypestateAttr::ConsumedState ParamState;

  if (AL.isArgIdent(0)) {
    IdentifierLoc *Ident = AL.getArgAsIdent(0);
    StringRef StateString = Ident->getIdentifierInfo()->getName();

    if (!ParamTypestateAttr::ConvertStrToConsumedState(StateString,
                                                       ParamState)) {
      S.Diag(Ident->getLoc(), diag::warn_attribute_type_not_supported)
          << AL << StateString;
      return;
    }
  } else {
    S.Diag(AL.getLoc(), diag::err_attribute_argument_type)
        << AL << AANT_ArgumentIdentifier;
    return;
  }

  // FIXME: This check is currently being done in the analysis.  It can be
  //        enabled here only after the parser propagates attributes at
  //        template specialization definition, not declaration.
  //QualType ReturnType = cast<ParmVarDecl>(D)->getType();
  //const CXXRecordDecl *RD = ReturnType->getAsCXXRecordDecl();
  //
  //if (!RD || !RD->hasAttr<ConsumableAttr>()) {
  //    S.Diag(AL.getLoc(), diag::warn_return_state_for_unconsumable_type) <<
  //      ReturnType.getAsString();
  //    return;
  //}

  D->addAttr(::new (S.Context) ParamTypestateAttr(S.Context, AL, ParamState));
}

static void handleReturnTypestateAttr(Sema &S, Decl *D, const ParsedAttr &AL) {
  ReturnTypestateAttr::ConsumedState ReturnState;

  if (AL.isArgIdent(0)) {
    IdentifierLoc *IL = AL.getArgAsIdent(0);
    if (!ReturnTypestateAttr::ConvertStrToConsumedState(
            IL->getIdentifierInfo()->getName(), ReturnState)) {
      S.Diag(IL->getLoc(), diag::warn_attribute_type_not_supported)
          << AL << IL->getIdentifierInfo();
      return;
    }
  } else {
    S.Diag(AL.getLoc(), diag::err_attribute_argument_type)
        << AL << AANT_ArgumentIdentifier;
    return;
  }

  // FIXME: This check is currently being done in the analysis.  It can be
  //        enabled here only after the parser propagates attributes at
  //        template specialization definition, not declaration.
  // QualType ReturnType;
  //
  // if (const ParmVarDecl *Param = dyn_cast<ParmVarDecl>(D)) {
  //  ReturnType = Param->getType();
  //
  //} else if (const CXXConstructorDecl *Constructor =
  //             dyn_cast<CXXConstructorDecl>(D)) {
  //  ReturnType = Constructor->getFunctionObjectParameterType();
  //
  //} else {
  //
  //  ReturnType = cast<FunctionDecl>(D)->getCallResultType();
  //}
  //
  // const CXXRecordDecl *RD = ReturnType->getAsCXXRecordDecl();
  //
  // if (!RD || !RD->hasAttr<ConsumableAttr>()) {
  //    S.Diag(Attr.getLoc(), diag::warn_return_state_for_unconsumable_type) <<
  //      ReturnType.getAsString();
  //    return;
  //}

  D->addAttr(::new (S.Context) ReturnTypestateAttr(S.Context, AL, ReturnState));
}

static void handleSetTypestateAttr(Sema &S, Decl *D, const ParsedAttr &AL) {
  if (!checkForConsumableClass(S, cast<CXXMethodDecl>(D), AL))
    return;

  SetTypestateAttr::ConsumedState NewState;
  if (AL.isArgIdent(0)) {
    IdentifierLoc *Ident = AL.getArgAsIdent(0);
    StringRef Param = Ident->getIdentifierInfo()->getName();
    if (!SetTypestateAttr::ConvertStrToConsumedState(Param, NewState)) {
      S.Diag(Ident->getLoc(), diag::warn_attribute_type_not_supported)
          << AL << Param;
      return;
    }
  } else {
    S.Diag(AL.getLoc(), diag::err_attribute_argument_type)
        << AL << AANT_ArgumentIdentifier;
    return;
  }

  D->addAttr(::new (S.Context) SetTypestateAttr(S.Context, AL, NewState));
}

static void handleTestTypestateAttr(Sema &S, Decl *D, const ParsedAttr &AL) {
  if (!checkForConsumableClass(S, cast<CXXMethodDecl>(D), AL))
    return;

  TestTypestateAttr::ConsumedState TestState;
  if (AL.isArgIdent(0)) {
    IdentifierLoc *Ident = AL.getArgAsIdent(0);
    StringRef Param = Ident->getIdentifierInfo()->getName();
    if (!TestTypestateAttr::ConvertStrToConsumedState(Param, TestState)) {
      S.Diag(Ident->getLoc(), diag::warn_attribute_type_not_supported)
          << AL << Param;
      return;
    }
  } else {
    S.Diag(AL.getLoc(), diag::err_attribute_argument_type)
        << AL << AANT_ArgumentIdentifier;
    return;
  }

  D->addAttr(::new (S.Context) TestTypestateAttr(S.Context, AL, TestState));
}

static void handleExtVectorTypeAttr(Sema &S, Decl *D, const ParsedAttr &AL) {
  // Remember this typedef decl, we will need it later for diagnostics.
  if (isa<TypedefNameDecl>(D))
    S.ExtVectorDecls.push_back(cast<TypedefNameDecl>(D));
}

static void handlePackedAttr(Sema &S, Decl *D, const ParsedAttr &AL) {
  if (auto *TD = dyn_cast<TagDecl>(D))
    TD->addAttr(::new (S.Context) PackedAttr(S.Context, AL));
  else if (auto *FD = dyn_cast<FieldDecl>(D)) {
    bool BitfieldByteAligned = (!FD->getType()->isDependentType() &&
                                !FD->getType()->isIncompleteType() &&
                                FD->isBitField() &&
                                S.Context.getTypeAlign(FD->getType()) <= 8);

    if (S.getASTContext().getTargetInfo().getTriple().isPS()) {
      if (BitfieldByteAligned)
        // The PS4/PS5 targets need to maintain ABI backwards compatibility.
        S.Diag(AL.getLoc(), diag::warn_attribute_ignored_for_field_of_type)
            << AL << FD->getType();
      else
        FD->addAttr(::new (S.Context) PackedAttr(S.Context, AL));
    } else {
      // Report warning about changed offset in the newer compiler versions.
      if (BitfieldByteAligned)
        S.Diag(AL.getLoc(), diag::warn_attribute_packed_for_bitfield);

      FD->addAttr(::new (S.Context) PackedAttr(S.Context, AL));
    }

  } else
    S.Diag(AL.getLoc(), diag::warn_attribute_ignored) << AL;
}

static void handlePreferredName(Sema &S, Decl *D, const ParsedAttr &AL) {
  auto *RD = cast<CXXRecordDecl>(D);
  ClassTemplateDecl *CTD = RD->getDescribedClassTemplate();
  assert(CTD && "attribute does not appertain to this declaration");

  ParsedType PT = AL.getTypeArg();
  TypeSourceInfo *TSI = nullptr;
  QualType T = S.GetTypeFromParser(PT, &TSI);
  if (!TSI)
    TSI = S.Context.getTrivialTypeSourceInfo(T, AL.getLoc());

  if (!T.hasQualifiers() && T->isTypedefNameType()) {
    // Find the template name, if this type names a template specialization.
    const TemplateDecl *Template = nullptr;
    if (const auto *CTSD = dyn_cast_if_present<ClassTemplateSpecializationDecl>(
            T->getAsCXXRecordDecl())) {
      Template = CTSD->getSpecializedTemplate();
    } else if (const auto *TST = T->getAs<TemplateSpecializationType>()) {
      while (TST && TST->isTypeAlias())
        TST = TST->getAliasedType()->getAs<TemplateSpecializationType>();
      if (TST)
        Template = TST->getTemplateName().getAsTemplateDecl();
    }

    if (Template && declaresSameEntity(Template, CTD)) {
      D->addAttr(::new (S.Context) PreferredNameAttr(S.Context, AL, TSI));
      return;
    }
  }

  S.Diag(AL.getLoc(), diag::err_attribute_preferred_name_arg_invalid)
      << T << CTD;
  if (const auto *TT = T->getAs<TypedefType>())
    S.Diag(TT->getDecl()->getLocation(), diag::note_entity_declared_at)
        << TT->getDecl();
}

static void handleNoSpecializations(Sema &S, Decl *D, const ParsedAttr &AL) {
  StringRef Message;
  if (AL.getNumArgs() != 0)
    S.checkStringLiteralArgumentAttr(AL, 0, Message);
  D->getDescribedTemplate()->addAttr(
      NoSpecializationsAttr::Create(S.Context, Message, AL));
}

bool Sema::isValidPointerAttrType(QualType T, bool RefOkay) {
  if (T->isDependentType())
    return true;
  if (RefOkay) {
    if (T->isReferenceType())
      return true;
  } else {
    T = T.getNonReferenceType();
  }

  // The nonnull attribute, and other similar attributes, can be applied to a
  // transparent union that contains a pointer type.
  if (const RecordType *UT = T->getAsUnionType()) {
    if (UT && UT->getDecl()->hasAttr<TransparentUnionAttr>()) {
      RecordDecl *UD = UT->getDecl();
      for (const auto *I : UD->fields()) {
        QualType QT = I->getType();
        if (QT->isAnyPointerType() || QT->isBlockPointerType())
          return true;
      }
    }
  }

  return T->isAnyPointerType() || T->isBlockPointerType();
}

static bool attrNonNullArgCheck(Sema &S, QualType T, const ParsedAttr &AL,
                                SourceRange AttrParmRange,
                                SourceRange TypeRange,
                                bool isReturnValue = false) {
  if (!S.isValidPointerAttrType(T)) {
    if (isReturnValue)
      S.Diag(AL.getLoc(), diag::warn_attribute_return_pointers_only)
          << AL << AttrParmRange << TypeRange;
    else
      S.Diag(AL.getLoc(), diag::warn_attribute_pointers_only)
          << AL << AttrParmRange << TypeRange << 0;
    return false;
  }
  return true;
}

static void handleNonNullAttr(Sema &S, Decl *D, const ParsedAttr &AL) {
  SmallVector<ParamIdx, 8> NonNullArgs;
  for (unsigned I = 0; I < AL.getNumArgs(); ++I) {
    Expr *Ex = AL.getArgAsExpr(I);
    ParamIdx Idx;
    if (!S.checkFunctionOrMethodParameterIndex(
            D, AL, I + 1, Ex, Idx,
            /*CanIndexImplicitThis=*/false,
            /*CanIndexVariadicArguments=*/true))
      return;

    // Is the function argument a pointer type?
    if (Idx.getASTIndex() < getFunctionOrMethodNumParams(D) &&
        !attrNonNullArgCheck(
            S, getFunctionOrMethodParamType(D, Idx.getASTIndex()), AL,
            Ex->getSourceRange(),
            getFunctionOrMethodParamRange(D, Idx.getASTIndex())))
      continue;

    NonNullArgs.push_back(Idx);
  }

  // If no arguments were specified to __attribute__((nonnull)) then all pointer
  // arguments have a nonnull attribute; warn if there aren't any. Skip this
  // check if the attribute came from a macro expansion or a template
  // instantiation.
  if (NonNullArgs.empty() && AL.getLoc().isFileID() &&
      !S.inTemplateInstantiation()) {
    bool AnyPointers = isFunctionOrMethodVariadic(D);
    for (unsigned I = 0, E = getFunctionOrMethodNumParams(D);
         I != E && !AnyPointers; ++I) {
      QualType T = getFunctionOrMethodParamType(D, I);
      if (S.isValidPointerAttrType(T))
        AnyPointers = true;
    }

    if (!AnyPointers)
      S.Diag(AL.getLoc(), diag::warn_attribute_nonnull_no_pointers);
  }

  ParamIdx *Start = NonNullArgs.data();
  unsigned Size = NonNullArgs.size();
  llvm::array_pod_sort(Start, Start + Size);
  D->addAttr(::new (S.Context) NonNullAttr(S.Context, AL, Start, Size));
}

static void handleNonNullAttrParameter(Sema &S, ParmVarDecl *D,
                                       const ParsedAttr &AL) {
  if (AL.getNumArgs() > 0) {
    if (D->getFunctionType()) {
      handleNonNullAttr(S, D, AL);
    } else {
      S.Diag(AL.getLoc(), diag::warn_attribute_nonnull_parm_no_args)
        << D->getSourceRange();
    }
    return;
  }

  // Is the argument a pointer type?
  if (!attrNonNullArgCheck(S, D->getType(), AL, SourceRange(),
                           D->getSourceRange()))
    return;

  D->addAttr(::new (S.Context) NonNullAttr(S.Context, AL, nullptr, 0));
}

static void handleReturnsNonNullAttr(Sema &S, Decl *D, const ParsedAttr &AL) {
  QualType ResultType = getFunctionOrMethodResultType(D);
  SourceRange SR = getFunctionOrMethodResultSourceRange(D);
  if (!attrNonNullArgCheck(S, ResultType, AL, SourceRange(), SR,
                           /* isReturnValue */ true))
    return;

  D->addAttr(::new (S.Context) ReturnsNonNullAttr(S.Context, AL));
}

static void handleNoEscapeAttr(Sema &S, Decl *D, const ParsedAttr &AL) {
  if (D->isInvalidDecl())
    return;

  // noescape only applies to pointer types.
  QualType T = cast<ParmVarDecl>(D)->getType();
  if (!S.isValidPointerAttrType(T, /* RefOkay */ true)) {
    S.Diag(AL.getLoc(), diag::warn_attribute_pointers_only)
        << AL << AL.getRange() << 0;
    return;
  }

  D->addAttr(::new (S.Context) NoEscapeAttr(S.Context, AL));
}

static void handleAssumeAlignedAttr(Sema &S, Decl *D, const ParsedAttr &AL) {
  Expr *E = AL.getArgAsExpr(0),
       *OE = AL.getNumArgs() > 1 ? AL.getArgAsExpr(1) : nullptr;
  S.AddAssumeAlignedAttr(D, AL, E, OE);
}

static void handleAllocAlignAttr(Sema &S, Decl *D, const ParsedAttr &AL) {
  S.AddAllocAlignAttr(D, AL, AL.getArgAsExpr(0));
}

void Sema::AddAssumeAlignedAttr(Decl *D, const AttributeCommonInfo &CI, Expr *E,
                                Expr *OE) {
  QualType ResultType = getFunctionOrMethodResultType(D);
  SourceRange SR = getFunctionOrMethodResultSourceRange(D);
  SourceLocation AttrLoc = CI.getLoc();

  if (!isValidPointerAttrType(ResultType, /* RefOkay */ true)) {
    Diag(AttrLoc, diag::warn_attribute_return_pointers_refs_only)
        << CI << CI.getRange() << SR;
    return;
  }

  if (!E->isValueDependent()) {
    std::optional<llvm::APSInt> I = llvm::APSInt(64);
    if (!(I = E->getIntegerConstantExpr(Context))) {
      if (OE)
        Diag(AttrLoc, diag::err_attribute_argument_n_type)
            << CI << 1 << AANT_ArgumentIntegerConstant << E->getSourceRange();
      else
        Diag(AttrLoc, diag::err_attribute_argument_type)
            << CI << AANT_ArgumentIntegerConstant << E->getSourceRange();
      return;
    }

    if (!I->isPowerOf2()) {
      Diag(AttrLoc, diag::err_alignment_not_power_of_two)
        << E->getSourceRange();
      return;
    }

    if (*I > Sema::MaximumAlignment)
      Diag(CI.getLoc(), diag::warn_assume_aligned_too_great)
          << CI.getRange() << Sema::MaximumAlignment;
  }

  if (OE && !OE->isValueDependent() && !OE->isIntegerConstantExpr(Context)) {
    Diag(AttrLoc, diag::err_attribute_argument_n_type)
        << CI << 2 << AANT_ArgumentIntegerConstant << OE->getSourceRange();
    return;
  }

  D->addAttr(::new (Context) AssumeAlignedAttr(Context, CI, E, OE));
}

void Sema::AddAllocAlignAttr(Decl *D, const AttributeCommonInfo &CI,
                             Expr *ParamExpr) {
  QualType ResultType = getFunctionOrMethodResultType(D);
  SourceLocation AttrLoc = CI.getLoc();

  if (!isValidPointerAttrType(ResultType, /* RefOkay */ true)) {
    Diag(AttrLoc, diag::warn_attribute_return_pointers_refs_only)
        << CI << CI.getRange() << getFunctionOrMethodResultSourceRange(D);
    return;
  }

  ParamIdx Idx;
  const auto *FuncDecl = cast<FunctionDecl>(D);
  if (!checkFunctionOrMethodParameterIndex(FuncDecl, CI,
                                           /*AttrArgNum=*/1, ParamExpr, Idx))
    return;

  QualType Ty = getFunctionOrMethodParamType(D, Idx.getASTIndex());
  if (!Ty->isDependentType() && !Ty->isIntegralType(Context) &&
      !Ty->isAlignValT()) {
    Diag(ParamExpr->getBeginLoc(), diag::err_attribute_integers_only)
        << CI << FuncDecl->getParamDecl(Idx.getASTIndex())->getSourceRange();
    return;
  }

  D->addAttr(::new (Context) AllocAlignAttr(Context, CI, Idx));
}

/// Normalize the attribute, __foo__ becomes foo.
/// Returns true if normalization was applied.
static bool normalizeName(StringRef &AttrName) {
  if (AttrName.size() > 4 && AttrName.starts_with("__") &&
      AttrName.ends_with("__")) {
    AttrName = AttrName.drop_front(2).drop_back(2);
    return true;
  }
  return false;
}

static void handleOwnershipAttr(Sema &S, Decl *D, const ParsedAttr &AL) {
  // This attribute must be applied to a function declaration. The first
  // argument to the attribute must be an identifier, the name of the resource,
  // for example: malloc. The following arguments must be argument indexes, the
  // arguments must be of integer type for Returns, otherwise of pointer type.
  // The difference between Holds and Takes is that a pointer may still be used
  // after being held. free() should be __attribute((ownership_takes)), whereas
  // a list append function may well be __attribute((ownership_holds)).

  if (!AL.isArgIdent(0)) {
    S.Diag(AL.getLoc(), diag::err_attribute_argument_n_type)
        << AL << 1 << AANT_ArgumentIdentifier;
    return;
  }

  // Figure out our Kind.
  OwnershipAttr::OwnershipKind K =
      OwnershipAttr(S.Context, AL, nullptr, nullptr, 0).getOwnKind();

  // Check arguments.
  switch (K) {
  case OwnershipAttr::Takes:
  case OwnershipAttr::Holds:
    if (AL.getNumArgs() < 2) {
      S.Diag(AL.getLoc(), diag::err_attribute_too_few_arguments) << AL << 2;
      return;
    }
    break;
  case OwnershipAttr::Returns:
    if (AL.getNumArgs() > 2) {
      S.Diag(AL.getLoc(), diag::err_attribute_too_many_arguments) << AL << 2;
      return;
    }
    break;
  }

  // Allow only pointers to be return type for functions with ownership_returns
  // attribute. This matches with current OwnershipAttr::Takes semantics
  if (K == OwnershipAttr::Returns &&
      !getFunctionOrMethodResultType(D)->isPointerType()) {
    S.Diag(AL.getLoc(), diag::err_ownership_takes_return_type) << AL;
    return;
  }

  IdentifierInfo *Module = AL.getArgAsIdent(0)->getIdentifierInfo();

  StringRef ModuleName = Module->getName();
  if (normalizeName(ModuleName)) {
    Module = &S.PP.getIdentifierTable().get(ModuleName);
  }

  SmallVector<ParamIdx, 8> OwnershipArgs;
  for (unsigned i = 1; i < AL.getNumArgs(); ++i) {
    Expr *Ex = AL.getArgAsExpr(i);
    ParamIdx Idx;
    if (!S.checkFunctionOrMethodParameterIndex(D, AL, i, Ex, Idx))
      return;

    // Is the function argument a pointer type?
    QualType T = getFunctionOrMethodParamType(D, Idx.getASTIndex());
    int Err = -1;  // No error
    switch (K) {
      case OwnershipAttr::Takes:
      case OwnershipAttr::Holds:
        if (!T->isAnyPointerType() && !T->isBlockPointerType())
          Err = 0;
        break;
      case OwnershipAttr::Returns:
        if (!T->isIntegerType())
          Err = 1;
        break;
    }
    if (-1 != Err) {
      S.Diag(AL.getLoc(), diag::err_ownership_type) << AL << Err
                                                    << Ex->getSourceRange();
      return;
    }

    // Check we don't have a conflict with another ownership attribute.
    for (const auto *I : D->specific_attrs<OwnershipAttr>()) {
      // Cannot have two ownership attributes of different kinds for the same
      // index.
      if (I->getOwnKind() != K && llvm::is_contained(I->args(), Idx)) {
          S.Diag(AL.getLoc(), diag::err_attributes_are_not_compatible)
              << AL << I
              << (AL.isRegularKeywordAttribute() ||
                  I->isRegularKeywordAttribute());
          return;
      } else if (K == OwnershipAttr::Returns &&
                 I->getOwnKind() == OwnershipAttr::Returns) {
        // A returns attribute conflicts with any other returns attribute using
        // a different index.
        if (!llvm::is_contained(I->args(), Idx)) {
          S.Diag(I->getLocation(), diag::err_ownership_returns_index_mismatch)
              << I->args_begin()->getSourceIndex();
          if (I->args_size())
            S.Diag(AL.getLoc(), diag::note_ownership_returns_index_mismatch)
                << Idx.getSourceIndex() << Ex->getSourceRange();
          return;
        }
      } else if (K == OwnershipAttr::Takes &&
                 I->getOwnKind() == OwnershipAttr::Takes) {
        if (I->getModule()->getName() != ModuleName) {
          S.Diag(I->getLocation(), diag::err_ownership_takes_class_mismatch)
              << I->getModule()->getName();
          S.Diag(AL.getLoc(), diag::note_ownership_takes_class_mismatch)
              << ModuleName << Ex->getSourceRange();

          return;
        }
      }
    }
    OwnershipArgs.push_back(Idx);
  }

  ParamIdx *Start = OwnershipArgs.data();
  unsigned Size = OwnershipArgs.size();
  llvm::array_pod_sort(Start, Start + Size);
  D->addAttr(::new (S.Context)
                 OwnershipAttr(S.Context, AL, Module, Start, Size));
}

static void handleWeakRefAttr(Sema &S, Decl *D, const ParsedAttr &AL) {
  // Check the attribute arguments.
  if (AL.getNumArgs() > 1) {
    S.Diag(AL.getLoc(), diag::err_attribute_wrong_number_arguments) << AL << 1;
    return;
  }

  // gcc rejects
  // class c {
  //   static int a __attribute__((weakref ("v2")));
  //   static int b() __attribute__((weakref ("f3")));
  // };
  // and ignores the attributes of
  // void f(void) {
  //   static int a __attribute__((weakref ("v2")));
  // }
  // we reject them
  const DeclContext *Ctx = D->getDeclContext()->getRedeclContext();
  if (!Ctx->isFileContext()) {
    S.Diag(AL.getLoc(), diag::err_attribute_weakref_not_global_context)
        << cast<NamedDecl>(D);
    return;
  }

  // The GCC manual says
  //
  // At present, a declaration to which `weakref' is attached can only
  // be `static'.
  //
  // It also says
  //
  // Without a TARGET,
  // given as an argument to `weakref' or to `alias', `weakref' is
  // equivalent to `weak'.
  //
  // gcc 4.4.1 will accept
  // int a7 __attribute__((weakref));
  // as
  // int a7 __attribute__((weak));
  // This looks like a bug in gcc. We reject that for now. We should revisit
  // it if this behaviour is actually used.

  // GCC rejects
  // static ((alias ("y"), weakref)).
  // Should we? How to check that weakref is before or after alias?

  // FIXME: it would be good for us to keep the WeakRefAttr as-written instead
  // of transforming it into an AliasAttr.  The WeakRefAttr never uses the
  // StringRef parameter it was given anyway.
  StringRef Str;
  if (AL.getNumArgs() && S.checkStringLiteralArgumentAttr(AL, 0, Str))
    // GCC will accept anything as the argument of weakref. Should we
    // check for an existing decl?
    D->addAttr(::new (S.Context) AliasAttr(S.Context, AL, Str));

  D->addAttr(::new (S.Context) WeakRefAttr(S.Context, AL));
}

// Mark alias/ifunc target as used. Due to name mangling, we look up the
// demangled name ignoring parameters (not supported by microsoftDemangle
// https://github.com/llvm/llvm-project/issues/88825). This should handle the
// majority of use cases while leaving namespace scope names unmarked.
static void markUsedForAliasOrIfunc(Sema &S, Decl *D, const ParsedAttr &AL,
                                    StringRef Str) {
  std::unique_ptr<char, llvm::FreeDeleter> Demangled;
  if (S.getASTContext().getCXXABIKind() != TargetCXXABI::Microsoft)
    Demangled.reset(llvm::itaniumDemangle(Str, /*ParseParams=*/false));
  std::unique_ptr<MangleContext> MC(S.Context.createMangleContext());
  SmallString<256> Name;

  const DeclarationNameInfo Target(
      &S.Context.Idents.get(Demangled ? Demangled.get() : Str), AL.getLoc());
  LookupResult LR(S, Target, Sema::LookupOrdinaryName);
  if (S.LookupName(LR, S.TUScope)) {
    for (NamedDecl *ND : LR) {
      if (!isa<FunctionDecl>(ND) && !isa<VarDecl>(ND))
        continue;
      if (MC->shouldMangleDeclName(ND)) {
        llvm::raw_svector_ostream Out(Name);
        Name.clear();
        MC->mangleName(GlobalDecl(ND), Out);
      } else {
        Name = ND->getIdentifier()->getName();
      }
      if (Name == Str)
        ND->markUsed(S.Context);
    }
  }
}

static void handleIFuncAttr(Sema &S, Decl *D, const ParsedAttr &AL) {
  StringRef Str;
  if (!S.checkStringLiteralArgumentAttr(AL, 0, Str))
    return;

  // Aliases should be on declarations, not definitions.
  const auto *FD = cast<FunctionDecl>(D);
  if (FD->isThisDeclarationADefinition()) {
    S.Diag(AL.getLoc(), diag::err_alias_is_definition) << FD << 1;
    return;
  }

  markUsedForAliasOrIfunc(S, D, AL, Str);
  D->addAttr(::new (S.Context) IFuncAttr(S.Context, AL, Str));
}

static void handleAliasAttr(Sema &S, Decl *D, const ParsedAttr &AL) {
  StringRef Str;
  if (!S.checkStringLiteralArgumentAttr(AL, 0, Str))
    return;

  if (S.Context.getTargetInfo().getTriple().isOSDarwin()) {
    S.Diag(AL.getLoc(), diag::err_alias_not_supported_on_darwin);
    return;
  }

  if (S.Context.getTargetInfo().getTriple().isNVPTX()) {
    CudaVersion Version =
        ToCudaVersion(S.Context.getTargetInfo().getSDKVersion());
    if (Version != CudaVersion::UNKNOWN && Version < CudaVersion::CUDA_100)
      S.Diag(AL.getLoc(), diag::err_alias_not_supported_on_nvptx);
  }

  // Aliases should be on declarations, not definitions.
  if (const auto *FD = dyn_cast<FunctionDecl>(D)) {
    if (FD->isThisDeclarationADefinition()) {
      S.Diag(AL.getLoc(), diag::err_alias_is_definition) << FD << 0;
      return;
    }
  } else {
    const auto *VD = cast<VarDecl>(D);
    if (VD->isThisDeclarationADefinition() && VD->isExternallyVisible()) {
      S.Diag(AL.getLoc(), diag::err_alias_is_definition) << VD << 0;
      return;
    }
  }

  markUsedForAliasOrIfunc(S, D, AL, Str);
  D->addAttr(::new (S.Context) AliasAttr(S.Context, AL, Str));
}

static void handleTLSModelAttr(Sema &S, Decl *D, const ParsedAttr &AL) {
  StringRef Model;
  SourceLocation LiteralLoc;
  // Check that it is a string.
  if (!S.checkStringLiteralArgumentAttr(AL, 0, Model, &LiteralLoc))
    return;

  // Check that the value.
  if (Model != "global-dynamic" && Model != "local-dynamic"
      && Model != "initial-exec" && Model != "local-exec") {
    S.Diag(LiteralLoc, diag::err_attr_tlsmodel_arg);
    return;
  }

  D->addAttr(::new (S.Context) TLSModelAttr(S.Context, AL, Model));
}

static void handleRestrictAttr(Sema &S, Decl *D, const ParsedAttr &AL) {
  QualType ResultType = getFunctionOrMethodResultType(D);
  if (!ResultType->isAnyPointerType() && !ResultType->isBlockPointerType()) {
    S.Diag(AL.getLoc(), diag::warn_attribute_return_pointers_only)
        << AL << getFunctionOrMethodResultSourceRange(D);
    return;
  }

  if (AL.getNumArgs() == 0) {
    D->addAttr(::new (S.Context) RestrictAttr(S.Context, AL));
    return;
  }

  if (AL.getAttributeSpellingListIndex() == RestrictAttr::Declspec_restrict) {
    // __declspec(restrict) accepts no arguments
    S.Diag(AL.getLoc(), diag::err_attribute_wrong_number_arguments) << AL << 0;
    return;
  }

  // [[gnu::malloc(deallocator)]] with args specifies a deallocator function
  Expr *DeallocE = AL.getArgAsExpr(0);
  SourceLocation DeallocLoc = DeallocE->getExprLoc();
  FunctionDecl *DeallocFD = nullptr;
  DeclarationNameInfo DeallocNI;

  if (auto *DRE = dyn_cast<DeclRefExpr>(DeallocE)) {
    DeallocFD = dyn_cast<FunctionDecl>(DRE->getDecl());
    DeallocNI = DRE->getNameInfo();
    if (!DeallocFD) {
      S.Diag(DeallocLoc, diag::err_attribute_malloc_arg_not_function)
          << 1 << DeallocNI.getName();
      return;
    }
  } else if (auto *ULE = dyn_cast<UnresolvedLookupExpr>(DeallocE)) {
    DeallocFD = S.ResolveSingleFunctionTemplateSpecialization(ULE, true);
    DeallocNI = ULE->getNameInfo();
    if (!DeallocFD) {
      S.Diag(DeallocLoc, diag::err_attribute_malloc_arg_not_function)
          << 2 << DeallocNI.getName();
      if (ULE->getType() == S.Context.OverloadTy)
        S.NoteAllOverloadCandidates(ULE);
      return;
    }
  } else {
    S.Diag(DeallocLoc, diag::err_attribute_malloc_arg_not_function) << 0;
    return;
  }

  // 2nd arg of [[gnu::malloc(deallocator, 2)]] with args specifies the param
  // of deallocator that deallocates the pointer (defaults to 1)
  ParamIdx DeallocPtrIdx;
  if (AL.getNumArgs() == 1) {
    DeallocPtrIdx = ParamIdx(1, DeallocFD);

    if (!DeallocPtrIdx.isValid() ||
        !getFunctionOrMethodParamType(DeallocFD, DeallocPtrIdx.getASTIndex())
             .getCanonicalType()
             ->isPointerType()) {
      S.Diag(DeallocLoc,
             diag::err_attribute_malloc_arg_not_function_with_pointer_arg)
          << DeallocNI.getName();
      return;
    }
  } else {
    if (!S.checkFunctionOrMethodParameterIndex(
            DeallocFD, AL, 2, AL.getArgAsExpr(1), DeallocPtrIdx,
            /* CanIndexImplicitThis=*/false))
      return;

    QualType DeallocPtrArgType =
        getFunctionOrMethodParamType(DeallocFD, DeallocPtrIdx.getASTIndex());
    if (!DeallocPtrArgType.getCanonicalType()->isPointerType()) {
      S.Diag(DeallocLoc,
             diag::err_attribute_malloc_arg_refers_to_non_pointer_type)
          << DeallocPtrIdx.getSourceIndex() << DeallocPtrArgType
          << DeallocNI.getName();
      return;
    }
  }

  // FIXME: we should add this attribute to Clang's AST, so that clang-analyzer
  // can use it, see -Wmismatched-dealloc in GCC for what we can do with this.
  S.Diag(AL.getLoc(), diag::warn_attribute_form_ignored) << AL;
  D->addAttr(::new (S.Context)
                 RestrictAttr(S.Context, AL, DeallocE, DeallocPtrIdx));
}

static void handleCPUSpecificAttr(Sema &S, Decl *D, const ParsedAttr &AL) {
  // Ensure we don't combine these with themselves, since that causes some
  // confusing behavior.
  if (AL.getParsedKind() == ParsedAttr::AT_CPUDispatch) {
    if (checkAttrMutualExclusion<CPUSpecificAttr>(S, D, AL))
      return;

    if (const auto *Other = D->getAttr<CPUDispatchAttr>()) {
      S.Diag(AL.getLoc(), diag::err_disallowed_duplicate_attribute) << AL;
      S.Diag(Other->getLocation(), diag::note_conflicting_attribute);
      return;
    }
  } else if (AL.getParsedKind() == ParsedAttr::AT_CPUSpecific) {
    if (checkAttrMutualExclusion<CPUDispatchAttr>(S, D, AL))
      return;

    if (const auto *Other = D->getAttr<CPUSpecificAttr>()) {
      S.Diag(AL.getLoc(), diag::err_disallowed_duplicate_attribute) << AL;
      S.Diag(Other->getLocation(), diag::note_conflicting_attribute);
      return;
    }
  }

  FunctionDecl *FD = cast<FunctionDecl>(D);

  if (const auto *MD = dyn_cast<CXXMethodDecl>(D)) {
    if (MD->getParent()->isLambda()) {
      S.Diag(AL.getLoc(), diag::err_attribute_dll_lambda) << AL;
      return;
    }
  }

  if (!AL.checkAtLeastNumArgs(S, 1))
    return;

  SmallVector<IdentifierInfo *, 8> CPUs;
  for (unsigned ArgNo = 0; ArgNo < getNumAttributeArgs(AL); ++ArgNo) {
    if (!AL.isArgIdent(ArgNo)) {
      S.Diag(AL.getLoc(), diag::err_attribute_argument_type)
          << AL << AANT_ArgumentIdentifier;
      return;
    }

    IdentifierLoc *CPUArg = AL.getArgAsIdent(ArgNo);
    StringRef CPUName = CPUArg->getIdentifierInfo()->getName().trim();

    if (!S.Context.getTargetInfo().validateCPUSpecificCPUDispatch(CPUName)) {
      S.Diag(CPUArg->getLoc(), diag::err_invalid_cpu_specific_dispatch_value)
          << CPUName << (AL.getKind() == ParsedAttr::AT_CPUDispatch);
      return;
    }

    const TargetInfo &Target = S.Context.getTargetInfo();
    if (llvm::any_of(CPUs, [CPUName, &Target](const IdentifierInfo *Cur) {
          return Target.CPUSpecificManglingCharacter(CPUName) ==
                 Target.CPUSpecificManglingCharacter(Cur->getName());
        })) {
      S.Diag(AL.getLoc(), diag::warn_multiversion_duplicate_entries);
      return;
    }
    CPUs.push_back(CPUArg->getIdentifierInfo());
  }

  FD->setIsMultiVersion(true);
  if (AL.getKind() == ParsedAttr::AT_CPUSpecific)
    D->addAttr(::new (S.Context)
                   CPUSpecificAttr(S.Context, AL, CPUs.data(), CPUs.size()));
  else
    D->addAttr(::new (S.Context)
                   CPUDispatchAttr(S.Context, AL, CPUs.data(), CPUs.size()));
}

static void handleCommonAttr(Sema &S, Decl *D, const ParsedAttr &AL) {
  if (S.LangOpts.CPlusPlus) {
    S.Diag(AL.getLoc(), diag::err_attribute_not_supported_in_lang)
        << AL << AttributeLangSupport::Cpp;
    return;
  }

  D->addAttr(::new (S.Context) CommonAttr(S.Context, AL));
}

static void handleNakedAttr(Sema &S, Decl *D, const ParsedAttr &AL) {
  if (AL.isDeclspecAttribute()) {
    const auto &Triple = S.getASTContext().getTargetInfo().getTriple();
    const auto &Arch = Triple.getArch();
    if (Arch != llvm::Triple::x86 &&
        (Arch != llvm::Triple::arm && Arch != llvm::Triple::thumb)) {
      S.Diag(AL.getLoc(), diag::err_attribute_not_supported_on_arch)
          << AL << Triple.getArchName();
      return;
    }

    // This form is not allowed to be written on a member function (static or
    // nonstatic) when in Microsoft compatibility mode.
    if (S.getLangOpts().MSVCCompat && isa<CXXMethodDecl>(D)) {
      S.Diag(AL.getLoc(), diag::err_attribute_wrong_decl_type)
          << AL << AL.isRegularKeywordAttribute() << ExpectedNonMemberFunction;
      return;
    }
  }

  D->addAttr(::new (S.Context) NakedAttr(S.Context, AL));
}

static void handleNoReturnAttr(Sema &S, Decl *D, const ParsedAttr &Attrs) {
  if (hasDeclarator(D)) return;

  if (!isa<ObjCMethodDecl>(D)) {
    S.Diag(Attrs.getLoc(), diag::warn_attribute_wrong_decl_type)
        << Attrs << Attrs.isRegularKeywordAttribute()
        << ExpectedFunctionOrMethod;
    return;
  }

  D->addAttr(::new (S.Context) NoReturnAttr(S.Context, Attrs));
}

static void handleStandardNoReturnAttr(Sema &S, Decl *D, const ParsedAttr &A) {
  // The [[_Noreturn]] spelling is deprecated in C23, so if that was used,
  // issue an appropriate diagnostic. However, don't issue a diagnostic if the
  // attribute name comes from a macro expansion. We don't want to punish users
  // who write [[noreturn]] after including <stdnoreturn.h> (where 'noreturn'
  // is defined as a macro which expands to '_Noreturn').
  if (!S.getLangOpts().CPlusPlus &&
      A.getSemanticSpelling() == CXX11NoReturnAttr::C23_Noreturn &&
      !(A.getLoc().isMacroID() &&
        S.getSourceManager().isInSystemMacro(A.getLoc())))
    S.Diag(A.getLoc(), diag::warn_deprecated_noreturn_spelling) << A.getRange();

  D->addAttr(::new (S.Context) CXX11NoReturnAttr(S.Context, A));
}

static void handleNoCfCheckAttr(Sema &S, Decl *D, const ParsedAttr &Attrs) {
  if (!S.getLangOpts().CFProtectionBranch)
    S.Diag(Attrs.getLoc(), diag::warn_nocf_check_attribute_ignored);
  else
    handleSimpleAttribute<AnyX86NoCfCheckAttr>(S, D, Attrs);
}

bool Sema::CheckAttrNoArgs(const ParsedAttr &Attrs) {
  if (!Attrs.checkExactlyNumArgs(*this, 0)) {
    Attrs.setInvalid();
    return true;
  }

  return false;
}

bool Sema::CheckAttrTarget(const ParsedAttr &AL) {
  // Check whether the attribute is valid on the current target.
  const TargetInfo *Aux = Context.getAuxTargetInfo();
  if (!(AL.existsInTarget(Context.getTargetInfo()) ||
        (Context.getLangOpts().SYCLIsDevice &&
         Aux && AL.existsInTarget(*Aux)))) {
    Diag(AL.getLoc(), AL.isRegularKeywordAttribute()
                          ? diag::err_keyword_not_supported_on_target
                          : diag::warn_unknown_attribute_ignored)
        << AL << AL.getRange();
    AL.setInvalid();
    return true;
  }

  return false;
}

static void handleAnalyzerNoReturnAttr(Sema &S, Decl *D, const ParsedAttr &AL) {

  // The checking path for 'noreturn' and 'analyzer_noreturn' are different
  // because 'analyzer_noreturn' does not impact the type.
  if (!isFunctionOrMethodOrBlockForAttrSubject(D)) {
    ValueDecl *VD = dyn_cast<ValueDecl>(D);
    if (!VD || (!VD->getType()->isBlockPointerType() &&
                !VD->getType()->isFunctionPointerType())) {
      S.Diag(AL.getLoc(), AL.isStandardAttributeSyntax()
                              ? diag::err_attribute_wrong_decl_type
                              : diag::warn_attribute_wrong_decl_type)
          << AL << AL.isRegularKeywordAttribute()
          << ExpectedFunctionMethodOrBlock;
      return;
    }
  }

  D->addAttr(::new (S.Context) AnalyzerNoReturnAttr(S.Context, AL));
}

// PS3 PPU-specific.
static void handleVecReturnAttr(Sema &S, Decl *D, const ParsedAttr &AL) {
  /*
    Returning a Vector Class in Registers

    According to the PPU ABI specifications, a class with a single member of
    vector type is returned in memory when used as the return value of a
    function.
    This results in inefficient code when implementing vector classes. To return
    the value in a single vector register, add the vecreturn attribute to the
    class definition. This attribute is also applicable to struct types.

    Example:

    struct Vector
    {
      __vector float xyzw;
    } __attribute__((vecreturn));

    Vector Add(Vector lhs, Vector rhs)
    {
      Vector result;
      result.xyzw = vec_add(lhs.xyzw, rhs.xyzw);
      return result; // This will be returned in a register
    }
  */
  if (VecReturnAttr *A = D->getAttr<VecReturnAttr>()) {
    S.Diag(AL.getLoc(), diag::err_repeat_attribute) << A;
    return;
  }

  const auto *R = cast<RecordDecl>(D);
  int count = 0;

  if (!isa<CXXRecordDecl>(R)) {
    S.Diag(AL.getLoc(), diag::err_attribute_vecreturn_only_vector_member);
    return;
  }

  if (!cast<CXXRecordDecl>(R)->isPOD()) {
    S.Diag(AL.getLoc(), diag::err_attribute_vecreturn_only_pod_record);
    return;
  }

  for (const auto *I : R->fields()) {
    if ((count == 1) || !I->getType()->isVectorType()) {
      S.Diag(AL.getLoc(), diag::err_attribute_vecreturn_only_vector_member);
      return;
    }
    count++;
  }

  D->addAttr(::new (S.Context) VecReturnAttr(S.Context, AL));
}

static void handleDependencyAttr(Sema &S, Scope *Scope, Decl *D,
                                 const ParsedAttr &AL) {
  if (isa<ParmVarDecl>(D)) {
    // [[carries_dependency]] can only be applied to a parameter if it is a
    // parameter of a function declaration or lambda.
    if (!(Scope->getFlags() & clang::Scope::FunctionDeclarationScope)) {
      S.Diag(AL.getLoc(),
             diag::err_carries_dependency_param_not_function_decl);
      return;
    }
  }

  D->addAttr(::new (S.Context) CarriesDependencyAttr(S.Context, AL));
}

static void handleUnusedAttr(Sema &S, Decl *D, const ParsedAttr &AL) {
  bool IsCXX17Attr = AL.isCXX11Attribute() && !AL.getScopeName();

  // If this is spelled as the standard C++17 attribute, but not in C++17, warn
  // about using it as an extension.
  if (!S.getLangOpts().CPlusPlus17 && IsCXX17Attr)
    S.Diag(AL.getLoc(), diag::ext_cxx17_attr) << AL;

  D->addAttr(::new (S.Context) UnusedAttr(S.Context, AL));
}

static void handleConstructorAttr(Sema &S, Decl *D, const ParsedAttr &AL) {
  uint32_t priority = ConstructorAttr::DefaultPriority;
  if (S.getLangOpts().HLSL && AL.getNumArgs()) {
    S.Diag(AL.getLoc(), diag::err_hlsl_init_priority_unsupported);
    return;
  }
  if (AL.getNumArgs() &&
      !S.checkUInt32Argument(AL, AL.getArgAsExpr(0), priority))
    return;
  S.Diag(D->getLocation(), diag::warn_global_constructor)
      << D->getSourceRange();

  D->addAttr(::new (S.Context) ConstructorAttr(S.Context, AL, priority));
}

static void handleDestructorAttr(Sema &S, Decl *D, const ParsedAttr &AL) {
  uint32_t priority = DestructorAttr::DefaultPriority;
  if (AL.getNumArgs() &&
      !S.checkUInt32Argument(AL, AL.getArgAsExpr(0), priority))
    return;
  S.Diag(D->getLocation(), diag::warn_global_destructor) << D->getSourceRange();

  D->addAttr(::new (S.Context) DestructorAttr(S.Context, AL, priority));
}

template <typename AttrTy>
static void handleAttrWithMessage(Sema &S, Decl *D, const ParsedAttr &AL) {
  // Handle the case where the attribute has a text message.
  StringRef Str;
  if (AL.getNumArgs() == 1 && !S.checkStringLiteralArgumentAttr(AL, 0, Str))
    return;

  D->addAttr(::new (S.Context) AttrTy(S.Context, AL, Str));
}

static bool checkAvailabilityAttr(Sema &S, SourceRange Range,
                                  IdentifierInfo *Platform,
                                  VersionTuple Introduced,
                                  VersionTuple Deprecated,
                                  VersionTuple Obsoleted) {
  StringRef PlatformName
    = AvailabilityAttr::getPrettyPlatformName(Platform->getName());
  if (PlatformName.empty())
    PlatformName = Platform->getName();

  // Ensure that Introduced <= Deprecated <= Obsoleted (although not all
  // of these steps are needed).
  if (!Introduced.empty() && !Deprecated.empty() &&
      !(Introduced <= Deprecated)) {
    S.Diag(Range.getBegin(), diag::warn_availability_version_ordering)
      << 1 << PlatformName << Deprecated.getAsString()
      << 0 << Introduced.getAsString();
    return true;
  }

  if (!Introduced.empty() && !Obsoleted.empty() &&
      !(Introduced <= Obsoleted)) {
    S.Diag(Range.getBegin(), diag::warn_availability_version_ordering)
      << 2 << PlatformName << Obsoleted.getAsString()
      << 0 << Introduced.getAsString();
    return true;
  }

  if (!Deprecated.empty() && !Obsoleted.empty() &&
      !(Deprecated <= Obsoleted)) {
    S.Diag(Range.getBegin(), diag::warn_availability_version_ordering)
      << 2 << PlatformName << Obsoleted.getAsString()
      << 1 << Deprecated.getAsString();
    return true;
  }

  return false;
}

/// Check whether the two versions match.
///
/// If either version tuple is empty, then they are assumed to match. If
/// \p BeforeIsOkay is true, then \p X can be less than or equal to \p Y.
static bool versionsMatch(const VersionTuple &X, const VersionTuple &Y,
                          bool BeforeIsOkay) {
  if (X.empty() || Y.empty())
    return true;

  if (X == Y)
    return true;

  if (BeforeIsOkay && X < Y)
    return true;

  return false;
}

AvailabilityAttr *Sema::mergeAvailabilityAttr(
    NamedDecl *D, const AttributeCommonInfo &CI, IdentifierInfo *Platform,
    bool Implicit, VersionTuple Introduced, VersionTuple Deprecated,
    VersionTuple Obsoleted, bool IsUnavailable, StringRef Message,
    bool IsStrict, StringRef Replacement, AvailabilityMergeKind AMK,
    int Priority, IdentifierInfo *Environment) {
  VersionTuple MergedIntroduced = Introduced;
  VersionTuple MergedDeprecated = Deprecated;
  VersionTuple MergedObsoleted = Obsoleted;
  bool FoundAny = false;
  bool OverrideOrImpl = false;
  switch (AMK) {
  case AvailabilityMergeKind::None:
  case AvailabilityMergeKind::Redeclaration:
    OverrideOrImpl = false;
    break;

  case AvailabilityMergeKind::Override:
  case AvailabilityMergeKind::ProtocolImplementation:
  case AvailabilityMergeKind::OptionalProtocolImplementation:
    OverrideOrImpl = true;
    break;
  }

  if (D->hasAttrs()) {
    AttrVec &Attrs = D->getAttrs();
    for (unsigned i = 0, e = Attrs.size(); i != e;) {
      const auto *OldAA = dyn_cast<AvailabilityAttr>(Attrs[i]);
      if (!OldAA) {
        ++i;
        continue;
      }

      IdentifierInfo *OldPlatform = OldAA->getPlatform();
      if (OldPlatform != Platform) {
        ++i;
        continue;
      }

      IdentifierInfo *OldEnvironment = OldAA->getEnvironment();
      if (OldEnvironment != Environment) {
        ++i;
        continue;
      }

      // If there is an existing availability attribute for this platform that
      // has a lower priority use the existing one and discard the new
      // attribute.
      if (OldAA->getPriority() < Priority)
        return nullptr;

      // If there is an existing attribute for this platform that has a higher
      // priority than the new attribute then erase the old one and continue
      // processing the attributes.
      if (OldAA->getPriority() > Priority) {
        Attrs.erase(Attrs.begin() + i);
        --e;
        continue;
      }

      FoundAny = true;
      VersionTuple OldIntroduced = OldAA->getIntroduced();
      VersionTuple OldDeprecated = OldAA->getDeprecated();
      VersionTuple OldObsoleted = OldAA->getObsoleted();
      bool OldIsUnavailable = OldAA->getUnavailable();

      if (!versionsMatch(OldIntroduced, Introduced, OverrideOrImpl) ||
          !versionsMatch(Deprecated, OldDeprecated, OverrideOrImpl) ||
          !versionsMatch(Obsoleted, OldObsoleted, OverrideOrImpl) ||
          !(OldIsUnavailable == IsUnavailable ||
            (OverrideOrImpl && !OldIsUnavailable && IsUnavailable))) {
        if (OverrideOrImpl) {
          int Which = -1;
          VersionTuple FirstVersion;
          VersionTuple SecondVersion;
          if (!versionsMatch(OldIntroduced, Introduced, OverrideOrImpl)) {
            Which = 0;
            FirstVersion = OldIntroduced;
            SecondVersion = Introduced;
          } else if (!versionsMatch(Deprecated, OldDeprecated, OverrideOrImpl)) {
            Which = 1;
            FirstVersion = Deprecated;
            SecondVersion = OldDeprecated;
          } else if (!versionsMatch(Obsoleted, OldObsoleted, OverrideOrImpl)) {
            Which = 2;
            FirstVersion = Obsoleted;
            SecondVersion = OldObsoleted;
          }

          if (Which == -1) {
            Diag(OldAA->getLocation(),
                 diag::warn_mismatched_availability_override_unavail)
                << AvailabilityAttr::getPrettyPlatformName(Platform->getName())
                << (AMK == AvailabilityMergeKind::Override);
          } else if (Which != 1 && AMK == AvailabilityMergeKind::
                                              OptionalProtocolImplementation) {
            // Allow different 'introduced' / 'obsoleted' availability versions
            // on a method that implements an optional protocol requirement. It
            // makes less sense to allow this for 'deprecated' as the user can't
            // see if the method is 'deprecated' as 'respondsToSelector' will
            // still return true when the method is deprecated.
            ++i;
            continue;
          } else {
            Diag(OldAA->getLocation(),
                 diag::warn_mismatched_availability_override)
                << Which
                << AvailabilityAttr::getPrettyPlatformName(Platform->getName())
                << FirstVersion.getAsString() << SecondVersion.getAsString()
                << (AMK == AvailabilityMergeKind::Override);
          }
          if (AMK == AvailabilityMergeKind::Override)
            Diag(CI.getLoc(), diag::note_overridden_method);
          else
            Diag(CI.getLoc(), diag::note_protocol_method);
        } else {
          Diag(OldAA->getLocation(), diag::warn_mismatched_availability);
          Diag(CI.getLoc(), diag::note_previous_attribute);
        }

        Attrs.erase(Attrs.begin() + i);
        --e;
        continue;
      }

      VersionTuple MergedIntroduced2 = MergedIntroduced;
      VersionTuple MergedDeprecated2 = MergedDeprecated;
      VersionTuple MergedObsoleted2 = MergedObsoleted;

      if (MergedIntroduced2.empty())
        MergedIntroduced2 = OldIntroduced;
      if (MergedDeprecated2.empty())
        MergedDeprecated2 = OldDeprecated;
      if (MergedObsoleted2.empty())
        MergedObsoleted2 = OldObsoleted;

      if (checkAvailabilityAttr(*this, OldAA->getRange(), Platform,
                                MergedIntroduced2, MergedDeprecated2,
                                MergedObsoleted2)) {
        Attrs.erase(Attrs.begin() + i);
        --e;
        continue;
      }

      MergedIntroduced = MergedIntroduced2;
      MergedDeprecated = MergedDeprecated2;
      MergedObsoleted = MergedObsoleted2;
      ++i;
    }
  }

  if (FoundAny &&
      MergedIntroduced == Introduced &&
      MergedDeprecated == Deprecated &&
      MergedObsoleted == Obsoleted)
    return nullptr;

  // Only create a new attribute if !OverrideOrImpl, but we want to do
  // the checking.
  if (!checkAvailabilityAttr(*this, CI.getRange(), Platform, MergedIntroduced,
                             MergedDeprecated, MergedObsoleted) &&
      !OverrideOrImpl) {
    auto *Avail = ::new (Context) AvailabilityAttr(
        Context, CI, Platform, Introduced, Deprecated, Obsoleted, IsUnavailable,
        Message, IsStrict, Replacement, Priority, Environment);
    Avail->setImplicit(Implicit);
    return Avail;
  }
  return nullptr;
}

static void handleAvailabilityAttr(Sema &S, Decl *D, const ParsedAttr &AL) {
  if (isa<UsingDecl, UnresolvedUsingTypenameDecl, UnresolvedUsingValueDecl>(
          D)) {
    S.Diag(AL.getRange().getBegin(), diag::warn_deprecated_ignored_on_using)
        << AL;
    return;
  }

  if (!AL.checkExactlyNumArgs(S, 1))
    return;
  IdentifierLoc *Platform = AL.getArgAsIdent(0);

  IdentifierInfo *II = Platform->getIdentifierInfo();
  if (AvailabilityAttr::getPrettyPlatformName(II->getName()).empty())
    S.Diag(Platform->getLoc(), diag::warn_availability_unknown_platform)
        << Platform->getIdentifierInfo();

  auto *ND = dyn_cast<NamedDecl>(D);
  if (!ND) // We warned about this already, so just return.
    return;

  AvailabilityChange Introduced = AL.getAvailabilityIntroduced();
  AvailabilityChange Deprecated = AL.getAvailabilityDeprecated();
  AvailabilityChange Obsoleted = AL.getAvailabilityObsoleted();
  bool IsUnavailable = AL.getUnavailableLoc().isValid();
  bool IsStrict = AL.getStrictLoc().isValid();
  StringRef Str;
  if (const auto *SE = dyn_cast_if_present<StringLiteral>(AL.getMessageExpr()))
    Str = SE->getString();
  StringRef Replacement;
  if (const auto *SE =
          dyn_cast_if_present<StringLiteral>(AL.getReplacementExpr()))
    Replacement = SE->getString();

  if (II->isStr("swift")) {
    if (Introduced.isValid() || Obsoleted.isValid() ||
        (!IsUnavailable && !Deprecated.isValid())) {
      S.Diag(AL.getLoc(),
             diag::warn_availability_swift_unavailable_deprecated_only);
      return;
    }
  }

  if (II->isStr("fuchsia")) {
    std::optional<unsigned> Min, Sub;
    if ((Min = Introduced.Version.getMinor()) ||
        (Sub = Introduced.Version.getSubminor())) {
      S.Diag(AL.getLoc(), diag::warn_availability_fuchsia_unavailable_minor);
      return;
    }
  }

  if (S.getLangOpts().HLSL && IsStrict)
    S.Diag(AL.getStrictLoc(), diag::err_availability_unexpected_parameter)
        << "strict" << /* HLSL */ 0;

  int PriorityModifier = AL.isPragmaClangAttribute()
                             ? Sema::AP_PragmaClangAttribute
                             : Sema::AP_Explicit;

  const IdentifierLoc *EnvironmentLoc = AL.getEnvironment();
  IdentifierInfo *IIEnvironment = nullptr;
  if (EnvironmentLoc) {
    if (S.getLangOpts().HLSL) {
      IIEnvironment = EnvironmentLoc->getIdentifierInfo();
      if (AvailabilityAttr::getEnvironmentType(
              EnvironmentLoc->getIdentifierInfo()->getName()) ==
          llvm::Triple::EnvironmentType::UnknownEnvironment)
        S.Diag(EnvironmentLoc->getLoc(),
               diag::warn_availability_unknown_environment)
            << EnvironmentLoc->getIdentifierInfo();
    } else {
      S.Diag(EnvironmentLoc->getLoc(),
             diag::err_availability_unexpected_parameter)
          << "environment" << /* C/C++ */ 1;
    }
  }

  AvailabilityAttr *NewAttr = S.mergeAvailabilityAttr(
      ND, AL, II, false /*Implicit*/, Introduced.Version, Deprecated.Version,
      Obsoleted.Version, IsUnavailable, Str, IsStrict, Replacement,
      AvailabilityMergeKind::None, PriorityModifier, IIEnvironment);
  if (NewAttr)
    D->addAttr(NewAttr);

  // Transcribe "ios" to "watchos" (and add a new attribute) if the versioning
  // matches before the start of the watchOS platform.
  if (S.Context.getTargetInfo().getTriple().isWatchOS()) {
    IdentifierInfo *NewII = nullptr;
    if (II->getName() == "ios")
      NewII = &S.Context.Idents.get("watchos");
    else if (II->getName() == "ios_app_extension")
      NewII = &S.Context.Idents.get("watchos_app_extension");

    if (NewII) {
      const auto *SDKInfo = S.getDarwinSDKInfoForAvailabilityChecking();
      const auto *IOSToWatchOSMapping =
          SDKInfo ? SDKInfo->getVersionMapping(
                        DarwinSDKInfo::OSEnvPair::iOStoWatchOSPair())
                  : nullptr;

      auto adjustWatchOSVersion =
          [IOSToWatchOSMapping](VersionTuple Version) -> VersionTuple {
        if (Version.empty())
          return Version;
        auto MinimumWatchOSVersion = VersionTuple(2, 0);

        if (IOSToWatchOSMapping) {
          if (auto MappedVersion = IOSToWatchOSMapping->map(
                  Version, MinimumWatchOSVersion, std::nullopt)) {
            return *MappedVersion;
          }
        }

        auto Major = Version.getMajor();
        auto NewMajor = Major >= 9 ? Major - 7 : 0;
        if (NewMajor >= 2) {
          if (Version.getMinor()) {
            if (Version.getSubminor())
              return VersionTuple(NewMajor, *Version.getMinor(),
                                  *Version.getSubminor());
            else
              return VersionTuple(NewMajor, *Version.getMinor());
          }
          return VersionTuple(NewMajor);
        }

        return MinimumWatchOSVersion;
      };

      auto NewIntroduced = adjustWatchOSVersion(Introduced.Version);
      auto NewDeprecated = adjustWatchOSVersion(Deprecated.Version);
      auto NewObsoleted = adjustWatchOSVersion(Obsoleted.Version);

      AvailabilityAttr *NewAttr = S.mergeAvailabilityAttr(
          ND, AL, NewII, true /*Implicit*/, NewIntroduced, NewDeprecated,
          NewObsoleted, IsUnavailable, Str, IsStrict, Replacement,
          AvailabilityMergeKind::None,
          PriorityModifier + Sema::AP_InferredFromOtherPlatform, IIEnvironment);
      if (NewAttr)
        D->addAttr(NewAttr);
    }
  } else if (S.Context.getTargetInfo().getTriple().isTvOS()) {
    // Transcribe "ios" to "tvos" (and add a new attribute) if the versioning
    // matches before the start of the tvOS platform.
    IdentifierInfo *NewII = nullptr;
    if (II->getName() == "ios")
      NewII = &S.Context.Idents.get("tvos");
    else if (II->getName() == "ios_app_extension")
      NewII = &S.Context.Idents.get("tvos_app_extension");

    if (NewII) {
      const auto *SDKInfo = S.getDarwinSDKInfoForAvailabilityChecking();
      const auto *IOSToTvOSMapping =
          SDKInfo ? SDKInfo->getVersionMapping(
                        DarwinSDKInfo::OSEnvPair::iOStoTvOSPair())
                  : nullptr;

      auto AdjustTvOSVersion =
          [IOSToTvOSMapping](VersionTuple Version) -> VersionTuple {
        if (Version.empty())
          return Version;

        if (IOSToTvOSMapping) {
          if (auto MappedVersion = IOSToTvOSMapping->map(
                  Version, VersionTuple(0, 0), std::nullopt)) {
            return *MappedVersion;
          }
        }
        return Version;
      };

      auto NewIntroduced = AdjustTvOSVersion(Introduced.Version);
      auto NewDeprecated = AdjustTvOSVersion(Deprecated.Version);
      auto NewObsoleted = AdjustTvOSVersion(Obsoleted.Version);

      AvailabilityAttr *NewAttr = S.mergeAvailabilityAttr(
          ND, AL, NewII, true /*Implicit*/, NewIntroduced, NewDeprecated,
          NewObsoleted, IsUnavailable, Str, IsStrict, Replacement,
          AvailabilityMergeKind::None,
          PriorityModifier + Sema::AP_InferredFromOtherPlatform, IIEnvironment);
      if (NewAttr)
        D->addAttr(NewAttr);
    }
  } else if (S.Context.getTargetInfo().getTriple().getOS() ==
                 llvm::Triple::IOS &&
             S.Context.getTargetInfo().getTriple().isMacCatalystEnvironment()) {
    auto GetSDKInfo = [&]() {
      return S.getDarwinSDKInfoForAvailabilityChecking(AL.getRange().getBegin(),
                                                       "macOS");
    };

    // Transcribe "ios" to "maccatalyst" (and add a new attribute).
    IdentifierInfo *NewII = nullptr;
    if (II->getName() == "ios")
      NewII = &S.Context.Idents.get("maccatalyst");
    else if (II->getName() == "ios_app_extension")
      NewII = &S.Context.Idents.get("maccatalyst_app_extension");
    if (NewII) {
      auto MinMacCatalystVersion = [](const VersionTuple &V) {
        if (V.empty())
          return V;
        if (V.getMajor() < 13 ||
            (V.getMajor() == 13 && V.getMinor() && *V.getMinor() < 1))
          return VersionTuple(13, 1); // The min Mac Catalyst version is 13.1.
        return V;
      };
      AvailabilityAttr *NewAttr = S.mergeAvailabilityAttr(
          ND, AL, NewII, true /*Implicit*/,
          MinMacCatalystVersion(Introduced.Version),
          MinMacCatalystVersion(Deprecated.Version),
          MinMacCatalystVersion(Obsoleted.Version), IsUnavailable, Str,
          IsStrict, Replacement, AvailabilityMergeKind::None,
          PriorityModifier + Sema::AP_InferredFromOtherPlatform, IIEnvironment);
      if (NewAttr)
        D->addAttr(NewAttr);
    } else if (II->getName() == "macos" && GetSDKInfo() &&
               (!Introduced.Version.empty() || !Deprecated.Version.empty() ||
                !Obsoleted.Version.empty())) {
      if (const auto *MacOStoMacCatalystMapping =
              GetSDKInfo()->getVersionMapping(
                  DarwinSDKInfo::OSEnvPair::macOStoMacCatalystPair())) {
        // Infer Mac Catalyst availability from the macOS availability attribute
        // if it has versioned availability. Don't infer 'unavailable'. This
        // inferred availability has lower priority than the other availability
        // attributes that are inferred from 'ios'.
        NewII = &S.Context.Idents.get("maccatalyst");
        auto RemapMacOSVersion =
            [&](const VersionTuple &V) -> std::optional<VersionTuple> {
          if (V.empty())
            return std::nullopt;
          // API_TO_BE_DEPRECATED is 100000.
          if (V.getMajor() == 100000)
            return VersionTuple(100000);
          // The minimum iosmac version is 13.1
          return MacOStoMacCatalystMapping->map(V, VersionTuple(13, 1),
                                                std::nullopt);
        };
        std::optional<VersionTuple> NewIntroduced =
                                        RemapMacOSVersion(Introduced.Version),
                                    NewDeprecated =
                                        RemapMacOSVersion(Deprecated.Version),
                                    NewObsoleted =
                                        RemapMacOSVersion(Obsoleted.Version);
        if (NewIntroduced || NewDeprecated || NewObsoleted) {
          auto VersionOrEmptyVersion =
              [](const std::optional<VersionTuple> &V) -> VersionTuple {
            return V ? *V : VersionTuple();
          };
          AvailabilityAttr *NewAttr = S.mergeAvailabilityAttr(
              ND, AL, NewII, true /*Implicit*/,
              VersionOrEmptyVersion(NewIntroduced),
              VersionOrEmptyVersion(NewDeprecated),
              VersionOrEmptyVersion(NewObsoleted), /*IsUnavailable=*/false, Str,
              IsStrict, Replacement, AvailabilityMergeKind::None,
              PriorityModifier + Sema::AP_InferredFromOtherPlatform +
                  Sema::AP_InferredFromOtherPlatform,
              IIEnvironment);
          if (NewAttr)
            D->addAttr(NewAttr);
        }
      }
    }
  }
}

static void handleExternalSourceSymbolAttr(Sema &S, Decl *D,
                                           const ParsedAttr &AL) {
  if (!AL.checkAtLeastNumArgs(S, 1) || !AL.checkAtMostNumArgs(S, 4))
    return;

  StringRef Language;
  if (const auto *SE = dyn_cast_if_present<StringLiteral>(AL.getArgAsExpr(0)))
    Language = SE->getString();
  StringRef DefinedIn;
  if (const auto *SE = dyn_cast_if_present<StringLiteral>(AL.getArgAsExpr(1)))
    DefinedIn = SE->getString();
  bool IsGeneratedDeclaration = AL.getArgAsIdent(2) != nullptr;
  StringRef USR;
  if (const auto *SE = dyn_cast_if_present<StringLiteral>(AL.getArgAsExpr(3)))
    USR = SE->getString();

  D->addAttr(::new (S.Context) ExternalSourceSymbolAttr(
      S.Context, AL, Language, DefinedIn, IsGeneratedDeclaration, USR));
}

template <class T>
static T *mergeVisibilityAttr(Sema &S, Decl *D, const AttributeCommonInfo &CI,
                              typename T::VisibilityType value) {
  T *existingAttr = D->getAttr<T>();
  if (existingAttr) {
    typename T::VisibilityType existingValue = existingAttr->getVisibility();
    if (existingValue == value)
      return nullptr;
    S.Diag(existingAttr->getLocation(), diag::err_mismatched_visibility);
    S.Diag(CI.getLoc(), diag::note_previous_attribute);
    D->dropAttr<T>();
  }
  return ::new (S.Context) T(S.Context, CI, value);
}

VisibilityAttr *Sema::mergeVisibilityAttr(Decl *D,
                                          const AttributeCommonInfo &CI,
                                          VisibilityAttr::VisibilityType Vis) {
  return ::mergeVisibilityAttr<VisibilityAttr>(*this, D, CI, Vis);
}

TypeVisibilityAttr *
Sema::mergeTypeVisibilityAttr(Decl *D, const AttributeCommonInfo &CI,
                              TypeVisibilityAttr::VisibilityType Vis) {
  return ::mergeVisibilityAttr<TypeVisibilityAttr>(*this, D, CI, Vis);
}

static void handleVisibilityAttr(Sema &S, Decl *D, const ParsedAttr &AL,
                                 bool isTypeVisibility) {
  // Visibility attributes don't mean anything on a typedef.
  if (isa<TypedefNameDecl>(D)) {
    S.Diag(AL.getRange().getBegin(), diag::warn_attribute_ignored) << AL;
    return;
  }

  // 'type_visibility' can only go on a type or namespace.
  if (isTypeVisibility && !(isa<TagDecl>(D) || isa<ObjCInterfaceDecl>(D) ||
                            isa<NamespaceDecl>(D))) {
    S.Diag(AL.getRange().getBegin(), diag::err_attribute_wrong_decl_type)
        << AL << AL.isRegularKeywordAttribute() << ExpectedTypeOrNamespace;
    return;
  }

  // Check that the argument is a string literal.
  StringRef TypeStr;
  SourceLocation LiteralLoc;
  if (!S.checkStringLiteralArgumentAttr(AL, 0, TypeStr, &LiteralLoc))
    return;

  VisibilityAttr::VisibilityType type;
  if (!VisibilityAttr::ConvertStrToVisibilityType(TypeStr, type)) {
    S.Diag(LiteralLoc, diag::warn_attribute_type_not_supported) << AL
                                                                << TypeStr;
    return;
  }

  // Complain about attempts to use protected visibility on targets
  // (like Darwin) that don't support it.
  if (type == VisibilityAttr::Protected &&
      !S.Context.getTargetInfo().hasProtectedVisibility()) {
    S.Diag(AL.getLoc(), diag::warn_attribute_protected_visibility);
    type = VisibilityAttr::Default;
  }

  Attr *newAttr;
  if (isTypeVisibility) {
    newAttr = S.mergeTypeVisibilityAttr(
        D, AL, (TypeVisibilityAttr::VisibilityType)type);
  } else {
    newAttr = S.mergeVisibilityAttr(D, AL, type);
  }
  if (newAttr)
    D->addAttr(newAttr);
}

static void handleSentinelAttr(Sema &S, Decl *D, const ParsedAttr &AL) {
  unsigned sentinel = (unsigned)SentinelAttr::DefaultSentinel;
  if (AL.getNumArgs() > 0) {
    Expr *E = AL.getArgAsExpr(0);
    std::optional<llvm::APSInt> Idx = llvm::APSInt(32);
    if (E->isTypeDependent() || !(Idx = E->getIntegerConstantExpr(S.Context))) {
      S.Diag(AL.getLoc(), diag::err_attribute_argument_n_type)
          << AL << 1 << AANT_ArgumentIntegerConstant << E->getSourceRange();
      return;
    }

    if (Idx->isSigned() && Idx->isNegative()) {
      S.Diag(AL.getLoc(), diag::err_attribute_sentinel_less_than_zero)
        << E->getSourceRange();
      return;
    }

    sentinel = Idx->getZExtValue();
  }

  unsigned nullPos = (unsigned)SentinelAttr::DefaultNullPos;
  if (AL.getNumArgs() > 1) {
    Expr *E = AL.getArgAsExpr(1);
    std::optional<llvm::APSInt> Idx = llvm::APSInt(32);
    if (E->isTypeDependent() || !(Idx = E->getIntegerConstantExpr(S.Context))) {
      S.Diag(AL.getLoc(), diag::err_attribute_argument_n_type)
          << AL << 2 << AANT_ArgumentIntegerConstant << E->getSourceRange();
      return;
    }
    nullPos = Idx->getZExtValue();

    if ((Idx->isSigned() && Idx->isNegative()) || nullPos > 1) {
      // FIXME: This error message could be improved, it would be nice
      // to say what the bounds actually are.
      S.Diag(AL.getLoc(), diag::err_attribute_sentinel_not_zero_or_one)
        << E->getSourceRange();
      return;
    }
  }

  if (const auto *FD = dyn_cast<FunctionDecl>(D)) {
    const FunctionType *FT = FD->getType()->castAs<FunctionType>();
    if (isa<FunctionNoProtoType>(FT)) {
      S.Diag(AL.getLoc(), diag::warn_attribute_sentinel_named_arguments);
      return;
    }

    if (!cast<FunctionProtoType>(FT)->isVariadic()) {
      S.Diag(AL.getLoc(), diag::warn_attribute_sentinel_not_variadic) << 0;
      return;
    }
  } else if (const auto *MD = dyn_cast<ObjCMethodDecl>(D)) {
    if (!MD->isVariadic()) {
      S.Diag(AL.getLoc(), diag::warn_attribute_sentinel_not_variadic) << 0;
      return;
    }
  } else if (const auto *BD = dyn_cast<BlockDecl>(D)) {
    if (!BD->isVariadic()) {
      S.Diag(AL.getLoc(), diag::warn_attribute_sentinel_not_variadic) << 1;
      return;
    }
  } else if (const auto *V = dyn_cast<VarDecl>(D)) {
    QualType Ty = V->getType();
    if (Ty->isBlockPointerType() || Ty->isFunctionPointerType()) {
      const FunctionType *FT = Ty->isFunctionPointerType()
                                   ? D->getFunctionType()
                                   : Ty->castAs<BlockPointerType>()
                                         ->getPointeeType()
                                         ->castAs<FunctionType>();
      if (!cast<FunctionProtoType>(FT)->isVariadic()) {
        int m = Ty->isFunctionPointerType() ? 0 : 1;
        S.Diag(AL.getLoc(), diag::warn_attribute_sentinel_not_variadic) << m;
        return;
      }
    } else {
      S.Diag(AL.getLoc(), diag::warn_attribute_wrong_decl_type)
          << AL << AL.isRegularKeywordAttribute()
          << ExpectedFunctionMethodOrBlock;
      return;
    }
  } else {
    S.Diag(AL.getLoc(), diag::warn_attribute_wrong_decl_type)
        << AL << AL.isRegularKeywordAttribute()
        << ExpectedFunctionMethodOrBlock;
    return;
  }
  D->addAttr(::new (S.Context) SentinelAttr(S.Context, AL, sentinel, nullPos));
}

static void handleWarnUnusedResult(Sema &S, Decl *D, const ParsedAttr &AL) {
  if (D->getFunctionType() &&
      D->getFunctionType()->getReturnType()->isVoidType() &&
      !isa<CXXConstructorDecl>(D)) {
    S.Diag(AL.getLoc(), diag::warn_attribute_void_function_method) << AL << 0;
    return;
  }
  if (const auto *MD = dyn_cast<ObjCMethodDecl>(D))
    if (MD->getReturnType()->isVoidType()) {
      S.Diag(AL.getLoc(), diag::warn_attribute_void_function_method) << AL << 1;
      return;
    }

  StringRef Str;
  if (AL.isStandardAttributeSyntax() && !AL.getScopeName()) {
    // The standard attribute cannot be applied to variable declarations such
    // as a function pointer.
    if (isa<VarDecl>(D))
      S.Diag(AL.getLoc(), diag::warn_attribute_wrong_decl_type)
          << AL << AL.isRegularKeywordAttribute()
          << ExpectedFunctionOrClassOrEnum;

    // If this is spelled as the standard C++17 attribute, but not in C++17,
    // warn about using it as an extension. If there are attribute arguments,
    // then claim it's a C++20 extension instead.
    // FIXME: If WG14 does not seem likely to adopt the same feature, add an
    // extension warning for C23 mode.
    const LangOptions &LO = S.getLangOpts();
    if (AL.getNumArgs() == 1) {
      if (LO.CPlusPlus && !LO.CPlusPlus20)
        S.Diag(AL.getLoc(), diag::ext_cxx20_attr) << AL;

      // Since this is spelled [[nodiscard]], get the optional string
      // literal. If in C++ mode, but not in C++20 mode, diagnose as an
      // extension.
      // FIXME: C23 should support this feature as well, even as an extension.
      if (!S.checkStringLiteralArgumentAttr(AL, 0, Str, nullptr))
        return;
    } else if (LO.CPlusPlus && !LO.CPlusPlus17)
      S.Diag(AL.getLoc(), diag::ext_cxx17_attr) << AL;
  }

  if ((!AL.isGNUAttribute() &&
       !(AL.isStandardAttributeSyntax() && AL.isClangScope())) &&
      isa<TypedefNameDecl>(D)) {
    S.Diag(AL.getLoc(), diag::warn_unused_result_typedef_unsupported_spelling)
        << AL.isGNUScope();
    return;
  }

  D->addAttr(::new (S.Context) WarnUnusedResultAttr(S.Context, AL, Str));
}

static void handleWeakImportAttr(Sema &S, Decl *D, const ParsedAttr &AL) {
  // weak_import only applies to variable & function declarations.
  bool isDef = false;
  if (!D->canBeWeakImported(isDef)) {
    if (isDef)
      S.Diag(AL.getLoc(), diag::warn_attribute_invalid_on_definition)
        << "weak_import";
    else if (isa<ObjCPropertyDecl>(D) || isa<ObjCMethodDecl>(D) ||
             (S.Context.getTargetInfo().getTriple().isOSDarwin() &&
              (isa<ObjCInterfaceDecl>(D) || isa<EnumDecl>(D)))) {
      // Nothing to warn about here.
    } else
      S.Diag(AL.getLoc(), diag::warn_attribute_wrong_decl_type)
          << AL << AL.isRegularKeywordAttribute() << ExpectedVariableOrFunction;

    return;
  }

  D->addAttr(::new (S.Context) WeakImportAttr(S.Context, AL));
}

// Checks whether an argument of launch_bounds-like attribute is
// acceptable, performs implicit conversion to Rvalue, and returns
// non-nullptr Expr result on success. Otherwise, it returns nullptr
// and may output an error.
template <class Attribute>
static Expr *makeAttributeArgExpr(Sema &S, Expr *E, const Attribute &Attr,
                                  const unsigned Idx) {
  if (S.DiagnoseUnexpandedParameterPack(E))
    return nullptr;

  // Accept template arguments for now as they depend on something else.
  // We'll get to check them when they eventually get instantiated.
  if (E->isValueDependent())
    return E;

  std::optional<llvm::APSInt> I = llvm::APSInt(64);
  if (!(I = E->getIntegerConstantExpr(S.Context))) {
    S.Diag(E->getExprLoc(), diag::err_attribute_argument_n_type)
        << &Attr << Idx << AANT_ArgumentIntegerConstant << E->getSourceRange();
    return nullptr;
  }
  // Make sure we can fit it in 32 bits.
  if (!I->isIntN(32)) {
    S.Diag(E->getExprLoc(), diag::err_ice_too_large)
        << toString(*I, 10, false) << 32 << /* Unsigned */ 1;
    return nullptr;
  }
  if (*I < 0)
    S.Diag(E->getExprLoc(), diag::err_attribute_requires_positive_integer)
        << &Attr << /*non-negative*/ 1 << E->getSourceRange();

  // We may need to perform implicit conversion of the argument.
  InitializedEntity Entity = InitializedEntity::InitializeParameter(
      S.Context, S.Context.getConstType(S.Context.IntTy), /*consume*/ false);
  ExprResult ValArg = S.PerformCopyInitialization(Entity, SourceLocation(), E);
  assert(!ValArg.isInvalid() &&
         "Unexpected PerformCopyInitialization() failure.");

  return ValArg.getAs<Expr>();
}

// Handles reqd_work_group_size and work_group_size_hint.
template <typename WorkGroupAttr>
static void handleWorkGroupSize(Sema &S, Decl *D, const ParsedAttr &AL) {
  if (!AL.checkExactlyNumArgs(S, 3))
    return;
  
  Expr *WGSize[3];
  for (unsigned i = 0; i < 3; ++i) {
    if (Expr *E = makeAttributeArgExpr(S, AL.getArgAsExpr(i), AL, i))
      WGSize[i] = E;
    else
      return;
  }

  auto IsZero = [&](Expr *E) {
    if (E->isValueDependent())
      return false;
    std::optional<llvm::APSInt> I = E->getIntegerConstantExpr(S.Context);
    assert(I && "Non-integer constant expr");
    return I->isZero();
  };

  if (!llvm::all_of(WGSize, IsZero)) {
    for (unsigned i = 0; i < 3; ++i) {
      const Expr *E = AL.getArgAsExpr(i);
      if (IsZero(WGSize[i])) {
        S.Diag(AL.getLoc(), diag::err_attribute_argument_is_zero)
            << AL << E->getSourceRange();
        return;
      }
    }
  }

  auto Equal = [&](Expr *LHS, Expr *RHS) {
    if (LHS->isValueDependent() || RHS->isValueDependent())
      return true;
    std::optional<llvm::APSInt> L = LHS->getIntegerConstantExpr(S.Context);
    assert(L && "Non-integer constant expr");
    std::optional<llvm::APSInt> R = RHS->getIntegerConstantExpr(S.Context);
    assert(L && "Non-integer constant expr");
    return L == R;
  };

  WorkGroupAttr *Existing = D->getAttr<WorkGroupAttr>();
  if (Existing &&
      !llvm::equal(std::initializer_list<Expr *>{Existing->getXDim(),
                                                 Existing->getYDim(),
                                                 Existing->getZDim()},
                   WGSize, Equal))
    S.Diag(AL.getLoc(), diag::warn_duplicate_attribute) << AL;

  D->addAttr(::new (S.Context)
                 WorkGroupAttr(S.Context, AL, WGSize[0], WGSize[1], WGSize[2]));
}

static void handleVecTypeHint(Sema &S, Decl *D, const ParsedAttr &AL) {
  // Given attribute is deprecated without replacement in SYCL 2020 mode.
  // Ignore the attribute in SYCL 2020.
  if (S.LangOpts.getSYCLVersion() >= LangOptions::SYCL_2020) {
    S.Diag(AL.getLoc(), diag::warn_attribute_deprecated_ignored) << AL;
    return;
  }

  if (!AL.hasParsedType()) {
    S.Diag(AL.getLoc(), diag::err_attribute_wrong_number_arguments) << AL << 1;
    return;
  }

  TypeSourceInfo *ParmTSI = nullptr;
  QualType ParmType = S.GetTypeFromParser(AL.getTypeArg(), &ParmTSI);
  assert(ParmTSI && "no type source info for attribute argument");

  if (!ParmType->isExtVectorType() && !ParmType->isFloatingType() &&
      (ParmType->isBooleanType() ||
       !ParmType->isIntegralType(S.getASTContext()))) {
    S.Diag(AL.getLoc(), diag::err_attribute_invalid_argument) << 2 << AL;
    return;
  }

  if (VecTypeHintAttr *A = D->getAttr<VecTypeHintAttr>()) {
    if (!S.Context.hasSameType(A->getTypeHint(), ParmType)) {
      S.Diag(AL.getLoc(), diag::warn_duplicate_attribute) << AL;
      return;
    }
  }

  D->addAttr(::new (S.Context) VecTypeHintAttr(S.Context, AL, ParmTSI));
}

SectionAttr *Sema::mergeSectionAttr(Decl *D, const AttributeCommonInfo &CI,
                                    StringRef Name) {
  // Explicit or partial specializations do not inherit
  // the section attribute from the primary template.
  if (const auto *FD = dyn_cast<FunctionDecl>(D)) {
    if (CI.getAttributeSpellingListIndex() == SectionAttr::Declspec_allocate &&
        FD->isFunctionTemplateSpecialization())
      return nullptr;
  }
  if (SectionAttr *ExistingAttr = D->getAttr<SectionAttr>()) {
    if (ExistingAttr->getName() == Name)
      return nullptr;
    Diag(ExistingAttr->getLocation(), diag::warn_mismatched_section)
         << 1 /*section*/;
    Diag(CI.getLoc(), diag::note_previous_attribute);
    return nullptr;
  }
  return ::new (Context) SectionAttr(Context, CI, Name);
}

llvm::Error Sema::isValidSectionSpecifier(StringRef SecName) {
  if (!Context.getTargetInfo().getTriple().isOSDarwin())
    return llvm::Error::success();

  // Let MCSectionMachO validate this.
  StringRef Segment, Section;
  unsigned TAA, StubSize;
  bool HasTAA;
  return llvm::MCSectionMachO::ParseSectionSpecifier(SecName, Segment, Section,
                                                     TAA, HasTAA, StubSize);
}

bool Sema::checkSectionName(SourceLocation LiteralLoc, StringRef SecName) {
  if (llvm::Error E = isValidSectionSpecifier(SecName)) {
    Diag(LiteralLoc, diag::err_attribute_section_invalid_for_target)
        << toString(std::move(E)) << 1 /*'section'*/;
    return false;
  }
  return true;
}

static void handleSectionAttr(Sema &S, Decl *D, const ParsedAttr &AL) {
  // Make sure that there is a string literal as the sections's single
  // argument.
  StringRef Str;
  SourceLocation LiteralLoc;
  if (!S.checkStringLiteralArgumentAttr(AL, 0, Str, &LiteralLoc))
    return;

  if (!S.checkSectionName(LiteralLoc, Str))
    return;

  SectionAttr *NewAttr = S.mergeSectionAttr(D, AL, Str);
  if (NewAttr) {
    D->addAttr(NewAttr);
    if (isa<FunctionDecl, FunctionTemplateDecl, ObjCMethodDecl,
            ObjCPropertyDecl>(D))
      S.UnifySection(NewAttr->getName(),
                     ASTContext::PSF_Execute | ASTContext::PSF_Read,
                     cast<NamedDecl>(D));
  }
}

static bool isValidCodeModelAttr(llvm::Triple &Triple, StringRef Str) {
  if (Triple.isLoongArch()) {
    return Str == "normal" || Str == "medium" || Str == "extreme";
  } else {
    assert(Triple.getArch() == llvm::Triple::x86_64 &&
           "only loongarch/x86-64 supported");
    return Str == "small" || Str == "large";
  }
}

static void handleCodeModelAttr(Sema &S, Decl *D, const ParsedAttr &AL) {
  StringRef Str;
  SourceLocation LiteralLoc;
  auto IsTripleSupported = [](llvm::Triple &Triple) {
    return Triple.getArch() == llvm::Triple::ArchType::x86_64 ||
           Triple.isLoongArch();
  };

  // Check that it is a string.
  if (!S.checkStringLiteralArgumentAttr(AL, 0, Str, &LiteralLoc))
    return;

  SmallVector<llvm::Triple, 2> Triples = {
      S.Context.getTargetInfo().getTriple()};
  if (auto *aux = S.Context.getAuxTargetInfo()) {
    Triples.push_back(aux->getTriple());
  } else if (S.Context.getTargetInfo().getTriple().isNVPTX() ||
             S.Context.getTargetInfo().getTriple().isAMDGPU() ||
             S.Context.getTargetInfo().getTriple().isSPIRV()) {
    // Ignore the attribute for pure GPU device compiles since it only applies
    // to host globals.
    return;
  }

  auto SupportedTripleIt = llvm::find_if(Triples, IsTripleSupported);
  if (SupportedTripleIt == Triples.end()) {
    S.Diag(LiteralLoc, diag::warn_unknown_attribute_ignored) << AL;
    return;
  }

  llvm::CodeModel::Model CM;
  if (!CodeModelAttr::ConvertStrToModel(Str, CM) ||
      !isValidCodeModelAttr(*SupportedTripleIt, Str)) {
    S.Diag(LiteralLoc, diag::err_attr_codemodel_arg) << Str;
    return;
  }

  D->addAttr(::new (S.Context) CodeModelAttr(S.Context, AL, CM));
}

// This is used for `__declspec(code_seg("segname"))` on a decl.
// `#pragma code_seg("segname")` uses checkSectionName() instead.
static bool checkCodeSegName(Sema &S, SourceLocation LiteralLoc,
                             StringRef CodeSegName) {
  if (llvm::Error E = S.isValidSectionSpecifier(CodeSegName)) {
    S.Diag(LiteralLoc, diag::err_attribute_section_invalid_for_target)
        << toString(std::move(E)) << 0 /*'code-seg'*/;
    return false;
  }

  return true;
}

CodeSegAttr *Sema::mergeCodeSegAttr(Decl *D, const AttributeCommonInfo &CI,
                                    StringRef Name) {
  // Explicit or partial specializations do not inherit
  // the code_seg attribute from the primary template.
  if (const auto *FD = dyn_cast<FunctionDecl>(D)) {
    if (FD->isFunctionTemplateSpecialization())
      return nullptr;
  }
  if (const auto *ExistingAttr = D->getAttr<CodeSegAttr>()) {
    if (ExistingAttr->getName() == Name)
      return nullptr;
    Diag(ExistingAttr->getLocation(), diag::warn_mismatched_section)
         << 0 /*codeseg*/;
    Diag(CI.getLoc(), diag::note_previous_attribute);
    return nullptr;
  }
  return ::new (Context) CodeSegAttr(Context, CI, Name);
}

static void handleCodeSegAttr(Sema &S, Decl *D, const ParsedAttr &AL) {
  StringRef Str;
  SourceLocation LiteralLoc;
  if (!S.checkStringLiteralArgumentAttr(AL, 0, Str, &LiteralLoc))
    return;
  if (!checkCodeSegName(S, LiteralLoc, Str))
    return;
  if (const auto *ExistingAttr = D->getAttr<CodeSegAttr>()) {
    if (!ExistingAttr->isImplicit()) {
      S.Diag(AL.getLoc(),
             ExistingAttr->getName() == Str
             ? diag::warn_duplicate_codeseg_attribute
             : diag::err_conflicting_codeseg_attribute);
      return;
    }
    D->dropAttr<CodeSegAttr>();
  }
  if (CodeSegAttr *CSA = S.mergeCodeSegAttr(D, AL, Str))
    D->addAttr(CSA);
}

bool Sema::checkTargetAttr(SourceLocation LiteralLoc, StringRef AttrStr) {
  enum FirstParam { Unsupported, Duplicate, Unknown };
  enum SecondParam { None, CPU, Tune };
  enum ThirdParam { Target, TargetClones };
  if (AttrStr.contains("fpmath="))
    return Diag(LiteralLoc, diag::warn_unsupported_target_attribute)
           << Unsupported << None << "fpmath=" << Target;

  // Diagnose use of tune if target doesn't support it.
  if (!Context.getTargetInfo().supportsTargetAttributeTune() &&
      AttrStr.contains("tune="))
    return Diag(LiteralLoc, diag::warn_unsupported_target_attribute)
           << Unsupported << None << "tune=" << Target;

  ParsedTargetAttr ParsedAttrs =
      Context.getTargetInfo().parseTargetAttr(AttrStr);

  if (!ParsedAttrs.CPU.empty() &&
      !Context.getTargetInfo().isValidCPUName(ParsedAttrs.CPU))
    return Diag(LiteralLoc, diag::warn_unsupported_target_attribute)
           << Unknown << CPU << ParsedAttrs.CPU << Target;

  if (!ParsedAttrs.Tune.empty() &&
      !Context.getTargetInfo().isValidCPUName(ParsedAttrs.Tune))
    return Diag(LiteralLoc, diag::warn_unsupported_target_attribute)
           << Unknown << Tune << ParsedAttrs.Tune << Target;

  if (Context.getTargetInfo().getTriple().isRISCV()) {
    if (ParsedAttrs.Duplicate != "")
      return Diag(LiteralLoc, diag::err_duplicate_target_attribute)
             << Duplicate << None << ParsedAttrs.Duplicate << Target;
    for (const auto &Feature : ParsedAttrs.Features) {
      StringRef CurFeature = Feature;
      if (!CurFeature.starts_with('+') && !CurFeature.starts_with('-'))
        return Diag(LiteralLoc, diag::warn_unsupported_target_attribute)
               << Unsupported << None << AttrStr << Target;
    }
  }

  if (Context.getTargetInfo().getTriple().isLoongArch()) {
    for (const auto &Feature : ParsedAttrs.Features) {
      StringRef CurFeature = Feature;
      if (CurFeature.starts_with("!arch=")) {
        StringRef ArchValue = CurFeature.split("=").second.trim();
        return Diag(LiteralLoc, diag::err_attribute_unsupported)
               << "target(arch=..)" << ArchValue;
      }
    }
  }

  if (ParsedAttrs.Duplicate != "")
    return Diag(LiteralLoc, diag::warn_unsupported_target_attribute)
           << Duplicate << None << ParsedAttrs.Duplicate << Target;

  for (const auto &Feature : ParsedAttrs.Features) {
    auto CurFeature = StringRef(Feature).drop_front(); // remove + or -.
    if (!Context.getTargetInfo().isValidFeatureName(CurFeature))
      return Diag(LiteralLoc, diag::warn_unsupported_target_attribute)
             << Unsupported << None << CurFeature << Target;
  }

  TargetInfo::BranchProtectionInfo BPI{};
  StringRef DiagMsg;
  if (ParsedAttrs.BranchProtection.empty())
    return false;
  if (!Context.getTargetInfo().validateBranchProtection(
          ParsedAttrs.BranchProtection, ParsedAttrs.CPU, BPI,
          Context.getLangOpts(), DiagMsg)) {
    if (DiagMsg.empty())
      return Diag(LiteralLoc, diag::warn_unsupported_target_attribute)
             << Unsupported << None << "branch-protection" << Target;
    return Diag(LiteralLoc, diag::err_invalid_branch_protection_spec)
           << DiagMsg;
  }
  if (!DiagMsg.empty())
    Diag(LiteralLoc, diag::warn_unsupported_branch_protection_spec) << DiagMsg;

  return false;
}

bool Sema::checkTargetVersionAttr(SourceLocation LiteralLoc, Decl *D,
                                  StringRef AttrStr) {
  enum FirstParam { Unsupported };
  enum SecondParam { None };
  enum ThirdParam { Target, TargetClones, TargetVersion };
  llvm::SmallVector<StringRef, 8> Features;
  if (Context.getTargetInfo().getTriple().isRISCV()) {
    llvm::SmallVector<StringRef, 8> AttrStrs;
    AttrStr.split(AttrStrs, ';');

    bool HasArch = false;
    bool HasPriority = false;
    bool HasDefault = false;
    bool DuplicateAttr = false;
    for (auto &AttrStr : AttrStrs) {
      // Only support arch=+ext,... syntax.
      if (AttrStr.starts_with("arch=+")) {
        if (HasArch)
          DuplicateAttr = true;
        HasArch = true;
        ParsedTargetAttr TargetAttr =
            Context.getTargetInfo().parseTargetAttr(AttrStr);

        if (TargetAttr.Features.empty() ||
            llvm::any_of(TargetAttr.Features, [&](const StringRef Ext) {
              return !RISCV().isValidFMVExtension(Ext);
            }))
          return Diag(LiteralLoc, diag::warn_unsupported_target_attribute)
                 << Unsupported << None << AttrStr << TargetVersion;
      } else if (AttrStr.starts_with("default")) {
        if (HasDefault)
          DuplicateAttr = true;
        HasDefault = true;
      } else if (AttrStr.consume_front("priority=")) {
        if (HasPriority)
          DuplicateAttr = true;
        HasPriority = true;
        unsigned Digit;
        if (AttrStr.getAsInteger(0, Digit))
          return Diag(LiteralLoc, diag::warn_unsupported_target_attribute)
                 << Unsupported << None << AttrStr << TargetVersion;
      } else {
        return Diag(LiteralLoc, diag::warn_unsupported_target_attribute)
               << Unsupported << None << AttrStr << TargetVersion;
      }
    }

    if (((HasPriority || HasArch) && HasDefault) || DuplicateAttr ||
        (HasPriority && !HasArch))
      return Diag(LiteralLoc, diag::warn_unsupported_target_attribute)
             << Unsupported << None << AttrStr << TargetVersion;

    return false;
  }
  AttrStr.split(Features, "+");
  for (auto &CurFeature : Features) {
    CurFeature = CurFeature.trim();
    if (CurFeature == "default")
      continue;
    if (!Context.getTargetInfo().validateCpuSupports(CurFeature))
      return Diag(LiteralLoc, diag::warn_unsupported_target_attribute)
             << Unsupported << None << CurFeature << TargetVersion;
  }
  return false;
}

static void handleTargetVersionAttr(Sema &S, Decl *D, const ParsedAttr &AL) {
  StringRef Str;
  SourceLocation LiteralLoc;
  if (!S.checkStringLiteralArgumentAttr(AL, 0, Str, &LiteralLoc) ||
      S.checkTargetVersionAttr(LiteralLoc, D, Str))
    return;
  TargetVersionAttr *NewAttr =
      ::new (S.Context) TargetVersionAttr(S.Context, AL, Str);
  D->addAttr(NewAttr);
}

static void handleTargetAttr(Sema &S, Decl *D, const ParsedAttr &AL) {
  StringRef Str;
  SourceLocation LiteralLoc;
  if (!S.checkStringLiteralArgumentAttr(AL, 0, Str, &LiteralLoc) ||
      S.checkTargetAttr(LiteralLoc, Str))
    return;

  TargetAttr *NewAttr = ::new (S.Context) TargetAttr(S.Context, AL, Str);
  D->addAttr(NewAttr);
}

bool Sema::checkTargetClonesAttrString(
    SourceLocation LiteralLoc, StringRef Str, const StringLiteral *Literal,
    Decl *D, bool &HasDefault, bool &HasCommas, bool &HasNotDefault,
    SmallVectorImpl<SmallString<64>> &StringsBuffer) {
  enum FirstParam { Unsupported, Duplicate, Unknown };
  enum SecondParam { None, CPU, Tune };
  enum ThirdParam { Target, TargetClones };
  HasCommas = HasCommas || Str.contains(',');
  const TargetInfo &TInfo = Context.getTargetInfo();
  // Warn on empty at the beginning of a string.
  if (Str.size() == 0)
    return Diag(LiteralLoc, diag::warn_unsupported_target_attribute)
           << Unsupported << None << "" << TargetClones;

  std::pair<StringRef, StringRef> Parts = {{}, Str};
  while (!Parts.second.empty()) {
    Parts = Parts.second.split(',');
    StringRef Cur = Parts.first.trim();
    SourceLocation CurLoc =
        Literal->getLocationOfByte(Cur.data() - Literal->getString().data(),
                                   getSourceManager(), getLangOpts(), TInfo);

    bool DefaultIsDupe = false;
    bool HasCodeGenImpact = false;
    if (Cur.empty())
      return Diag(CurLoc, diag::warn_unsupported_target_attribute)
             << Unsupported << None << "" << TargetClones;

    if (TInfo.getTriple().isAArch64()) {
      // AArch64 target clones specific
      if (Cur == "default") {
        DefaultIsDupe = HasDefault;
        HasDefault = true;
        if (llvm::is_contained(StringsBuffer, Cur) || DefaultIsDupe)
          Diag(CurLoc, diag::warn_target_clone_duplicate_options);
        else
          StringsBuffer.push_back(Cur);
      } else {
        std::pair<StringRef, StringRef> CurParts = {{}, Cur};
        llvm::SmallVector<StringRef, 8> CurFeatures;
        while (!CurParts.second.empty()) {
          CurParts = CurParts.second.split('+');
          StringRef CurFeature = CurParts.first.trim();
          if (!TInfo.validateCpuSupports(CurFeature)) {
            Diag(CurLoc, diag::warn_unsupported_target_attribute)
                << Unsupported << None << CurFeature << TargetClones;
            continue;
          }
          if (TInfo.doesFeatureAffectCodeGen(CurFeature))
            HasCodeGenImpact = true;
          CurFeatures.push_back(CurFeature);
        }
        // Canonize TargetClones Attributes
        llvm::sort(CurFeatures);
        SmallString<64> Res;
        for (auto &CurFeat : CurFeatures) {
          if (!Res.empty())
            Res.append("+");
          Res.append(CurFeat);
        }
        if (llvm::is_contained(StringsBuffer, Res) || DefaultIsDupe)
          Diag(CurLoc, diag::warn_target_clone_duplicate_options);
        else if (!HasCodeGenImpact)
          // Ignore features in target_clone attribute that don't impact
          // code generation
          Diag(CurLoc, diag::warn_target_clone_no_impact_options);
        else if (!Res.empty()) {
          StringsBuffer.push_back(Res);
          HasNotDefault = true;
        }
      }
    } else if (TInfo.getTriple().isRISCV()) {
      // Suppress warn_target_clone_mixed_values
      HasCommas = false;

      // Cur is split's parts of Str. RISC-V uses Str directly,
      // so skip when encountered more than once.
      if (!Str.starts_with(Cur))
        continue;

      llvm::SmallVector<StringRef, 8> AttrStrs;
      Str.split(AttrStrs, ";");

      bool IsPriority = false;
      bool IsDefault = false;
      for (auto &AttrStr : AttrStrs) {
        // Only support arch=+ext,... syntax.
        if (AttrStr.starts_with("arch=+")) {
          ParsedTargetAttr TargetAttr =
              Context.getTargetInfo().parseTargetAttr(AttrStr);

          if (TargetAttr.Features.empty() ||
              llvm::any_of(TargetAttr.Features, [&](const StringRef Ext) {
                return !RISCV().isValidFMVExtension(Ext);
              }))
            return Diag(CurLoc, diag::warn_unsupported_target_attribute)
                   << Unsupported << None << Str << TargetClones;
        } else if (AttrStr.starts_with("default")) {
          IsDefault = true;
          DefaultIsDupe = HasDefault;
          HasDefault = true;
        } else if (AttrStr.consume_front("priority=")) {
          IsPriority = true;
          unsigned Digit;
          if (AttrStr.getAsInteger(0, Digit))
            return Diag(CurLoc, diag::warn_unsupported_target_attribute)
                   << Unsupported << None << Str << TargetClones;
        } else {
          return Diag(CurLoc, diag::warn_unsupported_target_attribute)
                 << Unsupported << None << Str << TargetClones;
        }
      }

      if (IsPriority && IsDefault)
        return Diag(CurLoc, diag::warn_unsupported_target_attribute)
               << Unsupported << None << Str << TargetClones;

      if (llvm::is_contained(StringsBuffer, Str) || DefaultIsDupe)
        Diag(CurLoc, diag::warn_target_clone_duplicate_options);
      StringsBuffer.push_back(Str);
    } else {
      // Other targets ( currently X86 )
      if (Cur.starts_with("arch=")) {
        if (!Context.getTargetInfo().isValidCPUName(
                Cur.drop_front(sizeof("arch=") - 1)))
          return Diag(CurLoc, diag::warn_unsupported_target_attribute)
                 << Unsupported << CPU << Cur.drop_front(sizeof("arch=") - 1)
                 << TargetClones;
      } else if (Cur == "default") {
        DefaultIsDupe = HasDefault;
        HasDefault = true;
      } else if (!Context.getTargetInfo().isValidFeatureName(Cur) ||
                 Context.getTargetInfo().getFMVPriority(Cur) == 0)
        return Diag(CurLoc, diag::warn_unsupported_target_attribute)
               << Unsupported << None << Cur << TargetClones;
      if (llvm::is_contained(StringsBuffer, Cur) || DefaultIsDupe)
        Diag(CurLoc, diag::warn_target_clone_duplicate_options);
      // Note: Add even if there are duplicates, since it changes name mangling.
      StringsBuffer.push_back(Cur);
    }
  }

  if (Str.rtrim().ends_with(","))
    return Diag(LiteralLoc, diag::warn_unsupported_target_attribute)
           << Unsupported << None << "" << TargetClones;
  return false;
}

static void handleTargetClonesAttr(Sema &S, Decl *D, const ParsedAttr &AL) {
  if (S.Context.getTargetInfo().getTriple().isAArch64() &&
      !S.Context.getTargetInfo().hasFeature("fmv"))
    return;

  // Ensure we don't combine these with themselves, since that causes some
  // confusing behavior.
  if (const auto *Other = D->getAttr<TargetClonesAttr>()) {
    S.Diag(AL.getLoc(), diag::err_disallowed_duplicate_attribute) << AL;
    S.Diag(Other->getLocation(), diag::note_conflicting_attribute);
    return;
  }
  if (checkAttrMutualExclusion<TargetClonesAttr>(S, D, AL))
    return;

  SmallVector<StringRef, 2> Strings;
  SmallVector<SmallString<64>, 2> StringsBuffer;
  bool HasCommas = false, HasDefault = false, HasNotDefault = false;

  for (unsigned I = 0, E = AL.getNumArgs(); I != E; ++I) {
    StringRef CurStr;
    SourceLocation LiteralLoc;
    if (!S.checkStringLiteralArgumentAttr(AL, I, CurStr, &LiteralLoc) ||
        S.checkTargetClonesAttrString(
            LiteralLoc, CurStr,
            cast<StringLiteral>(AL.getArgAsExpr(I)->IgnoreParenCasts()), D,
            HasDefault, HasCommas, HasNotDefault, StringsBuffer))
      return;
  }

  for (auto &SmallStr : StringsBuffer)
    Strings.push_back(SmallStr.str());

  if (HasCommas && AL.getNumArgs() > 1)
    S.Diag(AL.getLoc(), diag::warn_target_clone_mixed_values);

  if (!HasDefault && !S.Context.getTargetInfo().getTriple().isAArch64()) {
    S.Diag(AL.getLoc(), diag::err_target_clone_must_have_default);
    return;
  }

  // FIXME: We could probably figure out how to get this to work for lambdas
  // someday.
  if (const auto *MD = dyn_cast<CXXMethodDecl>(D)) {
    if (MD->getParent()->isLambda()) {
      S.Diag(D->getLocation(), diag::err_multiversion_doesnt_support)
          << static_cast<unsigned>(MultiVersionKind::TargetClones)
          << /*Lambda*/ 9;
      return;
    }
  }

  // No multiversion if we have default version only.
  if (S.Context.getTargetInfo().getTriple().isAArch64() && !HasNotDefault)
    return;

  cast<FunctionDecl>(D)->setIsMultiVersion();
  TargetClonesAttr *NewAttr = ::new (S.Context)
      TargetClonesAttr(S.Context, AL, Strings.data(), Strings.size());
  D->addAttr(NewAttr);
}

static void handleMinVectorWidthAttr(Sema &S, Decl *D, const ParsedAttr &AL) {
  Expr *E = AL.getArgAsExpr(0);
  uint32_t VecWidth;
  if (!S.checkUInt32Argument(AL, E, VecWidth)) {
    AL.setInvalid();
    return;
  }

  MinVectorWidthAttr *Existing = D->getAttr<MinVectorWidthAttr>();
  if (Existing && Existing->getVectorWidth() != VecWidth) {
    S.Diag(AL.getLoc(), diag::warn_duplicate_attribute) << AL;
    return;
  }

  D->addAttr(::new (S.Context) MinVectorWidthAttr(S.Context, AL, VecWidth));
}

static void handleCleanupAttr(Sema &S, Decl *D, const ParsedAttr &AL) {
  Expr *E = AL.getArgAsExpr(0);
  SourceLocation Loc = E->getExprLoc();
  FunctionDecl *FD = nullptr;
  DeclarationNameInfo NI;

  // gcc only allows for simple identifiers. Since we support more than gcc, we
  // will warn the user.
  if (auto *DRE = dyn_cast<DeclRefExpr>(E)) {
    if (DRE->hasQualifier())
      S.Diag(Loc, diag::warn_cleanup_ext);
    FD = dyn_cast<FunctionDecl>(DRE->getDecl());
    NI = DRE->getNameInfo();
    if (!FD) {
      S.Diag(Loc, diag::err_attribute_cleanup_arg_not_function) << 1
        << NI.getName();
      return;
    }
  } else if (auto *ULE = dyn_cast<UnresolvedLookupExpr>(E)) {
    if (ULE->hasExplicitTemplateArgs())
      S.Diag(Loc, diag::warn_cleanup_ext);
    FD = S.ResolveSingleFunctionTemplateSpecialization(ULE, true);
    NI = ULE->getNameInfo();
    if (!FD) {
      S.Diag(Loc, diag::err_attribute_cleanup_arg_not_function) << 2
        << NI.getName();
      if (ULE->getType() == S.Context.OverloadTy)
        S.NoteAllOverloadCandidates(ULE);
      return;
    }
  } else {
    S.Diag(Loc, diag::err_attribute_cleanup_arg_not_function) << 0;
    return;
  }

  if (FD->getNumParams() != 1) {
    S.Diag(Loc, diag::err_attribute_cleanup_func_must_take_one_arg)
      << NI.getName();
    return;
  }

  // We're currently more strict than GCC about what function types we accept.
  // If this ever proves to be a problem it should be easy to fix.
  QualType Ty = S.Context.getPointerType(cast<VarDecl>(D)->getType());
  QualType ParamTy = FD->getParamDecl(0)->getType();
  if (!S.IsAssignConvertCompatible(S.CheckAssignmentConstraints(
          FD->getParamDecl(0)->getLocation(), ParamTy, Ty))) {
    S.Diag(Loc, diag::err_attribute_cleanup_func_arg_incompatible_type)
      << NI.getName() << ParamTy << Ty;
    return;
  }
  VarDecl *VD = cast<VarDecl>(D);
  // Create a reference to the variable declaration. This is a fake/dummy
  // reference.
  DeclRefExpr *VariableReference = DeclRefExpr::Create(
      S.Context, NestedNameSpecifierLoc{}, FD->getLocation(), VD, false,
      DeclarationNameInfo{VD->getDeclName(), VD->getLocation()}, VD->getType(),
      VK_LValue);

  // Create a unary operator expression that represents taking the address of
  // the variable. This is a fake/dummy expression.
  Expr *AddressOfVariable = UnaryOperator::Create(
      S.Context, VariableReference, UnaryOperatorKind::UO_AddrOf,
      S.Context.getPointerType(VD->getType()), VK_PRValue, OK_Ordinary, Loc,
      +false, FPOptionsOverride{});

  // Create a function call expression. This is a fake/dummy call expression.
  CallExpr *FunctionCallExpression =
      CallExpr::Create(S.Context, E, ArrayRef{AddressOfVariable},
                       S.Context.VoidTy, VK_PRValue, Loc, FPOptionsOverride{});

  if (S.CheckFunctionCall(FD, FunctionCallExpression,
                          FD->getType()->getAs<FunctionProtoType>())) {
    return;
  }

  auto *attr = ::new (S.Context) CleanupAttr(S.Context, AL, FD);
  attr->setArgLoc(E->getExprLoc());
  D->addAttr(attr);
}

static void handleEnumExtensibilityAttr(Sema &S, Decl *D,
                                        const ParsedAttr &AL) {
  if (!AL.isArgIdent(0)) {
    S.Diag(AL.getLoc(), diag::err_attribute_argument_n_type)
        << AL << 0 << AANT_ArgumentIdentifier;
    return;
  }

  EnumExtensibilityAttr::Kind ExtensibilityKind;
  IdentifierInfo *II = AL.getArgAsIdent(0)->getIdentifierInfo();
  if (!EnumExtensibilityAttr::ConvertStrToKind(II->getName(),
                                               ExtensibilityKind)) {
    S.Diag(AL.getLoc(), diag::warn_attribute_type_not_supported) << AL << II;
    return;
  }

  D->addAttr(::new (S.Context)
                 EnumExtensibilityAttr(S.Context, AL, ExtensibilityKind));
}

/// Handle __attribute__((format_arg((idx)))) attribute based on
/// http://gcc.gnu.org/onlinedocs/gcc/Function-Attributes.html
static void handleFormatArgAttr(Sema &S, Decl *D, const ParsedAttr &AL) {
  const Expr *IdxExpr = AL.getArgAsExpr(0);
  ParamIdx Idx;
  if (!S.checkFunctionOrMethodParameterIndex(D, AL, 1, IdxExpr, Idx))
    return;

  // Make sure the format string is really a string.
  QualType Ty = getFunctionOrMethodParamType(D, Idx.getASTIndex());

  bool NotNSStringTy = !S.ObjC().isNSStringType(Ty);
  if (NotNSStringTy && !S.ObjC().isCFStringType(Ty) &&
      (!Ty->isPointerType() ||
       !Ty->castAs<PointerType>()->getPointeeType()->isCharType())) {
    S.Diag(AL.getLoc(), diag::err_format_attribute_not)
        << IdxExpr->getSourceRange() << getFunctionOrMethodParamRange(D, 0);
    return;
  }
  Ty = getFunctionOrMethodResultType(D);
  // replace instancetype with the class type
  auto Instancetype = S.Context.getObjCInstanceTypeDecl()->getTypeForDecl();
  if (Ty->getAs<TypedefType>() == Instancetype)
    if (auto *OMD = dyn_cast<ObjCMethodDecl>(D))
      if (auto *Interface = OMD->getClassInterface())
        Ty = S.Context.getObjCObjectPointerType(
            QualType(Interface->getTypeForDecl(), 0));
  if (!S.ObjC().isNSStringType(Ty, /*AllowNSAttributedString=*/true) &&
      !S.ObjC().isCFStringType(Ty) &&
      (!Ty->isPointerType() ||
       !Ty->castAs<PointerType>()->getPointeeType()->isCharType())) {
    S.Diag(AL.getLoc(), diag::err_format_attribute_result_not)
        << (NotNSStringTy ? "string type" : "NSString")
        << IdxExpr->getSourceRange() << getFunctionOrMethodParamRange(D, 0);
    return;
  }

  D->addAttr(::new (S.Context) FormatArgAttr(S.Context, AL, Idx));
}

enum FormatAttrKind {
  CFStringFormat,
  NSStringFormat,
  StrftimeFormat,
  SupportedFormat,
  IgnoredFormat,
  InvalidFormat
};

/// getFormatAttrKind - Map from format attribute names to supported format
/// types.
static FormatAttrKind getFormatAttrKind(StringRef Format) {
  return llvm::StringSwitch<FormatAttrKind>(Format)
      // Check for formats that get handled specially.
      .Case("NSString", NSStringFormat)
      .Case("CFString", CFStringFormat)
      .Case("strftime", StrftimeFormat)

      // Otherwise, check for supported formats.
      .Cases("scanf", "printf", "printf0", "strfmon", SupportedFormat)
      .Cases("cmn_err", "vcmn_err", "zcmn_err", SupportedFormat)
      .Cases("kprintf", "syslog", SupportedFormat) // OpenBSD.
      .Case("freebsd_kprintf", SupportedFormat)    // FreeBSD.
      .Case("os_trace", SupportedFormat)
      .Case("os_log", SupportedFormat)

      .Cases("gcc_diag", "gcc_cdiag", "gcc_cxxdiag", "gcc_tdiag", IgnoredFormat)
      .Default(InvalidFormat);
}

/// Handle __attribute__((init_priority(priority))) attributes based on
/// http://gcc.gnu.org/onlinedocs/gcc/C_002b_002b-Attributes.html
static void handleInitPriorityAttr(Sema &S, Decl *D, const ParsedAttr &AL) {
  if (!S.getLangOpts().CPlusPlus) {
    S.Diag(AL.getLoc(), diag::warn_attribute_ignored) << AL;
    return;
  }

  if (S.getLangOpts().HLSL) {
    S.Diag(AL.getLoc(), diag::err_hlsl_init_priority_unsupported);
    return;
  }

  if (S.getCurFunctionOrMethodDecl()) {
    S.Diag(AL.getLoc(), diag::err_init_priority_object_attr);
    AL.setInvalid();
    return;
  }
  QualType T = cast<VarDecl>(D)->getType();
  if (S.Context.getAsArrayType(T))
    T = S.Context.getBaseElementType(T);
  if (!T->getAs<RecordType>()) {
    S.Diag(AL.getLoc(), diag::err_init_priority_object_attr);
    AL.setInvalid();
    return;
  }

  Expr *E = AL.getArgAsExpr(0);
  uint32_t prioritynum;
  if (!S.checkUInt32Argument(AL, E, prioritynum)) {
    AL.setInvalid();
    return;
  }

  if (prioritynum > 65535) {
    S.Diag(AL.getLoc(), diag::err_attribute_argument_out_of_range)
        << E->getSourceRange() << AL << 0 << 65535;
    AL.setInvalid();
    return;
  }

  // Values <= 100 are reserved for the implementation, and libc++
  // benefits from being able to specify values in that range.
  if (prioritynum < 101)
    S.Diag(AL.getLoc(), diag::warn_init_priority_reserved)
        << E->getSourceRange() << prioritynum;
  D->addAttr(::new (S.Context) InitPriorityAttr(S.Context, AL, prioritynum));
}

ErrorAttr *Sema::mergeErrorAttr(Decl *D, const AttributeCommonInfo &CI,
                                StringRef NewUserDiagnostic) {
  if (const auto *EA = D->getAttr<ErrorAttr>()) {
    std::string NewAttr = CI.getNormalizedFullName();
    assert((NewAttr == "error" || NewAttr == "warning") &&
           "unexpected normalized full name");
    bool Match = (EA->isError() && NewAttr == "error") ||
                 (EA->isWarning() && NewAttr == "warning");
    if (!Match) {
      Diag(EA->getLocation(), diag::err_attributes_are_not_compatible)
          << CI << EA
          << (CI.isRegularKeywordAttribute() ||
              EA->isRegularKeywordAttribute());
      Diag(CI.getLoc(), diag::note_conflicting_attribute);
      return nullptr;
    }
    if (EA->getUserDiagnostic() != NewUserDiagnostic) {
      Diag(CI.getLoc(), diag::warn_duplicate_attribute) << EA;
      Diag(EA->getLoc(), diag::note_previous_attribute);
    }
    D->dropAttr<ErrorAttr>();
  }
  return ::new (Context) ErrorAttr(Context, CI, NewUserDiagnostic);
}

FormatAttr *Sema::mergeFormatAttr(Decl *D, const AttributeCommonInfo &CI,
                                  IdentifierInfo *Format, int FormatIdx,
                                  int FirstArg) {
  // Check whether we already have an equivalent format attribute.
  for (auto *F : D->specific_attrs<FormatAttr>()) {
    if (F->getType() == Format &&
        F->getFormatIdx() == FormatIdx &&
        F->getFirstArg() == FirstArg) {
      // If we don't have a valid location for this attribute, adopt the
      // location.
      if (F->getLocation().isInvalid())
        F->setRange(CI.getRange());
      return nullptr;
    }
  }

  return ::new (Context) FormatAttr(Context, CI, Format, FormatIdx, FirstArg);
}

FormatMatchesAttr *Sema::mergeFormatMatchesAttr(Decl *D,
                                                const AttributeCommonInfo &CI,
                                                IdentifierInfo *Format,
                                                int FormatIdx,
                                                StringLiteral *FormatStr) {
  // Check whether we already have an equivalent FormatMatches attribute.
  for (auto *F : D->specific_attrs<FormatMatchesAttr>()) {
    if (F->getType() == Format && F->getFormatIdx() == FormatIdx) {
      if (!CheckFormatStringsCompatible(GetFormatStringType(Format->getName()),
                                        F->getFormatString(), FormatStr))
        return nullptr;

      // If we don't have a valid location for this attribute, adopt the
      // location.
      if (F->getLocation().isInvalid())
        F->setRange(CI.getRange());
      return nullptr;
    }
  }

  return ::new (Context)
      FormatMatchesAttr(Context, CI, Format, FormatIdx, FormatStr);
}

struct FormatAttrCommon {
  FormatAttrKind Kind;
  IdentifierInfo *Identifier;
  unsigned NumArgs;
  unsigned FormatStringIdx;
};

/// Handle __attribute__((format(type,idx,firstarg))) attributes based on
/// http://gcc.gnu.org/onlinedocs/gcc/Function-Attributes.html
static bool handleFormatAttrCommon(Sema &S, Decl *D, const ParsedAttr &AL,
                                   FormatAttrCommon *Info) {
  // Checks the first two arguments of the attribute; this is shared between
  // Format and FormatMatches attributes.

  if (!AL.isArgIdent(0)) {
    S.Diag(AL.getLoc(), diag::err_attribute_argument_n_type)
        << AL << 1 << AANT_ArgumentIdentifier;
    return false;
  }

  // In C++ the implicit 'this' function parameter also counts, and they are
  // counted from one.
  bool HasImplicitThisParam = isInstanceMethod(D);
  Info->NumArgs = getFunctionOrMethodNumParams(D) + HasImplicitThisParam;

  Info->Identifier = AL.getArgAsIdent(0)->getIdentifierInfo();
  StringRef Format = Info->Identifier->getName();

  if (normalizeName(Format)) {
    // If we've modified the string name, we need a new identifier for it.
    Info->Identifier = &S.Context.Idents.get(Format);
  }

  // Check for supported formats.
  Info->Kind = getFormatAttrKind(Format);

  if (Info->Kind == IgnoredFormat)
    return false;

  if (Info->Kind == InvalidFormat) {
    S.Diag(AL.getLoc(), diag::warn_attribute_type_not_supported)
        << AL << Info->Identifier->getName();
    return false;
  }

  // checks for the 2nd argument
  Expr *IdxExpr = AL.getArgAsExpr(1);
  if (!S.checkUInt32Argument(AL, IdxExpr, Info->FormatStringIdx, 2))
    return false;

  if (Info->FormatStringIdx < 1 || Info->FormatStringIdx > Info->NumArgs) {
    S.Diag(AL.getLoc(), diag::err_attribute_argument_out_of_bounds)
        << AL << 2 << IdxExpr->getSourceRange();
    return false;
  }

  // FIXME: Do we need to bounds check?
  unsigned ArgIdx = Info->FormatStringIdx - 1;

  if (HasImplicitThisParam) {
    if (ArgIdx == 0) {
      S.Diag(AL.getLoc(),
             diag::err_format_attribute_implicit_this_format_string)
          << IdxExpr->getSourceRange();
      return false;
    }
    ArgIdx--;
  }

  // make sure the format string is really a string
  QualType Ty = getFunctionOrMethodParamType(D, ArgIdx);

  if (!S.ObjC().isNSStringType(Ty, true) && !S.ObjC().isCFStringType(Ty) &&
      (!Ty->isPointerType() ||
       !Ty->castAs<PointerType>()->getPointeeType()->isCharType())) {
    S.Diag(AL.getLoc(), diag::err_format_attribute_not)
        << IdxExpr->getSourceRange()
        << getFunctionOrMethodParamRange(D, ArgIdx);
    return false;
  }

  return true;
}

static void handleFormatAttr(Sema &S, Decl *D, const ParsedAttr &AL) {
  FormatAttrCommon Info;
  if (!handleFormatAttrCommon(S, D, AL, &Info))
    return;

  // check the 3rd argument
  Expr *FirstArgExpr = AL.getArgAsExpr(2);
  uint32_t FirstArg;
  if (!S.checkUInt32Argument(AL, FirstArgExpr, FirstArg, 3))
    return;

  // FirstArg == 0 is is always valid.
  if (FirstArg != 0) {
    if (Info.Kind == StrftimeFormat) {
      // If the kind is strftime, FirstArg must be 0 because strftime does not
      // use any variadic arguments.
      S.Diag(AL.getLoc(), diag::err_format_strftime_third_parameter)
          << FirstArgExpr->getSourceRange()
          << FixItHint::CreateReplacement(FirstArgExpr->getSourceRange(), "0");
      return;
    } else if (isFunctionOrMethodVariadic(D)) {
      // Else, if the function is variadic, then FirstArg must be 0 or the
      // "position" of the ... parameter. It's unusual to use 0 with variadic
      // functions, so the fixit proposes the latter.
      if (FirstArg != Info.NumArgs + 1) {
        S.Diag(AL.getLoc(), diag::err_attribute_argument_out_of_bounds)
            << AL << 3 << FirstArgExpr->getSourceRange()
            << FixItHint::CreateReplacement(FirstArgExpr->getSourceRange(),
                                            std::to_string(Info.NumArgs + 1));
        return;
      }
    } else {
      // Inescapable GCC compatibility diagnostic.
      S.Diag(D->getLocation(), diag::warn_gcc_requires_variadic_function) << AL;
      if (FirstArg <= Info.FormatStringIdx) {
        // Else, the function is not variadic, and FirstArg must be 0 or any
        // parameter after the format parameter. We don't offer a fixit because
        // there are too many possible good values.
        S.Diag(AL.getLoc(), diag::err_attribute_argument_out_of_bounds)
            << AL << 3 << FirstArgExpr->getSourceRange();
        return;
      }
    }
  }

  FormatAttr *NewAttr =
      S.mergeFormatAttr(D, AL, Info.Identifier, Info.FormatStringIdx, FirstArg);
  if (NewAttr)
    D->addAttr(NewAttr);
}

static void handleFormatMatchesAttr(Sema &S, Decl *D, const ParsedAttr &AL) {
  FormatAttrCommon Info;
  if (!handleFormatAttrCommon(S, D, AL, &Info))
    return;

  Expr *FormatStrExpr = AL.getArgAsExpr(2)->IgnoreParenImpCasts();
  if (auto *SL = dyn_cast<StringLiteral>(FormatStrExpr)) {
    FormatStringType FST = S.GetFormatStringType(Info.Identifier->getName());
    if (S.ValidateFormatString(FST, SL))
      if (auto *NewAttr = S.mergeFormatMatchesAttr(D, AL, Info.Identifier,
                                                   Info.FormatStringIdx, SL))
        D->addAttr(NewAttr);
    return;
  }

  S.Diag(AL.getLoc(), diag::err_format_nonliteral)
      << FormatStrExpr->getSourceRange();
}

/// Handle __attribute__((callback(CalleeIdx, PayloadIdx0, ...))) attributes.
static void handleCallbackAttr(Sema &S, Decl *D, const ParsedAttr &AL) {
  // The index that identifies the callback callee is mandatory.
  if (AL.getNumArgs() == 0) {
    S.Diag(AL.getLoc(), diag::err_callback_attribute_no_callee)
        << AL.getRange();
    return;
  }

  bool HasImplicitThisParam = isInstanceMethod(D);
  int32_t NumArgs = getFunctionOrMethodNumParams(D);

  FunctionDecl *FD = D->getAsFunction();
  assert(FD && "Expected a function declaration!");

  llvm::StringMap<int> NameIdxMapping;
  NameIdxMapping["__"] = -1;

  NameIdxMapping["this"] = 0;

  int Idx = 1;
  for (const ParmVarDecl *PVD : FD->parameters())
    NameIdxMapping[PVD->getName()] = Idx++;

  auto UnknownName = NameIdxMapping.end();

  SmallVector<int, 8> EncodingIndices;
  for (unsigned I = 0, E = AL.getNumArgs(); I < E; ++I) {
    SourceRange SR;
    int32_t ArgIdx;

    if (AL.isArgIdent(I)) {
      IdentifierLoc *IdLoc = AL.getArgAsIdent(I);
      auto It = NameIdxMapping.find(IdLoc->getIdentifierInfo()->getName());
      if (It == UnknownName) {
        S.Diag(AL.getLoc(), diag::err_callback_attribute_argument_unknown)
            << IdLoc->getIdentifierInfo() << IdLoc->getLoc();
        return;
      }

      SR = SourceRange(IdLoc->getLoc());
      ArgIdx = It->second;
    } else if (AL.isArgExpr(I)) {
      Expr *IdxExpr = AL.getArgAsExpr(I);

      // If the expression is not parseable as an int32_t we have a problem.
      if (!S.checkUInt32Argument(AL, IdxExpr, (uint32_t &)ArgIdx, I + 1,
                                 false)) {
        S.Diag(AL.getLoc(), diag::err_attribute_argument_out_of_bounds)
            << AL << (I + 1) << IdxExpr->getSourceRange();
        return;
      }

      // Check oob, excluding the special values, 0 and -1.
      if (ArgIdx < -1 || ArgIdx > NumArgs) {
        S.Diag(AL.getLoc(), diag::err_attribute_argument_out_of_bounds)
            << AL << (I + 1) << IdxExpr->getSourceRange();
        return;
      }

      SR = IdxExpr->getSourceRange();
    } else {
      llvm_unreachable("Unexpected ParsedAttr argument type!");
    }

    if (ArgIdx == 0 && !HasImplicitThisParam) {
      S.Diag(AL.getLoc(), diag::err_callback_implicit_this_not_available)
          << (I + 1) << SR;
      return;
    }

    // Adjust for the case we do not have an implicit "this" parameter. In this
    // case we decrease all positive values by 1 to get LLVM argument indices.
    if (!HasImplicitThisParam && ArgIdx > 0)
      ArgIdx -= 1;

    EncodingIndices.push_back(ArgIdx);
  }

  int CalleeIdx = EncodingIndices.front();
  // Check if the callee index is proper, thus not "this" and not "unknown".
  // This means the "CalleeIdx" has to be non-negative if "HasImplicitThisParam"
  // is false and positive if "HasImplicitThisParam" is true.
  if (CalleeIdx < (int)HasImplicitThisParam) {
    S.Diag(AL.getLoc(), diag::err_callback_attribute_invalid_callee)
        << AL.getRange();
    return;
  }

  // Get the callee type, note the index adjustment as the AST doesn't contain
  // the this type (which the callee cannot reference anyway!).
  const Type *CalleeType =
      getFunctionOrMethodParamType(D, CalleeIdx - HasImplicitThisParam)
          .getTypePtr();
  if (!CalleeType || !CalleeType->isFunctionPointerType()) {
    S.Diag(AL.getLoc(), diag::err_callback_callee_no_function_type)
        << AL.getRange();
    return;
  }

  const Type *CalleeFnType =
      CalleeType->getPointeeType()->getUnqualifiedDesugaredType();

  // TODO: Check the type of the callee arguments.

  const auto *CalleeFnProtoType = dyn_cast<FunctionProtoType>(CalleeFnType);
  if (!CalleeFnProtoType) {
    S.Diag(AL.getLoc(), diag::err_callback_callee_no_function_type)
        << AL.getRange();
    return;
  }

  if (CalleeFnProtoType->getNumParams() != EncodingIndices.size() - 1) {
    S.Diag(AL.getLoc(), diag::err_callback_attribute_wrong_arg_count)
        << QualType{CalleeFnProtoType, 0} << CalleeFnProtoType->getNumParams()
        << (unsigned)(EncodingIndices.size() - 1);
    return;
  }

  if (CalleeFnProtoType->isVariadic()) {
    S.Diag(AL.getLoc(), diag::err_callback_callee_is_variadic) << AL.getRange();
    return;
  }

  // Do not allow multiple callback attributes.
  if (D->hasAttr<CallbackAttr>()) {
    S.Diag(AL.getLoc(), diag::err_callback_attribute_multiple) << AL.getRange();
    return;
  }

  D->addAttr(::new (S.Context) CallbackAttr(
      S.Context, AL, EncodingIndices.data(), EncodingIndices.size()));
}

LifetimeCaptureByAttr *Sema::ParseLifetimeCaptureByAttr(const ParsedAttr &AL,
                                                        StringRef ParamName) {
  // Atleast one capture by is required.
  if (AL.getNumArgs() == 0) {
    Diag(AL.getLoc(), diag::err_capture_by_attribute_no_entity)
        << AL.getRange();
    return nullptr;
  }
  unsigned N = AL.getNumArgs();
  auto ParamIdents =
      MutableArrayRef<IdentifierInfo *>(new (Context) IdentifierInfo *[N], N);
  auto ParamLocs =
      MutableArrayRef<SourceLocation>(new (Context) SourceLocation[N], N);
  bool IsValid = true;
  for (unsigned I = 0; I < N; ++I) {
    if (AL.isArgExpr(I)) {
      Expr *E = AL.getArgAsExpr(I);
      Diag(E->getExprLoc(), diag::err_capture_by_attribute_argument_unknown)
          << E << E->getExprLoc();
      IsValid = false;
      continue;
    }
    assert(AL.isArgIdent(I));
    IdentifierLoc *IdLoc = AL.getArgAsIdent(I);
    if (IdLoc->getIdentifierInfo()->getName() == ParamName) {
      Diag(IdLoc->getLoc(), diag::err_capture_by_references_itself)
          << IdLoc->getLoc();
      IsValid = false;
      continue;
    }
    ParamIdents[I] = IdLoc->getIdentifierInfo();
    ParamLocs[I] = IdLoc->getLoc();
  }
  if (!IsValid)
    return nullptr;
  SmallVector<int> FakeParamIndices(N, LifetimeCaptureByAttr::Invalid);
  auto *CapturedBy =
      LifetimeCaptureByAttr::Create(Context, FakeParamIndices.data(), N, AL);
  CapturedBy->setArgs(ParamIdents, ParamLocs);
  return CapturedBy;
}

static void handleLifetimeCaptureByAttr(Sema &S, Decl *D,
                                        const ParsedAttr &AL) {
  // Do not allow multiple attributes.
  if (D->hasAttr<LifetimeCaptureByAttr>()) {
    S.Diag(AL.getLoc(), diag::err_capture_by_attribute_multiple)
        << AL.getRange();
    return;
  }
  auto *PVD = dyn_cast<ParmVarDecl>(D);
  assert(PVD);
  auto *CaptureByAttr = S.ParseLifetimeCaptureByAttr(AL, PVD->getName());
  if (CaptureByAttr)
    D->addAttr(CaptureByAttr);
}

void Sema::LazyProcessLifetimeCaptureByParams(FunctionDecl *FD) {
  bool HasImplicitThisParam = isInstanceMethod(FD);
  SmallVector<LifetimeCaptureByAttr *, 1> Attrs;
  for (ParmVarDecl *PVD : FD->parameters())
    if (auto *A = PVD->getAttr<LifetimeCaptureByAttr>())
      Attrs.push_back(A);
  if (HasImplicitThisParam) {
    TypeSourceInfo *TSI = FD->getTypeSourceInfo();
    if (!TSI)
      return;
    AttributedTypeLoc ATL;
    for (TypeLoc TL = TSI->getTypeLoc();
         (ATL = TL.getAsAdjusted<AttributedTypeLoc>());
         TL = ATL.getModifiedLoc()) {
      if (auto *A = ATL.getAttrAs<LifetimeCaptureByAttr>())
        Attrs.push_back(const_cast<LifetimeCaptureByAttr *>(A));
    }
  }
  if (Attrs.empty())
    return;
  llvm::StringMap<int> NameIdxMapping = {
      {"global", LifetimeCaptureByAttr::Global},
      {"unknown", LifetimeCaptureByAttr::Unknown}};
  int Idx = 0;
  if (HasImplicitThisParam) {
    NameIdxMapping["this"] = 0;
    Idx++;
  }
  for (const ParmVarDecl *PVD : FD->parameters())
    NameIdxMapping[PVD->getName()] = Idx++;
  auto DisallowReservedParams = [&](StringRef Reserved) {
    for (const ParmVarDecl *PVD : FD->parameters())
      if (PVD->getName() == Reserved)
        Diag(PVD->getLocation(), diag::err_capture_by_param_uses_reserved_name)
            << (PVD->getName() == "unknown");
  };
  for (auto *CapturedBy : Attrs) {
    const auto &Entities = CapturedBy->getArgIdents();
    for (size_t I = 0; I < Entities.size(); ++I) {
      StringRef Name = Entities[I]->getName();
      auto It = NameIdxMapping.find(Name);
      if (It == NameIdxMapping.end()) {
        auto Loc = CapturedBy->getArgLocs()[I];
        if (!HasImplicitThisParam && Name == "this")
          Diag(Loc, diag::err_capture_by_implicit_this_not_available) << Loc;
        else
          Diag(Loc, diag::err_capture_by_attribute_argument_unknown)
              << Entities[I] << Loc;
        continue;
      }
      if (Name == "unknown" || Name == "global")
        DisallowReservedParams(Name);
      CapturedBy->setParamIdx(I, It->second);
    }
  }
}

static bool isFunctionLike(const Type &T) {
  // Check for explicit function types.
  // 'called_once' is only supported in Objective-C and it has
  // function pointers and block pointers.
  return T.isFunctionPointerType() || T.isBlockPointerType();
}

/// Handle 'called_once' attribute.
static void handleCalledOnceAttr(Sema &S, Decl *D, const ParsedAttr &AL) {
  // 'called_once' only applies to parameters representing functions.
  QualType T = cast<ParmVarDecl>(D)->getType();

  if (!isFunctionLike(*T)) {
    S.Diag(AL.getLoc(), diag::err_called_once_attribute_wrong_type);
    return;
  }

  D->addAttr(::new (S.Context) CalledOnceAttr(S.Context, AL));
}

static void handleTransparentUnionAttr(Sema &S, Decl *D, const ParsedAttr &AL) {
  // Try to find the underlying union declaration.
  RecordDecl *RD = nullptr;
  const auto *TD = dyn_cast<TypedefNameDecl>(D);
  if (TD && TD->getUnderlyingType()->isUnionType())
    RD = TD->getUnderlyingType()->getAsUnionType()->getDecl();
  else
    RD = dyn_cast<RecordDecl>(D);

  if (!RD || !RD->isUnion()) {
    S.Diag(AL.getLoc(), diag::warn_attribute_wrong_decl_type)
        << AL << AL.isRegularKeywordAttribute() << ExpectedUnion;
    return;
  }

  if (!RD->isCompleteDefinition()) {
    if (!RD->isBeingDefined())
      S.Diag(AL.getLoc(),
             diag::warn_transparent_union_attribute_not_definition);
    return;
  }

  RecordDecl::field_iterator Field = RD->field_begin(),
                          FieldEnd = RD->field_end();
  if (Field == FieldEnd) {
    S.Diag(AL.getLoc(), diag::warn_transparent_union_attribute_zero_fields);
    return;
  }

  FieldDecl *FirstField = *Field;
  QualType FirstType = FirstField->getType();
  if (FirstType->hasFloatingRepresentation() || FirstType->isVectorType()) {
    S.Diag(FirstField->getLocation(),
           diag::warn_transparent_union_attribute_floating)
      << FirstType->isVectorType() << FirstType;
    return;
  }

  if (FirstType->isIncompleteType())
    return;
  uint64_t FirstSize = S.Context.getTypeSize(FirstType);
  uint64_t FirstAlign = S.Context.getTypeAlign(FirstType);
  for (; Field != FieldEnd; ++Field) {
    QualType FieldType = Field->getType();
    if (FieldType->isIncompleteType())
      return;
    // FIXME: this isn't fully correct; we also need to test whether the
    // members of the union would all have the same calling convention as the
    // first member of the union. Checking just the size and alignment isn't
    // sufficient (consider structs passed on the stack instead of in registers
    // as an example).
    if (S.Context.getTypeSize(FieldType) != FirstSize ||
        S.Context.getTypeAlign(FieldType) > FirstAlign) {
      // Warn if we drop the attribute.
      bool isSize = S.Context.getTypeSize(FieldType) != FirstSize;
      unsigned FieldBits = isSize ? S.Context.getTypeSize(FieldType)
                                  : S.Context.getTypeAlign(FieldType);
      S.Diag(Field->getLocation(),
             diag::warn_transparent_union_attribute_field_size_align)
          << isSize << *Field << FieldBits;
      unsigned FirstBits = isSize ? FirstSize : FirstAlign;
      S.Diag(FirstField->getLocation(),
             diag::note_transparent_union_first_field_size_align)
          << isSize << FirstBits;
      return;
    }
  }

  RD->addAttr(::new (S.Context) TransparentUnionAttr(S.Context, AL));
}

static void handleAnnotateAttr(Sema &S, Decl *D, const ParsedAttr &AL) {
  auto *Attr = S.CreateAnnotationAttr(AL);
  if (Attr) {
    D->addAttr(Attr);
  }
}

static void handleAlignValueAttr(Sema &S, Decl *D, const ParsedAttr &AL) {
  S.AddAlignValueAttr(D, AL, AL.getArgAsExpr(0));
}

void Sema::AddAlignValueAttr(Decl *D, const AttributeCommonInfo &CI, Expr *E) {
  SourceLocation AttrLoc = CI.getLoc();

  QualType T;
  if (const auto *TD = dyn_cast<TypedefNameDecl>(D))
    T = TD->getUnderlyingType();
  else if (const auto *VD = dyn_cast<ValueDecl>(D))
    T = VD->getType();
  else
    llvm_unreachable("Unknown decl type for align_value");

  if (!T->isDependentType() && !T->isAnyPointerType() &&
      !T->isReferenceType() && !T->isMemberPointerType()) {
    Diag(AttrLoc, diag::warn_attribute_pointer_or_reference_only)
        << CI << T << D->getSourceRange();
    return;
  }

  if (!E->isValueDependent()) {
    llvm::APSInt Alignment;
    ExprResult ICE = VerifyIntegerConstantExpression(
        E, &Alignment, diag::err_align_value_attribute_argument_not_int);
    if (ICE.isInvalid())
      return;

    if (!Alignment.isPowerOf2()) {
      Diag(AttrLoc, diag::err_alignment_not_power_of_two)
        << E->getSourceRange();
      return;
    }

    D->addAttr(::new (Context) AlignValueAttr(Context, CI, ICE.get()));
    return;
  }

  // Save dependent expressions in the AST to be instantiated.
  D->addAttr(::new (Context) AlignValueAttr(Context, CI, E));
}

static void handleAlignedAttr(Sema &S, Decl *D, const ParsedAttr &AL) {
  if (AL.hasParsedType()) {
    const ParsedType &TypeArg = AL.getTypeArg();
    TypeSourceInfo *TInfo;
    (void)S.GetTypeFromParser(
        ParsedType::getFromOpaquePtr(TypeArg.getAsOpaquePtr()), &TInfo);
    if (AL.isPackExpansion() &&
        !TInfo->getType()->containsUnexpandedParameterPack()) {
      S.Diag(AL.getEllipsisLoc(),
             diag::err_pack_expansion_without_parameter_packs);
      return;
    }

    if (!AL.isPackExpansion() &&
        S.DiagnoseUnexpandedParameterPack(TInfo->getTypeLoc().getBeginLoc(),
                                          TInfo, Sema::UPPC_Expression))
      return;

    S.AddAlignedAttr(D, AL, TInfo, AL.isPackExpansion());
    return;
  }

  // check the attribute arguments.
  if (AL.getNumArgs() > 1) {
    S.Diag(AL.getLoc(), diag::err_attribute_wrong_number_arguments) << AL << 1;
    return;
  }

  if (AL.getNumArgs() == 0) {
    D->addAttr(::new (S.Context) AlignedAttr(S.Context, AL, true, nullptr));
    return;
  }

  Expr *E = AL.getArgAsExpr(0);
  if (AL.isPackExpansion() && !E->containsUnexpandedParameterPack()) {
    S.Diag(AL.getEllipsisLoc(),
           diag::err_pack_expansion_without_parameter_packs);
    return;
  }

  if (!AL.isPackExpansion() && S.DiagnoseUnexpandedParameterPack(E))
    return;

  S.AddAlignedAttr(D, AL, E, AL.isPackExpansion());
}

/// Perform checking of type validity
///
/// C++11 [dcl.align]p1:
///   An alignment-specifier may be applied to a variable or to a class
///   data member, but it shall not be applied to a bit-field, a function
///   parameter, the formal parameter of a catch clause, or a variable
///   declared with the register storage class specifier. An
///   alignment-specifier may also be applied to the declaration of a class
///   or enumeration type.
/// CWG 2354:
///   CWG agreed to remove permission for alignas to be applied to
///   enumerations.
/// C11 6.7.5/2:
///   An alignment attribute shall not be specified in a declaration of
///   a typedef, or a bit-field, or a function, or a parameter, or an
///   object declared with the register storage-class specifier.
static bool validateAlignasAppliedType(Sema &S, Decl *D,
                                       const AlignedAttr &Attr,
                                       SourceLocation AttrLoc) {
  int DiagKind = -1;
  if (isa<ParmVarDecl>(D)) {
    DiagKind = 0;
  } else if (const auto *VD = dyn_cast<VarDecl>(D)) {
    if (VD->getStorageClass() == SC_Register)
      DiagKind = 1;
    if (VD->isExceptionVariable())
      DiagKind = 2;
  } else if (const auto *FD = dyn_cast<FieldDecl>(D)) {
    if (FD->isBitField())
      DiagKind = 3;
  } else if (const auto *ED = dyn_cast<EnumDecl>(D)) {
    if (ED->getLangOpts().CPlusPlus)
      DiagKind = 4;
  } else if (!isa<TagDecl>(D)) {
    return S.Diag(AttrLoc, diag::err_attribute_wrong_decl_type)
           << &Attr << Attr.isRegularKeywordAttribute()
           << (Attr.isC11() ? ExpectedVariableOrField
                            : ExpectedVariableFieldOrTag);
  }
  if (DiagKind != -1) {
    return S.Diag(AttrLoc, diag::err_alignas_attribute_wrong_decl_type)
           << &Attr << DiagKind;
  }
  return false;
}

void Sema::AddAlignedAttr(Decl *D, const AttributeCommonInfo &CI, Expr *E,
                          bool IsPackExpansion) {
  AlignedAttr TmpAttr(Context, CI, true, E);
  SourceLocation AttrLoc = CI.getLoc();

  // C++11 alignas(...) and C11 _Alignas(...) have additional requirements.
  if (TmpAttr.isAlignas() &&
      validateAlignasAppliedType(*this, D, TmpAttr, AttrLoc))
    return;

  if (E->isValueDependent()) {
    // We can't support a dependent alignment on a non-dependent type,
    // because we have no way to model that a type is "alignment-dependent"
    // but not dependent in any other way.
    if (const auto *TND = dyn_cast<TypedefNameDecl>(D)) {
      if (!TND->getUnderlyingType()->isDependentType()) {
        Diag(AttrLoc, diag::err_alignment_dependent_typedef_name)
            << E->getSourceRange();
        return;
      }
    }

    // Save dependent expressions in the AST to be instantiated.
    AlignedAttr *AA = ::new (Context) AlignedAttr(Context, CI, true, E);
    AA->setPackExpansion(IsPackExpansion);
    D->addAttr(AA);
    return;
  }

  // FIXME: Cache the number on the AL object?
  llvm::APSInt Alignment;
  ExprResult ICE = VerifyIntegerConstantExpression(
      E, &Alignment, diag::err_aligned_attribute_argument_not_int);
  if (ICE.isInvalid())
    return;

  uint64_t MaximumAlignment = Sema::MaximumAlignment;
  if (Context.getTargetInfo().getTriple().isOSBinFormatCOFF())
    MaximumAlignment = std::min(MaximumAlignment, uint64_t(8192));
  if (Alignment > MaximumAlignment) {
    Diag(AttrLoc, diag::err_attribute_aligned_too_great)
        << MaximumAlignment << E->getSourceRange();
    return;
  }

  uint64_t AlignVal = Alignment.getZExtValue();
  // C++11 [dcl.align]p2:
  //   -- if the constant expression evaluates to zero, the alignment
  //      specifier shall have no effect
  // C11 6.7.5p6:
  //   An alignment specification of zero has no effect.
  if (!(TmpAttr.isAlignas() && !Alignment)) {
    if (!llvm::isPowerOf2_64(AlignVal)) {
      Diag(AttrLoc, diag::err_alignment_not_power_of_two)
        << E->getSourceRange();
      return;
    }
  }

  const auto *VD = dyn_cast<VarDecl>(D);
  if (VD) {
    unsigned MaxTLSAlign =
        Context.toCharUnitsFromBits(Context.getTargetInfo().getMaxTLSAlign())
            .getQuantity();
    if (MaxTLSAlign && AlignVal > MaxTLSAlign &&
        VD->getTLSKind() != VarDecl::TLS_None) {
      Diag(VD->getLocation(), diag::err_tls_var_aligned_over_maximum)
          << (unsigned)AlignVal << VD << MaxTLSAlign;
      return;
    }
  }

  // On AIX, an aligned attribute can not decrease the alignment when applied
  // to a variable declaration with vector type.
  if (VD && Context.getTargetInfo().getTriple().isOSAIX()) {
    const Type *Ty = VD->getType().getTypePtr();
    if (Ty->isVectorType() && AlignVal < 16) {
      Diag(VD->getLocation(), diag::warn_aligned_attr_underaligned)
          << VD->getType() << 16;
      return;
    }
  }

  AlignedAttr *AA = ::new (Context) AlignedAttr(Context, CI, true, ICE.get());
  AA->setPackExpansion(IsPackExpansion);
  AA->setCachedAlignmentValue(
      static_cast<unsigned>(AlignVal * Context.getCharWidth()));
  D->addAttr(AA);
}

void Sema::AddAlignedAttr(Decl *D, const AttributeCommonInfo &CI,
                          TypeSourceInfo *TS, bool IsPackExpansion) {
  AlignedAttr TmpAttr(Context, CI, false, TS);
  SourceLocation AttrLoc = CI.getLoc();

  // C++11 alignas(...) and C11 _Alignas(...) have additional requirements.
  if (TmpAttr.isAlignas() &&
      validateAlignasAppliedType(*this, D, TmpAttr, AttrLoc))
    return;

  if (TS->getType()->isDependentType()) {
    // We can't support a dependent alignment on a non-dependent type,
    // because we have no way to model that a type is "type-dependent"
    // but not dependent in any other way.
    if (const auto *TND = dyn_cast<TypedefNameDecl>(D)) {
      if (!TND->getUnderlyingType()->isDependentType()) {
        Diag(AttrLoc, diag::err_alignment_dependent_typedef_name)
            << TS->getTypeLoc().getSourceRange();
        return;
      }
    }

    AlignedAttr *AA = ::new (Context) AlignedAttr(Context, CI, false, TS);
    AA->setPackExpansion(IsPackExpansion);
    D->addAttr(AA);
    return;
  }

  const auto *VD = dyn_cast<VarDecl>(D);
  unsigned AlignVal = TmpAttr.getAlignment(Context);
  // On AIX, an aligned attribute can not decrease the alignment when applied
  // to a variable declaration with vector type.
  if (VD && Context.getTargetInfo().getTriple().isOSAIX()) {
    const Type *Ty = VD->getType().getTypePtr();
    if (Ty->isVectorType() &&
        Context.toCharUnitsFromBits(AlignVal).getQuantity() < 16) {
      Diag(VD->getLocation(), diag::warn_aligned_attr_underaligned)
          << VD->getType() << 16;
      return;
    }
  }

  AlignedAttr *AA = ::new (Context) AlignedAttr(Context, CI, false, TS);
  AA->setPackExpansion(IsPackExpansion);
  AA->setCachedAlignmentValue(AlignVal);
  D->addAttr(AA);
}

void Sema::CheckAlignasUnderalignment(Decl *D) {
  assert(D->hasAttrs() && "no attributes on decl");

  QualType UnderlyingTy, DiagTy;
  if (const auto *VD = dyn_cast<ValueDecl>(D)) {
    UnderlyingTy = DiagTy = VD->getType();
  } else {
    UnderlyingTy = DiagTy = Context.getTagDeclType(cast<TagDecl>(D));
    if (const auto *ED = dyn_cast<EnumDecl>(D))
      UnderlyingTy = ED->getIntegerType();
  }
  if (DiagTy->isDependentType() || DiagTy->isIncompleteType())
    return;

  // C++11 [dcl.align]p5, C11 6.7.5/4:
  //   The combined effect of all alignment attributes in a declaration shall
  //   not specify an alignment that is less strict than the alignment that
  //   would otherwise be required for the entity being declared.
  AlignedAttr *AlignasAttr = nullptr;
  AlignedAttr *LastAlignedAttr = nullptr;
  unsigned Align = 0;
  for (auto *I : D->specific_attrs<AlignedAttr>()) {
    if (I->isAlignmentDependent())
      return;
    if (I->isAlignas())
      AlignasAttr = I;
    Align = std::max(Align, I->getAlignment(Context));
    LastAlignedAttr = I;
  }

  if (Align && DiagTy->isSizelessType()) {
    Diag(LastAlignedAttr->getLocation(), diag::err_attribute_sizeless_type)
        << LastAlignedAttr << DiagTy;
  } else if (AlignasAttr && Align) {
    CharUnits RequestedAlign = Context.toCharUnitsFromBits(Align);
    CharUnits NaturalAlign = Context.getTypeAlignInChars(UnderlyingTy);
    if (NaturalAlign > RequestedAlign)
      Diag(AlignasAttr->getLocation(), diag::err_alignas_underaligned)
        << DiagTy << (unsigned)NaturalAlign.getQuantity();
  }
}

bool Sema::checkMSInheritanceAttrOnDefinition(
    CXXRecordDecl *RD, SourceRange Range, bool BestCase,
    MSInheritanceModel ExplicitModel) {
  assert(RD->hasDefinition() && "RD has no definition!");

  // We may not have seen base specifiers or any virtual methods yet.  We will
  // have to wait until the record is defined to catch any mismatches.
  if (!RD->getDefinition()->isCompleteDefinition())
    return false;

  // The unspecified model never matches what a definition could need.
  if (ExplicitModel == MSInheritanceModel::Unspecified)
    return false;

  if (BestCase) {
    if (RD->calculateInheritanceModel() == ExplicitModel)
      return false;
  } else {
    if (RD->calculateInheritanceModel() <= ExplicitModel)
      return false;
  }

  Diag(Range.getBegin(), diag::err_mismatched_ms_inheritance)
      << 0 /*definition*/;
  Diag(RD->getDefinition()->getLocation(), diag::note_defined_here) << RD;
  return true;
}

/// parseModeAttrArg - Parses attribute mode string and returns parsed type
/// attribute.
static void parseModeAttrArg(Sema &S, StringRef Str, unsigned &DestWidth,
                             bool &IntegerMode, bool &ComplexMode,
                             FloatModeKind &ExplicitType) {
  IntegerMode = true;
  ComplexMode = false;
  ExplicitType = FloatModeKind::NoFloat;
  switch (Str.size()) {
  case 2:
    switch (Str[0]) {
    case 'Q':
      DestWidth = 8;
      break;
    case 'H':
      DestWidth = 16;
      break;
    case 'S':
      DestWidth = 32;
      break;
    case 'D':
      DestWidth = 64;
      break;
    case 'X':
      DestWidth = 96;
      break;
    case 'K': // KFmode - IEEE quad precision (__float128)
      ExplicitType = FloatModeKind::Float128;
      DestWidth = Str[1] == 'I' ? 0 : 128;
      break;
    case 'T':
      ExplicitType = FloatModeKind::LongDouble;
      DestWidth = 128;
      break;
    case 'I':
      ExplicitType = FloatModeKind::Ibm128;
      DestWidth = Str[1] == 'I' ? 0 : 128;
      break;
    }
    if (Str[1] == 'F') {
      IntegerMode = false;
    } else if (Str[1] == 'C') {
      IntegerMode = false;
      ComplexMode = true;
    } else if (Str[1] != 'I') {
      DestWidth = 0;
    }
    break;
  case 4:
    // FIXME: glibc uses 'word' to define register_t; this is narrower than a
    // pointer on PIC16 and other embedded platforms.
    if (Str == "word")
      DestWidth = S.Context.getTargetInfo().getRegisterWidth();
    else if (Str == "byte")
      DestWidth = S.Context.getTargetInfo().getCharWidth();
    break;
  case 7:
    if (Str == "pointer")
      DestWidth = S.Context.getTargetInfo().getPointerWidth(LangAS::Default);
    break;
  case 11:
    if (Str == "unwind_word")
      DestWidth = S.Context.getTargetInfo().getUnwindWordWidth();
    break;
  }
}

/// handleModeAttr - This attribute modifies the width of a decl with primitive
/// type.
///
/// Despite what would be logical, the mode attribute is a decl attribute, not a
/// type attribute: 'int ** __attribute((mode(HI))) *G;' tries to make 'G' be
/// HImode, not an intermediate pointer.
static void handleModeAttr(Sema &S, Decl *D, const ParsedAttr &AL) {
  // This attribute isn't documented, but glibc uses it.  It changes
  // the width of an int or unsigned int to the specified size.
  if (!AL.isArgIdent(0)) {
    S.Diag(AL.getLoc(), diag::err_attribute_argument_type)
        << AL << AANT_ArgumentIdentifier;
    return;
  }

  IdentifierInfo *Name = AL.getArgAsIdent(0)->getIdentifierInfo();

  S.AddModeAttr(D, AL, Name);
}

void Sema::AddModeAttr(Decl *D, const AttributeCommonInfo &CI,
                       IdentifierInfo *Name, bool InInstantiation) {
  StringRef Str = Name->getName();
  normalizeName(Str);
  SourceLocation AttrLoc = CI.getLoc();

  unsigned DestWidth = 0;
  bool IntegerMode = true;
  bool ComplexMode = false;
  FloatModeKind ExplicitType = FloatModeKind::NoFloat;
  llvm::APInt VectorSize(64, 0);
  if (Str.size() >= 4 && Str[0] == 'V') {
    // Minimal length of vector mode is 4: 'V' + NUMBER(>=1) + TYPE(>=2).
    size_t StrSize = Str.size();
    size_t VectorStringLength = 0;
    while ((VectorStringLength + 1) < StrSize &&
           isdigit(Str[VectorStringLength + 1]))
      ++VectorStringLength;
    if (VectorStringLength &&
        !Str.substr(1, VectorStringLength).getAsInteger(10, VectorSize) &&
        VectorSize.isPowerOf2()) {
      parseModeAttrArg(*this, Str.substr(VectorStringLength + 1), DestWidth,
                       IntegerMode, ComplexMode, ExplicitType);
      // Avoid duplicate warning from template instantiation.
      if (!InInstantiation)
        Diag(AttrLoc, diag::warn_vector_mode_deprecated);
    } else {
      VectorSize = 0;
    }
  }

  if (!VectorSize)
    parseModeAttrArg(*this, Str, DestWidth, IntegerMode, ComplexMode,
                     ExplicitType);

  // FIXME: Sync this with InitializePredefinedMacros; we need to match int8_t
  // and friends, at least with glibc.
  // FIXME: Make sure floating-point mappings are accurate
  // FIXME: Support XF and TF types
  if (!DestWidth) {
    Diag(AttrLoc, diag::err_machine_mode) << 0 /*Unknown*/ << Name;
    return;
  }

  QualType OldTy;
  if (const auto *TD = dyn_cast<TypedefNameDecl>(D))
    OldTy = TD->getUnderlyingType();
  else if (const auto *ED = dyn_cast<EnumDecl>(D)) {
    // Something like 'typedef enum { X } __attribute__((mode(XX))) T;'.
    // Try to get type from enum declaration, default to int.
    OldTy = ED->getIntegerType();
    if (OldTy.isNull())
      OldTy = Context.IntTy;
  } else
    OldTy = cast<ValueDecl>(D)->getType();

  if (OldTy->isDependentType()) {
    D->addAttr(::new (Context) ModeAttr(Context, CI, Name));
    return;
  }

  // Base type can also be a vector type (see PR17453).
  // Distinguish between base type and base element type.
  QualType OldElemTy = OldTy;
  if (const auto *VT = OldTy->getAs<VectorType>())
    OldElemTy = VT->getElementType();

  // GCC allows 'mode' attribute on enumeration types (even incomplete), except
  // for vector modes. So, 'enum X __attribute__((mode(QI)));' forms a complete
  // type, 'enum { A } __attribute__((mode(V4SI)))' is rejected.
  if ((isa<EnumDecl>(D) || OldElemTy->getAs<EnumType>()) &&
      VectorSize.getBoolValue()) {
    Diag(AttrLoc, diag::err_enum_mode_vector_type) << Name << CI.getRange();
    return;
  }
  bool IntegralOrAnyEnumType = (OldElemTy->isIntegralOrEnumerationType() &&
                                !OldElemTy->isBitIntType()) ||
                               OldElemTy->getAs<EnumType>();

  if (!OldElemTy->getAs<BuiltinType>() && !OldElemTy->isComplexType() &&
      !IntegralOrAnyEnumType)
    Diag(AttrLoc, diag::err_mode_not_primitive);
  else if (IntegerMode) {
    if (!IntegralOrAnyEnumType)
      Diag(AttrLoc, diag::err_mode_wrong_type);
  } else if (ComplexMode) {
    if (!OldElemTy->isComplexType())
      Diag(AttrLoc, diag::err_mode_wrong_type);
  } else {
    if (!OldElemTy->isFloatingType())
      Diag(AttrLoc, diag::err_mode_wrong_type);
  }

  QualType NewElemTy;

  if (IntegerMode)
    NewElemTy = Context.getIntTypeForBitwidth(DestWidth,
                                              OldElemTy->isSignedIntegerType());
  else
    NewElemTy = Context.getRealTypeForBitwidth(DestWidth, ExplicitType);

  if (NewElemTy.isNull()) {
    // Only emit diagnostic on host for 128-bit mode attribute
    if (!(DestWidth == 128 &&
          (getLangOpts().CUDAIsDevice || getLangOpts().SYCLIsDevice)))
      Diag(AttrLoc, diag::err_machine_mode) << 1 /*Unsupported*/ << Name;
    return;
  }

  if (ComplexMode) {
    NewElemTy = Context.getComplexType(NewElemTy);
  }

  QualType NewTy = NewElemTy;
  if (VectorSize.getBoolValue()) {
    NewTy = Context.getVectorType(NewTy, VectorSize.getZExtValue(),
                                  VectorKind::Generic);
  } else if (const auto *OldVT = OldTy->getAs<VectorType>()) {
    // Complex machine mode does not support base vector types.
    if (ComplexMode) {
      Diag(AttrLoc, diag::err_complex_mode_vector_type);
      return;
    }
    unsigned NumElements = Context.getTypeSize(OldElemTy) *
                           OldVT->getNumElements() /
                           Context.getTypeSize(NewElemTy);
    NewTy =
        Context.getVectorType(NewElemTy, NumElements, OldVT->getVectorKind());
  }

  if (NewTy.isNull()) {
    Diag(AttrLoc, diag::err_mode_wrong_type);
    return;
  }

  // Install the new type.
  if (auto *TD = dyn_cast<TypedefNameDecl>(D))
    TD->setModedTypeSourceInfo(TD->getTypeSourceInfo(), NewTy);
  else if (auto *ED = dyn_cast<EnumDecl>(D))
    ED->setIntegerType(NewTy);
  else
    cast<ValueDecl>(D)->setType(NewTy);

  D->addAttr(::new (Context) ModeAttr(Context, CI, Name));
}

static void handleNonStringAttr(Sema &S, Decl *D, const ParsedAttr &AL) {
  // This only applies to fields and variable declarations which have an array
  // type.
  QualType QT = cast<ValueDecl>(D)->getType();
  if (!QT->isArrayType() ||
      !QT->getBaseElementTypeUnsafe()->isAnyCharacterType()) {
    S.Diag(D->getBeginLoc(), diag::warn_attribute_non_character_array)
        << AL << AL.isRegularKeywordAttribute() << QT << AL.getRange();
    return;
  }

  D->addAttr(::new (S.Context) NonStringAttr(S.Context, AL));
}

static void handleNoDebugAttr(Sema &S, Decl *D, const ParsedAttr &AL) {
  D->addAttr(::new (S.Context) NoDebugAttr(S.Context, AL));
}

AlwaysInlineAttr *Sema::mergeAlwaysInlineAttr(Decl *D,
                                              const AttributeCommonInfo &CI,
                                              const IdentifierInfo *Ident) {
  if (OptimizeNoneAttr *Optnone = D->getAttr<OptimizeNoneAttr>()) {
    Diag(CI.getLoc(), diag::warn_attribute_ignored) << Ident;
    Diag(Optnone->getLocation(), diag::note_conflicting_attribute);
    return nullptr;
  }

  if (D->hasAttr<AlwaysInlineAttr>())
    return nullptr;

  return ::new (Context) AlwaysInlineAttr(Context, CI);
}

InternalLinkageAttr *Sema::mergeInternalLinkageAttr(Decl *D,
                                                    const ParsedAttr &AL) {
  if (const auto *VD = dyn_cast<VarDecl>(D)) {
    // Attribute applies to Var but not any subclass of it (like ParmVar,
    // ImplicitParm or VarTemplateSpecialization).
    if (VD->getKind() != Decl::Var) {
      Diag(AL.getLoc(), diag::warn_attribute_wrong_decl_type)
          << AL << AL.isRegularKeywordAttribute()
          << (getLangOpts().CPlusPlus ? ExpectedFunctionVariableOrClass
                                      : ExpectedVariableOrFunction);
      return nullptr;
    }
    // Attribute does not apply to non-static local variables.
    if (VD->hasLocalStorage()) {
      Diag(VD->getLocation(), diag::warn_internal_linkage_local_storage);
      return nullptr;
    }
  }

  return ::new (Context) InternalLinkageAttr(Context, AL);
}
InternalLinkageAttr *
Sema::mergeInternalLinkageAttr(Decl *D, const InternalLinkageAttr &AL) {
  if (const auto *VD = dyn_cast<VarDecl>(D)) {
    // Attribute applies to Var but not any subclass of it (like ParmVar,
    // ImplicitParm or VarTemplateSpecialization).
    if (VD->getKind() != Decl::Var) {
      Diag(AL.getLocation(), diag::warn_attribute_wrong_decl_type)
          << &AL << AL.isRegularKeywordAttribute()
          << (getLangOpts().CPlusPlus ? ExpectedFunctionVariableOrClass
                                      : ExpectedVariableOrFunction);
      return nullptr;
    }
    // Attribute does not apply to non-static local variables.
    if (VD->hasLocalStorage()) {
      Diag(VD->getLocation(), diag::warn_internal_linkage_local_storage);
      return nullptr;
    }
  }

  return ::new (Context) InternalLinkageAttr(Context, AL);
}

MinSizeAttr *Sema::mergeMinSizeAttr(Decl *D, const AttributeCommonInfo &CI) {
  if (OptimizeNoneAttr *Optnone = D->getAttr<OptimizeNoneAttr>()) {
    Diag(CI.getLoc(), diag::warn_attribute_ignored) << "'minsize'";
    Diag(Optnone->getLocation(), diag::note_conflicting_attribute);
    return nullptr;
  }

  if (D->hasAttr<MinSizeAttr>())
    return nullptr;

  return ::new (Context) MinSizeAttr(Context, CI);
}

OptimizeNoneAttr *Sema::mergeOptimizeNoneAttr(Decl *D,
                                              const AttributeCommonInfo &CI) {
  if (AlwaysInlineAttr *Inline = D->getAttr<AlwaysInlineAttr>()) {
    Diag(Inline->getLocation(), diag::warn_attribute_ignored) << Inline;
    Diag(CI.getLoc(), diag::note_conflicting_attribute);
    D->dropAttr<AlwaysInlineAttr>();
  }
  if (MinSizeAttr *MinSize = D->getAttr<MinSizeAttr>()) {
    Diag(MinSize->getLocation(), diag::warn_attribute_ignored) << MinSize;
    Diag(CI.getLoc(), diag::note_conflicting_attribute);
    D->dropAttr<MinSizeAttr>();
  }

  if (D->hasAttr<OptimizeNoneAttr>())
    return nullptr;

  return ::new (Context) OptimizeNoneAttr(Context, CI);
}

static void handleAlwaysInlineAttr(Sema &S, Decl *D, const ParsedAttr &AL) {
  if (AlwaysInlineAttr *Inline =
          S.mergeAlwaysInlineAttr(D, AL, AL.getAttrName()))
    D->addAttr(Inline);
}

static void handleMinSizeAttr(Sema &S, Decl *D, const ParsedAttr &AL) {
  if (MinSizeAttr *MinSize = S.mergeMinSizeAttr(D, AL))
    D->addAttr(MinSize);
}

static void handleOptimizeNoneAttr(Sema &S, Decl *D, const ParsedAttr &AL) {
  if (OptimizeNoneAttr *Optnone = S.mergeOptimizeNoneAttr(D, AL))
    D->addAttr(Optnone);
}

static void handleConstantAttr(Sema &S, Decl *D, const ParsedAttr &AL) {
  const auto *VD = cast<VarDecl>(D);
  if (VD->hasLocalStorage()) {
    S.Diag(AL.getLoc(), diag::err_cuda_nonstatic_constdev);
    return;
  }
  // constexpr variable may already get an implicit constant attr, which should
  // be replaced by the explicit constant attr.
  if (auto *A = D->getAttr<CUDAConstantAttr>()) {
    if (!A->isImplicit())
      return;
    D->dropAttr<CUDAConstantAttr>();
  }
  D->addAttr(::new (S.Context) CUDAConstantAttr(S.Context, AL));
}

static void handleSharedAttr(Sema &S, Decl *D, const ParsedAttr &AL) {
  const auto *VD = cast<VarDecl>(D);
  // extern __shared__ is only allowed on arrays with no length (e.g.
  // "int x[]").
  if (!S.getLangOpts().GPURelocatableDeviceCode && VD->hasExternalStorage() &&
      !isa<IncompleteArrayType>(VD->getType())) {
    S.Diag(AL.getLoc(), diag::err_cuda_extern_shared) << VD;
    return;
  }
  if (S.getLangOpts().CUDA && VD->hasLocalStorage() &&
      S.CUDA().DiagIfHostCode(AL.getLoc(), diag::err_cuda_host_shared)
          << S.CUDA().CurrentTarget())
    return;
  D->addAttr(::new (S.Context) CUDASharedAttr(S.Context, AL));
}

static void handleGlobalAttr(Sema &S, Decl *D, const ParsedAttr &AL) {
  const auto *FD = cast<FunctionDecl>(D);
  if (!FD->getReturnType()->isVoidType() &&
      !FD->getReturnType()->getAs<AutoType>() &&
      !FD->getReturnType()->isInstantiationDependentType()) {
    SourceRange RTRange = FD->getReturnTypeSourceRange();
    S.Diag(FD->getTypeSpecStartLoc(), diag::err_kern_type_not_void_return)
        << FD->getType()
        << (RTRange.isValid() ? FixItHint::CreateReplacement(RTRange, "void")
                              : FixItHint());
    return;
  }
  if (const auto *Method = dyn_cast<CXXMethodDecl>(FD)) {
    if (Method->isInstance()) {
      S.Diag(Method->getBeginLoc(), diag::err_kern_is_nonstatic_method)
          << Method;
      return;
    }
    S.Diag(Method->getBeginLoc(), diag::warn_kern_is_method) << Method;
  }
  // Only warn for "inline" when compiling for host, to cut down on noise.
  if (FD->isInlineSpecified() && !S.getLangOpts().CUDAIsDevice)
    S.Diag(FD->getBeginLoc(), diag::warn_kern_is_inline) << FD;

  if (AL.getKind() == ParsedAttr::AT_NVPTXKernel)
    D->addAttr(::new (S.Context) NVPTXKernelAttr(S.Context, AL));
  else
    D->addAttr(::new (S.Context) CUDAGlobalAttr(S.Context, AL));
  // In host compilation the kernel is emitted as a stub function, which is
  // a helper function for launching the kernel. The instructions in the helper
  // function has nothing to do with the source code of the kernel. Do not emit
  // debug info for the stub function to avoid confusing the debugger.
  if (S.LangOpts.HIP && !S.LangOpts.CUDAIsDevice)
    D->addAttr(NoDebugAttr::CreateImplicit(S.Context));
}

static void handleDeviceAttr(Sema &S, Decl *D, const ParsedAttr &AL) {
  if (const auto *VD = dyn_cast<VarDecl>(D)) {
    if (VD->hasLocalStorage()) {
      S.Diag(AL.getLoc(), diag::err_cuda_nonstatic_constdev);
      return;
    }
  }

  if (auto *A = D->getAttr<CUDADeviceAttr>()) {
    if (!A->isImplicit())
      return;
    D->dropAttr<CUDADeviceAttr>();
  }
  D->addAttr(::new (S.Context) CUDADeviceAttr(S.Context, AL));
}

static void handleManagedAttr(Sema &S, Decl *D, const ParsedAttr &AL) {
  if (const auto *VD = dyn_cast<VarDecl>(D)) {
    if (VD->hasLocalStorage()) {
      S.Diag(AL.getLoc(), diag::err_cuda_nonstatic_constdev);
      return;
    }
  }
  if (!D->hasAttr<HIPManagedAttr>())
    D->addAttr(::new (S.Context) HIPManagedAttr(S.Context, AL));
  if (!D->hasAttr<CUDADeviceAttr>())
    D->addAttr(CUDADeviceAttr::CreateImplicit(S.Context));
}

static void handleGridConstantAttr(Sema &S, Decl *D, const ParsedAttr &AL) {
  if (D->isInvalidDecl())
    return;
  // Whether __grid_constant__ is allowed to be used will be checked in
  // Sema::CheckFunctionDeclaration as we need complete function decl to make
  // the call.
  D->addAttr(::new (S.Context) CUDAGridConstantAttr(S.Context, AL));
}

static void handleGNUInlineAttr(Sema &S, Decl *D, const ParsedAttr &AL) {
  const auto *Fn = cast<FunctionDecl>(D);
  if (!Fn->isInlineSpecified()) {
    S.Diag(AL.getLoc(), diag::warn_gnu_inline_attribute_requires_inline);
    return;
  }

  if (S.LangOpts.CPlusPlus && Fn->getStorageClass() != SC_Extern)
    S.Diag(AL.getLoc(), diag::warn_gnu_inline_cplusplus_without_extern);

  D->addAttr(::new (S.Context) GNUInlineAttr(S.Context, AL));
}

static void handleCallConvAttr(Sema &S, Decl *D, const ParsedAttr &AL) {
  if (hasDeclarator(D)) return;

  // Diagnostic is emitted elsewhere: here we store the (valid) AL
  // in the Decl node for syntactic reasoning, e.g., pretty-printing.
  CallingConv CC;
  if (S.CheckCallingConvAttr(
          AL, CC, /*FD*/ nullptr,
          S.CUDA().IdentifyTarget(dyn_cast<FunctionDecl>(D))))
    return;

  if (!isa<ObjCMethodDecl>(D)) {
    S.Diag(AL.getLoc(), diag::warn_attribute_wrong_decl_type)
        << AL << AL.isRegularKeywordAttribute() << ExpectedFunctionOrMethod;
    return;
  }

  switch (AL.getKind()) {
  case ParsedAttr::AT_FastCall:
    D->addAttr(::new (S.Context) FastCallAttr(S.Context, AL));
    return;
  case ParsedAttr::AT_StdCall:
    D->addAttr(::new (S.Context) StdCallAttr(S.Context, AL));
    return;
  case ParsedAttr::AT_ThisCall:
    D->addAttr(::new (S.Context) ThisCallAttr(S.Context, AL));
    return;
  case ParsedAttr::AT_CDecl:
    D->addAttr(::new (S.Context) CDeclAttr(S.Context, AL));
    return;
  case ParsedAttr::AT_Pascal:
    D->addAttr(::new (S.Context) PascalAttr(S.Context, AL));
    return;
  case ParsedAttr::AT_SwiftCall:
    D->addAttr(::new (S.Context) SwiftCallAttr(S.Context, AL));
    return;
  case ParsedAttr::AT_SwiftAsyncCall:
    D->addAttr(::new (S.Context) SwiftAsyncCallAttr(S.Context, AL));
    return;
  case ParsedAttr::AT_VectorCall:
    D->addAttr(::new (S.Context) VectorCallAttr(S.Context, AL));
    return;
  case ParsedAttr::AT_MSABI:
    D->addAttr(::new (S.Context) MSABIAttr(S.Context, AL));
    return;
  case ParsedAttr::AT_SysVABI:
    D->addAttr(::new (S.Context) SysVABIAttr(S.Context, AL));
    return;
  case ParsedAttr::AT_RegCall:
    D->addAttr(::new (S.Context) RegCallAttr(S.Context, AL));
    return;
  case ParsedAttr::AT_Pcs: {
    PcsAttr::PCSType PCS;
    switch (CC) {
    case CC_AAPCS:
      PCS = PcsAttr::AAPCS;
      break;
    case CC_AAPCS_VFP:
      PCS = PcsAttr::AAPCS_VFP;
      break;
    default:
      llvm_unreachable("unexpected calling convention in pcs attribute");
    }

    D->addAttr(::new (S.Context) PcsAttr(S.Context, AL, PCS));
    return;
  }
  case ParsedAttr::AT_AArch64VectorPcs:
    D->addAttr(::new (S.Context) AArch64VectorPcsAttr(S.Context, AL));
    return;
  case ParsedAttr::AT_AArch64SVEPcs:
    D->addAttr(::new (S.Context) AArch64SVEPcsAttr(S.Context, AL));
    return;
  case ParsedAttr::AT_AMDGPUKernelCall:
    D->addAttr(::new (S.Context) AMDGPUKernelCallAttr(S.Context, AL));
    return;
  case ParsedAttr::AT_IntelOclBicc:
    D->addAttr(::new (S.Context) IntelOclBiccAttr(S.Context, AL));
    return;
  case ParsedAttr::AT_PreserveMost:
    D->addAttr(::new (S.Context) PreserveMostAttr(S.Context, AL));
    return;
  case ParsedAttr::AT_PreserveAll:
    D->addAttr(::new (S.Context) PreserveAllAttr(S.Context, AL));
    return;
  case ParsedAttr::AT_M68kRTD:
    D->addAttr(::new (S.Context) M68kRTDAttr(S.Context, AL));
    return;
  case ParsedAttr::AT_PreserveNone:
    D->addAttr(::new (S.Context) PreserveNoneAttr(S.Context, AL));
    return;
  case ParsedAttr::AT_RISCVVectorCC:
    D->addAttr(::new (S.Context) RISCVVectorCCAttr(S.Context, AL));
    return;
  case ParsedAttr::AT_RISCVVLSCC: {
    // If the riscv_abi_vlen doesn't have any argument, default ABI_VLEN is 128.
    unsigned VectorLength = 128;
    if (AL.getNumArgs() &&
        !S.checkUInt32Argument(AL, AL.getArgAsExpr(0), VectorLength))
      return;
    if (VectorLength < 32 || VectorLength > 65536) {
      S.Diag(AL.getLoc(), diag::err_argument_invalid_range)
          << VectorLength << 32 << 65536;
      return;
    }
    if (!llvm::isPowerOf2_64(VectorLength)) {
      S.Diag(AL.getLoc(), diag::err_argument_not_power_of_2);
      return;
    }

    D->addAttr(::new (S.Context) RISCVVLSCCAttr(S.Context, AL, VectorLength));
    return;
  }
  default:
    llvm_unreachable("unexpected attribute kind");
  }
}

static void handleSuppressAttr(Sema &S, Decl *D, const ParsedAttr &AL) {
  if (AL.getAttributeSpellingListIndex() == SuppressAttr::CXX11_gsl_suppress) {
    // Suppression attribute with GSL spelling requires at least 1 argument.
    if (!AL.checkAtLeastNumArgs(S, 1))
      return;
  }

  std::vector<StringRef> DiagnosticIdentifiers;
  for (unsigned I = 0, E = AL.getNumArgs(); I != E; ++I) {
    StringRef RuleName;

    if (!S.checkStringLiteralArgumentAttr(AL, I, RuleName, nullptr))
      return;

    DiagnosticIdentifiers.push_back(RuleName);
  }
  D->addAttr(::new (S.Context)
                 SuppressAttr(S.Context, AL, DiagnosticIdentifiers.data(),
                              DiagnosticIdentifiers.size()));
}

static void handleLifetimeCategoryAttr(Sema &S, Decl *D, const ParsedAttr &AL) {
  TypeSourceInfo *DerefTypeLoc = nullptr;
  QualType ParmType;
  if (AL.hasParsedType()) {
    ParmType = S.GetTypeFromParser(AL.getTypeArg(), &DerefTypeLoc);

    unsigned SelectIdx = ~0U;
    if (ParmType->isReferenceType())
      SelectIdx = 0;
    else if (ParmType->isArrayType())
      SelectIdx = 1;

    if (SelectIdx != ~0U) {
      S.Diag(AL.getLoc(), diag::err_attribute_invalid_argument)
          << SelectIdx << AL;
      return;
    }
  }

  // To check if earlier decl attributes do not conflict the newly parsed ones
  // we always add (and check) the attribute to the canonical decl. We need
  // to repeat the check for attribute mutual exclusion because we're attaching
  // all of the attributes to the canonical declaration rather than the current
  // declaration.
  D = D->getCanonicalDecl();
  if (AL.getKind() == ParsedAttr::AT_Owner) {
    if (checkAttrMutualExclusion<PointerAttr>(S, D, AL))
      return;
    if (const auto *OAttr = D->getAttr<OwnerAttr>()) {
      const Type *ExistingDerefType = OAttr->getDerefTypeLoc()
                                          ? OAttr->getDerefType().getTypePtr()
                                          : nullptr;
      if (ExistingDerefType != ParmType.getTypePtrOrNull()) {
        S.Diag(AL.getLoc(), diag::err_attributes_are_not_compatible)
            << AL << OAttr
            << (AL.isRegularKeywordAttribute() ||
                OAttr->isRegularKeywordAttribute());
        S.Diag(OAttr->getLocation(), diag::note_conflicting_attribute);
      }
      return;
    }
    for (Decl *Redecl : D->redecls()) {
      Redecl->addAttr(::new (S.Context) OwnerAttr(S.Context, AL, DerefTypeLoc));
    }
  } else {
    if (checkAttrMutualExclusion<OwnerAttr>(S, D, AL))
      return;
    if (const auto *PAttr = D->getAttr<PointerAttr>()) {
      const Type *ExistingDerefType = PAttr->getDerefTypeLoc()
                                          ? PAttr->getDerefType().getTypePtr()
                                          : nullptr;
      if (ExistingDerefType != ParmType.getTypePtrOrNull()) {
        S.Diag(AL.getLoc(), diag::err_attributes_are_not_compatible)
            << AL << PAttr
            << (AL.isRegularKeywordAttribute() ||
                PAttr->isRegularKeywordAttribute());
        S.Diag(PAttr->getLocation(), diag::note_conflicting_attribute);
      }
      return;
    }
    for (Decl *Redecl : D->redecls()) {
      Redecl->addAttr(::new (S.Context)
                          PointerAttr(S.Context, AL, DerefTypeLoc));
    }
  }
}

static void handleRandomizeLayoutAttr(Sema &S, Decl *D, const ParsedAttr &AL) {
  if (checkAttrMutualExclusion<NoRandomizeLayoutAttr>(S, D, AL))
    return;
  if (!D->hasAttr<RandomizeLayoutAttr>())
    D->addAttr(::new (S.Context) RandomizeLayoutAttr(S.Context, AL));
}

static void handleNoRandomizeLayoutAttr(Sema &S, Decl *D,
                                        const ParsedAttr &AL) {
  if (checkAttrMutualExclusion<RandomizeLayoutAttr>(S, D, AL))
    return;
  if (!D->hasAttr<NoRandomizeLayoutAttr>())
    D->addAttr(::new (S.Context) NoRandomizeLayoutAttr(S.Context, AL));
}

bool Sema::CheckCallingConvAttr(const ParsedAttr &Attrs, CallingConv &CC,
                                const FunctionDecl *FD,
                                CUDAFunctionTarget CFT) {
  if (Attrs.isInvalid())
    return true;

  if (Attrs.hasProcessingCache()) {
    CC = (CallingConv) Attrs.getProcessingCache();
    return false;
  }

  if (Attrs.getKind() == ParsedAttr::AT_RISCVVLSCC) {
    // riscv_vls_cc only accepts 0 or 1 argument.
    if (!Attrs.checkAtLeastNumArgs(*this, 0) ||
        !Attrs.checkAtMostNumArgs(*this, 1)) {
      Attrs.setInvalid();
      return true;
    }
  } else {
    unsigned ReqArgs = Attrs.getKind() == ParsedAttr::AT_Pcs ? 1 : 0;
    if (!Attrs.checkExactlyNumArgs(*this, ReqArgs)) {
      Attrs.setInvalid();
      return true;
    }
  }

  const TargetInfo &TI = Context.getTargetInfo();
  bool IsTargetDefaultMSABI =
      Context.getTargetInfo().getTriple().isOSWindows() ||
      Context.getTargetInfo().getTriple().isUEFI();
  // TODO: diagnose uses of these conventions on the wrong target.
  switch (Attrs.getKind()) {
  case ParsedAttr::AT_CDecl:
    CC = TI.getDefaultCallingConv();
    break;
  case ParsedAttr::AT_FastCall:
    CC = CC_X86FastCall;
    break;
  case ParsedAttr::AT_StdCall:
    CC = CC_X86StdCall;
    break;
  case ParsedAttr::AT_ThisCall:
    CC = CC_X86ThisCall;
    break;
  case ParsedAttr::AT_Pascal:
    CC = CC_X86Pascal;
    break;
  case ParsedAttr::AT_SwiftCall:
    CC = CC_Swift;
    break;
  case ParsedAttr::AT_SwiftAsyncCall:
    CC = CC_SwiftAsync;
    break;
  case ParsedAttr::AT_VectorCall:
    CC = CC_X86VectorCall;
    break;
  case ParsedAttr::AT_AArch64VectorPcs:
    CC = CC_AArch64VectorCall;
    break;
  case ParsedAttr::AT_AArch64SVEPcs:
    CC = CC_AArch64SVEPCS;
    break;
  case ParsedAttr::AT_AMDGPUKernelCall:
    CC = CC_AMDGPUKernelCall;
    break;
  case ParsedAttr::AT_RegCall:
    CC = CC_X86RegCall;
    break;
  case ParsedAttr::AT_MSABI:
    CC = IsTargetDefaultMSABI ? CC_C : CC_Win64;
    break;
  case ParsedAttr::AT_SysVABI:
    CC = IsTargetDefaultMSABI ? CC_X86_64SysV : CC_C;
    break;
  case ParsedAttr::AT_Pcs: {
    StringRef StrRef;
    if (!checkStringLiteralArgumentAttr(Attrs, 0, StrRef)) {
      Attrs.setInvalid();
      return true;
    }
    if (StrRef == "aapcs") {
      CC = CC_AAPCS;
      break;
    } else if (StrRef == "aapcs-vfp") {
      CC = CC_AAPCS_VFP;
      break;
    }

    Attrs.setInvalid();
    Diag(Attrs.getLoc(), diag::err_invalid_pcs);
    return true;
  }
  case ParsedAttr::AT_IntelOclBicc:
    CC = CC_IntelOclBicc;
    break;
  case ParsedAttr::AT_PreserveMost:
    CC = CC_PreserveMost;
    break;
  case ParsedAttr::AT_PreserveAll:
    CC = CC_PreserveAll;
    break;
  case ParsedAttr::AT_M68kRTD:
    CC = CC_M68kRTD;
    break;
  case ParsedAttr::AT_PreserveNone:
    CC = CC_PreserveNone;
    break;
  case ParsedAttr::AT_RISCVVectorCC:
    CC = CC_RISCVVectorCall;
    break;
  case ParsedAttr::AT_RISCVVLSCC: {
    // If the riscv_abi_vlen doesn't have any argument, we set set it to default
    // value 128.
    unsigned ABIVLen = 128;
    if (Attrs.getNumArgs() &&
        !checkUInt32Argument(Attrs, Attrs.getArgAsExpr(0), ABIVLen)) {
      Attrs.setInvalid();
      return true;
    }
    if (Attrs.getNumArgs() && (ABIVLen < 32 || ABIVLen > 65536)) {
      Attrs.setInvalid();
      Diag(Attrs.getLoc(), diag::err_argument_invalid_range)
          << ABIVLen << 32 << 65536;
      return true;
    }
    if (!llvm::isPowerOf2_64(ABIVLen)) {
      Attrs.setInvalid();
      Diag(Attrs.getLoc(), diag::err_argument_not_power_of_2);
      return true;
    }
    CC = static_cast<CallingConv>(CallingConv::CC_RISCVVLSCall_32 +
                                  llvm::Log2_64(ABIVLen) - 5);
    break;
  }
  default: llvm_unreachable("unexpected attribute kind");
  }

  TargetInfo::CallingConvCheckResult A = TargetInfo::CCCR_OK;
  auto *Aux = Context.getAuxTargetInfo();
  // CUDA functions may have host and/or device attributes which indicate
  // their targeted execution environment, therefore the calling convention
  // of functions in CUDA should be checked against the target deduced based
  // on their host/device attributes.
  if (LangOpts.CUDA) {
    assert(FD || CFT != CUDAFunctionTarget::InvalidTarget);
    auto CudaTarget = FD ? CUDA().IdentifyTarget(FD) : CFT;
    bool CheckHost = false, CheckDevice = false;
    switch (CudaTarget) {
    case CUDAFunctionTarget::HostDevice:
      CheckHost = true;
      CheckDevice = true;
      break;
    case CUDAFunctionTarget::Host:
      CheckHost = true;
      break;
    case CUDAFunctionTarget::Device:
    case CUDAFunctionTarget::Global:
      CheckDevice = true;
      break;
    case CUDAFunctionTarget::InvalidTarget:
      llvm_unreachable("unexpected cuda target");
    }
    auto *HostTI = LangOpts.CUDAIsDevice ? Aux : &TI;
    auto *DeviceTI = LangOpts.CUDAIsDevice ? &TI : Aux;
    if (CheckHost && HostTI)
      A = HostTI->checkCallingConvention(CC);
    if (A == TargetInfo::CCCR_OK && CheckDevice && DeviceTI)
      A = DeviceTI->checkCallingConvention(CC);
  } else if (LangOpts.SYCLIsDevice && TI.getTriple().isAMDGPU() &&
             CC == CC_X86VectorCall) {
    // Assuming SYCL Device AMDGPU CC_X86VectorCall functions are always to be
    // emitted on the host. The MSVC STL has CC-based specializations so we
    // cannot change the CC to be the default as that will cause a clash with
    // another specialization.
    A = TI.checkCallingConvention(CC);
    if (Aux && A != TargetInfo::CCCR_OK)
      A = Aux->checkCallingConvention(CC);
  } else {
    A = TI.checkCallingConvention(CC);
  }

  switch (A) {
  case TargetInfo::CCCR_OK:
    break;

  case TargetInfo::CCCR_Ignore:
    // Treat an ignored convention as if it was an explicit C calling convention
    // attribute. For example, __stdcall on Win x64 functions as __cdecl, so
    // that command line flags that change the default convention to
    // __vectorcall don't affect declarations marked __stdcall.
    CC = CC_C;
    break;

  case TargetInfo::CCCR_Error:
    Diag(Attrs.getLoc(), diag::error_cconv_unsupported)
        << Attrs << (int)CallingConventionIgnoredReason::ForThisTarget;
    break;

  case TargetInfo::CCCR_Warning: {
    Diag(Attrs.getLoc(), diag::warn_cconv_unsupported)
        << Attrs << (int)CallingConventionIgnoredReason::ForThisTarget;

    // This convention is not valid for the target. Use the default function or
    // method calling convention.
    bool IsCXXMethod = false, IsVariadic = false;
    if (FD) {
      IsCXXMethod = FD->isCXXInstanceMember();
      IsVariadic = FD->isVariadic();
    }
    CC = Context.getDefaultCallingConvention(IsVariadic, IsCXXMethod);
    break;
  }
  }

  Attrs.setProcessingCache((unsigned) CC);
  return false;
}

bool Sema::CheckRegparmAttr(const ParsedAttr &AL, unsigned &numParams) {
  if (AL.isInvalid())
    return true;

  if (!AL.checkExactlyNumArgs(*this, 1)) {
    AL.setInvalid();
    return true;
  }

  uint32_t NP;
  Expr *NumParamsExpr = AL.getArgAsExpr(0);
  if (!checkUInt32Argument(AL, NumParamsExpr, NP)) {
    AL.setInvalid();
    return true;
  }

  if (Context.getTargetInfo().getRegParmMax() == 0) {
    Diag(AL.getLoc(), diag::err_attribute_regparm_wrong_platform)
      << NumParamsExpr->getSourceRange();
    AL.setInvalid();
    return true;
  }

  numParams = NP;
  if (numParams > Context.getTargetInfo().getRegParmMax()) {
    Diag(AL.getLoc(), diag::err_attribute_regparm_invalid_number)
      << Context.getTargetInfo().getRegParmMax() << NumParamsExpr->getSourceRange();
    AL.setInvalid();
    return true;
  }

  return false;
}

// Checks whether an argument of launch_bounds attribute is
// acceptable, performs implicit conversion to Rvalue, and returns
// non-nullptr Expr result on success. Otherwise, it returns nullptr
// and may output an error.
static Expr *makeLaunchBoundsArgExpr(Sema &S, Expr *E,
                                     const CUDALaunchBoundsAttr &AL,
                                     const unsigned Idx) {
  if (S.DiagnoseUnexpandedParameterPack(E))
    return nullptr;

  // Accept template arguments for now as they depend on something else.
  // We'll get to check them when they eventually get instantiated.
  if (E->isValueDependent())
    return E;

  std::optional<llvm::APSInt> I = llvm::APSInt(64);
  if (!(I = E->getIntegerConstantExpr(S.Context))) {
    S.Diag(E->getExprLoc(), diag::err_attribute_argument_n_type)
        << &AL << Idx << AANT_ArgumentIntegerConstant << E->getSourceRange();
    return nullptr;
  }
  // Make sure we can fit it in 32 bits.
  if (!I->isIntN(32)) {
    S.Diag(E->getExprLoc(), diag::err_ice_too_large)
        << toString(*I, 10, false) << 32 << /* Unsigned */ 1;
    return nullptr;
  }
  if (*I < 0)
    S.Diag(E->getExprLoc(), diag::warn_attribute_argument_n_negative)
        << &AL << Idx << E->getSourceRange();

  // We may need to perform implicit conversion of the argument.
  InitializedEntity Entity = InitializedEntity::InitializeParameter(
      S.Context, S.Context.getConstType(S.Context.IntTy), /*consume*/ false);
  ExprResult ValArg = S.PerformCopyInitialization(Entity, SourceLocation(), E);
  assert(!ValArg.isInvalid() &&
         "Unexpected PerformCopyInitialization() failure.");

  return ValArg.getAs<Expr>();
}

CUDALaunchBoundsAttr *
Sema::CreateLaunchBoundsAttr(const AttributeCommonInfo &CI, Expr *MaxThreads,
                             Expr *MinBlocks, Expr *MaxBlocks) {
  CUDALaunchBoundsAttr TmpAttr(Context, CI, MaxThreads, MinBlocks, MaxBlocks);
  MaxThreads = makeLaunchBoundsArgExpr(*this, MaxThreads, TmpAttr, 0);
  if (!MaxThreads)
    return nullptr;

  if (MinBlocks) {
    MinBlocks = makeLaunchBoundsArgExpr(*this, MinBlocks, TmpAttr, 1);
    if (!MinBlocks)
      return nullptr;
  }

  if (MaxBlocks) {
    // '.maxclusterrank' ptx directive requires .target sm_90 or higher.
    auto SM = SYCL().getOffloadArch(Context.getTargetInfo());
    if (SM == OffloadArch::UNKNOWN || SM < OffloadArch::SM_90) {
      Diag(MaxBlocks->getBeginLoc(), diag::warn_cuda_maxclusterrank_sm_90)
          << OffloadArchToString(SM) << CI << MaxBlocks->getSourceRange();
      // Ignore it by setting MaxBlocks to null;
      MaxBlocks = nullptr;
    } else {
      MaxBlocks = makeLaunchBoundsArgExpr(*this, MaxBlocks, TmpAttr, 2);
      if (!MaxBlocks)
        return nullptr;
    }
  }

  return ::new (Context)
      CUDALaunchBoundsAttr(Context, CI, MaxThreads, MinBlocks, MaxBlocks);
}

void Sema::AddLaunchBoundsAttr(Decl *D, const AttributeCommonInfo &CI,
                               Expr *MaxThreads, Expr *MinBlocks,
                               Expr *MaxBlocks) {
  if (auto *Attr = CreateLaunchBoundsAttr(CI, MaxThreads, MinBlocks, MaxBlocks))
    D->addAttr(Attr);
}

static void handleLaunchBoundsAttr(Sema &S, Decl *D, const ParsedAttr &AL) {
  if (!AL.checkAtLeastNumArgs(S, 1) || !AL.checkAtMostNumArgs(S, 3))
    return;

  S.AddLaunchBoundsAttr(D, AL, AL.getArgAsExpr(0),
                        AL.getNumArgs() > 1 ? AL.getArgAsExpr(1) : nullptr,
                        AL.getNumArgs() > 2 ? AL.getArgAsExpr(2) : nullptr);
}

static void handleArgumentWithTypeTagAttr(Sema &S, Decl *D,
                                          const ParsedAttr &AL) {
  if (!AL.isArgIdent(0)) {
    S.Diag(AL.getLoc(), diag::err_attribute_argument_n_type)
        << AL << /* arg num = */ 1 << AANT_ArgumentIdentifier;
    return;
  }

  ParamIdx ArgumentIdx;
  if (!S.checkFunctionOrMethodParameterIndex(
          D, AL, 2, AL.getArgAsExpr(1), ArgumentIdx,
          /*CanIndexImplicitThis=*/false,
          /*CanIndexVariadicArguments=*/true))
    return;

  ParamIdx TypeTagIdx;
  if (!S.checkFunctionOrMethodParameterIndex(
          D, AL, 3, AL.getArgAsExpr(2), TypeTagIdx,
          /*CanIndexImplicitThis=*/false,
          /*CanIndexVariadicArguments=*/true))
    return;

  bool IsPointer = AL.getAttrName()->getName() == "pointer_with_type_tag";
  if (IsPointer) {
    // Ensure that buffer has a pointer type.
    unsigned ArgumentIdxAST = ArgumentIdx.getASTIndex();
    if (ArgumentIdxAST >= getFunctionOrMethodNumParams(D) ||
        !getFunctionOrMethodParamType(D, ArgumentIdxAST)->isPointerType())
      S.Diag(AL.getLoc(), diag::err_attribute_pointers_only) << AL << 0;
  }

  D->addAttr(::new (S.Context) ArgumentWithTypeTagAttr(
      S.Context, AL, AL.getArgAsIdent(0)->getIdentifierInfo(), ArgumentIdx,
      TypeTagIdx, IsPointer));
}

static void handleTypeTagForDatatypeAttr(Sema &S, Decl *D,
                                         const ParsedAttr &AL) {
  if (!AL.isArgIdent(0)) {
    S.Diag(AL.getLoc(), diag::err_attribute_argument_n_type)
        << AL << 1 << AANT_ArgumentIdentifier;
    return;
  }

  if (!AL.checkExactlyNumArgs(S, 1))
    return;

  if (!isa<VarDecl>(D)) {
    S.Diag(AL.getLoc(), diag::err_attribute_wrong_decl_type)
        << AL << AL.isRegularKeywordAttribute() << ExpectedVariable;
    return;
  }

  IdentifierInfo *PointerKind = AL.getArgAsIdent(0)->getIdentifierInfo();
  TypeSourceInfo *MatchingCTypeLoc = nullptr;
  S.GetTypeFromParser(AL.getMatchingCType(), &MatchingCTypeLoc);
  assert(MatchingCTypeLoc && "no type source info for attribute argument");

  D->addAttr(::new (S.Context) TypeTagForDatatypeAttr(
      S.Context, AL, PointerKind, MatchingCTypeLoc, AL.getLayoutCompatible(),
      AL.getMustBeNull()));
}

static void handleXRayLogArgsAttr(Sema &S, Decl *D, const ParsedAttr &AL) {
  ParamIdx ArgCount;

  if (!S.checkFunctionOrMethodParameterIndex(D, AL, 1, AL.getArgAsExpr(0),
                                             ArgCount,
                                             true /* CanIndexImplicitThis */))
    return;

  // ArgCount isn't a parameter index [0;n), it's a count [1;n]
  D->addAttr(::new (S.Context)
                 XRayLogArgsAttr(S.Context, AL, ArgCount.getSourceIndex()));
}

static void handlePatchableFunctionEntryAttr(Sema &S, Decl *D,
                                             const ParsedAttr &AL) {
  if (S.Context.getTargetInfo().getTriple().isOSAIX()) {
    S.Diag(AL.getLoc(), diag::err_aix_attr_unsupported) << AL;
    return;
  }
  uint32_t Count = 0, Offset = 0;
  StringRef Section;
  if (!S.checkUInt32Argument(AL, AL.getArgAsExpr(0), Count, 0, true))
    return;
  if (AL.getNumArgs() >= 2) {
    Expr *Arg = AL.getArgAsExpr(1);
    if (!S.checkUInt32Argument(AL, Arg, Offset, 1, true))
      return;
    if (Count < Offset) {
      S.Diag(S.getAttrLoc(AL), diag::err_attribute_argument_out_of_range)
          << &AL << 0 << Count << Arg->getBeginLoc();
      return;
    }
  }
  if (AL.getNumArgs() == 3) {
    SourceLocation LiteralLoc;
    if (!S.checkStringLiteralArgumentAttr(AL, 2, Section, &LiteralLoc))
      return;
    if (llvm::Error E = S.isValidSectionSpecifier(Section)) {
      S.Diag(LiteralLoc,
             diag::err_attribute_patchable_function_entry_invalid_section)
          << toString(std::move(E));
      return;
    }
    if (Section.empty()) {
      S.Diag(LiteralLoc,
             diag::err_attribute_patchable_function_entry_invalid_section)
          << "section must not be empty";
      return;
    }
  }
  D->addAttr(::new (S.Context) PatchableFunctionEntryAttr(S.Context, AL, Count,
                                                          Offset, Section));
}

static bool SYCLAliasValid(ASTContext &Context, unsigned BuiltinID) {
  constexpr llvm::StringLiteral Prefix = "__builtin_intel_sycl";
  std::string BuiltinNameStr = Context.BuiltinInfo.getName(BuiltinID);
  StringRef BuiltinName = BuiltinNameStr;
  return BuiltinName.starts_with(Prefix);
}

static void handleBuiltinAliasAttr(Sema &S, Decl *D,
                                        const ParsedAttr &AL) {
  if (!AL.isArgIdent(0)) {
    S.Diag(AL.getLoc(), diag::err_attribute_argument_n_type)
        << AL << 1 << AANT_ArgumentIdentifier;
    return;
  }

  IdentifierInfo *Ident = AL.getArgAsIdent(0)->getIdentifierInfo();
  unsigned BuiltinID = Ident->getBuiltinID();
  StringRef AliasName = cast<FunctionDecl>(D)->getIdentifier()->getName();

  bool IsAArch64 = S.Context.getTargetInfo().getTriple().isAArch64();
  bool IsARM = S.Context.getTargetInfo().getTriple().isARM();
  bool IsRISCV = S.Context.getTargetInfo().getTriple().isRISCV();
  bool IsSPIRV = S.Context.getTargetInfo().getTriple().isSPIRV();
  bool IsHLSL = S.Context.getLangOpts().HLSL;
  bool IsSYCL = S.Context.getLangOpts().isSYCL();
  if ((IsAArch64 && !S.ARM().SveAliasValid(BuiltinID, AliasName)) ||
      (IsARM && !S.ARM().MveAliasValid(BuiltinID, AliasName) &&
       !S.ARM().CdeAliasValid(BuiltinID, AliasName)) ||
      (IsRISCV && !S.RISCV().isAliasValid(BuiltinID, AliasName)) ||
      (IsSYCL && !SYCLAliasValid(S.Context, BuiltinID)) ||
      (!IsAArch64 && !IsARM && !IsRISCV && !IsHLSL && !IsSYCL && !IsSPIRV)) {
    S.Diag(AL.getLoc(), diag::err_attribute_builtin_alias) << AL;
    return;
  }

  D->addAttr(::new (S.Context) BuiltinAliasAttr(S.Context, AL, Ident));
}

static void handleNullableTypeAttr(Sema &S, Decl *D, const ParsedAttr &AL) {
  if (AL.isUsedAsTypeAttr())
    return;

  if (auto *CRD = dyn_cast<CXXRecordDecl>(D);
      !CRD || !(CRD->isClass() || CRD->isStruct())) {
    S.Diag(AL.getRange().getBegin(), diag::err_attribute_wrong_decl_type)
        << AL << AL.isRegularKeywordAttribute() << ExpectedClass;
    return;
  }

  handleSimpleAttribute<TypeNullableAttr>(S, D, AL);
}

static void handlePreferredTypeAttr(Sema &S, Decl *D, const ParsedAttr &AL) {
  if (!AL.hasParsedType()) {
    S.Diag(AL.getLoc(), diag::err_attribute_wrong_number_arguments) << AL << 1;
    return;
  }

  TypeSourceInfo *ParmTSI = nullptr;
  QualType QT = S.GetTypeFromParser(AL.getTypeArg(), &ParmTSI);
  assert(ParmTSI && "no type source info for attribute argument");
  S.RequireCompleteType(ParmTSI->getTypeLoc().getBeginLoc(), QT,
                        diag::err_incomplete_type);

  D->addAttr(::new (S.Context) PreferredTypeAttr(S.Context, AL, ParmTSI));
}

//===----------------------------------------------------------------------===//
// Microsoft specific attribute handlers.
//===----------------------------------------------------------------------===//

UuidAttr *Sema::mergeUuidAttr(Decl *D, const AttributeCommonInfo &CI,
                              StringRef UuidAsWritten, MSGuidDecl *GuidDecl) {
  if (const auto *UA = D->getAttr<UuidAttr>()) {
    if (declaresSameEntity(UA->getGuidDecl(), GuidDecl))
      return nullptr;
    if (!UA->getGuid().empty()) {
      Diag(UA->getLocation(), diag::err_mismatched_uuid);
      Diag(CI.getLoc(), diag::note_previous_uuid);
      D->dropAttr<UuidAttr>();
    }
  }

  return ::new (Context) UuidAttr(Context, CI, UuidAsWritten, GuidDecl);
}

static void handleUuidAttr(Sema &S, Decl *D, const ParsedAttr &AL) {
  if (!S.LangOpts.CPlusPlus) {
    S.Diag(AL.getLoc(), diag::err_attribute_not_supported_in_lang)
        << AL << AttributeLangSupport::C;
    return;
  }

  StringRef OrigStrRef;
  SourceLocation LiteralLoc;
  if (!S.checkStringLiteralArgumentAttr(AL, 0, OrigStrRef, &LiteralLoc))
    return;

  // GUID format is "XXXXXXXX-XXXX-XXXX-XXXX-XXXXXXXXXXXX" or
  // "{XXXXXXXX-XXXX-XXXX-XXXX-XXXXXXXXXXXX}", normalize to the former.
  StringRef StrRef = OrigStrRef;
  if (StrRef.size() == 38 && StrRef.front() == '{' && StrRef.back() == '}')
    StrRef = StrRef.drop_front().drop_back();

  // Validate GUID length.
  if (StrRef.size() != 36) {
    S.Diag(LiteralLoc, diag::err_attribute_uuid_malformed_guid);
    return;
  }

  for (unsigned i = 0; i < 36; ++i) {
    if (i == 8 || i == 13 || i == 18 || i == 23) {
      if (StrRef[i] != '-') {
        S.Diag(LiteralLoc, diag::err_attribute_uuid_malformed_guid);
        return;
      }
    } else if (!isHexDigit(StrRef[i])) {
      S.Diag(LiteralLoc, diag::err_attribute_uuid_malformed_guid);
      return;
    }
  }

  // Convert to our parsed format and canonicalize.
  MSGuidDecl::Parts Parsed;
  StrRef.substr(0, 8).getAsInteger(16, Parsed.Part1);
  StrRef.substr(9, 4).getAsInteger(16, Parsed.Part2);
  StrRef.substr(14, 4).getAsInteger(16, Parsed.Part3);
  for (unsigned i = 0; i != 8; ++i)
    StrRef.substr(19 + 2 * i + (i >= 2 ? 1 : 0), 2)
        .getAsInteger(16, Parsed.Part4And5[i]);
  MSGuidDecl *Guid = S.Context.getMSGuidDecl(Parsed);

  // FIXME: It'd be nice to also emit a fixit removing uuid(...) (and, if it's
  // the only thing in the [] list, the [] too), and add an insertion of
  // __declspec(uuid(...)).  But sadly, neither the SourceLocs of the commas
  // separating attributes nor of the [ and the ] are in the AST.
  // Cf "SourceLocations of attribute list delimiters - [[ ... , ... ]] etc"
  // on cfe-dev.
  if (AL.isMicrosoftAttribute()) // Check for [uuid(...)] spelling.
    S.Diag(AL.getLoc(), diag::warn_atl_uuid_deprecated);

  UuidAttr *UA = S.mergeUuidAttr(D, AL, OrigStrRef, Guid);
  if (UA)
    D->addAttr(UA);
}

static void handleMSInheritanceAttr(Sema &S, Decl *D, const ParsedAttr &AL) {
  if (!S.LangOpts.CPlusPlus) {
    S.Diag(AL.getLoc(), diag::err_attribute_not_supported_in_lang)
        << AL << AttributeLangSupport::C;
    return;
  }
  MSInheritanceAttr *IA = S.mergeMSInheritanceAttr(
      D, AL, /*BestCase=*/true, (MSInheritanceModel)AL.getSemanticSpelling());
  if (IA) {
    D->addAttr(IA);
    S.Consumer.AssignInheritanceModel(cast<CXXRecordDecl>(D));
  }
}

static void handleDeclspecThreadAttr(Sema &S, Decl *D, const ParsedAttr &AL) {
  const auto *VD = cast<VarDecl>(D);
  if (!S.Context.getTargetInfo().isTLSSupported()) {
    S.Diag(AL.getLoc(), diag::err_thread_unsupported);
    return;
  }
  if (VD->getTSCSpec() != TSCS_unspecified) {
    S.Diag(AL.getLoc(), diag::err_declspec_thread_on_thread_variable);
    return;
  }
  if (VD->hasLocalStorage()) {
    S.Diag(AL.getLoc(), diag::err_thread_non_global) << "__declspec(thread)";
    return;
  }
  D->addAttr(::new (S.Context) ThreadAttr(S.Context, AL));
}

static void handleMSConstexprAttr(Sema &S, Decl *D, const ParsedAttr &AL) {
  if (!S.getLangOpts().isCompatibleWithMSVC(LangOptions::MSVC2022_3)) {
    S.Diag(AL.getLoc(), diag::warn_unknown_attribute_ignored)
        << AL << AL.getRange();
    return;
  }
  auto *FD = cast<FunctionDecl>(D);
  if (FD->isConstexprSpecified() || FD->isConsteval()) {
    S.Diag(AL.getLoc(), diag::err_ms_constexpr_cannot_be_applied)
        << FD->isConsteval() << FD;
    return;
  }
  if (auto *MD = dyn_cast<CXXMethodDecl>(FD)) {
    if (!S.getLangOpts().CPlusPlus20 && MD->isVirtual()) {
      S.Diag(AL.getLoc(), diag::err_ms_constexpr_cannot_be_applied)
          << /*virtual*/ 2 << MD;
      return;
    }
  }
  D->addAttr(::new (S.Context) MSConstexprAttr(S.Context, AL));
}

static void handleAbiTagAttr(Sema &S, Decl *D, const ParsedAttr &AL) {
  SmallVector<StringRef, 4> Tags;
  for (unsigned I = 0, E = AL.getNumArgs(); I != E; ++I) {
    StringRef Tag;
    if (!S.checkStringLiteralArgumentAttr(AL, I, Tag))
      return;
    Tags.push_back(Tag);
  }

  if (const auto *NS = dyn_cast<NamespaceDecl>(D)) {
    if (!NS->isInline()) {
      S.Diag(AL.getLoc(), diag::warn_attr_abi_tag_namespace) << 0;
      return;
    }
    if (NS->isAnonymousNamespace()) {
      S.Diag(AL.getLoc(), diag::warn_attr_abi_tag_namespace) << 1;
      return;
    }
    if (AL.getNumArgs() == 0)
      Tags.push_back(NS->getName());
  } else if (!AL.checkAtLeastNumArgs(S, 1))
    return;

  // Store tags sorted and without duplicates.
  llvm::sort(Tags);
  Tags.erase(llvm::unique(Tags), Tags.end());

  D->addAttr(::new (S.Context)
                 AbiTagAttr(S.Context, AL, Tags.data(), Tags.size()));
}

static bool hasBTFDeclTagAttr(Decl *D, StringRef Tag) {
  for (const auto *I : D->specific_attrs<BTFDeclTagAttr>()) {
    if (I->getBTFDeclTag() == Tag)
      return true;
  }
  return false;
}

static void handleBTFDeclTagAttr(Sema &S, Decl *D, const ParsedAttr &AL) {
  StringRef Str;
  if (!S.checkStringLiteralArgumentAttr(AL, 0, Str))
    return;
  if (hasBTFDeclTagAttr(D, Str))
    return;

  D->addAttr(::new (S.Context) BTFDeclTagAttr(S.Context, AL, Str));
}

BTFDeclTagAttr *Sema::mergeBTFDeclTagAttr(Decl *D, const BTFDeclTagAttr &AL) {
  if (hasBTFDeclTagAttr(D, AL.getBTFDeclTag()))
    return nullptr;
  return ::new (Context) BTFDeclTagAttr(Context, AL, AL.getBTFDeclTag());
}

static void handleInterruptAttr(Sema &S, Decl *D, const ParsedAttr &AL) {
  // Dispatch the interrupt attribute based on the current target.
  switch (S.Context.getTargetInfo().getTriple().getArch()) {
  case llvm::Triple::msp430:
    S.MSP430().handleInterruptAttr(D, AL);
    break;
  case llvm::Triple::mipsel:
  case llvm::Triple::mips:
    S.MIPS().handleInterruptAttr(D, AL);
    break;
  case llvm::Triple::m68k:
    S.M68k().handleInterruptAttr(D, AL);
    break;
  case llvm::Triple::x86:
  case llvm::Triple::x86_64:
    S.X86().handleAnyInterruptAttr(D, AL);
    break;
  case llvm::Triple::avr:
    S.AVR().handleInterruptAttr(D, AL);
    break;
  case llvm::Triple::riscv32:
  case llvm::Triple::riscv64:
    S.RISCV().handleInterruptAttr(D, AL);
    break;
  default:
    S.ARM().handleInterruptAttr(D, AL);
    break;
  }
}

static void handleLayoutVersion(Sema &S, Decl *D, const ParsedAttr &AL) {
  uint32_t Version;
  Expr *VersionExpr = static_cast<Expr *>(AL.getArgAsExpr(0));
  if (!S.checkUInt32Argument(AL, AL.getArgAsExpr(0), Version))
    return;

  // TODO: Investigate what happens with the next major version of MSVC.
  if (Version != LangOptions::MSVC2015 / 100) {
    S.Diag(AL.getLoc(), diag::err_attribute_argument_out_of_bounds)
        << AL << Version << VersionExpr->getSourceRange();
    return;
  }

  // The attribute expects a "major" version number like 19, but new versions of
  // MSVC have moved to updating the "minor", or less significant numbers, so we
  // have to multiply by 100 now.
  Version *= 100;

  D->addAttr(::new (S.Context) LayoutVersionAttr(S.Context, AL, Version));
}

DLLImportAttr *Sema::mergeDLLImportAttr(Decl *D,
                                        const AttributeCommonInfo &CI) {
  if (D->hasAttr<DLLExportAttr>()) {
    Diag(CI.getLoc(), diag::warn_attribute_ignored) << "'dllimport'";
    return nullptr;
  }

  if (D->hasAttr<DLLImportAttr>())
    return nullptr;

  return ::new (Context) DLLImportAttr(Context, CI);
}

DLLExportAttr *Sema::mergeDLLExportAttr(Decl *D,
                                        const AttributeCommonInfo &CI) {
  if (DLLImportAttr *Import = D->getAttr<DLLImportAttr>()) {
    Diag(Import->getLocation(), diag::warn_attribute_ignored) << Import;
    D->dropAttr<DLLImportAttr>();
  }

  if (D->hasAttr<DLLExportAttr>())
    return nullptr;

  return ::new (Context) DLLExportAttr(Context, CI);
}

static void handleDLLAttr(Sema &S, Decl *D, const ParsedAttr &A) {
  if (isa<ClassTemplatePartialSpecializationDecl>(D) &&
      (S.Context.getTargetInfo().shouldDLLImportComdatSymbols())) {
    S.Diag(A.getRange().getBegin(), diag::warn_attribute_ignored) << A;
    return;
  }

  if (const auto *FD = dyn_cast<FunctionDecl>(D)) {
    if (FD->isInlined() && A.getKind() == ParsedAttr::AT_DLLImport &&
        !(S.Context.getTargetInfo().shouldDLLImportComdatSymbols())) {
      // MinGW doesn't allow dllimport on inline functions.
      S.Diag(A.getRange().getBegin(), diag::warn_attribute_ignored_on_inline)
          << A;
      return;
    }
  }

  if (const auto *MD = dyn_cast<CXXMethodDecl>(D)) {
    if ((S.Context.getTargetInfo().shouldDLLImportComdatSymbols()) &&
        MD->getParent()->isLambda()) {
      S.Diag(A.getRange().getBegin(), diag::err_attribute_dll_lambda) << A;
      return;
    }
  }

  Attr *NewAttr = A.getKind() == ParsedAttr::AT_DLLExport
                      ? (Attr *)S.mergeDLLExportAttr(D, A)
                      : (Attr *)S.mergeDLLImportAttr(D, A);
  if (NewAttr)
    D->addAttr(NewAttr);
}

MSInheritanceAttr *
Sema::mergeMSInheritanceAttr(Decl *D, const AttributeCommonInfo &CI,
                             bool BestCase,
                             MSInheritanceModel Model) {
  if (MSInheritanceAttr *IA = D->getAttr<MSInheritanceAttr>()) {
    if (IA->getInheritanceModel() == Model)
      return nullptr;
    Diag(IA->getLocation(), diag::err_mismatched_ms_inheritance)
        << 1 /*previous declaration*/;
    Diag(CI.getLoc(), diag::note_previous_ms_inheritance);
    D->dropAttr<MSInheritanceAttr>();
  }

  auto *RD = cast<CXXRecordDecl>(D);
  if (RD->hasDefinition()) {
    if (checkMSInheritanceAttrOnDefinition(RD, CI.getRange(), BestCase,
                                           Model)) {
      return nullptr;
    }
  } else {
    if (isa<ClassTemplatePartialSpecializationDecl>(RD)) {
      Diag(CI.getLoc(), diag::warn_ignored_ms_inheritance)
          << 1 /*partial specialization*/;
      return nullptr;
    }
    if (RD->getDescribedClassTemplate()) {
      Diag(CI.getLoc(), diag::warn_ignored_ms_inheritance)
          << 0 /*primary template*/;
      return nullptr;
    }
  }

  return ::new (Context) MSInheritanceAttr(Context, CI, BestCase);
}

static void handleCapabilityAttr(Sema &S, Decl *D, const ParsedAttr &AL) {
  // The capability attributes take a single string parameter for the name of
  // the capability they represent. The lockable attribute does not take any
  // parameters. However, semantically, both attributes represent the same
  // concept, and so they use the same semantic attribute. Eventually, the
  // lockable attribute will be removed.
  //
  // For backward compatibility, any capability which has no specified string
  // literal will be considered a "mutex."
  StringRef N("mutex");
  SourceLocation LiteralLoc;
  if (AL.getKind() == ParsedAttr::AT_Capability &&
      !S.checkStringLiteralArgumentAttr(AL, 0, N, &LiteralLoc))
    return;

  D->addAttr(::new (S.Context) CapabilityAttr(S.Context, AL, N));
}

static void handleReentrantCapabilityAttr(Sema &S, Decl *D,
                                          const ParsedAttr &AL) {
  // Do not permit 'reentrant_capability' without 'capability(..)'. Note that
  // the check here requires 'capability' to be before 'reentrant_capability'.
  // This helps enforce a canonical style. Also avoids placing an additional
  // branch into ProcessDeclAttributeList().
  if (!D->hasAttr<CapabilityAttr>()) {
    S.Diag(AL.getLoc(), diag::warn_thread_attribute_requires_preceded)
        << AL << cast<NamedDecl>(D) << "'capability'";
    return;
  }

  D->addAttr(::new (S.Context) ReentrantCapabilityAttr(S.Context, AL));
}

static void handleAssertCapabilityAttr(Sema &S, Decl *D, const ParsedAttr &AL) {
  SmallVector<Expr*, 1> Args;
  if (!checkLockFunAttrCommon(S, D, AL, Args))
    return;

  D->addAttr(::new (S.Context)
                 AssertCapabilityAttr(S.Context, AL, Args.data(), Args.size()));
}

static void handleAcquireCapabilityAttr(Sema &S, Decl *D,
                                        const ParsedAttr &AL) {
  if (const auto *ParmDecl = dyn_cast<ParmVarDecl>(D);
      ParmDecl && !checkFunParamsAreScopedLockable(S, ParmDecl, AL))
    return;

  SmallVector<Expr*, 1> Args;
  if (!checkLockFunAttrCommon(S, D, AL, Args))
    return;

  D->addAttr(::new (S.Context) AcquireCapabilityAttr(S.Context, AL, Args.data(),
                                                     Args.size()));
}

static void handleTryAcquireCapabilityAttr(Sema &S, Decl *D,
                                           const ParsedAttr &AL) {
  SmallVector<Expr*, 2> Args;
  if (!checkTryLockFunAttrCommon(S, D, AL, Args))
    return;

  D->addAttr(::new (S.Context) TryAcquireCapabilityAttr(
      S.Context, AL, AL.getArgAsExpr(0), Args.data(), Args.size()));
}

static void handleReleaseCapabilityAttr(Sema &S, Decl *D,
                                        const ParsedAttr &AL) {
  if (const auto *ParmDecl = dyn_cast<ParmVarDecl>(D);
      ParmDecl && !checkFunParamsAreScopedLockable(S, ParmDecl, AL))
    return;
  // Check that all arguments are lockable objects.
  SmallVector<Expr *, 1> Args;
  checkAttrArgsAreCapabilityObjs(S, D, AL, Args, 0, true);

  D->addAttr(::new (S.Context) ReleaseCapabilityAttr(S.Context, AL, Args.data(),
                                                     Args.size()));
}

static void handleRequiresCapabilityAttr(Sema &S, Decl *D,
                                         const ParsedAttr &AL) {
  if (const auto *ParmDecl = dyn_cast<ParmVarDecl>(D);
      ParmDecl && !checkFunParamsAreScopedLockable(S, ParmDecl, AL))
    return;

  if (!AL.checkAtLeastNumArgs(S, 1))
    return;

  // check that all arguments are lockable objects
  SmallVector<Expr*, 1> Args;
  checkAttrArgsAreCapabilityObjs(S, D, AL, Args);
  if (Args.empty())
    return;

  RequiresCapabilityAttr *RCA = ::new (S.Context)
      RequiresCapabilityAttr(S.Context, AL, Args.data(), Args.size());

  D->addAttr(RCA);
}

static void handleDeprecatedAttr(Sema &S, Decl *D, const ParsedAttr &AL) {
  if (const auto *NSD = dyn_cast<NamespaceDecl>(D)) {
    if (NSD->isAnonymousNamespace()) {
      S.Diag(AL.getLoc(), diag::warn_deprecated_anonymous_namespace);
      // Do not want to attach the attribute to the namespace because that will
      // cause confusing diagnostic reports for uses of declarations within the
      // namespace.
      return;
    }
  } else if (isa<UsingDecl, UnresolvedUsingTypenameDecl,
                 UnresolvedUsingValueDecl>(D)) {
    S.Diag(AL.getRange().getBegin(), diag::warn_deprecated_ignored_on_using)
        << AL;
    return;
  }

  // Handle the cases where the attribute has a text message.
  StringRef Str, Replacement;
  if (AL.isArgExpr(0) && AL.getArgAsExpr(0) &&
      !S.checkStringLiteralArgumentAttr(AL, 0, Str))
    return;

  // Support a single optional message only for Declspec and [[]] spellings.
  if (AL.isDeclspecAttribute() || AL.isStandardAttributeSyntax())
    AL.checkAtMostNumArgs(S, 1);
  else if (AL.isArgExpr(1) && AL.getArgAsExpr(1) &&
           !S.checkStringLiteralArgumentAttr(AL, 1, Replacement))
    return;

  if (!S.getLangOpts().CPlusPlus14 && AL.isCXX11Attribute() && !AL.isGNUScope())
    S.Diag(AL.getLoc(), diag::ext_cxx14_attr) << AL;

  D->addAttr(::new (S.Context) DeprecatedAttr(S.Context, AL, Str, Replacement));
}

static bool isGlobalVar(const Decl *D) {
  if (const auto *S = dyn_cast<VarDecl>(D))
    return S->hasGlobalStorage();
  return false;
}

static bool isSanitizerAttributeAllowedOnGlobals(StringRef Sanitizer) {
  return Sanitizer == "address" || Sanitizer == "hwaddress" ||
         Sanitizer == "memtag";
}

static void handleNoSanitizeAttr(Sema &S, Decl *D, const ParsedAttr &AL) {
  if (!AL.checkAtLeastNumArgs(S, 1))
    return;

  std::vector<StringRef> Sanitizers;

  for (unsigned I = 0, E = AL.getNumArgs(); I != E; ++I) {
    StringRef SanitizerName;
    SourceLocation LiteralLoc;

    if (!S.checkStringLiteralArgumentAttr(AL, I, SanitizerName, &LiteralLoc))
      return;

    if (parseSanitizerValue(SanitizerName, /*AllowGroups=*/true) ==
            SanitizerMask() &&
        SanitizerName != "coverage")
      S.Diag(LiteralLoc, diag::warn_unknown_sanitizer_ignored) << SanitizerName;
    else if (isGlobalVar(D) && !isSanitizerAttributeAllowedOnGlobals(SanitizerName))
      S.Diag(D->getLocation(), diag::warn_attribute_type_not_supported_global)
          << AL << SanitizerName;
    Sanitizers.push_back(SanitizerName);
  }

  D->addAttr(::new (S.Context) NoSanitizeAttr(S.Context, AL, Sanitizers.data(),
                                              Sanitizers.size()));
}

static void handleNoSanitizeSpecificAttr(Sema &S, Decl *D,
                                         const ParsedAttr &AL) {
  StringRef AttrName = AL.getAttrName()->getName();
  normalizeName(AttrName);
  StringRef SanitizerName = llvm::StringSwitch<StringRef>(AttrName)
                                .Case("no_address_safety_analysis", "address")
                                .Case("no_sanitize_address", "address")
                                .Case("no_sanitize_thread", "thread")
                                .Case("no_sanitize_memory", "memory");
  if (isGlobalVar(D) && SanitizerName != "address")
    S.Diag(D->getLocation(), diag::err_attribute_wrong_decl_type)
        << AL << AL.isRegularKeywordAttribute() << ExpectedFunction;

  // FIXME: Rather than create a NoSanitizeSpecificAttr, this creates a
  // NoSanitizeAttr object; but we need to calculate the correct spelling list
  // index rather than incorrectly assume the index for NoSanitizeSpecificAttr
  // has the same spellings as the index for NoSanitizeAttr. We don't have a
  // general way to "translate" between the two, so this hack attempts to work
  // around the issue with hard-coded indices. This is critical for calling
  // getSpelling() or prettyPrint() on the resulting semantic attribute object
  // without failing assertions.
  unsigned TranslatedSpellingIndex = 0;
  if (AL.isStandardAttributeSyntax())
    TranslatedSpellingIndex = 1;

  AttributeCommonInfo Info = AL;
  Info.setAttributeSpellingListIndex(TranslatedSpellingIndex);
  D->addAttr(::new (S.Context)
                 NoSanitizeAttr(S.Context, Info, &SanitizerName, 1));
}

static void handleInternalLinkageAttr(Sema &S, Decl *D, const ParsedAttr &AL) {
  if (InternalLinkageAttr *Internal = S.mergeInternalLinkageAttr(D, AL))
    D->addAttr(Internal);
}

static void handleZeroCallUsedRegsAttr(Sema &S, Decl *D, const ParsedAttr &AL) {
  // Check that the argument is a string literal.
  StringRef KindStr;
  SourceLocation LiteralLoc;
  if (!S.checkStringLiteralArgumentAttr(AL, 0, KindStr, &LiteralLoc))
    return;

  ZeroCallUsedRegsAttr::ZeroCallUsedRegsKind Kind;
  if (!ZeroCallUsedRegsAttr::ConvertStrToZeroCallUsedRegsKind(KindStr, Kind)) {
    S.Diag(LiteralLoc, diag::warn_attribute_type_not_supported)
        << AL << KindStr;
    return;
  }

  D->dropAttr<ZeroCallUsedRegsAttr>();
  D->addAttr(ZeroCallUsedRegsAttr::Create(S.Context, Kind, AL));
}

static void handleCountedByAttrField(Sema &S, Decl *D, const ParsedAttr &AL) {
  auto *FD = dyn_cast<FieldDecl>(D);
  assert(FD);

  auto *CountExpr = AL.getArgAsExpr(0);
  if (!CountExpr)
    return;

  bool CountInBytes;
  bool OrNull;
  switch (AL.getKind()) {
  case ParsedAttr::AT_CountedBy:
    CountInBytes = false;
    OrNull = false;
    break;
  case ParsedAttr::AT_CountedByOrNull:
    CountInBytes = false;
    OrNull = true;
    break;
  case ParsedAttr::AT_SizedBy:
    CountInBytes = true;
    OrNull = false;
    break;
  case ParsedAttr::AT_SizedByOrNull:
    CountInBytes = true;
    OrNull = true;
    break;
  default:
    llvm_unreachable("unexpected counted_by family attribute");
  }

  if (S.CheckCountedByAttrOnField(FD, CountExpr, CountInBytes, OrNull))
    return;

  QualType CAT = S.BuildCountAttributedArrayOrPointerType(
      FD->getType(), CountExpr, CountInBytes, OrNull);
  FD->setType(CAT);
}

static void handleFunctionReturnThunksAttr(Sema &S, Decl *D,
                                           const ParsedAttr &AL) {
  StringRef KindStr;
  SourceLocation LiteralLoc;
  if (!S.checkStringLiteralArgumentAttr(AL, 0, KindStr, &LiteralLoc))
    return;

  FunctionReturnThunksAttr::Kind Kind;
  if (!FunctionReturnThunksAttr::ConvertStrToKind(KindStr, Kind)) {
    S.Diag(LiteralLoc, diag::warn_attribute_type_not_supported)
        << AL << KindStr;
    return;
  }
  // FIXME: it would be good to better handle attribute merging rather than
  // silently replacing the existing attribute, so long as it does not break
  // the expected codegen tests.
  D->dropAttr<FunctionReturnThunksAttr>();
  D->addAttr(FunctionReturnThunksAttr::Create(S.Context, Kind, AL));
}

static void handleAvailableOnlyInDefaultEvalMethod(Sema &S, Decl *D,
                                                   const ParsedAttr &AL) {
  assert(isa<TypedefNameDecl>(D) && "This attribute only applies to a typedef");
  handleSimpleAttribute<AvailableOnlyInDefaultEvalMethodAttr>(S, D, AL);
}

static void handleNoMergeAttr(Sema &S, Decl *D, const ParsedAttr &AL) {
  auto *VDecl = dyn_cast<VarDecl>(D);
  if (VDecl && !VDecl->isFunctionPointerType()) {
    S.Diag(AL.getLoc(), diag::warn_attribute_ignored_non_function_pointer)
        << AL << VDecl;
    return;
  }
  D->addAttr(NoMergeAttr::Create(S.Context, AL));
}

static void handleNoUniqueAddressAttr(Sema &S, Decl *D, const ParsedAttr &AL) {
  D->addAttr(NoUniqueAddressAttr::Create(S.Context, AL));
}

static void handleDestroyAttr(Sema &S, Decl *D, const ParsedAttr &A) {
  if (!cast<VarDecl>(D)->hasGlobalStorage()) {
    S.Diag(D->getLocation(), diag::err_destroy_attr_on_non_static_var)
        << (A.getKind() == ParsedAttr::AT_AlwaysDestroy);
    return;
  }

  if (A.getKind() == ParsedAttr::AT_AlwaysDestroy)
    handleSimpleAttribute<AlwaysDestroyAttr>(S, D, A);
  else
    handleSimpleAttribute<NoDestroyAttr>(S, D, A);
}

static void handleUninitializedAttr(Sema &S, Decl *D, const ParsedAttr &AL) {
  assert(cast<VarDecl>(D)->getStorageDuration() == SD_Automatic &&
         "uninitialized is only valid on automatic duration variables");
  D->addAttr(::new (S.Context) UninitializedAttr(S.Context, AL));
}

static void handleMIGServerRoutineAttr(Sema &S, Decl *D, const ParsedAttr &AL) {
  // Check that the return type is a `typedef int kern_return_t` or a typedef
  // around it, because otherwise MIG convention checks make no sense.
  // BlockDecl doesn't store a return type, so it's annoying to check,
  // so let's skip it for now.
  if (!isa<BlockDecl>(D)) {
    QualType T = getFunctionOrMethodResultType(D);
    bool IsKernReturnT = false;
    while (const auto *TT = T->getAs<TypedefType>()) {
      IsKernReturnT = (TT->getDecl()->getName() == "kern_return_t");
      T = TT->desugar();
    }
    if (!IsKernReturnT || T.getCanonicalType() != S.getASTContext().IntTy) {
      S.Diag(D->getBeginLoc(),
             diag::warn_mig_server_routine_does_not_return_kern_return_t);
      return;
    }
  }

  handleSimpleAttribute<MIGServerRoutineAttr>(S, D, AL);
}

static void handleMSAllocatorAttr(Sema &S, Decl *D, const ParsedAttr &AL) {
  // Warn if the return type is not a pointer or reference type.
  if (auto *FD = dyn_cast<FunctionDecl>(D)) {
    QualType RetTy = FD->getReturnType();
    if (!RetTy->isPointerOrReferenceType()) {
      S.Diag(AL.getLoc(), diag::warn_declspec_allocator_nonpointer)
          << AL.getRange() << RetTy;
      return;
    }
  }

  handleSimpleAttribute<MSAllocatorAttr>(S, D, AL);
}

static void handleAcquireHandleAttr(Sema &S, Decl *D, const ParsedAttr &AL) {
  if (AL.isUsedAsTypeAttr())
    return;
  // Warn if the parameter is definitely not an output parameter.
  if (const auto *PVD = dyn_cast<ParmVarDecl>(D)) {
    if (PVD->getType()->isIntegerType()) {
      S.Diag(AL.getLoc(), diag::err_attribute_output_parameter)
          << AL.getRange();
      return;
    }
  }
  StringRef Argument;
  if (!S.checkStringLiteralArgumentAttr(AL, 0, Argument))
    return;
  D->addAttr(AcquireHandleAttr::Create(S.Context, Argument, AL));
}

template<typename Attr>
static void handleHandleAttr(Sema &S, Decl *D, const ParsedAttr &AL) {
  StringRef Argument;
  if (!S.checkStringLiteralArgumentAttr(AL, 0, Argument))
    return;
  D->addAttr(Attr::Create(S.Context, Argument, AL));
}

template<typename Attr>
static void handleUnsafeBufferUsage(Sema &S, Decl *D, const ParsedAttr &AL) {
  D->addAttr(Attr::Create(S.Context, AL));
}

static void handleCFGuardAttr(Sema &S, Decl *D, const ParsedAttr &AL) {
  // The guard attribute takes a single identifier argument.

  if (!AL.isArgIdent(0)) {
    S.Diag(AL.getLoc(), diag::err_attribute_argument_type)
        << AL << AANT_ArgumentIdentifier;
    return;
  }

  CFGuardAttr::GuardArg Arg;
  IdentifierInfo *II = AL.getArgAsIdent(0)->getIdentifierInfo();
  if (!CFGuardAttr::ConvertStrToGuardArg(II->getName(), Arg)) {
    S.Diag(AL.getLoc(), diag::warn_attribute_type_not_supported) << AL << II;
    return;
  }

  D->addAttr(::new (S.Context) CFGuardAttr(S.Context, AL, Arg));
}


template <typename AttrTy>
static const AttrTy *findEnforceTCBAttrByName(Decl *D, StringRef Name) {
  auto Attrs = D->specific_attrs<AttrTy>();
  auto I = llvm::find_if(Attrs,
                         [Name](const AttrTy *A) {
                           return A->getTCBName() == Name;
                         });
  return I == Attrs.end() ? nullptr : *I;
}

template <typename AttrTy, typename ConflictingAttrTy>
static void handleEnforceTCBAttr(Sema &S, Decl *D, const ParsedAttr &AL) {
  StringRef Argument;
  if (!S.checkStringLiteralArgumentAttr(AL, 0, Argument))
    return;

  // A function cannot be have both regular and leaf membership in the same TCB.
  if (const ConflictingAttrTy *ConflictingAttr =
      findEnforceTCBAttrByName<ConflictingAttrTy>(D, Argument)) {
    // We could attach a note to the other attribute but in this case
    // there's no need given how the two are very close to each other.
    S.Diag(AL.getLoc(), diag::err_tcb_conflicting_attributes)
      << AL.getAttrName()->getName() << ConflictingAttr->getAttrName()->getName()
      << Argument;

    // Error recovery: drop the non-leaf attribute so that to suppress
    // all future warnings caused by erroneous attributes. The leaf attribute
    // needs to be kept because it can only suppresses warnings, not cause them.
    D->dropAttr<EnforceTCBAttr>();
    return;
  }

  D->addAttr(AttrTy::Create(S.Context, Argument, AL));
}

template <typename AttrTy, typename ConflictingAttrTy>
static AttrTy *mergeEnforceTCBAttrImpl(Sema &S, Decl *D, const AttrTy &AL) {
  // Check if the new redeclaration has different leaf-ness in the same TCB.
  StringRef TCBName = AL.getTCBName();
  if (const ConflictingAttrTy *ConflictingAttr =
      findEnforceTCBAttrByName<ConflictingAttrTy>(D, TCBName)) {
    S.Diag(ConflictingAttr->getLoc(), diag::err_tcb_conflicting_attributes)
      << ConflictingAttr->getAttrName()->getName()
      << AL.getAttrName()->getName() << TCBName;

    // Add a note so that the user could easily find the conflicting attribute.
    S.Diag(AL.getLoc(), diag::note_conflicting_attribute);

    // More error recovery.
    D->dropAttr<EnforceTCBAttr>();
    return nullptr;
  }

  ASTContext &Context = S.getASTContext();
  return ::new(Context) AttrTy(Context, AL, AL.getTCBName());
}

EnforceTCBAttr *Sema::mergeEnforceTCBAttr(Decl *D, const EnforceTCBAttr &AL) {
  return mergeEnforceTCBAttrImpl<EnforceTCBAttr, EnforceTCBLeafAttr>(
      *this, D, AL);
}

EnforceTCBLeafAttr *Sema::mergeEnforceTCBLeafAttr(
    Decl *D, const EnforceTCBLeafAttr &AL) {
  return mergeEnforceTCBAttrImpl<EnforceTCBLeafAttr, EnforceTCBAttr>(
      *this, D, AL);
}

static void handleVTablePointerAuthentication(Sema &S, Decl *D,
                                              const ParsedAttr &AL) {
  CXXRecordDecl *Decl = cast<CXXRecordDecl>(D);
  const uint32_t NumArgs = AL.getNumArgs();
  if (NumArgs > 4) {
    S.Diag(AL.getLoc(), diag::err_attribute_too_many_arguments) << AL << 4;
    AL.setInvalid();
  }

  if (NumArgs == 0) {
    S.Diag(AL.getLoc(), diag::err_attribute_too_few_arguments) << AL;
    AL.setInvalid();
    return;
  }

  if (D->getAttr<VTablePointerAuthenticationAttr>()) {
    S.Diag(AL.getLoc(), diag::err_duplicated_vtable_pointer_auth) << Decl;
    AL.setInvalid();
  }

  auto KeyType = VTablePointerAuthenticationAttr::VPtrAuthKeyType::DefaultKey;
  if (AL.isArgIdent(0)) {
    IdentifierLoc *IL = AL.getArgAsIdent(0);
    if (!VTablePointerAuthenticationAttr::ConvertStrToVPtrAuthKeyType(
            IL->getIdentifierInfo()->getName(), KeyType)) {
      S.Diag(IL->getLoc(), diag::err_invalid_authentication_key)
          << IL->getIdentifierInfo();
      AL.setInvalid();
    }
    if (KeyType == VTablePointerAuthenticationAttr::DefaultKey &&
        !S.getLangOpts().PointerAuthCalls) {
      S.Diag(AL.getLoc(), diag::err_no_default_vtable_pointer_auth) << 0;
      AL.setInvalid();
    }
  } else {
    S.Diag(AL.getLoc(), diag::err_attribute_argument_type)
        << AL << AANT_ArgumentIdentifier;
    return;
  }

  auto AddressDiversityMode = VTablePointerAuthenticationAttr::
      AddressDiscriminationMode::DefaultAddressDiscrimination;
  if (AL.getNumArgs() > 1) {
    if (AL.isArgIdent(1)) {
      IdentifierLoc *IL = AL.getArgAsIdent(1);
      if (!VTablePointerAuthenticationAttr::
              ConvertStrToAddressDiscriminationMode(
                  IL->getIdentifierInfo()->getName(), AddressDiversityMode)) {
        S.Diag(IL->getLoc(), diag::err_invalid_address_discrimination)
            << IL->getIdentifierInfo();
        AL.setInvalid();
      }
      if (AddressDiversityMode ==
              VTablePointerAuthenticationAttr::DefaultAddressDiscrimination &&
          !S.getLangOpts().PointerAuthCalls) {
        S.Diag(IL->getLoc(), diag::err_no_default_vtable_pointer_auth) << 1;
        AL.setInvalid();
      }
    } else {
      S.Diag(AL.getLoc(), diag::err_attribute_argument_type)
          << AL << AANT_ArgumentIdentifier;
    }
  }

  auto ED = VTablePointerAuthenticationAttr::ExtraDiscrimination::
      DefaultExtraDiscrimination;
  if (AL.getNumArgs() > 2) {
    if (AL.isArgIdent(2)) {
      IdentifierLoc *IL = AL.getArgAsIdent(2);
      if (!VTablePointerAuthenticationAttr::ConvertStrToExtraDiscrimination(
              IL->getIdentifierInfo()->getName(), ED)) {
        S.Diag(IL->getLoc(), diag::err_invalid_extra_discrimination)
            << IL->getIdentifierInfo();
        AL.setInvalid();
      }
      if (ED == VTablePointerAuthenticationAttr::DefaultExtraDiscrimination &&
          !S.getLangOpts().PointerAuthCalls) {
        S.Diag(AL.getLoc(), diag::err_no_default_vtable_pointer_auth) << 2;
        AL.setInvalid();
      }
    } else {
      S.Diag(AL.getLoc(), diag::err_attribute_argument_type)
          << AL << AANT_ArgumentIdentifier;
    }
  }

  uint32_t CustomDiscriminationValue = 0;
  if (ED == VTablePointerAuthenticationAttr::CustomDiscrimination) {
    if (NumArgs < 4) {
      S.Diag(AL.getLoc(), diag::err_missing_custom_discrimination) << AL << 4;
      AL.setInvalid();
      return;
    }
    if (NumArgs > 4) {
      S.Diag(AL.getLoc(), diag::err_attribute_too_many_arguments) << AL << 4;
      AL.setInvalid();
    }

    if (!AL.isArgExpr(3) || !S.checkUInt32Argument(AL, AL.getArgAsExpr(3),
                                                   CustomDiscriminationValue)) {
      S.Diag(AL.getLoc(), diag::err_invalid_custom_discrimination);
      AL.setInvalid();
    }
  } else if (NumArgs > 3) {
    S.Diag(AL.getLoc(), diag::err_attribute_too_many_arguments) << AL << 3;
    AL.setInvalid();
  }

  Decl->addAttr(::new (S.Context) VTablePointerAuthenticationAttr(
      S.Context, AL, KeyType, AddressDiversityMode, ED,
      CustomDiscriminationValue));
}

//===----------------------------------------------------------------------===//
// Top Level Sema Entry Points
//===----------------------------------------------------------------------===//

static bool IsDeclLambdaCallOperator(Decl *D) {
  if (const auto *MD = dyn_cast<CXXMethodDecl>(D))
    return MD->getParent()->isLambda() &&
           MD->getOverloadedOperator() == OverloadedOperatorKind::OO_Call;
  return false;
}

// Returns true if the attribute must delay setting its arguments until after
// template instantiation, and false otherwise.
static bool MustDelayAttributeArguments(const ParsedAttr &AL) {
  // Only attributes that accept expression parameter packs can delay arguments.
  if (!AL.acceptsExprPack())
    return false;

  bool AttrHasVariadicArg = AL.hasVariadicArg();
  unsigned AttrNumArgs = AL.getNumArgMembers();
  for (size_t I = 0; I < std::min(AL.getNumArgs(), AttrNumArgs); ++I) {
    bool IsLastAttrArg = I == (AttrNumArgs - 1);
    // If the argument is the last argument and it is variadic it can contain
    // any expression.
    if (IsLastAttrArg && AttrHasVariadicArg)
      return false;
    Expr *E = AL.getArgAsExpr(I);
    bool ArgMemberCanHoldExpr = AL.isParamExpr(I);
    // If the expression is a pack expansion then arguments must be delayed
    // unless the argument is an expression and it is the last argument of the
    // attribute.
    if (isa<PackExpansionExpr>(E))
      return !(IsLastAttrArg && ArgMemberCanHoldExpr);
    // Last case is if the expression is value dependent then it must delay
    // arguments unless the corresponding argument is able to hold the
    // expression.
    if (E->isValueDependent() && !ArgMemberCanHoldExpr)
      return true;
  }
  return false;
}

/// ProcessDeclAttribute - Apply the specific attribute to the specified decl if
/// the attribute applies to decls.  If the attribute is a type attribute, just
/// silently ignore it if a GNU attribute.
static void
ProcessDeclAttribute(Sema &S, Scope *scope, Decl *D, const ParsedAttr &AL,
                     const Sema::ProcessDeclAttributeOptions &Options) {
  if (AL.isInvalid() || AL.getKind() == ParsedAttr::IgnoredAttribute)
    return;

  // Ignore C++11 attributes on declarator chunks: they appertain to the type
  // instead. Note, isCXX11Attribute() will look at whether the attribute is
  // [[]] or alignas, while isC23Attribute() will only look at [[]]. This is
  // important for ensuring that alignas in C23 is properly handled on a
  // structure member declaration because it is a type-specifier-qualifier in
  // C but still applies to the declaration rather than the type.
  if ((S.getLangOpts().CPlusPlus
           ? AL.isCXX11Attribute() && (!IsDeclLambdaCallOperator(D) ||
                                       !AL.supportsNonconformingLambdaSyntax())
           : AL.isC23Attribute()) &&
      !Options.IncludeCXX11Attributes)
    return;

  // Unknown attributes are automatically warned on. Target-specific attributes
  // which do not apply to the current target architecture are treated as
  // though they were unknown attributes.
  const TargetInfo *Aux = S.Context.getAuxTargetInfo();
  if (AL.getKind() == ParsedAttr::UnknownAttribute ||
      !(AL.existsInTarget(S.Context.getTargetInfo()) ||
        (S.Context.getLangOpts().SYCLIsDevice &&
         Aux && AL.existsInTarget(*Aux)))) {
    if (AL.isRegularKeywordAttribute() || AL.isDeclspecAttribute()) {
      S.Diag(AL.getLoc(), AL.isRegularKeywordAttribute()
<<<<<<< HEAD
               ? (unsigned)diag::err_keyword_not_supported_on_target
           : AL.isDeclspecAttribute()
               ? (unsigned)diag::warn_unhandled_ms_attribute_ignored
               : (unsigned)diag::warn_unknown_attribute_ignored)
          << AL.getAttrName() << AL.getRange();
    } else {
      S.DiagnoseUnknownAttribute(AL);
=======
                              ? diag::err_keyword_not_supported_on_target
                              : diag::warn_unhandled_ms_attribute_ignored)
          << AL.getAttrName() << AL.getRange();
    } else {
      S.Diag(AL.getNormalizedRange().getBegin(),
             diag::warn_unknown_attribute_ignored)
          << "'" + AL.getNormalizedFullName() + "'" << AL.getNormalizedRange();
>>>>>>> 19964c35
    }
    return;
  }

  // Check if argument population must delayed to after template instantiation.
  bool MustDelayArgs = MustDelayAttributeArguments(AL);

  // Argument number check must be skipped if arguments are delayed.
  if (S.checkCommonAttributeFeatures(D, AL, MustDelayArgs))
    return;

  if (MustDelayArgs) {
    AL.handleAttrWithDelayedArgs(S, D);
    return;
  }

  switch (AL.getKind()) {
  default:
    if (AL.getInfo().handleDeclAttribute(S, D, AL) != ParsedAttrInfo::NotHandled)
      break;
    if (!AL.isStmtAttr()) {
      assert(AL.isTypeAttr() && "Non-type attribute not handled");
    }
    if (AL.isTypeAttr()) {
      if (Options.IgnoreTypeAttributes)
        break;
      if (!AL.isStandardAttributeSyntax() && !AL.isRegularKeywordAttribute()) {
        // Non-[[]] type attributes are handled in processTypeAttrs(); silently
        // move on.
        break;
      }

      // According to the C and C++ standards, we should never see a
      // [[]] type attribute on a declaration. However, we have in the past
      // allowed some type attributes to "slide" to the `DeclSpec`, so we need
      // to continue to support this legacy behavior. We only do this, however,
      // if
      // - we actually have a `DeclSpec`, i.e. if we're looking at a
      //   `DeclaratorDecl`, or
      // - we are looking at an alias-declaration, where historically we have
      //   allowed type attributes after the identifier to slide to the type.
      if (AL.slidesFromDeclToDeclSpecLegacyBehavior() &&
          isa<DeclaratorDecl, TypeAliasDecl>(D)) {
        // Suggest moving the attribute to the type instead, but only for our
        // own vendor attributes; moving other vendors' attributes might hurt
        // portability.
        if (AL.isClangScope()) {
          S.Diag(AL.getLoc(), diag::warn_type_attribute_deprecated_on_decl)
              << AL << D->getLocation();
        }

        // Allow this type attribute to be handled in processTypeAttrs();
        // silently move on.
        break;
      }

      if (AL.getKind() == ParsedAttr::AT_Regparm) {
        // `regparm` is a special case: It's a type attribute but we still want
        // to treat it as if it had been written on the declaration because that
        // way we'll be able to handle it directly in `processTypeAttr()`.
        // If we treated `regparm` it as if it had been written on the
        // `DeclSpec`, the logic in `distributeFunctionTypeAttrFromDeclSepc()`
        // would try to move it to the declarator, but that doesn't work: We
        // can't remove the attribute from the list of declaration attributes
        // because it might be needed by other declarators in the same
        // declaration.
        break;
      }

      if (AL.getKind() == ParsedAttr::AT_VectorSize) {
        // `vector_size` is a special case: It's a type attribute semantically,
        // but GCC expects the [[]] syntax to be written on the declaration (and
        // warns that the attribute has no effect if it is placed on the
        // decl-specifier-seq).
        // Silently move on and allow the attribute to be handled in
        // processTypeAttr().
        break;
      }

      if (AL.getKind() == ParsedAttr::AT_NoDeref) {
        // FIXME: `noderef` currently doesn't work correctly in [[]] syntax.
        // See https://github.com/llvm/llvm-project/issues/55790 for details.
        // We allow processTypeAttrs() to emit a warning and silently move on.
        break;
      }
    }
    // N.B., ClangAttrEmitter.cpp emits a diagnostic helper that ensures a
    // statement attribute is not written on a declaration, but this code is
    // needed for type attributes as well as statement attributes in Attr.td
    // that do not list any subjects.
    S.Diag(AL.getLoc(), diag::err_attribute_invalid_on_decl)
        << AL << AL.isRegularKeywordAttribute() << D->getLocation();
    break;
  case ParsedAttr::AT_Interrupt:
    handleInterruptAttr(S, D, AL);
    break;
  case ParsedAttr::AT_ARMInterruptSaveFP:
    S.ARM().handleInterruptSaveFPAttr(D, AL);
    break;
  case ParsedAttr::AT_X86ForceAlignArgPointer:
    S.X86().handleForceAlignArgPointerAttr(D, AL);
    break;
  case ParsedAttr::AT_ReadOnlyPlacement:
    handleSimpleAttribute<ReadOnlyPlacementAttr>(S, D, AL);
    break;
  case ParsedAttr::AT_DLLExport:
  case ParsedAttr::AT_DLLImport:
    handleDLLAttr(S, D, AL);
    break;
  case ParsedAttr::AT_AMDGPUFlatWorkGroupSize:
    S.AMDGPU().handleAMDGPUFlatWorkGroupSizeAttr(D, AL);
    break;
  case ParsedAttr::AT_AMDGPUWavesPerEU:
    S.AMDGPU().handleAMDGPUWavesPerEUAttr(D, AL);
    break;
  case ParsedAttr::AT_AMDGPUNumSGPR:
    S.AMDGPU().handleAMDGPUNumSGPRAttr(D, AL);
    break;
  case ParsedAttr::AT_AMDGPUNumVGPR:
    S.AMDGPU().handleAMDGPUNumVGPRAttr(D, AL);
    break;
  case ParsedAttr::AT_AMDGPUMaxNumWorkGroups:
    S.AMDGPU().handleAMDGPUMaxNumWorkGroupsAttr(D, AL);
    break;
  case ParsedAttr::AT_AVRSignal:
    S.AVR().handleSignalAttr(D, AL);
    break;
  case ParsedAttr::AT_BPFPreserveAccessIndex:
    S.BPF().handlePreserveAccessIndexAttr(D, AL);
    break;
  case ParsedAttr::AT_BPFPreserveStaticOffset:
    handleSimpleAttribute<BPFPreserveStaticOffsetAttr>(S, D, AL);
    break;
  case ParsedAttr::AT_BTFDeclTag:
    handleBTFDeclTagAttr(S, D, AL);
    break;
  case ParsedAttr::AT_WebAssemblyExportName:
    S.Wasm().handleWebAssemblyExportNameAttr(D, AL);
    break;
  case ParsedAttr::AT_WebAssemblyImportModule:
    S.Wasm().handleWebAssemblyImportModuleAttr(D, AL);
    break;
  case ParsedAttr::AT_WebAssemblyImportName:
    S.Wasm().handleWebAssemblyImportNameAttr(D, AL);
    break;
  case ParsedAttr::AT_IBOutlet:
    S.ObjC().handleIBOutlet(D, AL);
    break;
  case ParsedAttr::AT_IBOutletCollection:
    S.ObjC().handleIBOutletCollection(D, AL);
    break;
  case ParsedAttr::AT_IFunc:
    handleIFuncAttr(S, D, AL);
    break;
  case ParsedAttr::AT_Alias:
    handleAliasAttr(S, D, AL);
    break;
  case ParsedAttr::AT_Aligned:
    handleAlignedAttr(S, D, AL);
    break;
  case ParsedAttr::AT_AlignValue:
    handleAlignValueAttr(S, D, AL);
    break;
  case ParsedAttr::AT_AllocSize:
    handleAllocSizeAttr(S, D, AL);
    break;
  case ParsedAttr::AT_AlwaysInline:
    handleAlwaysInlineAttr(S, D, AL);
    break;
  case ParsedAttr::AT_AnalyzerNoReturn:
    handleAnalyzerNoReturnAttr(S, D, AL);
    break;
  case ParsedAttr::AT_TLSModel:
    handleTLSModelAttr(S, D, AL);
    break;
  case ParsedAttr::AT_Annotate:
    handleAnnotateAttr(S, D, AL);
    break;
  case ParsedAttr::AT_Availability:
    handleAvailabilityAttr(S, D, AL);
    break;
  case ParsedAttr::AT_CarriesDependency:
    handleDependencyAttr(S, scope, D, AL);
    break;
  case ParsedAttr::AT_CPUDispatch:
  case ParsedAttr::AT_CPUSpecific:
    handleCPUSpecificAttr(S, D, AL);
    break;
  case ParsedAttr::AT_Common:
    handleCommonAttr(S, D, AL);
    break;
  case ParsedAttr::AT_CUDAConstant:
    handleConstantAttr(S, D, AL);
    break;
  case ParsedAttr::AT_PassObjectSize:
    handlePassObjectSizeAttr(S, D, AL);
    break;
  case ParsedAttr::AT_Constructor:
      handleConstructorAttr(S, D, AL);
    break;
  case ParsedAttr::AT_Deprecated:
    handleDeprecatedAttr(S, D, AL);
    break;
  case ParsedAttr::AT_Destructor:
      handleDestructorAttr(S, D, AL);
    break;
  case ParsedAttr::AT_EnableIf:
    handleEnableIfAttr(S, D, AL);
    break;
  case ParsedAttr::AT_Error:
    handleErrorAttr(S, D, AL);
    break;
  case ParsedAttr::AT_ExcludeFromExplicitInstantiation:
    handleExcludeFromExplicitInstantiationAttr(S, D, AL);
    break;
  case ParsedAttr::AT_DiagnoseIf:
    handleDiagnoseIfAttr(S, D, AL);
    break;
  case ParsedAttr::AT_DiagnoseAsBuiltin:
    handleDiagnoseAsBuiltinAttr(S, D, AL);
    break;
  case ParsedAttr::AT_NoBuiltin:
    handleNoBuiltinAttr(S, D, AL);
    break;
  case ParsedAttr::AT_ExtVectorType:
    handleExtVectorTypeAttr(S, D, AL);
    break;
  case ParsedAttr::AT_ExternalSourceSymbol:
    handleExternalSourceSymbolAttr(S, D, AL);
    break;
  case ParsedAttr::AT_MinSize:
    handleMinSizeAttr(S, D, AL);
    break;
  case ParsedAttr::AT_OptimizeNone:
    handleOptimizeNoneAttr(S, D, AL);
    break;
  case ParsedAttr::AT_EnumExtensibility:
    handleEnumExtensibilityAttr(S, D, AL);
    break;
  case ParsedAttr::AT_SYCLKernel:
    S.SYCL().handleKernelAttr(D, AL);
    break;
  case ParsedAttr::AT_SYCLSimd:
    handleSimpleAttribute<SYCLSimdAttr>(S, D, AL);
    break;
  case ParsedAttr::AT_SYCLKernelEntryPoint:
    S.SYCL().handleKernelEntryPointAttr(D, AL);
    break;
  case ParsedAttr::AT_SYCLSpecialClass:
    handleSimpleAttribute<SYCLSpecialClassAttr>(S, D, AL);
    break;
  case ParsedAttr::AT_SYCLType:
    S.SYCL().handleSYCLTypeAttr(D, AL);
    break;
  case ParsedAttr::AT_SYCLDevice:
    S.SYCL().handleSYCLDeviceAttr(D, AL);
    break;
  case ParsedAttr::AT_SYCLScope:
    S.SYCL().handleSYCLScopeAttr(D, AL);
    break;
  case ParsedAttr::AT_SYCLDeviceIndirectlyCallable:
    S.SYCL().handleSYCLDeviceIndirectlyCallableAttr(D, AL);
    break;
  case ParsedAttr::AT_SYCLGlobalVar:
    S.SYCL().handleSYCLGlobalVarAttr(D, AL);
    break;
  case ParsedAttr::AT_SYCLRegisterNum:
    S.SYCL().handleSYCLRegisterNumAttr(D, AL);
    break;
  case ParsedAttr::AT_SYCLIntelESimdVectorize:
    S.SYCL().handleSYCLIntelESimdVectorizeAttr(D, AL);
    break;
  case ParsedAttr::AT_SYCLDeviceHas:
    S.SYCL().handleSYCLDeviceHasAttr(D, AL);
    break;
  case ParsedAttr::AT_SYCLUsesAspects:
    S.SYCL().handleSYCLUsesAspectsAttr(D, AL);
    break;
  case ParsedAttr::AT_Format:
    handleFormatAttr(S, D, AL);
    break;
  case ParsedAttr::AT_FormatMatches:
    handleFormatMatchesAttr(S, D, AL);
    break;
  case ParsedAttr::AT_FormatArg:
    handleFormatArgAttr(S, D, AL);
    break;
  case ParsedAttr::AT_Callback:
    handleCallbackAttr(S, D, AL);
    break;
  case ParsedAttr::AT_LifetimeCaptureBy:
    handleLifetimeCaptureByAttr(S, D, AL);
    break;
  case ParsedAttr::AT_CalledOnce:
    handleCalledOnceAttr(S, D, AL);
    break;
  case ParsedAttr::AT_NVPTXKernel:
  case ParsedAttr::AT_CUDAGlobal:
    handleGlobalAttr(S, D, AL);
    break;
  case ParsedAttr::AT_CUDADevice:
    handleDeviceAttr(S, D, AL);
    break;
  case ParsedAttr::AT_CUDAGridConstant:
    handleGridConstantAttr(S, D, AL);
    break;
  case ParsedAttr::AT_HIPManaged:
    handleManagedAttr(S, D, AL);
    break;
  case ParsedAttr::AT_GNUInline:
    handleGNUInlineAttr(S, D, AL);
    break;
  case ParsedAttr::AT_CUDALaunchBounds:
    handleLaunchBoundsAttr(S, D, AL);
    break;
  case ParsedAttr::AT_Restrict:
    handleRestrictAttr(S, D, AL);
    break;
  case ParsedAttr::AT_Mode:
    handleModeAttr(S, D, AL);
    break;
  case ParsedAttr::AT_NonString:
    handleNonStringAttr(S, D, AL);
    break;
  case ParsedAttr::AT_NonNull:
    if (auto *PVD = dyn_cast<ParmVarDecl>(D))
      handleNonNullAttrParameter(S, PVD, AL);
    else
      handleNonNullAttr(S, D, AL);
    break;
  case ParsedAttr::AT_ReturnsNonNull:
    handleReturnsNonNullAttr(S, D, AL);
    break;
  case ParsedAttr::AT_NoEscape:
    handleNoEscapeAttr(S, D, AL);
    break;
  case ParsedAttr::AT_MaybeUndef:
    handleSimpleAttribute<MaybeUndefAttr>(S, D, AL);
    break;
  case ParsedAttr::AT_AssumeAligned:
    handleAssumeAlignedAttr(S, D, AL);
    break;
  case ParsedAttr::AT_AllocAlign:
    handleAllocAlignAttr(S, D, AL);
    break;
  case ParsedAttr::AT_Ownership:
    handleOwnershipAttr(S, D, AL);
    break;
  case ParsedAttr::AT_Naked:
    handleNakedAttr(S, D, AL);
    break;
  case ParsedAttr::AT_NoReturn:
    handleNoReturnAttr(S, D, AL);
    break;
  case ParsedAttr::AT_CXX11NoReturn:
    handleStandardNoReturnAttr(S, D, AL);
    break;
  case ParsedAttr::AT_AnyX86NoCfCheck:
    handleNoCfCheckAttr(S, D, AL);
    break;
  case ParsedAttr::AT_NoThrow:
    if (!AL.isUsedAsTypeAttr())
      handleSimpleAttribute<NoThrowAttr>(S, D, AL);
    break;
  case ParsedAttr::AT_CUDAShared:
    handleSharedAttr(S, D, AL);
    break;
  case ParsedAttr::AT_VecReturn:
    handleVecReturnAttr(S, D, AL);
    break;
  case ParsedAttr::AT_ObjCOwnership:
    S.ObjC().handleOwnershipAttr(D, AL);
    break;
  case ParsedAttr::AT_ObjCPreciseLifetime:
    S.ObjC().handlePreciseLifetimeAttr(D, AL);
    break;
  case ParsedAttr::AT_ObjCReturnsInnerPointer:
    S.ObjC().handleReturnsInnerPointerAttr(D, AL);
    break;
  case ParsedAttr::AT_ObjCRequiresSuper:
    S.ObjC().handleRequiresSuperAttr(D, AL);
    break;
  case ParsedAttr::AT_ObjCBridge:
    S.ObjC().handleBridgeAttr(D, AL);
    break;
  case ParsedAttr::AT_ObjCBridgeMutable:
    S.ObjC().handleBridgeMutableAttr(D, AL);
    break;
  case ParsedAttr::AT_ObjCBridgeRelated:
    S.ObjC().handleBridgeRelatedAttr(D, AL);
    break;
  case ParsedAttr::AT_ObjCDesignatedInitializer:
    S.ObjC().handleDesignatedInitializer(D, AL);
    break;
  case ParsedAttr::AT_ObjCRuntimeName:
    S.ObjC().handleRuntimeName(D, AL);
    break;
  case ParsedAttr::AT_ObjCBoxable:
    S.ObjC().handleBoxable(D, AL);
    break;
  case ParsedAttr::AT_NSErrorDomain:
    S.ObjC().handleNSErrorDomain(D, AL);
    break;
  case ParsedAttr::AT_CFConsumed:
  case ParsedAttr::AT_NSConsumed:
  case ParsedAttr::AT_OSConsumed:
    S.ObjC().AddXConsumedAttr(D, AL,
                              S.ObjC().parsedAttrToRetainOwnershipKind(AL),
                              /*IsTemplateInstantiation=*/false);
    break;
  case ParsedAttr::AT_OSReturnsRetainedOnZero:
    handleSimpleAttributeOrDiagnose<OSReturnsRetainedOnZeroAttr>(
        S, D, AL, S.ObjC().isValidOSObjectOutParameter(D),
        diag::warn_ns_attribute_wrong_parameter_type,
        /*Extra Args=*/AL, /*pointer-to-OSObject-pointer*/ 3, AL.getRange());
    break;
  case ParsedAttr::AT_OSReturnsRetainedOnNonZero:
    handleSimpleAttributeOrDiagnose<OSReturnsRetainedOnNonZeroAttr>(
        S, D, AL, S.ObjC().isValidOSObjectOutParameter(D),
        diag::warn_ns_attribute_wrong_parameter_type,
        /*Extra Args=*/AL, /*pointer-to-OSObject-poointer*/ 3, AL.getRange());
    break;
  case ParsedAttr::AT_NSReturnsAutoreleased:
  case ParsedAttr::AT_NSReturnsNotRetained:
  case ParsedAttr::AT_NSReturnsRetained:
  case ParsedAttr::AT_CFReturnsNotRetained:
  case ParsedAttr::AT_CFReturnsRetained:
  case ParsedAttr::AT_OSReturnsNotRetained:
  case ParsedAttr::AT_OSReturnsRetained:
    S.ObjC().handleXReturnsXRetainedAttr(D, AL);
    break;
  case ParsedAttr::AT_WorkGroupSizeHint:
    // Handle the attribute based on whether we are targeting SYCL or not.
    if (S.getLangOpts().SYCLIsDevice || S.getLangOpts().SYCLIsHost)
      S.SYCL().handleSYCLWorkGroupSizeHintAttr(D, AL);
    else
      handleWorkGroupSize<WorkGroupSizeHintAttr>(S, D, AL);
    break;
  case ParsedAttr::AT_ReqdWorkGroupSize:
    if (S.getLangOpts().SYCLIsDevice || S.getLangOpts().SYCLIsHost)
      S.SYCL().handleSYCLReqdWorkGroupSizeAttr(D, AL);
    else
      handleWorkGroupSize<ReqdWorkGroupSizeAttr>(S, D, AL);
    break;
  case ParsedAttr::AT_SYCLIntelMaxWorkGroupSize:
    S.SYCL().handleSYCLIntelMaxWorkGroupSize(D, AL);
    break;
  case ParsedAttr::AT_SYCLIntelMinWorkGroupsPerComputeUnit:
    S.SYCL().handleSYCLIntelMinWorkGroupsPerComputeUnit(D, AL);
    break;
  case ParsedAttr::AT_SYCLIntelMaxWorkGroupsPerMultiprocessor:
    S.SYCL().handleSYCLIntelMaxWorkGroupsPerMultiprocessor(D, AL);
    break;
  case ParsedAttr::AT_IntelReqdSubGroupSize:
    S.SYCL().handleIntelReqdSubGroupSizeAttr(D, AL);
    break;
  case ParsedAttr::AT_IntelNamedSubGroupSize:
    S.SYCL().handleIntelNamedSubGroupSizeAttr(D, AL);
    break;
  case ParsedAttr::AT_SYCLIntelNumSimdWorkItems:
    S.SYCL().handleSYCLIntelNumSimdWorkItemsAttr(D, AL);
    break;
  case ParsedAttr::AT_SYCLIntelSchedulerTargetFmaxMhz:
    S.SYCL().handleSYCLIntelSchedulerTargetFmaxMhzAttr(D, AL);
    break;
  case ParsedAttr::AT_SYCLIntelMaxGlobalWorkDim:
    S.SYCL().handleSYCLIntelMaxGlobalWorkDimAttr(D, AL);
    break;
  case ParsedAttr::AT_SYCLIntelNoGlobalWorkOffset:
    S.SYCL().handleSYCLIntelNoGlobalWorkOffsetAttr(D, AL);
    break;
  case ParsedAttr::AT_SYCLIntelUseStallEnableClusters:
    S.SYCL().handleSYCLIntelUseStallEnableClustersAttr(D, AL);
    break;
  case ParsedAttr::AT_SYCLIntelLoopFuse:
    S.SYCL().handleSYCLIntelLoopFuseAttr(D, AL);
    break;
  case ParsedAttr::AT_SYCLIntelInitiationInterval:
    S.SYCL().handleSYCLIntelInitiationIntervalAttr(D, AL);
    break;
  case ParsedAttr::AT_VecTypeHint:
    handleVecTypeHint(S, D, AL);
    break;
  case ParsedAttr::AT_InitPriority:
      handleInitPriorityAttr(S, D, AL);
    break;
  case ParsedAttr::AT_Packed:
    handlePackedAttr(S, D, AL);
    break;
  case ParsedAttr::AT_PreferredName:
    handlePreferredName(S, D, AL);
    break;
  case ParsedAttr::AT_NoSpecializations:
    handleNoSpecializations(S, D, AL);
    break;
  case ParsedAttr::AT_Section:
    handleSectionAttr(S, D, AL);
    break;
  case ParsedAttr::AT_CodeModel:
    handleCodeModelAttr(S, D, AL);
    break;
  case ParsedAttr::AT_RandomizeLayout:
    handleRandomizeLayoutAttr(S, D, AL);
    break;
  case ParsedAttr::AT_NoRandomizeLayout:
    handleNoRandomizeLayoutAttr(S, D, AL);
    break;
  case ParsedAttr::AT_CodeSeg:
    handleCodeSegAttr(S, D, AL);
    break;
  case ParsedAttr::AT_Target:
    handleTargetAttr(S, D, AL);
    break;
  case ParsedAttr::AT_TargetVersion:
    handleTargetVersionAttr(S, D, AL);
    break;
  case ParsedAttr::AT_TargetClones:
    handleTargetClonesAttr(S, D, AL);
    break;
  case ParsedAttr::AT_MinVectorWidth:
    handleMinVectorWidthAttr(S, D, AL);
    break;
  case ParsedAttr::AT_Unavailable:
    handleAttrWithMessage<UnavailableAttr>(S, D, AL);
    break;
  case ParsedAttr::AT_OMPAssume:
    S.OpenMP().handleOMPAssumeAttr(D, AL);
    break;
  case ParsedAttr::AT_ObjCDirect:
    S.ObjC().handleDirectAttr(D, AL);
    break;
  case ParsedAttr::AT_ObjCDirectMembers:
    S.ObjC().handleDirectMembersAttr(D, AL);
    handleSimpleAttribute<ObjCDirectMembersAttr>(S, D, AL);
    break;
  case ParsedAttr::AT_ObjCExplicitProtocolImpl:
    S.ObjC().handleSuppresProtocolAttr(D, AL);
    break;
  case ParsedAttr::AT_Unused:
    handleUnusedAttr(S, D, AL);
    break;
  case ParsedAttr::AT_Visibility:
    handleVisibilityAttr(S, D, AL, false);
    break;
  case ParsedAttr::AT_TypeVisibility:
    handleVisibilityAttr(S, D, AL, true);
    break;
  case ParsedAttr::AT_WarnUnusedResult:
    handleWarnUnusedResult(S, D, AL);
    break;
  case ParsedAttr::AT_WeakRef:
    handleWeakRefAttr(S, D, AL);
    break;
  case ParsedAttr::AT_WeakImport:
    handleWeakImportAttr(S, D, AL);
    break;
  case ParsedAttr::AT_TransparentUnion:
    handleTransparentUnionAttr(S, D, AL);
    break;
  case ParsedAttr::AT_ObjCMethodFamily:
    S.ObjC().handleMethodFamilyAttr(D, AL);
    break;
  case ParsedAttr::AT_ObjCNSObject:
    S.ObjC().handleNSObject(D, AL);
    break;
  case ParsedAttr::AT_ObjCIndependentClass:
    S.ObjC().handleIndependentClass(D, AL);
    break;
  case ParsedAttr::AT_Blocks:
    S.ObjC().handleBlocksAttr(D, AL);
    break;
  case ParsedAttr::AT_Sentinel:
    handleSentinelAttr(S, D, AL);
    break;
  case ParsedAttr::AT_Cleanup:
    handleCleanupAttr(S, D, AL);
    break;
  case ParsedAttr::AT_NoDebug:
    handleNoDebugAttr(S, D, AL);
    break;
  case ParsedAttr::AT_CmseNSEntry:
    S.ARM().handleCmseNSEntryAttr(D, AL);
    break;
  case ParsedAttr::AT_StdCall:
  case ParsedAttr::AT_CDecl:
  case ParsedAttr::AT_FastCall:
  case ParsedAttr::AT_ThisCall:
  case ParsedAttr::AT_Pascal:
  case ParsedAttr::AT_RegCall:
  case ParsedAttr::AT_SwiftCall:
  case ParsedAttr::AT_SwiftAsyncCall:
  case ParsedAttr::AT_VectorCall:
  case ParsedAttr::AT_MSABI:
  case ParsedAttr::AT_SysVABI:
  case ParsedAttr::AT_Pcs:
  case ParsedAttr::AT_IntelOclBicc:
  case ParsedAttr::AT_PreserveMost:
  case ParsedAttr::AT_PreserveAll:
  case ParsedAttr::AT_AArch64VectorPcs:
  case ParsedAttr::AT_AArch64SVEPcs:
  case ParsedAttr::AT_AMDGPUKernelCall:
  case ParsedAttr::AT_M68kRTD:
  case ParsedAttr::AT_PreserveNone:
  case ParsedAttr::AT_RISCVVectorCC:
  case ParsedAttr::AT_RISCVVLSCC:
    handleCallConvAttr(S, D, AL);
    break;
  case ParsedAttr::AT_Suppress:
    handleSuppressAttr(S, D, AL);
    break;
  case ParsedAttr::AT_Owner:
  case ParsedAttr::AT_Pointer:
    handleLifetimeCategoryAttr(S, D, AL);
    break;
  case ParsedAttr::AT_OpenCLAccess:
    S.OpenCL().handleAccessAttr(D, AL);
    break;
  case ParsedAttr::AT_OpenCLNoSVM:
    S.OpenCL().handleNoSVMAttr(D, AL);
    break;
  case ParsedAttr::AT_SwiftContext:
    S.Swift().AddParameterABIAttr(D, AL, ParameterABI::SwiftContext);
    break;
  case ParsedAttr::AT_SwiftAsyncContext:
    S.Swift().AddParameterABIAttr(D, AL, ParameterABI::SwiftAsyncContext);
    break;
  case ParsedAttr::AT_SwiftErrorResult:
    S.Swift().AddParameterABIAttr(D, AL, ParameterABI::SwiftErrorResult);
    break;
  case ParsedAttr::AT_SwiftIndirectResult:
    S.Swift().AddParameterABIAttr(D, AL, ParameterABI::SwiftIndirectResult);
    break;
  case ParsedAttr::AT_InternalLinkage:
    handleInternalLinkageAttr(S, D, AL);
    break;
  case ParsedAttr::AT_ZeroCallUsedRegs:
    handleZeroCallUsedRegsAttr(S, D, AL);
    break;
  case ParsedAttr::AT_FunctionReturnThunks:
    handleFunctionReturnThunksAttr(S, D, AL);
    break;
  case ParsedAttr::AT_NoMerge:
    handleNoMergeAttr(S, D, AL);
    break;
  case ParsedAttr::AT_NoUniqueAddress:
    handleNoUniqueAddressAttr(S, D, AL);
    break;

  case ParsedAttr::AT_AvailableOnlyInDefaultEvalMethod:
    handleAvailableOnlyInDefaultEvalMethod(S, D, AL);
    break;

  case ParsedAttr::AT_CountedBy:
  case ParsedAttr::AT_CountedByOrNull:
  case ParsedAttr::AT_SizedBy:
  case ParsedAttr::AT_SizedByOrNull:
    handleCountedByAttrField(S, D, AL);
    break;

  // Microsoft attributes:
  case ParsedAttr::AT_LayoutVersion:
    handleLayoutVersion(S, D, AL);
    break;
  case ParsedAttr::AT_Uuid:
    handleUuidAttr(S, D, AL);
    break;
  case ParsedAttr::AT_MSInheritance:
    handleMSInheritanceAttr(S, D, AL);
    break;
  case ParsedAttr::AT_Thread:
    handleDeclspecThreadAttr(S, D, AL);
    break;
  case ParsedAttr::AT_MSConstexpr:
    handleMSConstexprAttr(S, D, AL);
    break;
  case ParsedAttr::AT_HybridPatchable:
    handleSimpleAttribute<HybridPatchableAttr>(S, D, AL);
    break;

  // HLSL attributes:
  case ParsedAttr::AT_RootSignature:
    S.HLSL().handleRootSignatureAttr(D, AL);
    break;
  case ParsedAttr::AT_HLSLNumThreads:
    S.HLSL().handleNumThreadsAttr(D, AL);
    break;
  case ParsedAttr::AT_HLSLWaveSize:
    S.HLSL().handleWaveSizeAttr(D, AL);
    break;
  case ParsedAttr::AT_HLSLSV_GroupThreadID:
    S.HLSL().handleSV_GroupThreadIDAttr(D, AL);
    break;
  case ParsedAttr::AT_HLSLSV_GroupID:
    S.HLSL().handleSV_GroupIDAttr(D, AL);
    break;
  case ParsedAttr::AT_HLSLSV_GroupIndex:
    handleSimpleAttribute<HLSLSV_GroupIndexAttr>(S, D, AL);
    break;
  case ParsedAttr::AT_HLSLGroupSharedAddressSpace:
    handleSimpleAttribute<HLSLGroupSharedAddressSpaceAttr>(S, D, AL);
    break;
  case ParsedAttr::AT_HLSLSV_DispatchThreadID:
    S.HLSL().handleSV_DispatchThreadIDAttr(D, AL);
    break;
  case ParsedAttr::AT_HLSLPackOffset:
    S.HLSL().handlePackOffsetAttr(D, AL);
    break;
  case ParsedAttr::AT_HLSLShader:
    S.HLSL().handleShaderAttr(D, AL);
    break;
  case ParsedAttr::AT_HLSLResourceBinding:
    S.HLSL().handleResourceBindingAttr(D, AL);
    break;
  case ParsedAttr::AT_HLSLParamModifier:
    S.HLSL().handleParamModifierAttr(D, AL);
    break;

  case ParsedAttr::AT_AbiTag:
    handleAbiTagAttr(S, D, AL);
    break;
  case ParsedAttr::AT_CFGuard:
    handleCFGuardAttr(S, D, AL);
    break;

  // Thread safety attributes:
  case ParsedAttr::AT_PtGuardedVar:
    handlePtGuardedVarAttr(S, D, AL);
    break;
  case ParsedAttr::AT_NoSanitize:
    handleNoSanitizeAttr(S, D, AL);
    break;
  case ParsedAttr::AT_NoSanitizeSpecific:
    handleNoSanitizeSpecificAttr(S, D, AL);
    break;
  case ParsedAttr::AT_GuardedBy:
    handleGuardedByAttr(S, D, AL);
    break;
  case ParsedAttr::AT_PtGuardedBy:
    handlePtGuardedByAttr(S, D, AL);
    break;
  case ParsedAttr::AT_LockReturned:
    handleLockReturnedAttr(S, D, AL);
    break;
  case ParsedAttr::AT_LocksExcluded:
    handleLocksExcludedAttr(S, D, AL);
    break;
  case ParsedAttr::AT_AcquiredBefore:
    handleAcquiredBeforeAttr(S, D, AL);
    break;
  case ParsedAttr::AT_AcquiredAfter:
    handleAcquiredAfterAttr(S, D, AL);
    break;

  // Capability analysis attributes.
  case ParsedAttr::AT_Capability:
  case ParsedAttr::AT_Lockable:
    handleCapabilityAttr(S, D, AL);
    break;
  case ParsedAttr::AT_ReentrantCapability:
    handleReentrantCapabilityAttr(S, D, AL);
    break;
  case ParsedAttr::AT_RequiresCapability:
    handleRequiresCapabilityAttr(S, D, AL);
    break;

  case ParsedAttr::AT_AssertCapability:
    handleAssertCapabilityAttr(S, D, AL);
    break;
  case ParsedAttr::AT_AcquireCapability:
    handleAcquireCapabilityAttr(S, D, AL);
    break;
  case ParsedAttr::AT_ReleaseCapability:
    handleReleaseCapabilityAttr(S, D, AL);
    break;
  case ParsedAttr::AT_TryAcquireCapability:
    handleTryAcquireCapabilityAttr(S, D, AL);
    break;

  // Consumed analysis attributes.
  case ParsedAttr::AT_Consumable:
    handleConsumableAttr(S, D, AL);
    break;
  case ParsedAttr::AT_CallableWhen:
    handleCallableWhenAttr(S, D, AL);
    break;
  case ParsedAttr::AT_ParamTypestate:
    handleParamTypestateAttr(S, D, AL);
    break;
  case ParsedAttr::AT_ReturnTypestate:
    handleReturnTypestateAttr(S, D, AL);
    break;
  case ParsedAttr::AT_SetTypestate:
    handleSetTypestateAttr(S, D, AL);
    break;
  case ParsedAttr::AT_TestTypestate:
    handleTestTypestateAttr(S, D, AL);
    break;

  // Type safety attributes.
  case ParsedAttr::AT_ArgumentWithTypeTag:
    handleArgumentWithTypeTagAttr(S, D, AL);
    break;
  case ParsedAttr::AT_TypeTagForDatatype:
    handleTypeTagForDatatypeAttr(S, D, AL);
    break;

  // Intel FPGA specific attributes
  case ParsedAttr::AT_SYCLIntelDoublePump:
    S.SYCL().handleSYCLIntelDoublePumpAttr(D, AL);
    break;
  case ParsedAttr::AT_SYCLIntelSinglePump:
    S.SYCL().handleSYCLIntelSinglePumpAttr(D, AL);
    break;
  case ParsedAttr::AT_SYCLIntelMemory:
    S.SYCL().handleSYCLIntelMemoryAttr(D, AL);
    break;
  case ParsedAttr::AT_SYCLIntelRegister:
    S.SYCL().handleSYCLIntelRegisterAttr(D, AL);
    break;
  case ParsedAttr::AT_SYCLIntelBankWidth:
    S.SYCL().handleSYCLIntelBankWidthAttr(D, AL);
    break;
  case ParsedAttr::AT_SYCLIntelNumBanks:
    S.SYCL().handleSYCLIntelNumBanksAttr(D, AL);
    break;
  case ParsedAttr::AT_SYCLIntelPrivateCopies:
    S.SYCL().handleSYCLIntelPrivateCopiesAttr(D, AL);
    break;
  case ParsedAttr::AT_SYCLIntelMaxReplicates:
    S.SYCL().handleSYCLIntelMaxReplicatesAttr(D, AL);
    break;
  case ParsedAttr::AT_SYCLIntelSimpleDualPort:
    S.SYCL().handleIntelSimpleDualPortAttr(D, AL);
    break;
  case ParsedAttr::AT_SYCLIntelMerge:
    S.SYCL().handleSYCLIntelMergeAttr(D, AL);
    break;
  case ParsedAttr::AT_SYCLIntelBankBits:
    S.SYCL().handleSYCLIntelBankBitsAttr(D, AL);
    break;
  case ParsedAttr::AT_SYCLIntelForcePow2Depth:
    S.SYCL().handleSYCLIntelForcePow2DepthAttr(D, AL);
    break;
  case ParsedAttr::AT_SYCLIntelPipeIO:
    S.SYCL().handleSYCLIntelPipeIOAttr(D, AL);
    break;
  case ParsedAttr::AT_SYCLIntelMaxConcurrency:
    S.SYCL().handleSYCLIntelMaxConcurrencyAttr(D, AL);
    break;
  case ParsedAttr::AT_SYCLAddIRAttributesFunction:
    S.SYCL().handleSYCLAddIRAttributesFunctionAttr(D, AL);
    break;
  case ParsedAttr::AT_SYCLAddIRAttributesKernelParameter:
    S.SYCL().handleSYCLAddIRAttributesKernelParameterAttr(D, AL);
    break;
  case ParsedAttr::AT_SYCLAddIRAttributesGlobalVariable:
    S.SYCL().handleSYCLAddIRAttributesGlobalVariableAttr(D, AL);
    break;
  case ParsedAttr::AT_SYCLAddIRAnnotationsMember:
    S.SYCL().handleSYCLAddIRAnnotationsMemberAttr(D, AL);
    break;
  case ParsedAttr::AT_SYCLRegisteredKernels:
    S.SYCL().handleSYCLRegisteredKernels(D, AL);
    break;

  // Swift attributes.
  case ParsedAttr::AT_SwiftAsyncName:
    S.Swift().handleAsyncName(D, AL);
    break;
  case ParsedAttr::AT_SwiftAttr:
    S.Swift().handleAttrAttr(D, AL);
    break;
  case ParsedAttr::AT_SwiftBridge:
    S.Swift().handleBridge(D, AL);
    break;
  case ParsedAttr::AT_SwiftError:
    S.Swift().handleError(D, AL);
    break;
  case ParsedAttr::AT_SwiftName:
    S.Swift().handleName(D, AL);
    break;
  case ParsedAttr::AT_SwiftNewType:
    S.Swift().handleNewType(D, AL);
    break;
  case ParsedAttr::AT_SwiftAsync:
    S.Swift().handleAsyncAttr(D, AL);
    break;
  case ParsedAttr::AT_SwiftAsyncError:
    S.Swift().handleAsyncError(D, AL);
    break;

  // XRay attributes.
  case ParsedAttr::AT_XRayLogArgs:
    handleXRayLogArgsAttr(S, D, AL);
    break;

  case ParsedAttr::AT_PatchableFunctionEntry:
    handlePatchableFunctionEntryAttr(S, D, AL);
    break;

  case ParsedAttr::AT_AlwaysDestroy:
  case ParsedAttr::AT_NoDestroy:
    handleDestroyAttr(S, D, AL);
    break;

  case ParsedAttr::AT_Uninitialized:
    handleUninitializedAttr(S, D, AL);
    break;

  case ParsedAttr::AT_ObjCExternallyRetained:
    S.ObjC().handleExternallyRetainedAttr(D, AL);
    break;

  case ParsedAttr::AT_MIGServerRoutine:
    handleMIGServerRoutineAttr(S, D, AL);
    break;

  case ParsedAttr::AT_MSAllocator:
    handleMSAllocatorAttr(S, D, AL);
    break;

  case ParsedAttr::AT_ArmBuiltinAlias:
    S.ARM().handleBuiltinAliasAttr(D, AL);
    break;

  case ParsedAttr::AT_ArmLocallyStreaming:
    handleSimpleAttribute<ArmLocallyStreamingAttr>(S, D, AL);
    break;

  case ParsedAttr::AT_ArmNew:
    S.ARM().handleNewAttr(D, AL);
    break;

  case ParsedAttr::AT_AcquireHandle:
    handleAcquireHandleAttr(S, D, AL);
    break;

  case ParsedAttr::AT_ReleaseHandle:
    handleHandleAttr<ReleaseHandleAttr>(S, D, AL);
    break;

  case ParsedAttr::AT_UnsafeBufferUsage:
    handleUnsafeBufferUsage<UnsafeBufferUsageAttr>(S, D, AL);
    break;

  case ParsedAttr::AT_UseHandle:
    handleHandleAttr<UseHandleAttr>(S, D, AL);
    break;

  case ParsedAttr::AT_EnforceTCB:
    handleEnforceTCBAttr<EnforceTCBAttr, EnforceTCBLeafAttr>(S, D, AL);
    break;

  case ParsedAttr::AT_EnforceTCBLeaf:
    handleEnforceTCBAttr<EnforceTCBLeafAttr, EnforceTCBAttr>(S, D, AL);
    break;

  case ParsedAttr::AT_BuiltinAlias:
    handleBuiltinAliasAttr(S, D, AL);
    break;

  case ParsedAttr::AT_PreferredType:
    handlePreferredTypeAttr(S, D, AL);
    break;

  case ParsedAttr::AT_UsingIfExists:
    handleSimpleAttribute<UsingIfExistsAttr>(S, D, AL);
    break;

  case ParsedAttr::AT_TypeNullable:
    handleNullableTypeAttr(S, D, AL);
    break;

  case ParsedAttr::AT_VTablePointerAuthentication:
    handleVTablePointerAuthentication(S, D, AL);
    break;
  }
}

static bool isKernelDecl(Decl *D) {
  const FunctionType *FnTy = D->getFunctionType();
  return D->hasAttr<OpenCLKernelAttr>() ||
         (FnTy && FnTy->getCallConv() == CallingConv::CC_AMDGPUKernelCall) ||
         D->hasAttr<CUDAGlobalAttr>() || D->getAttr<NVPTXKernelAttr>();
}

void Sema::ProcessDeclAttributeList(
    Scope *S, Decl *D, const ParsedAttributesView &AttrList,
    const ProcessDeclAttributeOptions &Options) {
  if (AttrList.empty())
    return;

  for (const ParsedAttr &AL : AttrList)
    ProcessDeclAttribute(*this, S, D, AL, Options);

  // FIXME: We should be able to handle these cases in TableGen.
  // GCC accepts
  // static int a9 __attribute__((weakref));
  // but that looks really pointless. We reject it.
  if (D->hasAttr<WeakRefAttr>() && !D->hasAttr<AliasAttr>()) {
    Diag(AttrList.begin()->getLoc(), diag::err_attribute_weakref_without_alias)
        << cast<NamedDecl>(D);
    D->dropAttr<WeakRefAttr>();
    return;
  }

  // FIXME: We should be able to handle this in TableGen as well. It would be
  // good to have a way to specify "these attributes must appear as a group",
  // for these. Additionally, it would be good to have a way to specify "these
  // attribute must never appear as a group" for attributes like cold and hot.
  if (!(D->hasAttr<OpenCLKernelAttr>() ||
        LangOpts.SYCLIsDevice || LangOpts.SYCLIsHost ||
        (D->hasAttr<CUDAGlobalAttr>() &&
         Context.getTargetInfo().getTriple().isSPIRV()))) {
    // These attributes cannot be applied to a non-kernel function.
    if (const auto *A = D->getAttr<ReqdWorkGroupSizeAttr>()) {
      // FIXME: This emits a different error message than
      // diag::err_attribute_wrong_decl_type + ExpectedKernelFunction.
      Diag(D->getLocation(), diag::err_opencl_kernel_attr) << A;
      D->setInvalidDecl();
    } else if (const auto *A = D->getAttr<WorkGroupSizeHintAttr>()) {
      Diag(D->getLocation(), diag::err_opencl_kernel_attr) << A;
      D->setInvalidDecl();
    } else if (const auto *A = D->getAttr<SYCLReqdWorkGroupSizeAttr>()) {
      Diag(D->getLocation(), diag::err_opencl_kernel_attr) << A;
      D->setInvalidDecl();
    } else if (const auto *A = D->getAttr<SYCLWorkGroupSizeHintAttr>()) {
      Diag(D->getLocation(), diag::err_opencl_kernel_attr) << A;
      D->setInvalidDecl();
    } else if (const auto *A = D->getAttr<SYCLIntelMaxWorkGroupSizeAttr>()) {
      Diag(D->getLocation(), diag::err_opencl_kernel_attr) << A;
      D->setInvalidDecl();
    } else if (const auto *A =
                   D->getAttr<SYCLIntelMinWorkGroupsPerComputeUnitAttr>()) {
      Diag(D->getLocation(), diag::err_opencl_kernel_attr) << A;
      D->setInvalidDecl();
    } else if (const auto *A =
                   D->getAttr<SYCLIntelMaxWorkGroupsPerMultiprocessorAttr>()) {
      Diag(D->getLocation(), diag::err_opencl_kernel_attr) << A;
      D->setInvalidDecl();
    } else if (const auto *A = D->getAttr<SYCLIntelNoGlobalWorkOffsetAttr>()) {
      Diag(D->getLocation(), diag::err_opencl_kernel_attr) << A;
      D->setInvalidDecl();
    } else if (const auto *A = D->getAttr<VecTypeHintAttr>()) {
      Diag(D->getLocation(), diag::err_opencl_kernel_attr) << A;
      D->setInvalidDecl();
    } else if (const auto *A = D->getAttr<IntelReqdSubGroupSizeAttr>()) {
      Diag(D->getLocation(), diag::err_opencl_kernel_attr) << A;
      D->setInvalidDecl();
    }
  }
  if (!isKernelDecl(D)) {
    if (const auto *A = D->getAttr<AMDGPUFlatWorkGroupSizeAttr>()) {
      Diag(D->getLocation(), diag::err_attribute_wrong_decl_type)
          << A << A->isRegularKeywordAttribute() << ExpectedKernelFunction;
      D->setInvalidDecl();
    } else if (const auto *A = D->getAttr<AMDGPUWavesPerEUAttr>()) {
      Diag(D->getLocation(), diag::err_attribute_wrong_decl_type)
          << A << A->isRegularKeywordAttribute() << ExpectedKernelFunction;
      D->setInvalidDecl();
    } else if (const auto *A = D->getAttr<AMDGPUNumSGPRAttr>()) {
      Diag(D->getLocation(), diag::err_attribute_wrong_decl_type)
          << A << A->isRegularKeywordAttribute() << ExpectedKernelFunction;
      D->setInvalidDecl();
    } else if (const auto *A = D->getAttr<AMDGPUNumVGPRAttr>()) {
      Diag(D->getLocation(), diag::err_attribute_wrong_decl_type)
          << A << A->isRegularKeywordAttribute() << ExpectedKernelFunction;
      D->setInvalidDecl();
    }
  }

  // Do not permit 'constructor' or 'destructor' attributes on __device__ code.
  if (getLangOpts().CUDAIsDevice && D->hasAttr<CUDADeviceAttr>() &&
      (D->hasAttr<ConstructorAttr>() || D->hasAttr<DestructorAttr>()) &&
      !getLangOpts().GPUAllowDeviceInit) {
    Diag(D->getLocation(), diag::err_cuda_ctor_dtor_attrs)
        << (D->hasAttr<ConstructorAttr>() ? "constructors" : "destructors");
    D->setInvalidDecl();
  }

  // Do this check after processing D's attributes because the attribute
  // objc_method_family can change whether the given method is in the init
  // family, and it can be applied after objc_designated_initializer. This is a
  // bit of a hack, but we need it to be compatible with versions of clang that
  // processed the attribute list in the wrong order.
  if (D->hasAttr<ObjCDesignatedInitializerAttr>() &&
      cast<ObjCMethodDecl>(D)->getMethodFamily() != OMF_init) {
    Diag(D->getLocation(), diag::err_designated_init_attr_non_init);
    D->dropAttr<ObjCDesignatedInitializerAttr>();
  }
}

void Sema::ProcessDeclAttributeDelayed(Decl *D,
                                       const ParsedAttributesView &AttrList) {
  for (const ParsedAttr &AL : AttrList)
    if (AL.getKind() == ParsedAttr::AT_TransparentUnion) {
      handleTransparentUnionAttr(*this, D, AL);
      break;
    }

  // For BPFPreserveAccessIndexAttr, we want to populate the attributes
  // to fields and inner records as well.
  if (D && D->hasAttr<BPFPreserveAccessIndexAttr>())
    BPF().handlePreserveAIRecord(cast<RecordDecl>(D));
}

bool Sema::ProcessAccessDeclAttributeList(
    AccessSpecDecl *ASDecl, const ParsedAttributesView &AttrList) {
  for (const ParsedAttr &AL : AttrList) {
    if (AL.getKind() == ParsedAttr::AT_Annotate) {
      ProcessDeclAttribute(*this, nullptr, ASDecl, AL,
                           ProcessDeclAttributeOptions());
    } else {
      Diag(AL.getLoc(), diag::err_only_annotate_after_access_spec);
      return true;
    }
  }
  return false;
}

/// checkUnusedDeclAttributes - Check a list of attributes to see if it
/// contains any decl attributes that we should warn about.
static void checkUnusedDeclAttributes(Sema &S, const ParsedAttributesView &A) {
  for (const ParsedAttr &AL : A) {
    // Only warn if the attribute is an unignored, non-type attribute.
    if (AL.isUsedAsTypeAttr() || AL.isInvalid())
      continue;
    if (AL.getKind() == ParsedAttr::IgnoredAttribute)
      continue;

    if (AL.getKind() == ParsedAttr::UnknownAttribute) {
      S.Diag(AL.getLoc(), diag::warn_unknown_attribute_ignored)
          << AL << AL.getRange();
    } else {
      S.Diag(AL.getLoc(), diag::warn_attribute_not_on_decl) << AL
                                                            << AL.getRange();
    }
  }
}

void Sema::checkUnusedDeclAttributes(Declarator &D) {
  ::checkUnusedDeclAttributes(*this, D.getDeclarationAttributes());
  ::checkUnusedDeclAttributes(*this, D.getDeclSpec().getAttributes());
  ::checkUnusedDeclAttributes(*this, D.getAttributes());
  for (unsigned i = 0, e = D.getNumTypeObjects(); i != e; ++i)
    ::checkUnusedDeclAttributes(*this, D.getTypeObject(i).getAttrs());
}

void Sema::DiagnoseUnknownAttribute(const ParsedAttr &AL) {
  std::string NormalizedFullName = '\'' + AL.getNormalizedFullName() + '\'';
  if (auto CorrectedFullName =
          AL.getCorrectedFullName(Context.getTargetInfo(), getLangOpts())) {
    Diag(AL.getNormalizedRange().getBegin(),
         diag::warn_unknown_attribute_ignored_suggestion)
        << NormalizedFullName << *CorrectedFullName << AL.getNormalizedRange();
  } else {
    Diag(AL.getNormalizedRange().getBegin(),
         diag::warn_unknown_attribute_ignored)
        << NormalizedFullName << AL.getNormalizedRange();
  }
}

NamedDecl *Sema::DeclClonePragmaWeak(NamedDecl *ND, const IdentifierInfo *II,
                                     SourceLocation Loc) {
  assert(isa<FunctionDecl>(ND) || isa<VarDecl>(ND));
  NamedDecl *NewD = nullptr;
  if (auto *FD = dyn_cast<FunctionDecl>(ND)) {
    FunctionDecl *NewFD;
    // FIXME: Missing call to CheckFunctionDeclaration().
    // FIXME: Mangling?
    // FIXME: Is the qualifier info correct?
    // FIXME: Is the DeclContext correct?
    NewFD = FunctionDecl::Create(
        FD->getASTContext(), FD->getDeclContext(), Loc, Loc,
        DeclarationName(II), FD->getType(), FD->getTypeSourceInfo(), SC_None,
        getCurFPFeatures().isFPConstrained(), false /*isInlineSpecified*/,
        FD->hasPrototype(), ConstexprSpecKind::Unspecified,
        FD->getTrailingRequiresClause());
    NewD = NewFD;

    if (FD->getQualifier())
      NewFD->setQualifierInfo(FD->getQualifierLoc());

    // Fake up parameter variables; they are declared as if this were
    // a typedef.
    QualType FDTy = FD->getType();
    if (const auto *FT = FDTy->getAs<FunctionProtoType>()) {
      SmallVector<ParmVarDecl*, 16> Params;
      for (const auto &AI : FT->param_types()) {
        ParmVarDecl *Param = BuildParmVarDeclForTypedef(NewFD, Loc, AI);
        Param->setScopeInfo(0, Params.size());
        Params.push_back(Param);
      }
      NewFD->setParams(Params);
    }
  } else if (auto *VD = dyn_cast<VarDecl>(ND)) {
    NewD = VarDecl::Create(VD->getASTContext(), VD->getDeclContext(),
                           VD->getInnerLocStart(), VD->getLocation(), II,
                           VD->getType(), VD->getTypeSourceInfo(),
                           VD->getStorageClass());
    if (VD->getQualifier())
      cast<VarDecl>(NewD)->setQualifierInfo(VD->getQualifierLoc());
  }
  return NewD;
}

void Sema::DeclApplyPragmaWeak(Scope *S, NamedDecl *ND, const WeakInfo &W) {
  if (W.getAlias()) { // clone decl, impersonate __attribute(weak,alias(...))
    IdentifierInfo *NDId = ND->getIdentifier();
    NamedDecl *NewD = DeclClonePragmaWeak(ND, W.getAlias(), W.getLocation());
    NewD->addAttr(
        AliasAttr::CreateImplicit(Context, NDId->getName(), W.getLocation()));
    NewD->addAttr(WeakAttr::CreateImplicit(Context, W.getLocation()));
    WeakTopLevelDecl.push_back(NewD);
    // FIXME: "hideous" code from Sema::LazilyCreateBuiltin
    // to insert Decl at TU scope, sorry.
    DeclContext *SavedContext = CurContext;
    CurContext = Context.getTranslationUnitDecl();
    NewD->setDeclContext(CurContext);
    NewD->setLexicalDeclContext(CurContext);
    PushOnScopeChains(NewD, S);
    CurContext = SavedContext;
  } else { // just add weak to existing
    ND->addAttr(WeakAttr::CreateImplicit(Context, W.getLocation()));
  }
}

void Sema::ProcessPragmaWeak(Scope *S, Decl *D) {
  // It's valid to "forward-declare" #pragma weak, in which case we
  // have to do this.
  LoadExternalWeakUndeclaredIdentifiers();
  if (WeakUndeclaredIdentifiers.empty())
    return;
  NamedDecl *ND = nullptr;
  if (auto *VD = dyn_cast<VarDecl>(D))
    if (VD->isExternC())
      ND = VD;
  if (auto *FD = dyn_cast<FunctionDecl>(D))
    if (FD->isExternC())
      ND = FD;
  if (!ND)
    return;
  if (IdentifierInfo *Id = ND->getIdentifier()) {
    auto I = WeakUndeclaredIdentifiers.find(Id);
    if (I != WeakUndeclaredIdentifiers.end()) {
      auto &WeakInfos = I->second;
      for (const auto &W : WeakInfos)
        DeclApplyPragmaWeak(S, ND, W);
      std::remove_reference_t<decltype(WeakInfos)> EmptyWeakInfos;
      WeakInfos.swap(EmptyWeakInfos);
    }
  }
}

/// ProcessDeclAttributes - Given a declarator (PD) with attributes indicated in
/// it, apply them to D.  This is a bit tricky because PD can have attributes
/// specified in many different places, and we need to find and apply them all.
void Sema::ProcessDeclAttributes(Scope *S, Decl *D, const Declarator &PD) {
  // Ordering of attributes can be important, so we take care to process
  // attributes in the order in which they appeared in the source code.

  auto ProcessAttributesWithSliding =
      [&](const ParsedAttributesView &Src,
          const ProcessDeclAttributeOptions &Options) {
        ParsedAttributesView NonSlidingAttrs;
        for (ParsedAttr &AL : Src) {
          // FIXME: this sliding is specific to standard attributes and should
          // eventually be deprecated and removed as those are not intended to
          // slide to anything.
          if ((AL.isStandardAttributeSyntax() || AL.isAlignas()) &&
              AL.slidesFromDeclToDeclSpecLegacyBehavior()) {
            // Skip processing the attribute, but do check if it appertains to
            // the declaration. This is needed for the `MatrixType` attribute,
            // which, despite being a type attribute, defines a `SubjectList`
            // that only allows it to be used on typedef declarations.
            AL.diagnoseAppertainsTo(*this, D);
          } else {
            NonSlidingAttrs.addAtEnd(&AL);
          }
        }
        ProcessDeclAttributeList(S, D, NonSlidingAttrs, Options);
      };

  // First, process attributes that appeared on the declaration itself (but
  // only if they don't have the legacy behavior of "sliding" to the DeclSepc).
  ProcessAttributesWithSliding(PD.getDeclarationAttributes(), {});

  // Apply decl attributes from the DeclSpec if present.
  ProcessAttributesWithSliding(PD.getDeclSpec().getAttributes(),
                               ProcessDeclAttributeOptions()
                                   .WithIncludeCXX11Attributes(false)
                                   .WithIgnoreTypeAttributes(true));

  // Walk the declarator structure, applying decl attributes that were in a type
  // position to the decl itself.  This handles cases like:
  //   int *__attr__(x)** D;
  // when X is a decl attribute.
  for (unsigned i = 0, e = PD.getNumTypeObjects(); i != e; ++i) {
    ProcessDeclAttributeList(S, D, PD.getTypeObject(i).getAttrs(),
                             ProcessDeclAttributeOptions()
                                 .WithIncludeCXX11Attributes(false)
                                 .WithIgnoreTypeAttributes(true));
  }

  // Finally, apply any attributes on the decl itself.
  ProcessDeclAttributeList(S, D, PD.getAttributes());

  // Apply additional attributes specified by '#pragma clang attribute'.
  AddPragmaAttributes(S, D);

  // Look for API notes that map to attributes.
  ProcessAPINotes(D);
}

/// Is the given declaration allowed to use a forbidden type?
/// If so, it'll still be annotated with an attribute that makes it
/// illegal to actually use.
static bool isForbiddenTypeAllowed(Sema &S, Decl *D,
                                   const DelayedDiagnostic &diag,
                                   UnavailableAttr::ImplicitReason &reason) {
  // Private ivars are always okay.  Unfortunately, people don't
  // always properly make their ivars private, even in system headers.
  // Plus we need to make fields okay, too.
  if (!isa<FieldDecl>(D) && !isa<ObjCPropertyDecl>(D) &&
      !isa<FunctionDecl>(D))
    return false;

  // Silently accept unsupported uses of __weak in both user and system
  // declarations when it's been disabled, for ease of integration with
  // -fno-objc-arc files.  We do have to take some care against attempts
  // to define such things;  for now, we've only done that for ivars
  // and properties.
  if ((isa<ObjCIvarDecl>(D) || isa<ObjCPropertyDecl>(D))) {
    if (diag.getForbiddenTypeDiagnostic() == diag::err_arc_weak_disabled ||
        diag.getForbiddenTypeDiagnostic() == diag::err_arc_weak_no_runtime) {
      reason = UnavailableAttr::IR_ForbiddenWeak;
      return true;
    }
  }

  // Allow all sorts of things in system headers.
  if (S.Context.getSourceManager().isInSystemHeader(D->getLocation())) {
    // Currently, all the failures dealt with this way are due to ARC
    // restrictions.
    reason = UnavailableAttr::IR_ARCForbiddenType;
    return true;
  }

  return false;
}

/// Handle a delayed forbidden-type diagnostic.
static void handleDelayedForbiddenType(Sema &S, DelayedDiagnostic &DD,
                                       Decl *D) {
  auto Reason = UnavailableAttr::IR_None;
  if (D && isForbiddenTypeAllowed(S, D, DD, Reason)) {
    assert(Reason && "didn't set reason?");
    D->addAttr(UnavailableAttr::CreateImplicit(S.Context, "", Reason, DD.Loc));
    return;
  }
  if (S.getLangOpts().ObjCAutoRefCount)
    if (const auto *FD = dyn_cast<FunctionDecl>(D)) {
      // FIXME: we may want to suppress diagnostics for all
      // kind of forbidden type messages on unavailable functions.
      if (FD->hasAttr<UnavailableAttr>() &&
          DD.getForbiddenTypeDiagnostic() ==
              diag::err_arc_array_param_no_ownership) {
        DD.Triggered = true;
        return;
      }
    }

  S.Diag(DD.Loc, DD.getForbiddenTypeDiagnostic())
      << DD.getForbiddenTypeOperand() << DD.getForbiddenTypeArgument();
  DD.Triggered = true;
}


void Sema::PopParsingDeclaration(ParsingDeclState state, Decl *decl) {
  assert(DelayedDiagnostics.getCurrentPool());
  DelayedDiagnosticPool &poppedPool = *DelayedDiagnostics.getCurrentPool();
  DelayedDiagnostics.popWithoutEmitting(state);

  // When delaying diagnostics to run in the context of a parsed
  // declaration, we only want to actually emit anything if parsing
  // succeeds.
  if (!decl) return;

  // We emit all the active diagnostics in this pool or any of its
  // parents.  In general, we'll get one pool for the decl spec
  // and a child pool for each declarator; in a decl group like:
  //   deprecated_typedef foo, *bar, baz();
  // only the declarator pops will be passed decls.  This is correct;
  // we really do need to consider delayed diagnostics from the decl spec
  // for each of the different declarations.
  const DelayedDiagnosticPool *pool = &poppedPool;
  do {
    bool AnyAccessFailures = false;
    for (DelayedDiagnosticPool::pool_iterator
           i = pool->pool_begin(), e = pool->pool_end(); i != e; ++i) {
      // This const_cast is a bit lame.  Really, Triggered should be mutable.
      DelayedDiagnostic &diag = const_cast<DelayedDiagnostic&>(*i);
      if (diag.Triggered)
        continue;

      switch (diag.Kind) {
      case DelayedDiagnostic::Availability:
        // Don't bother giving deprecation/unavailable diagnostics if
        // the decl is invalid.
        if (!decl->isInvalidDecl())
          handleDelayedAvailabilityCheck(diag, decl);
        break;

      case DelayedDiagnostic::Access:
        // Only produce one access control diagnostic for a structured binding
        // declaration: we don't need to tell the user that all the fields are
        // inaccessible one at a time.
        if (AnyAccessFailures && isa<DecompositionDecl>(decl))
          continue;
        HandleDelayedAccessCheck(diag, decl);
        if (diag.Triggered)
          AnyAccessFailures = true;
        break;

      case DelayedDiagnostic::ForbiddenType:
        handleDelayedForbiddenType(*this, diag, decl);
        break;
      }
    }
  } while ((pool = pool->getParent()));
}

void Sema::redelayDiagnostics(DelayedDiagnosticPool &pool) {
  DelayedDiagnosticPool *curPool = DelayedDiagnostics.getCurrentPool();
  assert(curPool && "re-emitting in undelayed context not supported");
  curPool->steal(pool);
}<|MERGE_RESOLUTION|>--- conflicted
+++ resolved
@@ -6961,23 +6961,11 @@
          Aux && AL.existsInTarget(*Aux)))) {
     if (AL.isRegularKeywordAttribute() || AL.isDeclspecAttribute()) {
       S.Diag(AL.getLoc(), AL.isRegularKeywordAttribute()
-<<<<<<< HEAD
-               ? (unsigned)diag::err_keyword_not_supported_on_target
-           : AL.isDeclspecAttribute()
-               ? (unsigned)diag::warn_unhandled_ms_attribute_ignored
-               : (unsigned)diag::warn_unknown_attribute_ignored)
-          << AL.getAttrName() << AL.getRange();
-    } else {
-      S.DiagnoseUnknownAttribute(AL);
-=======
                               ? diag::err_keyword_not_supported_on_target
                               : diag::warn_unhandled_ms_attribute_ignored)
           << AL.getAttrName() << AL.getRange();
     } else {
-      S.Diag(AL.getNormalizedRange().getBegin(),
-             diag::warn_unknown_attribute_ignored)
-          << "'" + AL.getNormalizedFullName() + "'" << AL.getNormalizedRange();
->>>>>>> 19964c35
+      S.DiagnoseUnknownAttribute(AL);
     }
     return;
   }
