//===--- SemaDeclAttr.cpp - Declaration Attribute Handling ----------------===//
//
// Part of the LLVM Project, under the Apache License v2.0 with LLVM Exceptions.
// See https://llvm.org/LICENSE.txt for license information.
// SPDX-License-Identifier: Apache-2.0 WITH LLVM-exception
//
//===----------------------------------------------------------------------===//
//
//  This file implements decl-related attribute processing.
//
//===----------------------------------------------------------------------===//

#include "clang/AST/ASTConsumer.h"
#include "clang/AST/ASTContext.h"
#include "clang/AST/ASTMutationListener.h"
#include "clang/AST/CXXInheritance.h"
#include "clang/AST/Decl.h"
#include "clang/AST/DeclCXX.h"
#include "clang/AST/DeclObjC.h"
#include "clang/AST/DeclTemplate.h"
#include "clang/AST/DynamicRecursiveASTVisitor.h"
#include "clang/AST/Expr.h"
#include "clang/AST/ExprCXX.h"
#include "clang/AST/Mangle.h"
#include "clang/AST/Type.h"
#include "clang/Basic/CharInfo.h"
#include "clang/Basic/Cuda.h"
#include "clang/Basic/DarwinSDKInfo.h"
#include "clang/Basic/IdentifierTable.h"
#include "clang/Basic/LangOptions.h"
#include "clang/Basic/SourceLocation.h"
#include "clang/Basic/SourceManager.h"
#include "clang/Basic/TargetInfo.h"
#include "clang/Lex/Preprocessor.h"
#include "clang/Sema/Attr.h"
#include "clang/Sema/DeclSpec.h"
#include "clang/Sema/DelayedDiagnostic.h"
#include "clang/Sema/Initialization.h"
#include "clang/Sema/Lookup.h"
#include "clang/Sema/ParsedAttr.h"
#include "clang/Sema/Scope.h"
#include "clang/Sema/ScopeInfo.h"
#include "clang/Sema/SemaAMDGPU.h"
#include "clang/Sema/SemaARM.h"
#include "clang/Sema/SemaAVR.h"
#include "clang/Sema/SemaBPF.h"
#include "clang/Sema/SemaCUDA.h"
#include "clang/Sema/SemaHLSL.h"
#include "clang/Sema/SemaM68k.h"
#include "clang/Sema/SemaMIPS.h"
#include "clang/Sema/SemaMSP430.h"
#include "clang/Sema/SemaObjC.h"
#include "clang/Sema/SemaOpenCL.h"
#include "clang/Sema/SemaOpenMP.h"
#include "clang/Sema/SemaRISCV.h"
#include "clang/Sema/SemaSYCL.h"
#include "clang/Sema/SemaSwift.h"
#include "clang/Sema/SemaWasm.h"
#include "clang/Sema/SemaX86.h"
#include "llvm/ADT/STLExtras.h"
#include "llvm/ADT/STLForwardCompat.h"
#include "llvm/ADT/StringExtras.h"
#include "llvm/Demangle/Demangle.h"
#include "llvm/IR/DerivedTypes.h"
#include "llvm/MC/MCSectionMachO.h"
#include "llvm/Support/Error.h"
#include "llvm/Support/ErrorHandling.h"
#include "llvm/Support/MathExtras.h"
#include "llvm/Support/raw_ostream.h"
#include "llvm/TargetParser/Triple.h"
#include <optional>

using namespace clang;
using namespace sema;

namespace AttributeLangSupport {
  enum LANG {
    C,
    Cpp,
    ObjC
  };
} // end namespace AttributeLangSupport

static unsigned getNumAttributeArgs(const ParsedAttr &AL) {
  // FIXME: Include the type in the argument list.
  return AL.getNumArgs() + AL.hasParsedType();
}

SourceLocation Sema::getAttrLoc(const ParsedAttr &AL) { return AL.getLoc(); }

/// Wrapper around checkUInt32Argument, with an extra check to be sure
/// that the result will fit into a regular (signed) int. All args have the same
/// purpose as they do in checkUInt32Argument.
template <typename AttrInfo>
static bool checkPositiveIntArgument(Sema &S, const AttrInfo &AI, const Expr *Expr,
                                     int &Val, unsigned Idx = UINT_MAX) {
  uint32_t UVal;
  if (!S.checkUInt32Argument(AI, Expr, UVal, Idx))
    return false;

  if (UVal > (uint32_t)std::numeric_limits<int>::max()) {
    llvm::APSInt I(32); // for toString
    I = UVal;
    S.Diag(Expr->getExprLoc(), diag::err_ice_too_large)
        << toString(I, 10, false) << 32 << /* Unsigned */ 0;
    return false;
  }

  Val = UVal;
  return true;
}

/// Check if IdxExpr is a valid parameter index for a function or
/// instance method D.  May output an error.
///
/// \returns true if IdxExpr is a valid index.
template <typename AttrInfo>
static bool checkFunctionOrMethodParameterIndex(
    Sema &S, const Decl *D, const AttrInfo &AI, unsigned AttrArgNum,
    const Expr *IdxExpr, ParamIdx &Idx, bool CanIndexImplicitThis = false) {
  assert(isFunctionOrMethodOrBlockForAttrSubject(D));

  // In C++ the implicit 'this' function parameter also counts.
  // Parameters are counted from one.
  bool HP = hasFunctionProto(D);
  bool HasImplicitThisParam = isInstanceMethod(D);
  bool IV = HP && isFunctionOrMethodVariadic(D);
  unsigned NumParams =
      (HP ? getFunctionOrMethodNumParams(D) : 0) + HasImplicitThisParam;

  std::optional<llvm::APSInt> IdxInt;
  if (IdxExpr->isTypeDependent() ||
      !(IdxInt = IdxExpr->getIntegerConstantExpr(S.Context))) {
    S.Diag(S.getAttrLoc(AI), diag::err_attribute_argument_n_type)
        << &AI << AttrArgNum << AANT_ArgumentIntegerConstant
        << IdxExpr->getSourceRange();
    return false;
  }

  unsigned IdxSource = IdxInt->getLimitedValue(UINT_MAX);
  if (IdxSource < 1 || (!IV && IdxSource > NumParams)) {
    S.Diag(S.getAttrLoc(AI), diag::err_attribute_argument_out_of_bounds)
        << &AI << AttrArgNum << IdxExpr->getSourceRange();
    return false;
  }
  if (HasImplicitThisParam && !CanIndexImplicitThis) {
    if (IdxSource == 1) {
      S.Diag(S.getAttrLoc(AI),
             diag::err_attribute_invalid_implicit_this_argument)
          << &AI << IdxExpr->getSourceRange();
      return false;
    }
  }

  Idx = ParamIdx(IdxSource, D);
  return true;
}

bool Sema::checkStringLiteralArgumentAttr(const AttributeCommonInfo &CI,
                                          const Expr *E, StringRef &Str,
                                          SourceLocation *ArgLocation) {
  const auto *Literal = dyn_cast<StringLiteral>(E->IgnoreParenCasts());
  if (ArgLocation)
    *ArgLocation = E->getBeginLoc();

  if (!Literal || (!Literal->isUnevaluated() && !Literal->isOrdinary())) {
    Diag(E->getBeginLoc(), diag::err_attribute_argument_type)
        << CI << AANT_ArgumentString;
    return false;
  }

  Str = Literal->getString();
  return true;
}

bool Sema::checkStringLiteralArgumentAttr(const ParsedAttr &AL, unsigned ArgNum,
                                          StringRef &Str,
                                          SourceLocation *ArgLocation) {
  // Look for identifiers. If we have one emit a hint to fix it to a literal.
  if (AL.isArgIdent(ArgNum)) {
    IdentifierLoc *Loc = AL.getArgAsIdent(ArgNum);
    Diag(Loc->Loc, diag::err_attribute_argument_type)
        << AL << AANT_ArgumentString
        << FixItHint::CreateInsertion(Loc->Loc, "\"")
        << FixItHint::CreateInsertion(getLocForEndOfToken(Loc->Loc), "\"");
    Str = Loc->Ident->getName();
    if (ArgLocation)
      *ArgLocation = Loc->Loc;
    return true;
  }

  // Now check for an actual string literal.
  Expr *ArgExpr = AL.getArgAsExpr(ArgNum);
  const auto *Literal = dyn_cast<StringLiteral>(ArgExpr->IgnoreParenCasts());
  if (ArgLocation)
    *ArgLocation = ArgExpr->getBeginLoc();

  if (!Literal || (!Literal->isUnevaluated() && !Literal->isOrdinary())) {
    Diag(ArgExpr->getBeginLoc(), diag::err_attribute_argument_type)
        << AL << AANT_ArgumentString;
    return false;
  }
  Str = Literal->getString();
  return checkStringLiteralArgumentAttr(AL, ArgExpr, Str, ArgLocation);
}

/// Check if the passed-in expression is of type int or bool.
static bool isIntOrBool(Expr *Exp) {
  QualType QT = Exp->getType();
  return QT->isBooleanType() || QT->isIntegerType();
}


// Check to see if the type is a smart pointer of some kind.  We assume
// it's a smart pointer if it defines both operator-> and operator*.
static bool threadSafetyCheckIsSmartPointer(Sema &S, const RecordType* RT) {
  auto IsOverloadedOperatorPresent = [&S](const RecordDecl *Record,
                                          OverloadedOperatorKind Op) {
    DeclContextLookupResult Result =
        Record->lookup(S.Context.DeclarationNames.getCXXOperatorName(Op));
    return !Result.empty();
  };

  const RecordDecl *Record = RT->getDecl();
  bool foundStarOperator = IsOverloadedOperatorPresent(Record, OO_Star);
  bool foundArrowOperator = IsOverloadedOperatorPresent(Record, OO_Arrow);
  if (foundStarOperator && foundArrowOperator)
    return true;

  const CXXRecordDecl *CXXRecord = dyn_cast<CXXRecordDecl>(Record);
  if (!CXXRecord)
    return false;

  for (const auto &BaseSpecifier : CXXRecord->bases()) {
    if (!foundStarOperator)
      foundStarOperator = IsOverloadedOperatorPresent(
          BaseSpecifier.getType()->getAsRecordDecl(), OO_Star);
    if (!foundArrowOperator)
      foundArrowOperator = IsOverloadedOperatorPresent(
          BaseSpecifier.getType()->getAsRecordDecl(), OO_Arrow);
  }

  if (foundStarOperator && foundArrowOperator)
    return true;

  return false;
}

/// Check if passed in Decl is a pointer type.
/// Note that this function may produce an error message.
/// \return true if the Decl is a pointer type; false otherwise
static bool threadSafetyCheckIsPointer(Sema &S, const Decl *D,
                                       const ParsedAttr &AL) {
  const auto *VD = cast<ValueDecl>(D);
  QualType QT = VD->getType();
  if (QT->isAnyPointerType())
    return true;

  if (const auto *RT = QT->getAs<RecordType>()) {
    // If it's an incomplete type, it could be a smart pointer; skip it.
    // (We don't want to force template instantiation if we can avoid it,
    // since that would alter the order in which templates are instantiated.)
    if (RT->isIncompleteType())
      return true;

    if (threadSafetyCheckIsSmartPointer(S, RT))
      return true;
  }

  S.Diag(AL.getLoc(), diag::warn_thread_attribute_decl_not_pointer) << AL << QT;
  return false;
}

/// Checks that the passed in QualType either is of RecordType or points
/// to RecordType. Returns the relevant RecordType, null if it does not exit.
static const RecordType *getRecordType(QualType QT) {
  if (const auto *RT = QT->getAs<RecordType>())
    return RT;

  // Now check if we point to record type.
  if (const auto *PT = QT->getAs<PointerType>())
    return PT->getPointeeType()->getAs<RecordType>();

  return nullptr;
}

template <typename AttrType>
static bool checkRecordDeclForAttr(const RecordDecl *RD) {
  // Check if the record itself has the attribute.
  if (RD->hasAttr<AttrType>())
    return true;

  // Else check if any base classes have the attribute.
  if (const auto *CRD = dyn_cast<CXXRecordDecl>(RD)) {
    if (!CRD->forallBases([](const CXXRecordDecl *Base) {
          return !Base->hasAttr<AttrType>();
        }))
      return true;
  }
  return false;
}

static bool checkRecordTypeForCapability(Sema &S, QualType Ty) {
  const RecordType *RT = getRecordType(Ty);

  if (!RT)
    return false;

  // Don't check for the capability if the class hasn't been defined yet.
  if (RT->isIncompleteType())
    return true;

  // Allow smart pointers to be used as capability objects.
  // FIXME -- Check the type that the smart pointer points to.
  if (threadSafetyCheckIsSmartPointer(S, RT))
    return true;

  return checkRecordDeclForAttr<CapabilityAttr>(RT->getDecl());
}

static bool checkRecordTypeForScopedCapability(Sema &S, QualType Ty) {
  const RecordType *RT = getRecordType(Ty);

  if (!RT)
    return false;

  // Don't check for the capability if the class hasn't been defined yet.
  if (RT->isIncompleteType())
    return true;

  return checkRecordDeclForAttr<ScopedLockableAttr>(RT->getDecl());
}

static bool checkTypedefTypeForCapability(QualType Ty) {
  const auto *TD = Ty->getAs<TypedefType>();
  if (!TD)
    return false;

  TypedefNameDecl *TN = TD->getDecl();
  if (!TN)
    return false;

  return TN->hasAttr<CapabilityAttr>();
}

static bool typeHasCapability(Sema &S, QualType Ty) {
  if (checkTypedefTypeForCapability(Ty))
    return true;

  if (checkRecordTypeForCapability(S, Ty))
    return true;

  return false;
}

static bool isCapabilityExpr(Sema &S, const Expr *Ex) {
  // Capability expressions are simple expressions involving the boolean logic
  // operators &&, || or !, a simple DeclRefExpr, CastExpr or a ParenExpr. Once
  // a DeclRefExpr is found, its type should be checked to determine whether it
  // is a capability or not.

  if (const auto *E = dyn_cast<CastExpr>(Ex))
    return isCapabilityExpr(S, E->getSubExpr());
  else if (const auto *E = dyn_cast<ParenExpr>(Ex))
    return isCapabilityExpr(S, E->getSubExpr());
  else if (const auto *E = dyn_cast<UnaryOperator>(Ex)) {
    if (E->getOpcode() == UO_LNot || E->getOpcode() == UO_AddrOf ||
        E->getOpcode() == UO_Deref)
      return isCapabilityExpr(S, E->getSubExpr());
    return false;
  } else if (const auto *E = dyn_cast<BinaryOperator>(Ex)) {
    if (E->getOpcode() == BO_LAnd || E->getOpcode() == BO_LOr)
      return isCapabilityExpr(S, E->getLHS()) &&
             isCapabilityExpr(S, E->getRHS());
    return false;
  }

  return typeHasCapability(S, Ex->getType());
}

/// Checks that all attribute arguments, starting from Sidx, resolve to
/// a capability object.
/// \param Sidx The attribute argument index to start checking with.
/// \param ParamIdxOk Whether an argument can be indexing into a function
/// parameter list.
static void checkAttrArgsAreCapabilityObjs(Sema &S, Decl *D,
                                           const ParsedAttr &AL,
                                           SmallVectorImpl<Expr *> &Args,
                                           unsigned Sidx = 0,
                                           bool ParamIdxOk = false) {
  if (Sidx == AL.getNumArgs()) {
    // If we don't have any capability arguments, the attribute implicitly
    // refers to 'this'. So we need to make sure that 'this' exists, i.e. we're
    // a non-static method, and that the class is a (scoped) capability.
    const auto *MD = dyn_cast<const CXXMethodDecl>(D);
    if (MD && !MD->isStatic()) {
      const CXXRecordDecl *RD = MD->getParent();
      // FIXME -- need to check this again on template instantiation
      if (!checkRecordDeclForAttr<CapabilityAttr>(RD) &&
          !checkRecordDeclForAttr<ScopedLockableAttr>(RD))
        S.Diag(AL.getLoc(),
               diag::warn_thread_attribute_not_on_capability_member)
            << AL << MD->getParent();
    } else {
      S.Diag(AL.getLoc(), diag::warn_thread_attribute_not_on_non_static_member)
          << AL;
    }
  }

  for (unsigned Idx = Sidx; Idx < AL.getNumArgs(); ++Idx) {
    Expr *ArgExp = AL.getArgAsExpr(Idx);

    if (ArgExp->isTypeDependent()) {
      // FIXME -- need to check this again on template instantiation
      Args.push_back(ArgExp);
      continue;
    }

    if (const auto *StrLit = dyn_cast<StringLiteral>(ArgExp)) {
      if (StrLit->getLength() == 0 ||
          (StrLit->isOrdinary() && StrLit->getString() == "*")) {
        // Pass empty strings to the analyzer without warnings.
        // Treat "*" as the universal lock.
        Args.push_back(ArgExp);
        continue;
      }

      // We allow constant strings to be used as a placeholder for expressions
      // that are not valid C++ syntax, but warn that they are ignored.
      S.Diag(AL.getLoc(), diag::warn_thread_attribute_ignored) << AL;
      Args.push_back(ArgExp);
      continue;
    }

    QualType ArgTy = ArgExp->getType();

    // A pointer to member expression of the form  &MyClass::mu is treated
    // specially -- we need to look at the type of the member.
    if (const auto *UOp = dyn_cast<UnaryOperator>(ArgExp))
      if (UOp->getOpcode() == UO_AddrOf)
        if (const auto *DRE = dyn_cast<DeclRefExpr>(UOp->getSubExpr()))
          if (DRE->getDecl()->isCXXInstanceMember())
            ArgTy = DRE->getDecl()->getType();

    // First see if we can just cast to record type, or pointer to record type.
    const RecordType *RT = getRecordType(ArgTy);

    // Now check if we index into a record type function param.
    if(!RT && ParamIdxOk) {
      const auto *FD = dyn_cast<FunctionDecl>(D);
      const auto *IL = dyn_cast<IntegerLiteral>(ArgExp);
      if(FD && IL) {
        unsigned int NumParams = FD->getNumParams();
        llvm::APInt ArgValue = IL->getValue();
        uint64_t ParamIdxFromOne = ArgValue.getZExtValue();
        uint64_t ParamIdxFromZero = ParamIdxFromOne - 1;
        if (!ArgValue.isStrictlyPositive() || ParamIdxFromOne > NumParams) {
          S.Diag(AL.getLoc(),
                 diag::err_attribute_argument_out_of_bounds_extra_info)
              << AL << Idx + 1 << NumParams;
          continue;
        }
        ArgTy = FD->getParamDecl(ParamIdxFromZero)->getType();
      }
    }

    // If the type does not have a capability, see if the components of the
    // expression have capabilities. This allows for writing C code where the
    // capability may be on the type, and the expression is a capability
    // boolean logic expression. Eg) requires_capability(A || B && !C)
    if (!typeHasCapability(S, ArgTy) && !isCapabilityExpr(S, ArgExp))
      S.Diag(AL.getLoc(), diag::warn_thread_attribute_argument_not_lockable)
          << AL << ArgTy;

    Args.push_back(ArgExp);
  }
}

static bool checkFunParamsAreScopedLockable(Sema &S,
                                            const ParmVarDecl *ParamDecl,
                                            const ParsedAttr &AL) {
  QualType ParamType = ParamDecl->getType();
  if (const auto *RefType = ParamType->getAs<ReferenceType>();
      RefType &&
      checkRecordTypeForScopedCapability(S, RefType->getPointeeType()))
    return true;
  S.Diag(AL.getLoc(), diag::warn_thread_attribute_not_on_scoped_lockable_param)
      << AL;
  return false;
}

//===----------------------------------------------------------------------===//
// Attribute Implementations
//===----------------------------------------------------------------------===//

static void handlePtGuardedVarAttr(Sema &S, Decl *D, const ParsedAttr &AL) {
  if (!threadSafetyCheckIsPointer(S, D, AL))
    return;

  D->addAttr(::new (S.Context) PtGuardedVarAttr(S.Context, AL));
}

static bool checkGuardedByAttrCommon(Sema &S, Decl *D, const ParsedAttr &AL,
                                     Expr *&Arg) {
  SmallVector<Expr *, 1> Args;
  // check that all arguments are lockable objects
  checkAttrArgsAreCapabilityObjs(S, D, AL, Args);
  unsigned Size = Args.size();
  if (Size != 1)
    return false;

  Arg = Args[0];

  return true;
}

static void handleGuardedByAttr(Sema &S, Decl *D, const ParsedAttr &AL) {
  Expr *Arg = nullptr;
  if (!checkGuardedByAttrCommon(S, D, AL, Arg))
    return;

  D->addAttr(::new (S.Context) GuardedByAttr(S.Context, AL, Arg));
}

static void handlePtGuardedByAttr(Sema &S, Decl *D, const ParsedAttr &AL) {
  Expr *Arg = nullptr;
  if (!checkGuardedByAttrCommon(S, D, AL, Arg))
    return;

  if (!threadSafetyCheckIsPointer(S, D, AL))
    return;

  D->addAttr(::new (S.Context) PtGuardedByAttr(S.Context, AL, Arg));
}

static bool checkAcquireOrderAttrCommon(Sema &S, Decl *D, const ParsedAttr &AL,
                                        SmallVectorImpl<Expr *> &Args) {
  if (!AL.checkAtLeastNumArgs(S, 1))
    return false;

  // Check that this attribute only applies to lockable types.
  QualType QT = cast<ValueDecl>(D)->getType();
  if (!QT->isDependentType() && !typeHasCapability(S, QT)) {
    S.Diag(AL.getLoc(), diag::warn_thread_attribute_decl_not_lockable) << AL;
    return false;
  }

  // Check that all arguments are lockable objects.
  checkAttrArgsAreCapabilityObjs(S, D, AL, Args);
  if (Args.empty())
    return false;

  return true;
}

static void handleAcquiredAfterAttr(Sema &S, Decl *D, const ParsedAttr &AL) {
  SmallVector<Expr *, 1> Args;
  if (!checkAcquireOrderAttrCommon(S, D, AL, Args))
    return;

  Expr **StartArg = &Args[0];
  D->addAttr(::new (S.Context)
                 AcquiredAfterAttr(S.Context, AL, StartArg, Args.size()));
}

static void handleAcquiredBeforeAttr(Sema &S, Decl *D, const ParsedAttr &AL) {
  SmallVector<Expr *, 1> Args;
  if (!checkAcquireOrderAttrCommon(S, D, AL, Args))
    return;

  Expr **StartArg = &Args[0];
  D->addAttr(::new (S.Context)
                 AcquiredBeforeAttr(S.Context, AL, StartArg, Args.size()));
}

static bool checkLockFunAttrCommon(Sema &S, Decl *D, const ParsedAttr &AL,
                                   SmallVectorImpl<Expr *> &Args) {
  // zero or more arguments ok
  // check that all arguments are lockable objects
  checkAttrArgsAreCapabilityObjs(S, D, AL, Args, 0, /*ParamIdxOk=*/true);

  return true;
}

static void handleAssertSharedLockAttr(Sema &S, Decl *D, const ParsedAttr &AL) {
  SmallVector<Expr *, 1> Args;
  if (!checkLockFunAttrCommon(S, D, AL, Args))
    return;

  unsigned Size = Args.size();
  Expr **StartArg = Size == 0 ? nullptr : &Args[0];
  D->addAttr(::new (S.Context)
                 AssertSharedLockAttr(S.Context, AL, StartArg, Size));
}

static void handleAssertExclusiveLockAttr(Sema &S, Decl *D,
                                          const ParsedAttr &AL) {
  SmallVector<Expr *, 1> Args;
  if (!checkLockFunAttrCommon(S, D, AL, Args))
    return;

  unsigned Size = Args.size();
  Expr **StartArg = Size == 0 ? nullptr : &Args[0];
  D->addAttr(::new (S.Context)
                 AssertExclusiveLockAttr(S.Context, AL, StartArg, Size));
}

/// Checks to be sure that the given parameter number is in bounds, and
/// is an integral type. Will emit appropriate diagnostics if this returns
/// false.
///
/// AttrArgNo is used to actually retrieve the argument, so it's base-0.
template <typename AttrInfo>
static bool checkParamIsIntegerType(Sema &S, const Decl *D, const AttrInfo &AI,
                                    unsigned AttrArgNo) {
  assert(AI.isArgExpr(AttrArgNo) && "Expected expression argument");
  Expr *AttrArg = AI.getArgAsExpr(AttrArgNo);
  ParamIdx Idx;
  if (!S.checkFunctionOrMethodParameterIndex(D, AI, AttrArgNo + 1, AttrArg,
                                             Idx))
    return false;

  QualType ParamTy = getFunctionOrMethodParamType(D, Idx.getASTIndex());
  if (!ParamTy->isIntegerType() && !ParamTy->isCharType()) {
    SourceLocation SrcLoc = AttrArg->getBeginLoc();
    S.Diag(SrcLoc, diag::err_attribute_integers_only)
        << AI << getFunctionOrMethodParamRange(D, Idx.getASTIndex());
    return false;
  }
  return true;
}

static void handleAllocSizeAttr(Sema &S, Decl *D, const ParsedAttr &AL) {
  if (!AL.checkAtLeastNumArgs(S, 1) || !AL.checkAtMostNumArgs(S, 2))
    return;

  assert(isFuncOrMethodForAttrSubject(D) && hasFunctionProto(D));

  QualType RetTy = getFunctionOrMethodResultType(D);
  if (!RetTy->isPointerType()) {
    S.Diag(AL.getLoc(), diag::warn_attribute_return_pointers_only) << AL;
    return;
  }

  const Expr *SizeExpr = AL.getArgAsExpr(0);
  int SizeArgNoVal;
  // Parameter indices are 1-indexed, hence Index=1
  if (!checkPositiveIntArgument(S, AL, SizeExpr, SizeArgNoVal, /*Idx=*/1))
    return;
  if (!checkParamIsIntegerType(S, D, AL, /*AttrArgNo=*/0))
    return;
  ParamIdx SizeArgNo(SizeArgNoVal, D);

  ParamIdx NumberArgNo;
  if (AL.getNumArgs() == 2) {
    const Expr *NumberExpr = AL.getArgAsExpr(1);
    int Val;
    // Parameter indices are 1-based, hence Index=2
    if (!checkPositiveIntArgument(S, AL, NumberExpr, Val, /*Idx=*/2))
      return;
    if (!checkParamIsIntegerType(S, D, AL, /*AttrArgNo=*/1))
      return;
    NumberArgNo = ParamIdx(Val, D);
  }

  D->addAttr(::new (S.Context)
                 AllocSizeAttr(S.Context, AL, SizeArgNo, NumberArgNo));
}

static bool checkTryLockFunAttrCommon(Sema &S, Decl *D, const ParsedAttr &AL,
                                      SmallVectorImpl<Expr *> &Args) {
  if (!AL.checkAtLeastNumArgs(S, 1))
    return false;

  if (!isIntOrBool(AL.getArgAsExpr(0))) {
    S.Diag(AL.getLoc(), diag::err_attribute_argument_n_type)
        << AL << 1 << AANT_ArgumentIntOrBool;
    return false;
  }

  // check that all arguments are lockable objects
  checkAttrArgsAreCapabilityObjs(S, D, AL, Args, 1);

  return true;
}

static void handleSharedTrylockFunctionAttr(Sema &S, Decl *D,
                                            const ParsedAttr &AL) {
  SmallVector<Expr*, 2> Args;
  if (!checkTryLockFunAttrCommon(S, D, AL, Args))
    return;

  D->addAttr(::new (S.Context) SharedTrylockFunctionAttr(
      S.Context, AL, AL.getArgAsExpr(0), Args.data(), Args.size()));
}

static void handleExclusiveTrylockFunctionAttr(Sema &S, Decl *D,
                                               const ParsedAttr &AL) {
  SmallVector<Expr*, 2> Args;
  if (!checkTryLockFunAttrCommon(S, D, AL, Args))
    return;

  D->addAttr(::new (S.Context) ExclusiveTrylockFunctionAttr(
      S.Context, AL, AL.getArgAsExpr(0), Args.data(), Args.size()));
}

static void handleLockReturnedAttr(Sema &S, Decl *D, const ParsedAttr &AL) {
  // check that the argument is lockable object
  SmallVector<Expr*, 1> Args;
  checkAttrArgsAreCapabilityObjs(S, D, AL, Args);
  unsigned Size = Args.size();
  if (Size == 0)
    return;

  D->addAttr(::new (S.Context) LockReturnedAttr(S.Context, AL, Args[0]));
}

static void handleLocksExcludedAttr(Sema &S, Decl *D, const ParsedAttr &AL) {
  if (const auto *ParmDecl = dyn_cast<ParmVarDecl>(D);
      ParmDecl && !checkFunParamsAreScopedLockable(S, ParmDecl, AL))
    return;

  if (!AL.checkAtLeastNumArgs(S, 1))
    return;

  // check that all arguments are lockable objects
  SmallVector<Expr*, 1> Args;
  checkAttrArgsAreCapabilityObjs(S, D, AL, Args);
  unsigned Size = Args.size();
  if (Size == 0)
    return;
  Expr **StartArg = &Args[0];

  D->addAttr(::new (S.Context)
                 LocksExcludedAttr(S.Context, AL, StartArg, Size));
}

static bool checkFunctionConditionAttr(Sema &S, Decl *D, const ParsedAttr &AL,
                                       Expr *&Cond, StringRef &Msg) {
  Cond = AL.getArgAsExpr(0);
  if (!Cond->isTypeDependent()) {
    ExprResult Converted = S.PerformContextuallyConvertToBool(Cond);
    if (Converted.isInvalid())
      return false;
    Cond = Converted.get();
  }

  if (!S.checkStringLiteralArgumentAttr(AL, 1, Msg))
    return false;

  if (Msg.empty())
    Msg = "<no message provided>";

  SmallVector<PartialDiagnosticAt, 8> Diags;
  if (isa<FunctionDecl>(D) && !Cond->isValueDependent() &&
      !Expr::isPotentialConstantExprUnevaluated(Cond, cast<FunctionDecl>(D),
                                                Diags)) {
    S.Diag(AL.getLoc(), diag::err_attr_cond_never_constant_expr) << AL;
    for (const PartialDiagnosticAt &PDiag : Diags)
      S.Diag(PDiag.first, PDiag.second);
    return false;
  }
  return true;
}

static void handleEnableIfAttr(Sema &S, Decl *D, const ParsedAttr &AL) {
  S.Diag(AL.getLoc(), diag::ext_clang_enable_if);

  Expr *Cond;
  StringRef Msg;
  if (checkFunctionConditionAttr(S, D, AL, Cond, Msg))
    D->addAttr(::new (S.Context) EnableIfAttr(S.Context, AL, Cond, Msg));
}

static void handleErrorAttr(Sema &S, Decl *D, const ParsedAttr &AL) {
  StringRef NewUserDiagnostic;
  if (!S.checkStringLiteralArgumentAttr(AL, 0, NewUserDiagnostic))
    return;
  if (ErrorAttr *EA = S.mergeErrorAttr(D, AL, NewUserDiagnostic))
    D->addAttr(EA);
}

static void handleExcludeFromExplicitInstantiationAttr(Sema &S, Decl *D,
                                                       const ParsedAttr &AL) {
  const auto *PD = isa<CXXRecordDecl>(D)
                       ? cast<DeclContext>(D)
                       : D->getDeclContext()->getRedeclContext();
  if (const auto *RD = dyn_cast<CXXRecordDecl>(PD); RD && RD->isLocalClass()) {
    S.Diag(AL.getLoc(),
           diag::warn_attribute_exclude_from_explicit_instantiation_local_class)
        << AL << /*IsMember=*/!isa<CXXRecordDecl>(D);
    return;
  }
  D->addAttr(::new (S.Context)
                 ExcludeFromExplicitInstantiationAttr(S.Context, AL));
}

namespace {
/// Determines if a given Expr references any of the given function's
/// ParmVarDecls, or the function's implicit `this` parameter (if applicable).
class ArgumentDependenceChecker : public DynamicRecursiveASTVisitor {
#ifndef NDEBUG
  const CXXRecordDecl *ClassType;
#endif
  llvm::SmallPtrSet<const ParmVarDecl *, 16> Parms;
  bool Result;

public:
  ArgumentDependenceChecker(const FunctionDecl *FD) {
#ifndef NDEBUG
    if (const auto *MD = dyn_cast<CXXMethodDecl>(FD))
      ClassType = MD->getParent();
    else
      ClassType = nullptr;
#endif
    Parms.insert(FD->param_begin(), FD->param_end());
  }

  bool referencesArgs(Expr *E) {
    Result = false;
    TraverseStmt(E);
    return Result;
  }

  bool VisitCXXThisExpr(CXXThisExpr *E) override {
    assert(E->getType()->getPointeeCXXRecordDecl() == ClassType &&
           "`this` doesn't refer to the enclosing class?");
    Result = true;
    return false;
  }

  bool VisitDeclRefExpr(DeclRefExpr *DRE) override {
    if (const auto *PVD = dyn_cast<ParmVarDecl>(DRE->getDecl()))
      if (Parms.count(PVD)) {
        Result = true;
        return false;
      }
    return true;
  }
};
}

static void handleDiagnoseAsBuiltinAttr(Sema &S, Decl *D,
                                        const ParsedAttr &AL) {
  const auto *DeclFD = cast<FunctionDecl>(D);

  if (const auto *MethodDecl = dyn_cast<CXXMethodDecl>(DeclFD))
    if (!MethodDecl->isStatic()) {
      S.Diag(AL.getLoc(), diag::err_attribute_no_member_function) << AL;
      return;
    }

  auto DiagnoseType = [&](unsigned Index, AttributeArgumentNType T) {
    SourceLocation Loc = [&]() {
      auto Union = AL.getArg(Index - 1);
      if (auto *E = dyn_cast<Expr *>(Union))
        return E->getBeginLoc();
      return cast<IdentifierLoc *>(Union)->Loc;
    }();

    S.Diag(Loc, diag::err_attribute_argument_n_type) << AL << Index << T;
  };

  FunctionDecl *AttrFD = [&]() -> FunctionDecl * {
    if (!AL.isArgExpr(0))
      return nullptr;
    auto *F = dyn_cast_if_present<DeclRefExpr>(AL.getArgAsExpr(0));
    if (!F)
      return nullptr;
    return dyn_cast_if_present<FunctionDecl>(F->getFoundDecl());
  }();

  if (!AttrFD || !AttrFD->getBuiltinID(true)) {
    DiagnoseType(1, AANT_ArgumentBuiltinFunction);
    return;
  }

  if (AttrFD->getNumParams() != AL.getNumArgs() - 1) {
    S.Diag(AL.getLoc(), diag::err_attribute_wrong_number_arguments_for)
        << AL << AttrFD << AttrFD->getNumParams();
    return;
  }

  SmallVector<unsigned, 8> Indices;

  for (unsigned I = 1; I < AL.getNumArgs(); ++I) {
    if (!AL.isArgExpr(I)) {
      DiagnoseType(I + 1, AANT_ArgumentIntegerConstant);
      return;
    }

    const Expr *IndexExpr = AL.getArgAsExpr(I);
    uint32_t Index;

    if (!S.checkUInt32Argument(AL, IndexExpr, Index, I + 1, false))
      return;

    if (Index > DeclFD->getNumParams()) {
      S.Diag(AL.getLoc(), diag::err_attribute_bounds_for_function)
          << AL << Index << DeclFD << DeclFD->getNumParams();
      return;
    }

    QualType T1 = AttrFD->getParamDecl(I - 1)->getType();
    QualType T2 = DeclFD->getParamDecl(Index - 1)->getType();

    if (T1.getCanonicalType().getUnqualifiedType() !=
        T2.getCanonicalType().getUnqualifiedType()) {
      S.Diag(IndexExpr->getBeginLoc(), diag::err_attribute_parameter_types)
          << AL << Index << DeclFD << T2 << I << AttrFD << T1;
      return;
    }

    Indices.push_back(Index - 1);
  }

  D->addAttr(::new (S.Context) DiagnoseAsBuiltinAttr(
      S.Context, AL, AttrFD, Indices.data(), Indices.size()));
}

static void handleDiagnoseIfAttr(Sema &S, Decl *D, const ParsedAttr &AL) {
  S.Diag(AL.getLoc(), diag::ext_clang_diagnose_if);

  Expr *Cond;
  StringRef Msg;
  if (!checkFunctionConditionAttr(S, D, AL, Cond, Msg))
    return;

  StringRef DefaultSevStr;
  if (!S.checkStringLiteralArgumentAttr(AL, 2, DefaultSevStr))
    return;

  DiagnoseIfAttr::DefaultSeverity DefaultSev;
  if (!DiagnoseIfAttr::ConvertStrToDefaultSeverity(DefaultSevStr, DefaultSev)) {
    S.Diag(AL.getArgAsExpr(2)->getBeginLoc(),
           diag::err_diagnose_if_invalid_diagnostic_type);
    return;
  }

  StringRef WarningGroup;
  SmallVector<StringRef, 2> Options;
  if (AL.getNumArgs() > 3) {
    if (!S.checkStringLiteralArgumentAttr(AL, 3, WarningGroup))
      return;
    if (WarningGroup.empty() ||
        !S.getDiagnostics().getDiagnosticIDs()->getGroupForWarningOption(
            WarningGroup)) {
      S.Diag(AL.getArgAsExpr(3)->getBeginLoc(),
             diag::err_diagnose_if_unknown_warning)
          << WarningGroup;
      return;
    }
  }

  bool ArgDependent = false;
  if (const auto *FD = dyn_cast<FunctionDecl>(D))
    ArgDependent = ArgumentDependenceChecker(FD).referencesArgs(Cond);
  D->addAttr(::new (S.Context) DiagnoseIfAttr(
      S.Context, AL, Cond, Msg, DefaultSev, WarningGroup, ArgDependent,
      cast<NamedDecl>(D)));
}

static void handleNoBuiltinAttr(Sema &S, Decl *D, const ParsedAttr &AL) {
  static constexpr const StringRef kWildcard = "*";

  llvm::SmallVector<StringRef, 16> Names;
  bool HasWildcard = false;

  const auto AddBuiltinName = [&Names, &HasWildcard](StringRef Name) {
    if (Name == kWildcard)
      HasWildcard = true;
    Names.push_back(Name);
  };

  // Add previously defined attributes.
  if (const auto *NBA = D->getAttr<NoBuiltinAttr>())
    for (StringRef BuiltinName : NBA->builtinNames())
      AddBuiltinName(BuiltinName);

  // Add current attributes.
  if (AL.getNumArgs() == 0)
    AddBuiltinName(kWildcard);
  else
    for (unsigned I = 0, E = AL.getNumArgs(); I != E; ++I) {
      StringRef BuiltinName;
      SourceLocation LiteralLoc;
      if (!S.checkStringLiteralArgumentAttr(AL, I, BuiltinName, &LiteralLoc))
        return;

      if (Builtin::Context::isBuiltinFunc(BuiltinName))
        AddBuiltinName(BuiltinName);
      else
        S.Diag(LiteralLoc, diag::warn_attribute_no_builtin_invalid_builtin_name)
            << BuiltinName << AL;
    }

  // Repeating the same attribute is fine.
  llvm::sort(Names);
  Names.erase(std::unique(Names.begin(), Names.end()), Names.end());

  // Empty no_builtin must be on its own.
  if (HasWildcard && Names.size() > 1)
    S.Diag(D->getLocation(),
           diag::err_attribute_no_builtin_wildcard_or_builtin_name)
        << AL;

  if (D->hasAttr<NoBuiltinAttr>())
    D->dropAttr<NoBuiltinAttr>();
  D->addAttr(::new (S.Context)
                 NoBuiltinAttr(S.Context, AL, Names.data(), Names.size()));
}

static void handlePassObjectSizeAttr(Sema &S, Decl *D, const ParsedAttr &AL) {
  if (D->hasAttr<PassObjectSizeAttr>()) {
    S.Diag(D->getBeginLoc(), diag::err_attribute_only_once_per_parameter) << AL;
    return;
  }

  Expr *E = AL.getArgAsExpr(0);
  uint32_t Type;
  if (!S.checkUInt32Argument(AL, E, Type, /*Idx=*/1))
    return;

  // pass_object_size's argument is passed in as the second argument of
  // __builtin_object_size. So, it has the same constraints as that second
  // argument; namely, it must be in the range [0, 3].
  if (Type > 3) {
    S.Diag(E->getBeginLoc(), diag::err_attribute_argument_out_of_range)
        << AL << 0 << 3 << E->getSourceRange();
    return;
  }

  // pass_object_size is only supported on constant pointer parameters; as a
  // kindness to users, we allow the parameter to be non-const for declarations.
  // At this point, we have no clue if `D` belongs to a function declaration or
  // definition, so we defer the constness check until later.
  if (!cast<ParmVarDecl>(D)->getType()->isPointerType()) {
    S.Diag(D->getBeginLoc(), diag::err_attribute_pointers_only) << AL << 1;
    return;
  }

  D->addAttr(::new (S.Context) PassObjectSizeAttr(S.Context, AL, (int)Type));
}

static void handleConsumableAttr(Sema &S, Decl *D, const ParsedAttr &AL) {
  ConsumableAttr::ConsumedState DefaultState;

  if (AL.isArgIdent(0)) {
    IdentifierLoc *IL = AL.getArgAsIdent(0);
    if (!ConsumableAttr::ConvertStrToConsumedState(IL->Ident->getName(),
                                                   DefaultState)) {
      S.Diag(IL->Loc, diag::warn_attribute_type_not_supported) << AL
                                                               << IL->Ident;
      return;
    }
  } else {
    S.Diag(AL.getLoc(), diag::err_attribute_argument_type)
        << AL << AANT_ArgumentIdentifier;
    return;
  }

  D->addAttr(::new (S.Context) ConsumableAttr(S.Context, AL, DefaultState));
}

static bool checkForConsumableClass(Sema &S, const CXXMethodDecl *MD,
                                    const ParsedAttr &AL) {
  QualType ThisType = MD->getFunctionObjectParameterType();

  if (const CXXRecordDecl *RD = ThisType->getAsCXXRecordDecl()) {
    if (!RD->hasAttr<ConsumableAttr>()) {
      S.Diag(AL.getLoc(), diag::warn_attr_on_unconsumable_class) << RD;

      return false;
    }
  }

  return true;
}

static void handleCallableWhenAttr(Sema &S, Decl *D, const ParsedAttr &AL) {
  if (!AL.checkAtLeastNumArgs(S, 1))
    return;

  if (!checkForConsumableClass(S, cast<CXXMethodDecl>(D), AL))
    return;

  SmallVector<CallableWhenAttr::ConsumedState, 3> States;
  for (unsigned ArgIndex = 0; ArgIndex < AL.getNumArgs(); ++ArgIndex) {
    CallableWhenAttr::ConsumedState CallableState;

    StringRef StateString;
    SourceLocation Loc;
    if (AL.isArgIdent(ArgIndex)) {
      IdentifierLoc *Ident = AL.getArgAsIdent(ArgIndex);
      StateString = Ident->Ident->getName();
      Loc = Ident->Loc;
    } else {
      if (!S.checkStringLiteralArgumentAttr(AL, ArgIndex, StateString, &Loc))
        return;
    }

    if (!CallableWhenAttr::ConvertStrToConsumedState(StateString,
                                                     CallableState)) {
      S.Diag(Loc, diag::warn_attribute_type_not_supported) << AL << StateString;
      return;
    }

    States.push_back(CallableState);
  }

  D->addAttr(::new (S.Context)
                 CallableWhenAttr(S.Context, AL, States.data(), States.size()));
}

static void handleParamTypestateAttr(Sema &S, Decl *D, const ParsedAttr &AL) {
  ParamTypestateAttr::ConsumedState ParamState;

  if (AL.isArgIdent(0)) {
    IdentifierLoc *Ident = AL.getArgAsIdent(0);
    StringRef StateString = Ident->Ident->getName();

    if (!ParamTypestateAttr::ConvertStrToConsumedState(StateString,
                                                       ParamState)) {
      S.Diag(Ident->Loc, diag::warn_attribute_type_not_supported)
          << AL << StateString;
      return;
    }
  } else {
    S.Diag(AL.getLoc(), diag::err_attribute_argument_type)
        << AL << AANT_ArgumentIdentifier;
    return;
  }

  // FIXME: This check is currently being done in the analysis.  It can be
  //        enabled here only after the parser propagates attributes at
  //        template specialization definition, not declaration.
  //QualType ReturnType = cast<ParmVarDecl>(D)->getType();
  //const CXXRecordDecl *RD = ReturnType->getAsCXXRecordDecl();
  //
  //if (!RD || !RD->hasAttr<ConsumableAttr>()) {
  //    S.Diag(AL.getLoc(), diag::warn_return_state_for_unconsumable_type) <<
  //      ReturnType.getAsString();
  //    return;
  //}

  D->addAttr(::new (S.Context) ParamTypestateAttr(S.Context, AL, ParamState));
}

static void handleReturnTypestateAttr(Sema &S, Decl *D, const ParsedAttr &AL) {
  ReturnTypestateAttr::ConsumedState ReturnState;

  if (AL.isArgIdent(0)) {
    IdentifierLoc *IL = AL.getArgAsIdent(0);
    if (!ReturnTypestateAttr::ConvertStrToConsumedState(IL->Ident->getName(),
                                                        ReturnState)) {
      S.Diag(IL->Loc, diag::warn_attribute_type_not_supported) << AL
                                                               << IL->Ident;
      return;
    }
  } else {
    S.Diag(AL.getLoc(), diag::err_attribute_argument_type)
        << AL << AANT_ArgumentIdentifier;
    return;
  }

  // FIXME: This check is currently being done in the analysis.  It can be
  //        enabled here only after the parser propagates attributes at
  //        template specialization definition, not declaration.
  // QualType ReturnType;
  //
  // if (const ParmVarDecl *Param = dyn_cast<ParmVarDecl>(D)) {
  //  ReturnType = Param->getType();
  //
  //} else if (const CXXConstructorDecl *Constructor =
  //             dyn_cast<CXXConstructorDecl>(D)) {
  //  ReturnType = Constructor->getFunctionObjectParameterType();
  //
  //} else {
  //
  //  ReturnType = cast<FunctionDecl>(D)->getCallResultType();
  //}
  //
  // const CXXRecordDecl *RD = ReturnType->getAsCXXRecordDecl();
  //
  // if (!RD || !RD->hasAttr<ConsumableAttr>()) {
  //    S.Diag(Attr.getLoc(), diag::warn_return_state_for_unconsumable_type) <<
  //      ReturnType.getAsString();
  //    return;
  //}

  D->addAttr(::new (S.Context) ReturnTypestateAttr(S.Context, AL, ReturnState));
}

static void handleSetTypestateAttr(Sema &S, Decl *D, const ParsedAttr &AL) {
  if (!checkForConsumableClass(S, cast<CXXMethodDecl>(D), AL))
    return;

  SetTypestateAttr::ConsumedState NewState;
  if (AL.isArgIdent(0)) {
    IdentifierLoc *Ident = AL.getArgAsIdent(0);
    StringRef Param = Ident->Ident->getName();
    if (!SetTypestateAttr::ConvertStrToConsumedState(Param, NewState)) {
      S.Diag(Ident->Loc, diag::warn_attribute_type_not_supported) << AL
                                                                  << Param;
      return;
    }
  } else {
    S.Diag(AL.getLoc(), diag::err_attribute_argument_type)
        << AL << AANT_ArgumentIdentifier;
    return;
  }

  D->addAttr(::new (S.Context) SetTypestateAttr(S.Context, AL, NewState));
}

static void handleTestTypestateAttr(Sema &S, Decl *D, const ParsedAttr &AL) {
  if (!checkForConsumableClass(S, cast<CXXMethodDecl>(D), AL))
    return;

  TestTypestateAttr::ConsumedState TestState;
  if (AL.isArgIdent(0)) {
    IdentifierLoc *Ident = AL.getArgAsIdent(0);
    StringRef Param = Ident->Ident->getName();
    if (!TestTypestateAttr::ConvertStrToConsumedState(Param, TestState)) {
      S.Diag(Ident->Loc, diag::warn_attribute_type_not_supported) << AL
                                                                  << Param;
      return;
    }
  } else {
    S.Diag(AL.getLoc(), diag::err_attribute_argument_type)
        << AL << AANT_ArgumentIdentifier;
    return;
  }

  D->addAttr(::new (S.Context) TestTypestateAttr(S.Context, AL, TestState));
}

static void handleExtVectorTypeAttr(Sema &S, Decl *D, const ParsedAttr &AL) {
  // Remember this typedef decl, we will need it later for diagnostics.
  if (isa<TypedefNameDecl>(D))
    S.ExtVectorDecls.push_back(cast<TypedefNameDecl>(D));
}

static void handlePackedAttr(Sema &S, Decl *D, const ParsedAttr &AL) {
  if (auto *TD = dyn_cast<TagDecl>(D))
    TD->addAttr(::new (S.Context) PackedAttr(S.Context, AL));
  else if (auto *FD = dyn_cast<FieldDecl>(D)) {
    bool BitfieldByteAligned = (!FD->getType()->isDependentType() &&
                                !FD->getType()->isIncompleteType() &&
                                FD->isBitField() &&
                                S.Context.getTypeAlign(FD->getType()) <= 8);

    if (S.getASTContext().getTargetInfo().getTriple().isPS()) {
      if (BitfieldByteAligned)
        // The PS4/PS5 targets need to maintain ABI backwards compatibility.
        S.Diag(AL.getLoc(), diag::warn_attribute_ignored_for_field_of_type)
            << AL << FD->getType();
      else
        FD->addAttr(::new (S.Context) PackedAttr(S.Context, AL));
    } else {
      // Report warning about changed offset in the newer compiler versions.
      if (BitfieldByteAligned)
        S.Diag(AL.getLoc(), diag::warn_attribute_packed_for_bitfield);

      FD->addAttr(::new (S.Context) PackedAttr(S.Context, AL));
    }

  } else
    S.Diag(AL.getLoc(), diag::warn_attribute_ignored) << AL;
}

static void handlePreferredName(Sema &S, Decl *D, const ParsedAttr &AL) {
  auto *RD = cast<CXXRecordDecl>(D);
  ClassTemplateDecl *CTD = RD->getDescribedClassTemplate();
  assert(CTD && "attribute does not appertain to this declaration");

  ParsedType PT = AL.getTypeArg();
  TypeSourceInfo *TSI = nullptr;
  QualType T = S.GetTypeFromParser(PT, &TSI);
  if (!TSI)
    TSI = S.Context.getTrivialTypeSourceInfo(T, AL.getLoc());

  if (!T.hasQualifiers() && T->isTypedefNameType()) {
    // Find the template name, if this type names a template specialization.
    const TemplateDecl *Template = nullptr;
    if (const auto *CTSD = dyn_cast_if_present<ClassTemplateSpecializationDecl>(
            T->getAsCXXRecordDecl())) {
      Template = CTSD->getSpecializedTemplate();
    } else if (const auto *TST = T->getAs<TemplateSpecializationType>()) {
      while (TST && TST->isTypeAlias())
        TST = TST->getAliasedType()->getAs<TemplateSpecializationType>();
      if (TST)
        Template = TST->getTemplateName().getAsTemplateDecl();
    }

    if (Template && declaresSameEntity(Template, CTD)) {
      D->addAttr(::new (S.Context) PreferredNameAttr(S.Context, AL, TSI));
      return;
    }
  }

  S.Diag(AL.getLoc(), diag::err_attribute_preferred_name_arg_invalid)
      << T << CTD;
  if (const auto *TT = T->getAs<TypedefType>())
    S.Diag(TT->getDecl()->getLocation(), diag::note_entity_declared_at)
        << TT->getDecl();
}

static void handleNoSpecializations(Sema &S, Decl *D, const ParsedAttr &AL) {
  StringRef Message;
  if (AL.getNumArgs() != 0)
    S.checkStringLiteralArgumentAttr(AL, 0, Message);
  D->getDescribedTemplate()->addAttr(
      NoSpecializationsAttr::Create(S.Context, Message, AL));
}

bool Sema::isValidPointerAttrType(QualType T, bool RefOkay) {
  if (T->isDependentType())
    return true;
  if (RefOkay) {
    if (T->isReferenceType())
      return true;
  } else {
    T = T.getNonReferenceType();
  }

  // The nonnull attribute, and other similar attributes, can be applied to a
  // transparent union that contains a pointer type.
  if (const RecordType *UT = T->getAsUnionType()) {
    if (UT && UT->getDecl()->hasAttr<TransparentUnionAttr>()) {
      RecordDecl *UD = UT->getDecl();
      for (const auto *I : UD->fields()) {
        QualType QT = I->getType();
        if (QT->isAnyPointerType() || QT->isBlockPointerType())
          return true;
      }
    }
  }

  return T->isAnyPointerType() || T->isBlockPointerType();
}

static bool attrNonNullArgCheck(Sema &S, QualType T, const ParsedAttr &AL,
                                SourceRange AttrParmRange,
                                SourceRange TypeRange,
                                bool isReturnValue = false) {
  if (!S.isValidPointerAttrType(T)) {
    if (isReturnValue)
      S.Diag(AL.getLoc(), diag::warn_attribute_return_pointers_only)
          << AL << AttrParmRange << TypeRange;
    else
      S.Diag(AL.getLoc(), diag::warn_attribute_pointers_only)
          << AL << AttrParmRange << TypeRange << 0;
    return false;
  }
  return true;
}

static void handleNonNullAttr(Sema &S, Decl *D, const ParsedAttr &AL) {
  SmallVector<ParamIdx, 8> NonNullArgs;
  for (unsigned I = 0; I < AL.getNumArgs(); ++I) {
    Expr *Ex = AL.getArgAsExpr(I);
    ParamIdx Idx;
    if (!S.checkFunctionOrMethodParameterIndex(D, AL, I + 1, Ex, Idx))
      return;

    // Is the function argument a pointer type?
    if (Idx.getASTIndex() < getFunctionOrMethodNumParams(D) &&
        !attrNonNullArgCheck(
            S, getFunctionOrMethodParamType(D, Idx.getASTIndex()), AL,
            Ex->getSourceRange(),
            getFunctionOrMethodParamRange(D, Idx.getASTIndex())))
      continue;

    NonNullArgs.push_back(Idx);
  }

  // If no arguments were specified to __attribute__((nonnull)) then all pointer
  // arguments have a nonnull attribute; warn if there aren't any. Skip this
  // check if the attribute came from a macro expansion or a template
  // instantiation.
  if (NonNullArgs.empty() && AL.getLoc().isFileID() &&
      !S.inTemplateInstantiation()) {
    bool AnyPointers = isFunctionOrMethodVariadic(D);
    for (unsigned I = 0, E = getFunctionOrMethodNumParams(D);
         I != E && !AnyPointers; ++I) {
      QualType T = getFunctionOrMethodParamType(D, I);
      if (S.isValidPointerAttrType(T))
        AnyPointers = true;
    }

    if (!AnyPointers)
      S.Diag(AL.getLoc(), diag::warn_attribute_nonnull_no_pointers);
  }

  ParamIdx *Start = NonNullArgs.data();
  unsigned Size = NonNullArgs.size();
  llvm::array_pod_sort(Start, Start + Size);
  D->addAttr(::new (S.Context) NonNullAttr(S.Context, AL, Start, Size));
}

static void handleNonNullAttrParameter(Sema &S, ParmVarDecl *D,
                                       const ParsedAttr &AL) {
  if (AL.getNumArgs() > 0) {
    if (D->getFunctionType()) {
      handleNonNullAttr(S, D, AL);
    } else {
      S.Diag(AL.getLoc(), diag::warn_attribute_nonnull_parm_no_args)
        << D->getSourceRange();
    }
    return;
  }

  // Is the argument a pointer type?
  if (!attrNonNullArgCheck(S, D->getType(), AL, SourceRange(),
                           D->getSourceRange()))
    return;

  D->addAttr(::new (S.Context) NonNullAttr(S.Context, AL, nullptr, 0));
}

static void handleReturnsNonNullAttr(Sema &S, Decl *D, const ParsedAttr &AL) {
  QualType ResultType = getFunctionOrMethodResultType(D);
  SourceRange SR = getFunctionOrMethodResultSourceRange(D);
  if (!attrNonNullArgCheck(S, ResultType, AL, SourceRange(), SR,
                           /* isReturnValue */ true))
    return;

  D->addAttr(::new (S.Context) ReturnsNonNullAttr(S.Context, AL));
}

static void handleNoEscapeAttr(Sema &S, Decl *D, const ParsedAttr &AL) {
  if (D->isInvalidDecl())
    return;

  // noescape only applies to pointer types.
  QualType T = cast<ParmVarDecl>(D)->getType();
  if (!S.isValidPointerAttrType(T, /* RefOkay */ true)) {
    S.Diag(AL.getLoc(), diag::warn_attribute_pointers_only)
        << AL << AL.getRange() << 0;
    return;
  }

  D->addAttr(::new (S.Context) NoEscapeAttr(S.Context, AL));
}

static void handleAssumeAlignedAttr(Sema &S, Decl *D, const ParsedAttr &AL) {
  Expr *E = AL.getArgAsExpr(0),
       *OE = AL.getNumArgs() > 1 ? AL.getArgAsExpr(1) : nullptr;
  S.AddAssumeAlignedAttr(D, AL, E, OE);
}

static void handleAllocAlignAttr(Sema &S, Decl *D, const ParsedAttr &AL) {
  S.AddAllocAlignAttr(D, AL, AL.getArgAsExpr(0));
}

void Sema::AddAssumeAlignedAttr(Decl *D, const AttributeCommonInfo &CI, Expr *E,
                                Expr *OE) {
  QualType ResultType = getFunctionOrMethodResultType(D);
  SourceRange SR = getFunctionOrMethodResultSourceRange(D);

  AssumeAlignedAttr TmpAttr(Context, CI, E, OE);
  SourceLocation AttrLoc = TmpAttr.getLocation();

  if (!isValidPointerAttrType(ResultType, /* RefOkay */ true)) {
    Diag(AttrLoc, diag::warn_attribute_return_pointers_refs_only)
        << &TmpAttr << TmpAttr.getRange() << SR;
    return;
  }

  if (!E->isValueDependent()) {
    std::optional<llvm::APSInt> I = llvm::APSInt(64);
    if (!(I = E->getIntegerConstantExpr(Context))) {
      if (OE)
        Diag(AttrLoc, diag::err_attribute_argument_n_type)
          << &TmpAttr << 1 << AANT_ArgumentIntegerConstant
          << E->getSourceRange();
      else
        Diag(AttrLoc, diag::err_attribute_argument_type)
          << &TmpAttr << AANT_ArgumentIntegerConstant
          << E->getSourceRange();
      return;
    }

    if (!I->isPowerOf2()) {
      Diag(AttrLoc, diag::err_alignment_not_power_of_two)
        << E->getSourceRange();
      return;
    }

    if (*I > Sema::MaximumAlignment)
      Diag(CI.getLoc(), diag::warn_assume_aligned_too_great)
          << CI.getRange() << Sema::MaximumAlignment;
  }

  if (OE && !OE->isValueDependent() && !OE->isIntegerConstantExpr(Context)) {
    Diag(AttrLoc, diag::err_attribute_argument_n_type)
        << &TmpAttr << 2 << AANT_ArgumentIntegerConstant
        << OE->getSourceRange();
    return;
  }

  D->addAttr(::new (Context) AssumeAlignedAttr(Context, CI, E, OE));
}

void Sema::AddAllocAlignAttr(Decl *D, const AttributeCommonInfo &CI,
                             Expr *ParamExpr) {
  QualType ResultType = getFunctionOrMethodResultType(D);

  AllocAlignAttr TmpAttr(Context, CI, ParamIdx());
  SourceLocation AttrLoc = CI.getLoc();

  if (!isValidPointerAttrType(ResultType, /* RefOkay */ true)) {
    Diag(AttrLoc, diag::warn_attribute_return_pointers_refs_only)
        << &TmpAttr << CI.getRange() << getFunctionOrMethodResultSourceRange(D);
    return;
  }

  ParamIdx Idx;
  const auto *FuncDecl = cast<FunctionDecl>(D);
  if (!checkFunctionOrMethodParameterIndex(FuncDecl, TmpAttr,
                                           /*AttrArgNum=*/1, ParamExpr, Idx))
    return;

  QualType Ty = getFunctionOrMethodParamType(D, Idx.getASTIndex());
  if (!Ty->isDependentType() && !Ty->isIntegralType(Context) &&
      !Ty->isAlignValT()) {
    Diag(ParamExpr->getBeginLoc(), diag::err_attribute_integers_only)
        << &TmpAttr
        << FuncDecl->getParamDecl(Idx.getASTIndex())->getSourceRange();
    return;
  }

  D->addAttr(::new (Context) AllocAlignAttr(Context, CI, Idx));
}

/// Normalize the attribute, __foo__ becomes foo.
/// Returns true if normalization was applied.
static bool normalizeName(StringRef &AttrName) {
  if (AttrName.size() > 4 && AttrName.starts_with("__") &&
      AttrName.ends_with("__")) {
    AttrName = AttrName.drop_front(2).drop_back(2);
    return true;
  }
  return false;
}

static void handleOwnershipAttr(Sema &S, Decl *D, const ParsedAttr &AL) {
  // This attribute must be applied to a function declaration. The first
  // argument to the attribute must be an identifier, the name of the resource,
  // for example: malloc. The following arguments must be argument indexes, the
  // arguments must be of integer type for Returns, otherwise of pointer type.
  // The difference between Holds and Takes is that a pointer may still be used
  // after being held. free() should be __attribute((ownership_takes)), whereas
  // a list append function may well be __attribute((ownership_holds)).

  if (!AL.isArgIdent(0)) {
    S.Diag(AL.getLoc(), diag::err_attribute_argument_n_type)
        << AL << 1 << AANT_ArgumentIdentifier;
    return;
  }

  // Figure out our Kind.
  OwnershipAttr::OwnershipKind K =
      OwnershipAttr(S.Context, AL, nullptr, nullptr, 0).getOwnKind();

  // Check arguments.
  switch (K) {
  case OwnershipAttr::Takes:
  case OwnershipAttr::Holds:
    if (AL.getNumArgs() < 2) {
      S.Diag(AL.getLoc(), diag::err_attribute_too_few_arguments) << AL << 2;
      return;
    }
    break;
  case OwnershipAttr::Returns:
    if (AL.getNumArgs() > 2) {
      S.Diag(AL.getLoc(), diag::err_attribute_too_many_arguments) << AL << 1;
      return;
    }
    break;
  }

  // Allow only pointers to be return type for functions with ownership_returns
  // attribute. This matches with current OwnershipAttr::Takes semantics
  if (K == OwnershipAttr::Returns &&
      !getFunctionOrMethodResultType(D)->isPointerType()) {
    S.Diag(AL.getLoc(), diag::err_ownership_takes_return_type) << AL;
    return;
  }

  IdentifierInfo *Module = AL.getArgAsIdent(0)->Ident;

  StringRef ModuleName = Module->getName();
  if (normalizeName(ModuleName)) {
    Module = &S.PP.getIdentifierTable().get(ModuleName);
  }

  SmallVector<ParamIdx, 8> OwnershipArgs;
  for (unsigned i = 1; i < AL.getNumArgs(); ++i) {
    Expr *Ex = AL.getArgAsExpr(i);
    ParamIdx Idx;
    if (!S.checkFunctionOrMethodParameterIndex(D, AL, i, Ex, Idx))
      return;

    // Is the function argument a pointer type?
    QualType T = getFunctionOrMethodParamType(D, Idx.getASTIndex());
    int Err = -1;  // No error
    switch (K) {
      case OwnershipAttr::Takes:
      case OwnershipAttr::Holds:
        if (!T->isAnyPointerType() && !T->isBlockPointerType())
          Err = 0;
        break;
      case OwnershipAttr::Returns:
        if (!T->isIntegerType())
          Err = 1;
        break;
    }
    if (-1 != Err) {
      S.Diag(AL.getLoc(), diag::err_ownership_type) << AL << Err
                                                    << Ex->getSourceRange();
      return;
    }

    // Check we don't have a conflict with another ownership attribute.
    for (const auto *I : D->specific_attrs<OwnershipAttr>()) {
      // Cannot have two ownership attributes of different kinds for the same
      // index.
      if (I->getOwnKind() != K && llvm::is_contained(I->args(), Idx)) {
          S.Diag(AL.getLoc(), diag::err_attributes_are_not_compatible)
              << AL << I
              << (AL.isRegularKeywordAttribute() ||
                  I->isRegularKeywordAttribute());
          return;
      } else if (K == OwnershipAttr::Returns &&
                 I->getOwnKind() == OwnershipAttr::Returns) {
        // A returns attribute conflicts with any other returns attribute using
        // a different index.
        if (!llvm::is_contained(I->args(), Idx)) {
          S.Diag(I->getLocation(), diag::err_ownership_returns_index_mismatch)
              << I->args_begin()->getSourceIndex();
          if (I->args_size())
            S.Diag(AL.getLoc(), diag::note_ownership_returns_index_mismatch)
                << Idx.getSourceIndex() << Ex->getSourceRange();
          return;
        }
      } else if (K == OwnershipAttr::Takes &&
                 I->getOwnKind() == OwnershipAttr::Takes) {
        if (I->getModule()->getName() != ModuleName) {
          S.Diag(I->getLocation(), diag::err_ownership_takes_class_mismatch)
              << I->getModule()->getName();
          S.Diag(AL.getLoc(), diag::note_ownership_takes_class_mismatch)
              << ModuleName << Ex->getSourceRange();

          return;
        }
      }
    }
    OwnershipArgs.push_back(Idx);
  }

  ParamIdx *Start = OwnershipArgs.data();
  unsigned Size = OwnershipArgs.size();
  llvm::array_pod_sort(Start, Start + Size);
  D->addAttr(::new (S.Context)
                 OwnershipAttr(S.Context, AL, Module, Start, Size));
}

static void handleWeakRefAttr(Sema &S, Decl *D, const ParsedAttr &AL) {
  // Check the attribute arguments.
  if (AL.getNumArgs() > 1) {
    S.Diag(AL.getLoc(), diag::err_attribute_wrong_number_arguments) << AL << 1;
    return;
  }

  // gcc rejects
  // class c {
  //   static int a __attribute__((weakref ("v2")));
  //   static int b() __attribute__((weakref ("f3")));
  // };
  // and ignores the attributes of
  // void f(void) {
  //   static int a __attribute__((weakref ("v2")));
  // }
  // we reject them
  const DeclContext *Ctx = D->getDeclContext()->getRedeclContext();
  if (!Ctx->isFileContext()) {
    S.Diag(AL.getLoc(), diag::err_attribute_weakref_not_global_context)
        << cast<NamedDecl>(D);
    return;
  }

  // The GCC manual says
  //
  // At present, a declaration to which `weakref' is attached can only
  // be `static'.
  //
  // It also says
  //
  // Without a TARGET,
  // given as an argument to `weakref' or to `alias', `weakref' is
  // equivalent to `weak'.
  //
  // gcc 4.4.1 will accept
  // int a7 __attribute__((weakref));
  // as
  // int a7 __attribute__((weak));
  // This looks like a bug in gcc. We reject that for now. We should revisit
  // it if this behaviour is actually used.

  // GCC rejects
  // static ((alias ("y"), weakref)).
  // Should we? How to check that weakref is before or after alias?

  // FIXME: it would be good for us to keep the WeakRefAttr as-written instead
  // of transforming it into an AliasAttr.  The WeakRefAttr never uses the
  // StringRef parameter it was given anyway.
  StringRef Str;
  if (AL.getNumArgs() && S.checkStringLiteralArgumentAttr(AL, 0, Str))
    // GCC will accept anything as the argument of weakref. Should we
    // check for an existing decl?
    D->addAttr(::new (S.Context) AliasAttr(S.Context, AL, Str));

  D->addAttr(::new (S.Context) WeakRefAttr(S.Context, AL));
}

// Mark alias/ifunc target as used. Due to name mangling, we look up the
// demangled name ignoring parameters (not supported by microsoftDemangle
// https://github.com/llvm/llvm-project/issues/88825). This should handle the
// majority of use cases while leaving namespace scope names unmarked.
static void markUsedForAliasOrIfunc(Sema &S, Decl *D, const ParsedAttr &AL,
                                    StringRef Str) {
  std::unique_ptr<char, llvm::FreeDeleter> Demangled;
  if (S.getASTContext().getCXXABIKind() != TargetCXXABI::Microsoft)
    Demangled.reset(llvm::itaniumDemangle(Str, /*ParseParams=*/false));
  std::unique_ptr<MangleContext> MC(S.Context.createMangleContext());
  SmallString<256> Name;

  const DeclarationNameInfo Target(
      &S.Context.Idents.get(Demangled ? Demangled.get() : Str), AL.getLoc());
  LookupResult LR(S, Target, Sema::LookupOrdinaryName);
  if (S.LookupName(LR, S.TUScope)) {
    for (NamedDecl *ND : LR) {
      if (!isa<FunctionDecl>(ND) && !isa<VarDecl>(ND))
        continue;
      if (MC->shouldMangleDeclName(ND)) {
        llvm::raw_svector_ostream Out(Name);
        Name.clear();
        MC->mangleName(GlobalDecl(ND), Out);
      } else {
        Name = ND->getIdentifier()->getName();
      }
      if (Name == Str)
        ND->markUsed(S.Context);
    }
  }
}

static void handleIFuncAttr(Sema &S, Decl *D, const ParsedAttr &AL) {
  StringRef Str;
  if (!S.checkStringLiteralArgumentAttr(AL, 0, Str))
    return;

  // Aliases should be on declarations, not definitions.
  const auto *FD = cast<FunctionDecl>(D);
  if (FD->isThisDeclarationADefinition()) {
    S.Diag(AL.getLoc(), diag::err_alias_is_definition) << FD << 1;
    return;
  }

  markUsedForAliasOrIfunc(S, D, AL, Str);
  D->addAttr(::new (S.Context) IFuncAttr(S.Context, AL, Str));
}

static void handleAliasAttr(Sema &S, Decl *D, const ParsedAttr &AL) {
  StringRef Str;
  if (!S.checkStringLiteralArgumentAttr(AL, 0, Str))
    return;

  if (S.Context.getTargetInfo().getTriple().isOSDarwin()) {
    S.Diag(AL.getLoc(), diag::err_alias_not_supported_on_darwin);
    return;
  }

  if (S.Context.getTargetInfo().getTriple().isNVPTX()) {
    CudaVersion Version =
        ToCudaVersion(S.Context.getTargetInfo().getSDKVersion());
    if (Version != CudaVersion::UNKNOWN && Version < CudaVersion::CUDA_100)
      S.Diag(AL.getLoc(), diag::err_alias_not_supported_on_nvptx);
  }

  // Aliases should be on declarations, not definitions.
  if (const auto *FD = dyn_cast<FunctionDecl>(D)) {
    if (FD->isThisDeclarationADefinition()) {
      S.Diag(AL.getLoc(), diag::err_alias_is_definition) << FD << 0;
      return;
    }
  } else {
    const auto *VD = cast<VarDecl>(D);
    if (VD->isThisDeclarationADefinition() && VD->isExternallyVisible()) {
      S.Diag(AL.getLoc(), diag::err_alias_is_definition) << VD << 0;
      return;
    }
  }

  markUsedForAliasOrIfunc(S, D, AL, Str);
  D->addAttr(::new (S.Context) AliasAttr(S.Context, AL, Str));
}

static void handleTLSModelAttr(Sema &S, Decl *D, const ParsedAttr &AL) {
  StringRef Model;
  SourceLocation LiteralLoc;
  // Check that it is a string.
  if (!S.checkStringLiteralArgumentAttr(AL, 0, Model, &LiteralLoc))
    return;

  // Check that the value.
  if (Model != "global-dynamic" && Model != "local-dynamic"
      && Model != "initial-exec" && Model != "local-exec") {
    S.Diag(LiteralLoc, diag::err_attr_tlsmodel_arg);
    return;
  }

  D->addAttr(::new (S.Context) TLSModelAttr(S.Context, AL, Model));
}

static void handleRestrictAttr(Sema &S, Decl *D, const ParsedAttr &AL) {
  QualType ResultType = getFunctionOrMethodResultType(D);
  if (!ResultType->isAnyPointerType() && !ResultType->isBlockPointerType()) {
    S.Diag(AL.getLoc(), diag::warn_attribute_return_pointers_only)
        << AL << getFunctionOrMethodResultSourceRange(D);
    return;
  }

  if (AL.getNumArgs() == 0) {
    D->addAttr(::new (S.Context) RestrictAttr(S.Context, AL));
    return;
  }

  if (AL.getAttributeSpellingListIndex() == RestrictAttr::Declspec_restrict) {
    // __declspec(restrict) accepts no arguments
    S.Diag(AL.getLoc(), diag::err_attribute_wrong_number_arguments) << AL << 0;
    return;
  }

  // [[gnu::malloc(deallocator)]] with args specifies a deallocator function
  Expr *DeallocE = AL.getArgAsExpr(0);
  SourceLocation DeallocLoc = DeallocE->getExprLoc();
  FunctionDecl *DeallocFD = nullptr;
  DeclarationNameInfo DeallocNI;

  if (auto *DRE = dyn_cast<DeclRefExpr>(DeallocE)) {
    DeallocFD = dyn_cast<FunctionDecl>(DRE->getDecl());
    DeallocNI = DRE->getNameInfo();
    if (!DeallocFD) {
      S.Diag(DeallocLoc, diag::err_attribute_malloc_arg_not_function)
          << 1 << DeallocNI.getName();
      return;
    }
  } else if (auto *ULE = dyn_cast<UnresolvedLookupExpr>(DeallocE)) {
    DeallocFD = S.ResolveSingleFunctionTemplateSpecialization(ULE, true);
    DeallocNI = ULE->getNameInfo();
    if (!DeallocFD) {
      S.Diag(DeallocLoc, diag::err_attribute_malloc_arg_not_function)
          << 2 << DeallocNI.getName();
      if (ULE->getType() == S.Context.OverloadTy)
        S.NoteAllOverloadCandidates(ULE);
      return;
    }
  } else {
    S.Diag(DeallocLoc, diag::err_attribute_malloc_arg_not_function) << 0;
    return;
  }

  // 2nd arg of [[gnu::malloc(deallocator, 2)]] with args specifies the param
  // of deallocator that deallocates the pointer (defaults to 1)
  ParamIdx DeallocPtrIdx;
  if (AL.getNumArgs() == 1) {
    DeallocPtrIdx = ParamIdx(1, DeallocFD);

    if (!DeallocPtrIdx.isValid() ||
        !getFunctionOrMethodParamType(DeallocFD, DeallocPtrIdx.getASTIndex())
             .getCanonicalType()
             ->isPointerType()) {
      S.Diag(DeallocLoc,
             diag::err_attribute_malloc_arg_not_function_with_pointer_arg)
          << DeallocNI.getName();
      return;
    }
  } else {
    if (!S.checkFunctionOrMethodParameterIndex(
            DeallocFD, AL, 2, AL.getArgAsExpr(1), DeallocPtrIdx,
            /* CanIndexImplicitThis=*/false))
      return;

    QualType DeallocPtrArgType =
        getFunctionOrMethodParamType(DeallocFD, DeallocPtrIdx.getASTIndex());
    if (!DeallocPtrArgType.getCanonicalType()->isPointerType()) {
      S.Diag(DeallocLoc,
             diag::err_attribute_malloc_arg_refers_to_non_pointer_type)
          << DeallocPtrIdx.getSourceIndex() << DeallocPtrArgType
          << DeallocNI.getName();
      return;
    }
  }

  // FIXME: we should add this attribute to Clang's AST, so that clang-analyzer
  // can use it, see -Wmismatched-dealloc in GCC for what we can do with this.
  S.Diag(AL.getLoc(), diag::warn_attribute_form_ignored) << AL;
  D->addAttr(::new (S.Context)
                 RestrictAttr(S.Context, AL, DeallocE, DeallocPtrIdx));
}

static void handleCPUSpecificAttr(Sema &S, Decl *D, const ParsedAttr &AL) {
  // Ensure we don't combine these with themselves, since that causes some
  // confusing behavior.
  if (AL.getParsedKind() == ParsedAttr::AT_CPUDispatch) {
    if (checkAttrMutualExclusion<CPUSpecificAttr>(S, D, AL))
      return;

    if (const auto *Other = D->getAttr<CPUDispatchAttr>()) {
      S.Diag(AL.getLoc(), diag::err_disallowed_duplicate_attribute) << AL;
      S.Diag(Other->getLocation(), diag::note_conflicting_attribute);
      return;
    }
  } else if (AL.getParsedKind() == ParsedAttr::AT_CPUSpecific) {
    if (checkAttrMutualExclusion<CPUDispatchAttr>(S, D, AL))
      return;

    if (const auto *Other = D->getAttr<CPUSpecificAttr>()) {
      S.Diag(AL.getLoc(), diag::err_disallowed_duplicate_attribute) << AL;
      S.Diag(Other->getLocation(), diag::note_conflicting_attribute);
      return;
    }
  }

  FunctionDecl *FD = cast<FunctionDecl>(D);

  if (const auto *MD = dyn_cast<CXXMethodDecl>(D)) {
    if (MD->getParent()->isLambda()) {
      S.Diag(AL.getLoc(), diag::err_attribute_dll_lambda) << AL;
      return;
    }
  }

  if (!AL.checkAtLeastNumArgs(S, 1))
    return;

  SmallVector<IdentifierInfo *, 8> CPUs;
  for (unsigned ArgNo = 0; ArgNo < getNumAttributeArgs(AL); ++ArgNo) {
    if (!AL.isArgIdent(ArgNo)) {
      S.Diag(AL.getLoc(), diag::err_attribute_argument_type)
          << AL << AANT_ArgumentIdentifier;
      return;
    }

    IdentifierLoc *CPUArg = AL.getArgAsIdent(ArgNo);
    StringRef CPUName = CPUArg->Ident->getName().trim();

    if (!S.Context.getTargetInfo().validateCPUSpecificCPUDispatch(CPUName)) {
      S.Diag(CPUArg->Loc, diag::err_invalid_cpu_specific_dispatch_value)
          << CPUName << (AL.getKind() == ParsedAttr::AT_CPUDispatch);
      return;
    }

    const TargetInfo &Target = S.Context.getTargetInfo();
    if (llvm::any_of(CPUs, [CPUName, &Target](const IdentifierInfo *Cur) {
          return Target.CPUSpecificManglingCharacter(CPUName) ==
                 Target.CPUSpecificManglingCharacter(Cur->getName());
        })) {
      S.Diag(AL.getLoc(), diag::warn_multiversion_duplicate_entries);
      return;
    }
    CPUs.push_back(CPUArg->Ident);
  }

  FD->setIsMultiVersion(true);
  if (AL.getKind() == ParsedAttr::AT_CPUSpecific)
    D->addAttr(::new (S.Context)
                   CPUSpecificAttr(S.Context, AL, CPUs.data(), CPUs.size()));
  else
    D->addAttr(::new (S.Context)
                   CPUDispatchAttr(S.Context, AL, CPUs.data(), CPUs.size()));
}

static void handleCommonAttr(Sema &S, Decl *D, const ParsedAttr &AL) {
  if (S.LangOpts.CPlusPlus) {
    S.Diag(AL.getLoc(), diag::err_attribute_not_supported_in_lang)
        << AL << AttributeLangSupport::Cpp;
    return;
  }

  D->addAttr(::new (S.Context) CommonAttr(S.Context, AL));
}

static void handleNakedAttr(Sema &S, Decl *D, const ParsedAttr &AL) {
  if (AL.isDeclspecAttribute()) {
    const auto &Triple = S.getASTContext().getTargetInfo().getTriple();
    const auto &Arch = Triple.getArch();
    if (Arch != llvm::Triple::x86 &&
        (Arch != llvm::Triple::arm && Arch != llvm::Triple::thumb)) {
      S.Diag(AL.getLoc(), diag::err_attribute_not_supported_on_arch)
          << AL << Triple.getArchName();
      return;
    }

    // This form is not allowed to be written on a member function (static or
    // nonstatic) when in Microsoft compatibility mode.
    if (S.getLangOpts().MSVCCompat && isa<CXXMethodDecl>(D)) {
      S.Diag(AL.getLoc(), diag::err_attribute_wrong_decl_type)
          << AL << AL.isRegularKeywordAttribute() << ExpectedNonMemberFunction;
      return;
    }
  }

  D->addAttr(::new (S.Context) NakedAttr(S.Context, AL));
}

static void handleNoReturnAttr(Sema &S, Decl *D, const ParsedAttr &Attrs) {
  if (hasDeclarator(D)) return;

  if (!isa<ObjCMethodDecl>(D)) {
    S.Diag(Attrs.getLoc(), diag::warn_attribute_wrong_decl_type)
        << Attrs << Attrs.isRegularKeywordAttribute()
        << ExpectedFunctionOrMethod;
    return;
  }

  D->addAttr(::new (S.Context) NoReturnAttr(S.Context, Attrs));
}

static void handleStandardNoReturnAttr(Sema &S, Decl *D, const ParsedAttr &A) {
  // The [[_Noreturn]] spelling is deprecated in C23, so if that was used,
  // issue an appropriate diagnostic. However, don't issue a diagnostic if the
  // attribute name comes from a macro expansion. We don't want to punish users
  // who write [[noreturn]] after including <stdnoreturn.h> (where 'noreturn'
  // is defined as a macro which expands to '_Noreturn').
  if (!S.getLangOpts().CPlusPlus &&
      A.getSemanticSpelling() == CXX11NoReturnAttr::C23_Noreturn &&
      !(A.getLoc().isMacroID() &&
        S.getSourceManager().isInSystemMacro(A.getLoc())))
    S.Diag(A.getLoc(), diag::warn_deprecated_noreturn_spelling) << A.getRange();

  D->addAttr(::new (S.Context) CXX11NoReturnAttr(S.Context, A));
}

static void handleNoCfCheckAttr(Sema &S, Decl *D, const ParsedAttr &Attrs) {
  if (!S.getLangOpts().CFProtectionBranch)
    S.Diag(Attrs.getLoc(), diag::warn_nocf_check_attribute_ignored);
  else
    handleSimpleAttribute<AnyX86NoCfCheckAttr>(S, D, Attrs);
}

bool Sema::CheckAttrNoArgs(const ParsedAttr &Attrs) {
  if (!Attrs.checkExactlyNumArgs(*this, 0)) {
    Attrs.setInvalid();
    return true;
  }

  return false;
}

bool Sema::CheckAttrTarget(const ParsedAttr &AL) {
  // Check whether the attribute is valid on the current target.
  const TargetInfo *Aux = Context.getAuxTargetInfo();
  if (!(AL.existsInTarget(Context.getTargetInfo()) ||
        (Context.getLangOpts().SYCLIsDevice &&
         Aux && AL.existsInTarget(*Aux)))) {
    Diag(AL.getLoc(), AL.isRegularKeywordAttribute()
                          ? diag::err_keyword_not_supported_on_target
                          : diag::warn_unknown_attribute_ignored)
        << AL << AL.getRange();
    AL.setInvalid();
    return true;
  }

  return false;
}

static void handleAnalyzerNoReturnAttr(Sema &S, Decl *D, const ParsedAttr &AL) {

  // The checking path for 'noreturn' and 'analyzer_noreturn' are different
  // because 'analyzer_noreturn' does not impact the type.
  if (!isFunctionOrMethodOrBlockForAttrSubject(D)) {
    ValueDecl *VD = dyn_cast<ValueDecl>(D);
    if (!VD || (!VD->getType()->isBlockPointerType() &&
                !VD->getType()->isFunctionPointerType())) {
      S.Diag(AL.getLoc(), AL.isStandardAttributeSyntax()
                              ? diag::err_attribute_wrong_decl_type
                              : diag::warn_attribute_wrong_decl_type)
          << AL << AL.isRegularKeywordAttribute()
          << ExpectedFunctionMethodOrBlock;
      return;
    }
  }

  D->addAttr(::new (S.Context) AnalyzerNoReturnAttr(S.Context, AL));
}

// PS3 PPU-specific.
static void handleVecReturnAttr(Sema &S, Decl *D, const ParsedAttr &AL) {
  /*
    Returning a Vector Class in Registers

    According to the PPU ABI specifications, a class with a single member of
    vector type is returned in memory when used as the return value of a
    function.
    This results in inefficient code when implementing vector classes. To return
    the value in a single vector register, add the vecreturn attribute to the
    class definition. This attribute is also applicable to struct types.

    Example:

    struct Vector
    {
      __vector float xyzw;
    } __attribute__((vecreturn));

    Vector Add(Vector lhs, Vector rhs)
    {
      Vector result;
      result.xyzw = vec_add(lhs.xyzw, rhs.xyzw);
      return result; // This will be returned in a register
    }
  */
  if (VecReturnAttr *A = D->getAttr<VecReturnAttr>()) {
    S.Diag(AL.getLoc(), diag::err_repeat_attribute) << A;
    return;
  }

  const auto *R = cast<RecordDecl>(D);
  int count = 0;

  if (!isa<CXXRecordDecl>(R)) {
    S.Diag(AL.getLoc(), diag::err_attribute_vecreturn_only_vector_member);
    return;
  }

  if (!cast<CXXRecordDecl>(R)->isPOD()) {
    S.Diag(AL.getLoc(), diag::err_attribute_vecreturn_only_pod_record);
    return;
  }

  for (const auto *I : R->fields()) {
    if ((count == 1) || !I->getType()->isVectorType()) {
      S.Diag(AL.getLoc(), diag::err_attribute_vecreturn_only_vector_member);
      return;
    }
    count++;
  }

  D->addAttr(::new (S.Context) VecReturnAttr(S.Context, AL));
}

static void handleDependencyAttr(Sema &S, Scope *Scope, Decl *D,
                                 const ParsedAttr &AL) {
  if (isa<ParmVarDecl>(D)) {
    // [[carries_dependency]] can only be applied to a parameter if it is a
    // parameter of a function declaration or lambda.
    if (!(Scope->getFlags() & clang::Scope::FunctionDeclarationScope)) {
      S.Diag(AL.getLoc(),
             diag::err_carries_dependency_param_not_function_decl);
      return;
    }
  }

  D->addAttr(::new (S.Context) CarriesDependencyAttr(S.Context, AL));
}

static void handleUnusedAttr(Sema &S, Decl *D, const ParsedAttr &AL) {
  bool IsCXX17Attr = AL.isCXX11Attribute() && !AL.getScopeName();

  // If this is spelled as the standard C++17 attribute, but not in C++17, warn
  // about using it as an extension.
  if (!S.getLangOpts().CPlusPlus17 && IsCXX17Attr)
    S.Diag(AL.getLoc(), diag::ext_cxx17_attr) << AL;

  D->addAttr(::new (S.Context) UnusedAttr(S.Context, AL));
}

static void handleConstructorAttr(Sema &S, Decl *D, const ParsedAttr &AL) {
  uint32_t priority = ConstructorAttr::DefaultPriority;
  if (S.getLangOpts().HLSL && AL.getNumArgs()) {
    S.Diag(AL.getLoc(), diag::err_hlsl_init_priority_unsupported);
    return;
  }
  if (AL.getNumArgs() &&
      !S.checkUInt32Argument(AL, AL.getArgAsExpr(0), priority))
    return;
  S.Diag(D->getLocation(), diag::warn_global_constructor)
      << D->getSourceRange();

  D->addAttr(::new (S.Context) ConstructorAttr(S.Context, AL, priority));
}

static void handleDestructorAttr(Sema &S, Decl *D, const ParsedAttr &AL) {
  uint32_t priority = DestructorAttr::DefaultPriority;
  if (AL.getNumArgs() &&
      !S.checkUInt32Argument(AL, AL.getArgAsExpr(0), priority))
    return;
  S.Diag(D->getLocation(), diag::warn_global_destructor) << D->getSourceRange();

  D->addAttr(::new (S.Context) DestructorAttr(S.Context, AL, priority));
}

template <typename AttrTy>
static void handleAttrWithMessage(Sema &S, Decl *D, const ParsedAttr &AL) {
  // Handle the case where the attribute has a text message.
  StringRef Str;
  if (AL.getNumArgs() == 1 && !S.checkStringLiteralArgumentAttr(AL, 0, Str))
    return;

  D->addAttr(::new (S.Context) AttrTy(S.Context, AL, Str));
}

static bool checkAvailabilityAttr(Sema &S, SourceRange Range,
                                  IdentifierInfo *Platform,
                                  VersionTuple Introduced,
                                  VersionTuple Deprecated,
                                  VersionTuple Obsoleted) {
  StringRef PlatformName
    = AvailabilityAttr::getPrettyPlatformName(Platform->getName());
  if (PlatformName.empty())
    PlatformName = Platform->getName();

  // Ensure that Introduced <= Deprecated <= Obsoleted (although not all
  // of these steps are needed).
  if (!Introduced.empty() && !Deprecated.empty() &&
      !(Introduced <= Deprecated)) {
    S.Diag(Range.getBegin(), diag::warn_availability_version_ordering)
      << 1 << PlatformName << Deprecated.getAsString()
      << 0 << Introduced.getAsString();
    return true;
  }

  if (!Introduced.empty() && !Obsoleted.empty() &&
      !(Introduced <= Obsoleted)) {
    S.Diag(Range.getBegin(), diag::warn_availability_version_ordering)
      << 2 << PlatformName << Obsoleted.getAsString()
      << 0 << Introduced.getAsString();
    return true;
  }

  if (!Deprecated.empty() && !Obsoleted.empty() &&
      !(Deprecated <= Obsoleted)) {
    S.Diag(Range.getBegin(), diag::warn_availability_version_ordering)
      << 2 << PlatformName << Obsoleted.getAsString()
      << 1 << Deprecated.getAsString();
    return true;
  }

  return false;
}

/// Check whether the two versions match.
///
/// If either version tuple is empty, then they are assumed to match. If
/// \p BeforeIsOkay is true, then \p X can be less than or equal to \p Y.
static bool versionsMatch(const VersionTuple &X, const VersionTuple &Y,
                          bool BeforeIsOkay) {
  if (X.empty() || Y.empty())
    return true;

  if (X == Y)
    return true;

  if (BeforeIsOkay && X < Y)
    return true;

  return false;
}

AvailabilityAttr *Sema::mergeAvailabilityAttr(
    NamedDecl *D, const AttributeCommonInfo &CI, IdentifierInfo *Platform,
    bool Implicit, VersionTuple Introduced, VersionTuple Deprecated,
    VersionTuple Obsoleted, bool IsUnavailable, StringRef Message,
    bool IsStrict, StringRef Replacement, AvailabilityMergeKind AMK,
    int Priority, IdentifierInfo *Environment) {
  VersionTuple MergedIntroduced = Introduced;
  VersionTuple MergedDeprecated = Deprecated;
  VersionTuple MergedObsoleted = Obsoleted;
  bool FoundAny = false;
  bool OverrideOrImpl = false;
  switch (AMK) {
  case AMK_None:
  case AMK_Redeclaration:
    OverrideOrImpl = false;
    break;

  case AMK_Override:
  case AMK_ProtocolImplementation:
  case AMK_OptionalProtocolImplementation:
    OverrideOrImpl = true;
    break;
  }

  if (D->hasAttrs()) {
    AttrVec &Attrs = D->getAttrs();
    for (unsigned i = 0, e = Attrs.size(); i != e;) {
      const auto *OldAA = dyn_cast<AvailabilityAttr>(Attrs[i]);
      if (!OldAA) {
        ++i;
        continue;
      }

      IdentifierInfo *OldPlatform = OldAA->getPlatform();
      if (OldPlatform != Platform) {
        ++i;
        continue;
      }

      IdentifierInfo *OldEnvironment = OldAA->getEnvironment();
      if (OldEnvironment != Environment) {
        ++i;
        continue;
      }

      // If there is an existing availability attribute for this platform that
      // has a lower priority use the existing one and discard the new
      // attribute.
      if (OldAA->getPriority() < Priority)
        return nullptr;

      // If there is an existing attribute for this platform that has a higher
      // priority than the new attribute then erase the old one and continue
      // processing the attributes.
      if (OldAA->getPriority() > Priority) {
        Attrs.erase(Attrs.begin() + i);
        --e;
        continue;
      }

      FoundAny = true;
      VersionTuple OldIntroduced = OldAA->getIntroduced();
      VersionTuple OldDeprecated = OldAA->getDeprecated();
      VersionTuple OldObsoleted = OldAA->getObsoleted();
      bool OldIsUnavailable = OldAA->getUnavailable();

      if (!versionsMatch(OldIntroduced, Introduced, OverrideOrImpl) ||
          !versionsMatch(Deprecated, OldDeprecated, OverrideOrImpl) ||
          !versionsMatch(Obsoleted, OldObsoleted, OverrideOrImpl) ||
          !(OldIsUnavailable == IsUnavailable ||
            (OverrideOrImpl && !OldIsUnavailable && IsUnavailable))) {
        if (OverrideOrImpl) {
          int Which = -1;
          VersionTuple FirstVersion;
          VersionTuple SecondVersion;
          if (!versionsMatch(OldIntroduced, Introduced, OverrideOrImpl)) {
            Which = 0;
            FirstVersion = OldIntroduced;
            SecondVersion = Introduced;
          } else if (!versionsMatch(Deprecated, OldDeprecated, OverrideOrImpl)) {
            Which = 1;
            FirstVersion = Deprecated;
            SecondVersion = OldDeprecated;
          } else if (!versionsMatch(Obsoleted, OldObsoleted, OverrideOrImpl)) {
            Which = 2;
            FirstVersion = Obsoleted;
            SecondVersion = OldObsoleted;
          }

          if (Which == -1) {
            Diag(OldAA->getLocation(),
                 diag::warn_mismatched_availability_override_unavail)
              << AvailabilityAttr::getPrettyPlatformName(Platform->getName())
              << (AMK == AMK_Override);
          } else if (Which != 1 && AMK == AMK_OptionalProtocolImplementation) {
            // Allow different 'introduced' / 'obsoleted' availability versions
            // on a method that implements an optional protocol requirement. It
            // makes less sense to allow this for 'deprecated' as the user can't
            // see if the method is 'deprecated' as 'respondsToSelector' will
            // still return true when the method is deprecated.
            ++i;
            continue;
          } else {
            Diag(OldAA->getLocation(),
                 diag::warn_mismatched_availability_override)
              << Which
              << AvailabilityAttr::getPrettyPlatformName(Platform->getName())
              << FirstVersion.getAsString() << SecondVersion.getAsString()
              << (AMK == AMK_Override);
          }
          if (AMK == AMK_Override)
            Diag(CI.getLoc(), diag::note_overridden_method);
          else
            Diag(CI.getLoc(), diag::note_protocol_method);
        } else {
          Diag(OldAA->getLocation(), diag::warn_mismatched_availability);
          Diag(CI.getLoc(), diag::note_previous_attribute);
        }

        Attrs.erase(Attrs.begin() + i);
        --e;
        continue;
      }

      VersionTuple MergedIntroduced2 = MergedIntroduced;
      VersionTuple MergedDeprecated2 = MergedDeprecated;
      VersionTuple MergedObsoleted2 = MergedObsoleted;

      if (MergedIntroduced2.empty())
        MergedIntroduced2 = OldIntroduced;
      if (MergedDeprecated2.empty())
        MergedDeprecated2 = OldDeprecated;
      if (MergedObsoleted2.empty())
        MergedObsoleted2 = OldObsoleted;

      if (checkAvailabilityAttr(*this, OldAA->getRange(), Platform,
                                MergedIntroduced2, MergedDeprecated2,
                                MergedObsoleted2)) {
        Attrs.erase(Attrs.begin() + i);
        --e;
        continue;
      }

      MergedIntroduced = MergedIntroduced2;
      MergedDeprecated = MergedDeprecated2;
      MergedObsoleted = MergedObsoleted2;
      ++i;
    }
  }

  if (FoundAny &&
      MergedIntroduced == Introduced &&
      MergedDeprecated == Deprecated &&
      MergedObsoleted == Obsoleted)
    return nullptr;

  // Only create a new attribute if !OverrideOrImpl, but we want to do
  // the checking.
  if (!checkAvailabilityAttr(*this, CI.getRange(), Platform, MergedIntroduced,
                             MergedDeprecated, MergedObsoleted) &&
      !OverrideOrImpl) {
    auto *Avail = ::new (Context) AvailabilityAttr(
        Context, CI, Platform, Introduced, Deprecated, Obsoleted, IsUnavailable,
        Message, IsStrict, Replacement, Priority, Environment);
    Avail->setImplicit(Implicit);
    return Avail;
  }
  return nullptr;
}

static void handleAvailabilityAttr(Sema &S, Decl *D, const ParsedAttr &AL) {
  if (isa<UsingDecl, UnresolvedUsingTypenameDecl, UnresolvedUsingValueDecl>(
          D)) {
    S.Diag(AL.getRange().getBegin(), diag::warn_deprecated_ignored_on_using)
        << AL;
    return;
  }

  if (!AL.checkExactlyNumArgs(S, 1))
    return;
  IdentifierLoc *Platform = AL.getArgAsIdent(0);

  IdentifierInfo *II = Platform->Ident;
  if (AvailabilityAttr::getPrettyPlatformName(II->getName()).empty())
    S.Diag(Platform->Loc, diag::warn_availability_unknown_platform)
      << Platform->Ident;

  auto *ND = dyn_cast<NamedDecl>(D);
  if (!ND) // We warned about this already, so just return.
    return;

  AvailabilityChange Introduced = AL.getAvailabilityIntroduced();
  AvailabilityChange Deprecated = AL.getAvailabilityDeprecated();
  AvailabilityChange Obsoleted = AL.getAvailabilityObsoleted();
  bool IsUnavailable = AL.getUnavailableLoc().isValid();
  bool IsStrict = AL.getStrictLoc().isValid();
  StringRef Str;
  if (const auto *SE = dyn_cast_if_present<StringLiteral>(AL.getMessageExpr()))
    Str = SE->getString();
  StringRef Replacement;
  if (const auto *SE =
          dyn_cast_if_present<StringLiteral>(AL.getReplacementExpr()))
    Replacement = SE->getString();

  if (II->isStr("swift")) {
    if (Introduced.isValid() || Obsoleted.isValid() ||
        (!IsUnavailable && !Deprecated.isValid())) {
      S.Diag(AL.getLoc(),
             diag::warn_availability_swift_unavailable_deprecated_only);
      return;
    }
  }

  if (II->isStr("fuchsia")) {
    std::optional<unsigned> Min, Sub;
    if ((Min = Introduced.Version.getMinor()) ||
        (Sub = Introduced.Version.getSubminor())) {
      S.Diag(AL.getLoc(), diag::warn_availability_fuchsia_unavailable_minor);
      return;
    }
  }

  if (S.getLangOpts().HLSL && IsStrict)
    S.Diag(AL.getStrictLoc(), diag::err_availability_unexpected_parameter)
        << "strict" << /* HLSL */ 0;

  int PriorityModifier = AL.isPragmaClangAttribute()
                             ? Sema::AP_PragmaClangAttribute
                             : Sema::AP_Explicit;

  const IdentifierLoc *EnvironmentLoc = AL.getEnvironment();
  IdentifierInfo *IIEnvironment = nullptr;
  if (EnvironmentLoc) {
    if (S.getLangOpts().HLSL) {
      IIEnvironment = EnvironmentLoc->Ident;
      if (AvailabilityAttr::getEnvironmentType(
              EnvironmentLoc->Ident->getName()) ==
          llvm::Triple::EnvironmentType::UnknownEnvironment)
        S.Diag(EnvironmentLoc->Loc, diag::warn_availability_unknown_environment)
            << EnvironmentLoc->Ident;
    } else {
      S.Diag(EnvironmentLoc->Loc, diag::err_availability_unexpected_parameter)
          << "environment" << /* C/C++ */ 1;
    }
  }

  AvailabilityAttr *NewAttr = S.mergeAvailabilityAttr(
      ND, AL, II, false /*Implicit*/, Introduced.Version, Deprecated.Version,
      Obsoleted.Version, IsUnavailable, Str, IsStrict, Replacement,
      Sema::AMK_None, PriorityModifier, IIEnvironment);
  if (NewAttr)
    D->addAttr(NewAttr);

  // Transcribe "ios" to "watchos" (and add a new attribute) if the versioning
  // matches before the start of the watchOS platform.
  if (S.Context.getTargetInfo().getTriple().isWatchOS()) {
    IdentifierInfo *NewII = nullptr;
    if (II->getName() == "ios")
      NewII = &S.Context.Idents.get("watchos");
    else if (II->getName() == "ios_app_extension")
      NewII = &S.Context.Idents.get("watchos_app_extension");

    if (NewII) {
      const auto *SDKInfo = S.getDarwinSDKInfoForAvailabilityChecking();
      const auto *IOSToWatchOSMapping =
          SDKInfo ? SDKInfo->getVersionMapping(
                        DarwinSDKInfo::OSEnvPair::iOStoWatchOSPair())
                  : nullptr;

      auto adjustWatchOSVersion =
          [IOSToWatchOSMapping](VersionTuple Version) -> VersionTuple {
        if (Version.empty())
          return Version;
        auto MinimumWatchOSVersion = VersionTuple(2, 0);

        if (IOSToWatchOSMapping) {
          if (auto MappedVersion = IOSToWatchOSMapping->map(
                  Version, MinimumWatchOSVersion, std::nullopt)) {
            return *MappedVersion;
          }
        }

        auto Major = Version.getMajor();
        auto NewMajor = Major >= 9 ? Major - 7 : 0;
        if (NewMajor >= 2) {
          if (Version.getMinor()) {
            if (Version.getSubminor())
              return VersionTuple(NewMajor, *Version.getMinor(),
                                  *Version.getSubminor());
            else
              return VersionTuple(NewMajor, *Version.getMinor());
          }
          return VersionTuple(NewMajor);
        }

        return MinimumWatchOSVersion;
      };

      auto NewIntroduced = adjustWatchOSVersion(Introduced.Version);
      auto NewDeprecated = adjustWatchOSVersion(Deprecated.Version);
      auto NewObsoleted = adjustWatchOSVersion(Obsoleted.Version);

      AvailabilityAttr *NewAttr = S.mergeAvailabilityAttr(
          ND, AL, NewII, true /*Implicit*/, NewIntroduced, NewDeprecated,
          NewObsoleted, IsUnavailable, Str, IsStrict, Replacement,
          Sema::AMK_None, PriorityModifier + Sema::AP_InferredFromOtherPlatform,
          IIEnvironment);
      if (NewAttr)
        D->addAttr(NewAttr);
    }
  } else if (S.Context.getTargetInfo().getTriple().isTvOS()) {
    // Transcribe "ios" to "tvos" (and add a new attribute) if the versioning
    // matches before the start of the tvOS platform.
    IdentifierInfo *NewII = nullptr;
    if (II->getName() == "ios")
      NewII = &S.Context.Idents.get("tvos");
    else if (II->getName() == "ios_app_extension")
      NewII = &S.Context.Idents.get("tvos_app_extension");

    if (NewII) {
      const auto *SDKInfo = S.getDarwinSDKInfoForAvailabilityChecking();
      const auto *IOSToTvOSMapping =
          SDKInfo ? SDKInfo->getVersionMapping(
                        DarwinSDKInfo::OSEnvPair::iOStoTvOSPair())
                  : nullptr;

      auto AdjustTvOSVersion =
          [IOSToTvOSMapping](VersionTuple Version) -> VersionTuple {
        if (Version.empty())
          return Version;

        if (IOSToTvOSMapping) {
          if (auto MappedVersion = IOSToTvOSMapping->map(
                  Version, VersionTuple(0, 0), std::nullopt)) {
            return *MappedVersion;
          }
        }
        return Version;
      };

      auto NewIntroduced = AdjustTvOSVersion(Introduced.Version);
      auto NewDeprecated = AdjustTvOSVersion(Deprecated.Version);
      auto NewObsoleted = AdjustTvOSVersion(Obsoleted.Version);

      AvailabilityAttr *NewAttr = S.mergeAvailabilityAttr(
          ND, AL, NewII, true /*Implicit*/, NewIntroduced, NewDeprecated,
          NewObsoleted, IsUnavailable, Str, IsStrict, Replacement,
          Sema::AMK_None, PriorityModifier + Sema::AP_InferredFromOtherPlatform,
          IIEnvironment);
      if (NewAttr)
        D->addAttr(NewAttr);
    }
  } else if (S.Context.getTargetInfo().getTriple().getOS() ==
                 llvm::Triple::IOS &&
             S.Context.getTargetInfo().getTriple().isMacCatalystEnvironment()) {
    auto GetSDKInfo = [&]() {
      return S.getDarwinSDKInfoForAvailabilityChecking(AL.getRange().getBegin(),
                                                       "macOS");
    };

    // Transcribe "ios" to "maccatalyst" (and add a new attribute).
    IdentifierInfo *NewII = nullptr;
    if (II->getName() == "ios")
      NewII = &S.Context.Idents.get("maccatalyst");
    else if (II->getName() == "ios_app_extension")
      NewII = &S.Context.Idents.get("maccatalyst_app_extension");
    if (NewII) {
      auto MinMacCatalystVersion = [](const VersionTuple &V) {
        if (V.empty())
          return V;
        if (V.getMajor() < 13 ||
            (V.getMajor() == 13 && V.getMinor() && *V.getMinor() < 1))
          return VersionTuple(13, 1); // The min Mac Catalyst version is 13.1.
        return V;
      };
      AvailabilityAttr *NewAttr = S.mergeAvailabilityAttr(
          ND, AL, NewII, true /*Implicit*/,
          MinMacCatalystVersion(Introduced.Version),
          MinMacCatalystVersion(Deprecated.Version),
          MinMacCatalystVersion(Obsoleted.Version), IsUnavailable, Str,
          IsStrict, Replacement, Sema::AMK_None,
          PriorityModifier + Sema::AP_InferredFromOtherPlatform, IIEnvironment);
      if (NewAttr)
        D->addAttr(NewAttr);
    } else if (II->getName() == "macos" && GetSDKInfo() &&
               (!Introduced.Version.empty() || !Deprecated.Version.empty() ||
                !Obsoleted.Version.empty())) {
      if (const auto *MacOStoMacCatalystMapping =
              GetSDKInfo()->getVersionMapping(
                  DarwinSDKInfo::OSEnvPair::macOStoMacCatalystPair())) {
        // Infer Mac Catalyst availability from the macOS availability attribute
        // if it has versioned availability. Don't infer 'unavailable'. This
        // inferred availability has lower priority than the other availability
        // attributes that are inferred from 'ios'.
        NewII = &S.Context.Idents.get("maccatalyst");
        auto RemapMacOSVersion =
            [&](const VersionTuple &V) -> std::optional<VersionTuple> {
          if (V.empty())
            return std::nullopt;
          // API_TO_BE_DEPRECATED is 100000.
          if (V.getMajor() == 100000)
            return VersionTuple(100000);
          // The minimum iosmac version is 13.1
          return MacOStoMacCatalystMapping->map(V, VersionTuple(13, 1),
                                                std::nullopt);
        };
        std::optional<VersionTuple> NewIntroduced =
                                        RemapMacOSVersion(Introduced.Version),
                                    NewDeprecated =
                                        RemapMacOSVersion(Deprecated.Version),
                                    NewObsoleted =
                                        RemapMacOSVersion(Obsoleted.Version);
        if (NewIntroduced || NewDeprecated || NewObsoleted) {
          auto VersionOrEmptyVersion =
              [](const std::optional<VersionTuple> &V) -> VersionTuple {
            return V ? *V : VersionTuple();
          };
          AvailabilityAttr *NewAttr = S.mergeAvailabilityAttr(
              ND, AL, NewII, true /*Implicit*/,
              VersionOrEmptyVersion(NewIntroduced),
              VersionOrEmptyVersion(NewDeprecated),
              VersionOrEmptyVersion(NewObsoleted), /*IsUnavailable=*/false, Str,
              IsStrict, Replacement, Sema::AMK_None,
              PriorityModifier + Sema::AP_InferredFromOtherPlatform +
                  Sema::AP_InferredFromOtherPlatform,
              IIEnvironment);
          if (NewAttr)
            D->addAttr(NewAttr);
        }
      }
    }
  }
}

static void handleExternalSourceSymbolAttr(Sema &S, Decl *D,
                                           const ParsedAttr &AL) {
  if (!AL.checkAtLeastNumArgs(S, 1) || !AL.checkAtMostNumArgs(S, 4))
    return;

  StringRef Language;
  if (const auto *SE = dyn_cast_if_present<StringLiteral>(AL.getArgAsExpr(0)))
    Language = SE->getString();
  StringRef DefinedIn;
  if (const auto *SE = dyn_cast_if_present<StringLiteral>(AL.getArgAsExpr(1)))
    DefinedIn = SE->getString();
  bool IsGeneratedDeclaration = AL.getArgAsIdent(2) != nullptr;
  StringRef USR;
  if (const auto *SE = dyn_cast_if_present<StringLiteral>(AL.getArgAsExpr(3)))
    USR = SE->getString();

  D->addAttr(::new (S.Context) ExternalSourceSymbolAttr(
      S.Context, AL, Language, DefinedIn, IsGeneratedDeclaration, USR));
}

template <class T>
static T *mergeVisibilityAttr(Sema &S, Decl *D, const AttributeCommonInfo &CI,
                              typename T::VisibilityType value) {
  T *existingAttr = D->getAttr<T>();
  if (existingAttr) {
    typename T::VisibilityType existingValue = existingAttr->getVisibility();
    if (existingValue == value)
      return nullptr;
    S.Diag(existingAttr->getLocation(), diag::err_mismatched_visibility);
    S.Diag(CI.getLoc(), diag::note_previous_attribute);
    D->dropAttr<T>();
  }
  return ::new (S.Context) T(S.Context, CI, value);
}

VisibilityAttr *Sema::mergeVisibilityAttr(Decl *D,
                                          const AttributeCommonInfo &CI,
                                          VisibilityAttr::VisibilityType Vis) {
  return ::mergeVisibilityAttr<VisibilityAttr>(*this, D, CI, Vis);
}

TypeVisibilityAttr *
Sema::mergeTypeVisibilityAttr(Decl *D, const AttributeCommonInfo &CI,
                              TypeVisibilityAttr::VisibilityType Vis) {
  return ::mergeVisibilityAttr<TypeVisibilityAttr>(*this, D, CI, Vis);
}

static void handleVisibilityAttr(Sema &S, Decl *D, const ParsedAttr &AL,
                                 bool isTypeVisibility) {
  // Visibility attributes don't mean anything on a typedef.
  if (isa<TypedefNameDecl>(D)) {
    S.Diag(AL.getRange().getBegin(), diag::warn_attribute_ignored) << AL;
    return;
  }

  // 'type_visibility' can only go on a type or namespace.
  if (isTypeVisibility && !(isa<TagDecl>(D) || isa<ObjCInterfaceDecl>(D) ||
                            isa<NamespaceDecl>(D))) {
    S.Diag(AL.getRange().getBegin(), diag::err_attribute_wrong_decl_type)
        << AL << AL.isRegularKeywordAttribute() << ExpectedTypeOrNamespace;
    return;
  }

  // Check that the argument is a string literal.
  StringRef TypeStr;
  SourceLocation LiteralLoc;
  if (!S.checkStringLiteralArgumentAttr(AL, 0, TypeStr, &LiteralLoc))
    return;

  VisibilityAttr::VisibilityType type;
  if (!VisibilityAttr::ConvertStrToVisibilityType(TypeStr, type)) {
    S.Diag(LiteralLoc, diag::warn_attribute_type_not_supported) << AL
                                                                << TypeStr;
    return;
  }

  // Complain about attempts to use protected visibility on targets
  // (like Darwin) that don't support it.
  if (type == VisibilityAttr::Protected &&
      !S.Context.getTargetInfo().hasProtectedVisibility()) {
    S.Diag(AL.getLoc(), diag::warn_attribute_protected_visibility);
    type = VisibilityAttr::Default;
  }

  Attr *newAttr;
  if (isTypeVisibility) {
    newAttr = S.mergeTypeVisibilityAttr(
        D, AL, (TypeVisibilityAttr::VisibilityType)type);
  } else {
    newAttr = S.mergeVisibilityAttr(D, AL, type);
  }
  if (newAttr)
    D->addAttr(newAttr);
}

static void handleSentinelAttr(Sema &S, Decl *D, const ParsedAttr &AL) {
  unsigned sentinel = (unsigned)SentinelAttr::DefaultSentinel;
  if (AL.getNumArgs() > 0) {
    Expr *E = AL.getArgAsExpr(0);
    std::optional<llvm::APSInt> Idx = llvm::APSInt(32);
    if (E->isTypeDependent() || !(Idx = E->getIntegerConstantExpr(S.Context))) {
      S.Diag(AL.getLoc(), diag::err_attribute_argument_n_type)
          << AL << 1 << AANT_ArgumentIntegerConstant << E->getSourceRange();
      return;
    }

    if (Idx->isSigned() && Idx->isNegative()) {
      S.Diag(AL.getLoc(), diag::err_attribute_sentinel_less_than_zero)
        << E->getSourceRange();
      return;
    }

    sentinel = Idx->getZExtValue();
  }

  unsigned nullPos = (unsigned)SentinelAttr::DefaultNullPos;
  if (AL.getNumArgs() > 1) {
    Expr *E = AL.getArgAsExpr(1);
    std::optional<llvm::APSInt> Idx = llvm::APSInt(32);
    if (E->isTypeDependent() || !(Idx = E->getIntegerConstantExpr(S.Context))) {
      S.Diag(AL.getLoc(), diag::err_attribute_argument_n_type)
          << AL << 2 << AANT_ArgumentIntegerConstant << E->getSourceRange();
      return;
    }
    nullPos = Idx->getZExtValue();

    if ((Idx->isSigned() && Idx->isNegative()) || nullPos > 1) {
      // FIXME: This error message could be improved, it would be nice
      // to say what the bounds actually are.
      S.Diag(AL.getLoc(), diag::err_attribute_sentinel_not_zero_or_one)
        << E->getSourceRange();
      return;
    }
  }

  if (const auto *FD = dyn_cast<FunctionDecl>(D)) {
    const FunctionType *FT = FD->getType()->castAs<FunctionType>();
    if (isa<FunctionNoProtoType>(FT)) {
      S.Diag(AL.getLoc(), diag::warn_attribute_sentinel_named_arguments);
      return;
    }

    if (!cast<FunctionProtoType>(FT)->isVariadic()) {
      S.Diag(AL.getLoc(), diag::warn_attribute_sentinel_not_variadic) << 0;
      return;
    }
  } else if (const auto *MD = dyn_cast<ObjCMethodDecl>(D)) {
    if (!MD->isVariadic()) {
      S.Diag(AL.getLoc(), diag::warn_attribute_sentinel_not_variadic) << 0;
      return;
    }
  } else if (const auto *BD = dyn_cast<BlockDecl>(D)) {
    if (!BD->isVariadic()) {
      S.Diag(AL.getLoc(), diag::warn_attribute_sentinel_not_variadic) << 1;
      return;
    }
  } else if (const auto *V = dyn_cast<VarDecl>(D)) {
    QualType Ty = V->getType();
    if (Ty->isBlockPointerType() || Ty->isFunctionPointerType()) {
      const FunctionType *FT = Ty->isFunctionPointerType()
                                   ? D->getFunctionType()
                                   : Ty->castAs<BlockPointerType>()
                                         ->getPointeeType()
                                         ->castAs<FunctionType>();
      if (!cast<FunctionProtoType>(FT)->isVariadic()) {
        int m = Ty->isFunctionPointerType() ? 0 : 1;
        S.Diag(AL.getLoc(), diag::warn_attribute_sentinel_not_variadic) << m;
        return;
      }
    } else {
      S.Diag(AL.getLoc(), diag::warn_attribute_wrong_decl_type)
          << AL << AL.isRegularKeywordAttribute()
          << ExpectedFunctionMethodOrBlock;
      return;
    }
  } else {
    S.Diag(AL.getLoc(), diag::warn_attribute_wrong_decl_type)
        << AL << AL.isRegularKeywordAttribute()
        << ExpectedFunctionMethodOrBlock;
    return;
  }
  D->addAttr(::new (S.Context) SentinelAttr(S.Context, AL, sentinel, nullPos));
}

static void handleWarnUnusedResult(Sema &S, Decl *D, const ParsedAttr &AL) {
  if (D->getFunctionType() &&
      D->getFunctionType()->getReturnType()->isVoidType() &&
      !isa<CXXConstructorDecl>(D)) {
    S.Diag(AL.getLoc(), diag::warn_attribute_void_function_method) << AL << 0;
    return;
  }
  if (const auto *MD = dyn_cast<ObjCMethodDecl>(D))
    if (MD->getReturnType()->isVoidType()) {
      S.Diag(AL.getLoc(), diag::warn_attribute_void_function_method) << AL << 1;
      return;
    }

  StringRef Str;
  if (AL.isStandardAttributeSyntax() && !AL.getScopeName()) {
    // The standard attribute cannot be applied to variable declarations such
    // as a function pointer.
    if (isa<VarDecl>(D))
      S.Diag(AL.getLoc(), diag::warn_attribute_wrong_decl_type)
          << AL << AL.isRegularKeywordAttribute()
          << ExpectedFunctionOrClassOrEnum;

    // If this is spelled as the standard C++17 attribute, but not in C++17,
    // warn about using it as an extension. If there are attribute arguments,
    // then claim it's a C++20 extension instead.
    // FIXME: If WG14 does not seem likely to adopt the same feature, add an
    // extension warning for C23 mode.
    const LangOptions &LO = S.getLangOpts();
    if (AL.getNumArgs() == 1) {
      if (LO.CPlusPlus && !LO.CPlusPlus20)
        S.Diag(AL.getLoc(), diag::ext_cxx20_attr) << AL;

      // Since this is spelled [[nodiscard]], get the optional string
      // literal. If in C++ mode, but not in C++20 mode, diagnose as an
      // extension.
      // FIXME: C23 should support this feature as well, even as an extension.
      if (!S.checkStringLiteralArgumentAttr(AL, 0, Str, nullptr))
        return;
    } else if (LO.CPlusPlus && !LO.CPlusPlus17)
      S.Diag(AL.getLoc(), diag::ext_cxx17_attr) << AL;
  }

  if ((!AL.isGNUAttribute() &&
       !(AL.isStandardAttributeSyntax() && AL.isClangScope())) &&
      isa<TypedefNameDecl>(D)) {
    S.Diag(AL.getLoc(), diag::warn_unused_result_typedef_unsupported_spelling)
        << AL.isGNUScope();
    return;
  }

  D->addAttr(::new (S.Context) WarnUnusedResultAttr(S.Context, AL, Str));
}

static void handleWeakImportAttr(Sema &S, Decl *D, const ParsedAttr &AL) {
  // weak_import only applies to variable & function declarations.
  bool isDef = false;
  if (!D->canBeWeakImported(isDef)) {
    if (isDef)
      S.Diag(AL.getLoc(), diag::warn_attribute_invalid_on_definition)
        << "weak_import";
    else if (isa<ObjCPropertyDecl>(D) || isa<ObjCMethodDecl>(D) ||
             (S.Context.getTargetInfo().getTriple().isOSDarwin() &&
              (isa<ObjCInterfaceDecl>(D) || isa<EnumDecl>(D)))) {
      // Nothing to warn about here.
    } else
      S.Diag(AL.getLoc(), diag::warn_attribute_wrong_decl_type)
          << AL << AL.isRegularKeywordAttribute() << ExpectedVariableOrFunction;

    return;
  }

  D->addAttr(::new (S.Context) WeakImportAttr(S.Context, AL));
}

// Checks whether an argument of launch_bounds-like attribute is
// acceptable, performs implicit conversion to Rvalue, and returns
// non-nullptr Expr result on success. Otherwise, it returns nullptr
// and may output an error.
template <class Attribute>
static Expr *makeAttributeArgExpr(Sema &S, Expr *E, const Attribute &Attr,
                                  const unsigned Idx) {
  if (S.DiagnoseUnexpandedParameterPack(E))
    return nullptr;

  // Accept template arguments for now as they depend on something else.
  // We'll get to check them when they eventually get instantiated.
  if (E->isValueDependent())
    return E;

  std::optional<llvm::APSInt> I = llvm::APSInt(64);
  if (!(I = E->getIntegerConstantExpr(S.Context))) {
    S.Diag(E->getExprLoc(), diag::err_attribute_argument_n_type)
        << &Attr << Idx << AANT_ArgumentIntegerConstant << E->getSourceRange();
    return nullptr;
  }
  // Make sure we can fit it in 32 bits.
  if (!I->isIntN(32)) {
    S.Diag(E->getExprLoc(), diag::err_ice_too_large)
        << toString(*I, 10, false) << 32 << /* Unsigned */ 1;
    return nullptr;
  }
  if (*I < 0)
    S.Diag(E->getExprLoc(), diag::err_attribute_requires_positive_integer)
        << &Attr << /*non-negative*/ 1 << E->getSourceRange();

  // We may need to perform implicit conversion of the argument.
  InitializedEntity Entity = InitializedEntity::InitializeParameter(
      S.Context, S.Context.getConstType(S.Context.IntTy), /*consume*/ false);
  ExprResult ValArg = S.PerformCopyInitialization(Entity, SourceLocation(), E);
  assert(!ValArg.isInvalid() &&
         "Unexpected PerformCopyInitialization() failure.");

  return ValArg.getAs<Expr>();
}

// Handles reqd_work_group_size and work_group_size_hint.
template <typename WorkGroupAttr>
static void handleWorkGroupSize(Sema &S, Decl *D, const ParsedAttr &AL) {
<<<<<<< HEAD
  if (!AL.checkExactlyNumArgs(S, 3))
    return;

  uint32_t WGSize[3];
=======
  Expr *WGSize[3];
>>>>>>> 297f0b3f
  for (unsigned i = 0; i < 3; ++i) {
    if (Expr *E = makeAttributeArgExpr(S, AL.getArgAsExpr(i), AL, i))
      WGSize[i] = E;
    else
      return;
  }

  auto IsZero = [&](Expr *E) {
    if (E->isValueDependent())
      return false;
    std::optional<llvm::APSInt> I = E->getIntegerConstantExpr(S.Context);
    assert(I && "Non-integer constant expr");
    return I->isZero();
  };

  if (!llvm::all_of(WGSize, IsZero)) {
    for (unsigned i = 0; i < 3; ++i) {
      const Expr *E = AL.getArgAsExpr(i);
      if (IsZero(WGSize[i])) {
        S.Diag(AL.getLoc(), diag::err_attribute_argument_is_zero)
            << AL << E->getSourceRange();
        return;
      }
    }
  }

  auto Equal = [&](Expr *LHS, Expr *RHS) {
    if (LHS->isValueDependent() || RHS->isValueDependent())
      return true;
    std::optional<llvm::APSInt> L = LHS->getIntegerConstantExpr(S.Context);
    assert(L && "Non-integer constant expr");
    std::optional<llvm::APSInt> R = RHS->getIntegerConstantExpr(S.Context);
    assert(L && "Non-integer constant expr");
    return L == R;
  };

  WorkGroupAttr *Existing = D->getAttr<WorkGroupAttr>();
  if (Existing &&
      !llvm::equal(std::initializer_list<Expr *>{Existing->getXDim(),
                                                 Existing->getYDim(),
                                                 Existing->getZDim()},
                   WGSize, Equal))
    S.Diag(AL.getLoc(), diag::warn_duplicate_attribute) << AL;

  D->addAttr(::new (S.Context)
                 WorkGroupAttr(S.Context, AL, WGSize[0], WGSize[1], WGSize[2]));
}

static void handleVecTypeHint(Sema &S, Decl *D, const ParsedAttr &AL) {
  // Given attribute is deprecated without replacement in SYCL 2020 mode.
  // Ignore the attribute in SYCL 2020.
  if (S.LangOpts.getSYCLVersion() >= LangOptions::SYCL_2020) {
    S.Diag(AL.getLoc(), diag::warn_attribute_deprecated_ignored) << AL;
    return;
  }

  if (!AL.hasParsedType()) {
    S.Diag(AL.getLoc(), diag::err_attribute_wrong_number_arguments) << AL << 1;
    return;
  }

  TypeSourceInfo *ParmTSI = nullptr;
  QualType ParmType = S.GetTypeFromParser(AL.getTypeArg(), &ParmTSI);
  assert(ParmTSI && "no type source info for attribute argument");

  if (!ParmType->isExtVectorType() && !ParmType->isFloatingType() &&
      (ParmType->isBooleanType() ||
       !ParmType->isIntegralType(S.getASTContext()))) {
    S.Diag(AL.getLoc(), diag::err_attribute_invalid_argument) << 2 << AL;
    return;
  }

  if (VecTypeHintAttr *A = D->getAttr<VecTypeHintAttr>()) {
    if (!S.Context.hasSameType(A->getTypeHint(), ParmType)) {
      S.Diag(AL.getLoc(), diag::warn_duplicate_attribute) << AL;
      return;
    }
  }

  D->addAttr(::new (S.Context) VecTypeHintAttr(S.Context, AL, ParmTSI));
}

SectionAttr *Sema::mergeSectionAttr(Decl *D, const AttributeCommonInfo &CI,
                                    StringRef Name) {
  // Explicit or partial specializations do not inherit
  // the section attribute from the primary template.
  if (const auto *FD = dyn_cast<FunctionDecl>(D)) {
    if (CI.getAttributeSpellingListIndex() == SectionAttr::Declspec_allocate &&
        FD->isFunctionTemplateSpecialization())
      return nullptr;
  }
  if (SectionAttr *ExistingAttr = D->getAttr<SectionAttr>()) {
    if (ExistingAttr->getName() == Name)
      return nullptr;
    Diag(ExistingAttr->getLocation(), diag::warn_mismatched_section)
         << 1 /*section*/;
    Diag(CI.getLoc(), diag::note_previous_attribute);
    return nullptr;
  }
  return ::new (Context) SectionAttr(Context, CI, Name);
}

llvm::Error Sema::isValidSectionSpecifier(StringRef SecName) {
  if (!Context.getTargetInfo().getTriple().isOSDarwin())
    return llvm::Error::success();

  // Let MCSectionMachO validate this.
  StringRef Segment, Section;
  unsigned TAA, StubSize;
  bool HasTAA;
  return llvm::MCSectionMachO::ParseSectionSpecifier(SecName, Segment, Section,
                                                     TAA, HasTAA, StubSize);
}

bool Sema::checkSectionName(SourceLocation LiteralLoc, StringRef SecName) {
  if (llvm::Error E = isValidSectionSpecifier(SecName)) {
    Diag(LiteralLoc, diag::err_attribute_section_invalid_for_target)
        << toString(std::move(E)) << 1 /*'section'*/;
    return false;
  }
  return true;
}

static void handleSectionAttr(Sema &S, Decl *D, const ParsedAttr &AL) {
  // Make sure that there is a string literal as the sections's single
  // argument.
  StringRef Str;
  SourceLocation LiteralLoc;
  if (!S.checkStringLiteralArgumentAttr(AL, 0, Str, &LiteralLoc))
    return;

  if (!S.checkSectionName(LiteralLoc, Str))
    return;

  SectionAttr *NewAttr = S.mergeSectionAttr(D, AL, Str);
  if (NewAttr) {
    D->addAttr(NewAttr);
    if (isa<FunctionDecl, FunctionTemplateDecl, ObjCMethodDecl,
            ObjCPropertyDecl>(D))
      S.UnifySection(NewAttr->getName(),
                     ASTContext::PSF_Execute | ASTContext::PSF_Read,
                     cast<NamedDecl>(D));
  }
}

static bool isValidCodeModelAttr(llvm::Triple &Triple, StringRef Str) {
  if (Triple.isLoongArch()) {
    return Str == "normal" || Str == "medium" || Str == "extreme";
  } else {
    assert(Triple.getArch() == llvm::Triple::x86_64 &&
           "only loongarch/x86-64 supported");
    return Str == "small" || Str == "large";
  }
}

static void handleCodeModelAttr(Sema &S, Decl *D, const ParsedAttr &AL) {
  StringRef Str;
  SourceLocation LiteralLoc;
  auto IsTripleSupported = [](llvm::Triple &Triple) {
    return Triple.getArch() == llvm::Triple::ArchType::x86_64 ||
           Triple.isLoongArch();
  };

  // Check that it is a string.
  if (!S.checkStringLiteralArgumentAttr(AL, 0, Str, &LiteralLoc))
    return;

  SmallVector<llvm::Triple, 2> Triples = {
      S.Context.getTargetInfo().getTriple()};
  if (auto *aux = S.Context.getAuxTargetInfo()) {
    Triples.push_back(aux->getTriple());
  } else if (S.Context.getTargetInfo().getTriple().isNVPTX() ||
             S.Context.getTargetInfo().getTriple().isAMDGPU() ||
             S.Context.getTargetInfo().getTriple().isSPIRV()) {
    // Ignore the attribute for pure GPU device compiles since it only applies
    // to host globals.
    return;
  }

  auto SupportedTripleIt = llvm::find_if(Triples, IsTripleSupported);
  if (SupportedTripleIt == Triples.end()) {
    S.Diag(LiteralLoc, diag::warn_unknown_attribute_ignored) << AL;
    return;
  }

  llvm::CodeModel::Model CM;
  if (!CodeModelAttr::ConvertStrToModel(Str, CM) ||
      !isValidCodeModelAttr(*SupportedTripleIt, Str)) {
    S.Diag(LiteralLoc, diag::err_attr_codemodel_arg) << Str;
    return;
  }

  D->addAttr(::new (S.Context) CodeModelAttr(S.Context, AL, CM));
}

// This is used for `__declspec(code_seg("segname"))` on a decl.
// `#pragma code_seg("segname")` uses checkSectionName() instead.
static bool checkCodeSegName(Sema &S, SourceLocation LiteralLoc,
                             StringRef CodeSegName) {
  if (llvm::Error E = S.isValidSectionSpecifier(CodeSegName)) {
    S.Diag(LiteralLoc, diag::err_attribute_section_invalid_for_target)
        << toString(std::move(E)) << 0 /*'code-seg'*/;
    return false;
  }

  return true;
}

CodeSegAttr *Sema::mergeCodeSegAttr(Decl *D, const AttributeCommonInfo &CI,
                                    StringRef Name) {
  // Explicit or partial specializations do not inherit
  // the code_seg attribute from the primary template.
  if (const auto *FD = dyn_cast<FunctionDecl>(D)) {
    if (FD->isFunctionTemplateSpecialization())
      return nullptr;
  }
  if (const auto *ExistingAttr = D->getAttr<CodeSegAttr>()) {
    if (ExistingAttr->getName() == Name)
      return nullptr;
    Diag(ExistingAttr->getLocation(), diag::warn_mismatched_section)
         << 0 /*codeseg*/;
    Diag(CI.getLoc(), diag::note_previous_attribute);
    return nullptr;
  }
  return ::new (Context) CodeSegAttr(Context, CI, Name);
}

static void handleCodeSegAttr(Sema &S, Decl *D, const ParsedAttr &AL) {
  StringRef Str;
  SourceLocation LiteralLoc;
  if (!S.checkStringLiteralArgumentAttr(AL, 0, Str, &LiteralLoc))
    return;
  if (!checkCodeSegName(S, LiteralLoc, Str))
    return;
  if (const auto *ExistingAttr = D->getAttr<CodeSegAttr>()) {
    if (!ExistingAttr->isImplicit()) {
      S.Diag(AL.getLoc(),
             ExistingAttr->getName() == Str
             ? diag::warn_duplicate_codeseg_attribute
             : diag::err_conflicting_codeseg_attribute);
      return;
    }
    D->dropAttr<CodeSegAttr>();
  }
  if (CodeSegAttr *CSA = S.mergeCodeSegAttr(D, AL, Str))
    D->addAttr(CSA);
}

bool Sema::checkTargetAttr(SourceLocation LiteralLoc, StringRef AttrStr) {
  enum FirstParam { Unsupported, Duplicate, Unknown };
  enum SecondParam { None, CPU, Tune };
  enum ThirdParam { Target, TargetClones };
  if (AttrStr.contains("fpmath="))
    return Diag(LiteralLoc, diag::warn_unsupported_target_attribute)
           << Unsupported << None << "fpmath=" << Target;

  // Diagnose use of tune if target doesn't support it.
  if (!Context.getTargetInfo().supportsTargetAttributeTune() &&
      AttrStr.contains("tune="))
    return Diag(LiteralLoc, diag::warn_unsupported_target_attribute)
           << Unsupported << None << "tune=" << Target;

  ParsedTargetAttr ParsedAttrs =
      Context.getTargetInfo().parseTargetAttr(AttrStr);

  if (!ParsedAttrs.CPU.empty() &&
      !Context.getTargetInfo().isValidCPUName(ParsedAttrs.CPU))
    return Diag(LiteralLoc, diag::warn_unsupported_target_attribute)
           << Unknown << CPU << ParsedAttrs.CPU << Target;

  if (!ParsedAttrs.Tune.empty() &&
      !Context.getTargetInfo().isValidCPUName(ParsedAttrs.Tune))
    return Diag(LiteralLoc, diag::warn_unsupported_target_attribute)
           << Unknown << Tune << ParsedAttrs.Tune << Target;

  if (Context.getTargetInfo().getTriple().isRISCV()) {
    if (ParsedAttrs.Duplicate != "")
      return Diag(LiteralLoc, diag::err_duplicate_target_attribute)
             << Duplicate << None << ParsedAttrs.Duplicate << Target;
    for (const auto &Feature : ParsedAttrs.Features) {
      StringRef CurFeature = Feature;
      if (!CurFeature.starts_with('+') && !CurFeature.starts_with('-'))
        return Diag(LiteralLoc, diag::warn_unsupported_target_attribute)
               << Unsupported << None << AttrStr << Target;
    }
  }

  if (ParsedAttrs.Duplicate != "")
    return Diag(LiteralLoc, diag::warn_unsupported_target_attribute)
           << Duplicate << None << ParsedAttrs.Duplicate << Target;

  for (const auto &Feature : ParsedAttrs.Features) {
    auto CurFeature = StringRef(Feature).drop_front(); // remove + or -.
    if (!Context.getTargetInfo().isValidFeatureName(CurFeature))
      return Diag(LiteralLoc, diag::warn_unsupported_target_attribute)
             << Unsupported << None << CurFeature << Target;
  }

  TargetInfo::BranchProtectionInfo BPI{};
  StringRef DiagMsg;
  if (ParsedAttrs.BranchProtection.empty())
    return false;
  if (!Context.getTargetInfo().validateBranchProtection(
          ParsedAttrs.BranchProtection, ParsedAttrs.CPU, BPI,
          Context.getLangOpts(), DiagMsg)) {
    if (DiagMsg.empty())
      return Diag(LiteralLoc, diag::warn_unsupported_target_attribute)
             << Unsupported << None << "branch-protection" << Target;
    return Diag(LiteralLoc, diag::err_invalid_branch_protection_spec)
           << DiagMsg;
  }
  if (!DiagMsg.empty())
    Diag(LiteralLoc, diag::warn_unsupported_branch_protection_spec) << DiagMsg;

  return false;
}

bool Sema::checkTargetVersionAttr(SourceLocation LiteralLoc, Decl *D,
                                  StringRef AttrStr) {
  enum FirstParam { Unsupported };
  enum SecondParam { None };
  enum ThirdParam { Target, TargetClones, TargetVersion };
  llvm::SmallVector<StringRef, 8> Features;
  if (Context.getTargetInfo().getTriple().isRISCV()) {
    llvm::SmallVector<StringRef, 8> AttrStrs;
    AttrStr.split(AttrStrs, ';');

    bool HasArch = false;
    bool HasPriority = false;
    bool HasDefault = false;
    bool DuplicateAttr = false;
    for (auto &AttrStr : AttrStrs) {
      // Only support arch=+ext,... syntax.
      if (AttrStr.starts_with("arch=+")) {
        if (HasArch)
          DuplicateAttr = true;
        HasArch = true;
        ParsedTargetAttr TargetAttr =
            Context.getTargetInfo().parseTargetAttr(AttrStr);

        if (TargetAttr.Features.empty() ||
            llvm::any_of(TargetAttr.Features, [&](const StringRef Ext) {
              return !RISCV().isValidFMVExtension(Ext);
            }))
          return Diag(LiteralLoc, diag::warn_unsupported_target_attribute)
                 << Unsupported << None << AttrStr << TargetVersion;
      } else if (AttrStr.starts_with("default")) {
        if (HasDefault)
          DuplicateAttr = true;
        HasDefault = true;
      } else if (AttrStr.consume_front("priority=")) {
        if (HasPriority)
          DuplicateAttr = true;
        HasPriority = true;
        unsigned Digit;
        if (AttrStr.getAsInteger(0, Digit))
          return Diag(LiteralLoc, diag::warn_unsupported_target_attribute)
                 << Unsupported << None << AttrStr << TargetVersion;
      } else {
        return Diag(LiteralLoc, diag::warn_unsupported_target_attribute)
               << Unsupported << None << AttrStr << TargetVersion;
      }
    }

    if (((HasPriority || HasArch) && HasDefault) || DuplicateAttr ||
        (HasPriority && !HasArch))
      return Diag(LiteralLoc, diag::warn_unsupported_target_attribute)
             << Unsupported << None << AttrStr << TargetVersion;

    return false;
  }
  AttrStr.split(Features, "+");
  for (auto &CurFeature : Features) {
    CurFeature = CurFeature.trim();
    if (CurFeature == "default")
      continue;
    if (!Context.getTargetInfo().validateCpuSupports(CurFeature))
      return Diag(LiteralLoc, diag::warn_unsupported_target_attribute)
             << Unsupported << None << CurFeature << TargetVersion;
  }
  return false;
}

static void handleTargetVersionAttr(Sema &S, Decl *D, const ParsedAttr &AL) {
  StringRef Str;
  SourceLocation LiteralLoc;
  if (!S.checkStringLiteralArgumentAttr(AL, 0, Str, &LiteralLoc) ||
      S.checkTargetVersionAttr(LiteralLoc, D, Str))
    return;
  TargetVersionAttr *NewAttr =
      ::new (S.Context) TargetVersionAttr(S.Context, AL, Str);
  D->addAttr(NewAttr);
}

static void handleTargetAttr(Sema &S, Decl *D, const ParsedAttr &AL) {
  StringRef Str;
  SourceLocation LiteralLoc;
  if (!S.checkStringLiteralArgumentAttr(AL, 0, Str, &LiteralLoc) ||
      S.checkTargetAttr(LiteralLoc, Str))
    return;

  TargetAttr *NewAttr = ::new (S.Context) TargetAttr(S.Context, AL, Str);
  D->addAttr(NewAttr);
}

bool Sema::checkTargetClonesAttrString(
    SourceLocation LiteralLoc, StringRef Str, const StringLiteral *Literal,
    Decl *D, bool &HasDefault, bool &HasCommas, bool &HasNotDefault,
    SmallVectorImpl<SmallString<64>> &StringsBuffer) {
  enum FirstParam { Unsupported, Duplicate, Unknown };
  enum SecondParam { None, CPU, Tune };
  enum ThirdParam { Target, TargetClones };
  HasCommas = HasCommas || Str.contains(',');
  const TargetInfo &TInfo = Context.getTargetInfo();
  // Warn on empty at the beginning of a string.
  if (Str.size() == 0)
    return Diag(LiteralLoc, diag::warn_unsupported_target_attribute)
           << Unsupported << None << "" << TargetClones;

  std::pair<StringRef, StringRef> Parts = {{}, Str};
  while (!Parts.second.empty()) {
    Parts = Parts.second.split(',');
    StringRef Cur = Parts.first.trim();
    SourceLocation CurLoc =
        Literal->getLocationOfByte(Cur.data() - Literal->getString().data(),
                                   getSourceManager(), getLangOpts(), TInfo);

    bool DefaultIsDupe = false;
    bool HasCodeGenImpact = false;
    if (Cur.empty())
      return Diag(CurLoc, diag::warn_unsupported_target_attribute)
             << Unsupported << None << "" << TargetClones;

    if (TInfo.getTriple().isAArch64()) {
      // AArch64 target clones specific
      if (Cur == "default") {
        DefaultIsDupe = HasDefault;
        HasDefault = true;
        if (llvm::is_contained(StringsBuffer, Cur) || DefaultIsDupe)
          Diag(CurLoc, diag::warn_target_clone_duplicate_options);
        else
          StringsBuffer.push_back(Cur);
      } else {
        std::pair<StringRef, StringRef> CurParts = {{}, Cur};
        llvm::SmallVector<StringRef, 8> CurFeatures;
        while (!CurParts.second.empty()) {
          CurParts = CurParts.second.split('+');
          StringRef CurFeature = CurParts.first.trim();
          if (!TInfo.validateCpuSupports(CurFeature)) {
            Diag(CurLoc, diag::warn_unsupported_target_attribute)
                << Unsupported << None << CurFeature << TargetClones;
            continue;
          }
          if (TInfo.doesFeatureAffectCodeGen(CurFeature))
            HasCodeGenImpact = true;
          CurFeatures.push_back(CurFeature);
        }
        // Canonize TargetClones Attributes
        llvm::sort(CurFeatures);
        SmallString<64> Res;
        for (auto &CurFeat : CurFeatures) {
          if (!Res.empty())
            Res.append("+");
          Res.append(CurFeat);
        }
        if (llvm::is_contained(StringsBuffer, Res) || DefaultIsDupe)
          Diag(CurLoc, diag::warn_target_clone_duplicate_options);
        else if (!HasCodeGenImpact)
          // Ignore features in target_clone attribute that don't impact
          // code generation
          Diag(CurLoc, diag::warn_target_clone_no_impact_options);
        else if (!Res.empty()) {
          StringsBuffer.push_back(Res);
          HasNotDefault = true;
        }
      }
    } else if (TInfo.getTriple().isRISCV()) {
      // Suppress warn_target_clone_mixed_values
      HasCommas = false;

      // Cur is split's parts of Str. RISC-V uses Str directly,
      // so skip when encountered more than once.
      if (!Str.starts_with(Cur))
        continue;

      llvm::SmallVector<StringRef, 8> AttrStrs;
      Str.split(AttrStrs, ";");

      bool IsPriority = false;
      bool IsDefault = false;
      for (auto &AttrStr : AttrStrs) {
        // Only support arch=+ext,... syntax.
        if (AttrStr.starts_with("arch=+")) {
          ParsedTargetAttr TargetAttr =
              Context.getTargetInfo().parseTargetAttr(AttrStr);

          if (TargetAttr.Features.empty() ||
              llvm::any_of(TargetAttr.Features, [&](const StringRef Ext) {
                return !RISCV().isValidFMVExtension(Ext);
              }))
            return Diag(CurLoc, diag::warn_unsupported_target_attribute)
                   << Unsupported << None << Str << TargetClones;
        } else if (AttrStr.starts_with("default")) {
          IsDefault = true;
          DefaultIsDupe = HasDefault;
          HasDefault = true;
        } else if (AttrStr.consume_front("priority=")) {
          IsPriority = true;
          unsigned Digit;
          if (AttrStr.getAsInteger(0, Digit))
            return Diag(CurLoc, diag::warn_unsupported_target_attribute)
                   << Unsupported << None << Str << TargetClones;
        } else {
          return Diag(CurLoc, diag::warn_unsupported_target_attribute)
                 << Unsupported << None << Str << TargetClones;
        }
      }

      if (IsPriority && IsDefault)
        return Diag(CurLoc, diag::warn_unsupported_target_attribute)
               << Unsupported << None << Str << TargetClones;

      if (llvm::is_contained(StringsBuffer, Str) || DefaultIsDupe)
        Diag(CurLoc, diag::warn_target_clone_duplicate_options);
      StringsBuffer.push_back(Str);
    } else {
      // Other targets ( currently X86 )
      if (Cur.starts_with("arch=")) {
        if (!Context.getTargetInfo().isValidCPUName(
                Cur.drop_front(sizeof("arch=") - 1)))
          return Diag(CurLoc, diag::warn_unsupported_target_attribute)
                 << Unsupported << CPU << Cur.drop_front(sizeof("arch=") - 1)
                 << TargetClones;
      } else if (Cur == "default") {
        DefaultIsDupe = HasDefault;
        HasDefault = true;
      } else if (!Context.getTargetInfo().isValidFeatureName(Cur) ||
                 Context.getTargetInfo().getFMVPriority(Cur) == 0)
        return Diag(CurLoc, diag::warn_unsupported_target_attribute)
               << Unsupported << None << Cur << TargetClones;
      if (llvm::is_contained(StringsBuffer, Cur) || DefaultIsDupe)
        Diag(CurLoc, diag::warn_target_clone_duplicate_options);
      // Note: Add even if there are duplicates, since it changes name mangling.
      StringsBuffer.push_back(Cur);
    }
  }

  if (Str.rtrim().ends_with(","))
    return Diag(LiteralLoc, diag::warn_unsupported_target_attribute)
           << Unsupported << None << "" << TargetClones;
  return false;
}

static void handleTargetClonesAttr(Sema &S, Decl *D, const ParsedAttr &AL) {
  if (S.Context.getTargetInfo().getTriple().isAArch64() &&
      !S.Context.getTargetInfo().hasFeature("fmv"))
    return;

  // Ensure we don't combine these with themselves, since that causes some
  // confusing behavior.
  if (const auto *Other = D->getAttr<TargetClonesAttr>()) {
    S.Diag(AL.getLoc(), diag::err_disallowed_duplicate_attribute) << AL;
    S.Diag(Other->getLocation(), diag::note_conflicting_attribute);
    return;
  }
  if (checkAttrMutualExclusion<TargetClonesAttr>(S, D, AL))
    return;

  SmallVector<StringRef, 2> Strings;
  SmallVector<SmallString<64>, 2> StringsBuffer;
  bool HasCommas = false, HasDefault = false, HasNotDefault = false;

  for (unsigned I = 0, E = AL.getNumArgs(); I != E; ++I) {
    StringRef CurStr;
    SourceLocation LiteralLoc;
    if (!S.checkStringLiteralArgumentAttr(AL, I, CurStr, &LiteralLoc) ||
        S.checkTargetClonesAttrString(
            LiteralLoc, CurStr,
            cast<StringLiteral>(AL.getArgAsExpr(I)->IgnoreParenCasts()), D,
            HasDefault, HasCommas, HasNotDefault, StringsBuffer))
      return;
  }

  for (auto &SmallStr : StringsBuffer)
    Strings.push_back(SmallStr.str());

  if (HasCommas && AL.getNumArgs() > 1)
    S.Diag(AL.getLoc(), diag::warn_target_clone_mixed_values);

  if (S.Context.getTargetInfo().getTriple().isAArch64() && !HasDefault) {
    // Add default attribute if there is no one
    HasDefault = true;
    Strings.push_back("default");
  }

  if (!HasDefault) {
    S.Diag(AL.getLoc(), diag::err_target_clone_must_have_default);
    return;
  }

  // FIXME: We could probably figure out how to get this to work for lambdas
  // someday.
  if (const auto *MD = dyn_cast<CXXMethodDecl>(D)) {
    if (MD->getParent()->isLambda()) {
      S.Diag(D->getLocation(), diag::err_multiversion_doesnt_support)
          << static_cast<unsigned>(MultiVersionKind::TargetClones)
          << /*Lambda*/ 9;
      return;
    }
  }

  // No multiversion if we have default version only.
  if (S.Context.getTargetInfo().getTriple().isAArch64() && !HasNotDefault)
    return;

  cast<FunctionDecl>(D)->setIsMultiVersion();
  TargetClonesAttr *NewAttr = ::new (S.Context)
      TargetClonesAttr(S.Context, AL, Strings.data(), Strings.size());
  D->addAttr(NewAttr);
}

static void handleMinVectorWidthAttr(Sema &S, Decl *D, const ParsedAttr &AL) {
  Expr *E = AL.getArgAsExpr(0);
  uint32_t VecWidth;
  if (!S.checkUInt32Argument(AL, E, VecWidth)) {
    AL.setInvalid();
    return;
  }

  MinVectorWidthAttr *Existing = D->getAttr<MinVectorWidthAttr>();
  if (Existing && Existing->getVectorWidth() != VecWidth) {
    S.Diag(AL.getLoc(), diag::warn_duplicate_attribute) << AL;
    return;
  }

  D->addAttr(::new (S.Context) MinVectorWidthAttr(S.Context, AL, VecWidth));
}

static void handleCleanupAttr(Sema &S, Decl *D, const ParsedAttr &AL) {
  Expr *E = AL.getArgAsExpr(0);
  SourceLocation Loc = E->getExprLoc();
  FunctionDecl *FD = nullptr;
  DeclarationNameInfo NI;

  // gcc only allows for simple identifiers. Since we support more than gcc, we
  // will warn the user.
  if (auto *DRE = dyn_cast<DeclRefExpr>(E)) {
    if (DRE->hasQualifier())
      S.Diag(Loc, diag::warn_cleanup_ext);
    FD = dyn_cast<FunctionDecl>(DRE->getDecl());
    NI = DRE->getNameInfo();
    if (!FD) {
      S.Diag(Loc, diag::err_attribute_cleanup_arg_not_function) << 1
        << NI.getName();
      return;
    }
  } else if (auto *ULE = dyn_cast<UnresolvedLookupExpr>(E)) {
    if (ULE->hasExplicitTemplateArgs())
      S.Diag(Loc, diag::warn_cleanup_ext);
    FD = S.ResolveSingleFunctionTemplateSpecialization(ULE, true);
    NI = ULE->getNameInfo();
    if (!FD) {
      S.Diag(Loc, diag::err_attribute_cleanup_arg_not_function) << 2
        << NI.getName();
      if (ULE->getType() == S.Context.OverloadTy)
        S.NoteAllOverloadCandidates(ULE);
      return;
    }
  } else {
    S.Diag(Loc, diag::err_attribute_cleanup_arg_not_function) << 0;
    return;
  }

  if (FD->getNumParams() != 1) {
    S.Diag(Loc, diag::err_attribute_cleanup_func_must_take_one_arg)
      << NI.getName();
    return;
  }

  // We're currently more strict than GCC about what function types we accept.
  // If this ever proves to be a problem it should be easy to fix.
  QualType Ty = S.Context.getPointerType(cast<VarDecl>(D)->getType());
  QualType ParamTy = FD->getParamDecl(0)->getType();
  if (S.CheckAssignmentConstraints(FD->getParamDecl(0)->getLocation(),
                                   ParamTy, Ty) != Sema::Compatible) {
    S.Diag(Loc, diag::err_attribute_cleanup_func_arg_incompatible_type)
      << NI.getName() << ParamTy << Ty;
    return;
  }
  VarDecl *VD = cast<VarDecl>(D);
  // Create a reference to the variable declaration. This is a fake/dummy
  // reference.
  DeclRefExpr *VariableReference = DeclRefExpr::Create(
      S.Context, NestedNameSpecifierLoc{}, FD->getLocation(), VD, false,
      DeclarationNameInfo{VD->getDeclName(), VD->getLocation()}, VD->getType(),
      VK_LValue);

  // Create a unary operator expression that represents taking the address of
  // the variable. This is a fake/dummy expression.
  Expr *AddressOfVariable = UnaryOperator::Create(
      S.Context, VariableReference, UnaryOperatorKind::UO_AddrOf,
      S.Context.getPointerType(VD->getType()), VK_PRValue, OK_Ordinary, Loc,
      +false, FPOptionsOverride{});

  // Create a function call expression. This is a fake/dummy call expression.
  CallExpr *FunctionCallExpression =
      CallExpr::Create(S.Context, E, ArrayRef{AddressOfVariable},
                       S.Context.VoidTy, VK_PRValue, Loc, FPOptionsOverride{});

  if (S.CheckFunctionCall(FD, FunctionCallExpression,
                          FD->getType()->getAs<FunctionProtoType>())) {
    return;
  }

  D->addAttr(::new (S.Context) CleanupAttr(S.Context, AL, FD));
}

static void handleEnumExtensibilityAttr(Sema &S, Decl *D,
                                        const ParsedAttr &AL) {
  if (!AL.isArgIdent(0)) {
    S.Diag(AL.getLoc(), diag::err_attribute_argument_n_type)
        << AL << 0 << AANT_ArgumentIdentifier;
    return;
  }

  EnumExtensibilityAttr::Kind ExtensibilityKind;
  IdentifierInfo *II = AL.getArgAsIdent(0)->Ident;
  if (!EnumExtensibilityAttr::ConvertStrToKind(II->getName(),
                                               ExtensibilityKind)) {
    S.Diag(AL.getLoc(), diag::warn_attribute_type_not_supported) << AL << II;
    return;
  }

  D->addAttr(::new (S.Context)
                 EnumExtensibilityAttr(S.Context, AL, ExtensibilityKind));
}

/// Handle __attribute__((format_arg((idx)))) attribute based on
/// http://gcc.gnu.org/onlinedocs/gcc/Function-Attributes.html
static void handleFormatArgAttr(Sema &S, Decl *D, const ParsedAttr &AL) {
  const Expr *IdxExpr = AL.getArgAsExpr(0);
  ParamIdx Idx;
  if (!S.checkFunctionOrMethodParameterIndex(D, AL, 1, IdxExpr, Idx))
    return;

  // Make sure the format string is really a string.
  QualType Ty = getFunctionOrMethodParamType(D, Idx.getASTIndex());

  bool NotNSStringTy = !S.ObjC().isNSStringType(Ty);
  if (NotNSStringTy && !S.ObjC().isCFStringType(Ty) &&
      (!Ty->isPointerType() ||
       !Ty->castAs<PointerType>()->getPointeeType()->isCharType())) {
    S.Diag(AL.getLoc(), diag::err_format_attribute_not)
        << IdxExpr->getSourceRange() << getFunctionOrMethodParamRange(D, 0);
    return;
  }
  Ty = getFunctionOrMethodResultType(D);
  // replace instancetype with the class type
  auto Instancetype = S.Context.getObjCInstanceTypeDecl()->getTypeForDecl();
  if (Ty->getAs<TypedefType>() == Instancetype)
    if (auto *OMD = dyn_cast<ObjCMethodDecl>(D))
      if (auto *Interface = OMD->getClassInterface())
        Ty = S.Context.getObjCObjectPointerType(
            QualType(Interface->getTypeForDecl(), 0));
  if (!S.ObjC().isNSStringType(Ty, /*AllowNSAttributedString=*/true) &&
      !S.ObjC().isCFStringType(Ty) &&
      (!Ty->isPointerType() ||
       !Ty->castAs<PointerType>()->getPointeeType()->isCharType())) {
    S.Diag(AL.getLoc(), diag::err_format_attribute_result_not)
        << (NotNSStringTy ? "string type" : "NSString")
        << IdxExpr->getSourceRange() << getFunctionOrMethodParamRange(D, 0);
    return;
  }

  D->addAttr(::new (S.Context) FormatArgAttr(S.Context, AL, Idx));
}

enum FormatAttrKind {
  CFStringFormat,
  NSStringFormat,
  StrftimeFormat,
  SupportedFormat,
  IgnoredFormat,
  InvalidFormat
};

/// getFormatAttrKind - Map from format attribute names to supported format
/// types.
static FormatAttrKind getFormatAttrKind(StringRef Format) {
  return llvm::StringSwitch<FormatAttrKind>(Format)
      // Check for formats that get handled specially.
      .Case("NSString", NSStringFormat)
      .Case("CFString", CFStringFormat)
      .Case("strftime", StrftimeFormat)

      // Otherwise, check for supported formats.
      .Cases("scanf", "printf", "printf0", "strfmon", SupportedFormat)
      .Cases("cmn_err", "vcmn_err", "zcmn_err", SupportedFormat)
      .Cases("kprintf", "syslog", SupportedFormat) // OpenBSD.
      .Case("freebsd_kprintf", SupportedFormat)    // FreeBSD.
      .Case("os_trace", SupportedFormat)
      .Case("os_log", SupportedFormat)

      .Cases("gcc_diag", "gcc_cdiag", "gcc_cxxdiag", "gcc_tdiag", IgnoredFormat)
      .Default(InvalidFormat);
}

/// Handle __attribute__((init_priority(priority))) attributes based on
/// http://gcc.gnu.org/onlinedocs/gcc/C_002b_002b-Attributes.html
static void handleInitPriorityAttr(Sema &S, Decl *D, const ParsedAttr &AL) {
  if (!S.getLangOpts().CPlusPlus) {
    S.Diag(AL.getLoc(), diag::warn_attribute_ignored) << AL;
    return;
  }

  if (S.getLangOpts().HLSL) {
    S.Diag(AL.getLoc(), diag::err_hlsl_init_priority_unsupported);
    return;
  }

  if (S.getCurFunctionOrMethodDecl()) {
    S.Diag(AL.getLoc(), diag::err_init_priority_object_attr);
    AL.setInvalid();
    return;
  }
  QualType T = cast<VarDecl>(D)->getType();
  if (S.Context.getAsArrayType(T))
    T = S.Context.getBaseElementType(T);
  if (!T->getAs<RecordType>()) {
    S.Diag(AL.getLoc(), diag::err_init_priority_object_attr);
    AL.setInvalid();
    return;
  }

  Expr *E = AL.getArgAsExpr(0);
  uint32_t prioritynum;
  if (!S.checkUInt32Argument(AL, E, prioritynum)) {
    AL.setInvalid();
    return;
  }

  if (prioritynum > 65535) {
    S.Diag(AL.getLoc(), diag::err_attribute_argument_out_of_range)
        << E->getSourceRange() << AL << 0 << 65535;
    AL.setInvalid();
    return;
  }

  // Values <= 100 are reserved for the implementation, and libc++
  // benefits from being able to specify values in that range.
  if (prioritynum < 101)
    S.Diag(AL.getLoc(), diag::warn_init_priority_reserved)
        << E->getSourceRange() << prioritynum;
  D->addAttr(::new (S.Context) InitPriorityAttr(S.Context, AL, prioritynum));
}

ErrorAttr *Sema::mergeErrorAttr(Decl *D, const AttributeCommonInfo &CI,
                                StringRef NewUserDiagnostic) {
  if (const auto *EA = D->getAttr<ErrorAttr>()) {
    std::string NewAttr = CI.getNormalizedFullName();
    assert((NewAttr == "error" || NewAttr == "warning") &&
           "unexpected normalized full name");
    bool Match = (EA->isError() && NewAttr == "error") ||
                 (EA->isWarning() && NewAttr == "warning");
    if (!Match) {
      Diag(EA->getLocation(), diag::err_attributes_are_not_compatible)
          << CI << EA
          << (CI.isRegularKeywordAttribute() ||
              EA->isRegularKeywordAttribute());
      Diag(CI.getLoc(), diag::note_conflicting_attribute);
      return nullptr;
    }
    if (EA->getUserDiagnostic() != NewUserDiagnostic) {
      Diag(CI.getLoc(), diag::warn_duplicate_attribute) << EA;
      Diag(EA->getLoc(), diag::note_previous_attribute);
    }
    D->dropAttr<ErrorAttr>();
  }
  return ::new (Context) ErrorAttr(Context, CI, NewUserDiagnostic);
}

FormatAttr *Sema::mergeFormatAttr(Decl *D, const AttributeCommonInfo &CI,
                                  IdentifierInfo *Format, int FormatIdx,
                                  int FirstArg) {
  // Check whether we already have an equivalent format attribute.
  for (auto *F : D->specific_attrs<FormatAttr>()) {
    if (F->getType() == Format &&
        F->getFormatIdx() == FormatIdx &&
        F->getFirstArg() == FirstArg) {
      // If we don't have a valid location for this attribute, adopt the
      // location.
      if (F->getLocation().isInvalid())
        F->setRange(CI.getRange());
      return nullptr;
    }
  }

  return ::new (Context) FormatAttr(Context, CI, Format, FormatIdx, FirstArg);
}

FormatMatchesAttr *Sema::mergeFormatMatchesAttr(Decl *D,
                                                const AttributeCommonInfo &CI,
                                                IdentifierInfo *Format,
                                                int FormatIdx,
                                                StringLiteral *FormatStr) {
  // Check whether we already have an equivalent FormatMatches attribute.
  for (auto *F : D->specific_attrs<FormatMatchesAttr>()) {
    if (F->getType() == Format && F->getFormatIdx() == FormatIdx) {
      if (!CheckFormatStringsCompatible(GetFormatStringType(Format->getName()),
                                        F->getFormatString(), FormatStr))
        return nullptr;

      // If we don't have a valid location for this attribute, adopt the
      // location.
      if (F->getLocation().isInvalid())
        F->setRange(CI.getRange());
      return nullptr;
    }
  }

  return ::new (Context)
      FormatMatchesAttr(Context, CI, Format, FormatIdx, FormatStr);
}

struct FormatAttrCommon {
  FormatAttrKind Kind;
  IdentifierInfo *Identifier;
  unsigned NumArgs;
  unsigned FormatStringIdx;
};

/// Handle __attribute__((format(type,idx,firstarg))) attributes based on
/// http://gcc.gnu.org/onlinedocs/gcc/Function-Attributes.html
static bool handleFormatAttrCommon(Sema &S, Decl *D, const ParsedAttr &AL,
                                   FormatAttrCommon *Info) {
  // Checks the first two arguments of the attribute; this is shared between
  // Format and FormatMatches attributes.

  if (!AL.isArgIdent(0)) {
    S.Diag(AL.getLoc(), diag::err_attribute_argument_n_type)
        << AL << 1 << AANT_ArgumentIdentifier;
    return false;
  }

  // In C++ the implicit 'this' function parameter also counts, and they are
  // counted from one.
  bool HasImplicitThisParam = isInstanceMethod(D);
  Info->NumArgs = getFunctionOrMethodNumParams(D) + HasImplicitThisParam;

  Info->Identifier = AL.getArgAsIdent(0)->Ident;
  StringRef Format = Info->Identifier->getName();

  if (normalizeName(Format)) {
    // If we've modified the string name, we need a new identifier for it.
    Info->Identifier = &S.Context.Idents.get(Format);
  }

  // Check for supported formats.
  Info->Kind = getFormatAttrKind(Format);

  if (Info->Kind == IgnoredFormat)
    return false;

  if (Info->Kind == InvalidFormat) {
    S.Diag(AL.getLoc(), diag::warn_attribute_type_not_supported)
        << AL << Info->Identifier->getName();
    return false;
  }

  // checks for the 2nd argument
  Expr *IdxExpr = AL.getArgAsExpr(1);
  if (!S.checkUInt32Argument(AL, IdxExpr, Info->FormatStringIdx, 2))
    return false;

  if (Info->FormatStringIdx < 1 || Info->FormatStringIdx > Info->NumArgs) {
    S.Diag(AL.getLoc(), diag::err_attribute_argument_out_of_bounds)
        << AL << 2 << IdxExpr->getSourceRange();
    return false;
  }

  // FIXME: Do we need to bounds check?
  unsigned ArgIdx = Info->FormatStringIdx - 1;

  if (HasImplicitThisParam) {
    if (ArgIdx == 0) {
      S.Diag(AL.getLoc(),
             diag::err_format_attribute_implicit_this_format_string)
          << IdxExpr->getSourceRange();
      return false;
    }
    ArgIdx--;
  }

  // make sure the format string is really a string
  QualType Ty = getFunctionOrMethodParamType(D, ArgIdx);

  if (!S.ObjC().isNSStringType(Ty, true) && !S.ObjC().isCFStringType(Ty) &&
      (!Ty->isPointerType() ||
       !Ty->castAs<PointerType>()->getPointeeType()->isCharType())) {
    S.Diag(AL.getLoc(), diag::err_format_attribute_not)
        << IdxExpr->getSourceRange()
        << getFunctionOrMethodParamRange(D, ArgIdx);
    return false;
  }

  return true;
}

static void handleFormatAttr(Sema &S, Decl *D, const ParsedAttr &AL) {
  FormatAttrCommon Info;
  if (!handleFormatAttrCommon(S, D, AL, &Info))
    return;

  // check the 3rd argument
  Expr *FirstArgExpr = AL.getArgAsExpr(2);
  uint32_t FirstArg;
  if (!S.checkUInt32Argument(AL, FirstArgExpr, FirstArg, 3))
    return;

  // FirstArg == 0 is is always valid.
  if (FirstArg != 0) {
    if (Info.Kind == StrftimeFormat) {
      // If the kind is strftime, FirstArg must be 0 because strftime does not
      // use any variadic arguments.
      S.Diag(AL.getLoc(), diag::err_format_strftime_third_parameter)
          << FirstArgExpr->getSourceRange()
          << FixItHint::CreateReplacement(FirstArgExpr->getSourceRange(), "0");
      return;
    } else if (isFunctionOrMethodVariadic(D)) {
      // Else, if the function is variadic, then FirstArg must be 0 or the
      // "position" of the ... parameter. It's unusual to use 0 with variadic
      // functions, so the fixit proposes the latter.
      if (FirstArg != Info.NumArgs + 1) {
        S.Diag(AL.getLoc(), diag::err_attribute_argument_out_of_bounds)
            << AL << 3 << FirstArgExpr->getSourceRange()
            << FixItHint::CreateReplacement(FirstArgExpr->getSourceRange(),
                                            std::to_string(Info.NumArgs + 1));
        return;
      }
    } else {
      // Inescapable GCC compatibility diagnostic.
      S.Diag(D->getLocation(), diag::warn_gcc_requires_variadic_function) << AL;
      if (FirstArg <= Info.FormatStringIdx) {
        // Else, the function is not variadic, and FirstArg must be 0 or any
        // parameter after the format parameter. We don't offer a fixit because
        // there are too many possible good values.
        S.Diag(AL.getLoc(), diag::err_attribute_argument_out_of_bounds)
            << AL << 3 << FirstArgExpr->getSourceRange();
        return;
      }
    }
  }

  FormatAttr *NewAttr =
      S.mergeFormatAttr(D, AL, Info.Identifier, Info.FormatStringIdx, FirstArg);
  if (NewAttr)
    D->addAttr(NewAttr);
}

static void handleFormatMatchesAttr(Sema &S, Decl *D, const ParsedAttr &AL) {
  FormatAttrCommon Info;
  if (!handleFormatAttrCommon(S, D, AL, &Info))
    return;

  Expr *FormatStrExpr = AL.getArgAsExpr(2)->IgnoreParenImpCasts();
  if (auto *SL = dyn_cast<StringLiteral>(FormatStrExpr)) {
    Sema::FormatStringType FST =
        S.GetFormatStringType(Info.Identifier->getName());
    if (S.ValidateFormatString(FST, SL))
      if (auto *NewAttr = S.mergeFormatMatchesAttr(D, AL, Info.Identifier,
                                                   Info.FormatStringIdx, SL))
        D->addAttr(NewAttr);
    return;
  }

  S.Diag(AL.getLoc(), diag::err_format_nonliteral)
      << FormatStrExpr->getSourceRange();
  return;
}

/// Handle __attribute__((callback(CalleeIdx, PayloadIdx0, ...))) attributes.
static void handleCallbackAttr(Sema &S, Decl *D, const ParsedAttr &AL) {
  // The index that identifies the callback callee is mandatory.
  if (AL.getNumArgs() == 0) {
    S.Diag(AL.getLoc(), diag::err_callback_attribute_no_callee)
        << AL.getRange();
    return;
  }

  bool HasImplicitThisParam = isInstanceMethod(D);
  int32_t NumArgs = getFunctionOrMethodNumParams(D);

  FunctionDecl *FD = D->getAsFunction();
  assert(FD && "Expected a function declaration!");

  llvm::StringMap<int> NameIdxMapping;
  NameIdxMapping["__"] = -1;

  NameIdxMapping["this"] = 0;

  int Idx = 1;
  for (const ParmVarDecl *PVD : FD->parameters())
    NameIdxMapping[PVD->getName()] = Idx++;

  auto UnknownName = NameIdxMapping.end();

  SmallVector<int, 8> EncodingIndices;
  for (unsigned I = 0, E = AL.getNumArgs(); I < E; ++I) {
    SourceRange SR;
    int32_t ArgIdx;

    if (AL.isArgIdent(I)) {
      IdentifierLoc *IdLoc = AL.getArgAsIdent(I);
      auto It = NameIdxMapping.find(IdLoc->Ident->getName());
      if (It == UnknownName) {
        S.Diag(AL.getLoc(), diag::err_callback_attribute_argument_unknown)
            << IdLoc->Ident << IdLoc->Loc;
        return;
      }

      SR = SourceRange(IdLoc->Loc);
      ArgIdx = It->second;
    } else if (AL.isArgExpr(I)) {
      Expr *IdxExpr = AL.getArgAsExpr(I);

      // If the expression is not parseable as an int32_t we have a problem.
      if (!S.checkUInt32Argument(AL, IdxExpr, (uint32_t &)ArgIdx, I + 1,
                                 false)) {
        S.Diag(AL.getLoc(), diag::err_attribute_argument_out_of_bounds)
            << AL << (I + 1) << IdxExpr->getSourceRange();
        return;
      }

      // Check oob, excluding the special values, 0 and -1.
      if (ArgIdx < -1 || ArgIdx > NumArgs) {
        S.Diag(AL.getLoc(), diag::err_attribute_argument_out_of_bounds)
            << AL << (I + 1) << IdxExpr->getSourceRange();
        return;
      }

      SR = IdxExpr->getSourceRange();
    } else {
      llvm_unreachable("Unexpected ParsedAttr argument type!");
    }

    if (ArgIdx == 0 && !HasImplicitThisParam) {
      S.Diag(AL.getLoc(), diag::err_callback_implicit_this_not_available)
          << (I + 1) << SR;
      return;
    }

    // Adjust for the case we do not have an implicit "this" parameter. In this
    // case we decrease all positive values by 1 to get LLVM argument indices.
    if (!HasImplicitThisParam && ArgIdx > 0)
      ArgIdx -= 1;

    EncodingIndices.push_back(ArgIdx);
  }

  int CalleeIdx = EncodingIndices.front();
  // Check if the callee index is proper, thus not "this" and not "unknown".
  // This means the "CalleeIdx" has to be non-negative if "HasImplicitThisParam"
  // is false and positive if "HasImplicitThisParam" is true.
  if (CalleeIdx < (int)HasImplicitThisParam) {
    S.Diag(AL.getLoc(), diag::err_callback_attribute_invalid_callee)
        << AL.getRange();
    return;
  }

  // Get the callee type, note the index adjustment as the AST doesn't contain
  // the this type (which the callee cannot reference anyway!).
  const Type *CalleeType =
      getFunctionOrMethodParamType(D, CalleeIdx - HasImplicitThisParam)
          .getTypePtr();
  if (!CalleeType || !CalleeType->isFunctionPointerType()) {
    S.Diag(AL.getLoc(), diag::err_callback_callee_no_function_type)
        << AL.getRange();
    return;
  }

  const Type *CalleeFnType =
      CalleeType->getPointeeType()->getUnqualifiedDesugaredType();

  // TODO: Check the type of the callee arguments.

  const auto *CalleeFnProtoType = dyn_cast<FunctionProtoType>(CalleeFnType);
  if (!CalleeFnProtoType) {
    S.Diag(AL.getLoc(), diag::err_callback_callee_no_function_type)
        << AL.getRange();
    return;
  }

  if (CalleeFnProtoType->getNumParams() > EncodingIndices.size() - 1) {
    S.Diag(AL.getLoc(), diag::err_attribute_wrong_number_arguments)
        << AL << (unsigned)(EncodingIndices.size() - 1);
    return;
  }

  if (CalleeFnProtoType->getNumParams() < EncodingIndices.size() - 1) {
    S.Diag(AL.getLoc(), diag::err_attribute_wrong_number_arguments)
        << AL << (unsigned)(EncodingIndices.size() - 1);
    return;
  }

  if (CalleeFnProtoType->isVariadic()) {
    S.Diag(AL.getLoc(), diag::err_callback_callee_is_variadic) << AL.getRange();
    return;
  }

  // Do not allow multiple callback attributes.
  if (D->hasAttr<CallbackAttr>()) {
    S.Diag(AL.getLoc(), diag::err_callback_attribute_multiple) << AL.getRange();
    return;
  }

  D->addAttr(::new (S.Context) CallbackAttr(
      S.Context, AL, EncodingIndices.data(), EncodingIndices.size()));
}

LifetimeCaptureByAttr *Sema::ParseLifetimeCaptureByAttr(const ParsedAttr &AL,
                                                        StringRef ParamName) {
  // Atleast one capture by is required.
  if (AL.getNumArgs() == 0) {
    Diag(AL.getLoc(), diag::err_capture_by_attribute_no_entity)
        << AL.getRange();
    return nullptr;
  }
  unsigned N = AL.getNumArgs();
  auto ParamIdents =
      MutableArrayRef<IdentifierInfo *>(new (Context) IdentifierInfo *[N], N);
  auto ParamLocs =
      MutableArrayRef<SourceLocation>(new (Context) SourceLocation[N], N);
  bool IsValid = true;
  for (unsigned I = 0; I < N; ++I) {
    if (AL.isArgExpr(I)) {
      Expr *E = AL.getArgAsExpr(I);
      Diag(E->getExprLoc(), diag::err_capture_by_attribute_argument_unknown)
          << E << E->getExprLoc();
      IsValid = false;
      continue;
    }
    assert(AL.isArgIdent(I));
    IdentifierLoc *IdLoc = AL.getArgAsIdent(I);
    if (IdLoc->Ident->getName() == ParamName) {
      Diag(IdLoc->Loc, diag::err_capture_by_references_itself) << IdLoc->Loc;
      IsValid = false;
      continue;
    }
    ParamIdents[I] = IdLoc->Ident;
    ParamLocs[I] = IdLoc->Loc;
  }
  if (!IsValid)
    return nullptr;
  SmallVector<int> FakeParamIndices(N, LifetimeCaptureByAttr::INVALID);
  auto *CapturedBy =
      LifetimeCaptureByAttr::Create(Context, FakeParamIndices.data(), N, AL);
  CapturedBy->setArgs(ParamIdents, ParamLocs);
  return CapturedBy;
}

static void handleLifetimeCaptureByAttr(Sema &S, Decl *D,
                                        const ParsedAttr &AL) {
  // Do not allow multiple attributes.
  if (D->hasAttr<LifetimeCaptureByAttr>()) {
    S.Diag(AL.getLoc(), diag::err_capture_by_attribute_multiple)
        << AL.getRange();
    return;
  }
  auto *PVD = dyn_cast<ParmVarDecl>(D);
  assert(PVD);
  auto *CaptureByAttr = S.ParseLifetimeCaptureByAttr(AL, PVD->getName());
  if (CaptureByAttr)
    D->addAttr(CaptureByAttr);
}

void Sema::LazyProcessLifetimeCaptureByParams(FunctionDecl *FD) {
  bool HasImplicitThisParam = isInstanceMethod(FD);
  SmallVector<LifetimeCaptureByAttr *, 1> Attrs;
  for (ParmVarDecl *PVD : FD->parameters())
    if (auto *A = PVD->getAttr<LifetimeCaptureByAttr>())
      Attrs.push_back(A);
  if (HasImplicitThisParam) {
    TypeSourceInfo *TSI = FD->getTypeSourceInfo();
    if (!TSI)
      return;
    AttributedTypeLoc ATL;
    for (TypeLoc TL = TSI->getTypeLoc();
         (ATL = TL.getAsAdjusted<AttributedTypeLoc>());
         TL = ATL.getModifiedLoc()) {
      if (auto *A = ATL.getAttrAs<LifetimeCaptureByAttr>())
        Attrs.push_back(const_cast<LifetimeCaptureByAttr *>(A));
    }
  }
  if (Attrs.empty())
    return;
  llvm::StringMap<int> NameIdxMapping = {
      {"global", LifetimeCaptureByAttr::GLOBAL},
      {"unknown", LifetimeCaptureByAttr::UNKNOWN}};
  int Idx = 0;
  if (HasImplicitThisParam) {
    NameIdxMapping["this"] = 0;
    Idx++;
  }
  for (const ParmVarDecl *PVD : FD->parameters())
    NameIdxMapping[PVD->getName()] = Idx++;
  auto DisallowReservedParams = [&](StringRef Reserved) {
    for (const ParmVarDecl *PVD : FD->parameters())
      if (PVD->getName() == Reserved)
        Diag(PVD->getLocation(), diag::err_capture_by_param_uses_reserved_name)
            << (PVD->getName() == "unknown");
  };
  for (auto *CapturedBy : Attrs) {
    const auto &Entities = CapturedBy->getArgIdents();
    for (size_t I = 0; I < Entities.size(); ++I) {
      StringRef Name = Entities[I]->getName();
      auto It = NameIdxMapping.find(Name);
      if (It == NameIdxMapping.end()) {
        auto Loc = CapturedBy->getArgLocs()[I];
        if (!HasImplicitThisParam && Name == "this")
          Diag(Loc, diag::err_capture_by_implicit_this_not_available) << Loc;
        else
          Diag(Loc, diag::err_capture_by_attribute_argument_unknown)
              << Entities[I] << Loc;
        continue;
      }
      if (Name == "unknown" || Name == "global")
        DisallowReservedParams(Name);
      CapturedBy->setParamIdx(I, It->second);
    }
  }
}

static bool isFunctionLike(const Type &T) {
  // Check for explicit function types.
  // 'called_once' is only supported in Objective-C and it has
  // function pointers and block pointers.
  return T.isFunctionPointerType() || T.isBlockPointerType();
}

/// Handle 'called_once' attribute.
static void handleCalledOnceAttr(Sema &S, Decl *D, const ParsedAttr &AL) {
  // 'called_once' only applies to parameters representing functions.
  QualType T = cast<ParmVarDecl>(D)->getType();

  if (!isFunctionLike(*T)) {
    S.Diag(AL.getLoc(), diag::err_called_once_attribute_wrong_type);
    return;
  }

  D->addAttr(::new (S.Context) CalledOnceAttr(S.Context, AL));
}

static void handleTransparentUnionAttr(Sema &S, Decl *D, const ParsedAttr &AL) {
  // Try to find the underlying union declaration.
  RecordDecl *RD = nullptr;
  const auto *TD = dyn_cast<TypedefNameDecl>(D);
  if (TD && TD->getUnderlyingType()->isUnionType())
    RD = TD->getUnderlyingType()->getAsUnionType()->getDecl();
  else
    RD = dyn_cast<RecordDecl>(D);

  if (!RD || !RD->isUnion()) {
    S.Diag(AL.getLoc(), diag::warn_attribute_wrong_decl_type)
        << AL << AL.isRegularKeywordAttribute() << ExpectedUnion;
    return;
  }

  if (!RD->isCompleteDefinition()) {
    if (!RD->isBeingDefined())
      S.Diag(AL.getLoc(),
             diag::warn_transparent_union_attribute_not_definition);
    return;
  }

  RecordDecl::field_iterator Field = RD->field_begin(),
                          FieldEnd = RD->field_end();
  if (Field == FieldEnd) {
    S.Diag(AL.getLoc(), diag::warn_transparent_union_attribute_zero_fields);
    return;
  }

  FieldDecl *FirstField = *Field;
  QualType FirstType = FirstField->getType();
  if (FirstType->hasFloatingRepresentation() || FirstType->isVectorType()) {
    S.Diag(FirstField->getLocation(),
           diag::warn_transparent_union_attribute_floating)
      << FirstType->isVectorType() << FirstType;
    return;
  }

  if (FirstType->isIncompleteType())
    return;
  uint64_t FirstSize = S.Context.getTypeSize(FirstType);
  uint64_t FirstAlign = S.Context.getTypeAlign(FirstType);
  for (; Field != FieldEnd; ++Field) {
    QualType FieldType = Field->getType();
    if (FieldType->isIncompleteType())
      return;
    // FIXME: this isn't fully correct; we also need to test whether the
    // members of the union would all have the same calling convention as the
    // first member of the union. Checking just the size and alignment isn't
    // sufficient (consider structs passed on the stack instead of in registers
    // as an example).
    if (S.Context.getTypeSize(FieldType) != FirstSize ||
        S.Context.getTypeAlign(FieldType) > FirstAlign) {
      // Warn if we drop the attribute.
      bool isSize = S.Context.getTypeSize(FieldType) != FirstSize;
      unsigned FieldBits = isSize ? S.Context.getTypeSize(FieldType)
                                  : S.Context.getTypeAlign(FieldType);
      S.Diag(Field->getLocation(),
             diag::warn_transparent_union_attribute_field_size_align)
          << isSize << *Field << FieldBits;
      unsigned FirstBits = isSize ? FirstSize : FirstAlign;
      S.Diag(FirstField->getLocation(),
             diag::note_transparent_union_first_field_size_align)
          << isSize << FirstBits;
      return;
    }
  }

  RD->addAttr(::new (S.Context) TransparentUnionAttr(S.Context, AL));
}

static void handleAnnotateAttr(Sema &S, Decl *D, const ParsedAttr &AL) {
  auto *Attr = S.CreateAnnotationAttr(AL);
  if (Attr) {
    D->addAttr(Attr);
  }
}

static void handleAlignValueAttr(Sema &S, Decl *D, const ParsedAttr &AL) {
  S.AddAlignValueAttr(D, AL, AL.getArgAsExpr(0));
}

void Sema::AddAlignValueAttr(Decl *D, const AttributeCommonInfo &CI, Expr *E) {
  AlignValueAttr TmpAttr(Context, CI, E);
  SourceLocation AttrLoc = CI.getLoc();

  QualType T;
  if (const auto *TD = dyn_cast<TypedefNameDecl>(D))
    T = TD->getUnderlyingType();
  else if (const auto *VD = dyn_cast<ValueDecl>(D))
    T = VD->getType();
  else
    llvm_unreachable("Unknown decl type for align_value");

  if (!T->isDependentType() && !T->isAnyPointerType() &&
      !T->isReferenceType() && !T->isMemberPointerType()) {
    Diag(AttrLoc, diag::warn_attribute_pointer_or_reference_only)
      << &TmpAttr << T << D->getSourceRange();
    return;
  }

  if (!E->isValueDependent()) {
    llvm::APSInt Alignment;
    ExprResult ICE = VerifyIntegerConstantExpression(
        E, &Alignment, diag::err_align_value_attribute_argument_not_int);
    if (ICE.isInvalid())
      return;

    if (!Alignment.isPowerOf2()) {
      Diag(AttrLoc, diag::err_alignment_not_power_of_two)
        << E->getSourceRange();
      return;
    }

    D->addAttr(::new (Context) AlignValueAttr(Context, CI, ICE.get()));
    return;
  }

  // Save dependent expressions in the AST to be instantiated.
  D->addAttr(::new (Context) AlignValueAttr(Context, CI, E));
}

static void handleAlignedAttr(Sema &S, Decl *D, const ParsedAttr &AL) {
  if (AL.hasParsedType()) {
    const ParsedType &TypeArg = AL.getTypeArg();
    TypeSourceInfo *TInfo;
    (void)S.GetTypeFromParser(
        ParsedType::getFromOpaquePtr(TypeArg.getAsOpaquePtr()), &TInfo);
    if (AL.isPackExpansion() &&
        !TInfo->getType()->containsUnexpandedParameterPack()) {
      S.Diag(AL.getEllipsisLoc(),
             diag::err_pack_expansion_without_parameter_packs);
      return;
    }

    if (!AL.isPackExpansion() &&
        S.DiagnoseUnexpandedParameterPack(TInfo->getTypeLoc().getBeginLoc(),
                                          TInfo, Sema::UPPC_Expression))
      return;

    S.AddAlignedAttr(D, AL, TInfo, AL.isPackExpansion());
    return;
  }

  // check the attribute arguments.
  if (AL.getNumArgs() > 1) {
    S.Diag(AL.getLoc(), diag::err_attribute_wrong_number_arguments) << AL << 1;
    return;
  }

  if (AL.getNumArgs() == 0) {
    D->addAttr(::new (S.Context) AlignedAttr(S.Context, AL, true, nullptr));
    return;
  }

  Expr *E = AL.getArgAsExpr(0);
  if (AL.isPackExpansion() && !E->containsUnexpandedParameterPack()) {
    S.Diag(AL.getEllipsisLoc(),
           diag::err_pack_expansion_without_parameter_packs);
    return;
  }

  if (!AL.isPackExpansion() && S.DiagnoseUnexpandedParameterPack(E))
    return;

  S.AddAlignedAttr(D, AL, E, AL.isPackExpansion());
}

/// Perform checking of type validity
///
/// C++11 [dcl.align]p1:
///   An alignment-specifier may be applied to a variable or to a class
///   data member, but it shall not be applied to a bit-field, a function
///   parameter, the formal parameter of a catch clause, or a variable
///   declared with the register storage class specifier. An
///   alignment-specifier may also be applied to the declaration of a class
///   or enumeration type.
/// CWG 2354:
///   CWG agreed to remove permission for alignas to be applied to
///   enumerations.
/// C11 6.7.5/2:
///   An alignment attribute shall not be specified in a declaration of
///   a typedef, or a bit-field, or a function, or a parameter, or an
///   object declared with the register storage-class specifier.
static bool validateAlignasAppliedType(Sema &S, Decl *D,
                                       const AlignedAttr &Attr,
                                       SourceLocation AttrLoc) {
  int DiagKind = -1;
  if (isa<ParmVarDecl>(D)) {
    DiagKind = 0;
  } else if (const auto *VD = dyn_cast<VarDecl>(D)) {
    if (VD->getStorageClass() == SC_Register)
      DiagKind = 1;
    if (VD->isExceptionVariable())
      DiagKind = 2;
  } else if (const auto *FD = dyn_cast<FieldDecl>(D)) {
    if (FD->isBitField())
      DiagKind = 3;
  } else if (const auto *ED = dyn_cast<EnumDecl>(D)) {
    if (ED->getLangOpts().CPlusPlus)
      DiagKind = 4;
  } else if (!isa<TagDecl>(D)) {
    return S.Diag(AttrLoc, diag::err_attribute_wrong_decl_type)
           << &Attr << Attr.isRegularKeywordAttribute()
           << (Attr.isC11() ? ExpectedVariableOrField
                            : ExpectedVariableFieldOrTag);
  }
  if (DiagKind != -1) {
    return S.Diag(AttrLoc, diag::err_alignas_attribute_wrong_decl_type)
           << &Attr << DiagKind;
  }
  return false;
}

void Sema::AddAlignedAttr(Decl *D, const AttributeCommonInfo &CI, Expr *E,
                          bool IsPackExpansion) {
  AlignedAttr TmpAttr(Context, CI, true, E);
  SourceLocation AttrLoc = CI.getLoc();

  // C++11 alignas(...) and C11 _Alignas(...) have additional requirements.
  if (TmpAttr.isAlignas() &&
      validateAlignasAppliedType(*this, D, TmpAttr, AttrLoc))
    return;

  if (E->isValueDependent()) {
    // We can't support a dependent alignment on a non-dependent type,
    // because we have no way to model that a type is "alignment-dependent"
    // but not dependent in any other way.
    if (const auto *TND = dyn_cast<TypedefNameDecl>(D)) {
      if (!TND->getUnderlyingType()->isDependentType()) {
        Diag(AttrLoc, diag::err_alignment_dependent_typedef_name)
            << E->getSourceRange();
        return;
      }
    }

    // Save dependent expressions in the AST to be instantiated.
    AlignedAttr *AA = ::new (Context) AlignedAttr(Context, CI, true, E);
    AA->setPackExpansion(IsPackExpansion);
    D->addAttr(AA);
    return;
  }

  // FIXME: Cache the number on the AL object?
  llvm::APSInt Alignment;
  ExprResult ICE = VerifyIntegerConstantExpression(
      E, &Alignment, diag::err_aligned_attribute_argument_not_int);
  if (ICE.isInvalid())
    return;

  uint64_t MaximumAlignment = Sema::MaximumAlignment;
  if (Context.getTargetInfo().getTriple().isOSBinFormatCOFF())
    MaximumAlignment = std::min(MaximumAlignment, uint64_t(8192));
  if (Alignment > MaximumAlignment) {
    Diag(AttrLoc, diag::err_attribute_aligned_too_great)
        << MaximumAlignment << E->getSourceRange();
    return;
  }

  uint64_t AlignVal = Alignment.getZExtValue();
  // C++11 [dcl.align]p2:
  //   -- if the constant expression evaluates to zero, the alignment
  //      specifier shall have no effect
  // C11 6.7.5p6:
  //   An alignment specification of zero has no effect.
  if (!(TmpAttr.isAlignas() && !Alignment)) {
    if (!llvm::isPowerOf2_64(AlignVal)) {
      Diag(AttrLoc, diag::err_alignment_not_power_of_two)
        << E->getSourceRange();
      return;
    }
  }

  const auto *VD = dyn_cast<VarDecl>(D);
  if (VD) {
    unsigned MaxTLSAlign =
        Context.toCharUnitsFromBits(Context.getTargetInfo().getMaxTLSAlign())
            .getQuantity();
    if (MaxTLSAlign && AlignVal > MaxTLSAlign &&
        VD->getTLSKind() != VarDecl::TLS_None) {
      Diag(VD->getLocation(), diag::err_tls_var_aligned_over_maximum)
          << (unsigned)AlignVal << VD << MaxTLSAlign;
      return;
    }
  }

  // On AIX, an aligned attribute can not decrease the alignment when applied
  // to a variable declaration with vector type.
  if (VD && Context.getTargetInfo().getTriple().isOSAIX()) {
    const Type *Ty = VD->getType().getTypePtr();
    if (Ty->isVectorType() && AlignVal < 16) {
      Diag(VD->getLocation(), diag::warn_aligned_attr_underaligned)
          << VD->getType() << 16;
      return;
    }
  }

  AlignedAttr *AA = ::new (Context) AlignedAttr(Context, CI, true, ICE.get());
  AA->setPackExpansion(IsPackExpansion);
  AA->setCachedAlignmentValue(
      static_cast<unsigned>(AlignVal * Context.getCharWidth()));
  D->addAttr(AA);
}

void Sema::AddAlignedAttr(Decl *D, const AttributeCommonInfo &CI,
                          TypeSourceInfo *TS, bool IsPackExpansion) {
  AlignedAttr TmpAttr(Context, CI, false, TS);
  SourceLocation AttrLoc = CI.getLoc();

  // C++11 alignas(...) and C11 _Alignas(...) have additional requirements.
  if (TmpAttr.isAlignas() &&
      validateAlignasAppliedType(*this, D, TmpAttr, AttrLoc))
    return;

  if (TS->getType()->isDependentType()) {
    // We can't support a dependent alignment on a non-dependent type,
    // because we have no way to model that a type is "type-dependent"
    // but not dependent in any other way.
    if (const auto *TND = dyn_cast<TypedefNameDecl>(D)) {
      if (!TND->getUnderlyingType()->isDependentType()) {
        Diag(AttrLoc, diag::err_alignment_dependent_typedef_name)
            << TS->getTypeLoc().getSourceRange();
        return;
      }
    }

    AlignedAttr *AA = ::new (Context) AlignedAttr(Context, CI, false, TS);
    AA->setPackExpansion(IsPackExpansion);
    D->addAttr(AA);
    return;
  }

  const auto *VD = dyn_cast<VarDecl>(D);
  unsigned AlignVal = TmpAttr.getAlignment(Context);
  // On AIX, an aligned attribute can not decrease the alignment when applied
  // to a variable declaration with vector type.
  if (VD && Context.getTargetInfo().getTriple().isOSAIX()) {
    const Type *Ty = VD->getType().getTypePtr();
    if (Ty->isVectorType() &&
        Context.toCharUnitsFromBits(AlignVal).getQuantity() < 16) {
      Diag(VD->getLocation(), diag::warn_aligned_attr_underaligned)
          << VD->getType() << 16;
      return;
    }
  }

  AlignedAttr *AA = ::new (Context) AlignedAttr(Context, CI, false, TS);
  AA->setPackExpansion(IsPackExpansion);
  AA->setCachedAlignmentValue(AlignVal);
  D->addAttr(AA);
}

void Sema::CheckAlignasUnderalignment(Decl *D) {
  assert(D->hasAttrs() && "no attributes on decl");

  QualType UnderlyingTy, DiagTy;
  if (const auto *VD = dyn_cast<ValueDecl>(D)) {
    UnderlyingTy = DiagTy = VD->getType();
  } else {
    UnderlyingTy = DiagTy = Context.getTagDeclType(cast<TagDecl>(D));
    if (const auto *ED = dyn_cast<EnumDecl>(D))
      UnderlyingTy = ED->getIntegerType();
  }
  if (DiagTy->isDependentType() || DiagTy->isIncompleteType())
    return;

  // C++11 [dcl.align]p5, C11 6.7.5/4:
  //   The combined effect of all alignment attributes in a declaration shall
  //   not specify an alignment that is less strict than the alignment that
  //   would otherwise be required for the entity being declared.
  AlignedAttr *AlignasAttr = nullptr;
  AlignedAttr *LastAlignedAttr = nullptr;
  unsigned Align = 0;
  for (auto *I : D->specific_attrs<AlignedAttr>()) {
    if (I->isAlignmentDependent())
      return;
    if (I->isAlignas())
      AlignasAttr = I;
    Align = std::max(Align, I->getAlignment(Context));
    LastAlignedAttr = I;
  }

  if (Align && DiagTy->isSizelessType()) {
    Diag(LastAlignedAttr->getLocation(), diag::err_attribute_sizeless_type)
        << LastAlignedAttr << DiagTy;
  } else if (AlignasAttr && Align) {
    CharUnits RequestedAlign = Context.toCharUnitsFromBits(Align);
    CharUnits NaturalAlign = Context.getTypeAlignInChars(UnderlyingTy);
    if (NaturalAlign > RequestedAlign)
      Diag(AlignasAttr->getLocation(), diag::err_alignas_underaligned)
        << DiagTy << (unsigned)NaturalAlign.getQuantity();
  }
}

bool Sema::checkMSInheritanceAttrOnDefinition(
    CXXRecordDecl *RD, SourceRange Range, bool BestCase,
    MSInheritanceModel ExplicitModel) {
  assert(RD->hasDefinition() && "RD has no definition!");

  // We may not have seen base specifiers or any virtual methods yet.  We will
  // have to wait until the record is defined to catch any mismatches.
  if (!RD->getDefinition()->isCompleteDefinition())
    return false;

  // The unspecified model never matches what a definition could need.
  if (ExplicitModel == MSInheritanceModel::Unspecified)
    return false;

  if (BestCase) {
    if (RD->calculateInheritanceModel() == ExplicitModel)
      return false;
  } else {
    if (RD->calculateInheritanceModel() <= ExplicitModel)
      return false;
  }

  Diag(Range.getBegin(), diag::err_mismatched_ms_inheritance)
      << 0 /*definition*/;
  Diag(RD->getDefinition()->getLocation(), diag::note_defined_here) << RD;
  return true;
}

/// parseModeAttrArg - Parses attribute mode string and returns parsed type
/// attribute.
static void parseModeAttrArg(Sema &S, StringRef Str, unsigned &DestWidth,
                             bool &IntegerMode, bool &ComplexMode,
                             FloatModeKind &ExplicitType) {
  IntegerMode = true;
  ComplexMode = false;
  ExplicitType = FloatModeKind::NoFloat;
  switch (Str.size()) {
  case 2:
    switch (Str[0]) {
    case 'Q':
      DestWidth = 8;
      break;
    case 'H':
      DestWidth = 16;
      break;
    case 'S':
      DestWidth = 32;
      break;
    case 'D':
      DestWidth = 64;
      break;
    case 'X':
      DestWidth = 96;
      break;
    case 'K': // KFmode - IEEE quad precision (__float128)
      ExplicitType = FloatModeKind::Float128;
      DestWidth = Str[1] == 'I' ? 0 : 128;
      break;
    case 'T':
      ExplicitType = FloatModeKind::LongDouble;
      DestWidth = 128;
      break;
    case 'I':
      ExplicitType = FloatModeKind::Ibm128;
      DestWidth = Str[1] == 'I' ? 0 : 128;
      break;
    }
    if (Str[1] == 'F') {
      IntegerMode = false;
    } else if (Str[1] == 'C') {
      IntegerMode = false;
      ComplexMode = true;
    } else if (Str[1] != 'I') {
      DestWidth = 0;
    }
    break;
  case 4:
    // FIXME: glibc uses 'word' to define register_t; this is narrower than a
    // pointer on PIC16 and other embedded platforms.
    if (Str == "word")
      DestWidth = S.Context.getTargetInfo().getRegisterWidth();
    else if (Str == "byte")
      DestWidth = S.Context.getTargetInfo().getCharWidth();
    break;
  case 7:
    if (Str == "pointer")
      DestWidth = S.Context.getTargetInfo().getPointerWidth(LangAS::Default);
    break;
  case 11:
    if (Str == "unwind_word")
      DestWidth = S.Context.getTargetInfo().getUnwindWordWidth();
    break;
  }
}

/// handleModeAttr - This attribute modifies the width of a decl with primitive
/// type.
///
/// Despite what would be logical, the mode attribute is a decl attribute, not a
/// type attribute: 'int ** __attribute((mode(HI))) *G;' tries to make 'G' be
/// HImode, not an intermediate pointer.
static void handleModeAttr(Sema &S, Decl *D, const ParsedAttr &AL) {
  // This attribute isn't documented, but glibc uses it.  It changes
  // the width of an int or unsigned int to the specified size.
  if (!AL.isArgIdent(0)) {
    S.Diag(AL.getLoc(), diag::err_attribute_argument_type)
        << AL << AANT_ArgumentIdentifier;
    return;
  }

  IdentifierInfo *Name = AL.getArgAsIdent(0)->Ident;

  S.AddModeAttr(D, AL, Name);
}

void Sema::AddModeAttr(Decl *D, const AttributeCommonInfo &CI,
                       IdentifierInfo *Name, bool InInstantiation) {
  StringRef Str = Name->getName();
  normalizeName(Str);
  SourceLocation AttrLoc = CI.getLoc();

  unsigned DestWidth = 0;
  bool IntegerMode = true;
  bool ComplexMode = false;
  FloatModeKind ExplicitType = FloatModeKind::NoFloat;
  llvm::APInt VectorSize(64, 0);
  if (Str.size() >= 4 && Str[0] == 'V') {
    // Minimal length of vector mode is 4: 'V' + NUMBER(>=1) + TYPE(>=2).
    size_t StrSize = Str.size();
    size_t VectorStringLength = 0;
    while ((VectorStringLength + 1) < StrSize &&
           isdigit(Str[VectorStringLength + 1]))
      ++VectorStringLength;
    if (VectorStringLength &&
        !Str.substr(1, VectorStringLength).getAsInteger(10, VectorSize) &&
        VectorSize.isPowerOf2()) {
      parseModeAttrArg(*this, Str.substr(VectorStringLength + 1), DestWidth,
                       IntegerMode, ComplexMode, ExplicitType);
      // Avoid duplicate warning from template instantiation.
      if (!InInstantiation)
        Diag(AttrLoc, diag::warn_vector_mode_deprecated);
    } else {
      VectorSize = 0;
    }
  }

  if (!VectorSize)
    parseModeAttrArg(*this, Str, DestWidth, IntegerMode, ComplexMode,
                     ExplicitType);

  // FIXME: Sync this with InitializePredefinedMacros; we need to match int8_t
  // and friends, at least with glibc.
  // FIXME: Make sure floating-point mappings are accurate
  // FIXME: Support XF and TF types
  if (!DestWidth) {
    Diag(AttrLoc, diag::err_machine_mode) << 0 /*Unknown*/ << Name;
    return;
  }

  QualType OldTy;
  if (const auto *TD = dyn_cast<TypedefNameDecl>(D))
    OldTy = TD->getUnderlyingType();
  else if (const auto *ED = dyn_cast<EnumDecl>(D)) {
    // Something like 'typedef enum { X } __attribute__((mode(XX))) T;'.
    // Try to get type from enum declaration, default to int.
    OldTy = ED->getIntegerType();
    if (OldTy.isNull())
      OldTy = Context.IntTy;
  } else
    OldTy = cast<ValueDecl>(D)->getType();

  if (OldTy->isDependentType()) {
    D->addAttr(::new (Context) ModeAttr(Context, CI, Name));
    return;
  }

  // Base type can also be a vector type (see PR17453).
  // Distinguish between base type and base element type.
  QualType OldElemTy = OldTy;
  if (const auto *VT = OldTy->getAs<VectorType>())
    OldElemTy = VT->getElementType();

  // GCC allows 'mode' attribute on enumeration types (even incomplete), except
  // for vector modes. So, 'enum X __attribute__((mode(QI)));' forms a complete
  // type, 'enum { A } __attribute__((mode(V4SI)))' is rejected.
  if ((isa<EnumDecl>(D) || OldElemTy->getAs<EnumType>()) &&
      VectorSize.getBoolValue()) {
    Diag(AttrLoc, diag::err_enum_mode_vector_type) << Name << CI.getRange();
    return;
  }
  bool IntegralOrAnyEnumType = (OldElemTy->isIntegralOrEnumerationType() &&
                                !OldElemTy->isBitIntType()) ||
                               OldElemTy->getAs<EnumType>();

  if (!OldElemTy->getAs<BuiltinType>() && !OldElemTy->isComplexType() &&
      !IntegralOrAnyEnumType)
    Diag(AttrLoc, diag::err_mode_not_primitive);
  else if (IntegerMode) {
    if (!IntegralOrAnyEnumType)
      Diag(AttrLoc, diag::err_mode_wrong_type);
  } else if (ComplexMode) {
    if (!OldElemTy->isComplexType())
      Diag(AttrLoc, diag::err_mode_wrong_type);
  } else {
    if (!OldElemTy->isFloatingType())
      Diag(AttrLoc, diag::err_mode_wrong_type);
  }

  QualType NewElemTy;

  if (IntegerMode)
    NewElemTy = Context.getIntTypeForBitwidth(DestWidth,
                                              OldElemTy->isSignedIntegerType());
  else
    NewElemTy = Context.getRealTypeForBitwidth(DestWidth, ExplicitType);

  if (NewElemTy.isNull()) {
    // Only emit diagnostic on host for 128-bit mode attribute
    if (!(DestWidth == 128 &&
          (getLangOpts().CUDAIsDevice || getLangOpts().SYCLIsDevice)))
      Diag(AttrLoc, diag::err_machine_mode) << 1 /*Unsupported*/ << Name;
    return;
  }

  if (ComplexMode) {
    NewElemTy = Context.getComplexType(NewElemTy);
  }

  QualType NewTy = NewElemTy;
  if (VectorSize.getBoolValue()) {
    NewTy = Context.getVectorType(NewTy, VectorSize.getZExtValue(),
                                  VectorKind::Generic);
  } else if (const auto *OldVT = OldTy->getAs<VectorType>()) {
    // Complex machine mode does not support base vector types.
    if (ComplexMode) {
      Diag(AttrLoc, diag::err_complex_mode_vector_type);
      return;
    }
    unsigned NumElements = Context.getTypeSize(OldElemTy) *
                           OldVT->getNumElements() /
                           Context.getTypeSize(NewElemTy);
    NewTy =
        Context.getVectorType(NewElemTy, NumElements, OldVT->getVectorKind());
  }

  if (NewTy.isNull()) {
    Diag(AttrLoc, diag::err_mode_wrong_type);
    return;
  }

  // Install the new type.
  if (auto *TD = dyn_cast<TypedefNameDecl>(D))
    TD->setModedTypeSourceInfo(TD->getTypeSourceInfo(), NewTy);
  else if (auto *ED = dyn_cast<EnumDecl>(D))
    ED->setIntegerType(NewTy);
  else
    cast<ValueDecl>(D)->setType(NewTy);

  D->addAttr(::new (Context) ModeAttr(Context, CI, Name));
}

static void handleNoDebugAttr(Sema &S, Decl *D, const ParsedAttr &AL) {
  D->addAttr(::new (S.Context) NoDebugAttr(S.Context, AL));
}

AlwaysInlineAttr *Sema::mergeAlwaysInlineAttr(Decl *D,
                                              const AttributeCommonInfo &CI,
                                              const IdentifierInfo *Ident) {
  if (OptimizeNoneAttr *Optnone = D->getAttr<OptimizeNoneAttr>()) {
    Diag(CI.getLoc(), diag::warn_attribute_ignored) << Ident;
    Diag(Optnone->getLocation(), diag::note_conflicting_attribute);
    return nullptr;
  }

  if (D->hasAttr<AlwaysInlineAttr>())
    return nullptr;

  return ::new (Context) AlwaysInlineAttr(Context, CI);
}

InternalLinkageAttr *Sema::mergeInternalLinkageAttr(Decl *D,
                                                    const ParsedAttr &AL) {
  if (const auto *VD = dyn_cast<VarDecl>(D)) {
    // Attribute applies to Var but not any subclass of it (like ParmVar,
    // ImplicitParm or VarTemplateSpecialization).
    if (VD->getKind() != Decl::Var) {
      Diag(AL.getLoc(), diag::warn_attribute_wrong_decl_type)
          << AL << AL.isRegularKeywordAttribute()
          << (getLangOpts().CPlusPlus ? ExpectedFunctionVariableOrClass
                                      : ExpectedVariableOrFunction);
      return nullptr;
    }
    // Attribute does not apply to non-static local variables.
    if (VD->hasLocalStorage()) {
      Diag(VD->getLocation(), diag::warn_internal_linkage_local_storage);
      return nullptr;
    }
  }

  return ::new (Context) InternalLinkageAttr(Context, AL);
}
InternalLinkageAttr *
Sema::mergeInternalLinkageAttr(Decl *D, const InternalLinkageAttr &AL) {
  if (const auto *VD = dyn_cast<VarDecl>(D)) {
    // Attribute applies to Var but not any subclass of it (like ParmVar,
    // ImplicitParm or VarTemplateSpecialization).
    if (VD->getKind() != Decl::Var) {
      Diag(AL.getLocation(), diag::warn_attribute_wrong_decl_type)
          << &AL << AL.isRegularKeywordAttribute()
          << (getLangOpts().CPlusPlus ? ExpectedFunctionVariableOrClass
                                      : ExpectedVariableOrFunction);
      return nullptr;
    }
    // Attribute does not apply to non-static local variables.
    if (VD->hasLocalStorage()) {
      Diag(VD->getLocation(), diag::warn_internal_linkage_local_storage);
      return nullptr;
    }
  }

  return ::new (Context) InternalLinkageAttr(Context, AL);
}

MinSizeAttr *Sema::mergeMinSizeAttr(Decl *D, const AttributeCommonInfo &CI) {
  if (OptimizeNoneAttr *Optnone = D->getAttr<OptimizeNoneAttr>()) {
    Diag(CI.getLoc(), diag::warn_attribute_ignored) << "'minsize'";
    Diag(Optnone->getLocation(), diag::note_conflicting_attribute);
    return nullptr;
  }

  if (D->hasAttr<MinSizeAttr>())
    return nullptr;

  return ::new (Context) MinSizeAttr(Context, CI);
}

OptimizeNoneAttr *Sema::mergeOptimizeNoneAttr(Decl *D,
                                              const AttributeCommonInfo &CI) {
  if (AlwaysInlineAttr *Inline = D->getAttr<AlwaysInlineAttr>()) {
    Diag(Inline->getLocation(), diag::warn_attribute_ignored) << Inline;
    Diag(CI.getLoc(), diag::note_conflicting_attribute);
    D->dropAttr<AlwaysInlineAttr>();
  }
  if (MinSizeAttr *MinSize = D->getAttr<MinSizeAttr>()) {
    Diag(MinSize->getLocation(), diag::warn_attribute_ignored) << MinSize;
    Diag(CI.getLoc(), diag::note_conflicting_attribute);
    D->dropAttr<MinSizeAttr>();
  }

  if (D->hasAttr<OptimizeNoneAttr>())
    return nullptr;

  return ::new (Context) OptimizeNoneAttr(Context, CI);
}

static void handleAlwaysInlineAttr(Sema &S, Decl *D, const ParsedAttr &AL) {
  if (AlwaysInlineAttr *Inline =
          S.mergeAlwaysInlineAttr(D, AL, AL.getAttrName()))
    D->addAttr(Inline);
}

static void handleMinSizeAttr(Sema &S, Decl *D, const ParsedAttr &AL) {
  if (MinSizeAttr *MinSize = S.mergeMinSizeAttr(D, AL))
    D->addAttr(MinSize);
}

static void handleOptimizeNoneAttr(Sema &S, Decl *D, const ParsedAttr &AL) {
  if (OptimizeNoneAttr *Optnone = S.mergeOptimizeNoneAttr(D, AL))
    D->addAttr(Optnone);
}

static void handleConstantAttr(Sema &S, Decl *D, const ParsedAttr &AL) {
  const auto *VD = cast<VarDecl>(D);
  if (VD->hasLocalStorage()) {
    S.Diag(AL.getLoc(), diag::err_cuda_nonstatic_constdev);
    return;
  }
  // constexpr variable may already get an implicit constant attr, which should
  // be replaced by the explicit constant attr.
  if (auto *A = D->getAttr<CUDAConstantAttr>()) {
    if (!A->isImplicit())
      return;
    D->dropAttr<CUDAConstantAttr>();
  }
  D->addAttr(::new (S.Context) CUDAConstantAttr(S.Context, AL));
}

static void handleSharedAttr(Sema &S, Decl *D, const ParsedAttr &AL) {
  const auto *VD = cast<VarDecl>(D);
  // extern __shared__ is only allowed on arrays with no length (e.g.
  // "int x[]").
  if (!S.getLangOpts().GPURelocatableDeviceCode && VD->hasExternalStorage() &&
      !isa<IncompleteArrayType>(VD->getType())) {
    S.Diag(AL.getLoc(), diag::err_cuda_extern_shared) << VD;
    return;
  }
  if (S.getLangOpts().CUDA && VD->hasLocalStorage() &&
      S.CUDA().DiagIfHostCode(AL.getLoc(), diag::err_cuda_host_shared)
          << llvm::to_underlying(S.CUDA().CurrentTarget()))
    return;
  D->addAttr(::new (S.Context) CUDASharedAttr(S.Context, AL));
}

static void handleGlobalAttr(Sema &S, Decl *D, const ParsedAttr &AL) {
  const auto *FD = cast<FunctionDecl>(D);
  if (!FD->getReturnType()->isVoidType() &&
      !FD->getReturnType()->getAs<AutoType>() &&
      !FD->getReturnType()->isInstantiationDependentType()) {
    SourceRange RTRange = FD->getReturnTypeSourceRange();
    S.Diag(FD->getTypeSpecStartLoc(), diag::err_kern_type_not_void_return)
        << FD->getType()
        << (RTRange.isValid() ? FixItHint::CreateReplacement(RTRange, "void")
                              : FixItHint());
    return;
  }
  if (const auto *Method = dyn_cast<CXXMethodDecl>(FD)) {
    if (Method->isInstance()) {
      S.Diag(Method->getBeginLoc(), diag::err_kern_is_nonstatic_method)
          << Method;
      return;
    }
    S.Diag(Method->getBeginLoc(), diag::warn_kern_is_method) << Method;
  }
  // Only warn for "inline" when compiling for host, to cut down on noise.
  if (FD->isInlineSpecified() && !S.getLangOpts().CUDAIsDevice)
    S.Diag(FD->getBeginLoc(), diag::warn_kern_is_inline) << FD;

  if (AL.getKind() == ParsedAttr::AT_NVPTXKernel)
    D->addAttr(::new (S.Context) NVPTXKernelAttr(S.Context, AL));
  else
    D->addAttr(::new (S.Context) CUDAGlobalAttr(S.Context, AL));
  // In host compilation the kernel is emitted as a stub function, which is
  // a helper function for launching the kernel. The instructions in the helper
  // function has nothing to do with the source code of the kernel. Do not emit
  // debug info for the stub function to avoid confusing the debugger.
  if (S.LangOpts.HIP && !S.LangOpts.CUDAIsDevice)
    D->addAttr(NoDebugAttr::CreateImplicit(S.Context));
}

static void handleDeviceAttr(Sema &S, Decl *D, const ParsedAttr &AL) {
  if (const auto *VD = dyn_cast<VarDecl>(D)) {
    if (VD->hasLocalStorage()) {
      S.Diag(AL.getLoc(), diag::err_cuda_nonstatic_constdev);
      return;
    }
  }

  if (auto *A = D->getAttr<CUDADeviceAttr>()) {
    if (!A->isImplicit())
      return;
    D->dropAttr<CUDADeviceAttr>();
  }
  D->addAttr(::new (S.Context) CUDADeviceAttr(S.Context, AL));
}

static void handleManagedAttr(Sema &S, Decl *D, const ParsedAttr &AL) {
  if (const auto *VD = dyn_cast<VarDecl>(D)) {
    if (VD->hasLocalStorage()) {
      S.Diag(AL.getLoc(), diag::err_cuda_nonstatic_constdev);
      return;
    }
  }
  if (!D->hasAttr<HIPManagedAttr>())
    D->addAttr(::new (S.Context) HIPManagedAttr(S.Context, AL));
  if (!D->hasAttr<CUDADeviceAttr>())
    D->addAttr(CUDADeviceAttr::CreateImplicit(S.Context));
}

static void handleGridConstantAttr(Sema &S, Decl *D, const ParsedAttr &AL) {
  if (D->isInvalidDecl())
    return;
  // Whether __grid_constant__ is allowed to be used will be checked in
  // Sema::CheckFunctionDeclaration as we need complete function decl to make
  // the call.
  D->addAttr(::new (S.Context) CUDAGridConstantAttr(S.Context, AL));
}

static void handleGNUInlineAttr(Sema &S, Decl *D, const ParsedAttr &AL) {
  const auto *Fn = cast<FunctionDecl>(D);
  if (!Fn->isInlineSpecified()) {
    S.Diag(AL.getLoc(), diag::warn_gnu_inline_attribute_requires_inline);
    return;
  }

  if (S.LangOpts.CPlusPlus && Fn->getStorageClass() != SC_Extern)
    S.Diag(AL.getLoc(), diag::warn_gnu_inline_cplusplus_without_extern);

  D->addAttr(::new (S.Context) GNUInlineAttr(S.Context, AL));
}

static void handleCallConvAttr(Sema &S, Decl *D, const ParsedAttr &AL) {
  if (hasDeclarator(D)) return;

  // Diagnostic is emitted elsewhere: here we store the (valid) AL
  // in the Decl node for syntactic reasoning, e.g., pretty-printing.
  CallingConv CC;
  if (S.CheckCallingConvAttr(
          AL, CC, /*FD*/ nullptr,
          S.CUDA().IdentifyTarget(dyn_cast<FunctionDecl>(D))))
    return;

  if (!isa<ObjCMethodDecl>(D)) {
    S.Diag(AL.getLoc(), diag::warn_attribute_wrong_decl_type)
        << AL << AL.isRegularKeywordAttribute() << ExpectedFunctionOrMethod;
    return;
  }

  switch (AL.getKind()) {
  case ParsedAttr::AT_FastCall:
    D->addAttr(::new (S.Context) FastCallAttr(S.Context, AL));
    return;
  case ParsedAttr::AT_StdCall:
    D->addAttr(::new (S.Context) StdCallAttr(S.Context, AL));
    return;
  case ParsedAttr::AT_ThisCall:
    D->addAttr(::new (S.Context) ThisCallAttr(S.Context, AL));
    return;
  case ParsedAttr::AT_CDecl:
    D->addAttr(::new (S.Context) CDeclAttr(S.Context, AL));
    return;
  case ParsedAttr::AT_Pascal:
    D->addAttr(::new (S.Context) PascalAttr(S.Context, AL));
    return;
  case ParsedAttr::AT_SwiftCall:
    D->addAttr(::new (S.Context) SwiftCallAttr(S.Context, AL));
    return;
  case ParsedAttr::AT_SwiftAsyncCall:
    D->addAttr(::new (S.Context) SwiftAsyncCallAttr(S.Context, AL));
    return;
  case ParsedAttr::AT_VectorCall:
    D->addAttr(::new (S.Context) VectorCallAttr(S.Context, AL));
    return;
  case ParsedAttr::AT_MSABI:
    D->addAttr(::new (S.Context) MSABIAttr(S.Context, AL));
    return;
  case ParsedAttr::AT_SysVABI:
    D->addAttr(::new (S.Context) SysVABIAttr(S.Context, AL));
    return;
  case ParsedAttr::AT_RegCall:
    D->addAttr(::new (S.Context) RegCallAttr(S.Context, AL));
    return;
  case ParsedAttr::AT_Pcs: {
    PcsAttr::PCSType PCS;
    switch (CC) {
    case CC_AAPCS:
      PCS = PcsAttr::AAPCS;
      break;
    case CC_AAPCS_VFP:
      PCS = PcsAttr::AAPCS_VFP;
      break;
    default:
      llvm_unreachable("unexpected calling convention in pcs attribute");
    }

    D->addAttr(::new (S.Context) PcsAttr(S.Context, AL, PCS));
    return;
  }
  case ParsedAttr::AT_AArch64VectorPcs:
    D->addAttr(::new (S.Context) AArch64VectorPcsAttr(S.Context, AL));
    return;
  case ParsedAttr::AT_AArch64SVEPcs:
    D->addAttr(::new (S.Context) AArch64SVEPcsAttr(S.Context, AL));
    return;
  case ParsedAttr::AT_AMDGPUKernelCall:
    D->addAttr(::new (S.Context) AMDGPUKernelCallAttr(S.Context, AL));
    return;
  case ParsedAttr::AT_IntelOclBicc:
    D->addAttr(::new (S.Context) IntelOclBiccAttr(S.Context, AL));
    return;
  case ParsedAttr::AT_PreserveMost:
    D->addAttr(::new (S.Context) PreserveMostAttr(S.Context, AL));
    return;
  case ParsedAttr::AT_PreserveAll:
    D->addAttr(::new (S.Context) PreserveAllAttr(S.Context, AL));
    return;
  case ParsedAttr::AT_M68kRTD:
    D->addAttr(::new (S.Context) M68kRTDAttr(S.Context, AL));
    return;
  case ParsedAttr::AT_PreserveNone:
    D->addAttr(::new (S.Context) PreserveNoneAttr(S.Context, AL));
    return;
  case ParsedAttr::AT_RISCVVectorCC:
    D->addAttr(::new (S.Context) RISCVVectorCCAttr(S.Context, AL));
    return;
  case ParsedAttr::AT_RISCVVLSCC: {
    // If the riscv_abi_vlen doesn't have any argument, default ABI_VLEN is 128.
    unsigned VectorLength = 128;
    if (AL.getNumArgs() &&
        !S.checkUInt32Argument(AL, AL.getArgAsExpr(0), VectorLength))
      return;
    if (VectorLength < 32 || VectorLength > 65536) {
      S.Diag(AL.getLoc(), diag::err_argument_invalid_range)
          << VectorLength << 32 << 65536;
      return;
    }
    if (!llvm::isPowerOf2_64(VectorLength)) {
      S.Diag(AL.getLoc(), diag::err_argument_not_power_of_2);
      return;
    }

    D->addAttr(::new (S.Context) RISCVVLSCCAttr(S.Context, AL, VectorLength));
    return;
  }
  default:
    llvm_unreachable("unexpected attribute kind");
  }
}

static void handleSuppressAttr(Sema &S, Decl *D, const ParsedAttr &AL) {
  if (AL.getAttributeSpellingListIndex() == SuppressAttr::CXX11_gsl_suppress) {
    // Suppression attribute with GSL spelling requires at least 1 argument.
    if (!AL.checkAtLeastNumArgs(S, 1))
      return;
  }

  std::vector<StringRef> DiagnosticIdentifiers;
  for (unsigned I = 0, E = AL.getNumArgs(); I != E; ++I) {
    StringRef RuleName;

    if (!S.checkStringLiteralArgumentAttr(AL, I, RuleName, nullptr))
      return;

    DiagnosticIdentifiers.push_back(RuleName);
  }
  D->addAttr(::new (S.Context)
                 SuppressAttr(S.Context, AL, DiagnosticIdentifiers.data(),
                              DiagnosticIdentifiers.size()));
}

static void handleLifetimeCategoryAttr(Sema &S, Decl *D, const ParsedAttr &AL) {
  TypeSourceInfo *DerefTypeLoc = nullptr;
  QualType ParmType;
  if (AL.hasParsedType()) {
    ParmType = S.GetTypeFromParser(AL.getTypeArg(), &DerefTypeLoc);

    unsigned SelectIdx = ~0U;
    if (ParmType->isReferenceType())
      SelectIdx = 0;
    else if (ParmType->isArrayType())
      SelectIdx = 1;

    if (SelectIdx != ~0U) {
      S.Diag(AL.getLoc(), diag::err_attribute_invalid_argument)
          << SelectIdx << AL;
      return;
    }
  }

  // To check if earlier decl attributes do not conflict the newly parsed ones
  // we always add (and check) the attribute to the canonical decl. We need
  // to repeat the check for attribute mutual exclusion because we're attaching
  // all of the attributes to the canonical declaration rather than the current
  // declaration.
  D = D->getCanonicalDecl();
  if (AL.getKind() == ParsedAttr::AT_Owner) {
    if (checkAttrMutualExclusion<PointerAttr>(S, D, AL))
      return;
    if (const auto *OAttr = D->getAttr<OwnerAttr>()) {
      const Type *ExistingDerefType = OAttr->getDerefTypeLoc()
                                          ? OAttr->getDerefType().getTypePtr()
                                          : nullptr;
      if (ExistingDerefType != ParmType.getTypePtrOrNull()) {
        S.Diag(AL.getLoc(), diag::err_attributes_are_not_compatible)
            << AL << OAttr
            << (AL.isRegularKeywordAttribute() ||
                OAttr->isRegularKeywordAttribute());
        S.Diag(OAttr->getLocation(), diag::note_conflicting_attribute);
      }
      return;
    }
    for (Decl *Redecl : D->redecls()) {
      Redecl->addAttr(::new (S.Context) OwnerAttr(S.Context, AL, DerefTypeLoc));
    }
  } else {
    if (checkAttrMutualExclusion<OwnerAttr>(S, D, AL))
      return;
    if (const auto *PAttr = D->getAttr<PointerAttr>()) {
      const Type *ExistingDerefType = PAttr->getDerefTypeLoc()
                                          ? PAttr->getDerefType().getTypePtr()
                                          : nullptr;
      if (ExistingDerefType != ParmType.getTypePtrOrNull()) {
        S.Diag(AL.getLoc(), diag::err_attributes_are_not_compatible)
            << AL << PAttr
            << (AL.isRegularKeywordAttribute() ||
                PAttr->isRegularKeywordAttribute());
        S.Diag(PAttr->getLocation(), diag::note_conflicting_attribute);
      }
      return;
    }
    for (Decl *Redecl : D->redecls()) {
      Redecl->addAttr(::new (S.Context)
                          PointerAttr(S.Context, AL, DerefTypeLoc));
    }
  }
}

static void handleRandomizeLayoutAttr(Sema &S, Decl *D, const ParsedAttr &AL) {
  if (checkAttrMutualExclusion<NoRandomizeLayoutAttr>(S, D, AL))
    return;
  if (!D->hasAttr<RandomizeLayoutAttr>())
    D->addAttr(::new (S.Context) RandomizeLayoutAttr(S.Context, AL));
}

static void handleNoRandomizeLayoutAttr(Sema &S, Decl *D,
                                        const ParsedAttr &AL) {
  if (checkAttrMutualExclusion<RandomizeLayoutAttr>(S, D, AL))
    return;
  if (!D->hasAttr<NoRandomizeLayoutAttr>())
    D->addAttr(::new (S.Context) NoRandomizeLayoutAttr(S.Context, AL));
}

bool Sema::CheckCallingConvAttr(const ParsedAttr &Attrs, CallingConv &CC,
                                const FunctionDecl *FD,
                                CUDAFunctionTarget CFT) {
  if (Attrs.isInvalid())
    return true;

  if (Attrs.hasProcessingCache()) {
    CC = (CallingConv) Attrs.getProcessingCache();
    return false;
  }

  if (Attrs.getKind() == ParsedAttr::AT_RISCVVLSCC) {
    // riscv_vls_cc only accepts 0 or 1 argument.
    if (!Attrs.checkAtLeastNumArgs(*this, 0) ||
        !Attrs.checkAtMostNumArgs(*this, 1)) {
      Attrs.setInvalid();
      return true;
    }
  } else {
    unsigned ReqArgs = Attrs.getKind() == ParsedAttr::AT_Pcs ? 1 : 0;
    if (!Attrs.checkExactlyNumArgs(*this, ReqArgs)) {
      Attrs.setInvalid();
      return true;
    }
  }

  const TargetInfo &TI = Context.getTargetInfo();
  // TODO: diagnose uses of these conventions on the wrong target.
  switch (Attrs.getKind()) {
  case ParsedAttr::AT_CDecl:
    CC = TI.getDefaultCallingConv();
    break;
  case ParsedAttr::AT_FastCall:
    CC = CC_X86FastCall;
    break;
  case ParsedAttr::AT_StdCall:
    CC = CC_X86StdCall;
    break;
  case ParsedAttr::AT_ThisCall:
    CC = CC_X86ThisCall;
    break;
  case ParsedAttr::AT_Pascal:
    CC = CC_X86Pascal;
    break;
  case ParsedAttr::AT_SwiftCall:
    CC = CC_Swift;
    break;
  case ParsedAttr::AT_SwiftAsyncCall:
    CC = CC_SwiftAsync;
    break;
  case ParsedAttr::AT_VectorCall:
    CC = CC_X86VectorCall;
    break;
  case ParsedAttr::AT_AArch64VectorPcs:
    CC = CC_AArch64VectorCall;
    break;
  case ParsedAttr::AT_AArch64SVEPcs:
    CC = CC_AArch64SVEPCS;
    break;
  case ParsedAttr::AT_AMDGPUKernelCall:
    CC = CC_AMDGPUKernelCall;
    break;
  case ParsedAttr::AT_RegCall:
    CC = CC_X86RegCall;
    break;
  case ParsedAttr::AT_MSABI:
    CC = Context.getTargetInfo().getTriple().isOSWindows() ? CC_C :
                                                             CC_Win64;
    break;
  case ParsedAttr::AT_SysVABI:
    CC = Context.getTargetInfo().getTriple().isOSWindows() ? CC_X86_64SysV :
                                                             CC_C;
    break;
  case ParsedAttr::AT_Pcs: {
    StringRef StrRef;
    if (!checkStringLiteralArgumentAttr(Attrs, 0, StrRef)) {
      Attrs.setInvalid();
      return true;
    }
    if (StrRef == "aapcs") {
      CC = CC_AAPCS;
      break;
    } else if (StrRef == "aapcs-vfp") {
      CC = CC_AAPCS_VFP;
      break;
    }

    Attrs.setInvalid();
    Diag(Attrs.getLoc(), diag::err_invalid_pcs);
    return true;
  }
  case ParsedAttr::AT_IntelOclBicc:
    CC = CC_IntelOclBicc;
    break;
  case ParsedAttr::AT_PreserveMost:
    CC = CC_PreserveMost;
    break;
  case ParsedAttr::AT_PreserveAll:
    CC = CC_PreserveAll;
    break;
  case ParsedAttr::AT_M68kRTD:
    CC = CC_M68kRTD;
    break;
  case ParsedAttr::AT_PreserveNone:
    CC = CC_PreserveNone;
    break;
  case ParsedAttr::AT_RISCVVectorCC:
    CC = CC_RISCVVectorCall;
    break;
  case ParsedAttr::AT_RISCVVLSCC: {
    // If the riscv_abi_vlen doesn't have any argument, we set set it to default
    // value 128.
    unsigned ABIVLen = 128;
    if (Attrs.getNumArgs() &&
        !checkUInt32Argument(Attrs, Attrs.getArgAsExpr(0), ABIVLen)) {
      Attrs.setInvalid();
      return true;
    }
    if (Attrs.getNumArgs() && (ABIVLen < 32 || ABIVLen > 65536)) {
      Attrs.setInvalid();
      Diag(Attrs.getLoc(), diag::err_argument_invalid_range)
          << ABIVLen << 32 << 65536;
      return true;
    }
    if (!llvm::isPowerOf2_64(ABIVLen)) {
      Attrs.setInvalid();
      Diag(Attrs.getLoc(), diag::err_argument_not_power_of_2);
      return true;
    }
    CC = static_cast<CallingConv>(CallingConv::CC_RISCVVLSCall_32 +
                                  llvm::Log2_64(ABIVLen) - 5);
    break;
  }
  default: llvm_unreachable("unexpected attribute kind");
  }

  TargetInfo::CallingConvCheckResult A = TargetInfo::CCCR_OK;
  // CUDA functions may have host and/or device attributes which indicate
  // their targeted execution environment, therefore the calling convention
  // of functions in CUDA should be checked against the target deduced based
  // on their host/device attributes.
  if (LangOpts.CUDA) {
    auto *Aux = Context.getAuxTargetInfo();
    assert(FD || CFT != CUDAFunctionTarget::InvalidTarget);
    auto CudaTarget = FD ? CUDA().IdentifyTarget(FD) : CFT;
    bool CheckHost = false, CheckDevice = false;
    switch (CudaTarget) {
    case CUDAFunctionTarget::HostDevice:
      CheckHost = true;
      CheckDevice = true;
      break;
    case CUDAFunctionTarget::Host:
      CheckHost = true;
      break;
    case CUDAFunctionTarget::Device:
    case CUDAFunctionTarget::Global:
      CheckDevice = true;
      break;
    case CUDAFunctionTarget::InvalidTarget:
      llvm_unreachable("unexpected cuda target");
    }
    auto *HostTI = LangOpts.CUDAIsDevice ? Aux : &TI;
    auto *DeviceTI = LangOpts.CUDAIsDevice ? &TI : Aux;
    if (CheckHost && HostTI)
      A = HostTI->checkCallingConvention(CC);
    if (A == TargetInfo::CCCR_OK && CheckDevice && DeviceTI)
      A = DeviceTI->checkCallingConvention(CC);
  } else {
    A = TI.checkCallingConvention(CC);
  }

  switch (A) {
  case TargetInfo::CCCR_OK:
    break;

  case TargetInfo::CCCR_Ignore:
    // Treat an ignored convention as if it was an explicit C calling convention
    // attribute. For example, __stdcall on Win x64 functions as __cdecl, so
    // that command line flags that change the default convention to
    // __vectorcall don't affect declarations marked __stdcall.
    CC = CC_C;
    break;

  case TargetInfo::CCCR_Error:
    Diag(Attrs.getLoc(), diag::error_cconv_unsupported)
        << Attrs << (int)CallingConventionIgnoredReason::ForThisTarget;
    break;

  case TargetInfo::CCCR_Warning: {
    Diag(Attrs.getLoc(), diag::warn_cconv_unsupported)
        << Attrs << (int)CallingConventionIgnoredReason::ForThisTarget;

    // This convention is not valid for the target. Use the default function or
    // method calling convention.
    bool IsCXXMethod = false, IsVariadic = false;
    if (FD) {
      IsCXXMethod = FD->isCXXInstanceMember();
      IsVariadic = FD->isVariadic();
    }
    CC = Context.getDefaultCallingConvention(IsVariadic, IsCXXMethod);
    break;
  }
  }

  Attrs.setProcessingCache((unsigned) CC);
  return false;
}

bool Sema::CheckRegparmAttr(const ParsedAttr &AL, unsigned &numParams) {
  if (AL.isInvalid())
    return true;

  if (!AL.checkExactlyNumArgs(*this, 1)) {
    AL.setInvalid();
    return true;
  }

  uint32_t NP;
  Expr *NumParamsExpr = AL.getArgAsExpr(0);
  if (!checkUInt32Argument(AL, NumParamsExpr, NP)) {
    AL.setInvalid();
    return true;
  }

  if (Context.getTargetInfo().getRegParmMax() == 0) {
    Diag(AL.getLoc(), diag::err_attribute_regparm_wrong_platform)
      << NumParamsExpr->getSourceRange();
    AL.setInvalid();
    return true;
  }

  numParams = NP;
  if (numParams > Context.getTargetInfo().getRegParmMax()) {
    Diag(AL.getLoc(), diag::err_attribute_regparm_invalid_number)
      << Context.getTargetInfo().getRegParmMax() << NumParamsExpr->getSourceRange();
    AL.setInvalid();
    return true;
  }

  return false;
}

// Checks whether an argument of launch_bounds attribute is
// acceptable, performs implicit conversion to Rvalue, and returns
// non-nullptr Expr result on success. Otherwise, it returns nullptr
// and may output an error.
static Expr *makeLaunchBoundsArgExpr(Sema &S, Expr *E,
                                     const CUDALaunchBoundsAttr &AL,
                                     const unsigned Idx) {
  if (S.DiagnoseUnexpandedParameterPack(E))
    return nullptr;

  // Accept template arguments for now as they depend on something else.
  // We'll get to check them when they eventually get instantiated.
  if (E->isValueDependent())
    return E;

  std::optional<llvm::APSInt> I = llvm::APSInt(64);
  if (!(I = E->getIntegerConstantExpr(S.Context))) {
    S.Diag(E->getExprLoc(), diag::err_attribute_argument_n_type)
        << &AL << Idx << AANT_ArgumentIntegerConstant << E->getSourceRange();
    return nullptr;
  }
  // Make sure we can fit it in 32 bits.
  if (!I->isIntN(32)) {
    S.Diag(E->getExprLoc(), diag::err_ice_too_large)
        << toString(*I, 10, false) << 32 << /* Unsigned */ 1;
    return nullptr;
  }
  if (*I < 0)
    S.Diag(E->getExprLoc(), diag::warn_attribute_argument_n_negative)
        << &AL << Idx << E->getSourceRange();

  // We may need to perform implicit conversion of the argument.
  InitializedEntity Entity = InitializedEntity::InitializeParameter(
      S.Context, S.Context.getConstType(S.Context.IntTy), /*consume*/ false);
  ExprResult ValArg = S.PerformCopyInitialization(Entity, SourceLocation(), E);
  assert(!ValArg.isInvalid() &&
         "Unexpected PerformCopyInitialization() failure.");

  return ValArg.getAs<Expr>();
}

CUDALaunchBoundsAttr *
Sema::CreateLaunchBoundsAttr(const AttributeCommonInfo &CI, Expr *MaxThreads,
                             Expr *MinBlocks, Expr *MaxBlocks) {
  CUDALaunchBoundsAttr TmpAttr(Context, CI, MaxThreads, MinBlocks, MaxBlocks);
  MaxThreads = makeLaunchBoundsArgExpr(*this, MaxThreads, TmpAttr, 0);
  if (!MaxThreads)
    return nullptr;

  if (MinBlocks) {
    MinBlocks = makeLaunchBoundsArgExpr(*this, MinBlocks, TmpAttr, 1);
    if (!MinBlocks)
      return nullptr;
  }

  if (MaxBlocks) {
    // '.maxclusterrank' ptx directive requires .target sm_90 or higher.
    auto SM = SYCL().getOffloadArch(Context.getTargetInfo());
    if (SM == OffloadArch::UNKNOWN || SM < OffloadArch::SM_90) {
      Diag(MaxBlocks->getBeginLoc(), diag::warn_cuda_maxclusterrank_sm_90)
          << OffloadArchToString(SM) << CI << MaxBlocks->getSourceRange();
      // Ignore it by setting MaxBlocks to null;
      MaxBlocks = nullptr;
    } else {
      MaxBlocks = makeLaunchBoundsArgExpr(*this, MaxBlocks, TmpAttr, 2);
      if (!MaxBlocks)
        return nullptr;
    }
  }

  return ::new (Context)
      CUDALaunchBoundsAttr(Context, CI, MaxThreads, MinBlocks, MaxBlocks);
}

void Sema::AddLaunchBoundsAttr(Decl *D, const AttributeCommonInfo &CI,
                               Expr *MaxThreads, Expr *MinBlocks,
                               Expr *MaxBlocks) {
  if (auto *Attr = CreateLaunchBoundsAttr(CI, MaxThreads, MinBlocks, MaxBlocks))
    D->addAttr(Attr);
}

static void handleLaunchBoundsAttr(Sema &S, Decl *D, const ParsedAttr &AL) {
  if (!AL.checkAtLeastNumArgs(S, 1) || !AL.checkAtMostNumArgs(S, 3))
    return;

  S.AddLaunchBoundsAttr(D, AL, AL.getArgAsExpr(0),
                        AL.getNumArgs() > 1 ? AL.getArgAsExpr(1) : nullptr,
                        AL.getNumArgs() > 2 ? AL.getArgAsExpr(2) : nullptr);
}

static void handleArgumentWithTypeTagAttr(Sema &S, Decl *D,
                                          const ParsedAttr &AL) {
  if (!AL.isArgIdent(0)) {
    S.Diag(AL.getLoc(), diag::err_attribute_argument_n_type)
        << AL << /* arg num = */ 1 << AANT_ArgumentIdentifier;
    return;
  }

  ParamIdx ArgumentIdx;
  if (!S.checkFunctionOrMethodParameterIndex(D, AL, 2, AL.getArgAsExpr(1),
                                             ArgumentIdx))
    return;

  ParamIdx TypeTagIdx;
  if (!S.checkFunctionOrMethodParameterIndex(D, AL, 3, AL.getArgAsExpr(2),
                                             TypeTagIdx))
    return;

  bool IsPointer = AL.getAttrName()->getName() == "pointer_with_type_tag";
  if (IsPointer) {
    // Ensure that buffer has a pointer type.
    unsigned ArgumentIdxAST = ArgumentIdx.getASTIndex();
    if (ArgumentIdxAST >= getFunctionOrMethodNumParams(D) ||
        !getFunctionOrMethodParamType(D, ArgumentIdxAST)->isPointerType())
      S.Diag(AL.getLoc(), diag::err_attribute_pointers_only) << AL << 0;
  }

  D->addAttr(::new (S.Context) ArgumentWithTypeTagAttr(
      S.Context, AL, AL.getArgAsIdent(0)->Ident, ArgumentIdx, TypeTagIdx,
      IsPointer));
}

static void handleTypeTagForDatatypeAttr(Sema &S, Decl *D,
                                         const ParsedAttr &AL) {
  if (!AL.isArgIdent(0)) {
    S.Diag(AL.getLoc(), diag::err_attribute_argument_n_type)
        << AL << 1 << AANT_ArgumentIdentifier;
    return;
  }

  if (!AL.checkExactlyNumArgs(S, 1))
    return;

  if (!isa<VarDecl>(D)) {
    S.Diag(AL.getLoc(), diag::err_attribute_wrong_decl_type)
        << AL << AL.isRegularKeywordAttribute() << ExpectedVariable;
    return;
  }

  IdentifierInfo *PointerKind = AL.getArgAsIdent(0)->Ident;
  TypeSourceInfo *MatchingCTypeLoc = nullptr;
  S.GetTypeFromParser(AL.getMatchingCType(), &MatchingCTypeLoc);
  assert(MatchingCTypeLoc && "no type source info for attribute argument");

  D->addAttr(::new (S.Context) TypeTagForDatatypeAttr(
      S.Context, AL, PointerKind, MatchingCTypeLoc, AL.getLayoutCompatible(),
      AL.getMustBeNull()));
}

static void handleXRayLogArgsAttr(Sema &S, Decl *D, const ParsedAttr &AL) {
  ParamIdx ArgCount;

  if (!S.checkFunctionOrMethodParameterIndex(D, AL, 1, AL.getArgAsExpr(0),
                                             ArgCount,
                                             true /* CanIndexImplicitThis */))
    return;

  // ArgCount isn't a parameter index [0;n), it's a count [1;n]
  D->addAttr(::new (S.Context)
                 XRayLogArgsAttr(S.Context, AL, ArgCount.getSourceIndex()));
}

static void handlePatchableFunctionEntryAttr(Sema &S, Decl *D,
                                             const ParsedAttr &AL) {
  if (S.Context.getTargetInfo().getTriple().isOSAIX()) {
    S.Diag(AL.getLoc(), diag::err_aix_attr_unsupported) << AL;
    return;
  }
  uint32_t Count = 0, Offset = 0;
  if (!S.checkUInt32Argument(AL, AL.getArgAsExpr(0), Count, 0, true))
    return;
  if (AL.getNumArgs() == 2) {
    Expr *Arg = AL.getArgAsExpr(1);
    if (!S.checkUInt32Argument(AL, Arg, Offset, 1, true))
      return;
    if (Count < Offset) {
      S.Diag(S.getAttrLoc(AL), diag::err_attribute_argument_out_of_range)
          << &AL << 0 << Count << Arg->getBeginLoc();
      return;
    }
  }
  D->addAttr(::new (S.Context)
                 PatchableFunctionEntryAttr(S.Context, AL, Count, Offset));
}

static bool SYCLAliasValid(ASTContext &Context, unsigned BuiltinID) {
  constexpr llvm::StringLiteral Prefix = "__builtin_intel_sycl";
  std::string BuiltinNameStr = Context.BuiltinInfo.getName(BuiltinID);
  StringRef BuiltinName = BuiltinNameStr;
  return BuiltinName.starts_with(Prefix);
}

static void handleBuiltinAliasAttr(Sema &S, Decl *D,
                                        const ParsedAttr &AL) {
  if (!AL.isArgIdent(0)) {
    S.Diag(AL.getLoc(), diag::err_attribute_argument_n_type)
        << AL << 1 << AANT_ArgumentIdentifier;
    return;
  }

  IdentifierInfo *Ident = AL.getArgAsIdent(0)->Ident;
  unsigned BuiltinID = Ident->getBuiltinID();
  StringRef AliasName = cast<FunctionDecl>(D)->getIdentifier()->getName();

  bool IsAArch64 = S.Context.getTargetInfo().getTriple().isAArch64();
  bool IsARM = S.Context.getTargetInfo().getTriple().isARM();
  bool IsRISCV = S.Context.getTargetInfo().getTriple().isRISCV();
  bool IsHLSL = S.Context.getLangOpts().HLSL;
  bool IsSYCL = S.Context.getLangOpts().isSYCL();
  if ((IsAArch64 && !S.ARM().SveAliasValid(BuiltinID, AliasName)) ||
      (IsARM && !S.ARM().MveAliasValid(BuiltinID, AliasName) &&
       !S.ARM().CdeAliasValid(BuiltinID, AliasName)) ||
      (IsRISCV && !S.RISCV().isAliasValid(BuiltinID, AliasName)) ||
      (IsSYCL && !SYCLAliasValid(S.Context, BuiltinID)) ||
      (!IsAArch64 && !IsARM && !IsRISCV && !IsHLSL && !IsSYCL)) {
    S.Diag(AL.getLoc(), diag::err_attribute_builtin_alias) << AL;
    return;
  }

  D->addAttr(::new (S.Context) BuiltinAliasAttr(S.Context, AL, Ident));
}

static void handleNullableTypeAttr(Sema &S, Decl *D, const ParsedAttr &AL) {
  if (AL.isUsedAsTypeAttr())
    return;

  if (auto *CRD = dyn_cast<CXXRecordDecl>(D);
      !CRD || !(CRD->isClass() || CRD->isStruct())) {
    S.Diag(AL.getRange().getBegin(), diag::err_attribute_wrong_decl_type)
        << AL << AL.isRegularKeywordAttribute() << ExpectedClass;
    return;
  }

  handleSimpleAttribute<TypeNullableAttr>(S, D, AL);
}

static void handlePreferredTypeAttr(Sema &S, Decl *D, const ParsedAttr &AL) {
  if (!AL.hasParsedType()) {
    S.Diag(AL.getLoc(), diag::err_attribute_wrong_number_arguments) << AL << 1;
    return;
  }

  TypeSourceInfo *ParmTSI = nullptr;
  QualType QT = S.GetTypeFromParser(AL.getTypeArg(), &ParmTSI);
  assert(ParmTSI && "no type source info for attribute argument");
  S.RequireCompleteType(ParmTSI->getTypeLoc().getBeginLoc(), QT,
                        diag::err_incomplete_type);

  D->addAttr(::new (S.Context) PreferredTypeAttr(S.Context, AL, ParmTSI));
}

//===----------------------------------------------------------------------===//
// Microsoft specific attribute handlers.
//===----------------------------------------------------------------------===//

UuidAttr *Sema::mergeUuidAttr(Decl *D, const AttributeCommonInfo &CI,
                              StringRef UuidAsWritten, MSGuidDecl *GuidDecl) {
  if (const auto *UA = D->getAttr<UuidAttr>()) {
    if (declaresSameEntity(UA->getGuidDecl(), GuidDecl))
      return nullptr;
    if (!UA->getGuid().empty()) {
      Diag(UA->getLocation(), diag::err_mismatched_uuid);
      Diag(CI.getLoc(), diag::note_previous_uuid);
      D->dropAttr<UuidAttr>();
    }
  }

  return ::new (Context) UuidAttr(Context, CI, UuidAsWritten, GuidDecl);
}

static void handleUuidAttr(Sema &S, Decl *D, const ParsedAttr &AL) {
  if (!S.LangOpts.CPlusPlus) {
    S.Diag(AL.getLoc(), diag::err_attribute_not_supported_in_lang)
        << AL << AttributeLangSupport::C;
    return;
  }

  StringRef OrigStrRef;
  SourceLocation LiteralLoc;
  if (!S.checkStringLiteralArgumentAttr(AL, 0, OrigStrRef, &LiteralLoc))
    return;

  // GUID format is "XXXXXXXX-XXXX-XXXX-XXXX-XXXXXXXXXXXX" or
  // "{XXXXXXXX-XXXX-XXXX-XXXX-XXXXXXXXXXXX}", normalize to the former.
  StringRef StrRef = OrigStrRef;
  if (StrRef.size() == 38 && StrRef.front() == '{' && StrRef.back() == '}')
    StrRef = StrRef.drop_front().drop_back();

  // Validate GUID length.
  if (StrRef.size() != 36) {
    S.Diag(LiteralLoc, diag::err_attribute_uuid_malformed_guid);
    return;
  }

  for (unsigned i = 0; i < 36; ++i) {
    if (i == 8 || i == 13 || i == 18 || i == 23) {
      if (StrRef[i] != '-') {
        S.Diag(LiteralLoc, diag::err_attribute_uuid_malformed_guid);
        return;
      }
    } else if (!isHexDigit(StrRef[i])) {
      S.Diag(LiteralLoc, diag::err_attribute_uuid_malformed_guid);
      return;
    }
  }

  // Convert to our parsed format and canonicalize.
  MSGuidDecl::Parts Parsed;
  StrRef.substr(0, 8).getAsInteger(16, Parsed.Part1);
  StrRef.substr(9, 4).getAsInteger(16, Parsed.Part2);
  StrRef.substr(14, 4).getAsInteger(16, Parsed.Part3);
  for (unsigned i = 0; i != 8; ++i)
    StrRef.substr(19 + 2 * i + (i >= 2 ? 1 : 0), 2)
        .getAsInteger(16, Parsed.Part4And5[i]);
  MSGuidDecl *Guid = S.Context.getMSGuidDecl(Parsed);

  // FIXME: It'd be nice to also emit a fixit removing uuid(...) (and, if it's
  // the only thing in the [] list, the [] too), and add an insertion of
  // __declspec(uuid(...)).  But sadly, neither the SourceLocs of the commas
  // separating attributes nor of the [ and the ] are in the AST.
  // Cf "SourceLocations of attribute list delimiters - [[ ... , ... ]] etc"
  // on cfe-dev.
  if (AL.isMicrosoftAttribute()) // Check for [uuid(...)] spelling.
    S.Diag(AL.getLoc(), diag::warn_atl_uuid_deprecated);

  UuidAttr *UA = S.mergeUuidAttr(D, AL, OrigStrRef, Guid);
  if (UA)
    D->addAttr(UA);
}

static void handleMSInheritanceAttr(Sema &S, Decl *D, const ParsedAttr &AL) {
  if (!S.LangOpts.CPlusPlus) {
    S.Diag(AL.getLoc(), diag::err_attribute_not_supported_in_lang)
        << AL << AttributeLangSupport::C;
    return;
  }
  MSInheritanceAttr *IA = S.mergeMSInheritanceAttr(
      D, AL, /*BestCase=*/true, (MSInheritanceModel)AL.getSemanticSpelling());
  if (IA) {
    D->addAttr(IA);
    S.Consumer.AssignInheritanceModel(cast<CXXRecordDecl>(D));
  }
}

static void handleDeclspecThreadAttr(Sema &S, Decl *D, const ParsedAttr &AL) {
  const auto *VD = cast<VarDecl>(D);
  if (!S.Context.getTargetInfo().isTLSSupported()) {
    S.Diag(AL.getLoc(), diag::err_thread_unsupported);
    return;
  }
  if (VD->getTSCSpec() != TSCS_unspecified) {
    S.Diag(AL.getLoc(), diag::err_declspec_thread_on_thread_variable);
    return;
  }
  if (VD->hasLocalStorage()) {
    S.Diag(AL.getLoc(), diag::err_thread_non_global) << "__declspec(thread)";
    return;
  }
  D->addAttr(::new (S.Context) ThreadAttr(S.Context, AL));
}

static void handleMSConstexprAttr(Sema &S, Decl *D, const ParsedAttr &AL) {
  if (!S.getLangOpts().isCompatibleWithMSVC(LangOptions::MSVC2022_3)) {
    S.Diag(AL.getLoc(), diag::warn_unknown_attribute_ignored)
        << AL << AL.getRange();
    return;
  }
  auto *FD = cast<FunctionDecl>(D);
  if (FD->isConstexprSpecified() || FD->isConsteval()) {
    S.Diag(AL.getLoc(), diag::err_ms_constexpr_cannot_be_applied)
        << FD->isConsteval() << FD;
    return;
  }
  if (auto *MD = dyn_cast<CXXMethodDecl>(FD)) {
    if (!S.getLangOpts().CPlusPlus20 && MD->isVirtual()) {
      S.Diag(AL.getLoc(), diag::err_ms_constexpr_cannot_be_applied)
          << /*virtual*/ 2 << MD;
      return;
    }
  }
  D->addAttr(::new (S.Context) MSConstexprAttr(S.Context, AL));
}

static void handleAbiTagAttr(Sema &S, Decl *D, const ParsedAttr &AL) {
  SmallVector<StringRef, 4> Tags;
  for (unsigned I = 0, E = AL.getNumArgs(); I != E; ++I) {
    StringRef Tag;
    if (!S.checkStringLiteralArgumentAttr(AL, I, Tag))
      return;
    Tags.push_back(Tag);
  }

  if (const auto *NS = dyn_cast<NamespaceDecl>(D)) {
    if (!NS->isInline()) {
      S.Diag(AL.getLoc(), diag::warn_attr_abi_tag_namespace) << 0;
      return;
    }
    if (NS->isAnonymousNamespace()) {
      S.Diag(AL.getLoc(), diag::warn_attr_abi_tag_namespace) << 1;
      return;
    }
    if (AL.getNumArgs() == 0)
      Tags.push_back(NS->getName());
  } else if (!AL.checkAtLeastNumArgs(S, 1))
    return;

  // Store tags sorted and without duplicates.
  llvm::sort(Tags);
  Tags.erase(std::unique(Tags.begin(), Tags.end()), Tags.end());

  D->addAttr(::new (S.Context)
                 AbiTagAttr(S.Context, AL, Tags.data(), Tags.size()));
}

static bool hasBTFDeclTagAttr(Decl *D, StringRef Tag) {
  for (const auto *I : D->specific_attrs<BTFDeclTagAttr>()) {
    if (I->getBTFDeclTag() == Tag)
      return true;
  }
  return false;
}

static void handleBTFDeclTagAttr(Sema &S, Decl *D, const ParsedAttr &AL) {
  StringRef Str;
  if (!S.checkStringLiteralArgumentAttr(AL, 0, Str))
    return;
  if (hasBTFDeclTagAttr(D, Str))
    return;

  D->addAttr(::new (S.Context) BTFDeclTagAttr(S.Context, AL, Str));
}

BTFDeclTagAttr *Sema::mergeBTFDeclTagAttr(Decl *D, const BTFDeclTagAttr &AL) {
  if (hasBTFDeclTagAttr(D, AL.getBTFDeclTag()))
    return nullptr;
  return ::new (Context) BTFDeclTagAttr(Context, AL, AL.getBTFDeclTag());
}

static void handleInterruptAttr(Sema &S, Decl *D, const ParsedAttr &AL) {
  // Dispatch the interrupt attribute based on the current target.
  switch (S.Context.getTargetInfo().getTriple().getArch()) {
  case llvm::Triple::msp430:
    S.MSP430().handleInterruptAttr(D, AL);
    break;
  case llvm::Triple::mipsel:
  case llvm::Triple::mips:
    S.MIPS().handleInterruptAttr(D, AL);
    break;
  case llvm::Triple::m68k:
    S.M68k().handleInterruptAttr(D, AL);
    break;
  case llvm::Triple::x86:
  case llvm::Triple::x86_64:
    S.X86().handleAnyInterruptAttr(D, AL);
    break;
  case llvm::Triple::avr:
    S.AVR().handleInterruptAttr(D, AL);
    break;
  case llvm::Triple::riscv32:
  case llvm::Triple::riscv64:
    S.RISCV().handleInterruptAttr(D, AL);
    break;
  default:
    S.ARM().handleInterruptAttr(D, AL);
    break;
  }
}

static void handleLayoutVersion(Sema &S, Decl *D, const ParsedAttr &AL) {
  uint32_t Version;
  Expr *VersionExpr = static_cast<Expr *>(AL.getArgAsExpr(0));
  if (!S.checkUInt32Argument(AL, AL.getArgAsExpr(0), Version))
    return;

  // TODO: Investigate what happens with the next major version of MSVC.
  if (Version != LangOptions::MSVC2015 / 100) {
    S.Diag(AL.getLoc(), diag::err_attribute_argument_out_of_bounds)
        << AL << Version << VersionExpr->getSourceRange();
    return;
  }

  // The attribute expects a "major" version number like 19, but new versions of
  // MSVC have moved to updating the "minor", or less significant numbers, so we
  // have to multiply by 100 now.
  Version *= 100;

  D->addAttr(::new (S.Context) LayoutVersionAttr(S.Context, AL, Version));
}

DLLImportAttr *Sema::mergeDLLImportAttr(Decl *D,
                                        const AttributeCommonInfo &CI) {
  if (D->hasAttr<DLLExportAttr>()) {
    Diag(CI.getLoc(), diag::warn_attribute_ignored) << "'dllimport'";
    return nullptr;
  }

  if (D->hasAttr<DLLImportAttr>())
    return nullptr;

  return ::new (Context) DLLImportAttr(Context, CI);
}

DLLExportAttr *Sema::mergeDLLExportAttr(Decl *D,
                                        const AttributeCommonInfo &CI) {
  if (DLLImportAttr *Import = D->getAttr<DLLImportAttr>()) {
    Diag(Import->getLocation(), diag::warn_attribute_ignored) << Import;
    D->dropAttr<DLLImportAttr>();
  }

  if (D->hasAttr<DLLExportAttr>())
    return nullptr;

  return ::new (Context) DLLExportAttr(Context, CI);
}

static void handleDLLAttr(Sema &S, Decl *D, const ParsedAttr &A) {
  if (isa<ClassTemplatePartialSpecializationDecl>(D) &&
      (S.Context.getTargetInfo().shouldDLLImportComdatSymbols())) {
    S.Diag(A.getRange().getBegin(), diag::warn_attribute_ignored) << A;
    return;
  }

  if (const auto *FD = dyn_cast<FunctionDecl>(D)) {
    if (FD->isInlined() && A.getKind() == ParsedAttr::AT_DLLImport &&
        !(S.Context.getTargetInfo().shouldDLLImportComdatSymbols())) {
      // MinGW doesn't allow dllimport on inline functions.
      S.Diag(A.getRange().getBegin(), diag::warn_attribute_ignored_on_inline)
          << A;
      return;
    }
  }

  if (const auto *MD = dyn_cast<CXXMethodDecl>(D)) {
    if ((S.Context.getTargetInfo().shouldDLLImportComdatSymbols()) &&
        MD->getParent()->isLambda()) {
      S.Diag(A.getRange().getBegin(), diag::err_attribute_dll_lambda) << A;
      return;
    }
  }

  Attr *NewAttr = A.getKind() == ParsedAttr::AT_DLLExport
                      ? (Attr *)S.mergeDLLExportAttr(D, A)
                      : (Attr *)S.mergeDLLImportAttr(D, A);
  if (NewAttr)
    D->addAttr(NewAttr);
}

MSInheritanceAttr *
Sema::mergeMSInheritanceAttr(Decl *D, const AttributeCommonInfo &CI,
                             bool BestCase,
                             MSInheritanceModel Model) {
  if (MSInheritanceAttr *IA = D->getAttr<MSInheritanceAttr>()) {
    if (IA->getInheritanceModel() == Model)
      return nullptr;
    Diag(IA->getLocation(), diag::err_mismatched_ms_inheritance)
        << 1 /*previous declaration*/;
    Diag(CI.getLoc(), diag::note_previous_ms_inheritance);
    D->dropAttr<MSInheritanceAttr>();
  }

  auto *RD = cast<CXXRecordDecl>(D);
  if (RD->hasDefinition()) {
    if (checkMSInheritanceAttrOnDefinition(RD, CI.getRange(), BestCase,
                                           Model)) {
      return nullptr;
    }
  } else {
    if (isa<ClassTemplatePartialSpecializationDecl>(RD)) {
      Diag(CI.getLoc(), diag::warn_ignored_ms_inheritance)
          << 1 /*partial specialization*/;
      return nullptr;
    }
    if (RD->getDescribedClassTemplate()) {
      Diag(CI.getLoc(), diag::warn_ignored_ms_inheritance)
          << 0 /*primary template*/;
      return nullptr;
    }
  }

  return ::new (Context) MSInheritanceAttr(Context, CI, BestCase);
}

static void handleCapabilityAttr(Sema &S, Decl *D, const ParsedAttr &AL) {
  // The capability attributes take a single string parameter for the name of
  // the capability they represent. The lockable attribute does not take any
  // parameters. However, semantically, both attributes represent the same
  // concept, and so they use the same semantic attribute. Eventually, the
  // lockable attribute will be removed.
  //
  // For backward compatibility, any capability which has no specified string
  // literal will be considered a "mutex."
  StringRef N("mutex");
  SourceLocation LiteralLoc;
  if (AL.getKind() == ParsedAttr::AT_Capability &&
      !S.checkStringLiteralArgumentAttr(AL, 0, N, &LiteralLoc))
    return;

  D->addAttr(::new (S.Context) CapabilityAttr(S.Context, AL, N));
}

static void handleAssertCapabilityAttr(Sema &S, Decl *D, const ParsedAttr &AL) {
  SmallVector<Expr*, 1> Args;
  if (!checkLockFunAttrCommon(S, D, AL, Args))
    return;

  D->addAttr(::new (S.Context)
                 AssertCapabilityAttr(S.Context, AL, Args.data(), Args.size()));
}

static void handleAcquireCapabilityAttr(Sema &S, Decl *D,
                                        const ParsedAttr &AL) {
  if (const auto *ParmDecl = dyn_cast<ParmVarDecl>(D);
      ParmDecl && !checkFunParamsAreScopedLockable(S, ParmDecl, AL))
    return;

  SmallVector<Expr*, 1> Args;
  if (!checkLockFunAttrCommon(S, D, AL, Args))
    return;

  D->addAttr(::new (S.Context) AcquireCapabilityAttr(S.Context, AL, Args.data(),
                                                     Args.size()));
}

static void handleTryAcquireCapabilityAttr(Sema &S, Decl *D,
                                           const ParsedAttr &AL) {
  SmallVector<Expr*, 2> Args;
  if (!checkTryLockFunAttrCommon(S, D, AL, Args))
    return;

  D->addAttr(::new (S.Context) TryAcquireCapabilityAttr(
      S.Context, AL, AL.getArgAsExpr(0), Args.data(), Args.size()));
}

static void handleReleaseCapabilityAttr(Sema &S, Decl *D,
                                        const ParsedAttr &AL) {
  if (const auto *ParmDecl = dyn_cast<ParmVarDecl>(D);
      ParmDecl && !checkFunParamsAreScopedLockable(S, ParmDecl, AL))
    return;
  // Check that all arguments are lockable objects.
  SmallVector<Expr *, 1> Args;
  checkAttrArgsAreCapabilityObjs(S, D, AL, Args, 0, true);

  D->addAttr(::new (S.Context) ReleaseCapabilityAttr(S.Context, AL, Args.data(),
                                                     Args.size()));
}

static void handleRequiresCapabilityAttr(Sema &S, Decl *D,
                                         const ParsedAttr &AL) {
  if (const auto *ParmDecl = dyn_cast<ParmVarDecl>(D);
      ParmDecl && !checkFunParamsAreScopedLockable(S, ParmDecl, AL))
    return;

  if (!AL.checkAtLeastNumArgs(S, 1))
    return;

  // check that all arguments are lockable objects
  SmallVector<Expr*, 1> Args;
  checkAttrArgsAreCapabilityObjs(S, D, AL, Args);
  if (Args.empty())
    return;

  RequiresCapabilityAttr *RCA = ::new (S.Context)
      RequiresCapabilityAttr(S.Context, AL, Args.data(), Args.size());

  D->addAttr(RCA);
}

static void handleDeprecatedAttr(Sema &S, Decl *D, const ParsedAttr &AL) {
  if (const auto *NSD = dyn_cast<NamespaceDecl>(D)) {
    if (NSD->isAnonymousNamespace()) {
      S.Diag(AL.getLoc(), diag::warn_deprecated_anonymous_namespace);
      // Do not want to attach the attribute to the namespace because that will
      // cause confusing diagnostic reports for uses of declarations within the
      // namespace.
      return;
    }
  } else if (isa<UsingDecl, UnresolvedUsingTypenameDecl,
                 UnresolvedUsingValueDecl>(D)) {
    S.Diag(AL.getRange().getBegin(), diag::warn_deprecated_ignored_on_using)
        << AL;
    return;
  }

  // Handle the cases where the attribute has a text message.
  StringRef Str, Replacement;
  if (AL.isArgExpr(0) && AL.getArgAsExpr(0) &&
      !S.checkStringLiteralArgumentAttr(AL, 0, Str))
    return;

  // Support a single optional message only for Declspec and [[]] spellings.
  if (AL.isDeclspecAttribute() || AL.isStandardAttributeSyntax())
    AL.checkAtMostNumArgs(S, 1);
  else if (AL.isArgExpr(1) && AL.getArgAsExpr(1) &&
           !S.checkStringLiteralArgumentAttr(AL, 1, Replacement))
    return;

  if (!S.getLangOpts().CPlusPlus14 && AL.isCXX11Attribute() && !AL.isGNUScope())
    S.Diag(AL.getLoc(), diag::ext_cxx14_attr) << AL;

  D->addAttr(::new (S.Context) DeprecatedAttr(S.Context, AL, Str, Replacement));
}

static bool isGlobalVar(const Decl *D) {
  if (const auto *S = dyn_cast<VarDecl>(D))
    return S->hasGlobalStorage();
  return false;
}

static bool isSanitizerAttributeAllowedOnGlobals(StringRef Sanitizer) {
  return Sanitizer == "address" || Sanitizer == "hwaddress" ||
         Sanitizer == "memtag";
}

static void handleNoSanitizeAttr(Sema &S, Decl *D, const ParsedAttr &AL) {
  if (!AL.checkAtLeastNumArgs(S, 1))
    return;

  std::vector<StringRef> Sanitizers;

  for (unsigned I = 0, E = AL.getNumArgs(); I != E; ++I) {
    StringRef SanitizerName;
    SourceLocation LiteralLoc;

    if (!S.checkStringLiteralArgumentAttr(AL, I, SanitizerName, &LiteralLoc))
      return;

    if (parseSanitizerValue(SanitizerName, /*AllowGroups=*/true) ==
            SanitizerMask() &&
        SanitizerName != "coverage")
      S.Diag(LiteralLoc, diag::warn_unknown_sanitizer_ignored) << SanitizerName;
    else if (isGlobalVar(D) && !isSanitizerAttributeAllowedOnGlobals(SanitizerName))
      S.Diag(D->getLocation(), diag::warn_attribute_type_not_supported_global)
          << AL << SanitizerName;
    Sanitizers.push_back(SanitizerName);
  }

  D->addAttr(::new (S.Context) NoSanitizeAttr(S.Context, AL, Sanitizers.data(),
                                              Sanitizers.size()));
}

static void handleNoSanitizeSpecificAttr(Sema &S, Decl *D,
                                         const ParsedAttr &AL) {
  StringRef AttrName = AL.getAttrName()->getName();
  normalizeName(AttrName);
  StringRef SanitizerName = llvm::StringSwitch<StringRef>(AttrName)
                                .Case("no_address_safety_analysis", "address")
                                .Case("no_sanitize_address", "address")
                                .Case("no_sanitize_thread", "thread")
                                .Case("no_sanitize_memory", "memory");
  if (isGlobalVar(D) && SanitizerName != "address")
    S.Diag(D->getLocation(), diag::err_attribute_wrong_decl_type)
        << AL << AL.isRegularKeywordAttribute() << ExpectedFunction;

  // FIXME: Rather than create a NoSanitizeSpecificAttr, this creates a
  // NoSanitizeAttr object; but we need to calculate the correct spelling list
  // index rather than incorrectly assume the index for NoSanitizeSpecificAttr
  // has the same spellings as the index for NoSanitizeAttr. We don't have a
  // general way to "translate" between the two, so this hack attempts to work
  // around the issue with hard-coded indices. This is critical for calling
  // getSpelling() or prettyPrint() on the resulting semantic attribute object
  // without failing assertions.
  unsigned TranslatedSpellingIndex = 0;
  if (AL.isStandardAttributeSyntax())
    TranslatedSpellingIndex = 1;

  AttributeCommonInfo Info = AL;
  Info.setAttributeSpellingListIndex(TranslatedSpellingIndex);
  D->addAttr(::new (S.Context)
                 NoSanitizeAttr(S.Context, Info, &SanitizerName, 1));
}

static void handleInternalLinkageAttr(Sema &S, Decl *D, const ParsedAttr &AL) {
  if (InternalLinkageAttr *Internal = S.mergeInternalLinkageAttr(D, AL))
    D->addAttr(Internal);
}

static void handleZeroCallUsedRegsAttr(Sema &S, Decl *D, const ParsedAttr &AL) {
  // Check that the argument is a string literal.
  StringRef KindStr;
  SourceLocation LiteralLoc;
  if (!S.checkStringLiteralArgumentAttr(AL, 0, KindStr, &LiteralLoc))
    return;

  ZeroCallUsedRegsAttr::ZeroCallUsedRegsKind Kind;
  if (!ZeroCallUsedRegsAttr::ConvertStrToZeroCallUsedRegsKind(KindStr, Kind)) {
    S.Diag(LiteralLoc, diag::warn_attribute_type_not_supported)
        << AL << KindStr;
    return;
  }

  D->dropAttr<ZeroCallUsedRegsAttr>();
  D->addAttr(ZeroCallUsedRegsAttr::Create(S.Context, Kind, AL));
}

static void handleCountedByAttrField(Sema &S, Decl *D, const ParsedAttr &AL) {
  auto *FD = dyn_cast<FieldDecl>(D);
  assert(FD);

  auto *CountExpr = AL.getArgAsExpr(0);
  if (!CountExpr)
    return;

  bool CountInBytes;
  bool OrNull;
  switch (AL.getKind()) {
  case ParsedAttr::AT_CountedBy:
    CountInBytes = false;
    OrNull = false;
    break;
  case ParsedAttr::AT_CountedByOrNull:
    CountInBytes = false;
    OrNull = true;
    break;
  case ParsedAttr::AT_SizedBy:
    CountInBytes = true;
    OrNull = false;
    break;
  case ParsedAttr::AT_SizedByOrNull:
    CountInBytes = true;
    OrNull = true;
    break;
  default:
    llvm_unreachable("unexpected counted_by family attribute");
  }

  if (S.CheckCountedByAttrOnField(FD, CountExpr, CountInBytes, OrNull))
    return;

  QualType CAT = S.BuildCountAttributedArrayOrPointerType(
      FD->getType(), CountExpr, CountInBytes, OrNull);
  FD->setType(CAT);
}

static void handleFunctionReturnThunksAttr(Sema &S, Decl *D,
                                           const ParsedAttr &AL) {
  StringRef KindStr;
  SourceLocation LiteralLoc;
  if (!S.checkStringLiteralArgumentAttr(AL, 0, KindStr, &LiteralLoc))
    return;

  FunctionReturnThunksAttr::Kind Kind;
  if (!FunctionReturnThunksAttr::ConvertStrToKind(KindStr, Kind)) {
    S.Diag(LiteralLoc, diag::warn_attribute_type_not_supported)
        << AL << KindStr;
    return;
  }
  // FIXME: it would be good to better handle attribute merging rather than
  // silently replacing the existing attribute, so long as it does not break
  // the expected codegen tests.
  D->dropAttr<FunctionReturnThunksAttr>();
  D->addAttr(FunctionReturnThunksAttr::Create(S.Context, Kind, AL));
}

static void handleAvailableOnlyInDefaultEvalMethod(Sema &S, Decl *D,
                                                   const ParsedAttr &AL) {
  assert(isa<TypedefNameDecl>(D) && "This attribute only applies to a typedef");
  handleSimpleAttribute<AvailableOnlyInDefaultEvalMethodAttr>(S, D, AL);
}

static void handleNoMergeAttr(Sema &S, Decl *D, const ParsedAttr &AL) {
  auto *VDecl = dyn_cast<VarDecl>(D);
  if (VDecl && !VDecl->isFunctionPointerType()) {
    S.Diag(AL.getLoc(), diag::warn_attribute_ignored_non_function_pointer)
        << AL << VDecl;
    return;
  }
  D->addAttr(NoMergeAttr::Create(S.Context, AL));
}

static void handleNoUniqueAddressAttr(Sema &S, Decl *D, const ParsedAttr &AL) {
  D->addAttr(NoUniqueAddressAttr::Create(S.Context, AL));
}

static void handleDestroyAttr(Sema &S, Decl *D, const ParsedAttr &A) {
  if (!cast<VarDecl>(D)->hasGlobalStorage()) {
    S.Diag(D->getLocation(), diag::err_destroy_attr_on_non_static_var)
        << (A.getKind() == ParsedAttr::AT_AlwaysDestroy);
    return;
  }

  if (A.getKind() == ParsedAttr::AT_AlwaysDestroy)
    handleSimpleAttribute<AlwaysDestroyAttr>(S, D, A);
  else
    handleSimpleAttribute<NoDestroyAttr>(S, D, A);
}

static void handleUninitializedAttr(Sema &S, Decl *D, const ParsedAttr &AL) {
  assert(cast<VarDecl>(D)->getStorageDuration() == SD_Automatic &&
         "uninitialized is only valid on automatic duration variables");
  D->addAttr(::new (S.Context) UninitializedAttr(S.Context, AL));
}

static void handleMIGServerRoutineAttr(Sema &S, Decl *D, const ParsedAttr &AL) {
  // Check that the return type is a `typedef int kern_return_t` or a typedef
  // around it, because otherwise MIG convention checks make no sense.
  // BlockDecl doesn't store a return type, so it's annoying to check,
  // so let's skip it for now.
  if (!isa<BlockDecl>(D)) {
    QualType T = getFunctionOrMethodResultType(D);
    bool IsKernReturnT = false;
    while (const auto *TT = T->getAs<TypedefType>()) {
      IsKernReturnT = (TT->getDecl()->getName() == "kern_return_t");
      T = TT->desugar();
    }
    if (!IsKernReturnT || T.getCanonicalType() != S.getASTContext().IntTy) {
      S.Diag(D->getBeginLoc(),
             diag::warn_mig_server_routine_does_not_return_kern_return_t);
      return;
    }
  }

  handleSimpleAttribute<MIGServerRoutineAttr>(S, D, AL);
}

static void handleMSAllocatorAttr(Sema &S, Decl *D, const ParsedAttr &AL) {
  // Warn if the return type is not a pointer or reference type.
  if (auto *FD = dyn_cast<FunctionDecl>(D)) {
    QualType RetTy = FD->getReturnType();
    if (!RetTy->isPointerOrReferenceType()) {
      S.Diag(AL.getLoc(), diag::warn_declspec_allocator_nonpointer)
          << AL.getRange() << RetTy;
      return;
    }
  }

  handleSimpleAttribute<MSAllocatorAttr>(S, D, AL);
}

static void handleAcquireHandleAttr(Sema &S, Decl *D, const ParsedAttr &AL) {
  if (AL.isUsedAsTypeAttr())
    return;
  // Warn if the parameter is definitely not an output parameter.
  if (const auto *PVD = dyn_cast<ParmVarDecl>(D)) {
    if (PVD->getType()->isIntegerType()) {
      S.Diag(AL.getLoc(), diag::err_attribute_output_parameter)
          << AL.getRange();
      return;
    }
  }
  StringRef Argument;
  if (!S.checkStringLiteralArgumentAttr(AL, 0, Argument))
    return;
  D->addAttr(AcquireHandleAttr::Create(S.Context, Argument, AL));
}

template<typename Attr>
static void handleHandleAttr(Sema &S, Decl *D, const ParsedAttr &AL) {
  StringRef Argument;
  if (!S.checkStringLiteralArgumentAttr(AL, 0, Argument))
    return;
  D->addAttr(Attr::Create(S.Context, Argument, AL));
}

template<typename Attr>
static void handleUnsafeBufferUsage(Sema &S, Decl *D, const ParsedAttr &AL) {
  D->addAttr(Attr::Create(S.Context, AL));
}

static void handleCFGuardAttr(Sema &S, Decl *D, const ParsedAttr &AL) {
  // The guard attribute takes a single identifier argument.

  if (!AL.isArgIdent(0)) {
    S.Diag(AL.getLoc(), diag::err_attribute_argument_type)
        << AL << AANT_ArgumentIdentifier;
    return;
  }

  CFGuardAttr::GuardArg Arg;
  IdentifierInfo *II = AL.getArgAsIdent(0)->Ident;
  if (!CFGuardAttr::ConvertStrToGuardArg(II->getName(), Arg)) {
    S.Diag(AL.getLoc(), diag::warn_attribute_type_not_supported) << AL << II;
    return;
  }

  D->addAttr(::new (S.Context) CFGuardAttr(S.Context, AL, Arg));
}


template <typename AttrTy>
static const AttrTy *findEnforceTCBAttrByName(Decl *D, StringRef Name) {
  auto Attrs = D->specific_attrs<AttrTy>();
  auto I = llvm::find_if(Attrs,
                         [Name](const AttrTy *A) {
                           return A->getTCBName() == Name;
                         });
  return I == Attrs.end() ? nullptr : *I;
}

template <typename AttrTy, typename ConflictingAttrTy>
static void handleEnforceTCBAttr(Sema &S, Decl *D, const ParsedAttr &AL) {
  StringRef Argument;
  if (!S.checkStringLiteralArgumentAttr(AL, 0, Argument))
    return;

  // A function cannot be have both regular and leaf membership in the same TCB.
  if (const ConflictingAttrTy *ConflictingAttr =
      findEnforceTCBAttrByName<ConflictingAttrTy>(D, Argument)) {
    // We could attach a note to the other attribute but in this case
    // there's no need given how the two are very close to each other.
    S.Diag(AL.getLoc(), diag::err_tcb_conflicting_attributes)
      << AL.getAttrName()->getName() << ConflictingAttr->getAttrName()->getName()
      << Argument;

    // Error recovery: drop the non-leaf attribute so that to suppress
    // all future warnings caused by erroneous attributes. The leaf attribute
    // needs to be kept because it can only suppresses warnings, not cause them.
    D->dropAttr<EnforceTCBAttr>();
    return;
  }

  D->addAttr(AttrTy::Create(S.Context, Argument, AL));
}

template <typename AttrTy, typename ConflictingAttrTy>
static AttrTy *mergeEnforceTCBAttrImpl(Sema &S, Decl *D, const AttrTy &AL) {
  // Check if the new redeclaration has different leaf-ness in the same TCB.
  StringRef TCBName = AL.getTCBName();
  if (const ConflictingAttrTy *ConflictingAttr =
      findEnforceTCBAttrByName<ConflictingAttrTy>(D, TCBName)) {
    S.Diag(ConflictingAttr->getLoc(), diag::err_tcb_conflicting_attributes)
      << ConflictingAttr->getAttrName()->getName()
      << AL.getAttrName()->getName() << TCBName;

    // Add a note so that the user could easily find the conflicting attribute.
    S.Diag(AL.getLoc(), diag::note_conflicting_attribute);

    // More error recovery.
    D->dropAttr<EnforceTCBAttr>();
    return nullptr;
  }

  ASTContext &Context = S.getASTContext();
  return ::new(Context) AttrTy(Context, AL, AL.getTCBName());
}

EnforceTCBAttr *Sema::mergeEnforceTCBAttr(Decl *D, const EnforceTCBAttr &AL) {
  return mergeEnforceTCBAttrImpl<EnforceTCBAttr, EnforceTCBLeafAttr>(
      *this, D, AL);
}

EnforceTCBLeafAttr *Sema::mergeEnforceTCBLeafAttr(
    Decl *D, const EnforceTCBLeafAttr &AL) {
  return mergeEnforceTCBAttrImpl<EnforceTCBLeafAttr, EnforceTCBAttr>(
      *this, D, AL);
}

static void handleVTablePointerAuthentication(Sema &S, Decl *D,
                                              const ParsedAttr &AL) {
  CXXRecordDecl *Decl = cast<CXXRecordDecl>(D);
  const uint32_t NumArgs = AL.getNumArgs();
  if (NumArgs > 4) {
    S.Diag(AL.getLoc(), diag::err_attribute_too_many_arguments) << AL << 4;
    AL.setInvalid();
  }

  if (NumArgs == 0) {
    S.Diag(AL.getLoc(), diag::err_attribute_too_few_arguments) << AL;
    AL.setInvalid();
    return;
  }

  if (D->getAttr<VTablePointerAuthenticationAttr>()) {
    S.Diag(AL.getLoc(), diag::err_duplicated_vtable_pointer_auth) << Decl;
    AL.setInvalid();
  }

  auto KeyType = VTablePointerAuthenticationAttr::VPtrAuthKeyType::DefaultKey;
  if (AL.isArgIdent(0)) {
    IdentifierLoc *IL = AL.getArgAsIdent(0);
    if (!VTablePointerAuthenticationAttr::ConvertStrToVPtrAuthKeyType(
            IL->Ident->getName(), KeyType)) {
      S.Diag(IL->Loc, diag::err_invalid_authentication_key) << IL->Ident;
      AL.setInvalid();
    }
    if (KeyType == VTablePointerAuthenticationAttr::DefaultKey &&
        !S.getLangOpts().PointerAuthCalls) {
      S.Diag(AL.getLoc(), diag::err_no_default_vtable_pointer_auth) << 0;
      AL.setInvalid();
    }
  } else {
    S.Diag(AL.getLoc(), diag::err_attribute_argument_type)
        << AL << AANT_ArgumentIdentifier;
    return;
  }

  auto AddressDiversityMode = VTablePointerAuthenticationAttr::
      AddressDiscriminationMode::DefaultAddressDiscrimination;
  if (AL.getNumArgs() > 1) {
    if (AL.isArgIdent(1)) {
      IdentifierLoc *IL = AL.getArgAsIdent(1);
      if (!VTablePointerAuthenticationAttr::
              ConvertStrToAddressDiscriminationMode(IL->Ident->getName(),
                                                    AddressDiversityMode)) {
        S.Diag(IL->Loc, diag::err_invalid_address_discrimination) << IL->Ident;
        AL.setInvalid();
      }
      if (AddressDiversityMode ==
              VTablePointerAuthenticationAttr::DefaultAddressDiscrimination &&
          !S.getLangOpts().PointerAuthCalls) {
        S.Diag(IL->Loc, diag::err_no_default_vtable_pointer_auth) << 1;
        AL.setInvalid();
      }
    } else {
      S.Diag(AL.getLoc(), diag::err_attribute_argument_type)
          << AL << AANT_ArgumentIdentifier;
    }
  }

  auto ED = VTablePointerAuthenticationAttr::ExtraDiscrimination::
      DefaultExtraDiscrimination;
  if (AL.getNumArgs() > 2) {
    if (AL.isArgIdent(2)) {
      IdentifierLoc *IL = AL.getArgAsIdent(2);
      if (!VTablePointerAuthenticationAttr::ConvertStrToExtraDiscrimination(
              IL->Ident->getName(), ED)) {
        S.Diag(IL->Loc, diag::err_invalid_extra_discrimination) << IL->Ident;
        AL.setInvalid();
      }
      if (ED == VTablePointerAuthenticationAttr::DefaultExtraDiscrimination &&
          !S.getLangOpts().PointerAuthCalls) {
        S.Diag(AL.getLoc(), diag::err_no_default_vtable_pointer_auth) << 2;
        AL.setInvalid();
      }
    } else {
      S.Diag(AL.getLoc(), diag::err_attribute_argument_type)
          << AL << AANT_ArgumentIdentifier;
    }
  }

  uint32_t CustomDiscriminationValue = 0;
  if (ED == VTablePointerAuthenticationAttr::CustomDiscrimination) {
    if (NumArgs < 4) {
      S.Diag(AL.getLoc(), diag::err_missing_custom_discrimination) << AL << 4;
      AL.setInvalid();
      return;
    }
    if (NumArgs > 4) {
      S.Diag(AL.getLoc(), diag::err_attribute_too_many_arguments) << AL << 4;
      AL.setInvalid();
    }

    if (!AL.isArgExpr(3) || !S.checkUInt32Argument(AL, AL.getArgAsExpr(3),
                                                   CustomDiscriminationValue)) {
      S.Diag(AL.getLoc(), diag::err_invalid_custom_discrimination);
      AL.setInvalid();
    }
  } else if (NumArgs > 3) {
    S.Diag(AL.getLoc(), diag::err_attribute_too_many_arguments) << AL << 3;
    AL.setInvalid();
  }

  Decl->addAttr(::new (S.Context) VTablePointerAuthenticationAttr(
      S.Context, AL, KeyType, AddressDiversityMode, ED,
      CustomDiscriminationValue));
}

//===----------------------------------------------------------------------===//
// Top Level Sema Entry Points
//===----------------------------------------------------------------------===//

static bool IsDeclLambdaCallOperator(Decl *D) {
  if (const auto *MD = dyn_cast<CXXMethodDecl>(D))
    return MD->getParent()->isLambda() &&
           MD->getOverloadedOperator() == OverloadedOperatorKind::OO_Call;
  return false;
}

// Returns true if the attribute must delay setting its arguments until after
// template instantiation, and false otherwise.
static bool MustDelayAttributeArguments(const ParsedAttr &AL) {
  // Only attributes that accept expression parameter packs can delay arguments.
  if (!AL.acceptsExprPack())
    return false;

  bool AttrHasVariadicArg = AL.hasVariadicArg();
  unsigned AttrNumArgs = AL.getNumArgMembers();
  for (size_t I = 0; I < std::min(AL.getNumArgs(), AttrNumArgs); ++I) {
    bool IsLastAttrArg = I == (AttrNumArgs - 1);
    // If the argument is the last argument and it is variadic it can contain
    // any expression.
    if (IsLastAttrArg && AttrHasVariadicArg)
      return false;
    Expr *E = AL.getArgAsExpr(I);
    bool ArgMemberCanHoldExpr = AL.isParamExpr(I);
    // If the expression is a pack expansion then arguments must be delayed
    // unless the argument is an expression and it is the last argument of the
    // attribute.
    if (isa<PackExpansionExpr>(E))
      return !(IsLastAttrArg && ArgMemberCanHoldExpr);
    // Last case is if the expression is value dependent then it must delay
    // arguments unless the corresponding argument is able to hold the
    // expression.
    if (E->isValueDependent() && !ArgMemberCanHoldExpr)
      return true;
  }
  return false;
}

/// ProcessDeclAttribute - Apply the specific attribute to the specified decl if
/// the attribute applies to decls.  If the attribute is a type attribute, just
/// silently ignore it if a GNU attribute.
static void
ProcessDeclAttribute(Sema &S, Scope *scope, Decl *D, const ParsedAttr &AL,
                     const Sema::ProcessDeclAttributeOptions &Options) {
  if (AL.isInvalid() || AL.getKind() == ParsedAttr::IgnoredAttribute)
    return;

  // Ignore C++11 attributes on declarator chunks: they appertain to the type
  // instead. Note, isCXX11Attribute() will look at whether the attribute is
  // [[]] or alignas, while isC23Attribute() will only look at [[]]. This is
  // important for ensuring that alignas in C23 is properly handled on a
  // structure member declaration because it is a type-specifier-qualifier in
  // C but still applies to the declaration rather than the type.
  if ((S.getLangOpts().CPlusPlus
           ? AL.isCXX11Attribute() && (!IsDeclLambdaCallOperator(D) ||
                                       !AL.supportsNonconformingLambdaSyntax())
           : AL.isC23Attribute()) &&
      !Options.IncludeCXX11Attributes)
    return;

  // Unknown attributes are automatically warned on. Target-specific attributes
  // which do not apply to the current target architecture are treated as
  // though they were unknown attributes.
  const TargetInfo *Aux = S.Context.getAuxTargetInfo();
  if (AL.getKind() == ParsedAttr::UnknownAttribute ||
      !(AL.existsInTarget(S.Context.getTargetInfo()) ||
        (S.Context.getLangOpts().SYCLIsDevice &&
         Aux && AL.existsInTarget(*Aux)))) {
    S.Diag(AL.getLoc(),
           AL.isRegularKeywordAttribute()
               ? (unsigned)diag::err_keyword_not_supported_on_target
           : AL.isDeclspecAttribute()
               ? (unsigned)diag::warn_unhandled_ms_attribute_ignored
               : (unsigned)diag::warn_unknown_attribute_ignored)
        << AL << AL.getRange();
    return;
  }

  // Check if argument population must delayed to after template instantiation.
  bool MustDelayArgs = MustDelayAttributeArguments(AL);

  // Argument number check must be skipped if arguments are delayed.
  if (S.checkCommonAttributeFeatures(D, AL, MustDelayArgs))
    return;

  if (MustDelayArgs) {
    AL.handleAttrWithDelayedArgs(S, D);
    return;
  }

  switch (AL.getKind()) {
  default:
    if (AL.getInfo().handleDeclAttribute(S, D, AL) != ParsedAttrInfo::NotHandled)
      break;
    if (!AL.isStmtAttr()) {
      assert(AL.isTypeAttr() && "Non-type attribute not handled");
    }
    if (AL.isTypeAttr()) {
      if (Options.IgnoreTypeAttributes)
        break;
      if (!AL.isStandardAttributeSyntax() && !AL.isRegularKeywordAttribute()) {
        // Non-[[]] type attributes are handled in processTypeAttrs(); silently
        // move on.
        break;
      }

      // According to the C and C++ standards, we should never see a
      // [[]] type attribute on a declaration. However, we have in the past
      // allowed some type attributes to "slide" to the `DeclSpec`, so we need
      // to continue to support this legacy behavior. We only do this, however,
      // if
      // - we actually have a `DeclSpec`, i.e. if we're looking at a
      //   `DeclaratorDecl`, or
      // - we are looking at an alias-declaration, where historically we have
      //   allowed type attributes after the identifier to slide to the type.
      if (AL.slidesFromDeclToDeclSpecLegacyBehavior() &&
          isa<DeclaratorDecl, TypeAliasDecl>(D)) {
        // Suggest moving the attribute to the type instead, but only for our
        // own vendor attributes; moving other vendors' attributes might hurt
        // portability.
        if (AL.isClangScope()) {
          S.Diag(AL.getLoc(), diag::warn_type_attribute_deprecated_on_decl)
              << AL << D->getLocation();
        }

        // Allow this type attribute to be handled in processTypeAttrs();
        // silently move on.
        break;
      }

      if (AL.getKind() == ParsedAttr::AT_Regparm) {
        // `regparm` is a special case: It's a type attribute but we still want
        // to treat it as if it had been written on the declaration because that
        // way we'll be able to handle it directly in `processTypeAttr()`.
        // If we treated `regparm` it as if it had been written on the
        // `DeclSpec`, the logic in `distributeFunctionTypeAttrFromDeclSepc()`
        // would try to move it to the declarator, but that doesn't work: We
        // can't remove the attribute from the list of declaration attributes
        // because it might be needed by other declarators in the same
        // declaration.
        break;
      }

      if (AL.getKind() == ParsedAttr::AT_VectorSize) {
        // `vector_size` is a special case: It's a type attribute semantically,
        // but GCC expects the [[]] syntax to be written on the declaration (and
        // warns that the attribute has no effect if it is placed on the
        // decl-specifier-seq).
        // Silently move on and allow the attribute to be handled in
        // processTypeAttr().
        break;
      }

      if (AL.getKind() == ParsedAttr::AT_NoDeref) {
        // FIXME: `noderef` currently doesn't work correctly in [[]] syntax.
        // See https://github.com/llvm/llvm-project/issues/55790 for details.
        // We allow processTypeAttrs() to emit a warning and silently move on.
        break;
      }
    }
    // N.B., ClangAttrEmitter.cpp emits a diagnostic helper that ensures a
    // statement attribute is not written on a declaration, but this code is
    // needed for type attributes as well as statement attributes in Attr.td
    // that do not list any subjects.
    S.Diag(AL.getLoc(), diag::err_attribute_invalid_on_decl)
        << AL << AL.isRegularKeywordAttribute() << D->getLocation();
    break;
  case ParsedAttr::AT_Interrupt:
    handleInterruptAttr(S, D, AL);
    break;
  case ParsedAttr::AT_X86ForceAlignArgPointer:
    S.X86().handleForceAlignArgPointerAttr(D, AL);
    break;
  case ParsedAttr::AT_ReadOnlyPlacement:
    handleSimpleAttribute<ReadOnlyPlacementAttr>(S, D, AL);
    break;
  case ParsedAttr::AT_DLLExport:
  case ParsedAttr::AT_DLLImport:
    handleDLLAttr(S, D, AL);
    break;
  case ParsedAttr::AT_AMDGPUFlatWorkGroupSize:
    S.AMDGPU().handleAMDGPUFlatWorkGroupSizeAttr(D, AL);
    break;
  case ParsedAttr::AT_AMDGPUWavesPerEU:
    S.AMDGPU().handleAMDGPUWavesPerEUAttr(D, AL);
    break;
  case ParsedAttr::AT_AMDGPUNumSGPR:
    S.AMDGPU().handleAMDGPUNumSGPRAttr(D, AL);
    break;
  case ParsedAttr::AT_AMDGPUNumVGPR:
    S.AMDGPU().handleAMDGPUNumVGPRAttr(D, AL);
    break;
  case ParsedAttr::AT_AMDGPUMaxNumWorkGroups:
    S.AMDGPU().handleAMDGPUMaxNumWorkGroupsAttr(D, AL);
    break;
  case ParsedAttr::AT_AVRSignal:
    S.AVR().handleSignalAttr(D, AL);
    break;
  case ParsedAttr::AT_BPFPreserveAccessIndex:
    S.BPF().handlePreserveAccessIndexAttr(D, AL);
    break;
  case ParsedAttr::AT_BPFPreserveStaticOffset:
    handleSimpleAttribute<BPFPreserveStaticOffsetAttr>(S, D, AL);
    break;
  case ParsedAttr::AT_BTFDeclTag:
    handleBTFDeclTagAttr(S, D, AL);
    break;
  case ParsedAttr::AT_WebAssemblyExportName:
    S.Wasm().handleWebAssemblyExportNameAttr(D, AL);
    break;
  case ParsedAttr::AT_WebAssemblyImportModule:
    S.Wasm().handleWebAssemblyImportModuleAttr(D, AL);
    break;
  case ParsedAttr::AT_WebAssemblyImportName:
    S.Wasm().handleWebAssemblyImportNameAttr(D, AL);
    break;
  case ParsedAttr::AT_IBOutlet:
    S.ObjC().handleIBOutlet(D, AL);
    break;
  case ParsedAttr::AT_IBOutletCollection:
    S.ObjC().handleIBOutletCollection(D, AL);
    break;
  case ParsedAttr::AT_IFunc:
    handleIFuncAttr(S, D, AL);
    break;
  case ParsedAttr::AT_Alias:
    handleAliasAttr(S, D, AL);
    break;
  case ParsedAttr::AT_Aligned:
    handleAlignedAttr(S, D, AL);
    break;
  case ParsedAttr::AT_AlignValue:
    handleAlignValueAttr(S, D, AL);
    break;
  case ParsedAttr::AT_AllocSize:
    handleAllocSizeAttr(S, D, AL);
    break;
  case ParsedAttr::AT_AlwaysInline:
    handleAlwaysInlineAttr(S, D, AL);
    break;
  case ParsedAttr::AT_AnalyzerNoReturn:
    handleAnalyzerNoReturnAttr(S, D, AL);
    break;
  case ParsedAttr::AT_TLSModel:
    handleTLSModelAttr(S, D, AL);
    break;
  case ParsedAttr::AT_Annotate:
    handleAnnotateAttr(S, D, AL);
    break;
  case ParsedAttr::AT_Availability:
    handleAvailabilityAttr(S, D, AL);
    break;
  case ParsedAttr::AT_CarriesDependency:
    handleDependencyAttr(S, scope, D, AL);
    break;
  case ParsedAttr::AT_CPUDispatch:
  case ParsedAttr::AT_CPUSpecific:
    handleCPUSpecificAttr(S, D, AL);
    break;
  case ParsedAttr::AT_Common:
    handleCommonAttr(S, D, AL);
    break;
  case ParsedAttr::AT_CUDAConstant:
    handleConstantAttr(S, D, AL);
    break;
  case ParsedAttr::AT_PassObjectSize:
    handlePassObjectSizeAttr(S, D, AL);
    break;
  case ParsedAttr::AT_Constructor:
      handleConstructorAttr(S, D, AL);
    break;
  case ParsedAttr::AT_Deprecated:
    handleDeprecatedAttr(S, D, AL);
    break;
  case ParsedAttr::AT_Destructor:
      handleDestructorAttr(S, D, AL);
    break;
  case ParsedAttr::AT_EnableIf:
    handleEnableIfAttr(S, D, AL);
    break;
  case ParsedAttr::AT_Error:
    handleErrorAttr(S, D, AL);
    break;
  case ParsedAttr::AT_ExcludeFromExplicitInstantiation:
    handleExcludeFromExplicitInstantiationAttr(S, D, AL);
    break;
  case ParsedAttr::AT_DiagnoseIf:
    handleDiagnoseIfAttr(S, D, AL);
    break;
  case ParsedAttr::AT_DiagnoseAsBuiltin:
    handleDiagnoseAsBuiltinAttr(S, D, AL);
    break;
  case ParsedAttr::AT_NoBuiltin:
    handleNoBuiltinAttr(S, D, AL);
    break;
  case ParsedAttr::AT_ExtVectorType:
    handleExtVectorTypeAttr(S, D, AL);
    break;
  case ParsedAttr::AT_ExternalSourceSymbol:
    handleExternalSourceSymbolAttr(S, D, AL);
    break;
  case ParsedAttr::AT_MinSize:
    handleMinSizeAttr(S, D, AL);
    break;
  case ParsedAttr::AT_OptimizeNone:
    handleOptimizeNoneAttr(S, D, AL);
    break;
  case ParsedAttr::AT_EnumExtensibility:
    handleEnumExtensibilityAttr(S, D, AL);
    break;
  case ParsedAttr::AT_SYCLKernel:
    S.SYCL().handleKernelAttr(D, AL);
    break;
  case ParsedAttr::AT_SYCLSimd:
    handleSimpleAttribute<SYCLSimdAttr>(S, D, AL);
    break;
  case ParsedAttr::AT_SYCLKernelEntryPoint:
    S.SYCL().handleKernelEntryPointAttr(D, AL);
    break;
  case ParsedAttr::AT_SYCLSpecialClass:
    handleSimpleAttribute<SYCLSpecialClassAttr>(S, D, AL);
    break;
  case ParsedAttr::AT_SYCLType:
    S.SYCL().handleSYCLTypeAttr(D, AL);
    break;
  case ParsedAttr::AT_SYCLDevice:
    S.SYCL().handleSYCLDeviceAttr(D, AL);
    break;
  case ParsedAttr::AT_SYCLScope:
    S.SYCL().handleSYCLScopeAttr(D, AL);
    break;
  case ParsedAttr::AT_SYCLDeviceIndirectlyCallable:
    S.SYCL().handleSYCLDeviceIndirectlyCallableAttr(D, AL);
    break;
  case ParsedAttr::AT_SYCLGlobalVar:
    S.SYCL().handleSYCLGlobalVarAttr(D, AL);
    break;
  case ParsedAttr::AT_SYCLRegisterNum:
    S.SYCL().handleSYCLRegisterNumAttr(D, AL);
    break;
  case ParsedAttr::AT_SYCLIntelESimdVectorize:
    S.SYCL().handleSYCLIntelESimdVectorizeAttr(D, AL);
    break;
  case ParsedAttr::AT_SYCLDeviceHas:
    S.SYCL().handleSYCLDeviceHasAttr(D, AL);
    break;
  case ParsedAttr::AT_SYCLUsesAspects:
    S.SYCL().handleSYCLUsesAspectsAttr(D, AL);
    break;
  case ParsedAttr::AT_Format:
    handleFormatAttr(S, D, AL);
    break;
  case ParsedAttr::AT_FormatMatches:
    handleFormatMatchesAttr(S, D, AL);
    break;
  case ParsedAttr::AT_FormatArg:
    handleFormatArgAttr(S, D, AL);
    break;
  case ParsedAttr::AT_Callback:
    handleCallbackAttr(S, D, AL);
    break;
  case ParsedAttr::AT_LifetimeCaptureBy:
    handleLifetimeCaptureByAttr(S, D, AL);
    break;
  case ParsedAttr::AT_CalledOnce:
    handleCalledOnceAttr(S, D, AL);
    break;
  case ParsedAttr::AT_NVPTXKernel:
  case ParsedAttr::AT_CUDAGlobal:
    handleGlobalAttr(S, D, AL);
    break;
  case ParsedAttr::AT_CUDADevice:
    handleDeviceAttr(S, D, AL);
    break;
  case ParsedAttr::AT_CUDAGridConstant:
    handleGridConstantAttr(S, D, AL);
    break;
  case ParsedAttr::AT_HIPManaged:
    handleManagedAttr(S, D, AL);
    break;
  case ParsedAttr::AT_GNUInline:
    handleGNUInlineAttr(S, D, AL);
    break;
  case ParsedAttr::AT_CUDALaunchBounds:
    handleLaunchBoundsAttr(S, D, AL);
    break;
  case ParsedAttr::AT_Restrict:
    handleRestrictAttr(S, D, AL);
    break;
  case ParsedAttr::AT_Mode:
    handleModeAttr(S, D, AL);
    break;
  case ParsedAttr::AT_NonNull:
    if (auto *PVD = dyn_cast<ParmVarDecl>(D))
      handleNonNullAttrParameter(S, PVD, AL);
    else
      handleNonNullAttr(S, D, AL);
    break;
  case ParsedAttr::AT_ReturnsNonNull:
    handleReturnsNonNullAttr(S, D, AL);
    break;
  case ParsedAttr::AT_NoEscape:
    handleNoEscapeAttr(S, D, AL);
    break;
  case ParsedAttr::AT_MaybeUndef:
    handleSimpleAttribute<MaybeUndefAttr>(S, D, AL);
    break;
  case ParsedAttr::AT_AssumeAligned:
    handleAssumeAlignedAttr(S, D, AL);
    break;
  case ParsedAttr::AT_AllocAlign:
    handleAllocAlignAttr(S, D, AL);
    break;
  case ParsedAttr::AT_Ownership:
    handleOwnershipAttr(S, D, AL);
    break;
  case ParsedAttr::AT_Naked:
    handleNakedAttr(S, D, AL);
    break;
  case ParsedAttr::AT_NoReturn:
    handleNoReturnAttr(S, D, AL);
    break;
  case ParsedAttr::AT_CXX11NoReturn:
    handleStandardNoReturnAttr(S, D, AL);
    break;
  case ParsedAttr::AT_AnyX86NoCfCheck:
    handleNoCfCheckAttr(S, D, AL);
    break;
  case ParsedAttr::AT_NoThrow:
    if (!AL.isUsedAsTypeAttr())
      handleSimpleAttribute<NoThrowAttr>(S, D, AL);
    break;
  case ParsedAttr::AT_CUDAShared:
    handleSharedAttr(S, D, AL);
    break;
  case ParsedAttr::AT_VecReturn:
    handleVecReturnAttr(S, D, AL);
    break;
  case ParsedAttr::AT_ObjCOwnership:
    S.ObjC().handleOwnershipAttr(D, AL);
    break;
  case ParsedAttr::AT_ObjCPreciseLifetime:
    S.ObjC().handlePreciseLifetimeAttr(D, AL);
    break;
  case ParsedAttr::AT_ObjCReturnsInnerPointer:
    S.ObjC().handleReturnsInnerPointerAttr(D, AL);
    break;
  case ParsedAttr::AT_ObjCRequiresSuper:
    S.ObjC().handleRequiresSuperAttr(D, AL);
    break;
  case ParsedAttr::AT_ObjCBridge:
    S.ObjC().handleBridgeAttr(D, AL);
    break;
  case ParsedAttr::AT_ObjCBridgeMutable:
    S.ObjC().handleBridgeMutableAttr(D, AL);
    break;
  case ParsedAttr::AT_ObjCBridgeRelated:
    S.ObjC().handleBridgeRelatedAttr(D, AL);
    break;
  case ParsedAttr::AT_ObjCDesignatedInitializer:
    S.ObjC().handleDesignatedInitializer(D, AL);
    break;
  case ParsedAttr::AT_ObjCRuntimeName:
    S.ObjC().handleRuntimeName(D, AL);
    break;
  case ParsedAttr::AT_ObjCBoxable:
    S.ObjC().handleBoxable(D, AL);
    break;
  case ParsedAttr::AT_NSErrorDomain:
    S.ObjC().handleNSErrorDomain(D, AL);
    break;
  case ParsedAttr::AT_CFConsumed:
  case ParsedAttr::AT_NSConsumed:
  case ParsedAttr::AT_OSConsumed:
    S.ObjC().AddXConsumedAttr(D, AL,
                              S.ObjC().parsedAttrToRetainOwnershipKind(AL),
                              /*IsTemplateInstantiation=*/false);
    break;
  case ParsedAttr::AT_OSReturnsRetainedOnZero:
    handleSimpleAttributeOrDiagnose<OSReturnsRetainedOnZeroAttr>(
        S, D, AL, S.ObjC().isValidOSObjectOutParameter(D),
        diag::warn_ns_attribute_wrong_parameter_type,
        /*Extra Args=*/AL, /*pointer-to-OSObject-pointer*/ 3, AL.getRange());
    break;
  case ParsedAttr::AT_OSReturnsRetainedOnNonZero:
    handleSimpleAttributeOrDiagnose<OSReturnsRetainedOnNonZeroAttr>(
        S, D, AL, S.ObjC().isValidOSObjectOutParameter(D),
        diag::warn_ns_attribute_wrong_parameter_type,
        /*Extra Args=*/AL, /*pointer-to-OSObject-poointer*/ 3, AL.getRange());
    break;
  case ParsedAttr::AT_NSReturnsAutoreleased:
  case ParsedAttr::AT_NSReturnsNotRetained:
  case ParsedAttr::AT_NSReturnsRetained:
  case ParsedAttr::AT_CFReturnsNotRetained:
  case ParsedAttr::AT_CFReturnsRetained:
  case ParsedAttr::AT_OSReturnsNotRetained:
  case ParsedAttr::AT_OSReturnsRetained:
    S.ObjC().handleXReturnsXRetainedAttr(D, AL);
    break;
  case ParsedAttr::AT_WorkGroupSizeHint:
    // Handle the attribute based on whether we are targeting SYCL or not.
    if (S.getLangOpts().SYCLIsDevice || S.getLangOpts().SYCLIsHost)
      S.SYCL().handleSYCLWorkGroupSizeHintAttr(D, AL);
    else
      handleWorkGroupSize<WorkGroupSizeHintAttr>(S, D, AL);
    break;
  case ParsedAttr::AT_ReqdWorkGroupSize:
    if (S.getLangOpts().SYCLIsDevice || S.getLangOpts().SYCLIsHost)
      S.SYCL().handleSYCLReqdWorkGroupSizeAttr(D, AL);
    else
      handleWorkGroupSize<ReqdWorkGroupSizeAttr>(S, D, AL);
    break;
  case ParsedAttr::AT_SYCLIntelMaxWorkGroupSize:
    S.SYCL().handleSYCLIntelMaxWorkGroupSize(D, AL);
    break;
  case ParsedAttr::AT_SYCLIntelMinWorkGroupsPerComputeUnit:
    S.SYCL().handleSYCLIntelMinWorkGroupsPerComputeUnit(D, AL);
    break;
  case ParsedAttr::AT_SYCLIntelMaxWorkGroupsPerMultiprocessor:
    S.SYCL().handleSYCLIntelMaxWorkGroupsPerMultiprocessor(D, AL);
    break;
  case ParsedAttr::AT_IntelReqdSubGroupSize:
    S.SYCL().handleIntelReqdSubGroupSizeAttr(D, AL);
    break;
  case ParsedAttr::AT_IntelNamedSubGroupSize:
    S.SYCL().handleIntelNamedSubGroupSizeAttr(D, AL);
    break;
  case ParsedAttr::AT_SYCLIntelNumSimdWorkItems:
    S.SYCL().handleSYCLIntelNumSimdWorkItemsAttr(D, AL);
    break;
  case ParsedAttr::AT_SYCLIntelSchedulerTargetFmaxMhz:
    S.SYCL().handleSYCLIntelSchedulerTargetFmaxMhzAttr(D, AL);
    break;
  case ParsedAttr::AT_SYCLIntelMaxGlobalWorkDim:
    S.SYCL().handleSYCLIntelMaxGlobalWorkDimAttr(D, AL);
    break;
  case ParsedAttr::AT_SYCLIntelNoGlobalWorkOffset:
    S.SYCL().handleSYCLIntelNoGlobalWorkOffsetAttr(D, AL);
    break;
  case ParsedAttr::AT_SYCLIntelUseStallEnableClusters:
    S.SYCL().handleSYCLIntelUseStallEnableClustersAttr(D, AL);
    break;
  case ParsedAttr::AT_SYCLIntelLoopFuse:
    S.SYCL().handleSYCLIntelLoopFuseAttr(D, AL);
    break;
  case ParsedAttr::AT_SYCLIntelInitiationInterval:
    S.SYCL().handleSYCLIntelInitiationIntervalAttr(D, AL);
    break;
  case ParsedAttr::AT_VecTypeHint:
    handleVecTypeHint(S, D, AL);
    break;
  case ParsedAttr::AT_InitPriority:
      handleInitPriorityAttr(S, D, AL);
    break;
  case ParsedAttr::AT_Packed:
    handlePackedAttr(S, D, AL);
    break;
  case ParsedAttr::AT_PreferredName:
    handlePreferredName(S, D, AL);
    break;
  case ParsedAttr::AT_NoSpecializations:
    handleNoSpecializations(S, D, AL);
    break;
  case ParsedAttr::AT_Section:
    handleSectionAttr(S, D, AL);
    break;
  case ParsedAttr::AT_CodeModel:
    handleCodeModelAttr(S, D, AL);
    break;
  case ParsedAttr::AT_RandomizeLayout:
    handleRandomizeLayoutAttr(S, D, AL);
    break;
  case ParsedAttr::AT_NoRandomizeLayout:
    handleNoRandomizeLayoutAttr(S, D, AL);
    break;
  case ParsedAttr::AT_CodeSeg:
    handleCodeSegAttr(S, D, AL);
    break;
  case ParsedAttr::AT_Target:
    handleTargetAttr(S, D, AL);
    break;
  case ParsedAttr::AT_TargetVersion:
    handleTargetVersionAttr(S, D, AL);
    break;
  case ParsedAttr::AT_TargetClones:
    handleTargetClonesAttr(S, D, AL);
    break;
  case ParsedAttr::AT_MinVectorWidth:
    handleMinVectorWidthAttr(S, D, AL);
    break;
  case ParsedAttr::AT_Unavailable:
    handleAttrWithMessage<UnavailableAttr>(S, D, AL);
    break;
  case ParsedAttr::AT_OMPAssume:
    S.OpenMP().handleOMPAssumeAttr(D, AL);
    break;
  case ParsedAttr::AT_ObjCDirect:
    S.ObjC().handleDirectAttr(D, AL);
    break;
  case ParsedAttr::AT_ObjCDirectMembers:
    S.ObjC().handleDirectMembersAttr(D, AL);
    handleSimpleAttribute<ObjCDirectMembersAttr>(S, D, AL);
    break;
  case ParsedAttr::AT_ObjCExplicitProtocolImpl:
    S.ObjC().handleSuppresProtocolAttr(D, AL);
    break;
  case ParsedAttr::AT_Unused:
    handleUnusedAttr(S, D, AL);
    break;
  case ParsedAttr::AT_Visibility:
    handleVisibilityAttr(S, D, AL, false);
    break;
  case ParsedAttr::AT_TypeVisibility:
    handleVisibilityAttr(S, D, AL, true);
    break;
  case ParsedAttr::AT_WarnUnusedResult:
    handleWarnUnusedResult(S, D, AL);
    break;
  case ParsedAttr::AT_WeakRef:
    handleWeakRefAttr(S, D, AL);
    break;
  case ParsedAttr::AT_WeakImport:
    handleWeakImportAttr(S, D, AL);
    break;
  case ParsedAttr::AT_TransparentUnion:
    handleTransparentUnionAttr(S, D, AL);
    break;
  case ParsedAttr::AT_ObjCMethodFamily:
    S.ObjC().handleMethodFamilyAttr(D, AL);
    break;
  case ParsedAttr::AT_ObjCNSObject:
    S.ObjC().handleNSObject(D, AL);
    break;
  case ParsedAttr::AT_ObjCIndependentClass:
    S.ObjC().handleIndependentClass(D, AL);
    break;
  case ParsedAttr::AT_Blocks:
    S.ObjC().handleBlocksAttr(D, AL);
    break;
  case ParsedAttr::AT_Sentinel:
    handleSentinelAttr(S, D, AL);
    break;
  case ParsedAttr::AT_Cleanup:
    handleCleanupAttr(S, D, AL);
    break;
  case ParsedAttr::AT_NoDebug:
    handleNoDebugAttr(S, D, AL);
    break;
  case ParsedAttr::AT_CmseNSEntry:
    S.ARM().handleCmseNSEntryAttr(D, AL);
    break;
  case ParsedAttr::AT_StdCall:
  case ParsedAttr::AT_CDecl:
  case ParsedAttr::AT_FastCall:
  case ParsedAttr::AT_ThisCall:
  case ParsedAttr::AT_Pascal:
  case ParsedAttr::AT_RegCall:
  case ParsedAttr::AT_SwiftCall:
  case ParsedAttr::AT_SwiftAsyncCall:
  case ParsedAttr::AT_VectorCall:
  case ParsedAttr::AT_MSABI:
  case ParsedAttr::AT_SysVABI:
  case ParsedAttr::AT_Pcs:
  case ParsedAttr::AT_IntelOclBicc:
  case ParsedAttr::AT_PreserveMost:
  case ParsedAttr::AT_PreserveAll:
  case ParsedAttr::AT_AArch64VectorPcs:
  case ParsedAttr::AT_AArch64SVEPcs:
  case ParsedAttr::AT_AMDGPUKernelCall:
  case ParsedAttr::AT_M68kRTD:
  case ParsedAttr::AT_PreserveNone:
  case ParsedAttr::AT_RISCVVectorCC:
  case ParsedAttr::AT_RISCVVLSCC:
    handleCallConvAttr(S, D, AL);
    break;
  case ParsedAttr::AT_Suppress:
    handleSuppressAttr(S, D, AL);
    break;
  case ParsedAttr::AT_Owner:
  case ParsedAttr::AT_Pointer:
    handleLifetimeCategoryAttr(S, D, AL);
    break;
  case ParsedAttr::AT_OpenCLAccess:
    S.OpenCL().handleAccessAttr(D, AL);
    break;
  case ParsedAttr::AT_OpenCLNoSVM:
    S.OpenCL().handleNoSVMAttr(D, AL);
    break;
  case ParsedAttr::AT_SwiftContext:
    S.Swift().AddParameterABIAttr(D, AL, ParameterABI::SwiftContext);
    break;
  case ParsedAttr::AT_SwiftAsyncContext:
    S.Swift().AddParameterABIAttr(D, AL, ParameterABI::SwiftAsyncContext);
    break;
  case ParsedAttr::AT_SwiftErrorResult:
    S.Swift().AddParameterABIAttr(D, AL, ParameterABI::SwiftErrorResult);
    break;
  case ParsedAttr::AT_SwiftIndirectResult:
    S.Swift().AddParameterABIAttr(D, AL, ParameterABI::SwiftIndirectResult);
    break;
  case ParsedAttr::AT_InternalLinkage:
    handleInternalLinkageAttr(S, D, AL);
    break;
  case ParsedAttr::AT_ZeroCallUsedRegs:
    handleZeroCallUsedRegsAttr(S, D, AL);
    break;
  case ParsedAttr::AT_FunctionReturnThunks:
    handleFunctionReturnThunksAttr(S, D, AL);
    break;
  case ParsedAttr::AT_NoMerge:
    handleNoMergeAttr(S, D, AL);
    break;
  case ParsedAttr::AT_NoUniqueAddress:
    handleNoUniqueAddressAttr(S, D, AL);
    break;

  case ParsedAttr::AT_AvailableOnlyInDefaultEvalMethod:
    handleAvailableOnlyInDefaultEvalMethod(S, D, AL);
    break;

  case ParsedAttr::AT_CountedBy:
  case ParsedAttr::AT_CountedByOrNull:
  case ParsedAttr::AT_SizedBy:
  case ParsedAttr::AT_SizedByOrNull:
    handleCountedByAttrField(S, D, AL);
    break;

  // Microsoft attributes:
  case ParsedAttr::AT_LayoutVersion:
    handleLayoutVersion(S, D, AL);
    break;
  case ParsedAttr::AT_Uuid:
    handleUuidAttr(S, D, AL);
    break;
  case ParsedAttr::AT_MSInheritance:
    handleMSInheritanceAttr(S, D, AL);
    break;
  case ParsedAttr::AT_Thread:
    handleDeclspecThreadAttr(S, D, AL);
    break;
  case ParsedAttr::AT_MSConstexpr:
    handleMSConstexprAttr(S, D, AL);
    break;
  case ParsedAttr::AT_HybridPatchable:
    handleSimpleAttribute<HybridPatchableAttr>(S, D, AL);
    break;

  // HLSL attributes:
  case ParsedAttr::AT_HLSLNumThreads:
    S.HLSL().handleNumThreadsAttr(D, AL);
    break;
  case ParsedAttr::AT_HLSLWaveSize:
    S.HLSL().handleWaveSizeAttr(D, AL);
    break;
  case ParsedAttr::AT_HLSLSV_GroupThreadID:
    S.HLSL().handleSV_GroupThreadIDAttr(D, AL);
    break;
  case ParsedAttr::AT_HLSLSV_GroupID:
    S.HLSL().handleSV_GroupIDAttr(D, AL);
    break;
  case ParsedAttr::AT_HLSLSV_GroupIndex:
    handleSimpleAttribute<HLSLSV_GroupIndexAttr>(S, D, AL);
    break;
  case ParsedAttr::AT_HLSLGroupSharedAddressSpace:
    handleSimpleAttribute<HLSLGroupSharedAddressSpaceAttr>(S, D, AL);
    break;
  case ParsedAttr::AT_HLSLSV_DispatchThreadID:
    S.HLSL().handleSV_DispatchThreadIDAttr(D, AL);
    break;
  case ParsedAttr::AT_HLSLPackOffset:
    S.HLSL().handlePackOffsetAttr(D, AL);
    break;
  case ParsedAttr::AT_HLSLShader:
    S.HLSL().handleShaderAttr(D, AL);
    break;
  case ParsedAttr::AT_HLSLResourceBinding:
    S.HLSL().handleResourceBindingAttr(D, AL);
    break;
  case ParsedAttr::AT_HLSLParamModifier:
    S.HLSL().handleParamModifierAttr(D, AL);
    break;

  case ParsedAttr::AT_AbiTag:
    handleAbiTagAttr(S, D, AL);
    break;
  case ParsedAttr::AT_CFGuard:
    handleCFGuardAttr(S, D, AL);
    break;

  // Thread safety attributes:
  case ParsedAttr::AT_AssertExclusiveLock:
    handleAssertExclusiveLockAttr(S, D, AL);
    break;
  case ParsedAttr::AT_AssertSharedLock:
    handleAssertSharedLockAttr(S, D, AL);
    break;
  case ParsedAttr::AT_PtGuardedVar:
    handlePtGuardedVarAttr(S, D, AL);
    break;
  case ParsedAttr::AT_NoSanitize:
    handleNoSanitizeAttr(S, D, AL);
    break;
  case ParsedAttr::AT_NoSanitizeSpecific:
    handleNoSanitizeSpecificAttr(S, D, AL);
    break;
  case ParsedAttr::AT_GuardedBy:
    handleGuardedByAttr(S, D, AL);
    break;
  case ParsedAttr::AT_PtGuardedBy:
    handlePtGuardedByAttr(S, D, AL);
    break;
  case ParsedAttr::AT_ExclusiveTrylockFunction:
    handleExclusiveTrylockFunctionAttr(S, D, AL);
    break;
  case ParsedAttr::AT_LockReturned:
    handleLockReturnedAttr(S, D, AL);
    break;
  case ParsedAttr::AT_LocksExcluded:
    handleLocksExcludedAttr(S, D, AL);
    break;
  case ParsedAttr::AT_SharedTrylockFunction:
    handleSharedTrylockFunctionAttr(S, D, AL);
    break;
  case ParsedAttr::AT_AcquiredBefore:
    handleAcquiredBeforeAttr(S, D, AL);
    break;
  case ParsedAttr::AT_AcquiredAfter:
    handleAcquiredAfterAttr(S, D, AL);
    break;

  // Capability analysis attributes.
  case ParsedAttr::AT_Capability:
  case ParsedAttr::AT_Lockable:
    handleCapabilityAttr(S, D, AL);
    break;
  case ParsedAttr::AT_RequiresCapability:
    handleRequiresCapabilityAttr(S, D, AL);
    break;

  case ParsedAttr::AT_AssertCapability:
    handleAssertCapabilityAttr(S, D, AL);
    break;
  case ParsedAttr::AT_AcquireCapability:
    handleAcquireCapabilityAttr(S, D, AL);
    break;
  case ParsedAttr::AT_ReleaseCapability:
    handleReleaseCapabilityAttr(S, D, AL);
    break;
  case ParsedAttr::AT_TryAcquireCapability:
    handleTryAcquireCapabilityAttr(S, D, AL);
    break;

  // Consumed analysis attributes.
  case ParsedAttr::AT_Consumable:
    handleConsumableAttr(S, D, AL);
    break;
  case ParsedAttr::AT_CallableWhen:
    handleCallableWhenAttr(S, D, AL);
    break;
  case ParsedAttr::AT_ParamTypestate:
    handleParamTypestateAttr(S, D, AL);
    break;
  case ParsedAttr::AT_ReturnTypestate:
    handleReturnTypestateAttr(S, D, AL);
    break;
  case ParsedAttr::AT_SetTypestate:
    handleSetTypestateAttr(S, D, AL);
    break;
  case ParsedAttr::AT_TestTypestate:
    handleTestTypestateAttr(S, D, AL);
    break;

  // Type safety attributes.
  case ParsedAttr::AT_ArgumentWithTypeTag:
    handleArgumentWithTypeTagAttr(S, D, AL);
    break;
  case ParsedAttr::AT_TypeTagForDatatype:
    handleTypeTagForDatatypeAttr(S, D, AL);
    break;

  // Intel FPGA specific attributes
  case ParsedAttr::AT_SYCLIntelDoublePump:
    S.SYCL().handleSYCLIntelDoublePumpAttr(D, AL);
    break;
  case ParsedAttr::AT_SYCLIntelSinglePump:
    S.SYCL().handleSYCLIntelSinglePumpAttr(D, AL);
    break;
  case ParsedAttr::AT_SYCLIntelMemory:
    S.SYCL().handleSYCLIntelMemoryAttr(D, AL);
    break;
  case ParsedAttr::AT_SYCLIntelRegister:
    S.SYCL().handleSYCLIntelRegisterAttr(D, AL);
    break;
  case ParsedAttr::AT_SYCLIntelBankWidth:
    S.SYCL().handleSYCLIntelBankWidthAttr(D, AL);
    break;
  case ParsedAttr::AT_SYCLIntelNumBanks:
    S.SYCL().handleSYCLIntelNumBanksAttr(D, AL);
    break;
  case ParsedAttr::AT_SYCLIntelPrivateCopies:
    S.SYCL().handleSYCLIntelPrivateCopiesAttr(D, AL);
    break;
  case ParsedAttr::AT_SYCLIntelMaxReplicates:
    S.SYCL().handleSYCLIntelMaxReplicatesAttr(D, AL);
    break;
  case ParsedAttr::AT_SYCLIntelSimpleDualPort:
    S.SYCL().handleIntelSimpleDualPortAttr(D, AL);
    break;
  case ParsedAttr::AT_SYCLIntelMerge:
    S.SYCL().handleSYCLIntelMergeAttr(D, AL);
    break;
  case ParsedAttr::AT_SYCLIntelBankBits:
    S.SYCL().handleSYCLIntelBankBitsAttr(D, AL);
    break;
  case ParsedAttr::AT_SYCLIntelForcePow2Depth:
    S.SYCL().handleSYCLIntelForcePow2DepthAttr(D, AL);
    break;
  case ParsedAttr::AT_SYCLIntelPipeIO:
    S.SYCL().handleSYCLIntelPipeIOAttr(D, AL);
    break;
  case ParsedAttr::AT_SYCLIntelMaxConcurrency:
    S.SYCL().handleSYCLIntelMaxConcurrencyAttr(D, AL);
    break;
  case ParsedAttr::AT_SYCLAddIRAttributesFunction:
    S.SYCL().handleSYCLAddIRAttributesFunctionAttr(D, AL);
    break;
  case ParsedAttr::AT_SYCLAddIRAttributesKernelParameter:
    S.SYCL().handleSYCLAddIRAttributesKernelParameterAttr(D, AL);
    break;
  case ParsedAttr::AT_SYCLAddIRAttributesGlobalVariable:
    S.SYCL().handleSYCLAddIRAttributesGlobalVariableAttr(D, AL);
    break;
  case ParsedAttr::AT_SYCLAddIRAnnotationsMember:
    S.SYCL().handleSYCLAddIRAnnotationsMemberAttr(D, AL);
    break;
  case ParsedAttr::AT_SYCLRegisteredKernels:
    S.SYCL().handleSYCLRegisteredKernels(D, AL);
    break;

  // Swift attributes.
  case ParsedAttr::AT_SwiftAsyncName:
    S.Swift().handleAsyncName(D, AL);
    break;
  case ParsedAttr::AT_SwiftAttr:
    S.Swift().handleAttrAttr(D, AL);
    break;
  case ParsedAttr::AT_SwiftBridge:
    S.Swift().handleBridge(D, AL);
    break;
  case ParsedAttr::AT_SwiftError:
    S.Swift().handleError(D, AL);
    break;
  case ParsedAttr::AT_SwiftName:
    S.Swift().handleName(D, AL);
    break;
  case ParsedAttr::AT_SwiftNewType:
    S.Swift().handleNewType(D, AL);
    break;
  case ParsedAttr::AT_SwiftAsync:
    S.Swift().handleAsyncAttr(D, AL);
    break;
  case ParsedAttr::AT_SwiftAsyncError:
    S.Swift().handleAsyncError(D, AL);
    break;

  // XRay attributes.
  case ParsedAttr::AT_XRayLogArgs:
    handleXRayLogArgsAttr(S, D, AL);
    break;

  case ParsedAttr::AT_PatchableFunctionEntry:
    handlePatchableFunctionEntryAttr(S, D, AL);
    break;

  case ParsedAttr::AT_AlwaysDestroy:
  case ParsedAttr::AT_NoDestroy:
    handleDestroyAttr(S, D, AL);
    break;

  case ParsedAttr::AT_Uninitialized:
    handleUninitializedAttr(S, D, AL);
    break;

  case ParsedAttr::AT_ObjCExternallyRetained:
    S.ObjC().handleExternallyRetainedAttr(D, AL);
    break;

  case ParsedAttr::AT_MIGServerRoutine:
    handleMIGServerRoutineAttr(S, D, AL);
    break;

  case ParsedAttr::AT_MSAllocator:
    handleMSAllocatorAttr(S, D, AL);
    break;

  case ParsedAttr::AT_ArmBuiltinAlias:
    S.ARM().handleBuiltinAliasAttr(D, AL);
    break;

  case ParsedAttr::AT_ArmLocallyStreaming:
    handleSimpleAttribute<ArmLocallyStreamingAttr>(S, D, AL);
    break;

  case ParsedAttr::AT_ArmNew:
    S.ARM().handleNewAttr(D, AL);
    break;

  case ParsedAttr::AT_AcquireHandle:
    handleAcquireHandleAttr(S, D, AL);
    break;

  case ParsedAttr::AT_ReleaseHandle:
    handleHandleAttr<ReleaseHandleAttr>(S, D, AL);
    break;

  case ParsedAttr::AT_UnsafeBufferUsage:
    handleUnsafeBufferUsage<UnsafeBufferUsageAttr>(S, D, AL);
    break;

  case ParsedAttr::AT_UseHandle:
    handleHandleAttr<UseHandleAttr>(S, D, AL);
    break;

  case ParsedAttr::AT_EnforceTCB:
    handleEnforceTCBAttr<EnforceTCBAttr, EnforceTCBLeafAttr>(S, D, AL);
    break;

  case ParsedAttr::AT_EnforceTCBLeaf:
    handleEnforceTCBAttr<EnforceTCBLeafAttr, EnforceTCBAttr>(S, D, AL);
    break;

  case ParsedAttr::AT_BuiltinAlias:
    handleBuiltinAliasAttr(S, D, AL);
    break;

  case ParsedAttr::AT_PreferredType:
    handlePreferredTypeAttr(S, D, AL);
    break;

  case ParsedAttr::AT_UsingIfExists:
    handleSimpleAttribute<UsingIfExistsAttr>(S, D, AL);
    break;

  case ParsedAttr::AT_TypeNullable:
    handleNullableTypeAttr(S, D, AL);
    break;

  case ParsedAttr::AT_VTablePointerAuthentication:
    handleVTablePointerAuthentication(S, D, AL);
    break;
  }
}

static bool isKernelDecl(Decl *D) {
  const FunctionType *FnTy = D->getFunctionType();
  return D->hasAttr<OpenCLKernelAttr>() ||
         (FnTy && FnTy->getCallConv() == CallingConv::CC_AMDGPUKernelCall) ||
         D->hasAttr<CUDAGlobalAttr>() || D->getAttr<NVPTXKernelAttr>();
}

void Sema::ProcessDeclAttributeList(
    Scope *S, Decl *D, const ParsedAttributesView &AttrList,
    const ProcessDeclAttributeOptions &Options) {
  if (AttrList.empty())
    return;

  for (const ParsedAttr &AL : AttrList)
    ProcessDeclAttribute(*this, S, D, AL, Options);

  // FIXME: We should be able to handle these cases in TableGen.
  // GCC accepts
  // static int a9 __attribute__((weakref));
  // but that looks really pointless. We reject it.
  if (D->hasAttr<WeakRefAttr>() && !D->hasAttr<AliasAttr>()) {
    Diag(AttrList.begin()->getLoc(), diag::err_attribute_weakref_without_alias)
        << cast<NamedDecl>(D);
    D->dropAttr<WeakRefAttr>();
    return;
  }

  // FIXME: We should be able to handle this in TableGen as well. It would be
  // good to have a way to specify "these attributes must appear as a group",
  // for these. Additionally, it would be good to have a way to specify "these
  // attribute must never appear as a group" for attributes like cold and hot.
  if (!(D->hasAttr<OpenCLKernelAttr>() ||
        LangOpts.SYCLIsDevice || LangOpts.SYCLIsHost ||
        (D->hasAttr<CUDAGlobalAttr>() &&
         Context.getTargetInfo().getTriple().isSPIRV()))) {
    // These attributes cannot be applied to a non-kernel function.
    if (const auto *A = D->getAttr<ReqdWorkGroupSizeAttr>()) {
      // FIXME: This emits a different error message than
      // diag::err_attribute_wrong_decl_type + ExpectedKernelFunction.
      Diag(D->getLocation(), diag::err_opencl_kernel_attr) << A;
      D->setInvalidDecl();
    } else if (const auto *A = D->getAttr<WorkGroupSizeHintAttr>()) {
      Diag(D->getLocation(), diag::err_opencl_kernel_attr) << A;
      D->setInvalidDecl();
    } else if (const auto *A = D->getAttr<SYCLReqdWorkGroupSizeAttr>()) {
      Diag(D->getLocation(), diag::err_opencl_kernel_attr) << A;
      D->setInvalidDecl();
    } else if (const auto *A = D->getAttr<SYCLWorkGroupSizeHintAttr>()) {
      Diag(D->getLocation(), diag::err_opencl_kernel_attr) << A;
      D->setInvalidDecl();
    } else if (const auto *A = D->getAttr<SYCLIntelMaxWorkGroupSizeAttr>()) {
      Diag(D->getLocation(), diag::err_opencl_kernel_attr) << A;
      D->setInvalidDecl();
    } else if (const auto *A =
                   D->getAttr<SYCLIntelMinWorkGroupsPerComputeUnitAttr>()) {
      Diag(D->getLocation(), diag::err_opencl_kernel_attr) << A;
      D->setInvalidDecl();
    } else if (const auto *A =
                   D->getAttr<SYCLIntelMaxWorkGroupsPerMultiprocessorAttr>()) {
      Diag(D->getLocation(), diag::err_opencl_kernel_attr) << A;
      D->setInvalidDecl();
    } else if (const auto *A = D->getAttr<SYCLIntelNoGlobalWorkOffsetAttr>()) {
      Diag(D->getLocation(), diag::err_opencl_kernel_attr) << A;
      D->setInvalidDecl();
    } else if (const auto *A = D->getAttr<VecTypeHintAttr>()) {
      Diag(D->getLocation(), diag::err_opencl_kernel_attr) << A;
      D->setInvalidDecl();
    } else if (const auto *A = D->getAttr<IntelReqdSubGroupSizeAttr>()) {
      Diag(D->getLocation(), diag::err_opencl_kernel_attr) << A;
      D->setInvalidDecl();
    }
  }
  if (!isKernelDecl(D)) {
    if (const auto *A = D->getAttr<AMDGPUFlatWorkGroupSizeAttr>()) {
      Diag(D->getLocation(), diag::err_attribute_wrong_decl_type)
          << A << A->isRegularKeywordAttribute() << ExpectedKernelFunction;
      D->setInvalidDecl();
    } else if (const auto *A = D->getAttr<AMDGPUWavesPerEUAttr>()) {
      Diag(D->getLocation(), diag::err_attribute_wrong_decl_type)
          << A << A->isRegularKeywordAttribute() << ExpectedKernelFunction;
      D->setInvalidDecl();
    } else if (const auto *A = D->getAttr<AMDGPUNumSGPRAttr>()) {
      Diag(D->getLocation(), diag::err_attribute_wrong_decl_type)
          << A << A->isRegularKeywordAttribute() << ExpectedKernelFunction;
      D->setInvalidDecl();
    } else if (const auto *A = D->getAttr<AMDGPUNumVGPRAttr>()) {
      Diag(D->getLocation(), diag::err_attribute_wrong_decl_type)
          << A << A->isRegularKeywordAttribute() << ExpectedKernelFunction;
      D->setInvalidDecl();
    }
  }

  // Do not permit 'constructor' or 'destructor' attributes on __device__ code.
  if (getLangOpts().CUDAIsDevice && D->hasAttr<CUDADeviceAttr>() &&
      (D->hasAttr<ConstructorAttr>() || D->hasAttr<DestructorAttr>()) &&
      !getLangOpts().GPUAllowDeviceInit) {
    Diag(D->getLocation(), diag::err_cuda_ctor_dtor_attrs)
        << (D->hasAttr<ConstructorAttr>() ? "constructors" : "destructors");
    D->setInvalidDecl();
  }

  // Do this check after processing D's attributes because the attribute
  // objc_method_family can change whether the given method is in the init
  // family, and it can be applied after objc_designated_initializer. This is a
  // bit of a hack, but we need it to be compatible with versions of clang that
  // processed the attribute list in the wrong order.
  if (D->hasAttr<ObjCDesignatedInitializerAttr>() &&
      cast<ObjCMethodDecl>(D)->getMethodFamily() != OMF_init) {
    Diag(D->getLocation(), diag::err_designated_init_attr_non_init);
    D->dropAttr<ObjCDesignatedInitializerAttr>();
  }
}

void Sema::ProcessDeclAttributeDelayed(Decl *D,
                                       const ParsedAttributesView &AttrList) {
  for (const ParsedAttr &AL : AttrList)
    if (AL.getKind() == ParsedAttr::AT_TransparentUnion) {
      handleTransparentUnionAttr(*this, D, AL);
      break;
    }

  // For BPFPreserveAccessIndexAttr, we want to populate the attributes
  // to fields and inner records as well.
  if (D && D->hasAttr<BPFPreserveAccessIndexAttr>())
    BPF().handlePreserveAIRecord(cast<RecordDecl>(D));
}

bool Sema::ProcessAccessDeclAttributeList(
    AccessSpecDecl *ASDecl, const ParsedAttributesView &AttrList) {
  for (const ParsedAttr &AL : AttrList) {
    if (AL.getKind() == ParsedAttr::AT_Annotate) {
      ProcessDeclAttribute(*this, nullptr, ASDecl, AL,
                           ProcessDeclAttributeOptions());
    } else {
      Diag(AL.getLoc(), diag::err_only_annotate_after_access_spec);
      return true;
    }
  }
  return false;
}

/// checkUnusedDeclAttributes - Check a list of attributes to see if it
/// contains any decl attributes that we should warn about.
static void checkUnusedDeclAttributes(Sema &S, const ParsedAttributesView &A) {
  for (const ParsedAttr &AL : A) {
    // Only warn if the attribute is an unignored, non-type attribute.
    if (AL.isUsedAsTypeAttr() || AL.isInvalid())
      continue;
    if (AL.getKind() == ParsedAttr::IgnoredAttribute)
      continue;

    if (AL.getKind() == ParsedAttr::UnknownAttribute) {
      S.Diag(AL.getLoc(), diag::warn_unknown_attribute_ignored)
          << AL << AL.getRange();
    } else {
      S.Diag(AL.getLoc(), diag::warn_attribute_not_on_decl) << AL
                                                            << AL.getRange();
    }
  }
}

void Sema::checkUnusedDeclAttributes(Declarator &D) {
  ::checkUnusedDeclAttributes(*this, D.getDeclarationAttributes());
  ::checkUnusedDeclAttributes(*this, D.getDeclSpec().getAttributes());
  ::checkUnusedDeclAttributes(*this, D.getAttributes());
  for (unsigned i = 0, e = D.getNumTypeObjects(); i != e; ++i)
    ::checkUnusedDeclAttributes(*this, D.getTypeObject(i).getAttrs());
}

NamedDecl *Sema::DeclClonePragmaWeak(NamedDecl *ND, const IdentifierInfo *II,
                                     SourceLocation Loc) {
  assert(isa<FunctionDecl>(ND) || isa<VarDecl>(ND));
  NamedDecl *NewD = nullptr;
  if (auto *FD = dyn_cast<FunctionDecl>(ND)) {
    FunctionDecl *NewFD;
    // FIXME: Missing call to CheckFunctionDeclaration().
    // FIXME: Mangling?
    // FIXME: Is the qualifier info correct?
    // FIXME: Is the DeclContext correct?
    NewFD = FunctionDecl::Create(
        FD->getASTContext(), FD->getDeclContext(), Loc, Loc,
        DeclarationName(II), FD->getType(), FD->getTypeSourceInfo(), SC_None,
        getCurFPFeatures().isFPConstrained(), false /*isInlineSpecified*/,
        FD->hasPrototype(), ConstexprSpecKind::Unspecified,
        FD->getTrailingRequiresClause());
    NewD = NewFD;

    if (FD->getQualifier())
      NewFD->setQualifierInfo(FD->getQualifierLoc());

    // Fake up parameter variables; they are declared as if this were
    // a typedef.
    QualType FDTy = FD->getType();
    if (const auto *FT = FDTy->getAs<FunctionProtoType>()) {
      SmallVector<ParmVarDecl*, 16> Params;
      for (const auto &AI : FT->param_types()) {
        ParmVarDecl *Param = BuildParmVarDeclForTypedef(NewFD, Loc, AI);
        Param->setScopeInfo(0, Params.size());
        Params.push_back(Param);
      }
      NewFD->setParams(Params);
    }
  } else if (auto *VD = dyn_cast<VarDecl>(ND)) {
    NewD = VarDecl::Create(VD->getASTContext(), VD->getDeclContext(),
                           VD->getInnerLocStart(), VD->getLocation(), II,
                           VD->getType(), VD->getTypeSourceInfo(),
                           VD->getStorageClass());
    if (VD->getQualifier())
      cast<VarDecl>(NewD)->setQualifierInfo(VD->getQualifierLoc());
  }
  return NewD;
}

void Sema::DeclApplyPragmaWeak(Scope *S, NamedDecl *ND, const WeakInfo &W) {
  if (W.getAlias()) { // clone decl, impersonate __attribute(weak,alias(...))
    IdentifierInfo *NDId = ND->getIdentifier();
    NamedDecl *NewD = DeclClonePragmaWeak(ND, W.getAlias(), W.getLocation());
    NewD->addAttr(
        AliasAttr::CreateImplicit(Context, NDId->getName(), W.getLocation()));
    NewD->addAttr(WeakAttr::CreateImplicit(Context, W.getLocation()));
    WeakTopLevelDecl.push_back(NewD);
    // FIXME: "hideous" code from Sema::LazilyCreateBuiltin
    // to insert Decl at TU scope, sorry.
    DeclContext *SavedContext = CurContext;
    CurContext = Context.getTranslationUnitDecl();
    NewD->setDeclContext(CurContext);
    NewD->setLexicalDeclContext(CurContext);
    PushOnScopeChains(NewD, S);
    CurContext = SavedContext;
  } else { // just add weak to existing
    ND->addAttr(WeakAttr::CreateImplicit(Context, W.getLocation()));
  }
}

void Sema::ProcessPragmaWeak(Scope *S, Decl *D) {
  // It's valid to "forward-declare" #pragma weak, in which case we
  // have to do this.
  LoadExternalWeakUndeclaredIdentifiers();
  if (WeakUndeclaredIdentifiers.empty())
    return;
  NamedDecl *ND = nullptr;
  if (auto *VD = dyn_cast<VarDecl>(D))
    if (VD->isExternC())
      ND = VD;
  if (auto *FD = dyn_cast<FunctionDecl>(D))
    if (FD->isExternC())
      ND = FD;
  if (!ND)
    return;
  if (IdentifierInfo *Id = ND->getIdentifier()) {
    auto I = WeakUndeclaredIdentifiers.find(Id);
    if (I != WeakUndeclaredIdentifiers.end()) {
      auto &WeakInfos = I->second;
      for (const auto &W : WeakInfos)
        DeclApplyPragmaWeak(S, ND, W);
      std::remove_reference_t<decltype(WeakInfos)> EmptyWeakInfos;
      WeakInfos.swap(EmptyWeakInfos);
    }
  }
}

/// ProcessDeclAttributes - Given a declarator (PD) with attributes indicated in
/// it, apply them to D.  This is a bit tricky because PD can have attributes
/// specified in many different places, and we need to find and apply them all.
void Sema::ProcessDeclAttributes(Scope *S, Decl *D, const Declarator &PD) {
  // Ordering of attributes can be important, so we take care to process
  // attributes in the order in which they appeared in the source code.

  auto ProcessAttributesWithSliding =
      [&](const ParsedAttributesView &Src,
          const ProcessDeclAttributeOptions &Options) {
        ParsedAttributesView NonSlidingAttrs;
        for (ParsedAttr &AL : Src) {
          // FIXME: this sliding is specific to standard attributes and should
          // eventually be deprecated and removed as those are not intended to
          // slide to anything.
          if ((AL.isStandardAttributeSyntax() || AL.isAlignas()) &&
              AL.slidesFromDeclToDeclSpecLegacyBehavior()) {
            // Skip processing the attribute, but do check if it appertains to
            // the declaration. This is needed for the `MatrixType` attribute,
            // which, despite being a type attribute, defines a `SubjectList`
            // that only allows it to be used on typedef declarations.
            AL.diagnoseAppertainsTo(*this, D);
          } else {
            NonSlidingAttrs.addAtEnd(&AL);
          }
        }
        ProcessDeclAttributeList(S, D, NonSlidingAttrs, Options);
      };

  // First, process attributes that appeared on the declaration itself (but
  // only if they don't have the legacy behavior of "sliding" to the DeclSepc).
  ProcessAttributesWithSliding(PD.getDeclarationAttributes(), {});

  // Apply decl attributes from the DeclSpec if present.
  ProcessAttributesWithSliding(PD.getDeclSpec().getAttributes(),
                               ProcessDeclAttributeOptions()
                                   .WithIncludeCXX11Attributes(false)
                                   .WithIgnoreTypeAttributes(true));

  // Walk the declarator structure, applying decl attributes that were in a type
  // position to the decl itself.  This handles cases like:
  //   int *__attr__(x)** D;
  // when X is a decl attribute.
  for (unsigned i = 0, e = PD.getNumTypeObjects(); i != e; ++i) {
    ProcessDeclAttributeList(S, D, PD.getTypeObject(i).getAttrs(),
                             ProcessDeclAttributeOptions()
                                 .WithIncludeCXX11Attributes(false)
                                 .WithIgnoreTypeAttributes(true));
  }

  // Finally, apply any attributes on the decl itself.
  ProcessDeclAttributeList(S, D, PD.getAttributes());

  // Apply additional attributes specified by '#pragma clang attribute'.
  AddPragmaAttributes(S, D);

  // Look for API notes that map to attributes.
  ProcessAPINotes(D);
}

/// Is the given declaration allowed to use a forbidden type?
/// If so, it'll still be annotated with an attribute that makes it
/// illegal to actually use.
static bool isForbiddenTypeAllowed(Sema &S, Decl *D,
                                   const DelayedDiagnostic &diag,
                                   UnavailableAttr::ImplicitReason &reason) {
  // Private ivars are always okay.  Unfortunately, people don't
  // always properly make their ivars private, even in system headers.
  // Plus we need to make fields okay, too.
  if (!isa<FieldDecl>(D) && !isa<ObjCPropertyDecl>(D) &&
      !isa<FunctionDecl>(D))
    return false;

  // Silently accept unsupported uses of __weak in both user and system
  // declarations when it's been disabled, for ease of integration with
  // -fno-objc-arc files.  We do have to take some care against attempts
  // to define such things;  for now, we've only done that for ivars
  // and properties.
  if ((isa<ObjCIvarDecl>(D) || isa<ObjCPropertyDecl>(D))) {
    if (diag.getForbiddenTypeDiagnostic() == diag::err_arc_weak_disabled ||
        diag.getForbiddenTypeDiagnostic() == diag::err_arc_weak_no_runtime) {
      reason = UnavailableAttr::IR_ForbiddenWeak;
      return true;
    }
  }

  // Allow all sorts of things in system headers.
  if (S.Context.getSourceManager().isInSystemHeader(D->getLocation())) {
    // Currently, all the failures dealt with this way are due to ARC
    // restrictions.
    reason = UnavailableAttr::IR_ARCForbiddenType;
    return true;
  }

  return false;
}

/// Handle a delayed forbidden-type diagnostic.
static void handleDelayedForbiddenType(Sema &S, DelayedDiagnostic &DD,
                                       Decl *D) {
  auto Reason = UnavailableAttr::IR_None;
  if (D && isForbiddenTypeAllowed(S, D, DD, Reason)) {
    assert(Reason && "didn't set reason?");
    D->addAttr(UnavailableAttr::CreateImplicit(S.Context, "", Reason, DD.Loc));
    return;
  }
  if (S.getLangOpts().ObjCAutoRefCount)
    if (const auto *FD = dyn_cast<FunctionDecl>(D)) {
      // FIXME: we may want to suppress diagnostics for all
      // kind of forbidden type messages on unavailable functions.
      if (FD->hasAttr<UnavailableAttr>() &&
          DD.getForbiddenTypeDiagnostic() ==
              diag::err_arc_array_param_no_ownership) {
        DD.Triggered = true;
        return;
      }
    }

  S.Diag(DD.Loc, DD.getForbiddenTypeDiagnostic())
      << DD.getForbiddenTypeOperand() << DD.getForbiddenTypeArgument();
  DD.Triggered = true;
}


void Sema::PopParsingDeclaration(ParsingDeclState state, Decl *decl) {
  assert(DelayedDiagnostics.getCurrentPool());
  DelayedDiagnosticPool &poppedPool = *DelayedDiagnostics.getCurrentPool();
  DelayedDiagnostics.popWithoutEmitting(state);

  // When delaying diagnostics to run in the context of a parsed
  // declaration, we only want to actually emit anything if parsing
  // succeeds.
  if (!decl) return;

  // We emit all the active diagnostics in this pool or any of its
  // parents.  In general, we'll get one pool for the decl spec
  // and a child pool for each declarator; in a decl group like:
  //   deprecated_typedef foo, *bar, baz();
  // only the declarator pops will be passed decls.  This is correct;
  // we really do need to consider delayed diagnostics from the decl spec
  // for each of the different declarations.
  const DelayedDiagnosticPool *pool = &poppedPool;
  do {
    bool AnyAccessFailures = false;
    for (DelayedDiagnosticPool::pool_iterator
           i = pool->pool_begin(), e = pool->pool_end(); i != e; ++i) {
      // This const_cast is a bit lame.  Really, Triggered should be mutable.
      DelayedDiagnostic &diag = const_cast<DelayedDiagnostic&>(*i);
      if (diag.Triggered)
        continue;

      switch (diag.Kind) {
      case DelayedDiagnostic::Availability:
        // Don't bother giving deprecation/unavailable diagnostics if
        // the decl is invalid.
        if (!decl->isInvalidDecl())
          handleDelayedAvailabilityCheck(diag, decl);
        break;

      case DelayedDiagnostic::Access:
        // Only produce one access control diagnostic for a structured binding
        // declaration: we don't need to tell the user that all the fields are
        // inaccessible one at a time.
        if (AnyAccessFailures && isa<DecompositionDecl>(decl))
          continue;
        HandleDelayedAccessCheck(diag, decl);
        if (diag.Triggered)
          AnyAccessFailures = true;
        break;

      case DelayedDiagnostic::ForbiddenType:
        handleDelayedForbiddenType(*this, diag, decl);
        break;
      }
    }
  } while ((pool = pool->getParent()));
}

void Sema::redelayDiagnostics(DelayedDiagnosticPool &pool) {
  DelayedDiagnosticPool *curPool = DelayedDiagnostics.getCurrentPool();
  assert(curPool && "re-emitting in undelayed context not supported");
  curPool->steal(pool);
}<|MERGE_RESOLUTION|>--- conflicted
+++ resolved
@@ -3007,14 +3007,10 @@
 // Handles reqd_work_group_size and work_group_size_hint.
 template <typename WorkGroupAttr>
 static void handleWorkGroupSize(Sema &S, Decl *D, const ParsedAttr &AL) {
-<<<<<<< HEAD
   if (!AL.checkExactlyNumArgs(S, 3))
     return;
-
-  uint32_t WGSize[3];
-=======
+  
   Expr *WGSize[3];
->>>>>>> 297f0b3f
   for (unsigned i = 0; i < 3; ++i) {
     if (Expr *E = makeAttributeArgExpr(S, AL.getArgAsExpr(i), AL, i))
       WGSize[i] = E;
