--- conflicted
+++ resolved
@@ -5266,20 +5266,7 @@
 static void handleDeviceKernelAttr(Sema &S, Decl *D, const ParsedAttr &AL) {
   const auto *FD = dyn_cast_or_null<FunctionDecl>(D);
   bool IsFunctionTemplate = FD && FD->getDescribedFunctionTemplate();
-<<<<<<< HEAD
-  if (S.getLangOpts().isSYCL()) {
-    if (!IsFunctionTemplate) {
-      S.Diag(AL.getLoc(), diag::warn_attribute_wrong_decl_type_str)
-          << AL << AL.isRegularKeywordAttribute() << "function templates";
-    } else {
-      S.SYCL().handleKernelAttr(D, AL);
-    }
-  } else if (DeviceKernelAttr::isSYCLSpelling(AL)) {
-    S.Diag(AL.getLoc(), diag::warn_attribute_ignored) << AL;
-  } else if (S.getASTContext().getTargetInfo().getTriple().isNVPTX()) {
-=======
   if (S.getASTContext().getTargetInfo().getTriple().isNVPTX()) {
->>>>>>> 1db148cc
     handleGlobalAttr(S, D, AL);
   } else {
     // OpenCL C++ will throw a more specific error.
@@ -7184,13 +7171,11 @@
   case ParsedAttr::AT_EnumExtensibility:
     handleEnumExtensibilityAttr(S, D, AL);
     break;
-<<<<<<< HEAD
   case ParsedAttr::AT_SYCLSimd:
     handleSimpleAttribute<SYCLSimdAttr>(S, D, AL);
-=======
+    break;
   case ParsedAttr::AT_SYCLKernel:
     S.SYCL().handleKernelAttr(D, AL);
->>>>>>> 1db148cc
     break;
   case ParsedAttr::AT_SYCLExternal:
     handleSimpleAttribute<SYCLExternalAttr>(S, D, AL);
