--- conflicted
+++ resolved
@@ -6398,7 +6398,10 @@
   if (FD->isInlineSpecified() && !S.getLangOpts().CUDAIsDevice)
     S.Diag(FD->getBeginLoc(), diag::warn_kern_is_inline) << FD;
 
-  D->addAttr(::new (S.Context) CUDAGlobalAttr(S.Context, AL));
+  if (AL.getKind() == ParsedAttr::AT_NVPTXKernel)
+    D->addAttr(::new (S.Context) NVPTXKernelAttr(S.Context, AL));
+  else
+    D->addAttr(::new (S.Context) CUDAGlobalAttr(S.Context, AL));
   // In host compilation the kernel is emitted as a stub function, which is
   // a helper function for launching the kernel. The instructions in the helper
   // function has nothing to do with the source code of the kernel. Do not emit
@@ -7036,24 +7039,10 @@
     return;
   }
 
-<<<<<<< HEAD
   IdentifierInfo *PointerKind = AL.getArgAsIdent(0)->Ident;
   TypeSourceInfo *MatchingCTypeLoc = nullptr;
   S.GetTypeFromParser(AL.getMatchingCType(), &MatchingCTypeLoc);
   assert(MatchingCTypeLoc && "no type source info for attribute argument");
-=======
-  if (AL.getKind() == ParsedAttr::AT_NVPTXKernel)
-    D->addAttr(::new (S.Context) NVPTXKernelAttr(S.Context, AL));
-  else
-    D->addAttr(::new (S.Context) CUDAGlobalAttr(S.Context, AL));
-  // In host compilation the kernel is emitted as a stub function, which is
-  // a helper function for launching the kernel. The instructions in the helper
-  // function has nothing to do with the source code of the kernel. Do not emit
-  // debug info for the stub function to avoid confusing the debugger.
-  if (S.LangOpts.HIP && !S.LangOpts.CUDAIsDevice)
-    D->addAttr(NoDebugAttr::CreateImplicit(S.Context));
-}
->>>>>>> 636efd2e
 
   D->addAttr(::new (S.Context) TypeTagForDatatypeAttr(
       S.Context, AL, PointerKind, MatchingCTypeLoc, AL.getLayoutCompatible(),
