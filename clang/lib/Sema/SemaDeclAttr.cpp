//===--- SemaDeclAttr.cpp - Declaration Attribute Handling ----------------===//
//
// Part of the LLVM Project, under the Apache License v2.0 with LLVM Exceptions.
// See https://llvm.org/LICENSE.txt for license information.
// SPDX-License-Identifier: Apache-2.0 WITH LLVM-exception
//
//===----------------------------------------------------------------------===//
//
//  This file implements decl-related attribute processing.
//
//===----------------------------------------------------------------------===//

#include "clang/AST/ASTConsumer.h"
#include "clang/AST/ASTContext.h"
#include "clang/AST/ASTMutationListener.h"
#include "clang/AST/CXXInheritance.h"
#include "clang/AST/Decl.h"
#include "clang/AST/DeclCXX.h"
#include "clang/AST/DeclObjC.h"
#include "clang/AST/DeclTemplate.h"
#include "clang/AST/DynamicRecursiveASTVisitor.h"
#include "clang/AST/Expr.h"
#include "clang/AST/ExprCXX.h"
#include "clang/AST/Mangle.h"
#include "clang/AST/Type.h"
#include "clang/Basic/CharInfo.h"
#include "clang/Basic/Cuda.h"
#include "clang/Basic/DarwinSDKInfo.h"
#include "clang/Basic/IdentifierTable.h"
#include "clang/Basic/LangOptions.h"
#include "clang/Basic/SourceLocation.h"
#include "clang/Basic/SourceManager.h"
#include "clang/Basic/TargetInfo.h"
#include "clang/Lex/Preprocessor.h"
#include "clang/Sema/Attr.h"
#include "clang/Sema/DeclSpec.h"
#include "clang/Sema/DelayedDiagnostic.h"
#include "clang/Sema/Initialization.h"
#include "clang/Sema/Lookup.h"
#include "clang/Sema/ParsedAttr.h"
#include "clang/Sema/Scope.h"
#include "clang/Sema/ScopeInfo.h"
#include "clang/Sema/Sema.h"
#include "clang/Sema/SemaAMDGPU.h"
#include "clang/Sema/SemaARM.h"
#include "clang/Sema/SemaAVR.h"
#include "clang/Sema/SemaBPF.h"
#include "clang/Sema/SemaCUDA.h"
#include "clang/Sema/SemaHLSL.h"
#include "clang/Sema/SemaM68k.h"
#include "clang/Sema/SemaMIPS.h"
#include "clang/Sema/SemaMSP430.h"
#include "clang/Sema/SemaObjC.h"
#include "clang/Sema/SemaOpenCL.h"
#include "clang/Sema/SemaOpenMP.h"
#include "clang/Sema/SemaRISCV.h"
#include "clang/Sema/SemaSYCL.h"
#include "clang/Sema/SemaSwift.h"
#include "clang/Sema/SemaWasm.h"
#include "clang/Sema/SemaX86.h"
#include "llvm/ADT/STLExtras.h"
#include "llvm/ADT/StringExtras.h"
#include "llvm/Demangle/Demangle.h"
#include "llvm/IR/DerivedTypes.h"
#include "llvm/MC/MCSectionMachO.h"
#include "llvm/Support/Error.h"
#include "llvm/Support/ErrorHandling.h"
#include "llvm/Support/MathExtras.h"
#include "llvm/Support/raw_ostream.h"
#include "llvm/TargetParser/Triple.h"
#include <optional>

using namespace clang;
using namespace sema;

namespace AttributeLangSupport {
  enum LANG {
    C,
    Cpp,
    ObjC
  };
} // end namespace AttributeLangSupport

static unsigned getNumAttributeArgs(const ParsedAttr &AL) {
  // FIXME: Include the type in the argument list.
  return AL.getNumArgs() + AL.hasParsedType();
}

SourceLocation Sema::getAttrLoc(const AttributeCommonInfo &CI) {
  return CI.getLoc();
}

/// Wrapper around checkUInt32Argument, with an extra check to be sure
/// that the result will fit into a regular (signed) int. All args have the same
/// purpose as they do in checkUInt32Argument.
template <typename AttrInfo>
static bool checkPositiveIntArgument(Sema &S, const AttrInfo &AI, const Expr *Expr,
                                     int &Val, unsigned Idx = UINT_MAX) {
  uint32_t UVal;
  if (!S.checkUInt32Argument(AI, Expr, UVal, Idx))
    return false;

  if (UVal > (uint32_t)std::numeric_limits<int>::max()) {
    llvm::APSInt I(32); // for toString
    I = UVal;
    S.Diag(Expr->getExprLoc(), diag::err_ice_too_large)
        << toString(I, 10, false) << 32 << /* Unsigned */ 0;
    return false;
  }

  Val = UVal;
  return true;
}

/// Check if IdxExpr is a valid parameter index for a function or
/// instance method D.  May output an error.
///
/// \returns true if IdxExpr is a valid index.
template <typename AttrInfo>
static bool checkFunctionOrMethodParameterIndex(
    Sema &S, const Decl *D, const AttrInfo &AI, unsigned AttrArgNum,
    const Expr *IdxExpr, ParamIdx &Idx, bool CanIndexImplicitThis = false) {
  assert(isFunctionOrMethodOrBlockForAttrSubject(D));

  // In C++ the implicit 'this' function parameter also counts.
  // Parameters are counted from one.
  bool HP = hasFunctionProto(D);
  bool HasImplicitThisParam = isInstanceMethod(D);
  bool IV = HP && isFunctionOrMethodVariadic(D);
  unsigned NumParams =
      (HP ? getFunctionOrMethodNumParams(D) : 0) + HasImplicitThisParam;

  std::optional<llvm::APSInt> IdxInt;
  if (IdxExpr->isTypeDependent() ||
      !(IdxInt = IdxExpr->getIntegerConstantExpr(S.Context))) {
    S.Diag(S.getAttrLoc(AI), diag::err_attribute_argument_n_type)
        << &AI << AttrArgNum << AANT_ArgumentIntegerConstant
        << IdxExpr->getSourceRange();
    return false;
  }

  unsigned IdxSource = IdxInt->getLimitedValue(UINT_MAX);
  if (IdxSource < 1 || (!IV && IdxSource > NumParams)) {
    S.Diag(S.getAttrLoc(AI), diag::err_attribute_argument_out_of_bounds)
        << &AI << AttrArgNum << IdxExpr->getSourceRange();
    return false;
  }
  if (HasImplicitThisParam && !CanIndexImplicitThis) {
    if (IdxSource == 1) {
      S.Diag(S.getAttrLoc(AI),
             diag::err_attribute_invalid_implicit_this_argument)
          << &AI << IdxExpr->getSourceRange();
      return false;
    }
  }

  Idx = ParamIdx(IdxSource, D);
  return true;
}

bool Sema::checkStringLiteralArgumentAttr(const AttributeCommonInfo &CI,
                                          const Expr *E, StringRef &Str,
                                          SourceLocation *ArgLocation) {
  const auto *Literal = dyn_cast<StringLiteral>(E->IgnoreParenCasts());
  if (ArgLocation)
    *ArgLocation = E->getBeginLoc();

  if (!Literal || (!Literal->isUnevaluated() && !Literal->isOrdinary())) {
    Diag(E->getBeginLoc(), diag::err_attribute_argument_type)
        << CI << AANT_ArgumentString;
    return false;
  }

  Str = Literal->getString();
  return true;
}

bool Sema::checkStringLiteralArgumentAttr(const ParsedAttr &AL, unsigned ArgNum,
                                          StringRef &Str,
                                          SourceLocation *ArgLocation) {
  // Look for identifiers. If we have one emit a hint to fix it to a literal.
  if (AL.isArgIdent(ArgNum)) {
    IdentifierLoc *Loc = AL.getArgAsIdent(ArgNum);
    Diag(Loc->getLoc(), diag::err_attribute_argument_type)
        << AL << AANT_ArgumentString
        << FixItHint::CreateInsertion(Loc->getLoc(), "\"")
        << FixItHint::CreateInsertion(getLocForEndOfToken(Loc->getLoc()), "\"");
    Str = Loc->getIdentifierInfo()->getName();
    if (ArgLocation)
      *ArgLocation = Loc->getLoc();
    return true;
  }

  // Now check for an actual string literal.
  Expr *ArgExpr = AL.getArgAsExpr(ArgNum);
  const auto *Literal = dyn_cast<StringLiteral>(ArgExpr->IgnoreParenCasts());
  if (ArgLocation)
    *ArgLocation = ArgExpr->getBeginLoc();

  if (!Literal || (!Literal->isUnevaluated() && !Literal->isOrdinary())) {
    Diag(ArgExpr->getBeginLoc(), diag::err_attribute_argument_type)
        << AL << AANT_ArgumentString;
    return false;
  }
  Str = Literal->getString();
  return checkStringLiteralArgumentAttr(AL, ArgExpr, Str, ArgLocation);
}

/// Check if the passed-in expression is of type int or bool.
static bool isIntOrBool(Expr *Exp) {
  QualType QT = Exp->getType();
  return QT->isBooleanType() || QT->isIntegerType();
}


// Check to see if the type is a smart pointer of some kind.  We assume
// it's a smart pointer if it defines both operator-> and operator*.
static bool threadSafetyCheckIsSmartPointer(Sema &S, const RecordType* RT) {
  auto IsOverloadedOperatorPresent = [&S](const RecordDecl *Record,
                                          OverloadedOperatorKind Op) {
    DeclContextLookupResult Result =
        Record->lookup(S.Context.DeclarationNames.getCXXOperatorName(Op));
    return !Result.empty();
  };

  const RecordDecl *Record = RT->getDecl();
  bool foundStarOperator = IsOverloadedOperatorPresent(Record, OO_Star);
  bool foundArrowOperator = IsOverloadedOperatorPresent(Record, OO_Arrow);
  if (foundStarOperator && foundArrowOperator)
    return true;

  const CXXRecordDecl *CXXRecord = dyn_cast<CXXRecordDecl>(Record);
  if (!CXXRecord)
    return false;

  for (const auto &BaseSpecifier : CXXRecord->bases()) {
    if (!foundStarOperator)
      foundStarOperator = IsOverloadedOperatorPresent(
          BaseSpecifier.getType()->getAsRecordDecl(), OO_Star);
    if (!foundArrowOperator)
      foundArrowOperator = IsOverloadedOperatorPresent(
          BaseSpecifier.getType()->getAsRecordDecl(), OO_Arrow);
  }

  if (foundStarOperator && foundArrowOperator)
    return true;

  return false;
}

/// Check if passed in Decl is a pointer type.
/// Note that this function may produce an error message.
/// \return true if the Decl is a pointer type; false otherwise
static bool threadSafetyCheckIsPointer(Sema &S, const Decl *D,
                                       const ParsedAttr &AL) {
  const auto *VD = cast<ValueDecl>(D);
  QualType QT = VD->getType();
  if (QT->isAnyPointerType())
    return true;

  if (const auto *RT = QT->getAs<RecordType>()) {
    // If it's an incomplete type, it could be a smart pointer; skip it.
    // (We don't want to force template instantiation if we can avoid it,
    // since that would alter the order in which templates are instantiated.)
    if (RT->isIncompleteType())
      return true;

    if (threadSafetyCheckIsSmartPointer(S, RT))
      return true;
  }

  S.Diag(AL.getLoc(), diag::warn_thread_attribute_decl_not_pointer) << AL << QT;
  return false;
}

/// Checks that the passed in QualType either is of RecordType or points
/// to RecordType. Returns the relevant RecordType, null if it does not exit.
static const RecordType *getRecordType(QualType QT) {
  if (const auto *RT = QT->getAs<RecordType>())
    return RT;

  // Now check if we point to record type.
  if (const auto *PT = QT->getAs<PointerType>())
    return PT->getPointeeType()->getAs<RecordType>();

  return nullptr;
}

template <typename AttrType>
static bool checkRecordDeclForAttr(const RecordDecl *RD) {
  // Check if the record itself has the attribute.
  if (RD->hasAttr<AttrType>())
    return true;

  // Else check if any base classes have the attribute.
  if (const auto *CRD = dyn_cast<CXXRecordDecl>(RD)) {
    if (!CRD->forallBases([](const CXXRecordDecl *Base) {
          return !Base->hasAttr<AttrType>();
        }))
      return true;
  }
  return false;
}

static bool checkRecordTypeForCapability(Sema &S, QualType Ty) {
  const RecordType *RT = getRecordType(Ty);

  if (!RT)
    return false;

  // Don't check for the capability if the class hasn't been defined yet.
  if (RT->isIncompleteType())
    return true;

  // Allow smart pointers to be used as capability objects.
  // FIXME -- Check the type that the smart pointer points to.
  if (threadSafetyCheckIsSmartPointer(S, RT))
    return true;

  return checkRecordDeclForAttr<CapabilityAttr>(RT->getDecl());
}

static bool checkRecordTypeForScopedCapability(Sema &S, QualType Ty) {
  const RecordType *RT = getRecordType(Ty);

  if (!RT)
    return false;

  // Don't check for the capability if the class hasn't been defined yet.
  if (RT->isIncompleteType())
    return true;

  return checkRecordDeclForAttr<ScopedLockableAttr>(RT->getDecl());
}

static bool checkTypedefTypeForCapability(QualType Ty) {
  const auto *TD = Ty->getAs<TypedefType>();
  if (!TD)
    return false;

  TypedefNameDecl *TN = TD->getDecl();
  if (!TN)
    return false;

  return TN->hasAttr<CapabilityAttr>();
}

static bool typeHasCapability(Sema &S, QualType Ty) {
  if (checkTypedefTypeForCapability(Ty))
    return true;

  if (checkRecordTypeForCapability(S, Ty))
    return true;

  return false;
}

static bool isCapabilityExpr(Sema &S, const Expr *Ex) {
  // Capability expressions are simple expressions involving the boolean logic
  // operators &&, || or !, a simple DeclRefExpr, CastExpr or a ParenExpr. Once
  // a DeclRefExpr is found, its type should be checked to determine whether it
  // is a capability or not.

  if (const auto *E = dyn_cast<CastExpr>(Ex))
    return isCapabilityExpr(S, E->getSubExpr());
  else if (const auto *E = dyn_cast<ParenExpr>(Ex))
    return isCapabilityExpr(S, E->getSubExpr());
  else if (const auto *E = dyn_cast<UnaryOperator>(Ex)) {
    if (E->getOpcode() == UO_LNot || E->getOpcode() == UO_AddrOf ||
        E->getOpcode() == UO_Deref)
      return isCapabilityExpr(S, E->getSubExpr());
    return false;
  } else if (const auto *E = dyn_cast<BinaryOperator>(Ex)) {
    if (E->getOpcode() == BO_LAnd || E->getOpcode() == BO_LOr)
      return isCapabilityExpr(S, E->getLHS()) &&
             isCapabilityExpr(S, E->getRHS());
    return false;
  }

  return typeHasCapability(S, Ex->getType());
}

/// Checks that all attribute arguments, starting from Sidx, resolve to
/// a capability object.
/// \param Sidx The attribute argument index to start checking with.
/// \param ParamIdxOk Whether an argument can be indexing into a function
/// parameter list.
static void checkAttrArgsAreCapabilityObjs(Sema &S, Decl *D,
                                           const ParsedAttr &AL,
                                           SmallVectorImpl<Expr *> &Args,
                                           unsigned Sidx = 0,
                                           bool ParamIdxOk = false) {
  if (Sidx == AL.getNumArgs()) {
    // If we don't have any capability arguments, the attribute implicitly
    // refers to 'this'. So we need to make sure that 'this' exists, i.e. we're
    // a non-static method, and that the class is a (scoped) capability.
    const auto *MD = dyn_cast<const CXXMethodDecl>(D);
    if (MD && !MD->isStatic()) {
      const CXXRecordDecl *RD = MD->getParent();
      // FIXME -- need to check this again on template instantiation
      if (!checkRecordDeclForAttr<CapabilityAttr>(RD) &&
          !checkRecordDeclForAttr<ScopedLockableAttr>(RD))
        S.Diag(AL.getLoc(),
               diag::warn_thread_attribute_not_on_capability_member)
            << AL << MD->getParent();
    } else {
      S.Diag(AL.getLoc(), diag::warn_thread_attribute_not_on_non_static_member)
          << AL;
    }
  }

  for (unsigned Idx = Sidx; Idx < AL.getNumArgs(); ++Idx) {
    Expr *ArgExp = AL.getArgAsExpr(Idx);

    if (ArgExp->isTypeDependent()) {
      // FIXME -- need to check this again on template instantiation
      Args.push_back(ArgExp);
      continue;
    }

    if (const auto *StrLit = dyn_cast<StringLiteral>(ArgExp)) {
      if (StrLit->getLength() == 0 ||
          (StrLit->isOrdinary() && StrLit->getString() == "*")) {
        // Pass empty strings to the analyzer without warnings.
        // Treat "*" as the universal lock.
        Args.push_back(ArgExp);
        continue;
      }

      // We allow constant strings to be used as a placeholder for expressions
      // that are not valid C++ syntax, but warn that they are ignored.
      S.Diag(AL.getLoc(), diag::warn_thread_attribute_ignored) << AL;
      Args.push_back(ArgExp);
      continue;
    }

    QualType ArgTy = ArgExp->getType();

    // A pointer to member expression of the form  &MyClass::mu is treated
    // specially -- we need to look at the type of the member.
    if (const auto *UOp = dyn_cast<UnaryOperator>(ArgExp))
      if (UOp->getOpcode() == UO_AddrOf)
        if (const auto *DRE = dyn_cast<DeclRefExpr>(UOp->getSubExpr()))
          if (DRE->getDecl()->isCXXInstanceMember())
            ArgTy = DRE->getDecl()->getType();

    // First see if we can just cast to record type, or pointer to record type.
    const RecordType *RT = getRecordType(ArgTy);

    // Now check if we index into a record type function param.
    if(!RT && ParamIdxOk) {
      const auto *FD = dyn_cast<FunctionDecl>(D);
      const auto *IL = dyn_cast<IntegerLiteral>(ArgExp);
      if(FD && IL) {
        unsigned int NumParams = FD->getNumParams();
        llvm::APInt ArgValue = IL->getValue();
        uint64_t ParamIdxFromOne = ArgValue.getZExtValue();
        uint64_t ParamIdxFromZero = ParamIdxFromOne - 1;
        if (!ArgValue.isStrictlyPositive() || ParamIdxFromOne > NumParams) {
          S.Diag(AL.getLoc(),
                 diag::err_attribute_argument_out_of_bounds_extra_info)
              << AL << Idx + 1 << NumParams;
          continue;
        }
        ArgTy = FD->getParamDecl(ParamIdxFromZero)->getType();
      }
    }

    // If the type does not have a capability, see if the components of the
    // expression have capabilities. This allows for writing C code where the
    // capability may be on the type, and the expression is a capability
    // boolean logic expression. Eg) requires_capability(A || B && !C)
    if (!typeHasCapability(S, ArgTy) && !isCapabilityExpr(S, ArgExp))
      S.Diag(AL.getLoc(), diag::warn_thread_attribute_argument_not_lockable)
          << AL << ArgTy;

    Args.push_back(ArgExp);
  }
}

static bool checkFunParamsAreScopedLockable(Sema &S,
                                            const ParmVarDecl *ParamDecl,
                                            const ParsedAttr &AL) {
  QualType ParamType = ParamDecl->getType();
  if (const auto *RefType = ParamType->getAs<ReferenceType>();
      RefType &&
      checkRecordTypeForScopedCapability(S, RefType->getPointeeType()))
    return true;
  S.Diag(AL.getLoc(), diag::warn_thread_attribute_not_on_scoped_lockable_param)
      << AL;
  return false;
}

//===----------------------------------------------------------------------===//
// Attribute Implementations
//===----------------------------------------------------------------------===//

static void handlePtGuardedVarAttr(Sema &S, Decl *D, const ParsedAttr &AL) {
  if (!threadSafetyCheckIsPointer(S, D, AL))
    return;

  D->addAttr(::new (S.Context) PtGuardedVarAttr(S.Context, AL));
}

static bool checkGuardedByAttrCommon(Sema &S, Decl *D, const ParsedAttr &AL,
                                     Expr *&Arg) {
  SmallVector<Expr *, 1> Args;
  // check that all arguments are lockable objects
  checkAttrArgsAreCapabilityObjs(S, D, AL, Args);
  unsigned Size = Args.size();
  if (Size != 1)
    return false;

  Arg = Args[0];

  return true;
}

static void handleGuardedByAttr(Sema &S, Decl *D, const ParsedAttr &AL) {
  Expr *Arg = nullptr;
  if (!checkGuardedByAttrCommon(S, D, AL, Arg))
    return;

  D->addAttr(::new (S.Context) GuardedByAttr(S.Context, AL, Arg));
}

static void handlePtGuardedByAttr(Sema &S, Decl *D, const ParsedAttr &AL) {
  Expr *Arg = nullptr;
  if (!checkGuardedByAttrCommon(S, D, AL, Arg))
    return;

  if (!threadSafetyCheckIsPointer(S, D, AL))
    return;

  D->addAttr(::new (S.Context) PtGuardedByAttr(S.Context, AL, Arg));
}

static bool checkAcquireOrderAttrCommon(Sema &S, Decl *D, const ParsedAttr &AL,
                                        SmallVectorImpl<Expr *> &Args) {
  if (!AL.checkAtLeastNumArgs(S, 1))
    return false;

  // Check that this attribute only applies to lockable types.
  QualType QT = cast<ValueDecl>(D)->getType();
  if (!QT->isDependentType() && !typeHasCapability(S, QT)) {
    S.Diag(AL.getLoc(), diag::warn_thread_attribute_decl_not_lockable) << AL;
    return false;
  }

  // Check that all arguments are lockable objects.
  checkAttrArgsAreCapabilityObjs(S, D, AL, Args);
  if (Args.empty())
    return false;

  return true;
}

static void handleAcquiredAfterAttr(Sema &S, Decl *D, const ParsedAttr &AL) {
  SmallVector<Expr *, 1> Args;
  if (!checkAcquireOrderAttrCommon(S, D, AL, Args))
    return;

  Expr **StartArg = &Args[0];
  D->addAttr(::new (S.Context)
                 AcquiredAfterAttr(S.Context, AL, StartArg, Args.size()));
}

static void handleAcquiredBeforeAttr(Sema &S, Decl *D, const ParsedAttr &AL) {
  SmallVector<Expr *, 1> Args;
  if (!checkAcquireOrderAttrCommon(S, D, AL, Args))
    return;

  Expr **StartArg = &Args[0];
  D->addAttr(::new (S.Context)
                 AcquiredBeforeAttr(S.Context, AL, StartArg, Args.size()));
}

static bool checkLockFunAttrCommon(Sema &S, Decl *D, const ParsedAttr &AL,
                                   SmallVectorImpl<Expr *> &Args) {
  // zero or more arguments ok
  // check that all arguments are lockable objects
  checkAttrArgsAreCapabilityObjs(S, D, AL, Args, 0, /*ParamIdxOk=*/true);

  return true;
}

/// Checks to be sure that the given parameter number is in bounds, and
/// is an integral type. Will emit appropriate diagnostics if this returns
/// false.
///
/// AttrArgNo is used to actually retrieve the argument, so it's base-0.
template <typename AttrInfo>
static bool checkParamIsIntegerType(Sema &S, const Decl *D, const AttrInfo &AI,
                                    unsigned AttrArgNo) {
  assert(AI.isArgExpr(AttrArgNo) && "Expected expression argument");
  Expr *AttrArg = AI.getArgAsExpr(AttrArgNo);
  ParamIdx Idx;
  if (!S.checkFunctionOrMethodParameterIndex(D, AI, AttrArgNo + 1, AttrArg,
                                             Idx))
    return false;

  QualType ParamTy = getFunctionOrMethodParamType(D, Idx.getASTIndex());
  if (!ParamTy->isIntegerType() && !ParamTy->isCharType()) {
    SourceLocation SrcLoc = AttrArg->getBeginLoc();
    S.Diag(SrcLoc, diag::err_attribute_integers_only)
        << AI << getFunctionOrMethodParamRange(D, Idx.getASTIndex());
    return false;
  }
  return true;
}

static void handleAllocSizeAttr(Sema &S, Decl *D, const ParsedAttr &AL) {
  if (!AL.checkAtLeastNumArgs(S, 1) || !AL.checkAtMostNumArgs(S, 2))
    return;

  assert(isFuncOrMethodForAttrSubject(D) && hasFunctionProto(D));

  QualType RetTy = getFunctionOrMethodResultType(D);
  if (!RetTy->isPointerType()) {
    S.Diag(AL.getLoc(), diag::warn_attribute_return_pointers_only) << AL;
    return;
  }

  const Expr *SizeExpr = AL.getArgAsExpr(0);
  int SizeArgNoVal;
  // Parameter indices are 1-indexed, hence Index=1
  if (!checkPositiveIntArgument(S, AL, SizeExpr, SizeArgNoVal, /*Idx=*/1))
    return;
  if (!checkParamIsIntegerType(S, D, AL, /*AttrArgNo=*/0))
    return;
  ParamIdx SizeArgNo(SizeArgNoVal, D);

  ParamIdx NumberArgNo;
  if (AL.getNumArgs() == 2) {
    const Expr *NumberExpr = AL.getArgAsExpr(1);
    int Val;
    // Parameter indices are 1-based, hence Index=2
    if (!checkPositiveIntArgument(S, AL, NumberExpr, Val, /*Idx=*/2))
      return;
    if (!checkParamIsIntegerType(S, D, AL, /*AttrArgNo=*/1))
      return;
    NumberArgNo = ParamIdx(Val, D);
  }

  D->addAttr(::new (S.Context)
                 AllocSizeAttr(S.Context, AL, SizeArgNo, NumberArgNo));
}

static bool checkTryLockFunAttrCommon(Sema &S, Decl *D, const ParsedAttr &AL,
                                      SmallVectorImpl<Expr *> &Args) {
  if (!AL.checkAtLeastNumArgs(S, 1))
    return false;

  if (!isIntOrBool(AL.getArgAsExpr(0))) {
    S.Diag(AL.getLoc(), diag::err_attribute_argument_n_type)
        << AL << 1 << AANT_ArgumentIntOrBool;
    return false;
  }

  // check that all arguments are lockable objects
  checkAttrArgsAreCapabilityObjs(S, D, AL, Args, 1);

  return true;
}

static void handleLockReturnedAttr(Sema &S, Decl *D, const ParsedAttr &AL) {
  // check that the argument is lockable object
  SmallVector<Expr*, 1> Args;
  checkAttrArgsAreCapabilityObjs(S, D, AL, Args);
  unsigned Size = Args.size();
  if (Size == 0)
    return;

  D->addAttr(::new (S.Context) LockReturnedAttr(S.Context, AL, Args[0]));
}

static void handleLocksExcludedAttr(Sema &S, Decl *D, const ParsedAttr &AL) {
  if (const auto *ParmDecl = dyn_cast<ParmVarDecl>(D);
      ParmDecl && !checkFunParamsAreScopedLockable(S, ParmDecl, AL))
    return;

  if (!AL.checkAtLeastNumArgs(S, 1))
    return;

  // check that all arguments are lockable objects
  SmallVector<Expr*, 1> Args;
  checkAttrArgsAreCapabilityObjs(S, D, AL, Args);
  unsigned Size = Args.size();
  if (Size == 0)
    return;
  Expr **StartArg = &Args[0];

  D->addAttr(::new (S.Context)
                 LocksExcludedAttr(S.Context, AL, StartArg, Size));
}

static bool checkFunctionConditionAttr(Sema &S, Decl *D, const ParsedAttr &AL,
                                       Expr *&Cond, StringRef &Msg) {
  Cond = AL.getArgAsExpr(0);
  if (!Cond->isTypeDependent()) {
    ExprResult Converted = S.PerformContextuallyConvertToBool(Cond);
    if (Converted.isInvalid())
      return false;
    Cond = Converted.get();
  }

  if (!S.checkStringLiteralArgumentAttr(AL, 1, Msg))
    return false;

  if (Msg.empty())
    Msg = "<no message provided>";

  SmallVector<PartialDiagnosticAt, 8> Diags;
  if (isa<FunctionDecl>(D) && !Cond->isValueDependent() &&
      !Expr::isPotentialConstantExprUnevaluated(Cond, cast<FunctionDecl>(D),
                                                Diags)) {
    S.Diag(AL.getLoc(), diag::err_attr_cond_never_constant_expr) << AL;
    for (const PartialDiagnosticAt &PDiag : Diags)
      S.Diag(PDiag.first, PDiag.second);
    return false;
  }
  return true;
}

static void handleEnableIfAttr(Sema &S, Decl *D, const ParsedAttr &AL) {
  S.Diag(AL.getLoc(), diag::ext_clang_enable_if);

  Expr *Cond;
  StringRef Msg;
  if (checkFunctionConditionAttr(S, D, AL, Cond, Msg))
    D->addAttr(::new (S.Context) EnableIfAttr(S.Context, AL, Cond, Msg));
}

static void handleErrorAttr(Sema &S, Decl *D, const ParsedAttr &AL) {
  StringRef NewUserDiagnostic;
  if (!S.checkStringLiteralArgumentAttr(AL, 0, NewUserDiagnostic))
    return;
  if (ErrorAttr *EA = S.mergeErrorAttr(D, AL, NewUserDiagnostic))
    D->addAttr(EA);
}

static void handleExcludeFromExplicitInstantiationAttr(Sema &S, Decl *D,
                                                       const ParsedAttr &AL) {
  const auto *PD = isa<CXXRecordDecl>(D)
                       ? cast<DeclContext>(D)
                       : D->getDeclContext()->getRedeclContext();
  if (const auto *RD = dyn_cast<CXXRecordDecl>(PD); RD && RD->isLocalClass()) {
    S.Diag(AL.getLoc(),
           diag::warn_attribute_exclude_from_explicit_instantiation_local_class)
        << AL << /*IsMember=*/!isa<CXXRecordDecl>(D);
    return;
  }
  D->addAttr(::new (S.Context)
                 ExcludeFromExplicitInstantiationAttr(S.Context, AL));
}

namespace {
/// Determines if a given Expr references any of the given function's
/// ParmVarDecls, or the function's implicit `this` parameter (if applicable).
class ArgumentDependenceChecker : public DynamicRecursiveASTVisitor {
#ifndef NDEBUG
  const CXXRecordDecl *ClassType;
#endif
  llvm::SmallPtrSet<const ParmVarDecl *, 16> Parms;
  bool Result;

public:
  ArgumentDependenceChecker(const FunctionDecl *FD) {
#ifndef NDEBUG
    if (const auto *MD = dyn_cast<CXXMethodDecl>(FD))
      ClassType = MD->getParent();
    else
      ClassType = nullptr;
#endif
    Parms.insert(FD->param_begin(), FD->param_end());
  }

  bool referencesArgs(Expr *E) {
    Result = false;
    TraverseStmt(E);
    return Result;
  }

  bool VisitCXXThisExpr(CXXThisExpr *E) override {
    assert(E->getType()->getPointeeCXXRecordDecl() == ClassType &&
           "`this` doesn't refer to the enclosing class?");
    Result = true;
    return false;
  }

  bool VisitDeclRefExpr(DeclRefExpr *DRE) override {
    if (const auto *PVD = dyn_cast<ParmVarDecl>(DRE->getDecl()))
      if (Parms.count(PVD)) {
        Result = true;
        return false;
      }
    return true;
  }
};
}

static void handleDiagnoseAsBuiltinAttr(Sema &S, Decl *D,
                                        const ParsedAttr &AL) {
  const auto *DeclFD = cast<FunctionDecl>(D);

  if (const auto *MethodDecl = dyn_cast<CXXMethodDecl>(DeclFD))
    if (!MethodDecl->isStatic()) {
      S.Diag(AL.getLoc(), diag::err_attribute_no_member_function) << AL;
      return;
    }

  auto DiagnoseType = [&](unsigned Index, AttributeArgumentNType T) {
    SourceLocation Loc = [&]() {
      auto Union = AL.getArg(Index - 1);
      if (auto *E = dyn_cast<Expr *>(Union))
        return E->getBeginLoc();
      return cast<IdentifierLoc *>(Union)->getLoc();
    }();

    S.Diag(Loc, diag::err_attribute_argument_n_type) << AL << Index << T;
  };

  FunctionDecl *AttrFD = [&]() -> FunctionDecl * {
    if (!AL.isArgExpr(0))
      return nullptr;
    auto *F = dyn_cast_if_present<DeclRefExpr>(AL.getArgAsExpr(0));
    if (!F)
      return nullptr;
    return dyn_cast_if_present<FunctionDecl>(F->getFoundDecl());
  }();

  if (!AttrFD || !AttrFD->getBuiltinID(true)) {
    DiagnoseType(1, AANT_ArgumentBuiltinFunction);
    return;
  }

  if (AttrFD->getNumParams() != AL.getNumArgs() - 1) {
    S.Diag(AL.getLoc(), diag::err_attribute_wrong_number_arguments_for)
        << AL << AttrFD << AttrFD->getNumParams();
    return;
  }

  SmallVector<unsigned, 8> Indices;

  for (unsigned I = 1; I < AL.getNumArgs(); ++I) {
    if (!AL.isArgExpr(I)) {
      DiagnoseType(I + 1, AANT_ArgumentIntegerConstant);
      return;
    }

    const Expr *IndexExpr = AL.getArgAsExpr(I);
    uint32_t Index;

    if (!S.checkUInt32Argument(AL, IndexExpr, Index, I + 1, false))
      return;

    if (Index > DeclFD->getNumParams()) {
      S.Diag(AL.getLoc(), diag::err_attribute_bounds_for_function)
          << AL << Index << DeclFD << DeclFD->getNumParams();
      return;
    }

    QualType T1 = AttrFD->getParamDecl(I - 1)->getType();
    QualType T2 = DeclFD->getParamDecl(Index - 1)->getType();

    if (T1.getCanonicalType().getUnqualifiedType() !=
        T2.getCanonicalType().getUnqualifiedType()) {
      S.Diag(IndexExpr->getBeginLoc(), diag::err_attribute_parameter_types)
          << AL << Index << DeclFD << T2 << I << AttrFD << T1;
      return;
    }

    Indices.push_back(Index - 1);
  }

  D->addAttr(::new (S.Context) DiagnoseAsBuiltinAttr(
      S.Context, AL, AttrFD, Indices.data(), Indices.size()));
}

static void handleDiagnoseIfAttr(Sema &S, Decl *D, const ParsedAttr &AL) {
  S.Diag(AL.getLoc(), diag::ext_clang_diagnose_if);

  Expr *Cond;
  StringRef Msg;
  if (!checkFunctionConditionAttr(S, D, AL, Cond, Msg))
    return;

  StringRef DefaultSevStr;
  if (!S.checkStringLiteralArgumentAttr(AL, 2, DefaultSevStr))
    return;

  DiagnoseIfAttr::DefaultSeverity DefaultSev;
  if (!DiagnoseIfAttr::ConvertStrToDefaultSeverity(DefaultSevStr, DefaultSev)) {
    S.Diag(AL.getArgAsExpr(2)->getBeginLoc(),
           diag::err_diagnose_if_invalid_diagnostic_type);
    return;
  }

  StringRef WarningGroup;
  if (AL.getNumArgs() > 3) {
    if (!S.checkStringLiteralArgumentAttr(AL, 3, WarningGroup))
      return;
    if (WarningGroup.empty() ||
        !S.getDiagnostics().getDiagnosticIDs()->getGroupForWarningOption(
            WarningGroup)) {
      S.Diag(AL.getArgAsExpr(3)->getBeginLoc(),
             diag::err_diagnose_if_unknown_warning)
          << WarningGroup;
      return;
    }
  }

  bool ArgDependent = false;
  if (const auto *FD = dyn_cast<FunctionDecl>(D))
    ArgDependent = ArgumentDependenceChecker(FD).referencesArgs(Cond);
  D->addAttr(::new (S.Context) DiagnoseIfAttr(
      S.Context, AL, Cond, Msg, DefaultSev, WarningGroup, ArgDependent,
      cast<NamedDecl>(D)));
}

static void handleCFIUncheckedCalleeAttr(Sema &S, Decl *D,
                                         const ParsedAttr &Attrs) {
  if (hasDeclarator(D))
    return;

  if (!isa<ObjCMethodDecl>(D)) {
    S.Diag(Attrs.getLoc(), diag::warn_attribute_wrong_decl_type)
        << Attrs << Attrs.isRegularKeywordAttribute()
        << ExpectedFunctionOrMethod;
    return;
  }

  D->addAttr(::new (S.Context) CFIUncheckedCalleeAttr(S.Context, Attrs));
}

static void handleNoBuiltinAttr(Sema &S, Decl *D, const ParsedAttr &AL) {
  static constexpr const StringRef kWildcard = "*";

  llvm::SmallVector<StringRef, 16> Names;
  bool HasWildcard = false;

  const auto AddBuiltinName = [&Names, &HasWildcard](StringRef Name) {
    if (Name == kWildcard)
      HasWildcard = true;
    Names.push_back(Name);
  };

  // Add previously defined attributes.
  if (const auto *NBA = D->getAttr<NoBuiltinAttr>())
    for (StringRef BuiltinName : NBA->builtinNames())
      AddBuiltinName(BuiltinName);

  // Add current attributes.
  if (AL.getNumArgs() == 0)
    AddBuiltinName(kWildcard);
  else
    for (unsigned I = 0, E = AL.getNumArgs(); I != E; ++I) {
      StringRef BuiltinName;
      SourceLocation LiteralLoc;
      if (!S.checkStringLiteralArgumentAttr(AL, I, BuiltinName, &LiteralLoc))
        return;

      if (Builtin::Context::isBuiltinFunc(BuiltinName))
        AddBuiltinName(BuiltinName);
      else
        S.Diag(LiteralLoc, diag::warn_attribute_no_builtin_invalid_builtin_name)
            << BuiltinName << AL;
    }

  // Repeating the same attribute is fine.
  llvm::sort(Names);
  Names.erase(llvm::unique(Names), Names.end());

  // Empty no_builtin must be on its own.
  if (HasWildcard && Names.size() > 1)
    S.Diag(D->getLocation(),
           diag::err_attribute_no_builtin_wildcard_or_builtin_name)
        << AL;

  if (D->hasAttr<NoBuiltinAttr>())
    D->dropAttr<NoBuiltinAttr>();
  D->addAttr(::new (S.Context)
                 NoBuiltinAttr(S.Context, AL, Names.data(), Names.size()));
}

static void handlePassObjectSizeAttr(Sema &S, Decl *D, const ParsedAttr &AL) {
  if (D->hasAttr<PassObjectSizeAttr>()) {
    S.Diag(D->getBeginLoc(), diag::err_attribute_only_once_per_parameter) << AL;
    return;
  }

  Expr *E = AL.getArgAsExpr(0);
  uint32_t Type;
  if (!S.checkUInt32Argument(AL, E, Type, /*Idx=*/1))
    return;

  // pass_object_size's argument is passed in as the second argument of
  // __builtin_object_size. So, it has the same constraints as that second
  // argument; namely, it must be in the range [0, 3].
  if (Type > 3) {
    S.Diag(E->getBeginLoc(), diag::err_attribute_argument_out_of_range)
        << AL << 0 << 3 << E->getSourceRange();
    return;
  }

  // pass_object_size is only supported on constant pointer parameters; as a
  // kindness to users, we allow the parameter to be non-const for declarations.
  // At this point, we have no clue if `D` belongs to a function declaration or
  // definition, so we defer the constness check until later.
  if (!cast<ParmVarDecl>(D)->getType()->isPointerType()) {
    S.Diag(D->getBeginLoc(), diag::err_attribute_pointers_only) << AL << 1;
    return;
  }

  D->addAttr(::new (S.Context) PassObjectSizeAttr(S.Context, AL, (int)Type));
}

static void handleConsumableAttr(Sema &S, Decl *D, const ParsedAttr &AL) {
  ConsumableAttr::ConsumedState DefaultState;

  if (AL.isArgIdent(0)) {
    IdentifierLoc *IL = AL.getArgAsIdent(0);
    if (!ConsumableAttr::ConvertStrToConsumedState(
            IL->getIdentifierInfo()->getName(), DefaultState)) {
      S.Diag(IL->getLoc(), diag::warn_attribute_type_not_supported)
          << AL << IL->getIdentifierInfo();
      return;
    }
  } else {
    S.Diag(AL.getLoc(), diag::err_attribute_argument_type)
        << AL << AANT_ArgumentIdentifier;
    return;
  }

  D->addAttr(::new (S.Context) ConsumableAttr(S.Context, AL, DefaultState));
}

static bool checkForConsumableClass(Sema &S, const CXXMethodDecl *MD,
                                    const ParsedAttr &AL) {
  QualType ThisType = MD->getFunctionObjectParameterType();

  if (const CXXRecordDecl *RD = ThisType->getAsCXXRecordDecl()) {
    if (!RD->hasAttr<ConsumableAttr>()) {
      S.Diag(AL.getLoc(), diag::warn_attr_on_unconsumable_class) << RD;

      return false;
    }
  }

  return true;
}

static void handleCallableWhenAttr(Sema &S, Decl *D, const ParsedAttr &AL) {
  if (!AL.checkAtLeastNumArgs(S, 1))
    return;

  if (!checkForConsumableClass(S, cast<CXXMethodDecl>(D), AL))
    return;

  SmallVector<CallableWhenAttr::ConsumedState, 3> States;
  for (unsigned ArgIndex = 0; ArgIndex < AL.getNumArgs(); ++ArgIndex) {
    CallableWhenAttr::ConsumedState CallableState;

    StringRef StateString;
    SourceLocation Loc;
    if (AL.isArgIdent(ArgIndex)) {
      IdentifierLoc *Ident = AL.getArgAsIdent(ArgIndex);
      StateString = Ident->getIdentifierInfo()->getName();
      Loc = Ident->getLoc();
    } else {
      if (!S.checkStringLiteralArgumentAttr(AL, ArgIndex, StateString, &Loc))
        return;
    }

    if (!CallableWhenAttr::ConvertStrToConsumedState(StateString,
                                                     CallableState)) {
      S.Diag(Loc, diag::warn_attribute_type_not_supported) << AL << StateString;
      return;
    }

    States.push_back(CallableState);
  }

  D->addAttr(::new (S.Context)
                 CallableWhenAttr(S.Context, AL, States.data(), States.size()));
}

static void handleParamTypestateAttr(Sema &S, Decl *D, const ParsedAttr &AL) {
  ParamTypestateAttr::ConsumedState ParamState;

  if (AL.isArgIdent(0)) {
    IdentifierLoc *Ident = AL.getArgAsIdent(0);
    StringRef StateString = Ident->getIdentifierInfo()->getName();

    if (!ParamTypestateAttr::ConvertStrToConsumedState(StateString,
                                                       ParamState)) {
      S.Diag(Ident->getLoc(), diag::warn_attribute_type_not_supported)
          << AL << StateString;
      return;
    }
  } else {
    S.Diag(AL.getLoc(), diag::err_attribute_argument_type)
        << AL << AANT_ArgumentIdentifier;
    return;
  }

  // FIXME: This check is currently being done in the analysis.  It can be
  //        enabled here only after the parser propagates attributes at
  //        template specialization definition, not declaration.
  //QualType ReturnType = cast<ParmVarDecl>(D)->getType();
  //const CXXRecordDecl *RD = ReturnType->getAsCXXRecordDecl();
  //
  //if (!RD || !RD->hasAttr<ConsumableAttr>()) {
  //    S.Diag(AL.getLoc(), diag::warn_return_state_for_unconsumable_type) <<
  //      ReturnType.getAsString();
  //    return;
  //}

  D->addAttr(::new (S.Context) ParamTypestateAttr(S.Context, AL, ParamState));
}

static void handleReturnTypestateAttr(Sema &S, Decl *D, const ParsedAttr &AL) {
  ReturnTypestateAttr::ConsumedState ReturnState;

  if (AL.isArgIdent(0)) {
    IdentifierLoc *IL = AL.getArgAsIdent(0);
    if (!ReturnTypestateAttr::ConvertStrToConsumedState(
            IL->getIdentifierInfo()->getName(), ReturnState)) {
      S.Diag(IL->getLoc(), diag::warn_attribute_type_not_supported)
          << AL << IL->getIdentifierInfo();
      return;
    }
  } else {
    S.Diag(AL.getLoc(), diag::err_attribute_argument_type)
        << AL << AANT_ArgumentIdentifier;
    return;
  }

  // FIXME: This check is currently being done in the analysis.  It can be
  //        enabled here only after the parser propagates attributes at
  //        template specialization definition, not declaration.
  // QualType ReturnType;
  //
  // if (const ParmVarDecl *Param = dyn_cast<ParmVarDecl>(D)) {
  //  ReturnType = Param->getType();
  //
  //} else if (const CXXConstructorDecl *Constructor =
  //             dyn_cast<CXXConstructorDecl>(D)) {
  //  ReturnType = Constructor->getFunctionObjectParameterType();
  //
  //} else {
  //
  //  ReturnType = cast<FunctionDecl>(D)->getCallResultType();
  //}
  //
  // const CXXRecordDecl *RD = ReturnType->getAsCXXRecordDecl();
  //
  // if (!RD || !RD->hasAttr<ConsumableAttr>()) {
  //    S.Diag(Attr.getLoc(), diag::warn_return_state_for_unconsumable_type) <<
  //      ReturnType.getAsString();
  //    return;
  //}

  D->addAttr(::new (S.Context) ReturnTypestateAttr(S.Context, AL, ReturnState));
}

static void handleSetTypestateAttr(Sema &S, Decl *D, const ParsedAttr &AL) {
  if (!checkForConsumableClass(S, cast<CXXMethodDecl>(D), AL))
    return;

  SetTypestateAttr::ConsumedState NewState;
  if (AL.isArgIdent(0)) {
    IdentifierLoc *Ident = AL.getArgAsIdent(0);
    StringRef Param = Ident->getIdentifierInfo()->getName();
    if (!SetTypestateAttr::ConvertStrToConsumedState(Param, NewState)) {
      S.Diag(Ident->getLoc(), diag::warn_attribute_type_not_supported)
          << AL << Param;
      return;
    }
  } else {
    S.Diag(AL.getLoc(), diag::err_attribute_argument_type)
        << AL << AANT_ArgumentIdentifier;
    return;
  }

  D->addAttr(::new (S.Context) SetTypestateAttr(S.Context, AL, NewState));
}

static void handleTestTypestateAttr(Sema &S, Decl *D, const ParsedAttr &AL) {
  if (!checkForConsumableClass(S, cast<CXXMethodDecl>(D), AL))
    return;

  TestTypestateAttr::ConsumedState TestState;
  if (AL.isArgIdent(0)) {
    IdentifierLoc *Ident = AL.getArgAsIdent(0);
    StringRef Param = Ident->getIdentifierInfo()->getName();
    if (!TestTypestateAttr::ConvertStrToConsumedState(Param, TestState)) {
      S.Diag(Ident->getLoc(), diag::warn_attribute_type_not_supported)
          << AL << Param;
      return;
    }
  } else {
    S.Diag(AL.getLoc(), diag::err_attribute_argument_type)
        << AL << AANT_ArgumentIdentifier;
    return;
  }

  D->addAttr(::new (S.Context) TestTypestateAttr(S.Context, AL, TestState));
}

static void handleExtVectorTypeAttr(Sema &S, Decl *D, const ParsedAttr &AL) {
  // Remember this typedef decl, we will need it later for diagnostics.
  if (isa<TypedefNameDecl>(D))
    S.ExtVectorDecls.push_back(cast<TypedefNameDecl>(D));
}

static void handlePackedAttr(Sema &S, Decl *D, const ParsedAttr &AL) {
  if (auto *TD = dyn_cast<TagDecl>(D))
    TD->addAttr(::new (S.Context) PackedAttr(S.Context, AL));
  else if (auto *FD = dyn_cast<FieldDecl>(D)) {
    bool BitfieldByteAligned = (!FD->getType()->isDependentType() &&
                                !FD->getType()->isIncompleteType() &&
                                FD->isBitField() &&
                                S.Context.getTypeAlign(FD->getType()) <= 8);

    if (S.getASTContext().getTargetInfo().getTriple().isPS()) {
      if (BitfieldByteAligned)
        // The PS4/PS5 targets need to maintain ABI backwards compatibility.
        S.Diag(AL.getLoc(), diag::warn_attribute_ignored_for_field_of_type)
            << AL << FD->getType();
      else
        FD->addAttr(::new (S.Context) PackedAttr(S.Context, AL));
    } else {
      // Report warning about changed offset in the newer compiler versions.
      if (BitfieldByteAligned)
        S.Diag(AL.getLoc(), diag::warn_attribute_packed_for_bitfield);

      FD->addAttr(::new (S.Context) PackedAttr(S.Context, AL));
    }

  } else
    S.Diag(AL.getLoc(), diag::warn_attribute_ignored) << AL;
}

static void handlePreferredName(Sema &S, Decl *D, const ParsedAttr &AL) {
  auto *RD = cast<CXXRecordDecl>(D);
  ClassTemplateDecl *CTD = RD->getDescribedClassTemplate();
  assert(CTD && "attribute does not appertain to this declaration");

  ParsedType PT = AL.getTypeArg();
  TypeSourceInfo *TSI = nullptr;
  QualType T = S.GetTypeFromParser(PT, &TSI);
  if (!TSI)
    TSI = S.Context.getTrivialTypeSourceInfo(T, AL.getLoc());

  if (!T.hasQualifiers() && T->isTypedefNameType()) {
    // Find the template name, if this type names a template specialization.
    const TemplateDecl *Template = nullptr;
    if (const auto *CTSD = dyn_cast_if_present<ClassTemplateSpecializationDecl>(
            T->getAsCXXRecordDecl())) {
      Template = CTSD->getSpecializedTemplate();
    } else if (const auto *TST = T->getAs<TemplateSpecializationType>()) {
      while (TST && TST->isTypeAlias())
        TST = TST->getAliasedType()->getAs<TemplateSpecializationType>();
      if (TST)
        Template = TST->getTemplateName().getAsTemplateDecl();
    }

    if (Template && declaresSameEntity(Template, CTD)) {
      D->addAttr(::new (S.Context) PreferredNameAttr(S.Context, AL, TSI));
      return;
    }
  }

  S.Diag(AL.getLoc(), diag::err_attribute_not_typedef_for_specialization)
      << T << AL << CTD;
  if (const auto *TT = T->getAs<TypedefType>())
    S.Diag(TT->getDecl()->getLocation(), diag::note_entity_declared_at)
        << TT->getDecl();
}

static void handleNoSpecializations(Sema &S, Decl *D, const ParsedAttr &AL) {
  StringRef Message;
  if (AL.getNumArgs() != 0)
    S.checkStringLiteralArgumentAttr(AL, 0, Message);
  D->getDescribedTemplate()->addAttr(
      NoSpecializationsAttr::Create(S.Context, Message, AL));
}

bool Sema::isValidPointerAttrType(QualType T, bool RefOkay) {
  if (T->isDependentType())
    return true;
  if (RefOkay) {
    if (T->isReferenceType())
      return true;
  } else {
    T = T.getNonReferenceType();
  }

  // The nonnull attribute, and other similar attributes, can be applied to a
  // transparent union that contains a pointer type.
  if (const RecordType *UT = T->getAsUnionType()) {
    if (UT && UT->getDecl()->hasAttr<TransparentUnionAttr>()) {
      RecordDecl *UD = UT->getDecl();
      for (const auto *I : UD->fields()) {
        QualType QT = I->getType();
        if (QT->isAnyPointerType() || QT->isBlockPointerType())
          return true;
      }
    }
  }

  return T->isAnyPointerType() || T->isBlockPointerType();
}

static bool attrNonNullArgCheck(Sema &S, QualType T, const ParsedAttr &AL,
                                SourceRange AttrParmRange,
                                SourceRange TypeRange,
                                bool isReturnValue = false) {
  if (!S.isValidPointerAttrType(T)) {
    if (isReturnValue)
      S.Diag(AL.getLoc(), diag::warn_attribute_return_pointers_only)
          << AL << AttrParmRange << TypeRange;
    else
      S.Diag(AL.getLoc(), diag::warn_attribute_pointers_only)
          << AL << AttrParmRange << TypeRange << 0;
    return false;
  }
  return true;
}

static void handleNonNullAttr(Sema &S, Decl *D, const ParsedAttr &AL) {
  SmallVector<ParamIdx, 8> NonNullArgs;
  for (unsigned I = 0; I < AL.getNumArgs(); ++I) {
    Expr *Ex = AL.getArgAsExpr(I);
    ParamIdx Idx;
    if (!S.checkFunctionOrMethodParameterIndex(
            D, AL, I + 1, Ex, Idx,
            /*CanIndexImplicitThis=*/false,
            /*CanIndexVariadicArguments=*/true))
      return;

    // Is the function argument a pointer type?
    if (Idx.getASTIndex() < getFunctionOrMethodNumParams(D) &&
        !attrNonNullArgCheck(
            S, getFunctionOrMethodParamType(D, Idx.getASTIndex()), AL,
            Ex->getSourceRange(),
            getFunctionOrMethodParamRange(D, Idx.getASTIndex())))
      continue;

    NonNullArgs.push_back(Idx);
  }

  // If no arguments were specified to __attribute__((nonnull)) then all pointer
  // arguments have a nonnull attribute; warn if there aren't any. Skip this
  // check if the attribute came from a macro expansion or a template
  // instantiation.
  if (NonNullArgs.empty() && AL.getLoc().isFileID() &&
      !S.inTemplateInstantiation()) {
    bool AnyPointers = isFunctionOrMethodVariadic(D);
    for (unsigned I = 0, E = getFunctionOrMethodNumParams(D);
         I != E && !AnyPointers; ++I) {
      QualType T = getFunctionOrMethodParamType(D, I);
      if (S.isValidPointerAttrType(T))
        AnyPointers = true;
    }

    if (!AnyPointers)
      S.Diag(AL.getLoc(), diag::warn_attribute_nonnull_no_pointers);
  }

  ParamIdx *Start = NonNullArgs.data();
  unsigned Size = NonNullArgs.size();
  llvm::array_pod_sort(Start, Start + Size);
  D->addAttr(::new (S.Context) NonNullAttr(S.Context, AL, Start, Size));
}

static void handleNonNullAttrParameter(Sema &S, ParmVarDecl *D,
                                       const ParsedAttr &AL) {
  if (AL.getNumArgs() > 0) {
    if (D->getFunctionType()) {
      handleNonNullAttr(S, D, AL);
    } else {
      S.Diag(AL.getLoc(), diag::warn_attribute_nonnull_parm_no_args)
        << D->getSourceRange();
    }
    return;
  }

  // Is the argument a pointer type?
  if (!attrNonNullArgCheck(S, D->getType(), AL, SourceRange(),
                           D->getSourceRange()))
    return;

  D->addAttr(::new (S.Context) NonNullAttr(S.Context, AL, nullptr, 0));
}

static void handleReturnsNonNullAttr(Sema &S, Decl *D, const ParsedAttr &AL) {
  QualType ResultType = getFunctionOrMethodResultType(D);
  SourceRange SR = getFunctionOrMethodResultSourceRange(D);
  if (!attrNonNullArgCheck(S, ResultType, AL, SourceRange(), SR,
                           /* isReturnValue */ true))
    return;

  D->addAttr(::new (S.Context) ReturnsNonNullAttr(S.Context, AL));
}

static void handleNoEscapeAttr(Sema &S, Decl *D, const ParsedAttr &AL) {
  if (D->isInvalidDecl())
    return;

  // noescape only applies to pointer types.
  QualType T = cast<ParmVarDecl>(D)->getType();
  if (!S.isValidPointerAttrType(T, /* RefOkay */ true)) {
    S.Diag(AL.getLoc(), diag::warn_attribute_pointers_only)
        << AL << AL.getRange() << 0;
    return;
  }

  D->addAttr(::new (S.Context) NoEscapeAttr(S.Context, AL));
}

static void handleAssumeAlignedAttr(Sema &S, Decl *D, const ParsedAttr &AL) {
  Expr *E = AL.getArgAsExpr(0),
       *OE = AL.getNumArgs() > 1 ? AL.getArgAsExpr(1) : nullptr;
  S.AddAssumeAlignedAttr(D, AL, E, OE);
}

static void handleAllocAlignAttr(Sema &S, Decl *D, const ParsedAttr &AL) {
  S.AddAllocAlignAttr(D, AL, AL.getArgAsExpr(0));
}

void Sema::AddAssumeAlignedAttr(Decl *D, const AttributeCommonInfo &CI, Expr *E,
                                Expr *OE) {
  QualType ResultType = getFunctionOrMethodResultType(D);
  SourceRange SR = getFunctionOrMethodResultSourceRange(D);
  SourceLocation AttrLoc = CI.getLoc();

  if (!isValidPointerAttrType(ResultType, /* RefOkay */ true)) {
    Diag(AttrLoc, diag::warn_attribute_return_pointers_refs_only)
        << CI << CI.getRange() << SR;
    return;
  }

  if (!E->isValueDependent()) {
    std::optional<llvm::APSInt> I = llvm::APSInt(64);
    if (!(I = E->getIntegerConstantExpr(Context))) {
      if (OE)
        Diag(AttrLoc, diag::err_attribute_argument_n_type)
            << CI << 1 << AANT_ArgumentIntegerConstant << E->getSourceRange();
      else
        Diag(AttrLoc, diag::err_attribute_argument_type)
            << CI << AANT_ArgumentIntegerConstant << E->getSourceRange();
      return;
    }

    if (!I->isPowerOf2()) {
      Diag(AttrLoc, diag::err_alignment_not_power_of_two)
        << E->getSourceRange();
      return;
    }

    if (*I > Sema::MaximumAlignment)
      Diag(CI.getLoc(), diag::warn_assume_aligned_too_great)
          << CI.getRange() << Sema::MaximumAlignment;
  }

  if (OE && !OE->isValueDependent() && !OE->isIntegerConstantExpr(Context)) {
    Diag(AttrLoc, diag::err_attribute_argument_n_type)
        << CI << 2 << AANT_ArgumentIntegerConstant << OE->getSourceRange();
    return;
  }

  D->addAttr(::new (Context) AssumeAlignedAttr(Context, CI, E, OE));
}

void Sema::AddAllocAlignAttr(Decl *D, const AttributeCommonInfo &CI,
                             Expr *ParamExpr) {
  QualType ResultType = getFunctionOrMethodResultType(D);
  SourceLocation AttrLoc = CI.getLoc();

  if (!isValidPointerAttrType(ResultType, /* RefOkay */ true)) {
    Diag(AttrLoc, diag::warn_attribute_return_pointers_refs_only)
        << CI << CI.getRange() << getFunctionOrMethodResultSourceRange(D);
    return;
  }

  ParamIdx Idx;
  const auto *FuncDecl = cast<FunctionDecl>(D);
  if (!checkFunctionOrMethodParameterIndex(FuncDecl, CI,
                                           /*AttrArgNum=*/1, ParamExpr, Idx))
    return;

  QualType Ty = getFunctionOrMethodParamType(D, Idx.getASTIndex());
  if (!Ty->isDependentType() && !Ty->isIntegralType(Context) &&
      !Ty->isAlignValT()) {
    Diag(ParamExpr->getBeginLoc(), diag::err_attribute_integers_only)
        << CI << FuncDecl->getParamDecl(Idx.getASTIndex())->getSourceRange();
    return;
  }

  D->addAttr(::new (Context) AllocAlignAttr(Context, CI, Idx));
}

/// Normalize the attribute, __foo__ becomes foo.
/// Returns true if normalization was applied.
static bool normalizeName(StringRef &AttrName) {
  if (AttrName.size() > 4 && AttrName.starts_with("__") &&
      AttrName.ends_with("__")) {
    AttrName = AttrName.drop_front(2).drop_back(2);
    return true;
  }
  return false;
}

static void handleOwnershipAttr(Sema &S, Decl *D, const ParsedAttr &AL) {
  // This attribute must be applied to a function declaration. The first
  // argument to the attribute must be an identifier, the name of the resource,
  // for example: malloc. The following arguments must be argument indexes, the
  // arguments must be of integer type for Returns, otherwise of pointer type.
  // The difference between Holds and Takes is that a pointer may still be used
  // after being held. free() should be __attribute((ownership_takes)), whereas
  // a list append function may well be __attribute((ownership_holds)).

  if (!AL.isArgIdent(0)) {
    S.Diag(AL.getLoc(), diag::err_attribute_argument_n_type)
        << AL << 1 << AANT_ArgumentIdentifier;
    return;
  }

  // Figure out our Kind.
  OwnershipAttr::OwnershipKind K =
      OwnershipAttr(S.Context, AL, nullptr, nullptr, 0).getOwnKind();

  // Check arguments.
  switch (K) {
  case OwnershipAttr::Takes:
  case OwnershipAttr::Holds:
    if (AL.getNumArgs() < 2) {
      S.Diag(AL.getLoc(), diag::err_attribute_too_few_arguments) << AL << 2;
      return;
    }
    break;
  case OwnershipAttr::Returns:
    if (AL.getNumArgs() > 2) {
      S.Diag(AL.getLoc(), diag::err_attribute_too_many_arguments) << AL << 2;
      return;
    }
    break;
  }

  // Allow only pointers to be return type for functions with ownership_returns
  // attribute. This matches with current OwnershipAttr::Takes semantics
  if (K == OwnershipAttr::Returns &&
      !getFunctionOrMethodResultType(D)->isPointerType()) {
    S.Diag(AL.getLoc(), diag::err_ownership_takes_return_type) << AL;
    return;
  }

  IdentifierInfo *Module = AL.getArgAsIdent(0)->getIdentifierInfo();

  StringRef ModuleName = Module->getName();
  if (normalizeName(ModuleName)) {
    Module = &S.PP.getIdentifierTable().get(ModuleName);
  }

  SmallVector<ParamIdx, 8> OwnershipArgs;
  for (unsigned i = 1; i < AL.getNumArgs(); ++i) {
    Expr *Ex = AL.getArgAsExpr(i);
    ParamIdx Idx;
    if (!S.checkFunctionOrMethodParameterIndex(D, AL, i, Ex, Idx))
      return;

    // Is the function argument a pointer type?
    QualType T = getFunctionOrMethodParamType(D, Idx.getASTIndex());
    int Err = -1;  // No error
    switch (K) {
      case OwnershipAttr::Takes:
      case OwnershipAttr::Holds:
        if (!T->isAnyPointerType() && !T->isBlockPointerType())
          Err = 0;
        break;
      case OwnershipAttr::Returns:
        if (!T->isIntegerType())
          Err = 1;
        break;
    }
    if (-1 != Err) {
      S.Diag(AL.getLoc(), diag::err_ownership_type) << AL << Err
                                                    << Ex->getSourceRange();
      return;
    }

    // Check we don't have a conflict with another ownership attribute.
    for (const auto *I : D->specific_attrs<OwnershipAttr>()) {
      // Cannot have two ownership attributes of different kinds for the same
      // index.
      if (I->getOwnKind() != K && llvm::is_contained(I->args(), Idx)) {
          S.Diag(AL.getLoc(), diag::err_attributes_are_not_compatible)
              << AL << I
              << (AL.isRegularKeywordAttribute() ||
                  I->isRegularKeywordAttribute());
          return;
      } else if (K == OwnershipAttr::Returns &&
                 I->getOwnKind() == OwnershipAttr::Returns) {
        // A returns attribute conflicts with any other returns attribute using
        // a different index.
        if (!llvm::is_contained(I->args(), Idx)) {
          S.Diag(I->getLocation(), diag::err_ownership_returns_index_mismatch)
              << I->args_begin()->getSourceIndex();
          if (I->args_size())
            S.Diag(AL.getLoc(), diag::note_ownership_returns_index_mismatch)
                << Idx.getSourceIndex() << Ex->getSourceRange();
          return;
        }
      } else if (K == OwnershipAttr::Takes &&
                 I->getOwnKind() == OwnershipAttr::Takes) {
        if (I->getModule()->getName() != ModuleName) {
          S.Diag(I->getLocation(), diag::err_ownership_takes_class_mismatch)
              << I->getModule()->getName();
          S.Diag(AL.getLoc(), diag::note_ownership_takes_class_mismatch)
              << ModuleName << Ex->getSourceRange();

          return;
        }
      }
    }
    OwnershipArgs.push_back(Idx);
  }

  ParamIdx *Start = OwnershipArgs.data();
  unsigned Size = OwnershipArgs.size();
  llvm::array_pod_sort(Start, Start + Size);
  D->addAttr(::new (S.Context)
                 OwnershipAttr(S.Context, AL, Module, Start, Size));
}

static void handleWeakRefAttr(Sema &S, Decl *D, const ParsedAttr &AL) {
  // Check the attribute arguments.
  if (AL.getNumArgs() > 1) {
    S.Diag(AL.getLoc(), diag::err_attribute_wrong_number_arguments) << AL << 1;
    return;
  }

  // gcc rejects
  // class c {
  //   static int a __attribute__((weakref ("v2")));
  //   static int b() __attribute__((weakref ("f3")));
  // };
  // and ignores the attributes of
  // void f(void) {
  //   static int a __attribute__((weakref ("v2")));
  // }
  // we reject them
  const DeclContext *Ctx = D->getDeclContext()->getRedeclContext();
  if (!Ctx->isFileContext()) {
    S.Diag(AL.getLoc(), diag::err_attribute_weakref_not_global_context)
        << cast<NamedDecl>(D);
    return;
  }

  // The GCC manual says
  //
  // At present, a declaration to which `weakref' is attached can only
  // be `static'.
  //
  // It also says
  //
  // Without a TARGET,
  // given as an argument to `weakref' or to `alias', `weakref' is
  // equivalent to `weak'.
  //
  // gcc 4.4.1 will accept
  // int a7 __attribute__((weakref));
  // as
  // int a7 __attribute__((weak));
  // This looks like a bug in gcc. We reject that for now. We should revisit
  // it if this behaviour is actually used.

  // GCC rejects
  // static ((alias ("y"), weakref)).
  // Should we? How to check that weakref is before or after alias?

  // FIXME: it would be good for us to keep the WeakRefAttr as-written instead
  // of transforming it into an AliasAttr.  The WeakRefAttr never uses the
  // StringRef parameter it was given anyway.
  StringRef Str;
  if (AL.getNumArgs() && S.checkStringLiteralArgumentAttr(AL, 0, Str))
    // GCC will accept anything as the argument of weakref. Should we
    // check for an existing decl?
    D->addAttr(::new (S.Context) AliasAttr(S.Context, AL, Str));

  D->addAttr(::new (S.Context) WeakRefAttr(S.Context, AL));
}

// Mark alias/ifunc target as used. Due to name mangling, we look up the
// demangled name ignoring parameters (not supported by microsoftDemangle
// https://github.com/llvm/llvm-project/issues/88825). This should handle the
// majority of use cases while leaving namespace scope names unmarked.
static void markUsedForAliasOrIfunc(Sema &S, Decl *D, const ParsedAttr &AL,
                                    StringRef Str) {
  std::unique_ptr<char, llvm::FreeDeleter> Demangled;
  if (S.getASTContext().getCXXABIKind() != TargetCXXABI::Microsoft)
    Demangled.reset(llvm::itaniumDemangle(Str, /*ParseParams=*/false));
  std::unique_ptr<MangleContext> MC(S.Context.createMangleContext());
  SmallString<256> Name;

  const DeclarationNameInfo Target(
      &S.Context.Idents.get(Demangled ? Demangled.get() : Str), AL.getLoc());
  LookupResult LR(S, Target, Sema::LookupOrdinaryName);
  if (S.LookupName(LR, S.TUScope)) {
    for (NamedDecl *ND : LR) {
      if (!isa<FunctionDecl>(ND) && !isa<VarDecl>(ND))
        continue;
      if (MC->shouldMangleDeclName(ND)) {
        llvm::raw_svector_ostream Out(Name);
        Name.clear();
        MC->mangleName(GlobalDecl(ND), Out);
      } else {
        Name = ND->getIdentifier()->getName();
      }
      if (Name == Str)
        ND->markUsed(S.Context);
    }
  }
}

static void handleIFuncAttr(Sema &S, Decl *D, const ParsedAttr &AL) {
  StringRef Str;
  if (!S.checkStringLiteralArgumentAttr(AL, 0, Str))
    return;

  // Aliases should be on declarations, not definitions.
  const auto *FD = cast<FunctionDecl>(D);
  if (FD->isThisDeclarationADefinition()) {
    S.Diag(AL.getLoc(), diag::err_alias_is_definition) << FD << 1;
    return;
  }

  markUsedForAliasOrIfunc(S, D, AL, Str);
  D->addAttr(::new (S.Context) IFuncAttr(S.Context, AL, Str));
}

static void handleAliasAttr(Sema &S, Decl *D, const ParsedAttr &AL) {
  StringRef Str;
  if (!S.checkStringLiteralArgumentAttr(AL, 0, Str))
    return;

  if (S.Context.getTargetInfo().getTriple().isOSDarwin()) {
    S.Diag(AL.getLoc(), diag::err_alias_not_supported_on_darwin);
    return;
  }

  if (S.Context.getTargetInfo().getTriple().isNVPTX()) {
    CudaVersion Version =
        ToCudaVersion(S.Context.getTargetInfo().getSDKVersion());
    if (Version != CudaVersion::UNKNOWN && Version < CudaVersion::CUDA_100)
      S.Diag(AL.getLoc(), diag::err_alias_not_supported_on_nvptx);
  }

  // Aliases should be on declarations, not definitions.
  if (const auto *FD = dyn_cast<FunctionDecl>(D)) {
    if (FD->isThisDeclarationADefinition()) {
      S.Diag(AL.getLoc(), diag::err_alias_is_definition) << FD << 0;
      return;
    }
  } else {
    const auto *VD = cast<VarDecl>(D);
    if (VD->isThisDeclarationADefinition() && VD->isExternallyVisible()) {
      S.Diag(AL.getLoc(), diag::err_alias_is_definition) << VD << 0;
      return;
    }
  }

  markUsedForAliasOrIfunc(S, D, AL, Str);
  D->addAttr(::new (S.Context) AliasAttr(S.Context, AL, Str));
}

static void handleTLSModelAttr(Sema &S, Decl *D, const ParsedAttr &AL) {
  StringRef Model;
  SourceLocation LiteralLoc;
  // Check that it is a string.
  if (!S.checkStringLiteralArgumentAttr(AL, 0, Model, &LiteralLoc))
    return;

  // Check that the value.
  if (Model != "global-dynamic" && Model != "local-dynamic"
      && Model != "initial-exec" && Model != "local-exec") {
    S.Diag(LiteralLoc, diag::err_attr_tlsmodel_arg);
    return;
  }

  D->addAttr(::new (S.Context) TLSModelAttr(S.Context, AL, Model));
}

static void handleRestrictAttr(Sema &S, Decl *D, const ParsedAttr &AL) {
  QualType ResultType = getFunctionOrMethodResultType(D);
  if (!ResultType->isAnyPointerType() && !ResultType->isBlockPointerType()) {
    S.Diag(AL.getLoc(), diag::warn_attribute_return_pointers_only)
        << AL << getFunctionOrMethodResultSourceRange(D);
    return;
  }

  if (AL.getNumArgs() == 0) {
    D->addAttr(::new (S.Context) RestrictAttr(S.Context, AL));
    return;
  }

  if (AL.getAttributeSpellingListIndex() == RestrictAttr::Declspec_restrict) {
    // __declspec(restrict) accepts no arguments
    S.Diag(AL.getLoc(), diag::err_attribute_wrong_number_arguments) << AL << 0;
    return;
  }

  // [[gnu::malloc(deallocator)]] with args specifies a deallocator function
  Expr *DeallocE = AL.getArgAsExpr(0);
  SourceLocation DeallocLoc = DeallocE->getExprLoc();
  FunctionDecl *DeallocFD = nullptr;
  DeclarationNameInfo DeallocNI;

  if (auto *DRE = dyn_cast<DeclRefExpr>(DeallocE)) {
    DeallocFD = dyn_cast<FunctionDecl>(DRE->getDecl());
    DeallocNI = DRE->getNameInfo();
    if (!DeallocFD) {
      S.Diag(DeallocLoc, diag::err_attribute_malloc_arg_not_function)
          << 1 << DeallocNI.getName();
      return;
    }
  } else if (auto *ULE = dyn_cast<UnresolvedLookupExpr>(DeallocE)) {
    DeallocFD = S.ResolveSingleFunctionTemplateSpecialization(ULE, true);
    DeallocNI = ULE->getNameInfo();
    if (!DeallocFD) {
      S.Diag(DeallocLoc, diag::err_attribute_malloc_arg_not_function)
          << 2 << DeallocNI.getName();
      if (ULE->getType() == S.Context.OverloadTy)
        S.NoteAllOverloadCandidates(ULE);
      return;
    }
  } else {
    S.Diag(DeallocLoc, diag::err_attribute_malloc_arg_not_function) << 0;
    return;
  }

  // 2nd arg of [[gnu::malloc(deallocator, 2)]] with args specifies the param
  // of deallocator that deallocates the pointer (defaults to 1)
  ParamIdx DeallocPtrIdx;
  if (AL.getNumArgs() == 1) {
    DeallocPtrIdx = ParamIdx(1, DeallocFD);

    if (!DeallocPtrIdx.isValid() ||
        !getFunctionOrMethodParamType(DeallocFD, DeallocPtrIdx.getASTIndex())
             .getCanonicalType()
             ->isPointerType()) {
      S.Diag(DeallocLoc,
             diag::err_attribute_malloc_arg_not_function_with_pointer_arg)
          << DeallocNI.getName();
      return;
    }
  } else {
    if (!S.checkFunctionOrMethodParameterIndex(
            DeallocFD, AL, 2, AL.getArgAsExpr(1), DeallocPtrIdx,
            /* CanIndexImplicitThis=*/false))
      return;

    QualType DeallocPtrArgType =
        getFunctionOrMethodParamType(DeallocFD, DeallocPtrIdx.getASTIndex());
    if (!DeallocPtrArgType.getCanonicalType()->isPointerType()) {
      S.Diag(DeallocLoc,
             diag::err_attribute_malloc_arg_refers_to_non_pointer_type)
          << DeallocPtrIdx.getSourceIndex() << DeallocPtrArgType
          << DeallocNI.getName();
      return;
    }
  }

  // FIXME: we should add this attribute to Clang's AST, so that clang-analyzer
  // can use it, see -Wmismatched-dealloc in GCC for what we can do with this.
  S.Diag(AL.getLoc(), diag::warn_attribute_form_ignored) << AL;
  D->addAttr(::new (S.Context)
                 RestrictAttr(S.Context, AL, DeallocE, DeallocPtrIdx));
}

static void handleCPUSpecificAttr(Sema &S, Decl *D, const ParsedAttr &AL) {
  // Ensure we don't combine these with themselves, since that causes some
  // confusing behavior.
  if (AL.getParsedKind() == ParsedAttr::AT_CPUDispatch) {
    if (checkAttrMutualExclusion<CPUSpecificAttr>(S, D, AL))
      return;

    if (const auto *Other = D->getAttr<CPUDispatchAttr>()) {
      S.Diag(AL.getLoc(), diag::err_disallowed_duplicate_attribute) << AL;
      S.Diag(Other->getLocation(), diag::note_conflicting_attribute);
      return;
    }
  } else if (AL.getParsedKind() == ParsedAttr::AT_CPUSpecific) {
    if (checkAttrMutualExclusion<CPUDispatchAttr>(S, D, AL))
      return;

    if (const auto *Other = D->getAttr<CPUSpecificAttr>()) {
      S.Diag(AL.getLoc(), diag::err_disallowed_duplicate_attribute) << AL;
      S.Diag(Other->getLocation(), diag::note_conflicting_attribute);
      return;
    }
  }

  FunctionDecl *FD = cast<FunctionDecl>(D);

  if (const auto *MD = dyn_cast<CXXMethodDecl>(D)) {
    if (MD->getParent()->isLambda()) {
      S.Diag(AL.getLoc(), diag::err_attribute_dll_lambda) << AL;
      return;
    }
  }

  if (!AL.checkAtLeastNumArgs(S, 1))
    return;

  SmallVector<IdentifierInfo *, 8> CPUs;
  for (unsigned ArgNo = 0; ArgNo < getNumAttributeArgs(AL); ++ArgNo) {
    if (!AL.isArgIdent(ArgNo)) {
      S.Diag(AL.getLoc(), diag::err_attribute_argument_type)
          << AL << AANT_ArgumentIdentifier;
      return;
    }

    IdentifierLoc *CPUArg = AL.getArgAsIdent(ArgNo);
    StringRef CPUName = CPUArg->getIdentifierInfo()->getName().trim();

    if (!S.Context.getTargetInfo().validateCPUSpecificCPUDispatch(CPUName)) {
      S.Diag(CPUArg->getLoc(), diag::err_invalid_cpu_specific_dispatch_value)
          << CPUName << (AL.getKind() == ParsedAttr::AT_CPUDispatch);
      return;
    }

    const TargetInfo &Target = S.Context.getTargetInfo();
    if (llvm::any_of(CPUs, [CPUName, &Target](const IdentifierInfo *Cur) {
          return Target.CPUSpecificManglingCharacter(CPUName) ==
                 Target.CPUSpecificManglingCharacter(Cur->getName());
        })) {
      S.Diag(AL.getLoc(), diag::warn_multiversion_duplicate_entries);
      return;
    }
    CPUs.push_back(CPUArg->getIdentifierInfo());
  }

  FD->setIsMultiVersion(true);
  if (AL.getKind() == ParsedAttr::AT_CPUSpecific)
    D->addAttr(::new (S.Context)
                   CPUSpecificAttr(S.Context, AL, CPUs.data(), CPUs.size()));
  else
    D->addAttr(::new (S.Context)
                   CPUDispatchAttr(S.Context, AL, CPUs.data(), CPUs.size()));
}

static void handleCommonAttr(Sema &S, Decl *D, const ParsedAttr &AL) {
  if (S.LangOpts.CPlusPlus) {
    S.Diag(AL.getLoc(), diag::err_attribute_not_supported_in_lang)
        << AL << AttributeLangSupport::Cpp;
    return;
  }

  D->addAttr(::new (S.Context) CommonAttr(S.Context, AL));
}

static void handleNakedAttr(Sema &S, Decl *D, const ParsedAttr &AL) {
  if (AL.isDeclspecAttribute()) {
    const auto &Triple = S.getASTContext().getTargetInfo().getTriple();
    const auto &Arch = Triple.getArch();
    if (Arch != llvm::Triple::x86 &&
        (Arch != llvm::Triple::arm && Arch != llvm::Triple::thumb)) {
      S.Diag(AL.getLoc(), diag::err_attribute_not_supported_on_arch)
          << AL << Triple.getArchName();
      return;
    }

    // This form is not allowed to be written on a member function (static or
    // nonstatic) when in Microsoft compatibility mode.
    if (S.getLangOpts().MSVCCompat && isa<CXXMethodDecl>(D)) {
      S.Diag(AL.getLoc(), diag::err_attribute_wrong_decl_type)
          << AL << AL.isRegularKeywordAttribute() << ExpectedNonMemberFunction;
      return;
    }
  }

  D->addAttr(::new (S.Context) NakedAttr(S.Context, AL));
}

// FIXME: This is a best-effort heuristic.
// Currently only handles single throw expressions (optionally with
// ExprWithCleanups). We could expand this to perform control-flow analysis for
// more complex patterns.
static bool isKnownToAlwaysThrow(const FunctionDecl *FD) {
  if (!FD->hasBody())
    return false;
  const Stmt *Body = FD->getBody();
  const Stmt *OnlyStmt = nullptr;

  if (const auto *Compound = dyn_cast<CompoundStmt>(Body)) {
    if (Compound->size() != 1)
      return false; // More than one statement, can't be known to always throw.
    OnlyStmt = *Compound->body_begin();
  } else {
    OnlyStmt = Body;
  }

  // Unwrap ExprWithCleanups if necessary.
  if (const auto *EWC = dyn_cast<ExprWithCleanups>(OnlyStmt)) {
    OnlyStmt = EWC->getSubExpr();
  }
  // Check if the only statement is a throw expression.
  return isa<CXXThrowExpr>(OnlyStmt);
}

void clang::inferNoReturnAttr(Sema &S, const Decl *D) {
  auto *FD = dyn_cast<FunctionDecl>(D);
  if (!FD)
    return;

  auto *NonConstFD = const_cast<FunctionDecl *>(FD);
  DiagnosticsEngine &Diags = S.getDiagnostics();
  if (Diags.isIgnored(diag::warn_falloff_nonvoid, FD->getLocation()) &&
      Diags.isIgnored(diag::warn_suggest_noreturn_function, FD->getLocation()))
    return;

<<<<<<< HEAD
  if (!FD->hasAttr<NoReturnAttr>() && !FD->hasAttr<InferredNoReturnAttr>() &&
=======
  if (!FD->isNoReturn() && !FD->hasAttr<InferredNoReturnAttr>() &&
>>>>>>> 10a576f7
      isKnownToAlwaysThrow(FD)) {
    NonConstFD->addAttr(InferredNoReturnAttr::CreateImplicit(S.Context));

    // Emit a diagnostic suggesting the function being marked [[noreturn]].
    S.Diag(FD->getLocation(), diag::warn_suggest_noreturn_function)
        << /*isFunction=*/0 << FD;
  }
}

static void handleNoReturnAttr(Sema &S, Decl *D, const ParsedAttr &Attrs) {
  if (hasDeclarator(D)) return;

  if (!isa<ObjCMethodDecl>(D)) {
    S.Diag(Attrs.getLoc(), diag::warn_attribute_wrong_decl_type)
        << Attrs << Attrs.isRegularKeywordAttribute()
        << ExpectedFunctionOrMethod;
    return;
  }

  D->addAttr(::new (S.Context) NoReturnAttr(S.Context, Attrs));
}

static void handleStandardNoReturnAttr(Sema &S, Decl *D, const ParsedAttr &A) {
  // The [[_Noreturn]] spelling is deprecated in C23, so if that was used,
  // issue an appropriate diagnostic. However, don't issue a diagnostic if the
  // attribute name comes from a macro expansion. We don't want to punish users
  // who write [[noreturn]] after including <stdnoreturn.h> (where 'noreturn'
  // is defined as a macro which expands to '_Noreturn').
  if (!S.getLangOpts().CPlusPlus &&
      A.getSemanticSpelling() == CXX11NoReturnAttr::C23_Noreturn &&
      !(A.getLoc().isMacroID() &&
        S.getSourceManager().isInSystemMacro(A.getLoc())))
    S.Diag(A.getLoc(), diag::warn_deprecated_noreturn_spelling) << A.getRange();

  D->addAttr(::new (S.Context) CXX11NoReturnAttr(S.Context, A));
}

static void handleNoCfCheckAttr(Sema &S, Decl *D, const ParsedAttr &Attrs) {
  if (!S.getLangOpts().CFProtectionBranch)
    S.Diag(Attrs.getLoc(), diag::warn_nocf_check_attribute_ignored);
  else
    handleSimpleAttribute<AnyX86NoCfCheckAttr>(S, D, Attrs);
}

bool Sema::CheckAttrNoArgs(const ParsedAttr &Attrs) {
  if (!Attrs.checkExactlyNumArgs(*this, 0)) {
    Attrs.setInvalid();
    return true;
  }

  return false;
}

bool Sema::CheckAttrTarget(const ParsedAttr &AL) {
  // Check whether the attribute is valid on the current target.
  const TargetInfo *Aux = Context.getAuxTargetInfo();
  if (!(AL.existsInTarget(Context.getTargetInfo()) ||
        (Context.getLangOpts().SYCLIsDevice &&
         Aux && AL.existsInTarget(*Aux)))) {
    if (AL.isRegularKeywordAttribute())
      Diag(AL.getLoc(), diag::err_keyword_not_supported_on_target);
    else
      DiagnoseUnknownAttribute(AL);
    AL.setInvalid();
    return true;
  }
  return false;
}

static void handleAnalyzerNoReturnAttr(Sema &S, Decl *D, const ParsedAttr &AL) {

  // The checking path for 'noreturn' and 'analyzer_noreturn' are different
  // because 'analyzer_noreturn' does not impact the type.
  if (!isFunctionOrMethodOrBlockForAttrSubject(D)) {
    ValueDecl *VD = dyn_cast<ValueDecl>(D);
    if (!VD || (!VD->getType()->isBlockPointerType() &&
                !VD->getType()->isFunctionPointerType())) {
      S.Diag(AL.getLoc(), AL.isStandardAttributeSyntax()
                              ? diag::err_attribute_wrong_decl_type
                              : diag::warn_attribute_wrong_decl_type)
          << AL << AL.isRegularKeywordAttribute()
          << ExpectedFunctionMethodOrBlock;
      return;
    }
  }

  D->addAttr(::new (S.Context) AnalyzerNoReturnAttr(S.Context, AL));
}

// PS3 PPU-specific.
static void handleVecReturnAttr(Sema &S, Decl *D, const ParsedAttr &AL) {
  /*
    Returning a Vector Class in Registers

    According to the PPU ABI specifications, a class with a single member of
    vector type is returned in memory when used as the return value of a
    function.
    This results in inefficient code when implementing vector classes. To return
    the value in a single vector register, add the vecreturn attribute to the
    class definition. This attribute is also applicable to struct types.

    Example:

    struct Vector
    {
      __vector float xyzw;
    } __attribute__((vecreturn));

    Vector Add(Vector lhs, Vector rhs)
    {
      Vector result;
      result.xyzw = vec_add(lhs.xyzw, rhs.xyzw);
      return result; // This will be returned in a register
    }
  */
  if (VecReturnAttr *A = D->getAttr<VecReturnAttr>()) {
    S.Diag(AL.getLoc(), diag::err_repeat_attribute) << A;
    return;
  }

  const auto *R = cast<RecordDecl>(D);
  int count = 0;

  if (!isa<CXXRecordDecl>(R)) {
    S.Diag(AL.getLoc(), diag::err_attribute_vecreturn_only_vector_member);
    return;
  }

  if (!cast<CXXRecordDecl>(R)->isPOD()) {
    S.Diag(AL.getLoc(), diag::err_attribute_vecreturn_only_pod_record);
    return;
  }

  for (const auto *I : R->fields()) {
    if ((count == 1) || !I->getType()->isVectorType()) {
      S.Diag(AL.getLoc(), diag::err_attribute_vecreturn_only_vector_member);
      return;
    }
    count++;
  }

  D->addAttr(::new (S.Context) VecReturnAttr(S.Context, AL));
}

static void handleDependencyAttr(Sema &S, Scope *Scope, Decl *D,
                                 const ParsedAttr &AL) {
  if (isa<ParmVarDecl>(D)) {
    // [[carries_dependency]] can only be applied to a parameter if it is a
    // parameter of a function declaration or lambda.
    if (!(Scope->getFlags() & clang::Scope::FunctionDeclarationScope)) {
      S.Diag(AL.getLoc(),
             diag::err_carries_dependency_param_not_function_decl);
      return;
    }
  }

  D->addAttr(::new (S.Context) CarriesDependencyAttr(S.Context, AL));
}

static void handleUnusedAttr(Sema &S, Decl *D, const ParsedAttr &AL) {
  bool IsCXX17Attr = AL.isCXX11Attribute() && !AL.getScopeName();

  // If this is spelled as the standard C++17 attribute, but not in C++17, warn
  // about using it as an extension.
  if (!S.getLangOpts().CPlusPlus17 && IsCXX17Attr)
    S.Diag(AL.getLoc(), diag::ext_cxx17_attr) << AL;

  D->addAttr(::new (S.Context) UnusedAttr(S.Context, AL));
}

static void handleConstructorAttr(Sema &S, Decl *D, const ParsedAttr &AL) {
  uint32_t priority = ConstructorAttr::DefaultPriority;
  if (S.getLangOpts().HLSL && AL.getNumArgs()) {
    S.Diag(AL.getLoc(), diag::err_hlsl_init_priority_unsupported);
    return;
  }
  if (AL.getNumArgs() &&
      !S.checkUInt32Argument(AL, AL.getArgAsExpr(0), priority))
    return;
  S.Diag(D->getLocation(), diag::warn_global_constructor)
      << D->getSourceRange();

  D->addAttr(::new (S.Context) ConstructorAttr(S.Context, AL, priority));
}

static void handleDestructorAttr(Sema &S, Decl *D, const ParsedAttr &AL) {
  uint32_t priority = DestructorAttr::DefaultPriority;
  if (AL.getNumArgs() &&
      !S.checkUInt32Argument(AL, AL.getArgAsExpr(0), priority))
    return;
  S.Diag(D->getLocation(), diag::warn_global_destructor) << D->getSourceRange();

  D->addAttr(::new (S.Context) DestructorAttr(S.Context, AL, priority));
}

template <typename AttrTy>
static void handleAttrWithMessage(Sema &S, Decl *D, const ParsedAttr &AL) {
  // Handle the case where the attribute has a text message.
  StringRef Str;
  if (AL.getNumArgs() == 1 && !S.checkStringLiteralArgumentAttr(AL, 0, Str))
    return;

  D->addAttr(::new (S.Context) AttrTy(S.Context, AL, Str));
}

static bool checkAvailabilityAttr(Sema &S, SourceRange Range,
                                  IdentifierInfo *Platform,
                                  VersionTuple Introduced,
                                  VersionTuple Deprecated,
                                  VersionTuple Obsoleted) {
  StringRef PlatformName
    = AvailabilityAttr::getPrettyPlatformName(Platform->getName());
  if (PlatformName.empty())
    PlatformName = Platform->getName();

  // Ensure that Introduced <= Deprecated <= Obsoleted (although not all
  // of these steps are needed).
  if (!Introduced.empty() && !Deprecated.empty() &&
      !(Introduced <= Deprecated)) {
    S.Diag(Range.getBegin(), diag::warn_availability_version_ordering)
      << 1 << PlatformName << Deprecated.getAsString()
      << 0 << Introduced.getAsString();
    return true;
  }

  if (!Introduced.empty() && !Obsoleted.empty() &&
      !(Introduced <= Obsoleted)) {
    S.Diag(Range.getBegin(), diag::warn_availability_version_ordering)
      << 2 << PlatformName << Obsoleted.getAsString()
      << 0 << Introduced.getAsString();
    return true;
  }

  if (!Deprecated.empty() && !Obsoleted.empty() &&
      !(Deprecated <= Obsoleted)) {
    S.Diag(Range.getBegin(), diag::warn_availability_version_ordering)
      << 2 << PlatformName << Obsoleted.getAsString()
      << 1 << Deprecated.getAsString();
    return true;
  }

  return false;
}

/// Check whether the two versions match.
///
/// If either version tuple is empty, then they are assumed to match. If
/// \p BeforeIsOkay is true, then \p X can be less than or equal to \p Y.
static bool versionsMatch(const VersionTuple &X, const VersionTuple &Y,
                          bool BeforeIsOkay) {
  if (X.empty() || Y.empty())
    return true;

  if (X == Y)
    return true;

  if (BeforeIsOkay && X < Y)
    return true;

  return false;
}

AvailabilityAttr *Sema::mergeAvailabilityAttr(
    NamedDecl *D, const AttributeCommonInfo &CI, IdentifierInfo *Platform,
    bool Implicit, VersionTuple Introduced, VersionTuple Deprecated,
    VersionTuple Obsoleted, bool IsUnavailable, StringRef Message,
    bool IsStrict, StringRef Replacement, AvailabilityMergeKind AMK,
    int Priority, IdentifierInfo *Environment) {
  VersionTuple MergedIntroduced = Introduced;
  VersionTuple MergedDeprecated = Deprecated;
  VersionTuple MergedObsoleted = Obsoleted;
  bool FoundAny = false;
  bool OverrideOrImpl = false;
  switch (AMK) {
  case AvailabilityMergeKind::None:
  case AvailabilityMergeKind::Redeclaration:
    OverrideOrImpl = false;
    break;

  case AvailabilityMergeKind::Override:
  case AvailabilityMergeKind::ProtocolImplementation:
  case AvailabilityMergeKind::OptionalProtocolImplementation:
    OverrideOrImpl = true;
    break;
  }

  if (D->hasAttrs()) {
    AttrVec &Attrs = D->getAttrs();
    for (unsigned i = 0, e = Attrs.size(); i != e;) {
      const auto *OldAA = dyn_cast<AvailabilityAttr>(Attrs[i]);
      if (!OldAA) {
        ++i;
        continue;
      }

      IdentifierInfo *OldPlatform = OldAA->getPlatform();
      if (OldPlatform != Platform) {
        ++i;
        continue;
      }

      IdentifierInfo *OldEnvironment = OldAA->getEnvironment();
      if (OldEnvironment != Environment) {
        ++i;
        continue;
      }

      // If there is an existing availability attribute for this platform that
      // has a lower priority use the existing one and discard the new
      // attribute.
      if (OldAA->getPriority() < Priority)
        return nullptr;

      // If there is an existing attribute for this platform that has a higher
      // priority than the new attribute then erase the old one and continue
      // processing the attributes.
      if (OldAA->getPriority() > Priority) {
        Attrs.erase(Attrs.begin() + i);
        --e;
        continue;
      }

      FoundAny = true;
      VersionTuple OldIntroduced = OldAA->getIntroduced();
      VersionTuple OldDeprecated = OldAA->getDeprecated();
      VersionTuple OldObsoleted = OldAA->getObsoleted();
      bool OldIsUnavailable = OldAA->getUnavailable();

      if (!versionsMatch(OldIntroduced, Introduced, OverrideOrImpl) ||
          !versionsMatch(Deprecated, OldDeprecated, OverrideOrImpl) ||
          !versionsMatch(Obsoleted, OldObsoleted, OverrideOrImpl) ||
          !(OldIsUnavailable == IsUnavailable ||
            (OverrideOrImpl && !OldIsUnavailable && IsUnavailable))) {
        if (OverrideOrImpl) {
          int Which = -1;
          VersionTuple FirstVersion;
          VersionTuple SecondVersion;
          if (!versionsMatch(OldIntroduced, Introduced, OverrideOrImpl)) {
            Which = 0;
            FirstVersion = OldIntroduced;
            SecondVersion = Introduced;
          } else if (!versionsMatch(Deprecated, OldDeprecated, OverrideOrImpl)) {
            Which = 1;
            FirstVersion = Deprecated;
            SecondVersion = OldDeprecated;
          } else if (!versionsMatch(Obsoleted, OldObsoleted, OverrideOrImpl)) {
            Which = 2;
            FirstVersion = Obsoleted;
            SecondVersion = OldObsoleted;
          }

          if (Which == -1) {
            Diag(OldAA->getLocation(),
                 diag::warn_mismatched_availability_override_unavail)
                << AvailabilityAttr::getPrettyPlatformName(Platform->getName())
                << (AMK == AvailabilityMergeKind::Override);
          } else if (Which != 1 && AMK == AvailabilityMergeKind::
                                              OptionalProtocolImplementation) {
            // Allow different 'introduced' / 'obsoleted' availability versions
            // on a method that implements an optional protocol requirement. It
            // makes less sense to allow this for 'deprecated' as the user can't
            // see if the method is 'deprecated' as 'respondsToSelector' will
            // still return true when the method is deprecated.
            ++i;
            continue;
          } else {
            Diag(OldAA->getLocation(),
                 diag::warn_mismatched_availability_override)
                << Which
                << AvailabilityAttr::getPrettyPlatformName(Platform->getName())
                << FirstVersion.getAsString() << SecondVersion.getAsString()
                << (AMK == AvailabilityMergeKind::Override);
          }
          if (AMK == AvailabilityMergeKind::Override)
            Diag(CI.getLoc(), diag::note_overridden_method);
          else
            Diag(CI.getLoc(), diag::note_protocol_method);
        } else {
          Diag(OldAA->getLocation(), diag::warn_mismatched_availability);
          Diag(CI.getLoc(), diag::note_previous_attribute);
        }

        Attrs.erase(Attrs.begin() + i);
        --e;
        continue;
      }

      VersionTuple MergedIntroduced2 = MergedIntroduced;
      VersionTuple MergedDeprecated2 = MergedDeprecated;
      VersionTuple MergedObsoleted2 = MergedObsoleted;

      if (MergedIntroduced2.empty())
        MergedIntroduced2 = OldIntroduced;
      if (MergedDeprecated2.empty())
        MergedDeprecated2 = OldDeprecated;
      if (MergedObsoleted2.empty())
        MergedObsoleted2 = OldObsoleted;

      if (checkAvailabilityAttr(*this, OldAA->getRange(), Platform,
                                MergedIntroduced2, MergedDeprecated2,
                                MergedObsoleted2)) {
        Attrs.erase(Attrs.begin() + i);
        --e;
        continue;
      }

      MergedIntroduced = MergedIntroduced2;
      MergedDeprecated = MergedDeprecated2;
      MergedObsoleted = MergedObsoleted2;
      ++i;
    }
  }

  if (FoundAny &&
      MergedIntroduced == Introduced &&
      MergedDeprecated == Deprecated &&
      MergedObsoleted == Obsoleted)
    return nullptr;

  // Only create a new attribute if !OverrideOrImpl, but we want to do
  // the checking.
  if (!checkAvailabilityAttr(*this, CI.getRange(), Platform, MergedIntroduced,
                             MergedDeprecated, MergedObsoleted) &&
      !OverrideOrImpl) {
    auto *Avail = ::new (Context) AvailabilityAttr(
        Context, CI, Platform, Introduced, Deprecated, Obsoleted, IsUnavailable,
        Message, IsStrict, Replacement, Priority, Environment);
    Avail->setImplicit(Implicit);
    return Avail;
  }
  return nullptr;
}

static void handleAvailabilityAttr(Sema &S, Decl *D, const ParsedAttr &AL) {
  if (isa<UsingDecl, UnresolvedUsingTypenameDecl, UnresolvedUsingValueDecl>(
          D)) {
    S.Diag(AL.getRange().getBegin(), diag::warn_deprecated_ignored_on_using)
        << AL;
    return;
  }

  if (!AL.checkExactlyNumArgs(S, 1))
    return;
  IdentifierLoc *Platform = AL.getArgAsIdent(0);

  IdentifierInfo *II = Platform->getIdentifierInfo();
  StringRef PrettyName = AvailabilityAttr::getPrettyPlatformName(II->getName());
  if (PrettyName.empty())
    S.Diag(Platform->getLoc(), diag::warn_availability_unknown_platform)
        << Platform->getIdentifierInfo();

  auto *ND = dyn_cast<NamedDecl>(D);
  if (!ND) // We warned about this already, so just return.
    return;

  AvailabilityChange Introduced = AL.getAvailabilityIntroduced();
  AvailabilityChange Deprecated = AL.getAvailabilityDeprecated();
  AvailabilityChange Obsoleted = AL.getAvailabilityObsoleted();

  const llvm::Triple::OSType PlatformOS = AvailabilityAttr::getOSType(
      AvailabilityAttr::canonicalizePlatformName(II->getName()));

  auto reportAndUpdateIfInvalidOS = [&](auto &InputVersion) -> void {
    const bool IsInValidRange =
        llvm::Triple::isValidVersionForOS(PlatformOS, InputVersion);
    // Canonicalize availability versions.
    auto CanonicalVersion = llvm::Triple::getCanonicalVersionForOS(
        PlatformOS, InputVersion, IsInValidRange);
    if (!IsInValidRange) {
      S.Diag(Platform->getLoc(), diag::warn_availability_invalid_os_version)
          << InputVersion.getAsString() << PrettyName;
      S.Diag(Platform->getLoc(),
             diag::note_availability_invalid_os_version_adjusted)
          << CanonicalVersion.getAsString();
    }
    InputVersion = CanonicalVersion;
  };

  if (PlatformOS != llvm::Triple::OSType::UnknownOS) {
    reportAndUpdateIfInvalidOS(Introduced.Version);
    reportAndUpdateIfInvalidOS(Deprecated.Version);
    reportAndUpdateIfInvalidOS(Obsoleted.Version);
  }

  bool IsUnavailable = AL.getUnavailableLoc().isValid();
  bool IsStrict = AL.getStrictLoc().isValid();
  StringRef Str;
  if (const auto *SE = dyn_cast_if_present<StringLiteral>(AL.getMessageExpr()))
    Str = SE->getString();
  StringRef Replacement;
  if (const auto *SE =
          dyn_cast_if_present<StringLiteral>(AL.getReplacementExpr()))
    Replacement = SE->getString();

  if (II->isStr("swift")) {
    if (Introduced.isValid() || Obsoleted.isValid() ||
        (!IsUnavailable && !Deprecated.isValid())) {
      S.Diag(AL.getLoc(),
             diag::warn_availability_swift_unavailable_deprecated_only);
      return;
    }
  }

  if (II->isStr("fuchsia")) {
    std::optional<unsigned> Min, Sub;
    if ((Min = Introduced.Version.getMinor()) ||
        (Sub = Introduced.Version.getSubminor())) {
      S.Diag(AL.getLoc(), diag::warn_availability_fuchsia_unavailable_minor);
      return;
    }
  }

  if (S.getLangOpts().HLSL && IsStrict)
    S.Diag(AL.getStrictLoc(), diag::err_availability_unexpected_parameter)
        << "strict" << /* HLSL */ 0;

  int PriorityModifier = AL.isPragmaClangAttribute()
                             ? Sema::AP_PragmaClangAttribute
                             : Sema::AP_Explicit;

  const IdentifierLoc *EnvironmentLoc = AL.getEnvironment();
  IdentifierInfo *IIEnvironment = nullptr;
  if (EnvironmentLoc) {
    if (S.getLangOpts().HLSL) {
      IIEnvironment = EnvironmentLoc->getIdentifierInfo();
      if (AvailabilityAttr::getEnvironmentType(
              EnvironmentLoc->getIdentifierInfo()->getName()) ==
          llvm::Triple::EnvironmentType::UnknownEnvironment)
        S.Diag(EnvironmentLoc->getLoc(),
               diag::warn_availability_unknown_environment)
            << EnvironmentLoc->getIdentifierInfo();
    } else {
      S.Diag(EnvironmentLoc->getLoc(),
             diag::err_availability_unexpected_parameter)
          << "environment" << /* C/C++ */ 1;
    }
  }

  AvailabilityAttr *NewAttr = S.mergeAvailabilityAttr(
      ND, AL, II, false /*Implicit*/, Introduced.Version, Deprecated.Version,
      Obsoleted.Version, IsUnavailable, Str, IsStrict, Replacement,
      AvailabilityMergeKind::None, PriorityModifier, IIEnvironment);
  if (NewAttr)
    D->addAttr(NewAttr);

  // Transcribe "ios" to "watchos" (and add a new attribute) if the versioning
  // matches before the start of the watchOS platform.
  if (S.Context.getTargetInfo().getTriple().isWatchOS()) {
    IdentifierInfo *NewII = nullptr;
    if (II->getName() == "ios")
      NewII = &S.Context.Idents.get("watchos");
    else if (II->getName() == "ios_app_extension")
      NewII = &S.Context.Idents.get("watchos_app_extension");

    if (NewII) {
      const auto *SDKInfo = S.getDarwinSDKInfoForAvailabilityChecking();
      const auto *IOSToWatchOSMapping =
          SDKInfo ? SDKInfo->getVersionMapping(
                        DarwinSDKInfo::OSEnvPair::iOStoWatchOSPair())
                  : nullptr;

      auto adjustWatchOSVersion =
          [IOSToWatchOSMapping](VersionTuple Version) -> VersionTuple {
        if (Version.empty())
          return Version;
        auto MinimumWatchOSVersion = VersionTuple(2, 0);

        if (IOSToWatchOSMapping) {
          if (auto MappedVersion = IOSToWatchOSMapping->map(
                  Version, MinimumWatchOSVersion, std::nullopt)) {
            return *MappedVersion;
          }
        }

        auto Major = Version.getMajor();
        auto NewMajor = Major;
        if (Major < 9)
          NewMajor = 0;
        else if (Major < 12)
          NewMajor = Major - 7;
        if (NewMajor >= 2) {
          if (Version.getMinor()) {
            if (Version.getSubminor())
              return VersionTuple(NewMajor, *Version.getMinor(),
                                  *Version.getSubminor());
            else
              return VersionTuple(NewMajor, *Version.getMinor());
          }
          return VersionTuple(NewMajor);
        }

        return MinimumWatchOSVersion;
      };

      auto NewIntroduced = adjustWatchOSVersion(Introduced.Version);
      auto NewDeprecated = adjustWatchOSVersion(Deprecated.Version);
      auto NewObsoleted = adjustWatchOSVersion(Obsoleted.Version);

      AvailabilityAttr *NewAttr = S.mergeAvailabilityAttr(
          ND, AL, NewII, true /*Implicit*/, NewIntroduced, NewDeprecated,
          NewObsoleted, IsUnavailable, Str, IsStrict, Replacement,
          AvailabilityMergeKind::None,
          PriorityModifier + Sema::AP_InferredFromOtherPlatform, IIEnvironment);
      if (NewAttr)
        D->addAttr(NewAttr);
    }
  } else if (S.Context.getTargetInfo().getTriple().isTvOS()) {
    // Transcribe "ios" to "tvos" (and add a new attribute) if the versioning
    // matches before the start of the tvOS platform.
    IdentifierInfo *NewII = nullptr;
    if (II->getName() == "ios")
      NewII = &S.Context.Idents.get("tvos");
    else if (II->getName() == "ios_app_extension")
      NewII = &S.Context.Idents.get("tvos_app_extension");

    if (NewII) {
      const auto *SDKInfo = S.getDarwinSDKInfoForAvailabilityChecking();
      const auto *IOSToTvOSMapping =
          SDKInfo ? SDKInfo->getVersionMapping(
                        DarwinSDKInfo::OSEnvPair::iOStoTvOSPair())
                  : nullptr;

      auto AdjustTvOSVersion =
          [IOSToTvOSMapping](VersionTuple Version) -> VersionTuple {
        if (Version.empty())
          return Version;

        if (IOSToTvOSMapping) {
          if (auto MappedVersion = IOSToTvOSMapping->map(
                  Version, VersionTuple(0, 0), std::nullopt)) {
            return *MappedVersion;
          }
        }
        return Version;
      };

      auto NewIntroduced = AdjustTvOSVersion(Introduced.Version);
      auto NewDeprecated = AdjustTvOSVersion(Deprecated.Version);
      auto NewObsoleted = AdjustTvOSVersion(Obsoleted.Version);

      AvailabilityAttr *NewAttr = S.mergeAvailabilityAttr(
          ND, AL, NewII, true /*Implicit*/, NewIntroduced, NewDeprecated,
          NewObsoleted, IsUnavailable, Str, IsStrict, Replacement,
          AvailabilityMergeKind::None,
          PriorityModifier + Sema::AP_InferredFromOtherPlatform, IIEnvironment);
      if (NewAttr)
        D->addAttr(NewAttr);
    }
  } else if (S.Context.getTargetInfo().getTriple().getOS() ==
                 llvm::Triple::IOS &&
             S.Context.getTargetInfo().getTriple().isMacCatalystEnvironment()) {
    auto GetSDKInfo = [&]() {
      return S.getDarwinSDKInfoForAvailabilityChecking(AL.getRange().getBegin(),
                                                       "macOS");
    };

    // Transcribe "ios" to "maccatalyst" (and add a new attribute).
    IdentifierInfo *NewII = nullptr;
    if (II->getName() == "ios")
      NewII = &S.Context.Idents.get("maccatalyst");
    else if (II->getName() == "ios_app_extension")
      NewII = &S.Context.Idents.get("maccatalyst_app_extension");
    if (NewII) {
      auto MinMacCatalystVersion = [](const VersionTuple &V) {
        if (V.empty())
          return V;
        if (V.getMajor() < 13 ||
            (V.getMajor() == 13 && V.getMinor() && *V.getMinor() < 1))
          return VersionTuple(13, 1); // The min Mac Catalyst version is 13.1.
        return V;
      };
      AvailabilityAttr *NewAttr = S.mergeAvailabilityAttr(
          ND, AL, NewII, true /*Implicit*/,
          MinMacCatalystVersion(Introduced.Version),
          MinMacCatalystVersion(Deprecated.Version),
          MinMacCatalystVersion(Obsoleted.Version), IsUnavailable, Str,
          IsStrict, Replacement, AvailabilityMergeKind::None,
          PriorityModifier + Sema::AP_InferredFromOtherPlatform, IIEnvironment);
      if (NewAttr)
        D->addAttr(NewAttr);
    } else if (II->getName() == "macos" && GetSDKInfo() &&
               (!Introduced.Version.empty() || !Deprecated.Version.empty() ||
                !Obsoleted.Version.empty())) {
      if (const auto *MacOStoMacCatalystMapping =
              GetSDKInfo()->getVersionMapping(
                  DarwinSDKInfo::OSEnvPair::macOStoMacCatalystPair())) {
        // Infer Mac Catalyst availability from the macOS availability attribute
        // if it has versioned availability. Don't infer 'unavailable'. This
        // inferred availability has lower priority than the other availability
        // attributes that are inferred from 'ios'.
        NewII = &S.Context.Idents.get("maccatalyst");
        auto RemapMacOSVersion =
            [&](const VersionTuple &V) -> std::optional<VersionTuple> {
          if (V.empty())
            return std::nullopt;
          // API_TO_BE_DEPRECATED is 100000.
          if (V.getMajor() == 100000)
            return VersionTuple(100000);
          // The minimum iosmac version is 13.1
          return MacOStoMacCatalystMapping->map(V, VersionTuple(13, 1),
                                                std::nullopt);
        };
        std::optional<VersionTuple> NewIntroduced =
                                        RemapMacOSVersion(Introduced.Version),
                                    NewDeprecated =
                                        RemapMacOSVersion(Deprecated.Version),
                                    NewObsoleted =
                                        RemapMacOSVersion(Obsoleted.Version);
        if (NewIntroduced || NewDeprecated || NewObsoleted) {
          auto VersionOrEmptyVersion =
              [](const std::optional<VersionTuple> &V) -> VersionTuple {
            return V ? *V : VersionTuple();
          };
          AvailabilityAttr *NewAttr = S.mergeAvailabilityAttr(
              ND, AL, NewII, true /*Implicit*/,
              VersionOrEmptyVersion(NewIntroduced),
              VersionOrEmptyVersion(NewDeprecated),
              VersionOrEmptyVersion(NewObsoleted), /*IsUnavailable=*/false, Str,
              IsStrict, Replacement, AvailabilityMergeKind::None,
              PriorityModifier + Sema::AP_InferredFromOtherPlatform +
                  Sema::AP_InferredFromOtherPlatform,
              IIEnvironment);
          if (NewAttr)
            D->addAttr(NewAttr);
        }
      }
    }
  }
}

static void handleExternalSourceSymbolAttr(Sema &S, Decl *D,
                                           const ParsedAttr &AL) {
  if (!AL.checkAtLeastNumArgs(S, 1) || !AL.checkAtMostNumArgs(S, 4))
    return;

  StringRef Language;
  if (const auto *SE = dyn_cast_if_present<StringLiteral>(AL.getArgAsExpr(0)))
    Language = SE->getString();
  StringRef DefinedIn;
  if (const auto *SE = dyn_cast_if_present<StringLiteral>(AL.getArgAsExpr(1)))
    DefinedIn = SE->getString();
  bool IsGeneratedDeclaration = AL.getArgAsIdent(2) != nullptr;
  StringRef USR;
  if (const auto *SE = dyn_cast_if_present<StringLiteral>(AL.getArgAsExpr(3)))
    USR = SE->getString();

  D->addAttr(::new (S.Context) ExternalSourceSymbolAttr(
      S.Context, AL, Language, DefinedIn, IsGeneratedDeclaration, USR));
}

template <class T>
static T *mergeVisibilityAttr(Sema &S, Decl *D, const AttributeCommonInfo &CI,
                              typename T::VisibilityType value) {
  T *existingAttr = D->getAttr<T>();
  if (existingAttr) {
    typename T::VisibilityType existingValue = existingAttr->getVisibility();
    if (existingValue == value)
      return nullptr;
    S.Diag(existingAttr->getLocation(), diag::err_mismatched_visibility);
    S.Diag(CI.getLoc(), diag::note_previous_attribute);
    D->dropAttr<T>();
  }
  return ::new (S.Context) T(S.Context, CI, value);
}

VisibilityAttr *Sema::mergeVisibilityAttr(Decl *D,
                                          const AttributeCommonInfo &CI,
                                          VisibilityAttr::VisibilityType Vis) {
  return ::mergeVisibilityAttr<VisibilityAttr>(*this, D, CI, Vis);
}

TypeVisibilityAttr *
Sema::mergeTypeVisibilityAttr(Decl *D, const AttributeCommonInfo &CI,
                              TypeVisibilityAttr::VisibilityType Vis) {
  return ::mergeVisibilityAttr<TypeVisibilityAttr>(*this, D, CI, Vis);
}

static void handleVisibilityAttr(Sema &S, Decl *D, const ParsedAttr &AL,
                                 bool isTypeVisibility) {
  // Visibility attributes don't mean anything on a typedef.
  if (isa<TypedefNameDecl>(D)) {
    S.Diag(AL.getRange().getBegin(), diag::warn_attribute_ignored) << AL;
    return;
  }

  // 'type_visibility' can only go on a type or namespace.
  if (isTypeVisibility && !(isa<TagDecl>(D) || isa<ObjCInterfaceDecl>(D) ||
                            isa<NamespaceDecl>(D))) {
    S.Diag(AL.getRange().getBegin(), diag::err_attribute_wrong_decl_type)
        << AL << AL.isRegularKeywordAttribute() << ExpectedTypeOrNamespace;
    return;
  }

  // Check that the argument is a string literal.
  StringRef TypeStr;
  SourceLocation LiteralLoc;
  if (!S.checkStringLiteralArgumentAttr(AL, 0, TypeStr, &LiteralLoc))
    return;

  VisibilityAttr::VisibilityType type;
  if (!VisibilityAttr::ConvertStrToVisibilityType(TypeStr, type)) {
    S.Diag(LiteralLoc, diag::warn_attribute_type_not_supported) << AL
                                                                << TypeStr;
    return;
  }

  // Complain about attempts to use protected visibility on targets
  // (like Darwin) that don't support it.
  if (type == VisibilityAttr::Protected &&
      !S.Context.getTargetInfo().hasProtectedVisibility()) {
    S.Diag(AL.getLoc(), diag::warn_attribute_protected_visibility);
    type = VisibilityAttr::Default;
  }

  Attr *newAttr;
  if (isTypeVisibility) {
    newAttr = S.mergeTypeVisibilityAttr(
        D, AL, (TypeVisibilityAttr::VisibilityType)type);
  } else {
    newAttr = S.mergeVisibilityAttr(D, AL, type);
  }
  if (newAttr)
    D->addAttr(newAttr);
}

static void handleSentinelAttr(Sema &S, Decl *D, const ParsedAttr &AL) {
  unsigned sentinel = (unsigned)SentinelAttr::DefaultSentinel;
  if (AL.getNumArgs() > 0) {
    Expr *E = AL.getArgAsExpr(0);
    std::optional<llvm::APSInt> Idx = llvm::APSInt(32);
    if (E->isTypeDependent() || !(Idx = E->getIntegerConstantExpr(S.Context))) {
      S.Diag(AL.getLoc(), diag::err_attribute_argument_n_type)
          << AL << 1 << AANT_ArgumentIntegerConstant << E->getSourceRange();
      return;
    }

    if (Idx->isSigned() && Idx->isNegative()) {
      S.Diag(AL.getLoc(), diag::err_attribute_sentinel_less_than_zero)
        << E->getSourceRange();
      return;
    }

    sentinel = Idx->getZExtValue();
  }

  unsigned nullPos = (unsigned)SentinelAttr::DefaultNullPos;
  if (AL.getNumArgs() > 1) {
    Expr *E = AL.getArgAsExpr(1);
    std::optional<llvm::APSInt> Idx = llvm::APSInt(32);
    if (E->isTypeDependent() || !(Idx = E->getIntegerConstantExpr(S.Context))) {
      S.Diag(AL.getLoc(), diag::err_attribute_argument_n_type)
          << AL << 2 << AANT_ArgumentIntegerConstant << E->getSourceRange();
      return;
    }
    nullPos = Idx->getZExtValue();

    if ((Idx->isSigned() && Idx->isNegative()) || nullPos > 1) {
      // FIXME: This error message could be improved, it would be nice
      // to say what the bounds actually are.
      S.Diag(AL.getLoc(), diag::err_attribute_sentinel_not_zero_or_one)
        << E->getSourceRange();
      return;
    }
  }

  if (const auto *FD = dyn_cast<FunctionDecl>(D)) {
    const FunctionType *FT = FD->getType()->castAs<FunctionType>();
    if (isa<FunctionNoProtoType>(FT)) {
      S.Diag(AL.getLoc(), diag::warn_attribute_sentinel_named_arguments);
      return;
    }

    if (!cast<FunctionProtoType>(FT)->isVariadic()) {
      S.Diag(AL.getLoc(), diag::warn_attribute_sentinel_not_variadic) << 0;
      return;
    }
  } else if (const auto *MD = dyn_cast<ObjCMethodDecl>(D)) {
    if (!MD->isVariadic()) {
      S.Diag(AL.getLoc(), diag::warn_attribute_sentinel_not_variadic) << 0;
      return;
    }
  } else if (const auto *BD = dyn_cast<BlockDecl>(D)) {
    if (!BD->isVariadic()) {
      S.Diag(AL.getLoc(), diag::warn_attribute_sentinel_not_variadic) << 1;
      return;
    }
  } else if (const auto *V = dyn_cast<VarDecl>(D)) {
    QualType Ty = V->getType();
    if (Ty->isBlockPointerType() || Ty->isFunctionPointerType()) {
      const FunctionType *FT = Ty->isFunctionPointerType()
                                   ? D->getFunctionType()
                                   : Ty->castAs<BlockPointerType>()
                                         ->getPointeeType()
                                         ->castAs<FunctionType>();
      if (!cast<FunctionProtoType>(FT)->isVariadic()) {
        int m = Ty->isFunctionPointerType() ? 0 : 1;
        S.Diag(AL.getLoc(), diag::warn_attribute_sentinel_not_variadic) << m;
        return;
      }
    } else {
      S.Diag(AL.getLoc(), diag::warn_attribute_wrong_decl_type)
          << AL << AL.isRegularKeywordAttribute()
          << ExpectedFunctionMethodOrBlock;
      return;
    }
  } else {
    S.Diag(AL.getLoc(), diag::warn_attribute_wrong_decl_type)
        << AL << AL.isRegularKeywordAttribute()
        << ExpectedFunctionMethodOrBlock;
    return;
  }
  D->addAttr(::new (S.Context) SentinelAttr(S.Context, AL, sentinel, nullPos));
}

static void handleWarnUnusedResult(Sema &S, Decl *D, const ParsedAttr &AL) {
  if (D->getFunctionType() &&
      D->getFunctionType()->getReturnType()->isVoidType() &&
      !isa<CXXConstructorDecl>(D)) {
    S.Diag(AL.getLoc(), diag::warn_attribute_void_function_method) << AL << 0;
    return;
  }
  if (const auto *MD = dyn_cast<ObjCMethodDecl>(D))
    if (MD->getReturnType()->isVoidType()) {
      S.Diag(AL.getLoc(), diag::warn_attribute_void_function_method) << AL << 1;
      return;
    }

  StringRef Str;
  if (AL.isStandardAttributeSyntax()) {
    // If this is spelled [[clang::warn_unused_result]] we look for an optional
    // string literal. This is not gated behind any specific version of the
    // standard.
    if (AL.isClangScope()) {
      if (AL.getNumArgs() == 1 &&
          !S.checkStringLiteralArgumentAttr(AL, 0, Str, nullptr))
        return;
    } else if (!AL.getScopeName()) {
      // The standard attribute cannot be applied to variable declarations such
      // as a function pointer.
      if (isa<VarDecl>(D))
        S.Diag(AL.getLoc(), diag::warn_attribute_wrong_decl_type)
            << AL << AL.isRegularKeywordAttribute()
            << ExpectedFunctionOrClassOrEnum;

      // If this is spelled as the standard C++17 attribute, but not in C++17,
      // warn about using it as an extension. If there are attribute arguments,
      // then claim it's a C++20 extension instead. C23 supports this attribute
      // with the message; no extension warning is needed there beyond the one
      // already issued for accepting attributes in older modes.
      const LangOptions &LO = S.getLangOpts();
      if (AL.getNumArgs() == 1) {
        if (LO.CPlusPlus && !LO.CPlusPlus20)
          S.Diag(AL.getLoc(), diag::ext_cxx20_attr) << AL;

        if (!S.checkStringLiteralArgumentAttr(AL, 0, Str, nullptr))
          return;
      } else if (LO.CPlusPlus && !LO.CPlusPlus17)
        S.Diag(AL.getLoc(), diag::ext_cxx17_attr) << AL;
    }
  }

  if ((!AL.isGNUAttribute() &&
       !(AL.isStandardAttributeSyntax() && AL.isClangScope())) &&
      isa<TypedefNameDecl>(D)) {
    S.Diag(AL.getLoc(), diag::warn_unused_result_typedef_unsupported_spelling)
        << AL.isGNUScope();
    return;
  }

  D->addAttr(::new (S.Context) WarnUnusedResultAttr(S.Context, AL, Str));
}

static void handleWeakImportAttr(Sema &S, Decl *D, const ParsedAttr &AL) {
  // weak_import only applies to variable & function declarations.
  bool isDef = false;
  if (!D->canBeWeakImported(isDef)) {
    if (isDef)
      S.Diag(AL.getLoc(), diag::warn_attribute_invalid_on_definition)
        << "weak_import";
    else if (isa<ObjCPropertyDecl>(D) || isa<ObjCMethodDecl>(D) ||
             (S.Context.getTargetInfo().getTriple().isOSDarwin() &&
              (isa<ObjCInterfaceDecl>(D) || isa<EnumDecl>(D)))) {
      // Nothing to warn about here.
    } else
      S.Diag(AL.getLoc(), diag::warn_attribute_wrong_decl_type)
          << AL << AL.isRegularKeywordAttribute() << ExpectedVariableOrFunction;

    return;
  }

  D->addAttr(::new (S.Context) WeakImportAttr(S.Context, AL));
}

// Checks whether an argument of launch_bounds-like attribute is
// acceptable, performs implicit conversion to Rvalue, and returns
// non-nullptr Expr result on success. Otherwise, it returns nullptr
// and may output an error.
template <class Attribute>
static Expr *makeAttributeArgExpr(Sema &S, Expr *E, const Attribute &Attr,
                                  const unsigned Idx) {
  if (S.DiagnoseUnexpandedParameterPack(E))
    return nullptr;

  // Accept template arguments for now as they depend on something else.
  // We'll get to check them when they eventually get instantiated.
  if (E->isValueDependent())
    return E;

  std::optional<llvm::APSInt> I = llvm::APSInt(64);
  if (!(I = E->getIntegerConstantExpr(S.Context))) {
    S.Diag(E->getExprLoc(), diag::err_attribute_argument_n_type)
        << &Attr << Idx << AANT_ArgumentIntegerConstant << E->getSourceRange();
    return nullptr;
  }
  // Make sure we can fit it in 32 bits.
  if (!I->isIntN(32)) {
    S.Diag(E->getExprLoc(), diag::err_ice_too_large)
        << toString(*I, 10, false) << 32 << /* Unsigned */ 1;
    return nullptr;
  }
  if (*I < 0)
    S.Diag(E->getExprLoc(), diag::err_attribute_requires_positive_integer)
        << &Attr << /*non-negative*/ 1 << E->getSourceRange();

  // We may need to perform implicit conversion of the argument.
  InitializedEntity Entity = InitializedEntity::InitializeParameter(
      S.Context, S.Context.getConstType(S.Context.IntTy), /*consume*/ false);
  ExprResult ValArg = S.PerformCopyInitialization(Entity, SourceLocation(), E);
  assert(!ValArg.isInvalid() &&
         "Unexpected PerformCopyInitialization() failure.");

  return ValArg.getAs<Expr>();
}

// Handles reqd_work_group_size and work_group_size_hint.
template <typename WorkGroupAttr>
static void handleWorkGroupSize(Sema &S, Decl *D, const ParsedAttr &AL) {
  if (!AL.checkExactlyNumArgs(S, 3))
    return;
  
  Expr *WGSize[3];
  for (unsigned i = 0; i < 3; ++i) {
    if (Expr *E = makeAttributeArgExpr(S, AL.getArgAsExpr(i), AL, i))
      WGSize[i] = E;
    else
      return;
  }

  auto IsZero = [&](Expr *E) {
    if (E->isValueDependent())
      return false;
    std::optional<llvm::APSInt> I = E->getIntegerConstantExpr(S.Context);
    assert(I && "Non-integer constant expr");
    return I->isZero();
  };

  if (!llvm::all_of(WGSize, IsZero)) {
    for (unsigned i = 0; i < 3; ++i) {
      const Expr *E = AL.getArgAsExpr(i);
      if (IsZero(WGSize[i])) {
        S.Diag(AL.getLoc(), diag::err_attribute_argument_is_zero)
            << AL << E->getSourceRange();
        return;
      }
    }
  }

  auto Equal = [&](Expr *LHS, Expr *RHS) {
    if (LHS->isValueDependent() || RHS->isValueDependent())
      return true;
    std::optional<llvm::APSInt> L = LHS->getIntegerConstantExpr(S.Context);
    assert(L && "Non-integer constant expr");
    std::optional<llvm::APSInt> R = RHS->getIntegerConstantExpr(S.Context);
    assert(L && "Non-integer constant expr");
    return L == R;
  };

  WorkGroupAttr *Existing = D->getAttr<WorkGroupAttr>();
  if (Existing &&
      !llvm::equal(std::initializer_list<Expr *>{Existing->getXDim(),
                                                 Existing->getYDim(),
                                                 Existing->getZDim()},
                   WGSize, Equal))
    S.Diag(AL.getLoc(), diag::warn_duplicate_attribute) << AL;

  D->addAttr(::new (S.Context)
                 WorkGroupAttr(S.Context, AL, WGSize[0], WGSize[1], WGSize[2]));
}

static void handleVecTypeHint(Sema &S, Decl *D, const ParsedAttr &AL) {
  // Given attribute is deprecated without replacement in SYCL 2020 mode.
  // Ignore the attribute in SYCL 2020.
  if (S.LangOpts.getSYCLVersion() >= LangOptions::SYCL_2020) {
    S.Diag(AL.getLoc(), diag::warn_attribute_deprecated_ignored) << AL;
    return;
  }

  if (!AL.hasParsedType()) {
    S.Diag(AL.getLoc(), diag::err_attribute_wrong_number_arguments) << AL << 1;
    return;
  }

  TypeSourceInfo *ParmTSI = nullptr;
  QualType ParmType = S.GetTypeFromParser(AL.getTypeArg(), &ParmTSI);
  assert(ParmTSI && "no type source info for attribute argument");

  if (!ParmType->isExtVectorType() && !ParmType->isFloatingType() &&
      (ParmType->isBooleanType() ||
       !ParmType->isIntegralType(S.getASTContext()))) {
    S.Diag(AL.getLoc(), diag::err_attribute_invalid_argument) << 2 << AL;
    return;
  }

  if (VecTypeHintAttr *A = D->getAttr<VecTypeHintAttr>()) {
    if (!S.Context.hasSameType(A->getTypeHint(), ParmType)) {
      S.Diag(AL.getLoc(), diag::warn_duplicate_attribute) << AL;
      return;
    }
  }

  D->addAttr(::new (S.Context) VecTypeHintAttr(S.Context, AL, ParmTSI));
}

SectionAttr *Sema::mergeSectionAttr(Decl *D, const AttributeCommonInfo &CI,
                                    StringRef Name) {
  // Explicit or partial specializations do not inherit
  // the section attribute from the primary template.
  if (const auto *FD = dyn_cast<FunctionDecl>(D)) {
    if (CI.getAttributeSpellingListIndex() == SectionAttr::Declspec_allocate &&
        FD->isFunctionTemplateSpecialization())
      return nullptr;
  }
  if (SectionAttr *ExistingAttr = D->getAttr<SectionAttr>()) {
    if (ExistingAttr->getName() == Name)
      return nullptr;
    Diag(ExistingAttr->getLocation(), diag::warn_mismatched_section)
         << 1 /*section*/;
    Diag(CI.getLoc(), diag::note_previous_attribute);
    return nullptr;
  }
  return ::new (Context) SectionAttr(Context, CI, Name);
}

llvm::Error Sema::isValidSectionSpecifier(StringRef SecName) {
  if (!Context.getTargetInfo().getTriple().isOSDarwin())
    return llvm::Error::success();

  // Let MCSectionMachO validate this.
  StringRef Segment, Section;
  unsigned TAA, StubSize;
  bool HasTAA;
  return llvm::MCSectionMachO::ParseSectionSpecifier(SecName, Segment, Section,
                                                     TAA, HasTAA, StubSize);
}

bool Sema::checkSectionName(SourceLocation LiteralLoc, StringRef SecName) {
  if (llvm::Error E = isValidSectionSpecifier(SecName)) {
    Diag(LiteralLoc, diag::err_attribute_section_invalid_for_target)
        << toString(std::move(E)) << 1 /*'section'*/;
    return false;
  }
  return true;
}

static void handleSectionAttr(Sema &S, Decl *D, const ParsedAttr &AL) {
  // Make sure that there is a string literal as the sections's single
  // argument.
  StringRef Str;
  SourceLocation LiteralLoc;
  if (!S.checkStringLiteralArgumentAttr(AL, 0, Str, &LiteralLoc))
    return;

  if (!S.checkSectionName(LiteralLoc, Str))
    return;

  SectionAttr *NewAttr = S.mergeSectionAttr(D, AL, Str);
  if (NewAttr) {
    D->addAttr(NewAttr);
    if (isa<FunctionDecl, FunctionTemplateDecl, ObjCMethodDecl,
            ObjCPropertyDecl>(D))
      S.UnifySection(NewAttr->getName(),
                     ASTContext::PSF_Execute | ASTContext::PSF_Read,
                     cast<NamedDecl>(D));
  }
}

static bool isValidCodeModelAttr(llvm::Triple &Triple, StringRef Str) {
  if (Triple.isLoongArch()) {
    return Str == "normal" || Str == "medium" || Str == "extreme";
  } else {
    assert(Triple.getArch() == llvm::Triple::x86_64 &&
           "only loongarch/x86-64 supported");
    return Str == "small" || Str == "large";
  }
}

static void handleCodeModelAttr(Sema &S, Decl *D, const ParsedAttr &AL) {
  StringRef Str;
  SourceLocation LiteralLoc;
  auto IsTripleSupported = [](llvm::Triple &Triple) {
    return Triple.getArch() == llvm::Triple::ArchType::x86_64 ||
           Triple.isLoongArch();
  };

  // Check that it is a string.
  if (!S.checkStringLiteralArgumentAttr(AL, 0, Str, &LiteralLoc))
    return;

  SmallVector<llvm::Triple, 2> Triples = {
      S.Context.getTargetInfo().getTriple()};
  if (auto *aux = S.Context.getAuxTargetInfo()) {
    Triples.push_back(aux->getTriple());
  } else if (S.Context.getTargetInfo().getTriple().isNVPTX() ||
             S.Context.getTargetInfo().getTriple().isAMDGPU() ||
             S.Context.getTargetInfo().getTriple().isSPIRV()) {
    // Ignore the attribute for pure GPU device compiles since it only applies
    // to host globals.
    return;
  }

  auto SupportedTripleIt = llvm::find_if(Triples, IsTripleSupported);
  if (SupportedTripleIt == Triples.end()) {
    S.Diag(LiteralLoc, diag::warn_unknown_attribute_ignored) << AL;
    return;
  }

  llvm::CodeModel::Model CM;
  if (!CodeModelAttr::ConvertStrToModel(Str, CM) ||
      !isValidCodeModelAttr(*SupportedTripleIt, Str)) {
    S.Diag(LiteralLoc, diag::err_attr_codemodel_arg) << Str;
    return;
  }

  D->addAttr(::new (S.Context) CodeModelAttr(S.Context, AL, CM));
}

// This is used for `__declspec(code_seg("segname"))` on a decl.
// `#pragma code_seg("segname")` uses checkSectionName() instead.
static bool checkCodeSegName(Sema &S, SourceLocation LiteralLoc,
                             StringRef CodeSegName) {
  if (llvm::Error E = S.isValidSectionSpecifier(CodeSegName)) {
    S.Diag(LiteralLoc, diag::err_attribute_section_invalid_for_target)
        << toString(std::move(E)) << 0 /*'code-seg'*/;
    return false;
  }

  return true;
}

CodeSegAttr *Sema::mergeCodeSegAttr(Decl *D, const AttributeCommonInfo &CI,
                                    StringRef Name) {
  // Explicit or partial specializations do not inherit
  // the code_seg attribute from the primary template.
  if (const auto *FD = dyn_cast<FunctionDecl>(D)) {
    if (FD->isFunctionTemplateSpecialization())
      return nullptr;
  }
  if (const auto *ExistingAttr = D->getAttr<CodeSegAttr>()) {
    if (ExistingAttr->getName() == Name)
      return nullptr;
    Diag(ExistingAttr->getLocation(), diag::warn_mismatched_section)
         << 0 /*codeseg*/;
    Diag(CI.getLoc(), diag::note_previous_attribute);
    return nullptr;
  }
  return ::new (Context) CodeSegAttr(Context, CI, Name);
}

static void handleCodeSegAttr(Sema &S, Decl *D, const ParsedAttr &AL) {
  StringRef Str;
  SourceLocation LiteralLoc;
  if (!S.checkStringLiteralArgumentAttr(AL, 0, Str, &LiteralLoc))
    return;
  if (!checkCodeSegName(S, LiteralLoc, Str))
    return;
  if (const auto *ExistingAttr = D->getAttr<CodeSegAttr>()) {
    if (!ExistingAttr->isImplicit()) {
      S.Diag(AL.getLoc(),
             ExistingAttr->getName() == Str
             ? diag::warn_duplicate_codeseg_attribute
             : diag::err_conflicting_codeseg_attribute);
      return;
    }
    D->dropAttr<CodeSegAttr>();
  }
  if (CodeSegAttr *CSA = S.mergeCodeSegAttr(D, AL, Str))
    D->addAttr(CSA);
}

bool Sema::checkTargetAttr(SourceLocation LiteralLoc, StringRef AttrStr) {
  enum FirstParam { Unsupported, Duplicate, Unknown };
  enum SecondParam { None, CPU, Tune };
  enum ThirdParam { Target, TargetClones };
  if (AttrStr.contains("fpmath="))
    return Diag(LiteralLoc, diag::warn_unsupported_target_attribute)
           << Unsupported << None << "fpmath=" << Target;

  // Diagnose use of tune if target doesn't support it.
  if (!Context.getTargetInfo().supportsTargetAttributeTune() &&
      AttrStr.contains("tune="))
    return Diag(LiteralLoc, diag::warn_unsupported_target_attribute)
           << Unsupported << None << "tune=" << Target;

  ParsedTargetAttr ParsedAttrs =
      Context.getTargetInfo().parseTargetAttr(AttrStr);

  if (!ParsedAttrs.CPU.empty() &&
      !Context.getTargetInfo().isValidCPUName(ParsedAttrs.CPU))
    return Diag(LiteralLoc, diag::warn_unsupported_target_attribute)
           << Unknown << CPU << ParsedAttrs.CPU << Target;

  if (!ParsedAttrs.Tune.empty() &&
      !Context.getTargetInfo().isValidCPUName(ParsedAttrs.Tune))
    return Diag(LiteralLoc, diag::warn_unsupported_target_attribute)
           << Unknown << Tune << ParsedAttrs.Tune << Target;

  if (Context.getTargetInfo().getTriple().isRISCV()) {
    if (ParsedAttrs.Duplicate != "")
      return Diag(LiteralLoc, diag::err_duplicate_target_attribute)
             << Duplicate << None << ParsedAttrs.Duplicate << Target;
    for (StringRef CurFeature : ParsedAttrs.Features) {
      if (!CurFeature.starts_with('+') && !CurFeature.starts_with('-'))
        return Diag(LiteralLoc, diag::warn_unsupported_target_attribute)
               << Unsupported << None << AttrStr << Target;
    }
  }

  if (Context.getTargetInfo().getTriple().isLoongArch()) {
    for (StringRef CurFeature : ParsedAttrs.Features) {
      if (CurFeature.starts_with("!arch=")) {
        StringRef ArchValue = CurFeature.split("=").second.trim();
        return Diag(LiteralLoc, diag::err_attribute_unsupported)
               << "target(arch=..)" << ArchValue;
      }
    }
  }

  if (ParsedAttrs.Duplicate != "")
    return Diag(LiteralLoc, diag::warn_unsupported_target_attribute)
           << Duplicate << None << ParsedAttrs.Duplicate << Target;

  for (const auto &Feature : ParsedAttrs.Features) {
    auto CurFeature = StringRef(Feature).drop_front(); // remove + or -.
    if (!Context.getTargetInfo().isValidFeatureName(CurFeature))
      return Diag(LiteralLoc, diag::warn_unsupported_target_attribute)
             << Unsupported << None << CurFeature << Target;
  }

  TargetInfo::BranchProtectionInfo BPI{};
  StringRef DiagMsg;
  if (ParsedAttrs.BranchProtection.empty())
    return false;
  if (!Context.getTargetInfo().validateBranchProtection(
          ParsedAttrs.BranchProtection, ParsedAttrs.CPU, BPI,
          Context.getLangOpts(), DiagMsg)) {
    if (DiagMsg.empty())
      return Diag(LiteralLoc, diag::warn_unsupported_target_attribute)
             << Unsupported << None << "branch-protection" << Target;
    return Diag(LiteralLoc, diag::err_invalid_branch_protection_spec)
           << DiagMsg;
  }
  if (!DiagMsg.empty())
    Diag(LiteralLoc, diag::warn_unsupported_branch_protection_spec) << DiagMsg;

  return false;
}

bool Sema::checkTargetVersionAttr(SourceLocation LiteralLoc, Decl *D,
                                  StringRef AttrStr) {
  enum FirstParam { Unsupported };
  enum SecondParam { None };
  enum ThirdParam { Target, TargetClones, TargetVersion };
  llvm::SmallVector<StringRef, 8> Features;
  if (Context.getTargetInfo().getTriple().isRISCV()) {
    llvm::SmallVector<StringRef, 8> AttrStrs;
    AttrStr.split(AttrStrs, ';');

    bool HasArch = false;
    bool HasPriority = false;
    bool HasDefault = false;
    bool DuplicateAttr = false;
    for (auto &AttrStr : AttrStrs) {
      // Only support arch=+ext,... syntax.
      if (AttrStr.starts_with("arch=+")) {
        if (HasArch)
          DuplicateAttr = true;
        HasArch = true;
        ParsedTargetAttr TargetAttr =
            Context.getTargetInfo().parseTargetAttr(AttrStr);

        if (TargetAttr.Features.empty() ||
            llvm::any_of(TargetAttr.Features, [&](const StringRef Ext) {
              return !RISCV().isValidFMVExtension(Ext);
            }))
          return Diag(LiteralLoc, diag::warn_unsupported_target_attribute)
                 << Unsupported << None << AttrStr << TargetVersion;
      } else if (AttrStr.starts_with("default")) {
        if (HasDefault)
          DuplicateAttr = true;
        HasDefault = true;
      } else if (AttrStr.consume_front("priority=")) {
        if (HasPriority)
          DuplicateAttr = true;
        HasPriority = true;
        unsigned Digit;
        if (AttrStr.getAsInteger(0, Digit))
          return Diag(LiteralLoc, diag::warn_unsupported_target_attribute)
                 << Unsupported << None << AttrStr << TargetVersion;
      } else {
        return Diag(LiteralLoc, diag::warn_unsupported_target_attribute)
               << Unsupported << None << AttrStr << TargetVersion;
      }
    }

    if (((HasPriority || HasArch) && HasDefault) || DuplicateAttr ||
        (HasPriority && !HasArch))
      return Diag(LiteralLoc, diag::warn_unsupported_target_attribute)
             << Unsupported << None << AttrStr << TargetVersion;

    return false;
  }
  AttrStr.split(Features, "+");
  for (auto &CurFeature : Features) {
    CurFeature = CurFeature.trim();
    if (CurFeature == "default")
      continue;
    if (!Context.getTargetInfo().validateCpuSupports(CurFeature))
      return Diag(LiteralLoc, diag::warn_unsupported_target_attribute)
             << Unsupported << None << CurFeature << TargetVersion;
  }
  return false;
}

static void handleTargetVersionAttr(Sema &S, Decl *D, const ParsedAttr &AL) {
  StringRef Str;
  SourceLocation LiteralLoc;
  if (!S.checkStringLiteralArgumentAttr(AL, 0, Str, &LiteralLoc) ||
      S.checkTargetVersionAttr(LiteralLoc, D, Str))
    return;
  TargetVersionAttr *NewAttr =
      ::new (S.Context) TargetVersionAttr(S.Context, AL, Str);
  D->addAttr(NewAttr);
}

static void handleTargetAttr(Sema &S, Decl *D, const ParsedAttr &AL) {
  StringRef Str;
  SourceLocation LiteralLoc;
  if (!S.checkStringLiteralArgumentAttr(AL, 0, Str, &LiteralLoc) ||
      S.checkTargetAttr(LiteralLoc, Str))
    return;

  TargetAttr *NewAttr = ::new (S.Context) TargetAttr(S.Context, AL, Str);
  D->addAttr(NewAttr);
}

bool Sema::checkTargetClonesAttrString(
    SourceLocation LiteralLoc, StringRef Str, const StringLiteral *Literal,
    Decl *D, bool &HasDefault, bool &HasCommas, bool &HasNotDefault,
    SmallVectorImpl<SmallString<64>> &StringsBuffer) {
  enum FirstParam { Unsupported, Duplicate, Unknown };
  enum SecondParam { None, CPU, Tune };
  enum ThirdParam { Target, TargetClones };
  HasCommas = HasCommas || Str.contains(',');
  const TargetInfo &TInfo = Context.getTargetInfo();
  // Warn on empty at the beginning of a string.
  if (Str.size() == 0)
    return Diag(LiteralLoc, diag::warn_unsupported_target_attribute)
           << Unsupported << None << "" << TargetClones;

  std::pair<StringRef, StringRef> Parts = {{}, Str};
  while (!Parts.second.empty()) {
    Parts = Parts.second.split(',');
    StringRef Cur = Parts.first.trim();
    SourceLocation CurLoc =
        Literal->getLocationOfByte(Cur.data() - Literal->getString().data(),
                                   getSourceManager(), getLangOpts(), TInfo);

    bool DefaultIsDupe = false;
    bool HasCodeGenImpact = false;
    if (Cur.empty())
      return Diag(CurLoc, diag::warn_unsupported_target_attribute)
             << Unsupported << None << "" << TargetClones;

    if (TInfo.getTriple().isAArch64()) {
      // AArch64 target clones specific
      if (Cur == "default") {
        DefaultIsDupe = HasDefault;
        HasDefault = true;
        if (llvm::is_contained(StringsBuffer, Cur) || DefaultIsDupe)
          Diag(CurLoc, diag::warn_target_clone_duplicate_options);
        else
          StringsBuffer.push_back(Cur);
      } else {
        std::pair<StringRef, StringRef> CurParts = {{}, Cur};
        llvm::SmallVector<StringRef, 8> CurFeatures;
        while (!CurParts.second.empty()) {
          CurParts = CurParts.second.split('+');
          StringRef CurFeature = CurParts.first.trim();
          if (!TInfo.validateCpuSupports(CurFeature)) {
            Diag(CurLoc, diag::warn_unsupported_target_attribute)
                << Unsupported << None << CurFeature << TargetClones;
            continue;
          }
          if (TInfo.doesFeatureAffectCodeGen(CurFeature))
            HasCodeGenImpact = true;
          CurFeatures.push_back(CurFeature);
        }
        // Canonize TargetClones Attributes
        llvm::sort(CurFeatures);
        SmallString<64> Res;
        for (auto &CurFeat : CurFeatures) {
          if (!Res.empty())
            Res.append("+");
          Res.append(CurFeat);
        }
        if (llvm::is_contained(StringsBuffer, Res) || DefaultIsDupe)
          Diag(CurLoc, diag::warn_target_clone_duplicate_options);
        else if (!HasCodeGenImpact)
          // Ignore features in target_clone attribute that don't impact
          // code generation
          Diag(CurLoc, diag::warn_target_clone_no_impact_options);
        else if (!Res.empty()) {
          StringsBuffer.push_back(Res);
          HasNotDefault = true;
        }
      }
    } else if (TInfo.getTriple().isRISCV()) {
      // Suppress warn_target_clone_mixed_values
      HasCommas = false;

      // Cur is split's parts of Str. RISC-V uses Str directly,
      // so skip when encountered more than once.
      if (!Str.starts_with(Cur))
        continue;

      llvm::SmallVector<StringRef, 8> AttrStrs;
      Str.split(AttrStrs, ";");

      bool IsPriority = false;
      bool IsDefault = false;
      for (auto &AttrStr : AttrStrs) {
        // Only support arch=+ext,... syntax.
        if (AttrStr.starts_with("arch=+")) {
          ParsedTargetAttr TargetAttr =
              Context.getTargetInfo().parseTargetAttr(AttrStr);

          if (TargetAttr.Features.empty() ||
              llvm::any_of(TargetAttr.Features, [&](const StringRef Ext) {
                return !RISCV().isValidFMVExtension(Ext);
              }))
            return Diag(CurLoc, diag::warn_unsupported_target_attribute)
                   << Unsupported << None << Str << TargetClones;
        } else if (AttrStr.starts_with("default")) {
          IsDefault = true;
          DefaultIsDupe = HasDefault;
          HasDefault = true;
        } else if (AttrStr.consume_front("priority=")) {
          IsPriority = true;
          unsigned Digit;
          if (AttrStr.getAsInteger(0, Digit))
            return Diag(CurLoc, diag::warn_unsupported_target_attribute)
                   << Unsupported << None << Str << TargetClones;
        } else {
          return Diag(CurLoc, diag::warn_unsupported_target_attribute)
                 << Unsupported << None << Str << TargetClones;
        }
      }

      if (IsPriority && IsDefault)
        return Diag(CurLoc, diag::warn_unsupported_target_attribute)
               << Unsupported << None << Str << TargetClones;

      if (llvm::is_contained(StringsBuffer, Str) || DefaultIsDupe)
        Diag(CurLoc, diag::warn_target_clone_duplicate_options);
      StringsBuffer.push_back(Str);
    } else {
      // Other targets ( currently X86 )
      if (Cur.starts_with("arch=")) {
        if (!Context.getTargetInfo().isValidCPUName(
                Cur.drop_front(sizeof("arch=") - 1)))
          return Diag(CurLoc, diag::warn_unsupported_target_attribute)
                 << Unsupported << CPU << Cur.drop_front(sizeof("arch=") - 1)
                 << TargetClones;
      } else if (Cur == "default") {
        DefaultIsDupe = HasDefault;
        HasDefault = true;
      } else if (!Context.getTargetInfo().isValidFeatureName(Cur) ||
                 Context.getTargetInfo().getFMVPriority(Cur) == 0)
        return Diag(CurLoc, diag::warn_unsupported_target_attribute)
               << Unsupported << None << Cur << TargetClones;
      if (llvm::is_contained(StringsBuffer, Cur) || DefaultIsDupe)
        Diag(CurLoc, diag::warn_target_clone_duplicate_options);
      // Note: Add even if there are duplicates, since it changes name mangling.
      StringsBuffer.push_back(Cur);
    }
  }

  if (Str.rtrim().ends_with(","))
    return Diag(LiteralLoc, diag::warn_unsupported_target_attribute)
           << Unsupported << None << "" << TargetClones;
  return false;
}

static void handleTargetClonesAttr(Sema &S, Decl *D, const ParsedAttr &AL) {
  if (S.Context.getTargetInfo().getTriple().isAArch64() &&
      !S.Context.getTargetInfo().hasFeature("fmv"))
    return;

  // Ensure we don't combine these with themselves, since that causes some
  // confusing behavior.
  if (const auto *Other = D->getAttr<TargetClonesAttr>()) {
    S.Diag(AL.getLoc(), diag::err_disallowed_duplicate_attribute) << AL;
    S.Diag(Other->getLocation(), diag::note_conflicting_attribute);
    return;
  }
  if (checkAttrMutualExclusion<TargetClonesAttr>(S, D, AL))
    return;

  SmallVector<StringRef, 2> Strings;
  SmallVector<SmallString<64>, 2> StringsBuffer;
  bool HasCommas = false, HasDefault = false, HasNotDefault = false;

  for (unsigned I = 0, E = AL.getNumArgs(); I != E; ++I) {
    StringRef CurStr;
    SourceLocation LiteralLoc;
    if (!S.checkStringLiteralArgumentAttr(AL, I, CurStr, &LiteralLoc) ||
        S.checkTargetClonesAttrString(
            LiteralLoc, CurStr,
            cast<StringLiteral>(AL.getArgAsExpr(I)->IgnoreParenCasts()), D,
            HasDefault, HasCommas, HasNotDefault, StringsBuffer))
      return;
  }

  for (auto &SmallStr : StringsBuffer)
    Strings.push_back(SmallStr.str());

  if (HasCommas && AL.getNumArgs() > 1)
    S.Diag(AL.getLoc(), diag::warn_target_clone_mixed_values);

  if (!HasDefault && !S.Context.getTargetInfo().getTriple().isAArch64()) {
    S.Diag(AL.getLoc(), diag::err_target_clone_must_have_default);
    return;
  }

  // FIXME: We could probably figure out how to get this to work for lambdas
  // someday.
  if (const auto *MD = dyn_cast<CXXMethodDecl>(D)) {
    if (MD->getParent()->isLambda()) {
      S.Diag(D->getLocation(), diag::err_multiversion_doesnt_support)
          << static_cast<unsigned>(MultiVersionKind::TargetClones)
          << /*Lambda*/ 9;
      return;
    }
  }

  // No multiversion if we have default version only.
  if (S.Context.getTargetInfo().getTriple().isAArch64() && !HasNotDefault)
    return;

  cast<FunctionDecl>(D)->setIsMultiVersion();
  TargetClonesAttr *NewAttr = ::new (S.Context)
      TargetClonesAttr(S.Context, AL, Strings.data(), Strings.size());
  D->addAttr(NewAttr);
}

static void handleMinVectorWidthAttr(Sema &S, Decl *D, const ParsedAttr &AL) {
  Expr *E = AL.getArgAsExpr(0);
  uint32_t VecWidth;
  if (!S.checkUInt32Argument(AL, E, VecWidth)) {
    AL.setInvalid();
    return;
  }

  MinVectorWidthAttr *Existing = D->getAttr<MinVectorWidthAttr>();
  if (Existing && Existing->getVectorWidth() != VecWidth) {
    S.Diag(AL.getLoc(), diag::warn_duplicate_attribute) << AL;
    return;
  }

  D->addAttr(::new (S.Context) MinVectorWidthAttr(S.Context, AL, VecWidth));
}

static void handleCleanupAttr(Sema &S, Decl *D, const ParsedAttr &AL) {
  Expr *E = AL.getArgAsExpr(0);
  SourceLocation Loc = E->getExprLoc();
  FunctionDecl *FD = nullptr;
  DeclarationNameInfo NI;

  // gcc only allows for simple identifiers. Since we support more than gcc, we
  // will warn the user.
  if (auto *DRE = dyn_cast<DeclRefExpr>(E)) {
    if (DRE->hasQualifier())
      S.Diag(Loc, diag::warn_cleanup_ext);
    FD = dyn_cast<FunctionDecl>(DRE->getDecl());
    NI = DRE->getNameInfo();
    if (!FD) {
      S.Diag(Loc, diag::err_attribute_cleanup_arg_not_function) << 1
        << NI.getName();
      return;
    }
  } else if (auto *ULE = dyn_cast<UnresolvedLookupExpr>(E)) {
    if (ULE->hasExplicitTemplateArgs())
      S.Diag(Loc, diag::warn_cleanup_ext);
    FD = S.ResolveSingleFunctionTemplateSpecialization(ULE, true);
    NI = ULE->getNameInfo();
    if (!FD) {
      S.Diag(Loc, diag::err_attribute_cleanup_arg_not_function) << 2
        << NI.getName();
      if (ULE->getType() == S.Context.OverloadTy)
        S.NoteAllOverloadCandidates(ULE);
      return;
    }
  } else {
    S.Diag(Loc, diag::err_attribute_cleanup_arg_not_function) << 0;
    return;
  }

  if (FD->getNumParams() != 1) {
    S.Diag(Loc, diag::err_attribute_cleanup_func_must_take_one_arg)
      << NI.getName();
    return;
  }

  // We're currently more strict than GCC about what function types we accept.
  // If this ever proves to be a problem it should be easy to fix.
  QualType Ty = S.Context.getPointerType(cast<VarDecl>(D)->getType());
  QualType ParamTy = FD->getParamDecl(0)->getType();
  if (!S.IsAssignConvertCompatible(S.CheckAssignmentConstraints(
          FD->getParamDecl(0)->getLocation(), ParamTy, Ty))) {
    S.Diag(Loc, diag::err_attribute_cleanup_func_arg_incompatible_type)
      << NI.getName() << ParamTy << Ty;
    return;
  }
  VarDecl *VD = cast<VarDecl>(D);
  // Create a reference to the variable declaration. This is a fake/dummy
  // reference.
  DeclRefExpr *VariableReference = DeclRefExpr::Create(
      S.Context, NestedNameSpecifierLoc{}, FD->getLocation(), VD, false,
      DeclarationNameInfo{VD->getDeclName(), VD->getLocation()}, VD->getType(),
      VK_LValue);

  // Create a unary operator expression that represents taking the address of
  // the variable. This is a fake/dummy expression.
  Expr *AddressOfVariable = UnaryOperator::Create(
      S.Context, VariableReference, UnaryOperatorKind::UO_AddrOf,
      S.Context.getPointerType(VD->getType()), VK_PRValue, OK_Ordinary, Loc,
      +false, FPOptionsOverride{});

  // Create a function call expression. This is a fake/dummy call expression.
  CallExpr *FunctionCallExpression =
      CallExpr::Create(S.Context, E, ArrayRef{AddressOfVariable},
                       S.Context.VoidTy, VK_PRValue, Loc, FPOptionsOverride{});

  if (S.CheckFunctionCall(FD, FunctionCallExpression,
                          FD->getType()->getAs<FunctionProtoType>())) {
    return;
  }

  auto *attr = ::new (S.Context) CleanupAttr(S.Context, AL, FD);
  attr->setArgLoc(E->getExprLoc());
  D->addAttr(attr);
}

static void handleEnumExtensibilityAttr(Sema &S, Decl *D,
                                        const ParsedAttr &AL) {
  if (!AL.isArgIdent(0)) {
    S.Diag(AL.getLoc(), diag::err_attribute_argument_n_type)
        << AL << 0 << AANT_ArgumentIdentifier;
    return;
  }

  EnumExtensibilityAttr::Kind ExtensibilityKind;
  IdentifierInfo *II = AL.getArgAsIdent(0)->getIdentifierInfo();
  if (!EnumExtensibilityAttr::ConvertStrToKind(II->getName(),
                                               ExtensibilityKind)) {
    S.Diag(AL.getLoc(), diag::warn_attribute_type_not_supported) << AL << II;
    return;
  }

  D->addAttr(::new (S.Context)
                 EnumExtensibilityAttr(S.Context, AL, ExtensibilityKind));
}

/// Handle __attribute__((format_arg((idx)))) attribute based on
/// http://gcc.gnu.org/onlinedocs/gcc/Function-Attributes.html
static void handleFormatArgAttr(Sema &S, Decl *D, const ParsedAttr &AL) {
  const Expr *IdxExpr = AL.getArgAsExpr(0);
  ParamIdx Idx;
  if (!S.checkFunctionOrMethodParameterIndex(D, AL, 1, IdxExpr, Idx))
    return;

  // Make sure the format string is really a string.
  QualType Ty = getFunctionOrMethodParamType(D, Idx.getASTIndex());

  bool NotNSStringTy = !S.ObjC().isNSStringType(Ty);
  if (NotNSStringTy && !S.ObjC().isCFStringType(Ty) &&
      (!Ty->isPointerType() ||
       !Ty->castAs<PointerType>()->getPointeeType()->isCharType())) {
    S.Diag(AL.getLoc(), diag::err_format_attribute_not)
        << IdxExpr->getSourceRange() << getFunctionOrMethodParamRange(D, 0);
    return;
  }
  Ty = getFunctionOrMethodResultType(D);
  // replace instancetype with the class type
  auto Instancetype = S.Context.getObjCInstanceTypeDecl()->getTypeForDecl();
  if (Ty->getAs<TypedefType>() == Instancetype)
    if (auto *OMD = dyn_cast<ObjCMethodDecl>(D))
      if (auto *Interface = OMD->getClassInterface())
        Ty = S.Context.getObjCObjectPointerType(
            QualType(Interface->getTypeForDecl(), 0));
  if (!S.ObjC().isNSStringType(Ty, /*AllowNSAttributedString=*/true) &&
      !S.ObjC().isCFStringType(Ty) &&
      (!Ty->isPointerType() ||
       !Ty->castAs<PointerType>()->getPointeeType()->isCharType())) {
    S.Diag(AL.getLoc(), diag::err_format_attribute_result_not)
        << (NotNSStringTy ? "string type" : "NSString")
        << IdxExpr->getSourceRange() << getFunctionOrMethodParamRange(D, 0);
    return;
  }

  D->addAttr(::new (S.Context) FormatArgAttr(S.Context, AL, Idx));
}

enum FormatAttrKind {
  CFStringFormat,
  NSStringFormat,
  StrftimeFormat,
  SupportedFormat,
  IgnoredFormat,
  InvalidFormat
};

/// getFormatAttrKind - Map from format attribute names to supported format
/// types.
static FormatAttrKind getFormatAttrKind(StringRef Format) {
  return llvm::StringSwitch<FormatAttrKind>(Format)
      // Check for formats that get handled specially.
      .Case("NSString", NSStringFormat)
      .Case("CFString", CFStringFormat)
      .Case("strftime", StrftimeFormat)

      // Otherwise, check for supported formats.
      .Cases("scanf", "printf", "printf0", "strfmon", SupportedFormat)
      .Cases("cmn_err", "vcmn_err", "zcmn_err", SupportedFormat)
      .Cases("kprintf", "syslog", SupportedFormat) // OpenBSD.
      .Case("freebsd_kprintf", SupportedFormat)    // FreeBSD.
      .Case("os_trace", SupportedFormat)
      .Case("os_log", SupportedFormat)

      .Cases("gcc_diag", "gcc_cdiag", "gcc_cxxdiag", "gcc_tdiag", IgnoredFormat)
      .Default(InvalidFormat);
}

/// Handle __attribute__((init_priority(priority))) attributes based on
/// http://gcc.gnu.org/onlinedocs/gcc/C_002b_002b-Attributes.html
static void handleInitPriorityAttr(Sema &S, Decl *D, const ParsedAttr &AL) {
  if (!S.getLangOpts().CPlusPlus) {
    S.Diag(AL.getLoc(), diag::warn_attribute_ignored) << AL;
    return;
  }

  if (S.getLangOpts().HLSL) {
    S.Diag(AL.getLoc(), diag::err_hlsl_init_priority_unsupported);
    return;
  }

  if (S.getCurFunctionOrMethodDecl()) {
    S.Diag(AL.getLoc(), diag::err_init_priority_object_attr);
    AL.setInvalid();
    return;
  }
  QualType T = cast<VarDecl>(D)->getType();
  if (S.Context.getAsArrayType(T))
    T = S.Context.getBaseElementType(T);
  if (!T->getAs<RecordType>()) {
    S.Diag(AL.getLoc(), diag::err_init_priority_object_attr);
    AL.setInvalid();
    return;
  }

  Expr *E = AL.getArgAsExpr(0);
  uint32_t prioritynum;
  if (!S.checkUInt32Argument(AL, E, prioritynum)) {
    AL.setInvalid();
    return;
  }

  if (prioritynum > 65535) {
    S.Diag(AL.getLoc(), diag::err_attribute_argument_out_of_range)
        << E->getSourceRange() << AL << 0 << 65535;
    AL.setInvalid();
    return;
  }

  // Values <= 100 are reserved for the implementation, and libc++
  // benefits from being able to specify values in that range.
  if (prioritynum < 101)
    S.Diag(AL.getLoc(), diag::warn_init_priority_reserved)
        << E->getSourceRange() << prioritynum;
  D->addAttr(::new (S.Context) InitPriorityAttr(S.Context, AL, prioritynum));
}

ErrorAttr *Sema::mergeErrorAttr(Decl *D, const AttributeCommonInfo &CI,
                                StringRef NewUserDiagnostic) {
  if (const auto *EA = D->getAttr<ErrorAttr>()) {
    std::string NewAttr = CI.getNormalizedFullName();
    assert((NewAttr == "error" || NewAttr == "warning") &&
           "unexpected normalized full name");
    bool Match = (EA->isError() && NewAttr == "error") ||
                 (EA->isWarning() && NewAttr == "warning");
    if (!Match) {
      Diag(EA->getLocation(), diag::err_attributes_are_not_compatible)
          << CI << EA
          << (CI.isRegularKeywordAttribute() ||
              EA->isRegularKeywordAttribute());
      Diag(CI.getLoc(), diag::note_conflicting_attribute);
      return nullptr;
    }
    if (EA->getUserDiagnostic() != NewUserDiagnostic) {
      Diag(CI.getLoc(), diag::warn_duplicate_attribute) << EA;
      Diag(EA->getLoc(), diag::note_previous_attribute);
    }
    D->dropAttr<ErrorAttr>();
  }
  return ::new (Context) ErrorAttr(Context, CI, NewUserDiagnostic);
}

FormatAttr *Sema::mergeFormatAttr(Decl *D, const AttributeCommonInfo &CI,
                                  IdentifierInfo *Format, int FormatIdx,
                                  int FirstArg) {
  // Check whether we already have an equivalent format attribute.
  for (auto *F : D->specific_attrs<FormatAttr>()) {
    if (F->getType() == Format &&
        F->getFormatIdx() == FormatIdx &&
        F->getFirstArg() == FirstArg) {
      // If we don't have a valid location for this attribute, adopt the
      // location.
      if (F->getLocation().isInvalid())
        F->setRange(CI.getRange());
      return nullptr;
    }
  }

  return ::new (Context) FormatAttr(Context, CI, Format, FormatIdx, FirstArg);
}

FormatMatchesAttr *Sema::mergeFormatMatchesAttr(Decl *D,
                                                const AttributeCommonInfo &CI,
                                                IdentifierInfo *Format,
                                                int FormatIdx,
                                                StringLiteral *FormatStr) {
  // Check whether we already have an equivalent FormatMatches attribute.
  for (auto *F : D->specific_attrs<FormatMatchesAttr>()) {
    if (F->getType() == Format && F->getFormatIdx() == FormatIdx) {
      if (!CheckFormatStringsCompatible(GetFormatStringType(Format->getName()),
                                        F->getFormatString(), FormatStr))
        return nullptr;

      // If we don't have a valid location for this attribute, adopt the
      // location.
      if (F->getLocation().isInvalid())
        F->setRange(CI.getRange());
      return nullptr;
    }
  }

  return ::new (Context)
      FormatMatchesAttr(Context, CI, Format, FormatIdx, FormatStr);
}

struct FormatAttrCommon {
  FormatAttrKind Kind;
  IdentifierInfo *Identifier;
  unsigned NumArgs;
  unsigned FormatStringIdx;
};

/// Handle __attribute__((format(type,idx,firstarg))) attributes based on
/// http://gcc.gnu.org/onlinedocs/gcc/Function-Attributes.html
static bool handleFormatAttrCommon(Sema &S, Decl *D, const ParsedAttr &AL,
                                   FormatAttrCommon *Info) {
  // Checks the first two arguments of the attribute; this is shared between
  // Format and FormatMatches attributes.

  if (!AL.isArgIdent(0)) {
    S.Diag(AL.getLoc(), diag::err_attribute_argument_n_type)
        << AL << 1 << AANT_ArgumentIdentifier;
    return false;
  }

  // In C++ the implicit 'this' function parameter also counts, and they are
  // counted from one.
  bool HasImplicitThisParam = isInstanceMethod(D);
  Info->NumArgs = getFunctionOrMethodNumParams(D) + HasImplicitThisParam;

  Info->Identifier = AL.getArgAsIdent(0)->getIdentifierInfo();
  StringRef Format = Info->Identifier->getName();

  if (normalizeName(Format)) {
    // If we've modified the string name, we need a new identifier for it.
    Info->Identifier = &S.Context.Idents.get(Format);
  }

  // Check for supported formats.
  Info->Kind = getFormatAttrKind(Format);

  if (Info->Kind == IgnoredFormat)
    return false;

  if (Info->Kind == InvalidFormat) {
    S.Diag(AL.getLoc(), diag::warn_attribute_type_not_supported)
        << AL << Info->Identifier->getName();
    return false;
  }

  // checks for the 2nd argument
  Expr *IdxExpr = AL.getArgAsExpr(1);
  if (!S.checkUInt32Argument(AL, IdxExpr, Info->FormatStringIdx, 2))
    return false;

  if (Info->FormatStringIdx < 1 || Info->FormatStringIdx > Info->NumArgs) {
    S.Diag(AL.getLoc(), diag::err_attribute_argument_out_of_bounds)
        << AL << 2 << IdxExpr->getSourceRange();
    return false;
  }

  // FIXME: Do we need to bounds check?
  unsigned ArgIdx = Info->FormatStringIdx - 1;

  if (HasImplicitThisParam) {
    if (ArgIdx == 0) {
      S.Diag(AL.getLoc(),
             diag::err_format_attribute_implicit_this_format_string)
          << IdxExpr->getSourceRange();
      return false;
    }
    ArgIdx--;
  }

  // make sure the format string is really a string
  QualType Ty = getFunctionOrMethodParamType(D, ArgIdx);

  if (!S.ObjC().isNSStringType(Ty, true) && !S.ObjC().isCFStringType(Ty) &&
      (!Ty->isPointerType() ||
       !Ty->castAs<PointerType>()->getPointeeType()->isCharType())) {
    S.Diag(AL.getLoc(), diag::err_format_attribute_not)
        << IdxExpr->getSourceRange()
        << getFunctionOrMethodParamRange(D, ArgIdx);
    return false;
  }

  return true;
}

static void handleFormatAttr(Sema &S, Decl *D, const ParsedAttr &AL) {
  FormatAttrCommon Info;
  if (!handleFormatAttrCommon(S, D, AL, &Info))
    return;

  // check the 3rd argument
  Expr *FirstArgExpr = AL.getArgAsExpr(2);
  uint32_t FirstArg;
  if (!S.checkUInt32Argument(AL, FirstArgExpr, FirstArg, 3))
    return;

  // FirstArg == 0 is is always valid.
  if (FirstArg != 0) {
    if (Info.Kind == StrftimeFormat) {
      // If the kind is strftime, FirstArg must be 0 because strftime does not
      // use any variadic arguments.
      S.Diag(AL.getLoc(), diag::err_format_strftime_third_parameter)
          << FirstArgExpr->getSourceRange()
          << FixItHint::CreateReplacement(FirstArgExpr->getSourceRange(), "0");
      return;
    } else if (isFunctionOrMethodVariadic(D)) {
      // Else, if the function is variadic, then FirstArg must be 0 or the
      // "position" of the ... parameter. It's unusual to use 0 with variadic
      // functions, so the fixit proposes the latter.
      if (FirstArg != Info.NumArgs + 1) {
        S.Diag(AL.getLoc(), diag::err_attribute_argument_out_of_bounds)
            << AL << 3 << FirstArgExpr->getSourceRange()
            << FixItHint::CreateReplacement(FirstArgExpr->getSourceRange(),
                                            std::to_string(Info.NumArgs + 1));
        return;
      }
    } else {
      // Inescapable GCC compatibility diagnostic.
      S.Diag(D->getLocation(), diag::warn_gcc_requires_variadic_function) << AL;
      if (FirstArg <= Info.FormatStringIdx) {
        // Else, the function is not variadic, and FirstArg must be 0 or any
        // parameter after the format parameter. We don't offer a fixit because
        // there are too many possible good values.
        S.Diag(AL.getLoc(), diag::err_attribute_argument_out_of_bounds)
            << AL << 3 << FirstArgExpr->getSourceRange();
        return;
      }
    }
  }

  FormatAttr *NewAttr =
      S.mergeFormatAttr(D, AL, Info.Identifier, Info.FormatStringIdx, FirstArg);
  if (NewAttr)
    D->addAttr(NewAttr);
}

static void handleFormatMatchesAttr(Sema &S, Decl *D, const ParsedAttr &AL) {
  FormatAttrCommon Info;
  if (!handleFormatAttrCommon(S, D, AL, &Info))
    return;

  Expr *FormatStrExpr = AL.getArgAsExpr(2)->IgnoreParenImpCasts();
  if (auto *SL = dyn_cast<StringLiteral>(FormatStrExpr)) {
    FormatStringType FST = S.GetFormatStringType(Info.Identifier->getName());
    if (S.ValidateFormatString(FST, SL))
      if (auto *NewAttr = S.mergeFormatMatchesAttr(D, AL, Info.Identifier,
                                                   Info.FormatStringIdx, SL))
        D->addAttr(NewAttr);
    return;
  }

  S.Diag(AL.getLoc(), diag::err_format_nonliteral)
      << FormatStrExpr->getSourceRange();
}

/// Handle __attribute__((callback(CalleeIdx, PayloadIdx0, ...))) attributes.
static void handleCallbackAttr(Sema &S, Decl *D, const ParsedAttr &AL) {
  // The index that identifies the callback callee is mandatory.
  if (AL.getNumArgs() == 0) {
    S.Diag(AL.getLoc(), diag::err_callback_attribute_no_callee)
        << AL.getRange();
    return;
  }

  bool HasImplicitThisParam = isInstanceMethod(D);
  int32_t NumArgs = getFunctionOrMethodNumParams(D);

  FunctionDecl *FD = D->getAsFunction();
  assert(FD && "Expected a function declaration!");

  llvm::StringMap<int> NameIdxMapping;
  NameIdxMapping["__"] = -1;

  NameIdxMapping["this"] = 0;

  int Idx = 1;
  for (const ParmVarDecl *PVD : FD->parameters())
    NameIdxMapping[PVD->getName()] = Idx++;

  auto UnknownName = NameIdxMapping.end();

  SmallVector<int, 8> EncodingIndices;
  for (unsigned I = 0, E = AL.getNumArgs(); I < E; ++I) {
    SourceRange SR;
    int32_t ArgIdx;

    if (AL.isArgIdent(I)) {
      IdentifierLoc *IdLoc = AL.getArgAsIdent(I);
      auto It = NameIdxMapping.find(IdLoc->getIdentifierInfo()->getName());
      if (It == UnknownName) {
        S.Diag(AL.getLoc(), diag::err_callback_attribute_argument_unknown)
            << IdLoc->getIdentifierInfo() << IdLoc->getLoc();
        return;
      }

      SR = SourceRange(IdLoc->getLoc());
      ArgIdx = It->second;
    } else if (AL.isArgExpr(I)) {
      Expr *IdxExpr = AL.getArgAsExpr(I);

      // If the expression is not parseable as an int32_t we have a problem.
      if (!S.checkUInt32Argument(AL, IdxExpr, (uint32_t &)ArgIdx, I + 1,
                                 false)) {
        S.Diag(AL.getLoc(), diag::err_attribute_argument_out_of_bounds)
            << AL << (I + 1) << IdxExpr->getSourceRange();
        return;
      }

      // Check oob, excluding the special values, 0 and -1.
      if (ArgIdx < -1 || ArgIdx > NumArgs) {
        S.Diag(AL.getLoc(), diag::err_attribute_argument_out_of_bounds)
            << AL << (I + 1) << IdxExpr->getSourceRange();
        return;
      }

      SR = IdxExpr->getSourceRange();
    } else {
      llvm_unreachable("Unexpected ParsedAttr argument type!");
    }

    if (ArgIdx == 0 && !HasImplicitThisParam) {
      S.Diag(AL.getLoc(), diag::err_callback_implicit_this_not_available)
          << (I + 1) << SR;
      return;
    }

    // Adjust for the case we do not have an implicit "this" parameter. In this
    // case we decrease all positive values by 1 to get LLVM argument indices.
    if (!HasImplicitThisParam && ArgIdx > 0)
      ArgIdx -= 1;

    EncodingIndices.push_back(ArgIdx);
  }

  int CalleeIdx = EncodingIndices.front();
  // Check if the callee index is proper, thus not "this" and not "unknown".
  // This means the "CalleeIdx" has to be non-negative if "HasImplicitThisParam"
  // is false and positive if "HasImplicitThisParam" is true.
  if (CalleeIdx < (int)HasImplicitThisParam) {
    S.Diag(AL.getLoc(), diag::err_callback_attribute_invalid_callee)
        << AL.getRange();
    return;
  }

  // Get the callee type, note the index adjustment as the AST doesn't contain
  // the this type (which the callee cannot reference anyway!).
  const Type *CalleeType =
      getFunctionOrMethodParamType(D, CalleeIdx - HasImplicitThisParam)
          .getTypePtr();
  if (!CalleeType || !CalleeType->isFunctionPointerType()) {
    S.Diag(AL.getLoc(), diag::err_callback_callee_no_function_type)
        << AL.getRange();
    return;
  }

  const Type *CalleeFnType =
      CalleeType->getPointeeType()->getUnqualifiedDesugaredType();

  // TODO: Check the type of the callee arguments.

  const auto *CalleeFnProtoType = dyn_cast<FunctionProtoType>(CalleeFnType);
  if (!CalleeFnProtoType) {
    S.Diag(AL.getLoc(), diag::err_callback_callee_no_function_type)
        << AL.getRange();
    return;
  }

  if (CalleeFnProtoType->getNumParams() != EncodingIndices.size() - 1) {
    S.Diag(AL.getLoc(), diag::err_attribute_wrong_arg_count_for_func)
        << AL << QualType{CalleeFnProtoType, 0}
        << CalleeFnProtoType->getNumParams()
        << (unsigned)(EncodingIndices.size() - 1);
    return;
  }

  if (CalleeFnProtoType->isVariadic()) {
    S.Diag(AL.getLoc(), diag::err_callback_callee_is_variadic) << AL.getRange();
    return;
  }

  // Do not allow multiple callback attributes.
  if (D->hasAttr<CallbackAttr>()) {
    S.Diag(AL.getLoc(), diag::err_callback_attribute_multiple) << AL.getRange();
    return;
  }

  D->addAttr(::new (S.Context) CallbackAttr(
      S.Context, AL, EncodingIndices.data(), EncodingIndices.size()));
}

LifetimeCaptureByAttr *Sema::ParseLifetimeCaptureByAttr(const ParsedAttr &AL,
                                                        StringRef ParamName) {
  // Atleast one capture by is required.
  if (AL.getNumArgs() == 0) {
    Diag(AL.getLoc(), diag::err_capture_by_attribute_no_entity)
        << AL.getRange();
    return nullptr;
  }
  unsigned N = AL.getNumArgs();
  auto ParamIdents =
      MutableArrayRef<IdentifierInfo *>(new (Context) IdentifierInfo *[N], N);
  auto ParamLocs =
      MutableArrayRef<SourceLocation>(new (Context) SourceLocation[N], N);
  bool IsValid = true;
  for (unsigned I = 0; I < N; ++I) {
    if (AL.isArgExpr(I)) {
      Expr *E = AL.getArgAsExpr(I);
      Diag(E->getExprLoc(), diag::err_capture_by_attribute_argument_unknown)
          << E << E->getExprLoc();
      IsValid = false;
      continue;
    }
    assert(AL.isArgIdent(I));
    IdentifierLoc *IdLoc = AL.getArgAsIdent(I);
    if (IdLoc->getIdentifierInfo()->getName() == ParamName) {
      Diag(IdLoc->getLoc(), diag::err_capture_by_references_itself)
          << IdLoc->getLoc();
      IsValid = false;
      continue;
    }
    ParamIdents[I] = IdLoc->getIdentifierInfo();
    ParamLocs[I] = IdLoc->getLoc();
  }
  if (!IsValid)
    return nullptr;
  SmallVector<int> FakeParamIndices(N, LifetimeCaptureByAttr::Invalid);
  auto *CapturedBy =
      LifetimeCaptureByAttr::Create(Context, FakeParamIndices.data(), N, AL);
  CapturedBy->setArgs(ParamIdents, ParamLocs);
  return CapturedBy;
}

static void handleLifetimeCaptureByAttr(Sema &S, Decl *D,
                                        const ParsedAttr &AL) {
  // Do not allow multiple attributes.
  if (D->hasAttr<LifetimeCaptureByAttr>()) {
    S.Diag(AL.getLoc(), diag::err_capture_by_attribute_multiple)
        << AL.getRange();
    return;
  }
  auto *PVD = dyn_cast<ParmVarDecl>(D);
  assert(PVD);
  auto *CaptureByAttr = S.ParseLifetimeCaptureByAttr(AL, PVD->getName());
  if (CaptureByAttr)
    D->addAttr(CaptureByAttr);
}

void Sema::LazyProcessLifetimeCaptureByParams(FunctionDecl *FD) {
  bool HasImplicitThisParam = isInstanceMethod(FD);
  SmallVector<LifetimeCaptureByAttr *, 1> Attrs;
  for (ParmVarDecl *PVD : FD->parameters())
    if (auto *A = PVD->getAttr<LifetimeCaptureByAttr>())
      Attrs.push_back(A);
  if (HasImplicitThisParam) {
    TypeSourceInfo *TSI = FD->getTypeSourceInfo();
    if (!TSI)
      return;
    AttributedTypeLoc ATL;
    for (TypeLoc TL = TSI->getTypeLoc();
         (ATL = TL.getAsAdjusted<AttributedTypeLoc>());
         TL = ATL.getModifiedLoc()) {
      if (auto *A = ATL.getAttrAs<LifetimeCaptureByAttr>())
        Attrs.push_back(const_cast<LifetimeCaptureByAttr *>(A));
    }
  }
  if (Attrs.empty())
    return;
  llvm::StringMap<int> NameIdxMapping = {
      {"global", LifetimeCaptureByAttr::Global},
      {"unknown", LifetimeCaptureByAttr::Unknown}};
  int Idx = 0;
  if (HasImplicitThisParam) {
    NameIdxMapping["this"] = 0;
    Idx++;
  }
  for (const ParmVarDecl *PVD : FD->parameters())
    NameIdxMapping[PVD->getName()] = Idx++;
  auto DisallowReservedParams = [&](StringRef Reserved) {
    for (const ParmVarDecl *PVD : FD->parameters())
      if (PVD->getName() == Reserved)
        Diag(PVD->getLocation(), diag::err_capture_by_param_uses_reserved_name)
            << (PVD->getName() == "unknown");
  };
  for (auto *CapturedBy : Attrs) {
    const auto &Entities = CapturedBy->getArgIdents();
    for (size_t I = 0; I < Entities.size(); ++I) {
      StringRef Name = Entities[I]->getName();
      auto It = NameIdxMapping.find(Name);
      if (It == NameIdxMapping.end()) {
        auto Loc = CapturedBy->getArgLocs()[I];
        if (!HasImplicitThisParam && Name == "this")
          Diag(Loc, diag::err_capture_by_implicit_this_not_available) << Loc;
        else
          Diag(Loc, diag::err_capture_by_attribute_argument_unknown)
              << Entities[I] << Loc;
        continue;
      }
      if (Name == "unknown" || Name == "global")
        DisallowReservedParams(Name);
      CapturedBy->setParamIdx(I, It->second);
    }
  }
}

static bool isFunctionLike(const Type &T) {
  // Check for explicit function types.
  // 'called_once' is only supported in Objective-C and it has
  // function pointers and block pointers.
  return T.isFunctionPointerType() || T.isBlockPointerType();
}

/// Handle 'called_once' attribute.
static void handleCalledOnceAttr(Sema &S, Decl *D, const ParsedAttr &AL) {
  // 'called_once' only applies to parameters representing functions.
  QualType T = cast<ParmVarDecl>(D)->getType();

  if (!isFunctionLike(*T)) {
    S.Diag(AL.getLoc(), diag::err_called_once_attribute_wrong_type);
    return;
  }

  D->addAttr(::new (S.Context) CalledOnceAttr(S.Context, AL));
}

static void handleTransparentUnionAttr(Sema &S, Decl *D, const ParsedAttr &AL) {
  // Try to find the underlying union declaration.
  RecordDecl *RD = nullptr;
  const auto *TD = dyn_cast<TypedefNameDecl>(D);
  if (TD && TD->getUnderlyingType()->isUnionType())
    RD = TD->getUnderlyingType()->getAsUnionType()->getDecl();
  else
    RD = dyn_cast<RecordDecl>(D);

  if (!RD || !RD->isUnion()) {
    S.Diag(AL.getLoc(), diag::warn_attribute_wrong_decl_type)
        << AL << AL.isRegularKeywordAttribute() << ExpectedUnion;
    return;
  }

  if (!RD->isCompleteDefinition()) {
    if (!RD->isBeingDefined())
      S.Diag(AL.getLoc(),
             diag::warn_transparent_union_attribute_not_definition);
    return;
  }

  RecordDecl::field_iterator Field = RD->field_begin(),
                          FieldEnd = RD->field_end();
  if (Field == FieldEnd) {
    S.Diag(AL.getLoc(), diag::warn_transparent_union_attribute_zero_fields);
    return;
  }

  FieldDecl *FirstField = *Field;
  QualType FirstType = FirstField->getType();
  if (FirstType->hasFloatingRepresentation() || FirstType->isVectorType()) {
    S.Diag(FirstField->getLocation(),
           diag::warn_transparent_union_attribute_floating)
      << FirstType->isVectorType() << FirstType;
    return;
  }

  if (FirstType->isIncompleteType())
    return;
  uint64_t FirstSize = S.Context.getTypeSize(FirstType);
  uint64_t FirstAlign = S.Context.getTypeAlign(FirstType);
  for (; Field != FieldEnd; ++Field) {
    QualType FieldType = Field->getType();
    if (FieldType->isIncompleteType())
      return;
    // FIXME: this isn't fully correct; we also need to test whether the
    // members of the union would all have the same calling convention as the
    // first member of the union. Checking just the size and alignment isn't
    // sufficient (consider structs passed on the stack instead of in registers
    // as an example).
    if (S.Context.getTypeSize(FieldType) != FirstSize ||
        S.Context.getTypeAlign(FieldType) > FirstAlign) {
      // Warn if we drop the attribute.
      bool isSize = S.Context.getTypeSize(FieldType) != FirstSize;
      unsigned FieldBits = isSize ? S.Context.getTypeSize(FieldType)
                                  : S.Context.getTypeAlign(FieldType);
      S.Diag(Field->getLocation(),
             diag::warn_transparent_union_attribute_field_size_align)
          << isSize << *Field << FieldBits;
      unsigned FirstBits = isSize ? FirstSize : FirstAlign;
      S.Diag(FirstField->getLocation(),
             diag::note_transparent_union_first_field_size_align)
          << isSize << FirstBits;
      return;
    }
  }

  RD->addAttr(::new (S.Context) TransparentUnionAttr(S.Context, AL));
}

static void handleAnnotateAttr(Sema &S, Decl *D, const ParsedAttr &AL) {
  auto *Attr = S.CreateAnnotationAttr(AL);
  if (Attr) {
    D->addAttr(Attr);
  }
}

static void handleAlignValueAttr(Sema &S, Decl *D, const ParsedAttr &AL) {
  S.AddAlignValueAttr(D, AL, AL.getArgAsExpr(0));
}

void Sema::AddAlignValueAttr(Decl *D, const AttributeCommonInfo &CI, Expr *E) {
  SourceLocation AttrLoc = CI.getLoc();

  QualType T;
  if (const auto *TD = dyn_cast<TypedefNameDecl>(D))
    T = TD->getUnderlyingType();
  else if (const auto *VD = dyn_cast<ValueDecl>(D))
    T = VD->getType();
  else
    llvm_unreachable("Unknown decl type for align_value");

  if (!T->isDependentType() && !T->isAnyPointerType() &&
      !T->isReferenceType() && !T->isMemberPointerType()) {
    Diag(AttrLoc, diag::warn_attribute_pointer_or_reference_only)
        << CI << T << D->getSourceRange();
    return;
  }

  if (!E->isValueDependent()) {
    llvm::APSInt Alignment;
    ExprResult ICE = VerifyIntegerConstantExpression(
        E, &Alignment, diag::err_align_value_attribute_argument_not_int);
    if (ICE.isInvalid())
      return;

    if (!Alignment.isPowerOf2()) {
      Diag(AttrLoc, diag::err_alignment_not_power_of_two)
        << E->getSourceRange();
      return;
    }

    D->addAttr(::new (Context) AlignValueAttr(Context, CI, ICE.get()));
    return;
  }

  // Save dependent expressions in the AST to be instantiated.
  D->addAttr(::new (Context) AlignValueAttr(Context, CI, E));
}

static void handleAlignedAttr(Sema &S, Decl *D, const ParsedAttr &AL) {
  if (AL.hasParsedType()) {
    const ParsedType &TypeArg = AL.getTypeArg();
    TypeSourceInfo *TInfo;
    (void)S.GetTypeFromParser(
        ParsedType::getFromOpaquePtr(TypeArg.getAsOpaquePtr()), &TInfo);
    if (AL.isPackExpansion() &&
        !TInfo->getType()->containsUnexpandedParameterPack()) {
      S.Diag(AL.getEllipsisLoc(),
             diag::err_pack_expansion_without_parameter_packs);
      return;
    }

    if (!AL.isPackExpansion() &&
        S.DiagnoseUnexpandedParameterPack(TInfo->getTypeLoc().getBeginLoc(),
                                          TInfo, Sema::UPPC_Expression))
      return;

    S.AddAlignedAttr(D, AL, TInfo, AL.isPackExpansion());
    return;
  }

  // check the attribute arguments.
  if (AL.getNumArgs() > 1) {
    S.Diag(AL.getLoc(), diag::err_attribute_wrong_number_arguments) << AL << 1;
    return;
  }

  if (AL.getNumArgs() == 0) {
    D->addAttr(::new (S.Context) AlignedAttr(S.Context, AL, true, nullptr));
    return;
  }

  Expr *E = AL.getArgAsExpr(0);
  if (AL.isPackExpansion() && !E->containsUnexpandedParameterPack()) {
    S.Diag(AL.getEllipsisLoc(),
           diag::err_pack_expansion_without_parameter_packs);
    return;
  }

  if (!AL.isPackExpansion() && S.DiagnoseUnexpandedParameterPack(E))
    return;

  S.AddAlignedAttr(D, AL, E, AL.isPackExpansion());
}

/// Perform checking of type validity
///
/// C++11 [dcl.align]p1:
///   An alignment-specifier may be applied to a variable or to a class
///   data member, but it shall not be applied to a bit-field, a function
///   parameter, the formal parameter of a catch clause, or a variable
///   declared with the register storage class specifier. An
///   alignment-specifier may also be applied to the declaration of a class
///   or enumeration type.
/// CWG 2354:
///   CWG agreed to remove permission for alignas to be applied to
///   enumerations.
/// C11 6.7.5/2:
///   An alignment attribute shall not be specified in a declaration of
///   a typedef, or a bit-field, or a function, or a parameter, or an
///   object declared with the register storage-class specifier.
static bool validateAlignasAppliedType(Sema &S, Decl *D,
                                       const AlignedAttr &Attr,
                                       SourceLocation AttrLoc) {
  int DiagKind = -1;
  if (isa<ParmVarDecl>(D)) {
    DiagKind = 0;
  } else if (const auto *VD = dyn_cast<VarDecl>(D)) {
    if (VD->getStorageClass() == SC_Register)
      DiagKind = 1;
    if (VD->isExceptionVariable())
      DiagKind = 2;
  } else if (const auto *FD = dyn_cast<FieldDecl>(D)) {
    if (FD->isBitField())
      DiagKind = 3;
  } else if (const auto *ED = dyn_cast<EnumDecl>(D)) {
    if (ED->getLangOpts().CPlusPlus)
      DiagKind = 4;
  } else if (!isa<TagDecl>(D)) {
    return S.Diag(AttrLoc, diag::err_attribute_wrong_decl_type)
           << &Attr << Attr.isRegularKeywordAttribute()
           << (Attr.isC11() ? ExpectedVariableOrField
                            : ExpectedVariableFieldOrTag);
  }
  if (DiagKind != -1) {
    return S.Diag(AttrLoc, diag::err_alignas_attribute_wrong_decl_type)
           << &Attr << DiagKind;
  }
  return false;
}

void Sema::AddAlignedAttr(Decl *D, const AttributeCommonInfo &CI, Expr *E,
                          bool IsPackExpansion) {
  AlignedAttr TmpAttr(Context, CI, true, E);
  SourceLocation AttrLoc = CI.getLoc();

  // C++11 alignas(...) and C11 _Alignas(...) have additional requirements.
  if (TmpAttr.isAlignas() &&
      validateAlignasAppliedType(*this, D, TmpAttr, AttrLoc))
    return;

  if (E->isValueDependent()) {
    // We can't support a dependent alignment on a non-dependent type,
    // because we have no way to model that a type is "alignment-dependent"
    // but not dependent in any other way.
    if (const auto *TND = dyn_cast<TypedefNameDecl>(D)) {
      if (!TND->getUnderlyingType()->isDependentType()) {
        Diag(AttrLoc, diag::err_alignment_dependent_typedef_name)
            << E->getSourceRange();
        return;
      }
    }

    // Save dependent expressions in the AST to be instantiated.
    AlignedAttr *AA = ::new (Context) AlignedAttr(Context, CI, true, E);
    AA->setPackExpansion(IsPackExpansion);
    D->addAttr(AA);
    return;
  }

  // FIXME: Cache the number on the AL object?
  llvm::APSInt Alignment;
  ExprResult ICE = VerifyIntegerConstantExpression(
      E, &Alignment, diag::err_aligned_attribute_argument_not_int);
  if (ICE.isInvalid())
    return;

  uint64_t MaximumAlignment = Sema::MaximumAlignment;
  if (Context.getTargetInfo().getTriple().isOSBinFormatCOFF())
    MaximumAlignment = std::min(MaximumAlignment, uint64_t(8192));
  if (Alignment > MaximumAlignment) {
    Diag(AttrLoc, diag::err_attribute_aligned_too_great)
        << MaximumAlignment << E->getSourceRange();
    return;
  }

  uint64_t AlignVal = Alignment.getZExtValue();
  // C++11 [dcl.align]p2:
  //   -- if the constant expression evaluates to zero, the alignment
  //      specifier shall have no effect
  // C11 6.7.5p6:
  //   An alignment specification of zero has no effect.
  if (!(TmpAttr.isAlignas() && !Alignment)) {
    if (!llvm::isPowerOf2_64(AlignVal)) {
      Diag(AttrLoc, diag::err_alignment_not_power_of_two)
        << E->getSourceRange();
      return;
    }
  }

  const auto *VD = dyn_cast<VarDecl>(D);
  if (VD) {
    unsigned MaxTLSAlign =
        Context.toCharUnitsFromBits(Context.getTargetInfo().getMaxTLSAlign())
            .getQuantity();
    if (MaxTLSAlign && AlignVal > MaxTLSAlign &&
        VD->getTLSKind() != VarDecl::TLS_None) {
      Diag(VD->getLocation(), diag::err_tls_var_aligned_over_maximum)
          << (unsigned)AlignVal << VD << MaxTLSAlign;
      return;
    }
  }

  // On AIX, an aligned attribute can not decrease the alignment when applied
  // to a variable declaration with vector type.
  if (VD && Context.getTargetInfo().getTriple().isOSAIX()) {
    const Type *Ty = VD->getType().getTypePtr();
    if (Ty->isVectorType() && AlignVal < 16) {
      Diag(VD->getLocation(), diag::warn_aligned_attr_underaligned)
          << VD->getType() << 16;
      return;
    }
  }

  AlignedAttr *AA = ::new (Context) AlignedAttr(Context, CI, true, ICE.get());
  AA->setPackExpansion(IsPackExpansion);
  AA->setCachedAlignmentValue(
      static_cast<unsigned>(AlignVal * Context.getCharWidth()));
  D->addAttr(AA);
}

void Sema::AddAlignedAttr(Decl *D, const AttributeCommonInfo &CI,
                          TypeSourceInfo *TS, bool IsPackExpansion) {
  AlignedAttr TmpAttr(Context, CI, false, TS);
  SourceLocation AttrLoc = CI.getLoc();

  // C++11 alignas(...) and C11 _Alignas(...) have additional requirements.
  if (TmpAttr.isAlignas() &&
      validateAlignasAppliedType(*this, D, TmpAttr, AttrLoc))
    return;

  if (TS->getType()->isDependentType()) {
    // We can't support a dependent alignment on a non-dependent type,
    // because we have no way to model that a type is "type-dependent"
    // but not dependent in any other way.
    if (const auto *TND = dyn_cast<TypedefNameDecl>(D)) {
      if (!TND->getUnderlyingType()->isDependentType()) {
        Diag(AttrLoc, diag::err_alignment_dependent_typedef_name)
            << TS->getTypeLoc().getSourceRange();
        return;
      }
    }

    AlignedAttr *AA = ::new (Context) AlignedAttr(Context, CI, false, TS);
    AA->setPackExpansion(IsPackExpansion);
    D->addAttr(AA);
    return;
  }

  const auto *VD = dyn_cast<VarDecl>(D);
  unsigned AlignVal = TmpAttr.getAlignment(Context);
  // On AIX, an aligned attribute can not decrease the alignment when applied
  // to a variable declaration with vector type.
  if (VD && Context.getTargetInfo().getTriple().isOSAIX()) {
    const Type *Ty = VD->getType().getTypePtr();
    if (Ty->isVectorType() &&
        Context.toCharUnitsFromBits(AlignVal).getQuantity() < 16) {
      Diag(VD->getLocation(), diag::warn_aligned_attr_underaligned)
          << VD->getType() << 16;
      return;
    }
  }

  AlignedAttr *AA = ::new (Context) AlignedAttr(Context, CI, false, TS);
  AA->setPackExpansion(IsPackExpansion);
  AA->setCachedAlignmentValue(AlignVal);
  D->addAttr(AA);
}

void Sema::CheckAlignasUnderalignment(Decl *D) {
  assert(D->hasAttrs() && "no attributes on decl");

  QualType UnderlyingTy, DiagTy;
  if (const auto *VD = dyn_cast<ValueDecl>(D)) {
    UnderlyingTy = DiagTy = VD->getType();
  } else {
    UnderlyingTy = DiagTy = Context.getTagDeclType(cast<TagDecl>(D));
    if (const auto *ED = dyn_cast<EnumDecl>(D))
      UnderlyingTy = ED->getIntegerType();
  }
  if (DiagTy->isDependentType() || DiagTy->isIncompleteType())
    return;

  // C++11 [dcl.align]p5, C11 6.7.5/4:
  //   The combined effect of all alignment attributes in a declaration shall
  //   not specify an alignment that is less strict than the alignment that
  //   would otherwise be required for the entity being declared.
  AlignedAttr *AlignasAttr = nullptr;
  AlignedAttr *LastAlignedAttr = nullptr;
  unsigned Align = 0;
  for (auto *I : D->specific_attrs<AlignedAttr>()) {
    if (I->isAlignmentDependent())
      return;
    if (I->isAlignas())
      AlignasAttr = I;
    Align = std::max(Align, I->getAlignment(Context));
    LastAlignedAttr = I;
  }

  if (Align && DiagTy->isSizelessType()) {
    Diag(LastAlignedAttr->getLocation(), diag::err_attribute_sizeless_type)
        << LastAlignedAttr << DiagTy;
  } else if (AlignasAttr && Align) {
    CharUnits RequestedAlign = Context.toCharUnitsFromBits(Align);
    CharUnits NaturalAlign = Context.getTypeAlignInChars(UnderlyingTy);
    if (NaturalAlign > RequestedAlign)
      Diag(AlignasAttr->getLocation(), diag::err_alignas_underaligned)
        << DiagTy << (unsigned)NaturalAlign.getQuantity();
  }
}

bool Sema::checkMSInheritanceAttrOnDefinition(
    CXXRecordDecl *RD, SourceRange Range, bool BestCase,
    MSInheritanceModel ExplicitModel) {
  assert(RD->hasDefinition() && "RD has no definition!");

  // We may not have seen base specifiers or any virtual methods yet.  We will
  // have to wait until the record is defined to catch any mismatches.
  if (!RD->getDefinition()->isCompleteDefinition())
    return false;

  // The unspecified model never matches what a definition could need.
  if (ExplicitModel == MSInheritanceModel::Unspecified)
    return false;

  if (BestCase) {
    if (RD->calculateInheritanceModel() == ExplicitModel)
      return false;
  } else {
    if (RD->calculateInheritanceModel() <= ExplicitModel)
      return false;
  }

  Diag(Range.getBegin(), diag::err_mismatched_ms_inheritance)
      << 0 /*definition*/;
  Diag(RD->getDefinition()->getLocation(), diag::note_defined_here) << RD;
  return true;
}

/// parseModeAttrArg - Parses attribute mode string and returns parsed type
/// attribute.
static void parseModeAttrArg(Sema &S, StringRef Str, unsigned &DestWidth,
                             bool &IntegerMode, bool &ComplexMode,
                             FloatModeKind &ExplicitType) {
  IntegerMode = true;
  ComplexMode = false;
  ExplicitType = FloatModeKind::NoFloat;
  switch (Str.size()) {
  case 2:
    switch (Str[0]) {
    case 'Q':
      DestWidth = 8;
      break;
    case 'H':
      DestWidth = 16;
      break;
    case 'S':
      DestWidth = 32;
      break;
    case 'D':
      DestWidth = 64;
      break;
    case 'X':
      DestWidth = 96;
      break;
    case 'K': // KFmode - IEEE quad precision (__float128)
      ExplicitType = FloatModeKind::Float128;
      DestWidth = Str[1] == 'I' ? 0 : 128;
      break;
    case 'T':
      ExplicitType = FloatModeKind::LongDouble;
      DestWidth = 128;
      break;
    case 'I':
      ExplicitType = FloatModeKind::Ibm128;
      DestWidth = Str[1] == 'I' ? 0 : 128;
      break;
    }
    if (Str[1] == 'F') {
      IntegerMode = false;
    } else if (Str[1] == 'C') {
      IntegerMode = false;
      ComplexMode = true;
    } else if (Str[1] != 'I') {
      DestWidth = 0;
    }
    break;
  case 4:
    // FIXME: glibc uses 'word' to define register_t; this is narrower than a
    // pointer on PIC16 and other embedded platforms.
    if (Str == "word")
      DestWidth = S.Context.getTargetInfo().getRegisterWidth();
    else if (Str == "byte")
      DestWidth = S.Context.getTargetInfo().getCharWidth();
    break;
  case 7:
    if (Str == "pointer")
      DestWidth = S.Context.getTargetInfo().getPointerWidth(LangAS::Default);
    break;
  case 11:
    if (Str == "unwind_word")
      DestWidth = S.Context.getTargetInfo().getUnwindWordWidth();
    break;
  }
}

/// handleModeAttr - This attribute modifies the width of a decl with primitive
/// type.
///
/// Despite what would be logical, the mode attribute is a decl attribute, not a
/// type attribute: 'int ** __attribute((mode(HI))) *G;' tries to make 'G' be
/// HImode, not an intermediate pointer.
static void handleModeAttr(Sema &S, Decl *D, const ParsedAttr &AL) {
  // This attribute isn't documented, but glibc uses it.  It changes
  // the width of an int or unsigned int to the specified size.
  if (!AL.isArgIdent(0)) {
    S.Diag(AL.getLoc(), diag::err_attribute_argument_type)
        << AL << AANT_ArgumentIdentifier;
    return;
  }

  IdentifierInfo *Name = AL.getArgAsIdent(0)->getIdentifierInfo();

  S.AddModeAttr(D, AL, Name);
}

void Sema::AddModeAttr(Decl *D, const AttributeCommonInfo &CI,
                       IdentifierInfo *Name, bool InInstantiation) {
  StringRef Str = Name->getName();
  normalizeName(Str);
  SourceLocation AttrLoc = CI.getLoc();

  unsigned DestWidth = 0;
  bool IntegerMode = true;
  bool ComplexMode = false;
  FloatModeKind ExplicitType = FloatModeKind::NoFloat;
  llvm::APInt VectorSize(64, 0);
  if (Str.size() >= 4 && Str[0] == 'V') {
    // Minimal length of vector mode is 4: 'V' + NUMBER(>=1) + TYPE(>=2).
    size_t StrSize = Str.size();
    size_t VectorStringLength = 0;
    while ((VectorStringLength + 1) < StrSize &&
           isdigit(Str[VectorStringLength + 1]))
      ++VectorStringLength;
    if (VectorStringLength &&
        !Str.substr(1, VectorStringLength).getAsInteger(10, VectorSize) &&
        VectorSize.isPowerOf2()) {
      parseModeAttrArg(*this, Str.substr(VectorStringLength + 1), DestWidth,
                       IntegerMode, ComplexMode, ExplicitType);
      // Avoid duplicate warning from template instantiation.
      if (!InInstantiation)
        Diag(AttrLoc, diag::warn_vector_mode_deprecated);
    } else {
      VectorSize = 0;
    }
  }

  if (!VectorSize)
    parseModeAttrArg(*this, Str, DestWidth, IntegerMode, ComplexMode,
                     ExplicitType);

  // FIXME: Sync this with InitializePredefinedMacros; we need to match int8_t
  // and friends, at least with glibc.
  // FIXME: Make sure floating-point mappings are accurate
  // FIXME: Support XF and TF types
  if (!DestWidth) {
    Diag(AttrLoc, diag::err_machine_mode) << 0 /*Unknown*/ << Name;
    return;
  }

  QualType OldTy;
  if (const auto *TD = dyn_cast<TypedefNameDecl>(D))
    OldTy = TD->getUnderlyingType();
  else if (const auto *ED = dyn_cast<EnumDecl>(D)) {
    // Something like 'typedef enum { X } __attribute__((mode(XX))) T;'.
    // Try to get type from enum declaration, default to int.
    OldTy = ED->getIntegerType();
    if (OldTy.isNull())
      OldTy = Context.IntTy;
  } else
    OldTy = cast<ValueDecl>(D)->getType();

  if (OldTy->isDependentType()) {
    D->addAttr(::new (Context) ModeAttr(Context, CI, Name));
    return;
  }

  // Base type can also be a vector type (see PR17453).
  // Distinguish between base type and base element type.
  QualType OldElemTy = OldTy;
  if (const auto *VT = OldTy->getAs<VectorType>())
    OldElemTy = VT->getElementType();

  // GCC allows 'mode' attribute on enumeration types (even incomplete), except
  // for vector modes. So, 'enum X __attribute__((mode(QI)));' forms a complete
  // type, 'enum { A } __attribute__((mode(V4SI)))' is rejected.
  if ((isa<EnumDecl>(D) || OldElemTy->getAs<EnumType>()) &&
      VectorSize.getBoolValue()) {
    Diag(AttrLoc, diag::err_enum_mode_vector_type) << Name << CI.getRange();
    return;
  }
  bool IntegralOrAnyEnumType = (OldElemTy->isIntegralOrEnumerationType() &&
                                !OldElemTy->isBitIntType()) ||
                               OldElemTy->getAs<EnumType>();

  if (!OldElemTy->getAs<BuiltinType>() && !OldElemTy->isComplexType() &&
      !IntegralOrAnyEnumType)
    Diag(AttrLoc, diag::err_mode_not_primitive);
  else if (IntegerMode) {
    if (!IntegralOrAnyEnumType)
      Diag(AttrLoc, diag::err_mode_wrong_type);
  } else if (ComplexMode) {
    if (!OldElemTy->isComplexType())
      Diag(AttrLoc, diag::err_mode_wrong_type);
  } else {
    if (!OldElemTy->isFloatingType())
      Diag(AttrLoc, diag::err_mode_wrong_type);
  }

  QualType NewElemTy;

  if (IntegerMode)
    NewElemTy = Context.getIntTypeForBitwidth(DestWidth,
                                              OldElemTy->isSignedIntegerType());
  else
    NewElemTy = Context.getRealTypeForBitwidth(DestWidth, ExplicitType);

  if (NewElemTy.isNull()) {
    // Only emit diagnostic on host for 128-bit mode attribute
    if (!(DestWidth == 128 &&
          (getLangOpts().CUDAIsDevice || getLangOpts().SYCLIsDevice)))
      Diag(AttrLoc, diag::err_machine_mode) << 1 /*Unsupported*/ << Name;
    return;
  }

  if (ComplexMode) {
    NewElemTy = Context.getComplexType(NewElemTy);
  }

  QualType NewTy = NewElemTy;
  if (VectorSize.getBoolValue()) {
    NewTy = Context.getVectorType(NewTy, VectorSize.getZExtValue(),
                                  VectorKind::Generic);
  } else if (const auto *OldVT = OldTy->getAs<VectorType>()) {
    // Complex machine mode does not support base vector types.
    if (ComplexMode) {
      Diag(AttrLoc, diag::err_complex_mode_vector_type);
      return;
    }
    unsigned NumElements = Context.getTypeSize(OldElemTy) *
                           OldVT->getNumElements() /
                           Context.getTypeSize(NewElemTy);
    NewTy =
        Context.getVectorType(NewElemTy, NumElements, OldVT->getVectorKind());
  }

  if (NewTy.isNull()) {
    Diag(AttrLoc, diag::err_mode_wrong_type);
    return;
  }

  // Install the new type.
  if (auto *TD = dyn_cast<TypedefNameDecl>(D))
    TD->setModedTypeSourceInfo(TD->getTypeSourceInfo(), NewTy);
  else if (auto *ED = dyn_cast<EnumDecl>(D))
    ED->setIntegerType(NewTy);
  else
    cast<ValueDecl>(D)->setType(NewTy);

  D->addAttr(::new (Context) ModeAttr(Context, CI, Name));
}

static void handleNonStringAttr(Sema &S, Decl *D, const ParsedAttr &AL) {
  // This only applies to fields and variable declarations which have an array
  // type.
  QualType QT = cast<ValueDecl>(D)->getType();
  if (!QT->isArrayType() ||
      !QT->getBaseElementTypeUnsafe()->isAnyCharacterType()) {
    S.Diag(D->getBeginLoc(), diag::warn_attribute_non_character_array)
        << AL << AL.isRegularKeywordAttribute() << QT << AL.getRange();
    return;
  }

  D->addAttr(::new (S.Context) NonStringAttr(S.Context, AL));
}

static void handleNoDebugAttr(Sema &S, Decl *D, const ParsedAttr &AL) {
  D->addAttr(::new (S.Context) NoDebugAttr(S.Context, AL));
}

AlwaysInlineAttr *Sema::mergeAlwaysInlineAttr(Decl *D,
                                              const AttributeCommonInfo &CI,
                                              const IdentifierInfo *Ident) {
  if (OptimizeNoneAttr *Optnone = D->getAttr<OptimizeNoneAttr>()) {
    Diag(CI.getLoc(), diag::warn_attribute_ignored) << Ident;
    Diag(Optnone->getLocation(), diag::note_conflicting_attribute);
    return nullptr;
  }

  if (D->hasAttr<AlwaysInlineAttr>())
    return nullptr;

  return ::new (Context) AlwaysInlineAttr(Context, CI);
}

InternalLinkageAttr *Sema::mergeInternalLinkageAttr(Decl *D,
                                                    const ParsedAttr &AL) {
  if (const auto *VD = dyn_cast<VarDecl>(D)) {
    // Attribute applies to Var but not any subclass of it (like ParmVar,
    // ImplicitParm or VarTemplateSpecialization).
    if (VD->getKind() != Decl::Var) {
      Diag(AL.getLoc(), diag::warn_attribute_wrong_decl_type)
          << AL << AL.isRegularKeywordAttribute()
          << (getLangOpts().CPlusPlus ? ExpectedFunctionVariableOrClass
                                      : ExpectedVariableOrFunction);
      return nullptr;
    }
    // Attribute does not apply to non-static local variables.
    if (VD->hasLocalStorage()) {
      Diag(VD->getLocation(), diag::warn_internal_linkage_local_storage);
      return nullptr;
    }
  }

  return ::new (Context) InternalLinkageAttr(Context, AL);
}
InternalLinkageAttr *
Sema::mergeInternalLinkageAttr(Decl *D, const InternalLinkageAttr &AL) {
  if (const auto *VD = dyn_cast<VarDecl>(D)) {
    // Attribute applies to Var but not any subclass of it (like ParmVar,
    // ImplicitParm or VarTemplateSpecialization).
    if (VD->getKind() != Decl::Var) {
      Diag(AL.getLocation(), diag::warn_attribute_wrong_decl_type)
          << &AL << AL.isRegularKeywordAttribute()
          << (getLangOpts().CPlusPlus ? ExpectedFunctionVariableOrClass
                                      : ExpectedVariableOrFunction);
      return nullptr;
    }
    // Attribute does not apply to non-static local variables.
    if (VD->hasLocalStorage()) {
      Diag(VD->getLocation(), diag::warn_internal_linkage_local_storage);
      return nullptr;
    }
  }

  return ::new (Context) InternalLinkageAttr(Context, AL);
}

MinSizeAttr *Sema::mergeMinSizeAttr(Decl *D, const AttributeCommonInfo &CI) {
  if (OptimizeNoneAttr *Optnone = D->getAttr<OptimizeNoneAttr>()) {
    Diag(CI.getLoc(), diag::warn_attribute_ignored) << "'minsize'";
    Diag(Optnone->getLocation(), diag::note_conflicting_attribute);
    return nullptr;
  }

  if (D->hasAttr<MinSizeAttr>())
    return nullptr;

  return ::new (Context) MinSizeAttr(Context, CI);
}

OptimizeNoneAttr *Sema::mergeOptimizeNoneAttr(Decl *D,
                                              const AttributeCommonInfo &CI) {
  if (AlwaysInlineAttr *Inline = D->getAttr<AlwaysInlineAttr>()) {
    Diag(Inline->getLocation(), diag::warn_attribute_ignored) << Inline;
    Diag(CI.getLoc(), diag::note_conflicting_attribute);
    D->dropAttr<AlwaysInlineAttr>();
  }
  if (MinSizeAttr *MinSize = D->getAttr<MinSizeAttr>()) {
    Diag(MinSize->getLocation(), diag::warn_attribute_ignored) << MinSize;
    Diag(CI.getLoc(), diag::note_conflicting_attribute);
    D->dropAttr<MinSizeAttr>();
  }

  if (D->hasAttr<OptimizeNoneAttr>())
    return nullptr;

  return ::new (Context) OptimizeNoneAttr(Context, CI);
}

static void handleAlwaysInlineAttr(Sema &S, Decl *D, const ParsedAttr &AL) {
  if (AlwaysInlineAttr *Inline =
          S.mergeAlwaysInlineAttr(D, AL, AL.getAttrName()))
    D->addAttr(Inline);
}

static void handleMinSizeAttr(Sema &S, Decl *D, const ParsedAttr &AL) {
  if (MinSizeAttr *MinSize = S.mergeMinSizeAttr(D, AL))
    D->addAttr(MinSize);
}

static void handleOptimizeNoneAttr(Sema &S, Decl *D, const ParsedAttr &AL) {
  if (OptimizeNoneAttr *Optnone = S.mergeOptimizeNoneAttr(D, AL))
    D->addAttr(Optnone);
}

static void handleConstantAttr(Sema &S, Decl *D, const ParsedAttr &AL) {
  const auto *VD = cast<VarDecl>(D);
  if (VD->hasLocalStorage()) {
    S.Diag(AL.getLoc(), diag::err_cuda_nonstatic_constdev);
    return;
  }
  // constexpr variable may already get an implicit constant attr, which should
  // be replaced by the explicit constant attr.
  if (auto *A = D->getAttr<CUDAConstantAttr>()) {
    if (!A->isImplicit())
      return;
    D->dropAttr<CUDAConstantAttr>();
  }
  D->addAttr(::new (S.Context) CUDAConstantAttr(S.Context, AL));
}

static void handleSharedAttr(Sema &S, Decl *D, const ParsedAttr &AL) {
  const auto *VD = cast<VarDecl>(D);
  // extern __shared__ is only allowed on arrays with no length (e.g.
  // "int x[]").
  if (!S.getLangOpts().GPURelocatableDeviceCode && VD->hasExternalStorage() &&
      !isa<IncompleteArrayType>(VD->getType())) {
    S.Diag(AL.getLoc(), diag::err_cuda_extern_shared) << VD;
    return;
  }
  if (S.getLangOpts().CUDA && VD->hasLocalStorage() &&
      S.CUDA().DiagIfHostCode(AL.getLoc(), diag::err_cuda_host_shared)
          << S.CUDA().CurrentTarget())
    return;
  D->addAttr(::new (S.Context) CUDASharedAttr(S.Context, AL));
}

static void handleGlobalAttr(Sema &S, Decl *D, const ParsedAttr &AL) {
  const auto *FD = cast<FunctionDecl>(D);
  if (!FD->getReturnType()->isVoidType() &&
      !FD->getReturnType()->getAs<AutoType>() &&
      !FD->getReturnType()->isInstantiationDependentType()) {
    SourceRange RTRange = FD->getReturnTypeSourceRange();
    S.Diag(FD->getTypeSpecStartLoc(), diag::err_kern_type_not_void_return)
        << FD->getType()
        << (RTRange.isValid() ? FixItHint::CreateReplacement(RTRange, "void")
                              : FixItHint());
    return;
  }
  if (const auto *Method = dyn_cast<CXXMethodDecl>(FD)) {
    if (Method->isInstance()) {
      S.Diag(Method->getBeginLoc(), diag::err_free_function_class_method)
          << /*non static*/ 1 << Method;
      return;
    }
    S.Diag(Method->getBeginLoc(), diag::warn_kern_is_method) << Method;
  }
  // Only warn for "inline" when compiling for host, to cut down on noise.
  if (FD->isInlineSpecified() && !S.getLangOpts().CUDAIsDevice)
    S.Diag(FD->getBeginLoc(), diag::warn_kern_is_inline) << FD;

  if (AL.getKind() == ParsedAttr::AT_DeviceKernel)
    D->addAttr(::new (S.Context) DeviceKernelAttr(S.Context, AL));
  else
    D->addAttr(::new (S.Context) CUDAGlobalAttr(S.Context, AL));
  // In host compilation the kernel is emitted as a stub function, which is
  // a helper function for launching the kernel. The instructions in the helper
  // function has nothing to do with the source code of the kernel. Do not emit
  // debug info for the stub function to avoid confusing the debugger.
  if (S.LangOpts.HIP && !S.LangOpts.CUDAIsDevice)
    D->addAttr(NoDebugAttr::CreateImplicit(S.Context));
}

static void handleDeviceAttr(Sema &S, Decl *D, const ParsedAttr &AL) {
  if (const auto *VD = dyn_cast<VarDecl>(D)) {
    if (VD->hasLocalStorage()) {
      S.Diag(AL.getLoc(), diag::err_cuda_nonstatic_constdev);
      return;
    }
  }

  if (auto *A = D->getAttr<CUDADeviceAttr>()) {
    if (!A->isImplicit())
      return;
    D->dropAttr<CUDADeviceAttr>();
  }
  D->addAttr(::new (S.Context) CUDADeviceAttr(S.Context, AL));
}

static void handleManagedAttr(Sema &S, Decl *D, const ParsedAttr &AL) {
  if (const auto *VD = dyn_cast<VarDecl>(D)) {
    if (VD->hasLocalStorage()) {
      S.Diag(AL.getLoc(), diag::err_cuda_nonstatic_constdev);
      return;
    }
  }
  if (!D->hasAttr<HIPManagedAttr>())
    D->addAttr(::new (S.Context) HIPManagedAttr(S.Context, AL));
  if (!D->hasAttr<CUDADeviceAttr>())
    D->addAttr(CUDADeviceAttr::CreateImplicit(S.Context));
}

static void handleGridConstantAttr(Sema &S, Decl *D, const ParsedAttr &AL) {
  if (D->isInvalidDecl())
    return;
  // Whether __grid_constant__ is allowed to be used will be checked in
  // Sema::CheckFunctionDeclaration as we need complete function decl to make
  // the call.
  D->addAttr(::new (S.Context) CUDAGridConstantAttr(S.Context, AL));
}

static void handleGNUInlineAttr(Sema &S, Decl *D, const ParsedAttr &AL) {
  const auto *Fn = cast<FunctionDecl>(D);
  if (!Fn->isInlineSpecified()) {
    S.Diag(AL.getLoc(), diag::warn_gnu_inline_attribute_requires_inline);
    return;
  }

  if (S.LangOpts.CPlusPlus && Fn->getStorageClass() != SC_Extern)
    S.Diag(AL.getLoc(), diag::warn_gnu_inline_cplusplus_without_extern);

  D->addAttr(::new (S.Context) GNUInlineAttr(S.Context, AL));
}

static void handleCallConvAttr(Sema &S, Decl *D, const ParsedAttr &AL) {
  if (hasDeclarator(D)) return;

  // Diagnostic is emitted elsewhere: here we store the (valid) AL
  // in the Decl node for syntactic reasoning, e.g., pretty-printing.
  CallingConv CC;
  if (S.CheckCallingConvAttr(
          AL, CC, /*FD*/ nullptr,
          S.CUDA().IdentifyTarget(dyn_cast<FunctionDecl>(D))))
    return;

  if (!isa<ObjCMethodDecl>(D)) {
    S.Diag(AL.getLoc(), diag::warn_attribute_wrong_decl_type)
        << AL << AL.isRegularKeywordAttribute() << ExpectedFunctionOrMethod;
    return;
  }

  switch (AL.getKind()) {
  case ParsedAttr::AT_FastCall:
    D->addAttr(::new (S.Context) FastCallAttr(S.Context, AL));
    return;
  case ParsedAttr::AT_StdCall:
    D->addAttr(::new (S.Context) StdCallAttr(S.Context, AL));
    return;
  case ParsedAttr::AT_ThisCall:
    D->addAttr(::new (S.Context) ThisCallAttr(S.Context, AL));
    return;
  case ParsedAttr::AT_CDecl:
    D->addAttr(::new (S.Context) CDeclAttr(S.Context, AL));
    return;
  case ParsedAttr::AT_Pascal:
    D->addAttr(::new (S.Context) PascalAttr(S.Context, AL));
    return;
  case ParsedAttr::AT_SwiftCall:
    D->addAttr(::new (S.Context) SwiftCallAttr(S.Context, AL));
    return;
  case ParsedAttr::AT_SwiftAsyncCall:
    D->addAttr(::new (S.Context) SwiftAsyncCallAttr(S.Context, AL));
    return;
  case ParsedAttr::AT_VectorCall:
    D->addAttr(::new (S.Context) VectorCallAttr(S.Context, AL));
    return;
  case ParsedAttr::AT_MSABI:
    D->addAttr(::new (S.Context) MSABIAttr(S.Context, AL));
    return;
  case ParsedAttr::AT_SysVABI:
    D->addAttr(::new (S.Context) SysVABIAttr(S.Context, AL));
    return;
  case ParsedAttr::AT_RegCall:
    D->addAttr(::new (S.Context) RegCallAttr(S.Context, AL));
    return;
  case ParsedAttr::AT_Pcs: {
    PcsAttr::PCSType PCS;
    switch (CC) {
    case CC_AAPCS:
      PCS = PcsAttr::AAPCS;
      break;
    case CC_AAPCS_VFP:
      PCS = PcsAttr::AAPCS_VFP;
      break;
    default:
      llvm_unreachable("unexpected calling convention in pcs attribute");
    }

    D->addAttr(::new (S.Context) PcsAttr(S.Context, AL, PCS));
    return;
  }
  case ParsedAttr::AT_AArch64VectorPcs:
    D->addAttr(::new (S.Context) AArch64VectorPcsAttr(S.Context, AL));
    return;
  case ParsedAttr::AT_AArch64SVEPcs:
    D->addAttr(::new (S.Context) AArch64SVEPcsAttr(S.Context, AL));
    return;
  case ParsedAttr::AT_DeviceKernel: {
    // The attribute should already be applied.
    assert(D->hasAttr<DeviceKernelAttr>() && "Expected attribute");
    return;
  }
  case ParsedAttr::AT_IntelOclBicc:
    D->addAttr(::new (S.Context) IntelOclBiccAttr(S.Context, AL));
    return;
  case ParsedAttr::AT_PreserveMost:
    D->addAttr(::new (S.Context) PreserveMostAttr(S.Context, AL));
    return;
  case ParsedAttr::AT_PreserveAll:
    D->addAttr(::new (S.Context) PreserveAllAttr(S.Context, AL));
    return;
  case ParsedAttr::AT_M68kRTD:
    D->addAttr(::new (S.Context) M68kRTDAttr(S.Context, AL));
    return;
  case ParsedAttr::AT_PreserveNone:
    D->addAttr(::new (S.Context) PreserveNoneAttr(S.Context, AL));
    return;
  case ParsedAttr::AT_RISCVVectorCC:
    D->addAttr(::new (S.Context) RISCVVectorCCAttr(S.Context, AL));
    return;
  case ParsedAttr::AT_RISCVVLSCC: {
    // If the riscv_abi_vlen doesn't have any argument, default ABI_VLEN is 128.
    unsigned VectorLength = 128;
    if (AL.getNumArgs() &&
        !S.checkUInt32Argument(AL, AL.getArgAsExpr(0), VectorLength))
      return;
    if (VectorLength < 32 || VectorLength > 65536) {
      S.Diag(AL.getLoc(), diag::err_argument_invalid_range)
          << VectorLength << 32 << 65536;
      return;
    }
    if (!llvm::isPowerOf2_64(VectorLength)) {
      S.Diag(AL.getLoc(), diag::err_argument_not_power_of_2);
      return;
    }

    D->addAttr(::new (S.Context) RISCVVLSCCAttr(S.Context, AL, VectorLength));
    return;
  }
  default:
    llvm_unreachable("unexpected attribute kind");
  }
}

static void handleDeviceKernelAttr(Sema &S, Decl *D, const ParsedAttr &AL) {
  const auto *FD = dyn_cast_or_null<FunctionDecl>(D);
  bool IsFunctionTemplate = FD && FD->getDescribedFunctionTemplate();
  if (S.getLangOpts().isSYCL()) {
    if (!IsFunctionTemplate) {
      S.Diag(AL.getLoc(), diag::warn_attribute_wrong_decl_type_str)
          << AL << AL.isRegularKeywordAttribute() << "function templates";
    } else {
      S.SYCL().handleKernelAttr(D, AL);
    }
  } else if (DeviceKernelAttr::isSYCLSpelling(AL)) {
    S.Diag(AL.getLoc(), diag::warn_attribute_ignored) << AL;
  } else if (S.getASTContext().getTargetInfo().getTriple().isNVPTX()) {
    handleGlobalAttr(S, D, AL);
  } else {
    // OpenCL C++ will throw a more specific error.
    if (!S.getLangOpts().OpenCLCPlusPlus && (!FD || IsFunctionTemplate)) {
      S.Diag(AL.getLoc(), diag::err_attribute_wrong_decl_type_str)
          << AL << AL.isRegularKeywordAttribute() << "functions";
    }
    handleSimpleAttribute<DeviceKernelAttr>(S, D, AL);
  }
  // Make sure we validate the CC with the target
  // and warn/error if necessary.
  handleCallConvAttr(S, D, AL);
}

static void handleSuppressAttr(Sema &S, Decl *D, const ParsedAttr &AL) {
  if (AL.getAttributeSpellingListIndex() == SuppressAttr::CXX11_gsl_suppress) {
    // Suppression attribute with GSL spelling requires at least 1 argument.
    if (!AL.checkAtLeastNumArgs(S, 1))
      return;
  }

  std::vector<StringRef> DiagnosticIdentifiers;
  for (unsigned I = 0, E = AL.getNumArgs(); I != E; ++I) {
    StringRef RuleName;

    if (!S.checkStringLiteralArgumentAttr(AL, I, RuleName, nullptr))
      return;

    DiagnosticIdentifiers.push_back(RuleName);
  }
  D->addAttr(::new (S.Context)
                 SuppressAttr(S.Context, AL, DiagnosticIdentifiers.data(),
                              DiagnosticIdentifiers.size()));
}

static void handleLifetimeCategoryAttr(Sema &S, Decl *D, const ParsedAttr &AL) {
  TypeSourceInfo *DerefTypeLoc = nullptr;
  QualType ParmType;
  if (AL.hasParsedType()) {
    ParmType = S.GetTypeFromParser(AL.getTypeArg(), &DerefTypeLoc);

    unsigned SelectIdx = ~0U;
    if (ParmType->isReferenceType())
      SelectIdx = 0;
    else if (ParmType->isArrayType())
      SelectIdx = 1;

    if (SelectIdx != ~0U) {
      S.Diag(AL.getLoc(), diag::err_attribute_invalid_argument)
          << SelectIdx << AL;
      return;
    }
  }

  // To check if earlier decl attributes do not conflict the newly parsed ones
  // we always add (and check) the attribute to the canonical decl. We need
  // to repeat the check for attribute mutual exclusion because we're attaching
  // all of the attributes to the canonical declaration rather than the current
  // declaration.
  D = D->getCanonicalDecl();
  if (AL.getKind() == ParsedAttr::AT_Owner) {
    if (checkAttrMutualExclusion<PointerAttr>(S, D, AL))
      return;
    if (const auto *OAttr = D->getAttr<OwnerAttr>()) {
      const Type *ExistingDerefType = OAttr->getDerefTypeLoc()
                                          ? OAttr->getDerefType().getTypePtr()
                                          : nullptr;
      if (ExistingDerefType != ParmType.getTypePtrOrNull()) {
        S.Diag(AL.getLoc(), diag::err_attributes_are_not_compatible)
            << AL << OAttr
            << (AL.isRegularKeywordAttribute() ||
                OAttr->isRegularKeywordAttribute());
        S.Diag(OAttr->getLocation(), diag::note_conflicting_attribute);
      }
      return;
    }
    for (Decl *Redecl : D->redecls()) {
      Redecl->addAttr(::new (S.Context) OwnerAttr(S.Context, AL, DerefTypeLoc));
    }
  } else {
    if (checkAttrMutualExclusion<OwnerAttr>(S, D, AL))
      return;
    if (const auto *PAttr = D->getAttr<PointerAttr>()) {
      const Type *ExistingDerefType = PAttr->getDerefTypeLoc()
                                          ? PAttr->getDerefType().getTypePtr()
                                          : nullptr;
      if (ExistingDerefType != ParmType.getTypePtrOrNull()) {
        S.Diag(AL.getLoc(), diag::err_attributes_are_not_compatible)
            << AL << PAttr
            << (AL.isRegularKeywordAttribute() ||
                PAttr->isRegularKeywordAttribute());
        S.Diag(PAttr->getLocation(), diag::note_conflicting_attribute);
      }
      return;
    }
    for (Decl *Redecl : D->redecls()) {
      Redecl->addAttr(::new (S.Context)
                          PointerAttr(S.Context, AL, DerefTypeLoc));
    }
  }
}

static void handleRandomizeLayoutAttr(Sema &S, Decl *D, const ParsedAttr &AL) {
  if (checkAttrMutualExclusion<NoRandomizeLayoutAttr>(S, D, AL))
    return;
  if (!D->hasAttr<RandomizeLayoutAttr>())
    D->addAttr(::new (S.Context) RandomizeLayoutAttr(S.Context, AL));
}

static void handleNoRandomizeLayoutAttr(Sema &S, Decl *D,
                                        const ParsedAttr &AL) {
  if (checkAttrMutualExclusion<RandomizeLayoutAttr>(S, D, AL))
    return;
  if (!D->hasAttr<NoRandomizeLayoutAttr>())
    D->addAttr(::new (S.Context) NoRandomizeLayoutAttr(S.Context, AL));
}

bool Sema::CheckCallingConvAttr(const ParsedAttr &Attrs, CallingConv &CC,
                                const FunctionDecl *FD,
                                CUDAFunctionTarget CFT) {
  if (Attrs.isInvalid())
    return true;

  if (Attrs.hasProcessingCache()) {
    CC = (CallingConv) Attrs.getProcessingCache();
    return false;
  }

  if (Attrs.getKind() == ParsedAttr::AT_RISCVVLSCC) {
    // riscv_vls_cc only accepts 0 or 1 argument.
    if (!Attrs.checkAtLeastNumArgs(*this, 0) ||
        !Attrs.checkAtMostNumArgs(*this, 1)) {
      Attrs.setInvalid();
      return true;
    }
  } else {
    unsigned ReqArgs = Attrs.getKind() == ParsedAttr::AT_Pcs ? 1 : 0;
    if (!Attrs.checkExactlyNumArgs(*this, ReqArgs)) {
      Attrs.setInvalid();
      return true;
    }
  }

  const TargetInfo &TI = Context.getTargetInfo();
  bool IsTargetDefaultMSABI =
      Context.getTargetInfo().getTriple().isOSWindows() ||
      Context.getTargetInfo().getTriple().isUEFI();
  // TODO: diagnose uses of these conventions on the wrong target.
  switch (Attrs.getKind()) {
  case ParsedAttr::AT_CDecl:
    CC = TI.getDefaultCallingConv();
    break;
  case ParsedAttr::AT_FastCall:
    CC = CC_X86FastCall;
    break;
  case ParsedAttr::AT_StdCall:
    CC = CC_X86StdCall;
    break;
  case ParsedAttr::AT_ThisCall:
    CC = CC_X86ThisCall;
    break;
  case ParsedAttr::AT_Pascal:
    CC = CC_X86Pascal;
    break;
  case ParsedAttr::AT_SwiftCall:
    CC = CC_Swift;
    break;
  case ParsedAttr::AT_SwiftAsyncCall:
    CC = CC_SwiftAsync;
    break;
  case ParsedAttr::AT_VectorCall:
    CC = CC_X86VectorCall;
    break;
  case ParsedAttr::AT_AArch64VectorPcs:
    CC = CC_AArch64VectorCall;
    break;
  case ParsedAttr::AT_AArch64SVEPcs:
    CC = CC_AArch64SVEPCS;
    break;
  case ParsedAttr::AT_RegCall:
    CC = CC_X86RegCall;
    break;
  case ParsedAttr::AT_MSABI:
    CC = IsTargetDefaultMSABI ? CC_C : CC_Win64;
    break;
  case ParsedAttr::AT_SysVABI:
    CC = IsTargetDefaultMSABI ? CC_X86_64SysV : CC_C;
    break;
  case ParsedAttr::AT_Pcs: {
    StringRef StrRef;
    if (!checkStringLiteralArgumentAttr(Attrs, 0, StrRef)) {
      Attrs.setInvalid();
      return true;
    }
    if (StrRef == "aapcs") {
      CC = CC_AAPCS;
      break;
    } else if (StrRef == "aapcs-vfp") {
      CC = CC_AAPCS_VFP;
      break;
    }

    Attrs.setInvalid();
    Diag(Attrs.getLoc(), diag::err_invalid_pcs);
    return true;
  }
  case ParsedAttr::AT_IntelOclBicc:
    CC = CC_IntelOclBicc;
    break;
  case ParsedAttr::AT_PreserveMost:
    CC = CC_PreserveMost;
    break;
  case ParsedAttr::AT_PreserveAll:
    CC = CC_PreserveAll;
    break;
  case ParsedAttr::AT_M68kRTD:
    CC = CC_M68kRTD;
    break;
  case ParsedAttr::AT_PreserveNone:
    CC = CC_PreserveNone;
    break;
  case ParsedAttr::AT_RISCVVectorCC:
    CC = CC_RISCVVectorCall;
    break;
  case ParsedAttr::AT_RISCVVLSCC: {
    // If the riscv_abi_vlen doesn't have any argument, we set set it to default
    // value 128.
    unsigned ABIVLen = 128;
    if (Attrs.getNumArgs() &&
        !checkUInt32Argument(Attrs, Attrs.getArgAsExpr(0), ABIVLen)) {
      Attrs.setInvalid();
      return true;
    }
    if (Attrs.getNumArgs() && (ABIVLen < 32 || ABIVLen > 65536)) {
      Attrs.setInvalid();
      Diag(Attrs.getLoc(), diag::err_argument_invalid_range)
          << ABIVLen << 32 << 65536;
      return true;
    }
    if (!llvm::isPowerOf2_64(ABIVLen)) {
      Attrs.setInvalid();
      Diag(Attrs.getLoc(), diag::err_argument_not_power_of_2);
      return true;
    }
    CC = static_cast<CallingConv>(CallingConv::CC_RISCVVLSCall_32 +
                                  llvm::Log2_64(ABIVLen) - 5);
    break;
  }
  case ParsedAttr::AT_DeviceKernel: {
    // Validation was handled in handleDeviceKernelAttr.
    CC = CC_DeviceKernel;
    break;
  }
  default: llvm_unreachable("unexpected attribute kind");
  }

  TargetInfo::CallingConvCheckResult A = TargetInfo::CCCR_OK;
  auto *Aux = Context.getAuxTargetInfo();
  // CUDA functions may have host and/or device attributes which indicate
  // their targeted execution environment, therefore the calling convention
  // of functions in CUDA should be checked against the target deduced based
  // on their host/device attributes.
  if (LangOpts.CUDA) {
    assert(FD || CFT != CUDAFunctionTarget::InvalidTarget);
    auto CudaTarget = FD ? CUDA().IdentifyTarget(FD) : CFT;
    bool CheckHost = false, CheckDevice = false;
    switch (CudaTarget) {
    case CUDAFunctionTarget::HostDevice:
      CheckHost = true;
      CheckDevice = true;
      break;
    case CUDAFunctionTarget::Host:
      CheckHost = true;
      break;
    case CUDAFunctionTarget::Device:
    case CUDAFunctionTarget::Global:
      CheckDevice = true;
      break;
    case CUDAFunctionTarget::InvalidTarget:
      llvm_unreachable("unexpected cuda target");
    }
    auto *HostTI = LangOpts.CUDAIsDevice ? Aux : &TI;
    auto *DeviceTI = LangOpts.CUDAIsDevice ? &TI : Aux;
    if (CheckHost && HostTI)
      A = HostTI->checkCallingConvention(CC);
    if (A == TargetInfo::CCCR_OK && CheckDevice && DeviceTI)
      A = DeviceTI->checkCallingConvention(CC);
  } else if (LangOpts.SYCLIsDevice && TI.getTriple().isAMDGPU() &&
             CC == CC_X86VectorCall) {
    // Assuming SYCL Device AMDGPU CC_X86VectorCall functions are always to be
    // emitted on the host. The MSVC STL has CC-based specializations so we
    // cannot change the CC to be the default as that will cause a clash with
    // another specialization.
    A = TI.checkCallingConvention(CC);
    if (Aux && A != TargetInfo::CCCR_OK)
      A = Aux->checkCallingConvention(CC);
  } else {
    A = TI.checkCallingConvention(CC);
  }

  switch (A) {
  case TargetInfo::CCCR_OK:
    break;

  case TargetInfo::CCCR_Ignore:
    // Treat an ignored convention as if it was an explicit C calling convention
    // attribute. For example, __stdcall on Win x64 functions as __cdecl, so
    // that command line flags that change the default convention to
    // __vectorcall don't affect declarations marked __stdcall.
    CC = CC_C;
    break;

  case TargetInfo::CCCR_Error:
    Diag(Attrs.getLoc(), diag::error_cconv_unsupported)
        << Attrs << (int)CallingConventionIgnoredReason::ForThisTarget;
    break;

  case TargetInfo::CCCR_Warning: {
    Diag(Attrs.getLoc(), diag::warn_cconv_unsupported)
        << Attrs << (int)CallingConventionIgnoredReason::ForThisTarget;

    // This convention is not valid for the target. Use the default function or
    // method calling convention.
    bool IsCXXMethod = false, IsVariadic = false;
    if (FD) {
      IsCXXMethod = FD->isCXXInstanceMember();
      IsVariadic = FD->isVariadic();
    }
    CC = Context.getDefaultCallingConvention(IsVariadic, IsCXXMethod);
    break;
  }
  }

  Attrs.setProcessingCache((unsigned) CC);
  return false;
}

bool Sema::CheckRegparmAttr(const ParsedAttr &AL, unsigned &numParams) {
  if (AL.isInvalid())
    return true;

  if (!AL.checkExactlyNumArgs(*this, 1)) {
    AL.setInvalid();
    return true;
  }

  uint32_t NP;
  Expr *NumParamsExpr = AL.getArgAsExpr(0);
  if (!checkUInt32Argument(AL, NumParamsExpr, NP)) {
    AL.setInvalid();
    return true;
  }

  if (Context.getTargetInfo().getRegParmMax() == 0) {
    Diag(AL.getLoc(), diag::err_attribute_regparm_wrong_platform)
      << NumParamsExpr->getSourceRange();
    AL.setInvalid();
    return true;
  }

  numParams = NP;
  if (numParams > Context.getTargetInfo().getRegParmMax()) {
    Diag(AL.getLoc(), diag::err_attribute_regparm_invalid_number)
      << Context.getTargetInfo().getRegParmMax() << NumParamsExpr->getSourceRange();
    AL.setInvalid();
    return true;
  }

  return false;
}

// Checks whether an argument of launch_bounds attribute is
// acceptable, performs implicit conversion to Rvalue, and returns
// non-nullptr Expr result on success. Otherwise, it returns nullptr
// and may output an error.
static Expr *makeLaunchBoundsArgExpr(Sema &S, Expr *E,
                                     const CUDALaunchBoundsAttr &AL,
                                     const unsigned Idx) {
  if (S.DiagnoseUnexpandedParameterPack(E))
    return nullptr;

  // Accept template arguments for now as they depend on something else.
  // We'll get to check them when they eventually get instantiated.
  if (E->isValueDependent())
    return E;

  std::optional<llvm::APSInt> I = llvm::APSInt(64);
  if (!(I = E->getIntegerConstantExpr(S.Context))) {
    S.Diag(E->getExprLoc(), diag::err_attribute_argument_n_type)
        << &AL << Idx << AANT_ArgumentIntegerConstant << E->getSourceRange();
    return nullptr;
  }
  // Make sure we can fit it in 32 bits.
  if (!I->isIntN(32)) {
    S.Diag(E->getExprLoc(), diag::err_ice_too_large)
        << toString(*I, 10, false) << 32 << /* Unsigned */ 1;
    return nullptr;
  }
  if (*I < 0)
    S.Diag(E->getExprLoc(), diag::warn_attribute_argument_n_negative)
        << &AL << Idx << E->getSourceRange();

  // We may need to perform implicit conversion of the argument.
  InitializedEntity Entity = InitializedEntity::InitializeParameter(
      S.Context, S.Context.getConstType(S.Context.IntTy), /*consume*/ false);
  ExprResult ValArg = S.PerformCopyInitialization(Entity, SourceLocation(), E);
  assert(!ValArg.isInvalid() &&
         "Unexpected PerformCopyInitialization() failure.");

  return ValArg.getAs<Expr>();
}

CUDALaunchBoundsAttr *
Sema::CreateLaunchBoundsAttr(const AttributeCommonInfo &CI, Expr *MaxThreads,
                             Expr *MinBlocks, Expr *MaxBlocks) {
  CUDALaunchBoundsAttr TmpAttr(Context, CI, MaxThreads, MinBlocks, MaxBlocks);
  MaxThreads = makeLaunchBoundsArgExpr(*this, MaxThreads, TmpAttr, 0);
  if (!MaxThreads)
    return nullptr;

  if (MinBlocks) {
    MinBlocks = makeLaunchBoundsArgExpr(*this, MinBlocks, TmpAttr, 1);
    if (!MinBlocks)
      return nullptr;
  }

  if (MaxBlocks) {
    // '.maxclusterrank' ptx directive requires .target sm_90 or higher.
    auto SM = SYCL().getOffloadArch(Context.getTargetInfo());
    if (SM == OffloadArch::UNKNOWN || SM < OffloadArch::SM_90) {
      Diag(MaxBlocks->getBeginLoc(), diag::warn_cuda_maxclusterrank_sm_90)
          << OffloadArchToString(SM) << CI << MaxBlocks->getSourceRange();
      // Ignore it by setting MaxBlocks to null;
      MaxBlocks = nullptr;
    } else {
      MaxBlocks = makeLaunchBoundsArgExpr(*this, MaxBlocks, TmpAttr, 2);
      if (!MaxBlocks)
        return nullptr;
    }
  }

  return ::new (Context)
      CUDALaunchBoundsAttr(Context, CI, MaxThreads, MinBlocks, MaxBlocks);
}

void Sema::AddLaunchBoundsAttr(Decl *D, const AttributeCommonInfo &CI,
                               Expr *MaxThreads, Expr *MinBlocks,
                               Expr *MaxBlocks) {
  if (auto *Attr = CreateLaunchBoundsAttr(CI, MaxThreads, MinBlocks, MaxBlocks))
    D->addAttr(Attr);
}

static void handleLaunchBoundsAttr(Sema &S, Decl *D, const ParsedAttr &AL) {
  if (!AL.checkAtLeastNumArgs(S, 1) || !AL.checkAtMostNumArgs(S, 3))
    return;

  S.AddLaunchBoundsAttr(D, AL, AL.getArgAsExpr(0),
                        AL.getNumArgs() > 1 ? AL.getArgAsExpr(1) : nullptr,
                        AL.getNumArgs() > 2 ? AL.getArgAsExpr(2) : nullptr);
}

static void handleArgumentWithTypeTagAttr(Sema &S, Decl *D,
                                          const ParsedAttr &AL) {
  if (!AL.isArgIdent(0)) {
    S.Diag(AL.getLoc(), diag::err_attribute_argument_n_type)
        << AL << /* arg num = */ 1 << AANT_ArgumentIdentifier;
    return;
  }

  ParamIdx ArgumentIdx;
  if (!S.checkFunctionOrMethodParameterIndex(
          D, AL, 2, AL.getArgAsExpr(1), ArgumentIdx,
          /*CanIndexImplicitThis=*/false,
          /*CanIndexVariadicArguments=*/true))
    return;

  ParamIdx TypeTagIdx;
  if (!S.checkFunctionOrMethodParameterIndex(
          D, AL, 3, AL.getArgAsExpr(2), TypeTagIdx,
          /*CanIndexImplicitThis=*/false,
          /*CanIndexVariadicArguments=*/true))
    return;

  bool IsPointer = AL.getAttrName()->getName() == "pointer_with_type_tag";
  if (IsPointer) {
    // Ensure that buffer has a pointer type.
    unsigned ArgumentIdxAST = ArgumentIdx.getASTIndex();
    if (ArgumentIdxAST >= getFunctionOrMethodNumParams(D) ||
        !getFunctionOrMethodParamType(D, ArgumentIdxAST)->isPointerType())
      S.Diag(AL.getLoc(), diag::err_attribute_pointers_only) << AL << 0;
  }

  D->addAttr(::new (S.Context) ArgumentWithTypeTagAttr(
      S.Context, AL, AL.getArgAsIdent(0)->getIdentifierInfo(), ArgumentIdx,
      TypeTagIdx, IsPointer));
}

static void handleTypeTagForDatatypeAttr(Sema &S, Decl *D,
                                         const ParsedAttr &AL) {
  if (!AL.isArgIdent(0)) {
    S.Diag(AL.getLoc(), diag::err_attribute_argument_n_type)
        << AL << 1 << AANT_ArgumentIdentifier;
    return;
  }

  if (!AL.checkExactlyNumArgs(S, 1))
    return;

  if (!isa<VarDecl>(D)) {
    S.Diag(AL.getLoc(), diag::err_attribute_wrong_decl_type)
        << AL << AL.isRegularKeywordAttribute() << ExpectedVariable;
    return;
  }

  IdentifierInfo *PointerKind = AL.getArgAsIdent(0)->getIdentifierInfo();
  TypeSourceInfo *MatchingCTypeLoc = nullptr;
  S.GetTypeFromParser(AL.getMatchingCType(), &MatchingCTypeLoc);
  assert(MatchingCTypeLoc && "no type source info for attribute argument");

  D->addAttr(::new (S.Context) TypeTagForDatatypeAttr(
      S.Context, AL, PointerKind, MatchingCTypeLoc, AL.getLayoutCompatible(),
      AL.getMustBeNull()));
}

static void handleXRayLogArgsAttr(Sema &S, Decl *D, const ParsedAttr &AL) {
  ParamIdx ArgCount;

  if (!S.checkFunctionOrMethodParameterIndex(D, AL, 1, AL.getArgAsExpr(0),
                                             ArgCount,
                                             true /* CanIndexImplicitThis */))
    return;

  // ArgCount isn't a parameter index [0;n), it's a count [1;n]
  D->addAttr(::new (S.Context)
                 XRayLogArgsAttr(S.Context, AL, ArgCount.getSourceIndex()));
}

static void handlePatchableFunctionEntryAttr(Sema &S, Decl *D,
                                             const ParsedAttr &AL) {
  if (S.Context.getTargetInfo().getTriple().isOSAIX()) {
    S.Diag(AL.getLoc(), diag::err_aix_attr_unsupported) << AL;
    return;
  }
  uint32_t Count = 0, Offset = 0;
  StringRef Section;
  if (!S.checkUInt32Argument(AL, AL.getArgAsExpr(0), Count, 0, true))
    return;
  if (AL.getNumArgs() >= 2) {
    Expr *Arg = AL.getArgAsExpr(1);
    if (!S.checkUInt32Argument(AL, Arg, Offset, 1, true))
      return;
    if (Count < Offset) {
      S.Diag(S.getAttrLoc(AL), diag::err_attribute_argument_out_of_range)
          << &AL << 0 << Count << Arg->getBeginLoc();
      return;
    }
  }
  if (AL.getNumArgs() == 3) {
    SourceLocation LiteralLoc;
    if (!S.checkStringLiteralArgumentAttr(AL, 2, Section, &LiteralLoc))
      return;
    if (llvm::Error E = S.isValidSectionSpecifier(Section)) {
      S.Diag(LiteralLoc,
             diag::err_attribute_patchable_function_entry_invalid_section)
          << toString(std::move(E));
      return;
    }
    if (Section.empty()) {
      S.Diag(LiteralLoc,
             diag::err_attribute_patchable_function_entry_invalid_section)
          << "section must not be empty";
      return;
    }
  }
  D->addAttr(::new (S.Context) PatchableFunctionEntryAttr(S.Context, AL, Count,
                                                          Offset, Section));
}

static bool SYCLAliasValid(ASTContext &Context, unsigned BuiltinID) {
  constexpr llvm::StringLiteral Prefix = "__builtin_intel_sycl";
  std::string BuiltinNameStr = Context.BuiltinInfo.getName(BuiltinID);
  StringRef BuiltinName = BuiltinNameStr;
  return BuiltinName.starts_with(Prefix);
}

static void handleBuiltinAliasAttr(Sema &S, Decl *D,
                                        const ParsedAttr &AL) {
  if (!AL.isArgIdent(0)) {
    S.Diag(AL.getLoc(), diag::err_attribute_argument_n_type)
        << AL << 1 << AANT_ArgumentIdentifier;
    return;
  }

  IdentifierInfo *Ident = AL.getArgAsIdent(0)->getIdentifierInfo();
  unsigned BuiltinID = Ident->getBuiltinID();
  StringRef AliasName = cast<FunctionDecl>(D)->getIdentifier()->getName();

  bool IsAArch64 = S.Context.getTargetInfo().getTriple().isAArch64();
  bool IsARM = S.Context.getTargetInfo().getTriple().isARM();
  bool IsRISCV = S.Context.getTargetInfo().getTriple().isRISCV();
  bool IsSPIRV = S.Context.getTargetInfo().getTriple().isSPIRV();
  bool IsHLSL = S.Context.getLangOpts().HLSL;
  bool IsSYCL = S.Context.getLangOpts().isSYCL();
  bool IsTSBuiltin = S.Context.BuiltinInfo.isTSBuiltin(BuiltinID);
  if ((IsAArch64 && !S.ARM().SveAliasValid(BuiltinID, AliasName)) ||
      (IsARM && !S.ARM().MveAliasValid(BuiltinID, AliasName) &&
       !S.ARM().CdeAliasValid(BuiltinID, AliasName)) ||
      (IsRISCV && !S.RISCV().isAliasValid(BuiltinID, AliasName)) ||
      (IsSYCL && !IsTSBuiltin && !SYCLAliasValid(S.Context, BuiltinID)) ||
      (!IsAArch64 && !IsARM && !IsRISCV && !IsHLSL && !IsSYCL && !IsSPIRV)) {
    S.Diag(AL.getLoc(), diag::err_attribute_builtin_alias) << AL;
    return;
  }

  D->addAttr(::new (S.Context) BuiltinAliasAttr(S.Context, AL, Ident));
}

static void handleNullableTypeAttr(Sema &S, Decl *D, const ParsedAttr &AL) {
  if (AL.isUsedAsTypeAttr())
    return;

  if (auto *CRD = dyn_cast<CXXRecordDecl>(D);
      !CRD || !(CRD->isClass() || CRD->isStruct())) {
    S.Diag(AL.getRange().getBegin(), diag::err_attribute_wrong_decl_type)
        << AL << AL.isRegularKeywordAttribute() << ExpectedClass;
    return;
  }

  handleSimpleAttribute<TypeNullableAttr>(S, D, AL);
}

static void handlePreferredTypeAttr(Sema &S, Decl *D, const ParsedAttr &AL) {
  if (!AL.hasParsedType()) {
    S.Diag(AL.getLoc(), diag::err_attribute_wrong_number_arguments) << AL << 1;
    return;
  }

  TypeSourceInfo *ParmTSI = nullptr;
  QualType QT = S.GetTypeFromParser(AL.getTypeArg(), &ParmTSI);
  assert(ParmTSI && "no type source info for attribute argument");
  S.RequireCompleteType(ParmTSI->getTypeLoc().getBeginLoc(), QT,
                        diag::err_incomplete_type);

  D->addAttr(::new (S.Context) PreferredTypeAttr(S.Context, AL, ParmTSI));
}

//===----------------------------------------------------------------------===//
// Microsoft specific attribute handlers.
//===----------------------------------------------------------------------===//

UuidAttr *Sema::mergeUuidAttr(Decl *D, const AttributeCommonInfo &CI,
                              StringRef UuidAsWritten, MSGuidDecl *GuidDecl) {
  if (const auto *UA = D->getAttr<UuidAttr>()) {
    if (declaresSameEntity(UA->getGuidDecl(), GuidDecl))
      return nullptr;
    if (!UA->getGuid().empty()) {
      Diag(UA->getLocation(), diag::err_mismatched_uuid);
      Diag(CI.getLoc(), diag::note_previous_uuid);
      D->dropAttr<UuidAttr>();
    }
  }

  return ::new (Context) UuidAttr(Context, CI, UuidAsWritten, GuidDecl);
}

static void handleUuidAttr(Sema &S, Decl *D, const ParsedAttr &AL) {
  if (!S.LangOpts.CPlusPlus) {
    S.Diag(AL.getLoc(), diag::err_attribute_not_supported_in_lang)
        << AL << AttributeLangSupport::C;
    return;
  }

  StringRef OrigStrRef;
  SourceLocation LiteralLoc;
  if (!S.checkStringLiteralArgumentAttr(AL, 0, OrigStrRef, &LiteralLoc))
    return;

  // GUID format is "XXXXXXXX-XXXX-XXXX-XXXX-XXXXXXXXXXXX" or
  // "{XXXXXXXX-XXXX-XXXX-XXXX-XXXXXXXXXXXX}", normalize to the former.
  StringRef StrRef = OrigStrRef;
  if (StrRef.size() == 38 && StrRef.front() == '{' && StrRef.back() == '}')
    StrRef = StrRef.drop_front().drop_back();

  // Validate GUID length.
  if (StrRef.size() != 36) {
    S.Diag(LiteralLoc, diag::err_attribute_uuid_malformed_guid);
    return;
  }

  for (unsigned i = 0; i < 36; ++i) {
    if (i == 8 || i == 13 || i == 18 || i == 23) {
      if (StrRef[i] != '-') {
        S.Diag(LiteralLoc, diag::err_attribute_uuid_malformed_guid);
        return;
      }
    } else if (!isHexDigit(StrRef[i])) {
      S.Diag(LiteralLoc, diag::err_attribute_uuid_malformed_guid);
      return;
    }
  }

  // Convert to our parsed format and canonicalize.
  MSGuidDecl::Parts Parsed;
  StrRef.substr(0, 8).getAsInteger(16, Parsed.Part1);
  StrRef.substr(9, 4).getAsInteger(16, Parsed.Part2);
  StrRef.substr(14, 4).getAsInteger(16, Parsed.Part3);
  for (unsigned i = 0; i != 8; ++i)
    StrRef.substr(19 + 2 * i + (i >= 2 ? 1 : 0), 2)
        .getAsInteger(16, Parsed.Part4And5[i]);
  MSGuidDecl *Guid = S.Context.getMSGuidDecl(Parsed);

  // FIXME: It'd be nice to also emit a fixit removing uuid(...) (and, if it's
  // the only thing in the [] list, the [] too), and add an insertion of
  // __declspec(uuid(...)).  But sadly, neither the SourceLocs of the commas
  // separating attributes nor of the [ and the ] are in the AST.
  // Cf "SourceLocations of attribute list delimiters - [[ ... , ... ]] etc"
  // on cfe-dev.
  if (AL.isMicrosoftAttribute()) // Check for [uuid(...)] spelling.
    S.Diag(AL.getLoc(), diag::warn_atl_uuid_deprecated);

  UuidAttr *UA = S.mergeUuidAttr(D, AL, OrigStrRef, Guid);
  if (UA)
    D->addAttr(UA);
}

static void handleMSInheritanceAttr(Sema &S, Decl *D, const ParsedAttr &AL) {
  if (!S.LangOpts.CPlusPlus) {
    S.Diag(AL.getLoc(), diag::err_attribute_not_supported_in_lang)
        << AL << AttributeLangSupport::C;
    return;
  }
  MSInheritanceAttr *IA = S.mergeMSInheritanceAttr(
      D, AL, /*BestCase=*/true, (MSInheritanceModel)AL.getSemanticSpelling());
  if (IA) {
    D->addAttr(IA);
    S.Consumer.AssignInheritanceModel(cast<CXXRecordDecl>(D));
  }
}

static void handleDeclspecThreadAttr(Sema &S, Decl *D, const ParsedAttr &AL) {
  const auto *VD = cast<VarDecl>(D);
  if (!S.Context.getTargetInfo().isTLSSupported()) {
    S.Diag(AL.getLoc(), diag::err_thread_unsupported);
    return;
  }
  if (VD->getTSCSpec() != TSCS_unspecified) {
    S.Diag(AL.getLoc(), diag::err_declspec_thread_on_thread_variable);
    return;
  }
  if (VD->hasLocalStorage()) {
    S.Diag(AL.getLoc(), diag::err_thread_non_global) << "__declspec(thread)";
    return;
  }
  D->addAttr(::new (S.Context) ThreadAttr(S.Context, AL));
}

static void handleMSConstexprAttr(Sema &S, Decl *D, const ParsedAttr &AL) {
  if (!S.getLangOpts().isCompatibleWithMSVC(LangOptions::MSVC2022_3)) {
    S.Diag(AL.getLoc(), diag::warn_unknown_attribute_ignored)
        << AL << AL.getRange();
    return;
  }
  auto *FD = cast<FunctionDecl>(D);
  if (FD->isConstexprSpecified() || FD->isConsteval()) {
    S.Diag(AL.getLoc(), diag::err_ms_constexpr_cannot_be_applied)
        << FD->isConsteval() << FD;
    return;
  }
  if (auto *MD = dyn_cast<CXXMethodDecl>(FD)) {
    if (!S.getLangOpts().CPlusPlus20 && MD->isVirtual()) {
      S.Diag(AL.getLoc(), diag::err_ms_constexpr_cannot_be_applied)
          << /*virtual*/ 2 << MD;
      return;
    }
  }
  D->addAttr(::new (S.Context) MSConstexprAttr(S.Context, AL));
}

static void handleAbiTagAttr(Sema &S, Decl *D, const ParsedAttr &AL) {
  SmallVector<StringRef, 4> Tags;
  for (unsigned I = 0, E = AL.getNumArgs(); I != E; ++I) {
    StringRef Tag;
    if (!S.checkStringLiteralArgumentAttr(AL, I, Tag))
      return;
    Tags.push_back(Tag);
  }

  if (const auto *NS = dyn_cast<NamespaceDecl>(D)) {
    if (!NS->isInline()) {
      S.Diag(AL.getLoc(), diag::warn_attr_abi_tag_namespace) << 0;
      return;
    }
    if (NS->isAnonymousNamespace()) {
      S.Diag(AL.getLoc(), diag::warn_attr_abi_tag_namespace) << 1;
      return;
    }
    if (AL.getNumArgs() == 0)
      Tags.push_back(NS->getName());
  } else if (!AL.checkAtLeastNumArgs(S, 1))
    return;

  // Store tags sorted and without duplicates.
  llvm::sort(Tags);
  Tags.erase(llvm::unique(Tags), Tags.end());

  D->addAttr(::new (S.Context)
                 AbiTagAttr(S.Context, AL, Tags.data(), Tags.size()));
}

static bool hasBTFDeclTagAttr(Decl *D, StringRef Tag) {
  for (const auto *I : D->specific_attrs<BTFDeclTagAttr>()) {
    if (I->getBTFDeclTag() == Tag)
      return true;
  }
  return false;
}

static void handleBTFDeclTagAttr(Sema &S, Decl *D, const ParsedAttr &AL) {
  StringRef Str;
  if (!S.checkStringLiteralArgumentAttr(AL, 0, Str))
    return;
  if (hasBTFDeclTagAttr(D, Str))
    return;

  D->addAttr(::new (S.Context) BTFDeclTagAttr(S.Context, AL, Str));
}

BTFDeclTagAttr *Sema::mergeBTFDeclTagAttr(Decl *D, const BTFDeclTagAttr &AL) {
  if (hasBTFDeclTagAttr(D, AL.getBTFDeclTag()))
    return nullptr;
  return ::new (Context) BTFDeclTagAttr(Context, AL, AL.getBTFDeclTag());
}

static void handleInterruptAttr(Sema &S, Decl *D, const ParsedAttr &AL) {
  // Dispatch the interrupt attribute based on the current target.
  switch (S.Context.getTargetInfo().getTriple().getArch()) {
  case llvm::Triple::msp430:
    S.MSP430().handleInterruptAttr(D, AL);
    break;
  case llvm::Triple::mipsel:
  case llvm::Triple::mips:
    S.MIPS().handleInterruptAttr(D, AL);
    break;
  case llvm::Triple::m68k:
    S.M68k().handleInterruptAttr(D, AL);
    break;
  case llvm::Triple::x86:
  case llvm::Triple::x86_64:
    S.X86().handleAnyInterruptAttr(D, AL);
    break;
  case llvm::Triple::avr:
    S.AVR().handleInterruptAttr(D, AL);
    break;
  case llvm::Triple::riscv32:
  case llvm::Triple::riscv64:
    S.RISCV().handleInterruptAttr(D, AL);
    break;
  default:
    S.ARM().handleInterruptAttr(D, AL);
    break;
  }
}

static void handleLayoutVersion(Sema &S, Decl *D, const ParsedAttr &AL) {
  uint32_t Version;
  Expr *VersionExpr = static_cast<Expr *>(AL.getArgAsExpr(0));
  if (!S.checkUInt32Argument(AL, AL.getArgAsExpr(0), Version))
    return;

  // TODO: Investigate what happens with the next major version of MSVC.
  if (Version != LangOptions::MSVC2015 / 100) {
    S.Diag(AL.getLoc(), diag::err_attribute_argument_out_of_bounds)
        << AL << Version << VersionExpr->getSourceRange();
    return;
  }

  // The attribute expects a "major" version number like 19, but new versions of
  // MSVC have moved to updating the "minor", or less significant numbers, so we
  // have to multiply by 100 now.
  Version *= 100;

  D->addAttr(::new (S.Context) LayoutVersionAttr(S.Context, AL, Version));
}

DLLImportAttr *Sema::mergeDLLImportAttr(Decl *D,
                                        const AttributeCommonInfo &CI) {
  if (D->hasAttr<DLLExportAttr>()) {
    Diag(CI.getLoc(), diag::warn_attribute_ignored) << "'dllimport'";
    return nullptr;
  }

  if (D->hasAttr<DLLImportAttr>())
    return nullptr;

  return ::new (Context) DLLImportAttr(Context, CI);
}

DLLExportAttr *Sema::mergeDLLExportAttr(Decl *D,
                                        const AttributeCommonInfo &CI) {
  if (DLLImportAttr *Import = D->getAttr<DLLImportAttr>()) {
    Diag(Import->getLocation(), diag::warn_attribute_ignored) << Import;
    D->dropAttr<DLLImportAttr>();
  }

  if (D->hasAttr<DLLExportAttr>())
    return nullptr;

  return ::new (Context) DLLExportAttr(Context, CI);
}

static void handleDLLAttr(Sema &S, Decl *D, const ParsedAttr &A) {
  if (isa<ClassTemplatePartialSpecializationDecl>(D) &&
      (S.Context.getTargetInfo().shouldDLLImportComdatSymbols())) {
    S.Diag(A.getRange().getBegin(), diag::warn_attribute_ignored) << A;
    return;
  }

  if (const auto *FD = dyn_cast<FunctionDecl>(D)) {
    if (FD->isInlined() && A.getKind() == ParsedAttr::AT_DLLImport &&
        !(S.Context.getTargetInfo().shouldDLLImportComdatSymbols())) {
      // MinGW doesn't allow dllimport on inline functions.
      S.Diag(A.getRange().getBegin(), diag::warn_attribute_ignored_on_inline)
          << A;
      return;
    }
  }

  if (const auto *MD = dyn_cast<CXXMethodDecl>(D)) {
    if ((S.Context.getTargetInfo().shouldDLLImportComdatSymbols()) &&
        MD->getParent()->isLambda()) {
      S.Diag(A.getRange().getBegin(), diag::err_attribute_dll_lambda) << A;
      return;
    }
  }

  Attr *NewAttr = A.getKind() == ParsedAttr::AT_DLLExport
                      ? (Attr *)S.mergeDLLExportAttr(D, A)
                      : (Attr *)S.mergeDLLImportAttr(D, A);
  if (NewAttr)
    D->addAttr(NewAttr);
}

MSInheritanceAttr *
Sema::mergeMSInheritanceAttr(Decl *D, const AttributeCommonInfo &CI,
                             bool BestCase,
                             MSInheritanceModel Model) {
  if (MSInheritanceAttr *IA = D->getAttr<MSInheritanceAttr>()) {
    if (IA->getInheritanceModel() == Model)
      return nullptr;
    Diag(IA->getLocation(), diag::err_mismatched_ms_inheritance)
        << 1 /*previous declaration*/;
    Diag(CI.getLoc(), diag::note_previous_ms_inheritance);
    D->dropAttr<MSInheritanceAttr>();
  }

  auto *RD = cast<CXXRecordDecl>(D);
  if (RD->hasDefinition()) {
    if (checkMSInheritanceAttrOnDefinition(RD, CI.getRange(), BestCase,
                                           Model)) {
      return nullptr;
    }
  } else {
    if (isa<ClassTemplatePartialSpecializationDecl>(RD)) {
      Diag(CI.getLoc(), diag::warn_ignored_ms_inheritance)
          << 1 /*partial specialization*/;
      return nullptr;
    }
    if (RD->getDescribedClassTemplate()) {
      Diag(CI.getLoc(), diag::warn_ignored_ms_inheritance)
          << 0 /*primary template*/;
      return nullptr;
    }
  }

  return ::new (Context) MSInheritanceAttr(Context, CI, BestCase);
}

static void handleCapabilityAttr(Sema &S, Decl *D, const ParsedAttr &AL) {
  // The capability attributes take a single string parameter for the name of
  // the capability they represent. The lockable attribute does not take any
  // parameters. However, semantically, both attributes represent the same
  // concept, and so they use the same semantic attribute. Eventually, the
  // lockable attribute will be removed.
  //
  // For backward compatibility, any capability which has no specified string
  // literal will be considered a "mutex."
  StringRef N("mutex");
  SourceLocation LiteralLoc;
  if (AL.getKind() == ParsedAttr::AT_Capability &&
      !S.checkStringLiteralArgumentAttr(AL, 0, N, &LiteralLoc))
    return;

  D->addAttr(::new (S.Context) CapabilityAttr(S.Context, AL, N));
}

static void handleReentrantCapabilityAttr(Sema &S, Decl *D,
                                          const ParsedAttr &AL) {
  // Do not permit 'reentrant_capability' without 'capability(..)'. Note that
  // the check here requires 'capability' to be before 'reentrant_capability'.
  // This helps enforce a canonical style. Also avoids placing an additional
  // branch into ProcessDeclAttributeList().
  if (!D->hasAttr<CapabilityAttr>()) {
    S.Diag(AL.getLoc(), diag::warn_thread_attribute_requires_preceded)
        << AL << cast<NamedDecl>(D) << "'capability'";
    return;
  }

  D->addAttr(::new (S.Context) ReentrantCapabilityAttr(S.Context, AL));
}

static void handleAssertCapabilityAttr(Sema &S, Decl *D, const ParsedAttr &AL) {
  SmallVector<Expr*, 1> Args;
  if (!checkLockFunAttrCommon(S, D, AL, Args))
    return;

  D->addAttr(::new (S.Context)
                 AssertCapabilityAttr(S.Context, AL, Args.data(), Args.size()));
}

static void handleAcquireCapabilityAttr(Sema &S, Decl *D,
                                        const ParsedAttr &AL) {
  if (const auto *ParmDecl = dyn_cast<ParmVarDecl>(D);
      ParmDecl && !checkFunParamsAreScopedLockable(S, ParmDecl, AL))
    return;

  SmallVector<Expr*, 1> Args;
  if (!checkLockFunAttrCommon(S, D, AL, Args))
    return;

  D->addAttr(::new (S.Context) AcquireCapabilityAttr(S.Context, AL, Args.data(),
                                                     Args.size()));
}

static void handleTryAcquireCapabilityAttr(Sema &S, Decl *D,
                                           const ParsedAttr &AL) {
  SmallVector<Expr*, 2> Args;
  if (!checkTryLockFunAttrCommon(S, D, AL, Args))
    return;

  D->addAttr(::new (S.Context) TryAcquireCapabilityAttr(
      S.Context, AL, AL.getArgAsExpr(0), Args.data(), Args.size()));
}

static void handleReleaseCapabilityAttr(Sema &S, Decl *D,
                                        const ParsedAttr &AL) {
  if (const auto *ParmDecl = dyn_cast<ParmVarDecl>(D);
      ParmDecl && !checkFunParamsAreScopedLockable(S, ParmDecl, AL))
    return;
  // Check that all arguments are lockable objects.
  SmallVector<Expr *, 1> Args;
  checkAttrArgsAreCapabilityObjs(S, D, AL, Args, 0, true);

  D->addAttr(::new (S.Context) ReleaseCapabilityAttr(S.Context, AL, Args.data(),
                                                     Args.size()));
}

static void handleRequiresCapabilityAttr(Sema &S, Decl *D,
                                         const ParsedAttr &AL) {
  if (const auto *ParmDecl = dyn_cast<ParmVarDecl>(D);
      ParmDecl && !checkFunParamsAreScopedLockable(S, ParmDecl, AL))
    return;

  if (!AL.checkAtLeastNumArgs(S, 1))
    return;

  // check that all arguments are lockable objects
  SmallVector<Expr*, 1> Args;
  checkAttrArgsAreCapabilityObjs(S, D, AL, Args);
  if (Args.empty())
    return;

  RequiresCapabilityAttr *RCA = ::new (S.Context)
      RequiresCapabilityAttr(S.Context, AL, Args.data(), Args.size());

  D->addAttr(RCA);
}

static void handleDeprecatedAttr(Sema &S, Decl *D, const ParsedAttr &AL) {
  if (const auto *NSD = dyn_cast<NamespaceDecl>(D)) {
    if (NSD->isAnonymousNamespace()) {
      S.Diag(AL.getLoc(), diag::warn_deprecated_anonymous_namespace);
      // Do not want to attach the attribute to the namespace because that will
      // cause confusing diagnostic reports for uses of declarations within the
      // namespace.
      return;
    }
  } else if (isa<UsingDecl, UnresolvedUsingTypenameDecl,
                 UnresolvedUsingValueDecl>(D)) {
    S.Diag(AL.getRange().getBegin(), diag::warn_deprecated_ignored_on_using)
        << AL;
    return;
  }

  // Handle the cases where the attribute has a text message.
  StringRef Str, Replacement;
  if (AL.isArgExpr(0) && AL.getArgAsExpr(0) &&
      !S.checkStringLiteralArgumentAttr(AL, 0, Str))
    return;

  // Support a single optional message only for Declspec and [[]] spellings.
  if (AL.isDeclspecAttribute() || AL.isStandardAttributeSyntax())
    AL.checkAtMostNumArgs(S, 1);
  else if (AL.isArgExpr(1) && AL.getArgAsExpr(1) &&
           !S.checkStringLiteralArgumentAttr(AL, 1, Replacement))
    return;

  if (!S.getLangOpts().CPlusPlus14 && AL.isCXX11Attribute() && !AL.isGNUScope())
    S.Diag(AL.getLoc(), diag::ext_cxx14_attr) << AL;

  D->addAttr(::new (S.Context) DeprecatedAttr(S.Context, AL, Str, Replacement));
}

static bool isGlobalVar(const Decl *D) {
  if (const auto *S = dyn_cast<VarDecl>(D))
    return S->hasGlobalStorage();
  return false;
}

static bool isSanitizerAttributeAllowedOnGlobals(StringRef Sanitizer) {
  return Sanitizer == "address" || Sanitizer == "hwaddress" ||
         Sanitizer == "memtag";
}

static void handleNoSanitizeAttr(Sema &S, Decl *D, const ParsedAttr &AL) {
  if (!AL.checkAtLeastNumArgs(S, 1))
    return;

  std::vector<StringRef> Sanitizers;

  for (unsigned I = 0, E = AL.getNumArgs(); I != E; ++I) {
    StringRef SanitizerName;
    SourceLocation LiteralLoc;

    if (!S.checkStringLiteralArgumentAttr(AL, I, SanitizerName, &LiteralLoc))
      return;

    if (parseSanitizerValue(SanitizerName, /*AllowGroups=*/true) ==
            SanitizerMask() &&
        SanitizerName != "coverage")
      S.Diag(LiteralLoc, diag::warn_unknown_sanitizer_ignored) << SanitizerName;
    else if (isGlobalVar(D) && !isSanitizerAttributeAllowedOnGlobals(SanitizerName))
      S.Diag(D->getLocation(), diag::warn_attribute_type_not_supported_global)
          << AL << SanitizerName;
    Sanitizers.push_back(SanitizerName);
  }

  D->addAttr(::new (S.Context) NoSanitizeAttr(S.Context, AL, Sanitizers.data(),
                                              Sanitizers.size()));
}

static void handleNoSanitizeSpecificAttr(Sema &S, Decl *D,
                                         const ParsedAttr &AL) {
  StringRef AttrName = AL.getAttrName()->getName();
  normalizeName(AttrName);
  StringRef SanitizerName = llvm::StringSwitch<StringRef>(AttrName)
                                .Case("no_address_safety_analysis", "address")
                                .Case("no_sanitize_address", "address")
                                .Case("no_sanitize_thread", "thread")
                                .Case("no_sanitize_memory", "memory");
  if (isGlobalVar(D) && SanitizerName != "address")
    S.Diag(D->getLocation(), diag::err_attribute_wrong_decl_type)
        << AL << AL.isRegularKeywordAttribute() << ExpectedFunction;

  // FIXME: Rather than create a NoSanitizeSpecificAttr, this creates a
  // NoSanitizeAttr object; but we need to calculate the correct spelling list
  // index rather than incorrectly assume the index for NoSanitizeSpecificAttr
  // has the same spellings as the index for NoSanitizeAttr. We don't have a
  // general way to "translate" between the two, so this hack attempts to work
  // around the issue with hard-coded indices. This is critical for calling
  // getSpelling() or prettyPrint() on the resulting semantic attribute object
  // without failing assertions.
  unsigned TranslatedSpellingIndex = 0;
  if (AL.isStandardAttributeSyntax())
    TranslatedSpellingIndex = 1;

  AttributeCommonInfo Info = AL;
  Info.setAttributeSpellingListIndex(TranslatedSpellingIndex);
  D->addAttr(::new (S.Context)
                 NoSanitizeAttr(S.Context, Info, &SanitizerName, 1));
}

static void handleInternalLinkageAttr(Sema &S, Decl *D, const ParsedAttr &AL) {
  if (InternalLinkageAttr *Internal = S.mergeInternalLinkageAttr(D, AL))
    D->addAttr(Internal);
}

static void handleZeroCallUsedRegsAttr(Sema &S, Decl *D, const ParsedAttr &AL) {
  // Check that the argument is a string literal.
  StringRef KindStr;
  SourceLocation LiteralLoc;
  if (!S.checkStringLiteralArgumentAttr(AL, 0, KindStr, &LiteralLoc))
    return;

  ZeroCallUsedRegsAttr::ZeroCallUsedRegsKind Kind;
  if (!ZeroCallUsedRegsAttr::ConvertStrToZeroCallUsedRegsKind(KindStr, Kind)) {
    S.Diag(LiteralLoc, diag::warn_attribute_type_not_supported)
        << AL << KindStr;
    return;
  }

  D->dropAttr<ZeroCallUsedRegsAttr>();
  D->addAttr(ZeroCallUsedRegsAttr::Create(S.Context, Kind, AL));
}

static void handleCountedByAttrField(Sema &S, Decl *D, const ParsedAttr &AL) {
  auto *FD = dyn_cast<FieldDecl>(D);
  assert(FD);

  auto *CountExpr = AL.getArgAsExpr(0);
  if (!CountExpr)
    return;

  bool CountInBytes;
  bool OrNull;
  switch (AL.getKind()) {
  case ParsedAttr::AT_CountedBy:
    CountInBytes = false;
    OrNull = false;
    break;
  case ParsedAttr::AT_CountedByOrNull:
    CountInBytes = false;
    OrNull = true;
    break;
  case ParsedAttr::AT_SizedBy:
    CountInBytes = true;
    OrNull = false;
    break;
  case ParsedAttr::AT_SizedByOrNull:
    CountInBytes = true;
    OrNull = true;
    break;
  default:
    llvm_unreachable("unexpected counted_by family attribute");
  }

  if (S.CheckCountedByAttrOnField(FD, CountExpr, CountInBytes, OrNull))
    return;

  QualType CAT = S.BuildCountAttributedArrayOrPointerType(
      FD->getType(), CountExpr, CountInBytes, OrNull);
  FD->setType(CAT);
}

static void handleFunctionReturnThunksAttr(Sema &S, Decl *D,
                                           const ParsedAttr &AL) {
  StringRef KindStr;
  SourceLocation LiteralLoc;
  if (!S.checkStringLiteralArgumentAttr(AL, 0, KindStr, &LiteralLoc))
    return;

  FunctionReturnThunksAttr::Kind Kind;
  if (!FunctionReturnThunksAttr::ConvertStrToKind(KindStr, Kind)) {
    S.Diag(LiteralLoc, diag::warn_attribute_type_not_supported)
        << AL << KindStr;
    return;
  }
  // FIXME: it would be good to better handle attribute merging rather than
  // silently replacing the existing attribute, so long as it does not break
  // the expected codegen tests.
  D->dropAttr<FunctionReturnThunksAttr>();
  D->addAttr(FunctionReturnThunksAttr::Create(S.Context, Kind, AL));
}

static void handleAvailableOnlyInDefaultEvalMethod(Sema &S, Decl *D,
                                                   const ParsedAttr &AL) {
  assert(isa<TypedefNameDecl>(D) && "This attribute only applies to a typedef");
  handleSimpleAttribute<AvailableOnlyInDefaultEvalMethodAttr>(S, D, AL);
}

static void handleNoMergeAttr(Sema &S, Decl *D, const ParsedAttr &AL) {
  auto *VDecl = dyn_cast<VarDecl>(D);
  if (VDecl && !VDecl->isFunctionPointerType()) {
    S.Diag(AL.getLoc(), diag::warn_attribute_ignored_non_function_pointer)
        << AL << VDecl;
    return;
  }
  D->addAttr(NoMergeAttr::Create(S.Context, AL));
}

static void handleNoUniqueAddressAttr(Sema &S, Decl *D, const ParsedAttr &AL) {
  D->addAttr(NoUniqueAddressAttr::Create(S.Context, AL));
}

static void handleDestroyAttr(Sema &S, Decl *D, const ParsedAttr &A) {
  if (!cast<VarDecl>(D)->hasGlobalStorage()) {
    S.Diag(D->getLocation(), diag::err_destroy_attr_on_non_static_var)
        << (A.getKind() == ParsedAttr::AT_AlwaysDestroy);
    return;
  }

  if (A.getKind() == ParsedAttr::AT_AlwaysDestroy)
    handleSimpleAttribute<AlwaysDestroyAttr>(S, D, A);
  else
    handleSimpleAttribute<NoDestroyAttr>(S, D, A);
}

static void handleUninitializedAttr(Sema &S, Decl *D, const ParsedAttr &AL) {
  assert(cast<VarDecl>(D)->getStorageDuration() == SD_Automatic &&
         "uninitialized is only valid on automatic duration variables");
  D->addAttr(::new (S.Context) UninitializedAttr(S.Context, AL));
}

static void handleMIGServerRoutineAttr(Sema &S, Decl *D, const ParsedAttr &AL) {
  // Check that the return type is a `typedef int kern_return_t` or a typedef
  // around it, because otherwise MIG convention checks make no sense.
  // BlockDecl doesn't store a return type, so it's annoying to check,
  // so let's skip it for now.
  if (!isa<BlockDecl>(D)) {
    QualType T = getFunctionOrMethodResultType(D);
    bool IsKernReturnT = false;
    while (const auto *TT = T->getAs<TypedefType>()) {
      IsKernReturnT = (TT->getDecl()->getName() == "kern_return_t");
      T = TT->desugar();
    }
    if (!IsKernReturnT || T.getCanonicalType() != S.getASTContext().IntTy) {
      S.Diag(D->getBeginLoc(),
             diag::warn_mig_server_routine_does_not_return_kern_return_t);
      return;
    }
  }

  handleSimpleAttribute<MIGServerRoutineAttr>(S, D, AL);
}

static void handleMSAllocatorAttr(Sema &S, Decl *D, const ParsedAttr &AL) {
  // Warn if the return type is not a pointer or reference type.
  if (auto *FD = dyn_cast<FunctionDecl>(D)) {
    QualType RetTy = FD->getReturnType();
    if (!RetTy->isPointerOrReferenceType()) {
      S.Diag(AL.getLoc(), diag::warn_declspec_allocator_nonpointer)
          << AL.getRange() << RetTy;
      return;
    }
  }

  handleSimpleAttribute<MSAllocatorAttr>(S, D, AL);
}

static void handleAcquireHandleAttr(Sema &S, Decl *D, const ParsedAttr &AL) {
  if (AL.isUsedAsTypeAttr())
    return;
  // Warn if the parameter is definitely not an output parameter.
  if (const auto *PVD = dyn_cast<ParmVarDecl>(D)) {
    if (PVD->getType()->isIntegerType()) {
      S.Diag(AL.getLoc(), diag::err_attribute_output_parameter)
          << AL.getRange();
      return;
    }
  }
  StringRef Argument;
  if (!S.checkStringLiteralArgumentAttr(AL, 0, Argument))
    return;
  D->addAttr(AcquireHandleAttr::Create(S.Context, Argument, AL));
}

template<typename Attr>
static void handleHandleAttr(Sema &S, Decl *D, const ParsedAttr &AL) {
  StringRef Argument;
  if (!S.checkStringLiteralArgumentAttr(AL, 0, Argument))
    return;
  D->addAttr(Attr::Create(S.Context, Argument, AL));
}

template<typename Attr>
static void handleUnsafeBufferUsage(Sema &S, Decl *D, const ParsedAttr &AL) {
  D->addAttr(Attr::Create(S.Context, AL));
}

static void handleCFGuardAttr(Sema &S, Decl *D, const ParsedAttr &AL) {
  // The guard attribute takes a single identifier argument.

  if (!AL.isArgIdent(0)) {
    S.Diag(AL.getLoc(), diag::err_attribute_argument_type)
        << AL << AANT_ArgumentIdentifier;
    return;
  }

  CFGuardAttr::GuardArg Arg;
  IdentifierInfo *II = AL.getArgAsIdent(0)->getIdentifierInfo();
  if (!CFGuardAttr::ConvertStrToGuardArg(II->getName(), Arg)) {
    S.Diag(AL.getLoc(), diag::warn_attribute_type_not_supported) << AL << II;
    return;
  }

  D->addAttr(::new (S.Context) CFGuardAttr(S.Context, AL, Arg));
}


template <typename AttrTy>
static const AttrTy *findEnforceTCBAttrByName(Decl *D, StringRef Name) {
  auto Attrs = D->specific_attrs<AttrTy>();
  auto I = llvm::find_if(Attrs,
                         [Name](const AttrTy *A) {
                           return A->getTCBName() == Name;
                         });
  return I == Attrs.end() ? nullptr : *I;
}

template <typename AttrTy, typename ConflictingAttrTy>
static void handleEnforceTCBAttr(Sema &S, Decl *D, const ParsedAttr &AL) {
  StringRef Argument;
  if (!S.checkStringLiteralArgumentAttr(AL, 0, Argument))
    return;

  // A function cannot be have both regular and leaf membership in the same TCB.
  if (const ConflictingAttrTy *ConflictingAttr =
      findEnforceTCBAttrByName<ConflictingAttrTy>(D, Argument)) {
    // We could attach a note to the other attribute but in this case
    // there's no need given how the two are very close to each other.
    S.Diag(AL.getLoc(), diag::err_tcb_conflicting_attributes)
      << AL.getAttrName()->getName() << ConflictingAttr->getAttrName()->getName()
      << Argument;

    // Error recovery: drop the non-leaf attribute so that to suppress
    // all future warnings caused by erroneous attributes. The leaf attribute
    // needs to be kept because it can only suppresses warnings, not cause them.
    D->dropAttr<EnforceTCBAttr>();
    return;
  }

  D->addAttr(AttrTy::Create(S.Context, Argument, AL));
}

template <typename AttrTy, typename ConflictingAttrTy>
static AttrTy *mergeEnforceTCBAttrImpl(Sema &S, Decl *D, const AttrTy &AL) {
  // Check if the new redeclaration has different leaf-ness in the same TCB.
  StringRef TCBName = AL.getTCBName();
  if (const ConflictingAttrTy *ConflictingAttr =
      findEnforceTCBAttrByName<ConflictingAttrTy>(D, TCBName)) {
    S.Diag(ConflictingAttr->getLoc(), diag::err_tcb_conflicting_attributes)
      << ConflictingAttr->getAttrName()->getName()
      << AL.getAttrName()->getName() << TCBName;

    // Add a note so that the user could easily find the conflicting attribute.
    S.Diag(AL.getLoc(), diag::note_conflicting_attribute);

    // More error recovery.
    D->dropAttr<EnforceTCBAttr>();
    return nullptr;
  }

  ASTContext &Context = S.getASTContext();
  return ::new(Context) AttrTy(Context, AL, AL.getTCBName());
}

EnforceTCBAttr *Sema::mergeEnforceTCBAttr(Decl *D, const EnforceTCBAttr &AL) {
  return mergeEnforceTCBAttrImpl<EnforceTCBAttr, EnforceTCBLeafAttr>(
      *this, D, AL);
}

EnforceTCBLeafAttr *Sema::mergeEnforceTCBLeafAttr(
    Decl *D, const EnforceTCBLeafAttr &AL) {
  return mergeEnforceTCBAttrImpl<EnforceTCBLeafAttr, EnforceTCBAttr>(
      *this, D, AL);
}

static void handleVTablePointerAuthentication(Sema &S, Decl *D,
                                              const ParsedAttr &AL) {
  CXXRecordDecl *Decl = cast<CXXRecordDecl>(D);
  const uint32_t NumArgs = AL.getNumArgs();
  if (NumArgs > 4) {
    S.Diag(AL.getLoc(), diag::err_attribute_too_many_arguments) << AL << 4;
    AL.setInvalid();
  }

  if (NumArgs == 0) {
    S.Diag(AL.getLoc(), diag::err_attribute_too_few_arguments) << AL;
    AL.setInvalid();
    return;
  }

  if (D->getAttr<VTablePointerAuthenticationAttr>()) {
    S.Diag(AL.getLoc(), diag::err_duplicated_vtable_pointer_auth) << Decl;
    AL.setInvalid();
  }

  auto KeyType = VTablePointerAuthenticationAttr::VPtrAuthKeyType::DefaultKey;
  if (AL.isArgIdent(0)) {
    IdentifierLoc *IL = AL.getArgAsIdent(0);
    if (!VTablePointerAuthenticationAttr::ConvertStrToVPtrAuthKeyType(
            IL->getIdentifierInfo()->getName(), KeyType)) {
      S.Diag(IL->getLoc(), diag::err_invalid_authentication_key)
          << IL->getIdentifierInfo();
      AL.setInvalid();
    }
    if (KeyType == VTablePointerAuthenticationAttr::DefaultKey &&
        !S.getLangOpts().PointerAuthCalls) {
      S.Diag(AL.getLoc(), diag::err_no_default_vtable_pointer_auth) << 0;
      AL.setInvalid();
    }
  } else {
    S.Diag(AL.getLoc(), diag::err_attribute_argument_type)
        << AL << AANT_ArgumentIdentifier;
    return;
  }

  auto AddressDiversityMode = VTablePointerAuthenticationAttr::
      AddressDiscriminationMode::DefaultAddressDiscrimination;
  if (AL.getNumArgs() > 1) {
    if (AL.isArgIdent(1)) {
      IdentifierLoc *IL = AL.getArgAsIdent(1);
      if (!VTablePointerAuthenticationAttr::
              ConvertStrToAddressDiscriminationMode(
                  IL->getIdentifierInfo()->getName(), AddressDiversityMode)) {
        S.Diag(IL->getLoc(), diag::err_invalid_address_discrimination)
            << IL->getIdentifierInfo();
        AL.setInvalid();
      }
      if (AddressDiversityMode ==
              VTablePointerAuthenticationAttr::DefaultAddressDiscrimination &&
          !S.getLangOpts().PointerAuthCalls) {
        S.Diag(IL->getLoc(), diag::err_no_default_vtable_pointer_auth) << 1;
        AL.setInvalid();
      }
    } else {
      S.Diag(AL.getLoc(), diag::err_attribute_argument_type)
          << AL << AANT_ArgumentIdentifier;
    }
  }

  auto ED = VTablePointerAuthenticationAttr::ExtraDiscrimination::
      DefaultExtraDiscrimination;
  if (AL.getNumArgs() > 2) {
    if (AL.isArgIdent(2)) {
      IdentifierLoc *IL = AL.getArgAsIdent(2);
      if (!VTablePointerAuthenticationAttr::ConvertStrToExtraDiscrimination(
              IL->getIdentifierInfo()->getName(), ED)) {
        S.Diag(IL->getLoc(), diag::err_invalid_extra_discrimination)
            << IL->getIdentifierInfo();
        AL.setInvalid();
      }
      if (ED == VTablePointerAuthenticationAttr::DefaultExtraDiscrimination &&
          !S.getLangOpts().PointerAuthCalls) {
        S.Diag(AL.getLoc(), diag::err_no_default_vtable_pointer_auth) << 2;
        AL.setInvalid();
      }
    } else {
      S.Diag(AL.getLoc(), diag::err_attribute_argument_type)
          << AL << AANT_ArgumentIdentifier;
    }
  }

  uint32_t CustomDiscriminationValue = 0;
  if (ED == VTablePointerAuthenticationAttr::CustomDiscrimination) {
    if (NumArgs < 4) {
      S.Diag(AL.getLoc(), diag::err_missing_custom_discrimination) << AL << 4;
      AL.setInvalid();
      return;
    }
    if (NumArgs > 4) {
      S.Diag(AL.getLoc(), diag::err_attribute_too_many_arguments) << AL << 4;
      AL.setInvalid();
    }

    if (!AL.isArgExpr(3) || !S.checkUInt32Argument(AL, AL.getArgAsExpr(3),
                                                   CustomDiscriminationValue)) {
      S.Diag(AL.getLoc(), diag::err_invalid_custom_discrimination);
      AL.setInvalid();
    }
  } else if (NumArgs > 3) {
    S.Diag(AL.getLoc(), diag::err_attribute_too_many_arguments) << AL << 3;
    AL.setInvalid();
  }

  Decl->addAttr(::new (S.Context) VTablePointerAuthenticationAttr(
      S.Context, AL, KeyType, AddressDiversityMode, ED,
      CustomDiscriminationValue));
}

//===----------------------------------------------------------------------===//
// Top Level Sema Entry Points
//===----------------------------------------------------------------------===//

static bool IsDeclLambdaCallOperator(Decl *D) {
  if (const auto *MD = dyn_cast<CXXMethodDecl>(D))
    return MD->getParent()->isLambda() &&
           MD->getOverloadedOperator() == OverloadedOperatorKind::OO_Call;
  return false;
}

// Returns true if the attribute must delay setting its arguments until after
// template instantiation, and false otherwise.
static bool MustDelayAttributeArguments(const ParsedAttr &AL) {
  // Only attributes that accept expression parameter packs can delay arguments.
  if (!AL.acceptsExprPack())
    return false;

  bool AttrHasVariadicArg = AL.hasVariadicArg();
  unsigned AttrNumArgs = AL.getNumArgMembers();
  for (size_t I = 0; I < std::min(AL.getNumArgs(), AttrNumArgs); ++I) {
    bool IsLastAttrArg = I == (AttrNumArgs - 1);
    // If the argument is the last argument and it is variadic it can contain
    // any expression.
    if (IsLastAttrArg && AttrHasVariadicArg)
      return false;
    Expr *E = AL.getArgAsExpr(I);
    bool ArgMemberCanHoldExpr = AL.isParamExpr(I);
    // If the expression is a pack expansion then arguments must be delayed
    // unless the argument is an expression and it is the last argument of the
    // attribute.
    if (isa<PackExpansionExpr>(E))
      return !(IsLastAttrArg && ArgMemberCanHoldExpr);
    // Last case is if the expression is value dependent then it must delay
    // arguments unless the corresponding argument is able to hold the
    // expression.
    if (E->isValueDependent() && !ArgMemberCanHoldExpr)
      return true;
  }
  return false;
}

/// ProcessDeclAttribute - Apply the specific attribute to the specified decl if
/// the attribute applies to decls.  If the attribute is a type attribute, just
/// silently ignore it if a GNU attribute.
static void
ProcessDeclAttribute(Sema &S, Scope *scope, Decl *D, const ParsedAttr &AL,
                     const Sema::ProcessDeclAttributeOptions &Options) {
  if (AL.isInvalid() || AL.getKind() == ParsedAttr::IgnoredAttribute)
    return;

  // Ignore C++11 attributes on declarator chunks: they appertain to the type
  // instead. Note, isCXX11Attribute() will look at whether the attribute is
  // [[]] or alignas, while isC23Attribute() will only look at [[]]. This is
  // important for ensuring that alignas in C23 is properly handled on a
  // structure member declaration because it is a type-specifier-qualifier in
  // C but still applies to the declaration rather than the type.
  if ((S.getLangOpts().CPlusPlus
           ? AL.isCXX11Attribute() && (!IsDeclLambdaCallOperator(D) ||
                                       !AL.supportsNonconformingLambdaSyntax())
           : AL.isC23Attribute()) &&
      !Options.IncludeCXX11Attributes)
    return;

  // Unknown attributes are automatically warned on. Target-specific attributes
  // which do not apply to the current target architecture are treated as
  // though they were unknown attributes.
  const TargetInfo *Aux = S.Context.getAuxTargetInfo();
  if (AL.getKind() == ParsedAttr::UnknownAttribute ||
      !(AL.existsInTarget(S.Context.getTargetInfo()) ||
        (S.Context.getLangOpts().SYCLIsDevice &&
         Aux && AL.existsInTarget(*Aux)))) {
    if (AL.isRegularKeywordAttribute() || AL.isDeclspecAttribute()) {
      S.Diag(AL.getLoc(), AL.isRegularKeywordAttribute()
                              ? diag::err_keyword_not_supported_on_target
                              : diag::warn_unhandled_ms_attribute_ignored)
          << AL.getAttrName() << AL.getRange();
    } else {
      S.DiagnoseUnknownAttribute(AL);
    }
    return;
  }

  // Check if argument population must delayed to after template instantiation.
  bool MustDelayArgs = MustDelayAttributeArguments(AL);

  // Argument number check must be skipped if arguments are delayed.
  if (S.checkCommonAttributeFeatures(D, AL, MustDelayArgs))
    return;

  if (MustDelayArgs) {
    AL.handleAttrWithDelayedArgs(S, D);
    return;
  }

  switch (AL.getKind()) {
  default:
    if (AL.getInfo().handleDeclAttribute(S, D, AL) != ParsedAttrInfo::NotHandled)
      break;
    if (!AL.isStmtAttr()) {
      assert(AL.isTypeAttr() && "Non-type attribute not handled");
    }
    if (AL.isTypeAttr()) {
      if (Options.IgnoreTypeAttributes)
        break;
      if (!AL.isStandardAttributeSyntax() && !AL.isRegularKeywordAttribute()) {
        // Non-[[]] type attributes are handled in processTypeAttrs(); silently
        // move on.
        break;
      }

      // According to the C and C++ standards, we should never see a
      // [[]] type attribute on a declaration. However, we have in the past
      // allowed some type attributes to "slide" to the `DeclSpec`, so we need
      // to continue to support this legacy behavior. We only do this, however,
      // if
      // - we actually have a `DeclSpec`, i.e. if we're looking at a
      //   `DeclaratorDecl`, or
      // - we are looking at an alias-declaration, where historically we have
      //   allowed type attributes after the identifier to slide to the type.
      if (AL.slidesFromDeclToDeclSpecLegacyBehavior() &&
          isa<DeclaratorDecl, TypeAliasDecl>(D)) {
        // Suggest moving the attribute to the type instead, but only for our
        // own vendor attributes; moving other vendors' attributes might hurt
        // portability.
        if (AL.isClangScope()) {
          S.Diag(AL.getLoc(), diag::warn_type_attribute_deprecated_on_decl)
              << AL << D->getLocation();
        }

        // Allow this type attribute to be handled in processTypeAttrs();
        // silently move on.
        break;
      }

      if (AL.getKind() == ParsedAttr::AT_Regparm) {
        // `regparm` is a special case: It's a type attribute but we still want
        // to treat it as if it had been written on the declaration because that
        // way we'll be able to handle it directly in `processTypeAttr()`.
        // If we treated `regparm` it as if it had been written on the
        // `DeclSpec`, the logic in `distributeFunctionTypeAttrFromDeclSepc()`
        // would try to move it to the declarator, but that doesn't work: We
        // can't remove the attribute from the list of declaration attributes
        // because it might be needed by other declarators in the same
        // declaration.
        break;
      }

      if (AL.getKind() == ParsedAttr::AT_VectorSize) {
        // `vector_size` is a special case: It's a type attribute semantically,
        // but GCC expects the [[]] syntax to be written on the declaration (and
        // warns that the attribute has no effect if it is placed on the
        // decl-specifier-seq).
        // Silently move on and allow the attribute to be handled in
        // processTypeAttr().
        break;
      }

      if (AL.getKind() == ParsedAttr::AT_NoDeref) {
        // FIXME: `noderef` currently doesn't work correctly in [[]] syntax.
        // See https://github.com/llvm/llvm-project/issues/55790 for details.
        // We allow processTypeAttrs() to emit a warning and silently move on.
        break;
      }
    }
    // N.B., ClangAttrEmitter.cpp emits a diagnostic helper that ensures a
    // statement attribute is not written on a declaration, but this code is
    // needed for type attributes as well as statement attributes in Attr.td
    // that do not list any subjects.
    S.Diag(AL.getLoc(), diag::err_attribute_invalid_on_decl)
        << AL << AL.isRegularKeywordAttribute() << D->getLocation();
    break;
  case ParsedAttr::AT_Interrupt:
    handleInterruptAttr(S, D, AL);
    break;
  case ParsedAttr::AT_ARMInterruptSaveFP:
    S.ARM().handleInterruptSaveFPAttr(D, AL);
    break;
  case ParsedAttr::AT_X86ForceAlignArgPointer:
    S.X86().handleForceAlignArgPointerAttr(D, AL);
    break;
  case ParsedAttr::AT_ReadOnlyPlacement:
    handleSimpleAttribute<ReadOnlyPlacementAttr>(S, D, AL);
    break;
  case ParsedAttr::AT_DLLExport:
  case ParsedAttr::AT_DLLImport:
    handleDLLAttr(S, D, AL);
    break;
  case ParsedAttr::AT_AMDGPUFlatWorkGroupSize:
    S.AMDGPU().handleAMDGPUFlatWorkGroupSizeAttr(D, AL);
    break;
  case ParsedAttr::AT_AMDGPUWavesPerEU:
    S.AMDGPU().handleAMDGPUWavesPerEUAttr(D, AL);
    break;
  case ParsedAttr::AT_AMDGPUNumSGPR:
    S.AMDGPU().handleAMDGPUNumSGPRAttr(D, AL);
    break;
  case ParsedAttr::AT_AMDGPUNumVGPR:
    S.AMDGPU().handleAMDGPUNumVGPRAttr(D, AL);
    break;
  case ParsedAttr::AT_AMDGPUMaxNumWorkGroups:
    S.AMDGPU().handleAMDGPUMaxNumWorkGroupsAttr(D, AL);
    break;
  case ParsedAttr::AT_AVRSignal:
    S.AVR().handleSignalAttr(D, AL);
    break;
  case ParsedAttr::AT_BPFPreserveAccessIndex:
    S.BPF().handlePreserveAccessIndexAttr(D, AL);
    break;
  case ParsedAttr::AT_BPFPreserveStaticOffset:
    handleSimpleAttribute<BPFPreserveStaticOffsetAttr>(S, D, AL);
    break;
  case ParsedAttr::AT_BTFDeclTag:
    handleBTFDeclTagAttr(S, D, AL);
    break;
  case ParsedAttr::AT_WebAssemblyExportName:
    S.Wasm().handleWebAssemblyExportNameAttr(D, AL);
    break;
  case ParsedAttr::AT_WebAssemblyImportModule:
    S.Wasm().handleWebAssemblyImportModuleAttr(D, AL);
    break;
  case ParsedAttr::AT_WebAssemblyImportName:
    S.Wasm().handleWebAssemblyImportNameAttr(D, AL);
    break;
  case ParsedAttr::AT_IBOutlet:
    S.ObjC().handleIBOutlet(D, AL);
    break;
  case ParsedAttr::AT_IBOutletCollection:
    S.ObjC().handleIBOutletCollection(D, AL);
    break;
  case ParsedAttr::AT_IFunc:
    handleIFuncAttr(S, D, AL);
    break;
  case ParsedAttr::AT_Alias:
    handleAliasAttr(S, D, AL);
    break;
  case ParsedAttr::AT_Aligned:
    handleAlignedAttr(S, D, AL);
    break;
  case ParsedAttr::AT_AlignValue:
    handleAlignValueAttr(S, D, AL);
    break;
  case ParsedAttr::AT_AllocSize:
    handleAllocSizeAttr(S, D, AL);
    break;
  case ParsedAttr::AT_AlwaysInline:
    handleAlwaysInlineAttr(S, D, AL);
    break;
  case ParsedAttr::AT_AnalyzerNoReturn:
    handleAnalyzerNoReturnAttr(S, D, AL);
    break;
  case ParsedAttr::AT_TLSModel:
    handleTLSModelAttr(S, D, AL);
    break;
  case ParsedAttr::AT_Annotate:
    handleAnnotateAttr(S, D, AL);
    break;
  case ParsedAttr::AT_Availability:
    handleAvailabilityAttr(S, D, AL);
    break;
  case ParsedAttr::AT_CarriesDependency:
    handleDependencyAttr(S, scope, D, AL);
    break;
  case ParsedAttr::AT_CPUDispatch:
  case ParsedAttr::AT_CPUSpecific:
    handleCPUSpecificAttr(S, D, AL);
    break;
  case ParsedAttr::AT_Common:
    handleCommonAttr(S, D, AL);
    break;
  case ParsedAttr::AT_CUDAConstant:
    handleConstantAttr(S, D, AL);
    break;
  case ParsedAttr::AT_PassObjectSize:
    handlePassObjectSizeAttr(S, D, AL);
    break;
  case ParsedAttr::AT_Constructor:
      handleConstructorAttr(S, D, AL);
    break;
  case ParsedAttr::AT_Deprecated:
    handleDeprecatedAttr(S, D, AL);
    break;
  case ParsedAttr::AT_Destructor:
      handleDestructorAttr(S, D, AL);
    break;
  case ParsedAttr::AT_EnableIf:
    handleEnableIfAttr(S, D, AL);
    break;
  case ParsedAttr::AT_Error:
    handleErrorAttr(S, D, AL);
    break;
  case ParsedAttr::AT_ExcludeFromExplicitInstantiation:
    handleExcludeFromExplicitInstantiationAttr(S, D, AL);
    break;
  case ParsedAttr::AT_DiagnoseIf:
    handleDiagnoseIfAttr(S, D, AL);
    break;
  case ParsedAttr::AT_DiagnoseAsBuiltin:
    handleDiagnoseAsBuiltinAttr(S, D, AL);
    break;
  case ParsedAttr::AT_NoBuiltin:
    handleNoBuiltinAttr(S, D, AL);
    break;
  case ParsedAttr::AT_CFIUncheckedCallee:
    handleCFIUncheckedCalleeAttr(S, D, AL);
    break;
  case ParsedAttr::AT_ExtVectorType:
    handleExtVectorTypeAttr(S, D, AL);
    break;
  case ParsedAttr::AT_ExternalSourceSymbol:
    handleExternalSourceSymbolAttr(S, D, AL);
    break;
  case ParsedAttr::AT_MinSize:
    handleMinSizeAttr(S, D, AL);
    break;
  case ParsedAttr::AT_OptimizeNone:
    handleOptimizeNoneAttr(S, D, AL);
    break;
  case ParsedAttr::AT_EnumExtensibility:
    handleEnumExtensibilityAttr(S, D, AL);
    break;
  case ParsedAttr::AT_SYCLSimd:
    handleSimpleAttribute<SYCLSimdAttr>(S, D, AL);
    break;
  case ParsedAttr::AT_SYCLKernelEntryPoint:
    S.SYCL().handleKernelEntryPointAttr(D, AL);
    break;
  case ParsedAttr::AT_SYCLSpecialClass:
    handleSimpleAttribute<SYCLSpecialClassAttr>(S, D, AL);
    break;
  case ParsedAttr::AT_SYCLType:
    S.SYCL().handleSYCLTypeAttr(D, AL);
    break;
  case ParsedAttr::AT_SYCLDevice:
    S.SYCL().handleSYCLDeviceAttr(D, AL);
    break;
  case ParsedAttr::AT_SYCLDeviceOnly:
    handleSimpleAttribute<SYCLDeviceOnlyAttr>(S, D, AL);
    break;
  case ParsedAttr::AT_SYCLScope:
    S.SYCL().handleSYCLScopeAttr(D, AL);
    break;
  case ParsedAttr::AT_SYCLDeviceIndirectlyCallable:
    S.SYCL().handleSYCLDeviceIndirectlyCallableAttr(D, AL);
    break;
  case ParsedAttr::AT_SYCLGlobalVar:
    S.SYCL().handleSYCLGlobalVarAttr(D, AL);
    break;
  case ParsedAttr::AT_SYCLRegisterNum:
    S.SYCL().handleSYCLRegisterNumAttr(D, AL);
    break;
  case ParsedAttr::AT_SYCLIntelESimdVectorize:
    S.SYCL().handleSYCLIntelESimdVectorizeAttr(D, AL);
    break;
  case ParsedAttr::AT_SYCLDeviceHas:
    S.SYCL().handleSYCLDeviceHasAttr(D, AL);
    break;
  case ParsedAttr::AT_SYCLUsesAspects:
    S.SYCL().handleSYCLUsesAspectsAttr(D, AL);
    break;
  case ParsedAttr::AT_Format:
    handleFormatAttr(S, D, AL);
    break;
  case ParsedAttr::AT_FormatMatches:
    handleFormatMatchesAttr(S, D, AL);
    break;
  case ParsedAttr::AT_FormatArg:
    handleFormatArgAttr(S, D, AL);
    break;
  case ParsedAttr::AT_Callback:
    handleCallbackAttr(S, D, AL);
    break;
  case ParsedAttr::AT_LifetimeCaptureBy:
    handleLifetimeCaptureByAttr(S, D, AL);
    break;
  case ParsedAttr::AT_CalledOnce:
    handleCalledOnceAttr(S, D, AL);
    break;
  case ParsedAttr::AT_CUDAGlobal:
    handleGlobalAttr(S, D, AL);
    break;
  case ParsedAttr::AT_CUDADevice:
    handleDeviceAttr(S, D, AL);
    break;
  case ParsedAttr::AT_CUDAGridConstant:
    handleGridConstantAttr(S, D, AL);
    break;
  case ParsedAttr::AT_HIPManaged:
    handleManagedAttr(S, D, AL);
    break;
  case ParsedAttr::AT_GNUInline:
    handleGNUInlineAttr(S, D, AL);
    break;
  case ParsedAttr::AT_CUDALaunchBounds:
    handleLaunchBoundsAttr(S, D, AL);
    break;
  case ParsedAttr::AT_Restrict:
    handleRestrictAttr(S, D, AL);
    break;
  case ParsedAttr::AT_Mode:
    handleModeAttr(S, D, AL);
    break;
  case ParsedAttr::AT_NonString:
    handleNonStringAttr(S, D, AL);
    break;
  case ParsedAttr::AT_NonNull:
    if (auto *PVD = dyn_cast<ParmVarDecl>(D))
      handleNonNullAttrParameter(S, PVD, AL);
    else
      handleNonNullAttr(S, D, AL);
    break;
  case ParsedAttr::AT_ReturnsNonNull:
    handleReturnsNonNullAttr(S, D, AL);
    break;
  case ParsedAttr::AT_NoEscape:
    handleNoEscapeAttr(S, D, AL);
    break;
  case ParsedAttr::AT_MaybeUndef:
    handleSimpleAttribute<MaybeUndefAttr>(S, D, AL);
    break;
  case ParsedAttr::AT_AssumeAligned:
    handleAssumeAlignedAttr(S, D, AL);
    break;
  case ParsedAttr::AT_AllocAlign:
    handleAllocAlignAttr(S, D, AL);
    break;
  case ParsedAttr::AT_Ownership:
    handleOwnershipAttr(S, D, AL);
    break;
  case ParsedAttr::AT_Naked:
    handleNakedAttr(S, D, AL);
    break;
  case ParsedAttr::AT_NoReturn:
    handleNoReturnAttr(S, D, AL);
    break;
  case ParsedAttr::AT_CXX11NoReturn:
    handleStandardNoReturnAttr(S, D, AL);
    break;
  case ParsedAttr::AT_AnyX86NoCfCheck:
    handleNoCfCheckAttr(S, D, AL);
    break;
  case ParsedAttr::AT_NoThrow:
    if (!AL.isUsedAsTypeAttr())
      handleSimpleAttribute<NoThrowAttr>(S, D, AL);
    break;
  case ParsedAttr::AT_CUDAShared:
    handleSharedAttr(S, D, AL);
    break;
  case ParsedAttr::AT_VecReturn:
    handleVecReturnAttr(S, D, AL);
    break;
  case ParsedAttr::AT_ObjCOwnership:
    S.ObjC().handleOwnershipAttr(D, AL);
    break;
  case ParsedAttr::AT_ObjCPreciseLifetime:
    S.ObjC().handlePreciseLifetimeAttr(D, AL);
    break;
  case ParsedAttr::AT_ObjCReturnsInnerPointer:
    S.ObjC().handleReturnsInnerPointerAttr(D, AL);
    break;
  case ParsedAttr::AT_ObjCRequiresSuper:
    S.ObjC().handleRequiresSuperAttr(D, AL);
    break;
  case ParsedAttr::AT_ObjCBridge:
    S.ObjC().handleBridgeAttr(D, AL);
    break;
  case ParsedAttr::AT_ObjCBridgeMutable:
    S.ObjC().handleBridgeMutableAttr(D, AL);
    break;
  case ParsedAttr::AT_ObjCBridgeRelated:
    S.ObjC().handleBridgeRelatedAttr(D, AL);
    break;
  case ParsedAttr::AT_ObjCDesignatedInitializer:
    S.ObjC().handleDesignatedInitializer(D, AL);
    break;
  case ParsedAttr::AT_ObjCRuntimeName:
    S.ObjC().handleRuntimeName(D, AL);
    break;
  case ParsedAttr::AT_ObjCBoxable:
    S.ObjC().handleBoxable(D, AL);
    break;
  case ParsedAttr::AT_NSErrorDomain:
    S.ObjC().handleNSErrorDomain(D, AL);
    break;
  case ParsedAttr::AT_CFConsumed:
  case ParsedAttr::AT_NSConsumed:
  case ParsedAttr::AT_OSConsumed:
    S.ObjC().AddXConsumedAttr(D, AL,
                              S.ObjC().parsedAttrToRetainOwnershipKind(AL),
                              /*IsTemplateInstantiation=*/false);
    break;
  case ParsedAttr::AT_OSReturnsRetainedOnZero:
    handleSimpleAttributeOrDiagnose<OSReturnsRetainedOnZeroAttr>(
        S, D, AL, S.ObjC().isValidOSObjectOutParameter(D),
        diag::warn_ns_attribute_wrong_parameter_type,
        /*Extra Args=*/AL, /*pointer-to-OSObject-pointer*/ 3, AL.getRange());
    break;
  case ParsedAttr::AT_OSReturnsRetainedOnNonZero:
    handleSimpleAttributeOrDiagnose<OSReturnsRetainedOnNonZeroAttr>(
        S, D, AL, S.ObjC().isValidOSObjectOutParameter(D),
        diag::warn_ns_attribute_wrong_parameter_type,
        /*Extra Args=*/AL, /*pointer-to-OSObject-poointer*/ 3, AL.getRange());
    break;
  case ParsedAttr::AT_NSReturnsAutoreleased:
  case ParsedAttr::AT_NSReturnsNotRetained:
  case ParsedAttr::AT_NSReturnsRetained:
  case ParsedAttr::AT_CFReturnsNotRetained:
  case ParsedAttr::AT_CFReturnsRetained:
  case ParsedAttr::AT_OSReturnsNotRetained:
  case ParsedAttr::AT_OSReturnsRetained:
    S.ObjC().handleXReturnsXRetainedAttr(D, AL);
    break;
  case ParsedAttr::AT_WorkGroupSizeHint:
    // Handle the attribute based on whether we are targeting SYCL or not.
    if (S.getLangOpts().SYCLIsDevice || S.getLangOpts().SYCLIsHost)
      S.SYCL().handleSYCLWorkGroupSizeHintAttr(D, AL);
    else
      handleWorkGroupSize<WorkGroupSizeHintAttr>(S, D, AL);
    break;
  case ParsedAttr::AT_ReqdWorkGroupSize:
    if (S.getLangOpts().SYCLIsDevice || S.getLangOpts().SYCLIsHost)
      S.SYCL().handleSYCLReqdWorkGroupSizeAttr(D, AL);
    else
      handleWorkGroupSize<ReqdWorkGroupSizeAttr>(S, D, AL);
    break;
  case ParsedAttr::AT_SYCLIntelMaxWorkGroupSize:
    S.SYCL().handleSYCLIntelMaxWorkGroupSize(D, AL);
    break;
  case ParsedAttr::AT_SYCLIntelMinWorkGroupsPerComputeUnit:
    S.SYCL().handleSYCLIntelMinWorkGroupsPerComputeUnit(D, AL);
    break;
  case ParsedAttr::AT_SYCLIntelMaxWorkGroupsPerMultiprocessor:
    S.SYCL().handleSYCLIntelMaxWorkGroupsPerMultiprocessor(D, AL);
    break;
  case ParsedAttr::AT_IntelReqdSubGroupSize:
    S.SYCL().handleIntelReqdSubGroupSizeAttr(D, AL);
    break;
  case ParsedAttr::AT_IntelNamedSubGroupSize:
    S.SYCL().handleIntelNamedSubGroupSizeAttr(D, AL);
    break;
  case ParsedAttr::AT_SYCLIntelNumSimdWorkItems:
    S.SYCL().handleSYCLIntelNumSimdWorkItemsAttr(D, AL);
    break;
  case ParsedAttr::AT_SYCLIntelSchedulerTargetFmaxMhz:
    S.SYCL().handleSYCLIntelSchedulerTargetFmaxMhzAttr(D, AL);
    break;
  case ParsedAttr::AT_SYCLIntelMaxGlobalWorkDim:
    S.SYCL().handleSYCLIntelMaxGlobalWorkDimAttr(D, AL);
    break;
  case ParsedAttr::AT_SYCLIntelNoGlobalWorkOffset:
    S.SYCL().handleSYCLIntelNoGlobalWorkOffsetAttr(D, AL);
    break;
  case ParsedAttr::AT_SYCLIntelUseStallEnableClusters:
    S.SYCL().handleSYCLIntelUseStallEnableClustersAttr(D, AL);
    break;
  case ParsedAttr::AT_SYCLIntelLoopFuse:
    S.SYCL().handleSYCLIntelLoopFuseAttr(D, AL);
    break;
  case ParsedAttr::AT_SYCLIntelInitiationInterval:
    S.SYCL().handleSYCLIntelInitiationIntervalAttr(D, AL);
    break;
  case ParsedAttr::AT_VecTypeHint:
    handleVecTypeHint(S, D, AL);
    break;
  case ParsedAttr::AT_InitPriority:
      handleInitPriorityAttr(S, D, AL);
    break;
  case ParsedAttr::AT_Packed:
    handlePackedAttr(S, D, AL);
    break;
  case ParsedAttr::AT_PreferredName:
    handlePreferredName(S, D, AL);
    break;
  case ParsedAttr::AT_NoSpecializations:
    handleNoSpecializations(S, D, AL);
    break;
  case ParsedAttr::AT_Section:
    handleSectionAttr(S, D, AL);
    break;
  case ParsedAttr::AT_CodeModel:
    handleCodeModelAttr(S, D, AL);
    break;
  case ParsedAttr::AT_RandomizeLayout:
    handleRandomizeLayoutAttr(S, D, AL);
    break;
  case ParsedAttr::AT_NoRandomizeLayout:
    handleNoRandomizeLayoutAttr(S, D, AL);
    break;
  case ParsedAttr::AT_CodeSeg:
    handleCodeSegAttr(S, D, AL);
    break;
  case ParsedAttr::AT_Target:
    handleTargetAttr(S, D, AL);
    break;
  case ParsedAttr::AT_TargetVersion:
    handleTargetVersionAttr(S, D, AL);
    break;
  case ParsedAttr::AT_TargetClones:
    handleTargetClonesAttr(S, D, AL);
    break;
  case ParsedAttr::AT_MinVectorWidth:
    handleMinVectorWidthAttr(S, D, AL);
    break;
  case ParsedAttr::AT_Unavailable:
    handleAttrWithMessage<UnavailableAttr>(S, D, AL);
    break;
  case ParsedAttr::AT_OMPAssume:
    S.OpenMP().handleOMPAssumeAttr(D, AL);
    break;
  case ParsedAttr::AT_ObjCDirect:
    S.ObjC().handleDirectAttr(D, AL);
    break;
  case ParsedAttr::AT_ObjCDirectMembers:
    S.ObjC().handleDirectMembersAttr(D, AL);
    handleSimpleAttribute<ObjCDirectMembersAttr>(S, D, AL);
    break;
  case ParsedAttr::AT_ObjCExplicitProtocolImpl:
    S.ObjC().handleSuppresProtocolAttr(D, AL);
    break;
  case ParsedAttr::AT_Unused:
    handleUnusedAttr(S, D, AL);
    break;
  case ParsedAttr::AT_Visibility:
    handleVisibilityAttr(S, D, AL, false);
    break;
  case ParsedAttr::AT_TypeVisibility:
    handleVisibilityAttr(S, D, AL, true);
    break;
  case ParsedAttr::AT_WarnUnusedResult:
    handleWarnUnusedResult(S, D, AL);
    break;
  case ParsedAttr::AT_WeakRef:
    handleWeakRefAttr(S, D, AL);
    break;
  case ParsedAttr::AT_WeakImport:
    handleWeakImportAttr(S, D, AL);
    break;
  case ParsedAttr::AT_TransparentUnion:
    handleTransparentUnionAttr(S, D, AL);
    break;
  case ParsedAttr::AT_ObjCMethodFamily:
    S.ObjC().handleMethodFamilyAttr(D, AL);
    break;
  case ParsedAttr::AT_ObjCNSObject:
    S.ObjC().handleNSObject(D, AL);
    break;
  case ParsedAttr::AT_ObjCIndependentClass:
    S.ObjC().handleIndependentClass(D, AL);
    break;
  case ParsedAttr::AT_Blocks:
    S.ObjC().handleBlocksAttr(D, AL);
    break;
  case ParsedAttr::AT_Sentinel:
    handleSentinelAttr(S, D, AL);
    break;
  case ParsedAttr::AT_Cleanup:
    handleCleanupAttr(S, D, AL);
    break;
  case ParsedAttr::AT_NoDebug:
    handleNoDebugAttr(S, D, AL);
    break;
  case ParsedAttr::AT_CmseNSEntry:
    S.ARM().handleCmseNSEntryAttr(D, AL);
    break;
  case ParsedAttr::AT_StdCall:
  case ParsedAttr::AT_CDecl:
  case ParsedAttr::AT_FastCall:
  case ParsedAttr::AT_ThisCall:
  case ParsedAttr::AT_Pascal:
  case ParsedAttr::AT_RegCall:
  case ParsedAttr::AT_SwiftCall:
  case ParsedAttr::AT_SwiftAsyncCall:
  case ParsedAttr::AT_VectorCall:
  case ParsedAttr::AT_MSABI:
  case ParsedAttr::AT_SysVABI:
  case ParsedAttr::AT_Pcs:
  case ParsedAttr::AT_IntelOclBicc:
  case ParsedAttr::AT_PreserveMost:
  case ParsedAttr::AT_PreserveAll:
  case ParsedAttr::AT_AArch64VectorPcs:
  case ParsedAttr::AT_AArch64SVEPcs:
  case ParsedAttr::AT_M68kRTD:
  case ParsedAttr::AT_PreserveNone:
  case ParsedAttr::AT_RISCVVectorCC:
  case ParsedAttr::AT_RISCVVLSCC:
    handleCallConvAttr(S, D, AL);
    break;
  case ParsedAttr::AT_DeviceKernel:
    handleDeviceKernelAttr(S, D, AL);
    break;
  case ParsedAttr::AT_Suppress:
    handleSuppressAttr(S, D, AL);
    break;
  case ParsedAttr::AT_Owner:
  case ParsedAttr::AT_Pointer:
    handleLifetimeCategoryAttr(S, D, AL);
    break;
  case ParsedAttr::AT_OpenCLAccess:
    S.OpenCL().handleAccessAttr(D, AL);
    break;
  case ParsedAttr::AT_OpenCLNoSVM:
    S.OpenCL().handleNoSVMAttr(D, AL);
    break;
  case ParsedAttr::AT_SwiftContext:
    S.Swift().AddParameterABIAttr(D, AL, ParameterABI::SwiftContext);
    break;
  case ParsedAttr::AT_SwiftAsyncContext:
    S.Swift().AddParameterABIAttr(D, AL, ParameterABI::SwiftAsyncContext);
    break;
  case ParsedAttr::AT_SwiftErrorResult:
    S.Swift().AddParameterABIAttr(D, AL, ParameterABI::SwiftErrorResult);
    break;
  case ParsedAttr::AT_SwiftIndirectResult:
    S.Swift().AddParameterABIAttr(D, AL, ParameterABI::SwiftIndirectResult);
    break;
  case ParsedAttr::AT_InternalLinkage:
    handleInternalLinkageAttr(S, D, AL);
    break;
  case ParsedAttr::AT_ZeroCallUsedRegs:
    handleZeroCallUsedRegsAttr(S, D, AL);
    break;
  case ParsedAttr::AT_FunctionReturnThunks:
    handleFunctionReturnThunksAttr(S, D, AL);
    break;
  case ParsedAttr::AT_NoMerge:
    handleNoMergeAttr(S, D, AL);
    break;
  case ParsedAttr::AT_NoUniqueAddress:
    handleNoUniqueAddressAttr(S, D, AL);
    break;

  case ParsedAttr::AT_AvailableOnlyInDefaultEvalMethod:
    handleAvailableOnlyInDefaultEvalMethod(S, D, AL);
    break;

  case ParsedAttr::AT_CountedBy:
  case ParsedAttr::AT_CountedByOrNull:
  case ParsedAttr::AT_SizedBy:
  case ParsedAttr::AT_SizedByOrNull:
    handleCountedByAttrField(S, D, AL);
    break;

  // Microsoft attributes:
  case ParsedAttr::AT_LayoutVersion:
    handleLayoutVersion(S, D, AL);
    break;
  case ParsedAttr::AT_Uuid:
    handleUuidAttr(S, D, AL);
    break;
  case ParsedAttr::AT_MSInheritance:
    handleMSInheritanceAttr(S, D, AL);
    break;
  case ParsedAttr::AT_Thread:
    handleDeclspecThreadAttr(S, D, AL);
    break;
  case ParsedAttr::AT_MSConstexpr:
    handleMSConstexprAttr(S, D, AL);
    break;
  case ParsedAttr::AT_HybridPatchable:
    handleSimpleAttribute<HybridPatchableAttr>(S, D, AL);
    break;

  // HLSL attributes:
  case ParsedAttr::AT_RootSignature:
    S.HLSL().handleRootSignatureAttr(D, AL);
    break;
  case ParsedAttr::AT_HLSLNumThreads:
    S.HLSL().handleNumThreadsAttr(D, AL);
    break;
  case ParsedAttr::AT_HLSLWaveSize:
    S.HLSL().handleWaveSizeAttr(D, AL);
    break;
  case ParsedAttr::AT_HLSLSV_Position:
    S.HLSL().handleSV_PositionAttr(D, AL);
    break;
  case ParsedAttr::AT_HLSLVkExtBuiltinInput:
    S.HLSL().handleVkExtBuiltinInputAttr(D, AL);
    break;
  case ParsedAttr::AT_HLSLVkConstantId:
    S.HLSL().handleVkConstantIdAttr(D, AL);
    break;
  case ParsedAttr::AT_HLSLSV_GroupThreadID:
    S.HLSL().handleSV_GroupThreadIDAttr(D, AL);
    break;
  case ParsedAttr::AT_HLSLSV_GroupID:
    S.HLSL().handleSV_GroupIDAttr(D, AL);
    break;
  case ParsedAttr::AT_HLSLSV_GroupIndex:
    handleSimpleAttribute<HLSLSV_GroupIndexAttr>(S, D, AL);
    break;
  case ParsedAttr::AT_HLSLGroupSharedAddressSpace:
    handleSimpleAttribute<HLSLGroupSharedAddressSpaceAttr>(S, D, AL);
    break;
  case ParsedAttr::AT_HLSLSV_DispatchThreadID:
    S.HLSL().handleSV_DispatchThreadIDAttr(D, AL);
    break;
  case ParsedAttr::AT_HLSLPackOffset:
    S.HLSL().handlePackOffsetAttr(D, AL);
    break;
  case ParsedAttr::AT_HLSLShader:
    S.HLSL().handleShaderAttr(D, AL);
    break;
  case ParsedAttr::AT_HLSLResourceBinding:
    S.HLSL().handleResourceBindingAttr(D, AL);
    break;
  case ParsedAttr::AT_HLSLParamModifier:
    S.HLSL().handleParamModifierAttr(D, AL);
    break;

  case ParsedAttr::AT_AbiTag:
    handleAbiTagAttr(S, D, AL);
    break;
  case ParsedAttr::AT_CFGuard:
    handleCFGuardAttr(S, D, AL);
    break;

  // Thread safety attributes:
  case ParsedAttr::AT_PtGuardedVar:
    handlePtGuardedVarAttr(S, D, AL);
    break;
  case ParsedAttr::AT_NoSanitize:
    handleNoSanitizeAttr(S, D, AL);
    break;
  case ParsedAttr::AT_NoSanitizeSpecific:
    handleNoSanitizeSpecificAttr(S, D, AL);
    break;
  case ParsedAttr::AT_GuardedBy:
    handleGuardedByAttr(S, D, AL);
    break;
  case ParsedAttr::AT_PtGuardedBy:
    handlePtGuardedByAttr(S, D, AL);
    break;
  case ParsedAttr::AT_LockReturned:
    handleLockReturnedAttr(S, D, AL);
    break;
  case ParsedAttr::AT_LocksExcluded:
    handleLocksExcludedAttr(S, D, AL);
    break;
  case ParsedAttr::AT_AcquiredBefore:
    handleAcquiredBeforeAttr(S, D, AL);
    break;
  case ParsedAttr::AT_AcquiredAfter:
    handleAcquiredAfterAttr(S, D, AL);
    break;

  // Capability analysis attributes.
  case ParsedAttr::AT_Capability:
  case ParsedAttr::AT_Lockable:
    handleCapabilityAttr(S, D, AL);
    break;
  case ParsedAttr::AT_ReentrantCapability:
    handleReentrantCapabilityAttr(S, D, AL);
    break;
  case ParsedAttr::AT_RequiresCapability:
    handleRequiresCapabilityAttr(S, D, AL);
    break;

  case ParsedAttr::AT_AssertCapability:
    handleAssertCapabilityAttr(S, D, AL);
    break;
  case ParsedAttr::AT_AcquireCapability:
    handleAcquireCapabilityAttr(S, D, AL);
    break;
  case ParsedAttr::AT_ReleaseCapability:
    handleReleaseCapabilityAttr(S, D, AL);
    break;
  case ParsedAttr::AT_TryAcquireCapability:
    handleTryAcquireCapabilityAttr(S, D, AL);
    break;

  // Consumed analysis attributes.
  case ParsedAttr::AT_Consumable:
    handleConsumableAttr(S, D, AL);
    break;
  case ParsedAttr::AT_CallableWhen:
    handleCallableWhenAttr(S, D, AL);
    break;
  case ParsedAttr::AT_ParamTypestate:
    handleParamTypestateAttr(S, D, AL);
    break;
  case ParsedAttr::AT_ReturnTypestate:
    handleReturnTypestateAttr(S, D, AL);
    break;
  case ParsedAttr::AT_SetTypestate:
    handleSetTypestateAttr(S, D, AL);
    break;
  case ParsedAttr::AT_TestTypestate:
    handleTestTypestateAttr(S, D, AL);
    break;

  // Type safety attributes.
  case ParsedAttr::AT_ArgumentWithTypeTag:
    handleArgumentWithTypeTagAttr(S, D, AL);
    break;
  case ParsedAttr::AT_TypeTagForDatatype:
    handleTypeTagForDatatypeAttr(S, D, AL);
    break;

  // Intel FPGA specific attributes
  case ParsedAttr::AT_SYCLIntelDoublePump:
    S.SYCL().handleSYCLIntelDoublePumpAttr(D, AL);
    break;
  case ParsedAttr::AT_SYCLIntelSinglePump:
    S.SYCL().handleSYCLIntelSinglePumpAttr(D, AL);
    break;
  case ParsedAttr::AT_SYCLIntelMemory:
    S.SYCL().handleSYCLIntelMemoryAttr(D, AL);
    break;
  case ParsedAttr::AT_SYCLIntelRegister:
    S.SYCL().handleSYCLIntelRegisterAttr(D, AL);
    break;
  case ParsedAttr::AT_SYCLIntelBankWidth:
    S.SYCL().handleSYCLIntelBankWidthAttr(D, AL);
    break;
  case ParsedAttr::AT_SYCLIntelNumBanks:
    S.SYCL().handleSYCLIntelNumBanksAttr(D, AL);
    break;
  case ParsedAttr::AT_SYCLIntelPrivateCopies:
    S.SYCL().handleSYCLIntelPrivateCopiesAttr(D, AL);
    break;
  case ParsedAttr::AT_SYCLIntelMaxReplicates:
    S.SYCL().handleSYCLIntelMaxReplicatesAttr(D, AL);
    break;
  case ParsedAttr::AT_SYCLIntelSimpleDualPort:
    S.SYCL().handleIntelSimpleDualPortAttr(D, AL);
    break;
  case ParsedAttr::AT_SYCLIntelMerge:
    S.SYCL().handleSYCLIntelMergeAttr(D, AL);
    break;
  case ParsedAttr::AT_SYCLIntelBankBits:
    S.SYCL().handleSYCLIntelBankBitsAttr(D, AL);
    break;
  case ParsedAttr::AT_SYCLIntelForcePow2Depth:
    S.SYCL().handleSYCLIntelForcePow2DepthAttr(D, AL);
    break;
  case ParsedAttr::AT_SYCLIntelPipeIO:
    S.SYCL().handleSYCLIntelPipeIOAttr(D, AL);
    break;
  case ParsedAttr::AT_SYCLIntelMaxConcurrency:
    S.SYCL().handleSYCLIntelMaxConcurrencyAttr(D, AL);
    break;
  case ParsedAttr::AT_SYCLAddIRAttributesFunction:
    S.SYCL().handleSYCLAddIRAttributesFunctionAttr(D, AL);
    break;
  case ParsedAttr::AT_SYCLAddIRAttributesKernelParameter:
    S.SYCL().handleSYCLAddIRAttributesKernelParameterAttr(D, AL);
    break;
  case ParsedAttr::AT_SYCLAddIRAttributesGlobalVariable:
    S.SYCL().handleSYCLAddIRAttributesGlobalVariableAttr(D, AL);
    break;
  case ParsedAttr::AT_SYCLAddIRAnnotationsMember:
    S.SYCL().handleSYCLAddIRAnnotationsMemberAttr(D, AL);
    break;
  case ParsedAttr::AT_SYCLRegisteredKernels:
    S.SYCL().handleSYCLRegisteredKernels(D, AL);
    break;

  // Swift attributes.
  case ParsedAttr::AT_SwiftAsyncName:
    S.Swift().handleAsyncName(D, AL);
    break;
  case ParsedAttr::AT_SwiftAttr:
    S.Swift().handleAttrAttr(D, AL);
    break;
  case ParsedAttr::AT_SwiftBridge:
    S.Swift().handleBridge(D, AL);
    break;
  case ParsedAttr::AT_SwiftError:
    S.Swift().handleError(D, AL);
    break;
  case ParsedAttr::AT_SwiftName:
    S.Swift().handleName(D, AL);
    break;
  case ParsedAttr::AT_SwiftNewType:
    S.Swift().handleNewType(D, AL);
    break;
  case ParsedAttr::AT_SwiftAsync:
    S.Swift().handleAsyncAttr(D, AL);
    break;
  case ParsedAttr::AT_SwiftAsyncError:
    S.Swift().handleAsyncError(D, AL);
    break;

  // XRay attributes.
  case ParsedAttr::AT_XRayLogArgs:
    handleXRayLogArgsAttr(S, D, AL);
    break;

  case ParsedAttr::AT_PatchableFunctionEntry:
    handlePatchableFunctionEntryAttr(S, D, AL);
    break;

  case ParsedAttr::AT_AlwaysDestroy:
  case ParsedAttr::AT_NoDestroy:
    handleDestroyAttr(S, D, AL);
    break;

  case ParsedAttr::AT_Uninitialized:
    handleUninitializedAttr(S, D, AL);
    break;

  case ParsedAttr::AT_ObjCExternallyRetained:
    S.ObjC().handleExternallyRetainedAttr(D, AL);
    break;

  case ParsedAttr::AT_MIGServerRoutine:
    handleMIGServerRoutineAttr(S, D, AL);
    break;

  case ParsedAttr::AT_MSAllocator:
    handleMSAllocatorAttr(S, D, AL);
    break;

  case ParsedAttr::AT_ArmBuiltinAlias:
    S.ARM().handleBuiltinAliasAttr(D, AL);
    break;

  case ParsedAttr::AT_ArmLocallyStreaming:
    handleSimpleAttribute<ArmLocallyStreamingAttr>(S, D, AL);
    break;

  case ParsedAttr::AT_ArmNew:
    S.ARM().handleNewAttr(D, AL);
    break;

  case ParsedAttr::AT_AcquireHandle:
    handleAcquireHandleAttr(S, D, AL);
    break;

  case ParsedAttr::AT_ReleaseHandle:
    handleHandleAttr<ReleaseHandleAttr>(S, D, AL);
    break;

  case ParsedAttr::AT_UnsafeBufferUsage:
    handleUnsafeBufferUsage<UnsafeBufferUsageAttr>(S, D, AL);
    break;

  case ParsedAttr::AT_UseHandle:
    handleHandleAttr<UseHandleAttr>(S, D, AL);
    break;

  case ParsedAttr::AT_EnforceTCB:
    handleEnforceTCBAttr<EnforceTCBAttr, EnforceTCBLeafAttr>(S, D, AL);
    break;

  case ParsedAttr::AT_EnforceTCBLeaf:
    handleEnforceTCBAttr<EnforceTCBLeafAttr, EnforceTCBAttr>(S, D, AL);
    break;

  case ParsedAttr::AT_BuiltinAlias:
    handleBuiltinAliasAttr(S, D, AL);
    break;

  case ParsedAttr::AT_PreferredType:
    handlePreferredTypeAttr(S, D, AL);
    break;

  case ParsedAttr::AT_UsingIfExists:
    handleSimpleAttribute<UsingIfExistsAttr>(S, D, AL);
    break;

  case ParsedAttr::AT_TypeNullable:
    handleNullableTypeAttr(S, D, AL);
    break;

  case ParsedAttr::AT_VTablePointerAuthentication:
    handleVTablePointerAuthentication(S, D, AL);
    break;
  }
}

static bool isKernelDecl(Decl *D) {
  const FunctionType *FnTy = D->getFunctionType();
  return D->hasAttr<DeviceKernelAttr>() ||
         (FnTy && FnTy->getCallConv() == CallingConv::CC_DeviceKernel) ||
         D->hasAttr<CUDAGlobalAttr>();
}

void Sema::ProcessDeclAttributeList(
    Scope *S, Decl *D, const ParsedAttributesView &AttrList,
    const ProcessDeclAttributeOptions &Options) {
  if (AttrList.empty())
    return;

  for (const ParsedAttr &AL : AttrList)
    ProcessDeclAttribute(*this, S, D, AL, Options);

  // FIXME: We should be able to handle these cases in TableGen.
  // GCC accepts
  // static int a9 __attribute__((weakref));
  // but that looks really pointless. We reject it.
  if (D->hasAttr<WeakRefAttr>() && !D->hasAttr<AliasAttr>()) {
    Diag(AttrList.begin()->getLoc(), diag::err_attribute_weakref_without_alias)
        << cast<NamedDecl>(D);
    D->dropAttr<WeakRefAttr>();
    return;
  }

  // FIXME: We should be able to handle this in TableGen as well. It would be
  // good to have a way to specify "these attributes must appear as a group",
  // for these. Additionally, it would be good to have a way to specify "these
  // attribute must never appear as a group" for attributes like cold and hot.
  if (!(D->hasAttr<DeviceKernelAttr>() ||
        LangOpts.SYCLIsDevice || LangOpts.SYCLIsHost ||
        (D->hasAttr<CUDAGlobalAttr>() &&
         Context.getTargetInfo().getTriple().isSPIRV()))) {
    // These attributes cannot be applied to a non-kernel function.
    if (const auto *A = D->getAttr<ReqdWorkGroupSizeAttr>()) {
      // FIXME: This emits a different error message than
      // diag::err_attribute_wrong_decl_type + ExpectedKernelFunction.
      Diag(D->getLocation(), diag::err_opencl_kernel_attr) << A;
      D->setInvalidDecl();
    } else if (const auto *A = D->getAttr<WorkGroupSizeHintAttr>()) {
      Diag(D->getLocation(), diag::err_opencl_kernel_attr) << A;
      D->setInvalidDecl();
    } else if (const auto *A = D->getAttr<SYCLReqdWorkGroupSizeAttr>()) {
      Diag(D->getLocation(), diag::err_opencl_kernel_attr) << A;
      D->setInvalidDecl();
    } else if (const auto *A = D->getAttr<SYCLWorkGroupSizeHintAttr>()) {
      Diag(D->getLocation(), diag::err_opencl_kernel_attr) << A;
      D->setInvalidDecl();
    } else if (const auto *A = D->getAttr<SYCLIntelMaxWorkGroupSizeAttr>()) {
      Diag(D->getLocation(), diag::err_opencl_kernel_attr) << A;
      D->setInvalidDecl();
    } else if (const auto *A =
                   D->getAttr<SYCLIntelMinWorkGroupsPerComputeUnitAttr>()) {
      Diag(D->getLocation(), diag::err_opencl_kernel_attr) << A;
      D->setInvalidDecl();
    } else if (const auto *A =
                   D->getAttr<SYCLIntelMaxWorkGroupsPerMultiprocessorAttr>()) {
      Diag(D->getLocation(), diag::err_opencl_kernel_attr) << A;
      D->setInvalidDecl();
    } else if (const auto *A = D->getAttr<SYCLIntelNoGlobalWorkOffsetAttr>()) {
      Diag(D->getLocation(), diag::err_opencl_kernel_attr) << A;
      D->setInvalidDecl();
    } else if (const auto *A = D->getAttr<VecTypeHintAttr>()) {
      Diag(D->getLocation(), diag::err_opencl_kernel_attr) << A;
      D->setInvalidDecl();
    } else if (const auto *A = D->getAttr<IntelReqdSubGroupSizeAttr>()) {
      Diag(D->getLocation(), diag::err_opencl_kernel_attr) << A;
      D->setInvalidDecl();
    }
  }
  if (!isKernelDecl(D)) {
    if (const auto *A = D->getAttr<AMDGPUFlatWorkGroupSizeAttr>()) {
      Diag(D->getLocation(), diag::err_attribute_wrong_decl_type)
          << A << A->isRegularKeywordAttribute() << ExpectedKernelFunction;
      D->setInvalidDecl();
    } else if (const auto *A = D->getAttr<AMDGPUWavesPerEUAttr>()) {
      Diag(D->getLocation(), diag::err_attribute_wrong_decl_type)
          << A << A->isRegularKeywordAttribute() << ExpectedKernelFunction;
      D->setInvalidDecl();
    } else if (const auto *A = D->getAttr<AMDGPUNumSGPRAttr>()) {
      Diag(D->getLocation(), diag::err_attribute_wrong_decl_type)
          << A << A->isRegularKeywordAttribute() << ExpectedKernelFunction;
      D->setInvalidDecl();
    } else if (const auto *A = D->getAttr<AMDGPUNumVGPRAttr>()) {
      Diag(D->getLocation(), diag::err_attribute_wrong_decl_type)
          << A << A->isRegularKeywordAttribute() << ExpectedKernelFunction;
      D->setInvalidDecl();
    }
  }

  // Do not permit 'constructor' or 'destructor' attributes on __device__ code.
  if (getLangOpts().CUDAIsDevice && D->hasAttr<CUDADeviceAttr>() &&
      (D->hasAttr<ConstructorAttr>() || D->hasAttr<DestructorAttr>()) &&
      !getLangOpts().GPUAllowDeviceInit) {
    Diag(D->getLocation(), diag::err_cuda_ctor_dtor_attrs)
        << (D->hasAttr<ConstructorAttr>() ? "constructors" : "destructors");
    D->setInvalidDecl();
  }

  // Do this check after processing D's attributes because the attribute
  // objc_method_family can change whether the given method is in the init
  // family, and it can be applied after objc_designated_initializer. This is a
  // bit of a hack, but we need it to be compatible with versions of clang that
  // processed the attribute list in the wrong order.
  if (D->hasAttr<ObjCDesignatedInitializerAttr>() &&
      cast<ObjCMethodDecl>(D)->getMethodFamily() != OMF_init) {
    Diag(D->getLocation(), diag::err_designated_init_attr_non_init);
    D->dropAttr<ObjCDesignatedInitializerAttr>();
  }
}

void Sema::ProcessDeclAttributeDelayed(Decl *D,
                                       const ParsedAttributesView &AttrList) {
  for (const ParsedAttr &AL : AttrList)
    if (AL.getKind() == ParsedAttr::AT_TransparentUnion) {
      handleTransparentUnionAttr(*this, D, AL);
      break;
    }

  // For BPFPreserveAccessIndexAttr, we want to populate the attributes
  // to fields and inner records as well.
  if (D && D->hasAttr<BPFPreserveAccessIndexAttr>())
    BPF().handlePreserveAIRecord(cast<RecordDecl>(D));
}

bool Sema::ProcessAccessDeclAttributeList(
    AccessSpecDecl *ASDecl, const ParsedAttributesView &AttrList) {
  for (const ParsedAttr &AL : AttrList) {
    if (AL.getKind() == ParsedAttr::AT_Annotate) {
      ProcessDeclAttribute(*this, nullptr, ASDecl, AL,
                           ProcessDeclAttributeOptions());
    } else {
      Diag(AL.getLoc(), diag::err_only_annotate_after_access_spec);
      return true;
    }
  }
  return false;
}

/// checkUnusedDeclAttributes - Check a list of attributes to see if it
/// contains any decl attributes that we should warn about.
static void checkUnusedDeclAttributes(Sema &S, const ParsedAttributesView &A) {
  for (const ParsedAttr &AL : A) {
    // Only warn if the attribute is an unignored, non-type attribute.
    if (AL.isUsedAsTypeAttr() || AL.isInvalid())
      continue;
    if (AL.getKind() == ParsedAttr::IgnoredAttribute)
      continue;

    if (AL.getKind() == ParsedAttr::UnknownAttribute) {
      S.DiagnoseUnknownAttribute(AL);
    } else {
      S.Diag(AL.getLoc(), diag::warn_attribute_not_on_decl) << AL
                                                            << AL.getRange();
    }
  }
}

void Sema::checkUnusedDeclAttributes(Declarator &D) {
  ::checkUnusedDeclAttributes(*this, D.getDeclarationAttributes());
  ::checkUnusedDeclAttributes(*this, D.getDeclSpec().getAttributes());
  ::checkUnusedDeclAttributes(*this, D.getAttributes());
  for (unsigned i = 0, e = D.getNumTypeObjects(); i != e; ++i)
    ::checkUnusedDeclAttributes(*this, D.getTypeObject(i).getAttrs());
}

void Sema::DiagnoseUnknownAttribute(const ParsedAttr &AL) {
<<<<<<< HEAD
  std::string NormalizedFullName = '\'' + AL.getNormalizedFullName() + '\'';
  SourceRange NR = AL.getNormalizedRange();

=======
  SourceRange NR = AL.getNormalizedRange();
>>>>>>> 10a576f7
  StringRef ScopeName = AL.getNormalizedScopeName();
  std::optional<StringRef> CorrectedScopeName =
      AL.tryGetCorrectedScopeName(ScopeName);
  if (CorrectedScopeName) {
    ScopeName = *CorrectedScopeName;
  }

  StringRef AttrName = AL.getNormalizedAttrName(ScopeName);
  std::optional<StringRef> CorrectedAttrName = AL.tryGetCorrectedAttrName(
      ScopeName, AttrName, Context.getTargetInfo(), getLangOpts());
  if (CorrectedAttrName) {
    AttrName = *CorrectedAttrName;
  }

  if (CorrectedScopeName || CorrectedAttrName) {
    std::string CorrectedFullName =
        AL.getNormalizedFullName(ScopeName, AttrName);
    SemaDiagnosticBuilder D =
        Diag(CorrectedScopeName ? NR.getBegin() : AL.getRange().getBegin(),
             diag::warn_unknown_attribute_ignored_suggestion);

<<<<<<< HEAD
    D << NormalizedFullName << CorrectedFullName;
=======
    D << AL << CorrectedFullName;
>>>>>>> 10a576f7

    if (AL.isExplicitScope()) {
      D << FixItHint::CreateReplacement(NR, CorrectedFullName) << NR;
    } else {
      if (CorrectedScopeName) {
        D << FixItHint::CreateReplacement(SourceRange(AL.getScopeLoc()),
                                          ScopeName);
      }
      if (CorrectedAttrName) {
        D << FixItHint::CreateReplacement(AL.getRange(), AttrName);
      }
    }
  } else {
<<<<<<< HEAD
    Diag(NR.getBegin(), diag::warn_unknown_attribute_ignored)
        << NormalizedFullName << NR;
=======
    Diag(NR.getBegin(), diag::warn_unknown_attribute_ignored) << AL << NR;
>>>>>>> 10a576f7
  }
}

NamedDecl *Sema::DeclClonePragmaWeak(NamedDecl *ND, const IdentifierInfo *II,
                                     SourceLocation Loc) {
  assert(isa<FunctionDecl>(ND) || isa<VarDecl>(ND));
  NamedDecl *NewD = nullptr;
  if (auto *FD = dyn_cast<FunctionDecl>(ND)) {
    FunctionDecl *NewFD;
    // FIXME: Missing call to CheckFunctionDeclaration().
    // FIXME: Mangling?
    // FIXME: Is the qualifier info correct?
    // FIXME: Is the DeclContext correct?
    NewFD = FunctionDecl::Create(
        FD->getASTContext(), FD->getDeclContext(), Loc, Loc,
        DeclarationName(II), FD->getType(), FD->getTypeSourceInfo(), SC_None,
        getCurFPFeatures().isFPConstrained(), false /*isInlineSpecified*/,
        FD->hasPrototype(), ConstexprSpecKind::Unspecified,
        FD->getTrailingRequiresClause());
    NewD = NewFD;

    if (FD->getQualifier())
      NewFD->setQualifierInfo(FD->getQualifierLoc());

    // Fake up parameter variables; they are declared as if this were
    // a typedef.
    QualType FDTy = FD->getType();
    if (const auto *FT = FDTy->getAs<FunctionProtoType>()) {
      SmallVector<ParmVarDecl*, 16> Params;
      for (const auto &AI : FT->param_types()) {
        ParmVarDecl *Param = BuildParmVarDeclForTypedef(NewFD, Loc, AI);
        Param->setScopeInfo(0, Params.size());
        Params.push_back(Param);
      }
      NewFD->setParams(Params);
    }
  } else if (auto *VD = dyn_cast<VarDecl>(ND)) {
    NewD = VarDecl::Create(VD->getASTContext(), VD->getDeclContext(),
                           VD->getInnerLocStart(), VD->getLocation(), II,
                           VD->getType(), VD->getTypeSourceInfo(),
                           VD->getStorageClass());
    if (VD->getQualifier())
      cast<VarDecl>(NewD)->setQualifierInfo(VD->getQualifierLoc());
  }
  return NewD;
}

void Sema::DeclApplyPragmaWeak(Scope *S, NamedDecl *ND, const WeakInfo &W) {
  if (W.getAlias()) { // clone decl, impersonate __attribute(weak,alias(...))
    IdentifierInfo *NDId = ND->getIdentifier();
    NamedDecl *NewD = DeclClonePragmaWeak(ND, W.getAlias(), W.getLocation());
    NewD->addAttr(
        AliasAttr::CreateImplicit(Context, NDId->getName(), W.getLocation()));
    NewD->addAttr(WeakAttr::CreateImplicit(Context, W.getLocation()));
    WeakTopLevelDecl.push_back(NewD);
    // FIXME: "hideous" code from Sema::LazilyCreateBuiltin
    // to insert Decl at TU scope, sorry.
    DeclContext *SavedContext = CurContext;
    CurContext = Context.getTranslationUnitDecl();
    NewD->setDeclContext(CurContext);
    NewD->setLexicalDeclContext(CurContext);
    PushOnScopeChains(NewD, S);
    CurContext = SavedContext;
  } else { // just add weak to existing
    ND->addAttr(WeakAttr::CreateImplicit(Context, W.getLocation()));
  }
}

void Sema::ProcessPragmaWeak(Scope *S, Decl *D) {
  // It's valid to "forward-declare" #pragma weak, in which case we
  // have to do this.
  LoadExternalWeakUndeclaredIdentifiers();
  if (WeakUndeclaredIdentifiers.empty())
    return;
  NamedDecl *ND = nullptr;
  if (auto *VD = dyn_cast<VarDecl>(D))
    if (VD->isExternC())
      ND = VD;
  if (auto *FD = dyn_cast<FunctionDecl>(D))
    if (FD->isExternC())
      ND = FD;
  if (!ND)
    return;
  if (IdentifierInfo *Id = ND->getIdentifier()) {
    auto I = WeakUndeclaredIdentifiers.find(Id);
    if (I != WeakUndeclaredIdentifiers.end()) {
      auto &WeakInfos = I->second;
      for (const auto &W : WeakInfos)
        DeclApplyPragmaWeak(S, ND, W);
      std::remove_reference_t<decltype(WeakInfos)> EmptyWeakInfos;
      WeakInfos.swap(EmptyWeakInfos);
    }
  }
}

/// ProcessDeclAttributes - Given a declarator (PD) with attributes indicated in
/// it, apply them to D.  This is a bit tricky because PD can have attributes
/// specified in many different places, and we need to find and apply them all.
void Sema::ProcessDeclAttributes(Scope *S, Decl *D, const Declarator &PD) {
  // Ordering of attributes can be important, so we take care to process
  // attributes in the order in which they appeared in the source code.

  auto ProcessAttributesWithSliding =
      [&](const ParsedAttributesView &Src,
          const ProcessDeclAttributeOptions &Options) {
        ParsedAttributesView NonSlidingAttrs;
        for (ParsedAttr &AL : Src) {
          // FIXME: this sliding is specific to standard attributes and should
          // eventually be deprecated and removed as those are not intended to
          // slide to anything.
          if ((AL.isStandardAttributeSyntax() || AL.isAlignas()) &&
              AL.slidesFromDeclToDeclSpecLegacyBehavior()) {
            // Skip processing the attribute, but do check if it appertains to
            // the declaration. This is needed for the `MatrixType` attribute,
            // which, despite being a type attribute, defines a `SubjectList`
            // that only allows it to be used on typedef declarations.
            AL.diagnoseAppertainsTo(*this, D);
          } else {
            NonSlidingAttrs.addAtEnd(&AL);
          }
        }
        ProcessDeclAttributeList(S, D, NonSlidingAttrs, Options);
      };

  // First, process attributes that appeared on the declaration itself (but
  // only if they don't have the legacy behavior of "sliding" to the DeclSepc).
  ProcessAttributesWithSliding(PD.getDeclarationAttributes(), {});

  // Apply decl attributes from the DeclSpec if present.
  ProcessAttributesWithSliding(PD.getDeclSpec().getAttributes(),
                               ProcessDeclAttributeOptions()
                                   .WithIncludeCXX11Attributes(false)
                                   .WithIgnoreTypeAttributes(true));

  // Walk the declarator structure, applying decl attributes that were in a type
  // position to the decl itself.  This handles cases like:
  //   int *__attr__(x)** D;
  // when X is a decl attribute.
  for (unsigned i = 0, e = PD.getNumTypeObjects(); i != e; ++i) {
    ProcessDeclAttributeList(S, D, PD.getTypeObject(i).getAttrs(),
                             ProcessDeclAttributeOptions()
                                 .WithIncludeCXX11Attributes(false)
                                 .WithIgnoreTypeAttributes(true));
  }

  // Finally, apply any attributes on the decl itself.
  ProcessDeclAttributeList(S, D, PD.getAttributes());

  // Apply additional attributes specified by '#pragma clang attribute'.
  AddPragmaAttributes(S, D);

  // Look for API notes that map to attributes.
  ProcessAPINotes(D);
}

/// Is the given declaration allowed to use a forbidden type?
/// If so, it'll still be annotated with an attribute that makes it
/// illegal to actually use.
static bool isForbiddenTypeAllowed(Sema &S, Decl *D,
                                   const DelayedDiagnostic &diag,
                                   UnavailableAttr::ImplicitReason &reason) {
  // Private ivars are always okay.  Unfortunately, people don't
  // always properly make their ivars private, even in system headers.
  // Plus we need to make fields okay, too.
  if (!isa<FieldDecl>(D) && !isa<ObjCPropertyDecl>(D) &&
      !isa<FunctionDecl>(D))
    return false;

  // Silently accept unsupported uses of __weak in both user and system
  // declarations when it's been disabled, for ease of integration with
  // -fno-objc-arc files.  We do have to take some care against attempts
  // to define such things;  for now, we've only done that for ivars
  // and properties.
  if ((isa<ObjCIvarDecl>(D) || isa<ObjCPropertyDecl>(D))) {
    if (diag.getForbiddenTypeDiagnostic() == diag::err_arc_weak_disabled ||
        diag.getForbiddenTypeDiagnostic() == diag::err_arc_weak_no_runtime) {
      reason = UnavailableAttr::IR_ForbiddenWeak;
      return true;
    }
  }

  // Allow all sorts of things in system headers.
  if (S.Context.getSourceManager().isInSystemHeader(D->getLocation())) {
    // Currently, all the failures dealt with this way are due to ARC
    // restrictions.
    reason = UnavailableAttr::IR_ARCForbiddenType;
    return true;
  }

  return false;
}

/// Handle a delayed forbidden-type diagnostic.
static void handleDelayedForbiddenType(Sema &S, DelayedDiagnostic &DD,
                                       Decl *D) {
  auto Reason = UnavailableAttr::IR_None;
  if (D && isForbiddenTypeAllowed(S, D, DD, Reason)) {
    assert(Reason && "didn't set reason?");
    D->addAttr(UnavailableAttr::CreateImplicit(S.Context, "", Reason, DD.Loc));
    return;
  }
  if (S.getLangOpts().ObjCAutoRefCount)
    if (const auto *FD = dyn_cast<FunctionDecl>(D)) {
      // FIXME: we may want to suppress diagnostics for all
      // kind of forbidden type messages on unavailable functions.
      if (FD->hasAttr<UnavailableAttr>() &&
          DD.getForbiddenTypeDiagnostic() ==
              diag::err_arc_array_param_no_ownership) {
        DD.Triggered = true;
        return;
      }
    }

  S.Diag(DD.Loc, DD.getForbiddenTypeDiagnostic())
      << DD.getForbiddenTypeOperand() << DD.getForbiddenTypeArgument();
  DD.Triggered = true;
}


void Sema::PopParsingDeclaration(ParsingDeclState state, Decl *decl) {
  assert(DelayedDiagnostics.getCurrentPool());
  DelayedDiagnosticPool &poppedPool = *DelayedDiagnostics.getCurrentPool();
  DelayedDiagnostics.popWithoutEmitting(state);

  // When delaying diagnostics to run in the context of a parsed
  // declaration, we only want to actually emit anything if parsing
  // succeeds.
  if (!decl) return;

  // We emit all the active diagnostics in this pool or any of its
  // parents.  In general, we'll get one pool for the decl spec
  // and a child pool for each declarator; in a decl group like:
  //   deprecated_typedef foo, *bar, baz();
  // only the declarator pops will be passed decls.  This is correct;
  // we really do need to consider delayed diagnostics from the decl spec
  // for each of the different declarations.
  const DelayedDiagnosticPool *pool = &poppedPool;
  do {
    bool AnyAccessFailures = false;
    for (DelayedDiagnosticPool::pool_iterator
           i = pool->pool_begin(), e = pool->pool_end(); i != e; ++i) {
      // This const_cast is a bit lame.  Really, Triggered should be mutable.
      DelayedDiagnostic &diag = const_cast<DelayedDiagnostic&>(*i);
      if (diag.Triggered)
        continue;

      switch (diag.Kind) {
      case DelayedDiagnostic::Availability:
        // Don't bother giving deprecation/unavailable diagnostics if
        // the decl is invalid.
        if (!decl->isInvalidDecl())
          handleDelayedAvailabilityCheck(diag, decl);
        break;

      case DelayedDiagnostic::Access:
        // Only produce one access control diagnostic for a structured binding
        // declaration: we don't need to tell the user that all the fields are
        // inaccessible one at a time.
        if (AnyAccessFailures && isa<DecompositionDecl>(decl))
          continue;
        HandleDelayedAccessCheck(diag, decl);
        if (diag.Triggered)
          AnyAccessFailures = true;
        break;

      case DelayedDiagnostic::ForbiddenType:
        handleDelayedForbiddenType(*this, diag, decl);
        break;
      }
    }
  } while ((pool = pool->getParent()));
}

void Sema::redelayDiagnostics(DelayedDiagnosticPool &pool) {
  DelayedDiagnosticPool *curPool = DelayedDiagnostics.getCurrentPool();
  assert(curPool && "re-emitting in undelayed context not supported");
  curPool->steal(pool);
}<|MERGE_RESOLUTION|>--- conflicted
+++ resolved
@@ -2022,11 +2022,7 @@
       Diags.isIgnored(diag::warn_suggest_noreturn_function, FD->getLocation()))
     return;
 
-<<<<<<< HEAD
-  if (!FD->hasAttr<NoReturnAttr>() && !FD->hasAttr<InferredNoReturnAttr>() &&
-=======
   if (!FD->isNoReturn() && !FD->hasAttr<InferredNoReturnAttr>() &&
->>>>>>> 10a576f7
       isKnownToAlwaysThrow(FD)) {
     NonConstFD->addAttr(InferredNoReturnAttr::CreateImplicit(S.Context));
 
@@ -8259,13 +8255,7 @@
 }
 
 void Sema::DiagnoseUnknownAttribute(const ParsedAttr &AL) {
-<<<<<<< HEAD
-  std::string NormalizedFullName = '\'' + AL.getNormalizedFullName() + '\'';
   SourceRange NR = AL.getNormalizedRange();
-
-=======
-  SourceRange NR = AL.getNormalizedRange();
->>>>>>> 10a576f7
   StringRef ScopeName = AL.getNormalizedScopeName();
   std::optional<StringRef> CorrectedScopeName =
       AL.tryGetCorrectedScopeName(ScopeName);
@@ -8287,11 +8277,7 @@
         Diag(CorrectedScopeName ? NR.getBegin() : AL.getRange().getBegin(),
              diag::warn_unknown_attribute_ignored_suggestion);
 
-<<<<<<< HEAD
-    D << NormalizedFullName << CorrectedFullName;
-=======
     D << AL << CorrectedFullName;
->>>>>>> 10a576f7
 
     if (AL.isExplicitScope()) {
       D << FixItHint::CreateReplacement(NR, CorrectedFullName) << NR;
@@ -8305,12 +8291,7 @@
       }
     }
   } else {
-<<<<<<< HEAD
-    Diag(NR.getBegin(), diag::warn_unknown_attribute_ignored)
-        << NormalizedFullName << NR;
-=======
     Diag(NR.getBegin(), diag::warn_unknown_attribute_ignored) << AL << NR;
->>>>>>> 10a576f7
   }
 }
 
