//===--- HLSLBuiltinTypeDeclBuilder.cpp - HLSL Builtin Type Decl Builder --===//
//
// Part of the LLVM Project, under the Apache License v2.0 with LLVM Exceptions.
// See https://llvm.org/LICENSE.txt for license information.
// SPDX-License-Identifier: Apache-2.0 WITH LLVM-exception
//
//===----------------------------------------------------------------------===//
//
// Helper classes for creating HLSL builtin class types. Used by external HLSL
// sema source.
//
//===----------------------------------------------------------------------===//

#include "HLSLBuiltinTypeDeclBuilder.h"
#include "clang/AST/ASTContext.h"
#include "clang/AST/Attr.h"
#include "clang/AST/Decl.h"
#include "clang/AST/DeclCXX.h"
#include "clang/AST/Expr.h"
#include "clang/AST/Stmt.h"
#include "clang/AST/Type.h"
#include "clang/Basic/SourceLocation.h"
#include "clang/Basic/Specifiers.h"
#include "clang/Sema/Lookup.h"
#include "clang/Sema/Sema.h"
#include "clang/Sema/SemaHLSL.h"
#include "llvm/ADT/SmallVector.h"

using namespace llvm::hlsl;

namespace clang {

namespace hlsl {

namespace {

static FunctionDecl *lookupBuiltinFunction(Sema &S, StringRef Name) {
  IdentifierInfo &II =
      S.getASTContext().Idents.get(Name, tok::TokenKind::identifier);
  DeclarationNameInfo NameInfo =
      DeclarationNameInfo(DeclarationName(&II), SourceLocation());
  LookupResult R(S, NameInfo, Sema::LookupOrdinaryName);
  // AllowBuiltinCreation is false but LookupDirect will create
  // the builtin when searching the global scope anyways...
  S.LookupName(R, S.getCurScope());
  // FIXME: If the builtin function was user-declared in global scope,
  // this assert *will* fail. Should this call LookupBuiltin instead?
  assert(R.isSingleResult() &&
         "Since this is a builtin it should always resolve!");
  return cast<FunctionDecl>(R.getFoundDecl());
}

CXXConstructorDecl *lookupCopyConstructor(QualType ResTy) {
  assert(ResTy->isRecordType() && "not a CXXRecord type");
  for (auto *CD : ResTy->getAsCXXRecordDecl()->ctors())
    if (CD->isCopyConstructor())
      return CD;
  return nullptr;
}
<<<<<<< HEAD
=======

ParameterABI
convertParamModifierToParamABI(HLSLParamModifierAttr::Spelling Modifier) {
  assert(Modifier != HLSLParamModifierAttr::Spelling::Keyword_in &&
         "HLSL 'in' parameters modifier cannot be converted to ParameterABI");
  switch (Modifier) {
  case HLSLParamModifierAttr::Spelling::Keyword_out:
    return ParameterABI::HLSLOut;
  case HLSLParamModifierAttr::Spelling::Keyword_inout:
    return ParameterABI::HLSLInOut;
  default:
    llvm_unreachable("Invalid HLSL parameter modifier");
  }
}

QualType getInoutParameterType(ASTContext &AST, QualType Ty) {
  assert(!Ty->isReferenceType() &&
         "Pointer and reference types cannot be inout or out parameters");
  Ty = AST.getLValueReferenceType(Ty);
  Ty.addRestrict();
  return Ty;
}

>>>>>>> 54c4ef26
} // namespace

// Builder for template arguments of builtin types. Used internally
// by BuiltinTypeDeclBuilder.
struct TemplateParameterListBuilder {
  BuiltinTypeDeclBuilder &Builder;
  llvm::SmallVector<NamedDecl *> Params;

  TemplateParameterListBuilder(BuiltinTypeDeclBuilder &RB) : Builder(RB) {}
  ~TemplateParameterListBuilder();

  TemplateParameterListBuilder &
  addTypeParameter(StringRef Name, QualType DefaultValue = QualType());

  ConceptSpecializationExpr *
  constructConceptSpecializationExpr(Sema &S, ConceptDecl *CD);

  BuiltinTypeDeclBuilder &finalizeTemplateArgs(ConceptDecl *CD = nullptr);
};

// Builder for methods or constructors of builtin types. Allows creating methods
// or constructors of builtin types using the builder pattern like this:
//
//   BuiltinTypeMethodBuilder(RecordBuilder, "MethodName", ReturnType)
//       .addParam("param_name", Type, InOutModifier)
//       .callBuiltin("builtin_name", BuiltinParams...)
//       .finalize();
//
// The builder needs to have all of the parameters before it can create
// a CXXMethodDecl or CXXConstructorDecl. It collects them in addParam calls and
// when a first method that builds the body is called or when access to 'this`
// is needed it creates the CXXMethodDecl/CXXConstructorDecl and ParmVarDecls
// instances. These can then be referenced from the body building methods.
// Destructor or an explicit call to finalize() will complete the method
// definition.
//
// The callBuiltin helper method accepts constants via `Expr *` or placeholder
// value arguments to indicate which function arguments to forward to the
// builtin.
//
// If the method that is being built has a non-void return type the
// finalize() will create a return statement with the value of the last
// statement (unless the last statement is already a ReturnStmt or the return
// value is void).
struct BuiltinTypeMethodBuilder {
private:
  struct Param {
    const IdentifierInfo &NameII;
    QualType Ty;
    HLSLParamModifierAttr::Spelling Modifier;
    Param(const IdentifierInfo &NameII, QualType Ty,
          HLSLParamModifierAttr::Spelling Modifier)
        : NameII(NameII), Ty(Ty), Modifier(Modifier) {}
  };

  struct LocalVar {
    StringRef Name;
    QualType Ty;
    VarDecl *Decl;
    LocalVar(StringRef Name, QualType Ty) : Name(Name), Ty(Ty), Decl(nullptr) {}
  };

  BuiltinTypeDeclBuilder &DeclBuilder;
  DeclarationName Name;
  QualType ReturnTy;
  // method or constructor declaration
  // (CXXConstructorDecl derives from CXXMethodDecl)
  CXXMethodDecl *Method;
  bool IsConst;
  bool IsCtor;
  StorageClass SC;
  llvm::SmallVector<Param> Params;
  llvm::SmallVector<Stmt *> StmtsList;

  // Argument placeholders, inspired by std::placeholder. These are the indices
  // of arguments to forward to `callBuiltin` and other method builder methods.
  // Additional special values are:
  //   Handle   - refers to the resource handle.
  //   LastStmt - refers to the last statement in the method body; referencing
  //              LastStmt will remove the statement from the method body since
  //              it will be linked from the new expression being constructed.
  enum class PlaceHolder {
    _0,
    _1,
    _2,
    _3,
    _4,
<<<<<<< HEAD
=======
    _5,
>>>>>>> 54c4ef26
    Handle = 128,
    CounterHandle,
    LastStmt
  };

  Expr *convertPlaceholder(PlaceHolder PH);
  Expr *convertPlaceholder(LocalVar &Var);
  Expr *convertPlaceholder(Expr *E) { return E; }

public:
  friend BuiltinTypeDeclBuilder;

  BuiltinTypeMethodBuilder(BuiltinTypeDeclBuilder &DB, DeclarationName &Name,
                           QualType ReturnTy, bool IsConst = false,
                           bool IsCtor = false, StorageClass SC = SC_None)
      : DeclBuilder(DB), Name(Name), ReturnTy(ReturnTy), Method(nullptr),
        IsConst(IsConst), IsCtor(IsCtor), SC(SC) {}

  BuiltinTypeMethodBuilder(BuiltinTypeDeclBuilder &DB, StringRef NameStr,
                           QualType ReturnTy, bool IsConst = false,
                           bool IsCtor = false, StorageClass SC = SC_None);
  BuiltinTypeMethodBuilder(const BuiltinTypeMethodBuilder &Other) = delete;

  ~BuiltinTypeMethodBuilder() { finalize(); }

  BuiltinTypeMethodBuilder &
  operator=(const BuiltinTypeMethodBuilder &Other) = delete;

  BuiltinTypeMethodBuilder &addParam(StringRef Name, QualType Ty,
                                     HLSLParamModifierAttr::Spelling Modifier =
                                         HLSLParamModifierAttr::Keyword_in);
  BuiltinTypeMethodBuilder &declareLocalVar(LocalVar &Var);
  template <typename... Ts>
  BuiltinTypeMethodBuilder &callBuiltin(StringRef BuiltinName,
                                        QualType ReturnType, Ts... ArgSpecs);
  template <typename TLHS, typename TRHS>
  BuiltinTypeMethodBuilder &assign(TLHS LHS, TRHS RHS);
  template <typename T> BuiltinTypeMethodBuilder &dereference(T Ptr);
  template <typename T>
  BuiltinTypeMethodBuilder &accessHandleFieldOnResource(T ResourceRecord);
  template <typename ResourceT, typename ValueT>
  BuiltinTypeMethodBuilder &setHandleFieldOnResource(ResourceT ResourceRecord,
                                                     ValueT HandleValue);
  template <typename T>
  BuiltinTypeMethodBuilder &
  accessCounterHandleFieldOnResource(T ResourceRecord);
<<<<<<< HEAD
=======
  template <typename ResourceT, typename ValueT>
  BuiltinTypeMethodBuilder &
  setCounterHandleFieldOnResource(ResourceT ResourceRecord, ValueT HandleValue);
>>>>>>> 54c4ef26
  template <typename T> BuiltinTypeMethodBuilder &returnValue(T ReturnValue);
  BuiltinTypeMethodBuilder &returnThis();
  BuiltinTypeDeclBuilder &finalize();
  Expr *getResourceHandleExpr();
  Expr *getResourceCounterHandleExpr();

private:
  void createDecl();

  // Makes sure the declaration is created; should be called before any
  // statement added to the body or when access to 'this' is needed.
  void ensureCompleteDecl() {
    if (!Method)
      createDecl();
  }

  template <typename ResourceT, typename ValueT>
  BuiltinTypeMethodBuilder &setFieldOnResource(ResourceT ResourceRecord,
                                               ValueT HandleValue,
                                               FieldDecl *HandleField);
};

TemplateParameterListBuilder::~TemplateParameterListBuilder() {
  finalizeTemplateArgs();
}

TemplateParameterListBuilder &
TemplateParameterListBuilder::addTypeParameter(StringRef Name,
                                               QualType DefaultValue) {
  assert(!Builder.Record->isCompleteDefinition() &&
         "record is already complete");
  ASTContext &AST = Builder.SemaRef.getASTContext();
  unsigned Position = static_cast<unsigned>(Params.size());
  auto *Decl = TemplateTypeParmDecl::Create(
      AST, Builder.Record->getDeclContext(), SourceLocation(), SourceLocation(),
      /* TemplateDepth */ 0, Position,
      &AST.Idents.get(Name, tok::TokenKind::identifier),
      /* Typename */ true,
      /* ParameterPack */ false,
      /* HasTypeConstraint*/ false);
  if (!DefaultValue.isNull())
    Decl->setDefaultArgument(AST,
                             Builder.SemaRef.getTrivialTemplateArgumentLoc(
                                 DefaultValue, QualType(), SourceLocation()));

  Params.emplace_back(Decl);
  return *this;
}

// The concept specialization expression (CSE) constructed in
// constructConceptSpecializationExpr is constructed so that it
// matches the CSE that is constructed when parsing the below C++ code:
//
// template<typename T>
// concept is_typed_resource_element_compatible =
// __builtin_hlsl_typed_resource_element_compatible<T>
//
// template<typename element_type> requires
// is_typed_resource_element_compatible<element_type>
// struct RWBuffer {
//     element_type Val;
// };
//
// int fn() {
//     RWBuffer<int> Buf;
// }
//
// When dumping the AST and filtering for "RWBuffer", the resulting AST
// structure is what we're trying to construct below, specifically the
// CSE portion.
ConceptSpecializationExpr *
TemplateParameterListBuilder::constructConceptSpecializationExpr(
    Sema &S, ConceptDecl *CD) {
  ASTContext &Context = S.getASTContext();
  SourceLocation Loc = Builder.Record->getBeginLoc();
  DeclarationNameInfo DNI(CD->getDeclName(), Loc);
  NestedNameSpecifierLoc NNSLoc;
  DeclContext *DC = Builder.Record->getDeclContext();
  TemplateArgumentListInfo TALI(Loc, Loc);

  // Assume that the concept decl has just one template parameter
  // This parameter should have been added when CD was constructed
  // in getTypedBufferConceptDecl
  assert(CD->getTemplateParameters()->size() == 1 &&
         "unexpected concept decl parameter count");
  TemplateTypeParmDecl *ConceptTTPD =
      dyn_cast<TemplateTypeParmDecl>(CD->getTemplateParameters()->getParam(0));

  // this TemplateTypeParmDecl is the template for the resource, and is
  // used to construct a template argumentthat will be used
  // to construct the ImplicitConceptSpecializationDecl
  TemplateTypeParmDecl *T = TemplateTypeParmDecl::Create(
      Context,                          // AST context
      Builder.Record->getDeclContext(), // DeclContext
      SourceLocation(), SourceLocation(),
      /*D=*/0,                    // Depth in the template parameter list
      /*P=*/0,                    // Position in the template parameter list
      /*Id=*/nullptr,             // Identifier for 'T'
      /*Typename=*/true,          // Indicates this is a 'typename' or 'class'
      /*ParameterPack=*/false,    // Not a parameter pack
      /*HasTypeConstraint=*/false // Has no type constraint
  );

  T->setDeclContext(DC);

  QualType ConceptTType = Context.getTypeDeclType(ConceptTTPD);

  // this is the 2nd template argument node, on which
  // the concept constraint is actually being applied: 'element_type'
  TemplateArgument ConceptTA = TemplateArgument(ConceptTType);

  QualType CSETType = Context.getTypeDeclType(T);

  // this is the 1st template argument node, which represents
  // the abstract type that a concept would refer to: 'T'
  TemplateArgument CSETA = TemplateArgument(CSETType);

  ImplicitConceptSpecializationDecl *ImplicitCSEDecl =
      ImplicitConceptSpecializationDecl::Create(
          Context, Builder.Record->getDeclContext(), Loc, {CSETA});

  // Constraint satisfaction is used to construct the
  // ConceptSpecailizationExpr, and represents the 2nd Template Argument,
  // located at the bottom of the sample AST above.
  const ConstraintSatisfaction CS(CD, {ConceptTA});
  TemplateArgumentLoc TAL =
      S.getTrivialTemplateArgumentLoc(ConceptTA, QualType(), SourceLocation());

  TALI.addArgument(TAL);
  const ASTTemplateArgumentListInfo *ATALI =
      ASTTemplateArgumentListInfo::Create(Context, TALI);

  // In the concept reference, ATALI is what adds the extra
  // TemplateArgument node underneath CSE
  ConceptReference *CR =
      ConceptReference::Create(Context, NNSLoc, Loc, DNI, CD, CD, ATALI);

  ConceptSpecializationExpr *CSE =
      ConceptSpecializationExpr::Create(Context, CR, ImplicitCSEDecl, &CS);

  return CSE;
}

BuiltinTypeDeclBuilder &
TemplateParameterListBuilder::finalizeTemplateArgs(ConceptDecl *CD) {
  if (Params.empty())
    return Builder;

  ASTContext &AST = Builder.SemaRef.Context;
  ConceptSpecializationExpr *CSE =
      CD ? constructConceptSpecializationExpr(Builder.SemaRef, CD) : nullptr;
  auto *ParamList = TemplateParameterList::Create(
      AST, SourceLocation(), SourceLocation(), Params, SourceLocation(), CSE);
  Builder.Template = ClassTemplateDecl::Create(
      AST, Builder.Record->getDeclContext(), SourceLocation(),
      DeclarationName(Builder.Record->getIdentifier()), ParamList,
      Builder.Record);

  Builder.Record->setDescribedClassTemplate(Builder.Template);
  Builder.Template->setImplicit(true);
  Builder.Template->setLexicalDeclContext(Builder.Record->getDeclContext());

  // NOTE: setPreviousDecl before addDecl so new decl replace old decl when
  // make visible.
  Builder.Template->setPreviousDecl(Builder.PrevTemplate);
  Builder.Record->getDeclContext()->addDecl(Builder.Template);
  Params.clear();

  return Builder;
}

Expr *BuiltinTypeMethodBuilder::convertPlaceholder(PlaceHolder PH) {
  if (PH == PlaceHolder::Handle)
    return getResourceHandleExpr();
  if (PH == PlaceHolder::CounterHandle)
    return getResourceCounterHandleExpr();

  if (PH == PlaceHolder::LastStmt) {
    assert(!StmtsList.empty() && "no statements in the list");
    Stmt *LastStmt = StmtsList.pop_back_val();
    assert(isa<ValueStmt>(LastStmt) && "last statement does not have a value");
    return cast<ValueStmt>(LastStmt)->getExprStmt();
  }

  ASTContext &AST = DeclBuilder.SemaRef.getASTContext();
  ParmVarDecl *ParamDecl = Method->getParamDecl(static_cast<unsigned>(PH));
  return DeclRefExpr::Create(
      AST, NestedNameSpecifierLoc(), SourceLocation(), ParamDecl, false,
      DeclarationNameInfo(ParamDecl->getDeclName(), SourceLocation()),
      ParamDecl->getType().getNonReferenceType(), VK_PRValue);
}

Expr *BuiltinTypeMethodBuilder::convertPlaceholder(LocalVar &Var) {
  VarDecl *VD = Var.Decl;
  assert(VD && "local variable is not declared");
  return DeclRefExpr::Create(
      VD->getASTContext(), NestedNameSpecifierLoc(), SourceLocation(), VD,
      false, DeclarationNameInfo(VD->getDeclName(), SourceLocation()),
      VD->getType(), VK_LValue);
}

BuiltinTypeMethodBuilder::BuiltinTypeMethodBuilder(BuiltinTypeDeclBuilder &DB,
                                                   StringRef NameStr,
                                                   QualType ReturnTy,
                                                   bool IsConst, bool IsCtor,
                                                   StorageClass SC)
    : DeclBuilder(DB), ReturnTy(ReturnTy), Method(nullptr), IsConst(IsConst),
      IsCtor(IsCtor), SC(SC) {

  assert((!NameStr.empty() || IsCtor) && "method needs a name");
  assert(((IsCtor && !IsConst) || !IsCtor) && "constructor cannot be const");

  ASTContext &AST = DB.SemaRef.getASTContext();
  if (IsCtor) {
    Name = AST.DeclarationNames.getCXXConstructorName(
        AST.getCanonicalTagType(DB.Record));
  } else {
    const IdentifierInfo &II =
        AST.Idents.get(NameStr, tok::TokenKind::identifier);
    Name = DeclarationName(&II);
  }
}

BuiltinTypeMethodBuilder &
BuiltinTypeMethodBuilder::addParam(StringRef Name, QualType Ty,
                                   HLSLParamModifierAttr::Spelling Modifier) {
  assert(Method == nullptr && "Cannot add param, method already created");
  const IdentifierInfo &II = DeclBuilder.SemaRef.getASTContext().Idents.get(
      Name, tok::TokenKind::identifier);
  Params.emplace_back(II, Ty, Modifier);
  return *this;
}

void BuiltinTypeMethodBuilder::createDecl() {
  assert(Method == nullptr && "Method or constructor is already created");

  // create function prototype
  ASTContext &AST = DeclBuilder.SemaRef.getASTContext();
  SmallVector<QualType> ParamTypes;
  SmallVector<FunctionType::ExtParameterInfo> ParamExtInfos(Params.size());
  uint32_t ArgIndex = 0;

  // Create function prototype.
  bool UseParamExtInfo = false;
  for (Param &MP : Params) {
    if (MP.Modifier != HLSLParamModifierAttr::Keyword_in) {
      UseParamExtInfo = true;
      FunctionType::ExtParameterInfo &PI = ParamExtInfos[ArgIndex];
      ParamExtInfos[ArgIndex] =
          PI.withABI(convertParamModifierToParamABI(MP.Modifier));
      if (!MP.Ty->isDependentType())
        MP.Ty = getInoutParameterType(AST, MP.Ty);
    }
    ParamTypes.emplace_back(MP.Ty);
    ++ArgIndex;
  }

  FunctionProtoType::ExtProtoInfo ExtInfo;
  if (UseParamExtInfo)
    ExtInfo.ExtParameterInfos = ParamExtInfos.data();
  if (IsConst)
    ExtInfo.TypeQuals.addConst();

  QualType FuncTy = AST.getFunctionType(ReturnTy, ParamTypes, ExtInfo);

  // Create method or constructor declaration.
  auto *TSInfo = AST.getTrivialTypeSourceInfo(FuncTy, SourceLocation());
  DeclarationNameInfo NameInfo = DeclarationNameInfo(Name, SourceLocation());
  if (IsCtor)
    Method = CXXConstructorDecl::Create(
        AST, DeclBuilder.Record, SourceLocation(), NameInfo, FuncTy, TSInfo,
        ExplicitSpecifier(), false, true, false,
        ConstexprSpecKind::Unspecified);
  else
    Method = CXXMethodDecl::Create(
        AST, DeclBuilder.Record, SourceLocation(), NameInfo, FuncTy, TSInfo, SC,
        false, false, ConstexprSpecKind::Unspecified, SourceLocation());

  // Create params & set them to the method/constructor and function prototype.
  SmallVector<ParmVarDecl *> ParmDecls;
  unsigned CurScopeDepth = DeclBuilder.SemaRef.getCurScope()->getDepth();
  auto FnProtoLoc =
      Method->getTypeSourceInfo()->getTypeLoc().getAs<FunctionProtoTypeLoc>();
  for (int I = 0, E = Params.size(); I != E; I++) {
    Param &MP = Params[I];
    ParmVarDecl *Parm = ParmVarDecl::Create(
        AST, Method->getDeclContext(), SourceLocation(), SourceLocation(),
        &MP.NameII, MP.Ty,
        AST.getTrivialTypeSourceInfo(MP.Ty, SourceLocation()), SC_None,
        nullptr);
    if (MP.Modifier != HLSLParamModifierAttr::Keyword_in) {
      auto *Mod =
          HLSLParamModifierAttr::Create(AST, SourceRange(), MP.Modifier);
      Parm->addAttr(Mod);
    }
    Parm->setScopeInfo(CurScopeDepth, I);
    ParmDecls.push_back(Parm);
    FnProtoLoc.setParam(I, Parm);
  }
  Method->setParams({ParmDecls});
}

Expr *BuiltinTypeMethodBuilder::getResourceHandleExpr() {
  ensureCompleteDecl();

  ASTContext &AST = DeclBuilder.SemaRef.getASTContext();
  CXXThisExpr *This = CXXThisExpr::Create(
      AST, SourceLocation(), Method->getFunctionObjectParameterType(), true);
  FieldDecl *HandleField = DeclBuilder.getResourceHandleField();
  return MemberExpr::CreateImplicit(AST, This, false, HandleField,
                                    HandleField->getType(), VK_LValue,
                                    OK_Ordinary);
}

Expr *BuiltinTypeMethodBuilder::getResourceCounterHandleExpr() {
  ensureCompleteDecl();

  ASTContext &AST = DeclBuilder.SemaRef.getASTContext();
  CXXThisExpr *This = CXXThisExpr::Create(
      AST, SourceLocation(), Method->getFunctionObjectParameterType(), true);
  FieldDecl *HandleField = DeclBuilder.getResourceCounterHandleField();
  return MemberExpr::CreateImplicit(AST, This, false, HandleField,
                                    HandleField->getType(), VK_LValue,
                                    OK_Ordinary);
}

BuiltinTypeMethodBuilder &
BuiltinTypeMethodBuilder::declareLocalVar(LocalVar &Var) {
  ensureCompleteDecl();

  assert(Var.Decl == nullptr && "local variable is already declared");

  ASTContext &AST = DeclBuilder.SemaRef.getASTContext();
  Var.Decl = VarDecl::Create(
      AST, Method, SourceLocation(), SourceLocation(),
      &AST.Idents.get(Var.Name, tok::TokenKind::identifier), Var.Ty,
      AST.getTrivialTypeSourceInfo(Var.Ty, SourceLocation()), SC_None);
  DeclStmt *DS = new (AST) clang::DeclStmt(DeclGroupRef(Var.Decl),
                                           SourceLocation(), SourceLocation());
  StmtsList.push_back(DS);
  return *this;
}

BuiltinTypeMethodBuilder &BuiltinTypeMethodBuilder::returnThis() {
  ASTContext &AST = DeclBuilder.SemaRef.getASTContext();
  CXXThisExpr *ThisExpr = CXXThisExpr::Create(
      AST, SourceLocation(), Method->getFunctionObjectParameterType(),
      /*IsImplicit=*/true);
  StmtsList.push_back(ThisExpr);
  return *this;
}

template <typename... Ts>
BuiltinTypeMethodBuilder &
BuiltinTypeMethodBuilder::callBuiltin(StringRef BuiltinName,
                                      QualType ReturnType, Ts... ArgSpecs) {
  ensureCompleteDecl();

  std::array<Expr *, sizeof...(ArgSpecs)> Args{
      convertPlaceholder(std::forward<Ts>(ArgSpecs))...};

  ASTContext &AST = DeclBuilder.SemaRef.getASTContext();
  FunctionDecl *FD = lookupBuiltinFunction(DeclBuilder.SemaRef, BuiltinName);
  DeclRefExpr *DRE = DeclRefExpr::Create(
      AST, NestedNameSpecifierLoc(), SourceLocation(), FD, false,
      FD->getNameInfo(), AST.BuiltinFnTy, VK_PRValue);

  auto *ImpCast = ImplicitCastExpr::Create(
      AST, AST.getPointerType(FD->getType()), CK_BuiltinFnToFnPtr, DRE, nullptr,
      VK_PRValue, FPOptionsOverride());

  if (ReturnType.isNull())
    ReturnType = FD->getReturnType();

  Expr *Call = CallExpr::Create(AST, ImpCast, Args, ReturnType, VK_PRValue,
                                SourceLocation(), FPOptionsOverride());
  StmtsList.push_back(Call);
  return *this;
}

template <typename TLHS, typename TRHS>
BuiltinTypeMethodBuilder &BuiltinTypeMethodBuilder::assign(TLHS LHS, TRHS RHS) {
  Expr *LHSExpr = convertPlaceholder(LHS);
  Expr *RHSExpr = convertPlaceholder(RHS);
  Stmt *AssignStmt = BinaryOperator::Create(
      DeclBuilder.SemaRef.getASTContext(), LHSExpr, RHSExpr, BO_Assign,
      LHSExpr->getType(), ExprValueKind::VK_PRValue,
      ExprObjectKind::OK_Ordinary, SourceLocation(), FPOptionsOverride());
  StmtsList.push_back(AssignStmt);
  return *this;
}

template <typename T>
BuiltinTypeMethodBuilder &BuiltinTypeMethodBuilder::dereference(T Ptr) {
  Expr *PtrExpr = convertPlaceholder(Ptr);
  Expr *Deref =
      UnaryOperator::Create(DeclBuilder.SemaRef.getASTContext(), PtrExpr,
                            UO_Deref, PtrExpr->getType()->getPointeeType(),
                            VK_PRValue, OK_Ordinary, SourceLocation(),
                            /*CanOverflow=*/false, FPOptionsOverride());
  StmtsList.push_back(Deref);
  return *this;
}

template <typename T>
BuiltinTypeMethodBuilder &
BuiltinTypeMethodBuilder::accessHandleFieldOnResource(T ResourceRecord) {
  ensureCompleteDecl();

  Expr *ResourceExpr = convertPlaceholder(ResourceRecord);

  ASTContext &AST = DeclBuilder.SemaRef.getASTContext();
  FieldDecl *HandleField = DeclBuilder.getResourceHandleField();
  MemberExpr *HandleExpr = MemberExpr::CreateImplicit(
      AST, ResourceExpr, false, HandleField, HandleField->getType(), VK_LValue,
      OK_Ordinary);
  StmtsList.push_back(HandleExpr);
  return *this;
}

template <typename ResourceT, typename ValueT>
BuiltinTypeMethodBuilder &
BuiltinTypeMethodBuilder::setHandleFieldOnResource(ResourceT ResourceRecord,
                                                   ValueT HandleValue) {
  return setFieldOnResource(ResourceRecord, HandleValue,
                            DeclBuilder.getResourceHandleField());
}

template <typename ResourceT, typename ValueT>
BuiltinTypeMethodBuilder &
BuiltinTypeMethodBuilder::setCounterHandleFieldOnResource(
    ResourceT ResourceRecord, ValueT HandleValue) {
  return setFieldOnResource(ResourceRecord, HandleValue,
                            DeclBuilder.getResourceCounterHandleField());
}

template <typename ResourceT, typename ValueT>
BuiltinTypeMethodBuilder &BuiltinTypeMethodBuilder::setFieldOnResource(
    ResourceT ResourceRecord, ValueT HandleValue, FieldDecl *HandleField) {
  ensureCompleteDecl();

  Expr *ResourceExpr = convertPlaceholder(ResourceRecord);
  Expr *HandleValueExpr = convertPlaceholder(HandleValue);

  ASTContext &AST = DeclBuilder.SemaRef.getASTContext();
  MemberExpr *HandleMemberExpr = MemberExpr::CreateImplicit(
      AST, ResourceExpr, false, HandleField, HandleField->getType(), VK_LValue,
      OK_Ordinary);
  Stmt *AssignStmt = BinaryOperator::Create(
      DeclBuilder.SemaRef.getASTContext(), HandleMemberExpr, HandleValueExpr,
      BO_Assign, HandleMemberExpr->getType(), ExprValueKind::VK_PRValue,
      ExprObjectKind::OK_Ordinary, SourceLocation(), FPOptionsOverride());
  StmtsList.push_back(AssignStmt);
  return *this;
}

template <typename T>
BuiltinTypeMethodBuilder &
BuiltinTypeMethodBuilder::accessCounterHandleFieldOnResource(T ResourceRecord) {
  ensureCompleteDecl();

  Expr *ResourceExpr = convertPlaceholder(ResourceRecord);

  ASTContext &AST = DeclBuilder.SemaRef.getASTContext();
  FieldDecl *HandleField = DeclBuilder.getResourceCounterHandleField();
  MemberExpr *HandleExpr = MemberExpr::CreateImplicit(
      AST, ResourceExpr, false, HandleField, HandleField->getType(), VK_LValue,
      OK_Ordinary);
  StmtsList.push_back(HandleExpr);
  return *this;
}

template <typename T>
BuiltinTypeMethodBuilder &BuiltinTypeMethodBuilder::returnValue(T ReturnValue) {
  ensureCompleteDecl();

  Expr *ReturnValueExpr = convertPlaceholder(ReturnValue);
  ASTContext &AST = DeclBuilder.SemaRef.getASTContext();

  QualType Ty = ReturnValueExpr->getType();
  if (Ty->isRecordType()) {
    // For record types, create a call to copy constructor to ensure proper copy
    // semantics.
    auto *ICE =
        ImplicitCastExpr::Create(AST, Ty.withConst(), CK_NoOp, ReturnValueExpr,
                                 nullptr, VK_XValue, FPOptionsOverride());
    CXXConstructorDecl *CD = lookupCopyConstructor(Ty);
    assert(CD && "no copy constructor found");
    ReturnValueExpr = CXXConstructExpr::Create(
        AST, Ty, SourceLocation(), CD, /*Elidable=*/false, {ICE},
        /*HadMultipleCandidates=*/false, /*ListInitialization=*/false,
        /*StdInitListInitialization=*/false,
        /*ZeroInitListInitialization=*/false, CXXConstructionKind::Complete,
        SourceRange());
  }
  StmtsList.push_back(
      ReturnStmt::Create(AST, SourceLocation(), ReturnValueExpr, nullptr));
  return *this;
}

BuiltinTypeDeclBuilder &BuiltinTypeMethodBuilder::finalize() {
  assert(!DeclBuilder.Record->isCompleteDefinition() &&
         "record is already complete");

  ensureCompleteDecl();

  if (!Method->hasBody()) {
    ASTContext &AST = DeclBuilder.SemaRef.getASTContext();
    assert((ReturnTy == AST.VoidTy || !StmtsList.empty()) &&
           "nothing to return from non-void method");
    if (ReturnTy != AST.VoidTy) {
      if (Expr *LastExpr = dyn_cast<Expr>(StmtsList.back())) {
        assert(AST.hasSameUnqualifiedType(LastExpr->getType(),
                                          ReturnTy.getNonReferenceType()) &&
               "Return type of the last statement must match the return type "
               "of the method");
        if (!isa<ReturnStmt>(LastExpr)) {
          StmtsList.pop_back();
          StmtsList.push_back(
              ReturnStmt::Create(AST, SourceLocation(), LastExpr, nullptr));
        }
      }
    }

    Method->setBody(CompoundStmt::Create(AST, StmtsList, FPOptionsOverride(),
                                         SourceLocation(), SourceLocation()));
    Method->setLexicalDeclContext(DeclBuilder.Record);
    Method->setAccess(AS_public);
    Method->addAttr(AlwaysInlineAttr::CreateImplicit(
        AST, SourceRange(), AlwaysInlineAttr::CXX11_clang_always_inline));
    DeclBuilder.Record->addDecl(Method);
  }
  return DeclBuilder;
}

BuiltinTypeDeclBuilder::BuiltinTypeDeclBuilder(Sema &SemaRef, CXXRecordDecl *R)
    : SemaRef(SemaRef), Record(R) {
  Record->startDefinition();
  Template = Record->getDescribedClassTemplate();
}

BuiltinTypeDeclBuilder::BuiltinTypeDeclBuilder(Sema &SemaRef,
                                               NamespaceDecl *Namespace,
                                               StringRef Name)
    : SemaRef(SemaRef), HLSLNamespace(Namespace) {
  ASTContext &AST = SemaRef.getASTContext();
  IdentifierInfo &II = AST.Idents.get(Name, tok::TokenKind::identifier);

  LookupResult Result(SemaRef, &II, SourceLocation(), Sema::LookupTagName);
  CXXRecordDecl *PrevDecl = nullptr;
  if (SemaRef.LookupQualifiedName(Result, HLSLNamespace)) {
    // Declaration already exists (from precompiled headers)
    NamedDecl *Found = Result.getFoundDecl();
    if (auto *TD = dyn_cast<ClassTemplateDecl>(Found)) {
      PrevDecl = TD->getTemplatedDecl();
      PrevTemplate = TD;
    } else
      PrevDecl = dyn_cast<CXXRecordDecl>(Found);
    assert(PrevDecl && "Unexpected lookup result type.");
  }

  if (PrevDecl && PrevDecl->isCompleteDefinition()) {
    Record = PrevDecl;
    Template = PrevTemplate;
    return;
  }

  Record =
      CXXRecordDecl::Create(AST, TagDecl::TagKind::Class, HLSLNamespace,
                            SourceLocation(), SourceLocation(), &II, PrevDecl);
  Record->setImplicit(true);
  Record->setLexicalDeclContext(HLSLNamespace);
  Record->setHasExternalLexicalStorage();

  // Don't let anyone derive from built-in types.
  Record->addAttr(
      FinalAttr::CreateImplicit(AST, SourceRange(), FinalAttr::Keyword_final));
}

BuiltinTypeDeclBuilder::~BuiltinTypeDeclBuilder() {
  if (HLSLNamespace && !Template && Record->getDeclContext() == HLSLNamespace)
    HLSLNamespace->addDecl(Record);
}

BuiltinTypeDeclBuilder &
BuiltinTypeDeclBuilder::addMemberVariable(StringRef Name, QualType Type,
                                          llvm::ArrayRef<Attr *> Attrs,
                                          AccessSpecifier Access) {
  assert(!Record->isCompleteDefinition() && "record is already complete");
  assert(Record->isBeingDefined() &&
         "Definition must be started before adding members!");
  ASTContext &AST = Record->getASTContext();

  IdentifierInfo &II = AST.Idents.get(Name, tok::TokenKind::identifier);
  TypeSourceInfo *MemTySource =
      AST.getTrivialTypeSourceInfo(Type, SourceLocation());
  auto *Field = FieldDecl::Create(
      AST, Record, SourceLocation(), SourceLocation(), &II, Type, MemTySource,
      nullptr, false, InClassInitStyle::ICIS_NoInit);
  Field->setAccess(Access);
  Field->setImplicit(true);
  for (Attr *A : Attrs) {
    if (A)
      Field->addAttr(A);
  }

  Record->addDecl(Field);
  Fields[Name] = Field;
  return *this;
}

BuiltinTypeDeclBuilder &
BuiltinTypeDeclBuilder::addBufferHandles(ResourceClass RC, bool IsROV,
                                         bool RawBuffer, bool HasCounter,
                                         AccessSpecifier Access) {
  addHandleMember(RC, IsROV, RawBuffer, Access);
  if (HasCounter)
    addCounterHandleMember(RC, IsROV, RawBuffer, Access);
  return *this;
}

BuiltinTypeDeclBuilder &BuiltinTypeDeclBuilder::addHandleMember(
    ResourceClass RC, bool IsROV, bool RawBuffer, AccessSpecifier Access) {
  return addResourceMember("__handle", RC, IsROV, RawBuffer,
                           /*IsCounter=*/false, Access);
}

BuiltinTypeDeclBuilder &BuiltinTypeDeclBuilder::addCounterHandleMember(
    ResourceClass RC, bool IsROV, bool RawBuffer, AccessSpecifier Access) {
  return addResourceMember("__counter_handle", RC, IsROV, RawBuffer,
                           /*IsCounter=*/true, Access);
}

BuiltinTypeDeclBuilder &BuiltinTypeDeclBuilder::addResourceMember(
    StringRef MemberName, ResourceClass RC, bool IsROV, bool RawBuffer,
    bool IsCounter, AccessSpecifier Access) {
  assert(!Record->isCompleteDefinition() && "record is already complete");

  ASTContext &Ctx = SemaRef.getASTContext();
  TypeSourceInfo *ElementTypeInfo =
      Ctx.getTrivialTypeSourceInfo(getHandleElementType(), SourceLocation());

  // add handle member with resource type attributes
  QualType AttributedResTy = QualType();
  SmallVector<const Attr *> Attrs = {
      HLSLResourceClassAttr::CreateImplicit(Ctx, RC),
      IsROV ? HLSLROVAttr::CreateImplicit(Ctx) : nullptr,
      RawBuffer ? HLSLRawBufferAttr::CreateImplicit(Ctx) : nullptr,
      ElementTypeInfo
          ? HLSLContainedTypeAttr::CreateImplicit(Ctx, ElementTypeInfo)
          : nullptr};
  if (IsCounter)
    Attrs.push_back(HLSLIsCounterAttr::CreateImplicit(Ctx));

  if (CreateHLSLAttributedResourceType(SemaRef, Ctx.HLSLResourceTy, Attrs,
                                       AttributedResTy))
    addMemberVariable(MemberName, AttributedResTy, {}, Access);
  return *this;
}

// Adds default constructor to the resource class:
// Resource::Resource()
BuiltinTypeDeclBuilder &BuiltinTypeDeclBuilder::addDefaultHandleConstructor() {
  assert(!Record->isCompleteDefinition() && "record is already complete");

  using PH = BuiltinTypeMethodBuilder::PlaceHolder;
  QualType HandleType = getResourceHandleField()->getType();
  return BuiltinTypeMethodBuilder(*this, "", SemaRef.getASTContext().VoidTy,
                                  false, true)
      .callBuiltin("__builtin_hlsl_resource_uninitializedhandle", HandleType,
                   PH::Handle)
      .assign(PH::Handle, PH::LastStmt)
      .finalize();
}

<<<<<<< HEAD
=======
BuiltinTypeDeclBuilder &
BuiltinTypeDeclBuilder::addStaticInitializationFunctions(bool HasCounter) {
  if (HasCounter) {
    addCreateFromBindingWithImplicitCounter();
    addCreateFromImplicitBindingWithImplicitCounter();
  } else {
    addCreateFromBinding();
    addCreateFromImplicitBinding();
  }
  return *this;
}

// Adds static method that initializes resource from binding:
//
// static Resource<T> __createFromBinding(unsigned registerNo,
//                                       unsigned spaceNo, int range,
//                                       unsigned index, const char *name) {
//   Resource<T> tmp;
//   tmp.__handle = __builtin_hlsl_resource_handlefrombinding(
//                                       tmp.__handle, registerNo, spaceNo,
//                                       range, index, name);
//   return tmp;
// }
BuiltinTypeDeclBuilder &BuiltinTypeDeclBuilder::addCreateFromBinding() {
  assert(!Record->isCompleteDefinition() && "record is already complete");

  using PH = BuiltinTypeMethodBuilder::PlaceHolder;
  ASTContext &AST = SemaRef.getASTContext();
  QualType HandleType = getResourceHandleField()->getType();
  QualType RecordType = AST.getTypeDeclType(cast<TypeDecl>(Record));
  BuiltinTypeMethodBuilder::LocalVar TmpVar("tmp", RecordType);

  return BuiltinTypeMethodBuilder(*this, "__createFromBinding", RecordType,
                                  false, false, SC_Static)
      .addParam("registerNo", AST.UnsignedIntTy)
      .addParam("spaceNo", AST.UnsignedIntTy)
      .addParam("range", AST.IntTy)
      .addParam("index", AST.UnsignedIntTy)
      .addParam("name", AST.getPointerType(AST.CharTy.withConst()))
      .declareLocalVar(TmpVar)
      .accessHandleFieldOnResource(TmpVar)
      .callBuiltin("__builtin_hlsl_resource_handlefrombinding", HandleType,
                   PH::LastStmt, PH::_0, PH::_1, PH::_2, PH::_3, PH::_4)
      .setHandleFieldOnResource(TmpVar, PH::LastStmt)
      .returnValue(TmpVar)
      .finalize();
}

// Adds static method that initializes resource from binding:
//
// static Resource<T> __createFromImplicitBinding(unsigned orderId,
//                                                unsigned spaceNo, int range,
//                                                unsigned index,
//                                                const char *name) {
//   Resource<T> tmp;
//   tmp.__handle = __builtin_hlsl_resource_handlefromimplicitbinding(
//                                                tmp.__handle, spaceNo,
//                                                range, index, orderId, name);
//   return tmp;
// }
BuiltinTypeDeclBuilder &BuiltinTypeDeclBuilder::addCreateFromImplicitBinding() {
  assert(!Record->isCompleteDefinition() && "record is already complete");

  using PH = BuiltinTypeMethodBuilder::PlaceHolder;
  ASTContext &AST = SemaRef.getASTContext();
  QualType HandleType = getResourceHandleField()->getType();
  QualType RecordType = AST.getTypeDeclType(cast<TypeDecl>(Record));
  BuiltinTypeMethodBuilder::LocalVar TmpVar("tmp", RecordType);

  return BuiltinTypeMethodBuilder(*this, "__createFromImplicitBinding",
                                  RecordType, false, false, SC_Static)
      .addParam("orderId", AST.UnsignedIntTy)
      .addParam("spaceNo", AST.UnsignedIntTy)
      .addParam("range", AST.IntTy)
      .addParam("index", AST.UnsignedIntTy)
      .addParam("name", AST.getPointerType(AST.CharTy.withConst()))
      .declareLocalVar(TmpVar)
      .accessHandleFieldOnResource(TmpVar)
      .callBuiltin("__builtin_hlsl_resource_handlefromimplicitbinding",
                   HandleType, PH::LastStmt, PH::_0, PH::_1, PH::_2, PH::_3,
                   PH::_4)
      .setHandleFieldOnResource(TmpVar, PH::LastStmt)
      .returnValue(TmpVar)
      .finalize();
}

>>>>>>> 54c4ef26
// Adds static method that initializes resource from binding:
//
// static Resource<T>
// __createFromBindingWithImplicitCounter(unsigned registerNo,
//                                        unsigned spaceNo, int range,
//                                        unsigned index, const char *name,
//                                        unsigned counterOrderId) {
//   Resource<T> tmp;
//   tmp.__handle = __builtin_hlsl_resource_handlefrombinding(
//       tmp.__handle, registerNo, spaceNo, range, index, name);
//   tmp.__counter_handle =
//       __builtin_hlsl_resource_counterhandlefromimplicitbinding(
//           tmp.__handle, counterOrderId, spaceNo);
//   return tmp;
// }
<<<<<<< HEAD
BuiltinTypeDeclBuilder &BuiltinTypeDeclBuilder::addCreateFromBinding() {
=======
BuiltinTypeDeclBuilder &
BuiltinTypeDeclBuilder::addCreateFromBindingWithImplicitCounter() {
>>>>>>> 54c4ef26
  assert(!Record->isCompleteDefinition() && "record is already complete");

  using PH = BuiltinTypeMethodBuilder::PlaceHolder;
  ASTContext &AST = SemaRef.getASTContext();
  QualType HandleType = getResourceHandleField()->getType();
  QualType RecordType = AST.getTypeDeclType(cast<TypeDecl>(Record));
  BuiltinTypeMethodBuilder::LocalVar TmpVar("tmp", RecordType);

  return BuiltinTypeMethodBuilder(*this,
                                  "__createFromBindingWithImplicitCounter",
                                  RecordType, false, false, SC_Static)
      .addParam("registerNo", AST.UnsignedIntTy)
      .addParam("spaceNo", AST.UnsignedIntTy)
      .addParam("range", AST.IntTy)
      .addParam("index", AST.UnsignedIntTy)
      .addParam("name", AST.getPointerType(AST.CharTy.withConst()))
      .addParam("counterOrderId", AST.UnsignedIntTy)
      .declareLocalVar(TmpVar)
      .accessHandleFieldOnResource(TmpVar)
      .callBuiltin("__builtin_hlsl_resource_handlefrombinding", HandleType,
                   PH::LastStmt, PH::_0, PH::_1, PH::_2, PH::_3, PH::_4)
      .setHandleFieldOnResource(TmpVar, PH::LastStmt)
      .accessHandleFieldOnResource(TmpVar)
      .callBuiltin("__builtin_hlsl_resource_counterhandlefromimplicitbinding",
                   HandleType, PH::LastStmt, PH::_5, PH::_1)
      .setCounterHandleFieldOnResource(TmpVar, PH::LastStmt)
      .returnValue(TmpVar)
      .finalize();
}

// Adds static method that initializes resource from binding:
//
// static Resource<T>
// __createFromImplicitBindingWithImplicitCounter(unsigned orderId,
//                                                unsigned spaceNo, int range,
//                                                unsigned index,
//                                                const char *name,
//                                                unsigned counterOrderId) {
//   Resource<T> tmp;
//   tmp.__handle = __builtin_hlsl_resource_handlefromimplicitbinding(
//       tmp.__handle, orderId, spaceNo, range, index, name);
//   tmp.__counter_handle =
//       __builtin_hlsl_resource_counterhandlefromimplicitbinding(
//           tmp.__handle, counterOrderId, spaceNo);
//   return tmp;
// }
<<<<<<< HEAD
BuiltinTypeDeclBuilder &BuiltinTypeDeclBuilder::addCreateFromImplicitBinding() {
=======
BuiltinTypeDeclBuilder &
BuiltinTypeDeclBuilder::addCreateFromImplicitBindingWithImplicitCounter() {
>>>>>>> 54c4ef26
  assert(!Record->isCompleteDefinition() && "record is already complete");

  using PH = BuiltinTypeMethodBuilder::PlaceHolder;
  ASTContext &AST = SemaRef.getASTContext();
  QualType HandleType = getResourceHandleField()->getType();
  QualType RecordType = AST.getTypeDeclType(cast<TypeDecl>(Record));
  BuiltinTypeMethodBuilder::LocalVar TmpVar("tmp", RecordType);

  return BuiltinTypeMethodBuilder(
             *this, "__createFromImplicitBindingWithImplicitCounter",
             RecordType, false, false, SC_Static)
      .addParam("orderId", AST.UnsignedIntTy)
      .addParam("spaceNo", AST.UnsignedIntTy)
      .addParam("range", AST.IntTy)
      .addParam("index", AST.UnsignedIntTy)
      .addParam("name", AST.getPointerType(AST.CharTy.withConst()))
      .addParam("counterOrderId", AST.UnsignedIntTy)
      .declareLocalVar(TmpVar)
      .accessHandleFieldOnResource(TmpVar)
      .callBuiltin("__builtin_hlsl_resource_handlefromimplicitbinding",
                   HandleType, PH::LastStmt, PH::_0, PH::_1, PH::_2, PH::_3,
                   PH::_4)
      .setHandleFieldOnResource(TmpVar, PH::LastStmt)
      .accessHandleFieldOnResource(TmpVar)
      .callBuiltin("__builtin_hlsl_resource_counterhandlefromimplicitbinding",
                   HandleType, PH::LastStmt, PH::_5, PH::_1)
      .setCounterHandleFieldOnResource(TmpVar, PH::LastStmt)
      .returnValue(TmpVar)
      .finalize();
}

BuiltinTypeDeclBuilder &BuiltinTypeDeclBuilder::addCopyConstructor() {
  assert(!Record->isCompleteDefinition() && "record is already complete");

  ASTContext &AST = SemaRef.getASTContext();
  QualType RecordType = AST.getCanonicalTagType(Record);
  QualType ConstRecordType = RecordType.withConst();
  QualType ConstRecordRefType = AST.getLValueReferenceType(ConstRecordType);

  using PH = BuiltinTypeMethodBuilder::PlaceHolder;

  BuiltinTypeMethodBuilder MMB(*this, /*Name=*/"", AST.VoidTy,
                               /*IsConst=*/false, /*IsCtor=*/true);
  MMB.addParam("other", ConstRecordRefType)
      .accessHandleFieldOnResource(PH::_0)
      .assign(PH::Handle, PH::LastStmt);

  if (getResourceCounterHandleField())
    MMB.accessCounterHandleFieldOnResource(PH::_0).assign(PH::CounterHandle,
                                                          PH::LastStmt);

  return MMB.finalize();
}

BuiltinTypeDeclBuilder &BuiltinTypeDeclBuilder::addCopyAssignmentOperator() {
  assert(!Record->isCompleteDefinition() && "record is already complete");

  ASTContext &AST = SemaRef.getASTContext();
  QualType RecordType = AST.getCanonicalTagType(Record);
  QualType ConstRecordType = RecordType.withConst();
  QualType ConstRecordRefType = AST.getLValueReferenceType(ConstRecordType);
  QualType RecordRefType = AST.getLValueReferenceType(RecordType);

  using PH = BuiltinTypeMethodBuilder::PlaceHolder;
  DeclarationName Name = AST.DeclarationNames.getCXXOperatorName(OO_Equal);
  BuiltinTypeMethodBuilder MMB(*this, Name, RecordRefType);
  MMB.addParam("other", ConstRecordRefType)
      .accessHandleFieldOnResource(PH::_0)
      .assign(PH::Handle, PH::LastStmt);

  if (getResourceCounterHandleField())
    MMB.accessCounterHandleFieldOnResource(PH::_0).assign(PH::CounterHandle,
                                                          PH::LastStmt);

  return MMB.returnThis().finalize();
}

BuiltinTypeDeclBuilder &BuiltinTypeDeclBuilder::addArraySubscriptOperators() {
  ASTContext &AST = Record->getASTContext();
  DeclarationName Subscript =
      AST.DeclarationNames.getCXXOperatorName(OO_Subscript);

  addHandleAccessFunction(Subscript, /*IsConst=*/true, /*IsRef=*/true);
  if (getResourceAttrs().ResourceClass == llvm::dxil::ResourceClass::UAV)
    addHandleAccessFunction(Subscript, /*IsConst=*/false, /*IsRef=*/true);

  return *this;
}

BuiltinTypeDeclBuilder &BuiltinTypeDeclBuilder::addLoadMethods() {
  assert(!Record->isCompleteDefinition() && "record is already complete");

  ASTContext &AST = Record->getASTContext();
  IdentifierInfo &II = AST.Idents.get("Load", tok::TokenKind::identifier);
  DeclarationName Load(&II);
  // TODO: We also need versions with status for CheckAccessFullyMapped.
  addHandleAccessFunction(Load, /*IsConst=*/false, /*IsRef=*/false);

  return *this;
}

FieldDecl *BuiltinTypeDeclBuilder::getResourceHandleField() const {
  auto I = Fields.find("__handle");
  assert(I != Fields.end() &&
         I->second->getType()->isHLSLAttributedResourceType() &&
         "record does not have resource handle field");
  return I->second;
}

FieldDecl *BuiltinTypeDeclBuilder::getResourceCounterHandleField() const {
  auto I = Fields.find("__counter_handle");
  if (I == Fields.end() ||
      !I->second->getType()->isHLSLAttributedResourceType())
    return nullptr;
  return I->second;
}

QualType BuiltinTypeDeclBuilder::getFirstTemplateTypeParam() {
  assert(Template && "record it not a template");
  if (const auto *TTD = dyn_cast<TemplateTypeParmDecl>(
          Template->getTemplateParameters()->getParam(0))) {
    return QualType(TTD->getTypeForDecl(), 0);
  }
  return QualType();
}

QualType BuiltinTypeDeclBuilder::getHandleElementType() {
  if (Template)
    return getFirstTemplateTypeParam();
  // TODO: Should we default to VoidTy? Using `i8` is arguably ambiguous.
  return SemaRef.getASTContext().Char8Ty;
}

HLSLAttributedResourceType::Attributes
BuiltinTypeDeclBuilder::getResourceAttrs() const {
  QualType HandleType = getResourceHandleField()->getType();
  return cast<HLSLAttributedResourceType>(HandleType)->getAttrs();
}

BuiltinTypeDeclBuilder &BuiltinTypeDeclBuilder::completeDefinition() {
  assert(!Record->isCompleteDefinition() && "record is already complete");
  assert(Record->isBeingDefined() &&
         "Definition must be started before completing it.");

  Record->completeDefinition();
  return *this;
}

Expr *BuiltinTypeDeclBuilder::getConstantIntExpr(int value) {
  ASTContext &AST = SemaRef.getASTContext();
  return IntegerLiteral::Create(
      AST, llvm::APInt(AST.getTypeSize(AST.IntTy), value, true), AST.IntTy,
      SourceLocation());
}

BuiltinTypeDeclBuilder &
BuiltinTypeDeclBuilder::addSimpleTemplateParams(ArrayRef<StringRef> Names,
                                                ConceptDecl *CD = nullptr) {
  if (Record->isCompleteDefinition()) {
    assert(Template && "existing record it not a template");
    assert(Template->getTemplateParameters()->size() == Names.size() &&
           "template param count mismatch");
    return *this;
  }

  TemplateParameterListBuilder Builder = TemplateParameterListBuilder(*this);
  for (StringRef Name : Names)
    Builder.addTypeParameter(Name);
  return Builder.finalizeTemplateArgs(CD);
}

BuiltinTypeDeclBuilder &BuiltinTypeDeclBuilder::addIncrementCounterMethod() {
  using PH = BuiltinTypeMethodBuilder::PlaceHolder;
  return BuiltinTypeMethodBuilder(*this, "IncrementCounter",
                                  SemaRef.getASTContext().UnsignedIntTy)
      .callBuiltin("__builtin_hlsl_buffer_update_counter", QualType(),
                   PH::CounterHandle, getConstantIntExpr(1))
      .finalize();
}

BuiltinTypeDeclBuilder &BuiltinTypeDeclBuilder::addDecrementCounterMethod() {
  using PH = BuiltinTypeMethodBuilder::PlaceHolder;
  return BuiltinTypeMethodBuilder(*this, "DecrementCounter",
                                  SemaRef.getASTContext().UnsignedIntTy)
      .callBuiltin("__builtin_hlsl_buffer_update_counter", QualType(),
                   PH::CounterHandle, getConstantIntExpr(-1))
      .finalize();
}

BuiltinTypeDeclBuilder &
BuiltinTypeDeclBuilder::addHandleAccessFunction(DeclarationName &Name,
                                                bool IsConst, bool IsRef) {
  assert(!Record->isCompleteDefinition() && "record is already complete");
  ASTContext &AST = SemaRef.getASTContext();
  using PH = BuiltinTypeMethodBuilder::PlaceHolder;

  QualType ElemTy = getHandleElementType();
  QualType AddrSpaceElemTy =
      AST.getAddrSpaceQualType(ElemTy, LangAS::hlsl_device);
  QualType ElemPtrTy = AST.getPointerType(AddrSpaceElemTy);
  QualType ReturnTy;

  if (IsRef) {
    ReturnTy = AddrSpaceElemTy;
    if (IsConst)
      ReturnTy.addConst();
    ReturnTy = AST.getLValueReferenceType(ReturnTy);
  } else {
    ReturnTy = ElemTy;
    if (IsConst)
      ReturnTy.addConst();
  }

  return BuiltinTypeMethodBuilder(*this, Name, ReturnTy, IsConst)
      .addParam("Index", AST.UnsignedIntTy)
      .callBuiltin("__builtin_hlsl_resource_getpointer", ElemPtrTy, PH::Handle,
                   PH::_0)
      .dereference(PH::LastStmt)
      .finalize();
}

BuiltinTypeDeclBuilder &BuiltinTypeDeclBuilder::addAppendMethod() {
  using PH = BuiltinTypeMethodBuilder::PlaceHolder;
  ASTContext &AST = SemaRef.getASTContext();
  QualType ElemTy = getHandleElementType();
  QualType AddrSpaceElemTy =
      AST.getAddrSpaceQualType(ElemTy, LangAS::hlsl_device);
  return BuiltinTypeMethodBuilder(*this, "Append", AST.VoidTy)
      .addParam("value", ElemTy)
      .callBuiltin("__builtin_hlsl_buffer_update_counter", AST.UnsignedIntTy,
                   PH::CounterHandle, getConstantIntExpr(1))
      .callBuiltin("__builtin_hlsl_resource_getpointer",
                   AST.getPointerType(AddrSpaceElemTy), PH::Handle,
                   PH::LastStmt)
      .dereference(PH::LastStmt)
      .assign(PH::LastStmt, PH::_0)
      .finalize();
}

BuiltinTypeDeclBuilder &BuiltinTypeDeclBuilder::addConsumeMethod() {
  using PH = BuiltinTypeMethodBuilder::PlaceHolder;
  ASTContext &AST = SemaRef.getASTContext();
  QualType ElemTy = getHandleElementType();
  QualType AddrSpaceElemTy =
      AST.getAddrSpaceQualType(ElemTy, LangAS::hlsl_device);
  return BuiltinTypeMethodBuilder(*this, "Consume", ElemTy)
      .callBuiltin("__builtin_hlsl_buffer_update_counter", AST.UnsignedIntTy,
                   PH::CounterHandle, getConstantIntExpr(-1))
      .callBuiltin("__builtin_hlsl_resource_getpointer",
                   AST.getPointerType(AddrSpaceElemTy), PH::Handle,
                   PH::LastStmt)
      .dereference(PH::LastStmt)
      .finalize();
}

BuiltinTypeDeclBuilder &
BuiltinTypeDeclBuilder::addGetDimensionsMethodForBuffer() {
  using PH = BuiltinTypeMethodBuilder::PlaceHolder;
  ASTContext &AST = SemaRef.getASTContext();
  QualType UIntTy = AST.UnsignedIntTy;

  QualType HandleTy = getResourceHandleField()->getType();
  auto *AttrResTy = cast<HLSLAttributedResourceType>(HandleTy.getTypePtr());

  // Structured buffers except {RW}ByteAddressBuffer have overload
  // GetDimensions(out uint numStructs, out uint stride).
  if (AttrResTy->getAttrs().RawBuffer &&
      AttrResTy->getContainedType() != AST.Char8Ty) {
    return BuiltinTypeMethodBuilder(*this, "GetDimensions", AST.VoidTy)
        .addParam("numStructs", UIntTy, HLSLParamModifierAttr::Keyword_out)
        .addParam("stride", UIntTy, HLSLParamModifierAttr::Keyword_out)
        .callBuiltin("__builtin_hlsl_resource_getdimensions_x", QualType(),
                     PH::Handle, PH::_0)
        .callBuiltin("__builtin_hlsl_resource_getstride", QualType(),
                     PH::Handle, PH::_1)
        .finalize();
  }

  // Typed buffers and {RW}ByteAddressBuffer have overload
  // GetDimensions(out uint dim).
  return BuiltinTypeMethodBuilder(*this, "GetDimensions", AST.VoidTy)
      .addParam("dim", UIntTy, HLSLParamModifierAttr::Keyword_out)
      .callBuiltin("__builtin_hlsl_resource_getdimensions_x", QualType(),
                   PH::Handle, PH::_0)
      .finalize();
}

} // namespace hlsl
} // namespace clang<|MERGE_RESOLUTION|>--- conflicted
+++ resolved
@@ -57,8 +57,6 @@
       return CD;
   return nullptr;
 }
-<<<<<<< HEAD
-=======
 
 ParameterABI
 convertParamModifierToParamABI(HLSLParamModifierAttr::Spelling Modifier) {
@@ -82,7 +80,6 @@
   return Ty;
 }
 
->>>>>>> 54c4ef26
 } // namespace
 
 // Builder for template arguments of builtin types. Used internally
@@ -170,10 +167,7 @@
     _2,
     _3,
     _4,
-<<<<<<< HEAD
-=======
     _5,
->>>>>>> 54c4ef26
     Handle = 128,
     CounterHandle,
     LastStmt
@@ -220,12 +214,9 @@
   template <typename T>
   BuiltinTypeMethodBuilder &
   accessCounterHandleFieldOnResource(T ResourceRecord);
-<<<<<<< HEAD
-=======
   template <typename ResourceT, typename ValueT>
   BuiltinTypeMethodBuilder &
   setCounterHandleFieldOnResource(ResourceT ResourceRecord, ValueT HandleValue);
->>>>>>> 54c4ef26
   template <typename T> BuiltinTypeMethodBuilder &returnValue(T ReturnValue);
   BuiltinTypeMethodBuilder &returnThis();
   BuiltinTypeDeclBuilder &finalize();
@@ -901,8 +892,6 @@
       .finalize();
 }
 
-<<<<<<< HEAD
-=======
 BuiltinTypeDeclBuilder &
 BuiltinTypeDeclBuilder::addStaticInitializationFunctions(bool HasCounter) {
   if (HasCounter) {
@@ -989,7 +978,6 @@
       .finalize();
 }
 
->>>>>>> 54c4ef26
 // Adds static method that initializes resource from binding:
 //
 // static Resource<T>
@@ -1005,12 +993,8 @@
 //           tmp.__handle, counterOrderId, spaceNo);
 //   return tmp;
 // }
-<<<<<<< HEAD
-BuiltinTypeDeclBuilder &BuiltinTypeDeclBuilder::addCreateFromBinding() {
-=======
 BuiltinTypeDeclBuilder &
 BuiltinTypeDeclBuilder::addCreateFromBindingWithImplicitCounter() {
->>>>>>> 54c4ef26
   assert(!Record->isCompleteDefinition() && "record is already complete");
 
   using PH = BuiltinTypeMethodBuilder::PlaceHolder;
@@ -1057,12 +1041,8 @@
 //           tmp.__handle, counterOrderId, spaceNo);
 //   return tmp;
 // }
-<<<<<<< HEAD
-BuiltinTypeDeclBuilder &BuiltinTypeDeclBuilder::addCreateFromImplicitBinding() {
-=======
 BuiltinTypeDeclBuilder &
 BuiltinTypeDeclBuilder::addCreateFromImplicitBindingWithImplicitCounter() {
->>>>>>> 54c4ef26
   assert(!Record->isCompleteDefinition() && "record is already complete");
 
   using PH = BuiltinTypeMethodBuilder::PlaceHolder;
