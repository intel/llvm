--- conflicted
+++ resolved
@@ -35,26 +35,17 @@
 
 struct TemplateParameterListBuilder;
 
-<<<<<<< HEAD
-struct BuiltinTypeDeclBuilder {
-  Sema &SemaRef;
-  CXXRecordDecl *Record = nullptr;
-=======
 class BuiltinTypeDeclBuilder {
->>>>>>> 93e44d24
   ClassTemplateDecl *Template = nullptr;
   ClassTemplateDecl *PrevTemplate = nullptr;
   NamespaceDecl *HLSLNamespace = nullptr;
   llvm::StringMap<FieldDecl *> Fields;
 
-<<<<<<< HEAD
-=======
 public:
   Sema &SemaRef;
   CXXRecordDecl *Record = nullptr;
   friend struct TemplateParameterListBuilder;
 
->>>>>>> 93e44d24
   BuiltinTypeDeclBuilder(Sema &SemaRef, CXXRecordDecl *R)
       : SemaRef(SemaRef), Record(R) {
     Record->startDefinition();
@@ -63,11 +54,7 @@
 
   BuiltinTypeDeclBuilder(Sema &SemaRef, NamespaceDecl *Namespace,
                          StringRef Name)
-<<<<<<< HEAD
-      : SemaRef(SemaRef), HLSLNamespace(Namespace) {
-=======
       : HLSLNamespace(Namespace), SemaRef(SemaRef) {
->>>>>>> 93e44d24
     ASTContext &AST = SemaRef.getASTContext();
     IdentifierInfo &II = AST.Idents.get(Name, tok::TokenKind::identifier);
 
@@ -151,17 +138,8 @@
     assert(!Record->isCompleteDefinition() && "record is already complete");
 
     ASTContext &Ctx = SemaRef.getASTContext();
-<<<<<<< HEAD
-    TypeSourceInfo *ElementTypeInfo = nullptr;
-
-    QualType ElemTy = Ctx.Char8Ty;
-    if (Template)
-      ElemTy = getFirstTemplateTypeParam();
-    ElementTypeInfo = Ctx.getTrivialTypeSourceInfo(ElemTy, SourceLocation());
-=======
     TypeSourceInfo *ElementTypeInfo =
         Ctx.getTrivialTypeSourceInfo(getHandleElementType(), SourceLocation());
->>>>>>> 93e44d24
 
     // add handle member with resource type attributes
     QualType AttributedResTy = QualType();
@@ -204,31 +182,6 @@
   }
 
   BuiltinTypeDeclBuilder &addArraySubscriptOperators() {
-<<<<<<< HEAD
-    addArraySubscriptOperator(true);
-    addArraySubscriptOperator(false);
-    return *this;
-  }
-
-  BuiltinTypeDeclBuilder &addArraySubscriptOperator(bool IsConst) {
-    assert(!Record->isCompleteDefinition() && "record is already complete");
-
-    ASTContext &AST = Record->getASTContext();
-    QualType ElemTy = AST.Char8Ty;
-    if (Template)
-      ElemTy = getFirstTemplateTypeParam();
-    QualType ReturnTy = ElemTy;
-
-    FunctionProtoType::ExtProtoInfo ExtInfo;
-
-    // Subscript operators return references to elements, const makes the
-    // reference and method const so that the underlying data is not mutable.
-    if (IsConst) {
-      ExtInfo.TypeQuals.addConst();
-      ReturnTy.addConst();
-    }
-    ReturnTy = AST.getLValueReferenceType(ReturnTy);
-=======
     ASTContext &AST = Record->getASTContext();
     DeclarationName Subscript =
         AST.DeclarationNames.getCXXOperatorName(OO_Subscript);
@@ -237,7 +190,6 @@
     addHandleAccessFunction(Subscript, /*IsConst=*/false, /*IsRef=*/true);
     return *this;
   }
->>>>>>> 93e44d24
 
   FieldDecl *getResourceHandleField() {
     auto I = Fields.find("__handle");
@@ -263,23 +215,6 @@
     return SemaRef.getASTContext().Char8Ty;
   }
 
-  FieldDecl *getResourceHandleField() {
-    auto I = Fields.find("__handle");
-    assert(I != Fields.end() &&
-           I->second->getType()->isHLSLAttributedResourceType() &&
-           "record does not have resource handle field");
-    return I->second;
-  }
-
-  QualType getFirstTemplateTypeParam() {
-    assert(Template && "record it not a template");
-    if (const auto *TTD = dyn_cast<TemplateTypeParmDecl>(
-            Template->getTemplateParameters()->getParam(0))) {
-      return QualType(TTD->getTypeForDecl(), 0);
-    }
-    return QualType();
-  }
-
   BuiltinTypeDeclBuilder &startDefinition() {
     assert(!Record->isCompleteDefinition() && "record is already complete");
     Record->startDefinition();
@@ -309,11 +244,8 @@
   // Builtin types methods
   BuiltinTypeDeclBuilder &addIncrementCounterMethod();
   BuiltinTypeDeclBuilder &addDecrementCounterMethod();
-<<<<<<< HEAD
-=======
   BuiltinTypeDeclBuilder &addHandleAccessFunction(DeclarationName &Name,
                                                   bool IsConst, bool IsRef);
->>>>>>> 93e44d24
 };
 
 struct TemplateParameterListBuilder {
@@ -473,11 +405,7 @@
 // Builder for methods of builtin types. Allows adding methods to builtin types
 // using the builder pattern like this:
 //
-<<<<<<< HEAD
-//   BuiltinTypeMethodBuilder(Sema, RecordBuilder, "MethodName", ReturnType)
-=======
 //   BuiltinTypeMethodBuilder(RecordBuilder, "MethodName", ReturnType)
->>>>>>> 93e44d24
 //       .addParam("param_name", Type, InOutModifier)
 //       .callBuiltin("builtin_name", BuiltinParams...)
 //       .finalizeMethod();
@@ -510,10 +438,7 @@
   DeclarationNameInfo NameInfo;
   QualType ReturnTy;
   CXXMethodDecl *Method;
-<<<<<<< HEAD
-=======
   bool IsConst;
->>>>>>> 93e44d24
   llvm::SmallVector<MethodParam> Params;
   llvm::SmallVector<Stmt *> StmtsList;
 
@@ -536,13 +461,6 @@
   Expr *convertPlaceholder(Expr *E) { return E; }
 
 public:
-<<<<<<< HEAD
-  BuiltinTypeMethodBuilder(Sema &S, BuiltinTypeDeclBuilder &DB, StringRef Name,
-                           QualType ReturnTy)
-      : DeclBuilder(DB), ReturnTy(ReturnTy), Method(nullptr) {
-    const IdentifierInfo &II =
-        S.getASTContext().Idents.get(Name, tok::TokenKind::identifier);
-=======
   BuiltinTypeMethodBuilder(BuiltinTypeDeclBuilder &DB, DeclarationName &Name,
                            QualType ReturnTy, bool IsConst = false)
       : DeclBuilder(DB), NameInfo(DeclarationNameInfo(Name, SourceLocation())),
@@ -553,7 +471,6 @@
       : DeclBuilder(DB), ReturnTy(ReturnTy), Method(nullptr), IsConst(IsConst) {
     const IdentifierInfo &II =
         DB.SemaRef.getASTContext().Idents.get(Name, tok::TokenKind::identifier);
->>>>>>> 93e44d24
     NameInfo = DeclarationNameInfo(DeclarationName(&II), SourceLocation());
   }
 
@@ -576,17 +493,12 @@
     SmallVector<QualType> ParamTypes;
     for (MethodParam &MP : Params)
       ParamTypes.emplace_back(MP.Ty);
-<<<<<<< HEAD
-    QualType MethodTy = AST.getFunctionType(ReturnTy, ParamTypes,
-                                            FunctionProtoType::ExtProtoInfo());
-=======
 
     FunctionProtoType::ExtProtoInfo ExtInfo;
     if (IsConst)
       ExtInfo.TypeQuals.addConst();
 
     QualType MethodTy = AST.getFunctionType(ReturnTy, ParamTypes, ExtInfo);
->>>>>>> 93e44d24
 
     // create method decl
     auto *TSInfo = AST.getTrivialTypeSourceInfo(MethodTy, SourceLocation());
@@ -636,12 +548,8 @@
   }
 
   template <typename... Ts>
-<<<<<<< HEAD
-  BuiltinTypeMethodBuilder &callBuiltin(StringRef BuiltinName, Ts... ArgSpecs) {
-=======
   BuiltinTypeMethodBuilder &callBuiltin(StringRef BuiltinName,
                                         QualType ReturnType, Ts... ArgSpecs) {
->>>>>>> 93e44d24
     std::array<Expr *, sizeof...(ArgSpecs)> Args{
         convertPlaceholder(std::forward<Ts>(ArgSpecs))...};
 
@@ -654,13 +562,6 @@
     FunctionDecl *FD = lookupBuiltinFunction(DeclBuilder.SemaRef, BuiltinName);
     DeclRefExpr *DRE = DeclRefExpr::Create(
         AST, NestedNameSpecifierLoc(), SourceLocation(), FD, false,
-<<<<<<< HEAD
-        FD->getNameInfo(), FD->getType(), VK_PRValue);
-
-    Expr *Call =
-        CallExpr::Create(AST, DRE, Args, FD->getReturnType(), VK_PRValue,
-                         SourceLocation(), FPOptionsOverride());
-=======
         FD->getNameInfo(), AST.BuiltinFnTy, VK_PRValue);
 
     if (ReturnType.isNull())
@@ -668,13 +569,10 @@
 
     Expr *Call = CallExpr::Create(AST, DRE, Args, ReturnType, VK_PRValue,
                                   SourceLocation(), FPOptionsOverride());
->>>>>>> 93e44d24
     StmtsList.push_back(Call);
     return *this;
   }
 
-<<<<<<< HEAD
-=======
   BuiltinTypeMethodBuilder &dereference() {
     assert(!StmtsList.empty() && "Nothing to dereference");
     ASTContext &AST = DeclBuilder.SemaRef.getASTContext();
@@ -690,7 +588,6 @@
     return *this;
   }
 
->>>>>>> 93e44d24
   BuiltinTypeDeclBuilder &finalizeMethod() {
     assert(!DeclBuilder.Record->isCompleteDefinition() &&
            "record is already complete");
@@ -704,16 +601,8 @@
              "nothing to return from non-void method");
       if (ReturnTy != AST.VoidTy) {
         if (Expr *LastExpr = dyn_cast<Expr>(StmtsList.back())) {
-<<<<<<< HEAD
-          assert(AST.hasSameUnqualifiedType(
-                     isa<CallExpr>(LastExpr)
-                         ? cast<CallExpr>(LastExpr)->getCallReturnType(AST)
-                         : LastExpr->getType(),
-                     ReturnTy) &&
-=======
           assert(AST.hasSameUnqualifiedType(LastExpr->getType(),
                                             ReturnTy.getNonReferenceType()) &&
->>>>>>> 93e44d24
                  "Return type of the last statement must match the return type "
                  "of the method");
           if (!isa<ReturnStmt>(LastExpr)) {
@@ -760,28 +649,15 @@
 
 BuiltinTypeDeclBuilder &BuiltinTypeDeclBuilder::addIncrementCounterMethod() {
   using PH = BuiltinTypeMethodBuilder::PlaceHolder;
-<<<<<<< HEAD
-  return BuiltinTypeMethodBuilder(SemaRef, *this, "IncrementCounter",
-                                  SemaRef.getASTContext().UnsignedIntTy)
-      .callBuiltin("__builtin_hlsl_buffer_update_counter", PH::Handle,
-                   getConstantIntExpr(1))
-=======
   return BuiltinTypeMethodBuilder(*this, "IncrementCounter",
                                   SemaRef.getASTContext().UnsignedIntTy)
       .callBuiltin("__builtin_hlsl_buffer_update_counter", QualType(),
                    PH::Handle, getConstantIntExpr(1))
->>>>>>> 93e44d24
       .finalizeMethod();
 }
 
 BuiltinTypeDeclBuilder &BuiltinTypeDeclBuilder::addDecrementCounterMethod() {
   using PH = BuiltinTypeMethodBuilder::PlaceHolder;
-<<<<<<< HEAD
-  return BuiltinTypeMethodBuilder(SemaRef, *this, "DecrementCounter",
-                                  SemaRef.getASTContext().UnsignedIntTy)
-      .callBuiltin("__builtin_hlsl_buffer_update_counter", PH::Handle,
-                   getConstantIntExpr(-1))
-=======
   return BuiltinTypeMethodBuilder(*this, "DecrementCounter",
                                   SemaRef.getASTContext().UnsignedIntTy)
       .callBuiltin("__builtin_hlsl_buffer_update_counter", QualType(),
@@ -810,7 +686,6 @@
       .callBuiltin("__builtin_hlsl_resource_getpointer", ElemPtrTy, PH::Handle,
                    PH::_0)
       .dereference()
->>>>>>> 93e44d24
       .finalizeMethod();
 }
 
@@ -989,11 +864,7 @@
       constructTypedBufferConceptDecl(*SemaPtr, HLSLNamespace);
   Decl = BuiltinTypeDeclBuilder(*SemaPtr, HLSLNamespace, "RWBuffer")
              .addSimpleTemplateParams({"element_type"}, TypedBufferConcept)
-<<<<<<< HEAD
-             .Record;
-=======
              .finalizeForwardDeclaration();
->>>>>>> 93e44d24
 
   onCompletion(Decl, [this](CXXRecordDecl *Decl) {
     setupBufferType(Decl, *SemaPtr, ResourceClass::UAV,
@@ -1006,11 +877,7 @@
   Decl =
       BuiltinTypeDeclBuilder(*SemaPtr, HLSLNamespace, "RasterizerOrderedBuffer")
           .addSimpleTemplateParams({"element_type"})
-<<<<<<< HEAD
-          .Record;
-=======
           .finalizeForwardDeclaration();
->>>>>>> 93e44d24
   onCompletion(Decl, [this](CXXRecordDecl *Decl) {
     setupBufferType(Decl, *SemaPtr, ResourceClass::UAV,
                     ResourceKind::TypedBuffer, /*IsROV=*/true,
@@ -1021,11 +888,7 @@
 
   Decl = BuiltinTypeDeclBuilder(*SemaPtr, HLSLNamespace, "StructuredBuffer")
              .addSimpleTemplateParams({"element_type"})
-<<<<<<< HEAD
-             .Record;
-=======
              .finalizeForwardDeclaration();
->>>>>>> 93e44d24
   onCompletion(Decl, [this](CXXRecordDecl *Decl) {
     setupBufferType(Decl, *SemaPtr, ResourceClass::SRV, ResourceKind::RawBuffer,
                     /*IsROV=*/false, /*RawBuffer=*/true)
@@ -1035,11 +898,7 @@
 
   Decl = BuiltinTypeDeclBuilder(*SemaPtr, HLSLNamespace, "RWStructuredBuffer")
              .addSimpleTemplateParams({"element_type"})
-<<<<<<< HEAD
-             .Record;
-=======
              .finalizeForwardDeclaration();
->>>>>>> 93e44d24
   onCompletion(Decl, [this](CXXRecordDecl *Decl) {
     setupBufferType(Decl, *SemaPtr, ResourceClass::UAV, ResourceKind::RawBuffer,
                     /*IsROV=*/false, /*RawBuffer=*/true)
@@ -1052,11 +911,7 @@
   Decl =
       BuiltinTypeDeclBuilder(*SemaPtr, HLSLNamespace, "AppendStructuredBuffer")
           .addSimpleTemplateParams({"element_type"})
-<<<<<<< HEAD
-          .Record;
-=======
           .finalizeForwardDeclaration();
->>>>>>> 93e44d24
   onCompletion(Decl, [this](CXXRecordDecl *Decl) {
     setupBufferType(Decl, *SemaPtr, ResourceClass::UAV, ResourceKind::RawBuffer,
                     /*IsROV=*/false, /*RawBuffer=*/true)
@@ -1066,11 +921,7 @@
   Decl =
       BuiltinTypeDeclBuilder(*SemaPtr, HLSLNamespace, "ConsumeStructuredBuffer")
           .addSimpleTemplateParams({"element_type"})
-<<<<<<< HEAD
-          .Record;
-=======
           .finalizeForwardDeclaration();
->>>>>>> 93e44d24
   onCompletion(Decl, [this](CXXRecordDecl *Decl) {
     setupBufferType(Decl, *SemaPtr, ResourceClass::UAV, ResourceKind::RawBuffer,
                     /*IsROV=*/false, /*RawBuffer=*/true)
@@ -1080,19 +931,13 @@
   Decl = BuiltinTypeDeclBuilder(*SemaPtr, HLSLNamespace,
                                 "RasterizerOrderedStructuredBuffer")
              .addSimpleTemplateParams({"element_type"})
-<<<<<<< HEAD
-             .Record;
-=======
              .finalizeForwardDeclaration();
->>>>>>> 93e44d24
   onCompletion(Decl, [this](CXXRecordDecl *Decl) {
     setupBufferType(Decl, *SemaPtr, ResourceClass::UAV, ResourceKind::RawBuffer,
                     /*IsROV=*/true, /*RawBuffer=*/true)
         .addArraySubscriptOperators()
         .addIncrementCounterMethod()
         .addDecrementCounterMethod()
-<<<<<<< HEAD
-=======
         .completeDefinition();
   });
 
@@ -1119,7 +964,6 @@
     setupBufferType(Decl, *SemaPtr, ResourceClass::UAV, ResourceKind::RawBuffer,
                     /*IsROV=*/true,
                     /*RawBuffer=*/true)
->>>>>>> 93e44d24
         .completeDefinition();
   });
 }
