--- conflicted
+++ resolved
@@ -569,8 +569,6 @@
   return BuiltinTypeDeclBuilder(Decl)
       .addHandleMember(S, RC, RK, IsROV, RawBuffer)
       .addDefaultHandleConstructor(S);
-<<<<<<< HEAD
-=======
 }
 
 static Expr *constructTypedBufferConstraintExpr(Sema &S, SourceLocation NameLoc,
@@ -632,7 +630,6 @@
   NSD->getDeclContext()->addDecl(CD);
 
   return CD;
->>>>>>> a8d96e15
 }
 
 void HLSLExternalSemaSource::defineHLSLTypesWithForwardDeclarations() {
@@ -668,14 +665,8 @@
              .addSimpleTemplateParams(*SemaPtr, {"element_type"})
              .Record;
   onCompletion(Decl, [this](CXXRecordDecl *Decl) {
-<<<<<<< HEAD
-    setupBufferType(Decl, *SemaPtr, ResourceClass::SRV,
-                    ResourceKind::TypedBuffer, /*IsROV=*/false,
-                    /*RawBuffer=*/true)
-=======
     setupBufferType(Decl, *SemaPtr, ResourceClass::SRV, ResourceKind::RawBuffer,
                     /*IsROV=*/false, /*RawBuffer=*/true)
->>>>>>> a8d96e15
         .addArraySubscriptOperators()
         .completeDefinition();
   });
@@ -684,11 +675,6 @@
              .addSimpleTemplateParams(*SemaPtr, {"element_type"})
              .Record;
   onCompletion(Decl, [this](CXXRecordDecl *Decl) {
-<<<<<<< HEAD
-    setupBufferType(Decl, *SemaPtr, ResourceClass::UAV,
-                    ResourceKind::TypedBuffer, /*IsROV=*/false,
-                    /*RawBuffer=*/true)
-=======
     setupBufferType(Decl, *SemaPtr, ResourceClass::UAV, ResourceKind::RawBuffer,
                     /*IsROV=*/false, /*RawBuffer=*/true)
         .addArraySubscriptOperators()
@@ -722,19 +708,6 @@
   onCompletion(Decl, [this](CXXRecordDecl *Decl) {
     setupBufferType(Decl, *SemaPtr, ResourceClass::UAV, ResourceKind::RawBuffer,
                     /*IsROV=*/true, /*RawBuffer=*/true)
->>>>>>> a8d96e15
-        .addArraySubscriptOperators()
-        .completeDefinition();
-  });
-
-  Decl = BuiltinTypeDeclBuilder(*SemaPtr, HLSLNamespace,
-                                "RasterizerOrderedStructuredBuffer")
-             .addSimpleTemplateParams(*SemaPtr, {"element_type"})
-             .Record;
-  onCompletion(Decl, [this](CXXRecordDecl *Decl) {
-    setupBufferType(Decl, *SemaPtr, ResourceClass::UAV,
-                    ResourceKind::TypedBuffer, /*IsROV=*/true,
-                    /*RawBuffer=*/true)
         .addArraySubscriptOperators()
         .completeDefinition();
   });
