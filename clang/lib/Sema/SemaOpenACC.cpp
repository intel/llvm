//===--- SemaOpenACC.cpp - Semantic Analysis for OpenACC constructs -------===//
//
// Part of the LLVM Project, under the Apache License v2.0 with LLVM Exceptions.
// See https://llvm.org/LICENSE.txt for license information.
// SPDX-License-Identifier: Apache-2.0 WITH LLVM-exception
//
//===----------------------------------------------------------------------===//
/// \file
/// This file implements semantic analysis for OpenACC constructs and
/// clauses.
///
//===----------------------------------------------------------------------===//

#include "clang/Sema/SemaOpenACC.h"
#include "clang/AST/StmtOpenACC.h"
#include "clang/Basic/DiagnosticSema.h"
#include "clang/Basic/OpenACCKinds.h"
#include "clang/Sema/Sema.h"
#include "llvm/ADT/StringExtras.h"
#include "llvm/Support/Casting.h"

using namespace clang;

namespace {
bool diagnoseConstructAppertainment(SemaOpenACC &S, OpenACCDirectiveKind K,
                                    SourceLocation StartLoc, bool IsStmt) {
  switch (K) {
  default:
  case OpenACCDirectiveKind::Invalid:
    // Nothing to do here, both invalid and unimplemented don't really need to
    // do anything.
    break;
  case OpenACCDirectiveKind::ParallelLoop:
  case OpenACCDirectiveKind::SerialLoop:
  case OpenACCDirectiveKind::KernelsLoop:
  case OpenACCDirectiveKind::Parallel:
  case OpenACCDirectiveKind::Serial:
  case OpenACCDirectiveKind::Kernels:
  case OpenACCDirectiveKind::Loop:
    if (!IsStmt)
      return S.Diag(StartLoc, diag::err_acc_construct_appertainment) << K;
    break;
  }
  return false;
}

bool doesClauseApplyToDirective(OpenACCDirectiveKind DirectiveKind,
                                OpenACCClauseKind ClauseKind) {
  switch (ClauseKind) {
    // FIXME: For each clause as we implement them, we can add the
    // 'legalization' list here.
  case OpenACCClauseKind::Default:
    switch (DirectiveKind) {
    case OpenACCDirectiveKind::Parallel:
    case OpenACCDirectiveKind::Serial:
    case OpenACCDirectiveKind::Kernels:
    case OpenACCDirectiveKind::ParallelLoop:
    case OpenACCDirectiveKind::SerialLoop:
    case OpenACCDirectiveKind::KernelsLoop:
    case OpenACCDirectiveKind::Data:
      return true;
    default:
      return false;
    }
  case OpenACCClauseKind::If:
    switch (DirectiveKind) {
    case OpenACCDirectiveKind::Parallel:
    case OpenACCDirectiveKind::Serial:
    case OpenACCDirectiveKind::Kernels:
    case OpenACCDirectiveKind::Data:
    case OpenACCDirectiveKind::EnterData:
    case OpenACCDirectiveKind::ExitData:
    case OpenACCDirectiveKind::HostData:
    case OpenACCDirectiveKind::Init:
    case OpenACCDirectiveKind::Shutdown:
    case OpenACCDirectiveKind::Set:
    case OpenACCDirectiveKind::Update:
    case OpenACCDirectiveKind::Wait:
    case OpenACCDirectiveKind::ParallelLoop:
    case OpenACCDirectiveKind::SerialLoop:
    case OpenACCDirectiveKind::KernelsLoop:
      return true;
    default:
      return false;
    }
  case OpenACCClauseKind::Self:
    switch (DirectiveKind) {
    case OpenACCDirectiveKind::Parallel:
    case OpenACCDirectiveKind::Serial:
    case OpenACCDirectiveKind::Kernels:
    case OpenACCDirectiveKind::Update:
    case OpenACCDirectiveKind::ParallelLoop:
    case OpenACCDirectiveKind::SerialLoop:
    case OpenACCDirectiveKind::KernelsLoop:
      return true;
    default:
      return false;
    }
  case OpenACCClauseKind::NumGangs:
  case OpenACCClauseKind::NumWorkers:
  case OpenACCClauseKind::VectorLength:
    switch (DirectiveKind) {
    case OpenACCDirectiveKind::Parallel:
    case OpenACCDirectiveKind::Kernels:
    case OpenACCDirectiveKind::ParallelLoop:
    case OpenACCDirectiveKind::KernelsLoop:
      return true;
    default:
      return false;
    }
  case OpenACCClauseKind::FirstPrivate:
    switch (DirectiveKind) {
    case OpenACCDirectiveKind::Parallel:
    case OpenACCDirectiveKind::Serial:
    case OpenACCDirectiveKind::ParallelLoop:
    case OpenACCDirectiveKind::SerialLoop:
      return true;
    default:
      return false;
    }
  case OpenACCClauseKind::Private:
    switch (DirectiveKind) {
    case OpenACCDirectiveKind::Parallel:
    case OpenACCDirectiveKind::Serial:
    case OpenACCDirectiveKind::Loop:
    case OpenACCDirectiveKind::ParallelLoop:
    case OpenACCDirectiveKind::SerialLoop:
    case OpenACCDirectiveKind::KernelsLoop:
      return true;
    default:
      return false;
    }
  case OpenACCClauseKind::NoCreate:
    switch (DirectiveKind) {
    case OpenACCDirectiveKind::Parallel:
    case OpenACCDirectiveKind::Serial:
    case OpenACCDirectiveKind::Kernels:
    case OpenACCDirectiveKind::Data:
    case OpenACCDirectiveKind::ParallelLoop:
    case OpenACCDirectiveKind::SerialLoop:
    case OpenACCDirectiveKind::KernelsLoop:
      return true;
    default:
      return false;
    }
  case OpenACCClauseKind::Present:
    switch (DirectiveKind) {
    case OpenACCDirectiveKind::Parallel:
    case OpenACCDirectiveKind::Serial:
    case OpenACCDirectiveKind::Kernels:
    case OpenACCDirectiveKind::Data:
    case OpenACCDirectiveKind::Declare:
    case OpenACCDirectiveKind::ParallelLoop:
    case OpenACCDirectiveKind::SerialLoop:
    case OpenACCDirectiveKind::KernelsLoop:
      return true;
    default:
      return false;
    }

  case OpenACCClauseKind::Copy:
  case OpenACCClauseKind::PCopy:
  case OpenACCClauseKind::PresentOrCopy:
    switch (DirectiveKind) {
    case OpenACCDirectiveKind::Parallel:
    case OpenACCDirectiveKind::Serial:
    case OpenACCDirectiveKind::Kernels:
    case OpenACCDirectiveKind::Data:
    case OpenACCDirectiveKind::Declare:
    case OpenACCDirectiveKind::ParallelLoop:
    case OpenACCDirectiveKind::SerialLoop:
    case OpenACCDirectiveKind::KernelsLoop:
      return true;
    default:
      return false;
    }
  case OpenACCClauseKind::CopyIn:
  case OpenACCClauseKind::PCopyIn:
  case OpenACCClauseKind::PresentOrCopyIn:
    switch (DirectiveKind) {
    case OpenACCDirectiveKind::Parallel:
    case OpenACCDirectiveKind::Serial:
    case OpenACCDirectiveKind::Kernels:
    case OpenACCDirectiveKind::Data:
    case OpenACCDirectiveKind::EnterData:
    case OpenACCDirectiveKind::Declare:
    case OpenACCDirectiveKind::ParallelLoop:
    case OpenACCDirectiveKind::SerialLoop:
    case OpenACCDirectiveKind::KernelsLoop:
      return true;
    default:
      return false;
    }
  case OpenACCClauseKind::CopyOut:
  case OpenACCClauseKind::PCopyOut:
  case OpenACCClauseKind::PresentOrCopyOut:
    switch (DirectiveKind) {
    case OpenACCDirectiveKind::Parallel:
    case OpenACCDirectiveKind::Serial:
    case OpenACCDirectiveKind::Kernels:
    case OpenACCDirectiveKind::Data:
    case OpenACCDirectiveKind::ExitData:
    case OpenACCDirectiveKind::Declare:
    case OpenACCDirectiveKind::ParallelLoop:
    case OpenACCDirectiveKind::SerialLoop:
    case OpenACCDirectiveKind::KernelsLoop:
      return true;
    default:
      return false;
    }
  case OpenACCClauseKind::Create:
  case OpenACCClauseKind::PCreate:
  case OpenACCClauseKind::PresentOrCreate:
    switch (DirectiveKind) {
    case OpenACCDirectiveKind::Parallel:
    case OpenACCDirectiveKind::Serial:
    case OpenACCDirectiveKind::Kernels:
    case OpenACCDirectiveKind::Data:
    case OpenACCDirectiveKind::EnterData:
    case OpenACCDirectiveKind::ParallelLoop:
    case OpenACCDirectiveKind::SerialLoop:
    case OpenACCDirectiveKind::KernelsLoop:
      return true;
    default:
      return false;
    }

  case OpenACCClauseKind::Attach:
    switch (DirectiveKind) {
    case OpenACCDirectiveKind::Parallel:
    case OpenACCDirectiveKind::Serial:
    case OpenACCDirectiveKind::Kernels:
    case OpenACCDirectiveKind::Data:
    case OpenACCDirectiveKind::EnterData:
    case OpenACCDirectiveKind::ParallelLoop:
    case OpenACCDirectiveKind::SerialLoop:
    case OpenACCDirectiveKind::KernelsLoop:
      return true;
    default:
      return false;
    }
  case OpenACCClauseKind::DevicePtr:
    switch (DirectiveKind) {
    case OpenACCDirectiveKind::Parallel:
    case OpenACCDirectiveKind::Serial:
    case OpenACCDirectiveKind::Kernels:
    case OpenACCDirectiveKind::Data:
    case OpenACCDirectiveKind::Declare:
    case OpenACCDirectiveKind::ParallelLoop:
    case OpenACCDirectiveKind::SerialLoop:
    case OpenACCDirectiveKind::KernelsLoop:
      return true;
    default:
      return false;
    }
  case OpenACCClauseKind::Async:
    switch (DirectiveKind) {
    case OpenACCDirectiveKind::Parallel:
    case OpenACCDirectiveKind::Serial:
    case OpenACCDirectiveKind::Kernels:
    case OpenACCDirectiveKind::Data:
    case OpenACCDirectiveKind::EnterData:
    case OpenACCDirectiveKind::ExitData:
    case OpenACCDirectiveKind::Set:
    case OpenACCDirectiveKind::Update:
    case OpenACCDirectiveKind::Wait:
    case OpenACCDirectiveKind::ParallelLoop:
    case OpenACCDirectiveKind::SerialLoop:
    case OpenACCDirectiveKind::KernelsLoop:
      return true;
    default:
      return false;
    }
  case OpenACCClauseKind::Wait:
    switch (DirectiveKind) {
    case OpenACCDirectiveKind::Parallel:
    case OpenACCDirectiveKind::Serial:
    case OpenACCDirectiveKind::Kernels:
    case OpenACCDirectiveKind::Data:
    case OpenACCDirectiveKind::EnterData:
    case OpenACCDirectiveKind::ExitData:
    case OpenACCDirectiveKind::Update:
    case OpenACCDirectiveKind::ParallelLoop:
    case OpenACCDirectiveKind::SerialLoop:
    case OpenACCDirectiveKind::KernelsLoop:
      return true;
    default:
      return false;
    }

  case OpenACCClauseKind::Seq:
    switch (DirectiveKind) {
    case OpenACCDirectiveKind::Loop:
    case OpenACCDirectiveKind::Routine:
    case OpenACCDirectiveKind::ParallelLoop:
    case OpenACCDirectiveKind::SerialLoop:
    case OpenACCDirectiveKind::KernelsLoop:
      return true;
    default:
      return false;
    }

  case OpenACCClauseKind::Independent:
  case OpenACCClauseKind::Auto:
    switch (DirectiveKind) {
    case OpenACCDirectiveKind::Loop:
    case OpenACCDirectiveKind::ParallelLoop:
    case OpenACCDirectiveKind::SerialLoop:
    case OpenACCDirectiveKind::KernelsLoop:
      return true;
    default:
      return false;
    }

  case OpenACCClauseKind::Reduction:
    switch (DirectiveKind) {
    case OpenACCDirectiveKind::Parallel:
    case OpenACCDirectiveKind::Serial:
    case OpenACCDirectiveKind::Loop:
    case OpenACCDirectiveKind::ParallelLoop:
    case OpenACCDirectiveKind::SerialLoop:
    case OpenACCDirectiveKind::KernelsLoop:
      return true;
    default:
      return false;
    }

  case OpenACCClauseKind::DeviceType:
  case OpenACCClauseKind::DType:
    switch (DirectiveKind) {
    case OpenACCDirectiveKind::Parallel:
    case OpenACCDirectiveKind::Serial:
    case OpenACCDirectiveKind::Kernels:
    case OpenACCDirectiveKind::Data:
    case OpenACCDirectiveKind::Init:
    case OpenACCDirectiveKind::Shutdown:
    case OpenACCDirectiveKind::Set:
    case OpenACCDirectiveKind::Update:
    case OpenACCDirectiveKind::Loop:
    case OpenACCDirectiveKind::Routine:
    case OpenACCDirectiveKind::ParallelLoop:
    case OpenACCDirectiveKind::SerialLoop:
    case OpenACCDirectiveKind::KernelsLoop:
      return true;
    default:
      return false;
    }

  case OpenACCClauseKind::Collapse: {
    switch (DirectiveKind) {
    case OpenACCDirectiveKind::Loop:
    case OpenACCDirectiveKind::ParallelLoop:
    case OpenACCDirectiveKind::SerialLoop:
    case OpenACCDirectiveKind::KernelsLoop:
      return true;
    default:
      return false;
    }
  }
  case OpenACCClauseKind::Tile: {
    switch (DirectiveKind) {
    case OpenACCDirectiveKind::Loop:
    case OpenACCDirectiveKind::ParallelLoop:
    case OpenACCDirectiveKind::SerialLoop:
    case OpenACCDirectiveKind::KernelsLoop:
      return true;
    default:
      return false;
    }
  }

  case OpenACCClauseKind::Gang: {
    switch (DirectiveKind) {
    case OpenACCDirectiveKind::Loop:
    case OpenACCDirectiveKind::ParallelLoop:
    case OpenACCDirectiveKind::SerialLoop:
    case OpenACCDirectiveKind::KernelsLoop:
    case OpenACCDirectiveKind::Routine:
      return true;
    default:
      return false;
    }
  case OpenACCClauseKind::Worker: {
    switch (DirectiveKind) {
    case OpenACCDirectiveKind::Loop:
    case OpenACCDirectiveKind::ParallelLoop:
    case OpenACCDirectiveKind::SerialLoop:
    case OpenACCDirectiveKind::KernelsLoop:
    case OpenACCDirectiveKind::Routine:
      return true;
    default:
      return false;
    }
  }
  case OpenACCClauseKind::Vector: {
    switch (DirectiveKind) {
    case OpenACCDirectiveKind::Loop:
    case OpenACCDirectiveKind::ParallelLoop:
    case OpenACCDirectiveKind::SerialLoop:
    case OpenACCDirectiveKind::KernelsLoop:
    case OpenACCDirectiveKind::Routine:
      return true;
    default:
      return false;
    }
  }
  }

  default:
    // Do nothing so we can go to the 'unimplemented' diagnostic instead.
    return true;
  }
  llvm_unreachable("Invalid clause kind");
}

bool checkAlreadyHasClauseOfKind(
    SemaOpenACC &S, ArrayRef<const OpenACCClause *> ExistingClauses,
    SemaOpenACC::OpenACCParsedClause &Clause) {
  const auto *Itr = llvm::find_if(ExistingClauses, [&](const OpenACCClause *C) {
    return C->getClauseKind() == Clause.getClauseKind();
  });
  if (Itr != ExistingClauses.end()) {
    S.Diag(Clause.getBeginLoc(), diag::err_acc_duplicate_clause_disallowed)
        << Clause.getDirectiveKind() << Clause.getClauseKind();
    S.Diag((*Itr)->getBeginLoc(), diag::note_acc_previous_clause_here);
    return true;
  }
  return false;
}

bool checkValidAfterDeviceType(
    SemaOpenACC &S, const OpenACCDeviceTypeClause &DeviceTypeClause,
    const SemaOpenACC::OpenACCParsedClause &NewClause) {
  // This is only a requirement on compute and loop constructs so far, so this
  // is fine otherwise.
  if (!isOpenACCComputeDirectiveKind(NewClause.getDirectiveKind()) &&
      !isOpenACCCombinedDirectiveKind(NewClause.getDirectiveKind()) &&
      NewClause.getDirectiveKind() != OpenACCDirectiveKind::Loop)
    return false;

  // OpenACC3.3: Section 2.4: Clauses that precede any device_type clause are
  // default clauses.  Clauses that follow a device_type clause up to the end of
  // the directive or up to the next device_type clause are device-specific
  // clauses for the device types specified in the device_type argument.
  //
  // The above implies that despite what the individual text says, these are
  // valid.
  if (NewClause.getClauseKind() == OpenACCClauseKind::DType ||
      NewClause.getClauseKind() == OpenACCClauseKind::DeviceType)
    return false;

  // Implement check from OpenACC3.3: section 2.5.4:
  // Only the async, wait, num_gangs, num_workers, and vector_length clauses may
  // follow a device_type clause.
  if (isOpenACCComputeDirectiveKind(NewClause.getDirectiveKind())) {
    switch (NewClause.getClauseKind()) {
    case OpenACCClauseKind::Async:
    case OpenACCClauseKind::Wait:
    case OpenACCClauseKind::NumGangs:
    case OpenACCClauseKind::NumWorkers:
    case OpenACCClauseKind::VectorLength:
      return false;
    default:
      break;
    }
  } else if (NewClause.getDirectiveKind() == OpenACCDirectiveKind::Loop) {
    // Implement check from OpenACC3.3: section 2.9:
    // Only the collapse, gang, worker, vector, seq, independent, auto, and tile
    // clauses may follow a device_type clause.
    switch (NewClause.getClauseKind()) {
    case OpenACCClauseKind::Collapse:
    case OpenACCClauseKind::Gang:
    case OpenACCClauseKind::Worker:
    case OpenACCClauseKind::Vector:
    case OpenACCClauseKind::Seq:
    case OpenACCClauseKind::Independent:
    case OpenACCClauseKind::Auto:
    case OpenACCClauseKind::Tile:
      return false;
    default:
      break;
    }
  } else if (isOpenACCCombinedDirectiveKind(NewClause.getDirectiveKind())) {
    // This seems like it should be the union of 2.9 and 2.5.4 from above.
    switch (NewClause.getClauseKind()) {
    case OpenACCClauseKind::Async:
    case OpenACCClauseKind::Wait:
    case OpenACCClauseKind::NumGangs:
    case OpenACCClauseKind::NumWorkers:
    case OpenACCClauseKind::VectorLength:
    case OpenACCClauseKind::Collapse:
    case OpenACCClauseKind::Gang:
    case OpenACCClauseKind::Worker:
    case OpenACCClauseKind::Vector:
    case OpenACCClauseKind::Seq:
    case OpenACCClauseKind::Independent:
    case OpenACCClauseKind::Auto:
    case OpenACCClauseKind::Tile:
      return false;
    default:
      break;
    }
  }
  S.Diag(NewClause.getBeginLoc(), diag::err_acc_clause_after_device_type)
      << NewClause.getClauseKind() << DeviceTypeClause.getClauseKind()
      << NewClause.getDirectiveKind();
  S.Diag(DeviceTypeClause.getBeginLoc(), diag::note_acc_previous_clause_here);
  return true;
}

class SemaOpenACCClauseVisitor {
  SemaOpenACC &SemaRef;
  ASTContext &Ctx;
  ArrayRef<const OpenACCClause *> ExistingClauses;
  bool NotImplemented = false;

  OpenACCClause *isNotImplemented() {
    NotImplemented = true;
    return nullptr;
  }

  // OpenACC 3.3 2.9:
  // A 'gang', 'worker', or 'vector' clause may not appear if a 'seq' clause
  // appears.
  bool DiagIfSeqClause(SemaOpenACC::OpenACCParsedClause &Clause) {
    const auto *Itr =
        llvm::find_if(ExistingClauses, llvm::IsaPred<OpenACCSeqClause>);

    if (Itr != ExistingClauses.end()) {
      SemaRef.Diag(Clause.getBeginLoc(), diag::err_acc_clause_cannot_combine)
          << Clause.getClauseKind() << (*Itr)->getClauseKind()
          << Clause.getDirectiveKind();
      SemaRef.Diag((*Itr)->getBeginLoc(), diag::note_acc_previous_clause_here);

      return true;
    }
    return false;
  }

public:
  SemaOpenACCClauseVisitor(SemaOpenACC &S,
                           ArrayRef<const OpenACCClause *> ExistingClauses)
      : SemaRef(S), Ctx(S.getASTContext()), ExistingClauses(ExistingClauses) {}
  // Once we've implemented everything, we shouldn't need this infrastructure.
  // But in the meantime, we use this to help decide whether the clause was
  // handled for this directive.
  bool diagNotImplemented() { return NotImplemented; }

  OpenACCClause *Visit(SemaOpenACC::OpenACCParsedClause &Clause) {
    switch (Clause.getClauseKind()) {
#define VISIT_CLAUSE(CLAUSE_NAME)                                              \
  case OpenACCClauseKind::CLAUSE_NAME:                                         \
    return Visit##CLAUSE_NAME##Clause(Clause);
#define CLAUSE_ALIAS(ALIAS, CLAUSE_NAME, DEPRECATED)                           \
  case OpenACCClauseKind::ALIAS:                                               \
  if (DEPRECATED)                                                              \
    SemaRef.Diag(Clause.getBeginLoc(), diag::warn_acc_deprecated_alias_name)   \
        << Clause.getClauseKind() << OpenACCClauseKind::CLAUSE_NAME;           \
  return Visit##CLAUSE_NAME##Clause(Clause);
#include "clang/Basic/OpenACCClauses.def"
    default:
      return isNotImplemented();
    }
    llvm_unreachable("Invalid clause kind");
  }

#define VISIT_CLAUSE(CLAUSE_NAME)                                              \
  OpenACCClause *Visit##CLAUSE_NAME##Clause(                                   \
      SemaOpenACC::OpenACCParsedClause &Clause);
#include "clang/Basic/OpenACCClauses.def"
};

OpenACCClause *SemaOpenACCClauseVisitor::VisitDefaultClause(
    SemaOpenACC::OpenACCParsedClause &Clause) {
  // Restrictions only properly implemented on 'compute'/'combined' constructs,
  // and 'compute'/'combined' constructs are the only construct that can do
  // anything with this yet, so skip/treat as unimplemented in this case.
  // Only 'data' is left.
  if (!isOpenACCComputeDirectiveKind(Clause.getDirectiveKind()) &&
      !isOpenACCCombinedDirectiveKind(Clause.getDirectiveKind()))
    return isNotImplemented();

  // Don't add an invalid clause to the AST.
  if (Clause.getDefaultClauseKind() == OpenACCDefaultClauseKind::Invalid)
    return nullptr;

  // OpenACC 3.3, Section 2.5.4:
  // At most one 'default' clause may appear, and it must have a value of
  // either 'none' or 'present'.
  // Second half of the sentence is diagnosed during parsing.
  if (checkAlreadyHasClauseOfKind(SemaRef, ExistingClauses, Clause))
    return nullptr;

  return OpenACCDefaultClause::Create(
      Ctx, Clause.getDefaultClauseKind(), Clause.getBeginLoc(),
      Clause.getLParenLoc(), Clause.getEndLoc());
}

OpenACCClause *SemaOpenACCClauseVisitor::VisitTileClause(
    SemaOpenACC::OpenACCParsedClause &Clause) {
  // TODO OpenACC: Remove this when we get combined construct impl for this.
  if (Clause.getDirectiveKind() != OpenACCDirectiveKind::Loop)
    return isNotImplemented();

  // Duplicates here are not really sensible.  We could possible permit
  // multiples if they all had the same value, but there isn't really a good
  // reason to do so. Also, this simplifies the suppression of duplicates, in
  // that we know if we 'find' one after instantiation, that it is the same
  // clause, which simplifies instantiation/checking/etc.
  if (checkAlreadyHasClauseOfKind(SemaRef, ExistingClauses, Clause))
    return nullptr;

  llvm::SmallVector<Expr *> NewSizeExprs;

  // Make sure these are all positive constant expressions or *.
  for (Expr *E : Clause.getIntExprs()) {
    ExprResult Res = SemaRef.CheckTileSizeExpr(E);

    if (!Res.isUsable())
      return nullptr;

    NewSizeExprs.push_back(Res.get());
  }

  return OpenACCTileClause::Create(Ctx, Clause.getBeginLoc(),
                                   Clause.getLParenLoc(), NewSizeExprs,
                                   Clause.getEndLoc());
}

OpenACCClause *SemaOpenACCClauseVisitor::VisitIfClause(
    SemaOpenACC::OpenACCParsedClause &Clause) {
  // Restrictions only properly implemented on 'compute'/'combined' constructs,
  // and 'compute'/'combined' constructs are the only construct that can do
  // anything with this yet, so skip/treat as unimplemented in this case.
  if (!isOpenACCComputeDirectiveKind(Clause.getDirectiveKind()) &&
      !isOpenACCCombinedDirectiveKind(Clause.getDirectiveKind()))
    return isNotImplemented();

  // There is no prose in the standard that says duplicates aren't allowed,
  // but this diagnostic is present in other compilers, as well as makes
  // sense.
  if (checkAlreadyHasClauseOfKind(SemaRef, ExistingClauses, Clause))
    return nullptr;

  // The parser has ensured that we have a proper condition expr, so there
  // isn't really much to do here.

  // If the 'if' clause is true, it makes the 'self' clause have no effect,
  // diagnose that here.
  // TODO OpenACC: When we add these two to other constructs, we might not
  // want to warn on this (for example, 'update').
  const auto *Itr =
      llvm::find_if(ExistingClauses, llvm::IsaPred<OpenACCSelfClause>);
  if (Itr != ExistingClauses.end()) {
    SemaRef.Diag(Clause.getBeginLoc(), diag::warn_acc_if_self_conflict);
    SemaRef.Diag((*Itr)->getBeginLoc(), diag::note_acc_previous_clause_here);
  }

  return OpenACCIfClause::Create(Ctx, Clause.getBeginLoc(),
                                 Clause.getLParenLoc(),
                                 Clause.getConditionExpr(), Clause.getEndLoc());
}

OpenACCClause *SemaOpenACCClauseVisitor::VisitSelfClause(
    SemaOpenACC::OpenACCParsedClause &Clause) {
  // Restrictions only properly implemented on 'compute' constructs, and
  // 'compute' constructs are the only construct that can do anything with
  // this yet, so skip/treat as unimplemented in this case.
  if (!isOpenACCComputeDirectiveKind(Clause.getDirectiveKind()) &&
      !isOpenACCCombinedDirectiveKind(Clause.getDirectiveKind()))
    return isNotImplemented();

  // TODO OpenACC: When we implement this for 'update', this takes a
  // 'var-list' instead of a condition expression, so semantics/handling has
  // to happen differently here.

  // There is no prose in the standard that says duplicates aren't allowed,
  // but this diagnostic is present in other compilers, as well as makes
  // sense.
  if (checkAlreadyHasClauseOfKind(SemaRef, ExistingClauses, Clause))
    return nullptr;

  // If the 'if' clause is true, it makes the 'self' clause have no effect,
  // diagnose that here.
  // TODO OpenACC: When we add these two to other constructs, we might not
  // want to warn on this (for example, 'update').
  const auto *Itr =
      llvm::find_if(ExistingClauses, llvm::IsaPred<OpenACCIfClause>);
  if (Itr != ExistingClauses.end()) {
    SemaRef.Diag(Clause.getBeginLoc(), diag::warn_acc_if_self_conflict);
    SemaRef.Diag((*Itr)->getBeginLoc(), diag::note_acc_previous_clause_here);
  }
  return OpenACCSelfClause::Create(
      Ctx, Clause.getBeginLoc(), Clause.getLParenLoc(),
      Clause.getConditionExpr(), Clause.getEndLoc());
}

OpenACCClause *SemaOpenACCClauseVisitor::VisitNumGangsClause(
    SemaOpenACC::OpenACCParsedClause &Clause) {
  // Restrictions only properly implemented on 'compute' constructs, and
  // 'compute' constructs are the only construct that can do anything with
  // this yet, so skip/treat as unimplemented in this case.
  // TODO OpenACC:  Remove this check when we have combined constructs for this
  // clause.
  if (!isOpenACCComputeDirectiveKind(Clause.getDirectiveKind()))
    return isNotImplemented();

  // There is no prose in the standard that says duplicates aren't allowed,
  // but this diagnostic is present in other compilers, as well as makes
  // sense.
  if (checkAlreadyHasClauseOfKind(SemaRef, ExistingClauses, Clause))
    return nullptr;

  // num_gangs requires at least 1 int expr in all forms.  Diagnose here, but
  // allow us to continue, an empty clause might be useful for future
  // diagnostics.
  if (Clause.getIntExprs().empty())
    SemaRef.Diag(Clause.getBeginLoc(), diag::err_acc_num_gangs_num_args)
        << /*NoArgs=*/0;

  unsigned MaxArgs =
      (Clause.getDirectiveKind() == OpenACCDirectiveKind::Parallel ||
       Clause.getDirectiveKind() == OpenACCDirectiveKind::ParallelLoop)
          ? 3
          : 1;
  // The max number of args differs between parallel and other constructs.
  // Again, allow us to continue for the purposes of future diagnostics.
  if (Clause.getIntExprs().size() > MaxArgs)
    SemaRef.Diag(Clause.getBeginLoc(), diag::err_acc_num_gangs_num_args)
        << /*NoArgs=*/1 << Clause.getDirectiveKind() << MaxArgs
        << Clause.getIntExprs().size();

  // OpenACC 3.3 Section 2.5.4:
  // A reduction clause may not appear on a parallel construct with a
  // num_gangs clause that has more than one argument.
  if (Clause.getDirectiveKind() == OpenACCDirectiveKind::Parallel &&
      Clause.getIntExprs().size() > 1) {
    auto *Parallel =
        llvm::find_if(ExistingClauses, llvm::IsaPred<OpenACCReductionClause>);

    if (Parallel != ExistingClauses.end()) {
      SemaRef.Diag(Clause.getBeginLoc(),
                   diag::err_acc_reduction_num_gangs_conflict)
          << Clause.getIntExprs().size();
      SemaRef.Diag((*Parallel)->getBeginLoc(),
                   diag::note_acc_previous_clause_here);
      return nullptr;
    }
  }
  return OpenACCNumGangsClause::Create(
      Ctx, Clause.getBeginLoc(), Clause.getLParenLoc(), Clause.getIntExprs(),
      Clause.getEndLoc());
}

OpenACCClause *SemaOpenACCClauseVisitor::VisitNumWorkersClause(
    SemaOpenACC::OpenACCParsedClause &Clause) {
  // Restrictions only properly implemented on 'compute' constructs, and
  // 'compute' constructs are the only construct that can do anything with
  // this yet, so skip/treat as unimplemented in this case.
  // TODO: OpenACC: Remove when we get combined constructs.
  if (!isOpenACCComputeDirectiveKind(Clause.getDirectiveKind()))
    return isNotImplemented();

  // There is no prose in the standard that says duplicates aren't allowed,
  // but this diagnostic is present in other compilers, as well as makes
  // sense.
  if (checkAlreadyHasClauseOfKind(SemaRef, ExistingClauses, Clause))
    return nullptr;

  assert(Clause.getIntExprs().size() == 1 &&
         "Invalid number of expressions for NumWorkers");
  return OpenACCNumWorkersClause::Create(
      Ctx, Clause.getBeginLoc(), Clause.getLParenLoc(), Clause.getIntExprs()[0],
      Clause.getEndLoc());
}

OpenACCClause *SemaOpenACCClauseVisitor::VisitVectorLengthClause(
    SemaOpenACC::OpenACCParsedClause &Clause) {
  // Restrictions only properly implemented on 'compute' constructs, and
  // 'compute' constructs are the only construct that can do anything with
  // this yet, so skip/treat as unimplemented in this case.
  // TODO: OpenACC: Remove when we get combined constructs.
  if (!isOpenACCComputeDirectiveKind(Clause.getDirectiveKind()))
    return isNotImplemented();

  // There is no prose in the standard that says duplicates aren't allowed,
  // but this diagnostic is present in other compilers, as well as makes
  // sense.
  if (checkAlreadyHasClauseOfKind(SemaRef, ExistingClauses, Clause))
    return nullptr;

  assert(Clause.getIntExprs().size() == 1 &&
         "Invalid number of expressions for NumWorkers");
  return OpenACCVectorLengthClause::Create(
      Ctx, Clause.getBeginLoc(), Clause.getLParenLoc(), Clause.getIntExprs()[0],
      Clause.getEndLoc());
}

OpenACCClause *SemaOpenACCClauseVisitor::VisitAsyncClause(
    SemaOpenACC::OpenACCParsedClause &Clause) {
  // Restrictions only properly implemented on 'compute'/'combined' constructs,
  // and 'compute'/'combined' constructs are the only construct that can do
  // anything with this yet, so skip/treat as unimplemented in this case.
  if (!isOpenACCComputeDirectiveKind(Clause.getDirectiveKind()) &&
      !isOpenACCCombinedDirectiveKind(Clause.getDirectiveKind()))
    return isNotImplemented();

  // There is no prose in the standard that says duplicates aren't allowed,
  // but this diagnostic is present in other compilers, as well as makes
  // sense.
  if (checkAlreadyHasClauseOfKind(SemaRef, ExistingClauses, Clause))
    return nullptr;

  assert(Clause.getNumIntExprs() < 2 &&
         "Invalid number of expressions for Async");
  return OpenACCAsyncClause::Create(
      Ctx, Clause.getBeginLoc(), Clause.getLParenLoc(),
      Clause.getNumIntExprs() != 0 ? Clause.getIntExprs()[0] : nullptr,
      Clause.getEndLoc());
}

OpenACCClause *SemaOpenACCClauseVisitor::VisitPrivateClause(
    SemaOpenACC::OpenACCParsedClause &Clause) {
  // ActOnVar ensured that everything is a valid variable reference, so there
  // really isn't anything to do here. GCC does some duplicate-finding, though
  // it isn't apparent in the standard where this is justified.

  return OpenACCPrivateClause::Create(Ctx, Clause.getBeginLoc(),
                                      Clause.getLParenLoc(),
                                      Clause.getVarList(), Clause.getEndLoc());
}

OpenACCClause *SemaOpenACCClauseVisitor::VisitFirstPrivateClause(
    SemaOpenACC::OpenACCParsedClause &Clause) {
  // ActOnVar ensured that everything is a valid variable reference, so there
  // really isn't anything to do here. GCC does some duplicate-finding, though
  // it isn't apparent in the standard where this is justified.

  return OpenACCFirstPrivateClause::Create(
      Ctx, Clause.getBeginLoc(), Clause.getLParenLoc(), Clause.getVarList(),
      Clause.getEndLoc());
}

OpenACCClause *SemaOpenACCClauseVisitor::VisitNoCreateClause(
    SemaOpenACC::OpenACCParsedClause &Clause) {
  // Restrictions only properly implemented on 'compute' constructs, and
  // 'compute' constructs are the only construct that can do anything with
  // this yet, so skip/treat as unimplemented in this case.
  if (!isOpenACCComputeDirectiveKind(Clause.getDirectiveKind()))
    return isNotImplemented();
  // ActOnVar ensured that everything is a valid variable reference, so there
  // really isn't anything to do here. GCC does some duplicate-finding, though
  // it isn't apparent in the standard where this is justified.

  return OpenACCNoCreateClause::Create(Ctx, Clause.getBeginLoc(),
                                       Clause.getLParenLoc(),
                                       Clause.getVarList(), Clause.getEndLoc());
}

OpenACCClause *SemaOpenACCClauseVisitor::VisitPresentClause(
    SemaOpenACC::OpenACCParsedClause &Clause) {
  // Restrictions only properly implemented on 'compute' constructs, and
  // 'compute' constructs are the only construct that can do anything with
  // this yet, so skip/treat as unimplemented in this case.
  if (!isOpenACCComputeDirectiveKind(Clause.getDirectiveKind()))
    return isNotImplemented();
  // ActOnVar ensured that everything is a valid variable reference, so there
  // really isn't anything to do here. GCC does some duplicate-finding, though
  // it isn't apparent in the standard where this is justified.

  return OpenACCPresentClause::Create(Ctx, Clause.getBeginLoc(),
                                      Clause.getLParenLoc(),
                                      Clause.getVarList(), Clause.getEndLoc());
}

OpenACCClause *SemaOpenACCClauseVisitor::VisitCopyClause(
    SemaOpenACC::OpenACCParsedClause &Clause) {
  // Restrictions only properly implemented on 'compute' constructs, and
  // 'compute' constructs are the only construct that can do anything with
  // this yet, so skip/treat as unimplemented in this case.
  if (!isOpenACCComputeDirectiveKind(Clause.getDirectiveKind()))
    return isNotImplemented();
  // ActOnVar ensured that everything is a valid variable reference, so there
  // really isn't anything to do here. GCC does some duplicate-finding, though
  // it isn't apparent in the standard where this is justified.

  return OpenACCCopyClause::Create(
      Ctx, Clause.getClauseKind(), Clause.getBeginLoc(), Clause.getLParenLoc(),
      Clause.getVarList(), Clause.getEndLoc());
}

OpenACCClause *SemaOpenACCClauseVisitor::VisitCopyInClause(
    SemaOpenACC::OpenACCParsedClause &Clause) {
  // Restrictions only properly implemented on 'compute' constructs, and
  // 'compute' constructs are the only construct that can do anything with
  // this yet, so skip/treat as unimplemented in this case.
  if (!isOpenACCComputeDirectiveKind(Clause.getDirectiveKind()))
    return isNotImplemented();
  // ActOnVar ensured that everything is a valid variable reference, so there
  // really isn't anything to do here. GCC does some duplicate-finding, though
  // it isn't apparent in the standard where this is justified.

  return OpenACCCopyInClause::Create(
      Ctx, Clause.getClauseKind(), Clause.getBeginLoc(), Clause.getLParenLoc(),
      Clause.isReadOnly(), Clause.getVarList(), Clause.getEndLoc());
}

OpenACCClause *SemaOpenACCClauseVisitor::VisitCopyOutClause(
    SemaOpenACC::OpenACCParsedClause &Clause) {
  // Restrictions only properly implemented on 'compute' constructs, and
  // 'compute' constructs are the only construct that can do anything with
  // this yet, so skip/treat as unimplemented in this case.
  if (!isOpenACCComputeDirectiveKind(Clause.getDirectiveKind()))
    return isNotImplemented();
  // ActOnVar ensured that everything is a valid variable reference, so there
  // really isn't anything to do here. GCC does some duplicate-finding, though
  // it isn't apparent in the standard where this is justified.

  return OpenACCCopyOutClause::Create(
      Ctx, Clause.getClauseKind(), Clause.getBeginLoc(), Clause.getLParenLoc(),
      Clause.isZero(), Clause.getVarList(), Clause.getEndLoc());
}

OpenACCClause *SemaOpenACCClauseVisitor::VisitCreateClause(
    SemaOpenACC::OpenACCParsedClause &Clause) {
  // Restrictions only properly implemented on 'compute' constructs, and
  // 'compute' constructs are the only construct that can do anything with
  // this yet, so skip/treat as unimplemented in this case.
  if (!isOpenACCComputeDirectiveKind(Clause.getDirectiveKind()))
    return isNotImplemented();
  // ActOnVar ensured that everything is a valid variable reference, so there
  // really isn't anything to do here. GCC does some duplicate-finding, though
  // it isn't apparent in the standard where this is justified.

  return OpenACCCreateClause::Create(
      Ctx, Clause.getClauseKind(), Clause.getBeginLoc(), Clause.getLParenLoc(),
      Clause.isZero(), Clause.getVarList(), Clause.getEndLoc());
}

OpenACCClause *SemaOpenACCClauseVisitor::VisitAttachClause(
    SemaOpenACC::OpenACCParsedClause &Clause) {
  // Restrictions only properly implemented on 'compute' constructs, and
  // 'compute' constructs are the only construct that can do anything with
  // this yet, so skip/treat as unimplemented in this case.
  if (!isOpenACCComputeDirectiveKind(Clause.getDirectiveKind()))
    return isNotImplemented();

  // ActOnVar ensured that everything is a valid variable reference, but we
  // still have to make sure it is a pointer type.
  llvm::SmallVector<Expr *> VarList{Clause.getVarList()};
  llvm::erase_if(VarList, [&](Expr *E) {
    return SemaRef.CheckVarIsPointerType(OpenACCClauseKind::Attach, E);
  });
  Clause.setVarListDetails(VarList,
                           /*IsReadOnly=*/false, /*IsZero=*/false);
  return OpenACCAttachClause::Create(Ctx, Clause.getBeginLoc(),
                                     Clause.getLParenLoc(), Clause.getVarList(),
                                     Clause.getEndLoc());
}

OpenACCClause *SemaOpenACCClauseVisitor::VisitDevicePtrClause(
    SemaOpenACC::OpenACCParsedClause &Clause) {
  // Restrictions only properly implemented on 'compute' constructs, and
  // 'compute' constructs are the only construct that can do anything with
  // this yet, so skip/treat as unimplemented in this case.
  if (!isOpenACCComputeDirectiveKind(Clause.getDirectiveKind()))
    return isNotImplemented();

  // ActOnVar ensured that everything is a valid variable reference, but we
  // still have to make sure it is a pointer type.
  llvm::SmallVector<Expr *> VarList{Clause.getVarList()};
  llvm::erase_if(VarList, [&](Expr *E) {
    return SemaRef.CheckVarIsPointerType(OpenACCClauseKind::DevicePtr, E);
  });
  Clause.setVarListDetails(VarList,
                           /*IsReadOnly=*/false, /*IsZero=*/false);

  return OpenACCDevicePtrClause::Create(
      Ctx, Clause.getBeginLoc(), Clause.getLParenLoc(), Clause.getVarList(),
      Clause.getEndLoc());
}

OpenACCClause *SemaOpenACCClauseVisitor::VisitWaitClause(
    SemaOpenACC::OpenACCParsedClause &Clause) {
  // Restrictions only properly implemented on 'compute' constructs, and
  // 'compute' constructs are the only construct that can do anything with
  // this yet, so skip/treat as unimplemented in this case.
  if (!isOpenACCComputeDirectiveKind(Clause.getDirectiveKind()))
    return isNotImplemented();

  return OpenACCWaitClause::Create(
      Ctx, Clause.getBeginLoc(), Clause.getLParenLoc(), Clause.getDevNumExpr(),
      Clause.getQueuesLoc(), Clause.getQueueIdExprs(), Clause.getEndLoc());
}

OpenACCClause *SemaOpenACCClauseVisitor::VisitDeviceTypeClause(
    SemaOpenACC::OpenACCParsedClause &Clause) {
  // Restrictions only properly implemented on 'compute', 'combined',  and
  // 'loop' constructs, and 'compute'/'combined'/'loop' constructs are the only
  // construct that can do anything with this yet, so skip/treat as
  // unimplemented in this case.
  if (!isOpenACCComputeDirectiveKind(Clause.getDirectiveKind()) &&
      Clause.getDirectiveKind() != OpenACCDirectiveKind::Loop &&
      !isOpenACCCombinedDirectiveKind(Clause.getDirectiveKind()))
    return isNotImplemented();

  // TODO OpenACC: Once we get enough of the CodeGen implemented that we have
  // a source for the list of valid architectures, we need to warn on unknown
  // identifiers here.

  return OpenACCDeviceTypeClause::Create(
      Ctx, Clause.getClauseKind(), Clause.getBeginLoc(), Clause.getLParenLoc(),
      Clause.getDeviceTypeArchitectures(), Clause.getEndLoc());
}

OpenACCClause *SemaOpenACCClauseVisitor::VisitAutoClause(
    SemaOpenACC::OpenACCParsedClause &Clause) {
  // OpenACC 3.3 2.9:
  // Only one of the seq, independent, and auto clauses may appear.
  const auto *Itr =
      llvm::find_if(ExistingClauses,
                    llvm::IsaPred<OpenACCIndependentClause, OpenACCSeqClause>);
  if (Itr != ExistingClauses.end()) {
    SemaRef.Diag(Clause.getBeginLoc(), diag::err_acc_loop_spec_conflict)
        << Clause.getClauseKind() << Clause.getDirectiveKind();
    SemaRef.Diag((*Itr)->getBeginLoc(), diag::note_acc_previous_clause_here);
    return nullptr;
  }

  return OpenACCAutoClause::Create(Ctx, Clause.getBeginLoc(),
                                   Clause.getEndLoc());
}

OpenACCClause *SemaOpenACCClauseVisitor::VisitIndependentClause(
    SemaOpenACC::OpenACCParsedClause &Clause) {
  // OpenACC 3.3 2.9:
  // Only one of the seq, independent, and auto clauses may appear.
  const auto *Itr = llvm::find_if(
      ExistingClauses, llvm::IsaPred<OpenACCAutoClause, OpenACCSeqClause>);
  if (Itr != ExistingClauses.end()) {
    SemaRef.Diag(Clause.getBeginLoc(), diag::err_acc_loop_spec_conflict)
        << Clause.getClauseKind() << Clause.getDirectiveKind();
    SemaRef.Diag((*Itr)->getBeginLoc(), diag::note_acc_previous_clause_here);
    return nullptr;
  }

  return OpenACCIndependentClause::Create(Ctx, Clause.getBeginLoc(),
                                          Clause.getEndLoc());
}

OpenACCClause *SemaOpenACCClauseVisitor::VisitVectorClause(
    SemaOpenACC::OpenACCParsedClause &Clause) {
  if (DiagIfSeqClause(Clause))
    return nullptr;
  // Restrictions only properly implemented on 'loop' constructs, and it is
  // the only construct that can do anything with this, so skip/treat as
  // unimplemented for the combined constructs.
  if (Clause.getDirectiveKind() != OpenACCDirectiveKind::Loop)
    return isNotImplemented();

  Expr *IntExpr =
      Clause.getNumIntExprs() != 0 ? Clause.getIntExprs()[0] : nullptr;
  if (IntExpr) {
    switch (SemaRef.getActiveComputeConstructInfo().Kind) {
    case OpenACCDirectiveKind::Invalid:
    case OpenACCDirectiveKind::Parallel:
      // No restriction on when 'parallel' can contain an argument.
      break;
    case OpenACCDirectiveKind::Serial:
      // GCC disallows this, and there is no real good reason for us to permit
      // it, so disallow until we come up with a use case that makes sense.
      SemaRef.Diag(IntExpr->getBeginLoc(), diag::err_acc_int_arg_invalid)
          << OpenACCClauseKind::Vector << "num" << /*serial=*/3;
      IntExpr = nullptr;
      break;
    case OpenACCDirectiveKind::Kernels: {
      const auto *Itr =
          llvm::find_if(SemaRef.getActiveComputeConstructInfo().Clauses,
                        llvm::IsaPred<OpenACCVectorLengthClause>);
      if (Itr != SemaRef.getActiveComputeConstructInfo().Clauses.end()) {
        SemaRef.Diag(IntExpr->getBeginLoc(), diag::err_acc_num_arg_conflict)
            << OpenACCClauseKind::Vector << /*vector_length=*/2;
        SemaRef.Diag((*Itr)->getBeginLoc(),
                     diag::note_acc_previous_clause_here);

        IntExpr = nullptr;
      }
      break;
    }
    default:
      llvm_unreachable("Non compute construct in active compute construct");
    }
  }

  // OpenACC 3.3 2.9.2: When the parent compute construct is a kernels
  // construct, the gang clause behaves as follows. ... The region of a loop
  // with a gang clause may not contain another loop with a gang clause unless
  // within a nested compute region.
  if (SemaRef.LoopGangClauseOnKernelLoc.isValid()) {
    // This handles the 'inner loop' diagnostic, but we cannot set that we're on
    // one of these until we get to the end of the construct.
    SemaRef.Diag(Clause.getBeginLoc(), diag::err_acc_clause_in_clause_region)
        << OpenACCClauseKind::Vector << OpenACCClauseKind::Gang
        << /*skip kernels construct info*/ 0;
    SemaRef.Diag(SemaRef.LoopGangClauseOnKernelLoc,
                 diag::note_acc_previous_clause_here);
    return nullptr;
  }

  // OpenACC 3.3 2.9.3: The region of a loop with a 'worker' clause may not
  // contain a loop with a gang or worker clause unless within a nested compute
  // region.
  if (SemaRef.LoopWorkerClauseLoc.isValid()) {
    // This handles the 'inner loop' diagnostic, but we cannot set that we're on
    // one of these until we get to the end of the construct.
    SemaRef.Diag(Clause.getBeginLoc(), diag::err_acc_clause_in_clause_region)
        << OpenACCClauseKind::Vector << OpenACCClauseKind::Worker
        << /*skip kernels construct info*/ 0;
    SemaRef.Diag(SemaRef.LoopWorkerClauseLoc,
                 diag::note_acc_previous_clause_here);
    return nullptr;
  }
  // OpenACC 3.3 2.9.4: The region of a loop with a 'vector' clause may not
  // contain a loop with a gang, worker, or vector clause unless within a nested
  // compute region.
  if (SemaRef.LoopVectorClauseLoc.isValid()) {
    // This handles the 'inner loop' diagnostic, but we cannot set that we're on
    // one of these until we get to the end of the construct.
    SemaRef.Diag(Clause.getBeginLoc(), diag::err_acc_clause_in_clause_region)
        << OpenACCClauseKind::Vector << OpenACCClauseKind::Vector
        << /*skip kernels construct info*/ 0;
    SemaRef.Diag(SemaRef.LoopVectorClauseLoc,
                 diag::note_acc_previous_clause_here);
    return nullptr;
  }

  return OpenACCVectorClause::Create(Ctx, Clause.getBeginLoc(),
                                     Clause.getLParenLoc(), IntExpr,
                                     Clause.getEndLoc());
}

OpenACCClause *SemaOpenACCClauseVisitor::VisitWorkerClause(
    SemaOpenACC::OpenACCParsedClause &Clause) {
  if (DiagIfSeqClause(Clause))
    return nullptr;

  // Restrictions only properly implemented on 'loop' constructs, and it is
  // the only construct that can do anything with this, so skip/treat as
  // unimplemented for the combined constructs.
  if (Clause.getDirectiveKind() != OpenACCDirectiveKind::Loop)
    return isNotImplemented();

  Expr *IntExpr =
      Clause.getNumIntExprs() != 0 ? Clause.getIntExprs()[0] : nullptr;

  if (IntExpr) {
    switch (SemaRef.getActiveComputeConstructInfo().Kind) {
    case OpenACCDirectiveKind::Invalid:
      SemaRef.Diag(IntExpr->getBeginLoc(), diag::err_acc_int_arg_invalid)
          << OpenACCClauseKind::Worker << "num" << /*orphan=*/0;
      IntExpr = nullptr;
      break;
    case OpenACCDirectiveKind::Parallel:
      SemaRef.Diag(IntExpr->getBeginLoc(), diag::err_acc_int_arg_invalid)
          << OpenACCClauseKind::Worker << "num" << /*parallel=*/1;
      IntExpr = nullptr;
      break;
    case OpenACCDirectiveKind::Serial:
      SemaRef.Diag(IntExpr->getBeginLoc(), diag::err_acc_int_arg_invalid)
          << OpenACCClauseKind::Worker << "num" << /*serial=*/3;
      IntExpr = nullptr;
      break;
    case OpenACCDirectiveKind::Kernels: {
      const auto *Itr =
          llvm::find_if(SemaRef.getActiveComputeConstructInfo().Clauses,
                        llvm::IsaPred<OpenACCNumWorkersClause>);
      if (Itr != SemaRef.getActiveComputeConstructInfo().Clauses.end()) {
        SemaRef.Diag(IntExpr->getBeginLoc(), diag::err_acc_num_arg_conflict)
            << OpenACCClauseKind::Worker << /*num_workers=*/1;
        SemaRef.Diag((*Itr)->getBeginLoc(),
                     diag::note_acc_previous_clause_here);

        IntExpr = nullptr;
      }
      break;
    }
    default:
      llvm_unreachable("Non compute construct in active compute construct");
    }
  }

  // OpenACC 3.3 2.9.3: The region of a loop with a 'worker' clause may not
  // contain a loop with a gang or worker clause unless within a nested compute
  // region.
  if (SemaRef.LoopWorkerClauseLoc.isValid()) {
    // This handles the 'inner loop' diagnostic, but we cannot set that we're on
    // one of these until we get to the end of the construct.
    SemaRef.Diag(Clause.getBeginLoc(), diag::err_acc_clause_in_clause_region)
        << OpenACCClauseKind::Worker << OpenACCClauseKind::Worker
        << /*skip kernels construct info*/ 0;
    SemaRef.Diag(SemaRef.LoopWorkerClauseLoc,
                 diag::note_acc_previous_clause_here);
    return nullptr;
  }

  // OpenACC 3.3 2.9.4: The region of a loop with a 'vector' clause may not
  // contain a loop with a gang, worker, or vector clause unless within a nested
  // compute region.
  if (SemaRef.LoopVectorClauseLoc.isValid()) {
    // This handles the 'inner loop' diagnostic, but we cannot set that we're on
    // one of these until we get to the end of the construct.
    SemaRef.Diag(Clause.getBeginLoc(), diag::err_acc_clause_in_clause_region)
        << OpenACCClauseKind::Worker << OpenACCClauseKind::Vector
        << /*skip kernels construct info*/ 0;
    SemaRef.Diag(SemaRef.LoopVectorClauseLoc,
                 diag::note_acc_previous_clause_here);
    return nullptr;
  }

  return OpenACCWorkerClause::Create(Ctx, Clause.getBeginLoc(),
                                     Clause.getLParenLoc(), IntExpr,
                                     Clause.getEndLoc());
}

OpenACCClause *SemaOpenACCClauseVisitor::VisitGangClause(
    SemaOpenACC::OpenACCParsedClause &Clause) {
  if (DiagIfSeqClause(Clause))
    return nullptr;

  // Restrictions only properly implemented on 'loop' constructs, and it is
  // the only construct that can do anything with this, so skip/treat as
  // unimplemented for the combined constructs.
  if (Clause.getDirectiveKind() != OpenACCDirectiveKind::Loop)
    return isNotImplemented();

  // OpenACC 3.3 Section 2.9.11: A reduction clause may not appear on a loop
  // directive that has a gang clause and is within a compute construct that has
  // a num_gangs clause with more than one explicit argument.
  if (Clause.getDirectiveKind() == OpenACCDirectiveKind::Loop &&
      SemaRef.getActiveComputeConstructInfo().Kind !=
          OpenACCDirectiveKind::Invalid) {
    // num_gangs clause on the active compute construct.
    auto *NumGangsClauseItr =
        llvm::find_if(SemaRef.getActiveComputeConstructInfo().Clauses,
                      llvm::IsaPred<OpenACCNumGangsClause>);

    auto *ReductionClauseItr =
        llvm::find_if(ExistingClauses, llvm::IsaPred<OpenACCReductionClause>);

    if (ReductionClauseItr != ExistingClauses.end() &&
        NumGangsClauseItr !=
            SemaRef.getActiveComputeConstructInfo().Clauses.end() &&
        cast<OpenACCNumGangsClause>(*NumGangsClauseItr)->getIntExprs().size() >
            1) {
      SemaRef.Diag(Clause.getBeginLoc(),
                   diag::err_acc_gang_reduction_numgangs_conflict)
          << OpenACCClauseKind::Gang << OpenACCClauseKind::Reduction;
      SemaRef.Diag((*ReductionClauseItr)->getBeginLoc(),
                   diag::note_acc_previous_clause_here);
      SemaRef.Diag((*NumGangsClauseItr)->getBeginLoc(),
                   diag::note_acc_previous_clause_here);
      return nullptr;
    }
  }

  llvm::SmallVector<OpenACCGangKind> GangKinds;
  llvm::SmallVector<Expr *> IntExprs;

  // Store the existing locations, so we can do duplicate checking.  Index is
  // the int-value of the OpenACCGangKind enum.
  SourceLocation ExistingElemLoc[3];

  for (unsigned I = 0; I < Clause.getIntExprs().size(); ++I) {
    OpenACCGangKind GK = Clause.getGangKinds()[I];
    ExprResult ER = SemaRef.CheckGangExpr(GK, Clause.getIntExprs()[I]);

    if (!ER.isUsable())
      continue;

    // OpenACC 3.3 2.9.2: When the parent compute construct is a kernels
    // construct, the gang clause behaves as follows. ... An argument with no
    // keyword or with num keyword is only allowed when num_gangs does not
    // appear on the kernels construct.
    if (SemaRef.getActiveComputeConstructInfo().Kind ==
            OpenACCDirectiveKind::Kernels &&
        GK == OpenACCGangKind::Num) {
      const auto *Itr =
          llvm::find_if(SemaRef.getActiveComputeConstructInfo().Clauses,
                        llvm::IsaPred<OpenACCNumGangsClause>);

      if (Itr != SemaRef.getActiveComputeConstructInfo().Clauses.end()) {
        SemaRef.Diag(ER.get()->getBeginLoc(), diag::err_acc_num_arg_conflict)
            << OpenACCClauseKind::Gang << /*num_gangs=*/0;
        SemaRef.Diag((*Itr)->getBeginLoc(),
                     diag::note_acc_previous_clause_here);
        continue;
      }
    }

    // OpenACC 3.3 2.9: 'gang-arg-list' may have at most one num, one dim, and
    // one static argument.
    if (ExistingElemLoc[static_cast<unsigned>(GK)].isValid()) {
      SemaRef.Diag(ER.get()->getBeginLoc(), diag::err_acc_gang_multiple_elt)
          << static_cast<unsigned>(GK);
      SemaRef.Diag(ExistingElemLoc[static_cast<unsigned>(GK)],
                   diag::note_acc_previous_expr_here);
      continue;
    }

    ExistingElemLoc[static_cast<unsigned>(GK)] = ER.get()->getBeginLoc();
    GangKinds.push_back(GK);
    IntExprs.push_back(ER.get());
  }

  // OpenACC 3.3 2.9.2: When the parent compute construct is a kernels
  // construct, the gang clause behaves as follows. ... The region of a loop
  // with a gang clause may not contain another loop with a gang clause unless
  // within a nested compute region.
  if (SemaRef.LoopGangClauseOnKernelLoc.isValid()) {
    // This handles the 'inner loop' diagnostic, but we cannot set that we're on
    // one of these until we get to the end of the construct.
    SemaRef.Diag(Clause.getBeginLoc(), diag::err_acc_clause_in_clause_region)
        << OpenACCClauseKind::Gang << OpenACCClauseKind::Gang
        << /*kernels construct info*/ 1;
    SemaRef.Diag(SemaRef.LoopGangClauseOnKernelLoc,
                 diag::note_acc_previous_clause_here);
    return nullptr;
  }

  // OpenACC 3.3 2.9.3: The region of a loop with a 'worker' clause may not
  // contain a loop with a gang or worker clause unless within a nested compute
  // region.
  if (SemaRef.LoopWorkerClauseLoc.isValid()) {
    // This handles the 'inner loop' diagnostic, but we cannot set that we're on
    // one of these until we get to the end of the construct.
    SemaRef.Diag(Clause.getBeginLoc(), diag::err_acc_clause_in_clause_region)
        << OpenACCClauseKind::Gang << OpenACCClauseKind::Worker
        << /*kernels construct info*/ 1;
    SemaRef.Diag(SemaRef.LoopWorkerClauseLoc,
                 diag::note_acc_previous_clause_here);
    return nullptr;
  }

  // OpenACC 3.3 2.9.4: The region of a loop with a 'vector' clause may not
  // contain a loop with a gang, worker, or vector clause unless within a nested
  // compute region.
  if (SemaRef.LoopVectorClauseLoc.isValid()) {
    // This handles the 'inner loop' diagnostic, but we cannot set that we're on
    // one of these until we get to the end of the construct.
    SemaRef.Diag(Clause.getBeginLoc(), diag::err_acc_clause_in_clause_region)
        << OpenACCClauseKind::Gang << OpenACCClauseKind::Vector
        << /*kernels construct info*/ 1;
    SemaRef.Diag(SemaRef.LoopVectorClauseLoc,
                 diag::note_acc_previous_clause_here);
    return nullptr;
  }

  return SemaRef.CheckGangClause(ExistingClauses, Clause.getBeginLoc(),
                                 Clause.getLParenLoc(), GangKinds, IntExprs,
                                 Clause.getEndLoc());
}

OpenACCClause *SemaOpenACCClauseVisitor::VisitSeqClause(
    SemaOpenACC::OpenACCParsedClause &Clause) {
  // Restrictions only properly implemented on 'loop' constructs and combined ,
  // and it is the only construct that can do anything with this, so skip/treat
  // as unimplemented for the routine constructs.
  if (Clause.getDirectiveKind() == OpenACCDirectiveKind::Routine)
    return isNotImplemented();

  // OpenACC 3.3 2.9:
  // Only one of the seq, independent, and auto clauses may appear.
  const auto *Itr =
      llvm::find_if(ExistingClauses,
                    llvm::IsaPred<OpenACCAutoClause, OpenACCIndependentClause>);
  if (Itr != ExistingClauses.end()) {
    SemaRef.Diag(Clause.getBeginLoc(), diag::err_acc_loop_spec_conflict)
        << Clause.getClauseKind() << Clause.getDirectiveKind();
    SemaRef.Diag((*Itr)->getBeginLoc(), diag::note_acc_previous_clause_here);
    return nullptr;
  }

  // OpenACC 3.3 2.9:
  // A 'gang', 'worker', or 'vector' clause may not appear if a 'seq' clause
  // appears.
  Itr = llvm::find_if(ExistingClauses,
                      llvm::IsaPred<OpenACCGangClause, OpenACCWorkerClause,
                                    OpenACCVectorClause>);

  if (Itr != ExistingClauses.end()) {
    SemaRef.Diag(Clause.getBeginLoc(), diag::err_acc_clause_cannot_combine)
        << Clause.getClauseKind() << (*Itr)->getClauseKind()
        << Clause.getDirectiveKind();
    SemaRef.Diag((*Itr)->getBeginLoc(), diag::note_acc_previous_clause_here);
    return nullptr;
  }

  return OpenACCSeqClause::Create(Ctx, Clause.getBeginLoc(),
                                  Clause.getEndLoc());
}

OpenACCClause *SemaOpenACCClauseVisitor::VisitReductionClause(
    SemaOpenACC::OpenACCParsedClause &Clause) {
  // Restrictions only properly implemented on 'compute' constructs, and
  // 'compute' constructs are the only construct that can do anything with
  // this yet, so skip/treat as unimplemented in this case.
<<<<<<< HEAD
=======
  // TODO: OpenACC: Remove check once we get combined constructs for this clause.
>>>>>>> a8d96e15
  if (!isOpenACCComputeDirectiveKind(Clause.getDirectiveKind()) &&
      Clause.getDirectiveKind() != OpenACCDirectiveKind::Loop)
    return isNotImplemented();

  // OpenACC 3.3 Section 2.9.11: A reduction clause may not appear on a loop
  // directive that has a gang clause and is within a compute construct that has
  // a num_gangs clause with more than one explicit argument.
  if (Clause.getDirectiveKind() == OpenACCDirectiveKind::Loop &&
      SemaRef.getActiveComputeConstructInfo().Kind !=
          OpenACCDirectiveKind::Invalid) {
    // num_gangs clause on the active compute construct.
    auto *NumGangsClauseItr =
        llvm::find_if(SemaRef.getActiveComputeConstructInfo().Clauses,
                      llvm::IsaPred<OpenACCNumGangsClause>);

    auto *GangClauseItr =
        llvm::find_if(ExistingClauses, llvm::IsaPred<OpenACCGangClause>);

    if (GangClauseItr != ExistingClauses.end() &&
        NumGangsClauseItr !=
            SemaRef.getActiveComputeConstructInfo().Clauses.end() &&
        cast<OpenACCNumGangsClause>(*NumGangsClauseItr)->getIntExprs().size() >
            1) {
      SemaRef.Diag(Clause.getBeginLoc(),
                   diag::err_acc_gang_reduction_numgangs_conflict)
          << OpenACCClauseKind::Reduction << OpenACCClauseKind::Gang;
      SemaRef.Diag((*GangClauseItr)->getBeginLoc(),
                   diag::note_acc_previous_clause_here);
      SemaRef.Diag((*NumGangsClauseItr)->getBeginLoc(),
                   diag::note_acc_previous_clause_here);
      return nullptr;
    }
  }

  // OpenACC3.3 Section 2.9.11: If a variable is involved in a reduction that
  // spans multiple nested loops where two or more of those loops have
  // associated loop directives, a reduction clause containing that variable
  // must appear on each of those loop directives.
  //
  // This can't really be implemented in the CFE, as this requires a level of
  // rechability/useage analysis that we're not really wanting to get into.
  // Additionally, I'm alerted that this restriction is one that the middle-end
  // can just 'figure out' as an extension and isn't really necessary.
  //
  // OpenACC3.3 Section 2.9.11: Every 'var' in a reduction clause appearing on
  // an orphaned loop construct must be private.
  //
  // This again is something we cannot really diagnose, as it requires we see
  // all the uses/scopes of all variables referenced.  The middle end/MLIR might
  // be able to diagnose this.

  // OpenACC 3.3 Section 2.5.4:
  // A reduction clause may not appear on a parallel construct with a
  // num_gangs clause that has more than one argument.
  if (Clause.getDirectiveKind() == OpenACCDirectiveKind::Parallel) {
    auto NumGangsClauses = llvm::make_filter_range(
        ExistingClauses, llvm::IsaPred<OpenACCNumGangsClause>);

    for (auto *NGC : NumGangsClauses) {
      unsigned NumExprs =
          cast<OpenACCNumGangsClause>(NGC)->getIntExprs().size();

      if (NumExprs > 1) {
        SemaRef.Diag(Clause.getBeginLoc(),
                     diag::err_acc_reduction_num_gangs_conflict)
            << NumExprs;
        SemaRef.Diag(NGC->getBeginLoc(), diag::note_acc_previous_clause_here);
        return nullptr;
      }
    }
  }

  SmallVector<Expr *> ValidVars;

  for (Expr *Var : Clause.getVarList()) {
    ExprResult Res = SemaRef.CheckReductionVar(Clause.getDirectiveKind(),
                                               Clause.getReductionOp(), Var);

    if (Res.isUsable())
      ValidVars.push_back(Res.get());
  }

  return SemaRef.CheckReductionClause(
      ExistingClauses, Clause.getDirectiveKind(), Clause.getBeginLoc(),
      Clause.getLParenLoc(), Clause.getReductionOp(), ValidVars,
      Clause.getEndLoc());
}

OpenACCClause *SemaOpenACCClauseVisitor::VisitCollapseClause(
    SemaOpenACC::OpenACCParsedClause &Clause) {
  // TODO: Remove this check once we implement this for combined constructs.
  if (!isOpenACCComputeDirectiveKind(Clause.getDirectiveKind()) &&
      Clause.getDirectiveKind() != OpenACCDirectiveKind::Loop)
    return isNotImplemented();
  // Duplicates here are not really sensible.  We could possible permit
  // multiples if they all had the same value, but there isn't really a good
  // reason to do so. Also, this simplifies the suppression of duplicates, in
  // that we know if we 'find' one after instantiation, that it is the same
  // clause, which simplifies instantiation/checking/etc.
  if (checkAlreadyHasClauseOfKind(SemaRef, ExistingClauses, Clause))
    return nullptr;

  ExprResult LoopCount = SemaRef.CheckCollapseLoopCount(Clause.getLoopCount());

  if (!LoopCount.isUsable())
    return nullptr;

  return OpenACCCollapseClause::Create(Ctx, Clause.getBeginLoc(),
                                       Clause.getLParenLoc(), Clause.isForce(),
                                       LoopCount.get(), Clause.getEndLoc());
}

void CollectActiveReductionClauses(
    llvm::SmallVector<OpenACCReductionClause *> &ActiveClauses,
    ArrayRef<OpenACCClause *> CurClauses) {
  for (auto *CurClause : CurClauses) {
    if (auto *RedClause = dyn_cast<OpenACCReductionClause>(CurClause);
        RedClause && !RedClause->getVarList().empty())
      ActiveClauses.push_back(RedClause);
  }
}

} // namespace

SemaOpenACC::SemaOpenACC(Sema &S) : SemaBase(S) {}

SemaOpenACC::AssociatedStmtRAII::AssociatedStmtRAII(
    SemaOpenACC &S, OpenACCDirectiveKind DK, SourceLocation DirLoc,
    ArrayRef<const OpenACCClause *> UnInstClauses,
    ArrayRef<OpenACCClause *> Clauses)
    : SemaRef(S), OldActiveComputeConstructInfo(S.ActiveComputeConstructInfo),
      DirKind(DK), OldLoopGangClauseOnKernelLoc(S.LoopGangClauseOnKernelLoc),
      OldLoopWorkerClauseLoc(S.LoopWorkerClauseLoc),
      OldLoopVectorClauseLoc(S.LoopVectorClauseLoc),
<<<<<<< HEAD
=======
      OldLoopWithoutSeqInfo(S.LoopWithoutSeqInfo),
>>>>>>> a8d96e15
      ActiveReductionClauses(S.ActiveReductionClauses),
      LoopRAII(SemaRef, /*PreserveDepth=*/false) {

  // Compute constructs end up taking their 'loop'.
  if (DirKind == OpenACCDirectiveKind::Parallel ||
      DirKind == OpenACCDirectiveKind::Serial ||
      DirKind == OpenACCDirectiveKind::Kernels) {
    CollectActiveReductionClauses(S.ActiveReductionClauses, Clauses);
    SemaRef.ActiveComputeConstructInfo.Kind = DirKind;
    SemaRef.ActiveComputeConstructInfo.Clauses = Clauses;

    // OpenACC 3.3 2.9.2: When the parent compute construct is a kernels
    // construct, the gang clause behaves as follows. ... The region of a loop
    // with a gang clause may not contain another loop with a gang clause unless
    // within a nested compute region.
    //
    // Implement the 'unless within a nested compute region' part.
    SemaRef.LoopGangClauseOnKernelLoc = {};
    SemaRef.LoopWorkerClauseLoc = {};
    SemaRef.LoopVectorClauseLoc = {};
    SemaRef.LoopWithoutSeqInfo = {};
  } else if (DirKind == OpenACCDirectiveKind::ParallelLoop ||
             DirKind == OpenACCDirectiveKind::SerialLoop ||
             DirKind == OpenACCDirectiveKind::KernelsLoop) {
    SemaRef.ActiveComputeConstructInfo.Kind = DirKind;
    SemaRef.ActiveComputeConstructInfo.Clauses = Clauses;

    CollectActiveReductionClauses(S.ActiveReductionClauses, Clauses);
    SetCollapseInfoBeforeAssociatedStmt(UnInstClauses, Clauses);
    SetTileInfoBeforeAssociatedStmt(UnInstClauses, Clauses);

    // TODO: OpenACC: We need to set these 3, CollapseInfo, and TileInfo
    SemaRef.LoopGangClauseOnKernelLoc = {};
    SemaRef.LoopWorkerClauseLoc = {};
    SemaRef.LoopVectorClauseLoc = {};

    // Set the active 'loop' location if there isn't a 'seq' on it, so we can
    // diagnose the for loops.
    SemaRef.LoopWithoutSeqInfo = {};
    if (Clauses.end() ==
        llvm::find_if(Clauses, llvm::IsaPred<OpenACCSeqClause>))
      SemaRef.LoopWithoutSeqInfo = {DirKind, DirLoc};

    // OpenACC 3.3 2.9.2: When the parent compute construct is a kernels
    // construct, the gang clause behaves as follows. ... The region of a loop
    // with a gang clause may not contain another loop with a gang clause unless
    // within a nested compute region.
    //
    // We don't bother doing this when this is a template instantiation, as
    // there is no reason to do these checks: the existance of a
    // gang/kernels/etc cannot be dependent.
    if (DirKind == OpenACCDirectiveKind::KernelsLoop && UnInstClauses.empty()) {
      // This handles the 'outer loop' part of this.
      auto *Itr = llvm::find_if(Clauses, llvm::IsaPred<OpenACCGangClause>);
      if (Itr != Clauses.end())
        SemaRef.LoopGangClauseOnKernelLoc = (*Itr)->getBeginLoc();
    }

    if (UnInstClauses.empty()) {
      auto *Itr = llvm::find_if(Clauses, llvm::IsaPred<OpenACCWorkerClause>);
      if (Itr != Clauses.end())
        SemaRef.LoopWorkerClauseLoc = (*Itr)->getBeginLoc();

      auto *Itr2 = llvm::find_if(Clauses, llvm::IsaPred<OpenACCVectorClause>);
      if (Itr2 != Clauses.end())
        SemaRef.LoopVectorClauseLoc = (*Itr2)->getBeginLoc();
    }
  } else if (DirKind == OpenACCDirectiveKind::Loop) {
    CollectActiveReductionClauses(S.ActiveReductionClauses, Clauses);
    SetCollapseInfoBeforeAssociatedStmt(UnInstClauses, Clauses);
    SetTileInfoBeforeAssociatedStmt(UnInstClauses, Clauses);

    // Set the active 'loop' location if there isn't a 'seq' on it, so we can
    // diagnose the for loops.
    SemaRef.LoopWithoutSeqInfo = {};
    if (Clauses.end() ==
        llvm::find_if(Clauses, llvm::IsaPred<OpenACCSeqClause>))
      SemaRef.LoopWithoutSeqInfo = {DirKind, DirLoc};

    // OpenACC 3.3 2.9.2: When the parent compute construct is a kernels
    // construct, the gang clause behaves as follows. ... The region of a loop
    // with a gang clause may not contain another loop with a gang clause unless
    // within a nested compute region.
    //
    // We don't bother doing this when this is a template instantiation, as
    // there is no reason to do these checks: the existance of a
    // gang/kernels/etc cannot be dependent.
    if (SemaRef.getActiveComputeConstructInfo().Kind ==
            OpenACCDirectiveKind::Kernels &&
        UnInstClauses.empty()) {
      // This handles the 'outer loop' part of this.
      auto *Itr = llvm::find_if(Clauses, llvm::IsaPred<OpenACCGangClause>);
      if (Itr != Clauses.end())
        SemaRef.LoopGangClauseOnKernelLoc = (*Itr)->getBeginLoc();
    }

    if (UnInstClauses.empty()) {
      auto *Itr = llvm::find_if(Clauses, llvm::IsaPred<OpenACCWorkerClause>);
      if (Itr != Clauses.end())
        SemaRef.LoopWorkerClauseLoc = (*Itr)->getBeginLoc();

      auto *Itr2 = llvm::find_if(Clauses, llvm::IsaPred<OpenACCVectorClause>);
      if (Itr2 != Clauses.end())
        SemaRef.LoopVectorClauseLoc = (*Itr2)->getBeginLoc();
    }
  }
}

void SemaOpenACC::AssociatedStmtRAII::SetCollapseInfoBeforeAssociatedStmt(
    ArrayRef<const OpenACCClause *> UnInstClauses,
    ArrayRef<OpenACCClause *> Clauses) {

  // Reset this checking for loops that aren't covered in a RAII object.
  SemaRef.LoopInfo.CurLevelHasLoopAlready = false;
  SemaRef.CollapseInfo.CollapseDepthSatisfied = true;
  SemaRef.TileInfo.TileDepthSatisfied = true;

  // We make sure to take an optional list of uninstantiated clauses, so that
  // we can check to make sure we don't 'double diagnose' in the event that
  // the value of 'N' was not dependent in a template. We also ensure during
  // Sema that there is only 1 collapse on each construct, so we can count on
  // the fact that if both find a 'collapse', that they are the same one.
  auto *CollapseClauseItr =
      llvm::find_if(Clauses, llvm::IsaPred<OpenACCCollapseClause>);
  auto *UnInstCollapseClauseItr =
      llvm::find_if(UnInstClauses, llvm::IsaPred<OpenACCCollapseClause>);

  if (Clauses.end() == CollapseClauseItr)
    return;

  OpenACCCollapseClause *CollapseClause =
      cast<OpenACCCollapseClause>(*CollapseClauseItr);

  SemaRef.CollapseInfo.ActiveCollapse = CollapseClause;
  Expr *LoopCount = CollapseClause->getLoopCount();

  // If the loop count is still instantiation dependent, setting the depth
  // counter isn't necessary, so return here.
  if (!LoopCount || LoopCount->isInstantiationDependent())
    return;

  // Suppress diagnostics if we've done a 'transform' where the previous version
  // wasn't dependent, meaning we already diagnosed it.
  if (UnInstCollapseClauseItr != UnInstClauses.end() &&
      !cast<OpenACCCollapseClause>(*UnInstCollapseClauseItr)
           ->getLoopCount()
           ->isInstantiationDependent())
    return;

  SemaRef.CollapseInfo.CollapseDepthSatisfied = false;
  SemaRef.CollapseInfo.CurCollapseCount =
      cast<ConstantExpr>(LoopCount)->getResultAsAPSInt();
}

void SemaOpenACC::AssociatedStmtRAII::SetTileInfoBeforeAssociatedStmt(
    ArrayRef<const OpenACCClause *> UnInstClauses,
    ArrayRef<OpenACCClause *> Clauses) {
  // We don't diagnose if this is during instantiation, since the only thing we
  // care about is the number of arguments, which we can figure out without
  // instantiation, so we don't want to double-diagnose.
  if (UnInstClauses.size() > 0)
    return;
  auto *TileClauseItr =
      llvm::find_if(Clauses, llvm::IsaPred<OpenACCTileClause>);

  if (Clauses.end() == TileClauseItr)
    return;

  OpenACCTileClause *TileClause = cast<OpenACCTileClause>(*TileClauseItr);
  SemaRef.TileInfo.ActiveTile = TileClause;
  SemaRef.TileInfo.TileDepthSatisfied = false;
  SemaRef.TileInfo.CurTileCount = TileClause->getSizeExprs().size();
}

SemaOpenACC::AssociatedStmtRAII::~AssociatedStmtRAII() {
  SemaRef.ActiveComputeConstructInfo = OldActiveComputeConstructInfo;
  SemaRef.LoopGangClauseOnKernelLoc = OldLoopGangClauseOnKernelLoc;
  SemaRef.LoopWorkerClauseLoc = OldLoopWorkerClauseLoc;
  SemaRef.LoopVectorClauseLoc = OldLoopVectorClauseLoc;
<<<<<<< HEAD
=======
  SemaRef.LoopWithoutSeqInfo = OldLoopWithoutSeqInfo;
>>>>>>> a8d96e15
  SemaRef.ActiveReductionClauses.swap(ActiveReductionClauses);

  if (DirKind == OpenACCDirectiveKind::Parallel ||
      DirKind == OpenACCDirectiveKind::Serial ||
      DirKind == OpenACCDirectiveKind::Kernels ||
      DirKind == OpenACCDirectiveKind::ParallelLoop ||
      DirKind == OpenACCDirectiveKind::SerialLoop ||
      DirKind == OpenACCDirectiveKind::KernelsLoop) {
    // Nothing really to do here, the restorations above should be enough for
    // now.
  } else if (DirKind == OpenACCDirectiveKind::Loop) {
    // Nothing really to do here, the LoopInConstruct should handle restorations
    // correctly.
  }
}

OpenACCClause *
SemaOpenACC::ActOnClause(ArrayRef<const OpenACCClause *> ExistingClauses,
                         OpenACCParsedClause &Clause) {
  if (Clause.getClauseKind() == OpenACCClauseKind::Invalid)
    return nullptr;

  // Diagnose that we don't support this clause on this directive.
  if (!doesClauseApplyToDirective(Clause.getDirectiveKind(),
                                  Clause.getClauseKind())) {
    Diag(Clause.getBeginLoc(), diag::err_acc_clause_appertainment)
        << Clause.getDirectiveKind() << Clause.getClauseKind();
    return nullptr;
  }

  if (const auto *DevTypeClause =
          llvm::find_if(ExistingClauses,
                        [&](const OpenACCClause *C) {
                          return isa<OpenACCDeviceTypeClause>(C);
                        });
      DevTypeClause != ExistingClauses.end()) {
    if (checkValidAfterDeviceType(
            *this, *cast<OpenACCDeviceTypeClause>(*DevTypeClause), Clause))
      return nullptr;
  }

  SemaOpenACCClauseVisitor Visitor{*this, ExistingClauses};
  OpenACCClause *Result = Visitor.Visit(Clause);
  assert((!Result || Result->getClauseKind() == Clause.getClauseKind()) &&
         "Created wrong clause?");

  if (Visitor.diagNotImplemented())
    Diag(Clause.getBeginLoc(), diag::warn_acc_clause_unimplemented)
        << Clause.getClauseKind();

  return Result;

}

namespace {
// Return true if the two vars refer to the same variable, for the purposes of
// equality checking.
bool areVarsEqual(Expr *VarExpr1, Expr *VarExpr2) {
  if (VarExpr1->isInstantiationDependent() ||
      VarExpr2->isInstantiationDependent())
    return false;

  VarExpr1 = VarExpr1->IgnoreParenCasts();
  VarExpr2 = VarExpr2->IgnoreParenCasts();

  // Legal expressions can be: Scalar variable reference, sub-array, array
  // element, or composite variable member.

  // Sub-array.
  if (isa<ArraySectionExpr>(VarExpr1)) {
    auto *Expr2AS = dyn_cast<ArraySectionExpr>(VarExpr2);
    if (!Expr2AS)
      return false;

    auto *Expr1AS = cast<ArraySectionExpr>(VarExpr1);

    if (!areVarsEqual(Expr1AS->getBase(), Expr2AS->getBase()))
      return false;
    // We could possibly check to see if the ranges aren't overlapping, but it
    // isn't clear that the rules allow this.
    return true;
  }

  // Array-element.
  if (isa<ArraySubscriptExpr>(VarExpr1)) {
    auto *Expr2AS = dyn_cast<ArraySubscriptExpr>(VarExpr2);
    if (!Expr2AS)
      return false;

    auto *Expr1AS = cast<ArraySubscriptExpr>(VarExpr1);

    if (!areVarsEqual(Expr1AS->getBase(), Expr2AS->getBase()))
      return false;

    // We could possibly check to see if the elements referenced aren't the
    // same, but it isn't clear by reading of the standard that this is allowed
    // (and that the 'var' refered to isn't the array).
    return true;
  }

  // Scalar variable reference, or composite variable.
  if (isa<DeclRefExpr>(VarExpr1)) {
    auto *Expr2DRE = dyn_cast<DeclRefExpr>(VarExpr2);
    if (!Expr2DRE)
      return false;

    auto *Expr1DRE = cast<DeclRefExpr>(VarExpr1);

    return Expr1DRE->getDecl()->getMostRecentDecl() ==
           Expr2DRE->getDecl()->getMostRecentDecl();
  }

  llvm_unreachable("Unknown variable type encountered");
}
} // namespace

/// OpenACC 3.3 section 2.5.15:
/// At a mininmum, the supported data types include ... the numerical data types
/// in C, C++, and Fortran.
///
/// If the reduction var is a composite variable, each
/// member of the composite variable must be a supported datatype for the
/// reduction operation.
ExprResult SemaOpenACC::CheckReductionVar(OpenACCDirectiveKind DirectiveKind,
                                          OpenACCReductionOperator ReductionOp,
                                          Expr *VarExpr) {
  VarExpr = VarExpr->IgnoreParenCasts();

  auto TypeIsValid = [](QualType Ty) {
    return Ty->isDependentType() || Ty->isScalarType();
  };

  if (isa<ArraySectionExpr>(VarExpr)) {
    Expr *ASExpr = VarExpr;
    QualType BaseTy = ArraySectionExpr::getBaseOriginalType(ASExpr);
    QualType EltTy = getASTContext().getBaseElementType(BaseTy);

    if (!TypeIsValid(EltTy)) {
      Diag(VarExpr->getExprLoc(), diag::err_acc_reduction_type)
          << EltTy << /*Sub array base type*/ 1;
      return ExprError();
    }
  } else if (auto *RD = VarExpr->getType()->getAsRecordDecl()) {
    if (!RD->isStruct() && !RD->isClass()) {
      Diag(VarExpr->getExprLoc(), diag::err_acc_reduction_composite_type)
          << /*not class or struct*/ 0 << VarExpr->getType();
      return ExprError();
    }

    if (!RD->isCompleteDefinition()) {
      Diag(VarExpr->getExprLoc(), diag::err_acc_reduction_composite_type)
          << /*incomplete*/ 1 << VarExpr->getType();
      return ExprError();
    }
    if (const auto *CXXRD = dyn_cast<CXXRecordDecl>(RD);
        CXXRD && !CXXRD->isAggregate()) {
      Diag(VarExpr->getExprLoc(), diag::err_acc_reduction_composite_type)
          << /*aggregate*/ 2 << VarExpr->getType();
      return ExprError();
    }

    for (FieldDecl *FD : RD->fields()) {
      if (!TypeIsValid(FD->getType())) {
        Diag(VarExpr->getExprLoc(),
             diag::err_acc_reduction_composite_member_type);
        Diag(FD->getLocation(), diag::note_acc_reduction_composite_member_loc);
        return ExprError();
      }
    }
  } else if (!TypeIsValid(VarExpr->getType())) {
    Diag(VarExpr->getExprLoc(), diag::err_acc_reduction_type)
        << VarExpr->getType() << /*Sub array base type*/ 0;
    return ExprError();
  }

  // OpenACC3.3: 2.9.11: Reduction clauses on nested constructs for the same
  // reduction 'var' must have the same reduction operator.
  if (!VarExpr->isInstantiationDependent()) {

    for (const OpenACCReductionClause *RClause : ActiveReductionClauses) {
      if (RClause->getReductionOp() == ReductionOp)
        break;

      for (Expr *OldVarExpr : RClause->getVarList()) {
        if (OldVarExpr->isInstantiationDependent())
          continue;

        if (areVarsEqual(VarExpr, OldVarExpr)) {
          Diag(VarExpr->getExprLoc(), diag::err_reduction_op_mismatch)
              << ReductionOp << RClause->getReductionOp();
          Diag(OldVarExpr->getExprLoc(), diag::note_acc_previous_clause_here);
          return ExprError();
        }
      }
    }
  }

  return VarExpr;
}

void SemaOpenACC::ActOnConstruct(OpenACCDirectiveKind K,
                                 SourceLocation DirLoc) {
  // Start an evaluation context to parse the clause arguments on.
  SemaRef.PushExpressionEvaluationContext(
      Sema::ExpressionEvaluationContext::PotentiallyEvaluated);

  switch (K) {
  case OpenACCDirectiveKind::Invalid:
    // Nothing to do here, an invalid kind has nothing we can check here.  We
    // want to continue parsing clauses as far as we can, so we will just
    // ensure that we can still work and don't check any construct-specific
    // rules anywhere.
    break;
  case OpenACCDirectiveKind::Parallel:
  case OpenACCDirectiveKind::Serial:
  case OpenACCDirectiveKind::Kernels:
  case OpenACCDirectiveKind::ParallelLoop:
  case OpenACCDirectiveKind::SerialLoop:
  case OpenACCDirectiveKind::KernelsLoop:
  case OpenACCDirectiveKind::Loop:
    // Nothing to do here, there is no real legalization that needs to happen
    // here as these constructs do not take any arguments.
    break;
  default:
    Diag(DirLoc, diag::warn_acc_construct_unimplemented) << K;
    break;
  }
}

ExprResult SemaOpenACC::ActOnIntExpr(OpenACCDirectiveKind DK,
                                     OpenACCClauseKind CK, SourceLocation Loc,
                                     Expr *IntExpr) {

  assert(((DK != OpenACCDirectiveKind::Invalid &&
           CK == OpenACCClauseKind::Invalid) ||
          (DK == OpenACCDirectiveKind::Invalid &&
           CK != OpenACCClauseKind::Invalid) ||
          (DK == OpenACCDirectiveKind::Invalid &&
           CK == OpenACCClauseKind::Invalid)) &&
         "Only one of directive or clause kind should be provided");

  class IntExprConverter : public Sema::ICEConvertDiagnoser {
    OpenACCDirectiveKind DirectiveKind;
    OpenACCClauseKind ClauseKind;
    Expr *IntExpr;

    // gets the index into the diagnostics so we can use this for clauses,
    // directives, and sub array.s
    unsigned getDiagKind() const {
      if (ClauseKind != OpenACCClauseKind::Invalid)
        return 0;
      if (DirectiveKind != OpenACCDirectiveKind::Invalid)
        return 1;
      return 2;
    }

  public:
    IntExprConverter(OpenACCDirectiveKind DK, OpenACCClauseKind CK,
                     Expr *IntExpr)
        : ICEConvertDiagnoser(/*AllowScopedEnumerations=*/false,
                              /*Suppress=*/false,
                              /*SuppressConversion=*/true),
          DirectiveKind(DK), ClauseKind(CK), IntExpr(IntExpr) {}

    bool match(QualType T) override {
      // OpenACC spec just calls this 'integer expression' as having an
      // 'integer type', so fall back on C99's 'integer type'.
      return T->isIntegerType();
    }
    SemaBase::SemaDiagnosticBuilder diagnoseNotInt(Sema &S, SourceLocation Loc,
                                                   QualType T) override {
      return S.Diag(Loc, diag::err_acc_int_expr_requires_integer)
             << getDiagKind() << ClauseKind << DirectiveKind << T;
    }

    SemaBase::SemaDiagnosticBuilder
    diagnoseIncomplete(Sema &S, SourceLocation Loc, QualType T) override {
      return S.Diag(Loc, diag::err_acc_int_expr_incomplete_class_type)
             << T << IntExpr->getSourceRange();
    }

    SemaBase::SemaDiagnosticBuilder
    diagnoseExplicitConv(Sema &S, SourceLocation Loc, QualType T,
                         QualType ConvTy) override {
      return S.Diag(Loc, diag::err_acc_int_expr_explicit_conversion)
             << T << ConvTy;
    }

    SemaBase::SemaDiagnosticBuilder noteExplicitConv(Sema &S,
                                                     CXXConversionDecl *Conv,
                                                     QualType ConvTy) override {
      return S.Diag(Conv->getLocation(), diag::note_acc_int_expr_conversion)
             << ConvTy->isEnumeralType() << ConvTy;
    }

    SemaBase::SemaDiagnosticBuilder
    diagnoseAmbiguous(Sema &S, SourceLocation Loc, QualType T) override {
      return S.Diag(Loc, diag::err_acc_int_expr_multiple_conversions) << T;
    }

    SemaBase::SemaDiagnosticBuilder
    noteAmbiguous(Sema &S, CXXConversionDecl *Conv, QualType ConvTy) override {
      return S.Diag(Conv->getLocation(), diag::note_acc_int_expr_conversion)
             << ConvTy->isEnumeralType() << ConvTy;
    }

    SemaBase::SemaDiagnosticBuilder
    diagnoseConversion(Sema &S, SourceLocation Loc, QualType T,
                       QualType ConvTy) override {
      llvm_unreachable("conversion functions are permitted");
    }
  } IntExprDiagnoser(DK, CK, IntExpr);

  if (!IntExpr)
    return ExprError();

  ExprResult IntExprResult = SemaRef.PerformContextualImplicitConversion(
      Loc, IntExpr, IntExprDiagnoser);
  if (IntExprResult.isInvalid())
    return ExprError();

  IntExpr = IntExprResult.get();
  if (!IntExpr->isTypeDependent() && !IntExpr->getType()->isIntegerType())
    return ExprError();

  // TODO OpenACC: Do we want to perform usual unary conversions here? When
  // doing codegen we might find that is necessary, but skip it for now.
  return IntExpr;
}

bool SemaOpenACC::CheckVarIsPointerType(OpenACCClauseKind ClauseKind,
                                        Expr *VarExpr) {
  // We already know that VarExpr is a proper reference to a variable, so we
  // should be able to just take the type of the expression to get the type of
  // the referenced variable.

  // We've already seen an error, don't diagnose anything else.
  if (!VarExpr || VarExpr->containsErrors())
    return false;

  if (isa<ArraySectionExpr>(VarExpr->IgnoreParenImpCasts()) ||
      VarExpr->hasPlaceholderType(BuiltinType::ArraySection)) {
    Diag(VarExpr->getExprLoc(), diag::err_array_section_use) << /*OpenACC=*/0;
    Diag(VarExpr->getExprLoc(), diag::note_acc_expected_pointer_var);
    return true;
  }

  QualType Ty = VarExpr->getType();
  Ty = Ty.getNonReferenceType().getUnqualifiedType();

  // Nothing we can do if this is a dependent type.
  if (Ty->isDependentType())
    return false;

  if (!Ty->isPointerType())
    return Diag(VarExpr->getExprLoc(), diag::err_acc_var_not_pointer_type)
           << ClauseKind << Ty;
  return false;
}

ExprResult SemaOpenACC::ActOnVar(OpenACCClauseKind CK, Expr *VarExpr) {
  Expr *CurVarExpr = VarExpr->IgnoreParenImpCasts();

  // Sub-arrays/subscript-exprs are fine as long as the base is a
  // VarExpr/MemberExpr. So strip all of those off.
  while (isa<ArraySectionExpr, ArraySubscriptExpr>(CurVarExpr)) {
    if (auto *SubScrpt = dyn_cast<ArraySubscriptExpr>(CurVarExpr))
      CurVarExpr = SubScrpt->getBase()->IgnoreParenImpCasts();
    else
      CurVarExpr =
          cast<ArraySectionExpr>(CurVarExpr)->getBase()->IgnoreParenImpCasts();
  }

  // References to a VarDecl are fine.
  if (const auto *DRE = dyn_cast<DeclRefExpr>(CurVarExpr)) {
    if (isa<VarDecl, NonTypeTemplateParmDecl>(
            DRE->getFoundDecl()->getCanonicalDecl()))
      return VarExpr;
  }

  // If CK is a Reduction, this special cases for OpenACC3.3 2.5.15: "A var in a
  // reduction clause must be a scalar variable name, an aggregate variable
  // name, an array element, or a subarray.
  // A MemberExpr that references a Field is valid.
  if (CK != OpenACCClauseKind::Reduction) {
    if (const auto *ME = dyn_cast<MemberExpr>(CurVarExpr)) {
      if (isa<FieldDecl>(ME->getMemberDecl()->getCanonicalDecl()))
        return VarExpr;
    }
  }

  // Referring to 'this' is always OK.
  if (isa<CXXThisExpr>(CurVarExpr))
    return VarExpr;

  // Nothing really we can do here, as these are dependent.  So just return they
  // are valid.
  if (isa<DependentScopeDeclRefExpr>(CurVarExpr) ||
      (CK != OpenACCClauseKind::Reduction &&
       isa<CXXDependentScopeMemberExpr>(CurVarExpr)))
    return VarExpr;

  // There isn't really anything we can do in the case of a recovery expr, so
  // skip the diagnostic rather than produce a confusing diagnostic.
  if (isa<RecoveryExpr>(CurVarExpr))
    return ExprError();

  Diag(VarExpr->getExprLoc(), diag::err_acc_not_a_var_ref)
      << (CK != OpenACCClauseKind::Reduction);
  return ExprError();
}

ExprResult SemaOpenACC::ActOnArraySectionExpr(Expr *Base, SourceLocation LBLoc,
                                              Expr *LowerBound,
                                              SourceLocation ColonLoc,
                                              Expr *Length,
                                              SourceLocation RBLoc) {
  ASTContext &Context = getASTContext();

  // Handle placeholders.
  if (Base->hasPlaceholderType() &&
      !Base->hasPlaceholderType(BuiltinType::ArraySection)) {
    ExprResult Result = SemaRef.CheckPlaceholderExpr(Base);
    if (Result.isInvalid())
      return ExprError();
    Base = Result.get();
  }
  if (LowerBound && LowerBound->getType()->isNonOverloadPlaceholderType()) {
    ExprResult Result = SemaRef.CheckPlaceholderExpr(LowerBound);
    if (Result.isInvalid())
      return ExprError();
    Result = SemaRef.DefaultLvalueConversion(Result.get());
    if (Result.isInvalid())
      return ExprError();
    LowerBound = Result.get();
  }
  if (Length && Length->getType()->isNonOverloadPlaceholderType()) {
    ExprResult Result = SemaRef.CheckPlaceholderExpr(Length);
    if (Result.isInvalid())
      return ExprError();
    Result = SemaRef.DefaultLvalueConversion(Result.get());
    if (Result.isInvalid())
      return ExprError();
    Length = Result.get();
  }

  // Check the 'base' value, it must be an array or pointer type, and not to/of
  // a function type.
  QualType OriginalBaseTy = ArraySectionExpr::getBaseOriginalType(Base);
  QualType ResultTy;
  if (!Base->isTypeDependent()) {
    if (OriginalBaseTy->isAnyPointerType()) {
      ResultTy = OriginalBaseTy->getPointeeType();
    } else if (OriginalBaseTy->isArrayType()) {
      ResultTy = OriginalBaseTy->getAsArrayTypeUnsafe()->getElementType();
    } else {
      return ExprError(
          Diag(Base->getExprLoc(), diag::err_acc_typecheck_subarray_value)
          << Base->getSourceRange());
    }

    if (ResultTy->isFunctionType()) {
      Diag(Base->getExprLoc(), diag::err_acc_subarray_function_type)
          << ResultTy << Base->getSourceRange();
      return ExprError();
    }

    if (SemaRef.RequireCompleteType(Base->getExprLoc(), ResultTy,
                                    diag::err_acc_subarray_incomplete_type,
                                    Base))
      return ExprError();

    if (!Base->hasPlaceholderType(BuiltinType::ArraySection)) {
      ExprResult Result = SemaRef.DefaultFunctionArrayLvalueConversion(Base);
      if (Result.isInvalid())
        return ExprError();
      Base = Result.get();
    }
  }

  auto GetRecovery = [&](Expr *E, QualType Ty) {
    ExprResult Recovery =
        SemaRef.CreateRecoveryExpr(E->getBeginLoc(), E->getEndLoc(), E, Ty);
    return Recovery.isUsable() ? Recovery.get() : nullptr;
  };

  // Ensure both of the expressions are int-exprs.
  if (LowerBound && !LowerBound->isTypeDependent()) {
    ExprResult LBRes =
        ActOnIntExpr(OpenACCDirectiveKind::Invalid, OpenACCClauseKind::Invalid,
                     LowerBound->getExprLoc(), LowerBound);

    if (LBRes.isUsable())
      LBRes = SemaRef.DefaultLvalueConversion(LBRes.get());
    LowerBound =
        LBRes.isUsable() ? LBRes.get() : GetRecovery(LowerBound, Context.IntTy);
  }

  if (Length && !Length->isTypeDependent()) {
    ExprResult LenRes =
        ActOnIntExpr(OpenACCDirectiveKind::Invalid, OpenACCClauseKind::Invalid,
                     Length->getExprLoc(), Length);

    if (LenRes.isUsable())
      LenRes = SemaRef.DefaultLvalueConversion(LenRes.get());
    Length =
        LenRes.isUsable() ? LenRes.get() : GetRecovery(Length, Context.IntTy);
  }

  // Length is required if the base type is not an array of known bounds.
  if (!Length && (OriginalBaseTy.isNull() ||
                  (!OriginalBaseTy->isDependentType() &&
                   !OriginalBaseTy->isConstantArrayType() &&
                   !OriginalBaseTy->isDependentSizedArrayType()))) {
    bool IsArray = !OriginalBaseTy.isNull() && OriginalBaseTy->isArrayType();
    Diag(ColonLoc, diag::err_acc_subarray_no_length) << IsArray;
    // Fill in a dummy 'length' so that when we instantiate this we don't
    // double-diagnose here.
    ExprResult Recovery = SemaRef.CreateRecoveryExpr(
        ColonLoc, SourceLocation(), ArrayRef<Expr *>(), Context.IntTy);
    Length = Recovery.isUsable() ? Recovery.get() : nullptr;
  }

  // Check the values of each of the arguments, they cannot be negative(we
  // assume), and if the array bound is known, must be within range. As we do
  // so, do our best to continue with evaluation, we can set the
  // value/expression to nullptr/nullopt if they are invalid, and treat them as
  // not present for the rest of evaluation.

  // We don't have to check for dependence, because the dependent size is
  // represented as a different AST node.
  std::optional<llvm::APSInt> BaseSize;
  if (!OriginalBaseTy.isNull() && OriginalBaseTy->isConstantArrayType()) {
    const auto *ArrayTy = Context.getAsConstantArrayType(OriginalBaseTy);
    BaseSize = ArrayTy->getSize();
  }

  auto GetBoundValue = [&](Expr *E) -> std::optional<llvm::APSInt> {
    if (!E || E->isInstantiationDependent())
      return std::nullopt;

    Expr::EvalResult Res;
    if (!E->EvaluateAsInt(Res, Context))
      return std::nullopt;
    return Res.Val.getInt();
  };

  std::optional<llvm::APSInt> LowerBoundValue = GetBoundValue(LowerBound);
  std::optional<llvm::APSInt> LengthValue = GetBoundValue(Length);

  // Check lower bound for negative or out of range.
  if (LowerBoundValue.has_value()) {
    if (LowerBoundValue->isNegative()) {
      Diag(LowerBound->getExprLoc(), diag::err_acc_subarray_negative)
          << /*LowerBound=*/0 << toString(*LowerBoundValue, /*Radix=*/10);
      LowerBoundValue.reset();
      LowerBound = GetRecovery(LowerBound, LowerBound->getType());
    } else if (BaseSize.has_value() &&
               llvm::APSInt::compareValues(*LowerBoundValue, *BaseSize) >= 0) {
      // Lower bound (start index) must be less than the size of the array.
      Diag(LowerBound->getExprLoc(), diag::err_acc_subarray_out_of_range)
          << /*LowerBound=*/0 << toString(*LowerBoundValue, /*Radix=*/10)
          << toString(*BaseSize, /*Radix=*/10);
      LowerBoundValue.reset();
      LowerBound = GetRecovery(LowerBound, LowerBound->getType());
    }
  }

  // Check length for negative or out of range.
  if (LengthValue.has_value()) {
    if (LengthValue->isNegative()) {
      Diag(Length->getExprLoc(), diag::err_acc_subarray_negative)
          << /*Length=*/1 << toString(*LengthValue, /*Radix=*/10);
      LengthValue.reset();
      Length = GetRecovery(Length, Length->getType());
    } else if (BaseSize.has_value() &&
               llvm::APSInt::compareValues(*LengthValue, *BaseSize) > 0) {
      // Length must be lessthan or EQUAL to the size of the array.
      Diag(Length->getExprLoc(), diag::err_acc_subarray_out_of_range)
          << /*Length=*/1 << toString(*LengthValue, /*Radix=*/10)
          << toString(*BaseSize, /*Radix=*/10);
      LengthValue.reset();
      Length = GetRecovery(Length, Length->getType());
    }
  }

  // Adding two APSInts requires matching sign, so extract that here.
  auto AddAPSInt = [](llvm::APSInt LHS, llvm::APSInt RHS) -> llvm::APSInt {
    if (LHS.isSigned() == RHS.isSigned())
      return LHS + RHS;

    unsigned Width = std::max(LHS.getBitWidth(), RHS.getBitWidth()) + 1;
    return llvm::APSInt(LHS.sext(Width) + RHS.sext(Width), /*Signed=*/true);
  };

  // If we know all 3 values, we can diagnose that the total value would be out
  // of range.
  if (BaseSize.has_value() && LowerBoundValue.has_value() &&
      LengthValue.has_value() &&
      llvm::APSInt::compareValues(AddAPSInt(*LowerBoundValue, *LengthValue),
                                  *BaseSize) > 0) {
    Diag(Base->getExprLoc(),
         diag::err_acc_subarray_base_plus_length_out_of_range)
        << toString(*LowerBoundValue, /*Radix=*/10)
        << toString(*LengthValue, /*Radix=*/10)
        << toString(*BaseSize, /*Radix=*/10);

    LowerBoundValue.reset();
    LowerBound = GetRecovery(LowerBound, LowerBound->getType());
    LengthValue.reset();
    Length = GetRecovery(Length, Length->getType());
  }

  // If any part of the expression is dependent, return a dependent sub-array.
  QualType ArrayExprTy = Context.ArraySectionTy;
  if (Base->isTypeDependent() ||
      (LowerBound && LowerBound->isInstantiationDependent()) ||
      (Length && Length->isInstantiationDependent()))
    ArrayExprTy = Context.DependentTy;

  return new (Context)
      ArraySectionExpr(Base, LowerBound, Length, ArrayExprTy, VK_LValue,
                       OK_Ordinary, ColonLoc, RBLoc);
}

ExprResult SemaOpenACC::CheckCollapseLoopCount(Expr *LoopCount) {
  if (!LoopCount)
    return ExprError();

  assert((LoopCount->isInstantiationDependent() ||
          LoopCount->getType()->isIntegerType()) &&
         "Loop argument non integer?");

  // If this is dependent, there really isn't anything we can check.
  if (LoopCount->isInstantiationDependent())
    return ExprResult{LoopCount};

  std::optional<llvm::APSInt> ICE =
      LoopCount->getIntegerConstantExpr(getASTContext());

  // OpenACC 3.3: 2.9.1
  // The argument to the collapse clause must be a constant positive integer
  // expression.
  if (!ICE || *ICE <= 0) {
    Diag(LoopCount->getBeginLoc(), diag::err_acc_collapse_loop_count)
        << ICE.has_value() << ICE.value_or(llvm::APSInt{}).getExtValue();
    return ExprError();
  }

  return ExprResult{
      ConstantExpr::Create(getASTContext(), LoopCount, APValue{*ICE})};
}

namespace {
ExprResult CheckGangStaticExpr(SemaOpenACC &S, Expr *E) {
  if (isa<OpenACCAsteriskSizeExpr>(E))
    return E;
  return S.ActOnIntExpr(OpenACCDirectiveKind::Invalid, OpenACCClauseKind::Gang,
                        E->getBeginLoc(), E);
}
} // namespace

ExprResult SemaOpenACC::CheckGangExpr(OpenACCGangKind GK, Expr *E) {
  // Gang Expr legality depends on the associated compute construct.
  switch (ActiveComputeConstructInfo.Kind) {
  case OpenACCDirectiveKind::Invalid:
  case OpenACCDirectiveKind::Parallel: {
    switch (GK) {
      // OpenACC 3.3 2.9.2: When the parent compute construct is a parallel
      // construct, or an orphaned loop construct, the gang clause behaves as
      // follows. ... The dim argument must be a constant positive integer value
      // 1, 2, or 3.
    case OpenACCGangKind::Dim: {
      if (!E)
        return ExprError();
      ExprResult Res =
          ActOnIntExpr(OpenACCDirectiveKind::Invalid, OpenACCClauseKind::Gang,
                       E->getBeginLoc(), E);

      if (!Res.isUsable())
        return Res;

      if (Res.get()->isInstantiationDependent())
        return Res;

      std::optional<llvm::APSInt> ICE =
          Res.get()->getIntegerConstantExpr(getASTContext());

      if (!ICE || *ICE <= 0 || ICE > 3) {
        Diag(Res.get()->getBeginLoc(), diag::err_acc_gang_dim_value)
            << ICE.has_value() << ICE.value_or(llvm::APSInt{}).getExtValue();
        return ExprError();
      }

      return ExprResult{
          ConstantExpr::Create(getASTContext(), Res.get(), APValue{*ICE})};
    }
      // OpenACC 3.3 2.9.2: When the parent compute construct is a parallel
      // construct, or an orphaned loop construct, the gang clause behaves as
      // follows. ... The num argument is not allowed.
    case OpenACCGangKind::Num:
      Diag(E->getBeginLoc(), diag::err_acc_int_arg_invalid)
          << OpenACCClauseKind::Gang << GK
          << (/*orphan/parallel=*/ActiveComputeConstructInfo.Kind ==
                      OpenACCDirectiveKind::Parallel
                  ? 1
                  : 0);
      return ExprError();
    case OpenACCGangKind::Static:
      return CheckGangStaticExpr(*this, E);
    }
  } break;
  case OpenACCDirectiveKind::Kernels: {
    switch (GK) {
    // OpenACC 3.3 2.9.2: When the parent compute construct is a kernels
    // construct, the gang clause behaves as follows. ... The dim argument is
    // not allowed.
    case OpenACCGangKind::Dim:
      Diag(E->getBeginLoc(), diag::err_acc_int_arg_invalid)
          << OpenACCClauseKind::Gang << GK << /*kernels=*/2;
      return ExprError();
    // OpenACC 3.3 2.9.2: When the parent compute construct is a kernels
    // construct, the gang clause behaves as follows. ... An argument with no
    // keyword or with num keyword is only allowed when num_gangs does not
    // appear on the kernels construct. ... The region of a loop with the gang
    // clause may not contain another loop with a gang clause unless within a
    // nested compute region.
    case OpenACCGangKind::Num:
      // This isn't allowed if there is a 'num_gangs' on the kernel construct,
      // and makes loop-with-gang-clause ill-formed inside of this 'loop', but
      // nothing can be enforced here.
      return ExprResult{E};
    case OpenACCGangKind::Static:
      return CheckGangStaticExpr(*this, E);
    }
  } break;
  case OpenACCDirectiveKind::Serial: {
    switch (GK) {
    // 'dim' and 'num' don't really make sense on serial, and GCC rejects them
    // too, so we disallow them too.
    case OpenACCGangKind::Dim:
    case OpenACCGangKind::Num:
      Diag(E->getBeginLoc(), diag::err_acc_int_arg_invalid)
          << OpenACCClauseKind::Gang << GK << /*Kernels=*/3;
      return ExprError();
    case OpenACCGangKind::Static:
      return CheckGangStaticExpr(*this, E);
    }
  } break;
  default:
    llvm_unreachable("Non compute construct in active compute construct?");
  }

  llvm_unreachable("Compute construct directive not handled?");
}

OpenACCClause *
SemaOpenACC::CheckGangClause(ArrayRef<const OpenACCClause *> ExistingClauses,
                             SourceLocation BeginLoc, SourceLocation LParenLoc,
                             ArrayRef<OpenACCGangKind> GangKinds,
                             ArrayRef<Expr *> IntExprs, SourceLocation EndLoc) {
  // OpenACC 3.3 2.9.11: A reduction clause may not appear on a loop directive
  // that has a gang clause with a dim: argument whose value is greater than 1.

  const auto *ReductionItr =
      llvm::find_if(ExistingClauses, llvm::IsaPred<OpenACCReductionClause>);

  if (ReductionItr != ExistingClauses.end()) {
    const auto GangZip = llvm::zip_equal(GangKinds, IntExprs);
    const auto GangItr = llvm::find_if(GangZip, [](const auto &Tuple) {
      return std::get<0>(Tuple) == OpenACCGangKind::Dim;
    });

    if (GangItr != GangZip.end()) {
      const Expr *DimExpr = std::get<1>(*GangItr);

      assert(
          (DimExpr->isInstantiationDependent() || isa<ConstantExpr>(DimExpr)) &&
          "Improperly formed gang argument");
      if (const auto *DimVal = dyn_cast<ConstantExpr>(DimExpr);
          DimVal && DimVal->getResultAsAPSInt() > 1) {
        Diag(DimVal->getBeginLoc(), diag::err_acc_gang_reduction_conflict)
            << /*gang/reduction=*/0;
        Diag((*ReductionItr)->getBeginLoc(),
             diag::note_acc_previous_clause_here);
        return nullptr;
      }
    }
  }

  return OpenACCGangClause::Create(getASTContext(), BeginLoc, LParenLoc,
                                   GangKinds, IntExprs, EndLoc);
}

OpenACCClause *SemaOpenACC::CheckReductionClause(
    ArrayRef<const OpenACCClause *> ExistingClauses,
    OpenACCDirectiveKind DirectiveKind, SourceLocation BeginLoc,
    SourceLocation LParenLoc, OpenACCReductionOperator ReductionOp,
    ArrayRef<Expr *> Vars, SourceLocation EndLoc) {
  if (DirectiveKind == OpenACCDirectiveKind::Loop) {
    // OpenACC 3.3 2.9.11: A reduction clause may not appear on a loop directive
    // that has a gang clause with a dim: argument whose value is greater
    // than 1.
    const auto *GangItr =
        llvm::find_if(ExistingClauses, llvm::IsaPred<OpenACCGangClause>);

    while (GangItr != ExistingClauses.end()) {
      auto *GangClause = cast<OpenACCGangClause>(*GangItr);
      for (unsigned I = 0; I < GangClause->getNumExprs(); ++I) {
        std::pair<OpenACCGangKind, const Expr *> EPair = GangClause->getExpr(I);
        // We know there is only 1 on this gang, so move onto the next gang.
        if (EPair.first != OpenACCGangKind::Dim)
          break;

        if (const auto *DimVal = dyn_cast<ConstantExpr>(EPair.second);
            DimVal && DimVal->getResultAsAPSInt() > 1) {
          Diag(BeginLoc, diag::err_acc_gang_reduction_conflict)
              << /*reduction/gang=*/1;
          Diag((*GangItr)->getBeginLoc(), diag::note_acc_previous_clause_here);
          return nullptr;
        }
      }
      ++GangItr;
    }
  }

  auto *Ret = OpenACCReductionClause::Create(
      getASTContext(), BeginLoc, LParenLoc, ReductionOp, Vars, EndLoc);
  return Ret;
}

ExprResult SemaOpenACC::CheckTileSizeExpr(Expr *SizeExpr) {
  if (!SizeExpr)
    return ExprError();

  assert((SizeExpr->isInstantiationDependent() ||
          SizeExpr->getType()->isIntegerType()) &&
         "size argument non integer?");

  // If dependent, or an asterisk, the expression is fine.
  if (SizeExpr->isInstantiationDependent() ||
      isa<OpenACCAsteriskSizeExpr>(SizeExpr))
    return ExprResult{SizeExpr};

  std::optional<llvm::APSInt> ICE =
      SizeExpr->getIntegerConstantExpr(getASTContext());

  // OpenACC 3.3 2.9.8
  // where each tile size is a constant positive integer expression or asterisk.
  if (!ICE || *ICE <= 0) {
    Diag(SizeExpr->getBeginLoc(), diag::err_acc_size_expr_value)
        << ICE.has_value() << ICE.value_or(llvm::APSInt{}).getExtValue();
    return ExprError();
  }

  return ExprResult{
      ConstantExpr::Create(getASTContext(), SizeExpr, APValue{*ICE})};
}

void SemaOpenACC::ActOnWhileStmt(SourceLocation WhileLoc) {
  if (!getLangOpts().OpenACC)
    return;

  if (!LoopInfo.TopLevelLoopSeen)
    return;

  if (CollapseInfo.CurCollapseCount && *CollapseInfo.CurCollapseCount > 0) {
    Diag(WhileLoc, diag::err_acc_invalid_in_loop)
        << /*while loop*/ 1 << OpenACCClauseKind::Collapse;
    assert(CollapseInfo.ActiveCollapse && "Collapse count without object?");
    Diag(CollapseInfo.ActiveCollapse->getBeginLoc(),
         diag::note_acc_active_clause_here)
        << OpenACCClauseKind::Collapse;

    // Remove the value so that we don't get cascading errors in the body. The
    // caller RAII object will restore this.
    CollapseInfo.CurCollapseCount = std::nullopt;
  }

  if (TileInfo.CurTileCount && *TileInfo.CurTileCount > 0) {
    Diag(WhileLoc, diag::err_acc_invalid_in_loop)
        << /*while loop*/ 1 << OpenACCClauseKind::Tile;
    assert(TileInfo.ActiveTile && "tile count without object?");
    Diag(TileInfo.ActiveTile->getBeginLoc(), diag::note_acc_active_clause_here)
        << OpenACCClauseKind::Tile;

    // Remove the value so that we don't get cascading errors in the body. The
    // caller RAII object will restore this.
    TileInfo.CurTileCount = std::nullopt;
  }
}

void SemaOpenACC::ActOnDoStmt(SourceLocation DoLoc) {
  if (!getLangOpts().OpenACC)
    return;

  if (!LoopInfo.TopLevelLoopSeen)
    return;

  if (CollapseInfo.CurCollapseCount && *CollapseInfo.CurCollapseCount > 0) {
    Diag(DoLoc, diag::err_acc_invalid_in_loop)
        << /*do loop*/ 2 << OpenACCClauseKind::Collapse;
    assert(CollapseInfo.ActiveCollapse && "Collapse count without object?");
    Diag(CollapseInfo.ActiveCollapse->getBeginLoc(),
         diag::note_acc_active_clause_here)
        << OpenACCClauseKind::Collapse;

    // Remove the value so that we don't get cascading errors in the body. The
    // caller RAII object will restore this.
    CollapseInfo.CurCollapseCount = std::nullopt;
  }

  if (TileInfo.CurTileCount && *TileInfo.CurTileCount > 0) {
    Diag(DoLoc, diag::err_acc_invalid_in_loop)
        << /*do loop*/ 2 << OpenACCClauseKind::Tile;
    assert(TileInfo.ActiveTile && "tile count without object?");
    Diag(TileInfo.ActiveTile->getBeginLoc(), diag::note_acc_active_clause_here)
        << OpenACCClauseKind::Tile;

    // Remove the value so that we don't get cascading errors in the body. The
    // caller RAII object will restore this.
    TileInfo.CurTileCount = std::nullopt;
  }
}

void SemaOpenACC::ForStmtBeginHelper(SourceLocation ForLoc,
                                     ForStmtBeginChecker &C) {
  assert(getLangOpts().OpenACC && "Check enabled when not OpenACC?");

  // Enable the while/do-while checking.
  LoopInfo.TopLevelLoopSeen = true;

  if (CollapseInfo.CurCollapseCount && *CollapseInfo.CurCollapseCount > 0) {
    C.check();

    // OpenACC 3.3 2.9.1:
    // Each associated loop, except the innermost, must contain exactly one loop
    // or loop nest.
    // This checks for more than 1 loop at the current level, the
    // 'depth'-satisifed checking manages the 'not zero' case.
    if (LoopInfo.CurLevelHasLoopAlready) {
      Diag(ForLoc, diag::err_acc_clause_multiple_loops) << /*Collapse*/ 0;
      assert(CollapseInfo.ActiveCollapse && "No collapse object?");
      Diag(CollapseInfo.ActiveCollapse->getBeginLoc(),
           diag::note_acc_active_clause_here)
          << OpenACCClauseKind::Collapse;
    } else {
      --(*CollapseInfo.CurCollapseCount);

      // Once we've hit zero here, we know we have deep enough 'for' loops to
      // get to the bottom.
      if (*CollapseInfo.CurCollapseCount == 0)
        CollapseInfo.CollapseDepthSatisfied = true;
    }
  }

  if (TileInfo.CurTileCount && *TileInfo.CurTileCount > 0) {
    C.check();

    if (LoopInfo.CurLevelHasLoopAlready) {
      Diag(ForLoc, diag::err_acc_clause_multiple_loops) << /*Tile*/ 1;
      assert(TileInfo.ActiveTile && "No tile object?");
      Diag(TileInfo.ActiveTile->getBeginLoc(),
           diag::note_acc_active_clause_here)
          << OpenACCClauseKind::Tile;
    } else {
      --(*TileInfo.CurTileCount);
      // Once we've hit zero here, we know we have deep enough 'for' loops to
      // get to the bottom.
      if (*TileInfo.CurTileCount == 0)
        TileInfo.TileDepthSatisfied = true;
    }
  }

  // Set this to 'false' for the body of this loop, so that the next level
  // checks independently.
  LoopInfo.CurLevelHasLoopAlready = false;
}

namespace {
bool isValidLoopVariableType(QualType LoopVarTy) {
  // Just skip if it is dependent, it could be any of the below.
  if (LoopVarTy->isDependentType())
    return true;

  // The loop variable must be of integer,
  if (LoopVarTy->isIntegerType())
    return true;

  // C/C++ pointer,
  if (LoopVarTy->isPointerType())
    return true;

  // or C++ random-access iterator type.
  if (const auto *RD = LoopVarTy->getAsCXXRecordDecl()) {
    // Note: Only do CXXRecordDecl because RecordDecl can't be a random access
    // iterator type!

    // We could either do a lot of work to see if this matches
    // random-access-iterator, but it seems that just checking that the
    // 'iterator_category' typedef is more than sufficient. If programmers are
    // willing to lie about this, we can let them.

    for (const auto *TD :
         llvm::make_filter_range(RD->decls(), llvm::IsaPred<TypedefNameDecl>)) {
      const auto *TDND = cast<TypedefNameDecl>(TD)->getCanonicalDecl();

      if (TDND->getName() != "iterator_category")
        continue;

      // If there is no type for this decl, return false.
      if (TDND->getUnderlyingType().isNull())
        return false;

      const CXXRecordDecl *ItrCategoryDecl =
          TDND->getUnderlyingType()->getAsCXXRecordDecl();

      // If the category isn't a record decl, it isn't the tag type.
      if (!ItrCategoryDecl)
        return false;

      auto IsRandomAccessIteratorTag = [](const CXXRecordDecl *RD) {
        if (RD->getName() != "random_access_iterator_tag")
          return false;
        // Checks just for std::random_access_iterator_tag.
        return RD->getEnclosingNamespaceContext()->isStdNamespace();
      };

      if (IsRandomAccessIteratorTag(ItrCategoryDecl))
        return true;

      // We can also support types inherited from the
      // random_access_iterator_tag.
      for (CXXBaseSpecifier BS : ItrCategoryDecl->bases()) {

        if (IsRandomAccessIteratorTag(BS.getType()->getAsCXXRecordDecl()))
          return true;
      }

      return false;
    }
  }

  return false;
}

} // namespace

void SemaOpenACC::ForStmtBeginChecker::check() {
  if (SemaRef.LoopWithoutSeqInfo.Kind == OpenACCDirectiveKind::Invalid)
    return;

  if (AlreadyChecked)
    return;
  AlreadyChecked = true;

  // OpenACC3.3 2.1:
  // A loop associated with a loop construct that does not have a seq clause
  // must be written to meet all the following conditions:
  // - The loop variable must be of integer, C/C++ pointer, or C++ random-access
  // iterator type.
  // - The loop variable must monotonically increase or decrease in the
  // direction of its termination condition.
  // - The loop trip count must be computable in constant time when entering the
  // loop construct.
  //
  // For a C++ range-based for loop, the loop variable
  // identified by the above conditions is the internal iterator, such as a
  // pointer, that the compiler generates to iterate the range.  it is not the
  // variable declared by the for loop.

  if (IsRangeFor) {
    // If the range-for is being instantiated and didn't change, don't
    // re-diagnose.
    if (!RangeFor.has_value())
      return;
    // For a range-for, we can assume everything is 'corect' other than the type
    // of the iterator, so check that.
    const DeclStmt *RangeStmt = (*RangeFor)->getBeginStmt();

    // In some dependent contexts, the autogenerated range statement doesn't get
    // included until instantiation, so skip for now.
    if (!RangeStmt)
      return;

    const ValueDecl *InitVar = cast<ValueDecl>(RangeStmt->getSingleDecl());
    QualType VarType = InitVar->getType().getNonReferenceType();
    if (!isValidLoopVariableType(VarType)) {
      SemaRef.Diag(InitVar->getBeginLoc(), diag::err_acc_loop_variable_type)
          << SemaRef.LoopWithoutSeqInfo.Kind << VarType;
      SemaRef.Diag(SemaRef.LoopWithoutSeqInfo.Loc,
                   diag::note_acc_construct_here)
          << SemaRef.LoopWithoutSeqInfo.Kind;
    }
    return;
  }

  // Else we are in normal 'ForStmt', so we can diagnose everything.
  // We only have to check cond/inc if they have changed, but 'init' needs to
  // just suppress its diagnostics if it hasn't changed.
  const ValueDecl *InitVar = checkInit();
  if (Cond.has_value())
    checkCond();
  if (Inc.has_value())
    checkInc(InitVar);
}
const ValueDecl *SemaOpenACC::ForStmtBeginChecker::checkInit() {
  if (!Init) {
    if (InitChanged) {
      SemaRef.Diag(ForLoc, diag::err_acc_loop_variable)
          << SemaRef.LoopWithoutSeqInfo.Kind;
      SemaRef.Diag(SemaRef.LoopWithoutSeqInfo.Loc,
                   diag::note_acc_construct_here)
          << SemaRef.LoopWithoutSeqInfo.Kind;
    }
    return nullptr;
  }

  auto DiagLoopVar = [&]() {
    if (InitChanged) {
      SemaRef.Diag(Init->getBeginLoc(), diag::err_acc_loop_variable)
          << SemaRef.LoopWithoutSeqInfo.Kind;
      SemaRef.Diag(SemaRef.LoopWithoutSeqInfo.Loc,
                   diag::note_acc_construct_here)
          << SemaRef.LoopWithoutSeqInfo.Kind;
    }
    return nullptr;
  };

  if (const auto *ExprTemp = dyn_cast<ExprWithCleanups>(Init))
    Init = ExprTemp->getSubExpr();
  if (const auto *E = dyn_cast<Expr>(Init))
    Init = E->IgnoreParenImpCasts();

  const ValueDecl *InitVar = nullptr;

  if (const auto *BO = dyn_cast<BinaryOperator>(Init)) {
    // Allow assignment operator here.

    if (!BO->isAssignmentOp())
      return DiagLoopVar();

    const Expr *LHS = BO->getLHS()->IgnoreParenImpCasts();

    if (const auto *DRE = dyn_cast<DeclRefExpr>(LHS))
      InitVar = DRE->getDecl();
  } else if (const auto *DS = dyn_cast<DeclStmt>(Init)) {
    // Allow T t = <whatever>
    if (!DS->isSingleDecl())
      return DiagLoopVar();

    InitVar = dyn_cast<ValueDecl>(DS->getSingleDecl());

    // Ensure we have an initializer, unless this is a record/dependent type.

    if (InitVar) {
      if (!isa<VarDecl>(InitVar))
        return DiagLoopVar();

      if (!InitVar->getType()->isRecordType() &&
          !InitVar->getType()->isDependentType() &&
          !cast<VarDecl>(InitVar)->hasInit())
        return DiagLoopVar();
    }
  } else if (auto *CE = dyn_cast<CXXOperatorCallExpr>(Init)) {
    // Allow assignment operator call.
    if (CE->getOperator() != OO_Equal)
      return DiagLoopVar();

    const Expr *LHS = CE->getArg(0)->IgnoreParenImpCasts();

    if (auto *DRE = dyn_cast<DeclRefExpr>(LHS)) {
      InitVar = DRE->getDecl();
    } else if (auto *ME = dyn_cast<MemberExpr>(LHS)) {
      if (isa<CXXThisExpr>(ME->getBase()->IgnoreParenImpCasts()))
        InitVar = ME->getMemberDecl();
    }
  }

  if (!InitVar)
    return DiagLoopVar();

  InitVar = cast<ValueDecl>(InitVar->getCanonicalDecl());
  QualType VarType = InitVar->getType().getNonReferenceType();

  // Since we have one, all we need to do is ensure it is the right type.
  if (!isValidLoopVariableType(VarType)) {
    if (InitChanged) {
      SemaRef.Diag(InitVar->getBeginLoc(), diag::err_acc_loop_variable_type)
          << SemaRef.LoopWithoutSeqInfo.Kind << VarType;
      SemaRef.Diag(SemaRef.LoopWithoutSeqInfo.Loc,
                   diag::note_acc_construct_here)
          << SemaRef.LoopWithoutSeqInfo.Kind;
    }
    return nullptr;
  }

  return InitVar;
}
void SemaOpenACC::ForStmtBeginChecker::checkCond() {
  if (!*Cond) {
    SemaRef.Diag(ForLoc, diag::err_acc_loop_terminating_condition)
        << SemaRef.LoopWithoutSeqInfo.Kind;
    SemaRef.Diag(SemaRef.LoopWithoutSeqInfo.Loc, diag::note_acc_construct_here)
        << SemaRef.LoopWithoutSeqInfo.Kind;
  }
  // Nothing else to do here.  we could probably do some additional work to look
  // into the termination condition, but that error-prone.  For now, we don't
  // implement anything other than 'there is a termination condition', and if
  // codegen/MLIR comes up with some necessary restrictions, we can implement
  // them here.
}

void SemaOpenACC::ForStmtBeginChecker::checkInc(const ValueDecl *Init) {

  if (!*Inc) {
    SemaRef.Diag(ForLoc, diag::err_acc_loop_not_monotonic)
        << SemaRef.LoopWithoutSeqInfo.Kind;
    SemaRef.Diag(SemaRef.LoopWithoutSeqInfo.Loc, diag::note_acc_construct_here)
        << SemaRef.LoopWithoutSeqInfo.Kind;
    return;
  }
  auto DiagIncVar = [this] {
    SemaRef.Diag((*Inc)->getBeginLoc(), diag::err_acc_loop_not_monotonic)
        << SemaRef.LoopWithoutSeqInfo.Kind;
    SemaRef.Diag(SemaRef.LoopWithoutSeqInfo.Loc, diag::note_acc_construct_here)
        << SemaRef.LoopWithoutSeqInfo.Kind;
    return;
  };

  if (const auto *ExprTemp = dyn_cast<ExprWithCleanups>(*Inc))
    Inc = ExprTemp->getSubExpr();
  if (const auto *E = dyn_cast<Expr>(*Inc))
    Inc = E->IgnoreParenImpCasts();

  auto getDeclFromExpr = [](const Expr *E) -> const ValueDecl * {
    E = E->IgnoreParenImpCasts();
    if (const auto *FE = dyn_cast<FullExpr>(E))
      E = FE->getSubExpr();

    E = E->IgnoreParenImpCasts();

    if (!E)
      return nullptr;
    if (const auto *DRE = dyn_cast<DeclRefExpr>(E))
      return dyn_cast<ValueDecl>(DRE->getDecl());

    if (const auto *ME = dyn_cast<MemberExpr>(E))
      if (isa<CXXThisExpr>(ME->getBase()->IgnoreParenImpCasts()))
        return ME->getMemberDecl();

    return nullptr;
  };

  const ValueDecl *IncVar = nullptr;

  // Here we enforce the monotonically increase/decrease:
  if (const auto *UO = dyn_cast<UnaryOperator>(*Inc)) {
    // Allow increment/decrement ops.
    if (!UO->isIncrementDecrementOp())
      return DiagIncVar();
    IncVar = getDeclFromExpr(UO->getSubExpr());
  } else if (const auto *BO = dyn_cast<BinaryOperator>(*Inc)) {
    switch (BO->getOpcode()) {
    default:
      return DiagIncVar();
    case BO_AddAssign:
    case BO_SubAssign:
    case BO_MulAssign:
    case BO_DivAssign:
    case BO_Assign:
      // += -= *= /= should all be fine here, this should be all of the
      // 'monotonical' compound-assign ops.
      // Assignment we just give up on, we could do better, and ensure that it
      // is a binary/operator expr doing more work, but that seems like a lot
      // of work for an error prone check.
      break;
    }
    IncVar = getDeclFromExpr(BO->getLHS());
  } else if (const auto *CE = dyn_cast<CXXOperatorCallExpr>(*Inc)) {
    switch (CE->getOperator()) {
    default:
      return DiagIncVar();
    case OO_PlusPlus:
    case OO_MinusMinus:
    case OO_PlusEqual:
    case OO_MinusEqual:
    case OO_StarEqual:
    case OO_SlashEqual:
    case OO_Equal:
      // += -= *= /= should all be fine here, this should be all of the
      // 'monotonical' compound-assign ops.
      // Assignment we just give up on, we could do better, and ensure that it
      // is a binary/operator expr doing more work, but that seems like a lot
      // of work for an error prone check.
      break;
    }

    IncVar = getDeclFromExpr(CE->getArg(0));

  } else if (const auto *ME = dyn_cast<CXXMemberCallExpr>(*Inc)) {
    IncVar = getDeclFromExpr(ME->getImplicitObjectArgument());
    // We can't really do much for member expressions, other than hope they are
    // doing the right thing, so give up here.
  }

  if (!IncVar)
    return DiagIncVar();

  // InitVar shouldn't be null unless there was an error, so don't diagnose if
  // that is the case. Else we should ensure that it refers to the  loop
  // value.
  if (Init && IncVar->getCanonicalDecl() != Init->getCanonicalDecl())
    return DiagIncVar();

  return;
}

void SemaOpenACC::ActOnForStmtBegin(SourceLocation ForLoc, const Stmt *OldFirst,
                                    const Stmt *First, const Stmt *OldSecond,
                                    const Stmt *Second, const Stmt *OldThird,
                                    const Stmt *Third) {
  if (!getLangOpts().OpenACC)
    return;

  std::optional<const Stmt *> S;
  if (OldSecond == Second)
    S = std::nullopt;
  else
    S = Second;
  std::optional<const Stmt *> T;
  if (OldThird == Third)
    S = std::nullopt;
  else
    S = Third;

  bool InitChanged = false;
  if (OldFirst != First) {
    InitChanged = true;

    // VarDecls are always rebuild because they are dependent, so we can do a
    // little work to suppress some of the double checking based on whether the
    // type is instantiation dependent.
    QualType OldVDTy;
    QualType NewVDTy;
    if (const auto *DS = dyn_cast<DeclStmt>(OldFirst))
      if (const VarDecl *VD = dyn_cast_if_present<VarDecl>(
              DS->isSingleDecl() ? DS->getSingleDecl() : nullptr))
        OldVDTy = VD->getType();
    if (const auto *DS = dyn_cast<DeclStmt>(First))
      if (const VarDecl *VD = dyn_cast_if_present<VarDecl>(
              DS->isSingleDecl() ? DS->getSingleDecl() : nullptr))
        NewVDTy = VD->getType();

    if (!OldVDTy.isNull() && !NewVDTy.isNull())
      InitChanged = OldVDTy->isInstantiationDependentType() !=
                    NewVDTy->isInstantiationDependentType();
  }

  ForStmtBeginChecker FSBC{*this, ForLoc, First, InitChanged, S, T};
  if (!LoopInfo.TopLevelLoopSeen) {
    FSBC.check();
  }

  ForStmtBeginHelper(ForLoc, FSBC);
}

void SemaOpenACC::ActOnForStmtBegin(SourceLocation ForLoc, const Stmt *First,
                                    const Stmt *Second, const Stmt *Third) {
  if (!getLangOpts().OpenACC)
    return;

  ForStmtBeginChecker FSBC{*this,  ForLoc, First, /*InitChanged=*/true,
                           Second, Third};
  if (!LoopInfo.TopLevelLoopSeen) {
    FSBC.check();
  }

  ForStmtBeginHelper(ForLoc, FSBC);
}

void SemaOpenACC::ActOnRangeForStmtBegin(SourceLocation ForLoc,
                                         const Stmt *OldRangeFor,
                                         const Stmt *RangeFor) {
  if (!getLangOpts().OpenACC)
    return;

  std::optional<const CXXForRangeStmt *> RF;

  if (OldRangeFor == RangeFor)
    RF = std::nullopt;
  else
    RF = cast<CXXForRangeStmt>(RangeFor);

  ForStmtBeginChecker FSBC{*this, ForLoc, RF};
  if (!LoopInfo.TopLevelLoopSeen) {
    FSBC.check();
  }
  ForStmtBeginHelper(ForLoc, FSBC);
}

void SemaOpenACC::ActOnRangeForStmtBegin(SourceLocation ForLoc,
                                         const Stmt *RangeFor) {
  if (!getLangOpts().OpenACC)
    return;

  ForStmtBeginChecker FSBC{*this, ForLoc, cast<CXXForRangeStmt>(RangeFor)};
  if (!LoopInfo.TopLevelLoopSeen) {
    FSBC.check();
  }
  ForStmtBeginHelper(ForLoc, FSBC);
}

namespace {
SourceLocation FindInterveningCodeInLoop(const Stmt *CurStmt) {
  // We should diagnose on anything except `CompoundStmt`, `NullStmt`,
  // `ForStmt`, `CXXForRangeStmt`, since those are legal, and `WhileStmt` and
  // `DoStmt`, as those are caught as a violation elsewhere.
  // For `CompoundStmt` we need to search inside of it.
  if (!CurStmt ||
      isa<ForStmt, NullStmt, ForStmt, CXXForRangeStmt, WhileStmt, DoStmt>(
          CurStmt))
    return SourceLocation{};

  // Any other construct is an error anyway, so it has already been diagnosed.
  if (isa<OpenACCConstructStmt>(CurStmt))
    return SourceLocation{};

  // Search inside the compound statement, this allows for arbitrary nesting
  // of compound statements, as long as there isn't any code inside.
  if (const auto *CS = dyn_cast<CompoundStmt>(CurStmt)) {
    for (const auto *ChildStmt : CS->children()) {
      SourceLocation ChildStmtLoc = FindInterveningCodeInLoop(ChildStmt);
      if (ChildStmtLoc.isValid())
        return ChildStmtLoc;
    }
    // Empty/not invalid compound statements are legal.
    return SourceLocation{};
  }
  return CurStmt->getBeginLoc();
}
} // namespace

void SemaOpenACC::ActOnForStmtEnd(SourceLocation ForLoc, StmtResult Body) {
  if (!getLangOpts().OpenACC)
    return;

  // Set this to 'true' so if we find another one at this level we can diagnose.
  LoopInfo.CurLevelHasLoopAlready = true;

  if (!Body.isUsable())
    return;

  bool IsActiveCollapse = CollapseInfo.CurCollapseCount &&
                          *CollapseInfo.CurCollapseCount > 0 &&
                          !CollapseInfo.ActiveCollapse->hasForce();
  bool IsActiveTile = TileInfo.CurTileCount && *TileInfo.CurTileCount > 0;

  if (IsActiveCollapse || IsActiveTile) {
    SourceLocation OtherStmtLoc = FindInterveningCodeInLoop(Body.get());

    if (OtherStmtLoc.isValid() && IsActiveCollapse) {
      Diag(OtherStmtLoc, diag::err_acc_intervening_code)
          << OpenACCClauseKind::Collapse;
      Diag(CollapseInfo.ActiveCollapse->getBeginLoc(),
           diag::note_acc_active_clause_here)
          << OpenACCClauseKind::Collapse;
    }

    if (OtherStmtLoc.isValid() && IsActiveTile) {
      Diag(OtherStmtLoc, diag::err_acc_intervening_code)
          << OpenACCClauseKind::Tile;
      Diag(TileInfo.ActiveTile->getBeginLoc(),
           diag::note_acc_active_clause_here)
          << OpenACCClauseKind::Tile;
    }
  }
}

bool SemaOpenACC::ActOnStartStmtDirective(OpenACCDirectiveKind K,
                                          SourceLocation StartLoc) {
  SemaRef.DiscardCleanupsInEvaluationContext();
  SemaRef.PopExpressionEvaluationContext();

  // OpenACC 3.3 2.9.1:
  // Intervening code must not contain other OpenACC directives or calls to API
  // routines.
  //
  // ALL constructs are ill-formed if there is an active 'collapse'
  if (CollapseInfo.CurCollapseCount && *CollapseInfo.CurCollapseCount > 0) {
    Diag(StartLoc, diag::err_acc_invalid_in_loop)
        << /*OpenACC Construct*/ 0 << OpenACCClauseKind::Collapse << K;
    assert(CollapseInfo.ActiveCollapse && "Collapse count without object?");
    Diag(CollapseInfo.ActiveCollapse->getBeginLoc(),
         diag::note_acc_active_clause_here)
        << OpenACCClauseKind::Collapse;
  }
  if (TileInfo.CurTileCount && *TileInfo.CurTileCount > 0) {
    Diag(StartLoc, diag::err_acc_invalid_in_loop)
        << /*OpenACC Construct*/ 0 << OpenACCClauseKind::Tile << K;
    assert(TileInfo.ActiveTile && "Tile count without object?");
    Diag(TileInfo.ActiveTile->getBeginLoc(), diag::note_acc_active_clause_here)
        << OpenACCClauseKind::Tile;
  }

  return diagnoseConstructAppertainment(*this, K, StartLoc, /*IsStmt=*/true);
}

StmtResult SemaOpenACC::ActOnEndStmtDirective(OpenACCDirectiveKind K,
                                              SourceLocation StartLoc,
                                              SourceLocation DirLoc,
                                              SourceLocation EndLoc,
                                              ArrayRef<OpenACCClause *> Clauses,
                                              StmtResult AssocStmt) {
  switch (K) {
  default:
    return StmtEmpty();
  case OpenACCDirectiveKind::Invalid:
    return StmtError();
  case OpenACCDirectiveKind::Parallel:
  case OpenACCDirectiveKind::Serial:
  case OpenACCDirectiveKind::Kernels: {
    return OpenACCComputeConstruct::Create(
        getASTContext(), K, StartLoc, DirLoc, EndLoc, Clauses,
        AssocStmt.isUsable() ? AssocStmt.get() : nullptr);
  }
  case OpenACCDirectiveKind::ParallelLoop:
  case OpenACCDirectiveKind::SerialLoop:
  case OpenACCDirectiveKind::KernelsLoop: {
    return OpenACCCombinedConstruct::Create(
        getASTContext(), K, StartLoc, DirLoc, EndLoc, Clauses,
        AssocStmt.isUsable() ? AssocStmt.get() : nullptr);
  }
  case OpenACCDirectiveKind::Loop: {
    return OpenACCLoopConstruct::Create(
        getASTContext(), ActiveComputeConstructInfo.Kind, StartLoc, DirLoc,
        EndLoc, Clauses, AssocStmt.isUsable() ? AssocStmt.get() : nullptr);
  }
  }
  llvm_unreachable("Unhandled case in directive handling?");
}

StmtResult SemaOpenACC::ActOnAssociatedStmt(
    SourceLocation DirectiveLoc, OpenACCDirectiveKind K,
    ArrayRef<const OpenACCClause *> Clauses, StmtResult AssocStmt) {
  switch (K) {
  default:
    llvm_unreachable("Unimplemented associated statement application");
  case OpenACCDirectiveKind::Parallel:
  case OpenACCDirectiveKind::Serial:
  case OpenACCDirectiveKind::Kernels:
    // There really isn't any checking here that could happen. As long as we
    // have a statement to associate, this should be fine.
    // OpenACC 3.3 Section 6:
    // Structured Block: in C or C++, an executable statement, possibly
    // compound, with a single entry at the top and a single exit at the
    // bottom.
    // FIXME: Should we reject DeclStmt's here? The standard isn't clear, and
    // an interpretation of it is to allow this and treat the initializer as
    // the 'structured block'.
    return AssocStmt;
  case OpenACCDirectiveKind::Loop:
  case OpenACCDirectiveKind::ParallelLoop:
  case OpenACCDirectiveKind::SerialLoop:
  case OpenACCDirectiveKind::KernelsLoop:
    if (!AssocStmt.isUsable())
      return StmtError();

    if (!isa<CXXForRangeStmt, ForStmt>(AssocStmt.get())) {
      Diag(AssocStmt.get()->getBeginLoc(), diag::err_acc_loop_not_for_loop)
          << K;
      Diag(DirectiveLoc, diag::note_acc_construct_here) << K;
      return StmtError();
    }

    if (!CollapseInfo.CollapseDepthSatisfied || !TileInfo.TileDepthSatisfied) {
      if (!CollapseInfo.CollapseDepthSatisfied) {
        Diag(DirectiveLoc, diag::err_acc_insufficient_loops)
            << OpenACCClauseKind::Collapse;
        assert(CollapseInfo.ActiveCollapse && "Collapse count without object?");
        Diag(CollapseInfo.ActiveCollapse->getBeginLoc(),
             diag::note_acc_active_clause_here)
            << OpenACCClauseKind::Collapse;
      }

      if (!TileInfo.TileDepthSatisfied) {
        Diag(DirectiveLoc, diag::err_acc_insufficient_loops)
            << OpenACCClauseKind::Tile;
        assert(TileInfo.ActiveTile && "Collapse count without object?");
        Diag(TileInfo.ActiveTile->getBeginLoc(),
             diag::note_acc_active_clause_here)
            << OpenACCClauseKind::Tile;
      }
      return StmtError();
    }

    return AssocStmt.get();
  }
  llvm_unreachable("Invalid associated statement application");
}

bool SemaOpenACC::ActOnStartDeclDirective(OpenACCDirectiveKind K,
                                          SourceLocation StartLoc) {
  // OpenCC3.3 2.1 (line 889)
  // A program must not depend on the order of evaluation of expressions in
  // clause arguments or on any side effects of the evaluations.
  SemaRef.DiscardCleanupsInEvaluationContext();
  SemaRef.PopExpressionEvaluationContext();
  return diagnoseConstructAppertainment(*this, K, StartLoc, /*IsStmt=*/false);
}

DeclGroupRef SemaOpenACC::ActOnEndDeclDirective() { return DeclGroupRef{}; }

ExprResult
SemaOpenACC::BuildOpenACCAsteriskSizeExpr(SourceLocation AsteriskLoc) {
  return OpenACCAsteriskSizeExpr::Create(getASTContext(), AsteriskLoc);
}

ExprResult
SemaOpenACC::ActOnOpenACCAsteriskSizeExpr(SourceLocation AsteriskLoc) {
  return BuildOpenACCAsteriskSizeExpr(AsteriskLoc);
}<|MERGE_RESOLUTION|>--- conflicted
+++ resolved
@@ -1404,10 +1404,7 @@
   // Restrictions only properly implemented on 'compute' constructs, and
   // 'compute' constructs are the only construct that can do anything with
   // this yet, so skip/treat as unimplemented in this case.
-<<<<<<< HEAD
-=======
   // TODO: OpenACC: Remove check once we get combined constructs for this clause.
->>>>>>> a8d96e15
   if (!isOpenACCComputeDirectiveKind(Clause.getDirectiveKind()) &&
       Clause.getDirectiveKind() != OpenACCDirectiveKind::Loop)
     return isNotImplemented();
@@ -1542,10 +1539,7 @@
       DirKind(DK), OldLoopGangClauseOnKernelLoc(S.LoopGangClauseOnKernelLoc),
       OldLoopWorkerClauseLoc(S.LoopWorkerClauseLoc),
       OldLoopVectorClauseLoc(S.LoopVectorClauseLoc),
-<<<<<<< HEAD
-=======
       OldLoopWithoutSeqInfo(S.LoopWithoutSeqInfo),
->>>>>>> a8d96e15
       ActiveReductionClauses(S.ActiveReductionClauses),
       LoopRAII(SemaRef, /*PreserveDepth=*/false) {
 
@@ -1725,10 +1719,7 @@
   SemaRef.LoopGangClauseOnKernelLoc = OldLoopGangClauseOnKernelLoc;
   SemaRef.LoopWorkerClauseLoc = OldLoopWorkerClauseLoc;
   SemaRef.LoopVectorClauseLoc = OldLoopVectorClauseLoc;
-<<<<<<< HEAD
-=======
   SemaRef.LoopWithoutSeqInfo = OldLoopWithoutSeqInfo;
->>>>>>> a8d96e15
   SemaRef.ActiveReductionClauses.swap(ActiveReductionClauses);
 
   if (DirKind == OpenACCDirectiveKind::Parallel ||
