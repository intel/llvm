//===--- SemaOpenACC.cpp - Semantic Analysis for OpenACC constructs -------===//
//
// Part of the LLVM Project, under the Apache License v2.0 with LLVM Exceptions.
// See https://llvm.org/LICENSE.txt for license information.
// SPDX-License-Identifier: Apache-2.0 WITH LLVM-exception
//
//===----------------------------------------------------------------------===//
/// \file
/// This file implements semantic analysis for OpenACC constructs and
/// clauses.
///
//===----------------------------------------------------------------------===//

#include "clang/Sema/SemaOpenACC.h"
#include "clang/AST/StmtOpenACC.h"
#include "clang/Basic/DiagnosticSema.h"
#include "clang/Basic/OpenACCKinds.h"
#include "clang/Sema/Sema.h"
#include "llvm/ADT/StringExtras.h"
#include "llvm/Support/Casting.h"

using namespace clang;

namespace {
bool diagnoseConstructAppertainment(SemaOpenACC &S, OpenACCDirectiveKind K,
                                    SourceLocation StartLoc, bool IsStmt) {
  switch (K) {
  default:
  case OpenACCDirectiveKind::Invalid:
    // Nothing to do here, both invalid and unimplemented don't really need to
    // do anything.
    break;
  case OpenACCDirectiveKind::ParallelLoop:
  case OpenACCDirectiveKind::SerialLoop:
  case OpenACCDirectiveKind::KernelsLoop:
  case OpenACCDirectiveKind::Parallel:
  case OpenACCDirectiveKind::Serial:
  case OpenACCDirectiveKind::Kernels:
  case OpenACCDirectiveKind::Loop:
  case OpenACCDirectiveKind::Data:
  case OpenACCDirectiveKind::EnterData:
  case OpenACCDirectiveKind::ExitData:
  case OpenACCDirectiveKind::HostData:
  case OpenACCDirectiveKind::Wait:
    if (!IsStmt)
      return S.Diag(StartLoc, diag::err_acc_construct_appertainment) << K;
    break;
  }
  return false;
}

bool doesClauseApplyToDirective(OpenACCDirectiveKind DirectiveKind,
                                OpenACCClauseKind ClauseKind) {
  switch (ClauseKind) {
    // FIXME: For each clause as we implement them, we can add the
    // 'legalization' list here.
  case OpenACCClauseKind::Default:
    switch (DirectiveKind) {
    case OpenACCDirectiveKind::Parallel:
    case OpenACCDirectiveKind::Serial:
    case OpenACCDirectiveKind::Kernels:
    case OpenACCDirectiveKind::ParallelLoop:
    case OpenACCDirectiveKind::SerialLoop:
    case OpenACCDirectiveKind::KernelsLoop:
    case OpenACCDirectiveKind::Data:
      return true;
    default:
      return false;
    }
  case OpenACCClauseKind::If:
    switch (DirectiveKind) {
    case OpenACCDirectiveKind::Parallel:
    case OpenACCDirectiveKind::Serial:
    case OpenACCDirectiveKind::Kernels:
    case OpenACCDirectiveKind::Data:
    case OpenACCDirectiveKind::EnterData:
    case OpenACCDirectiveKind::ExitData:
    case OpenACCDirectiveKind::HostData:
    case OpenACCDirectiveKind::Init:
    case OpenACCDirectiveKind::Shutdown:
    case OpenACCDirectiveKind::Set:
    case OpenACCDirectiveKind::Update:
    case OpenACCDirectiveKind::Wait:
    case OpenACCDirectiveKind::ParallelLoop:
    case OpenACCDirectiveKind::SerialLoop:
    case OpenACCDirectiveKind::KernelsLoop:
      return true;
    default:
      return false;
    }
  case OpenACCClauseKind::Self:
    switch (DirectiveKind) {
    case OpenACCDirectiveKind::Parallel:
    case OpenACCDirectiveKind::Serial:
    case OpenACCDirectiveKind::Kernels:
    case OpenACCDirectiveKind::Update:
    case OpenACCDirectiveKind::ParallelLoop:
    case OpenACCDirectiveKind::SerialLoop:
    case OpenACCDirectiveKind::KernelsLoop:
      return true;
    default:
      return false;
    }
  case OpenACCClauseKind::NumGangs:
  case OpenACCClauseKind::NumWorkers:
  case OpenACCClauseKind::VectorLength:
    switch (DirectiveKind) {
    case OpenACCDirectiveKind::Parallel:
    case OpenACCDirectiveKind::Kernels:
    case OpenACCDirectiveKind::ParallelLoop:
    case OpenACCDirectiveKind::KernelsLoop:
      return true;
    default:
      return false;
    }
  case OpenACCClauseKind::FirstPrivate:
    switch (DirectiveKind) {
    case OpenACCDirectiveKind::Parallel:
    case OpenACCDirectiveKind::Serial:
    case OpenACCDirectiveKind::ParallelLoop:
    case OpenACCDirectiveKind::SerialLoop:
      return true;
    default:
      return false;
    }
  case OpenACCClauseKind::Private:
    switch (DirectiveKind) {
    case OpenACCDirectiveKind::Parallel:
    case OpenACCDirectiveKind::Serial:
    case OpenACCDirectiveKind::Loop:
    case OpenACCDirectiveKind::ParallelLoop:
    case OpenACCDirectiveKind::SerialLoop:
    case OpenACCDirectiveKind::KernelsLoop:
      return true;
    default:
      return false;
    }
  case OpenACCClauseKind::NoCreate:
    switch (DirectiveKind) {
    case OpenACCDirectiveKind::Parallel:
    case OpenACCDirectiveKind::Serial:
    case OpenACCDirectiveKind::Kernels:
    case OpenACCDirectiveKind::Data:
    case OpenACCDirectiveKind::ParallelLoop:
    case OpenACCDirectiveKind::SerialLoop:
    case OpenACCDirectiveKind::KernelsLoop:
      return true;
    default:
      return false;
    }
  case OpenACCClauseKind::Present:
    switch (DirectiveKind) {
    case OpenACCDirectiveKind::Parallel:
    case OpenACCDirectiveKind::Serial:
    case OpenACCDirectiveKind::Kernels:
    case OpenACCDirectiveKind::Data:
    case OpenACCDirectiveKind::Declare:
    case OpenACCDirectiveKind::ParallelLoop:
    case OpenACCDirectiveKind::SerialLoop:
    case OpenACCDirectiveKind::KernelsLoop:
      return true;
    default:
      return false;
    }

  case OpenACCClauseKind::Copy:
  case OpenACCClauseKind::PCopy:
  case OpenACCClauseKind::PresentOrCopy:
    switch (DirectiveKind) {
    case OpenACCDirectiveKind::Parallel:
    case OpenACCDirectiveKind::Serial:
    case OpenACCDirectiveKind::Kernels:
    case OpenACCDirectiveKind::Data:
    case OpenACCDirectiveKind::Declare:
    case OpenACCDirectiveKind::ParallelLoop:
    case OpenACCDirectiveKind::SerialLoop:
    case OpenACCDirectiveKind::KernelsLoop:
      return true;
    default:
      return false;
    }
  case OpenACCClauseKind::CopyIn:
  case OpenACCClauseKind::PCopyIn:
  case OpenACCClauseKind::PresentOrCopyIn:
    switch (DirectiveKind) {
    case OpenACCDirectiveKind::Parallel:
    case OpenACCDirectiveKind::Serial:
    case OpenACCDirectiveKind::Kernels:
    case OpenACCDirectiveKind::Data:
    case OpenACCDirectiveKind::EnterData:
    case OpenACCDirectiveKind::Declare:
    case OpenACCDirectiveKind::ParallelLoop:
    case OpenACCDirectiveKind::SerialLoop:
    case OpenACCDirectiveKind::KernelsLoop:
      return true;
    default:
      return false;
    }
  case OpenACCClauseKind::CopyOut:
  case OpenACCClauseKind::PCopyOut:
  case OpenACCClauseKind::PresentOrCopyOut:
    switch (DirectiveKind) {
    case OpenACCDirectiveKind::Parallel:
    case OpenACCDirectiveKind::Serial:
    case OpenACCDirectiveKind::Kernels:
    case OpenACCDirectiveKind::Data:
    case OpenACCDirectiveKind::ExitData:
    case OpenACCDirectiveKind::Declare:
    case OpenACCDirectiveKind::ParallelLoop:
    case OpenACCDirectiveKind::SerialLoop:
    case OpenACCDirectiveKind::KernelsLoop:
      return true;
    default:
      return false;
    }
  case OpenACCClauseKind::Create:
  case OpenACCClauseKind::PCreate:
  case OpenACCClauseKind::PresentOrCreate:
    switch (DirectiveKind) {
    case OpenACCDirectiveKind::Parallel:
    case OpenACCDirectiveKind::Serial:
    case OpenACCDirectiveKind::Kernels:
    case OpenACCDirectiveKind::Data:
    case OpenACCDirectiveKind::EnterData:
    case OpenACCDirectiveKind::ParallelLoop:
    case OpenACCDirectiveKind::SerialLoop:
    case OpenACCDirectiveKind::KernelsLoop:
      return true;
    default:
      return false;
    }

  case OpenACCClauseKind::Attach:
    switch (DirectiveKind) {
    case OpenACCDirectiveKind::Parallel:
    case OpenACCDirectiveKind::Serial:
    case OpenACCDirectiveKind::Kernels:
    case OpenACCDirectiveKind::Data:
    case OpenACCDirectiveKind::EnterData:
    case OpenACCDirectiveKind::ParallelLoop:
    case OpenACCDirectiveKind::SerialLoop:
    case OpenACCDirectiveKind::KernelsLoop:
      return true;
    default:
      return false;
    }
  case OpenACCClauseKind::DevicePtr:
    switch (DirectiveKind) {
    case OpenACCDirectiveKind::Parallel:
    case OpenACCDirectiveKind::Serial:
    case OpenACCDirectiveKind::Kernels:
    case OpenACCDirectiveKind::Data:
    case OpenACCDirectiveKind::Declare:
    case OpenACCDirectiveKind::ParallelLoop:
    case OpenACCDirectiveKind::SerialLoop:
    case OpenACCDirectiveKind::KernelsLoop:
      return true;
    default:
      return false;
    }
  case OpenACCClauseKind::Async:
    switch (DirectiveKind) {
    case OpenACCDirectiveKind::Parallel:
    case OpenACCDirectiveKind::Serial:
    case OpenACCDirectiveKind::Kernels:
    case OpenACCDirectiveKind::Data:
    case OpenACCDirectiveKind::EnterData:
    case OpenACCDirectiveKind::ExitData:
    case OpenACCDirectiveKind::Set:
    case OpenACCDirectiveKind::Update:
    case OpenACCDirectiveKind::Wait:
    case OpenACCDirectiveKind::ParallelLoop:
    case OpenACCDirectiveKind::SerialLoop:
    case OpenACCDirectiveKind::KernelsLoop:
      return true;
    default:
      return false;
    }
  case OpenACCClauseKind::Wait:
    switch (DirectiveKind) {
    case OpenACCDirectiveKind::Parallel:
    case OpenACCDirectiveKind::Serial:
    case OpenACCDirectiveKind::Kernels:
    case OpenACCDirectiveKind::Data:
    case OpenACCDirectiveKind::EnterData:
    case OpenACCDirectiveKind::ExitData:
    case OpenACCDirectiveKind::Update:
    case OpenACCDirectiveKind::ParallelLoop:
    case OpenACCDirectiveKind::SerialLoop:
    case OpenACCDirectiveKind::KernelsLoop:
      return true;
    default:
      return false;
    }

  case OpenACCClauseKind::Seq:
    switch (DirectiveKind) {
    case OpenACCDirectiveKind::Loop:
    case OpenACCDirectiveKind::Routine:
    case OpenACCDirectiveKind::ParallelLoop:
    case OpenACCDirectiveKind::SerialLoop:
    case OpenACCDirectiveKind::KernelsLoop:
      return true;
    default:
      return false;
    }

  case OpenACCClauseKind::Independent:
  case OpenACCClauseKind::Auto:
    switch (DirectiveKind) {
    case OpenACCDirectiveKind::Loop:
    case OpenACCDirectiveKind::ParallelLoop:
    case OpenACCDirectiveKind::SerialLoop:
    case OpenACCDirectiveKind::KernelsLoop:
      return true;
    default:
      return false;
    }

  case OpenACCClauseKind::Reduction:
    switch (DirectiveKind) {
    case OpenACCDirectiveKind::Parallel:
    case OpenACCDirectiveKind::Serial:
    case OpenACCDirectiveKind::Loop:
    case OpenACCDirectiveKind::ParallelLoop:
    case OpenACCDirectiveKind::SerialLoop:
    case OpenACCDirectiveKind::KernelsLoop:
      return true;
    default:
      return false;
    }

  case OpenACCClauseKind::DeviceType:
  case OpenACCClauseKind::DType:
    switch (DirectiveKind) {
    case OpenACCDirectiveKind::Parallel:
    case OpenACCDirectiveKind::Serial:
    case OpenACCDirectiveKind::Kernels:
    case OpenACCDirectiveKind::Data:
    case OpenACCDirectiveKind::Init:
    case OpenACCDirectiveKind::Shutdown:
    case OpenACCDirectiveKind::Set:
    case OpenACCDirectiveKind::Update:
    case OpenACCDirectiveKind::Loop:
    case OpenACCDirectiveKind::Routine:
    case OpenACCDirectiveKind::ParallelLoop:
    case OpenACCDirectiveKind::SerialLoop:
    case OpenACCDirectiveKind::KernelsLoop:
      return true;
    default:
      return false;
    }

  case OpenACCClauseKind::Collapse: {
    switch (DirectiveKind) {
    case OpenACCDirectiveKind::Loop:
    case OpenACCDirectiveKind::ParallelLoop:
    case OpenACCDirectiveKind::SerialLoop:
    case OpenACCDirectiveKind::KernelsLoop:
      return true;
    default:
      return false;
    }
  }
  case OpenACCClauseKind::Tile: {
    switch (DirectiveKind) {
    case OpenACCDirectiveKind::Loop:
    case OpenACCDirectiveKind::ParallelLoop:
    case OpenACCDirectiveKind::SerialLoop:
    case OpenACCDirectiveKind::KernelsLoop:
      return true;
    default:
      return false;
    }
  }

  case OpenACCClauseKind::Gang: {
    switch (DirectiveKind) {
    case OpenACCDirectiveKind::Loop:
    case OpenACCDirectiveKind::ParallelLoop:
    case OpenACCDirectiveKind::SerialLoop:
    case OpenACCDirectiveKind::KernelsLoop:
    case OpenACCDirectiveKind::Routine:
      return true;
    default:
      return false;
    }
  case OpenACCClauseKind::Worker: {
    switch (DirectiveKind) {
    case OpenACCDirectiveKind::Loop:
    case OpenACCDirectiveKind::ParallelLoop:
    case OpenACCDirectiveKind::SerialLoop:
    case OpenACCDirectiveKind::KernelsLoop:
    case OpenACCDirectiveKind::Routine:
      return true;
    default:
      return false;
    }
  }
  case OpenACCClauseKind::Vector: {
    switch (DirectiveKind) {
    case OpenACCDirectiveKind::Loop:
    case OpenACCDirectiveKind::ParallelLoop:
    case OpenACCDirectiveKind::SerialLoop:
    case OpenACCDirectiveKind::KernelsLoop:
    case OpenACCDirectiveKind::Routine:
      return true;
    default:
      return false;
    }
  }
  case OpenACCClauseKind::Finalize: {
    switch (DirectiveKind) {
    case OpenACCDirectiveKind::ExitData:
      return true;
    default:
      return false;
    }
  }
  case OpenACCClauseKind::IfPresent: {
    switch (DirectiveKind) {
    case OpenACCDirectiveKind::HostData:
    case OpenACCDirectiveKind::Update:
      return true;
    default:
      return false;
    }
  }
  case OpenACCClauseKind::Delete: {
    switch (DirectiveKind) {
    case OpenACCDirectiveKind::ExitData:
      return true;
    default:
      return false;
    }
  }

  case OpenACCClauseKind::Detach: {
    switch (DirectiveKind) {
    case OpenACCDirectiveKind::ExitData:
      return true;
    default:
      return false;
    }
  }

  case OpenACCClauseKind::DeviceNum: {
    switch (DirectiveKind) {
    case OpenACCDirectiveKind::Init:
    case OpenACCDirectiveKind::Shutdown:
    case OpenACCDirectiveKind::Set:
      return true;
    default:
      return false;
    }
  }

  case OpenACCClauseKind::UseDevice: {
    switch (DirectiveKind) {
    case OpenACCDirectiveKind::HostData:
      return true;
    default:
      return false;
    }
  }
  }

  default:
    // Do nothing so we can go to the 'unimplemented' diagnostic instead.
    return true;
  }
  llvm_unreachable("Invalid clause kind");
}

bool checkAlreadyHasClauseOfKind(
    SemaOpenACC &S, ArrayRef<const OpenACCClause *> ExistingClauses,
    SemaOpenACC::OpenACCParsedClause &Clause) {
  const auto *Itr = llvm::find_if(ExistingClauses, [&](const OpenACCClause *C) {
    return C->getClauseKind() == Clause.getClauseKind();
  });
  if (Itr != ExistingClauses.end()) {
    S.Diag(Clause.getBeginLoc(), diag::err_acc_duplicate_clause_disallowed)
        << Clause.getDirectiveKind() << Clause.getClauseKind();
    S.Diag((*Itr)->getBeginLoc(), diag::note_acc_previous_clause_here);
    return true;
  }
  return false;
}

bool checkValidAfterDeviceType(
    SemaOpenACC &S, const OpenACCDeviceTypeClause &DeviceTypeClause,
    const SemaOpenACC::OpenACCParsedClause &NewClause) {
  // This is only a requirement on compute, combined, data and loop constructs
  // so far, so this is fine otherwise.
  if (!isOpenACCComputeDirectiveKind(NewClause.getDirectiveKind()) &&
      !isOpenACCCombinedDirectiveKind(NewClause.getDirectiveKind()) &&
      NewClause.getDirectiveKind() != OpenACCDirectiveKind::Loop &&
      NewClause.getDirectiveKind() != OpenACCDirectiveKind::Data)
    return false;

  // OpenACC3.3: Section 2.4: Clauses that precede any device_type clause are
  // default clauses.  Clauses that follow a device_type clause up to the end of
  // the directive or up to the next device_type clause are device-specific
  // clauses for the device types specified in the device_type argument.
  //
  // The above implies that despite what the individual text says, these are
  // valid.
  if (NewClause.getClauseKind() == OpenACCClauseKind::DType ||
      NewClause.getClauseKind() == OpenACCClauseKind::DeviceType)
    return false;

  // Implement check from OpenACC3.3: section 2.5.4:
  // Only the async, wait, num_gangs, num_workers, and vector_length clauses may
  // follow a device_type clause.
  if (isOpenACCComputeDirectiveKind(NewClause.getDirectiveKind())) {
    switch (NewClause.getClauseKind()) {
    case OpenACCClauseKind::Async:
    case OpenACCClauseKind::Wait:
    case OpenACCClauseKind::NumGangs:
    case OpenACCClauseKind::NumWorkers:
    case OpenACCClauseKind::VectorLength:
      return false;
    default:
      break;
    }
  } else if (NewClause.getDirectiveKind() == OpenACCDirectiveKind::Loop) {
    // Implement check from OpenACC3.3: section 2.9:
    // Only the collapse, gang, worker, vector, seq, independent, auto, and tile
    // clauses may follow a device_type clause.
    switch (NewClause.getClauseKind()) {
    case OpenACCClauseKind::Collapse:
    case OpenACCClauseKind::Gang:
    case OpenACCClauseKind::Worker:
    case OpenACCClauseKind::Vector:
    case OpenACCClauseKind::Seq:
    case OpenACCClauseKind::Independent:
    case OpenACCClauseKind::Auto:
    case OpenACCClauseKind::Tile:
      return false;
    default:
      break;
    }
  } else if (isOpenACCCombinedDirectiveKind(NewClause.getDirectiveKind())) {
    // This seems like it should be the union of 2.9 and 2.5.4 from above.
    switch (NewClause.getClauseKind()) {
    case OpenACCClauseKind::Async:
    case OpenACCClauseKind::Wait:
    case OpenACCClauseKind::NumGangs:
    case OpenACCClauseKind::NumWorkers:
    case OpenACCClauseKind::VectorLength:
    case OpenACCClauseKind::Collapse:
    case OpenACCClauseKind::Gang:
    case OpenACCClauseKind::Worker:
    case OpenACCClauseKind::Vector:
    case OpenACCClauseKind::Seq:
    case OpenACCClauseKind::Independent:
    case OpenACCClauseKind::Auto:
    case OpenACCClauseKind::Tile:
      return false;
    default:
      break;
    }
  } else if (NewClause.getDirectiveKind() == OpenACCDirectiveKind::Data) {
    // OpenACC3.3 section 2.6.5: Only the async and wait clauses may follow a
    // device_type clause.
    switch (NewClause.getClauseKind()) {
    case OpenACCClauseKind::Async:
    case OpenACCClauseKind::Wait:
      return false;
    default:
      break;
    }
  }
  S.Diag(NewClause.getBeginLoc(), diag::err_acc_clause_after_device_type)
      << NewClause.getClauseKind() << DeviceTypeClause.getClauseKind()
      << NewClause.getDirectiveKind();
  S.Diag(DeviceTypeClause.getBeginLoc(), diag::note_acc_previous_clause_here);
  return true;
}

// A temporary function that helps implement the 'not implemented' check at the
// top of each clause checking function. This should only be used in conjunction
// with the one being currently implemented/only updated after the entire
// construct has been implemented.
bool isDirectiveKindImplemented(OpenACCDirectiveKind DK) {
  return isOpenACCComputeDirectiveKind(DK) ||
         isOpenACCCombinedDirectiveKind(DK) || isOpenACCDataDirectiveKind(DK) ||
         DK == OpenACCDirectiveKind::Loop || DK == OpenACCDirectiveKind::Wait ||
         DK == OpenACCDirectiveKind::Init ||
         DK == OpenACCDirectiveKind::Shutdown;
}

class SemaOpenACCClauseVisitor {
  SemaOpenACC &SemaRef;
  ASTContext &Ctx;
  ArrayRef<const OpenACCClause *> ExistingClauses;
  bool NotImplemented = false;

  OpenACCClause *isNotImplemented() {
    NotImplemented = true;
    return nullptr;
  }

  // OpenACC 3.3 2.9:
  // A 'gang', 'worker', or 'vector' clause may not appear if a 'seq' clause
  // appears.
  bool DiagIfSeqClause(SemaOpenACC::OpenACCParsedClause &Clause) {
    const auto *Itr =
        llvm::find_if(ExistingClauses, llvm::IsaPred<OpenACCSeqClause>);

    if (Itr != ExistingClauses.end()) {
      SemaRef.Diag(Clause.getBeginLoc(), diag::err_acc_clause_cannot_combine)
          << Clause.getClauseKind() << (*Itr)->getClauseKind()
          << Clause.getDirectiveKind();
      SemaRef.Diag((*Itr)->getBeginLoc(), diag::note_acc_previous_clause_here);

      return true;
    }
    return false;
  }

public:
  SemaOpenACCClauseVisitor(SemaOpenACC &S,
                           ArrayRef<const OpenACCClause *> ExistingClauses)
      : SemaRef(S), Ctx(S.getASTContext()), ExistingClauses(ExistingClauses) {}
  // Once we've implemented everything, we shouldn't need this infrastructure.
  // But in the meantime, we use this to help decide whether the clause was
  // handled for this directive.
  bool diagNotImplemented() { return NotImplemented; }

  OpenACCClause *Visit(SemaOpenACC::OpenACCParsedClause &Clause) {
    switch (Clause.getClauseKind()) {
#define VISIT_CLAUSE(CLAUSE_NAME)                                              \
  case OpenACCClauseKind::CLAUSE_NAME:                                         \
    return Visit##CLAUSE_NAME##Clause(Clause);
#define CLAUSE_ALIAS(ALIAS, CLAUSE_NAME, DEPRECATED)                           \
  case OpenACCClauseKind::ALIAS:                                               \
  if (DEPRECATED)                                                              \
    SemaRef.Diag(Clause.getBeginLoc(), diag::warn_acc_deprecated_alias_name)   \
        << Clause.getClauseKind() << OpenACCClauseKind::CLAUSE_NAME;           \
  return Visit##CLAUSE_NAME##Clause(Clause);
#include "clang/Basic/OpenACCClauses.def"
    default:
      return isNotImplemented();
    }
    llvm_unreachable("Invalid clause kind");
  }

#define VISIT_CLAUSE(CLAUSE_NAME)                                              \
  OpenACCClause *Visit##CLAUSE_NAME##Clause(                                   \
      SemaOpenACC::OpenACCParsedClause &Clause);
#include "clang/Basic/OpenACCClauses.def"
};

OpenACCClause *SemaOpenACCClauseVisitor::VisitDefaultClause(
    SemaOpenACC::OpenACCParsedClause &Clause) {
  // Don't add an invalid clause to the AST.
  if (Clause.getDefaultClauseKind() == OpenACCDefaultClauseKind::Invalid)
    return nullptr;

  // OpenACC 3.3, Section 2.5.4:
  // At most one 'default' clause may appear, and it must have a value of
  // either 'none' or 'present'.
  // Second half of the sentence is diagnosed during parsing.
  if (checkAlreadyHasClauseOfKind(SemaRef, ExistingClauses, Clause))
    return nullptr;

  return OpenACCDefaultClause::Create(
      Ctx, Clause.getDefaultClauseKind(), Clause.getBeginLoc(),
      Clause.getLParenLoc(), Clause.getEndLoc());
}

OpenACCClause *SemaOpenACCClauseVisitor::VisitTileClause(
    SemaOpenACC::OpenACCParsedClause &Clause) {

  // Duplicates here are not really sensible.  We could possible permit
  // multiples if they all had the same value, but there isn't really a good
  // reason to do so. Also, this simplifies the suppression of duplicates, in
  // that we know if we 'find' one after instantiation, that it is the same
  // clause, which simplifies instantiation/checking/etc.
  if (checkAlreadyHasClauseOfKind(SemaRef, ExistingClauses, Clause))
    return nullptr;

  llvm::SmallVector<Expr *> NewSizeExprs;

  // Make sure these are all positive constant expressions or *.
  for (Expr *E : Clause.getIntExprs()) {
    ExprResult Res = SemaRef.CheckTileSizeExpr(E);

    if (!Res.isUsable())
      return nullptr;

    NewSizeExprs.push_back(Res.get());
  }

  return OpenACCTileClause::Create(Ctx, Clause.getBeginLoc(),
                                   Clause.getLParenLoc(), NewSizeExprs,
                                   Clause.getEndLoc());
}

OpenACCClause *SemaOpenACCClauseVisitor::VisitIfClause(
    SemaOpenACC::OpenACCParsedClause &Clause) {
  // Restrictions only properly implemented on 'compute'/'combined'/'data'
  // constructs, and 'compute'/'combined'/'data' constructs are the only
  // constructs that can do anything with this yet, so skip/treat as
  // unimplemented in this case.
  if (!isDirectiveKindImplemented(Clause.getDirectiveKind()))
    return isNotImplemented();

  // There is no prose in the standard that says duplicates aren't allowed,
  // but this diagnostic is present in other compilers, as well as makes
  // sense. Prose DOES exist for 'data' and 'host_data', 'enter data' and 'exit
  // data' both don't, but other implmementations do this.  OpenACC issue 519
  // filed for the latter two.
  // GCC allows this on init/shutdown, presumably for good reason, so we do too.
  if (Clause.getDirectiveKind() != OpenACCDirectiveKind::Init &&
      Clause.getDirectiveKind() != OpenACCDirectiveKind::Shutdown &&
      checkAlreadyHasClauseOfKind(SemaRef, ExistingClauses, Clause))
    return nullptr;

  // The parser has ensured that we have a proper condition expr, so there
  // isn't really much to do here.

  // If the 'if' clause is true, it makes the 'self' clause have no effect,
  // diagnose that here.
  // TODO OpenACC: When we add these two to other constructs, we might not
  // want to warn on this (for example, 'update').
  const auto *Itr =
      llvm::find_if(ExistingClauses, llvm::IsaPred<OpenACCSelfClause>);
  if (Itr != ExistingClauses.end()) {
    SemaRef.Diag(Clause.getBeginLoc(), diag::warn_acc_if_self_conflict);
    SemaRef.Diag((*Itr)->getBeginLoc(), diag::note_acc_previous_clause_here);
  }

  return OpenACCIfClause::Create(Ctx, Clause.getBeginLoc(),
                                 Clause.getLParenLoc(),
                                 Clause.getConditionExpr(), Clause.getEndLoc());
}

OpenACCClause *SemaOpenACCClauseVisitor::VisitSelfClause(
    SemaOpenACC::OpenACCParsedClause &Clause) {
  // Restrictions only properly implemented on 'compute' constructs, and
  // 'compute' constructs are the only construct that can do anything with
  // this yet, so skip/treat as unimplemented in this case.
  if (!isDirectiveKindImplemented(Clause.getDirectiveKind()))
    return isNotImplemented();

  // TODO OpenACC: When we implement this for 'update', this takes a
  // 'var-list' instead of a condition expression, so semantics/handling has
  // to happen differently here.

  // There is no prose in the standard that says duplicates aren't allowed,
  // but this diagnostic is present in other compilers, as well as makes
  // sense.
  if (checkAlreadyHasClauseOfKind(SemaRef, ExistingClauses, Clause))
    return nullptr;

  // If the 'if' clause is true, it makes the 'self' clause have no effect,
  // diagnose that here.
  // TODO OpenACC: When we add these two to other constructs, we might not
  // want to warn on this (for example, 'update').
  const auto *Itr =
      llvm::find_if(ExistingClauses, llvm::IsaPred<OpenACCIfClause>);
  if (Itr != ExistingClauses.end()) {
    SemaRef.Diag(Clause.getBeginLoc(), diag::warn_acc_if_self_conflict);
    SemaRef.Diag((*Itr)->getBeginLoc(), diag::note_acc_previous_clause_here);
  }
  return OpenACCSelfClause::Create(
      Ctx, Clause.getBeginLoc(), Clause.getLParenLoc(),
      Clause.getConditionExpr(), Clause.getEndLoc());
}

OpenACCClause *SemaOpenACCClauseVisitor::VisitNumGangsClause(
    SemaOpenACC::OpenACCParsedClause &Clause) {
  // There is no prose in the standard that says duplicates aren't allowed,
  // but this diagnostic is present in other compilers, as well as makes
  // sense.
  if (checkAlreadyHasClauseOfKind(SemaRef, ExistingClauses, Clause))
    return nullptr;

  // num_gangs requires at least 1 int expr in all forms.  Diagnose here, but
  // allow us to continue, an empty clause might be useful for future
  // diagnostics.
  if (Clause.getIntExprs().empty())
    SemaRef.Diag(Clause.getBeginLoc(), diag::err_acc_num_gangs_num_args)
        << /*NoArgs=*/0;

  unsigned MaxArgs =
      (Clause.getDirectiveKind() == OpenACCDirectiveKind::Parallel ||
       Clause.getDirectiveKind() == OpenACCDirectiveKind::ParallelLoop)
          ? 3
          : 1;
  // The max number of args differs between parallel and other constructs.
  // Again, allow us to continue for the purposes of future diagnostics.
  if (Clause.getIntExprs().size() > MaxArgs)
    SemaRef.Diag(Clause.getBeginLoc(), diag::err_acc_num_gangs_num_args)
        << /*NoArgs=*/1 << Clause.getDirectiveKind() << MaxArgs
        << Clause.getIntExprs().size();

  // OpenACC 3.3 Section 2.9.11: A reduction clause may not appear on a loop
  // directive that has a gang clause and is within a compute construct that has
  // a num_gangs clause with more than one explicit argument.
  if (Clause.getIntExprs().size() > 1 &&
      isOpenACCCombinedDirectiveKind(Clause.getDirectiveKind())) {
    auto *GangClauseItr =
        llvm::find_if(ExistingClauses, llvm::IsaPred<OpenACCGangClause>);
    auto *ReductionClauseItr =
        llvm::find_if(ExistingClauses, llvm::IsaPred<OpenACCReductionClause>);

    if (GangClauseItr != ExistingClauses.end() &&
        ReductionClauseItr != ExistingClauses.end()) {
      SemaRef.Diag(Clause.getBeginLoc(),
                   diag::err_acc_gang_reduction_numgangs_conflict)
          << OpenACCClauseKind::Reduction << OpenACCClauseKind::Gang
          << Clause.getDirectiveKind() << /*is on combined directive=*/1;
      SemaRef.Diag((*ReductionClauseItr)->getBeginLoc(),
                   diag::note_acc_previous_clause_here);
      SemaRef.Diag((*GangClauseItr)->getBeginLoc(),
                   diag::note_acc_previous_clause_here);
      return nullptr;
    }
  }

  // OpenACC 3.3 Section 2.5.4:
  // A reduction clause may not appear on a parallel construct with a
  // num_gangs clause that has more than one argument.
  if ((Clause.getDirectiveKind() == OpenACCDirectiveKind::Parallel ||
       Clause.getDirectiveKind() == OpenACCDirectiveKind::ParallelLoop) &&
      Clause.getIntExprs().size() > 1) {
    auto *Parallel =
        llvm::find_if(ExistingClauses, llvm::IsaPred<OpenACCReductionClause>);

    if (Parallel != ExistingClauses.end()) {
      SemaRef.Diag(Clause.getBeginLoc(),
                   diag::err_acc_reduction_num_gangs_conflict)
          << /*>1 arg in first loc=*/1 << Clause.getClauseKind()
          << Clause.getDirectiveKind() << OpenACCClauseKind::Reduction;
      SemaRef.Diag((*Parallel)->getBeginLoc(),
                   diag::note_acc_previous_clause_here);
      return nullptr;
    }
  }

  // OpenACC 3.3 Section 2.9.2:
  // An argument with no keyword or with the 'num' keyword is allowed only when
  // the 'num_gangs' does not appear on the 'kernel' construct.
  if (Clause.getDirectiveKind() == OpenACCDirectiveKind::KernelsLoop) {
    auto GangClauses = llvm::make_filter_range(
        ExistingClauses, llvm::IsaPred<OpenACCGangClause>);

    for (auto *GC : GangClauses) {
      if (cast<OpenACCGangClause>(GC)->hasExprOfKind(OpenACCGangKind::Num)) {
        SemaRef.Diag(Clause.getBeginLoc(),
                     diag::err_acc_num_arg_conflict_reverse)
            << OpenACCClauseKind::NumGangs << OpenACCClauseKind::Gang
            << /*Num argument*/ 1;
        SemaRef.Diag(GC->getBeginLoc(), diag::note_acc_previous_clause_here);
        return nullptr;
      }
    }
  }

  return OpenACCNumGangsClause::Create(
      Ctx, Clause.getBeginLoc(), Clause.getLParenLoc(), Clause.getIntExprs(),
      Clause.getEndLoc());
}

OpenACCClause *SemaOpenACCClauseVisitor::VisitNumWorkersClause(
    SemaOpenACC::OpenACCParsedClause &Clause) {
  // There is no prose in the standard that says duplicates aren't allowed,
  // but this diagnostic is present in other compilers, as well as makes
  // sense.
  if (checkAlreadyHasClauseOfKind(SemaRef, ExistingClauses, Clause))
    return nullptr;

  // OpenACC 3.3 Section 2.9.2:
  // An argument is allowed only when the 'num_workers' does not appear on the
  // kernels construct.
  if (Clause.getDirectiveKind() == OpenACCDirectiveKind::KernelsLoop) {
    auto WorkerClauses = llvm::make_filter_range(
        ExistingClauses, llvm::IsaPred<OpenACCWorkerClause>);

    for (auto *WC : WorkerClauses) {
      if (cast<OpenACCWorkerClause>(WC)->hasIntExpr()) {
        SemaRef.Diag(Clause.getBeginLoc(),
                     diag::err_acc_num_arg_conflict_reverse)
            << OpenACCClauseKind::NumWorkers << OpenACCClauseKind::Worker
            << /*num argument*/ 0;
        SemaRef.Diag(WC->getBeginLoc(), diag::note_acc_previous_clause_here);
        return nullptr;
      }
    }
  }

  assert(Clause.getIntExprs().size() == 1 &&
         "Invalid number of expressions for NumWorkers");
  return OpenACCNumWorkersClause::Create(
      Ctx, Clause.getBeginLoc(), Clause.getLParenLoc(), Clause.getIntExprs()[0],
      Clause.getEndLoc());
}

OpenACCClause *SemaOpenACCClauseVisitor::VisitVectorLengthClause(
    SemaOpenACC::OpenACCParsedClause &Clause) {
  // There is no prose in the standard that says duplicates aren't allowed,
  // but this diagnostic is present in other compilers, as well as makes
  // sense.
  if (checkAlreadyHasClauseOfKind(SemaRef, ExistingClauses, Clause))
    return nullptr;

  // OpenACC 3.3 Section 2.9.4:
  // An argument is allowed only when the 'vector_length' does not appear on the
  // 'kernels' construct.
  if (Clause.getDirectiveKind() == OpenACCDirectiveKind::KernelsLoop) {
    auto VectorClauses = llvm::make_filter_range(
        ExistingClauses, llvm::IsaPred<OpenACCVectorClause>);

    for (auto *VC : VectorClauses) {
      if (cast<OpenACCVectorClause>(VC)->hasIntExpr()) {
        SemaRef.Diag(Clause.getBeginLoc(),
                     diag::err_acc_num_arg_conflict_reverse)
            << OpenACCClauseKind::VectorLength << OpenACCClauseKind::Vector
            << /*num argument*/ 0;
        SemaRef.Diag(VC->getBeginLoc(), diag::note_acc_previous_clause_here);
        return nullptr;
      }
    }
  }

  assert(Clause.getIntExprs().size() == 1 &&
         "Invalid number of expressions for NumWorkers");
  return OpenACCVectorLengthClause::Create(
      Ctx, Clause.getBeginLoc(), Clause.getLParenLoc(), Clause.getIntExprs()[0],
      Clause.getEndLoc());
}

OpenACCClause *SemaOpenACCClauseVisitor::VisitAsyncClause(
    SemaOpenACC::OpenACCParsedClause &Clause) {
  // Restrictions only properly implemented on 'compute'/'combined'/'data'
  // constructs, and 'compute'/'combined'/'data' constructs are the only
  // construct that can do anything with this yet, so skip/treat as
  // unimplemented in this case.
  if (!isDirectiveKindImplemented(Clause.getDirectiveKind()))
    return isNotImplemented();

  // There is no prose in the standard that says duplicates aren't allowed,
  // but this diagnostic is present in other compilers, as well as makes
  // sense.
  if (checkAlreadyHasClauseOfKind(SemaRef, ExistingClauses, Clause))
    return nullptr;

  assert(Clause.getNumIntExprs() < 2 &&
         "Invalid number of expressions for Async");
  return OpenACCAsyncClause::Create(
      Ctx, Clause.getBeginLoc(), Clause.getLParenLoc(),
      Clause.getNumIntExprs() != 0 ? Clause.getIntExprs()[0] : nullptr,
      Clause.getEndLoc());
}

OpenACCClause *SemaOpenACCClauseVisitor::VisitDeviceNumClause(
    SemaOpenACC::OpenACCParsedClause &Clause) {
  // Restrictions only properly implemented on certain constructs, so skip/treat
  // as unimplemented in those cases.
  if (!isDirectiveKindImplemented(Clause.getDirectiveKind()))
    return isNotImplemented();

  assert(Clause.getNumIntExprs() == 1 &&
         "Invalid number of expressions for device_num");
  return OpenACCDeviceNumClause::Create(
      Ctx, Clause.getBeginLoc(), Clause.getLParenLoc(), Clause.getIntExprs()[0],
      Clause.getEndLoc());
}

OpenACCClause *SemaOpenACCClauseVisitor::VisitPrivateClause(
    SemaOpenACC::OpenACCParsedClause &Clause) {
  // ActOnVar ensured that everything is a valid variable reference, so there
  // really isn't anything to do here. GCC does some duplicate-finding, though
  // it isn't apparent in the standard where this is justified.

  return OpenACCPrivateClause::Create(Ctx, Clause.getBeginLoc(),
                                      Clause.getLParenLoc(),
                                      Clause.getVarList(), Clause.getEndLoc());
}

OpenACCClause *SemaOpenACCClauseVisitor::VisitFirstPrivateClause(
    SemaOpenACC::OpenACCParsedClause &Clause) {
  // ActOnVar ensured that everything is a valid variable reference, so there
  // really isn't anything to do here. GCC does some duplicate-finding, though
  // it isn't apparent in the standard where this is justified.

  return OpenACCFirstPrivateClause::Create(
      Ctx, Clause.getBeginLoc(), Clause.getLParenLoc(), Clause.getVarList(),
      Clause.getEndLoc());
}

OpenACCClause *SemaOpenACCClauseVisitor::VisitNoCreateClause(
    SemaOpenACC::OpenACCParsedClause &Clause) {
<<<<<<< HEAD
  // Restrictions only properly implemented on 'compute'/'combined' constructs,
  // and 'compute'/'combined' constructs are the only construct that can do
  // anything with this yet, so skip/treat as unimplemented in this case.
  if (!isOpenACCComputeDirectiveKind(Clause.getDirectiveKind()) &&
      !isOpenACCCombinedDirectiveKind(Clause.getDirectiveKind()))
    return isNotImplemented();
=======
>>>>>>> 49fd7d4f
  // ActOnVar ensured that everything is a valid variable reference, so there
  // really isn't anything to do here. GCC does some duplicate-finding, though
  // it isn't apparent in the standard where this is justified.

  return OpenACCNoCreateClause::Create(Ctx, Clause.getBeginLoc(),
                                       Clause.getLParenLoc(),
                                       Clause.getVarList(), Clause.getEndLoc());
}

OpenACCClause *SemaOpenACCClauseVisitor::VisitPresentClause(
    SemaOpenACC::OpenACCParsedClause &Clause) {
  // Restrictions only properly implemented on 'compute'/'combined'/'data'
  // constructs, and 'compute'/'combined'/'data' constructs are the only
  // construct that can do anything with this yet, so skip/treat as
  // unimplemented in this case.
  if (!isDirectiveKindImplemented(Clause.getDirectiveKind()))
    return isNotImplemented();
  // ActOnVar ensured that everything is a valid variable reference, so there
  // really isn't anything to do here. GCC does some duplicate-finding, though
  // it isn't apparent in the standard where this is justified.

  return OpenACCPresentClause::Create(Ctx, Clause.getBeginLoc(),
                                      Clause.getLParenLoc(),
                                      Clause.getVarList(), Clause.getEndLoc());
}

OpenACCClause *SemaOpenACCClauseVisitor::VisitCopyClause(
    SemaOpenACC::OpenACCParsedClause &Clause) {
<<<<<<< HEAD
  // Restrictions only properly implemented on 'compute'/'combined' constructs,
  // and 'compute'/'combined' constructs are the only construct that can do
  // anything with this yet, so skip/treat as unimplemented in this case.
  if (!isOpenACCComputeDirectiveKind(Clause.getDirectiveKind()) &&
      !isOpenACCCombinedDirectiveKind(Clause.getDirectiveKind()))
=======
  // Restrictions only properly implemented on 'compute'/'combined'/'data'
  // constructs, and 'compute'/'combined'/'data' constructs are the only
  // construct that can do anything with this yet, so skip/treat as
  // unimplemented in this case.
  if (!isDirectiveKindImplemented(Clause.getDirectiveKind()))
>>>>>>> 49fd7d4f
    return isNotImplemented();
  // ActOnVar ensured that everything is a valid variable reference, so there
  // really isn't anything to do here. GCC does some duplicate-finding, though
  // it isn't apparent in the standard where this is justified.

  return OpenACCCopyClause::Create(
      Ctx, Clause.getClauseKind(), Clause.getBeginLoc(), Clause.getLParenLoc(),
      Clause.getVarList(), Clause.getEndLoc());
}

OpenACCClause *SemaOpenACCClauseVisitor::VisitCopyInClause(
    SemaOpenACC::OpenACCParsedClause &Clause) {
<<<<<<< HEAD
  // Restrictions only properly implemented on 'compute'/'combined' constructs,
  // and 'compute'/'combined' constructs are the only construct that can do
  // anything with this yet, so skip/treat as unimplemented in this case.
  if (!isOpenACCComputeDirectiveKind(Clause.getDirectiveKind()) &&
      !isOpenACCCombinedDirectiveKind(Clause.getDirectiveKind()))
=======
  // Restrictions only properly implemented on 'compute'/'combined'/'data'
  // constructs, and 'compute'/'combined'/'data' constructs are the only
  // construct that can do anything with this yet, so skip/treat as
  // unimplemented in this case.
  if (!isDirectiveKindImplemented(Clause.getDirectiveKind()))
>>>>>>> 49fd7d4f
    return isNotImplemented();
  // ActOnVar ensured that everything is a valid variable reference, so there
  // really isn't anything to do here. GCC does some duplicate-finding, though
  // it isn't apparent in the standard where this is justified.

  return OpenACCCopyInClause::Create(
      Ctx, Clause.getClauseKind(), Clause.getBeginLoc(), Clause.getLParenLoc(),
      Clause.isReadOnly(), Clause.getVarList(), Clause.getEndLoc());
}

OpenACCClause *SemaOpenACCClauseVisitor::VisitCopyOutClause(
    SemaOpenACC::OpenACCParsedClause &Clause) {
<<<<<<< HEAD
  // Restrictions only properly implemented on 'compute'/'combined' constructs,
  // and 'compute'/'combined' constructs are the only construct that can do
  // anything with this yet, so skip/treat as unimplemented in this case.
  if (!isOpenACCComputeDirectiveKind(Clause.getDirectiveKind()) &&
      !isOpenACCCombinedDirectiveKind(Clause.getDirectiveKind()))
=======
  // Restrictions only properly implemented on 'compute'/'combined'/'data'
  // constructs, and 'compute'/'combined'/'data' constructs are the only
  // construct that can do anything with this yet, so skip/treat as
  // unimplemented in this case.
  if (!isDirectiveKindImplemented(Clause.getDirectiveKind()))
>>>>>>> 49fd7d4f
    return isNotImplemented();
  // ActOnVar ensured that everything is a valid variable reference, so there
  // really isn't anything to do here. GCC does some duplicate-finding, though
  // it isn't apparent in the standard where this is justified.

  return OpenACCCopyOutClause::Create(
      Ctx, Clause.getClauseKind(), Clause.getBeginLoc(), Clause.getLParenLoc(),
      Clause.isZero(), Clause.getVarList(), Clause.getEndLoc());
}

OpenACCClause *SemaOpenACCClauseVisitor::VisitCreateClause(
    SemaOpenACC::OpenACCParsedClause &Clause) {
<<<<<<< HEAD
  // Restrictions only properly implemented on 'compute'/'combined' constructs,
  // and 'compute'/'combined' constructs are the only construct that can do
  // anything with this yet, so skip/treat as unimplemented in this case.
  if (!isOpenACCComputeDirectiveKind(Clause.getDirectiveKind()) &&
      !isOpenACCCombinedDirectiveKind(Clause.getDirectiveKind()))
    return isNotImplemented();
=======
>>>>>>> 49fd7d4f
  // ActOnVar ensured that everything is a valid variable reference, so there
  // really isn't anything to do here. GCC does some duplicate-finding, though
  // it isn't apparent in the standard where this is justified.

  return OpenACCCreateClause::Create(
      Ctx, Clause.getClauseKind(), Clause.getBeginLoc(), Clause.getLParenLoc(),
      Clause.isZero(), Clause.getVarList(), Clause.getEndLoc());
}

OpenACCClause *SemaOpenACCClauseVisitor::VisitAttachClause(
    SemaOpenACC::OpenACCParsedClause &Clause) {
<<<<<<< HEAD
  // Restrictions only properly implemented on 'compute'/'combined' constructs,
  // and 'compute'/'combined' constructs are the only construct that can do
  // anything with this yet, so skip/treat as unimplemented in this case.
  if (!isOpenACCComputeDirectiveKind(Clause.getDirectiveKind()) &&
      !isOpenACCCombinedDirectiveKind(Clause.getDirectiveKind()))
    return isNotImplemented();

=======
>>>>>>> 49fd7d4f
  // ActOnVar ensured that everything is a valid variable reference, but we
  // still have to make sure it is a pointer type.
  llvm::SmallVector<Expr *> VarList{Clause.getVarList()};
  llvm::erase_if(VarList, [&](Expr *E) {
    return SemaRef.CheckVarIsPointerType(OpenACCClauseKind::Attach, E);
  });
  Clause.setVarListDetails(VarList,
                           /*IsReadOnly=*/false, /*IsZero=*/false);
  return OpenACCAttachClause::Create(Ctx, Clause.getBeginLoc(),
                                     Clause.getLParenLoc(), Clause.getVarList(),
                                     Clause.getEndLoc());
}

OpenACCClause *SemaOpenACCClauseVisitor::VisitDetachClause(
    SemaOpenACC::OpenACCParsedClause &Clause) {
  // ActOnVar ensured that everything is a valid variable reference, but we
  // still have to make sure it is a pointer type.
  llvm::SmallVector<Expr *> VarList{Clause.getVarList()};
  llvm::erase_if(VarList, [&](Expr *E) {
    return SemaRef.CheckVarIsPointerType(OpenACCClauseKind::Detach, E);
  });
  Clause.setVarListDetails(VarList,
                           /*IsReadOnly=*/false, /*IsZero=*/false);
  return OpenACCDetachClause::Create(Ctx, Clause.getBeginLoc(),
                                     Clause.getLParenLoc(), Clause.getVarList(),
                                     Clause.getEndLoc());
}

OpenACCClause *SemaOpenACCClauseVisitor::VisitDeleteClause(
    SemaOpenACC::OpenACCParsedClause &Clause) {
  // ActOnVar ensured that everything is a valid variable reference, so there
  // really isn't anything to do here. GCC does some duplicate-finding, though
  // it isn't apparent in the standard where this is justified.
  return OpenACCDeleteClause::Create(Ctx, Clause.getBeginLoc(),
                                     Clause.getLParenLoc(), Clause.getVarList(),
                                     Clause.getEndLoc());
}

OpenACCClause *SemaOpenACCClauseVisitor::VisitUseDeviceClause(
    SemaOpenACC::OpenACCParsedClause &Clause) {
  // ActOnVar ensured that everything is a valid variable or array, so nothing
  // left to do here.
  return OpenACCUseDeviceClause::Create(
      Ctx, Clause.getBeginLoc(), Clause.getLParenLoc(), Clause.getVarList(),
      Clause.getEndLoc());
}

OpenACCClause *SemaOpenACCClauseVisitor::VisitDevicePtrClause(
    SemaOpenACC::OpenACCParsedClause &Clause) {
<<<<<<< HEAD
  // Restrictions only properly implemented on 'compute'/'combined' constructs,
  // and 'compute'/'combined' constructs are the only construct that can do
  // anything with this yet, so skip/treat as unimplemented in this case.
  if (!isOpenACCComputeDirectiveKind(Clause.getDirectiveKind()) &&
      !isOpenACCCombinedDirectiveKind(Clause.getDirectiveKind()))
=======
  // Restrictions only properly implemented on 'compute'/'combined'/'data'
  // constructs, and 'compute'/'combined'/'data' constructs are the only
  // construct that can do anything with this yet, so skip/treat as
  // unimplemented in this case.
  if (!isDirectiveKindImplemented(Clause.getDirectiveKind()))
>>>>>>> 49fd7d4f
    return isNotImplemented();

  // ActOnVar ensured that everything is a valid variable reference, but we
  // still have to make sure it is a pointer type.
  llvm::SmallVector<Expr *> VarList{Clause.getVarList()};
  llvm::erase_if(VarList, [&](Expr *E) {
    return SemaRef.CheckVarIsPointerType(OpenACCClauseKind::DevicePtr, E);
  });
  Clause.setVarListDetails(VarList,
                           /*IsReadOnly=*/false, /*IsZero=*/false);

  return OpenACCDevicePtrClause::Create(
      Ctx, Clause.getBeginLoc(), Clause.getLParenLoc(), Clause.getVarList(),
      Clause.getEndLoc());
}

OpenACCClause *SemaOpenACCClauseVisitor::VisitWaitClause(
    SemaOpenACC::OpenACCParsedClause &Clause) {
<<<<<<< HEAD
  // Restrictions only properly implemented on 'compute'/'combined' constructs,
  // and 'compute'/'combined' constructs are the only construct that can do
  // anything with this yet, so skip/treat as unimplemented in this case.
  if (!isOpenACCComputeDirectiveKind(Clause.getDirectiveKind()) &&
      !isOpenACCCombinedDirectiveKind(Clause.getDirectiveKind()))
=======
  // Restrictions only properly implemented on 'compute'/'combined'/'data'
  // constructs, and 'compute'/'combined'/'data' constructs are the only
  // construct that can do anything with this yet, so skip/treat as
  // unimplemented in this case.
  if (!isDirectiveKindImplemented(Clause.getDirectiveKind()))
>>>>>>> 49fd7d4f
    return isNotImplemented();

  return OpenACCWaitClause::Create(
      Ctx, Clause.getBeginLoc(), Clause.getLParenLoc(), Clause.getDevNumExpr(),
      Clause.getQueuesLoc(), Clause.getQueueIdExprs(), Clause.getEndLoc());
}

OpenACCClause *SemaOpenACCClauseVisitor::VisitDeviceTypeClause(
    SemaOpenACC::OpenACCParsedClause &Clause) {
  // Restrictions only properly implemented on 'compute', 'combined', 'data' and
  // 'loop' constructs, and 'compute'/'combined'/'data'/'loop' constructs are
  // the only construct that can do anything with this yet, so skip/treat as
  // unimplemented in this case.
  if (!isDirectiveKindImplemented(Clause.getDirectiveKind()))
    return isNotImplemented();

  // TODO OpenACC: Once we get enough of the CodeGen implemented that we have
  // a source for the list of valid architectures, we need to warn on unknown
  // identifiers here.

  return OpenACCDeviceTypeClause::Create(
      Ctx, Clause.getClauseKind(), Clause.getBeginLoc(), Clause.getLParenLoc(),
      Clause.getDeviceTypeArchitectures(), Clause.getEndLoc());
}

OpenACCClause *SemaOpenACCClauseVisitor::VisitAutoClause(
    SemaOpenACC::OpenACCParsedClause &Clause) {
  // OpenACC 3.3 2.9:
  // Only one of the seq, independent, and auto clauses may appear.
  const auto *Itr =
      llvm::find_if(ExistingClauses,
                    llvm::IsaPred<OpenACCIndependentClause, OpenACCSeqClause>);
  if (Itr != ExistingClauses.end()) {
    SemaRef.Diag(Clause.getBeginLoc(), diag::err_acc_loop_spec_conflict)
        << Clause.getClauseKind() << Clause.getDirectiveKind();
    SemaRef.Diag((*Itr)->getBeginLoc(), diag::note_acc_previous_clause_here);
    return nullptr;
  }

  return OpenACCAutoClause::Create(Ctx, Clause.getBeginLoc(),
                                   Clause.getEndLoc());
}

OpenACCClause *SemaOpenACCClauseVisitor::VisitIndependentClause(
    SemaOpenACC::OpenACCParsedClause &Clause) {
  // OpenACC 3.3 2.9:
  // Only one of the seq, independent, and auto clauses may appear.
  const auto *Itr = llvm::find_if(
      ExistingClauses, llvm::IsaPred<OpenACCAutoClause, OpenACCSeqClause>);
  if (Itr != ExistingClauses.end()) {
    SemaRef.Diag(Clause.getBeginLoc(), diag::err_acc_loop_spec_conflict)
        << Clause.getClauseKind() << Clause.getDirectiveKind();
    SemaRef.Diag((*Itr)->getBeginLoc(), diag::note_acc_previous_clause_here);
    return nullptr;
  }

  return OpenACCIndependentClause::Create(Ctx, Clause.getBeginLoc(),
                                          Clause.getEndLoc());
}

ExprResult CheckGangStaticExpr(SemaOpenACC &S, Expr *E) {
  if (isa<OpenACCAsteriskSizeExpr>(E))
    return E;
  return S.ActOnIntExpr(OpenACCDirectiveKind::Invalid, OpenACCClauseKind::Gang,
                        E->getBeginLoc(), E);
}

bool IsOrphanLoop(OpenACCDirectiveKind DK, OpenACCDirectiveKind AssocKind) {
  return DK == OpenACCDirectiveKind::Loop &&
         AssocKind == OpenACCDirectiveKind::Invalid;
}

bool HasAssocKind(OpenACCDirectiveKind DK, OpenACCDirectiveKind AssocKind) {
  return DK == OpenACCDirectiveKind::Loop &&
         AssocKind != OpenACCDirectiveKind::Invalid;
}

ExprResult DiagIntArgInvalid(SemaOpenACC &S, Expr *E, OpenACCGangKind GK,
                             OpenACCClauseKind CK, OpenACCDirectiveKind DK,
                             OpenACCDirectiveKind AssocKind) {
  S.Diag(E->getBeginLoc(), diag::err_acc_int_arg_invalid)
      << GK << CK << IsOrphanLoop(DK, AssocKind) << DK
      << HasAssocKind(DK, AssocKind) << AssocKind;
  return ExprError();
}
ExprResult DiagIntArgInvalid(SemaOpenACC &S, Expr *E, StringRef TagKind,
                             OpenACCClauseKind CK, OpenACCDirectiveKind DK,
                             OpenACCDirectiveKind AssocKind) {
  S.Diag(E->getBeginLoc(), diag::err_acc_int_arg_invalid)
      << TagKind << CK << IsOrphanLoop(DK, AssocKind) << DK
      << HasAssocKind(DK, AssocKind) << AssocKind;
  return ExprError();
}

ExprResult CheckGangParallelExpr(SemaOpenACC &S, OpenACCDirectiveKind DK,
                                 OpenACCDirectiveKind AssocKind,
                                 OpenACCGangKind GK, Expr *E) {
  switch (GK) {
  case OpenACCGangKind::Static:
    return CheckGangStaticExpr(S, E);
  case OpenACCGangKind::Num:
    // OpenACC 3.3 2.9.2: When the parent compute construct is a parallel
    // construct, or an orphaned loop construct, the gang clause behaves as
    // follows. ... The num argument is not allowed.
    return DiagIntArgInvalid(S, E, GK, OpenACCClauseKind::Gang, DK, AssocKind);
  case OpenACCGangKind::Dim: {
    // OpenACC 3.3 2.9.2: When the parent compute construct is a parallel
    // construct, or an orphaned loop construct, the gang clause behaves as
    // follows. ... The dim argument must be a constant positive integer value
    // 1, 2, or 3.
    if (!E)
      return ExprError();
    ExprResult Res =
        S.ActOnIntExpr(OpenACCDirectiveKind::Invalid, OpenACCClauseKind::Gang,
                       E->getBeginLoc(), E);

    if (!Res.isUsable())
      return Res;

    if (Res.get()->isInstantiationDependent())
      return Res;

    std::optional<llvm::APSInt> ICE =
        Res.get()->getIntegerConstantExpr(S.getASTContext());

    if (!ICE || *ICE <= 0 || ICE > 3) {
      S.Diag(Res.get()->getBeginLoc(), diag::err_acc_gang_dim_value)
          << ICE.has_value() << ICE.value_or(llvm::APSInt{}).getExtValue();
      return ExprError();
    }

    return ExprResult{
        ConstantExpr::Create(S.getASTContext(), Res.get(), APValue{*ICE})};
  }
  }
  llvm_unreachable("Unknown gang kind in gang parallel check");
}

ExprResult CheckGangKernelsExpr(SemaOpenACC &S,
                                ArrayRef<const OpenACCClause *> ExistingClauses,
                                OpenACCDirectiveKind DK,
                                OpenACCDirectiveKind AssocKind,
                                OpenACCGangKind GK, Expr *E) {
  switch (GK) {
  // OpenACC 3.3 2.9.2: When the parent compute construct is a kernels
  // construct, the gang clause behaves as follows. ... The dim argument is
  // not allowed.
  case OpenACCGangKind::Dim:
    return DiagIntArgInvalid(S, E, GK, OpenACCClauseKind::Gang, DK, AssocKind);
  case OpenACCGangKind::Num: {
    // OpenACC 3.3 2.9.2: When the parent compute construct is a kernels
    // construct, the gang clause behaves as follows. ... An argument with no
    // keyword or with num keyword is only allowed when num_gangs does not
    // appear on the kernels construct. ... The region of a loop with the gang
    // clause may not contain another loop with a gang clause unless within a
    // nested compute region.

    // If this is a 'combined' construct, search the list of existing clauses.
    // Else we need to search the containing 'kernel'.
    auto Collection = isOpenACCCombinedDirectiveKind(DK)
                          ? ExistingClauses
                          : S.getActiveComputeConstructInfo().Clauses;

    const auto *Itr =
        llvm::find_if(Collection, llvm::IsaPred<OpenACCNumGangsClause>);

    if (Itr != Collection.end()) {
      S.Diag(E->getBeginLoc(), diag::err_acc_num_arg_conflict)
          << "num" << OpenACCClauseKind::Gang << DK
          << HasAssocKind(DK, AssocKind) << AssocKind
          << OpenACCClauseKind::NumGangs;

      S.Diag((*Itr)->getBeginLoc(), diag::note_acc_previous_clause_here);
      return ExprError();
    }
    return ExprResult{E};
  }
  case OpenACCGangKind::Static:
    return CheckGangStaticExpr(S, E);
    return ExprError();
  }
  llvm_unreachable("Unknown gang kind in gang kernels check");
}

ExprResult CheckGangSerialExpr(SemaOpenACC &S, OpenACCDirectiveKind DK,
                               OpenACCDirectiveKind AssocKind,
                               OpenACCGangKind GK, Expr *E) {
  switch (GK) {
  // 'dim' and 'num' don't really make sense on serial, and GCC rejects them
  // too, so we disallow them too.
  case OpenACCGangKind::Dim:
  case OpenACCGangKind::Num:
    return DiagIntArgInvalid(S, E, GK, OpenACCClauseKind::Gang, DK, AssocKind);
  case OpenACCGangKind::Static:
    return CheckGangStaticExpr(S, E);
  }
  llvm_unreachable("Unknown gang kind in gang serial check");
}

OpenACCClause *SemaOpenACCClauseVisitor::VisitVectorClause(
    SemaOpenACC::OpenACCParsedClause &Clause) {
  if (DiagIfSeqClause(Clause))
    return nullptr;

  // Restrictions only properly implemented on 'loop'/'combined' constructs, and
  // it is the only construct that can do anything with this, so skip/treat as
  // unimplemented for the routine constructs.
<<<<<<< HEAD
  if (Clause.getDirectiveKind() != OpenACCDirectiveKind::Loop &&
      !isOpenACCCombinedDirectiveKind(Clause.getDirectiveKind()))
=======
  if (!isDirectiveKindImplemented(Clause.getDirectiveKind()))
>>>>>>> 49fd7d4f
    return isNotImplemented();

  Expr *IntExpr =
      Clause.getNumIntExprs() != 0 ? Clause.getIntExprs()[0] : nullptr;
  if (IntExpr) {
    if (!isOpenACCCombinedDirectiveKind(Clause.getDirectiveKind())) {
      switch (SemaRef.getActiveComputeConstructInfo().Kind) {
      case OpenACCDirectiveKind::Invalid:
      case OpenACCDirectiveKind::Parallel:
        // No restriction on when 'parallel' can contain an argument.
        break;
      case OpenACCDirectiveKind::Serial:
        // GCC disallows this, and there is no real good reason for us to permit
        // it, so disallow until we come up with a use case that makes sense.
        DiagIntArgInvalid(SemaRef, IntExpr, "length", OpenACCClauseKind::Vector,
                          Clause.getDirectiveKind(),
                          SemaRef.getActiveComputeConstructInfo().Kind);
        IntExpr = nullptr;
        break;
      case OpenACCDirectiveKind::Kernels: {
        const auto *Itr =
            llvm::find_if(SemaRef.getActiveComputeConstructInfo().Clauses,
                          llvm::IsaPred<OpenACCVectorLengthClause>);
        if (Itr != SemaRef.getActiveComputeConstructInfo().Clauses.end()) {
          SemaRef.Diag(IntExpr->getBeginLoc(), diag::err_acc_num_arg_conflict)
              << "length" << OpenACCClauseKind::Vector
              << Clause.getDirectiveKind()
              << HasAssocKind(Clause.getDirectiveKind(),
                              SemaRef.getActiveComputeConstructInfo().Kind)
              << SemaRef.getActiveComputeConstructInfo().Kind
              << OpenACCClauseKind::VectorLength;
          SemaRef.Diag((*Itr)->getBeginLoc(),
                       diag::note_acc_previous_clause_here);

          IntExpr = nullptr;
        }
        break;
      }
      default:
        llvm_unreachable("Non compute construct in active compute construct");
      }
    } else {
      if (Clause.getDirectiveKind() == OpenACCDirectiveKind::SerialLoop) {
        DiagIntArgInvalid(SemaRef, IntExpr, "length", OpenACCClauseKind::Vector,
                          Clause.getDirectiveKind(),
                          SemaRef.getActiveComputeConstructInfo().Kind);
        IntExpr = nullptr;
      } else if (Clause.getDirectiveKind() ==
                 OpenACCDirectiveKind::KernelsLoop) {
        const auto *Itr = llvm::find_if(
            ExistingClauses, llvm::IsaPred<OpenACCVectorLengthClause>);
        if (Itr != ExistingClauses.end()) {
          SemaRef.Diag(IntExpr->getBeginLoc(), diag::err_acc_num_arg_conflict)
              << "length" << OpenACCClauseKind::Vector
              << Clause.getDirectiveKind()
              << HasAssocKind(Clause.getDirectiveKind(),
                              SemaRef.getActiveComputeConstructInfo().Kind)
              << SemaRef.getActiveComputeConstructInfo().Kind
              << OpenACCClauseKind::VectorLength;
          SemaRef.Diag((*Itr)->getBeginLoc(),
                       diag::note_acc_previous_clause_here);

          IntExpr = nullptr;
        }
      }
    }
  }

  if (!isOpenACCCombinedDirectiveKind(Clause.getDirectiveKind())) {
    // OpenACC 3.3 2.9.4: The region of a loop with a 'vector' clause may not
    // contain a loop with a gang, worker, or vector clause unless within a
    // nested compute region.
    if (SemaRef.LoopVectorClauseLoc.isValid()) {
      // This handles the 'inner loop' diagnostic, but we cannot set that we're
      // on one of these until we get to the end of the construct.
      SemaRef.Diag(Clause.getBeginLoc(), diag::err_acc_clause_in_clause_region)
          << OpenACCClauseKind::Vector << OpenACCClauseKind::Vector
          << /*skip kernels construct info*/ 0;
      SemaRef.Diag(SemaRef.LoopVectorClauseLoc,
                   diag::note_acc_previous_clause_here);
      return nullptr;
    }
  }

  return OpenACCVectorClause::Create(Ctx, Clause.getBeginLoc(),
                                     Clause.getLParenLoc(), IntExpr,
                                     Clause.getEndLoc());
}

OpenACCClause *SemaOpenACCClauseVisitor::VisitWorkerClause(
    SemaOpenACC::OpenACCParsedClause &Clause) {
  if (DiagIfSeqClause(Clause))
    return nullptr;

  // Restrictions only properly implemented on 'loop'/'combined' constructs, and
  // it is the only construct that can do anything with this, so skip/treat as
  // unimplemented for the routine constructs.
<<<<<<< HEAD
  if (Clause.getDirectiveKind() != OpenACCDirectiveKind::Loop &&
      !isOpenACCCombinedDirectiveKind(Clause.getDirectiveKind()))
=======
  if (!isDirectiveKindImplemented(Clause.getDirectiveKind()))
>>>>>>> 49fd7d4f
    return isNotImplemented();

  Expr *IntExpr =
      Clause.getNumIntExprs() != 0 ? Clause.getIntExprs()[0] : nullptr;

  if (IntExpr) {
    if (!isOpenACCCombinedDirectiveKind(Clause.getDirectiveKind())) {
      switch (SemaRef.getActiveComputeConstructInfo().Kind) {
      case OpenACCDirectiveKind::Invalid:
      case OpenACCDirectiveKind::ParallelLoop:
      case OpenACCDirectiveKind::SerialLoop:
      case OpenACCDirectiveKind::Parallel:
      case OpenACCDirectiveKind::Serial:
        DiagIntArgInvalid(SemaRef, IntExpr, OpenACCGangKind::Num,
                          OpenACCClauseKind::Worker, Clause.getDirectiveKind(),
                          SemaRef.getActiveComputeConstructInfo().Kind);
        IntExpr = nullptr;
        break;
      case OpenACCDirectiveKind::KernelsLoop:
      case OpenACCDirectiveKind::Kernels: {
        const auto *Itr =
            llvm::find_if(SemaRef.getActiveComputeConstructInfo().Clauses,
                          llvm::IsaPred<OpenACCNumWorkersClause>);
        if (Itr != SemaRef.getActiveComputeConstructInfo().Clauses.end()) {
          SemaRef.Diag(IntExpr->getBeginLoc(), diag::err_acc_num_arg_conflict)
              << "num" << OpenACCClauseKind::Worker << Clause.getDirectiveKind()
              << HasAssocKind(Clause.getDirectiveKind(),
                              SemaRef.getActiveComputeConstructInfo().Kind)
              << SemaRef.getActiveComputeConstructInfo().Kind
              << OpenACCClauseKind::NumWorkers;
          SemaRef.Diag((*Itr)->getBeginLoc(),
                       diag::note_acc_previous_clause_here);

          IntExpr = nullptr;
        }
        break;
      }
      default:
        llvm_unreachable("Non compute construct in active compute construct");
      }
    } else {
      if (Clause.getDirectiveKind() == OpenACCDirectiveKind::ParallelLoop ||
          Clause.getDirectiveKind() == OpenACCDirectiveKind::SerialLoop) {
        DiagIntArgInvalid(SemaRef, IntExpr, OpenACCGangKind::Num,
                          OpenACCClauseKind::Worker, Clause.getDirectiveKind(),
                          SemaRef.getActiveComputeConstructInfo().Kind);
        IntExpr = nullptr;
      } else {
        assert(Clause.getDirectiveKind() == OpenACCDirectiveKind::KernelsLoop &&
               "Unknown combined directive kind?");
        const auto *Itr = llvm::find_if(ExistingClauses,
                                        llvm::IsaPred<OpenACCNumWorkersClause>);
        if (Itr != ExistingClauses.end()) {
          SemaRef.Diag(IntExpr->getBeginLoc(), diag::err_acc_num_arg_conflict)
              << "num" << OpenACCClauseKind::Worker << Clause.getDirectiveKind()
              << HasAssocKind(Clause.getDirectiveKind(),
                              SemaRef.getActiveComputeConstructInfo().Kind)
              << SemaRef.getActiveComputeConstructInfo().Kind
              << OpenACCClauseKind::NumWorkers;
          SemaRef.Diag((*Itr)->getBeginLoc(),
                       diag::note_acc_previous_clause_here);

          IntExpr = nullptr;
        }
      }
    }
  }

  if (!isOpenACCCombinedDirectiveKind(Clause.getDirectiveKind())) {
    // OpenACC 3.3 2.9.3: The region of a loop with a 'worker' clause may not
    // contain a loop with a gang or worker clause unless within a nested
    // compute region.
    if (SemaRef.LoopWorkerClauseLoc.isValid()) {
      // This handles the 'inner loop' diagnostic, but we cannot set that we're
      // on one of these until we get to the end of the construct.
      SemaRef.Diag(Clause.getBeginLoc(), diag::err_acc_clause_in_clause_region)
          << OpenACCClauseKind::Worker << OpenACCClauseKind::Worker
          << /*skip kernels construct info*/ 0;
      SemaRef.Diag(SemaRef.LoopWorkerClauseLoc,
                   diag::note_acc_previous_clause_here);
      return nullptr;
    }

    // OpenACC 3.3 2.9.4: The region of a loop with a 'vector' clause may not
    // contain a loop with a gang, worker, or vector clause unless within a
    // nested compute region.
    if (SemaRef.LoopVectorClauseLoc.isValid()) {
      // This handles the 'inner loop' diagnostic, but we cannot set that we're
      // on one of these until we get to the end of the construct.
      SemaRef.Diag(Clause.getBeginLoc(), diag::err_acc_clause_in_clause_region)
          << OpenACCClauseKind::Worker << OpenACCClauseKind::Vector
          << /*skip kernels construct info*/ 0;
      SemaRef.Diag(SemaRef.LoopVectorClauseLoc,
                   diag::note_acc_previous_clause_here);
      return nullptr;
    }
  }

  return OpenACCWorkerClause::Create(Ctx, Clause.getBeginLoc(),
                                     Clause.getLParenLoc(), IntExpr,
                                     Clause.getEndLoc());
}

OpenACCClause *SemaOpenACCClauseVisitor::VisitGangClause(
    SemaOpenACC::OpenACCParsedClause &Clause) {
  if (DiagIfSeqClause(Clause))
    return nullptr;

  // Restrictions only properly implemented on 'loop' constructs, and it is
  // the only construct that can do anything with this, so skip/treat as
  // unimplemented for the combined constructs.
<<<<<<< HEAD
  if (Clause.getDirectiveKind() != OpenACCDirectiveKind::Loop &&
      !isOpenACCCombinedDirectiveKind(Clause.getDirectiveKind()))
=======
  if (!isDirectiveKindImplemented(Clause.getDirectiveKind()))
>>>>>>> 49fd7d4f
    return isNotImplemented();

  // OpenACC 3.3 Section 2.9.11: A reduction clause may not appear on a loop
  // directive that has a gang clause and is within a compute construct that has
  // a num_gangs clause with more than one explicit argument.
  if ((Clause.getDirectiveKind() == OpenACCDirectiveKind::Loop &&
       SemaRef.getActiveComputeConstructInfo().Kind !=
           OpenACCDirectiveKind::Invalid) ||
      isOpenACCCombinedDirectiveKind(Clause.getDirectiveKind())) {
    // num_gangs clause on the active compute construct.
    auto ActiveComputeConstructContainer =
        isOpenACCCombinedDirectiveKind(Clause.getDirectiveKind())
            ? ExistingClauses
            : SemaRef.getActiveComputeConstructInfo().Clauses;
    auto *NumGangsClauseItr = llvm::find_if(
        ActiveComputeConstructContainer, llvm::IsaPred<OpenACCNumGangsClause>);

    if (NumGangsClauseItr != ActiveComputeConstructContainer.end() &&
        cast<OpenACCNumGangsClause>(*NumGangsClauseItr)->getIntExprs().size() >
            1) {
      auto *ReductionClauseItr =
          llvm::find_if(ExistingClauses, llvm::IsaPred<OpenACCReductionClause>);

      if (ReductionClauseItr != ExistingClauses.end()) {
        SemaRef.Diag(Clause.getBeginLoc(),
                     diag::err_acc_gang_reduction_numgangs_conflict)
            << OpenACCClauseKind::Gang << OpenACCClauseKind::Reduction
            << Clause.getDirectiveKind()
            << isOpenACCCombinedDirectiveKind(Clause.getDirectiveKind());
        SemaRef.Diag((*ReductionClauseItr)->getBeginLoc(),
                     diag::note_acc_previous_clause_here);
        SemaRef.Diag((*NumGangsClauseItr)->getBeginLoc(),
                     diag::note_acc_previous_clause_here);
        return nullptr;
      }
    }
  }

  llvm::SmallVector<OpenACCGangKind> GangKinds;
  llvm::SmallVector<Expr *> IntExprs;

  // Store the existing locations, so we can do duplicate checking.  Index is
  // the int-value of the OpenACCGangKind enum.
  SourceLocation ExistingElemLoc[3];

  for (unsigned I = 0; I < Clause.getIntExprs().size(); ++I) {
    OpenACCGangKind GK = Clause.getGangKinds()[I];
    ExprResult ER =
        SemaRef.CheckGangExpr(ExistingClauses, Clause.getDirectiveKind(), GK,
                              Clause.getIntExprs()[I]);

    if (!ER.isUsable())
      continue;

    // OpenACC 3.3 2.9: 'gang-arg-list' may have at most one num, one dim, and
    // one static argument.
    if (ExistingElemLoc[static_cast<unsigned>(GK)].isValid()) {
      SemaRef.Diag(ER.get()->getBeginLoc(), diag::err_acc_gang_multiple_elt)
          << static_cast<unsigned>(GK);
      SemaRef.Diag(ExistingElemLoc[static_cast<unsigned>(GK)],
                   diag::note_acc_previous_expr_here);
      continue;
    }

    ExistingElemLoc[static_cast<unsigned>(GK)] = ER.get()->getBeginLoc();
    GangKinds.push_back(GK);
    IntExprs.push_back(ER.get());
  }

  if (!isOpenACCCombinedDirectiveKind(Clause.getDirectiveKind())) {
    // OpenACC 3.3 2.9.2: When the parent compute construct is a kernels
    // construct, the gang clause behaves as follows. ... The region of a loop
    // with a gang clause may not contain another loop with a gang clause unless
    // within a nested compute region.
    if (SemaRef.LoopGangClauseOnKernel.Loc.isValid()) {
      // This handles the 'inner loop' diagnostic, but we cannot set that we're
      // on one of these until we get to the end of the construct.
      SemaRef.Diag(Clause.getBeginLoc(), diag::err_acc_clause_in_clause_region)
          << OpenACCClauseKind::Gang << OpenACCClauseKind::Gang
          << /*kernels construct info*/ 1
          << SemaRef.LoopGangClauseOnKernel.DirKind;
      SemaRef.Diag(SemaRef.LoopGangClauseOnKernel.Loc,
                   diag::note_acc_previous_clause_here);
      return nullptr;
    }

    // OpenACC 3.3 2.9.3: The region of a loop with a 'worker' clause may not
    // contain a loop with a gang or worker clause unless within a nested
    // compute region.
    if (SemaRef.LoopWorkerClauseLoc.isValid()) {
      // This handles the 'inner loop' diagnostic, but we cannot set that we're
      // on one of these until we get to the end of the construct.
      SemaRef.Diag(Clause.getBeginLoc(), diag::err_acc_clause_in_clause_region)
          << OpenACCClauseKind::Gang << OpenACCClauseKind::Worker
          << /*!kernels construct info*/ 0;
      SemaRef.Diag(SemaRef.LoopWorkerClauseLoc,
                   diag::note_acc_previous_clause_here);
      return nullptr;
    }

    // OpenACC 3.3 2.9.4: The region of a loop with a 'vector' clause may not
    // contain a loop with a gang, worker, or vector clause unless within a
    // nested compute region.
    if (SemaRef.LoopVectorClauseLoc.isValid()) {
      // This handles the 'inner loop' diagnostic, but we cannot set that we're
      // on one of these until we get to the end of the construct.
      SemaRef.Diag(Clause.getBeginLoc(), diag::err_acc_clause_in_clause_region)
          << OpenACCClauseKind::Gang << OpenACCClauseKind::Vector
          << /*!kernels construct info*/ 0;
      SemaRef.Diag(SemaRef.LoopVectorClauseLoc,
                   diag::note_acc_previous_clause_here);
      return nullptr;
    }
  }

  return SemaRef.CheckGangClause(Clause.getDirectiveKind(), ExistingClauses,
                                 Clause.getBeginLoc(), Clause.getLParenLoc(),
                                 GangKinds, IntExprs, Clause.getEndLoc());
<<<<<<< HEAD
=======
}

OpenACCClause *SemaOpenACCClauseVisitor::VisitFinalizeClause(
    SemaOpenACC::OpenACCParsedClause &Clause) {
  // There isn't anything to do here, this is only valid on one construct, and
  // has no associated rules.
  return OpenACCFinalizeClause::Create(Ctx, Clause.getBeginLoc(),
                                       Clause.getEndLoc());
}

OpenACCClause *SemaOpenACCClauseVisitor::VisitIfPresentClause(
    SemaOpenACC::OpenACCParsedClause &Clause) {
  if (!isDirectiveKindImplemented(Clause.getDirectiveKind()))
    return isNotImplemented();
  // There isn't anything to do here, this is only valid on one construct, and
  // has no associated rules.
  return OpenACCIfPresentClause::Create(Ctx, Clause.getBeginLoc(),
                                        Clause.getEndLoc());
>>>>>>> 49fd7d4f
}

OpenACCClause *SemaOpenACCClauseVisitor::VisitSeqClause(
    SemaOpenACC::OpenACCParsedClause &Clause) {
  // Restrictions only properly implemented on 'loop' constructs and combined ,
  // and it is the only construct that can do anything with this, so skip/treat
  // as unimplemented for the routine constructs.
  if (!isDirectiveKindImplemented(Clause.getDirectiveKind()))
    return isNotImplemented();

  // OpenACC 3.3 2.9:
  // Only one of the seq, independent, and auto clauses may appear.
  const auto *Itr =
      llvm::find_if(ExistingClauses,
                    llvm::IsaPred<OpenACCAutoClause, OpenACCIndependentClause>);
  if (Itr != ExistingClauses.end()) {
    SemaRef.Diag(Clause.getBeginLoc(), diag::err_acc_loop_spec_conflict)
        << Clause.getClauseKind() << Clause.getDirectiveKind();
    SemaRef.Diag((*Itr)->getBeginLoc(), diag::note_acc_previous_clause_here);
    return nullptr;
  }

  // OpenACC 3.3 2.9:
  // A 'gang', 'worker', or 'vector' clause may not appear if a 'seq' clause
  // appears.
  Itr = llvm::find_if(ExistingClauses,
                      llvm::IsaPred<OpenACCGangClause, OpenACCWorkerClause,
                                    OpenACCVectorClause>);

  if (Itr != ExistingClauses.end()) {
    SemaRef.Diag(Clause.getBeginLoc(), diag::err_acc_clause_cannot_combine)
        << Clause.getClauseKind() << (*Itr)->getClauseKind()
        << Clause.getDirectiveKind();
    SemaRef.Diag((*Itr)->getBeginLoc(), diag::note_acc_previous_clause_here);
    return nullptr;
  }

  return OpenACCSeqClause::Create(Ctx, Clause.getBeginLoc(),
                                  Clause.getEndLoc());
}

OpenACCClause *SemaOpenACCClauseVisitor::VisitReductionClause(
    SemaOpenACC::OpenACCParsedClause &Clause) {
  // OpenACC 3.3 Section 2.9.11: A reduction clause may not appear on a loop
  // directive that has a gang clause and is within a compute construct that has
  // a num_gangs clause with more than one explicit argument.
  if ((Clause.getDirectiveKind() == OpenACCDirectiveKind::Loop &&
       SemaRef.getActiveComputeConstructInfo().Kind !=
           OpenACCDirectiveKind::Invalid) ||
      isOpenACCCombinedDirectiveKind(Clause.getDirectiveKind())) {
    // num_gangs clause on the active compute construct.
    auto ActiveComputeConstructContainer =
        isOpenACCCombinedDirectiveKind(Clause.getDirectiveKind())
            ? ExistingClauses
            : SemaRef.getActiveComputeConstructInfo().Clauses;
    auto *NumGangsClauseItr = llvm::find_if(
        ActiveComputeConstructContainer, llvm::IsaPred<OpenACCNumGangsClause>);

    if (NumGangsClauseItr != ActiveComputeConstructContainer.end() &&
        cast<OpenACCNumGangsClause>(*NumGangsClauseItr)->getIntExprs().size() >
            1) {
      auto *GangClauseItr =
          llvm::find_if(ExistingClauses, llvm::IsaPred<OpenACCGangClause>);

      if (GangClauseItr != ExistingClauses.end()) {
        SemaRef.Diag(Clause.getBeginLoc(),
                     diag::err_acc_gang_reduction_numgangs_conflict)
            << OpenACCClauseKind::Reduction << OpenACCClauseKind::Gang
            << Clause.getDirectiveKind()
            << isOpenACCCombinedDirectiveKind(Clause.getDirectiveKind());
        SemaRef.Diag((*GangClauseItr)->getBeginLoc(),
                     diag::note_acc_previous_clause_here);
        SemaRef.Diag((*NumGangsClauseItr)->getBeginLoc(),
                     diag::note_acc_previous_clause_here);
        return nullptr;
      }
    }
  }

  // OpenACC3.3 Section 2.9.11: If a variable is involved in a reduction that
  // spans multiple nested loops where two or more of those loops have
  // associated loop directives, a reduction clause containing that variable
  // must appear on each of those loop directives.
  //
  // This can't really be implemented in the CFE, as this requires a level of
  // rechability/useage analysis that we're not really wanting to get into.
  // Additionally, I'm alerted that this restriction is one that the middle-end
  // can just 'figure out' as an extension and isn't really necessary.
  //
  // OpenACC3.3 Section 2.9.11: Every 'var' in a reduction clause appearing on
  // an orphaned loop construct must be private.
  //
  // This again is something we cannot really diagnose, as it requires we see
  // all the uses/scopes of all variables referenced.  The middle end/MLIR might
  // be able to diagnose this.

  // OpenACC 3.3 Section 2.5.4:
  // A reduction clause may not appear on a parallel construct with a
  // num_gangs clause that has more than one argument.
  if (Clause.getDirectiveKind() == OpenACCDirectiveKind::Parallel ||
      Clause.getDirectiveKind() == OpenACCDirectiveKind::ParallelLoop) {
    auto NumGangsClauses = llvm::make_filter_range(
        ExistingClauses, llvm::IsaPred<OpenACCNumGangsClause>);

    for (auto *NGC : NumGangsClauses) {
      unsigned NumExprs =
          cast<OpenACCNumGangsClause>(NGC)->getIntExprs().size();

      if (NumExprs > 1) {
        SemaRef.Diag(Clause.getBeginLoc(),
                     diag::err_acc_reduction_num_gangs_conflict)
            << /*>1 arg in first loc=*/0 << Clause.getClauseKind()
            << Clause.getDirectiveKind() << OpenACCClauseKind::NumGangs;
        SemaRef.Diag(NGC->getBeginLoc(), diag::note_acc_previous_clause_here);
        return nullptr;
      }
    }
  }

  SmallVector<Expr *> ValidVars;

  for (Expr *Var : Clause.getVarList()) {
    ExprResult Res = SemaRef.CheckReductionVar(Clause.getDirectiveKind(),
                                               Clause.getReductionOp(), Var);

    if (Res.isUsable())
      ValidVars.push_back(Res.get());
  }

  return SemaRef.CheckReductionClause(
      ExistingClauses, Clause.getDirectiveKind(), Clause.getBeginLoc(),
      Clause.getLParenLoc(), Clause.getReductionOp(), ValidVars,
      Clause.getEndLoc());
}

OpenACCClause *SemaOpenACCClauseVisitor::VisitCollapseClause(
    SemaOpenACC::OpenACCParsedClause &Clause) {
  // Duplicates here are not really sensible.  We could possible permit
  // multiples if they all had the same value, but there isn't really a good
  // reason to do so. Also, this simplifies the suppression of duplicates, in
  // that we know if we 'find' one after instantiation, that it is the same
  // clause, which simplifies instantiation/checking/etc.
  if (checkAlreadyHasClauseOfKind(SemaRef, ExistingClauses, Clause))
    return nullptr;

  ExprResult LoopCount = SemaRef.CheckCollapseLoopCount(Clause.getLoopCount());

  if (!LoopCount.isUsable())
    return nullptr;

  return OpenACCCollapseClause::Create(Ctx, Clause.getBeginLoc(),
                                       Clause.getLParenLoc(), Clause.isForce(),
                                       LoopCount.get(), Clause.getEndLoc());
}

void CollectActiveReductionClauses(
    llvm::SmallVector<OpenACCReductionClause *> &ActiveClauses,
    ArrayRef<OpenACCClause *> CurClauses) {
  for (auto *CurClause : CurClauses) {
    if (auto *RedClause = dyn_cast<OpenACCReductionClause>(CurClause);
        RedClause && !RedClause->getVarList().empty())
      ActiveClauses.push_back(RedClause);
  }
}

// Depth needs to be preserved for all associated statements that aren't
// supposed to modify the compute/combined/loop construct information.
bool PreserveLoopRAIIDepthInAssociatedStmtRAII(OpenACCDirectiveKind DK) {
  switch (DK) {
  case OpenACCDirectiveKind::Parallel:
  case OpenACCDirectiveKind::ParallelLoop:
  case OpenACCDirectiveKind::Serial:
  case OpenACCDirectiveKind::SerialLoop:
  case OpenACCDirectiveKind::Kernels:
  case OpenACCDirectiveKind::KernelsLoop:
  case OpenACCDirectiveKind::Loop:
    return false;
  case OpenACCDirectiveKind::Data:
  case OpenACCDirectiveKind::HostData:
    return true;
  case OpenACCDirectiveKind::EnterData:
  case OpenACCDirectiveKind::ExitData:
  case OpenACCDirectiveKind::Wait:
  case OpenACCDirectiveKind::Init:
  case OpenACCDirectiveKind::Shutdown:
    llvm_unreachable("Doesn't have an associated stmt");
  default:
  case OpenACCDirectiveKind::Invalid:
    llvm_unreachable("Unhandled directive kind?");
  }
  llvm_unreachable("Unhandled directive kind?");
}

} // namespace

SemaOpenACC::SemaOpenACC(Sema &S) : SemaBase(S) {}

SemaOpenACC::AssociatedStmtRAII::AssociatedStmtRAII(
    SemaOpenACC &S, OpenACCDirectiveKind DK, SourceLocation DirLoc,
    ArrayRef<const OpenACCClause *> UnInstClauses,
    ArrayRef<OpenACCClause *> Clauses)
    : SemaRef(S), OldActiveComputeConstructInfo(S.ActiveComputeConstructInfo),
      DirKind(DK), OldLoopGangClauseOnKernel(S.LoopGangClauseOnKernel),
      OldLoopWorkerClauseLoc(S.LoopWorkerClauseLoc),
      OldLoopVectorClauseLoc(S.LoopVectorClauseLoc),
      OldLoopWithoutSeqInfo(S.LoopWithoutSeqInfo),
      ActiveReductionClauses(S.ActiveReductionClauses),
      LoopRAII(SemaRef, PreserveLoopRAIIDepthInAssociatedStmtRAII(DirKind)) {

  // Compute constructs end up taking their 'loop'.
  if (DirKind == OpenACCDirectiveKind::Parallel ||
      DirKind == OpenACCDirectiveKind::Serial ||
      DirKind == OpenACCDirectiveKind::Kernels) {
    CollectActiveReductionClauses(S.ActiveReductionClauses, Clauses);
    SemaRef.ActiveComputeConstructInfo.Kind = DirKind;
    SemaRef.ActiveComputeConstructInfo.Clauses = Clauses;

    // OpenACC 3.3 2.9.2: When the parent compute construct is a kernels
    // construct, the gang clause behaves as follows. ... The region of a loop
    // with a gang clause may not contain another loop with a gang clause unless
    // within a nested compute region.
    //
    // Implement the 'unless within a nested compute region' part.
    SemaRef.LoopGangClauseOnKernel = {};
    SemaRef.LoopWorkerClauseLoc = {};
    SemaRef.LoopVectorClauseLoc = {};
    SemaRef.LoopWithoutSeqInfo = {};
  } else if (DirKind == OpenACCDirectiveKind::ParallelLoop ||
             DirKind == OpenACCDirectiveKind::SerialLoop ||
             DirKind == OpenACCDirectiveKind::KernelsLoop) {
    SemaRef.ActiveComputeConstructInfo.Kind = DirKind;
    SemaRef.ActiveComputeConstructInfo.Clauses = Clauses;

    CollectActiveReductionClauses(S.ActiveReductionClauses, Clauses);
    SetCollapseInfoBeforeAssociatedStmt(UnInstClauses, Clauses);
    SetTileInfoBeforeAssociatedStmt(UnInstClauses, Clauses);

    SemaRef.LoopGangClauseOnKernel = {};
    SemaRef.LoopWorkerClauseLoc = {};
    SemaRef.LoopVectorClauseLoc = {};

    // Set the active 'loop' location if there isn't a 'seq' on it, so we can
    // diagnose the for loops.
    SemaRef.LoopWithoutSeqInfo = {};
    if (Clauses.end() ==
        llvm::find_if(Clauses, llvm::IsaPred<OpenACCSeqClause>))
      SemaRef.LoopWithoutSeqInfo = {DirKind, DirLoc};

    // OpenACC 3.3 2.9.2: When the parent compute construct is a kernels
    // construct, the gang clause behaves as follows. ... The region of a loop
    // with a gang clause may not contain another loop with a gang clause unless
    // within a nested compute region.
    //
    // We don't bother doing this when this is a template instantiation, as
    // there is no reason to do these checks: the existance of a
    // gang/kernels/etc cannot be dependent.
    if (DirKind == OpenACCDirectiveKind::KernelsLoop && UnInstClauses.empty()) {
      // This handles the 'outer loop' part of this.
      auto *Itr = llvm::find_if(Clauses, llvm::IsaPred<OpenACCGangClause>);
      if (Itr != Clauses.end())
        SemaRef.LoopGangClauseOnKernel = {(*Itr)->getBeginLoc(), DirKind};
    }

    if (UnInstClauses.empty()) {
      auto *Itr = llvm::find_if(Clauses, llvm::IsaPred<OpenACCWorkerClause>);
      if (Itr != Clauses.end())
        SemaRef.LoopWorkerClauseLoc = (*Itr)->getBeginLoc();

      auto *Itr2 = llvm::find_if(Clauses, llvm::IsaPred<OpenACCVectorClause>);
      if (Itr2 != Clauses.end())
        SemaRef.LoopVectorClauseLoc = (*Itr2)->getBeginLoc();
    }
  } else if (DirKind == OpenACCDirectiveKind::Loop) {
    CollectActiveReductionClauses(S.ActiveReductionClauses, Clauses);
    SetCollapseInfoBeforeAssociatedStmt(UnInstClauses, Clauses);
    SetTileInfoBeforeAssociatedStmt(UnInstClauses, Clauses);

    // Set the active 'loop' location if there isn't a 'seq' on it, so we can
    // diagnose the for loops.
    SemaRef.LoopWithoutSeqInfo = {};
    if (Clauses.end() ==
        llvm::find_if(Clauses, llvm::IsaPred<OpenACCSeqClause>))
      SemaRef.LoopWithoutSeqInfo = {DirKind, DirLoc};

    // OpenACC 3.3 2.9.2: When the parent compute construct is a kernels
    // construct, the gang clause behaves as follows. ... The region of a loop
    // with a gang clause may not contain another loop with a gang clause unless
    // within a nested compute region.
    //
    // We don't bother doing this when this is a template instantiation, as
    // there is no reason to do these checks: the existance of a
    // gang/kernels/etc cannot be dependent.
    if (SemaRef.getActiveComputeConstructInfo().Kind ==
            OpenACCDirectiveKind::Kernels &&
        UnInstClauses.empty()) {
      // This handles the 'outer loop' part of this.
      auto *Itr = llvm::find_if(Clauses, llvm::IsaPred<OpenACCGangClause>);
      if (Itr != Clauses.end())
        SemaRef.LoopGangClauseOnKernel = {(*Itr)->getBeginLoc(),
                                          OpenACCDirectiveKind::Kernels};
    }

    if (UnInstClauses.empty()) {
      auto *Itr = llvm::find_if(Clauses, llvm::IsaPred<OpenACCWorkerClause>);
      if (Itr != Clauses.end())
        SemaRef.LoopWorkerClauseLoc = (*Itr)->getBeginLoc();

      auto *Itr2 = llvm::find_if(Clauses, llvm::IsaPred<OpenACCVectorClause>);
      if (Itr2 != Clauses.end())
        SemaRef.LoopVectorClauseLoc = (*Itr2)->getBeginLoc();
    }
  }
}

void SemaOpenACC::AssociatedStmtRAII::SetCollapseInfoBeforeAssociatedStmt(
    ArrayRef<const OpenACCClause *> UnInstClauses,
    ArrayRef<OpenACCClause *> Clauses) {

  // Reset this checking for loops that aren't covered in a RAII object.
  SemaRef.LoopInfo.CurLevelHasLoopAlready = false;
  SemaRef.CollapseInfo.CollapseDepthSatisfied = true;
  SemaRef.TileInfo.TileDepthSatisfied = true;

  // We make sure to take an optional list of uninstantiated clauses, so that
  // we can check to make sure we don't 'double diagnose' in the event that
  // the value of 'N' was not dependent in a template. We also ensure during
  // Sema that there is only 1 collapse on each construct, so we can count on
  // the fact that if both find a 'collapse', that they are the same one.
  auto *CollapseClauseItr =
      llvm::find_if(Clauses, llvm::IsaPred<OpenACCCollapseClause>);
  auto *UnInstCollapseClauseItr =
      llvm::find_if(UnInstClauses, llvm::IsaPred<OpenACCCollapseClause>);

  if (Clauses.end() == CollapseClauseItr)
    return;

  OpenACCCollapseClause *CollapseClause =
      cast<OpenACCCollapseClause>(*CollapseClauseItr);

  SemaRef.CollapseInfo.ActiveCollapse = CollapseClause;
  Expr *LoopCount = CollapseClause->getLoopCount();

  // If the loop count is still instantiation dependent, setting the depth
  // counter isn't necessary, so return here.
  if (!LoopCount || LoopCount->isInstantiationDependent())
    return;

  // Suppress diagnostics if we've done a 'transform' where the previous version
  // wasn't dependent, meaning we already diagnosed it.
  if (UnInstCollapseClauseItr != UnInstClauses.end() &&
      !cast<OpenACCCollapseClause>(*UnInstCollapseClauseItr)
           ->getLoopCount()
           ->isInstantiationDependent())
    return;

  SemaRef.CollapseInfo.CollapseDepthSatisfied = false;
  SemaRef.CollapseInfo.CurCollapseCount =
      cast<ConstantExpr>(LoopCount)->getResultAsAPSInt();
  SemaRef.CollapseInfo.DirectiveKind = DirKind;
}

void SemaOpenACC::AssociatedStmtRAII::SetTileInfoBeforeAssociatedStmt(
    ArrayRef<const OpenACCClause *> UnInstClauses,
    ArrayRef<OpenACCClause *> Clauses) {
  // We don't diagnose if this is during instantiation, since the only thing we
  // care about is the number of arguments, which we can figure out without
  // instantiation, so we don't want to double-diagnose.
  if (UnInstClauses.size() > 0)
    return;
  auto *TileClauseItr =
      llvm::find_if(Clauses, llvm::IsaPred<OpenACCTileClause>);

  if (Clauses.end() == TileClauseItr)
    return;

  OpenACCTileClause *TileClause = cast<OpenACCTileClause>(*TileClauseItr);
  SemaRef.TileInfo.ActiveTile = TileClause;
  SemaRef.TileInfo.TileDepthSatisfied = false;
  SemaRef.TileInfo.CurTileCount = TileClause->getSizeExprs().size();
  SemaRef.TileInfo.DirectiveKind = DirKind;
}

SemaOpenACC::AssociatedStmtRAII::~AssociatedStmtRAII() {
<<<<<<< HEAD
  SemaRef.ActiveComputeConstructInfo = OldActiveComputeConstructInfo;
  SemaRef.LoopGangClauseOnKernel = OldLoopGangClauseOnKernel;
  SemaRef.LoopWorkerClauseLoc = OldLoopWorkerClauseLoc;
  SemaRef.LoopVectorClauseLoc = OldLoopVectorClauseLoc;
  SemaRef.LoopWithoutSeqInfo = OldLoopWithoutSeqInfo;
  SemaRef.ActiveReductionClauses.swap(ActiveReductionClauses);

=======
>>>>>>> 49fd7d4f
  if (DirKind == OpenACCDirectiveKind::Parallel ||
      DirKind == OpenACCDirectiveKind::Serial ||
      DirKind == OpenACCDirectiveKind::Kernels ||
      DirKind == OpenACCDirectiveKind::Loop ||
      DirKind == OpenACCDirectiveKind::ParallelLoop ||
      DirKind == OpenACCDirectiveKind::SerialLoop ||
      DirKind == OpenACCDirectiveKind::KernelsLoop) {
    SemaRef.ActiveComputeConstructInfo = OldActiveComputeConstructInfo;
    SemaRef.LoopGangClauseOnKernel = OldLoopGangClauseOnKernel;
    SemaRef.LoopWorkerClauseLoc = OldLoopWorkerClauseLoc;
    SemaRef.LoopVectorClauseLoc = OldLoopVectorClauseLoc;
    SemaRef.LoopWithoutSeqInfo = OldLoopWithoutSeqInfo;
    SemaRef.ActiveReductionClauses.swap(ActiveReductionClauses);
  } else if (DirKind == OpenACCDirectiveKind::Data ||
             DirKind == OpenACCDirectiveKind::HostData) {
    // Intentionally doesn't reset the Loop, Compute Construct, or reduction
    // effects.
  }
}

OpenACCClause *
SemaOpenACC::ActOnClause(ArrayRef<const OpenACCClause *> ExistingClauses,
                         OpenACCParsedClause &Clause) {
  if (Clause.getClauseKind() == OpenACCClauseKind::Invalid)
    return nullptr;

  // Diagnose that we don't support this clause on this directive.
  if (!doesClauseApplyToDirective(Clause.getDirectiveKind(),
                                  Clause.getClauseKind())) {
    Diag(Clause.getBeginLoc(), diag::err_acc_clause_appertainment)
        << Clause.getDirectiveKind() << Clause.getClauseKind();
    return nullptr;
  }

  if (const auto *DevTypeClause =
          llvm::find_if(ExistingClauses,
                        [&](const OpenACCClause *C) {
                          return isa<OpenACCDeviceTypeClause>(C);
                        });
      DevTypeClause != ExistingClauses.end()) {
    if (checkValidAfterDeviceType(
            *this, *cast<OpenACCDeviceTypeClause>(*DevTypeClause), Clause))
      return nullptr;
  }

  SemaOpenACCClauseVisitor Visitor{*this, ExistingClauses};
  OpenACCClause *Result = Visitor.Visit(Clause);
  assert((!Result || Result->getClauseKind() == Clause.getClauseKind()) &&
         "Created wrong clause?");

  if (Visitor.diagNotImplemented())
    Diag(Clause.getBeginLoc(), diag::warn_acc_clause_unimplemented)
        << Clause.getClauseKind();

  return Result;

}

namespace {
// Return true if the two vars refer to the same variable, for the purposes of
// equality checking.
bool areVarsEqual(Expr *VarExpr1, Expr *VarExpr2) {
  if (VarExpr1->isInstantiationDependent() ||
      VarExpr2->isInstantiationDependent())
    return false;

  VarExpr1 = VarExpr1->IgnoreParenCasts();
  VarExpr2 = VarExpr2->IgnoreParenCasts();

  // Legal expressions can be: Scalar variable reference, sub-array, array
  // element, or composite variable member.

  // Sub-array.
  if (isa<ArraySectionExpr>(VarExpr1)) {
    auto *Expr2AS = dyn_cast<ArraySectionExpr>(VarExpr2);
    if (!Expr2AS)
      return false;

    auto *Expr1AS = cast<ArraySectionExpr>(VarExpr1);

    if (!areVarsEqual(Expr1AS->getBase(), Expr2AS->getBase()))
      return false;
    // We could possibly check to see if the ranges aren't overlapping, but it
    // isn't clear that the rules allow this.
    return true;
  }

  // Array-element.
  if (isa<ArraySubscriptExpr>(VarExpr1)) {
    auto *Expr2AS = dyn_cast<ArraySubscriptExpr>(VarExpr2);
    if (!Expr2AS)
      return false;

    auto *Expr1AS = cast<ArraySubscriptExpr>(VarExpr1);

    if (!areVarsEqual(Expr1AS->getBase(), Expr2AS->getBase()))
      return false;

    // We could possibly check to see if the elements referenced aren't the
    // same, but it isn't clear by reading of the standard that this is allowed
    // (and that the 'var' refered to isn't the array).
    return true;
  }

  // Scalar variable reference, or composite variable.
  if (isa<DeclRefExpr>(VarExpr1)) {
    auto *Expr2DRE = dyn_cast<DeclRefExpr>(VarExpr2);
    if (!Expr2DRE)
      return false;

    auto *Expr1DRE = cast<DeclRefExpr>(VarExpr1);

    return Expr1DRE->getDecl()->getMostRecentDecl() ==
           Expr2DRE->getDecl()->getMostRecentDecl();
  }

  llvm_unreachable("Unknown variable type encountered");
}
} // namespace

/// OpenACC 3.3 section 2.5.15:
/// At a mininmum, the supported data types include ... the numerical data types
/// in C, C++, and Fortran.
///
/// If the reduction var is a composite variable, each
/// member of the composite variable must be a supported datatype for the
/// reduction operation.
ExprResult SemaOpenACC::CheckReductionVar(OpenACCDirectiveKind DirectiveKind,
                                          OpenACCReductionOperator ReductionOp,
                                          Expr *VarExpr) {
  VarExpr = VarExpr->IgnoreParenCasts();

  auto TypeIsValid = [](QualType Ty) {
    return Ty->isDependentType() || Ty->isScalarType();
  };

  if (isa<ArraySectionExpr>(VarExpr)) {
    Expr *ASExpr = VarExpr;
    QualType BaseTy = ArraySectionExpr::getBaseOriginalType(ASExpr);
    QualType EltTy = getASTContext().getBaseElementType(BaseTy);

    if (!TypeIsValid(EltTy)) {
      Diag(VarExpr->getExprLoc(), diag::err_acc_reduction_type)
          << EltTy << /*Sub array base type*/ 1;
      return ExprError();
    }
  } else if (auto *RD = VarExpr->getType()->getAsRecordDecl()) {
    if (!RD->isStruct() && !RD->isClass()) {
      Diag(VarExpr->getExprLoc(), diag::err_acc_reduction_composite_type)
          << /*not class or struct*/ 0 << VarExpr->getType();
      return ExprError();
    }

    if (!RD->isCompleteDefinition()) {
      Diag(VarExpr->getExprLoc(), diag::err_acc_reduction_composite_type)
          << /*incomplete*/ 1 << VarExpr->getType();
      return ExprError();
    }
    if (const auto *CXXRD = dyn_cast<CXXRecordDecl>(RD);
        CXXRD && !CXXRD->isAggregate()) {
      Diag(VarExpr->getExprLoc(), diag::err_acc_reduction_composite_type)
          << /*aggregate*/ 2 << VarExpr->getType();
      return ExprError();
    }

    for (FieldDecl *FD : RD->fields()) {
      if (!TypeIsValid(FD->getType())) {
        Diag(VarExpr->getExprLoc(),
             diag::err_acc_reduction_composite_member_type);
        Diag(FD->getLocation(), diag::note_acc_reduction_composite_member_loc);
        return ExprError();
      }
    }
  } else if (!TypeIsValid(VarExpr->getType())) {
    Diag(VarExpr->getExprLoc(), diag::err_acc_reduction_type)
        << VarExpr->getType() << /*Sub array base type*/ 0;
    return ExprError();
  }

  // OpenACC3.3: 2.9.11: Reduction clauses on nested constructs for the same
  // reduction 'var' must have the same reduction operator.
  if (!VarExpr->isInstantiationDependent()) {

    for (const OpenACCReductionClause *RClause : ActiveReductionClauses) {
      if (RClause->getReductionOp() == ReductionOp)
        break;

      for (Expr *OldVarExpr : RClause->getVarList()) {
        if (OldVarExpr->isInstantiationDependent())
          continue;

        if (areVarsEqual(VarExpr, OldVarExpr)) {
          Diag(VarExpr->getExprLoc(), diag::err_reduction_op_mismatch)
              << ReductionOp << RClause->getReductionOp();
          Diag(OldVarExpr->getExprLoc(), diag::note_acc_previous_clause_here);
          return ExprError();
        }
      }
    }
  }

  return VarExpr;
}

void SemaOpenACC::ActOnConstruct(OpenACCDirectiveKind K,
                                 SourceLocation DirLoc) {
  // Start an evaluation context to parse the clause arguments on.
  SemaRef.PushExpressionEvaluationContext(
      Sema::ExpressionEvaluationContext::PotentiallyEvaluated);

  switch (K) {
  case OpenACCDirectiveKind::Invalid:
    // Nothing to do here, an invalid kind has nothing we can check here.  We
    // want to continue parsing clauses as far as we can, so we will just
    // ensure that we can still work and don't check any construct-specific
    // rules anywhere.
    break;
  case OpenACCDirectiveKind::Parallel:
  case OpenACCDirectiveKind::Serial:
  case OpenACCDirectiveKind::Kernels:
  case OpenACCDirectiveKind::ParallelLoop:
  case OpenACCDirectiveKind::SerialLoop:
  case OpenACCDirectiveKind::KernelsLoop:
  case OpenACCDirectiveKind::Loop:
  case OpenACCDirectiveKind::Data:
  case OpenACCDirectiveKind::EnterData:
  case OpenACCDirectiveKind::ExitData:
  case OpenACCDirectiveKind::HostData:
  case OpenACCDirectiveKind::Init:
  case OpenACCDirectiveKind::Shutdown:
    // Nothing to do here, there is no real legalization that needs to happen
    // here as these constructs do not take any arguments.
    break;
  case OpenACCDirectiveKind::Wait:
    // Nothing really to do here, the arguments to the 'wait' should have
    // already been handled by the time we get here.
    break;
  default:
    Diag(DirLoc, diag::warn_acc_construct_unimplemented) << K;
    break;
  }
}

ExprResult SemaOpenACC::ActOnIntExpr(OpenACCDirectiveKind DK,
                                     OpenACCClauseKind CK, SourceLocation Loc,
                                     Expr *IntExpr) {

  assert(((DK != OpenACCDirectiveKind::Invalid &&
           CK == OpenACCClauseKind::Invalid) ||
          (DK == OpenACCDirectiveKind::Invalid &&
           CK != OpenACCClauseKind::Invalid) ||
          (DK == OpenACCDirectiveKind::Invalid &&
           CK == OpenACCClauseKind::Invalid)) &&
         "Only one of directive or clause kind should be provided");

  class IntExprConverter : public Sema::ICEConvertDiagnoser {
    OpenACCDirectiveKind DirectiveKind;
    OpenACCClauseKind ClauseKind;
    Expr *IntExpr;

    // gets the index into the diagnostics so we can use this for clauses,
    // directives, and sub array.s
    unsigned getDiagKind() const {
      if (ClauseKind != OpenACCClauseKind::Invalid)
        return 0;
      if (DirectiveKind != OpenACCDirectiveKind::Invalid)
        return 1;
      return 2;
    }

  public:
    IntExprConverter(OpenACCDirectiveKind DK, OpenACCClauseKind CK,
                     Expr *IntExpr)
        : ICEConvertDiagnoser(/*AllowScopedEnumerations=*/false,
                              /*Suppress=*/false,
                              /*SuppressConversion=*/true),
          DirectiveKind(DK), ClauseKind(CK), IntExpr(IntExpr) {}

    bool match(QualType T) override {
      // OpenACC spec just calls this 'integer expression' as having an
      // 'integer type', so fall back on C99's 'integer type'.
      return T->isIntegerType();
    }
    SemaBase::SemaDiagnosticBuilder diagnoseNotInt(Sema &S, SourceLocation Loc,
                                                   QualType T) override {
      return S.Diag(Loc, diag::err_acc_int_expr_requires_integer)
             << getDiagKind() << ClauseKind << DirectiveKind << T;
    }

    SemaBase::SemaDiagnosticBuilder
    diagnoseIncomplete(Sema &S, SourceLocation Loc, QualType T) override {
      return S.Diag(Loc, diag::err_acc_int_expr_incomplete_class_type)
             << T << IntExpr->getSourceRange();
    }

    SemaBase::SemaDiagnosticBuilder
    diagnoseExplicitConv(Sema &S, SourceLocation Loc, QualType T,
                         QualType ConvTy) override {
      return S.Diag(Loc, diag::err_acc_int_expr_explicit_conversion)
             << T << ConvTy;
    }

    SemaBase::SemaDiagnosticBuilder noteExplicitConv(Sema &S,
                                                     CXXConversionDecl *Conv,
                                                     QualType ConvTy) override {
      return S.Diag(Conv->getLocation(), diag::note_acc_int_expr_conversion)
             << ConvTy->isEnumeralType() << ConvTy;
    }

    SemaBase::SemaDiagnosticBuilder
    diagnoseAmbiguous(Sema &S, SourceLocation Loc, QualType T) override {
      return S.Diag(Loc, diag::err_acc_int_expr_multiple_conversions) << T;
    }

    SemaBase::SemaDiagnosticBuilder
    noteAmbiguous(Sema &S, CXXConversionDecl *Conv, QualType ConvTy) override {
      return S.Diag(Conv->getLocation(), diag::note_acc_int_expr_conversion)
             << ConvTy->isEnumeralType() << ConvTy;
    }

    SemaBase::SemaDiagnosticBuilder
    diagnoseConversion(Sema &S, SourceLocation Loc, QualType T,
                       QualType ConvTy) override {
      llvm_unreachable("conversion functions are permitted");
    }
  } IntExprDiagnoser(DK, CK, IntExpr);

  if (!IntExpr)
    return ExprError();

  ExprResult IntExprResult = SemaRef.PerformContextualImplicitConversion(
      Loc, IntExpr, IntExprDiagnoser);
  if (IntExprResult.isInvalid())
    return ExprError();

  IntExpr = IntExprResult.get();
  if (!IntExpr->isTypeDependent() && !IntExpr->getType()->isIntegerType())
    return ExprError();

  // TODO OpenACC: Do we want to perform usual unary conversions here? When
  // doing codegen we might find that is necessary, but skip it for now.
  return IntExpr;
}

bool SemaOpenACC::CheckVarIsPointerType(OpenACCClauseKind ClauseKind,
                                        Expr *VarExpr) {
  // We already know that VarExpr is a proper reference to a variable, so we
  // should be able to just take the type of the expression to get the type of
  // the referenced variable.

  // We've already seen an error, don't diagnose anything else.
  if (!VarExpr || VarExpr->containsErrors())
    return false;

  if (isa<ArraySectionExpr>(VarExpr->IgnoreParenImpCasts()) ||
      VarExpr->hasPlaceholderType(BuiltinType::ArraySection)) {
    Diag(VarExpr->getExprLoc(), diag::err_array_section_use) << /*OpenACC=*/0;
    Diag(VarExpr->getExprLoc(), diag::note_acc_expected_pointer_var);
    return true;
  }

  QualType Ty = VarExpr->getType();
  Ty = Ty.getNonReferenceType().getUnqualifiedType();

  // Nothing we can do if this is a dependent type.
  if (Ty->isDependentType())
    return false;

  if (!Ty->isPointerType())
    return Diag(VarExpr->getExprLoc(), diag::err_acc_var_not_pointer_type)
           << ClauseKind << Ty;
  return false;
}

ExprResult SemaOpenACC::ActOnVar(OpenACCClauseKind CK, Expr *VarExpr) {
  Expr *CurVarExpr = VarExpr->IgnoreParenImpCasts();

  // 'use_device' doesn't allow array subscript or array sections.
  // OpenACC3.3 2.8:
  // A 'var' in a 'use_device' clause must be the name of a variable or array.
  if (CK == OpenACCClauseKind::UseDevice &&
      isa<ArraySectionExpr, ArraySubscriptExpr>(CurVarExpr)) {
    Diag(VarExpr->getExprLoc(), diag::err_acc_not_a_var_ref_use_device);
    return ExprError();
  }

  // Sub-arrays/subscript-exprs are fine as long as the base is a
  // VarExpr/MemberExpr. So strip all of those off.
  while (isa<ArraySectionExpr, ArraySubscriptExpr>(CurVarExpr)) {
    if (auto *SubScrpt = dyn_cast<ArraySubscriptExpr>(CurVarExpr))
      CurVarExpr = SubScrpt->getBase()->IgnoreParenImpCasts();
    else
      CurVarExpr =
          cast<ArraySectionExpr>(CurVarExpr)->getBase()->IgnoreParenImpCasts();
  }

  // References to a VarDecl are fine.
  if (const auto *DRE = dyn_cast<DeclRefExpr>(CurVarExpr)) {
    if (isa<VarDecl, NonTypeTemplateParmDecl>(
            DRE->getFoundDecl()->getCanonicalDecl()))
      return VarExpr;
  }

  // If CK is a Reduction, this special cases for OpenACC3.3 2.5.15: "A var in a
  // reduction clause must be a scalar variable name, an aggregate variable
  // name, an array element, or a subarray.
  // If CK is a 'use_device', this also isn't valid, as it isn' the name of a
  // variable or array.
  // A MemberExpr that references a Field is valid for other clauses.
  if (CK != OpenACCClauseKind::Reduction &&
      CK != OpenACCClauseKind::UseDevice) {
    if (const auto *ME = dyn_cast<MemberExpr>(CurVarExpr)) {
      if (isa<FieldDecl>(ME->getMemberDecl()->getCanonicalDecl()))
        return VarExpr;
    }
  }

  // Referring to 'this' is ok for the most part, but for 'use_device' doesn't
  // fall into 'variable or array name'
  if (CK != OpenACCClauseKind::UseDevice && isa<CXXThisExpr>(CurVarExpr))
    return VarExpr;

  // Nothing really we can do here, as these are dependent.  So just return they
  // are valid.
  if (isa<DependentScopeDeclRefExpr>(CurVarExpr) ||
      (CK != OpenACCClauseKind::Reduction &&
       isa<CXXDependentScopeMemberExpr>(CurVarExpr)))
    return VarExpr;

  // There isn't really anything we can do in the case of a recovery expr, so
  // skip the diagnostic rather than produce a confusing diagnostic.
  if (isa<RecoveryExpr>(CurVarExpr))
    return ExprError();

  if (CK == OpenACCClauseKind::UseDevice)
    Diag(VarExpr->getExprLoc(), diag::err_acc_not_a_var_ref_use_device);
  else
    Diag(VarExpr->getExprLoc(), diag::err_acc_not_a_var_ref)
        << (CK != OpenACCClauseKind::Reduction);
  return ExprError();
}

ExprResult SemaOpenACC::ActOnArraySectionExpr(Expr *Base, SourceLocation LBLoc,
                                              Expr *LowerBound,
                                              SourceLocation ColonLoc,
                                              Expr *Length,
                                              SourceLocation RBLoc) {
  ASTContext &Context = getASTContext();

  // Handle placeholders.
  if (Base->hasPlaceholderType() &&
      !Base->hasPlaceholderType(BuiltinType::ArraySection)) {
    ExprResult Result = SemaRef.CheckPlaceholderExpr(Base);
    if (Result.isInvalid())
      return ExprError();
    Base = Result.get();
  }
  if (LowerBound && LowerBound->getType()->isNonOverloadPlaceholderType()) {
    ExprResult Result = SemaRef.CheckPlaceholderExpr(LowerBound);
    if (Result.isInvalid())
      return ExprError();
    Result = SemaRef.DefaultLvalueConversion(Result.get());
    if (Result.isInvalid())
      return ExprError();
    LowerBound = Result.get();
  }
  if (Length && Length->getType()->isNonOverloadPlaceholderType()) {
    ExprResult Result = SemaRef.CheckPlaceholderExpr(Length);
    if (Result.isInvalid())
      return ExprError();
    Result = SemaRef.DefaultLvalueConversion(Result.get());
    if (Result.isInvalid())
      return ExprError();
    Length = Result.get();
  }

  // Check the 'base' value, it must be an array or pointer type, and not to/of
  // a function type.
  QualType OriginalBaseTy = ArraySectionExpr::getBaseOriginalType(Base);
  QualType ResultTy;
  if (!Base->isTypeDependent()) {
    if (OriginalBaseTy->isAnyPointerType()) {
      ResultTy = OriginalBaseTy->getPointeeType();
    } else if (OriginalBaseTy->isArrayType()) {
      ResultTy = OriginalBaseTy->getAsArrayTypeUnsafe()->getElementType();
    } else {
      return ExprError(
          Diag(Base->getExprLoc(), diag::err_acc_typecheck_subarray_value)
          << Base->getSourceRange());
    }

    if (ResultTy->isFunctionType()) {
      Diag(Base->getExprLoc(), diag::err_acc_subarray_function_type)
          << ResultTy << Base->getSourceRange();
      return ExprError();
    }

    if (SemaRef.RequireCompleteType(Base->getExprLoc(), ResultTy,
                                    diag::err_acc_subarray_incomplete_type,
                                    Base))
      return ExprError();

    if (!Base->hasPlaceholderType(BuiltinType::ArraySection)) {
      ExprResult Result = SemaRef.DefaultFunctionArrayLvalueConversion(Base);
      if (Result.isInvalid())
        return ExprError();
      Base = Result.get();
    }
  }

  auto GetRecovery = [&](Expr *E, QualType Ty) {
    ExprResult Recovery =
        SemaRef.CreateRecoveryExpr(E->getBeginLoc(), E->getEndLoc(), E, Ty);
    return Recovery.isUsable() ? Recovery.get() : nullptr;
  };

  // Ensure both of the expressions are int-exprs.
  if (LowerBound && !LowerBound->isTypeDependent()) {
    ExprResult LBRes =
        ActOnIntExpr(OpenACCDirectiveKind::Invalid, OpenACCClauseKind::Invalid,
                     LowerBound->getExprLoc(), LowerBound);

    if (LBRes.isUsable())
      LBRes = SemaRef.DefaultLvalueConversion(LBRes.get());
    LowerBound =
        LBRes.isUsable() ? LBRes.get() : GetRecovery(LowerBound, Context.IntTy);
  }

  if (Length && !Length->isTypeDependent()) {
    ExprResult LenRes =
        ActOnIntExpr(OpenACCDirectiveKind::Invalid, OpenACCClauseKind::Invalid,
                     Length->getExprLoc(), Length);

    if (LenRes.isUsable())
      LenRes = SemaRef.DefaultLvalueConversion(LenRes.get());
    Length =
        LenRes.isUsable() ? LenRes.get() : GetRecovery(Length, Context.IntTy);
  }

  // Length is required if the base type is not an array of known bounds.
  if (!Length && (OriginalBaseTy.isNull() ||
                  (!OriginalBaseTy->isDependentType() &&
                   !OriginalBaseTy->isConstantArrayType() &&
                   !OriginalBaseTy->isDependentSizedArrayType()))) {
    bool IsArray = !OriginalBaseTy.isNull() && OriginalBaseTy->isArrayType();
    Diag(ColonLoc, diag::err_acc_subarray_no_length) << IsArray;
    // Fill in a dummy 'length' so that when we instantiate this we don't
    // double-diagnose here.
    ExprResult Recovery = SemaRef.CreateRecoveryExpr(
        ColonLoc, SourceLocation(), ArrayRef<Expr *>(), Context.IntTy);
    Length = Recovery.isUsable() ? Recovery.get() : nullptr;
  }

  // Check the values of each of the arguments, they cannot be negative(we
  // assume), and if the array bound is known, must be within range. As we do
  // so, do our best to continue with evaluation, we can set the
  // value/expression to nullptr/nullopt if they are invalid, and treat them as
  // not present for the rest of evaluation.

  // We don't have to check for dependence, because the dependent size is
  // represented as a different AST node.
  std::optional<llvm::APSInt> BaseSize;
  if (!OriginalBaseTy.isNull() && OriginalBaseTy->isConstantArrayType()) {
    const auto *ArrayTy = Context.getAsConstantArrayType(OriginalBaseTy);
    BaseSize = ArrayTy->getSize();
  }

  auto GetBoundValue = [&](Expr *E) -> std::optional<llvm::APSInt> {
    if (!E || E->isInstantiationDependent())
      return std::nullopt;

    Expr::EvalResult Res;
    if (!E->EvaluateAsInt(Res, Context))
      return std::nullopt;
    return Res.Val.getInt();
  };

  std::optional<llvm::APSInt> LowerBoundValue = GetBoundValue(LowerBound);
  std::optional<llvm::APSInt> LengthValue = GetBoundValue(Length);

  // Check lower bound for negative or out of range.
  if (LowerBoundValue.has_value()) {
    if (LowerBoundValue->isNegative()) {
      Diag(LowerBound->getExprLoc(), diag::err_acc_subarray_negative)
          << /*LowerBound=*/0 << toString(*LowerBoundValue, /*Radix=*/10);
      LowerBoundValue.reset();
      LowerBound = GetRecovery(LowerBound, LowerBound->getType());
    } else if (BaseSize.has_value() &&
               llvm::APSInt::compareValues(*LowerBoundValue, *BaseSize) >= 0) {
      // Lower bound (start index) must be less than the size of the array.
      Diag(LowerBound->getExprLoc(), diag::err_acc_subarray_out_of_range)
          << /*LowerBound=*/0 << toString(*LowerBoundValue, /*Radix=*/10)
          << toString(*BaseSize, /*Radix=*/10);
      LowerBoundValue.reset();
      LowerBound = GetRecovery(LowerBound, LowerBound->getType());
    }
  }

  // Check length for negative or out of range.
  if (LengthValue.has_value()) {
    if (LengthValue->isNegative()) {
      Diag(Length->getExprLoc(), diag::err_acc_subarray_negative)
          << /*Length=*/1 << toString(*LengthValue, /*Radix=*/10);
      LengthValue.reset();
      Length = GetRecovery(Length, Length->getType());
    } else if (BaseSize.has_value() &&
               llvm::APSInt::compareValues(*LengthValue, *BaseSize) > 0) {
      // Length must be lessthan or EQUAL to the size of the array.
      Diag(Length->getExprLoc(), diag::err_acc_subarray_out_of_range)
          << /*Length=*/1 << toString(*LengthValue, /*Radix=*/10)
          << toString(*BaseSize, /*Radix=*/10);
      LengthValue.reset();
      Length = GetRecovery(Length, Length->getType());
    }
  }

  // Adding two APSInts requires matching sign, so extract that here.
  auto AddAPSInt = [](llvm::APSInt LHS, llvm::APSInt RHS) -> llvm::APSInt {
    if (LHS.isSigned() == RHS.isSigned())
      return LHS + RHS;

    unsigned Width = std::max(LHS.getBitWidth(), RHS.getBitWidth()) + 1;
    return llvm::APSInt(LHS.sext(Width) + RHS.sext(Width), /*Signed=*/true);
  };

  // If we know all 3 values, we can diagnose that the total value would be out
  // of range.
  if (BaseSize.has_value() && LowerBoundValue.has_value() &&
      LengthValue.has_value() &&
      llvm::APSInt::compareValues(AddAPSInt(*LowerBoundValue, *LengthValue),
                                  *BaseSize) > 0) {
    Diag(Base->getExprLoc(),
         diag::err_acc_subarray_base_plus_length_out_of_range)
        << toString(*LowerBoundValue, /*Radix=*/10)
        << toString(*LengthValue, /*Radix=*/10)
        << toString(*BaseSize, /*Radix=*/10);

    LowerBoundValue.reset();
    LowerBound = GetRecovery(LowerBound, LowerBound->getType());
    LengthValue.reset();
    Length = GetRecovery(Length, Length->getType());
  }

  // If any part of the expression is dependent, return a dependent sub-array.
  QualType ArrayExprTy = Context.ArraySectionTy;
  if (Base->isTypeDependent() ||
      (LowerBound && LowerBound->isInstantiationDependent()) ||
      (Length && Length->isInstantiationDependent()))
    ArrayExprTy = Context.DependentTy;

  return new (Context)
      ArraySectionExpr(Base, LowerBound, Length, ArrayExprTy, VK_LValue,
                       OK_Ordinary, ColonLoc, RBLoc);
}

ExprResult SemaOpenACC::CheckCollapseLoopCount(Expr *LoopCount) {
  if (!LoopCount)
    return ExprError();

  assert((LoopCount->isInstantiationDependent() ||
          LoopCount->getType()->isIntegerType()) &&
         "Loop argument non integer?");

  // If this is dependent, there really isn't anything we can check.
  if (LoopCount->isInstantiationDependent())
    return ExprResult{LoopCount};

  std::optional<llvm::APSInt> ICE =
      LoopCount->getIntegerConstantExpr(getASTContext());

  // OpenACC 3.3: 2.9.1
  // The argument to the collapse clause must be a constant positive integer
  // expression.
  if (!ICE || *ICE <= 0) {
    Diag(LoopCount->getBeginLoc(), diag::err_acc_collapse_loop_count)
        << ICE.has_value() << ICE.value_or(llvm::APSInt{}).getExtValue();
    return ExprError();
  }

  return ExprResult{
      ConstantExpr::Create(getASTContext(), LoopCount, APValue{*ICE})};
}

ExprResult
SemaOpenACC::CheckGangExpr(ArrayRef<const OpenACCClause *> ExistingClauses,
                           OpenACCDirectiveKind DK, OpenACCGangKind GK,
                           Expr *E) {
  // There are two cases for the enforcement here: the 'current' directive is a
  // 'loop', where we need to check the active compute construct kind, or the
  // current directive is a 'combined' construct, where we have to check the
  // current one.
  switch (DK) {
  case OpenACCDirectiveKind::ParallelLoop:
    return CheckGangParallelExpr(*this, DK, ActiveComputeConstructInfo.Kind, GK,
                                 E);
  case OpenACCDirectiveKind::SerialLoop:
    return CheckGangSerialExpr(*this, DK, ActiveComputeConstructInfo.Kind, GK,
                               E);
  case OpenACCDirectiveKind::KernelsLoop:
    return CheckGangKernelsExpr(*this, ExistingClauses, DK,
                                ActiveComputeConstructInfo.Kind, GK, E);
  case OpenACCDirectiveKind::Loop:
    switch (ActiveComputeConstructInfo.Kind) {
    case OpenACCDirectiveKind::Invalid:
    case OpenACCDirectiveKind::Parallel:
    case OpenACCDirectiveKind::ParallelLoop:
      return CheckGangParallelExpr(*this, DK, ActiveComputeConstructInfo.Kind,
                                   GK, E);
    case OpenACCDirectiveKind::SerialLoop:
    case OpenACCDirectiveKind::Serial:
      return CheckGangSerialExpr(*this, DK, ActiveComputeConstructInfo.Kind, GK,
                                 E);
    case OpenACCDirectiveKind::KernelsLoop:
    case OpenACCDirectiveKind::Kernels:
      return CheckGangKernelsExpr(*this, ExistingClauses, DK,
                                  ActiveComputeConstructInfo.Kind, GK, E);
    default:
      llvm_unreachable("Non compute construct in active compute construct?");
    }
  default:
    // TODO: OpenACC: when we implement this on 'routine', we'll have to
    // implement its checking here.
    llvm_unreachable("Invalid directive kind for a Gang clause");
  }
  llvm_unreachable("Compute construct directive not handled?");
}

OpenACCClause *
SemaOpenACC::CheckGangClause(OpenACCDirectiveKind DirKind,
                             ArrayRef<const OpenACCClause *> ExistingClauses,
                             SourceLocation BeginLoc, SourceLocation LParenLoc,
                             ArrayRef<OpenACCGangKind> GangKinds,
                             ArrayRef<Expr *> IntExprs, SourceLocation EndLoc) {
  // OpenACC 3.3 2.9.11: A reduction clause may not appear on a loop directive
  // that has a gang clause with a dim: argument whose value is greater than 1.

  const auto *ReductionItr =
      llvm::find_if(ExistingClauses, llvm::IsaPred<OpenACCReductionClause>);

  if (ReductionItr != ExistingClauses.end()) {
    const auto GangZip = llvm::zip_equal(GangKinds, IntExprs);
    const auto GangItr = llvm::find_if(GangZip, [](const auto &Tuple) {
      return std::get<0>(Tuple) == OpenACCGangKind::Dim;
    });

    if (GangItr != GangZip.end()) {
      const Expr *DimExpr = std::get<1>(*GangItr);

      assert(
          (DimExpr->isInstantiationDependent() || isa<ConstantExpr>(DimExpr)) &&
          "Improperly formed gang argument");
      if (const auto *DimVal = dyn_cast<ConstantExpr>(DimExpr);
          DimVal && DimVal->getResultAsAPSInt() > 1) {
        Diag(DimVal->getBeginLoc(), diag::err_acc_gang_reduction_conflict)
            << /*gang/reduction=*/0 << DirKind;
        Diag((*ReductionItr)->getBeginLoc(),
             diag::note_acc_previous_clause_here);
        return nullptr;
      }
    }
  }

  return OpenACCGangClause::Create(getASTContext(), BeginLoc, LParenLoc,
                                   GangKinds, IntExprs, EndLoc);
}

OpenACCClause *SemaOpenACC::CheckReductionClause(
    ArrayRef<const OpenACCClause *> ExistingClauses,
    OpenACCDirectiveKind DirectiveKind, SourceLocation BeginLoc,
    SourceLocation LParenLoc, OpenACCReductionOperator ReductionOp,
    ArrayRef<Expr *> Vars, SourceLocation EndLoc) {
  if (DirectiveKind == OpenACCDirectiveKind::Loop ||
      isOpenACCCombinedDirectiveKind(DirectiveKind)) {
    // OpenACC 3.3 2.9.11: A reduction clause may not appear on a loop directive
    // that has a gang clause with a dim: argument whose value is greater
    // than 1.
    const auto GangClauses = llvm::make_filter_range(
        ExistingClauses, llvm::IsaPred<OpenACCGangClause>);

    for (auto *GC : GangClauses) {
      const auto *GangClause = cast<OpenACCGangClause>(GC);
      for (unsigned I = 0; I < GangClause->getNumExprs(); ++I) {
        std::pair<OpenACCGangKind, const Expr *> EPair = GangClause->getExpr(I);
        if (EPair.first != OpenACCGangKind::Dim)
          continue;

        if (const auto *DimVal = dyn_cast<ConstantExpr>(EPair.second);
            DimVal && DimVal->getResultAsAPSInt() > 1) {
          Diag(BeginLoc, diag::err_acc_gang_reduction_conflict)
              << /*reduction/gang=*/1 << DirectiveKind;
          Diag(GangClause->getBeginLoc(), diag::note_acc_previous_clause_here);
          return nullptr;
        }
      }
    }
  }

  auto *Ret = OpenACCReductionClause::Create(
      getASTContext(), BeginLoc, LParenLoc, ReductionOp, Vars, EndLoc);
  return Ret;
}

ExprResult SemaOpenACC::CheckTileSizeExpr(Expr *SizeExpr) {
  if (!SizeExpr)
    return ExprError();

  assert((SizeExpr->isInstantiationDependent() ||
          SizeExpr->getType()->isIntegerType()) &&
         "size argument non integer?");

  // If dependent, or an asterisk, the expression is fine.
  if (SizeExpr->isInstantiationDependent() ||
      isa<OpenACCAsteriskSizeExpr>(SizeExpr))
    return ExprResult{SizeExpr};

  std::optional<llvm::APSInt> ICE =
      SizeExpr->getIntegerConstantExpr(getASTContext());

  // OpenACC 3.3 2.9.8
  // where each tile size is a constant positive integer expression or asterisk.
  if (!ICE || *ICE <= 0) {
    Diag(SizeExpr->getBeginLoc(), diag::err_acc_size_expr_value)
        << ICE.has_value() << ICE.value_or(llvm::APSInt{}).getExtValue();
    return ExprError();
  }

  return ExprResult{
      ConstantExpr::Create(getASTContext(), SizeExpr, APValue{*ICE})};
}

void SemaOpenACC::ActOnWhileStmt(SourceLocation WhileLoc) {
  if (!getLangOpts().OpenACC)
    return;

  if (!LoopInfo.TopLevelLoopSeen)
    return;

  if (CollapseInfo.CurCollapseCount && *CollapseInfo.CurCollapseCount > 0) {
    Diag(WhileLoc, diag::err_acc_invalid_in_loop)
        << /*while loop*/ 1 << CollapseInfo.DirectiveKind
        << OpenACCClauseKind::Collapse;
    assert(CollapseInfo.ActiveCollapse && "Collapse count without object?");
    Diag(CollapseInfo.ActiveCollapse->getBeginLoc(),
         diag::note_acc_active_clause_here)
        << OpenACCClauseKind::Collapse;

    // Remove the value so that we don't get cascading errors in the body. The
    // caller RAII object will restore this.
    CollapseInfo.CurCollapseCount = std::nullopt;
  }

  if (TileInfo.CurTileCount && *TileInfo.CurTileCount > 0) {
    Diag(WhileLoc, diag::err_acc_invalid_in_loop)
        << /*while loop*/ 1 << TileInfo.DirectiveKind
        << OpenACCClauseKind::Tile;
    assert(TileInfo.ActiveTile && "tile count without object?");
    Diag(TileInfo.ActiveTile->getBeginLoc(), diag::note_acc_active_clause_here)
        << OpenACCClauseKind::Tile;

    // Remove the value so that we don't get cascading errors in the body. The
    // caller RAII object will restore this.
    TileInfo.CurTileCount = std::nullopt;
  }
}

void SemaOpenACC::ActOnDoStmt(SourceLocation DoLoc) {
  if (!getLangOpts().OpenACC)
    return;

  if (!LoopInfo.TopLevelLoopSeen)
    return;

  if (CollapseInfo.CurCollapseCount && *CollapseInfo.CurCollapseCount > 0) {
    Diag(DoLoc, diag::err_acc_invalid_in_loop)
        << /*do loop*/ 2 << CollapseInfo.DirectiveKind
        << OpenACCClauseKind::Collapse;
    assert(CollapseInfo.ActiveCollapse && "Collapse count without object?");
    Diag(CollapseInfo.ActiveCollapse->getBeginLoc(),
         diag::note_acc_active_clause_here)
        << OpenACCClauseKind::Collapse;

    // Remove the value so that we don't get cascading errors in the body. The
    // caller RAII object will restore this.
    CollapseInfo.CurCollapseCount = std::nullopt;
  }

  if (TileInfo.CurTileCount && *TileInfo.CurTileCount > 0) {
    Diag(DoLoc, diag::err_acc_invalid_in_loop)
        << /*do loop*/ 2 << TileInfo.DirectiveKind << OpenACCClauseKind::Tile;
    assert(TileInfo.ActiveTile && "tile count without object?");
    Diag(TileInfo.ActiveTile->getBeginLoc(), diag::note_acc_active_clause_here)
        << OpenACCClauseKind::Tile;

    // Remove the value so that we don't get cascading errors in the body. The
    // caller RAII object will restore this.
    TileInfo.CurTileCount = std::nullopt;
  }
}

void SemaOpenACC::ForStmtBeginHelper(SourceLocation ForLoc,
                                     ForStmtBeginChecker &C) {
  assert(getLangOpts().OpenACC && "Check enabled when not OpenACC?");

  // Enable the while/do-while checking.
  LoopInfo.TopLevelLoopSeen = true;

  if (CollapseInfo.CurCollapseCount && *CollapseInfo.CurCollapseCount > 0) {
    C.check();

    // OpenACC 3.3 2.9.1:
    // Each associated loop, except the innermost, must contain exactly one loop
    // or loop nest.
    // This checks for more than 1 loop at the current level, the
    // 'depth'-satisifed checking manages the 'not zero' case.
    if (LoopInfo.CurLevelHasLoopAlready) {
      Diag(ForLoc, diag::err_acc_clause_multiple_loops)
          << CollapseInfo.DirectiveKind << OpenACCClauseKind::Collapse;
      assert(CollapseInfo.ActiveCollapse && "No collapse object?");
      Diag(CollapseInfo.ActiveCollapse->getBeginLoc(),
           diag::note_acc_active_clause_here)
          << OpenACCClauseKind::Collapse;
    } else {
      --(*CollapseInfo.CurCollapseCount);

      // Once we've hit zero here, we know we have deep enough 'for' loops to
      // get to the bottom.
      if (*CollapseInfo.CurCollapseCount == 0)
        CollapseInfo.CollapseDepthSatisfied = true;
    }
  }

  if (TileInfo.CurTileCount && *TileInfo.CurTileCount > 0) {
    C.check();

    if (LoopInfo.CurLevelHasLoopAlready) {
      Diag(ForLoc, diag::err_acc_clause_multiple_loops)
          << TileInfo.DirectiveKind << OpenACCClauseKind::Tile;
      assert(TileInfo.ActiveTile && "No tile object?");
      Diag(TileInfo.ActiveTile->getBeginLoc(),
           diag::note_acc_active_clause_here)
          << OpenACCClauseKind::Tile;
    } else {
      --(*TileInfo.CurTileCount);
      // Once we've hit zero here, we know we have deep enough 'for' loops to
      // get to the bottom.
      if (*TileInfo.CurTileCount == 0)
        TileInfo.TileDepthSatisfied = true;
    }
  }

  // Set this to 'false' for the body of this loop, so that the next level
  // checks independently.
  LoopInfo.CurLevelHasLoopAlready = false;
}

namespace {
bool isValidLoopVariableType(QualType LoopVarTy) {
  // Just skip if it is dependent, it could be any of the below.
  if (LoopVarTy->isDependentType())
    return true;

  // The loop variable must be of integer,
  if (LoopVarTy->isIntegerType())
    return true;

  // C/C++ pointer,
  if (LoopVarTy->isPointerType())
    return true;

  // or C++ random-access iterator type.
  if (const auto *RD = LoopVarTy->getAsCXXRecordDecl()) {
    // Note: Only do CXXRecordDecl because RecordDecl can't be a random access
    // iterator type!

    // We could either do a lot of work to see if this matches
    // random-access-iterator, but it seems that just checking that the
    // 'iterator_category' typedef is more than sufficient. If programmers are
    // willing to lie about this, we can let them.

    for (const auto *TD :
         llvm::make_filter_range(RD->decls(), llvm::IsaPred<TypedefNameDecl>)) {
      const auto *TDND = cast<TypedefNameDecl>(TD)->getCanonicalDecl();

      if (TDND->getName() != "iterator_category")
        continue;

      // If there is no type for this decl, return false.
      if (TDND->getUnderlyingType().isNull())
        return false;

      const CXXRecordDecl *ItrCategoryDecl =
          TDND->getUnderlyingType()->getAsCXXRecordDecl();

      // If the category isn't a record decl, it isn't the tag type.
      if (!ItrCategoryDecl)
        return false;

      auto IsRandomAccessIteratorTag = [](const CXXRecordDecl *RD) {
        if (RD->getName() != "random_access_iterator_tag")
          return false;
        // Checks just for std::random_access_iterator_tag.
        return RD->getEnclosingNamespaceContext()->isStdNamespace();
      };

      if (IsRandomAccessIteratorTag(ItrCategoryDecl))
        return true;

      // We can also support types inherited from the
      // random_access_iterator_tag.
      for (CXXBaseSpecifier BS : ItrCategoryDecl->bases()) {

        if (IsRandomAccessIteratorTag(BS.getType()->getAsCXXRecordDecl()))
          return true;
      }

      return false;
    }
  }

  return false;
}

} // namespace

void SemaOpenACC::ForStmtBeginChecker::check() {
  if (SemaRef.LoopWithoutSeqInfo.Kind == OpenACCDirectiveKind::Invalid)
    return;

  if (AlreadyChecked)
    return;
  AlreadyChecked = true;

  // OpenACC3.3 2.1:
  // A loop associated with a loop construct that does not have a seq clause
  // must be written to meet all the following conditions:
  // - The loop variable must be of integer, C/C++ pointer, or C++ random-access
  // iterator type.
  // - The loop variable must monotonically increase or decrease in the
  // direction of its termination condition.
  // - The loop trip count must be computable in constant time when entering the
  // loop construct.
  //
  // For a C++ range-based for loop, the loop variable
  // identified by the above conditions is the internal iterator, such as a
  // pointer, that the compiler generates to iterate the range.  it is not the
  // variable declared by the for loop.

  if (IsRangeFor) {
    // If the range-for is being instantiated and didn't change, don't
    // re-diagnose.
    if (!RangeFor.has_value())
      return;
    // For a range-for, we can assume everything is 'corect' other than the type
    // of the iterator, so check that.
    const DeclStmt *RangeStmt = (*RangeFor)->getBeginStmt();

    // In some dependent contexts, the autogenerated range statement doesn't get
    // included until instantiation, so skip for now.
    if (!RangeStmt)
      return;

    const ValueDecl *InitVar = cast<ValueDecl>(RangeStmt->getSingleDecl());
    QualType VarType = InitVar->getType().getNonReferenceType();
    if (!isValidLoopVariableType(VarType)) {
      SemaRef.Diag(InitVar->getBeginLoc(), diag::err_acc_loop_variable_type)
          << SemaRef.LoopWithoutSeqInfo.Kind << VarType;
      SemaRef.Diag(SemaRef.LoopWithoutSeqInfo.Loc,
                   diag::note_acc_construct_here)
          << SemaRef.LoopWithoutSeqInfo.Kind;
    }
    return;
  }

  // Else we are in normal 'ForStmt', so we can diagnose everything.
  // We only have to check cond/inc if they have changed, but 'init' needs to
  // just suppress its diagnostics if it hasn't changed.
  const ValueDecl *InitVar = checkInit();
  if (Cond.has_value())
    checkCond();
  if (Inc.has_value())
    checkInc(InitVar);
}
const ValueDecl *SemaOpenACC::ForStmtBeginChecker::checkInit() {
  if (!Init) {
    if (InitChanged) {
      SemaRef.Diag(ForLoc, diag::err_acc_loop_variable)
          << SemaRef.LoopWithoutSeqInfo.Kind;
      SemaRef.Diag(SemaRef.LoopWithoutSeqInfo.Loc,
                   diag::note_acc_construct_here)
          << SemaRef.LoopWithoutSeqInfo.Kind;
    }
    return nullptr;
  }

  auto DiagLoopVar = [&]() {
    if (InitChanged) {
      SemaRef.Diag(Init->getBeginLoc(), diag::err_acc_loop_variable)
          << SemaRef.LoopWithoutSeqInfo.Kind;
      SemaRef.Diag(SemaRef.LoopWithoutSeqInfo.Loc,
                   diag::note_acc_construct_here)
          << SemaRef.LoopWithoutSeqInfo.Kind;
    }
    return nullptr;
  };

  if (const auto *ExprTemp = dyn_cast<ExprWithCleanups>(Init))
    Init = ExprTemp->getSubExpr();
  if (const auto *E = dyn_cast<Expr>(Init))
    Init = E->IgnoreParenImpCasts();

  const ValueDecl *InitVar = nullptr;

  if (const auto *BO = dyn_cast<BinaryOperator>(Init)) {
    // Allow assignment operator here.

    if (!BO->isAssignmentOp())
      return DiagLoopVar();

    const Expr *LHS = BO->getLHS()->IgnoreParenImpCasts();

    if (const auto *DRE = dyn_cast<DeclRefExpr>(LHS))
      InitVar = DRE->getDecl();
  } else if (const auto *DS = dyn_cast<DeclStmt>(Init)) {
    // Allow T t = <whatever>
    if (!DS->isSingleDecl())
      return DiagLoopVar();

    InitVar = dyn_cast<ValueDecl>(DS->getSingleDecl());

    // Ensure we have an initializer, unless this is a record/dependent type.

    if (InitVar) {
      if (!isa<VarDecl>(InitVar))
        return DiagLoopVar();

      if (!InitVar->getType()->isRecordType() &&
          !InitVar->getType()->isDependentType() &&
          !cast<VarDecl>(InitVar)->hasInit())
        return DiagLoopVar();
    }
  } else if (auto *CE = dyn_cast<CXXOperatorCallExpr>(Init)) {
    // Allow assignment operator call.
    if (CE->getOperator() != OO_Equal)
      return DiagLoopVar();

    const Expr *LHS = CE->getArg(0)->IgnoreParenImpCasts();

    if (auto *DRE = dyn_cast<DeclRefExpr>(LHS)) {
      InitVar = DRE->getDecl();
    } else if (auto *ME = dyn_cast<MemberExpr>(LHS)) {
      if (isa<CXXThisExpr>(ME->getBase()->IgnoreParenImpCasts()))
        InitVar = ME->getMemberDecl();
    }
  }

  if (!InitVar)
    return DiagLoopVar();

  InitVar = cast<ValueDecl>(InitVar->getCanonicalDecl());
  QualType VarType = InitVar->getType().getNonReferenceType();

  // Since we have one, all we need to do is ensure it is the right type.
  if (!isValidLoopVariableType(VarType)) {
    if (InitChanged) {
      SemaRef.Diag(InitVar->getBeginLoc(), diag::err_acc_loop_variable_type)
          << SemaRef.LoopWithoutSeqInfo.Kind << VarType;
      SemaRef.Diag(SemaRef.LoopWithoutSeqInfo.Loc,
                   diag::note_acc_construct_here)
          << SemaRef.LoopWithoutSeqInfo.Kind;
    }
    return nullptr;
  }

  return InitVar;
}
void SemaOpenACC::ForStmtBeginChecker::checkCond() {
  if (!*Cond) {
    SemaRef.Diag(ForLoc, diag::err_acc_loop_terminating_condition)
        << SemaRef.LoopWithoutSeqInfo.Kind;
    SemaRef.Diag(SemaRef.LoopWithoutSeqInfo.Loc, diag::note_acc_construct_here)
        << SemaRef.LoopWithoutSeqInfo.Kind;
  }
  // Nothing else to do here.  we could probably do some additional work to look
  // into the termination condition, but that error-prone.  For now, we don't
  // implement anything other than 'there is a termination condition', and if
  // codegen/MLIR comes up with some necessary restrictions, we can implement
  // them here.
}

void SemaOpenACC::ForStmtBeginChecker::checkInc(const ValueDecl *Init) {

  if (!*Inc) {
    SemaRef.Diag(ForLoc, diag::err_acc_loop_not_monotonic)
        << SemaRef.LoopWithoutSeqInfo.Kind;
    SemaRef.Diag(SemaRef.LoopWithoutSeqInfo.Loc, diag::note_acc_construct_here)
        << SemaRef.LoopWithoutSeqInfo.Kind;
    return;
  }
  auto DiagIncVar = [this] {
    SemaRef.Diag((*Inc)->getBeginLoc(), diag::err_acc_loop_not_monotonic)
        << SemaRef.LoopWithoutSeqInfo.Kind;
    SemaRef.Diag(SemaRef.LoopWithoutSeqInfo.Loc, diag::note_acc_construct_here)
        << SemaRef.LoopWithoutSeqInfo.Kind;
    return;
  };

  if (const auto *ExprTemp = dyn_cast<ExprWithCleanups>(*Inc))
    Inc = ExprTemp->getSubExpr();
  if (const auto *E = dyn_cast<Expr>(*Inc))
    Inc = E->IgnoreParenImpCasts();

  auto getDeclFromExpr = [](const Expr *E) -> const ValueDecl * {
    E = E->IgnoreParenImpCasts();
    if (const auto *FE = dyn_cast<FullExpr>(E))
      E = FE->getSubExpr();

    E = E->IgnoreParenImpCasts();

    if (!E)
      return nullptr;
    if (const auto *DRE = dyn_cast<DeclRefExpr>(E))
      return dyn_cast<ValueDecl>(DRE->getDecl());

    if (const auto *ME = dyn_cast<MemberExpr>(E))
      if (isa<CXXThisExpr>(ME->getBase()->IgnoreParenImpCasts()))
        return ME->getMemberDecl();

    return nullptr;
  };

  const ValueDecl *IncVar = nullptr;

  // Here we enforce the monotonically increase/decrease:
  if (const auto *UO = dyn_cast<UnaryOperator>(*Inc)) {
    // Allow increment/decrement ops.
    if (!UO->isIncrementDecrementOp())
      return DiagIncVar();
    IncVar = getDeclFromExpr(UO->getSubExpr());
  } else if (const auto *BO = dyn_cast<BinaryOperator>(*Inc)) {
    switch (BO->getOpcode()) {
    default:
      return DiagIncVar();
    case BO_AddAssign:
    case BO_SubAssign:
    case BO_MulAssign:
    case BO_DivAssign:
    case BO_Assign:
      // += -= *= /= should all be fine here, this should be all of the
      // 'monotonical' compound-assign ops.
      // Assignment we just give up on, we could do better, and ensure that it
      // is a binary/operator expr doing more work, but that seems like a lot
      // of work for an error prone check.
      break;
    }
    IncVar = getDeclFromExpr(BO->getLHS());
  } else if (const auto *CE = dyn_cast<CXXOperatorCallExpr>(*Inc)) {
    switch (CE->getOperator()) {
    default:
      return DiagIncVar();
    case OO_PlusPlus:
    case OO_MinusMinus:
    case OO_PlusEqual:
    case OO_MinusEqual:
    case OO_StarEqual:
    case OO_SlashEqual:
    case OO_Equal:
      // += -= *= /= should all be fine here, this should be all of the
      // 'monotonical' compound-assign ops.
      // Assignment we just give up on, we could do better, and ensure that it
      // is a binary/operator expr doing more work, but that seems like a lot
      // of work for an error prone check.
      break;
    }

    IncVar = getDeclFromExpr(CE->getArg(0));

  } else if (const auto *ME = dyn_cast<CXXMemberCallExpr>(*Inc)) {
    IncVar = getDeclFromExpr(ME->getImplicitObjectArgument());
    // We can't really do much for member expressions, other than hope they are
    // doing the right thing, so give up here.
  }

  if (!IncVar)
    return DiagIncVar();

  // InitVar shouldn't be null unless there was an error, so don't diagnose if
  // that is the case. Else we should ensure that it refers to the  loop
  // value.
  if (Init && IncVar->getCanonicalDecl() != Init->getCanonicalDecl())
    return DiagIncVar();

  return;
}

void SemaOpenACC::ActOnForStmtBegin(SourceLocation ForLoc, const Stmt *OldFirst,
                                    const Stmt *First, const Stmt *OldSecond,
                                    const Stmt *Second, const Stmt *OldThird,
                                    const Stmt *Third) {
  if (!getLangOpts().OpenACC)
    return;

  std::optional<const Stmt *> S;
  if (OldSecond == Second)
    S = std::nullopt;
  else
    S = Second;
  std::optional<const Stmt *> T;
  if (OldThird == Third)
    S = std::nullopt;
  else
    S = Third;

  bool InitChanged = false;
  if (OldFirst != First) {
    InitChanged = true;

    // VarDecls are always rebuild because they are dependent, so we can do a
    // little work to suppress some of the double checking based on whether the
    // type is instantiation dependent.
    QualType OldVDTy;
    QualType NewVDTy;
    if (const auto *DS = dyn_cast<DeclStmt>(OldFirst))
      if (const VarDecl *VD = dyn_cast_if_present<VarDecl>(
              DS->isSingleDecl() ? DS->getSingleDecl() : nullptr))
        OldVDTy = VD->getType();
    if (const auto *DS = dyn_cast<DeclStmt>(First))
      if (const VarDecl *VD = dyn_cast_if_present<VarDecl>(
              DS->isSingleDecl() ? DS->getSingleDecl() : nullptr))
        NewVDTy = VD->getType();

    if (!OldVDTy.isNull() && !NewVDTy.isNull())
      InitChanged = OldVDTy->isInstantiationDependentType() !=
                    NewVDTy->isInstantiationDependentType();
  }

  ForStmtBeginChecker FSBC{*this, ForLoc, First, InitChanged, S, T};
  if (!LoopInfo.TopLevelLoopSeen) {
    FSBC.check();
  }

  ForStmtBeginHelper(ForLoc, FSBC);
}

void SemaOpenACC::ActOnForStmtBegin(SourceLocation ForLoc, const Stmt *First,
                                    const Stmt *Second, const Stmt *Third) {
  if (!getLangOpts().OpenACC)
    return;

  ForStmtBeginChecker FSBC{*this,  ForLoc, First, /*InitChanged=*/true,
                           Second, Third};
  if (!LoopInfo.TopLevelLoopSeen) {
    FSBC.check();
  }

  ForStmtBeginHelper(ForLoc, FSBC);
}

void SemaOpenACC::ActOnRangeForStmtBegin(SourceLocation ForLoc,
                                         const Stmt *OldRangeFor,
                                         const Stmt *RangeFor) {
  if (!getLangOpts().OpenACC)
    return;

  std::optional<const CXXForRangeStmt *> RF;

  if (OldRangeFor == RangeFor)
    RF = std::nullopt;
  else
    RF = cast<CXXForRangeStmt>(RangeFor);

  ForStmtBeginChecker FSBC{*this, ForLoc, RF};
  if (!LoopInfo.TopLevelLoopSeen) {
    FSBC.check();
  }
  ForStmtBeginHelper(ForLoc, FSBC);
}

void SemaOpenACC::ActOnRangeForStmtBegin(SourceLocation ForLoc,
                                         const Stmt *RangeFor) {
  if (!getLangOpts().OpenACC)
    return;

  ForStmtBeginChecker FSBC{*this, ForLoc, cast<CXXForRangeStmt>(RangeFor)};
  if (!LoopInfo.TopLevelLoopSeen) {
    FSBC.check();
  }
  ForStmtBeginHelper(ForLoc, FSBC);
}

namespace {
SourceLocation FindInterveningCodeInLoop(const Stmt *CurStmt) {
  // We should diagnose on anything except `CompoundStmt`, `NullStmt`,
  // `ForStmt`, `CXXForRangeStmt`, since those are legal, and `WhileStmt` and
  // `DoStmt`, as those are caught as a violation elsewhere.
  // For `CompoundStmt` we need to search inside of it.
  if (!CurStmt ||
      isa<ForStmt, NullStmt, ForStmt, CXXForRangeStmt, WhileStmt, DoStmt>(
          CurStmt))
    return SourceLocation{};

  // Any other construct is an error anyway, so it has already been diagnosed.
  if (isa<OpenACCConstructStmt>(CurStmt))
    return SourceLocation{};

  // Search inside the compound statement, this allows for arbitrary nesting
  // of compound statements, as long as there isn't any code inside.
  if (const auto *CS = dyn_cast<CompoundStmt>(CurStmt)) {
    for (const auto *ChildStmt : CS->children()) {
      SourceLocation ChildStmtLoc = FindInterveningCodeInLoop(ChildStmt);
      if (ChildStmtLoc.isValid())
        return ChildStmtLoc;
    }
    // Empty/not invalid compound statements are legal.
    return SourceLocation{};
  }
  return CurStmt->getBeginLoc();
}
} // namespace

void SemaOpenACC::ActOnForStmtEnd(SourceLocation ForLoc, StmtResult Body) {
  if (!getLangOpts().OpenACC)
    return;

  // Set this to 'true' so if we find another one at this level we can diagnose.
  LoopInfo.CurLevelHasLoopAlready = true;

  if (!Body.isUsable())
    return;

  bool IsActiveCollapse = CollapseInfo.CurCollapseCount &&
                          *CollapseInfo.CurCollapseCount > 0 &&
                          !CollapseInfo.ActiveCollapse->hasForce();
  bool IsActiveTile = TileInfo.CurTileCount && *TileInfo.CurTileCount > 0;

  if (IsActiveCollapse || IsActiveTile) {
    SourceLocation OtherStmtLoc = FindInterveningCodeInLoop(Body.get());

    if (OtherStmtLoc.isValid() && IsActiveCollapse) {
      Diag(OtherStmtLoc, diag::err_acc_intervening_code)
          << OpenACCClauseKind::Collapse << CollapseInfo.DirectiveKind;
      Diag(CollapseInfo.ActiveCollapse->getBeginLoc(),
           diag::note_acc_active_clause_here)
          << OpenACCClauseKind::Collapse;
    }

    if (OtherStmtLoc.isValid() && IsActiveTile) {
      Diag(OtherStmtLoc, diag::err_acc_intervening_code)
          << OpenACCClauseKind::Tile << TileInfo.DirectiveKind;
      Diag(TileInfo.ActiveTile->getBeginLoc(),
           diag::note_acc_active_clause_here)
          << OpenACCClauseKind::Tile;
    }
  }
}

namespace {
// Get a list of clause Kinds for diagnosing a list, joined by a commas and an
// 'or'.
std::string GetListOfClauses(llvm::ArrayRef<OpenACCClauseKind> Clauses) {
  assert(!Clauses.empty() && "empty clause list not supported");

  std::string Output;
  llvm::raw_string_ostream OS{Output};

  if (Clauses.size() == 1) {
    OS << '\'' << Clauses[0] << '\'';
    return Output;
  }

  llvm::ArrayRef<OpenACCClauseKind> AllButLast{Clauses.begin(),
                                               Clauses.end() - 1};

  llvm::interleave(
      AllButLast, [&](OpenACCClauseKind K) { OS << '\'' << K << '\''; },
      [&] { OS << ", "; });

  OS << " or \'" << Clauses.back() << '\'';
  return Output;
}
} // namespace

bool SemaOpenACC::ActOnStartStmtDirective(
    OpenACCDirectiveKind K, SourceLocation StartLoc,
    ArrayRef<const OpenACCClause *> Clauses) {
  SemaRef.DiscardCleanupsInEvaluationContext();
  SemaRef.PopExpressionEvaluationContext();

  // OpenACC 3.3 2.9.1:
  // Intervening code must not contain other OpenACC directives or calls to API
  // routines.
  //
  // ALL constructs are ill-formed if there is an active 'collapse'
  if (CollapseInfo.CurCollapseCount && *CollapseInfo.CurCollapseCount > 0) {
    Diag(StartLoc, diag::err_acc_invalid_in_loop)
        << /*OpenACC Construct*/ 0 << CollapseInfo.DirectiveKind
        << OpenACCClauseKind::Collapse << K;
    assert(CollapseInfo.ActiveCollapse && "Collapse count without object?");
    Diag(CollapseInfo.ActiveCollapse->getBeginLoc(),
         diag::note_acc_active_clause_here)
        << OpenACCClauseKind::Collapse;
  }
  if (TileInfo.CurTileCount && *TileInfo.CurTileCount > 0) {
    Diag(StartLoc, diag::err_acc_invalid_in_loop)
        << /*OpenACC Construct*/ 0 << TileInfo.DirectiveKind
        << OpenACCClauseKind::Tile << K;
    assert(TileInfo.ActiveTile && "Tile count without object?");
    Diag(TileInfo.ActiveTile->getBeginLoc(), diag::note_acc_active_clause_here)
        << OpenACCClauseKind::Tile;
  }

  // OpenACC3.3 2.6.5: At least one copy, copyin, copyout, create, no_create,
  // present, deviceptr, attach, or default clause must appear on a 'data'
  // construct.
  if (K == OpenACCDirectiveKind::Data &&
      llvm::find_if(Clauses,
                    llvm::IsaPred<OpenACCCopyClause, OpenACCCopyInClause,
                                  OpenACCCopyOutClause, OpenACCCreateClause,
                                  OpenACCNoCreateClause, OpenACCPresentClause,
                                  OpenACCDevicePtrClause, OpenACCAttachClause,
                                  OpenACCDefaultClause>) == Clauses.end())
    return Diag(StartLoc, diag::err_acc_construct_one_clause_of)
           << K
           << GetListOfClauses(
                  {OpenACCClauseKind::Copy, OpenACCClauseKind::CopyIn,
                   OpenACCClauseKind::CopyOut, OpenACCClauseKind::Create,
                   OpenACCClauseKind::NoCreate, OpenACCClauseKind::Present,
                   OpenACCClauseKind::DevicePtr, OpenACCClauseKind::Attach,
                   OpenACCClauseKind::Default});

  // OpenACC3.3 2.6.6: At least one copyin, create, or attach clause must appear
  // on an enter data directive.
  if (K == OpenACCDirectiveKind::EnterData &&
      llvm::find_if(Clauses,
                    llvm::IsaPred<OpenACCCopyInClause, OpenACCCreateClause,
                                  OpenACCAttachClause>) == Clauses.end())
    return Diag(StartLoc, diag::err_acc_construct_one_clause_of)
           << K
           << GetListOfClauses({
                  OpenACCClauseKind::CopyIn,
                  OpenACCClauseKind::Create,
                  OpenACCClauseKind::Attach,
              });
  // OpenACC3.3 2.6.6: At least one copyout, delete, or detach clause must
  // appear on an exit data directive.
  if (K == OpenACCDirectiveKind::ExitData &&
      llvm::find_if(Clauses,
                    llvm::IsaPred<OpenACCCopyOutClause, OpenACCDeleteClause,
                                  OpenACCDetachClause>) == Clauses.end())
    return Diag(StartLoc, diag::err_acc_construct_one_clause_of)
           << K
           << GetListOfClauses({
                  OpenACCClauseKind::CopyOut,
                  OpenACCClauseKind::Delete,
                  OpenACCClauseKind::Detach,
              });

  // OpenACC3.3 2.8: At least 'one use_device' clause must appear.
  if (K == OpenACCDirectiveKind::HostData &&
      llvm::find_if(Clauses, llvm::IsaPred<OpenACCUseDeviceClause>) ==
          Clauses.end())
    return Diag(StartLoc, diag::err_acc_construct_one_clause_of)
           << K << GetListOfClauses({OpenACCClauseKind::UseDevice});

  return diagnoseConstructAppertainment(*this, K, StartLoc, /*IsStmt=*/true);
}

StmtResult SemaOpenACC::ActOnEndStmtDirective(
    OpenACCDirectiveKind K, SourceLocation StartLoc, SourceLocation DirLoc,
    SourceLocation LParenLoc, SourceLocation MiscLoc, ArrayRef<Expr *> Exprs,
    SourceLocation RParenLoc, SourceLocation EndLoc,
    ArrayRef<OpenACCClause *> Clauses, StmtResult AssocStmt) {
  switch (K) {
  default:
    return StmtEmpty();
  case OpenACCDirectiveKind::Invalid:
    return StmtError();
  case OpenACCDirectiveKind::Parallel:
  case OpenACCDirectiveKind::Serial:
  case OpenACCDirectiveKind::Kernels: {
    return OpenACCComputeConstruct::Create(
        getASTContext(), K, StartLoc, DirLoc, EndLoc, Clauses,
        AssocStmt.isUsable() ? AssocStmt.get() : nullptr);
  }
  case OpenACCDirectiveKind::ParallelLoop:
  case OpenACCDirectiveKind::SerialLoop:
  case OpenACCDirectiveKind::KernelsLoop: {
    return OpenACCCombinedConstruct::Create(
        getASTContext(), K, StartLoc, DirLoc, EndLoc, Clauses,
        AssocStmt.isUsable() ? AssocStmt.get() : nullptr);
  }
  case OpenACCDirectiveKind::Loop: {
    return OpenACCLoopConstruct::Create(
        getASTContext(), ActiveComputeConstructInfo.Kind, StartLoc, DirLoc,
        EndLoc, Clauses, AssocStmt.isUsable() ? AssocStmt.get() : nullptr);
  }
  case OpenACCDirectiveKind::Data: {
    return OpenACCDataConstruct::Create(
        getASTContext(), StartLoc, DirLoc, EndLoc, Clauses,
        AssocStmt.isUsable() ? AssocStmt.get() : nullptr);
  }
  case OpenACCDirectiveKind::EnterData: {
    return OpenACCEnterDataConstruct::Create(getASTContext(), StartLoc, DirLoc,
                                             EndLoc, Clauses);
  }
  case OpenACCDirectiveKind::ExitData: {
    return OpenACCExitDataConstruct::Create(getASTContext(), StartLoc, DirLoc,
                                            EndLoc, Clauses);
  }
  case OpenACCDirectiveKind::HostData: {
    return OpenACCHostDataConstruct::Create(
        getASTContext(), StartLoc, DirLoc, EndLoc, Clauses,
        AssocStmt.isUsable() ? AssocStmt.get() : nullptr);
  }
  case OpenACCDirectiveKind::Wait: {
    return OpenACCWaitConstruct::Create(
        getASTContext(), StartLoc, DirLoc, LParenLoc, Exprs.front(), MiscLoc,
        Exprs.drop_front(), RParenLoc, EndLoc, Clauses);
  }
  case OpenACCDirectiveKind::Init: {
    return OpenACCInitConstruct::Create(getASTContext(), StartLoc, DirLoc,
                                        EndLoc, Clauses);
  }
  case OpenACCDirectiveKind::Shutdown: {
    return OpenACCShutdownConstruct::Create(getASTContext(), StartLoc, DirLoc,
                                            EndLoc, Clauses);
  }
  }
  llvm_unreachable("Unhandled case in directive handling?");
}

StmtResult SemaOpenACC::ActOnAssociatedStmt(
    SourceLocation DirectiveLoc, OpenACCDirectiveKind K,
    ArrayRef<const OpenACCClause *> Clauses, StmtResult AssocStmt) {
  switch (K) {
  default:
    llvm_unreachable("Unimplemented associated statement application");
  case OpenACCDirectiveKind::EnterData:
  case OpenACCDirectiveKind::ExitData:
  case OpenACCDirectiveKind::Wait:
  case OpenACCDirectiveKind::Init:
  case OpenACCDirectiveKind::Shutdown:
    llvm_unreachable(
        "these don't have associated statements, so shouldn't get here");
  case OpenACCDirectiveKind::Parallel:
  case OpenACCDirectiveKind::Serial:
  case OpenACCDirectiveKind::Kernels:
  case OpenACCDirectiveKind::Data:
  case OpenACCDirectiveKind::HostData:
    // There really isn't any checking here that could happen. As long as we
    // have a statement to associate, this should be fine.
    // OpenACC 3.3 Section 6:
    // Structured Block: in C or C++, an executable statement, possibly
    // compound, with a single entry at the top and a single exit at the
    // bottom.
    // FIXME: Should we reject DeclStmt's here? The standard isn't clear, and
    // an interpretation of it is to allow this and treat the initializer as
    // the 'structured block'.
    return AssocStmt;
  case OpenACCDirectiveKind::Loop:
  case OpenACCDirectiveKind::ParallelLoop:
  case OpenACCDirectiveKind::SerialLoop:
  case OpenACCDirectiveKind::KernelsLoop:
    if (!AssocStmt.isUsable())
      return StmtError();

    if (!isa<CXXForRangeStmt, ForStmt>(AssocStmt.get())) {
      Diag(AssocStmt.get()->getBeginLoc(), diag::err_acc_loop_not_for_loop)
          << K;
      Diag(DirectiveLoc, diag::note_acc_construct_here) << K;
      return StmtError();
    }

    if (!CollapseInfo.CollapseDepthSatisfied || !TileInfo.TileDepthSatisfied) {
      if (!CollapseInfo.CollapseDepthSatisfied) {
        Diag(DirectiveLoc, diag::err_acc_insufficient_loops)
            << OpenACCClauseKind::Collapse;
        assert(CollapseInfo.ActiveCollapse && "Collapse count without object?");
        Diag(CollapseInfo.ActiveCollapse->getBeginLoc(),
             diag::note_acc_active_clause_here)
            << OpenACCClauseKind::Collapse;
      }

      if (!TileInfo.TileDepthSatisfied) {
        Diag(DirectiveLoc, diag::err_acc_insufficient_loops)
            << OpenACCClauseKind::Tile;
        assert(TileInfo.ActiveTile && "Collapse count without object?");
        Diag(TileInfo.ActiveTile->getBeginLoc(),
             diag::note_acc_active_clause_here)
            << OpenACCClauseKind::Tile;
      }
      return StmtError();
    }

    return AssocStmt.get();
  }
  llvm_unreachable("Invalid associated statement application");
}

bool SemaOpenACC::ActOnStartDeclDirective(OpenACCDirectiveKind K,
                                          SourceLocation StartLoc) {
  // OpenCC3.3 2.1 (line 889)
  // A program must not depend on the order of evaluation of expressions in
  // clause arguments or on any side effects of the evaluations.
  SemaRef.DiscardCleanupsInEvaluationContext();
  SemaRef.PopExpressionEvaluationContext();
  return diagnoseConstructAppertainment(*this, K, StartLoc, /*IsStmt=*/false);
}

DeclGroupRef SemaOpenACC::ActOnEndDeclDirective() { return DeclGroupRef{}; }

ExprResult
SemaOpenACC::BuildOpenACCAsteriskSizeExpr(SourceLocation AsteriskLoc) {
  return OpenACCAsteriskSizeExpr::Create(getASTContext(), AsteriskLoc);
}

ExprResult
SemaOpenACC::ActOnOpenACCAsteriskSizeExpr(SourceLocation AsteriskLoc) {
  return BuildOpenACCAsteriskSizeExpr(AsteriskLoc);
}<|MERGE_RESOLUTION|>--- conflicted
+++ resolved
@@ -994,15 +994,6 @@
 
 OpenACCClause *SemaOpenACCClauseVisitor::VisitNoCreateClause(
     SemaOpenACC::OpenACCParsedClause &Clause) {
-<<<<<<< HEAD
-  // Restrictions only properly implemented on 'compute'/'combined' constructs,
-  // and 'compute'/'combined' constructs are the only construct that can do
-  // anything with this yet, so skip/treat as unimplemented in this case.
-  if (!isOpenACCComputeDirectiveKind(Clause.getDirectiveKind()) &&
-      !isOpenACCCombinedDirectiveKind(Clause.getDirectiveKind()))
-    return isNotImplemented();
-=======
->>>>>>> 49fd7d4f
   // ActOnVar ensured that everything is a valid variable reference, so there
   // really isn't anything to do here. GCC does some duplicate-finding, though
   // it isn't apparent in the standard where this is justified.
@@ -1031,19 +1022,11 @@
 
 OpenACCClause *SemaOpenACCClauseVisitor::VisitCopyClause(
     SemaOpenACC::OpenACCParsedClause &Clause) {
-<<<<<<< HEAD
-  // Restrictions only properly implemented on 'compute'/'combined' constructs,
-  // and 'compute'/'combined' constructs are the only construct that can do
-  // anything with this yet, so skip/treat as unimplemented in this case.
-  if (!isOpenACCComputeDirectiveKind(Clause.getDirectiveKind()) &&
-      !isOpenACCCombinedDirectiveKind(Clause.getDirectiveKind()))
-=======
   // Restrictions only properly implemented on 'compute'/'combined'/'data'
   // constructs, and 'compute'/'combined'/'data' constructs are the only
   // construct that can do anything with this yet, so skip/treat as
   // unimplemented in this case.
   if (!isDirectiveKindImplemented(Clause.getDirectiveKind()))
->>>>>>> 49fd7d4f
     return isNotImplemented();
   // ActOnVar ensured that everything is a valid variable reference, so there
   // really isn't anything to do here. GCC does some duplicate-finding, though
@@ -1056,19 +1039,11 @@
 
 OpenACCClause *SemaOpenACCClauseVisitor::VisitCopyInClause(
     SemaOpenACC::OpenACCParsedClause &Clause) {
-<<<<<<< HEAD
-  // Restrictions only properly implemented on 'compute'/'combined' constructs,
-  // and 'compute'/'combined' constructs are the only construct that can do
-  // anything with this yet, so skip/treat as unimplemented in this case.
-  if (!isOpenACCComputeDirectiveKind(Clause.getDirectiveKind()) &&
-      !isOpenACCCombinedDirectiveKind(Clause.getDirectiveKind()))
-=======
   // Restrictions only properly implemented on 'compute'/'combined'/'data'
   // constructs, and 'compute'/'combined'/'data' constructs are the only
   // construct that can do anything with this yet, so skip/treat as
   // unimplemented in this case.
   if (!isDirectiveKindImplemented(Clause.getDirectiveKind()))
->>>>>>> 49fd7d4f
     return isNotImplemented();
   // ActOnVar ensured that everything is a valid variable reference, so there
   // really isn't anything to do here. GCC does some duplicate-finding, though
@@ -1081,19 +1056,11 @@
 
 OpenACCClause *SemaOpenACCClauseVisitor::VisitCopyOutClause(
     SemaOpenACC::OpenACCParsedClause &Clause) {
-<<<<<<< HEAD
-  // Restrictions only properly implemented on 'compute'/'combined' constructs,
-  // and 'compute'/'combined' constructs are the only construct that can do
-  // anything with this yet, so skip/treat as unimplemented in this case.
-  if (!isOpenACCComputeDirectiveKind(Clause.getDirectiveKind()) &&
-      !isOpenACCCombinedDirectiveKind(Clause.getDirectiveKind()))
-=======
   // Restrictions only properly implemented on 'compute'/'combined'/'data'
   // constructs, and 'compute'/'combined'/'data' constructs are the only
   // construct that can do anything with this yet, so skip/treat as
   // unimplemented in this case.
   if (!isDirectiveKindImplemented(Clause.getDirectiveKind()))
->>>>>>> 49fd7d4f
     return isNotImplemented();
   // ActOnVar ensured that everything is a valid variable reference, so there
   // really isn't anything to do here. GCC does some duplicate-finding, though
@@ -1106,15 +1073,6 @@
 
 OpenACCClause *SemaOpenACCClauseVisitor::VisitCreateClause(
     SemaOpenACC::OpenACCParsedClause &Clause) {
-<<<<<<< HEAD
-  // Restrictions only properly implemented on 'compute'/'combined' constructs,
-  // and 'compute'/'combined' constructs are the only construct that can do
-  // anything with this yet, so skip/treat as unimplemented in this case.
-  if (!isOpenACCComputeDirectiveKind(Clause.getDirectiveKind()) &&
-      !isOpenACCCombinedDirectiveKind(Clause.getDirectiveKind()))
-    return isNotImplemented();
-=======
->>>>>>> 49fd7d4f
   // ActOnVar ensured that everything is a valid variable reference, so there
   // really isn't anything to do here. GCC does some duplicate-finding, though
   // it isn't apparent in the standard where this is justified.
@@ -1126,16 +1084,6 @@
 
 OpenACCClause *SemaOpenACCClauseVisitor::VisitAttachClause(
     SemaOpenACC::OpenACCParsedClause &Clause) {
-<<<<<<< HEAD
-  // Restrictions only properly implemented on 'compute'/'combined' constructs,
-  // and 'compute'/'combined' constructs are the only construct that can do
-  // anything with this yet, so skip/treat as unimplemented in this case.
-  if (!isOpenACCComputeDirectiveKind(Clause.getDirectiveKind()) &&
-      !isOpenACCCombinedDirectiveKind(Clause.getDirectiveKind()))
-    return isNotImplemented();
-
-=======
->>>>>>> 49fd7d4f
   // ActOnVar ensured that everything is a valid variable reference, but we
   // still have to make sure it is a pointer type.
   llvm::SmallVector<Expr *> VarList{Clause.getVarList()};
@@ -1185,19 +1133,11 @@
 
 OpenACCClause *SemaOpenACCClauseVisitor::VisitDevicePtrClause(
     SemaOpenACC::OpenACCParsedClause &Clause) {
-<<<<<<< HEAD
-  // Restrictions only properly implemented on 'compute'/'combined' constructs,
-  // and 'compute'/'combined' constructs are the only construct that can do
-  // anything with this yet, so skip/treat as unimplemented in this case.
-  if (!isOpenACCComputeDirectiveKind(Clause.getDirectiveKind()) &&
-      !isOpenACCCombinedDirectiveKind(Clause.getDirectiveKind()))
-=======
   // Restrictions only properly implemented on 'compute'/'combined'/'data'
   // constructs, and 'compute'/'combined'/'data' constructs are the only
   // construct that can do anything with this yet, so skip/treat as
   // unimplemented in this case.
   if (!isDirectiveKindImplemented(Clause.getDirectiveKind()))
->>>>>>> 49fd7d4f
     return isNotImplemented();
 
   // ActOnVar ensured that everything is a valid variable reference, but we
@@ -1216,19 +1156,11 @@
 
 OpenACCClause *SemaOpenACCClauseVisitor::VisitWaitClause(
     SemaOpenACC::OpenACCParsedClause &Clause) {
-<<<<<<< HEAD
-  // Restrictions only properly implemented on 'compute'/'combined' constructs,
-  // and 'compute'/'combined' constructs are the only construct that can do
-  // anything with this yet, so skip/treat as unimplemented in this case.
-  if (!isOpenACCComputeDirectiveKind(Clause.getDirectiveKind()) &&
-      !isOpenACCCombinedDirectiveKind(Clause.getDirectiveKind()))
-=======
   // Restrictions only properly implemented on 'compute'/'combined'/'data'
   // constructs, and 'compute'/'combined'/'data' constructs are the only
   // construct that can do anything with this yet, so skip/treat as
   // unimplemented in this case.
   if (!isDirectiveKindImplemented(Clause.getDirectiveKind()))
->>>>>>> 49fd7d4f
     return isNotImplemented();
 
   return OpenACCWaitClause::Create(
@@ -1436,12 +1368,7 @@
   // Restrictions only properly implemented on 'loop'/'combined' constructs, and
   // it is the only construct that can do anything with this, so skip/treat as
   // unimplemented for the routine constructs.
-<<<<<<< HEAD
-  if (Clause.getDirectiveKind() != OpenACCDirectiveKind::Loop &&
-      !isOpenACCCombinedDirectiveKind(Clause.getDirectiveKind()))
-=======
   if (!isDirectiveKindImplemented(Clause.getDirectiveKind()))
->>>>>>> 49fd7d4f
     return isNotImplemented();
 
   Expr *IntExpr =
@@ -1539,12 +1466,7 @@
   // Restrictions only properly implemented on 'loop'/'combined' constructs, and
   // it is the only construct that can do anything with this, so skip/treat as
   // unimplemented for the routine constructs.
-<<<<<<< HEAD
-  if (Clause.getDirectiveKind() != OpenACCDirectiveKind::Loop &&
-      !isOpenACCCombinedDirectiveKind(Clause.getDirectiveKind()))
-=======
   if (!isDirectiveKindImplemented(Clause.getDirectiveKind()))
->>>>>>> 49fd7d4f
     return isNotImplemented();
 
   Expr *IntExpr =
@@ -1656,12 +1578,7 @@
   // Restrictions only properly implemented on 'loop' constructs, and it is
   // the only construct that can do anything with this, so skip/treat as
   // unimplemented for the combined constructs.
-<<<<<<< HEAD
-  if (Clause.getDirectiveKind() != OpenACCDirectiveKind::Loop &&
-      !isOpenACCCombinedDirectiveKind(Clause.getDirectiveKind()))
-=======
   if (!isDirectiveKindImplemented(Clause.getDirectiveKind()))
->>>>>>> 49fd7d4f
     return isNotImplemented();
 
   // OpenACC 3.3 Section 2.9.11: A reduction clause may not appear on a loop
@@ -1780,8 +1697,6 @@
   return SemaRef.CheckGangClause(Clause.getDirectiveKind(), ExistingClauses,
                                  Clause.getBeginLoc(), Clause.getLParenLoc(),
                                  GangKinds, IntExprs, Clause.getEndLoc());
-<<<<<<< HEAD
-=======
 }
 
 OpenACCClause *SemaOpenACCClauseVisitor::VisitFinalizeClause(
@@ -1800,7 +1715,6 @@
   // has no associated rules.
   return OpenACCIfPresentClause::Create(Ctx, Clause.getBeginLoc(),
                                         Clause.getEndLoc());
->>>>>>> 49fd7d4f
 }
 
 OpenACCClause *SemaOpenACCClauseVisitor::VisitSeqClause(
@@ -2184,16 +2098,6 @@
 }
 
 SemaOpenACC::AssociatedStmtRAII::~AssociatedStmtRAII() {
-<<<<<<< HEAD
-  SemaRef.ActiveComputeConstructInfo = OldActiveComputeConstructInfo;
-  SemaRef.LoopGangClauseOnKernel = OldLoopGangClauseOnKernel;
-  SemaRef.LoopWorkerClauseLoc = OldLoopWorkerClauseLoc;
-  SemaRef.LoopVectorClauseLoc = OldLoopVectorClauseLoc;
-  SemaRef.LoopWithoutSeqInfo = OldLoopWithoutSeqInfo;
-  SemaRef.ActiveReductionClauses.swap(ActiveReductionClauses);
-
-=======
->>>>>>> 49fd7d4f
   if (DirKind == OpenACCDirectiveKind::Parallel ||
       DirKind == OpenACCDirectiveKind::Serial ||
       DirKind == OpenACCDirectiveKind::Kernels ||
