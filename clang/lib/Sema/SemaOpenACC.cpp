--- conflicted
+++ resolved
@@ -1457,17 +1457,11 @@
     return nullptr;
   RoutineName = RoutineName->IgnoreParenImpCasts();
   if (isa<RecoveryExpr>(RoutineName)) {
-<<<<<<< HEAD
-    return nullptr;
-  } else if (isa<DependentScopeDeclRefExpr, CXXDependentScopeMemberExpr>(
-                 RoutineName)) {
-=======
     // There is nothing we can do here, this isn't a function we can count on.
     return nullptr;
   } else if (isa<DependentScopeDeclRefExpr, CXXDependentScopeMemberExpr>(
                  RoutineName)) {
     // The lookup is dependent, so we'll have to figure this out later.
->>>>>>> d465594a
     return nullptr;
   } else if (auto *DRE = dyn_cast<DeclRefExpr>(RoutineName)) {
     ValueDecl *VD = DRE->getDecl();
@@ -1477,22 +1471,6 @@
 
     // Allow lambdas.
     if (auto *VarD = dyn_cast<VarDecl>(VD)) {
-<<<<<<< HEAD
-      if (auto *RD = VarD->getType()->getAsCXXRecordDecl()) {
-        if (RD->isGenericLambda())
-          return nullptr;
-        if (RD->isLambda())
-          return RD->getLambdaCallOperator();
-      }
-    }
-    return nullptr;
-  } else if (isa<OverloadExpr>(RoutineName)) {
-    return nullptr;
-  }
-  return nullptr;
-}
-
-=======
       QualType VarDTy = VarD->getType();
       if (!VarDTy.isNull()) {
         if (auto *RD = VarDTy->getAsCXXRecordDecl()) {
@@ -1512,7 +1490,6 @@
   }
   return nullptr;
 }
->>>>>>> d465594a
 } // namespace
 
 ExprResult SemaOpenACC::ActOnRoutineName(Expr *RoutineName) {
@@ -1535,20 +1512,6 @@
 
     // Allow lambdas.
     if (const auto *VarD = dyn_cast<VarDecl>(VD)) {
-<<<<<<< HEAD
-      if (const auto *RD = VarD->getType()->getAsCXXRecordDecl()) {
-        if (RD->isGenericLambda()) {
-          Diag(RoutineName->getBeginLoc(), diag::err_acc_routine_overload_set)
-              << RoutineName;
-          return ExprError();
-        }
-        if (RD->isLambda())
-          return RoutineName;
-      } else if (VarD->getType()->isDependentType()) {
-        // If this is a dependent variable, it might be a lambda. So we just
-        // accept this and catch it next time.
-        return RoutineName;
-=======
       QualType VarDTy = VarD->getType();
       if (!VarDTy.isNull()) {
         if (const auto *RD = VarDTy->getAsCXXRecordDecl()) {
@@ -1564,7 +1527,6 @@
           // accept this and catch it next time.
           return RoutineName;
         }
->>>>>>> d465594a
       }
     }
 
@@ -1586,19 +1548,6 @@
   return ExprError();
 }
 void SemaOpenACC::ActOnVariableDeclarator(VarDecl *VD) {
-<<<<<<< HEAD
-  if (!VD->isStaticLocal())
-    return;
-
-  if (const auto *FD = dyn_cast<FunctionDecl>(getCurContext())) {
-    if (const auto *A = FD->getAttr<OpenACCRoutineAnnotAttr>()) {
-      Diag(VD->getBeginLoc(), diag::err_acc_magic_static_in_routine);
-      Diag(A->getLocation(), diag::note_acc_construct_here)
-          << OpenACCDirectiveKind::Routine;
-    }
-    MagicStaticLocs.insert({FD, VD->getBeginLoc()});
-  }
-=======
   if (!VD->isStaticLocal() || !getLangOpts().OpenACC)
     return;
 
@@ -1696,7 +1645,6 @@
   if (!FD || !getLangOpts().OpenACC)
     return;
   CheckLastRoutineDeclNameConflict(FD);
->>>>>>> d465594a
 }
 
 bool SemaOpenACC::ActOnStartStmtDirective(
@@ -1885,14 +1833,8 @@
                                           EndLoc, Clauses);
   }
   case OpenACCDirectiveKind::Atomic: {
-<<<<<<< HEAD
-    assert(Clauses.empty() && "Atomic doesn't allow clauses");
-    return OpenACCAtomicConstruct::Create(
-        getASTContext(), StartLoc, DirLoc, AtomicKind, EndLoc,
-=======
     return OpenACCAtomicConstruct::Create(
         getASTContext(), StartLoc, DirLoc, AtomicKind, EndLoc, Clauses,
->>>>>>> d465594a
         AssocStmt.isUsable() ? AssocStmt.get() : nullptr);
   }
   case OpenACCDirectiveKind::Cache: {
@@ -1902,21 +1844,12 @@
                                          EndLoc);
   }
   case OpenACCDirectiveKind::Routine:
-<<<<<<< HEAD
-  case OpenACCDirectiveKind::Declare: {
-    // Declare and routine arei declaration directives, but can be used here as
-    // long as we wrap it in a DeclStmt.  So make sure we do that here.
-    DeclGroupRef DR = ActOnEndDeclDirective(
-        K, StartLoc, DirLoc, LParenLoc,
-        (Exprs.empty() ? nullptr : Exprs.front()), RParenLoc, EndLoc, Clauses);
-=======
     llvm_unreachable("routine shouldn't handled here");
   case OpenACCDirectiveKind::Declare: {
     // Declare and routine arei declaration directives, but can be used here as
     // long as we wrap it in a DeclStmt.  So make sure we do that here.
     DeclGroupRef DR = ActOnEndDeclDirective(K, StartLoc, DirLoc, LParenLoc,
                                             RParenLoc, EndLoc, Clauses);
->>>>>>> d465594a
 
     return SemaRef.ActOnDeclStmt(DeclGroupPtrTy::make(DR), StartLoc, EndLoc);
   }
@@ -2025,13 +1958,8 @@
 
 DeclGroupRef SemaOpenACC::ActOnEndDeclDirective(
     OpenACCDirectiveKind K, SourceLocation StartLoc, SourceLocation DirLoc,
-<<<<<<< HEAD
-    SourceLocation LParenLoc, Expr *FuncRef, SourceLocation RParenLoc,
-    SourceLocation EndLoc, ArrayRef<OpenACCClause *> Clauses) {
-=======
     SourceLocation LParenLoc, SourceLocation RParenLoc, SourceLocation EndLoc,
     ArrayRef<OpenACCClause *> Clauses) {
->>>>>>> d465594a
   switch (K) {
   default:
   case OpenACCDirectiveKind::Invalid:
@@ -2052,62 +1980,6 @@
     getCurContext()->addDecl(DeclareDecl);
     return DeclGroupRef{DeclareDecl};
   }
-<<<<<<< HEAD
-  case OpenACCDirectiveKind::Routine: {
-    // For now, diagnose that we don't support argument-less routine yet.
-    if (LParenLoc.isInvalid()) {
-      Diag(DirLoc, diag::warn_acc_routine_unimplemented);
-      return DeclGroupRef{};
-    }
-
-    auto *RoutineDecl = OpenACCRoutineDecl::Create(
-        getASTContext(), getCurContext(), StartLoc, DirLoc, LParenLoc, FuncRef,
-        RParenLoc, EndLoc, Clauses);
-    RoutineDecl->setAccess(AS_public);
-    getCurContext()->addDecl(RoutineDecl);
-
-    // OpenACC 3.3 2.15:
-    // In C and C++, function static variables are not supported in functions to
-    // which a routine directive applies.
-    if (auto *FD = getFunctionFromRoutineName(FuncRef)) {
-      if (auto Itr = MagicStaticLocs.find(FD); Itr != MagicStaticLocs.end()) {
-        Diag(Itr->second, diag::err_acc_magic_static_in_routine);
-        Diag(DirLoc, diag::note_acc_construct_here)
-            << OpenACCDirectiveKind::Routine;
-      }
-
-      // OpenACC 3.3 2.15:
-      // A bind clause may not bind to a routine name that has a visible bind
-      // clause.
-      // TODO OpenACC: There is an exception to this rule that if these are the
-      // implicit function style (that is, without a name), they may have
-      // duplicates as long as they have the same name.
-      auto BindItr = llvm::find_if(Clauses, llvm::IsaPred<OpenACCBindClause>);
-      if (auto *A = FD->getAttr<OpenACCRoutineAnnotAttr>()) {
-        if (BindItr != Clauses.end()) {
-          if (A->BindClause.isInvalid()) {
-            // If we have a bind clause, and the function doesn't have one
-            // annotated yet, set it.
-            A->BindClause = (*BindItr)->getBeginLoc();
-          } else {
-            Diag((*BindItr)->getBeginLoc(), diag::err_acc_duplicate_bind);
-            Diag(A->BindClause, diag::note_acc_previous_clause_here);
-          }
-        }
-      } else {
-        auto *RAA = OpenACCRoutineAnnotAttr::Create(getASTContext(), DirLoc);
-        FD->addAttr(RAA);
-        if (BindItr != Clauses.end())
-          RAA->BindClause = (*BindItr)->getBeginLoc();
-      }
-    }
-
-    return DeclGroupRef{RoutineDecl};
-  }
-  }
-  llvm_unreachable("unhandled case in directive handling?");
-}
-=======
   case OpenACCDirectiveKind::Routine:
     llvm_unreachable("routine shouldn't be handled here");
   }
@@ -2128,7 +2000,6 @@
   // Function templates are functions, so attach to the templated decl.
   if (auto *FTD = dyn_cast<FunctionTemplateDecl>(D))
     return FTD->getTemplatedDecl();
->>>>>>> d465594a
 
   if (auto *FD = dyn_cast<FieldDecl>(D)) {
     auto *RD =
