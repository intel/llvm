//=== SemaFunctionEffects.cpp - Sema handling of function effects ---------===//
//
// Part of the LLVM Project, under the Apache License v2.0 with LLVM Exceptions.
// See https://llvm.org/LICENSE.txt for license information.
// SPDX-License-Identifier: Apache-2.0 WITH LLVM-exception
//
//===----------------------------------------------------------------------===//
//
// This file implements Sema handling of function effects.
//
//===----------------------------------------------------------------------===//

#include "clang/AST/Decl.h"
#include "clang/AST/DeclCXX.h"
#include "clang/AST/DynamicRecursiveASTVisitor.h"
#include "clang/AST/ExprObjC.h"
#include "clang/AST/Stmt.h"
#include "clang/AST/StmtObjC.h"
#include "clang/AST/Type.h"
#include "clang/Basic/SourceManager.h"
#include "clang/Sema/SemaInternal.h"

#define DEBUG_TYPE "effectanalysis"

using namespace clang;

namespace {

enum class ViolationID : uint8_t {
  None = 0, // Sentinel for an empty Violation.
  // These first 5 map to a %select{} in one of several FunctionEffects
  // diagnostics, e.g. warn_func_effect_violation.
  BaseDiagnosticIndex,
  AllocatesMemory = BaseDiagnosticIndex,
  ThrowsOrCatchesExceptions,
  HasStaticLocalVariable,
  AccessesThreadLocalVariable,
  AccessesObjCMethodOrProperty,

  // These only apply to callees, where the analysis stops at the Decl.
  DeclDisallowsInference,

  // These both apply to indirect calls. The difference is that sometimes
  // we have an actual Decl (generally a variable) which is the function
  // pointer being called, and sometimes, typically due to a cast, we only
  // have an expression.
  CallsDeclWithoutEffect,
  CallsExprWithoutEffect,
};

// Information about the AST context in which a violation was found, so
// that diagnostics can point to the correct source.
class ViolationSite {
public:
  enum class Kind : uint8_t {
    Default, // Function body.
    MemberInitializer,
    DefaultArgExpr
  };

private:
  llvm::PointerIntPair<CXXDefaultArgExpr *, 2, Kind> Impl;

public:
  ViolationSite() = default;

  explicit ViolationSite(CXXDefaultArgExpr *E)
      : Impl(E, Kind::DefaultArgExpr) {}

  Kind kind() const { return static_cast<Kind>(Impl.getInt()); }
  CXXDefaultArgExpr *defaultArgExpr() const { return Impl.getPointer(); }

  void setKind(Kind K) { Impl.setPointerAndInt(nullptr, K); }
};

// Represents a violation of the rules, potentially for the entire duration of
// the analysis phase, in order to refer to it when explaining why a caller has
// been made unsafe by a callee. Can be transformed into either a Diagnostic
// (warning or a note), depending on whether the violation pertains to a
// function failing to be verifed as holding an effect vs. a function failing to
// be inferred as holding that effect.
struct Violation {
  FunctionEffect Effect;
  std::optional<FunctionEffect>
      CalleeEffectPreventingInference; // Only for certain IDs; can be nullopt.
  ViolationID ID = ViolationID::None;
  ViolationSite Site;
  SourceLocation Loc;
  const Decl *Callee =
      nullptr; // Only valid for ViolationIDs Calls{Decl,Expr}WithoutEffect.

  Violation(FunctionEffect Effect, ViolationID ID, ViolationSite VS,
            SourceLocation Loc, const Decl *Callee = nullptr,
            std::optional<FunctionEffect> CalleeEffect = std::nullopt)
      : Effect(Effect), CalleeEffectPreventingInference(CalleeEffect), ID(ID),
        Site(VS), Loc(Loc), Callee(Callee) {}

  unsigned diagnosticSelectIndex() const {
    return unsigned(ID) - unsigned(ViolationID::BaseDiagnosticIndex);
  }
};

enum class SpecialFuncType : uint8_t { None, OperatorNew, OperatorDelete };
enum class CallableType : uint8_t {
  // Unknown: probably function pointer.
  Unknown,
  Function,
  Virtual,
  Block
};

// Return whether a function's effects CAN be verified.
// The question of whether it SHOULD be verified is independent.
static bool functionIsVerifiable(const FunctionDecl *FD) {
  if (FD->isTrivial()) {
    // Otherwise `struct x { int a; };` would have an unverifiable default
    // constructor.
    return true;
  }
  return FD->hasBody();
}

static bool isNoexcept(const FunctionDecl *FD) {
  const auto *FPT = FD->getType()->getAs<FunctionProtoType>();
  return FPT && (FPT->isNothrow() || FD->hasAttr<NoThrowAttr>());
}

// This list is probably incomplete.
// FIXME: Investigate:
// __builtin_eh_return?
// __builtin_allow_runtime_check?
// __builtin_unwind_init and other similar things that sound exception-related.
// va_copy?
// coroutines?
static FunctionEffectKindSet getBuiltinFunctionEffects(unsigned BuiltinID) {
  FunctionEffectKindSet Result;

  switch (BuiltinID) {
  case 0:  // Not builtin.
  default: // By default, builtins have no known effects.
    break;

  // These allocate/deallocate heap memory.
  case Builtin::ID::BI__builtin_calloc:
  case Builtin::ID::BI__builtin_malloc:
  case Builtin::ID::BI__builtin_realloc:
  case Builtin::ID::BI__builtin_free:
  case Builtin::ID::BI__builtin_operator_delete:
  case Builtin::ID::BI__builtin_operator_new:
  case Builtin::ID::BIaligned_alloc:
  case Builtin::ID::BIcalloc:
  case Builtin::ID::BImalloc:
  case Builtin::ID::BImemalign:
  case Builtin::ID::BIrealloc:
  case Builtin::ID::BIfree:

  case Builtin::ID::BIfopen:
  case Builtin::ID::BIpthread_create:
  case Builtin::ID::BI_Block_object_dispose:
    Result.insert(FunctionEffect(FunctionEffect::Kind::Allocating));
    break;

  // These block in some other way than allocating memory.
  // longjmp() and friends are presumed unsafe because they are the moral
  // equivalent of throwing a C++ exception, which is unsafe.
  case Builtin::ID::BIlongjmp:
  case Builtin::ID::BI_longjmp:
  case Builtin::ID::BIsiglongjmp:
  case Builtin::ID::BI__builtin_longjmp:
  case Builtin::ID::BIobjc_exception_throw:

  // Objective-C runtime.
  case Builtin::ID::BIobjc_msgSend:
  case Builtin::ID::BIobjc_msgSend_fpret:
  case Builtin::ID::BIobjc_msgSend_fp2ret:
  case Builtin::ID::BIobjc_msgSend_stret:
  case Builtin::ID::BIobjc_msgSendSuper:
  case Builtin::ID::BIobjc_getClass:
  case Builtin::ID::BIobjc_getMetaClass:
  case Builtin::ID::BIobjc_enumerationMutation:
  case Builtin::ID::BIobjc_assign_ivar:
  case Builtin::ID::BIobjc_assign_global:
  case Builtin::ID::BIobjc_sync_enter:
  case Builtin::ID::BIobjc_sync_exit:
  case Builtin::ID::BINSLog:
  case Builtin::ID::BINSLogv:

  // stdio.h
  case Builtin::ID::BIfread:
  case Builtin::ID::BIfwrite:

  // stdio.h: printf family.
  case Builtin::ID::BIprintf:
  case Builtin::ID::BI__builtin_printf:
  case Builtin::ID::BIfprintf:
  case Builtin::ID::BIsnprintf:
  case Builtin::ID::BIsprintf:
  case Builtin::ID::BIvprintf:
  case Builtin::ID::BIvfprintf:
  case Builtin::ID::BIvsnprintf:
  case Builtin::ID::BIvsprintf:

  // stdio.h: scanf family.
  case Builtin::ID::BIscanf:
  case Builtin::ID::BIfscanf:
  case Builtin::ID::BIsscanf:
  case Builtin::ID::BIvscanf:
  case Builtin::ID::BIvfscanf:
  case Builtin::ID::BIvsscanf:
    Result.insert(FunctionEffect(FunctionEffect::Kind::Blocking));
    break;
  }

  return Result;
}

// Transitory, more extended information about a callable, which can be a
// function, block, or function pointer.
struct CallableInfo {
  // CDecl holds the function's definition, if any.
  // FunctionDecl if CallableType::Function or Virtual
  // BlockDecl if CallableType::Block
  const Decl *CDecl;

  // Remember whether the callable is a function, block, virtual method,
  // or (presumed) function pointer.
  CallableType CType = CallableType::Unknown;

  // Remember whether the callable is an operator new or delete function,
  // so that calls to them are reported more meaningfully, as memory
  // allocations.
  SpecialFuncType FuncType = SpecialFuncType::None;

  // We inevitably want to know the callable's declared effects, so cache them.
  FunctionEffectKindSet Effects;

  CallableInfo(const Decl &CD, SpecialFuncType FT = SpecialFuncType::None)
      : CDecl(&CD), FuncType(FT) {
    FunctionEffectsRef DeclEffects;
    if (auto *FD = dyn_cast<FunctionDecl>(CDecl)) {
      // Use the function's definition, if any.
      if (const FunctionDecl *Def = FD->getDefinition())
        CDecl = FD = Def;
      CType = CallableType::Function;
      if (auto *Method = dyn_cast<CXXMethodDecl>(FD);
          Method && Method->isVirtual())
        CType = CallableType::Virtual;
      DeclEffects = FD->getFunctionEffects();
    } else if (auto *BD = dyn_cast<BlockDecl>(CDecl)) {
      CType = CallableType::Block;
      DeclEffects = BD->getFunctionEffects();
    } else if (auto *VD = dyn_cast<ValueDecl>(CDecl)) {
      // ValueDecl is function, enum, or variable, so just look at its type.
      DeclEffects = FunctionEffectsRef::get(VD->getType());
    }
    Effects = FunctionEffectKindSet(DeclEffects);
  }

  CallableType type() const { return CType; }

  bool isCalledDirectly() const {
    return CType == CallableType::Function || CType == CallableType::Block;
  }

  bool isVerifiable() const {
    switch (CType) {
    case CallableType::Unknown:
    case CallableType::Virtual:
      return false;
    case CallableType::Block:
      return true;
    case CallableType::Function:
      return functionIsVerifiable(dyn_cast<FunctionDecl>(CDecl));
    }
    llvm_unreachable("undefined CallableType");
  }

  /// Generate a name for logging and diagnostics.
  std::string getNameForDiagnostic(Sema &S) const {
    std::string Name;
    llvm::raw_string_ostream OS(Name);

    if (auto *FD = dyn_cast<FunctionDecl>(CDecl))
      FD->getNameForDiagnostic(OS, S.getPrintingPolicy(),
                               /*Qualified=*/true);
    else if (auto *BD = dyn_cast<BlockDecl>(CDecl))
      OS << "(block " << BD->getBlockManglingNumber() << ")";
    else if (auto *VD = dyn_cast<NamedDecl>(CDecl))
      VD->printQualifiedName(OS);
    return Name;
  }
};

// ----------
// Map effects to single Violations, to hold the first (of potentially many)
// violations pertaining to an effect, per function.
class EffectToViolationMap {
  // Since we currently only have a tiny number of effects (typically no more
  // than 1), use a SmallVector with an inline capacity of 1. Since it
  // is often empty, use a unique_ptr to the SmallVector.
  // Note that Violation itself contains a FunctionEffect which is the key.
  // FIXME: Is there a way to simplify this using existing data structures?
  using ImplVec = llvm::SmallVector<Violation, 1>;
  std::unique_ptr<ImplVec> Impl;

public:
  // Insert a new Violation if we do not already have one for its effect.
  void maybeInsert(const Violation &Viol) {
    if (Impl == nullptr)
      Impl = std::make_unique<ImplVec>();
    else if (lookup(Viol.Effect) != nullptr)
      return;

    Impl->push_back(Viol);
  }

  const Violation *lookup(FunctionEffect Key) {
    if (Impl == nullptr)
      return nullptr;

    auto *Iter = llvm::find_if(
        *Impl, [&](const auto &Item) { return Item.Effect == Key; });
    return Iter != Impl->end() ? &*Iter : nullptr;
  }

  size_t size() const { return Impl ? Impl->size() : 0; }
};

// ----------
// State pertaining to a function whose AST is walked and whose effect analysis
// is dependent on a subsequent analysis of other functions.
class PendingFunctionAnalysis {
  friend class CompleteFunctionAnalysis;

public:
  struct DirectCall {
    const Decl *Callee;
    SourceLocation CallLoc;
    // Not all recursive calls are detected, just enough
    // to break cycles.
    bool Recursed = false;
    ViolationSite VSite;

    DirectCall(const Decl *D, SourceLocation CallLoc, ViolationSite VSite)
        : Callee(D), CallLoc(CallLoc), VSite(VSite) {}
  };

  // We always have two disjoint sets of effects to verify:
  // 1. Effects declared explicitly by this function.
  // 2. All other inferrable effects needing verification.
  FunctionEffectKindSet DeclaredVerifiableEffects;
  FunctionEffectKindSet EffectsToInfer;

private:
  // Violations pertaining to the function's explicit effects.
  SmallVector<Violation, 0> ViolationsForExplicitEffects;

  // Violations pertaining to other, non-explicit, inferrable effects.
  EffectToViolationMap InferrableEffectToFirstViolation;

  // These unverified direct calls are what keeps the analysis "pending",
  // until the callees can be verified.
  SmallVector<DirectCall, 0> UnverifiedDirectCalls;

public:
  PendingFunctionAnalysis(Sema &S, const CallableInfo &CInfo,
                          FunctionEffectKindSet AllInferrableEffectsToVerify)
      : DeclaredVerifiableEffects(CInfo.Effects) {
    // Check for effects we are not allowed to infer.
    FunctionEffectKindSet InferrableEffects;

    for (FunctionEffect effect : AllInferrableEffectsToVerify) {
      std::optional<FunctionEffect> ProblemCalleeEffect =
          effect.effectProhibitingInference(*CInfo.CDecl, CInfo.Effects);
      if (!ProblemCalleeEffect)
        InferrableEffects.insert(effect);
      else {
        // Add a Violation for this effect if a caller were to
        // try to infer it.
        InferrableEffectToFirstViolation.maybeInsert(Violation(
            effect, ViolationID::DeclDisallowsInference, ViolationSite{},
            CInfo.CDecl->getLocation(), nullptr, ProblemCalleeEffect));
      }
    }
    // InferrableEffects is now the set of inferrable effects which are not
    // prohibited.
    EffectsToInfer = FunctionEffectKindSet::difference(
        InferrableEffects, DeclaredVerifiableEffects);
  }

  // Hide the way that Violations for explicitly required effects vs. inferred
  // ones are handled differently.
  void checkAddViolation(bool Inferring, const Violation &NewViol) {
    if (!Inferring)
      ViolationsForExplicitEffects.push_back(NewViol);
    else
      InferrableEffectToFirstViolation.maybeInsert(NewViol);
  }

  void addUnverifiedDirectCall(const Decl *D, SourceLocation CallLoc,
                               ViolationSite VSite) {
    UnverifiedDirectCalls.emplace_back(D, CallLoc, VSite);
  }

  // Analysis is complete when there are no unverified direct calls.
  bool isComplete() const { return UnverifiedDirectCalls.empty(); }

  const Violation *violationForInferrableEffect(FunctionEffect effect) {
    return InferrableEffectToFirstViolation.lookup(effect);
  }

  // Mutable because caller may need to set a DirectCall's Recursing flag.
  MutableArrayRef<DirectCall> unverifiedCalls() {
    assert(!isComplete());
    return UnverifiedDirectCalls;
  }

  ArrayRef<Violation> getSortedViolationsForExplicitEffects(SourceManager &SM) {
    if (!ViolationsForExplicitEffects.empty())
      llvm::sort(ViolationsForExplicitEffects,
                 [&SM](const Violation &LHS, const Violation &RHS) {
                   return SM.isBeforeInTranslationUnit(LHS.Loc, RHS.Loc);
                 });
    return ViolationsForExplicitEffects;
  }

  void dump(Sema &SemaRef, llvm::raw_ostream &OS) const {
    OS << "Pending: Declared ";
    DeclaredVerifiableEffects.dump(OS);
    OS << ", " << ViolationsForExplicitEffects.size() << " violations; ";
    OS << " Infer ";
    EffectsToInfer.dump(OS);
    OS << ", " << InferrableEffectToFirstViolation.size() << " violations";
    if (!UnverifiedDirectCalls.empty()) {
      OS << "; Calls: ";
      for (const DirectCall &Call : UnverifiedDirectCalls) {
        CallableInfo CI(*Call.Callee);
        OS << " " << CI.getNameForDiagnostic(SemaRef);
      }
    }
    OS << "\n";
  }
};

// ----------
class CompleteFunctionAnalysis {
  // Current size: 2 pointers
public:
  // Has effects which are both the declared ones -- not to be inferred -- plus
  // ones which have been successfully inferred. These are all considered
  // "verified" for the purposes of callers; any issue with verifying declared
  // effects has already been reported and is not the problem of any caller.
  FunctionEffectKindSet VerifiedEffects;

private:
  // This is used to generate notes about failed inference.
  EffectToViolationMap InferrableEffectToFirstViolation;

public:
  // The incoming Pending analysis is consumed (member(s) are moved-from).
  CompleteFunctionAnalysis(ASTContext &Ctx, PendingFunctionAnalysis &&Pending,
                           FunctionEffectKindSet DeclaredEffects,
                           FunctionEffectKindSet AllInferrableEffectsToVerify)
      : VerifiedEffects(DeclaredEffects) {
    for (FunctionEffect effect : AllInferrableEffectsToVerify)
      if (Pending.violationForInferrableEffect(effect) == nullptr)
        VerifiedEffects.insert(effect);

    InferrableEffectToFirstViolation =
        std::move(Pending.InferrableEffectToFirstViolation);
  }

  const Violation *firstViolationForEffect(FunctionEffect Effect) {
    return InferrableEffectToFirstViolation.lookup(Effect);
  }

  void dump(llvm::raw_ostream &OS) const {
    OS << "Complete: Verified ";
    VerifiedEffects.dump(OS);
    OS << "; Infer ";
    OS << InferrableEffectToFirstViolation.size() << " violations\n";
  }
};

// ==========
class Analyzer {
  Sema &S;

  // Subset of Sema.AllEffectsToVerify
  FunctionEffectKindSet AllInferrableEffectsToVerify;

  using FuncAnalysisPtr =
      llvm::PointerUnion<PendingFunctionAnalysis *, CompleteFunctionAnalysis *>;

  // Map all Decls analyzed to FuncAnalysisPtr. Pending state is larger
  // than complete state, so use different objects to represent them.
  // The state pointers are owned by the container.
  class AnalysisMap : llvm::DenseMap<const Decl *, FuncAnalysisPtr> {
    using Base = llvm::DenseMap<const Decl *, FuncAnalysisPtr>;

  public:
    ~AnalysisMap();

    // Use non-public inheritance in order to maintain the invariant
    // that lookups and insertions are via the canonical Decls.

    FuncAnalysisPtr lookup(const Decl *Key) const {
      return Base::lookup(Key->getCanonicalDecl());
    }

    FuncAnalysisPtr &operator[](const Decl *Key) {
      return Base::operator[](Key->getCanonicalDecl());
    }

    /// Shortcut for the case where we only care about completed analysis.
    CompleteFunctionAnalysis *completedAnalysisForDecl(const Decl *D) const {
      if (FuncAnalysisPtr AP = lookup(D);
          isa_and_nonnull<CompleteFunctionAnalysis *>(AP))
        return AP.get<CompleteFunctionAnalysis *>();
      return nullptr;
    }

    void dump(Sema &SemaRef, llvm::raw_ostream &OS) {
      OS << "\nAnalysisMap:\n";
      for (const auto &item : *this) {
        CallableInfo CI(*item.first);
        const auto AP = item.second;
        OS << item.first << " " << CI.getNameForDiagnostic(SemaRef) << " : ";
        if (AP.isNull()) {
          OS << "null\n";
        } else if (isa<CompleteFunctionAnalysis *>(AP)) {
          auto *CFA = AP.get<CompleteFunctionAnalysis *>();
          OS << CFA << " ";
          CFA->dump(OS);
        } else if (isa<PendingFunctionAnalysis *>(AP)) {
          auto *PFA = AP.get<PendingFunctionAnalysis *>();
          OS << PFA << " ";
          PFA->dump(SemaRef, OS);
        } else
          llvm_unreachable("never");
      }
      OS << "---\n";
    }
  };
  AnalysisMap DeclAnalysis;

public:
  Analyzer(Sema &S) : S(S) {}

  void run(const TranslationUnitDecl &TU) {
    // Gather all of the effects to be verified to see what operations need to
    // be checked, and to see which ones are inferrable.
    for (FunctionEffect Effect : S.AllEffectsToVerify) {
      const FunctionEffect::Flags Flags = Effect.flags();
      if (Flags & FunctionEffect::FE_InferrableOnCallees)
        AllInferrableEffectsToVerify.insert(Effect);
    }
    LLVM_DEBUG(llvm::dbgs() << "AllInferrableEffectsToVerify: ";
               AllInferrableEffectsToVerify.dump(llvm::dbgs());
               llvm::dbgs() << "\n";);

    // We can use DeclsWithEffectsToVerify as a stack for a
    // depth-first traversal; there's no need for a second container. But first,
    // reverse it, so when working from the end, Decls are verified in the order
    // they are declared.
    SmallVector<const Decl *> &VerificationQueue = S.DeclsWithEffectsToVerify;
    std::reverse(VerificationQueue.begin(), VerificationQueue.end());

    while (!VerificationQueue.empty()) {
      const Decl *D = VerificationQueue.back();
      if (FuncAnalysisPtr AP = DeclAnalysis.lookup(D)) {
        if (auto *Pending = AP.dyn_cast<PendingFunctionAnalysis *>()) {
          // All children have been traversed; finish analysis.
          finishPendingAnalysis(D, Pending);
        }
        VerificationQueue.pop_back();
        continue;
      }

      // Not previously visited; begin a new analysis for this Decl.
      PendingFunctionAnalysis *Pending = verifyDecl(D);
      if (Pending == nullptr) {
        // Completed now.
        VerificationQueue.pop_back();
        continue;
      }

      // Analysis remains pending because there are direct callees to be
      // verified first. Push them onto the queue.
      for (PendingFunctionAnalysis::DirectCall &Call :
           Pending->unverifiedCalls()) {
        FuncAnalysisPtr AP = DeclAnalysis.lookup(Call.Callee);
        if (AP.isNull()) {
          VerificationQueue.push_back(Call.Callee);
          continue;
        }

        // This indicates recursion (not necessarily direct). For the
        // purposes of effect analysis, we can just ignore it since
        // no effects forbid recursion.
        assert(isa<PendingFunctionAnalysis *>(AP));
        Call.Recursed = true;
      }
    }
  }

private:
  // Verify a single Decl. Return the pending structure if that was the result,
  // else null. This method must not recurse.
  PendingFunctionAnalysis *verifyDecl(const Decl *D) {
    CallableInfo CInfo(*D);
    bool isExternC = false;

    if (const FunctionDecl *FD = dyn_cast<FunctionDecl>(D))
      isExternC = FD->getCanonicalDecl()->isExternCContext();

    // For C++, with non-extern "C" linkage only - if any of the Decl's declared
    // effects forbid throwing (e.g. nonblocking) then the function should also
    // be declared noexcept.
    if (S.getLangOpts().CPlusPlus && !isExternC) {
      for (FunctionEffect Effect : CInfo.Effects) {
        if (!(Effect.flags() & FunctionEffect::FE_ExcludeThrow))
          continue;

        bool IsNoexcept = false;
        if (auto *FD = D->getAsFunction()) {
          IsNoexcept = isNoexcept(FD);
        } else if (auto *BD = dyn_cast<BlockDecl>(D)) {
          if (auto *TSI = BD->getSignatureAsWritten()) {
            auto *FPT = TSI->getType()->castAs<FunctionProtoType>();
            IsNoexcept = FPT->isNothrow() || BD->hasAttr<NoThrowAttr>();
          }
        }
        if (!IsNoexcept)
          S.Diag(D->getBeginLoc(), diag::warn_perf_constraint_implies_noexcept)
              << GetCallableDeclKind(D, nullptr) << Effect.name();
        break;
      }
    }

    // Build a PendingFunctionAnalysis on the stack. If it turns out to be
    // complete, we'll have avoided a heap allocation; if it's incomplete, it's
    // a fairly trivial move to a heap-allocated object.
    PendingFunctionAnalysis FAnalysis(S, CInfo, AllInferrableEffectsToVerify);

    LLVM_DEBUG(llvm::dbgs()
                   << "\nVerifying " << CInfo.getNameForDiagnostic(S) << " ";
               FAnalysis.dump(S, llvm::dbgs()););

    FunctionBodyASTVisitor Visitor(*this, FAnalysis, CInfo);

    Visitor.run();
    if (FAnalysis.isComplete()) {
      completeAnalysis(CInfo, std::move(FAnalysis));
      return nullptr;
    }
    // Move the pending analysis to the heap and save it in the map.
    PendingFunctionAnalysis *PendingPtr =
        new PendingFunctionAnalysis(std::move(FAnalysis));
    DeclAnalysis[D] = PendingPtr;
    LLVM_DEBUG(llvm::dbgs() << "inserted pending " << PendingPtr << "\n";
               DeclAnalysis.dump(S, llvm::dbgs()););
    return PendingPtr;
  }

  // Consume PendingFunctionAnalysis, create with it a CompleteFunctionAnalysis,
  // inserted in the container.
  void completeAnalysis(const CallableInfo &CInfo,
                        PendingFunctionAnalysis &&Pending) {
    if (ArrayRef<Violation> Viols =
            Pending.getSortedViolationsForExplicitEffects(S.getSourceManager());
        !Viols.empty())
      emitDiagnostics(Viols, CInfo);

    CompleteFunctionAnalysis *CompletePtr = new CompleteFunctionAnalysis(
        S.getASTContext(), std::move(Pending), CInfo.Effects,
        AllInferrableEffectsToVerify);
    DeclAnalysis[CInfo.CDecl] = CompletePtr;
    LLVM_DEBUG(llvm::dbgs() << "inserted complete " << CompletePtr << "\n";
               DeclAnalysis.dump(S, llvm::dbgs()););
  }

  // Called after all direct calls requiring inference have been found -- or
  // not. Repeats calls to FunctionBodyASTVisitor::followCall() but without
  // the possibility of inference. Deletes Pending.
  void finishPendingAnalysis(const Decl *D, PendingFunctionAnalysis *Pending) {
    CallableInfo Caller(*D);
    LLVM_DEBUG(llvm::dbgs() << "finishPendingAnalysis for "
                            << Caller.getNameForDiagnostic(S) << " : ";
               Pending->dump(S, llvm::dbgs()); llvm::dbgs() << "\n";);
    for (const PendingFunctionAnalysis::DirectCall &Call :
         Pending->unverifiedCalls()) {
      if (Call.Recursed)
        continue;

      CallableInfo Callee(*Call.Callee);
      followCall(Caller, *Pending, Callee, Call.CallLoc,
                 /*AssertNoFurtherInference=*/true, Call.VSite);
    }
    completeAnalysis(Caller, std::move(*Pending));
    delete Pending;
  }

  // Here we have a call to a Decl, either explicitly via a CallExpr or some
  // other AST construct. PFA pertains to the caller.
  void followCall(const CallableInfo &Caller, PendingFunctionAnalysis &PFA,
                  const CallableInfo &Callee, SourceLocation CallLoc,
                  bool AssertNoFurtherInference, ViolationSite VSite) {
    const bool DirectCall = Callee.isCalledDirectly();

    // Initially, the declared effects; inferred effects will be added.
    FunctionEffectKindSet CalleeEffects = Callee.Effects;

    bool IsInferencePossible = DirectCall;

    if (DirectCall)
      if (CompleteFunctionAnalysis *CFA =
              DeclAnalysis.completedAnalysisForDecl(Callee.CDecl)) {
        // Combine declared effects with those which may have been inferred.
        CalleeEffects.insert(CFA->VerifiedEffects);
        IsInferencePossible = false; // We've already traversed it.
      }

    if (AssertNoFurtherInference) {
      assert(!IsInferencePossible);
    }

    if (!Callee.isVerifiable())
      IsInferencePossible = false;

    LLVM_DEBUG(llvm::dbgs()
                   << "followCall from " << Caller.getNameForDiagnostic(S)
                   << " to " << Callee.getNameForDiagnostic(S)
                   << "; verifiable: " << Callee.isVerifiable() << "; callee ";
               CalleeEffects.dump(llvm::dbgs()); llvm::dbgs() << "\n";
               llvm::dbgs() << "  callee " << Callee.CDecl << " canonical "
                            << Callee.CDecl->getCanonicalDecl() << "\n";);

    auto Check1Effect = [&](FunctionEffect Effect, bool Inferring) {
      if (!Effect.shouldDiagnoseFunctionCall(DirectCall, CalleeEffects))
        return;

      // If inference is not allowed, or the target is indirect (virtual
      // method/function ptr?), generate a Violation now.
      if (!IsInferencePossible ||
          !(Effect.flags() & FunctionEffect::FE_InferrableOnCallees)) {
        if (Callee.FuncType == SpecialFuncType::None)
          PFA.checkAddViolation(Inferring,
                                {Effect, ViolationID::CallsDeclWithoutEffect,
                                 VSite, CallLoc, Callee.CDecl});
        else
          PFA.checkAddViolation(
              Inferring,
              {Effect, ViolationID::AllocatesMemory, VSite, CallLoc});
      } else {
        // Inference is allowed and necessary; defer it.
        PFA.addUnverifiedDirectCall(Callee.CDecl, CallLoc, VSite);
      }
    };

    for (FunctionEffect Effect : PFA.DeclaredVerifiableEffects)
      Check1Effect(Effect, false);

    for (FunctionEffect Effect : PFA.EffectsToInfer)
      Check1Effect(Effect, true);
  }

  // Describe a callable Decl for a diagnostic.
  // (Not an enum class because the value is always converted to an integer for
  // use in a diagnostic.)
  enum CallableDeclKind {
    CDK_Function,
    CDK_Constructor,
    CDK_Destructor,
    CDK_Lambda,
    CDK_Block,
    CDK_MemberInitializer,
  };

  // Describe a call site or target using an enum mapping to a %select{}
  // in a diagnostic, e.g. warn_func_effect_violation,
  // warn_perf_constraint_implies_noexcept, and others.
  static CallableDeclKind GetCallableDeclKind(const Decl *D,
                                              const Violation *V) {
    if (V != nullptr &&
        V->Site.kind() == ViolationSite::Kind::MemberInitializer)
      return CDK_MemberInitializer;
    if (isa<BlockDecl>(D))
      return CDK_Block;
    if (auto *Method = dyn_cast<CXXMethodDecl>(D)) {
      if (isa<CXXConstructorDecl>(D))
        return CDK_Constructor;
      if (isa<CXXDestructorDecl>(D))
        return CDK_Destructor;
      const CXXRecordDecl *Rec = Method->getParent();
      if (Rec->isLambda())
        return CDK_Lambda;
    }
    return CDK_Function;
  };

  // Should only be called when function's analysis is determined to be
  // complete.
  void emitDiagnostics(ArrayRef<Violation> Viols, const CallableInfo &CInfo) {
    if (Viols.empty())
      return;

    auto MaybeAddTemplateNote = [&](const Decl *D) {
      if (const FunctionDecl *FD = dyn_cast<FunctionDecl>(D)) {
        while (FD != nullptr && FD->isTemplateInstantiation() &&
               FD->getPointOfInstantiation().isValid()) {
          S.Diag(FD->getPointOfInstantiation(),
                 diag::note_func_effect_from_template);
          FD = FD->getTemplateInstantiationPattern();
        }
      }
    };

    // For note_func_effect_call_indirect.
    enum { Indirect_VirtualMethod, Indirect_FunctionPtr };

    auto MaybeAddSiteContext = [&](const Decl *D, const Violation &V) {
      // If a violation site is a member initializer, add a note pointing to
      // the constructor which invoked it.
      if (V.Site.kind() == ViolationSite::Kind::MemberInitializer) {
        unsigned ImplicitCtor = 0;
        if (auto *Ctor = dyn_cast<CXXConstructorDecl>(D);
            Ctor && Ctor->isImplicit())
          ImplicitCtor = 1;
        S.Diag(D->getLocation(), diag::note_func_effect_in_constructor)
            << ImplicitCtor;
      }

      // If a violation site is a default argument expression, add a note
      // pointing to the call site using the default argument.
      else if (V.Site.kind() == ViolationSite::Kind::DefaultArgExpr)
        S.Diag(V.Site.defaultArgExpr()->getUsedLocation(),
               diag::note_in_evaluating_default_argument);
    };

    // Top-level violations are warnings.
    for (const Violation &Viol1 : Viols) {
      StringRef effectName = Viol1.Effect.name();
      switch (Viol1.ID) {
      case ViolationID::None:
      case ViolationID::DeclDisallowsInference: // Shouldn't happen
                                                // here.
        llvm_unreachable("Unexpected violation kind");
        break;
      case ViolationID::AllocatesMemory:
      case ViolationID::ThrowsOrCatchesExceptions:
      case ViolationID::HasStaticLocalVariable:
      case ViolationID::AccessesThreadLocalVariable:
      case ViolationID::AccessesObjCMethodOrProperty:
        S.Diag(Viol1.Loc, diag::warn_func_effect_violation)
            << GetCallableDeclKind(CInfo.CDecl, &Viol1) << effectName
            << Viol1.diagnosticSelectIndex();
        MaybeAddSiteContext(CInfo.CDecl, Viol1);
        MaybeAddTemplateNote(CInfo.CDecl);
        break;
      case ViolationID::CallsExprWithoutEffect:
        S.Diag(Viol1.Loc, diag::warn_func_effect_calls_expr_without_effect)
            << GetCallableDeclKind(CInfo.CDecl, &Viol1) << effectName;
        MaybeAddSiteContext(CInfo.CDecl, Viol1);
        MaybeAddTemplateNote(CInfo.CDecl);
        break;

      case ViolationID::CallsDeclWithoutEffect: {
        CallableInfo CalleeInfo(*Viol1.Callee);
        std::string CalleeName = CalleeInfo.getNameForDiagnostic(S);

        S.Diag(Viol1.Loc, diag::warn_func_effect_calls_func_without_effect)
            << GetCallableDeclKind(CInfo.CDecl, &Viol1) << effectName
            << GetCallableDeclKind(CalleeInfo.CDecl, nullptr) << CalleeName;
        MaybeAddSiteContext(CInfo.CDecl, Viol1);
        MaybeAddTemplateNote(CInfo.CDecl);

        // Emit notes explaining the transitive chain of inferences: Why isn't
        // the callee safe?
        for (const Decl *Callee = Viol1.Callee; Callee != nullptr;) {
          std::optional<CallableInfo> MaybeNextCallee;
          CompleteFunctionAnalysis *Completed =
              DeclAnalysis.completedAnalysisForDecl(CalleeInfo.CDecl);
          if (Completed == nullptr) {
            // No result - could be
            // - non-inline and extern
            // - indirect (virtual or through function pointer)
            // - effect has been explicitly disclaimed (e.g. "blocking")

            CallableType CType = CalleeInfo.type();
            if (CType == CallableType::Virtual)
              S.Diag(Callee->getLocation(),
                     diag::note_func_effect_call_indirect)
                  << Indirect_VirtualMethod << effectName;
            else if (CType == CallableType::Unknown)
              S.Diag(Callee->getLocation(),
                     diag::note_func_effect_call_indirect)
                  << Indirect_FunctionPtr << effectName;
            else if (CalleeInfo.Effects.contains(Viol1.Effect.oppositeKind()))
              S.Diag(Callee->getLocation(),
                     diag::note_func_effect_call_disallows_inference)
                  << GetCallableDeclKind(CInfo.CDecl, nullptr) << effectName
                  << FunctionEffect(Viol1.Effect.oppositeKind()).name();
            else if (const FunctionDecl *FD = dyn_cast<FunctionDecl>(Callee);
                     FD == nullptr || FD->getBuiltinID() == 0) {
              // A builtin callee generally doesn't have a useful source
              // location at which to insert a note.
              S.Diag(Callee->getLocation(), diag::note_func_effect_call_extern)
                  << effectName;
            }
            break;
          }
          const Violation *PtrViol2 =
              Completed->firstViolationForEffect(Viol1.Effect);
          if (PtrViol2 == nullptr)
            break;

          const Violation &Viol2 = *PtrViol2;
          switch (Viol2.ID) {
          case ViolationID::None:
            llvm_unreachable("Unexpected violation kind");
            break;
          case ViolationID::DeclDisallowsInference:
            S.Diag(Viol2.Loc, diag::note_func_effect_call_disallows_inference)
                << GetCallableDeclKind(CalleeInfo.CDecl, nullptr) << effectName
                << Viol2.CalleeEffectPreventingInference->name();
            break;
          case ViolationID::CallsExprWithoutEffect:
            S.Diag(Viol2.Loc, diag::note_func_effect_call_indirect)
                << Indirect_FunctionPtr << effectName;
            break;
          case ViolationID::AllocatesMemory:
          case ViolationID::ThrowsOrCatchesExceptions:
          case ViolationID::HasStaticLocalVariable:
          case ViolationID::AccessesThreadLocalVariable:
          case ViolationID::AccessesObjCMethodOrProperty:
            S.Diag(Viol2.Loc, diag::note_func_effect_violation)
                << GetCallableDeclKind(CalleeInfo.CDecl, &Viol2) << effectName
                << Viol2.diagnosticSelectIndex();
            MaybeAddSiteContext(CalleeInfo.CDecl, Viol2);
            break;
          case ViolationID::CallsDeclWithoutEffect:
            MaybeNextCallee.emplace(*Viol2.Callee);
            S.Diag(Viol2.Loc, diag::note_func_effect_calls_func_without_effect)
                << GetCallableDeclKind(CalleeInfo.CDecl, &Viol2) << effectName
                << GetCallableDeclKind(Viol2.Callee, nullptr)
                << MaybeNextCallee->getNameForDiagnostic(S);
            break;
          }
          MaybeAddTemplateNote(Callee);
          Callee = Viol2.Callee;
          if (MaybeNextCallee) {
            CalleeInfo = *MaybeNextCallee;
            CalleeName = CalleeInfo.getNameForDiagnostic(S);
          }
        }
      } break;
      }
    }
  }

  // ----------
  // This AST visitor is used to traverse the body of a function during effect
  // verification. This happens in 2 situations:
  //  [1] The function has declared effects which need to be validated.
  //  [2] The function has not explicitly declared an effect in question, and is
  //      being checked for implicit conformance.
  //
  // Violations are always routed to a PendingFunctionAnalysis.
  struct FunctionBodyASTVisitor : DynamicRecursiveASTVisitor {
    Analyzer &Outer;
    PendingFunctionAnalysis &CurrentFunction;
    CallableInfo &CurrentCaller;
    ViolationSite VSite;
    const Expr *TrailingRequiresClause = nullptr;
<<<<<<< HEAD
=======
    const Expr *NoexceptExpr = nullptr;
>>>>>>> a8d96e15

    FunctionBodyASTVisitor(Analyzer &Outer,
                           PendingFunctionAnalysis &CurrentFunction,
                           CallableInfo &CurrentCaller)
        : Outer(Outer), CurrentFunction(CurrentFunction),
          CurrentCaller(CurrentCaller) {
      ShouldVisitImplicitCode = true;
      ShouldWalkTypesOfTypeLocs = false;
    }

    // -- Entry point --
    void run() {
      // The target function may have implicit code paths beyond the
      // body: member and base destructors. Visit these first.
      if (auto *Dtor = dyn_cast<CXXDestructorDecl>(CurrentCaller.CDecl))
        followDestructor(dyn_cast<CXXRecordDecl>(Dtor->getParent()), Dtor);

<<<<<<< HEAD
      if (auto *FD = dyn_cast<FunctionDecl>(CurrentCaller.CDecl))
        TrailingRequiresClause = FD->getTrailingRequiresClause();

=======
      if (auto *FD = dyn_cast<FunctionDecl>(CurrentCaller.CDecl)) {
        TrailingRequiresClause = FD->getTrailingRequiresClause();

        // Note that FD->getType->getAs<FunctionProtoType>() can yield a
        // noexcept Expr which has been boiled down to a constant expression.
        // Going through the TypeSourceInfo obtains the actual expression which
        // will be traversed as part of the function -- unless we capture it
        // here and have TraverseStmt skip it.
        if (TypeSourceInfo *TSI = FD->getTypeSourceInfo()) {
          if (FunctionProtoTypeLoc TL =
                  TSI->getTypeLoc().getAs<FunctionProtoTypeLoc>())
            if (const FunctionProtoType *FPT = TL.getTypePtr())
              NoexceptExpr = FPT->getNoexceptExpr();
        }
      }

>>>>>>> a8d96e15
      // Do an AST traversal of the function/block body
      TraverseDecl(const_cast<Decl *>(CurrentCaller.CDecl));
    }

    // -- Methods implementing common logic --

    // Handle a language construct forbidden by some effects. Only effects whose
    // flags include the specified flag receive a violation. \p Flag describes
    // the construct.
    void diagnoseLanguageConstruct(FunctionEffect::FlagBit Flag,
                                   ViolationID VID, SourceLocation Loc,
                                   const Decl *Callee = nullptr) {
      // If there are any declared verifiable effects which forbid the construct
      // represented by the flag, store just one violation.
      for (FunctionEffect Effect : CurrentFunction.DeclaredVerifiableEffects) {
        if (Effect.flags() & Flag) {
          addViolation(/*inferring=*/false, Effect, VID, Loc, Callee);
          break;
        }
      }
      // For each inferred effect which forbids the construct, store a
      // violation, if we don't already have a violation for that effect.
      for (FunctionEffect Effect : CurrentFunction.EffectsToInfer)
        if (Effect.flags() & Flag)
          addViolation(/*inferring=*/true, Effect, VID, Loc, Callee);
    }

    void addViolation(bool Inferring, FunctionEffect Effect, ViolationID VID,
                      SourceLocation Loc, const Decl *Callee = nullptr) {
      CurrentFunction.checkAddViolation(
          Inferring, Violation(Effect, VID, VSite, Loc, Callee));
    }

    // Here we have a call to a Decl, either explicitly via a CallExpr or some
    // other AST construct. CallableInfo pertains to the callee.
    void followCall(CallableInfo &CI, SourceLocation CallLoc) {
      // Check for a call to a builtin function, whose effects are
      // handled specially.
      if (const auto *FD = dyn_cast<FunctionDecl>(CI.CDecl)) {
        if (unsigned BuiltinID = FD->getBuiltinID()) {
          CI.Effects = getBuiltinFunctionEffects(BuiltinID);
          if (CI.Effects.empty()) {
            // A builtin with no known effects is assumed safe.
            return;
          }
          // A builtin WITH effects doesn't get any special treatment for
          // being noreturn/noexcept, e.g. longjmp(), so we skip the check
          // below.
        } else {
          // If the callee is both `noreturn` and `noexcept`, it presumably
          // terminates. Ignore it for the purposes of effect analysis.
          // If not C++, `noreturn` alone is sufficient.
          if (FD->isNoReturn() &&
              (!Outer.S.getLangOpts().CPlusPlus || isNoexcept(FD)))
            return;
        }
      }

      Outer.followCall(CurrentCaller, CurrentFunction, CI, CallLoc,
                       /*AssertNoFurtherInference=*/false, VSite);
    }

    void checkIndirectCall(CallExpr *Call, QualType CalleeType) {
      FunctionEffectKindSet CalleeEffects;
      if (FunctionEffectsRef Effects = FunctionEffectsRef::get(CalleeType);
          !Effects.empty())
        CalleeEffects.insert(Effects);

      auto Check1Effect = [&](FunctionEffect Effect, bool Inferring) {
        if (Effect.shouldDiagnoseFunctionCall(
                /*direct=*/false, CalleeEffects))
          addViolation(Inferring, Effect, ViolationID::CallsExprWithoutEffect,
                       Call->getBeginLoc());
      };

      for (FunctionEffect Effect : CurrentFunction.DeclaredVerifiableEffects)
        Check1Effect(Effect, false);

      for (FunctionEffect Effect : CurrentFunction.EffectsToInfer)
        Check1Effect(Effect, true);
    }

    // This destructor's body should be followed by the caller, but here we
    // follow the field and base destructors.
    void followDestructor(const CXXRecordDecl *Rec,
                          const CXXDestructorDecl *Dtor) {
      SourceLocation DtorLoc = Dtor->getLocation();
      for (const FieldDecl *Field : Rec->fields())
        followTypeDtor(Field->getType(), DtorLoc);

      if (const auto *Class = dyn_cast<CXXRecordDecl>(Rec))
        for (const CXXBaseSpecifier &Base : Class->bases())
          followTypeDtor(Base.getType(), DtorLoc);
    }

    void followTypeDtor(QualType QT, SourceLocation CallSite) {
      const Type *Ty = QT.getTypePtr();
      while (Ty->isArrayType()) {
        const ArrayType *Arr = Ty->getAsArrayTypeUnsafe();
        QT = Arr->getElementType();
        Ty = QT.getTypePtr();
      }

      if (Ty->isRecordType()) {
        if (const CXXRecordDecl *Class = Ty->getAsCXXRecordDecl()) {
          if (CXXDestructorDecl *Dtor = Class->getDestructor();
              Dtor && !Dtor->isDeleted()) {
            CallableInfo CI(*Dtor);
            followCall(CI, CallSite);
          }
        }
      }
    }

    // -- Methods for use of RecursiveASTVisitor --

    bool VisitCXXThrowExpr(CXXThrowExpr *Throw) override {
      diagnoseLanguageConstruct(FunctionEffect::FE_ExcludeThrow,
                                ViolationID::ThrowsOrCatchesExceptions,
                                Throw->getThrowLoc());
      return true;
    }

    bool VisitCXXCatchStmt(CXXCatchStmt *Catch) override {
      diagnoseLanguageConstruct(FunctionEffect::FE_ExcludeCatch,
                                ViolationID::ThrowsOrCatchesExceptions,
                                Catch->getCatchLoc());
      return true;
    }

    bool VisitObjCAtThrowStmt(ObjCAtThrowStmt *Throw) override {
      diagnoseLanguageConstruct(FunctionEffect::FE_ExcludeThrow,
                                ViolationID::ThrowsOrCatchesExceptions,
                                Throw->getThrowLoc());
      return true;
    }

    bool VisitObjCAtCatchStmt(ObjCAtCatchStmt *Catch) override {
      diagnoseLanguageConstruct(FunctionEffect::FE_ExcludeCatch,
                                ViolationID::ThrowsOrCatchesExceptions,
                                Catch->getAtCatchLoc());
      return true;
    }

    bool VisitObjCAtFinallyStmt(ObjCAtFinallyStmt *Finally) override {
      diagnoseLanguageConstruct(FunctionEffect::FE_ExcludeCatch,
                                ViolationID::ThrowsOrCatchesExceptions,
                                Finally->getAtFinallyLoc());
      return true;
    }

    bool VisitObjCMessageExpr(ObjCMessageExpr *Msg) override {
      diagnoseLanguageConstruct(FunctionEffect::FE_ExcludeObjCMessageSend,
                                ViolationID::AccessesObjCMethodOrProperty,
                                Msg->getBeginLoc());
      return true;
    }

    bool VisitObjCAutoreleasePoolStmt(ObjCAutoreleasePoolStmt *ARP) override {
      // Under the hood, @autorelease (potentially?) allocates memory and
      // invokes ObjC methods. We don't currently have memory allocation as
      // a "language construct" but we do have ObjC messaging, so diagnose that.
      diagnoseLanguageConstruct(FunctionEffect::FE_ExcludeObjCMessageSend,
                                ViolationID::AccessesObjCMethodOrProperty,
                                ARP->getBeginLoc());
      return true;
    }

    bool VisitObjCAtSynchronizedStmt(ObjCAtSynchronizedStmt *Sync) override {
      // Under the hood, this calls objc_sync_enter and objc_sync_exit, wrapped
      // in a @try/@finally block. Diagnose this generically as "ObjC
      // messaging".
      diagnoseLanguageConstruct(FunctionEffect::FE_ExcludeObjCMessageSend,
                                ViolationID::AccessesObjCMethodOrProperty,
                                Sync->getBeginLoc());
      return true;
    }

    bool VisitSEHExceptStmt(SEHExceptStmt *Exc) override {
      diagnoseLanguageConstruct(FunctionEffect::FE_ExcludeCatch,
                                ViolationID::ThrowsOrCatchesExceptions,
                                Exc->getExceptLoc());
      return true;
    }

    bool VisitCallExpr(CallExpr *Call) override {
      LLVM_DEBUG(llvm::dbgs()
                     << "VisitCallExpr : "
                     << Call->getBeginLoc().printToString(Outer.S.SourceMgr)
                     << "\n";);

      Expr *CalleeExpr = Call->getCallee();
      if (const Decl *Callee = CalleeExpr->getReferencedDeclOfCallee()) {
        CallableInfo CI(*Callee);
        followCall(CI, Call->getBeginLoc());
        return true;
      }

      if (isa<CXXPseudoDestructorExpr>(CalleeExpr)) {
        // Just destroying a scalar, fine.
        return true;
      }

      // No Decl, just an Expr. Just check based on its type.
      checkIndirectCall(Call, CalleeExpr->getType());

      return true;
    }

    bool VisitVarDecl(VarDecl *Var) override {
      LLVM_DEBUG(llvm::dbgs()
                     << "VisitVarDecl : "
                     << Var->getBeginLoc().printToString(Outer.S.SourceMgr)
                     << "\n";);

      if (Var->isStaticLocal())
        diagnoseLanguageConstruct(FunctionEffect::FE_ExcludeStaticLocalVars,
                                  ViolationID::HasStaticLocalVariable,
                                  Var->getLocation());

      const QualType::DestructionKind DK =
          Var->needsDestruction(Outer.S.getASTContext());
      if (DK == QualType::DK_cxx_destructor)
        followTypeDtor(Var->getType(), Var->getLocation());
      return true;
    }

    bool VisitCXXNewExpr(CXXNewExpr *New) override {
      // RecursiveASTVisitor does not visit the implicit call to operator new.
      if (FunctionDecl *FD = New->getOperatorNew()) {
        CallableInfo CI(*FD, SpecialFuncType::OperatorNew);
        followCall(CI, New->getBeginLoc());
      }

      // It's a bit excessive to check operator delete here, since it's
      // just a fallback for operator new followed by a failed constructor.
      // We could check it via New->getOperatorDelete().

      // It DOES however visit the called constructor
      return true;
    }

    bool VisitCXXDeleteExpr(CXXDeleteExpr *Delete) override {
      // RecursiveASTVisitor does not visit the implicit call to operator
      // delete.
      if (FunctionDecl *FD = Delete->getOperatorDelete()) {
        CallableInfo CI(*FD, SpecialFuncType::OperatorDelete);
        followCall(CI, Delete->getBeginLoc());
      }

      // It DOES however visit the called destructor

      return true;
    }

    bool VisitCXXConstructExpr(CXXConstructExpr *Construct) override {
      LLVM_DEBUG(llvm::dbgs() << "VisitCXXConstructExpr : "
                              << Construct->getBeginLoc().printToString(
                                     Outer.S.SourceMgr)
                              << "\n";);

      // RecursiveASTVisitor does not visit the implicit call to the
      // constructor.
      const CXXConstructorDecl *Ctor = Construct->getConstructor();
      CallableInfo CI(*Ctor);
      followCall(CI, Construct->getLocation());

      return true;
    }

<<<<<<< HEAD
    bool TraverseStmt(Stmt *Statement) {
=======
    bool TraverseStmt(Stmt *Statement) override {
>>>>>>> a8d96e15
      // If this statement is a `requires` clause from the top-level function
      // being traversed, ignore it, since it's not generating runtime code.
      // We skip the traversal of lambdas (beyond their captures, see
      // TraverseLambdaExpr below), so just caching this from our constructor
      // should suffice.
<<<<<<< HEAD
      if (Statement != TrailingRequiresClause)
        return Base::TraverseStmt(Statement);
      return true;
    }

    bool TraverseConstructorInitializer(CXXCtorInitializer *Init) {
=======
      if (Statement != TrailingRequiresClause && Statement != NoexceptExpr)
        return DynamicRecursiveASTVisitor::TraverseStmt(Statement);
      return true;
    }

    bool TraverseConstructorInitializer(CXXCtorInitializer *Init) override {
>>>>>>> a8d96e15
      ViolationSite PrevVS = VSite;
      if (Init->isAnyMemberInitializer())
        VSite.setKind(ViolationSite::Kind::MemberInitializer);
      bool Result =
          DynamicRecursiveASTVisitor::TraverseConstructorInitializer(Init);
      VSite = PrevVS;
      return Result;
    }

    bool TraverseCXXDefaultArgExpr(CXXDefaultArgExpr *E) override {
      LLVM_DEBUG(llvm::dbgs()
                     << "TraverseCXXDefaultArgExpr : "
                     << E->getUsedLocation().printToString(Outer.S.SourceMgr)
                     << "\n";);

      ViolationSite PrevVS = VSite;
      if (VSite.kind() == ViolationSite::Kind::Default)
        VSite = ViolationSite{E};

      bool Result = DynamicRecursiveASTVisitor::TraverseCXXDefaultArgExpr(E);
      VSite = PrevVS;
      return Result;
    }

    bool TraverseLambdaExpr(LambdaExpr *Lambda) override {
      // We override this so as to be able to skip traversal of the lambda's
      // body. We have to explicitly traverse the captures. Why not return
      // false from shouldVisitLambdaBody()? Because we need to visit a lambda's
      // body when we are verifying the lambda itself; we only want to skip it
      // in the context of the outer function.
      for (unsigned I = 0, N = Lambda->capture_size(); I < N; ++I)
        TraverseLambdaCapture(Lambda, Lambda->capture_begin() + I,
                              Lambda->capture_init_begin()[I]);

      return true;
    }

<<<<<<< HEAD
    bool TraverseBlockExpr(BlockExpr * /*unused*/) {
=======
    bool TraverseBlockExpr(BlockExpr * /*unused*/) override {
>>>>>>> a8d96e15
      // As with lambdas, don't traverse the block's body.
      // TODO: are the capture expressions (ctor call?) safe?
      return true;
    }

    bool VisitDeclRefExpr(DeclRefExpr *E) override {
      const ValueDecl *Val = E->getDecl();
      if (const auto *Var = dyn_cast<VarDecl>(Val)) {
        if (Var->getTLSKind() != VarDecl::TLS_None) {
          // At least on macOS, thread-local variables are initialized on
          // first access, including a heap allocation.
          diagnoseLanguageConstruct(FunctionEffect::FE_ExcludeThreadLocalVars,
                                    ViolationID::AccessesThreadLocalVariable,
                                    E->getLocation());
        }
      }
      return true;
    }

    bool TraverseGenericSelectionExpr(GenericSelectionExpr *Node) override {
      return TraverseStmt(Node->getResultExpr());
    }
    bool
    TraverseUnaryExprOrTypeTraitExpr(UnaryExprOrTypeTraitExpr *Node) override {
      return true;
    }

    bool TraverseTypeOfExprTypeLoc(TypeOfExprTypeLoc Node) override {
      return true;
    }

    bool TraverseDecltypeTypeLoc(DecltypeTypeLoc Node) override { return true; }

    bool TraverseCXXNoexceptExpr(CXXNoexceptExpr *Node) override {
      return true;
    }

    bool TraverseCXXTypeidExpr(CXXTypeidExpr *Node) override { return true; }

    // Skip concept requirements since they don't generate code.
    bool TraverseConceptRequirement(concepts::Requirement *R) override {
      return true;
    }
  };
};

Analyzer::AnalysisMap::~AnalysisMap() {
  for (const auto &Item : *this) {
    FuncAnalysisPtr AP = Item.second;
    if (isa<PendingFunctionAnalysis *>(AP))
      delete AP.get<PendingFunctionAnalysis *>();
    else
      delete AP.get<CompleteFunctionAnalysis *>();
  }
}

} // anonymous namespace

namespace clang {

bool Sema::diagnoseConflictingFunctionEffect(
    const FunctionEffectsRef &FX, const FunctionEffectWithCondition &NewEC,
    SourceLocation NewAttrLoc) {
  // If the new effect has a condition, we can't detect conflicts until the
  // condition is resolved.
  if (NewEC.Cond.getCondition() != nullptr)
    return false;

  // Diagnose the new attribute as incompatible with a previous one.
  auto Incompatible = [&](const FunctionEffectWithCondition &PrevEC) {
    Diag(NewAttrLoc, diag::err_attributes_are_not_compatible)
        << ("'" + NewEC.description() + "'")
        << ("'" + PrevEC.description() + "'") << false;
    // We don't necessarily have the location of the previous attribute,
    // so no note.
    return true;
  };

  // Compare against previous attributes.
  FunctionEffect::Kind NewKind = NewEC.Effect.kind();

  for (const FunctionEffectWithCondition &PrevEC : FX) {
    // Again, can't check yet when the effect is conditional.
    if (PrevEC.Cond.getCondition() != nullptr)
      continue;

    FunctionEffect::Kind PrevKind = PrevEC.Effect.kind();
    // Note that we allow PrevKind == NewKind; it's redundant and ignored.

    if (PrevEC.Effect.oppositeKind() == NewKind)
      return Incompatible(PrevEC);

    // A new allocating is incompatible with a previous nonblocking.
    if (PrevKind == FunctionEffect::Kind::NonBlocking &&
        NewKind == FunctionEffect::Kind::Allocating)
      return Incompatible(PrevEC);

    // A new nonblocking is incompatible with a previous allocating.
    if (PrevKind == FunctionEffect::Kind::Allocating &&
        NewKind == FunctionEffect::Kind::NonBlocking)
      return Incompatible(PrevEC);
  }

  return false;
}

void Sema::diagnoseFunctionEffectMergeConflicts(
    const FunctionEffectSet::Conflicts &Errs, SourceLocation NewLoc,
    SourceLocation OldLoc) {
  for (const FunctionEffectSet::Conflict &Conflict : Errs) {
    Diag(NewLoc, diag::warn_conflicting_func_effects)
        << Conflict.Kept.description() << Conflict.Rejected.description();
    Diag(OldLoc, diag::note_previous_declaration);
  }
}

// Decl should be a FunctionDecl or BlockDecl.
void Sema::maybeAddDeclWithEffects(const Decl *D,
                                   const FunctionEffectsRef &FX) {
  if (!D->hasBody()) {
    if (const auto *FD = D->getAsFunction(); FD && !FD->willHaveBody())
      return;
  }

  if (Diags.getIgnoreAllWarnings() ||
      (Diags.getSuppressSystemWarnings() &&
       SourceMgr.isInSystemHeader(D->getLocation())))
    return;

  if (hasUncompilableErrorOccurred())
    return;

  // For code in dependent contexts, we'll do this at instantiation time.
  // Without this check, we would analyze the function based on placeholder
  // template parameters, and potentially generate spurious diagnostics.
  if (cast<DeclContext>(D)->isDependentContext())
    return;

  addDeclWithEffects(D, FX);
}

void Sema::addDeclWithEffects(const Decl *D, const FunctionEffectsRef &FX) {
  // To avoid the possibility of conflict, don't add effects which are
  // not FE_InferrableOnCallees and therefore not verified; this removes
  // blocking/allocating but keeps nonblocking/nonallocating.
  // Also, ignore any conditions when building the list of effects.
  bool AnyVerifiable = false;
  for (const FunctionEffectWithCondition &EC : FX)
    if (EC.Effect.flags() & FunctionEffect::FE_InferrableOnCallees) {
      AllEffectsToVerify.insert(EC.Effect);
      AnyVerifiable = true;
    }

  // Record the declaration for later analysis.
  if (AnyVerifiable)
    DeclsWithEffectsToVerify.push_back(D);
}

void Sema::performFunctionEffectAnalysis(TranslationUnitDecl *TU) {
  if (hasUncompilableErrorOccurred() || Diags.getIgnoreAllWarnings())
    return;
  if (TU == nullptr)
    return;
  Analyzer{*this}.run(*TU);
}

Sema::FunctionEffectDiffVector::FunctionEffectDiffVector(
    const FunctionEffectsRef &Old, const FunctionEffectsRef &New) {

  FunctionEffectsRef::iterator POld = Old.begin();
  FunctionEffectsRef::iterator OldEnd = Old.end();
  FunctionEffectsRef::iterator PNew = New.begin();
  FunctionEffectsRef::iterator NewEnd = New.end();

  while (true) {
    int cmp = 0;
    if (POld == OldEnd) {
      if (PNew == NewEnd)
        break;
      cmp = 1;
    } else if (PNew == NewEnd)
      cmp = -1;
    else {
      FunctionEffectWithCondition Old = *POld;
      FunctionEffectWithCondition New = *PNew;
      if (Old.Effect.kind() < New.Effect.kind())
        cmp = -1;
      else if (New.Effect.kind() < Old.Effect.kind())
        cmp = 1;
      else {
        cmp = 0;
        if (Old.Cond.getCondition() != New.Cond.getCondition()) {
          // FIXME: Cases where the expressions are equivalent but
          // don't have the same identity.
          push_back(FunctionEffectDiff{
              Old.Effect.kind(), FunctionEffectDiff::Kind::ConditionMismatch,
              Old, New});
        }
      }
    }

    if (cmp < 0) {
      // removal
      FunctionEffectWithCondition Old = *POld;
      push_back(FunctionEffectDiff{Old.Effect.kind(),
                                   FunctionEffectDiff::Kind::Removed, Old,
                                   std::nullopt});
      ++POld;
    } else if (cmp > 0) {
      // addition
      FunctionEffectWithCondition New = *PNew;
      push_back(FunctionEffectDiff{New.Effect.kind(),
                                   FunctionEffectDiff::Kind::Added,
                                   std::nullopt, New});
      ++PNew;
    } else {
      ++POld;
      ++PNew;
    }
  }
}

bool Sema::FunctionEffectDiff::shouldDiagnoseConversion(
    QualType SrcType, const FunctionEffectsRef &SrcFX, QualType DstType,
    const FunctionEffectsRef &DstFX) const {

  switch (EffectKind) {
  case FunctionEffect::Kind::NonAllocating:
    // nonallocating can't be added (spoofed) during a conversion, unless we
    // have nonblocking.
    if (DiffKind == Kind::Added) {
      for (const auto &CFE : SrcFX) {
        if (CFE.Effect.kind() == FunctionEffect::Kind::NonBlocking)
          return false;
      }
    }
    [[fallthrough]];
  case FunctionEffect::Kind::NonBlocking:
    // nonblocking can't be added (spoofed) during a conversion.
    switch (DiffKind) {
    case Kind::Added:
      return true;
    case Kind::Removed:
      return false;
    case Kind::ConditionMismatch:
      // FIXME: Condition mismatches are too coarse right now -- expressions
      // which are equivalent but don't have the same identity are detected as
      // mismatches. We're going to diagnose those anyhow until expression
      // matching is better.
      return true;
    }
    break;
  case FunctionEffect::Kind::Blocking:
  case FunctionEffect::Kind::Allocating:
    return false;
  }
  llvm_unreachable("unknown effect kind");
}

bool Sema::FunctionEffectDiff::shouldDiagnoseRedeclaration(
    const FunctionDecl &OldFunction, const FunctionEffectsRef &OldFX,
    const FunctionDecl &NewFunction, const FunctionEffectsRef &NewFX) const {
  switch (EffectKind) {
  case FunctionEffect::Kind::NonAllocating:
  case FunctionEffect::Kind::NonBlocking:
    // nonblocking/nonallocating can't be removed in a redeclaration.
    switch (DiffKind) {
    case Kind::Added:
      return false; // No diagnostic.
    case Kind::Removed:
      return true; // Issue diagnostic.
    case Kind::ConditionMismatch:
      // All these forms of mismatches are diagnosed.
      return true;
    }
    break;
  case FunctionEffect::Kind::Blocking:
  case FunctionEffect::Kind::Allocating:
    return false;
  }
  llvm_unreachable("unknown effect kind");
}

Sema::FunctionEffectDiff::OverrideResult
Sema::FunctionEffectDiff::shouldDiagnoseMethodOverride(
    const CXXMethodDecl &OldMethod, const FunctionEffectsRef &OldFX,
    const CXXMethodDecl &NewMethod, const FunctionEffectsRef &NewFX) const {
  switch (EffectKind) {
  case FunctionEffect::Kind::NonAllocating:
  case FunctionEffect::Kind::NonBlocking:
    switch (DiffKind) {

    // If added on an override, that's fine and not diagnosed.
    case Kind::Added:
      return OverrideResult::NoAction;

    // If missing from an override (removed), propagate from base to derived.
    case Kind::Removed:
      return OverrideResult::Merge;

    // If there's a mismatch involving the effect's polarity or condition,
    // issue a warning.
    case Kind::ConditionMismatch:
      return OverrideResult::Warn;
    }
    break;
  case FunctionEffect::Kind::Blocking:
  case FunctionEffect::Kind::Allocating:
    return OverrideResult::NoAction;
  }
  llvm_unreachable("unknown effect kind");
}

} // namespace clang<|MERGE_RESOLUTION|>--- conflicted
+++ resolved
@@ -973,10 +973,7 @@
     CallableInfo &CurrentCaller;
     ViolationSite VSite;
     const Expr *TrailingRequiresClause = nullptr;
-<<<<<<< HEAD
-=======
     const Expr *NoexceptExpr = nullptr;
->>>>>>> a8d96e15
 
     FunctionBodyASTVisitor(Analyzer &Outer,
                            PendingFunctionAnalysis &CurrentFunction,
@@ -994,11 +991,6 @@
       if (auto *Dtor = dyn_cast<CXXDestructorDecl>(CurrentCaller.CDecl))
         followDestructor(dyn_cast<CXXRecordDecl>(Dtor->getParent()), Dtor);
 
-<<<<<<< HEAD
-      if (auto *FD = dyn_cast<FunctionDecl>(CurrentCaller.CDecl))
-        TrailingRequiresClause = FD->getTrailingRequiresClause();
-
-=======
       if (auto *FD = dyn_cast<FunctionDecl>(CurrentCaller.CDecl)) {
         TrailingRequiresClause = FD->getTrailingRequiresClause();
 
@@ -1015,7 +1007,6 @@
         }
       }
 
->>>>>>> a8d96e15
       // Do an AST traversal of the function/block body
       TraverseDecl(const_cast<Decl *>(CurrentCaller.CDecl));
     }
@@ -1286,31 +1277,18 @@
       return true;
     }
 
-<<<<<<< HEAD
-    bool TraverseStmt(Stmt *Statement) {
-=======
     bool TraverseStmt(Stmt *Statement) override {
->>>>>>> a8d96e15
       // If this statement is a `requires` clause from the top-level function
       // being traversed, ignore it, since it's not generating runtime code.
       // We skip the traversal of lambdas (beyond their captures, see
       // TraverseLambdaExpr below), so just caching this from our constructor
       // should suffice.
-<<<<<<< HEAD
-      if (Statement != TrailingRequiresClause)
-        return Base::TraverseStmt(Statement);
-      return true;
-    }
-
-    bool TraverseConstructorInitializer(CXXCtorInitializer *Init) {
-=======
       if (Statement != TrailingRequiresClause && Statement != NoexceptExpr)
         return DynamicRecursiveASTVisitor::TraverseStmt(Statement);
       return true;
     }
 
     bool TraverseConstructorInitializer(CXXCtorInitializer *Init) override {
->>>>>>> a8d96e15
       ViolationSite PrevVS = VSite;
       if (Init->isAnyMemberInitializer())
         VSite.setKind(ViolationSite::Kind::MemberInitializer);
@@ -1348,11 +1326,7 @@
       return true;
     }
 
-<<<<<<< HEAD
-    bool TraverseBlockExpr(BlockExpr * /*unused*/) {
-=======
     bool TraverseBlockExpr(BlockExpr * /*unused*/) override {
->>>>>>> a8d96e15
       // As with lambdas, don't traverse the block's body.
       // TODO: are the capture expressions (ctor call?) safe?
       return true;
