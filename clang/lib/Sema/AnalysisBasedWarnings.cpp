--- conflicted
+++ resolved
@@ -2928,10 +2928,6 @@
       .setAlwaysAdd(Stmt::UnaryOperatorClass);
   }
 
-<<<<<<< HEAD
-  bool EnableLifetimeSafetyAnalysis = S.getLangOpts().EnableLifetimeSafety;
-=======
->>>>>>> 35227056
   // Install the logical handler.
   std::optional<LogicalErrorHandler> LEH;
   if (LogicalErrorHandler::hasActiveDiagnostics(Diags, D->getBeginLoc())) {
@@ -3058,15 +3054,10 @@
   // TODO: Enable lifetime safety analysis for other languages once it is
   // stable.
   if (EnableLifetimeSafetyAnalysis && S.getLangOpts().CPlusPlus) {
-<<<<<<< HEAD
-    if (AC.getCFG())
-      lifetimes::runLifetimeSafetyAnalysis(AC);
-=======
     if (AC.getCFG()) {
       lifetimes::LifetimeSafetyReporterImpl LifetimeSafetyReporter(S);
       lifetimes::runLifetimeSafetyAnalysis(AC, &LifetimeSafetyReporter);
     }
->>>>>>> 35227056
   }
   // Check for violations of "called once" parameter properties.
   if (S.getLangOpts().ObjC && !S.getLangOpts().CPlusPlus &&
