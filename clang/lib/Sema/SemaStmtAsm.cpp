//===--- SemaStmtAsm.cpp - Semantic Analysis for Asm Statements -----------===//
//
// Part of the LLVM Project, under the Apache License v2.0 with LLVM Exceptions.
// See https://llvm.org/LICENSE.txt for license information.
// SPDX-License-Identifier: Apache-2.0 WITH LLVM-exception
//
//===----------------------------------------------------------------------===//
//
//  This file implements semantic analysis for inline asm statements.
//
//===----------------------------------------------------------------------===//

#include "clang/AST/ExprCXX.h"
#include "clang/AST/RecordLayout.h"
#include "clang/AST/TypeLoc.h"
#include "clang/Basic/TargetInfo.h"
#include "clang/Lex/Preprocessor.h"
#include "clang/Sema/Initialization.h"
#include "clang/Sema/Lookup.h"
#include "clang/Sema/Ownership.h"
#include "clang/Sema/Scope.h"
#include "clang/Sema/ScopeInfo.h"
#include "llvm/ADT/ArrayRef.h"
#include "llvm/ADT/StringExtras.h"
#include "llvm/ADT/StringSet.h"
#include "llvm/MC/MCParser/MCAsmParser.h"
#include <optional>
using namespace clang;
using namespace sema;

/// Remove the upper-level LValueToRValue cast from an expression.
static void removeLValueToRValueCast(Expr *E) {
  Expr *Parent = E;
  Expr *ExprUnderCast = nullptr;
  SmallVector<Expr *, 8> ParentsToUpdate;

  while (true) {
    ParentsToUpdate.push_back(Parent);
    if (auto *ParenE = dyn_cast<ParenExpr>(Parent)) {
      Parent = ParenE->getSubExpr();
      continue;
    }

    Expr *Child = nullptr;
    CastExpr *ParentCast = dyn_cast<CastExpr>(Parent);
    if (ParentCast)
      Child = ParentCast->getSubExpr();
    else
      return;

    if (auto *CastE = dyn_cast<CastExpr>(Child))
      if (CastE->getCastKind() == CK_LValueToRValue) {
        ExprUnderCast = CastE->getSubExpr();
        // LValueToRValue cast inside GCCAsmStmt requires an explicit cast.
        ParentCast->setSubExpr(ExprUnderCast);
        break;
      }
    Parent = Child;
  }

  // Update parent expressions to have same ValueType as the underlying.
  assert(ExprUnderCast &&
         "Should be reachable only if LValueToRValue cast was found!");
  auto ValueKind = ExprUnderCast->getValueKind();
  for (Expr *E : ParentsToUpdate)
    E->setValueKind(ValueKind);
}

/// Emit a warning about usage of "noop"-like casts for lvalues (GNU extension)
/// and fix the argument with removing LValueToRValue cast from the expression.
static void emitAndFixInvalidAsmCastLValue(const Expr *LVal, Expr *BadArgument,
                                           Sema &S) {
  S.Diag(LVal->getBeginLoc(), diag::warn_invalid_asm_cast_lvalue)
      << BadArgument->getSourceRange();
  removeLValueToRValueCast(BadArgument);
}

/// CheckAsmLValue - GNU C has an extremely ugly extension whereby they silently
/// ignore "noop" casts in places where an lvalue is required by an inline asm.
/// We emulate this behavior when -fheinous-gnu-extensions is specified, but
/// provide a strong guidance to not use it.
///
/// This method checks to see if the argument is an acceptable l-value and
/// returns false if it is a case we can handle.
static bool CheckAsmLValue(Expr *E, Sema &S) {
  // Type dependent expressions will be checked during instantiation.
  if (E->isTypeDependent())
    return false;

  if (E->isLValue())
    return false;  // Cool, this is an lvalue.

  // Okay, this is not an lvalue, but perhaps it is the result of a cast that we
  // are supposed to allow.
  const Expr *E2 = E->IgnoreParenNoopCasts(S.Context);
  if (E != E2 && E2->isLValue()) {
    emitAndFixInvalidAsmCastLValue(E2, E, S);
    // Accept, even if we emitted an error diagnostic.
    return false;
  }

  // None of the above, just randomly invalid non-lvalue.
  return true;
}

/// isOperandMentioned - Return true if the specified operand # is mentioned
/// anywhere in the decomposed asm string.
static bool
isOperandMentioned(unsigned OpNo,
                   ArrayRef<GCCAsmStmt::AsmStringPiece> AsmStrPieces) {
  for (unsigned p = 0, e = AsmStrPieces.size(); p != e; ++p) {
    const GCCAsmStmt::AsmStringPiece &Piece = AsmStrPieces[p];
    if (!Piece.isOperand())
      continue;

    // If this is a reference to the input and if the input was the smaller
    // one, then we have to reject this asm.
    if (Piece.getOperandNo() == OpNo)
      return true;
  }
  return false;
}

static bool CheckNakedParmReference(Expr *E, Sema &S) {
  FunctionDecl *Func = dyn_cast<FunctionDecl>(S.CurContext);
  if (!Func)
    return false;
  if (!Func->hasAttr<NakedAttr>())
    return false;

  SmallVector<Expr*, 4> WorkList;
  WorkList.push_back(E);
  while (WorkList.size()) {
    Expr *E = WorkList.pop_back_val();
    if (isa<CXXThisExpr>(E)) {
      S.Diag(E->getBeginLoc(), diag::err_asm_naked_this_ref);
      S.Diag(Func->getAttr<NakedAttr>()->getLocation(), diag::note_attribute);
      return true;
    }
    if (DeclRefExpr *DRE = dyn_cast<DeclRefExpr>(E)) {
      if (isa<ParmVarDecl>(DRE->getDecl())) {
        S.Diag(DRE->getBeginLoc(), diag::err_asm_naked_parm_ref);
        S.Diag(Func->getAttr<NakedAttr>()->getLocation(), diag::note_attribute);
        return true;
      }
    }
    for (Stmt *Child : E->children()) {
      if (Expr *E = dyn_cast_or_null<Expr>(Child))
        WorkList.push_back(E);
    }
  }
  return false;
}

/// Returns true if given expression is not compatible with inline
/// assembly's memory constraint; false otherwise.
static bool checkExprMemoryConstraintCompat(Sema &S, Expr *E,
                                            TargetInfo::ConstraintInfo &Info,
                                            bool is_input_expr) {
  enum {
    ExprBitfield = 0,
    ExprVectorElt,
    ExprGlobalRegVar,
    ExprSafeType
  } EType = ExprSafeType;

  // Bitfields, vector elements and global register variables are not
  // compatible.
  if (E->refersToBitField())
    EType = ExprBitfield;
  else if (E->refersToVectorElement())
    EType = ExprVectorElt;
  else if (E->refersToGlobalRegisterVar())
    EType = ExprGlobalRegVar;

  if (EType != ExprSafeType) {
    S.Diag(E->getBeginLoc(), diag::err_asm_non_addr_value_in_memory_constraint)
        << EType << is_input_expr << Info.getConstraintStr()
        << E->getSourceRange();
    return true;
  }

  return false;
}

// Extracting the register name from the Expression value,
// if there is no register name to extract, returns ""
static StringRef extractRegisterName(const Expr *Expression,
                                     const TargetInfo &Target) {
  Expression = Expression->IgnoreImpCasts();
  if (const DeclRefExpr *AsmDeclRef = dyn_cast<DeclRefExpr>(Expression)) {
    // Handle cases where the expression is a variable
    const VarDecl *Variable = dyn_cast<VarDecl>(AsmDeclRef->getDecl());
    if (Variable && Variable->getStorageClass() == SC_Register) {
      if (AsmLabelAttr *Attr = Variable->getAttr<AsmLabelAttr>())
        if (Target.isValidGCCRegisterName(Attr->getLabel()))
          return Target.getNormalizedGCCRegisterName(Attr->getLabel(), true);
    }
  }
  return "";
}

// Checks if there is a conflict between the input and output lists with the
// clobbers list. If there's a conflict, returns the location of the
// conflicted clobber, else returns nullptr
static SourceLocation
getClobberConflictLocation(MultiExprArg Exprs, Expr **Constraints,
                           Expr **Clobbers, int NumClobbers, unsigned NumLabels,
                           const TargetInfo &Target, ASTContext &Cont) {
  llvm::StringSet<> InOutVars;
  // Collect all the input and output registers from the extended asm
  // statement in order to check for conflicts with the clobber list
  for (unsigned int i = 0; i < Exprs.size() - NumLabels; ++i) {
    std::string Constraint =
        GCCAsmStmt::ExtractStringFromGCCAsmStmtComponent(Constraints[i]);
    StringRef InOutReg = Target.getConstraintRegister(
        Constraint, extractRegisterName(Exprs[i], Target));
    if (InOutReg != "")
      InOutVars.insert(InOutReg);
  }
  // Check for each item in the clobber list if it conflicts with the input
  // or output
  for (int i = 0; i < NumClobbers; ++i) {
    std::string Clobber =
        GCCAsmStmt::ExtractStringFromGCCAsmStmtComponent(Clobbers[i]);
    // We only check registers, therefore we don't check cc and memory
    // clobbers
    if (Clobber == "cc" || Clobber == "memory" || Clobber == "unwind")
      continue;
    Clobber = Target.getNormalizedGCCRegisterName(Clobber, true);
    // Go over the output's registers we collected
    if (InOutVars.count(Clobber))
      return Clobbers[i]->getBeginLoc();
  }
  return SourceLocation();
}

ExprResult Sema::ActOnGCCAsmStmtString(Expr *Expr, bool ForAsmLabel) {
  if (!Expr)
    return ExprError();

  if (auto *SL = dyn_cast<StringLiteral>(Expr)) {
    assert(SL->isOrdinary());
    if (ForAsmLabel && SL->getString().empty()) {
      Diag(Expr->getBeginLoc(), diag::err_asm_operand_empty_string)
          << SL->getSourceRange();
    }
    return SL;
  }
  if (DiagnoseUnexpandedParameterPack(Expr))
    return ExprError();
  if (Expr->getDependence() != ExprDependence::None)
    return Expr;
  APValue V;
  if (!EvaluateAsString(Expr, V, getASTContext(), StringEvaluationContext::Asm,
                        /*ErrorOnInvalid=*/true))
    return ExprError();

  if (ForAsmLabel && V.getArrayInitializedElts() == 0) {
    Diag(Expr->getBeginLoc(), diag::err_asm_operand_empty_string);
  }

  ConstantExpr *Res = ConstantExpr::Create(getASTContext(), Expr,
                                           ConstantResultStorageKind::APValue);
  Res->SetResult(V, getASTContext());
  return Res;
}

StmtResult Sema::ActOnGCCAsmStmt(SourceLocation AsmLoc, bool IsSimple,
                                 bool IsVolatile, unsigned NumOutputs,
                                 unsigned NumInputs, IdentifierInfo **Names,
                                 MultiExprArg constraints, MultiExprArg Exprs,
                                 Expr *asmString, MultiExprArg clobbers,
                                 unsigned NumLabels,
                                 SourceLocation RParenLoc) {
  unsigned NumClobbers = clobbers.size();

  SmallVector<TargetInfo::ConstraintInfo, 4> OutputConstraintInfos;

  FunctionDecl *FD = dyn_cast<FunctionDecl>(getCurLexicalContext());
  llvm::StringMap<bool> FeatureMap;
  Context.getFunctionFeatureMap(FeatureMap, FD);

  auto CreateGCCAsmStmt = [&] {
    return new (Context)
        GCCAsmStmt(Context, AsmLoc, IsSimple, IsVolatile, NumOutputs, NumInputs,
                   Names, constraints.data(), Exprs.data(), asmString,
                   NumClobbers, clobbers.data(), NumLabels, RParenLoc);
  };

  if (asmString->getDependence() != ExprDependence::None ||
      llvm::any_of(
          constraints,
          [](Expr *E) { return E->getDependence() != ExprDependence::None; }) ||
      llvm::any_of(clobbers, [](Expr *E) {
        return E->getDependence() != ExprDependence::None;
      }))
    return CreateGCCAsmStmt();

  for (unsigned i = 0; i != NumOutputs; i++) {
    Expr *Constraint = constraints[i];
    StringRef OutputName;
    if (Names[i])
      OutputName = Names[i]->getName();

    std::string ConstraintStr =
        GCCAsmStmt::ExtractStringFromGCCAsmStmtComponent(Constraint);

    TargetInfo::ConstraintInfo Info(ConstraintStr, OutputName);
    if (!Context.getTargetInfo().validateOutputConstraint(Info) &&
        !(LangOpts.HIPStdPar && LangOpts.CUDAIsDevice)) {
      targetDiag(Constraint->getBeginLoc(),
                 diag::err_asm_invalid_output_constraint)
          << Info.getConstraintStr();
      return CreateGCCAsmStmt();
    }

    ExprResult ER = CheckPlaceholderExpr(Exprs[i]);
    if (ER.isInvalid())
      return StmtError();
    Exprs[i] = ER.get();

    // Check that the output exprs are valid lvalues.
    Expr *OutputExpr = Exprs[i];

    // Referring to parameters is not allowed in naked functions.
    if (CheckNakedParmReference(OutputExpr, *this))
      return StmtError();

    // Check that the output expression is compatible with memory constraint.
    if (Info.allowsMemory() &&
        checkExprMemoryConstraintCompat(*this, OutputExpr, Info, false))
      return StmtError();

    // Disallow bit-precise integer types, since the backends tend to have
    // difficulties with abnormal sizes.
    if (OutputExpr->getType()->isBitIntType())
      return StmtError(
          Diag(OutputExpr->getBeginLoc(), diag::err_asm_invalid_type)
          << OutputExpr->getType() << 0 /*Input*/
          << OutputExpr->getSourceRange());

    OutputConstraintInfos.push_back(Info);

    // If this is dependent, just continue.
    if (OutputExpr->isTypeDependent())
      continue;

    Expr::isModifiableLvalueResult IsLV =
        OutputExpr->isModifiableLvalue(Context, /*Loc=*/nullptr);
    switch (IsLV) {
    case Expr::MLV_Valid:
      // Cool, this is an lvalue.
      break;
    case Expr::MLV_ArrayType:
      // This is OK too.
      break;
    case Expr::MLV_LValueCast: {
      const Expr *LVal = OutputExpr->IgnoreParenNoopCasts(Context);
      emitAndFixInvalidAsmCastLValue(LVal, OutputExpr, *this);
      // Accept, even if we emitted an error diagnostic.
      break;
    }
    case Expr::MLV_IncompleteType:
    case Expr::MLV_IncompleteVoidType:
      if (RequireCompleteType(OutputExpr->getBeginLoc(), Exprs[i]->getType(),
                              diag::err_dereference_incomplete_type))
        return StmtError();
      [[fallthrough]];
    default:
      return StmtError(Diag(OutputExpr->getBeginLoc(),
                            diag::err_asm_invalid_lvalue_in_output)
                       << OutputExpr->getSourceRange());
    }

    unsigned Size = Context.getTypeSize(OutputExpr->getType());
    if (!Context.getTargetInfo().validateOutputSize(
            FeatureMap,
            GCCAsmStmt::ExtractStringFromGCCAsmStmtComponent(Constraint),
            Size)) {
      targetDiag(OutputExpr->getBeginLoc(), diag::err_asm_invalid_output_size)
          << Info.getConstraintStr();
      return CreateGCCAsmStmt();
    }
  }

  SmallVector<TargetInfo::ConstraintInfo, 4> InputConstraintInfos;

  for (unsigned i = NumOutputs, e = NumOutputs + NumInputs; i != e; i++) {
    Expr *Constraint = constraints[i];

    StringRef InputName;
    if (Names[i])
      InputName = Names[i]->getName();

    std::string ConstraintStr =
        GCCAsmStmt::ExtractStringFromGCCAsmStmtComponent(Constraint);

    TargetInfo::ConstraintInfo Info(ConstraintStr, InputName);
    if (!Context.getTargetInfo().validateInputConstraint(OutputConstraintInfos,
                                                         Info)) {
      targetDiag(Constraint->getBeginLoc(),
                 diag::err_asm_invalid_input_constraint)
          << Info.getConstraintStr();
      return CreateGCCAsmStmt();
    }

    ExprResult ER = CheckPlaceholderExpr(Exprs[i]);
    if (ER.isInvalid())
      return StmtError();
    Exprs[i] = ER.get();

    Expr *InputExpr = Exprs[i];

    if (InputExpr->getType()->isMemberPointerType())
      return StmtError(Diag(InputExpr->getBeginLoc(),
                            diag::err_asm_pmf_through_constraint_not_permitted)
                       << InputExpr->getSourceRange());

    // Referring to parameters is not allowed in naked functions.
    if (CheckNakedParmReference(InputExpr, *this))
      return StmtError();

    // Check that the input expression is compatible with memory constraint.
    if (Info.allowsMemory() &&
        checkExprMemoryConstraintCompat(*this, InputExpr, Info, true))
      return StmtError();

    // Only allow void types for memory constraints.
    if (Info.allowsMemory() && !Info.allowsRegister()) {
      if (CheckAsmLValue(InputExpr, *this))
        return StmtError(Diag(InputExpr->getBeginLoc(),
                              diag::err_asm_invalid_lvalue_in_input)
                         << Info.getConstraintStr()
                         << InputExpr->getSourceRange());
    } else {
      ExprResult Result = DefaultFunctionArrayLvalueConversion(Exprs[i]);
      if (Result.isInvalid())
        return StmtError();

      InputExpr = Exprs[i] = Result.get();

      if (Info.requiresImmediateConstant() && !Info.allowsRegister()) {
        if (!InputExpr->isValueDependent()) {
          Expr::EvalResult EVResult;
          if (InputExpr->EvaluateAsRValue(EVResult, Context, true)) {
            // For compatibility with GCC, we also allow pointers that would be
            // integral constant expressions if they were cast to int.
            llvm::APSInt IntResult;
            if (EVResult.Val.toIntegralConstant(IntResult, InputExpr->getType(),
                                                Context))
              if (!Info.isValidAsmImmediate(IntResult))
                return StmtError(
                    Diag(InputExpr->getBeginLoc(),
                         diag::err_invalid_asm_value_for_constraint)
                    << toString(IntResult, 10) << Info.getConstraintStr()
                    << InputExpr->getSourceRange());
          }
        }
      }
    }

    if (Info.allowsRegister()) {
      if (InputExpr->getType()->isVoidType()) {
        return StmtError(
            Diag(InputExpr->getBeginLoc(), diag::err_asm_invalid_type_in_input)
            << InputExpr->getType() << Info.getConstraintStr()
            << InputExpr->getSourceRange());
      }
    }

    if (InputExpr->getType()->isBitIntType())
      return StmtError(
          Diag(InputExpr->getBeginLoc(), diag::err_asm_invalid_type)
          << InputExpr->getType() << 1 /*Output*/
          << InputExpr->getSourceRange());

    InputConstraintInfos.push_back(Info);

    const Type *Ty = Exprs[i]->getType().getTypePtr();
    if (Ty->isDependentType())
      continue;

    if (!Ty->isVoidType() || !Info.allowsMemory())
      if (RequireCompleteType(InputExpr->getBeginLoc(), Exprs[i]->getType(),
                              diag::err_dereference_incomplete_type))
        return StmtError();

    unsigned Size = Context.getTypeSize(Ty);
    if (!Context.getTargetInfo().validateInputSize(FeatureMap, ConstraintStr,
                                                   Size))
      return targetDiag(InputExpr->getBeginLoc(),
                        diag::err_asm_invalid_input_size)
             << Info.getConstraintStr();
  }

  std::optional<SourceLocation> UnwindClobberLoc;

  // Check that the clobbers are valid.
  for (unsigned i = 0; i != NumClobbers; i++) {
    Expr *ClobberExpr = clobbers[i];

    std::string Clobber =
        GCCAsmStmt::ExtractStringFromGCCAsmStmtComponent(ClobberExpr);

    if (!Context.getTargetInfo().isValidClobber(Clobber)) {
      targetDiag(ClobberExpr->getBeginLoc(),
                 diag::err_asm_unknown_register_name)
          << Clobber;
      return new (Context) GCCAsmStmt(
          Context, AsmLoc, IsSimple, IsVolatile, NumOutputs, NumInputs, Names,
          constraints.data(), Exprs.data(), asmString, NumClobbers,
          clobbers.data(), NumLabels, RParenLoc);
    }

    if (Clobber == "unwind") {
      UnwindClobberLoc = ClobberExpr->getBeginLoc();
    }
  }

  // Using unwind clobber and asm-goto together is not supported right now.
  if (UnwindClobberLoc && NumLabels > 0) {
    targetDiag(*UnwindClobberLoc, diag::err_asm_unwind_and_goto);
    return CreateGCCAsmStmt();
  }

  GCCAsmStmt *NS = CreateGCCAsmStmt();
  // Validate the asm string, ensuring it makes sense given the operands we
  // have.

  auto GetLocation = [this](const Expr *Str, unsigned Offset) {
    if (auto *SL = dyn_cast<StringLiteral>(Str))
      return getLocationOfStringLiteralByte(SL, Offset);
    return Str->getBeginLoc();
  };

  SmallVector<GCCAsmStmt::AsmStringPiece, 8> Pieces;
  unsigned DiagOffs;
  if (unsigned DiagID = NS->AnalyzeAsmString(Pieces, Context, DiagOffs)) {
    targetDiag(GetLocation(asmString, DiagOffs), DiagID)
        << asmString->getSourceRange();
    return NS;
  }

  // Validate constraints and modifiers.
  for (unsigned i = 0, e = Pieces.size(); i != e; ++i) {
    GCCAsmStmt::AsmStringPiece &Piece = Pieces[i];
    if (!Piece.isOperand()) continue;

    // Look for the correct constraint index.
    unsigned ConstraintIdx = Piece.getOperandNo();
    unsigned NumOperands = NS->getNumOutputs() + NS->getNumInputs();
    // Labels are the last in the Exprs list.
    if (NS->isAsmGoto() && ConstraintIdx >= NumOperands)
      continue;
    // Look for the (ConstraintIdx - NumOperands + 1)th constraint with
    // modifier '+'.
    if (ConstraintIdx >= NumOperands) {
      unsigned I = 0, E = NS->getNumOutputs();

      for (unsigned Cnt = ConstraintIdx - NumOperands; I != E; ++I)
        if (OutputConstraintInfos[I].isReadWrite() && Cnt-- == 0) {
          ConstraintIdx = I;
          break;
        }

      assert(I != E && "Invalid operand number should have been caught in "
                       " AnalyzeAsmString");
    }

    // Now that we have the right indexes go ahead and check.
    Expr *Constraint = constraints[ConstraintIdx];
    const Type *Ty = Exprs[ConstraintIdx]->getType().getTypePtr();
    if (Ty->isDependentType() || Ty->isIncompleteType())
      continue;

    unsigned Size = Context.getTypeSize(Ty);
    std::string SuggestedModifier;
    if (!Context.getTargetInfo().validateConstraintModifier(
            GCCAsmStmt::ExtractStringFromGCCAsmStmtComponent(Constraint),
            Piece.getModifier(), Size, SuggestedModifier)) {
      targetDiag(Exprs[ConstraintIdx]->getBeginLoc(),
                 diag::warn_asm_mismatched_size_modifier);

      if (!SuggestedModifier.empty()) {
        auto B = targetDiag(Piece.getRange().getBegin(),
                            diag::note_asm_missing_constraint_modifier)
                 << SuggestedModifier;
        if (isa<StringLiteral>(Constraint)) {
          SuggestedModifier = "%" + SuggestedModifier + Piece.getString();
          B << FixItHint::CreateReplacement(Piece.getRange(),
                                            SuggestedModifier);
        }
      }
    }
  }

  // Validate tied input operands for type mismatches.
  unsigned NumAlternatives = ~0U;
  for (unsigned i = 0, e = OutputConstraintInfos.size(); i != e; ++i) {
    TargetInfo::ConstraintInfo &Info = OutputConstraintInfos[i];
    StringRef ConstraintStr = Info.getConstraintStr();
    unsigned AltCount = ConstraintStr.count(',') + 1;
    if (NumAlternatives == ~0U) {
      NumAlternatives = AltCount;
    } else if (NumAlternatives != AltCount) {
      targetDiag(NS->getOutputExpr(i)->getBeginLoc(),
                 diag::err_asm_unexpected_constraint_alternatives)
          << NumAlternatives << AltCount;
      return NS;
    }
  }
  SmallVector<size_t, 4> InputMatchedToOutput(OutputConstraintInfos.size(),
                                              ~0U);
  for (unsigned i = 0, e = InputConstraintInfos.size(); i != e; ++i) {
    TargetInfo::ConstraintInfo &Info = InputConstraintInfos[i];
    StringRef ConstraintStr = Info.getConstraintStr();
    unsigned AltCount = ConstraintStr.count(',') + 1;
    if (NumAlternatives == ~0U) {
      NumAlternatives = AltCount;
    } else if (NumAlternatives != AltCount) {
      targetDiag(NS->getInputExpr(i)->getBeginLoc(),
                 diag::err_asm_unexpected_constraint_alternatives)
          << NumAlternatives << AltCount;
      return NS;
    }

    // If this is a tied constraint, verify that the output and input have
    // either exactly the same type, or that they are int/ptr operands with the
    // same size (int/long, int*/long, are ok etc).
    if (!Info.hasTiedOperand()) continue;

    unsigned TiedTo = Info.getTiedOperand();
    unsigned InputOpNo = i+NumOutputs;
    Expr *OutputExpr = Exprs[TiedTo];
    Expr *InputExpr = Exprs[InputOpNo];

    // Make sure no more than one input constraint matches each output.
    assert(TiedTo < InputMatchedToOutput.size() && "TiedTo value out of range");
    if (InputMatchedToOutput[TiedTo] != ~0U) {
      targetDiag(NS->getInputExpr(i)->getBeginLoc(),
                 diag::err_asm_input_duplicate_match)
          << TiedTo;
      targetDiag(NS->getInputExpr(InputMatchedToOutput[TiedTo])->getBeginLoc(),
                 diag::note_asm_input_duplicate_first)
          << TiedTo;
      return NS;
    }
    InputMatchedToOutput[TiedTo] = i;

    if (OutputExpr->isTypeDependent() || InputExpr->isTypeDependent())
      continue;

    QualType InTy = InputExpr->getType();
    QualType OutTy = OutputExpr->getType();
    if (Context.hasSameType(InTy, OutTy))
      continue;  // All types can be tied to themselves.

    // Decide if the input and output are in the same domain (integer/ptr or
    // floating point.
    enum AsmDomain {
      AD_Int, AD_FP, AD_Other
    } InputDomain, OutputDomain;

    if (InTy->isIntegerType() || InTy->isPointerType())
      InputDomain = AD_Int;
    else if (InTy->isRealFloatingType())
      InputDomain = AD_FP;
    else
      InputDomain = AD_Other;

    if (OutTy->isIntegerType() || OutTy->isPointerType())
      OutputDomain = AD_Int;
    else if (OutTy->isRealFloatingType())
      OutputDomain = AD_FP;
    else
      OutputDomain = AD_Other;

    // They are ok if they are the same size and in the same domain.  This
    // allows tying things like:
    //   void* to int*
    //   void* to int            if they are the same size.
    //   double to long double   if they are the same size.
    //
    uint64_t OutSize = Context.getTypeSize(OutTy);
    uint64_t InSize = Context.getTypeSize(InTy);
    if (OutSize == InSize && InputDomain == OutputDomain &&
        InputDomain != AD_Other)
      continue;

    // If the smaller input/output operand is not mentioned in the asm string,
    // then we can promote the smaller one to a larger input and the asm string
    // won't notice.
    bool SmallerValueMentioned = false;

    // If this is a reference to the input and if the input was the smaller
    // one, then we have to reject this asm.
    if (isOperandMentioned(InputOpNo, Pieces)) {
      // This is a use in the asm string of the smaller operand.  Since we
      // codegen this by promoting to a wider value, the asm will get printed
      // "wrong".
      SmallerValueMentioned |= InSize < OutSize;
    }
    if (isOperandMentioned(TiedTo, Pieces)) {
      // If this is a reference to the output, and if the output is the larger
      // value, then it's ok because we'll promote the input to the larger type.
      SmallerValueMentioned |= OutSize < InSize;
    }

    // If the input is an integer register while the output is floating point,
    // or vice-versa, there is no way they can work together.
    bool FPTiedToInt = (InputDomain == AD_FP) ^ (OutputDomain == AD_FP);

    // If the smaller value wasn't mentioned in the asm string, and if the
    // output was a register, just extend the shorter one to the size of the
    // larger one.
    if (!SmallerValueMentioned && !FPTiedToInt && InputDomain != AD_Other &&
        OutputConstraintInfos[TiedTo].allowsRegister()) {

      // FIXME: GCC supports the OutSize to be 128 at maximum. Currently codegen
      // crash when the size larger than the register size. So we limit it here.
      if (OutTy->isStructureType() &&
          Context.getIntTypeForBitwidth(OutSize, /*Signed*/ false).isNull()) {
        targetDiag(OutputExpr->getExprLoc(), diag::err_store_value_to_reg);
        return NS;
      }

      continue;
    }

    // Either both of the operands were mentioned or the smaller one was
    // mentioned.  One more special case that we'll allow: if the tied input is
    // integer, unmentioned, and is a constant, then we'll allow truncating it
    // down to the size of the destination.
    if (InputDomain == AD_Int && OutputDomain == AD_Int &&
        !isOperandMentioned(InputOpNo, Pieces) &&
        InputExpr->isEvaluatable(Context)) {
      CastKind castKind =
        (OutTy->isBooleanType() ? CK_IntegralToBoolean : CK_IntegralCast);
      InputExpr = ImpCastExprToType(InputExpr, OutTy, castKind).get();
      Exprs[InputOpNo] = InputExpr;
      NS->setInputExpr(i, InputExpr);
      continue;
    }

    targetDiag(InputExpr->getBeginLoc(), diag::err_asm_tying_incompatible_types)
        << InTy << OutTy << OutputExpr->getSourceRange()
        << InputExpr->getSourceRange();
    return NS;
  }

  // Check for conflicts between clobber list and input or output lists
  SourceLocation ConstraintLoc = getClobberConflictLocation(
      Exprs, constraints.data(), clobbers.data(), NumClobbers, NumLabels,
      Context.getTargetInfo(), Context);
  if (ConstraintLoc.isValid())
    targetDiag(ConstraintLoc, diag::error_inoutput_conflict_with_clobber);

  // Check for duplicate asm operand name between input, output and label lists.
  typedef std::pair<StringRef , Expr *> NamedOperand;
  SmallVector<NamedOperand, 4> NamedOperandList;
  for (unsigned i = 0, e = NumOutputs + NumInputs + NumLabels; i != e; ++i)
    if (Names[i])
      NamedOperandList.emplace_back(
          std::make_pair(Names[i]->getName(), Exprs[i]));
  // Sort NamedOperandList.
  llvm::stable_sort(NamedOperandList, llvm::less_first());
  // Find adjacent duplicate operand.
  SmallVector<NamedOperand, 4>::iterator Found =
      std::adjacent_find(begin(NamedOperandList), end(NamedOperandList),
                         [](const NamedOperand &LHS, const NamedOperand &RHS) {
                           return LHS.first == RHS.first;
                         });
  if (Found != NamedOperandList.end()) {
    Diag((Found + 1)->second->getBeginLoc(),
         diag::error_duplicate_asm_operand_name)
        << (Found + 1)->first;
    Diag(Found->second->getBeginLoc(), diag::note_duplicate_asm_operand_name)
        << Found->first;
    return StmtError();
  }
  if (NS->isAsmGoto())
    setFunctionHasBranchIntoScope();

  CleanupVarDeclMarking();
  DiscardCleanupsInEvaluationContext();
  return NS;
}

void Sema::FillInlineAsmIdentifierInfo(Expr *Res,
                                       llvm::InlineAsmIdentifierInfo &Info) {
  QualType T = Res->getType();
  Expr::EvalResult Eval;
  if (T->isFunctionType() || T->isDependentType())
    return Info.setLabel(Res);
  if (Res->isPRValue()) {
    bool IsEnum = isa<clang::EnumType>(T);
    if (DeclRefExpr *DRE = dyn_cast<clang::DeclRefExpr>(Res))
      if (DRE->getDecl()->getKind() == Decl::EnumConstant)
        IsEnum = true;
    if (IsEnum && Res->EvaluateAsRValue(Eval, Context))
      return Info.setEnum(Eval.Val.getInt().getSExtValue());

    return Info.setLabel(Res);
  }
  unsigned Size = Context.getTypeSizeInChars(T).getQuantity();
  unsigned Type = Size;
  if (const auto *ATy = Context.getAsArrayType(T))
    Type = Context.getTypeSizeInChars(ATy->getElementType()).getQuantity();
  bool IsGlobalLV = false;
  if (Res->EvaluateAsLValue(Eval, Context))
    IsGlobalLV = Eval.isGlobalLValue();
  Info.setVar(Res, IsGlobalLV, Size, Type);
}

ExprResult Sema::LookupInlineAsmIdentifier(CXXScopeSpec &SS,
                                           SourceLocation TemplateKWLoc,
                                           UnqualifiedId &Id,
                                           bool IsUnevaluatedContext) {

  if (IsUnevaluatedContext)
    PushExpressionEvaluationContext(
        ExpressionEvaluationContext::UnevaluatedAbstract,
        ReuseLambdaContextDecl);

  ExprResult Result = ActOnIdExpression(getCurScope(), SS, TemplateKWLoc, Id,
                                        /*trailing lparen*/ false,
                                        /*is & operand*/ false,
                                        /*CorrectionCandidateCallback=*/nullptr,
                                        /*IsInlineAsmIdentifier=*/ true);

  if (IsUnevaluatedContext)
    PopExpressionEvaluationContext();

  if (!Result.isUsable()) return Result;

  Result = CheckPlaceholderExpr(Result.get());
  if (!Result.isUsable()) return Result;

  // Referring to parameters is not allowed in naked functions.
  if (CheckNakedParmReference(Result.get(), *this))
    return ExprError();

  QualType T = Result.get()->getType();

  if (T->isDependentType()) {
    return Result;
  }

  // Any sort of function type is fine.
  if (T->isFunctionType()) {
    return Result;
  }

  // Otherwise, it needs to be a complete type.
  if (RequireCompleteExprType(Result.get(), diag::err_asm_incomplete_type)) {
    return ExprError();
  }

  return Result;
}

bool Sema::LookupInlineAsmField(StringRef Base, StringRef Member,
                                unsigned &Offset, SourceLocation AsmLoc) {
  Offset = 0;
  SmallVector<StringRef, 2> Members;
  Member.split(Members, ".");

  NamedDecl *FoundDecl = nullptr;

  // MS InlineAsm uses 'this' as a base
  if (getLangOpts().CPlusPlus && Base == "this") {
    if (const Type *PT = getCurrentThisType().getTypePtrOrNull())
      FoundDecl = PT->getPointeeType()->getAsTagDecl();
  } else {
    LookupResult BaseResult(*this, &Context.Idents.get(Base), SourceLocation(),
                            LookupOrdinaryName);
    if (LookupName(BaseResult, getCurScope()) && BaseResult.isSingleResult())
      FoundDecl = BaseResult.getFoundDecl();
  }

  if (!FoundDecl)
    return true;

  for (StringRef NextMember : Members) {
    const RecordType *RT = nullptr;
    if (VarDecl *VD = dyn_cast<VarDecl>(FoundDecl))
      RT = VD->getType()->getAsCanonical<RecordType>();
    else if (TypedefNameDecl *TD = dyn_cast<TypedefNameDecl>(FoundDecl)) {
      MarkAnyDeclReferenced(TD->getLocation(), TD, /*OdrUse=*/false);
      // MS InlineAsm often uses struct pointer aliases as a base
      QualType QT = TD->getUnderlyingType();
      if (const auto *PT = QT->getAs<PointerType>())
        QT = PT->getPointeeType();
      RT = QT->getAsCanonical<RecordType>();
    } else if (TypeDecl *TD = dyn_cast<TypeDecl>(FoundDecl))
<<<<<<< HEAD
      RT = Context.getTypeDeclType(TD)->getAs<RecordType>();
=======
      RT = QualType(Context.getCanonicalTypeDeclType(TD))
               ->getAsCanonical<RecordType>();
>>>>>>> 35227056
    else if (FieldDecl *TD = dyn_cast<FieldDecl>(FoundDecl))
      RT = TD->getType()->getAsCanonical<RecordType>();
    if (!RT)
      return true;

    if (RequireCompleteType(AsmLoc, QualType(RT, 0),
                            diag::err_asm_incomplete_type))
      return true;

    LookupResult FieldResult(*this, &Context.Idents.get(NextMember),
                             SourceLocation(), LookupMemberName);

    RecordDecl *RD = RT->getOriginalDecl()->getDefinitionOrSelf();
    if (!LookupQualifiedName(FieldResult, RD))
      return true;

    if (!FieldResult.isSingleResult())
      return true;
    FoundDecl = FieldResult.getFoundDecl();

    // FIXME: Handle IndirectFieldDecl?
    FieldDecl *FD = dyn_cast<FieldDecl>(FoundDecl);
    if (!FD)
      return true;

    const ASTRecordLayout &RL = Context.getASTRecordLayout(RD);
    unsigned i = FD->getFieldIndex();
    CharUnits Result = Context.toCharUnitsFromBits(RL.getFieldOffset(i));
    Offset += (unsigned)Result.getQuantity();
  }

  return false;
}

ExprResult
Sema::LookupInlineAsmVarDeclField(Expr *E, StringRef Member,
                                  SourceLocation AsmLoc) {

  QualType T = E->getType();
  if (T->isDependentType()) {
    DeclarationNameInfo NameInfo;
    NameInfo.setLoc(AsmLoc);
    NameInfo.setName(&Context.Idents.get(Member));
    return CXXDependentScopeMemberExpr::Create(
        Context, E, T, /*IsArrow=*/false, AsmLoc, NestedNameSpecifierLoc(),
        SourceLocation(),
        /*FirstQualifierFoundInScope=*/nullptr, NameInfo, /*TemplateArgs=*/nullptr);
  }

  auto *RD = T->getAsRecordDecl();
  // FIXME: Diagnose this as field access into a scalar type.
  if (!RD)
    return ExprResult();

  LookupResult FieldResult(*this, &Context.Idents.get(Member), AsmLoc,
                           LookupMemberName);

<<<<<<< HEAD
  if (!LookupQualifiedName(FieldResult,
                           RT->getOriginalDecl()->getDefinitionOrSelf()))
=======
  if (!LookupQualifiedName(FieldResult, RD))
>>>>>>> 35227056
    return ExprResult();

  // Only normal and indirect field results will work.
  ValueDecl *FD = dyn_cast<FieldDecl>(FieldResult.getFoundDecl());
  if (!FD)
    FD = dyn_cast<IndirectFieldDecl>(FieldResult.getFoundDecl());
  if (!FD)
    return ExprResult();

  // Make an Expr to thread through OpDecl.
  ExprResult Result = BuildMemberReferenceExpr(
      E, E->getType(), AsmLoc, /*IsArrow=*/false, CXXScopeSpec(),
      SourceLocation(), nullptr, FieldResult, nullptr, nullptr);

  return Result;
}

StmtResult Sema::ActOnMSAsmStmt(SourceLocation AsmLoc, SourceLocation LBraceLoc,
                                ArrayRef<Token> AsmToks,
                                StringRef AsmString,
                                unsigned NumOutputs, unsigned NumInputs,
                                ArrayRef<StringRef> Constraints,
                                ArrayRef<StringRef> Clobbers,
                                ArrayRef<Expr*> Exprs,
                                SourceLocation EndLoc) {
  bool IsSimple = (NumOutputs != 0 || NumInputs != 0);
  setFunctionHasBranchProtectedScope();

  bool InvalidOperand = false;
  for (uint64_t I = 0; I < NumOutputs + NumInputs; ++I) {
    Expr *E = Exprs[I];
    if (E->getType()->isBitIntType()) {
      InvalidOperand = true;
      Diag(E->getBeginLoc(), diag::err_asm_invalid_type)
          << E->getType() << (I < NumOutputs)
          << E->getSourceRange();
    } else if (E->refersToBitField()) {
      InvalidOperand = true;
      FieldDecl *BitField = E->getSourceBitField();
      Diag(E->getBeginLoc(), diag::err_ms_asm_bitfield_unsupported)
          << E->getSourceRange();
      Diag(BitField->getLocation(), diag::note_bitfield_decl);
    }
  }
  if (InvalidOperand)
    return StmtError();

  MSAsmStmt *NS =
    new (Context) MSAsmStmt(Context, AsmLoc, LBraceLoc, IsSimple,
                            /*IsVolatile*/ true, AsmToks, NumOutputs, NumInputs,
                            Constraints, Exprs, AsmString,
                            Clobbers, EndLoc);
  return NS;
}

LabelDecl *Sema::GetOrCreateMSAsmLabel(StringRef ExternalLabelName,
                                       SourceLocation Location,
                                       bool AlwaysCreate) {
  LabelDecl* Label = LookupOrCreateLabel(PP.getIdentifierInfo(ExternalLabelName),
                                         Location);

  if (Label->isMSAsmLabel()) {
    // If we have previously created this label implicitly, mark it as used.
    Label->markUsed(Context);
  } else {
    // Otherwise, insert it, but only resolve it if we have seen the label itself.
    std::string InternalName;
    llvm::raw_string_ostream OS(InternalName);
    // Create an internal name for the label.  The name should not be a valid
    // mangled name, and should be unique.  We use a dot to make the name an
    // invalid mangled name. We use LLVM's inline asm ${:uid} escape so that a
    // unique label is generated each time this blob is emitted, even after
    // inlining or LTO.
    OS << "__MSASMLABEL_.${:uid}__";
    for (char C : ExternalLabelName) {
      OS << C;
      // We escape '$' in asm strings by replacing it with "$$"
      if (C == '$')
        OS << '$';
    }
    Label->setMSAsmLabel(OS.str());
  }
  if (AlwaysCreate) {
    // The label might have been created implicitly from a previously encountered
    // goto statement.  So, for both newly created and looked up labels, we mark
    // them as resolved.
    Label->setMSAsmLabelResolved();
  }
  // Adjust their location for being able to generate accurate diagnostics.
  Label->setLocation(Location);

  return Label;
}<|MERGE_RESOLUTION|>--- conflicted
+++ resolved
@@ -894,12 +894,8 @@
         QT = PT->getPointeeType();
       RT = QT->getAsCanonical<RecordType>();
     } else if (TypeDecl *TD = dyn_cast<TypeDecl>(FoundDecl))
-<<<<<<< HEAD
-      RT = Context.getTypeDeclType(TD)->getAs<RecordType>();
-=======
       RT = QualType(Context.getCanonicalTypeDeclType(TD))
                ->getAsCanonical<RecordType>();
->>>>>>> 35227056
     else if (FieldDecl *TD = dyn_cast<FieldDecl>(FoundDecl))
       RT = TD->getType()->getAsCanonical<RecordType>();
     if (!RT)
@@ -957,12 +953,7 @@
   LookupResult FieldResult(*this, &Context.Idents.get(Member), AsmLoc,
                            LookupMemberName);
 
-<<<<<<< HEAD
-  if (!LookupQualifiedName(FieldResult,
-                           RT->getOriginalDecl()->getDefinitionOrSelf()))
-=======
   if (!LookupQualifiedName(FieldResult, RD))
->>>>>>> 35227056
     return ExprResult();
 
   // Only normal and indirect field results will work.
