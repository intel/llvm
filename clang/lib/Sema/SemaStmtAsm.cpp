//===--- SemaStmtAsm.cpp - Semantic Analysis for Asm Statements -----------===//
//
// Part of the LLVM Project, under the Apache License v2.0 with LLVM Exceptions.
// See https://llvm.org/LICENSE.txt for license information.
// SPDX-License-Identifier: Apache-2.0 WITH LLVM-exception
//
//===----------------------------------------------------------------------===//
//
//  This file implements semantic analysis for inline asm statements.
//
//===----------------------------------------------------------------------===//

#include "clang/AST/ExprCXX.h"
#include "clang/AST/RecordLayout.h"
#include "clang/AST/TypeLoc.h"
#include "clang/Basic/TargetInfo.h"
#include "clang/Lex/Preprocessor.h"
#include "clang/Sema/Initialization.h"
#include "clang/Sema/Lookup.h"
#include "clang/Sema/Scope.h"
#include "clang/Sema/ScopeInfo.h"
#include "clang/Sema/SemaInternal.h"
#include "llvm/ADT/ArrayRef.h"
#include "llvm/ADT/StringSet.h"
#include "llvm/MC/MCParser/MCAsmParser.h"
using namespace clang;
using namespace sema;

/// Remove the upper-level LValueToRValue cast from an expression.
static void removeLValueToRValueCast(Expr *E) {
  Expr *Parent = E;
  Expr *ExprUnderCast = nullptr;
  SmallVector<Expr *, 8> ParentsToUpdate;

  while (true) {
    ParentsToUpdate.push_back(Parent);
    if (auto *ParenE = dyn_cast<ParenExpr>(Parent)) {
      Parent = ParenE->getSubExpr();
      continue;
    }

    Expr *Child = nullptr;
    CastExpr *ParentCast = dyn_cast<CastExpr>(Parent);
    if (ParentCast)
      Child = ParentCast->getSubExpr();
    else
      return;

    if (auto *CastE = dyn_cast<CastExpr>(Child))
      if (CastE->getCastKind() == CK_LValueToRValue) {
        ExprUnderCast = CastE->getSubExpr();
        // LValueToRValue cast inside GCCAsmStmt requires an explicit cast.
        ParentCast->setSubExpr(ExprUnderCast);
        break;
      }
    Parent = Child;
  }

  // Update parent expressions to have same ValueType as the underlying.
  assert(ExprUnderCast &&
         "Should be reachable only if LValueToRValue cast was found!");
  auto ValueKind = ExprUnderCast->getValueKind();
  for (Expr *E : ParentsToUpdate)
    E->setValueKind(ValueKind);
}

/// Emit a warning about usage of "noop"-like casts for lvalues (GNU extension)
/// and fix the argument with removing LValueToRValue cast from the expression.
static void emitAndFixInvalidAsmCastLValue(const Expr *LVal, Expr *BadArgument,
                                           Sema &S) {
  if (!S.getLangOpts().HeinousExtensions) {
    S.Diag(LVal->getBeginLoc(), diag::err_invalid_asm_cast_lvalue)
        << BadArgument->getSourceRange();
  } else {
    S.Diag(LVal->getBeginLoc(), diag::warn_invalid_asm_cast_lvalue)
        << BadArgument->getSourceRange();
  }
  removeLValueToRValueCast(BadArgument);
}

/// CheckAsmLValue - GNU C has an extremely ugly extension whereby they silently
/// ignore "noop" casts in places where an lvalue is required by an inline asm.
/// We emulate this behavior when -fheinous-gnu-extensions is specified, but
/// provide a strong guidance to not use it.
///
/// This method checks to see if the argument is an acceptable l-value and
/// returns false if it is a case we can handle.
static bool CheckAsmLValue(Expr *E, Sema &S) {
  // Type dependent expressions will be checked during instantiation.
  if (E->isTypeDependent())
    return false;

  if (E->isLValue())
    return false;  // Cool, this is an lvalue.

  // Okay, this is not an lvalue, but perhaps it is the result of a cast that we
  // are supposed to allow.
  const Expr *E2 = E->IgnoreParenNoopCasts(S.Context);
  if (E != E2 && E2->isLValue()) {
    emitAndFixInvalidAsmCastLValue(E2, E, S);
    // Accept, even if we emitted an error diagnostic.
    return false;
  }

  // None of the above, just randomly invalid non-lvalue.
  return true;
}

/// isOperandMentioned - Return true if the specified operand # is mentioned
/// anywhere in the decomposed asm string.
static bool
isOperandMentioned(unsigned OpNo,
                   ArrayRef<GCCAsmStmt::AsmStringPiece> AsmStrPieces) {
  for (unsigned p = 0, e = AsmStrPieces.size(); p != e; ++p) {
    const GCCAsmStmt::AsmStringPiece &Piece = AsmStrPieces[p];
    if (!Piece.isOperand())
      continue;

    // If this is a reference to the input and if the input was the smaller
    // one, then we have to reject this asm.
    if (Piece.getOperandNo() == OpNo)
      return true;
  }
  return false;
}

static bool CheckNakedParmReference(Expr *E, Sema &S) {
  FunctionDecl *Func = dyn_cast<FunctionDecl>(S.CurContext);
  if (!Func)
    return false;
  if (!Func->hasAttr<NakedAttr>())
    return false;

  SmallVector<Expr*, 4> WorkList;
  WorkList.push_back(E);
  while (WorkList.size()) {
    Expr *E = WorkList.pop_back_val();
    if (isa<CXXThisExpr>(E)) {
      S.Diag(E->getBeginLoc(), diag::err_asm_naked_this_ref);
      S.Diag(Func->getAttr<NakedAttr>()->getLocation(), diag::note_attribute);
      return true;
    }
    if (DeclRefExpr *DRE = dyn_cast<DeclRefExpr>(E)) {
      if (isa<ParmVarDecl>(DRE->getDecl())) {
        S.Diag(DRE->getBeginLoc(), diag::err_asm_naked_parm_ref);
        S.Diag(Func->getAttr<NakedAttr>()->getLocation(), diag::note_attribute);
        return true;
      }
    }
    for (Stmt *Child : E->children()) {
      if (Expr *E = dyn_cast_or_null<Expr>(Child))
        WorkList.push_back(E);
    }
  }
  return false;
}

/// Returns true if given expression is not compatible with inline
/// assembly's memory constraint; false otherwise.
static bool checkExprMemoryConstraintCompat(Sema &S, Expr *E,
                                            TargetInfo::ConstraintInfo &Info,
                                            bool is_input_expr) {
  enum {
    ExprBitfield = 0,
    ExprVectorElt,
    ExprGlobalRegVar,
    ExprSafeType
  } EType = ExprSafeType;

  // Bitfields, vector elements and global register variables are not
  // compatible.
  if (E->refersToBitField())
    EType = ExprBitfield;
  else if (E->refersToVectorElement())
    EType = ExprVectorElt;
  else if (E->refersToGlobalRegisterVar())
    EType = ExprGlobalRegVar;

  if (EType != ExprSafeType) {
    S.Diag(E->getBeginLoc(), diag::err_asm_non_addr_value_in_memory_constraint)
        << EType << is_input_expr << Info.getConstraintStr()
        << E->getSourceRange();
    return true;
  }

  return false;
}

// Extracting the register name from the Expression value,
// if there is no register name to extract, returns ""
static StringRef extractRegisterName(const Expr *Expression,
                                     const TargetInfo &Target) {
  Expression = Expression->IgnoreImpCasts();
  if (const DeclRefExpr *AsmDeclRef = dyn_cast<DeclRefExpr>(Expression)) {
    // Handle cases where the expression is a variable
    const VarDecl *Variable = dyn_cast<VarDecl>(AsmDeclRef->getDecl());
    if (Variable && Variable->getStorageClass() == SC_Register) {
      if (AsmLabelAttr *Attr = Variable->getAttr<AsmLabelAttr>())
        if (Target.isValidGCCRegisterName(Attr->getLabel()))
          return Target.getNormalizedGCCRegisterName(Attr->getLabel(), true);
    }
  }
  return "";
}

// Checks if there is a conflict between the input and output lists with the
// clobbers list. If there's a conflict, returns the location of the
// conflicted clobber, else returns nullptr
static SourceLocation
getClobberConflictLocation(MultiExprArg Exprs, StringLiteral **Constraints,
                           StringLiteral **Clobbers, int NumClobbers,
                           unsigned NumLabels,
                           const TargetInfo &Target, ASTContext &Cont) {
  llvm::StringSet<> InOutVars;
  // Collect all the input and output registers from the extended asm
  // statement in order to check for conflicts with the clobber list
  for (unsigned int i = 0; i < Exprs.size() - NumLabels; ++i) {
    StringRef Constraint = Constraints[i]->getString();
    StringRef InOutReg = Target.getConstraintRegister(
        Constraint, extractRegisterName(Exprs[i], Target));
    if (InOutReg != "")
      InOutVars.insert(InOutReg);
  }
  // Check for each item in the clobber list if it conflicts with the input
  // or output
  for (int i = 0; i < NumClobbers; ++i) {
    StringRef Clobber = Clobbers[i]->getString();
    // We only check registers, therefore we don't check cc and memory
    // clobbers
    if (Clobber == "cc" || Clobber == "memory")
      continue;
    Clobber = Target.getNormalizedGCCRegisterName(Clobber, true);
    // Go over the output's registers we collected
    if (InOutVars.count(Clobber))
      return Clobbers[i]->getBeginLoc();
  }
  return SourceLocation();
}

StmtResult Sema::ActOnGCCAsmStmt(SourceLocation AsmLoc, bool IsSimple,
                                 bool IsVolatile, unsigned NumOutputs,
                                 unsigned NumInputs, IdentifierInfo **Names,
                                 MultiExprArg constraints, MultiExprArg Exprs,
                                 Expr *asmString, MultiExprArg clobbers,
                                 unsigned NumLabels,
                                 SourceLocation RParenLoc) {
  unsigned NumClobbers = clobbers.size();
  StringLiteral **Constraints =
    reinterpret_cast<StringLiteral**>(constraints.data());
  StringLiteral *AsmString = cast<StringLiteral>(asmString);
  StringLiteral **Clobbers = reinterpret_cast<StringLiteral**>(clobbers.data());

  SmallVector<TargetInfo::ConstraintInfo, 4> OutputConstraintInfos;

  // The parser verifies that there is a string literal here.
  assert(AsmString->isAscii());

  // Skip all the checks if we are compiling SYCL device code, but the function
  // is not marked to be used on device, this code won't be codegen'ed anyway.
  if (getLangOpts().SYCLIsDevice) {
<<<<<<< HEAD
    return new (Context)
      GCCAsmStmt(Context, AsmLoc, IsSimple, IsVolatile, NumOutputs,
                 NumInputs, Names, Constraints, Exprs.data(), AsmString,
                 NumClobbers, Clobbers, NumLabels, RParenLoc);
=======
    SYCLDiagIfDeviceCode(AsmLoc, diag::err_sycl_restrict)
        << KernelUseAssembly;
    GCCAsmStmt *NS = new (Context) GCCAsmStmt(
        Context, AsmLoc, IsSimple, IsVolatile, NumOutputs, NumInputs, Names,
        Constraints, Exprs.data(), AsmString, NumClobbers, Clobbers, RParenLoc);
    return NS;
>>>>>>> 74527fc4
  }

  for (unsigned i = 0; i != NumOutputs; i++) {
    StringLiteral *Literal = Constraints[i];
    assert(Literal->isAscii());

    StringRef OutputName;
    if (Names[i])
      OutputName = Names[i]->getName();

    TargetInfo::ConstraintInfo Info(Literal->getString(), OutputName);
    if (!Context.getTargetInfo().validateOutputConstraint(Info)) {
      targetDiag(Literal->getBeginLoc(),
                 diag::err_asm_invalid_output_constraint)
          << Info.getConstraintStr();
      return new (Context)
          GCCAsmStmt(Context, AsmLoc, IsSimple, IsVolatile, NumOutputs,
                     NumInputs, Names, Constraints, Exprs.data(), AsmString,
                     NumClobbers, Clobbers, NumLabels, RParenLoc);
    }

    ExprResult ER = CheckPlaceholderExpr(Exprs[i]);
    if (ER.isInvalid())
      return StmtError();
    Exprs[i] = ER.get();

    // Check that the output exprs are valid lvalues.
    Expr *OutputExpr = Exprs[i];

    // Referring to parameters is not allowed in naked functions.
    if (CheckNakedParmReference(OutputExpr, *this))
      return StmtError();

    // Check that the output expression is compatible with memory constraint.
    if (Info.allowsMemory() &&
        checkExprMemoryConstraintCompat(*this, OutputExpr, Info, false))
      return StmtError();

    OutputConstraintInfos.push_back(Info);

    // If this is dependent, just continue.
    if (OutputExpr->isTypeDependent())
      continue;

    Expr::isModifiableLvalueResult IsLV =
        OutputExpr->isModifiableLvalue(Context, /*Loc=*/nullptr);
    switch (IsLV) {
    case Expr::MLV_Valid:
      // Cool, this is an lvalue.
      break;
    case Expr::MLV_ArrayType:
      // This is OK too.
      break;
    case Expr::MLV_LValueCast: {
      const Expr *LVal = OutputExpr->IgnoreParenNoopCasts(Context);
      emitAndFixInvalidAsmCastLValue(LVal, OutputExpr, *this);
      // Accept, even if we emitted an error diagnostic.
      break;
    }
    case Expr::MLV_IncompleteType:
    case Expr::MLV_IncompleteVoidType:
      if (RequireCompleteType(OutputExpr->getBeginLoc(), Exprs[i]->getType(),
                              diag::err_dereference_incomplete_type))
        return StmtError();
      LLVM_FALLTHROUGH;
    default:
      return StmtError(Diag(OutputExpr->getBeginLoc(),
                            diag::err_asm_invalid_lvalue_in_output)
                       << OutputExpr->getSourceRange());
    }

    unsigned Size = Context.getTypeSize(OutputExpr->getType());
    if (!Context.getTargetInfo().validateOutputSize(Literal->getString(),
                                                    Size)) {
      targetDiag(OutputExpr->getBeginLoc(), diag::err_asm_invalid_output_size)
          << Info.getConstraintStr();
      return new (Context)
          GCCAsmStmt(Context, AsmLoc, IsSimple, IsVolatile, NumOutputs,
                     NumInputs, Names, Constraints, Exprs.data(), AsmString,
                     NumClobbers, Clobbers, NumLabels, RParenLoc);
    }
  }

  SmallVector<TargetInfo::ConstraintInfo, 4> InputConstraintInfos;

  for (unsigned i = NumOutputs, e = NumOutputs + NumInputs; i != e; i++) {
    StringLiteral *Literal = Constraints[i];
    assert(Literal->isAscii());

    StringRef InputName;
    if (Names[i])
      InputName = Names[i]->getName();

    TargetInfo::ConstraintInfo Info(Literal->getString(), InputName);
    if (!Context.getTargetInfo().validateInputConstraint(OutputConstraintInfos,
                                                         Info)) {
      targetDiag(Literal->getBeginLoc(), diag::err_asm_invalid_input_constraint)
          << Info.getConstraintStr();
      return new (Context)
          GCCAsmStmt(Context, AsmLoc, IsSimple, IsVolatile, NumOutputs,
                     NumInputs, Names, Constraints, Exprs.data(), AsmString,
                     NumClobbers, Clobbers, NumLabels, RParenLoc);
    }

    ExprResult ER = CheckPlaceholderExpr(Exprs[i]);
    if (ER.isInvalid())
      return StmtError();
    Exprs[i] = ER.get();

    Expr *InputExpr = Exprs[i];

    // Referring to parameters is not allowed in naked functions.
    if (CheckNakedParmReference(InputExpr, *this))
      return StmtError();

    // Check that the input expression is compatible with memory constraint.
    if (Info.allowsMemory() &&
        checkExprMemoryConstraintCompat(*this, InputExpr, Info, true))
      return StmtError();

    // Only allow void types for memory constraints.
    if (Info.allowsMemory() && !Info.allowsRegister()) {
      if (CheckAsmLValue(InputExpr, *this))
        return StmtError(Diag(InputExpr->getBeginLoc(),
                              diag::err_asm_invalid_lvalue_in_input)
                         << Info.getConstraintStr()
                         << InputExpr->getSourceRange());
    } else if (Info.requiresImmediateConstant() && !Info.allowsRegister()) {
      if (!InputExpr->isValueDependent()) {
        Expr::EvalResult EVResult;
        if (!InputExpr->EvaluateAsRValue(EVResult, Context, true))
          return StmtError(
              Diag(InputExpr->getBeginLoc(), diag::err_asm_immediate_expected)
              << Info.getConstraintStr() << InputExpr->getSourceRange());

        // For compatibility with GCC, we also allow pointers that would be
        // integral constant expressions if they were cast to int.
        llvm::APSInt IntResult;
        if (!EVResult.Val.toIntegralConstant(IntResult, InputExpr->getType(),
                                             Context))
          return StmtError(
              Diag(InputExpr->getBeginLoc(), diag::err_asm_immediate_expected)
              << Info.getConstraintStr() << InputExpr->getSourceRange());

        if (!Info.isValidAsmImmediate(IntResult))
          return StmtError(Diag(InputExpr->getBeginLoc(),
                                diag::err_invalid_asm_value_for_constraint)
                           << IntResult.toString(10) << Info.getConstraintStr()
                           << InputExpr->getSourceRange());
      }

    } else {
      ExprResult Result = DefaultFunctionArrayLvalueConversion(Exprs[i]);
      if (Result.isInvalid())
        return StmtError();

      Exprs[i] = Result.get();
    }

    if (Info.allowsRegister()) {
      if (InputExpr->getType()->isVoidType()) {
        return StmtError(
            Diag(InputExpr->getBeginLoc(), diag::err_asm_invalid_type_in_input)
            << InputExpr->getType() << Info.getConstraintStr()
            << InputExpr->getSourceRange());
      }
    }

    InputConstraintInfos.push_back(Info);

    const Type *Ty = Exprs[i]->getType().getTypePtr();
    if (Ty->isDependentType())
      continue;

    if (!Ty->isVoidType() || !Info.allowsMemory())
      if (RequireCompleteType(InputExpr->getBeginLoc(), Exprs[i]->getType(),
                              diag::err_dereference_incomplete_type))
        return StmtError();

    unsigned Size = Context.getTypeSize(Ty);
    if (!Context.getTargetInfo().validateInputSize(Literal->getString(),
                                                   Size))
      return StmtResult(
          targetDiag(InputExpr->getBeginLoc(), diag::err_asm_invalid_input_size)
          << Info.getConstraintStr());
  }

  // Check that the clobbers are valid.
  for (unsigned i = 0; i != NumClobbers; i++) {
    StringLiteral *Literal = Clobbers[i];
    assert(Literal->isAscii());

    StringRef Clobber = Literal->getString();

    if (!Context.getTargetInfo().isValidClobber(Clobber)) {
      targetDiag(Literal->getBeginLoc(), diag::err_asm_unknown_register_name)
          << Clobber;
      return new (Context)
          GCCAsmStmt(Context, AsmLoc, IsSimple, IsVolatile, NumOutputs,
                     NumInputs, Names, Constraints, Exprs.data(), AsmString,
                     NumClobbers, Clobbers, NumLabels, RParenLoc);
    }
  }

  GCCAsmStmt *NS =
    new (Context) GCCAsmStmt(Context, AsmLoc, IsSimple, IsVolatile, NumOutputs,
                             NumInputs, Names, Constraints, Exprs.data(),
                             AsmString, NumClobbers, Clobbers, NumLabels,
                             RParenLoc);
  // Validate the asm string, ensuring it makes sense given the operands we
  // have.
  SmallVector<GCCAsmStmt::AsmStringPiece, 8> Pieces;
  unsigned DiagOffs;
  if (unsigned DiagID = NS->AnalyzeAsmString(Pieces, Context, DiagOffs)) {
    targetDiag(getLocationOfStringLiteralByte(AsmString, DiagOffs), DiagID)
        << AsmString->getSourceRange();
    return NS;
  }

  // Validate constraints and modifiers.
  for (unsigned i = 0, e = Pieces.size(); i != e; ++i) {
    GCCAsmStmt::AsmStringPiece &Piece = Pieces[i];
    if (!Piece.isOperand()) continue;

    // Look for the correct constraint index.
    unsigned ConstraintIdx = Piece.getOperandNo();
    // Labels are the last in the Exprs list.
    if (NS->isAsmGoto() && ConstraintIdx >= NS->getNumInputs())
      continue;
    unsigned NumOperands = NS->getNumOutputs() + NS->getNumInputs();
    // Look for the (ConstraintIdx - NumOperands + 1)th constraint with
    // modifier '+'.
    if (ConstraintIdx >= NumOperands) {
      unsigned I = 0, E = NS->getNumOutputs();

      for (unsigned Cnt = ConstraintIdx - NumOperands; I != E; ++I)
        if (OutputConstraintInfos[I].isReadWrite() && Cnt-- == 0) {
          ConstraintIdx = I;
          break;
        }

      assert(I != E && "Invalid operand number should have been caught in "
                       " AnalyzeAsmString");
    }

    // Now that we have the right indexes go ahead and check.
    StringLiteral *Literal = Constraints[ConstraintIdx];
    const Type *Ty = Exprs[ConstraintIdx]->getType().getTypePtr();
    if (Ty->isDependentType() || Ty->isIncompleteType())
      continue;

    unsigned Size = Context.getTypeSize(Ty);
    std::string SuggestedModifier;
    if (!Context.getTargetInfo().validateConstraintModifier(
            Literal->getString(), Piece.getModifier(), Size,
            SuggestedModifier)) {
      targetDiag(Exprs[ConstraintIdx]->getBeginLoc(),
                 diag::warn_asm_mismatched_size_modifier);

      if (!SuggestedModifier.empty()) {
        auto B = targetDiag(Piece.getRange().getBegin(),
                            diag::note_asm_missing_constraint_modifier)
                 << SuggestedModifier;
        SuggestedModifier = "%" + SuggestedModifier + Piece.getString();
        B << FixItHint::CreateReplacement(Piece.getRange(), SuggestedModifier);
      }
    }
  }

  // Validate tied input operands for type mismatches.
  unsigned NumAlternatives = ~0U;
  for (unsigned i = 0, e = OutputConstraintInfos.size(); i != e; ++i) {
    TargetInfo::ConstraintInfo &Info = OutputConstraintInfos[i];
    StringRef ConstraintStr = Info.getConstraintStr();
    unsigned AltCount = ConstraintStr.count(',') + 1;
    if (NumAlternatives == ~0U) {
      NumAlternatives = AltCount;
    } else if (NumAlternatives != AltCount) {
      targetDiag(NS->getOutputExpr(i)->getBeginLoc(),
                 diag::err_asm_unexpected_constraint_alternatives)
          << NumAlternatives << AltCount;
      return NS;
    }
  }
  SmallVector<size_t, 4> InputMatchedToOutput(OutputConstraintInfos.size(),
                                              ~0U);
  for (unsigned i = 0, e = InputConstraintInfos.size(); i != e; ++i) {
    TargetInfo::ConstraintInfo &Info = InputConstraintInfos[i];
    StringRef ConstraintStr = Info.getConstraintStr();
    unsigned AltCount = ConstraintStr.count(',') + 1;
    if (NumAlternatives == ~0U) {
      NumAlternatives = AltCount;
    } else if (NumAlternatives != AltCount) {
      targetDiag(NS->getInputExpr(i)->getBeginLoc(),
                 diag::err_asm_unexpected_constraint_alternatives)
          << NumAlternatives << AltCount;
      return NS;
    }

    // If this is a tied constraint, verify that the output and input have
    // either exactly the same type, or that they are int/ptr operands with the
    // same size (int/long, int*/long, are ok etc).
    if (!Info.hasTiedOperand()) continue;

    unsigned TiedTo = Info.getTiedOperand();
    unsigned InputOpNo = i+NumOutputs;
    Expr *OutputExpr = Exprs[TiedTo];
    Expr *InputExpr = Exprs[InputOpNo];

    // Make sure no more than one input constraint matches each output.
    assert(TiedTo < InputMatchedToOutput.size() && "TiedTo value out of range");
    if (InputMatchedToOutput[TiedTo] != ~0U) {
      targetDiag(NS->getInputExpr(i)->getBeginLoc(),
                 diag::err_asm_input_duplicate_match)
          << TiedTo;
      targetDiag(NS->getInputExpr(InputMatchedToOutput[TiedTo])->getBeginLoc(),
                 diag::note_asm_input_duplicate_first)
          << TiedTo;
      return NS;
    }
    InputMatchedToOutput[TiedTo] = i;

    if (OutputExpr->isTypeDependent() || InputExpr->isTypeDependent())
      continue;

    QualType InTy = InputExpr->getType();
    QualType OutTy = OutputExpr->getType();
    if (Context.hasSameType(InTy, OutTy))
      continue;  // All types can be tied to themselves.

    // Decide if the input and output are in the same domain (integer/ptr or
    // floating point.
    enum AsmDomain {
      AD_Int, AD_FP, AD_Other
    } InputDomain, OutputDomain;

    if (InTy->isIntegerType() || InTy->isPointerType())
      InputDomain = AD_Int;
    else if (InTy->isRealFloatingType())
      InputDomain = AD_FP;
    else
      InputDomain = AD_Other;

    if (OutTy->isIntegerType() || OutTy->isPointerType())
      OutputDomain = AD_Int;
    else if (OutTy->isRealFloatingType())
      OutputDomain = AD_FP;
    else
      OutputDomain = AD_Other;

    // They are ok if they are the same size and in the same domain.  This
    // allows tying things like:
    //   void* to int*
    //   void* to int            if they are the same size.
    //   double to long double   if they are the same size.
    //
    uint64_t OutSize = Context.getTypeSize(OutTy);
    uint64_t InSize = Context.getTypeSize(InTy);
    if (OutSize == InSize && InputDomain == OutputDomain &&
        InputDomain != AD_Other)
      continue;

    // If the smaller input/output operand is not mentioned in the asm string,
    // then we can promote the smaller one to a larger input and the asm string
    // won't notice.
    bool SmallerValueMentioned = false;

    // If this is a reference to the input and if the input was the smaller
    // one, then we have to reject this asm.
    if (isOperandMentioned(InputOpNo, Pieces)) {
      // This is a use in the asm string of the smaller operand.  Since we
      // codegen this by promoting to a wider value, the asm will get printed
      // "wrong".
      SmallerValueMentioned |= InSize < OutSize;
    }
    if (isOperandMentioned(TiedTo, Pieces)) {
      // If this is a reference to the output, and if the output is the larger
      // value, then it's ok because we'll promote the input to the larger type.
      SmallerValueMentioned |= OutSize < InSize;
    }

    // If the smaller value wasn't mentioned in the asm string, and if the
    // output was a register, just extend the shorter one to the size of the
    // larger one.
    if (!SmallerValueMentioned && InputDomain != AD_Other &&
        OutputConstraintInfos[TiedTo].allowsRegister())
      continue;

    // Either both of the operands were mentioned or the smaller one was
    // mentioned.  One more special case that we'll allow: if the tied input is
    // integer, unmentioned, and is a constant, then we'll allow truncating it
    // down to the size of the destination.
    if (InputDomain == AD_Int && OutputDomain == AD_Int &&
        !isOperandMentioned(InputOpNo, Pieces) &&
        InputExpr->isEvaluatable(Context)) {
      CastKind castKind =
        (OutTy->isBooleanType() ? CK_IntegralToBoolean : CK_IntegralCast);
      InputExpr = ImpCastExprToType(InputExpr, OutTy, castKind).get();
      Exprs[InputOpNo] = InputExpr;
      NS->setInputExpr(i, InputExpr);
      continue;
    }

    targetDiag(InputExpr->getBeginLoc(), diag::err_asm_tying_incompatible_types)
        << InTy << OutTy << OutputExpr->getSourceRange()
        << InputExpr->getSourceRange();
    return NS;
  }

  // Check for conflicts between clobber list and input or output lists
  SourceLocation ConstraintLoc =
      getClobberConflictLocation(Exprs, Constraints, Clobbers, NumClobbers,
                                 NumLabels,
                                 Context.getTargetInfo(), Context);
  if (ConstraintLoc.isValid())
    targetDiag(ConstraintLoc, diag::error_inoutput_conflict_with_clobber);

  // Check for duplicate asm operand name between input, output and label lists.
  typedef std::pair<StringRef , Expr *> NamedOperand;
  SmallVector<NamedOperand, 4> NamedOperandList;
  for (unsigned i = 0, e = NumOutputs + NumInputs + NumLabels; i != e; ++i)
    if (Names[i])
      NamedOperandList.emplace_back(
          std::make_pair(Names[i]->getName(), Exprs[i]));
  // Sort NamedOperandList.
  std::stable_sort(NamedOperandList.begin(), NamedOperandList.end(),
              [](const NamedOperand &LHS, const NamedOperand &RHS) {
                return LHS.first < RHS.first;
              });
  // Find adjacent duplicate operand.
  SmallVector<NamedOperand, 4>::iterator Found =
      std::adjacent_find(begin(NamedOperandList), end(NamedOperandList),
                         [](const NamedOperand &LHS, const NamedOperand &RHS) {
                           return LHS.first == RHS.first;
                         });
  if (Found != NamedOperandList.end()) {
    Diag((Found + 1)->second->getBeginLoc(),
         diag::error_duplicate_asm_operand_name)
        << (Found + 1)->first;
    Diag(Found->second->getBeginLoc(), diag::note_duplicate_asm_operand_name)
        << Found->first;
    return StmtError();
  }
  if (NS->isAsmGoto())
    setFunctionHasBranchIntoScope();
  return NS;
}

void Sema::FillInlineAsmIdentifierInfo(Expr *Res,
                                       llvm::InlineAsmIdentifierInfo &Info) {
  QualType T = Res->getType();
  Expr::EvalResult Eval;
  if (T->isFunctionType() || T->isDependentType())
    return Info.setLabel(Res);
  if (Res->isRValue()) {
    if (isa<clang::EnumType>(T) && Res->EvaluateAsRValue(Eval, Context))
      return Info.setEnum(Eval.Val.getInt().getSExtValue());
    return Info.setLabel(Res);
  }
  unsigned Size = Context.getTypeSizeInChars(T).getQuantity();
  unsigned Type = Size;
  if (const auto *ATy = Context.getAsArrayType(T))
    Type = Context.getTypeSizeInChars(ATy->getElementType()).getQuantity();
  bool IsGlobalLV = false;
  if (Res->EvaluateAsLValue(Eval, Context))
    IsGlobalLV = Eval.isGlobalLValue();
  Info.setVar(Res, IsGlobalLV, Size, Type);
}

ExprResult Sema::LookupInlineAsmIdentifier(CXXScopeSpec &SS,
                                           SourceLocation TemplateKWLoc,
                                           UnqualifiedId &Id,
                                           bool IsUnevaluatedContext) {

  if (IsUnevaluatedContext)
    PushExpressionEvaluationContext(
        ExpressionEvaluationContext::UnevaluatedAbstract,
        ReuseLambdaContextDecl);

  ExprResult Result = ActOnIdExpression(getCurScope(), SS, TemplateKWLoc, Id,
                                        /*trailing lparen*/ false,
                                        /*is & operand*/ false,
                                        /*CorrectionCandidateCallback=*/nullptr,
                                        /*IsInlineAsmIdentifier=*/ true);

  if (IsUnevaluatedContext)
    PopExpressionEvaluationContext();

  if (!Result.isUsable()) return Result;

  Result = CheckPlaceholderExpr(Result.get());
  if (!Result.isUsable()) return Result;

  // Referring to parameters is not allowed in naked functions.
  if (CheckNakedParmReference(Result.get(), *this))
    return ExprError();

  QualType T = Result.get()->getType();

  if (T->isDependentType()) {
    return Result;
  }

  // Any sort of function type is fine.
  if (T->isFunctionType()) {
    return Result;
  }

  // Otherwise, it needs to be a complete type.
  if (RequireCompleteExprType(Result.get(), diag::err_asm_incomplete_type)) {
    return ExprError();
  }

  return Result;
}

bool Sema::LookupInlineAsmField(StringRef Base, StringRef Member,
                                unsigned &Offset, SourceLocation AsmLoc) {
  Offset = 0;
  SmallVector<StringRef, 2> Members;
  Member.split(Members, ".");

  NamedDecl *FoundDecl = nullptr;

  // MS InlineAsm uses 'this' as a base
  if (getLangOpts().CPlusPlus && Base.equals("this")) {
    if (const Type *PT = getCurrentThisType().getTypePtrOrNull())
      FoundDecl = PT->getPointeeType()->getAsTagDecl();
  } else {
    LookupResult BaseResult(*this, &Context.Idents.get(Base), SourceLocation(),
                            LookupOrdinaryName);
    if (LookupName(BaseResult, getCurScope()) && BaseResult.isSingleResult())
      FoundDecl = BaseResult.getFoundDecl();
  }

  if (!FoundDecl)
    return true;

  for (StringRef NextMember : Members) {
    const RecordType *RT = nullptr;
    if (VarDecl *VD = dyn_cast<VarDecl>(FoundDecl))
      RT = VD->getType()->getAs<RecordType>();
    else if (TypedefNameDecl *TD = dyn_cast<TypedefNameDecl>(FoundDecl)) {
      MarkAnyDeclReferenced(TD->getLocation(), TD, /*OdrUse=*/false);
      // MS InlineAsm often uses struct pointer aliases as a base
      QualType QT = TD->getUnderlyingType();
      if (const auto *PT = QT->getAs<PointerType>())
        QT = PT->getPointeeType();
      RT = QT->getAs<RecordType>();
    } else if (TypeDecl *TD = dyn_cast<TypeDecl>(FoundDecl))
      RT = TD->getTypeForDecl()->getAs<RecordType>();
    else if (FieldDecl *TD = dyn_cast<FieldDecl>(FoundDecl))
      RT = TD->getType()->getAs<RecordType>();
    if (!RT)
      return true;

    if (RequireCompleteType(AsmLoc, QualType(RT, 0),
                            diag::err_asm_incomplete_type))
      return true;

    LookupResult FieldResult(*this, &Context.Idents.get(NextMember),
                             SourceLocation(), LookupMemberName);

    if (!LookupQualifiedName(FieldResult, RT->getDecl()))
      return true;

    if (!FieldResult.isSingleResult())
      return true;
    FoundDecl = FieldResult.getFoundDecl();

    // FIXME: Handle IndirectFieldDecl?
    FieldDecl *FD = dyn_cast<FieldDecl>(FoundDecl);
    if (!FD)
      return true;

    const ASTRecordLayout &RL = Context.getASTRecordLayout(RT->getDecl());
    unsigned i = FD->getFieldIndex();
    CharUnits Result = Context.toCharUnitsFromBits(RL.getFieldOffset(i));
    Offset += (unsigned)Result.getQuantity();
  }

  return false;
}

ExprResult
Sema::LookupInlineAsmVarDeclField(Expr *E, StringRef Member,
                                  SourceLocation AsmLoc) {

  QualType T = E->getType();
  if (T->isDependentType()) {
    DeclarationNameInfo NameInfo;
    NameInfo.setLoc(AsmLoc);
    NameInfo.setName(&Context.Idents.get(Member));
    return CXXDependentScopeMemberExpr::Create(
        Context, E, T, /*IsArrow=*/false, AsmLoc, NestedNameSpecifierLoc(),
        SourceLocation(),
        /*FirstQualifierInScope=*/nullptr, NameInfo, /*TemplateArgs=*/nullptr);
  }

  const RecordType *RT = T->getAs<RecordType>();
  // FIXME: Diagnose this as field access into a scalar type.
  if (!RT)
    return ExprResult();

  LookupResult FieldResult(*this, &Context.Idents.get(Member), AsmLoc,
                           LookupMemberName);

  if (!LookupQualifiedName(FieldResult, RT->getDecl()))
    return ExprResult();

  // Only normal and indirect field results will work.
  ValueDecl *FD = dyn_cast<FieldDecl>(FieldResult.getFoundDecl());
  if (!FD)
    FD = dyn_cast<IndirectFieldDecl>(FieldResult.getFoundDecl());
  if (!FD)
    return ExprResult();

  // Make an Expr to thread through OpDecl.
  ExprResult Result = BuildMemberReferenceExpr(
      E, E->getType(), AsmLoc, /*IsArrow=*/false, CXXScopeSpec(),
      SourceLocation(), nullptr, FieldResult, nullptr, nullptr);

  return Result;
}

StmtResult Sema::ActOnMSAsmStmt(SourceLocation AsmLoc, SourceLocation LBraceLoc,
                                ArrayRef<Token> AsmToks,
                                StringRef AsmString,
                                unsigned NumOutputs, unsigned NumInputs,
                                ArrayRef<StringRef> Constraints,
                                ArrayRef<StringRef> Clobbers,
                                ArrayRef<Expr*> Exprs,
                                SourceLocation EndLoc) {
  bool IsSimple = (NumOutputs != 0 || NumInputs != 0);
  setFunctionHasBranchProtectedScope();
  if (getLangOpts().SYCLIsDevice)
    SYCLDiagIfDeviceCode(AsmLoc, diag::err_sycl_restrict)
        << KernelUseAssembly;
  MSAsmStmt *NS =
    new (Context) MSAsmStmt(Context, AsmLoc, LBraceLoc, IsSimple,
                            /*IsVolatile*/ true, AsmToks, NumOutputs, NumInputs,
                            Constraints, Exprs, AsmString,
                            Clobbers, EndLoc);
  return NS;
}

LabelDecl *Sema::GetOrCreateMSAsmLabel(StringRef ExternalLabelName,
                                       SourceLocation Location,
                                       bool AlwaysCreate) {
  LabelDecl* Label = LookupOrCreateLabel(PP.getIdentifierInfo(ExternalLabelName),
                                         Location);

  if (Label->isMSAsmLabel()) {
    // If we have previously created this label implicitly, mark it as used.
    Label->markUsed(Context);
  } else {
    // Otherwise, insert it, but only resolve it if we have seen the label itself.
    std::string InternalName;
    llvm::raw_string_ostream OS(InternalName);
    // Create an internal name for the label.  The name should not be a valid
    // mangled name, and should be unique.  We use a dot to make the name an
    // invalid mangled name. We use LLVM's inline asm ${:uid} escape so that a
    // unique label is generated each time this blob is emitted, even after
    // inlining or LTO.
    OS << "__MSASMLABEL_.${:uid}__";
    for (char C : ExternalLabelName) {
      OS << C;
      // We escape '$' in asm strings by replacing it with "$$"
      if (C == '$')
        OS << '$';
    }
    Label->setMSAsmLabel(OS.str());
  }
  if (AlwaysCreate) {
    // The label might have been created implicitly from a previously encountered
    // goto statement.  So, for both newly created and looked up labels, we mark
    // them as resolved.
    Label->setMSAsmLabelResolved();
  }
  // Adjust their location for being able to generate accurate diagnostics.
  Label->setLocation(Location);

  return Label;
}<|MERGE_RESOLUTION|>--- conflicted
+++ resolved
@@ -258,19 +258,12 @@
   // Skip all the checks if we are compiling SYCL device code, but the function
   // is not marked to be used on device, this code won't be codegen'ed anyway.
   if (getLangOpts().SYCLIsDevice) {
-<<<<<<< HEAD
+    SYCLDiagIfDeviceCode(AsmLoc, diag::err_sycl_restrict)
+        << KernelUseAssembly;
     return new (Context)
       GCCAsmStmt(Context, AsmLoc, IsSimple, IsVolatile, NumOutputs,
                  NumInputs, Names, Constraints, Exprs.data(), AsmString,
                  NumClobbers, Clobbers, NumLabels, RParenLoc);
-=======
-    SYCLDiagIfDeviceCode(AsmLoc, diag::err_sycl_restrict)
-        << KernelUseAssembly;
-    GCCAsmStmt *NS = new (Context) GCCAsmStmt(
-        Context, AsmLoc, IsSimple, IsVolatile, NumOutputs, NumInputs, Names,
-        Constraints, Exprs.data(), AsmString, NumClobbers, Clobbers, RParenLoc);
-    return NS;
->>>>>>> 74527fc4
   }
 
   for (unsigned i = 0; i != NumOutputs; i++) {
