--- conflicted
+++ resolved
@@ -376,19 +376,10 @@
         if (NestedPattern)
           Args.addOuterRetainedLevels(NestedPattern->getTemplateDepth());
         auto [Depth, Index] = getDepthAndIndex(Param);
-<<<<<<< HEAD
-        // Depth can still be 0 if FTD belongs to an explicit class template
-        // specialization with an empty template parameter list. In that case,
-        // we don't want the NewDepth to overflow, and it should remain 0.
-        assert(Depth ||
-               cast<ClassTemplateSpecializationDecl>(FTD->getDeclContext())
-                   ->isExplicitSpecialization());
-=======
         // Depth can be 0 if FTD belongs to a non-template class/a class
         // template specialization with an empty template parameter list. In
         // that case, we don't want the NewDepth to overflow, and it should
         // remain 0.
->>>>>>> 5eee2751
         NamedDecl *NewParam = transformTemplateParameter(
             SemaRef, DC, Param, Args, Index + Depth1IndexAdjustment,
             Depth ? Depth - 1 : 0);
