//===- UsedDeclVisitor.h - ODR-used declarations visitor --------*- C++ -*-===//
//
// Part of the LLVM Project, under the Apache License v2.0 with LLVM Exceptions.
// See https://llvm.org/LICENSE.txt for license information.
// SPDX-License-Identifier: Apache-2.0 WITH LLVM-exception
//===----------------------------------------------------------------------===//
//
//  This file defines UsedDeclVisitor, a CRTP class which visits all the
//  declarations that are ODR-used by an expression or statement.
//
//===----------------------------------------------------------------------===//

#ifndef LLVM_CLANG_LIB_SEMA_USEDDECLVISITOR_H
#define LLVM_CLANG_LIB_SEMA_USEDDECLVISITOR_H

#include "clang/AST/EvaluatedExprVisitor.h"
#include "clang/Sema/SemaInternal.h"

namespace clang {
template <class Derived>
class UsedDeclVisitor : public EvaluatedExprVisitor<Derived> {
protected:
  Sema &S;

public:
  typedef EvaluatedExprVisitor<Derived> Inherited;

  UsedDeclVisitor(Sema &S) : Inherited(S.Context), S(S) {}

  Derived &asImpl() { return *static_cast<Derived *>(this); }

  void VisitDeclRefExpr(DeclRefExpr *E) {
    auto *D = E->getDecl();
    if (isa<FunctionDecl>(D) || isa<VarDecl>(D)) {
      asImpl().visitUsedDecl(E->getLocation(), D);
    }
  }

  void VisitMemberExpr(MemberExpr *E) {
    auto *D = E->getMemberDecl();
    if (isa<FunctionDecl>(D) || isa<VarDecl>(D)) {
      asImpl().visitUsedDecl(E->getMemberLoc(), D);
    }
    asImpl().Visit(E->getBase());
  }

  void VisitCapturedStmt(CapturedStmt *Node) {
    asImpl().visitUsedDecl(Node->getBeginLoc(), Node->getCapturedDecl());
    Inherited::VisitCapturedStmt(Node);
  }

  void VisitCXXBindTemporaryExpr(CXXBindTemporaryExpr *E) {
    asImpl().visitUsedDecl(
        E->getBeginLoc(),
        const_cast<CXXDestructorDecl *>(E->getTemporary()->getDestructor()));
    asImpl().Visit(E->getSubExpr());
  }

  void VisitCXXNewExpr(CXXNewExpr *E) {
    if (E->getOperatorNew())
      asImpl().visitUsedDecl(E->getBeginLoc(), E->getOperatorNew());
    if (E->getOperatorDelete())
      asImpl().visitUsedDecl(E->getBeginLoc(), E->getOperatorDelete());
    Inherited::VisitCXXNewExpr(E);
  }

  void VisitCXXDeleteExpr(CXXDeleteExpr *E) {
    if (E->getOperatorDelete())
      asImpl().visitUsedDecl(E->getBeginLoc(), E->getOperatorDelete());
    QualType DestroyedOrNull = E->getDestroyedType();
    if (!DestroyedOrNull.isNull()) {
      QualType Destroyed = S.Context.getBaseElementType(DestroyedOrNull);
<<<<<<< HEAD
      if (const RecordType *DestroyedRec = Destroyed->getAs<RecordType>()) {
        CXXRecordDecl *Record =
            cast<CXXRecordDecl>(DestroyedRec->getOriginalDecl());
        if (auto *Def = Record->getDefinition())
          asImpl().visitUsedDecl(E->getBeginLoc(), S.LookupDestructor(Def));
      }
=======
      if (auto *Record = Destroyed->getAsCXXRecordDecl();
          Record &&
          (Record->isBeingDefined() || Record->isCompleteDefinition()))
        asImpl().visitUsedDecl(E->getBeginLoc(), S.LookupDestructor(Record));
>>>>>>> 35227056
    }

    Inherited::VisitCXXDeleteExpr(E);
  }

  void VisitCXXConstructExpr(CXXConstructExpr *E) {
    asImpl().visitUsedDecl(E->getBeginLoc(), E->getConstructor());
    CXXConstructorDecl *D = E->getConstructor();
    for (const CXXCtorInitializer *Init : D->inits()) {
      if (Init->isInClassMemberInitializer())
        asImpl().Visit(Init->getInit());
    }
    Inherited::VisitCXXConstructExpr(E);
  }

  void VisitCXXDefaultArgExpr(CXXDefaultArgExpr *E) {
    asImpl().Visit(E->getExpr());
    Inherited::VisitCXXDefaultArgExpr(E);
  }

  void VisitCXXDefaultInitExpr(CXXDefaultInitExpr *E) {
    asImpl().Visit(E->getExpr());
    Inherited::VisitCXXDefaultInitExpr(E);
  }

  void VisitInitListExpr(InitListExpr *ILE) {
    if (ILE->hasArrayFiller())
      asImpl().Visit(ILE->getArrayFiller());
    Inherited::VisitInitListExpr(ILE);
  }

  void visitUsedDecl(SourceLocation Loc, Decl *D) {
    if (auto *CD = dyn_cast<CapturedDecl>(D)) {
      if (auto *S = CD->getBody()) {
        asImpl().Visit(S);
      }
    } else if (auto *CD = dyn_cast<BlockDecl>(D)) {
      if (auto *S = CD->getBody()) {
        asImpl().Visit(S);
      }
    }
  }
};
} // end namespace clang

#endif // LLVM_CLANG_LIB_SEMA_USEDDECLVISITOR_H<|MERGE_RESOLUTION|>--- conflicted
+++ resolved
@@ -70,19 +70,10 @@
     QualType DestroyedOrNull = E->getDestroyedType();
     if (!DestroyedOrNull.isNull()) {
       QualType Destroyed = S.Context.getBaseElementType(DestroyedOrNull);
-<<<<<<< HEAD
-      if (const RecordType *DestroyedRec = Destroyed->getAs<RecordType>()) {
-        CXXRecordDecl *Record =
-            cast<CXXRecordDecl>(DestroyedRec->getOriginalDecl());
-        if (auto *Def = Record->getDefinition())
-          asImpl().visitUsedDecl(E->getBeginLoc(), S.LookupDestructor(Def));
-      }
-=======
       if (auto *Record = Destroyed->getAsCXXRecordDecl();
           Record &&
           (Record->isBeingDefined() || Record->isCompleteDefinition()))
         asImpl().visitUsedDecl(E->getBeginLoc(), S.LookupDestructor(Record));
->>>>>>> 35227056
     }
 
     Inherited::VisitCXXDeleteExpr(E);
