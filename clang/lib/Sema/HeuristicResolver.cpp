--- conflicted
+++ resolved
@@ -450,16 +450,12 @@
   if (const auto *CE = dyn_cast<CallExpr>(E)) {
     if (QualType Resolved = resolveTypeOfCallExpr(CE); !Resolved.isNull())
       return Resolved;
-<<<<<<< HEAD
-  }
-=======
 
     // Don't proceed to try resolveExprToDecls(), it would just call
     // resolveTypeOfCallExpr() again.
     return E->getType();
   }
 
->>>>>>> 54c4ef26
   // Similarly, unwrapping a unary dereference operation does not work via
   // resolveExprToDecls.
   if (const auto *UO = dyn_cast<UnaryOperator>(E->IgnoreParenCasts())) {
