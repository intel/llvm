//===------ SemaX86.cpp ---------- X86 target-specific routines -----------===//
//
// Part of the LLVM Project, under the Apache License v2.0 with LLVM Exceptions.
// See https://llvm.org/LICENSE.txt for license information.
// SPDX-License-Identifier: Apache-2.0 WITH LLVM-exception
//
//===----------------------------------------------------------------------===//
//
//  This file implements semantic analysis functions specific to X86.
//
//===----------------------------------------------------------------------===//

#include "clang/Sema/SemaX86.h"
#include "clang/Basic/DiagnosticSema.h"
#include "clang/Basic/TargetBuiltins.h"
#include "clang/Basic/TargetInfo.h"
#include "clang/Sema/Attr.h"
#include "clang/Sema/ParsedAttr.h"
#include "clang/Sema/Sema.h"
#include "llvm/ADT/APSInt.h"
#include "llvm/TargetParser/Triple.h"
#include <bitset>

namespace clang {

SemaX86::SemaX86(Sema &S) : SemaBase(S) {}

// Check if the rounding mode is legal.
bool SemaX86::CheckBuiltinRoundingOrSAE(unsigned BuiltinID, CallExpr *TheCall) {
  // Indicates if this instruction has rounding control or just SAE.
  bool HasRC = false;

  unsigned ArgNum = 0;
  switch (BuiltinID) {
  default:
    return false;
  case X86::BI__builtin_ia32_vcvttsd2si32:
  case X86::BI__builtin_ia32_vcvttsd2si64:
  case X86::BI__builtin_ia32_vcvttsd2usi32:
  case X86::BI__builtin_ia32_vcvttsd2usi64:
  case X86::BI__builtin_ia32_vcvttss2si32:
  case X86::BI__builtin_ia32_vcvttss2si64:
  case X86::BI__builtin_ia32_vcvttss2usi32:
  case X86::BI__builtin_ia32_vcvttss2usi64:
  case X86::BI__builtin_ia32_vcvttsh2si32:
  case X86::BI__builtin_ia32_vcvttsh2si64:
  case X86::BI__builtin_ia32_vcvttsh2usi32:
  case X86::BI__builtin_ia32_vcvttsh2usi64:
  case X86::BI__builtin_ia32_vcvttsd2sis32:
  case X86::BI__builtin_ia32_vcvttsd2usis32:
  case X86::BI__builtin_ia32_vcvttss2sis32:
  case X86::BI__builtin_ia32_vcvttss2usis32:
  case X86::BI__builtin_ia32_vcvttsd2sis64:
  case X86::BI__builtin_ia32_vcvttsd2usis64:
  case X86::BI__builtin_ia32_vcvttss2sis64:
  case X86::BI__builtin_ia32_vcvttss2usis64:
    ArgNum = 1;
    break;
  case X86::BI__builtin_ia32_maxpd512:
  case X86::BI__builtin_ia32_maxps512:
  case X86::BI__builtin_ia32_minpd512:
  case X86::BI__builtin_ia32_minps512:
  case X86::BI__builtin_ia32_maxph512:
  case X86::BI__builtin_ia32_minph512:
  case X86::BI__builtin_ia32_vmaxpd256_round:
  case X86::BI__builtin_ia32_vmaxps256_round:
  case X86::BI__builtin_ia32_vminpd256_round:
  case X86::BI__builtin_ia32_vminps256_round:
  case X86::BI__builtin_ia32_vmaxph256_round:
  case X86::BI__builtin_ia32_vminph256_round:
    ArgNum = 2;
    break;
  case X86::BI__builtin_ia32_vcvtph2pd512_mask:
  case X86::BI__builtin_ia32_vcvtph2psx512_mask:
  case X86::BI__builtin_ia32_cvtps2pd512_mask:
  case X86::BI__builtin_ia32_cvttpd2dq512_mask:
  case X86::BI__builtin_ia32_cvttpd2qq512_mask:
  case X86::BI__builtin_ia32_cvttpd2udq512_mask:
  case X86::BI__builtin_ia32_cvttpd2uqq512_mask:
  case X86::BI__builtin_ia32_cvttps2dq512_mask:
  case X86::BI__builtin_ia32_cvttps2qq512_mask:
  case X86::BI__builtin_ia32_cvttps2udq512_mask:
  case X86::BI__builtin_ia32_cvttps2uqq512_mask:
  case X86::BI__builtin_ia32_vcvttph2w512_mask:
  case X86::BI__builtin_ia32_vcvttph2uw512_mask:
  case X86::BI__builtin_ia32_vcvttph2dq512_mask:
  case X86::BI__builtin_ia32_vcvttph2udq512_mask:
  case X86::BI__builtin_ia32_vcvttph2qq512_mask:
  case X86::BI__builtin_ia32_vcvttph2uqq512_mask:
  case X86::BI__builtin_ia32_getexppd512_mask:
  case X86::BI__builtin_ia32_getexpps512_mask:
  case X86::BI__builtin_ia32_getexpph512_mask:
  case X86::BI__builtin_ia32_vcomisd:
  case X86::BI__builtin_ia32_vcomiss:
  case X86::BI__builtin_ia32_vcomish:
  case X86::BI__builtin_ia32_vcvtph2ps512_mask:
  case X86::BI__builtin_ia32_vgetexppd256_round_mask:
  case X86::BI__builtin_ia32_vgetexpps256_round_mask:
  case X86::BI__builtin_ia32_vgetexpph256_round_mask:
  case X86::BI__builtin_ia32_vcvttph2ibs256_mask:
  case X86::BI__builtin_ia32_vcvttph2iubs256_mask:
  case X86::BI__builtin_ia32_vcvttps2ibs256_mask:
  case X86::BI__builtin_ia32_vcvttps2iubs256_mask:
  case X86::BI__builtin_ia32_vcvttph2ibs512_mask:
  case X86::BI__builtin_ia32_vcvttph2iubs512_mask:
  case X86::BI__builtin_ia32_vcvttps2ibs512_mask:
  case X86::BI__builtin_ia32_vcvttps2iubs512_mask:
    ArgNum = 3;
    break;
  case X86::BI__builtin_ia32_cmppd512_mask:
  case X86::BI__builtin_ia32_cmpps512_mask:
  case X86::BI__builtin_ia32_cmpph512_mask:
  case X86::BI__builtin_ia32_vcmppd256_round_mask:
  case X86::BI__builtin_ia32_vcmpps256_round_mask:
  case X86::BI__builtin_ia32_vcmpph256_round_mask:
  case X86::BI__builtin_ia32_cmpsd_mask:
  case X86::BI__builtin_ia32_cmpss_mask:
  case X86::BI__builtin_ia32_cmpsh_mask:
  case X86::BI__builtin_ia32_vcvtsh2sd_round_mask:
  case X86::BI__builtin_ia32_vcvtsh2ss_round_mask:
  case X86::BI__builtin_ia32_cvtss2sd_round_mask:
  case X86::BI__builtin_ia32_getexpsd128_round_mask:
  case X86::BI__builtin_ia32_getexpss128_round_mask:
  case X86::BI__builtin_ia32_getexpsh128_round_mask:
  case X86::BI__builtin_ia32_getmantpd512_mask:
  case X86::BI__builtin_ia32_getmantps512_mask:
  case X86::BI__builtin_ia32_getmantph512_mask:
  case X86::BI__builtin_ia32_vgetmantpd256_round_mask:
  case X86::BI__builtin_ia32_vgetmantps256_round_mask:
  case X86::BI__builtin_ia32_vgetmantph256_round_mask:
  case X86::BI__builtin_ia32_maxsd_round_mask:
  case X86::BI__builtin_ia32_maxss_round_mask:
  case X86::BI__builtin_ia32_maxsh_round_mask:
  case X86::BI__builtin_ia32_minsd_round_mask:
  case X86::BI__builtin_ia32_minss_round_mask:
  case X86::BI__builtin_ia32_minsh_round_mask:
  case X86::BI__builtin_ia32_reducepd512_mask:
  case X86::BI__builtin_ia32_reduceps512_mask:
  case X86::BI__builtin_ia32_reduceph512_mask:
  case X86::BI__builtin_ia32_rndscalepd_mask:
  case X86::BI__builtin_ia32_rndscaleps_mask:
  case X86::BI__builtin_ia32_rndscaleph_mask:
  case X86::BI__builtin_ia32_vreducepd256_round_mask:
  case X86::BI__builtin_ia32_vreduceps256_round_mask:
  case X86::BI__builtin_ia32_vreduceph256_round_mask:
  case X86::BI__builtin_ia32_vrndscalepd256_round_mask:
  case X86::BI__builtin_ia32_vrndscaleps256_round_mask:
  case X86::BI__builtin_ia32_vrndscaleph256_round_mask:
    ArgNum = 4;
    break;
  case X86::BI__builtin_ia32_fixupimmpd512_mask:
  case X86::BI__builtin_ia32_fixupimmpd512_maskz:
  case X86::BI__builtin_ia32_fixupimmps512_mask:
  case X86::BI__builtin_ia32_fixupimmps512_maskz:
  case X86::BI__builtin_ia32_vfixupimmpd256_round_mask:
  case X86::BI__builtin_ia32_vfixupimmpd256_round_maskz:
  case X86::BI__builtin_ia32_vfixupimmps256_round_mask:
  case X86::BI__builtin_ia32_vfixupimmps256_round_maskz:
  case X86::BI__builtin_ia32_fixupimmsd_mask:
  case X86::BI__builtin_ia32_fixupimmsd_maskz:
  case X86::BI__builtin_ia32_fixupimmss_mask:
  case X86::BI__builtin_ia32_fixupimmss_maskz:
  case X86::BI__builtin_ia32_getmantsd_round_mask:
  case X86::BI__builtin_ia32_getmantss_round_mask:
  case X86::BI__builtin_ia32_getmantsh_round_mask:
  case X86::BI__builtin_ia32_rangepd512_mask:
  case X86::BI__builtin_ia32_rangeps512_mask:
  case X86::BI__builtin_ia32_vrangepd256_round_mask:
  case X86::BI__builtin_ia32_vrangeps256_round_mask:
  case X86::BI__builtin_ia32_rangesd128_round_mask:
  case X86::BI__builtin_ia32_rangess128_round_mask:
  case X86::BI__builtin_ia32_reducesd_mask:
  case X86::BI__builtin_ia32_reducess_mask:
  case X86::BI__builtin_ia32_reducesh_mask:
  case X86::BI__builtin_ia32_rndscalesd_round_mask:
  case X86::BI__builtin_ia32_rndscaless_round_mask:
  case X86::BI__builtin_ia32_rndscalesh_round_mask:
  case X86::BI__builtin_ia32_vminmaxpd256_round_mask:
  case X86::BI__builtin_ia32_vminmaxps256_round_mask:
  case X86::BI__builtin_ia32_vminmaxph256_round_mask:
  case X86::BI__builtin_ia32_vminmaxpd512_round_mask:
  case X86::BI__builtin_ia32_vminmaxps512_round_mask:
  case X86::BI__builtin_ia32_vminmaxph512_round_mask:
  case X86::BI__builtin_ia32_vminmaxsd_round_mask:
  case X86::BI__builtin_ia32_vminmaxsh_round_mask:
  case X86::BI__builtin_ia32_vminmaxss_round_mask:
    ArgNum = 5;
    break;
  case X86::BI__builtin_ia32_vcvtsd2si64:
  case X86::BI__builtin_ia32_vcvtsd2si32:
  case X86::BI__builtin_ia32_vcvtsd2usi32:
  case X86::BI__builtin_ia32_vcvtsd2usi64:
  case X86::BI__builtin_ia32_vcvtss2si32:
  case X86::BI__builtin_ia32_vcvtss2si64:
  case X86::BI__builtin_ia32_vcvtss2usi32:
  case X86::BI__builtin_ia32_vcvtss2usi64:
  case X86::BI__builtin_ia32_vcvtsh2si32:
  case X86::BI__builtin_ia32_vcvtsh2si64:
  case X86::BI__builtin_ia32_vcvtsh2usi32:
  case X86::BI__builtin_ia32_vcvtsh2usi64:
  case X86::BI__builtin_ia32_sqrtpd512:
  case X86::BI__builtin_ia32_sqrtps512:
  case X86::BI__builtin_ia32_sqrtph512:
  case X86::BI__builtin_ia32_vsqrtpd256_round:
  case X86::BI__builtin_ia32_vsqrtps256_round:
  case X86::BI__builtin_ia32_vsqrtph256_round:
    ArgNum = 1;
    HasRC = true;
    break;
  case X86::BI__builtin_ia32_addph512:
  case X86::BI__builtin_ia32_divph512:
  case X86::BI__builtin_ia32_mulph512:
  case X86::BI__builtin_ia32_subph512:
  case X86::BI__builtin_ia32_addpd512:
  case X86::BI__builtin_ia32_addps512:
  case X86::BI__builtin_ia32_divpd512:
  case X86::BI__builtin_ia32_divps512:
  case X86::BI__builtin_ia32_mulpd512:
  case X86::BI__builtin_ia32_mulps512:
  case X86::BI__builtin_ia32_subpd512:
  case X86::BI__builtin_ia32_subps512:
  case X86::BI__builtin_ia32_vaddpd256_round:
  case X86::BI__builtin_ia32_vaddph256_round:
  case X86::BI__builtin_ia32_vaddps256_round:
  case X86::BI__builtin_ia32_vdivpd256_round:
  case X86::BI__builtin_ia32_vdivph256_round:
  case X86::BI__builtin_ia32_vdivps256_round:
  case X86::BI__builtin_ia32_vmulpd256_round:
  case X86::BI__builtin_ia32_vmulph256_round:
  case X86::BI__builtin_ia32_vmulps256_round:
  case X86::BI__builtin_ia32_vsubpd256_round:
  case X86::BI__builtin_ia32_vsubph256_round:
  case X86::BI__builtin_ia32_vsubps256_round:
  case X86::BI__builtin_ia32_cvtsi2sd64:
  case X86::BI__builtin_ia32_cvtsi2ss32:
  case X86::BI__builtin_ia32_cvtsi2ss64:
  case X86::BI__builtin_ia32_cvtusi2sd64:
  case X86::BI__builtin_ia32_cvtusi2ss32:
  case X86::BI__builtin_ia32_cvtusi2ss64:
  case X86::BI__builtin_ia32_vcvtusi2sh:
  case X86::BI__builtin_ia32_vcvtusi642sh:
  case X86::BI__builtin_ia32_vcvtsi2sh:
  case X86::BI__builtin_ia32_vcvtsi642sh:
    ArgNum = 2;
    HasRC = true;
    break;
  case X86::BI__builtin_ia32_cvtdq2ps512_mask:
  case X86::BI__builtin_ia32_cvtudq2ps512_mask:
  case X86::BI__builtin_ia32_vcvtpd2ph512_mask:
  case X86::BI__builtin_ia32_vcvtps2phx512_mask:
  case X86::BI__builtin_ia32_cvtpd2ps512_mask:
  case X86::BI__builtin_ia32_cvtpd2dq512_mask:
  case X86::BI__builtin_ia32_cvtpd2qq512_mask:
  case X86::BI__builtin_ia32_cvtpd2udq512_mask:
  case X86::BI__builtin_ia32_cvtpd2uqq512_mask:
  case X86::BI__builtin_ia32_cvtps2dq512_mask:
  case X86::BI__builtin_ia32_cvtps2qq512_mask:
  case X86::BI__builtin_ia32_cvtps2udq512_mask:
  case X86::BI__builtin_ia32_cvtps2uqq512_mask:
  case X86::BI__builtin_ia32_cvtqq2pd512_mask:
  case X86::BI__builtin_ia32_cvtqq2ps512_mask:
  case X86::BI__builtin_ia32_cvtuqq2pd512_mask:
  case X86::BI__builtin_ia32_cvtuqq2ps512_mask:
  case X86::BI__builtin_ia32_vcvtdq2ph512_mask:
  case X86::BI__builtin_ia32_vcvtudq2ph512_mask:
  case X86::BI__builtin_ia32_vcvtw2ph512_mask:
  case X86::BI__builtin_ia32_vcvtuw2ph512_mask:
  case X86::BI__builtin_ia32_vcvtph2w512_mask:
  case X86::BI__builtin_ia32_vcvtph2uw512_mask:
  case X86::BI__builtin_ia32_vcvtph2dq512_mask:
  case X86::BI__builtin_ia32_vcvtph2udq512_mask:
  case X86::BI__builtin_ia32_vcvtph2qq512_mask:
  case X86::BI__builtin_ia32_vcvtph2uqq512_mask:
  case X86::BI__builtin_ia32_vcvtqq2ph512_mask:
  case X86::BI__builtin_ia32_vcvtuqq2ph512_mask:
  case X86::BI__builtin_ia32_vcvtph2pd256_round_mask:
  case X86::BI__builtin_ia32_vcvtph2psx256_round_mask:
  case X86::BI__builtin_ia32_vcvtps2pd256_round_mask:
  case X86::BI__builtin_ia32_vcvttpd2dq256_round_mask:
  case X86::BI__builtin_ia32_vcvttpd2qq256_round_mask:
  case X86::BI__builtin_ia32_vcvttpd2udq256_round_mask:
  case X86::BI__builtin_ia32_vcvttpd2uqq256_round_mask:
  case X86::BI__builtin_ia32_vcvttps2dq256_round_mask:
  case X86::BI__builtin_ia32_vcvttps2qq256_round_mask:
  case X86::BI__builtin_ia32_vcvttps2udq256_round_mask:
  case X86::BI__builtin_ia32_vcvttps2uqq256_round_mask:
  case X86::BI__builtin_ia32_vcvttph2w256_round_mask:
  case X86::BI__builtin_ia32_vcvttph2uw256_round_mask:
  case X86::BI__builtin_ia32_vcvttph2dq256_round_mask:
  case X86::BI__builtin_ia32_vcvttph2udq256_round_mask:
  case X86::BI__builtin_ia32_vcvttph2qq256_round_mask:
  case X86::BI__builtin_ia32_vcvttph2uqq256_round_mask:
  case X86::BI__builtin_ia32_vcvtdq2ps256_round_mask:
  case X86::BI__builtin_ia32_vcvtudq2ps256_round_mask:
  case X86::BI__builtin_ia32_vcvtpd2ph256_round_mask:
  case X86::BI__builtin_ia32_vcvtps2phx256_round_mask:
  case X86::BI__builtin_ia32_vcvtpd2ps256_round_mask:
  case X86::BI__builtin_ia32_vcvtpd2dq256_round_mask:
  case X86::BI__builtin_ia32_vcvtpd2qq256_round_mask:
  case X86::BI__builtin_ia32_vcvtpd2udq256_round_mask:
  case X86::BI__builtin_ia32_vcvtpd2uqq256_round_mask:
  case X86::BI__builtin_ia32_vcvtps2dq256_round_mask:
  case X86::BI__builtin_ia32_vcvtps2qq256_round_mask:
  case X86::BI__builtin_ia32_vcvtps2udq256_round_mask:
  case X86::BI__builtin_ia32_vcvtps2uqq256_round_mask:
  case X86::BI__builtin_ia32_vcvtqq2pd256_round_mask:
  case X86::BI__builtin_ia32_vcvtqq2ps256_round_mask:
  case X86::BI__builtin_ia32_vcvtuqq2pd256_round_mask:
  case X86::BI__builtin_ia32_vcvtuqq2ps256_round_mask:
  case X86::BI__builtin_ia32_vcvtdq2ph256_round_mask:
  case X86::BI__builtin_ia32_vcvtudq2ph256_round_mask:
  case X86::BI__builtin_ia32_vcvtw2ph256_round_mask:
  case X86::BI__builtin_ia32_vcvtuw2ph256_round_mask:
  case X86::BI__builtin_ia32_vcvtph2w256_round_mask:
  case X86::BI__builtin_ia32_vcvtph2uw256_round_mask:
  case X86::BI__builtin_ia32_vcvtph2dq256_round_mask:
  case X86::BI__builtin_ia32_vcvtph2udq256_round_mask:
  case X86::BI__builtin_ia32_vcvtph2qq256_round_mask:
  case X86::BI__builtin_ia32_vcvtph2uqq256_round_mask:
  case X86::BI__builtin_ia32_vcvtqq2ph256_round_mask:
  case X86::BI__builtin_ia32_vcvtuqq2ph256_round_mask:
  case X86::BI__builtin_ia32_vcvtph2ibs256_mask:
  case X86::BI__builtin_ia32_vcvtph2iubs256_mask:
  case X86::BI__builtin_ia32_vcvtps2ibs256_mask:
  case X86::BI__builtin_ia32_vcvtps2iubs256_mask:
  case X86::BI__builtin_ia32_vcvtph2ibs512_mask:
  case X86::BI__builtin_ia32_vcvtph2iubs512_mask:
  case X86::BI__builtin_ia32_vcvtps2ibs512_mask:
  case X86::BI__builtin_ia32_vcvtps2iubs512_mask:
    ArgNum = 3;
    HasRC = true;
    break;
  case X86::BI__builtin_ia32_addsh_round_mask:
  case X86::BI__builtin_ia32_addss_round_mask:
  case X86::BI__builtin_ia32_addsd_round_mask:
  case X86::BI__builtin_ia32_divsh_round_mask:
  case X86::BI__builtin_ia32_divss_round_mask:
  case X86::BI__builtin_ia32_divsd_round_mask:
  case X86::BI__builtin_ia32_mulsh_round_mask:
  case X86::BI__builtin_ia32_mulss_round_mask:
  case X86::BI__builtin_ia32_mulsd_round_mask:
  case X86::BI__builtin_ia32_subsh_round_mask:
  case X86::BI__builtin_ia32_subss_round_mask:
  case X86::BI__builtin_ia32_subsd_round_mask:
  case X86::BI__builtin_ia32_scalefph512_mask:
  case X86::BI__builtin_ia32_scalefpd512_mask:
  case X86::BI__builtin_ia32_scalefps512_mask:
  case X86::BI__builtin_ia32_vscalefph256_round_mask:
  case X86::BI__builtin_ia32_vscalefpd256_round_mask:
  case X86::BI__builtin_ia32_vscalefps256_round_mask:
  case X86::BI__builtin_ia32_scalefsd_round_mask:
  case X86::BI__builtin_ia32_scalefss_round_mask:
  case X86::BI__builtin_ia32_scalefsh_round_mask:
  case X86::BI__builtin_ia32_cvtsd2ss_round_mask:
  case X86::BI__builtin_ia32_vcvtss2sh_round_mask:
  case X86::BI__builtin_ia32_vcvtsd2sh_round_mask:
  case X86::BI__builtin_ia32_sqrtsd_round_mask:
  case X86::BI__builtin_ia32_sqrtss_round_mask:
  case X86::BI__builtin_ia32_sqrtsh_round_mask:
  case X86::BI__builtin_ia32_vfmaddsd3_mask:
  case X86::BI__builtin_ia32_vfmaddsd3_maskz:
  case X86::BI__builtin_ia32_vfmaddsd3_mask3:
  case X86::BI__builtin_ia32_vfmaddss3_mask:
  case X86::BI__builtin_ia32_vfmaddss3_maskz:
  case X86::BI__builtin_ia32_vfmaddss3_mask3:
  case X86::BI__builtin_ia32_vfmaddsh3_mask:
  case X86::BI__builtin_ia32_vfmaddsh3_maskz:
  case X86::BI__builtin_ia32_vfmaddsh3_mask3:
  case X86::BI__builtin_ia32_vfmaddpd512_mask:
  case X86::BI__builtin_ia32_vfmaddpd512_maskz:
  case X86::BI__builtin_ia32_vfmaddpd512_mask3:
  case X86::BI__builtin_ia32_vfmsubpd512_mask3:
  case X86::BI__builtin_ia32_vfmaddps512_mask:
  case X86::BI__builtin_ia32_vfmaddps512_maskz:
  case X86::BI__builtin_ia32_vfmaddps512_mask3:
  case X86::BI__builtin_ia32_vfmsubps512_mask3:
  case X86::BI__builtin_ia32_vfmaddph512_mask:
  case X86::BI__builtin_ia32_vfmaddph512_maskz:
  case X86::BI__builtin_ia32_vfmaddph512_mask3:
  case X86::BI__builtin_ia32_vfmsubph512_mask3:
  case X86::BI__builtin_ia32_vfmaddsubpd512_mask:
  case X86::BI__builtin_ia32_vfmaddsubpd512_maskz:
  case X86::BI__builtin_ia32_vfmaddsubpd512_mask3:
  case X86::BI__builtin_ia32_vfmsubaddpd512_mask3:
  case X86::BI__builtin_ia32_vfmaddsubps512_mask:
  case X86::BI__builtin_ia32_vfmaddsubps512_maskz:
  case X86::BI__builtin_ia32_vfmaddsubps512_mask3:
  case X86::BI__builtin_ia32_vfmsubaddps512_mask3:
  case X86::BI__builtin_ia32_vfmaddsubph512_mask:
  case X86::BI__builtin_ia32_vfmaddsubph512_maskz:
  case X86::BI__builtin_ia32_vfmaddsubph512_mask3:
  case X86::BI__builtin_ia32_vfmsubaddph512_mask3:
  case X86::BI__builtin_ia32_vfmaddpd256_round_mask:
  case X86::BI__builtin_ia32_vfmaddpd256_round_maskz:
  case X86::BI__builtin_ia32_vfmaddpd256_round_mask3:
  case X86::BI__builtin_ia32_vfmsubpd256_round_mask3:
  case X86::BI__builtin_ia32_vfmaddps256_round_mask:
  case X86::BI__builtin_ia32_vfmaddps256_round_maskz:
  case X86::BI__builtin_ia32_vfmaddps256_round_mask3:
  case X86::BI__builtin_ia32_vfmsubps256_round_mask3:
  case X86::BI__builtin_ia32_vfmaddph256_round_mask:
  case X86::BI__builtin_ia32_vfmaddph256_round_maskz:
  case X86::BI__builtin_ia32_vfmaddph256_round_mask3:
  case X86::BI__builtin_ia32_vfmsubph256_round_mask3:
  case X86::BI__builtin_ia32_vfmaddsubpd256_round_mask:
  case X86::BI__builtin_ia32_vfmaddsubpd256_round_maskz:
  case X86::BI__builtin_ia32_vfmaddsubpd256_round_mask3:
  case X86::BI__builtin_ia32_vfmsubaddpd256_round_mask3:
  case X86::BI__builtin_ia32_vfmaddsubps256_round_mask:
  case X86::BI__builtin_ia32_vfmaddsubps256_round_maskz:
  case X86::BI__builtin_ia32_vfmaddsubps256_round_mask3:
  case X86::BI__builtin_ia32_vfmsubaddps256_round_mask3:
  case X86::BI__builtin_ia32_vfmaddsubph256_round_mask:
  case X86::BI__builtin_ia32_vfmaddsubph256_round_maskz:
  case X86::BI__builtin_ia32_vfmaddsubph256_round_mask3:
  case X86::BI__builtin_ia32_vfmsubaddph256_round_mask3:
  case X86::BI__builtin_ia32_vfmaddcph256_round_mask:
  case X86::BI__builtin_ia32_vfmaddcph256_round_maskz:
  case X86::BI__builtin_ia32_vfmaddcph256_round_mask3:
  case X86::BI__builtin_ia32_vfcmaddcph256_round_mask:
  case X86::BI__builtin_ia32_vfcmaddcph256_round_maskz:
  case X86::BI__builtin_ia32_vfcmaddcph256_round_mask3:
  case X86::BI__builtin_ia32_vfmulcph256_round_mask:
  case X86::BI__builtin_ia32_vfcmulcph256_round_mask:
  case X86::BI__builtin_ia32_vfmaddcsh_mask:
  case X86::BI__builtin_ia32_vfmaddcsh_round_mask:
  case X86::BI__builtin_ia32_vfmaddcsh_round_mask3:
  case X86::BI__builtin_ia32_vfmaddcph512_mask:
  case X86::BI__builtin_ia32_vfmaddcph512_maskz:
  case X86::BI__builtin_ia32_vfmaddcph512_mask3:
  case X86::BI__builtin_ia32_vfcmaddcsh_mask:
  case X86::BI__builtin_ia32_vfcmaddcsh_round_mask:
  case X86::BI__builtin_ia32_vfcmaddcsh_round_mask3:
  case X86::BI__builtin_ia32_vfcmaddcph512_mask:
  case X86::BI__builtin_ia32_vfcmaddcph512_maskz:
  case X86::BI__builtin_ia32_vfcmaddcph512_mask3:
  case X86::BI__builtin_ia32_vfmulcsh_mask:
  case X86::BI__builtin_ia32_vfmulcph512_mask:
  case X86::BI__builtin_ia32_vfcmulcsh_mask:
  case X86::BI__builtin_ia32_vfcmulcph512_mask:
  case X86::BI__builtin_ia32_vcvt2ps2phx256_mask:
  case X86::BI__builtin_ia32_vcvt2ps2phx512_mask:
    ArgNum = 4;
    HasRC = true;
    break;
  case X86::BI__builtin_ia32_vcvttpd2dqs256_round_mask:
  case X86::BI__builtin_ia32_vcvttpd2dqs512_round_mask:
  case X86::BI__builtin_ia32_vcvttpd2udqs256_round_mask:
  case X86::BI__builtin_ia32_vcvttpd2udqs512_round_mask:
  case X86::BI__builtin_ia32_vcvttpd2qqs256_round_mask:
  case X86::BI__builtin_ia32_vcvttpd2qqs512_round_mask:
  case X86::BI__builtin_ia32_vcvttpd2uqqs256_round_mask:
  case X86::BI__builtin_ia32_vcvttpd2uqqs512_round_mask:
  case X86::BI__builtin_ia32_vcvttps2dqs256_round_mask:
  case X86::BI__builtin_ia32_vcvttps2dqs512_round_mask:
  case X86::BI__builtin_ia32_vcvttps2udqs256_round_mask:
  case X86::BI__builtin_ia32_vcvttps2udqs512_round_mask:
  case X86::BI__builtin_ia32_vcvttps2qqs256_round_mask:
  case X86::BI__builtin_ia32_vcvttps2qqs512_round_mask:
  case X86::BI__builtin_ia32_vcvttps2uqqs256_round_mask:
  case X86::BI__builtin_ia32_vcvttps2uqqs512_round_mask:
    ArgNum = 3;
    break;
  }

  llvm::APSInt Result;

  // We can't check the value of a dependent argument.
  Expr *Arg = TheCall->getArg(ArgNum);
  if (Arg->isTypeDependent() || Arg->isValueDependent())
    return false;

  // Check constant-ness first.
  if (SemaRef.BuiltinConstantArg(TheCall, ArgNum, Result))
    return true;

  // Make sure rounding mode is either ROUND_CUR_DIRECTION or ROUND_NO_EXC bit
  // is set. If the intrinsic has rounding control(bits 1:0), make sure its only
  // combined with ROUND_NO_EXC. If the intrinsic does not have rounding
  // control, allow ROUND_NO_EXC and ROUND_CUR_DIRECTION together.
  if (Result == 4 /*ROUND_CUR_DIRECTION*/ || Result == 8 /*ROUND_NO_EXC*/ ||
      (!HasRC && Result == 12 /*ROUND_CUR_DIRECTION|ROUND_NO_EXC*/) ||
      (HasRC && Result.getZExtValue() >= 8 && Result.getZExtValue() <= 11))
    return false;

  return Diag(TheCall->getBeginLoc(), diag::err_x86_builtin_invalid_rounding)
         << Arg->getSourceRange();
}

// Check if the gather/scatter scale is legal.
bool SemaX86::CheckBuiltinGatherScatterScale(unsigned BuiltinID,
                                             CallExpr *TheCall) {
  unsigned ArgNum = 0;
  switch (BuiltinID) {
  default:
    return false;
  case X86::BI__builtin_ia32_gatherd_pd:
  case X86::BI__builtin_ia32_gatherd_pd256:
  case X86::BI__builtin_ia32_gatherq_pd:
  case X86::BI__builtin_ia32_gatherq_pd256:
  case X86::BI__builtin_ia32_gatherd_ps:
  case X86::BI__builtin_ia32_gatherd_ps256:
  case X86::BI__builtin_ia32_gatherq_ps:
  case X86::BI__builtin_ia32_gatherq_ps256:
  case X86::BI__builtin_ia32_gatherd_q:
  case X86::BI__builtin_ia32_gatherd_q256:
  case X86::BI__builtin_ia32_gatherq_q:
  case X86::BI__builtin_ia32_gatherq_q256:
  case X86::BI__builtin_ia32_gatherd_d:
  case X86::BI__builtin_ia32_gatherd_d256:
  case X86::BI__builtin_ia32_gatherq_d:
  case X86::BI__builtin_ia32_gatherq_d256:
  case X86::BI__builtin_ia32_gather3div2df:
  case X86::BI__builtin_ia32_gather3div2di:
  case X86::BI__builtin_ia32_gather3div4df:
  case X86::BI__builtin_ia32_gather3div4di:
  case X86::BI__builtin_ia32_gather3div4sf:
  case X86::BI__builtin_ia32_gather3div4si:
  case X86::BI__builtin_ia32_gather3div8sf:
  case X86::BI__builtin_ia32_gather3div8si:
  case X86::BI__builtin_ia32_gather3siv2df:
  case X86::BI__builtin_ia32_gather3siv2di:
  case X86::BI__builtin_ia32_gather3siv4df:
  case X86::BI__builtin_ia32_gather3siv4di:
  case X86::BI__builtin_ia32_gather3siv4sf:
  case X86::BI__builtin_ia32_gather3siv4si:
  case X86::BI__builtin_ia32_gather3siv8sf:
  case X86::BI__builtin_ia32_gather3siv8si:
  case X86::BI__builtin_ia32_gathersiv8df:
  case X86::BI__builtin_ia32_gathersiv16sf:
  case X86::BI__builtin_ia32_gatherdiv8df:
  case X86::BI__builtin_ia32_gatherdiv16sf:
  case X86::BI__builtin_ia32_gathersiv8di:
  case X86::BI__builtin_ia32_gathersiv16si:
  case X86::BI__builtin_ia32_gatherdiv8di:
  case X86::BI__builtin_ia32_gatherdiv16si:
  case X86::BI__builtin_ia32_scatterdiv2df:
  case X86::BI__builtin_ia32_scatterdiv2di:
  case X86::BI__builtin_ia32_scatterdiv4df:
  case X86::BI__builtin_ia32_scatterdiv4di:
  case X86::BI__builtin_ia32_scatterdiv4sf:
  case X86::BI__builtin_ia32_scatterdiv4si:
  case X86::BI__builtin_ia32_scatterdiv8sf:
  case X86::BI__builtin_ia32_scatterdiv8si:
  case X86::BI__builtin_ia32_scattersiv2df:
  case X86::BI__builtin_ia32_scattersiv2di:
  case X86::BI__builtin_ia32_scattersiv4df:
  case X86::BI__builtin_ia32_scattersiv4di:
  case X86::BI__builtin_ia32_scattersiv4sf:
  case X86::BI__builtin_ia32_scattersiv4si:
  case X86::BI__builtin_ia32_scattersiv8sf:
  case X86::BI__builtin_ia32_scattersiv8si:
  case X86::BI__builtin_ia32_scattersiv8df:
  case X86::BI__builtin_ia32_scattersiv16sf:
  case X86::BI__builtin_ia32_scatterdiv8df:
  case X86::BI__builtin_ia32_scatterdiv16sf:
  case X86::BI__builtin_ia32_scattersiv8di:
  case X86::BI__builtin_ia32_scattersiv16si:
  case X86::BI__builtin_ia32_scatterdiv8di:
  case X86::BI__builtin_ia32_scatterdiv16si:
    ArgNum = 4;
    break;
  }

  llvm::APSInt Result;

  // We can't check the value of a dependent argument.
  Expr *Arg = TheCall->getArg(ArgNum);
  if (Arg->isTypeDependent() || Arg->isValueDependent())
    return false;

  // Check constant-ness first.
  if (SemaRef.BuiltinConstantArg(TheCall, ArgNum, Result))
    return true;

  if (Result == 1 || Result == 2 || Result == 4 || Result == 8)
    return false;

  return Diag(TheCall->getBeginLoc(), diag::err_x86_builtin_invalid_scale)
         << Arg->getSourceRange();
}

enum { TileRegLow = 0, TileRegHigh = 7 };

bool SemaX86::CheckBuiltinTileArgumentsRange(CallExpr *TheCall,
                                             ArrayRef<int> ArgNums) {
  for (int ArgNum : ArgNums) {
    if (SemaRef.BuiltinConstantArgRange(TheCall, ArgNum, TileRegLow,
                                        TileRegHigh))
      return true;
  }
  return false;
}

bool SemaX86::CheckBuiltinTileDuplicate(CallExpr *TheCall,
                                        ArrayRef<int> ArgNums) {
  // Because the max number of tile register is TileRegHigh + 1, so here we use
  // each bit to represent the usage of them in bitset.
  std::bitset<TileRegHigh + 1> ArgValues;
  for (int ArgNum : ArgNums) {
    Expr *Arg = TheCall->getArg(ArgNum);
    if (Arg->isTypeDependent() || Arg->isValueDependent())
      continue;

    llvm::APSInt Result;
    if (SemaRef.BuiltinConstantArg(TheCall, ArgNum, Result))
      return true;
    int ArgExtValue = Result.getExtValue();
    assert((ArgExtValue >= TileRegLow && ArgExtValue <= TileRegHigh) &&
           "Incorrect tile register num.");
    if (ArgValues.test(ArgExtValue))
      return Diag(TheCall->getBeginLoc(),
                  diag::err_x86_builtin_tile_arg_duplicate)
             << TheCall->getArg(ArgNum)->getSourceRange();
    ArgValues.set(ArgExtValue);
  }
  return false;
}

bool SemaX86::CheckBuiltinTileRangeAndDuplicate(CallExpr *TheCall,
                                                ArrayRef<int> ArgNums) {
  return CheckBuiltinTileArgumentsRange(TheCall, ArgNums) ||
         CheckBuiltinTileDuplicate(TheCall, ArgNums);
}

bool SemaX86::CheckBuiltinTileArguments(unsigned BuiltinID, CallExpr *TheCall) {
  switch (BuiltinID) {
  default:
    return false;
  case X86::BI__builtin_ia32_tileloadd64:
  case X86::BI__builtin_ia32_tileloaddt164:
  case X86::BI__builtin_ia32_tileloaddrs64:
  case X86::BI__builtin_ia32_tileloaddrst164:
  case X86::BI__builtin_ia32_tilestored64:
  case X86::BI__builtin_ia32_tilezero:
  case X86::BI__builtin_ia32_t2rpntlvwz0:
  case X86::BI__builtin_ia32_t2rpntlvwz0t1:
  case X86::BI__builtin_ia32_t2rpntlvwz1:
  case X86::BI__builtin_ia32_t2rpntlvwz1t1:
<<<<<<< HEAD
=======
  case X86::BI__builtin_ia32_t2rpntlvwz0rst1:
  case X86::BI__builtin_ia32_t2rpntlvwz1rs:
  case X86::BI__builtin_ia32_t2rpntlvwz1rst1:
  case X86::BI__builtin_ia32_t2rpntlvwz0rs:
  case X86::BI__builtin_ia32_tcvtrowps2pbf16h:
  case X86::BI__builtin_ia32_tcvtrowps2pbf16l:
  case X86::BI__builtin_ia32_tcvtrowps2phh:
  case X86::BI__builtin_ia32_tcvtrowps2phl:
  case X86::BI__builtin_ia32_tcvtrowd2ps:
  case X86::BI__builtin_ia32_tilemovrow:
>>>>>>> a8d96e15
    return CheckBuiltinTileArgumentsRange(TheCall, 0);
  case X86::BI__builtin_ia32_tdpbssd:
  case X86::BI__builtin_ia32_tdpbsud:
  case X86::BI__builtin_ia32_tdpbusd:
  case X86::BI__builtin_ia32_tdpbuud:
  case X86::BI__builtin_ia32_tdpbf16ps:
  case X86::BI__builtin_ia32_tdpfp16ps:
  case X86::BI__builtin_ia32_tcmmimfp16ps:
  case X86::BI__builtin_ia32_tcmmrlfp16ps:
  case X86::BI__builtin_ia32_tdpbf8ps:
  case X86::BI__builtin_ia32_tdpbhf8ps:
  case X86::BI__builtin_ia32_tdphbf8ps:
  case X86::BI__builtin_ia32_tdphf8ps:
<<<<<<< HEAD
    return CheckBuiltinTileRangeAndDuplicate(TheCall, {0, 1, 2});
  case X86::BI__builtin_ia32_ttransposed:
=======
  case X86::BI__builtin_ia32_ttdpbf16ps:
  case X86::BI__builtin_ia32_ttdpfp16ps:
  case X86::BI__builtin_ia32_ttcmmimfp16ps:
  case X86::BI__builtin_ia32_ttcmmrlfp16ps:
  case X86::BI__builtin_ia32_tconjtcmmimfp16ps:
  case X86::BI__builtin_ia32_tmmultf32ps:
  case X86::BI__builtin_ia32_ttmmultf32ps:
    return CheckBuiltinTileRangeAndDuplicate(TheCall, {0, 1, 2});
  case X86::BI__builtin_ia32_ttransposed:
  case X86::BI__builtin_ia32_tconjtfp16:
>>>>>>> a8d96e15
    return CheckBuiltinTileArgumentsRange(TheCall, {0, 1});
  }
}
static bool isX86_32Builtin(unsigned BuiltinID) {
  // These builtins only work on x86-32 targets.
  switch (BuiltinID) {
  case X86::BI__builtin_ia32_readeflags_u32:
  case X86::BI__builtin_ia32_writeeflags_u32:
    return true;
  }

  return false;
}

bool SemaX86::CheckBuiltinFunctionCall(const TargetInfo &TI, unsigned BuiltinID,
                                       CallExpr *TheCall) {
  // Check for 32-bit only builtins on a 64-bit target.
  const llvm::Triple &TT = TI.getTriple();
  if (TT.getArch() != llvm::Triple::x86 && isX86_32Builtin(BuiltinID))
    return Diag(TheCall->getCallee()->getBeginLoc(),
                diag::err_32_bit_builtin_64_bit_tgt);

  // If the intrinsic has rounding or SAE make sure its valid.
  if (CheckBuiltinRoundingOrSAE(BuiltinID, TheCall))
    return true;

  // If the intrinsic has a gather/scatter scale immediate make sure its valid.
  if (CheckBuiltinGatherScatterScale(BuiltinID, TheCall))
    return true;

  // If the intrinsic has a tile arguments, make sure they are valid.
  if (CheckBuiltinTileArguments(BuiltinID, TheCall))
    return true;

  // For intrinsics which take an immediate value as part of the instruction,
  // range check them here.
  int i = 0, l = 0, u = 0;
  switch (BuiltinID) {
  default:
    return false;
  case X86::BI__builtin_ia32_vec_ext_v2di:
  case X86::BI__builtin_ia32_vextractf128_pd256:
  case X86::BI__builtin_ia32_vextractf128_ps256:
  case X86::BI__builtin_ia32_vextractf128_si256:
  case X86::BI__builtin_ia32_extract128i256:
  case X86::BI__builtin_ia32_extractf64x4_mask:
  case X86::BI__builtin_ia32_extracti64x4_mask:
  case X86::BI__builtin_ia32_extractf32x8_mask:
  case X86::BI__builtin_ia32_extracti32x8_mask:
  case X86::BI__builtin_ia32_extractf64x2_256_mask:
  case X86::BI__builtin_ia32_extracti64x2_256_mask:
  case X86::BI__builtin_ia32_extractf32x4_256_mask:
  case X86::BI__builtin_ia32_extracti32x4_256_mask:
    i = 1;
    l = 0;
    u = 1;
    break;
  case X86::BI__builtin_ia32_vec_set_v2di:
  case X86::BI__builtin_ia32_vinsertf128_pd256:
  case X86::BI__builtin_ia32_vinsertf128_ps256:
  case X86::BI__builtin_ia32_vinsertf128_si256:
  case X86::BI__builtin_ia32_insert128i256:
  case X86::BI__builtin_ia32_insertf32x8:
  case X86::BI__builtin_ia32_inserti32x8:
  case X86::BI__builtin_ia32_insertf64x4:
  case X86::BI__builtin_ia32_inserti64x4:
  case X86::BI__builtin_ia32_insertf64x2_256:
  case X86::BI__builtin_ia32_inserti64x2_256:
  case X86::BI__builtin_ia32_insertf32x4_256:
  case X86::BI__builtin_ia32_inserti32x4_256:
    i = 2;
    l = 0;
    u = 1;
    break;
  case X86::BI__builtin_ia32_vpermilpd:
  case X86::BI__builtin_ia32_vec_ext_v4hi:
  case X86::BI__builtin_ia32_vec_ext_v4si:
  case X86::BI__builtin_ia32_vec_ext_v4sf:
  case X86::BI__builtin_ia32_vec_ext_v4di:
  case X86::BI__builtin_ia32_extractf32x4_mask:
  case X86::BI__builtin_ia32_extracti32x4_mask:
  case X86::BI__builtin_ia32_extractf64x2_512_mask:
  case X86::BI__builtin_ia32_extracti64x2_512_mask:
    i = 1;
    l = 0;
    u = 3;
    break;
  case X86::BI_mm_prefetch:
  case X86::BI__builtin_ia32_vec_ext_v8hi:
  case X86::BI__builtin_ia32_vec_ext_v8si:
    i = 1;
    l = 0;
    u = 7;
    break;
  case X86::BI__builtin_ia32_sha1rnds4:
  case X86::BI__builtin_ia32_blendpd:
  case X86::BI__builtin_ia32_shufpd:
  case X86::BI__builtin_ia32_vec_set_v4hi:
  case X86::BI__builtin_ia32_vec_set_v4si:
  case X86::BI__builtin_ia32_vec_set_v4di:
  case X86::BI__builtin_ia32_shuf_f32x4_256:
  case X86::BI__builtin_ia32_shuf_f64x2_256:
  case X86::BI__builtin_ia32_shuf_i32x4_256:
  case X86::BI__builtin_ia32_shuf_i64x2_256:
  case X86::BI__builtin_ia32_insertf64x2_512:
  case X86::BI__builtin_ia32_inserti64x2_512:
  case X86::BI__builtin_ia32_insertf32x4:
  case X86::BI__builtin_ia32_inserti32x4:
    i = 2;
    l = 0;
    u = 3;
    break;
  case X86::BI__builtin_ia32_vpermil2pd:
  case X86::BI__builtin_ia32_vpermil2pd256:
  case X86::BI__builtin_ia32_vpermil2ps:
  case X86::BI__builtin_ia32_vpermil2ps256:
    i = 3;
    l = 0;
    u = 3;
    break;
  case X86::BI__builtin_ia32_cmpb128_mask:
  case X86::BI__builtin_ia32_cmpw128_mask:
  case X86::BI__builtin_ia32_cmpd128_mask:
  case X86::BI__builtin_ia32_cmpq128_mask:
  case X86::BI__builtin_ia32_cmpb256_mask:
  case X86::BI__builtin_ia32_cmpw256_mask:
  case X86::BI__builtin_ia32_cmpd256_mask:
  case X86::BI__builtin_ia32_cmpq256_mask:
  case X86::BI__builtin_ia32_cmpb512_mask:
  case X86::BI__builtin_ia32_cmpw512_mask:
  case X86::BI__builtin_ia32_cmpd512_mask:
  case X86::BI__builtin_ia32_cmpq512_mask:
  case X86::BI__builtin_ia32_ucmpb128_mask:
  case X86::BI__builtin_ia32_ucmpw128_mask:
  case X86::BI__builtin_ia32_ucmpd128_mask:
  case X86::BI__builtin_ia32_ucmpq128_mask:
  case X86::BI__builtin_ia32_ucmpb256_mask:
  case X86::BI__builtin_ia32_ucmpw256_mask:
  case X86::BI__builtin_ia32_ucmpd256_mask:
  case X86::BI__builtin_ia32_ucmpq256_mask:
  case X86::BI__builtin_ia32_ucmpb512_mask:
  case X86::BI__builtin_ia32_ucmpw512_mask:
  case X86::BI__builtin_ia32_ucmpd512_mask:
  case X86::BI__builtin_ia32_ucmpq512_mask:
  case X86::BI__builtin_ia32_vpcomub:
  case X86::BI__builtin_ia32_vpcomuw:
  case X86::BI__builtin_ia32_vpcomud:
  case X86::BI__builtin_ia32_vpcomuq:
  case X86::BI__builtin_ia32_vpcomb:
  case X86::BI__builtin_ia32_vpcomw:
  case X86::BI__builtin_ia32_vpcomd:
  case X86::BI__builtin_ia32_vpcomq:
  case X86::BI__builtin_ia32_vec_set_v8hi:
  case X86::BI__builtin_ia32_vec_set_v8si:
    i = 2;
    l = 0;
    u = 7;
    break;
  case X86::BI__builtin_ia32_vpermilpd256:
  case X86::BI__builtin_ia32_roundps:
  case X86::BI__builtin_ia32_roundpd:
  case X86::BI__builtin_ia32_roundps256:
  case X86::BI__builtin_ia32_roundpd256:
  case X86::BI__builtin_ia32_getmantpd128_mask:
  case X86::BI__builtin_ia32_getmantpd256_mask:
  case X86::BI__builtin_ia32_getmantps128_mask:
  case X86::BI__builtin_ia32_getmantps256_mask:
  case X86::BI__builtin_ia32_getmantpd512_mask:
  case X86::BI__builtin_ia32_getmantps512_mask:
  case X86::BI__builtin_ia32_getmantph128_mask:
  case X86::BI__builtin_ia32_getmantph256_mask:
  case X86::BI__builtin_ia32_getmantph512_mask:
  case X86::BI__builtin_ia32_vgetmantpd256_round_mask:
  case X86::BI__builtin_ia32_vgetmantps256_round_mask:
  case X86::BI__builtin_ia32_vgetmantph256_round_mask:
  case X86::BI__builtin_ia32_vec_ext_v16qi:
  case X86::BI__builtin_ia32_vec_ext_v16hi:
    i = 1;
    l = 0;
    u = 15;
    break;
  case X86::BI__builtin_ia32_pblendd128:
  case X86::BI__builtin_ia32_blendps:
  case X86::BI__builtin_ia32_blendpd256:
  case X86::BI__builtin_ia32_shufpd256:
  case X86::BI__builtin_ia32_roundss:
  case X86::BI__builtin_ia32_roundsd:
  case X86::BI__builtin_ia32_rangepd128_mask:
  case X86::BI__builtin_ia32_rangepd256_mask:
  case X86::BI__builtin_ia32_rangepd512_mask:
  case X86::BI__builtin_ia32_rangeps128_mask:
  case X86::BI__builtin_ia32_rangeps256_mask:
  case X86::BI__builtin_ia32_rangeps512_mask:
  case X86::BI__builtin_ia32_vrangepd256_round_mask:
  case X86::BI__builtin_ia32_vrangeps256_round_mask:
  case X86::BI__builtin_ia32_getmantsd_round_mask:
  case X86::BI__builtin_ia32_getmantss_round_mask:
  case X86::BI__builtin_ia32_getmantsh_round_mask:
  case X86::BI__builtin_ia32_vec_set_v16qi:
  case X86::BI__builtin_ia32_vec_set_v16hi:
    i = 2;
    l = 0;
    u = 15;
    break;
  case X86::BI__builtin_ia32_vec_ext_v32qi:
    i = 1;
    l = 0;
    u = 31;
    break;
  case X86::BI__builtin_ia32_cmpps:
  case X86::BI__builtin_ia32_cmpss:
  case X86::BI__builtin_ia32_cmppd:
  case X86::BI__builtin_ia32_cmpsd:
  case X86::BI__builtin_ia32_cmpps256:
  case X86::BI__builtin_ia32_cmppd256:
  case X86::BI__builtin_ia32_cmpps128_mask:
  case X86::BI__builtin_ia32_cmppd128_mask:
  case X86::BI__builtin_ia32_cmpps256_mask:
  case X86::BI__builtin_ia32_cmppd256_mask:
  case X86::BI__builtin_ia32_cmpps512_mask:
  case X86::BI__builtin_ia32_cmppd512_mask:
  case X86::BI__builtin_ia32_cmpph512_mask:
  case X86::BI__builtin_ia32_vcmppd256_round_mask:
  case X86::BI__builtin_ia32_vcmpps256_round_mask:
  case X86::BI__builtin_ia32_vcmpph256_round_mask:
  case X86::BI__builtin_ia32_cmpsd_mask:
  case X86::BI__builtin_ia32_cmpss_mask:
  case X86::BI__builtin_ia32_vec_set_v32qi:
    i = 2;
    l = 0;
    u = 31;
    break;
  case X86::BI__builtin_ia32_permdf256:
  case X86::BI__builtin_ia32_permdi256:
  case X86::BI__builtin_ia32_permdf512:
  case X86::BI__builtin_ia32_permdi512:
  case X86::BI__builtin_ia32_vpermilps:
  case X86::BI__builtin_ia32_vpermilps256:
  case X86::BI__builtin_ia32_vpermilpd512:
  case X86::BI__builtin_ia32_vpermilps512:
  case X86::BI__builtin_ia32_pshufd:
  case X86::BI__builtin_ia32_pshufd256:
  case X86::BI__builtin_ia32_pshufd512:
  case X86::BI__builtin_ia32_pshufhw:
  case X86::BI__builtin_ia32_pshufhw256:
  case X86::BI__builtin_ia32_pshufhw512:
  case X86::BI__builtin_ia32_pshuflw:
  case X86::BI__builtin_ia32_pshuflw256:
  case X86::BI__builtin_ia32_pshuflw512:
  case X86::BI__builtin_ia32_vcvtps2ph:
  case X86::BI__builtin_ia32_vcvtps2ph_mask:
  case X86::BI__builtin_ia32_vcvtps2ph256:
  case X86::BI__builtin_ia32_vcvtps2ph256_mask:
  case X86::BI__builtin_ia32_vcvtps2ph512_mask:
  case X86::BI__builtin_ia32_rndscaleps_128_mask:
  case X86::BI__builtin_ia32_rndscalepd_128_mask:
  case X86::BI__builtin_ia32_rndscaleps_256_mask:
  case X86::BI__builtin_ia32_rndscalepd_256_mask:
  case X86::BI__builtin_ia32_rndscaleps_mask:
  case X86::BI__builtin_ia32_rndscalepd_mask:
  case X86::BI__builtin_ia32_rndscaleph_mask:
  case X86::BI__builtin_ia32_vrndscalenepbf16_128_mask:
  case X86::BI__builtin_ia32_vrndscalenepbf16_256_mask:
  case X86::BI__builtin_ia32_vrndscalenepbf16_mask:
  case X86::BI__builtin_ia32_reducepd128_mask:
  case X86::BI__builtin_ia32_reducepd256_mask:
  case X86::BI__builtin_ia32_reducepd512_mask:
  case X86::BI__builtin_ia32_reduceps128_mask:
  case X86::BI__builtin_ia32_reduceps256_mask:
  case X86::BI__builtin_ia32_reduceps512_mask:
  case X86::BI__builtin_ia32_reduceph128_mask:
  case X86::BI__builtin_ia32_reduceph256_mask:
  case X86::BI__builtin_ia32_reduceph512_mask:
  case X86::BI__builtin_ia32_vreducenepbf16128_mask:
  case X86::BI__builtin_ia32_vreducenepbf16256_mask:
  case X86::BI__builtin_ia32_vreducenepbf16512_mask:
  case X86::BI__builtin_ia32_vreducepd256_round_mask:
  case X86::BI__builtin_ia32_vreduceps256_round_mask:
  case X86::BI__builtin_ia32_vreduceph256_round_mask:
  case X86::BI__builtin_ia32_vrndscalepd256_round_mask:
  case X86::BI__builtin_ia32_vrndscaleps256_round_mask:
  case X86::BI__builtin_ia32_vrndscaleph256_round_mask:
  case X86::BI__builtin_ia32_prold512:
  case X86::BI__builtin_ia32_prolq512:
  case X86::BI__builtin_ia32_prold128:
  case X86::BI__builtin_ia32_prold256:
  case X86::BI__builtin_ia32_prolq128:
  case X86::BI__builtin_ia32_prolq256:
  case X86::BI__builtin_ia32_prord512:
  case X86::BI__builtin_ia32_prorq512:
  case X86::BI__builtin_ia32_prord128:
  case X86::BI__builtin_ia32_prord256:
  case X86::BI__builtin_ia32_prorq128:
  case X86::BI__builtin_ia32_prorq256:
  case X86::BI__builtin_ia32_fpclasspd128_mask:
  case X86::BI__builtin_ia32_fpclasspd256_mask:
  case X86::BI__builtin_ia32_fpclassps128_mask:
  case X86::BI__builtin_ia32_fpclassps256_mask:
  case X86::BI__builtin_ia32_fpclassps512_mask:
  case X86::BI__builtin_ia32_fpclasspd512_mask:
  case X86::BI__builtin_ia32_fpclassph128_mask:
  case X86::BI__builtin_ia32_fpclassph256_mask:
  case X86::BI__builtin_ia32_fpclassph512_mask:
  case X86::BI__builtin_ia32_vfpclasspbf16128_mask:
  case X86::BI__builtin_ia32_vfpclasspbf16256_mask:
  case X86::BI__builtin_ia32_vfpclasspbf16512_mask:
  case X86::BI__builtin_ia32_fpclasssd_mask:
  case X86::BI__builtin_ia32_fpclassss_mask:
  case X86::BI__builtin_ia32_fpclasssh_mask:
  case X86::BI__builtin_ia32_pslldqi128_byteshift:
  case X86::BI__builtin_ia32_pslldqi256_byteshift:
  case X86::BI__builtin_ia32_pslldqi512_byteshift:
  case X86::BI__builtin_ia32_psrldqi128_byteshift:
  case X86::BI__builtin_ia32_psrldqi256_byteshift:
  case X86::BI__builtin_ia32_psrldqi512_byteshift:
  case X86::BI__builtin_ia32_kshiftliqi:
  case X86::BI__builtin_ia32_kshiftlihi:
  case X86::BI__builtin_ia32_kshiftlisi:
  case X86::BI__builtin_ia32_kshiftlidi:
  case X86::BI__builtin_ia32_kshiftriqi:
  case X86::BI__builtin_ia32_kshiftrihi:
  case X86::BI__builtin_ia32_kshiftrisi:
  case X86::BI__builtin_ia32_kshiftridi:
    i = 1;
    l = 0;
    u = 255;
    break;
  case X86::BI__builtin_ia32_vperm2f128_pd256:
  case X86::BI__builtin_ia32_vperm2f128_ps256:
  case X86::BI__builtin_ia32_vperm2f128_si256:
  case X86::BI__builtin_ia32_permti256:
  case X86::BI__builtin_ia32_pblendw128:
  case X86::BI__builtin_ia32_pblendw256:
  case X86::BI__builtin_ia32_blendps256:
  case X86::BI__builtin_ia32_pblendd256:
  case X86::BI__builtin_ia32_palignr128:
  case X86::BI__builtin_ia32_palignr256:
  case X86::BI__builtin_ia32_palignr512:
  case X86::BI__builtin_ia32_alignq512:
  case X86::BI__builtin_ia32_alignd512:
  case X86::BI__builtin_ia32_alignd128:
  case X86::BI__builtin_ia32_alignd256:
  case X86::BI__builtin_ia32_alignq128:
  case X86::BI__builtin_ia32_alignq256:
  case X86::BI__builtin_ia32_vcomisd:
  case X86::BI__builtin_ia32_vcomiss:
  case X86::BI__builtin_ia32_shuf_f32x4:
  case X86::BI__builtin_ia32_shuf_f64x2:
  case X86::BI__builtin_ia32_shuf_i32x4:
  case X86::BI__builtin_ia32_shuf_i64x2:
  case X86::BI__builtin_ia32_shufpd512:
  case X86::BI__builtin_ia32_shufps:
  case X86::BI__builtin_ia32_shufps256:
  case X86::BI__builtin_ia32_shufps512:
  case X86::BI__builtin_ia32_dbpsadbw128:
  case X86::BI__builtin_ia32_dbpsadbw256:
  case X86::BI__builtin_ia32_dbpsadbw512:
  case X86::BI__builtin_ia32_vpshldd128:
  case X86::BI__builtin_ia32_vpshldd256:
  case X86::BI__builtin_ia32_vpshldd512:
  case X86::BI__builtin_ia32_vpshldq128:
  case X86::BI__builtin_ia32_vpshldq256:
  case X86::BI__builtin_ia32_vpshldq512:
  case X86::BI__builtin_ia32_vpshldw128:
  case X86::BI__builtin_ia32_vpshldw256:
  case X86::BI__builtin_ia32_vpshldw512:
  case X86::BI__builtin_ia32_vpshrdd128:
  case X86::BI__builtin_ia32_vpshrdd256:
  case X86::BI__builtin_ia32_vpshrdd512:
  case X86::BI__builtin_ia32_vpshrdq128:
  case X86::BI__builtin_ia32_vpshrdq256:
  case X86::BI__builtin_ia32_vpshrdq512:
  case X86::BI__builtin_ia32_vpshrdw128:
  case X86::BI__builtin_ia32_vpshrdw256:
  case X86::BI__builtin_ia32_vpshrdw512:
  case X86::BI__builtin_ia32_vminmaxnepbf16128:
  case X86::BI__builtin_ia32_vminmaxnepbf16256:
  case X86::BI__builtin_ia32_vminmaxnepbf16512:
  case X86::BI__builtin_ia32_vminmaxpd128_mask:
  case X86::BI__builtin_ia32_vminmaxpd256_round_mask:
  case X86::BI__builtin_ia32_vminmaxph128_mask:
  case X86::BI__builtin_ia32_vminmaxph256_round_mask:
  case X86::BI__builtin_ia32_vminmaxps128_mask:
  case X86::BI__builtin_ia32_vminmaxps256_round_mask:
  case X86::BI__builtin_ia32_vminmaxpd512_round_mask:
  case X86::BI__builtin_ia32_vminmaxps512_round_mask:
  case X86::BI__builtin_ia32_vminmaxph512_round_mask:
  case X86::BI__builtin_ia32_vminmaxsd_round_mask:
  case X86::BI__builtin_ia32_vminmaxsh_round_mask:
  case X86::BI__builtin_ia32_vminmaxss_round_mask:
    i = 2;
    l = 0;
    u = 255;
    break;
  case X86::BI__builtin_ia32_fixupimmpd512_mask:
  case X86::BI__builtin_ia32_fixupimmpd512_maskz:
  case X86::BI__builtin_ia32_fixupimmps512_mask:
  case X86::BI__builtin_ia32_fixupimmps512_maskz:
  case X86::BI__builtin_ia32_fixupimmsd_mask:
  case X86::BI__builtin_ia32_fixupimmsd_maskz:
  case X86::BI__builtin_ia32_fixupimmss_mask:
  case X86::BI__builtin_ia32_fixupimmss_maskz:
  case X86::BI__builtin_ia32_fixupimmpd128_mask:
  case X86::BI__builtin_ia32_fixupimmpd128_maskz:
  case X86::BI__builtin_ia32_fixupimmpd256_mask:
  case X86::BI__builtin_ia32_fixupimmpd256_maskz:
  case X86::BI__builtin_ia32_fixupimmps128_mask:
  case X86::BI__builtin_ia32_fixupimmps128_maskz:
  case X86::BI__builtin_ia32_fixupimmps256_mask:
  case X86::BI__builtin_ia32_fixupimmps256_maskz:
  case X86::BI__builtin_ia32_pternlogd512_mask:
  case X86::BI__builtin_ia32_pternlogd512_maskz:
  case X86::BI__builtin_ia32_pternlogq512_mask:
  case X86::BI__builtin_ia32_pternlogq512_maskz:
  case X86::BI__builtin_ia32_pternlogd128_mask:
  case X86::BI__builtin_ia32_pternlogd128_maskz:
  case X86::BI__builtin_ia32_pternlogd256_mask:
  case X86::BI__builtin_ia32_pternlogd256_maskz:
  case X86::BI__builtin_ia32_pternlogq128_mask:
  case X86::BI__builtin_ia32_pternlogq128_maskz:
  case X86::BI__builtin_ia32_pternlogq256_mask:
  case X86::BI__builtin_ia32_pternlogq256_maskz:
  case X86::BI__builtin_ia32_vsm3rnds2:
    i = 3;
    l = 0;
    u = 255;
    break;
  case X86::BI__builtin_ia32_reducesd_mask:
  case X86::BI__builtin_ia32_reducess_mask:
  case X86::BI__builtin_ia32_rndscalesd_round_mask:
  case X86::BI__builtin_ia32_rndscaless_round_mask:
  case X86::BI__builtin_ia32_rndscalesh_round_mask:
  case X86::BI__builtin_ia32_reducesh_mask:
    i = 4;
    l = 0;
    u = 255;
    break;
  case X86::BI__builtin_ia32_cmpccxadd32:
  case X86::BI__builtin_ia32_cmpccxadd64:
    i = 3;
    l = 0;
    u = 15;
    break;
  }

  // Note that we don't force a hard error on the range check here, allowing
  // template-generated or macro-generated dead code to potentially have out-of-
  // range values. These need to code generate, but don't need to necessarily
  // make any sense. We use a warning that defaults to an error.
  return SemaRef.BuiltinConstantArgRange(TheCall, i, l, u,
                                         /*RangeIsError*/ false);
}

void SemaX86::handleAnyInterruptAttr(Decl *D, const ParsedAttr &AL) {
  // Semantic checks for a function with the 'interrupt' attribute.
  // a) Must be a function.
  // b) Must have the 'void' return type.
  // c) Must take 1 or 2 arguments.
  // d) The 1st argument must be a pointer.
  // e) The 2nd argument (if any) must be an unsigned integer.
  ASTContext &Context = getASTContext();

  if (!isFuncOrMethodForAttrSubject(D) || !hasFunctionProto(D) ||
      isInstanceMethod(D) ||
      CXXMethodDecl::isStaticOverloadedOperator(
          cast<NamedDecl>(D)->getDeclName().getCXXOverloadedOperator())) {
    Diag(AL.getLoc(), diag::warn_attribute_wrong_decl_type)
        << AL << AL.isRegularKeywordAttribute()
        << ExpectedFunctionWithProtoType;
    return;
  }
  // Interrupt handler must have void return type.
  if (!getFunctionOrMethodResultType(D)->isVoidType()) {
    Diag(getFunctionOrMethodResultSourceRange(D).getBegin(),
         diag::err_anyx86_interrupt_attribute)
        << (SemaRef.Context.getTargetInfo().getTriple().getArch() ==
                    llvm::Triple::x86
                ? 0
                : 1)
        << 0;
    return;
  }
  // Interrupt handler must have 1 or 2 parameters.
  unsigned NumParams = getFunctionOrMethodNumParams(D);
  if (NumParams < 1 || NumParams > 2) {
    Diag(D->getBeginLoc(), diag::err_anyx86_interrupt_attribute)
        << (Context.getTargetInfo().getTriple().getArch() == llvm::Triple::x86
                ? 0
                : 1)
        << 1;
    return;
  }
  // The first argument must be a pointer.
  if (!getFunctionOrMethodParamType(D, 0)->isPointerType()) {
    Diag(getFunctionOrMethodParamRange(D, 0).getBegin(),
         diag::err_anyx86_interrupt_attribute)
        << (Context.getTargetInfo().getTriple().getArch() == llvm::Triple::x86
                ? 0
                : 1)
        << 2;
    return;
  }
  // The second argument, if present, must be an unsigned integer.
  unsigned TypeSize =
      Context.getTargetInfo().getTriple().getArch() == llvm::Triple::x86_64
          ? 64
          : 32;
  if (NumParams == 2 &&
      (!getFunctionOrMethodParamType(D, 1)->isUnsignedIntegerType() ||
       Context.getTypeSize(getFunctionOrMethodParamType(D, 1)) != TypeSize)) {
    Diag(getFunctionOrMethodParamRange(D, 1).getBegin(),
         diag::err_anyx86_interrupt_attribute)
        << (Context.getTargetInfo().getTriple().getArch() == llvm::Triple::x86
                ? 0
                : 1)
        << 3 << Context.getIntTypeForBitwidth(TypeSize, /*Signed=*/false);
    return;
  }
  D->addAttr(::new (Context) AnyX86InterruptAttr(Context, AL));
  D->addAttr(UsedAttr::CreateImplicit(Context));
}

void SemaX86::handleForceAlignArgPointerAttr(Decl *D, const ParsedAttr &AL) {
  // If we try to apply it to a function pointer, don't warn, but don't
  // do anything, either. It doesn't matter anyway, because there's nothing
  // special about calling a force_align_arg_pointer function.
  const auto *VD = dyn_cast<ValueDecl>(D);
  if (VD && VD->getType()->isFunctionPointerType())
    return;
  // Also don't warn on function pointer typedefs.
  const auto *TD = dyn_cast<TypedefNameDecl>(D);
  if (TD && (TD->getUnderlyingType()->isFunctionPointerType() ||
             TD->getUnderlyingType()->isFunctionType()))
    return;
  // Attribute can only be applied to function types.
  if (!isa<FunctionDecl>(D)) {
    Diag(AL.getLoc(), diag::warn_attribute_wrong_decl_type)
        << AL << AL.isRegularKeywordAttribute() << ExpectedFunction;
    return;
  }

  D->addAttr(::new (getASTContext())
                 X86ForceAlignArgPointerAttr(getASTContext(), AL));
}

} // namespace clang<|MERGE_RESOLUTION|>--- conflicted
+++ resolved
@@ -637,8 +637,6 @@
   case X86::BI__builtin_ia32_t2rpntlvwz0t1:
   case X86::BI__builtin_ia32_t2rpntlvwz1:
   case X86::BI__builtin_ia32_t2rpntlvwz1t1:
-<<<<<<< HEAD
-=======
   case X86::BI__builtin_ia32_t2rpntlvwz0rst1:
   case X86::BI__builtin_ia32_t2rpntlvwz1rs:
   case X86::BI__builtin_ia32_t2rpntlvwz1rst1:
@@ -649,7 +647,6 @@
   case X86::BI__builtin_ia32_tcvtrowps2phl:
   case X86::BI__builtin_ia32_tcvtrowd2ps:
   case X86::BI__builtin_ia32_tilemovrow:
->>>>>>> a8d96e15
     return CheckBuiltinTileArgumentsRange(TheCall, 0);
   case X86::BI__builtin_ia32_tdpbssd:
   case X86::BI__builtin_ia32_tdpbsud:
@@ -663,10 +660,6 @@
   case X86::BI__builtin_ia32_tdpbhf8ps:
   case X86::BI__builtin_ia32_tdphbf8ps:
   case X86::BI__builtin_ia32_tdphf8ps:
-<<<<<<< HEAD
-    return CheckBuiltinTileRangeAndDuplicate(TheCall, {0, 1, 2});
-  case X86::BI__builtin_ia32_ttransposed:
-=======
   case X86::BI__builtin_ia32_ttdpbf16ps:
   case X86::BI__builtin_ia32_ttdpfp16ps:
   case X86::BI__builtin_ia32_ttcmmimfp16ps:
@@ -677,7 +670,6 @@
     return CheckBuiltinTileRangeAndDuplicate(TheCall, {0, 1, 2});
   case X86::BI__builtin_ia32_ttransposed:
   case X86::BI__builtin_ia32_tconjtfp16:
->>>>>>> a8d96e15
     return CheckBuiltinTileArgumentsRange(TheCall, {0, 1});
   }
 }
