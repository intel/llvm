--- conflicted
+++ resolved
@@ -1908,11 +1908,7 @@
   const HLSLAttributedResourceType *ResTy =
       ArgType.getTypePtr()->getAs<HLSLAttributedResourceType>();
   if (!ResTy) {
-<<<<<<< HEAD
-    S->Diag(TheCall->getArg(0)->getBeginLoc(),
-=======
     S->Diag(TheCall->getArg(ArgIndex)->getBeginLoc(),
->>>>>>> 93e44d24
             diag::err_typecheck_expect_hlsl_resource)
         << ArgType;
     return true;
