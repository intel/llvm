--- conflicted
+++ resolved
@@ -356,19 +356,7 @@
   return true;
 }
 
-<<<<<<< HEAD
-void SemaHLSL::handleSV_DispatchThreadIDAttr(Decl *D, const ParsedAttr &AL) {
-  // FIXME: support semantic on field.
-  // See https://github.com/llvm/llvm-project/issues/57889.
-  if (isa<FieldDecl>(D)) {
-    Diag(AL.getLoc(), diag::err_hlsl_attr_invalid_ast_node)
-        << AL << "parameter";
-    return;
-  }
-
-=======
 void SemaHLSL::handleSV_DispatchThreadIDAttr(Decl *D, const ParsedAttr &AL) {  
->>>>>>> 4fe5a3cc
   auto *VD = cast<ValueDecl>(D);
   if (!isLegalTypeForHLSLSV_DispatchThreadID(VD->getType())) {
     Diag(AL.getLoc(), diag::err_hlsl_attr_invalid_type)
@@ -855,8 +843,6 @@
     return;
 
   DiagnoseHLSLAvailability(SemaRef).RunOnTranslationUnit(TU);
-<<<<<<< HEAD
-=======
 }
 
 // Helper function for CheckHLSLBuiltinFunctionCall
@@ -1085,5 +1071,4 @@
   }
   }
   return false;
->>>>>>> 4fe5a3cc
 }