//===- SemaHLSL.cpp - Semantic Analysis for HLSL constructs ---------------===//
//
// Part of the LLVM Project, under the Apache License v2.0 with LLVM Exceptions.
// See https://llvm.org/LICENSE.txt for license information.
// SPDX-License-Identifier: Apache-2.0 WITH LLVM-exception
//
//===----------------------------------------------------------------------===//
// This implements Semantic Analysis for HLSL constructs.
//===----------------------------------------------------------------------===//

#include "clang/Sema/SemaHLSL.h"
#include "clang/AST/ASTContext.h"
#include "clang/AST/Attr.h"
#include "clang/AST/Attrs.inc"
#include "clang/AST/Decl.h"
#include "clang/AST/DeclBase.h"
#include "clang/AST/DeclCXX.h"
#include "clang/AST/DynamicRecursiveASTVisitor.h"
#include "clang/AST/Expr.h"
#include "clang/AST/Type.h"
#include "clang/AST/TypeLoc.h"
#include "clang/Basic/Builtins.h"
#include "clang/Basic/DiagnosticSema.h"
#include "clang/Basic/LLVM.h"
#include "clang/Basic/SourceLocation.h"
#include "clang/Basic/TargetInfo.h"
#include "clang/Sema/Initialization.h"
#include "clang/Sema/ParsedAttr.h"
#include "clang/Sema/Sema.h"
#include "clang/Sema/Template.h"
#include "llvm/ADT/STLExtras.h"
#include "llvm/ADT/SmallVector.h"
#include "llvm/ADT/StringExtras.h"
#include "llvm/ADT/StringRef.h"
#include "llvm/Support/Casting.h"
#include "llvm/Support/DXILABI.h"
#include "llvm/Support/ErrorHandling.h"
#include "llvm/TargetParser/Triple.h"
#include <iterator>
#include <utility>

using namespace clang;
using RegisterType = HLSLResourceBindingAttr::RegisterType;

static RegisterType getRegisterType(ResourceClass RC) {
  switch (RC) {
  case ResourceClass::SRV:
    return RegisterType::SRV;
  case ResourceClass::UAV:
    return RegisterType::UAV;
  case ResourceClass::CBuffer:
    return RegisterType::CBuffer;
  case ResourceClass::Sampler:
    return RegisterType::Sampler;
  }
  llvm_unreachable("unexpected ResourceClass value");
}

// Converts the first letter of string Slot to RegisterType.
// Returns false if the letter does not correspond to a valid register type.
static bool convertToRegisterType(StringRef Slot, RegisterType *RT) {
  assert(RT != nullptr);
  switch (Slot[0]) {
  case 't':
  case 'T':
    *RT = RegisterType::SRV;
    return true;
  case 'u':
  case 'U':
    *RT = RegisterType::UAV;
    return true;
  case 'b':
  case 'B':
    *RT = RegisterType::CBuffer;
    return true;
  case 's':
  case 'S':
    *RT = RegisterType::Sampler;
    return true;
  case 'c':
  case 'C':
    *RT = RegisterType::C;
    return true;
  case 'i':
  case 'I':
    *RT = RegisterType::I;
    return true;
  default:
    return false;
  }
}

static ResourceClass getResourceClass(RegisterType RT) {
  switch (RT) {
  case RegisterType::SRV:
    return ResourceClass::SRV;
  case RegisterType::UAV:
    return ResourceClass::UAV;
  case RegisterType::CBuffer:
    return ResourceClass::CBuffer;
  case RegisterType::Sampler:
    return ResourceClass::Sampler;
  case RegisterType::C:
  case RegisterType::I:
    // Deliberately falling through to the unreachable below.
    break;
  }
  llvm_unreachable("unexpected RegisterType value");
}

DeclBindingInfo *ResourceBindings::addDeclBindingInfo(const VarDecl *VD,
                                                      ResourceClass ResClass) {
  assert(getDeclBindingInfo(VD, ResClass) == nullptr &&
         "DeclBindingInfo already added");
  assert(!hasBindingInfoForDecl(VD) || BindingsList.back().Decl == VD);
  // VarDecl may have multiple entries for different resource classes.
  // DeclToBindingListIndex stores the index of the first binding we saw
  // for this decl. If there are any additional ones then that index
  // shouldn't be updated.
  DeclToBindingListIndex.try_emplace(VD, BindingsList.size());
  return &BindingsList.emplace_back(VD, ResClass);
}

DeclBindingInfo *ResourceBindings::getDeclBindingInfo(const VarDecl *VD,
                                                      ResourceClass ResClass) {
  auto Entry = DeclToBindingListIndex.find(VD);
  if (Entry != DeclToBindingListIndex.end()) {
    for (unsigned Index = Entry->getSecond();
         Index < BindingsList.size() && BindingsList[Index].Decl == VD;
         ++Index) {
      if (BindingsList[Index].ResClass == ResClass)
        return &BindingsList[Index];
    }
  }
  return nullptr;
}

bool ResourceBindings::hasBindingInfoForDecl(const VarDecl *VD) const {
  return DeclToBindingListIndex.contains(VD);
}

SemaHLSL::SemaHLSL(Sema &S) : SemaBase(S) {}

Decl *SemaHLSL::ActOnStartBuffer(Scope *BufferScope, bool CBuffer,
                                 SourceLocation KwLoc, IdentifierInfo *Ident,
                                 SourceLocation IdentLoc,
                                 SourceLocation LBrace) {
  // For anonymous namespace, take the location of the left brace.
  DeclContext *LexicalParent = SemaRef.getCurLexicalContext();
  HLSLBufferDecl *Result = HLSLBufferDecl::Create(
      getASTContext(), LexicalParent, CBuffer, KwLoc, Ident, IdentLoc, LBrace);

  // if CBuffer is false, then it's a TBuffer
  auto RC = CBuffer ? llvm::hlsl::ResourceClass::CBuffer
                    : llvm::hlsl::ResourceClass::SRV;
  auto RK = CBuffer ? llvm::hlsl::ResourceKind::CBuffer
                    : llvm::hlsl::ResourceKind::TBuffer;
  Result->addAttr(HLSLResourceClassAttr::CreateImplicit(getASTContext(), RC));
  Result->addAttr(HLSLResourceAttr::CreateImplicit(getASTContext(), RK));

  SemaRef.PushOnScopeChains(Result, BufferScope);
  SemaRef.PushDeclContext(BufferScope, Result);

  return Result;
}

// Calculate the size of a legacy cbuffer type based on
// https://learn.microsoft.com/en-us/windows/win32/direct3dhlsl/dx-graphics-hlsl-packing-rules
static unsigned calculateLegacyCbufferSize(const ASTContext &Context,
                                           QualType T) {
  unsigned Size = 0;
  constexpr unsigned CBufferAlign = 128;
  if (const RecordType *RT = T->getAs<RecordType>()) {
    const RecordDecl *RD = RT->getDecl();
    for (const FieldDecl *Field : RD->fields()) {
      QualType Ty = Field->getType();
      unsigned FieldSize = calculateLegacyCbufferSize(Context, Ty);
      unsigned FieldAlign = 32;
      if (Ty->isAggregateType())
        FieldAlign = CBufferAlign;
      Size = llvm::alignTo(Size, FieldAlign);
      Size += FieldSize;
    }
  } else if (const ConstantArrayType *AT = Context.getAsConstantArrayType(T)) {
    if (unsigned ElementCount = AT->getSize().getZExtValue()) {
      unsigned ElementSize =
          calculateLegacyCbufferSize(Context, AT->getElementType());
      unsigned AlignedElementSize = llvm::alignTo(ElementSize, CBufferAlign);
      Size = AlignedElementSize * (ElementCount - 1) + ElementSize;
    }
  } else if (const VectorType *VT = T->getAs<VectorType>()) {
    unsigned ElementCount = VT->getNumElements();
    unsigned ElementSize =
        calculateLegacyCbufferSize(Context, VT->getElementType());
    Size = ElementSize * ElementCount;
  } else {
    Size = Context.getTypeSize(T);
  }
  return Size;
}

void SemaHLSL::ActOnFinishBuffer(Decl *Dcl, SourceLocation RBrace) {
  auto *BufDecl = cast<HLSLBufferDecl>(Dcl);
  BufDecl->setRBraceLoc(RBrace);

  // Validate packoffset.
  llvm::SmallVector<std::pair<VarDecl *, HLSLPackOffsetAttr *>> PackOffsetVec;
  bool HasPackOffset = false;
  bool HasNonPackOffset = false;
  for (auto *Field : BufDecl->decls()) {
    VarDecl *Var = dyn_cast<VarDecl>(Field);
    if (!Var)
      continue;
    if (Field->hasAttr<HLSLPackOffsetAttr>()) {
      PackOffsetVec.emplace_back(Var, Field->getAttr<HLSLPackOffsetAttr>());
      HasPackOffset = true;
    } else {
      HasNonPackOffset = true;
    }
  }

  if (HasPackOffset && HasNonPackOffset)
    Diag(BufDecl->getLocation(), diag::warn_hlsl_packoffset_mix);

  if (HasPackOffset) {
    ASTContext &Context = getASTContext();
    // Make sure no overlap in packoffset.
    // Sort PackOffsetVec by offset.
    std::sort(PackOffsetVec.begin(), PackOffsetVec.end(),
              [](const std::pair<VarDecl *, HLSLPackOffsetAttr *> &LHS,
                 const std::pair<VarDecl *, HLSLPackOffsetAttr *> &RHS) {
                return LHS.second->getOffset() < RHS.second->getOffset();
              });

    for (unsigned i = 0; i < PackOffsetVec.size() - 1; i++) {
      VarDecl *Var = PackOffsetVec[i].first;
      HLSLPackOffsetAttr *Attr = PackOffsetVec[i].second;
      unsigned Size = calculateLegacyCbufferSize(Context, Var->getType());
      unsigned Begin = Attr->getOffset() * 32;
      unsigned End = Begin + Size;
      unsigned NextBegin = PackOffsetVec[i + 1].second->getOffset() * 32;
      if (End > NextBegin) {
        VarDecl *NextVar = PackOffsetVec[i + 1].first;
        Diag(NextVar->getLocation(), diag::err_hlsl_packoffset_overlap)
            << NextVar << Var;
      }
    }
  }

  SemaRef.PopDeclContext();
}

HLSLNumThreadsAttr *SemaHLSL::mergeNumThreadsAttr(Decl *D,
                                                  const AttributeCommonInfo &AL,
                                                  int X, int Y, int Z) {
  if (HLSLNumThreadsAttr *NT = D->getAttr<HLSLNumThreadsAttr>()) {
    if (NT->getX() != X || NT->getY() != Y || NT->getZ() != Z) {
      Diag(NT->getLocation(), diag::err_hlsl_attribute_param_mismatch) << AL;
      Diag(AL.getLoc(), diag::note_conflicting_attribute);
    }
    return nullptr;
  }
  return ::new (getASTContext())
      HLSLNumThreadsAttr(getASTContext(), AL, X, Y, Z);
}

HLSLWaveSizeAttr *SemaHLSL::mergeWaveSizeAttr(Decl *D,
                                              const AttributeCommonInfo &AL,
                                              int Min, int Max, int Preferred,
                                              int SpelledArgsCount) {
  if (HLSLWaveSizeAttr *WS = D->getAttr<HLSLWaveSizeAttr>()) {
    if (WS->getMin() != Min || WS->getMax() != Max ||
        WS->getPreferred() != Preferred ||
        WS->getSpelledArgsCount() != SpelledArgsCount) {
      Diag(WS->getLocation(), diag::err_hlsl_attribute_param_mismatch) << AL;
      Diag(AL.getLoc(), diag::note_conflicting_attribute);
    }
    return nullptr;
  }
  HLSLWaveSizeAttr *Result = ::new (getASTContext())
      HLSLWaveSizeAttr(getASTContext(), AL, Min, Max, Preferred);
  Result->setSpelledArgsCount(SpelledArgsCount);
  return Result;
}

HLSLShaderAttr *
SemaHLSL::mergeShaderAttr(Decl *D, const AttributeCommonInfo &AL,
                          llvm::Triple::EnvironmentType ShaderType) {
  if (HLSLShaderAttr *NT = D->getAttr<HLSLShaderAttr>()) {
    if (NT->getType() != ShaderType) {
      Diag(NT->getLocation(), diag::err_hlsl_attribute_param_mismatch) << AL;
      Diag(AL.getLoc(), diag::note_conflicting_attribute);
    }
    return nullptr;
  }
  return HLSLShaderAttr::Create(getASTContext(), ShaderType, AL);
}

HLSLParamModifierAttr *
SemaHLSL::mergeParamModifierAttr(Decl *D, const AttributeCommonInfo &AL,
                                 HLSLParamModifierAttr::Spelling Spelling) {
  // We can only merge an `in` attribute with an `out` attribute. All other
  // combinations of duplicated attributes are ill-formed.
  if (HLSLParamModifierAttr *PA = D->getAttr<HLSLParamModifierAttr>()) {
    if ((PA->isIn() && Spelling == HLSLParamModifierAttr::Keyword_out) ||
        (PA->isOut() && Spelling == HLSLParamModifierAttr::Keyword_in)) {
      D->dropAttr<HLSLParamModifierAttr>();
      SourceRange AdjustedRange = {PA->getLocation(), AL.getRange().getEnd()};
      return HLSLParamModifierAttr::Create(
          getASTContext(), /*MergedSpelling=*/true, AdjustedRange,
          HLSLParamModifierAttr::Keyword_inout);
    }
    Diag(AL.getLoc(), diag::err_hlsl_duplicate_parameter_modifier) << AL;
    Diag(PA->getLocation(), diag::note_conflicting_attribute);
    return nullptr;
  }
  return HLSLParamModifierAttr::Create(getASTContext(), AL);
}

void SemaHLSL::ActOnTopLevelFunction(FunctionDecl *FD) {
  auto &TargetInfo = getASTContext().getTargetInfo();

  if (FD->getName() != TargetInfo.getTargetOpts().HLSLEntry)
    return;

  llvm::Triple::EnvironmentType Env = TargetInfo.getTriple().getEnvironment();
  if (HLSLShaderAttr::isValidShaderType(Env) && Env != llvm::Triple::Library) {
    if (const auto *Shader = FD->getAttr<HLSLShaderAttr>()) {
      // The entry point is already annotated - check that it matches the
      // triple.
      if (Shader->getType() != Env) {
        Diag(Shader->getLocation(), diag::err_hlsl_entry_shader_attr_mismatch)
            << Shader;
        FD->setInvalidDecl();
      }
    } else {
      // Implicitly add the shader attribute if the entry function isn't
      // explicitly annotated.
      FD->addAttr(HLSLShaderAttr::CreateImplicit(getASTContext(), Env,
                                                 FD->getBeginLoc()));
    }
  } else {
    switch (Env) {
    case llvm::Triple::UnknownEnvironment:
    case llvm::Triple::Library:
      break;
    default:
      llvm_unreachable("Unhandled environment in triple");
    }
  }
}

void SemaHLSL::CheckEntryPoint(FunctionDecl *FD) {
  const auto *ShaderAttr = FD->getAttr<HLSLShaderAttr>();
  assert(ShaderAttr && "Entry point has no shader attribute");
  llvm::Triple::EnvironmentType ST = ShaderAttr->getType();
  auto &TargetInfo = getASTContext().getTargetInfo();
  VersionTuple Ver = TargetInfo.getTriple().getOSVersion();
  switch (ST) {
  case llvm::Triple::Pixel:
  case llvm::Triple::Vertex:
  case llvm::Triple::Geometry:
  case llvm::Triple::Hull:
  case llvm::Triple::Domain:
  case llvm::Triple::RayGeneration:
  case llvm::Triple::Intersection:
  case llvm::Triple::AnyHit:
  case llvm::Triple::ClosestHit:
  case llvm::Triple::Miss:
  case llvm::Triple::Callable:
    if (const auto *NT = FD->getAttr<HLSLNumThreadsAttr>()) {
      DiagnoseAttrStageMismatch(NT, ST,
                                {llvm::Triple::Compute,
                                 llvm::Triple::Amplification,
                                 llvm::Triple::Mesh});
      FD->setInvalidDecl();
    }
    if (const auto *WS = FD->getAttr<HLSLWaveSizeAttr>()) {
      DiagnoseAttrStageMismatch(WS, ST,
                                {llvm::Triple::Compute,
                                 llvm::Triple::Amplification,
                                 llvm::Triple::Mesh});
      FD->setInvalidDecl();
    }
    break;

  case llvm::Triple::Compute:
  case llvm::Triple::Amplification:
  case llvm::Triple::Mesh:
    if (!FD->hasAttr<HLSLNumThreadsAttr>()) {
      Diag(FD->getLocation(), diag::err_hlsl_missing_numthreads)
          << llvm::Triple::getEnvironmentTypeName(ST);
      FD->setInvalidDecl();
    }
    if (const auto *WS = FD->getAttr<HLSLWaveSizeAttr>()) {
      if (Ver < VersionTuple(6, 6)) {
        Diag(WS->getLocation(), diag::err_hlsl_attribute_in_wrong_shader_model)
            << WS << "6.6";
        FD->setInvalidDecl();
      } else if (WS->getSpelledArgsCount() > 1 && Ver < VersionTuple(6, 8)) {
        Diag(
            WS->getLocation(),
            diag::err_hlsl_attribute_number_arguments_insufficient_shader_model)
            << WS << WS->getSpelledArgsCount() << "6.8";
        FD->setInvalidDecl();
      }
    }
    break;
  default:
    llvm_unreachable("Unhandled environment in triple");
  }

  for (ParmVarDecl *Param : FD->parameters()) {
    if (const auto *AnnotationAttr = Param->getAttr<HLSLAnnotationAttr>()) {
      CheckSemanticAnnotation(FD, Param, AnnotationAttr);
    } else {
      // FIXME: Handle struct parameters where annotations are on struct fields.
      // See: https://github.com/llvm/llvm-project/issues/57875
      Diag(FD->getLocation(), diag::err_hlsl_missing_semantic_annotation);
      Diag(Param->getLocation(), diag::note_previous_decl) << Param;
      FD->setInvalidDecl();
    }
  }
  // FIXME: Verify return type semantic annotation.
}

void SemaHLSL::CheckSemanticAnnotation(
    FunctionDecl *EntryPoint, const Decl *Param,
    const HLSLAnnotationAttr *AnnotationAttr) {
  auto *ShaderAttr = EntryPoint->getAttr<HLSLShaderAttr>();
  assert(ShaderAttr && "Entry point has no shader attribute");
  llvm::Triple::EnvironmentType ST = ShaderAttr->getType();

  switch (AnnotationAttr->getKind()) {
  case attr::HLSLSV_DispatchThreadID:
  case attr::HLSLSV_GroupIndex:
    if (ST == llvm::Triple::Compute)
      return;
    DiagnoseAttrStageMismatch(AnnotationAttr, ST, {llvm::Triple::Compute});
    break;
  default:
    llvm_unreachable("Unknown HLSLAnnotationAttr");
  }
}

void SemaHLSL::DiagnoseAttrStageMismatch(
    const Attr *A, llvm::Triple::EnvironmentType Stage,
    std::initializer_list<llvm::Triple::EnvironmentType> AllowedStages) {
  SmallVector<StringRef, 8> StageStrings;
  llvm::transform(AllowedStages, std::back_inserter(StageStrings),
                  [](llvm::Triple::EnvironmentType ST) {
                    return StringRef(
                        HLSLShaderAttr::ConvertEnvironmentTypeToStr(ST));
                  });
  Diag(A->getLoc(), diag::err_hlsl_attr_unsupported_in_stage)
      << A << llvm::Triple::getEnvironmentTypeName(Stage)
      << (AllowedStages.size() != 1) << join(StageStrings, ", ");
}

template <CastKind Kind>
static void castVector(Sema &S, ExprResult &E, QualType &Ty, unsigned Sz) {
  if (const auto *VTy = Ty->getAs<VectorType>())
    Ty = VTy->getElementType();
  Ty = S.getASTContext().getExtVectorType(Ty, Sz);
  E = S.ImpCastExprToType(E.get(), Ty, Kind);
}

template <CastKind Kind>
static QualType castElement(Sema &S, ExprResult &E, QualType Ty) {
  E = S.ImpCastExprToType(E.get(), Ty, Kind);
  return Ty;
}

static QualType handleFloatVectorBinOpConversion(
    Sema &SemaRef, ExprResult &LHS, ExprResult &RHS, QualType LHSType,
    QualType RHSType, QualType LElTy, QualType RElTy, bool IsCompAssign) {
  bool LHSFloat = LElTy->isRealFloatingType();
  bool RHSFloat = RElTy->isRealFloatingType();

  if (LHSFloat && RHSFloat) {
    if (IsCompAssign ||
        SemaRef.getASTContext().getFloatingTypeOrder(LElTy, RElTy) > 0)
      return castElement<CK_FloatingCast>(SemaRef, RHS, LHSType);

    return castElement<CK_FloatingCast>(SemaRef, LHS, RHSType);
  }

  if (LHSFloat)
    return castElement<CK_IntegralToFloating>(SemaRef, RHS, LHSType);

  assert(RHSFloat);
  if (IsCompAssign)
    return castElement<clang::CK_FloatingToIntegral>(SemaRef, RHS, LHSType);

  return castElement<CK_IntegralToFloating>(SemaRef, LHS, RHSType);
}

static QualType handleIntegerVectorBinOpConversion(
    Sema &SemaRef, ExprResult &LHS, ExprResult &RHS, QualType LHSType,
    QualType RHSType, QualType LElTy, QualType RElTy, bool IsCompAssign) {

  int IntOrder = SemaRef.Context.getIntegerTypeOrder(LElTy, RElTy);
  bool LHSSigned = LElTy->hasSignedIntegerRepresentation();
  bool RHSSigned = RElTy->hasSignedIntegerRepresentation();
  auto &Ctx = SemaRef.getASTContext();

  // If both types have the same signedness, use the higher ranked type.
  if (LHSSigned == RHSSigned) {
    if (IsCompAssign || IntOrder >= 0)
      return castElement<CK_IntegralCast>(SemaRef, RHS, LHSType);

    return castElement<CK_IntegralCast>(SemaRef, LHS, RHSType);
  }

  // If the unsigned type has greater than or equal rank of the signed type, use
  // the unsigned type.
  if (IntOrder != (LHSSigned ? 1 : -1)) {
    if (IsCompAssign || RHSSigned)
      return castElement<CK_IntegralCast>(SemaRef, RHS, LHSType);
    return castElement<CK_IntegralCast>(SemaRef, LHS, RHSType);
  }

  // At this point the signed type has higher rank than the unsigned type, which
  // means it will be the same size or bigger. If the signed type is bigger, it
  // can represent all the values of the unsigned type, so select it.
  if (Ctx.getIntWidth(LElTy) != Ctx.getIntWidth(RElTy)) {
    if (IsCompAssign || LHSSigned)
      return castElement<CK_IntegralCast>(SemaRef, RHS, LHSType);
    return castElement<CK_IntegralCast>(SemaRef, LHS, RHSType);
  }

  // This is a bit of an odd duck case in HLSL. It shouldn't happen, but can due
  // to C/C++ leaking through. The place this happens today is long vs long
  // long. When arguments are vector<unsigned long, N> and vector<long long, N>,
  // the long long has higher rank than long even though they are the same size.

  // If this is a compound assignment cast the right hand side to the left hand
  // side's type.
  if (IsCompAssign)
    return castElement<CK_IntegralCast>(SemaRef, RHS, LHSType);

  // If this isn't a compound assignment we convert to unsigned long long.
  QualType ElTy = Ctx.getCorrespondingUnsignedType(LHSSigned ? LElTy : RElTy);
  QualType NewTy = Ctx.getExtVectorType(
      ElTy, RHSType->castAs<VectorType>()->getNumElements());
  (void)castElement<CK_IntegralCast>(SemaRef, RHS, NewTy);

  return castElement<CK_IntegralCast>(SemaRef, LHS, NewTy);
}

static CastKind getScalarCastKind(ASTContext &Ctx, QualType DestTy,
                                  QualType SrcTy) {
  if (DestTy->isRealFloatingType() && SrcTy->isRealFloatingType())
    return CK_FloatingCast;
  if (DestTy->isIntegralType(Ctx) && SrcTy->isIntegralType(Ctx))
    return CK_IntegralCast;
  if (DestTy->isRealFloatingType())
    return CK_IntegralToFloating;
  assert(SrcTy->isRealFloatingType() && DestTy->isIntegralType(Ctx));
  return CK_FloatingToIntegral;
}

QualType SemaHLSL::handleVectorBinOpConversion(ExprResult &LHS, ExprResult &RHS,
                                               QualType LHSType,
                                               QualType RHSType,
                                               bool IsCompAssign) {
  const auto *LVecTy = LHSType->getAs<VectorType>();
  const auto *RVecTy = RHSType->getAs<VectorType>();
  auto &Ctx = getASTContext();

  // If the LHS is not a vector and this is a compound assignment, we truncate
  // the argument to a scalar then convert it to the LHS's type.
  if (!LVecTy && IsCompAssign) {
    QualType RElTy = RHSType->castAs<VectorType>()->getElementType();
    RHS = SemaRef.ImpCastExprToType(RHS.get(), RElTy, CK_HLSLVectorTruncation);
    RHSType = RHS.get()->getType();
    if (Ctx.hasSameUnqualifiedType(LHSType, RHSType))
      return LHSType;
    RHS = SemaRef.ImpCastExprToType(RHS.get(), LHSType,
                                    getScalarCastKind(Ctx, LHSType, RHSType));
    return LHSType;
  }

  unsigned EndSz = std::numeric_limits<unsigned>::max();
  unsigned LSz = 0;
  if (LVecTy)
    LSz = EndSz = LVecTy->getNumElements();
  if (RVecTy)
    EndSz = std::min(RVecTy->getNumElements(), EndSz);
  assert(EndSz != std::numeric_limits<unsigned>::max() &&
         "one of the above should have had a value");

  // In a compound assignment, the left operand does not change type, the right
  // operand is converted to the type of the left operand.
  if (IsCompAssign && LSz != EndSz) {
    Diag(LHS.get()->getBeginLoc(),
         diag::err_hlsl_vector_compound_assignment_truncation)
        << LHSType << RHSType;
    return QualType();
  }

  if (RVecTy && RVecTy->getNumElements() > EndSz)
    castVector<CK_HLSLVectorTruncation>(SemaRef, RHS, RHSType, EndSz);
  if (!IsCompAssign && LVecTy && LVecTy->getNumElements() > EndSz)
    castVector<CK_HLSLVectorTruncation>(SemaRef, LHS, LHSType, EndSz);

  if (!RVecTy)
    castVector<CK_VectorSplat>(SemaRef, RHS, RHSType, EndSz);
  if (!IsCompAssign && !LVecTy)
    castVector<CK_VectorSplat>(SemaRef, LHS, LHSType, EndSz);

  // If we're at the same type after resizing we can stop here.
  if (Ctx.hasSameUnqualifiedType(LHSType, RHSType))
    return Ctx.getCommonSugaredType(LHSType, RHSType);

  QualType LElTy = LHSType->castAs<VectorType>()->getElementType();
  QualType RElTy = RHSType->castAs<VectorType>()->getElementType();

  // Handle conversion for floating point vectors.
  if (LElTy->isRealFloatingType() || RElTy->isRealFloatingType())
    return handleFloatVectorBinOpConversion(SemaRef, LHS, RHS, LHSType, RHSType,
                                            LElTy, RElTy, IsCompAssign);

  assert(LElTy->isIntegralType(Ctx) && RElTy->isIntegralType(Ctx) &&
         "HLSL Vectors can only contain integer or floating point types");
  return handleIntegerVectorBinOpConversion(SemaRef, LHS, RHS, LHSType, RHSType,
                                            LElTy, RElTy, IsCompAssign);
}

void SemaHLSL::emitLogicalOperatorFixIt(Expr *LHS, Expr *RHS,
                                        BinaryOperatorKind Opc) {
  assert((Opc == BO_LOr || Opc == BO_LAnd) &&
         "Called with non-logical operator");
  llvm::SmallVector<char, 256> Buff;
  llvm::raw_svector_ostream OS(Buff);
  PrintingPolicy PP(SemaRef.getLangOpts());
  StringRef NewFnName = Opc == BO_LOr ? "or" : "and";
  OS << NewFnName << "(";
  LHS->printPretty(OS, nullptr, PP);
  OS << ", ";
  RHS->printPretty(OS, nullptr, PP);
  OS << ")";
  SourceRange FullRange = SourceRange(LHS->getBeginLoc(), RHS->getEndLoc());
  SemaRef.Diag(LHS->getBeginLoc(), diag::note_function_suggestion)
      << NewFnName << FixItHint::CreateReplacement(FullRange, OS.str());
}

void SemaHLSL::handleNumThreadsAttr(Decl *D, const ParsedAttr &AL) {
  llvm::VersionTuple SMVersion =
      getASTContext().getTargetInfo().getTriple().getOSVersion();
  uint32_t ZMax = 1024;
  uint32_t ThreadMax = 1024;
  if (SMVersion.getMajor() <= 4) {
    ZMax = 1;
    ThreadMax = 768;
  } else if (SMVersion.getMajor() == 5) {
    ZMax = 64;
    ThreadMax = 1024;
  }

  uint32_t X;
  if (!SemaRef.checkUInt32Argument(AL, AL.getArgAsExpr(0), X))
    return;
  if (X > 1024) {
    Diag(AL.getArgAsExpr(0)->getExprLoc(),
         diag::err_hlsl_numthreads_argument_oor)
        << 0 << 1024;
    return;
  }
  uint32_t Y;
  if (!SemaRef.checkUInt32Argument(AL, AL.getArgAsExpr(1), Y))
    return;
  if (Y > 1024) {
    Diag(AL.getArgAsExpr(1)->getExprLoc(),
         diag::err_hlsl_numthreads_argument_oor)
        << 1 << 1024;
    return;
  }
  uint32_t Z;
  if (!SemaRef.checkUInt32Argument(AL, AL.getArgAsExpr(2), Z))
    return;
  if (Z > ZMax) {
    SemaRef.Diag(AL.getArgAsExpr(2)->getExprLoc(),
                 diag::err_hlsl_numthreads_argument_oor)
        << 2 << ZMax;
    return;
  }

  if (X * Y * Z > ThreadMax) {
    Diag(AL.getLoc(), diag::err_hlsl_numthreads_invalid) << ThreadMax;
    return;
  }

  HLSLNumThreadsAttr *NewAttr = mergeNumThreadsAttr(D, AL, X, Y, Z);
  if (NewAttr)
    D->addAttr(NewAttr);
}

static bool isValidWaveSizeValue(unsigned Value) {
  return llvm::isPowerOf2_32(Value) && Value >= 4 && Value <= 128;
}

void SemaHLSL::handleWaveSizeAttr(Decl *D, const ParsedAttr &AL) {
  // validate that the wavesize argument is a power of 2 between 4 and 128
  // inclusive
  unsigned SpelledArgsCount = AL.getNumArgs();
  if (SpelledArgsCount == 0 || SpelledArgsCount > 3)
    return;

  uint32_t Min;
  if (!SemaRef.checkUInt32Argument(AL, AL.getArgAsExpr(0), Min))
    return;

  uint32_t Max = 0;
  if (SpelledArgsCount > 1 &&
      !SemaRef.checkUInt32Argument(AL, AL.getArgAsExpr(1), Max))
    return;

  uint32_t Preferred = 0;
  if (SpelledArgsCount > 2 &&
      !SemaRef.checkUInt32Argument(AL, AL.getArgAsExpr(2), Preferred))
    return;

  if (SpelledArgsCount > 2) {
    if (!isValidWaveSizeValue(Preferred)) {
      Diag(AL.getArgAsExpr(2)->getExprLoc(),
           diag::err_attribute_power_of_two_in_range)
          << AL << llvm::dxil::MinWaveSize << llvm::dxil::MaxWaveSize
          << Preferred;
      return;
    }
    // Preferred not in range.
    if (Preferred < Min || Preferred > Max) {
      Diag(AL.getArgAsExpr(2)->getExprLoc(),
           diag::err_attribute_power_of_two_in_range)
          << AL << Min << Max << Preferred;
      return;
    }
  } else if (SpelledArgsCount > 1) {
    if (!isValidWaveSizeValue(Max)) {
      Diag(AL.getArgAsExpr(1)->getExprLoc(),
           diag::err_attribute_power_of_two_in_range)
          << AL << llvm::dxil::MinWaveSize << llvm::dxil::MaxWaveSize << Max;
      return;
    }
    if (Max < Min) {
      Diag(AL.getLoc(), diag::err_attribute_argument_invalid) << AL << 1;
      return;
    } else if (Max == Min) {
      Diag(AL.getLoc(), diag::warn_attr_min_eq_max) << AL;
    }
  } else {
    if (!isValidWaveSizeValue(Min)) {
      Diag(AL.getArgAsExpr(0)->getExprLoc(),
           diag::err_attribute_power_of_two_in_range)
          << AL << llvm::dxil::MinWaveSize << llvm::dxil::MaxWaveSize << Min;
      return;
    }
  }

  HLSLWaveSizeAttr *NewAttr =
      mergeWaveSizeAttr(D, AL, Min, Max, Preferred, SpelledArgsCount);
  if (NewAttr)
    D->addAttr(NewAttr);
}

static bool isLegalTypeForHLSLSV_DispatchThreadID(QualType T) {
  if (!T->hasUnsignedIntegerRepresentation())
    return false;
  if (const auto *VT = T->getAs<VectorType>())
    return VT->getNumElements() <= 3;
  return true;
}

void SemaHLSL::handleSV_DispatchThreadIDAttr(Decl *D, const ParsedAttr &AL) {
  auto *VD = cast<ValueDecl>(D);
  if (!isLegalTypeForHLSLSV_DispatchThreadID(VD->getType())) {
    Diag(AL.getLoc(), diag::err_hlsl_attr_invalid_type)
        << AL << "uint/uint2/uint3";
    return;
  }

  D->addAttr(::new (getASTContext())
                 HLSLSV_DispatchThreadIDAttr(getASTContext(), AL));
}

void SemaHLSL::handlePackOffsetAttr(Decl *D, const ParsedAttr &AL) {
  if (!isa<VarDecl>(D) || !isa<HLSLBufferDecl>(D->getDeclContext())) {
    Diag(AL.getLoc(), diag::err_hlsl_attr_invalid_ast_node)
        << AL << "shader constant in a constant buffer";
    return;
  }

  uint32_t SubComponent;
  if (!SemaRef.checkUInt32Argument(AL, AL.getArgAsExpr(0), SubComponent))
    return;
  uint32_t Component;
  if (!SemaRef.checkUInt32Argument(AL, AL.getArgAsExpr(1), Component))
    return;

  QualType T = cast<VarDecl>(D)->getType().getCanonicalType();
  // Check if T is an array or struct type.
  // TODO: mark matrix type as aggregate type.
  bool IsAggregateTy = (T->isArrayType() || T->isStructureType());

  // Check Component is valid for T.
  if (Component) {
    unsigned Size = getASTContext().getTypeSize(T);
    if (IsAggregateTy || Size > 128) {
      Diag(AL.getLoc(), diag::err_hlsl_packoffset_cross_reg_boundary);
      return;
    } else {
      // Make sure Component + sizeof(T) <= 4.
      if ((Component * 32 + Size) > 128) {
        Diag(AL.getLoc(), diag::err_hlsl_packoffset_cross_reg_boundary);
        return;
      }
      QualType EltTy = T;
      if (const auto *VT = T->getAs<VectorType>())
        EltTy = VT->getElementType();
      unsigned Align = getASTContext().getTypeAlign(EltTy);
      if (Align > 32 && Component == 1) {
        // NOTE: Component 3 will hit err_hlsl_packoffset_cross_reg_boundary.
        // So we only need to check Component 1 here.
        Diag(AL.getLoc(), diag::err_hlsl_packoffset_alignment_mismatch)
            << Align << EltTy;
        return;
      }
    }
  }

  D->addAttr(::new (getASTContext()) HLSLPackOffsetAttr(
      getASTContext(), AL, SubComponent, Component));
}

void SemaHLSL::handleShaderAttr(Decl *D, const ParsedAttr &AL) {
  StringRef Str;
  SourceLocation ArgLoc;
  if (!SemaRef.checkStringLiteralArgumentAttr(AL, 0, Str, &ArgLoc))
    return;

  llvm::Triple::EnvironmentType ShaderType;
  if (!HLSLShaderAttr::ConvertStrToEnvironmentType(Str, ShaderType)) {
    Diag(AL.getLoc(), diag::warn_attribute_type_not_supported)
        << AL << Str << ArgLoc;
    return;
  }

  // FIXME: check function match the shader stage.

  HLSLShaderAttr *NewAttr = mergeShaderAttr(D, AL, ShaderType);
  if (NewAttr)
    D->addAttr(NewAttr);
}

bool clang::CreateHLSLAttributedResourceType(
    Sema &S, QualType Wrapped, ArrayRef<const Attr *> AttrList,
    QualType &ResType, HLSLAttributedResourceLocInfo *LocInfo) {
  assert(AttrList.size() && "expected list of resource attributes");

  QualType ContainedTy = QualType();
  TypeSourceInfo *ContainedTyInfo = nullptr;
  SourceLocation LocBegin = AttrList[0]->getRange().getBegin();
  SourceLocation LocEnd = AttrList[0]->getRange().getEnd();

  HLSLAttributedResourceType::Attributes ResAttrs;

  bool HasResourceClass = false;
  for (const Attr *A : AttrList) {
    if (!A)
      continue;
    LocEnd = A->getRange().getEnd();
    switch (A->getKind()) {
    case attr::HLSLResourceClass: {
      ResourceClass RC = cast<HLSLResourceClassAttr>(A)->getResourceClass();
      if (HasResourceClass) {
        S.Diag(A->getLocation(), ResAttrs.ResourceClass == RC
                                     ? diag::warn_duplicate_attribute_exact
                                     : diag::warn_duplicate_attribute)
            << A;
        return false;
      }
      ResAttrs.ResourceClass = RC;
      HasResourceClass = true;
      break;
    }
    case attr::HLSLROV:
      if (ResAttrs.IsROV) {
        S.Diag(A->getLocation(), diag::warn_duplicate_attribute_exact) << A;
        return false;
      }
      ResAttrs.IsROV = true;
      break;
    case attr::HLSLRawBuffer:
      if (ResAttrs.RawBuffer) {
        S.Diag(A->getLocation(), diag::warn_duplicate_attribute_exact) << A;
        return false;
      }
      ResAttrs.RawBuffer = true;
      break;
    case attr::HLSLContainedType: {
      const HLSLContainedTypeAttr *CTAttr = cast<HLSLContainedTypeAttr>(A);
      QualType Ty = CTAttr->getType();
      if (!ContainedTy.isNull()) {
        S.Diag(A->getLocation(), ContainedTy == Ty
                                     ? diag::warn_duplicate_attribute_exact
                                     : diag::warn_duplicate_attribute)
            << A;
        return false;
      }
      ContainedTy = Ty;
      ContainedTyInfo = CTAttr->getTypeLoc();
      break;
    }
    default:
      llvm_unreachable("unhandled resource attribute type");
    }
  }

  if (!HasResourceClass) {
    S.Diag(AttrList.back()->getRange().getEnd(),
           diag::err_hlsl_missing_resource_class);
    return false;
  }

  ResType = S.getASTContext().getHLSLAttributedResourceType(
      Wrapped, ContainedTy, ResAttrs);

  if (LocInfo && ContainedTyInfo) {
    LocInfo->Range = SourceRange(LocBegin, LocEnd);
    LocInfo->ContainedTyInfo = ContainedTyInfo;
  }
  return true;
}

// Validates and creates an HLSL attribute that is applied as type attribute on
// HLSL resource. The attributes are collected in HLSLResourcesTypeAttrs and at
// the end of the declaration they are applied to the declaration type by
// wrapping it in HLSLAttributedResourceType.
bool SemaHLSL::handleResourceTypeAttr(QualType T, const ParsedAttr &AL) {
  // only allow resource type attributes on intangible types
  if (!T->isHLSLResourceType()) {
    Diag(AL.getLoc(), diag::err_hlsl_attribute_needs_intangible_type)
        << AL << getASTContext().HLSLResourceTy;
    return false;
  }

  // validate number of arguments
  if (!AL.checkExactlyNumArgs(SemaRef, AL.getMinArgs()))
    return false;

  Attr *A = nullptr;
  switch (AL.getKind()) {
  case ParsedAttr::AT_HLSLResourceClass: {
    if (!AL.isArgIdent(0)) {
      Diag(AL.getLoc(), diag::err_attribute_argument_type)
          << AL << AANT_ArgumentIdentifier;
      return false;
    }

    IdentifierLoc *Loc = AL.getArgAsIdent(0);
    StringRef Identifier = Loc->Ident->getName();
    SourceLocation ArgLoc = Loc->Loc;

    // Validate resource class value
    ResourceClass RC;
    if (!HLSLResourceClassAttr::ConvertStrToResourceClass(Identifier, RC)) {
      Diag(ArgLoc, diag::warn_attribute_type_not_supported)
          << "ResourceClass" << Identifier;
      return false;
    }
    A = HLSLResourceClassAttr::Create(getASTContext(), RC, AL.getLoc());
    break;
  }

  case ParsedAttr::AT_HLSLROV:
    A = HLSLROVAttr::Create(getASTContext(), AL.getLoc());
    break;

  case ParsedAttr::AT_HLSLRawBuffer:
    A = HLSLRawBufferAttr::Create(getASTContext(), AL.getLoc());
    break;

  case ParsedAttr::AT_HLSLContainedType: {
    if (AL.getNumArgs() != 1 && !AL.hasParsedType()) {
      Diag(AL.getLoc(), diag::err_attribute_wrong_number_arguments) << AL << 1;
      return false;
    }

    TypeSourceInfo *TSI = nullptr;
    QualType QT = SemaRef.GetTypeFromParser(AL.getTypeArg(), &TSI);
    assert(TSI && "no type source info for attribute argument");
    if (SemaRef.RequireCompleteType(TSI->getTypeLoc().getBeginLoc(), QT,
                                    diag::err_incomplete_type))
      return false;
    A = HLSLContainedTypeAttr::Create(getASTContext(), TSI, AL.getLoc());
    break;
  }

  default:
    llvm_unreachable("unhandled HLSL attribute");
  }

  HLSLResourcesTypeAttrs.emplace_back(A);
  return true;
}

// Combines all resource type attributes and creates HLSLAttributedResourceType.
QualType SemaHLSL::ProcessResourceTypeAttributes(QualType CurrentType) {
  if (!HLSLResourcesTypeAttrs.size())
    return CurrentType;

  QualType QT = CurrentType;
  HLSLAttributedResourceLocInfo LocInfo;
  if (CreateHLSLAttributedResourceType(SemaRef, CurrentType,
                                       HLSLResourcesTypeAttrs, QT, &LocInfo)) {
    const HLSLAttributedResourceType *RT =
        cast<HLSLAttributedResourceType>(QT.getTypePtr());

    // Temporarily store TypeLoc information for the new type.
    // It will be transferred to HLSLAttributesResourceTypeLoc
    // shortly after the type is created by TypeSpecLocFiller which
    // will call the TakeLocForHLSLAttribute method below.
    LocsForHLSLAttributedResources.insert(std::pair(RT, LocInfo));
  }
  HLSLResourcesTypeAttrs.clear();
  return QT;
}

// Returns source location for the HLSLAttributedResourceType
HLSLAttributedResourceLocInfo
SemaHLSL::TakeLocForHLSLAttribute(const HLSLAttributedResourceType *RT) {
  HLSLAttributedResourceLocInfo LocInfo = {};
  auto I = LocsForHLSLAttributedResources.find(RT);
  if (I != LocsForHLSLAttributedResources.end()) {
    LocInfo = I->second;
    LocsForHLSLAttributedResources.erase(I);
    return LocInfo;
  }
  LocInfo.Range = SourceRange();
  return LocInfo;
}

// Walks though the global variable declaration, collects all resource binding
// requirements and adds them to Bindings
void SemaHLSL::collectResourcesOnUserRecordDecl(const VarDecl *VD,
                                                const RecordType *RT) {
  const RecordDecl *RD = RT->getDecl();
  for (FieldDecl *FD : RD->fields()) {
    const Type *Ty = FD->getType()->getUnqualifiedDesugaredType();

    // Unwrap arrays
    // FIXME: Calculate array size while unwrapping
    assert(!Ty->isIncompleteArrayType() &&
           "incomplete arrays inside user defined types are not supported");
    while (Ty->isConstantArrayType()) {
      const ConstantArrayType *CAT = cast<ConstantArrayType>(Ty);
      Ty = CAT->getElementType()->getUnqualifiedDesugaredType();
    }

    if (!Ty->isRecordType())
      continue;

    if (const HLSLAttributedResourceType *AttrResType =
            HLSLAttributedResourceType::findHandleTypeOnResource(Ty)) {
      // Add a new DeclBindingInfo to Bindings if it does not already exist
      ResourceClass RC = AttrResType->getAttrs().ResourceClass;
      DeclBindingInfo *DBI = Bindings.getDeclBindingInfo(VD, RC);
      if (!DBI)
        Bindings.addDeclBindingInfo(VD, RC);
    } else if (const RecordType *RT = dyn_cast<RecordType>(Ty)) {
      // Recursively scan embedded struct or class; it would be nice to do this
      // without recursion, but tricky to correctly calculate the size of the
      // binding, which is something we are probably going to need to do later
      // on. Hopefully nesting of structs in structs too many levels is
      // unlikely.
      collectResourcesOnUserRecordDecl(VD, RT);
    }
  }
}

// Diagnore localized register binding errors for a single binding; does not
// diagnose resource binding on user record types, that will be done later
// in processResourceBindingOnDecl based on the information collected in
// collectResourcesOnVarDecl.
// Returns false if the register binding is not valid.
static bool DiagnoseLocalRegisterBinding(Sema &S, SourceLocation &ArgLoc,
                                         Decl *D, RegisterType RegType,
                                         bool SpecifiedSpace) {
  int RegTypeNum = static_cast<int>(RegType);

  // check if the decl type is groupshared
  if (D->hasAttr<HLSLGroupSharedAddressSpaceAttr>()) {
    S.Diag(ArgLoc, diag::err_hlsl_binding_type_mismatch) << RegTypeNum;
    return false;
  }

  // Cbuffers and Tbuffers are HLSLBufferDecl types
  if (HLSLBufferDecl *CBufferOrTBuffer = dyn_cast<HLSLBufferDecl>(D)) {
    ResourceClass RC = CBufferOrTBuffer->isCBuffer() ? ResourceClass::CBuffer
                                                     : ResourceClass::SRV;
    if (RegType == getRegisterType(RC))
      return true;

    S.Diag(D->getLocation(), diag::err_hlsl_binding_type_mismatch)
        << RegTypeNum;
    return false;
  }

  // Samplers, UAVs, and SRVs are VarDecl types
  assert(isa<VarDecl>(D) && "D is expected to be VarDecl or HLSLBufferDecl");
  VarDecl *VD = cast<VarDecl>(D);

  // Resource
  if (const HLSLAttributedResourceType *AttrResType =
          HLSLAttributedResourceType::findHandleTypeOnResource(
              VD->getType().getTypePtr())) {
    if (RegType == getRegisterType(AttrResType->getAttrs().ResourceClass))
      return true;

    S.Diag(D->getLocation(), diag::err_hlsl_binding_type_mismatch)
        << RegTypeNum;
    return false;
  }

  const clang::Type *Ty = VD->getType().getTypePtr();
  while (Ty->isArrayType())
    Ty = Ty->getArrayElementTypeNoTypeQual();

  // Basic types
  if (Ty->isArithmeticType()) {
    bool DeclaredInCOrTBuffer = isa<HLSLBufferDecl>(D->getDeclContext());
    if (SpecifiedSpace && !DeclaredInCOrTBuffer)
      S.Diag(ArgLoc, diag::err_hlsl_space_on_global_constant);

    if (!DeclaredInCOrTBuffer &&
        (Ty->isIntegralType(S.getASTContext()) || Ty->isFloatingType())) {
      // Default Globals
      if (RegType == RegisterType::CBuffer)
        S.Diag(ArgLoc, diag::warn_hlsl_deprecated_register_type_b);
      else if (RegType != RegisterType::C)
        S.Diag(ArgLoc, diag::err_hlsl_binding_type_mismatch) << RegTypeNum;
    } else {
      if (RegType == RegisterType::C)
        S.Diag(ArgLoc, diag::warn_hlsl_register_type_c_packoffset);
      else
        S.Diag(ArgLoc, diag::err_hlsl_binding_type_mismatch) << RegTypeNum;
    }
    return false;
  }
  if (Ty->isRecordType())
    // RecordTypes will be diagnosed in processResourceBindingOnDecl
    // that is called from ActOnVariableDeclarator
    return true;

  // Anything else is an error
  S.Diag(ArgLoc, diag::err_hlsl_binding_type_mismatch) << RegTypeNum;
  return false;
}

static bool ValidateMultipleRegisterAnnotations(Sema &S, Decl *TheDecl,
                                                RegisterType regType) {
  // make sure that there are no two register annotations
  // applied to the decl with the same register type
  bool RegisterTypesDetected[5] = {false};
  RegisterTypesDetected[static_cast<int>(regType)] = true;

  for (auto it = TheDecl->attr_begin(); it != TheDecl->attr_end(); ++it) {
    if (HLSLResourceBindingAttr *attr =
            dyn_cast<HLSLResourceBindingAttr>(*it)) {

      RegisterType otherRegType = attr->getRegisterType();
      if (RegisterTypesDetected[static_cast<int>(otherRegType)]) {
        int otherRegTypeNum = static_cast<int>(otherRegType);
        S.Diag(TheDecl->getLocation(),
               diag::err_hlsl_duplicate_register_annotation)
            << otherRegTypeNum;
        return false;
      }
      RegisterTypesDetected[static_cast<int>(otherRegType)] = true;
    }
  }
  return true;
}

static bool DiagnoseHLSLRegisterAttribute(Sema &S, SourceLocation &ArgLoc,
                                          Decl *D, RegisterType RegType,
                                          bool SpecifiedSpace) {

  // exactly one of these two types should be set
  assert(((isa<VarDecl>(D) && !isa<HLSLBufferDecl>(D)) ||
          (!isa<VarDecl>(D) && isa<HLSLBufferDecl>(D))) &&
         "expecting VarDecl or HLSLBufferDecl");

  // check if the declaration contains resource matching the register type
  if (!DiagnoseLocalRegisterBinding(S, ArgLoc, D, RegType, SpecifiedSpace))
    return false;

  // next, if multiple register annotations exist, check that none conflict.
  return ValidateMultipleRegisterAnnotations(S, D, RegType);
}

void SemaHLSL::handleResourceBindingAttr(Decl *TheDecl, const ParsedAttr &AL) {
  if (isa<VarDecl>(TheDecl)) {
    if (SemaRef.RequireCompleteType(TheDecl->getBeginLoc(),
                                    cast<ValueDecl>(TheDecl)->getType(),
                                    diag::err_incomplete_type))
      return;
  }
  StringRef Space = "space0";
  StringRef Slot = "";

  if (!AL.isArgIdent(0)) {
    Diag(AL.getLoc(), diag::err_attribute_argument_type)
        << AL << AANT_ArgumentIdentifier;
    return;
  }

  IdentifierLoc *Loc = AL.getArgAsIdent(0);
  StringRef Str = Loc->Ident->getName();
  SourceLocation ArgLoc = Loc->Loc;

  SourceLocation SpaceArgLoc;
  bool SpecifiedSpace = false;
  if (AL.getNumArgs() == 2) {
    SpecifiedSpace = true;
    Slot = Str;
    if (!AL.isArgIdent(1)) {
      Diag(AL.getLoc(), diag::err_attribute_argument_type)
          << AL << AANT_ArgumentIdentifier;
      return;
    }

    IdentifierLoc *Loc = AL.getArgAsIdent(1);
    Space = Loc->Ident->getName();
    SpaceArgLoc = Loc->Loc;
  } else {
    Slot = Str;
  }

  RegisterType RegType;
  unsigned SlotNum = 0;
  unsigned SpaceNum = 0;

  // Validate.
  if (!Slot.empty()) {
    if (!convertToRegisterType(Slot, &RegType)) {
      Diag(ArgLoc, diag::err_hlsl_binding_type_invalid) << Slot.substr(0, 1);
      return;
    }
    if (RegType == RegisterType::I) {
      Diag(ArgLoc, diag::warn_hlsl_deprecated_register_type_i);
      return;
    }

    StringRef SlotNumStr = Slot.substr(1);
    if (SlotNumStr.getAsInteger(10, SlotNum)) {
      Diag(ArgLoc, diag::err_hlsl_unsupported_register_number);
      return;
    }
  }

  if (!Space.starts_with("space")) {
    Diag(SpaceArgLoc, diag::err_hlsl_expected_space) << Space;
    return;
  }
  StringRef SpaceNumStr = Space.substr(5);
  if (SpaceNumStr.getAsInteger(10, SpaceNum)) {
    Diag(SpaceArgLoc, diag::err_hlsl_expected_space) << Space;
    return;
  }

  if (!DiagnoseHLSLRegisterAttribute(SemaRef, ArgLoc, TheDecl, RegType,
                                     SpecifiedSpace))
    return;

  HLSLResourceBindingAttr *NewAttr =
      HLSLResourceBindingAttr::Create(getASTContext(), Slot, Space, AL);
  if (NewAttr) {
    NewAttr->setBinding(RegType, SlotNum, SpaceNum);
    TheDecl->addAttr(NewAttr);
  }
}

void SemaHLSL::handleParamModifierAttr(Decl *D, const ParsedAttr &AL) {
  HLSLParamModifierAttr *NewAttr = mergeParamModifierAttr(
      D, AL,
      static_cast<HLSLParamModifierAttr::Spelling>(AL.getSemanticSpelling()));
  if (NewAttr)
    D->addAttr(NewAttr);
}

namespace {

/// This class implements HLSL availability diagnostics for default
/// and relaxed mode
///
/// The goal of this diagnostic is to emit an error or warning when an
/// unavailable API is found in code that is reachable from the shader
/// entry function or from an exported function (when compiling a shader
/// library).
///
/// This is done by traversing the AST of all shader entry point functions
/// and of all exported functions, and any functions that are referenced
/// from this AST. In other words, any functions that are reachable from
/// the entry points.
class DiagnoseHLSLAvailability : public DynamicRecursiveASTVisitor {
  Sema &SemaRef;

  // Stack of functions to be scaned
  llvm::SmallVector<const FunctionDecl *, 8> DeclsToScan;

  // Tracks which environments functions have been scanned in.
  //
  // Maps FunctionDecl to an unsigned number that represents the set of shader
  // environments the function has been scanned for.
  // The llvm::Triple::EnvironmentType enum values for shader stages guaranteed
  // to be numbered from llvm::Triple::Pixel to llvm::Triple::Amplification
  // (verified by static_asserts in Triple.cpp), we can use it to index
  // individual bits in the set, as long as we shift the values to start with 0
  // by subtracting the value of llvm::Triple::Pixel first.
  //
  // The N'th bit in the set will be set if the function has been scanned
  // in shader environment whose llvm::Triple::EnvironmentType integer value
  // equals (llvm::Triple::Pixel + N).
  //
  // For example, if a function has been scanned in compute and pixel stage
  // environment, the value will be 0x21 (100001 binary) because:
  //
  //   (int)(llvm::Triple::Pixel - llvm::Triple::Pixel) == 0
  //   (int)(llvm::Triple::Compute - llvm::Triple::Pixel) == 5
  //
  // A FunctionDecl is mapped to 0 (or not included in the map) if it has not
  // been scanned in any environment.
  llvm::DenseMap<const FunctionDecl *, unsigned> ScannedDecls;

  // Do not access these directly, use the get/set methods below to make
  // sure the values are in sync
  llvm::Triple::EnvironmentType CurrentShaderEnvironment;
  unsigned CurrentShaderStageBit;

  // True if scanning a function that was already scanned in a different
  // shader stage context, and therefore we should not report issues that
  // depend only on shader model version because they would be duplicate.
  bool ReportOnlyShaderStageIssues;

  // Helper methods for dealing with current stage context / environment
  void SetShaderStageContext(llvm::Triple::EnvironmentType ShaderType) {
    static_assert(sizeof(unsigned) >= 4);
    assert(HLSLShaderAttr::isValidShaderType(ShaderType));
    assert((unsigned)(ShaderType - llvm::Triple::Pixel) < 31 &&
           "ShaderType is too big for this bitmap"); // 31 is reserved for
                                                     // "unknown"

    unsigned bitmapIndex = ShaderType - llvm::Triple::Pixel;
    CurrentShaderEnvironment = ShaderType;
    CurrentShaderStageBit = (1 << bitmapIndex);
  }

  void SetUnknownShaderStageContext() {
    CurrentShaderEnvironment = llvm::Triple::UnknownEnvironment;
    CurrentShaderStageBit = (1 << 31);
  }

  llvm::Triple::EnvironmentType GetCurrentShaderEnvironment() const {
    return CurrentShaderEnvironment;
  }

  bool InUnknownShaderStageContext() const {
    return CurrentShaderEnvironment == llvm::Triple::UnknownEnvironment;
  }

  // Helper methods for dealing with shader stage bitmap
  void AddToScannedFunctions(const FunctionDecl *FD) {
    unsigned &ScannedStages = ScannedDecls[FD];
    ScannedStages |= CurrentShaderStageBit;
  }

  unsigned GetScannedStages(const FunctionDecl *FD) { return ScannedDecls[FD]; }

  bool WasAlreadyScannedInCurrentStage(const FunctionDecl *FD) {
    return WasAlreadyScannedInCurrentStage(GetScannedStages(FD));
  }

  bool WasAlreadyScannedInCurrentStage(unsigned ScannerStages) {
    return ScannerStages & CurrentShaderStageBit;
  }

  static bool NeverBeenScanned(unsigned ScannedStages) {
    return ScannedStages == 0;
  }

  // Scanning methods
  void HandleFunctionOrMethodRef(FunctionDecl *FD, Expr *RefExpr);
  void CheckDeclAvailability(NamedDecl *D, const AvailabilityAttr *AA,
                             SourceRange Range);
  const AvailabilityAttr *FindAvailabilityAttr(const Decl *D);
  bool HasMatchingEnvironmentOrNone(const AvailabilityAttr *AA);

public:
  DiagnoseHLSLAvailability(Sema &SemaRef)
      : SemaRef(SemaRef),
        CurrentShaderEnvironment(llvm::Triple::UnknownEnvironment),
        CurrentShaderStageBit(0), ReportOnlyShaderStageIssues(false) {}

  // AST traversal methods
  void RunOnTranslationUnit(const TranslationUnitDecl *TU);
  void RunOnFunction(const FunctionDecl *FD);

  bool VisitDeclRefExpr(DeclRefExpr *DRE) override {
    FunctionDecl *FD = llvm::dyn_cast<FunctionDecl>(DRE->getDecl());
    if (FD)
      HandleFunctionOrMethodRef(FD, DRE);
    return true;
  }

  bool VisitMemberExpr(MemberExpr *ME) override {
    FunctionDecl *FD = llvm::dyn_cast<FunctionDecl>(ME->getMemberDecl());
    if (FD)
      HandleFunctionOrMethodRef(FD, ME);
    return true;
  }
};

void DiagnoseHLSLAvailability::HandleFunctionOrMethodRef(FunctionDecl *FD,
                                                         Expr *RefExpr) {
  assert((isa<DeclRefExpr>(RefExpr) || isa<MemberExpr>(RefExpr)) &&
         "expected DeclRefExpr or MemberExpr");

  // has a definition -> add to stack to be scanned
  const FunctionDecl *FDWithBody = nullptr;
  if (FD->hasBody(FDWithBody)) {
    if (!WasAlreadyScannedInCurrentStage(FDWithBody))
      DeclsToScan.push_back(FDWithBody);
    return;
  }

  // no body -> diagnose availability
  const AvailabilityAttr *AA = FindAvailabilityAttr(FD);
  if (AA)
    CheckDeclAvailability(
        FD, AA, SourceRange(RefExpr->getBeginLoc(), RefExpr->getEndLoc()));
}

void DiagnoseHLSLAvailability::RunOnTranslationUnit(
    const TranslationUnitDecl *TU) {

  // Iterate over all shader entry functions and library exports, and for those
  // that have a body (definiton), run diag scan on each, setting appropriate
  // shader environment context based on whether it is a shader entry function
  // or an exported function. Exported functions can be in namespaces and in
  // export declarations so we need to scan those declaration contexts as well.
  llvm::SmallVector<const DeclContext *, 8> DeclContextsToScan;
  DeclContextsToScan.push_back(TU);

  while (!DeclContextsToScan.empty()) {
    const DeclContext *DC = DeclContextsToScan.pop_back_val();
    for (auto &D : DC->decls()) {
      // do not scan implicit declaration generated by the implementation
      if (D->isImplicit())
        continue;

      // for namespace or export declaration add the context to the list to be
      // scanned later
      if (llvm::dyn_cast<NamespaceDecl>(D) || llvm::dyn_cast<ExportDecl>(D)) {
        DeclContextsToScan.push_back(llvm::dyn_cast<DeclContext>(D));
        continue;
      }

      // skip over other decls or function decls without body
      const FunctionDecl *FD = llvm::dyn_cast<FunctionDecl>(D);
      if (!FD || !FD->isThisDeclarationADefinition())
        continue;

      // shader entry point
      if (HLSLShaderAttr *ShaderAttr = FD->getAttr<HLSLShaderAttr>()) {
        SetShaderStageContext(ShaderAttr->getType());
        RunOnFunction(FD);
        continue;
      }
      // exported library function
      // FIXME: replace this loop with external linkage check once issue #92071
      // is resolved
      bool isExport = FD->isInExportDeclContext();
      if (!isExport) {
        for (const auto *Redecl : FD->redecls()) {
          if (Redecl->isInExportDeclContext()) {
            isExport = true;
            break;
          }
        }
      }
      if (isExport) {
        SetUnknownShaderStageContext();
        RunOnFunction(FD);
        continue;
      }
    }
  }
}

void DiagnoseHLSLAvailability::RunOnFunction(const FunctionDecl *FD) {
  assert(DeclsToScan.empty() && "DeclsToScan should be empty");
  DeclsToScan.push_back(FD);

  while (!DeclsToScan.empty()) {
    // Take one decl from the stack and check it by traversing its AST.
    // For any CallExpr found during the traversal add it's callee to the top of
    // the stack to be processed next. Functions already processed are stored in
    // ScannedDecls.
    const FunctionDecl *FD = DeclsToScan.pop_back_val();

    // Decl was already scanned
    const unsigned ScannedStages = GetScannedStages(FD);
    if (WasAlreadyScannedInCurrentStage(ScannedStages))
      continue;

    ReportOnlyShaderStageIssues = !NeverBeenScanned(ScannedStages);

    AddToScannedFunctions(FD);
    TraverseStmt(FD->getBody());
  }
}

bool DiagnoseHLSLAvailability::HasMatchingEnvironmentOrNone(
    const AvailabilityAttr *AA) {
  IdentifierInfo *IIEnvironment = AA->getEnvironment();
  if (!IIEnvironment)
    return true;

  llvm::Triple::EnvironmentType CurrentEnv = GetCurrentShaderEnvironment();
  if (CurrentEnv == llvm::Triple::UnknownEnvironment)
    return false;

  llvm::Triple::EnvironmentType AttrEnv =
      AvailabilityAttr::getEnvironmentType(IIEnvironment->getName());

  return CurrentEnv == AttrEnv;
}

const AvailabilityAttr *
DiagnoseHLSLAvailability::FindAvailabilityAttr(const Decl *D) {
  AvailabilityAttr const *PartialMatch = nullptr;
  // Check each AvailabilityAttr to find the one for this platform.
  // For multiple attributes with the same platform try to find one for this
  // environment.
  for (const auto *A : D->attrs()) {
    if (const auto *Avail = dyn_cast<AvailabilityAttr>(A)) {
      StringRef AttrPlatform = Avail->getPlatform()->getName();
      StringRef TargetPlatform =
          SemaRef.getASTContext().getTargetInfo().getPlatformName();

      // Match the platform name.
      if (AttrPlatform == TargetPlatform) {
        // Find the best matching attribute for this environment
        if (HasMatchingEnvironmentOrNone(Avail))
          return Avail;
        PartialMatch = Avail;
      }
    }
  }
  return PartialMatch;
}

// Check availability against target shader model version and current shader
// stage and emit diagnostic
void DiagnoseHLSLAvailability::CheckDeclAvailability(NamedDecl *D,
                                                     const AvailabilityAttr *AA,
                                                     SourceRange Range) {

  IdentifierInfo *IIEnv = AA->getEnvironment();

  if (!IIEnv) {
    // The availability attribute does not have environment -> it depends only
    // on shader model version and not on specific the shader stage.

    // Skip emitting the diagnostics if the diagnostic mode is set to
    // strict (-fhlsl-strict-availability) because all relevant diagnostics
    // were already emitted in the DiagnoseUnguardedAvailability scan
    // (SemaAvailability.cpp).
    if (SemaRef.getLangOpts().HLSLStrictAvailability)
      return;

    // Do not report shader-stage-independent issues if scanning a function
    // that was already scanned in a different shader stage context (they would
    // be duplicate)
    if (ReportOnlyShaderStageIssues)
      return;

  } else {
    // The availability attribute has environment -> we need to know
    // the current stage context to property diagnose it.
    if (InUnknownShaderStageContext())
      return;
  }

  // Check introduced version and if environment matches
  bool EnvironmentMatches = HasMatchingEnvironmentOrNone(AA);
  VersionTuple Introduced = AA->getIntroduced();
  VersionTuple TargetVersion =
      SemaRef.Context.getTargetInfo().getPlatformMinVersion();

  if (TargetVersion >= Introduced && EnvironmentMatches)
    return;

  // Emit diagnostic message
  const TargetInfo &TI = SemaRef.getASTContext().getTargetInfo();
  llvm::StringRef PlatformName(
      AvailabilityAttr::getPrettyPlatformName(TI.getPlatformName()));

  llvm::StringRef CurrentEnvStr =
      llvm::Triple::getEnvironmentTypeName(GetCurrentShaderEnvironment());

  llvm::StringRef AttrEnvStr =
      AA->getEnvironment() ? AA->getEnvironment()->getName() : "";
  bool UseEnvironment = !AttrEnvStr.empty();

  if (EnvironmentMatches) {
    SemaRef.Diag(Range.getBegin(), diag::warn_hlsl_availability)
        << Range << D << PlatformName << Introduced.getAsString()
        << UseEnvironment << CurrentEnvStr;
  } else {
    SemaRef.Diag(Range.getBegin(), diag::warn_hlsl_availability_unavailable)
        << Range << D;
  }

  SemaRef.Diag(D->getLocation(), diag::note_partial_availability_specified_here)
      << D << PlatformName << Introduced.getAsString()
      << SemaRef.Context.getTargetInfo().getPlatformMinVersion().getAsString()
      << UseEnvironment << AttrEnvStr << CurrentEnvStr;
}

} // namespace

void SemaHLSL::DiagnoseAvailabilityViolations(TranslationUnitDecl *TU) {
  // Skip running the diagnostics scan if the diagnostic mode is
  // strict (-fhlsl-strict-availability) and the target shader stage is known
  // because all relevant diagnostics were already emitted in the
  // DiagnoseUnguardedAvailability scan (SemaAvailability.cpp).
  const TargetInfo &TI = SemaRef.getASTContext().getTargetInfo();
  if (SemaRef.getLangOpts().HLSLStrictAvailability &&
      TI.getTriple().getEnvironment() != llvm::Triple::EnvironmentType::Library)
    return;

  DiagnoseHLSLAvailability(SemaRef).RunOnTranslationUnit(TU);
}

// Helper function for CheckHLSLBuiltinFunctionCall
static bool CheckVectorElementCallArgs(Sema *S, CallExpr *TheCall) {
  assert(TheCall->getNumArgs() > 1);
  ExprResult A = TheCall->getArg(0);

  QualType ArgTyA = A.get()->getType();

  auto *VecTyA = ArgTyA->getAs<VectorType>();
  SourceLocation BuiltinLoc = TheCall->getBeginLoc();

  for (unsigned i = 1; i < TheCall->getNumArgs(); ++i) {
    ExprResult B = TheCall->getArg(i);
    QualType ArgTyB = B.get()->getType();
    auto *VecTyB = ArgTyB->getAs<VectorType>();
    if (VecTyA == nullptr && VecTyB == nullptr)
      return false;

    if (VecTyA && VecTyB) {
      bool retValue = false;
      if (VecTyA->getElementType() != VecTyB->getElementType()) {
        // Note: type promotion is intended to be handeled via the intrinsics
        //  and not the builtin itself.
        S->Diag(TheCall->getBeginLoc(),
                diag::err_vec_builtin_incompatible_vector)
            << TheCall->getDirectCallee() << /*useAllTerminology*/ true
            << SourceRange(A.get()->getBeginLoc(), B.get()->getEndLoc());
        retValue = true;
      }
      if (VecTyA->getNumElements() != VecTyB->getNumElements()) {
        // You should only be hitting this case if you are calling the builtin
        // directly. HLSL intrinsics should avoid this case via a
        // HLSLVectorTruncation.
        S->Diag(BuiltinLoc, diag::err_vec_builtin_incompatible_vector)
            << TheCall->getDirectCallee() << /*useAllTerminology*/ true
            << SourceRange(TheCall->getArg(0)->getBeginLoc(),
                           TheCall->getArg(1)->getEndLoc());
        retValue = true;
      }
      return retValue;
    }
  }

  // Note: if we get here one of the args is a scalar which
  // requires a VectorSplat on Arg0 or Arg1
  S->Diag(BuiltinLoc, diag::err_vec_builtin_non_vector)
      << TheCall->getDirectCallee() << /*useAllTerminology*/ true
      << SourceRange(TheCall->getArg(0)->getBeginLoc(),
                     TheCall->getArg(1)->getEndLoc());
  return true;
}

<<<<<<< HEAD
bool CheckArgTypeIsCorrect(
=======
static bool CheckArgTypeIsCorrect(
>>>>>>> a8d96e15
    Sema *S, Expr *Arg, QualType ExpectedType,
    llvm::function_ref<bool(clang::QualType PassedType)> Check) {
  QualType PassedType = Arg->getType();
  if (Check(PassedType)) {
    if (auto *VecTyA = PassedType->getAs<VectorType>())
      ExpectedType = S->Context.getVectorType(
          ExpectedType, VecTyA->getNumElements(), VecTyA->getVectorKind());
    S->Diag(Arg->getBeginLoc(), diag::err_typecheck_convert_incompatible)
        << PassedType << ExpectedType << 1 << 0 << 0;
    return true;
  }
  return false;
}

<<<<<<< HEAD
bool CheckAllArgTypesAreCorrect(
=======
static bool CheckAllArgTypesAreCorrect(
>>>>>>> a8d96e15
    Sema *S, CallExpr *TheCall, QualType ExpectedType,
    llvm::function_ref<bool(clang::QualType PassedType)> Check) {
  for (unsigned i = 0; i < TheCall->getNumArgs(); ++i) {
    Expr *Arg = TheCall->getArg(i);
    if (CheckArgTypeIsCorrect(S, Arg, ExpectedType, Check)) {
      return true;
    }
  }
  return false;
}

static bool CheckAllArgsHaveFloatRepresentation(Sema *S, CallExpr *TheCall) {
  auto checkAllFloatTypes = [](clang::QualType PassedType) -> bool {
    return !PassedType->hasFloatingRepresentation();
  };
  return CheckAllArgTypesAreCorrect(S, TheCall, S->Context.FloatTy,
                                    checkAllFloatTypes);
}

static bool CheckFloatOrHalfRepresentations(Sema *S, CallExpr *TheCall) {
  auto checkFloatorHalf = [](clang::QualType PassedType) -> bool {
    clang::QualType BaseType =
        PassedType->isVectorType()
            ? PassedType->getAs<clang::VectorType>()->getElementType()
            : PassedType;
    return !BaseType->isHalfType() && !BaseType->isFloat32Type();
  };
  return CheckAllArgTypesAreCorrect(S, TheCall, S->Context.FloatTy,
                                    checkFloatorHalf);
}

static bool CheckModifiableLValue(Sema *S, CallExpr *TheCall,
                                  unsigned ArgIndex) {
  auto *Arg = TheCall->getArg(ArgIndex);
  SourceLocation OrigLoc = Arg->getExprLoc();
  if (Arg->IgnoreCasts()->isModifiableLvalue(S->Context, &OrigLoc) ==
      Expr::MLV_Valid)
    return false;
  S->Diag(OrigLoc, diag::error_hlsl_inout_lvalue) << Arg << 0;
  return true;
}

static bool CheckNoDoubleVectors(Sema *S, CallExpr *TheCall) {
  auto checkDoubleVector = [](clang::QualType PassedType) -> bool {
    if (const auto *VecTy = PassedType->getAs<VectorType>())
      return VecTy->getElementType()->isDoubleType();
    return false;
  };
  return CheckAllArgTypesAreCorrect(S, TheCall, S->Context.FloatTy,
                                    checkDoubleVector);
}
static bool CheckFloatingOrIntRepresentation(Sema *S, CallExpr *TheCall) {
  auto checkAllSignedTypes = [](clang::QualType PassedType) -> bool {
    return !PassedType->hasIntegerRepresentation() &&
           !PassedType->hasFloatingRepresentation();
  };
  return CheckAllArgTypesAreCorrect(S, TheCall, S->Context.IntTy,
                                    checkAllSignedTypes);
}

static bool CheckUnsignedIntRepresentation(Sema *S, CallExpr *TheCall) {
  auto checkAllUnsignedTypes = [](clang::QualType PassedType) -> bool {
    return !PassedType->hasUnsignedIntegerRepresentation();
  };
  return CheckAllArgTypesAreCorrect(S, TheCall, S->Context.UnsignedIntTy,
                                    checkAllUnsignedTypes);
}

static void SetElementTypeAsReturnType(Sema *S, CallExpr *TheCall,
                                       QualType ReturnType) {
  auto *VecTyA = TheCall->getArg(0)->getType()->getAs<VectorType>();
  if (VecTyA)
    ReturnType = S->Context.getVectorType(ReturnType, VecTyA->getNumElements(),
                                          VectorKind::Generic);
  TheCall->setType(ReturnType);
}

static bool CheckScalarOrVector(Sema *S, CallExpr *TheCall, QualType Scalar,
                                unsigned ArgIndex) {
  assert(TheCall->getNumArgs() >= ArgIndex);
  QualType ArgType = TheCall->getArg(ArgIndex)->getType();
  auto *VTy = ArgType->getAs<VectorType>();
  // not the scalar or vector<scalar>
  if (!(S->Context.hasSameUnqualifiedType(ArgType, Scalar) ||
        (VTy &&
         S->Context.hasSameUnqualifiedType(VTy->getElementType(), Scalar)))) {
    S->Diag(TheCall->getArg(0)->getBeginLoc(),
            diag::err_typecheck_expect_scalar_or_vector)
        << ArgType << Scalar;
    return true;
  }
  return false;
}

static bool CheckAnyScalarOrVector(Sema *S, CallExpr *TheCall,
                                   unsigned ArgIndex) {
  assert(TheCall->getNumArgs() >= ArgIndex);
  QualType ArgType = TheCall->getArg(ArgIndex)->getType();
  auto *VTy = ArgType->getAs<VectorType>();
  // not the scalar or vector<scalar>
  if (!(ArgType->isScalarType() ||
        (VTy && VTy->getElementType()->isScalarType()))) {
    S->Diag(TheCall->getArg(0)->getBeginLoc(),
            diag::err_typecheck_expect_any_scalar_or_vector)
        << ArgType;
    return true;
  }
  return false;
}

static bool CheckBoolSelect(Sema *S, CallExpr *TheCall) {
  assert(TheCall->getNumArgs() == 3);
  Expr *Arg1 = TheCall->getArg(1);
  Expr *Arg2 = TheCall->getArg(2);
  if (!S->Context.hasSameUnqualifiedType(Arg1->getType(), Arg2->getType())) {
    S->Diag(TheCall->getBeginLoc(),
            diag::err_typecheck_call_different_arg_types)
        << Arg1->getType() << Arg2->getType() << Arg1->getSourceRange()
        << Arg2->getSourceRange();
    return true;
  }

  TheCall->setType(Arg1->getType());
  return false;
}

static bool CheckVectorSelect(Sema *S, CallExpr *TheCall) {
  assert(TheCall->getNumArgs() == 3);
  Expr *Arg1 = TheCall->getArg(1);
  Expr *Arg2 = TheCall->getArg(2);
  if (!Arg1->getType()->isVectorType()) {
    S->Diag(Arg1->getBeginLoc(), diag::err_builtin_non_vector_type)
        << "Second" << TheCall->getDirectCallee() << Arg1->getType()
        << Arg1->getSourceRange();
    return true;
  }

  if (!Arg2->getType()->isVectorType()) {
    S->Diag(Arg2->getBeginLoc(), diag::err_builtin_non_vector_type)
        << "Third" << TheCall->getDirectCallee() << Arg2->getType()
        << Arg2->getSourceRange();
    return true;
  }

  if (!S->Context.hasSameUnqualifiedType(Arg1->getType(), Arg2->getType())) {
    S->Diag(TheCall->getBeginLoc(),
            diag::err_typecheck_call_different_arg_types)
        << Arg1->getType() << Arg2->getType() << Arg1->getSourceRange()
        << Arg2->getSourceRange();
    return true;
  }

  // caller has checked that Arg0 is a vector.
  // check all three args have the same length.
  if (TheCall->getArg(0)->getType()->getAs<VectorType>()->getNumElements() !=
      Arg1->getType()->getAs<VectorType>()->getNumElements()) {
    S->Diag(TheCall->getBeginLoc(),
            diag::err_typecheck_vector_lengths_not_equal)
        << TheCall->getArg(0)->getType() << Arg1->getType()
        << TheCall->getArg(0)->getSourceRange() << Arg1->getSourceRange();
    return true;
  }
  TheCall->setType(Arg1->getType());
  return false;
}

// Note: returning true in this case results in CheckBuiltinFunctionCall
// returning an ExprError
bool SemaHLSL::CheckBuiltinFunctionCall(unsigned BuiltinID, CallExpr *TheCall) {
  switch (BuiltinID) {
  case Builtin::BI__builtin_hlsl_all:
  case Builtin::BI__builtin_hlsl_any: {
    if (SemaRef.checkArgCount(TheCall, 1))
      return true;
    break;
  }
  case Builtin::BI__builtin_hlsl_asdouble: {
    if (SemaRef.checkArgCount(TheCall, 2))
      return true;
    if (CheckUnsignedIntRepresentation(&SemaRef, TheCall))
      return true;

    SetElementTypeAsReturnType(&SemaRef, TheCall, getASTContext().DoubleTy);
    break;
  }
  case Builtin::BI__builtin_hlsl_elementwise_clamp: {
    if (SemaRef.checkArgCount(TheCall, 3))
      return true;
    if (CheckVectorElementCallArgs(&SemaRef, TheCall))
      return true;
    if (SemaRef.BuiltinElementwiseTernaryMath(
            TheCall, /*CheckForFloatArgs*/
            TheCall->getArg(0)->getType()->hasFloatingRepresentation()))
      return true;
    break;
  }
  case Builtin::BI__builtin_hlsl_cross: {
    if (SemaRef.checkArgCount(TheCall, 2))
      return true;
    if (CheckVectorElementCallArgs(&SemaRef, TheCall))
      return true;
    if (CheckFloatOrHalfRepresentations(&SemaRef, TheCall))
      return true;
    // ensure both args have 3 elements
    int NumElementsArg1 =
        TheCall->getArg(0)->getType()->castAs<VectorType>()->getNumElements();
    int NumElementsArg2 =
        TheCall->getArg(1)->getType()->castAs<VectorType>()->getNumElements();

    if (NumElementsArg1 != 3) {
      int LessOrMore = NumElementsArg1 > 3 ? 1 : 0;
      SemaRef.Diag(TheCall->getBeginLoc(),
                   diag::err_vector_incorrect_num_elements)
          << LessOrMore << 3 << NumElementsArg1 << /*operand*/ 1;
      return true;
    }
    if (NumElementsArg2 != 3) {
      int LessOrMore = NumElementsArg2 > 3 ? 1 : 0;

      SemaRef.Diag(TheCall->getBeginLoc(),
                   diag::err_vector_incorrect_num_elements)
          << LessOrMore << 3 << NumElementsArg2 << /*operand*/ 1;
      return true;
    }

    ExprResult A = TheCall->getArg(0);
    QualType ArgTyA = A.get()->getType();
    // return type is the same as the input type
    TheCall->setType(ArgTyA);
    break;
  }
  case Builtin::BI__builtin_hlsl_dot: {
    if (SemaRef.checkArgCount(TheCall, 2))
      return true;
    if (CheckVectorElementCallArgs(&SemaRef, TheCall))
      return true;
    if (SemaRef.BuiltinVectorToScalarMath(TheCall))
      return true;
    if (CheckNoDoubleVectors(&SemaRef, TheCall))
      return true;
    break;
  }
  case Builtin::BI__builtin_hlsl_elementwise_firstbithigh: {
    if (SemaRef.PrepareBuiltinElementwiseMathOneArgCall(TheCall))
      return true;

    const Expr *Arg = TheCall->getArg(0);
    QualType ArgTy = Arg->getType();
    QualType EltTy = ArgTy;

    QualType ResTy = SemaRef.Context.UnsignedIntTy;

    if (auto *VecTy = EltTy->getAs<VectorType>()) {
      EltTy = VecTy->getElementType();
      ResTy = SemaRef.Context.getVectorType(ResTy, VecTy->getNumElements(),
                                            VecTy->getVectorKind());
    }

    if (!EltTy->isIntegerType()) {
      Diag(Arg->getBeginLoc(), diag::err_builtin_invalid_arg_type)
          << 1 << /* integer ty */ 6 << ArgTy;
      return true;
    }

    TheCall->setType(ResTy);
    break;
  }
  case Builtin::BI__builtin_hlsl_select: {
    if (SemaRef.checkArgCount(TheCall, 3))
      return true;
    if (CheckScalarOrVector(&SemaRef, TheCall, getASTContext().BoolTy, 0))
      return true;
    QualType ArgTy = TheCall->getArg(0)->getType();
    if (ArgTy->isBooleanType() && CheckBoolSelect(&SemaRef, TheCall))
      return true;
    auto *VTy = ArgTy->getAs<VectorType>();
    if (VTy && VTy->getElementType()->isBooleanType() &&
        CheckVectorSelect(&SemaRef, TheCall))
      return true;
    break;
  }
  case Builtin::BI__builtin_hlsl_elementwise_saturate:
  case Builtin::BI__builtin_hlsl_elementwise_rcp: {
    if (CheckAllArgsHaveFloatRepresentation(&SemaRef, TheCall))
      return true;
    if (SemaRef.PrepareBuiltinElementwiseMathOneArgCall(TheCall))
      return true;
    break;
  }
  case Builtin::BI__builtin_hlsl_elementwise_degrees:
  case Builtin::BI__builtin_hlsl_elementwise_radians:
  case Builtin::BI__builtin_hlsl_elementwise_rsqrt:
  case Builtin::BI__builtin_hlsl_elementwise_frac: {
    if (CheckFloatOrHalfRepresentations(&SemaRef, TheCall))
      return true;
    if (SemaRef.PrepareBuiltinElementwiseMathOneArgCall(TheCall))
      return true;
    break;
  }
  case Builtin::BI__builtin_hlsl_elementwise_isinf: {
    if (CheckFloatOrHalfRepresentations(&SemaRef, TheCall))
      return true;
    if (SemaRef.PrepareBuiltinElementwiseMathOneArgCall(TheCall))
      return true;
    SetElementTypeAsReturnType(&SemaRef, TheCall, getASTContext().BoolTy);
    break;
  }
  case Builtin::BI__builtin_hlsl_lerp: {
    if (SemaRef.checkArgCount(TheCall, 3))
      return true;
    if (CheckVectorElementCallArgs(&SemaRef, TheCall))
      return true;
    if (SemaRef.BuiltinElementwiseTernaryMath(TheCall))
      return true;
    if (CheckFloatOrHalfRepresentations(&SemaRef, TheCall))
      return true;
    break;
  }
  case Builtin::BI__builtin_hlsl_length: {
    if (CheckFloatOrHalfRepresentations(&SemaRef, TheCall))
      return true;
    if (SemaRef.checkArgCount(TheCall, 1))
      return true;

    ExprResult A = TheCall->getArg(0);
    QualType ArgTyA = A.get()->getType();
    QualType RetTy;

    if (auto *VTy = ArgTyA->getAs<VectorType>())
      RetTy = VTy->getElementType();
    else
      RetTy = TheCall->getArg(0)->getType();

    TheCall->setType(RetTy);
    break;
  }
  case Builtin::BI__builtin_hlsl_mad: {
    if (SemaRef.checkArgCount(TheCall, 3))
      return true;
    if (CheckVectorElementCallArgs(&SemaRef, TheCall))
      return true;
    if (SemaRef.BuiltinElementwiseTernaryMath(
            TheCall, /*CheckForFloatArgs*/
            TheCall->getArg(0)->getType()->hasFloatingRepresentation()))
      return true;
    break;
  }
  case Builtin::BI__builtin_hlsl_normalize: {
    if (CheckFloatOrHalfRepresentations(&SemaRef, TheCall))
      return true;
    if (SemaRef.checkArgCount(TheCall, 1))
      return true;

    ExprResult A = TheCall->getArg(0);
    QualType ArgTyA = A.get()->getType();
    // return type is the same as the input type
    TheCall->setType(ArgTyA);
    break;
  }
  case Builtin::BI__builtin_hlsl_elementwise_sign: {
    if (CheckFloatingOrIntRepresentation(&SemaRef, TheCall))
      return true;
    if (SemaRef.PrepareBuiltinElementwiseMathOneArgCall(TheCall))
      return true;
    SetElementTypeAsReturnType(&SemaRef, TheCall, getASTContext().IntTy);
    break;
  }
  case Builtin::BI__builtin_hlsl_step: {
    if (SemaRef.checkArgCount(TheCall, 2))
      return true;
    if (CheckFloatOrHalfRepresentations(&SemaRef, TheCall))
      return true;

    ExprResult A = TheCall->getArg(0);
    QualType ArgTyA = A.get()->getType();
    // return type is the same as the input type
    TheCall->setType(ArgTyA);
    break;
  }
  // Note these are llvm builtins that we want to catch invalid intrinsic
  // generation. Normal handling of these builitns will occur elsewhere.
  case Builtin::BI__builtin_elementwise_bitreverse: {
    if (CheckUnsignedIntRepresentation(&SemaRef, TheCall))
      return true;
    break;
  }
  case Builtin::BI__builtin_hlsl_wave_read_lane_at: {
    if (SemaRef.checkArgCount(TheCall, 2))
      return true;

    // Ensure index parameter type can be interpreted as a uint
    ExprResult Index = TheCall->getArg(1);
    QualType ArgTyIndex = Index.get()->getType();
    if (!ArgTyIndex->isIntegerType()) {
      SemaRef.Diag(TheCall->getArg(1)->getBeginLoc(),
                   diag::err_typecheck_convert_incompatible)
          << ArgTyIndex << SemaRef.Context.UnsignedIntTy << 1 << 0 << 0;
      return true;
    }

    // Ensure input expr type is a scalar/vector and the same as the return type
    if (CheckAnyScalarOrVector(&SemaRef, TheCall, 0))
      return true;

    ExprResult Expr = TheCall->getArg(0);
    QualType ArgTyExpr = Expr.get()->getType();
    TheCall->setType(ArgTyExpr);
    break;
  }
  case Builtin::BI__builtin_hlsl_wave_get_lane_index: {
    if (SemaRef.checkArgCount(TheCall, 0))
      return true;
    break;
  }
  case Builtin::BI__builtin_hlsl_elementwise_splitdouble: {
    if (SemaRef.checkArgCount(TheCall, 3))
      return true;

    if (CheckScalarOrVector(&SemaRef, TheCall, SemaRef.Context.DoubleTy, 0) ||
        CheckScalarOrVector(&SemaRef, TheCall, SemaRef.Context.UnsignedIntTy,
                            1) ||
        CheckScalarOrVector(&SemaRef, TheCall, SemaRef.Context.UnsignedIntTy,
                            2))
      return true;

    if (CheckModifiableLValue(&SemaRef, TheCall, 1) ||
        CheckModifiableLValue(&SemaRef, TheCall, 2))
      return true;
    break;
  }
<<<<<<< HEAD
=======
  case Builtin::BI__builtin_hlsl_elementwise_clip: {
    if (SemaRef.checkArgCount(TheCall, 1))
      return true;

    if (CheckScalarOrVector(&SemaRef, TheCall, SemaRef.Context.FloatTy, 0))
      return true;
    break;
  }
>>>>>>> a8d96e15
  case Builtin::BI__builtin_elementwise_acos:
  case Builtin::BI__builtin_elementwise_asin:
  case Builtin::BI__builtin_elementwise_atan:
  case Builtin::BI__builtin_elementwise_atan2:
  case Builtin::BI__builtin_elementwise_ceil:
  case Builtin::BI__builtin_elementwise_cos:
  case Builtin::BI__builtin_elementwise_cosh:
  case Builtin::BI__builtin_elementwise_exp:
  case Builtin::BI__builtin_elementwise_exp2:
  case Builtin::BI__builtin_elementwise_floor:
  case Builtin::BI__builtin_elementwise_fmod:
  case Builtin::BI__builtin_elementwise_log:
  case Builtin::BI__builtin_elementwise_log2:
  case Builtin::BI__builtin_elementwise_log10:
  case Builtin::BI__builtin_elementwise_pow:
  case Builtin::BI__builtin_elementwise_roundeven:
  case Builtin::BI__builtin_elementwise_sin:
  case Builtin::BI__builtin_elementwise_sinh:
  case Builtin::BI__builtin_elementwise_sqrt:
  case Builtin::BI__builtin_elementwise_tan:
  case Builtin::BI__builtin_elementwise_tanh:
  case Builtin::BI__builtin_elementwise_trunc: {
    if (CheckFloatOrHalfRepresentations(&SemaRef, TheCall))
      return true;
    break;
  }
  }
  return false;
}

static void BuildFlattenedTypeList(QualType BaseTy,
                                   llvm::SmallVectorImpl<QualType> &List) {
  llvm::SmallVector<QualType, 16> WorkList;
  WorkList.push_back(BaseTy);
  while (!WorkList.empty()) {
    QualType T = WorkList.pop_back_val();
    T = T.getCanonicalType().getUnqualifiedType();
    assert(!isa<MatrixType>(T) && "Matrix types not yet supported in HLSL");
    if (const auto *AT = dyn_cast<ConstantArrayType>(T)) {
      llvm::SmallVector<QualType, 16> ElementFields;
      // Generally I've avoided recursion in this algorithm, but arrays of
      // structs could be time-consuming to flatten and churn through on the
      // work list. Hopefully nesting arrays of structs containing arrays
      // of structs too many levels deep is unlikely.
      BuildFlattenedTypeList(AT->getElementType(), ElementFields);
      // Repeat the element's field list n times.
      for (uint64_t Ct = 0; Ct < AT->getZExtSize(); ++Ct)
        List.insert(List.end(), ElementFields.begin(), ElementFields.end());
      continue;
    }
    // Vectors can only have element types that are builtin types, so this can
    // add directly to the list instead of to the WorkList.
    if (const auto *VT = dyn_cast<VectorType>(T)) {
      List.insert(List.end(), VT->getNumElements(), VT->getElementType());
      continue;
    }
    if (const auto *RT = dyn_cast<RecordType>(T)) {
      const RecordDecl *RD = RT->getDecl();
      if (RD->isUnion()) {
        List.push_back(T);
        continue;
      }
      const CXXRecordDecl *CXXD = dyn_cast<CXXRecordDecl>(RD);

      llvm::SmallVector<QualType, 16> FieldTypes;
      if (CXXD && CXXD->isStandardLayout())
        RD = CXXD->getStandardLayoutBaseWithFields();

      for (const auto *FD : RD->fields())
        FieldTypes.push_back(FD->getType());
      // Reverse the newly added sub-range.
      std::reverse(FieldTypes.begin(), FieldTypes.end());
      WorkList.insert(WorkList.end(), FieldTypes.begin(), FieldTypes.end());

      // If this wasn't a standard layout type we may also have some base
      // classes to deal with.
      if (CXXD && !CXXD->isStandardLayout()) {
        FieldTypes.clear();
        for (const auto &Base : CXXD->bases())
          FieldTypes.push_back(Base.getType());
        std::reverse(FieldTypes.begin(), FieldTypes.end());
        WorkList.insert(WorkList.end(), FieldTypes.begin(), FieldTypes.end());
      }
      continue;
    }
    List.push_back(T);
  }
}

bool SemaHLSL::IsTypedResourceElementCompatible(clang::QualType QT) {
<<<<<<< HEAD
  if (QT.isNull())
    return false;

  // check if the outer type was an array type
  if (QT->isArrayType())
    return false;

  llvm::SmallVector<QualType, 4> QTTypes;
  BuildFlattenedTypeList(QT, QTTypes);

  assert(QTTypes.size() > 0 &&
         "expected at least one constituent type from non-null type");
  QualType FirstQT = SemaRef.Context.getCanonicalType(QTTypes[0]);

  // element count cannot exceed 4
  if (QTTypes.size() > 4)
    return false;

  for (QualType TempQT : QTTypes) {
    // ensure homogeneity
    if (!getASTContext().hasSameUnqualifiedType(FirstQT, TempQT))
      return false;
  }

  if (const BuiltinType *BT = FirstQT->getAs<BuiltinType>()) {
    if (BT->isBooleanType() || BT->isEnumeralType())
      return false;

    // Check if it is an array type.
    if (FirstQT->isArrayType())
      return false;
  }

  // if the loop above completes without returning, then
  // we've guaranteed homogeneity
  int TotalSizeInBytes =
      (SemaRef.Context.getTypeSize(FirstQT) / 8) * QTTypes.size();
  if (TotalSizeInBytes > 16)
    return false;

  return true;
=======
  // null and array types are not allowed.
  if (QT.isNull() || QT->isArrayType())
    return false;

  // UDT types are not allowed
  if (QT->isRecordType())
    return false;

  if (QT->isBooleanType() || QT->isEnumeralType())
    return false;

  // the only other valid builtin types are scalars or vectors
  if (QT->isArithmeticType()) {
    if (SemaRef.Context.getTypeSize(QT) / 8 > 16)
      return false;
    return true;
  }

  if (const VectorType *VT = QT->getAs<VectorType>()) {
    int ArraySize = VT->getNumElements();

    if (ArraySize > 4)
      return false;

    QualType ElTy = VT->getElementType();
    if (ElTy->isBooleanType())
      return false;

    if (SemaRef.Context.getTypeSize(QT) / 8 > 16)
      return false;
    return true;
  }

  return false;
>>>>>>> a8d96e15
}

bool SemaHLSL::IsScalarizedLayoutCompatible(QualType T1, QualType T2) const {
  if (T1.isNull() || T2.isNull())
    return false;

  T1 = T1.getCanonicalType().getUnqualifiedType();
  T2 = T2.getCanonicalType().getUnqualifiedType();

  // If both types are the same canonical type, they're obviously compatible.
  if (SemaRef.getASTContext().hasSameType(T1, T2))
    return true;

  llvm::SmallVector<QualType, 16> T1Types;
  BuildFlattenedTypeList(T1, T1Types);
  llvm::SmallVector<QualType, 16> T2Types;
  BuildFlattenedTypeList(T2, T2Types);

  // Check the flattened type list
  return llvm::equal(T1Types, T2Types,
                     [this](QualType LHS, QualType RHS) -> bool {
                       return SemaRef.IsLayoutCompatible(LHS, RHS);
                     });
}

bool SemaHLSL::CheckCompatibleParameterABI(FunctionDecl *New,
                                           FunctionDecl *Old) {
  if (New->getNumParams() != Old->getNumParams())
    return true;

  bool HadError = false;

  for (unsigned i = 0, e = New->getNumParams(); i != e; ++i) {
    ParmVarDecl *NewParam = New->getParamDecl(i);
    ParmVarDecl *OldParam = Old->getParamDecl(i);

    // HLSL parameter declarations for inout and out must match between
    // declarations. In HLSL inout and out are ambiguous at the call site,
    // but have different calling behavior, so you cannot overload a
    // method based on a difference between inout and out annotations.
    const auto *NDAttr = NewParam->getAttr<HLSLParamModifierAttr>();
    unsigned NSpellingIdx = (NDAttr ? NDAttr->getSpellingListIndex() : 0);
    const auto *ODAttr = OldParam->getAttr<HLSLParamModifierAttr>();
    unsigned OSpellingIdx = (ODAttr ? ODAttr->getSpellingListIndex() : 0);

    if (NSpellingIdx != OSpellingIdx) {
      SemaRef.Diag(NewParam->getLocation(),
                   diag::err_hlsl_param_qualifier_mismatch)
          << NDAttr << NewParam;
      SemaRef.Diag(OldParam->getLocation(), diag::note_previous_declaration_as)
          << ODAttr;
      HadError = true;
    }
  }
  return HadError;
}

ExprResult SemaHLSL::ActOnOutParamExpr(ParmVarDecl *Param, Expr *Arg) {
  assert(Param->hasAttr<HLSLParamModifierAttr>() &&
         "We should not get here without a parameter modifier expression");
  const auto *Attr = Param->getAttr<HLSLParamModifierAttr>();
  if (Attr->getABI() == ParameterABI::Ordinary)
    return ExprResult(Arg);

  bool IsInOut = Attr->getABI() == ParameterABI::HLSLInOut;
  if (!Arg->isLValue()) {
    SemaRef.Diag(Arg->getBeginLoc(), diag::error_hlsl_inout_lvalue)
        << Arg << (IsInOut ? 1 : 0);
    return ExprError();
  }

  ASTContext &Ctx = SemaRef.getASTContext();

  QualType Ty = Param->getType().getNonLValueExprType(Ctx);

  // HLSL allows implicit conversions from scalars to vectors, but not the
  // inverse, so we need to disallow `inout` with scalar->vector or
  // scalar->matrix conversions.
  if (Arg->getType()->isScalarType() != Ty->isScalarType()) {
    SemaRef.Diag(Arg->getBeginLoc(), diag::error_hlsl_inout_scalar_extension)
        << Arg << (IsInOut ? 1 : 0);
    return ExprError();
  }

  auto *ArgOpV = new (Ctx) OpaqueValueExpr(Param->getBeginLoc(), Arg->getType(),
                                           VK_LValue, OK_Ordinary, Arg);

  // Parameters are initialized via copy initialization. This allows for
  // overload resolution of argument constructors.
  InitializedEntity Entity =
      InitializedEntity::InitializeParameter(Ctx, Ty, false);
  ExprResult Res =
      SemaRef.PerformCopyInitialization(Entity, Param->getBeginLoc(), ArgOpV);
  if (Res.isInvalid())
    return ExprError();
  Expr *Base = Res.get();
  // After the cast, drop the reference type when creating the exprs.
  Ty = Ty.getNonLValueExprType(Ctx);
  auto *OpV = new (Ctx)
      OpaqueValueExpr(Param->getBeginLoc(), Ty, VK_LValue, OK_Ordinary, Base);

  // Writebacks are performed with `=` binary operator, which allows for
  // overload resolution on writeback result expressions.
  Res = SemaRef.ActOnBinOp(SemaRef.getCurScope(), Param->getBeginLoc(),
                           tok::equal, ArgOpV, OpV);

  if (Res.isInvalid())
    return ExprError();
  Expr *Writeback = Res.get();
  auto *OutExpr =
      HLSLOutArgExpr::Create(Ctx, Ty, ArgOpV, OpV, Writeback, IsInOut);

  return ExprResult(OutExpr);
}

QualType SemaHLSL::getInoutParameterType(QualType Ty) {
  // If HLSL gains support for references, all the cites that use this will need
  // to be updated with semantic checking to produce errors for
  // pointers/references.
  assert(!Ty->isReferenceType() &&
         "Pointer and reference types cannot be inout or out parameters");
  Ty = SemaRef.getASTContext().getLValueReferenceType(Ty);
  Ty.addRestrict();
  return Ty;
}

void SemaHLSL::ActOnVariableDeclarator(VarDecl *VD) {
  if (VD->hasGlobalStorage()) {
    // make sure the declaration has a complete type
    if (SemaRef.RequireCompleteType(
            VD->getLocation(),
            SemaRef.getASTContext().getBaseElementType(VD->getType()),
            diag::err_typecheck_decl_incomplete_type)) {
      VD->setInvalidDecl();
      return;
    }

    // find all resources on decl
    if (VD->getType()->isHLSLIntangibleType())
      collectResourcesOnVarDecl(VD);

    // process explicit bindings
    processExplicitBindingsOnDecl(VD);
  }
}

// Walks though the global variable declaration, collects all resource binding
// requirements and adds them to Bindings
void SemaHLSL::collectResourcesOnVarDecl(VarDecl *VD) {
  assert(VD->hasGlobalStorage() && VD->getType()->isHLSLIntangibleType() &&
         "expected global variable that contains HLSL resource");

  // Cbuffers and Tbuffers are HLSLBufferDecl types
  if (const HLSLBufferDecl *CBufferOrTBuffer = dyn_cast<HLSLBufferDecl>(VD)) {
    Bindings.addDeclBindingInfo(VD, CBufferOrTBuffer->isCBuffer()
                                        ? ResourceClass::CBuffer
                                        : ResourceClass::SRV);
    return;
  }

  // Unwrap arrays
  // FIXME: Calculate array size while unwrapping
  const Type *Ty = VD->getType()->getUnqualifiedDesugaredType();
  while (Ty->isConstantArrayType()) {
    const ConstantArrayType *CAT = cast<ConstantArrayType>(Ty);
    Ty = CAT->getElementType()->getUnqualifiedDesugaredType();
  }

  // Resource (or array of resources)
  if (const HLSLAttributedResourceType *AttrResType =
          HLSLAttributedResourceType::findHandleTypeOnResource(Ty)) {
    Bindings.addDeclBindingInfo(VD, AttrResType->getAttrs().ResourceClass);
    return;
  }

  // User defined record type
  if (const RecordType *RT = dyn_cast<RecordType>(Ty))
    collectResourcesOnUserRecordDecl(VD, RT);
}

// Walks though the explicit resource binding attributes on the declaration,
// and makes sure there is a resource that matched the binding and updates
// DeclBindingInfoLists
void SemaHLSL::processExplicitBindingsOnDecl(VarDecl *VD) {
  assert(VD->hasGlobalStorage() && "expected global variable");

  for (Attr *A : VD->attrs()) {
    HLSLResourceBindingAttr *RBA = dyn_cast<HLSLResourceBindingAttr>(A);
    if (!RBA)
      continue;

    RegisterType RT = RBA->getRegisterType();
    assert(RT != RegisterType::I && "invalid or obsolete register type should "
                                    "never have an attribute created");

    if (RT == RegisterType::C) {
      if (Bindings.hasBindingInfoForDecl(VD))
        SemaRef.Diag(VD->getLocation(),
                     diag::warn_hlsl_user_defined_type_missing_member)
            << static_cast<int>(RT);
      continue;
    }

    // Find DeclBindingInfo for this binding and update it, or report error
    // if it does not exist (user type does to contain resources with the
    // expected resource class).
    ResourceClass RC = getResourceClass(RT);
    if (DeclBindingInfo *BI = Bindings.getDeclBindingInfo(VD, RC)) {
      // update binding info
      BI->setBindingAttribute(RBA, BindingType::Explicit);
    } else {
      SemaRef.Diag(VD->getLocation(),
                   diag::warn_hlsl_user_defined_type_missing_member)
          << static_cast<int>(RT);
    }
  }
}<|MERGE_RESOLUTION|>--- conflicted
+++ resolved
@@ -1696,11 +1696,7 @@
   return true;
 }
 
-<<<<<<< HEAD
-bool CheckArgTypeIsCorrect(
-=======
 static bool CheckArgTypeIsCorrect(
->>>>>>> a8d96e15
     Sema *S, Expr *Arg, QualType ExpectedType,
     llvm::function_ref<bool(clang::QualType PassedType)> Check) {
   QualType PassedType = Arg->getType();
@@ -1715,11 +1711,7 @@
   return false;
 }
 
-<<<<<<< HEAD
-bool CheckAllArgTypesAreCorrect(
-=======
 static bool CheckAllArgTypesAreCorrect(
->>>>>>> a8d96e15
     Sema *S, CallExpr *TheCall, QualType ExpectedType,
     llvm::function_ref<bool(clang::QualType PassedType)> Check) {
   for (unsigned i = 0; i < TheCall->getNumArgs(); ++i) {
@@ -2150,8 +2142,6 @@
       return true;
     break;
   }
-<<<<<<< HEAD
-=======
   case Builtin::BI__builtin_hlsl_elementwise_clip: {
     if (SemaRef.checkArgCount(TheCall, 1))
       return true;
@@ -2160,7 +2150,6 @@
       return true;
     break;
   }
->>>>>>> a8d96e15
   case Builtin::BI__builtin_elementwise_acos:
   case Builtin::BI__builtin_elementwise_asin:
   case Builtin::BI__builtin_elementwise_atan:
@@ -2251,49 +2240,6 @@
 }
 
 bool SemaHLSL::IsTypedResourceElementCompatible(clang::QualType QT) {
-<<<<<<< HEAD
-  if (QT.isNull())
-    return false;
-
-  // check if the outer type was an array type
-  if (QT->isArrayType())
-    return false;
-
-  llvm::SmallVector<QualType, 4> QTTypes;
-  BuildFlattenedTypeList(QT, QTTypes);
-
-  assert(QTTypes.size() > 0 &&
-         "expected at least one constituent type from non-null type");
-  QualType FirstQT = SemaRef.Context.getCanonicalType(QTTypes[0]);
-
-  // element count cannot exceed 4
-  if (QTTypes.size() > 4)
-    return false;
-
-  for (QualType TempQT : QTTypes) {
-    // ensure homogeneity
-    if (!getASTContext().hasSameUnqualifiedType(FirstQT, TempQT))
-      return false;
-  }
-
-  if (const BuiltinType *BT = FirstQT->getAs<BuiltinType>()) {
-    if (BT->isBooleanType() || BT->isEnumeralType())
-      return false;
-
-    // Check if it is an array type.
-    if (FirstQT->isArrayType())
-      return false;
-  }
-
-  // if the loop above completes without returning, then
-  // we've guaranteed homogeneity
-  int TotalSizeInBytes =
-      (SemaRef.Context.getTypeSize(FirstQT) / 8) * QTTypes.size();
-  if (TotalSizeInBytes > 16)
-    return false;
-
-  return true;
-=======
   // null and array types are not allowed.
   if (QT.isNull() || QT->isArrayType())
     return false;
@@ -2328,7 +2274,6 @@
   }
 
   return false;
->>>>>>> a8d96e15
 }
 
 bool SemaHLSL::IsScalarizedLayoutCompatible(QualType T1, QualType T2) const {
