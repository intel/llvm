//===- SemaHLSL.cpp - Semantic Analysis for HLSL constructs ---------------===//
//
// Part of the LLVM Project, under the Apache License v2.0 with LLVM Exceptions.
// See https://llvm.org/LICENSE.txt for license information.
// SPDX-License-Identifier: Apache-2.0 WITH LLVM-exception
//
//===----------------------------------------------------------------------===//
// This implements Semantic Analysis for HLSL constructs.
//===----------------------------------------------------------------------===//

#include "clang/Sema/SemaHLSL.h"
#include "clang/AST/ASTContext.h"
#include "clang/AST/Attr.h"
#include "clang/AST/Attrs.inc"
#include "clang/AST/Decl.h"
#include "clang/AST/DeclBase.h"
#include "clang/AST/DeclCXX.h"
#include "clang/AST/Expr.h"
#include "clang/AST/RecursiveASTVisitor.h"
#include "clang/AST/Type.h"
#include "clang/AST/TypeLoc.h"
#include "clang/Basic/Builtins.h"
#include "clang/Basic/DiagnosticSema.h"
#include "clang/Basic/LLVM.h"
#include "clang/Basic/SourceLocation.h"
#include "clang/Basic/TargetInfo.h"
#include "clang/Sema/Initialization.h"
#include "clang/Sema/ParsedAttr.h"
#include "clang/Sema/Sema.h"
#include "clang/Sema/Template.h"
#include "llvm/ADT/STLExtras.h"
#include "llvm/ADT/SmallVector.h"
#include "llvm/ADT/StringExtras.h"
#include "llvm/ADT/StringRef.h"
#include "llvm/Support/Casting.h"
#include "llvm/Support/DXILABI.h"
#include "llvm/Support/ErrorHandling.h"
#include "llvm/TargetParser/Triple.h"
#include <iterator>
#include <utility>

using namespace clang;
using llvm::dxil::ResourceClass;

enum class RegisterType { SRV, UAV, CBuffer, Sampler, C, I, Invalid };

static RegisterType getRegisterType(ResourceClass RC) {
  switch (RC) {
  case ResourceClass::SRV:
    return RegisterType::SRV;
  case ResourceClass::UAV:
    return RegisterType::UAV;
  case ResourceClass::CBuffer:
    return RegisterType::CBuffer;
  case ResourceClass::Sampler:
    return RegisterType::Sampler;
  }
  llvm_unreachable("unexpected ResourceClass value");
}

static RegisterType getRegisterType(StringRef Slot) {
  switch (Slot[0]) {
  case 't':
  case 'T':
    return RegisterType::SRV;
  case 'u':
  case 'U':
    return RegisterType::UAV;
  case 'b':
  case 'B':
    return RegisterType::CBuffer;
  case 's':
  case 'S':
    return RegisterType::Sampler;
  case 'c':
  case 'C':
    return RegisterType::C;
  case 'i':
  case 'I':
    return RegisterType::I;
  default:
    return RegisterType::Invalid;
  }
}

SemaHLSL::SemaHLSL(Sema &S) : SemaBase(S) {}

Decl *SemaHLSL::ActOnStartBuffer(Scope *BufferScope, bool CBuffer,
                                 SourceLocation KwLoc, IdentifierInfo *Ident,
                                 SourceLocation IdentLoc,
                                 SourceLocation LBrace) {
  // For anonymous namespace, take the location of the left brace.
  DeclContext *LexicalParent = SemaRef.getCurLexicalContext();
  HLSLBufferDecl *Result = HLSLBufferDecl::Create(
      getASTContext(), LexicalParent, CBuffer, KwLoc, Ident, IdentLoc, LBrace);

  // if CBuffer is false, then it's a TBuffer
  auto RC = CBuffer ? llvm::hlsl::ResourceClass::CBuffer
                    : llvm::hlsl::ResourceClass::SRV;
  auto RK = CBuffer ? llvm::hlsl::ResourceKind::CBuffer
                    : llvm::hlsl::ResourceKind::TBuffer;
  Result->addAttr(HLSLResourceClassAttr::CreateImplicit(getASTContext(), RC));
  Result->addAttr(HLSLResourceAttr::CreateImplicit(getASTContext(), RK));

  SemaRef.PushOnScopeChains(Result, BufferScope);
  SemaRef.PushDeclContext(BufferScope, Result);

  return Result;
}

// Calculate the size of a legacy cbuffer type based on
// https://learn.microsoft.com/en-us/windows/win32/direct3dhlsl/dx-graphics-hlsl-packing-rules
static unsigned calculateLegacyCbufferSize(const ASTContext &Context,
                                           QualType T) {
  unsigned Size = 0;
  constexpr unsigned CBufferAlign = 128;
  if (const RecordType *RT = T->getAs<RecordType>()) {
    const RecordDecl *RD = RT->getDecl();
    for (const FieldDecl *Field : RD->fields()) {
      QualType Ty = Field->getType();
      unsigned FieldSize = calculateLegacyCbufferSize(Context, Ty);
      unsigned FieldAlign = 32;
      if (Ty->isAggregateType())
        FieldAlign = CBufferAlign;
      Size = llvm::alignTo(Size, FieldAlign);
      Size += FieldSize;
    }
  } else if (const ConstantArrayType *AT = Context.getAsConstantArrayType(T)) {
    if (unsigned ElementCount = AT->getSize().getZExtValue()) {
      unsigned ElementSize =
          calculateLegacyCbufferSize(Context, AT->getElementType());
      unsigned AlignedElementSize = llvm::alignTo(ElementSize, CBufferAlign);
      Size = AlignedElementSize * (ElementCount - 1) + ElementSize;
    }
  } else if (const VectorType *VT = T->getAs<VectorType>()) {
    unsigned ElementCount = VT->getNumElements();
    unsigned ElementSize =
        calculateLegacyCbufferSize(Context, VT->getElementType());
    Size = ElementSize * ElementCount;
  } else {
    Size = Context.getTypeSize(T);
  }
  return Size;
}

void SemaHLSL::ActOnFinishBuffer(Decl *Dcl, SourceLocation RBrace) {
  auto *BufDecl = cast<HLSLBufferDecl>(Dcl);
  BufDecl->setRBraceLoc(RBrace);

  // Validate packoffset.
  llvm::SmallVector<std::pair<VarDecl *, HLSLPackOffsetAttr *>> PackOffsetVec;
  bool HasPackOffset = false;
  bool HasNonPackOffset = false;
  for (auto *Field : BufDecl->decls()) {
    VarDecl *Var = dyn_cast<VarDecl>(Field);
    if (!Var)
      continue;
    if (Field->hasAttr<HLSLPackOffsetAttr>()) {
      PackOffsetVec.emplace_back(Var, Field->getAttr<HLSLPackOffsetAttr>());
      HasPackOffset = true;
    } else {
      HasNonPackOffset = true;
    }
  }

  if (HasPackOffset && HasNonPackOffset)
    Diag(BufDecl->getLocation(), diag::warn_hlsl_packoffset_mix);

  if (HasPackOffset) {
    ASTContext &Context = getASTContext();
    // Make sure no overlap in packoffset.
    // Sort PackOffsetVec by offset.
    std::sort(PackOffsetVec.begin(), PackOffsetVec.end(),
              [](const std::pair<VarDecl *, HLSLPackOffsetAttr *> &LHS,
                 const std::pair<VarDecl *, HLSLPackOffsetAttr *> &RHS) {
                return LHS.second->getOffset() < RHS.second->getOffset();
              });

    for (unsigned i = 0; i < PackOffsetVec.size() - 1; i++) {
      VarDecl *Var = PackOffsetVec[i].first;
      HLSLPackOffsetAttr *Attr = PackOffsetVec[i].second;
      unsigned Size = calculateLegacyCbufferSize(Context, Var->getType());
      unsigned Begin = Attr->getOffset() * 32;
      unsigned End = Begin + Size;
      unsigned NextBegin = PackOffsetVec[i + 1].second->getOffset() * 32;
      if (End > NextBegin) {
        VarDecl *NextVar = PackOffsetVec[i + 1].first;
        Diag(NextVar->getLocation(), diag::err_hlsl_packoffset_overlap)
            << NextVar << Var;
      }
    }
  }

  SemaRef.PopDeclContext();
}

HLSLNumThreadsAttr *SemaHLSL::mergeNumThreadsAttr(Decl *D,
                                                  const AttributeCommonInfo &AL,
                                                  int X, int Y, int Z) {
  if (HLSLNumThreadsAttr *NT = D->getAttr<HLSLNumThreadsAttr>()) {
    if (NT->getX() != X || NT->getY() != Y || NT->getZ() != Z) {
      Diag(NT->getLocation(), diag::err_hlsl_attribute_param_mismatch) << AL;
      Diag(AL.getLoc(), diag::note_conflicting_attribute);
    }
    return nullptr;
  }
  return ::new (getASTContext())
      HLSLNumThreadsAttr(getASTContext(), AL, X, Y, Z);
}

HLSLWaveSizeAttr *SemaHLSL::mergeWaveSizeAttr(Decl *D,
                                              const AttributeCommonInfo &AL,
                                              int Min, int Max, int Preferred,
                                              int SpelledArgsCount) {
  if (HLSLWaveSizeAttr *WS = D->getAttr<HLSLWaveSizeAttr>()) {
    if (WS->getMin() != Min || WS->getMax() != Max ||
        WS->getPreferred() != Preferred ||
        WS->getSpelledArgsCount() != SpelledArgsCount) {
      Diag(WS->getLocation(), diag::err_hlsl_attribute_param_mismatch) << AL;
      Diag(AL.getLoc(), diag::note_conflicting_attribute);
    }
    return nullptr;
  }
  HLSLWaveSizeAttr *Result = ::new (getASTContext())
      HLSLWaveSizeAttr(getASTContext(), AL, Min, Max, Preferred);
  Result->setSpelledArgsCount(SpelledArgsCount);
  return Result;
}

HLSLShaderAttr *
SemaHLSL::mergeShaderAttr(Decl *D, const AttributeCommonInfo &AL,
                          llvm::Triple::EnvironmentType ShaderType) {
  if (HLSLShaderAttr *NT = D->getAttr<HLSLShaderAttr>()) {
    if (NT->getType() != ShaderType) {
      Diag(NT->getLocation(), diag::err_hlsl_attribute_param_mismatch) << AL;
      Diag(AL.getLoc(), diag::note_conflicting_attribute);
    }
    return nullptr;
  }
  return HLSLShaderAttr::Create(getASTContext(), ShaderType, AL);
}

HLSLParamModifierAttr *
SemaHLSL::mergeParamModifierAttr(Decl *D, const AttributeCommonInfo &AL,
                                 HLSLParamModifierAttr::Spelling Spelling) {
  // We can only merge an `in` attribute with an `out` attribute. All other
  // combinations of duplicated attributes are ill-formed.
  if (HLSLParamModifierAttr *PA = D->getAttr<HLSLParamModifierAttr>()) {
    if ((PA->isIn() && Spelling == HLSLParamModifierAttr::Keyword_out) ||
        (PA->isOut() && Spelling == HLSLParamModifierAttr::Keyword_in)) {
      D->dropAttr<HLSLParamModifierAttr>();
      SourceRange AdjustedRange = {PA->getLocation(), AL.getRange().getEnd()};
      return HLSLParamModifierAttr::Create(
          getASTContext(), /*MergedSpelling=*/true, AdjustedRange,
          HLSLParamModifierAttr::Keyword_inout);
    }
    Diag(AL.getLoc(), diag::err_hlsl_duplicate_parameter_modifier) << AL;
    Diag(PA->getLocation(), diag::note_conflicting_attribute);
    return nullptr;
  }
  return HLSLParamModifierAttr::Create(getASTContext(), AL);
}

void SemaHLSL::ActOnTopLevelFunction(FunctionDecl *FD) {
  auto &TargetInfo = getASTContext().getTargetInfo();

  if (FD->getName() != TargetInfo.getTargetOpts().HLSLEntry)
    return;

  llvm::Triple::EnvironmentType Env = TargetInfo.getTriple().getEnvironment();
  if (HLSLShaderAttr::isValidShaderType(Env) && Env != llvm::Triple::Library) {
    if (const auto *Shader = FD->getAttr<HLSLShaderAttr>()) {
      // The entry point is already annotated - check that it matches the
      // triple.
      if (Shader->getType() != Env) {
        Diag(Shader->getLocation(), diag::err_hlsl_entry_shader_attr_mismatch)
            << Shader;
        FD->setInvalidDecl();
      }
    } else {
      // Implicitly add the shader attribute if the entry function isn't
      // explicitly annotated.
      FD->addAttr(HLSLShaderAttr::CreateImplicit(getASTContext(), Env,
                                                 FD->getBeginLoc()));
    }
  } else {
    switch (Env) {
    case llvm::Triple::UnknownEnvironment:
    case llvm::Triple::Library:
      break;
    default:
      llvm_unreachable("Unhandled environment in triple");
    }
  }
}

void SemaHLSL::CheckEntryPoint(FunctionDecl *FD) {
  const auto *ShaderAttr = FD->getAttr<HLSLShaderAttr>();
  assert(ShaderAttr && "Entry point has no shader attribute");
  llvm::Triple::EnvironmentType ST = ShaderAttr->getType();
  auto &TargetInfo = getASTContext().getTargetInfo();
  VersionTuple Ver = TargetInfo.getTriple().getOSVersion();
  switch (ST) {
  case llvm::Triple::Pixel:
  case llvm::Triple::Vertex:
  case llvm::Triple::Geometry:
  case llvm::Triple::Hull:
  case llvm::Triple::Domain:
  case llvm::Triple::RayGeneration:
  case llvm::Triple::Intersection:
  case llvm::Triple::AnyHit:
  case llvm::Triple::ClosestHit:
  case llvm::Triple::Miss:
  case llvm::Triple::Callable:
    if (const auto *NT = FD->getAttr<HLSLNumThreadsAttr>()) {
      DiagnoseAttrStageMismatch(NT, ST,
                                {llvm::Triple::Compute,
                                 llvm::Triple::Amplification,
                                 llvm::Triple::Mesh});
      FD->setInvalidDecl();
    }
    if (const auto *WS = FD->getAttr<HLSLWaveSizeAttr>()) {
      DiagnoseAttrStageMismatch(WS, ST,
                                {llvm::Triple::Compute,
                                 llvm::Triple::Amplification,
                                 llvm::Triple::Mesh});
      FD->setInvalidDecl();
    }
    break;

  case llvm::Triple::Compute:
  case llvm::Triple::Amplification:
  case llvm::Triple::Mesh:
    if (!FD->hasAttr<HLSLNumThreadsAttr>()) {
      Diag(FD->getLocation(), diag::err_hlsl_missing_numthreads)
          << llvm::Triple::getEnvironmentTypeName(ST);
      FD->setInvalidDecl();
    }
    if (const auto *WS = FD->getAttr<HLSLWaveSizeAttr>()) {
      if (Ver < VersionTuple(6, 6)) {
        Diag(WS->getLocation(), diag::err_hlsl_attribute_in_wrong_shader_model)
            << WS << "6.6";
        FD->setInvalidDecl();
      } else if (WS->getSpelledArgsCount() > 1 && Ver < VersionTuple(6, 8)) {
        Diag(
            WS->getLocation(),
            diag::err_hlsl_attribute_number_arguments_insufficient_shader_model)
            << WS << WS->getSpelledArgsCount() << "6.8";
        FD->setInvalidDecl();
      }
    }
    break;
  default:
    llvm_unreachable("Unhandled environment in triple");
  }

  for (ParmVarDecl *Param : FD->parameters()) {
    if (const auto *AnnotationAttr = Param->getAttr<HLSLAnnotationAttr>()) {
      CheckSemanticAnnotation(FD, Param, AnnotationAttr);
    } else {
      // FIXME: Handle struct parameters where annotations are on struct fields.
      // See: https://github.com/llvm/llvm-project/issues/57875
      Diag(FD->getLocation(), diag::err_hlsl_missing_semantic_annotation);
      Diag(Param->getLocation(), diag::note_previous_decl) << Param;
      FD->setInvalidDecl();
    }
  }
  // FIXME: Verify return type semantic annotation.
}

void SemaHLSL::CheckSemanticAnnotation(
    FunctionDecl *EntryPoint, const Decl *Param,
    const HLSLAnnotationAttr *AnnotationAttr) {
  auto *ShaderAttr = EntryPoint->getAttr<HLSLShaderAttr>();
  assert(ShaderAttr && "Entry point has no shader attribute");
  llvm::Triple::EnvironmentType ST = ShaderAttr->getType();

  switch (AnnotationAttr->getKind()) {
  case attr::HLSLSV_DispatchThreadID:
  case attr::HLSLSV_GroupIndex:
    if (ST == llvm::Triple::Compute)
      return;
    DiagnoseAttrStageMismatch(AnnotationAttr, ST, {llvm::Triple::Compute});
    break;
  default:
    llvm_unreachable("Unknown HLSLAnnotationAttr");
  }
}

void SemaHLSL::DiagnoseAttrStageMismatch(
    const Attr *A, llvm::Triple::EnvironmentType Stage,
    std::initializer_list<llvm::Triple::EnvironmentType> AllowedStages) {
  SmallVector<StringRef, 8> StageStrings;
  llvm::transform(AllowedStages, std::back_inserter(StageStrings),
                  [](llvm::Triple::EnvironmentType ST) {
                    return StringRef(
                        HLSLShaderAttr::ConvertEnvironmentTypeToStr(ST));
                  });
  Diag(A->getLoc(), diag::err_hlsl_attr_unsupported_in_stage)
      << A << llvm::Triple::getEnvironmentTypeName(Stage)
      << (AllowedStages.size() != 1) << join(StageStrings, ", ");
}

void SemaHLSL::handleNumThreadsAttr(Decl *D, const ParsedAttr &AL) {
  llvm::VersionTuple SMVersion =
      getASTContext().getTargetInfo().getTriple().getOSVersion();
  uint32_t ZMax = 1024;
  uint32_t ThreadMax = 1024;
  if (SMVersion.getMajor() <= 4) {
    ZMax = 1;
    ThreadMax = 768;
  } else if (SMVersion.getMajor() == 5) {
    ZMax = 64;
    ThreadMax = 1024;
  }

  uint32_t X;
  if (!SemaRef.checkUInt32Argument(AL, AL.getArgAsExpr(0), X))
    return;
  if (X > 1024) {
    Diag(AL.getArgAsExpr(0)->getExprLoc(),
         diag::err_hlsl_numthreads_argument_oor)
        << 0 << 1024;
    return;
  }
  uint32_t Y;
  if (!SemaRef.checkUInt32Argument(AL, AL.getArgAsExpr(1), Y))
    return;
  if (Y > 1024) {
    Diag(AL.getArgAsExpr(1)->getExprLoc(),
         diag::err_hlsl_numthreads_argument_oor)
        << 1 << 1024;
    return;
  }
  uint32_t Z;
  if (!SemaRef.checkUInt32Argument(AL, AL.getArgAsExpr(2), Z))
    return;
  if (Z > ZMax) {
    SemaRef.Diag(AL.getArgAsExpr(2)->getExprLoc(),
                 diag::err_hlsl_numthreads_argument_oor)
        << 2 << ZMax;
    return;
  }

  if (X * Y * Z > ThreadMax) {
    Diag(AL.getLoc(), diag::err_hlsl_numthreads_invalid) << ThreadMax;
    return;
  }

  HLSLNumThreadsAttr *NewAttr = mergeNumThreadsAttr(D, AL, X, Y, Z);
  if (NewAttr)
    D->addAttr(NewAttr);
}

static bool isValidWaveSizeValue(unsigned Value) {
  return llvm::isPowerOf2_32(Value) && Value >= 4 && Value <= 128;
}

void SemaHLSL::handleWaveSizeAttr(Decl *D, const ParsedAttr &AL) {
  // validate that the wavesize argument is a power of 2 between 4 and 128
  // inclusive
  unsigned SpelledArgsCount = AL.getNumArgs();
  if (SpelledArgsCount == 0 || SpelledArgsCount > 3)
    return;

  uint32_t Min;
  if (!SemaRef.checkUInt32Argument(AL, AL.getArgAsExpr(0), Min))
    return;

  uint32_t Max = 0;
  if (SpelledArgsCount > 1 &&
      !SemaRef.checkUInt32Argument(AL, AL.getArgAsExpr(1), Max))
    return;

  uint32_t Preferred = 0;
  if (SpelledArgsCount > 2 &&
      !SemaRef.checkUInt32Argument(AL, AL.getArgAsExpr(2), Preferred))
    return;

  if (SpelledArgsCount > 2) {
    if (!isValidWaveSizeValue(Preferred)) {
      Diag(AL.getArgAsExpr(2)->getExprLoc(),
           diag::err_attribute_power_of_two_in_range)
          << AL << llvm::dxil::MinWaveSize << llvm::dxil::MaxWaveSize
          << Preferred;
      return;
    }
    // Preferred not in range.
    if (Preferred < Min || Preferred > Max) {
      Diag(AL.getArgAsExpr(2)->getExprLoc(),
           diag::err_attribute_power_of_two_in_range)
          << AL << Min << Max << Preferred;
      return;
    }
  } else if (SpelledArgsCount > 1) {
    if (!isValidWaveSizeValue(Max)) {
      Diag(AL.getArgAsExpr(1)->getExprLoc(),
           diag::err_attribute_power_of_two_in_range)
          << AL << llvm::dxil::MinWaveSize << llvm::dxil::MaxWaveSize << Max;
      return;
    }
    if (Max < Min) {
      Diag(AL.getLoc(), diag::err_attribute_argument_invalid) << AL << 1;
      return;
    } else if (Max == Min) {
      Diag(AL.getLoc(), diag::warn_attr_min_eq_max) << AL;
    }
  } else {
    if (!isValidWaveSizeValue(Min)) {
      Diag(AL.getArgAsExpr(0)->getExprLoc(),
           diag::err_attribute_power_of_two_in_range)
          << AL << llvm::dxil::MinWaveSize << llvm::dxil::MaxWaveSize << Min;
      return;
    }
  }

  HLSLWaveSizeAttr *NewAttr =
      mergeWaveSizeAttr(D, AL, Min, Max, Preferred, SpelledArgsCount);
  if (NewAttr)
    D->addAttr(NewAttr);
}

static bool isLegalTypeForHLSLSV_DispatchThreadID(QualType T) {
  if (!T->hasUnsignedIntegerRepresentation())
    return false;
  if (const auto *VT = T->getAs<VectorType>())
    return VT->getNumElements() <= 3;
  return true;
}

void SemaHLSL::handleSV_DispatchThreadIDAttr(Decl *D, const ParsedAttr &AL) {
  auto *VD = cast<ValueDecl>(D);
  if (!isLegalTypeForHLSLSV_DispatchThreadID(VD->getType())) {
    Diag(AL.getLoc(), diag::err_hlsl_attr_invalid_type)
        << AL << "uint/uint2/uint3";
    return;
  }

  D->addAttr(::new (getASTContext())
                 HLSLSV_DispatchThreadIDAttr(getASTContext(), AL));
}

void SemaHLSL::handlePackOffsetAttr(Decl *D, const ParsedAttr &AL) {
  if (!isa<VarDecl>(D) || !isa<HLSLBufferDecl>(D->getDeclContext())) {
    Diag(AL.getLoc(), diag::err_hlsl_attr_invalid_ast_node)
        << AL << "shader constant in a constant buffer";
    return;
  }

  uint32_t SubComponent;
  if (!SemaRef.checkUInt32Argument(AL, AL.getArgAsExpr(0), SubComponent))
    return;
  uint32_t Component;
  if (!SemaRef.checkUInt32Argument(AL, AL.getArgAsExpr(1), Component))
    return;

  QualType T = cast<VarDecl>(D)->getType().getCanonicalType();
  // Check if T is an array or struct type.
  // TODO: mark matrix type as aggregate type.
  bool IsAggregateTy = (T->isArrayType() || T->isStructureType());

  // Check Component is valid for T.
  if (Component) {
    unsigned Size = getASTContext().getTypeSize(T);
    if (IsAggregateTy || Size > 128) {
      Diag(AL.getLoc(), diag::err_hlsl_packoffset_cross_reg_boundary);
      return;
    } else {
      // Make sure Component + sizeof(T) <= 4.
      if ((Component * 32 + Size) > 128) {
        Diag(AL.getLoc(), diag::err_hlsl_packoffset_cross_reg_boundary);
        return;
      }
      QualType EltTy = T;
      if (const auto *VT = T->getAs<VectorType>())
        EltTy = VT->getElementType();
      unsigned Align = getASTContext().getTypeAlign(EltTy);
      if (Align > 32 && Component == 1) {
        // NOTE: Component 3 will hit err_hlsl_packoffset_cross_reg_boundary.
        // So we only need to check Component 1 here.
        Diag(AL.getLoc(), diag::err_hlsl_packoffset_alignment_mismatch)
            << Align << EltTy;
        return;
      }
    }
  }

  D->addAttr(::new (getASTContext()) HLSLPackOffsetAttr(
      getASTContext(), AL, SubComponent, Component));
}

void SemaHLSL::handleShaderAttr(Decl *D, const ParsedAttr &AL) {
  StringRef Str;
  SourceLocation ArgLoc;
  if (!SemaRef.checkStringLiteralArgumentAttr(AL, 0, Str, &ArgLoc))
    return;

  llvm::Triple::EnvironmentType ShaderType;
  if (!HLSLShaderAttr::ConvertStrToEnvironmentType(Str, ShaderType)) {
    Diag(AL.getLoc(), diag::warn_attribute_type_not_supported)
        << AL << Str << ArgLoc;
    return;
  }

  // FIXME: check function match the shader stage.

  HLSLShaderAttr *NewAttr = mergeShaderAttr(D, AL, ShaderType);
  if (NewAttr)
    D->addAttr(NewAttr);
}

bool clang::CreateHLSLAttributedResourceType(
    Sema &S, QualType Wrapped, ArrayRef<const Attr *> AttrList,
    QualType &ResType, HLSLAttributedResourceLocInfo *LocInfo) {
  assert(AttrList.size() && "expected list of resource attributes");

  QualType ContainedTy = QualType();
  TypeSourceInfo *ContainedTyInfo = nullptr;
  SourceLocation LocBegin = AttrList[0]->getRange().getBegin();
  SourceLocation LocEnd = AttrList[0]->getRange().getEnd();

  HLSLAttributedResourceType::Attributes ResAttrs;

  bool HasResourceClass = false;
  for (const Attr *A : AttrList) {
    if (!A)
      continue;
    LocEnd = A->getRange().getEnd();
    switch (A->getKind()) {
    case attr::HLSLResourceClass: {
      ResourceClass RC = cast<HLSLResourceClassAttr>(A)->getResourceClass();
      if (HasResourceClass) {
        S.Diag(A->getLocation(), ResAttrs.ResourceClass == RC
                                     ? diag::warn_duplicate_attribute_exact
                                     : diag::warn_duplicate_attribute)
            << A;
        return false;
      }
      ResAttrs.ResourceClass = RC;
      HasResourceClass = true;
      break;
    }
    case attr::HLSLROV:
      if (ResAttrs.IsROV) {
        S.Diag(A->getLocation(), diag::warn_duplicate_attribute_exact) << A;
        return false;
      }
      ResAttrs.IsROV = true;
      break;
    case attr::HLSLRawBuffer:
      if (ResAttrs.RawBuffer) {
        S.Diag(A->getLocation(), diag::warn_duplicate_attribute_exact) << A;
        return false;
      }
      ResAttrs.RawBuffer = true;
      break;
    case attr::HLSLContainedType: {
      const HLSLContainedTypeAttr *CTAttr = cast<HLSLContainedTypeAttr>(A);
      QualType Ty = CTAttr->getType();
      if (!ContainedTy.isNull()) {
        S.Diag(A->getLocation(), ContainedTy == Ty
                                     ? diag::warn_duplicate_attribute_exact
                                     : diag::warn_duplicate_attribute)
            << A;
        return false;
      }
      ContainedTy = Ty;
      ContainedTyInfo = CTAttr->getTypeLoc();
      break;
    }
    default:
      llvm_unreachable("unhandled resource attribute type");
    }
  }

  if (!HasResourceClass) {
    S.Diag(AttrList.back()->getRange().getEnd(),
           diag::err_hlsl_missing_resource_class);
    return false;
  }

  ResType = S.getASTContext().getHLSLAttributedResourceType(
      Wrapped, ContainedTy, ResAttrs);

  if (LocInfo && ContainedTyInfo) {
    LocInfo->Range = SourceRange(LocBegin, LocEnd);
    LocInfo->ContainedTyInfo = ContainedTyInfo;
  }
  return true;
}

// Validates and creates an HLSL attribute that is applied as type attribute on
// HLSL resource. The attributes are collected in HLSLResourcesTypeAttrs and at
// the end of the declaration they are applied to the declaration type by
// wrapping it in HLSLAttributedResourceType.
bool SemaHLSL::handleResourceTypeAttr(const ParsedAttr &AL) {
  Attr *A = nullptr;

  // validate number of arguments
  if (!AL.checkExactlyNumArgs(SemaRef, AL.getMinArgs()))
    return false;

  switch (AL.getKind()) {
  case ParsedAttr::AT_HLSLResourceClass: {
    if (!AL.isArgIdent(0)) {
      Diag(AL.getLoc(), diag::err_attribute_argument_type)
          << AL << AANT_ArgumentIdentifier;
      return false;
    }

    IdentifierLoc *Loc = AL.getArgAsIdent(0);
    StringRef Identifier = Loc->Ident->getName();
    SourceLocation ArgLoc = Loc->Loc;

    // Validate resource class value
    ResourceClass RC;
    if (!HLSLResourceClassAttr::ConvertStrToResourceClass(Identifier, RC)) {
      Diag(ArgLoc, diag::warn_attribute_type_not_supported)
          << "ResourceClass" << Identifier;
      return false;
    }
    A = HLSLResourceClassAttr::Create(getASTContext(), RC, AL.getLoc());
    break;
  }

  case ParsedAttr::AT_HLSLROV:
    A = HLSLROVAttr::Create(getASTContext(), AL.getLoc());
    break;

  case ParsedAttr::AT_HLSLRawBuffer:
    A = HLSLRawBufferAttr::Create(getASTContext(), AL.getLoc());
    break;

  case ParsedAttr::AT_HLSLContainedType: {
    if (AL.getNumArgs() != 1 && !AL.hasParsedType()) {
      Diag(AL.getLoc(), diag::err_attribute_wrong_number_arguments) << AL << 1;
      return false;
    }

    TypeSourceInfo *TSI = nullptr;
    QualType QT = SemaRef.GetTypeFromParser(AL.getTypeArg(), &TSI);
    assert(TSI && "no type source info for attribute argument");
    if (SemaRef.RequireCompleteType(TSI->getTypeLoc().getBeginLoc(), QT,
                                    diag::err_incomplete_type))
      return false;
    A = HLSLContainedTypeAttr::Create(getASTContext(), TSI, AL.getLoc());
    break;
  }

  default:
    llvm_unreachable("unhandled HLSL attribute");
  }

  HLSLResourcesTypeAttrs.emplace_back(A);
  return true;
}

// Combines all resource type attributes and creates HLSLAttributedResourceType.
QualType SemaHLSL::ProcessResourceTypeAttributes(QualType CurrentType) {
  if (!HLSLResourcesTypeAttrs.size())
    return CurrentType;

  QualType QT = CurrentType;
  HLSLAttributedResourceLocInfo LocInfo;
  if (CreateHLSLAttributedResourceType(SemaRef, CurrentType,
                                       HLSLResourcesTypeAttrs, QT, &LocInfo)) {
    const HLSLAttributedResourceType *RT =
        cast<HLSLAttributedResourceType>(QT.getTypePtr());

    // Temporarily store TypeLoc information for the new type.
    // It will be transferred to HLSLAttributesResourceTypeLoc
    // shortly after the type is created by TypeSpecLocFiller which
    // will call the TakeLocForHLSLAttribute method below.
    LocsForHLSLAttributedResources.insert(std::pair(RT, LocInfo));
  }
  HLSLResourcesTypeAttrs.clear();
  return QT;
}

// Returns source location for the HLSLAttributedResourceType
HLSLAttributedResourceLocInfo
SemaHLSL::TakeLocForHLSLAttribute(const HLSLAttributedResourceType *RT) {
  HLSLAttributedResourceLocInfo LocInfo = {};
  auto I = LocsForHLSLAttributedResources.find(RT);
  if (I != LocsForHLSLAttributedResources.end()) {
    LocInfo = I->second;
    LocsForHLSLAttributedResources.erase(I);
    return LocInfo;
  }
  LocInfo.Range = SourceRange();
  return LocInfo;
}

// get the record decl from a var decl that we expect
// represents a resource
static CXXRecordDecl *getRecordDeclFromVarDecl(VarDecl *VD) {
  const Type *Ty = VD->getType()->getPointeeOrArrayElementType();
  assert(Ty && "Resource must have an element type.");

  if (Ty->isBuiltinType())
    return nullptr;

  CXXRecordDecl *TheRecordDecl = Ty->getAsCXXRecordDecl();
  assert(TheRecordDecl && "Resource should have a resource type declaration.");
  return TheRecordDecl;
}

const HLSLAttributedResourceType *
findAttributedResourceTypeOnField(VarDecl *VD) {
  assert(VD != nullptr && "expected VarDecl");
  if (RecordDecl *RD = getRecordDeclFromVarDecl(VD)) {
    for (auto *FD : RD->fields()) {
      if (const HLSLAttributedResourceType *AttrResType =
              dyn_cast<HLSLAttributedResourceType>(FD->getType().getTypePtr()))
        return AttrResType;
    }
  }
  return nullptr;
}

// Iterate over RecordType fields and return true if any of them matched the
// register type
static bool ContainsResourceForRegisterType(Sema &S, const RecordType *RT,
                                            RegisterType RegType) {
  llvm::SmallVector<const Type *> TypesToScan;
  TypesToScan.emplace_back(RT);

  while (!TypesToScan.empty()) {
    const Type *T = TypesToScan.pop_back_val();
    while (T->isArrayType())
      T = T->getArrayElementTypeNoTypeQual();
    if (T->isIntegralOrEnumerationType() || T->isFloatingType()) {
      if (RegType == RegisterType::C)
        return true;
    }
    const RecordType *RT = T->getAs<RecordType>();
    if (!RT)
      continue;

    const RecordDecl *RD = RT->getDecl();
    for (FieldDecl *FD : RD->fields()) {
      const Type *FieldTy = FD->getType().getTypePtr();
      if (const HLSLAttributedResourceType *AttrResType =
              dyn_cast<HLSLAttributedResourceType>(FieldTy)) {
        ResourceClass RC = AttrResType->getAttrs().ResourceClass;
        if (getRegisterType(RC) == RegType)
          return true;
      } else {
        TypesToScan.emplace_back(FD->getType().getTypePtr());
      }
    }
  }
  return false;
}

static void CheckContainsResourceForRegisterType(Sema &S,
                                                 SourceLocation &ArgLoc,
                                                 Decl *D, RegisterType RegType,
                                                 bool SpecifiedSpace) {
  int RegTypeNum = static_cast<int>(RegType);

  // check if the decl type is groupshared
  if (D->hasAttr<HLSLGroupSharedAddressSpaceAttr>()) {
    S.Diag(ArgLoc, diag::err_hlsl_binding_type_mismatch) << RegTypeNum;
    return;
  }

  // Cbuffers and Tbuffers are HLSLBufferDecl types
  if (HLSLBufferDecl *CBufferOrTBuffer = dyn_cast<HLSLBufferDecl>(D)) {
    ResourceClass RC = CBufferOrTBuffer->isCBuffer() ? ResourceClass::CBuffer
                                                     : ResourceClass::SRV;
    if (RegType != getRegisterType(RC))
      S.Diag(D->getLocation(), diag::err_hlsl_binding_type_mismatch)
          << RegTypeNum;
    return;
  }

  // Samplers, UAVs, and SRVs are VarDecl types
  assert(isa<VarDecl>(D) && "D is expected to be VarDecl or HLSLBufferDecl");
  VarDecl *VD = cast<VarDecl>(D);

  // Resource
  if (const HLSLAttributedResourceType *AttrResType =
          findAttributedResourceTypeOnField(VD)) {
    if (RegType != getRegisterType(AttrResType->getAttrs().ResourceClass))
      S.Diag(D->getLocation(), diag::err_hlsl_binding_type_mismatch)
          << RegTypeNum;
    return;
  }

  const clang::Type *Ty = VD->getType().getTypePtr();
  while (Ty->isArrayType())
    Ty = Ty->getArrayElementTypeNoTypeQual();

  // Basic types
  if (Ty->isArithmeticType()) {
    bool DeclaredInCOrTBuffer = isa<HLSLBufferDecl>(D->getDeclContext());
    if (SpecifiedSpace && !DeclaredInCOrTBuffer)
      S.Diag(ArgLoc, diag::err_hlsl_space_on_global_constant);

    if (!DeclaredInCOrTBuffer &&
        (Ty->isIntegralType(S.getASTContext()) || Ty->isFloatingType())) {
      // Default Globals
      if (RegType == RegisterType::CBuffer)
        S.Diag(ArgLoc, diag::warn_hlsl_deprecated_register_type_b);
      else if (RegType != RegisterType::C)
        S.Diag(ArgLoc, diag::err_hlsl_binding_type_mismatch) << RegTypeNum;
    } else {
      if (RegType == RegisterType::C)
        S.Diag(ArgLoc, diag::warn_hlsl_register_type_c_packoffset);
      else
        S.Diag(ArgLoc, diag::err_hlsl_binding_type_mismatch) << RegTypeNum;
    }
  } else if (Ty->isRecordType()) {
    // Class/struct types - walk the declaration and check each field and
    // subclass
    if (!ContainsResourceForRegisterType(S, Ty->getAs<RecordType>(), RegType))
      S.Diag(D->getLocation(), diag::warn_hlsl_user_defined_type_missing_member)
          << RegTypeNum;
  } else {
    // Anything else is an error
    S.Diag(ArgLoc, diag::err_hlsl_binding_type_mismatch) << RegTypeNum;
  }
}

<<<<<<< HEAD
// Validates HLSL resource type attribute and adds it to the list to be
// processed into a single HLSLAttributedResourceType later on.
// Returns false if the attribute is invalid.
bool SemaHLSL::handleResourceTypeAttr(const ParsedAttr &AL) {
  // FIXME: placeholder - not yet implemented
  return true;
}

// Combines all resource type attributes and create HLSLAttributedResourceType.
QualType SemaHLSL::ProcessResourceTypeAttributes(QualType CurrentType) {
  // FIXME: placeholder - not yet implemented
  return CurrentType;
}

// Returns source location for the HLSLAttributedResourceType
SourceLocation
SemaHLSL::TakeLocForHLSLAttribute(const HLSLAttributedResourceType *RT) {
  // FIXME: placeholder - not yet implemented
  return SourceLocation();
}

struct RegisterBindingFlags {
  bool Resource = false;
  bool UDT = false;
  bool Other = false;
  bool Basic = false;

  bool SRV = false;
  bool UAV = false;
  bool CBV = false;
  bool Sampler = false;

  bool ContainsNumeric = false;
  bool DefaultGlobals = false;
};

static bool isDeclaredWithinCOrTBuffer(const Decl *TheDecl) {
  return TheDecl && isa<HLSLBufferDecl>(TheDecl->getDeclContext());
}

// get the record decl from a var decl that we expect
// represents a resource
static CXXRecordDecl *getRecordDeclFromVarDecl(VarDecl *VD) {
  const Type *Ty = VD->getType()->getPointeeOrArrayElementType();
  assert(Ty && "Resource must have an element type.");

  if (Ty->isBuiltinType())
    return nullptr;

  CXXRecordDecl *TheRecordDecl = Ty->getAsCXXRecordDecl();
  assert(TheRecordDecl && "Resource should have a resource type declaration.");
  return TheRecordDecl;
}

static void updateResourceClassFlagsFromDeclResourceClass(
    RegisterBindingFlags &Flags, llvm::hlsl::ResourceClass DeclResourceClass) {
  switch (DeclResourceClass) {
  case llvm::hlsl::ResourceClass::SRV:
    Flags.SRV = true;
    break;
  case llvm::hlsl::ResourceClass::UAV:
    Flags.UAV = true;
    break;
  case llvm::hlsl::ResourceClass::CBuffer:
    Flags.CBV = true;
    break;
  case llvm::hlsl::ResourceClass::Sampler:
    Flags.Sampler = true;
    break;
  }
}

template <typename T>
static const T *getSpecifiedHLSLAttrFromRecordDecl(RecordDecl *TheRecordDecl) {
  if (!TheRecordDecl)
    return nullptr;

  if (TheRecordDecl->hasAttr<T>())
    return TheRecordDecl->getAttr<T>();
  for (auto *FD : TheRecordDecl->fields()) {
    const T *Attr = FD->getAttr<T>();
    if (Attr)
      return Attr;
  }
  return nullptr;
}

template <typename T>
static const T *getSpecifiedHLSLAttrFromVarDecl(VarDecl *VD) {
  RecordDecl *TheRecordDecl = nullptr;
  if (VD) {
    TheRecordDecl = getRecordDeclFromVarDecl(VD);
    if (!TheRecordDecl)
      return nullptr;
  }

  return getSpecifiedHLSLAttrFromRecordDecl<T>(TheRecordDecl);
}

static void updateFlagsFromType(QualType TheQualTy,
                                RegisterBindingFlags &Flags);

static void updateResourceClassFlagsFromRecordDecl(RegisterBindingFlags &Flags,
                                                   const RecordDecl *RD) {
  if (!RD)
    return;

  if (RD->isCompleteDefinition()) {
    for (auto Field : RD->fields()) {
      QualType T = Field->getType();
      updateFlagsFromType(T, Flags);
    }
  }
}

static void updateFlagsFromType(QualType TheQualTy,
                                RegisterBindingFlags &Flags) {
  // if the member's type is a numeric type, set the ContainsNumeric flag
  if (TheQualTy->isIntegralOrEnumerationType() || TheQualTy->isFloatingType()) {
    Flags.ContainsNumeric = true;
    return;
  }

  const clang::Type *TheBaseType = TheQualTy.getTypePtr();
  while (TheBaseType->isArrayType())
    TheBaseType = TheBaseType->getArrayElementTypeNoTypeQual();
  // otherwise, if the member's base type is not a record type, return
  const RecordType *TheRecordTy = TheBaseType->getAs<RecordType>();
  if (!TheRecordTy)
    return;

  RecordDecl *SubRecordDecl = TheRecordTy->getDecl();
  const HLSLResourceClassAttr *Attr =
      getSpecifiedHLSLAttrFromRecordDecl<HLSLResourceClassAttr>(SubRecordDecl);
  // find the attr if it's on the member, or on any of the member's fields
  if (Attr) {
    llvm::hlsl::ResourceClass DeclResourceClass = Attr->getResourceClass();
    updateResourceClassFlagsFromDeclResourceClass(Flags, DeclResourceClass);
  }

  // otherwise, dig deeper and recurse into the member
  else {
    updateResourceClassFlagsFromRecordDecl(Flags, SubRecordDecl);
  }
}

static RegisterBindingFlags HLSLFillRegisterBindingFlags(Sema &S,
                                                         Decl *TheDecl) {

  // Cbuffers and Tbuffers are HLSLBufferDecl types
  HLSLBufferDecl *CBufferOrTBuffer = dyn_cast<HLSLBufferDecl>(TheDecl);
  // Samplers, UAVs, and SRVs are VarDecl types
  VarDecl *TheVarDecl = dyn_cast<VarDecl>(TheDecl);

  assert(((TheVarDecl && !CBufferOrTBuffer) ||
          (!TheVarDecl && CBufferOrTBuffer)) &&
         "either TheVarDecl or CBufferOrTBuffer should be set");

  RegisterBindingFlags Flags;

  // check if the decl type is groupshared
  if (TheDecl->hasAttr<HLSLGroupSharedAddressSpaceAttr>()) {
    Flags.Other = true;
    return Flags;
  }

  if (!isDeclaredWithinCOrTBuffer(TheDecl)) {
    // make sure the type is a basic / numeric type
    if (TheVarDecl) {
      QualType TheQualTy = TheVarDecl->getType();
      // a numeric variable or an array of numeric variables
      // will inevitably end up in $Globals buffer
      const clang::Type *TheBaseType = TheQualTy.getTypePtr();
      while (TheBaseType->isArrayType())
        TheBaseType = TheBaseType->getArrayElementTypeNoTypeQual();
      if (TheBaseType->isIntegralType(S.getASTContext()) ||
          TheBaseType->isFloatingType())
        Flags.DefaultGlobals = true;
    }
  }

  if (CBufferOrTBuffer) {
    Flags.Resource = true;
    if (CBufferOrTBuffer->isCBuffer())
      Flags.CBV = true;
    else
      Flags.SRV = true;
  } else if (TheVarDecl) {
    const HLSLResourceClassAttr *resClassAttr =
        getSpecifiedHLSLAttrFromVarDecl<HLSLResourceClassAttr>(TheVarDecl);

    if (resClassAttr) {
      llvm::hlsl::ResourceClass DeclResourceClass =
          resClassAttr->getResourceClass();
      Flags.Resource = true;
      updateResourceClassFlagsFromDeclResourceClass(Flags, DeclResourceClass);
    } else {
      const clang::Type *TheBaseType = TheVarDecl->getType().getTypePtr();
      while (TheBaseType->isArrayType())
        TheBaseType = TheBaseType->getArrayElementTypeNoTypeQual();
      if (TheBaseType->isArithmeticType())
        Flags.Basic = true;
      else if (TheBaseType->isRecordType()) {
        Flags.UDT = true;
        const RecordType *TheRecordTy = TheBaseType->getAs<RecordType>();
        assert(TheRecordTy && "The Qual Type should be Record Type");
        const RecordDecl *TheRecordDecl = TheRecordTy->getDecl();
        // recurse through members, set appropriate resource class flags.
        updateResourceClassFlagsFromRecordDecl(Flags, TheRecordDecl);
      } else
        Flags.Other = true;
    }
  }
  return Flags;
}

enum class RegisterType { SRV, UAV, CBuffer, Sampler, C, I, Invalid };

static RegisterType getRegisterType(StringRef Slot) {
  switch (Slot[0]) {
  case 't':
  case 'T':
    return RegisterType::SRV;
  case 'u':
  case 'U':
    return RegisterType::UAV;
  case 'b':
  case 'B':
    return RegisterType::CBuffer;
  case 's':
  case 'S':
    return RegisterType::Sampler;
  case 'c':
  case 'C':
    return RegisterType::C;
  case 'i':
  case 'I':
    return RegisterType::I;
  default:
    return RegisterType::Invalid;
  }
}

=======
>>>>>>> 4b409fa5
static void ValidateMultipleRegisterAnnotations(Sema &S, Decl *TheDecl,
                                                RegisterType regType) {
  // make sure that there are no two register annotations
  // applied to the decl with the same register type
  bool RegisterTypesDetected[5] = {false};

  RegisterTypesDetected[static_cast<int>(regType)] = true;

  // we need a static map to keep track of previous conflicts
  // so that we don't emit the same error multiple times
  static std::map<Decl *, std::set<RegisterType>> PreviousConflicts;

  for (auto it = TheDecl->attr_begin(); it != TheDecl->attr_end(); ++it) {
    if (HLSLResourceBindingAttr *attr =
            dyn_cast<HLSLResourceBindingAttr>(*it)) {

      RegisterType otherRegType = getRegisterType(attr->getSlot());
      if (RegisterTypesDetected[static_cast<int>(otherRegType)]) {
        if (PreviousConflicts[TheDecl].count(otherRegType))
          continue;
        int otherRegTypeNum = static_cast<int>(otherRegType);
        S.Diag(TheDecl->getLocation(),
               diag::err_hlsl_duplicate_register_annotation)
            << otherRegTypeNum;
        PreviousConflicts[TheDecl].insert(otherRegType);
      } else {
        RegisterTypesDetected[static_cast<int>(otherRegType)] = true;
      }
    }
  }
}

static void DiagnoseHLSLRegisterAttribute(Sema &S, SourceLocation &ArgLoc,
<<<<<<< HEAD
                                          Decl *TheDecl, RegisterType regType) {

  // Samplers, UAVs, and SRVs are VarDecl types
  VarDecl *TheVarDecl = dyn_cast<VarDecl>(TheDecl);
  // Cbuffers and Tbuffers are HLSLBufferDecl types
  HLSLBufferDecl *CBufferOrTBuffer = dyn_cast<HLSLBufferDecl>(TheDecl);

  // exactly one of these two types should be set
  assert(((TheVarDecl && !CBufferOrTBuffer) ||
          (!TheVarDecl && CBufferOrTBuffer)) &&
         "either TheVarDecl or CBufferOrTBuffer should be set");

  RegisterBindingFlags Flags = HLSLFillRegisterBindingFlags(S, TheDecl);
  assert((int)Flags.Other + (int)Flags.Resource + (int)Flags.Basic +
                 (int)Flags.UDT ==
             1 &&
         "only one resource analysis result should be expected");

  int regTypeNum = static_cast<int>(regType);

  // first, if "other" is set, emit an error
  if (Flags.Other) {
    S.Diag(ArgLoc, diag::err_hlsl_binding_type_mismatch) << regTypeNum;
    return;
  }

  // next, if multiple register annotations exist, check that none conflict.
  ValidateMultipleRegisterAnnotations(S, TheDecl, regType);

  // next, if resource is set, make sure the register type in the register
  // annotation is compatible with the variable's resource type.
  if (Flags.Resource) {
    const HLSLResourceClassAttr *resClassAttr = nullptr;
    if (CBufferOrTBuffer) {
      resClassAttr = CBufferOrTBuffer->getAttr<HLSLResourceClassAttr>();
    } else if (TheVarDecl) {
      resClassAttr =
          getSpecifiedHLSLAttrFromVarDecl<HLSLResourceClassAttr>(TheVarDecl);
    }

    assert(resClassAttr &&
           "any decl that set the resource flag on analysis should "
           "have a resource class attribute attached.");
    const llvm::hlsl::ResourceClass DeclResourceClass =
        resClassAttr->getResourceClass();

    // confirm that the register type is bound to its expected resource class
    static RegisterType ExpectedRegisterTypesForResourceClass[] = {
        RegisterType::SRV,
        RegisterType::UAV,
        RegisterType::CBuffer,
        RegisterType::Sampler,
    };
    assert((size_t)DeclResourceClass <
               std::size(ExpectedRegisterTypesForResourceClass) &&
           "DeclResourceClass has unexpected value");

    RegisterType ExpectedRegisterType =
        ExpectedRegisterTypesForResourceClass[(int)DeclResourceClass];
    if (regType != ExpectedRegisterType) {
      S.Diag(TheDecl->getLocation(), diag::err_hlsl_binding_type_mismatch)
          << regTypeNum;
    }
    return;
  }

  // next, handle diagnostics for when the "basic" flag is set
  if (Flags.Basic) {
    if (Flags.DefaultGlobals) {
      if (regType == RegisterType::CBuffer)
        S.Diag(ArgLoc, diag::warn_hlsl_deprecated_register_type_b);
      else if (regType != RegisterType::C)
        S.Diag(ArgLoc, diag::err_hlsl_binding_type_mismatch) << regTypeNum;
      return;
    }

    if (regType == RegisterType::C)
      S.Diag(ArgLoc, diag::warn_hlsl_register_type_c_packoffset);
    else
      S.Diag(ArgLoc, diag::err_hlsl_binding_type_mismatch) << regTypeNum;

    return;
  }

  // finally, we handle the udt case
  if (Flags.UDT) {
    const bool ExpectedRegisterTypesForUDT[] = {
        Flags.SRV, Flags.UAV, Flags.CBV, Flags.Sampler, Flags.ContainsNumeric};
    assert((size_t)regTypeNum < std::size(ExpectedRegisterTypesForUDT) &&
           "regType has unexpected value");

    if (!ExpectedRegisterTypesForUDT[regTypeNum])
      S.Diag(TheDecl->getLocation(),
             diag::warn_hlsl_user_defined_type_missing_member)
          << regTypeNum;

    return;
  }
}

void SemaHLSL::handleResourceBindingAttr(Decl *TheDecl, const ParsedAttr &AL) {
  if (dyn_cast<VarDecl>(TheDecl)) {
=======
                                          Decl *D, RegisterType RegType,
                                          bool SpecifiedSpace) {

  // exactly one of these two types should be set
  assert(((isa<VarDecl>(D) && !isa<HLSLBufferDecl>(D)) ||
          (!isa<VarDecl>(D) && isa<HLSLBufferDecl>(D))) &&
         "expecting VarDecl or HLSLBufferDecl");

  // check if the declaration contains resource matching the register type
  CheckContainsResourceForRegisterType(S, ArgLoc, D, RegType, SpecifiedSpace);

  // next, if multiple register annotations exist, check that none conflict.
  ValidateMultipleRegisterAnnotations(S, D, RegType);
}

void SemaHLSL::handleResourceBindingAttr(Decl *TheDecl, const ParsedAttr &AL) {
  if (isa<VarDecl>(TheDecl)) {
>>>>>>> 4b409fa5
    if (SemaRef.RequireCompleteType(TheDecl->getBeginLoc(),
                                    cast<ValueDecl>(TheDecl)->getType(),
                                    diag::err_incomplete_type))
      return;
  }
  StringRef Space = "space0";
  StringRef Slot = "";

  if (!AL.isArgIdent(0)) {
    Diag(AL.getLoc(), diag::err_attribute_argument_type)
        << AL << AANT_ArgumentIdentifier;
    return;
  }

  IdentifierLoc *Loc = AL.getArgAsIdent(0);
  StringRef Str = Loc->Ident->getName();
  SourceLocation ArgLoc = Loc->Loc;

  SourceLocation SpaceArgLoc;
  bool SpecifiedSpace = false;
  if (AL.getNumArgs() == 2) {
    SpecifiedSpace = true;
    Slot = Str;
    if (!AL.isArgIdent(1)) {
      Diag(AL.getLoc(), diag::err_attribute_argument_type)
          << AL << AANT_ArgumentIdentifier;
      return;
    }

    IdentifierLoc *Loc = AL.getArgAsIdent(1);
    Space = Loc->Ident->getName();
    SpaceArgLoc = Loc->Loc;
  } else {
    Slot = Str;
  }

  RegisterType regType;

  // Validate.
  if (!Slot.empty()) {
    regType = getRegisterType(Slot);
    if (regType == RegisterType::I) {
      Diag(ArgLoc, diag::warn_hlsl_deprecated_register_type_i);
      return;
    }
    if (regType == RegisterType::Invalid) {
      Diag(ArgLoc, diag::err_hlsl_binding_type_invalid) << Slot.substr(0, 1);
      return;
    }

    StringRef SlotNum = Slot.substr(1);
    unsigned Num = 0;
    if (SlotNum.getAsInteger(10, Num)) {
      Diag(ArgLoc, diag::err_hlsl_unsupported_register_number);
      return;
    }
  }

  if (!Space.starts_with("space")) {
    Diag(SpaceArgLoc, diag::err_hlsl_expected_space) << Space;
    return;
  }
  StringRef SpaceNum = Space.substr(5);
  unsigned Num = 0;
  if (SpaceNum.getAsInteger(10, Num)) {
    Diag(SpaceArgLoc, diag::err_hlsl_expected_space) << Space;
    return;
  }

<<<<<<< HEAD
  DiagnoseHLSLRegisterAttribute(SemaRef, ArgLoc, TheDecl, regType);
=======
  DiagnoseHLSLRegisterAttribute(SemaRef, ArgLoc, TheDecl, regType,
                                SpecifiedSpace);
>>>>>>> 4b409fa5

  HLSLResourceBindingAttr *NewAttr =
      HLSLResourceBindingAttr::Create(getASTContext(), Slot, Space, AL);
  if (NewAttr)
    TheDecl->addAttr(NewAttr);
}

void SemaHLSL::handleParamModifierAttr(Decl *D, const ParsedAttr &AL) {
  HLSLParamModifierAttr *NewAttr = mergeParamModifierAttr(
      D, AL,
      static_cast<HLSLParamModifierAttr::Spelling>(AL.getSemanticSpelling()));
  if (NewAttr)
    D->addAttr(NewAttr);
}

namespace {

/// This class implements HLSL availability diagnostics for default
/// and relaxed mode
///
/// The goal of this diagnostic is to emit an error or warning when an
/// unavailable API is found in code that is reachable from the shader
/// entry function or from an exported function (when compiling a shader
/// library).
///
/// This is done by traversing the AST of all shader entry point functions
/// and of all exported functions, and any functions that are referenced
/// from this AST. In other words, any functions that are reachable from
/// the entry points.
class DiagnoseHLSLAvailability
    : public RecursiveASTVisitor<DiagnoseHLSLAvailability> {

  Sema &SemaRef;

  // Stack of functions to be scaned
  llvm::SmallVector<const FunctionDecl *, 8> DeclsToScan;

  // Tracks which environments functions have been scanned in.
  //
  // Maps FunctionDecl to an unsigned number that represents the set of shader
  // environments the function has been scanned for.
  // The llvm::Triple::EnvironmentType enum values for shader stages guaranteed
  // to be numbered from llvm::Triple::Pixel to llvm::Triple::Amplification
  // (verified by static_asserts in Triple.cpp), we can use it to index
  // individual bits in the set, as long as we shift the values to start with 0
  // by subtracting the value of llvm::Triple::Pixel first.
  //
  // The N'th bit in the set will be set if the function has been scanned
  // in shader environment whose llvm::Triple::EnvironmentType integer value
  // equals (llvm::Triple::Pixel + N).
  //
  // For example, if a function has been scanned in compute and pixel stage
  // environment, the value will be 0x21 (100001 binary) because:
  //
  //   (int)(llvm::Triple::Pixel - llvm::Triple::Pixel) == 0
  //   (int)(llvm::Triple::Compute - llvm::Triple::Pixel) == 5
  //
  // A FunctionDecl is mapped to 0 (or not included in the map) if it has not
  // been scanned in any environment.
  llvm::DenseMap<const FunctionDecl *, unsigned> ScannedDecls;

  // Do not access these directly, use the get/set methods below to make
  // sure the values are in sync
  llvm::Triple::EnvironmentType CurrentShaderEnvironment;
  unsigned CurrentShaderStageBit;

  // True if scanning a function that was already scanned in a different
  // shader stage context, and therefore we should not report issues that
  // depend only on shader model version because they would be duplicate.
  bool ReportOnlyShaderStageIssues;

  // Helper methods for dealing with current stage context / environment
  void SetShaderStageContext(llvm::Triple::EnvironmentType ShaderType) {
    static_assert(sizeof(unsigned) >= 4);
    assert(HLSLShaderAttr::isValidShaderType(ShaderType));
    assert((unsigned)(ShaderType - llvm::Triple::Pixel) < 31 &&
           "ShaderType is too big for this bitmap"); // 31 is reserved for
                                                     // "unknown"

    unsigned bitmapIndex = ShaderType - llvm::Triple::Pixel;
    CurrentShaderEnvironment = ShaderType;
    CurrentShaderStageBit = (1 << bitmapIndex);
  }

  void SetUnknownShaderStageContext() {
    CurrentShaderEnvironment = llvm::Triple::UnknownEnvironment;
    CurrentShaderStageBit = (1 << 31);
  }

  llvm::Triple::EnvironmentType GetCurrentShaderEnvironment() const {
    return CurrentShaderEnvironment;
  }

  bool InUnknownShaderStageContext() const {
    return CurrentShaderEnvironment == llvm::Triple::UnknownEnvironment;
  }

  // Helper methods for dealing with shader stage bitmap
  void AddToScannedFunctions(const FunctionDecl *FD) {
    unsigned &ScannedStages = ScannedDecls[FD];
    ScannedStages |= CurrentShaderStageBit;
  }

  unsigned GetScannedStages(const FunctionDecl *FD) { return ScannedDecls[FD]; }

  bool WasAlreadyScannedInCurrentStage(const FunctionDecl *FD) {
    return WasAlreadyScannedInCurrentStage(GetScannedStages(FD));
  }

  bool WasAlreadyScannedInCurrentStage(unsigned ScannerStages) {
    return ScannerStages & CurrentShaderStageBit;
  }

  static bool NeverBeenScanned(unsigned ScannedStages) {
    return ScannedStages == 0;
  }

  // Scanning methods
  void HandleFunctionOrMethodRef(FunctionDecl *FD, Expr *RefExpr);
  void CheckDeclAvailability(NamedDecl *D, const AvailabilityAttr *AA,
                             SourceRange Range);
  const AvailabilityAttr *FindAvailabilityAttr(const Decl *D);
  bool HasMatchingEnvironmentOrNone(const AvailabilityAttr *AA);

public:
  DiagnoseHLSLAvailability(Sema &SemaRef)
      : SemaRef(SemaRef),
        CurrentShaderEnvironment(llvm::Triple::UnknownEnvironment),
        CurrentShaderStageBit(0), ReportOnlyShaderStageIssues(false) {}

  // AST traversal methods
  void RunOnTranslationUnit(const TranslationUnitDecl *TU);
  void RunOnFunction(const FunctionDecl *FD);

  bool VisitDeclRefExpr(DeclRefExpr *DRE) {
    FunctionDecl *FD = llvm::dyn_cast<FunctionDecl>(DRE->getDecl());
    if (FD)
      HandleFunctionOrMethodRef(FD, DRE);
    return true;
  }

  bool VisitMemberExpr(MemberExpr *ME) {
    FunctionDecl *FD = llvm::dyn_cast<FunctionDecl>(ME->getMemberDecl());
    if (FD)
      HandleFunctionOrMethodRef(FD, ME);
    return true;
  }
};

void DiagnoseHLSLAvailability::HandleFunctionOrMethodRef(FunctionDecl *FD,
                                                         Expr *RefExpr) {
  assert((isa<DeclRefExpr>(RefExpr) || isa<MemberExpr>(RefExpr)) &&
         "expected DeclRefExpr or MemberExpr");

  // has a definition -> add to stack to be scanned
  const FunctionDecl *FDWithBody = nullptr;
  if (FD->hasBody(FDWithBody)) {
    if (!WasAlreadyScannedInCurrentStage(FDWithBody))
      DeclsToScan.push_back(FDWithBody);
    return;
  }

  // no body -> diagnose availability
  const AvailabilityAttr *AA = FindAvailabilityAttr(FD);
  if (AA)
    CheckDeclAvailability(
        FD, AA, SourceRange(RefExpr->getBeginLoc(), RefExpr->getEndLoc()));
}

void DiagnoseHLSLAvailability::RunOnTranslationUnit(
    const TranslationUnitDecl *TU) {

  // Iterate over all shader entry functions and library exports, and for those
  // that have a body (definiton), run diag scan on each, setting appropriate
  // shader environment context based on whether it is a shader entry function
  // or an exported function. Exported functions can be in namespaces and in
  // export declarations so we need to scan those declaration contexts as well.
  llvm::SmallVector<const DeclContext *, 8> DeclContextsToScan;
  DeclContextsToScan.push_back(TU);

  while (!DeclContextsToScan.empty()) {
    const DeclContext *DC = DeclContextsToScan.pop_back_val();
    for (auto &D : DC->decls()) {
      // do not scan implicit declaration generated by the implementation
      if (D->isImplicit())
        continue;

      // for namespace or export declaration add the context to the list to be
      // scanned later
      if (llvm::dyn_cast<NamespaceDecl>(D) || llvm::dyn_cast<ExportDecl>(D)) {
        DeclContextsToScan.push_back(llvm::dyn_cast<DeclContext>(D));
        continue;
      }

      // skip over other decls or function decls without body
      const FunctionDecl *FD = llvm::dyn_cast<FunctionDecl>(D);
      if (!FD || !FD->isThisDeclarationADefinition())
        continue;

      // shader entry point
      if (HLSLShaderAttr *ShaderAttr = FD->getAttr<HLSLShaderAttr>()) {
        SetShaderStageContext(ShaderAttr->getType());
        RunOnFunction(FD);
        continue;
      }
      // exported library function
      // FIXME: replace this loop with external linkage check once issue #92071
      // is resolved
      bool isExport = FD->isInExportDeclContext();
      if (!isExport) {
        for (const auto *Redecl : FD->redecls()) {
          if (Redecl->isInExportDeclContext()) {
            isExport = true;
            break;
          }
        }
      }
      if (isExport) {
        SetUnknownShaderStageContext();
        RunOnFunction(FD);
        continue;
      }
    }
  }
}

void DiagnoseHLSLAvailability::RunOnFunction(const FunctionDecl *FD) {
  assert(DeclsToScan.empty() && "DeclsToScan should be empty");
  DeclsToScan.push_back(FD);

  while (!DeclsToScan.empty()) {
    // Take one decl from the stack and check it by traversing its AST.
    // For any CallExpr found during the traversal add it's callee to the top of
    // the stack to be processed next. Functions already processed are stored in
    // ScannedDecls.
    const FunctionDecl *FD = DeclsToScan.pop_back_val();

    // Decl was already scanned
    const unsigned ScannedStages = GetScannedStages(FD);
    if (WasAlreadyScannedInCurrentStage(ScannedStages))
      continue;

    ReportOnlyShaderStageIssues = !NeverBeenScanned(ScannedStages);

    AddToScannedFunctions(FD);
    TraverseStmt(FD->getBody());
  }
}

bool DiagnoseHLSLAvailability::HasMatchingEnvironmentOrNone(
    const AvailabilityAttr *AA) {
  IdentifierInfo *IIEnvironment = AA->getEnvironment();
  if (!IIEnvironment)
    return true;

  llvm::Triple::EnvironmentType CurrentEnv = GetCurrentShaderEnvironment();
  if (CurrentEnv == llvm::Triple::UnknownEnvironment)
    return false;

  llvm::Triple::EnvironmentType AttrEnv =
      AvailabilityAttr::getEnvironmentType(IIEnvironment->getName());

  return CurrentEnv == AttrEnv;
}

const AvailabilityAttr *
DiagnoseHLSLAvailability::FindAvailabilityAttr(const Decl *D) {
  AvailabilityAttr const *PartialMatch = nullptr;
  // Check each AvailabilityAttr to find the one for this platform.
  // For multiple attributes with the same platform try to find one for this
  // environment.
  for (const auto *A : D->attrs()) {
    if (const auto *Avail = dyn_cast<AvailabilityAttr>(A)) {
      StringRef AttrPlatform = Avail->getPlatform()->getName();
      StringRef TargetPlatform =
          SemaRef.getASTContext().getTargetInfo().getPlatformName();

      // Match the platform name.
      if (AttrPlatform == TargetPlatform) {
        // Find the best matching attribute for this environment
        if (HasMatchingEnvironmentOrNone(Avail))
          return Avail;
        PartialMatch = Avail;
      }
    }
  }
  return PartialMatch;
}

// Check availability against target shader model version and current shader
// stage and emit diagnostic
void DiagnoseHLSLAvailability::CheckDeclAvailability(NamedDecl *D,
                                                     const AvailabilityAttr *AA,
                                                     SourceRange Range) {

  IdentifierInfo *IIEnv = AA->getEnvironment();

  if (!IIEnv) {
    // The availability attribute does not have environment -> it depends only
    // on shader model version and not on specific the shader stage.

    // Skip emitting the diagnostics if the diagnostic mode is set to
    // strict (-fhlsl-strict-availability) because all relevant diagnostics
    // were already emitted in the DiagnoseUnguardedAvailability scan
    // (SemaAvailability.cpp).
    if (SemaRef.getLangOpts().HLSLStrictAvailability)
      return;

    // Do not report shader-stage-independent issues if scanning a function
    // that was already scanned in a different shader stage context (they would
    // be duplicate)
    if (ReportOnlyShaderStageIssues)
      return;

  } else {
    // The availability attribute has environment -> we need to know
    // the current stage context to property diagnose it.
    if (InUnknownShaderStageContext())
      return;
  }

  // Check introduced version and if environment matches
  bool EnvironmentMatches = HasMatchingEnvironmentOrNone(AA);
  VersionTuple Introduced = AA->getIntroduced();
  VersionTuple TargetVersion =
      SemaRef.Context.getTargetInfo().getPlatformMinVersion();

  if (TargetVersion >= Introduced && EnvironmentMatches)
    return;

  // Emit diagnostic message
  const TargetInfo &TI = SemaRef.getASTContext().getTargetInfo();
  llvm::StringRef PlatformName(
      AvailabilityAttr::getPrettyPlatformName(TI.getPlatformName()));

  llvm::StringRef CurrentEnvStr =
      llvm::Triple::getEnvironmentTypeName(GetCurrentShaderEnvironment());

  llvm::StringRef AttrEnvStr =
      AA->getEnvironment() ? AA->getEnvironment()->getName() : "";
  bool UseEnvironment = !AttrEnvStr.empty();

  if (EnvironmentMatches) {
    SemaRef.Diag(Range.getBegin(), diag::warn_hlsl_availability)
        << Range << D << PlatformName << Introduced.getAsString()
        << UseEnvironment << CurrentEnvStr;
  } else {
    SemaRef.Diag(Range.getBegin(), diag::warn_hlsl_availability_unavailable)
        << Range << D;
  }

  SemaRef.Diag(D->getLocation(), diag::note_partial_availability_specified_here)
      << D << PlatformName << Introduced.getAsString()
      << SemaRef.Context.getTargetInfo().getPlatformMinVersion().getAsString()
      << UseEnvironment << AttrEnvStr << CurrentEnvStr;
}

} // namespace

void SemaHLSL::DiagnoseAvailabilityViolations(TranslationUnitDecl *TU) {
  // Skip running the diagnostics scan if the diagnostic mode is
  // strict (-fhlsl-strict-availability) and the target shader stage is known
  // because all relevant diagnostics were already emitted in the
  // DiagnoseUnguardedAvailability scan (SemaAvailability.cpp).
  const TargetInfo &TI = SemaRef.getASTContext().getTargetInfo();
  if (SemaRef.getLangOpts().HLSLStrictAvailability &&
      TI.getTriple().getEnvironment() != llvm::Triple::EnvironmentType::Library)
    return;

  DiagnoseHLSLAvailability(SemaRef).RunOnTranslationUnit(TU);
}

// Helper function for CheckHLSLBuiltinFunctionCall
bool CheckVectorElementCallArgs(Sema *S, CallExpr *TheCall) {
  assert(TheCall->getNumArgs() > 1);
  ExprResult A = TheCall->getArg(0);

  QualType ArgTyA = A.get()->getType();

  auto *VecTyA = ArgTyA->getAs<VectorType>();
  SourceLocation BuiltinLoc = TheCall->getBeginLoc();

  for (unsigned i = 1; i < TheCall->getNumArgs(); ++i) {
    ExprResult B = TheCall->getArg(i);
    QualType ArgTyB = B.get()->getType();
    auto *VecTyB = ArgTyB->getAs<VectorType>();
    if (VecTyA == nullptr && VecTyB == nullptr)
      return false;

    if (VecTyA && VecTyB) {
      bool retValue = false;
      if (VecTyA->getElementType() != VecTyB->getElementType()) {
        // Note: type promotion is intended to be handeled via the intrinsics
        //  and not the builtin itself.
        S->Diag(TheCall->getBeginLoc(),
                diag::err_vec_builtin_incompatible_vector)
            << TheCall->getDirectCallee() << /*useAllTerminology*/ true
            << SourceRange(A.get()->getBeginLoc(), B.get()->getEndLoc());
        retValue = true;
      }
      if (VecTyA->getNumElements() != VecTyB->getNumElements()) {
        // You should only be hitting this case if you are calling the builtin
        // directly. HLSL intrinsics should avoid this case via a
        // HLSLVectorTruncation.
        S->Diag(BuiltinLoc, diag::err_vec_builtin_incompatible_vector)
            << TheCall->getDirectCallee() << /*useAllTerminology*/ true
            << SourceRange(TheCall->getArg(0)->getBeginLoc(),
                           TheCall->getArg(1)->getEndLoc());
        retValue = true;
      }
      return retValue;
    }
  }

  // Note: if we get here one of the args is a scalar which
  // requires a VectorSplat on Arg0 or Arg1
  S->Diag(BuiltinLoc, diag::err_vec_builtin_non_vector)
      << TheCall->getDirectCallee() << /*useAllTerminology*/ true
      << SourceRange(TheCall->getArg(0)->getBeginLoc(),
                     TheCall->getArg(1)->getEndLoc());
  return true;
}

bool CheckArgsTypesAreCorrect(
    Sema *S, CallExpr *TheCall, QualType ExpectedType,
    llvm::function_ref<bool(clang::QualType PassedType)> Check) {
  for (unsigned i = 0; i < TheCall->getNumArgs(); ++i) {
    QualType PassedType = TheCall->getArg(i)->getType();
    if (Check(PassedType)) {
      if (auto *VecTyA = PassedType->getAs<VectorType>())
        ExpectedType = S->Context.getVectorType(
            ExpectedType, VecTyA->getNumElements(), VecTyA->getVectorKind());
      S->Diag(TheCall->getArg(0)->getBeginLoc(),
              diag::err_typecheck_convert_incompatible)
          << PassedType << ExpectedType << 1 << 0 << 0;
      return true;
    }
  }
  return false;
}

bool CheckAllArgsHaveFloatRepresentation(Sema *S, CallExpr *TheCall) {
  auto checkAllFloatTypes = [](clang::QualType PassedType) -> bool {
    return !PassedType->hasFloatingRepresentation();
  };
  return CheckArgsTypesAreCorrect(S, TheCall, S->Context.FloatTy,
                                  checkAllFloatTypes);
}

bool CheckFloatOrHalfRepresentations(Sema *S, CallExpr *TheCall) {
  auto checkFloatorHalf = [](clang::QualType PassedType) -> bool {
    clang::QualType BaseType =
        PassedType->isVectorType()
            ? PassedType->getAs<clang::VectorType>()->getElementType()
            : PassedType;
    return !BaseType->isHalfType() && !BaseType->isFloat32Type();
  };
  return CheckArgsTypesAreCorrect(S, TheCall, S->Context.FloatTy,
                                  checkFloatorHalf);
}

bool CheckNoDoubleVectors(Sema *S, CallExpr *TheCall) {
  auto checkDoubleVector = [](clang::QualType PassedType) -> bool {
    if (const auto *VecTy = PassedType->getAs<VectorType>())
      return VecTy->getElementType()->isDoubleType();
    return false;
  };
  return CheckArgsTypesAreCorrect(S, TheCall, S->Context.FloatTy,
                                  checkDoubleVector);
}
bool CheckFloatingOrSignedIntRepresentation(Sema *S, CallExpr *TheCall) {
  auto checkAllSignedTypes = [](clang::QualType PassedType) -> bool {
    return !PassedType->hasSignedIntegerRepresentation() &&
           !PassedType->hasFloatingRepresentation();
  };
  return CheckArgsTypesAreCorrect(S, TheCall, S->Context.IntTy,
                                  checkAllSignedTypes);
}

bool CheckUnsignedIntRepresentation(Sema *S, CallExpr *TheCall) {
  auto checkAllUnsignedTypes = [](clang::QualType PassedType) -> bool {
    return !PassedType->hasUnsignedIntegerRepresentation();
  };
  return CheckArgsTypesAreCorrect(S, TheCall, S->Context.UnsignedIntTy,
                                  checkAllUnsignedTypes);
}

void SetElementTypeAsReturnType(Sema *S, CallExpr *TheCall,
                                QualType ReturnType) {
  auto *VecTyA = TheCall->getArg(0)->getType()->getAs<VectorType>();
  if (VecTyA)
    ReturnType = S->Context.getVectorType(ReturnType, VecTyA->getNumElements(),
                                          VectorKind::Generic);
  TheCall->setType(ReturnType);
}

static bool CheckScalarOrVector(Sema *S, CallExpr *TheCall, QualType Scalar,
                                unsigned ArgIndex) {
  assert(TheCall->getNumArgs() >= ArgIndex);
  QualType ArgType = TheCall->getArg(ArgIndex)->getType();
  auto *VTy = ArgType->getAs<VectorType>();
  // not the scalar or vector<scalar>
  if (!(S->Context.hasSameUnqualifiedType(ArgType, Scalar) ||
        (VTy &&
         S->Context.hasSameUnqualifiedType(VTy->getElementType(), Scalar)))) {
    S->Diag(TheCall->getArg(0)->getBeginLoc(),
            diag::err_typecheck_expect_scalar_or_vector)
        << ArgType << Scalar;
    return true;
  }
  return false;
}

static bool CheckBoolSelect(Sema *S, CallExpr *TheCall) {
  assert(TheCall->getNumArgs() == 3);
  Expr *Arg1 = TheCall->getArg(1);
  Expr *Arg2 = TheCall->getArg(2);
  if (!S->Context.hasSameUnqualifiedType(Arg1->getType(), Arg2->getType())) {
    S->Diag(TheCall->getBeginLoc(),
            diag::err_typecheck_call_different_arg_types)
        << Arg1->getType() << Arg2->getType() << Arg1->getSourceRange()
        << Arg2->getSourceRange();
    return true;
  }

  TheCall->setType(Arg1->getType());
  return false;
}

static bool CheckVectorSelect(Sema *S, CallExpr *TheCall) {
  assert(TheCall->getNumArgs() == 3);
  Expr *Arg1 = TheCall->getArg(1);
  Expr *Arg2 = TheCall->getArg(2);
  if (!Arg1->getType()->isVectorType()) {
    S->Diag(Arg1->getBeginLoc(), diag::err_builtin_non_vector_type)
        << "Second" << TheCall->getDirectCallee() << Arg1->getType()
        << Arg1->getSourceRange();
    return true;
  }

  if (!Arg2->getType()->isVectorType()) {
    S->Diag(Arg2->getBeginLoc(), diag::err_builtin_non_vector_type)
        << "Third" << TheCall->getDirectCallee() << Arg2->getType()
        << Arg2->getSourceRange();
    return true;
  }

  if (!S->Context.hasSameUnqualifiedType(Arg1->getType(), Arg2->getType())) {
    S->Diag(TheCall->getBeginLoc(),
            diag::err_typecheck_call_different_arg_types)
        << Arg1->getType() << Arg2->getType() << Arg1->getSourceRange()
        << Arg2->getSourceRange();
    return true;
  }

  // caller has checked that Arg0 is a vector.
  // check all three args have the same length.
  if (TheCall->getArg(0)->getType()->getAs<VectorType>()->getNumElements() !=
      Arg1->getType()->getAs<VectorType>()->getNumElements()) {
    S->Diag(TheCall->getBeginLoc(),
            diag::err_typecheck_vector_lengths_not_equal)
        << TheCall->getArg(0)->getType() << Arg1->getType()
        << TheCall->getArg(0)->getSourceRange() << Arg1->getSourceRange();
    return true;
  }
  TheCall->setType(Arg1->getType());
  return false;
}

// Note: returning true in this case results in CheckBuiltinFunctionCall
// returning an ExprError
bool SemaHLSL::CheckBuiltinFunctionCall(unsigned BuiltinID, CallExpr *TheCall) {
  switch (BuiltinID) {
  case Builtin::BI__builtin_hlsl_all:
  case Builtin::BI__builtin_hlsl_any: {
    if (SemaRef.checkArgCount(TheCall, 1))
      return true;
    break;
  }
  case Builtin::BI__builtin_hlsl_elementwise_clamp: {
    if (SemaRef.checkArgCount(TheCall, 3))
      return true;
    if (CheckVectorElementCallArgs(&SemaRef, TheCall))
      return true;
    if (SemaRef.BuiltinElementwiseTernaryMath(
            TheCall, /*CheckForFloatArgs*/
            TheCall->getArg(0)->getType()->hasFloatingRepresentation()))
      return true;
    break;
  }
  case Builtin::BI__builtin_hlsl_dot: {
    if (SemaRef.checkArgCount(TheCall, 2))
      return true;
    if (CheckVectorElementCallArgs(&SemaRef, TheCall))
      return true;
    if (SemaRef.BuiltinVectorToScalarMath(TheCall))
      return true;
    if (CheckNoDoubleVectors(&SemaRef, TheCall))
      return true;
    break;
  }
<<<<<<< HEAD
=======
  case Builtin::BI__builtin_hlsl_select: {
    if (SemaRef.checkArgCount(TheCall, 3))
      return true;
    if (CheckScalarOrVector(&SemaRef, TheCall, getASTContext().BoolTy, 0))
      return true;
    QualType ArgTy = TheCall->getArg(0)->getType();
    if (ArgTy->isBooleanType() && CheckBoolSelect(&SemaRef, TheCall))
      return true;
    auto *VTy = ArgTy->getAs<VectorType>();
    if (VTy && VTy->getElementType()->isBooleanType() &&
        CheckVectorSelect(&SemaRef, TheCall))
      return true;
    break;
  }
>>>>>>> 4b409fa5
  case Builtin::BI__builtin_hlsl_elementwise_saturate:
  case Builtin::BI__builtin_hlsl_elementwise_rcp: {
    if (CheckAllArgsHaveFloatRepresentation(&SemaRef, TheCall))
      return true;
    if (SemaRef.PrepareBuiltinElementwiseMathOneArgCall(TheCall))
      return true;
    break;
  }
  case Builtin::BI__builtin_hlsl_elementwise_rsqrt:
  case Builtin::BI__builtin_hlsl_elementwise_frac: {
    if (CheckFloatOrHalfRepresentations(&SemaRef, TheCall))
      return true;
    if (SemaRef.PrepareBuiltinElementwiseMathOneArgCall(TheCall))
      return true;
    break;
  }
  case Builtin::BI__builtin_hlsl_elementwise_isinf: {
    if (CheckFloatOrHalfRepresentations(&SemaRef, TheCall))
      return true;
    if (SemaRef.PrepareBuiltinElementwiseMathOneArgCall(TheCall))
      return true;
    SetElementTypeAsReturnType(&SemaRef, TheCall, getASTContext().BoolTy);
    break;
  }
  case Builtin::BI__builtin_hlsl_lerp: {
    if (SemaRef.checkArgCount(TheCall, 3))
      return true;
    if (CheckVectorElementCallArgs(&SemaRef, TheCall))
      return true;
    if (SemaRef.BuiltinElementwiseTernaryMath(TheCall))
      return true;
    if (CheckFloatOrHalfRepresentations(&SemaRef, TheCall))
      return true;
    break;
  }
  case Builtin::BI__builtin_hlsl_length: {
    if (CheckFloatOrHalfRepresentations(&SemaRef, TheCall))
      return true;
    if (SemaRef.checkArgCount(TheCall, 1))
      return true;

    ExprResult A = TheCall->getArg(0);
    QualType ArgTyA = A.get()->getType();
    QualType RetTy;

    if (auto *VTy = ArgTyA->getAs<VectorType>())
      RetTy = VTy->getElementType();
    else
      RetTy = TheCall->getArg(0)->getType();

    TheCall->setType(RetTy);
    break;
  }
  case Builtin::BI__builtin_hlsl_mad: {
    if (SemaRef.checkArgCount(TheCall, 3))
      return true;
    if (CheckVectorElementCallArgs(&SemaRef, TheCall))
      return true;
    if (SemaRef.BuiltinElementwiseTernaryMath(
            TheCall, /*CheckForFloatArgs*/
            TheCall->getArg(0)->getType()->hasFloatingRepresentation()))
      return true;
    break;
  }
  case Builtin::BI__builtin_hlsl_normalize: {
    if (CheckFloatOrHalfRepresentations(&SemaRef, TheCall))
      return true;
    if (SemaRef.checkArgCount(TheCall, 1))
      return true;

    ExprResult A = TheCall->getArg(0);
    QualType ArgTyA = A.get()->getType();
    // return type is the same as the input type
    TheCall->setType(ArgTyA);
    break;
  }
  case Builtin::BI__builtin_hlsl_elementwise_sign: {
    if (CheckFloatingOrSignedIntRepresentation(&SemaRef, TheCall))
      return true;
    if (SemaRef.PrepareBuiltinElementwiseMathOneArgCall(TheCall))
      return true;
    SetElementTypeAsReturnType(&SemaRef, TheCall, getASTContext().IntTy);
    break;
  }
  case Builtin::BI__builtin_hlsl_step: {
    if (SemaRef.checkArgCount(TheCall, 2))
      return true;
    if (CheckFloatOrHalfRepresentations(&SemaRef, TheCall))
      return true;

    ExprResult A = TheCall->getArg(0);
    QualType ArgTyA = A.get()->getType();
    // return type is the same as the input type
    TheCall->setType(ArgTyA);
    break;
  }
  // Note these are llvm builtins that we want to catch invalid intrinsic
  // generation. Normal handling of these builitns will occur elsewhere.
  case Builtin::BI__builtin_elementwise_bitreverse: {
    if (CheckUnsignedIntRepresentation(&SemaRef, TheCall))
      return true;
    break;
  }
  case Builtin::BI__builtin_elementwise_acos:
  case Builtin::BI__builtin_elementwise_asin:
  case Builtin::BI__builtin_elementwise_atan:
  case Builtin::BI__builtin_elementwise_ceil:
  case Builtin::BI__builtin_elementwise_cos:
  case Builtin::BI__builtin_elementwise_cosh:
  case Builtin::BI__builtin_elementwise_exp:
  case Builtin::BI__builtin_elementwise_exp2:
  case Builtin::BI__builtin_elementwise_floor:
  case Builtin::BI__builtin_elementwise_log:
  case Builtin::BI__builtin_elementwise_log2:
  case Builtin::BI__builtin_elementwise_log10:
  case Builtin::BI__builtin_elementwise_pow:
  case Builtin::BI__builtin_elementwise_roundeven:
  case Builtin::BI__builtin_elementwise_sin:
  case Builtin::BI__builtin_elementwise_sinh:
  case Builtin::BI__builtin_elementwise_sqrt:
  case Builtin::BI__builtin_elementwise_tan:
  case Builtin::BI__builtin_elementwise_tanh:
  case Builtin::BI__builtin_elementwise_trunc: {
    if (CheckFloatOrHalfRepresentations(&SemaRef, TheCall))
      return true;
    break;
  }
  }
  return false;
}

<<<<<<< HEAD
=======
bool SemaHLSL::IsIntangibleType(clang::QualType QT) {
  if (QT.isNull())
    return false;

  const Type *Ty = QT->getUnqualifiedDesugaredType();

  // check if it's a builtin type first (simple check, no need to cache it)
  if (Ty->isBuiltinType())
    return Ty->isHLSLIntangibleType();

  // unwrap arrays
  while (isa<ConstantArrayType>(Ty))
    Ty = Ty->getArrayElementTypeNoTypeQual();

  const RecordType *RT =
      dyn_cast<RecordType>(Ty->getUnqualifiedDesugaredType());
  if (!RT)
    return false;

  CXXRecordDecl *RD = RT->getAsCXXRecordDecl();
  assert(RD != nullptr &&
         "all HLSL struct and classes should be CXXRecordDecl");
  return RD->isHLSLIntangible();
}

>>>>>>> 4b409fa5
static void BuildFlattenedTypeList(QualType BaseTy,
                                   llvm::SmallVectorImpl<QualType> &List) {
  llvm::SmallVector<QualType, 16> WorkList;
  WorkList.push_back(BaseTy);
  while (!WorkList.empty()) {
    QualType T = WorkList.pop_back_val();
    T = T.getCanonicalType().getUnqualifiedType();
    assert(!isa<MatrixType>(T) && "Matrix types not yet supported in HLSL");
    if (const auto *AT = dyn_cast<ConstantArrayType>(T)) {
      llvm::SmallVector<QualType, 16> ElementFields;
      // Generally I've avoided recursion in this algorithm, but arrays of
      // structs could be time-consuming to flatten and churn through on the
      // work list. Hopefully nesting arrays of structs containing arrays
      // of structs too many levels deep is unlikely.
      BuildFlattenedTypeList(AT->getElementType(), ElementFields);
      // Repeat the element's field list n times.
      for (uint64_t Ct = 0; Ct < AT->getZExtSize(); ++Ct)
        List.insert(List.end(), ElementFields.begin(), ElementFields.end());
      continue;
    }
    // Vectors can only have element types that are builtin types, so this can
    // add directly to the list instead of to the WorkList.
    if (const auto *VT = dyn_cast<VectorType>(T)) {
      List.insert(List.end(), VT->getNumElements(), VT->getElementType());
      continue;
    }
    if (const auto *RT = dyn_cast<RecordType>(T)) {
      const RecordDecl *RD = RT->getDecl();
      if (RD->isUnion()) {
        List.push_back(T);
        continue;
      }
      const CXXRecordDecl *CXXD = dyn_cast<CXXRecordDecl>(RD);

      llvm::SmallVector<QualType, 16> FieldTypes;
      if (CXXD && CXXD->isStandardLayout())
        RD = CXXD->getStandardLayoutBaseWithFields();

      for (const auto *FD : RD->fields())
        FieldTypes.push_back(FD->getType());
      // Reverse the newly added sub-range.
      std::reverse(FieldTypes.begin(), FieldTypes.end());
      WorkList.insert(WorkList.end(), FieldTypes.begin(), FieldTypes.end());

      // If this wasn't a standard layout type we may also have some base
      // classes to deal with.
      if (CXXD && !CXXD->isStandardLayout()) {
        FieldTypes.clear();
        for (const auto &Base : CXXD->bases())
          FieldTypes.push_back(Base.getType());
        std::reverse(FieldTypes.begin(), FieldTypes.end());
        WorkList.insert(WorkList.end(), FieldTypes.begin(), FieldTypes.end());
      }
      continue;
    }
    List.push_back(T);
  }
}

bool SemaHLSL::IsScalarizedLayoutCompatible(QualType T1, QualType T2) const {
  if (T1.isNull() || T2.isNull())
    return false;

  T1 = T1.getCanonicalType().getUnqualifiedType();
  T2 = T2.getCanonicalType().getUnqualifiedType();

  // If both types are the same canonical type, they're obviously compatible.
  if (SemaRef.getASTContext().hasSameType(T1, T2))
    return true;

  llvm::SmallVector<QualType, 16> T1Types;
  BuildFlattenedTypeList(T1, T1Types);
  llvm::SmallVector<QualType, 16> T2Types;
  BuildFlattenedTypeList(T2, T2Types);

  // Check the flattened type list
  return llvm::equal(T1Types, T2Types,
                     [this](QualType LHS, QualType RHS) -> bool {
                       return SemaRef.IsLayoutCompatible(LHS, RHS);
                     });
}

bool SemaHLSL::CheckCompatibleParameterABI(FunctionDecl *New,
                                           FunctionDecl *Old) {
  if (New->getNumParams() != Old->getNumParams())
    return true;

  bool HadError = false;

  for (unsigned i = 0, e = New->getNumParams(); i != e; ++i) {
    ParmVarDecl *NewParam = New->getParamDecl(i);
    ParmVarDecl *OldParam = Old->getParamDecl(i);

    // HLSL parameter declarations for inout and out must match between
    // declarations. In HLSL inout and out are ambiguous at the call site,
    // but have different calling behavior, so you cannot overload a
    // method based on a difference between inout and out annotations.
    const auto *NDAttr = NewParam->getAttr<HLSLParamModifierAttr>();
    unsigned NSpellingIdx = (NDAttr ? NDAttr->getSpellingListIndex() : 0);
    const auto *ODAttr = OldParam->getAttr<HLSLParamModifierAttr>();
    unsigned OSpellingIdx = (ODAttr ? ODAttr->getSpellingListIndex() : 0);

    if (NSpellingIdx != OSpellingIdx) {
      SemaRef.Diag(NewParam->getLocation(),
                   diag::err_hlsl_param_qualifier_mismatch)
          << NDAttr << NewParam;
      SemaRef.Diag(OldParam->getLocation(), diag::note_previous_declaration_as)
          << ODAttr;
      HadError = true;
    }
  }
  return HadError;
}

ExprResult SemaHLSL::ActOnOutParamExpr(ParmVarDecl *Param, Expr *Arg) {
  assert(Param->hasAttr<HLSLParamModifierAttr>() &&
         "We should not get here without a parameter modifier expression");
  const auto *Attr = Param->getAttr<HLSLParamModifierAttr>();
  if (Attr->getABI() == ParameterABI::Ordinary)
    return ExprResult(Arg);

  bool IsInOut = Attr->getABI() == ParameterABI::HLSLInOut;
  if (!Arg->isLValue()) {
    SemaRef.Diag(Arg->getBeginLoc(), diag::error_hlsl_inout_lvalue)
        << Arg << (IsInOut ? 1 : 0);
    return ExprError();
  }

  ASTContext &Ctx = SemaRef.getASTContext();

  QualType Ty = Param->getType().getNonLValueExprType(Ctx);

  // HLSL allows implicit conversions from scalars to vectors, but not the
  // inverse, so we need to disallow `inout` with scalar->vector or
  // scalar->matrix conversions.
  if (Arg->getType()->isScalarType() != Ty->isScalarType()) {
    SemaRef.Diag(Arg->getBeginLoc(), diag::error_hlsl_inout_scalar_extension)
        << Arg << (IsInOut ? 1 : 0);
    return ExprError();
  }

  auto *ArgOpV = new (Ctx) OpaqueValueExpr(Param->getBeginLoc(), Arg->getType(),
                                           VK_LValue, OK_Ordinary, Arg);

  // Parameters are initialized via copy initialization. This allows for
  // overload resolution of argument constructors.
  InitializedEntity Entity =
      InitializedEntity::InitializeParameter(Ctx, Ty, false);
  ExprResult Res =
      SemaRef.PerformCopyInitialization(Entity, Param->getBeginLoc(), ArgOpV);
  if (Res.isInvalid())
    return ExprError();
  Expr *Base = Res.get();
  // After the cast, drop the reference type when creating the exprs.
  Ty = Ty.getNonLValueExprType(Ctx);
  auto *OpV = new (Ctx)
      OpaqueValueExpr(Param->getBeginLoc(), Ty, VK_LValue, OK_Ordinary, Base);

  // Writebacks are performed with `=` binary operator, which allows for
  // overload resolution on writeback result expressions.
  Res = SemaRef.ActOnBinOp(SemaRef.getCurScope(), Param->getBeginLoc(),
                           tok::equal, ArgOpV, OpV);

  if (Res.isInvalid())
    return ExprError();
  Expr *Writeback = Res.get();
  auto *OutExpr =
      HLSLOutArgExpr::Create(Ctx, Ty, ArgOpV, OpV, Writeback, IsInOut);

  return ExprResult(OutExpr);
}

QualType SemaHLSL::getInoutParameterType(QualType Ty) {
  // If HLSL gains support for references, all the cites that use this will need
  // to be updated with semantic checking to produce errors for
  // pointers/references.
  assert(!Ty->isReferenceType() &&
         "Pointer and reference types cannot be inout or out parameters");
  Ty = SemaRef.getASTContext().getLValueReferenceType(Ty);
  Ty.addRestrict();
  return Ty;
}<|MERGE_RESOLUTION|>--- conflicted
+++ resolved
@@ -923,252 +923,6 @@
   }
 }
 
-<<<<<<< HEAD
-// Validates HLSL resource type attribute and adds it to the list to be
-// processed into a single HLSLAttributedResourceType later on.
-// Returns false if the attribute is invalid.
-bool SemaHLSL::handleResourceTypeAttr(const ParsedAttr &AL) {
-  // FIXME: placeholder - not yet implemented
-  return true;
-}
-
-// Combines all resource type attributes and create HLSLAttributedResourceType.
-QualType SemaHLSL::ProcessResourceTypeAttributes(QualType CurrentType) {
-  // FIXME: placeholder - not yet implemented
-  return CurrentType;
-}
-
-// Returns source location for the HLSLAttributedResourceType
-SourceLocation
-SemaHLSL::TakeLocForHLSLAttribute(const HLSLAttributedResourceType *RT) {
-  // FIXME: placeholder - not yet implemented
-  return SourceLocation();
-}
-
-struct RegisterBindingFlags {
-  bool Resource = false;
-  bool UDT = false;
-  bool Other = false;
-  bool Basic = false;
-
-  bool SRV = false;
-  bool UAV = false;
-  bool CBV = false;
-  bool Sampler = false;
-
-  bool ContainsNumeric = false;
-  bool DefaultGlobals = false;
-};
-
-static bool isDeclaredWithinCOrTBuffer(const Decl *TheDecl) {
-  return TheDecl && isa<HLSLBufferDecl>(TheDecl->getDeclContext());
-}
-
-// get the record decl from a var decl that we expect
-// represents a resource
-static CXXRecordDecl *getRecordDeclFromVarDecl(VarDecl *VD) {
-  const Type *Ty = VD->getType()->getPointeeOrArrayElementType();
-  assert(Ty && "Resource must have an element type.");
-
-  if (Ty->isBuiltinType())
-    return nullptr;
-
-  CXXRecordDecl *TheRecordDecl = Ty->getAsCXXRecordDecl();
-  assert(TheRecordDecl && "Resource should have a resource type declaration.");
-  return TheRecordDecl;
-}
-
-static void updateResourceClassFlagsFromDeclResourceClass(
-    RegisterBindingFlags &Flags, llvm::hlsl::ResourceClass DeclResourceClass) {
-  switch (DeclResourceClass) {
-  case llvm::hlsl::ResourceClass::SRV:
-    Flags.SRV = true;
-    break;
-  case llvm::hlsl::ResourceClass::UAV:
-    Flags.UAV = true;
-    break;
-  case llvm::hlsl::ResourceClass::CBuffer:
-    Flags.CBV = true;
-    break;
-  case llvm::hlsl::ResourceClass::Sampler:
-    Flags.Sampler = true;
-    break;
-  }
-}
-
-template <typename T>
-static const T *getSpecifiedHLSLAttrFromRecordDecl(RecordDecl *TheRecordDecl) {
-  if (!TheRecordDecl)
-    return nullptr;
-
-  if (TheRecordDecl->hasAttr<T>())
-    return TheRecordDecl->getAttr<T>();
-  for (auto *FD : TheRecordDecl->fields()) {
-    const T *Attr = FD->getAttr<T>();
-    if (Attr)
-      return Attr;
-  }
-  return nullptr;
-}
-
-template <typename T>
-static const T *getSpecifiedHLSLAttrFromVarDecl(VarDecl *VD) {
-  RecordDecl *TheRecordDecl = nullptr;
-  if (VD) {
-    TheRecordDecl = getRecordDeclFromVarDecl(VD);
-    if (!TheRecordDecl)
-      return nullptr;
-  }
-
-  return getSpecifiedHLSLAttrFromRecordDecl<T>(TheRecordDecl);
-}
-
-static void updateFlagsFromType(QualType TheQualTy,
-                                RegisterBindingFlags &Flags);
-
-static void updateResourceClassFlagsFromRecordDecl(RegisterBindingFlags &Flags,
-                                                   const RecordDecl *RD) {
-  if (!RD)
-    return;
-
-  if (RD->isCompleteDefinition()) {
-    for (auto Field : RD->fields()) {
-      QualType T = Field->getType();
-      updateFlagsFromType(T, Flags);
-    }
-  }
-}
-
-static void updateFlagsFromType(QualType TheQualTy,
-                                RegisterBindingFlags &Flags) {
-  // if the member's type is a numeric type, set the ContainsNumeric flag
-  if (TheQualTy->isIntegralOrEnumerationType() || TheQualTy->isFloatingType()) {
-    Flags.ContainsNumeric = true;
-    return;
-  }
-
-  const clang::Type *TheBaseType = TheQualTy.getTypePtr();
-  while (TheBaseType->isArrayType())
-    TheBaseType = TheBaseType->getArrayElementTypeNoTypeQual();
-  // otherwise, if the member's base type is not a record type, return
-  const RecordType *TheRecordTy = TheBaseType->getAs<RecordType>();
-  if (!TheRecordTy)
-    return;
-
-  RecordDecl *SubRecordDecl = TheRecordTy->getDecl();
-  const HLSLResourceClassAttr *Attr =
-      getSpecifiedHLSLAttrFromRecordDecl<HLSLResourceClassAttr>(SubRecordDecl);
-  // find the attr if it's on the member, or on any of the member's fields
-  if (Attr) {
-    llvm::hlsl::ResourceClass DeclResourceClass = Attr->getResourceClass();
-    updateResourceClassFlagsFromDeclResourceClass(Flags, DeclResourceClass);
-  }
-
-  // otherwise, dig deeper and recurse into the member
-  else {
-    updateResourceClassFlagsFromRecordDecl(Flags, SubRecordDecl);
-  }
-}
-
-static RegisterBindingFlags HLSLFillRegisterBindingFlags(Sema &S,
-                                                         Decl *TheDecl) {
-
-  // Cbuffers and Tbuffers are HLSLBufferDecl types
-  HLSLBufferDecl *CBufferOrTBuffer = dyn_cast<HLSLBufferDecl>(TheDecl);
-  // Samplers, UAVs, and SRVs are VarDecl types
-  VarDecl *TheVarDecl = dyn_cast<VarDecl>(TheDecl);
-
-  assert(((TheVarDecl && !CBufferOrTBuffer) ||
-          (!TheVarDecl && CBufferOrTBuffer)) &&
-         "either TheVarDecl or CBufferOrTBuffer should be set");
-
-  RegisterBindingFlags Flags;
-
-  // check if the decl type is groupshared
-  if (TheDecl->hasAttr<HLSLGroupSharedAddressSpaceAttr>()) {
-    Flags.Other = true;
-    return Flags;
-  }
-
-  if (!isDeclaredWithinCOrTBuffer(TheDecl)) {
-    // make sure the type is a basic / numeric type
-    if (TheVarDecl) {
-      QualType TheQualTy = TheVarDecl->getType();
-      // a numeric variable or an array of numeric variables
-      // will inevitably end up in $Globals buffer
-      const clang::Type *TheBaseType = TheQualTy.getTypePtr();
-      while (TheBaseType->isArrayType())
-        TheBaseType = TheBaseType->getArrayElementTypeNoTypeQual();
-      if (TheBaseType->isIntegralType(S.getASTContext()) ||
-          TheBaseType->isFloatingType())
-        Flags.DefaultGlobals = true;
-    }
-  }
-
-  if (CBufferOrTBuffer) {
-    Flags.Resource = true;
-    if (CBufferOrTBuffer->isCBuffer())
-      Flags.CBV = true;
-    else
-      Flags.SRV = true;
-  } else if (TheVarDecl) {
-    const HLSLResourceClassAttr *resClassAttr =
-        getSpecifiedHLSLAttrFromVarDecl<HLSLResourceClassAttr>(TheVarDecl);
-
-    if (resClassAttr) {
-      llvm::hlsl::ResourceClass DeclResourceClass =
-          resClassAttr->getResourceClass();
-      Flags.Resource = true;
-      updateResourceClassFlagsFromDeclResourceClass(Flags, DeclResourceClass);
-    } else {
-      const clang::Type *TheBaseType = TheVarDecl->getType().getTypePtr();
-      while (TheBaseType->isArrayType())
-        TheBaseType = TheBaseType->getArrayElementTypeNoTypeQual();
-      if (TheBaseType->isArithmeticType())
-        Flags.Basic = true;
-      else if (TheBaseType->isRecordType()) {
-        Flags.UDT = true;
-        const RecordType *TheRecordTy = TheBaseType->getAs<RecordType>();
-        assert(TheRecordTy && "The Qual Type should be Record Type");
-        const RecordDecl *TheRecordDecl = TheRecordTy->getDecl();
-        // recurse through members, set appropriate resource class flags.
-        updateResourceClassFlagsFromRecordDecl(Flags, TheRecordDecl);
-      } else
-        Flags.Other = true;
-    }
-  }
-  return Flags;
-}
-
-enum class RegisterType { SRV, UAV, CBuffer, Sampler, C, I, Invalid };
-
-static RegisterType getRegisterType(StringRef Slot) {
-  switch (Slot[0]) {
-  case 't':
-  case 'T':
-    return RegisterType::SRV;
-  case 'u':
-  case 'U':
-    return RegisterType::UAV;
-  case 'b':
-  case 'B':
-    return RegisterType::CBuffer;
-  case 's':
-  case 'S':
-    return RegisterType::Sampler;
-  case 'c':
-  case 'C':
-    return RegisterType::C;
-  case 'i':
-  case 'I':
-    return RegisterType::I;
-  default:
-    return RegisterType::Invalid;
-  }
-}
-
-=======
->>>>>>> 4b409fa5
 static void ValidateMultipleRegisterAnnotations(Sema &S, Decl *TheDecl,
                                                 RegisterType regType) {
   // make sure that there are no two register annotations
@@ -1202,110 +956,6 @@
 }
 
 static void DiagnoseHLSLRegisterAttribute(Sema &S, SourceLocation &ArgLoc,
-<<<<<<< HEAD
-                                          Decl *TheDecl, RegisterType regType) {
-
-  // Samplers, UAVs, and SRVs are VarDecl types
-  VarDecl *TheVarDecl = dyn_cast<VarDecl>(TheDecl);
-  // Cbuffers and Tbuffers are HLSLBufferDecl types
-  HLSLBufferDecl *CBufferOrTBuffer = dyn_cast<HLSLBufferDecl>(TheDecl);
-
-  // exactly one of these two types should be set
-  assert(((TheVarDecl && !CBufferOrTBuffer) ||
-          (!TheVarDecl && CBufferOrTBuffer)) &&
-         "either TheVarDecl or CBufferOrTBuffer should be set");
-
-  RegisterBindingFlags Flags = HLSLFillRegisterBindingFlags(S, TheDecl);
-  assert((int)Flags.Other + (int)Flags.Resource + (int)Flags.Basic +
-                 (int)Flags.UDT ==
-             1 &&
-         "only one resource analysis result should be expected");
-
-  int regTypeNum = static_cast<int>(regType);
-
-  // first, if "other" is set, emit an error
-  if (Flags.Other) {
-    S.Diag(ArgLoc, diag::err_hlsl_binding_type_mismatch) << regTypeNum;
-    return;
-  }
-
-  // next, if multiple register annotations exist, check that none conflict.
-  ValidateMultipleRegisterAnnotations(S, TheDecl, regType);
-
-  // next, if resource is set, make sure the register type in the register
-  // annotation is compatible with the variable's resource type.
-  if (Flags.Resource) {
-    const HLSLResourceClassAttr *resClassAttr = nullptr;
-    if (CBufferOrTBuffer) {
-      resClassAttr = CBufferOrTBuffer->getAttr<HLSLResourceClassAttr>();
-    } else if (TheVarDecl) {
-      resClassAttr =
-          getSpecifiedHLSLAttrFromVarDecl<HLSLResourceClassAttr>(TheVarDecl);
-    }
-
-    assert(resClassAttr &&
-           "any decl that set the resource flag on analysis should "
-           "have a resource class attribute attached.");
-    const llvm::hlsl::ResourceClass DeclResourceClass =
-        resClassAttr->getResourceClass();
-
-    // confirm that the register type is bound to its expected resource class
-    static RegisterType ExpectedRegisterTypesForResourceClass[] = {
-        RegisterType::SRV,
-        RegisterType::UAV,
-        RegisterType::CBuffer,
-        RegisterType::Sampler,
-    };
-    assert((size_t)DeclResourceClass <
-               std::size(ExpectedRegisterTypesForResourceClass) &&
-           "DeclResourceClass has unexpected value");
-
-    RegisterType ExpectedRegisterType =
-        ExpectedRegisterTypesForResourceClass[(int)DeclResourceClass];
-    if (regType != ExpectedRegisterType) {
-      S.Diag(TheDecl->getLocation(), diag::err_hlsl_binding_type_mismatch)
-          << regTypeNum;
-    }
-    return;
-  }
-
-  // next, handle diagnostics for when the "basic" flag is set
-  if (Flags.Basic) {
-    if (Flags.DefaultGlobals) {
-      if (regType == RegisterType::CBuffer)
-        S.Diag(ArgLoc, diag::warn_hlsl_deprecated_register_type_b);
-      else if (regType != RegisterType::C)
-        S.Diag(ArgLoc, diag::err_hlsl_binding_type_mismatch) << regTypeNum;
-      return;
-    }
-
-    if (regType == RegisterType::C)
-      S.Diag(ArgLoc, diag::warn_hlsl_register_type_c_packoffset);
-    else
-      S.Diag(ArgLoc, diag::err_hlsl_binding_type_mismatch) << regTypeNum;
-
-    return;
-  }
-
-  // finally, we handle the udt case
-  if (Flags.UDT) {
-    const bool ExpectedRegisterTypesForUDT[] = {
-        Flags.SRV, Flags.UAV, Flags.CBV, Flags.Sampler, Flags.ContainsNumeric};
-    assert((size_t)regTypeNum < std::size(ExpectedRegisterTypesForUDT) &&
-           "regType has unexpected value");
-
-    if (!ExpectedRegisterTypesForUDT[regTypeNum])
-      S.Diag(TheDecl->getLocation(),
-             diag::warn_hlsl_user_defined_type_missing_member)
-          << regTypeNum;
-
-    return;
-  }
-}
-
-void SemaHLSL::handleResourceBindingAttr(Decl *TheDecl, const ParsedAttr &AL) {
-  if (dyn_cast<VarDecl>(TheDecl)) {
-=======
                                           Decl *D, RegisterType RegType,
                                           bool SpecifiedSpace) {
 
@@ -1323,7 +973,6 @@
 
 void SemaHLSL::handleResourceBindingAttr(Decl *TheDecl, const ParsedAttr &AL) {
   if (isa<VarDecl>(TheDecl)) {
->>>>>>> 4b409fa5
     if (SemaRef.RequireCompleteType(TheDecl->getBeginLoc(),
                                     cast<ValueDecl>(TheDecl)->getType(),
                                     diag::err_incomplete_type))
@@ -1393,12 +1042,8 @@
     return;
   }
 
-<<<<<<< HEAD
-  DiagnoseHLSLRegisterAttribute(SemaRef, ArgLoc, TheDecl, regType);
-=======
   DiagnoseHLSLRegisterAttribute(SemaRef, ArgLoc, TheDecl, regType,
                                 SpecifiedSpace);
->>>>>>> 4b409fa5
 
   HLSLResourceBindingAttr *NewAttr =
       HLSLResourceBindingAttr::Create(getASTContext(), Slot, Space, AL);
@@ -2000,8 +1645,6 @@
       return true;
     break;
   }
-<<<<<<< HEAD
-=======
   case Builtin::BI__builtin_hlsl_select: {
     if (SemaRef.checkArgCount(TheCall, 3))
       return true;
@@ -2016,7 +1659,6 @@
       return true;
     break;
   }
->>>>>>> 4b409fa5
   case Builtin::BI__builtin_hlsl_elementwise_saturate:
   case Builtin::BI__builtin_hlsl_elementwise_rcp: {
     if (CheckAllArgsHaveFloatRepresentation(&SemaRef, TheCall))
@@ -2148,8 +1790,6 @@
   return false;
 }
 
-<<<<<<< HEAD
-=======
 bool SemaHLSL::IsIntangibleType(clang::QualType QT) {
   if (QT.isNull())
     return false;
@@ -2175,7 +1815,6 @@
   return RD->isHLSLIntangible();
 }
 
->>>>>>> 4b409fa5
 static void BuildFlattenedTypeList(QualType BaseTy,
                                    llvm::SmallVectorImpl<QualType> &List) {
   llvm::SmallVector<QualType, 16> WorkList;
