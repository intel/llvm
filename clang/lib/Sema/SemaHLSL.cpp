//===- SemaHLSL.cpp - Semantic Analysis for HLSL constructs ---------------===//
//
// Part of the LLVM Project, under the Apache License v2.0 with LLVM Exceptions.
// See https://llvm.org/LICENSE.txt for license information.
// SPDX-License-Identifier: Apache-2.0 WITH LLVM-exception
//
//===----------------------------------------------------------------------===//
// This implements Semantic Analysis for HLSL constructs.
//===----------------------------------------------------------------------===//

#include "clang/Sema/SemaHLSL.h"
#include "clang/AST/ASTConsumer.h"
#include "clang/AST/ASTContext.h"
#include "clang/AST/Attr.h"
#include "clang/AST/Attrs.inc"
#include "clang/AST/Decl.h"
#include "clang/AST/DeclBase.h"
#include "clang/AST/DeclCXX.h"
#include "clang/AST/DeclarationName.h"
#include "clang/AST/DynamicRecursiveASTVisitor.h"
#include "clang/AST/Expr.h"
#include "clang/AST/Type.h"
#include "clang/AST/TypeLoc.h"
#include "clang/Basic/Builtins.h"
#include "clang/Basic/DiagnosticSema.h"
#include "clang/Basic/IdentifierTable.h"
#include "clang/Basic/LLVM.h"
#include "clang/Basic/SourceLocation.h"
#include "clang/Basic/Specifiers.h"
#include "clang/Basic/TargetInfo.h"
#include "clang/Sema/Initialization.h"
#include "clang/Sema/Lookup.h"
#include "clang/Sema/ParsedAttr.h"
#include "clang/Sema/Sema.h"
#include "clang/Sema/Template.h"
#include "llvm/ADT/ArrayRef.h"
#include "llvm/ADT/STLExtras.h"
#include "llvm/ADT/SmallVector.h"
#include "llvm/ADT/StringExtras.h"
#include "llvm/ADT/StringRef.h"
#include "llvm/ADT/Twine.h"
#include "llvm/Frontend/HLSL/RootSignatureValidations.h"
#include "llvm/Support/Casting.h"
#include "llvm/Support/DXILABI.h"
#include "llvm/Support/ErrorHandling.h"
#include "llvm/Support/FormatVariadic.h"
#include "llvm/TargetParser/Triple.h"
#include <cmath>
#include <cstddef>
#include <iterator>
#include <utility>

using namespace clang;
using RegisterType = HLSLResourceBindingAttr::RegisterType;

static CXXRecordDecl *createHostLayoutStruct(Sema &S,
                                             CXXRecordDecl *StructDecl);

static RegisterType getRegisterType(ResourceClass RC) {
  switch (RC) {
  case ResourceClass::SRV:
    return RegisterType::SRV;
  case ResourceClass::UAV:
    return RegisterType::UAV;
  case ResourceClass::CBuffer:
    return RegisterType::CBuffer;
  case ResourceClass::Sampler:
    return RegisterType::Sampler;
  }
  llvm_unreachable("unexpected ResourceClass value");
}

// Converts the first letter of string Slot to RegisterType.
// Returns false if the letter does not correspond to a valid register type.
static bool convertToRegisterType(StringRef Slot, RegisterType *RT) {
  assert(RT != nullptr);
  switch (Slot[0]) {
  case 't':
  case 'T':
    *RT = RegisterType::SRV;
    return true;
  case 'u':
  case 'U':
    *RT = RegisterType::UAV;
    return true;
  case 'b':
  case 'B':
    *RT = RegisterType::CBuffer;
    return true;
  case 's':
  case 'S':
    *RT = RegisterType::Sampler;
    return true;
  case 'c':
  case 'C':
    *RT = RegisterType::C;
    return true;
  case 'i':
  case 'I':
    *RT = RegisterType::I;
    return true;
  default:
    return false;
  }
}

static ResourceClass getResourceClass(RegisterType RT) {
  switch (RT) {
  case RegisterType::SRV:
    return ResourceClass::SRV;
  case RegisterType::UAV:
    return ResourceClass::UAV;
  case RegisterType::CBuffer:
    return ResourceClass::CBuffer;
  case RegisterType::Sampler:
    return ResourceClass::Sampler;
  case RegisterType::C:
  case RegisterType::I:
    // Deliberately falling through to the unreachable below.
    break;
  }
  llvm_unreachable("unexpected RegisterType value");
}

static Builtin::ID getSpecConstBuiltinId(const Type *Type) {
  const auto *BT = dyn_cast<BuiltinType>(Type);
  if (!BT) {
    if (!Type->isEnumeralType())
      return Builtin::NotBuiltin;
    return Builtin::BI__builtin_get_spirv_spec_constant_int;
  }

  switch (BT->getKind()) {
  case BuiltinType::Bool:
    return Builtin::BI__builtin_get_spirv_spec_constant_bool;
  case BuiltinType::Short:
    return Builtin::BI__builtin_get_spirv_spec_constant_short;
  case BuiltinType::Int:
    return Builtin::BI__builtin_get_spirv_spec_constant_int;
  case BuiltinType::LongLong:
    return Builtin::BI__builtin_get_spirv_spec_constant_longlong;
  case BuiltinType::UShort:
    return Builtin::BI__builtin_get_spirv_spec_constant_ushort;
  case BuiltinType::UInt:
    return Builtin::BI__builtin_get_spirv_spec_constant_uint;
  case BuiltinType::ULongLong:
    return Builtin::BI__builtin_get_spirv_spec_constant_ulonglong;
  case BuiltinType::Half:
    return Builtin::BI__builtin_get_spirv_spec_constant_half;
  case BuiltinType::Float:
    return Builtin::BI__builtin_get_spirv_spec_constant_float;
  case BuiltinType::Double:
    return Builtin::BI__builtin_get_spirv_spec_constant_double;
  default:
    return Builtin::NotBuiltin;
  }
}

DeclBindingInfo *ResourceBindings::addDeclBindingInfo(const VarDecl *VD,
                                                      ResourceClass ResClass) {
  assert(getDeclBindingInfo(VD, ResClass) == nullptr &&
         "DeclBindingInfo already added");
  assert(!hasBindingInfoForDecl(VD) || BindingsList.back().Decl == VD);
  // VarDecl may have multiple entries for different resource classes.
  // DeclToBindingListIndex stores the index of the first binding we saw
  // for this decl. If there are any additional ones then that index
  // shouldn't be updated.
  DeclToBindingListIndex.try_emplace(VD, BindingsList.size());
  return &BindingsList.emplace_back(VD, ResClass);
}

DeclBindingInfo *ResourceBindings::getDeclBindingInfo(const VarDecl *VD,
                                                      ResourceClass ResClass) {
  auto Entry = DeclToBindingListIndex.find(VD);
  if (Entry != DeclToBindingListIndex.end()) {
    for (unsigned Index = Entry->getSecond();
         Index < BindingsList.size() && BindingsList[Index].Decl == VD;
         ++Index) {
      if (BindingsList[Index].ResClass == ResClass)
        return &BindingsList[Index];
    }
  }
  return nullptr;
}

bool ResourceBindings::hasBindingInfoForDecl(const VarDecl *VD) const {
  return DeclToBindingListIndex.contains(VD);
}

SemaHLSL::SemaHLSL(Sema &S) : SemaBase(S) {}

Decl *SemaHLSL::ActOnStartBuffer(Scope *BufferScope, bool CBuffer,
                                 SourceLocation KwLoc, IdentifierInfo *Ident,
                                 SourceLocation IdentLoc,
                                 SourceLocation LBrace) {
  // For anonymous namespace, take the location of the left brace.
  DeclContext *LexicalParent = SemaRef.getCurLexicalContext();
  HLSLBufferDecl *Result = HLSLBufferDecl::Create(
      getASTContext(), LexicalParent, CBuffer, KwLoc, Ident, IdentLoc, LBrace);

  // if CBuffer is false, then it's a TBuffer
  auto RC = CBuffer ? llvm::hlsl::ResourceClass::CBuffer
                    : llvm::hlsl::ResourceClass::SRV;
  Result->addAttr(HLSLResourceClassAttr::CreateImplicit(getASTContext(), RC));

  SemaRef.PushOnScopeChains(Result, BufferScope);
  SemaRef.PushDeclContext(BufferScope, Result);

  return Result;
}

static unsigned calculateLegacyCbufferFieldAlign(const ASTContext &Context,
                                                 QualType T) {
  // Arrays and Structs are always aligned to new buffer rows
  if (T->isArrayType() || T->isStructureType())
    return 16;

  // Vectors are aligned to the type they contain
  if (const VectorType *VT = T->getAs<VectorType>())
    return calculateLegacyCbufferFieldAlign(Context, VT->getElementType());

  assert(Context.getTypeSize(T) <= 64 &&
         "Scalar bit widths larger than 64 not supported");

  // Scalar types are aligned to their byte width
  return Context.getTypeSize(T) / 8;
}

// Calculate the size of a legacy cbuffer type in bytes based on
// https://learn.microsoft.com/en-us/windows/win32/direct3dhlsl/dx-graphics-hlsl-packing-rules
static unsigned calculateLegacyCbufferSize(const ASTContext &Context,
                                           QualType T) {
  constexpr unsigned CBufferAlign = 16;
  if (const RecordType *RT = T->getAs<RecordType>()) {
    unsigned Size = 0;
    const RecordDecl *RD = RT->getDecl();
    for (const FieldDecl *Field : RD->fields()) {
      QualType Ty = Field->getType();
      unsigned FieldSize = calculateLegacyCbufferSize(Context, Ty);
      unsigned FieldAlign = calculateLegacyCbufferFieldAlign(Context, Ty);

      // If the field crosses the row boundary after alignment it drops to the
      // next row
      unsigned AlignSize = llvm::alignTo(Size, FieldAlign);
      if ((AlignSize % CBufferAlign) + FieldSize > CBufferAlign) {
        FieldAlign = CBufferAlign;
      }

      Size = llvm::alignTo(Size, FieldAlign);
      Size += FieldSize;
    }
    return Size;
  }

  if (const ConstantArrayType *AT = Context.getAsConstantArrayType(T)) {
    unsigned ElementCount = AT->getSize().getZExtValue();
    if (ElementCount == 0)
      return 0;

    unsigned ElementSize =
        calculateLegacyCbufferSize(Context, AT->getElementType());
    unsigned AlignedElementSize = llvm::alignTo(ElementSize, CBufferAlign);
    return AlignedElementSize * (ElementCount - 1) + ElementSize;
  }

  if (const VectorType *VT = T->getAs<VectorType>()) {
    unsigned ElementCount = VT->getNumElements();
    unsigned ElementSize =
        calculateLegacyCbufferSize(Context, VT->getElementType());
    return ElementSize * ElementCount;
  }

  return Context.getTypeSize(T) / 8;
}

// Validate packoffset:
// - if packoffset it used it must be set on all declarations inside the buffer
// - packoffset ranges must not overlap
static void validatePackoffset(Sema &S, HLSLBufferDecl *BufDecl) {
  llvm::SmallVector<std::pair<VarDecl *, HLSLPackOffsetAttr *>> PackOffsetVec;

  // Make sure the packoffset annotations are either on all declarations
  // or on none.
  bool HasPackOffset = false;
  bool HasNonPackOffset = false;
  for (auto *Field : BufDecl->buffer_decls()) {
    VarDecl *Var = dyn_cast<VarDecl>(Field);
    if (!Var)
      continue;
    if (Field->hasAttr<HLSLPackOffsetAttr>()) {
      PackOffsetVec.emplace_back(Var, Field->getAttr<HLSLPackOffsetAttr>());
      HasPackOffset = true;
    } else {
      HasNonPackOffset = true;
    }
  }

  if (!HasPackOffset)
    return;

  if (HasNonPackOffset)
    S.Diag(BufDecl->getLocation(), diag::warn_hlsl_packoffset_mix);

  // Make sure there is no overlap in packoffset - sort PackOffsetVec by offset
  // and compare adjacent values.
  bool IsValid = true;
  ASTContext &Context = S.getASTContext();
  std::sort(PackOffsetVec.begin(), PackOffsetVec.end(),
            [](const std::pair<VarDecl *, HLSLPackOffsetAttr *> &LHS,
               const std::pair<VarDecl *, HLSLPackOffsetAttr *> &RHS) {
              return LHS.second->getOffsetInBytes() <
                     RHS.second->getOffsetInBytes();
            });
  for (unsigned i = 0; i < PackOffsetVec.size() - 1; i++) {
    VarDecl *Var = PackOffsetVec[i].first;
    HLSLPackOffsetAttr *Attr = PackOffsetVec[i].second;
    unsigned Size = calculateLegacyCbufferSize(Context, Var->getType());
    unsigned Begin = Attr->getOffsetInBytes();
    unsigned End = Begin + Size;
    unsigned NextBegin = PackOffsetVec[i + 1].second->getOffsetInBytes();
    if (End > NextBegin) {
      VarDecl *NextVar = PackOffsetVec[i + 1].first;
      S.Diag(NextVar->getLocation(), diag::err_hlsl_packoffset_overlap)
          << NextVar << Var;
      IsValid = false;
    }
  }
  BufDecl->setHasValidPackoffset(IsValid);
}

// Returns true if the array has a zero size = if any of the dimensions is 0
static bool isZeroSizedArray(const ConstantArrayType *CAT) {
  while (CAT && !CAT->isZeroSize())
    CAT = dyn_cast<ConstantArrayType>(
        CAT->getElementType()->getUnqualifiedDesugaredType());
  return CAT != nullptr;
}

// Returns true if the record type is an HLSL resource class or an array of
// resource classes
static bool isResourceRecordTypeOrArrayOf(const Type *Ty) {
  while (const ConstantArrayType *CAT = dyn_cast<ConstantArrayType>(Ty))
    Ty = CAT->getArrayElementTypeNoTypeQual();
  return HLSLAttributedResourceType::findHandleTypeOnResource(Ty) != nullptr;
}

static bool isResourceRecordTypeOrArrayOf(VarDecl *VD) {
  return isResourceRecordTypeOrArrayOf(VD->getType().getTypePtr());
}

// Returns true if the type is a leaf element type that is not valid to be
// included in HLSL Buffer, such as a resource class, empty struct, zero-sized
// array, or a builtin intangible type. Returns false it is a valid leaf element
// type or if it is a record type that needs to be inspected further.
static bool isInvalidConstantBufferLeafElementType(const Type *Ty) {
  Ty = Ty->getUnqualifiedDesugaredType();
  if (isResourceRecordTypeOrArrayOf(Ty))
    return true;
  if (Ty->isRecordType())
    return Ty->getAsCXXRecordDecl()->isEmpty();
  if (Ty->isConstantArrayType() &&
      isZeroSizedArray(cast<ConstantArrayType>(Ty)))
    return true;
  if (Ty->isHLSLBuiltinIntangibleType() || Ty->isHLSLAttributedResourceType())
    return true;
  return false;
}

// Returns true if the struct contains at least one element that prevents it
// from being included inside HLSL Buffer as is, such as an intangible type,
// empty struct, or zero-sized array. If it does, a new implicit layout struct
// needs to be created for HLSL Buffer use that will exclude these unwanted
// declarations (see createHostLayoutStruct function).
static bool requiresImplicitBufferLayoutStructure(const CXXRecordDecl *RD) {
  if (RD->getTypeForDecl()->isHLSLIntangibleType() || RD->isEmpty())
    return true;
  // check fields
  for (const FieldDecl *Field : RD->fields()) {
    QualType Ty = Field->getType();
    if (isInvalidConstantBufferLeafElementType(Ty.getTypePtr()))
      return true;
    if (Ty->isRecordType() &&
        requiresImplicitBufferLayoutStructure(Ty->getAsCXXRecordDecl()))
      return true;
  }
  // check bases
  for (const CXXBaseSpecifier &Base : RD->bases())
    if (requiresImplicitBufferLayoutStructure(
            Base.getType()->getAsCXXRecordDecl()))
      return true;
  return false;
}

static CXXRecordDecl *findRecordDeclInContext(IdentifierInfo *II,
                                              DeclContext *DC) {
  CXXRecordDecl *RD = nullptr;
  for (NamedDecl *Decl :
       DC->getNonTransparentContext()->lookup(DeclarationName(II))) {
    if (CXXRecordDecl *FoundRD = dyn_cast<CXXRecordDecl>(Decl)) {
      assert(RD == nullptr &&
             "there should be at most 1 record by a given name in a scope");
      RD = FoundRD;
    }
  }
  return RD;
}

// Creates a name for buffer layout struct using the provide name base.
// If the name must be unique (not previously defined), a suffix is added
// until a unique name is found.
static IdentifierInfo *getHostLayoutStructName(Sema &S, NamedDecl *BaseDecl,
                                               bool MustBeUnique) {
  ASTContext &AST = S.getASTContext();

  IdentifierInfo *NameBaseII = BaseDecl->getIdentifier();
  llvm::SmallString<64> Name("__cblayout_");
  if (NameBaseII) {
    Name.append(NameBaseII->getName());
  } else {
    // anonymous struct
    Name.append("anon");
    MustBeUnique = true;
  }

  size_t NameLength = Name.size();
  IdentifierInfo *II = &AST.Idents.get(Name, tok::TokenKind::identifier);
  if (!MustBeUnique)
    return II;

  unsigned suffix = 0;
  while (true) {
    if (suffix != 0) {
      Name.append("_");
      Name.append(llvm::Twine(suffix).str());
      II = &AST.Idents.get(Name, tok::TokenKind::identifier);
    }
    if (!findRecordDeclInContext(II, BaseDecl->getDeclContext()))
      return II;
    // declaration with that name already exists - increment suffix and try
    // again until unique name is found
    suffix++;
    Name.truncate(NameLength);
  };
}

// Creates a field declaration of given name and type for HLSL buffer layout
// struct. Returns nullptr if the type cannot be use in HLSL Buffer layout.
static FieldDecl *createFieldForHostLayoutStruct(Sema &S, const Type *Ty,
                                                 IdentifierInfo *II,
                                                 CXXRecordDecl *LayoutStruct) {
  if (isInvalidConstantBufferLeafElementType(Ty))
    return nullptr;

  if (Ty->isRecordType()) {
    CXXRecordDecl *RD = Ty->getAsCXXRecordDecl();
    if (requiresImplicitBufferLayoutStructure(RD)) {
      RD = createHostLayoutStruct(S, RD);
      if (!RD)
        return nullptr;
      Ty = RD->getTypeForDecl();
    }
  }

  QualType QT = QualType(Ty, 0);
  ASTContext &AST = S.getASTContext();
  TypeSourceInfo *TSI = AST.getTrivialTypeSourceInfo(QT, SourceLocation());
  auto *Field = FieldDecl::Create(AST, LayoutStruct, SourceLocation(),
                                  SourceLocation(), II, QT, TSI, nullptr, false,
                                  InClassInitStyle::ICIS_NoInit);
  Field->setAccess(AccessSpecifier::AS_public);
  return Field;
}

// Creates host layout struct for a struct included in HLSL Buffer.
// The layout struct will include only fields that are allowed in HLSL buffer.
// These fields will be filtered out:
// - resource classes
// - empty structs
// - zero-sized arrays
// Returns nullptr if the resulting layout struct would be empty.
static CXXRecordDecl *createHostLayoutStruct(Sema &S,
                                             CXXRecordDecl *StructDecl) {
  assert(requiresImplicitBufferLayoutStructure(StructDecl) &&
         "struct is already HLSL buffer compatible");

  ASTContext &AST = S.getASTContext();
  DeclContext *DC = StructDecl->getDeclContext();
  IdentifierInfo *II = getHostLayoutStructName(S, StructDecl, false);

  // reuse existing if the layout struct if it already exists
  if (CXXRecordDecl *RD = findRecordDeclInContext(II, DC))
    return RD;

  CXXRecordDecl *LS =
      CXXRecordDecl::Create(AST, TagDecl::TagKind::Struct, DC, SourceLocation(),
                            SourceLocation(), II);
  LS->setImplicit(true);
  LS->addAttr(PackedAttr::CreateImplicit(AST));
  LS->startDefinition();

  // copy base struct, create HLSL Buffer compatible version if needed
  if (unsigned NumBases = StructDecl->getNumBases()) {
    assert(NumBases == 1 && "HLSL supports only one base type");
    (void)NumBases;
    CXXBaseSpecifier Base = *StructDecl->bases_begin();
    CXXRecordDecl *BaseDecl = Base.getType()->getAsCXXRecordDecl();
    if (requiresImplicitBufferLayoutStructure(BaseDecl)) {
      BaseDecl = createHostLayoutStruct(S, BaseDecl);
      if (BaseDecl) {
        TypeSourceInfo *TSI = AST.getTrivialTypeSourceInfo(
            QualType(BaseDecl->getTypeForDecl(), 0));
        Base = CXXBaseSpecifier(SourceRange(), false, StructDecl->isClass(),
                                AS_none, TSI, SourceLocation());
      }
    }
    if (BaseDecl) {
      const CXXBaseSpecifier *BasesArray[1] = {&Base};
      LS->setBases(BasesArray, 1);
    }
  }

  // filter struct fields
  for (const FieldDecl *FD : StructDecl->fields()) {
    const Type *Ty = FD->getType()->getUnqualifiedDesugaredType();
    if (FieldDecl *NewFD =
            createFieldForHostLayoutStruct(S, Ty, FD->getIdentifier(), LS))
      LS->addDecl(NewFD);
  }
  LS->completeDefinition();

  if (LS->field_empty() && LS->getNumBases() == 0)
    return nullptr;

  DC->addDecl(LS);
  return LS;
}

// Creates host layout struct for HLSL Buffer. The struct will include only
// fields of types that are allowed in HLSL buffer and it will filter out:
// - static or groupshared variable declarations
// - resource classes
// - empty structs
// - zero-sized arrays
// - non-variable declarations
// The layout struct will be added to the HLSLBufferDecl declarations.
void createHostLayoutStructForBuffer(Sema &S, HLSLBufferDecl *BufDecl) {
  ASTContext &AST = S.getASTContext();
  IdentifierInfo *II = getHostLayoutStructName(S, BufDecl, true);

  CXXRecordDecl *LS =
      CXXRecordDecl::Create(AST, TagDecl::TagKind::Struct, BufDecl,
                            SourceLocation(), SourceLocation(), II);
  LS->addAttr(PackedAttr::CreateImplicit(AST));
  LS->setImplicit(true);
  LS->startDefinition();

  for (Decl *D : BufDecl->buffer_decls()) {
    VarDecl *VD = dyn_cast<VarDecl>(D);
    if (!VD || VD->getStorageClass() == SC_Static ||
        VD->getType().getAddressSpace() == LangAS::hlsl_groupshared)
      continue;
    const Type *Ty = VD->getType()->getUnqualifiedDesugaredType();
    if (FieldDecl *FD =
            createFieldForHostLayoutStruct(S, Ty, VD->getIdentifier(), LS)) {
      // add the field decl to the layout struct
      LS->addDecl(FD);
      // update address space of the original decl to hlsl_constant
      QualType NewTy =
          AST.getAddrSpaceQualType(VD->getType(), LangAS::hlsl_constant);
      VD->setType(NewTy);
    }
  }
  LS->completeDefinition();
  BufDecl->addLayoutStruct(LS);
}

static void addImplicitBindingAttrToBuffer(Sema &S, HLSLBufferDecl *BufDecl,
                                           uint32_t ImplicitBindingOrderID) {
  RegisterType RT =
      BufDecl->isCBuffer() ? RegisterType::CBuffer : RegisterType::SRV;
  auto *Attr =
      HLSLResourceBindingAttr::CreateImplicit(S.getASTContext(), "", "0", {});
  std::optional<unsigned> RegSlot;
  Attr->setBinding(RT, RegSlot, 0);
  Attr->setImplicitBindingOrderID(ImplicitBindingOrderID);
  BufDecl->addAttr(Attr);
}

// Handle end of cbuffer/tbuffer declaration
void SemaHLSL::ActOnFinishBuffer(Decl *Dcl, SourceLocation RBrace) {
  auto *BufDecl = cast<HLSLBufferDecl>(Dcl);
  BufDecl->setRBraceLoc(RBrace);

  validatePackoffset(SemaRef, BufDecl);

  // create buffer layout struct
  createHostLayoutStructForBuffer(SemaRef, BufDecl);

  HLSLResourceBindingAttr *RBA = Dcl->getAttr<HLSLResourceBindingAttr>();
  if (!RBA || !RBA->hasRegisterSlot()) {
    SemaRef.Diag(Dcl->getLocation(), diag::warn_hlsl_implicit_binding);
    // Use HLSLResourceBindingAttr to transfer implicit binding order_ID
    // to codegen. If it does not exist, create an implicit attribute.
    uint32_t OrderID = getNextImplicitBindingOrderID();
    if (RBA)
      RBA->setImplicitBindingOrderID(OrderID);
    else
      addImplicitBindingAttrToBuffer(SemaRef, BufDecl, OrderID);
  }

  SemaRef.PopDeclContext();
}

HLSLNumThreadsAttr *SemaHLSL::mergeNumThreadsAttr(Decl *D,
                                                  const AttributeCommonInfo &AL,
                                                  int X, int Y, int Z) {
  if (HLSLNumThreadsAttr *NT = D->getAttr<HLSLNumThreadsAttr>()) {
    if (NT->getX() != X || NT->getY() != Y || NT->getZ() != Z) {
      Diag(NT->getLocation(), diag::err_hlsl_attribute_param_mismatch) << AL;
      Diag(AL.getLoc(), diag::note_conflicting_attribute);
    }
    return nullptr;
  }
  return ::new (getASTContext())
      HLSLNumThreadsAttr(getASTContext(), AL, X, Y, Z);
}

HLSLWaveSizeAttr *SemaHLSL::mergeWaveSizeAttr(Decl *D,
                                              const AttributeCommonInfo &AL,
                                              int Min, int Max, int Preferred,
                                              int SpelledArgsCount) {
  if (HLSLWaveSizeAttr *WS = D->getAttr<HLSLWaveSizeAttr>()) {
    if (WS->getMin() != Min || WS->getMax() != Max ||
        WS->getPreferred() != Preferred ||
        WS->getSpelledArgsCount() != SpelledArgsCount) {
      Diag(WS->getLocation(), diag::err_hlsl_attribute_param_mismatch) << AL;
      Diag(AL.getLoc(), diag::note_conflicting_attribute);
    }
    return nullptr;
  }
  HLSLWaveSizeAttr *Result = ::new (getASTContext())
      HLSLWaveSizeAttr(getASTContext(), AL, Min, Max, Preferred);
  Result->setSpelledArgsCount(SpelledArgsCount);
  return Result;
}

HLSLVkConstantIdAttr *
SemaHLSL::mergeVkConstantIdAttr(Decl *D, const AttributeCommonInfo &AL,
                                int Id) {

  auto &TargetInfo = getASTContext().getTargetInfo();
  if (TargetInfo.getTriple().getArch() != llvm::Triple::spirv) {
    Diag(AL.getLoc(), diag::warn_attribute_ignored) << AL;
    return nullptr;
  }

  auto *VD = cast<VarDecl>(D);

  if (getSpecConstBuiltinId(VD->getType()->getUnqualifiedDesugaredType()) ==
      Builtin::NotBuiltin) {
    Diag(VD->getLocation(), diag::err_specialization_const);
    return nullptr;
  }

  if (!VD->getType().isConstQualified()) {
    Diag(VD->getLocation(), diag::err_specialization_const);
    return nullptr;
  }

  if (HLSLVkConstantIdAttr *CI = D->getAttr<HLSLVkConstantIdAttr>()) {
    if (CI->getId() != Id) {
      Diag(CI->getLocation(), diag::err_hlsl_attribute_param_mismatch) << AL;
      Diag(AL.getLoc(), diag::note_conflicting_attribute);
    }
    return nullptr;
  }

  HLSLVkConstantIdAttr *Result =
      ::new (getASTContext()) HLSLVkConstantIdAttr(getASTContext(), AL, Id);
  return Result;
}

HLSLShaderAttr *
SemaHLSL::mergeShaderAttr(Decl *D, const AttributeCommonInfo &AL,
                          llvm::Triple::EnvironmentType ShaderType) {
  if (HLSLShaderAttr *NT = D->getAttr<HLSLShaderAttr>()) {
    if (NT->getType() != ShaderType) {
      Diag(NT->getLocation(), diag::err_hlsl_attribute_param_mismatch) << AL;
      Diag(AL.getLoc(), diag::note_conflicting_attribute);
    }
    return nullptr;
  }
  return HLSLShaderAttr::Create(getASTContext(), ShaderType, AL);
}

HLSLParamModifierAttr *
SemaHLSL::mergeParamModifierAttr(Decl *D, const AttributeCommonInfo &AL,
                                 HLSLParamModifierAttr::Spelling Spelling) {
  // We can only merge an `in` attribute with an `out` attribute. All other
  // combinations of duplicated attributes are ill-formed.
  if (HLSLParamModifierAttr *PA = D->getAttr<HLSLParamModifierAttr>()) {
    if ((PA->isIn() && Spelling == HLSLParamModifierAttr::Keyword_out) ||
        (PA->isOut() && Spelling == HLSLParamModifierAttr::Keyword_in)) {
      D->dropAttr<HLSLParamModifierAttr>();
      SourceRange AdjustedRange = {PA->getLocation(), AL.getRange().getEnd()};
      return HLSLParamModifierAttr::Create(
          getASTContext(), /*MergedSpelling=*/true, AdjustedRange,
          HLSLParamModifierAttr::Keyword_inout);
    }
    Diag(AL.getLoc(), diag::err_hlsl_duplicate_parameter_modifier) << AL;
    Diag(PA->getLocation(), diag::note_conflicting_attribute);
    return nullptr;
  }
  return HLSLParamModifierAttr::Create(getASTContext(), AL);
}

void SemaHLSL::ActOnTopLevelFunction(FunctionDecl *FD) {
  auto &TargetInfo = getASTContext().getTargetInfo();

  if (FD->getName() != TargetInfo.getTargetOpts().HLSLEntry)
    return;

  llvm::Triple::EnvironmentType Env = TargetInfo.getTriple().getEnvironment();
  if (HLSLShaderAttr::isValidShaderType(Env) && Env != llvm::Triple::Library) {
    if (const auto *Shader = FD->getAttr<HLSLShaderAttr>()) {
      // The entry point is already annotated - check that it matches the
      // triple.
      if (Shader->getType() != Env) {
        Diag(Shader->getLocation(), diag::err_hlsl_entry_shader_attr_mismatch)
            << Shader;
        FD->setInvalidDecl();
      }
    } else {
      // Implicitly add the shader attribute if the entry function isn't
      // explicitly annotated.
      FD->addAttr(HLSLShaderAttr::CreateImplicit(getASTContext(), Env,
                                                 FD->getBeginLoc()));
    }
  } else {
    switch (Env) {
    case llvm::Triple::UnknownEnvironment:
    case llvm::Triple::Library:
      break;
    default:
      llvm_unreachable("Unhandled environment in triple");
    }
  }
}

void SemaHLSL::CheckEntryPoint(FunctionDecl *FD) {
  const auto *ShaderAttr = FD->getAttr<HLSLShaderAttr>();
  assert(ShaderAttr && "Entry point has no shader attribute");
  llvm::Triple::EnvironmentType ST = ShaderAttr->getType();
  auto &TargetInfo = getASTContext().getTargetInfo();
  VersionTuple Ver = TargetInfo.getTriple().getOSVersion();
  switch (ST) {
  case llvm::Triple::Pixel:
  case llvm::Triple::Vertex:
  case llvm::Triple::Geometry:
  case llvm::Triple::Hull:
  case llvm::Triple::Domain:
  case llvm::Triple::RayGeneration:
  case llvm::Triple::Intersection:
  case llvm::Triple::AnyHit:
  case llvm::Triple::ClosestHit:
  case llvm::Triple::Miss:
  case llvm::Triple::Callable:
    if (const auto *NT = FD->getAttr<HLSLNumThreadsAttr>()) {
      DiagnoseAttrStageMismatch(NT, ST,
                                {llvm::Triple::Compute,
                                 llvm::Triple::Amplification,
                                 llvm::Triple::Mesh});
      FD->setInvalidDecl();
    }
    if (const auto *WS = FD->getAttr<HLSLWaveSizeAttr>()) {
      DiagnoseAttrStageMismatch(WS, ST,
                                {llvm::Triple::Compute,
                                 llvm::Triple::Amplification,
                                 llvm::Triple::Mesh});
      FD->setInvalidDecl();
    }
    break;

  case llvm::Triple::Compute:
  case llvm::Triple::Amplification:
  case llvm::Triple::Mesh:
    if (!FD->hasAttr<HLSLNumThreadsAttr>()) {
      Diag(FD->getLocation(), diag::err_hlsl_missing_numthreads)
          << llvm::Triple::getEnvironmentTypeName(ST);
      FD->setInvalidDecl();
    }
    if (const auto *WS = FD->getAttr<HLSLWaveSizeAttr>()) {
      if (Ver < VersionTuple(6, 6)) {
        Diag(WS->getLocation(), diag::err_hlsl_attribute_in_wrong_shader_model)
            << WS << "6.6";
        FD->setInvalidDecl();
      } else if (WS->getSpelledArgsCount() > 1 && Ver < VersionTuple(6, 8)) {
        Diag(
            WS->getLocation(),
            diag::err_hlsl_attribute_number_arguments_insufficient_shader_model)
            << WS << WS->getSpelledArgsCount() << "6.8";
        FD->setInvalidDecl();
      }
    }
    break;
  default:
    llvm_unreachable("Unhandled environment in triple");
  }

  for (ParmVarDecl *Param : FD->parameters()) {
    if (const auto *AnnotationAttr = Param->getAttr<HLSLAnnotationAttr>()) {
      CheckSemanticAnnotation(FD, Param, AnnotationAttr);
    } else {
      // FIXME: Handle struct parameters where annotations are on struct fields.
      // See: https://github.com/llvm/llvm-project/issues/57875
      Diag(FD->getLocation(), diag::err_hlsl_missing_semantic_annotation);
      Diag(Param->getLocation(), diag::note_previous_decl) << Param;
      FD->setInvalidDecl();
    }
  }
  // FIXME: Verify return type semantic annotation.
}

void SemaHLSL::CheckSemanticAnnotation(
    FunctionDecl *EntryPoint, const Decl *Param,
    const HLSLAnnotationAttr *AnnotationAttr) {
  auto *ShaderAttr = EntryPoint->getAttr<HLSLShaderAttr>();
  assert(ShaderAttr && "Entry point has no shader attribute");
  llvm::Triple::EnvironmentType ST = ShaderAttr->getType();

  switch (AnnotationAttr->getKind()) {
  case attr::HLSLSV_DispatchThreadID:
  case attr::HLSLSV_GroupIndex:
  case attr::HLSLSV_GroupThreadID:
  case attr::HLSLSV_GroupID:
    if (ST == llvm::Triple::Compute)
      return;
    DiagnoseAttrStageMismatch(AnnotationAttr, ST, {llvm::Triple::Compute});
    break;
  case attr::HLSLSV_Position:
    // TODO(#143523): allow use on other shader types & output once the overall
    // semantic logic is implemented.
    if (ST == llvm::Triple::Pixel)
      return;
    DiagnoseAttrStageMismatch(AnnotationAttr, ST, {llvm::Triple::Pixel});
    break;
  default:
    llvm_unreachable("Unknown HLSLAnnotationAttr");
  }
}

void SemaHLSL::DiagnoseAttrStageMismatch(
    const Attr *A, llvm::Triple::EnvironmentType Stage,
    std::initializer_list<llvm::Triple::EnvironmentType> AllowedStages) {
  SmallVector<StringRef, 8> StageStrings;
  llvm::transform(AllowedStages, std::back_inserter(StageStrings),
                  [](llvm::Triple::EnvironmentType ST) {
                    return StringRef(
                        HLSLShaderAttr::ConvertEnvironmentTypeToStr(ST));
                  });
  Diag(A->getLoc(), diag::err_hlsl_attr_unsupported_in_stage)
      << A->getAttrName() << llvm::Triple::getEnvironmentTypeName(Stage)
      << (AllowedStages.size() != 1) << join(StageStrings, ", ");
}

template <CastKind Kind>
static void castVector(Sema &S, ExprResult &E, QualType &Ty, unsigned Sz) {
  if (const auto *VTy = Ty->getAs<VectorType>())
    Ty = VTy->getElementType();
  Ty = S.getASTContext().getExtVectorType(Ty, Sz);
  E = S.ImpCastExprToType(E.get(), Ty, Kind);
}

template <CastKind Kind>
static QualType castElement(Sema &S, ExprResult &E, QualType Ty) {
  E = S.ImpCastExprToType(E.get(), Ty, Kind);
  return Ty;
}

static QualType handleFloatVectorBinOpConversion(
    Sema &SemaRef, ExprResult &LHS, ExprResult &RHS, QualType LHSType,
    QualType RHSType, QualType LElTy, QualType RElTy, bool IsCompAssign) {
  bool LHSFloat = LElTy->isRealFloatingType();
  bool RHSFloat = RElTy->isRealFloatingType();

  if (LHSFloat && RHSFloat) {
    if (IsCompAssign ||
        SemaRef.getASTContext().getFloatingTypeOrder(LElTy, RElTy) > 0)
      return castElement<CK_FloatingCast>(SemaRef, RHS, LHSType);

    return castElement<CK_FloatingCast>(SemaRef, LHS, RHSType);
  }

  if (LHSFloat)
    return castElement<CK_IntegralToFloating>(SemaRef, RHS, LHSType);

  assert(RHSFloat);
  if (IsCompAssign)
    return castElement<clang::CK_FloatingToIntegral>(SemaRef, RHS, LHSType);

  return castElement<CK_IntegralToFloating>(SemaRef, LHS, RHSType);
}

static QualType handleIntegerVectorBinOpConversion(
    Sema &SemaRef, ExprResult &LHS, ExprResult &RHS, QualType LHSType,
    QualType RHSType, QualType LElTy, QualType RElTy, bool IsCompAssign) {

  int IntOrder = SemaRef.Context.getIntegerTypeOrder(LElTy, RElTy);
  bool LHSSigned = LElTy->hasSignedIntegerRepresentation();
  bool RHSSigned = RElTy->hasSignedIntegerRepresentation();
  auto &Ctx = SemaRef.getASTContext();

  // If both types have the same signedness, use the higher ranked type.
  if (LHSSigned == RHSSigned) {
    if (IsCompAssign || IntOrder >= 0)
      return castElement<CK_IntegralCast>(SemaRef, RHS, LHSType);

    return castElement<CK_IntegralCast>(SemaRef, LHS, RHSType);
  }

  // If the unsigned type has greater than or equal rank of the signed type, use
  // the unsigned type.
  if (IntOrder != (LHSSigned ? 1 : -1)) {
    if (IsCompAssign || RHSSigned)
      return castElement<CK_IntegralCast>(SemaRef, RHS, LHSType);
    return castElement<CK_IntegralCast>(SemaRef, LHS, RHSType);
  }

  // At this point the signed type has higher rank than the unsigned type, which
  // means it will be the same size or bigger. If the signed type is bigger, it
  // can represent all the values of the unsigned type, so select it.
  if (Ctx.getIntWidth(LElTy) != Ctx.getIntWidth(RElTy)) {
    if (IsCompAssign || LHSSigned)
      return castElement<CK_IntegralCast>(SemaRef, RHS, LHSType);
    return castElement<CK_IntegralCast>(SemaRef, LHS, RHSType);
  }

  // This is a bit of an odd duck case in HLSL. It shouldn't happen, but can due
  // to C/C++ leaking through. The place this happens today is long vs long
  // long. When arguments are vector<unsigned long, N> and vector<long long, N>,
  // the long long has higher rank than long even though they are the same size.

  // If this is a compound assignment cast the right hand side to the left hand
  // side's type.
  if (IsCompAssign)
    return castElement<CK_IntegralCast>(SemaRef, RHS, LHSType);

  // If this isn't a compound assignment we convert to unsigned long long.
  QualType ElTy = Ctx.getCorrespondingUnsignedType(LHSSigned ? LElTy : RElTy);
  QualType NewTy = Ctx.getExtVectorType(
      ElTy, RHSType->castAs<VectorType>()->getNumElements());
  (void)castElement<CK_IntegralCast>(SemaRef, RHS, NewTy);

  return castElement<CK_IntegralCast>(SemaRef, LHS, NewTy);
}

static CastKind getScalarCastKind(ASTContext &Ctx, QualType DestTy,
                                  QualType SrcTy) {
  if (DestTy->isRealFloatingType() && SrcTy->isRealFloatingType())
    return CK_FloatingCast;
  if (DestTy->isIntegralType(Ctx) && SrcTy->isIntegralType(Ctx))
    return CK_IntegralCast;
  if (DestTy->isRealFloatingType())
    return CK_IntegralToFloating;
  assert(SrcTy->isRealFloatingType() && DestTy->isIntegralType(Ctx));
  return CK_FloatingToIntegral;
}

QualType SemaHLSL::handleVectorBinOpConversion(ExprResult &LHS, ExprResult &RHS,
                                               QualType LHSType,
                                               QualType RHSType,
                                               bool IsCompAssign) {
  const auto *LVecTy = LHSType->getAs<VectorType>();
  const auto *RVecTy = RHSType->getAs<VectorType>();
  auto &Ctx = getASTContext();

  // If the LHS is not a vector and this is a compound assignment, we truncate
  // the argument to a scalar then convert it to the LHS's type.
  if (!LVecTy && IsCompAssign) {
    QualType RElTy = RHSType->castAs<VectorType>()->getElementType();
    RHS = SemaRef.ImpCastExprToType(RHS.get(), RElTy, CK_HLSLVectorTruncation);
    RHSType = RHS.get()->getType();
    if (Ctx.hasSameUnqualifiedType(LHSType, RHSType))
      return LHSType;
    RHS = SemaRef.ImpCastExprToType(RHS.get(), LHSType,
                                    getScalarCastKind(Ctx, LHSType, RHSType));
    return LHSType;
  }

  unsigned EndSz = std::numeric_limits<unsigned>::max();
  unsigned LSz = 0;
  if (LVecTy)
    LSz = EndSz = LVecTy->getNumElements();
  if (RVecTy)
    EndSz = std::min(RVecTy->getNumElements(), EndSz);
  assert(EndSz != std::numeric_limits<unsigned>::max() &&
         "one of the above should have had a value");

  // In a compound assignment, the left operand does not change type, the right
  // operand is converted to the type of the left operand.
  if (IsCompAssign && LSz != EndSz) {
    Diag(LHS.get()->getBeginLoc(),
         diag::err_hlsl_vector_compound_assignment_truncation)
        << LHSType << RHSType;
    return QualType();
  }

  if (RVecTy && RVecTy->getNumElements() > EndSz)
    castVector<CK_HLSLVectorTruncation>(SemaRef, RHS, RHSType, EndSz);
  if (!IsCompAssign && LVecTy && LVecTy->getNumElements() > EndSz)
    castVector<CK_HLSLVectorTruncation>(SemaRef, LHS, LHSType, EndSz);

  if (!RVecTy)
    castVector<CK_VectorSplat>(SemaRef, RHS, RHSType, EndSz);
  if (!IsCompAssign && !LVecTy)
    castVector<CK_VectorSplat>(SemaRef, LHS, LHSType, EndSz);

  // If we're at the same type after resizing we can stop here.
  if (Ctx.hasSameUnqualifiedType(LHSType, RHSType))
    return Ctx.getCommonSugaredType(LHSType, RHSType);

  QualType LElTy = LHSType->castAs<VectorType>()->getElementType();
  QualType RElTy = RHSType->castAs<VectorType>()->getElementType();

  // Handle conversion for floating point vectors.
  if (LElTy->isRealFloatingType() || RElTy->isRealFloatingType())
    return handleFloatVectorBinOpConversion(SemaRef, LHS, RHS, LHSType, RHSType,
                                            LElTy, RElTy, IsCompAssign);

  assert(LElTy->isIntegralType(Ctx) && RElTy->isIntegralType(Ctx) &&
         "HLSL Vectors can only contain integer or floating point types");
  return handleIntegerVectorBinOpConversion(SemaRef, LHS, RHS, LHSType, RHSType,
                                            LElTy, RElTy, IsCompAssign);
}

void SemaHLSL::emitLogicalOperatorFixIt(Expr *LHS, Expr *RHS,
                                        BinaryOperatorKind Opc) {
  assert((Opc == BO_LOr || Opc == BO_LAnd) &&
         "Called with non-logical operator");
  llvm::SmallVector<char, 256> Buff;
  llvm::raw_svector_ostream OS(Buff);
  PrintingPolicy PP(SemaRef.getLangOpts());
  StringRef NewFnName = Opc == BO_LOr ? "or" : "and";
  OS << NewFnName << "(";
  LHS->printPretty(OS, nullptr, PP);
  OS << ", ";
  RHS->printPretty(OS, nullptr, PP);
  OS << ")";
  SourceRange FullRange = SourceRange(LHS->getBeginLoc(), RHS->getEndLoc());
  SemaRef.Diag(LHS->getBeginLoc(), diag::note_function_suggestion)
      << NewFnName << FixItHint::CreateReplacement(FullRange, OS.str());
}

std::pair<IdentifierInfo *, bool>
SemaHLSL::ActOnStartRootSignatureDecl(StringRef Signature) {
  llvm::hash_code Hash = llvm::hash_value(Signature);
  std::string IdStr = "__hlsl_rootsig_decl_" + std::to_string(Hash);
  IdentifierInfo *DeclIdent = &(getASTContext().Idents.get(IdStr));

  // Check if we have already found a decl of the same name.
  LookupResult R(SemaRef, DeclIdent, SourceLocation(),
                 Sema::LookupOrdinaryName);
  bool Found = SemaRef.LookupQualifiedName(R, SemaRef.CurContext);
  return {DeclIdent, Found};
}

void SemaHLSL::ActOnFinishRootSignatureDecl(
    SourceLocation Loc, IdentifierInfo *DeclIdent,
<<<<<<< HEAD
    SmallVector<llvm::hlsl::rootsig::RootElement> &Elements) {
=======
    ArrayRef<hlsl::RootSignatureElement> RootElements) {

  if (handleRootSignatureElements(RootElements))
    return;

  SmallVector<llvm::hlsl::rootsig::RootElement> Elements;
  for (auto &RootSigElement : RootElements)
    Elements.push_back(RootSigElement.getElement());
>>>>>>> 10a576f7

  auto *SignatureDecl = HLSLRootSignatureDecl::Create(
      SemaRef.getASTContext(), /*DeclContext=*/SemaRef.CurContext, Loc,
      DeclIdent, SemaRef.getLangOpts().HLSLRootSigVer, Elements);

<<<<<<< HEAD
  if (handleRootSignatureDecl(SignatureDecl, Loc))
    return;

=======
>>>>>>> 10a576f7
  SignatureDecl->setImplicit();
  SemaRef.PushOnScopeChains(SignatureDecl, SemaRef.getCurScope());
}

<<<<<<< HEAD
bool SemaHLSL::handleRootSignatureDecl(HLSLRootSignatureDecl *D,
                                       SourceLocation Loc) {
  // The following conducts analysis on resource ranges to detect and report
  // any overlaps in resource ranges.
  //
  // A resource range overlaps with another resource range if they have:
  // - equivalent ResourceClass (SRV, UAV, CBuffer, Sampler)
  // - equivalent resource space
  // - overlapping visbility
  //
  // The following algorithm is implemented in the following steps:
  //
  // 1. Collect RangeInfo from relevant RootElements:
  //   - RangeInfo will retain the interval, ResourceClass, Space and Visibility
  // 2. Sort the RangeInfo's such that they are grouped together by
  //  ResourceClass and Space (GroupT defined below)
  // 3. Iterate through the collected RangeInfos by their groups
  //   - For each group we will have a ResourceRange for each visibility
  //   - As we iterate through we will:
  //      A: Insert the current RangeInfo into the corresponding Visibility
  //   ResourceRange
  //      B: Check for overlap with any overlapping Visibility ResourceRange
  using RangeInfo = llvm::hlsl::rootsig::RangeInfo;
  using ResourceRange = llvm::hlsl::rootsig::ResourceRange;
  using GroupT = std::pair<ResourceClass, /*Space*/ uint32_t>;

  // 1. Collect RangeInfos
  llvm::SmallVector<RangeInfo> Infos;
  for (const llvm::hlsl::rootsig::RootElement &Elem : D->getRootElements()) {
=======
bool SemaHLSL::handleRootSignatureElements(
    ArrayRef<hlsl::RootSignatureElement> Elements) {
  // Define some common error handling functions
  bool HadError = false;
  auto ReportError = [this, &HadError](SourceLocation Loc, uint32_t LowerBound,
                                       uint32_t UpperBound) {
    HadError = true;
    this->Diag(Loc, diag::err_hlsl_invalid_rootsig_value)
        << LowerBound << UpperBound;
  };

  auto ReportFloatError = [this, &HadError](SourceLocation Loc,
                                            float LowerBound,
                                            float UpperBound) {
    HadError = true;
    this->Diag(Loc, diag::err_hlsl_invalid_rootsig_value)
        << llvm::formatv("{0:f}", LowerBound).sstr<6>()
        << llvm::formatv("{0:f}", UpperBound).sstr<6>();
  };

  auto VerifyRegister = [ReportError](SourceLocation Loc, uint32_t Register) {
    if (!llvm::hlsl::rootsig::verifyRegisterValue(Register))
      ReportError(Loc, 0, 0xfffffffe);
  };

  auto VerifySpace = [ReportError](SourceLocation Loc, uint32_t Space) {
    if (!llvm::hlsl::rootsig::verifyRegisterSpace(Space))
      ReportError(Loc, 0, 0xffffffef);
  };

  const uint32_t Version =
      llvm::to_underlying(SemaRef.getLangOpts().HLSLRootSigVer);
  const uint32_t VersionEnum = Version - 1;
  auto ReportFlagError = [this, &HadError, VersionEnum](SourceLocation Loc) {
    HadError = true;
    this->Diag(Loc, diag::err_hlsl_invalid_rootsig_flag)
        << /*version minor*/ VersionEnum;
  };

  // Iterate through the elements and do basic validations
  for (const hlsl::RootSignatureElement &RootSigElem : Elements) {
    SourceLocation Loc = RootSigElem.getLocation();
    const llvm::hlsl::rootsig::RootElement &Elem = RootSigElem.getElement();
    if (const auto *Descriptor =
            std::get_if<llvm::hlsl::rootsig::RootDescriptor>(&Elem)) {
      VerifyRegister(Loc, Descriptor->Reg.Number);
      VerifySpace(Loc, Descriptor->Space);

      if (!llvm::hlsl::rootsig::verifyRootDescriptorFlag(
              Version, llvm::to_underlying(Descriptor->Flags)))
        ReportFlagError(Loc);
    } else if (const auto *Constants =
                   std::get_if<llvm::hlsl::rootsig::RootConstants>(&Elem)) {
      VerifyRegister(Loc, Constants->Reg.Number);
      VerifySpace(Loc, Constants->Space);
    } else if (const auto *Sampler =
                   std::get_if<llvm::hlsl::rootsig::StaticSampler>(&Elem)) {
      VerifyRegister(Loc, Sampler->Reg.Number);
      VerifySpace(Loc, Sampler->Space);

      assert(!std::isnan(Sampler->MaxLOD) && !std::isnan(Sampler->MinLOD) &&
             "By construction, parseFloatParam can't produce a NaN from a "
             "float_literal token");

      if (!llvm::hlsl::rootsig::verifyMaxAnisotropy(Sampler->MaxAnisotropy))
        ReportError(Loc, 0, 16);
      if (!llvm::hlsl::rootsig::verifyMipLODBias(Sampler->MipLODBias))
        ReportFloatError(Loc, -16.f, 15.99);
    } else if (const auto *Clause =
                   std::get_if<llvm::hlsl::rootsig::DescriptorTableClause>(
                       &Elem)) {
      VerifyRegister(Loc, Clause->Reg.Number);
      VerifySpace(Loc, Clause->Space);

      if (!llvm::hlsl::rootsig::verifyNumDescriptors(Clause->NumDescriptors)) {
        // NumDescriptor could techincally be ~0u but that is reserved for
        // unbounded, so the diagnostic will not report that as a valid int
        // value
        ReportError(Loc, 1, 0xfffffffe);
      }

      if (!llvm::hlsl::rootsig::verifyDescriptorRangeFlag(
              Version, llvm::to_underlying(Clause->Type),
              llvm::to_underlying(Clause->Flags)))
        ReportFlagError(Loc);
    }
  }

  using RangeInfo = llvm::hlsl::rootsig::RangeInfo;
  using OverlappingRanges = llvm::hlsl::rootsig::OverlappingRanges;
  using InfoPairT = std::pair<RangeInfo, const hlsl::RootSignatureElement *>;

  // 1. Collect RangeInfos
  llvm::SmallVector<InfoPairT> InfoPairs;
  for (const hlsl::RootSignatureElement &RootSigElem : Elements) {
    const llvm::hlsl::rootsig::RootElement &Elem = RootSigElem.getElement();
>>>>>>> 10a576f7
    if (const auto *Descriptor =
            std::get_if<llvm::hlsl::rootsig::RootDescriptor>(&Elem)) {
      RangeInfo Info;
      Info.LowerBound = Descriptor->Reg.Number;
      Info.UpperBound = Info.LowerBound; // use inclusive ranges []

      Info.Class =
          llvm::dxil::ResourceClass(llvm::to_underlying(Descriptor->Type));
      Info.Space = Descriptor->Space;
      Info.Visibility = Descriptor->Visibility;
<<<<<<< HEAD
      Infos.push_back(Info);
=======

      InfoPairs.push_back({Info, &RootSigElem});
>>>>>>> 10a576f7
    } else if (const auto *Constants =
                   std::get_if<llvm::hlsl::rootsig::RootConstants>(&Elem)) {
      RangeInfo Info;
      Info.LowerBound = Constants->Reg.Number;
      Info.UpperBound = Info.LowerBound; // use inclusive ranges []

      Info.Class = llvm::dxil::ResourceClass::CBuffer;
      Info.Space = Constants->Space;
      Info.Visibility = Constants->Visibility;
<<<<<<< HEAD
      Infos.push_back(Info);
=======

      InfoPairs.push_back({Info, &RootSigElem});
>>>>>>> 10a576f7
    } else if (const auto *Sampler =
                   std::get_if<llvm::hlsl::rootsig::StaticSampler>(&Elem)) {
      RangeInfo Info;
      Info.LowerBound = Sampler->Reg.Number;
      Info.UpperBound = Info.LowerBound; // use inclusive ranges []

      Info.Class = llvm::dxil::ResourceClass::Sampler;
      Info.Space = Sampler->Space;
      Info.Visibility = Sampler->Visibility;
<<<<<<< HEAD
      Infos.push_back(Info);
=======

      InfoPairs.push_back({Info, &RootSigElem});
>>>>>>> 10a576f7
    } else if (const auto *Clause =
                   std::get_if<llvm::hlsl::rootsig::DescriptorTableClause>(
                       &Elem)) {
      RangeInfo Info;
      Info.LowerBound = Clause->Reg.Number;
<<<<<<< HEAD
      assert(0 < Clause->NumDescriptors && "Verified as part of TODO(#129940)");
=======
      // Relevant error will have already been reported above and needs to be
      // fixed before we can conduct range analysis, so shortcut error return
      if (Clause->NumDescriptors == 0)
        return true;
>>>>>>> 10a576f7
      Info.UpperBound = Clause->NumDescriptors == RangeInfo::Unbounded
                            ? RangeInfo::Unbounded
                            : Info.LowerBound + Clause->NumDescriptors -
                                  1; // use inclusive ranges []

      Info.Class = Clause->Type;
      Info.Space = Clause->Space;
<<<<<<< HEAD
      // Note: Clause does not hold the visibility this will need to
      Infos.push_back(Info);
=======

      // Note: Clause does not hold the visibility this will need to
      InfoPairs.push_back({Info, &RootSigElem});
>>>>>>> 10a576f7
    } else if (const auto *Table =
                   std::get_if<llvm::hlsl::rootsig::DescriptorTable>(&Elem)) {
      // Table holds the Visibility of all owned Clauses in Table, so iterate
      // owned Clauses and update their corresponding RangeInfo
<<<<<<< HEAD
      assert(Table->NumClauses <= Infos.size() && "RootElement");
      // The last Table->NumClauses elements of Infos are the owned Clauses
      // generated RangeInfo
      auto TableInfos =
          MutableArrayRef<RangeInfo>(Infos).take_back(Table->NumClauses);
      for (RangeInfo &Info : TableInfos)
        Info.Visibility = Table->Visibility;
    }
  }

  // 2. Sort the RangeInfo's by their GroupT to form groupings
  std::sort(Infos.begin(), Infos.end(), [](RangeInfo A, RangeInfo B) {
    return std::tie(A.Class, A.Space) < std::tie(B.Class, B.Space);
  });

  // 3. First we will init our state to track:
  if (Infos.size() == 0)
    return false; // No ranges to overlap
  GroupT CurGroup = {Infos[0].Class, Infos[0].Space};
  bool HadOverlap = false;

  // Create a ResourceRange for each Visibility
  ResourceRange::MapT::Allocator Allocator;
  std::array<ResourceRange, 8> Ranges = {
      ResourceRange(Allocator), // All
      ResourceRange(Allocator), // Vertex
      ResourceRange(Allocator), // Hull
      ResourceRange(Allocator), // Domain
      ResourceRange(Allocator), // Geometry
      ResourceRange(Allocator), // Pixel
      ResourceRange(Allocator), // Amplification
      ResourceRange(Allocator), // Mesh
  };

  // Reset the ResourceRanges for when we iterate through a new group
  auto ClearRanges = [&Ranges]() {
    for (ResourceRange &Range : Ranges)
      Range.clear();
  };

  // Helper to report diagnostics
  auto ReportOverlap = [this, Loc, &HadOverlap](const RangeInfo *Info,
                                                const RangeInfo *OInfo) {
    HadOverlap = true;
    auto CommonVis = Info->Visibility == llvm::dxbc::ShaderVisibility::All
                         ? OInfo->Visibility
                         : Info->Visibility;
    this->Diag(Loc, diag::err_hlsl_resource_range_overlap)
=======
      assert(Table->NumClauses <= InfoPairs.size() && "RootElement");
      // The last Table->NumClauses elements of Infos are the owned Clauses
      // generated RangeInfo
      auto TableInfos =
          MutableArrayRef<InfoPairT>(InfoPairs).take_back(Table->NumClauses);
      for (InfoPairT &Pair : TableInfos)
        Pair.first.Visibility = Table->Visibility;
    }
  }

  // 2. Sort with the RangeInfo <operator to prepare it for findOverlapping
  llvm::sort(InfoPairs,
             [](InfoPairT A, InfoPairT B) { return A.first < B.first; });

  llvm::SmallVector<RangeInfo> Infos;
  for (const InfoPairT &Pair : InfoPairs)
    Infos.push_back(Pair.first);

  // Helpers to report diagnostics
  uint32_t DuplicateCounter = 0;
  using ElemPair = std::pair<const hlsl::RootSignatureElement *,
                             const hlsl::RootSignatureElement *>;
  auto GetElemPair = [&Infos, &InfoPairs, &DuplicateCounter](
                         OverlappingRanges Overlap) -> ElemPair {
    // Given we sorted the InfoPairs (and by implication) Infos, and,
    // that Overlap.B is the item retrieved from the ResourceRange. Then it is
    // guarenteed that Overlap.B <= Overlap.A.
    //
    // So we will find Overlap.B first and then continue to find Overlap.A
    // after
    auto InfoB = std::lower_bound(Infos.begin(), Infos.end(), *Overlap.B);
    auto DistB = std::distance(Infos.begin(), InfoB);
    auto PairB = InfoPairs.begin();
    std::advance(PairB, DistB);

    auto InfoA = std::lower_bound(InfoB, Infos.end(), *Overlap.A);
    // Similarily, from the property that we have sorted the RangeInfos,
    // all duplicates will be processed one after the other. So
    // DuplicateCounter can be re-used for each set of duplicates we
    // encounter as we handle incoming errors
    DuplicateCounter = InfoA == InfoB ? DuplicateCounter + 1 : 0;
    auto DistA = std::distance(InfoB, InfoA) + DuplicateCounter;
    auto PairA = PairB;
    std::advance(PairA, DistA);

    return {PairA->second, PairB->second};
  };

  auto ReportOverlap = [this, &GetElemPair](OverlappingRanges Overlap) {
    auto Pair = GetElemPair(Overlap);
    const RangeInfo *Info = Overlap.A;
    const hlsl::RootSignatureElement *Elem = Pair.first;
    const RangeInfo *OInfo = Overlap.B;

    auto CommonVis = Info->Visibility == llvm::dxbc::ShaderVisibility::All
                         ? OInfo->Visibility
                         : Info->Visibility;
    this->Diag(Elem->getLocation(), diag::err_hlsl_resource_range_overlap)
>>>>>>> 10a576f7
        << llvm::to_underlying(Info->Class) << Info->LowerBound
        << /*unbounded=*/(Info->UpperBound == RangeInfo::Unbounded)
        << Info->UpperBound << llvm::to_underlying(OInfo->Class)
        << OInfo->LowerBound
        << /*unbounded=*/(OInfo->UpperBound == RangeInfo::Unbounded)
        << OInfo->UpperBound << Info->Space << CommonVis;
<<<<<<< HEAD
  };

  // 3: Iterate through collected RangeInfos
  for (const RangeInfo &Info : Infos) {
    GroupT InfoGroup = {Info.Class, Info.Space};
    // Reset our ResourceRanges when we enter a new group
    if (CurGroup != InfoGroup) {
      ClearRanges();
      CurGroup = InfoGroup;
    }

    // 3A: Insert range info into corresponding Visibility ResourceRange
    ResourceRange &VisRange = Ranges[llvm::to_underlying(Info.Visibility)];
    if (std::optional<const RangeInfo *> Overlapping = VisRange.insert(Info))
      ReportOverlap(&Info, Overlapping.value());

    // 3B: Check for overlap in all overlapping Visibility ResourceRanges
    //
    // If the range that we are inserting has ShaderVisiblity::All it needs to
    // check for an overlap in all other visibility types as well.
    // Otherwise, the range that is inserted needs to check that it does not
    // overlap with ShaderVisibility::All.
    //
    // OverlapRanges will be an ArrayRef to all non-all visibility
    // ResourceRanges in the former case and it will be an ArrayRef to just the
    // all visiblity ResourceRange in the latter case.
    ArrayRef<ResourceRange> OverlapRanges =
        Info.Visibility == llvm::dxbc::ShaderVisibility::All
            ? ArrayRef<ResourceRange>{Ranges}.drop_front()
            : ArrayRef<ResourceRange>{Ranges}.take_front();

    for (const ResourceRange &Range : OverlapRanges)
      if (std::optional<const RangeInfo *> Overlapping =
              Range.getOverlapping(Info))
        ReportOverlap(&Info, Overlapping.value());
  }

  return HadOverlap;
=======

    const hlsl::RootSignatureElement *OElem = Pair.second;
    this->Diag(OElem->getLocation(), diag::note_hlsl_resource_range_here);
  };

  // 3. Invoke find overlapping ranges
  llvm::SmallVector<OverlappingRanges> Overlaps =
      llvm::hlsl::rootsig::findOverlappingRanges(Infos);
  for (OverlappingRanges Overlap : Overlaps)
    ReportOverlap(Overlap);

  return Overlaps.size() != 0;
>>>>>>> 10a576f7
}

void SemaHLSL::handleRootSignatureAttr(Decl *D, const ParsedAttr &AL) {
  if (AL.getNumArgs() != 1) {
    Diag(AL.getLoc(), diag::err_attribute_wrong_number_arguments) << AL << 1;
    return;
  }

  IdentifierInfo *Ident = AL.getArgAsIdent(0)->getIdentifierInfo();
  if (auto *RS = D->getAttr<RootSignatureAttr>()) {
    if (RS->getSignatureIdent() != Ident) {
      Diag(AL.getLoc(), diag::err_disallowed_duplicate_attribute) << RS;
      return;
    }

    Diag(AL.getLoc(), diag::warn_duplicate_attribute_exact) << RS;
    return;
  }

  LookupResult R(SemaRef, Ident, SourceLocation(), Sema::LookupOrdinaryName);
  if (SemaRef.LookupQualifiedName(R, D->getDeclContext()))
    if (auto *SignatureDecl =
            dyn_cast<HLSLRootSignatureDecl>(R.getFoundDecl())) {
      D->addAttr(::new (getASTContext()) RootSignatureAttr(
          getASTContext(), AL, Ident, SignatureDecl));
    }
}

void SemaHLSL::handleNumThreadsAttr(Decl *D, const ParsedAttr &AL) {
  llvm::VersionTuple SMVersion =
      getASTContext().getTargetInfo().getTriple().getOSVersion();
  bool IsDXIL = getASTContext().getTargetInfo().getTriple().getArch() ==
                llvm::Triple::dxil;

  uint32_t ZMax = 1024;
  uint32_t ThreadMax = 1024;
  if (IsDXIL && SMVersion.getMajor() <= 4) {
    ZMax = 1;
    ThreadMax = 768;
  } else if (IsDXIL && SMVersion.getMajor() == 5) {
    ZMax = 64;
    ThreadMax = 1024;
  }

  uint32_t X;
  if (!SemaRef.checkUInt32Argument(AL, AL.getArgAsExpr(0), X))
    return;
  if (X > 1024) {
    Diag(AL.getArgAsExpr(0)->getExprLoc(),
         diag::err_hlsl_numthreads_argument_oor)
        << 0 << 1024;
    return;
  }
  uint32_t Y;
  if (!SemaRef.checkUInt32Argument(AL, AL.getArgAsExpr(1), Y))
    return;
  if (Y > 1024) {
    Diag(AL.getArgAsExpr(1)->getExprLoc(),
         diag::err_hlsl_numthreads_argument_oor)
        << 1 << 1024;
    return;
  }
  uint32_t Z;
  if (!SemaRef.checkUInt32Argument(AL, AL.getArgAsExpr(2), Z))
    return;
  if (Z > ZMax) {
    SemaRef.Diag(AL.getArgAsExpr(2)->getExprLoc(),
                 diag::err_hlsl_numthreads_argument_oor)
        << 2 << ZMax;
    return;
  }

  if (X * Y * Z > ThreadMax) {
    Diag(AL.getLoc(), diag::err_hlsl_numthreads_invalid) << ThreadMax;
    return;
  }

  HLSLNumThreadsAttr *NewAttr = mergeNumThreadsAttr(D, AL, X, Y, Z);
  if (NewAttr)
    D->addAttr(NewAttr);
}

static bool isValidWaveSizeValue(unsigned Value) {
  return llvm::isPowerOf2_32(Value) && Value >= 4 && Value <= 128;
}

void SemaHLSL::handleWaveSizeAttr(Decl *D, const ParsedAttr &AL) {
  // validate that the wavesize argument is a power of 2 between 4 and 128
  // inclusive
  unsigned SpelledArgsCount = AL.getNumArgs();
  if (SpelledArgsCount == 0 || SpelledArgsCount > 3)
    return;

  uint32_t Min;
  if (!SemaRef.checkUInt32Argument(AL, AL.getArgAsExpr(0), Min))
    return;

  uint32_t Max = 0;
  if (SpelledArgsCount > 1 &&
      !SemaRef.checkUInt32Argument(AL, AL.getArgAsExpr(1), Max))
    return;

  uint32_t Preferred = 0;
  if (SpelledArgsCount > 2 &&
      !SemaRef.checkUInt32Argument(AL, AL.getArgAsExpr(2), Preferred))
    return;

  if (SpelledArgsCount > 2) {
    if (!isValidWaveSizeValue(Preferred)) {
      Diag(AL.getArgAsExpr(2)->getExprLoc(),
           diag::err_attribute_power_of_two_in_range)
          << AL << llvm::dxil::MinWaveSize << llvm::dxil::MaxWaveSize
          << Preferred;
      return;
    }
    // Preferred not in range.
    if (Preferred < Min || Preferred > Max) {
      Diag(AL.getArgAsExpr(2)->getExprLoc(),
           diag::err_attribute_power_of_two_in_range)
          << AL << Min << Max << Preferred;
      return;
    }
  } else if (SpelledArgsCount > 1) {
    if (!isValidWaveSizeValue(Max)) {
      Diag(AL.getArgAsExpr(1)->getExprLoc(),
           diag::err_attribute_power_of_two_in_range)
          << AL << llvm::dxil::MinWaveSize << llvm::dxil::MaxWaveSize << Max;
      return;
    }
    if (Max < Min) {
      Diag(AL.getLoc(), diag::err_attribute_argument_invalid) << AL << 1;
      return;
    } else if (Max == Min) {
      Diag(AL.getLoc(), diag::warn_attr_min_eq_max) << AL;
    }
  } else {
    if (!isValidWaveSizeValue(Min)) {
      Diag(AL.getArgAsExpr(0)->getExprLoc(),
           diag::err_attribute_power_of_two_in_range)
          << AL << llvm::dxil::MinWaveSize << llvm::dxil::MaxWaveSize << Min;
      return;
    }
  }

  HLSLWaveSizeAttr *NewAttr =
      mergeWaveSizeAttr(D, AL, Min, Max, Preferred, SpelledArgsCount);
  if (NewAttr)
    D->addAttr(NewAttr);
}

void SemaHLSL::handleVkExtBuiltinInputAttr(Decl *D, const ParsedAttr &AL) {
  uint32_t ID;
  if (!SemaRef.checkUInt32Argument(AL, AL.getArgAsExpr(0), ID))
    return;
  D->addAttr(::new (getASTContext())
                 HLSLVkExtBuiltinInputAttr(getASTContext(), AL, ID));
}

void SemaHLSL::handleVkConstantIdAttr(Decl *D, const ParsedAttr &AL) {
  uint32_t Id;
  if (!SemaRef.checkUInt32Argument(AL, AL.getArgAsExpr(0), Id))
    return;
  HLSLVkConstantIdAttr *NewAttr = mergeVkConstantIdAttr(D, AL, Id);
  if (NewAttr)
    D->addAttr(NewAttr);
}

bool SemaHLSL::diagnoseInputIDType(QualType T, const ParsedAttr &AL) {
  const auto *VT = T->getAs<VectorType>();

  if (!T->hasUnsignedIntegerRepresentation() ||
      (VT && VT->getNumElements() > 3)) {
    Diag(AL.getLoc(), diag::err_hlsl_attr_invalid_type)
        << AL << "uint/uint2/uint3";
    return false;
  }

  return true;
}

void SemaHLSL::handleSV_DispatchThreadIDAttr(Decl *D, const ParsedAttr &AL) {
  auto *VD = cast<ValueDecl>(D);
  if (!diagnoseInputIDType(VD->getType(), AL))
    return;

  D->addAttr(::new (getASTContext())
                 HLSLSV_DispatchThreadIDAttr(getASTContext(), AL));
}

bool SemaHLSL::diagnosePositionType(QualType T, const ParsedAttr &AL) {
  const auto *VT = T->getAs<VectorType>();

  if (!T->hasFloatingRepresentation() || (VT && VT->getNumElements() > 4)) {
    Diag(AL.getLoc(), diag::err_hlsl_attr_invalid_type)
        << AL << "float/float1/float2/float3/float4";
    return false;
  }

  return true;
}

void SemaHLSL::handleSV_PositionAttr(Decl *D, const ParsedAttr &AL) {
  auto *VD = cast<ValueDecl>(D);
  if (!diagnosePositionType(VD->getType(), AL))
    return;

  D->addAttr(::new (getASTContext()) HLSLSV_PositionAttr(getASTContext(), AL));
}

void SemaHLSL::handleSV_GroupThreadIDAttr(Decl *D, const ParsedAttr &AL) {
  auto *VD = cast<ValueDecl>(D);
  if (!diagnoseInputIDType(VD->getType(), AL))
    return;

  D->addAttr(::new (getASTContext())
                 HLSLSV_GroupThreadIDAttr(getASTContext(), AL));
}

void SemaHLSL::handleSV_GroupIDAttr(Decl *D, const ParsedAttr &AL) {
  auto *VD = cast<ValueDecl>(D);
  if (!diagnoseInputIDType(VD->getType(), AL))
    return;

  D->addAttr(::new (getASTContext()) HLSLSV_GroupIDAttr(getASTContext(), AL));
}

void SemaHLSL::handlePackOffsetAttr(Decl *D, const ParsedAttr &AL) {
  if (!isa<VarDecl>(D) || !isa<HLSLBufferDecl>(D->getDeclContext())) {
    Diag(AL.getLoc(), diag::err_hlsl_attr_invalid_ast_node)
        << AL << "shader constant in a constant buffer";
    return;
  }

  uint32_t SubComponent;
  if (!SemaRef.checkUInt32Argument(AL, AL.getArgAsExpr(0), SubComponent))
    return;
  uint32_t Component;
  if (!SemaRef.checkUInt32Argument(AL, AL.getArgAsExpr(1), Component))
    return;

  QualType T = cast<VarDecl>(D)->getType().getCanonicalType();
  // Check if T is an array or struct type.
  // TODO: mark matrix type as aggregate type.
  bool IsAggregateTy = (T->isArrayType() || T->isStructureType());

  // Check Component is valid for T.
  if (Component) {
    unsigned Size = getASTContext().getTypeSize(T);
    if (IsAggregateTy || Size > 128) {
      Diag(AL.getLoc(), diag::err_hlsl_packoffset_cross_reg_boundary);
      return;
    } else {
      // Make sure Component + sizeof(T) <= 4.
      if ((Component * 32 + Size) > 128) {
        Diag(AL.getLoc(), diag::err_hlsl_packoffset_cross_reg_boundary);
        return;
      }
      QualType EltTy = T;
      if (const auto *VT = T->getAs<VectorType>())
        EltTy = VT->getElementType();
      unsigned Align = getASTContext().getTypeAlign(EltTy);
      if (Align > 32 && Component == 1) {
        // NOTE: Component 3 will hit err_hlsl_packoffset_cross_reg_boundary.
        // So we only need to check Component 1 here.
        Diag(AL.getLoc(), diag::err_hlsl_packoffset_alignment_mismatch)
            << Align << EltTy;
        return;
      }
    }
  }

  D->addAttr(::new (getASTContext()) HLSLPackOffsetAttr(
      getASTContext(), AL, SubComponent, Component));
}

void SemaHLSL::handleShaderAttr(Decl *D, const ParsedAttr &AL) {
  StringRef Str;
  SourceLocation ArgLoc;
  if (!SemaRef.checkStringLiteralArgumentAttr(AL, 0, Str, &ArgLoc))
    return;

  llvm::Triple::EnvironmentType ShaderType;
  if (!HLSLShaderAttr::ConvertStrToEnvironmentType(Str, ShaderType)) {
    Diag(AL.getLoc(), diag::warn_attribute_type_not_supported)
        << AL << Str << ArgLoc;
    return;
  }

  // FIXME: check function match the shader stage.

  HLSLShaderAttr *NewAttr = mergeShaderAttr(D, AL, ShaderType);
  if (NewAttr)
    D->addAttr(NewAttr);
}

bool clang::CreateHLSLAttributedResourceType(
    Sema &S, QualType Wrapped, ArrayRef<const Attr *> AttrList,
    QualType &ResType, HLSLAttributedResourceLocInfo *LocInfo) {
  assert(AttrList.size() && "expected list of resource attributes");

  QualType ContainedTy = QualType();
  TypeSourceInfo *ContainedTyInfo = nullptr;
  SourceLocation LocBegin = AttrList[0]->getRange().getBegin();
  SourceLocation LocEnd = AttrList[0]->getRange().getEnd();

  HLSLAttributedResourceType::Attributes ResAttrs;

  bool HasResourceClass = false;
  for (const Attr *A : AttrList) {
    if (!A)
      continue;
    LocEnd = A->getRange().getEnd();
    switch (A->getKind()) {
    case attr::HLSLResourceClass: {
      ResourceClass RC = cast<HLSLResourceClassAttr>(A)->getResourceClass();
      if (HasResourceClass) {
        S.Diag(A->getLocation(), ResAttrs.ResourceClass == RC
                                     ? diag::warn_duplicate_attribute_exact
                                     : diag::warn_duplicate_attribute)
            << A;
        return false;
      }
      ResAttrs.ResourceClass = RC;
      HasResourceClass = true;
      break;
    }
    case attr::HLSLROV:
      if (ResAttrs.IsROV) {
        S.Diag(A->getLocation(), diag::warn_duplicate_attribute_exact) << A;
        return false;
      }
      ResAttrs.IsROV = true;
      break;
    case attr::HLSLRawBuffer:
      if (ResAttrs.RawBuffer) {
        S.Diag(A->getLocation(), diag::warn_duplicate_attribute_exact) << A;
        return false;
      }
      ResAttrs.RawBuffer = true;
      break;
    case attr::HLSLContainedType: {
      const HLSLContainedTypeAttr *CTAttr = cast<HLSLContainedTypeAttr>(A);
      QualType Ty = CTAttr->getType();
      if (!ContainedTy.isNull()) {
        S.Diag(A->getLocation(), ContainedTy == Ty
                                     ? diag::warn_duplicate_attribute_exact
                                     : diag::warn_duplicate_attribute)
            << A;
        return false;
      }
      ContainedTy = Ty;
      ContainedTyInfo = CTAttr->getTypeLoc();
      break;
    }
    default:
      llvm_unreachable("unhandled resource attribute type");
    }
  }

  if (!HasResourceClass) {
    S.Diag(AttrList.back()->getRange().getEnd(),
           diag::err_hlsl_missing_resource_class);
    return false;
  }

  ResType = S.getASTContext().getHLSLAttributedResourceType(
      Wrapped, ContainedTy, ResAttrs);

  if (LocInfo && ContainedTyInfo) {
    LocInfo->Range = SourceRange(LocBegin, LocEnd);
    LocInfo->ContainedTyInfo = ContainedTyInfo;
  }
  return true;
}

// Validates and creates an HLSL attribute that is applied as type attribute on
// HLSL resource. The attributes are collected in HLSLResourcesTypeAttrs and at
// the end of the declaration they are applied to the declaration type by
// wrapping it in HLSLAttributedResourceType.
bool SemaHLSL::handleResourceTypeAttr(QualType T, const ParsedAttr &AL) {
  // only allow resource type attributes on intangible types
  if (!T->isHLSLResourceType()) {
    Diag(AL.getLoc(), diag::err_hlsl_attribute_needs_intangible_type)
        << AL << getASTContext().HLSLResourceTy;
    return false;
  }

  // validate number of arguments
  if (!AL.checkExactlyNumArgs(SemaRef, AL.getMinArgs()))
    return false;

  Attr *A = nullptr;

  AttributeCommonInfo ACI(
      AL.getLoc(), AttributeScopeInfo(AL.getScopeName(), AL.getScopeLoc()),
      AttributeCommonInfo::NoSemaHandlerAttribute,
      {
          AttributeCommonInfo::AS_CXX11, 0, false /*IsAlignas*/,
          false /*IsRegularKeywordAttribute*/
      });

  switch (AL.getKind()) {
  case ParsedAttr::AT_HLSLResourceClass: {
    if (!AL.isArgIdent(0)) {
      Diag(AL.getLoc(), diag::err_attribute_argument_type)
          << AL << AANT_ArgumentIdentifier;
      return false;
    }

    IdentifierLoc *Loc = AL.getArgAsIdent(0);
    StringRef Identifier = Loc->getIdentifierInfo()->getName();
    SourceLocation ArgLoc = Loc->getLoc();

    // Validate resource class value
    ResourceClass RC;
    if (!HLSLResourceClassAttr::ConvertStrToResourceClass(Identifier, RC)) {
      Diag(ArgLoc, diag::warn_attribute_type_not_supported)
          << "ResourceClass" << Identifier;
      return false;
    }
    A = HLSLResourceClassAttr::Create(getASTContext(), RC, ACI);
    break;
  }

  case ParsedAttr::AT_HLSLROV:
    A = HLSLROVAttr::Create(getASTContext(), ACI);
    break;

  case ParsedAttr::AT_HLSLRawBuffer:
    A = HLSLRawBufferAttr::Create(getASTContext(), ACI);
    break;

  case ParsedAttr::AT_HLSLContainedType: {
    if (AL.getNumArgs() != 1 && !AL.hasParsedType()) {
      Diag(AL.getLoc(), diag::err_attribute_wrong_number_arguments) << AL << 1;
      return false;
    }

    TypeSourceInfo *TSI = nullptr;
    QualType QT = SemaRef.GetTypeFromParser(AL.getTypeArg(), &TSI);
    assert(TSI && "no type source info for attribute argument");
    if (SemaRef.RequireCompleteType(TSI->getTypeLoc().getBeginLoc(), QT,
                                    diag::err_incomplete_type))
      return false;
    A = HLSLContainedTypeAttr::Create(getASTContext(), TSI, ACI);
    break;
  }

  default:
    llvm_unreachable("unhandled HLSL attribute");
  }

  HLSLResourcesTypeAttrs.emplace_back(A);
  return true;
}

// Combines all resource type attributes and creates HLSLAttributedResourceType.
QualType SemaHLSL::ProcessResourceTypeAttributes(QualType CurrentType) {
  if (!HLSLResourcesTypeAttrs.size())
    return CurrentType;

  QualType QT = CurrentType;
  HLSLAttributedResourceLocInfo LocInfo;
  if (CreateHLSLAttributedResourceType(SemaRef, CurrentType,
                                       HLSLResourcesTypeAttrs, QT, &LocInfo)) {
    const HLSLAttributedResourceType *RT =
        cast<HLSLAttributedResourceType>(QT.getTypePtr());

    // Temporarily store TypeLoc information for the new type.
    // It will be transferred to HLSLAttributesResourceTypeLoc
    // shortly after the type is created by TypeSpecLocFiller which
    // will call the TakeLocForHLSLAttribute method below.
    LocsForHLSLAttributedResources.insert(std::pair(RT, LocInfo));
  }
  HLSLResourcesTypeAttrs.clear();
  return QT;
}

// Returns source location for the HLSLAttributedResourceType
HLSLAttributedResourceLocInfo
SemaHLSL::TakeLocForHLSLAttribute(const HLSLAttributedResourceType *RT) {
  HLSLAttributedResourceLocInfo LocInfo = {};
  auto I = LocsForHLSLAttributedResources.find(RT);
  if (I != LocsForHLSLAttributedResources.end()) {
    LocInfo = I->second;
    LocsForHLSLAttributedResources.erase(I);
    return LocInfo;
  }
  LocInfo.Range = SourceRange();
  return LocInfo;
}

// Walks though the global variable declaration, collects all resource binding
// requirements and adds them to Bindings
void SemaHLSL::collectResourceBindingsOnUserRecordDecl(const VarDecl *VD,
                                                       const RecordType *RT) {
  const RecordDecl *RD = RT->getDecl();
  for (FieldDecl *FD : RD->fields()) {
    const Type *Ty = FD->getType()->getUnqualifiedDesugaredType();

    // Unwrap arrays
    // FIXME: Calculate array size while unwrapping
    assert(!Ty->isIncompleteArrayType() &&
           "incomplete arrays inside user defined types are not supported");
    while (Ty->isConstantArrayType()) {
      const ConstantArrayType *CAT = cast<ConstantArrayType>(Ty);
      Ty = CAT->getElementType()->getUnqualifiedDesugaredType();
    }

    if (!Ty->isRecordType())
      continue;

    if (const HLSLAttributedResourceType *AttrResType =
            HLSLAttributedResourceType::findHandleTypeOnResource(Ty)) {
      // Add a new DeclBindingInfo to Bindings if it does not already exist
      ResourceClass RC = AttrResType->getAttrs().ResourceClass;
      DeclBindingInfo *DBI = Bindings.getDeclBindingInfo(VD, RC);
      if (!DBI)
        Bindings.addDeclBindingInfo(VD, RC);
    } else if (const RecordType *RT = dyn_cast<RecordType>(Ty)) {
      // Recursively scan embedded struct or class; it would be nice to do this
      // without recursion, but tricky to correctly calculate the size of the
      // binding, which is something we are probably going to need to do later
      // on. Hopefully nesting of structs in structs too many levels is
      // unlikely.
      collectResourceBindingsOnUserRecordDecl(VD, RT);
    }
  }
}

// Diagnose localized register binding errors for a single binding; does not
// diagnose resource binding on user record types, that will be done later
// in processResourceBindingOnDecl based on the information collected in
// collectResourceBindingsOnVarDecl.
// Returns false if the register binding is not valid.
static bool DiagnoseLocalRegisterBinding(Sema &S, SourceLocation &ArgLoc,
                                         Decl *D, RegisterType RegType,
                                         bool SpecifiedSpace) {
  int RegTypeNum = static_cast<int>(RegType);

  // check if the decl type is groupshared
  if (D->hasAttr<HLSLGroupSharedAddressSpaceAttr>()) {
    S.Diag(ArgLoc, diag::err_hlsl_binding_type_mismatch) << RegTypeNum;
    return false;
  }

  // Cbuffers and Tbuffers are HLSLBufferDecl types
  if (HLSLBufferDecl *CBufferOrTBuffer = dyn_cast<HLSLBufferDecl>(D)) {
    ResourceClass RC = CBufferOrTBuffer->isCBuffer() ? ResourceClass::CBuffer
                                                     : ResourceClass::SRV;
    if (RegType == getRegisterType(RC))
      return true;

    S.Diag(D->getLocation(), diag::err_hlsl_binding_type_mismatch)
        << RegTypeNum;
    return false;
  }

  // Samplers, UAVs, and SRVs are VarDecl types
  assert(isa<VarDecl>(D) && "D is expected to be VarDecl or HLSLBufferDecl");
  VarDecl *VD = cast<VarDecl>(D);

  // Resource
  if (const HLSLAttributedResourceType *AttrResType =
          HLSLAttributedResourceType::findHandleTypeOnResource(
              VD->getType().getTypePtr())) {
    if (RegType == getRegisterType(AttrResType->getAttrs().ResourceClass))
      return true;

    S.Diag(D->getLocation(), diag::err_hlsl_binding_type_mismatch)
        << RegTypeNum;
    return false;
  }

  const clang::Type *Ty = VD->getType().getTypePtr();
  while (Ty->isArrayType())
    Ty = Ty->getArrayElementTypeNoTypeQual();

  // Basic types
  if (Ty->isArithmeticType() || Ty->isVectorType()) {
    bool DeclaredInCOrTBuffer = isa<HLSLBufferDecl>(D->getDeclContext());
    if (SpecifiedSpace && !DeclaredInCOrTBuffer)
      S.Diag(ArgLoc, diag::err_hlsl_space_on_global_constant);

    if (!DeclaredInCOrTBuffer && (Ty->isIntegralType(S.getASTContext()) ||
                                  Ty->isFloatingType() || Ty->isVectorType())) {
      // Register annotation on default constant buffer declaration ($Globals)
      if (RegType == RegisterType::CBuffer)
        S.Diag(ArgLoc, diag::warn_hlsl_deprecated_register_type_b);
      else if (RegType != RegisterType::C)
        S.Diag(ArgLoc, diag::err_hlsl_binding_type_mismatch) << RegTypeNum;
      else
        return true;
    } else {
      if (RegType == RegisterType::C)
        S.Diag(ArgLoc, diag::warn_hlsl_register_type_c_packoffset);
      else
        S.Diag(ArgLoc, diag::err_hlsl_binding_type_mismatch) << RegTypeNum;
    }
    return false;
  }
  if (Ty->isRecordType())
    // RecordTypes will be diagnosed in processResourceBindingOnDecl
    // that is called from ActOnVariableDeclarator
    return true;

  // Anything else is an error
  S.Diag(ArgLoc, diag::err_hlsl_binding_type_mismatch) << RegTypeNum;
  return false;
}

static bool ValidateMultipleRegisterAnnotations(Sema &S, Decl *TheDecl,
                                                RegisterType regType) {
  // make sure that there are no two register annotations
  // applied to the decl with the same register type
  bool RegisterTypesDetected[5] = {false};
  RegisterTypesDetected[static_cast<int>(regType)] = true;

  for (auto it = TheDecl->attr_begin(); it != TheDecl->attr_end(); ++it) {
    if (HLSLResourceBindingAttr *attr =
            dyn_cast<HLSLResourceBindingAttr>(*it)) {

      RegisterType otherRegType = attr->getRegisterType();
      if (RegisterTypesDetected[static_cast<int>(otherRegType)]) {
        int otherRegTypeNum = static_cast<int>(otherRegType);
        S.Diag(TheDecl->getLocation(),
               diag::err_hlsl_duplicate_register_annotation)
            << otherRegTypeNum;
        return false;
      }
      RegisterTypesDetected[static_cast<int>(otherRegType)] = true;
    }
  }
  return true;
}

static bool DiagnoseHLSLRegisterAttribute(Sema &S, SourceLocation &ArgLoc,
                                          Decl *D, RegisterType RegType,
                                          bool SpecifiedSpace) {

  // exactly one of these two types should be set
  assert(((isa<VarDecl>(D) && !isa<HLSLBufferDecl>(D)) ||
          (!isa<VarDecl>(D) && isa<HLSLBufferDecl>(D))) &&
         "expecting VarDecl or HLSLBufferDecl");

  // check if the declaration contains resource matching the register type
  if (!DiagnoseLocalRegisterBinding(S, ArgLoc, D, RegType, SpecifiedSpace))
    return false;

  // next, if multiple register annotations exist, check that none conflict.
  return ValidateMultipleRegisterAnnotations(S, D, RegType);
}

void SemaHLSL::handleResourceBindingAttr(Decl *TheDecl, const ParsedAttr &AL) {
  if (isa<VarDecl>(TheDecl)) {
    if (SemaRef.RequireCompleteType(TheDecl->getBeginLoc(),
                                    cast<ValueDecl>(TheDecl)->getType(),
                                    diag::err_incomplete_type))
      return;
  }

  StringRef Slot = "";
  StringRef Space = "";
  SourceLocation SlotLoc, SpaceLoc;

  if (!AL.isArgIdent(0)) {
    Diag(AL.getLoc(), diag::err_attribute_argument_type)
        << AL << AANT_ArgumentIdentifier;
    return;
  }
  IdentifierLoc *Loc = AL.getArgAsIdent(0);

  if (AL.getNumArgs() == 2) {
    Slot = Loc->getIdentifierInfo()->getName();
    SlotLoc = Loc->getLoc();
    if (!AL.isArgIdent(1)) {
      Diag(AL.getLoc(), diag::err_attribute_argument_type)
          << AL << AANT_ArgumentIdentifier;
      return;
    }
    Loc = AL.getArgAsIdent(1);
    Space = Loc->getIdentifierInfo()->getName();
    SpaceLoc = Loc->getLoc();
  } else {
    StringRef Str = Loc->getIdentifierInfo()->getName();
    if (Str.starts_with("space")) {
      Space = Str;
      SpaceLoc = Loc->getLoc();
    } else {
      Slot = Str;
      SlotLoc = Loc->getLoc();
      Space = "space0";
    }
  }

  RegisterType RegType = RegisterType::SRV;
  std::optional<unsigned> SlotNum;
  unsigned SpaceNum = 0;

  // Validate slot
  if (!Slot.empty()) {
    if (!convertToRegisterType(Slot, &RegType)) {
      Diag(SlotLoc, diag::err_hlsl_binding_type_invalid) << Slot.substr(0, 1);
      return;
    }
    if (RegType == RegisterType::I) {
      Diag(SlotLoc, diag::warn_hlsl_deprecated_register_type_i);
      return;
    }
    StringRef SlotNumStr = Slot.substr(1);
    unsigned N;
    if (SlotNumStr.getAsInteger(10, N)) {
      Diag(SlotLoc, diag::err_hlsl_unsupported_register_number);
      return;
    }
    SlotNum = N;
  }

  // Validate space
  if (!Space.starts_with("space")) {
    Diag(SpaceLoc, diag::err_hlsl_expected_space) << Space;
    return;
  }
  StringRef SpaceNumStr = Space.substr(5);
  if (SpaceNumStr.getAsInteger(10, SpaceNum)) {
    Diag(SpaceLoc, diag::err_hlsl_expected_space) << Space;
    return;
  }

  // If we have slot, diagnose it is the right register type for the decl
  if (SlotNum.has_value())
    if (!DiagnoseHLSLRegisterAttribute(SemaRef, SlotLoc, TheDecl, RegType,
                                       !SpaceLoc.isInvalid()))
      return;

  HLSLResourceBindingAttr *NewAttr =
      HLSLResourceBindingAttr::Create(getASTContext(), Slot, Space, AL);
  if (NewAttr) {
    NewAttr->setBinding(RegType, SlotNum, SpaceNum);
    TheDecl->addAttr(NewAttr);
  }
}

void SemaHLSL::handleParamModifierAttr(Decl *D, const ParsedAttr &AL) {
  HLSLParamModifierAttr *NewAttr = mergeParamModifierAttr(
      D, AL,
      static_cast<HLSLParamModifierAttr::Spelling>(AL.getSemanticSpelling()));
  if (NewAttr)
    D->addAttr(NewAttr);
}

namespace {

/// This class implements HLSL availability diagnostics for default
/// and relaxed mode
///
/// The goal of this diagnostic is to emit an error or warning when an
/// unavailable API is found in code that is reachable from the shader
/// entry function or from an exported function (when compiling a shader
/// library).
///
/// This is done by traversing the AST of all shader entry point functions
/// and of all exported functions, and any functions that are referenced
/// from this AST. In other words, any functions that are reachable from
/// the entry points.
class DiagnoseHLSLAvailability : public DynamicRecursiveASTVisitor {
  Sema &SemaRef;

  // Stack of functions to be scaned
  llvm::SmallVector<const FunctionDecl *, 8> DeclsToScan;

  // Tracks which environments functions have been scanned in.
  //
  // Maps FunctionDecl to an unsigned number that represents the set of shader
  // environments the function has been scanned for.
  // The llvm::Triple::EnvironmentType enum values for shader stages guaranteed
  // to be numbered from llvm::Triple::Pixel to llvm::Triple::Amplification
  // (verified by static_asserts in Triple.cpp), we can use it to index
  // individual bits in the set, as long as we shift the values to start with 0
  // by subtracting the value of llvm::Triple::Pixel first.
  //
  // The N'th bit in the set will be set if the function has been scanned
  // in shader environment whose llvm::Triple::EnvironmentType integer value
  // equals (llvm::Triple::Pixel + N).
  //
  // For example, if a function has been scanned in compute and pixel stage
  // environment, the value will be 0x21 (100001 binary) because:
  //
  //   (int)(llvm::Triple::Pixel - llvm::Triple::Pixel) == 0
  //   (int)(llvm::Triple::Compute - llvm::Triple::Pixel) == 5
  //
  // A FunctionDecl is mapped to 0 (or not included in the map) if it has not
  // been scanned in any environment.
  llvm::DenseMap<const FunctionDecl *, unsigned> ScannedDecls;

  // Do not access these directly, use the get/set methods below to make
  // sure the values are in sync
  llvm::Triple::EnvironmentType CurrentShaderEnvironment;
  unsigned CurrentShaderStageBit;

  // True if scanning a function that was already scanned in a different
  // shader stage context, and therefore we should not report issues that
  // depend only on shader model version because they would be duplicate.
  bool ReportOnlyShaderStageIssues;

  // Helper methods for dealing with current stage context / environment
  void SetShaderStageContext(llvm::Triple::EnvironmentType ShaderType) {
    static_assert(sizeof(unsigned) >= 4);
    assert(HLSLShaderAttr::isValidShaderType(ShaderType));
    assert((unsigned)(ShaderType - llvm::Triple::Pixel) < 31 &&
           "ShaderType is too big for this bitmap"); // 31 is reserved for
                                                     // "unknown"

    unsigned bitmapIndex = ShaderType - llvm::Triple::Pixel;
    CurrentShaderEnvironment = ShaderType;
    CurrentShaderStageBit = (1 << bitmapIndex);
  }

  void SetUnknownShaderStageContext() {
    CurrentShaderEnvironment = llvm::Triple::UnknownEnvironment;
    CurrentShaderStageBit = (1 << 31);
  }

  llvm::Triple::EnvironmentType GetCurrentShaderEnvironment() const {
    return CurrentShaderEnvironment;
  }

  bool InUnknownShaderStageContext() const {
    return CurrentShaderEnvironment == llvm::Triple::UnknownEnvironment;
  }

  // Helper methods for dealing with shader stage bitmap
  void AddToScannedFunctions(const FunctionDecl *FD) {
    unsigned &ScannedStages = ScannedDecls[FD];
    ScannedStages |= CurrentShaderStageBit;
  }

  unsigned GetScannedStages(const FunctionDecl *FD) { return ScannedDecls[FD]; }

  bool WasAlreadyScannedInCurrentStage(const FunctionDecl *FD) {
    return WasAlreadyScannedInCurrentStage(GetScannedStages(FD));
  }

  bool WasAlreadyScannedInCurrentStage(unsigned ScannerStages) {
    return ScannerStages & CurrentShaderStageBit;
  }

  static bool NeverBeenScanned(unsigned ScannedStages) {
    return ScannedStages == 0;
  }

  // Scanning methods
  void HandleFunctionOrMethodRef(FunctionDecl *FD, Expr *RefExpr);
  void CheckDeclAvailability(NamedDecl *D, const AvailabilityAttr *AA,
                             SourceRange Range);
  const AvailabilityAttr *FindAvailabilityAttr(const Decl *D);
  bool HasMatchingEnvironmentOrNone(const AvailabilityAttr *AA);

public:
  DiagnoseHLSLAvailability(Sema &SemaRef)
      : SemaRef(SemaRef),
        CurrentShaderEnvironment(llvm::Triple::UnknownEnvironment),
        CurrentShaderStageBit(0), ReportOnlyShaderStageIssues(false) {}

  // AST traversal methods
  void RunOnTranslationUnit(const TranslationUnitDecl *TU);
  void RunOnFunction(const FunctionDecl *FD);

  bool VisitDeclRefExpr(DeclRefExpr *DRE) override {
    FunctionDecl *FD = llvm::dyn_cast<FunctionDecl>(DRE->getDecl());
    if (FD)
      HandleFunctionOrMethodRef(FD, DRE);
    return true;
  }

  bool VisitMemberExpr(MemberExpr *ME) override {
    FunctionDecl *FD = llvm::dyn_cast<FunctionDecl>(ME->getMemberDecl());
    if (FD)
      HandleFunctionOrMethodRef(FD, ME);
    return true;
  }
};

void DiagnoseHLSLAvailability::HandleFunctionOrMethodRef(FunctionDecl *FD,
                                                         Expr *RefExpr) {
  assert((isa<DeclRefExpr>(RefExpr) || isa<MemberExpr>(RefExpr)) &&
         "expected DeclRefExpr or MemberExpr");

  // has a definition -> add to stack to be scanned
  const FunctionDecl *FDWithBody = nullptr;
  if (FD->hasBody(FDWithBody)) {
    if (!WasAlreadyScannedInCurrentStage(FDWithBody))
      DeclsToScan.push_back(FDWithBody);
    return;
  }

  // no body -> diagnose availability
  const AvailabilityAttr *AA = FindAvailabilityAttr(FD);
  if (AA)
    CheckDeclAvailability(
        FD, AA, SourceRange(RefExpr->getBeginLoc(), RefExpr->getEndLoc()));
}

void DiagnoseHLSLAvailability::RunOnTranslationUnit(
    const TranslationUnitDecl *TU) {

  // Iterate over all shader entry functions and library exports, and for those
  // that have a body (definiton), run diag scan on each, setting appropriate
  // shader environment context based on whether it is a shader entry function
  // or an exported function. Exported functions can be in namespaces and in
  // export declarations so we need to scan those declaration contexts as well.
  llvm::SmallVector<const DeclContext *, 8> DeclContextsToScan;
  DeclContextsToScan.push_back(TU);

  while (!DeclContextsToScan.empty()) {
    const DeclContext *DC = DeclContextsToScan.pop_back_val();
    for (auto &D : DC->decls()) {
      // do not scan implicit declaration generated by the implementation
      if (D->isImplicit())
        continue;

      // for namespace or export declaration add the context to the list to be
      // scanned later
      if (llvm::dyn_cast<NamespaceDecl>(D) || llvm::dyn_cast<ExportDecl>(D)) {
        DeclContextsToScan.push_back(llvm::dyn_cast<DeclContext>(D));
        continue;
      }

      // skip over other decls or function decls without body
      const FunctionDecl *FD = llvm::dyn_cast<FunctionDecl>(D);
      if (!FD || !FD->isThisDeclarationADefinition())
        continue;

      // shader entry point
      if (HLSLShaderAttr *ShaderAttr = FD->getAttr<HLSLShaderAttr>()) {
        SetShaderStageContext(ShaderAttr->getType());
        RunOnFunction(FD);
        continue;
      }
      // exported library function
      // FIXME: replace this loop with external linkage check once issue #92071
      // is resolved
      bool isExport = FD->isInExportDeclContext();
      if (!isExport) {
        for (const auto *Redecl : FD->redecls()) {
          if (Redecl->isInExportDeclContext()) {
            isExport = true;
            break;
          }
        }
      }
      if (isExport) {
        SetUnknownShaderStageContext();
        RunOnFunction(FD);
        continue;
      }
    }
  }
}

void DiagnoseHLSLAvailability::RunOnFunction(const FunctionDecl *FD) {
  assert(DeclsToScan.empty() && "DeclsToScan should be empty");
  DeclsToScan.push_back(FD);

  while (!DeclsToScan.empty()) {
    // Take one decl from the stack and check it by traversing its AST.
    // For any CallExpr found during the traversal add it's callee to the top of
    // the stack to be processed next. Functions already processed are stored in
    // ScannedDecls.
    const FunctionDecl *FD = DeclsToScan.pop_back_val();

    // Decl was already scanned
    const unsigned ScannedStages = GetScannedStages(FD);
    if (WasAlreadyScannedInCurrentStage(ScannedStages))
      continue;

    ReportOnlyShaderStageIssues = !NeverBeenScanned(ScannedStages);

    AddToScannedFunctions(FD);
    TraverseStmt(FD->getBody());
  }
}

bool DiagnoseHLSLAvailability::HasMatchingEnvironmentOrNone(
    const AvailabilityAttr *AA) {
  IdentifierInfo *IIEnvironment = AA->getEnvironment();
  if (!IIEnvironment)
    return true;

  llvm::Triple::EnvironmentType CurrentEnv = GetCurrentShaderEnvironment();
  if (CurrentEnv == llvm::Triple::UnknownEnvironment)
    return false;

  llvm::Triple::EnvironmentType AttrEnv =
      AvailabilityAttr::getEnvironmentType(IIEnvironment->getName());

  return CurrentEnv == AttrEnv;
}

const AvailabilityAttr *
DiagnoseHLSLAvailability::FindAvailabilityAttr(const Decl *D) {
  AvailabilityAttr const *PartialMatch = nullptr;
  // Check each AvailabilityAttr to find the one for this platform.
  // For multiple attributes with the same platform try to find one for this
  // environment.
  for (const auto *A : D->attrs()) {
    if (const auto *Avail = dyn_cast<AvailabilityAttr>(A)) {
      StringRef AttrPlatform = Avail->getPlatform()->getName();
      StringRef TargetPlatform =
          SemaRef.getASTContext().getTargetInfo().getPlatformName();

      // Match the platform name.
      if (AttrPlatform == TargetPlatform) {
        // Find the best matching attribute for this environment
        if (HasMatchingEnvironmentOrNone(Avail))
          return Avail;
        PartialMatch = Avail;
      }
    }
  }
  return PartialMatch;
}

// Check availability against target shader model version and current shader
// stage and emit diagnostic
void DiagnoseHLSLAvailability::CheckDeclAvailability(NamedDecl *D,
                                                     const AvailabilityAttr *AA,
                                                     SourceRange Range) {

  IdentifierInfo *IIEnv = AA->getEnvironment();

  if (!IIEnv) {
    // The availability attribute does not have environment -> it depends only
    // on shader model version and not on specific the shader stage.

    // Skip emitting the diagnostics if the diagnostic mode is set to
    // strict (-fhlsl-strict-availability) because all relevant diagnostics
    // were already emitted in the DiagnoseUnguardedAvailability scan
    // (SemaAvailability.cpp).
    if (SemaRef.getLangOpts().HLSLStrictAvailability)
      return;

    // Do not report shader-stage-independent issues if scanning a function
    // that was already scanned in a different shader stage context (they would
    // be duplicate)
    if (ReportOnlyShaderStageIssues)
      return;

  } else {
    // The availability attribute has environment -> we need to know
    // the current stage context to property diagnose it.
    if (InUnknownShaderStageContext())
      return;
  }

  // Check introduced version and if environment matches
  bool EnvironmentMatches = HasMatchingEnvironmentOrNone(AA);
  VersionTuple Introduced = AA->getIntroduced();
  VersionTuple TargetVersion =
      SemaRef.Context.getTargetInfo().getPlatformMinVersion();

  if (TargetVersion >= Introduced && EnvironmentMatches)
    return;

  // Emit diagnostic message
  const TargetInfo &TI = SemaRef.getASTContext().getTargetInfo();
  llvm::StringRef PlatformName(
      AvailabilityAttr::getPrettyPlatformName(TI.getPlatformName()));

  llvm::StringRef CurrentEnvStr =
      llvm::Triple::getEnvironmentTypeName(GetCurrentShaderEnvironment());

  llvm::StringRef AttrEnvStr =
      AA->getEnvironment() ? AA->getEnvironment()->getName() : "";
  bool UseEnvironment = !AttrEnvStr.empty();

  if (EnvironmentMatches) {
    SemaRef.Diag(Range.getBegin(), diag::warn_hlsl_availability)
        << Range << D << PlatformName << Introduced.getAsString()
        << UseEnvironment << CurrentEnvStr;
  } else {
    SemaRef.Diag(Range.getBegin(), diag::warn_hlsl_availability_unavailable)
        << Range << D;
  }

  SemaRef.Diag(D->getLocation(), diag::note_partial_availability_specified_here)
      << D << PlatformName << Introduced.getAsString()
      << SemaRef.Context.getTargetInfo().getPlatformMinVersion().getAsString()
      << UseEnvironment << AttrEnvStr << CurrentEnvStr;
}

} // namespace

void SemaHLSL::ActOnEndOfTranslationUnit(TranslationUnitDecl *TU) {
  // process default CBuffer - create buffer layout struct and invoke codegenCGH
  if (!DefaultCBufferDecls.empty()) {
    HLSLBufferDecl *DefaultCBuffer = HLSLBufferDecl::CreateDefaultCBuffer(
        SemaRef.getASTContext(), SemaRef.getCurLexicalContext(),
        DefaultCBufferDecls);
    addImplicitBindingAttrToBuffer(SemaRef, DefaultCBuffer,
                                   getNextImplicitBindingOrderID());
    SemaRef.getCurLexicalContext()->addDecl(DefaultCBuffer);
    createHostLayoutStructForBuffer(SemaRef, DefaultCBuffer);

    // Set HasValidPackoffset if any of the decls has a register(c#) annotation;
    for (const Decl *VD : DefaultCBufferDecls) {
      const HLSLResourceBindingAttr *RBA =
          VD->getAttr<HLSLResourceBindingAttr>();
      if (RBA && RBA->hasRegisterSlot() &&
          RBA->getRegisterType() == HLSLResourceBindingAttr::RegisterType::C) {
        DefaultCBuffer->setHasValidPackoffset(true);
        break;
      }
    }

    DeclGroupRef DG(DefaultCBuffer);
    SemaRef.Consumer.HandleTopLevelDecl(DG);
  }
  diagnoseAvailabilityViolations(TU);
}

void SemaHLSL::diagnoseAvailabilityViolations(TranslationUnitDecl *TU) {
  // Skip running the diagnostics scan if the diagnostic mode is
  // strict (-fhlsl-strict-availability) and the target shader stage is known
  // because all relevant diagnostics were already emitted in the
  // DiagnoseUnguardedAvailability scan (SemaAvailability.cpp).
  const TargetInfo &TI = SemaRef.getASTContext().getTargetInfo();
  if (SemaRef.getLangOpts().HLSLStrictAvailability &&
      TI.getTriple().getEnvironment() != llvm::Triple::EnvironmentType::Library)
    return;

  DiagnoseHLSLAvailability(SemaRef).RunOnTranslationUnit(TU);
}

static bool CheckAllArgsHaveSameType(Sema *S, CallExpr *TheCall) {
  assert(TheCall->getNumArgs() > 1);
  QualType ArgTy0 = TheCall->getArg(0)->getType();

  for (unsigned I = 1, N = TheCall->getNumArgs(); I < N; ++I) {
    if (!S->getASTContext().hasSameUnqualifiedType(
            ArgTy0, TheCall->getArg(I)->getType())) {
      S->Diag(TheCall->getBeginLoc(), diag::err_vec_builtin_incompatible_vector)
          << TheCall->getDirectCallee() << /*useAllTerminology*/ true
          << SourceRange(TheCall->getArg(0)->getBeginLoc(),
                         TheCall->getArg(N - 1)->getEndLoc());
      return true;
    }
  }
  return false;
}

static bool CheckArgTypeMatches(Sema *S, Expr *Arg, QualType ExpectedType) {
  QualType ArgType = Arg->getType();
  if (!S->getASTContext().hasSameUnqualifiedType(ArgType, ExpectedType)) {
    S->Diag(Arg->getBeginLoc(), diag::err_typecheck_convert_incompatible)
        << ArgType << ExpectedType << 1 << 0 << 0;
    return true;
  }
  return false;
}

static bool CheckAllArgTypesAreCorrect(
    Sema *S, CallExpr *TheCall,
    llvm::function_ref<bool(Sema *S, SourceLocation Loc, int ArgOrdinal,
                            clang::QualType PassedType)>
        Check) {
  for (unsigned I = 0; I < TheCall->getNumArgs(); ++I) {
    Expr *Arg = TheCall->getArg(I);
    if (Check(S, Arg->getBeginLoc(), I + 1, Arg->getType()))
      return true;
  }
  return false;
}

static bool CheckFloatOrHalfRepresentation(Sema *S, SourceLocation Loc,
                                           int ArgOrdinal,
                                           clang::QualType PassedType) {
  clang::QualType BaseType =
      PassedType->isVectorType()
          ? PassedType->castAs<clang::VectorType>()->getElementType()
          : PassedType;
  if (!BaseType->isHalfType() && !BaseType->isFloat32Type())
    return S->Diag(Loc, diag::err_builtin_invalid_arg_type)
           << ArgOrdinal << /* scalar or vector of */ 5 << /* no int */ 0
           << /* half or float */ 2 << PassedType;
  return false;
}

static bool CheckModifiableLValue(Sema *S, CallExpr *TheCall,
                                  unsigned ArgIndex) {
  auto *Arg = TheCall->getArg(ArgIndex);
  SourceLocation OrigLoc = Arg->getExprLoc();
  if (Arg->IgnoreCasts()->isModifiableLvalue(S->Context, &OrigLoc) ==
      Expr::MLV_Valid)
    return false;
  S->Diag(OrigLoc, diag::error_hlsl_inout_lvalue) << Arg << 0;
  return true;
}

static bool CheckNoDoubleVectors(Sema *S, SourceLocation Loc, int ArgOrdinal,
                                 clang::QualType PassedType) {
  const auto *VecTy = PassedType->getAs<VectorType>();
  if (!VecTy)
    return false;

  if (VecTy->getElementType()->isDoubleType())
    return S->Diag(Loc, diag::err_builtin_invalid_arg_type)
           << ArgOrdinal << /* scalar */ 1 << /* no int */ 0 << /* fp */ 1
           << PassedType;
  return false;
}

static bool CheckFloatingOrIntRepresentation(Sema *S, SourceLocation Loc,
                                             int ArgOrdinal,
                                             clang::QualType PassedType) {
  if (!PassedType->hasIntegerRepresentation() &&
      !PassedType->hasFloatingRepresentation())
    return S->Diag(Loc, diag::err_builtin_invalid_arg_type)
           << ArgOrdinal << /* scalar or vector of */ 5 << /* integer */ 1
           << /* fp */ 1 << PassedType;
  return false;
}

static bool CheckUnsignedIntVecRepresentation(Sema *S, SourceLocation Loc,
                                              int ArgOrdinal,
                                              clang::QualType PassedType) {
  if (auto *VecTy = PassedType->getAs<VectorType>())
    if (VecTy->getElementType()->isUnsignedIntegerType())
      return false;

  return S->Diag(Loc, diag::err_builtin_invalid_arg_type)
         << ArgOrdinal << /* vector of */ 4 << /* uint */ 3 << /* no fp */ 0
         << PassedType;
}

// checks for unsigned ints of all sizes
static bool CheckUnsignedIntRepresentation(Sema *S, SourceLocation Loc,
                                           int ArgOrdinal,
                                           clang::QualType PassedType) {
  if (!PassedType->hasUnsignedIntegerRepresentation())
    return S->Diag(Loc, diag::err_builtin_invalid_arg_type)
           << ArgOrdinal << /* scalar or vector of */ 5 << /* unsigned int */ 3
           << /* no fp */ 0 << PassedType;
  return false;
}

static void SetElementTypeAsReturnType(Sema *S, CallExpr *TheCall,
                                       QualType ReturnType) {
  auto *VecTyA = TheCall->getArg(0)->getType()->getAs<VectorType>();
  if (VecTyA)
    ReturnType =
        S->Context.getExtVectorType(ReturnType, VecTyA->getNumElements());

  TheCall->setType(ReturnType);
}

static bool CheckScalarOrVector(Sema *S, CallExpr *TheCall, QualType Scalar,
                                unsigned ArgIndex) {
  assert(TheCall->getNumArgs() >= ArgIndex);
  QualType ArgType = TheCall->getArg(ArgIndex)->getType();
  auto *VTy = ArgType->getAs<VectorType>();
  // not the scalar or vector<scalar>
  if (!(S->Context.hasSameUnqualifiedType(ArgType, Scalar) ||
        (VTy &&
         S->Context.hasSameUnqualifiedType(VTy->getElementType(), Scalar)))) {
    S->Diag(TheCall->getArg(0)->getBeginLoc(),
            diag::err_typecheck_expect_scalar_or_vector)
        << ArgType << Scalar;
    return true;
  }
  return false;
}

static bool CheckAnyScalarOrVector(Sema *S, CallExpr *TheCall,
                                   unsigned ArgIndex) {
  assert(TheCall->getNumArgs() >= ArgIndex);
  QualType ArgType = TheCall->getArg(ArgIndex)->getType();
  auto *VTy = ArgType->getAs<VectorType>();
  // not the scalar or vector<scalar>
  if (!(ArgType->isScalarType() ||
        (VTy && VTy->getElementType()->isScalarType()))) {
    S->Diag(TheCall->getArg(0)->getBeginLoc(),
            diag::err_typecheck_expect_any_scalar_or_vector)
        << ArgType << 1;
    return true;
  }
  return false;
}

static bool CheckWaveActive(Sema *S, CallExpr *TheCall) {
  QualType BoolType = S->getASTContext().BoolTy;
  assert(TheCall->getNumArgs() >= 1);
  QualType ArgType = TheCall->getArg(0)->getType();
  auto *VTy = ArgType->getAs<VectorType>();
  // is the bool or vector<bool>
  if (S->Context.hasSameUnqualifiedType(ArgType, BoolType) ||
      (VTy &&
       S->Context.hasSameUnqualifiedType(VTy->getElementType(), BoolType))) {
    S->Diag(TheCall->getArg(0)->getBeginLoc(),
            diag::err_typecheck_expect_any_scalar_or_vector)
        << ArgType << 0;
    return true;
  }
  return false;
}

static bool CheckBoolSelect(Sema *S, CallExpr *TheCall) {
  assert(TheCall->getNumArgs() == 3);
  Expr *Arg1 = TheCall->getArg(1);
  Expr *Arg2 = TheCall->getArg(2);
  if (!S->Context.hasSameUnqualifiedType(Arg1->getType(), Arg2->getType())) {
    S->Diag(TheCall->getBeginLoc(),
            diag::err_typecheck_call_different_arg_types)
        << Arg1->getType() << Arg2->getType() << Arg1->getSourceRange()
        << Arg2->getSourceRange();
    return true;
  }

  TheCall->setType(Arg1->getType());
  return false;
}

static bool CheckVectorSelect(Sema *S, CallExpr *TheCall) {
  assert(TheCall->getNumArgs() == 3);
  Expr *Arg1 = TheCall->getArg(1);
  QualType Arg1Ty = Arg1->getType();
  Expr *Arg2 = TheCall->getArg(2);
  QualType Arg2Ty = Arg2->getType();

  QualType Arg1ScalarTy = Arg1Ty;
  if (auto VTy = Arg1ScalarTy->getAs<VectorType>())
    Arg1ScalarTy = VTy->getElementType();

  QualType Arg2ScalarTy = Arg2Ty;
  if (auto VTy = Arg2ScalarTy->getAs<VectorType>())
    Arg2ScalarTy = VTy->getElementType();

  if (!S->Context.hasSameUnqualifiedType(Arg1ScalarTy, Arg2ScalarTy))
    S->Diag(Arg1->getBeginLoc(), diag::err_hlsl_builtin_scalar_vector_mismatch)
        << /* second and third */ 1 << TheCall->getCallee() << Arg1Ty << Arg2Ty;

  QualType Arg0Ty = TheCall->getArg(0)->getType();
  unsigned Arg0Length = Arg0Ty->getAs<VectorType>()->getNumElements();
  unsigned Arg1Length = Arg1Ty->isVectorType()
                            ? Arg1Ty->getAs<VectorType>()->getNumElements()
                            : 0;
  unsigned Arg2Length = Arg2Ty->isVectorType()
                            ? Arg2Ty->getAs<VectorType>()->getNumElements()
                            : 0;
  if (Arg1Length > 0 && Arg0Length != Arg1Length) {
    S->Diag(TheCall->getBeginLoc(),
            diag::err_typecheck_vector_lengths_not_equal)
        << Arg0Ty << Arg1Ty << TheCall->getArg(0)->getSourceRange()
        << Arg1->getSourceRange();
    return true;
  }

  if (Arg2Length > 0 && Arg0Length != Arg2Length) {
    S->Diag(TheCall->getBeginLoc(),
            diag::err_typecheck_vector_lengths_not_equal)
        << Arg0Ty << Arg2Ty << TheCall->getArg(0)->getSourceRange()
        << Arg2->getSourceRange();
    return true;
  }

  TheCall->setType(
      S->getASTContext().getExtVectorType(Arg1ScalarTy, Arg0Length));
  return false;
}

static bool CheckResourceHandle(
    Sema *S, CallExpr *TheCall, unsigned ArgIndex,
    llvm::function_ref<bool(const HLSLAttributedResourceType *ResType)> Check =
        nullptr) {
  assert(TheCall->getNumArgs() >= ArgIndex);
  QualType ArgType = TheCall->getArg(ArgIndex)->getType();
  const HLSLAttributedResourceType *ResTy =
      ArgType.getTypePtr()->getAs<HLSLAttributedResourceType>();
  if (!ResTy) {
    S->Diag(TheCall->getArg(ArgIndex)->getBeginLoc(),
            diag::err_typecheck_expect_hlsl_resource)
        << ArgType;
    return true;
  }
  if (Check && Check(ResTy)) {
    S->Diag(TheCall->getArg(ArgIndex)->getExprLoc(),
            diag::err_invalid_hlsl_resource_type)
        << ArgType;
    return true;
  }
  return false;
}

// Note: returning true in this case results in CheckBuiltinFunctionCall
// returning an ExprError
bool SemaHLSL::CheckBuiltinFunctionCall(unsigned BuiltinID, CallExpr *TheCall) {
  switch (BuiltinID) {
  case Builtin::BI__builtin_hlsl_adduint64: {
    if (SemaRef.checkArgCount(TheCall, 2))
      return true;

    if (CheckAllArgTypesAreCorrect(&SemaRef, TheCall,
                                   CheckUnsignedIntVecRepresentation))
      return true;

    auto *VTy = TheCall->getArg(0)->getType()->getAs<VectorType>();
    // ensure arg integers are 32-bits
    uint64_t ElementBitCount = getASTContext()
                                   .getTypeSizeInChars(VTy->getElementType())
                                   .getQuantity() *
                               8;
    if (ElementBitCount != 32) {
      SemaRef.Diag(TheCall->getBeginLoc(),
                   diag::err_integer_incorrect_bit_count)
          << 32 << ElementBitCount;
      return true;
    }

    // ensure both args are vectors of total bit size of a multiple of 64
    int NumElementsArg = VTy->getNumElements();
    if (NumElementsArg != 2 && NumElementsArg != 4) {
      SemaRef.Diag(TheCall->getBeginLoc(), diag::err_vector_incorrect_bit_count)
          << 1 /*a multiple of*/ << 64 << NumElementsArg * ElementBitCount;
      return true;
    }

    // ensure first arg and second arg have the same type
    if (CheckAllArgsHaveSameType(&SemaRef, TheCall))
      return true;

    ExprResult A = TheCall->getArg(0);
    QualType ArgTyA = A.get()->getType();
    // return type is the same as the input type
    TheCall->setType(ArgTyA);
    break;
  }
  case Builtin::BI__builtin_hlsl_resource_getpointer: {
    if (SemaRef.checkArgCount(TheCall, 2) ||
        CheckResourceHandle(&SemaRef, TheCall, 0) ||
        CheckArgTypeMatches(&SemaRef, TheCall->getArg(1),
                            SemaRef.getASTContext().UnsignedIntTy))
      return true;

    auto *ResourceTy =
        TheCall->getArg(0)->getType()->castAs<HLSLAttributedResourceType>();
    QualType ContainedTy = ResourceTy->getContainedType();
    auto ReturnType =
        SemaRef.Context.getAddrSpaceQualType(ContainedTy, LangAS::hlsl_device);
    ReturnType = SemaRef.Context.getPointerType(ReturnType);
    TheCall->setType(ReturnType);
    TheCall->setValueKind(VK_LValue);

    break;
  }
  case Builtin::BI__builtin_hlsl_resource_uninitializedhandle: {
    if (SemaRef.checkArgCount(TheCall, 1) ||
        CheckResourceHandle(&SemaRef, TheCall, 0))
      return true;
    // use the type of the handle (arg0) as a return type
    QualType ResourceTy = TheCall->getArg(0)->getType();
    TheCall->setType(ResourceTy);
    break;
  }
  case Builtin::BI__builtin_hlsl_resource_handlefrombinding: {
    ASTContext &AST = SemaRef.getASTContext();
    if (SemaRef.checkArgCount(TheCall, 6) ||
        CheckResourceHandle(&SemaRef, TheCall, 0) ||
        CheckArgTypeMatches(&SemaRef, TheCall->getArg(1), AST.UnsignedIntTy) ||
        CheckArgTypeMatches(&SemaRef, TheCall->getArg(2), AST.UnsignedIntTy) ||
        CheckArgTypeMatches(&SemaRef, TheCall->getArg(3), AST.IntTy) ||
        CheckArgTypeMatches(&SemaRef, TheCall->getArg(4), AST.UnsignedIntTy) ||
        CheckArgTypeMatches(&SemaRef, TheCall->getArg(5),
                            AST.getPointerType(AST.CharTy.withConst())))
      return true;
    // use the type of the handle (arg0) as a return type
    QualType ResourceTy = TheCall->getArg(0)->getType();
    TheCall->setType(ResourceTy);
    break;
  }
  case Builtin::BI__builtin_hlsl_resource_handlefromimplicitbinding: {
    ASTContext &AST = SemaRef.getASTContext();
    if (SemaRef.checkArgCount(TheCall, 6) ||
        CheckResourceHandle(&SemaRef, TheCall, 0) ||
        CheckArgTypeMatches(&SemaRef, TheCall->getArg(1), AST.UnsignedIntTy) ||
        CheckArgTypeMatches(&SemaRef, TheCall->getArg(2), AST.IntTy) ||
        CheckArgTypeMatches(&SemaRef, TheCall->getArg(3), AST.UnsignedIntTy) ||
        CheckArgTypeMatches(&SemaRef, TheCall->getArg(4), AST.UnsignedIntTy) ||
        CheckArgTypeMatches(&SemaRef, TheCall->getArg(5),
                            AST.getPointerType(AST.CharTy.withConst())))
      return true;
    // use the type of the handle (arg0) as a return type
    QualType ResourceTy = TheCall->getArg(0)->getType();
    TheCall->setType(ResourceTy);
    break;
  }
  case Builtin::BI__builtin_hlsl_and:
  case Builtin::BI__builtin_hlsl_or: {
    if (SemaRef.checkArgCount(TheCall, 2))
      return true;
    if (CheckScalarOrVector(&SemaRef, TheCall, getASTContext().BoolTy, 0))
      return true;
    if (CheckAllArgsHaveSameType(&SemaRef, TheCall))
      return true;

    ExprResult A = TheCall->getArg(0);
    QualType ArgTyA = A.get()->getType();
    // return type is the same as the input type
    TheCall->setType(ArgTyA);
    break;
  }
  case Builtin::BI__builtin_hlsl_all:
  case Builtin::BI__builtin_hlsl_any: {
    if (SemaRef.checkArgCount(TheCall, 1))
      return true;
    if (CheckAnyScalarOrVector(&SemaRef, TheCall, 0))
      return true;
    break;
  }
  case Builtin::BI__builtin_hlsl_asdouble: {
    if (SemaRef.checkArgCount(TheCall, 2))
      return true;
    if (CheckScalarOrVector(
            &SemaRef, TheCall,
            /*only check for uint*/ SemaRef.Context.UnsignedIntTy,
            /* arg index */ 0))
      return true;
    if (CheckScalarOrVector(
            &SemaRef, TheCall,
            /*only check for uint*/ SemaRef.Context.UnsignedIntTy,
            /* arg index */ 1))
      return true;
    if (CheckAllArgsHaveSameType(&SemaRef, TheCall))
      return true;

    SetElementTypeAsReturnType(&SemaRef, TheCall, getASTContext().DoubleTy);
    break;
  }
  case Builtin::BI__builtin_hlsl_elementwise_clamp: {
    if (SemaRef.BuiltinElementwiseTernaryMath(
            TheCall, /*ArgTyRestr=*/
            Sema::EltwiseBuiltinArgTyRestriction::None))
      return true;
    break;
  }
  case Builtin::BI__builtin_hlsl_dot: {
    // arg count is checked by BuiltinVectorToScalarMath
    if (SemaRef.BuiltinVectorToScalarMath(TheCall))
      return true;
    if (CheckAllArgTypesAreCorrect(&SemaRef, TheCall, CheckNoDoubleVectors))
      return true;
    break;
  }
  case Builtin::BI__builtin_hlsl_elementwise_firstbithigh:
  case Builtin::BI__builtin_hlsl_elementwise_firstbitlow: {
    if (SemaRef.PrepareBuiltinElementwiseMathOneArgCall(TheCall))
      return true;

    const Expr *Arg = TheCall->getArg(0);
    QualType ArgTy = Arg->getType();
    QualType EltTy = ArgTy;

    QualType ResTy = SemaRef.Context.UnsignedIntTy;

    if (auto *VecTy = EltTy->getAs<VectorType>()) {
      EltTy = VecTy->getElementType();
      ResTy = SemaRef.Context.getExtVectorType(ResTy, VecTy->getNumElements());
    }

    if (!EltTy->isIntegerType()) {
      Diag(Arg->getBeginLoc(), diag::err_builtin_invalid_arg_type)
          << 1 << /* scalar or vector of */ 5 << /* integer ty */ 1
          << /* no fp */ 0 << ArgTy;
      return true;
    }

    TheCall->setType(ResTy);
    break;
  }
  case Builtin::BI__builtin_hlsl_select: {
    if (SemaRef.checkArgCount(TheCall, 3))
      return true;
    if (CheckScalarOrVector(&SemaRef, TheCall, getASTContext().BoolTy, 0))
      return true;
    QualType ArgTy = TheCall->getArg(0)->getType();
    if (ArgTy->isBooleanType() && CheckBoolSelect(&SemaRef, TheCall))
      return true;
    auto *VTy = ArgTy->getAs<VectorType>();
    if (VTy && VTy->getElementType()->isBooleanType() &&
        CheckVectorSelect(&SemaRef, TheCall))
      return true;
    break;
  }
  case Builtin::BI__builtin_hlsl_elementwise_saturate:
  case Builtin::BI__builtin_hlsl_elementwise_rcp: {
    if (SemaRef.checkArgCount(TheCall, 1))
      return true;
    if (!TheCall->getArg(0)
             ->getType()
             ->hasFloatingRepresentation()) // half or float or double
      return SemaRef.Diag(TheCall->getArg(0)->getBeginLoc(),
                          diag::err_builtin_invalid_arg_type)
             << /* ordinal */ 1 << /* scalar or vector */ 5 << /* no int */ 0
             << /* fp */ 1 << TheCall->getArg(0)->getType();
    if (SemaRef.PrepareBuiltinElementwiseMathOneArgCall(TheCall))
      return true;
    break;
  }
  case Builtin::BI__builtin_hlsl_elementwise_degrees:
  case Builtin::BI__builtin_hlsl_elementwise_radians:
  case Builtin::BI__builtin_hlsl_elementwise_rsqrt:
  case Builtin::BI__builtin_hlsl_elementwise_frac: {
    if (SemaRef.checkArgCount(TheCall, 1))
      return true;
    if (CheckAllArgTypesAreCorrect(&SemaRef, TheCall,
                                   CheckFloatOrHalfRepresentation))
      return true;
    if (SemaRef.PrepareBuiltinElementwiseMathOneArgCall(TheCall))
      return true;
    break;
  }
  case Builtin::BI__builtin_hlsl_elementwise_isinf: {
    if (SemaRef.checkArgCount(TheCall, 1))
      return true;
    if (CheckAllArgTypesAreCorrect(&SemaRef, TheCall,
                                   CheckFloatOrHalfRepresentation))
      return true;
    if (SemaRef.PrepareBuiltinElementwiseMathOneArgCall(TheCall))
      return true;
    SetElementTypeAsReturnType(&SemaRef, TheCall, getASTContext().BoolTy);
    break;
  }
  case Builtin::BI__builtin_hlsl_lerp: {
    if (SemaRef.checkArgCount(TheCall, 3))
      return true;
    if (CheckAllArgTypesAreCorrect(&SemaRef, TheCall,
                                   CheckFloatOrHalfRepresentation))
      return true;
    if (CheckAllArgsHaveSameType(&SemaRef, TheCall))
      return true;
    if (SemaRef.BuiltinElementwiseTernaryMath(TheCall))
      return true;
    break;
  }
  case Builtin::BI__builtin_hlsl_mad: {
    if (SemaRef.BuiltinElementwiseTernaryMath(
            TheCall, /*ArgTyRestr=*/
            Sema::EltwiseBuiltinArgTyRestriction::None))
      return true;
    break;
  }
  case Builtin::BI__builtin_hlsl_normalize: {
    if (SemaRef.checkArgCount(TheCall, 1))
      return true;
    if (CheckAllArgTypesAreCorrect(&SemaRef, TheCall,
                                   CheckFloatOrHalfRepresentation))
      return true;
    ExprResult A = TheCall->getArg(0);
    QualType ArgTyA = A.get()->getType();
    // return type is the same as the input type
    TheCall->setType(ArgTyA);
    break;
  }
  case Builtin::BI__builtin_hlsl_elementwise_sign: {
    if (SemaRef.PrepareBuiltinElementwiseMathOneArgCall(TheCall))
      return true;
    if (CheckAllArgTypesAreCorrect(&SemaRef, TheCall,
                                   CheckFloatingOrIntRepresentation))
      return true;
    SetElementTypeAsReturnType(&SemaRef, TheCall, getASTContext().IntTy);
    break;
  }
  case Builtin::BI__builtin_hlsl_step: {
    if (SemaRef.checkArgCount(TheCall, 2))
      return true;
    if (CheckAllArgTypesAreCorrect(&SemaRef, TheCall,
                                   CheckFloatOrHalfRepresentation))
      return true;

    ExprResult A = TheCall->getArg(0);
    QualType ArgTyA = A.get()->getType();
    // return type is the same as the input type
    TheCall->setType(ArgTyA);
    break;
  }
  case Builtin::BI__builtin_hlsl_wave_active_max:
  case Builtin::BI__builtin_hlsl_wave_active_sum: {
    if (SemaRef.checkArgCount(TheCall, 1))
      return true;

    // Ensure input expr type is a scalar/vector and the same as the return type
    if (CheckAnyScalarOrVector(&SemaRef, TheCall, 0))
      return true;
    if (CheckWaveActive(&SemaRef, TheCall))
      return true;
    ExprResult Expr = TheCall->getArg(0);
    QualType ArgTyExpr = Expr.get()->getType();
    TheCall->setType(ArgTyExpr);
    break;
  }
  // Note these are llvm builtins that we want to catch invalid intrinsic
  // generation. Normal handling of these builitns will occur elsewhere.
  case Builtin::BI__builtin_elementwise_bitreverse: {
    // does not include a check for number of arguments
    // because that is done previously
    if (CheckAllArgTypesAreCorrect(&SemaRef, TheCall,
                                   CheckUnsignedIntRepresentation))
      return true;
    break;
  }
  case Builtin::BI__builtin_hlsl_wave_read_lane_at: {
    if (SemaRef.checkArgCount(TheCall, 2))
      return true;

    // Ensure index parameter type can be interpreted as a uint
    ExprResult Index = TheCall->getArg(1);
    QualType ArgTyIndex = Index.get()->getType();
    if (!ArgTyIndex->isIntegerType()) {
      SemaRef.Diag(TheCall->getArg(1)->getBeginLoc(),
                   diag::err_typecheck_convert_incompatible)
          << ArgTyIndex << SemaRef.Context.UnsignedIntTy << 1 << 0 << 0;
      return true;
    }

    // Ensure input expr type is a scalar/vector and the same as the return type
    if (CheckAnyScalarOrVector(&SemaRef, TheCall, 0))
      return true;

    ExprResult Expr = TheCall->getArg(0);
    QualType ArgTyExpr = Expr.get()->getType();
    TheCall->setType(ArgTyExpr);
    break;
  }
  case Builtin::BI__builtin_hlsl_wave_get_lane_index: {
    if (SemaRef.checkArgCount(TheCall, 0))
      return true;
    break;
  }
  case Builtin::BI__builtin_hlsl_elementwise_splitdouble: {
    if (SemaRef.checkArgCount(TheCall, 3))
      return true;

    if (CheckScalarOrVector(&SemaRef, TheCall, SemaRef.Context.DoubleTy, 0) ||
        CheckScalarOrVector(&SemaRef, TheCall, SemaRef.Context.UnsignedIntTy,
                            1) ||
        CheckScalarOrVector(&SemaRef, TheCall, SemaRef.Context.UnsignedIntTy,
                            2))
      return true;

    if (CheckModifiableLValue(&SemaRef, TheCall, 1) ||
        CheckModifiableLValue(&SemaRef, TheCall, 2))
      return true;
    break;
  }
  case Builtin::BI__builtin_hlsl_elementwise_clip: {
    if (SemaRef.checkArgCount(TheCall, 1))
      return true;

    if (CheckScalarOrVector(&SemaRef, TheCall, SemaRef.Context.FloatTy, 0))
      return true;
    break;
  }
  case Builtin::BI__builtin_elementwise_acos:
  case Builtin::BI__builtin_elementwise_asin:
  case Builtin::BI__builtin_elementwise_atan:
  case Builtin::BI__builtin_elementwise_atan2:
  case Builtin::BI__builtin_elementwise_ceil:
  case Builtin::BI__builtin_elementwise_cos:
  case Builtin::BI__builtin_elementwise_cosh:
  case Builtin::BI__builtin_elementwise_exp:
  case Builtin::BI__builtin_elementwise_exp2:
  case Builtin::BI__builtin_elementwise_exp10:
  case Builtin::BI__builtin_elementwise_floor:
  case Builtin::BI__builtin_elementwise_fmod:
  case Builtin::BI__builtin_elementwise_log:
  case Builtin::BI__builtin_elementwise_log2:
  case Builtin::BI__builtin_elementwise_log10:
  case Builtin::BI__builtin_elementwise_pow:
  case Builtin::BI__builtin_elementwise_roundeven:
  case Builtin::BI__builtin_elementwise_sin:
  case Builtin::BI__builtin_elementwise_sinh:
  case Builtin::BI__builtin_elementwise_sqrt:
  case Builtin::BI__builtin_elementwise_tan:
  case Builtin::BI__builtin_elementwise_tanh:
  case Builtin::BI__builtin_elementwise_trunc: {
    if (CheckAllArgTypesAreCorrect(&SemaRef, TheCall,
                                   CheckFloatOrHalfRepresentation))
      return true;
    break;
  }
  case Builtin::BI__builtin_hlsl_buffer_update_counter: {
    auto checkResTy = [](const HLSLAttributedResourceType *ResTy) -> bool {
      return !(ResTy->getAttrs().ResourceClass == ResourceClass::UAV &&
               ResTy->getAttrs().RawBuffer && ResTy->hasContainedType());
    };
    if (SemaRef.checkArgCount(TheCall, 2) ||
        CheckResourceHandle(&SemaRef, TheCall, 0, checkResTy) ||
        CheckArgTypeMatches(&SemaRef, TheCall->getArg(1),
                            SemaRef.getASTContext().IntTy))
      return true;
    Expr *OffsetExpr = TheCall->getArg(1);
    std::optional<llvm::APSInt> Offset =
        OffsetExpr->getIntegerConstantExpr(SemaRef.getASTContext());
    if (!Offset.has_value() || std::abs(Offset->getExtValue()) != 1) {
      SemaRef.Diag(TheCall->getArg(1)->getBeginLoc(),
                   diag::err_hlsl_expect_arg_const_int_one_or_neg_one)
          << 1;
      return true;
    }
    break;
  }
  }
  return false;
}

static void BuildFlattenedTypeList(QualType BaseTy,
                                   llvm::SmallVectorImpl<QualType> &List) {
  llvm::SmallVector<QualType, 16> WorkList;
  WorkList.push_back(BaseTy);
  while (!WorkList.empty()) {
    QualType T = WorkList.pop_back_val();
    T = T.getCanonicalType().getUnqualifiedType();
    assert(!isa<MatrixType>(T) && "Matrix types not yet supported in HLSL");
    if (const auto *AT = dyn_cast<ConstantArrayType>(T)) {
      llvm::SmallVector<QualType, 16> ElementFields;
      // Generally I've avoided recursion in this algorithm, but arrays of
      // structs could be time-consuming to flatten and churn through on the
      // work list. Hopefully nesting arrays of structs containing arrays
      // of structs too many levels deep is unlikely.
      BuildFlattenedTypeList(AT->getElementType(), ElementFields);
      // Repeat the element's field list n times.
      for (uint64_t Ct = 0; Ct < AT->getZExtSize(); ++Ct)
        llvm::append_range(List, ElementFields);
      continue;
    }
    // Vectors can only have element types that are builtin types, so this can
    // add directly to the list instead of to the WorkList.
    if (const auto *VT = dyn_cast<VectorType>(T)) {
      List.insert(List.end(), VT->getNumElements(), VT->getElementType());
      continue;
    }
    if (const auto *RT = dyn_cast<RecordType>(T)) {
      const CXXRecordDecl *RD = RT->getAsCXXRecordDecl();
      assert(RD && "HLSL record types should all be CXXRecordDecls!");

      if (RD->isStandardLayout())
        RD = RD->getStandardLayoutBaseWithFields();

      // For types that we shouldn't decompose (unions and non-aggregates), just
      // add the type itself to the list.
      if (RD->isUnion() || !RD->isAggregate()) {
        List.push_back(T);
        continue;
      }

      llvm::SmallVector<QualType, 16> FieldTypes;
      for (const auto *FD : RD->fields())
        FieldTypes.push_back(FD->getType());
      // Reverse the newly added sub-range.
      std::reverse(FieldTypes.begin(), FieldTypes.end());
      llvm::append_range(WorkList, FieldTypes);

      // If this wasn't a standard layout type we may also have some base
      // classes to deal with.
      if (!RD->isStandardLayout()) {
        FieldTypes.clear();
        for (const auto &Base : RD->bases())
          FieldTypes.push_back(Base.getType());
        std::reverse(FieldTypes.begin(), FieldTypes.end());
        llvm::append_range(WorkList, FieldTypes);
      }
      continue;
    }
    List.push_back(T);
  }
}

bool SemaHLSL::IsTypedResourceElementCompatible(clang::QualType QT) {
  // null and array types are not allowed.
  if (QT.isNull() || QT->isArrayType())
    return false;

  // UDT types are not allowed
  if (QT->isRecordType())
    return false;

  if (QT->isBooleanType() || QT->isEnumeralType())
    return false;

  // the only other valid builtin types are scalars or vectors
  if (QT->isArithmeticType()) {
    if (SemaRef.Context.getTypeSize(QT) / 8 > 16)
      return false;
    return true;
  }

  if (const VectorType *VT = QT->getAs<VectorType>()) {
    int ArraySize = VT->getNumElements();

    if (ArraySize > 4)
      return false;

    QualType ElTy = VT->getElementType();
    if (ElTy->isBooleanType())
      return false;

    if (SemaRef.Context.getTypeSize(QT) / 8 > 16)
      return false;
    return true;
  }

  return false;
}

bool SemaHLSL::IsScalarizedLayoutCompatible(QualType T1, QualType T2) const {
  if (T1.isNull() || T2.isNull())
    return false;

  T1 = T1.getCanonicalType().getUnqualifiedType();
  T2 = T2.getCanonicalType().getUnqualifiedType();

  // If both types are the same canonical type, they're obviously compatible.
  if (SemaRef.getASTContext().hasSameType(T1, T2))
    return true;

  llvm::SmallVector<QualType, 16> T1Types;
  BuildFlattenedTypeList(T1, T1Types);
  llvm::SmallVector<QualType, 16> T2Types;
  BuildFlattenedTypeList(T2, T2Types);

  // Check the flattened type list
  return llvm::equal(T1Types, T2Types,
                     [this](QualType LHS, QualType RHS) -> bool {
                       return SemaRef.IsLayoutCompatible(LHS, RHS);
                     });
}

bool SemaHLSL::CheckCompatibleParameterABI(FunctionDecl *New,
                                           FunctionDecl *Old) {
  if (New->getNumParams() != Old->getNumParams())
    return true;

  bool HadError = false;

  for (unsigned i = 0, e = New->getNumParams(); i != e; ++i) {
    ParmVarDecl *NewParam = New->getParamDecl(i);
    ParmVarDecl *OldParam = Old->getParamDecl(i);

    // HLSL parameter declarations for inout and out must match between
    // declarations. In HLSL inout and out are ambiguous at the call site,
    // but have different calling behavior, so you cannot overload a
    // method based on a difference between inout and out annotations.
    const auto *NDAttr = NewParam->getAttr<HLSLParamModifierAttr>();
    unsigned NSpellingIdx = (NDAttr ? NDAttr->getSpellingListIndex() : 0);
    const auto *ODAttr = OldParam->getAttr<HLSLParamModifierAttr>();
    unsigned OSpellingIdx = (ODAttr ? ODAttr->getSpellingListIndex() : 0);

    if (NSpellingIdx != OSpellingIdx) {
      SemaRef.Diag(NewParam->getLocation(),
                   diag::err_hlsl_param_qualifier_mismatch)
          << NDAttr << NewParam;
      SemaRef.Diag(OldParam->getLocation(), diag::note_previous_declaration_as)
          << ODAttr;
      HadError = true;
    }
  }
  return HadError;
}

// Generally follows PerformScalarCast, with cases reordered for
// clarity of what types are supported
bool SemaHLSL::CanPerformScalarCast(QualType SrcTy, QualType DestTy) {

  if (!SrcTy->isScalarType() || !DestTy->isScalarType())
    return false;

  if (SemaRef.getASTContext().hasSameUnqualifiedType(SrcTy, DestTy))
    return true;

  switch (SrcTy->getScalarTypeKind()) {
  case Type::STK_Bool: // casting from bool is like casting from an integer
  case Type::STK_Integral:
    switch (DestTy->getScalarTypeKind()) {
    case Type::STK_Bool:
    case Type::STK_Integral:
    case Type::STK_Floating:
      return true;
    case Type::STK_CPointer:
    case Type::STK_ObjCObjectPointer:
    case Type::STK_BlockPointer:
    case Type::STK_MemberPointer:
      llvm_unreachable("HLSL doesn't support pointers.");
    case Type::STK_IntegralComplex:
    case Type::STK_FloatingComplex:
      llvm_unreachable("HLSL doesn't support complex types.");
    case Type::STK_FixedPoint:
      llvm_unreachable("HLSL doesn't support fixed point types.");
    }
    llvm_unreachable("Should have returned before this");

  case Type::STK_Floating:
    switch (DestTy->getScalarTypeKind()) {
    case Type::STK_Floating:
    case Type::STK_Bool:
    case Type::STK_Integral:
      return true;
    case Type::STK_FloatingComplex:
    case Type::STK_IntegralComplex:
      llvm_unreachable("HLSL doesn't support complex types.");
    case Type::STK_FixedPoint:
      llvm_unreachable("HLSL doesn't support fixed point types.");
    case Type::STK_CPointer:
    case Type::STK_ObjCObjectPointer:
    case Type::STK_BlockPointer:
    case Type::STK_MemberPointer:
      llvm_unreachable("HLSL doesn't support pointers.");
    }
    llvm_unreachable("Should have returned before this");

  case Type::STK_MemberPointer:
  case Type::STK_CPointer:
  case Type::STK_BlockPointer:
  case Type::STK_ObjCObjectPointer:
    llvm_unreachable("HLSL doesn't support pointers.");

  case Type::STK_FixedPoint:
    llvm_unreachable("HLSL doesn't support fixed point types.");

  case Type::STK_FloatingComplex:
  case Type::STK_IntegralComplex:
    llvm_unreachable("HLSL doesn't support complex types.");
  }

  llvm_unreachable("Unhandled scalar cast");
}

// Detect if a type contains a bitfield. Will be removed when
// bitfield support is added to HLSLElementwiseCast and HLSLAggregateSplatCast
bool SemaHLSL::ContainsBitField(QualType BaseTy) {
  llvm::SmallVector<QualType, 16> WorkList;
  WorkList.push_back(BaseTy);
  while (!WorkList.empty()) {
    QualType T = WorkList.pop_back_val();
    T = T.getCanonicalType().getUnqualifiedType();
    // only check aggregate types
    if (const auto *AT = dyn_cast<ConstantArrayType>(T)) {
      WorkList.push_back(AT->getElementType());
      continue;
    }
    if (const auto *RT = dyn_cast<RecordType>(T)) {
      const RecordDecl *RD = RT->getDecl();
      if (RD->isUnion())
        continue;

      const CXXRecordDecl *CXXD = dyn_cast<CXXRecordDecl>(RD);

      if (CXXD && CXXD->isStandardLayout())
        RD = CXXD->getStandardLayoutBaseWithFields();

      for (const auto *FD : RD->fields()) {
        if (FD->isBitField())
          return true;
        WorkList.push_back(FD->getType());
      }
      continue;
    }
  }
  return false;
}

// Can perform an HLSL Aggregate splat cast if the Dest is an aggregate and the
// Src is a scalar or a vector of length 1
// Or if Dest is a vector and Src is a vector of length 1
bool SemaHLSL::CanPerformAggregateSplatCast(Expr *Src, QualType DestTy) {

  QualType SrcTy = Src->getType();
  // Not a valid HLSL Aggregate Splat cast if Dest is a scalar or if this is
  // going to be a vector splat from a scalar.
  if ((SrcTy->isScalarType() && DestTy->isVectorType()) ||
      DestTy->isScalarType())
    return false;

  const VectorType *SrcVecTy = SrcTy->getAs<VectorType>();

  // Src isn't a scalar or a vector of length 1
  if (!SrcTy->isScalarType() && !(SrcVecTy && SrcVecTy->getNumElements() == 1))
    return false;

  if (SrcVecTy)
    SrcTy = SrcVecTy->getElementType();

  if (ContainsBitField(DestTy))
    return false;

  llvm::SmallVector<QualType> DestTypes;
  BuildFlattenedTypeList(DestTy, DestTypes);

  for (unsigned I = 0, Size = DestTypes.size(); I < Size; ++I) {
    if (DestTypes[I]->isUnionType())
      return false;
    if (!CanPerformScalarCast(SrcTy, DestTypes[I]))
      return false;
  }
  return true;
}

// Can we perform an HLSL Elementwise cast?
// TODO: update this code when matrices are added; see issue #88060
bool SemaHLSL::CanPerformElementwiseCast(Expr *Src, QualType DestTy) {

  // Don't handle casts where LHS and RHS are any combination of scalar/vector
  // There must be an aggregate somewhere
  QualType SrcTy = Src->getType();
  if (SrcTy->isScalarType()) // always a splat and this cast doesn't handle that
    return false;

  if (SrcTy->isVectorType() &&
      (DestTy->isScalarType() || DestTy->isVectorType()))
    return false;

  if (ContainsBitField(DestTy) || ContainsBitField(SrcTy))
    return false;

  llvm::SmallVector<QualType> DestTypes;
  BuildFlattenedTypeList(DestTy, DestTypes);
  llvm::SmallVector<QualType> SrcTypes;
  BuildFlattenedTypeList(SrcTy, SrcTypes);

  // Usually the size of SrcTypes must be greater than or equal to the size of
  // DestTypes.
  if (SrcTypes.size() < DestTypes.size())
    return false;

  unsigned SrcSize = SrcTypes.size();
  unsigned DstSize = DestTypes.size();
  unsigned I;
  for (I = 0; I < DstSize && I < SrcSize; I++) {
    if (SrcTypes[I]->isUnionType() || DestTypes[I]->isUnionType())
      return false;
    if (!CanPerformScalarCast(SrcTypes[I], DestTypes[I])) {
      return false;
    }
  }

  // check the rest of the source type for unions.
  for (; I < SrcSize; I++) {
    if (SrcTypes[I]->isUnionType())
      return false;
  }
  return true;
}

ExprResult SemaHLSL::ActOnOutParamExpr(ParmVarDecl *Param, Expr *Arg) {
  assert(Param->hasAttr<HLSLParamModifierAttr>() &&
         "We should not get here without a parameter modifier expression");
  const auto *Attr = Param->getAttr<HLSLParamModifierAttr>();
  if (Attr->getABI() == ParameterABI::Ordinary)
    return ExprResult(Arg);

  bool IsInOut = Attr->getABI() == ParameterABI::HLSLInOut;
  if (!Arg->isLValue()) {
    SemaRef.Diag(Arg->getBeginLoc(), diag::error_hlsl_inout_lvalue)
        << Arg << (IsInOut ? 1 : 0);
    return ExprError();
  }

  ASTContext &Ctx = SemaRef.getASTContext();

  QualType Ty = Param->getType().getNonLValueExprType(Ctx);

  // HLSL allows implicit conversions from scalars to vectors, but not the
  // inverse, so we need to disallow `inout` with scalar->vector or
  // scalar->matrix conversions.
  if (Arg->getType()->isScalarType() != Ty->isScalarType()) {
    SemaRef.Diag(Arg->getBeginLoc(), diag::error_hlsl_inout_scalar_extension)
        << Arg << (IsInOut ? 1 : 0);
    return ExprError();
  }

  auto *ArgOpV = new (Ctx) OpaqueValueExpr(Param->getBeginLoc(), Arg->getType(),
                                           VK_LValue, OK_Ordinary, Arg);

  // Parameters are initialized via copy initialization. This allows for
  // overload resolution of argument constructors.
  InitializedEntity Entity =
      InitializedEntity::InitializeParameter(Ctx, Ty, false);
  ExprResult Res =
      SemaRef.PerformCopyInitialization(Entity, Param->getBeginLoc(), ArgOpV);
  if (Res.isInvalid())
    return ExprError();
  Expr *Base = Res.get();
  // After the cast, drop the reference type when creating the exprs.
  Ty = Ty.getNonLValueExprType(Ctx);
  auto *OpV = new (Ctx)
      OpaqueValueExpr(Param->getBeginLoc(), Ty, VK_LValue, OK_Ordinary, Base);

  // Writebacks are performed with `=` binary operator, which allows for
  // overload resolution on writeback result expressions.
  Res = SemaRef.ActOnBinOp(SemaRef.getCurScope(), Param->getBeginLoc(),
                           tok::equal, ArgOpV, OpV);

  if (Res.isInvalid())
    return ExprError();
  Expr *Writeback = Res.get();
  auto *OutExpr =
      HLSLOutArgExpr::Create(Ctx, Ty, ArgOpV, OpV, Writeback, IsInOut);

  return ExprResult(OutExpr);
}

QualType SemaHLSL::getInoutParameterType(QualType Ty) {
  // If HLSL gains support for references, all the cites that use this will need
  // to be updated with semantic checking to produce errors for
  // pointers/references.
  assert(!Ty->isReferenceType() &&
         "Pointer and reference types cannot be inout or out parameters");
  Ty = SemaRef.getASTContext().getLValueReferenceType(Ty);
  Ty.addRestrict();
  return Ty;
}

static bool IsDefaultBufferConstantDecl(VarDecl *VD) {
  QualType QT = VD->getType();
  return VD->getDeclContext()->isTranslationUnit() &&
         QT.getAddressSpace() == LangAS::Default &&
         VD->getStorageClass() != SC_Static &&
         !VD->hasAttr<HLSLVkConstantIdAttr>() &&
         !isInvalidConstantBufferLeafElementType(QT.getTypePtr());
}

void SemaHLSL::deduceAddressSpace(VarDecl *Decl) {
  // The variable already has an address space (groupshared for ex).
  if (Decl->getType().hasAddressSpace())
    return;

  if (Decl->getType()->isDependentType())
    return;

  QualType Type = Decl->getType();

  if (Decl->hasAttr<HLSLVkExtBuiltinInputAttr>()) {
    LangAS ImplAS = LangAS::hlsl_input;
    Type = SemaRef.getASTContext().getAddrSpaceQualType(Type, ImplAS);
    Decl->setType(Type);
    return;
  }

  if (Type->isSamplerT() || Type->isVoidType())
    return;

  // Resource handles.
  if (isResourceRecordTypeOrArrayOf(Type->getUnqualifiedDesugaredType()))
    return;

  // Only static globals belong to the Private address space.
  // Non-static globals belongs to the cbuffer.
  if (Decl->getStorageClass() != SC_Static && !Decl->isStaticDataMember())
    return;

  LangAS ImplAS = LangAS::hlsl_private;
  Type = SemaRef.getASTContext().getAddrSpaceQualType(Type, ImplAS);
  Decl->setType(Type);
}

void SemaHLSL::ActOnVariableDeclarator(VarDecl *VD) {
  if (VD->hasGlobalStorage()) {
    // make sure the declaration has a complete type
    if (SemaRef.RequireCompleteType(
            VD->getLocation(),
            SemaRef.getASTContext().getBaseElementType(VD->getType()),
            diag::err_typecheck_decl_incomplete_type)) {
      VD->setInvalidDecl();
      deduceAddressSpace(VD);
      return;
    }

    // Global variables outside a cbuffer block that are not a resource, static,
    // groupshared, or an empty array or struct belong to the default constant
    // buffer $Globals (to be created at the end of the translation unit).
    if (IsDefaultBufferConstantDecl(VD)) {
      // update address space to hlsl_constant
      QualType NewTy = getASTContext().getAddrSpaceQualType(
          VD->getType(), LangAS::hlsl_constant);
      VD->setType(NewTy);
      DefaultCBufferDecls.push_back(VD);
    }

    // find all resources bindings on decl
    if (VD->getType()->isHLSLIntangibleType())
      collectResourceBindingsOnVarDecl(VD);

    const Type *VarType = VD->getType().getTypePtr();
    while (VarType->isArrayType())
      VarType = VarType->getArrayElementTypeNoTypeQual();
    if (VarType->isHLSLResourceRecord() ||
        VD->hasAttr<HLSLVkConstantIdAttr>()) {
      // Make the variable for resources static. The global externally visible
      // storage is accessed through the handle, which is a member. The variable
      // itself is not externally visible.
      VD->setStorageClass(StorageClass::SC_Static);
    }

    // process explicit bindings
    processExplicitBindingsOnDecl(VD);
  }

  deduceAddressSpace(VD);
}

static bool initVarDeclWithCtor(Sema &S, VarDecl *VD,
                                MutableArrayRef<Expr *> Args) {
  InitializedEntity Entity = InitializedEntity::InitializeVariable(VD);
  InitializationKind Kind = InitializationKind::CreateDirect(
      VD->getLocation(), SourceLocation(), SourceLocation());

  InitializationSequence InitSeq(S, Entity, Kind, Args);
  if (InitSeq.Failed())
    return false;

  ExprResult Init = InitSeq.Perform(S, Entity, Kind, Args);
  if (!Init.get())
    return false;

  VD->setInit(S.MaybeCreateExprWithCleanups(Init.get()));
  VD->setInitStyle(VarDecl::CallInit);
  S.CheckCompleteVariableDeclaration(VD);
  return true;
}

bool SemaHLSL::initGlobalResourceDecl(VarDecl *VD) {
  std::optional<uint32_t> RegisterSlot;
  uint32_t SpaceNo = 0;
  HLSLResourceBindingAttr *RBA = VD->getAttr<HLSLResourceBindingAttr>();
  if (RBA) {
    if (RBA->hasRegisterSlot())
      RegisterSlot = RBA->getSlotNumber();
    SpaceNo = RBA->getSpaceNumber();
  }

  ASTContext &AST = SemaRef.getASTContext();
  uint64_t UIntTySize = AST.getTypeSize(AST.UnsignedIntTy);
  uint64_t IntTySize = AST.getTypeSize(AST.IntTy);
  IntegerLiteral *RangeSize = IntegerLiteral::Create(
      AST, llvm::APInt(IntTySize, 1), AST.IntTy, SourceLocation());
  IntegerLiteral *Index = IntegerLiteral::Create(
      AST, llvm::APInt(UIntTySize, 0), AST.UnsignedIntTy, SourceLocation());
  IntegerLiteral *Space =
      IntegerLiteral::Create(AST, llvm::APInt(UIntTySize, SpaceNo),
                             AST.UnsignedIntTy, SourceLocation());
  StringRef VarName = VD->getName();
  StringLiteral *Name = StringLiteral::Create(
      AST, VarName, StringLiteralKind::Ordinary, false,
      AST.getStringLiteralArrayType(AST.CharTy.withConst(), VarName.size()),
      SourceLocation());

  // resource with explicit binding
  if (RegisterSlot.has_value()) {
    IntegerLiteral *RegSlot = IntegerLiteral::Create(
        AST, llvm::APInt(UIntTySize, RegisterSlot.value()), AST.UnsignedIntTy,
        SourceLocation());
    Expr *Args[] = {RegSlot, Space, RangeSize, Index, Name};
    return initVarDeclWithCtor(SemaRef, VD, Args);
  }

  // resource with implicit binding
  IntegerLiteral *OrderId = IntegerLiteral::Create(
      AST, llvm::APInt(UIntTySize, getNextImplicitBindingOrderID()),
      AST.UnsignedIntTy, SourceLocation());
  Expr *Args[] = {Space, RangeSize, Index, OrderId, Name};
  return initVarDeclWithCtor(SemaRef, VD, Args);
}

// Returns true if the initialization has been handled.
// Returns false to use default initialization.
bool SemaHLSL::ActOnUninitializedVarDecl(VarDecl *VD) {
  // Objects in the hlsl_constant address space are initialized
  // externally, so don't synthesize an implicit initializer.
  if (VD->getType().getAddressSpace() == LangAS::hlsl_constant)
    return true;

  // Initialize resources
  if (!isResourceRecordTypeOrArrayOf(VD))
    return false;

  // FIXME: We currectly support only simple resources - no arrays of resources
  // or resources in user defined structs.
  // (llvm/llvm-project#133835, llvm/llvm-project#133837)
  // Initialize resources at the global scope
  if (VD->hasGlobalStorage() && VD->getType()->isHLSLResourceRecord())
    return initGlobalResourceDecl(VD);

  return false;
}

// Walks though the global variable declaration, collects all resource binding
// requirements and adds them to Bindings
void SemaHLSL::collectResourceBindingsOnVarDecl(VarDecl *VD) {
  assert(VD->hasGlobalStorage() && VD->getType()->isHLSLIntangibleType() &&
         "expected global variable that contains HLSL resource");

  // Cbuffers and Tbuffers are HLSLBufferDecl types
  if (const HLSLBufferDecl *CBufferOrTBuffer = dyn_cast<HLSLBufferDecl>(VD)) {
    Bindings.addDeclBindingInfo(VD, CBufferOrTBuffer->isCBuffer()
                                        ? ResourceClass::CBuffer
                                        : ResourceClass::SRV);
    return;
  }

  // Unwrap arrays
  // FIXME: Calculate array size while unwrapping
  const Type *Ty = VD->getType()->getUnqualifiedDesugaredType();
  while (Ty->isConstantArrayType()) {
    const ConstantArrayType *CAT = cast<ConstantArrayType>(Ty);
    Ty = CAT->getElementType()->getUnqualifiedDesugaredType();
  }

  // Resource (or array of resources)
  if (const HLSLAttributedResourceType *AttrResType =
          HLSLAttributedResourceType::findHandleTypeOnResource(Ty)) {
    Bindings.addDeclBindingInfo(VD, AttrResType->getAttrs().ResourceClass);
    return;
  }

  // User defined record type
  if (const RecordType *RT = dyn_cast<RecordType>(Ty))
    collectResourceBindingsOnUserRecordDecl(VD, RT);
}

// Walks though the explicit resource binding attributes on the declaration,
// and makes sure there is a resource that matched the binding and updates
// DeclBindingInfoLists
void SemaHLSL::processExplicitBindingsOnDecl(VarDecl *VD) {
  assert(VD->hasGlobalStorage() && "expected global variable");

  bool HasBinding = false;
  for (Attr *A : VD->attrs()) {
    HLSLResourceBindingAttr *RBA = dyn_cast<HLSLResourceBindingAttr>(A);
    if (!RBA || !RBA->hasRegisterSlot())
      continue;
    HasBinding = true;

    RegisterType RT = RBA->getRegisterType();
    assert(RT != RegisterType::I && "invalid or obsolete register type should "
                                    "never have an attribute created");

    if (RT == RegisterType::C) {
      if (Bindings.hasBindingInfoForDecl(VD))
        SemaRef.Diag(VD->getLocation(),
                     diag::warn_hlsl_user_defined_type_missing_member)
            << static_cast<int>(RT);
      continue;
    }

    // Find DeclBindingInfo for this binding and update it, or report error
    // if it does not exist (user type does to contain resources with the
    // expected resource class).
    ResourceClass RC = getResourceClass(RT);
    if (DeclBindingInfo *BI = Bindings.getDeclBindingInfo(VD, RC)) {
      // update binding info
      BI->setBindingAttribute(RBA, BindingType::Explicit);
    } else {
      SemaRef.Diag(VD->getLocation(),
                   diag::warn_hlsl_user_defined_type_missing_member)
          << static_cast<int>(RT);
    }
  }

  if (!HasBinding && isResourceRecordTypeOrArrayOf(VD))
    SemaRef.Diag(VD->getLocation(), diag::warn_hlsl_implicit_binding);
}
namespace {
class InitListTransformer {
  Sema &S;
  ASTContext &Ctx;
  QualType InitTy;
  QualType *DstIt = nullptr;
  Expr **ArgIt = nullptr;
  // Is wrapping the destination type iterator required? This is only used for
  // incomplete array types where we loop over the destination type since we
  // don't know the full number of elements from the declaration.
  bool Wrap;

  bool castInitializer(Expr *E) {
    assert(DstIt && "This should always be something!");
    if (DstIt == DestTypes.end()) {
      if (!Wrap) {
        ArgExprs.push_back(E);
        // This is odd, but it isn't technically a failure due to conversion, we
        // handle mismatched counts of arguments differently.
        return true;
      }
      DstIt = DestTypes.begin();
    }
    InitializedEntity Entity = InitializedEntity::InitializeParameter(
        Ctx, *DstIt, /* Consumed (ObjC) */ false);
    ExprResult Res = S.PerformCopyInitialization(Entity, E->getBeginLoc(), E);
    if (Res.isInvalid())
      return false;
    Expr *Init = Res.get();
    ArgExprs.push_back(Init);
    DstIt++;
    return true;
  }

  bool buildInitializerListImpl(Expr *E) {
    // If this is an initialization list, traverse the sub initializers.
    if (auto *Init = dyn_cast<InitListExpr>(E)) {
      for (auto *SubInit : Init->inits())
        if (!buildInitializerListImpl(SubInit))
          return false;
      return true;
    }

    // If this is a scalar type, just enqueue the expression.
    QualType Ty = E->getType();

    if (Ty->isScalarType() || (Ty->isRecordType() && !Ty->isAggregateType()))
      return castInitializer(E);

    if (auto *VecTy = Ty->getAs<VectorType>()) {
      uint64_t Size = VecTy->getNumElements();

      QualType SizeTy = Ctx.getSizeType();
      uint64_t SizeTySize = Ctx.getTypeSize(SizeTy);
      for (uint64_t I = 0; I < Size; ++I) {
        auto *Idx = IntegerLiteral::Create(Ctx, llvm::APInt(SizeTySize, I),
                                           SizeTy, SourceLocation());

        ExprResult ElExpr = S.CreateBuiltinArraySubscriptExpr(
            E, E->getBeginLoc(), Idx, E->getEndLoc());
        if (ElExpr.isInvalid())
          return false;
        if (!castInitializer(ElExpr.get()))
          return false;
      }
      return true;
    }

    if (auto *ArrTy = dyn_cast<ConstantArrayType>(Ty.getTypePtr())) {
      uint64_t Size = ArrTy->getZExtSize();
      QualType SizeTy = Ctx.getSizeType();
      uint64_t SizeTySize = Ctx.getTypeSize(SizeTy);
      for (uint64_t I = 0; I < Size; ++I) {
        auto *Idx = IntegerLiteral::Create(Ctx, llvm::APInt(SizeTySize, I),
                                           SizeTy, SourceLocation());
        ExprResult ElExpr = S.CreateBuiltinArraySubscriptExpr(
            E, E->getBeginLoc(), Idx, E->getEndLoc());
        if (ElExpr.isInvalid())
          return false;
        if (!buildInitializerListImpl(ElExpr.get()))
          return false;
      }
      return true;
    }

    if (auto *RTy = Ty->getAs<RecordType>()) {
      llvm::SmallVector<const RecordType *> RecordTypes;
      RecordTypes.push_back(RTy);
      while (RecordTypes.back()->getAsCXXRecordDecl()->getNumBases()) {
        CXXRecordDecl *D = RecordTypes.back()->getAsCXXRecordDecl();
        assert(D->getNumBases() == 1 &&
               "HLSL doesn't support multiple inheritance");
        RecordTypes.push_back(D->bases_begin()->getType()->getAs<RecordType>());
      }
      while (!RecordTypes.empty()) {
        const RecordType *RT = RecordTypes.pop_back_val();
        for (auto *FD : RT->getDecl()->fields()) {
          DeclAccessPair Found = DeclAccessPair::make(FD, FD->getAccess());
          DeclarationNameInfo NameInfo(FD->getDeclName(), E->getBeginLoc());
          ExprResult Res = S.BuildFieldReferenceExpr(
              E, false, E->getBeginLoc(), CXXScopeSpec(), FD, Found, NameInfo);
          if (Res.isInvalid())
            return false;
          if (!buildInitializerListImpl(Res.get()))
            return false;
        }
      }
    }
    return true;
  }

  Expr *generateInitListsImpl(QualType Ty) {
    assert(ArgIt != ArgExprs.end() && "Something is off in iteration!");
    if (Ty->isScalarType() || (Ty->isRecordType() && !Ty->isAggregateType()))
      return *(ArgIt++);

    llvm::SmallVector<Expr *> Inits;
    assert(!isa<MatrixType>(Ty) && "Matrix types not yet supported in HLSL");
    Ty = Ty.getDesugaredType(Ctx);
    if (Ty->isVectorType() || Ty->isConstantArrayType()) {
      QualType ElTy;
      uint64_t Size = 0;
      if (auto *ATy = Ty->getAs<VectorType>()) {
        ElTy = ATy->getElementType();
        Size = ATy->getNumElements();
      } else {
        auto *VTy = cast<ConstantArrayType>(Ty.getTypePtr());
        ElTy = VTy->getElementType();
        Size = VTy->getZExtSize();
      }
      for (uint64_t I = 0; I < Size; ++I)
        Inits.push_back(generateInitListsImpl(ElTy));
    }
    if (auto *RTy = Ty->getAs<RecordType>()) {
      llvm::SmallVector<const RecordType *> RecordTypes;
      RecordTypes.push_back(RTy);
      while (RecordTypes.back()->getAsCXXRecordDecl()->getNumBases()) {
        CXXRecordDecl *D = RecordTypes.back()->getAsCXXRecordDecl();
        assert(D->getNumBases() == 1 &&
               "HLSL doesn't support multiple inheritance");
        RecordTypes.push_back(D->bases_begin()->getType()->getAs<RecordType>());
      }
      while (!RecordTypes.empty()) {
        const RecordType *RT = RecordTypes.pop_back_val();
        for (auto *FD : RT->getDecl()->fields()) {
          Inits.push_back(generateInitListsImpl(FD->getType()));
        }
      }
    }
    auto *NewInit = new (Ctx) InitListExpr(Ctx, Inits.front()->getBeginLoc(),
                                           Inits, Inits.back()->getEndLoc());
    NewInit->setType(Ty);
    return NewInit;
  }

public:
  llvm::SmallVector<QualType, 16> DestTypes;
  llvm::SmallVector<Expr *, 16> ArgExprs;
  InitListTransformer(Sema &SemaRef, const InitializedEntity &Entity)
      : S(SemaRef), Ctx(SemaRef.getASTContext()),
        Wrap(Entity.getType()->isIncompleteArrayType()) {
    InitTy = Entity.getType().getNonReferenceType();
    // When we're generating initializer lists for incomplete array types we
    // need to wrap around both when building the initializers and when
    // generating the final initializer lists.
    if (Wrap) {
      assert(InitTy->isIncompleteArrayType());
      const IncompleteArrayType *IAT = Ctx.getAsIncompleteArrayType(InitTy);
      InitTy = IAT->getElementType();
    }
    BuildFlattenedTypeList(InitTy, DestTypes);
    DstIt = DestTypes.begin();
  }

  bool buildInitializerList(Expr *E) { return buildInitializerListImpl(E); }

  Expr *generateInitLists() {
    assert(!ArgExprs.empty() &&
           "Call buildInitializerList to generate argument expressions.");
    ArgIt = ArgExprs.begin();
    if (!Wrap)
      return generateInitListsImpl(InitTy);
    llvm::SmallVector<Expr *> Inits;
    while (ArgIt != ArgExprs.end())
      Inits.push_back(generateInitListsImpl(InitTy));

    auto *NewInit = new (Ctx) InitListExpr(Ctx, Inits.front()->getBeginLoc(),
                                           Inits, Inits.back()->getEndLoc());
    llvm::APInt ArySize(64, Inits.size());
    NewInit->setType(Ctx.getConstantArrayType(InitTy, ArySize, nullptr,
                                              ArraySizeModifier::Normal, 0));
    return NewInit;
  }
};
} // namespace

bool SemaHLSL::transformInitList(const InitializedEntity &Entity,
                                 InitListExpr *Init) {
  // If the initializer is a scalar, just return it.
  if (Init->getType()->isScalarType())
    return true;
  ASTContext &Ctx = SemaRef.getASTContext();
  InitListTransformer ILT(SemaRef, Entity);

  for (unsigned I = 0; I < Init->getNumInits(); ++I) {
    Expr *E = Init->getInit(I);
    if (E->HasSideEffects(Ctx)) {
      QualType Ty = E->getType();
      if (Ty->isRecordType())
        E = new (Ctx) MaterializeTemporaryExpr(Ty, E, E->isLValue());
      E = new (Ctx) OpaqueValueExpr(E->getBeginLoc(), Ty, E->getValueKind(),
                                    E->getObjectKind(), E);
      Init->setInit(I, E);
    }
    if (!ILT.buildInitializerList(E))
      return false;
  }
  size_t ExpectedSize = ILT.DestTypes.size();
  size_t ActualSize = ILT.ArgExprs.size();
  // For incomplete arrays it is completely arbitrary to choose whether we think
  // the user intended fewer or more elements. This implementation assumes that
  // the user intended more, and errors that there are too few initializers to
  // complete the final element.
  if (Entity.getType()->isIncompleteArrayType())
    ExpectedSize =
        ((ActualSize + ExpectedSize - 1) / ExpectedSize) * ExpectedSize;

  // An initializer list might be attempting to initialize a reference or
  // rvalue-reference. When checking the initializer we should look through
  // the reference.
  QualType InitTy = Entity.getType().getNonReferenceType();
  if (InitTy.hasAddressSpace())
    InitTy = SemaRef.getASTContext().removeAddrSpaceQualType(InitTy);
  if (ExpectedSize != ActualSize) {
    int TooManyOrFew = ActualSize > ExpectedSize ? 1 : 0;
    SemaRef.Diag(Init->getBeginLoc(), diag::err_hlsl_incorrect_num_initializers)
        << TooManyOrFew << InitTy << ExpectedSize << ActualSize;
    return false;
  }

  // generateInitListsImpl will always return an InitListExpr here, because the
  // scalar case is handled above.
  auto *NewInit = cast<InitListExpr>(ILT.generateInitLists());
  Init->resizeInits(Ctx, NewInit->getNumInits());
  for (unsigned I = 0; I < NewInit->getNumInits(); ++I)
    Init->updateInit(Ctx, I, NewInit->getInit(I));
  return true;
}

bool SemaHLSL::handleInitialization(VarDecl *VDecl, Expr *&Init) {
  const HLSLVkConstantIdAttr *ConstIdAttr =
      VDecl->getAttr<HLSLVkConstantIdAttr>();
  if (!ConstIdAttr)
    return true;

  ASTContext &Context = SemaRef.getASTContext();

  APValue InitValue;
  if (!Init->isCXX11ConstantExpr(Context, &InitValue)) {
    Diag(VDecl->getLocation(), diag::err_specialization_const);
    VDecl->setInvalidDecl();
    return false;
  }

  Builtin::ID BID =
      getSpecConstBuiltinId(VDecl->getType()->getUnqualifiedDesugaredType());

  // Argument 1: The ID from the attribute
  int ConstantID = ConstIdAttr->getId();
  llvm::APInt IDVal(Context.getIntWidth(Context.IntTy), ConstantID);
  Expr *IdExpr = IntegerLiteral::Create(Context, IDVal, Context.IntTy,
                                        ConstIdAttr->getLocation());

  SmallVector<Expr *, 2> Args = {IdExpr, Init};
  Expr *C = SemaRef.BuildBuiltinCallExpr(Init->getExprLoc(), BID, Args);
  if (C->getType()->getCanonicalTypeUnqualified() !=
      VDecl->getType()->getCanonicalTypeUnqualified()) {
    C = SemaRef
            .BuildCStyleCastExpr(SourceLocation(),
                                 Context.getTrivialTypeSourceInfo(
                                     Init->getType(), Init->getExprLoc()),
                                 SourceLocation(), C)
            .get();
  }
  Init = C;
  return true;
}<|MERGE_RESOLUTION|>--- conflicted
+++ resolved
@@ -1066,9 +1066,6 @@
 
 void SemaHLSL::ActOnFinishRootSignatureDecl(
     SourceLocation Loc, IdentifierInfo *DeclIdent,
-<<<<<<< HEAD
-    SmallVector<llvm::hlsl::rootsig::RootElement> &Elements) {
-=======
     ArrayRef<hlsl::RootSignatureElement> RootElements) {
 
   if (handleRootSignatureElements(RootElements))
@@ -1077,53 +1074,15 @@
   SmallVector<llvm::hlsl::rootsig::RootElement> Elements;
   for (auto &RootSigElement : RootElements)
     Elements.push_back(RootSigElement.getElement());
->>>>>>> 10a576f7
 
   auto *SignatureDecl = HLSLRootSignatureDecl::Create(
       SemaRef.getASTContext(), /*DeclContext=*/SemaRef.CurContext, Loc,
       DeclIdent, SemaRef.getLangOpts().HLSLRootSigVer, Elements);
 
-<<<<<<< HEAD
-  if (handleRootSignatureDecl(SignatureDecl, Loc))
-    return;
-
-=======
->>>>>>> 10a576f7
   SignatureDecl->setImplicit();
   SemaRef.PushOnScopeChains(SignatureDecl, SemaRef.getCurScope());
 }
 
-<<<<<<< HEAD
-bool SemaHLSL::handleRootSignatureDecl(HLSLRootSignatureDecl *D,
-                                       SourceLocation Loc) {
-  // The following conducts analysis on resource ranges to detect and report
-  // any overlaps in resource ranges.
-  //
-  // A resource range overlaps with another resource range if they have:
-  // - equivalent ResourceClass (SRV, UAV, CBuffer, Sampler)
-  // - equivalent resource space
-  // - overlapping visbility
-  //
-  // The following algorithm is implemented in the following steps:
-  //
-  // 1. Collect RangeInfo from relevant RootElements:
-  //   - RangeInfo will retain the interval, ResourceClass, Space and Visibility
-  // 2. Sort the RangeInfo's such that they are grouped together by
-  //  ResourceClass and Space (GroupT defined below)
-  // 3. Iterate through the collected RangeInfos by their groups
-  //   - For each group we will have a ResourceRange for each visibility
-  //   - As we iterate through we will:
-  //      A: Insert the current RangeInfo into the corresponding Visibility
-  //   ResourceRange
-  //      B: Check for overlap with any overlapping Visibility ResourceRange
-  using RangeInfo = llvm::hlsl::rootsig::RangeInfo;
-  using ResourceRange = llvm::hlsl::rootsig::ResourceRange;
-  using GroupT = std::pair<ResourceClass, /*Space*/ uint32_t>;
-
-  // 1. Collect RangeInfos
-  llvm::SmallVector<RangeInfo> Infos;
-  for (const llvm::hlsl::rootsig::RootElement &Elem : D->getRootElements()) {
-=======
 bool SemaHLSL::handleRootSignatureElements(
     ArrayRef<hlsl::RootSignatureElement> Elements) {
   // Define some common error handling functions
@@ -1220,7 +1179,6 @@
   llvm::SmallVector<InfoPairT> InfoPairs;
   for (const hlsl::RootSignatureElement &RootSigElem : Elements) {
     const llvm::hlsl::rootsig::RootElement &Elem = RootSigElem.getElement();
->>>>>>> 10a576f7
     if (const auto *Descriptor =
             std::get_if<llvm::hlsl::rootsig::RootDescriptor>(&Elem)) {
       RangeInfo Info;
@@ -1231,12 +1189,8 @@
           llvm::dxil::ResourceClass(llvm::to_underlying(Descriptor->Type));
       Info.Space = Descriptor->Space;
       Info.Visibility = Descriptor->Visibility;
-<<<<<<< HEAD
-      Infos.push_back(Info);
-=======
 
       InfoPairs.push_back({Info, &RootSigElem});
->>>>>>> 10a576f7
     } else if (const auto *Constants =
                    std::get_if<llvm::hlsl::rootsig::RootConstants>(&Elem)) {
       RangeInfo Info;
@@ -1246,12 +1200,8 @@
       Info.Class = llvm::dxil::ResourceClass::CBuffer;
       Info.Space = Constants->Space;
       Info.Visibility = Constants->Visibility;
-<<<<<<< HEAD
-      Infos.push_back(Info);
-=======
 
       InfoPairs.push_back({Info, &RootSigElem});
->>>>>>> 10a576f7
     } else if (const auto *Sampler =
                    std::get_if<llvm::hlsl::rootsig::StaticSampler>(&Elem)) {
       RangeInfo Info;
@@ -1261,25 +1211,17 @@
       Info.Class = llvm::dxil::ResourceClass::Sampler;
       Info.Space = Sampler->Space;
       Info.Visibility = Sampler->Visibility;
-<<<<<<< HEAD
-      Infos.push_back(Info);
-=======
 
       InfoPairs.push_back({Info, &RootSigElem});
->>>>>>> 10a576f7
     } else if (const auto *Clause =
                    std::get_if<llvm::hlsl::rootsig::DescriptorTableClause>(
                        &Elem)) {
       RangeInfo Info;
       Info.LowerBound = Clause->Reg.Number;
-<<<<<<< HEAD
-      assert(0 < Clause->NumDescriptors && "Verified as part of TODO(#129940)");
-=======
       // Relevant error will have already been reported above and needs to be
       // fixed before we can conduct range analysis, so shortcut error return
       if (Clause->NumDescriptors == 0)
         return true;
->>>>>>> 10a576f7
       Info.UpperBound = Clause->NumDescriptors == RangeInfo::Unbounded
                             ? RangeInfo::Unbounded
                             : Info.LowerBound + Clause->NumDescriptors -
@@ -1287,68 +1229,13 @@
 
       Info.Class = Clause->Type;
       Info.Space = Clause->Space;
-<<<<<<< HEAD
-      // Note: Clause does not hold the visibility this will need to
-      Infos.push_back(Info);
-=======
 
       // Note: Clause does not hold the visibility this will need to
       InfoPairs.push_back({Info, &RootSigElem});
->>>>>>> 10a576f7
     } else if (const auto *Table =
                    std::get_if<llvm::hlsl::rootsig::DescriptorTable>(&Elem)) {
       // Table holds the Visibility of all owned Clauses in Table, so iterate
       // owned Clauses and update their corresponding RangeInfo
-<<<<<<< HEAD
-      assert(Table->NumClauses <= Infos.size() && "RootElement");
-      // The last Table->NumClauses elements of Infos are the owned Clauses
-      // generated RangeInfo
-      auto TableInfos =
-          MutableArrayRef<RangeInfo>(Infos).take_back(Table->NumClauses);
-      for (RangeInfo &Info : TableInfos)
-        Info.Visibility = Table->Visibility;
-    }
-  }
-
-  // 2. Sort the RangeInfo's by their GroupT to form groupings
-  std::sort(Infos.begin(), Infos.end(), [](RangeInfo A, RangeInfo B) {
-    return std::tie(A.Class, A.Space) < std::tie(B.Class, B.Space);
-  });
-
-  // 3. First we will init our state to track:
-  if (Infos.size() == 0)
-    return false; // No ranges to overlap
-  GroupT CurGroup = {Infos[0].Class, Infos[0].Space};
-  bool HadOverlap = false;
-
-  // Create a ResourceRange for each Visibility
-  ResourceRange::MapT::Allocator Allocator;
-  std::array<ResourceRange, 8> Ranges = {
-      ResourceRange(Allocator), // All
-      ResourceRange(Allocator), // Vertex
-      ResourceRange(Allocator), // Hull
-      ResourceRange(Allocator), // Domain
-      ResourceRange(Allocator), // Geometry
-      ResourceRange(Allocator), // Pixel
-      ResourceRange(Allocator), // Amplification
-      ResourceRange(Allocator), // Mesh
-  };
-
-  // Reset the ResourceRanges for when we iterate through a new group
-  auto ClearRanges = [&Ranges]() {
-    for (ResourceRange &Range : Ranges)
-      Range.clear();
-  };
-
-  // Helper to report diagnostics
-  auto ReportOverlap = [this, Loc, &HadOverlap](const RangeInfo *Info,
-                                                const RangeInfo *OInfo) {
-    HadOverlap = true;
-    auto CommonVis = Info->Visibility == llvm::dxbc::ShaderVisibility::All
-                         ? OInfo->Visibility
-                         : Info->Visibility;
-    this->Diag(Loc, diag::err_hlsl_resource_range_overlap)
-=======
       assert(Table->NumClauses <= InfoPairs.size() && "RootElement");
       // The last Table->NumClauses elements of Infos are the owned Clauses
       // generated RangeInfo
@@ -1407,53 +1294,12 @@
                          ? OInfo->Visibility
                          : Info->Visibility;
     this->Diag(Elem->getLocation(), diag::err_hlsl_resource_range_overlap)
->>>>>>> 10a576f7
         << llvm::to_underlying(Info->Class) << Info->LowerBound
         << /*unbounded=*/(Info->UpperBound == RangeInfo::Unbounded)
         << Info->UpperBound << llvm::to_underlying(OInfo->Class)
         << OInfo->LowerBound
         << /*unbounded=*/(OInfo->UpperBound == RangeInfo::Unbounded)
         << OInfo->UpperBound << Info->Space << CommonVis;
-<<<<<<< HEAD
-  };
-
-  // 3: Iterate through collected RangeInfos
-  for (const RangeInfo &Info : Infos) {
-    GroupT InfoGroup = {Info.Class, Info.Space};
-    // Reset our ResourceRanges when we enter a new group
-    if (CurGroup != InfoGroup) {
-      ClearRanges();
-      CurGroup = InfoGroup;
-    }
-
-    // 3A: Insert range info into corresponding Visibility ResourceRange
-    ResourceRange &VisRange = Ranges[llvm::to_underlying(Info.Visibility)];
-    if (std::optional<const RangeInfo *> Overlapping = VisRange.insert(Info))
-      ReportOverlap(&Info, Overlapping.value());
-
-    // 3B: Check for overlap in all overlapping Visibility ResourceRanges
-    //
-    // If the range that we are inserting has ShaderVisiblity::All it needs to
-    // check for an overlap in all other visibility types as well.
-    // Otherwise, the range that is inserted needs to check that it does not
-    // overlap with ShaderVisibility::All.
-    //
-    // OverlapRanges will be an ArrayRef to all non-all visibility
-    // ResourceRanges in the former case and it will be an ArrayRef to just the
-    // all visiblity ResourceRange in the latter case.
-    ArrayRef<ResourceRange> OverlapRanges =
-        Info.Visibility == llvm::dxbc::ShaderVisibility::All
-            ? ArrayRef<ResourceRange>{Ranges}.drop_front()
-            : ArrayRef<ResourceRange>{Ranges}.take_front();
-
-    for (const ResourceRange &Range : OverlapRanges)
-      if (std::optional<const RangeInfo *> Overlapping =
-              Range.getOverlapping(Info))
-        ReportOverlap(&Info, Overlapping.value());
-  }
-
-  return HadOverlap;
-=======
 
     const hlsl::RootSignatureElement *OElem = Pair.second;
     this->Diag(OElem->getLocation(), diag::note_hlsl_resource_range_here);
@@ -1466,7 +1312,6 @@
     ReportOverlap(Overlap);
 
   return Overlaps.size() != 0;
->>>>>>> 10a576f7
 }
 
 void SemaHLSL::handleRootSignatureAttr(Decl *D, const ParsedAttr &AL) {
