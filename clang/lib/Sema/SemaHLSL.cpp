//===- SemaHLSL.cpp - Semantic Analysis for HLSL constructs ---------------===//
//
// Part of the LLVM Project, under the Apache License v2.0 with LLVM Exceptions.
// See https://llvm.org/LICENSE.txt for license information.
// SPDX-License-Identifier: Apache-2.0 WITH LLVM-exception
//
//===----------------------------------------------------------------------===//
// This implements Semantic Analysis for HLSL constructs.
//===----------------------------------------------------------------------===//

#include "clang/Sema/SemaHLSL.h"
#include "clang/AST/ASTConsumer.h"
#include "clang/AST/ASTContext.h"
#include "clang/AST/Attr.h"
#include "clang/AST/Attrs.inc"
#include "clang/AST/Decl.h"
#include "clang/AST/DeclBase.h"
#include "clang/AST/DeclCXX.h"
#include "clang/AST/DeclarationName.h"
#include "clang/AST/DynamicRecursiveASTVisitor.h"
#include "clang/AST/Expr.h"
#include "clang/AST/HLSLResource.h"
#include "clang/AST/Type.h"
#include "clang/AST/TypeBase.h"
#include "clang/AST/TypeLoc.h"
#include "clang/Basic/Builtins.h"
#include "clang/Basic/DiagnosticSema.h"
#include "clang/Basic/IdentifierTable.h"
#include "clang/Basic/LLVM.h"
#include "clang/Basic/SourceLocation.h"
#include "clang/Basic/Specifiers.h"
#include "clang/Basic/TargetInfo.h"
#include "clang/Sema/Initialization.h"
#include "clang/Sema/Lookup.h"
#include "clang/Sema/ParsedAttr.h"
#include "clang/Sema/Sema.h"
#include "clang/Sema/Template.h"
#include "llvm/ADT/ArrayRef.h"
#include "llvm/ADT/STLExtras.h"
#include "llvm/ADT/SmallVector.h"
#include "llvm/ADT/StringExtras.h"
#include "llvm/ADT/StringRef.h"
#include "llvm/ADT/Twine.h"
#include "llvm/Frontend/HLSL/HLSLBinding.h"
#include "llvm/Frontend/HLSL/RootSignatureValidations.h"
#include "llvm/Support/Casting.h"
#include "llvm/Support/DXILABI.h"
#include "llvm/Support/ErrorHandling.h"
#include "llvm/Support/FormatVariadic.h"
#include "llvm/TargetParser/Triple.h"
#include <cmath>
#include <cstddef>
#include <iterator>
#include <utility>

using namespace clang;
using namespace clang::hlsl;
using RegisterType = HLSLResourceBindingAttr::RegisterType;

static CXXRecordDecl *createHostLayoutStruct(Sema &S,
                                             CXXRecordDecl *StructDecl);

static RegisterType getRegisterType(ResourceClass RC) {
  switch (RC) {
  case ResourceClass::SRV:
    return RegisterType::SRV;
  case ResourceClass::UAV:
    return RegisterType::UAV;
  case ResourceClass::CBuffer:
    return RegisterType::CBuffer;
  case ResourceClass::Sampler:
    return RegisterType::Sampler;
  }
  llvm_unreachable("unexpected ResourceClass value");
}

static RegisterType getRegisterType(const HLSLAttributedResourceType *ResTy) {
  return getRegisterType(ResTy->getAttrs().ResourceClass);
}

// Converts the first letter of string Slot to RegisterType.
// Returns false if the letter does not correspond to a valid register type.
static bool convertToRegisterType(StringRef Slot, RegisterType *RT) {
  assert(RT != nullptr);
  switch (Slot[0]) {
  case 't':
  case 'T':
    *RT = RegisterType::SRV;
    return true;
  case 'u':
  case 'U':
    *RT = RegisterType::UAV;
    return true;
  case 'b':
  case 'B':
    *RT = RegisterType::CBuffer;
    return true;
  case 's':
  case 'S':
    *RT = RegisterType::Sampler;
    return true;
  case 'c':
  case 'C':
    *RT = RegisterType::C;
    return true;
  case 'i':
  case 'I':
    *RT = RegisterType::I;
    return true;
  default:
    return false;
  }
}

static ResourceClass getResourceClass(RegisterType RT) {
  switch (RT) {
  case RegisterType::SRV:
    return ResourceClass::SRV;
  case RegisterType::UAV:
    return ResourceClass::UAV;
  case RegisterType::CBuffer:
    return ResourceClass::CBuffer;
  case RegisterType::Sampler:
    return ResourceClass::Sampler;
  case RegisterType::C:
  case RegisterType::I:
    // Deliberately falling through to the unreachable below.
    break;
  }
  llvm_unreachable("unexpected RegisterType value");
}

static Builtin::ID getSpecConstBuiltinId(const Type *Type) {
  const auto *BT = dyn_cast<BuiltinType>(Type);
  if (!BT) {
    if (!Type->isEnumeralType())
      return Builtin::NotBuiltin;
    return Builtin::BI__builtin_get_spirv_spec_constant_int;
  }

  switch (BT->getKind()) {
  case BuiltinType::Bool:
    return Builtin::BI__builtin_get_spirv_spec_constant_bool;
  case BuiltinType::Short:
    return Builtin::BI__builtin_get_spirv_spec_constant_short;
  case BuiltinType::Int:
    return Builtin::BI__builtin_get_spirv_spec_constant_int;
  case BuiltinType::LongLong:
    return Builtin::BI__builtin_get_spirv_spec_constant_longlong;
  case BuiltinType::UShort:
    return Builtin::BI__builtin_get_spirv_spec_constant_ushort;
  case BuiltinType::UInt:
    return Builtin::BI__builtin_get_spirv_spec_constant_uint;
  case BuiltinType::ULongLong:
    return Builtin::BI__builtin_get_spirv_spec_constant_ulonglong;
  case BuiltinType::Half:
    return Builtin::BI__builtin_get_spirv_spec_constant_half;
  case BuiltinType::Float:
    return Builtin::BI__builtin_get_spirv_spec_constant_float;
  case BuiltinType::Double:
    return Builtin::BI__builtin_get_spirv_spec_constant_double;
  default:
    return Builtin::NotBuiltin;
  }
}

DeclBindingInfo *ResourceBindings::addDeclBindingInfo(const VarDecl *VD,
                                                      ResourceClass ResClass) {
  assert(getDeclBindingInfo(VD, ResClass) == nullptr &&
         "DeclBindingInfo already added");
  assert(!hasBindingInfoForDecl(VD) || BindingsList.back().Decl == VD);
  // VarDecl may have multiple entries for different resource classes.
  // DeclToBindingListIndex stores the index of the first binding we saw
  // for this decl. If there are any additional ones then that index
  // shouldn't be updated.
  DeclToBindingListIndex.try_emplace(VD, BindingsList.size());
  return &BindingsList.emplace_back(VD, ResClass);
}

DeclBindingInfo *ResourceBindings::getDeclBindingInfo(const VarDecl *VD,
                                                      ResourceClass ResClass) {
  auto Entry = DeclToBindingListIndex.find(VD);
  if (Entry != DeclToBindingListIndex.end()) {
    for (unsigned Index = Entry->getSecond();
         Index < BindingsList.size() && BindingsList[Index].Decl == VD;
         ++Index) {
      if (BindingsList[Index].ResClass == ResClass)
        return &BindingsList[Index];
    }
  }
  return nullptr;
}

bool ResourceBindings::hasBindingInfoForDecl(const VarDecl *VD) const {
  return DeclToBindingListIndex.contains(VD);
}

SemaHLSL::SemaHLSL(Sema &S) : SemaBase(S) {}

Decl *SemaHLSL::ActOnStartBuffer(Scope *BufferScope, bool CBuffer,
                                 SourceLocation KwLoc, IdentifierInfo *Ident,
                                 SourceLocation IdentLoc,
                                 SourceLocation LBrace) {
  // For anonymous namespace, take the location of the left brace.
  DeclContext *LexicalParent = SemaRef.getCurLexicalContext();
  HLSLBufferDecl *Result = HLSLBufferDecl::Create(
      getASTContext(), LexicalParent, CBuffer, KwLoc, Ident, IdentLoc, LBrace);

  // if CBuffer is false, then it's a TBuffer
  auto RC = CBuffer ? llvm::hlsl::ResourceClass::CBuffer
                    : llvm::hlsl::ResourceClass::SRV;
  Result->addAttr(HLSLResourceClassAttr::CreateImplicit(getASTContext(), RC));

  SemaRef.PushOnScopeChains(Result, BufferScope);
  SemaRef.PushDeclContext(BufferScope, Result);

  return Result;
}

static unsigned calculateLegacyCbufferFieldAlign(const ASTContext &Context,
                                                 QualType T) {
  // Arrays and Structs are always aligned to new buffer rows
  if (T->isArrayType() || T->isStructureType())
    return 16;

  // Vectors are aligned to the type they contain
  if (const VectorType *VT = T->getAs<VectorType>())
    return calculateLegacyCbufferFieldAlign(Context, VT->getElementType());

  assert(Context.getTypeSize(T) <= 64 &&
         "Scalar bit widths larger than 64 not supported");

  // Scalar types are aligned to their byte width
  return Context.getTypeSize(T) / 8;
}

// Calculate the size of a legacy cbuffer type in bytes based on
// https://learn.microsoft.com/en-us/windows/win32/direct3dhlsl/dx-graphics-hlsl-packing-rules
static unsigned calculateLegacyCbufferSize(const ASTContext &Context,
                                           QualType T) {
  constexpr unsigned CBufferAlign = 16;
  if (const auto *RD = T->getAsRecordDecl()) {
    unsigned Size = 0;
    for (const FieldDecl *Field : RD->fields()) {
      QualType Ty = Field->getType();
      unsigned FieldSize = calculateLegacyCbufferSize(Context, Ty);
      unsigned FieldAlign = calculateLegacyCbufferFieldAlign(Context, Ty);

      // If the field crosses the row boundary after alignment it drops to the
      // next row
      unsigned AlignSize = llvm::alignTo(Size, FieldAlign);
      if ((AlignSize % CBufferAlign) + FieldSize > CBufferAlign) {
        FieldAlign = CBufferAlign;
      }

      Size = llvm::alignTo(Size, FieldAlign);
      Size += FieldSize;
    }
    return Size;
  }

  if (const ConstantArrayType *AT = Context.getAsConstantArrayType(T)) {
    unsigned ElementCount = AT->getSize().getZExtValue();
    if (ElementCount == 0)
      return 0;

    unsigned ElementSize =
        calculateLegacyCbufferSize(Context, AT->getElementType());
    unsigned AlignedElementSize = llvm::alignTo(ElementSize, CBufferAlign);
    return AlignedElementSize * (ElementCount - 1) + ElementSize;
  }

  if (const VectorType *VT = T->getAs<VectorType>()) {
    unsigned ElementCount = VT->getNumElements();
    unsigned ElementSize =
        calculateLegacyCbufferSize(Context, VT->getElementType());
    return ElementSize * ElementCount;
  }

  return Context.getTypeSize(T) / 8;
}

// Validate packoffset:
// - if packoffset it used it must be set on all declarations inside the buffer
// - packoffset ranges must not overlap
static void validatePackoffset(Sema &S, HLSLBufferDecl *BufDecl) {
  llvm::SmallVector<std::pair<VarDecl *, HLSLPackOffsetAttr *>> PackOffsetVec;

  // Make sure the packoffset annotations are either on all declarations
  // or on none.
  bool HasPackOffset = false;
  bool HasNonPackOffset = false;
  for (auto *Field : BufDecl->buffer_decls()) {
    VarDecl *Var = dyn_cast<VarDecl>(Field);
    if (!Var)
      continue;
    if (Field->hasAttr<HLSLPackOffsetAttr>()) {
      PackOffsetVec.emplace_back(Var, Field->getAttr<HLSLPackOffsetAttr>());
      HasPackOffset = true;
    } else {
      HasNonPackOffset = true;
    }
  }

  if (!HasPackOffset)
    return;

  if (HasNonPackOffset)
    S.Diag(BufDecl->getLocation(), diag::warn_hlsl_packoffset_mix);

  // Make sure there is no overlap in packoffset - sort PackOffsetVec by offset
  // and compare adjacent values.
  bool IsValid = true;
  ASTContext &Context = S.getASTContext();
  std::sort(PackOffsetVec.begin(), PackOffsetVec.end(),
            [](const std::pair<VarDecl *, HLSLPackOffsetAttr *> &LHS,
               const std::pair<VarDecl *, HLSLPackOffsetAttr *> &RHS) {
              return LHS.second->getOffsetInBytes() <
                     RHS.second->getOffsetInBytes();
            });
  for (unsigned i = 0; i < PackOffsetVec.size() - 1; i++) {
    VarDecl *Var = PackOffsetVec[i].first;
    HLSLPackOffsetAttr *Attr = PackOffsetVec[i].second;
    unsigned Size = calculateLegacyCbufferSize(Context, Var->getType());
    unsigned Begin = Attr->getOffsetInBytes();
    unsigned End = Begin + Size;
    unsigned NextBegin = PackOffsetVec[i + 1].second->getOffsetInBytes();
    if (End > NextBegin) {
      VarDecl *NextVar = PackOffsetVec[i + 1].first;
      S.Diag(NextVar->getLocation(), diag::err_hlsl_packoffset_overlap)
          << NextVar << Var;
      IsValid = false;
    }
  }
  BufDecl->setHasValidPackoffset(IsValid);
}

// Returns true if the array has a zero size = if any of the dimensions is 0
static bool isZeroSizedArray(const ConstantArrayType *CAT) {
  while (CAT && !CAT->isZeroSize())
    CAT = dyn_cast<ConstantArrayType>(
        CAT->getElementType()->getUnqualifiedDesugaredType());
  return CAT != nullptr;
}

static bool isResourceRecordTypeOrArrayOf(VarDecl *VD) {
  const Type *Ty = VD->getType().getTypePtr();
  return Ty->isHLSLResourceRecord() || Ty->isHLSLResourceRecordArray();
}

static const HLSLAttributedResourceType *
getResourceArrayHandleType(VarDecl *VD) {
  assert(VD->getType()->isHLSLResourceRecordArray() &&
         "expected array of resource records");
  const Type *Ty = VD->getType()->getUnqualifiedDesugaredType();
  while (const ArrayType *AT = dyn_cast<ArrayType>(Ty))
    Ty = AT->getArrayElementTypeNoTypeQual()->getUnqualifiedDesugaredType();
  return HLSLAttributedResourceType::findHandleTypeOnResource(Ty);
}

// Returns true if the type is a leaf element type that is not valid to be
// included in HLSL Buffer, such as a resource class, empty struct, zero-sized
// array, or a builtin intangible type. Returns false it is a valid leaf element
// type or if it is a record type that needs to be inspected further.
static bool isInvalidConstantBufferLeafElementType(const Type *Ty) {
  Ty = Ty->getUnqualifiedDesugaredType();
  if (Ty->isHLSLResourceRecord() || Ty->isHLSLResourceRecordArray())
    return true;
  if (const auto *RD = Ty->getAsCXXRecordDecl())
    return RD->isEmpty();
  if (Ty->isConstantArrayType() &&
      isZeroSizedArray(cast<ConstantArrayType>(Ty)))
    return true;
  if (Ty->isHLSLBuiltinIntangibleType() || Ty->isHLSLAttributedResourceType())
    return true;
  return false;
}

// Returns true if the struct contains at least one element that prevents it
// from being included inside HLSL Buffer as is, such as an intangible type,
// empty struct, or zero-sized array. If it does, a new implicit layout struct
// needs to be created for HLSL Buffer use that will exclude these unwanted
// declarations (see createHostLayoutStruct function).
static bool requiresImplicitBufferLayoutStructure(const CXXRecordDecl *RD) {
  if (RD->isHLSLIntangible() || RD->isEmpty())
    return true;
  // check fields
  for (const FieldDecl *Field : RD->fields()) {
    QualType Ty = Field->getType();
    if (isInvalidConstantBufferLeafElementType(Ty.getTypePtr()))
      return true;
    if (const auto *RD = Ty->getAsCXXRecordDecl();
        RD && requiresImplicitBufferLayoutStructure(RD))
      return true;
  }
  // check bases
  for (const CXXBaseSpecifier &Base : RD->bases())
    if (requiresImplicitBufferLayoutStructure(
            Base.getType()->castAsCXXRecordDecl()))
      return true;
  return false;
}

static CXXRecordDecl *findRecordDeclInContext(IdentifierInfo *II,
                                              DeclContext *DC) {
  CXXRecordDecl *RD = nullptr;
  for (NamedDecl *Decl :
       DC->getNonTransparentContext()->lookup(DeclarationName(II))) {
    if (CXXRecordDecl *FoundRD = dyn_cast<CXXRecordDecl>(Decl)) {
      assert(RD == nullptr &&
             "there should be at most 1 record by a given name in a scope");
      RD = FoundRD;
    }
  }
  return RD;
}

// Creates a name for buffer layout struct using the provide name base.
// If the name must be unique (not previously defined), a suffix is added
// until a unique name is found.
static IdentifierInfo *getHostLayoutStructName(Sema &S, NamedDecl *BaseDecl,
                                               bool MustBeUnique) {
  ASTContext &AST = S.getASTContext();

  IdentifierInfo *NameBaseII = BaseDecl->getIdentifier();
  llvm::SmallString<64> Name("__cblayout_");
  if (NameBaseII) {
    Name.append(NameBaseII->getName());
  } else {
    // anonymous struct
    Name.append("anon");
    MustBeUnique = true;
  }

  size_t NameLength = Name.size();
  IdentifierInfo *II = &AST.Idents.get(Name, tok::TokenKind::identifier);
  if (!MustBeUnique)
    return II;

  unsigned suffix = 0;
  while (true) {
    if (suffix != 0) {
      Name.append("_");
      Name.append(llvm::Twine(suffix).str());
      II = &AST.Idents.get(Name, tok::TokenKind::identifier);
    }
    if (!findRecordDeclInContext(II, BaseDecl->getDeclContext()))
      return II;
    // declaration with that name already exists - increment suffix and try
    // again until unique name is found
    suffix++;
    Name.truncate(NameLength);
  };
}

// Creates a field declaration of given name and type for HLSL buffer layout
// struct. Returns nullptr if the type cannot be use in HLSL Buffer layout.
static FieldDecl *createFieldForHostLayoutStruct(Sema &S, const Type *Ty,
                                                 IdentifierInfo *II,
                                                 CXXRecordDecl *LayoutStruct) {
  if (isInvalidConstantBufferLeafElementType(Ty))
    return nullptr;

  if (auto *RD = Ty->getAsCXXRecordDecl()) {
    if (requiresImplicitBufferLayoutStructure(RD)) {
      RD = createHostLayoutStruct(S, RD);
      if (!RD)
        return nullptr;
      Ty = S.Context.getCanonicalTagType(RD)->getTypePtr();
    }
  }

  QualType QT = QualType(Ty, 0);
  ASTContext &AST = S.getASTContext();
  TypeSourceInfo *TSI = AST.getTrivialTypeSourceInfo(QT, SourceLocation());
  auto *Field = FieldDecl::Create(AST, LayoutStruct, SourceLocation(),
                                  SourceLocation(), II, QT, TSI, nullptr, false,
                                  InClassInitStyle::ICIS_NoInit);
  Field->setAccess(AccessSpecifier::AS_public);
  return Field;
}

// Creates host layout struct for a struct included in HLSL Buffer.
// The layout struct will include only fields that are allowed in HLSL buffer.
// These fields will be filtered out:
// - resource classes
// - empty structs
// - zero-sized arrays
// Returns nullptr if the resulting layout struct would be empty.
static CXXRecordDecl *createHostLayoutStruct(Sema &S,
                                             CXXRecordDecl *StructDecl) {
  assert(requiresImplicitBufferLayoutStructure(StructDecl) &&
         "struct is already HLSL buffer compatible");

  ASTContext &AST = S.getASTContext();
  DeclContext *DC = StructDecl->getDeclContext();
  IdentifierInfo *II = getHostLayoutStructName(S, StructDecl, false);

  // reuse existing if the layout struct if it already exists
  if (CXXRecordDecl *RD = findRecordDeclInContext(II, DC))
    return RD;

  CXXRecordDecl *LS =
      CXXRecordDecl::Create(AST, TagDecl::TagKind::Struct, DC, SourceLocation(),
                            SourceLocation(), II);
  LS->setImplicit(true);
  LS->addAttr(PackedAttr::CreateImplicit(AST));
  LS->startDefinition();

  // copy base struct, create HLSL Buffer compatible version if needed
  if (unsigned NumBases = StructDecl->getNumBases()) {
    assert(NumBases == 1 && "HLSL supports only one base type");
    (void)NumBases;
    CXXBaseSpecifier Base = *StructDecl->bases_begin();
    CXXRecordDecl *BaseDecl = Base.getType()->castAsCXXRecordDecl();
    if (requiresImplicitBufferLayoutStructure(BaseDecl)) {
      BaseDecl = createHostLayoutStruct(S, BaseDecl);
      if (BaseDecl) {
        TypeSourceInfo *TSI =
            AST.getTrivialTypeSourceInfo(AST.getCanonicalTagType(BaseDecl));
        Base = CXXBaseSpecifier(SourceRange(), false, StructDecl->isClass(),
                                AS_none, TSI, SourceLocation());
      }
    }
    if (BaseDecl) {
      const CXXBaseSpecifier *BasesArray[1] = {&Base};
      LS->setBases(BasesArray, 1);
    }
  }

  // filter struct fields
  for (const FieldDecl *FD : StructDecl->fields()) {
    const Type *Ty = FD->getType()->getUnqualifiedDesugaredType();
    if (FieldDecl *NewFD =
            createFieldForHostLayoutStruct(S, Ty, FD->getIdentifier(), LS))
      LS->addDecl(NewFD);
  }
  LS->completeDefinition();

  if (LS->field_empty() && LS->getNumBases() == 0)
    return nullptr;

  DC->addDecl(LS);
  return LS;
}

// Creates host layout struct for HLSL Buffer. The struct will include only
// fields of types that are allowed in HLSL buffer and it will filter out:
// - static or groupshared variable declarations
// - resource classes
// - empty structs
// - zero-sized arrays
// - non-variable declarations
// The layout struct will be added to the HLSLBufferDecl declarations.
void createHostLayoutStructForBuffer(Sema &S, HLSLBufferDecl *BufDecl) {
  ASTContext &AST = S.getASTContext();
  IdentifierInfo *II = getHostLayoutStructName(S, BufDecl, true);

  CXXRecordDecl *LS =
      CXXRecordDecl::Create(AST, TagDecl::TagKind::Struct, BufDecl,
                            SourceLocation(), SourceLocation(), II);
  LS->addAttr(PackedAttr::CreateImplicit(AST));
  LS->setImplicit(true);
  LS->startDefinition();

  for (Decl *D : BufDecl->buffer_decls()) {
    VarDecl *VD = dyn_cast<VarDecl>(D);
    if (!VD || VD->getStorageClass() == SC_Static ||
        VD->getType().getAddressSpace() == LangAS::hlsl_groupshared)
      continue;
    const Type *Ty = VD->getType()->getUnqualifiedDesugaredType();
    if (FieldDecl *FD =
            createFieldForHostLayoutStruct(S, Ty, VD->getIdentifier(), LS)) {
      // add the field decl to the layout struct
      LS->addDecl(FD);
      // update address space of the original decl to hlsl_constant
      QualType NewTy =
          AST.getAddrSpaceQualType(VD->getType(), LangAS::hlsl_constant);
      VD->setType(NewTy);
    }
  }
  LS->completeDefinition();
  BufDecl->addLayoutStruct(LS);
}

static void addImplicitBindingAttrToDecl(Sema &S, Decl *D, RegisterType RT,
                                         uint32_t ImplicitBindingOrderID) {
  auto *Attr =
      HLSLResourceBindingAttr::CreateImplicit(S.getASTContext(), "", "0", {});
  Attr->setBinding(RT, std::nullopt, 0);
  Attr->setImplicitBindingOrderID(ImplicitBindingOrderID);
  D->addAttr(Attr);
}

// Handle end of cbuffer/tbuffer declaration
void SemaHLSL::ActOnFinishBuffer(Decl *Dcl, SourceLocation RBrace) {
  auto *BufDecl = cast<HLSLBufferDecl>(Dcl);
  BufDecl->setRBraceLoc(RBrace);

  validatePackoffset(SemaRef, BufDecl);

  createHostLayoutStructForBuffer(SemaRef, BufDecl);

  // Handle implicit binding if needed.
  ResourceBindingAttrs ResourceAttrs(Dcl);
  if (!ResourceAttrs.isExplicit()) {
    SemaRef.Diag(Dcl->getLocation(), diag::warn_hlsl_implicit_binding);
    // Use HLSLResourceBindingAttr to transfer implicit binding order_ID
    // to codegen. If it does not exist, create an implicit attribute.
    uint32_t OrderID = getNextImplicitBindingOrderID();
    if (ResourceAttrs.hasBinding())
      ResourceAttrs.setImplicitOrderID(OrderID);
    else
      addImplicitBindingAttrToDecl(SemaRef, BufDecl,
                                   BufDecl->isCBuffer() ? RegisterType::CBuffer
                                                        : RegisterType::SRV,
                                   OrderID);
  }

  SemaRef.PopDeclContext();
}

HLSLNumThreadsAttr *SemaHLSL::mergeNumThreadsAttr(Decl *D,
                                                  const AttributeCommonInfo &AL,
                                                  int X, int Y, int Z) {
  if (HLSLNumThreadsAttr *NT = D->getAttr<HLSLNumThreadsAttr>()) {
    if (NT->getX() != X || NT->getY() != Y || NT->getZ() != Z) {
      Diag(NT->getLocation(), diag::err_hlsl_attribute_param_mismatch) << AL;
      Diag(AL.getLoc(), diag::note_conflicting_attribute);
    }
    return nullptr;
  }
  return ::new (getASTContext())
      HLSLNumThreadsAttr(getASTContext(), AL, X, Y, Z);
}

HLSLWaveSizeAttr *SemaHLSL::mergeWaveSizeAttr(Decl *D,
                                              const AttributeCommonInfo &AL,
                                              int Min, int Max, int Preferred,
                                              int SpelledArgsCount) {
  if (HLSLWaveSizeAttr *WS = D->getAttr<HLSLWaveSizeAttr>()) {
    if (WS->getMin() != Min || WS->getMax() != Max ||
        WS->getPreferred() != Preferred ||
        WS->getSpelledArgsCount() != SpelledArgsCount) {
      Diag(WS->getLocation(), diag::err_hlsl_attribute_param_mismatch) << AL;
      Diag(AL.getLoc(), diag::note_conflicting_attribute);
    }
    return nullptr;
  }
  HLSLWaveSizeAttr *Result = ::new (getASTContext())
      HLSLWaveSizeAttr(getASTContext(), AL, Min, Max, Preferred);
  Result->setSpelledArgsCount(SpelledArgsCount);
  return Result;
}

HLSLVkConstantIdAttr *
SemaHLSL::mergeVkConstantIdAttr(Decl *D, const AttributeCommonInfo &AL,
                                int Id) {

  auto &TargetInfo = getASTContext().getTargetInfo();
  if (TargetInfo.getTriple().getArch() != llvm::Triple::spirv) {
    Diag(AL.getLoc(), diag::warn_attribute_ignored) << AL;
    return nullptr;
  }

  auto *VD = cast<VarDecl>(D);

  if (getSpecConstBuiltinId(VD->getType()->getUnqualifiedDesugaredType()) ==
      Builtin::NotBuiltin) {
    Diag(VD->getLocation(), diag::err_specialization_const);
    return nullptr;
  }

  if (!VD->getType().isConstQualified()) {
    Diag(VD->getLocation(), diag::err_specialization_const);
    return nullptr;
  }

  if (HLSLVkConstantIdAttr *CI = D->getAttr<HLSLVkConstantIdAttr>()) {
    if (CI->getId() != Id) {
      Diag(CI->getLocation(), diag::err_hlsl_attribute_param_mismatch) << AL;
      Diag(AL.getLoc(), diag::note_conflicting_attribute);
    }
    return nullptr;
  }

  HLSLVkConstantIdAttr *Result =
      ::new (getASTContext()) HLSLVkConstantIdAttr(getASTContext(), AL, Id);
  return Result;
}

HLSLShaderAttr *
SemaHLSL::mergeShaderAttr(Decl *D, const AttributeCommonInfo &AL,
                          llvm::Triple::EnvironmentType ShaderType) {
  if (HLSLShaderAttr *NT = D->getAttr<HLSLShaderAttr>()) {
    if (NT->getType() != ShaderType) {
      Diag(NT->getLocation(), diag::err_hlsl_attribute_param_mismatch) << AL;
      Diag(AL.getLoc(), diag::note_conflicting_attribute);
    }
    return nullptr;
  }
  return HLSLShaderAttr::Create(getASTContext(), ShaderType, AL);
}

HLSLParamModifierAttr *
SemaHLSL::mergeParamModifierAttr(Decl *D, const AttributeCommonInfo &AL,
                                 HLSLParamModifierAttr::Spelling Spelling) {
  // We can only merge an `in` attribute with an `out` attribute. All other
  // combinations of duplicated attributes are ill-formed.
  if (HLSLParamModifierAttr *PA = D->getAttr<HLSLParamModifierAttr>()) {
    if ((PA->isIn() && Spelling == HLSLParamModifierAttr::Keyword_out) ||
        (PA->isOut() && Spelling == HLSLParamModifierAttr::Keyword_in)) {
      D->dropAttr<HLSLParamModifierAttr>();
      SourceRange AdjustedRange = {PA->getLocation(), AL.getRange().getEnd()};
      return HLSLParamModifierAttr::Create(
          getASTContext(), /*MergedSpelling=*/true, AdjustedRange,
          HLSLParamModifierAttr::Keyword_inout);
    }
    Diag(AL.getLoc(), diag::err_hlsl_duplicate_parameter_modifier) << AL;
    Diag(PA->getLocation(), diag::note_conflicting_attribute);
    return nullptr;
  }
  return HLSLParamModifierAttr::Create(getASTContext(), AL);
}

void SemaHLSL::ActOnTopLevelFunction(FunctionDecl *FD) {
  auto &TargetInfo = getASTContext().getTargetInfo();

  if (FD->getName() != TargetInfo.getTargetOpts().HLSLEntry)
    return;

  // If we have specified a root signature to override the entry function then
  // attach it now
  HLSLRootSignatureDecl *SignatureDecl =
      lookupRootSignatureOverrideDecl(FD->getDeclContext());
  if (SignatureDecl) {
    FD->dropAttr<RootSignatureAttr>();
    // We could look up the SourceRange of the macro here as well
    AttributeCommonInfo AL(RootSigOverrideIdent, AttributeScopeInfo(),
                           SourceRange(), ParsedAttr::Form::Microsoft());
    FD->addAttr(::new (getASTContext()) RootSignatureAttr(
        getASTContext(), AL, RootSigOverrideIdent, SignatureDecl));
  }

  llvm::Triple::EnvironmentType Env = TargetInfo.getTriple().getEnvironment();
  if (HLSLShaderAttr::isValidShaderType(Env) && Env != llvm::Triple::Library) {
    if (const auto *Shader = FD->getAttr<HLSLShaderAttr>()) {
      // The entry point is already annotated - check that it matches the
      // triple.
      if (Shader->getType() != Env) {
        Diag(Shader->getLocation(), diag::err_hlsl_entry_shader_attr_mismatch)
            << Shader;
        FD->setInvalidDecl();
      }
    } else {
      // Implicitly add the shader attribute if the entry function isn't
      // explicitly annotated.
      FD->addAttr(HLSLShaderAttr::CreateImplicit(getASTContext(), Env,
                                                 FD->getBeginLoc()));
    }
  } else {
    switch (Env) {
    case llvm::Triple::UnknownEnvironment:
    case llvm::Triple::Library:
      break;
    case llvm::Triple::RootSignature:
      llvm_unreachable("rootsig environment has no functions");
    default:
      llvm_unreachable("Unhandled environment in triple");
    }
  }
}

<<<<<<< HEAD
bool SemaHLSL::isSemanticValid(FunctionDecl *FD, DeclaratorDecl *D) {
  const auto *AnnotationAttr = D->getAttr<HLSLAnnotationAttr>();
  if (AnnotationAttr) {
    CheckSemanticAnnotation(FD, D, AnnotationAttr);
    return true;
=======
HLSLSemanticAttr *SemaHLSL::createSemantic(const SemanticInfo &Info,
                                           DeclaratorDecl *TargetDecl) {
  std::string SemanticName = Info.Semantic->getAttrName()->getName().upper();

  if (SemanticName == "SV_DISPATCHTHREADID") {
    return createSemanticAttr<HLSLSV_DispatchThreadIDAttr>(
        *Info.Semantic, TargetDecl, Info.Index);
  } else if (SemanticName == "SV_GROUPINDEX") {
    return createSemanticAttr<HLSLSV_GroupIndexAttr>(*Info.Semantic, TargetDecl,
                                                     Info.Index);
  } else if (SemanticName == "SV_GROUPTHREADID") {
    return createSemanticAttr<HLSLSV_GroupThreadIDAttr>(*Info.Semantic,
                                                        TargetDecl, Info.Index);
  } else if (SemanticName == "SV_GROUPID") {
    return createSemanticAttr<HLSLSV_GroupIDAttr>(*Info.Semantic, TargetDecl,
                                                  Info.Index);
  } else if (SemanticName == "SV_POSITION") {
    return createSemanticAttr<HLSLSV_PositionAttr>(*Info.Semantic, TargetDecl,
                                                   Info.Index);
  } else
    Diag(Info.Semantic->getLoc(), diag::err_hlsl_unknown_semantic)
        << *Info.Semantic;

  return nullptr;
}

bool SemaHLSL::determineActiveSemanticOnScalar(FunctionDecl *FD,
                                               DeclaratorDecl *D,
                                               SemanticInfo &ActiveSemantic) {
  if (ActiveSemantic.Semantic == nullptr) {
    ActiveSemantic.Semantic = D->getAttr<HLSLSemanticAttr>();
    if (ActiveSemantic.Semantic &&
        ActiveSemantic.Semantic->isSemanticIndexExplicit())
      ActiveSemantic.Index = ActiveSemantic.Semantic->getSemanticIndex();
  }

  if (!ActiveSemantic.Semantic) {
    Diag(D->getLocation(), diag::err_hlsl_missing_semantic_annotation);
    return false;
  }

  auto *A = createSemantic(ActiveSemantic, D);
  if (!A)
    return false;

  checkSemanticAnnotation(FD, D, A);
  FD->addAttr(A);
  return true;
}

bool SemaHLSL::determineActiveSemantic(FunctionDecl *FD, DeclaratorDecl *D,
                                       SemanticInfo &ActiveSemantic) {
  if (ActiveSemantic.Semantic == nullptr) {
    ActiveSemantic.Semantic = D->getAttr<HLSLSemanticAttr>();
    if (ActiveSemantic.Semantic &&
        ActiveSemantic.Semantic->isSemanticIndexExplicit())
      ActiveSemantic.Index = ActiveSemantic.Semantic->getSemanticIndex();
>>>>>>> 54c4ef26
  }

  const Type *T = D->getType()->getUnqualifiedDesugaredType();
  const RecordType *RT = dyn_cast<RecordType>(T);
  if (!RT)
<<<<<<< HEAD
    return false;

  const RecordDecl *RD = RT->getOriginalDecl();
  for (FieldDecl *Field : RD->fields()) {
    if (!isSemanticValid(FD, Field))
      return false;
  }
=======
    return determineActiveSemanticOnScalar(FD, D, ActiveSemantic);

  const RecordDecl *RD = RT->getDecl();
  for (FieldDecl *Field : RD->fields()) {
    SemanticInfo Info = ActiveSemantic;
    if (!determineActiveSemantic(FD, Field, Info)) {
      Diag(Field->getLocation(), diag::note_hlsl_semantic_used_here) << Field;
      return false;
    }
    if (ActiveSemantic.Semantic)
      ActiveSemantic = Info;
  }

>>>>>>> 54c4ef26
  return true;
}

void SemaHLSL::CheckEntryPoint(FunctionDecl *FD) {
  const auto *ShaderAttr = FD->getAttr<HLSLShaderAttr>();
  assert(ShaderAttr && "Entry point has no shader attribute");
  llvm::Triple::EnvironmentType ST = ShaderAttr->getType();
  auto &TargetInfo = getASTContext().getTargetInfo();
  VersionTuple Ver = TargetInfo.getTriple().getOSVersion();
  switch (ST) {
  case llvm::Triple::Pixel:
  case llvm::Triple::Vertex:
  case llvm::Triple::Geometry:
  case llvm::Triple::Hull:
  case llvm::Triple::Domain:
  case llvm::Triple::RayGeneration:
  case llvm::Triple::Intersection:
  case llvm::Triple::AnyHit:
  case llvm::Triple::ClosestHit:
  case llvm::Triple::Miss:
  case llvm::Triple::Callable:
    if (const auto *NT = FD->getAttr<HLSLNumThreadsAttr>()) {
      DiagnoseAttrStageMismatch(NT, ST,
                                {llvm::Triple::Compute,
                                 llvm::Triple::Amplification,
                                 llvm::Triple::Mesh});
      FD->setInvalidDecl();
    }
    if (const auto *WS = FD->getAttr<HLSLWaveSizeAttr>()) {
      DiagnoseAttrStageMismatch(WS, ST,
                                {llvm::Triple::Compute,
                                 llvm::Triple::Amplification,
                                 llvm::Triple::Mesh});
      FD->setInvalidDecl();
    }
    break;

  case llvm::Triple::Compute:
  case llvm::Triple::Amplification:
  case llvm::Triple::Mesh:
    if (!FD->hasAttr<HLSLNumThreadsAttr>()) {
      Diag(FD->getLocation(), diag::err_hlsl_missing_numthreads)
          << llvm::Triple::getEnvironmentTypeName(ST);
      FD->setInvalidDecl();
    }
    if (const auto *WS = FD->getAttr<HLSLWaveSizeAttr>()) {
      if (Ver < VersionTuple(6, 6)) {
        Diag(WS->getLocation(), diag::err_hlsl_attribute_in_wrong_shader_model)
            << WS << "6.6";
        FD->setInvalidDecl();
      } else if (WS->getSpelledArgsCount() > 1 && Ver < VersionTuple(6, 8)) {
        Diag(
            WS->getLocation(),
            diag::err_hlsl_attribute_number_arguments_insufficient_shader_model)
            << WS << WS->getSpelledArgsCount() << "6.8";
        FD->setInvalidDecl();
      }
    }
    break;
  case llvm::Triple::RootSignature:
    llvm_unreachable("rootsig environment has no function entry point");
  default:
    llvm_unreachable("Unhandled environment in triple");
  }

  for (ParmVarDecl *Param : FD->parameters()) {
<<<<<<< HEAD
    if (!isSemanticValid(FD, Param)) {
      Diag(FD->getLocation(), diag::err_hlsl_missing_semantic_annotation);
=======
    SemanticInfo ActiveSemantic;
    ActiveSemantic.Semantic = nullptr;
    ActiveSemantic.Index = std::nullopt;

    if (!determineActiveSemantic(FD, Param, ActiveSemantic)) {
>>>>>>> 54c4ef26
      Diag(Param->getLocation(), diag::note_previous_decl) << Param;
      FD->setInvalidDecl();
    }
  }
  // FIXME: Verify return type semantic annotation.
}

void SemaHLSL::checkSemanticAnnotation(FunctionDecl *EntryPoint,
                                       const Decl *Param,
                                       const HLSLSemanticAttr *SemanticAttr) {
  auto *ShaderAttr = EntryPoint->getAttr<HLSLShaderAttr>();
  assert(ShaderAttr && "Entry point has no shader attribute");
  llvm::Triple::EnvironmentType ST = ShaderAttr->getType();

  switch (SemanticAttr->getKind()) {
  case attr::HLSLSV_DispatchThreadID:
  case attr::HLSLSV_GroupIndex:
  case attr::HLSLSV_GroupThreadID:
  case attr::HLSLSV_GroupID:
    if (ST == llvm::Triple::Compute)
      return;
    DiagnoseAttrStageMismatch(SemanticAttr, ST, {llvm::Triple::Compute});
    break;
  case attr::HLSLSV_Position:
    // TODO(#143523): allow use on other shader types & output once the overall
    // semantic logic is implemented.
    if (ST == llvm::Triple::Pixel)
      return;
    DiagnoseAttrStageMismatch(SemanticAttr, ST, {llvm::Triple::Pixel});
    break;
  default:
    llvm_unreachable("Unknown SemanticAttr");
  }
}

void SemaHLSL::DiagnoseAttrStageMismatch(
    const Attr *A, llvm::Triple::EnvironmentType Stage,
    std::initializer_list<llvm::Triple::EnvironmentType> AllowedStages) {
  SmallVector<StringRef, 8> StageStrings;
  llvm::transform(AllowedStages, std::back_inserter(StageStrings),
                  [](llvm::Triple::EnvironmentType ST) {
                    return StringRef(
                        HLSLShaderAttr::ConvertEnvironmentTypeToStr(ST));
                  });
  Diag(A->getLoc(), diag::err_hlsl_attr_unsupported_in_stage)
      << A->getAttrName() << llvm::Triple::getEnvironmentTypeName(Stage)
      << (AllowedStages.size() != 1) << join(StageStrings, ", ");
}

template <CastKind Kind>
static void castVector(Sema &S, ExprResult &E, QualType &Ty, unsigned Sz) {
  if (const auto *VTy = Ty->getAs<VectorType>())
    Ty = VTy->getElementType();
  Ty = S.getASTContext().getExtVectorType(Ty, Sz);
  E = S.ImpCastExprToType(E.get(), Ty, Kind);
}

template <CastKind Kind>
static QualType castElement(Sema &S, ExprResult &E, QualType Ty) {
  E = S.ImpCastExprToType(E.get(), Ty, Kind);
  return Ty;
}

static QualType handleFloatVectorBinOpConversion(
    Sema &SemaRef, ExprResult &LHS, ExprResult &RHS, QualType LHSType,
    QualType RHSType, QualType LElTy, QualType RElTy, bool IsCompAssign) {
  bool LHSFloat = LElTy->isRealFloatingType();
  bool RHSFloat = RElTy->isRealFloatingType();

  if (LHSFloat && RHSFloat) {
    if (IsCompAssign ||
        SemaRef.getASTContext().getFloatingTypeOrder(LElTy, RElTy) > 0)
      return castElement<CK_FloatingCast>(SemaRef, RHS, LHSType);

    return castElement<CK_FloatingCast>(SemaRef, LHS, RHSType);
  }

  if (LHSFloat)
    return castElement<CK_IntegralToFloating>(SemaRef, RHS, LHSType);

  assert(RHSFloat);
  if (IsCompAssign)
    return castElement<clang::CK_FloatingToIntegral>(SemaRef, RHS, LHSType);

  return castElement<CK_IntegralToFloating>(SemaRef, LHS, RHSType);
}

static QualType handleIntegerVectorBinOpConversion(
    Sema &SemaRef, ExprResult &LHS, ExprResult &RHS, QualType LHSType,
    QualType RHSType, QualType LElTy, QualType RElTy, bool IsCompAssign) {

  int IntOrder = SemaRef.Context.getIntegerTypeOrder(LElTy, RElTy);
  bool LHSSigned = LElTy->hasSignedIntegerRepresentation();
  bool RHSSigned = RElTy->hasSignedIntegerRepresentation();
  auto &Ctx = SemaRef.getASTContext();

  // If both types have the same signedness, use the higher ranked type.
  if (LHSSigned == RHSSigned) {
    if (IsCompAssign || IntOrder >= 0)
      return castElement<CK_IntegralCast>(SemaRef, RHS, LHSType);

    return castElement<CK_IntegralCast>(SemaRef, LHS, RHSType);
  }

  // If the unsigned type has greater than or equal rank of the signed type, use
  // the unsigned type.
  if (IntOrder != (LHSSigned ? 1 : -1)) {
    if (IsCompAssign || RHSSigned)
      return castElement<CK_IntegralCast>(SemaRef, RHS, LHSType);
    return castElement<CK_IntegralCast>(SemaRef, LHS, RHSType);
  }

  // At this point the signed type has higher rank than the unsigned type, which
  // means it will be the same size or bigger. If the signed type is bigger, it
  // can represent all the values of the unsigned type, so select it.
  if (Ctx.getIntWidth(LElTy) != Ctx.getIntWidth(RElTy)) {
    if (IsCompAssign || LHSSigned)
      return castElement<CK_IntegralCast>(SemaRef, RHS, LHSType);
    return castElement<CK_IntegralCast>(SemaRef, LHS, RHSType);
  }

  // This is a bit of an odd duck case in HLSL. It shouldn't happen, but can due
  // to C/C++ leaking through. The place this happens today is long vs long
  // long. When arguments are vector<unsigned long, N> and vector<long long, N>,
  // the long long has higher rank than long even though they are the same size.

  // If this is a compound assignment cast the right hand side to the left hand
  // side's type.
  if (IsCompAssign)
    return castElement<CK_IntegralCast>(SemaRef, RHS, LHSType);

  // If this isn't a compound assignment we convert to unsigned long long.
  QualType ElTy = Ctx.getCorrespondingUnsignedType(LHSSigned ? LElTy : RElTy);
  QualType NewTy = Ctx.getExtVectorType(
      ElTy, RHSType->castAs<VectorType>()->getNumElements());
  (void)castElement<CK_IntegralCast>(SemaRef, RHS, NewTy);

  return castElement<CK_IntegralCast>(SemaRef, LHS, NewTy);
}

static CastKind getScalarCastKind(ASTContext &Ctx, QualType DestTy,
                                  QualType SrcTy) {
  if (DestTy->isRealFloatingType() && SrcTy->isRealFloatingType())
    return CK_FloatingCast;
  if (DestTy->isIntegralType(Ctx) && SrcTy->isIntegralType(Ctx))
    return CK_IntegralCast;
  if (DestTy->isRealFloatingType())
    return CK_IntegralToFloating;
  assert(SrcTy->isRealFloatingType() && DestTy->isIntegralType(Ctx));
  return CK_FloatingToIntegral;
}

QualType SemaHLSL::handleVectorBinOpConversion(ExprResult &LHS, ExprResult &RHS,
                                               QualType LHSType,
                                               QualType RHSType,
                                               bool IsCompAssign) {
  const auto *LVecTy = LHSType->getAs<VectorType>();
  const auto *RVecTy = RHSType->getAs<VectorType>();
  auto &Ctx = getASTContext();

  // If the LHS is not a vector and this is a compound assignment, we truncate
  // the argument to a scalar then convert it to the LHS's type.
  if (!LVecTy && IsCompAssign) {
    QualType RElTy = RHSType->castAs<VectorType>()->getElementType();
    RHS = SemaRef.ImpCastExprToType(RHS.get(), RElTy, CK_HLSLVectorTruncation);
    RHSType = RHS.get()->getType();
    if (Ctx.hasSameUnqualifiedType(LHSType, RHSType))
      return LHSType;
    RHS = SemaRef.ImpCastExprToType(RHS.get(), LHSType,
                                    getScalarCastKind(Ctx, LHSType, RHSType));
    return LHSType;
  }

  unsigned EndSz = std::numeric_limits<unsigned>::max();
  unsigned LSz = 0;
  if (LVecTy)
    LSz = EndSz = LVecTy->getNumElements();
  if (RVecTy)
    EndSz = std::min(RVecTy->getNumElements(), EndSz);
  assert(EndSz != std::numeric_limits<unsigned>::max() &&
         "one of the above should have had a value");

  // In a compound assignment, the left operand does not change type, the right
  // operand is converted to the type of the left operand.
  if (IsCompAssign && LSz != EndSz) {
    Diag(LHS.get()->getBeginLoc(),
         diag::err_hlsl_vector_compound_assignment_truncation)
        << LHSType << RHSType;
    return QualType();
  }

  if (RVecTy && RVecTy->getNumElements() > EndSz)
    castVector<CK_HLSLVectorTruncation>(SemaRef, RHS, RHSType, EndSz);
  if (!IsCompAssign && LVecTy && LVecTy->getNumElements() > EndSz)
    castVector<CK_HLSLVectorTruncation>(SemaRef, LHS, LHSType, EndSz);

  if (!RVecTy)
    castVector<CK_VectorSplat>(SemaRef, RHS, RHSType, EndSz);
  if (!IsCompAssign && !LVecTy)
    castVector<CK_VectorSplat>(SemaRef, LHS, LHSType, EndSz);

  // If we're at the same type after resizing we can stop here.
  if (Ctx.hasSameUnqualifiedType(LHSType, RHSType))
    return Ctx.getCommonSugaredType(LHSType, RHSType);

  QualType LElTy = LHSType->castAs<VectorType>()->getElementType();
  QualType RElTy = RHSType->castAs<VectorType>()->getElementType();

  // Handle conversion for floating point vectors.
  if (LElTy->isRealFloatingType() || RElTy->isRealFloatingType())
    return handleFloatVectorBinOpConversion(SemaRef, LHS, RHS, LHSType, RHSType,
                                            LElTy, RElTy, IsCompAssign);

  assert(LElTy->isIntegralType(Ctx) && RElTy->isIntegralType(Ctx) &&
         "HLSL Vectors can only contain integer or floating point types");
  return handleIntegerVectorBinOpConversion(SemaRef, LHS, RHS, LHSType, RHSType,
                                            LElTy, RElTy, IsCompAssign);
}

void SemaHLSL::emitLogicalOperatorFixIt(Expr *LHS, Expr *RHS,
                                        BinaryOperatorKind Opc) {
  assert((Opc == BO_LOr || Opc == BO_LAnd) &&
         "Called with non-logical operator");
  llvm::SmallVector<char, 256> Buff;
  llvm::raw_svector_ostream OS(Buff);
  PrintingPolicy PP(SemaRef.getLangOpts());
  StringRef NewFnName = Opc == BO_LOr ? "or" : "and";
  OS << NewFnName << "(";
  LHS->printPretty(OS, nullptr, PP);
  OS << ", ";
  RHS->printPretty(OS, nullptr, PP);
  OS << ")";
  SourceRange FullRange = SourceRange(LHS->getBeginLoc(), RHS->getEndLoc());
  SemaRef.Diag(LHS->getBeginLoc(), diag::note_function_suggestion)
      << NewFnName << FixItHint::CreateReplacement(FullRange, OS.str());
}

std::pair<IdentifierInfo *, bool>
SemaHLSL::ActOnStartRootSignatureDecl(StringRef Signature) {
  llvm::hash_code Hash = llvm::hash_value(Signature);
  std::string IdStr = "__hlsl_rootsig_decl_" + std::to_string(Hash);
  IdentifierInfo *DeclIdent = &(getASTContext().Idents.get(IdStr));

  // Check if we have already found a decl of the same name.
  LookupResult R(SemaRef, DeclIdent, SourceLocation(),
                 Sema::LookupOrdinaryName);
  bool Found = SemaRef.LookupQualifiedName(R, SemaRef.CurContext);
  return {DeclIdent, Found};
}

void SemaHLSL::ActOnFinishRootSignatureDecl(
    SourceLocation Loc, IdentifierInfo *DeclIdent,
    ArrayRef<hlsl::RootSignatureElement> RootElements) {

  if (handleRootSignatureElements(RootElements))
    return;

  SmallVector<llvm::hlsl::rootsig::RootElement> Elements;
  for (auto &RootSigElement : RootElements)
    Elements.push_back(RootSigElement.getElement());

  auto *SignatureDecl = HLSLRootSignatureDecl::Create(
      SemaRef.getASTContext(), /*DeclContext=*/SemaRef.CurContext, Loc,
      DeclIdent, SemaRef.getLangOpts().HLSLRootSigVer, Elements);

  SignatureDecl->setImplicit();
  SemaRef.PushOnScopeChains(SignatureDecl, SemaRef.getCurScope());
}

HLSLRootSignatureDecl *
SemaHLSL::lookupRootSignatureOverrideDecl(DeclContext *DC) const {
  if (RootSigOverrideIdent) {
    LookupResult R(SemaRef, RootSigOverrideIdent, SourceLocation(),
                   Sema::LookupOrdinaryName);
    if (SemaRef.LookupQualifiedName(R, DC))
      return dyn_cast<HLSLRootSignatureDecl>(R.getFoundDecl());
  }

  return nullptr;
}

namespace {

struct PerVisibilityBindingChecker {
  SemaHLSL *S;
  // We need one builder per `llvm::dxbc::ShaderVisibility` value.
  std::array<llvm::hlsl::BindingInfoBuilder, 8> Builders;

  struct ElemInfo {
    const hlsl::RootSignatureElement *Elem;
    llvm::dxbc::ShaderVisibility Vis;
    bool Diagnosed;
  };
  llvm::SmallVector<ElemInfo> ElemInfoMap;

  PerVisibilityBindingChecker(SemaHLSL *S) : S(S) {}

  void trackBinding(llvm::dxbc::ShaderVisibility Visibility,
                    llvm::dxil::ResourceClass RC, uint32_t Space,
                    uint32_t LowerBound, uint32_t UpperBound,
                    const hlsl::RootSignatureElement *Elem) {
    uint32_t BuilderIndex = llvm::to_underlying(Visibility);
    assert(BuilderIndex < Builders.size() &&
           "Not enough builders for visibility type");
    Builders[BuilderIndex].trackBinding(RC, Space, LowerBound, UpperBound,
                                        static_cast<const void *>(Elem));

    static_assert(llvm::to_underlying(llvm::dxbc::ShaderVisibility::All) == 0,
                  "'All' visibility must come first");
    if (Visibility == llvm::dxbc::ShaderVisibility::All)
      for (size_t I = 1, E = Builders.size(); I < E; ++I)
        Builders[I].trackBinding(RC, Space, LowerBound, UpperBound,
                                 static_cast<const void *>(Elem));

    ElemInfoMap.push_back({Elem, Visibility, false});
  }

  ElemInfo &getInfo(const hlsl::RootSignatureElement *Elem) {
    auto It = llvm::lower_bound(
        ElemInfoMap, Elem,
        [](const auto &LHS, const auto &RHS) { return LHS.Elem < RHS; });
    assert(It->Elem == Elem && "Element not in map");
    return *It;
  }

  bool checkOverlap() {
    llvm::sort(ElemInfoMap, [](const auto &LHS, const auto &RHS) {
      return LHS.Elem < RHS.Elem;
    });

    bool HadOverlap = false;

    using llvm::hlsl::BindingInfoBuilder;
    auto ReportOverlap = [this,
                          &HadOverlap](const BindingInfoBuilder &Builder,
                                       const llvm::hlsl::Binding &Reported) {
      HadOverlap = true;

      const auto *Elem =
          static_cast<const hlsl::RootSignatureElement *>(Reported.Cookie);
      const llvm::hlsl::Binding &Previous = Builder.findOverlapping(Reported);
      const auto *PrevElem =
          static_cast<const hlsl::RootSignatureElement *>(Previous.Cookie);

      ElemInfo &Info = getInfo(Elem);
      // We will have already diagnosed this binding if there's overlap in the
      // "All" visibility as well as any particular visibility.
      if (Info.Diagnosed)
        return;
      Info.Diagnosed = true;

      ElemInfo &PrevInfo = getInfo(PrevElem);
      llvm::dxbc::ShaderVisibility CommonVis =
          Info.Vis == llvm::dxbc::ShaderVisibility::All ? PrevInfo.Vis
                                                        : Info.Vis;

      this->S->Diag(Elem->getLocation(), diag::err_hlsl_resource_range_overlap)
          << llvm::to_underlying(Reported.RC) << Reported.LowerBound
          << Reported.isUnbounded() << Reported.UpperBound
          << llvm::to_underlying(Previous.RC) << Previous.LowerBound
          << Previous.isUnbounded() << Previous.UpperBound << Reported.Space
          << CommonVis;

      this->S->Diag(PrevElem->getLocation(),
                    diag::note_hlsl_resource_range_here);
    };

    for (BindingInfoBuilder &Builder : Builders)
      Builder.calculateBindingInfo(ReportOverlap);

    return HadOverlap;
  }
};

static CXXMethodDecl *lookupMethod(Sema &S, CXXRecordDecl *RecordDecl,
                                   StringRef Name, SourceLocation Loc) {
  DeclarationName DeclName(&S.getASTContext().Idents.get(Name));
  LookupResult Result(S, DeclName, Loc, Sema::LookupMemberName);
  if (!S.LookupQualifiedName(Result, static_cast<DeclContext *>(RecordDecl)))
    return nullptr;
  return cast<CXXMethodDecl>(Result.getFoundDecl());
}

} // end anonymous namespace

static bool hasCounterHandle(const CXXRecordDecl *RD) {
  if (RD->field_empty())
    return false;
  auto It = std::next(RD->field_begin());
  if (It == RD->field_end())
    return false;
  const FieldDecl *SecondField = *It;
  if (const auto *ResTy =
          SecondField->getType()->getAs<HLSLAttributedResourceType>()) {
    return ResTy->getAttrs().IsCounter;
  }
  return false;
}

bool SemaHLSL::handleRootSignatureElements(
    ArrayRef<hlsl::RootSignatureElement> Elements) {
  // Define some common error handling functions
  bool HadError = false;
  auto ReportError = [this, &HadError](SourceLocation Loc, uint32_t LowerBound,
                                       uint32_t UpperBound) {
    HadError = true;
    this->Diag(Loc, diag::err_hlsl_invalid_rootsig_value)
        << LowerBound << UpperBound;
  };

  auto ReportFloatError = [this, &HadError](SourceLocation Loc,
                                            float LowerBound,
                                            float UpperBound) {
    HadError = true;
    this->Diag(Loc, diag::err_hlsl_invalid_rootsig_value)
        << llvm::formatv("{0:f}", LowerBound).sstr<6>()
        << llvm::formatv("{0:f}", UpperBound).sstr<6>();
  };

  auto VerifyRegister = [ReportError](SourceLocation Loc, uint32_t Register) {
    if (!llvm::hlsl::rootsig::verifyRegisterValue(Register))
      ReportError(Loc, 0, 0xfffffffe);
  };

  auto VerifySpace = [ReportError](SourceLocation Loc, uint32_t Space) {
    if (!llvm::hlsl::rootsig::verifyRegisterSpace(Space))
      ReportError(Loc, 0, 0xffffffef);
  };

  const uint32_t Version =
      llvm::to_underlying(SemaRef.getLangOpts().HLSLRootSigVer);
  const uint32_t VersionEnum = Version - 1;
  auto ReportFlagError = [this, &HadError, VersionEnum](SourceLocation Loc) {
    HadError = true;
    this->Diag(Loc, diag::err_hlsl_invalid_rootsig_flag)
        << /*version minor*/ VersionEnum;
  };

  // Iterate through the elements and do basic validations
  for (const hlsl::RootSignatureElement &RootSigElem : Elements) {
    SourceLocation Loc = RootSigElem.getLocation();
    const llvm::hlsl::rootsig::RootElement &Elem = RootSigElem.getElement();
    if (const auto *Descriptor =
            std::get_if<llvm::hlsl::rootsig::RootDescriptor>(&Elem)) {
      VerifyRegister(Loc, Descriptor->Reg.Number);
      VerifySpace(Loc, Descriptor->Space);

      if (!llvm::hlsl::rootsig::verifyRootDescriptorFlag(Version,
                                                         Descriptor->Flags))
        ReportFlagError(Loc);
    } else if (const auto *Constants =
                   std::get_if<llvm::hlsl::rootsig::RootConstants>(&Elem)) {
      VerifyRegister(Loc, Constants->Reg.Number);
      VerifySpace(Loc, Constants->Space);
    } else if (const auto *Sampler =
                   std::get_if<llvm::hlsl::rootsig::StaticSampler>(&Elem)) {
      VerifyRegister(Loc, Sampler->Reg.Number);
      VerifySpace(Loc, Sampler->Space);

      assert(!std::isnan(Sampler->MaxLOD) && !std::isnan(Sampler->MinLOD) &&
             "By construction, parseFloatParam can't produce a NaN from a "
             "float_literal token");

      if (!llvm::hlsl::rootsig::verifyMaxAnisotropy(Sampler->MaxAnisotropy))
        ReportError(Loc, 0, 16);
      if (!llvm::hlsl::rootsig::verifyMipLODBias(Sampler->MipLODBias))
        ReportFloatError(Loc, -16.f, 15.99f);
    } else if (const auto *Clause =
                   std::get_if<llvm::hlsl::rootsig::DescriptorTableClause>(
                       &Elem)) {
      VerifyRegister(Loc, Clause->Reg.Number);
      VerifySpace(Loc, Clause->Space);

      if (!llvm::hlsl::rootsig::verifyNumDescriptors(Clause->NumDescriptors)) {
        // NumDescriptor could techincally be ~0u but that is reserved for
        // unbounded, so the diagnostic will not report that as a valid int
        // value
        ReportError(Loc, 1, 0xfffffffe);
      }

      if (!llvm::hlsl::rootsig::verifyDescriptorRangeFlag(Version, Clause->Type,
                                                          Clause->Flags))
        ReportFlagError(Loc);
    }
  }

  PerVisibilityBindingChecker BindingChecker(this);
  SmallVector<std::pair<const llvm::hlsl::rootsig::DescriptorTableClause *,
                        const hlsl::RootSignatureElement *>>
      UnboundClauses;

  for (const hlsl::RootSignatureElement &RootSigElem : Elements) {
    const llvm::hlsl::rootsig::RootElement &Elem = RootSigElem.getElement();
    if (const auto *Descriptor =
            std::get_if<llvm::hlsl::rootsig::RootDescriptor>(&Elem)) {
      uint32_t LowerBound(Descriptor->Reg.Number);
      uint32_t UpperBound(LowerBound); // inclusive range

      BindingChecker.trackBinding(
          Descriptor->Visibility,
          static_cast<llvm::dxil::ResourceClass>(Descriptor->Type),
          Descriptor->Space, LowerBound, UpperBound, &RootSigElem);
    } else if (const auto *Constants =
                   std::get_if<llvm::hlsl::rootsig::RootConstants>(&Elem)) {
      uint32_t LowerBound(Constants->Reg.Number);
      uint32_t UpperBound(LowerBound); // inclusive range

      BindingChecker.trackBinding(
          Constants->Visibility, llvm::dxil::ResourceClass::CBuffer,
          Constants->Space, LowerBound, UpperBound, &RootSigElem);
    } else if (const auto *Sampler =
                   std::get_if<llvm::hlsl::rootsig::StaticSampler>(&Elem)) {
      uint32_t LowerBound(Sampler->Reg.Number);
      uint32_t UpperBound(LowerBound); // inclusive range

      BindingChecker.trackBinding(
          Sampler->Visibility, llvm::dxil::ResourceClass::Sampler,
          Sampler->Space, LowerBound, UpperBound, &RootSigElem);
    } else if (const auto *Clause =
                   std::get_if<llvm::hlsl::rootsig::DescriptorTableClause>(
                       &Elem)) {
      // We'll process these once we see the table element.
      UnboundClauses.emplace_back(Clause, &RootSigElem);
    } else if (const auto *Table =
                   std::get_if<llvm::hlsl::rootsig::DescriptorTable>(&Elem)) {
      assert(UnboundClauses.size() == Table->NumClauses &&
             "Number of unbound elements must match the number of clauses");
      bool HasAnySampler = false;
      bool HasAnyNonSampler = false;
      uint64_t Offset = 0;
      bool IsPrevUnbound = false;
      for (const auto &[Clause, ClauseElem] : UnboundClauses) {
        SourceLocation Loc = ClauseElem->getLocation();
        if (Clause->Type == llvm::dxil::ResourceClass::Sampler)
          HasAnySampler = true;
        else
          HasAnyNonSampler = true;

        if (HasAnySampler && HasAnyNonSampler)
          Diag(Loc, diag::err_hlsl_invalid_mixed_resources);

        // Relevant error will have already been reported above and needs to be
        // fixed before we can conduct further analysis, so shortcut error
        // return
        if (Clause->NumDescriptors == 0)
          return true;

        bool IsAppending =
            Clause->Offset == llvm::hlsl::rootsig::DescriptorTableOffsetAppend;
        if (!IsAppending)
          Offset = Clause->Offset;

        uint64_t RangeBound = llvm::hlsl::rootsig::computeRangeBound(
            Offset, Clause->NumDescriptors);

        if (IsPrevUnbound && IsAppending)
          Diag(Loc, diag::err_hlsl_appending_onto_unbound);
        else if (!llvm::hlsl::rootsig::verifyNoOverflowedOffset(RangeBound))
          Diag(Loc, diag::err_hlsl_offset_overflow) << Offset << RangeBound;

        // Update offset to be 1 past this range's bound
        Offset = RangeBound + 1;
        IsPrevUnbound = Clause->NumDescriptors ==
                        llvm::hlsl::rootsig::NumDescriptorsUnbounded;

        // Compute the register bounds and track resource binding
        uint32_t LowerBound(Clause->Reg.Number);
        uint32_t UpperBound = llvm::hlsl::rootsig::computeRangeBound(
            LowerBound, Clause->NumDescriptors);

        BindingChecker.trackBinding(
            Table->Visibility,
            static_cast<llvm::dxil::ResourceClass>(Clause->Type), Clause->Space,
            LowerBound, UpperBound, ClauseElem);
      }
      UnboundClauses.clear();
    }
  }

  return BindingChecker.checkOverlap();
}

void SemaHLSL::handleRootSignatureAttr(Decl *D, const ParsedAttr &AL) {
  if (AL.getNumArgs() != 1) {
    Diag(AL.getLoc(), diag::err_attribute_wrong_number_arguments) << AL << 1;
    return;
  }

  IdentifierInfo *Ident = AL.getArgAsIdent(0)->getIdentifierInfo();
  if (auto *RS = D->getAttr<RootSignatureAttr>()) {
    if (RS->getSignatureIdent() != Ident) {
      Diag(AL.getLoc(), diag::err_disallowed_duplicate_attribute) << RS;
      return;
    }

    Diag(AL.getLoc(), diag::warn_duplicate_attribute_exact) << RS;
    return;
  }

  LookupResult R(SemaRef, Ident, SourceLocation(), Sema::LookupOrdinaryName);
  if (SemaRef.LookupQualifiedName(R, D->getDeclContext()))
    if (auto *SignatureDecl =
            dyn_cast<HLSLRootSignatureDecl>(R.getFoundDecl())) {
      D->addAttr(::new (getASTContext()) RootSignatureAttr(
          getASTContext(), AL, Ident, SignatureDecl));
    }
}

void SemaHLSL::handleNumThreadsAttr(Decl *D, const ParsedAttr &AL) {
  llvm::VersionTuple SMVersion =
      getASTContext().getTargetInfo().getTriple().getOSVersion();
  bool IsDXIL = getASTContext().getTargetInfo().getTriple().getArch() ==
                llvm::Triple::dxil;

  uint32_t ZMax = 1024;
  uint32_t ThreadMax = 1024;
  if (IsDXIL && SMVersion.getMajor() <= 4) {
    ZMax = 1;
    ThreadMax = 768;
  } else if (IsDXIL && SMVersion.getMajor() == 5) {
    ZMax = 64;
    ThreadMax = 1024;
  }

  uint32_t X;
  if (!SemaRef.checkUInt32Argument(AL, AL.getArgAsExpr(0), X))
    return;
  if (X > 1024) {
    Diag(AL.getArgAsExpr(0)->getExprLoc(),
         diag::err_hlsl_numthreads_argument_oor)
        << 0 << 1024;
    return;
  }
  uint32_t Y;
  if (!SemaRef.checkUInt32Argument(AL, AL.getArgAsExpr(1), Y))
    return;
  if (Y > 1024) {
    Diag(AL.getArgAsExpr(1)->getExprLoc(),
         diag::err_hlsl_numthreads_argument_oor)
        << 1 << 1024;
    return;
  }
  uint32_t Z;
  if (!SemaRef.checkUInt32Argument(AL, AL.getArgAsExpr(2), Z))
    return;
  if (Z > ZMax) {
    SemaRef.Diag(AL.getArgAsExpr(2)->getExprLoc(),
                 diag::err_hlsl_numthreads_argument_oor)
        << 2 << ZMax;
    return;
  }

  if (X * Y * Z > ThreadMax) {
    Diag(AL.getLoc(), diag::err_hlsl_numthreads_invalid) << ThreadMax;
    return;
  }

  HLSLNumThreadsAttr *NewAttr = mergeNumThreadsAttr(D, AL, X, Y, Z);
  if (NewAttr)
    D->addAttr(NewAttr);
}

static bool isValidWaveSizeValue(unsigned Value) {
  return llvm::isPowerOf2_32(Value) && Value >= 4 && Value <= 128;
}

void SemaHLSL::handleWaveSizeAttr(Decl *D, const ParsedAttr &AL) {
  // validate that the wavesize argument is a power of 2 between 4 and 128
  // inclusive
  unsigned SpelledArgsCount = AL.getNumArgs();
  if (SpelledArgsCount == 0 || SpelledArgsCount > 3)
    return;

  uint32_t Min;
  if (!SemaRef.checkUInt32Argument(AL, AL.getArgAsExpr(0), Min))
    return;

  uint32_t Max = 0;
  if (SpelledArgsCount > 1 &&
      !SemaRef.checkUInt32Argument(AL, AL.getArgAsExpr(1), Max))
    return;

  uint32_t Preferred = 0;
  if (SpelledArgsCount > 2 &&
      !SemaRef.checkUInt32Argument(AL, AL.getArgAsExpr(2), Preferred))
    return;

  if (SpelledArgsCount > 2) {
    if (!isValidWaveSizeValue(Preferred)) {
      Diag(AL.getArgAsExpr(2)->getExprLoc(),
           diag::err_attribute_power_of_two_in_range)
          << AL << llvm::dxil::MinWaveSize << llvm::dxil::MaxWaveSize
          << Preferred;
      return;
    }
    // Preferred not in range.
    if (Preferred < Min || Preferred > Max) {
      Diag(AL.getArgAsExpr(2)->getExprLoc(),
           diag::err_attribute_power_of_two_in_range)
          << AL << Min << Max << Preferred;
      return;
    }
  } else if (SpelledArgsCount > 1) {
    if (!isValidWaveSizeValue(Max)) {
      Diag(AL.getArgAsExpr(1)->getExprLoc(),
           diag::err_attribute_power_of_two_in_range)
          << AL << llvm::dxil::MinWaveSize << llvm::dxil::MaxWaveSize << Max;
      return;
    }
    if (Max < Min) {
      Diag(AL.getLoc(), diag::err_attribute_argument_invalid) << AL << 1;
      return;
    } else if (Max == Min) {
      Diag(AL.getLoc(), diag::warn_attr_min_eq_max) << AL;
    }
  } else {
    if (!isValidWaveSizeValue(Min)) {
      Diag(AL.getArgAsExpr(0)->getExprLoc(),
           diag::err_attribute_power_of_two_in_range)
          << AL << llvm::dxil::MinWaveSize << llvm::dxil::MaxWaveSize << Min;
      return;
    }
  }

  HLSLWaveSizeAttr *NewAttr =
      mergeWaveSizeAttr(D, AL, Min, Max, Preferred, SpelledArgsCount);
  if (NewAttr)
    D->addAttr(NewAttr);
}

void SemaHLSL::handleVkExtBuiltinInputAttr(Decl *D, const ParsedAttr &AL) {
  uint32_t ID;
  if (!SemaRef.checkUInt32Argument(AL, AL.getArgAsExpr(0), ID))
    return;
  D->addAttr(::new (getASTContext())
                 HLSLVkExtBuiltinInputAttr(getASTContext(), AL, ID));
}

void SemaHLSL::handleVkConstantIdAttr(Decl *D, const ParsedAttr &AL) {
  uint32_t Id;
  if (!SemaRef.checkUInt32Argument(AL, AL.getArgAsExpr(0), Id))
    return;
  HLSLVkConstantIdAttr *NewAttr = mergeVkConstantIdAttr(D, AL, Id);
  if (NewAttr)
    D->addAttr(NewAttr);
}

void SemaHLSL::handleVkBindingAttr(Decl *D, const ParsedAttr &AL) {
  uint32_t Binding = 0;
  if (!SemaRef.checkUInt32Argument(AL, AL.getArgAsExpr(0), Binding))
    return;
  uint32_t Set = 0;
  if (AL.getNumArgs() > 1 &&
      !SemaRef.checkUInt32Argument(AL, AL.getArgAsExpr(1), Set))
    return;

  D->addAttr(::new (getASTContext())
                 HLSLVkBindingAttr(getASTContext(), AL, Binding, Set));
}

bool SemaHLSL::diagnoseInputIDType(QualType T, const ParsedAttr &AL) {
  const auto *VT = T->getAs<VectorType>();

  if (!T->hasUnsignedIntegerRepresentation() ||
      (VT && VT->getNumElements() > 3)) {
    Diag(AL.getLoc(), diag::err_hlsl_attr_invalid_type)
        << AL << "uint/uint2/uint3";
    return false;
  }

  return true;
}

bool SemaHLSL::diagnosePositionType(QualType T, const ParsedAttr &AL) {
  const auto *VT = T->getAs<VectorType>();
  if (!T->hasFloatingRepresentation() || (VT && VT->getNumElements() > 4)) {
    Diag(AL.getLoc(), diag::err_hlsl_attr_invalid_type)
        << AL << "float/float1/float2/float3/float4";
    return false;
  }

  return true;
}

void SemaHLSL::diagnoseSystemSemanticAttr(Decl *D, const ParsedAttr &AL,
                                          std::optional<unsigned> Index) {
  std::string SemanticName = AL.getAttrName()->getName().upper();

  auto *VD = cast<ValueDecl>(D);
  QualType ValueType = VD->getType();
  if (auto *FD = dyn_cast<FunctionDecl>(D))
    ValueType = FD->getReturnType();

  bool IsOutput = false;
  if (HLSLParamModifierAttr *MA = D->getAttr<HLSLParamModifierAttr>()) {
    if (MA->isOut()) {
      IsOutput = true;
      ValueType = cast<ReferenceType>(ValueType)->getPointeeType();
    }
  }

  Attr *Attribute = nullptr;
  if (SemanticName == "SV_DISPATCHTHREADID") {
    diagnoseInputIDType(ValueType, AL);
    if (IsOutput)
      Diag(AL.getLoc(), diag::err_hlsl_semantic_output_not_supported) << AL;
<<<<<<< HEAD
    Attribute = createSemanticAttr<HLSLSV_DispatchThreadIDAttr>(AL, Index);
  } else if (SemanticName == "SV_GROUPINDEX") {
    if (IsOutput)
      Diag(AL.getLoc(), diag::err_hlsl_semantic_output_not_supported) << AL;
    Attribute = createSemanticAttr<HLSLSV_GroupIndexAttr>(AL, Index);
=======
    Attribute =
        createSemanticAttr<HLSLSV_DispatchThreadIDAttr>(AL, nullptr, Index);
  } else if (SemanticName == "SV_GROUPINDEX") {
    if (IsOutput)
      Diag(AL.getLoc(), diag::err_hlsl_semantic_output_not_supported) << AL;
    Attribute = createSemanticAttr<HLSLSV_GroupIndexAttr>(AL, nullptr, Index);
>>>>>>> 54c4ef26
  } else if (SemanticName == "SV_GROUPTHREADID") {
    diagnoseInputIDType(ValueType, AL);
    if (IsOutput)
      Diag(AL.getLoc(), diag::err_hlsl_semantic_output_not_supported) << AL;
<<<<<<< HEAD
    Attribute = createSemanticAttr<HLSLSV_GroupThreadIDAttr>(AL, Index);
=======
    Attribute =
        createSemanticAttr<HLSLSV_GroupThreadIDAttr>(AL, nullptr, Index);
>>>>>>> 54c4ef26
  } else if (SemanticName == "SV_GROUPID") {
    diagnoseInputIDType(ValueType, AL);
    if (IsOutput)
      Diag(AL.getLoc(), diag::err_hlsl_semantic_output_not_supported) << AL;
<<<<<<< HEAD
    Attribute = createSemanticAttr<HLSLSV_GroupIDAttr>(AL, Index);
=======
    Attribute = createSemanticAttr<HLSLSV_GroupIDAttr>(AL, nullptr, Index);
>>>>>>> 54c4ef26
  } else if (SemanticName == "SV_POSITION") {
    const auto *VT = ValueType->getAs<VectorType>();
    if (!ValueType->hasFloatingRepresentation() ||
        (VT && VT->getNumElements() > 4))
      Diag(AL.getLoc(), diag::err_hlsl_attr_invalid_type)
          << AL << "float/float1/float2/float3/float4";
<<<<<<< HEAD
    Attribute = createSemanticAttr<HLSLSV_PositionAttr>(AL, Index);
=======
    Attribute = createSemanticAttr<HLSLSV_PositionAttr>(AL, nullptr, Index);
>>>>>>> 54c4ef26
  } else
    Diag(AL.getLoc(), diag::err_hlsl_unknown_semantic) << AL;

  if (!Attribute)
    return;
  D->addAttr(Attribute);
}

void SemaHLSL::handleSemanticAttr(Decl *D, const ParsedAttr &AL) {
  uint32_t IndexValue, ExplicitIndex;
  SemaRef.checkUInt32Argument(AL, AL.getArgAsExpr(0), IndexValue);
  SemaRef.checkUInt32Argument(AL, AL.getArgAsExpr(1), ExplicitIndex);
  assert(IndexValue > 0 ? ExplicitIndex : true);
  std::optional<unsigned> Index =
      ExplicitIndex ? std::optional<unsigned>(IndexValue) : std::nullopt;

  if (AL.getAttrName()->getName().starts_with_insensitive("SV_"))
    diagnoseSystemSemanticAttr(D, AL, Index);
  else
    Diag(AL.getLoc(), diag::err_hlsl_unknown_semantic) << AL;
}

void SemaHLSL::handlePackOffsetAttr(Decl *D, const ParsedAttr &AL) {
  if (!isa<VarDecl>(D) || !isa<HLSLBufferDecl>(D->getDeclContext())) {
    Diag(AL.getLoc(), diag::err_hlsl_attr_invalid_ast_node)
        << AL << "shader constant in a constant buffer";
    return;
  }

  uint32_t SubComponent;
  if (!SemaRef.checkUInt32Argument(AL, AL.getArgAsExpr(0), SubComponent))
    return;
  uint32_t Component;
  if (!SemaRef.checkUInt32Argument(AL, AL.getArgAsExpr(1), Component))
    return;

  QualType T = cast<VarDecl>(D)->getType().getCanonicalType();
  // Check if T is an array or struct type.
  // TODO: mark matrix type as aggregate type.
  bool IsAggregateTy = (T->isArrayType() || T->isStructureType());

  // Check Component is valid for T.
  if (Component) {
    unsigned Size = getASTContext().getTypeSize(T);
    if (IsAggregateTy || Size > 128) {
      Diag(AL.getLoc(), diag::err_hlsl_packoffset_cross_reg_boundary);
      return;
    } else {
      // Make sure Component + sizeof(T) <= 4.
      if ((Component * 32 + Size) > 128) {
        Diag(AL.getLoc(), diag::err_hlsl_packoffset_cross_reg_boundary);
        return;
      }
      QualType EltTy = T;
      if (const auto *VT = T->getAs<VectorType>())
        EltTy = VT->getElementType();
      unsigned Align = getASTContext().getTypeAlign(EltTy);
      if (Align > 32 && Component == 1) {
        // NOTE: Component 3 will hit err_hlsl_packoffset_cross_reg_boundary.
        // So we only need to check Component 1 here.
        Diag(AL.getLoc(), diag::err_hlsl_packoffset_alignment_mismatch)
            << Align << EltTy;
        return;
      }
    }
  }

  D->addAttr(::new (getASTContext()) HLSLPackOffsetAttr(
      getASTContext(), AL, SubComponent, Component));
}

void SemaHLSL::handleShaderAttr(Decl *D, const ParsedAttr &AL) {
  StringRef Str;
  SourceLocation ArgLoc;
  if (!SemaRef.checkStringLiteralArgumentAttr(AL, 0, Str, &ArgLoc))
    return;

  llvm::Triple::EnvironmentType ShaderType;
  if (!HLSLShaderAttr::ConvertStrToEnvironmentType(Str, ShaderType)) {
    Diag(AL.getLoc(), diag::warn_attribute_type_not_supported)
        << AL << Str << ArgLoc;
    return;
  }

  // FIXME: check function match the shader stage.

  HLSLShaderAttr *NewAttr = mergeShaderAttr(D, AL, ShaderType);
  if (NewAttr)
    D->addAttr(NewAttr);
}

bool clang::CreateHLSLAttributedResourceType(
    Sema &S, QualType Wrapped, ArrayRef<const Attr *> AttrList,
    QualType &ResType, HLSLAttributedResourceLocInfo *LocInfo) {
  assert(AttrList.size() && "expected list of resource attributes");

  QualType ContainedTy = QualType();
  TypeSourceInfo *ContainedTyInfo = nullptr;
  SourceLocation LocBegin = AttrList[0]->getRange().getBegin();
  SourceLocation LocEnd = AttrList[0]->getRange().getEnd();

  HLSLAttributedResourceType::Attributes ResAttrs;

  bool HasResourceClass = false;
  for (const Attr *A : AttrList) {
    if (!A)
      continue;
    LocEnd = A->getRange().getEnd();
    switch (A->getKind()) {
    case attr::HLSLResourceClass: {
      ResourceClass RC = cast<HLSLResourceClassAttr>(A)->getResourceClass();
      if (HasResourceClass) {
        S.Diag(A->getLocation(), ResAttrs.ResourceClass == RC
                                     ? diag::warn_duplicate_attribute_exact
                                     : diag::warn_duplicate_attribute)
            << A;
        return false;
      }
      ResAttrs.ResourceClass = RC;
      HasResourceClass = true;
      break;
    }
    case attr::HLSLROV:
      if (ResAttrs.IsROV) {
        S.Diag(A->getLocation(), diag::warn_duplicate_attribute_exact) << A;
        return false;
      }
      ResAttrs.IsROV = true;
      break;
    case attr::HLSLRawBuffer:
      if (ResAttrs.RawBuffer) {
        S.Diag(A->getLocation(), diag::warn_duplicate_attribute_exact) << A;
        return false;
      }
      ResAttrs.RawBuffer = true;
      break;
    case attr::HLSLIsCounter:
      if (ResAttrs.IsCounter) {
        S.Diag(A->getLocation(), diag::warn_duplicate_attribute_exact) << A;
        return false;
      }
      ResAttrs.IsCounter = true;
      break;
    case attr::HLSLContainedType: {
      const HLSLContainedTypeAttr *CTAttr = cast<HLSLContainedTypeAttr>(A);
      QualType Ty = CTAttr->getType();
      if (!ContainedTy.isNull()) {
        S.Diag(A->getLocation(), ContainedTy == Ty
                                     ? diag::warn_duplicate_attribute_exact
                                     : diag::warn_duplicate_attribute)
            << A;
        return false;
      }
      ContainedTy = Ty;
      ContainedTyInfo = CTAttr->getTypeLoc();
      break;
    }
    default:
      llvm_unreachable("unhandled resource attribute type");
    }
  }

  if (!HasResourceClass) {
    S.Diag(AttrList.back()->getRange().getEnd(),
           diag::err_hlsl_missing_resource_class);
    return false;
  }

  ResType = S.getASTContext().getHLSLAttributedResourceType(
      Wrapped, ContainedTy, ResAttrs);

  if (LocInfo && ContainedTyInfo) {
    LocInfo->Range = SourceRange(LocBegin, LocEnd);
    LocInfo->ContainedTyInfo = ContainedTyInfo;
  }
  return true;
}

// Validates and creates an HLSL attribute that is applied as type attribute on
// HLSL resource. The attributes are collected in HLSLResourcesTypeAttrs and at
// the end of the declaration they are applied to the declaration type by
// wrapping it in HLSLAttributedResourceType.
bool SemaHLSL::handleResourceTypeAttr(QualType T, const ParsedAttr &AL) {
  // only allow resource type attributes on intangible types
  if (!T->isHLSLResourceType()) {
    Diag(AL.getLoc(), diag::err_hlsl_attribute_needs_intangible_type)
        << AL << getASTContext().HLSLResourceTy;
    return false;
  }

  // validate number of arguments
  if (!AL.checkExactlyNumArgs(SemaRef, AL.getMinArgs()))
    return false;

  Attr *A = nullptr;

  AttributeCommonInfo ACI(
      AL.getLoc(), AttributeScopeInfo(AL.getScopeName(), AL.getScopeLoc()),
      AttributeCommonInfo::NoSemaHandlerAttribute,
      {
          AttributeCommonInfo::AS_CXX11, 0, false /*IsAlignas*/,
          false /*IsRegularKeywordAttribute*/
      });

  switch (AL.getKind()) {
  case ParsedAttr::AT_HLSLResourceClass: {
    if (!AL.isArgIdent(0)) {
      Diag(AL.getLoc(), diag::err_attribute_argument_type)
          << AL << AANT_ArgumentIdentifier;
      return false;
    }

    IdentifierLoc *Loc = AL.getArgAsIdent(0);
    StringRef Identifier = Loc->getIdentifierInfo()->getName();
    SourceLocation ArgLoc = Loc->getLoc();

    // Validate resource class value
    ResourceClass RC;
    if (!HLSLResourceClassAttr::ConvertStrToResourceClass(Identifier, RC)) {
      Diag(ArgLoc, diag::warn_attribute_type_not_supported)
          << "ResourceClass" << Identifier;
      return false;
    }
    A = HLSLResourceClassAttr::Create(getASTContext(), RC, ACI);
    break;
  }

  case ParsedAttr::AT_HLSLROV:
    A = HLSLROVAttr::Create(getASTContext(), ACI);
    break;

  case ParsedAttr::AT_HLSLRawBuffer:
    A = HLSLRawBufferAttr::Create(getASTContext(), ACI);
    break;

  case ParsedAttr::AT_HLSLIsCounter:
    A = HLSLIsCounterAttr::Create(getASTContext(), ACI);
    break;

  case ParsedAttr::AT_HLSLContainedType: {
    if (AL.getNumArgs() != 1 && !AL.hasParsedType()) {
      Diag(AL.getLoc(), diag::err_attribute_wrong_number_arguments) << AL << 1;
      return false;
    }

    TypeSourceInfo *TSI = nullptr;
    QualType QT = SemaRef.GetTypeFromParser(AL.getTypeArg(), &TSI);
    assert(TSI && "no type source info for attribute argument");
    if (SemaRef.RequireCompleteType(TSI->getTypeLoc().getBeginLoc(), QT,
                                    diag::err_incomplete_type))
      return false;
    A = HLSLContainedTypeAttr::Create(getASTContext(), TSI, ACI);
    break;
  }

  default:
    llvm_unreachable("unhandled HLSL attribute");
  }

  HLSLResourcesTypeAttrs.emplace_back(A);
  return true;
}

// Combines all resource type attributes and creates HLSLAttributedResourceType.
QualType SemaHLSL::ProcessResourceTypeAttributes(QualType CurrentType) {
  if (!HLSLResourcesTypeAttrs.size())
    return CurrentType;

  QualType QT = CurrentType;
  HLSLAttributedResourceLocInfo LocInfo;
  if (CreateHLSLAttributedResourceType(SemaRef, CurrentType,
                                       HLSLResourcesTypeAttrs, QT, &LocInfo)) {
    const HLSLAttributedResourceType *RT =
        cast<HLSLAttributedResourceType>(QT.getTypePtr());

    // Temporarily store TypeLoc information for the new type.
    // It will be transferred to HLSLAttributesResourceTypeLoc
    // shortly after the type is created by TypeSpecLocFiller which
    // will call the TakeLocForHLSLAttribute method below.
    LocsForHLSLAttributedResources.insert(std::pair(RT, LocInfo));
  }
  HLSLResourcesTypeAttrs.clear();
  return QT;
}

// Returns source location for the HLSLAttributedResourceType
HLSLAttributedResourceLocInfo
SemaHLSL::TakeLocForHLSLAttribute(const HLSLAttributedResourceType *RT) {
  HLSLAttributedResourceLocInfo LocInfo = {};
  auto I = LocsForHLSLAttributedResources.find(RT);
  if (I != LocsForHLSLAttributedResources.end()) {
    LocInfo = I->second;
    LocsForHLSLAttributedResources.erase(I);
    return LocInfo;
  }
  LocInfo.Range = SourceRange();
  return LocInfo;
}

// Walks though the global variable declaration, collects all resource binding
// requirements and adds them to Bindings
void SemaHLSL::collectResourceBindingsOnUserRecordDecl(const VarDecl *VD,
                                                       const RecordType *RT) {
  const RecordDecl *RD = RT->getDecl()->getDefinitionOrSelf();
  for (FieldDecl *FD : RD->fields()) {
    const Type *Ty = FD->getType()->getUnqualifiedDesugaredType();

    // Unwrap arrays
    // FIXME: Calculate array size while unwrapping
    assert(!Ty->isIncompleteArrayType() &&
           "incomplete arrays inside user defined types are not supported");
    while (Ty->isConstantArrayType()) {
      const ConstantArrayType *CAT = cast<ConstantArrayType>(Ty);
      Ty = CAT->getElementType()->getUnqualifiedDesugaredType();
    }

    if (!Ty->isRecordType())
      continue;

    if (const HLSLAttributedResourceType *AttrResType =
            HLSLAttributedResourceType::findHandleTypeOnResource(Ty)) {
      // Add a new DeclBindingInfo to Bindings if it does not already exist
      ResourceClass RC = AttrResType->getAttrs().ResourceClass;
      DeclBindingInfo *DBI = Bindings.getDeclBindingInfo(VD, RC);
      if (!DBI)
        Bindings.addDeclBindingInfo(VD, RC);
    } else if (const RecordType *RT = dyn_cast<RecordType>(Ty)) {
      // Recursively scan embedded struct or class; it would be nice to do this
      // without recursion, but tricky to correctly calculate the size of the
      // binding, which is something we are probably going to need to do later
      // on. Hopefully nesting of structs in structs too many levels is
      // unlikely.
      collectResourceBindingsOnUserRecordDecl(VD, RT);
    }
  }
}

// Diagnose localized register binding errors for a single binding; does not
// diagnose resource binding on user record types, that will be done later
// in processResourceBindingOnDecl based on the information collected in
// collectResourceBindingsOnVarDecl.
// Returns false if the register binding is not valid.
static bool DiagnoseLocalRegisterBinding(Sema &S, SourceLocation &ArgLoc,
                                         Decl *D, RegisterType RegType,
                                         bool SpecifiedSpace) {
  int RegTypeNum = static_cast<int>(RegType);

  // check if the decl type is groupshared
  if (D->hasAttr<HLSLGroupSharedAddressSpaceAttr>()) {
    S.Diag(ArgLoc, diag::err_hlsl_binding_type_mismatch) << RegTypeNum;
    return false;
  }

  // Cbuffers and Tbuffers are HLSLBufferDecl types
  if (HLSLBufferDecl *CBufferOrTBuffer = dyn_cast<HLSLBufferDecl>(D)) {
    ResourceClass RC = CBufferOrTBuffer->isCBuffer() ? ResourceClass::CBuffer
                                                     : ResourceClass::SRV;
    if (RegType == getRegisterType(RC))
      return true;

    S.Diag(D->getLocation(), diag::err_hlsl_binding_type_mismatch)
        << RegTypeNum;
    return false;
  }

  // Samplers, UAVs, and SRVs are VarDecl types
  assert(isa<VarDecl>(D) && "D is expected to be VarDecl or HLSLBufferDecl");
  VarDecl *VD = cast<VarDecl>(D);

  // Resource
  if (const HLSLAttributedResourceType *AttrResType =
          HLSLAttributedResourceType::findHandleTypeOnResource(
              VD->getType().getTypePtr())) {
    if (RegType == getRegisterType(AttrResType))
      return true;

    S.Diag(D->getLocation(), diag::err_hlsl_binding_type_mismatch)
        << RegTypeNum;
    return false;
  }

  const clang::Type *Ty = VD->getType().getTypePtr();
  while (Ty->isArrayType())
    Ty = Ty->getArrayElementTypeNoTypeQual();

  // Basic types
  if (Ty->isArithmeticType() || Ty->isVectorType()) {
    bool DeclaredInCOrTBuffer = isa<HLSLBufferDecl>(D->getDeclContext());
    if (SpecifiedSpace && !DeclaredInCOrTBuffer)
      S.Diag(ArgLoc, diag::err_hlsl_space_on_global_constant);

    if (!DeclaredInCOrTBuffer && (Ty->isIntegralType(S.getASTContext()) ||
                                  Ty->isFloatingType() || Ty->isVectorType())) {
      // Register annotation on default constant buffer declaration ($Globals)
      if (RegType == RegisterType::CBuffer)
        S.Diag(ArgLoc, diag::warn_hlsl_deprecated_register_type_b);
      else if (RegType != RegisterType::C)
        S.Diag(ArgLoc, diag::err_hlsl_binding_type_mismatch) << RegTypeNum;
      else
        return true;
    } else {
      if (RegType == RegisterType::C)
        S.Diag(ArgLoc, diag::warn_hlsl_register_type_c_packoffset);
      else
        S.Diag(ArgLoc, diag::err_hlsl_binding_type_mismatch) << RegTypeNum;
    }
    return false;
  }
  if (Ty->isRecordType())
    // RecordTypes will be diagnosed in processResourceBindingOnDecl
    // that is called from ActOnVariableDeclarator
    return true;

  // Anything else is an error
  S.Diag(ArgLoc, diag::err_hlsl_binding_type_mismatch) << RegTypeNum;
  return false;
}

static bool ValidateMultipleRegisterAnnotations(Sema &S, Decl *TheDecl,
                                                RegisterType regType) {
  // make sure that there are no two register annotations
  // applied to the decl with the same register type
  bool RegisterTypesDetected[5] = {false};
  RegisterTypesDetected[static_cast<int>(regType)] = true;

  for (auto it = TheDecl->attr_begin(); it != TheDecl->attr_end(); ++it) {
    if (HLSLResourceBindingAttr *attr =
            dyn_cast<HLSLResourceBindingAttr>(*it)) {

      RegisterType otherRegType = attr->getRegisterType();
      if (RegisterTypesDetected[static_cast<int>(otherRegType)]) {
        int otherRegTypeNum = static_cast<int>(otherRegType);
        S.Diag(TheDecl->getLocation(),
               diag::err_hlsl_duplicate_register_annotation)
            << otherRegTypeNum;
        return false;
      }
      RegisterTypesDetected[static_cast<int>(otherRegType)] = true;
    }
  }
  return true;
}

static bool DiagnoseHLSLRegisterAttribute(Sema &S, SourceLocation &ArgLoc,
                                          Decl *D, RegisterType RegType,
                                          bool SpecifiedSpace) {

  // exactly one of these two types should be set
  assert(((isa<VarDecl>(D) && !isa<HLSLBufferDecl>(D)) ||
          (!isa<VarDecl>(D) && isa<HLSLBufferDecl>(D))) &&
         "expecting VarDecl or HLSLBufferDecl");

  // check if the declaration contains resource matching the register type
  if (!DiagnoseLocalRegisterBinding(S, ArgLoc, D, RegType, SpecifiedSpace))
    return false;

  // next, if multiple register annotations exist, check that none conflict.
  return ValidateMultipleRegisterAnnotations(S, D, RegType);
}

void SemaHLSL::handleResourceBindingAttr(Decl *TheDecl, const ParsedAttr &AL) {
  if (VarDecl *VD = dyn_cast<VarDecl>(TheDecl)) {
    QualType Ty = VD->getType();
    if (const auto *IAT = dyn_cast<IncompleteArrayType>(Ty))
      Ty = IAT->getElementType();
    if (SemaRef.RequireCompleteType(TheDecl->getBeginLoc(), Ty,
                                    diag::err_incomplete_type))
      return;
  }

  StringRef Slot = "";
  StringRef Space = "";
  SourceLocation SlotLoc, SpaceLoc;

  if (!AL.isArgIdent(0)) {
    Diag(AL.getLoc(), diag::err_attribute_argument_type)
        << AL << AANT_ArgumentIdentifier;
    return;
  }
  IdentifierLoc *Loc = AL.getArgAsIdent(0);

  if (AL.getNumArgs() == 2) {
    Slot = Loc->getIdentifierInfo()->getName();
    SlotLoc = Loc->getLoc();
    if (!AL.isArgIdent(1)) {
      Diag(AL.getLoc(), diag::err_attribute_argument_type)
          << AL << AANT_ArgumentIdentifier;
      return;
    }
    Loc = AL.getArgAsIdent(1);
    Space = Loc->getIdentifierInfo()->getName();
    SpaceLoc = Loc->getLoc();
  } else {
    StringRef Str = Loc->getIdentifierInfo()->getName();
    if (Str.starts_with("space")) {
      Space = Str;
      SpaceLoc = Loc->getLoc();
    } else {
      Slot = Str;
      SlotLoc = Loc->getLoc();
      Space = "space0";
    }
  }

  RegisterType RegType = RegisterType::SRV;
  std::optional<unsigned> SlotNum;
  unsigned SpaceNum = 0;

  // Validate slot
  if (!Slot.empty()) {
    if (!convertToRegisterType(Slot, &RegType)) {
      Diag(SlotLoc, diag::err_hlsl_binding_type_invalid) << Slot.substr(0, 1);
      return;
    }
    if (RegType == RegisterType::I) {
      Diag(SlotLoc, diag::warn_hlsl_deprecated_register_type_i);
      return;
    }
    StringRef SlotNumStr = Slot.substr(1);
    unsigned N;
    if (SlotNumStr.getAsInteger(10, N)) {
      Diag(SlotLoc, diag::err_hlsl_unsupported_register_number);
      return;
    }
    SlotNum = N;
  }

  // Validate space
  if (!Space.starts_with("space")) {
    Diag(SpaceLoc, diag::err_hlsl_expected_space) << Space;
    return;
  }
  StringRef SpaceNumStr = Space.substr(5);
  if (SpaceNumStr.getAsInteger(10, SpaceNum)) {
    Diag(SpaceLoc, diag::err_hlsl_expected_space) << Space;
    return;
  }

  // If we have slot, diagnose it is the right register type for the decl
  if (SlotNum.has_value())
    if (!DiagnoseHLSLRegisterAttribute(SemaRef, SlotLoc, TheDecl, RegType,
                                       !SpaceLoc.isInvalid()))
      return;

  HLSLResourceBindingAttr *NewAttr =
      HLSLResourceBindingAttr::Create(getASTContext(), Slot, Space, AL);
  if (NewAttr) {
    NewAttr->setBinding(RegType, SlotNum, SpaceNum);
    TheDecl->addAttr(NewAttr);
  }
}

void SemaHLSL::handleParamModifierAttr(Decl *D, const ParsedAttr &AL) {
  HLSLParamModifierAttr *NewAttr = mergeParamModifierAttr(
      D, AL,
      static_cast<HLSLParamModifierAttr::Spelling>(AL.getSemanticSpelling()));
  if (NewAttr)
    D->addAttr(NewAttr);
}

namespace {

/// This class implements HLSL availability diagnostics for default
/// and relaxed mode
///
/// The goal of this diagnostic is to emit an error or warning when an
/// unavailable API is found in code that is reachable from the shader
/// entry function or from an exported function (when compiling a shader
/// library).
///
/// This is done by traversing the AST of all shader entry point functions
/// and of all exported functions, and any functions that are referenced
/// from this AST. In other words, any functions that are reachable from
/// the entry points.
class DiagnoseHLSLAvailability : public DynamicRecursiveASTVisitor {
  Sema &SemaRef;

  // Stack of functions to be scaned
  llvm::SmallVector<const FunctionDecl *, 8> DeclsToScan;

  // Tracks which environments functions have been scanned in.
  //
  // Maps FunctionDecl to an unsigned number that represents the set of shader
  // environments the function has been scanned for.
  // The llvm::Triple::EnvironmentType enum values for shader stages guaranteed
  // to be numbered from llvm::Triple::Pixel to llvm::Triple::Amplification
  // (verified by static_asserts in Triple.cpp), we can use it to index
  // individual bits in the set, as long as we shift the values to start with 0
  // by subtracting the value of llvm::Triple::Pixel first.
  //
  // The N'th bit in the set will be set if the function has been scanned
  // in shader environment whose llvm::Triple::EnvironmentType integer value
  // equals (llvm::Triple::Pixel + N).
  //
  // For example, if a function has been scanned in compute and pixel stage
  // environment, the value will be 0x21 (100001 binary) because:
  //
  //   (int)(llvm::Triple::Pixel - llvm::Triple::Pixel) == 0
  //   (int)(llvm::Triple::Compute - llvm::Triple::Pixel) == 5
  //
  // A FunctionDecl is mapped to 0 (or not included in the map) if it has not
  // been scanned in any environment.
  llvm::DenseMap<const FunctionDecl *, unsigned> ScannedDecls;

  // Do not access these directly, use the get/set methods below to make
  // sure the values are in sync
  llvm::Triple::EnvironmentType CurrentShaderEnvironment;
  unsigned CurrentShaderStageBit;

  // True if scanning a function that was already scanned in a different
  // shader stage context, and therefore we should not report issues that
  // depend only on shader model version because they would be duplicate.
  bool ReportOnlyShaderStageIssues;

  // Helper methods for dealing with current stage context / environment
  void SetShaderStageContext(llvm::Triple::EnvironmentType ShaderType) {
    static_assert(sizeof(unsigned) >= 4);
    assert(HLSLShaderAttr::isValidShaderType(ShaderType));
    assert((unsigned)(ShaderType - llvm::Triple::Pixel) < 31 &&
           "ShaderType is too big for this bitmap"); // 31 is reserved for
                                                     // "unknown"

    unsigned bitmapIndex = ShaderType - llvm::Triple::Pixel;
    CurrentShaderEnvironment = ShaderType;
    CurrentShaderStageBit = (1 << bitmapIndex);
  }

  void SetUnknownShaderStageContext() {
    CurrentShaderEnvironment = llvm::Triple::UnknownEnvironment;
    CurrentShaderStageBit = (1 << 31);
  }

  llvm::Triple::EnvironmentType GetCurrentShaderEnvironment() const {
    return CurrentShaderEnvironment;
  }

  bool InUnknownShaderStageContext() const {
    return CurrentShaderEnvironment == llvm::Triple::UnknownEnvironment;
  }

  // Helper methods for dealing with shader stage bitmap
  void AddToScannedFunctions(const FunctionDecl *FD) {
    unsigned &ScannedStages = ScannedDecls[FD];
    ScannedStages |= CurrentShaderStageBit;
  }

  unsigned GetScannedStages(const FunctionDecl *FD) { return ScannedDecls[FD]; }

  bool WasAlreadyScannedInCurrentStage(const FunctionDecl *FD) {
    return WasAlreadyScannedInCurrentStage(GetScannedStages(FD));
  }

  bool WasAlreadyScannedInCurrentStage(unsigned ScannerStages) {
    return ScannerStages & CurrentShaderStageBit;
  }

  static bool NeverBeenScanned(unsigned ScannedStages) {
    return ScannedStages == 0;
  }

  // Scanning methods
  void HandleFunctionOrMethodRef(FunctionDecl *FD, Expr *RefExpr);
  void CheckDeclAvailability(NamedDecl *D, const AvailabilityAttr *AA,
                             SourceRange Range);
  const AvailabilityAttr *FindAvailabilityAttr(const Decl *D);
  bool HasMatchingEnvironmentOrNone(const AvailabilityAttr *AA);

public:
  DiagnoseHLSLAvailability(Sema &SemaRef)
      : SemaRef(SemaRef),
        CurrentShaderEnvironment(llvm::Triple::UnknownEnvironment),
        CurrentShaderStageBit(0), ReportOnlyShaderStageIssues(false) {}

  // AST traversal methods
  void RunOnTranslationUnit(const TranslationUnitDecl *TU);
  void RunOnFunction(const FunctionDecl *FD);

  bool VisitDeclRefExpr(DeclRefExpr *DRE) override {
    FunctionDecl *FD = llvm::dyn_cast<FunctionDecl>(DRE->getDecl());
    if (FD)
      HandleFunctionOrMethodRef(FD, DRE);
    return true;
  }

  bool VisitMemberExpr(MemberExpr *ME) override {
    FunctionDecl *FD = llvm::dyn_cast<FunctionDecl>(ME->getMemberDecl());
    if (FD)
      HandleFunctionOrMethodRef(FD, ME);
    return true;
  }
};

void DiagnoseHLSLAvailability::HandleFunctionOrMethodRef(FunctionDecl *FD,
                                                         Expr *RefExpr) {
  assert((isa<DeclRefExpr>(RefExpr) || isa<MemberExpr>(RefExpr)) &&
         "expected DeclRefExpr or MemberExpr");

  // has a definition -> add to stack to be scanned
  const FunctionDecl *FDWithBody = nullptr;
  if (FD->hasBody(FDWithBody)) {
    if (!WasAlreadyScannedInCurrentStage(FDWithBody))
      DeclsToScan.push_back(FDWithBody);
    return;
  }

  // no body -> diagnose availability
  const AvailabilityAttr *AA = FindAvailabilityAttr(FD);
  if (AA)
    CheckDeclAvailability(
        FD, AA, SourceRange(RefExpr->getBeginLoc(), RefExpr->getEndLoc()));
}

void DiagnoseHLSLAvailability::RunOnTranslationUnit(
    const TranslationUnitDecl *TU) {

  // Iterate over all shader entry functions and library exports, and for those
  // that have a body (definiton), run diag scan on each, setting appropriate
  // shader environment context based on whether it is a shader entry function
  // or an exported function. Exported functions can be in namespaces and in
  // export declarations so we need to scan those declaration contexts as well.
  llvm::SmallVector<const DeclContext *, 8> DeclContextsToScan;
  DeclContextsToScan.push_back(TU);

  while (!DeclContextsToScan.empty()) {
    const DeclContext *DC = DeclContextsToScan.pop_back_val();
    for (auto &D : DC->decls()) {
      // do not scan implicit declaration generated by the implementation
      if (D->isImplicit())
        continue;

      // for namespace or export declaration add the context to the list to be
      // scanned later
      if (llvm::dyn_cast<NamespaceDecl>(D) || llvm::dyn_cast<ExportDecl>(D)) {
        DeclContextsToScan.push_back(llvm::dyn_cast<DeclContext>(D));
        continue;
      }

      // skip over other decls or function decls without body
      const FunctionDecl *FD = llvm::dyn_cast<FunctionDecl>(D);
      if (!FD || !FD->isThisDeclarationADefinition())
        continue;

      // shader entry point
      if (HLSLShaderAttr *ShaderAttr = FD->getAttr<HLSLShaderAttr>()) {
        SetShaderStageContext(ShaderAttr->getType());
        RunOnFunction(FD);
        continue;
      }
      // exported library function
      // FIXME: replace this loop with external linkage check once issue #92071
      // is resolved
      bool isExport = FD->isInExportDeclContext();
      if (!isExport) {
        for (const auto *Redecl : FD->redecls()) {
          if (Redecl->isInExportDeclContext()) {
            isExport = true;
            break;
          }
        }
      }
      if (isExport) {
        SetUnknownShaderStageContext();
        RunOnFunction(FD);
        continue;
      }
    }
  }
}

void DiagnoseHLSLAvailability::RunOnFunction(const FunctionDecl *FD) {
  assert(DeclsToScan.empty() && "DeclsToScan should be empty");
  DeclsToScan.push_back(FD);

  while (!DeclsToScan.empty()) {
    // Take one decl from the stack and check it by traversing its AST.
    // For any CallExpr found during the traversal add it's callee to the top of
    // the stack to be processed next. Functions already processed are stored in
    // ScannedDecls.
    const FunctionDecl *FD = DeclsToScan.pop_back_val();

    // Decl was already scanned
    const unsigned ScannedStages = GetScannedStages(FD);
    if (WasAlreadyScannedInCurrentStage(ScannedStages))
      continue;

    ReportOnlyShaderStageIssues = !NeverBeenScanned(ScannedStages);

    AddToScannedFunctions(FD);
    TraverseStmt(FD->getBody());
  }
}

bool DiagnoseHLSLAvailability::HasMatchingEnvironmentOrNone(
    const AvailabilityAttr *AA) {
  IdentifierInfo *IIEnvironment = AA->getEnvironment();
  if (!IIEnvironment)
    return true;

  llvm::Triple::EnvironmentType CurrentEnv = GetCurrentShaderEnvironment();
  if (CurrentEnv == llvm::Triple::UnknownEnvironment)
    return false;

  llvm::Triple::EnvironmentType AttrEnv =
      AvailabilityAttr::getEnvironmentType(IIEnvironment->getName());

  return CurrentEnv == AttrEnv;
}

const AvailabilityAttr *
DiagnoseHLSLAvailability::FindAvailabilityAttr(const Decl *D) {
  AvailabilityAttr const *PartialMatch = nullptr;
  // Check each AvailabilityAttr to find the one for this platform.
  // For multiple attributes with the same platform try to find one for this
  // environment.
  for (const auto *A : D->attrs()) {
    if (const auto *Avail = dyn_cast<AvailabilityAttr>(A)) {
      StringRef AttrPlatform = Avail->getPlatform()->getName();
      StringRef TargetPlatform =
          SemaRef.getASTContext().getTargetInfo().getPlatformName();

      // Match the platform name.
      if (AttrPlatform == TargetPlatform) {
        // Find the best matching attribute for this environment
        if (HasMatchingEnvironmentOrNone(Avail))
          return Avail;
        PartialMatch = Avail;
      }
    }
  }
  return PartialMatch;
}

// Check availability against target shader model version and current shader
// stage and emit diagnostic
void DiagnoseHLSLAvailability::CheckDeclAvailability(NamedDecl *D,
                                                     const AvailabilityAttr *AA,
                                                     SourceRange Range) {

  IdentifierInfo *IIEnv = AA->getEnvironment();

  if (!IIEnv) {
    // The availability attribute does not have environment -> it depends only
    // on shader model version and not on specific the shader stage.

    // Skip emitting the diagnostics if the diagnostic mode is set to
    // strict (-fhlsl-strict-availability) because all relevant diagnostics
    // were already emitted in the DiagnoseUnguardedAvailability scan
    // (SemaAvailability.cpp).
    if (SemaRef.getLangOpts().HLSLStrictAvailability)
      return;

    // Do not report shader-stage-independent issues if scanning a function
    // that was already scanned in a different shader stage context (they would
    // be duplicate)
    if (ReportOnlyShaderStageIssues)
      return;

  } else {
    // The availability attribute has environment -> we need to know
    // the current stage context to property diagnose it.
    if (InUnknownShaderStageContext())
      return;
  }

  // Check introduced version and if environment matches
  bool EnvironmentMatches = HasMatchingEnvironmentOrNone(AA);
  VersionTuple Introduced = AA->getIntroduced();
  VersionTuple TargetVersion =
      SemaRef.Context.getTargetInfo().getPlatformMinVersion();

  if (TargetVersion >= Introduced && EnvironmentMatches)
    return;

  // Emit diagnostic message
  const TargetInfo &TI = SemaRef.getASTContext().getTargetInfo();
  llvm::StringRef PlatformName(
      AvailabilityAttr::getPrettyPlatformName(TI.getPlatformName()));

  llvm::StringRef CurrentEnvStr =
      llvm::Triple::getEnvironmentTypeName(GetCurrentShaderEnvironment());

  llvm::StringRef AttrEnvStr =
      AA->getEnvironment() ? AA->getEnvironment()->getName() : "";
  bool UseEnvironment = !AttrEnvStr.empty();

  if (EnvironmentMatches) {
    SemaRef.Diag(Range.getBegin(), diag::warn_hlsl_availability)
        << Range << D << PlatformName << Introduced.getAsString()
        << UseEnvironment << CurrentEnvStr;
  } else {
    SemaRef.Diag(Range.getBegin(), diag::warn_hlsl_availability_unavailable)
        << Range << D;
  }

  SemaRef.Diag(D->getLocation(), diag::note_partial_availability_specified_here)
      << D << PlatformName << Introduced.getAsString()
      << SemaRef.Context.getTargetInfo().getPlatformMinVersion().getAsString()
      << UseEnvironment << AttrEnvStr << CurrentEnvStr;
}

} // namespace

void SemaHLSL::ActOnEndOfTranslationUnit(TranslationUnitDecl *TU) {
  // process default CBuffer - create buffer layout struct and invoke codegenCGH
  if (!DefaultCBufferDecls.empty()) {
    HLSLBufferDecl *DefaultCBuffer = HLSLBufferDecl::CreateDefaultCBuffer(
        SemaRef.getASTContext(), SemaRef.getCurLexicalContext(),
        DefaultCBufferDecls);
    addImplicitBindingAttrToDecl(SemaRef, DefaultCBuffer, RegisterType::CBuffer,
                                 getNextImplicitBindingOrderID());
    SemaRef.getCurLexicalContext()->addDecl(DefaultCBuffer);
    createHostLayoutStructForBuffer(SemaRef, DefaultCBuffer);

    // Set HasValidPackoffset if any of the decls has a register(c#) annotation;
    for (const Decl *VD : DefaultCBufferDecls) {
      const HLSLResourceBindingAttr *RBA =
          VD->getAttr<HLSLResourceBindingAttr>();
      if (RBA && RBA->hasRegisterSlot() &&
          RBA->getRegisterType() == HLSLResourceBindingAttr::RegisterType::C) {
        DefaultCBuffer->setHasValidPackoffset(true);
        break;
      }
    }

    DeclGroupRef DG(DefaultCBuffer);
    SemaRef.Consumer.HandleTopLevelDecl(DG);
  }
  diagnoseAvailabilityViolations(TU);
}

void SemaHLSL::diagnoseAvailabilityViolations(TranslationUnitDecl *TU) {
  // Skip running the diagnostics scan if the diagnostic mode is
  // strict (-fhlsl-strict-availability) and the target shader stage is known
  // because all relevant diagnostics were already emitted in the
  // DiagnoseUnguardedAvailability scan (SemaAvailability.cpp).
  const TargetInfo &TI = SemaRef.getASTContext().getTargetInfo();
  if (SemaRef.getLangOpts().HLSLStrictAvailability &&
      TI.getTriple().getEnvironment() != llvm::Triple::EnvironmentType::Library)
    return;

  DiagnoseHLSLAvailability(SemaRef).RunOnTranslationUnit(TU);
}

static bool CheckAllArgsHaveSameType(Sema *S, CallExpr *TheCall) {
  assert(TheCall->getNumArgs() > 1);
  QualType ArgTy0 = TheCall->getArg(0)->getType();

  for (unsigned I = 1, N = TheCall->getNumArgs(); I < N; ++I) {
    if (!S->getASTContext().hasSameUnqualifiedType(
            ArgTy0, TheCall->getArg(I)->getType())) {
      S->Diag(TheCall->getBeginLoc(), diag::err_vec_builtin_incompatible_vector)
          << TheCall->getDirectCallee() << /*useAllTerminology*/ true
          << SourceRange(TheCall->getArg(0)->getBeginLoc(),
                         TheCall->getArg(N - 1)->getEndLoc());
      return true;
    }
  }
  return false;
}

static bool CheckArgTypeMatches(Sema *S, Expr *Arg, QualType ExpectedType) {
  QualType ArgType = Arg->getType();
  if (!S->getASTContext().hasSameUnqualifiedType(ArgType, ExpectedType)) {
    S->Diag(Arg->getBeginLoc(), diag::err_typecheck_convert_incompatible)
        << ArgType << ExpectedType << 1 << 0 << 0;
    return true;
  }
  return false;
}

static bool CheckAllArgTypesAreCorrect(
    Sema *S, CallExpr *TheCall,
    llvm::function_ref<bool(Sema *S, SourceLocation Loc, int ArgOrdinal,
                            clang::QualType PassedType)>
        Check) {
  for (unsigned I = 0; I < TheCall->getNumArgs(); ++I) {
    Expr *Arg = TheCall->getArg(I);
    if (Check(S, Arg->getBeginLoc(), I + 1, Arg->getType()))
      return true;
  }
  return false;
}

static bool CheckFloatOrHalfRepresentation(Sema *S, SourceLocation Loc,
                                           int ArgOrdinal,
                                           clang::QualType PassedType) {
  clang::QualType BaseType =
      PassedType->isVectorType()
          ? PassedType->castAs<clang::VectorType>()->getElementType()
          : PassedType;
  if (!BaseType->isHalfType() && !BaseType->isFloat32Type())
    return S->Diag(Loc, diag::err_builtin_invalid_arg_type)
           << ArgOrdinal << /* scalar or vector of */ 5 << /* no int */ 0
           << /* half or float */ 2 << PassedType;
  return false;
}

static bool CheckModifiableLValue(Sema *S, CallExpr *TheCall,
                                  unsigned ArgIndex) {
  auto *Arg = TheCall->getArg(ArgIndex);
  SourceLocation OrigLoc = Arg->getExprLoc();
  if (Arg->IgnoreCasts()->isModifiableLvalue(S->Context, &OrigLoc) ==
      Expr::MLV_Valid)
    return false;
  S->Diag(OrigLoc, diag::error_hlsl_inout_lvalue) << Arg << 0;
  return true;
}

static bool CheckNoDoubleVectors(Sema *S, SourceLocation Loc, int ArgOrdinal,
                                 clang::QualType PassedType) {
  const auto *VecTy = PassedType->getAs<VectorType>();
  if (!VecTy)
    return false;

  if (VecTy->getElementType()->isDoubleType())
    return S->Diag(Loc, diag::err_builtin_invalid_arg_type)
           << ArgOrdinal << /* scalar */ 1 << /* no int */ 0 << /* fp */ 1
           << PassedType;
  return false;
}

static bool CheckFloatingOrIntRepresentation(Sema *S, SourceLocation Loc,
                                             int ArgOrdinal,
                                             clang::QualType PassedType) {
  if (!PassedType->hasIntegerRepresentation() &&
      !PassedType->hasFloatingRepresentation())
    return S->Diag(Loc, diag::err_builtin_invalid_arg_type)
           << ArgOrdinal << /* scalar or vector of */ 5 << /* integer */ 1
           << /* fp */ 1 << PassedType;
  return false;
}

static bool CheckUnsignedIntVecRepresentation(Sema *S, SourceLocation Loc,
                                              int ArgOrdinal,
                                              clang::QualType PassedType) {
  if (auto *VecTy = PassedType->getAs<VectorType>())
    if (VecTy->getElementType()->isUnsignedIntegerType())
      return false;

  return S->Diag(Loc, diag::err_builtin_invalid_arg_type)
         << ArgOrdinal << /* vector of */ 4 << /* uint */ 3 << /* no fp */ 0
         << PassedType;
}

// checks for unsigned ints of all sizes
static bool CheckUnsignedIntRepresentation(Sema *S, SourceLocation Loc,
                                           int ArgOrdinal,
                                           clang::QualType PassedType) {
  if (!PassedType->hasUnsignedIntegerRepresentation())
    return S->Diag(Loc, diag::err_builtin_invalid_arg_type)
           << ArgOrdinal << /* scalar or vector of */ 5 << /* unsigned int */ 3
           << /* no fp */ 0 << PassedType;
  return false;
}

static void SetElementTypeAsReturnType(Sema *S, CallExpr *TheCall,
                                       QualType ReturnType) {
  auto *VecTyA = TheCall->getArg(0)->getType()->getAs<VectorType>();
  if (VecTyA)
    ReturnType =
        S->Context.getExtVectorType(ReturnType, VecTyA->getNumElements());

  TheCall->setType(ReturnType);
}

static bool CheckScalarOrVector(Sema *S, CallExpr *TheCall, QualType Scalar,
                                unsigned ArgIndex) {
  assert(TheCall->getNumArgs() >= ArgIndex);
  QualType ArgType = TheCall->getArg(ArgIndex)->getType();
  auto *VTy = ArgType->getAs<VectorType>();
  // not the scalar or vector<scalar>
  if (!(S->Context.hasSameUnqualifiedType(ArgType, Scalar) ||
        (VTy &&
         S->Context.hasSameUnqualifiedType(VTy->getElementType(), Scalar)))) {
    S->Diag(TheCall->getArg(0)->getBeginLoc(),
            diag::err_typecheck_expect_scalar_or_vector)
        << ArgType << Scalar;
    return true;
  }
  return false;
}

static bool CheckAnyScalarOrVector(Sema *S, CallExpr *TheCall,
                                   unsigned ArgIndex) {
  assert(TheCall->getNumArgs() >= ArgIndex);
  QualType ArgType = TheCall->getArg(ArgIndex)->getType();
  auto *VTy = ArgType->getAs<VectorType>();
  // not the scalar or vector<scalar>
  if (!(ArgType->isScalarType() ||
        (VTy && VTy->getElementType()->isScalarType()))) {
    S->Diag(TheCall->getArg(0)->getBeginLoc(),
            diag::err_typecheck_expect_any_scalar_or_vector)
        << ArgType << 1;
    return true;
  }
  return false;
}

static bool CheckWaveActive(Sema *S, CallExpr *TheCall) {
  QualType BoolType = S->getASTContext().BoolTy;
  assert(TheCall->getNumArgs() >= 1);
  QualType ArgType = TheCall->getArg(0)->getType();
  auto *VTy = ArgType->getAs<VectorType>();
  // is the bool or vector<bool>
  if (S->Context.hasSameUnqualifiedType(ArgType, BoolType) ||
      (VTy &&
       S->Context.hasSameUnqualifiedType(VTy->getElementType(), BoolType))) {
    S->Diag(TheCall->getArg(0)->getBeginLoc(),
            diag::err_typecheck_expect_any_scalar_or_vector)
        << ArgType << 0;
    return true;
  }
  return false;
}

static bool CheckBoolSelect(Sema *S, CallExpr *TheCall) {
  assert(TheCall->getNumArgs() == 3);
  Expr *Arg1 = TheCall->getArg(1);
  Expr *Arg2 = TheCall->getArg(2);
  if (!S->Context.hasSameUnqualifiedType(Arg1->getType(), Arg2->getType())) {
    S->Diag(TheCall->getBeginLoc(),
            diag::err_typecheck_call_different_arg_types)
        << Arg1->getType() << Arg2->getType() << Arg1->getSourceRange()
        << Arg2->getSourceRange();
    return true;
  }

  TheCall->setType(Arg1->getType());
  return false;
}

static bool CheckVectorSelect(Sema *S, CallExpr *TheCall) {
  assert(TheCall->getNumArgs() == 3);
  Expr *Arg1 = TheCall->getArg(1);
  QualType Arg1Ty = Arg1->getType();
  Expr *Arg2 = TheCall->getArg(2);
  QualType Arg2Ty = Arg2->getType();

  QualType Arg1ScalarTy = Arg1Ty;
  if (auto VTy = Arg1ScalarTy->getAs<VectorType>())
    Arg1ScalarTy = VTy->getElementType();

  QualType Arg2ScalarTy = Arg2Ty;
  if (auto VTy = Arg2ScalarTy->getAs<VectorType>())
    Arg2ScalarTy = VTy->getElementType();

  if (!S->Context.hasSameUnqualifiedType(Arg1ScalarTy, Arg2ScalarTy))
    S->Diag(Arg1->getBeginLoc(), diag::err_hlsl_builtin_scalar_vector_mismatch)
        << /* second and third */ 1 << TheCall->getCallee() << Arg1Ty << Arg2Ty;

  QualType Arg0Ty = TheCall->getArg(0)->getType();
  unsigned Arg0Length = Arg0Ty->getAs<VectorType>()->getNumElements();
  unsigned Arg1Length = Arg1Ty->isVectorType()
                            ? Arg1Ty->getAs<VectorType>()->getNumElements()
                            : 0;
  unsigned Arg2Length = Arg2Ty->isVectorType()
                            ? Arg2Ty->getAs<VectorType>()->getNumElements()
                            : 0;
  if (Arg1Length > 0 && Arg0Length != Arg1Length) {
    S->Diag(TheCall->getBeginLoc(),
            diag::err_typecheck_vector_lengths_not_equal)
        << Arg0Ty << Arg1Ty << TheCall->getArg(0)->getSourceRange()
        << Arg1->getSourceRange();
    return true;
  }

  if (Arg2Length > 0 && Arg0Length != Arg2Length) {
    S->Diag(TheCall->getBeginLoc(),
            diag::err_typecheck_vector_lengths_not_equal)
        << Arg0Ty << Arg2Ty << TheCall->getArg(0)->getSourceRange()
        << Arg2->getSourceRange();
    return true;
  }

  TheCall->setType(
      S->getASTContext().getExtVectorType(Arg1ScalarTy, Arg0Length));
  return false;
}

static bool CheckResourceHandle(
    Sema *S, CallExpr *TheCall, unsigned ArgIndex,
    llvm::function_ref<bool(const HLSLAttributedResourceType *ResType)> Check =
        nullptr) {
  assert(TheCall->getNumArgs() >= ArgIndex);
  QualType ArgType = TheCall->getArg(ArgIndex)->getType();
  const HLSLAttributedResourceType *ResTy =
      ArgType.getTypePtr()->getAs<HLSLAttributedResourceType>();
  if (!ResTy) {
    S->Diag(TheCall->getArg(ArgIndex)->getBeginLoc(),
            diag::err_typecheck_expect_hlsl_resource)
        << ArgType;
    return true;
  }
  if (Check && Check(ResTy)) {
    S->Diag(TheCall->getArg(ArgIndex)->getExprLoc(),
            diag::err_invalid_hlsl_resource_type)
        << ArgType;
    return true;
  }
  return false;
}

// Note: returning true in this case results in CheckBuiltinFunctionCall
// returning an ExprError
bool SemaHLSL::CheckBuiltinFunctionCall(unsigned BuiltinID, CallExpr *TheCall) {
  switch (BuiltinID) {
  case Builtin::BI__builtin_hlsl_adduint64: {
    if (SemaRef.checkArgCount(TheCall, 2))
      return true;

    if (CheckAllArgTypesAreCorrect(&SemaRef, TheCall,
                                   CheckUnsignedIntVecRepresentation))
      return true;

    auto *VTy = TheCall->getArg(0)->getType()->getAs<VectorType>();
    // ensure arg integers are 32-bits
    uint64_t ElementBitCount = getASTContext()
                                   .getTypeSizeInChars(VTy->getElementType())
                                   .getQuantity() *
                               8;
    if (ElementBitCount != 32) {
      SemaRef.Diag(TheCall->getBeginLoc(),
                   diag::err_integer_incorrect_bit_count)
          << 32 << ElementBitCount;
      return true;
    }

    // ensure both args are vectors of total bit size of a multiple of 64
    int NumElementsArg = VTy->getNumElements();
    if (NumElementsArg != 2 && NumElementsArg != 4) {
      SemaRef.Diag(TheCall->getBeginLoc(), diag::err_vector_incorrect_bit_count)
          << 1 /*a multiple of*/ << 64 << NumElementsArg * ElementBitCount;
      return true;
    }

    // ensure first arg and second arg have the same type
    if (CheckAllArgsHaveSameType(&SemaRef, TheCall))
      return true;

    ExprResult A = TheCall->getArg(0);
    QualType ArgTyA = A.get()->getType();
    // return type is the same as the input type
    TheCall->setType(ArgTyA);
    break;
  }
  case Builtin::BI__builtin_hlsl_resource_getpointer: {
    if (SemaRef.checkArgCount(TheCall, 2) ||
        CheckResourceHandle(&SemaRef, TheCall, 0) ||
        CheckArgTypeMatches(&SemaRef, TheCall->getArg(1),
                            SemaRef.getASTContext().UnsignedIntTy))
      return true;

    auto *ResourceTy =
        TheCall->getArg(0)->getType()->castAs<HLSLAttributedResourceType>();
    QualType ContainedTy = ResourceTy->getContainedType();
    auto ReturnType =
        SemaRef.Context.getAddrSpaceQualType(ContainedTy, LangAS::hlsl_device);
    ReturnType = SemaRef.Context.getPointerType(ReturnType);
    TheCall->setType(ReturnType);
    TheCall->setValueKind(VK_LValue);

    break;
  }
  case Builtin::BI__builtin_hlsl_resource_uninitializedhandle: {
    if (SemaRef.checkArgCount(TheCall, 1) ||
        CheckResourceHandle(&SemaRef, TheCall, 0))
      return true;
    // use the type of the handle (arg0) as a return type
    QualType ResourceTy = TheCall->getArg(0)->getType();
    TheCall->setType(ResourceTy);
    break;
  }
  case Builtin::BI__builtin_hlsl_resource_handlefrombinding: {
    ASTContext &AST = SemaRef.getASTContext();
    if (SemaRef.checkArgCount(TheCall, 6) ||
        CheckResourceHandle(&SemaRef, TheCall, 0) ||
        CheckArgTypeMatches(&SemaRef, TheCall->getArg(1), AST.UnsignedIntTy) ||
        CheckArgTypeMatches(&SemaRef, TheCall->getArg(2), AST.UnsignedIntTy) ||
        CheckArgTypeMatches(&SemaRef, TheCall->getArg(3), AST.IntTy) ||
        CheckArgTypeMatches(&SemaRef, TheCall->getArg(4), AST.UnsignedIntTy) ||
        CheckArgTypeMatches(&SemaRef, TheCall->getArg(5),
                            AST.getPointerType(AST.CharTy.withConst())))
      return true;
    // use the type of the handle (arg0) as a return type
    QualType ResourceTy = TheCall->getArg(0)->getType();
    TheCall->setType(ResourceTy);
    break;
  }
  case Builtin::BI__builtin_hlsl_resource_handlefromimplicitbinding: {
    ASTContext &AST = SemaRef.getASTContext();
    if (SemaRef.checkArgCount(TheCall, 6) ||
        CheckResourceHandle(&SemaRef, TheCall, 0) ||
        CheckArgTypeMatches(&SemaRef, TheCall->getArg(1), AST.UnsignedIntTy) ||
        CheckArgTypeMatches(&SemaRef, TheCall->getArg(2), AST.UnsignedIntTy) ||
        CheckArgTypeMatches(&SemaRef, TheCall->getArg(3), AST.IntTy) ||
        CheckArgTypeMatches(&SemaRef, TheCall->getArg(4), AST.UnsignedIntTy) ||
        CheckArgTypeMatches(&SemaRef, TheCall->getArg(5),
                            AST.getPointerType(AST.CharTy.withConst())))
      return true;
    // use the type of the handle (arg0) as a return type
    QualType ResourceTy = TheCall->getArg(0)->getType();
    TheCall->setType(ResourceTy);
    break;
  }
  case Builtin::BI__builtin_hlsl_resource_counterhandlefromimplicitbinding: {
    ASTContext &AST = SemaRef.getASTContext();
    if (SemaRef.checkArgCount(TheCall, 3) ||
        CheckResourceHandle(&SemaRef, TheCall, 0) ||
        CheckArgTypeMatches(&SemaRef, TheCall->getArg(1), AST.UnsignedIntTy) ||
        CheckArgTypeMatches(&SemaRef, TheCall->getArg(2), AST.UnsignedIntTy))
      return true;

    QualType MainHandleTy = TheCall->getArg(0)->getType();
    auto *MainResType = MainHandleTy->getAs<HLSLAttributedResourceType>();
    auto MainAttrs = MainResType->getAttrs();
    assert(!MainAttrs.IsCounter && "cannot create a counter from a counter");
    MainAttrs.IsCounter = true;
    QualType CounterHandleTy = AST.getHLSLAttributedResourceType(
        MainResType->getWrappedType(), MainResType->getContainedType(),
        MainAttrs);
    TheCall->setType(CounterHandleTy);
    break;
  }
  case Builtin::BI__builtin_hlsl_resource_getdimensions_x: {
    ASTContext &AST = SemaRef.getASTContext();
    if (SemaRef.checkArgCount(TheCall, 2) ||
        CheckResourceHandle(&SemaRef, TheCall, 0) ||
        CheckArgTypeMatches(&SemaRef, TheCall->getArg(1), AST.UnsignedIntTy) ||
        CheckModifiableLValue(&SemaRef, TheCall, 1))
      return true;
    break;
  }
  case Builtin::BI__builtin_hlsl_resource_getstride: {
    ASTContext &AST = SemaRef.getASTContext();
    if (SemaRef.checkArgCount(TheCall, 2) ||
        CheckResourceHandle(&SemaRef, TheCall, 0) ||
        CheckArgTypeMatches(&SemaRef, TheCall->getArg(1), AST.UnsignedIntTy) ||
        CheckModifiableLValue(&SemaRef, TheCall, 1))
      return true;
    break;
  }
  case Builtin::BI__builtin_hlsl_and:
  case Builtin::BI__builtin_hlsl_or: {
    if (SemaRef.checkArgCount(TheCall, 2))
      return true;
    if (CheckScalarOrVector(&SemaRef, TheCall, getASTContext().BoolTy, 0))
      return true;
    if (CheckAllArgsHaveSameType(&SemaRef, TheCall))
      return true;

    ExprResult A = TheCall->getArg(0);
    QualType ArgTyA = A.get()->getType();
    // return type is the same as the input type
    TheCall->setType(ArgTyA);
    break;
  }
  case Builtin::BI__builtin_hlsl_all:
  case Builtin::BI__builtin_hlsl_any: {
    if (SemaRef.checkArgCount(TheCall, 1))
      return true;
    if (CheckAnyScalarOrVector(&SemaRef, TheCall, 0))
      return true;
    break;
  }
  case Builtin::BI__builtin_hlsl_asdouble: {
    if (SemaRef.checkArgCount(TheCall, 2))
      return true;
    if (CheckScalarOrVector(
            &SemaRef, TheCall,
            /*only check for uint*/ SemaRef.Context.UnsignedIntTy,
            /* arg index */ 0))
      return true;
    if (CheckScalarOrVector(
            &SemaRef, TheCall,
            /*only check for uint*/ SemaRef.Context.UnsignedIntTy,
            /* arg index */ 1))
      return true;
    if (CheckAllArgsHaveSameType(&SemaRef, TheCall))
      return true;

    SetElementTypeAsReturnType(&SemaRef, TheCall, getASTContext().DoubleTy);
    break;
  }
  case Builtin::BI__builtin_hlsl_elementwise_clamp: {
    if (SemaRef.BuiltinElementwiseTernaryMath(
            TheCall, /*ArgTyRestr=*/
            Sema::EltwiseBuiltinArgTyRestriction::None))
      return true;
    break;
  }
  case Builtin::BI__builtin_hlsl_dot: {
    // arg count is checked by BuiltinVectorToScalarMath
    if (SemaRef.BuiltinVectorToScalarMath(TheCall))
      return true;
    if (CheckAllArgTypesAreCorrect(&SemaRef, TheCall, CheckNoDoubleVectors))
      return true;
    break;
  }
  case Builtin::BI__builtin_hlsl_elementwise_firstbithigh:
  case Builtin::BI__builtin_hlsl_elementwise_firstbitlow: {
    if (SemaRef.PrepareBuiltinElementwiseMathOneArgCall(TheCall))
      return true;

    const Expr *Arg = TheCall->getArg(0);
    QualType ArgTy = Arg->getType();
    QualType EltTy = ArgTy;

    QualType ResTy = SemaRef.Context.UnsignedIntTy;

    if (auto *VecTy = EltTy->getAs<VectorType>()) {
      EltTy = VecTy->getElementType();
      ResTy = SemaRef.Context.getExtVectorType(ResTy, VecTy->getNumElements());
    }

    if (!EltTy->isIntegerType()) {
      Diag(Arg->getBeginLoc(), diag::err_builtin_invalid_arg_type)
          << 1 << /* scalar or vector of */ 5 << /* integer ty */ 1
          << /* no fp */ 0 << ArgTy;
      return true;
    }

    TheCall->setType(ResTy);
    break;
  }
  case Builtin::BI__builtin_hlsl_select: {
    if (SemaRef.checkArgCount(TheCall, 3))
      return true;
    if (CheckScalarOrVector(&SemaRef, TheCall, getASTContext().BoolTy, 0))
      return true;
    QualType ArgTy = TheCall->getArg(0)->getType();
    if (ArgTy->isBooleanType() && CheckBoolSelect(&SemaRef, TheCall))
      return true;
    auto *VTy = ArgTy->getAs<VectorType>();
    if (VTy && VTy->getElementType()->isBooleanType() &&
        CheckVectorSelect(&SemaRef, TheCall))
      return true;
    break;
  }
  case Builtin::BI__builtin_hlsl_elementwise_saturate:
  case Builtin::BI__builtin_hlsl_elementwise_rcp: {
    if (SemaRef.checkArgCount(TheCall, 1))
      return true;
    if (!TheCall->getArg(0)
             ->getType()
             ->hasFloatingRepresentation()) // half or float or double
      return SemaRef.Diag(TheCall->getArg(0)->getBeginLoc(),
                          diag::err_builtin_invalid_arg_type)
             << /* ordinal */ 1 << /* scalar or vector */ 5 << /* no int */ 0
             << /* fp */ 1 << TheCall->getArg(0)->getType();
    if (SemaRef.PrepareBuiltinElementwiseMathOneArgCall(TheCall))
      return true;
    break;
  }
  case Builtin::BI__builtin_hlsl_elementwise_degrees:
  case Builtin::BI__builtin_hlsl_elementwise_radians:
  case Builtin::BI__builtin_hlsl_elementwise_rsqrt:
  case Builtin::BI__builtin_hlsl_elementwise_frac: {
    if (SemaRef.checkArgCount(TheCall, 1))
      return true;
    if (CheckAllArgTypesAreCorrect(&SemaRef, TheCall,
                                   CheckFloatOrHalfRepresentation))
      return true;
    if (SemaRef.PrepareBuiltinElementwiseMathOneArgCall(TheCall))
      return true;
    break;
  }
  case Builtin::BI__builtin_hlsl_elementwise_isinf:
  case Builtin::BI__builtin_hlsl_elementwise_isnan: {
    if (SemaRef.checkArgCount(TheCall, 1))
      return true;
    if (CheckAllArgTypesAreCorrect(&SemaRef, TheCall,
                                   CheckFloatOrHalfRepresentation))
      return true;
    if (SemaRef.PrepareBuiltinElementwiseMathOneArgCall(TheCall))
      return true;
    SetElementTypeAsReturnType(&SemaRef, TheCall, getASTContext().BoolTy);
    break;
  }
  case Builtin::BI__builtin_hlsl_lerp: {
    if (SemaRef.checkArgCount(TheCall, 3))
      return true;
    if (CheckAllArgTypesAreCorrect(&SemaRef, TheCall,
                                   CheckFloatOrHalfRepresentation))
      return true;
    if (CheckAllArgsHaveSameType(&SemaRef, TheCall))
      return true;
    if (SemaRef.BuiltinElementwiseTernaryMath(TheCall))
      return true;
    break;
  }
  case Builtin::BI__builtin_hlsl_mad: {
    if (SemaRef.BuiltinElementwiseTernaryMath(
            TheCall, /*ArgTyRestr=*/
            Sema::EltwiseBuiltinArgTyRestriction::None))
      return true;
    break;
  }
  case Builtin::BI__builtin_hlsl_normalize: {
    if (SemaRef.checkArgCount(TheCall, 1))
      return true;
    if (CheckAllArgTypesAreCorrect(&SemaRef, TheCall,
                                   CheckFloatOrHalfRepresentation))
      return true;
    ExprResult A = TheCall->getArg(0);
    QualType ArgTyA = A.get()->getType();
    // return type is the same as the input type
    TheCall->setType(ArgTyA);
    break;
  }
  case Builtin::BI__builtin_hlsl_elementwise_sign: {
    if (SemaRef.PrepareBuiltinElementwiseMathOneArgCall(TheCall))
      return true;
    if (CheckAllArgTypesAreCorrect(&SemaRef, TheCall,
                                   CheckFloatingOrIntRepresentation))
      return true;
    SetElementTypeAsReturnType(&SemaRef, TheCall, getASTContext().IntTy);
    break;
  }
  case Builtin::BI__builtin_hlsl_step: {
    if (SemaRef.checkArgCount(TheCall, 2))
      return true;
    if (CheckAllArgTypesAreCorrect(&SemaRef, TheCall,
                                   CheckFloatOrHalfRepresentation))
      return true;

    ExprResult A = TheCall->getArg(0);
    QualType ArgTyA = A.get()->getType();
    // return type is the same as the input type
    TheCall->setType(ArgTyA);
    break;
  }
  case Builtin::BI__builtin_hlsl_wave_active_max:
  case Builtin::BI__builtin_hlsl_wave_active_sum: {
    if (SemaRef.checkArgCount(TheCall, 1))
      return true;

    // Ensure input expr type is a scalar/vector and the same as the return type
    if (CheckAnyScalarOrVector(&SemaRef, TheCall, 0))
      return true;
    if (CheckWaveActive(&SemaRef, TheCall))
      return true;
    ExprResult Expr = TheCall->getArg(0);
    QualType ArgTyExpr = Expr.get()->getType();
    TheCall->setType(ArgTyExpr);
    break;
  }
  // Note these are llvm builtins that we want to catch invalid intrinsic
  // generation. Normal handling of these builitns will occur elsewhere.
  case Builtin::BI__builtin_elementwise_bitreverse: {
    // does not include a check for number of arguments
    // because that is done previously
    if (CheckAllArgTypesAreCorrect(&SemaRef, TheCall,
                                   CheckUnsignedIntRepresentation))
      return true;
    break;
  }
  case Builtin::BI__builtin_hlsl_wave_read_lane_at: {
    if (SemaRef.checkArgCount(TheCall, 2))
      return true;

    // Ensure index parameter type can be interpreted as a uint
    ExprResult Index = TheCall->getArg(1);
    QualType ArgTyIndex = Index.get()->getType();
    if (!ArgTyIndex->isIntegerType()) {
      SemaRef.Diag(TheCall->getArg(1)->getBeginLoc(),
                   diag::err_typecheck_convert_incompatible)
          << ArgTyIndex << SemaRef.Context.UnsignedIntTy << 1 << 0 << 0;
      return true;
    }

    // Ensure input expr type is a scalar/vector and the same as the return type
    if (CheckAnyScalarOrVector(&SemaRef, TheCall, 0))
      return true;

    ExprResult Expr = TheCall->getArg(0);
    QualType ArgTyExpr = Expr.get()->getType();
    TheCall->setType(ArgTyExpr);
    break;
  }
  case Builtin::BI__builtin_hlsl_wave_get_lane_index: {
    if (SemaRef.checkArgCount(TheCall, 0))
      return true;
    break;
  }
  case Builtin::BI__builtin_hlsl_elementwise_splitdouble: {
    if (SemaRef.checkArgCount(TheCall, 3))
      return true;

    if (CheckScalarOrVector(&SemaRef, TheCall, SemaRef.Context.DoubleTy, 0) ||
        CheckScalarOrVector(&SemaRef, TheCall, SemaRef.Context.UnsignedIntTy,
                            1) ||
        CheckScalarOrVector(&SemaRef, TheCall, SemaRef.Context.UnsignedIntTy,
                            2))
      return true;

    if (CheckModifiableLValue(&SemaRef, TheCall, 1) ||
        CheckModifiableLValue(&SemaRef, TheCall, 2))
      return true;
    break;
  }
  case Builtin::BI__builtin_hlsl_elementwise_clip: {
    if (SemaRef.checkArgCount(TheCall, 1))
      return true;

    if (CheckScalarOrVector(&SemaRef, TheCall, SemaRef.Context.FloatTy, 0))
      return true;
    break;
  }
  case Builtin::BI__builtin_elementwise_acos:
  case Builtin::BI__builtin_elementwise_asin:
  case Builtin::BI__builtin_elementwise_atan:
  case Builtin::BI__builtin_elementwise_atan2:
  case Builtin::BI__builtin_elementwise_ceil:
  case Builtin::BI__builtin_elementwise_cos:
  case Builtin::BI__builtin_elementwise_cosh:
  case Builtin::BI__builtin_elementwise_exp:
  case Builtin::BI__builtin_elementwise_exp2:
  case Builtin::BI__builtin_elementwise_exp10:
  case Builtin::BI__builtin_elementwise_floor:
  case Builtin::BI__builtin_elementwise_fmod:
  case Builtin::BI__builtin_elementwise_log:
  case Builtin::BI__builtin_elementwise_log2:
  case Builtin::BI__builtin_elementwise_log10:
  case Builtin::BI__builtin_elementwise_pow:
  case Builtin::BI__builtin_elementwise_roundeven:
  case Builtin::BI__builtin_elementwise_sin:
  case Builtin::BI__builtin_elementwise_sinh:
  case Builtin::BI__builtin_elementwise_sqrt:
  case Builtin::BI__builtin_elementwise_tan:
  case Builtin::BI__builtin_elementwise_tanh:
  case Builtin::BI__builtin_elementwise_trunc: {
    if (CheckAllArgTypesAreCorrect(&SemaRef, TheCall,
                                   CheckFloatOrHalfRepresentation))
      return true;
    break;
  }
  case Builtin::BI__builtin_hlsl_buffer_update_counter: {
    auto checkResTy = [](const HLSLAttributedResourceType *ResTy) -> bool {
      return !(ResTy->getAttrs().ResourceClass == ResourceClass::UAV &&
               ResTy->getAttrs().RawBuffer && ResTy->hasContainedType());
    };
    if (SemaRef.checkArgCount(TheCall, 2) ||
        CheckResourceHandle(&SemaRef, TheCall, 0, checkResTy) ||
        CheckArgTypeMatches(&SemaRef, TheCall->getArg(1),
                            SemaRef.getASTContext().IntTy))
      return true;
    Expr *OffsetExpr = TheCall->getArg(1);
    std::optional<llvm::APSInt> Offset =
        OffsetExpr->getIntegerConstantExpr(SemaRef.getASTContext());
    if (!Offset.has_value() || std::abs(Offset->getExtValue()) != 1) {
      SemaRef.Diag(TheCall->getArg(1)->getBeginLoc(),
                   diag::err_hlsl_expect_arg_const_int_one_or_neg_one)
          << 1;
      return true;
    }
    break;
  }
  }
  return false;
}

static void BuildFlattenedTypeList(QualType BaseTy,
                                   llvm::SmallVectorImpl<QualType> &List) {
  llvm::SmallVector<QualType, 16> WorkList;
  WorkList.push_back(BaseTy);
  while (!WorkList.empty()) {
    QualType T = WorkList.pop_back_val();
    T = T.getCanonicalType().getUnqualifiedType();
    if (const auto *AT = dyn_cast<ConstantArrayType>(T)) {
      llvm::SmallVector<QualType, 16> ElementFields;
      // Generally I've avoided recursion in this algorithm, but arrays of
      // structs could be time-consuming to flatten and churn through on the
      // work list. Hopefully nesting arrays of structs containing arrays
      // of structs too many levels deep is unlikely.
      BuildFlattenedTypeList(AT->getElementType(), ElementFields);
      // Repeat the element's field list n times.
      for (uint64_t Ct = 0; Ct < AT->getZExtSize(); ++Ct)
        llvm::append_range(List, ElementFields);
      continue;
    }
    // Vectors can only have element types that are builtin types, so this can
    // add directly to the list instead of to the WorkList.
    if (const auto *VT = dyn_cast<VectorType>(T)) {
      List.insert(List.end(), VT->getNumElements(), VT->getElementType());
      continue;
    }
    if (const auto *MT = dyn_cast<ConstantMatrixType>(T)) {
      List.insert(List.end(), MT->getNumElementsFlattened(),
                  MT->getElementType());
      continue;
    }
    if (const auto *RD = T->getAsCXXRecordDecl()) {
      if (RD->isStandardLayout())
        RD = RD->getStandardLayoutBaseWithFields();

      // For types that we shouldn't decompose (unions and non-aggregates), just
      // add the type itself to the list.
      if (RD->isUnion() || !RD->isAggregate()) {
        List.push_back(T);
        continue;
      }

      llvm::SmallVector<QualType, 16> FieldTypes;
      for (const auto *FD : RD->fields())
        if (!FD->isUnnamedBitField())
          FieldTypes.push_back(FD->getType());
      // Reverse the newly added sub-range.
      std::reverse(FieldTypes.begin(), FieldTypes.end());
      llvm::append_range(WorkList, FieldTypes);

      // If this wasn't a standard layout type we may also have some base
      // classes to deal with.
      if (!RD->isStandardLayout()) {
        FieldTypes.clear();
        for (const auto &Base : RD->bases())
          FieldTypes.push_back(Base.getType());
        std::reverse(FieldTypes.begin(), FieldTypes.end());
        llvm::append_range(WorkList, FieldTypes);
      }
      continue;
    }
    List.push_back(T);
  }
}

bool SemaHLSL::IsTypedResourceElementCompatible(clang::QualType QT) {
  // null and array types are not allowed.
  if (QT.isNull() || QT->isArrayType())
    return false;

  // UDT types are not allowed
  if (QT->isRecordType())
    return false;

  if (QT->isBooleanType() || QT->isEnumeralType())
    return false;

  // the only other valid builtin types are scalars or vectors
  if (QT->isArithmeticType()) {
    if (SemaRef.Context.getTypeSize(QT) / 8 > 16)
      return false;
    return true;
  }

  if (const VectorType *VT = QT->getAs<VectorType>()) {
    int ArraySize = VT->getNumElements();

    if (ArraySize > 4)
      return false;

    QualType ElTy = VT->getElementType();
    if (ElTy->isBooleanType())
      return false;

    if (SemaRef.Context.getTypeSize(QT) / 8 > 16)
      return false;
    return true;
  }

  return false;
}

bool SemaHLSL::IsScalarizedLayoutCompatible(QualType T1, QualType T2) const {
  if (T1.isNull() || T2.isNull())
    return false;

  T1 = T1.getCanonicalType().getUnqualifiedType();
  T2 = T2.getCanonicalType().getUnqualifiedType();

  // If both types are the same canonical type, they're obviously compatible.
  if (SemaRef.getASTContext().hasSameType(T1, T2))
    return true;

  llvm::SmallVector<QualType, 16> T1Types;
  BuildFlattenedTypeList(T1, T1Types);
  llvm::SmallVector<QualType, 16> T2Types;
  BuildFlattenedTypeList(T2, T2Types);

  // Check the flattened type list
  return llvm::equal(T1Types, T2Types,
                     [this](QualType LHS, QualType RHS) -> bool {
                       return SemaRef.IsLayoutCompatible(LHS, RHS);
                     });
}

bool SemaHLSL::CheckCompatibleParameterABI(FunctionDecl *New,
                                           FunctionDecl *Old) {
  if (New->getNumParams() != Old->getNumParams())
    return true;

  bool HadError = false;

  for (unsigned i = 0, e = New->getNumParams(); i != e; ++i) {
    ParmVarDecl *NewParam = New->getParamDecl(i);
    ParmVarDecl *OldParam = Old->getParamDecl(i);

    // HLSL parameter declarations for inout and out must match between
    // declarations. In HLSL inout and out are ambiguous at the call site,
    // but have different calling behavior, so you cannot overload a
    // method based on a difference between inout and out annotations.
    const auto *NDAttr = NewParam->getAttr<HLSLParamModifierAttr>();
    unsigned NSpellingIdx = (NDAttr ? NDAttr->getSpellingListIndex() : 0);
    const auto *ODAttr = OldParam->getAttr<HLSLParamModifierAttr>();
    unsigned OSpellingIdx = (ODAttr ? ODAttr->getSpellingListIndex() : 0);

    if (NSpellingIdx != OSpellingIdx) {
      SemaRef.Diag(NewParam->getLocation(),
                   diag::err_hlsl_param_qualifier_mismatch)
          << NDAttr << NewParam;
      SemaRef.Diag(OldParam->getLocation(), diag::note_previous_declaration_as)
          << ODAttr;
      HadError = true;
    }
  }
  return HadError;
}

// Generally follows PerformScalarCast, with cases reordered for
// clarity of what types are supported
bool SemaHLSL::CanPerformScalarCast(QualType SrcTy, QualType DestTy) {

  if (!SrcTy->isScalarType() || !DestTy->isScalarType())
    return false;

  if (SemaRef.getASTContext().hasSameUnqualifiedType(SrcTy, DestTy))
    return true;

  switch (SrcTy->getScalarTypeKind()) {
  case Type::STK_Bool: // casting from bool is like casting from an integer
  case Type::STK_Integral:
    switch (DestTy->getScalarTypeKind()) {
    case Type::STK_Bool:
    case Type::STK_Integral:
    case Type::STK_Floating:
      return true;
    case Type::STK_CPointer:
    case Type::STK_ObjCObjectPointer:
    case Type::STK_BlockPointer:
    case Type::STK_MemberPointer:
      llvm_unreachable("HLSL doesn't support pointers.");
    case Type::STK_IntegralComplex:
    case Type::STK_FloatingComplex:
      llvm_unreachable("HLSL doesn't support complex types.");
    case Type::STK_FixedPoint:
      llvm_unreachable("HLSL doesn't support fixed point types.");
    }
    llvm_unreachable("Should have returned before this");

  case Type::STK_Floating:
    switch (DestTy->getScalarTypeKind()) {
    case Type::STK_Floating:
    case Type::STK_Bool:
    case Type::STK_Integral:
      return true;
    case Type::STK_FloatingComplex:
    case Type::STK_IntegralComplex:
      llvm_unreachable("HLSL doesn't support complex types.");
    case Type::STK_FixedPoint:
      llvm_unreachable("HLSL doesn't support fixed point types.");
    case Type::STK_CPointer:
    case Type::STK_ObjCObjectPointer:
    case Type::STK_BlockPointer:
    case Type::STK_MemberPointer:
      llvm_unreachable("HLSL doesn't support pointers.");
    }
    llvm_unreachable("Should have returned before this");

  case Type::STK_MemberPointer:
  case Type::STK_CPointer:
  case Type::STK_BlockPointer:
  case Type::STK_ObjCObjectPointer:
    llvm_unreachable("HLSL doesn't support pointers.");

  case Type::STK_FixedPoint:
    llvm_unreachable("HLSL doesn't support fixed point types.");

  case Type::STK_FloatingComplex:
  case Type::STK_IntegralComplex:
    llvm_unreachable("HLSL doesn't support complex types.");
  }

  llvm_unreachable("Unhandled scalar cast");
}

// Can perform an HLSL Aggregate splat cast if the Dest is an aggregate and the
// Src is a scalar or a vector of length 1
// Or if Dest is a vector and Src is a vector of length 1
bool SemaHLSL::CanPerformAggregateSplatCast(Expr *Src, QualType DestTy) {

  QualType SrcTy = Src->getType();
  // Not a valid HLSL Aggregate Splat cast if Dest is a scalar or if this is
  // going to be a vector splat from a scalar.
  if ((SrcTy->isScalarType() && DestTy->isVectorType()) ||
      DestTy->isScalarType())
    return false;

  const VectorType *SrcVecTy = SrcTy->getAs<VectorType>();

  // Src isn't a scalar or a vector of length 1
  if (!SrcTy->isScalarType() && !(SrcVecTy && SrcVecTy->getNumElements() == 1))
    return false;

  if (SrcVecTy)
    SrcTy = SrcVecTy->getElementType();

  llvm::SmallVector<QualType> DestTypes;
  BuildFlattenedTypeList(DestTy, DestTypes);

  for (unsigned I = 0, Size = DestTypes.size(); I < Size; ++I) {
    if (DestTypes[I]->isUnionType())
      return false;
    if (!CanPerformScalarCast(SrcTy, DestTypes[I]))
      return false;
  }
  return true;
}

// Can we perform an HLSL Elementwise cast?
// TODO: update this code when matrices are added; see issue #88060
bool SemaHLSL::CanPerformElementwiseCast(Expr *Src, QualType DestTy) {

  // Don't handle casts where LHS and RHS are any combination of scalar/vector
  // There must be an aggregate somewhere
  QualType SrcTy = Src->getType();
  if (SrcTy->isScalarType()) // always a splat and this cast doesn't handle that
    return false;

  if (SrcTy->isVectorType() &&
      (DestTy->isScalarType() || DestTy->isVectorType()))
    return false;

  llvm::SmallVector<QualType> DestTypes;
  BuildFlattenedTypeList(DestTy, DestTypes);
  llvm::SmallVector<QualType> SrcTypes;
  BuildFlattenedTypeList(SrcTy, SrcTypes);

  // Usually the size of SrcTypes must be greater than or equal to the size of
  // DestTypes.
  if (SrcTypes.size() < DestTypes.size())
    return false;

  unsigned SrcSize = SrcTypes.size();
  unsigned DstSize = DestTypes.size();
  unsigned I;
  for (I = 0; I < DstSize && I < SrcSize; I++) {
    if (SrcTypes[I]->isUnionType() || DestTypes[I]->isUnionType())
      return false;
    if (!CanPerformScalarCast(SrcTypes[I], DestTypes[I])) {
      return false;
    }
  }

  // check the rest of the source type for unions.
  for (; I < SrcSize; I++) {
    if (SrcTypes[I]->isUnionType())
      return false;
  }
  return true;
}

ExprResult SemaHLSL::ActOnOutParamExpr(ParmVarDecl *Param, Expr *Arg) {
  assert(Param->hasAttr<HLSLParamModifierAttr>() &&
         "We should not get here without a parameter modifier expression");
  const auto *Attr = Param->getAttr<HLSLParamModifierAttr>();
  if (Attr->getABI() == ParameterABI::Ordinary)
    return ExprResult(Arg);

  bool IsInOut = Attr->getABI() == ParameterABI::HLSLInOut;
  if (!Arg->isLValue()) {
    SemaRef.Diag(Arg->getBeginLoc(), diag::error_hlsl_inout_lvalue)
        << Arg << (IsInOut ? 1 : 0);
    return ExprError();
  }

  ASTContext &Ctx = SemaRef.getASTContext();

  QualType Ty = Param->getType().getNonLValueExprType(Ctx);

  // HLSL allows implicit conversions from scalars to vectors, but not the
  // inverse, so we need to disallow `inout` with scalar->vector or
  // scalar->matrix conversions.
  if (Arg->getType()->isScalarType() != Ty->isScalarType()) {
    SemaRef.Diag(Arg->getBeginLoc(), diag::error_hlsl_inout_scalar_extension)
        << Arg << (IsInOut ? 1 : 0);
    return ExprError();
  }

  auto *ArgOpV = new (Ctx) OpaqueValueExpr(Param->getBeginLoc(), Arg->getType(),
                                           VK_LValue, OK_Ordinary, Arg);

  // Parameters are initialized via copy initialization. This allows for
  // overload resolution of argument constructors.
  InitializedEntity Entity =
      InitializedEntity::InitializeParameter(Ctx, Ty, false);
  ExprResult Res =
      SemaRef.PerformCopyInitialization(Entity, Param->getBeginLoc(), ArgOpV);
  if (Res.isInvalid())
    return ExprError();
  Expr *Base = Res.get();
  // After the cast, drop the reference type when creating the exprs.
  Ty = Ty.getNonLValueExprType(Ctx);
  auto *OpV = new (Ctx)
      OpaqueValueExpr(Param->getBeginLoc(), Ty, VK_LValue, OK_Ordinary, Base);

  // Writebacks are performed with `=` binary operator, which allows for
  // overload resolution on writeback result expressions.
  Res = SemaRef.ActOnBinOp(SemaRef.getCurScope(), Param->getBeginLoc(),
                           tok::equal, ArgOpV, OpV);

  if (Res.isInvalid())
    return ExprError();
  Expr *Writeback = Res.get();
  auto *OutExpr =
      HLSLOutArgExpr::Create(Ctx, Ty, ArgOpV, OpV, Writeback, IsInOut);

  return ExprResult(OutExpr);
}

QualType SemaHLSL::getInoutParameterType(QualType Ty) {
  // If HLSL gains support for references, all the cites that use this will need
  // to be updated with semantic checking to produce errors for
  // pointers/references.
  assert(!Ty->isReferenceType() &&
         "Pointer and reference types cannot be inout or out parameters");
  Ty = SemaRef.getASTContext().getLValueReferenceType(Ty);
  Ty.addRestrict();
  return Ty;
}

static bool IsDefaultBufferConstantDecl(VarDecl *VD) {
  QualType QT = VD->getType();
  return VD->getDeclContext()->isTranslationUnit() &&
         QT.getAddressSpace() == LangAS::Default &&
         VD->getStorageClass() != SC_Static &&
         !VD->hasAttr<HLSLVkConstantIdAttr>() &&
         !isInvalidConstantBufferLeafElementType(QT.getTypePtr());
}

void SemaHLSL::deduceAddressSpace(VarDecl *Decl) {
  // The variable already has an address space (groupshared for ex).
  if (Decl->getType().hasAddressSpace())
    return;

  if (Decl->getType()->isDependentType())
    return;

  QualType Type = Decl->getType();

  if (Decl->hasAttr<HLSLVkExtBuiltinInputAttr>()) {
    LangAS ImplAS = LangAS::hlsl_input;
    Type = SemaRef.getASTContext().getAddrSpaceQualType(Type, ImplAS);
    Decl->setType(Type);
    return;
  }

  if (Type->isSamplerT() || Type->isVoidType())
    return;

  // Resource handles.
  if (Type->isHLSLResourceRecord() || Type->isHLSLResourceRecordArray())
    return;

  // Only static globals belong to the Private address space.
  // Non-static globals belongs to the cbuffer.
  if (Decl->getStorageClass() != SC_Static && !Decl->isStaticDataMember())
    return;

  LangAS ImplAS = LangAS::hlsl_private;
  Type = SemaRef.getASTContext().getAddrSpaceQualType(Type, ImplAS);
  Decl->setType(Type);
}

void SemaHLSL::ActOnVariableDeclarator(VarDecl *VD) {
  if (VD->hasGlobalStorage()) {
    // make sure the declaration has a complete type
    if (SemaRef.RequireCompleteType(
            VD->getLocation(),
            SemaRef.getASTContext().getBaseElementType(VD->getType()),
            diag::err_typecheck_decl_incomplete_type)) {
      VD->setInvalidDecl();
      deduceAddressSpace(VD);
      return;
    }

    // Global variables outside a cbuffer block that are not a resource, static,
    // groupshared, or an empty array or struct belong to the default constant
    // buffer $Globals (to be created at the end of the translation unit).
    if (IsDefaultBufferConstantDecl(VD)) {
      // update address space to hlsl_constant
      QualType NewTy = getASTContext().getAddrSpaceQualType(
          VD->getType(), LangAS::hlsl_constant);
      VD->setType(NewTy);
      DefaultCBufferDecls.push_back(VD);
    }

    // find all resources bindings on decl
    if (VD->getType()->isHLSLIntangibleType())
      collectResourceBindingsOnVarDecl(VD);

    if (isResourceRecordTypeOrArrayOf(VD) ||
        VD->hasAttr<HLSLVkConstantIdAttr>()) {
      // Make the variable for resources static. The global externally visible
      // storage is accessed through the handle, which is a member. The variable
      // itself is not externally visible.
      VD->setStorageClass(StorageClass::SC_Static);
    }

    // process explicit bindings
    processExplicitBindingsOnDecl(VD);

    if (VD->getType()->isHLSLResourceRecordArray()) {
      // If the resource array does not have an explicit binding attribute,
      // create an implicit one. It will be used to transfer implicit binding
      // order_ID to codegen.
      ResourceBindingAttrs Binding(VD);
      if (!Binding.isExplicit()) {
        uint32_t OrderID = getNextImplicitBindingOrderID();
        if (Binding.hasBinding())
          Binding.setImplicitOrderID(OrderID);
        else {
          addImplicitBindingAttrToDecl(
              SemaRef, VD, getRegisterType(getResourceArrayHandleType(VD)),
              OrderID);
          // Re-create the binding object to pick up the new attribute.
          Binding = ResourceBindingAttrs(VD);
        }
      }

      // Get to the base type of a potentially multi-dimensional array.
      QualType Ty = getASTContext().getBaseElementType(VD->getType());

      const CXXRecordDecl *RD = Ty->getAsCXXRecordDecl();
      if (hasCounterHandle(RD)) {
        if (!Binding.hasCounterImplicitOrderID()) {
          uint32_t OrderID = getNextImplicitBindingOrderID();
          Binding.setCounterImplicitOrderID(OrderID);
        }
      }
    }
  }

  deduceAddressSpace(VD);
}

bool SemaHLSL::initGlobalResourceDecl(VarDecl *VD) {
  assert(VD->getType()->isHLSLResourceRecord() &&
         "expected resource record type");
<<<<<<< HEAD

  ASTContext &AST = SemaRef.getASTContext();
  uint64_t UIntTySize = AST.getTypeSize(AST.UnsignedIntTy);
  uint64_t IntTySize = AST.getTypeSize(AST.IntTy);

  // Gather resource binding attributes.
  ResourceBindingAttrs Binding(VD);

  // Find correct initialization method and create its arguments.
  QualType ResourceTy = VD->getType();
  CXXRecordDecl *ResourceDecl = ResourceTy->getAsCXXRecordDecl();
  CXXMethodDecl *CreateMethod = nullptr;
  llvm::SmallVector<Expr *> Args;

  if (Binding.isExplicit()) {
    // The resource has explicit binding.
    CreateMethod = lookupMethod(SemaRef, ResourceDecl, "__createFromBinding",
                                VD->getLocation());
    IntegerLiteral *RegSlot =
        IntegerLiteral::Create(AST, llvm::APInt(UIntTySize, Binding.getSlot()),
                               AST.UnsignedIntTy, SourceLocation());
    Args.push_back(RegSlot);
  } else {
    // The resource has implicit binding.
    CreateMethod =
        lookupMethod(SemaRef, ResourceDecl, "__createFromImplicitBinding",
                     VD->getLocation());
    uint32_t OrderID = (Binding.hasImplicitOrderID())
                           ? Binding.getImplicitOrderID()
                           : getNextImplicitBindingOrderID();
    IntegerLiteral *OrderId =
        IntegerLiteral::Create(AST, llvm::APInt(UIntTySize, OrderID),
                               AST.UnsignedIntTy, SourceLocation());
    Args.push_back(OrderId);
  }

  if (!CreateMethod)
    // This can happen if someone creates a struct that looks like an HLSL
    // resource record but does not have the required static create method.
    // No binding will be generated for it.
    return false;

  IntegerLiteral *Space =
      IntegerLiteral::Create(AST, llvm::APInt(UIntTySize, Binding.getSpace()),
                             AST.UnsignedIntTy, SourceLocation());
  Args.push_back(Space);

  IntegerLiteral *RangeSize = IntegerLiteral::Create(
      AST, llvm::APInt(IntTySize, 1), AST.IntTy, SourceLocation());
  Args.push_back(RangeSize);

  IntegerLiteral *Index = IntegerLiteral::Create(
      AST, llvm::APInt(UIntTySize, 0), AST.UnsignedIntTy, SourceLocation());
  Args.push_back(Index);

  StringRef VarName = VD->getName();
  StringLiteral *Name = StringLiteral::Create(
      AST, VarName, StringLiteralKind::Ordinary, false,
      AST.getStringLiteralArrayType(AST.CharTy.withConst(), VarName.size()),
      SourceLocation());
  ImplicitCastExpr *NameCast = ImplicitCastExpr::Create(
      AST, AST.getPointerType(AST.CharTy.withConst()), CK_ArrayToPointerDecay,
      Name, nullptr, VK_PRValue, FPOptionsOverride());
  Args.push_back(NameCast);

=======

  ASTContext &AST = SemaRef.getASTContext();
  uint64_t UIntTySize = AST.getTypeSize(AST.UnsignedIntTy);
  uint64_t IntTySize = AST.getTypeSize(AST.IntTy);

  // Gather resource binding attributes.
  ResourceBindingAttrs Binding(VD);

  // Find correct initialization method and create its arguments.
  QualType ResourceTy = VD->getType();
  CXXRecordDecl *ResourceDecl = ResourceTy->getAsCXXRecordDecl();
  CXXMethodDecl *CreateMethod = nullptr;
  llvm::SmallVector<Expr *> Args;

  bool HasCounter = hasCounterHandle(ResourceDecl);
  const char *CreateMethodName;
  if (Binding.isExplicit())
    CreateMethodName = HasCounter ? "__createFromBindingWithImplicitCounter"
                                  : "__createFromBinding";
  else
    CreateMethodName = HasCounter
                           ? "__createFromImplicitBindingWithImplicitCounter"
                           : "__createFromImplicitBinding";

  CreateMethod =
      lookupMethod(SemaRef, ResourceDecl, CreateMethodName, VD->getLocation());

  if (!CreateMethod)
    // This can happen if someone creates a struct that looks like an HLSL
    // resource record but does not have the required static create method.
    // No binding will be generated for it.
    return false;

  if (Binding.isExplicit()) {
    IntegerLiteral *RegSlot =
        IntegerLiteral::Create(AST, llvm::APInt(UIntTySize, Binding.getSlot()),
                               AST.UnsignedIntTy, SourceLocation());
    Args.push_back(RegSlot);
  } else {
    uint32_t OrderID = (Binding.hasImplicitOrderID())
                           ? Binding.getImplicitOrderID()
                           : getNextImplicitBindingOrderID();
    IntegerLiteral *OrderId =
        IntegerLiteral::Create(AST, llvm::APInt(UIntTySize, OrderID),
                               AST.UnsignedIntTy, SourceLocation());
    Args.push_back(OrderId);
  }

  IntegerLiteral *Space =
      IntegerLiteral::Create(AST, llvm::APInt(UIntTySize, Binding.getSpace()),
                             AST.UnsignedIntTy, SourceLocation());
  Args.push_back(Space);

  IntegerLiteral *RangeSize = IntegerLiteral::Create(
      AST, llvm::APInt(IntTySize, 1), AST.IntTy, SourceLocation());
  Args.push_back(RangeSize);

  IntegerLiteral *Index = IntegerLiteral::Create(
      AST, llvm::APInt(UIntTySize, 0), AST.UnsignedIntTy, SourceLocation());
  Args.push_back(Index);

  StringRef VarName = VD->getName();
  StringLiteral *Name = StringLiteral::Create(
      AST, VarName, StringLiteralKind::Ordinary, false,
      AST.getStringLiteralArrayType(AST.CharTy.withConst(), VarName.size()),
      SourceLocation());
  ImplicitCastExpr *NameCast = ImplicitCastExpr::Create(
      AST, AST.getPointerType(AST.CharTy.withConst()), CK_ArrayToPointerDecay,
      Name, nullptr, VK_PRValue, FPOptionsOverride());
  Args.push_back(NameCast);

  if (HasCounter) {
    // Will this be in the correct order?
    uint32_t CounterOrderID = getNextImplicitBindingOrderID();
    IntegerLiteral *CounterId =
        IntegerLiteral::Create(AST, llvm::APInt(UIntTySize, CounterOrderID),
                               AST.UnsignedIntTy, SourceLocation());
    Args.push_back(CounterId);
  }

>>>>>>> 54c4ef26
  // Make sure the create method template is instantiated and emitted.
  if (!CreateMethod->isDefined() && CreateMethod->isTemplateInstantiation())
    SemaRef.InstantiateFunctionDefinition(VD->getLocation(), CreateMethod,
                                          true);

  // Create CallExpr with a call to the static method and set it as the decl
  // initialization.
  DeclRefExpr *DRE = DeclRefExpr::Create(
      AST, NestedNameSpecifierLoc(), SourceLocation(), CreateMethod, false,
      CreateMethod->getNameInfo(), CreateMethod->getType(), VK_PRValue);

  auto *ImpCast = ImplicitCastExpr::Create(
      AST, AST.getPointerType(CreateMethod->getType()),
      CK_FunctionToPointerDecay, DRE, nullptr, VK_PRValue, FPOptionsOverride());

  CallExpr *InitExpr =
      CallExpr::Create(AST, ImpCast, Args, ResourceTy, VK_PRValue,
                       SourceLocation(), FPOptionsOverride());
  VD->setInit(InitExpr);
  VD->setInitStyle(VarDecl::CallInit);
  SemaRef.CheckCompleteVariableDeclaration(VD);
  return true;
}

bool SemaHLSL::initGlobalResourceArrayDecl(VarDecl *VD) {
  assert(VD->getType()->isHLSLResourceRecordArray() &&
         "expected array of resource records");

  // Individual resources in a resource array are not initialized here. They
  // are initialized later on during codegen when the individual resources are
  // accessed. Codegen will emit a call to the resource initialization method
  // with the specified array index. We need to make sure though that the method
  // for the specific resource type is instantiated, so codegen can emit a call
  // to it when the array element is accessed.

  // Find correct initialization method based on the resource binding
  // information.
  ASTContext &AST = SemaRef.getASTContext();
  QualType ResElementTy = AST.getBaseElementType(VD->getType());
  CXXRecordDecl *ResourceDecl = ResElementTy->getAsCXXRecordDecl();
<<<<<<< HEAD

  HLSLResourceBindingAttr *RBA = VD->getAttr<HLSLResourceBindingAttr>();
  HLSLVkBindingAttr *VkBinding = VD->getAttr<HLSLVkBindingAttr>();
  CXXMethodDecl *CreateMethod = nullptr;

  if (VkBinding || (RBA && RBA->hasRegisterSlot()))
    // Resource has explicit binding.
    CreateMethod = lookupMethod(SemaRef, ResourceDecl, "__createFromBinding",
                                VD->getLocation());
  else
    // Resource has implicit binding.
    CreateMethod =
        lookupMethod(SemaRef, ResourceDecl, "__createFromImplicitBinding",
                     VD->getLocation());
=======
  CXXMethodDecl *CreateMethod = nullptr;

  bool HasCounter = hasCounterHandle(ResourceDecl);
  ResourceBindingAttrs ResourceAttrs(VD);
  if (ResourceAttrs.isExplicit())
    // Resource has explicit binding.
    CreateMethod =
        lookupMethod(SemaRef, ResourceDecl,
                     HasCounter ? "__createFromBindingWithImplicitCounter"
                                : "__createFromBinding",
                     VD->getLocation());
  else
    // Resource has implicit binding.
    CreateMethod = lookupMethod(
        SemaRef, ResourceDecl,
        HasCounter ? "__createFromImplicitBindingWithImplicitCounter"
                   : "__createFromImplicitBinding",
        VD->getLocation());
>>>>>>> 54c4ef26

  if (!CreateMethod)
    return false;

  // Make sure the create method template is instantiated and emitted.
  if (!CreateMethod->isDefined() && CreateMethod->isTemplateInstantiation())
    SemaRef.InstantiateFunctionDefinition(VD->getLocation(), CreateMethod,
                                          true);
  return true;
}

// Returns true if the initialization has been handled.
// Returns false to use default initialization.
bool SemaHLSL::ActOnUninitializedVarDecl(VarDecl *VD) {
  // Objects in the hlsl_constant address space are initialized
  // externally, so don't synthesize an implicit initializer.
  if (VD->getType().getAddressSpace() == LangAS::hlsl_constant)
    return true;

  // Initialize resources at the global scope
  if (VD->hasGlobalStorage()) {
    const Type *Ty = VD->getType().getTypePtr();
    if (Ty->isHLSLResourceRecord())
      return initGlobalResourceDecl(VD);
    if (Ty->isHLSLResourceRecordArray())
      return initGlobalResourceArrayDecl(VD);
  }
  return false;
}

// Return true if everything is ok; returns false if there was an error.
bool SemaHLSL::CheckResourceBinOp(BinaryOperatorKind Opc, Expr *LHSExpr,
                                  Expr *RHSExpr, SourceLocation Loc) {
  assert((LHSExpr->getType()->isHLSLResourceRecord() ||
          LHSExpr->getType()->isHLSLResourceRecordArray()) &&
         "expected LHS to be a resource record or array of resource records");
  if (Opc != BO_Assign)
    return true;

  // If LHS is an array subscript, get the underlying declaration.
  Expr *E = LHSExpr;
  while (auto *ASE = dyn_cast<ArraySubscriptExpr>(E))
    E = ASE->getBase()->IgnoreParenImpCasts();

  // Report error if LHS is a resource declared at a global scope.
  if (DeclRefExpr *DRE = dyn_cast<DeclRefExpr>(E->IgnoreParens())) {
    if (VarDecl *VD = dyn_cast<VarDecl>(DRE->getDecl())) {
      if (VD->hasGlobalStorage()) {
        // assignment to global resource is not allowed
        SemaRef.Diag(Loc, diag::err_hlsl_assign_to_global_resource) << VD;
        SemaRef.Diag(VD->getLocation(), diag::note_var_declared_here) << VD;
        return false;
      }
    }
  }
  return true;
}

// Walks though the global variable declaration, collects all resource binding
// requirements and adds them to Bindings
void SemaHLSL::collectResourceBindingsOnVarDecl(VarDecl *VD) {
  assert(VD->hasGlobalStorage() && VD->getType()->isHLSLIntangibleType() &&
         "expected global variable that contains HLSL resource");

  // Cbuffers and Tbuffers are HLSLBufferDecl types
  if (const HLSLBufferDecl *CBufferOrTBuffer = dyn_cast<HLSLBufferDecl>(VD)) {
    Bindings.addDeclBindingInfo(VD, CBufferOrTBuffer->isCBuffer()
                                        ? ResourceClass::CBuffer
                                        : ResourceClass::SRV);
    return;
  }

  // Unwrap arrays
  // FIXME: Calculate array size while unwrapping
  const Type *Ty = VD->getType()->getUnqualifiedDesugaredType();
  while (Ty->isArrayType()) {
    const ArrayType *AT = cast<ArrayType>(Ty);
    Ty = AT->getElementType()->getUnqualifiedDesugaredType();
  }

  // Resource (or array of resources)
  if (const HLSLAttributedResourceType *AttrResType =
          HLSLAttributedResourceType::findHandleTypeOnResource(Ty)) {
    Bindings.addDeclBindingInfo(VD, AttrResType->getAttrs().ResourceClass);
    return;
  }

  // User defined record type
  if (const RecordType *RT = dyn_cast<RecordType>(Ty))
    collectResourceBindingsOnUserRecordDecl(VD, RT);
}

// Walks though the explicit resource binding attributes on the declaration,
// and makes sure there is a resource that matched the binding and updates
// DeclBindingInfoLists
void SemaHLSL::processExplicitBindingsOnDecl(VarDecl *VD) {
  assert(VD->hasGlobalStorage() && "expected global variable");

  bool HasBinding = false;
  for (Attr *A : VD->attrs()) {
    if (isa<HLSLVkBindingAttr>(A))
      HasBinding = true;

    HLSLResourceBindingAttr *RBA = dyn_cast<HLSLResourceBindingAttr>(A);
    if (!RBA || !RBA->hasRegisterSlot())
      continue;
    HasBinding = true;

    RegisterType RT = RBA->getRegisterType();
    assert(RT != RegisterType::I && "invalid or obsolete register type should "
                                    "never have an attribute created");

    if (RT == RegisterType::C) {
      if (Bindings.hasBindingInfoForDecl(VD))
        SemaRef.Diag(VD->getLocation(),
                     diag::warn_hlsl_user_defined_type_missing_member)
            << static_cast<int>(RT);
      continue;
    }

    // Find DeclBindingInfo for this binding and update it, or report error
    // if it does not exist (user type does to contain resources with the
    // expected resource class).
    ResourceClass RC = getResourceClass(RT);
    if (DeclBindingInfo *BI = Bindings.getDeclBindingInfo(VD, RC)) {
      // update binding info
      BI->setBindingAttribute(RBA, BindingType::Explicit);
    } else {
      SemaRef.Diag(VD->getLocation(),
                   diag::warn_hlsl_user_defined_type_missing_member)
          << static_cast<int>(RT);
    }
  }

  if (!HasBinding && isResourceRecordTypeOrArrayOf(VD))
    SemaRef.Diag(VD->getLocation(), diag::warn_hlsl_implicit_binding);
}
namespace {
class InitListTransformer {
  Sema &S;
  ASTContext &Ctx;
  QualType InitTy;
  QualType *DstIt = nullptr;
  Expr **ArgIt = nullptr;
  // Is wrapping the destination type iterator required? This is only used for
  // incomplete array types where we loop over the destination type since we
  // don't know the full number of elements from the declaration.
  bool Wrap;

  bool castInitializer(Expr *E) {
    assert(DstIt && "This should always be something!");
    if (DstIt == DestTypes.end()) {
      if (!Wrap) {
        ArgExprs.push_back(E);
        // This is odd, but it isn't technically a failure due to conversion, we
        // handle mismatched counts of arguments differently.
        return true;
      }
      DstIt = DestTypes.begin();
    }
    InitializedEntity Entity = InitializedEntity::InitializeParameter(
        Ctx, *DstIt, /* Consumed (ObjC) */ false);
    ExprResult Res = S.PerformCopyInitialization(Entity, E->getBeginLoc(), E);
    if (Res.isInvalid())
      return false;
    Expr *Init = Res.get();
    ArgExprs.push_back(Init);
    DstIt++;
    return true;
  }

  bool buildInitializerListImpl(Expr *E) {
    // If this is an initialization list, traverse the sub initializers.
    if (auto *Init = dyn_cast<InitListExpr>(E)) {
      for (auto *SubInit : Init->inits())
        if (!buildInitializerListImpl(SubInit))
          return false;
      return true;
    }

    // If this is a scalar type, just enqueue the expression.
    QualType Ty = E->getType();

    if (Ty->isScalarType() || (Ty->isRecordType() && !Ty->isAggregateType()))
      return castInitializer(E);

    if (auto *VecTy = Ty->getAs<VectorType>()) {
      uint64_t Size = VecTy->getNumElements();

      QualType SizeTy = Ctx.getSizeType();
      uint64_t SizeTySize = Ctx.getTypeSize(SizeTy);
      for (uint64_t I = 0; I < Size; ++I) {
        auto *Idx = IntegerLiteral::Create(Ctx, llvm::APInt(SizeTySize, I),
                                           SizeTy, SourceLocation());

        ExprResult ElExpr = S.CreateBuiltinArraySubscriptExpr(
            E, E->getBeginLoc(), Idx, E->getEndLoc());
        if (ElExpr.isInvalid())
          return false;
        if (!castInitializer(ElExpr.get()))
          return false;
      }
      return true;
    }
    if (auto *MTy = Ty->getAs<ConstantMatrixType>()) {
      unsigned Rows = MTy->getNumRows();
      unsigned Cols = MTy->getNumColumns();
      QualType ElemTy = MTy->getElementType();

      for (unsigned C = 0; C < Cols; ++C) {
        for (unsigned R = 0; R < Rows; ++R) {
          // row index literal
          Expr *RowIdx = IntegerLiteral::Create(
              Ctx, llvm::APInt(Ctx.getIntWidth(Ctx.IntTy), R), Ctx.IntTy,
              E->getBeginLoc());
          // column index literal
          Expr *ColIdx = IntegerLiteral::Create(
              Ctx, llvm::APInt(Ctx.getIntWidth(Ctx.IntTy), C), Ctx.IntTy,
              E->getBeginLoc());
          ExprResult ElExpr = S.CreateBuiltinMatrixSubscriptExpr(
              E, RowIdx, ColIdx, E->getEndLoc());
          if (ElExpr.isInvalid())
            return false;
          if (!castInitializer(ElExpr.get()))
            return false;
          ElExpr.get()->setType(ElemTy);
        }
      }
      return true;
    }

    if (auto *ArrTy = dyn_cast<ConstantArrayType>(Ty.getTypePtr())) {
      uint64_t Size = ArrTy->getZExtSize();
      QualType SizeTy = Ctx.getSizeType();
      uint64_t SizeTySize = Ctx.getTypeSize(SizeTy);
      for (uint64_t I = 0; I < Size; ++I) {
        auto *Idx = IntegerLiteral::Create(Ctx, llvm::APInt(SizeTySize, I),
                                           SizeTy, SourceLocation());
        ExprResult ElExpr = S.CreateBuiltinArraySubscriptExpr(
            E, E->getBeginLoc(), Idx, E->getEndLoc());
        if (ElExpr.isInvalid())
          return false;
        if (!buildInitializerListImpl(ElExpr.get()))
          return false;
      }
      return true;
    }

    if (auto *RD = Ty->getAsCXXRecordDecl()) {
      llvm::SmallVector<CXXRecordDecl *> RecordDecls;
      RecordDecls.push_back(RD);
      while (RecordDecls.back()->getNumBases()) {
        CXXRecordDecl *D = RecordDecls.back();
        assert(D->getNumBases() == 1 &&
               "HLSL doesn't support multiple inheritance");
        RecordDecls.push_back(
            D->bases_begin()->getType()->castAsCXXRecordDecl());
      }
      while (!RecordDecls.empty()) {
        CXXRecordDecl *RD = RecordDecls.pop_back_val();
        for (auto *FD : RD->fields()) {
          if (FD->isUnnamedBitField())
            continue;
          DeclAccessPair Found = DeclAccessPair::make(FD, FD->getAccess());
          DeclarationNameInfo NameInfo(FD->getDeclName(), E->getBeginLoc());
          ExprResult Res = S.BuildFieldReferenceExpr(
              E, false, E->getBeginLoc(), CXXScopeSpec(), FD, Found, NameInfo);
          if (Res.isInvalid())
            return false;
          if (!buildInitializerListImpl(Res.get()))
            return false;
        }
      }
    }
    return true;
  }

  Expr *generateInitListsImpl(QualType Ty) {
    assert(ArgIt != ArgExprs.end() && "Something is off in iteration!");
    if (Ty->isScalarType() || (Ty->isRecordType() && !Ty->isAggregateType()))
      return *(ArgIt++);

    llvm::SmallVector<Expr *> Inits;
    Ty = Ty.getDesugaredType(Ctx);
    if (Ty->isVectorType() || Ty->isConstantArrayType() ||
        Ty->isConstantMatrixType()) {
      QualType ElTy;
      uint64_t Size = 0;
      if (auto *ATy = Ty->getAs<VectorType>()) {
        ElTy = ATy->getElementType();
        Size = ATy->getNumElements();
      } else if (auto *CMTy = Ty->getAs<ConstantMatrixType>()) {
        ElTy = CMTy->getElementType();
        Size = CMTy->getNumElementsFlattened();
      } else {
        auto *VTy = cast<ConstantArrayType>(Ty.getTypePtr());
        ElTy = VTy->getElementType();
        Size = VTy->getZExtSize();
      }
      for (uint64_t I = 0; I < Size; ++I)
        Inits.push_back(generateInitListsImpl(ElTy));
    }
    if (auto *RD = Ty->getAsCXXRecordDecl()) {
      llvm::SmallVector<CXXRecordDecl *> RecordDecls;
      RecordDecls.push_back(RD);
      while (RecordDecls.back()->getNumBases()) {
        CXXRecordDecl *D = RecordDecls.back();
        assert(D->getNumBases() == 1 &&
               "HLSL doesn't support multiple inheritance");
        RecordDecls.push_back(
            D->bases_begin()->getType()->castAsCXXRecordDecl());
      }
      while (!RecordDecls.empty()) {
        CXXRecordDecl *RD = RecordDecls.pop_back_val();
        for (auto *FD : RD->fields())
          if (!FD->isUnnamedBitField())
            Inits.push_back(generateInitListsImpl(FD->getType()));
      }
    }
    auto *NewInit = new (Ctx) InitListExpr(Ctx, Inits.front()->getBeginLoc(),
                                           Inits, Inits.back()->getEndLoc());
    NewInit->setType(Ty);
    return NewInit;
  }

public:
  llvm::SmallVector<QualType, 16> DestTypes;
  llvm::SmallVector<Expr *, 16> ArgExprs;
  InitListTransformer(Sema &SemaRef, const InitializedEntity &Entity)
      : S(SemaRef), Ctx(SemaRef.getASTContext()),
        Wrap(Entity.getType()->isIncompleteArrayType()) {
    InitTy = Entity.getType().getNonReferenceType();
    // When we're generating initializer lists for incomplete array types we
    // need to wrap around both when building the initializers and when
    // generating the final initializer lists.
    if (Wrap) {
      assert(InitTy->isIncompleteArrayType());
      const IncompleteArrayType *IAT = Ctx.getAsIncompleteArrayType(InitTy);
      InitTy = IAT->getElementType();
    }
    BuildFlattenedTypeList(InitTy, DestTypes);
    DstIt = DestTypes.begin();
  }

  bool buildInitializerList(Expr *E) { return buildInitializerListImpl(E); }

  Expr *generateInitLists() {
    assert(!ArgExprs.empty() &&
           "Call buildInitializerList to generate argument expressions.");
    ArgIt = ArgExprs.begin();
    if (!Wrap)
      return generateInitListsImpl(InitTy);
    llvm::SmallVector<Expr *> Inits;
    while (ArgIt != ArgExprs.end())
      Inits.push_back(generateInitListsImpl(InitTy));

    auto *NewInit = new (Ctx) InitListExpr(Ctx, Inits.front()->getBeginLoc(),
                                           Inits, Inits.back()->getEndLoc());
    llvm::APInt ArySize(64, Inits.size());
    NewInit->setType(Ctx.getConstantArrayType(InitTy, ArySize, nullptr,
                                              ArraySizeModifier::Normal, 0));
    return NewInit;
  }
};
} // namespace

bool SemaHLSL::transformInitList(const InitializedEntity &Entity,
                                 InitListExpr *Init) {
  // If the initializer is a scalar, just return it.
  if (Init->getType()->isScalarType())
    return true;
  ASTContext &Ctx = SemaRef.getASTContext();
  InitListTransformer ILT(SemaRef, Entity);

  for (unsigned I = 0; I < Init->getNumInits(); ++I) {
    Expr *E = Init->getInit(I);
    if (E->HasSideEffects(Ctx)) {
      QualType Ty = E->getType();
      if (Ty->isRecordType())
        E = new (Ctx) MaterializeTemporaryExpr(Ty, E, E->isLValue());
      E = new (Ctx) OpaqueValueExpr(E->getBeginLoc(), Ty, E->getValueKind(),
                                    E->getObjectKind(), E);
      Init->setInit(I, E);
    }
    if (!ILT.buildInitializerList(E))
      return false;
  }
  size_t ExpectedSize = ILT.DestTypes.size();
  size_t ActualSize = ILT.ArgExprs.size();
  if (ExpectedSize == 0 && ActualSize == 0)
    return true;

  // For incomplete arrays it is completely arbitrary to choose whether we think
  // the user intended fewer or more elements. This implementation assumes that
  // the user intended more, and errors that there are too few initializers to
  // complete the final element.
  if (Entity.getType()->isIncompleteArrayType())
    ExpectedSize =
        ((ActualSize + ExpectedSize - 1) / ExpectedSize) * ExpectedSize;

  // An initializer list might be attempting to initialize a reference or
  // rvalue-reference. When checking the initializer we should look through
  // the reference.
  QualType InitTy = Entity.getType().getNonReferenceType();
  if (InitTy.hasAddressSpace())
    InitTy = SemaRef.getASTContext().removeAddrSpaceQualType(InitTy);
  if (ExpectedSize != ActualSize) {
    int TooManyOrFew = ActualSize > ExpectedSize ? 1 : 0;
    SemaRef.Diag(Init->getBeginLoc(), diag::err_hlsl_incorrect_num_initializers)
        << TooManyOrFew << InitTy << ExpectedSize << ActualSize;
    return false;
  }

  // generateInitListsImpl will always return an InitListExpr here, because the
  // scalar case is handled above.
  auto *NewInit = cast<InitListExpr>(ILT.generateInitLists());
  Init->resizeInits(Ctx, NewInit->getNumInits());
  for (unsigned I = 0; I < NewInit->getNumInits(); ++I)
    Init->updateInit(Ctx, I, NewInit->getInit(I));
  return true;
}

bool SemaHLSL::handleInitialization(VarDecl *VDecl, Expr *&Init) {
  const HLSLVkConstantIdAttr *ConstIdAttr =
      VDecl->getAttr<HLSLVkConstantIdAttr>();
  if (!ConstIdAttr)
    return true;

  ASTContext &Context = SemaRef.getASTContext();

  APValue InitValue;
  if (!Init->isCXX11ConstantExpr(Context, &InitValue)) {
    Diag(VDecl->getLocation(), diag::err_specialization_const);
    VDecl->setInvalidDecl();
    return false;
  }

  Builtin::ID BID =
      getSpecConstBuiltinId(VDecl->getType()->getUnqualifiedDesugaredType());

  // Argument 1: The ID from the attribute
  int ConstantID = ConstIdAttr->getId();
  llvm::APInt IDVal(Context.getIntWidth(Context.IntTy), ConstantID);
  Expr *IdExpr = IntegerLiteral::Create(Context, IDVal, Context.IntTy,
                                        ConstIdAttr->getLocation());

  SmallVector<Expr *, 2> Args = {IdExpr, Init};
  Expr *C = SemaRef.BuildBuiltinCallExpr(Init->getExprLoc(), BID, Args);
  if (C->getType()->getCanonicalTypeUnqualified() !=
      VDecl->getType()->getCanonicalTypeUnqualified()) {
    C = SemaRef
            .BuildCStyleCastExpr(SourceLocation(),
                                 Context.getTrivialTypeSourceInfo(
                                     Init->getType(), Init->getExprLoc()),
                                 SourceLocation(), C)
            .get();
  }
  Init = C;
  return true;
}<|MERGE_RESOLUTION|>--- conflicted
+++ resolved
@@ -771,13 +771,6 @@
   }
 }
 
-<<<<<<< HEAD
-bool SemaHLSL::isSemanticValid(FunctionDecl *FD, DeclaratorDecl *D) {
-  const auto *AnnotationAttr = D->getAttr<HLSLAnnotationAttr>();
-  if (AnnotationAttr) {
-    CheckSemanticAnnotation(FD, D, AnnotationAttr);
-    return true;
-=======
 HLSLSemanticAttr *SemaHLSL::createSemantic(const SemanticInfo &Info,
                                            DeclaratorDecl *TargetDecl) {
   std::string SemanticName = Info.Semantic->getAttrName()->getName().upper();
@@ -835,21 +828,11 @@
     if (ActiveSemantic.Semantic &&
         ActiveSemantic.Semantic->isSemanticIndexExplicit())
       ActiveSemantic.Index = ActiveSemantic.Semantic->getSemanticIndex();
->>>>>>> 54c4ef26
   }
 
   const Type *T = D->getType()->getUnqualifiedDesugaredType();
   const RecordType *RT = dyn_cast<RecordType>(T);
   if (!RT)
-<<<<<<< HEAD
-    return false;
-
-  const RecordDecl *RD = RT->getOriginalDecl();
-  for (FieldDecl *Field : RD->fields()) {
-    if (!isSemanticValid(FD, Field))
-      return false;
-  }
-=======
     return determineActiveSemanticOnScalar(FD, D, ActiveSemantic);
 
   const RecordDecl *RD = RT->getDecl();
@@ -863,7 +846,6 @@
       ActiveSemantic = Info;
   }
 
->>>>>>> 54c4ef26
   return true;
 }
 
@@ -930,16 +912,11 @@
   }
 
   for (ParmVarDecl *Param : FD->parameters()) {
-<<<<<<< HEAD
-    if (!isSemanticValid(FD, Param)) {
-      Diag(FD->getLocation(), diag::err_hlsl_missing_semantic_annotation);
-=======
     SemanticInfo ActiveSemantic;
     ActiveSemantic.Semantic = nullptr;
     ActiveSemantic.Index = std::nullopt;
 
     if (!determineActiveSemantic(FD, Param, ActiveSemantic)) {
->>>>>>> 54c4ef26
       Diag(Param->getLocation(), diag::note_previous_decl) << Param;
       FD->setInvalidDecl();
     }
@@ -1746,50 +1723,30 @@
     diagnoseInputIDType(ValueType, AL);
     if (IsOutput)
       Diag(AL.getLoc(), diag::err_hlsl_semantic_output_not_supported) << AL;
-<<<<<<< HEAD
-    Attribute = createSemanticAttr<HLSLSV_DispatchThreadIDAttr>(AL, Index);
-  } else if (SemanticName == "SV_GROUPINDEX") {
-    if (IsOutput)
-      Diag(AL.getLoc(), diag::err_hlsl_semantic_output_not_supported) << AL;
-    Attribute = createSemanticAttr<HLSLSV_GroupIndexAttr>(AL, Index);
-=======
     Attribute =
         createSemanticAttr<HLSLSV_DispatchThreadIDAttr>(AL, nullptr, Index);
   } else if (SemanticName == "SV_GROUPINDEX") {
     if (IsOutput)
       Diag(AL.getLoc(), diag::err_hlsl_semantic_output_not_supported) << AL;
     Attribute = createSemanticAttr<HLSLSV_GroupIndexAttr>(AL, nullptr, Index);
->>>>>>> 54c4ef26
   } else if (SemanticName == "SV_GROUPTHREADID") {
     diagnoseInputIDType(ValueType, AL);
     if (IsOutput)
       Diag(AL.getLoc(), diag::err_hlsl_semantic_output_not_supported) << AL;
-<<<<<<< HEAD
-    Attribute = createSemanticAttr<HLSLSV_GroupThreadIDAttr>(AL, Index);
-=======
     Attribute =
         createSemanticAttr<HLSLSV_GroupThreadIDAttr>(AL, nullptr, Index);
->>>>>>> 54c4ef26
   } else if (SemanticName == "SV_GROUPID") {
     diagnoseInputIDType(ValueType, AL);
     if (IsOutput)
       Diag(AL.getLoc(), diag::err_hlsl_semantic_output_not_supported) << AL;
-<<<<<<< HEAD
-    Attribute = createSemanticAttr<HLSLSV_GroupIDAttr>(AL, Index);
-=======
     Attribute = createSemanticAttr<HLSLSV_GroupIDAttr>(AL, nullptr, Index);
->>>>>>> 54c4ef26
   } else if (SemanticName == "SV_POSITION") {
     const auto *VT = ValueType->getAs<VectorType>();
     if (!ValueType->hasFloatingRepresentation() ||
         (VT && VT->getNumElements() > 4))
       Diag(AL.getLoc(), diag::err_hlsl_attr_invalid_type)
           << AL << "float/float1/float2/float3/float4";
-<<<<<<< HEAD
-    Attribute = createSemanticAttr<HLSLSV_PositionAttr>(AL, Index);
-=======
     Attribute = createSemanticAttr<HLSLSV_PositionAttr>(AL, nullptr, Index);
->>>>>>> 54c4ef26
   } else
     Diag(AL.getLoc(), diag::err_hlsl_unknown_semantic) << AL;
 
@@ -3937,73 +3894,6 @@
 bool SemaHLSL::initGlobalResourceDecl(VarDecl *VD) {
   assert(VD->getType()->isHLSLResourceRecord() &&
          "expected resource record type");
-<<<<<<< HEAD
-
-  ASTContext &AST = SemaRef.getASTContext();
-  uint64_t UIntTySize = AST.getTypeSize(AST.UnsignedIntTy);
-  uint64_t IntTySize = AST.getTypeSize(AST.IntTy);
-
-  // Gather resource binding attributes.
-  ResourceBindingAttrs Binding(VD);
-
-  // Find correct initialization method and create its arguments.
-  QualType ResourceTy = VD->getType();
-  CXXRecordDecl *ResourceDecl = ResourceTy->getAsCXXRecordDecl();
-  CXXMethodDecl *CreateMethod = nullptr;
-  llvm::SmallVector<Expr *> Args;
-
-  if (Binding.isExplicit()) {
-    // The resource has explicit binding.
-    CreateMethod = lookupMethod(SemaRef, ResourceDecl, "__createFromBinding",
-                                VD->getLocation());
-    IntegerLiteral *RegSlot =
-        IntegerLiteral::Create(AST, llvm::APInt(UIntTySize, Binding.getSlot()),
-                               AST.UnsignedIntTy, SourceLocation());
-    Args.push_back(RegSlot);
-  } else {
-    // The resource has implicit binding.
-    CreateMethod =
-        lookupMethod(SemaRef, ResourceDecl, "__createFromImplicitBinding",
-                     VD->getLocation());
-    uint32_t OrderID = (Binding.hasImplicitOrderID())
-                           ? Binding.getImplicitOrderID()
-                           : getNextImplicitBindingOrderID();
-    IntegerLiteral *OrderId =
-        IntegerLiteral::Create(AST, llvm::APInt(UIntTySize, OrderID),
-                               AST.UnsignedIntTy, SourceLocation());
-    Args.push_back(OrderId);
-  }
-
-  if (!CreateMethod)
-    // This can happen if someone creates a struct that looks like an HLSL
-    // resource record but does not have the required static create method.
-    // No binding will be generated for it.
-    return false;
-
-  IntegerLiteral *Space =
-      IntegerLiteral::Create(AST, llvm::APInt(UIntTySize, Binding.getSpace()),
-                             AST.UnsignedIntTy, SourceLocation());
-  Args.push_back(Space);
-
-  IntegerLiteral *RangeSize = IntegerLiteral::Create(
-      AST, llvm::APInt(IntTySize, 1), AST.IntTy, SourceLocation());
-  Args.push_back(RangeSize);
-
-  IntegerLiteral *Index = IntegerLiteral::Create(
-      AST, llvm::APInt(UIntTySize, 0), AST.UnsignedIntTy, SourceLocation());
-  Args.push_back(Index);
-
-  StringRef VarName = VD->getName();
-  StringLiteral *Name = StringLiteral::Create(
-      AST, VarName, StringLiteralKind::Ordinary, false,
-      AST.getStringLiteralArrayType(AST.CharTy.withConst(), VarName.size()),
-      SourceLocation());
-  ImplicitCastExpr *NameCast = ImplicitCastExpr::Create(
-      AST, AST.getPointerType(AST.CharTy.withConst()), CK_ArrayToPointerDecay,
-      Name, nullptr, VK_PRValue, FPOptionsOverride());
-  Args.push_back(NameCast);
-
-=======
 
   ASTContext &AST = SemaRef.getASTContext();
   uint64_t UIntTySize = AST.getTypeSize(AST.UnsignedIntTy);
@@ -4084,7 +3974,6 @@
     Args.push_back(CounterId);
   }
 
->>>>>>> 54c4ef26
   // Make sure the create method template is instantiated and emitted.
   if (!CreateMethod->isDefined() && CreateMethod->isTemplateInstantiation())
     SemaRef.InstantiateFunctionDefinition(VD->getLocation(), CreateMethod,
@@ -4125,22 +4014,6 @@
   ASTContext &AST = SemaRef.getASTContext();
   QualType ResElementTy = AST.getBaseElementType(VD->getType());
   CXXRecordDecl *ResourceDecl = ResElementTy->getAsCXXRecordDecl();
-<<<<<<< HEAD
-
-  HLSLResourceBindingAttr *RBA = VD->getAttr<HLSLResourceBindingAttr>();
-  HLSLVkBindingAttr *VkBinding = VD->getAttr<HLSLVkBindingAttr>();
-  CXXMethodDecl *CreateMethod = nullptr;
-
-  if (VkBinding || (RBA && RBA->hasRegisterSlot()))
-    // Resource has explicit binding.
-    CreateMethod = lookupMethod(SemaRef, ResourceDecl, "__createFromBinding",
-                                VD->getLocation());
-  else
-    // Resource has implicit binding.
-    CreateMethod =
-        lookupMethod(SemaRef, ResourceDecl, "__createFromImplicitBinding",
-                     VD->getLocation());
-=======
   CXXMethodDecl *CreateMethod = nullptr;
 
   bool HasCounter = hasCounterHandle(ResourceDecl);
@@ -4159,7 +4032,6 @@
         HasCounter ? "__createFromImplicitBindingWithImplicitCounter"
                    : "__createFromImplicitBinding",
         VD->getLocation());
->>>>>>> 54c4ef26
 
   if (!CreateMethod)
     return false;
