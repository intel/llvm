--- conflicted
+++ resolved
@@ -43,12 +43,9 @@
   }
 }
 
-<<<<<<< HEAD
-=======
 DependencyScanningWorker::~DependencyScanningWorker() = default;
 DependencyActionController::~DependencyActionController() = default;
 
->>>>>>> 811fe024
 llvm::Error DependencyScanningWorker::computeDependencies(
     StringRef WorkingDirectory, const std::vector<std::string> &CommandLine,
     DependencyConsumer &Consumer, DependencyActionController &Controller,
@@ -62,24 +59,6 @@
     return llvm::Error::success();
   return llvm::make_error<llvm::StringError>(
       DiagPrinterWithOS.DiagnosticsOS.str(), llvm::inconvertibleErrorCode());
-<<<<<<< HEAD
-}
-
-llvm::Error DependencyScanningWorker::computeDependencies(
-    StringRef WorkingDirectory, const std::vector<std::string> &CommandLine,
-    DependencyConsumer &Consumer, DependencyActionController &Controller,
-    StringRef ModuleName) {
-  // Capture the emitted diagnostics and report them to the client
-  // in the case of a failure.
-  TextDiagnosticsPrinterWithOutput DiagPrinterWithOS(CommandLine);
-
-  if (computeDependencies(WorkingDirectory, CommandLine, Consumer, Controller,
-                          DiagPrinterWithOS.DiagPrinter, ModuleName))
-    return llvm::Error::success();
-  return llvm::make_error<llvm::StringError>(
-      DiagPrinterWithOS.DiagnosticsOS.str(), llvm::inconvertibleErrorCode());
-=======
->>>>>>> 811fe024
 }
 
 static bool forEachDriverJob(
@@ -122,13 +101,8 @@
 bool DependencyScanningWorker::scanDependencies(
     StringRef WorkingDirectory, const std::vector<std::string> &CommandLine,
     DependencyConsumer &Consumer, DependencyActionController &Controller,
-<<<<<<< HEAD
-    DiagnosticConsumer &DC, llvm::IntrusiveRefCntPtr<llvm::vfs::FileSystem> FS,
-    std::optional<StringRef> ModuleName) {
-=======
     DiagnosticConsumer &DC,
     llvm::IntrusiveRefCntPtr<llvm::vfs::FileSystem> FS) {
->>>>>>> 811fe024
   DignosticsEngineWithDiagOpts DiagEngineWithCmdAndOpts(CommandLine, FS, DC);
   DependencyScanningAction Action(Service, WorkingDirectory, Consumer,
                                   Controller, DepFS);
@@ -186,23 +160,6 @@
     auto [FinalFS, FinalCommandLine] = initVFSForTUBuferScanning(
         BaseFS, CommandLine, WorkingDirectory, *TUBuffer);
     return scanDependencies(WorkingDirectory, FinalCommandLine, Consumer,
-<<<<<<< HEAD
-                            Controller, DC, FinalFS,
-                            /*ModuleName=*/std::nullopt);
-  } else {
-    BaseFS->setCurrentWorkingDirectory(WorkingDirectory);
-    return scanDependencies(WorkingDirectory, CommandLine, Consumer, Controller,
-                            DC, BaseFS, /*ModuleName=*/std::nullopt);
-  }
-}
-
-bool DependencyScanningWorker::computeDependencies(
-    StringRef WorkingDirectory, const std::vector<std::string> &CommandLine,
-    DependencyConsumer &Consumer, DependencyActionController &Controller,
-    DiagnosticConsumer &DC, StringRef ModuleName) {
-  auto [OverlayFS, ModifiedCommandLine] = initVFSForByNameScanning(
-      BaseFS, CommandLine, WorkingDirectory, ModuleName);
-=======
                             Controller, DC, FinalFS);
   } else {
     BaseFS->setCurrentWorkingDirectory(WorkingDirectory);
@@ -240,7 +197,6 @@
       std::make_unique<CompilerInstanceWithContext>(*this, CWD, CommandLine);
   return CIWithContext->initialize(DC);
 }
->>>>>>> 811fe024
 
 bool DependencyScanningWorker::computeDependenciesByNameWithContext(
     StringRef ModuleName, DependencyConsumer &Consumer,
