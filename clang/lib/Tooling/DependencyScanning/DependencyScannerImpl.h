//===- DependencyScannerImpl.h - Implements dependency scanning *- C++ -*--===//
//
// Part of the LLVM Project, under the Apache License v2.0 with LLVM Exceptions.
// See https://llvm.org/LICENSE.txt for license information.
// SPDX-License-Identifier: Apache-2.0 WITH LLVM-exception
//
//===----------------------------------------------------------------------===//

#ifndef LLVM_CLANG_TOOLING_DEPENDENCYSCANNING_DEPENDENCYSCANNER_H
#define LLVM_CLANG_TOOLING_DEPENDENCYSCANNING_DEPENDENCYSCANNER_H

#include "clang/Driver/Compilation.h"
#include "clang/Frontend/CompilerInstance.h"
#include "clang/Frontend/CompilerInvocation.h"
#include "clang/Frontend/TextDiagnosticPrinter.h"
#include "clang/Serialization/ObjectFilePCHContainerReader.h"
#include "clang/Tooling/DependencyScanning/DependencyScanningFilesystem.h"
#include "clang/Tooling/DependencyScanning/ModuleDepCollector.h"

namespace clang {
class DiagnosticConsumer;

namespace tooling {
namespace dependencies {
class DependencyScanningService;
class DependencyScanningWorker;

class DependencyConsumer;
class DependencyActionController;
class DependencyScanningWorkerFilesystem;

class DependencyScanningAction {
public:
  DependencyScanningAction(
      DependencyScanningService &Service, StringRef WorkingDirectory,
      DependencyConsumer &Consumer, DependencyActionController &Controller,
      IntrusiveRefCntPtr<DependencyScanningWorkerFilesystem> DepFS,
      std::optional<StringRef> ModuleName = std::nullopt)
      : Service(Service), WorkingDirectory(WorkingDirectory),
<<<<<<< HEAD
        Consumer(Consumer), Controller(Controller), DepFS(std::move(DepFS)),
        ModuleName(ModuleName) {}
=======
        Consumer(Consumer), Controller(Controller), DepFS(std::move(DepFS)) {}
>>>>>>> 811fe024
  bool runInvocation(std::unique_ptr<CompilerInvocation> Invocation,
                     IntrusiveRefCntPtr<llvm::vfs::FileSystem> FS,
                     std::shared_ptr<PCHContainerOperations> PCHContainerOps,
                     DiagnosticConsumer *DiagConsumer);

  bool hasScanned() const { return Scanned; }
  bool hasDiagConsumerFinished() const { return DiagConsumerFinished; }

  /// Take the cc1 arguments corresponding to the most recent invocation used
  /// with this action. Any modifications implied by the discovered dependencies
  /// will have already been applied.
  std::vector<std::string> takeLastCC1Arguments() {
    std::vector<std::string> Result;
    std::swap(Result, LastCC1Arguments); // Reset LastCC1Arguments to empty.
    return Result;
  }

private:
  void setLastCC1Arguments(CompilerInvocation &&CI) {
    if (MDC)
      MDC->applyDiscoveredDependencies(CI);
    LastCC1Arguments = CI.getCC1CommandLine();
  }

  DependencyScanningService &Service;
  StringRef WorkingDirectory;
  DependencyConsumer &Consumer;
  DependencyActionController &Controller;
  IntrusiveRefCntPtr<DependencyScanningWorkerFilesystem> DepFS;
<<<<<<< HEAD
  std::optional<StringRef> ModuleName;
=======
>>>>>>> 811fe024
  std::optional<CompilerInstance> ScanInstanceStorage;
  std::shared_ptr<ModuleDepCollector> MDC;
  std::vector<std::string> LastCC1Arguments;
  bool Scanned = false;
  bool DiagConsumerFinished = false;
};

// Helper functions and data types.
std::unique_ptr<DiagnosticOptions>
createDiagOptions(ArrayRef<std::string> CommandLine);
<<<<<<< HEAD

struct DignosticsEngineWithDiagOpts {
  // We need to bound the lifetime of the DiagOpts used to create the
  // DiganosticsEngine with the DiagnosticsEngine itself.
  std::unique_ptr<DiagnosticOptions> DiagOpts;
  IntrusiveRefCntPtr<DiagnosticsEngine> DiagEngine;

  DignosticsEngineWithDiagOpts(ArrayRef<std::string> CommandLine,
                               IntrusiveRefCntPtr<llvm::vfs::FileSystem> FS,
                               DiagnosticConsumer &DC);
};

struct TextDiagnosticsPrinterWithOutput {
  // We need to bound the lifetime of the data that supports the DiagPrinter
  // with it together so they have the same lifetime.
  std::string DiagnosticOutput;
  llvm::raw_string_ostream DiagnosticsOS;
  std::unique_ptr<DiagnosticOptions> DiagOpts;
  TextDiagnosticPrinter DiagPrinter;

  TextDiagnosticsPrinterWithOutput(ArrayRef<std::string> CommandLine)
      : DiagnosticsOS(DiagnosticOutput),
        DiagOpts(createDiagOptions(CommandLine)),
        DiagPrinter(DiagnosticsOS, *DiagOpts) {}
};

std::pair<std::unique_ptr<driver::Driver>, std::unique_ptr<driver::Compilation>>
buildCompilation(ArrayRef<std::string> ArgStrs, DiagnosticsEngine &Diags,
                 IntrusiveRefCntPtr<llvm::vfs::FileSystem> FS,
                 llvm::BumpPtrAllocator &Alloc);

std::unique_ptr<CompilerInvocation>
createCompilerInvocation(ArrayRef<std::string> CommandLine,
                         DiagnosticsEngine &Diags);

std::pair<IntrusiveRefCntPtr<llvm::vfs::FileSystem>, std::vector<std::string>>
initVFSForTUBuferScanning(IntrusiveRefCntPtr<llvm::vfs::FileSystem> BaseFS,
                          ArrayRef<std::string> CommandLine,
                          StringRef WorkingDirectory,
                          llvm::MemoryBufferRef TUBuffer);

std::pair<IntrusiveRefCntPtr<llvm::vfs::FileSystem>, std::vector<std::string>>
initVFSForByNameScanning(IntrusiveRefCntPtr<llvm::vfs::FileSystem> BaseFS,
                         ArrayRef<std::string> CommandLine,
                         StringRef WorkingDirectory, StringRef ModuleName);

bool initializeScanCompilerInstance(
    CompilerInstance &ScanInstance,
    IntrusiveRefCntPtr<llvm::vfs::FileSystem> FS,
    DiagnosticConsumer *DiagConsumer, DependencyScanningService &Service,
    IntrusiveRefCntPtr<DependencyScanningWorkerFilesystem> DepFS);

SmallVector<StringRef>
getInitialStableDirs(const CompilerInstance &ScanInstance);

std::optional<PrebuiltModulesAttrsMap>
computePrebuiltModulesASTMap(CompilerInstance &ScanInstance,
                             SmallVector<StringRef> &StableDirs);

std::unique_ptr<DependencyOutputOptions>
takeDependencyOutputOptionsFrom(CompilerInstance &ScanInstance);
=======

struct DignosticsEngineWithDiagOpts {
  // We need to bound the lifetime of the DiagOpts used to create the
  // DiganosticsEngine with the DiagnosticsEngine itself.
  std::unique_ptr<DiagnosticOptions> DiagOpts;
  IntrusiveRefCntPtr<DiagnosticsEngine> DiagEngine;

  DignosticsEngineWithDiagOpts(ArrayRef<std::string> CommandLine,
                               IntrusiveRefCntPtr<llvm::vfs::FileSystem> FS,
                               DiagnosticConsumer &DC);
};

struct TextDiagnosticsPrinterWithOutput {
  // We need to bound the lifetime of the data that supports the DiagPrinter
  // with it together so they have the same lifetime.
  std::string DiagnosticOutput;
  llvm::raw_string_ostream DiagnosticsOS;
  std::unique_ptr<DiagnosticOptions> DiagOpts;
  TextDiagnosticPrinter DiagPrinter;

  TextDiagnosticsPrinterWithOutput(ArrayRef<std::string> CommandLine)
      : DiagnosticsOS(DiagnosticOutput),
        DiagOpts(createDiagOptions(CommandLine)),
        DiagPrinter(DiagnosticsOS, *DiagOpts) {}
};

std::pair<std::unique_ptr<driver::Driver>, std::unique_ptr<driver::Compilation>>
buildCompilation(ArrayRef<std::string> ArgStrs, DiagnosticsEngine &Diags,
                 IntrusiveRefCntPtr<llvm::vfs::FileSystem> FS,
                 llvm::BumpPtrAllocator &Alloc);

std::unique_ptr<CompilerInvocation>
createCompilerInvocation(ArrayRef<std::string> CommandLine,
                         DiagnosticsEngine &Diags);

std::pair<IntrusiveRefCntPtr<llvm::vfs::FileSystem>, std::vector<std::string>>
initVFSForTUBuferScanning(IntrusiveRefCntPtr<llvm::vfs::FileSystem> BaseFS,
                          ArrayRef<std::string> CommandLine,
                          StringRef WorkingDirectory,
                          llvm::MemoryBufferRef TUBuffer);

std::pair<IntrusiveRefCntPtr<llvm::vfs::OverlayFileSystem>,
          std::vector<std::string>>
initVFSForByNameScanning(IntrusiveRefCntPtr<llvm::vfs::FileSystem> BaseFS,
                         ArrayRef<std::string> CommandLine,
                         StringRef WorkingDirectory, StringRef ModuleName);

bool initializeScanCompilerInstance(
    CompilerInstance &ScanInstance,
    IntrusiveRefCntPtr<llvm::vfs::FileSystem> FS,
    DiagnosticConsumer *DiagConsumer, DependencyScanningService &Service,
    IntrusiveRefCntPtr<DependencyScanningWorkerFilesystem> DepFS);

SmallVector<StringRef>
getInitialStableDirs(const CompilerInstance &ScanInstance);

std::optional<PrebuiltModulesAttrsMap>
computePrebuiltModulesASTMap(CompilerInstance &ScanInstance,
                             SmallVector<StringRef> &StableDirs);

std::unique_ptr<DependencyOutputOptions>
takeAndUpdateDependencyOutputOptionsFrom(CompilerInstance &ScanInstance);
>>>>>>> 811fe024

/// Create the dependency collector that will collect the produced
/// dependencies. May return the created ModuleDepCollector depending
/// on the scanning format.
std::shared_ptr<ModuleDepCollector> initializeScanInstanceDependencyCollector(
    CompilerInstance &ScanInstance,
    std::unique_ptr<DependencyOutputOptions> DepOutputOpts,
    StringRef WorkingDirectory, DependencyConsumer &Consumer,
    DependencyScanningService &Service, CompilerInvocation &Inv,
    DependencyActionController &Controller,
    PrebuiltModulesAttrsMap PrebuiltModulesASTMap,
    llvm::SmallVector<StringRef> &StableDirs);
<<<<<<< HEAD
=======

class CompilerInstanceWithContext {
  // Context
  DependencyScanningWorker &Worker;
  llvm::StringRef CWD;
  std::vector<std::string> CommandLine;

  // Context - file systems
  llvm::IntrusiveRefCntPtr<llvm::vfs::OverlayFileSystem> OverlayFS;

  // Context - Diagnostics engine.
  std::unique_ptr<TextDiagnosticsPrinterWithOutput> DiagPrinterWithOS;
  // DiagConsumer may points to DiagPrinterWithOS->DiagPrinter, or a custom
  // DiagnosticConsumer passed in from initialize.
  DiagnosticConsumer *DiagConsumer = nullptr;
  std::unique_ptr<DignosticsEngineWithDiagOpts> DiagEngineWithCmdAndOpts;

  // Context - compiler invocation
  // Compilation's command's arguments may be owned by Alloc when expanded from
  // response files, so we need to keep Alloc alive in the context.
  llvm::BumpPtrAllocator Alloc;
  std::unique_ptr<clang::driver::Driver> Driver;
  std::unique_ptr<clang::driver::Compilation> Compilation;
  std::unique_ptr<CompilerInvocation> OriginalInvocation;

  // Context - output options
  std::unique_ptr<DependencyOutputOptions> OutputOpts;

  // Context - stable directory handling
  llvm::SmallVector<StringRef> StableDirs;
  PrebuiltModulesAttrsMap PrebuiltModuleASTMap;

  // Compiler Instance
  std::unique_ptr<CompilerInstance> CIPtr;

  // Source location offset.
  int32_t SrcLocOffset = 0;

public:
  CompilerInstanceWithContext(DependencyScanningWorker &Worker, StringRef CWD,
                              const std::vector<std::string> &CMD)
      : Worker(Worker), CWD(CWD), CommandLine(CMD) {};

  // The three methods below returns false when they fail, with the detail
  // accumulated in DiagConsumer.
  bool initialize(DiagnosticConsumer *DC);
  bool computeDependencies(StringRef ModuleName, DependencyConsumer &Consumer,
                           DependencyActionController &Controller);
  bool finalize();

  // The method below turns the return status from the above methods
  // into an llvm::Error using a default DiagnosticConsumer.
  llvm::Error handleReturnStatus(bool Success);
};
>>>>>>> 811fe024
} // namespace dependencies
} // namespace tooling
} // namespace clang

#endif<|MERGE_RESOLUTION|>--- conflicted
+++ resolved
@@ -37,12 +37,7 @@
       IntrusiveRefCntPtr<DependencyScanningWorkerFilesystem> DepFS,
       std::optional<StringRef> ModuleName = std::nullopt)
       : Service(Service), WorkingDirectory(WorkingDirectory),
-<<<<<<< HEAD
-        Consumer(Consumer), Controller(Controller), DepFS(std::move(DepFS)),
-        ModuleName(ModuleName) {}
-=======
         Consumer(Consumer), Controller(Controller), DepFS(std::move(DepFS)) {}
->>>>>>> 811fe024
   bool runInvocation(std::unique_ptr<CompilerInvocation> Invocation,
                      IntrusiveRefCntPtr<llvm::vfs::FileSystem> FS,
                      std::shared_ptr<PCHContainerOperations> PCHContainerOps,
@@ -72,10 +67,6 @@
   DependencyConsumer &Consumer;
   DependencyActionController &Controller;
   IntrusiveRefCntPtr<DependencyScanningWorkerFilesystem> DepFS;
-<<<<<<< HEAD
-  std::optional<StringRef> ModuleName;
-=======
->>>>>>> 811fe024
   std::optional<CompilerInstance> ScanInstanceStorage;
   std::shared_ptr<ModuleDepCollector> MDC;
   std::vector<std::string> LastCC1Arguments;
@@ -86,7 +77,6 @@
 // Helper functions and data types.
 std::unique_ptr<DiagnosticOptions>
 createDiagOptions(ArrayRef<std::string> CommandLine);
-<<<<<<< HEAD
 
 struct DignosticsEngineWithDiagOpts {
   // We need to bound the lifetime of the DiagOpts used to create the
@@ -128,7 +118,8 @@
                           StringRef WorkingDirectory,
                           llvm::MemoryBufferRef TUBuffer);
 
-std::pair<IntrusiveRefCntPtr<llvm::vfs::FileSystem>, std::vector<std::string>>
+std::pair<IntrusiveRefCntPtr<llvm::vfs::OverlayFileSystem>,
+          std::vector<std::string>>
 initVFSForByNameScanning(IntrusiveRefCntPtr<llvm::vfs::FileSystem> BaseFS,
                          ArrayRef<std::string> CommandLine,
                          StringRef WorkingDirectory, StringRef ModuleName);
@@ -147,71 +138,7 @@
                              SmallVector<StringRef> &StableDirs);
 
 std::unique_ptr<DependencyOutputOptions>
-takeDependencyOutputOptionsFrom(CompilerInstance &ScanInstance);
-=======
-
-struct DignosticsEngineWithDiagOpts {
-  // We need to bound the lifetime of the DiagOpts used to create the
-  // DiganosticsEngine with the DiagnosticsEngine itself.
-  std::unique_ptr<DiagnosticOptions> DiagOpts;
-  IntrusiveRefCntPtr<DiagnosticsEngine> DiagEngine;
-
-  DignosticsEngineWithDiagOpts(ArrayRef<std::string> CommandLine,
-                               IntrusiveRefCntPtr<llvm::vfs::FileSystem> FS,
-                               DiagnosticConsumer &DC);
-};
-
-struct TextDiagnosticsPrinterWithOutput {
-  // We need to bound the lifetime of the data that supports the DiagPrinter
-  // with it together so they have the same lifetime.
-  std::string DiagnosticOutput;
-  llvm::raw_string_ostream DiagnosticsOS;
-  std::unique_ptr<DiagnosticOptions> DiagOpts;
-  TextDiagnosticPrinter DiagPrinter;
-
-  TextDiagnosticsPrinterWithOutput(ArrayRef<std::string> CommandLine)
-      : DiagnosticsOS(DiagnosticOutput),
-        DiagOpts(createDiagOptions(CommandLine)),
-        DiagPrinter(DiagnosticsOS, *DiagOpts) {}
-};
-
-std::pair<std::unique_ptr<driver::Driver>, std::unique_ptr<driver::Compilation>>
-buildCompilation(ArrayRef<std::string> ArgStrs, DiagnosticsEngine &Diags,
-                 IntrusiveRefCntPtr<llvm::vfs::FileSystem> FS,
-                 llvm::BumpPtrAllocator &Alloc);
-
-std::unique_ptr<CompilerInvocation>
-createCompilerInvocation(ArrayRef<std::string> CommandLine,
-                         DiagnosticsEngine &Diags);
-
-std::pair<IntrusiveRefCntPtr<llvm::vfs::FileSystem>, std::vector<std::string>>
-initVFSForTUBuferScanning(IntrusiveRefCntPtr<llvm::vfs::FileSystem> BaseFS,
-                          ArrayRef<std::string> CommandLine,
-                          StringRef WorkingDirectory,
-                          llvm::MemoryBufferRef TUBuffer);
-
-std::pair<IntrusiveRefCntPtr<llvm::vfs::OverlayFileSystem>,
-          std::vector<std::string>>
-initVFSForByNameScanning(IntrusiveRefCntPtr<llvm::vfs::FileSystem> BaseFS,
-                         ArrayRef<std::string> CommandLine,
-                         StringRef WorkingDirectory, StringRef ModuleName);
-
-bool initializeScanCompilerInstance(
-    CompilerInstance &ScanInstance,
-    IntrusiveRefCntPtr<llvm::vfs::FileSystem> FS,
-    DiagnosticConsumer *DiagConsumer, DependencyScanningService &Service,
-    IntrusiveRefCntPtr<DependencyScanningWorkerFilesystem> DepFS);
-
-SmallVector<StringRef>
-getInitialStableDirs(const CompilerInstance &ScanInstance);
-
-std::optional<PrebuiltModulesAttrsMap>
-computePrebuiltModulesASTMap(CompilerInstance &ScanInstance,
-                             SmallVector<StringRef> &StableDirs);
-
-std::unique_ptr<DependencyOutputOptions>
 takeAndUpdateDependencyOutputOptionsFrom(CompilerInstance &ScanInstance);
->>>>>>> 811fe024
 
 /// Create the dependency collector that will collect the produced
 /// dependencies. May return the created ModuleDepCollector depending
@@ -224,8 +151,6 @@
     DependencyActionController &Controller,
     PrebuiltModulesAttrsMap PrebuiltModulesASTMap,
     llvm::SmallVector<StringRef> &StableDirs);
-<<<<<<< HEAD
-=======
 
 class CompilerInstanceWithContext {
   // Context
@@ -280,7 +205,6 @@
   // into an llvm::Error using a default DiagnosticConsumer.
   llvm::Error handleReturnStatus(bool Success);
 };
->>>>>>> 811fe024
 } // namespace dependencies
 } // namespace tooling
 } // namespace clang
