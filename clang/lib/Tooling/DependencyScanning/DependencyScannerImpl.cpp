--- conflicted
+++ resolved
@@ -12,10 +12,7 @@
 #include "clang/Driver/Driver.h"
 #include "clang/Frontend/FrontendActions.h"
 #include "clang/Tooling/DependencyScanning/DependencyScanningWorker.h"
-<<<<<<< HEAD
-=======
 #include "llvm/ADT/ScopeExit.h"
->>>>>>> 811fe024
 #include "llvm/TargetParser/Host.h"
 
 using namespace clang;
@@ -460,12 +457,8 @@
   return std::make_pair(ModifiedFS, ModifiedCommandLine);
 }
 
-<<<<<<< HEAD
-std::pair<IntrusiveRefCntPtr<llvm::vfs::FileSystem>, std::vector<std::string>>
-=======
 std::pair<IntrusiveRefCntPtr<llvm::vfs::OverlayFileSystem>,
           std::vector<std::string>>
->>>>>>> 811fe024
 initVFSForByNameScanning(IntrusiveRefCntPtr<llvm::vfs::FileSystem> BaseFS,
                          ArrayRef<std::string> CommandLine,
                          StringRef WorkingDirectory, StringRef ModuleName) {
@@ -597,11 +590,7 @@
 }
 
 std::unique_ptr<DependencyOutputOptions>
-<<<<<<< HEAD
-takeDependencyOutputOptionsFrom(CompilerInstance &ScanInstance) {
-=======
 takeAndUpdateDependencyOutputOptionsFrom(CompilerInstance &ScanInstance) {
->>>>>>> 811fe024
   // This function moves the existing dependency output options from the
   // invocation to the collector. The options in the invocation are reset,
   // which ensures that the compiler won't create new dependency collectors,
@@ -688,11 +677,7 @@
   if (!MaybePrebuiltModulesASTMap)
     return false;
 
-<<<<<<< HEAD
-  auto DepOutputOpts = takeDependencyOutputOptionsFrom(ScanInstance);
-=======
   auto DepOutputOpts = takeAndUpdateDependencyOutputOptionsFrom(ScanInstance);
->>>>>>> 811fe024
 
   MDC = initializeScanInstanceDependencyCollector(
       ScanInstance, std::move(DepOutputOpts), WorkingDirectory, Consumer,
