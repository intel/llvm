//===- DependencyScanningFilesystem.cpp - clang-scan-deps fs --------------===//
//
// Part of the LLVM Project, under the Apache License v2.0 with LLVM Exceptions.
// See https://llvm.org/LICENSE.txt for license information.
// SPDX-License-Identifier: Apache-2.0 WITH LLVM-exception
//
//===----------------------------------------------------------------------===//

#include "clang/Tooling/DependencyScanning/DependencyScanningFilesystem.h"
#include "llvm/Support/MemoryBuffer.h"
#include "llvm/Support/Threading.h"
#include <optional>

using namespace clang;
using namespace tooling;
using namespace dependencies;

llvm::ErrorOr<DependencyScanningWorkerFilesystem::TentativeEntry>
DependencyScanningWorkerFilesystem::readFile(StringRef Filename) {
  // Load the file and its content from the file system.
  auto MaybeFile = getUnderlyingFS().openFileForRead(Filename);
  if (!MaybeFile)
    return MaybeFile.getError();
  auto File = std::move(*MaybeFile);

  auto MaybeStat = File->status();
  if (!MaybeStat)
    return MaybeStat.getError();
  auto Stat = std::move(*MaybeStat);

  auto MaybeBuffer = File->getBuffer(Stat.getName());
  if (!MaybeBuffer)
    return MaybeBuffer.getError();
  auto Buffer = std::move(*MaybeBuffer);

  // If the file size changed between read and stat, pretend it didn't.
  if (Stat.getSize() != Buffer->getBufferSize())
    Stat = llvm::vfs::Status::copyWithNewSize(Stat, Buffer->getBufferSize());

  return TentativeEntry(Stat, std::move(Buffer));
}

bool DependencyScanningWorkerFilesystem::ensureDirectiveTokensArePopulated(
    EntryRef Ref) {
  auto &Entry = Ref.Entry;

  if (Entry.isError() || Entry.isDirectory())
    return false;

  CachedFileContents *Contents = Entry.getCachedContents();
  assert(Contents && "contents not initialized");

  // Double-checked locking.
  if (Contents->DepDirectives.load())
    return true;

  std::lock_guard<std::mutex> GuardLock(Contents->ValueLock);

  // Double-checked locking.
  if (Contents->DepDirectives.load())
    return true;

  SmallVector<dependency_directives_scan::Directive, 64> Directives;
  // Scan the file for preprocessor directives that might affect the
  // dependencies.
  if (scanSourceForDependencyDirectives(Contents->Original->getBuffer(),
                                        Contents->DepDirectiveTokens,
                                        Directives)) {
    Contents->DepDirectiveTokens.clear();
    // FIXME: Propagate the diagnostic if desired by the client.
    Contents->DepDirectives.store(new std::optional<DependencyDirectivesTy>());
    return false;
  }

  // This function performed double-checked locking using `DepDirectives`.
  // Assigning it must be the last thing this function does, otherwise other
  // threads may skip the critical section (`DepDirectives != nullptr`), leading
  // to a data race.
  Contents->DepDirectives.store(
      new std::optional<DependencyDirectivesTy>(std::move(Directives)));
  return true;
}

DependencyScanningFilesystemSharedCache::
    DependencyScanningFilesystemSharedCache() {
  // This heuristic was chosen using a empirical testing on a
  // reasonably high core machine (iMacPro 18 cores / 36 threads). The cache
  // sharding gives a performance edge by reducing the lock contention.
  // FIXME: A better heuristic might also consider the OS to account for
  // the different cost of lock contention on different OSes.
  NumShards =
      std::max(2u, llvm::hardware_concurrency().compute_thread_count() / 4);
  CacheShards = std::make_unique<CacheShard[]>(NumShards);
}

DependencyScanningFilesystemSharedCache::CacheShard &
DependencyScanningFilesystemSharedCache::getShardForFilename(
    StringRef Filename) const {
  assert(llvm::sys::path::is_absolute_gnu(Filename));
  return CacheShards[llvm::hash_value(Filename) % NumShards];
}

DependencyScanningFilesystemSharedCache::CacheShard &
DependencyScanningFilesystemSharedCache::getShardForUID(
    llvm::sys::fs::UniqueID UID) const {
  auto Hash = llvm::hash_combine(UID.getDevice(), UID.getFile());
  return CacheShards[Hash % NumShards];
}

std::vector<DependencyScanningFilesystemSharedCache::OutOfDateEntry>
DependencyScanningFilesystemSharedCache::getOutOfDateEntries(
    llvm::vfs::FileSystem &UnderlyingFS) const {
  // Iterate through all shards and look for cached stat errors.
  std::vector<OutOfDateEntry> InvalidDiagInfo;
  for (unsigned i = 0; i < NumShards; i++) {
    const CacheShard &Shard = CacheShards[i];
    std::lock_guard<std::mutex> LockGuard(Shard.CacheLock);
    for (const auto &[Path, CachedPair] : Shard.CacheByFilename) {
      const CachedFileSystemEntry *Entry = CachedPair.first;
<<<<<<< HEAD

=======
>>>>>>> 10a576f7
      llvm::ErrorOr<llvm::vfs::Status> Status = UnderlyingFS.status(Path);
      if (Status) {
        if (Entry->getError()) {
          // This is the case where we have cached the non-existence
          // of the file at Path first, and a file at the path is created
          // later. The cache entry is not invalidated (as we have no good
          // way to do it now), which may lead to missing file build errors.
          InvalidDiagInfo.emplace_back(Path.data());
        } else {
          llvm::vfs::Status CachedStatus = Entry->getStatus();
<<<<<<< HEAD
          uint64_t CachedSize = CachedStatus.getSize();
          uint64_t ActualSize = Status->getSize();
          if (CachedSize != ActualSize) {
            // This is the case where the cached file has a different size
            // from the actual file that comes from the underlying FS.
            InvalidDiagInfo.emplace_back(Path.data(), CachedSize, ActualSize);
=======
          if (Status->getType() == llvm::sys::fs::file_type::regular_file &&
              Status->getType() == CachedStatus.getType()) {
            // We only check regular files. Directory files sizes could change
            // due to content changes, and reporting directory size changes can
            // lead to false positives.
            // TODO: At the moment, we do not detect symlinks to files whose
            // size may change. We need to decide if we want to detect cached
            // symlink size changes. We can also expand this to detect file
            // type changes.
            uint64_t CachedSize = CachedStatus.getSize();
            uint64_t ActualSize = Status->getSize();
            if (CachedSize != ActualSize) {
              // This is the case where the cached file has a different size
              // from the actual file that comes from the underlying FS.
              InvalidDiagInfo.emplace_back(Path.data(), CachedSize, ActualSize);
            }
>>>>>>> 10a576f7
          }
        }
      }
    }
  }
  return InvalidDiagInfo;
}

const CachedFileSystemEntry *
DependencyScanningFilesystemSharedCache::CacheShard::findEntryByFilename(
    StringRef Filename) const {
  assert(llvm::sys::path::is_absolute_gnu(Filename));
  std::lock_guard<std::mutex> LockGuard(CacheLock);
  auto It = CacheByFilename.find(Filename);
  return It == CacheByFilename.end() ? nullptr : It->getValue().first;
}

const CachedFileSystemEntry *
DependencyScanningFilesystemSharedCache::CacheShard::findEntryByUID(
    llvm::sys::fs::UniqueID UID) const {
  std::lock_guard<std::mutex> LockGuard(CacheLock);
  auto It = EntriesByUID.find(UID);
  return It == EntriesByUID.end() ? nullptr : It->getSecond();
}

const CachedFileSystemEntry &
DependencyScanningFilesystemSharedCache::CacheShard::
    getOrEmplaceEntryForFilename(StringRef Filename,
                                 llvm::ErrorOr<llvm::vfs::Status> Stat) {
  std::lock_guard<std::mutex> LockGuard(CacheLock);
  auto [It, Inserted] = CacheByFilename.insert({Filename, {nullptr, nullptr}});
  auto &[CachedEntry, CachedRealPath] = It->getValue();
  if (!CachedEntry) {
    // The entry is not present in the shared cache. Either the cache doesn't
    // know about the file at all, or it only knows about its real path.
    assert((Inserted || CachedRealPath) && "existing file with empty pair");
    CachedEntry =
        new (EntryStorage.Allocate()) CachedFileSystemEntry(std::move(Stat));
  }
  return *CachedEntry;
}

const CachedFileSystemEntry &
DependencyScanningFilesystemSharedCache::CacheShard::getOrEmplaceEntryForUID(
    llvm::sys::fs::UniqueID UID, llvm::vfs::Status Stat,
    std::unique_ptr<llvm::MemoryBuffer> Contents) {
  std::lock_guard<std::mutex> LockGuard(CacheLock);
  auto [It, Inserted] = EntriesByUID.try_emplace(UID);
  auto &CachedEntry = It->getSecond();
  if (Inserted) {
    CachedFileContents *StoredContents = nullptr;
    if (Contents)
      StoredContents = new (ContentsStorage.Allocate())
          CachedFileContents(std::move(Contents));
    CachedEntry = new (EntryStorage.Allocate())
        CachedFileSystemEntry(std::move(Stat), StoredContents);
  }
  return *CachedEntry;
}

const CachedFileSystemEntry &
DependencyScanningFilesystemSharedCache::CacheShard::
    getOrInsertEntryForFilename(StringRef Filename,
                                const CachedFileSystemEntry &Entry) {
  std::lock_guard<std::mutex> LockGuard(CacheLock);
  auto [It, Inserted] = CacheByFilename.insert({Filename, {&Entry, nullptr}});
  auto &[CachedEntry, CachedRealPath] = It->getValue();
  if (!Inserted || !CachedEntry)
    CachedEntry = &Entry;
  return *CachedEntry;
}

const CachedRealPath *
DependencyScanningFilesystemSharedCache::CacheShard::findRealPathByFilename(
    StringRef Filename) const {
  assert(llvm::sys::path::is_absolute_gnu(Filename));
  std::lock_guard<std::mutex> LockGuard(CacheLock);
  auto It = CacheByFilename.find(Filename);
  return It == CacheByFilename.end() ? nullptr : It->getValue().second;
}

const CachedRealPath &DependencyScanningFilesystemSharedCache::CacheShard::
    getOrEmplaceRealPathForFilename(StringRef Filename,
                                    llvm::ErrorOr<llvm::StringRef> RealPath) {
  std::lock_guard<std::mutex> LockGuard(CacheLock);

  const CachedRealPath *&StoredRealPath = CacheByFilename[Filename].second;
  if (!StoredRealPath) {
    auto OwnedRealPath = [&]() -> CachedRealPath {
      if (!RealPath)
        return RealPath.getError();
      return RealPath->str();
    }();

    StoredRealPath = new (RealPathStorage.Allocate())
        CachedRealPath(std::move(OwnedRealPath));
  }

  return *StoredRealPath;
}

bool DependencyScanningWorkerFilesystem::shouldBypass(StringRef Path) const {
  return BypassedPathPrefix && Path.starts_with(*BypassedPathPrefix);
}

DependencyScanningWorkerFilesystem::DependencyScanningWorkerFilesystem(
    DependencyScanningFilesystemSharedCache &SharedCache,
    IntrusiveRefCntPtr<llvm::vfs::FileSystem> FS)
    : llvm::RTTIExtends<DependencyScanningWorkerFilesystem,
                        llvm::vfs::ProxyFileSystem>(std::move(FS)),
      SharedCache(SharedCache),
      WorkingDirForCacheLookup(llvm::errc::invalid_argument) {
  updateWorkingDirForCacheLookup();
}

const CachedFileSystemEntry &
DependencyScanningWorkerFilesystem::getOrEmplaceSharedEntryForUID(
    TentativeEntry TEntry) {
  auto &Shard = SharedCache.getShardForUID(TEntry.Status.getUniqueID());
  return Shard.getOrEmplaceEntryForUID(TEntry.Status.getUniqueID(),
                                       std::move(TEntry.Status),
                                       std::move(TEntry.Contents));
}

const CachedFileSystemEntry *
DependencyScanningWorkerFilesystem::findEntryByFilenameWithWriteThrough(
    StringRef Filename) {
  if (const auto *Entry = LocalCache.findEntryByFilename(Filename))
    return Entry;
  auto &Shard = SharedCache.getShardForFilename(Filename);
  if (const auto *Entry = Shard.findEntryByFilename(Filename))
    return &LocalCache.insertEntryForFilename(Filename, *Entry);
  return nullptr;
}

llvm::ErrorOr<const CachedFileSystemEntry &>
DependencyScanningWorkerFilesystem::computeAndStoreResult(
    StringRef OriginalFilename, StringRef FilenameForLookup) {
  llvm::ErrorOr<llvm::vfs::Status> Stat =
      getUnderlyingFS().status(OriginalFilename);
  if (!Stat) {
    const auto &Entry =
        getOrEmplaceSharedEntryForFilename(FilenameForLookup, Stat.getError());
    return insertLocalEntryForFilename(FilenameForLookup, Entry);
  }

  if (const auto *Entry = findSharedEntryByUID(*Stat))
    return insertLocalEntryForFilename(FilenameForLookup, *Entry);

  auto TEntry =
      Stat->isDirectory() ? TentativeEntry(*Stat) : readFile(OriginalFilename);

  const CachedFileSystemEntry *SharedEntry = [&]() {
    if (TEntry) {
      const auto &UIDEntry = getOrEmplaceSharedEntryForUID(std::move(*TEntry));
      return &getOrInsertSharedEntryForFilename(FilenameForLookup, UIDEntry);
    }
    return &getOrEmplaceSharedEntryForFilename(FilenameForLookup,
                                               TEntry.getError());
  }();

  return insertLocalEntryForFilename(FilenameForLookup, *SharedEntry);
}

llvm::ErrorOr<EntryRef>
DependencyScanningWorkerFilesystem::getOrCreateFileSystemEntry(
    StringRef OriginalFilename) {
  SmallString<256> PathBuf;
  auto FilenameForLookup = tryGetFilenameForLookup(OriginalFilename, PathBuf);
  if (!FilenameForLookup)
    return FilenameForLookup.getError();

  if (const auto *Entry =
          findEntryByFilenameWithWriteThrough(*FilenameForLookup))
    return EntryRef(OriginalFilename, *Entry).unwrapError();
  auto MaybeEntry = computeAndStoreResult(OriginalFilename, *FilenameForLookup);
  if (!MaybeEntry)
    return MaybeEntry.getError();
  return EntryRef(OriginalFilename, *MaybeEntry).unwrapError();
}

llvm::ErrorOr<llvm::vfs::Status>
DependencyScanningWorkerFilesystem::status(const Twine &Path) {
  SmallString<256> OwnedFilename;
  StringRef Filename = Path.toStringRef(OwnedFilename);

  if (shouldBypass(Filename))
    return getUnderlyingFS().status(Path);

  llvm::ErrorOr<EntryRef> Result = getOrCreateFileSystemEntry(Filename);
  if (!Result)
    return Result.getError();
  return Result->getStatus();
}

bool DependencyScanningWorkerFilesystem::exists(const Twine &Path) {
  // While some VFS overlay filesystems may implement more-efficient
  // mechanisms for `exists` queries, `DependencyScanningWorkerFilesystem`
  // typically wraps `RealFileSystem` which does not specialize `exists`,
  // so it is not likely to benefit from such optimizations. Instead,
  // it is more-valuable to have this query go through the
  // cached-`status` code-path of the `DependencyScanningWorkerFilesystem`.
  llvm::ErrorOr<llvm::vfs::Status> Status = status(Path);
  return Status && Status->exists();
}

namespace {

/// The VFS that is used by clang consumes the \c CachedFileSystemEntry using
/// this subclass.
class DepScanFile final : public llvm::vfs::File {
public:
  DepScanFile(std::unique_ptr<llvm::MemoryBuffer> Buffer,
              llvm::vfs::Status Stat)
      : Buffer(std::move(Buffer)), Stat(std::move(Stat)) {}

  static llvm::ErrorOr<std::unique_ptr<llvm::vfs::File>> create(EntryRef Entry);

  llvm::ErrorOr<llvm::vfs::Status> status() override { return Stat; }

  llvm::ErrorOr<std::unique_ptr<llvm::MemoryBuffer>>
  getBuffer(const Twine &Name, int64_t FileSize, bool RequiresNullTerminator,
            bool IsVolatile) override {
    return std::move(Buffer);
  }

  std::error_code close() override { return {}; }

private:
  std::unique_ptr<llvm::MemoryBuffer> Buffer;
  llvm::vfs::Status Stat;
};

} // end anonymous namespace

llvm::ErrorOr<std::unique_ptr<llvm::vfs::File>>
DepScanFile::create(EntryRef Entry) {
  assert(!Entry.isError() && "error");

  if (Entry.isDirectory())
    return std::make_error_code(std::errc::is_a_directory);

  auto Result = std::make_unique<DepScanFile>(
      llvm::MemoryBuffer::getMemBuffer(Entry.getContents(),
                                       Entry.getStatus().getName(),
                                       /*RequiresNullTerminator=*/false),
      Entry.getStatus());

  return llvm::ErrorOr<std::unique_ptr<llvm::vfs::File>>(
      std::unique_ptr<llvm::vfs::File>(std::move(Result)));
}

llvm::ErrorOr<std::unique_ptr<llvm::vfs::File>>
DependencyScanningWorkerFilesystem::openFileForRead(const Twine &Path) {
  SmallString<256> OwnedFilename;
  StringRef Filename = Path.toStringRef(OwnedFilename);

  if (shouldBypass(Filename))
    return getUnderlyingFS().openFileForRead(Path);

  llvm::ErrorOr<EntryRef> Result = getOrCreateFileSystemEntry(Filename);
  if (!Result)
    return Result.getError();
  return DepScanFile::create(Result.get());
}

std::error_code
DependencyScanningWorkerFilesystem::getRealPath(const Twine &Path,
                                                SmallVectorImpl<char> &Output) {
  SmallString<256> OwnedFilename;
  StringRef OriginalFilename = Path.toStringRef(OwnedFilename);

  if (shouldBypass(OriginalFilename))
    return getUnderlyingFS().getRealPath(Path, Output);

  SmallString<256> PathBuf;
  auto FilenameForLookup = tryGetFilenameForLookup(OriginalFilename, PathBuf);
  if (!FilenameForLookup)
    return FilenameForLookup.getError();

  auto HandleCachedRealPath =
      [&Output](const CachedRealPath &RealPath) -> std::error_code {
    if (!RealPath)
      return RealPath.getError();
    Output.assign(RealPath->begin(), RealPath->end());
    return {};
  };

  // If we already have the result in local cache, no work required.
  if (const auto *RealPath =
          LocalCache.findRealPathByFilename(*FilenameForLookup))
    return HandleCachedRealPath(*RealPath);

  // If we have the result in the shared cache, cache it locally.
  auto &Shard = SharedCache.getShardForFilename(*FilenameForLookup);
  if (const auto *ShardRealPath =
          Shard.findRealPathByFilename(*FilenameForLookup)) {
    const auto &RealPath = LocalCache.insertRealPathForFilename(
        *FilenameForLookup, *ShardRealPath);
    return HandleCachedRealPath(RealPath);
  }

  // If we don't know the real path, compute it...
  std::error_code EC = getUnderlyingFS().getRealPath(OriginalFilename, Output);
  llvm::ErrorOr<llvm::StringRef> ComputedRealPath = EC;
  if (!EC)
    ComputedRealPath = StringRef{Output.data(), Output.size()};

  // ...and try to write it into the shared cache. In case some other thread won
  // this race and already wrote its own result there, just adopt it. Write
  // whatever is in the shared cache into the local one.
  const auto &RealPath = Shard.getOrEmplaceRealPathForFilename(
      *FilenameForLookup, ComputedRealPath);
  return HandleCachedRealPath(
      LocalCache.insertRealPathForFilename(*FilenameForLookup, RealPath));
}

std::error_code DependencyScanningWorkerFilesystem::setCurrentWorkingDirectory(
    const Twine &Path) {
  std::error_code EC = ProxyFileSystem::setCurrentWorkingDirectory(Path);
  updateWorkingDirForCacheLookup();
  return EC;
}

void DependencyScanningWorkerFilesystem::updateWorkingDirForCacheLookup() {
  llvm::ErrorOr<std::string> CWD =
      getUnderlyingFS().getCurrentWorkingDirectory();
  if (!CWD) {
    WorkingDirForCacheLookup = CWD.getError();
  } else if (!llvm::sys::path::is_absolute_gnu(*CWD)) {
    WorkingDirForCacheLookup = llvm::errc::invalid_argument;
  } else {
    WorkingDirForCacheLookup = *CWD;
  }
  assert(!WorkingDirForCacheLookup ||
         llvm::sys::path::is_absolute_gnu(*WorkingDirForCacheLookup));
}

llvm::ErrorOr<StringRef>
DependencyScanningWorkerFilesystem::tryGetFilenameForLookup(
    StringRef OriginalFilename, llvm::SmallVectorImpl<char> &PathBuf) const {
  StringRef FilenameForLookup;
  if (llvm::sys::path::is_absolute_gnu(OriginalFilename)) {
    FilenameForLookup = OriginalFilename;
  } else if (!WorkingDirForCacheLookup) {
    return WorkingDirForCacheLookup.getError();
  } else {
    StringRef RelFilename = OriginalFilename;
    RelFilename.consume_front("./");
    PathBuf.assign(WorkingDirForCacheLookup->begin(),
                   WorkingDirForCacheLookup->end());
    llvm::sys::path::append(PathBuf, RelFilename);
    FilenameForLookup = StringRef{PathBuf.begin(), PathBuf.size()};
  }
  assert(llvm::sys::path::is_absolute_gnu(FilenameForLookup));
  return FilenameForLookup;
}

const char DependencyScanningWorkerFilesystem::ID = 0;<|MERGE_RESOLUTION|>--- conflicted
+++ resolved
@@ -117,10 +117,6 @@
     std::lock_guard<std::mutex> LockGuard(Shard.CacheLock);
     for (const auto &[Path, CachedPair] : Shard.CacheByFilename) {
       const CachedFileSystemEntry *Entry = CachedPair.first;
-<<<<<<< HEAD
-
-=======
->>>>>>> 10a576f7
       llvm::ErrorOr<llvm::vfs::Status> Status = UnderlyingFS.status(Path);
       if (Status) {
         if (Entry->getError()) {
@@ -131,14 +127,6 @@
           InvalidDiagInfo.emplace_back(Path.data());
         } else {
           llvm::vfs::Status CachedStatus = Entry->getStatus();
-<<<<<<< HEAD
-          uint64_t CachedSize = CachedStatus.getSize();
-          uint64_t ActualSize = Status->getSize();
-          if (CachedSize != ActualSize) {
-            // This is the case where the cached file has a different size
-            // from the actual file that comes from the underlying FS.
-            InvalidDiagInfo.emplace_back(Path.data(), CachedSize, ActualSize);
-=======
           if (Status->getType() == llvm::sys::fs::file_type::regular_file &&
               Status->getType() == CachedStatus.getType()) {
             // We only check regular files. Directory files sizes could change
@@ -155,7 +143,6 @@
               // from the actual file that comes from the underlying FS.
               InvalidDiagInfo.emplace_back(Path.data(), CachedSize, ActualSize);
             }
->>>>>>> 10a576f7
           }
         }
       }
