//===- DependencyScanningTool.cpp - clang-scan-deps service ---------------===//
//
// Part of the LLVM Project, under the Apache License v2.0 with LLVM Exceptions.
// See https://llvm.org/LICENSE.txt for license information.
// SPDX-License-Identifier: Apache-2.0 WITH LLVM-exception
//
//===----------------------------------------------------------------------===//

#include "clang/Tooling/DependencyScanning/DependencyScanningTool.h"
#include "clang/Frontend/Utils.h"
#include <optional>

using namespace clang;
using namespace tooling;
using namespace dependencies;

DependencyScanningTool::DependencyScanningTool(
    DependencyScanningService &Service,
    llvm::IntrusiveRefCntPtr<llvm::vfs::FileSystem> FS)
    : Worker(Service, std::move(FS)) {}

<<<<<<< HEAD
llvm::Expected<std::string> DependencyScanningTool::getDependencyFile(
    const std::vector<std::string> &CommandLine, StringRef CWD) {
  /// Prints out all of the gathered dependencies into a string.
  class MakeDependencyPrinterConsumer : public DependencyConsumer {
  public:
    void handleBuildCommand(Command) override {}
=======
namespace {
/// Prints out all of the gathered dependencies into a string.
class MakeDependencyPrinterConsumer : public DependencyConsumer {
public:
  void handleBuildCommand(Command) override {}
>>>>>>> cd74f4a4

  void
  handleDependencyOutputOpts(const DependencyOutputOptions &Opts) override {
    this->Opts = std::make_unique<DependencyOutputOptions>(Opts);
  }

  void handleFileDependency(StringRef File) override {
    Dependencies.push_back(std::string(File));
  }

  void handlePrebuiltModuleDependency(PrebuiltModuleDep PMD) override {
    // Same as `handleModuleDependency`.
  }

  void handleModuleDependency(ModuleDeps MD) override {
    // These are ignored for the make format as it can't support the full
    // set of deps, and handleFileDependency handles enough for implicitly
    // built modules to work.
  }

  void handleContextHash(std::string Hash) override {}

  std::string lookupModuleOutput(const ModuleID &ID,
                                 ModuleOutputKind Kind) override {
    llvm::report_fatal_error("unexpected call to lookupModuleOutput");
  }

  void printDependencies(std::string &S) {
    assert(Opts && "Handled dependency output options.");

    class DependencyPrinter : public DependencyFileGenerator {
    public:
      DependencyPrinter(DependencyOutputOptions &Opts,
                        ArrayRef<std::string> Dependencies)
          : DependencyFileGenerator(Opts) {
        for (const auto &Dep : Dependencies)
          addDependency(Dep);
      }

      void printDependencies(std::string &S) {
        llvm::raw_string_ostream OS(S);
        outputDependencyFile(OS);
      }
    };

    DependencyPrinter Generator(*Opts, Dependencies);
    Generator.printDependencies(S);
  }

protected:
  std::unique_ptr<DependencyOutputOptions> Opts;
  std::vector<std::string> Dependencies;
};
} // anonymous namespace

llvm::Expected<std::string> DependencyScanningTool::getDependencyFile(
    const std::vector<std::string> &CommandLine, StringRef CWD) {
  MakeDependencyPrinterConsumer Consumer;
  auto Result = Worker.computeDependencies(CWD, CommandLine, Consumer);
  if (Result)
    return std::move(Result);
  std::string Output;
  Consumer.printDependencies(Output);
  return Output;
}

llvm::Expected<P1689Rule> DependencyScanningTool::getP1689ModuleDependencyFile(
    const CompileCommand &Command, StringRef CWD, std::string &MakeformatOutput,
    std::string &MakeformatOutputPath) {
  class P1689ModuleDependencyPrinterConsumer
      : public MakeDependencyPrinterConsumer {
  public:
    P1689ModuleDependencyPrinterConsumer(P1689Rule &Rule,
                                         const CompileCommand &Command)
        : Filename(Command.Filename), Rule(Rule) {
      Rule.PrimaryOutput = Command.Output;
    }

    void handleProvidedAndRequiredStdCXXModules(
        std::optional<P1689ModuleInfo> Provided,
        std::vector<P1689ModuleInfo> Requires) override {
      Rule.Provides = Provided;
      if (Rule.Provides)
        Rule.Provides->SourcePath = Filename.str();
      Rule.Requires = Requires;
    }

    StringRef getMakeFormatDependencyOutputPath() {
      if (Opts->OutputFormat != DependencyOutputFormat::Make)
        return {};
      return Opts->OutputFile;
    }

    // The lookupModuleOutput is for clang modules. P1689 format don't need it.
    std::string lookupModuleOutput(const ModuleID &ID,
                                 ModuleOutputKind Kind) override {
      return "";
    }

  private:
    StringRef Filename;
    P1689Rule &Rule;
  };

<<<<<<< HEAD
  MakeDependencyPrinterConsumer Consumer;
  auto Result = Worker.computeDependencies(CWD, CommandLine, Consumer);
=======
  P1689Rule Rule;
  P1689ModuleDependencyPrinterConsumer Consumer(Rule, Command);
  auto Result = Worker.computeDependencies(CWD, Command.CommandLine, Consumer);
>>>>>>> cd74f4a4
  if (Result)
    return std::move(Result);

  MakeformatOutputPath = Consumer.getMakeFormatDependencyOutputPath();
  if (!MakeformatOutputPath.empty())
    Consumer.printDependencies(MakeformatOutput);
  return Rule;
}

llvm::Expected<TranslationUnitDeps>
DependencyScanningTool::getTranslationUnitDependencies(
    const std::vector<std::string> &CommandLine, StringRef CWD,
    const llvm::StringSet<> &AlreadySeen,
    LookupModuleOutputCallback LookupModuleOutput) {
  FullDependencyConsumer Consumer(AlreadySeen, LookupModuleOutput);
  llvm::Error Result = Worker.computeDependencies(CWD, CommandLine, Consumer);
  if (Result)
    return std::move(Result);
  return Consumer.takeTranslationUnitDeps();
}

llvm::Expected<ModuleDepsGraph> DependencyScanningTool::getModuleDependencies(
    StringRef ModuleName, const std::vector<std::string> &CommandLine,
    StringRef CWD, const llvm::StringSet<> &AlreadySeen,
    LookupModuleOutputCallback LookupModuleOutput) {
  FullDependencyConsumer Consumer(AlreadySeen, LookupModuleOutput);
  llvm::Error Result =
      Worker.computeDependencies(CWD, CommandLine, Consumer, ModuleName);
  if (Result)
    return std::move(Result);
  return Consumer.takeModuleGraphDeps();
}

TranslationUnitDeps FullDependencyConsumer::takeTranslationUnitDeps() {
  TranslationUnitDeps TU;

  TU.ID.ContextHash = std::move(ContextHash);
  TU.FileDeps = std::move(Dependencies);
  TU.PrebuiltModuleDeps = std::move(PrebuiltModuleDeps);
  TU.Commands = std::move(Commands);

  for (auto &&M : ClangModuleDeps) {
    auto &MD = M.second;
    if (MD.ImportedByMainFile)
      TU.ClangModuleDeps.push_back(MD.ID);
    // TODO: Avoid handleModuleDependency even being called for modules
    //   we've already seen.
    if (AlreadySeen.count(M.first))
      continue;
    TU.ModuleGraph.push_back(std::move(MD));
  }

  return TU;
}

ModuleDepsGraph FullDependencyConsumer::takeModuleGraphDeps() {
  ModuleDepsGraph ModuleGraph;

  for (auto &&M : ClangModuleDeps) {
    auto &MD = M.second;
    // TODO: Avoid handleModuleDependency even being called for modules
    //   we've already seen.
    if (AlreadySeen.count(M.first))
      continue;
    ModuleGraph.push_back(std::move(MD));
  }

  return ModuleGraph;
}<|MERGE_RESOLUTION|>--- conflicted
+++ resolved
@@ -19,20 +19,11 @@
     llvm::IntrusiveRefCntPtr<llvm::vfs::FileSystem> FS)
     : Worker(Service, std::move(FS)) {}
 
-<<<<<<< HEAD
-llvm::Expected<std::string> DependencyScanningTool::getDependencyFile(
-    const std::vector<std::string> &CommandLine, StringRef CWD) {
-  /// Prints out all of the gathered dependencies into a string.
-  class MakeDependencyPrinterConsumer : public DependencyConsumer {
-  public:
-    void handleBuildCommand(Command) override {}
-=======
 namespace {
 /// Prints out all of the gathered dependencies into a string.
 class MakeDependencyPrinterConsumer : public DependencyConsumer {
 public:
   void handleBuildCommand(Command) override {}
->>>>>>> cd74f4a4
 
   void
   handleDependencyOutputOpts(const DependencyOutputOptions &Opts) override {
@@ -137,14 +128,9 @@
     P1689Rule &Rule;
   };
 
-<<<<<<< HEAD
-  MakeDependencyPrinterConsumer Consumer;
-  auto Result = Worker.computeDependencies(CWD, CommandLine, Consumer);
-=======
   P1689Rule Rule;
   P1689ModuleDependencyPrinterConsumer Consumer(Rule, Command);
   auto Result = Worker.computeDependencies(CWD, Command.CommandLine, Consumer);
->>>>>>> cd74f4a4
   if (Result)
     return std::move(Result);
 
