//===- UnsafeBufferUsage.cpp - Replace pointers with modern C++ -----------===//
//
// Part of the LLVM Project, under the Apache License v2.0 with LLVM Exceptions.
// See https://llvm.org/LICENSE.txt for license information.
// SPDX-License-Identifier: Apache-2.0 WITH LLVM-exception
//
//===----------------------------------------------------------------------===//

#include "clang/Analysis/Analyses/UnsafeBufferUsage.h"
#include "clang/AST/APValue.h"
#include "clang/AST/ASTContext.h"
<<<<<<< HEAD
=======
#include "clang/AST/ASTTypeTraits.h"
>>>>>>> 5eee2751
#include "clang/AST/Attr.h"
#include "clang/AST/Decl.h"
#include "clang/AST/DeclCXX.h"
#include "clang/AST/DynamicRecursiveASTVisitor.h"
#include "clang/AST/Expr.h"
#include "clang/AST/FormatString.h"
#include "clang/AST/ParentMapContext.h"
#include "clang/AST/Stmt.h"
#include "clang/AST/StmtVisitor.h"
#include "clang/AST/Type.h"
#include "clang/Basic/SourceLocation.h"
#include "clang/Lex/Lexer.h"
#include "clang/Lex/Preprocessor.h"
#include "llvm/ADT/APSInt.h"
#include "llvm/ADT/STLFunctionalExtras.h"
#include "llvm/ADT/SmallSet.h"
#include "llvm/ADT/SmallVector.h"
#include "llvm/ADT/StringRef.h"
#include "llvm/Support/Casting.h"
#include <cstddef>
#include <optional>
#include <queue>
#include <set>
#include <sstream>

using namespace llvm;
using namespace clang;

#ifndef NDEBUG
namespace {
class StmtDebugPrinter
    : public ConstStmtVisitor<StmtDebugPrinter, std::string> {
public:
  std::string VisitStmt(const Stmt *S) { return S->getStmtClassName(); }

  std::string VisitBinaryOperator(const BinaryOperator *BO) {
    return "BinaryOperator(" + BO->getOpcodeStr().str() + ")";
  }

  std::string VisitUnaryOperator(const UnaryOperator *UO) {
    return "UnaryOperator(" + UO->getOpcodeStr(UO->getOpcode()).str() + ")";
  }

  std::string VisitImplicitCastExpr(const ImplicitCastExpr *ICE) {
    return "ImplicitCastExpr(" + std::string(ICE->getCastKindName()) + ")";
  }
};

// Returns a string of ancestor `Stmt`s of the given `DRE` in such a form:
// "DRE ==> parent-of-DRE ==> grandparent-of-DRE ==> ...".
static std::string getDREAncestorString(const DeclRefExpr *DRE,
                                        ASTContext &Ctx) {
  std::stringstream SS;
  const Stmt *St = DRE;
  StmtDebugPrinter StmtPriner;

  do {
    SS << StmtPriner.Visit(St);

    DynTypedNodeList StParents = Ctx.getParents(*St);

    if (StParents.size() > 1)
      return "unavailable due to multiple parents";
    if (StParents.empty())
      break;
    St = StParents.begin()->get<Stmt>();
    if (St)
      SS << " ==> ";
  } while (St);
  return SS.str();
}

} // namespace
#endif /* NDEBUG */

namespace {
// Using a custom `FastMatcher` instead of ASTMatchers to achieve better
// performance. FastMatcher uses simple function `matches` to find if a node
// is a match, avoiding the dependency on the ASTMatchers framework which
// provide a nice abstraction, but incur big performance costs.
class FastMatcher {
public:
  virtual bool matches(const DynTypedNode &DynNode, ASTContext &Ctx,
                       const UnsafeBufferUsageHandler &Handler) = 0;
  virtual ~FastMatcher() = default;
};

class MatchResult {

public:
  template <typename T> const T *getNodeAs(StringRef ID) const {
    auto It = Nodes.find(ID);
    if (It == Nodes.end()) {
      return nullptr;
    }
    return It->second.get<T>();
  }

  void addNode(StringRef ID, const DynTypedNode &Node) { Nodes[ID] = Node; }

private:
  llvm::StringMap<DynTypedNode> Nodes;
};
} // namespace

// A `RecursiveASTVisitor` that traverses all descendants of a given node "n"
// except for those belonging to a different callable of "n".
class MatchDescendantVisitor : public DynamicRecursiveASTVisitor {
public:
  // Creates an AST visitor that matches `Matcher` on all
  // descendants of a given node "n" except for the ones
  // belonging to a different callable of "n".
  MatchDescendantVisitor(ASTContext &Context, FastMatcher &Matcher,
                         bool FindAll, bool ignoreUnevaluatedContext,
                         const UnsafeBufferUsageHandler &NewHandler)
      : Matcher(&Matcher), FindAll(FindAll), Matches(false),
        ignoreUnevaluatedContext(ignoreUnevaluatedContext),
        ActiveASTContext(&Context), Handler(&NewHandler) {
    ShouldVisitTemplateInstantiations = true;
    ShouldVisitImplicitCode = false; // TODO: let's ignore implicit code for now
  }

  // Returns true if a match is found in a subtree of `DynNode`, which belongs
  // to the same callable of `DynNode`.
  bool findMatch(const DynTypedNode &DynNode) {
    Matches = false;
    if (const Stmt *StmtNode = DynNode.get<Stmt>()) {
      TraverseStmt(const_cast<Stmt *>(StmtNode));
      return Matches;
    }
    return false;
  }

  // The following are overriding methods from the base visitor class.
  // They are public only to allow CRTP to work. They are *not *part
  // of the public API of this class.

  // For the matchers so far used in safe buffers, we only need to match
  // `Stmt`s.  To override more as needed.

  bool TraverseDecl(Decl *Node) override {
    if (!Node)
      return true;
    if (!match(*Node))
      return false;
    // To skip callables:
    if (isa<FunctionDecl, BlockDecl, ObjCMethodDecl>(Node))
      return true;
    // Traverse descendants
    return DynamicRecursiveASTVisitor::TraverseDecl(Node);
  }

  bool TraverseGenericSelectionExpr(GenericSelectionExpr *Node) override {
    // These are unevaluated, except the result expression.
    if (ignoreUnevaluatedContext)
      return TraverseStmt(Node->getResultExpr());
    return DynamicRecursiveASTVisitor::TraverseGenericSelectionExpr(Node);
  }

  bool
  TraverseUnaryExprOrTypeTraitExpr(UnaryExprOrTypeTraitExpr *Node) override {
    // Unevaluated context.
    if (ignoreUnevaluatedContext)
      return true;
    return DynamicRecursiveASTVisitor::TraverseUnaryExprOrTypeTraitExpr(Node);
  }

  bool TraverseTypeOfExprTypeLoc(TypeOfExprTypeLoc Node) override {
    // Unevaluated context.
    if (ignoreUnevaluatedContext)
      return true;
    return DynamicRecursiveASTVisitor::TraverseTypeOfExprTypeLoc(Node);
  }

  bool TraverseDecltypeTypeLoc(DecltypeTypeLoc Node) override {
    // Unevaluated context.
    if (ignoreUnevaluatedContext)
      return true;
    return DynamicRecursiveASTVisitor::TraverseDecltypeTypeLoc(Node);
  }

  bool TraverseCXXNoexceptExpr(CXXNoexceptExpr *Node) override {
    // Unevaluated context.
    if (ignoreUnevaluatedContext)
      return true;
    return DynamicRecursiveASTVisitor::TraverseCXXNoexceptExpr(Node);
  }

  bool TraverseCXXTypeidExpr(CXXTypeidExpr *Node) override {
    // Unevaluated context.
    if (ignoreUnevaluatedContext)
      return true;
    return DynamicRecursiveASTVisitor::TraverseCXXTypeidExpr(Node);
  }

  bool TraverseCXXDefaultInitExpr(CXXDefaultInitExpr *Node) override {
    if (!TraverseStmt(Node->getExpr()))
      return false;
    return DynamicRecursiveASTVisitor::TraverseCXXDefaultInitExpr(Node);
  }

  bool TraverseStmt(Stmt *Node) override {
    if (!Node)
      return true;
    if (!match(*Node))
      return false;
    return DynamicRecursiveASTVisitor::TraverseStmt(Node);
  }

private:
  // Sets 'Matched' to true if 'Matcher' matches 'Node'
  //
  // Returns 'true' if traversal should continue after this function
  // returns, i.e. if no match is found or 'Bind' is 'BK_All'.
  template <typename T> bool match(const T &Node) {
    if (Matcher->matches(DynTypedNode::create(Node), *ActiveASTContext,
                         *Handler)) {
      Matches = true;
      if (!FindAll)
        return false; // Abort as soon as a match is found.
    }
    return true;
  }

  FastMatcher *const Matcher;
  // When true, finds all matches. When false, finds the first match and stops.
  const bool FindAll;
  bool Matches;
  bool ignoreUnevaluatedContext;
  ASTContext *ActiveASTContext;
  const UnsafeBufferUsageHandler *Handler;
};

// Because we're dealing with raw pointers, let's define what we mean by that.
static bool hasPointerType(const Expr &E) {
  return isa<PointerType>(E.getType().getCanonicalType());
}

static bool hasArrayType(const Expr &E) {
  return isa<ArrayType>(E.getType().getCanonicalType());
}

static void
forEachDescendantEvaluatedStmt(const Stmt *S, ASTContext &Ctx,
                               const UnsafeBufferUsageHandler &Handler,
                               FastMatcher &Matcher) {
  MatchDescendantVisitor Visitor(Ctx, Matcher, /*FindAll=*/true,
                                 /*ignoreUnevaluatedContext=*/true, Handler);
  Visitor.findMatch(DynTypedNode::create(*S));
}

static void forEachDescendantStmt(const Stmt *S, ASTContext &Ctx,
                                  const UnsafeBufferUsageHandler &Handler,
                                  FastMatcher &Matcher) {
  MatchDescendantVisitor Visitor(Ctx, Matcher, /*FindAll=*/true,
                                 /*ignoreUnevaluatedContext=*/false, Handler);
  Visitor.findMatch(DynTypedNode::create(*S));
}

// Matches a `Stmt` node iff the node is in a safe-buffer opt-out region
static bool notInSafeBufferOptOut(const Stmt &Node,
                                  const UnsafeBufferUsageHandler *Handler) {
  return !Handler->isSafeBufferOptOut(Node.getBeginLoc());
}

static bool
ignoreUnsafeBufferInContainer(const Stmt &Node,
                              const UnsafeBufferUsageHandler *Handler) {
  return Handler->ignoreUnsafeBufferInContainer(Node.getBeginLoc());
}

static bool ignoreUnsafeLibcCall(const ASTContext &Ctx, const Stmt &Node,
                                 const UnsafeBufferUsageHandler *Handler) {
  if (Ctx.getLangOpts().CPlusPlus)
    return Handler->ignoreUnsafeBufferInLibcCall(Node.getBeginLoc());
  return true; /* Only warn about libc calls for C++ */
}

// Finds any expression 'e' such that `OnResult`
// matches 'e' and 'e' is in an Unspecified Lvalue Context.
static void findStmtsInUnspecifiedLvalueContext(
    const Stmt *S, const llvm::function_ref<void(const Expr *)> OnResult) {
  if (const auto *CE = dyn_cast<ImplicitCastExpr>(S);
      CE && CE->getCastKind() == CastKind::CK_LValueToRValue)
    OnResult(CE->getSubExpr());
  if (const auto *BO = dyn_cast<BinaryOperator>(S);
      BO && BO->getOpcode() == BO_Assign)
    OnResult(BO->getLHS());
}

/// Note: Copied and modified from ASTMatchers.
/// Matches all arguments and their respective types for a \c CallExpr.
/// It is very similar to \c forEachArgumentWithParam but
/// it works on calls through function pointers as well.
///
/// The difference is, that function pointers do not provide access to a
/// \c ParmVarDecl, but only the \c QualType for each argument.
///
/// Given
/// \code
///   void f(int i);
///   int y;
///   f(y);
///   void (*f_ptr)(int) = f;
///   f_ptr(y);
/// \endcode
/// callExpr(
///   forEachArgumentWithParamType(
///     declRefExpr(to(varDecl(hasName("y")))),
///     qualType(isInteger()).bind("type)
/// ))
///   matches f(y) and f_ptr(y)
/// with declRefExpr(...)
///   matching int y
/// and qualType(...)
///   matching int
static void forEachArgumentWithParamType(
    const CallExpr &Node,
    const llvm::function_ref<void(QualType /*Param*/, const Expr * /*Arg*/)>
        OnParamAndArg) {
  // The first argument of an overloaded member operator is the implicit object
  // argument of the method which should not be matched against a parameter, so
  // we skip over it here.
  unsigned ArgIndex = 0;
  if (const auto *CE = dyn_cast<CXXOperatorCallExpr>(&Node)) {
    const auto *MD = dyn_cast_or_null<CXXMethodDecl>(CE->getDirectCallee());
    if (MD && !MD->isExplicitObjectMemberFunction()) {
      // This is an overloaded operator call.
      // We need to skip the first argument, which is the implicit object
      // argument of the method which should not be matched against a
      // parameter.
      ++ArgIndex;
    }
  }

  const FunctionProtoType *FProto = nullptr;

  if (const auto *Call = dyn_cast<CallExpr>(&Node)) {
    if (const auto *Value =
            dyn_cast_or_null<ValueDecl>(Call->getCalleeDecl())) {
      QualType QT = Value->getType().getCanonicalType();

      // This does not necessarily lead to a `FunctionProtoType`,
      // e.g. K&R functions do not have a function prototype.
      if (QT->isFunctionPointerType())
        FProto = QT->getPointeeType()->getAs<FunctionProtoType>();

      if (QT->isMemberFunctionPointerType()) {
        const auto *MP = QT->getAs<MemberPointerType>();
        assert(MP && "Must be member-pointer if its a memberfunctionpointer");
        FProto = MP->getPointeeType()->getAs<FunctionProtoType>();
        assert(FProto &&
               "The call must have happened through a member function "
               "pointer");
      }
    }
  }

  unsigned ParamIndex = 0;
  unsigned NumArgs = Node.getNumArgs();
  if (FProto && FProto->isVariadic())
    NumArgs = std::min(NumArgs, FProto->getNumParams());

  const auto GetParamType =
      [&FProto, &Node](unsigned int ParamIndex) -> std::optional<QualType> {
    if (FProto && FProto->getNumParams() > ParamIndex) {
      return FProto->getParamType(ParamIndex);
    }
    const auto *FD = Node.getDirectCallee();
    if (FD && FD->getNumParams() > ParamIndex) {
      return FD->getParamDecl(ParamIndex)->getType();
    }
    return std::nullopt;
  };

  for (; ArgIndex < NumArgs; ++ArgIndex, ++ParamIndex) {
    auto ParamType = GetParamType(ParamIndex);
    if (ParamType)
      OnParamAndArg(*ParamType, Node.getArg(ArgIndex)->IgnoreParenCasts());
  }
}

// Finds any expression `e` such that `InnerMatcher` matches `e` and
// `e` is in an Unspecified Pointer Context (UPC).
static void findStmtsInUnspecifiedPointerContext(
    const Stmt *S, llvm::function_ref<void(const Stmt *)> InnerMatcher) {
  // A UPC can be
  // 1. an argument of a function call (except the callee has [[unsafe_...]]
  //    attribute), or
  // 2. the operand of a pointer-to-(integer or bool) cast operation; or
  // 3. the operand of a comparator operation; or
  // 4. the operand of a pointer subtraction operation
  //    (i.e., computing the distance between two pointers); or ...

  if (auto *CE = dyn_cast<CallExpr>(S)) {
    if (const auto *FnDecl = CE->getDirectCallee();
        FnDecl && FnDecl->hasAttr<UnsafeBufferUsageAttr>())
      return;
    forEachArgumentWithParamType(
        *CE, [&InnerMatcher](QualType Type, const Expr *Arg) {
          if (Type->isAnyPointerType())
            InnerMatcher(Arg);
        });
  }

  if (auto *CE = dyn_cast<CastExpr>(S)) {
    if (CE->getCastKind() != CastKind::CK_PointerToIntegral &&
        CE->getCastKind() != CastKind::CK_PointerToBoolean)
      return;
    if (!hasPointerType(*CE->getSubExpr()))
      return;
    InnerMatcher(CE->getSubExpr());
  }

  // Pointer comparison operator.
  if (const auto *BO = dyn_cast<BinaryOperator>(S);
      BO && (BO->getOpcode() == BO_EQ || BO->getOpcode() == BO_NE ||
             BO->getOpcode() == BO_LT || BO->getOpcode() == BO_LE ||
             BO->getOpcode() == BO_GT || BO->getOpcode() == BO_GE)) {
    auto *LHS = BO->getLHS();
    if (hasPointerType(*LHS))
      InnerMatcher(LHS);

    auto *RHS = BO->getRHS();
    if (hasPointerType(*RHS))
      InnerMatcher(RHS);
  }

  // Pointer subtractions.
  if (const auto *BO = dyn_cast<BinaryOperator>(S);
      BO && BO->getOpcode() == BO_Sub && hasPointerType(*BO->getLHS()) &&
      hasPointerType(*BO->getRHS())) {
    // Note that here we need both LHS and RHS to be
    // pointer. Then the inner matcher can match any of
    // them:
    InnerMatcher(BO->getLHS());
    InnerMatcher(BO->getRHS());
  }
  // FIXME: any more cases? (UPC excludes the RHS of an assignment.  For now
  // we don't have to check that.)
}

// Finds statements in unspecified untyped context i.e. any expression 'e' such
// that `InnerMatcher` matches 'e' and 'e' is in an unspecified untyped context
// (i.e the expression 'e' isn't evaluated to an RValue). For example, consider
// the following code:
//    int *p = new int[4];
//    int *q = new int[4];
//    if ((p = q)) {}
//    p = q;
// The expression `p = q` in the conditional of the `if` statement
// `if ((p = q))` is evaluated as an RValue, whereas the expression `p = q;`
// in the assignment statement is in an untyped context.
static void findStmtsInUnspecifiedUntypedContext(
    const Stmt *S, llvm::function_ref<void(const Stmt *)> InnerMatcher) {
  // An unspecified context can be
  // 1. A compound statement,
  // 2. The body of an if statement
  // 3. Body of a loop
  if (auto *CS = dyn_cast<CompoundStmt>(S)) {
    for (auto *Child : CS->body())
      InnerMatcher(Child);
  }
  if (auto *IfS = dyn_cast<IfStmt>(S)) {
    if (IfS->getThen())
      InnerMatcher(IfS->getThen());
    if (IfS->getElse())
      InnerMatcher(IfS->getElse());
  }
  // FIXME: Handle loop bodies.
}

// Returns true iff integer E1 is equivalent to integer E2.
//
// For now we only support such expressions:
//    expr := DRE | const-value | expr BO expr
//    BO   := '*' | '+'
//
// FIXME: We can reuse the expression comparator of the interop analysis after
// it has been upstreamed.
static bool areEqualIntegers(const Expr *E1, const Expr *E2, ASTContext &Ctx);
static bool areEqualIntegralBinaryOperators(const BinaryOperator *E1,
                                            const Expr *E2_LHS,
                                            BinaryOperatorKind BOP,
                                            const Expr *E2_RHS,
                                            ASTContext &Ctx) {
  if (E1->getOpcode() == BOP) {
    switch (BOP) {
      // Commutative operators:
    case BO_Mul:
    case BO_Add:
      return (areEqualIntegers(E1->getLHS(), E2_LHS, Ctx) &&
              areEqualIntegers(E1->getRHS(), E2_RHS, Ctx)) ||
             (areEqualIntegers(E1->getLHS(), E2_RHS, Ctx) &&
              areEqualIntegers(E1->getRHS(), E2_LHS, Ctx));
    default:
      return false;
    }
  }
  return false;
}

static bool areEqualIntegers(const Expr *E1, const Expr *E2, ASTContext &Ctx) {
  E1 = E1->IgnoreParenImpCasts();
  E2 = E2->IgnoreParenImpCasts();
  if (!E1->getType()->isIntegerType() || E1->getType() != E2->getType())
    return false;

  Expr::EvalResult ER1, ER2;

  // If both are constants:
  if (E1->EvaluateAsInt(ER1, Ctx) && E2->EvaluateAsInt(ER2, Ctx))
    return ER1.Val.getInt() == ER2.Val.getInt();

  // Otherwise, they should have identical stmt kind:
  if (E1->getStmtClass() != E2->getStmtClass())
    return false;
  switch (E1->getStmtClass()) {
  case Stmt::DeclRefExprClass:
    return cast<DeclRefExpr>(E1)->getDecl() == cast<DeclRefExpr>(E2)->getDecl();
  case Stmt::BinaryOperatorClass: {
    auto BO2 = cast<BinaryOperator>(E2);
    return areEqualIntegralBinaryOperators(cast<BinaryOperator>(E1),
                                           BO2->getLHS(), BO2->getOpcode(),
                                           BO2->getRHS(), Ctx);
  }
  default:
    return false;
  }
}

// Returns true iff integer E1 is equivalent to integer E2.
//
// For now we only support such expressions:
//    expr := DRE | const-value | expr BO expr
//    BO   := '*' | '+'
//
// FIXME: We can reuse the expression comparator of the interop analysis after
// it has been upstreamed.
static bool areEqualIntegers(const Expr *E1, const Expr *E2, ASTContext &Ctx);
static bool areEqualIntegralBinaryOperators(const BinaryOperator *E1,
                                            const Expr *E2_LHS,
                                            BinaryOperatorKind BOP,
                                            const Expr *E2_RHS,
                                            ASTContext &Ctx) {
  if (E1->getOpcode() == BOP) {
    switch (BOP) {
      // Commutative operators:
    case BO_Mul:
    case BO_Add:
      return (areEqualIntegers(E1->getLHS(), E2_LHS, Ctx) &&
              areEqualIntegers(E1->getRHS(), E2_RHS, Ctx)) ||
             (areEqualIntegers(E1->getLHS(), E2_RHS, Ctx) &&
              areEqualIntegers(E1->getRHS(), E2_LHS, Ctx));
    default:
      return false;
    }
  }
  return false;
}

static bool areEqualIntegers(const Expr *E1, const Expr *E2, ASTContext &Ctx) {
  E1 = E1->IgnoreParenImpCasts();
  E2 = E2->IgnoreParenImpCasts();
  if (!E1->getType()->isIntegerType() || E1->getType() != E2->getType())
    return false;

  Expr::EvalResult ER1, ER2;

  // If both are constants:
  if (E1->EvaluateAsInt(ER1, Ctx) &&
      E2->EvaluateAsInt(ER2, Ctx))
    return ER1.Val.getInt() == ER2.Val.getInt();

  // Otherwise, they should have identical stmt kind:
  if (E1->getStmtClass() != E2->getStmtClass())
    return false;
  switch (E1->getStmtClass()) {
  case Stmt::DeclRefExprClass:
    return cast<DeclRefExpr>(E1)->getDecl() == cast<DeclRefExpr>(E2)->getDecl();
  case Stmt::BinaryOperatorClass: {
    auto BO2 = cast<BinaryOperator>(E2);
    return areEqualIntegralBinaryOperators(cast<BinaryOperator>(E1),
                                           BO2->getLHS(), BO2->getOpcode(),
                                           BO2->getRHS(), Ctx);
  }
  default:
    return false;
  }
}

// Given a two-param std::span construct call, matches iff the call has the
// following forms:
//   1. `std::span<T>{new T[n], n}`, where `n` is a literal or a DRE
//   2. `std::span<T>{new T, 1}`
//   3. `std::span<T>{&var, 1}` or `std::span<T>{std::addressof(...), 1}`
//   4. `std::span<T>{a, n}`, where `a` is of an array-of-T with constant size
//   `n`
//   5. `std::span<T>{any, 0}`
//   6. `std::span<T>{ (char *)f(args), args[N] * arg*[M]}`, where
//       `f` is a function with attribute `alloc_size(N, M)`;
//       `args` represents the list of arguments;
//       `N, M` are parameter indexes to the allocating element number and size.
//        Sometimes, there is only one parameter index representing the total
//        size.
<<<<<<< HEAD
AST_MATCHER(CXXConstructExpr, isSafeSpanTwoParamConstruct) {
=======
static bool isSafeSpanTwoParamConstruct(const CXXConstructExpr &Node,
                                        ASTContext &Ctx) {
>>>>>>> 5eee2751
  assert(Node.getNumArgs() == 2 &&
         "expecting a two-parameter std::span constructor");
  const Expr *Arg0 = Node.getArg(0)->IgnoreParenImpCasts();
  const Expr *Arg1 = Node.getArg(1)->IgnoreParenImpCasts();
<<<<<<< HEAD
  ASTContext &Ctx = Finder->getASTContext();

=======
>>>>>>> 5eee2751
  auto HaveEqualConstantValues = [&Ctx](const Expr *E0, const Expr *E1) {
    if (auto E0CV = E0->getIntegerConstantExpr(Ctx))
      if (auto E1CV = E1->getIntegerConstantExpr(Ctx)) {
        return APSInt::compareValues(*E0CV, *E1CV) == 0;
      }
    return false;
  };
  auto AreSameDRE = [](const Expr *E0, const Expr *E1) {
    if (auto *DRE0 = dyn_cast<DeclRefExpr>(E0))
      if (auto *DRE1 = dyn_cast<DeclRefExpr>(E1)) {
        return DRE0->getDecl() == DRE1->getDecl();
      }
    return false;
  };
  std::optional<APSInt> Arg1CV = Arg1->getIntegerConstantExpr(Ctx);

  if (Arg1CV && Arg1CV->isZero())
    // Check form 5:
    return true;

  // Check forms 1-3:
  switch (Arg0->getStmtClass()) {
  case Stmt::CXXNewExprClass:
    if (auto Size = cast<CXXNewExpr>(Arg0)->getArraySize()) {
      // Check form 1:
      return AreSameDRE((*Size)->IgnoreImplicit(), Arg1) ||
             HaveEqualConstantValues(*Size, Arg1);
    }
    // TODO: what's placeholder type? avoid it for now.
    if (!cast<CXXNewExpr>(Arg0)->hasPlaceholderType()) {
      // Check form 2:
      return Arg1CV && Arg1CV->isOne();
    }
    break;
  case Stmt::UnaryOperatorClass:
    if (cast<UnaryOperator>(Arg0)->getOpcode() ==
        UnaryOperator::Opcode::UO_AddrOf)
      // Check form 3:
      return Arg1CV && Arg1CV->isOne();
    break;
  case Stmt::CallExprClass:
    // Check form 3:
    if (const auto *CE = dyn_cast<CallExpr>(Arg0)) {
      const auto FnDecl = CE->getDirectCallee();
      if (FnDecl && FnDecl->getNameAsString() == "addressof" &&
          FnDecl->isInStdNamespace()) {
        return Arg1CV && Arg1CV->isOne();
      }
    }
    break;
  default:
    break;
  }

  QualType Arg0Ty = Arg0->IgnoreImplicit()->getType();

  if (auto *ConstArrTy = Ctx.getAsConstantArrayType(Arg0Ty)) {
    const APSInt ConstArrSize = APSInt(ConstArrTy->getSize());

    // Check form 4:
    return Arg1CV && APSInt::compareValues(ConstArrSize, *Arg1CV) == 0;
  }
  // Check form 6:
  if (auto CCast = dyn_cast<CStyleCastExpr>(Arg0)) {
    if (!CCast->getType()->isPointerType())
      return false;

    QualType PteTy = CCast->getType()->getPointeeType();

    if (!(PteTy->isConstantSizeType() && Ctx.getTypeSizeInChars(PteTy).isOne()))
      return false;

    if (const auto *Call = dyn_cast<CallExpr>(CCast->getSubExpr())) {
      if (const FunctionDecl *FD = Call->getDirectCallee())
        if (auto *AllocAttr = FD->getAttr<AllocSizeAttr>()) {
          const Expr *EleSizeExpr =
              Call->getArg(AllocAttr->getElemSizeParam().getASTIndex());
          // NumElemIdx is invalid if AllocSizeAttr has 1 argument:
          ParamIdx NumElemIdx = AllocAttr->getNumElemsParam();

          if (!NumElemIdx.isValid())
            return areEqualIntegers(Arg1, EleSizeExpr, Ctx);

          const Expr *NumElesExpr = Call->getArg(NumElemIdx.getASTIndex());

          if (auto BO = dyn_cast<BinaryOperator>(Arg1))
            return areEqualIntegralBinaryOperators(BO, NumElesExpr, BO_Mul,
                                                   EleSizeExpr, Ctx);
        }
    }
  }
  return false;
}

static bool isSafeArraySubscript(const ArraySubscriptExpr &Node,
                                 const ASTContext &Ctx) {
  // FIXME: Proper solution:
  //  - refactor Sema::CheckArrayAccess
  //    - split safe/OOB/unknown decision logic from diagnostics emitting code
  //    -  e. g. "Try harder to find a NamedDecl to point at in the note."
  //    already duplicated
  //  - call both from Sema and from here

  uint64_t limit;
  if (const auto *CATy =
          dyn_cast<ConstantArrayType>(Node.getBase()
                                          ->IgnoreParenImpCasts()
                                          ->getType()
                                          ->getUnqualifiedDesugaredType())) {
    limit = CATy->getLimitedSize();
  } else if (const auto *SLiteral = dyn_cast<clang::StringLiteral>(
                 Node.getBase()->IgnoreParenImpCasts())) {
    limit = SLiteral->getLength() + 1;
  } else {
    return false;
  }

  Expr::EvalResult EVResult;
  const Expr *IndexExpr = Node.getIdx();
  if (!IndexExpr->isValueDependent() &&
      IndexExpr->EvaluateAsInt(EVResult, Ctx)) {
    llvm::APSInt ArrIdx = EVResult.Val.getInt();
    // FIXME: ArrIdx.isNegative() we could immediately emit an error as that's a
    // bug
    if (ArrIdx.isNonNegative() && ArrIdx.getLimitedValue() < limit)
      return true;
  } else if (const auto *BE = dyn_cast<BinaryOperator>(IndexExpr)) {
    // For an integer expression `e` and an integer constant `n`, `e & n` and
    // `n & e` are bounded by `n`:
    if (BE->getOpcode() != BO_And)
      return false;

    const Expr *LHS = BE->getLHS();
    const Expr *RHS = BE->getRHS();

    if ((!LHS->isValueDependent() &&
<<<<<<< HEAD
         LHS->EvaluateAsInt(EVResult,
                            Finder->getASTContext())) || // case: `n & e`
        (!RHS->isValueDependent() &&
         RHS->EvaluateAsInt(EVResult, Finder->getASTContext()))) { // `e & n`
=======
         LHS->EvaluateAsInt(EVResult, Ctx)) || // case: `n & e`
        (!RHS->isValueDependent() &&
         RHS->EvaluateAsInt(EVResult, Ctx))) { // `e & n`
>>>>>>> 5eee2751
      llvm::APSInt result = EVResult.Val.getInt();
      if (result.isNonNegative() && result.getLimitedValue() < limit)
        return true;
    }
    return false;
  }
  return false;
}

namespace libc_func_matchers {
// Under `libc_func_matchers`, define a set of matchers that match unsafe
// functions in libc and unsafe calls to them.

//  A tiny parser to strip off common prefix and suffix of libc function names
//  in real code.
//
//  Given a function name, `matchName` returns `CoreName` according to the
//  following grammar:
//
//  LibcName     := CoreName | CoreName + "_s"
//  MatchingName := "__builtin_" + LibcName              |
//                  "__builtin___" + LibcName + "_chk"   |
//                  "__asan_" + LibcName
//
struct LibcFunNamePrefixSuffixParser {
  StringRef matchName(StringRef FunName, bool isBuiltin) {
    // Try to match __builtin_:
    if (isBuiltin && FunName.starts_with("__builtin_"))
      // Then either it is __builtin_LibcName or __builtin___LibcName_chk or
      // no match:
      return matchLibcNameOrBuiltinChk(
          FunName.drop_front(10 /* truncate "__builtin_" */));
    // Try to match __asan_:
    if (FunName.starts_with("__asan_"))
      return matchLibcName(FunName.drop_front(7 /* truncate of "__asan_" */));
    return matchLibcName(FunName);
  }

  // Parameter `Name` is the substring after stripping off the prefix
  // "__builtin_".
  StringRef matchLibcNameOrBuiltinChk(StringRef Name) {
    if (Name.starts_with("__") && Name.ends_with("_chk"))
      return matchLibcName(
          Name.drop_front(2).drop_back(4) /* truncate "__" and "_chk" */);
    return matchLibcName(Name);
  }

  StringRef matchLibcName(StringRef Name) {
    if (Name.ends_with("_s"))
      return Name.drop_back(2 /* truncate "_s" */);
    return Name;
  }
};

// A pointer type expression is known to be null-terminated, if it has the
// form: E.c_str(), for any expression E of `std::string` type.
static bool isNullTermPointer(const Expr *Ptr) {
  if (isa<clang::StringLiteral>(Ptr->IgnoreParenImpCasts()))
    return true;
  if (isa<PredefinedExpr>(Ptr->IgnoreParenImpCasts()))
    return true;
  if (auto *MCE = dyn_cast<CXXMemberCallExpr>(Ptr->IgnoreParenImpCasts())) {
    const CXXMethodDecl *MD = MCE->getMethodDecl();
    const CXXRecordDecl *RD = MCE->getRecordDecl()->getCanonicalDecl();

    if (MD && RD && RD->isInStdNamespace())
      if (MD->getName() == "c_str" && RD->getName() == "basic_string")
        return true;
  }
  return false;
}

// Return true iff at least one of following cases holds:
//  1. Format string is a literal and there is an unsafe pointer argument
//     corresponding to an `s` specifier;
//  2. Format string is not a literal and there is least an unsafe pointer
//     argument (including the formatter argument).
//
// `UnsafeArg` is the output argument that will be set only if this function
// returns true.
static bool hasUnsafeFormatOrSArg(const CallExpr *Call, const Expr *&UnsafeArg,
                                  const unsigned FmtArgIdx, ASTContext &Ctx,
                                  bool isKprintf = false) {
  class StringFormatStringHandler
      : public analyze_format_string::FormatStringHandler {
    const CallExpr *Call;
    unsigned FmtArgIdx;
    const Expr *&UnsafeArg;

  public:
    StringFormatStringHandler(const CallExpr *Call, unsigned FmtArgIdx,
                              const Expr *&UnsafeArg)
        : Call(Call), FmtArgIdx(FmtArgIdx), UnsafeArg(UnsafeArg) {}

    bool HandlePrintfSpecifier(const analyze_printf::PrintfSpecifier &FS,
                               const char *startSpecifier,
                               unsigned specifierLen,
                               const TargetInfo &Target) override {
      if (FS.getConversionSpecifier().getKind() ==
          analyze_printf::PrintfConversionSpecifier::sArg) {
        unsigned ArgIdx = FS.getPositionalArgIndex() + FmtArgIdx;

        if (0 < ArgIdx && ArgIdx < Call->getNumArgs())
          if (!isNullTermPointer(Call->getArg(ArgIdx))) {
            UnsafeArg = Call->getArg(ArgIdx); // output
            // returning false stops parsing immediately
            return false;
          }
      }
      return true; // continue parsing
    }
  };

  const Expr *Fmt = Call->getArg(FmtArgIdx);

  if (auto *SL = dyn_cast<clang::StringLiteral>(Fmt->IgnoreParenImpCasts())) {
    StringRef FmtStr;

    if (SL->getCharByteWidth() == 1)
      FmtStr = SL->getString();
    else if (auto EvaledFmtStr = SL->tryEvaluateString(Ctx))
      FmtStr = *EvaledFmtStr;
    else
      goto CHECK_UNSAFE_PTR;

    StringFormatStringHandler Handler(Call, FmtArgIdx, UnsafeArg);

    return analyze_format_string::ParsePrintfString(
        Handler, FmtStr.begin(), FmtStr.end(), Ctx.getLangOpts(),
        Ctx.getTargetInfo(), isKprintf);
  }
CHECK_UNSAFE_PTR:
  // If format is not a string literal, we cannot analyze the format string.
  // In this case, this call is considered unsafe if at least one argument
  // (including the format argument) is unsafe pointer.
  return llvm::any_of(
      llvm::make_range(Call->arg_begin() + FmtArgIdx, Call->arg_end()),
      [&UnsafeArg](const Expr *Arg) -> bool {
        if (Arg->getType()->isPointerType() && !isNullTermPointer(Arg)) {
          UnsafeArg = Arg;
          return true;
        }
        return false;
      });
}

// Matches a FunctionDecl node such that
//  1. It's name, after stripping off predefined prefix and suffix, is
//     `CoreName`; and
//  2. `CoreName` or `CoreName[str/wcs]` is one of the `PredefinedNames`, which
//     is a set of libc function names.
//
//  Note: For predefined prefix and suffix, see `LibcFunNamePrefixSuffixParser`.
//  The notation `CoreName[str/wcs]` means a new name obtained from replace
//  string "wcs" with "str" in `CoreName`.
static bool isPredefinedUnsafeLibcFunc(const FunctionDecl &Node) {
  static std::unique_ptr<std::set<StringRef>> PredefinedNames = nullptr;
  if (!PredefinedNames)
    PredefinedNames =
        std::make_unique<std::set<StringRef>, std::set<StringRef>>({
            // numeric conversion:
            "atof",
            "atoi",
            "atol",
            "atoll",
            "strtol",
            "strtoll",
            "strtoul",
            "strtoull",
            "strtof",
            "strtod",
            "strtold",
            "strtoimax",
            "strtoumax",
            // "strfromf",  "strfromd", "strfroml", // C23?
            // string manipulation:
            "strcpy",
            "strncpy",
            "strlcpy",
            "strcat",
            "strncat",
            "strlcat",
            "strxfrm",
            "strdup",
            "strndup",
            // string examination:
            "strlen",
            "strnlen",
            "strcmp",
            "strncmp",
            "stricmp",
            "strcasecmp",
            "strcoll",
            "strchr",
            "strrchr",
            "strspn",
            "strcspn",
            "strpbrk",
            "strstr",
            "strtok",
            // "mem-" functions
            "memchr",
            "wmemchr",
            "memcmp",
            "wmemcmp",
            "memcpy",
            "memccpy",
            "mempcpy",
            "wmemcpy",
            "memmove",
            "wmemmove",
            "memset",
            "wmemset",
            // IO:
            "fread",
            "fwrite",
            "fgets",
            "fgetws",
            "gets",
            "fputs",
            "fputws",
            "puts",
            // others
            "strerror_s",
            "strerror_r",
            "bcopy",
            "bzero",
            "bsearch",
            "qsort",
        });

  auto *II = Node.getIdentifier();

  if (!II)
    return false;

  StringRef Name = LibcFunNamePrefixSuffixParser().matchName(
      II->getName(), Node.getBuiltinID());

  // Match predefined names:
  if (PredefinedNames->find(Name) != PredefinedNames->end())
    return true;

  std::string NameWCS = Name.str();
  size_t WcsPos = NameWCS.find("wcs");

  while (WcsPos != std::string::npos) {
    NameWCS[WcsPos++] = 's';
    NameWCS[WcsPos++] = 't';
    NameWCS[WcsPos++] = 'r';
    WcsPos = NameWCS.find("wcs", WcsPos);
  }
  if (PredefinedNames->find(NameWCS) != PredefinedNames->end())
    return true;
  // All `scanf` functions are unsafe (including `sscanf`, `vsscanf`, etc.. They
  // all should end with "scanf"):
  return Name.ends_with("scanf");
}

// Match a call to one of the `v*printf` functions taking `va_list`.  We cannot
// check safety for these functions so they should be changed to their
// non-va_list versions.
static bool isUnsafeVaListPrintfFunc(const FunctionDecl &Node) {
  auto *II = Node.getIdentifier();

  if (!II)
    return false;

  StringRef Name = LibcFunNamePrefixSuffixParser().matchName(
      II->getName(), Node.getBuiltinID());

  if (!Name.ends_with("printf"))
    return false; // neither printf nor scanf
  return Name.starts_with("v");
}

// Matches a call to one of the `sprintf` functions as they are always unsafe
// and should be changed to `snprintf`.
static bool isUnsafeSprintfFunc(const FunctionDecl &Node) {
  auto *II = Node.getIdentifier();

  if (!II)
    return false;

  StringRef Name = LibcFunNamePrefixSuffixParser().matchName(
      II->getName(), Node.getBuiltinID());

  if (!Name.ends_with("printf") ||
      // Let `isUnsafeVaListPrintfFunc` check for cases with va-list:
      Name.starts_with("v"))
    return false;

  StringRef Prefix = Name.drop_back(6);

  if (Prefix.ends_with("w"))
    Prefix = Prefix.drop_back(1);
  return Prefix == "s";
}

// Match function declarations of `printf`, `fprintf`, `snprintf` and their wide
// character versions.  Calls to these functions can be safe if their arguments
// are carefully made safe.
static bool isNormalPrintfFunc(const FunctionDecl &Node) {
  auto *II = Node.getIdentifier();

  if (!II)
    return false;

  StringRef Name = LibcFunNamePrefixSuffixParser().matchName(
      II->getName(), Node.getBuiltinID());

  if (!Name.ends_with("printf") || Name.starts_with("v"))
    return false;

  StringRef Prefix = Name.drop_back(6);

  if (Prefix.ends_with("w"))
    Prefix = Prefix.drop_back(1);

  return Prefix.empty() || Prefix == "k" || Prefix == "f" || Prefix == "sn";
}

// This matcher requires that it is known that the callee `isNormalPrintf`.
// Then if the format string is a string literal, this matcher matches when at
// least one string argument is unsafe. If the format is not a string literal,
// this matcher matches when at least one pointer type argument is unsafe.
static bool hasUnsafePrintfStringArg(const CallExpr &Node, ASTContext &Ctx,
                                     MatchResult &Result, llvm::StringRef Tag) {
  // Determine what printf it is by examining formal parameters:
  const FunctionDecl *FD = Node.getDirectCallee();

  assert(FD && "It should have been checked that FD is non-null.");

  unsigned NumParms = FD->getNumParams();

  if (NumParms < 1)
    return false; // possibly some user-defined printf function

  QualType FirstParmTy = FD->getParamDecl(0)->getType();

  if (!FirstParmTy->isPointerType())
    return false; // possibly some user-defined printf function

  QualType FirstPteTy = FirstParmTy->castAs<PointerType>()->getPointeeType();

  if (!Ctx.getFILEType()
           .isNull() && //`FILE *` must be in the context if it is fprintf
      FirstPteTy.getCanonicalType() == Ctx.getFILEType().getCanonicalType()) {
    // It is a fprintf:
    const Expr *UnsafeArg;

    if (hasUnsafeFormatOrSArg(&Node, UnsafeArg, 1, Ctx, false)) {
      Result.addNode(Tag, DynTypedNode::create(*UnsafeArg));
      return true;
    }
    return false;
  }

  if (FirstPteTy.isConstQualified()) {
    // If the first parameter is a `const char *`, it is a printf/kprintf:
    bool isKprintf = false;
    const Expr *UnsafeArg;

    if (auto *II = FD->getIdentifier())
      isKprintf = II->getName() == "kprintf";
    if (hasUnsafeFormatOrSArg(&Node, UnsafeArg, 0, Ctx, isKprintf)) {
      Result.addNode(Tag, DynTypedNode::create(*UnsafeArg));
      return true;
    }
    return false;
  }

  if (NumParms > 2) {
    QualType SecondParmTy = FD->getParamDecl(1)->getType();

    if (!FirstPteTy.isConstQualified() && SecondParmTy->isIntegerType()) {
      // If the first parameter type is non-const qualified `char *` and the
      // second is an integer, it is a snprintf:
      const Expr *UnsafeArg;

      if (hasUnsafeFormatOrSArg(&Node, UnsafeArg, 2, Ctx, false)) {
        Result.addNode(Tag, DynTypedNode::create(*UnsafeArg));
        return true;
      }
      return false;
    }
  }
  // We don't really recognize this "normal" printf, the only thing we
  // can do is to require all pointers to be null-terminated:
  for (const auto *Arg : Node.arguments())
    if (Arg->getType()->isPointerType() && !isNullTermPointer(Arg)) {
      Result.addNode(Tag, DynTypedNode::create(*Arg));
      return true;
    }
  return false;
}

// This matcher requires that it is known that the callee `isNormalPrintf`.
// Then it matches if the first two arguments of the call is a pointer and an
// integer and they are not in a safe pattern.
//
// For the first two arguments: `ptr` and `size`, they are safe if in the
// following patterns:
//
// Pattern 1:
//    ptr := DRE.data();
//    size:= DRE.size()/DRE.size_bytes()
// And DRE is a hardened container or view.
//
// Pattern 2:
//    ptr := Constant-Array-DRE;
//    size:= any expression that has compile-time constant value equivalent to
//           sizeof (Constant-Array-DRE)
static bool hasUnsafeSnprintfBuffer(const CallExpr &Node,
                                    const ASTContext &Ctx) {
  const FunctionDecl *FD = Node.getDirectCallee();

  assert(FD && "It should have been checked that FD is non-null.");

  if (FD->getNumParams() < 3)
    return false; // Not an snprint

  QualType FirstParmTy = FD->getParamDecl(0)->getType();

  if (!FirstParmTy->isPointerType())
    return false; // Not an snprint

  QualType FirstPteTy = FirstParmTy->castAs<PointerType>()->getPointeeType();
  const Expr *Buf = Node.getArg(0), *Size = Node.getArg(1);

  if (FirstPteTy.isConstQualified() || !Buf->getType()->isPointerType() ||
      !Size->getType()->isIntegerType())
    return false; // not an snprintf call

  // Pattern 1:
  static StringRef SizedObjs[] = {"span", "array", "vector",
                                  "basic_string_view", "basic_string"};
  Buf = Buf->IgnoreParenImpCasts();
  Size = Size->IgnoreParenImpCasts();
  if (auto *MCEPtr = dyn_cast<CXXMemberCallExpr>(Buf))
    if (auto *MCESize = dyn_cast<CXXMemberCallExpr>(Size)) {
      auto *DREOfPtr = dyn_cast<DeclRefExpr>(
          MCEPtr->getImplicitObjectArgument()->IgnoreParenImpCasts());
      auto *DREOfSize = dyn_cast<DeclRefExpr>(
          MCESize->getImplicitObjectArgument()->IgnoreParenImpCasts());

      if (!DREOfPtr || !DREOfSize)
        return true; // not in safe pattern
      if (DREOfPtr->getDecl() != DREOfSize->getDecl())
        return true; // not in safe pattern
      if (MCEPtr->getMethodDecl()->getName() != "data")
        return true; // not in safe pattern

      if (MCESize->getMethodDecl()->getName() == "size_bytes" ||
          // Note here the pointer must be a pointer-to-char type unless there
          // is explicit casting.  If there is explicit casting, this branch
          // is unreachable. Thus, at this branch "size" and "size_bytes" are
          // equivalent as the pointer is a char pointer:
          MCESize->getMethodDecl()->getName() == "size")
        for (StringRef SizedObj : SizedObjs)
          if (MCEPtr->getRecordDecl()->isInStdNamespace() &&
              MCEPtr->getRecordDecl()->getCanonicalDecl()->getName() ==
                  SizedObj)
            return false; // It is in fact safe
    }

  // Pattern 2:
  if (auto *DRE = dyn_cast<DeclRefExpr>(Buf->IgnoreParenImpCasts())) {
    if (auto *CAT = Ctx.getAsConstantArrayType(DRE->getType())) {
      Expr::EvalResult ER;
      // The array element type must be compatible with `char` otherwise an
      // explicit cast will be needed, which will make this check unreachable.
      // Therefore, the array extent is same as its' bytewise size.
      if (Size->EvaluateAsInt(ER, Ctx)) {
        APSInt EVal = ER.Val.getInt(); // Size must have integer type

        return APSInt::compareValues(EVal, APSInt(CAT->getSize(), true)) != 0;
      }
    }
  }
  return true; // ptr and size are not in safe pattern
}
} // namespace libc_func_matchers

namespace {
// Because the analysis revolves around variables and their types, we'll need to
// track uses of variables (aka DeclRefExprs).
using DeclUseList = SmallVector<const DeclRefExpr *, 1>;

// Convenience typedef.
using FixItList = SmallVector<FixItHint, 4>;
} // namespace

namespace {
/// Gadget is an individual operation in the code that may be of interest to
/// this analysis. Each (non-abstract) subclass corresponds to a specific
/// rigid AST structure that constitutes an operation on a pointer-type object.
/// Discovery of a gadget in the code corresponds to claiming that we understand
/// what this part of code is doing well enough to potentially improve it.
/// Gadgets can be warning (immediately deserving a warning) or fixable (not
/// always deserving a warning per se, but requires our attention to identify
/// it warrants a fixit).
class Gadget {
public:
  enum class Kind {
#define GADGET(x) x,
#include "clang/Analysis/Analyses/UnsafeBufferUsageGadgets.def"
  };

  Gadget(Kind K) : K(K) {}

  Kind getKind() const { return K; }

#ifndef NDEBUG
  StringRef getDebugName() const {
    switch (K) {
#define GADGET(x)                                                              \
  case Kind::x:                                                                \
    return #x;
#include "clang/Analysis/Analyses/UnsafeBufferUsageGadgets.def"
    }
    llvm_unreachable("Unhandled Gadget::Kind enum");
  }
#endif

  virtual bool isWarningGadget() const = 0;
  // TODO remove this method from WarningGadget interface. It's only used for
  // debug prints in FixableGadget.
  virtual SourceLocation getSourceLoc() const = 0;

  /// Returns the list of pointer-type variables on which this gadget performs
  /// its operation. Typically, there's only one variable. This isn't a list
  /// of all DeclRefExprs in the gadget's AST!
  virtual DeclUseList getClaimedVarUseSites() const = 0;

  virtual ~Gadget() = default;

private:
  Kind K;
};

/// Warning gadgets correspond to unsafe code patterns that warrants
/// an immediate warning.
class WarningGadget : public Gadget {
public:
  WarningGadget(Kind K) : Gadget(K) {}

  static bool classof(const Gadget *G) { return G->isWarningGadget(); }
  bool isWarningGadget() const final { return true; }

  virtual void handleUnsafeOperation(UnsafeBufferUsageHandler &Handler,
                                     bool IsRelatedToDecl,
                                     ASTContext &Ctx) const = 0;
};

/// Fixable gadgets correspond to code patterns that aren't always unsafe but
/// need to be properly recognized in order to emit fixes. For example, if a raw
/// pointer-type variable is replaced by a safe C++ container, every use of such
/// variable must be carefully considered and possibly updated.
class FixableGadget : public Gadget {
public:
  FixableGadget(Kind K) : Gadget(K) {}

  static bool classof(const Gadget *G) { return !G->isWarningGadget(); }
  bool isWarningGadget() const final { return false; }

  /// Returns a fixit that would fix the current gadget according to
  /// the current strategy. Returns std::nullopt if the fix cannot be produced;
  /// returns an empty list if no fixes are necessary.
  virtual std::optional<FixItList> getFixits(const FixitStrategy &) const {
    return std::nullopt;
  }

  /// Returns a list of two elements where the first element is the LHS of a
  /// pointer assignment statement and the second element is the RHS. This
  /// two-element list represents the fact that the LHS buffer gets its bounds
  /// information from the RHS buffer. This information will be used later to
  /// group all those variables whose types must be modified together to prevent
  /// type mismatches.
  virtual std::optional<std::pair<const VarDecl *, const VarDecl *>>
  getStrategyImplications() const {
    return std::nullopt;
  }
};

static bool isSupportedVariable(const DeclRefExpr &Node) {
  const Decl *D = Node.getDecl();
  return D != nullptr && isa<VarDecl>(D);
}

using FixableGadgetList = std::vector<std::unique_ptr<FixableGadget>>;
using WarningGadgetList = std::vector<std::unique_ptr<WarningGadget>>;

/// An increment of a pointer-type value is unsafe as it may run the pointer
/// out of bounds.
class IncrementGadget : public WarningGadget {
  static constexpr const char *const OpTag = "op";
  const UnaryOperator *Op;

public:
  IncrementGadget(const MatchResult &Result)
      : WarningGadget(Kind::Increment),
        Op(Result.getNodeAs<UnaryOperator>(OpTag)) {}

  static bool classof(const Gadget *G) {
    return G->getKind() == Kind::Increment;
  }

  static bool matches(const Stmt *S, const ASTContext &Ctx,
                      MatchResult &Result) {
    const auto *UO = dyn_cast<UnaryOperator>(S);
    if (!UO || !UO->isIncrementOp())
      return false;
    if (!hasPointerType(*UO->getSubExpr()->IgnoreParenImpCasts()))
      return false;
    Result.addNode(OpTag, DynTypedNode::create(*UO));
    return true;
  }

  void handleUnsafeOperation(UnsafeBufferUsageHandler &Handler,
                             bool IsRelatedToDecl,
                             ASTContext &Ctx) const override {
    Handler.handleUnsafeOperation(Op, IsRelatedToDecl, Ctx);
  }
  SourceLocation getSourceLoc() const override { return Op->getBeginLoc(); }

  DeclUseList getClaimedVarUseSites() const override {
    SmallVector<const DeclRefExpr *, 2> Uses;
    if (const auto *DRE =
            dyn_cast<DeclRefExpr>(Op->getSubExpr()->IgnoreParenImpCasts())) {
      Uses.push_back(DRE);
    }

    return std::move(Uses);
  }
};

/// A decrement of a pointer-type value is unsafe as it may run the pointer
/// out of bounds.
class DecrementGadget : public WarningGadget {
  static constexpr const char *const OpTag = "op";
  const UnaryOperator *Op;

public:
  DecrementGadget(const MatchResult &Result)
      : WarningGadget(Kind::Decrement),
        Op(Result.getNodeAs<UnaryOperator>(OpTag)) {}

  static bool classof(const Gadget *G) {
    return G->getKind() == Kind::Decrement;
  }

  static bool matches(const Stmt *S, const ASTContext &Ctx,
                      MatchResult &Result) {
    const auto *UO = dyn_cast<UnaryOperator>(S);
    if (!UO || !UO->isDecrementOp())
      return false;
    if (!hasPointerType(*UO->getSubExpr()->IgnoreParenImpCasts()))
      return false;
    Result.addNode(OpTag, DynTypedNode::create(*UO));
    return true;
  }

  void handleUnsafeOperation(UnsafeBufferUsageHandler &Handler,
                             bool IsRelatedToDecl,
                             ASTContext &Ctx) const override {
    Handler.handleUnsafeOperation(Op, IsRelatedToDecl, Ctx);
  }
  SourceLocation getSourceLoc() const override { return Op->getBeginLoc(); }

  DeclUseList getClaimedVarUseSites() const override {
    if (const auto *DRE =
            dyn_cast<DeclRefExpr>(Op->getSubExpr()->IgnoreParenImpCasts())) {
      return {DRE};
    }

    return {};
  }
};

/// Array subscript expressions on raw pointers as if they're arrays. Unsafe as
/// it doesn't have any bounds checks for the array.
class ArraySubscriptGadget : public WarningGadget {
  static constexpr const char *const ArraySubscrTag = "ArraySubscript";
  const ArraySubscriptExpr *ASE;

public:
  ArraySubscriptGadget(const MatchResult &Result)
      : WarningGadget(Kind::ArraySubscript),
        ASE(Result.getNodeAs<ArraySubscriptExpr>(ArraySubscrTag)) {}

  static bool classof(const Gadget *G) {
    return G->getKind() == Kind::ArraySubscript;
  }

  static bool matches(const Stmt *S, const ASTContext &Ctx,
                      MatchResult &Result) {
    const auto *ASE = dyn_cast<ArraySubscriptExpr>(S);
    if (!ASE)
      return false;
    const auto *const Base = ASE->getBase()->IgnoreParenImpCasts();
    if (!hasPointerType(*Base) && !hasArrayType(*Base))
      return false;
    const auto *Idx = dyn_cast<IntegerLiteral>(ASE->getIdx());
    bool IsSafeIndex = (Idx && Idx->getValue().isZero()) ||
                       isa<ArrayInitIndexExpr>(ASE->getIdx());
    if (IsSafeIndex || isSafeArraySubscript(*ASE, Ctx))
      return false;
    Result.addNode(ArraySubscrTag, DynTypedNode::create(*ASE));
    return true;
  }

  void handleUnsafeOperation(UnsafeBufferUsageHandler &Handler,
                             bool IsRelatedToDecl,
                             ASTContext &Ctx) const override {
    Handler.handleUnsafeOperation(ASE, IsRelatedToDecl, Ctx);
  }
  SourceLocation getSourceLoc() const override { return ASE->getBeginLoc(); }

  DeclUseList getClaimedVarUseSites() const override {
    if (const auto *DRE =
            dyn_cast<DeclRefExpr>(ASE->getBase()->IgnoreParenImpCasts())) {
      return {DRE};
    }

    return {};
  }
};

/// A pointer arithmetic expression of one of the forms:
///  \code
///  ptr + n | n + ptr | ptr - n | ptr += n | ptr -= n
///  \endcode
class PointerArithmeticGadget : public WarningGadget {
  static constexpr const char *const PointerArithmeticTag = "ptrAdd";
  static constexpr const char *const PointerArithmeticPointerTag = "ptrAddPtr";
  const BinaryOperator *PA; // pointer arithmetic expression
  const Expr *Ptr;          // the pointer expression in `PA`

public:
  PointerArithmeticGadget(const MatchResult &Result)
      : WarningGadget(Kind::PointerArithmetic),
        PA(Result.getNodeAs<BinaryOperator>(PointerArithmeticTag)),
        Ptr(Result.getNodeAs<Expr>(PointerArithmeticPointerTag)) {}

  static bool classof(const Gadget *G) {
    return G->getKind() == Kind::PointerArithmetic;
  }

  static bool matches(const Stmt *S, const ASTContext &Ctx,
                      MatchResult &Result) {
    const auto *BO = dyn_cast<BinaryOperator>(S);
    if (!BO)
      return false;
    const auto *LHS = BO->getLHS();
    const auto *RHS = BO->getRHS();
    // ptr at left
    if (BO->getOpcode() == BO_Add || BO->getOpcode() == BO_Sub ||
        BO->getOpcode() == BO_AddAssign || BO->getOpcode() == BO_SubAssign) {
      if (hasPointerType(*LHS) && (RHS->getType()->isIntegerType() ||
                                   RHS->getType()->isEnumeralType())) {
        Result.addNode(PointerArithmeticPointerTag, DynTypedNode::create(*LHS));
        Result.addNode(PointerArithmeticTag, DynTypedNode::create(*BO));
        return true;
      }
    }
    // ptr at right
    if (BO->getOpcode() == BO_Add && hasPointerType(*RHS) &&
        (LHS->getType()->isIntegerType() || LHS->getType()->isEnumeralType())) {
      Result.addNode(PointerArithmeticPointerTag, DynTypedNode::create(*RHS));
      Result.addNode(PointerArithmeticTag, DynTypedNode::create(*BO));
      return true;
    }
    return false;
  }

  void handleUnsafeOperation(UnsafeBufferUsageHandler &Handler,
                             bool IsRelatedToDecl,
                             ASTContext &Ctx) const override {
    Handler.handleUnsafeOperation(PA, IsRelatedToDecl, Ctx);
  }
  SourceLocation getSourceLoc() const override { return PA->getBeginLoc(); }

  DeclUseList getClaimedVarUseSites() const override {
    if (const auto *DRE = dyn_cast<DeclRefExpr>(Ptr->IgnoreParenImpCasts())) {
      return {DRE};
    }

    return {};
  }
  // FIXME: pointer adding zero should be fine
  // FIXME: this gadge will need a fix-it
};

class SpanTwoParamConstructorGadget : public WarningGadget {
  static constexpr const char *const SpanTwoParamConstructorTag =
      "spanTwoParamConstructor";
  const CXXConstructExpr *Ctor; // the span constructor expression

public:
  SpanTwoParamConstructorGadget(const MatchResult &Result)
      : WarningGadget(Kind::SpanTwoParamConstructor),
        Ctor(Result.getNodeAs<CXXConstructExpr>(SpanTwoParamConstructorTag)) {}

  static bool classof(const Gadget *G) {
    return G->getKind() == Kind::SpanTwoParamConstructor;
  }

  static bool matches(const Stmt *S, ASTContext &Ctx, MatchResult &Result) {
    const auto *CE = dyn_cast<CXXConstructExpr>(S);
    if (!CE)
      return false;
    const auto *CDecl = CE->getConstructor();
    const auto *CRecordDecl = CDecl->getParent();
    auto HasTwoParamSpanCtorDecl =
        CRecordDecl->isInStdNamespace() &&
        CDecl->getDeclName().getAsString() == "span" && CE->getNumArgs() == 2;
    if (!HasTwoParamSpanCtorDecl || isSafeSpanTwoParamConstruct(*CE, Ctx))
      return false;
    Result.addNode(SpanTwoParamConstructorTag, DynTypedNode::create(*CE));
    return true;
  }

  static bool matches(const Stmt *S, ASTContext &Ctx,
                      const UnsafeBufferUsageHandler *Handler,
                      MatchResult &Result) {
    if (ignoreUnsafeBufferInContainer(*S, Handler))
      return false;
    return matches(S, Ctx, Result);
  }

  void handleUnsafeOperation(UnsafeBufferUsageHandler &Handler,
                             bool IsRelatedToDecl,
                             ASTContext &Ctx) const override {
    Handler.handleUnsafeOperationInContainer(Ctor, IsRelatedToDecl, Ctx);
  }
  SourceLocation getSourceLoc() const override { return Ctor->getBeginLoc(); }

  DeclUseList getClaimedVarUseSites() const override {
    // If the constructor call is of the form `std::span{var, n}`, `var` is
    // considered an unsafe variable.
    if (auto *DRE = dyn_cast<DeclRefExpr>(Ctor->getArg(0))) {
      if (isa<VarDecl>(DRE->getDecl()))
        return {DRE};
    }
    return {};
  }
};

/// A pointer initialization expression of the form:
///  \code
///  int *p = q;
///  \endcode
class PointerInitGadget : public FixableGadget {
private:
  static constexpr const char *const PointerInitLHSTag = "ptrInitLHS";
  static constexpr const char *const PointerInitRHSTag = "ptrInitRHS";
  const VarDecl *PtrInitLHS;     // the LHS pointer expression in `PI`
  const DeclRefExpr *PtrInitRHS; // the RHS pointer expression in `PI`

public:
  PointerInitGadget(const MatchResult &Result)
      : FixableGadget(Kind::PointerInit),
        PtrInitLHS(Result.getNodeAs<VarDecl>(PointerInitLHSTag)),
        PtrInitRHS(Result.getNodeAs<DeclRefExpr>(PointerInitRHSTag)) {}

  static bool classof(const Gadget *G) {
    return G->getKind() == Kind::PointerInit;
  }

  static bool matches(const Stmt *S,
                      llvm::SmallVectorImpl<MatchResult> &Results) {
    const DeclStmt *DS = dyn_cast<DeclStmt>(S);
    if (!DS || !DS->isSingleDecl())
      return false;
    const VarDecl *VD = dyn_cast<VarDecl>(DS->getSingleDecl());
    if (!VD)
      return false;
    const Expr *Init = VD->getAnyInitializer();
    if (!Init)
      return false;
    const auto *DRE = dyn_cast<DeclRefExpr>(Init->IgnoreImpCasts());
    if (!DRE || !hasPointerType(*DRE) || !isSupportedVariable(*DRE)) {
      return false;
    }
    MatchResult R;
    R.addNode(PointerInitLHSTag, DynTypedNode::create(*VD));
    R.addNode(PointerInitRHSTag, DynTypedNode::create(*DRE));
    Results.emplace_back(std::move(R));
    return true;
  }

  virtual std::optional<FixItList>
  getFixits(const FixitStrategy &S) const override;
  SourceLocation getSourceLoc() const override {
    return PtrInitRHS->getBeginLoc();
  }

  virtual DeclUseList getClaimedVarUseSites() const override {
    return DeclUseList{PtrInitRHS};
  }

  virtual std::optional<std::pair<const VarDecl *, const VarDecl *>>
  getStrategyImplications() const override {
    return std::make_pair(PtrInitLHS, cast<VarDecl>(PtrInitRHS->getDecl()));
  }
};

/// A pointer assignment expression of the form:
///  \code
///  p = q;
///  \endcode
/// where both `p` and `q` are pointers.
class PtrToPtrAssignmentGadget : public FixableGadget {
private:
  static constexpr const char *const PointerAssignLHSTag = "ptrLHS";
  static constexpr const char *const PointerAssignRHSTag = "ptrRHS";
  const DeclRefExpr *PtrLHS; // the LHS pointer expression in `PA`
  const DeclRefExpr *PtrRHS; // the RHS pointer expression in `PA`

public:
  PtrToPtrAssignmentGadget(const MatchResult &Result)
      : FixableGadget(Kind::PtrToPtrAssignment),
        PtrLHS(Result.getNodeAs<DeclRefExpr>(PointerAssignLHSTag)),
        PtrRHS(Result.getNodeAs<DeclRefExpr>(PointerAssignRHSTag)) {}

  static bool classof(const Gadget *G) {
    return G->getKind() == Kind::PtrToPtrAssignment;
  }

  static bool matches(const Stmt *S,
                      llvm::SmallVectorImpl<MatchResult> &Results) {
    size_t SizeBefore = Results.size();
    findStmtsInUnspecifiedUntypedContext(S, [&Results](const Stmt *S) {
      const auto *BO = dyn_cast<BinaryOperator>(S);
      if (!BO || BO->getOpcode() != BO_Assign)
        return;
      const auto *RHS = BO->getRHS()->IgnoreParenImpCasts();
      if (const auto *RHSRef = dyn_cast<DeclRefExpr>(RHS);
          !RHSRef || !hasPointerType(*RHSRef) ||
          !isSupportedVariable(*RHSRef)) {
        return;
      }
      const auto *LHS = BO->getLHS();
      if (const auto *LHSRef = dyn_cast<DeclRefExpr>(LHS);
          !LHSRef || !hasPointerType(*LHSRef) ||
          !isSupportedVariable(*LHSRef)) {
        return;
      }
      MatchResult R;
      R.addNode(PointerAssignLHSTag, DynTypedNode::create(*LHS));
      R.addNode(PointerAssignRHSTag, DynTypedNode::create(*RHS));
      Results.emplace_back(std::move(R));
    });
    return SizeBefore != Results.size();
  }

  virtual std::optional<FixItList>
  getFixits(const FixitStrategy &S) const override;
  SourceLocation getSourceLoc() const override { return PtrLHS->getBeginLoc(); }

  virtual DeclUseList getClaimedVarUseSites() const override {
    return DeclUseList{PtrLHS, PtrRHS};
  }

  virtual std::optional<std::pair<const VarDecl *, const VarDecl *>>
  getStrategyImplications() const override {
    return std::make_pair(cast<VarDecl>(PtrLHS->getDecl()),
                          cast<VarDecl>(PtrRHS->getDecl()));
  }
};

/// An assignment expression of the form:
///  \code
///  ptr = array;
///  \endcode
/// where `p` is a pointer and `array` is a constant size array.
class CArrayToPtrAssignmentGadget : public FixableGadget {
private:
  static constexpr const char *const PointerAssignLHSTag = "ptrLHS";
  static constexpr const char *const PointerAssignRHSTag = "ptrRHS";
  const DeclRefExpr *PtrLHS; // the LHS pointer expression in `PA`
  const DeclRefExpr *PtrRHS; // the RHS pointer expression in `PA`

public:
  CArrayToPtrAssignmentGadget(const MatchResult &Result)
      : FixableGadget(Kind::CArrayToPtrAssignment),
        PtrLHS(Result.getNodeAs<DeclRefExpr>(PointerAssignLHSTag)),
        PtrRHS(Result.getNodeAs<DeclRefExpr>(PointerAssignRHSTag)) {}

  static bool classof(const Gadget *G) {
    return G->getKind() == Kind::CArrayToPtrAssignment;
  }

  static bool matches(const Stmt *S,
                      llvm::SmallVectorImpl<MatchResult> &Results) {
    size_t SizeBefore = Results.size();
    findStmtsInUnspecifiedUntypedContext(S, [&Results](const Stmt *S) {
      const auto *BO = dyn_cast<BinaryOperator>(S);
      if (!BO || BO->getOpcode() != BO_Assign)
        return;
      const auto *RHS = BO->getRHS()->IgnoreParenImpCasts();
      if (const auto *RHSRef = dyn_cast<DeclRefExpr>(RHS);
          !RHSRef ||
          !isa<ConstantArrayType>(RHSRef->getType().getCanonicalType()) ||
          !isSupportedVariable(*RHSRef)) {
        return;
      }
      const auto *LHS = BO->getLHS();
      if (const auto *LHSRef = dyn_cast<DeclRefExpr>(LHS);
          !LHSRef || !hasPointerType(*LHSRef) ||
          !isSupportedVariable(*LHSRef)) {
        return;
      }
      MatchResult R;
      R.addNode(PointerAssignLHSTag, DynTypedNode::create(*LHS));
      R.addNode(PointerAssignRHSTag, DynTypedNode::create(*RHS));
      Results.emplace_back(std::move(R));
    });
    return SizeBefore != Results.size();
  }

  virtual std::optional<FixItList>
  getFixits(const FixitStrategy &S) const override;
  SourceLocation getSourceLoc() const override { return PtrLHS->getBeginLoc(); }

  virtual DeclUseList getClaimedVarUseSites() const override {
    return DeclUseList{PtrLHS, PtrRHS};
  }

  virtual std::optional<std::pair<const VarDecl *, const VarDecl *>>
  getStrategyImplications() const override {
    return {};
  }
};

/// A call of a function or method that performs unchecked buffer operations
/// over one of its pointer parameters.
class UnsafeBufferUsageAttrGadget : public WarningGadget {
  constexpr static const char *const OpTag = "attr_expr";
  const Expr *Op;

public:
  UnsafeBufferUsageAttrGadget(const MatchResult &Result)
      : WarningGadget(Kind::UnsafeBufferUsageAttr),
        Op(Result.getNodeAs<Expr>(OpTag)) {}

  static bool classof(const Gadget *G) {
    return G->getKind() == Kind::UnsafeBufferUsageAttr;
  }

  static bool matches(const Stmt *S, const ASTContext &Ctx,
                      MatchResult &Result) {
    if (auto *CE = dyn_cast<CallExpr>(S)) {
      if (CE->getDirectCallee() &&
          CE->getDirectCallee()->hasAttr<UnsafeBufferUsageAttr>()) {
        Result.addNode(OpTag, DynTypedNode::create(*CE));
        return true;
      }
    }
    if (auto *ME = dyn_cast<MemberExpr>(S)) {
      if (!isa<FieldDecl>(ME->getMemberDecl()))
        return false;
      if (ME->getMemberDecl()->hasAttr<UnsafeBufferUsageAttr>()) {
        Result.addNode(OpTag, DynTypedNode::create(*ME));
        return true;
      }
    }
    return false;
  }

  void handleUnsafeOperation(UnsafeBufferUsageHandler &Handler,
                             bool IsRelatedToDecl,
                             ASTContext &Ctx) const override {
    Handler.handleUnsafeOperation(Op, IsRelatedToDecl, Ctx);
  }
  SourceLocation getSourceLoc() const override { return Op->getBeginLoc(); }

  DeclUseList getClaimedVarUseSites() const override { return {}; }
};

/// A call of a constructor that performs unchecked buffer operations
/// over one of its pointer parameters, or constructs a class object that will
/// perform buffer operations that depend on the correctness of the parameters.
class UnsafeBufferUsageCtorAttrGadget : public WarningGadget {
  constexpr static const char *const OpTag = "cxx_construct_expr";
  const CXXConstructExpr *Op;

public:
  UnsafeBufferUsageCtorAttrGadget(const MatchResult &Result)
      : WarningGadget(Kind::UnsafeBufferUsageCtorAttr),
        Op(Result.getNodeAs<CXXConstructExpr>(OpTag)) {}

  static bool classof(const Gadget *G) {
    return G->getKind() == Kind::UnsafeBufferUsageCtorAttr;
  }

  static bool matches(const Stmt *S, ASTContext &Ctx, MatchResult &Result) {
    const auto *CE = dyn_cast<CXXConstructExpr>(S);
    if (!CE || !CE->getConstructor()->hasAttr<UnsafeBufferUsageAttr>())
      return false;
    // std::span(ptr, size) ctor is handled by SpanTwoParamConstructorGadget.
    MatchResult Tmp;
    if (SpanTwoParamConstructorGadget::matches(CE, Ctx, Tmp))
      return false;
    Result.addNode(OpTag, DynTypedNode::create(*CE));
    return true;
  }

  void handleUnsafeOperation(UnsafeBufferUsageHandler &Handler,
                             bool IsRelatedToDecl,
                             ASTContext &Ctx) const override {
    Handler.handleUnsafeOperation(Op, IsRelatedToDecl, Ctx);
  }
  SourceLocation getSourceLoc() const override { return Op->getBeginLoc(); }

  DeclUseList getClaimedVarUseSites() const override { return {}; }
};

// Warning gadget for unsafe invocation of span::data method.
// Triggers when the pointer returned by the invocation is immediately
// cast to a larger type.

class DataInvocationGadget : public WarningGadget {
  constexpr static const char *const OpTag = "data_invocation_expr";
  const ExplicitCastExpr *Op;

public:
  DataInvocationGadget(const MatchResult &Result)
      : WarningGadget(Kind::DataInvocation),
        Op(Result.getNodeAs<ExplicitCastExpr>(OpTag)) {}

  static bool classof(const Gadget *G) {
    return G->getKind() == Kind::DataInvocation;
  }

  static bool matches(const Stmt *S, const ASTContext &Ctx,
                      MatchResult &Result) {
    auto *CE = dyn_cast<ExplicitCastExpr>(S);
    if (!CE)
      return false;
    for (auto *Child : CE->children()) {
      if (auto *MCE = dyn_cast<CXXMemberCallExpr>(Child);
          MCE && isDataFunction(MCE)) {
        Result.addNode(OpTag, DynTypedNode::create(*CE));
        return true;
      }
      if (auto *Paren = dyn_cast<ParenExpr>(Child)) {
        if (auto *MCE = dyn_cast<CXXMemberCallExpr>(Paren->getSubExpr());
            MCE && isDataFunction(MCE)) {
          Result.addNode(OpTag, DynTypedNode::create(*CE));
          return true;
        }
      }
    }
    return false;
  }

  void handleUnsafeOperation(UnsafeBufferUsageHandler &Handler,
                             bool IsRelatedToDecl,
                             ASTContext &Ctx) const override {
    Handler.handleUnsafeOperation(Op, IsRelatedToDecl, Ctx);
  }
  SourceLocation getSourceLoc() const override { return Op->getBeginLoc(); }

  DeclUseList getClaimedVarUseSites() const override { return {}; }

private:
  static bool isDataFunction(const CXXMemberCallExpr *call) {
    if (!call)
      return false;
    auto *callee = call->getDirectCallee();
    if (!callee || !isa<CXXMethodDecl>(callee))
      return false;
    auto *method = cast<CXXMethodDecl>(callee);
    if (method->getNameAsString() == "data" &&
        method->getParent()->isInStdNamespace() &&
        (method->getParent()->getName() == "span" ||
         method->getParent()->getName() == "array" ||
         method->getParent()->getName() == "vector"))
      return true;
    return false;
  }
};

class UnsafeLibcFunctionCallGadget : public WarningGadget {
  const CallExpr *const Call;
  const Expr *UnsafeArg = nullptr;
  constexpr static const char *const Tag = "UnsafeLibcFunctionCall";
  // Extra tags for additional information:
  constexpr static const char *const UnsafeSprintfTag =
      "UnsafeLibcFunctionCall_sprintf";
  constexpr static const char *const UnsafeSizedByTag =
      "UnsafeLibcFunctionCall_sized_by";
  constexpr static const char *const UnsafeStringTag =
      "UnsafeLibcFunctionCall_string";
  constexpr static const char *const UnsafeVaListTag =
      "UnsafeLibcFunctionCall_va_list";

  enum UnsafeKind {
    OTHERS = 0,  // no specific information, the callee function is unsafe
    SPRINTF = 1, // never call `-sprintf`s, call `-snprintf`s instead.
    SIZED_BY =
        2, // the first two arguments of `snprintf` function have
           // "__sized_by" relation but they do not conform to safe patterns
    STRING = 3,  // an argument is a pointer-to-char-as-string but does not
                 // guarantee null-termination
    VA_LIST = 4, // one of the `-printf`s function that take va_list, which is
                 // considered unsafe as it is not compile-time check
  } WarnedFunKind = OTHERS;

public:
  UnsafeLibcFunctionCallGadget(const MatchResult &Result)
      : WarningGadget(Kind::UnsafeLibcFunctionCall),
        Call(Result.getNodeAs<CallExpr>(Tag)) {
    if (Result.getNodeAs<Decl>(UnsafeSprintfTag))
      WarnedFunKind = SPRINTF;
    else if (auto *E = Result.getNodeAs<Expr>(UnsafeStringTag)) {
      WarnedFunKind = STRING;
      UnsafeArg = E;
    } else if (Result.getNodeAs<CallExpr>(UnsafeSizedByTag)) {
      WarnedFunKind = SIZED_BY;
      UnsafeArg = Call->getArg(0);
    } else if (Result.getNodeAs<Decl>(UnsafeVaListTag))
      WarnedFunKind = VA_LIST;
  }

  static bool matches(const Stmt *S, ASTContext &Ctx,
                      const UnsafeBufferUsageHandler *Handler,
                      MatchResult &Result) {
    if (ignoreUnsafeLibcCall(Ctx, *S, Handler))
      return false;
    auto *CE = dyn_cast<CallExpr>(S);
    if (!CE || !CE->getDirectCallee())
      return false;
    const auto *FD = dyn_cast<FunctionDecl>(CE->getDirectCallee());
    if (!FD)
      return false;
    auto isSingleStringLiteralArg = false;
    if (CE->getNumArgs() == 1) {
      isSingleStringLiteralArg =
          isa<clang::StringLiteral>(CE->getArg(0)->IgnoreParenImpCasts());
    }
    if (!isSingleStringLiteralArg) {
      // (unless the call has a sole string literal argument):
      if (libc_func_matchers::isPredefinedUnsafeLibcFunc(*FD)) {
        Result.addNode(Tag, DynTypedNode::create(*CE));
        return true;
      }
      if (libc_func_matchers::isUnsafeVaListPrintfFunc(*FD)) {
        Result.addNode(Tag, DynTypedNode::create(*CE));
        Result.addNode(UnsafeVaListTag, DynTypedNode::create(*FD));
        return true;
      }
      if (libc_func_matchers::isUnsafeSprintfFunc(*FD)) {
        Result.addNode(Tag, DynTypedNode::create(*CE));
        Result.addNode(UnsafeSprintfTag, DynTypedNode::create(*FD));
        return true;
      }
    }
    if (libc_func_matchers::isNormalPrintfFunc(*FD)) {
      if (libc_func_matchers::hasUnsafeSnprintfBuffer(*CE, Ctx)) {
        Result.addNode(Tag, DynTypedNode::create(*CE));
        Result.addNode(UnsafeSizedByTag, DynTypedNode::create(*CE));
        return true;
      }
      if (libc_func_matchers::hasUnsafePrintfStringArg(*CE, Ctx, Result,
                                                       UnsafeStringTag)) {
        Result.addNode(Tag, DynTypedNode::create(*CE));
        return true;
      }
    }
    return false;
  }

  const Stmt *getBaseStmt() const { return Call; }

  SourceLocation getSourceLoc() const override { return Call->getBeginLoc(); }

  void handleUnsafeOperation(UnsafeBufferUsageHandler &Handler,
                             bool IsRelatedToDecl,
                             ASTContext &Ctx) const override {
    Handler.handleUnsafeLibcCall(Call, WarnedFunKind, Ctx, UnsafeArg);
  }

  DeclUseList getClaimedVarUseSites() const override { return {}; }
};

// Represents expressions of the form `DRE[*]` in the Unspecified Lvalue
// Context (see `findStmtsInUnspecifiedLvalueContext`).
// Note here `[]` is the built-in subscript operator.
class ULCArraySubscriptGadget : public FixableGadget {
private:
  static constexpr const char *const ULCArraySubscriptTag =
      "ArraySubscriptUnderULC";
  const ArraySubscriptExpr *Node;

public:
  ULCArraySubscriptGadget(const MatchResult &Result)
      : FixableGadget(Kind::ULCArraySubscript),
        Node(Result.getNodeAs<ArraySubscriptExpr>(ULCArraySubscriptTag)) {
    assert(Node != nullptr && "Expecting a non-null matching result");
  }

  static bool classof(const Gadget *G) {
    return G->getKind() == Kind::ULCArraySubscript;
  }

  static bool matches(const Stmt *S,
                      llvm::SmallVectorImpl<MatchResult> &Results) {
    size_t SizeBefore = Results.size();
    findStmtsInUnspecifiedLvalueContext(S, [&Results](const Expr *E) {
      const auto *ASE = dyn_cast<ArraySubscriptExpr>(E);
      if (!ASE)
        return;
      const auto *DRE =
          dyn_cast<DeclRefExpr>(ASE->getBase()->IgnoreParenImpCasts());
      if (!DRE || !(hasPointerType(*DRE) || hasArrayType(*DRE)) ||
          !isSupportedVariable(*DRE))
        return;
      MatchResult R;
      R.addNode(ULCArraySubscriptTag, DynTypedNode::create(*ASE));
      Results.emplace_back(std::move(R));
    });
    return SizeBefore != Results.size();
  }

  virtual std::optional<FixItList>
  getFixits(const FixitStrategy &S) const override;
  SourceLocation getSourceLoc() const override { return Node->getBeginLoc(); }

  virtual DeclUseList getClaimedVarUseSites() const override {
    if (const auto *DRE =
            dyn_cast<DeclRefExpr>(Node->getBase()->IgnoreImpCasts())) {
      return {DRE};
    }
    return {};
  }
};

// Fixable gadget to handle stand alone pointers of the form `UPC(DRE)` in the
// unspecified pointer context (findStmtsInUnspecifiedPointerContext). The
// gadget emits fixit of the form `UPC(DRE.data())`.
class UPCStandalonePointerGadget : public FixableGadget {
private:
  static constexpr const char *const DeclRefExprTag = "StandalonePointer";
  const DeclRefExpr *Node;

public:
  UPCStandalonePointerGadget(const MatchResult &Result)
      : FixableGadget(Kind::UPCStandalonePointer),
        Node(Result.getNodeAs<DeclRefExpr>(DeclRefExprTag)) {
    assert(Node != nullptr && "Expecting a non-null matching result");
  }

  static bool classof(const Gadget *G) {
    return G->getKind() == Kind::UPCStandalonePointer;
  }

  static bool matches(const Stmt *S,
                      llvm::SmallVectorImpl<MatchResult> &Results) {
    size_t SizeBefore = Results.size();
    findStmtsInUnspecifiedPointerContext(S, [&Results](const Stmt *S) {
      auto *E = dyn_cast<Expr>(S);
      if (!E)
        return;
      const auto *DRE = dyn_cast<DeclRefExpr>(E->IgnoreParenImpCasts());
      if (!DRE || (!hasPointerType(*DRE) && !hasArrayType(*DRE)) ||
          !isSupportedVariable(*DRE))
        return;
      MatchResult R;
      R.addNode(DeclRefExprTag, DynTypedNode::create(*DRE));
      Results.emplace_back(std::move(R));
    });
    return SizeBefore != Results.size();
  }

  virtual std::optional<FixItList>
  getFixits(const FixitStrategy &S) const override;
  SourceLocation getSourceLoc() const override { return Node->getBeginLoc(); }

  virtual DeclUseList getClaimedVarUseSites() const override { return {Node}; }
};

class PointerDereferenceGadget : public FixableGadget {
  static constexpr const char *const BaseDeclRefExprTag = "BaseDRE";
  static constexpr const char *const OperatorTag = "op";

  const DeclRefExpr *BaseDeclRefExpr = nullptr;
  const UnaryOperator *Op = nullptr;

public:
  PointerDereferenceGadget(const MatchResult &Result)
      : FixableGadget(Kind::PointerDereference),
        BaseDeclRefExpr(Result.getNodeAs<DeclRefExpr>(BaseDeclRefExprTag)),
        Op(Result.getNodeAs<UnaryOperator>(OperatorTag)) {}

  static bool classof(const Gadget *G) {
    return G->getKind() == Kind::PointerDereference;
  }

  static bool matches(const Stmt *S,
                      llvm::SmallVectorImpl<MatchResult> &Results) {
    size_t SizeBefore = Results.size();
    findStmtsInUnspecifiedLvalueContext(S, [&Results](const Stmt *S) {
      const auto *UO = dyn_cast<UnaryOperator>(S);
      if (!UO || UO->getOpcode() != UO_Deref)
        return;
      const auto *CE = dyn_cast<Expr>(UO->getSubExpr());
      if (!CE)
        return;
      CE = CE->IgnoreParenImpCasts();
      const auto *DRE = dyn_cast<DeclRefExpr>(CE);
      if (!DRE || !isSupportedVariable(*DRE))
        return;
      MatchResult R;
      R.addNode(BaseDeclRefExprTag, DynTypedNode::create(*DRE));
      R.addNode(OperatorTag, DynTypedNode::create(*UO));
      Results.emplace_back(std::move(R));
    });
    return SizeBefore != Results.size();
  }

  DeclUseList getClaimedVarUseSites() const override {
    return {BaseDeclRefExpr};
  }

  virtual std::optional<FixItList>
  getFixits(const FixitStrategy &S) const override;
  SourceLocation getSourceLoc() const override { return Op->getBeginLoc(); }
};

// Represents expressions of the form `&DRE[any]` in the Unspecified Pointer
// Context (see `findStmtsInUnspecifiedPointerContext`).
// Note here `[]` is the built-in subscript operator.
class UPCAddressofArraySubscriptGadget : public FixableGadget {
private:
  static constexpr const char *const UPCAddressofArraySubscriptTag =
      "AddressofArraySubscriptUnderUPC";
  const UnaryOperator *Node; // the `&DRE[any]` node

public:
  UPCAddressofArraySubscriptGadget(const MatchResult &Result)
      : FixableGadget(Kind::ULCArraySubscript),
        Node(Result.getNodeAs<UnaryOperator>(UPCAddressofArraySubscriptTag)) {
    assert(Node != nullptr && "Expecting a non-null matching result");
  }

  static bool classof(const Gadget *G) {
    return G->getKind() == Kind::UPCAddressofArraySubscript;
  }

  static bool matches(const Stmt *S,
                      llvm::SmallVectorImpl<MatchResult> &Results) {
    size_t SizeBefore = Results.size();
    findStmtsInUnspecifiedPointerContext(S, [&Results](const Stmt *S) {
      auto *E = dyn_cast<Expr>(S);
      if (!E)
        return;
      const auto *UO = dyn_cast<UnaryOperator>(E->IgnoreImpCasts());
      if (!UO || UO->getOpcode() != UO_AddrOf)
        return;
      const auto *ASE = dyn_cast<ArraySubscriptExpr>(UO->getSubExpr());
      if (!ASE)
        return;
      const auto *DRE =
          dyn_cast<DeclRefExpr>(ASE->getBase()->IgnoreParenImpCasts());
      if (!DRE || !isSupportedVariable(*DRE))
        return;
      MatchResult R;
      R.addNode(UPCAddressofArraySubscriptTag, DynTypedNode::create(*UO));
      Results.emplace_back(std::move(R));
    });
    return SizeBefore != Results.size();
  }

  virtual std::optional<FixItList>
  getFixits(const FixitStrategy &) const override;
  SourceLocation getSourceLoc() const override { return Node->getBeginLoc(); }

  virtual DeclUseList getClaimedVarUseSites() const override {
    const auto *ArraySubst = cast<ArraySubscriptExpr>(Node->getSubExpr());
    const auto *DRE =
        cast<DeclRefExpr>(ArraySubst->getBase()->IgnoreParenImpCasts());
    return {DRE};
  }
};
} // namespace

namespace {
// An auxiliary tracking facility for the fixit analysis. It helps connect
// declarations to its uses and make sure we've covered all uses with our
// analysis before we try to fix the declaration.
class DeclUseTracker {
  using UseSetTy = SmallSet<const DeclRefExpr *, 16>;
  using DefMapTy = DenseMap<const VarDecl *, const DeclStmt *>;

  // Allocate on the heap for easier move.
  std::unique_ptr<UseSetTy> Uses{std::make_unique<UseSetTy>()};
  DefMapTy Defs{};

public:
  DeclUseTracker() = default;
  DeclUseTracker(const DeclUseTracker &) = delete; // Let's avoid copies.
  DeclUseTracker &operator=(const DeclUseTracker &) = delete;
  DeclUseTracker(DeclUseTracker &&) = default;
  DeclUseTracker &operator=(DeclUseTracker &&) = default;

  // Start tracking a freshly discovered DRE.
  void discoverUse(const DeclRefExpr *DRE) { Uses->insert(DRE); }

  // Stop tracking the DRE as it's been fully figured out.
  void claimUse(const DeclRefExpr *DRE) {
    assert(Uses->count(DRE) &&
           "DRE not found or claimed by multiple matchers!");
    Uses->erase(DRE);
  }

  // A variable is unclaimed if at least one use is unclaimed.
  bool hasUnclaimedUses(const VarDecl *VD) const {
    // FIXME: Can this be less linear? Maybe maintain a map from VDs to DREs?
    return any_of(*Uses, [VD](const DeclRefExpr *DRE) {
      return DRE->getDecl()->getCanonicalDecl() == VD->getCanonicalDecl();
    });
  }

  UseSetTy getUnclaimedUses(const VarDecl *VD) const {
    UseSetTy ReturnSet;
    for (auto use : *Uses) {
      if (use->getDecl()->getCanonicalDecl() == VD->getCanonicalDecl()) {
        ReturnSet.insert(use);
      }
    }
    return ReturnSet;
  }

  void discoverDecl(const DeclStmt *DS) {
    for (const Decl *D : DS->decls()) {
      if (const auto *VD = dyn_cast<VarDecl>(D)) {
        // FIXME: Assertion temporarily disabled due to a bug in
        // ASTMatcher internal behavior in presence of GNU
        // statement-expressions. We need to properly investigate this
        // because it can screw up our algorithm in other ways.
        // assert(Defs.count(VD) == 0 && "Definition already discovered!");
        Defs[VD] = DS;
      }
    }
  }

  const DeclStmt *lookupDecl(const VarDecl *VD) const {
    return Defs.lookup(VD);
  }
};
} // namespace

// Representing a pointer type expression of the form `++Ptr` in an Unspecified
// Pointer Context (UPC):
class UPCPreIncrementGadget : public FixableGadget {
private:
  static constexpr const char *const UPCPreIncrementTag =
      "PointerPreIncrementUnderUPC";
  const UnaryOperator *Node; // the `++Ptr` node

public:
  UPCPreIncrementGadget(const MatchResult &Result)
      : FixableGadget(Kind::UPCPreIncrement),
        Node(Result.getNodeAs<UnaryOperator>(UPCPreIncrementTag)) {
    assert(Node != nullptr && "Expecting a non-null matching result");
  }

  static bool classof(const Gadget *G) {
    return G->getKind() == Kind::UPCPreIncrement;
  }

  static bool matches(const Stmt *S,
                      llvm::SmallVectorImpl<MatchResult> &Results) {
    // Note here we match `++Ptr` for any expression `Ptr` of pointer type.
    // Although currently we can only provide fix-its when `Ptr` is a DRE, we
    // can have the matcher be general, so long as `getClaimedVarUseSites` does
    // things right.
    size_t SizeBefore = Results.size();
    findStmtsInUnspecifiedPointerContext(S, [&Results](const Stmt *S) {
      auto *E = dyn_cast<Expr>(S);
      if (!E)
        return;
      const auto *UO = dyn_cast<UnaryOperator>(E->IgnoreImpCasts());
      if (!UO || UO->getOpcode() != UO_PreInc)
        return;
      const auto *DRE = dyn_cast<DeclRefExpr>(UO->getSubExpr());
      if (!DRE || !isSupportedVariable(*DRE))
        return;
      MatchResult R;
      R.addNode(UPCPreIncrementTag, DynTypedNode::create(*UO));
      Results.emplace_back(std::move(R));
    });
    return SizeBefore != Results.size();
  }

  virtual std::optional<FixItList>
  getFixits(const FixitStrategy &S) const override;
  SourceLocation getSourceLoc() const override { return Node->getBeginLoc(); }

  virtual DeclUseList getClaimedVarUseSites() const override {
    return {dyn_cast<DeclRefExpr>(Node->getSubExpr())};
  }
};

// Representing a pointer type expression of the form `Ptr += n` in an
// Unspecified Untyped Context (UUC):
class UUCAddAssignGadget : public FixableGadget {
private:
  static constexpr const char *const UUCAddAssignTag =
      "PointerAddAssignUnderUUC";
  static constexpr const char *const OffsetTag = "Offset";

  const BinaryOperator *Node; // the `Ptr += n` node
  const Expr *Offset = nullptr;

public:
  UUCAddAssignGadget(const MatchResult &Result)
      : FixableGadget(Kind::UUCAddAssign),
        Node(Result.getNodeAs<BinaryOperator>(UUCAddAssignTag)),
        Offset(Result.getNodeAs<Expr>(OffsetTag)) {
    assert(Node != nullptr && "Expecting a non-null matching result");
  }

  static bool classof(const Gadget *G) {
    return G->getKind() == Kind::UUCAddAssign;
  }

  static bool matches(const Stmt *S,
                      llvm::SmallVectorImpl<MatchResult> &Results) {
    size_t SizeBefore = Results.size();
    findStmtsInUnspecifiedUntypedContext(S, [&Results](const Stmt *S) {
      const auto *E = dyn_cast<Expr>(S);
      if (!E)
        return;
      const auto *BO = dyn_cast<BinaryOperator>(E->IgnoreImpCasts());
      if (!BO || BO->getOpcode() != BO_AddAssign)
        return;
      const auto *DRE = dyn_cast<DeclRefExpr>(BO->getLHS());
      if (!DRE || !hasPointerType(*DRE) || !isSupportedVariable(*DRE))
        return;
      MatchResult R;
      R.addNode(UUCAddAssignTag, DynTypedNode::create(*BO));
      R.addNode(OffsetTag, DynTypedNode::create(*BO->getRHS()));
      Results.emplace_back(std::move(R));
    });
    return SizeBefore != Results.size();
  }

  virtual std::optional<FixItList>
  getFixits(const FixitStrategy &S) const override;
  SourceLocation getSourceLoc() const override { return Node->getBeginLoc(); }

  virtual DeclUseList getClaimedVarUseSites() const override {
    return {dyn_cast<DeclRefExpr>(Node->getLHS())};
  }
};

// Representing a fixable expression of the form `*(ptr + 123)` or `*(123 +
// ptr)`:
class DerefSimplePtrArithFixableGadget : public FixableGadget {
  static constexpr const char *const BaseDeclRefExprTag = "BaseDRE";
  static constexpr const char *const DerefOpTag = "DerefOp";
  static constexpr const char *const AddOpTag = "AddOp";
  static constexpr const char *const OffsetTag = "Offset";

  const DeclRefExpr *BaseDeclRefExpr = nullptr;
  const UnaryOperator *DerefOp = nullptr;
  const BinaryOperator *AddOp = nullptr;
  const IntegerLiteral *Offset = nullptr;

public:
  DerefSimplePtrArithFixableGadget(const MatchResult &Result)
      : FixableGadget(Kind::DerefSimplePtrArithFixable),
        BaseDeclRefExpr(Result.getNodeAs<DeclRefExpr>(BaseDeclRefExprTag)),
        DerefOp(Result.getNodeAs<UnaryOperator>(DerefOpTag)),
        AddOp(Result.getNodeAs<BinaryOperator>(AddOpTag)),
        Offset(Result.getNodeAs<IntegerLiteral>(OffsetTag)) {}

  static bool matches(const Stmt *S,
                      llvm::SmallVectorImpl<MatchResult> &Results) {
    auto IsPtr = [](const Expr *E, MatchResult &R) {
      if (!E || !hasPointerType(*E))
        return false;
      const auto *DRE = dyn_cast<DeclRefExpr>(E->IgnoreImpCasts());
      if (!DRE || !isSupportedVariable(*DRE))
        return false;
      R.addNode(BaseDeclRefExprTag, DynTypedNode::create(*DRE));
      return true;
    };
    const auto IsPlusOverPtrAndInteger = [&IsPtr](const Expr *E,
                                                  MatchResult &R) {
      const auto *BO = dyn_cast<BinaryOperator>(E);
      if (!BO || BO->getOpcode() != BO_Add)
        return false;

      const auto *LHS = BO->getLHS();
      const auto *RHS = BO->getRHS();
      if (isa<IntegerLiteral>(RHS) && IsPtr(LHS, R)) {
        R.addNode(OffsetTag, DynTypedNode::create(*RHS));
        R.addNode(AddOpTag, DynTypedNode::create(*BO));
        return true;
      }
      if (isa<IntegerLiteral>(LHS) && IsPtr(RHS, R)) {
        R.addNode(OffsetTag, DynTypedNode::create(*LHS));
        R.addNode(AddOpTag, DynTypedNode::create(*BO));
        return true;
      }
      return false;
    };
    size_t SizeBefore = Results.size();
    const auto InnerMatcher = [&IsPlusOverPtrAndInteger,
                               &Results](const Expr *E) {
      const auto *UO = dyn_cast<UnaryOperator>(E);
      if (!UO || UO->getOpcode() != UO_Deref)
        return;

      const auto *Operand = UO->getSubExpr()->IgnoreParens();
      MatchResult R;
      if (IsPlusOverPtrAndInteger(Operand, R)) {
        R.addNode(DerefOpTag, DynTypedNode::create(*UO));
        Results.emplace_back(std::move(R));
      }
    };
    findStmtsInUnspecifiedLvalueContext(S, InnerMatcher);
    return SizeBefore != Results.size();
  }

  virtual std::optional<FixItList>
  getFixits(const FixitStrategy &s) const final;
  SourceLocation getSourceLoc() const override {
    return DerefOp->getBeginLoc();
  }

  virtual DeclUseList getClaimedVarUseSites() const final {
    return {BaseDeclRefExpr};
  }
};

class WarningGadgetMatcher : public FastMatcher {

public:
  WarningGadgetMatcher(WarningGadgetList &WarningGadgets)
      : WarningGadgets(WarningGadgets) {}

  bool matches(const DynTypedNode &DynNode, ASTContext &Ctx,
               const UnsafeBufferUsageHandler &Handler) override {
    const Stmt *S = DynNode.get<Stmt>();
    if (!S)
      return false;

    MatchResult Result;
#define WARNING_GADGET(name)                                                   \
  if (name##Gadget::matches(S, Ctx, Result) &&                                 \
      notInSafeBufferOptOut(*S, &Handler)) {                                   \
    WarningGadgets.push_back(std::make_unique<name##Gadget>(Result));          \
    return true;                                                               \
  }
#define WARNING_OPTIONAL_GADGET(name)                                          \
  if (name##Gadget::matches(S, Ctx, &Handler, Result) &&                       \
      notInSafeBufferOptOut(*S, &Handler)) {                                   \
    WarningGadgets.push_back(std::make_unique<name##Gadget>(Result));          \
    return true;                                                               \
  }
#include "clang/Analysis/Analyses/UnsafeBufferUsageGadgets.def"
    return false;
  }

private:
  WarningGadgetList &WarningGadgets;
};

class FixableGadgetMatcher : public FastMatcher {

public:
  FixableGadgetMatcher(FixableGadgetList &FixableGadgets,
                       DeclUseTracker &Tracker)
      : FixableGadgets(FixableGadgets), Tracker(Tracker) {}

  bool matches(const DynTypedNode &DynNode, ASTContext &Ctx,
               const UnsafeBufferUsageHandler &Handler) override {
    bool matchFound = false;
    const Stmt *S = DynNode.get<Stmt>();
    if (!S) {
      return matchFound;
    }

    llvm::SmallVector<MatchResult> Results;
#define FIXABLE_GADGET(name)                                                   \
  if (name##Gadget::matches(S, Results)) {                                     \
    for (const auto &R : Results) {                                            \
      FixableGadgets.push_back(std::make_unique<name##Gadget>(R));             \
      matchFound = true;                                                       \
    }                                                                          \
    Results = {};                                                              \
  }
#include "clang/Analysis/Analyses/UnsafeBufferUsageGadgets.def"
    // In parallel, match all DeclRefExprs so that to find out
    // whether there are any uncovered by gadgets.
    if (auto *DRE = findDeclRefExpr(S); DRE) {
      Tracker.discoverUse(DRE);
      matchFound = true;
    }
    // Also match DeclStmts because we'll need them when fixing
    // their underlying VarDecls that otherwise don't have
    // any backreferences to DeclStmts.
    if (auto *DS = findDeclStmt(S); DS) {
      Tracker.discoverDecl(DS);
      matchFound = true;
    }
    return matchFound;
  }

private:
  const DeclRefExpr *findDeclRefExpr(const Stmt *S) {
    const auto *DRE = dyn_cast<DeclRefExpr>(S);
    if (!DRE || (!hasPointerType(*DRE) && !hasArrayType(*DRE)))
      return nullptr;
    const Decl *D = DRE->getDecl();
    if (!D || (!isa<VarDecl>(D) && !isa<BindingDecl>(D)))
      return nullptr;
    return DRE;
  }
  const DeclStmt *findDeclStmt(const Stmt *S) {
    const auto *DS = dyn_cast<DeclStmt>(S);
    if (!DS)
      return nullptr;
    return DS;
  }
  FixableGadgetList &FixableGadgets;
  DeclUseTracker &Tracker;
};

// Scan the function and return a list of gadgets found with provided kits.
static void findGadgets(const Stmt *S, ASTContext &Ctx,
                        const UnsafeBufferUsageHandler &Handler,
                        bool EmitSuggestions, FixableGadgetList &FixableGadgets,
                        WarningGadgetList &WarningGadgets,
                        DeclUseTracker &Tracker) {
  WarningGadgetMatcher WMatcher{WarningGadgets};
  forEachDescendantEvaluatedStmt(S, Ctx, Handler, WMatcher);
  if (EmitSuggestions) {
    FixableGadgetMatcher FMatcher{FixableGadgets, Tracker};
    forEachDescendantStmt(S, Ctx, Handler, FMatcher);
  }
}

// Compares AST nodes by source locations.
template <typename NodeTy> struct CompareNode {
  bool operator()(const NodeTy *N1, const NodeTy *N2) const {
    return N1->getBeginLoc().getRawEncoding() <
           N2->getBeginLoc().getRawEncoding();
  }
};

struct WarningGadgetSets {
  std::map<const VarDecl *, std::set<const WarningGadget *>,
           // To keep keys sorted by their locations in the map so that the
           // order is deterministic:
           CompareNode<VarDecl>>
      byVar;
  // These Gadgets are not related to pointer variables (e. g. temporaries).
  llvm::SmallVector<const WarningGadget *, 16> noVar;
};

static WarningGadgetSets
groupWarningGadgetsByVar(const WarningGadgetList &AllUnsafeOperations) {
  WarningGadgetSets result;
  // If some gadgets cover more than one
  // variable, they'll appear more than once in the map.
  for (auto &G : AllUnsafeOperations) {
    DeclUseList ClaimedVarUseSites = G->getClaimedVarUseSites();

    bool AssociatedWithVarDecl = false;
    for (const DeclRefExpr *DRE : ClaimedVarUseSites) {
      if (const auto *VD = dyn_cast<VarDecl>(DRE->getDecl())) {
        result.byVar[VD].insert(G.get());
        AssociatedWithVarDecl = true;
      }
    }

    if (!AssociatedWithVarDecl) {
      result.noVar.push_back(G.get());
      continue;
    }
  }
  return result;
}

struct FixableGadgetSets {
  std::map<const VarDecl *, std::set<const FixableGadget *>,
           // To keep keys sorted by their locations in the map so that the
           // order is deterministic:
           CompareNode<VarDecl>>
      byVar;
};

static FixableGadgetSets
groupFixablesByVar(FixableGadgetList &&AllFixableOperations) {
  FixableGadgetSets FixablesForUnsafeVars;
  for (auto &F : AllFixableOperations) {
    DeclUseList DREs = F->getClaimedVarUseSites();

    for (const DeclRefExpr *DRE : DREs) {
      if (const auto *VD = dyn_cast<VarDecl>(DRE->getDecl())) {
        FixablesForUnsafeVars.byVar[VD].insert(F.get());
      }
    }
  }
  return FixablesForUnsafeVars;
}

bool clang::internal::anyConflict(const SmallVectorImpl<FixItHint> &FixIts,
                                  const SourceManager &SM) {
  // A simple interval overlap detection algorithm.  Sorts all ranges by their
  // begin location then finds the first overlap in one pass.
  std::vector<const FixItHint *> All; // a copy of `FixIts`

  for (const FixItHint &H : FixIts)
    All.push_back(&H);
  std::sort(All.begin(), All.end(),
            [&SM](const FixItHint *H1, const FixItHint *H2) {
              return SM.isBeforeInTranslationUnit(H1->RemoveRange.getBegin(),
                                                  H2->RemoveRange.getBegin());
            });

  const FixItHint *CurrHint = nullptr;

  for (const FixItHint *Hint : All) {
    if (!CurrHint ||
        SM.isBeforeInTranslationUnit(CurrHint->RemoveRange.getEnd(),
                                     Hint->RemoveRange.getBegin())) {
      // Either to initialize `CurrHint` or `CurrHint` does not
      // overlap with `Hint`:
      CurrHint = Hint;
    } else
      // In case `Hint` overlaps the `CurrHint`, we found at least one
      // conflict:
      return true;
  }
  return false;
}

std::optional<FixItList>
PtrToPtrAssignmentGadget::getFixits(const FixitStrategy &S) const {
  const auto *LeftVD = cast<VarDecl>(PtrLHS->getDecl());
  const auto *RightVD = cast<VarDecl>(PtrRHS->getDecl());
  switch (S.lookup(LeftVD)) {
  case FixitStrategy::Kind::Span:
    if (S.lookup(RightVD) == FixitStrategy::Kind::Span)
      return FixItList{};
    return std::nullopt;
  case FixitStrategy::Kind::Wontfix:
    return std::nullopt;
  case FixitStrategy::Kind::Iterator:
  case FixitStrategy::Kind::Array:
    return std::nullopt;
  case FixitStrategy::Kind::Vector:
    llvm_unreachable("unsupported strategies for FixableGadgets");
  }
  return std::nullopt;
}

/// \returns fixit that adds .data() call after \DRE.
static inline std::optional<FixItList> createDataFixit(const ASTContext &Ctx,
                                                       const DeclRefExpr *DRE);

std::optional<FixItList>
CArrayToPtrAssignmentGadget::getFixits(const FixitStrategy &S) const {
  const auto *LeftVD = cast<VarDecl>(PtrLHS->getDecl());
  const auto *RightVD = cast<VarDecl>(PtrRHS->getDecl());
  // TLDR: Implementing fixits for non-Wontfix strategy on both LHS and RHS is
  // non-trivial.
  //
  // CArrayToPtrAssignmentGadget doesn't have strategy implications because
  // constant size array propagates its bounds. Because of that LHS and RHS are
  // addressed by two different fixits.
  //
  // At the same time FixitStrategy S doesn't reflect what group a fixit belongs
  // to and can't be generally relied on in multi-variable Fixables!
  //
  // E. g. If an instance of this gadget is fixing variable on LHS then the
  // variable on RHS is fixed by a different fixit and its strategy for LHS
  // fixit is as if Wontfix.
  //
  // The only exception is Wontfix strategy for a given variable as that is
  // valid for any fixit produced for the given input source code.
  if (S.lookup(LeftVD) == FixitStrategy::Kind::Span) {
    if (S.lookup(RightVD) == FixitStrategy::Kind::Wontfix) {
      return FixItList{};
    }
  } else if (S.lookup(LeftVD) == FixitStrategy::Kind::Wontfix) {
    if (S.lookup(RightVD) == FixitStrategy::Kind::Array) {
      return createDataFixit(RightVD->getASTContext(), PtrRHS);
    }
  }
  return std::nullopt;
}

std::optional<FixItList>
PointerInitGadget::getFixits(const FixitStrategy &S) const {
  const auto *LeftVD = PtrInitLHS;
  const auto *RightVD = cast<VarDecl>(PtrInitRHS->getDecl());
  switch (S.lookup(LeftVD)) {
  case FixitStrategy::Kind::Span:
    if (S.lookup(RightVD) == FixitStrategy::Kind::Span)
      return FixItList{};
    return std::nullopt;
  case FixitStrategy::Kind::Wontfix:
    return std::nullopt;
  case FixitStrategy::Kind::Iterator:
  case FixitStrategy::Kind::Array:
    return std::nullopt;
  case FixitStrategy::Kind::Vector:
    llvm_unreachable("unsupported strategies for FixableGadgets");
  }
  return std::nullopt;
}

static bool isNonNegativeIntegerExpr(const Expr *Expr, const VarDecl *VD,
                                     const ASTContext &Ctx) {
  if (auto ConstVal = Expr->getIntegerConstantExpr(Ctx)) {
    if (ConstVal->isNegative())
      return false;
  } else if (!Expr->getType()->isUnsignedIntegerType())
    return false;
  return true;
}

std::optional<FixItList>
ULCArraySubscriptGadget::getFixits(const FixitStrategy &S) const {
  if (const auto *DRE =
          dyn_cast<DeclRefExpr>(Node->getBase()->IgnoreImpCasts()))
    if (const auto *VD = dyn_cast<VarDecl>(DRE->getDecl())) {
      switch (S.lookup(VD)) {
      case FixitStrategy::Kind::Span: {

        // If the index has a negative constant value, we give up as no valid
        // fix-it can be generated:
        const ASTContext &Ctx = // FIXME: we need ASTContext to be passed in!
            VD->getASTContext();
        if (!isNonNegativeIntegerExpr(Node->getIdx(), VD, Ctx))
          return std::nullopt;
        // no-op is a good fix-it, otherwise
        return FixItList{};
      }
      case FixitStrategy::Kind::Array:
        return FixItList{};
      case FixitStrategy::Kind::Wontfix:
      case FixitStrategy::Kind::Iterator:
      case FixitStrategy::Kind::Vector:
        llvm_unreachable("unsupported strategies for FixableGadgets");
      }
    }
  return std::nullopt;
}

static std::optional<FixItList> // forward declaration
fixUPCAddressofArraySubscriptWithSpan(const UnaryOperator *Node);

std::optional<FixItList>
UPCAddressofArraySubscriptGadget::getFixits(const FixitStrategy &S) const {
  auto DREs = getClaimedVarUseSites();
  const auto *VD = cast<VarDecl>(DREs.front()->getDecl());

  switch (S.lookup(VD)) {
  case FixitStrategy::Kind::Span:
    return fixUPCAddressofArraySubscriptWithSpan(Node);
  case FixitStrategy::Kind::Wontfix:
  case FixitStrategy::Kind::Iterator:
  case FixitStrategy::Kind::Array:
    return std::nullopt;
  case FixitStrategy::Kind::Vector:
    llvm_unreachable("unsupported strategies for FixableGadgets");
  }
  return std::nullopt; // something went wrong, no fix-it
}

// FIXME: this function should be customizable through format
static StringRef getEndOfLine() {
  static const char *const EOL = "\n";
  return EOL;
}

// Returns the text indicating that the user needs to provide input there:
static std::string
getUserFillPlaceHolder(StringRef HintTextToUser = "placeholder") {
  std::string s = std::string("<# ");
  s += HintTextToUser;
  s += " #>";
  return s;
}

// Return the source location of the last character of the AST `Node`.
template <typename NodeTy>
static std::optional<SourceLocation>
getEndCharLoc(const NodeTy *Node, const SourceManager &SM,
              const LangOptions &LangOpts) {
  if (unsigned TkLen =
          Lexer::MeasureTokenLength(Node->getEndLoc(), SM, LangOpts)) {
    SourceLocation Loc = Node->getEndLoc().getLocWithOffset(TkLen - 1);

    if (Loc.isValid())
      return Loc;
  }
  return std::nullopt;
}

// Return the source location just past the last character of the AST `Node`.
template <typename NodeTy>
static std::optional<SourceLocation> getPastLoc(const NodeTy *Node,
                                                const SourceManager &SM,
                                                const LangOptions &LangOpts) {
  SourceLocation Loc =
      Lexer::getLocForEndOfToken(Node->getEndLoc(), 0, SM, LangOpts);
  if (Loc.isValid())
    return Loc;
  return std::nullopt;
}

// Return text representation of an `Expr`.
static std::optional<StringRef> getExprText(const Expr *E,
                                            const SourceManager &SM,
                                            const LangOptions &LangOpts) {
  std::optional<SourceLocation> LastCharLoc = getPastLoc(E, SM, LangOpts);

  if (LastCharLoc)
    return Lexer::getSourceText(
        CharSourceRange::getCharRange(E->getBeginLoc(), *LastCharLoc), SM,
        LangOpts);

  return std::nullopt;
}

// Returns the literal text in `SourceRange SR`, if `SR` is a valid range.
static std::optional<StringRef> getRangeText(SourceRange SR,
                                             const SourceManager &SM,
                                             const LangOptions &LangOpts) {
  bool Invalid = false;
  CharSourceRange CSR = CharSourceRange::getCharRange(SR);
  StringRef Text = Lexer::getSourceText(CSR, SM, LangOpts, &Invalid);

  if (!Invalid)
    return Text;
  return std::nullopt;
}

// Returns the begin location of the identifier of the given variable
// declaration.
static SourceLocation getVarDeclIdentifierLoc(const VarDecl *VD) {
  // According to the implementation of `VarDecl`, `VD->getLocation()` actually
  // returns the begin location of the identifier of the declaration:
  return VD->getLocation();
}

// Returns the literal text of the identifier of the given variable declaration.
static std::optional<StringRef>
getVarDeclIdentifierText(const VarDecl *VD, const SourceManager &SM,
                         const LangOptions &LangOpts) {
  SourceLocation ParmIdentBeginLoc = getVarDeclIdentifierLoc(VD);
  SourceLocation ParmIdentEndLoc =
      Lexer::getLocForEndOfToken(ParmIdentBeginLoc, 0, SM, LangOpts);

  if (ParmIdentEndLoc.isMacroID() &&
      !Lexer::isAtEndOfMacroExpansion(ParmIdentEndLoc, SM, LangOpts))
    return std::nullopt;
  return getRangeText({ParmIdentBeginLoc, ParmIdentEndLoc}, SM, LangOpts);
}

// We cannot fix a variable declaration if it has some other specifiers than the
// type specifier.  Because the source ranges of those specifiers could overlap
// with the source range that is being replaced using fix-its.  Especially when
// we often cannot obtain accurate source ranges of cv-qualified type
// specifiers.
// FIXME: also deal with type attributes
static bool hasUnsupportedSpecifiers(const VarDecl *VD,
                                     const SourceManager &SM) {
  // AttrRangeOverlapping: true if at least one attribute of `VD` overlaps the
  // source range of `VD`:
  bool AttrRangeOverlapping = llvm::any_of(VD->attrs(), [&](Attr *At) -> bool {
    return !(SM.isBeforeInTranslationUnit(At->getRange().getEnd(),
                                          VD->getBeginLoc())) &&
           !(SM.isBeforeInTranslationUnit(VD->getEndLoc(),
                                          At->getRange().getBegin()));
  });
  return VD->isInlineSpecified() || VD->isConstexpr() ||
         VD->hasConstantInitialization() || !VD->hasLocalStorage() ||
         AttrRangeOverlapping;
}

// Returns the `SourceRange` of `D`.  The reason why this function exists is
// that `D->getSourceRange()` may return a range where the end location is the
// starting location of the last token.  The end location of the source range
// returned by this function is the last location of the last token.
static SourceRange getSourceRangeToTokenEnd(const Decl *D,
                                            const SourceManager &SM,
                                            const LangOptions &LangOpts) {
  SourceLocation Begin = D->getBeginLoc();
  SourceLocation
      End = // `D->getEndLoc` should always return the starting location of the
      // last token, so we should get the end of the token
      Lexer::getLocForEndOfToken(D->getEndLoc(), 0, SM, LangOpts);

  return SourceRange(Begin, End);
}

// Returns the text of the pointee type of `T` from a `VarDecl` of a pointer
// type. The text is obtained through from `TypeLoc`s.  Since `TypeLoc` does not
// have source ranges of qualifiers ( The `QualifiedTypeLoc` looks hacky too me
// :( ), `Qualifiers` of the pointee type is returned separately through the
// output parameter `QualifiersToAppend`.
static std::optional<std::string>
getPointeeTypeText(const VarDecl *VD, const SourceManager &SM,
                   const LangOptions &LangOpts,
                   std::optional<Qualifiers> *QualifiersToAppend) {
  QualType Ty = VD->getType();
  QualType PteTy;

  assert(Ty->isPointerType() && !Ty->isFunctionPointerType() &&
         "Expecting a VarDecl of type of pointer to object type");
  PteTy = Ty->getPointeeType();

  TypeLoc TyLoc = VD->getTypeSourceInfo()->getTypeLoc().getUnqualifiedLoc();
  TypeLoc PteTyLoc;

  // We only deal with the cases that we know `TypeLoc::getNextTypeLoc` returns
  // the `TypeLoc` of the pointee type:
  switch (TyLoc.getTypeLocClass()) {
  case TypeLoc::ConstantArray:
  case TypeLoc::IncompleteArray:
  case TypeLoc::VariableArray:
  case TypeLoc::DependentSizedArray:
  case TypeLoc::Decayed:
    assert(isa<ParmVarDecl>(VD) && "An array type shall not be treated as a "
                                   "pointer type unless it decays.");
    PteTyLoc = TyLoc.getNextTypeLoc();
    break;
  case TypeLoc::Pointer:
    PteTyLoc = TyLoc.castAs<PointerTypeLoc>().getPointeeLoc();
    break;
  default:
    return std::nullopt;
  }
  if (PteTyLoc.isNull())
    // Sometimes we cannot get a useful `TypeLoc` for the pointee type, e.g.,
    // when the pointer type is `auto`.
    return std::nullopt;

  SourceLocation IdentLoc = getVarDeclIdentifierLoc(VD);

  if (!(IdentLoc.isValid() && PteTyLoc.getSourceRange().isValid())) {
    // We are expecting these locations to be valid. But in some cases, they are
    // not all valid. It is a Clang bug to me and we are not responsible for
    // fixing it.  So we will just give up for now when it happens.
    return std::nullopt;
  }

  // Note that TypeLoc.getEndLoc() returns the begin location of the last token:
  SourceLocation PteEndOfTokenLoc =
      Lexer::getLocForEndOfToken(PteTyLoc.getEndLoc(), 0, SM, LangOpts);

  if (!PteEndOfTokenLoc.isValid())
    // Sometimes we cannot get the end location of the pointee type, e.g., when
    // there are macros involved.
    return std::nullopt;
  if (!SM.isBeforeInTranslationUnit(PteEndOfTokenLoc, IdentLoc)) {
    // We only deal with the cases where the source text of the pointee type
    // appears on the left-hand side of the variable identifier completely,
    // including the following forms:
    // `T ident`,
    // `T ident[]`, where `T` is any type.
    // Examples of excluded cases are `T (*ident)[]` or `T ident[][n]`.
    return std::nullopt;
  }
  if (PteTy.hasQualifiers()) {
    // TypeLoc does not provide source ranges for qualifiers (it says it's
    // intentional but seems fishy to me), so we cannot get the full text
    // `PteTy` via source ranges.
    *QualifiersToAppend = PteTy.getQualifiers();
  }
  return getRangeText({PteTyLoc.getBeginLoc(), PteEndOfTokenLoc}, SM, LangOpts)
      ->str();
}

// Returns the text of the name (with qualifiers) of a `FunctionDecl`.
static std::optional<StringRef> getFunNameText(const FunctionDecl *FD,
                                               const SourceManager &SM,
                                               const LangOptions &LangOpts) {
  SourceLocation BeginLoc = FD->getQualifier()
                                ? FD->getQualifierLoc().getBeginLoc()
                                : FD->getNameInfo().getBeginLoc();
  // Note that `FD->getNameInfo().getEndLoc()` returns the begin location of the
  // last token:
  SourceLocation EndLoc = Lexer::getLocForEndOfToken(
      FD->getNameInfo().getEndLoc(), 0, SM, LangOpts);
  SourceRange NameRange{BeginLoc, EndLoc};

  return getRangeText(NameRange, SM, LangOpts);
}

// Returns the text representing a `std::span` type where the element type is
// represented by `EltTyText`.
//
// Note the optional parameter `Qualifiers`: one needs to pass qualifiers
// explicitly if the element type needs to be qualified.
static std::string
getSpanTypeText(StringRef EltTyText,
                std::optional<Qualifiers> Quals = std::nullopt) {
  const char *const SpanOpen = "std::span<";

  if (Quals)
    return SpanOpen + EltTyText.str() + ' ' + Quals->getAsString() + '>';
  return SpanOpen + EltTyText.str() + '>';
}

std::optional<FixItList>
DerefSimplePtrArithFixableGadget::getFixits(const FixitStrategy &s) const {
  const VarDecl *VD = dyn_cast<VarDecl>(BaseDeclRefExpr->getDecl());

  if (VD && s.lookup(VD) == FixitStrategy::Kind::Span) {
    ASTContext &Ctx = VD->getASTContext();
    // std::span can't represent elements before its begin()
    if (auto ConstVal = Offset->getIntegerConstantExpr(Ctx))
      if (ConstVal->isNegative())
        return std::nullopt;

    // note that the expr may (oddly) has multiple layers of parens
    // example:
    //   *((..(pointer + 123)..))
    // goal:
    //   pointer[123]
    // Fix-It:
    //   remove '*('
    //   replace ' + ' with '['
    //   replace ')' with ']'

    // example:
    //   *((..(123 + pointer)..))
    // goal:
    //   123[pointer]
    // Fix-It:
    //   remove '*('
    //   replace ' + ' with '['
    //   replace ')' with ']'

    const Expr *LHS = AddOp->getLHS(), *RHS = AddOp->getRHS();
    const SourceManager &SM = Ctx.getSourceManager();
    const LangOptions &LangOpts = Ctx.getLangOpts();
    CharSourceRange StarWithTrailWhitespace =
        clang::CharSourceRange::getCharRange(DerefOp->getOperatorLoc(),
                                             LHS->getBeginLoc());

    std::optional<SourceLocation> LHSLocation = getPastLoc(LHS, SM, LangOpts);
    if (!LHSLocation)
      return std::nullopt;

    CharSourceRange PlusWithSurroundingWhitespace =
        clang::CharSourceRange::getCharRange(*LHSLocation, RHS->getBeginLoc());

    std::optional<SourceLocation> AddOpLocation =
        getPastLoc(AddOp, SM, LangOpts);
    std::optional<SourceLocation> DerefOpLocation =
        getPastLoc(DerefOp, SM, LangOpts);

    if (!AddOpLocation || !DerefOpLocation)
      return std::nullopt;

    CharSourceRange ClosingParenWithPrecWhitespace =
        clang::CharSourceRange::getCharRange(*AddOpLocation, *DerefOpLocation);

    return FixItList{
        {FixItHint::CreateRemoval(StarWithTrailWhitespace),
         FixItHint::CreateReplacement(PlusWithSurroundingWhitespace, "["),
         FixItHint::CreateReplacement(ClosingParenWithPrecWhitespace, "]")}};
  }
  return std::nullopt; // something wrong or unsupported, give up
}

std::optional<FixItList>
PointerDereferenceGadget::getFixits(const FixitStrategy &S) const {
  const VarDecl *VD = cast<VarDecl>(BaseDeclRefExpr->getDecl());
  switch (S.lookup(VD)) {
  case FixitStrategy::Kind::Span: {
    ASTContext &Ctx = VD->getASTContext();
    SourceManager &SM = Ctx.getSourceManager();
    // Required changes: *(ptr); => (ptr[0]); and *ptr; => ptr[0]
    // Deletes the *operand
    CharSourceRange derefRange = clang::CharSourceRange::getCharRange(
        Op->getBeginLoc(), Op->getBeginLoc().getLocWithOffset(1));
    // Inserts the [0]
    if (auto LocPastOperand =
            getPastLoc(BaseDeclRefExpr, SM, Ctx.getLangOpts())) {
      return FixItList{{FixItHint::CreateRemoval(derefRange),
                        FixItHint::CreateInsertion(*LocPastOperand, "[0]")}};
    }
    break;
  }
  case FixitStrategy::Kind::Iterator:
  case FixitStrategy::Kind::Array:
    return std::nullopt;
  case FixitStrategy::Kind::Vector:
    llvm_unreachable("FixitStrategy not implemented yet!");
  case FixitStrategy::Kind::Wontfix:
    llvm_unreachable("Invalid strategy!");
  }

  return std::nullopt;
}

static inline std::optional<FixItList> createDataFixit(const ASTContext &Ctx,
                                                       const DeclRefExpr *DRE) {
  const SourceManager &SM = Ctx.getSourceManager();
  // Inserts the .data() after the DRE
  std::optional<SourceLocation> EndOfOperand =
      getPastLoc(DRE, SM, Ctx.getLangOpts());

  if (EndOfOperand)
    return FixItList{{FixItHint::CreateInsertion(*EndOfOperand, ".data()")}};

  return std::nullopt;
}

// Generates fix-its replacing an expression of the form UPC(DRE) with
// `DRE.data()`
std::optional<FixItList>
UPCStandalonePointerGadget::getFixits(const FixitStrategy &S) const {
  const auto VD = cast<VarDecl>(Node->getDecl());
  switch (S.lookup(VD)) {
  case FixitStrategy::Kind::Array:
  case FixitStrategy::Kind::Span: {
    return createDataFixit(VD->getASTContext(), Node);
    // FIXME: Points inside a macro expansion.
    break;
  }
  case FixitStrategy::Kind::Wontfix:
  case FixitStrategy::Kind::Iterator:
    return std::nullopt;
  case FixitStrategy::Kind::Vector:
    llvm_unreachable("unsupported strategies for FixableGadgets");
  }

  return std::nullopt;
}

// Generates fix-its replacing an expression of the form `&DRE[e]` with
// `&DRE.data()[e]`:
static std::optional<FixItList>
fixUPCAddressofArraySubscriptWithSpan(const UnaryOperator *Node) {
  const auto *ArraySub = cast<ArraySubscriptExpr>(Node->getSubExpr());
  const auto *DRE = cast<DeclRefExpr>(ArraySub->getBase()->IgnoreImpCasts());
  // FIXME: this `getASTContext` call is costly, we should pass the
  // ASTContext in:
  const ASTContext &Ctx = DRE->getDecl()->getASTContext();
  const Expr *Idx = ArraySub->getIdx();
  const SourceManager &SM = Ctx.getSourceManager();
  const LangOptions &LangOpts = Ctx.getLangOpts();
  std::stringstream SS;
  bool IdxIsLitZero = false;

  if (auto ICE = Idx->getIntegerConstantExpr(Ctx))
    if ((*ICE).isZero())
      IdxIsLitZero = true;
  std::optional<StringRef> DreString = getExprText(DRE, SM, LangOpts);
  if (!DreString)
    return std::nullopt;

  if (IdxIsLitZero) {
    // If the index is literal zero, we produce the most concise fix-it:
    SS << (*DreString).str() << ".data()";
  } else {
    std::optional<StringRef> IndexString = getExprText(Idx, SM, LangOpts);
    if (!IndexString)
      return std::nullopt;

    SS << "&" << (*DreString).str() << ".data()"
       << "[" << (*IndexString).str() << "]";
  }
  return FixItList{
      FixItHint::CreateReplacement(Node->getSourceRange(), SS.str())};
}

std::optional<FixItList>
UUCAddAssignGadget::getFixits(const FixitStrategy &S) const {
  DeclUseList DREs = getClaimedVarUseSites();

  if (DREs.size() != 1)
    return std::nullopt; // In cases of `Ptr += n` where `Ptr` is not a DRE, we
                         // give up
  if (const VarDecl *VD = dyn_cast<VarDecl>(DREs.front()->getDecl())) {
    if (S.lookup(VD) == FixitStrategy::Kind::Span) {
      FixItList Fixes;

      const Stmt *AddAssignNode = Node;
      StringRef varName = VD->getName();
      const ASTContext &Ctx = VD->getASTContext();

      if (!isNonNegativeIntegerExpr(Offset, VD, Ctx))
        return std::nullopt;

      // To transform UUC(p += n) to UUC(p = p.subspan(..)):
      bool NotParenExpr =
          (Offset->IgnoreParens()->getBeginLoc() == Offset->getBeginLoc());
      std::string SS = varName.str() + " = " + varName.str() + ".subspan";
      if (NotParenExpr)
        SS += "(";

      std::optional<SourceLocation> AddAssignLocation = getEndCharLoc(
          AddAssignNode, Ctx.getSourceManager(), Ctx.getLangOpts());
      if (!AddAssignLocation)
        return std::nullopt;

      Fixes.push_back(FixItHint::CreateReplacement(
          SourceRange(AddAssignNode->getBeginLoc(), Node->getOperatorLoc()),
          SS));
      if (NotParenExpr)
        Fixes.push_back(FixItHint::CreateInsertion(
            Offset->getEndLoc().getLocWithOffset(1), ")"));
      return Fixes;
    }
  }
  return std::nullopt; // Not in the cases that we can handle for now, give up.
}

std::optional<FixItList>
UPCPreIncrementGadget::getFixits(const FixitStrategy &S) const {
  DeclUseList DREs = getClaimedVarUseSites();

  if (DREs.size() != 1)
    return std::nullopt; // In cases of `++Ptr` where `Ptr` is not a DRE, we
                         // give up
  if (const VarDecl *VD = dyn_cast<VarDecl>(DREs.front()->getDecl())) {
    if (S.lookup(VD) == FixitStrategy::Kind::Span) {
      FixItList Fixes;
      std::stringstream SS;
      StringRef varName = VD->getName();
      const ASTContext &Ctx = VD->getASTContext();

      // To transform UPC(++p) to UPC((p = p.subspan(1)).data()):
      SS << "(" << varName.data() << " = " << varName.data()
         << ".subspan(1)).data()";
      std::optional<SourceLocation> PreIncLocation =
          getEndCharLoc(Node, Ctx.getSourceManager(), Ctx.getLangOpts());
      if (!PreIncLocation)
        return std::nullopt;

      Fixes.push_back(FixItHint::CreateReplacement(
          SourceRange(Node->getBeginLoc(), *PreIncLocation), SS.str()));
      return Fixes;
    }
  }
  return std::nullopt; // Not in the cases that we can handle for now, give up.
}

// For a non-null initializer `Init` of `T *` type, this function returns
// `FixItHint`s producing a list initializer `{Init,  S}` as a part of a fix-it
// to output stream.
// In many cases, this function cannot figure out the actual extent `S`.  It
// then will use a place holder to replace `S` to ask users to fill `S` in.  The
// initializer shall be used to initialize a variable of type `std::span<T>`.
// In some cases (e. g. constant size array) the initializer should remain
// unchanged and the function returns empty list. In case the function can't
// provide the right fixit it will return nullopt.
//
// FIXME: Support multi-level pointers
//
// Parameters:
//   `Init` a pointer to the initializer expression
//   `Ctx` a reference to the ASTContext
static std::optional<FixItList>
FixVarInitializerWithSpan(const Expr *Init, ASTContext &Ctx,
                          const StringRef UserFillPlaceHolder) {
  const SourceManager &SM = Ctx.getSourceManager();
  const LangOptions &LangOpts = Ctx.getLangOpts();

  // If `Init` has a constant value that is (or equivalent to) a
  // NULL pointer, we use the default constructor to initialize the span
  // object, i.e., a `std:span` variable declaration with no initializer.
  // So the fix-it is just to remove the initializer.
  if (Init->isNullPointerConstant(
          Ctx,
          // FIXME: Why does this function not ask for `const ASTContext
          // &`? It should. Maybe worth an NFC patch later.
          Expr::NullPointerConstantValueDependence::
              NPC_ValueDependentIsNotNull)) {
    std::optional<SourceLocation> InitLocation =
        getEndCharLoc(Init, SM, LangOpts);
    if (!InitLocation)
      return std::nullopt;

    SourceRange SR(Init->getBeginLoc(), *InitLocation);

    return FixItList{FixItHint::CreateRemoval(SR)};
  }

  FixItList FixIts{};
  std::string ExtentText = UserFillPlaceHolder.data();
  StringRef One = "1";

  // Insert `{` before `Init`:
  FixIts.push_back(FixItHint::CreateInsertion(Init->getBeginLoc(), "{"));
  // Try to get the data extent. Break into different cases:
  if (auto CxxNew = dyn_cast<CXXNewExpr>(Init->IgnoreImpCasts())) {
    // In cases `Init` is `new T[n]` and there is no explicit cast over
    // `Init`, we know that `Init` must evaluates to a pointer to `n` objects
    // of `T`. So the extent is `n` unless `n` has side effects.  Similar but
    // simpler for the case where `Init` is `new T`.
    if (const Expr *Ext = CxxNew->getArraySize().value_or(nullptr)) {
      if (!Ext->HasSideEffects(Ctx)) {
        std::optional<StringRef> ExtentString = getExprText(Ext, SM, LangOpts);
        if (!ExtentString)
          return std::nullopt;
        ExtentText = *ExtentString;
      }
    } else if (!CxxNew->isArray())
      // Although the initializer is not allocating a buffer, the pointer
      // variable could still be used in buffer access operations.
      ExtentText = One;
  } else if (Ctx.getAsConstantArrayType(Init->IgnoreImpCasts()->getType())) {
    // std::span has a single parameter constructor for initialization with
    // constant size array. The size is auto-deduced as the constructor is a
    // function template. The correct fixit is empty - no changes should happen.
    return FixItList{};
  } else {
    // In cases `Init` is of the form `&Var` after stripping of implicit
    // casts, where `&` is the built-in operator, the extent is 1.
    if (auto AddrOfExpr = dyn_cast<UnaryOperator>(Init->IgnoreImpCasts()))
      if (AddrOfExpr->getOpcode() == UnaryOperatorKind::UO_AddrOf &&
          isa_and_present<DeclRefExpr>(AddrOfExpr->getSubExpr()))
        ExtentText = One;
    // TODO: we can handle more cases, e.g., `&a[0]`, `&a`, `std::addressof`,
    // and explicit casting, etc. etc.
  }

  SmallString<32> StrBuffer{};
  std::optional<SourceLocation> LocPassInit = getPastLoc(Init, SM, LangOpts);

  if (!LocPassInit)
    return std::nullopt;

  StrBuffer.append(", ");
  StrBuffer.append(ExtentText);
  StrBuffer.append("}");
  FixIts.push_back(FixItHint::CreateInsertion(*LocPassInit, StrBuffer.str()));
  return FixIts;
}

#ifndef NDEBUG
#define DEBUG_NOTE_DECL_FAIL(D, Msg)                                           \
  Handler.addDebugNoteForVar((D), (D)->getBeginLoc(),                          \
                             "failed to produce fixit for declaration '" +     \
                                 (D)->getNameAsString() + "'" + (Msg))
#else
#define DEBUG_NOTE_DECL_FAIL(D, Msg)
#endif

// For the given variable declaration with a pointer-to-T type, returns the text
// `std::span<T>`.  If it is unable to generate the text, returns
// `std::nullopt`.
static std::optional<std::string>
createSpanTypeForVarDecl(const VarDecl *VD, const ASTContext &Ctx) {
  assert(VD->getType()->isPointerType());

  std::optional<Qualifiers> PteTyQualifiers = std::nullopt;
  std::optional<std::string> PteTyText = getPointeeTypeText(
      VD, Ctx.getSourceManager(), Ctx.getLangOpts(), &PteTyQualifiers);

  if (!PteTyText)
    return std::nullopt;

  std::string SpanTyText = "std::span<";

  SpanTyText.append(*PteTyText);
  // Append qualifiers to span element type if any:
  if (PteTyQualifiers) {
    SpanTyText.append(" ");
    SpanTyText.append(PteTyQualifiers->getAsString());
  }
  SpanTyText.append(">");
  return SpanTyText;
}

// For a `VarDecl` of the form `T  * var (= Init)?`, this
// function generates fix-its that
//  1) replace `T * var` with `std::span<T> var`; and
//  2) change `Init` accordingly to a span constructor, if it exists.
//
// FIXME: support Multi-level pointers
//
// Parameters:
//   `D` a pointer the variable declaration node
//   `Ctx` a reference to the ASTContext
//   `UserFillPlaceHolder` the user-input placeholder text
// Returns:
//    the non-empty fix-it list, if fix-its are successfuly generated; empty
//    list otherwise.
static FixItList fixLocalVarDeclWithSpan(const VarDecl *D, ASTContext &Ctx,
                                         const StringRef UserFillPlaceHolder,
                                         UnsafeBufferUsageHandler &Handler) {
  if (hasUnsupportedSpecifiers(D, Ctx.getSourceManager()))
    return {};

  FixItList FixIts{};
  std::optional<std::string> SpanTyText = createSpanTypeForVarDecl(D, Ctx);

  if (!SpanTyText) {
    DEBUG_NOTE_DECL_FAIL(D, " : failed to generate 'std::span' type");
    return {};
  }

  // Will hold the text for `std::span<T> Ident`:
  std::stringstream SS;

  SS << *SpanTyText;
  // Fix the initializer if it exists:
  if (const Expr *Init = D->getInit()) {
    std::optional<FixItList> InitFixIts =
        FixVarInitializerWithSpan(Init, Ctx, UserFillPlaceHolder);
    if (!InitFixIts)
      return {};
    FixIts.insert(FixIts.end(), std::make_move_iterator(InitFixIts->begin()),
                  std::make_move_iterator(InitFixIts->end()));
  }
  // For declaration of the form `T * ident = init;`, we want to replace
  // `T * ` with `std::span<T>`.
  // We ignore CV-qualifiers so for `T * const ident;` we also want to replace
  // just `T *` with `std::span<T>`.
  const SourceLocation EndLocForReplacement = D->getTypeSpecEndLoc();
  if (!EndLocForReplacement.isValid()) {
    DEBUG_NOTE_DECL_FAIL(D, " : failed to locate the end of the declaration");
    return {};
  }
  // The only exception is that for `T *ident` we'll add a single space between
  // "std::span<T>" and "ident".
  // FIXME: The condition is false for identifiers expended from macros.
  if (EndLocForReplacement.getLocWithOffset(1) == getVarDeclIdentifierLoc(D))
    SS << " ";

  FixIts.push_back(FixItHint::CreateReplacement(
      SourceRange(D->getBeginLoc(), EndLocForReplacement), SS.str()));
  return FixIts;
}

static bool hasConflictingOverload(const FunctionDecl *FD) {
  return !FD->getDeclContext()->lookup(FD->getDeclName()).isSingleResult();
}

// For a `FunctionDecl`, whose `ParmVarDecl`s are being changed to have new
// types, this function produces fix-its to make the change self-contained.  Let
// 'F' be the entity defined by the original `FunctionDecl` and "NewF" be the
// entity defined by the `FunctionDecl` after the change to the parameters.
// Fix-its produced by this function are
//   1. Add the `[[clang::unsafe_buffer_usage]]` attribute to each declaration
//   of 'F';
//   2. Create a declaration of "NewF" next to each declaration of `F`;
//   3. Create a definition of "F" (as its' original definition is now belongs
//      to "NewF") next to its original definition.  The body of the creating
//      definition calls to "NewF".
//
// Example:
//
// void f(int *p);  // original declaration
// void f(int *p) { // original definition
//    p[5];
// }
//
// To change the parameter `p` to be of `std::span<int>` type, we
// also add overloads:
//
// [[clang::unsafe_buffer_usage]] void f(int *p); // original decl
// void f(std::span<int> p);                      // added overload decl
// void f(std::span<int> p) {     // original def where param is changed
//    p[5];
// }
// [[clang::unsafe_buffer_usage]] void f(int *p) {  // added def
//   return f(std::span(p, <# size #>));
// }
//
static std::optional<FixItList>
createOverloadsForFixedParams(const FixitStrategy &S, const FunctionDecl *FD,
                              const ASTContext &Ctx,
                              UnsafeBufferUsageHandler &Handler) {
  // FIXME: need to make this conflict checking better:
  if (hasConflictingOverload(FD))
    return std::nullopt;

  const SourceManager &SM = Ctx.getSourceManager();
  const LangOptions &LangOpts = Ctx.getLangOpts();
  const unsigned NumParms = FD->getNumParams();
  std::vector<std::string> NewTysTexts(NumParms);
  std::vector<bool> ParmsMask(NumParms, false);
  bool AtLeastOneParmToFix = false;

  for (unsigned i = 0; i < NumParms; i++) {
    const ParmVarDecl *PVD = FD->getParamDecl(i);

    if (S.lookup(PVD) == FixitStrategy::Kind::Wontfix)
      continue;
    if (S.lookup(PVD) != FixitStrategy::Kind::Span)
      // Not supported, not suppose to happen:
      return std::nullopt;

    std::optional<Qualifiers> PteTyQuals = std::nullopt;
    std::optional<std::string> PteTyText =
        getPointeeTypeText(PVD, SM, LangOpts, &PteTyQuals);

    if (!PteTyText)
      // something wrong in obtaining the text of the pointee type, give up
      return std::nullopt;
    // FIXME: whether we should create std::span type depends on the
    // FixitStrategy.
    NewTysTexts[i] = getSpanTypeText(*PteTyText, PteTyQuals);
    ParmsMask[i] = true;
    AtLeastOneParmToFix = true;
  }
  if (!AtLeastOneParmToFix)
    // No need to create function overloads:
    return {};
  // FIXME Respect indentation of the original code.

  // A lambda that creates the text representation of a function declaration
  // with the new type signatures:
  const auto NewOverloadSignatureCreator =
      [&SM, &LangOpts, &NewTysTexts,
       &ParmsMask](const FunctionDecl *FD) -> std::optional<std::string> {
    std::stringstream SS;

    SS << ";";
    SS << getEndOfLine().str();
    // Append: ret-type func-name "("
    if (auto Prefix = getRangeText(
            SourceRange(FD->getBeginLoc(), (*FD->param_begin())->getBeginLoc()),
            SM, LangOpts))
      SS << Prefix->str();
    else
      return std::nullopt; // give up
    // Append: parameter-type-list
    const unsigned NumParms = FD->getNumParams();

    for (unsigned i = 0; i < NumParms; i++) {
      const ParmVarDecl *Parm = FD->getParamDecl(i);

      if (Parm->isImplicit())
        continue;
      if (ParmsMask[i]) {
        // This `i`-th parameter will be fixed with `NewTysTexts[i]` being its
        // new type:
        SS << NewTysTexts[i];
        // print parameter name if provided:
        if (IdentifierInfo *II = Parm->getIdentifier())
          SS << ' ' << II->getName().str();
      } else if (auto ParmTypeText =
                     getRangeText(getSourceRangeToTokenEnd(Parm, SM, LangOpts),
                                  SM, LangOpts)) {
        // print the whole `Parm` without modification:
        SS << ParmTypeText->str();
      } else
        return std::nullopt; // something wrong, give up
      if (i != NumParms - 1)
        SS << ", ";
    }
    SS << ")";
    return SS.str();
  };

  // A lambda that creates the text representation of a function definition with
  // the original signature:
  const auto OldOverloadDefCreator =
      [&Handler, &SM, &LangOpts, &NewTysTexts,
       &ParmsMask](const FunctionDecl *FD) -> std::optional<std::string> {
    std::stringstream SS;

    SS << getEndOfLine().str();
    // Append: attr-name ret-type func-name "(" param-list ")" "{"
    if (auto FDPrefix = getRangeText(
            SourceRange(FD->getBeginLoc(), FD->getBody()->getBeginLoc()), SM,
            LangOpts))
      SS << Handler.getUnsafeBufferUsageAttributeTextAt(FD->getBeginLoc(), " ")
         << FDPrefix->str() << "{";
    else
      return std::nullopt;
    // Append: "return" func-name "("
    if (auto FunQualName = getFunNameText(FD, SM, LangOpts))
      SS << "return " << FunQualName->str() << "(";
    else
      return std::nullopt;

    // Append: arg-list
    const unsigned NumParms = FD->getNumParams();
    for (unsigned i = 0; i < NumParms; i++) {
      const ParmVarDecl *Parm = FD->getParamDecl(i);

      if (Parm->isImplicit())
        continue;
      // FIXME: If a parameter has no name, it is unused in the
      // definition. So we could just leave it as it is.
      if (!Parm->getIdentifier())
        // If a parameter of a function definition has no name:
        return std::nullopt;
      if (ParmsMask[i])
        // This is our spanified paramter!
        SS << NewTysTexts[i] << "(" << Parm->getIdentifier()->getName().str()
           << ", " << getUserFillPlaceHolder("size") << ")";
      else
        SS << Parm->getIdentifier()->getName().str();
      if (i != NumParms - 1)
        SS << ", ";
    }
    // finish call and the body
    SS << ");}" << getEndOfLine().str();
    // FIXME: 80-char line formatting?
    return SS.str();
  };

  FixItList FixIts{};
  for (FunctionDecl *FReDecl : FD->redecls()) {
    std::optional<SourceLocation> Loc = getPastLoc(FReDecl, SM, LangOpts);

    if (!Loc)
      return {};
    if (FReDecl->isThisDeclarationADefinition()) {
      assert(FReDecl == FD && "inconsistent function definition");
      // Inserts a definition with the old signature to the end of
      // `FReDecl`:
      if (auto OldOverloadDef = OldOverloadDefCreator(FReDecl))
        FixIts.emplace_back(FixItHint::CreateInsertion(*Loc, *OldOverloadDef));
      else
        return {}; // give up
    } else {
      // Adds the unsafe-buffer attribute (if not already there) to `FReDecl`:
      if (!FReDecl->hasAttr<UnsafeBufferUsageAttr>()) {
        FixIts.emplace_back(FixItHint::CreateInsertion(
            FReDecl->getBeginLoc(), Handler.getUnsafeBufferUsageAttributeTextAt(
                                        FReDecl->getBeginLoc(), " ")));
      }
      // Inserts a declaration with the new signature to the end of `FReDecl`:
      if (auto NewOverloadDecl = NewOverloadSignatureCreator(FReDecl))
        FixIts.emplace_back(FixItHint::CreateInsertion(*Loc, *NewOverloadDecl));
      else
        return {};
    }
  }
  return FixIts;
}

// To fix a `ParmVarDecl` to be of `std::span` type.
static FixItList fixParamWithSpan(const ParmVarDecl *PVD, const ASTContext &Ctx,
                                  UnsafeBufferUsageHandler &Handler) {
  if (hasUnsupportedSpecifiers(PVD, Ctx.getSourceManager())) {
    DEBUG_NOTE_DECL_FAIL(PVD, " : has unsupport specifier(s)");
    return {};
  }
  if (PVD->hasDefaultArg()) {
    // FIXME: generate fix-its for default values:
    DEBUG_NOTE_DECL_FAIL(PVD, " : has default arg");
    return {};
  }

  std::optional<Qualifiers> PteTyQualifiers = std::nullopt;
  std::optional<std::string> PteTyText = getPointeeTypeText(
      PVD, Ctx.getSourceManager(), Ctx.getLangOpts(), &PteTyQualifiers);

  if (!PteTyText) {
    DEBUG_NOTE_DECL_FAIL(PVD, " : invalid pointee type");
    return {};
  }

  std::optional<StringRef> PVDNameText = PVD->getIdentifier()->getName();

  if (!PVDNameText) {
    DEBUG_NOTE_DECL_FAIL(PVD, " : invalid identifier name");
    return {};
  }

  std::stringstream SS;
  std::optional<std::string> SpanTyText = createSpanTypeForVarDecl(PVD, Ctx);

  if (PteTyQualifiers)
    // Append qualifiers if they exist:
    SS << getSpanTypeText(*PteTyText, PteTyQualifiers);
  else
    SS << getSpanTypeText(*PteTyText);
  // Append qualifiers to the type of the parameter:
  if (PVD->getType().hasQualifiers())
    SS << ' ' << PVD->getType().getQualifiers().getAsString();
  // Append parameter's name:
  SS << ' ' << PVDNameText->str();
  // Add replacement fix-it:
  return {FixItHint::CreateReplacement(PVD->getSourceRange(), SS.str())};
}

static FixItList fixVariableWithSpan(const VarDecl *VD,
                                     const DeclUseTracker &Tracker,
                                     ASTContext &Ctx,
                                     UnsafeBufferUsageHandler &Handler) {
  const DeclStmt *DS = Tracker.lookupDecl(VD);
  if (!DS) {
    DEBUG_NOTE_DECL_FAIL(VD,
                         " : variables declared this way not implemented yet");
    return {};
  }
  if (!DS->isSingleDecl()) {
    // FIXME: to support handling multiple `VarDecl`s in a single `DeclStmt`
    DEBUG_NOTE_DECL_FAIL(VD, " : multiple VarDecls");
    return {};
  }
  // Currently DS is an unused variable but we'll need it when
  // non-single decls are implemented, where the pointee type name
  // and the '*' are spread around the place.
  (void)DS;

  // FIXME: handle cases where DS has multiple declarations
  return fixLocalVarDeclWithSpan(VD, Ctx, getUserFillPlaceHolder(), Handler);
}

static FixItList fixVarDeclWithArray(const VarDecl *D, const ASTContext &Ctx,
                                     UnsafeBufferUsageHandler &Handler) {
  FixItList FixIts{};

  // Note: the code below expects the declaration to not use any type sugar like
  // typedef.
  if (auto CAT = Ctx.getAsConstantArrayType(D->getType())) {
    const QualType &ArrayEltT = CAT->getElementType();
    assert(!ArrayEltT.isNull() && "Trying to fix a non-array type variable!");
    // FIXME: support multi-dimensional arrays
    if (isa<clang::ArrayType>(ArrayEltT.getCanonicalType()))
      return {};

    const SourceLocation IdentifierLoc = getVarDeclIdentifierLoc(D);

    // Get the spelling of the element type as written in the source file
    // (including macros, etc.).
    auto MaybeElemTypeTxt =
        getRangeText({D->getBeginLoc(), IdentifierLoc}, Ctx.getSourceManager(),
                     Ctx.getLangOpts());
    if (!MaybeElemTypeTxt)
      return {};
    const llvm::StringRef ElemTypeTxt = MaybeElemTypeTxt->trim();

    // Find the '[' token.
    std::optional<Token> NextTok = Lexer::findNextToken(
        IdentifierLoc, Ctx.getSourceManager(), Ctx.getLangOpts());
    while (NextTok && !NextTok->is(tok::l_square) &&
           NextTok->getLocation() <= D->getSourceRange().getEnd())
      NextTok = Lexer::findNextToken(NextTok->getLocation(),
                                     Ctx.getSourceManager(), Ctx.getLangOpts());
    if (!NextTok)
      return {};
    const SourceLocation LSqBracketLoc = NextTok->getLocation();

    // Get the spelling of the array size as written in the source file
    // (including macros, etc.).
    auto MaybeArraySizeTxt = getRangeText(
        {LSqBracketLoc.getLocWithOffset(1), D->getTypeSpecEndLoc()},
        Ctx.getSourceManager(), Ctx.getLangOpts());
    if (!MaybeArraySizeTxt)
      return {};
    const llvm::StringRef ArraySizeTxt = MaybeArraySizeTxt->trim();
    if (ArraySizeTxt.empty()) {
      // FIXME: Support array size getting determined from the initializer.
      // Examples:
      //    int arr1[] = {0, 1, 2};
      //    int arr2{3, 4, 5};
      // We might be able to preserve the non-specified size with `auto` and
      // `std::to_array`:
      //    auto arr1 = std::to_array<int>({0, 1, 2});
      return {};
    }

    std::optional<StringRef> IdentText =
        getVarDeclIdentifierText(D, Ctx.getSourceManager(), Ctx.getLangOpts());

    if (!IdentText) {
      DEBUG_NOTE_DECL_FAIL(D, " : failed to locate the identifier");
      return {};
    }

    SmallString<32> Replacement;
    raw_svector_ostream OS(Replacement);
    OS << "std::array<" << ElemTypeTxt << ", " << ArraySizeTxt << "> "
       << IdentText->str();

    FixIts.push_back(FixItHint::CreateReplacement(
        SourceRange{D->getBeginLoc(), D->getTypeSpecEndLoc()}, OS.str()));
  }

  return FixIts;
}

static FixItList fixVariableWithArray(const VarDecl *VD,
                                      const DeclUseTracker &Tracker,
                                      const ASTContext &Ctx,
                                      UnsafeBufferUsageHandler &Handler) {
  const DeclStmt *DS = Tracker.lookupDecl(VD);
  assert(DS && "Fixing non-local variables not implemented yet!");
  if (!DS->isSingleDecl()) {
    // FIXME: to support handling multiple `VarDecl`s in a single `DeclStmt`
    return {};
  }
  // Currently DS is an unused variable but we'll need it when
  // non-single decls are implemented, where the pointee type name
  // and the '*' are spread around the place.
  (void)DS;

  // FIXME: handle cases where DS has multiple declarations
  return fixVarDeclWithArray(VD, Ctx, Handler);
}

// TODO: we should be consistent to use `std::nullopt` to represent no-fix due
// to any unexpected problem.
static FixItList
fixVariable(const VarDecl *VD, FixitStrategy::Kind K,
            /* The function decl under analysis */ const Decl *D,
            const DeclUseTracker &Tracker, ASTContext &Ctx,
            UnsafeBufferUsageHandler &Handler) {
  if (const auto *PVD = dyn_cast<ParmVarDecl>(VD)) {
    auto *FD = dyn_cast<clang::FunctionDecl>(PVD->getDeclContext());
    if (!FD || FD != D) {
      // `FD != D` means that `PVD` belongs to a function that is not being
      // analyzed currently.  Thus `FD` may not be complete.
      DEBUG_NOTE_DECL_FAIL(VD, " : function not currently analyzed");
      return {};
    }

    // TODO If function has a try block we can't change params unless we check
    // also its catch block for their use.
    // FIXME We might support static class methods, some select methods,
    // operators and possibly lamdas.
    if (FD->isMain() || FD->isConstexpr() ||
        FD->getTemplatedKind() != FunctionDecl::TemplatedKind::TK_NonTemplate ||
        FD->isVariadic() ||
        // also covers call-operator of lamdas
        isa<CXXMethodDecl>(FD) ||
        // skip when the function body is a try-block
        (FD->hasBody() && isa<CXXTryStmt>(FD->getBody())) ||
        FD->isOverloadedOperator()) {
      DEBUG_NOTE_DECL_FAIL(VD, " : unsupported function decl");
      return {}; // TODO test all these cases
    }
  }

  switch (K) {
  case FixitStrategy::Kind::Span: {
    if (VD->getType()->isPointerType()) {
      if (const auto *PVD = dyn_cast<ParmVarDecl>(VD))
        return fixParamWithSpan(PVD, Ctx, Handler);

      if (VD->isLocalVarDecl())
        return fixVariableWithSpan(VD, Tracker, Ctx, Handler);
    }
    DEBUG_NOTE_DECL_FAIL(VD, " : not a pointer");
    return {};
  }
  case FixitStrategy::Kind::Array: {
    if (VD->isLocalVarDecl() && Ctx.getAsConstantArrayType(VD->getType()))
      return fixVariableWithArray(VD, Tracker, Ctx, Handler);

    DEBUG_NOTE_DECL_FAIL(VD, " : not a local const-size array");
    return {};
  }
  case FixitStrategy::Kind::Iterator:
  case FixitStrategy::Kind::Vector:
    llvm_unreachable("FixitStrategy not implemented yet!");
  case FixitStrategy::Kind::Wontfix:
    llvm_unreachable("Invalid strategy!");
  }
  llvm_unreachable("Unknown strategy!");
}

// Returns true iff there exists a `FixItHint` 'h' in `FixIts` such that the
// `RemoveRange` of 'h' overlaps with a macro use.
static bool overlapWithMacro(const FixItList &FixIts) {
  // FIXME: For now we only check if the range (or the first token) is (part of)
  // a macro expansion.  Ideally, we want to check for all tokens in the range.
  return llvm::any_of(FixIts, [](const FixItHint &Hint) {
    auto Range = Hint.RemoveRange;
    if (Range.getBegin().isMacroID() || Range.getEnd().isMacroID())
      // If the range (or the first token) is (part of) a macro expansion:
      return true;
    return false;
  });
}

// Returns true iff `VD` is a parameter of the declaration `D`:
static bool isParameterOf(const VarDecl *VD, const Decl *D) {
  return isa<ParmVarDecl>(VD) &&
         VD->getDeclContext() == dyn_cast<DeclContext>(D);
}

// Erases variables in `FixItsForVariable`, if such a variable has an unfixable
// group mate.  A variable `v` is unfixable iff `FixItsForVariable` does not
// contain `v`.
static void eraseVarsForUnfixableGroupMates(
    std::map<const VarDecl *, FixItList> &FixItsForVariable,
    const VariableGroupsManager &VarGrpMgr) {
  // Variables will be removed from `FixItsForVariable`:
  SmallVector<const VarDecl *, 8> ToErase;

  for (const auto &[VD, Ignore] : FixItsForVariable) {
    VarGrpRef Grp = VarGrpMgr.getGroupOfVar(VD);
    if (llvm::any_of(Grp,
                     [&FixItsForVariable](const VarDecl *GrpMember) -> bool {
                       return !FixItsForVariable.count(GrpMember);
                     })) {
      // At least one group member cannot be fixed, so we have to erase the
      // whole group:
      for (const VarDecl *Member : Grp)
        ToErase.push_back(Member);
    }
  }
  for (auto *VarToErase : ToErase)
    FixItsForVariable.erase(VarToErase);
}

// Returns the fix-its that create bounds-safe function overloads for the
// function `D`, if `D`'s parameters will be changed to safe-types through
// fix-its in `FixItsForVariable`.
//
// NOTE: In case `D`'s parameters will be changed but bounds-safe function
// overloads cannot created, the whole group that contains the parameters will
// be erased from `FixItsForVariable`.
static FixItList createFunctionOverloadsForParms(
    std::map<const VarDecl *, FixItList> &FixItsForVariable /* mutable */,
    const VariableGroupsManager &VarGrpMgr, const FunctionDecl *FD,
    const FixitStrategy &S, ASTContext &Ctx,
    UnsafeBufferUsageHandler &Handler) {
  FixItList FixItsSharedByParms{};

  std::optional<FixItList> OverloadFixes =
      createOverloadsForFixedParams(S, FD, Ctx, Handler);

  if (OverloadFixes) {
    FixItsSharedByParms.append(*OverloadFixes);
  } else {
    // Something wrong in generating `OverloadFixes`, need to remove the
    // whole group, where parameters are in, from `FixItsForVariable` (Note
    // that all parameters should be in the same group):
    for (auto *Member : VarGrpMgr.getGroupOfParms())
      FixItsForVariable.erase(Member);
  }
  return FixItsSharedByParms;
}

// Constructs self-contained fix-its for each variable in `FixablesForAllVars`.
static std::map<const VarDecl *, FixItList>
getFixIts(FixableGadgetSets &FixablesForAllVars, const FixitStrategy &S,
          ASTContext &Ctx,
          /* The function decl under analysis */ const Decl *D,
          const DeclUseTracker &Tracker, UnsafeBufferUsageHandler &Handler,
          const VariableGroupsManager &VarGrpMgr) {
  // `FixItsForVariable` will map each variable to a set of fix-its directly
  // associated to the variable itself.  Fix-its of distinct variables in
  // `FixItsForVariable` are disjoint.
  std::map<const VarDecl *, FixItList> FixItsForVariable;

  // Populate `FixItsForVariable` with fix-its directly associated with each
  // variable.  Fix-its directly associated to a variable 'v' are the ones
  // produced by the `FixableGadget`s whose claimed variable is 'v'.
  for (const auto &[VD, Fixables] : FixablesForAllVars.byVar) {
    FixItsForVariable[VD] =
        fixVariable(VD, S.lookup(VD), D, Tracker, Ctx, Handler);
    // If we fail to produce Fix-It for the declaration we have to skip the
    // variable entirely.
    if (FixItsForVariable[VD].empty()) {
      FixItsForVariable.erase(VD);
      continue;
    }
    for (const auto &F : Fixables) {
      std::optional<FixItList> Fixits = F->getFixits(S);

      if (Fixits) {
        FixItsForVariable[VD].insert(FixItsForVariable[VD].end(),
                                     Fixits->begin(), Fixits->end());
        continue;
      }
#ifndef NDEBUG
      Handler.addDebugNoteForVar(
          VD, F->getSourceLoc(),
          ("gadget '" + F->getDebugName() + "' refused to produce a fix")
              .str());
#endif
      FixItsForVariable.erase(VD);
      break;
    }
  }

  // `FixItsForVariable` now contains only variables that can be
  // fixed. A variable can be fixed if its' declaration and all Fixables
  // associated to it can all be fixed.

  // To further remove from `FixItsForVariable` variables whose group mates
  // cannot be fixed...
  eraseVarsForUnfixableGroupMates(FixItsForVariable, VarGrpMgr);
  // Now `FixItsForVariable` gets further reduced: a variable is in
  // `FixItsForVariable` iff it can be fixed and all its group mates can be
  // fixed.

  // Fix-its of bounds-safe overloads of `D` are shared by parameters of `D`.
  // That is,  when fixing multiple parameters in one step,  these fix-its will
  // be applied only once (instead of being applied per parameter).
  FixItList FixItsSharedByParms{};

  if (auto *FD = dyn_cast<FunctionDecl>(D))
    FixItsSharedByParms = createFunctionOverloadsForParms(
        FixItsForVariable, VarGrpMgr, FD, S, Ctx, Handler);

  // The map that maps each variable `v` to fix-its for the whole group where
  // `v` is in:
  std::map<const VarDecl *, FixItList> FinalFixItsForVariable{
      FixItsForVariable};

  for (auto &[Var, Ignore] : FixItsForVariable) {
    bool AnyParm = false;
    const auto VarGroupForVD = VarGrpMgr.getGroupOfVar(Var, &AnyParm);

    for (const VarDecl *GrpMate : VarGroupForVD) {
      if (Var == GrpMate)
        continue;
      if (FixItsForVariable.count(GrpMate))
        FinalFixItsForVariable[Var].append(FixItsForVariable[GrpMate]);
    }
    if (AnyParm) {
      // This assertion should never fail.  Otherwise we have a bug.
      assert(!FixItsSharedByParms.empty() &&
             "Should not try to fix a parameter that does not belong to a "
             "FunctionDecl");
      FinalFixItsForVariable[Var].append(FixItsSharedByParms);
    }
  }
  // Fix-its that will be applied in one step shall NOT:
  // 1. overlap with macros or/and templates; or
  // 2. conflict with each other.
  // Otherwise, the fix-its will be dropped.
  for (auto Iter = FinalFixItsForVariable.begin();
       Iter != FinalFixItsForVariable.end();)
    if (overlapWithMacro(Iter->second) ||
        clang::internal::anyConflict(Iter->second, Ctx.getSourceManager())) {
      Iter = FinalFixItsForVariable.erase(Iter);
    } else
      Iter++;
  return FinalFixItsForVariable;
}

template <typename VarDeclIterTy>
static FixitStrategy
getNaiveStrategy(llvm::iterator_range<VarDeclIterTy> UnsafeVars) {
  FixitStrategy S;
  for (const VarDecl *VD : UnsafeVars) {
    if (isa<ConstantArrayType>(VD->getType().getCanonicalType()))
      S.set(VD, FixitStrategy::Kind::Array);
    else
      S.set(VD, FixitStrategy::Kind::Span);
  }
  return S;
}

//  Manages variable groups:
class VariableGroupsManagerImpl : public VariableGroupsManager {
  const std::vector<VarGrpTy> Groups;
  const std::map<const VarDecl *, unsigned> &VarGrpMap;
  const llvm::SetVector<const VarDecl *> &GrpsUnionForParms;

public:
  VariableGroupsManagerImpl(
      const std::vector<VarGrpTy> &Groups,
      const std::map<const VarDecl *, unsigned> &VarGrpMap,
      const llvm::SetVector<const VarDecl *> &GrpsUnionForParms)
      : Groups(Groups), VarGrpMap(VarGrpMap),
        GrpsUnionForParms(GrpsUnionForParms) {}

  VarGrpRef getGroupOfVar(const VarDecl *Var, bool *HasParm) const override {
    if (GrpsUnionForParms.contains(Var)) {
      if (HasParm)
        *HasParm = true;
      return GrpsUnionForParms.getArrayRef();
    }
    if (HasParm)
      *HasParm = false;

    auto It = VarGrpMap.find(Var);

    if (It == VarGrpMap.end())
      return {};
    return Groups[It->second];
  }

  VarGrpRef getGroupOfParms() const override {
    return GrpsUnionForParms.getArrayRef();
  }
};

static void applyGadgets(const Decl *D, FixableGadgetList FixableGadgets,
                         WarningGadgetList WarningGadgets,
                         DeclUseTracker Tracker,
                         UnsafeBufferUsageHandler &Handler,
                         bool EmitSuggestions) {
  if (!EmitSuggestions) {
    // Our job is very easy without suggestions. Just warn about
    // every problematic operation and consider it done. No need to deal
    // with fixable gadgets, no need to group operations by variable.
    for (const auto &G : WarningGadgets) {
      G->handleUnsafeOperation(Handler, /*IsRelatedToDecl=*/false,
                               D->getASTContext());
    }

    // This return guarantees that most of the machine doesn't run when
    // suggestions aren't requested.
    assert(FixableGadgets.empty() &&
           "Fixable gadgets found but suggestions not requested!");
    return;
  }

  // If no `WarningGadget`s ever matched, there is no unsafe operations in the
  //  function under the analysis. No need to fix any Fixables.
  if (!WarningGadgets.empty()) {
    // Gadgets "claim" variables they're responsible for. Once this loop
    // finishes, the tracker will only track DREs that weren't claimed by any
    // gadgets, i.e. not understood by the analysis.
    for (const auto &G : FixableGadgets) {
      for (const auto *DRE : G->getClaimedVarUseSites()) {
        Tracker.claimUse(DRE);
      }
    }
  }

  // If no `WarningGadget`s ever matched, there is no unsafe operations in the
  // function under the analysis.  Thus, it early returns here as there is
  // nothing needs to be fixed.
  //
  // Note this claim is based on the assumption that there is no unsafe
  // variable whose declaration is invisible from the analyzing function.
  // Otherwise, we need to consider if the uses of those unsafe varuables needs
  // fix.
  // So far, we are not fixing any global variables or class members. And,
  // lambdas will be analyzed along with the enclosing function. So this early
  // return is correct for now.
  if (WarningGadgets.empty())
    return;

  WarningGadgetSets UnsafeOps =
      groupWarningGadgetsByVar(std::move(WarningGadgets));
  FixableGadgetSets FixablesForAllVars =
      groupFixablesByVar(std::move(FixableGadgets));

  std::map<const VarDecl *, FixItList> FixItsForVariableGroup;

  // Filter out non-local vars and vars with unclaimed DeclRefExpr-s.
  for (auto it = FixablesForAllVars.byVar.cbegin();
       it != FixablesForAllVars.byVar.cend();) {
    // FIXME: need to deal with global variables later
    if ((!it->first->isLocalVarDecl() && !isa<ParmVarDecl>(it->first))) {
#ifndef NDEBUG
      Handler.addDebugNoteForVar(it->first, it->first->getBeginLoc(),
                                 ("failed to produce fixit for '" +
                                  it->first->getNameAsString() +
                                  "' : neither local nor a parameter"));
#endif
      it = FixablesForAllVars.byVar.erase(it);
    } else if (it->first->getType().getCanonicalType()->isReferenceType()) {
#ifndef NDEBUG
      Handler.addDebugNoteForVar(it->first, it->first->getBeginLoc(),
                                 ("failed to produce fixit for '" +
                                  it->first->getNameAsString() +
                                  "' : has a reference type"));
#endif
      it = FixablesForAllVars.byVar.erase(it);
    } else if (Tracker.hasUnclaimedUses(it->first)) {
      it = FixablesForAllVars.byVar.erase(it);
    } else if (it->first->isInitCapture()) {
#ifndef NDEBUG
      Handler.addDebugNoteForVar(it->first, it->first->getBeginLoc(),
                                 ("failed to produce fixit for '" +
                                  it->first->getNameAsString() +
                                  "' : init capture"));
#endif
      it = FixablesForAllVars.byVar.erase(it);
    } else {
      ++it;
    }
  }

#ifndef NDEBUG
  for (const auto &it : UnsafeOps.byVar) {
    const VarDecl *const UnsafeVD = it.first;
    auto UnclaimedDREs = Tracker.getUnclaimedUses(UnsafeVD);
    if (UnclaimedDREs.empty())
      continue;
    const auto UnfixedVDName = UnsafeVD->getNameAsString();
    for (const clang::DeclRefExpr *UnclaimedDRE : UnclaimedDREs) {
      std::string UnclaimedUseTrace =
          getDREAncestorString(UnclaimedDRE, D->getASTContext());

      Handler.addDebugNoteForVar(
          UnsafeVD, UnclaimedDRE->getBeginLoc(),
          ("failed to produce fixit for '" + UnfixedVDName +
           "' : has an unclaimed use\nThe unclaimed DRE trace: " +
           UnclaimedUseTrace));
    }
  }
#endif

  // Fixpoint iteration for pointer assignments
  using DepMapTy = DenseMap<const VarDecl *, llvm::SetVector<const VarDecl *>>;
  DepMapTy DependenciesMap{};
  DepMapTy PtrAssignmentGraph{};

  for (const auto &it : FixablesForAllVars.byVar) {
    for (const FixableGadget *fixable : it.second) {
      std::optional<std::pair<const VarDecl *, const VarDecl *>> ImplPair =
          fixable->getStrategyImplications();
      if (ImplPair) {
        std::pair<const VarDecl *, const VarDecl *> Impl = std::move(*ImplPair);
        PtrAssignmentGraph[Impl.first].insert(Impl.second);
      }
    }
  }

  /*
   The following code does a BFS traversal of the `PtrAssignmentGraph`
   considering all unsafe vars as starting nodes and constructs an undirected
   graph `DependenciesMap`. Constructing the `DependenciesMap` in this manner
   elimiates all variables that are unreachable from any unsafe var. In other
   words, this removes all dependencies that don't include any unsafe variable
   and consequently don't need any fixit generation.
   Note: A careful reader would observe that the code traverses
   `PtrAssignmentGraph` using `CurrentVar` but adds edges between `Var` and
   `Adj` and not between `CurrentVar` and `Adj`. Both approaches would
   achieve the same result but the one used here dramatically cuts the
   amount of hoops the second part of the algorithm needs to jump, given that
   a lot of these connections become "direct". The reader is advised not to
   imagine how the graph is transformed because of using `Var` instead of
   `CurrentVar`. The reader can continue reading as if `CurrentVar` was used,
   and think about why it's equivalent later.
   */
  std::set<const VarDecl *> VisitedVarsDirected{};
  for (const auto &[Var, ignore] : UnsafeOps.byVar) {
    if (VisitedVarsDirected.find(Var) == VisitedVarsDirected.end()) {

      std::queue<const VarDecl *> QueueDirected{};
      QueueDirected.push(Var);
      while (!QueueDirected.empty()) {
        const VarDecl *CurrentVar = QueueDirected.front();
        QueueDirected.pop();
        VisitedVarsDirected.insert(CurrentVar);
        auto AdjacentNodes = PtrAssignmentGraph[CurrentVar];
        for (const VarDecl *Adj : AdjacentNodes) {
          if (VisitedVarsDirected.find(Adj) == VisitedVarsDirected.end()) {
            QueueDirected.push(Adj);
          }
          DependenciesMap[Var].insert(Adj);
          DependenciesMap[Adj].insert(Var);
        }
      }
    }
  }

  // `Groups` stores the set of Connected Components in the graph.
  std::vector<VarGrpTy> Groups;
  // `VarGrpMap` maps variables that need fix to the groups (indexes) that the
  // variables belong to.  Group indexes refer to the elements in `Groups`.
  // `VarGrpMap` is complete in that every variable that needs fix is in it.
  std::map<const VarDecl *, unsigned> VarGrpMap;
  // The union group over the ones in "Groups" that contain parameters of `D`:
  llvm::SetVector<const VarDecl *>
      GrpsUnionForParms; // these variables need to be fixed in one step

  // Group Connected Components for Unsafe Vars
  // (Dependencies based on pointer assignments)
  std::set<const VarDecl *> VisitedVars{};
  for (const auto &[Var, ignore] : UnsafeOps.byVar) {
    if (VisitedVars.find(Var) == VisitedVars.end()) {
      VarGrpTy &VarGroup = Groups.emplace_back();
      std::queue<const VarDecl *> Queue{};

      Queue.push(Var);
      while (!Queue.empty()) {
        const VarDecl *CurrentVar = Queue.front();
        Queue.pop();
        VisitedVars.insert(CurrentVar);
        VarGroup.push_back(CurrentVar);
        auto AdjacentNodes = DependenciesMap[CurrentVar];
        for (const VarDecl *Adj : AdjacentNodes) {
          if (VisitedVars.find(Adj) == VisitedVars.end()) {
            Queue.push(Adj);
          }
        }
      }

      bool HasParm = false;
      unsigned GrpIdx = Groups.size() - 1;

      for (const VarDecl *V : VarGroup) {
        VarGrpMap[V] = GrpIdx;
        if (!HasParm && isParameterOf(V, D))
          HasParm = true;
      }
      if (HasParm)
        GrpsUnionForParms.insert_range(VarGroup);
    }
  }

  // Remove a `FixableGadget` if the associated variable is not in the graph
  // computed above.  We do not want to generate fix-its for such variables,
  // since they are neither warned nor reachable from a warned one.
  //
  // Note a variable is not warned if it is not directly used in any unsafe
  // operation. A variable `v` is NOT reachable from an unsafe variable, if it
  // does not exist another variable `u` such that `u` is warned and fixing `u`
  // (transitively) implicates fixing `v`.
  //
  // For example,
  // ```
  // void f(int * p) {
  //   int * a = p; *p = 0;
  // }
  // ```
  // `*p = 0` is a fixable gadget associated with a variable `p` that is neither
  // warned nor reachable from a warned one.  If we add `a[5] = 0` to the end of
  // the function above, `p` becomes reachable from a warned variable.
  for (auto I = FixablesForAllVars.byVar.begin();
       I != FixablesForAllVars.byVar.end();) {
    // Note `VisitedVars` contain all the variables in the graph:
    if (!VisitedVars.count((*I).first)) {
      // no such var in graph:
      I = FixablesForAllVars.byVar.erase(I);
    } else
      ++I;
  }

  // We assign strategies to variables that are 1) in the graph and 2) can be
  // fixed. Other variables have the default "Won't fix" strategy.
  FixitStrategy NaiveStrategy = getNaiveStrategy(llvm::make_filter_range(
      VisitedVars, [&FixablesForAllVars](const VarDecl *V) {
        // If a warned variable has no "Fixable", it is considered unfixable:
        return FixablesForAllVars.byVar.count(V);
      }));
  VariableGroupsManagerImpl VarGrpMgr(Groups, VarGrpMap, GrpsUnionForParms);

  if (isa<NamedDecl>(D))
    // The only case where `D` is not a `NamedDecl` is when `D` is a
    // `BlockDecl`. Let's not fix variables in blocks for now
    FixItsForVariableGroup =
        getFixIts(FixablesForAllVars, NaiveStrategy, D->getASTContext(), D,
                  Tracker, Handler, VarGrpMgr);

  for (const auto &G : UnsafeOps.noVar) {
    G->handleUnsafeOperation(Handler, /*IsRelatedToDecl=*/false,
                             D->getASTContext());
  }

  for (const auto &[VD, WarningGadgets] : UnsafeOps.byVar) {
    auto FixItsIt = FixItsForVariableGroup.find(VD);
    Handler.handleUnsafeVariableGroup(VD, VarGrpMgr,
                                      FixItsIt != FixItsForVariableGroup.end()
                                          ? std::move(FixItsIt->second)
                                          : FixItList{},
                                      D, NaiveStrategy);
    for (const auto &G : WarningGadgets) {
      G->handleUnsafeOperation(Handler, /*IsRelatedToDecl=*/true,
                               D->getASTContext());
    }
  }
}

void clang::checkUnsafeBufferUsage(const Decl *D,
                                   UnsafeBufferUsageHandler &Handler,
                                   bool EmitSuggestions) {
#ifndef NDEBUG
  Handler.clearDebugNotes();
#endif

  assert(D);

  SmallVector<Stmt *> Stmts;

  if (const auto *FD = dyn_cast<FunctionDecl>(D)) {
    // We do not want to visit a Lambda expression defined inside a method
    // independently. Instead, it should be visited along with the outer method.
    // FIXME: do we want to do the same thing for `BlockDecl`s?
    if (const auto *MD = dyn_cast<CXXMethodDecl>(D)) {
      if (MD->getParent()->isLambda() && MD->getParent()->isLocalClass())
        return;
    }

    for (FunctionDecl *FReDecl : FD->redecls()) {
      if (FReDecl->isExternC()) {
        // Do not emit fixit suggestions for functions declared in an
        // extern "C" block.
        EmitSuggestions = false;
        break;
      }
    }

    Stmts.push_back(FD->getBody());

    if (const auto *ID = dyn_cast<CXXConstructorDecl>(D)) {
      for (const CXXCtorInitializer *CI : ID->inits()) {
        Stmts.push_back(CI->getInit());
      }
    }
  } else if (isa<BlockDecl>(D) || isa<ObjCMethodDecl>(D)) {
    Stmts.push_back(D->getBody());
  }

  assert(!Stmts.empty());

  FixableGadgetList FixableGadgets;
  WarningGadgetList WarningGadgets;
  DeclUseTracker Tracker;
  for (Stmt *S : Stmts) {
    findGadgets(S, D->getASTContext(), Handler, EmitSuggestions, FixableGadgets,
                WarningGadgets, Tracker);
  }
  applyGadgets(D, std::move(FixableGadgets), std::move(WarningGadgets),
               std::move(Tracker), Handler, EmitSuggestions);
}<|MERGE_RESOLUTION|>--- conflicted
+++ resolved
@@ -9,10 +9,7 @@
 #include "clang/Analysis/Analyses/UnsafeBufferUsage.h"
 #include "clang/AST/APValue.h"
 #include "clang/AST/ASTContext.h"
-<<<<<<< HEAD
-=======
 #include "clang/AST/ASTTypeTraits.h"
->>>>>>> 5eee2751
 #include "clang/AST/Attr.h"
 #include "clang/AST/Decl.h"
 #include "clang/AST/DeclCXX.h"
@@ -544,66 +541,6 @@
   }
 }
 
-// Returns true iff integer E1 is equivalent to integer E2.
-//
-// For now we only support such expressions:
-//    expr := DRE | const-value | expr BO expr
-//    BO   := '*' | '+'
-//
-// FIXME: We can reuse the expression comparator of the interop analysis after
-// it has been upstreamed.
-static bool areEqualIntegers(const Expr *E1, const Expr *E2, ASTContext &Ctx);
-static bool areEqualIntegralBinaryOperators(const BinaryOperator *E1,
-                                            const Expr *E2_LHS,
-                                            BinaryOperatorKind BOP,
-                                            const Expr *E2_RHS,
-                                            ASTContext &Ctx) {
-  if (E1->getOpcode() == BOP) {
-    switch (BOP) {
-      // Commutative operators:
-    case BO_Mul:
-    case BO_Add:
-      return (areEqualIntegers(E1->getLHS(), E2_LHS, Ctx) &&
-              areEqualIntegers(E1->getRHS(), E2_RHS, Ctx)) ||
-             (areEqualIntegers(E1->getLHS(), E2_RHS, Ctx) &&
-              areEqualIntegers(E1->getRHS(), E2_LHS, Ctx));
-    default:
-      return false;
-    }
-  }
-  return false;
-}
-
-static bool areEqualIntegers(const Expr *E1, const Expr *E2, ASTContext &Ctx) {
-  E1 = E1->IgnoreParenImpCasts();
-  E2 = E2->IgnoreParenImpCasts();
-  if (!E1->getType()->isIntegerType() || E1->getType() != E2->getType())
-    return false;
-
-  Expr::EvalResult ER1, ER2;
-
-  // If both are constants:
-  if (E1->EvaluateAsInt(ER1, Ctx) &&
-      E2->EvaluateAsInt(ER2, Ctx))
-    return ER1.Val.getInt() == ER2.Val.getInt();
-
-  // Otherwise, they should have identical stmt kind:
-  if (E1->getStmtClass() != E2->getStmtClass())
-    return false;
-  switch (E1->getStmtClass()) {
-  case Stmt::DeclRefExprClass:
-    return cast<DeclRefExpr>(E1)->getDecl() == cast<DeclRefExpr>(E2)->getDecl();
-  case Stmt::BinaryOperatorClass: {
-    auto BO2 = cast<BinaryOperator>(E2);
-    return areEqualIntegralBinaryOperators(cast<BinaryOperator>(E1),
-                                           BO2->getLHS(), BO2->getOpcode(),
-                                           BO2->getRHS(), Ctx);
-  }
-  default:
-    return false;
-  }
-}
-
 // Given a two-param std::span construct call, matches iff the call has the
 // following forms:
 //   1. `std::span<T>{new T[n], n}`, where `n` is a literal or a DRE
@@ -618,21 +555,12 @@
 //       `N, M` are parameter indexes to the allocating element number and size.
 //        Sometimes, there is only one parameter index representing the total
 //        size.
-<<<<<<< HEAD
-AST_MATCHER(CXXConstructExpr, isSafeSpanTwoParamConstruct) {
-=======
 static bool isSafeSpanTwoParamConstruct(const CXXConstructExpr &Node,
                                         ASTContext &Ctx) {
->>>>>>> 5eee2751
   assert(Node.getNumArgs() == 2 &&
          "expecting a two-parameter std::span constructor");
   const Expr *Arg0 = Node.getArg(0)->IgnoreParenImpCasts();
   const Expr *Arg1 = Node.getArg(1)->IgnoreParenImpCasts();
-<<<<<<< HEAD
-  ASTContext &Ctx = Finder->getASTContext();
-
-=======
->>>>>>> 5eee2751
   auto HaveEqualConstantValues = [&Ctx](const Expr *E0, const Expr *E1) {
     if (auto E0CV = E0->getIntegerConstantExpr(Ctx))
       if (auto E1CV = E1->getIntegerConstantExpr(Ctx)) {
@@ -769,16 +697,9 @@
     const Expr *RHS = BE->getRHS();
 
     if ((!LHS->isValueDependent() &&
-<<<<<<< HEAD
-         LHS->EvaluateAsInt(EVResult,
-                            Finder->getASTContext())) || // case: `n & e`
-        (!RHS->isValueDependent() &&
-         RHS->EvaluateAsInt(EVResult, Finder->getASTContext()))) { // `e & n`
-=======
          LHS->EvaluateAsInt(EVResult, Ctx)) || // case: `n & e`
         (!RHS->isValueDependent() &&
          RHS->EvaluateAsInt(EVResult, Ctx))) { // `e & n`
->>>>>>> 5eee2751
       llvm::APSInt result = EVResult.Val.getInt();
       if (result.isNonNegative() && result.getLimitedValue() < limit)
         return true;
