--- conflicted
+++ resolved
@@ -2093,21 +2093,13 @@
 }
 
 static std::map<const VarDecl *, FixItList>
-<<<<<<< HEAD
-getFixIts(FixableGadgetSets &FixablesForUnsafeVars, const Strategy &S,
-=======
 getFixIts(FixableGadgetSets &FixablesForAllVars, const Strategy &S,
->>>>>>> bac3a63c
 	  ASTContext &Ctx,
           /* The function decl under analysis */ const Decl *D,
     const DeclUseTracker &Tracker, UnsafeBufferUsageHandler &Handler,
 	  const DefMapTy &VarGrpMap) {
   std::map<const VarDecl *, FixItList> FixItsForVariable;
-<<<<<<< HEAD
-  for (const auto &[VD, Fixables] : FixablesForUnsafeVars.byVar) {
-=======
   for (const auto &[VD, Fixables] : FixablesForAllVars.byVar) {
->>>>>>> bac3a63c
     FixItsForVariable[VD] =
         fixVariable(VD, S.lookup(VD), D, Tracker, Ctx, Handler);
     // If we fail to produce Fix-It for the declaration we have to skip the
@@ -2207,11 +2199,7 @@
                                    UnsafeBufferUsageHandler &Handler,
                                    bool EmitSuggestions) {
   assert(D && D->getBody());
-<<<<<<< HEAD
-  
-=======
-
->>>>>>> bac3a63c
+
   // Do not emit fixit suggestions for functions declared in an
   // extern "C" block.
   if (const auto *FD = dyn_cast<FunctionDecl>(D)) {
@@ -2222,11 +2210,7 @@
       }
     }
   }
-<<<<<<< HEAD
-  
-=======
-
->>>>>>> bac3a63c
+
   WarningGadgetSets UnsafeOps;
   FixableGadgetSets FixablesForAllVars;
 
