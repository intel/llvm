--- conflicted
+++ resolved
@@ -416,11 +416,7 @@
     // below them can initialize the same object (or part of it).
     if (isa<CXXConstructExpr>(E) || isa<CallExpr>(E) || isa<LambdaExpr>(E) ||
         isa<CXXDefaultArgExpr>(E) || isa<CXXStdInitializerListExpr>(E) ||
-<<<<<<< HEAD
-        isa<AtomicExpr>(E) ||
-=======
         isa<AtomicExpr>(E) || isa<CXXInheritedCtorInitExpr>(E) ||
->>>>>>> 9c4aab8c
         // We treat `BuiltinBitCastExpr` as an "original initializer" too as
         // it may not even be casting from a record type -- and even if it is,
         // the two objects are in general of unrelated type.
