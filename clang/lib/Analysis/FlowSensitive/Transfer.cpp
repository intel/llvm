--- conflicted
+++ resolved
@@ -391,19 +391,6 @@
     }
     case UO_PreInc:
     case UO_PreDec:
-<<<<<<< HEAD
-      // Propagate the storage location, but don't create a new value; to
-      // avoid generating unnecessary values, we leave it to the specific
-      // analysis to do this if desired.
-      propagateStorageLocation(*S->getSubExpr(), *S, Env);
-      break;
-    case UO_PostInc:
-    case UO_PostDec:
-      // Propagate the old value, but don't create a new value; to avoid
-      // generating unnecessary values, we leave it to the specific analysis
-      // to do this if desired.
-      propagateValue(*S->getSubExpr(), *S, Env);
-=======
       // Propagate the storage location and clear out any value associated with
       // it (to represent the fact that the value has definitely changed).
       // To avoid generating unnecessary values, we leave it to the specific
@@ -420,7 +407,6 @@
       propagateValue(*S->getSubExpr(), *S, Env);
       if (StorageLocation *Loc = Env.getStorageLocation(*S->getSubExpr()))
         Env.clearValue(*Loc);
->>>>>>> 4fe5a3cc
       break;
     default:
       break;
