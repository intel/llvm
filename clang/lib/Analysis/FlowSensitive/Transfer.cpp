//===-- Transfer.cpp --------------------------------------------*- C++ -*-===//
//
// Part of the LLVM Project, under the Apache License v2.0 with LLVM Exceptions.
// See https://llvm.org/LICENSE.txt for license information.
// SPDX-License-Identifier: Apache-2.0 WITH LLVM-exception
//
//===----------------------------------------------------------------------===//
//
//  This file defines transfer functions that evaluate program statements and
//  update an environment accordingly.
//
//===----------------------------------------------------------------------===//

#include "clang/Analysis/FlowSensitive/Transfer.h"
#include "clang/AST/Decl.h"
#include "clang/AST/DeclBase.h"
#include "clang/AST/DeclCXX.h"
#include "clang/AST/Expr.h"
#include "clang/AST/ExprCXX.h"
#include "clang/AST/OperationKinds.h"
#include "clang/AST/Stmt.h"
#include "clang/AST/StmtVisitor.h"
#include "clang/Analysis/FlowSensitive/ControlFlowContext.h"
#include "clang/Analysis/FlowSensitive/DataflowEnvironment.h"
#include "clang/Analysis/FlowSensitive/NoopAnalysis.h"
#include "clang/Analysis/FlowSensitive/RecordOps.h"
#include "clang/Analysis/FlowSensitive/Value.h"
#include "clang/Basic/Builtins.h"
#include "clang/Basic/OperatorKinds.h"
#include "llvm/ADT/STLExtras.h"
#include "llvm/Support/Casting.h"
#include "llvm/Support/ErrorHandling.h"
#include <cassert>
#include <memory>
#include <tuple>

namespace clang {
namespace dataflow {

const Environment *StmtToEnvMap::getEnvironment(const Stmt &S) const {
  auto BlockIt = CFCtx.getStmtToBlock().find(&ignoreCFGOmittedNodes(S));
  assert(BlockIt != CFCtx.getStmtToBlock().end());
  if (!CFCtx.isBlockReachable(*BlockIt->getSecond()))
    return nullptr;
  const auto &State = BlockToState[BlockIt->getSecond()->getBlockID()];
  assert(State);
  return &State->Env;
}

static BoolValue &evaluateBooleanEquality(const Expr &LHS, const Expr &RHS,
                                          Environment &Env) {
  Value *LHSValue = Env.getValueStrict(LHS);
  Value *RHSValue = Env.getValueStrict(RHS);
<<<<<<< HEAD

  if (LHSValue == RHSValue)
    return Env.getBoolLiteralValue(true);

  if (auto *LHSBool = dyn_cast_or_null<BoolValue>(LHSValue))
    if (auto *RHSBool = dyn_cast_or_null<BoolValue>(RHSValue))
      return Env.makeIff(*LHSBool, *RHSBool);
=======
>>>>>>> bac3a63c

  if (LHSValue == RHSValue)
    return Env.getBoolLiteralValue(true);

  if (auto *LHSBool = dyn_cast_or_null<BoolValue>(LHSValue))
    if (auto *RHSBool = dyn_cast_or_null<BoolValue>(RHSValue))
      return Env.makeIff(*LHSBool, *RHSBool);

  return Env.makeAtomicBoolValue();
}

static BoolValue &unpackValue(BoolValue &V, Environment &Env) {
  if (auto *Top = llvm::dyn_cast<TopBoolValue>(&V)) {
    auto &A = Env.getDataflowAnalysisContext().arena();
    return A.makeBoolValue(A.makeAtomRef(Top->getAtom()));
  }
  return V;
}

// Unpacks the value (if any) associated with `E` and updates `E` to the new
// value, if any unpacking occured. Also, does the lvalue-to-rvalue conversion,
// by skipping past the reference.
static Value *maybeUnpackLValueExpr(const Expr &E, Environment &Env) {
  auto *Loc = Env.getStorageLocationStrict(E);
  if (Loc == nullptr)
    return nullptr;
  auto *Val = Env.getValue(*Loc);

  auto *B = dyn_cast_or_null<BoolValue>(Val);
  if (B == nullptr)
    return Val;

  auto &UnpackedVal = unpackValue(*B, Env);
  if (&UnpackedVal == Val)
    return Val;
  Env.setValue(*Loc, UnpackedVal);
  return &UnpackedVal;
}

static void propagateValue(const Expr &From, const Expr &To, Environment &Env) {
  if (auto *Val = Env.getValueStrict(From))
    Env.setValueStrict(To, *Val);
}

static void propagateStorageLocation(const Expr &From, const Expr &To,
                                     Environment &Env) {
  if (auto *Loc = Env.getStorageLocationStrict(From))
    Env.setStorageLocationStrict(To, *Loc);
}

// Propagates the value or storage location of `From` to `To` in cases where
// `From` may be either a glvalue or a prvalue. `To` must be a glvalue iff
// `From` is a glvalue.
static void propagateValueOrStorageLocation(const Expr &From, const Expr &To,
                                            Environment &Env) {
  assert(From.isGLValue() == To.isGLValue());
  if (From.isGLValue())
    propagateStorageLocation(From, To, Env);
  else
    propagateValue(From, To, Env);
}

namespace {

class TransferVisitor : public ConstStmtVisitor<TransferVisitor> {
public:
  TransferVisitor(const StmtToEnvMap &StmtToEnv, Environment &Env)
      : StmtToEnv(StmtToEnv), Env(Env) {}

  void VisitBinaryOperator(const BinaryOperator *S) {
    const Expr *LHS = S->getLHS();
    assert(LHS != nullptr);

    const Expr *RHS = S->getRHS();
    assert(RHS != nullptr);

    switch (S->getOpcode()) {
    case BO_Assign: {
      auto *LHSLoc = Env.getStorageLocationStrict(*LHS);
      if (LHSLoc == nullptr)
        break;

      auto *RHSVal = Env.getValueStrict(*RHS);
      if (RHSVal == nullptr)
        break;

      // Assign a value to the storage location of the left-hand side.
      Env.setValue(*LHSLoc, *RHSVal);

      // Assign a storage location for the whole expression.
      Env.setStorageLocation(*S, *LHSLoc);
      break;
    }
    case BO_LAnd:
    case BO_LOr: {
      auto &Loc = Env.createStorageLocation(*S);
      Env.setStorageLocation(*S, Loc);

      BoolValue &LHSVal = getLogicOperatorSubExprValue(*LHS);
      BoolValue &RHSVal = getLogicOperatorSubExprValue(*RHS);

      if (S->getOpcode() == BO_LAnd)
        Env.setValue(Loc, Env.makeAnd(LHSVal, RHSVal));
      else
        Env.setValue(Loc, Env.makeOr(LHSVal, RHSVal));
      break;
    }
    case BO_NE:
    case BO_EQ: {
      auto &LHSEqRHSValue = evaluateBooleanEquality(*LHS, *RHS, Env);
      auto &Loc = Env.createStorageLocation(*S);
      Env.setStorageLocation(*S, Loc);
      Env.setValue(Loc, S->getOpcode() == BO_EQ ? LHSEqRHSValue
                                                : Env.makeNot(LHSEqRHSValue));
      break;
    }
    case BO_Comma: {
      propagateValueOrStorageLocation(*RHS, *S, Env);
      break;
    }
    default:
      break;
    }
  }

  void VisitDeclRefExpr(const DeclRefExpr *S) {
    const ValueDecl *VD = S->getDecl();
    assert(VD != nullptr);

    // `DeclRefExpr`s to fields and non-static methods aren't glvalues, and
    // there's also no sensible `Value` we can assign to them, so skip them.
    if (isa<FieldDecl>(VD))
      return;
    if (auto *Method = dyn_cast<CXXMethodDecl>(VD);
        Method && !Method->isStatic())
      return;

    auto *DeclLoc = Env.getStorageLocation(*VD);
    if (DeclLoc == nullptr)
      return;

    Env.setStorageLocationStrict(*S, *DeclLoc);
  }

  void VisitDeclStmt(const DeclStmt *S) {
    // Group decls are converted into single decls in the CFG so the cast below
    // is safe.
    const auto &D = *cast<VarDecl>(S->getSingleDecl());

    ProcessVarDecl(D);
  }

  void ProcessVarDecl(const VarDecl &D) {
    // Static local vars are already initialized in `Environment`.
    if (D.hasGlobalStorage())
      return;

    if (D.getType()->isReferenceType()) {
      // If this is the holding variable for a `BindingDecl`, we may already
      // have a storage location set up -- so check. (See also explanation below
      // where we process the `BindingDecl`.)
      if (Env.getStorageLocation(D) == nullptr) {
        const Expr *InitExpr = D.getInit();
        assert(InitExpr != nullptr);
        if (auto *InitExprLoc =
                Env.getStorageLocation(*InitExpr, SkipPast::Reference)) {
          Env.setStorageLocation(D, *InitExprLoc);
        } else {
          // Even though we have an initializer, we might not get an
          // InitExprLoc, for example if the InitExpr is a CallExpr for which we
          // don't have a function body. In this case, we just invent a storage
          // location and value -- it's the best we can do.
          StorageLocation &Loc =
              Env.createStorageLocation(D.getType().getNonReferenceType());
          Env.setStorageLocation(D, Loc);
          if (Value *Val = Env.createValue(D.getType().getNonReferenceType()))
            Env.setValue(Loc, *Val);
        }
      }
    } else {
      // Not a reference type.

      assert(Env.getStorageLocation(D) == nullptr);
      StorageLocation &Loc = Env.createStorageLocation(D);
      Env.setStorageLocation(D, Loc);

      const Expr *InitExpr = D.getInit();
      if (InitExpr == nullptr) {
        // No initializer expression - associate `Loc` with a new value.
        if (Value *Val = Env.createValue(D.getType()))
          Env.setValue(Loc, *Val);
        return;
      }

      if (auto *InitExprVal = Env.getValueStrict(*InitExpr))
        Env.setValue(Loc, *InitExprVal);

      if (Env.getValue(Loc) == nullptr) {
        // We arrive here in (the few) cases where an expression is
        // intentionally "uninterpreted". There are two ways to handle this
        // situation: propagate the status, so that uninterpreted initializers
        // result in uninterpreted variables, or provide a default value. We
        // choose the latter so that later refinements of the variable can be
        // used for reasoning about the surrounding code.
        //
        // FIXME. If and when we interpret all language cases, change this to
        // assert that `InitExpr` is interpreted, rather than supplying a
        // default value (assuming we don't update the environment API to return
        // references).
        if (Value *Val = Env.createValue(D.getType()))
          Env.setValue(Loc, *Val);
      }
    }

    // `DecompositionDecl` must be handled after we've interpreted the loc
    // itself, because the binding expression refers back to the
    // `DecompositionDecl` (even though it has no written name).
    if (const auto *Decomp = dyn_cast<DecompositionDecl>(&D)) {
      // If VarDecl is a DecompositionDecl, evaluate each of its bindings. This
      // needs to be evaluated after initializing the values in the storage for
      // VarDecl, as the bindings refer to them.
      // FIXME: Add support for ArraySubscriptExpr.
      // FIXME: Consider adding AST nodes used in BindingDecls to the CFG.
      for (const auto *B : Decomp->bindings()) {
        if (auto *ME = dyn_cast_or_null<MemberExpr>(B->getBinding())) {
          auto *DE = dyn_cast_or_null<DeclRefExpr>(ME->getBase());
          if (DE == nullptr)
            continue;

          // ME and its base haven't been visited because they aren't included
          // in the statements of the CFG basic block.
          VisitDeclRefExpr(DE);
          VisitMemberExpr(ME);

          if (auto *Loc = Env.getStorageLocation(*ME, SkipPast::Reference))
            Env.setStorageLocation(*B, *Loc);
        } else if (auto *VD = B->getHoldingVar()) {
          // Holding vars are used to back the `BindingDecl`s of tuple-like
          // types. The holding var declarations appear after the
          // `DecompositionDecl`, so we have to explicitly process them here
          // to know their storage location. They will be processed a second
          // time when we visit their `VarDecl`s, so we have code that protects
          // against this above.
          ProcessVarDecl(*VD);
          auto *VDLoc = Env.getStorageLocation(*VD);
          assert(VDLoc != nullptr);
          Env.setStorageLocation(*B, *VDLoc);
        }
      }
    }
  }

  void VisitImplicitCastExpr(const ImplicitCastExpr *S) {
    const Expr *SubExpr = S->getSubExpr();
    assert(SubExpr != nullptr);

    switch (S->getCastKind()) {
    case CK_IntegralToBoolean: {
      // This cast creates a new, boolean value from the integral value. We
      // model that with a fresh value in the environment, unless it's already a
      // boolean.
      if (auto *SubExprVal =
              dyn_cast_or_null<BoolValue>(Env.getValueStrict(*SubExpr)))
        Env.setValueStrict(*S, *SubExprVal);
      else
        // FIXME: If integer modeling is added, then update this code to create
        // the boolean based on the integer model.
        Env.setValueStrict(*S, Env.makeAtomicBoolValue());
      break;
    }

    case CK_LValueToRValue: {
      // When an L-value is used as an R-value, it may result in sharing, so we
      // need to unpack any nested `Top`s. We also need to strip off the
      // `ReferenceValue` associated with the lvalue.
      auto *SubExprVal = maybeUnpackLValueExpr(*SubExpr, Env);
      if (SubExprVal == nullptr)
        break;

      auto &ExprLoc = Env.createStorageLocation(*S);
      Env.setStorageLocation(*S, ExprLoc);
      Env.setValue(ExprLoc, *SubExprVal);
      break;
    }

    case CK_IntegralCast:
      // FIXME: This cast creates a new integral value from the
      // subexpression. But, because we don't model integers, we don't
      // distinguish between this new value and the underlying one. If integer
      // modeling is added, then update this code to create a fresh location and
      // value.
    case CK_UncheckedDerivedToBase:
    case CK_ConstructorConversion:
    case CK_UserDefinedConversion:
      // FIXME: Add tests that excercise CK_UncheckedDerivedToBase,
      // CK_ConstructorConversion, and CK_UserDefinedConversion.
    case CK_NoOp: {
      // FIXME: Consider making `Environment::getStorageLocation` skip noop
      // expressions (this and other similar expressions in the file) instead
      // of assigning them storage locations.
      propagateValueOrStorageLocation(*SubExpr, *S, Env);
      break;
    }
    case CK_NullToPointer: {
      auto &Loc = Env.createStorageLocation(S->getType());
      Env.setStorageLocation(*S, Loc);

      auto &NullPointerVal =
          Env.getOrCreateNullPointerValue(S->getType()->getPointeeType());
      Env.setValue(Loc, NullPointerVal);
      break;
    }
<<<<<<< HEAD
    case CK_FunctionToPointerDecay:
    case CK_BuiltinFnToFnPtr: {
=======
    case CK_NullToMemberPointer:
      // FIXME: Implement pointers to members. For now, don't associate a value
      // with this expression.
      break;
    case CK_FunctionToPointerDecay: {
>>>>>>> bac3a63c
      StorageLocation *PointeeLoc =
          Env.getStorageLocation(*SubExpr, SkipPast::Reference);
      if (PointeeLoc == nullptr)
        break;

      auto &PointerLoc = Env.createStorageLocation(*S);
      auto &PointerVal = Env.create<PointerValue>(*PointeeLoc);
      Env.setStorageLocation(*S, PointerLoc);
      Env.setValue(PointerLoc, PointerVal);
      break;
    }
    case CK_BuiltinFnToFnPtr:
      // Despite its name, the result type of `BuiltinFnToFnPtr` is a function,
      // not a function pointer. In addition, builtin functions can only be
      // called directly; it is not legal to take their address. We therefore
      // don't need to create a value or storage location for them.
      break;
    default:
      break;
    }
  }

  void VisitUnaryOperator(const UnaryOperator *S) {
    const Expr *SubExpr = S->getSubExpr();
    assert(SubExpr != nullptr);

    switch (S->getOpcode()) {
    case UO_Deref: {
      const auto *SubExprVal =
          cast_or_null<PointerValue>(Env.getValueStrict(*SubExpr));
      if (SubExprVal == nullptr)
        break;

      Env.setStorageLocationStrict(*S, SubExprVal->getPointeeLoc());
      break;
    }
    case UO_AddrOf: {
      // FIXME: Model pointers to members.
      if (S->getType()->isMemberPointerType())
        break;

      if (StorageLocation *PointeeLoc = Env.getStorageLocationStrict(*SubExpr))
        Env.setValueStrict(*S, Env.create<PointerValue>(*PointeeLoc));
      break;
    }
    case UO_LNot: {
      auto *SubExprVal =
          dyn_cast_or_null<BoolValue>(Env.getValueStrict(*SubExpr));
      if (SubExprVal == nullptr)
        break;

      auto &ExprLoc = Env.createStorageLocation(*S);
      Env.setStorageLocation(*S, ExprLoc);
      Env.setValue(ExprLoc, Env.makeNot(*SubExprVal));
      break;
    }
    default:
      break;
    }
  }

  void VisitCXXThisExpr(const CXXThisExpr *S) {
    auto *ThisPointeeLoc = Env.getThisPointeeStorageLocation();
    if (ThisPointeeLoc == nullptr)
      // Unions are not supported yet, and will not have a location for the
      // `this` expression's pointee.
      return;

    auto &Loc = Env.createStorageLocation(*S);
    Env.setStorageLocation(*S, Loc);
    Env.setValue(Loc, Env.create<PointerValue>(*ThisPointeeLoc));
  }

  void VisitCXXNewExpr(const CXXNewExpr *S) {
    auto &Loc = Env.createStorageLocation(*S);
    Env.setStorageLocation(*S, Loc);
    if (Value *Val = Env.createValue(S->getType()))
      Env.setValue(Loc, *Val);
  }

  void VisitCXXDeleteExpr(const CXXDeleteExpr *S) {
    // Empty method.
    // We consciously don't do anything on deletes.  Diagnosing double deletes
    // (for example) should be done by a specific analysis, not by the
    // framework.
  }

  void VisitReturnStmt(const ReturnStmt *S) {
    if (!Env.getDataflowAnalysisContext().getOptions().ContextSensitiveOpts)
      return;

    auto *Ret = S->getRetValue();
    if (Ret == nullptr)
      return;

    if (Ret->isPRValue()) {
      auto *Val = Env.getValueStrict(*Ret);
      if (Val == nullptr)
        return;

      // FIXME: Model NRVO.
      Env.setReturnValue(Val);
    } else {
      auto *Loc = Env.getStorageLocationStrict(*Ret);
      if (Loc == nullptr)
        return;

      // FIXME: Model NRVO.
      Env.setReturnStorageLocation(Loc);
    }
  }

  void VisitMemberExpr(const MemberExpr *S) {
    ValueDecl *Member = S->getMemberDecl();
    assert(Member != nullptr);

    // FIXME: Consider assigning pointer values to function member expressions.
    if (Member->isFunctionOrFunctionTemplate())
      return;

    // FIXME: if/when we add support for modeling enums, use that support here.
    if (isa<EnumConstantDecl>(Member))
      return;

    if (auto *D = dyn_cast<VarDecl>(Member)) {
      if (D->hasGlobalStorage()) {
        auto *VarDeclLoc = Env.getStorageLocation(*D);
        if (VarDeclLoc == nullptr)
          return;

        Env.setStorageLocation(*S, *VarDeclLoc);
        return;
      }
    }

    AggregateStorageLocation *BaseLoc = getBaseObjectLocation(*S, Env);
    if (BaseLoc == nullptr)
      return;

    auto &MemberLoc = BaseLoc->getChild(*Member);
    if (MemberLoc.getType()->isReferenceType()) {
      // Based on its type, `MemberLoc` must be mapped either to nothing or to a
      // `ReferenceValue`. For the former, we won't set a storage location for
      // this expression, so as to maintain an invariant lvalue expressions;
      // namely, that their location maps to a `ReferenceValue`.  In this,
      // lvalues are unlike other expressions, where it is valid for their
      // location to map to nothing (because they are not modeled).
      //
      // Note: we need this invariant for lvalues so that, when accessing a
      // value, we can distinguish an rvalue from an lvalue. An alternative
      // design, which takes the expression's value category into account, would
      // avoid the need for this invariant.
      if (auto *V = Env.getValue(MemberLoc)) {
        assert(isa<ReferenceValue>(V) &&
               "reference-typed declarations map to `ReferenceValue`s");
        Env.setStorageLocation(*S, MemberLoc);
      }
    } else {
      auto &Loc = Env.createStorageLocation(*S);
      Env.setStorageLocation(*S, Loc);
      Env.setValue(Loc, Env.create<ReferenceValue>(MemberLoc));
    }
  }

  void VisitCXXDefaultInitExpr(const CXXDefaultInitExpr *S) {
    const Expr *InitExpr = S->getExpr();
    assert(InitExpr != nullptr);
    propagateValueOrStorageLocation(*InitExpr, *S, Env);
  }

  void VisitCXXConstructExpr(const CXXConstructExpr *S) {
    const CXXConstructorDecl *ConstructorDecl = S->getConstructor();
    assert(ConstructorDecl != nullptr);

    if (ConstructorDecl->isCopyOrMoveConstructor()) {
      // It is permissible for a copy/move constructor to have additional
      // parameters as long as they have default arguments defined for them.
      assert(S->getNumArgs() != 0);

      const Expr *Arg = S->getArg(0);
      assert(Arg != nullptr);

      auto *ArgLoc = cast_or_null<AggregateStorageLocation>(
          Env.getStorageLocation(*Arg, SkipPast::Reference));
      if (ArgLoc == nullptr)
        return;

      if (S->isElidable()) {
        Env.setStorageLocation(*S, *ArgLoc);
      } else {
        auto &Loc =
            cast<AggregateStorageLocation>(Env.createStorageLocation(*S));
        Env.setStorageLocation(*S, Loc);
        if (Value *Val = Env.createValue(S->getType())) {
          Env.setValue(Loc, *Val);
          copyRecord(*ArgLoc, Loc, Env);
        }
      }
      return;
    }

    auto &Loc = Env.createStorageLocation(*S);
    Env.setStorageLocation(*S, Loc);
    if (Value *Val = Env.createValue(S->getType()))
      Env.setValue(Loc, *Val);

    transferInlineCall(S, ConstructorDecl);
  }

  void VisitCXXOperatorCallExpr(const CXXOperatorCallExpr *S) {
    if (S->getOperator() == OO_Equal) {
      assert(S->getNumArgs() == 2);

      const Expr *Arg0 = S->getArg(0);
      assert(Arg0 != nullptr);

      const Expr *Arg1 = S->getArg(1);
      assert(Arg1 != nullptr);

      // Evaluate only copy and move assignment operators.
      const auto *Method =
          dyn_cast_or_null<CXXMethodDecl>(S->getDirectCallee());
      if (!Method)
        return;
      if (!Method->isCopyAssignmentOperator() &&
          !Method->isMoveAssignmentOperator())
        return;

      auto *ObjectLoc = cast_or_null<AggregateStorageLocation>(
          Env.getStorageLocation(*Arg0, SkipPast::Reference));
      if (ObjectLoc == nullptr)
        return;

      auto *ArgLoc = cast_or_null<AggregateStorageLocation>(
          Env.getStorageLocation(*Arg1, SkipPast::Reference));
      if (ArgLoc == nullptr)
        return;

      copyRecord(*ArgLoc, *ObjectLoc, Env);

      // FIXME: Add a test for the value of the whole expression.
      // Assign a storage location for the whole expression.
      Env.setStorageLocation(*S, *ObjectLoc);
    }
  }

  void VisitCXXFunctionalCastExpr(const CXXFunctionalCastExpr *S) {
    if (S->getCastKind() == CK_ConstructorConversion) {
      const Expr *SubExpr = S->getSubExpr();
      assert(SubExpr != nullptr);

      propagateValue(*SubExpr, *S, Env);
    }
  }

  void VisitCXXTemporaryObjectExpr(const CXXTemporaryObjectExpr *S) {
    if (Value *Val = Env.createValue(S->getType()))
      Env.setValueStrict(*S, *Val);
  }

  void VisitCallExpr(const CallExpr *S) {
    // Of clang's builtins, only `__builtin_expect` is handled explicitly, since
    // others (like trap, debugtrap, and unreachable) are handled by CFG
    // construction.
    if (S->isCallToStdMove()) {
      assert(S->getNumArgs() == 1);

      const Expr *Arg = S->getArg(0);
      assert(Arg != nullptr);

      auto *ArgLoc = Env.getStorageLocation(*Arg, SkipPast::None);
      if (ArgLoc == nullptr)
        return;

      Env.setStorageLocation(*S, *ArgLoc);
    } else if (S->getDirectCallee() != nullptr &&
               S->getDirectCallee()->getBuiltinID() ==
                   Builtin::BI__builtin_expect) {
      assert(S->getNumArgs() > 0);
      assert(S->getArg(0) != nullptr);
      // `__builtin_expect` returns by-value, so strip away any potential
      // references in the argument.
      auto *ArgLoc = Env.getStorageLocation(*S->getArg(0), SkipPast::Reference);
      if (ArgLoc == nullptr)
        return;
      Env.setStorageLocation(*S, *ArgLoc);
    } else if (const FunctionDecl *F = S->getDirectCallee()) {
      transferInlineCall(S, F);
    }
  }

  void VisitMaterializeTemporaryExpr(const MaterializeTemporaryExpr *S) {
    const Expr *SubExpr = S->getSubExpr();
    assert(SubExpr != nullptr);

    Value *SubExprVal = Env.getValueStrict(*SubExpr);
    if (SubExprVal == nullptr)
      return;

    auto &Loc = Env.createStorageLocation(*S);
    Env.setStorageLocationStrict(*S, Loc);
    Env.setValue(Loc, *SubExprVal);
  }

  void VisitCXXBindTemporaryExpr(const CXXBindTemporaryExpr *S) {
    const Expr *SubExpr = S->getSubExpr();
    assert(SubExpr != nullptr);

    propagateValue(*SubExpr, *S, Env);
  }

  void VisitCXXStaticCastExpr(const CXXStaticCastExpr *S) {
    if (S->getCastKind() == CK_NoOp) {
      const Expr *SubExpr = S->getSubExpr();
      assert(SubExpr != nullptr);

      propagateValueOrStorageLocation(*SubExpr, *S, Env);
    }
  }

  void VisitConditionalOperator(const ConditionalOperator *S) {
    // FIXME: Revisit this once flow conditions are added to the framework. For
    // `a = b ? c : d` we can add `b => a == c && !b => a == d` to the flow
    // condition.
    if (S->isGLValue()) {
      auto &Loc = Env.createStorageLocation(*S);
      Env.setStorageLocationStrict(*S, Loc);
      if (Value *Val = Env.createValue(S->getType()))
        Env.setValue(Loc, *Val);
    } else if (Value *Val = Env.createValue(S->getType())) {
      Env.setValueStrict(*S, *Val);
    }
  }

  void VisitInitListExpr(const InitListExpr *S) {
    QualType Type = S->getType();

    auto &Loc = Env.createStorageLocation(*S);
    Env.setStorageLocation(*S, Loc);

    auto *Val = Env.createValue(Type);
    if (Val == nullptr)
      return;

    Env.setValue(Loc, *Val);

    if (Type->isStructureOrClassType()) {
      std::vector<FieldDecl *> Fields =
          getFieldsForInitListExpr(Type->getAsRecordDecl());
      for (auto [Field, Init] : llvm::zip(Fields, S->inits())) {
        assert(Field != nullptr);
        assert(Init != nullptr);

        if (Field->getType()->isReferenceType()) {
          if (StorageLocation *Loc = Env.getStorageLocationStrict(*Init))
            cast<StructValue>(Val)->setChild(*Field,
                                             Env.create<ReferenceValue>(*Loc));
        } else if (Value *InitVal = Env.getValue(*Init, SkipPast::None))
          cast<StructValue>(Val)->setChild(*Field, *InitVal);
      }
    }
    // FIXME: Implement array initialization.
  }

  void VisitCXXBoolLiteralExpr(const CXXBoolLiteralExpr *S) {
    Env.setValueStrict(*S, Env.getBoolLiteralValue(S->getValue()));
  }

  void VisitIntegerLiteral(const IntegerLiteral *S) {
    Env.setValueStrict(*S, Env.getIntLiteralValue(S->getValue()));
  }

  void VisitParenExpr(const ParenExpr *S) {
    // The CFG does not contain `ParenExpr` as top-level statements in basic
    // blocks, however manual traversal to sub-expressions may encounter them.
    // Redirect to the sub-expression.
    auto *SubExpr = S->getSubExpr();
    assert(SubExpr != nullptr);
    Visit(SubExpr);
  }

  void VisitExprWithCleanups(const ExprWithCleanups *S) {
    // The CFG does not contain `ExprWithCleanups` as top-level statements in
    // basic blocks, however manual traversal to sub-expressions may encounter
    // them. Redirect to the sub-expression.
    auto *SubExpr = S->getSubExpr();
    assert(SubExpr != nullptr);
    Visit(SubExpr);
  }

private:
  /// Returns the value for the sub-expression `SubExpr` of a logic operator.
  BoolValue &getLogicOperatorSubExprValue(const Expr &SubExpr) {
    // `SubExpr` and its parent logic operator might be part of different basic
    // blocks. We try to access the value that is assigned to `SubExpr` in the
    // corresponding environment.
    if (const Environment *SubExprEnv = StmtToEnv.getEnvironment(SubExpr))
      if (auto *Val =
              dyn_cast_or_null<BoolValue>(SubExprEnv->getValueStrict(SubExpr)))
        return *Val;

    // The sub-expression may lie within a basic block that isn't reachable,
    // even if we need it to evaluate the current (reachable) expression
    // (see https://discourse.llvm.org/t/70775). In this case, visit `SubExpr`
    // within the current environment and then try to get the value that gets
    // assigned to it.
    if (Env.getValueStrict(SubExpr) == nullptr)
      Visit(&SubExpr);
    if (auto *Val = dyn_cast_or_null<BoolValue>(Env.getValueStrict(SubExpr)))
      return *Val;

    // If the value of `SubExpr` is still unknown, we create a fresh symbolic
    // boolean value for it.
    return Env.makeAtomicBoolValue();
  }

  // If context sensitivity is enabled, try to analyze the body of the callee
  // `F` of `S`. The type `E` must be either `CallExpr` or `CXXConstructExpr`.
  template <typename E>
  void transferInlineCall(const E *S, const FunctionDecl *F) {
    const auto &Options = Env.getDataflowAnalysisContext().getOptions();
    if (!(Options.ContextSensitiveOpts &&
          Env.canDescend(Options.ContextSensitiveOpts->Depth, F)))
      return;

    const ControlFlowContext *CFCtx =
        Env.getDataflowAnalysisContext().getControlFlowContext(F);
    if (!CFCtx)
      return;

    // FIXME: We don't support context-sensitive analysis of recursion, so
    // we should return early here if `F` is the same as the `FunctionDecl`
    // holding `S` itself.

    auto ExitBlock = CFCtx->getCFG().getExit().getBlockID();

    auto CalleeEnv = Env.pushCall(S);

    // FIXME: Use the same analysis as the caller for the callee. Note,
    // though, that doing so would require support for changing the analysis's
    // ASTContext.
    assert(CFCtx->getDecl() != nullptr &&
           "ControlFlowContexts in the environment should always carry a decl");
    auto Analysis = NoopAnalysis(CFCtx->getDecl()->getASTContext(),
                                 DataflowAnalysisOptions{Options});

    auto BlockToOutputState =
        dataflow::runDataflowAnalysis(*CFCtx, Analysis, CalleeEnv);
    assert(BlockToOutputState);
    assert(ExitBlock < BlockToOutputState->size());

    auto &ExitState = (*BlockToOutputState)[ExitBlock];
    assert(ExitState);

    Env.popCall(S, ExitState->Env);
  }

  const StmtToEnvMap &StmtToEnv;
  Environment &Env;
};

} // namespace

void transfer(const StmtToEnvMap &StmtToEnv, const Stmt &S, Environment &Env) {
  TransferVisitor(StmtToEnv, Env).Visit(&S);
}

} // namespace dataflow
} // namespace clang<|MERGE_RESOLUTION|>--- conflicted
+++ resolved
@@ -51,16 +51,6 @@
                                           Environment &Env) {
   Value *LHSValue = Env.getValueStrict(LHS);
   Value *RHSValue = Env.getValueStrict(RHS);
-<<<<<<< HEAD
-
-  if (LHSValue == RHSValue)
-    return Env.getBoolLiteralValue(true);
-
-  if (auto *LHSBool = dyn_cast_or_null<BoolValue>(LHSValue))
-    if (auto *RHSBool = dyn_cast_or_null<BoolValue>(RHSValue))
-      return Env.makeIff(*LHSBool, *RHSBool);
-=======
->>>>>>> bac3a63c
 
   if (LHSValue == RHSValue)
     return Env.getBoolLiteralValue(true);
@@ -373,16 +363,11 @@
       Env.setValue(Loc, NullPointerVal);
       break;
     }
-<<<<<<< HEAD
-    case CK_FunctionToPointerDecay:
-    case CK_BuiltinFnToFnPtr: {
-=======
     case CK_NullToMemberPointer:
       // FIXME: Implement pointers to members. For now, don't associate a value
       // with this expression.
       break;
     case CK_FunctionToPointerDecay: {
->>>>>>> bac3a63c
       StorageLocation *PointeeLoc =
           Env.getStorageLocation(*SubExpr, SkipPast::Reference);
       if (PointeeLoc == nullptr)
