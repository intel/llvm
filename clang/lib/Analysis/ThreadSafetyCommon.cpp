//===- ThreadSafetyCommon.cpp ---------------------------------------------===//
//
// Part of the LLVM Project, under the Apache License v2.0 with LLVM Exceptions.
// See https://llvm.org/LICENSE.txt for license information.
// SPDX-License-Identifier: Apache-2.0 WITH LLVM-exception
//
//===----------------------------------------------------------------------===//
//
// Implementation of the interfaces declared in ThreadSafetyCommon.h
//
//===----------------------------------------------------------------------===//

#include "clang/Analysis/Analyses/ThreadSafetyCommon.h"
#include "clang/AST/Attr.h"
#include "clang/AST/Decl.h"
#include "clang/AST/DeclCXX.h"
#include "clang/AST/DeclGroup.h"
#include "clang/AST/DeclObjC.h"
#include "clang/AST/Expr.h"
#include "clang/AST/ExprCXX.h"
#include "clang/AST/OperationKinds.h"
#include "clang/AST/Stmt.h"
#include "clang/AST/Type.h"
#include "clang/Analysis/Analyses/ThreadSafetyTIL.h"
#include "clang/Analysis/CFG.h"
#include "clang/Basic/LLVM.h"
#include "clang/Basic/OperatorKinds.h"
#include "clang/Basic/Specifiers.h"
#include "llvm/ADT/StringExtras.h"
#include "llvm/ADT/StringRef.h"
#include <algorithm>
#include <cassert>
#include <string>
#include <utility>

using namespace clang;
using namespace threadSafety;

// From ThreadSafetyUtil.h
std::string threadSafety::getSourceLiteralString(const Expr *CE) {
  switch (CE->getStmtClass()) {
    case Stmt::IntegerLiteralClass:
      return toString(cast<IntegerLiteral>(CE)->getValue(), 10, true);
    case Stmt::StringLiteralClass: {
      std::string ret("\"");
      ret += cast<StringLiteral>(CE)->getString();
      ret += "\"";
      return ret;
    }
    case Stmt::CharacterLiteralClass:
    case Stmt::CXXNullPtrLiteralExprClass:
    case Stmt::GNUNullExprClass:
    case Stmt::CXXBoolLiteralExprClass:
    case Stmt::FloatingLiteralClass:
    case Stmt::ImaginaryLiteralClass:
    case Stmt::ObjCStringLiteralClass:
    default:
      return "#lit";
  }
}

// Return true if E is a variable that points to an incomplete Phi node.
static bool isIncompletePhi(const til::SExpr *E) {
  if (const auto *Ph = dyn_cast<til::Phi>(E))
    return Ph->status() == til::Phi::PH_Incomplete;
  return false;
}

static constexpr std::pair<StringRef, bool> ClassifyCapabilityFallback{
    /*Kind=*/StringRef("mutex"),
    /*Reentrant=*/false};

// Returns pair (Kind, Reentrant).
static std::pair<StringRef, bool> classifyCapability(const TypeDecl &TD) {
  if (const auto *CA = TD.getAttr<CapabilityAttr>())
    return {CA->getName(), TD.hasAttr<ReentrantCapabilityAttr>()};

  return ClassifyCapabilityFallback;
}

// Returns pair (Kind, Reentrant).
static std::pair<StringRef, bool> classifyCapability(QualType QT) {
  // We need to look at the declaration of the type of the value to determine
  // which it is. The type should either be a record or a typedef, or a pointer
  // or reference thereof.
<<<<<<< HEAD
  if (const auto *RT = QT->getAs<RecordType>()) {
    if (const auto *RD = RT->getOriginalDecl())
      return classifyCapability(*RD->getDefinitionOrSelf());
  } else if (const auto *TT = QT->getAs<TypedefType>()) {
    if (const auto *TD = TT->getDecl())
      return classifyCapability(*TD);
  } else if (QT->isPointerOrReferenceType())
=======
  if (const auto *RD = QT->getAsRecordDecl())
    return classifyCapability(*RD);
  if (const auto *TT = QT->getAs<TypedefType>())
    return classifyCapability(*TT->getDecl());
  if (QT->isPointerOrReferenceType())
>>>>>>> 35227056
    return classifyCapability(QT->getPointeeType());

  return ClassifyCapabilityFallback;
}

CapabilityExpr::CapabilityExpr(const til::SExpr *E, QualType QT, bool Neg) {
  const auto &[Kind, Reentrant] = classifyCapability(QT);
  *this = CapabilityExpr(E, Kind, Neg, Reentrant);
}

using CallingContext = SExprBuilder::CallingContext;

til::SExpr *SExprBuilder::lookupStmt(const Stmt *S) { return SMap.lookup(S); }

til::SCFG *SExprBuilder::buildCFG(CFGWalker &Walker) {
  Walker.walk(*this);
  return Scfg;
}

static bool isCalleeArrow(const Expr *E) {
  const auto *ME = dyn_cast<MemberExpr>(E->IgnoreParenCasts());
  return ME ? ME->isArrow() : false;
}

/// Translate a clang expression in an attribute to a til::SExpr.
/// Constructs the context from D, DeclExp, and SelfDecl.
///
/// \param AttrExp The expression to translate.
/// \param D       The declaration to which the attribute is attached.
/// \param DeclExp An expression involving the Decl to which the attribute
///                is attached.  E.g. the call to a function.
/// \param Self    S-expression to substitute for a \ref CXXThisExpr in a call,
///                or argument to a cleanup function.
CapabilityExpr SExprBuilder::translateAttrExpr(const Expr *AttrExp,
                                               const NamedDecl *D,
                                               const Expr *DeclExp,
                                               til::SExpr *Self) {
  // If we are processing a raw attribute expression, with no substitutions.
  if (!DeclExp && !Self)
    return translateAttrExpr(AttrExp, nullptr);

  CallingContext Ctx(nullptr, D);

  // Examine DeclExp to find SelfArg and FunArgs, which are used to substitute
  // for formal parameters when we call buildMutexID later.
  if (!DeclExp)
    /* We'll use Self. */;
  else if (const auto *ME = dyn_cast<MemberExpr>(DeclExp)) {
    Ctx.SelfArg   = ME->getBase();
    Ctx.SelfArrow = ME->isArrow();
  } else if (const auto *CE = dyn_cast<CXXMemberCallExpr>(DeclExp)) {
    Ctx.SelfArg   = CE->getImplicitObjectArgument();
    Ctx.SelfArrow = isCalleeArrow(CE->getCallee());
    Ctx.NumArgs   = CE->getNumArgs();
    Ctx.FunArgs   = CE->getArgs();
  } else if (const auto *CE = dyn_cast<CallExpr>(DeclExp)) {
    // Calls to operators that are members need to be treated like member calls.
    if (isa<CXXOperatorCallExpr>(CE) && isa<CXXMethodDecl>(D)) {
      Ctx.SelfArg = CE->getArg(0);
      Ctx.SelfArrow = false;
      Ctx.NumArgs = CE->getNumArgs() - 1;
      Ctx.FunArgs = CE->getArgs() + 1;
    } else {
      Ctx.NumArgs = CE->getNumArgs();
      Ctx.FunArgs = CE->getArgs();
    }
  } else if (const auto *CE = dyn_cast<CXXConstructExpr>(DeclExp)) {
    Ctx.SelfArg = nullptr;  // Will be set below
    Ctx.NumArgs = CE->getNumArgs();
    Ctx.FunArgs = CE->getArgs();
  }

  // Usually we want to substitute the self-argument for "this", but lambdas
  // are an exception: "this" on or in a lambda call operator doesn't refer
  // to the lambda, but to captured "this" in the context it was created in.
  // This can happen for operator calls and member calls, so fix it up here.
  if (const auto *CMD = dyn_cast<CXXMethodDecl>(D))
    if (CMD->getParent()->isLambda())
      Ctx.SelfArg = nullptr;

  if (Self) {
    assert(!Ctx.SelfArg && "Ambiguous self argument");
    assert(isa<FunctionDecl>(D) && "Self argument requires function");
    if (isa<CXXMethodDecl>(D))
      Ctx.SelfArg = Self;
    else
      Ctx.FunArgs = Self;

    // If the attribute has no arguments, then assume the argument is "this".
    if (!AttrExp)
      return CapabilityExpr(
          Self, cast<CXXMethodDecl>(D)->getFunctionObjectParameterType(),
          false);
    else  // For most attributes.
      return translateAttrExpr(AttrExp, &Ctx);
  }

  // If the attribute has no arguments, then assume the argument is "this".
  if (!AttrExp)
    return translateAttrExpr(cast<const Expr *>(Ctx.SelfArg), nullptr);
  else  // For most attributes.
    return translateAttrExpr(AttrExp, &Ctx);
}

/// Translate a clang expression in an attribute to a til::SExpr.
// This assumes a CallingContext has already been created.
CapabilityExpr SExprBuilder::translateAttrExpr(const Expr *AttrExp,
                                               CallingContext *Ctx) {
  if (!AttrExp)
    return CapabilityExpr();

  if (const auto* SLit = dyn_cast<StringLiteral>(AttrExp)) {
    if (SLit->getString() == "*")
      // The "*" expr is a universal lock, which essentially turns off
      // checks until it is removed from the lockset.
      return CapabilityExpr(new (Arena) til::Wildcard(), StringRef("wildcard"),
                            /*Neg=*/false, /*Reentrant=*/false);
    else
      // Ignore other string literals for now.
      return CapabilityExpr();
  }

  bool Neg = false;
  if (const auto *OE = dyn_cast<CXXOperatorCallExpr>(AttrExp)) {
    if (OE->getOperator() == OO_Exclaim) {
      Neg = true;
      AttrExp = OE->getArg(0);
    }
  }
  else if (const auto *UO = dyn_cast<UnaryOperator>(AttrExp)) {
    if (UO->getOpcode() == UO_LNot) {
      Neg = true;
      AttrExp = UO->getSubExpr()->IgnoreImplicit();
    }
  }

  const til::SExpr *E = translate(AttrExp, Ctx);

  // Trap mutex expressions like nullptr, or 0.
  // Any literal value is nonsense.
  if (!E || isa<til::Literal>(E))
    return CapabilityExpr();

  // Hack to deal with smart pointers -- strip off top-level pointer casts.
  if (const auto *CE = dyn_cast<til::Cast>(E)) {
    if (CE->castOpcode() == til::CAST_objToPtr)
      E = CE->expr();
  }
  return CapabilityExpr(E, AttrExp->getType(), Neg);
}

til::LiteralPtr *SExprBuilder::createVariable(const VarDecl *VD) {
  return new (Arena) til::LiteralPtr(VD);
}

// Translate a clang statement or expression to a TIL expression.
// Also performs substitution of variables; Ctx provides the context.
// Dispatches on the type of S.
til::SExpr *SExprBuilder::translate(const Stmt *S, CallingContext *Ctx) {
  if (!S)
    return nullptr;

  // Check if S has already been translated and cached.
  // This handles the lookup of SSA names for DeclRefExprs here.
  if (til::SExpr *E = lookupStmt(S))
    return E;

  switch (S->getStmtClass()) {
  case Stmt::DeclRefExprClass:
    return translateDeclRefExpr(cast<DeclRefExpr>(S), Ctx);
  case Stmt::CXXThisExprClass:
    return translateCXXThisExpr(cast<CXXThisExpr>(S), Ctx);
  case Stmt::MemberExprClass:
    return translateMemberExpr(cast<MemberExpr>(S), Ctx);
  case Stmt::ObjCIvarRefExprClass:
    return translateObjCIVarRefExpr(cast<ObjCIvarRefExpr>(S), Ctx);
  case Stmt::CallExprClass:
    return translateCallExpr(cast<CallExpr>(S), Ctx);
  case Stmt::CXXMemberCallExprClass:
    return translateCXXMemberCallExpr(cast<CXXMemberCallExpr>(S), Ctx);
  case Stmt::CXXOperatorCallExprClass:
    return translateCXXOperatorCallExpr(cast<CXXOperatorCallExpr>(S), Ctx);
  case Stmt::UnaryOperatorClass:
    return translateUnaryOperator(cast<UnaryOperator>(S), Ctx);
  case Stmt::BinaryOperatorClass:
  case Stmt::CompoundAssignOperatorClass:
    return translateBinaryOperator(cast<BinaryOperator>(S), Ctx);

  case Stmt::ArraySubscriptExprClass:
    return translateArraySubscriptExpr(cast<ArraySubscriptExpr>(S), Ctx);
  case Stmt::ConditionalOperatorClass:
    return translateAbstractConditionalOperator(
             cast<ConditionalOperator>(S), Ctx);
  case Stmt::BinaryConditionalOperatorClass:
    return translateAbstractConditionalOperator(
             cast<BinaryConditionalOperator>(S), Ctx);

  // We treat these as no-ops
  case Stmt::ConstantExprClass:
    return translate(cast<ConstantExpr>(S)->getSubExpr(), Ctx);
  case Stmt::ParenExprClass:
    return translate(cast<ParenExpr>(S)->getSubExpr(), Ctx);
  case Stmt::ExprWithCleanupsClass:
    return translate(cast<ExprWithCleanups>(S)->getSubExpr(), Ctx);
  case Stmt::CXXBindTemporaryExprClass:
    return translate(cast<CXXBindTemporaryExpr>(S)->getSubExpr(), Ctx);
  case Stmt::MaterializeTemporaryExprClass:
    return translate(cast<MaterializeTemporaryExpr>(S)->getSubExpr(), Ctx);

  // Collect all literals
  case Stmt::CharacterLiteralClass:
  case Stmt::CXXNullPtrLiteralExprClass:
  case Stmt::GNUNullExprClass:
  case Stmt::CXXBoolLiteralExprClass:
  case Stmt::FloatingLiteralClass:
  case Stmt::ImaginaryLiteralClass:
  case Stmt::IntegerLiteralClass:
  case Stmt::StringLiteralClass:
  case Stmt::ObjCStringLiteralClass:
    return new (Arena) til::Literal(cast<Expr>(S));

  case Stmt::DeclStmtClass:
    return translateDeclStmt(cast<DeclStmt>(S), Ctx);
  default:
    break;
  }
  if (const auto *CE = dyn_cast<CastExpr>(S))
    return translateCastExpr(CE, Ctx);

  return new (Arena) til::Undefined(S);
}

til::SExpr *SExprBuilder::translateDeclRefExpr(const DeclRefExpr *DRE,
                                               CallingContext *Ctx) {
  const auto *VD = cast<ValueDecl>(DRE->getDecl()->getCanonicalDecl());

  // Function parameters require substitution and/or renaming.
  if (const auto *PV = dyn_cast<ParmVarDecl>(VD)) {
    unsigned I = PV->getFunctionScopeIndex();
    const DeclContext *D = PV->getDeclContext();
    if (Ctx && Ctx->FunArgs) {
      const Decl *Canonical = Ctx->AttrDecl->getCanonicalDecl();
      if (isa<FunctionDecl>(D)
              ? (cast<FunctionDecl>(D)->getCanonicalDecl() == Canonical)
              : (cast<ObjCMethodDecl>(D)->getCanonicalDecl() == Canonical)) {
        // Substitute call arguments for references to function parameters
        if (const Expr *const *FunArgs =
                dyn_cast<const Expr *const *>(Ctx->FunArgs)) {
          assert(I < Ctx->NumArgs);
          return translate(FunArgs[I], Ctx->Prev);
        }

        assert(I == 0);
        return cast<til::SExpr *>(Ctx->FunArgs);
      }
    }
    // Map the param back to the param of the original function declaration
    // for consistent comparisons.
    VD = isa<FunctionDecl>(D)
             ? cast<FunctionDecl>(D)->getCanonicalDecl()->getParamDecl(I)
             : cast<ObjCMethodDecl>(D)->getCanonicalDecl()->getParamDecl(I);
  }

  // For non-local variables, treat it as a reference to a named object.
  return new (Arena) til::LiteralPtr(VD);
}

til::SExpr *SExprBuilder::translateCXXThisExpr(const CXXThisExpr *TE,
                                               CallingContext *Ctx) {
  // Substitute for 'this'
  if (Ctx && Ctx->SelfArg) {
    if (const auto *SelfArg = dyn_cast<const Expr *>(Ctx->SelfArg))
      return translate(SelfArg, Ctx->Prev);
    else
      return cast<til::SExpr *>(Ctx->SelfArg);
  }
  assert(SelfVar && "We have no variable for 'this'!");
  return SelfVar;
}

static const ValueDecl *getValueDeclFromSExpr(const til::SExpr *E) {
  if (const auto *V = dyn_cast<til::Variable>(E))
    return V->clangDecl();
  if (const auto *Ph = dyn_cast<til::Phi>(E))
    return Ph->clangDecl();
  if (const auto *P = dyn_cast<til::Project>(E))
    return P->clangDecl();
  if (const auto *L = dyn_cast<til::LiteralPtr>(E))
    return L->clangDecl();
  return nullptr;
}

static bool hasAnyPointerType(const til::SExpr *E) {
  auto *VD = getValueDeclFromSExpr(E);
  if (VD && VD->getType()->isAnyPointerType())
    return true;
  if (const auto *C = dyn_cast<til::Cast>(E))
    return C->castOpcode() == til::CAST_objToPtr;

  return false;
}

// Grab the very first declaration of virtual method D
static const CXXMethodDecl *getFirstVirtualDecl(const CXXMethodDecl *D) {
  while (true) {
    D = D->getCanonicalDecl();
    auto OverriddenMethods = D->overridden_methods();
    if (OverriddenMethods.begin() == OverriddenMethods.end())
      return D;  // Method does not override anything
    // FIXME: this does not work with multiple inheritance.
    D = *OverriddenMethods.begin();
  }
  return nullptr;
}

til::SExpr *SExprBuilder::translateMemberExpr(const MemberExpr *ME,
                                              CallingContext *Ctx) {
  til::SExpr *BE = translate(ME->getBase(), Ctx);
  til::SExpr *E  = new (Arena) til::SApply(BE);

  const auto *D = cast<ValueDecl>(ME->getMemberDecl()->getCanonicalDecl());
  if (const auto *VD = dyn_cast<CXXMethodDecl>(D))
    D = getFirstVirtualDecl(VD);

  til::Project *P = new (Arena) til::Project(E, D);
  if (hasAnyPointerType(BE))
    P->setArrow(true);
  return P;
}

til::SExpr *SExprBuilder::translateObjCIVarRefExpr(const ObjCIvarRefExpr *IVRE,
                                                   CallingContext *Ctx) {
  til::SExpr *BE = translate(IVRE->getBase(), Ctx);
  til::SExpr *E = new (Arena) til::SApply(BE);

  const auto *D = cast<ObjCIvarDecl>(IVRE->getDecl()->getCanonicalDecl());

  til::Project *P = new (Arena) til::Project(E, D);
  if (hasAnyPointerType(BE))
    P->setArrow(true);
  return P;
}

til::SExpr *SExprBuilder::translateCallExpr(const CallExpr *CE,
                                            CallingContext *Ctx,
                                            const Expr *SelfE) {
  if (CapabilityExprMode) {
    // Handle LOCK_RETURNED
    if (const FunctionDecl *FD = CE->getDirectCallee()) {
      FD = FD->getMostRecentDecl();
      if (LockReturnedAttr *At = FD->getAttr<LockReturnedAttr>()) {
        CallingContext LRCallCtx(Ctx);
        LRCallCtx.AttrDecl = CE->getDirectCallee();
        LRCallCtx.SelfArg = SelfE;
        LRCallCtx.NumArgs = CE->getNumArgs();
        LRCallCtx.FunArgs = CE->getArgs();
        return const_cast<til::SExpr *>(
            translateAttrExpr(At->getArg(), &LRCallCtx).sexpr());
      }
    }
  }

  til::SExpr *E = translate(CE->getCallee(), Ctx);
  for (const auto *Arg : CE->arguments()) {
    til::SExpr *A = translate(Arg, Ctx);
    E = new (Arena) til::Apply(E, A);
  }
  return new (Arena) til::Call(E, CE);
}

til::SExpr *SExprBuilder::translateCXXMemberCallExpr(
    const CXXMemberCallExpr *ME, CallingContext *Ctx) {
  if (CapabilityExprMode) {
    // Ignore calls to get() on smart pointers.
    if (ME->getMethodDecl()->getNameAsString() == "get" &&
        ME->getNumArgs() == 0) {
      auto *E = translate(ME->getImplicitObjectArgument(), Ctx);
      return new (Arena) til::Cast(til::CAST_objToPtr, E);
      // return E;
    }
  }
  return translateCallExpr(cast<CallExpr>(ME), Ctx,
                           ME->getImplicitObjectArgument());
}

til::SExpr *SExprBuilder::translateCXXOperatorCallExpr(
    const CXXOperatorCallExpr *OCE, CallingContext *Ctx) {
  if (CapabilityExprMode) {
    // Ignore operator * and operator -> on smart pointers.
    OverloadedOperatorKind k = OCE->getOperator();
    if (k == OO_Star || k == OO_Arrow) {
      auto *E = translate(OCE->getArg(0), Ctx);
      return new (Arena) til::Cast(til::CAST_objToPtr, E);
      // return E;
    }
  }
  return translateCallExpr(cast<CallExpr>(OCE), Ctx);
}

til::SExpr *SExprBuilder::translateUnaryOperator(const UnaryOperator *UO,
                                                 CallingContext *Ctx) {
  switch (UO->getOpcode()) {
  case UO_PostInc:
  case UO_PostDec:
  case UO_PreInc:
  case UO_PreDec:
    return new (Arena) til::Undefined(UO);

  case UO_AddrOf:
    if (CapabilityExprMode) {
      // interpret &Graph::mu_ as an existential.
      if (const auto *DRE = dyn_cast<DeclRefExpr>(UO->getSubExpr())) {
        if (DRE->getDecl()->isCXXInstanceMember()) {
          // This is a pointer-to-member expression, e.g. &MyClass::mu_.
          // We interpret this syntax specially, as a wildcard.
          auto *W = new (Arena) til::Wildcard();
          return new (Arena) til::Project(W, DRE->getDecl());
        }
      }
    }
    // otherwise, & is a no-op
    return translate(UO->getSubExpr(), Ctx);

  // We treat these as no-ops
  case UO_Deref:
  case UO_Plus:
    return translate(UO->getSubExpr(), Ctx);

  case UO_Minus:
    return new (Arena)
      til::UnaryOp(til::UOP_Minus, translate(UO->getSubExpr(), Ctx));
  case UO_Not:
    return new (Arena)
      til::UnaryOp(til::UOP_BitNot, translate(UO->getSubExpr(), Ctx));
  case UO_LNot:
    return new (Arena)
      til::UnaryOp(til::UOP_LogicNot, translate(UO->getSubExpr(), Ctx));

  // Currently unsupported
  case UO_Real:
  case UO_Imag:
  case UO_Extension:
  case UO_Coawait:
    return new (Arena) til::Undefined(UO);
  }
  return new (Arena) til::Undefined(UO);
}

til::SExpr *SExprBuilder::translateBinOp(til::TIL_BinaryOpcode Op,
                                         const BinaryOperator *BO,
                                         CallingContext *Ctx, bool Reverse) {
   til::SExpr *E0 = translate(BO->getLHS(), Ctx);
   til::SExpr *E1 = translate(BO->getRHS(), Ctx);
   if (Reverse)
     return new (Arena) til::BinaryOp(Op, E1, E0);
   else
     return new (Arena) til::BinaryOp(Op, E0, E1);
}

til::SExpr *SExprBuilder::translateBinAssign(til::TIL_BinaryOpcode Op,
                                             const BinaryOperator *BO,
                                             CallingContext *Ctx,
                                             bool Assign) {
  const Expr *LHS = BO->getLHS();
  const Expr *RHS = BO->getRHS();
  til::SExpr *E0 = translate(LHS, Ctx);
  til::SExpr *E1 = translate(RHS, Ctx);

  const ValueDecl *VD = nullptr;
  til::SExpr *CV = nullptr;
  if (const auto *DRE = dyn_cast<DeclRefExpr>(LHS)) {
    VD = DRE->getDecl();
    CV = lookupVarDecl(VD);
  }

  if (!Assign) {
    til::SExpr *Arg = CV ? CV : new (Arena) til::Load(E0);
    E1 = new (Arena) til::BinaryOp(Op, Arg, E1);
    E1 = addStatement(E1, nullptr, VD);
  }
  if (VD && CV)
    return updateVarDecl(VD, E1);
  return new (Arena) til::Store(E0, E1);
}

til::SExpr *SExprBuilder::translateBinaryOperator(const BinaryOperator *BO,
                                                  CallingContext *Ctx) {
  switch (BO->getOpcode()) {
  case BO_PtrMemD:
  case BO_PtrMemI:
    return new (Arena) til::Undefined(BO);

  case BO_Mul:  return translateBinOp(til::BOP_Mul, BO, Ctx);
  case BO_Div:  return translateBinOp(til::BOP_Div, BO, Ctx);
  case BO_Rem:  return translateBinOp(til::BOP_Rem, BO, Ctx);
  case BO_Add:  return translateBinOp(til::BOP_Add, BO, Ctx);
  case BO_Sub:  return translateBinOp(til::BOP_Sub, BO, Ctx);
  case BO_Shl:  return translateBinOp(til::BOP_Shl, BO, Ctx);
  case BO_Shr:  return translateBinOp(til::BOP_Shr, BO, Ctx);
  case BO_LT:   return translateBinOp(til::BOP_Lt,  BO, Ctx);
  case BO_GT:   return translateBinOp(til::BOP_Lt,  BO, Ctx, true);
  case BO_LE:   return translateBinOp(til::BOP_Leq, BO, Ctx);
  case BO_GE:   return translateBinOp(til::BOP_Leq, BO, Ctx, true);
  case BO_EQ:   return translateBinOp(til::BOP_Eq,  BO, Ctx);
  case BO_NE:   return translateBinOp(til::BOP_Neq, BO, Ctx);
  case BO_Cmp:  return translateBinOp(til::BOP_Cmp, BO, Ctx);
  case BO_And:  return translateBinOp(til::BOP_BitAnd,   BO, Ctx);
  case BO_Xor:  return translateBinOp(til::BOP_BitXor,   BO, Ctx);
  case BO_Or:   return translateBinOp(til::BOP_BitOr,    BO, Ctx);
  case BO_LAnd: return translateBinOp(til::BOP_LogicAnd, BO, Ctx);
  case BO_LOr:  return translateBinOp(til::BOP_LogicOr,  BO, Ctx);

  case BO_Assign:    return translateBinAssign(til::BOP_Eq,  BO, Ctx, true);
  case BO_MulAssign: return translateBinAssign(til::BOP_Mul, BO, Ctx);
  case BO_DivAssign: return translateBinAssign(til::BOP_Div, BO, Ctx);
  case BO_RemAssign: return translateBinAssign(til::BOP_Rem, BO, Ctx);
  case BO_AddAssign: return translateBinAssign(til::BOP_Add, BO, Ctx);
  case BO_SubAssign: return translateBinAssign(til::BOP_Sub, BO, Ctx);
  case BO_ShlAssign: return translateBinAssign(til::BOP_Shl, BO, Ctx);
  case BO_ShrAssign: return translateBinAssign(til::BOP_Shr, BO, Ctx);
  case BO_AndAssign: return translateBinAssign(til::BOP_BitAnd, BO, Ctx);
  case BO_XorAssign: return translateBinAssign(til::BOP_BitXor, BO, Ctx);
  case BO_OrAssign:  return translateBinAssign(til::BOP_BitOr,  BO, Ctx);

  case BO_Comma:
    // The clang CFG should have already processed both sides.
    return translate(BO->getRHS(), Ctx);
  }
  return new (Arena) til::Undefined(BO);
}

til::SExpr *SExprBuilder::translateCastExpr(const CastExpr *CE,
                                            CallingContext *Ctx) {
  CastKind K = CE->getCastKind();
  switch (K) {
  case CK_LValueToRValue: {
    if (const auto *DRE = dyn_cast<DeclRefExpr>(CE->getSubExpr())) {
      til::SExpr *E0 = lookupVarDecl(DRE->getDecl());
      if (E0)
        return E0;
    }
    til::SExpr *E0 = translate(CE->getSubExpr(), Ctx);
    return E0;
    // FIXME!! -- get Load working properly
    // return new (Arena) til::Load(E0);
  }
  case CK_NoOp:
  case CK_DerivedToBase:
  case CK_UncheckedDerivedToBase:
  case CK_ArrayToPointerDecay:
  case CK_FunctionToPointerDecay: {
    til::SExpr *E0 = translate(CE->getSubExpr(), Ctx);
    return E0;
  }
  default: {
    // FIXME: handle different kinds of casts.
    til::SExpr *E0 = translate(CE->getSubExpr(), Ctx);
    if (CapabilityExprMode)
      return E0;
    return new (Arena) til::Cast(til::CAST_none, E0);
  }
  }
}

til::SExpr *
SExprBuilder::translateArraySubscriptExpr(const ArraySubscriptExpr *E,
                                          CallingContext *Ctx) {
  til::SExpr *E0 = translate(E->getBase(), Ctx);
  til::SExpr *E1 = translate(E->getIdx(), Ctx);
  return new (Arena) til::ArrayIndex(E0, E1);
}

til::SExpr *
SExprBuilder::translateAbstractConditionalOperator(
    const AbstractConditionalOperator *CO, CallingContext *Ctx) {
  auto *C = translate(CO->getCond(), Ctx);
  auto *T = translate(CO->getTrueExpr(), Ctx);
  auto *E = translate(CO->getFalseExpr(), Ctx);
  return new (Arena) til::IfThenElse(C, T, E);
}

til::SExpr *
SExprBuilder::translateDeclStmt(const DeclStmt *S, CallingContext *Ctx) {
  DeclGroupRef DGrp = S->getDeclGroup();
  for (auto *I : DGrp) {
    if (auto *VD = dyn_cast_or_null<VarDecl>(I)) {
      Expr *E = VD->getInit();
      til::SExpr* SE = translate(E, Ctx);

      // Add local variables with trivial type to the variable map
      QualType T = VD->getType();
      if (T.isTrivialType(VD->getASTContext()))
        return addVarDecl(VD, SE);
      else {
        // TODO: add alloca
      }
    }
  }
  return nullptr;
}

// If (E) is non-trivial, then add it to the current basic block, and
// update the statement map so that S refers to E.  Returns a new variable
// that refers to E.
// If E is trivial returns E.
til::SExpr *SExprBuilder::addStatement(til::SExpr* E, const Stmt *S,
                                       const ValueDecl *VD) {
  if (!E || !CurrentBB || E->block() || til::ThreadSafetyTIL::isTrivial(E))
    return E;
  if (VD)
    E = new (Arena) til::Variable(E, VD);
  CurrentInstructions.push_back(E);
  if (S)
    insertStmt(S, E);
  return E;
}

// Returns the current value of VD, if known, and nullptr otherwise.
til::SExpr *SExprBuilder::lookupVarDecl(const ValueDecl *VD) {
  auto It = LVarIdxMap.find(VD);
  if (It != LVarIdxMap.end()) {
    assert(CurrentLVarMap[It->second].first == VD);
    return CurrentLVarMap[It->second].second;
  }
  return nullptr;
}

// if E is a til::Variable, update its clangDecl.
static void maybeUpdateVD(til::SExpr *E, const ValueDecl *VD) {
  if (!E)
    return;
  if (auto *V = dyn_cast<til::Variable>(E)) {
    if (!V->clangDecl())
      V->setClangDecl(VD);
  }
}

// Adds a new variable declaration.
til::SExpr *SExprBuilder::addVarDecl(const ValueDecl *VD, til::SExpr *E) {
  maybeUpdateVD(E, VD);
  LVarIdxMap.insert(std::make_pair(VD, CurrentLVarMap.size()));
  CurrentLVarMap.makeWritable();
  CurrentLVarMap.push_back(std::make_pair(VD, E));
  return E;
}

// Updates a current variable declaration.  (E.g. by assignment)
til::SExpr *SExprBuilder::updateVarDecl(const ValueDecl *VD, til::SExpr *E) {
  maybeUpdateVD(E, VD);
  auto It = LVarIdxMap.find(VD);
  if (It == LVarIdxMap.end()) {
    til::SExpr *Ptr = new (Arena) til::LiteralPtr(VD);
    til::SExpr *St  = new (Arena) til::Store(Ptr, E);
    return St;
  }
  CurrentLVarMap.makeWritable();
  CurrentLVarMap.elem(It->second).second = E;
  return E;
}

// Make a Phi node in the current block for the i^th variable in CurrentVarMap.
// If E != null, sets Phi[CurrentBlockInfo->ArgIndex] = E.
// If E == null, this is a backedge and will be set later.
void SExprBuilder::makePhiNodeVar(unsigned i, unsigned NPreds, til::SExpr *E) {
  unsigned ArgIndex = CurrentBlockInfo->ProcessedPredecessors;
  assert(ArgIndex > 0 && ArgIndex < NPreds);

  til::SExpr *CurrE = CurrentLVarMap[i].second;
  if (CurrE->block() == CurrentBB) {
    // We already have a Phi node in the current block,
    // so just add the new variable to the Phi node.
    auto *Ph = dyn_cast<til::Phi>(CurrE);
    assert(Ph && "Expecting Phi node.");
    if (E)
      Ph->values()[ArgIndex] = E;
    return;
  }

  // Make a new phi node: phi(..., E)
  // All phi args up to the current index are set to the current value.
  til::Phi *Ph = new (Arena) til::Phi(Arena, NPreds);
  Ph->values().setValues(NPreds, nullptr);
  for (unsigned PIdx = 0; PIdx < ArgIndex; ++PIdx)
    Ph->values()[PIdx] = CurrE;
  if (E)
    Ph->values()[ArgIndex] = E;
  Ph->setClangDecl(CurrentLVarMap[i].first);
  // If E is from a back-edge, or either E or CurrE are incomplete, then
  // mark this node as incomplete; we may need to remove it later.
  if (!E || isIncompletePhi(E) || isIncompletePhi(CurrE))
    Ph->setStatus(til::Phi::PH_Incomplete);

  // Add Phi node to current block, and update CurrentLVarMap[i]
  CurrentArguments.push_back(Ph);
  if (Ph->status() == til::Phi::PH_Incomplete)
    IncompleteArgs.push_back(Ph);

  CurrentLVarMap.makeWritable();
  CurrentLVarMap.elem(i).second = Ph;
}

// Merge values from Map into the current variable map.
// This will construct Phi nodes in the current basic block as necessary.
void SExprBuilder::mergeEntryMap(LVarDefinitionMap Map) {
  assert(CurrentBlockInfo && "Not processing a block!");

  if (!CurrentLVarMap.valid()) {
    // Steal Map, using copy-on-write.
    CurrentLVarMap = std::move(Map);
    return;
  }
  if (CurrentLVarMap.sameAs(Map))
    return;  // Easy merge: maps from different predecessors are unchanged.

  unsigned NPreds = CurrentBB->numPredecessors();
  unsigned ESz = CurrentLVarMap.size();
  unsigned MSz = Map.size();
  unsigned Sz  = std::min(ESz, MSz);

  for (unsigned i = 0; i < Sz; ++i) {
    if (CurrentLVarMap[i].first != Map[i].first) {
      // We've reached the end of variables in common.
      CurrentLVarMap.makeWritable();
      CurrentLVarMap.downsize(i);
      break;
    }
    if (CurrentLVarMap[i].second != Map[i].second)
      makePhiNodeVar(i, NPreds, Map[i].second);
  }
  if (ESz > MSz) {
    CurrentLVarMap.makeWritable();
    CurrentLVarMap.downsize(Map.size());
  }
}

// Merge a back edge into the current variable map.
// This will create phi nodes for all variables in the variable map.
void SExprBuilder::mergeEntryMapBackEdge() {
  // We don't have definitions for variables on the backedge, because we
  // haven't gotten that far in the CFG.  Thus, when encountering a back edge,
  // we conservatively create Phi nodes for all variables.  Unnecessary Phi
  // nodes will be marked as incomplete, and stripped out at the end.
  //
  // An Phi node is unnecessary if it only refers to itself and one other
  // variable, e.g. x = Phi(y, y, x)  can be reduced to x = y.

  assert(CurrentBlockInfo && "Not processing a block!");

  if (CurrentBlockInfo->HasBackEdges)
    return;
  CurrentBlockInfo->HasBackEdges = true;

  CurrentLVarMap.makeWritable();
  unsigned Sz = CurrentLVarMap.size();
  unsigned NPreds = CurrentBB->numPredecessors();

  for (unsigned i = 0; i < Sz; ++i)
    makePhiNodeVar(i, NPreds, nullptr);
}

// Update the phi nodes that were initially created for a back edge
// once the variable definitions have been computed.
// I.e., merge the current variable map into the phi nodes for Blk.
void SExprBuilder::mergePhiNodesBackEdge(const CFGBlock *Blk) {
  til::BasicBlock *BB = lookupBlock(Blk);
  unsigned ArgIndex = BBInfo[Blk->getBlockID()].ProcessedPredecessors;
  assert(ArgIndex > 0 && ArgIndex < BB->numPredecessors());

  for (til::SExpr *PE : BB->arguments()) {
    auto *Ph = dyn_cast_or_null<til::Phi>(PE);
    assert(Ph && "Expecting Phi Node.");
    assert(Ph->values()[ArgIndex] == nullptr && "Wrong index for back edge.");

    til::SExpr *E = lookupVarDecl(Ph->clangDecl());
    assert(E && "Couldn't find local variable for Phi node.");
    Ph->values()[ArgIndex] = E;
  }
}

void SExprBuilder::enterCFG(CFG *Cfg, const NamedDecl *D,
                            const CFGBlock *First) {
  // Perform initial setup operations.
  unsigned NBlocks = Cfg->getNumBlockIDs();
  Scfg = new (Arena) til::SCFG(Arena, NBlocks);

  // allocate all basic blocks immediately, to handle forward references.
  BBInfo.resize(NBlocks);
  BlockMap.resize(NBlocks, nullptr);
  // create map from clang blockID to til::BasicBlocks
  for (auto *B : *Cfg) {
    auto *BB = new (Arena) til::BasicBlock(Arena);
    BB->reserveInstructions(B->size());
    BlockMap[B->getBlockID()] = BB;
  }

  CurrentBB = lookupBlock(&Cfg->getEntry());
  auto Parms = isa<ObjCMethodDecl>(D) ? cast<ObjCMethodDecl>(D)->parameters()
                                      : cast<FunctionDecl>(D)->parameters();
  for (auto *Pm : Parms) {
    QualType T = Pm->getType();
    if (!T.isTrivialType(Pm->getASTContext()))
      continue;

    // Add parameters to local variable map.
    // FIXME: right now we emulate params with loads; that should be fixed.
    til::SExpr *Lp = new (Arena) til::LiteralPtr(Pm);
    til::SExpr *Ld = new (Arena) til::Load(Lp);
    til::SExpr *V  = addStatement(Ld, nullptr, Pm);
    addVarDecl(Pm, V);
  }
}

void SExprBuilder::enterCFGBlock(const CFGBlock *B) {
  // Initialize TIL basic block and add it to the CFG.
  CurrentBB = lookupBlock(B);
  CurrentBB->reservePredecessors(B->pred_size());
  Scfg->add(CurrentBB);

  CurrentBlockInfo = &BBInfo[B->getBlockID()];

  // CurrentLVarMap is moved to ExitMap on block exit.
  // FIXME: the entry block will hold function parameters.
  // assert(!CurrentLVarMap.valid() && "CurrentLVarMap already initialized.");
}

void SExprBuilder::handlePredecessor(const CFGBlock *Pred) {
  // Compute CurrentLVarMap on entry from ExitMaps of predecessors

  CurrentBB->addPredecessor(BlockMap[Pred->getBlockID()]);
  BlockInfo *PredInfo = &BBInfo[Pred->getBlockID()];
  assert(PredInfo->UnprocessedSuccessors > 0);

  if (--PredInfo->UnprocessedSuccessors == 0)
    mergeEntryMap(std::move(PredInfo->ExitMap));
  else
    mergeEntryMap(PredInfo->ExitMap.clone());

  ++CurrentBlockInfo->ProcessedPredecessors;
}

void SExprBuilder::handlePredecessorBackEdge(const CFGBlock *Pred) {
  mergeEntryMapBackEdge();
}

void SExprBuilder::enterCFGBlockBody(const CFGBlock *B) {
  // The merge*() methods have created arguments.
  // Push those arguments onto the basic block.
  CurrentBB->arguments().reserve(
    static_cast<unsigned>(CurrentArguments.size()), Arena);
  for (auto *A : CurrentArguments)
    CurrentBB->addArgument(A);
}

void SExprBuilder::handleStatement(const Stmt *S) {
  til::SExpr *E = translate(S, nullptr);
  addStatement(E, S);
}

void SExprBuilder::handleDestructorCall(const VarDecl *VD,
                                        const CXXDestructorDecl *DD) {
  til::SExpr *Sf = new (Arena) til::LiteralPtr(VD);
  til::SExpr *Dr = new (Arena) til::LiteralPtr(DD);
  til::SExpr *Ap = new (Arena) til::Apply(Dr, Sf);
  til::SExpr *E = new (Arena) til::Call(Ap);
  addStatement(E, nullptr);
}

void SExprBuilder::exitCFGBlockBody(const CFGBlock *B) {
  CurrentBB->instructions().reserve(
    static_cast<unsigned>(CurrentInstructions.size()), Arena);
  for (auto *V : CurrentInstructions)
    CurrentBB->addInstruction(V);

  // Create an appropriate terminator
  unsigned N = B->succ_size();
  auto It = B->succ_begin();
  if (N == 1) {
    til::BasicBlock *BB = *It ? lookupBlock(*It) : nullptr;
    // TODO: set index
    unsigned Idx = BB ? BB->findPredecessorIndex(CurrentBB) : 0;
    auto *Tm = new (Arena) til::Goto(BB, Idx);
    CurrentBB->setTerminator(Tm);
  }
  else if (N == 2) {
    til::SExpr *C = translate(B->getTerminatorCondition(true), nullptr);
    til::BasicBlock *BB1 = *It ? lookupBlock(*It) : nullptr;
    ++It;
    til::BasicBlock *BB2 = *It ? lookupBlock(*It) : nullptr;
    // FIXME: make sure these aren't critical edges.
    auto *Tm = new (Arena) til::Branch(C, BB1, BB2);
    CurrentBB->setTerminator(Tm);
  }
}

void SExprBuilder::handleSuccessor(const CFGBlock *Succ) {
  ++CurrentBlockInfo->UnprocessedSuccessors;
}

void SExprBuilder::handleSuccessorBackEdge(const CFGBlock *Succ) {
  mergePhiNodesBackEdge(Succ);
  ++BBInfo[Succ->getBlockID()].ProcessedPredecessors;
}

void SExprBuilder::exitCFGBlock(const CFGBlock *B) {
  CurrentArguments.clear();
  CurrentInstructions.clear();
  CurrentBlockInfo->ExitMap = std::move(CurrentLVarMap);
  CurrentBB = nullptr;
  CurrentBlockInfo = nullptr;
}

void SExprBuilder::exitCFG(const CFGBlock *Last) {
  for (auto *Ph : IncompleteArgs) {
    if (Ph->status() == til::Phi::PH_Incomplete)
      simplifyIncompleteArg(Ph);
  }

  CurrentArguments.clear();
  CurrentInstructions.clear();
  IncompleteArgs.clear();
}

#ifndef NDEBUG
namespace {

class TILPrinter :
    public til::PrettyPrinter<TILPrinter, llvm::raw_ostream> {};

} // namespace

namespace clang {
namespace threadSafety {

void printSCFG(CFGWalker &Walker) {
  llvm::BumpPtrAllocator Bpa;
  til::MemRegionRef Arena(&Bpa);
  SExprBuilder SxBuilder(Arena);
  til::SCFG *Scfg = SxBuilder.buildCFG(Walker);
  TILPrinter::print(Scfg, llvm::errs());
}

} // namespace threadSafety
} // namespace clang
#endif // NDEBUG<|MERGE_RESOLUTION|>--- conflicted
+++ resolved
@@ -83,21 +83,11 @@
   // We need to look at the declaration of the type of the value to determine
   // which it is. The type should either be a record or a typedef, or a pointer
   // or reference thereof.
-<<<<<<< HEAD
-  if (const auto *RT = QT->getAs<RecordType>()) {
-    if (const auto *RD = RT->getOriginalDecl())
-      return classifyCapability(*RD->getDefinitionOrSelf());
-  } else if (const auto *TT = QT->getAs<TypedefType>()) {
-    if (const auto *TD = TT->getDecl())
-      return classifyCapability(*TD);
-  } else if (QT->isPointerOrReferenceType())
-=======
   if (const auto *RD = QT->getAsRecordDecl())
     return classifyCapability(*RD);
   if (const auto *TT = QT->getAs<TypedefType>())
     return classifyCapability(*TT->getDecl());
   if (QT->isPointerOrReferenceType())
->>>>>>> 35227056
     return classifyCapability(QT->getPointeeType());
 
   return ClassifyCapabilityFallback;
