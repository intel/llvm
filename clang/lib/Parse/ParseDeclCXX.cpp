--- conflicted
+++ resolved
@@ -4941,22 +4941,6 @@
   }
 
   // Construct our identifier
-<<<<<<< HEAD
-  StringRef Signature = StrLiteral.value()->getString();
-  auto [DeclIdent, Found] =
-      Actions.HLSL().ActOnStartRootSignatureDecl(Signature);
-  // If we haven't found an already defined DeclIdent then parse the root
-  // signature string and construct the in-memory elements
-  if (!Found) {
-    // Offset location 1 to account for '"'
-    SourceLocation SignatureLoc =
-        StrLiteral.value()->getExprLoc().getLocWithOffset(1);
-    // Invoke the root signature parser to construct the in-memory constructs
-    hlsl::RootSignatureLexer Lexer(Signature, SignatureLoc);
-    SmallVector<llvm::hlsl::rootsig::RootElement> RootElements;
-    hlsl::RootSignatureParser Parser(getLangOpts().HLSLRootSigVer, RootElements,
-                                     Lexer, PP);
-=======
   StringLiteral *Signature = StrLiteral.value();
   auto [DeclIdent, Found] =
       Actions.HLSL().ActOnStartRootSignatureDecl(Signature->getString());
@@ -4967,7 +4951,6 @@
     SmallVector<hlsl::RootSignatureElement> RootElements;
     hlsl::RootSignatureParser Parser(getLangOpts().HLSLRootSigVer, RootElements,
                                      Signature, PP);
->>>>>>> 10a576f7
     if (Parser.parse()) {
       T.consumeClose();
       return;
