--- conflicted
+++ resolved
@@ -3021,11 +3021,7 @@
   } else {
     InMessageExpressionRAIIObject InMessage(*this, false);
 
-<<<<<<< HEAD
-    Result = ParseExpression(TypeCastState::MaybeTypeCast);
-=======
     Result = ParseExpression(TypoCorrectionTypeBehavior::AllowBoth);
->>>>>>> 10a576f7
     if (ExprType >= ParenParseOption::FoldExpr &&
         isFoldOperator(Tok.getKind()) && NextToken().is(tok::ellipsis)) {
       ExprType = ParenParseOption::FoldExpr;
