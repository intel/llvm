//=== ParseHLSLRootSignature.cpp - Parse Root Signature -------------------===//
//
// Part of the LLVM Project, under the Apache License v2.0 with LLVM Exceptions.
// See https://llvm.org/LICENSE.txt for license information.
// SPDX-License-Identifier: Apache-2.0 WITH LLVM-exception
//
//===----------------------------------------------------------------------===//

#include "clang/Parse/ParseHLSLRootSignature.h"

#include "clang/Lex/LiteralSupport.h"

using namespace llvm::hlsl::rootsig;

namespace clang {
namespace hlsl {

using TokenKind = RootSignatureToken::Kind;

<<<<<<< HEAD
RootSignatureParser::RootSignatureParser(
    llvm::dxbc::RootSignatureVersion Version,
    SmallVector<RootElement> &Elements, RootSignatureLexer &Lexer,
    Preprocessor &PP)
    : Version(Version), Elements(Elements), Lexer(Lexer), PP(PP),
      CurToken(SourceLocation()) {}
=======
static const TokenKind RootElementKeywords[] = {
    TokenKind::kw_RootFlags,
    TokenKind::kw_CBV,
    TokenKind::kw_UAV,
    TokenKind::kw_SRV,
    TokenKind::kw_DescriptorTable,
    TokenKind::kw_StaticSampler,
};

RootSignatureParser::RootSignatureParser(
    llvm::dxbc::RootSignatureVersion Version,
    SmallVector<RootSignatureElement> &Elements, StringLiteral *Signature,
    Preprocessor &PP)
    : Version(Version), Elements(Elements), Signature(Signature),
      Lexer(Signature->getString()), PP(PP), CurToken(0) {}
>>>>>>> 10a576f7

bool RootSignatureParser::parse() {
  // Iterate as many RootSignatureElements as possible, until we hit the
  // end of the stream
  bool HadError = false;
  while (!peekExpectedToken(TokenKind::end_of_stream)) {
    if (tryConsumeExpectedToken(TokenKind::kw_RootFlags)) {
      SourceLocation ElementLoc = getTokenLocation(CurToken);
      auto Flags = parseRootFlags();
      if (!Flags.has_value()) {
        HadError = true;
        skipUntilExpectedToken(RootElementKeywords);
        continue;
      }

      Elements.emplace_back(ElementLoc, *Flags);
    } else if (tryConsumeExpectedToken(TokenKind::kw_RootConstants)) {
      SourceLocation ElementLoc = getTokenLocation(CurToken);
      auto Constants = parseRootConstants();
      if (!Constants.has_value()) {
        HadError = true;
        skipUntilExpectedToken(RootElementKeywords);
        continue;
      }
      Elements.emplace_back(ElementLoc, *Constants);
    } else if (tryConsumeExpectedToken(TokenKind::kw_DescriptorTable)) {
      SourceLocation ElementLoc = getTokenLocation(CurToken);
      auto Table = parseDescriptorTable();
      if (!Table.has_value()) {
        HadError = true;
        // We are within a DescriptorTable, we will do our best to recover
        // by skipping until we encounter the expected closing ')'.
        skipUntilClosedParens();
        consumeNextToken();
        skipUntilExpectedToken(RootElementKeywords);
        continue;
      }
      Elements.emplace_back(ElementLoc, *Table);
    } else if (tryConsumeExpectedToken(
                   {TokenKind::kw_CBV, TokenKind::kw_SRV, TokenKind::kw_UAV})) {
      SourceLocation ElementLoc = getTokenLocation(CurToken);
      auto Descriptor = parseRootDescriptor();
      if (!Descriptor.has_value()) {
        HadError = true;
        skipUntilExpectedToken(RootElementKeywords);
        continue;
      }
      Elements.emplace_back(ElementLoc, *Descriptor);
    } else if (tryConsumeExpectedToken(TokenKind::kw_StaticSampler)) {
      SourceLocation ElementLoc = getTokenLocation(CurToken);
      auto Sampler = parseStaticSampler();
      if (!Sampler.has_value()) {
        HadError = true;
        skipUntilExpectedToken(RootElementKeywords);
        continue;
      }
      Elements.emplace_back(ElementLoc, *Sampler);
    } else {
      HadError = true;
      consumeNextToken(); // let diagnostic be at the start of invalid token
      reportDiag(diag::err_hlsl_invalid_token)
          << /*parameter=*/0 << /*param of*/ TokenKind::kw_RootSignature;
      skipUntilExpectedToken(RootElementKeywords);
      continue;
    }

    if (!tryConsumeExpectedToken(TokenKind::pu_comma)) {
      // ',' denotes another element, otherwise, expected to be at end of stream
      break;
    }
  }

  return HadError ||
         consumeExpectedToken(TokenKind::end_of_stream,
                              diag::err_expected_either, TokenKind::pu_comma);
}

template <typename FlagType>
static FlagType maybeOrFlag(std::optional<FlagType> Flags, FlagType Flag) {
  if (!Flags.has_value())
    return Flag;

  return static_cast<FlagType>(llvm::to_underlying(Flags.value()) |
                               llvm::to_underlying(Flag));
}

std::optional<llvm::dxbc::RootFlags> RootSignatureParser::parseRootFlags() {
  assert(CurToken.TokKind == TokenKind::kw_RootFlags &&
         "Expects to only be invoked starting at given keyword");

  if (consumeExpectedToken(TokenKind::pu_l_paren, diag::err_expected_after,
                           CurToken.TokKind))
    return std::nullopt;

  std::optional<llvm::dxbc::RootFlags> Flags = llvm::dxbc::RootFlags::None;
<<<<<<< HEAD
=======

  // Handle valid empty case
  if (tryConsumeExpectedToken(TokenKind::pu_r_paren))
    return Flags;
>>>>>>> 10a576f7

  // Handle the edge-case of '0' to specify no flags set
  if (tryConsumeExpectedToken(TokenKind::int_literal)) {
    if (!verifyZeroFlag()) {
      reportDiag(diag::err_hlsl_rootsig_non_zero_flag);
      return std::nullopt;
    }
  } else {
    // Otherwise, parse as many flags as possible
    TokenKind Expected[] = {
#define ROOT_FLAG_ENUM(NAME, LIT) TokenKind::en_##NAME,
#include "clang/Lex/HLSLRootSignatureTokenKinds.def"
    };

    do {
      if (tryConsumeExpectedToken(Expected)) {
        switch (CurToken.TokKind) {
#define ROOT_FLAG_ENUM(NAME, LIT)                                              \
  case TokenKind::en_##NAME:                                                   \
    Flags = maybeOrFlag<llvm::dxbc::RootFlags>(Flags,                          \
                                               llvm::dxbc::RootFlags::NAME);   \
    break;
#include "clang/Lex/HLSLRootSignatureTokenKinds.def"
        default:
          llvm_unreachable("Switch for consumed enum token was not provided");
        }
      } else {
        consumeNextToken(); // consume token to point at invalid token
        reportDiag(diag::err_hlsl_invalid_token)
            << /*value=*/1 << /*value of*/ TokenKind::kw_RootFlags;
        return std::nullopt;
      }
    } while (tryConsumeExpectedToken(TokenKind::pu_or));
  }

  if (consumeExpectedToken(TokenKind::pu_r_paren, diag::err_expected_either,
                           TokenKind::pu_comma))
    return std::nullopt;

  return Flags;
}

std::optional<RootConstants> RootSignatureParser::parseRootConstants() {
  assert(CurToken.TokKind == TokenKind::kw_RootConstants &&
         "Expects to only be invoked starting at given keyword");

  if (consumeExpectedToken(TokenKind::pu_l_paren, diag::err_expected_after,
                           CurToken.TokKind))
    return std::nullopt;

  RootConstants Constants;

  auto Params = parseRootConstantParams();
  if (!Params.has_value())
    return std::nullopt;

  if (consumeExpectedToken(TokenKind::pu_r_paren, diag::err_expected_either,
                           TokenKind::pu_comma))
    return std::nullopt;

  // Check mandatory parameters where provided
  if (!Params->Num32BitConstants.has_value()) {
    reportDiag(diag::err_hlsl_rootsig_missing_param)
        << TokenKind::kw_num32BitConstants;
    return std::nullopt;
  }

  Constants.Num32BitConstants = Params->Num32BitConstants.value();

  if (!Params->Reg.has_value()) {
    reportDiag(diag::err_hlsl_rootsig_missing_param) << TokenKind::bReg;
    return std::nullopt;
  }

  Constants.Reg = Params->Reg.value();

  // Fill in optional parameters
  if (Params->Visibility.has_value())
    Constants.Visibility = Params->Visibility.value();

  if (Params->Space.has_value())
    Constants.Space = Params->Space.value();

  return Constants;
}

std::optional<RootDescriptor> RootSignatureParser::parseRootDescriptor() {
  assert((CurToken.TokKind == TokenKind::kw_CBV ||
          CurToken.TokKind == TokenKind::kw_SRV ||
          CurToken.TokKind == TokenKind::kw_UAV) &&
         "Expects to only be invoked starting at given keyword");

  TokenKind DescriptorKind = CurToken.TokKind;

  if (consumeExpectedToken(TokenKind::pu_l_paren, diag::err_expected_after,
                           CurToken.TokKind))
    return std::nullopt;

  RootDescriptor Descriptor;
  TokenKind ExpectedReg;
  switch (DescriptorKind) {
  default:
    llvm_unreachable("Switch for consumed token was not provided");
  case TokenKind::kw_CBV:
    Descriptor.Type = DescriptorType::CBuffer;
    ExpectedReg = TokenKind::bReg;
    break;
  case TokenKind::kw_SRV:
    Descriptor.Type = DescriptorType::SRV;
    ExpectedReg = TokenKind::tReg;
    break;
  case TokenKind::kw_UAV:
    Descriptor.Type = DescriptorType::UAV;
    ExpectedReg = TokenKind::uReg;
    break;
  }
  Descriptor.setDefaultFlags(Version);

  auto Params = parseRootDescriptorParams(DescriptorKind, ExpectedReg);
  if (!Params.has_value())
    return std::nullopt;

  if (consumeExpectedToken(TokenKind::pu_r_paren, diag::err_expected_either,
                           TokenKind::pu_comma))
    return std::nullopt;

  // Check mandatory parameters were provided
  if (!Params->Reg.has_value()) {
    reportDiag(diag::err_hlsl_rootsig_missing_param) << ExpectedReg;
    return std::nullopt;
  }

  Descriptor.Reg = Params->Reg.value();

  // Fill in optional values
  if (Params->Space.has_value())
    Descriptor.Space = Params->Space.value();

  if (Params->Visibility.has_value())
    Descriptor.Visibility = Params->Visibility.value();

  if (Params->Flags.has_value())
    Descriptor.Flags = Params->Flags.value();

  return Descriptor;
}

std::optional<DescriptorTable> RootSignatureParser::parseDescriptorTable() {
  assert(CurToken.TokKind == TokenKind::kw_DescriptorTable &&
         "Expects to only be invoked starting at given keyword");

  if (consumeExpectedToken(TokenKind::pu_l_paren, diag::err_expected_after,
                           CurToken.TokKind))
    return std::nullopt;

  DescriptorTable Table;
  std::optional<llvm::dxbc::ShaderVisibility> Visibility;

  // Iterate as many Clauses as possible, until we hit ')'
  while (!peekExpectedToken(TokenKind::pu_r_paren)) {
    if (tryConsumeExpectedToken({TokenKind::kw_CBV, TokenKind::kw_SRV,
                                 TokenKind::kw_UAV, TokenKind::kw_Sampler})) {
      // DescriptorTableClause - CBV, SRV, UAV, or Sampler
      SourceLocation ElementLoc = getTokenLocation(CurToken);
      auto Clause = parseDescriptorTableClause();
      if (!Clause.has_value()) {
        // We are within a DescriptorTableClause, we will do our best to recover
        // by skipping until we encounter the expected closing ')'
        skipUntilExpectedToken(TokenKind::pu_r_paren);
        consumeNextToken();
        return std::nullopt;
      }
      Elements.emplace_back(ElementLoc, *Clause);
      Table.NumClauses++;
    } else if (tryConsumeExpectedToken(TokenKind::kw_visibility)) {
      // visibility = SHADER_VISIBILITY
      if (Visibility.has_value()) {
        reportDiag(diag::err_hlsl_rootsig_repeat_param) << CurToken.TokKind;
        return std::nullopt;
      }

      if (consumeExpectedToken(TokenKind::pu_equal))
        return std::nullopt;

      Visibility = parseShaderVisibility(TokenKind::kw_visibility);
      if (!Visibility.has_value())
        return std::nullopt;
    } else {
      consumeNextToken(); // let diagnostic be at the start of invalid token
      reportDiag(diag::err_hlsl_invalid_token)
          << /*parameter=*/0 << /*param of*/ TokenKind::kw_DescriptorTable;
      return std::nullopt;
    }

    // ',' denotes another element, otherwise, expected to be at ')'
    if (!tryConsumeExpectedToken(TokenKind::pu_comma))
      break;
  }

  if (consumeExpectedToken(TokenKind::pu_r_paren, diag::err_expected_either,
                           TokenKind::pu_comma))
    return std::nullopt;

  // Fill in optional visibility
  if (Visibility.has_value())
    Table.Visibility = Visibility.value();

  return Table;
}

std::optional<DescriptorTableClause>
RootSignatureParser::parseDescriptorTableClause() {
  assert((CurToken.TokKind == TokenKind::kw_CBV ||
          CurToken.TokKind == TokenKind::kw_SRV ||
          CurToken.TokKind == TokenKind::kw_UAV ||
          CurToken.TokKind == TokenKind::kw_Sampler) &&
         "Expects to only be invoked starting at given keyword");

  TokenKind ParamKind = CurToken.TokKind;

  if (consumeExpectedToken(TokenKind::pu_l_paren, diag::err_expected_after,
                           CurToken.TokKind))
    return std::nullopt;

  DescriptorTableClause Clause;
  TokenKind ExpectedReg;
  switch (ParamKind) {
  default:
    llvm_unreachable("Switch for consumed token was not provided");
  case TokenKind::kw_CBV:
    Clause.Type = ClauseType::CBuffer;
    ExpectedReg = TokenKind::bReg;
    break;
  case TokenKind::kw_SRV:
    Clause.Type = ClauseType::SRV;
    ExpectedReg = TokenKind::tReg;
    break;
  case TokenKind::kw_UAV:
    Clause.Type = ClauseType::UAV;
    ExpectedReg = TokenKind::uReg;
    break;
  case TokenKind::kw_Sampler:
    Clause.Type = ClauseType::Sampler;
    ExpectedReg = TokenKind::sReg;
    break;
  }
  Clause.setDefaultFlags(Version);

  auto Params = parseDescriptorTableClauseParams(ParamKind, ExpectedReg);
  if (!Params.has_value())
    return std::nullopt;

  if (consumeExpectedToken(TokenKind::pu_r_paren, diag::err_expected_either,
                           TokenKind::pu_comma))
    return std::nullopt;

  // Check mandatory parameters were provided
  if (!Params->Reg.has_value()) {
    reportDiag(diag::err_hlsl_rootsig_missing_param) << ExpectedReg;
    return std::nullopt;
  }

  Clause.Reg = Params->Reg.value();

  // Fill in optional values
  if (Params->NumDescriptors.has_value())
    Clause.NumDescriptors = Params->NumDescriptors.value();

  if (Params->Space.has_value())
    Clause.Space = Params->Space.value();

  if (Params->Offset.has_value())
    Clause.Offset = Params->Offset.value();

  if (Params->Flags.has_value())
    Clause.Flags = Params->Flags.value();

  return Clause;
}

std::optional<StaticSampler> RootSignatureParser::parseStaticSampler() {
  assert(CurToken.TokKind == TokenKind::kw_StaticSampler &&
         "Expects to only be invoked starting at given keyword");

  if (consumeExpectedToken(TokenKind::pu_l_paren, diag::err_expected_after,
                           CurToken.TokKind))
    return std::nullopt;

  StaticSampler Sampler;

  auto Params = parseStaticSamplerParams();
  if (!Params.has_value())
    return std::nullopt;

  if (consumeExpectedToken(TokenKind::pu_r_paren, diag::err_expected_either,
                           TokenKind::pu_comma))
    return std::nullopt;

  // Check mandatory parameters were provided
  if (!Params->Reg.has_value()) {
    reportDiag(diag::err_hlsl_rootsig_missing_param) << TokenKind::sReg;
    return std::nullopt;
  }

  Sampler.Reg = Params->Reg.value();

  // Fill in optional values
  if (Params->Filter.has_value())
    Sampler.Filter = Params->Filter.value();

  if (Params->AddressU.has_value())
    Sampler.AddressU = Params->AddressU.value();

  if (Params->AddressV.has_value())
    Sampler.AddressV = Params->AddressV.value();

  if (Params->AddressW.has_value())
    Sampler.AddressW = Params->AddressW.value();

  if (Params->MipLODBias.has_value())
    Sampler.MipLODBias = Params->MipLODBias.value();

  if (Params->MaxAnisotropy.has_value())
    Sampler.MaxAnisotropy = Params->MaxAnisotropy.value();

  if (Params->CompFunc.has_value())
    Sampler.CompFunc = Params->CompFunc.value();

  if (Params->BorderColor.has_value())
    Sampler.BorderColor = Params->BorderColor.value();

  if (Params->MinLOD.has_value())
    Sampler.MinLOD = Params->MinLOD.value();

  if (Params->MaxLOD.has_value())
    Sampler.MaxLOD = Params->MaxLOD.value();

  if (Params->Space.has_value())
    Sampler.Space = Params->Space.value();

  if (Params->Visibility.has_value())
    Sampler.Visibility = Params->Visibility.value();

  return Sampler;
}

// Parameter arguments (eg. `bReg`, `space`, ...) can be specified in any
// order and only exactly once. The following methods will parse through as
// many arguments as possible reporting an error if a duplicate is seen.
std::optional<RootSignatureParser::ParsedConstantParams>
RootSignatureParser::parseRootConstantParams() {
  assert(CurToken.TokKind == TokenKind::pu_l_paren &&
         "Expects to only be invoked starting at given token");

  ParsedConstantParams Params;
  while (!peekExpectedToken(TokenKind::pu_r_paren)) {
    if (tryConsumeExpectedToken(TokenKind::kw_num32BitConstants)) {
      // `num32BitConstants` `=` POS_INT
      if (Params.Num32BitConstants.has_value()) {
        reportDiag(diag::err_hlsl_rootsig_repeat_param) << CurToken.TokKind;
        return std::nullopt;
      }

      if (consumeExpectedToken(TokenKind::pu_equal))
        return std::nullopt;

      auto Num32BitConstants = parseUIntParam();
      if (!Num32BitConstants.has_value())
        return std::nullopt;
      Params.Num32BitConstants = Num32BitConstants;
    } else if (tryConsumeExpectedToken(TokenKind::bReg)) {
      // `b` POS_INT
      if (Params.Reg.has_value()) {
        reportDiag(diag::err_hlsl_rootsig_repeat_param) << CurToken.TokKind;
        return std::nullopt;
      }
      auto Reg = parseRegister();
      if (!Reg.has_value())
        return std::nullopt;
      Params.Reg = Reg;
    } else if (tryConsumeExpectedToken(TokenKind::kw_space)) {
      // `space` `=` POS_INT
      if (Params.Space.has_value()) {
        reportDiag(diag::err_hlsl_rootsig_repeat_param) << CurToken.TokKind;
        return std::nullopt;
      }

      if (consumeExpectedToken(TokenKind::pu_equal))
        return std::nullopt;

      auto Space = parseUIntParam();
      if (!Space.has_value())
        return std::nullopt;
      Params.Space = Space;
    } else if (tryConsumeExpectedToken(TokenKind::kw_visibility)) {
      // `visibility` `=` SHADER_VISIBILITY
      if (Params.Visibility.has_value()) {
        reportDiag(diag::err_hlsl_rootsig_repeat_param) << CurToken.TokKind;
        return std::nullopt;
      }

      if (consumeExpectedToken(TokenKind::pu_equal))
        return std::nullopt;

      auto Visibility = parseShaderVisibility(TokenKind::kw_visibility);
      if (!Visibility.has_value())
        return std::nullopt;
      Params.Visibility = Visibility;
    } else {
      consumeNextToken(); // let diagnostic be at the start of invalid token
      reportDiag(diag::err_hlsl_invalid_token)
          << /*parameter=*/0 << /*param of*/ TokenKind::kw_RootConstants;
      return std::nullopt;
    }

    // ',' denotes another element, otherwise, expected to be at ')'
    if (!tryConsumeExpectedToken(TokenKind::pu_comma))
      break;
  }

  return Params;
}

std::optional<RootSignatureParser::ParsedRootDescriptorParams>
RootSignatureParser::parseRootDescriptorParams(TokenKind DescKind,
                                               TokenKind RegType) {
  assert(CurToken.TokKind == TokenKind::pu_l_paren &&
         "Expects to only be invoked starting at given token");

  ParsedRootDescriptorParams Params;
  while (!peekExpectedToken(TokenKind::pu_r_paren)) {
    if (tryConsumeExpectedToken(RegType)) {
      // ( `b` | `t` | `u`) POS_INT
      if (Params.Reg.has_value()) {
        reportDiag(diag::err_hlsl_rootsig_repeat_param) << CurToken.TokKind;
        return std::nullopt;
      }
      auto Reg = parseRegister();
      if (!Reg.has_value())
        return std::nullopt;
      Params.Reg = Reg;
    } else if (tryConsumeExpectedToken(TokenKind::kw_space)) {
      // `space` `=` POS_INT
      if (Params.Space.has_value()) {
        reportDiag(diag::err_hlsl_rootsig_repeat_param) << CurToken.TokKind;
        return std::nullopt;
      }

      if (consumeExpectedToken(TokenKind::pu_equal))
        return std::nullopt;

      auto Space = parseUIntParam();
      if (!Space.has_value())
        return std::nullopt;
      Params.Space = Space;
    } else if (tryConsumeExpectedToken(TokenKind::kw_visibility)) {
      // `visibility` `=` SHADER_VISIBILITY
      if (Params.Visibility.has_value()) {
        reportDiag(diag::err_hlsl_rootsig_repeat_param) << CurToken.TokKind;
        return std::nullopt;
      }

      if (consumeExpectedToken(TokenKind::pu_equal))
        return std::nullopt;

      auto Visibility = parseShaderVisibility(TokenKind::kw_visibility);
      if (!Visibility.has_value())
        return std::nullopt;
      Params.Visibility = Visibility;
    } else if (tryConsumeExpectedToken(TokenKind::kw_flags)) {
      // `flags` `=` ROOT_DESCRIPTOR_FLAGS
      if (Params.Flags.has_value()) {
        reportDiag(diag::err_hlsl_rootsig_repeat_param) << CurToken.TokKind;
        return std::nullopt;
      }

      if (consumeExpectedToken(TokenKind::pu_equal))
        return std::nullopt;

      auto Flags = parseRootDescriptorFlags(TokenKind::kw_flags);
      if (!Flags.has_value())
        return std::nullopt;
      Params.Flags = Flags;
    } else {
      consumeNextToken(); // let diagnostic be at the start of invalid token
      reportDiag(diag::err_hlsl_invalid_token)
          << /*parameter=*/0 << /*param of*/ DescKind;
      return std::nullopt;
    }

    // ',' denotes another element, otherwise, expected to be at ')'
    if (!tryConsumeExpectedToken(TokenKind::pu_comma))
      break;
  }

  return Params;
}

std::optional<RootSignatureParser::ParsedClauseParams>
RootSignatureParser::parseDescriptorTableClauseParams(TokenKind ClauseKind,
                                                      TokenKind RegType) {
  assert(CurToken.TokKind == TokenKind::pu_l_paren &&
         "Expects to only be invoked starting at given token");

  ParsedClauseParams Params;
  while (!peekExpectedToken(TokenKind::pu_r_paren)) {
    if (tryConsumeExpectedToken(RegType)) {
      // ( `b` | `t` | `u` | `s`) POS_INT
      if (Params.Reg.has_value()) {
        reportDiag(diag::err_hlsl_rootsig_repeat_param) << CurToken.TokKind;
        return std::nullopt;
      }
      auto Reg = parseRegister();
      if (!Reg.has_value())
        return std::nullopt;
      Params.Reg = Reg;
    } else if (tryConsumeExpectedToken(TokenKind::kw_numDescriptors)) {
      // `numDescriptors` `=` POS_INT | unbounded
      if (Params.NumDescriptors.has_value()) {
        reportDiag(diag::err_hlsl_rootsig_repeat_param) << CurToken.TokKind;
        return std::nullopt;
      }

      if (consumeExpectedToken(TokenKind::pu_equal))
        return std::nullopt;

      std::optional<uint32_t> NumDescriptors;
      if (tryConsumeExpectedToken(TokenKind::en_unbounded))
        NumDescriptors = NumDescriptorsUnbounded;
      else {
        NumDescriptors = parseUIntParam();
        if (!NumDescriptors.has_value())
          return std::nullopt;
      }

      Params.NumDescriptors = NumDescriptors;
    } else if (tryConsumeExpectedToken(TokenKind::kw_space)) {
      // `space` `=` POS_INT
      if (Params.Space.has_value()) {
        reportDiag(diag::err_hlsl_rootsig_repeat_param) << CurToken.TokKind;
        return std::nullopt;
      }

      if (consumeExpectedToken(TokenKind::pu_equal))
        return std::nullopt;

      auto Space = parseUIntParam();
      if (!Space.has_value())
        return std::nullopt;
      Params.Space = Space;
    } else if (tryConsumeExpectedToken(TokenKind::kw_offset)) {
      // `offset` `=` POS_INT | DESCRIPTOR_RANGE_OFFSET_APPEND
      if (Params.Offset.has_value()) {
        reportDiag(diag::err_hlsl_rootsig_repeat_param) << CurToken.TokKind;
        return std::nullopt;
      }

      if (consumeExpectedToken(TokenKind::pu_equal))
        return std::nullopt;

      std::optional<uint32_t> Offset;
      if (tryConsumeExpectedToken(TokenKind::en_DescriptorRangeOffsetAppend))
        Offset = DescriptorTableOffsetAppend;
      else {
        Offset = parseUIntParam();
        if (!Offset.has_value())
          return std::nullopt;
      }

      Params.Offset = Offset;
    } else if (tryConsumeExpectedToken(TokenKind::kw_flags)) {
      // `flags` `=` DESCRIPTOR_RANGE_FLAGS
      if (Params.Flags.has_value()) {
        reportDiag(diag::err_hlsl_rootsig_repeat_param) << CurToken.TokKind;
        return std::nullopt;
      }

      if (consumeExpectedToken(TokenKind::pu_equal))
        return std::nullopt;

      auto Flags = parseDescriptorRangeFlags(TokenKind::kw_flags);
      if (!Flags.has_value())
        return std::nullopt;
      Params.Flags = Flags;
    } else {
      consumeNextToken(); // let diagnostic be at the start of invalid token
      reportDiag(diag::err_hlsl_invalid_token)
          << /*parameter=*/0 << /*param of*/ ClauseKind;
      return std::nullopt;
    }

    // ',' denotes another element, otherwise, expected to be at ')'
    if (!tryConsumeExpectedToken(TokenKind::pu_comma))
      break;
  }

  return Params;
}

std::optional<RootSignatureParser::ParsedStaticSamplerParams>
RootSignatureParser::parseStaticSamplerParams() {
  assert(CurToken.TokKind == TokenKind::pu_l_paren &&
         "Expects to only be invoked starting at given token");

  ParsedStaticSamplerParams Params;
  while (!peekExpectedToken(TokenKind::pu_r_paren)) {
    if (tryConsumeExpectedToken(TokenKind::sReg)) {
      // `s` POS_INT
      if (Params.Reg.has_value()) {
        reportDiag(diag::err_hlsl_rootsig_repeat_param) << CurToken.TokKind;
        return std::nullopt;
      }
      auto Reg = parseRegister();
      if (!Reg.has_value())
        return std::nullopt;
      Params.Reg = Reg;
    } else if (tryConsumeExpectedToken(TokenKind::kw_filter)) {
      // `filter` `=` FILTER
      if (Params.Filter.has_value()) {
        reportDiag(diag::err_hlsl_rootsig_repeat_param) << CurToken.TokKind;
        return std::nullopt;
      }

      if (consumeExpectedToken(TokenKind::pu_equal))
        return std::nullopt;

      auto Filter = parseSamplerFilter(TokenKind::kw_filter);
      if (!Filter.has_value())
        return std::nullopt;
      Params.Filter = Filter;
    } else if (tryConsumeExpectedToken(TokenKind::kw_addressU)) {
      // `addressU` `=` TEXTURE_ADDRESS
      if (Params.AddressU.has_value()) {
        reportDiag(diag::err_hlsl_rootsig_repeat_param) << CurToken.TokKind;
        return std::nullopt;
      }

      if (consumeExpectedToken(TokenKind::pu_equal))
        return std::nullopt;

      auto AddressU = parseTextureAddressMode(TokenKind::kw_addressU);
      if (!AddressU.has_value())
        return std::nullopt;
      Params.AddressU = AddressU;
    } else if (tryConsumeExpectedToken(TokenKind::kw_addressV)) {
      // `addressV` `=` TEXTURE_ADDRESS
      if (Params.AddressV.has_value()) {
        reportDiag(diag::err_hlsl_rootsig_repeat_param) << CurToken.TokKind;
        return std::nullopt;
      }

      if (consumeExpectedToken(TokenKind::pu_equal))
        return std::nullopt;

      auto AddressV = parseTextureAddressMode(TokenKind::kw_addressV);
      if (!AddressV.has_value())
        return std::nullopt;
      Params.AddressV = AddressV;
    } else if (tryConsumeExpectedToken(TokenKind::kw_addressW)) {
      // `addressW` `=` TEXTURE_ADDRESS
      if (Params.AddressW.has_value()) {
        reportDiag(diag::err_hlsl_rootsig_repeat_param) << CurToken.TokKind;
        return std::nullopt;
      }

      if (consumeExpectedToken(TokenKind::pu_equal))
        return std::nullopt;

      auto AddressW = parseTextureAddressMode(TokenKind::kw_addressW);
      if (!AddressW.has_value())
        return std::nullopt;
      Params.AddressW = AddressW;
    } else if (tryConsumeExpectedToken(TokenKind::kw_mipLODBias)) {
      // `mipLODBias` `=` NUMBER
      if (Params.MipLODBias.has_value()) {
        reportDiag(diag::err_hlsl_rootsig_repeat_param) << CurToken.TokKind;
        return std::nullopt;
      }

      if (consumeExpectedToken(TokenKind::pu_equal))
        return std::nullopt;

      auto MipLODBias = parseFloatParam();
      if (!MipLODBias.has_value())
        return std::nullopt;
      Params.MipLODBias = MipLODBias;
    } else if (tryConsumeExpectedToken(TokenKind::kw_maxAnisotropy)) {
      // `maxAnisotropy` `=` POS_INT
      if (Params.MaxAnisotropy.has_value()) {
        reportDiag(diag::err_hlsl_rootsig_repeat_param) << CurToken.TokKind;
        return std::nullopt;
      }

      if (consumeExpectedToken(TokenKind::pu_equal))
        return std::nullopt;

      auto MaxAnisotropy = parseUIntParam();
      if (!MaxAnisotropy.has_value())
        return std::nullopt;
      Params.MaxAnisotropy = MaxAnisotropy;
    } else if (tryConsumeExpectedToken(TokenKind::kw_comparisonFunc)) {
      // `comparisonFunc` `=` COMPARISON_FUNC
      if (Params.CompFunc.has_value()) {
        reportDiag(diag::err_hlsl_rootsig_repeat_param) << CurToken.TokKind;
        return std::nullopt;
      }

      if (consumeExpectedToken(TokenKind::pu_equal))
        return std::nullopt;

      auto CompFunc = parseComparisonFunc(TokenKind::kw_comparisonFunc);
      if (!CompFunc.has_value())
        return std::nullopt;
      Params.CompFunc = CompFunc;
    } else if (tryConsumeExpectedToken(TokenKind::kw_borderColor)) {
      // `borderColor` `=` STATIC_BORDER_COLOR
      if (Params.BorderColor.has_value()) {
        reportDiag(diag::err_hlsl_rootsig_repeat_param) << CurToken.TokKind;
        return std::nullopt;
      }

      if (consumeExpectedToken(TokenKind::pu_equal))
        return std::nullopt;

      auto BorderColor = parseStaticBorderColor(TokenKind::kw_borderColor);
      if (!BorderColor.has_value())
        return std::nullopt;
      Params.BorderColor = BorderColor;
    } else if (tryConsumeExpectedToken(TokenKind::kw_minLOD)) {
      // `minLOD` `=` NUMBER
      if (Params.MinLOD.has_value()) {
        reportDiag(diag::err_hlsl_rootsig_repeat_param) << CurToken.TokKind;
        return std::nullopt;
      }

      if (consumeExpectedToken(TokenKind::pu_equal))
        return std::nullopt;

      auto MinLOD = parseFloatParam();
      if (!MinLOD.has_value())
        return std::nullopt;
      Params.MinLOD = MinLOD;
    } else if (tryConsumeExpectedToken(TokenKind::kw_maxLOD)) {
      // `maxLOD` `=` NUMBER
      if (Params.MaxLOD.has_value()) {
        reportDiag(diag::err_hlsl_rootsig_repeat_param) << CurToken.TokKind;
        return std::nullopt;
      }

      if (consumeExpectedToken(TokenKind::pu_equal))
        return std::nullopt;

      auto MaxLOD = parseFloatParam();
      if (!MaxLOD.has_value())
        return std::nullopt;
      Params.MaxLOD = MaxLOD;
    } else if (tryConsumeExpectedToken(TokenKind::kw_space)) {
      // `space` `=` POS_INT
      if (Params.Space.has_value()) {
        reportDiag(diag::err_hlsl_rootsig_repeat_param) << CurToken.TokKind;
        return std::nullopt;
      }

      if (consumeExpectedToken(TokenKind::pu_equal))
        return std::nullopt;

      auto Space = parseUIntParam();
      if (!Space.has_value())
        return std::nullopt;
      Params.Space = Space;
    } else if (tryConsumeExpectedToken(TokenKind::kw_visibility)) {
      // `visibility` `=` SHADER_VISIBILITY
      if (Params.Visibility.has_value()) {
        reportDiag(diag::err_hlsl_rootsig_repeat_param) << CurToken.TokKind;
        return std::nullopt;
      }

      if (consumeExpectedToken(TokenKind::pu_equal))
        return std::nullopt;

      auto Visibility = parseShaderVisibility(TokenKind::kw_visibility);
      if (!Visibility.has_value())
        return std::nullopt;
      Params.Visibility = Visibility;
    } else {
      consumeNextToken(); // let diagnostic be at the start of invalid token
      reportDiag(diag::err_hlsl_invalid_token)
          << /*parameter=*/0 << /*param of*/ TokenKind::kw_StaticSampler;
      return std::nullopt;
    }

    // ',' denotes another element, otherwise, expected to be at ')'
    if (!tryConsumeExpectedToken(TokenKind::pu_comma))
      break;
  }

  return Params;
}

std::optional<uint32_t> RootSignatureParser::parseUIntParam() {
  assert(CurToken.TokKind == TokenKind::pu_equal &&
         "Expects to only be invoked starting at given keyword");
  tryConsumeExpectedToken(TokenKind::pu_plus);
  if (consumeExpectedToken(TokenKind::int_literal, diag::err_expected_after,
                           CurToken.TokKind))
    return std::nullopt;
  return handleUIntLiteral();
}

std::optional<Register> RootSignatureParser::parseRegister() {
  assert((CurToken.TokKind == TokenKind::bReg ||
          CurToken.TokKind == TokenKind::tReg ||
          CurToken.TokKind == TokenKind::uReg ||
          CurToken.TokKind == TokenKind::sReg) &&
         "Expects to only be invoked starting at given keyword");

  Register Reg;
  switch (CurToken.TokKind) {
  default:
    llvm_unreachable("Switch for consumed token was not provided");
  case TokenKind::bReg:
    Reg.ViewType = RegisterType::BReg;
    break;
  case TokenKind::tReg:
    Reg.ViewType = RegisterType::TReg;
    break;
  case TokenKind::uReg:
    Reg.ViewType = RegisterType::UReg;
    break;
  case TokenKind::sReg:
    Reg.ViewType = RegisterType::SReg;
    break;
  }

  auto Number = handleUIntLiteral();
  if (!Number.has_value())
    return std::nullopt; // propogate NumericLiteralParser error

  Reg.Number = *Number;
  return Reg;
}

std::optional<float> RootSignatureParser::parseFloatParam() {
  assert(CurToken.TokKind == TokenKind::pu_equal &&
         "Expects to only be invoked starting at given keyword");
  // Consume sign modifier
  bool Signed =
      tryConsumeExpectedToken({TokenKind::pu_plus, TokenKind::pu_minus});
  bool Negated = Signed && CurToken.TokKind == TokenKind::pu_minus;

  // DXC will treat a postive signed integer as unsigned
  if (!Negated && tryConsumeExpectedToken(TokenKind::int_literal)) {
    std::optional<uint32_t> UInt = handleUIntLiteral();
    if (!UInt.has_value())
      return std::nullopt;
    return float(UInt.value());
  }

  if (Negated && tryConsumeExpectedToken(TokenKind::int_literal)) {
    std::optional<int32_t> Int = handleIntLiteral(Negated);
    if (!Int.has_value())
      return std::nullopt;
    return float(Int.value());
  }

  if (tryConsumeExpectedToken(TokenKind::float_literal)) {
    std::optional<float> Float = handleFloatLiteral(Negated);
    if (!Float.has_value())
      return std::nullopt;
    return Float.value();
  }

  return std::nullopt;
}

std::optional<llvm::dxbc::ShaderVisibility>
<<<<<<< HEAD
RootSignatureParser::parseShaderVisibility() {
=======
RootSignatureParser::parseShaderVisibility(TokenKind Context) {
>>>>>>> 10a576f7
  assert(CurToken.TokKind == TokenKind::pu_equal &&
         "Expects to only be invoked starting at given keyword");

  TokenKind Expected[] = {
#define SHADER_VISIBILITY_ENUM(NAME, LIT) TokenKind::en_##NAME,
#include "clang/Lex/HLSLRootSignatureTokenKinds.def"
  };

  if (!tryConsumeExpectedToken(Expected)) {
    consumeNextToken(); // consume token to point at invalid token
    reportDiag(diag::err_hlsl_invalid_token)
        << /*value=*/1 << /*value of*/ Context;
    return std::nullopt;
  }

  switch (CurToken.TokKind) {
#define SHADER_VISIBILITY_ENUM(NAME, LIT)                                      \
  case TokenKind::en_##NAME:                                                   \
    return llvm::dxbc::ShaderVisibility::NAME;                                 \
    break;
#include "clang/Lex/HLSLRootSignatureTokenKinds.def"
  default:
    llvm_unreachable("Switch for consumed enum token was not provided");
  }

  return std::nullopt;
}

std::optional<llvm::dxbc::SamplerFilter>
<<<<<<< HEAD
RootSignatureParser::parseSamplerFilter() {
=======
RootSignatureParser::parseSamplerFilter(TokenKind Context) {
>>>>>>> 10a576f7
  assert(CurToken.TokKind == TokenKind::pu_equal &&
         "Expects to only be invoked starting at given keyword");

  TokenKind Expected[] = {
#define FILTER_ENUM(NAME, LIT) TokenKind::en_##NAME,
#include "clang/Lex/HLSLRootSignatureTokenKinds.def"
  };

  if (!tryConsumeExpectedToken(Expected)) {
    consumeNextToken(); // consume token to point at invalid token
    reportDiag(diag::err_hlsl_invalid_token)
        << /*value=*/1 << /*value of*/ Context;
    return std::nullopt;
  }

  switch (CurToken.TokKind) {
#define FILTER_ENUM(NAME, LIT)                                                 \
  case TokenKind::en_##NAME:                                                   \
    return llvm::dxbc::SamplerFilter::NAME;                                    \
    break;
#include "clang/Lex/HLSLRootSignatureTokenKinds.def"
  default:
    llvm_unreachable("Switch for consumed enum token was not provided");
  }

  return std::nullopt;
}

std::optional<llvm::dxbc::TextureAddressMode>
<<<<<<< HEAD
RootSignatureParser::parseTextureAddressMode() {
=======
RootSignatureParser::parseTextureAddressMode(TokenKind Context) {
>>>>>>> 10a576f7
  assert(CurToken.TokKind == TokenKind::pu_equal &&
         "Expects to only be invoked starting at given keyword");

  TokenKind Expected[] = {
#define TEXTURE_ADDRESS_MODE_ENUM(NAME, LIT) TokenKind::en_##NAME,
#include "clang/Lex/HLSLRootSignatureTokenKinds.def"
  };

  if (!tryConsumeExpectedToken(Expected)) {
    consumeNextToken(); // consume token to point at invalid token
    reportDiag(diag::err_hlsl_invalid_token)
        << /*value=*/1 << /*value of*/ Context;
    return std::nullopt;
  }

  switch (CurToken.TokKind) {
#define TEXTURE_ADDRESS_MODE_ENUM(NAME, LIT)                                   \
  case TokenKind::en_##NAME:                                                   \
    return llvm::dxbc::TextureAddressMode::NAME;                               \
    break;
#include "clang/Lex/HLSLRootSignatureTokenKinds.def"
  default:
    llvm_unreachable("Switch for consumed enum token was not provided");
  }

  return std::nullopt;
}

std::optional<llvm::dxbc::ComparisonFunc>
<<<<<<< HEAD
RootSignatureParser::parseComparisonFunc() {
=======
RootSignatureParser::parseComparisonFunc(TokenKind Context) {
>>>>>>> 10a576f7
  assert(CurToken.TokKind == TokenKind::pu_equal &&
         "Expects to only be invoked starting at given keyword");

  TokenKind Expected[] = {
#define COMPARISON_FUNC_ENUM(NAME, LIT) TokenKind::en_##NAME,
#include "clang/Lex/HLSLRootSignatureTokenKinds.def"
  };

  if (!tryConsumeExpectedToken(Expected)) {
    consumeNextToken(); // consume token to point at invalid token
    reportDiag(diag::err_hlsl_invalid_token)
        << /*value=*/1 << /*value of*/ Context;
    return std::nullopt;
  }

  switch (CurToken.TokKind) {
#define COMPARISON_FUNC_ENUM(NAME, LIT)                                        \
  case TokenKind::en_##NAME:                                                   \
    return llvm::dxbc::ComparisonFunc::NAME;                                   \
    break;
#include "clang/Lex/HLSLRootSignatureTokenKinds.def"
  default:
    llvm_unreachable("Switch for consumed enum token was not provided");
  }

  return std::nullopt;
}

std::optional<llvm::dxbc::StaticBorderColor>
<<<<<<< HEAD
RootSignatureParser::parseStaticBorderColor() {
=======
RootSignatureParser::parseStaticBorderColor(TokenKind Context) {
>>>>>>> 10a576f7
  assert(CurToken.TokKind == TokenKind::pu_equal &&
         "Expects to only be invoked starting at given keyword");

  TokenKind Expected[] = {
#define STATIC_BORDER_COLOR_ENUM(NAME, LIT) TokenKind::en_##NAME,
#include "clang/Lex/HLSLRootSignatureTokenKinds.def"
  };

  if (!tryConsumeExpectedToken(Expected)) {
    consumeNextToken(); // consume token to point at invalid token
    reportDiag(diag::err_hlsl_invalid_token)
        << /*value=*/1 << /*value of*/ Context;
    return std::nullopt;
  }

  switch (CurToken.TokKind) {
#define STATIC_BORDER_COLOR_ENUM(NAME, LIT)                                    \
  case TokenKind::en_##NAME:                                                   \
    return llvm::dxbc::StaticBorderColor::NAME;                                \
    break;
#include "clang/Lex/HLSLRootSignatureTokenKinds.def"
  default:
    llvm_unreachable("Switch for consumed enum token was not provided");
  }

  return std::nullopt;
}

std::optional<llvm::dxbc::RootDescriptorFlags>
<<<<<<< HEAD
RootSignatureParser::parseRootDescriptorFlags() {
=======
RootSignatureParser::parseRootDescriptorFlags(TokenKind Context) {
>>>>>>> 10a576f7
  assert(CurToken.TokKind == TokenKind::pu_equal &&
         "Expects to only be invoked starting at given keyword");

  // Handle the edge-case of '0' to specify no flags set
  if (tryConsumeExpectedToken(TokenKind::int_literal)) {
    if (!verifyZeroFlag()) {
      reportDiag(diag::err_hlsl_rootsig_non_zero_flag);
      return std::nullopt;
    }
    return llvm::dxbc::RootDescriptorFlags::None;
  }

  TokenKind Expected[] = {
#define ROOT_DESCRIPTOR_FLAG_ENUM(NAME, LIT) TokenKind::en_##NAME,
#include "clang/Lex/HLSLRootSignatureTokenKinds.def"
  };

  std::optional<llvm::dxbc::RootDescriptorFlags> Flags;

  do {
    if (tryConsumeExpectedToken(Expected)) {
      switch (CurToken.TokKind) {
#define ROOT_DESCRIPTOR_FLAG_ENUM(NAME, LIT)                                   \
  case TokenKind::en_##NAME:                                                   \
    Flags = maybeOrFlag<llvm::dxbc::RootDescriptorFlags>(                      \
        Flags, llvm::dxbc::RootDescriptorFlags::NAME);                         \
    break;
#include "clang/Lex/HLSLRootSignatureTokenKinds.def"
      default:
        llvm_unreachable("Switch for consumed enum token was not provided");
      }
    } else {
      consumeNextToken(); // consume token to point at invalid token
      reportDiag(diag::err_hlsl_invalid_token)
          << /*value=*/1 << /*value of*/ Context;
      return std::nullopt;
    }
  } while (tryConsumeExpectedToken(TokenKind::pu_or));

  return Flags;
}

std::optional<llvm::dxbc::DescriptorRangeFlags>
<<<<<<< HEAD
RootSignatureParser::parseDescriptorRangeFlags() {
=======
RootSignatureParser::parseDescriptorRangeFlags(TokenKind Context) {
>>>>>>> 10a576f7
  assert(CurToken.TokKind == TokenKind::pu_equal &&
         "Expects to only be invoked starting at given keyword");

  // Handle the edge-case of '0' to specify no flags set
  if (tryConsumeExpectedToken(TokenKind::int_literal)) {
    if (!verifyZeroFlag()) {
      reportDiag(diag::err_hlsl_rootsig_non_zero_flag);
      return std::nullopt;
    }
    return llvm::dxbc::DescriptorRangeFlags::None;
  }

  TokenKind Expected[] = {
#define DESCRIPTOR_RANGE_FLAG_ENUM(NAME, LIT, ON) TokenKind::en_##NAME,
#include "clang/Lex/HLSLRootSignatureTokenKinds.def"
  };

  std::optional<llvm::dxbc::DescriptorRangeFlags> Flags;

  do {
    if (tryConsumeExpectedToken(Expected)) {
      switch (CurToken.TokKind) {
#define DESCRIPTOR_RANGE_FLAG_ENUM(NAME, LIT, ON)                              \
  case TokenKind::en_##NAME:                                                   \
    Flags = maybeOrFlag<llvm::dxbc::DescriptorRangeFlags>(                     \
        Flags, llvm::dxbc::DescriptorRangeFlags::NAME);                        \
    break;
#include "clang/Lex/HLSLRootSignatureTokenKinds.def"
      default:
        llvm_unreachable("Switch for consumed enum token was not provided");
      }
    } else {
      consumeNextToken(); // consume token to point at invalid token
      reportDiag(diag::err_hlsl_invalid_token)
          << /*value=*/1 << /*value of*/ Context;
      return std::nullopt;
    }
  } while (tryConsumeExpectedToken(TokenKind::pu_or));

  return Flags;
}

std::optional<uint32_t> RootSignatureParser::handleUIntLiteral() {
  // Parse the numeric value and do semantic checks on its specification
  clang::NumericLiteralParser Literal(
      CurToken.NumSpelling, getTokenLocation(CurToken), PP.getSourceManager(),
      PP.getLangOpts(), PP.getTargetInfo(), PP.getDiagnostics());
  if (Literal.hadError)
    return std::nullopt; // Error has already been reported so just return

  assert(Literal.isIntegerLiteral() &&
         "NumSpelling can only consist of digits");

  llvm::APSInt Val(32, /*IsUnsigned=*/true);
  if (Literal.GetIntegerValue(Val)) {
    // Report that the value has overflowed
    reportDiag(diag::err_hlsl_number_literal_overflow)
        << /*integer type*/ 0 << /*is signed*/ 0;
    return std::nullopt;
  }

  return Val.getExtValue();
}

std::optional<int32_t> RootSignatureParser::handleIntLiteral(bool Negated) {
  // Parse the numeric value and do semantic checks on its specification
  clang::NumericLiteralParser Literal(
      CurToken.NumSpelling, getTokenLocation(CurToken), PP.getSourceManager(),
      PP.getLangOpts(), PP.getTargetInfo(), PP.getDiagnostics());
  if (Literal.hadError)
    return std::nullopt; // Error has already been reported so just return

  assert(Literal.isIntegerLiteral() &&
         "NumSpelling can only consist of digits");

  llvm::APSInt Val(32, /*IsUnsigned=*/true);
  // GetIntegerValue will overwrite Val from the parsed Literal and return
  // true if it overflows as a 32-bit unsigned int
  bool Overflowed = Literal.GetIntegerValue(Val);

  // So we then need to check that it doesn't overflow as a 32-bit signed int:
  int64_t MaxNegativeMagnitude = -int64_t(std::numeric_limits<int32_t>::min());
  Overflowed |= (Negated && MaxNegativeMagnitude < Val.getExtValue());

  int64_t MaxPositiveMagnitude = int64_t(std::numeric_limits<int32_t>::max());
  Overflowed |= (!Negated && MaxPositiveMagnitude < Val.getExtValue());

  if (Overflowed) {
    // Report that the value has overflowed
    reportDiag(diag::err_hlsl_number_literal_overflow)
        << /*integer type*/ 0 << /*is signed*/ 1;
    return std::nullopt;
  }

  if (Negated)
    Val = -Val;

  return int32_t(Val.getExtValue());
}

std::optional<float> RootSignatureParser::handleFloatLiteral(bool Negated) {
  // Parse the numeric value and do semantic checks on its specification
  clang::NumericLiteralParser Literal(
      CurToken.NumSpelling, getTokenLocation(CurToken), PP.getSourceManager(),
      PP.getLangOpts(), PP.getTargetInfo(), PP.getDiagnostics());
  if (Literal.hadError)
    return std::nullopt; // Error has already been reported so just return

  assert(Literal.isFloatingLiteral() &&
         "NumSpelling consists only of [0-9.ef+-]. Any malformed NumSpelling "
         "will be caught and reported by NumericLiteralParser.");

  // DXC used `strtod` to convert the token string to a float which corresponds
  // to:
  auto DXCSemantics = llvm::APFloat::Semantics::S_IEEEdouble;
  auto DXCRoundingMode = llvm::RoundingMode::NearestTiesToEven;

  llvm::APFloat Val(llvm::APFloat::EnumToSemantics(DXCSemantics));
  llvm::APFloat::opStatus Status(Literal.GetFloatValue(Val, DXCRoundingMode));

  // Note: we do not error when opStatus::opInexact by itself as this just
  // denotes that rounding occured but not that it is invalid
  assert(!(Status & llvm::APFloat::opStatus::opInvalidOp) &&
         "NumSpelling consists only of [0-9.ef+-]. Any malformed NumSpelling "
         "will be caught and reported by NumericLiteralParser.");

  assert(!(Status & llvm::APFloat::opStatus::opDivByZero) &&
         "It is not possible for a division to be performed when "
         "constructing an APFloat from a string");

  if (Status & llvm::APFloat::opStatus::opUnderflow) {
    // Report that the value has underflowed
    reportDiag(diag::err_hlsl_number_literal_underflow);
    return std::nullopt;
  }

  if (Status & llvm::APFloat::opStatus::opOverflow) {
    // Report that the value has overflowed
    reportDiag(diag::err_hlsl_number_literal_overflow) << /*float type*/ 1;
    return std::nullopt;
  }

  if (Negated)
    Val = -Val;

  double DoubleVal = Val.convertToDouble();
  double FloatMax = double(std::numeric_limits<float>::max());
  if (FloatMax < DoubleVal || DoubleVal < -FloatMax) {
    // Report that the value has overflowed
    reportDiag(diag::err_hlsl_number_literal_overflow) << /*float type*/ 1;
    return std::nullopt;
  }

  return static_cast<float>(DoubleVal);
}

bool RootSignatureParser::verifyZeroFlag() {
  assert(CurToken.TokKind == TokenKind::int_literal);
  auto X = handleUIntLiteral();
  return X.has_value() && X.value() == 0;
}

bool RootSignatureParser::peekExpectedToken(TokenKind Expected) {
  return peekExpectedToken(ArrayRef{Expected});
}

bool RootSignatureParser::peekExpectedToken(ArrayRef<TokenKind> AnyExpected) {
  RootSignatureToken Result = Lexer.peekNextToken();
  return llvm::is_contained(AnyExpected, Result.TokKind);
}

bool RootSignatureParser::consumeExpectedToken(TokenKind Expected,
                                               unsigned DiagID,
                                               TokenKind Context) {
  if (tryConsumeExpectedToken(Expected))
    return false;

  // Report unexpected token kind error
  DiagnosticBuilder DB = reportDiag(DiagID);
  switch (DiagID) {
  case diag::err_expected:
    DB << Expected;
    break;
  case diag::err_expected_either:
    DB << Expected << Context;
    break;
  case diag::err_expected_after:
    DB << Context << Expected;
    break;
  default:
    break;
  }
  return true;
}

bool RootSignatureParser::tryConsumeExpectedToken(TokenKind Expected) {
  return tryConsumeExpectedToken(ArrayRef{Expected});
}

bool RootSignatureParser::tryConsumeExpectedToken(
    ArrayRef<TokenKind> AnyExpected) {
  // If not the expected token just return
  if (!peekExpectedToken(AnyExpected))
    return false;
  consumeNextToken();
  return true;
}

bool RootSignatureParser::skipUntilExpectedToken(TokenKind Expected) {
  return skipUntilExpectedToken(ArrayRef{Expected});
}

bool RootSignatureParser::skipUntilExpectedToken(
    ArrayRef<TokenKind> AnyExpected) {

  while (!peekExpectedToken(AnyExpected)) {
    if (peekExpectedToken(TokenKind::end_of_stream))
      return false;
    consumeNextToken();
  }

  return true;
}

bool RootSignatureParser::skipUntilClosedParens(uint32_t NumParens) {
  TokenKind ParenKinds[] = {
      TokenKind::pu_l_paren,
      TokenKind::pu_r_paren,
  };
  while (skipUntilExpectedToken(ParenKinds)) {
    consumeNextToken();
    if (CurToken.TokKind == TokenKind::pu_r_paren)
      NumParens--;
    else
      NumParens++;
    if (NumParens == 0)
      return true;
  }

  return false;
}

SourceLocation RootSignatureParser::getTokenLocation(RootSignatureToken Tok) {
  return Signature->getLocationOfByte(Tok.LocOffset, PP.getSourceManager(),
                                      PP.getLangOpts(), PP.getTargetInfo());
}

} // namespace hlsl
} // namespace clang<|MERGE_RESOLUTION|>--- conflicted
+++ resolved
@@ -17,14 +17,6 @@
 
 using TokenKind = RootSignatureToken::Kind;
 
-<<<<<<< HEAD
-RootSignatureParser::RootSignatureParser(
-    llvm::dxbc::RootSignatureVersion Version,
-    SmallVector<RootElement> &Elements, RootSignatureLexer &Lexer,
-    Preprocessor &PP)
-    : Version(Version), Elements(Elements), Lexer(Lexer), PP(PP),
-      CurToken(SourceLocation()) {}
-=======
 static const TokenKind RootElementKeywords[] = {
     TokenKind::kw_RootFlags,
     TokenKind::kw_CBV,
@@ -40,7 +32,6 @@
     Preprocessor &PP)
     : Version(Version), Elements(Elements), Signature(Signature),
       Lexer(Signature->getString()), PP(PP), CurToken(0) {}
->>>>>>> 10a576f7
 
 bool RootSignatureParser::parse() {
   // Iterate as many RootSignatureElements as possible, until we hit the
@@ -136,13 +127,10 @@
     return std::nullopt;
 
   std::optional<llvm::dxbc::RootFlags> Flags = llvm::dxbc::RootFlags::None;
-<<<<<<< HEAD
-=======
 
   // Handle valid empty case
   if (tryConsumeExpectedToken(TokenKind::pu_r_paren))
     return Flags;
->>>>>>> 10a576f7
 
   // Handle the edge-case of '0' to specify no flags set
   if (tryConsumeExpectedToken(TokenKind::int_literal)) {
@@ -1019,11 +1007,7 @@
 }
 
 std::optional<llvm::dxbc::ShaderVisibility>
-<<<<<<< HEAD
-RootSignatureParser::parseShaderVisibility() {
-=======
 RootSignatureParser::parseShaderVisibility(TokenKind Context) {
->>>>>>> 10a576f7
   assert(CurToken.TokKind == TokenKind::pu_equal &&
          "Expects to only be invoked starting at given keyword");
 
@@ -1053,11 +1037,7 @@
 }
 
 std::optional<llvm::dxbc::SamplerFilter>
-<<<<<<< HEAD
-RootSignatureParser::parseSamplerFilter() {
-=======
 RootSignatureParser::parseSamplerFilter(TokenKind Context) {
->>>>>>> 10a576f7
   assert(CurToken.TokKind == TokenKind::pu_equal &&
          "Expects to only be invoked starting at given keyword");
 
@@ -1087,11 +1067,7 @@
 }
 
 std::optional<llvm::dxbc::TextureAddressMode>
-<<<<<<< HEAD
-RootSignatureParser::parseTextureAddressMode() {
-=======
 RootSignatureParser::parseTextureAddressMode(TokenKind Context) {
->>>>>>> 10a576f7
   assert(CurToken.TokKind == TokenKind::pu_equal &&
          "Expects to only be invoked starting at given keyword");
 
@@ -1121,11 +1097,7 @@
 }
 
 std::optional<llvm::dxbc::ComparisonFunc>
-<<<<<<< HEAD
-RootSignatureParser::parseComparisonFunc() {
-=======
 RootSignatureParser::parseComparisonFunc(TokenKind Context) {
->>>>>>> 10a576f7
   assert(CurToken.TokKind == TokenKind::pu_equal &&
          "Expects to only be invoked starting at given keyword");
 
@@ -1155,11 +1127,7 @@
 }
 
 std::optional<llvm::dxbc::StaticBorderColor>
-<<<<<<< HEAD
-RootSignatureParser::parseStaticBorderColor() {
-=======
 RootSignatureParser::parseStaticBorderColor(TokenKind Context) {
->>>>>>> 10a576f7
   assert(CurToken.TokKind == TokenKind::pu_equal &&
          "Expects to only be invoked starting at given keyword");
 
@@ -1189,11 +1157,7 @@
 }
 
 std::optional<llvm::dxbc::RootDescriptorFlags>
-<<<<<<< HEAD
-RootSignatureParser::parseRootDescriptorFlags() {
-=======
 RootSignatureParser::parseRootDescriptorFlags(TokenKind Context) {
->>>>>>> 10a576f7
   assert(CurToken.TokKind == TokenKind::pu_equal &&
          "Expects to only be invoked starting at given keyword");
 
@@ -1237,11 +1201,7 @@
 }
 
 std::optional<llvm::dxbc::DescriptorRangeFlags>
-<<<<<<< HEAD
-RootSignatureParser::parseDescriptorRangeFlags() {
-=======
 RootSignatureParser::parseDescriptorRangeFlags(TokenKind Context) {
->>>>>>> 10a576f7
   assert(CurToken.TokKind == TokenKind::pu_equal &&
          "Expects to only be invoked starting at given keyword");
 
