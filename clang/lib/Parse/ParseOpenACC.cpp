--- conflicted
+++ resolved
@@ -1425,14 +1425,11 @@
   getActions().OpenACC().ActOnStartParseVar(DK, CK);
   ExprResult Res = ParseAssignmentExpression();
 
-<<<<<<< HEAD
-=======
   if (!Res.isUsable()) {
     getActions().OpenACC().ActOnInvalidParseVar();
     return {Res, OpenACCParseCanContinue::Cannot};
   }
 
->>>>>>> 5ee67ebe
   Res = getActions().OpenACC().ActOnVar(DK, CK, Res.get());
   return {Res, OpenACCParseCanContinue::Can};
 }
