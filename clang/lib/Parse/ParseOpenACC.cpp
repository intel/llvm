//===--- ParseOpenACC.cpp - OpenACC-specific parsing support --------------===//
//
// Part of the LLVM Project, under the Apache License v2.0 with LLVM Exceptions.
// See https://llvm.org/LICENSE.txt for license information.
// SPDX-License-Identifier: Apache-2.0 WITH LLVM-exception
//
//===----------------------------------------------------------------------===//
//
// This file implements the parsing logic for OpenACC language features.
//
//===----------------------------------------------------------------------===//

#include "clang/AST/OpenACCClause.h"
#include "clang/Basic/DiagnosticParse.h"
#include "clang/Basic/OpenACCKinds.h"
#include "clang/Parse/Parser.h"
#include "clang/Parse/RAIIObjectsForParser.h"
#include "clang/Sema/SemaOpenACC.h"
#include "llvm/ADT/StringRef.h"
#include "llvm/ADT/StringSwitch.h"

using namespace clang;
using namespace llvm;

namespace {
// An enum that contains the extended 'partial' parsed variants. This type
// should never escape the initial parse functionality, but is useful for
// simplifying the implementation.
enum class OpenACCDirectiveKindEx {
  Invalid = static_cast<int>(OpenACCDirectiveKind::Invalid),
  // 'enter data' and 'exit data'
  Enter,
  Exit,
};

// Translate single-token string representations to the OpenACC Directive Kind.
// This doesn't completely comprehend 'Compound Constructs' (as it just
// identifies the first token), and doesn't fully handle 'enter data', 'exit
// data', nor any of the 'atomic' variants, just the first token of each.  So
// this should only be used by `ParseOpenACCDirectiveKind`.
OpenACCDirectiveKindEx getOpenACCDirectiveKind(Token Tok) {
  if (!Tok.is(tok::identifier))
    return OpenACCDirectiveKindEx::Invalid;
  OpenACCDirectiveKind DirKind =
      llvm::StringSwitch<OpenACCDirectiveKind>(
          Tok.getIdentifierInfo()->getName())
          .Case("parallel", OpenACCDirectiveKind::Parallel)
          .Case("serial", OpenACCDirectiveKind::Serial)
          .Case("kernels", OpenACCDirectiveKind::Kernels)
          .Case("data", OpenACCDirectiveKind::Data)
          .Case("host_data", OpenACCDirectiveKind::HostData)
          .Case("loop", OpenACCDirectiveKind::Loop)
          .Case("cache", OpenACCDirectiveKind::Cache)
          .Case("atomic", OpenACCDirectiveKind::Atomic)
          .Case("routine", OpenACCDirectiveKind::Routine)
          .Case("declare", OpenACCDirectiveKind::Declare)
          .Case("init", OpenACCDirectiveKind::Init)
          .Case("shutdown", OpenACCDirectiveKind::Shutdown)
          .Case("set", OpenACCDirectiveKind::Set)
          .Case("update", OpenACCDirectiveKind::Update)
          .Case("wait", OpenACCDirectiveKind::Wait)
          .Default(OpenACCDirectiveKind::Invalid);

  if (DirKind != OpenACCDirectiveKind::Invalid)
    return static_cast<OpenACCDirectiveKindEx>(DirKind);

  return llvm::StringSwitch<OpenACCDirectiveKindEx>(
             Tok.getIdentifierInfo()->getName())
      .Case("enter", OpenACCDirectiveKindEx::Enter)
      .Case("exit", OpenACCDirectiveKindEx::Exit)
      .Default(OpenACCDirectiveKindEx::Invalid);
}

// Translate single-token string representations to the OpenCC Clause Kind.
OpenACCClauseKind getOpenACCClauseKind(Token Tok) {
  // auto is a keyword in some language modes, so make sure we parse it
  // correctly.
  if (Tok.is(tok::kw_auto))
    return OpenACCClauseKind::Auto;

  // default is a keyword, so make sure we parse it correctly.
  if (Tok.is(tok::kw_default))
    return OpenACCClauseKind::Default;

  // if is also a keyword, make sure we parse it correctly.
  if (Tok.is(tok::kw_if))
    return OpenACCClauseKind::If;

  // 'private' is also a keyword, make sure we parse it correctly.
  if (Tok.is(tok::kw_private))
    return OpenACCClauseKind::Private;

  // 'delete' is a keyword, make sure we parse it correctly.
  if (Tok.is(tok::kw_delete))
    return OpenACCClauseKind::Delete;

  if (!Tok.is(tok::identifier))
    return OpenACCClauseKind::Invalid;

  return llvm::StringSwitch<OpenACCClauseKind>(
             Tok.getIdentifierInfo()->getName())
      .Case("async", OpenACCClauseKind::Async)
      .Case("attach", OpenACCClauseKind::Attach)
      .Case("auto", OpenACCClauseKind::Auto)
      .Case("bind", OpenACCClauseKind::Bind)
      .Case("create", OpenACCClauseKind::Create)
      .Case("pcreate", OpenACCClauseKind::PCreate)
      .Case("present_or_create", OpenACCClauseKind::PresentOrCreate)
      .Case("collapse", OpenACCClauseKind::Collapse)
      .Case("copy", OpenACCClauseKind::Copy)
      .Case("pcopy", OpenACCClauseKind::PCopy)
      .Case("present_or_copy", OpenACCClauseKind::PresentOrCopy)
      .Case("copyin", OpenACCClauseKind::CopyIn)
      .Case("pcopyin", OpenACCClauseKind::PCopyIn)
      .Case("present_or_copyin", OpenACCClauseKind::PresentOrCopyIn)
      .Case("copyout", OpenACCClauseKind::CopyOut)
      .Case("pcopyout", OpenACCClauseKind::PCopyOut)
      .Case("present_or_copyout", OpenACCClauseKind::PresentOrCopyOut)
      .Case("default", OpenACCClauseKind::Default)
      .Case("default_async", OpenACCClauseKind::DefaultAsync)
      .Case("delete", OpenACCClauseKind::Delete)
      .Case("detach", OpenACCClauseKind::Detach)
      .Case("device", OpenACCClauseKind::Device)
      .Case("device_num", OpenACCClauseKind::DeviceNum)
      .Case("device_resident", OpenACCClauseKind::DeviceResident)
      .Case("device_type", OpenACCClauseKind::DeviceType)
      .Case("deviceptr", OpenACCClauseKind::DevicePtr)
      .Case("dtype", OpenACCClauseKind::DType)
      .Case("finalize", OpenACCClauseKind::Finalize)
      .Case("firstprivate", OpenACCClauseKind::FirstPrivate)
      .Case("gang", OpenACCClauseKind::Gang)
      .Case("host", OpenACCClauseKind::Host)
      .Case("if", OpenACCClauseKind::If)
      .Case("if_present", OpenACCClauseKind::IfPresent)
      .Case("independent", OpenACCClauseKind::Independent)
      .Case("link", OpenACCClauseKind::Link)
      .Case("no_create", OpenACCClauseKind::NoCreate)
      .Case("num_gangs", OpenACCClauseKind::NumGangs)
      .Case("num_workers", OpenACCClauseKind::NumWorkers)
      .Case("nohost", OpenACCClauseKind::NoHost)
      .Case("present", OpenACCClauseKind::Present)
      .Case("private", OpenACCClauseKind::Private)
      .Case("reduction", OpenACCClauseKind::Reduction)
      .Case("self", OpenACCClauseKind::Self)
      .Case("seq", OpenACCClauseKind::Seq)
      .Case("tile", OpenACCClauseKind::Tile)
      .Case("use_device", OpenACCClauseKind::UseDevice)
      .Case("vector", OpenACCClauseKind::Vector)
      .Case("vector_length", OpenACCClauseKind::VectorLength)
      .Case("wait", OpenACCClauseKind::Wait)
      .Case("worker", OpenACCClauseKind::Worker)
      .Default(OpenACCClauseKind::Invalid);
}

// Since 'atomic' is effectively a compound directive, this will decode the
// second part of the directive.
OpenACCAtomicKind getOpenACCAtomicKind(Token Tok) {
  if (!Tok.is(tok::identifier))
    return OpenACCAtomicKind::None;
  return llvm::StringSwitch<OpenACCAtomicKind>(
             Tok.getIdentifierInfo()->getName())
      .Case("read", OpenACCAtomicKind::Read)
      .Case("write", OpenACCAtomicKind::Write)
      .Case("update", OpenACCAtomicKind::Update)
      .Case("capture", OpenACCAtomicKind::Capture)
      .Default(OpenACCAtomicKind::None);
}

OpenACCDefaultClauseKind getOpenACCDefaultClauseKind(Token Tok) {
  if (!Tok.is(tok::identifier))
    return OpenACCDefaultClauseKind::Invalid;

  return llvm::StringSwitch<OpenACCDefaultClauseKind>(
             Tok.getIdentifierInfo()->getName())
      .Case("none", OpenACCDefaultClauseKind::None)
      .Case("present", OpenACCDefaultClauseKind::Present)
      .Default(OpenACCDefaultClauseKind::Invalid);
}

enum class OpenACCSpecialTokenKind {
  ReadOnly,
  DevNum,
  Queues,
  Zero,
  Force,
  Num,
  Length,
  Dim,
  Static,
};

bool isOpenACCSpecialToken(OpenACCSpecialTokenKind Kind, Token Tok) {
  if (Tok.is(tok::kw_static) && Kind == OpenACCSpecialTokenKind::Static)
    return true;

  if (!Tok.is(tok::identifier))
    return false;

  switch (Kind) {
  case OpenACCSpecialTokenKind::ReadOnly:
    return Tok.getIdentifierInfo()->isStr("readonly");
  case OpenACCSpecialTokenKind::DevNum:
    return Tok.getIdentifierInfo()->isStr("devnum");
  case OpenACCSpecialTokenKind::Queues:
    return Tok.getIdentifierInfo()->isStr("queues");
  case OpenACCSpecialTokenKind::Zero:
    return Tok.getIdentifierInfo()->isStr("zero");
  case OpenACCSpecialTokenKind::Force:
    return Tok.getIdentifierInfo()->isStr("force");
  case OpenACCSpecialTokenKind::Num:
    return Tok.getIdentifierInfo()->isStr("num");
  case OpenACCSpecialTokenKind::Length:
    return Tok.getIdentifierInfo()->isStr("length");
  case OpenACCSpecialTokenKind::Dim:
    return Tok.getIdentifierInfo()->isStr("dim");
  case OpenACCSpecialTokenKind::Static:
    return Tok.getIdentifierInfo()->isStr("static");
  }
  llvm_unreachable("Unknown 'Kind' Passed");
}

/// Used for cases where we have a token we want to check against an
/// 'identifier-like' token, but don't want to give awkward error messages in
/// cases where it is accidentially a keyword.
bool isTokenIdentifierOrKeyword(Parser &P, Token Tok) {
  if (Tok.is(tok::identifier))
    return true;

  if (!Tok.isAnnotation() && Tok.getIdentifierInfo() &&
      Tok.getIdentifierInfo()->isKeyword(P.getLangOpts()))
    return true;

  return false;
}

/// Parses and consumes an identifer followed immediately by a single colon, and
/// diagnoses if it is not the 'special token' kind that we require. Used when
/// the tag is the only valid value.
/// Return 'true' if the special token was matched, false if no special token,
/// or an invalid special token was found.
template <typename DirOrClauseTy>
bool tryParseAndConsumeSpecialTokenKind(Parser &P, OpenACCSpecialTokenKind Kind,
                                        DirOrClauseTy DirOrClause) {
  Token IdentTok = P.getCurToken();
  // If this is an identifier-like thing followed by ':', it is one of the
  // OpenACC 'special' name tags, so consume it.
  if (isTokenIdentifierOrKeyword(P, IdentTok) && P.NextToken().is(tok::colon)) {
    P.ConsumeToken();
    P.ConsumeToken();

    if (!isOpenACCSpecialToken(Kind, IdentTok)) {
      P.Diag(IdentTok, diag::err_acc_invalid_tag_kind)
          << IdentTok.getIdentifierInfo() << DirOrClause
          << std::is_same_v<DirOrClauseTy, OpenACCClauseKind>;
      return false;
    }

    return true;
  }

  return false;
}

bool isOpenACCDirectiveKind(OpenACCDirectiveKind Kind, Token Tok) {
  if (!Tok.is(tok::identifier))
    return false;

  switch (Kind) {
  case OpenACCDirectiveKind::Parallel:
    return Tok.getIdentifierInfo()->isStr("parallel");
  case OpenACCDirectiveKind::Serial:
    return Tok.getIdentifierInfo()->isStr("serial");
  case OpenACCDirectiveKind::Kernels:
    return Tok.getIdentifierInfo()->isStr("kernels");
  case OpenACCDirectiveKind::Data:
    return Tok.getIdentifierInfo()->isStr("data");
  case OpenACCDirectiveKind::HostData:
    return Tok.getIdentifierInfo()->isStr("host_data");
  case OpenACCDirectiveKind::Loop:
    return Tok.getIdentifierInfo()->isStr("loop");
  case OpenACCDirectiveKind::Cache:
    return Tok.getIdentifierInfo()->isStr("cache");

  case OpenACCDirectiveKind::ParallelLoop:
  case OpenACCDirectiveKind::SerialLoop:
  case OpenACCDirectiveKind::KernelsLoop:
  case OpenACCDirectiveKind::EnterData:
  case OpenACCDirectiveKind::ExitData:
    return false;

  case OpenACCDirectiveKind::Atomic:
    return Tok.getIdentifierInfo()->isStr("atomic");
  case OpenACCDirectiveKind::Routine:
    return Tok.getIdentifierInfo()->isStr("routine");
  case OpenACCDirectiveKind::Declare:
    return Tok.getIdentifierInfo()->isStr("declare");
  case OpenACCDirectiveKind::Init:
    return Tok.getIdentifierInfo()->isStr("init");
  case OpenACCDirectiveKind::Shutdown:
    return Tok.getIdentifierInfo()->isStr("shutdown");
  case OpenACCDirectiveKind::Set:
    return Tok.getIdentifierInfo()->isStr("set");
  case OpenACCDirectiveKind::Update:
    return Tok.getIdentifierInfo()->isStr("update");
  case OpenACCDirectiveKind::Wait:
    return Tok.getIdentifierInfo()->isStr("wait");
  case OpenACCDirectiveKind::Invalid:
    return false;
  }
  llvm_unreachable("Unknown 'Kind' Passed");
}

OpenACCReductionOperator ParseReductionOperator(Parser &P) {
  // If there is no colon, treat as if the reduction operator was missing, else
  // we probably will not recover from it in the case where an expression starts
  // with one of the operator tokens.
  if (P.NextToken().isNot(tok::colon)) {
    P.Diag(P.getCurToken(), diag::err_acc_expected_reduction_operator);
    return OpenACCReductionOperator::Invalid;
  }
  Token ReductionKindTok = P.getCurToken();
  // Consume both the kind and the colon.
  P.ConsumeToken();
  P.ConsumeToken();

  switch (ReductionKindTok.getKind()) {
  case tok::plus:
    return OpenACCReductionOperator::Addition;
  case tok::star:
    return OpenACCReductionOperator::Multiplication;
  case tok::amp:
    return OpenACCReductionOperator::BitwiseAnd;
  case tok::pipe:
    return OpenACCReductionOperator::BitwiseOr;
  case tok::caret:
    return OpenACCReductionOperator::BitwiseXOr;
  case tok::ampamp:
    return OpenACCReductionOperator::And;
  case tok::pipepipe:
    return OpenACCReductionOperator::Or;
  case tok::identifier:
    if (ReductionKindTok.getIdentifierInfo()->isStr("max"))
      return OpenACCReductionOperator::Max;
    if (ReductionKindTok.getIdentifierInfo()->isStr("min"))
      return OpenACCReductionOperator::Min;
    [[fallthrough]];
  default:
    P.Diag(ReductionKindTok, diag::err_acc_invalid_reduction_operator);
    return OpenACCReductionOperator::Invalid;
  }
  llvm_unreachable("Reduction op token kind not caught by 'default'?");
}

/// Used for cases where we expect an identifier-like token, but don't want to
/// give awkward error messages in cases where it is accidentially a keyword.
bool expectIdentifierOrKeyword(Parser &P) {
  Token Tok = P.getCurToken();

  if (isTokenIdentifierOrKeyword(P, Tok))
    return false;

  P.Diag(P.getCurToken(), diag::err_expected) << tok::identifier;
  return true;
}

OpenACCDirectiveKind
ParseOpenACCEnterExitDataDirective(Parser &P, Token FirstTok,
                                   OpenACCDirectiveKindEx ExtDirKind) {
  Token SecondTok = P.getCurToken();

  if (SecondTok.isAnnotation()) {
    P.Diag(FirstTok, diag::err_acc_invalid_directive)
        << 0 << FirstTok.getIdentifierInfo();
    return OpenACCDirectiveKind::Invalid;
  }

  // Consume the second name anyway, this way we can continue on without making
  // this oddly look like a clause.
  P.ConsumeAnyToken();

  if (!isOpenACCDirectiveKind(OpenACCDirectiveKind::Data, SecondTok)) {
    if (!SecondTok.is(tok::identifier))
      P.Diag(SecondTok, diag::err_expected) << tok::identifier;
    else
      P.Diag(FirstTok, diag::err_acc_invalid_directive)
          << 1 << FirstTok.getIdentifierInfo()->getName()
          << SecondTok.getIdentifierInfo()->getName();
    return OpenACCDirectiveKind::Invalid;
  }

  return ExtDirKind == OpenACCDirectiveKindEx::Enter
             ? OpenACCDirectiveKind::EnterData
             : OpenACCDirectiveKind::ExitData;
}

OpenACCAtomicKind ParseOpenACCAtomicKind(Parser &P) {
  Token AtomicClauseToken = P.getCurToken();

  // #pragma acc atomic is equivilent to update:
  if (AtomicClauseToken.isAnnotation())
    return OpenACCAtomicKind::None;

  OpenACCAtomicKind AtomicKind = getOpenACCAtomicKind(AtomicClauseToken);

  // If this isn't a valid atomic-kind, don't consume the token, and treat the
  // rest as a clause list, which despite there being no permissible clauses,
  // will diagnose as a clause.
  if (AtomicKind != OpenACCAtomicKind::None)
    P.ConsumeToken();

  return AtomicKind;
}

// Parse and consume the tokens for OpenACC Directive/Construct kinds.
OpenACCDirectiveKind ParseOpenACCDirectiveKind(Parser &P) {
  Token FirstTok = P.getCurToken();

  // Just #pragma acc can get us immediately to the end, make sure we don't
  // introspect on the spelling before then.
  if (FirstTok.isNot(tok::identifier)) {
    P.Diag(FirstTok, diag::err_acc_missing_directive);

    if (P.getCurToken().isNot(tok::annot_pragma_openacc_end))
      P.ConsumeAnyToken();

    return OpenACCDirectiveKind::Invalid;
  }

  P.ConsumeToken();

  OpenACCDirectiveKindEx ExDirKind = getOpenACCDirectiveKind(FirstTok);

  // OpenACCDirectiveKindEx is meant to be an extended list
  // over OpenACCDirectiveKind, so any value below Invalid is one of the
  // OpenACCDirectiveKind values.  This switch takes care of all of the extra
  // parsing required for the Extended values.  At the end of this block,
  // ExDirKind can be assumed to be a valid OpenACCDirectiveKind, so we can
  // immediately cast it and use it as that.
  if (ExDirKind >= OpenACCDirectiveKindEx::Invalid) {
    switch (ExDirKind) {
    case OpenACCDirectiveKindEx::Invalid: {
      P.Diag(FirstTok, diag::err_acc_invalid_directive)
          << 0 << FirstTok.getIdentifierInfo();
      return OpenACCDirectiveKind::Invalid;
    }
    case OpenACCDirectiveKindEx::Enter:
    case OpenACCDirectiveKindEx::Exit:
      return ParseOpenACCEnterExitDataDirective(P, FirstTok, ExDirKind);
    }
  }

  OpenACCDirectiveKind DirKind = static_cast<OpenACCDirectiveKind>(ExDirKind);

  // Combined Constructs allows parallel loop, serial loop, or kernels loop. Any
  // other attempt at a combined construct will be diagnosed as an invalid
  // clause.
  Token SecondTok = P.getCurToken();
  if (!SecondTok.isAnnotation() &&
      isOpenACCDirectiveKind(OpenACCDirectiveKind::Loop, SecondTok)) {
    switch (DirKind) {
    default:
      // Nothing to do except in the below cases, as they should be diagnosed as
      // a clause.
      break;
    case OpenACCDirectiveKind::Parallel:
      P.ConsumeToken();
      return OpenACCDirectiveKind::ParallelLoop;
    case OpenACCDirectiveKind::Serial:
      P.ConsumeToken();
      return OpenACCDirectiveKind::SerialLoop;
    case OpenACCDirectiveKind::Kernels:
      P.ConsumeToken();
      return OpenACCDirectiveKind::KernelsLoop;
    }
  }

  return DirKind;
}

enum ClauseParensKind {
  None,
  Optional,
  Required
};

ClauseParensKind getClauseParensKind(OpenACCDirectiveKind DirKind,
                                     OpenACCClauseKind Kind) {
  switch (Kind) {
  case OpenACCClauseKind::Self:
    return DirKind == OpenACCDirectiveKind::Update ? ClauseParensKind::Required
                                                   : ClauseParensKind::Optional;
  case OpenACCClauseKind::Async:
  case OpenACCClauseKind::Worker:
  case OpenACCClauseKind::Vector:
  case OpenACCClauseKind::Gang:
  case OpenACCClauseKind::Wait:
    return ClauseParensKind::Optional;

  case OpenACCClauseKind::Default:
  case OpenACCClauseKind::If:
  case OpenACCClauseKind::Create:
  case OpenACCClauseKind::PCreate:
  case OpenACCClauseKind::PresentOrCreate:
  case OpenACCClauseKind::Copy:
  case OpenACCClauseKind::PCopy:
  case OpenACCClauseKind::PresentOrCopy:
  case OpenACCClauseKind::CopyIn:
  case OpenACCClauseKind::PCopyIn:
  case OpenACCClauseKind::PresentOrCopyIn:
  case OpenACCClauseKind::CopyOut:
  case OpenACCClauseKind::PCopyOut:
  case OpenACCClauseKind::PresentOrCopyOut:
  case OpenACCClauseKind::UseDevice:
  case OpenACCClauseKind::NoCreate:
  case OpenACCClauseKind::Present:
  case OpenACCClauseKind::DevicePtr:
  case OpenACCClauseKind::Attach:
  case OpenACCClauseKind::Detach:
  case OpenACCClauseKind::Private:
  case OpenACCClauseKind::FirstPrivate:
  case OpenACCClauseKind::Delete:
  case OpenACCClauseKind::DeviceResident:
  case OpenACCClauseKind::Device:
  case OpenACCClauseKind::Link:
  case OpenACCClauseKind::Host:
  case OpenACCClauseKind::Reduction:
  case OpenACCClauseKind::Collapse:
  case OpenACCClauseKind::Bind:
  case OpenACCClauseKind::VectorLength:
  case OpenACCClauseKind::NumGangs:
  case OpenACCClauseKind::NumWorkers:
  case OpenACCClauseKind::DeviceNum:
  case OpenACCClauseKind::DefaultAsync:
  case OpenACCClauseKind::DeviceType:
  case OpenACCClauseKind::DType:
  case OpenACCClauseKind::Tile:
    return ClauseParensKind::Required;

  case OpenACCClauseKind::Auto:
  case OpenACCClauseKind::Finalize:
  case OpenACCClauseKind::IfPresent:
  case OpenACCClauseKind::Independent:
  case OpenACCClauseKind::Invalid:
  case OpenACCClauseKind::NoHost:
  case OpenACCClauseKind::Seq:
    return ClauseParensKind::None;
  }
  llvm_unreachable("Unhandled clause kind");
}

bool ClauseHasOptionalParens(OpenACCDirectiveKind DirKind,
                             OpenACCClauseKind Kind) {
  return getClauseParensKind(DirKind, Kind) == ClauseParensKind::Optional;
}

bool ClauseHasRequiredParens(OpenACCDirectiveKind DirKind,
                             OpenACCClauseKind Kind) {
  return getClauseParensKind(DirKind, Kind) == ClauseParensKind::Required;
}

// Skip until we see the end of pragma token, but don't consume it. This is us
// just giving up on the rest of the pragma so we can continue executing. We
// have to do this because 'SkipUntil' considers paren balancing, which isn't
// what we want.
void SkipUntilEndOfDirective(Parser &P) {
  while (P.getCurToken().isNot(tok::annot_pragma_openacc_end))
    P.ConsumeAnyToken();
}

bool doesDirectiveHaveAssociatedStmt(OpenACCDirectiveKind DirKind) {
  switch (DirKind) {
  case OpenACCDirectiveKind::Routine:
    // FIXME: Routine MIGHT end up needing to be 'true' here, as it needs a way
    // to capture a lambda-expression on the next line.
  case OpenACCDirectiveKind::Cache:
  case OpenACCDirectiveKind::Declare:
  case OpenACCDirectiveKind::Set:
  case OpenACCDirectiveKind::EnterData:
  case OpenACCDirectiveKind::ExitData:
  case OpenACCDirectiveKind::Wait:
  case OpenACCDirectiveKind::Init:
  case OpenACCDirectiveKind::Shutdown:
  case OpenACCDirectiveKind::Update:
  case OpenACCDirectiveKind::Invalid:
    return false;
  case OpenACCDirectiveKind::Parallel:
  case OpenACCDirectiveKind::Serial:
  case OpenACCDirectiveKind::Kernels:
  case OpenACCDirectiveKind::ParallelLoop:
  case OpenACCDirectiveKind::SerialLoop:
  case OpenACCDirectiveKind::KernelsLoop:
  case OpenACCDirectiveKind::Loop:
  case OpenACCDirectiveKind::Data:
  case OpenACCDirectiveKind::HostData:
  case OpenACCDirectiveKind::Atomic:
    return true;
  }
  llvm_unreachable("Unhandled directive->assoc stmt");
}

unsigned getOpenACCScopeFlags(OpenACCDirectiveKind DirKind) {
  switch (DirKind) {
  case OpenACCDirectiveKind::Parallel:
  case OpenACCDirectiveKind::Serial:
  case OpenACCDirectiveKind::Kernels:
  case OpenACCDirectiveKind::ParallelLoop:
  case OpenACCDirectiveKind::SerialLoop:
  case OpenACCDirectiveKind::KernelsLoop:
    // Mark this as a BreakScope/ContinueScope as well as a compute construct
    // so that we can diagnose trying to 'break'/'continue' inside of one.
    return Scope::BreakScope | Scope::ContinueScope |
           Scope::OpenACCComputeConstructScope;
  case OpenACCDirectiveKind::Data:
  case OpenACCDirectiveKind::EnterData:
  case OpenACCDirectiveKind::ExitData:
  case OpenACCDirectiveKind::HostData:
  case OpenACCDirectiveKind::Wait:
  case OpenACCDirectiveKind::Init:
  case OpenACCDirectiveKind::Shutdown:
  case OpenACCDirectiveKind::Cache:
  case OpenACCDirectiveKind::Loop:
  case OpenACCDirectiveKind::Atomic:
  case OpenACCDirectiveKind::Declare:
  case OpenACCDirectiveKind::Routine:
  case OpenACCDirectiveKind::Set:
  case OpenACCDirectiveKind::Update:
    return 0;
  case OpenACCDirectiveKind::Invalid:
    llvm_unreachable("Shouldn't be creating a scope for an invalid construct");
  }
  llvm_unreachable("Shouldn't be creating a scope for an invalid construct");
}

} // namespace

Parser::OpenACCClauseParseResult Parser::OpenACCCanContinue() {
  return {nullptr, OpenACCParseCanContinue::Can};
}

Parser::OpenACCClauseParseResult Parser::OpenACCCannotContinue() {
  return {nullptr, OpenACCParseCanContinue::Cannot};
}

Parser::OpenACCClauseParseResult Parser::OpenACCSuccess(OpenACCClause *Clause) {
  return {Clause, OpenACCParseCanContinue::Can};
}

ExprResult Parser::ParseOpenACCConditionExpr() {
  // FIXME: It isn't clear if the spec saying 'condition' means the same as
  // it does in an if/while/etc (See ParseCXXCondition), however as it was
  // written with Fortran/C in mind, we're going to assume it just means an
  // 'expression evaluating to boolean'.
  ExprResult ER = getActions().CorrectDelayedTyposInExpr(ParseExpression());

  if (!ER.isUsable())
    return ER;

  Sema::ConditionResult R =
      getActions().ActOnCondition(getCurScope(), ER.get()->getExprLoc(),
                                  ER.get(), Sema::ConditionKind::Boolean);

  return R.isInvalid() ? ExprError() : R.get().second;
}

// Tries to parse the 'modifier-list' for a 'copy', 'copyin', 'copyout', or
// 'create' clause.
OpenACCModifierKind Parser::tryParseModifierList(OpenACCClauseKind CK) {
  // Use the tentative parsing to decide whether we are a comma-delmited list of
  // identifers ending in a colon so we can do an actual parse with diagnostics.
  {
    RevertingTentativeParsingAction TPA{*this};
    // capture any <ident><comma> pairs.
    while (isTokenIdentifierOrKeyword(*this, getCurToken()) &&
           NextToken().is(tok::comma)) {
      ConsumeToken();
      ConsumeToken();
    }

    if (!isTokenIdentifierOrKeyword(*this, getCurToken()) ||
        !NextToken().is(tok::colon)) {
      // No modifiers as this isn't a valid modifier-list.
      return OpenACCModifierKind::Invalid;
    }
  }

  auto GetModKind = [](Token T) {
    return StringSwitch<OpenACCModifierKind>(T.getIdentifierInfo()->getName())
        .Case("always", OpenACCModifierKind::Always)
        .Case("alwaysin", OpenACCModifierKind::AlwaysIn)
        .Case("alwaysout", OpenACCModifierKind::AlwaysOut)
        .Case("readonly", OpenACCModifierKind::Readonly)
        .Case("zero", OpenACCModifierKind::Zero)
        .Default(OpenACCModifierKind::Invalid);
  };

  OpenACCModifierKind CurModList = OpenACCModifierKind::Invalid;
  auto ConsumeModKind = [&]() {
    Token IdentToken = getCurToken();
    OpenACCModifierKind NewKind = GetModKind(IdentToken);

    if (NewKind == OpenACCModifierKind::Invalid)
      Diag(IdentToken.getLocation(), diag::err_acc_modifier)
          << diag::ACCModifier::Unknown << IdentToken.getIdentifierInfo() << CK;
    else if ((NewKind & CurModList) != OpenACCModifierKind::Invalid)
      Diag(IdentToken.getLocation(), diag::err_acc_modifier)
          << diag::ACCModifier::Duplicate << IdentToken.getIdentifierInfo()
          << CK;
    else
      CurModList |= NewKind;

    // Consumes the identifier.
    ConsumeToken();
    // Consumes the comma or colon.
    ConsumeToken();
  };

  // Inspect all but the last item. We inspected enough to know that our current
  // token is the identifier-like thing, so just check for the comma.
  while (NextToken().is(tok::comma))
    ConsumeModKind();

  // Above we confirmed that this should be correct/we should be on the last
  // item.
  ConsumeModKind();

  return CurModList;
}

// OpenACC 3.3, section 1.7:
// To simplify the specification and convey appropriate constraint information,
// a pqr-list is a comma-separated list of pdr items. The one exception is a
// clause-list, which is a list of one or more clauses optionally separated by
// commas.
SmallVector<OpenACCClause *>
Parser::ParseOpenACCClauseList(OpenACCDirectiveKind DirKind) {
  SmallVector<OpenACCClause *> Clauses;
  bool FirstClause = true;
  while (getCurToken().isNot(tok::annot_pragma_openacc_end)) {
    // Comma is optional in a clause-list.
    if (!FirstClause && getCurToken().is(tok::comma))
      ConsumeToken();
    FirstClause = false;

    OpenACCClauseParseResult Result = ParseOpenACCClause(Clauses, DirKind);
    if (OpenACCClause *Clause = Result.getPointer()) {
      Clauses.push_back(Clause);
    } else if (Result.getInt() == OpenACCParseCanContinue::Cannot) {
      // Recovering from a bad clause is really difficult, so we just give up on
      // error.
      SkipUntilEndOfDirective(*this);
      return Clauses;
    }
  }
  return Clauses;
}

Parser::OpenACCIntExprParseResult
Parser::ParseOpenACCIntExpr(OpenACCDirectiveKind DK, OpenACCClauseKind CK,
                            SourceLocation Loc) {
  ExprResult ER = ParseAssignmentExpression();

  // If the actual parsing failed, we don't know the state of the parse, so
  // don't try to continue.
  if (!ER.isUsable())
    return {ER, OpenACCParseCanContinue::Cannot};

  // Parsing can continue after the initial assignment expression parsing, so
  // even if there was a typo, we can continue.
  ER = getActions().CorrectDelayedTyposInExpr(ER);
  if (!ER.isUsable())
    return {ER, OpenACCParseCanContinue::Can};

  return {getActions().OpenACC().ActOnIntExpr(DK, CK, Loc, ER.get()),
          OpenACCParseCanContinue::Can};
}

bool Parser::ParseOpenACCIntExprList(OpenACCDirectiveKind DK,
                                     OpenACCClauseKind CK, SourceLocation Loc,
                                     llvm::SmallVectorImpl<Expr *> &IntExprs) {
  OpenACCIntExprParseResult CurResult = ParseOpenACCIntExpr(DK, CK, Loc);

  if (!CurResult.first.isUsable() &&
      CurResult.second == OpenACCParseCanContinue::Cannot) {
    SkipUntil(tok::r_paren, tok::annot_pragma_openacc_end,
              Parser::StopBeforeMatch);
    return true;
  }

  IntExprs.push_back(CurResult.first.get());

  while (!getCurToken().isOneOf(tok::r_paren, tok::annot_pragma_openacc_end)) {
    ExpectAndConsume(tok::comma);

    CurResult = ParseOpenACCIntExpr(DK, CK, Loc);

    if (!CurResult.first.isUsable() &&
        CurResult.second == OpenACCParseCanContinue::Cannot) {
      SkipUntil(tok::r_paren, tok::annot_pragma_openacc_end,
                Parser::StopBeforeMatch);
      return true;
    }
    IntExprs.push_back(CurResult.first.get());
  }
  return false;
}

/// OpenACC 3.3 Section 2.4:
/// The argument to the device_type clause is a comma-separated list of one or
/// more device architecture name identifiers, or an asterisk.
///
/// The syntax of the device_type clause is
/// device_type( * )
/// device_type( device-type-list )
///
/// The device_type clause may be abbreviated to dtype.
bool Parser::ParseOpenACCDeviceTypeList(
    llvm::SmallVector<std::pair<IdentifierInfo *, SourceLocation>> &Archs) {

  if (expectIdentifierOrKeyword(*this)) {
    SkipUntil(tok::r_paren, tok::annot_pragma_openacc_end,
              Parser::StopBeforeMatch);
    return true;
  }
  IdentifierInfo *Ident = getCurToken().getIdentifierInfo();
  Archs.emplace_back(Ident, ConsumeToken());

  while (!getCurToken().isOneOf(tok::r_paren, tok::annot_pragma_openacc_end)) {
    ExpectAndConsume(tok::comma);

    if (expectIdentifierOrKeyword(*this)) {
      SkipUntil(tok::r_paren, tok::annot_pragma_openacc_end,
                Parser::StopBeforeMatch);
      return true;
    }
    Ident = getCurToken().getIdentifierInfo();
    Archs.emplace_back(Ident, ConsumeToken());
  }
  return false;
}

/// OpenACC 3.3 Section 2.9:
/// size-expr is one of:
//    *
//    int-expr
// Note that this is specified under 'gang-arg-list', but also applies to 'tile'
// via reference.
ExprResult Parser::ParseOpenACCSizeExpr(OpenACCClauseKind CK) {
  // The size-expr ends up being ambiguous when only looking at the current
  // token, as it could be a deref of a variable/expression.
  if (getCurToken().is(tok::star) &&
      NextToken().isOneOf(tok::comma, tok::r_paren,
                          tok::annot_pragma_openacc_end)) {
    SourceLocation AsteriskLoc = ConsumeToken();
    return getActions().OpenACC().ActOnOpenACCAsteriskSizeExpr(AsteriskLoc);
  }

  ExprResult SizeExpr =
      getActions().CorrectDelayedTyposInExpr(ParseConstantExpression());

  if (!SizeExpr.isUsable())
    return SizeExpr;

  SizeExpr = getActions().OpenACC().ActOnIntExpr(
      OpenACCDirectiveKind::Invalid, CK, SizeExpr.get()->getBeginLoc(),
      SizeExpr.get());

  return SizeExpr;
}

bool Parser::ParseOpenACCSizeExprList(
    OpenACCClauseKind CK, llvm::SmallVectorImpl<Expr *> &SizeExprs) {
  ExprResult SizeExpr = ParseOpenACCSizeExpr(CK);
  if (!SizeExpr.isUsable()) {
    SkipUntil(tok::r_paren, tok::annot_pragma_openacc_end,
              Parser::StopBeforeMatch);
    return true;
  }

  SizeExprs.push_back(SizeExpr.get());

  while (!getCurToken().isOneOf(tok::r_paren, tok::annot_pragma_openacc_end)) {
    ExpectAndConsume(tok::comma);

    SizeExpr = ParseOpenACCSizeExpr(CK);
    if (!SizeExpr.isUsable()) {
      SkipUntil(tok::r_paren, tok::annot_pragma_openacc_end,
                Parser::StopBeforeMatch);
      return true;
    }
    SizeExprs.push_back(SizeExpr.get());
  }
  return false;
}

/// OpenACC 3.3 Section 2.9:
///
/// where gang-arg is one of:
/// [num:]int-expr
/// dim:int-expr
/// static:size-expr
Parser::OpenACCGangArgRes Parser::ParseOpenACCGangArg(SourceLocation GangLoc) {

  if (isOpenACCSpecialToken(OpenACCSpecialTokenKind::Static, getCurToken()) &&
      NextToken().is(tok::colon)) {
    // 'static' just takes a size-expr, which is an int-expr or an asterisk.
    ConsumeToken();
    ConsumeToken();
    ExprResult Res = ParseOpenACCSizeExpr(OpenACCClauseKind::Gang);
    return {OpenACCGangKind::Static, Res};
  }

  if (isOpenACCSpecialToken(OpenACCSpecialTokenKind::Dim, getCurToken()) &&
      NextToken().is(tok::colon)) {
    ConsumeToken();
    ConsumeToken();
    // Parse this as a const-expression, and we'll check its integer-ness/value
    // in CheckGangExpr.
    ExprResult Res =
        getActions().CorrectDelayedTyposInExpr(ParseConstantExpression());
    return {OpenACCGangKind::Dim, Res};
  }

  if (isOpenACCSpecialToken(OpenACCSpecialTokenKind::Num, getCurToken()) &&
      NextToken().is(tok::colon)) {
    ConsumeToken();
    ConsumeToken();
    // Fallthrough to the 'int-expr' handling for when 'num' is omitted.
  }

  // This is just the 'num' case where 'num' is optional.
  ExprResult Res = ParseOpenACCIntExpr(OpenACCDirectiveKind::Invalid,
                                       OpenACCClauseKind::Gang, GangLoc)
                       .first;
  return {OpenACCGangKind::Num, Res};
}

bool Parser::ParseOpenACCGangArgList(
    SourceLocation GangLoc, llvm::SmallVectorImpl<OpenACCGangKind> &GKs,
    llvm::SmallVectorImpl<Expr *> &IntExprs) {

  Parser::OpenACCGangArgRes Res = ParseOpenACCGangArg(GangLoc);
  if (!Res.second.isUsable()) {
    SkipUntil(tok::r_paren, tok::annot_pragma_openacc_end,
              Parser::StopBeforeMatch);
    return true;
  }

  GKs.push_back(Res.first);
  IntExprs.push_back(Res.second.get());

  while (!getCurToken().isOneOf(tok::r_paren, tok::annot_pragma_openacc_end)) {
    ExpectAndConsume(tok::comma);

    Res = ParseOpenACCGangArg(GangLoc);
    if (!Res.second.isUsable()) {
      SkipUntil(tok::r_paren, tok::annot_pragma_openacc_end,
                Parser::StopBeforeMatch);
      return true;
    }

    GKs.push_back(Res.first);
    IntExprs.push_back(Res.second.get());
  }
  return false;
}

// The OpenACC Clause List is a comma or space-delimited list of clauses (see
// the comment on ParseOpenACCClauseList).  The concept of a 'clause' doesn't
// really have its owner grammar and each individual one has its own definition.
// However, they all are named with a single-identifier (or auto/default!)
// token, followed in some cases by either braces or parens.
Parser::OpenACCClauseParseResult
Parser::ParseOpenACCClause(ArrayRef<const OpenACCClause *> ExistingClauses,
                           OpenACCDirectiveKind DirKind) {
  // A number of clause names are actually keywords, so accept a keyword that
  // can be converted to a name.
  if (expectIdentifierOrKeyword(*this))
    return OpenACCCannotContinue();

  OpenACCClauseKind Kind = getOpenACCClauseKind(getCurToken());

  if (Kind == OpenACCClauseKind::Invalid) {
    Diag(getCurToken(), diag::err_acc_invalid_clause)
        << getCurToken().getIdentifierInfo();
    return OpenACCCannotContinue();
  }

  // Consume the clause name.
  SourceLocation ClauseLoc = ConsumeToken();

  return ParseOpenACCClauseParams(ExistingClauses, DirKind, Kind, ClauseLoc);
}

Parser::OpenACCClauseParseResult Parser::ParseOpenACCClauseParams(
    ArrayRef<const OpenACCClause *> ExistingClauses,
    OpenACCDirectiveKind DirKind, OpenACCClauseKind ClauseKind,
    SourceLocation ClauseLoc) {
  BalancedDelimiterTracker Parens(*this, tok::l_paren,
                                  tok::annot_pragma_openacc_end);
  SemaOpenACC::OpenACCParsedClause ParsedClause(DirKind, ClauseKind, ClauseLoc);

  if (ClauseHasRequiredParens(DirKind, ClauseKind)) {
    if (Parens.expectAndConsume()) {
      // We are missing a paren, so assume that the person just forgot the
      // parameter.  Return 'false' so we try to continue on and parse the next
      // clause.
      SkipUntil(tok::comma, tok::r_paren, tok::annot_pragma_openacc_end,
                Parser::StopBeforeMatch);
      return OpenACCCanContinue();
    }
    ParsedClause.setLParenLoc(Parens.getOpenLocation());

    switch (ClauseKind) {
    case OpenACCClauseKind::Default: {
      Token DefKindTok = getCurToken();

      if (expectIdentifierOrKeyword(*this)) {
        Parens.skipToEnd();
        return OpenACCCanContinue();
      }

      ConsumeToken();

      OpenACCDefaultClauseKind DefKind =
          getOpenACCDefaultClauseKind(DefKindTok);

      if (DefKind == OpenACCDefaultClauseKind::Invalid) {
        Diag(DefKindTok, diag::err_acc_invalid_default_clause_kind);
        Parens.skipToEnd();
        return OpenACCCanContinue();
      }

      ParsedClause.setDefaultDetails(DefKind);
      break;
    }
    case OpenACCClauseKind::If: {
      ExprResult CondExpr = ParseOpenACCConditionExpr();
      ParsedClause.setConditionDetails(CondExpr.isUsable() ? CondExpr.get()
                                                           : nullptr);

      if (CondExpr.isInvalid()) {
        Parens.skipToEnd();
        return OpenACCCanContinue();
      }

      break;
    }
    case OpenACCClauseKind::Copy:
    case OpenACCClauseKind::PCopy:
    case OpenACCClauseKind::PresentOrCopy:
    case OpenACCClauseKind::CopyIn:
    case OpenACCClauseKind::PCopyIn:
<<<<<<< HEAD
    case OpenACCClauseKind::PresentOrCopyIn: {
      bool IsReadOnly = tryParseAndConsumeSpecialTokenKind(
          *this, OpenACCSpecialTokenKind::ReadOnly, ClauseKind);
      ParsedClause.setVarListDetails(ParseOpenACCVarList(DirKind, ClauseKind),
                                     IsReadOnly,
                                     /*IsZero=*/false);
      break;
    }
    case OpenACCClauseKind::Create:
    case OpenACCClauseKind::PCreate:
    case OpenACCClauseKind::PresentOrCreate:
    case OpenACCClauseKind::CopyOut:
    case OpenACCClauseKind::PCopyOut:
    case OpenACCClauseKind::PresentOrCopyOut: {
      bool IsZero = tryParseAndConsumeSpecialTokenKind(
          *this, OpenACCSpecialTokenKind::Zero, ClauseKind);
      ParsedClause.setVarListDetails(ParseOpenACCVarList(DirKind, ClauseKind),
                                     /*IsReadOnly=*/false, IsZero);
=======
    case OpenACCClauseKind::PresentOrCopyIn:
    case OpenACCClauseKind::CopyOut:
    case OpenACCClauseKind::PCopyOut:
    case OpenACCClauseKind::PresentOrCopyOut:
    case OpenACCClauseKind::Create:
    case OpenACCClauseKind::PCreate:
    case OpenACCClauseKind::PresentOrCreate: {
      OpenACCModifierKind ModList = tryParseModifierList(ClauseKind);
      ParsedClause.setVarListDetails(ParseOpenACCVarList(DirKind, ClauseKind),
                                     ModList);
>>>>>>> d465594a
      break;
    }
    case OpenACCClauseKind::Reduction: {
      // If we're missing a clause-kind (or it is invalid), see if we can parse
      // the var-list anyway.
      OpenACCReductionOperator Op = ParseReductionOperator(*this);
      ParsedClause.setReductionDetails(
          Op, ParseOpenACCVarList(DirKind, ClauseKind));
      break;
    }
    case OpenACCClauseKind::Self:
      // The 'self' clause is a var-list instead of a 'condition' in the case of
      // the 'update' clause, so we have to handle it here.  Use an assert to
      // make sure we get the right differentiator.
      assert(DirKind == OpenACCDirectiveKind::Update);
      [[fallthrough]];
    case OpenACCClauseKind::Device:
    case OpenACCClauseKind::Host:
    case OpenACCClauseKind::DeviceResident:
    case OpenACCClauseKind::Link:
    case OpenACCClauseKind::Attach:
    case OpenACCClauseKind::Delete:
    case OpenACCClauseKind::Detach:
    case OpenACCClauseKind::DevicePtr:
    case OpenACCClauseKind::UseDevice:
<<<<<<< HEAD
    case OpenACCClauseKind::Copy:
    case OpenACCClauseKind::PCopy:
    case OpenACCClauseKind::PresentOrCopy:
=======
>>>>>>> d465594a
    case OpenACCClauseKind::FirstPrivate:
    case OpenACCClauseKind::NoCreate:
    case OpenACCClauseKind::Present:
    case OpenACCClauseKind::Private:
      ParsedClause.setVarListDetails(ParseOpenACCVarList(DirKind, ClauseKind),
<<<<<<< HEAD
                                     /*IsReadOnly=*/false, /*IsZero=*/false);
=======
                                     OpenACCModifierKind::Invalid);
>>>>>>> d465594a
      break;
    case OpenACCClauseKind::Collapse: {
      bool HasForce = tryParseAndConsumeSpecialTokenKind(
          *this, OpenACCSpecialTokenKind::Force, ClauseKind);
      ExprResult LoopCount =
          getActions().CorrectDelayedTyposInExpr(ParseConstantExpression());
      if (LoopCount.isInvalid()) {
        Parens.skipToEnd();
        return OpenACCCanContinue();
      }

      LoopCount = getActions().OpenACC().ActOnIntExpr(
          OpenACCDirectiveKind::Invalid, ClauseKind,
          LoopCount.get()->getBeginLoc(), LoopCount.get());

      if (LoopCount.isInvalid()) {
        Parens.skipToEnd();
        return OpenACCCanContinue();
      }

      ParsedClause.setCollapseDetails(HasForce, LoopCount.get());
      break;
    }
    case OpenACCClauseKind::Bind: {
      ParsedClause.setBindDetails(ParseOpenACCBindClauseArgument());

      // We can create an 'empty' bind clause in the event of an error
      if (std::holds_alternative<std::monostate>(
              ParsedClause.getBindDetails())) {
        Parens.skipToEnd();
        return OpenACCCanContinue();
      }
      break;
    }
    case OpenACCClauseKind::NumGangs: {
      llvm::SmallVector<Expr *> IntExprs;

      if (ParseOpenACCIntExprList(OpenACCDirectiveKind::Invalid,
                                  OpenACCClauseKind::NumGangs, ClauseLoc,
                                  IntExprs)) {
        Parens.skipToEnd();
        return OpenACCCanContinue();
      }
      ParsedClause.setIntExprDetails(std::move(IntExprs));
      break;
    }
    case OpenACCClauseKind::NumWorkers:
    case OpenACCClauseKind::DeviceNum:
    case OpenACCClauseKind::DefaultAsync:
    case OpenACCClauseKind::VectorLength: {
      ExprResult IntExpr = ParseOpenACCIntExpr(OpenACCDirectiveKind::Invalid,
                                               ClauseKind, ClauseLoc)
                               .first;
      if (IntExpr.isInvalid()) {
        Parens.skipToEnd();
        return OpenACCCanContinue();
      }

      ParsedClause.setIntExprDetails(IntExpr.get());
      break;
    }
    case OpenACCClauseKind::DType:
    case OpenACCClauseKind::DeviceType: {
      llvm::SmallVector<std::pair<IdentifierInfo *, SourceLocation>> Archs;
      if (getCurToken().is(tok::star)) {
        // FIXME: We want to mark that this is an 'everything else' type of
        // device_type in Sema.
        ParsedClause.setDeviceTypeDetails({{nullptr, ConsumeToken()}});
      } else if (!ParseOpenACCDeviceTypeList(Archs)) {
        ParsedClause.setDeviceTypeDetails(std::move(Archs));
      } else {
        Parens.skipToEnd();
        return OpenACCCanContinue();
      }
      break;
    }
    case OpenACCClauseKind::Tile: {
      llvm::SmallVector<Expr *> SizeExprs;
      if (ParseOpenACCSizeExprList(OpenACCClauseKind::Tile, SizeExprs)) {
        Parens.skipToEnd();
        return OpenACCCanContinue();
      }

      ParsedClause.setIntExprDetails(std::move(SizeExprs));
      break;
    }
    default:
      llvm_unreachable("Not a required parens type?");
    }

    ParsedClause.setEndLoc(getCurToken().getLocation());

    if (Parens.consumeClose())
      return OpenACCCannotContinue();

  } else if (ClauseHasOptionalParens(DirKind, ClauseKind)) {
    if (!Parens.consumeOpen()) {
      ParsedClause.setLParenLoc(Parens.getOpenLocation());
      switch (ClauseKind) {
      case OpenACCClauseKind::Self: {
        assert(DirKind != OpenACCDirectiveKind::Update);
        ExprResult CondExpr = ParseOpenACCConditionExpr();
        ParsedClause.setConditionDetails(CondExpr.isUsable() ? CondExpr.get()
                                                             : nullptr);

        if (CondExpr.isInvalid()) {
          Parens.skipToEnd();
          return OpenACCCanContinue();
        }
        break;
      }
      case OpenACCClauseKind::Vector:
      case OpenACCClauseKind::Worker: {
        tryParseAndConsumeSpecialTokenKind(*this,
                                           ClauseKind ==
                                                   OpenACCClauseKind::Vector
                                               ? OpenACCSpecialTokenKind::Length
                                               : OpenACCSpecialTokenKind::Num,
                                           ClauseKind);
        ExprResult IntExpr = ParseOpenACCIntExpr(OpenACCDirectiveKind::Invalid,
                                                 ClauseKind, ClauseLoc)
                                 .first;
        if (IntExpr.isInvalid()) {
          Parens.skipToEnd();
          return OpenACCCanContinue();
        }
        ParsedClause.setIntExprDetails(IntExpr.get());
        break;
      }
      case OpenACCClauseKind::Async: {
        ExprResult AsyncArg =
            ParseOpenACCAsyncArgument(OpenACCDirectiveKind::Invalid,
                                      OpenACCClauseKind::Async, ClauseLoc)
                .first;
        ParsedClause.setIntExprDetails(AsyncArg.isUsable() ? AsyncArg.get()
                                                           : nullptr);
        if (AsyncArg.isInvalid()) {
          Parens.skipToEnd();
          return OpenACCCanContinue();
        }
        break;
      }
      case OpenACCClauseKind::Gang: {
        llvm::SmallVector<OpenACCGangKind> GKs;
        llvm::SmallVector<Expr *> IntExprs;
        if (ParseOpenACCGangArgList(ClauseLoc, GKs, IntExprs)) {
          Parens.skipToEnd();
          return OpenACCCanContinue();
        }
        ParsedClause.setGangDetails(std::move(GKs), std::move(IntExprs));
        break;
      }
      case OpenACCClauseKind::Wait: {
        OpenACCWaitParseInfo Info =
            ParseOpenACCWaitArgument(ClauseLoc,
                                     /*IsDirective=*/false);
        if (Info.Failed) {
          Parens.skipToEnd();
          return OpenACCCanContinue();
        }

        ParsedClause.setWaitDetails(Info.DevNumExpr, Info.QueuesLoc,
                                    std::move(Info.QueueIdExprs));
        break;
      }
      default:
        llvm_unreachable("Not an optional parens type?");
      }
      ParsedClause.setEndLoc(getCurToken().getLocation());
      if (Parens.consumeClose())
        return OpenACCCannotContinue();
    } else {
      // If we have optional parens, make sure we set the end-location to the
      // clause, as we are a 'single token' clause.
      ParsedClause.setEndLoc(ClauseLoc);
    }
  } else {
    ParsedClause.setEndLoc(ClauseLoc);
  }
  return OpenACCSuccess(
      Actions.OpenACC().ActOnClause(ExistingClauses, ParsedClause));
}

/// OpenACC 3.3 section 2.16:
/// In this section and throughout the specification, the term async-argument
/// means a nonnegative scalar integer expression (int for C or C++, integer for
/// Fortran), or one of the special values acc_async_noval or acc_async_sync, as
/// defined in the C header file and the Fortran openacc module. The special
/// values are negative values, so as not to conflict with a user-specified
/// nonnegative async-argument.
Parser::OpenACCIntExprParseResult
Parser::ParseOpenACCAsyncArgument(OpenACCDirectiveKind DK, OpenACCClauseKind CK,
                                  SourceLocation Loc) {
  return ParseOpenACCIntExpr(DK, CK, Loc);
}

/// OpenACC 3.3, section 2.16:
/// In this section and throughout the specification, the term wait-argument
/// means:
/// [ devnum : int-expr : ] [ queues : ] async-argument-list
Parser::OpenACCWaitParseInfo
Parser::ParseOpenACCWaitArgument(SourceLocation Loc, bool IsDirective) {
  OpenACCWaitParseInfo Result;
  // [devnum : int-expr : ]
  if (isOpenACCSpecialToken(OpenACCSpecialTokenKind::DevNum, Tok) &&
      NextToken().is(tok::colon)) {
    // Consume devnum.
    ConsumeToken();
    // Consume colon.
    ConsumeToken();

    OpenACCIntExprParseResult Res = ParseOpenACCIntExpr(
        IsDirective ? OpenACCDirectiveKind::Wait
                    : OpenACCDirectiveKind::Invalid,
        IsDirective ? OpenACCClauseKind::Invalid : OpenACCClauseKind::Wait,
        Loc);
    if (Res.first.isInvalid() &&
        Res.second == OpenACCParseCanContinue::Cannot) {
      Result.Failed = true;
      return Result;
    }

    if (ExpectAndConsume(tok::colon)) {
      Result.Failed = true;
      return Result;
    }

    Result.DevNumExpr = Res.first.get();
  }

  // [ queues : ]
  if (isOpenACCSpecialToken(OpenACCSpecialTokenKind::Queues, Tok) &&
      NextToken().is(tok::colon)) {
    // Consume queues.
    Result.QueuesLoc = ConsumeToken();
    // Consume colon.
    ConsumeToken();
  }



  // OpenACC 3.3, section 2.16:
  // the term 'async-argument' means a nonnegative scalar integer expression, or
  // one of the special values 'acc_async_noval' or 'acc_async_sync', as defined
  // in the C header file and the Fortran opacc module.
  OpenACCIntExprParseResult Res = ParseOpenACCAsyncArgument(
      IsDirective ? OpenACCDirectiveKind::Wait
                  : OpenACCDirectiveKind::Invalid,
      IsDirective ? OpenACCClauseKind::Invalid : OpenACCClauseKind::Wait,
      Loc);

  if (Res.first.isInvalid() &&
      Res.second == OpenACCParseCanContinue::Cannot) {
    Result.Failed = true;
    return Result;
  }

  if (Res.first.isUsable())
    Result.QueueIdExprs.push_back(Res.first.get());

  while (!getCurToken().isOneOf(tok::r_paren, tok::annot_pragma_openacc_end)) {
    if (ExpectAndConsume(tok::comma)) {
      Result.Failed = true;
      return Result;
    }

    OpenACCIntExprParseResult Res = ParseOpenACCAsyncArgument(
        IsDirective ? OpenACCDirectiveKind::Wait
                    : OpenACCDirectiveKind::Invalid,
        IsDirective ? OpenACCClauseKind::Invalid : OpenACCClauseKind::Wait,
        Loc);

    if (Res.first.isInvalid() &&
        Res.second == OpenACCParseCanContinue::Cannot) {
      Result.Failed = true;
      return Result;
    }

    if (Res.first.isUsable())
      Result.QueueIdExprs.push_back(Res.first.get());
  }

  return Result;
}

ExprResult Parser::ParseOpenACCIDExpression() {
  ExprResult Res;
  if (getLangOpts().CPlusPlus) {
    Res = ParseCXXIdExpression(/*isAddressOfOperand=*/true);
  } else {
    // There isn't anything quite the same as ParseCXXIdExpression for C, so we
    // need to get the identifier, then call into Sema ourselves.

    if (Tok.isNot(tok::identifier)) {
      Diag(Tok, diag::err_expected) << tok::identifier;
      return ExprError();
    }

    Token FuncName = getCurToken();
    UnqualifiedId Name;
    CXXScopeSpec ScopeSpec;
    SourceLocation TemplateKWLoc;
    Name.setIdentifier(FuncName.getIdentifierInfo(), ConsumeToken());

    // Ensure this is a valid identifier. We don't accept causing implicit
    // function declarations per the spec, so always claim to not have trailing
    // L Paren.
    Res = Actions.ActOnIdExpression(getCurScope(), ScopeSpec, TemplateKWLoc,
                                    Name, /*HasTrailingLParen=*/false,
                                    /*isAddressOfOperand=*/false);
  }

  return getActions().CorrectDelayedTyposInExpr(Res);
}

std::variant<std::monostate, clang::StringLiteral *, IdentifierInfo *>
Parser::ParseOpenACCBindClauseArgument() {
  // OpenACC 3.3 section 2.15:
  // The bind clause specifies the name to use when calling the procedure on a
  // device other than the host. If the name is specified as an identifier, it
  // is called as if that name were specified in the language being compiled. If
  // the name is specified as a string, the string is used for the procedure
  // name unmodified.
  if (getCurToken().is(tok::r_paren)) {
    Diag(getCurToken(), diag::err_acc_incorrect_bind_arg);
    return std::monostate{};
  }

  if (getCurToken().is(tok::identifier)) {
    IdentifierInfo *II = getCurToken().getIdentifierInfo();
    ConsumeToken();
    return II;
  }

  ExprResult Res =
      getActions().CorrectDelayedTyposInExpr(ParseStringLiteralExpression(
          /*AllowUserDefinedLiteral=*/false, /*Unevaluated=*/true));
  if (!Res.isUsable())
    return std::monostate{};
  return cast<StringLiteral>(Res.get());
}

/// OpenACC 3.3, section 1.6:
/// In this spec, a 'var' (in italics) is one of the following:
/// - a variable name (a scalar, array, or composite variable name)
/// - a subarray specification with subscript ranges
/// - an array element
/// - a member of a composite variable
/// - a common block name between slashes (fortran only)
Parser::OpenACCVarParseResult Parser::ParseOpenACCVar(OpenACCDirectiveKind DK,
                                                      OpenACCClauseKind CK) {
  OpenACCArraySectionRAII ArraySections(*this);

  ExprResult Res = ParseAssignmentExpression();
  if (!Res.isUsable())
    return {Res, OpenACCParseCanContinue::Cannot};

  Res = getActions().CorrectDelayedTyposInExpr(Res.get());
  if (!Res.isUsable())
    return {Res, OpenACCParseCanContinue::Can};

  Res = getActions().OpenACC().ActOnVar(DK, CK, Res.get());

  return {Res, OpenACCParseCanContinue::Can};
}

llvm::SmallVector<Expr *> Parser::ParseOpenACCVarList(OpenACCDirectiveKind DK,
                                                      OpenACCClauseKind CK) {
  llvm::SmallVector<Expr *> Vars;

  auto [Res, CanContinue] = ParseOpenACCVar(DK, CK);
  if (Res.isUsable()) {
    Vars.push_back(Res.get());
  } else if (CanContinue == OpenACCParseCanContinue::Cannot) {
    SkipUntil(tok::r_paren, tok::annot_pragma_openacc_end, StopBeforeMatch);
    return Vars;
  }

  while (!getCurToken().isOneOf(tok::r_paren, tok::annot_pragma_openacc_end)) {
    ExpectAndConsume(tok::comma);

    auto [Res, CanContinue] = ParseOpenACCVar(DK, CK);

    if (Res.isUsable()) {
      Vars.push_back(Res.get());
    } else if (CanContinue == OpenACCParseCanContinue::Cannot) {
      SkipUntil(tok::r_paren, tok::annot_pragma_openacc_end, StopBeforeMatch);
      return Vars;
    }
  }
  return Vars;
}

/// OpenACC 3.3, section 2.10:
/// In C and C++, the syntax of the cache directive is:
///
/// #pragma acc cache ([readonly:]var-list) new-line
Parser::OpenACCCacheParseInfo Parser::ParseOpenACCCacheVarList() {
  // If this is the end of the line, just return 'false' and count on the close
  // paren diagnostic to catch the issue.
  if (getCurToken().isAnnotation())
    return {};

  OpenACCCacheParseInfo CacheInfo;

  SourceLocation ReadOnlyLoc = getCurToken().getLocation();
  // The VarList is an optional `readonly:` followed by a list of a variable
  // specifications. Consume something that looks like a 'tag', and diagnose if
  // it isn't 'readonly'.
  if (tryParseAndConsumeSpecialTokenKind(*this,
                                         OpenACCSpecialTokenKind::ReadOnly,
                                         OpenACCDirectiveKind::Cache))
    CacheInfo.ReadOnlyLoc = ReadOnlyLoc;

  // ParseOpenACCVarList should leave us before a r-paren, so no need to skip
  // anything here.
  CacheInfo.Vars = ParseOpenACCVarList(OpenACCDirectiveKind::Cache,
                                       OpenACCClauseKind::Invalid);

  return CacheInfo;
}

Parser::OpenACCDirectiveParseInfo
Parser::ParseOpenACCDirective() {
  SourceLocation StartLoc = ConsumeAnnotationToken();
  SourceLocation DirLoc = getCurToken().getLocation();
  OpenACCDirectiveKind DirKind = ParseOpenACCDirectiveKind(*this);
  Parser::OpenACCWaitParseInfo WaitInfo;
  Parser::OpenACCCacheParseInfo CacheInfo;
  OpenACCAtomicKind AtomicKind = OpenACCAtomicKind::None;
  ExprResult RoutineName;

  getActions().OpenACC().ActOnConstruct(DirKind, DirLoc);

  // Once we've parsed the construct/directive name, some have additional
  // specifiers that need to be taken care of. Atomic has an 'atomic-clause'
  // that needs to be parsed.
  if (DirKind == OpenACCDirectiveKind::Atomic)
    AtomicKind = ParseOpenACCAtomicKind(*this);

  // We've successfully parsed the construct/directive name, however a few of
  // the constructs have optional parens that contain further details.
  BalancedDelimiterTracker T(*this, tok::l_paren,
                             tok::annot_pragma_openacc_end);

  if (!T.consumeOpen()) {
    switch (DirKind) {
    default:
      Diag(T.getOpenLocation(), diag::err_acc_invalid_open_paren);
      T.skipToEnd();
      break;
    case OpenACCDirectiveKind::Routine: {
      // Routine has an optional paren-wrapped name of a function in the local
      // scope. We parse the name, emitting any diagnostics
      RoutineName = ParseOpenACCIDExpression();
      // If the routine name is invalid, just skip until the closing paren to
      // recover more gracefully.
      if (!RoutineName.isUsable()) {
        T.skipToEnd();
      } else {
        T.consumeClose();
        RoutineName =
            getActions().OpenACC().ActOnRoutineName(RoutineName.get());
      }
      break;
    }
    case OpenACCDirectiveKind::Cache:
      CacheInfo = ParseOpenACCCacheVarList();
      // The ParseOpenACCCacheVarList function manages to recover from failures,
      // so we can always consume the close.
      T.consumeClose();
      break;
    case OpenACCDirectiveKind::Wait:
      // OpenACC has an optional paren-wrapped 'wait-argument'.
      WaitInfo = ParseOpenACCWaitArgument(DirLoc, /*IsDirective=*/true);
      if (WaitInfo.Failed)
        T.skipToEnd();
      else
        T.consumeClose();
      break;
    }
  } else if (DirKind == OpenACCDirectiveKind::Cache) {
    // Cache's paren var-list is required, so error here if it isn't provided.
    // We know that the consumeOpen above left the first non-paren here, so
    // diagnose, then continue as if it was completely omitted.
    Diag(Tok, diag::err_expected) << tok::l_paren;
  }

  // Parses the list of clauses, if present, plus set up return value.
  OpenACCDirectiveParseInfo ParseInfo{DirKind,
                                      StartLoc,
                                      DirLoc,
                                      T.getOpenLocation(),
                                      T.getCloseLocation(),
                                      /*EndLoc=*/SourceLocation{},
                                      (DirKind == OpenACCDirectiveKind::Wait
                                           ? WaitInfo.QueuesLoc
                                           : CacheInfo.ReadOnlyLoc),
                                      AtomicKind,
                                      {},
                                      {}};

  if (DirKind == OpenACCDirectiveKind::Wait)
    ParseInfo.Exprs = WaitInfo.getAllExprs();
  else if (DirKind == OpenACCDirectiveKind::Cache)
    ParseInfo.Exprs = std::move(CacheInfo.Vars);
  else if (DirKind == OpenACCDirectiveKind::Routine && RoutineName.isUsable())
    ParseInfo.Exprs = llvm::SmallVector<Expr *>(1, RoutineName.get());

  ParseInfo.Clauses = ParseOpenACCClauseList(DirKind);

  assert(Tok.is(tok::annot_pragma_openacc_end) &&
         "Didn't parse all OpenACC Clauses");
  ParseInfo.EndLoc = ConsumeAnnotationToken();
  assert(ParseInfo.EndLoc.isValid() &&
         "Terminating annotation token not present");

  return ParseInfo;
}

Parser::DeclGroupPtrTy Parser::ParseOpenACCAfterRoutineDecl(
    AccessSpecifier &AS, ParsedAttributes &Attrs, DeclSpec::TST TagType,
    Decl *TagDecl, OpenACCDirectiveParseInfo &DirInfo) {
  assert(DirInfo.DirKind == OpenACCDirectiveKind::Routine);

  DeclGroupPtrTy Ptr;
  if (DirInfo.LParenLoc.isInvalid()) {
    if (Tok.isNot(tok::r_brace) && !isEofOrEom()) {
      if (AS == AS_none) {
        // This is either an external declaration, or inside of a C struct. If
        // the latter, we have to diagnose if this is the 'implicit' named
        // version.
        if (TagType == DeclSpec::TST_unspecified) {
          ParsedAttributes EmptyDeclSpecAttrs(AttrFactory);
          MaybeParseCXX11Attributes(Attrs);
          ParsingDeclSpec PDS(*this);
          Ptr = ParseExternalDeclaration(Attrs, EmptyDeclSpecAttrs, &PDS);
        }
        // The only way we can have a 'none' access specifier that is in a
        // not-unspecified tag-type is a C struct. Member functions and
        // lambdas don't work in C, so we can just count on
        // ActonRoutineDeclDirective to recognize that Ptr is null and diagnose.
      } else {
        Ptr = ParseCXXClassMemberDeclarationWithPragmas(AS, Attrs, TagType,
                                                        TagDecl);
      }
    }
  }

  return DeclGroupPtrTy::make(
      getActions().OpenACC().ActOnEndRoutineDeclDirective(
          DirInfo.StartLoc, DirInfo.DirLoc, DirInfo.LParenLoc,
          DirInfo.Exprs.empty() ? nullptr : DirInfo.Exprs.front(),
          DirInfo.RParenLoc, DirInfo.Clauses, DirInfo.EndLoc, Ptr));
}

StmtResult
Parser::ParseOpenACCAfterRoutineStmt(OpenACCDirectiveParseInfo &DirInfo) {
  assert(DirInfo.DirKind == OpenACCDirectiveKind::Routine);
  // We have to know the next statement for 1 of 2 reasons:
  // Routine without a name needs an associated DeclStmt.
  // Routine WITH a name needs to see if it is a DeclStmt to diagnose.
  StmtResult NextStmt = StmtEmpty();

  // Parse the next statement in the 'implicit' case, not in the 'named' case.
  // In the 'named' case we will use the creation of the next decl to determine
  // whether we should warn.
  if (DirInfo.LParenLoc.isInvalid()) {
    ParsingOpenACCDirectiveRAII DirScope(*this, /*Value=*/false);
    NextStmt = ParseStatement();
  }

  return getActions().OpenACC().ActOnEndRoutineStmtDirective(
      DirInfo.StartLoc, DirInfo.DirLoc, DirInfo.LParenLoc,
      DirInfo.Exprs.empty() ? nullptr : DirInfo.Exprs.front(),
      DirInfo.RParenLoc, DirInfo.Clauses, DirInfo.EndLoc, NextStmt.get());
}

// Parse OpenACC directive on a declaration.
Parser::DeclGroupPtrTy
Parser::ParseOpenACCDirectiveDecl(AccessSpecifier &AS, ParsedAttributes &Attrs,
                                  DeclSpec::TST TagType, Decl *TagDecl) {
  assert(Tok.is(tok::annot_pragma_openacc) && "expected OpenACC Start Token");

  ParsingOpenACCDirectiveRAII DirScope(*this);

  OpenACCDirectiveParseInfo DirInfo = ParseOpenACCDirective();

  if (getActions().OpenACC().ActOnStartDeclDirective(
          DirInfo.DirKind, DirInfo.StartLoc, DirInfo.Clauses))
    return nullptr;

<<<<<<< HEAD
  return DeclGroupPtrTy::make(getActions().OpenACC().ActOnEndDeclDirective(
      DirInfo.DirKind, DirInfo.StartLoc, DirInfo.DirLoc, DirInfo.LParenLoc,
      DirInfo.Exprs.empty() ? nullptr : DirInfo.Exprs.front(),
=======
  if (DirInfo.DirKind == OpenACCDirectiveKind::Routine)
    return ParseOpenACCAfterRoutineDecl(AS, Attrs, TagType, TagDecl, DirInfo);

  return DeclGroupPtrTy::make(getActions().OpenACC().ActOnEndDeclDirective(
      DirInfo.DirKind, DirInfo.StartLoc, DirInfo.DirLoc, DirInfo.LParenLoc,
>>>>>>> d465594a
      DirInfo.RParenLoc, DirInfo.EndLoc, DirInfo.Clauses));
}

// Parse OpenACC Directive on a Statement.
StmtResult Parser::ParseOpenACCDirectiveStmt() {
  assert(Tok.is(tok::annot_pragma_openacc) && "expected OpenACC Start Token");

  ParsingOpenACCDirectiveRAII DirScope(*this);

  OpenACCDirectiveParseInfo DirInfo = ParseOpenACCDirective();
  if (getActions().OpenACC().ActOnStartStmtDirective(
          DirInfo.DirKind, DirInfo.StartLoc, DirInfo.Clauses))
    return StmtError();

  if (DirInfo.DirKind == OpenACCDirectiveKind::Routine)
    return ParseOpenACCAfterRoutineStmt(DirInfo);

  StmtResult AssocStmt;
  if (doesDirectiveHaveAssociatedStmt(DirInfo.DirKind)) {
    SemaOpenACC::AssociatedStmtRAII AssocStmtRAII(
        getActions().OpenACC(), DirInfo.DirKind, DirInfo.DirLoc, {},
        DirInfo.Clauses);
    ParsingOpenACCDirectiveRAII DirScope(*this, /*Value=*/false);
    ParseScope ACCScope(this, getOpenACCScopeFlags(DirInfo.DirKind));

    AssocStmt = getActions().OpenACC().ActOnAssociatedStmt(
        DirInfo.StartLoc, DirInfo.DirKind, DirInfo.AtomicKind, DirInfo.Clauses,
        ParseStatement());
  }

  return getActions().OpenACC().ActOnEndStmtDirective(
      DirInfo.DirKind, DirInfo.StartLoc, DirInfo.DirLoc, DirInfo.LParenLoc,
      DirInfo.MiscLoc, DirInfo.Exprs, DirInfo.AtomicKind, DirInfo.RParenLoc,
      DirInfo.EndLoc, DirInfo.Clauses, AssocStmt);
}<|MERGE_RESOLUTION|>--- conflicted
+++ resolved
@@ -1050,26 +1050,6 @@
     case OpenACCClauseKind::PresentOrCopy:
     case OpenACCClauseKind::CopyIn:
     case OpenACCClauseKind::PCopyIn:
-<<<<<<< HEAD
-    case OpenACCClauseKind::PresentOrCopyIn: {
-      bool IsReadOnly = tryParseAndConsumeSpecialTokenKind(
-          *this, OpenACCSpecialTokenKind::ReadOnly, ClauseKind);
-      ParsedClause.setVarListDetails(ParseOpenACCVarList(DirKind, ClauseKind),
-                                     IsReadOnly,
-                                     /*IsZero=*/false);
-      break;
-    }
-    case OpenACCClauseKind::Create:
-    case OpenACCClauseKind::PCreate:
-    case OpenACCClauseKind::PresentOrCreate:
-    case OpenACCClauseKind::CopyOut:
-    case OpenACCClauseKind::PCopyOut:
-    case OpenACCClauseKind::PresentOrCopyOut: {
-      bool IsZero = tryParseAndConsumeSpecialTokenKind(
-          *this, OpenACCSpecialTokenKind::Zero, ClauseKind);
-      ParsedClause.setVarListDetails(ParseOpenACCVarList(DirKind, ClauseKind),
-                                     /*IsReadOnly=*/false, IsZero);
-=======
     case OpenACCClauseKind::PresentOrCopyIn:
     case OpenACCClauseKind::CopyOut:
     case OpenACCClauseKind::PCopyOut:
@@ -1080,7 +1060,6 @@
       OpenACCModifierKind ModList = tryParseModifierList(ClauseKind);
       ParsedClause.setVarListDetails(ParseOpenACCVarList(DirKind, ClauseKind),
                                      ModList);
->>>>>>> d465594a
       break;
     }
     case OpenACCClauseKind::Reduction: {
@@ -1106,22 +1085,12 @@
     case OpenACCClauseKind::Detach:
     case OpenACCClauseKind::DevicePtr:
     case OpenACCClauseKind::UseDevice:
-<<<<<<< HEAD
-    case OpenACCClauseKind::Copy:
-    case OpenACCClauseKind::PCopy:
-    case OpenACCClauseKind::PresentOrCopy:
-=======
->>>>>>> d465594a
     case OpenACCClauseKind::FirstPrivate:
     case OpenACCClauseKind::NoCreate:
     case OpenACCClauseKind::Present:
     case OpenACCClauseKind::Private:
       ParsedClause.setVarListDetails(ParseOpenACCVarList(DirKind, ClauseKind),
-<<<<<<< HEAD
-                                     /*IsReadOnly=*/false, /*IsZero=*/false);
-=======
                                      OpenACCModifierKind::Invalid);
->>>>>>> d465594a
       break;
     case OpenACCClauseKind::Collapse: {
       bool HasForce = tryParseAndConsumeSpecialTokenKind(
@@ -1714,17 +1683,11 @@
           DirInfo.DirKind, DirInfo.StartLoc, DirInfo.Clauses))
     return nullptr;
 
-<<<<<<< HEAD
+  if (DirInfo.DirKind == OpenACCDirectiveKind::Routine)
+    return ParseOpenACCAfterRoutineDecl(AS, Attrs, TagType, TagDecl, DirInfo);
+
   return DeclGroupPtrTy::make(getActions().OpenACC().ActOnEndDeclDirective(
       DirInfo.DirKind, DirInfo.StartLoc, DirInfo.DirLoc, DirInfo.LParenLoc,
-      DirInfo.Exprs.empty() ? nullptr : DirInfo.Exprs.front(),
-=======
-  if (DirInfo.DirKind == OpenACCDirectiveKind::Routine)
-    return ParseOpenACCAfterRoutineDecl(AS, Attrs, TagType, TagDecl, DirInfo);
-
-  return DeclGroupPtrTy::make(getActions().OpenACC().ActOnEndDeclDirective(
-      DirInfo.DirKind, DirInfo.StartLoc, DirInfo.DirLoc, DirInfo.LParenLoc,
->>>>>>> d465594a
       DirInfo.RParenLoc, DirInfo.EndLoc, DirInfo.Clauses));
 }
 
