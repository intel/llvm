--- conflicted
+++ resolved
@@ -1614,17 +1614,11 @@
           DirInfo.DirKind, DirInfo.StartLoc, DirInfo.Clauses))
     return nullptr;
 
-<<<<<<< HEAD
+  if (DirInfo.DirKind == OpenACCDirectiveKind::Routine)
+    return ParseOpenACCAfterRoutineDecl(AS, Attrs, TagType, TagDecl, DirInfo);
+
   return DeclGroupPtrTy::make(getActions().OpenACC().ActOnEndDeclDirective(
       DirInfo.DirKind, DirInfo.StartLoc, DirInfo.DirLoc, DirInfo.LParenLoc,
-      DirInfo.Exprs.empty() ? nullptr : DirInfo.Exprs.front(),
-=======
-  if (DirInfo.DirKind == OpenACCDirectiveKind::Routine)
-    return ParseOpenACCAfterRoutineDecl(AS, Attrs, TagType, TagDecl, DirInfo);
-
-  return DeclGroupPtrTy::make(getActions().OpenACC().ActOnEndDeclDirective(
-      DirInfo.DirKind, DirInfo.StartLoc, DirInfo.DirLoc, DirInfo.LParenLoc,
->>>>>>> 5eee2751
       DirInfo.RParenLoc, DirInfo.EndLoc, DirInfo.Clauses));
 }
 
