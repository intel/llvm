--- conflicted
+++ resolved
@@ -393,11 +393,6 @@
 }
 
 /// Determine whether the given attribute takes identifier arguments.
-<<<<<<< HEAD
-static bool attributeHasStrictIdentifierArgs(const IdentifierInfo &II) {
-#define CLANG_ATTR_STRICT_IDENTIFIER_ARG_AT_INDEX_LIST
-  return (llvm::StringSwitch<uint64_t>(normalizeAttrName(II.getName()))
-=======
 static bool attributeHasStrictIdentifierArgs(const IdentifierInfo &II,
                                              ParsedAttr::Syntax Syntax,
                                              IdentifierInfo *ScopeName) {
@@ -405,7 +400,6 @@
       AttributeCommonInfo::normalizeFullNameWithSyntax(&II, ScopeName, Syntax);
 #define CLANG_ATTR_STRICT_IDENTIFIER_ARG_AT_INDEX_LIST
   return (llvm::StringSwitch<uint64_t>(FullName)
->>>>>>> 9c4aab8c
 #include "clang/Parse/AttrParserStringSwitches.inc"
               .Default(0)) != 0;
 #undef CLANG_ATTR_STRICT_IDENTIFIER_ARG_AT_INDEX_LIST
@@ -414,11 +408,6 @@
 /// Determine whether the given attribute takes an identifier argument at a
 /// specific index
 static bool attributeHasStrictIdentifierArgAtIndex(const IdentifierInfo &II,
-<<<<<<< HEAD
-                                                   size_t argIndex) {
-#define CLANG_ATTR_STRICT_IDENTIFIER_ARG_AT_INDEX_LIST
-  return (llvm::StringSwitch<uint64_t>(normalizeAttrName(II.getName()))
-=======
                                                    ParsedAttr::Syntax Syntax,
                                                    IdentifierInfo *ScopeName,
                                                    size_t argIndex) {
@@ -426,7 +415,6 @@
       AttributeCommonInfo::normalizeFullNameWithSyntax(&II, ScopeName, Syntax);
 #define CLANG_ATTR_STRICT_IDENTIFIER_ARG_AT_INDEX_LIST
   return (llvm::StringSwitch<uint64_t>(FullName)
->>>>>>> 9c4aab8c
 #include "clang/Parse/AttrParserStringSwitches.inc"
               .Default(0)) &
          (1ull << argIndex);
@@ -619,12 +607,8 @@
       if (T.isUsable())
         TheParsedType = T.get();
     } else if (AttributeHasVariadicIdentifierArg ||
-<<<<<<< HEAD
-               attributeHasStrictIdentifierArgs(*AttrName)) {
-=======
                attributeHasStrictIdentifierArgs(*AttrName, Form.getSyntax(),
                                                 ScopeName)) {
->>>>>>> 9c4aab8c
       // Parse variadic identifier arg. This can either consume identifiers or
       // expressions. Variadic identifier args do not support parameter packs
       // because those are typically used for attributes with enumeration
@@ -635,14 +619,9 @@
         if (ChangeKWThisToIdent && Tok.is(tok::kw_this))
           Tok.setKind(tok::identifier);
 
-<<<<<<< HEAD
-        if (Tok.is(tok::identifier) && attributeHasStrictIdentifierArgAtIndex(
-                                           *AttrName, ArgExprs.size())) {
-=======
         if (Tok.is(tok::identifier) &&
             attributeHasStrictIdentifierArgAtIndex(
                 *AttrName, Form.getSyntax(), ScopeName, ArgExprs.size())) {
->>>>>>> 9c4aab8c
           ArgExprs.push_back(ParseIdentifierLoc());
           continue;
         }
