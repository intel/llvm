--- conflicted
+++ resolved
@@ -4208,13 +4208,20 @@
   return T.consumeClose();
 }
 
+static OpenMPMapClauseKind isMapType(Parser &P);
+
 /// Parse map-type-modifiers in map clause.
-/// map([ [map-type-modifier[,] [map-type-modifier[,] ...] map-type : ] list)
+/// map([ [map-type-modifier[,] [map-type-modifier[,] ...] [map-type] : ] list)
 /// where, map-type-modifier ::= always | close | mapper(mapper-identifier) |
 /// present
+/// where, map-type ::= alloc | delete | from | release | to | tofrom
 bool Parser::parseMapTypeModifiers(SemaOpenMP::OpenMPVarListDataTy &Data) {
+  bool HasMapType = false;
+  SourceLocation PreMapLoc = Tok.getLocation();
+  StringRef PreMapName = "";
   while (getCurToken().isNot(tok::colon)) {
     OpenMPMapModifierKind TypeModifier = isMapModifier(*this);
+    OpenMPMapClauseKind MapKind = isMapType(*this);
     if (TypeModifier == OMPC_MAP_MODIFIER_always ||
         TypeModifier == OMPC_MAP_MODIFIER_close ||
         TypeModifier == OMPC_MAP_MODIFIER_present ||
@@ -4237,6 +4244,19 @@
         Diag(Data.MapTypeModifiersLoc.back(), diag::err_omp_missing_comma)
             << "map type modifier";
 
+    } else if (getLangOpts().OpenMP >= 60 && MapKind != OMPC_MAP_unknown) {
+      if (!HasMapType) {
+        HasMapType = true;
+        Data.ExtraModifier = MapKind;
+        MapKind = OMPC_MAP_unknown;
+        PreMapLoc = Tok.getLocation();
+        PreMapName = Tok.getIdentifierInfo()->getName();
+      } else {
+        Diag(Tok, diag::err_omp_more_one_map_type);
+        Diag(PreMapLoc, diag::note_previous_map_type_specified_here)
+            << PreMapName;
+      }
+      ConsumeToken();
     } else {
       // For the case of unknown map-type-modifier or a map-type.
       // Map-type is followed by a colon; the function returns when it
@@ -4247,8 +4267,14 @@
         continue;
       }
       // Potential map-type token as it is followed by a colon.
-      if (PP.LookAhead(0).is(tok::colon))
-        return false;
+      if (PP.LookAhead(0).is(tok::colon)) {
+        if (getLangOpts().OpenMP >= 60) {
+          break;
+        } else {
+          return false;
+        }
+      }
+
       Diag(Tok, diag::err_omp_unknown_map_type_modifier)
           << (getLangOpts().OpenMP >= 51 ? (getLangOpts().OpenMP >= 52 ? 2 : 1)
                                          : 0)
@@ -4257,6 +4283,14 @@
     }
     if (getCurToken().is(tok::comma))
       ConsumeToken();
+  }
+  if (getLangOpts().OpenMP >= 60 && !HasMapType) {
+    if (!Tok.is(tok::colon)) {
+      Diag(Tok, diag::err_omp_unknown_map_type);
+      ConsumeToken();
+    } else {
+      Data.ExtraModifier = OMPC_MAP_unknown;
+    }
   }
   return false;
 }
@@ -4269,22 +4303,12 @@
   if (!Tok.isOneOf(tok::identifier, tok::kw_delete))
     return OMPC_MAP_unknown;
   Preprocessor &PP = P.getPreprocessor();
-<<<<<<< HEAD
-  OpenMPMapClauseKind MapType =
-      static_cast<OpenMPMapClauseKind>(getOpenMPSimpleClauseType(
-          OMPC_map, PP.getSpelling(Tok), P.getLangOpts()));
-  if (MapType == OMPC_MAP_to || MapType == OMPC_MAP_from ||
-      MapType == OMPC_MAP_tofrom || MapType == OMPC_MAP_alloc ||
-      MapType == OMPC_MAP_delete || MapType == OMPC_MAP_release)
-    return MapType;
-=======
   unsigned MapType =
       getOpenMPSimpleClauseType(OMPC_map, PP.getSpelling(Tok), P.getLangOpts());
   if (MapType == OMPC_MAP_to || MapType == OMPC_MAP_from ||
       MapType == OMPC_MAP_tofrom || MapType == OMPC_MAP_alloc ||
       MapType == OMPC_MAP_delete || MapType == OMPC_MAP_release)
     return static_cast<OpenMPMapClauseKind>(MapType);
->>>>>>> 6e4c5224
   return OMPC_MAP_unknown;
 }
 
@@ -4668,8 +4692,10 @@
     // Only parse map-type-modifier[s] and map-type if a colon is present in
     // the map clause.
     if (ColonPresent) {
+      if (getLangOpts().OpenMP >= 60 && getCurToken().is(tok::colon))
+        Diag(Tok, diag::err_omp_map_modifier_specification_list);
       IsInvalidMapperModifier = parseMapTypeModifiers(Data);
-      if (!IsInvalidMapperModifier)
+      if (getLangOpts().OpenMP < 60 && !IsInvalidMapperModifier)
         parseMapType(*this, Data);
       else
         SkipUntil(tok::colon, tok::annot_pragma_openmp_end, StopBeforeMatch);
