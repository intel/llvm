//===--- ParseOpenMP.cpp - OpenMP directives parsing ----------------------===//
//
// Part of the LLVM Project, under the Apache License v2.0 with LLVM Exceptions.
// See https://llvm.org/LICENSE.txt for license information.
// SPDX-License-Identifier: Apache-2.0 WITH LLVM-exception
//
//===----------------------------------------------------------------------===//
/// \file
/// This file implements parsing of all OpenMP directives and clauses.
///
//===----------------------------------------------------------------------===//

#include "clang/AST/ASTContext.h"
#include "clang/AST/OpenMPClause.h"
#include "clang/AST/StmtOpenMP.h"
#include "clang/Basic/DiagnosticParse.h"
#include "clang/Basic/OpenMPKinds.h"
#include "clang/Basic/TargetInfo.h"
#include "clang/Basic/TokenKinds.h"
#include "clang/Parse/Parser.h"
#include "clang/Parse/RAIIObjectsForParser.h"
#include "clang/Sema/EnterExpressionEvaluationContext.h"
#include "clang/Sema/Scope.h"
#include "clang/Sema/SemaAMDGPU.h"
#include "clang/Sema/SemaCodeCompletion.h"
#include "clang/Sema/SemaOpenMP.h"
#include "llvm/ADT/SmallBitVector.h"
#include "llvm/ADT/StringSwitch.h"
#include "llvm/Frontend/OpenMP/OMPAssume.h"
#include "llvm/Frontend/OpenMP/OMPContext.h"
#include <optional>

using namespace clang;
using namespace llvm::omp;

//===----------------------------------------------------------------------===//
// OpenMP declarative directives.
//===----------------------------------------------------------------------===//

namespace {
enum OpenMPDirectiveKindEx {
  OMPD_cancellation = llvm::omp::Directive_enumSize + 1,
  OMPD_data,
  OMPD_declare,
  OMPD_end,
  OMPD_end_declare,
  OMPD_enter,
  OMPD_exit,
  OMPD_point,
  OMPD_reduction,
  OMPD_target_enter,
  OMPD_target_exit,
  OMPD_update,
  OMPD_distribute_parallel,
  OMPD_teams_distribute_parallel,
  OMPD_target_teams_distribute_parallel,
  OMPD_mapper,
  OMPD_variant,
  OMPD_begin,
  OMPD_begin_declare,
};

// Helper to unify the enum class OpenMPDirectiveKind with its extension
// the OpenMPDirectiveKindEx enum which allows to use them together as if they
// are unsigned values.
struct OpenMPDirectiveKindExWrapper {
  OpenMPDirectiveKindExWrapper(unsigned Value) : Value(Value) {}
  OpenMPDirectiveKindExWrapper(OpenMPDirectiveKind DK) : Value(unsigned(DK)) {}
  bool operator==(OpenMPDirectiveKindExWrapper V) const {
    return Value == V.Value;
  }
  bool operator!=(OpenMPDirectiveKindExWrapper V) const {
    return Value != V.Value;
  }
  bool operator==(OpenMPDirectiveKind V) const { return Value == unsigned(V); }
  bool operator!=(OpenMPDirectiveKind V) const { return Value != unsigned(V); }
  bool operator<(OpenMPDirectiveKind V) const { return Value < unsigned(V); }
  operator unsigned() const { return Value; }
  operator OpenMPDirectiveKind() const { return OpenMPDirectiveKind(Value); }
  unsigned Value;
};

class DeclDirectiveListParserHelper final {
  SmallVector<Expr *, 4> Identifiers;
  Parser *P;
  OpenMPDirectiveKind Kind;

public:
  DeclDirectiveListParserHelper(Parser *P, OpenMPDirectiveKind Kind)
      : P(P), Kind(Kind) {}
  void operator()(CXXScopeSpec &SS, DeclarationNameInfo NameInfo) {
    ExprResult Res = P->getActions().OpenMP().ActOnOpenMPIdExpression(
        P->getCurScope(), SS, NameInfo, Kind);
    if (Res.isUsable())
      Identifiers.push_back(Res.get());
  }
  llvm::ArrayRef<Expr *> getIdentifiers() const { return Identifiers; }
};
} // namespace

// Map token string to extended OMP token kind that are
// OpenMPDirectiveKind + OpenMPDirectiveKindEx.
static unsigned getOpenMPDirectiveKindEx(StringRef S) {
  OpenMPDirectiveKindExWrapper DKind = getOpenMPDirectiveKind(S);
  if (DKind != OMPD_unknown)
    return DKind;

  return llvm::StringSwitch<OpenMPDirectiveKindExWrapper>(S)
      .Case("cancellation", OMPD_cancellation)
      .Case("data", OMPD_data)
      .Case("declare", OMPD_declare)
      .Case("end", OMPD_end)
      .Case("enter", OMPD_enter)
      .Case("exit", OMPD_exit)
      .Case("point", OMPD_point)
      .Case("reduction", OMPD_reduction)
      .Case("update", OMPD_update)
      .Case("mapper", OMPD_mapper)
      .Case("variant", OMPD_variant)
      .Case("begin", OMPD_begin)
      .Default(OMPD_unknown);
}

static OpenMPDirectiveKindExWrapper parseOpenMPDirectiveKind(Parser &P) {
  // Array of foldings: F[i][0] F[i][1] ===> F[i][2].
  // E.g.: OMPD_for OMPD_simd ===> OMPD_for_simd
  // TODO: add other combined directives in topological order.
  static const OpenMPDirectiveKindExWrapper F[][3] = {
      {OMPD_begin, OMPD_declare, OMPD_begin_declare},
      {OMPD_begin, OMPD_assumes, OMPD_begin_assumes},
      {OMPD_end, OMPD_declare, OMPD_end_declare},
      {OMPD_end, OMPD_assumes, OMPD_end_assumes},
      {OMPD_cancellation, OMPD_point, OMPD_cancellation_point},
      {OMPD_declare, OMPD_reduction, OMPD_declare_reduction},
      {OMPD_declare, OMPD_mapper, OMPD_declare_mapper},
      {OMPD_declare, OMPD_simd, OMPD_declare_simd},
      {OMPD_declare, OMPD_target, OMPD_declare_target},
      {OMPD_declare, OMPD_variant, OMPD_declare_variant},
      {OMPD_begin_declare, OMPD_target, OMPD_begin_declare_target},
      {OMPD_begin_declare, OMPD_variant, OMPD_begin_declare_variant},
      {OMPD_end_declare, OMPD_variant, OMPD_end_declare_variant},
      {OMPD_distribute, OMPD_parallel, OMPD_distribute_parallel},
      {OMPD_distribute_parallel, OMPD_for, OMPD_distribute_parallel_for},
      {OMPD_distribute_parallel_for, OMPD_simd,
       OMPD_distribute_parallel_for_simd},
      {OMPD_distribute, OMPD_simd, OMPD_distribute_simd},
      {OMPD_end_declare, OMPD_target, OMPD_end_declare_target},
      {OMPD_target, OMPD_data, OMPD_target_data},
      {OMPD_target, OMPD_enter, OMPD_target_enter},
      {OMPD_target, OMPD_exit, OMPD_target_exit},
      {OMPD_target, OMPD_update, OMPD_target_update},
      {OMPD_target_enter, OMPD_data, OMPD_target_enter_data},
      {OMPD_target_exit, OMPD_data, OMPD_target_exit_data},
      {OMPD_for, OMPD_simd, OMPD_for_simd},
      {OMPD_parallel, OMPD_for, OMPD_parallel_for},
      {OMPD_parallel_for, OMPD_simd, OMPD_parallel_for_simd},
      {OMPD_parallel, OMPD_loop, OMPD_parallel_loop},
      {OMPD_parallel, OMPD_sections, OMPD_parallel_sections},
      {OMPD_taskloop, OMPD_simd, OMPD_taskloop_simd},
      {OMPD_target, OMPD_parallel, OMPD_target_parallel},
      {OMPD_target, OMPD_simd, OMPD_target_simd},
      {OMPD_target_parallel, OMPD_loop, OMPD_target_parallel_loop},
      {OMPD_target_parallel, OMPD_for, OMPD_target_parallel_for},
      {OMPD_target_parallel_for, OMPD_simd, OMPD_target_parallel_for_simd},
      {OMPD_teams, OMPD_distribute, OMPD_teams_distribute},
      {OMPD_teams_distribute, OMPD_simd, OMPD_teams_distribute_simd},
      {OMPD_teams_distribute, OMPD_parallel, OMPD_teams_distribute_parallel},
      {OMPD_teams_distribute_parallel, OMPD_for,
       OMPD_teams_distribute_parallel_for},
      {OMPD_teams_distribute_parallel_for, OMPD_simd,
       OMPD_teams_distribute_parallel_for_simd},
      {OMPD_teams, OMPD_loop, OMPD_teams_loop},
      {OMPD_target, OMPD_teams, OMPD_target_teams},
      {OMPD_target_teams, OMPD_distribute, OMPD_target_teams_distribute},
      {OMPD_target_teams, OMPD_loop, OMPD_target_teams_loop},
      {OMPD_target_teams_distribute, OMPD_parallel,
       OMPD_target_teams_distribute_parallel},
      {OMPD_target_teams_distribute, OMPD_simd,
       OMPD_target_teams_distribute_simd},
      {OMPD_target_teams_distribute_parallel, OMPD_for,
       OMPD_target_teams_distribute_parallel_for},
      {OMPD_target_teams_distribute_parallel_for, OMPD_simd,
       OMPD_target_teams_distribute_parallel_for_simd},
      {OMPD_master, OMPD_taskloop, OMPD_master_taskloop},
      {OMPD_masked, OMPD_taskloop, OMPD_masked_taskloop},
      {OMPD_master_taskloop, OMPD_simd, OMPD_master_taskloop_simd},
      {OMPD_masked_taskloop, OMPD_simd, OMPD_masked_taskloop_simd},
      {OMPD_parallel, OMPD_master, OMPD_parallel_master},
      {OMPD_parallel, OMPD_masked, OMPD_parallel_masked},
      {OMPD_parallel_master, OMPD_taskloop, OMPD_parallel_master_taskloop},
      {OMPD_parallel_masked, OMPD_taskloop, OMPD_parallel_masked_taskloop},
      {OMPD_parallel_master_taskloop, OMPD_simd,
       OMPD_parallel_master_taskloop_simd},
      {OMPD_parallel_masked_taskloop, OMPD_simd,
       OMPD_parallel_masked_taskloop_simd}};
  enum { CancellationPoint = 0, DeclareReduction = 1, TargetData = 2 };
  Token Tok = P.getCurToken();
  OpenMPDirectiveKindExWrapper DKind =
      Tok.isAnnotation()
          ? static_cast<unsigned>(OMPD_unknown)
          : getOpenMPDirectiveKindEx(P.getPreprocessor().getSpelling(Tok));
  if (DKind == OMPD_unknown)
    return OMPD_unknown;

  for (const auto &I : F) {
    if (DKind != I[0])
      continue;

    Tok = P.getPreprocessor().LookAhead(0);
    OpenMPDirectiveKindExWrapper SDKind =
        Tok.isAnnotation()
            ? static_cast<unsigned>(OMPD_unknown)
            : getOpenMPDirectiveKindEx(P.getPreprocessor().getSpelling(Tok));
    if (SDKind == OMPD_unknown)
      continue;

    if (SDKind == I[1]) {
      P.ConsumeToken();
      DKind = I[2];
    }
  }
  return unsigned(DKind) < llvm::omp::Directive_enumSize
             ? static_cast<OpenMPDirectiveKind>(DKind)
             : OMPD_unknown;
}

static DeclarationName parseOpenMPReductionId(Parser &P) {
  Token Tok = P.getCurToken();
  Sema &Actions = P.getActions();
  OverloadedOperatorKind OOK = OO_None;
  // Allow to use 'operator' keyword for C++ operators
  bool WithOperator = false;
  if (Tok.is(tok::kw_operator)) {
    P.ConsumeToken();
    Tok = P.getCurToken();
    WithOperator = true;
  }
  switch (Tok.getKind()) {
  case tok::plus: // '+'
    OOK = OO_Plus;
    break;
  case tok::minus: // '-'
    OOK = OO_Minus;
    break;
  case tok::star: // '*'
    OOK = OO_Star;
    break;
  case tok::amp: // '&'
    OOK = OO_Amp;
    break;
  case tok::pipe: // '|'
    OOK = OO_Pipe;
    break;
  case tok::caret: // '^'
    OOK = OO_Caret;
    break;
  case tok::ampamp: // '&&'
    OOK = OO_AmpAmp;
    break;
  case tok::pipepipe: // '||'
    OOK = OO_PipePipe;
    break;
  case tok::identifier: // identifier
    if (!WithOperator)
      break;
    [[fallthrough]];
  default:
    P.Diag(Tok.getLocation(), diag::err_omp_expected_reduction_identifier);
    P.SkipUntil(tok::colon, tok::r_paren, tok::annot_pragma_openmp_end,
                Parser::StopBeforeMatch);
    return DeclarationName();
  }
  P.ConsumeToken();
  auto &DeclNames = Actions.getASTContext().DeclarationNames;
  return OOK == OO_None ? DeclNames.getIdentifier(Tok.getIdentifierInfo())
                        : DeclNames.getCXXOperatorName(OOK);
}

/// Parse 'omp declare reduction' construct.
///
///       declare-reduction-directive:
///        annot_pragma_openmp 'declare' 'reduction'
///        '(' <reduction_id> ':' <type> {',' <type>} ':' <expression> ')'
///        ['initializer' '(' ('omp_priv' '=' <expression>)|<function_call> ')']
///        annot_pragma_openmp_end
/// <reduction_id> is either a base language identifier or one of the following
/// operators: '+', '-', '*', '&', '|', '^', '&&' and '||'.
///
Parser::DeclGroupPtrTy
Parser::ParseOpenMPDeclareReductionDirective(AccessSpecifier AS) {
  // Parse '('.
  BalancedDelimiterTracker T(*this, tok::l_paren, tok::annot_pragma_openmp_end);
  if (T.expectAndConsume(
          diag::err_expected_lparen_after,
          getOpenMPDirectiveName(OMPD_declare_reduction).data())) {
    SkipUntil(tok::annot_pragma_openmp_end, StopBeforeMatch);
    return DeclGroupPtrTy();
  }

  DeclarationName Name = parseOpenMPReductionId(*this);
  if (Name.isEmpty() && Tok.is(tok::annot_pragma_openmp_end))
    return DeclGroupPtrTy();

  // Consume ':'.
  bool IsCorrect = !ExpectAndConsume(tok::colon);

  if (!IsCorrect && Tok.is(tok::annot_pragma_openmp_end))
    return DeclGroupPtrTy();

  IsCorrect = IsCorrect && !Name.isEmpty();

  if (Tok.is(tok::colon) || Tok.is(tok::annot_pragma_openmp_end)) {
    Diag(Tok.getLocation(), diag::err_expected_type);
    IsCorrect = false;
  }

  if (!IsCorrect && Tok.is(tok::annot_pragma_openmp_end))
    return DeclGroupPtrTy();

  SmallVector<std::pair<QualType, SourceLocation>, 8> ReductionTypes;
  // Parse list of types until ':' token.
  do {
    ColonProtectionRAIIObject ColonRAII(*this);
    SourceRange Range;
    TypeResult TR = ParseTypeName(&Range, DeclaratorContext::Prototype, AS);
    if (TR.isUsable()) {
      QualType ReductionType = Actions.OpenMP().ActOnOpenMPDeclareReductionType(
          Range.getBegin(), TR);
      if (!ReductionType.isNull()) {
        ReductionTypes.push_back(
            std::make_pair(ReductionType, Range.getBegin()));
      }
    } else {
      SkipUntil(tok::comma, tok::colon, tok::annot_pragma_openmp_end,
                StopBeforeMatch);
    }

    if (Tok.is(tok::colon) || Tok.is(tok::annot_pragma_openmp_end))
      break;

    // Consume ','.
    if (ExpectAndConsume(tok::comma)) {
      IsCorrect = false;
      if (Tok.is(tok::annot_pragma_openmp_end)) {
        Diag(Tok.getLocation(), diag::err_expected_type);
        return DeclGroupPtrTy();
      }
    }
  } while (Tok.isNot(tok::annot_pragma_openmp_end));

  if (ReductionTypes.empty()) {
    SkipUntil(tok::annot_pragma_openmp_end, StopBeforeMatch);
    return DeclGroupPtrTy();
  }

  if (!IsCorrect && Tok.is(tok::annot_pragma_openmp_end))
    return DeclGroupPtrTy();

  // Consume ':'.
  if (ExpectAndConsume(tok::colon))
    IsCorrect = false;

  if (Tok.is(tok::annot_pragma_openmp_end)) {
    Diag(Tok.getLocation(), diag::err_expected_expression);
    return DeclGroupPtrTy();
  }

  DeclGroupPtrTy DRD =
      Actions.OpenMP().ActOnOpenMPDeclareReductionDirectiveStart(
          getCurScope(), Actions.getCurLexicalContext(), Name, ReductionTypes,
          AS);

  // Parse <combiner> expression and then parse initializer if any for each
  // correct type.
  unsigned I = 0, E = ReductionTypes.size();
  for (Decl *D : DRD.get()) {
    TentativeParsingAction TPA(*this);
    ParseScope OMPDRScope(this, Scope::FnScope | Scope::DeclScope |
                                    Scope::CompoundStmtScope |
                                    Scope::OpenMPDirectiveScope);
    // Parse <combiner> expression.
    Actions.OpenMP().ActOnOpenMPDeclareReductionCombinerStart(getCurScope(), D);
    ExprResult CombinerResult = Actions.ActOnFinishFullExpr(
        ParseExpression().get(), D->getLocation(), /*DiscardedValue*/ false);
    Actions.OpenMP().ActOnOpenMPDeclareReductionCombinerEnd(
        D, CombinerResult.get());

    if (CombinerResult.isInvalid() && Tok.isNot(tok::r_paren) &&
        Tok.isNot(tok::annot_pragma_openmp_end)) {
      TPA.Commit();
      IsCorrect = false;
      break;
    }
    IsCorrect = !T.consumeClose() && IsCorrect && CombinerResult.isUsable();
    ExprResult InitializerResult;
    if (Tok.isNot(tok::annot_pragma_openmp_end)) {
      // Parse <initializer> expression.
      if (Tok.is(tok::identifier) &&
          Tok.getIdentifierInfo()->isStr("initializer")) {
        ConsumeToken();
      } else {
        Diag(Tok.getLocation(), diag::err_expected) << "'initializer'";
        TPA.Commit();
        IsCorrect = false;
        break;
      }
      // Parse '('.
      BalancedDelimiterTracker T(*this, tok::l_paren,
                                 tok::annot_pragma_openmp_end);
      IsCorrect =
          !T.expectAndConsume(diag::err_expected_lparen_after, "initializer") &&
          IsCorrect;
      if (Tok.isNot(tok::annot_pragma_openmp_end)) {
        ParseScope OMPDRScope(this, Scope::FnScope | Scope::DeclScope |
                                        Scope::CompoundStmtScope |
                                        Scope::OpenMPDirectiveScope);
        // Parse expression.
        VarDecl *OmpPrivParm =
            Actions.OpenMP().ActOnOpenMPDeclareReductionInitializerStart(
                getCurScope(), D);
        // Check if initializer is omp_priv <init_expr> or something else.
        if (Tok.is(tok::identifier) &&
            Tok.getIdentifierInfo()->isStr("omp_priv")) {
          ConsumeToken();
          ParseOpenMPReductionInitializerForDecl(OmpPrivParm);
        } else {
          InitializerResult = Actions.ActOnFinishFullExpr(
              ParseAssignmentExpression().get(), D->getLocation(),
              /*DiscardedValue*/ false);
        }
        Actions.OpenMP().ActOnOpenMPDeclareReductionInitializerEnd(
            D, InitializerResult.get(), OmpPrivParm);
        if (InitializerResult.isInvalid() && Tok.isNot(tok::r_paren) &&
            Tok.isNot(tok::annot_pragma_openmp_end)) {
          TPA.Commit();
          IsCorrect = false;
          break;
        }
        IsCorrect =
            !T.consumeClose() && IsCorrect && !InitializerResult.isInvalid();
      }
    }

    ++I;
    // Revert parsing if not the last type, otherwise accept it, we're done with
    // parsing.
    if (I != E)
      TPA.Revert();
    else
      TPA.Commit();
  }
  return Actions.OpenMP().ActOnOpenMPDeclareReductionDirectiveEnd(
      getCurScope(), DRD, IsCorrect);
}

void Parser::ParseOpenMPReductionInitializerForDecl(VarDecl *OmpPrivParm) {
  // Parse declarator '=' initializer.
  // If a '==' or '+=' is found, suggest a fixit to '='.
  if (isTokenEqualOrEqualTypo()) {
    ConsumeToken();

    if (Tok.is(tok::code_completion)) {
      cutOffParsing();
      Actions.CodeCompletion().CodeCompleteInitializer(getCurScope(),
                                                       OmpPrivParm);
      Actions.FinalizeDeclaration(OmpPrivParm);
      return;
    }

    PreferredType.enterVariableInit(Tok.getLocation(), OmpPrivParm);
    ExprResult Init = ParseInitializer();

    if (Init.isInvalid()) {
      SkipUntil(tok::r_paren, tok::annot_pragma_openmp_end, StopBeforeMatch);
      Actions.ActOnInitializerError(OmpPrivParm);
    } else {
      Actions.AddInitializerToDecl(OmpPrivParm, Init.get(),
                                   /*DirectInit=*/false);
    }
  } else if (Tok.is(tok::l_paren)) {
    // Parse C++ direct initializer: '(' expression-list ')'
    BalancedDelimiterTracker T(*this, tok::l_paren);
    T.consumeOpen();

    ExprVector Exprs;

    SourceLocation LParLoc = T.getOpenLocation();
    auto RunSignatureHelp = [this, OmpPrivParm, LParLoc, &Exprs]() {
      QualType PreferredType =
          Actions.CodeCompletion().ProduceConstructorSignatureHelp(
              OmpPrivParm->getType()->getCanonicalTypeInternal(),
              OmpPrivParm->getLocation(), Exprs, LParLoc, /*Braced=*/false);
      CalledSignatureHelp = true;
      return PreferredType;
    };
    if (ParseExpressionList(Exprs, [&] {
          PreferredType.enterFunctionArgument(Tok.getLocation(),
                                              RunSignatureHelp);
        })) {
      if (PP.isCodeCompletionReached() && !CalledSignatureHelp)
        RunSignatureHelp();
      Actions.ActOnInitializerError(OmpPrivParm);
      SkipUntil(tok::r_paren, tok::annot_pragma_openmp_end, StopBeforeMatch);
    } else {
      // Match the ')'.
      SourceLocation RLoc = Tok.getLocation();
      if (!T.consumeClose())
        RLoc = T.getCloseLocation();

      ExprResult Initializer =
          Actions.ActOnParenListExpr(T.getOpenLocation(), RLoc, Exprs);
      Actions.AddInitializerToDecl(OmpPrivParm, Initializer.get(),
                                   /*DirectInit=*/true);
    }
  } else if (getLangOpts().CPlusPlus11 && Tok.is(tok::l_brace)) {
    // Parse C++0x braced-init-list.
    Diag(Tok, diag::warn_cxx98_compat_generalized_initializer_lists);

    ExprResult Init(ParseBraceInitializer());

    if (Init.isInvalid()) {
      Actions.ActOnInitializerError(OmpPrivParm);
    } else {
      Actions.AddInitializerToDecl(OmpPrivParm, Init.get(),
                                   /*DirectInit=*/true);
    }
  } else {
    Actions.ActOnUninitializedDecl(OmpPrivParm);
  }
}

/// Parses 'omp declare mapper' directive.
///
///       declare-mapper-directive:
///         annot_pragma_openmp 'declare' 'mapper' '(' [<mapper-identifier> ':']
///         <type> <var> ')' [<clause>[[,] <clause>] ... ]
///         annot_pragma_openmp_end
/// <mapper-identifier> and <var> are base language identifiers.
///
Parser::DeclGroupPtrTy
Parser::ParseOpenMPDeclareMapperDirective(AccessSpecifier AS) {
  bool IsCorrect = true;
  // Parse '('
  BalancedDelimiterTracker T(*this, tok::l_paren, tok::annot_pragma_openmp_end);
  if (T.expectAndConsume(diag::err_expected_lparen_after,
                         getOpenMPDirectiveName(OMPD_declare_mapper).data())) {
    SkipUntil(tok::annot_pragma_openmp_end, StopBeforeMatch);
    return DeclGroupPtrTy();
  }

  // Parse <mapper-identifier>
  auto &DeclNames = Actions.getASTContext().DeclarationNames;
  DeclarationName MapperId;
  if (PP.LookAhead(0).is(tok::colon)) {
    if (Tok.isNot(tok::identifier) && Tok.isNot(tok::kw_default)) {
      Diag(Tok.getLocation(), diag::err_omp_mapper_illegal_identifier);
      IsCorrect = false;
    } else {
      MapperId = DeclNames.getIdentifier(Tok.getIdentifierInfo());
    }
    ConsumeToken();
    // Consume ':'.
    ExpectAndConsume(tok::colon);
  } else {
    // If no mapper identifier is provided, its name is "default" by default
    MapperId =
        DeclNames.getIdentifier(&Actions.getASTContext().Idents.get("default"));
  }

  if (!IsCorrect && Tok.is(tok::annot_pragma_openmp_end))
    return DeclGroupPtrTy();

  // Parse <type> <var>
  DeclarationName VName;
  QualType MapperType;
  SourceRange Range;
  TypeResult ParsedType = parseOpenMPDeclareMapperVarDecl(Range, VName, AS);
  if (ParsedType.isUsable())
    MapperType = Actions.OpenMP().ActOnOpenMPDeclareMapperType(Range.getBegin(),
                                                               ParsedType);
  if (MapperType.isNull())
    IsCorrect = false;
  if (!IsCorrect) {
    SkipUntil(tok::annot_pragma_openmp_end, Parser::StopBeforeMatch);
    return DeclGroupPtrTy();
  }

  // Consume ')'.
  IsCorrect &= !T.consumeClose();
  if (!IsCorrect) {
    SkipUntil(tok::annot_pragma_openmp_end, Parser::StopBeforeMatch);
    return DeclGroupPtrTy();
  }

  // Enter scope.
  DeclarationNameInfo DirName;
  SourceLocation Loc = Tok.getLocation();
  unsigned ScopeFlags = Scope::FnScope | Scope::DeclScope |
                        Scope::CompoundStmtScope | Scope::OpenMPDirectiveScope;
  ParseScope OMPDirectiveScope(this, ScopeFlags);
  Actions.OpenMP().StartOpenMPDSABlock(OMPD_declare_mapper, DirName,
                                       getCurScope(), Loc);

  // Add the mapper variable declaration.
  ExprResult MapperVarRef =
      Actions.OpenMP().ActOnOpenMPDeclareMapperDirectiveVarDecl(
          getCurScope(), MapperType, Range.getBegin(), VName);

  // Parse map clauses.
  SmallVector<OMPClause *, 6> Clauses;
  while (Tok.isNot(tok::annot_pragma_openmp_end)) {
    OpenMPClauseKind CKind = Tok.isAnnotation()
                                 ? OMPC_unknown
                                 : getOpenMPClauseKind(PP.getSpelling(Tok));
    Actions.OpenMP().StartOpenMPClause(CKind);
    OMPClause *Clause =
        ParseOpenMPClause(OMPD_declare_mapper, CKind, Clauses.empty());
    if (Clause)
      Clauses.push_back(Clause);
    else
      IsCorrect = false;
    // Skip ',' if any.
    if (Tok.is(tok::comma))
      ConsumeToken();
    Actions.OpenMP().EndOpenMPClause();
  }
  if (Clauses.empty()) {
    Diag(Tok, diag::err_omp_expected_clause)
        << getOpenMPDirectiveName(OMPD_declare_mapper);
    IsCorrect = false;
  }

  // Exit scope.
  Actions.OpenMP().EndOpenMPDSABlock(nullptr);
  OMPDirectiveScope.Exit();
  DeclGroupPtrTy DG = Actions.OpenMP().ActOnOpenMPDeclareMapperDirective(
      getCurScope(), Actions.getCurLexicalContext(), MapperId, MapperType,
      Range.getBegin(), VName, AS, MapperVarRef.get(), Clauses);
  if (!IsCorrect)
    return DeclGroupPtrTy();

  return DG;
}

TypeResult Parser::parseOpenMPDeclareMapperVarDecl(SourceRange &Range,
                                                   DeclarationName &Name,
                                                   AccessSpecifier AS) {
  // Parse the common declaration-specifiers piece.
  Parser::DeclSpecContext DSC = Parser::DeclSpecContext::DSC_type_specifier;
  DeclSpec DS(AttrFactory);
  ParseSpecifierQualifierList(DS, AS, DSC);

  // Parse the declarator.
  DeclaratorContext Context = DeclaratorContext::Prototype;
  Declarator DeclaratorInfo(DS, ParsedAttributesView::none(), Context);
  ParseDeclarator(DeclaratorInfo);
  Range = DeclaratorInfo.getSourceRange();
  if (DeclaratorInfo.getIdentifier() == nullptr) {
    Diag(Tok.getLocation(), diag::err_omp_mapper_expected_declarator);
    return true;
  }
  Name = Actions.GetNameForDeclarator(DeclaratorInfo).getName();

  return Actions.OpenMP().ActOnOpenMPDeclareMapperVarDecl(getCurScope(),
                                                          DeclaratorInfo);
}

namespace {
/// RAII that recreates function context for correct parsing of clauses of
/// 'declare simd' construct.
/// OpenMP, 2.8.2 declare simd Construct
/// The expressions appearing in the clauses of this directive are evaluated in
/// the scope of the arguments of the function declaration or definition.
class FNContextRAII final {
  Parser &P;
  Sema::CXXThisScopeRAII *ThisScope;
  Parser::MultiParseScope Scopes;
  bool HasFunScope = false;
  FNContextRAII() = delete;
  FNContextRAII(const FNContextRAII &) = delete;
  FNContextRAII &operator=(const FNContextRAII &) = delete;

public:
  FNContextRAII(Parser &P, Parser::DeclGroupPtrTy Ptr) : P(P), Scopes(P) {
    Decl *D = *Ptr.get().begin();
    NamedDecl *ND = dyn_cast<NamedDecl>(D);
    RecordDecl *RD = dyn_cast_or_null<RecordDecl>(D->getDeclContext());
    Sema &Actions = P.getActions();

    // Allow 'this' within late-parsed attributes.
    ThisScope = new Sema::CXXThisScopeRAII(Actions, RD, Qualifiers(),
                                           ND && ND->isCXXInstanceMember());

    // If the Decl is templatized, add template parameters to scope.
    // FIXME: Track CurTemplateDepth?
    P.ReenterTemplateScopes(Scopes, D);

    // If the Decl is on a function, add function parameters to the scope.
    if (D->isFunctionOrFunctionTemplate()) {
      HasFunScope = true;
      Scopes.Enter(Scope::FnScope | Scope::DeclScope |
                   Scope::CompoundStmtScope);
      Actions.ActOnReenterFunctionContext(Actions.getCurScope(), D);
    }
  }
  ~FNContextRAII() {
    if (HasFunScope)
      P.getActions().ActOnExitFunctionContext();
    delete ThisScope;
  }
};
} // namespace

/// Parses clauses for 'declare simd' directive.
///    clause:
///      'inbranch' | 'notinbranch'
///      'simdlen' '(' <expr> ')'
///      { 'uniform' '(' <argument_list> ')' }
///      { 'aligned '(' <argument_list> [ ':' <alignment> ] ')' }
///      { 'linear '(' <argument_list> [ ':' <step> ] ')' }
static bool parseDeclareSimdClauses(
    Parser &P, OMPDeclareSimdDeclAttr::BranchStateTy &BS, ExprResult &SimdLen,
    SmallVectorImpl<Expr *> &Uniforms, SmallVectorImpl<Expr *> &Aligneds,
    SmallVectorImpl<Expr *> &Alignments, SmallVectorImpl<Expr *> &Linears,
    SmallVectorImpl<unsigned> &LinModifiers, SmallVectorImpl<Expr *> &Steps) {
  SourceRange BSRange;
  const Token &Tok = P.getCurToken();
  bool IsError = false;
  while (Tok.isNot(tok::annot_pragma_openmp_end)) {
    if (Tok.isNot(tok::identifier))
      break;
    OMPDeclareSimdDeclAttr::BranchStateTy Out;
    IdentifierInfo *II = Tok.getIdentifierInfo();
    StringRef ClauseName = II->getName();
    // Parse 'inranch|notinbranch' clauses.
    if (OMPDeclareSimdDeclAttr::ConvertStrToBranchStateTy(ClauseName, Out)) {
      if (BS != OMPDeclareSimdDeclAttr::BS_Undefined && BS != Out) {
        P.Diag(Tok, diag::err_omp_declare_simd_inbranch_notinbranch)
            << ClauseName
            << OMPDeclareSimdDeclAttr::ConvertBranchStateTyToStr(BS) << BSRange;
        IsError = true;
      }
      BS = Out;
      BSRange = SourceRange(Tok.getLocation(), Tok.getEndLoc());
      P.ConsumeToken();
    } else if (ClauseName == "simdlen") {
      if (SimdLen.isUsable()) {
        P.Diag(Tok, diag::err_omp_more_one_clause)
            << getOpenMPDirectiveName(OMPD_declare_simd) << ClauseName << 0;
        IsError = true;
      }
      P.ConsumeToken();
      SourceLocation RLoc;
      SimdLen = P.ParseOpenMPParensExpr(ClauseName, RLoc);
      if (SimdLen.isInvalid())
        IsError = true;
    } else {
      OpenMPClauseKind CKind = getOpenMPClauseKind(ClauseName);
      if (CKind == OMPC_uniform || CKind == OMPC_aligned ||
          CKind == OMPC_linear) {
        SemaOpenMP::OpenMPVarListDataTy Data;
        SmallVectorImpl<Expr *> *Vars = &Uniforms;
        if (CKind == OMPC_aligned) {
          Vars = &Aligneds;
        } else if (CKind == OMPC_linear) {
          Data.ExtraModifier = OMPC_LINEAR_val;
          Vars = &Linears;
        }

        P.ConsumeToken();
        if (P.ParseOpenMPVarList(OMPD_declare_simd,
                                 getOpenMPClauseKind(ClauseName), *Vars, Data))
          IsError = true;
        if (CKind == OMPC_aligned) {
          Alignments.append(Aligneds.size() - Alignments.size(),
                            Data.DepModOrTailExpr);
        } else if (CKind == OMPC_linear) {
          assert(0 <= Data.ExtraModifier &&
                 Data.ExtraModifier <= OMPC_LINEAR_unknown &&
                 "Unexpected linear modifier.");
          if (P.getActions().OpenMP().CheckOpenMPLinearModifier(
                  static_cast<OpenMPLinearClauseKind>(Data.ExtraModifier),
                  Data.ExtraModifierLoc))
            Data.ExtraModifier = OMPC_LINEAR_val;
          LinModifiers.append(Linears.size() - LinModifiers.size(),
                              Data.ExtraModifier);
          Steps.append(Linears.size() - Steps.size(), Data.DepModOrTailExpr);
        }
      } else
        // TODO: add parsing of other clauses.
        break;
    }
    // Skip ',' if any.
    if (Tok.is(tok::comma))
      P.ConsumeToken();
  }
  return IsError;
}

/// Parse clauses for '#pragma omp declare simd'.
Parser::DeclGroupPtrTy
Parser::ParseOMPDeclareSimdClauses(Parser::DeclGroupPtrTy Ptr,
                                   CachedTokens &Toks, SourceLocation Loc) {
  PP.EnterToken(Tok, /*IsReinject*/ true);
  PP.EnterTokenStream(Toks, /*DisableMacroExpansion=*/true,
                      /*IsReinject*/ true);
  // Consume the previously pushed token.
  ConsumeAnyToken(/*ConsumeCodeCompletionTok=*/true);
  ConsumeAnyToken(/*ConsumeCodeCompletionTok=*/true);

  FNContextRAII FnContext(*this, Ptr);
  OMPDeclareSimdDeclAttr::BranchStateTy BS =
      OMPDeclareSimdDeclAttr::BS_Undefined;
  ExprResult Simdlen;
  SmallVector<Expr *, 4> Uniforms;
  SmallVector<Expr *, 4> Aligneds;
  SmallVector<Expr *, 4> Alignments;
  SmallVector<Expr *, 4> Linears;
  SmallVector<unsigned, 4> LinModifiers;
  SmallVector<Expr *, 4> Steps;
  bool IsError =
      parseDeclareSimdClauses(*this, BS, Simdlen, Uniforms, Aligneds,
                              Alignments, Linears, LinModifiers, Steps);
  skipUntilPragmaOpenMPEnd(OMPD_declare_simd);
  // Skip the last annot_pragma_openmp_end.
  SourceLocation EndLoc = ConsumeAnnotationToken();
  if (IsError)
    return Ptr;
  return Actions.OpenMP().ActOnOpenMPDeclareSimdDirective(
      Ptr, BS, Simdlen.get(), Uniforms, Aligneds, Alignments, Linears,
      LinModifiers, Steps, SourceRange(Loc, EndLoc));
}

namespace {
/// Constant used in the diagnostics to distinguish the levels in an OpenMP
/// contexts: selector-set={selector(trait, ...), ...}, ....
enum OMPContextLvl {
  CONTEXT_SELECTOR_SET_LVL = 0,
  CONTEXT_SELECTOR_LVL = 1,
  CONTEXT_TRAIT_LVL = 2,
};

static StringRef stringLiteralParser(Parser &P) {
  ExprResult Res = P.ParseStringLiteralExpression(true);
  return Res.isUsable() ? Res.getAs<StringLiteral>()->getString() : "";
}

static StringRef getNameFromIdOrString(Parser &P, Token &Tok,
                                       OMPContextLvl Lvl) {
  if (Tok.is(tok::identifier) || Tok.is(tok::kw_for)) {
    llvm::SmallString<16> Buffer;
    StringRef Name = P.getPreprocessor().getSpelling(Tok, Buffer);
    (void)P.ConsumeToken();
    return Name;
  }

  if (tok::isStringLiteral(Tok.getKind()))
    return stringLiteralParser(P);

  P.Diag(Tok.getLocation(),
         diag::warn_omp_declare_variant_string_literal_or_identifier)
      << Lvl;
  return "";
}

static bool checkForDuplicates(Parser &P, StringRef Name,
                               SourceLocation NameLoc,
                               llvm::StringMap<SourceLocation> &Seen,
                               OMPContextLvl Lvl) {
  auto Res = Seen.try_emplace(Name, NameLoc);
  if (Res.second)
    return false;

  // Each trait-set-selector-name, trait-selector-name and trait-name can
  // only be specified once.
  P.Diag(NameLoc, diag::warn_omp_declare_variant_ctx_mutiple_use)
      << Lvl << Name;
  P.Diag(Res.first->getValue(), diag::note_omp_declare_variant_ctx_used_here)
      << Lvl << Name;
  return true;
}
} // namespace

void Parser::parseOMPTraitPropertyKind(OMPTraitProperty &TIProperty,
                                       llvm::omp::TraitSet Set,
                                       llvm::omp::TraitSelector Selector,
                                       llvm::StringMap<SourceLocation> &Seen) {
  TIProperty.Kind = TraitProperty::invalid;

  SourceLocation NameLoc = Tok.getLocation();
  StringRef Name = getNameFromIdOrString(*this, Tok, CONTEXT_TRAIT_LVL);
  if (Name.empty()) {
    Diag(Tok.getLocation(), diag::note_omp_declare_variant_ctx_options)
        << CONTEXT_TRAIT_LVL << listOpenMPContextTraitProperties(Set, Selector);
    return;
  }

  TIProperty.RawString = Name;
  TIProperty.Kind = getOpenMPContextTraitPropertyKind(Set, Selector, Name);
  if (TIProperty.Kind != TraitProperty::invalid) {
    if (checkForDuplicates(*this, Name, NameLoc, Seen, CONTEXT_TRAIT_LVL))
      TIProperty.Kind = TraitProperty::invalid;
    return;
  }

  // It follows diagnosis and helping notes.
  // FIXME: We should move the diagnosis string generation into libFrontend.
  Diag(NameLoc, diag::warn_omp_declare_variant_ctx_not_a_property)
      << Name << getOpenMPContextTraitSelectorName(Selector)
      << getOpenMPContextTraitSetName(Set);

  TraitSet SetForName = getOpenMPContextTraitSetKind(Name);
  if (SetForName != TraitSet::invalid) {
    Diag(NameLoc, diag::note_omp_declare_variant_ctx_is_a)
        << Name << CONTEXT_SELECTOR_SET_LVL << CONTEXT_TRAIT_LVL;
    Diag(NameLoc, diag::note_omp_declare_variant_ctx_try)
        << Name << "<selector-name>"
        << "(<property-name>)";
    return;
  }
  TraitSelector SelectorForName = getOpenMPContextTraitSelectorKind(Name);
  if (SelectorForName != TraitSelector::invalid) {
    Diag(NameLoc, diag::note_omp_declare_variant_ctx_is_a)
        << Name << CONTEXT_SELECTOR_LVL << CONTEXT_TRAIT_LVL;
    bool AllowsTraitScore = false;
    bool RequiresProperty = false;
    isValidTraitSelectorForTraitSet(
        SelectorForName, getOpenMPContextTraitSetForSelector(SelectorForName),
        AllowsTraitScore, RequiresProperty);
    Diag(NameLoc, diag::note_omp_declare_variant_ctx_try)
        << getOpenMPContextTraitSetName(
               getOpenMPContextTraitSetForSelector(SelectorForName))
        << Name << (RequiresProperty ? "(<property-name>)" : "");
    return;
  }
  for (const auto &PotentialSet :
       {TraitSet::construct, TraitSet::user, TraitSet::implementation,
        TraitSet::device}) {
    TraitProperty PropertyForName =
        getOpenMPContextTraitPropertyKind(PotentialSet, Selector, Name);
    if (PropertyForName == TraitProperty::invalid)
      continue;
    Diag(NameLoc, diag::note_omp_declare_variant_ctx_try)
        << getOpenMPContextTraitSetName(
               getOpenMPContextTraitSetForProperty(PropertyForName))
        << getOpenMPContextTraitSelectorName(
               getOpenMPContextTraitSelectorForProperty(PropertyForName))
        << ("(" + Name + ")").str();
    return;
  }
  Diag(NameLoc, diag::note_omp_declare_variant_ctx_options)
      << CONTEXT_TRAIT_LVL << listOpenMPContextTraitProperties(Set, Selector);
}

static bool checkExtensionProperty(Parser &P, SourceLocation Loc,
                                   OMPTraitProperty &TIProperty,
                                   OMPTraitSelector &TISelector,
                                   llvm::StringMap<SourceLocation> &Seen) {
  assert(TISelector.Kind ==
             llvm::omp::TraitSelector::implementation_extension &&
         "Only for extension properties, e.g., "
         "`implementation={extension(PROPERTY)}`");
  if (TIProperty.Kind == TraitProperty::invalid)
    return false;

  if (TIProperty.Kind ==
      TraitProperty::implementation_extension_disable_implicit_base)
    return true;

  if (TIProperty.Kind ==
      TraitProperty::implementation_extension_allow_templates)
    return true;

  if (TIProperty.Kind ==
      TraitProperty::implementation_extension_bind_to_declaration)
    return true;

  auto IsMatchExtension = [](OMPTraitProperty &TP) {
    return (TP.Kind ==
                llvm::omp::TraitProperty::implementation_extension_match_all ||
            TP.Kind ==
                llvm::omp::TraitProperty::implementation_extension_match_any ||
            TP.Kind ==
                llvm::omp::TraitProperty::implementation_extension_match_none);
  };

  if (IsMatchExtension(TIProperty)) {
    for (OMPTraitProperty &SeenProp : TISelector.Properties)
      if (IsMatchExtension(SeenProp)) {
        P.Diag(Loc, diag::err_omp_variant_ctx_second_match_extension);
        StringRef SeenName = llvm::omp::getOpenMPContextTraitPropertyName(
            SeenProp.Kind, SeenProp.RawString);
        SourceLocation SeenLoc = Seen[SeenName];
        P.Diag(SeenLoc, diag::note_omp_declare_variant_ctx_used_here)
            << CONTEXT_TRAIT_LVL << SeenName;
        return false;
      }
    return true;
  }

  llvm_unreachable("Unknown extension property!");
}

void Parser::parseOMPContextProperty(OMPTraitSelector &TISelector,
                                     llvm::omp::TraitSet Set,
                                     llvm::StringMap<SourceLocation> &Seen) {
  assert(TISelector.Kind != TraitSelector::user_condition &&
         "User conditions are special properties not handled here!");

  SourceLocation PropertyLoc = Tok.getLocation();
  OMPTraitProperty TIProperty;
  parseOMPTraitPropertyKind(TIProperty, Set, TISelector.Kind, Seen);

  if (TISelector.Kind == llvm::omp::TraitSelector::implementation_extension)
    if (!checkExtensionProperty(*this, Tok.getLocation(), TIProperty,
                                TISelector, Seen))
      TIProperty.Kind = TraitProperty::invalid;

  // If we have an invalid property here we already issued a warning.
  if (TIProperty.Kind == TraitProperty::invalid) {
    if (PropertyLoc != Tok.getLocation())
      Diag(Tok.getLocation(), diag::note_omp_declare_variant_ctx_continue_here)
          << CONTEXT_TRAIT_LVL;
    return;
  }

  if (isValidTraitPropertyForTraitSetAndSelector(TIProperty.Kind,
                                                 TISelector.Kind, Set)) {

    // If we make it here the property, selector, set, score, condition, ... are
    // all valid (or have been corrected). Thus we can record the property.
    TISelector.Properties.push_back(TIProperty);
    return;
  }

  Diag(PropertyLoc, diag::warn_omp_ctx_incompatible_property_for_selector)
      << getOpenMPContextTraitPropertyName(TIProperty.Kind,
                                           TIProperty.RawString)
      << getOpenMPContextTraitSelectorName(TISelector.Kind)
      << getOpenMPContextTraitSetName(Set);
  Diag(PropertyLoc, diag::note_omp_ctx_compatible_set_and_selector_for_property)
      << getOpenMPContextTraitPropertyName(TIProperty.Kind,
                                           TIProperty.RawString)
      << getOpenMPContextTraitSelectorName(
             getOpenMPContextTraitSelectorForProperty(TIProperty.Kind))
      << getOpenMPContextTraitSetName(
             getOpenMPContextTraitSetForProperty(TIProperty.Kind));
  Diag(Tok.getLocation(), diag::note_omp_declare_variant_ctx_continue_here)
      << CONTEXT_TRAIT_LVL;
}

void Parser::parseOMPTraitSelectorKind(OMPTraitSelector &TISelector,
                                       llvm::omp::TraitSet Set,
                                       llvm::StringMap<SourceLocation> &Seen) {
  TISelector.Kind = TraitSelector::invalid;

  SourceLocation NameLoc = Tok.getLocation();
  StringRef Name = getNameFromIdOrString(*this, Tok, CONTEXT_SELECTOR_LVL);
  if (Name.empty()) {
    Diag(Tok.getLocation(), diag::note_omp_declare_variant_ctx_options)
        << CONTEXT_SELECTOR_LVL << listOpenMPContextTraitSelectors(Set);
    return;
  }

  TISelector.Kind = getOpenMPContextTraitSelectorKind(Name);
  if (TISelector.Kind != TraitSelector::invalid) {
    if (checkForDuplicates(*this, Name, NameLoc, Seen, CONTEXT_SELECTOR_LVL))
      TISelector.Kind = TraitSelector::invalid;
    return;
  }

  // It follows diagnosis and helping notes.
  Diag(NameLoc, diag::warn_omp_declare_variant_ctx_not_a_selector)
      << Name << getOpenMPContextTraitSetName(Set);

  TraitSet SetForName = getOpenMPContextTraitSetKind(Name);
  if (SetForName != TraitSet::invalid) {
    Diag(NameLoc, diag::note_omp_declare_variant_ctx_is_a)
        << Name << CONTEXT_SELECTOR_SET_LVL << CONTEXT_SELECTOR_LVL;
    Diag(NameLoc, diag::note_omp_declare_variant_ctx_try)
        << Name << "<selector-name>"
        << "<property-name>";
    return;
  }
  for (const auto &PotentialSet :
       {TraitSet::construct, TraitSet::user, TraitSet::implementation,
        TraitSet::device}) {
    TraitProperty PropertyForName = getOpenMPContextTraitPropertyKind(
        PotentialSet, TraitSelector::invalid, Name);
    if (PropertyForName == TraitProperty::invalid)
      continue;
    Diag(NameLoc, diag::note_omp_declare_variant_ctx_is_a)
        << Name << CONTEXT_TRAIT_LVL << CONTEXT_SELECTOR_LVL;
    Diag(NameLoc, diag::note_omp_declare_variant_ctx_try)
        << getOpenMPContextTraitSetName(
               getOpenMPContextTraitSetForProperty(PropertyForName))
        << getOpenMPContextTraitSelectorName(
               getOpenMPContextTraitSelectorForProperty(PropertyForName))
        << ("(" + Name + ")").str();
    return;
  }
  Diag(NameLoc, diag::note_omp_declare_variant_ctx_options)
      << CONTEXT_SELECTOR_LVL << listOpenMPContextTraitSelectors(Set);
}

/// Parse optional 'score' '(' <expr> ')' ':'.
static ExprResult parseContextScore(Parser &P) {
  ExprResult ScoreExpr;
  llvm::SmallString<16> Buffer;
  StringRef SelectorName =
      P.getPreprocessor().getSpelling(P.getCurToken(), Buffer);
  if (SelectorName != "score")
    return ScoreExpr;
  (void)P.ConsumeToken();
  SourceLocation RLoc;
  ScoreExpr = P.ParseOpenMPParensExpr(SelectorName, RLoc);
  // Parse ':'
  if (P.getCurToken().is(tok::colon))
    (void)P.ConsumeAnyToken();
  else
    P.Diag(P.getCurToken(), diag::warn_omp_declare_variant_expected)
        << "':'"
        << "score expression";
  return ScoreExpr;
}

/// Parses an OpenMP context selector.
///
/// <trait-selector-name> ['('[<trait-score>] <trait-property> [, <t-p>]* ')']
void Parser::parseOMPContextSelector(
    OMPTraitSelector &TISelector, llvm::omp::TraitSet Set,
    llvm::StringMap<SourceLocation> &SeenSelectors) {
  unsigned short OuterPC = ParenCount;

  // If anything went wrong we issue an error or warning and then skip the rest
  // of the selector. However, commas are ambiguous so we look for the nesting
  // of parentheses here as well.
  auto FinishSelector = [OuterPC, this]() -> void {
    bool Done = false;
    while (!Done) {
      while (!SkipUntil({tok::r_brace, tok::r_paren, tok::comma,
                         tok::annot_pragma_openmp_end},
                        StopBeforeMatch))
        ;
      if (Tok.is(tok::r_paren) && OuterPC > ParenCount)
        (void)ConsumeParen();
      if (OuterPC <= ParenCount) {
        Done = true;
        break;
      }
      if (!Tok.is(tok::comma) && !Tok.is(tok::r_paren)) {
        Done = true;
        break;
      }
      (void)ConsumeAnyToken();
    }
    Diag(Tok.getLocation(), diag::note_omp_declare_variant_ctx_continue_here)
        << CONTEXT_SELECTOR_LVL;
  };

  SourceLocation SelectorLoc = Tok.getLocation();
  parseOMPTraitSelectorKind(TISelector, Set, SeenSelectors);
  if (TISelector.Kind == TraitSelector::invalid)
    return FinishSelector();

  bool AllowsTraitScore = false;
  bool RequiresProperty = false;
  if (!isValidTraitSelectorForTraitSet(TISelector.Kind, Set, AllowsTraitScore,
                                       RequiresProperty)) {
    Diag(SelectorLoc, diag::warn_omp_ctx_incompatible_selector_for_set)
        << getOpenMPContextTraitSelectorName(TISelector.Kind)
        << getOpenMPContextTraitSetName(Set);
    Diag(SelectorLoc, diag::note_omp_ctx_compatible_set_for_selector)
        << getOpenMPContextTraitSelectorName(TISelector.Kind)
        << getOpenMPContextTraitSetName(
               getOpenMPContextTraitSetForSelector(TISelector.Kind))
        << RequiresProperty;
    return FinishSelector();
  }

  if (!RequiresProperty) {
    TISelector.Properties.push_back(
        {getOpenMPContextTraitPropertyForSelector(TISelector.Kind),
         getOpenMPContextTraitSelectorName(TISelector.Kind)});
    return;
  }

  if (!Tok.is(tok::l_paren)) {
    Diag(SelectorLoc, diag::warn_omp_ctx_selector_without_properties)
        << getOpenMPContextTraitSelectorName(TISelector.Kind)
        << getOpenMPContextTraitSetName(Set);
    return FinishSelector();
  }

  if (TISelector.Kind == TraitSelector::user_condition) {
    SourceLocation RLoc;
    ExprResult Condition = ParseOpenMPParensExpr("user condition", RLoc);
    if (!Condition.isUsable())
      return FinishSelector();
    TISelector.ScoreOrCondition = Condition.get();
    TISelector.Properties.push_back(
        {TraitProperty::user_condition_unknown, "<condition>"});
    return;
  }

  BalancedDelimiterTracker BDT(*this, tok::l_paren,
                               tok::annot_pragma_openmp_end);
  // Parse '('.
  (void)BDT.consumeOpen();

  SourceLocation ScoreLoc = Tok.getLocation();
  ExprResult Score = parseContextScore(*this);

  if (!AllowsTraitScore && !Score.isUnset()) {
    if (Score.isUsable()) {
      Diag(ScoreLoc, diag::warn_omp_ctx_incompatible_score_for_property)
          << getOpenMPContextTraitSelectorName(TISelector.Kind)
          << getOpenMPContextTraitSetName(Set) << Score.get();
    } else {
      Diag(ScoreLoc, diag::warn_omp_ctx_incompatible_score_for_property)
          << getOpenMPContextTraitSelectorName(TISelector.Kind)
          << getOpenMPContextTraitSetName(Set) << "<invalid>";
    }
    Score = ExprResult();
  }

  if (Score.isUsable())
    TISelector.ScoreOrCondition = Score.get();

  llvm::StringMap<SourceLocation> SeenProperties;
  do {
    parseOMPContextProperty(TISelector, Set, SeenProperties);
  } while (TryConsumeToken(tok::comma));

  // Parse ')'.
  BDT.consumeClose();
}

void Parser::parseOMPTraitSetKind(OMPTraitSet &TISet,
                                  llvm::StringMap<SourceLocation> &Seen) {
  TISet.Kind = TraitSet::invalid;

  SourceLocation NameLoc = Tok.getLocation();
  StringRef Name = getNameFromIdOrString(*this, Tok, CONTEXT_SELECTOR_SET_LVL);
  if (Name.empty()) {
    Diag(Tok.getLocation(), diag::note_omp_declare_variant_ctx_options)
        << CONTEXT_SELECTOR_SET_LVL << listOpenMPContextTraitSets();
    return;
  }

  TISet.Kind = getOpenMPContextTraitSetKind(Name);
  if (TISet.Kind != TraitSet::invalid) {
    if (checkForDuplicates(*this, Name, NameLoc, Seen,
                           CONTEXT_SELECTOR_SET_LVL))
      TISet.Kind = TraitSet::invalid;
    return;
  }

  // It follows diagnosis and helping notes.
  Diag(NameLoc, diag::warn_omp_declare_variant_ctx_not_a_set) << Name;

  TraitSelector SelectorForName = getOpenMPContextTraitSelectorKind(Name);
  if (SelectorForName != TraitSelector::invalid) {
    Diag(NameLoc, diag::note_omp_declare_variant_ctx_is_a)
        << Name << CONTEXT_SELECTOR_LVL << CONTEXT_SELECTOR_SET_LVL;
    bool AllowsTraitScore = false;
    bool RequiresProperty = false;
    isValidTraitSelectorForTraitSet(
        SelectorForName, getOpenMPContextTraitSetForSelector(SelectorForName),
        AllowsTraitScore, RequiresProperty);
    Diag(NameLoc, diag::note_omp_declare_variant_ctx_try)
        << getOpenMPContextTraitSetName(
               getOpenMPContextTraitSetForSelector(SelectorForName))
        << Name << (RequiresProperty ? "(<property-name>)" : "");
    return;
  }
  for (const auto &PotentialSet :
       {TraitSet::construct, TraitSet::user, TraitSet::implementation,
        TraitSet::device}) {
    TraitProperty PropertyForName = getOpenMPContextTraitPropertyKind(
        PotentialSet, TraitSelector::invalid, Name);
    if (PropertyForName == TraitProperty::invalid)
      continue;
    Diag(NameLoc, diag::note_omp_declare_variant_ctx_is_a)
        << Name << CONTEXT_TRAIT_LVL << CONTEXT_SELECTOR_SET_LVL;
    Diag(NameLoc, diag::note_omp_declare_variant_ctx_try)
        << getOpenMPContextTraitSetName(
               getOpenMPContextTraitSetForProperty(PropertyForName))
        << getOpenMPContextTraitSelectorName(
               getOpenMPContextTraitSelectorForProperty(PropertyForName))
        << ("(" + Name + ")").str();
    return;
  }
  Diag(NameLoc, diag::note_omp_declare_variant_ctx_options)
      << CONTEXT_SELECTOR_SET_LVL << listOpenMPContextTraitSets();
}

/// Parses an OpenMP context selector set.
///
/// <trait-set-selector-name> '=' '{' <trait-selector> [, <trait-selector>]* '}'
void Parser::parseOMPContextSelectorSet(
    OMPTraitSet &TISet, llvm::StringMap<SourceLocation> &SeenSets) {
  auto OuterBC = BraceCount;

  // If anything went wrong we issue an error or warning and then skip the rest
  // of the set. However, commas are ambiguous so we look for the nesting
  // of braces here as well.
  auto FinishSelectorSet = [this, OuterBC]() -> void {
    bool Done = false;
    while (!Done) {
      while (!SkipUntil({tok::comma, tok::r_brace, tok::r_paren,
                         tok::annot_pragma_openmp_end},
                        StopBeforeMatch))
        ;
      if (Tok.is(tok::r_brace) && OuterBC > BraceCount)
        (void)ConsumeBrace();
      if (OuterBC <= BraceCount) {
        Done = true;
        break;
      }
      if (!Tok.is(tok::comma) && !Tok.is(tok::r_brace)) {
        Done = true;
        break;
      }
      (void)ConsumeAnyToken();
    }
    Diag(Tok.getLocation(), diag::note_omp_declare_variant_ctx_continue_here)
        << CONTEXT_SELECTOR_SET_LVL;
  };

  parseOMPTraitSetKind(TISet, SeenSets);
  if (TISet.Kind == TraitSet::invalid)
    return FinishSelectorSet();

  // Parse '='.
  if (!TryConsumeToken(tok::equal))
    Diag(Tok.getLocation(), diag::warn_omp_declare_variant_expected)
        << "="
        << ("context set name \"" + getOpenMPContextTraitSetName(TISet.Kind) +
            "\"")
               .str();

  // Parse '{'.
  if (Tok.is(tok::l_brace)) {
    (void)ConsumeBrace();
  } else {
    Diag(Tok.getLocation(), diag::warn_omp_declare_variant_expected)
        << "{"
        << ("'=' that follows the context set name \"" +
            getOpenMPContextTraitSetName(TISet.Kind) + "\"")
               .str();
  }

  llvm::StringMap<SourceLocation> SeenSelectors;
  do {
    OMPTraitSelector TISelector;
    parseOMPContextSelector(TISelector, TISet.Kind, SeenSelectors);
    if (TISelector.Kind != TraitSelector::invalid &&
        !TISelector.Properties.empty())
      TISet.Selectors.push_back(TISelector);
  } while (TryConsumeToken(tok::comma));

  // Parse '}'.
  if (Tok.is(tok::r_brace)) {
    (void)ConsumeBrace();
  } else {
    Diag(Tok.getLocation(), diag::warn_omp_declare_variant_expected)
        << "}"
        << ("context selectors for the context set \"" +
            getOpenMPContextTraitSetName(TISet.Kind) + "\"")
               .str();
  }
}

/// Parse OpenMP context selectors:
///
/// <trait-set-selector> [, <trait-set-selector>]*
bool Parser::parseOMPContextSelectors(SourceLocation Loc, OMPTraitInfo &TI) {
  llvm::StringMap<SourceLocation> SeenSets;
  do {
    OMPTraitSet TISet;
    parseOMPContextSelectorSet(TISet, SeenSets);
    if (TISet.Kind != TraitSet::invalid && !TISet.Selectors.empty())
      TI.Sets.push_back(TISet);
  } while (TryConsumeToken(tok::comma));

  return false;
}

/// Parse clauses for '#pragma omp declare variant ( variant-func-id ) clause'.
void Parser::ParseOMPDeclareVariantClauses(Parser::DeclGroupPtrTy Ptr,
                                           CachedTokens &Toks,
                                           SourceLocation Loc) {
  PP.EnterToken(Tok, /*IsReinject*/ true);
  PP.EnterTokenStream(Toks, /*DisableMacroExpansion=*/true,
                      /*IsReinject*/ true);
  // Consume the previously pushed token.
  ConsumeAnyToken(/*ConsumeCodeCompletionTok=*/true);
  ConsumeAnyToken(/*ConsumeCodeCompletionTok=*/true);

  FNContextRAII FnContext(*this, Ptr);
  // Parse function declaration id.
  SourceLocation RLoc;
  // Parse with IsAddressOfOperand set to true to parse methods as DeclRefExprs
  // instead of MemberExprs.
  ExprResult AssociatedFunction;
  {
    // Do not mark function as is used to prevent its emission if this is the
    // only place where it is used.
    EnterExpressionEvaluationContext Unevaluated(
        Actions, Sema::ExpressionEvaluationContext::Unevaluated);
    AssociatedFunction = ParseOpenMPParensExpr(
        getOpenMPDirectiveName(OMPD_declare_variant), RLoc,
        /*IsAddressOfOperand=*/true);
  }
  if (!AssociatedFunction.isUsable()) {
    if (!Tok.is(tok::annot_pragma_openmp_end))
      while (!SkipUntil(tok::annot_pragma_openmp_end, StopBeforeMatch))
        ;
    // Skip the last annot_pragma_openmp_end.
    (void)ConsumeAnnotationToken();
    return;
  }

  OMPTraitInfo *ParentTI =
      Actions.OpenMP().getOMPTraitInfoForSurroundingScope();
  ASTContext &ASTCtx = Actions.getASTContext();
  OMPTraitInfo &TI = ASTCtx.getNewOMPTraitInfo();
  SmallVector<Expr *, 6> AdjustNothing;
  SmallVector<Expr *, 6> AdjustNeedDevicePtr;
  SmallVector<OMPInteropInfo, 3> AppendArgs;
  SourceLocation AdjustArgsLoc, AppendArgsLoc;

  // At least one clause is required.
  if (Tok.is(tok::annot_pragma_openmp_end)) {
    Diag(Tok.getLocation(), diag::err_omp_declare_variant_wrong_clause)
        << (getLangOpts().OpenMP < 51 ? 0 : 1);
  }

  bool IsError = false;
  while (Tok.isNot(tok::annot_pragma_openmp_end)) {
    OpenMPClauseKind CKind = Tok.isAnnotation()
                                 ? OMPC_unknown
                                 : getOpenMPClauseKind(PP.getSpelling(Tok));
    if (!isAllowedClauseForDirective(OMPD_declare_variant, CKind,
                                     getLangOpts().OpenMP)) {
      Diag(Tok.getLocation(), diag::err_omp_declare_variant_wrong_clause)
          << (getLangOpts().OpenMP < 51 ? 0 : 1);
      IsError = true;
    }
    if (!IsError) {
      switch (CKind) {
      case OMPC_match:
        IsError = parseOMPDeclareVariantMatchClause(Loc, TI, ParentTI);
        break;
      case OMPC_adjust_args: {
        AdjustArgsLoc = Tok.getLocation();
        ConsumeToken();
        SemaOpenMP::OpenMPVarListDataTy Data;
        SmallVector<Expr *> Vars;
        IsError = ParseOpenMPVarList(OMPD_declare_variant, OMPC_adjust_args,
                                     Vars, Data);
        if (!IsError)
          llvm::append_range(Data.ExtraModifier == OMPC_ADJUST_ARGS_nothing
                                 ? AdjustNothing
                                 : AdjustNeedDevicePtr,
                             Vars);
        break;
      }
      case OMPC_append_args:
        if (!AppendArgs.empty()) {
          Diag(AppendArgsLoc, diag::err_omp_more_one_clause)
              << getOpenMPDirectiveName(OMPD_declare_variant)
              << getOpenMPClauseName(CKind) << 0;
          IsError = true;
        }
        if (!IsError) {
          AppendArgsLoc = Tok.getLocation();
          ConsumeToken();
          IsError = parseOpenMPAppendArgs(AppendArgs);
        }
        break;
      default:
        llvm_unreachable("Unexpected clause for declare variant.");
      }
    }
    if (IsError) {
      while (!SkipUntil(tok::annot_pragma_openmp_end, StopBeforeMatch))
        ;
      // Skip the last annot_pragma_openmp_end.
      (void)ConsumeAnnotationToken();
      return;
    }
    // Skip ',' if any.
    if (Tok.is(tok::comma))
      ConsumeToken();
  }

  std::optional<std::pair<FunctionDecl *, Expr *>> DeclVarData =
      Actions.OpenMP().checkOpenMPDeclareVariantFunction(
          Ptr, AssociatedFunction.get(), TI, AppendArgs.size(),
          SourceRange(Loc, Tok.getLocation()));

  if (DeclVarData && !TI.Sets.empty())
    Actions.OpenMP().ActOnOpenMPDeclareVariantDirective(
        DeclVarData->first, DeclVarData->second, TI, AdjustNothing,
        AdjustNeedDevicePtr, AppendArgs, AdjustArgsLoc, AppendArgsLoc,
        SourceRange(Loc, Tok.getLocation()));

  // Skip the last annot_pragma_openmp_end.
  (void)ConsumeAnnotationToken();
}

bool Parser::parseOpenMPAppendArgs(
    SmallVectorImpl<OMPInteropInfo> &InteropInfos) {
  bool HasError = false;
  // Parse '('.
  BalancedDelimiterTracker T(*this, tok::l_paren, tok::annot_pragma_openmp_end);
  if (T.expectAndConsume(diag::err_expected_lparen_after,
                         getOpenMPClauseName(OMPC_append_args).data()))
    return true;

  // Parse the list of append-ops, each is;
  // interop(interop-type[,interop-type]...)
  while (Tok.is(tok::identifier) && Tok.getIdentifierInfo()->isStr("interop")) {
    ConsumeToken();
    BalancedDelimiterTracker IT(*this, tok::l_paren,
                                tok::annot_pragma_openmp_end);
    if (IT.expectAndConsume(diag::err_expected_lparen_after, "interop"))
      return true;

    OMPInteropInfo InteropInfo;
    if (ParseOMPInteropInfo(InteropInfo, OMPC_append_args))
      HasError = true;
    else
      InteropInfos.push_back(InteropInfo);

    IT.consumeClose();
    if (Tok.is(tok::comma))
      ConsumeToken();
  }
  if (!HasError && InteropInfos.empty()) {
    HasError = true;
    Diag(Tok.getLocation(), diag::err_omp_unexpected_append_op);
    SkipUntil(tok::comma, tok::r_paren, tok::annot_pragma_openmp_end,
              StopBeforeMatch);
  }
  HasError = T.consumeClose() || HasError;
  return HasError;
}

bool Parser::parseOMPDeclareVariantMatchClause(SourceLocation Loc,
                                               OMPTraitInfo &TI,
                                               OMPTraitInfo *ParentTI) {
  // Parse 'match'.
  OpenMPClauseKind CKind = Tok.isAnnotation()
                               ? OMPC_unknown
                               : getOpenMPClauseKind(PP.getSpelling(Tok));
  if (CKind != OMPC_match) {
    Diag(Tok.getLocation(), diag::err_omp_declare_variant_wrong_clause)
        << (getLangOpts().OpenMP < 51 ? 0 : 1);
    return true;
  }
  (void)ConsumeToken();
  // Parse '('.
  BalancedDelimiterTracker T(*this, tok::l_paren, tok::annot_pragma_openmp_end);
  if (T.expectAndConsume(diag::err_expected_lparen_after,
                         getOpenMPClauseName(OMPC_match).data()))
    return true;

  // Parse inner context selectors.
  parseOMPContextSelectors(Loc, TI);

  // Parse ')'
  (void)T.consumeClose();

  if (!ParentTI)
    return false;

  // Merge the parent/outer trait info into the one we just parsed and diagnose
  // problems.
  // TODO: Keep some source location in the TI to provide better diagnostics.
  // TODO: Perform some kind of equivalence check on the condition and score
  //       expressions.
  for (const OMPTraitSet &ParentSet : ParentTI->Sets) {
    bool MergedSet = false;
    for (OMPTraitSet &Set : TI.Sets) {
      if (Set.Kind != ParentSet.Kind)
        continue;
      MergedSet = true;
      for (const OMPTraitSelector &ParentSelector : ParentSet.Selectors) {
        bool MergedSelector = false;
        for (OMPTraitSelector &Selector : Set.Selectors) {
          if (Selector.Kind != ParentSelector.Kind)
            continue;
          MergedSelector = true;
          for (const OMPTraitProperty &ParentProperty :
               ParentSelector.Properties) {
            bool MergedProperty = false;
            for (OMPTraitProperty &Property : Selector.Properties) {
              // Ignore "equivalent" properties.
              if (Property.Kind != ParentProperty.Kind)
                continue;

              // If the kind is the same but the raw string not, we don't want
              // to skip out on the property.
              MergedProperty |= Property.RawString == ParentProperty.RawString;

              if (Property.RawString == ParentProperty.RawString &&
                  Selector.ScoreOrCondition == ParentSelector.ScoreOrCondition)
                continue;

              if (Selector.Kind == llvm::omp::TraitSelector::user_condition) {
                Diag(Loc, diag::err_omp_declare_variant_nested_user_condition);
              } else if (Selector.ScoreOrCondition !=
                         ParentSelector.ScoreOrCondition) {
                Diag(Loc, diag::err_omp_declare_variant_duplicate_nested_trait)
                    << getOpenMPContextTraitPropertyName(
                           ParentProperty.Kind, ParentProperty.RawString)
                    << getOpenMPContextTraitSelectorName(ParentSelector.Kind)
                    << getOpenMPContextTraitSetName(ParentSet.Kind);
              }
            }
            if (!MergedProperty)
              Selector.Properties.push_back(ParentProperty);
          }
        }
        if (!MergedSelector)
          Set.Selectors.push_back(ParentSelector);
      }
    }
    if (!MergedSet)
      TI.Sets.push_back(ParentSet);
  }

  return false;
}

/// <clause> [clause[ [,] clause] ... ]
///
///  clauses: for error directive
///     'at' '(' compilation | execution ')'
///     'severity' '(' fatal | warning ')'
///     'message' '(' msg-string ')'
/// ....
void Parser::ParseOpenMPClauses(OpenMPDirectiveKind DKind,
                                SmallVectorImpl<OMPClause *> &Clauses,
                                SourceLocation Loc) {
  std::bitset<llvm::omp::Clause_enumSize + 1> SeenClauses;
  while (Tok.isNot(tok::annot_pragma_openmp_end)) {
    OpenMPClauseKind CKind = Tok.isAnnotation()
                                 ? OMPC_unknown
                                 : getOpenMPClauseKind(PP.getSpelling(Tok));
    Actions.OpenMP().StartOpenMPClause(CKind);
    OMPClause *Clause =
        ParseOpenMPClause(DKind, CKind, !SeenClauses[unsigned(CKind)]);
    SkipUntil(tok::comma, tok::identifier, tok::annot_pragma_openmp_end,
              StopBeforeMatch);
    SeenClauses[unsigned(CKind)] = true;
    if (Clause != nullptr)
      Clauses.push_back(Clause);
    if (Tok.is(tok::annot_pragma_openmp_end)) {
      Actions.OpenMP().EndOpenMPClause();
      break;
    }
    // Skip ',' if any.
    if (Tok.is(tok::comma))
      ConsumeToken();
    Actions.OpenMP().EndOpenMPClause();
  }
}

/// `omp assumes` or `omp begin/end assumes` <clause> [[,]<clause>]...
/// where
///
///   clause:
///     'ext_IMPL_DEFINED'
///     'absent' '(' directive-name [, directive-name]* ')'
///     'contains' '(' directive-name [, directive-name]* ')'
///     'holds' '(' scalar-expression ')'
///     'no_openmp'
///     'no_openmp_routines'
///     'no_parallelism'
///
void Parser::ParseOpenMPAssumesDirective(OpenMPDirectiveKind DKind,
                                         SourceLocation Loc) {
  SmallVector<std::string, 4> Assumptions;
  bool SkippedClauses = false;

  auto SkipBraces = [&](llvm::StringRef Spelling, bool IssueNote) {
    BalancedDelimiterTracker T(*this, tok::l_paren,
                               tok::annot_pragma_openmp_end);
    if (T.expectAndConsume(diag::err_expected_lparen_after, Spelling.data()))
      return;
    T.skipToEnd();
    if (IssueNote && T.getCloseLocation().isValid())
      Diag(T.getCloseLocation(),
           diag::note_omp_assumption_clause_continue_here);
  };

  /// Helper to determine which AssumptionClauseMapping (ACM) in the
  /// AssumptionClauseMappings table matches \p RawString. The return value is
  /// the index of the matching ACM into the table or -1 if there was no match.
  auto MatchACMClause = [&](StringRef RawString) {
    llvm::StringSwitch<int> SS(RawString);
    unsigned ACMIdx = 0;
    for (const AssumptionClauseMappingInfo &ACMI : AssumptionClauseMappings) {
      if (ACMI.StartsWith)
        SS.StartsWith(ACMI.Identifier, ACMIdx++);
      else
        SS.Case(ACMI.Identifier, ACMIdx++);
    }
    return SS.Default(-1);
  };

  while (Tok.isNot(tok::annot_pragma_openmp_end)) {
    IdentifierInfo *II = nullptr;
    SourceLocation StartLoc = Tok.getLocation();
    int Idx = -1;
    if (Tok.isAnyIdentifier()) {
      II = Tok.getIdentifierInfo();
      Idx = MatchACMClause(II->getName());
    }
    ConsumeAnyToken();

    bool NextIsLPar = Tok.is(tok::l_paren);
    // Handle unknown clauses by skipping them.
    if (Idx == -1) {
      Diag(StartLoc, diag::warn_omp_unknown_assumption_clause_missing_id)
          << llvm::omp::getOpenMPDirectiveName(DKind)
          << llvm::omp::getAllAssumeClauseOptions() << NextIsLPar;
      if (NextIsLPar)
        SkipBraces(II ? II->getName() : "", /* IssueNote */ true);
      SkippedClauses = true;
      continue;
    }
    const AssumptionClauseMappingInfo &ACMI = AssumptionClauseMappings[Idx];
    if (ACMI.HasDirectiveList || ACMI.HasExpression) {
      // TODO: We ignore absent, contains, and holds assumptions for now. We
      //       also do not verify the content in the parenthesis at all.
      SkippedClauses = true;
      SkipBraces(II->getName(), /* IssueNote */ false);
      continue;
    }

    if (NextIsLPar) {
      Diag(Tok.getLocation(),
           diag::warn_omp_unknown_assumption_clause_without_args)
          << II;
      SkipBraces(II->getName(), /* IssueNote */ true);
    }

    assert(II && "Expected an identifier clause!");
    std::string Assumption = II->getName().str();
    if (ACMI.StartsWith)
      Assumption = "ompx_" + Assumption.substr(ACMI.Identifier.size());
    else
      Assumption = "omp_" + Assumption;
    Assumptions.push_back(Assumption);
  }

  Actions.OpenMP().ActOnOpenMPAssumesDirective(Loc, DKind, Assumptions,
                                               SkippedClauses);
}

void Parser::ParseOpenMPEndAssumesDirective(SourceLocation Loc) {
  if (Actions.OpenMP().isInOpenMPAssumeScope())
    Actions.OpenMP().ActOnOpenMPEndAssumesDirective();
  else
    Diag(Loc, diag::err_expected_begin_assumes);
}

/// Parsing of simple OpenMP clauses like 'default' or 'proc_bind'.
///
///    default-clause:
///         'default' '(' 'none' | 'shared'  | 'private' | 'firstprivate' ')
///
///    proc_bind-clause:
///         'proc_bind' '(' 'master' | 'close' | 'spread' ')
///
///    device_type-clause:
///         'device_type' '(' 'host' | 'nohost' | 'any' )'
namespace {
struct SimpleClauseData {
  unsigned Type;
  SourceLocation Loc;
  SourceLocation LOpen;
  SourceLocation TypeLoc;
  SourceLocation RLoc;
  SimpleClauseData(unsigned Type, SourceLocation Loc, SourceLocation LOpen,
                   SourceLocation TypeLoc, SourceLocation RLoc)
      : Type(Type), Loc(Loc), LOpen(LOpen), TypeLoc(TypeLoc), RLoc(RLoc) {}
};
} // anonymous namespace

static std::optional<SimpleClauseData>
parseOpenMPSimpleClause(Parser &P, OpenMPClauseKind Kind) {
  const Token &Tok = P.getCurToken();
  SourceLocation Loc = Tok.getLocation();
  SourceLocation LOpen = P.ConsumeToken();
  // Parse '('.
  BalancedDelimiterTracker T(P, tok::l_paren, tok::annot_pragma_openmp_end);
  if (T.expectAndConsume(diag::err_expected_lparen_after,
                         getOpenMPClauseName(Kind).data()))
    return std::nullopt;

  unsigned Type = getOpenMPSimpleClauseType(
      Kind, Tok.isAnnotation() ? "" : P.getPreprocessor().getSpelling(Tok),
      P.getLangOpts());
  SourceLocation TypeLoc = Tok.getLocation();
  if (Tok.isNot(tok::r_paren) && Tok.isNot(tok::comma) &&
      Tok.isNot(tok::annot_pragma_openmp_end))
    P.ConsumeAnyToken();

  // Parse ')'.
  SourceLocation RLoc = Tok.getLocation();
  if (!T.consumeClose())
    RLoc = T.getCloseLocation();

  return SimpleClauseData(Type, Loc, LOpen, TypeLoc, RLoc);
}

void Parser::ParseOMPDeclareTargetClauses(
    SemaOpenMP::DeclareTargetContextInfo &DTCI) {
  SourceLocation DeviceTypeLoc;
  bool RequiresToOrLinkOrIndirectClause = false;
  bool HasToOrLinkOrIndirectClause = false;
  while (Tok.isNot(tok::annot_pragma_openmp_end)) {
    OMPDeclareTargetDeclAttr::MapTypeTy MT = OMPDeclareTargetDeclAttr::MT_To;
    bool HasIdentifier = Tok.is(tok::identifier);
    if (HasIdentifier) {
      // If we see any clause we need a to or link clause.
      RequiresToOrLinkOrIndirectClause = true;
      IdentifierInfo *II = Tok.getIdentifierInfo();
      StringRef ClauseName = II->getName();
      bool IsDeviceTypeClause =
          getLangOpts().OpenMP >= 50 &&
          getOpenMPClauseKind(ClauseName) == OMPC_device_type;

      bool IsIndirectClause = getLangOpts().OpenMP >= 51 &&
                              getOpenMPClauseKind(ClauseName) == OMPC_indirect;
      if (DTCI.Indirect && IsIndirectClause) {
        Diag(Tok, diag::err_omp_more_one_clause)
            << getOpenMPDirectiveName(OMPD_declare_target)
            << getOpenMPClauseName(OMPC_indirect) << 0;
        break;
      }
      bool IsToEnterOrLinkClause =
          OMPDeclareTargetDeclAttr::ConvertStrToMapTypeTy(ClauseName, MT);
      assert((!IsDeviceTypeClause || !IsToEnterOrLinkClause) &&
             "Cannot be both!");

      // Starting with OpenMP 5.2 the `to` clause has been replaced by the
      // `enter` clause.
      if (getLangOpts().OpenMP >= 52 && ClauseName == "to") {
        Diag(Tok, diag::err_omp_declare_target_unexpected_to_clause);
        break;
      }
      if (getLangOpts().OpenMP <= 51 && ClauseName == "enter") {
        Diag(Tok, diag::err_omp_declare_target_unexpected_enter_clause);
        break;
      }

      if (!IsDeviceTypeClause && !IsIndirectClause &&
          DTCI.Kind == OMPD_begin_declare_target) {
        Diag(Tok, diag::err_omp_declare_target_unexpected_clause)
            << ClauseName << (getLangOpts().OpenMP >= 51 ? 3 : 0);
        break;
      }
      if (!IsDeviceTypeClause && !IsToEnterOrLinkClause && !IsIndirectClause) {
        Diag(Tok, getLangOpts().OpenMP >= 52
                      ? diag::err_omp_declare_target_unexpected_clause_52
                      : diag::err_omp_declare_target_unexpected_clause)
            << ClauseName
            << (getLangOpts().OpenMP >= 51
                    ? 4
                    : getLangOpts().OpenMP >= 50 ? 2 : 1);
        break;
      }

      if (IsToEnterOrLinkClause || IsIndirectClause)
        HasToOrLinkOrIndirectClause = true;

      if (IsIndirectClause) {
        if (!ParseOpenMPIndirectClause(DTCI, /*ParseOnly*/ false))
          break;
        continue;
      }
      // Parse 'device_type' clause and go to next clause if any.
      if (IsDeviceTypeClause) {
        std::optional<SimpleClauseData> DevTypeData =
            parseOpenMPSimpleClause(*this, OMPC_device_type);
        if (DevTypeData) {
          if (DeviceTypeLoc.isValid()) {
            // We already saw another device_type clause, diagnose it.
            Diag(DevTypeData->Loc,
                 diag::warn_omp_more_one_device_type_clause);
            break;
          }
          switch (static_cast<OpenMPDeviceType>(DevTypeData->Type)) {
          case OMPC_DEVICE_TYPE_any:
            DTCI.DT = OMPDeclareTargetDeclAttr::DT_Any;
            break;
          case OMPC_DEVICE_TYPE_host:
            DTCI.DT = OMPDeclareTargetDeclAttr::DT_Host;
            break;
          case OMPC_DEVICE_TYPE_nohost:
            DTCI.DT = OMPDeclareTargetDeclAttr::DT_NoHost;
            break;
          case OMPC_DEVICE_TYPE_unknown:
            llvm_unreachable("Unexpected device_type");
          }
          DeviceTypeLoc = DevTypeData->Loc;
        }
        continue;
      }
      ConsumeToken();
    }

    if (DTCI.Kind == OMPD_declare_target || HasIdentifier) {
      auto &&Callback = [this, MT, &DTCI](CXXScopeSpec &SS,
                                          DeclarationNameInfo NameInfo) {
        NamedDecl *ND = Actions.OpenMP().lookupOpenMPDeclareTargetName(
            getCurScope(), SS, NameInfo);
        if (!ND)
          return;
        SemaOpenMP::DeclareTargetContextInfo::MapInfo MI{MT, NameInfo.getLoc()};
        bool FirstMapping = DTCI.ExplicitlyMapped.try_emplace(ND, MI).second;
        if (!FirstMapping)
          Diag(NameInfo.getLoc(), diag::err_omp_declare_target_multiple)
              << NameInfo.getName();
      };
      if (ParseOpenMPSimpleVarList(OMPD_declare_target, Callback,
                                   /*AllowScopeSpecifier=*/true))
        break;
    }

    if (Tok.is(tok::l_paren)) {
      Diag(Tok,
           diag::err_omp_begin_declare_target_unexpected_implicit_to_clause);
      break;
    }
    if (!HasIdentifier && Tok.isNot(tok::annot_pragma_openmp_end)) {
      Diag(Tok,
           getLangOpts().OpenMP >= 52
               ? diag::err_omp_declare_target_wrong_clause_after_implicit_enter
               : diag::err_omp_declare_target_wrong_clause_after_implicit_to);
      break;
    }

    // Consume optional ','.
    if (Tok.is(tok::comma))
      ConsumeToken();
  }

  if (DTCI.Indirect && DTCI.DT != OMPDeclareTargetDeclAttr::DT_Any)
    Diag(DeviceTypeLoc, diag::err_omp_declare_target_indirect_device_type);

  // For declare target require at least 'to' or 'link' to be present.
  if (DTCI.Kind == OMPD_declare_target && RequiresToOrLinkOrIndirectClause &&
      !HasToOrLinkOrIndirectClause)
    Diag(DTCI.Loc,
         getLangOpts().OpenMP >= 52
             ? diag::err_omp_declare_target_missing_enter_or_link_clause
             : diag::err_omp_declare_target_missing_to_or_link_clause)
        << (getLangOpts().OpenMP >= 51 ? 1 : 0);

  SkipUntil(tok::annot_pragma_openmp_end, StopBeforeMatch);
}

void Parser::skipUntilPragmaOpenMPEnd(OpenMPDirectiveKind DKind) {
  // The last seen token is annot_pragma_openmp_end - need to check for
  // extra tokens.
  if (Tok.is(tok::annot_pragma_openmp_end))
    return;

  Diag(Tok, diag::warn_omp_extra_tokens_at_eol)
      << getOpenMPDirectiveName(DKind);
  while (Tok.isNot(tok::annot_pragma_openmp_end))
    ConsumeAnyToken();
}

void Parser::parseOMPEndDirective(OpenMPDirectiveKind BeginKind,
                                  OpenMPDirectiveKind ExpectedKind,
                                  OpenMPDirectiveKind FoundKind,
                                  SourceLocation BeginLoc,
                                  SourceLocation FoundLoc,
                                  bool SkipUntilOpenMPEnd) {
  int DiagSelection = ExpectedKind == OMPD_end_declare_target ? 0 : 1;

  if (FoundKind == ExpectedKind) {
    ConsumeAnyToken();
    skipUntilPragmaOpenMPEnd(ExpectedKind);
    return;
  }

  Diag(FoundLoc, diag::err_expected_end_declare_target_or_variant)
      << DiagSelection;
  Diag(BeginLoc, diag::note_matching)
      << ("'#pragma omp " + getOpenMPDirectiveName(BeginKind) + "'").str();
  if (SkipUntilOpenMPEnd)
    SkipUntil(tok::annot_pragma_openmp_end, StopBeforeMatch);
}

void Parser::ParseOMPEndDeclareTargetDirective(OpenMPDirectiveKind BeginDKind,
                                               OpenMPDirectiveKind EndDKind,
                                               SourceLocation DKLoc) {
  parseOMPEndDirective(BeginDKind, OMPD_end_declare_target, EndDKind, DKLoc,
                       Tok.getLocation(),
                       /* SkipUntilOpenMPEnd */ false);
  // Skip the last annot_pragma_openmp_end.
  if (Tok.is(tok::annot_pragma_openmp_end))
    ConsumeAnnotationToken();
}

/// Parsing of declarative OpenMP directives.
///
///       threadprivate-directive:
///         annot_pragma_openmp 'threadprivate' simple-variable-list
///         annot_pragma_openmp_end
///
///       allocate-directive:
///         annot_pragma_openmp 'allocate' simple-variable-list [<clause>]
///         annot_pragma_openmp_end
///
///       declare-reduction-directive:
///        annot_pragma_openmp 'declare' 'reduction' [...]
///        annot_pragma_openmp_end
///
///       declare-mapper-directive:
///         annot_pragma_openmp 'declare' 'mapper' '(' [<mapper-identifer> ':']
///         <type> <var> ')' [<clause>[[,] <clause>] ... ]
///         annot_pragma_openmp_end
///
///       declare-simd-directive:
///         annot_pragma_openmp 'declare simd' {<clause> [,]}
///         annot_pragma_openmp_end
///         <function declaration/definition>
///
///       requires directive:
///         annot_pragma_openmp 'requires' <clause> [[[,] <clause>] ... ]
///         annot_pragma_openmp_end
///
///       assumes directive:
///         annot_pragma_openmp 'assumes' <clause> [[[,] <clause>] ... ]
///         annot_pragma_openmp_end
///       or
///         annot_pragma_openmp 'begin assumes' <clause> [[[,] <clause>] ... ]
///         annot_pragma_openmp 'end assumes'
///         annot_pragma_openmp_end
///
Parser::DeclGroupPtrTy Parser::ParseOpenMPDeclarativeDirectiveWithExtDecl(
    AccessSpecifier &AS, ParsedAttributes &Attrs, bool Delayed,
    DeclSpec::TST TagType, Decl *Tag) {
  assert(Tok.isOneOf(tok::annot_pragma_openmp, tok::annot_attr_openmp) &&
         "Not an OpenMP directive!");
  ParsingOpenMPDirectiveRAII DirScope(*this);
  ParenBraceBracketBalancer BalancerRAIIObj(*this);

  SourceLocation Loc;
  OpenMPDirectiveKind DKind;
  if (Delayed) {
    TentativeParsingAction TPA(*this);
    Loc = ConsumeAnnotationToken();
    DKind = parseOpenMPDirectiveKind(*this);
    if (DKind == OMPD_declare_reduction || DKind == OMPD_declare_mapper) {
      // Need to delay parsing until completion of the parent class.
      TPA.Revert();
      CachedTokens Toks;
      unsigned Cnt = 1;
      Toks.push_back(Tok);
      while (Cnt && Tok.isNot(tok::eof)) {
        (void)ConsumeAnyToken();
        if (Tok.isOneOf(tok::annot_pragma_openmp, tok::annot_attr_openmp))
          ++Cnt;
        else if (Tok.is(tok::annot_pragma_openmp_end))
          --Cnt;
        Toks.push_back(Tok);
      }
      // Skip last annot_pragma_openmp_end.
      if (Cnt == 0)
        (void)ConsumeAnyToken();
      auto *LP = new LateParsedPragma(this, AS);
      LP->takeToks(Toks);
      getCurrentClass().LateParsedDeclarations.push_back(LP);
      return nullptr;
    }
    TPA.Commit();
  } else {
    Loc = ConsumeAnnotationToken();
    DKind = parseOpenMPDirectiveKind(*this);
  }

  switch (DKind) {
  case OMPD_threadprivate: {
    ConsumeToken();
    DeclDirectiveListParserHelper Helper(this, DKind);
    if (!ParseOpenMPSimpleVarList(DKind, Helper,
                                  /*AllowScopeSpecifier=*/true)) {
      skipUntilPragmaOpenMPEnd(DKind);
      // Skip the last annot_pragma_openmp_end.
      ConsumeAnnotationToken();
      return Actions.OpenMP().ActOnOpenMPThreadprivateDirective(
          Loc, Helper.getIdentifiers());
    }
    break;
  }
  case OMPD_allocate: {
    ConsumeToken();
    DeclDirectiveListParserHelper Helper(this, DKind);
    if (!ParseOpenMPSimpleVarList(DKind, Helper,
                                  /*AllowScopeSpecifier=*/true)) {
      SmallVector<OMPClause *, 1> Clauses;
      if (Tok.isNot(tok::annot_pragma_openmp_end)) {
        std::bitset<llvm::omp::Clause_enumSize + 1> SeenClauses;
        while (Tok.isNot(tok::annot_pragma_openmp_end)) {
          OpenMPClauseKind CKind =
              Tok.isAnnotation() ? OMPC_unknown
                                 : getOpenMPClauseKind(PP.getSpelling(Tok));
          Actions.OpenMP().StartOpenMPClause(CKind);
          OMPClause *Clause = ParseOpenMPClause(OMPD_allocate, CKind,
                                                !SeenClauses[unsigned(CKind)]);
          SkipUntil(tok::comma, tok::identifier, tok::annot_pragma_openmp_end,
                    StopBeforeMatch);
          SeenClauses[unsigned(CKind)] = true;
          if (Clause != nullptr)
            Clauses.push_back(Clause);
          if (Tok.is(tok::annot_pragma_openmp_end)) {
            Actions.OpenMP().EndOpenMPClause();
            break;
          }
          // Skip ',' if any.
          if (Tok.is(tok::comma))
            ConsumeToken();
          Actions.OpenMP().EndOpenMPClause();
        }
        skipUntilPragmaOpenMPEnd(DKind);
      }
      // Skip the last annot_pragma_openmp_end.
      ConsumeAnnotationToken();
      return Actions.OpenMP().ActOnOpenMPAllocateDirective(
          Loc, Helper.getIdentifiers(), Clauses);
    }
    break;
  }
  case OMPD_requires: {
    SourceLocation StartLoc = ConsumeToken();
    SmallVector<OMPClause *, 5> Clauses;
    llvm::SmallBitVector SeenClauses(llvm::omp::Clause_enumSize + 1);
    if (Tok.is(tok::annot_pragma_openmp_end)) {
      Diag(Tok, diag::err_omp_expected_clause)
          << getOpenMPDirectiveName(OMPD_requires);
      break;
    }
    while (Tok.isNot(tok::annot_pragma_openmp_end)) {
      OpenMPClauseKind CKind = Tok.isAnnotation()
                                   ? OMPC_unknown
                                   : getOpenMPClauseKind(PP.getSpelling(Tok));
      Actions.OpenMP().StartOpenMPClause(CKind);
      OMPClause *Clause = ParseOpenMPClause(OMPD_requires, CKind,
                                            !SeenClauses[unsigned(CKind)]);
      SkipUntil(tok::comma, tok::identifier, tok::annot_pragma_openmp_end,
                StopBeforeMatch);
      SeenClauses[unsigned(CKind)] = true;
      if (Clause != nullptr)
        Clauses.push_back(Clause);
      if (Tok.is(tok::annot_pragma_openmp_end)) {
        Actions.OpenMP().EndOpenMPClause();
        break;
      }
      // Skip ',' if any.
      if (Tok.is(tok::comma))
        ConsumeToken();
      Actions.OpenMP().EndOpenMPClause();
    }
    // Consume final annot_pragma_openmp_end
    if (Clauses.empty()) {
      Diag(Tok, diag::err_omp_expected_clause)
          << getOpenMPDirectiveName(OMPD_requires);
      ConsumeAnnotationToken();
      return nullptr;
    }
    ConsumeAnnotationToken();
    return Actions.OpenMP().ActOnOpenMPRequiresDirective(StartLoc, Clauses);
  }
  case OMPD_error: {
    SmallVector<OMPClause *, 1> Clauses;
    SourceLocation StartLoc = ConsumeToken();
    ParseOpenMPClauses(DKind, Clauses, StartLoc);
    Actions.OpenMP().ActOnOpenMPErrorDirective(Clauses, StartLoc,
                                               SourceLocation(),
                                               /*InExContext = */ false);
    break;
  }
  case OMPD_assumes:
  case OMPD_begin_assumes:
    ParseOpenMPAssumesDirective(DKind, ConsumeToken());
    break;
  case OMPD_end_assumes:
    ParseOpenMPEndAssumesDirective(ConsumeToken());
    break;
  case OMPD_declare_reduction:
    ConsumeToken();
    if (DeclGroupPtrTy Res = ParseOpenMPDeclareReductionDirective(AS)) {
      skipUntilPragmaOpenMPEnd(OMPD_declare_reduction);
      // Skip the last annot_pragma_openmp_end.
      ConsumeAnnotationToken();
      return Res;
    }
    break;
  case OMPD_declare_mapper: {
    ConsumeToken();
    if (DeclGroupPtrTy Res = ParseOpenMPDeclareMapperDirective(AS)) {
      // Skip the last annot_pragma_openmp_end.
      ConsumeAnnotationToken();
      return Res;
    }
    break;
  }
  case OMPD_begin_declare_variant: {
    // The syntax is:
    // { #pragma omp begin declare variant clause }
    // <function-declaration-or-definition-sequence>
    // { #pragma omp end declare variant }
    //
    ConsumeToken();
    OMPTraitInfo *ParentTI =
        Actions.OpenMP().getOMPTraitInfoForSurroundingScope();
    ASTContext &ASTCtx = Actions.getASTContext();
    OMPTraitInfo &TI = ASTCtx.getNewOMPTraitInfo();
    if (parseOMPDeclareVariantMatchClause(Loc, TI, ParentTI)) {
      while (!SkipUntil(tok::annot_pragma_openmp_end, Parser::StopBeforeMatch))
        ;
      // Skip the last annot_pragma_openmp_end.
      (void)ConsumeAnnotationToken();
      break;
    }

    // Skip last tokens.
    skipUntilPragmaOpenMPEnd(OMPD_begin_declare_variant);

    ParsingOpenMPDirectiveRAII NormalScope(*this, /*Value=*/false);

    VariantMatchInfo VMI;
    TI.getAsVariantMatchInfo(ASTCtx, VMI);

    std::function<void(StringRef)> DiagUnknownTrait =
        [this, Loc](StringRef ISATrait) {
          // TODO Track the selector locations in a way that is accessible here
          // to improve the diagnostic location.
          Diag(Loc, diag::warn_unknown_declare_variant_isa_trait) << ISATrait;
        };
    TargetOMPContext OMPCtx(
        ASTCtx, std::move(DiagUnknownTrait),
        /* CurrentFunctionDecl */ nullptr,
        /* ConstructTraits */ ArrayRef<llvm::omp::TraitProperty>());

    if (isVariantApplicableInContext(VMI, OMPCtx, /* DeviceSetOnly */ true)) {
      Actions.OpenMP().ActOnOpenMPBeginDeclareVariant(Loc, TI);
      break;
    }

    // Elide all the code till the matching end declare variant was found.
    unsigned Nesting = 1;
    SourceLocation DKLoc;
    OpenMPDirectiveKind DK = OMPD_unknown;
    do {
      DKLoc = Tok.getLocation();
      DK = parseOpenMPDirectiveKind(*this);
      if (DK == OMPD_end_declare_variant)
        --Nesting;
      else if (DK == OMPD_begin_declare_variant)
        ++Nesting;
      if (!Nesting || isEofOrEom())
        break;
      ConsumeAnyToken();
    } while (true);

    parseOMPEndDirective(OMPD_begin_declare_variant, OMPD_end_declare_variant,
                         DK, Loc, DKLoc, /* SkipUntilOpenMPEnd */ true);
    if (isEofOrEom())
      return nullptr;
    break;
  }
  case OMPD_end_declare_variant: {
    if (Actions.OpenMP().isInOpenMPDeclareVariantScope())
      Actions.OpenMP().ActOnOpenMPEndDeclareVariant();
    else
      Diag(Loc, diag::err_expected_begin_declare_variant);
    ConsumeToken();
    break;
  }
  case OMPD_declare_variant:
  case OMPD_declare_simd: {
    // The syntax is:
    // { #pragma omp declare {simd|variant} }
    // <function-declaration-or-definition>
    //
    CachedTokens Toks;
    Toks.push_back(Tok);
    ConsumeToken();
    while (Tok.isNot(tok::annot_pragma_openmp_end)) {
      Toks.push_back(Tok);
      ConsumeAnyToken();
    }
    Toks.push_back(Tok);
    ConsumeAnyToken();

    DeclGroupPtrTy Ptr;
    if (Tok.isOneOf(tok::annot_pragma_openmp, tok::annot_attr_openmp)) {
      Ptr = ParseOpenMPDeclarativeDirectiveWithExtDecl(AS, Attrs, Delayed,
                                                       TagType, Tag);
    } else if (Tok.isNot(tok::r_brace) && !isEofOrEom()) {
      // Here we expect to see some function declaration.
      if (AS == AS_none) {
        assert(TagType == DeclSpec::TST_unspecified);
        ParsedAttributes EmptyDeclSpecAttrs(AttrFactory);
        MaybeParseCXX11Attributes(Attrs);
        ParsingDeclSpec PDS(*this);
        Ptr = ParseExternalDeclaration(Attrs, EmptyDeclSpecAttrs, &PDS);
      } else {
        Ptr =
            ParseCXXClassMemberDeclarationWithPragmas(AS, Attrs, TagType, Tag);
      }
    }
    if (!Ptr) {
      Diag(Loc, diag::err_omp_decl_in_declare_simd_variant)
          << (DKind == OMPD_declare_simd ? 0 : 1);
      return DeclGroupPtrTy();
    }
    if (DKind == OMPD_declare_simd)
      return ParseOMPDeclareSimdClauses(Ptr, Toks, Loc);
    assert(DKind == OMPD_declare_variant &&
           "Expected declare variant directive only");
    ParseOMPDeclareVariantClauses(Ptr, Toks, Loc);
    return Ptr;
  }
  case OMPD_begin_declare_target:
  case OMPD_declare_target: {
    SourceLocation DTLoc = ConsumeAnyToken();
    bool HasClauses = Tok.isNot(tok::annot_pragma_openmp_end);
    SemaOpenMP::DeclareTargetContextInfo DTCI(DKind, DTLoc);
    if (HasClauses)
      ParseOMPDeclareTargetClauses(DTCI);
    bool HasImplicitMappings = DKind == OMPD_begin_declare_target ||
                               !HasClauses ||
                               (DTCI.ExplicitlyMapped.empty() && DTCI.Indirect);

    // Skip the last annot_pragma_openmp_end.
    ConsumeAnyToken();

    if (HasImplicitMappings) {
      Actions.OpenMP().ActOnStartOpenMPDeclareTargetContext(DTCI);
      return nullptr;
    }

    Actions.OpenMP().ActOnFinishedOpenMPDeclareTargetContext(DTCI);
    llvm::SmallVector<Decl *, 4> Decls;
    for (auto &It : DTCI.ExplicitlyMapped)
      Decls.push_back(It.first);
    return Actions.BuildDeclaratorGroup(Decls);
  }
  case OMPD_end_declare_target: {
    if (!Actions.OpenMP().isInOpenMPDeclareTargetContext()) {
      Diag(Tok, diag::err_omp_unexpected_directive)
          << 1 << getOpenMPDirectiveName(DKind);
      break;
    }
    const SemaOpenMP::DeclareTargetContextInfo &DTCI =
        Actions.OpenMP().ActOnOpenMPEndDeclareTargetDirective();
    ParseOMPEndDeclareTargetDirective(DTCI.Kind, DKind, DTCI.Loc);
    return nullptr;
  }
  case OMPD_assume: {
    Diag(Tok, diag::err_omp_unexpected_directive)
        << 1 << getOpenMPDirectiveName(DKind);
    break;
  }
  case OMPD_unknown:
    Diag(Tok, diag::err_omp_unknown_directive);
    break;
  default:
    switch (getDirectiveCategory(DKind)) {
    case Category::Executable:
    case Category::Meta:
    case Category::Subsidiary:
    case Category::Utility:
      Diag(Tok, diag::err_omp_unexpected_directive)
          << 1 << getOpenMPDirectiveName(DKind);
      break;
    case Category::Declarative:
    case Category::Informational:
      break;
    }
  }
  while (Tok.isNot(tok::annot_pragma_openmp_end))
    ConsumeAnyToken();
  ConsumeAnyToken();
  return nullptr;
}

StmtResult Parser::ParseOpenMPExecutableDirective(
    ParsedStmtContext StmtCtx, OpenMPDirectiveKind DKind, SourceLocation Loc,
    bool ReadDirectiveWithinMetadirective) {
  assert(isOpenMPExecutableDirective(DKind) && "Unexpected directive category");

  bool HasAssociatedStatement = true;
  Association Assoc = getDirectiveAssociation(DKind);

  // OMPD_ordered has None as association, but it comes in two variants,
  // the second of which is associated with a block.
  // OMPD_scan and OMPD_section are both "separating", but section is treated
  // as if it was associated with a statement, while scan is not.
  if (DKind != OMPD_ordered && DKind != OMPD_section &&
      (Assoc == Association::None || Assoc == Association::Separating)) {
    if ((StmtCtx & ParsedStmtContext::AllowStandaloneOpenMPDirectives) ==
        ParsedStmtContext()) {
      Diag(Tok, diag::err_omp_immediate_directive)
          << getOpenMPDirectiveName(DKind) << 0;
      if (DKind == OMPD_error) {
        SkipUntil(tok::annot_pragma_openmp_end);
        return StmtError();
      }
    }
    HasAssociatedStatement = false;
  }

  SourceLocation EndLoc;
  SmallVector<OMPClause *, 5> Clauses;
  llvm::SmallBitVector SeenClauses(llvm::omp::Clause_enumSize + 1);
  DeclarationNameInfo DirName;
  OpenMPDirectiveKind CancelRegion = OMPD_unknown;
  unsigned ScopeFlags = Scope::FnScope | Scope::DeclScope |
                        Scope::CompoundStmtScope | Scope::OpenMPDirectiveScope;

  // Special processing for flush and depobj clauses.
  Token ImplicitTok;
  bool ImplicitClauseAllowed = false;
  if (DKind == OMPD_flush || DKind == OMPD_depobj) {
    ImplicitTok = Tok;
    ImplicitClauseAllowed = true;
  }
  ConsumeToken();
  // Parse directive name of the 'critical' directive if any.
  if (DKind == OMPD_critical) {
    BalancedDelimiterTracker T(*this, tok::l_paren,
                               tok::annot_pragma_openmp_end);
    if (!T.consumeOpen()) {
      if (Tok.isAnyIdentifier()) {
        DirName =
            DeclarationNameInfo(Tok.getIdentifierInfo(), Tok.getLocation());
        ConsumeAnyToken();
      } else {
        Diag(Tok, diag::err_omp_expected_identifier_for_critical);
      }
      T.consumeClose();
    }
  } else if (DKind == OMPD_cancellation_point || DKind == OMPD_cancel) {
    CancelRegion = parseOpenMPDirectiveKind(*this);
    if (Tok.isNot(tok::annot_pragma_openmp_end))
      ConsumeToken();
  }

  if (isOpenMPLoopDirective(DKind))
    ScopeFlags |= Scope::OpenMPLoopDirectiveScope;
  if (isOpenMPSimdDirective(DKind))
    ScopeFlags |= Scope::OpenMPSimdDirectiveScope;
  ParseScope OMPDirectiveScope(this, ScopeFlags);
  Actions.OpenMP().StartOpenMPDSABlock(DKind, DirName, Actions.getCurScope(),
                                       Loc);

  while (Tok.isNot(tok::annot_pragma_openmp_end)) {
    // If we are parsing for a directive within a metadirective, the directive
    // ends with a ')'.
    if (ReadDirectiveWithinMetadirective && Tok.is(tok::r_paren)) {
      while (Tok.isNot(tok::annot_pragma_openmp_end))
        ConsumeAnyToken();
      break;
    }
    bool HasImplicitClause = false;
    if (ImplicitClauseAllowed && Tok.is(tok::l_paren)) {
      HasImplicitClause = true;
      // Push copy of the current token back to stream to properly parse
      // pseudo-clause OMPFlushClause or OMPDepobjClause.
      PP.EnterToken(Tok, /*IsReinject*/ true);
      PP.EnterToken(ImplicitTok, /*IsReinject*/ true);
      ConsumeAnyToken();
    }
    OpenMPClauseKind CKind = Tok.isAnnotation()
                                 ? OMPC_unknown
                                 : getOpenMPClauseKind(PP.getSpelling(Tok));
    if (HasImplicitClause) {
      assert(CKind == OMPC_unknown && "Must be unknown implicit clause.");
      if (DKind == OMPD_flush) {
        CKind = OMPC_flush;
      } else {
        assert(DKind == OMPD_depobj && "Expected flush or depobj directives.");
        CKind = OMPC_depobj;
      }
    }
    // No more implicit clauses allowed.
    ImplicitClauseAllowed = false;
    Actions.OpenMP().StartOpenMPClause(CKind);
    HasImplicitClause = false;
    OMPClause *Clause =
        ParseOpenMPClause(DKind, CKind, !SeenClauses[unsigned(CKind)]);
    SeenClauses[unsigned(CKind)] = true;
    if (Clause)
      Clauses.push_back(Clause);

    // Skip ',' if any.
    if (Tok.is(tok::comma))
      ConsumeToken();
    Actions.OpenMP().EndOpenMPClause();
  }
  // End location of the directive.
  EndLoc = Tok.getLocation();
  // Consume final annot_pragma_openmp_end.
  ConsumeAnnotationToken();

  if (DKind == OMPD_ordered) {
    // If the depend or doacross clause is specified, the ordered construct
    // is a stand-alone directive.
    for (auto CK : {OMPC_depend, OMPC_doacross}) {
      if (SeenClauses[unsigned(CK)]) {
        if ((StmtCtx & ParsedStmtContext::AllowStandaloneOpenMPDirectives) ==
            ParsedStmtContext()) {
          Diag(Loc, diag::err_omp_immediate_directive)
              << getOpenMPDirectiveName(DKind) << 1 << getOpenMPClauseName(CK);
        }
        HasAssociatedStatement = false;
      }
    }
  }

  if (DKind == OMPD_tile && !SeenClauses[unsigned(OMPC_sizes)]) {
    Diag(Loc, diag::err_omp_required_clause)
        << getOpenMPDirectiveName(OMPD_tile) << "sizes";
  }

  StmtResult AssociatedStmt;
  if (HasAssociatedStatement) {
    // The body is a block scope like in Lambdas and Blocks.
    Actions.OpenMP().ActOnOpenMPRegionStart(DKind, getCurScope());
    // FIXME: We create a bogus CompoundStmt scope to hold the contents of
    // the captured region. Code elsewhere assumes that any FunctionScopeInfo
    // should have at least one compound statement scope within it.
    ParsingOpenMPDirectiveRAII NormalScope(*this, /*Value=*/false);
    {
      Sema::CompoundScopeRAII Scope(Actions);
      AssociatedStmt = ParseStatement();

      if (AssociatedStmt.isUsable() && isOpenMPLoopDirective(DKind) &&
          getLangOpts().OpenMPIRBuilder)
        AssociatedStmt =
            Actions.OpenMP().ActOnOpenMPLoopnest(AssociatedStmt.get());
    }
    AssociatedStmt =
        Actions.OpenMP().ActOnOpenMPRegionEnd(AssociatedStmt, Clauses);
  } else if (DKind == OMPD_target_update || DKind == OMPD_target_enter_data ||
             DKind == OMPD_target_exit_data) {
    Actions.OpenMP().ActOnOpenMPRegionStart(DKind, getCurScope());
    AssociatedStmt = (Sema::CompoundScopeRAII(Actions),
                      Actions.ActOnCompoundStmt(Loc, Loc, {},
                                                /*isStmtExpr=*/false));
    AssociatedStmt =
        Actions.OpenMP().ActOnOpenMPRegionEnd(AssociatedStmt, Clauses);
  }

  StmtResult Directive = Actions.OpenMP().ActOnOpenMPExecutableDirective(
      DKind, DirName, CancelRegion, Clauses, AssociatedStmt.get(), Loc, EndLoc);

  // Exit scope.
  Actions.OpenMP().EndOpenMPDSABlock(Directive.get());
  OMPDirectiveScope.Exit();

  return Directive;
}

StmtResult Parser::ParseOpenMPInformationalDirective(
    ParsedStmtContext StmtCtx, OpenMPDirectiveKind DKind, SourceLocation Loc,
    bool ReadDirectiveWithinMetadirective) {
  assert(isOpenMPInformationalDirective(DKind) &&
         "Unexpected directive category");

  bool HasAssociatedStatement = true;

  SmallVector<OMPClause *, 5> Clauses;
  llvm::SmallBitVector SeenClauses(llvm::omp::Clause_enumSize + 1);
  DeclarationNameInfo DirName;
  unsigned ScopeFlags = Scope::FnScope | Scope::DeclScope |
                        Scope::CompoundStmtScope | Scope::OpenMPDirectiveScope;
  ParseScope OMPDirectiveScope(this, ScopeFlags);

  Actions.OpenMP().StartOpenMPDSABlock(DKind, DirName, Actions.getCurScope(),
                                       Loc);

  while (Tok.isNot(tok::annot_pragma_openmp_end)) {
    if (ReadDirectiveWithinMetadirective && Tok.is(tok::r_paren)) {
      while (Tok.isNot(tok::annot_pragma_openmp_end))
        ConsumeAnyToken();
      break;
    }

    OpenMPClauseKind CKind = Tok.isAnnotation()
                                 ? OMPC_unknown
                                 : getOpenMPClauseKind(PP.getSpelling(Tok));
    Actions.OpenMP().StartOpenMPClause(CKind);
    OMPClause *Clause =
        ParseOpenMPClause(DKind, CKind, !SeenClauses[unsigned(CKind)]);
    SeenClauses[unsigned(CKind)] = true;
    if (Clause)
      Clauses.push_back(Clause);

    if (Tok.is(tok::comma))
      ConsumeToken();
    Actions.OpenMP().EndOpenMPClause();
  }

  SourceLocation EndLoc = Tok.getLocation();
  ConsumeAnnotationToken();

  StmtResult AssociatedStmt;
  if (HasAssociatedStatement) {
    Actions.OpenMP().ActOnOpenMPRegionStart(DKind, getCurScope());
    ParsingOpenMPDirectiveRAII NormalScope(*this, /*Value=*/false);
    {
      Sema::CompoundScopeRAII Scope(Actions);
      AssociatedStmt = ParseStatement();
    }
    AssociatedStmt =
        Actions.OpenMP().ActOnOpenMPRegionEnd(AssociatedStmt, Clauses);
  }

  StmtResult Directive = Actions.OpenMP().ActOnOpenMPInformationalDirective(
      DKind, DirName, Clauses, AssociatedStmt.get(), Loc, EndLoc);

  Actions.OpenMP().EndOpenMPDSABlock(Directive.get());
  OMPDirectiveScope.Exit();

  return Directive;
}

/// Parsing of declarative or executable OpenMP directives.
///
///       threadprivate-directive:
///         annot_pragma_openmp 'threadprivate' simple-variable-list
///         annot_pragma_openmp_end
///
///       allocate-directive:
///         annot_pragma_openmp 'allocate' simple-variable-list
///         annot_pragma_openmp_end
///
///       declare-reduction-directive:
///         annot_pragma_openmp 'declare' 'reduction' '(' <reduction_id> ':'
///         <type> {',' <type>} ':' <expression> ')' ['initializer' '('
///         ('omp_priv' '=' <expression>|<function_call>) ')']
///         annot_pragma_openmp_end
///
///       declare-mapper-directive:
///         annot_pragma_openmp 'declare' 'mapper' '(' [<mapper-identifer> ':']
///         <type> <var> ')' [<clause>[[,] <clause>] ... ]
///         annot_pragma_openmp_end
///
///       executable-directive:
///         annot_pragma_openmp 'parallel' | 'simd' | 'for' | 'sections' |
///         'section' | 'single' | 'master' | 'critical' [ '(' <name> ')' ] |
///         'parallel for' | 'parallel sections' | 'parallel master' | 'task' |
///         'taskyield' | 'barrier' | 'taskwait' | 'flush' | 'ordered' | 'error'
///         | 'atomic' | 'for simd' | 'parallel for simd' | 'target' | 'target
///         data' | 'taskgroup' | 'teams' | 'taskloop' | 'taskloop simd' |
///         'master taskloop' | 'master taskloop simd' | 'parallel master
///         taskloop' | 'parallel master taskloop simd' | 'distribute' | 'target
///         enter data' | 'target exit data' | 'target parallel' | 'target
///         parallel for' | 'target update' | 'distribute parallel for' |
///         'distribute paralle for simd' | 'distribute simd' | 'target parallel
///         for simd' | 'target simd' | 'teams distribute' | 'teams distribute
///         simd' | 'teams distribute parallel for simd' | 'teams distribute
///         parallel for' | 'target teams' | 'target teams distribute' | 'target
///         teams distribute parallel for' | 'target teams distribute parallel
///         for simd' | 'target teams distribute simd' | 'masked' |
///         'parallel masked' {clause} annot_pragma_openmp_end
///
StmtResult Parser::ParseOpenMPDeclarativeOrExecutableDirective(
    ParsedStmtContext StmtCtx, bool ReadDirectiveWithinMetadirective) {
  if (!ReadDirectiveWithinMetadirective)
    assert(Tok.isOneOf(tok::annot_pragma_openmp, tok::annot_attr_openmp) &&
           "Not an OpenMP directive!");
  ParsingOpenMPDirectiveRAII DirScope(*this);
  ParenBraceBracketBalancer BalancerRAIIObj(*this);
  SourceLocation Loc = ReadDirectiveWithinMetadirective
                           ? Tok.getLocation()
                           : ConsumeAnnotationToken();
  OpenMPDirectiveKind DKind = parseOpenMPDirectiveKind(*this);
  if (ReadDirectiveWithinMetadirective && DKind == OMPD_unknown) {
    Diag(Tok, diag::err_omp_unknown_directive);
    return StmtError();
  }

  StmtResult Directive = StmtError();

  bool IsExecutable = [&]() {
    if (DKind == OMPD_error) // OMPD_error is handled as executable
      return true;
    auto Res = getDirectiveCategory(DKind);
    return Res == Category::Executable || Res == Category::Subsidiary;
  }();

  if (IsExecutable) {
    Directive = ParseOpenMPExecutableDirective(
        StmtCtx, DKind, Loc, ReadDirectiveWithinMetadirective);
    assert(!Directive.isUnset() && "Executable directive remained unprocessed");
    return Directive;
  }

  switch (DKind) {
  case OMPD_nothing:
    ConsumeToken();
    // If we are parsing the directive within a metadirective, the directive
    // ends with a ')'.
    if (ReadDirectiveWithinMetadirective && Tok.is(tok::r_paren))
      while (Tok.isNot(tok::annot_pragma_openmp_end))
        ConsumeAnyToken();
    else
      skipUntilPragmaOpenMPEnd(DKind);
    if (Tok.is(tok::annot_pragma_openmp_end))
      ConsumeAnnotationToken();
    // return an empty statement
    return StmtEmpty();
  case OMPD_metadirective: {
    ConsumeToken();
    SmallVector<VariantMatchInfo, 4> VMIs;

    // First iteration of parsing all clauses of metadirective.
    // This iteration only parses and collects all context selector ignoring the
    // associated directives.
    TentativeParsingAction TPA(*this);
    ASTContext &ASTContext = Actions.getASTContext();

    BalancedDelimiterTracker T(*this, tok::l_paren,
                               tok::annot_pragma_openmp_end);
    while (Tok.isNot(tok::annot_pragma_openmp_end)) {
      OpenMPClauseKind CKind = Tok.isAnnotation()
                                   ? OMPC_unknown
                                   : getOpenMPClauseKind(PP.getSpelling(Tok));
      SourceLocation Loc = ConsumeToken();

      // Parse '('.
      if (T.expectAndConsume(diag::err_expected_lparen_after,
                             getOpenMPClauseName(CKind).data()))
        return Directive;

      OMPTraitInfo &TI = Actions.getASTContext().getNewOMPTraitInfo();
      if (CKind == OMPC_when) {
        // parse and get OMPTraitInfo to pass to the When clause
        parseOMPContextSelectors(Loc, TI);
        if (TI.Sets.size() == 0) {
          Diag(Tok, diag::err_omp_expected_context_selector) << "when clause";
          TPA.Commit();
          return Directive;
        }

        // Parse ':'
        if (Tok.is(tok::colon))
          ConsumeAnyToken();
        else {
          Diag(Tok, diag::err_omp_expected_colon) << "when clause";
          TPA.Commit();
          return Directive;
        }
      }
      // Skip Directive for now. We will parse directive in the second iteration
      int paren = 0;
      while (Tok.isNot(tok::r_paren) || paren != 0) {
        if (Tok.is(tok::l_paren))
          paren++;
        if (Tok.is(tok::r_paren))
          paren--;
        if (Tok.is(tok::annot_pragma_openmp_end)) {
          Diag(Tok, diag::err_omp_expected_punc)
              << getOpenMPClauseName(CKind) << 0;
          TPA.Commit();
          return Directive;
        }
        ConsumeAnyToken();
      }
      // Parse ')'
      if (Tok.is(tok::r_paren))
        T.consumeClose();

      VariantMatchInfo VMI;
      TI.getAsVariantMatchInfo(ASTContext, VMI);

      VMIs.push_back(VMI);
    }

    TPA.Revert();
    // End of the first iteration. Parser is reset to the start of metadirective

    std::function<void(StringRef)> DiagUnknownTrait =
        [this, Loc](StringRef ISATrait) {
          // TODO Track the selector locations in a way that is accessible here
          // to improve the diagnostic location.
          Diag(Loc, diag::warn_unknown_declare_variant_isa_trait) << ISATrait;
        };
    TargetOMPContext OMPCtx(ASTContext, std::move(DiagUnknownTrait),
                            /* CurrentFunctionDecl */ nullptr,
                            ArrayRef<llvm::omp::TraitProperty>());

    // A single match is returned for OpenMP 5.0
    int BestIdx = getBestVariantMatchForContext(VMIs, OMPCtx);

    int Idx = 0;
    // In OpenMP 5.0 metadirective is either replaced by another directive or
    // ignored.
    // TODO: In OpenMP 5.1 generate multiple directives based upon the matches
    // found by getBestWhenMatchForContext.
    while (Tok.isNot(tok::annot_pragma_openmp_end)) {
      // OpenMP 5.0 implementation - Skip to the best index found.
      if (Idx++ != BestIdx) {
        ConsumeToken();  // Consume clause name
        T.consumeOpen(); // Consume '('
        int paren = 0;
        // Skip everything inside the clause
        while (Tok.isNot(tok::r_paren) || paren != 0) {
          if (Tok.is(tok::l_paren))
            paren++;
          if (Tok.is(tok::r_paren))
            paren--;
          ConsumeAnyToken();
        }
        // Parse ')'
        if (Tok.is(tok::r_paren))
          T.consumeClose();
        continue;
      }

      OpenMPClauseKind CKind = Tok.isAnnotation()
                                   ? OMPC_unknown
                                   : getOpenMPClauseKind(PP.getSpelling(Tok));
      SourceLocation Loc = ConsumeToken();

      // Parse '('.
      T.consumeOpen();

      // Skip ContextSelectors for when clause
      if (CKind == OMPC_when) {
        OMPTraitInfo &TI = Actions.getASTContext().getNewOMPTraitInfo();
        // parse and skip the ContextSelectors
        parseOMPContextSelectors(Loc, TI);

        // Parse ':'
        ConsumeAnyToken();
      }

      // If no directive is passed, skip in OpenMP 5.0.
      // TODO: Generate nothing directive from OpenMP 5.1.
      if (Tok.is(tok::r_paren)) {
        SkipUntil(tok::annot_pragma_openmp_end);
        break;
      }

      // Parse Directive
      Directive = ParseOpenMPDeclarativeOrExecutableDirective(
          StmtCtx,
          /*ReadDirectiveWithinMetadirective=*/true);
      break;
    }
    break;
  }
  case OMPD_threadprivate: {
    // FIXME: Should this be permitted in C++?
    if ((StmtCtx & ParsedStmtContext::AllowStandaloneOpenMPDirectives) ==
        ParsedStmtContext()) {
      Diag(Tok, diag::err_omp_immediate_directive)
          << getOpenMPDirectiveName(DKind) << 0;
    }
    ConsumeToken();
    DeclDirectiveListParserHelper Helper(this, DKind);
    if (!ParseOpenMPSimpleVarList(DKind, Helper,
                                  /*AllowScopeSpecifier=*/false)) {
      skipUntilPragmaOpenMPEnd(DKind);
      DeclGroupPtrTy Res = Actions.OpenMP().ActOnOpenMPThreadprivateDirective(
          Loc, Helper.getIdentifiers());
      Directive = Actions.ActOnDeclStmt(Res, Loc, Tok.getLocation());
    }
    SkipUntil(tok::annot_pragma_openmp_end);
    break;
  }
  case OMPD_allocate: {
    // FIXME: Should this be permitted in C++?
    if ((StmtCtx & ParsedStmtContext::AllowStandaloneOpenMPDirectives) ==
        ParsedStmtContext()) {
      Diag(Tok, diag::err_omp_immediate_directive)
          << getOpenMPDirectiveName(DKind) << 0;
    }
    ConsumeToken();
    DeclDirectiveListParserHelper Helper(this, DKind);
    if (!ParseOpenMPSimpleVarList(DKind, Helper,
                                  /*AllowScopeSpecifier=*/false)) {
      SmallVector<OMPClause *, 1> Clauses;
      if (Tok.isNot(tok::annot_pragma_openmp_end)) {
        llvm::SmallBitVector SeenClauses(llvm::omp::Clause_enumSize + 1);
        while (Tok.isNot(tok::annot_pragma_openmp_end)) {
          OpenMPClauseKind CKind =
              Tok.isAnnotation() ? OMPC_unknown
                                 : getOpenMPClauseKind(PP.getSpelling(Tok));
          Actions.OpenMP().StartOpenMPClause(CKind);
          OMPClause *Clause = ParseOpenMPClause(OMPD_allocate, CKind,
                                                !SeenClauses[unsigned(CKind)]);
          SkipUntil(tok::comma, tok::identifier, tok::annot_pragma_openmp_end,
                    StopBeforeMatch);
          SeenClauses[unsigned(CKind)] = true;
          if (Clause != nullptr)
            Clauses.push_back(Clause);
          if (Tok.is(tok::annot_pragma_openmp_end)) {
            Actions.OpenMP().EndOpenMPClause();
            break;
          }
          // Skip ',' if any.
          if (Tok.is(tok::comma))
            ConsumeToken();
          Actions.OpenMP().EndOpenMPClause();
        }
        skipUntilPragmaOpenMPEnd(DKind);
      }
      DeclGroupPtrTy Res = Actions.OpenMP().ActOnOpenMPAllocateDirective(
          Loc, Helper.getIdentifiers(), Clauses);
      Directive = Actions.ActOnDeclStmt(Res, Loc, Tok.getLocation());
    }
    SkipUntil(tok::annot_pragma_openmp_end);
    break;
  }
  case OMPD_declare_reduction:
    ConsumeToken();
    if (DeclGroupPtrTy Res =
            ParseOpenMPDeclareReductionDirective(/*AS=*/AS_none)) {
      skipUntilPragmaOpenMPEnd(OMPD_declare_reduction);
      ConsumeAnyToken();
      Directive = Actions.ActOnDeclStmt(Res, Loc, Tok.getLocation());
    } else {
      SkipUntil(tok::annot_pragma_openmp_end);
    }
    break;
  case OMPD_declare_mapper: {
    ConsumeToken();
    if (DeclGroupPtrTy Res =
            ParseOpenMPDeclareMapperDirective(/*AS=*/AS_none)) {
      // Skip the last annot_pragma_openmp_end.
      ConsumeAnnotationToken();
      Directive = Actions.ActOnDeclStmt(Res, Loc, Tok.getLocation());
    } else {
      SkipUntil(tok::annot_pragma_openmp_end);
    }
    break;
  }
  case OMPD_declare_target: {
    SourceLocation DTLoc = ConsumeAnyToken();
    bool HasClauses = Tok.isNot(tok::annot_pragma_openmp_end);
    SemaOpenMP::DeclareTargetContextInfo DTCI(DKind, DTLoc);
    if (HasClauses)
      ParseOMPDeclareTargetClauses(DTCI);
    bool HasImplicitMappings =
        !HasClauses || (DTCI.ExplicitlyMapped.empty() && DTCI.Indirect);

    if (HasImplicitMappings) {
      Diag(Tok, diag::err_omp_unexpected_directive)
          << 1 << getOpenMPDirectiveName(DKind);
      SkipUntil(tok::annot_pragma_openmp_end);
      break;
    }

    // Skip the last annot_pragma_openmp_end.
    ConsumeAnyToken();

    Actions.OpenMP().ActOnFinishedOpenMPDeclareTargetContext(DTCI);
    break;
  }
  case OMPD_declare_simd:
  case OMPD_begin_declare_target:
  case OMPD_end_declare_target:
  case OMPD_requires:
  case OMPD_begin_declare_variant:
  case OMPD_end_declare_variant:
  case OMPD_declare_variant:
    Diag(Tok, diag::err_omp_unexpected_directive)
        << 1 << getOpenMPDirectiveName(DKind);
    SkipUntil(tok::annot_pragma_openmp_end);
    break;
  case OMPD_assume: {
    ConsumeToken();
    Directive = ParseOpenMPInformationalDirective(
        StmtCtx, DKind, Loc, ReadDirectiveWithinMetadirective);
    assert(!Directive.isUnset() &&
           "Informational directive remains unprocessed");
    return Directive;
  }
  case OMPD_unknown:
  default:
    Diag(Tok, diag::err_omp_unknown_directive);
    SkipUntil(tok::annot_pragma_openmp_end);
    break;
  }
  return Directive;
}

// Parses simple list:
//   simple-variable-list:
//         '(' id-expression {, id-expression} ')'
//
bool Parser::ParseOpenMPSimpleVarList(
    OpenMPDirectiveKind Kind,
    const llvm::function_ref<void(CXXScopeSpec &, DeclarationNameInfo)>
        &Callback,
    bool AllowScopeSpecifier) {
  // Parse '('.
  BalancedDelimiterTracker T(*this, tok::l_paren, tok::annot_pragma_openmp_end);
  if (T.expectAndConsume(diag::err_expected_lparen_after,
                         getOpenMPDirectiveName(Kind).data()))
    return true;
  bool IsCorrect = true;
  bool NoIdentIsFound = true;

  // Read tokens while ')' or annot_pragma_openmp_end is not found.
  while (Tok.isNot(tok::r_paren) && Tok.isNot(tok::annot_pragma_openmp_end)) {
    CXXScopeSpec SS;
    UnqualifiedId Name;
    // Read var name.
    Token PrevTok = Tok;
    NoIdentIsFound = false;

    if (AllowScopeSpecifier && getLangOpts().CPlusPlus &&
        ParseOptionalCXXScopeSpecifier(SS, /*ObjectType=*/nullptr,
                                       /*ObjectHasErrors=*/false, false)) {
      IsCorrect = false;
      SkipUntil(tok::comma, tok::r_paren, tok::annot_pragma_openmp_end,
                StopBeforeMatch);
    } else if (ParseUnqualifiedId(SS, /*ObjectType=*/nullptr,
                                  /*ObjectHadErrors=*/false, false, false,
                                  false, false, nullptr, Name)) {
      IsCorrect = false;
      SkipUntil(tok::comma, tok::r_paren, tok::annot_pragma_openmp_end,
                StopBeforeMatch);
    } else if (Tok.isNot(tok::comma) && Tok.isNot(tok::r_paren) &&
               Tok.isNot(tok::annot_pragma_openmp_end)) {
      IsCorrect = false;
      SkipUntil(tok::comma, tok::r_paren, tok::annot_pragma_openmp_end,
                StopBeforeMatch);
      Diag(PrevTok.getLocation(), diag::err_expected)
          << tok::identifier
          << SourceRange(PrevTok.getLocation(), PrevTokLocation);
    } else {
      Callback(SS, Actions.GetNameFromUnqualifiedId(Name));
    }
    // Consume ','.
    if (Tok.is(tok::comma)) {
      ConsumeToken();
    }
  }

  if (NoIdentIsFound) {
    Diag(Tok, diag::err_expected) << tok::identifier;
    IsCorrect = false;
  }

  // Parse ')'.
  IsCorrect = !T.consumeClose() && IsCorrect;

  return !IsCorrect;
}

OMPClause *Parser::ParseOpenMPSizesClause() {
  SourceLocation ClauseNameLoc, OpenLoc, CloseLoc;
  SmallVector<Expr *, 4> ValExprs;
  if (ParseOpenMPExprListClause(OMPC_sizes, ClauseNameLoc, OpenLoc, CloseLoc,
                                ValExprs))
    return nullptr;

  return Actions.OpenMP().ActOnOpenMPSizesClause(ValExprs, ClauseNameLoc,
                                                 OpenLoc, CloseLoc);
}

OMPClause *Parser::ParseOpenMPPermutationClause() {
  SourceLocation ClauseNameLoc, OpenLoc, CloseLoc;
  SmallVector<Expr *> ArgExprs;
  if (ParseOpenMPExprListClause(OMPC_permutation, ClauseNameLoc, OpenLoc,
                                CloseLoc, ArgExprs,
                                /*ReqIntConst=*/true))
    return nullptr;

  return Actions.OpenMP().ActOnOpenMPPermutationClause(ArgExprs, ClauseNameLoc,
                                                       OpenLoc, CloseLoc);
}

OMPClause *Parser::ParseOpenMPUsesAllocatorClause(OpenMPDirectiveKind DKind) {
  SourceLocation Loc = Tok.getLocation();
  ConsumeAnyToken();

  // Parse '('.
  BalancedDelimiterTracker T(*this, tok::l_paren, tok::annot_pragma_openmp_end);
  if (T.expectAndConsume(diag::err_expected_lparen_after, "uses_allocator"))
    return nullptr;
  SmallVector<SemaOpenMP::UsesAllocatorsData, 4> Data;
  do {
    CXXScopeSpec SS;
    Token Replacement;
    ExprResult Allocator =
        getLangOpts().CPlusPlus
            ? ParseCXXIdExpression()
            : tryParseCXXIdExpression(SS, /*isAddressOfOperand=*/false,
                                      Replacement);
    if (Allocator.isInvalid()) {
      SkipUntil(tok::comma, tok::r_paren, tok::annot_pragma_openmp_end,
                StopBeforeMatch);
      break;
    }
    SemaOpenMP::UsesAllocatorsData &D = Data.emplace_back();
    D.Allocator = Allocator.get();
    if (Tok.is(tok::l_paren)) {
      BalancedDelimiterTracker T(*this, tok::l_paren,
                                 tok::annot_pragma_openmp_end);
      T.consumeOpen();
      ExprResult AllocatorTraits =
          getLangOpts().CPlusPlus ? ParseCXXIdExpression() : ParseExpression();
      T.consumeClose();
      if (AllocatorTraits.isInvalid()) {
        SkipUntil(tok::comma, tok::r_paren, tok::annot_pragma_openmp_end,
                  StopBeforeMatch);
        break;
      }
      D.AllocatorTraits = AllocatorTraits.get();
      D.LParenLoc = T.getOpenLocation();
      D.RParenLoc = T.getCloseLocation();
    }
    if (Tok.isNot(tok::comma) && Tok.isNot(tok::r_paren))
      Diag(Tok, diag::err_omp_expected_punc) << "uses_allocators" << 0;
    // Parse ','
    if (Tok.is(tok::comma))
      ConsumeAnyToken();
  } while (Tok.isNot(tok::r_paren) && Tok.isNot(tok::annot_pragma_openmp_end));
  T.consumeClose();
  return Actions.OpenMP().ActOnOpenMPUsesAllocatorClause(
      Loc, T.getOpenLocation(), T.getCloseLocation(), Data);
}

/// Parsing of OpenMP clauses.
///
///    clause:
///       if-clause | final-clause | num_threads-clause | safelen-clause |
///       default-clause | private-clause | firstprivate-clause | shared-clause
///       | linear-clause | aligned-clause | collapse-clause | bind-clause |
///       lastprivate-clause | reduction-clause | proc_bind-clause |
///       schedule-clause | copyin-clause | copyprivate-clause | untied-clause |
///       mergeable-clause | flush-clause | read-clause | write-clause |
///       update-clause | capture-clause | seq_cst-clause | device-clause |
///       simdlen-clause | threads-clause | simd-clause | num_teams-clause |
///       thread_limit-clause | priority-clause | grainsize-clause |
///       nogroup-clause | num_tasks-clause | hint-clause | to-clause |
///       from-clause | is_device_ptr-clause | task_reduction-clause |
///       in_reduction-clause | allocator-clause | allocate-clause |
///       acq_rel-clause | acquire-clause | release-clause | relaxed-clause |
///       depobj-clause | destroy-clause | detach-clause | inclusive-clause |
///       exclusive-clause | uses_allocators-clause | use_device_addr-clause |
///       has_device_addr
///
OMPClause *Parser::ParseOpenMPClause(OpenMPDirectiveKind DKind,
                                     OpenMPClauseKind CKind, bool FirstClause) {
  OMPClauseKind = CKind;
  OMPClause *Clause = nullptr;
  bool ErrorFound = false;
  bool WrongDirective = false;
  // Check if clause is allowed for the given directive.
  if (CKind != OMPC_unknown &&
      !isAllowedClauseForDirective(DKind, CKind, getLangOpts().OpenMP)) {
    Diag(Tok, diag::err_omp_unexpected_clause)
        << getOpenMPClauseName(CKind) << getOpenMPDirectiveName(DKind);
    ErrorFound = true;
    WrongDirective = true;
  }

  switch (CKind) {
  case OMPC_final:
  case OMPC_num_threads:
  case OMPC_safelen:
  case OMPC_simdlen:
  case OMPC_collapse:
  case OMPC_ordered:
  case OMPC_priority:
  case OMPC_grainsize:
  case OMPC_num_tasks:
  case OMPC_hint:
  case OMPC_allocator:
  case OMPC_depobj:
  case OMPC_detach:
  case OMPC_novariants:
  case OMPC_nocontext:
  case OMPC_filter:
  case OMPC_partial:
  case OMPC_align:
  case OMPC_message:
  case OMPC_ompx_dyn_cgroup_mem:
    // OpenMP [2.5, Restrictions]
    //  At most one num_threads clause can appear on the directive.
    // OpenMP [2.8.1, simd construct, Restrictions]
    //  Only one safelen  clause can appear on a simd directive.
    //  Only one simdlen  clause can appear on a simd directive.
    //  Only one collapse clause can appear on a simd directive.
    // OpenMP [2.11.1, task Construct, Restrictions]
    //  At most one if clause can appear on the directive.
    //  At most one final clause can appear on the directive.
    // OpenMP [teams Construct, Restrictions]
    //  At most one num_teams clause can appear on the directive.
    //  At most one thread_limit clause can appear on the directive.
    // OpenMP [2.9.1, task Construct, Restrictions]
    // At most one priority clause can appear on the directive.
    // OpenMP [2.9.2, taskloop Construct, Restrictions]
    // At most one grainsize clause can appear on the directive.
    // OpenMP [2.9.2, taskloop Construct, Restrictions]
    // At most one num_tasks clause can appear on the directive.
    // OpenMP [2.11.3, allocate Directive, Restrictions]
    // At most one allocator clause can appear on the directive.
    // OpenMP 5.0, 2.10.1 task Construct, Restrictions.
    // At most one detach clause can appear on the directive.
    // OpenMP 5.1, 2.3.6 dispatch Construct, Restrictions.
    // At most one novariants clause can appear on a dispatch directive.
    // At most one nocontext clause can appear on a dispatch directive.
    // OpenMP [5.1, error directive, Restrictions]
    // At most one message clause can appear on the directive
    if (!FirstClause) {
      Diag(Tok, diag::err_omp_more_one_clause)
          << getOpenMPDirectiveName(DKind) << getOpenMPClauseName(CKind) << 0;
      ErrorFound = true;
    }

    if ((CKind == OMPC_ordered || CKind == OMPC_partial) &&
        PP.LookAhead(/*N=*/0).isNot(tok::l_paren))
      Clause = ParseOpenMPClause(CKind, WrongDirective);
    else if (CKind == OMPC_grainsize || CKind == OMPC_num_tasks)
      Clause = ParseOpenMPSingleExprWithArgClause(DKind, CKind, WrongDirective);
    else
      Clause = ParseOpenMPSingleExprClause(CKind, WrongDirective);
    break;
  case OMPC_fail:
  case OMPC_default:
  case OMPC_proc_bind:
  case OMPC_atomic_default_mem_order:
  case OMPC_at:
  case OMPC_severity:
  case OMPC_bind:
    // OpenMP [2.14.3.1, Restrictions]
    //  Only a single default clause may be specified on a parallel, task or
    //  teams directive.
    // OpenMP [2.5, parallel Construct, Restrictions]
    //  At most one proc_bind clause can appear on the directive.
    // OpenMP [5.0, Requires directive, Restrictions]
    //  At most one atomic_default_mem_order clause can appear
    //  on the directive
    // OpenMP [5.1, error directive, Restrictions]
    //  At most one at clause can appear on the directive
    //  At most one severity clause can appear on the directive
    // OpenMP 5.1, 2.11.7 loop Construct, Restrictions.
    // At most one bind clause can appear on a loop directive.
    if (!FirstClause) {
      Diag(Tok, diag::err_omp_more_one_clause)
          << getOpenMPDirectiveName(DKind) << getOpenMPClauseName(CKind) << 0;
      ErrorFound = true;
    }

    Clause = ParseOpenMPSimpleClause(CKind, WrongDirective);
    break;
  case OMPC_device:
  case OMPC_schedule:
  case OMPC_dist_schedule:
  case OMPC_defaultmap:
  case OMPC_order:
    // OpenMP [2.7.1, Restrictions, p. 3]
    //  Only one schedule clause can appear on a loop directive.
    // OpenMP 4.5 [2.10.4, Restrictions, p. 106]
    //  At most one defaultmap clause can appear on the directive.
    // OpenMP 5.0 [2.12.5, target construct, Restrictions]
    //  At most one device clause can appear on the directive.
    // OpenMP 5.1 [2.11.3, order clause, Restrictions]
    //  At most one order clause may appear on a construct.
    if ((getLangOpts().OpenMP < 50 || CKind != OMPC_defaultmap) &&
        (CKind != OMPC_order || getLangOpts().OpenMP >= 51) && !FirstClause) {
      Diag(Tok, diag::err_omp_more_one_clause)
          << getOpenMPDirectiveName(DKind) << getOpenMPClauseName(CKind) << 0;
      ErrorFound = true;
    }
    [[fallthrough]];
  case OMPC_if:
    Clause = ParseOpenMPSingleExprWithArgClause(DKind, CKind, WrongDirective);
    break;
  case OMPC_holds:
    Clause = ParseOpenMPSingleExprClause(CKind, WrongDirective);
    break;
  case OMPC_nowait:
  case OMPC_untied:
  case OMPC_mergeable:
  case OMPC_read:
  case OMPC_write:
  case OMPC_capture:
  case OMPC_compare:
  case OMPC_seq_cst:
  case OMPC_acq_rel:
  case OMPC_acquire:
  case OMPC_release:
  case OMPC_relaxed:
  case OMPC_weak:
  case OMPC_threads:
  case OMPC_simd:
  case OMPC_nogroup:
  case OMPC_unified_address:
  case OMPC_unified_shared_memory:
  case OMPC_reverse_offload:
  case OMPC_dynamic_allocators:
  case OMPC_full:
    // OpenMP [2.7.1, Restrictions, p. 9]
    //  Only one ordered clause can appear on a loop directive.
    // OpenMP [2.7.1, Restrictions, C/C++, p. 4]
    //  Only one nowait clause can appear on a for directive.
    // OpenMP [5.0, Requires directive, Restrictions]
    //   Each of the requires clauses can appear at most once on the directive.
    if (!FirstClause) {
      Diag(Tok, diag::err_omp_more_one_clause)
          << getOpenMPDirectiveName(DKind) << getOpenMPClauseName(CKind) << 0;
      ErrorFound = true;
    }

    Clause = ParseOpenMPClause(CKind, WrongDirective);
    break;
  case OMPC_update:
    if (!FirstClause) {
      Diag(Tok, diag::err_omp_more_one_clause)
          << getOpenMPDirectiveName(DKind) << getOpenMPClauseName(CKind) << 0;
      ErrorFound = true;
    }

    Clause = (DKind == OMPD_depobj)
                 ? ParseOpenMPSimpleClause(CKind, WrongDirective)
                 : ParseOpenMPClause(CKind, WrongDirective);
    break;
  case OMPC_num_teams:
  case OMPC_thread_limit:
    if (!FirstClause) {
      Diag(Tok, diag::err_omp_more_one_clause)
          << getOpenMPDirectiveName(DKind) << getOpenMPClauseName(CKind) << 0;
      ErrorFound = true;
    }
    [[fallthrough]];
  case OMPC_private:
  case OMPC_firstprivate:
  case OMPC_lastprivate:
  case OMPC_shared:
  case OMPC_reduction:
  case OMPC_task_reduction:
  case OMPC_in_reduction:
  case OMPC_linear:
  case OMPC_aligned:
  case OMPC_copyin:
  case OMPC_copyprivate:
  case OMPC_flush:
  case OMPC_depend:
  case OMPC_map:
  case OMPC_to:
  case OMPC_from:
  case OMPC_use_device_ptr:
  case OMPC_use_device_addr:
  case OMPC_is_device_ptr:
  case OMPC_has_device_addr:
  case OMPC_allocate:
  case OMPC_nontemporal:
  case OMPC_inclusive:
  case OMPC_exclusive:
  case OMPC_affinity:
  case OMPC_doacross:
  case OMPC_enter:
    if (getLangOpts().OpenMP >= 52 && DKind == OMPD_ordered &&
        CKind == OMPC_depend)
      Diag(Tok, diag::warn_omp_depend_in_ordered_deprecated);
    Clause = ParseOpenMPVarListClause(DKind, CKind, WrongDirective);
    break;
  case OMPC_sizes:
    if (!FirstClause) {
      Diag(Tok, diag::err_omp_more_one_clause)
          << getOpenMPDirectiveName(DKind) << getOpenMPClauseName(CKind) << 0;
      ErrorFound = true;
    }

    Clause = ParseOpenMPSizesClause();
    break;
  case OMPC_permutation:
    if (!FirstClause) {
      Diag(Tok, diag::err_omp_more_one_clause)
          << getOpenMPDirectiveName(DKind) << getOpenMPClauseName(CKind) << 0;
      ErrorFound = true;
    }
    Clause = ParseOpenMPPermutationClause();
    break;
  case OMPC_uses_allocators:
    Clause = ParseOpenMPUsesAllocatorClause(DKind);
    break;
  case OMPC_destroy:
    if (DKind != OMPD_interop) {
      if (!FirstClause) {
        Diag(Tok, diag::err_omp_more_one_clause)
            << getOpenMPDirectiveName(DKind) << getOpenMPClauseName(CKind) << 0;
        ErrorFound = true;
      }
      Clause = ParseOpenMPClause(CKind, WrongDirective);
      break;
    }
    [[fallthrough]];
  case OMPC_init:
  case OMPC_use:
    Clause = ParseOpenMPInteropClause(CKind, WrongDirective);
    break;
  case OMPC_device_type:
  case OMPC_unknown:
    skipUntilPragmaOpenMPEnd(DKind);
    break;
  case OMPC_threadprivate:
  case OMPC_uniform:
  case OMPC_match:
    if (!WrongDirective)
      Diag(Tok, diag::err_omp_unexpected_clause)
          << getOpenMPClauseName(CKind) << getOpenMPDirectiveName(DKind);
    SkipUntil(tok::comma, tok::annot_pragma_openmp_end, StopBeforeMatch);
    break;
  case OMPC_absent:
  case OMPC_contains: {
    SourceLocation Loc = ConsumeToken();
    SourceLocation LLoc = Tok.getLocation();
    SourceLocation RLoc;
    llvm::SmallVector<OpenMPDirectiveKind, 4> DKVec;
    BalancedDelimiterTracker T(*this, tok::l_paren);
    T.consumeOpen();
    do {
      OpenMPDirectiveKind DK = getOpenMPDirectiveKind(PP.getSpelling(Tok));
      if (DK == OMPD_unknown) {
        skipUntilPragmaOpenMPEnd(OMPD_assume);
        Diag(Tok, diag::err_omp_unexpected_clause)
            << getOpenMPClauseName(CKind) << getOpenMPDirectiveName(DKind);
        break;
      }
      if (isOpenMPExecutableDirective(DK)) {
        DKVec.push_back(DK);
        ConsumeToken();
      } else {
        Diag(Tok, diag::err_omp_unexpected_clause)
            << getOpenMPClauseName(CKind) << getOpenMPDirectiveName(DKind);
      }
    } while (TryConsumeToken(tok::comma));
    RLoc = Tok.getLocation();
    T.consumeClose();
    Clause = Actions.OpenMP().ActOnOpenMPDirectivePresenceClause(
        CKind, DKVec, Loc, LLoc, RLoc);
    break;
  }
  case OMPC_no_openmp:
  case OMPC_no_openmp_routines:
  case OMPC_no_parallelism: {
    if (!FirstClause) {
      Diag(Tok, diag::err_omp_more_one_clause)
          << getOpenMPDirectiveName(DKind) << getOpenMPClauseName(CKind) << 0;
      ErrorFound = true;
    }
    SourceLocation Loc = ConsumeToken();
    Clause = Actions.OpenMP().ActOnOpenMPNullaryAssumptionClause(
        CKind, Loc, Tok.getLocation());
    break;
  }
  case OMPC_ompx_attribute:
    Clause = ParseOpenMPOMPXAttributesClause(WrongDirective);
    break;
  case OMPC_ompx_bare:
    if (WrongDirective)
      Diag(Tok, diag::note_ompx_bare_clause)
          << getOpenMPClauseName(CKind) << "target teams";
    if (!ErrorFound && !getLangOpts().OpenMPExtensions) {
      Diag(Tok, diag::err_omp_unexpected_clause_extension_only)
          << getOpenMPClauseName(CKind) << getOpenMPDirectiveName(DKind);
      ErrorFound = true;
    }
    Clause = ParseOpenMPClause(CKind, WrongDirective);
    break;
  default:
    break;
  }
  return ErrorFound ? nullptr : Clause;
}

/// Parses simple expression in parens for single-expression clauses of OpenMP
/// constructs.
/// \param RLoc Returned location of right paren.
ExprResult Parser::ParseOpenMPParensExpr(StringRef ClauseName,
                                         SourceLocation &RLoc,
                                         bool IsAddressOfOperand) {
  BalancedDelimiterTracker T(*this, tok::l_paren, tok::annot_pragma_openmp_end);
  if (T.expectAndConsume(diag::err_expected_lparen_after, ClauseName.data()))
    return ExprError();

  SourceLocation ELoc = Tok.getLocation();
  ExprResult LHS(
      ParseCastExpression(AnyCastExpr, IsAddressOfOperand, NotTypeCast));
  ExprResult Val(ParseRHSOfBinaryExpression(LHS, prec::Conditional));
  Val = Actions.ActOnFinishFullExpr(Val.get(), ELoc, /*DiscardedValue*/ false);

  // Parse ')'.
  RLoc = Tok.getLocation();
  if (!T.consumeClose())
    RLoc = T.getCloseLocation();

  return Val;
}

/// Parsing of OpenMP clauses with single expressions like 'final',
/// 'collapse', 'safelen', 'num_threads', 'simdlen', 'num_teams',
/// 'thread_limit', 'simdlen', 'priority', 'grainsize', 'num_tasks', 'hint' or
/// 'detach'.
///
///    final-clause:
///      'final' '(' expression ')'
///
///    num_threads-clause:
///      'num_threads' '(' expression ')'
///
///    safelen-clause:
///      'safelen' '(' expression ')'
///
///    simdlen-clause:
///      'simdlen' '(' expression ')'
///
///    collapse-clause:
///      'collapse' '(' expression ')'
///
///    priority-clause:
///      'priority' '(' expression ')'
///
///    grainsize-clause:
///      'grainsize' '(' expression ')'
///
///    num_tasks-clause:
///      'num_tasks' '(' expression ')'
///
///    hint-clause:
///      'hint' '(' expression ')'
///
///    allocator-clause:
///      'allocator' '(' expression ')'
///
///    detach-clause:
///      'detach' '(' event-handler-expression ')'
///
///    align-clause
///      'align' '(' positive-integer-constant ')'
///
///    holds-clause
///      'holds' '(' expression ')'
///
OMPClause *Parser::ParseOpenMPSingleExprClause(OpenMPClauseKind Kind,
                                               bool ParseOnly) {
  SourceLocation Loc = ConsumeToken();
  SourceLocation LLoc = Tok.getLocation();
  SourceLocation RLoc;

  ExprResult Val = ParseOpenMPParensExpr(getOpenMPClauseName(Kind), RLoc);

  if (Val.isInvalid())
    return nullptr;

  if (ParseOnly)
    return nullptr;
  return Actions.OpenMP().ActOnOpenMPSingleExprClause(Kind, Val.get(), Loc,
                                                      LLoc, RLoc);
}

/// Parse indirect clause for '#pragma omp declare target' directive.
///  'indirect' '[' '(' invoked-by-fptr ')' ']'
/// where invoked-by-fptr is a constant boolean expression that evaluates to
/// true or false at compile time.
bool Parser::ParseOpenMPIndirectClause(
    SemaOpenMP::DeclareTargetContextInfo &DTCI, bool ParseOnly) {
  SourceLocation Loc = ConsumeToken();
  SourceLocation RLoc;

  if (Tok.isNot(tok::l_paren)) {
    if (ParseOnly)
      return false;
    DTCI.Indirect = nullptr;
    return true;
  }

  ExprResult Val =
      ParseOpenMPParensExpr(getOpenMPClauseName(OMPC_indirect), RLoc);
  if (Val.isInvalid())
    return false;

  if (ParseOnly)
    return false;

  if (!Val.get()->isValueDependent() && !Val.get()->isTypeDependent() &&
      !Val.get()->isInstantiationDependent() &&
      !Val.get()->containsUnexpandedParameterPack()) {
    ExprResult Ret = Actions.CheckBooleanCondition(Loc, Val.get());
    if (Ret.isInvalid())
      return false;
    llvm::APSInt Result;
    Ret = Actions.VerifyIntegerConstantExpression(Val.get(), &Result,
                                                  Sema::AllowFold);
    if (Ret.isInvalid())
      return false;
    DTCI.Indirect = Val.get();
    return true;
  }
  return false;
}

/// Parses a comma-separated list of interop-types and a prefer_type list.
///
bool Parser::ParseOMPInteropInfo(OMPInteropInfo &InteropInfo,
                                 OpenMPClauseKind Kind) {
  const Token &Tok = getCurToken();
  bool HasError = false;
  bool IsTarget = false;
  bool IsTargetSync = false;

  while (Tok.is(tok::identifier)) {
    // Currently prefer_type is only allowed with 'init' and it must be first.
    bool PreferTypeAllowed = Kind == OMPC_init &&
                             InteropInfo.PreferTypes.empty() && !IsTarget &&
                             !IsTargetSync;
    if (Tok.getIdentifierInfo()->isStr("target")) {
      // OpenMP 5.1 [2.15.1, interop Construct, Restrictions]
      // Each interop-type may be specified on an action-clause at most
      // once.
      if (IsTarget)
        Diag(Tok, diag::warn_omp_more_one_interop_type) << "target";
      IsTarget = true;
      ConsumeToken();
    } else if (Tok.getIdentifierInfo()->isStr("targetsync")) {
      if (IsTargetSync)
        Diag(Tok, diag::warn_omp_more_one_interop_type) << "targetsync";
      IsTargetSync = true;
      ConsumeToken();
    } else if (Tok.getIdentifierInfo()->isStr("prefer_type") &&
               PreferTypeAllowed) {
      ConsumeToken();
      BalancedDelimiterTracker PT(*this, tok::l_paren,
                                  tok::annot_pragma_openmp_end);
      if (PT.expectAndConsume(diag::err_expected_lparen_after, "prefer_type"))
        HasError = true;

      while (Tok.isNot(tok::r_paren)) {
        SourceLocation Loc = Tok.getLocation();
        ExprResult LHS = ParseCastExpression(AnyCastExpr);
        ExprResult PTExpr = Actions.CorrectDelayedTyposInExpr(
            ParseRHSOfBinaryExpression(LHS, prec::Conditional));
        PTExpr = Actions.ActOnFinishFullExpr(PTExpr.get(), Loc,
                                             /*DiscardedValue=*/false);
        if (PTExpr.isUsable()) {
          InteropInfo.PreferTypes.push_back(PTExpr.get());
        } else {
          HasError = true;
          SkipUntil(tok::comma, tok::r_paren, tok::annot_pragma_openmp_end,
                    StopBeforeMatch);
        }

        if (Tok.is(tok::comma))
          ConsumeToken();
      }
      PT.consumeClose();
    } else {
      HasError = true;
      Diag(Tok, diag::err_omp_expected_interop_type);
      ConsumeToken();
    }
    if (!Tok.is(tok::comma))
      break;
    ConsumeToken();
  }

  if (!HasError && !IsTarget && !IsTargetSync) {
    Diag(Tok, diag::err_omp_expected_interop_type);
    HasError = true;
  }

  if (Kind == OMPC_init) {
    if (Tok.isNot(tok::colon) && (IsTarget || IsTargetSync))
      Diag(Tok, diag::warn_pragma_expected_colon) << "interop types";
    if (Tok.is(tok::colon))
      ConsumeToken();
  }

  // As of OpenMP 5.1,there are two interop-types, "target" and
  // "targetsync". Either or both are allowed for a single interop.
  InteropInfo.IsTarget = IsTarget;
  InteropInfo.IsTargetSync = IsTargetSync;

  return HasError;
}

/// Parsing of OpenMP clauses that use an interop-var.
///
/// init-clause:
///   init([interop-modifier, ]interop-type[[, interop-type] ... ]:interop-var)
///
/// destroy-clause:
///   destroy(interop-var)
///
/// use-clause:
///   use(interop-var)
///
/// interop-modifier:
///   prefer_type(preference-list)
///
/// preference-list:
///   foreign-runtime-id [, foreign-runtime-id]...
///
/// foreign-runtime-id:
///   <string-literal> | <constant-integral-expression>
///
/// interop-type:
///   target | targetsync
///
OMPClause *Parser::ParseOpenMPInteropClause(OpenMPClauseKind Kind,
                                            bool ParseOnly) {
  SourceLocation Loc = ConsumeToken();
  // Parse '('.
  BalancedDelimiterTracker T(*this, tok::l_paren, tok::annot_pragma_openmp_end);
  if (T.expectAndConsume(diag::err_expected_lparen_after,
                         getOpenMPClauseName(Kind).data()))
    return nullptr;

  bool InteropError = false;
  OMPInteropInfo InteropInfo;
  if (Kind == OMPC_init)
    InteropError = ParseOMPInteropInfo(InteropInfo, OMPC_init);

  // Parse the variable.
  SourceLocation VarLoc = Tok.getLocation();
  ExprResult InteropVarExpr =
      Actions.CorrectDelayedTyposInExpr(ParseAssignmentExpression());
  if (!InteropVarExpr.isUsable()) {
    SkipUntil(tok::comma, tok::r_paren, tok::annot_pragma_openmp_end,
              StopBeforeMatch);
  }

  // Parse ')'.
  SourceLocation RLoc = Tok.getLocation();
  if (!T.consumeClose())
    RLoc = T.getCloseLocation();

  if (ParseOnly || !InteropVarExpr.isUsable() || InteropError)
    return nullptr;

  if (Kind == OMPC_init)
    return Actions.OpenMP().ActOnOpenMPInitClause(
        InteropVarExpr.get(), InteropInfo, Loc, T.getOpenLocation(), VarLoc,
        RLoc);
  if (Kind == OMPC_use)
    return Actions.OpenMP().ActOnOpenMPUseClause(
        InteropVarExpr.get(), Loc, T.getOpenLocation(), VarLoc, RLoc);

  if (Kind == OMPC_destroy)
    return Actions.OpenMP().ActOnOpenMPDestroyClause(
        InteropVarExpr.get(), Loc, T.getOpenLocation(), VarLoc, RLoc);

  llvm_unreachable("Unexpected interop variable clause.");
}

OMPClause *Parser::ParseOpenMPOMPXAttributesClause(bool ParseOnly) {
  SourceLocation Loc = ConsumeToken();
  // Parse '('.
  BalancedDelimiterTracker T(*this, tok::l_paren, tok::annot_pragma_openmp_end);
  if (T.expectAndConsume(diag::err_expected_lparen_after,
                         getOpenMPClauseName(OMPC_ompx_attribute).data()))
    return nullptr;

  ParsedAttributes ParsedAttrs(AttrFactory);
  ParseAttributes(PAKM_GNU | PAKM_CXX11, ParsedAttrs);

  // Parse ')'.
  if (T.consumeClose())
    return nullptr;

  if (ParseOnly)
    return nullptr;

  SmallVector<Attr *> Attrs;
  for (const ParsedAttr &PA : ParsedAttrs) {
    switch (PA.getKind()) {
    case ParsedAttr::AT_AMDGPUFlatWorkGroupSize:
      if (!PA.checkExactlyNumArgs(Actions, 2))
        continue;
      if (auto *A = Actions.AMDGPU().CreateAMDGPUFlatWorkGroupSizeAttr(
              PA, PA.getArgAsExpr(0), PA.getArgAsExpr(1)))
        Attrs.push_back(A);
      continue;
    case ParsedAttr::AT_AMDGPUWavesPerEU:
      if (!PA.checkAtLeastNumArgs(Actions, 1) ||
          !PA.checkAtMostNumArgs(Actions, 2))
        continue;
      if (auto *A = Actions.AMDGPU().CreateAMDGPUWavesPerEUAttr(
              PA, PA.getArgAsExpr(0),
              PA.getNumArgs() > 1 ? PA.getArgAsExpr(1) : nullptr))
        Attrs.push_back(A);
      continue;
    case ParsedAttr::AT_CUDALaunchBounds:
      if (!PA.checkAtLeastNumArgs(Actions, 1) ||
          !PA.checkAtMostNumArgs(Actions, 2))
        continue;
      if (auto *A = Actions.CreateLaunchBoundsAttr(
              PA, PA.getArgAsExpr(0),
              PA.getNumArgs() > 1 ? PA.getArgAsExpr(1) : nullptr,
              PA.getNumArgs() > 2 ? PA.getArgAsExpr(2) : nullptr))
        Attrs.push_back(A);
      continue;
    default:
      Diag(Loc, diag::warn_omp_invalid_attribute_for_ompx_attributes) << PA;
      continue;
    };
  }

  return Actions.OpenMP().ActOnOpenMPXAttributeClause(
      Attrs, Loc, T.getOpenLocation(), T.getCloseLocation());
}

/// Parsing of simple OpenMP clauses like 'default' or 'proc_bind'.
///
///    default-clause:
///         'default' '(' 'none' | 'shared' | 'private' | 'firstprivate' ')'
///
///    proc_bind-clause:
///         'proc_bind' '(' 'master' | 'close' | 'spread' ')'
///
///    bind-clause:
///         'bind' '(' 'teams' | 'parallel' | 'thread' ')'
///
///    update-clause:
///         'update' '(' 'in' | 'out' | 'inout' | 'mutexinoutset' |
///         'inoutset' ')'
///
OMPClause *Parser::ParseOpenMPSimpleClause(OpenMPClauseKind Kind,
                                           bool ParseOnly) {
  std::optional<SimpleClauseData> Val = parseOpenMPSimpleClause(*this, Kind);
  if (!Val || ParseOnly)
    return nullptr;
  if (getLangOpts().OpenMP < 51 && Kind == OMPC_default &&
      (static_cast<DefaultKind>(Val->Type) == OMP_DEFAULT_private ||
       static_cast<DefaultKind>(Val->Type) ==
           OMP_DEFAULT_firstprivate)) {
    Diag(Val->LOpen, diag::err_omp_invalid_dsa)
        << getOpenMPClauseName(static_cast<DefaultKind>(Val->Type) ==
                                       OMP_DEFAULT_private
                                   ? OMPC_private
                                   : OMPC_firstprivate)
        << getOpenMPClauseName(OMPC_default) << "5.1";
    return nullptr;
  }
  return Actions.OpenMP().ActOnOpenMPSimpleClause(
      Kind, Val->Type, Val->TypeLoc, Val->LOpen, Val->Loc, Val->RLoc);
}

/// Parsing of OpenMP clauses like 'ordered'.
///
///    ordered-clause:
///         'ordered'
///
///    nowait-clause:
///         'nowait'
///
///    untied-clause:
///         'untied'
///
///    mergeable-clause:
///         'mergeable'
///
///    read-clause:
///         'read'
///
///    threads-clause:
///         'threads'
///
///    simd-clause:
///         'simd'
///
///    nogroup-clause:
///         'nogroup'
///
OMPClause *Parser::ParseOpenMPClause(OpenMPClauseKind Kind, bool ParseOnly) {
  SourceLocation Loc = Tok.getLocation();
  ConsumeAnyToken();

  if (ParseOnly)
    return nullptr;
  return Actions.OpenMP().ActOnOpenMPClause(Kind, Loc, Tok.getLocation());
}

/// Parsing of OpenMP clauses with single expressions and some additional
/// argument like 'schedule' or 'dist_schedule'.
///
///    schedule-clause:
///      'schedule' '(' [ modifier [ ',' modifier ] ':' ] kind [',' expression ]
///      ')'
///
///    if-clause:
///      'if' '(' [ directive-name-modifier ':' ] expression ')'
///
///    defaultmap:
///      'defaultmap' '(' modifier [ ':' kind ] ')'
///
///    device-clause:
///      'device' '(' [ device-modifier ':' ] expression ')'
///
OMPClause *Parser::ParseOpenMPSingleExprWithArgClause(OpenMPDirectiveKind DKind,
                                                      OpenMPClauseKind Kind,
                                                      bool ParseOnly) {
  SourceLocation Loc = ConsumeToken();
  SourceLocation DelimLoc;
  // Parse '('.
  BalancedDelimiterTracker T(*this, tok::l_paren, tok::annot_pragma_openmp_end);
  if (T.expectAndConsume(diag::err_expected_lparen_after,
                         getOpenMPClauseName(Kind).data()))
    return nullptr;

  ExprResult Val;
  SmallVector<unsigned, 4> Arg;
  SmallVector<SourceLocation, 4> KLoc;
  if (Kind == OMPC_schedule) {
    enum { Modifier1, Modifier2, ScheduleKind, NumberOfElements };
    Arg.resize(NumberOfElements);
    KLoc.resize(NumberOfElements);
    Arg[Modifier1] = OMPC_SCHEDULE_MODIFIER_unknown;
    Arg[Modifier2] = OMPC_SCHEDULE_MODIFIER_unknown;
    Arg[ScheduleKind] = OMPC_SCHEDULE_unknown;
    unsigned KindModifier = getOpenMPSimpleClauseType(
        Kind, Tok.isAnnotation() ? "" : PP.getSpelling(Tok), getLangOpts());
    if (KindModifier > OMPC_SCHEDULE_unknown) {
      // Parse 'modifier'
      Arg[Modifier1] = KindModifier;
      KLoc[Modifier1] = Tok.getLocation();
      if (Tok.isNot(tok::r_paren) && Tok.isNot(tok::comma) &&
          Tok.isNot(tok::annot_pragma_openmp_end))
        ConsumeAnyToken();
      if (Tok.is(tok::comma)) {
        // Parse ',' 'modifier'
        ConsumeAnyToken();
        KindModifier = getOpenMPSimpleClauseType(
            Kind, Tok.isAnnotation() ? "" : PP.getSpelling(Tok), getLangOpts());
        Arg[Modifier2] = KindModifier > OMPC_SCHEDULE_unknown
                             ? KindModifier
                             : (unsigned)OMPC_SCHEDULE_unknown;
        KLoc[Modifier2] = Tok.getLocation();
        if (Tok.isNot(tok::r_paren) && Tok.isNot(tok::comma) &&
            Tok.isNot(tok::annot_pragma_openmp_end))
          ConsumeAnyToken();
      }
      // Parse ':'
      if (Tok.is(tok::colon))
        ConsumeAnyToken();
      else
        Diag(Tok, diag::warn_pragma_expected_colon) << "schedule modifier";
      KindModifier = getOpenMPSimpleClauseType(
          Kind, Tok.isAnnotation() ? "" : PP.getSpelling(Tok), getLangOpts());
    }
    Arg[ScheduleKind] = KindModifier;
    KLoc[ScheduleKind] = Tok.getLocation();
    if (Tok.isNot(tok::r_paren) && Tok.isNot(tok::comma) &&
        Tok.isNot(tok::annot_pragma_openmp_end))
      ConsumeAnyToken();
    if ((Arg[ScheduleKind] == OMPC_SCHEDULE_static ||
         Arg[ScheduleKind] == OMPC_SCHEDULE_dynamic ||
         Arg[ScheduleKind] == OMPC_SCHEDULE_guided) &&
        Tok.is(tok::comma))
      DelimLoc = ConsumeAnyToken();
  } else if (Kind == OMPC_dist_schedule) {
    Arg.push_back(getOpenMPSimpleClauseType(
        Kind, Tok.isAnnotation() ? "" : PP.getSpelling(Tok), getLangOpts()));
    KLoc.push_back(Tok.getLocation());
    if (Tok.isNot(tok::r_paren) && Tok.isNot(tok::comma) &&
        Tok.isNot(tok::annot_pragma_openmp_end))
      ConsumeAnyToken();
    if (Arg.back() == OMPC_DIST_SCHEDULE_static && Tok.is(tok::comma))
      DelimLoc = ConsumeAnyToken();
  } else if (Kind == OMPC_defaultmap) {
    // Get a defaultmap modifier
    unsigned Modifier = getOpenMPSimpleClauseType(
        Kind, Tok.isAnnotation() ? "" : PP.getSpelling(Tok), getLangOpts());

    // Set defaultmap modifier to unknown if it is either scalar, aggregate, or
    // pointer
    if (Modifier < OMPC_DEFAULTMAP_MODIFIER_unknown)
      Modifier = OMPC_DEFAULTMAP_MODIFIER_unknown;
    Arg.push_back(Modifier);
    KLoc.push_back(Tok.getLocation());
    if (Tok.isNot(tok::r_paren) && Tok.isNot(tok::comma) &&
        Tok.isNot(tok::annot_pragma_openmp_end))
      ConsumeAnyToken();
    // Parse ':'
    if (Tok.is(tok::colon) || getLangOpts().OpenMP < 50) {
      if (Tok.is(tok::colon))
        ConsumeAnyToken();
      else if (Arg.back() != OMPC_DEFAULTMAP_MODIFIER_unknown)
        Diag(Tok, diag::warn_pragma_expected_colon) << "defaultmap modifier";
      // Get a defaultmap kind
      Arg.push_back(getOpenMPSimpleClauseType(
          Kind, Tok.isAnnotation() ? "" : PP.getSpelling(Tok), getLangOpts()));
      KLoc.push_back(Tok.getLocation());
      if (Tok.isNot(tok::r_paren) && Tok.isNot(tok::comma) &&
          Tok.isNot(tok::annot_pragma_openmp_end))
        ConsumeAnyToken();
    } else {
      Arg.push_back(OMPC_DEFAULTMAP_unknown);
      KLoc.push_back(SourceLocation());
    }
  } else if (Kind == OMPC_order) {
    enum { Modifier, OrderKind, NumberOfElements };
    Arg.resize(NumberOfElements);
    KLoc.resize(NumberOfElements);
    Arg[Modifier] = OMPC_ORDER_MODIFIER_unknown;
    Arg[OrderKind] = OMPC_ORDER_unknown;
    unsigned KindModifier = getOpenMPSimpleClauseType(
        Kind, Tok.isAnnotation() ? "" : PP.getSpelling(Tok), getLangOpts());
    if (KindModifier > OMPC_ORDER_unknown) {
      // Parse 'modifier'
      Arg[Modifier] = KindModifier;
      KLoc[Modifier] = Tok.getLocation();
      if (Tok.isNot(tok::r_paren) && Tok.isNot(tok::comma) &&
          Tok.isNot(tok::annot_pragma_openmp_end))
        ConsumeAnyToken();
      // Parse ':'
      if (Tok.is(tok::colon))
        ConsumeAnyToken();
      else
        Diag(Tok, diag::warn_pragma_expected_colon) << "order modifier";
      KindModifier = getOpenMPSimpleClauseType(
          Kind, Tok.isAnnotation() ? "" : PP.getSpelling(Tok), getLangOpts());
    }
    Arg[OrderKind] = KindModifier;
    KLoc[OrderKind] = Tok.getLocation();
    if (Tok.isNot(tok::r_paren) && Tok.isNot(tok::comma) &&
        Tok.isNot(tok::annot_pragma_openmp_end))
      ConsumeAnyToken();
  } else if (Kind == OMPC_device) {
    // Only target executable directives support extended device construct.
    if (isOpenMPTargetExecutionDirective(DKind) && getLangOpts().OpenMP >= 50 &&
        NextToken().is(tok::colon)) {
      // Parse optional <device modifier> ':'
      Arg.push_back(getOpenMPSimpleClauseType(
          Kind, Tok.isAnnotation() ? "" : PP.getSpelling(Tok), getLangOpts()));
      KLoc.push_back(Tok.getLocation());
      ConsumeAnyToken();
      // Parse ':'
      ConsumeAnyToken();
    } else {
      Arg.push_back(OMPC_DEVICE_unknown);
      KLoc.emplace_back();
    }
  } else if (Kind == OMPC_grainsize) {
    // Parse optional <grainsize modifier> ':'
    OpenMPGrainsizeClauseModifier Modifier =
        static_cast<OpenMPGrainsizeClauseModifier>(getOpenMPSimpleClauseType(
            Kind, Tok.isAnnotation() ? "" : PP.getSpelling(Tok),
            getLangOpts()));
    if (getLangOpts().OpenMP >= 51) {
      if (NextToken().is(tok::colon)) {
        Arg.push_back(Modifier);
        KLoc.push_back(Tok.getLocation());
        // Parse modifier
        ConsumeAnyToken();
        // Parse ':'
        ConsumeAnyToken();
      } else {
        if (Modifier == OMPC_GRAINSIZE_strict) {
          Diag(Tok, diag::err_modifier_expected_colon) << "strict";
          // Parse modifier
          ConsumeAnyToken();
        }
        Arg.push_back(OMPC_GRAINSIZE_unknown);
        KLoc.emplace_back();
      }
    } else {
      Arg.push_back(OMPC_GRAINSIZE_unknown);
      KLoc.emplace_back();
    }
  } else if (Kind == OMPC_num_tasks) {
    // Parse optional <num_tasks modifier> ':'
    OpenMPNumTasksClauseModifier Modifier =
        static_cast<OpenMPNumTasksClauseModifier>(getOpenMPSimpleClauseType(
            Kind, Tok.isAnnotation() ? "" : PP.getSpelling(Tok),
            getLangOpts()));
    if (getLangOpts().OpenMP >= 51) {
      if (NextToken().is(tok::colon)) {
        Arg.push_back(Modifier);
        KLoc.push_back(Tok.getLocation());
        // Parse modifier
        ConsumeAnyToken();
        // Parse ':'
        ConsumeAnyToken();
      } else {
        if (Modifier == OMPC_NUMTASKS_strict) {
          Diag(Tok, diag::err_modifier_expected_colon) << "strict";
          // Parse modifier
          ConsumeAnyToken();
        }
        Arg.push_back(OMPC_NUMTASKS_unknown);
        KLoc.emplace_back();
      }
    } else {
      Arg.push_back(OMPC_NUMTASKS_unknown);
      KLoc.emplace_back();
    }
  } else {
    assert(Kind == OMPC_if);
    KLoc.push_back(Tok.getLocation());
    TentativeParsingAction TPA(*this);
    auto DK = parseOpenMPDirectiveKind(*this);
    Arg.push_back(DK);
    if (DK != OMPD_unknown) {
      ConsumeToken();
      if (Tok.is(tok::colon) && getLangOpts().OpenMP > 40) {
        TPA.Commit();
        DelimLoc = ConsumeToken();
      } else {
        TPA.Revert();
        Arg.back() = unsigned(OMPD_unknown);
      }
    } else {
      TPA.Revert();
    }
  }

  bool NeedAnExpression = (Kind == OMPC_schedule && DelimLoc.isValid()) ||
                          (Kind == OMPC_dist_schedule && DelimLoc.isValid()) ||
                          Kind == OMPC_if || Kind == OMPC_device ||
                          Kind == OMPC_grainsize || Kind == OMPC_num_tasks;
  if (NeedAnExpression) {
    SourceLocation ELoc = Tok.getLocation();
    ExprResult LHS(ParseCastExpression(AnyCastExpr, false, NotTypeCast));
    Val = ParseRHSOfBinaryExpression(LHS, prec::Conditional);
    Val =
        Actions.ActOnFinishFullExpr(Val.get(), ELoc, /*DiscardedValue*/ false);
  }

  // Parse ')'.
  SourceLocation RLoc = Tok.getLocation();
  if (!T.consumeClose())
    RLoc = T.getCloseLocation();

  if (NeedAnExpression && Val.isInvalid())
    return nullptr;

  if (ParseOnly)
    return nullptr;
  return Actions.OpenMP().ActOnOpenMPSingleExprWithArgClause(
      Kind, Arg, Val.get(), Loc, T.getOpenLocation(), KLoc, DelimLoc, RLoc);
}

static bool ParseReductionId(Parser &P, CXXScopeSpec &ReductionIdScopeSpec,
                             UnqualifiedId &ReductionId) {
  if (ReductionIdScopeSpec.isEmpty()) {
    auto OOK = OO_None;
    switch (P.getCurToken().getKind()) {
    case tok::plus:
      OOK = OO_Plus;
      break;
    case tok::minus:
      OOK = OO_Minus;
      break;
    case tok::star:
      OOK = OO_Star;
      break;
    case tok::amp:
      OOK = OO_Amp;
      break;
    case tok::pipe:
      OOK = OO_Pipe;
      break;
    case tok::caret:
      OOK = OO_Caret;
      break;
    case tok::ampamp:
      OOK = OO_AmpAmp;
      break;
    case tok::pipepipe:
      OOK = OO_PipePipe;
      break;
    default:
      break;
    }
    if (OOK != OO_None) {
      SourceLocation OpLoc = P.ConsumeToken();
      SourceLocation SymbolLocations[] = {OpLoc, OpLoc, SourceLocation()};
      ReductionId.setOperatorFunctionId(OpLoc, OOK, SymbolLocations);
      return false;
    }
  }
  return P.ParseUnqualifiedId(
      ReductionIdScopeSpec, /*ObjectType=*/nullptr,
      /*ObjectHadErrors=*/false, /*EnteringContext*/ false,
      /*AllowDestructorName*/ false,
      /*AllowConstructorName*/ false,
      /*AllowDeductionGuide*/ false, nullptr, ReductionId);
}

/// Checks if the token is a valid map-type-modifier.
/// FIXME: It will return an OpenMPMapClauseKind if that's what it parses.
static OpenMPMapModifierKind isMapModifier(Parser &P) {
  Token Tok = P.getCurToken();
  if (!Tok.is(tok::identifier))
    return OMPC_MAP_MODIFIER_unknown;

  Preprocessor &PP = P.getPreprocessor();
  OpenMPMapModifierKind TypeModifier =
      static_cast<OpenMPMapModifierKind>(getOpenMPSimpleClauseType(
          OMPC_map, PP.getSpelling(Tok), P.getLangOpts()));
  return TypeModifier;
}

/// Parse the mapper modifier in map, to, and from clauses.
bool Parser::parseMapperModifier(SemaOpenMP::OpenMPVarListDataTy &Data) {
  // Parse '('.
  BalancedDelimiterTracker T(*this, tok::l_paren, tok::colon);
  if (T.expectAndConsume(diag::err_expected_lparen_after, "mapper")) {
    SkipUntil(tok::colon, tok::r_paren, tok::annot_pragma_openmp_end,
              StopBeforeMatch);
    return true;
  }
  // Parse mapper-identifier
  if (getLangOpts().CPlusPlus)
    ParseOptionalCXXScopeSpecifier(Data.ReductionOrMapperIdScopeSpec,
                                   /*ObjectType=*/nullptr,
                                   /*ObjectHasErrors=*/false,
                                   /*EnteringContext=*/false);
  if (Tok.isNot(tok::identifier) && Tok.isNot(tok::kw_default)) {
    Diag(Tok.getLocation(), diag::err_omp_mapper_illegal_identifier);
    SkipUntil(tok::colon, tok::r_paren, tok::annot_pragma_openmp_end,
              StopBeforeMatch);
    return true;
  }
  auto &DeclNames = Actions.getASTContext().DeclarationNames;
  Data.ReductionOrMapperId = DeclarationNameInfo(
      DeclNames.getIdentifier(Tok.getIdentifierInfo()), Tok.getLocation());
  ConsumeToken();
  // Parse ')'.
  return T.consumeClose();
}

static OpenMPMapClauseKind isMapType(Parser &P);

/// Parse map-type-modifiers in map clause.
/// map([ [map-type-modifier[,] [map-type-modifier[,] ...] [map-type] : ] list)
/// where, map-type-modifier ::= always | close | mapper(mapper-identifier) |
/// present
/// where, map-type ::= alloc | delete | from | release | to | tofrom
bool Parser::parseMapTypeModifiers(SemaOpenMP::OpenMPVarListDataTy &Data) {
  bool HasMapType = false;
  SourceLocation PreMapLoc = Tok.getLocation();
  StringRef PreMapName = "";
  while (getCurToken().isNot(tok::colon)) {
    OpenMPMapModifierKind TypeModifier = isMapModifier(*this);
    OpenMPMapClauseKind MapKind = isMapType(*this);
    if (TypeModifier == OMPC_MAP_MODIFIER_always ||
        TypeModifier == OMPC_MAP_MODIFIER_close ||
        TypeModifier == OMPC_MAP_MODIFIER_present ||
        TypeModifier == OMPC_MAP_MODIFIER_ompx_hold) {
      Data.MapTypeModifiers.push_back(TypeModifier);
      Data.MapTypeModifiersLoc.push_back(Tok.getLocation());
      if (PP.LookAhead(0).isNot(tok::comma) &&
          PP.LookAhead(0).isNot(tok::colon) && getLangOpts().OpenMP >= 52)
        Diag(Tok.getLocation(), diag::err_omp_missing_comma)
            << "map type modifier";
      ConsumeToken();
    } else if (TypeModifier == OMPC_MAP_MODIFIER_mapper) {
      Data.MapTypeModifiers.push_back(TypeModifier);
      Data.MapTypeModifiersLoc.push_back(Tok.getLocation());
      ConsumeToken();
      if (parseMapperModifier(Data))
        return true;
      if (Tok.isNot(tok::comma) && Tok.isNot(tok::colon) &&
          getLangOpts().OpenMP >= 52)
        Diag(Data.MapTypeModifiersLoc.back(), diag::err_omp_missing_comma)
            << "map type modifier";

    } else if (getLangOpts().OpenMP >= 60 && MapKind != OMPC_MAP_unknown) {
      if (!HasMapType) {
        HasMapType = true;
        Data.ExtraModifier = MapKind;
        MapKind = OMPC_MAP_unknown;
        PreMapLoc = Tok.getLocation();
        PreMapName = Tok.getIdentifierInfo()->getName();
      } else {
        Diag(Tok, diag::err_omp_more_one_map_type);
        Diag(PreMapLoc, diag::note_previous_map_type_specified_here)
            << PreMapName;
      }
      ConsumeToken();
    } else {
      // For the case of unknown map-type-modifier or a map-type.
      // Map-type is followed by a colon; the function returns when it
      // encounters a token followed by a colon.
      if (Tok.is(tok::comma)) {
        Diag(Tok, diag::err_omp_map_type_modifier_missing);
        ConsumeToken();
        continue;
      }
      // Potential map-type token as it is followed by a colon.
      if (PP.LookAhead(0).is(tok::colon)) {
        if (getLangOpts().OpenMP >= 60) {
          break;
        } else {
          return false;
        }
      }

      Diag(Tok, diag::err_omp_unknown_map_type_modifier)
          << (getLangOpts().OpenMP >= 51 ? (getLangOpts().OpenMP >= 52 ? 2 : 1)
                                         : 0)
          << getLangOpts().OpenMPExtensions;
      ConsumeToken();
    }
    if (getCurToken().is(tok::comma))
      ConsumeToken();
  }
  if (getLangOpts().OpenMP >= 60 && !HasMapType) {
    if (!Tok.is(tok::colon)) {
      Diag(Tok, diag::err_omp_unknown_map_type);
      ConsumeToken();
    } else {
      Data.ExtraModifier = OMPC_MAP_unknown;
    }
  }
  return false;
}

/// Checks if the token is a valid map-type.
/// If it is not MapType kind, OMPC_MAP_unknown is returned.
static OpenMPMapClauseKind isMapType(Parser &P) {
  Token Tok = P.getCurToken();
  // The map-type token can be either an identifier or the C++ delete keyword.
  if (!Tok.isOneOf(tok::identifier, tok::kw_delete))
    return OMPC_MAP_unknown;
  Preprocessor &PP = P.getPreprocessor();
  unsigned MapType =
      getOpenMPSimpleClauseType(OMPC_map, PP.getSpelling(Tok), P.getLangOpts());
  if (MapType == OMPC_MAP_to || MapType == OMPC_MAP_from ||
      MapType == OMPC_MAP_tofrom || MapType == OMPC_MAP_alloc ||
      MapType == OMPC_MAP_delete || MapType == OMPC_MAP_release)
    return static_cast<OpenMPMapClauseKind>(MapType);
  return OMPC_MAP_unknown;
}

/// Parse map-type in map clause.
/// map([ [map-type-modifier[,] [map-type-modifier[,] ...] map-type : ] list)
/// where, map-type ::= to | from | tofrom | alloc | release | delete
static void parseMapType(Parser &P, SemaOpenMP::OpenMPVarListDataTy &Data) {
  Token Tok = P.getCurToken();
  if (Tok.is(tok::colon)) {
    P.Diag(Tok, diag::err_omp_map_type_missing);
    return;
  }
  Data.ExtraModifier = isMapType(P);
  if (Data.ExtraModifier == OMPC_MAP_unknown)
    P.Diag(Tok, diag::err_omp_unknown_map_type);
  P.ConsumeToken();
}

/// Parses simple expression in parens for single-expression clauses of OpenMP
/// constructs.
ExprResult Parser::ParseOpenMPIteratorsExpr() {
  assert(Tok.is(tok::identifier) && PP.getSpelling(Tok) == "iterator" &&
         "Expected 'iterator' token.");
  SourceLocation IteratorKwLoc = ConsumeToken();

  BalancedDelimiterTracker T(*this, tok::l_paren, tok::annot_pragma_openmp_end);
  if (T.expectAndConsume(diag::err_expected_lparen_after, "iterator"))
    return ExprError();

  SourceLocation LLoc = T.getOpenLocation();
  SmallVector<SemaOpenMP::OMPIteratorData, 4> Data;
  while (Tok.isNot(tok::r_paren) && Tok.isNot(tok::annot_pragma_openmp_end)) {
    // Check if the type parsing is required.
    ParsedType IteratorType;
    if (Tok.isNot(tok::identifier) || NextToken().isNot(tok::equal)) {
      // identifier '=' is not found - parse type.
      TypeResult TR = ParseTypeName();
      if (TR.isInvalid()) {
        T.skipToEnd();
        return ExprError();
      }
      IteratorType = TR.get();
    }

    // Parse identifier.
    IdentifierInfo *II = nullptr;
    SourceLocation IdLoc;
    if (Tok.is(tok::identifier)) {
      II = Tok.getIdentifierInfo();
      IdLoc = ConsumeToken();
    } else {
      Diag(Tok, diag::err_expected_unqualified_id) << 0;
    }

    // Parse '='.
    SourceLocation AssignLoc;
    if (Tok.is(tok::equal))
      AssignLoc = ConsumeToken();
    else
      Diag(Tok, diag::err_omp_expected_equal_in_iterator);

    // Parse range-specification - <begin> ':' <end> [ ':' <step> ]
    ColonProtectionRAIIObject ColonRAII(*this);
    // Parse <begin>
    SourceLocation Loc = Tok.getLocation();
    ExprResult LHS = ParseCastExpression(AnyCastExpr);
    ExprResult Begin = Actions.CorrectDelayedTyposInExpr(
        ParseRHSOfBinaryExpression(LHS, prec::Conditional));
    Begin = Actions.ActOnFinishFullExpr(Begin.get(), Loc,
                                        /*DiscardedValue=*/false);
    // Parse ':'.
    SourceLocation ColonLoc;
    if (Tok.is(tok::colon))
      ColonLoc = ConsumeToken();

    // Parse <end>
    Loc = Tok.getLocation();
    LHS = ParseCastExpression(AnyCastExpr);
    ExprResult End = Actions.CorrectDelayedTyposInExpr(
        ParseRHSOfBinaryExpression(LHS, prec::Conditional));
    End = Actions.ActOnFinishFullExpr(End.get(), Loc,
                                      /*DiscardedValue=*/false);

    SourceLocation SecColonLoc;
    ExprResult Step;
    // Parse optional step.
    if (Tok.is(tok::colon)) {
      // Parse ':'
      SecColonLoc = ConsumeToken();
      // Parse <step>
      Loc = Tok.getLocation();
      LHS = ParseCastExpression(AnyCastExpr);
      Step = Actions.CorrectDelayedTyposInExpr(
          ParseRHSOfBinaryExpression(LHS, prec::Conditional));
      Step = Actions.ActOnFinishFullExpr(Step.get(), Loc,
                                         /*DiscardedValue=*/false);
    }

    // Parse ',' or ')'
    if (Tok.isNot(tok::comma) && Tok.isNot(tok::r_paren))
      Diag(Tok, diag::err_omp_expected_punc_after_iterator);
    if (Tok.is(tok::comma))
      ConsumeToken();

    SemaOpenMP::OMPIteratorData &D = Data.emplace_back();
    D.DeclIdent = II;
    D.DeclIdentLoc = IdLoc;
    D.Type = IteratorType;
    D.AssignLoc = AssignLoc;
    D.ColonLoc = ColonLoc;
    D.SecColonLoc = SecColonLoc;
    D.Range.Begin = Begin.get();
    D.Range.End = End.get();
    D.Range.Step = Step.get();
  }

  // Parse ')'.
  SourceLocation RLoc = Tok.getLocation();
  if (!T.consumeClose())
    RLoc = T.getCloseLocation();

  return Actions.OpenMP().ActOnOMPIteratorExpr(getCurScope(), IteratorKwLoc,
                                               LLoc, RLoc, Data);
}

bool Parser::ParseOpenMPReservedLocator(OpenMPClauseKind Kind,
                                        SemaOpenMP::OpenMPVarListDataTy &Data,
                                        const LangOptions &LangOpts) {
  // Currently the only reserved locator is 'omp_all_memory' which is only
  // allowed on a depend clause.
  if (Kind != OMPC_depend || LangOpts.OpenMP < 51)
    return false;

  if (Tok.is(tok::identifier) &&
      Tok.getIdentifierInfo()->isStr("omp_all_memory")) {

    if (Data.ExtraModifier == OMPC_DEPEND_outallmemory ||
        Data.ExtraModifier == OMPC_DEPEND_inoutallmemory)
      Diag(Tok, diag::warn_omp_more_one_omp_all_memory);
    else if (Data.ExtraModifier != OMPC_DEPEND_out &&
             Data.ExtraModifier != OMPC_DEPEND_inout)
      Diag(Tok, diag::err_omp_requires_out_inout_depend_type);
    else
      Data.ExtraModifier = Data.ExtraModifier == OMPC_DEPEND_out
                               ? OMPC_DEPEND_outallmemory
                               : OMPC_DEPEND_inoutallmemory;
    ConsumeToken();
    return true;
  }
  return false;
}

/// Parse step size expression. Returns true if parsing is successfull,
/// otherwise returns false.
static bool parseStepSize(Parser &P, SemaOpenMP::OpenMPVarListDataTy &Data,
                          OpenMPClauseKind CKind, SourceLocation ELoc) {
  ExprResult Tail = P.ParseAssignmentExpression();
  Sema &Actions = P.getActions();
  Tail = Actions.ActOnFinishFullExpr(Tail.get(), ELoc,
                                     /*DiscardedValue*/ false);
  if (Tail.isUsable()) {
    Data.DepModOrTailExpr = Tail.get();
    Token CurTok = P.getCurToken();
    if (CurTok.isNot(tok::r_paren) && CurTok.isNot(tok::comma)) {
      P.Diag(CurTok, diag::err_expected_punc) << "step expression";
    }
    return true;
  }
  return false;
}

/// Parse 'allocate' clause modifiers.
///   If allocator-modifier exists, return an expression for it and set
///   Data field noting modifier was specified.
///
static ExprResult
parseOpenMPAllocateClauseModifiers(Parser &P, OpenMPClauseKind Kind,
                                   SemaOpenMP::OpenMPVarListDataTy &Data) {
  const Token &Tok = P.getCurToken();
  Preprocessor &PP = P.getPreprocessor();
  ExprResult Tail;
  auto Modifier = static_cast<OpenMPAllocateClauseModifier>(
      getOpenMPSimpleClauseType(Kind, PP.getSpelling(Tok), P.getLangOpts()));
  if (Modifier == OMPC_ALLOCATE_allocator) {
    Data.AllocClauseModifier = Modifier;
    P.ConsumeToken();
    BalancedDelimiterTracker AllocateT(P, tok::l_paren,
                                       tok::annot_pragma_openmp_end);
    if (Tok.is(tok::l_paren)) {
      AllocateT.consumeOpen();
      Tail = P.ParseAssignmentExpression();
      AllocateT.consumeClose();
    } else {
      P.Diag(Tok, diag::err_expected) << tok::l_paren;
    }
  } else {
    Tail = P.ParseAssignmentExpression();
  }
  return Tail;
}

/// Parses clauses with list.
bool Parser::ParseOpenMPVarList(OpenMPDirectiveKind DKind,
                                OpenMPClauseKind Kind,
                                SmallVectorImpl<Expr *> &Vars,
                                SemaOpenMP::OpenMPVarListDataTy &Data) {
  UnqualifiedId UnqualifiedReductionId;
  bool InvalidReductionId = false;
  bool IsInvalidMapperModifier = false;

  // Parse '('.
  BalancedDelimiterTracker T(*this, tok::l_paren, tok::annot_pragma_openmp_end);
  if (T.expectAndConsume(diag::err_expected_lparen_after,
                         getOpenMPClauseName(Kind).data()))
    return true;

  bool HasIterator = false;
  bool InvalidIterator = false;
  bool NeedRParenForLinear = false;
  BalancedDelimiterTracker LinearT(*this, tok::l_paren,
                                   tok::annot_pragma_openmp_end);
  // Handle reduction-identifier for reduction clause.
  if (Kind == OMPC_reduction || Kind == OMPC_task_reduction ||
      Kind == OMPC_in_reduction) {
    Data.ExtraModifier = OMPC_REDUCTION_unknown;
    if (Kind == OMPC_reduction && getLangOpts().OpenMP >= 50 &&
        (Tok.is(tok::identifier) || Tok.is(tok::kw_default)) &&
        NextToken().is(tok::comma)) {
      // Parse optional reduction modifier.
      Data.ExtraModifier =
          getOpenMPSimpleClauseType(Kind, PP.getSpelling(Tok), getLangOpts());
      Data.ExtraModifierLoc = Tok.getLocation();
      ConsumeToken();
      assert(Tok.is(tok::comma) && "Expected comma.");
      (void)ConsumeToken();
    }
    ColonProtectionRAIIObject ColonRAII(*this);
    if (getLangOpts().CPlusPlus)
      ParseOptionalCXXScopeSpecifier(Data.ReductionOrMapperIdScopeSpec,
                                     /*ObjectType=*/nullptr,
                                     /*ObjectHasErrors=*/false,
                                     /*EnteringContext=*/false);
    InvalidReductionId = ParseReductionId(
        *this, Data.ReductionOrMapperIdScopeSpec, UnqualifiedReductionId);
    if (InvalidReductionId) {
      SkipUntil(tok::colon, tok::r_paren, tok::annot_pragma_openmp_end,
                StopBeforeMatch);
    }
    if (Tok.is(tok::colon))
      Data.ColonLoc = ConsumeToken();
    else
      Diag(Tok, diag::warn_pragma_expected_colon) << "reduction identifier";
    if (!InvalidReductionId)
      Data.ReductionOrMapperId =
          Actions.GetNameFromUnqualifiedId(UnqualifiedReductionId);
  } else if (Kind == OMPC_depend || Kind == OMPC_doacross) {
    if (getLangOpts().OpenMP >= 50) {
      if (Tok.is(tok::identifier) && PP.getSpelling(Tok) == "iterator") {
        // Handle optional dependence modifier.
        // iterator(iterators-definition)
        // where iterators-definition is iterator-specifier [,
        // iterators-definition ]
        // where iterator-specifier is [ iterator-type ] identifier =
        // range-specification
        HasIterator = true;
        EnterScope(Scope::OpenMPDirectiveScope | Scope::DeclScope);
        ExprResult IteratorRes = ParseOpenMPIteratorsExpr();
        Data.DepModOrTailExpr = IteratorRes.get();
        // Parse ','
        ExpectAndConsume(tok::comma);
      }
    }
    // Handle dependency type for depend clause.
    ColonProtectionRAIIObject ColonRAII(*this);
    Data.ExtraModifier = getOpenMPSimpleClauseType(
        Kind, Tok.is(tok::identifier) ? PP.getSpelling(Tok) : "",
        getLangOpts());
    Data.ExtraModifierLoc = Tok.getLocation();
    if ((Kind == OMPC_depend && Data.ExtraModifier == OMPC_DEPEND_unknown) ||
        (Kind == OMPC_doacross &&
         Data.ExtraModifier == OMPC_DOACROSS_unknown)) {
      SkipUntil(tok::colon, tok::r_paren, tok::annot_pragma_openmp_end,
                StopBeforeMatch);
    } else {
      ConsumeToken();
      // Special processing for depend(source) clause.
      if (DKind == OMPD_ordered && Kind == OMPC_depend &&
          Data.ExtraModifier == OMPC_DEPEND_source) {
        // Parse ')'.
        T.consumeClose();
        return false;
      }
    }
    if (Tok.is(tok::colon)) {
      Data.ColonLoc = ConsumeToken();
    } else if (Kind != OMPC_doacross || Tok.isNot(tok::r_paren)) {
      Diag(Tok, DKind == OMPD_ordered ? diag::warn_pragma_expected_colon_r_paren
                                      : diag::warn_pragma_expected_colon)
          << (Kind == OMPC_depend ? "dependency type" : "dependence-type");
    }
    if (Kind == OMPC_doacross) {
      if (Tok.is(tok::identifier) &&
          Tok.getIdentifierInfo()->isStr("omp_cur_iteration")) {
        Data.ExtraModifier = Data.ExtraModifier == OMPC_DOACROSS_source
                                 ? OMPC_DOACROSS_source_omp_cur_iteration
                                 : OMPC_DOACROSS_sink_omp_cur_iteration;
        ConsumeToken();
      }
      if (Data.ExtraModifier == OMPC_DOACROSS_sink_omp_cur_iteration) {
        if (Tok.isNot(tok::minus)) {
          Diag(Tok, diag::err_omp_sink_and_source_iteration_not_allowd)
              << getOpenMPClauseName(Kind) << 0 << 0;
          SkipUntil(tok::r_paren);
          return false;
        } else {
          ConsumeToken();
          SourceLocation Loc = Tok.getLocation();
          uint64_t Value = 0;
          if (Tok.isNot(tok::numeric_constant) ||
              (PP.parseSimpleIntegerLiteral(Tok, Value) && Value != 1)) {
            Diag(Loc, diag::err_omp_sink_and_source_iteration_not_allowd)
                << getOpenMPClauseName(Kind) << 0 << 0;
            SkipUntil(tok::r_paren);
            return false;
          }
        }
      }
      if (Data.ExtraModifier == OMPC_DOACROSS_source_omp_cur_iteration) {
        if (Tok.isNot(tok::r_paren)) {
          Diag(Tok, diag::err_omp_sink_and_source_iteration_not_allowd)
              << getOpenMPClauseName(Kind) << 1 << 1;
          SkipUntil(tok::r_paren);
          return false;
        }
      }
      // Only the 'sink' case has the expression list.
      if (Kind == OMPC_doacross &&
          (Data.ExtraModifier == OMPC_DOACROSS_source ||
           Data.ExtraModifier == OMPC_DOACROSS_source_omp_cur_iteration ||
           Data.ExtraModifier == OMPC_DOACROSS_sink_omp_cur_iteration)) {
        // Parse ')'.
        T.consumeClose();
        return false;
      }
    }
  } else if (Kind == OMPC_linear) {
    // Try to parse modifier if any.
    Data.ExtraModifier = OMPC_LINEAR_val;
    if (Tok.is(tok::identifier) && PP.LookAhead(0).is(tok::l_paren)) {
      Data.ExtraModifier =
          getOpenMPSimpleClauseType(Kind, PP.getSpelling(Tok), getLangOpts());
      Data.ExtraModifierLoc = ConsumeToken();
      LinearT.consumeOpen();
      NeedRParenForLinear = true;
      if (getLangOpts().OpenMP >= 52)
        Diag(Data.ExtraModifierLoc, diag::err_omp_deprecate_old_syntax)
            << "linear-modifier(list)" << getOpenMPClauseName(Kind)
            << "linear(list: [linear-modifier,] step(step-size))";
    }
  } else if (Kind == OMPC_lastprivate) {
    // Try to parse modifier if any.
    Data.ExtraModifier = OMPC_LASTPRIVATE_unknown;
    // Conditional modifier allowed only in OpenMP 5.0 and not supported in
    // distribute and taskloop based directives.
    if ((getLangOpts().OpenMP >= 50 && !isOpenMPDistributeDirective(DKind) &&
         !isOpenMPTaskLoopDirective(DKind)) &&
        Tok.is(tok::identifier) && PP.LookAhead(0).is(tok::colon)) {
      Data.ExtraModifier =
          getOpenMPSimpleClauseType(Kind, PP.getSpelling(Tok), getLangOpts());
      Data.ExtraModifierLoc = Tok.getLocation();
      ConsumeToken();
      assert(Tok.is(tok::colon) && "Expected colon.");
      Data.ColonLoc = ConsumeToken();
    }
  } else if (Kind == OMPC_map) {
    // Handle optional iterator map modifier.
    if (Tok.is(tok::identifier) && PP.getSpelling(Tok) == "iterator") {
      HasIterator = true;
      EnterScope(Scope::OpenMPDirectiveScope | Scope::DeclScope);
      Data.MapTypeModifiers.push_back(OMPC_MAP_MODIFIER_iterator);
      Data.MapTypeModifiersLoc.push_back(Tok.getLocation());
      ExprResult IteratorRes = ParseOpenMPIteratorsExpr();
      Data.IteratorExpr = IteratorRes.get();
      // Parse ','
      ExpectAndConsume(tok::comma);
      if (getLangOpts().OpenMP < 52) {
        Diag(Tok, diag::err_omp_unknown_map_type_modifier)
            << (getLangOpts().OpenMP >= 51 ? 1 : 0)
            << getLangOpts().OpenMPExtensions;
        InvalidIterator = true;
      }
    }
    // Handle map type for map clause.
    ColonProtectionRAIIObject ColonRAII(*this);

    // The first identifier may be a list item, a map-type or a
    // map-type-modifier. The map-type can also be delete which has the same
    // spelling of the C++ delete keyword.
    Data.ExtraModifier = OMPC_MAP_unknown;
    Data.ExtraModifierLoc = Tok.getLocation();

    // Check for presence of a colon in the map clause.
    TentativeParsingAction TPA(*this);
    bool ColonPresent = false;
    if (SkipUntil(tok::colon, tok::r_paren, tok::annot_pragma_openmp_end,
                  StopBeforeMatch)) {
      if (Tok.is(tok::colon))
        ColonPresent = true;
    }
    TPA.Revert();
    // Only parse map-type-modifier[s] and map-type if a colon is present in
    // the map clause.
    if (ColonPresent) {
      if (getLangOpts().OpenMP >= 60 && getCurToken().is(tok::colon))
        Diag(Tok, diag::err_omp_map_modifier_specification_list);
      IsInvalidMapperModifier = parseMapTypeModifiers(Data);
      if (getLangOpts().OpenMP < 60 && !IsInvalidMapperModifier)
        parseMapType(*this, Data);
      else
        SkipUntil(tok::colon, tok::annot_pragma_openmp_end, StopBeforeMatch);
    }
    if (Data.ExtraModifier == OMPC_MAP_unknown) {
      Data.ExtraModifier = OMPC_MAP_tofrom;
      if (getLangOpts().OpenMP >= 52) {
        if (DKind == OMPD_target_enter_data)
          Data.ExtraModifier = OMPC_MAP_to;
        else if (DKind == OMPD_target_exit_data)
          Data.ExtraModifier = OMPC_MAP_from;
      }
      Data.IsMapTypeImplicit = true;
    }

    if (Tok.is(tok::colon))
      Data.ColonLoc = ConsumeToken();
  } else if (Kind == OMPC_to || Kind == OMPC_from) {
    while (Tok.is(tok::identifier)) {
      auto Modifier = static_cast<OpenMPMotionModifierKind>(
          getOpenMPSimpleClauseType(Kind, PP.getSpelling(Tok), getLangOpts()));
      if (Modifier == OMPC_MOTION_MODIFIER_unknown)
        break;
      Data.MotionModifiers.push_back(Modifier);
      Data.MotionModifiersLoc.push_back(Tok.getLocation());
      ConsumeToken();
      if (Modifier == OMPC_MOTION_MODIFIER_mapper) {
        IsInvalidMapperModifier = parseMapperModifier(Data);
        if (IsInvalidMapperModifier)
          break;
      }
      // OpenMP < 5.1 doesn't permit a ',' or additional modifiers.
      if (getLangOpts().OpenMP < 51)
        break;
      // OpenMP 5.1 accepts an optional ',' even if the next character is ':'.
      // TODO: Is that intentional?
      if (Tok.is(tok::comma))
        ConsumeToken();
    }
    if (!Data.MotionModifiers.empty() && Tok.isNot(tok::colon)) {
      if (!IsInvalidMapperModifier) {
        if (getLangOpts().OpenMP < 51)
          Diag(Tok, diag::warn_pragma_expected_colon) << ")";
        else
          Diag(Tok, diag::warn_pragma_expected_colon) << "motion modifier";
      }
      SkipUntil(tok::colon, tok::r_paren, tok::annot_pragma_openmp_end,
                StopBeforeMatch);
    }
    // OpenMP 5.1 permits a ':' even without a preceding modifier.  TODO: Is
    // that intentional?
    if ((!Data.MotionModifiers.empty() || getLangOpts().OpenMP >= 51) &&
        Tok.is(tok::colon))
      Data.ColonLoc = ConsumeToken();
  } else if (Kind == OMPC_allocate ||
             (Kind == OMPC_affinity && Tok.is(tok::identifier) &&
              PP.getSpelling(Tok) == "iterator")) {
    // Handle optional allocator expression followed by colon delimiter.
    ColonProtectionRAIIObject ColonRAII(*this);
    TentativeParsingAction TPA(*this);
    // OpenMP 5.0, 2.10.1, task Construct.
    // where aff-modifier is one of the following:
    // iterator(iterators-definition)
    ExprResult Tail;
    if (Kind == OMPC_allocate) {
<<<<<<< HEAD
      auto Modifier = static_cast<OpenMPAllocateClauseModifier>(
          getOpenMPSimpleClauseType(Kind, PP.getSpelling(Tok), getLangOpts()));
      if (Modifier == OMPC_ALLOCATE_allocator) {
        Data.AllocClauseModifier = Modifier;
        ConsumeToken();
        BalancedDelimiterTracker AllocateT(*this, tok::l_paren,
                                           tok::annot_pragma_openmp_end);
        if (Tok.is(tok::l_paren)) {
          AllocateT.consumeOpen();
          Tail = ParseAssignmentExpression();
          AllocateT.consumeClose();
        } else {
          Diag(Tok, diag::err_expected) << tok::l_paren;
        }
      } else {
        Tail = ParseAssignmentExpression();
      }
=======
      Tail = parseOpenMPAllocateClauseModifiers(*this, Kind, Data);
>>>>>>> a8d96e15
    } else {
      HasIterator = true;
      EnterScope(Scope::OpenMPDirectiveScope | Scope::DeclScope);
      Tail = ParseOpenMPIteratorsExpr();
    }
    Tail = Actions.CorrectDelayedTyposInExpr(Tail);
    Tail = Actions.ActOnFinishFullExpr(Tail.get(), T.getOpenLocation(),
                                       /*DiscardedValue=*/false);
    if (Tail.isUsable()) {
      if (Tok.is(tok::colon)) {
        Data.DepModOrTailExpr = Tail.get();
        Data.ColonLoc = ConsumeToken();
        TPA.Commit();
      } else {
        // Colon not found, parse only list of variables.
        TPA.Revert();
        if (Kind == OMPC_allocate &&
            Data.AllocClauseModifier == OMPC_ALLOCATE_allocator) {
          SkipUntil(tok::r_paren, tok::annot_pragma_openmp_end,
                    StopBeforeMatch);
          Diag(Tok, diag::err_modifier_expected_colon) << "allocator";
        }
      }
    } else {
      // Parsing was unsuccessfull, revert and skip to the end of clause or
      // directive.
      TPA.Revert();
      SkipUntil(tok::comma, tok::r_paren, tok::annot_pragma_openmp_end,
                StopBeforeMatch);
    }
  } else if (Kind == OMPC_adjust_args) {
    // Handle adjust-op for adjust_args clause.
    ColonProtectionRAIIObject ColonRAII(*this);
    Data.ExtraModifier = getOpenMPSimpleClauseType(
        Kind, Tok.is(tok::identifier) ? PP.getSpelling(Tok) : "",
        getLangOpts());
    Data.ExtraModifierLoc = Tok.getLocation();
    if (Data.ExtraModifier == OMPC_ADJUST_ARGS_unknown) {
      Diag(Tok, diag::err_omp_unknown_adjust_args_op);
      SkipUntil(tok::r_paren, tok::annot_pragma_openmp_end, StopBeforeMatch);
    } else {
      ConsumeToken();
      if (Tok.is(tok::colon))
        Data.ColonLoc = Tok.getLocation();
      ExpectAndConsume(tok::colon, diag::warn_pragma_expected_colon,
                       "adjust-op");
    }
  }

  bool IsComma =
      (Kind != OMPC_reduction && Kind != OMPC_task_reduction &&
       Kind != OMPC_in_reduction && Kind != OMPC_depend &&
       Kind != OMPC_doacross && Kind != OMPC_map && Kind != OMPC_adjust_args) ||
      (Kind == OMPC_reduction && !InvalidReductionId) ||
      (Kind == OMPC_map && Data.ExtraModifier != OMPC_MAP_unknown) ||
      (Kind == OMPC_depend && Data.ExtraModifier != OMPC_DEPEND_unknown) ||
      (Kind == OMPC_doacross && Data.ExtraModifier != OMPC_DOACROSS_unknown) ||
      (Kind == OMPC_adjust_args &&
       Data.ExtraModifier != OMPC_ADJUST_ARGS_unknown);
  const bool MayHaveTail = (Kind == OMPC_linear || Kind == OMPC_aligned);
  while (IsComma || (Tok.isNot(tok::r_paren) && Tok.isNot(tok::colon) &&
                     Tok.isNot(tok::annot_pragma_openmp_end))) {
    ParseScope OMPListScope(this, Scope::OpenMPDirectiveScope);
    ColonProtectionRAIIObject ColonRAII(*this, MayHaveTail);
    if (!ParseOpenMPReservedLocator(Kind, Data, getLangOpts())) {
      // Parse variable
      ExprResult VarExpr =
          Actions.CorrectDelayedTyposInExpr(ParseAssignmentExpression());
      if (VarExpr.isUsable()) {
        Vars.push_back(VarExpr.get());
      } else {
        SkipUntil(tok::comma, tok::r_paren, tok::annot_pragma_openmp_end,
                  StopBeforeMatch);
      }
    }
    // Skip ',' if any
    IsComma = Tok.is(tok::comma);
    if (IsComma)
      ConsumeToken();
    else if (Tok.isNot(tok::r_paren) &&
             Tok.isNot(tok::annot_pragma_openmp_end) &&
             (!MayHaveTail || Tok.isNot(tok::colon)))
      Diag(Tok, diag::err_omp_expected_punc)
          << ((Kind == OMPC_flush) ? getOpenMPDirectiveName(OMPD_flush)
                                   : getOpenMPClauseName(Kind))
          << (Kind == OMPC_flush);
  }

  // Parse ')' for linear clause with modifier.
  if (NeedRParenForLinear)
    LinearT.consumeClose();
  // Parse ':' linear modifiers (val, uval, ref or step(step-size))
  // or parse ':' alignment.
  const bool MustHaveTail = MayHaveTail && Tok.is(tok::colon);
  bool StepFound = false;
  bool ModifierFound = false;
  if (MustHaveTail) {
    Data.ColonLoc = Tok.getLocation();
    SourceLocation ELoc = ConsumeToken();

    if (getLangOpts().OpenMP >= 52 && Kind == OMPC_linear) {
      while (Tok.isNot(tok::r_paren)) {
        if (Tok.is(tok::identifier)) {
          // identifier could be a linear kind (val, uval, ref) or step
          // modifier or step size
          OpenMPLinearClauseKind LinKind =
              static_cast<OpenMPLinearClauseKind>(getOpenMPSimpleClauseType(
                  Kind, Tok.isAnnotation() ? "" : PP.getSpelling(Tok),
                  getLangOpts()));

          if (LinKind == OMPC_LINEAR_step) {
            if (StepFound)
              Diag(Tok, diag::err_omp_multiple_step_or_linear_modifier) << 0;

            BalancedDelimiterTracker StepT(*this, tok::l_paren,
                                           tok::annot_pragma_openmp_end);
            SourceLocation StepModifierLoc = ConsumeToken();
            // parse '('
            if (StepT.consumeOpen())
              Diag(StepModifierLoc, diag::err_expected_lparen_after) << "step";

            // parse step size expression
            StepFound = parseStepSize(*this, Data, Kind, Tok.getLocation());
            if (StepFound)
              Data.StepModifierLoc = StepModifierLoc;

            // parse ')'
            StepT.consumeClose();
          } else if (LinKind >= 0 && LinKind < OMPC_LINEAR_step) {
            if (ModifierFound)
              Diag(Tok, diag::err_omp_multiple_step_or_linear_modifier) << 1;

            Data.ExtraModifier = LinKind;
            Data.ExtraModifierLoc = ConsumeToken();
            ModifierFound = true;
          } else {
            StepFound = parseStepSize(*this, Data, Kind, Tok.getLocation());
          }
        } else {
          // parse an integer expression as step size
          StepFound = parseStepSize(*this, Data, Kind, Tok.getLocation());
        }

        if (Tok.is(tok::comma))
          ConsumeToken();
        if (Tok.is(tok::r_paren) || Tok.is(tok::annot_pragma_openmp_end))
          break;
      }
      if (!StepFound && !ModifierFound)
        Diag(ELoc, diag::err_expected_expression);
    } else {
      // for OMPC_aligned and OMPC_linear (with OpenMP <= 5.1)
      ExprResult Tail = ParseAssignmentExpression();
      Tail = Actions.ActOnFinishFullExpr(Tail.get(), ELoc,
                                         /*DiscardedValue*/ false);
      if (Tail.isUsable())
        Data.DepModOrTailExpr = Tail.get();
      else
        SkipUntil(tok::comma, tok::r_paren, tok::annot_pragma_openmp_end,
                  StopBeforeMatch);
    }
  }

  // Parse ')'.
  Data.RLoc = Tok.getLocation();
  if (!T.consumeClose())
    Data.RLoc = T.getCloseLocation();
  // Exit from scope when the iterator is used in depend clause.
  if (HasIterator)
    ExitScope();
  return (Kind != OMPC_depend && Kind != OMPC_doacross && Kind != OMPC_map &&
          Vars.empty()) ||
         (MustHaveTail && !Data.DepModOrTailExpr && StepFound) ||
         InvalidReductionId || IsInvalidMapperModifier || InvalidIterator;
}

/// Parsing of OpenMP clause 'private', 'firstprivate', 'lastprivate',
/// 'shared', 'copyin', 'copyprivate', 'flush', 'reduction', 'task_reduction',
/// 'in_reduction', 'nontemporal', 'exclusive' or 'inclusive'.
///
///    private-clause:
///       'private' '(' list ')'
///    firstprivate-clause:
///       'firstprivate' '(' list ')'
///    lastprivate-clause:
///       'lastprivate' '(' list ')'
///    shared-clause:
///       'shared' '(' list ')'
///    linear-clause:
///       'linear' '(' linear-list [ ':' linear-step ] ')'
///    aligned-clause:
///       'aligned' '(' list [ ':' alignment ] ')'
///    reduction-clause:
///       'reduction' '(' [ modifier ',' ] reduction-identifier ':' list ')'
///    task_reduction-clause:
///       'task_reduction' '(' reduction-identifier ':' list ')'
///    in_reduction-clause:
///       'in_reduction' '(' reduction-identifier ':' list ')'
///    copyprivate-clause:
///       'copyprivate' '(' list ')'
///    flush-clause:
///       'flush' '(' list ')'
///    depend-clause:
///       'depend' '(' in | out | inout : list | source ')'
///    map-clause:
///       'map' '(' [ [ always [,] ] [ close [,] ]
///          [ mapper '(' mapper-identifier ')' [,] ]
///          to | from | tofrom | alloc | release | delete ':' ] list ')';
///    to-clause:
///       'to' '(' [ mapper '(' mapper-identifier ')' ':' ] list ')'
///    from-clause:
///       'from' '(' [ mapper '(' mapper-identifier ')' ':' ] list ')'
///    use_device_ptr-clause:
///       'use_device_ptr' '(' list ')'
///    use_device_addr-clause:
///       'use_device_addr' '(' list ')'
///    is_device_ptr-clause:
///       'is_device_ptr' '(' list ')'
///    has_device_addr-clause:
///       'has_device_addr' '(' list ')'
///    allocate-clause:
///       'allocate' '(' [ allocator ':' ] list ')'
///       As of OpenMP 5.1 there's also
///         'allocate' '(' allocate-modifier: list ')'
///         where allocate-modifier is: 'allocator' '(' allocator ')'
///    nontemporal-clause:
///       'nontemporal' '(' list ')'
///    inclusive-clause:
///       'inclusive' '(' list ')'
///    exclusive-clause:
///       'exclusive' '(' list ')'
///
/// For 'linear' clause linear-list may have the following forms:
///  list
///  modifier(list)
/// where modifier is 'val' (C) or 'ref', 'val' or 'uval'(C++).
OMPClause *Parser::ParseOpenMPVarListClause(OpenMPDirectiveKind DKind,
                                            OpenMPClauseKind Kind,
                                            bool ParseOnly) {
  SourceLocation Loc = Tok.getLocation();
  SourceLocation LOpen = ConsumeToken();
  SmallVector<Expr *, 4> Vars;
  SemaOpenMP::OpenMPVarListDataTy Data;

  if (ParseOpenMPVarList(DKind, Kind, Vars, Data))
    return nullptr;

  if (ParseOnly)
    return nullptr;
  OMPVarListLocTy Locs(Loc, LOpen, Data.RLoc);
  return Actions.OpenMP().ActOnOpenMPVarListClause(Kind, Vars, Locs, Data);
}

bool Parser::ParseOpenMPExprListClause(OpenMPClauseKind Kind,
                                       SourceLocation &ClauseNameLoc,
                                       SourceLocation &OpenLoc,
                                       SourceLocation &CloseLoc,
                                       SmallVectorImpl<Expr *> &Exprs,
                                       bool ReqIntConst) {
  assert(getOpenMPClauseName(Kind) == PP.getSpelling(Tok) &&
         "Expected parsing to start at clause name");
  ClauseNameLoc = ConsumeToken();

  // Parse inside of '(' and ')'.
  BalancedDelimiterTracker T(*this, tok::l_paren, tok::annot_pragma_openmp_end);
  if (T.consumeOpen()) {
    Diag(Tok, diag::err_expected) << tok::l_paren;
    return true;
  }

  // Parse the list with interleaved commas.
  do {
    ExprResult Val =
        ReqIntConst ? ParseConstantExpression() : ParseAssignmentExpression();
    if (!Val.isUsable()) {
      // Encountered something other than an expression; abort to ')'.
      T.skipToEnd();
      return true;
    }
    Exprs.push_back(Val.get());
  } while (TryConsumeToken(tok::comma));

  bool Result = T.consumeClose();
  OpenLoc = T.getOpenLocation();
  CloseLoc = T.getCloseLocation();
  return Result;
}<|MERGE_RESOLUTION|>--- conflicted
+++ resolved
@@ -4830,27 +4830,7 @@
     // iterator(iterators-definition)
     ExprResult Tail;
     if (Kind == OMPC_allocate) {
-<<<<<<< HEAD
-      auto Modifier = static_cast<OpenMPAllocateClauseModifier>(
-          getOpenMPSimpleClauseType(Kind, PP.getSpelling(Tok), getLangOpts()));
-      if (Modifier == OMPC_ALLOCATE_allocator) {
-        Data.AllocClauseModifier = Modifier;
-        ConsumeToken();
-        BalancedDelimiterTracker AllocateT(*this, tok::l_paren,
-                                           tok::annot_pragma_openmp_end);
-        if (Tok.is(tok::l_paren)) {
-          AllocateT.consumeOpen();
-          Tail = ParseAssignmentExpression();
-          AllocateT.consumeClose();
-        } else {
-          Diag(Tok, diag::err_expected) << tok::l_paren;
-        }
-      } else {
-        Tail = ParseAssignmentExpression();
-      }
-=======
       Tail = parseOpenMPAllocateClauseModifiers(*this, Kind, Data);
->>>>>>> a8d96e15
     } else {
       HasIterator = true;
       EnterScope(Scope::OpenMPDirectiveScope | Scope::DeclScope);
