--- conflicted
+++ resolved
@@ -16,15 +16,6 @@
 /* Define the default attributes for the functions in this file. */
 #if defined(__cplusplus) && (__cplusplus >= 201103L)
 #define __DEFAULT_FN_ATTRS128                                                  \
-<<<<<<< HEAD
-  constexpr __attribute__((__always_inline__, __nodebug__,                     \
-                           __target__("avx512vl,avx512cd"),                    \
-                           __min_vector_width__(128)))
-#define __DEFAULT_FN_ATTRS256                                                  \
-  constexpr __attribute__((__always_inline__, __nodebug__,                     \
-                           __target__("avx512vl,avx512cd"),                    \
-                           __min_vector_width__(256)))
-=======
   __attribute__((__always_inline__, __nodebug__,                               \
                  __target__("avx512vl,avx512cd"),                              \
                  __min_vector_width__(128))) constexpr
@@ -32,7 +23,6 @@
   __attribute__((__always_inline__, __nodebug__,                               \
                  __target__("avx512vl,avx512cd"),                              \
                  __min_vector_width__(256))) constexpr
->>>>>>> 811fe024
 #else
 #define __DEFAULT_FN_ATTRS128                                                  \
   __attribute__((__always_inline__, __nodebug__,                               \
