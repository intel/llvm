/*===------------- avx512ifmavlintrin.h - IFMA intrinsics ------------------===
 *
 *
 * Part of the LLVM Project, under the Apache License v2.0 with LLVM Exceptions.
 * See https://llvm.org/LICENSE.txt for license information.
 * SPDX-License-Identifier: Apache-2.0 WITH LLVM-exception
 *
 *===-----------------------------------------------------------------------===
 */
#ifndef __IMMINTRIN_H
#error                                                                         \
    "Never use <avx512ifmavlintrin.h> directly; include <immintrin.h> instead."
#endif

#ifndef __IFMAVLINTRIN_H
#define __IFMAVLINTRIN_H

/* Define the default attributes for the functions in this file. */
#if defined(__cplusplus) && (__cplusplus >= 201103L)
#define __DEFAULT_FN_ATTRS128                                                  \
<<<<<<< HEAD
  constexpr __attribute__((__always_inline__, __nodebug__,                     \
                           __target__("avx512ifma,avx512vl"),                  \
                           __min_vector_width__(128)))
#define __DEFAULT_FN_ATTRS256                                                  \
  constexpr __attribute__((__always_inline__, __nodebug__,                     \
                           __target__("avx512ifma,avx512vl"),                  \
                           __min_vector_width__(256)))
=======
  __attribute__((__always_inline__, __nodebug__,                               \
                 __target__("avx512ifma,avx512vl"),                            \
                 __min_vector_width__(128))) constexpr
#define __DEFAULT_FN_ATTRS256                                                  \
  __attribute__((__always_inline__, __nodebug__,                               \
                 __target__("avx512ifma,avx512vl"),                            \
                 __min_vector_width__(256))) constexpr
>>>>>>> 811fe024
#else
#define __DEFAULT_FN_ATTRS128                                                  \
  __attribute__((__always_inline__, __nodebug__,                               \
                 __target__("avx512ifma,avx512vl"),                            \
                 __min_vector_width__(128)))
#define __DEFAULT_FN_ATTRS256                                                  \
  __attribute__((__always_inline__, __nodebug__,                               \
                 __target__("avx512ifma,avx512vl"),                            \
                 __min_vector_width__(256)))
#endif

<<<<<<< HEAD
#endif

=======
>>>>>>> 811fe024
#if !(defined(__AVXIFMA__) || defined(__AVX512IFMA__))
#define _mm_madd52hi_epu64(X, Y, Z)                                            \
  ((__m128i)__builtin_ia32_vpmadd52huq128((__v2di)(X), (__v2di)(Y),            \
                                          (__v2di)(Z)))

#define _mm256_madd52hi_epu64(X, Y, Z)                                         \
  ((__m256i)__builtin_ia32_vpmadd52huq256((__v4di)(X), (__v4di)(Y),            \
                                          (__v4di)(Z)))

#define _mm_madd52lo_epu64(X, Y, Z)                                            \
  ((__m128i)__builtin_ia32_vpmadd52luq128((__v2di)(X), (__v2di)(Y),            \
                                          (__v2di)(Z)))

#define _mm256_madd52lo_epu64(X, Y, Z)                                         \
  ((__m256i)__builtin_ia32_vpmadd52luq256((__v4di)(X), (__v4di)(Y),            \
                                          (__v4di)(Z)))
#endif

#if defined(__AVX512IFMA__)
static __inline__ __m128i __DEFAULT_FN_ATTRS128
_mm_madd52hi_epu64(__m128i __X, __m128i __Y, __m128i __Z) {
  return (__m128i)__builtin_ia32_vpmadd52huq128((__v2di)__X, (__v2di)__Y,
                                                (__v2di)__Z);
}

static __inline__ __m256i __DEFAULT_FN_ATTRS256
_mm256_madd52hi_epu64(__m256i __X, __m256i __Y, __m256i __Z) {
  return (__m256i)__builtin_ia32_vpmadd52huq256((__v4di)__X, (__v4di)__Y,
                                                (__v4di)__Z);
}

static __inline__ __m128i __DEFAULT_FN_ATTRS128
_mm_madd52lo_epu64(__m128i __X, __m128i __Y, __m128i __Z) {
  return (__m128i)__builtin_ia32_vpmadd52luq128((__v2di)__X, (__v2di)__Y,
                                                (__v2di)__Z);
}

static __inline__ __m256i __DEFAULT_FN_ATTRS256
_mm256_madd52lo_epu64(__m256i __X, __m256i __Y, __m256i __Z) {
  return (__m256i)__builtin_ia32_vpmadd52luq256((__v4di)__X, (__v4di)__Y,
                                                (__v4di)__Z);
}
#endif

static __inline__ __m128i __DEFAULT_FN_ATTRS128
_mm_mask_madd52hi_epu64(__m128i __W, __mmask8 __M, __m128i __X, __m128i __Y) {
  return (__m128i)__builtin_ia32_selectq_128(
      __M, (__v2di)__builtin_ia32_vpmadd52huq128(__W, __X, __Y), (__v2di)__W);
}

static __inline__ __m128i __DEFAULT_FN_ATTRS128
_mm_maskz_madd52hi_epu64(__mmask8 __M, __m128i __X, __m128i __Y, __m128i __Z) {
  return (__m128i)__builtin_ia32_selectq_128(
      __M, (__v2di)__builtin_ia32_vpmadd52huq128(__X, __Y, __Z),
      (__v2di)_mm_setzero_si128());
}

static __inline__ __m256i __DEFAULT_FN_ATTRS256 _mm256_mask_madd52hi_epu64(
    __m256i __W, __mmask8 __M, __m256i __X, __m256i __Y) {
  return (__m256i)__builtin_ia32_selectq_256(
      __M, (__v4di)__builtin_ia32_vpmadd52huq256(__W, __X, __Y), (__v4di)__W);
}

static __inline__ __m256i __DEFAULT_FN_ATTRS256 _mm256_maskz_madd52hi_epu64(
    __mmask8 __M, __m256i __X, __m256i __Y, __m256i __Z) {
  return (__m256i)__builtin_ia32_selectq_256(
      __M, (__v4di)__builtin_ia32_vpmadd52huq256(__X, __Y, __Z),
      (__v4di)_mm256_setzero_si256());
}

static __inline__ __m128i __DEFAULT_FN_ATTRS128
_mm_mask_madd52lo_epu64(__m128i __W, __mmask8 __M, __m128i __X, __m128i __Y) {
  return (__m128i)__builtin_ia32_selectq_128(
      __M, (__v2di)__builtin_ia32_vpmadd52luq128(__W, __X, __Y), (__v2di)__W);
}

static __inline__ __m128i __DEFAULT_FN_ATTRS128
_mm_maskz_madd52lo_epu64(__mmask8 __M, __m128i __X, __m128i __Y, __m128i __Z) {
  return (__m128i)__builtin_ia32_selectq_128(
      __M, (__v2di)__builtin_ia32_vpmadd52luq128(__X, __Y, __Z),
      (__v2di)_mm_setzero_si128());
}

static __inline__ __m256i __DEFAULT_FN_ATTRS256 _mm256_mask_madd52lo_epu64(
    __m256i __W, __mmask8 __M, __m256i __X, __m256i __Y) {
  return (__m256i)__builtin_ia32_selectq_256(
      __M, (__v4di)__builtin_ia32_vpmadd52luq256(__W, __X, __Y), (__v4di)__W);
}

static __inline__ __m256i __DEFAULT_FN_ATTRS256 _mm256_maskz_madd52lo_epu64(
    __mmask8 __M, __m256i __X, __m256i __Y, __m256i __Z) {
  return (__m256i)__builtin_ia32_selectq_256(
      __M, (__v4di)__builtin_ia32_vpmadd52luq256(__X, __Y, __Z),
      (__v4di)_mm256_setzero_si256());
}

#undef __DEFAULT_FN_ATTRS128
#undef __DEFAULT_FN_ATTRS256

#endif<|MERGE_RESOLUTION|>--- conflicted
+++ resolved
@@ -18,15 +18,6 @@
 /* Define the default attributes for the functions in this file. */
 #if defined(__cplusplus) && (__cplusplus >= 201103L)
 #define __DEFAULT_FN_ATTRS128                                                  \
-<<<<<<< HEAD
-  constexpr __attribute__((__always_inline__, __nodebug__,                     \
-                           __target__("avx512ifma,avx512vl"),                  \
-                           __min_vector_width__(128)))
-#define __DEFAULT_FN_ATTRS256                                                  \
-  constexpr __attribute__((__always_inline__, __nodebug__,                     \
-                           __target__("avx512ifma,avx512vl"),                  \
-                           __min_vector_width__(256)))
-=======
   __attribute__((__always_inline__, __nodebug__,                               \
                  __target__("avx512ifma,avx512vl"),                            \
                  __min_vector_width__(128))) constexpr
@@ -34,7 +25,6 @@
   __attribute__((__always_inline__, __nodebug__,                               \
                  __target__("avx512ifma,avx512vl"),                            \
                  __min_vector_width__(256))) constexpr
->>>>>>> 811fe024
 #else
 #define __DEFAULT_FN_ATTRS128                                                  \
   __attribute__((__always_inline__, __nodebug__,                               \
@@ -46,11 +36,6 @@
                  __min_vector_width__(256)))
 #endif
 
-<<<<<<< HEAD
-#endif
-
-=======
->>>>>>> 811fe024
 #if !(defined(__AVXIFMA__) || defined(__AVX512IFMA__))
 #define _mm_madd52hi_epu64(X, Y, Z)                                            \
   ((__m128i)__builtin_ia32_vpmadd52huq128((__v2di)(X), (__v2di)(Y),            \
