--- conflicted
+++ resolved
@@ -23,14 +23,6 @@
                  __min_vector_width__(512)))
 #define __DEFAULT_FN_ATTRS                                                     \
   __attribute__((__always_inline__, __nodebug__, __target__("avx512bw")))
-
-#if defined(__cplusplus) && (__cplusplus >= 201103L)
-#define __DEFAULT_FN_ATTRS512_CONSTEXPR __DEFAULT_FN_ATTRS512 constexpr
-#define __DEFAULT_FN_ATTRS_CONSTEXPR __DEFAULT_FN_ATTRS constexpr
-#else
-#define __DEFAULT_FN_ATTRS512_CONSTEXPR __DEFAULT_FN_ATTRS512
-#define __DEFAULT_FN_ATTRS_CONSTEXPR __DEFAULT_FN_ATTRS
-#endif
 
 #if defined(__cplusplus) && (__cplusplus >= 201103L)
 #define __DEFAULT_FN_ATTRS512_CONSTEXPR __DEFAULT_FN_ATTRS512 constexpr
@@ -1049,14 +1041,8 @@
 }
 
 static __inline__ __m512i __DEFAULT_FN_ATTRS512_CONSTEXPR
-<<<<<<< HEAD
-_mm512_mulhi_epi16(__m512i __A, __m512i __B)
-{
-  return (__m512i)__builtin_ia32_pmulhw512((__v32hi) __A, (__v32hi) __B);
-=======
 _mm512_mulhi_epi16(__m512i __A, __m512i __B) {
   return (__m512i)__builtin_ia32_pmulhw512((__v32hi)__A, (__v32hi)__B);
->>>>>>> 35227056
 }
 
 static __inline__ __m512i __DEFAULT_FN_ATTRS512_CONSTEXPR
@@ -1073,14 +1059,8 @@
 }
 
 static __inline__ __m512i __DEFAULT_FN_ATTRS512_CONSTEXPR
-<<<<<<< HEAD
-_mm512_mulhi_epu16(__m512i __A, __m512i __B)
-{
-  return (__m512i)__builtin_ia32_pmulhuw512((__v32hu) __A, (__v32hu) __B);
-=======
 _mm512_mulhi_epu16(__m512i __A, __m512i __B) {
   return (__m512i)__builtin_ia32_pmulhuw512((__v32hu)__A, (__v32hu)__B);
->>>>>>> 35227056
 }
 
 static __inline__ __m512i __DEFAULT_FN_ATTRS512_CONSTEXPR
