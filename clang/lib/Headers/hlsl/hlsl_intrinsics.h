//===----- hlsl_intrinsics.h - HLSL definitions for intrinsics ----------===//
//
// Part of the LLVM Project, under the Apache License v2.0 with LLVM Exceptions.
// See https://llvm.org/LICENSE.txt for license information.
// SPDX-License-Identifier: Apache-2.0 WITH LLVM-exception
//
//===----------------------------------------------------------------------===//

#ifndef _HLSL_HLSL_INTRINSICS_H_
#define _HLSL_HLSL_INTRINSICS_H_

#include "hlsl/hlsl_intrinsic_helpers.h"

namespace hlsl {

//===----------------------------------------------------------------------===//
// asfloat builtins
//===----------------------------------------------------------------------===//

/// \fn float asfloat(T Val)
/// \brief Interprets the bit pattern of x as float point number.
/// \param Val The input value.

template <typename T, int N>
constexpr vector<float, N> asfloat(vector<T, N> V) {
  return __detail::bit_cast<float, T, N>(V);
}

template <typename T> constexpr float asfloat(T F) {
  return __detail::bit_cast<float, T>(F);
}

//===----------------------------------------------------------------------===//
// asint builtins
//===----------------------------------------------------------------------===//

/// \fn int asint(T Val)
/// \brief Interprets the bit pattern of x as an integer.
/// \param Val The input value.

template <typename T, int N> constexpr vector<int, N> asint(vector<T, N> V) {
  return __detail::bit_cast<int, T, N>(V);
}

template <typename T> constexpr int asint(T F) {
  return __detail::bit_cast<int, T>(F);
}

//===----------------------------------------------------------------------===//
<<<<<<< HEAD
=======
// asint16 builtins
//===----------------------------------------------------------------------===//

/// \fn int16_t asint16(T X)
/// \brief Interprets the bit pattern of \a X as an 16-bit integer.
/// \param X The input value.

#ifdef __HLSL_ENABLE_16_BIT

template <typename T, int N>
_HLSL_16BIT_AVAILABILITY(shadermodel, 6.2)
constexpr __detail::enable_if_t<__detail::is_same<int16_t, T>::value ||
                                    __detail::is_same<uint16_t, T>::value ||
                                    __detail::is_same<half, T>::value,
                                vector<int16_t, N>> asint16(vector<T, N> V) {
  return __detail::bit_cast<int16_t, T, N>(V);
}

template <typename T>
_HLSL_16BIT_AVAILABILITY(shadermodel, 6.2)
constexpr __detail::enable_if_t<__detail::is_same<int16_t, T>::value ||
                                    __detail::is_same<uint16_t, T>::value ||
                                    __detail::is_same<half, T>::value,
                                int16_t> asint16(T F) {
  return __detail::bit_cast<int16_t, T>(F);
}
#endif

//===----------------------------------------------------------------------===//
>>>>>>> d465594a
// asuint builtins
//===----------------------------------------------------------------------===//

/// \fn uint asuint(T Val)
/// \brief Interprets the bit pattern of x as an unsigned integer.
/// \param Val The input value.

template <typename T, int N> constexpr vector<uint, N> asuint(vector<T, N> V) {
  return __detail::bit_cast<uint, T, N>(V);
}

template <typename T> constexpr uint asuint(T F) {
  return __detail::bit_cast<uint, T>(F);
}

//===----------------------------------------------------------------------===//
// asuint splitdouble builtins
//===----------------------------------------------------------------------===//

/// \fn void asuint(double D, out uint lowbits, out int highbits)
/// \brief Split and interprets the lowbits and highbits of double D into uints.
/// \param D The input double.
/// \param lowbits The output lowbits of D.
/// \param highbits The output highbits of D.
_HLSL_BUILTIN_ALIAS(__builtin_hlsl_elementwise_splitdouble)
void asuint(double, out uint, out uint);
_HLSL_BUILTIN_ALIAS(__builtin_hlsl_elementwise_splitdouble)
void asuint(double2, out uint2, out uint2);
_HLSL_BUILTIN_ALIAS(__builtin_hlsl_elementwise_splitdouble)
void asuint(double3, out uint3, out uint3);
_HLSL_BUILTIN_ALIAS(__builtin_hlsl_elementwise_splitdouble)
void asuint(double4, out uint4, out uint4);

//===----------------------------------------------------------------------===//
<<<<<<< HEAD
// distance builtins
=======
// asuint16 builtins
//===----------------------------------------------------------------------===//

/// \fn uint16_t asuint16(T X)
/// \brief Interprets the bit pattern of \a X as an 16-bit unsigned integer.
/// \param X The input value.

#ifdef __HLSL_ENABLE_16_BIT

template <typename T, int N>
_HLSL_16BIT_AVAILABILITY(shadermodel, 6.2)
constexpr __detail::enable_if_t<__detail::is_same<int16_t, T>::value ||
                                    __detail::is_same<uint16_t, T>::value ||
                                    __detail::is_same<half, T>::value,
                                vector<uint16_t, N>> asuint16(vector<T, N> V) {
  return __detail::bit_cast<uint16_t, T, N>(V);
}

template <typename T>
_HLSL_16BIT_AVAILABILITY(shadermodel, 6.2)
constexpr __detail::enable_if_t<__detail::is_same<int16_t, T>::value ||
                                    __detail::is_same<uint16_t, T>::value ||
                                    __detail::is_same<half, T>::value,
                                uint16_t> asuint16(T F) {
  return __detail::bit_cast<uint16_t, T>(F);
}
#endif

//===----------------------------------------------------------------------===//
// distance builtins
//===----------------------------------------------------------------------===//

/// \fn K distance(T X, T Y)
/// \brief Returns a distance scalar between \a X and \a Y.
/// \param X The X input value.
/// \param Y The Y input value.

template <typename T>
_HLSL_16BIT_AVAILABILITY(shadermodel, 6.2)
const inline __detail::enable_if_t<__detail::is_arithmetic<T>::Value &&
                                       __detail::is_same<half, T>::value,
                                   T> distance(T X, T Y) {
  return __detail::distance_impl(X, Y);
}

template <typename T>
const inline __detail::enable_if_t<
    __detail::is_arithmetic<T>::Value && __detail::is_same<float, T>::value, T>
distance(T X, T Y) {
  return __detail::distance_impl(X, Y);
}

template <int N>
_HLSL_16BIT_AVAILABILITY(shadermodel, 6.2)
const inline half distance(__detail::HLSL_FIXED_VECTOR<half, N> X,
                           __detail::HLSL_FIXED_VECTOR<half, N> Y) {
  return __detail::distance_vec_impl(X, Y);
}

template <int N>
const inline float distance(__detail::HLSL_FIXED_VECTOR<float, N> X,
                            __detail::HLSL_FIXED_VECTOR<float, N> Y) {
  return __detail::distance_vec_impl(X, Y);
}

//===----------------------------------------------------------------------===//
// dot2add builtins
//===----------------------------------------------------------------------===//

/// \fn float dot2add(half2 A, half2 B, float C)
/// \brief Dot product of 2 vector of type half and add a float scalar value.
/// \param A The first input value to dot product.
/// \param B The second input value to dot product.
/// \param C The input value added to the dot product.

_HLSL_AVAILABILITY(shadermodel, 6.4)
const inline float dot2add(half2 A, half2 B, float C) {
  return __detail::dot2add_impl(A, B, C);
}

//===----------------------------------------------------------------------===//
// fmod builtins
>>>>>>> d465594a
//===----------------------------------------------------------------------===//

/// \fn T fmod(T x, T y)
/// \brief Returns the linear interpolation of x to y.
/// \param x [in] The dividend.
/// \param y [in] The divisor.
///
/// Return the floating-point remainder of the x parameter divided by the y
/// parameter.

template <typename T>
_HLSL_16BIT_AVAILABILITY(shadermodel, 6.2)
const inline __detail::enable_if_t<__detail::is_arithmetic<T>::Value &&
                                       __detail::is_same<half, T>::value,
<<<<<<< HEAD
                                   T> distance(T X, T Y) {
  return __detail::distance_impl(X, Y);
=======
                                   T> fmod(T X, T Y) {
  return __detail::fmod_impl(X, Y);
>>>>>>> d465594a
}

template <typename T>
const inline __detail::enable_if_t<
    __detail::is_arithmetic<T>::Value && __detail::is_same<float, T>::value, T>
<<<<<<< HEAD
distance(T X, T Y) {
  return __detail::distance_impl(X, Y);
=======
fmod(T X, T Y) {
  return __detail::fmod_impl(X, Y);
>>>>>>> d465594a
}

template <int N>
_HLSL_16BIT_AVAILABILITY(shadermodel, 6.2)
<<<<<<< HEAD
const inline half distance(__detail::HLSL_FIXED_VECTOR<half, N> X,
                           __detail::HLSL_FIXED_VECTOR<half, N> Y) {
  return __detail::distance_vec_impl(X, Y);
}

template <int N>
const inline float distance(__detail::HLSL_FIXED_VECTOR<float, N> X,
                            __detail::HLSL_FIXED_VECTOR<float, N> Y) {
  return __detail::distance_vec_impl(X, Y);
}

//===----------------------------------------------------------------------===//
// fmod builtins
//===----------------------------------------------------------------------===//

/// \fn T fmod(T x, T y)
/// \brief Returns the linear interpolation of x to y.
/// \param x [in] The dividend.
/// \param y [in] The divisor.
///
/// Return the floating-point remainder of the x parameter divided by the y
/// parameter.
=======
const inline __detail::HLSL_FIXED_VECTOR<half, N> fmod(
    __detail::HLSL_FIXED_VECTOR<half, N> X,
    __detail::HLSL_FIXED_VECTOR<half, N> Y) {
  return __detail::fmod_vec_impl(X, Y);
}

template <int N>
const inline __detail::HLSL_FIXED_VECTOR<float, N>
fmod(__detail::HLSL_FIXED_VECTOR<float, N> X,
     __detail::HLSL_FIXED_VECTOR<float, N> Y) {
  return __detail::fmod_vec_impl(X, Y);
}

//===----------------------------------------------------------------------===//
// length builtins
//===----------------------------------------------------------------------===//

/// \fn T length(T x)
/// \brief Returns the length of the specified floating-point vector.
/// \param x [in] The vector of floats, or a scalar float.
///
/// Length is based on the following formula: sqrt(x[0]^2 + x[1]^2 + ...).
>>>>>>> d465594a

template <typename T>
_HLSL_16BIT_AVAILABILITY(shadermodel, 6.2)
const inline __detail::enable_if_t<__detail::is_arithmetic<T>::Value &&
                                       __detail::is_same<half, T>::value,
<<<<<<< HEAD
                                   T> fmod(T X, T Y) {
  return __detail::fmod_impl(X, Y);
=======
                                   T> length(T X) {
  return __detail::length_impl(X);
>>>>>>> d465594a
}

template <typename T>
const inline __detail::enable_if_t<
    __detail::is_arithmetic<T>::Value && __detail::is_same<float, T>::value, T>
<<<<<<< HEAD
fmod(T X, T Y) {
  return __detail::fmod_impl(X, Y);
=======
length(T X) {
  return __detail::length_impl(X);
>>>>>>> d465594a
}

template <int N>
_HLSL_16BIT_AVAILABILITY(shadermodel, 6.2)
<<<<<<< HEAD
const inline __detail::HLSL_FIXED_VECTOR<half, N> fmod(
    __detail::HLSL_FIXED_VECTOR<half, N> X,
    __detail::HLSL_FIXED_VECTOR<half, N> Y) {
  return __detail::fmod_vec_impl(X, Y);
}

template <int N>
const inline __detail::HLSL_FIXED_VECTOR<float, N>
fmod(__detail::HLSL_FIXED_VECTOR<float, N> X,
     __detail::HLSL_FIXED_VECTOR<float, N> Y) {
  return __detail::fmod_vec_impl(X, Y);
}

//===----------------------------------------------------------------------===//
// length builtins
//===----------------------------------------------------------------------===//

/// \fn T length(T x)
/// \brief Returns the length of the specified floating-point vector.
/// \param x [in] The vector of floats, or a scalar float.
///
/// Length is based on the following formula: sqrt(x[0]^2 + x[1]^2 + ...).

template <typename T>
_HLSL_16BIT_AVAILABILITY(shadermodel, 6.2)
const inline __detail::enable_if_t<__detail::is_arithmetic<T>::Value &&
                                       __detail::is_same<half, T>::value,
                                   T> length(T X) {
  return __detail::length_impl(X);
}

template <typename T>
const inline __detail::enable_if_t<
    __detail::is_arithmetic<T>::Value && __detail::is_same<float, T>::value, T>
length(T X) {
  return __detail::length_impl(X);
}

template <int N>
_HLSL_16BIT_AVAILABILITY(shadermodel, 6.2)
const inline half length(__detail::HLSL_FIXED_VECTOR<half, N> X) {
  return __detail::length_vec_impl(X);
}

template <int N>
const inline float length(__detail::HLSL_FIXED_VECTOR<float, N> X) {
  return __detail::length_vec_impl(X);
}

//===----------------------------------------------------------------------===//
// D3DCOLORtoUBYTE4 builtin
//===----------------------------------------------------------------------===//

/// \fn T D3DCOLORtoUBYTE4(T x)
/// \brief Converts a floating-point, 4D vector set by a D3DCOLOR to a UBYTE4.
/// \param x [in] The floating-point vector4 to convert.
///
/// The return value is the UBYTE4 representation of the \a x parameter.
///
/// This function swizzles and scales components of the \a x parameter. Use this
/// function to compensate for the lack of UBYTE4 support in some hardware.

constexpr vector<uint, 4> D3DCOLORtoUBYTE4(vector<float, 4> V) {
  return __detail::d3d_color_to_ubyte4_impl(V);
}

//===----------------------------------------------------------------------===//
// reflect builtin
//===----------------------------------------------------------------------===//

/// \fn T reflect(T I, T N)
/// \brief Returns a reflection using an incident ray, \a I, and a surface
/// normal, \a N.
/// \param I The incident ray.
/// \param N The surface normal.
///
/// The return value is a floating-point vector that represents the reflection
/// of the incident ray, \a I, off a surface with the normal \a N.
///
/// This function calculates the reflection vector using the following formula:
/// V = I - 2 * N * dot(I N) .
///
/// N must already be normalized in order to achieve the desired result.
///
/// The operands must all be a scalar or vector whose component type is
/// floating-point.
///
/// Result type and the type of all operands must be the same type.
=======
const inline half length(__detail::HLSL_FIXED_VECTOR<half, N> X) {
  return __detail::length_vec_impl(X);
}

template <int N>
const inline float length(__detail::HLSL_FIXED_VECTOR<float, N> X) {
  return __detail::length_vec_impl(X);
}

//===----------------------------------------------------------------------===//
// D3DCOLORtoUBYTE4 builtin
//===----------------------------------------------------------------------===//

/// \fn T D3DCOLORtoUBYTE4(T x)
/// \brief Converts a floating-point, 4D vector set by a D3DCOLOR to a UBYTE4.
/// \param x [in] The floating-point vector4 to convert.
///
/// The return value is the UBYTE4 representation of the \a x parameter.
///
/// This function swizzles and scales components of the \a x parameter. Use this
/// function to compensate for the lack of UBYTE4 support in some hardware.

constexpr vector<uint, 4> D3DCOLORtoUBYTE4(vector<float, 4> V) {
  return __detail::d3d_color_to_ubyte4_impl(V);
}

//===----------------------------------------------------------------------===//
// reflect builtin
//===----------------------------------------------------------------------===//

/// \fn T reflect(T I, T N)
/// \brief Returns a reflection using an incident ray, \a I, and a surface
/// normal, \a N.
/// \param I The incident ray.
/// \param N The surface normal.
///
/// The return value is a floating-point vector that represents the reflection
/// of the incident ray, \a I, off a surface with the normal \a N.
///
/// This function calculates the reflection vector using the following formula:
/// V = I - 2 * N * dot(I N) .
///
/// N must already be normalized in order to achieve the desired result.
///
/// The operands must all be a scalar or vector whose component type is
/// floating-point.
///
/// Result type and the type of all operands must be the same type.

template <typename T>
_HLSL_16BIT_AVAILABILITY(shadermodel, 6.2)
const inline __detail::enable_if_t<__detail::is_arithmetic<T>::Value &&
                                       __detail::is_same<half, T>::value,
                                   T> reflect(T I, T N) {
  return __detail::reflect_impl(I, N);
}

template <typename T>
const inline __detail::enable_if_t<
    __detail::is_arithmetic<T>::Value && __detail::is_same<float, T>::value, T>
reflect(T I, T N) {
  return __detail::reflect_impl(I, N);
}

template <int L>
_HLSL_16BIT_AVAILABILITY(shadermodel, 6.2)
const inline __detail::HLSL_FIXED_VECTOR<half, L> reflect(
    __detail::HLSL_FIXED_VECTOR<half, L> I,
    __detail::HLSL_FIXED_VECTOR<half, L> N) {
  return __detail::reflect_vec_impl(I, N);
}

template <int L>
const inline __detail::HLSL_FIXED_VECTOR<float, L>
reflect(__detail::HLSL_FIXED_VECTOR<float, L> I,
        __detail::HLSL_FIXED_VECTOR<float, L> N) {
  return __detail::reflect_vec_impl(I, N);
}

//===----------------------------------------------------------------------===//
// smoothstep builtin
//===----------------------------------------------------------------------===//

/// \fn T smoothstep(T Min, T Max, T X)
/// \brief Returns a smooth Hermite interpolation between 0 and 1, if \a X is in
/// the range [\a Min, \a Max].
/// \param Min The minimum range of the x parameter.
/// \param Max The maximum range of the x parameter.
/// \param X The specified value to be interpolated.
///
/// The return value is 0.0 if \a X ≤ \a Min and 1.0 if \a X ≥ \a Max. When \a
/// Min < \a X < \a Max, the function performs smooth Hermite interpolation
/// between 0 and 1.
>>>>>>> d465594a

template <typename T>
_HLSL_16BIT_AVAILABILITY(shadermodel, 6.2)
const inline __detail::enable_if_t<__detail::is_arithmetic<T>::Value &&
                                       __detail::is_same<half, T>::value,
<<<<<<< HEAD
                                   T> reflect(T I, T N) {
  return __detail::reflect_impl(I, N);
}

template <typename T>
const inline __detail::enable_if_t<
    __detail::is_arithmetic<T>::Value && __detail::is_same<float, T>::value, T>
reflect(T I, T N) {
  return __detail::reflect_impl(I, N);
}

template <int L>
_HLSL_16BIT_AVAILABILITY(shadermodel, 6.2)
const inline __detail::HLSL_FIXED_VECTOR<half, L> reflect(
    __detail::HLSL_FIXED_VECTOR<half, L> I,
    __detail::HLSL_FIXED_VECTOR<half, L> N) {
  return __detail::reflect_vec_impl(I, N);
}

template <int L>
const inline __detail::HLSL_FIXED_VECTOR<float, L>
reflect(__detail::HLSL_FIXED_VECTOR<float, L> I,
        __detail::HLSL_FIXED_VECTOR<float, L> N) {
  return __detail::reflect_vec_impl(I, N);
}
=======
                                   T> smoothstep(T Min, T Max, T X) {
  return __detail::smoothstep_impl(Min, Max, X);
}

template <typename T>
const inline __detail::enable_if_t<
    __detail::is_arithmetic<T>::Value && __detail::is_same<float, T>::value, T>
smoothstep(T Min, T Max, T X) {
  return __detail::smoothstep_impl(Min, Max, X);
}

template <int N>
_HLSL_16BIT_AVAILABILITY(shadermodel, 6.2)
const inline __detail::HLSL_FIXED_VECTOR<half, N> smoothstep(
    __detail::HLSL_FIXED_VECTOR<half, N> Min,
    __detail::HLSL_FIXED_VECTOR<half, N> Max,
    __detail::HLSL_FIXED_VECTOR<half, N> X) {
  return __detail::smoothstep_vec_impl(Min, Max, X);
}

template <int N>
const inline __detail::HLSL_FIXED_VECTOR<float, N>
smoothstep(__detail::HLSL_FIXED_VECTOR<float, N> Min,
           __detail::HLSL_FIXED_VECTOR<float, N> Max,
           __detail::HLSL_FIXED_VECTOR<float, N> X) {
  return __detail::smoothstep_vec_impl(Min, Max, X);
}

>>>>>>> d465594a
} // namespace hlsl
#endif //_HLSL_HLSL_INTRINSICS_H_<|MERGE_RESOLUTION|>--- conflicted
+++ resolved
@@ -47,8 +47,6 @@
 }
 
 //===----------------------------------------------------------------------===//
-<<<<<<< HEAD
-=======
 // asint16 builtins
 //===----------------------------------------------------------------------===//
 
@@ -78,7 +76,6 @@
 #endif
 
 //===----------------------------------------------------------------------===//
->>>>>>> d465594a
 // asuint builtins
 //===----------------------------------------------------------------------===//
 
@@ -113,9 +110,6 @@
 void asuint(double4, out uint4, out uint4);
 
 //===----------------------------------------------------------------------===//
-<<<<<<< HEAD
-// distance builtins
-=======
 // asuint16 builtins
 //===----------------------------------------------------------------------===//
 
@@ -198,7 +192,6 @@
 
 //===----------------------------------------------------------------------===//
 // fmod builtins
->>>>>>> d465594a
 //===----------------------------------------------------------------------===//
 
 /// \fn T fmod(T x, T y)
@@ -213,53 +206,19 @@
 _HLSL_16BIT_AVAILABILITY(shadermodel, 6.2)
 const inline __detail::enable_if_t<__detail::is_arithmetic<T>::Value &&
                                        __detail::is_same<half, T>::value,
-<<<<<<< HEAD
-                                   T> distance(T X, T Y) {
-  return __detail::distance_impl(X, Y);
-=======
                                    T> fmod(T X, T Y) {
   return __detail::fmod_impl(X, Y);
->>>>>>> d465594a
-}
-
-template <typename T>
-const inline __detail::enable_if_t<
-    __detail::is_arithmetic<T>::Value && __detail::is_same<float, T>::value, T>
-<<<<<<< HEAD
-distance(T X, T Y) {
-  return __detail::distance_impl(X, Y);
-=======
+}
+
+template <typename T>
+const inline __detail::enable_if_t<
+    __detail::is_arithmetic<T>::Value && __detail::is_same<float, T>::value, T>
 fmod(T X, T Y) {
   return __detail::fmod_impl(X, Y);
->>>>>>> d465594a
-}
-
-template <int N>
-_HLSL_16BIT_AVAILABILITY(shadermodel, 6.2)
-<<<<<<< HEAD
-const inline half distance(__detail::HLSL_FIXED_VECTOR<half, N> X,
-                           __detail::HLSL_FIXED_VECTOR<half, N> Y) {
-  return __detail::distance_vec_impl(X, Y);
-}
-
-template <int N>
-const inline float distance(__detail::HLSL_FIXED_VECTOR<float, N> X,
-                            __detail::HLSL_FIXED_VECTOR<float, N> Y) {
-  return __detail::distance_vec_impl(X, Y);
-}
-
-//===----------------------------------------------------------------------===//
-// fmod builtins
-//===----------------------------------------------------------------------===//
-
-/// \fn T fmod(T x, T y)
-/// \brief Returns the linear interpolation of x to y.
-/// \param x [in] The dividend.
-/// \param y [in] The divisor.
-///
-/// Return the floating-point remainder of the x parameter divided by the y
-/// parameter.
-=======
+}
+
+template <int N>
+_HLSL_16BIT_AVAILABILITY(shadermodel, 6.2)
 const inline __detail::HLSL_FIXED_VECTOR<half, N> fmod(
     __detail::HLSL_FIXED_VECTOR<half, N> X,
     __detail::HLSL_FIXED_VECTOR<half, N> Y) {
@@ -282,125 +241,24 @@
 /// \param x [in] The vector of floats, or a scalar float.
 ///
 /// Length is based on the following formula: sqrt(x[0]^2 + x[1]^2 + ...).
->>>>>>> d465594a
-
-template <typename T>
-_HLSL_16BIT_AVAILABILITY(shadermodel, 6.2)
-const inline __detail::enable_if_t<__detail::is_arithmetic<T>::Value &&
-                                       __detail::is_same<half, T>::value,
-<<<<<<< HEAD
-                                   T> fmod(T X, T Y) {
-  return __detail::fmod_impl(X, Y);
-=======
+
+template <typename T>
+_HLSL_16BIT_AVAILABILITY(shadermodel, 6.2)
+const inline __detail::enable_if_t<__detail::is_arithmetic<T>::Value &&
+                                       __detail::is_same<half, T>::value,
                                    T> length(T X) {
   return __detail::length_impl(X);
->>>>>>> d465594a
-}
-
-template <typename T>
-const inline __detail::enable_if_t<
-    __detail::is_arithmetic<T>::Value && __detail::is_same<float, T>::value, T>
-<<<<<<< HEAD
-fmod(T X, T Y) {
-  return __detail::fmod_impl(X, Y);
-=======
+}
+
+template <typename T>
+const inline __detail::enable_if_t<
+    __detail::is_arithmetic<T>::Value && __detail::is_same<float, T>::value, T>
 length(T X) {
   return __detail::length_impl(X);
->>>>>>> d465594a
-}
-
-template <int N>
-_HLSL_16BIT_AVAILABILITY(shadermodel, 6.2)
-<<<<<<< HEAD
-const inline __detail::HLSL_FIXED_VECTOR<half, N> fmod(
-    __detail::HLSL_FIXED_VECTOR<half, N> X,
-    __detail::HLSL_FIXED_VECTOR<half, N> Y) {
-  return __detail::fmod_vec_impl(X, Y);
-}
-
-template <int N>
-const inline __detail::HLSL_FIXED_VECTOR<float, N>
-fmod(__detail::HLSL_FIXED_VECTOR<float, N> X,
-     __detail::HLSL_FIXED_VECTOR<float, N> Y) {
-  return __detail::fmod_vec_impl(X, Y);
-}
-
-//===----------------------------------------------------------------------===//
-// length builtins
-//===----------------------------------------------------------------------===//
-
-/// \fn T length(T x)
-/// \brief Returns the length of the specified floating-point vector.
-/// \param x [in] The vector of floats, or a scalar float.
-///
-/// Length is based on the following formula: sqrt(x[0]^2 + x[1]^2 + ...).
-
-template <typename T>
-_HLSL_16BIT_AVAILABILITY(shadermodel, 6.2)
-const inline __detail::enable_if_t<__detail::is_arithmetic<T>::Value &&
-                                       __detail::is_same<half, T>::value,
-                                   T> length(T X) {
-  return __detail::length_impl(X);
-}
-
-template <typename T>
-const inline __detail::enable_if_t<
-    __detail::is_arithmetic<T>::Value && __detail::is_same<float, T>::value, T>
-length(T X) {
-  return __detail::length_impl(X);
-}
-
-template <int N>
-_HLSL_16BIT_AVAILABILITY(shadermodel, 6.2)
-const inline half length(__detail::HLSL_FIXED_VECTOR<half, N> X) {
-  return __detail::length_vec_impl(X);
-}
-
-template <int N>
-const inline float length(__detail::HLSL_FIXED_VECTOR<float, N> X) {
-  return __detail::length_vec_impl(X);
-}
-
-//===----------------------------------------------------------------------===//
-// D3DCOLORtoUBYTE4 builtin
-//===----------------------------------------------------------------------===//
-
-/// \fn T D3DCOLORtoUBYTE4(T x)
-/// \brief Converts a floating-point, 4D vector set by a D3DCOLOR to a UBYTE4.
-/// \param x [in] The floating-point vector4 to convert.
-///
-/// The return value is the UBYTE4 representation of the \a x parameter.
-///
-/// This function swizzles and scales components of the \a x parameter. Use this
-/// function to compensate for the lack of UBYTE4 support in some hardware.
-
-constexpr vector<uint, 4> D3DCOLORtoUBYTE4(vector<float, 4> V) {
-  return __detail::d3d_color_to_ubyte4_impl(V);
-}
-
-//===----------------------------------------------------------------------===//
-// reflect builtin
-//===----------------------------------------------------------------------===//
-
-/// \fn T reflect(T I, T N)
-/// \brief Returns a reflection using an incident ray, \a I, and a surface
-/// normal, \a N.
-/// \param I The incident ray.
-/// \param N The surface normal.
-///
-/// The return value is a floating-point vector that represents the reflection
-/// of the incident ray, \a I, off a surface with the normal \a N.
-///
-/// This function calculates the reflection vector using the following formula:
-/// V = I - 2 * N * dot(I N) .
-///
-/// N must already be normalized in order to achieve the desired result.
-///
-/// The operands must all be a scalar or vector whose component type is
-/// floating-point.
-///
-/// Result type and the type of all operands must be the same type.
-=======
+}
+
+template <int N>
+_HLSL_16BIT_AVAILABILITY(shadermodel, 6.2)
 const inline half length(__detail::HLSL_FIXED_VECTOR<half, N> X) {
   return __detail::length_vec_impl(X);
 }
@@ -494,39 +352,11 @@
 /// The return value is 0.0 if \a X ≤ \a Min and 1.0 if \a X ≥ \a Max. When \a
 /// Min < \a X < \a Max, the function performs smooth Hermite interpolation
 /// between 0 and 1.
->>>>>>> d465594a
-
-template <typename T>
-_HLSL_16BIT_AVAILABILITY(shadermodel, 6.2)
-const inline __detail::enable_if_t<__detail::is_arithmetic<T>::Value &&
-                                       __detail::is_same<half, T>::value,
-<<<<<<< HEAD
-                                   T> reflect(T I, T N) {
-  return __detail::reflect_impl(I, N);
-}
-
-template <typename T>
-const inline __detail::enable_if_t<
-    __detail::is_arithmetic<T>::Value && __detail::is_same<float, T>::value, T>
-reflect(T I, T N) {
-  return __detail::reflect_impl(I, N);
-}
-
-template <int L>
-_HLSL_16BIT_AVAILABILITY(shadermodel, 6.2)
-const inline __detail::HLSL_FIXED_VECTOR<half, L> reflect(
-    __detail::HLSL_FIXED_VECTOR<half, L> I,
-    __detail::HLSL_FIXED_VECTOR<half, L> N) {
-  return __detail::reflect_vec_impl(I, N);
-}
-
-template <int L>
-const inline __detail::HLSL_FIXED_VECTOR<float, L>
-reflect(__detail::HLSL_FIXED_VECTOR<float, L> I,
-        __detail::HLSL_FIXED_VECTOR<float, L> N) {
-  return __detail::reflect_vec_impl(I, N);
-}
-=======
+
+template <typename T>
+_HLSL_16BIT_AVAILABILITY(shadermodel, 6.2)
+const inline __detail::enable_if_t<__detail::is_arithmetic<T>::Value &&
+                                       __detail::is_same<half, T>::value,
                                    T> smoothstep(T Min, T Max, T X) {
   return __detail::smoothstep_impl(Min, Max, X);
 }
@@ -555,6 +385,5 @@
   return __detail::smoothstep_vec_impl(Min, Max, X);
 }
 
->>>>>>> d465594a
 } // namespace hlsl
 #endif //_HLSL_HLSL_INTRINSICS_H_