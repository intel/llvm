/*===---- immintrin.h - Intel intrinsics -----------------------------------===
 *
 * Part of the LLVM Project, under the Apache License v2.0 with LLVM Exceptions.
 * See https://llvm.org/LICENSE.txt for license information.
 * SPDX-License-Identifier: Apache-2.0 WITH LLVM-exception
 *
 *===-----------------------------------------------------------------------===
 */

#ifndef __IMMINTRIN_H
#define __IMMINTRIN_H

#if !defined(__i386__) && !defined(__x86_64__)
#error "This header is only meant to be used on x86 and x64 architecture"
#endif

#include <x86gprintrin.h>

#if !defined(__SCE__) || __has_feature(modules) || defined(__MMX__)
#include <mmintrin.h>
#endif

#if !defined(__SCE__) || __has_feature(modules) || defined(__SSE__)
#include <xmmintrin.h>
#endif

#if !defined(__SCE__) || __has_feature(modules) || defined(__SSE2__)
#include <emmintrin.h>
#endif

#if !defined(__SCE__) || __has_feature(modules) || defined(__SSE3__)
#include <pmmintrin.h>
#endif

#if !defined(__SCE__) || __has_feature(modules) || defined(__SSSE3__)
#include <tmmintrin.h>
#endif

#if !defined(__SCE__) || __has_feature(modules) ||                             \
    (defined(__SSE4_2__) || defined(__SSE4_1__))
#include <smmintrin.h>
#endif

#if !defined(__SCE__) || __has_feature(modules) ||                             \
    (defined(__AES__) || defined(__PCLMUL__))
#include <wmmintrin.h>
#endif

#if !defined(__SCE__) || __has_feature(modules) || defined(__CLFLUSHOPT__)
#include <clflushoptintrin.h>
#endif

#if !defined(__SCE__) || __has_feature(modules) || defined(__CLWB__)
#include <clwbintrin.h>
#endif

#if !defined(__SCE__) || __has_feature(modules) || defined(__AVX__)
#include <avxintrin.h>
#endif

#if !defined(__SCE__) || __has_feature(modules) || defined(__AVX2__)
#include <avx2intrin.h>
#endif

#if !defined(__SCE__) || __has_feature(modules) || defined(__F16C__)
#include <f16cintrin.h>
#endif

/* No feature check desired due to internal checks */
#include <bmiintrin.h>

#if !defined(__SCE__) || __has_feature(modules) || defined(__BMI2__)
#include <bmi2intrin.h>
#endif

#if !defined(__SCE__) || __has_feature(modules) || defined(__LZCNT__)
#include <lzcntintrin.h>
#endif

#if !defined(__SCE__) || __has_feature(modules) || defined(__POPCNT__)
#include <popcntintrin.h>
#endif

#if !defined(__SCE__) || __has_feature(modules) || defined(__FMA__)
#include <fmaintrin.h>
#endif

#if !defined(__SCE__) || __has_feature(modules) || defined(__AVX512F__)
#include <avx512fintrin.h>
#endif

#if !defined(__SCE__) || __has_feature(modules) || defined(__AVX512VL__)
#include <avx512vlintrin.h>
#endif

#if !defined(__SCE__) || __has_feature(modules) || defined(__AVX512BW__)
#include <avx512bwintrin.h>
#endif

#if !defined(__SCE__) || __has_feature(modules) || defined(__AVX512BITALG__)
#include <avx512bitalgintrin.h>
#endif

#if !defined(__SCE__) || __has_feature(modules) || defined(__AVX512CD__)
#include <avx512cdintrin.h>
#endif

#if !defined(__SCE__) || __has_feature(modules) || defined(__AVX512VPOPCNTDQ__)
#include <avx512vpopcntdqintrin.h>
#endif

#if !defined(__SCE__) || __has_feature(modules) ||                             \
    (defined(__AVX512VL__) && defined(__AVX512VPOPCNTDQ__))
#include <avx512vpopcntdqvlintrin.h>
#endif

#if !defined(__SCE__) || __has_feature(modules) || defined(__AVX512VNNI__)
#include <avx512vnniintrin.h>
#endif

#if !defined(__SCE__) || __has_feature(modules) ||                             \
    (defined(__AVX512VL__) && defined(__AVX512VNNI__))
#include <avx512vlvnniintrin.h>
#endif

#if !defined(__SCE__) || __has_feature(modules) || defined(__AVXVNNI__)
#include <avxvnniintrin.h>
#endif

#if !defined(__SCE__) || __has_feature(modules) || defined(__AVX512DQ__)
#include <avx512dqintrin.h>
#endif

#if !defined(__SCE__) || __has_feature(modules) ||                             \
    (defined(__AVX512VL__) && defined(__AVX512BITALG__))
#include <avx512vlbitalgintrin.h>
#endif

#if !defined(__SCE__) || __has_feature(modules) ||                             \
    (defined(__AVX512VL__) && defined(__AVX512BW__))
#include <avx512vlbwintrin.h>
#endif

#if !defined(__SCE__) || __has_feature(modules) ||                             \
    (defined(__AVX512VL__) && defined(__AVX512CD__))
#include <avx512vlcdintrin.h>
#endif

#if !defined(__SCE__) || __has_feature(modules) ||                             \
    (defined(__AVX512VL__) && defined(__AVX512DQ__))
#include <avx512vldqintrin.h>
#endif

#if !defined(__SCE__) || __has_feature(modules) || defined(__AVX512IFMA__)
#include <avx512ifmaintrin.h>
#endif

#if !defined(__SCE__) || __has_feature(modules) ||                             \
    (defined(__AVX512IFMA__) && defined(__AVX512VL__))
#include <avx512ifmavlintrin.h>
#endif

#if !defined(__SCE__) || __has_feature(modules) || defined(__AVXIFMA__)
#include <avxifmaintrin.h>
#endif

#if !defined(__SCE__) || __has_feature(modules) || defined(__AVX512VBMI__)
#include <avx512vbmiintrin.h>
#endif

#if !defined(__SCE__) || __has_feature(modules) ||                             \
    (defined(__AVX512VBMI__) && defined(__AVX512VL__))
#include <avx512vbmivlintrin.h>
#endif

#if !defined(__SCE__) || __has_feature(modules) || defined(__AVX512VBMI2__)
#include <avx512vbmi2intrin.h>
#endif

#if !defined(__SCE__) || __has_feature(modules) ||                             \
    (defined(__AVX512VBMI2__) && defined(__AVX512VL__))
#include <avx512vlvbmi2intrin.h>
#endif

#if !defined(__SCE__) || __has_feature(modules) || defined(__AVX512FP16__)
#include <avx512fp16intrin.h>
#endif

#if !defined(__SCE__) || __has_feature(modules) ||                             \
    (defined(__AVX512VL__) && defined(__AVX512FP16__))
#include <avx512vlfp16intrin.h>
#endif

#if !defined(__SCE__) || __has_feature(modules) || defined(__AVX512BF16__)
#include <avx512bf16intrin.h>
#endif

#if !defined(__SCE__) || __has_feature(modules) ||                             \
    (defined(__AVX512VL__) && defined(__AVX512BF16__))
#include <avx512vlbf16intrin.h>
#endif

#if !defined(__SCE__) || __has_feature(modules) || defined(__PKU__)
#include <pkuintrin.h>
#endif

#if !defined(__SCE__) || __has_feature(modules) || defined(__VPCLMULQDQ__)
#include <vpclmulqdqintrin.h>
#endif

#if !defined(__SCE__) || __has_feature(modules) || defined(__VAES__)
#include <vaesintrin.h>
#endif

#if !defined(__SCE__) || __has_feature(modules) || defined(__GFNI__)
#include <gfniintrin.h>
#endif

#if !defined(__SCE__) || __has_feature(modules) || defined(__AVXVNNIINT8__)
#include <avxvnniint8intrin.h>
#endif

#if !defined(__SCE__) || __has_feature(modules) || defined(__AVXNECONVERT__)
#include <avxneconvertintrin.h>
#endif

#if !defined(__SCE__) || __has_feature(modules) || defined(__SHA512__)
#include <sha512intrin.h>
#endif

#if !defined(__SCE__) || __has_feature(modules) || defined(__SM3__)
#include <sm3intrin.h>
#endif

#if !defined(__SCE__) || __has_feature(modules) || defined(__SM4__)
#include <sm4intrin.h>
#endif

#if !defined(__SCE__) || __has_feature(modules) || defined(__AVXVNNIINT16__)
#include <avxvnniint16intrin.h>
#endif

#if !defined(__SCE__) || __has_feature(modules) || defined(__RDPID__)
/// Reads the value of the IA32_TSC_AUX MSR (0xc0000103).
///
/// \headerfile <immintrin.h>
///
/// This intrinsic corresponds to the <c> RDPID </c> instruction.
///
/// \returns The 32-bit contents of the MSR.
static __inline__ unsigned int __attribute__((__always_inline__, __nodebug__, __target__("rdpid")))
_rdpid_u32(void) {
  return __builtin_ia32_rdpid();
}
#endif // __RDPID__

#if !defined(__SCE__) || __has_feature(modules) || defined(__RDRND__)
/// Returns a 16-bit hardware-generated random value.
///
/// \headerfile <immintrin.h>
///
/// This intrinsic corresponds to the <c> RDRAND </c> instruction.
///
/// \param __p
///    A pointer to a 16-bit memory location to place the random value.
/// \returns 1 if the value was successfully generated, 0 otherwise.
static __inline__ int __attribute__((__always_inline__, __nodebug__, __target__("rdrnd")))
_rdrand16_step(unsigned short *__p)
{
  return (int)__builtin_ia32_rdrand16_step(__p);
}

/// Returns a 32-bit hardware-generated random value.
///
/// \headerfile <immintrin.h>
///
/// This intrinsic corresponds to the <c> RDRAND </c> instruction.
///
/// \param __p
///    A pointer to a 32-bit memory location to place the random value.
/// \returns 1 if the value was successfully generated, 0 otherwise.
static __inline__ int __attribute__((__always_inline__, __nodebug__, __target__("rdrnd")))
_rdrand32_step(unsigned int *__p)
{
  return (int)__builtin_ia32_rdrand32_step(__p);
}

/// Returns a 64-bit hardware-generated random value.
///
/// \headerfile <immintrin.h>
///
/// This intrinsic corresponds to the <c> RDRAND </c> instruction.
///
/// \param __p
///    A pointer to a 64-bit memory location to place the random value.
/// \returns 1 if the value was successfully generated, 0 otherwise.
static __inline__ int __attribute__((__always_inline__, __nodebug__, __target__("rdrnd")))
_rdrand64_step(unsigned long long *__p)
{
#ifdef __x86_64__
  return (int)__builtin_ia32_rdrand64_step(__p);
#else
  // We need to emulate the functionality of 64-bit rdrand with 2 32-bit
  // rdrand instructions.
  unsigned int __lo, __hi;
  unsigned int __res_lo = __builtin_ia32_rdrand32_step(&__lo);
  unsigned int __res_hi = __builtin_ia32_rdrand32_step(&__hi);
  if (__res_lo && __res_hi) {
    *__p = ((unsigned long long)__hi << 32) | (unsigned long long)__lo;
    return 1;
  } else {
    *__p = 0;
    return 0;
  }
#endif
}
#endif /* __RDRND__ */

#if !defined(__SCE__) || __has_feature(modules) || defined(__FSGSBASE__)
#ifdef __x86_64__
/// Reads the FS base register.
///
/// \headerfile <immintrin.h>
///
/// This intrinsic corresponds to the <c> RDFSBASE </c> instruction.
///
/// \returns The lower 32 bits of the FS base register.
static __inline__ unsigned int __attribute__((__always_inline__, __nodebug__, __target__("fsgsbase")))
_readfsbase_u32(void)
{
  return __builtin_ia32_rdfsbase32();
}

/// Reads the FS base register.
///
/// \headerfile <immintrin.h>
///
/// This intrinsic corresponds to the <c> RDFSBASE </c> instruction.
///
/// \returns The contents of the FS base register.
static __inline__ unsigned long long __attribute__((__always_inline__, __nodebug__, __target__("fsgsbase")))
_readfsbase_u64(void)
{
  return __builtin_ia32_rdfsbase64();
}

/// Reads the GS base register.
///
/// \headerfile <immintrin.h>
///
/// This intrinsic corresponds to the <c> RDGSBASE </c> instruction.
///
/// \returns The lower 32 bits of the GS base register.
static __inline__ unsigned int __attribute__((__always_inline__, __nodebug__, __target__("fsgsbase")))
_readgsbase_u32(void)
{
  return __builtin_ia32_rdgsbase32();
}

/// Reads the GS base register.
///
/// \headerfile <immintrin.h>
///
/// This intrinsic corresponds to the <c> RDGSBASE </c> instruction.
///
/// \returns The contents of the GS base register.
static __inline__ unsigned long long __attribute__((__always_inline__, __nodebug__, __target__("fsgsbase")))
_readgsbase_u64(void)
{
  return __builtin_ia32_rdgsbase64();
}

/// Modifies the FS base register.
///
/// \headerfile <immintrin.h>
///
/// This intrinsic corresponds to the <c> WRFSBASE </c> instruction.
///
/// \param __V
///    Value to use for the lower 32 bits of the FS base register.
static __inline__ void __attribute__((__always_inline__, __nodebug__, __target__("fsgsbase")))
_writefsbase_u32(unsigned int __V)
{
  __builtin_ia32_wrfsbase32(__V);
}

/// Modifies the FS base register.
///
/// \headerfile <immintrin.h>
///
/// This intrinsic corresponds to the <c> WRFSBASE </c> instruction.
///
/// \param __V
///    Value to use for the FS base register.
static __inline__ void __attribute__((__always_inline__, __nodebug__, __target__("fsgsbase")))
_writefsbase_u64(unsigned long long __V)
{
  __builtin_ia32_wrfsbase64(__V);
}

/// Modifies the GS base register.
///
/// \headerfile <immintrin.h>
///
/// This intrinsic corresponds to the <c> WRGSBASE </c> instruction.
///
/// \param __V
///    Value to use for the lower 32 bits of the GS base register.
static __inline__ void __attribute__((__always_inline__, __nodebug__, __target__("fsgsbase")))
_writegsbase_u32(unsigned int __V)
{
  __builtin_ia32_wrgsbase32(__V);
}

/// Modifies the GS base register.
///
/// \headerfile <immintrin.h>
///
/// This intrinsic corresponds to the <c> WRFSBASE </c> instruction.
///
/// \param __V
///    Value to use for GS base register.
static __inline__ void __attribute__((__always_inline__, __nodebug__, __target__("fsgsbase")))
_writegsbase_u64(unsigned long long __V)
{
  __builtin_ia32_wrgsbase64(__V);
}

#endif
#endif /* __FSGSBASE__ */

#if !defined(__SCE__) || __has_feature(modules) || defined(__MOVBE__)

/* The structs used below are to force the load/store to be unaligned. This
 * is accomplished with the __packed__ attribute. The __may_alias__ prevents
 * tbaa metadata from being generated based on the struct and the type of the
 * field inside of it.
 */

/// Load a 16-bit value from memory and swap its bytes.
///
/// \headerfile <x86intrin.h>
///
/// This intrinsic corresponds to the MOVBE instruction.
///
/// \param __P
///    A pointer to the 16-bit value to load.
/// \returns The byte-swapped value.
static __inline__ short __attribute__((__always_inline__, __nodebug__, __target__("movbe")))
_loadbe_i16(void const * __P) {
  struct __loadu_i16 {
    unsigned short __v;
  } __attribute__((__packed__, __may_alias__));
  return (short)__builtin_bswap16(((const struct __loadu_i16*)__P)->__v);
}

/// Swap the bytes of a 16-bit value and store it to memory.
///
/// \headerfile <x86intrin.h>
///
/// This intrinsic corresponds to the MOVBE instruction.
///
/// \param __P
///    A pointer to the memory for storing the swapped value.
/// \param __D
///    The 16-bit value to be byte-swapped.
static __inline__ void __attribute__((__always_inline__, __nodebug__, __target__("movbe")))
_storebe_i16(void * __P, short __D) {
  struct __storeu_i16 {
    unsigned short __v;
  } __attribute__((__packed__, __may_alias__));
  ((struct __storeu_i16*)__P)->__v = __builtin_bswap16((unsigned short)__D);
}

/// Load a 32-bit value from memory and swap its bytes.
///
/// \headerfile <x86intrin.h>
///
/// This intrinsic corresponds to the MOVBE instruction.
///
/// \param __P
///    A pointer to the 32-bit value to load.
/// \returns The byte-swapped value.
static __inline__ int __attribute__((__always_inline__, __nodebug__, __target__("movbe")))
_loadbe_i32(void const * __P) {
  struct __loadu_i32 {
    unsigned int __v;
  } __attribute__((__packed__, __may_alias__));
  return (int)__builtin_bswap32(((const struct __loadu_i32*)__P)->__v);
}

/// Swap the bytes of a 32-bit value and store it to memory.
///
/// \headerfile <x86intrin.h>
///
/// This intrinsic corresponds to the MOVBE instruction.
///
/// \param __P
///    A pointer to the memory for storing the swapped value.
/// \param __D
///    The 32-bit value to be byte-swapped.
static __inline__ void __attribute__((__always_inline__, __nodebug__, __target__("movbe")))
_storebe_i32(void * __P, int __D) {
  struct __storeu_i32 {
    unsigned int __v;
  } __attribute__((__packed__, __may_alias__));
  ((struct __storeu_i32*)__P)->__v = __builtin_bswap32((unsigned int)__D);
}

#ifdef __x86_64__
/// Load a 64-bit value from memory and swap its bytes.
///
/// \headerfile <x86intrin.h>
///
/// This intrinsic corresponds to the MOVBE instruction.
///
/// \param __P
///    A pointer to the 64-bit value to load.
/// \returns The byte-swapped value.
static __inline__ long long __attribute__((__always_inline__, __nodebug__, __target__("movbe")))
_loadbe_i64(void const * __P) {
  struct __loadu_i64 {
    unsigned long long __v;
  } __attribute__((__packed__, __may_alias__));
  return (long long)__builtin_bswap64(((const struct __loadu_i64*)__P)->__v);
}

/// Swap the bytes of a 64-bit value and store it to memory.
///
/// \headerfile <x86intrin.h>
///
/// This intrinsic corresponds to the MOVBE instruction.
///
/// \param __P
///    A pointer to the memory for storing the swapped value.
/// \param __D
///    The 64-bit value to be byte-swapped.
static __inline__ void __attribute__((__always_inline__, __nodebug__, __target__("movbe")))
_storebe_i64(void * __P, long long __D) {
  struct __storeu_i64 {
    unsigned long long __v;
  } __attribute__((__packed__, __may_alias__));
  ((struct __storeu_i64*)__P)->__v = __builtin_bswap64((unsigned long long)__D);
}
#endif
#endif /* __MOVBE */

#if !defined(__SCE__) || __has_feature(modules) || defined(__RTM__)
#include <rtmintrin.h>
#include <xtestintrin.h>
#endif

#if !defined(__SCE__) || __has_feature(modules) || defined(__SHA__)
#include <shaintrin.h>
#endif

#if !defined(__SCE__) || __has_feature(modules) || defined(__FXSR__)
#include <fxsrintrin.h>
#endif

/* No feature check desired due to internal MSC_VER checks */
#include <xsaveintrin.h>

#if !defined(__SCE__) || __has_feature(modules) || defined(__XSAVEOPT__)
#include <xsaveoptintrin.h>
#endif

#if !defined(__SCE__) || __has_feature(modules) || defined(__XSAVEC__)
#include <xsavecintrin.h>
#endif

#if !defined(__SCE__) || __has_feature(modules) || defined(__XSAVES__)
#include <xsavesintrin.h>
#endif

#if !defined(__SCE__) || __has_feature(modules) || defined(__SHSTK__)
#include <cetintrin.h>
#endif

/* Intrinsics inside adcintrin.h are available at all times. */
#include <adcintrin.h>

#if !defined(__SCE__) || __has_feature(modules) || defined(__ADX__)
#include <adxintrin.h>
#endif

#if !defined(__SCE__) || __has_feature(modules) || defined(__RDSEED__)
#include <rdseedintrin.h>
#endif

#if !defined(__SCE__) || __has_feature(modules) || defined(__WBNOINVD__)
#include <wbnoinvdintrin.h>
#endif

#if !defined(__SCE__) || __has_feature(modules) || defined(__CLDEMOTE__)
#include <cldemoteintrin.h>
#endif

#if !defined(__SCE__) || __has_feature(modules) || defined(__WAITPKG__)
#include <waitpkgintrin.h>
#endif

#if !defined(__SCE__) || __has_feature(modules) || defined(__MOVDIRI__) ||     \
    defined(__MOVDIR64B__)
#include <movdirintrin.h>
#endif

<<<<<<< HEAD
=======
#if !defined(__SCE__) || __has_feature(modules) || defined(__MOVRS__)
#include <movrsintrin.h>
#endif

>>>>>>> a8d96e15
#if !defined(__SCE__) || __has_feature(modules) ||                             \
    (defined(__AVX10_2__) && defined(__MOVRS__))
#include <movrs_avx10_2intrin.h>
#endif

#if !defined(__SCE__) || __has_feature(modules) ||                             \
    (defined(__AVX10_2_512__) && defined(__MOVRS__))
#include <movrs_avx10_2_512intrin.h>
#endif

#if !defined(__SCE__) || __has_feature(modules) || defined(__PCONFIG__)
#include <pconfigintrin.h>
#endif

#if !defined(__SCE__) || __has_feature(modules) || defined(__SGX__)
#include <sgxintrin.h>
#endif

#if !defined(__SCE__) || __has_feature(modules) || defined(__PTWRITE__)
#include <ptwriteintrin.h>
#endif

#if !defined(__SCE__) || __has_feature(modules) || defined(__INVPCID__)
#include <invpcidintrin.h>
#endif

#if !defined(__SCE__) || __has_feature(modules) || defined(__KL__) ||          \
    defined(__WIDEKL__)
#include <keylockerintrin.h>
#endif

#if !defined(__SCE__) || __has_feature(modules) || defined(__AMX_TILE__) ||    \
    defined(__AMX_INT8__) || defined(__AMX_BF16__)
#include <amxintrin.h>
#endif

#if !defined(__SCE__) || __has_feature(modules) || defined(__AMX_FP16__)
#include <amxfp16intrin.h>
#endif

#if !defined(__SCE__) || __has_feature(modules) || defined(__AMX_COMPLEX__)
#include <amxcomplexintrin.h>
#endif

#if !defined(__SCE__) || __has_feature(modules) || defined(__AMX_FP8__)
#include <amxfp8intrin.h>
#endif

#if !defined(__SCE__) || __has_feature(modules) || defined(__AMX_TRANSPOSE__)
#include <amxtransposeintrin.h>
#endif

<<<<<<< HEAD
=======
#if !defined(__SCE__) || __has_feature(modules) || defined(__AMX_MOVRS__)
#include <amxmovrsintrin.h>
#endif

#if !defined(__SCE__) || __has_feature(modules) ||                             \
    (defined(__AMX_MOVRS__) && defined(__AMX_TRANSPOSE__))
#include <amxmovrstransposeintrin.h>
#endif

#if !defined(__SCE__) || __has_feature(modules) || defined(__AMX_AVX512__)
#include <amxavx512intrin.h>
#endif

#if !defined(__SCE__) || __has_feature(modules) || defined(__AMX_TF32__)
#include <amxtf32intrin.h>
#endif

#if !defined(__SCE__) || __has_feature(modules) ||                             \
    (defined(__AMX_TF32__) && defined(__AMX_TRANSPOSE__))
#include <amxtf32transposeintrin.h>
#endif

#if !defined(__SCE__) || __has_feature(modules) ||                             \
    (defined(__AMX_BF16__) && defined(__AMX_TRANSPOSE__))
#include <amxbf16transposeintrin.h>
#endif

#if !defined(__SCE__) || __has_feature(modules) ||                             \
    (defined(__AMX_FP16__) && defined(__AMX_TRANSPOSE__))
#include <amxfp16transposeintrin.h>
#endif

#if !defined(__SCE__) || __has_feature(modules) ||                             \
    (defined(__AMX_COMPLEX__) && defined(__AMX_TRANSPOSE__))
#include <amxcomplextransposeintrin.h>
#endif

>>>>>>> a8d96e15
#if !defined(__SCE__) || __has_feature(modules) ||                             \
    defined(__AVX512VP2INTERSECT__)
#include <avx512vp2intersectintrin.h>
#endif

#if !defined(__SCE__) || __has_feature(modules) ||                             \
    (defined(__AVX512VL__) && defined(__AVX512VP2INTERSECT__))
#include <avx512vlvp2intersectintrin.h>
#endif

#if !defined(__SCE__) || __has_feature(modules) || defined(__AVX10_2__)
#include <avx10_2bf16intrin.h>
#include <avx10_2convertintrin.h>
#include <avx10_2copyintrin.h>
#include <avx10_2minmaxintrin.h>
#include <avx10_2niintrin.h>
#include <avx10_2satcvtdsintrin.h>
#include <avx10_2satcvtintrin.h>
#endif

#if !defined(__SCE__) || __has_feature(modules) || defined(__AVX10_2_512__)
#include <avx10_2_512bf16intrin.h>
#include <avx10_2_512convertintrin.h>
#include <avx10_2_512minmaxintrin.h>
#include <avx10_2_512niintrin.h>
#include <avx10_2_512satcvtdsintrin.h>
#include <avx10_2_512satcvtintrin.h>
#endif

#if !defined(__SCE__) || __has_feature(modules) ||                             \
    (defined(__AVX10_2_512__) && defined(__SM4__))
#include <sm4evexintrin.h>
#endif

#if !defined(__SCE__) || __has_feature(modules) || defined(__ENQCMD__)
#include <enqcmdintrin.h>
#endif

#if !defined(__SCE__) || __has_feature(modules) || defined(__SERIALIZE__)
#include <serializeintrin.h>
#endif

#if !defined(__SCE__) || __has_feature(modules) || defined(__TSXLDTRK__)
#include <tsxldtrkintrin.h>
#endif

#if defined(_MSC_VER) && __has_extension(gnu_asm)
/* Define the default attributes for these intrinsics */
#define __DEFAULT_FN_ATTRS __attribute__((__always_inline__, __nodebug__))
#ifdef __cplusplus
extern "C" {
#endif
/*----------------------------------------------------------------------------*\
|* Interlocked Exchange HLE
\*----------------------------------------------------------------------------*/
#if defined(__i386__) || defined(__x86_64__)
static __inline__ long __DEFAULT_FN_ATTRS
_InterlockedExchange_HLEAcquire(long volatile *_Target, long _Value) {
  __asm__ __volatile__(".byte 0xf2 ; lock ; xchg {%0, %1|%1, %0}"
                       : "+r" (_Value), "+m" (*_Target) :: "memory");
  return _Value;
}
static __inline__ long __DEFAULT_FN_ATTRS
_InterlockedExchange_HLERelease(long volatile *_Target, long _Value) {
  __asm__ __volatile__(".byte 0xf3 ; lock ; xchg {%0, %1|%1, %0}"
                       : "+r" (_Value), "+m" (*_Target) :: "memory");
  return _Value;
}
#endif
#if defined(__x86_64__)
static __inline__ __int64 __DEFAULT_FN_ATTRS
_InterlockedExchange64_HLEAcquire(__int64 volatile *_Target, __int64 _Value) {
  __asm__ __volatile__(".byte 0xf2 ; lock ; xchg {%0, %1|%1, %0}"
                       : "+r" (_Value), "+m" (*_Target) :: "memory");
  return _Value;
}
static __inline__ __int64 __DEFAULT_FN_ATTRS
_InterlockedExchange64_HLERelease(__int64 volatile *_Target, __int64 _Value) {
  __asm__ __volatile__(".byte 0xf3 ; lock ; xchg {%0, %1|%1, %0}"
                       : "+r" (_Value), "+m" (*_Target) :: "memory");
  return _Value;
}
#endif
/*----------------------------------------------------------------------------*\
|* Interlocked Compare Exchange HLE
\*----------------------------------------------------------------------------*/
#if defined(__i386__) || defined(__x86_64__)
static __inline__ long __DEFAULT_FN_ATTRS
_InterlockedCompareExchange_HLEAcquire(long volatile *_Destination,
                              long _Exchange, long _Comparand) {
  __asm__ __volatile__(".byte 0xf2 ; lock ; cmpxchg {%2, %1|%1, %2}"
                       : "+a" (_Comparand), "+m" (*_Destination)
                       : "r" (_Exchange) : "memory");
  return _Comparand;
}
static __inline__ long __DEFAULT_FN_ATTRS
_InterlockedCompareExchange_HLERelease(long volatile *_Destination,
                              long _Exchange, long _Comparand) {
  __asm__ __volatile__(".byte 0xf3 ; lock ; cmpxchg {%2, %1|%1, %2}"
                       : "+a" (_Comparand), "+m" (*_Destination)
                       : "r" (_Exchange) : "memory");
  return _Comparand;
}
#endif
#if defined(__x86_64__)
static __inline__ __int64 __DEFAULT_FN_ATTRS
_InterlockedCompareExchange64_HLEAcquire(__int64 volatile *_Destination,
                              __int64 _Exchange, __int64 _Comparand) {
  __asm__ __volatile__(".byte 0xf2 ; lock ; cmpxchg {%2, %1|%1, %2}"
                       : "+a" (_Comparand), "+m" (*_Destination)
                       : "r" (_Exchange) : "memory");
  return _Comparand;
}
static __inline__ __int64 __DEFAULT_FN_ATTRS
_InterlockedCompareExchange64_HLERelease(__int64 volatile *_Destination,
                              __int64 _Exchange, __int64 _Comparand) {
  __asm__ __volatile__(".byte 0xf3 ; lock ; cmpxchg {%2, %1|%1, %2}"
                       : "+a" (_Comparand), "+m" (*_Destination)
                       : "r" (_Exchange) : "memory");
  return _Comparand;
}
#endif
#ifdef __cplusplus
}
#endif

#undef __DEFAULT_FN_ATTRS

#endif /* defined(_MSC_VER) && __has_extension(gnu_asm) */

#endif /* __IMMINTRIN_H */<|MERGE_RESOLUTION|>--- conflicted
+++ resolved
@@ -605,13 +605,10 @@
 #include <movdirintrin.h>
 #endif
 
-<<<<<<< HEAD
-=======
 #if !defined(__SCE__) || __has_feature(modules) || defined(__MOVRS__)
 #include <movrsintrin.h>
 #endif
 
->>>>>>> a8d96e15
 #if !defined(__SCE__) || __has_feature(modules) ||                             \
     (defined(__AVX10_2__) && defined(__MOVRS__))
 #include <movrs_avx10_2intrin.h>
@@ -664,8 +661,6 @@
 #include <amxtransposeintrin.h>
 #endif
 
-<<<<<<< HEAD
-=======
 #if !defined(__SCE__) || __has_feature(modules) || defined(__AMX_MOVRS__)
 #include <amxmovrsintrin.h>
 #endif
@@ -703,7 +698,6 @@
 #include <amxcomplextransposeintrin.h>
 #endif
 
->>>>>>> a8d96e15
 #if !defined(__SCE__) || __has_feature(modules) ||                             \
     defined(__AVX512VP2INTERSECT__)
 #include <avx512vp2intersectintrin.h>
