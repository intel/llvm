--- conflicted
+++ resolved
@@ -898,293 +898,6 @@
                                           (__v2df)(__m128d)(b), (int)(p), \
                                           (__mmask8)(m)))
 
-<<<<<<< HEAD
-static __inline__ __m128d __DEFAULT_FN_ATTRS128
-_mm_mask_fmadd_pd(__m128d __A, __mmask8 __U, __m128d __B, __m128d __C)
-{
-  return (__m128d)__builtin_ia32_selectpd_128(
-      (__mmask8)__U,
-      __builtin_elementwise_fma((__v2df)__A, (__v2df)__B, (__v2df)__C),
-      (__v2df)__A);
-}
-
-static __inline__ __m128d __DEFAULT_FN_ATTRS128
-_mm_mask3_fmadd_pd(__m128d __A, __m128d __B, __m128d __C, __mmask8 __U)
-{
-  return (__m128d)__builtin_ia32_selectpd_128(
-      (__mmask8)__U,
-      __builtin_elementwise_fma((__v2df)__A, (__v2df)__B, (__v2df)__C),
-      (__v2df)__C);
-}
-
-static __inline__ __m128d __DEFAULT_FN_ATTRS128
-_mm_maskz_fmadd_pd(__mmask8 __U, __m128d __A, __m128d __B, __m128d __C)
-{
-  return (__m128d)__builtin_ia32_selectpd_128(
-      (__mmask8)__U,
-      __builtin_elementwise_fma((__v2df)__A, (__v2df)__B, (__v2df)__C),
-      (__v2df)_mm_setzero_pd());
-}
-
-static __inline__ __m128d __DEFAULT_FN_ATTRS128
-_mm_mask_fmsub_pd(__m128d __A, __mmask8 __U, __m128d __B, __m128d __C)
-{
-  return (__m128d)__builtin_ia32_selectpd_128(
-      (__mmask8)__U,
-      __builtin_elementwise_fma((__v2df)__A, (__v2df)__B, -(__v2df)__C),
-      (__v2df)__A);
-}
-
-static __inline__ __m128d __DEFAULT_FN_ATTRS128
-_mm_maskz_fmsub_pd(__mmask8 __U, __m128d __A, __m128d __B, __m128d __C)
-{
-  return (__m128d)__builtin_ia32_selectpd_128(
-      (__mmask8)__U,
-      __builtin_elementwise_fma((__v2df)__A, (__v2df)__B, -(__v2df)__C),
-      (__v2df)_mm_setzero_pd());
-}
-
-static __inline__ __m128d __DEFAULT_FN_ATTRS128
-_mm_mask3_fnmadd_pd(__m128d __A, __m128d __B, __m128d __C, __mmask8 __U)
-{
-  return (__m128d)__builtin_ia32_selectpd_128(
-      (__mmask8)__U,
-      __builtin_elementwise_fma(-(__v2df)__A, (__v2df)__B, (__v2df)__C),
-      (__v2df)__C);
-}
-
-static __inline__ __m128d __DEFAULT_FN_ATTRS128
-_mm_maskz_fnmadd_pd(__mmask8 __U, __m128d __A, __m128d __B, __m128d __C)
-{
-  return (__m128d)__builtin_ia32_selectpd_128(
-      (__mmask8)__U,
-      __builtin_elementwise_fma(-(__v2df)__A, (__v2df)__B, (__v2df)__C),
-      (__v2df)_mm_setzero_pd());
-}
-
-static __inline__ __m128d __DEFAULT_FN_ATTRS128
-_mm_maskz_fnmsub_pd(__mmask8 __U, __m128d __A, __m128d __B, __m128d __C)
-{
-  return (__m128d)__builtin_ia32_selectpd_128(
-      (__mmask8)__U,
-      __builtin_elementwise_fma(-(__v2df)__A, (__v2df)__B, -(__v2df)__C),
-      (__v2df)_mm_setzero_pd());
-}
-
-static __inline__ __m256d __DEFAULT_FN_ATTRS256
-_mm256_mask_fmadd_pd(__m256d __A, __mmask8 __U, __m256d __B, __m256d __C)
-{
-  return (__m256d)__builtin_ia32_selectpd_256(
-      (__mmask8)__U,
-      __builtin_elementwise_fma((__v4df)__A, (__v4df)__B, (__v4df)__C),
-      (__v4df)__A);
-}
-
-static __inline__ __m256d __DEFAULT_FN_ATTRS256
-_mm256_mask3_fmadd_pd(__m256d __A, __m256d __B, __m256d __C, __mmask8 __U)
-{
-  return (__m256d)__builtin_ia32_selectpd_256(
-      (__mmask8)__U,
-      __builtin_elementwise_fma((__v4df)__A, (__v4df)__B, (__v4df)__C),
-      (__v4df)__C);
-}
-
-static __inline__ __m256d __DEFAULT_FN_ATTRS256
-_mm256_maskz_fmadd_pd(__mmask8 __U, __m256d __A, __m256d __B, __m256d __C)
-{
-  return (__m256d)__builtin_ia32_selectpd_256(
-      (__mmask8)__U,
-      __builtin_elementwise_fma((__v4df)__A, (__v4df)__B, (__v4df)__C),
-      (__v4df)_mm256_setzero_pd());
-}
-
-static __inline__ __m256d __DEFAULT_FN_ATTRS256
-_mm256_mask_fmsub_pd(__m256d __A, __mmask8 __U, __m256d __B, __m256d __C)
-{
-  return (__m256d)__builtin_ia32_selectpd_256(
-      (__mmask8)__U,
-      __builtin_elementwise_fma((__v4df)__A, (__v4df)__B, -(__v4df)__C),
-      (__v4df)__A);
-}
-
-static __inline__ __m256d __DEFAULT_FN_ATTRS256
-_mm256_maskz_fmsub_pd(__mmask8 __U, __m256d __A, __m256d __B, __m256d __C)
-{
-  return (__m256d)__builtin_ia32_selectpd_256(
-      (__mmask8)__U,
-      __builtin_elementwise_fma((__v4df)__A, (__v4df)__B, -(__v4df)__C),
-      (__v4df)_mm256_setzero_pd());
-}
-
-static __inline__ __m256d __DEFAULT_FN_ATTRS256
-_mm256_mask3_fnmadd_pd(__m256d __A, __m256d __B, __m256d __C, __mmask8 __U)
-{
-  return (__m256d)__builtin_ia32_selectpd_256(
-      (__mmask8)__U,
-      __builtin_elementwise_fma(-(__v4df)__A, (__v4df)__B, (__v4df)__C),
-      (__v4df)__C);
-}
-
-static __inline__ __m256d __DEFAULT_FN_ATTRS256
-_mm256_maskz_fnmadd_pd(__mmask8 __U, __m256d __A, __m256d __B, __m256d __C)
-{
-  return (__m256d)__builtin_ia32_selectpd_256(
-      (__mmask8)__U,
-      __builtin_elementwise_fma(-(__v4df)__A, (__v4df)__B, (__v4df)__C),
-      (__v4df)_mm256_setzero_pd());
-}
-
-static __inline__ __m256d __DEFAULT_FN_ATTRS256
-_mm256_maskz_fnmsub_pd(__mmask8 __U, __m256d __A, __m256d __B, __m256d __C)
-{
-  return (__m256d)__builtin_ia32_selectpd_256(
-      (__mmask8)__U,
-      __builtin_elementwise_fma(-(__v4df)__A, (__v4df)__B, -(__v4df)__C),
-      (__v4df)_mm256_setzero_pd());
-}
-
-static __inline__ __m128 __DEFAULT_FN_ATTRS128
-_mm_mask_fmadd_ps(__m128 __A, __mmask8 __U, __m128 __B, __m128 __C)
-{
-  return (__m128)__builtin_ia32_selectps_128(
-      (__mmask8)__U,
-      __builtin_elementwise_fma((__v4sf)__A, (__v4sf)__B, (__v4sf)__C),
-      (__v4sf)__A);
-}
-
-static __inline__ __m128 __DEFAULT_FN_ATTRS128
-_mm_mask3_fmadd_ps(__m128 __A, __m128 __B, __m128 __C, __mmask8 __U)
-{
-  return (__m128)__builtin_ia32_selectps_128(
-      (__mmask8)__U,
-      __builtin_elementwise_fma((__v4sf)__A, (__v4sf)__B, (__v4sf)__C),
-      (__v4sf)__C);
-}
-
-static __inline__ __m128 __DEFAULT_FN_ATTRS128
-_mm_maskz_fmadd_ps(__mmask8 __U, __m128 __A, __m128 __B, __m128 __C)
-{
-  return (__m128)__builtin_ia32_selectps_128(
-      (__mmask8)__U,
-      __builtin_elementwise_fma((__v4sf)__A, (__v4sf)__B, (__v4sf)__C),
-      (__v4sf)_mm_setzero_ps());
-}
-
-static __inline__ __m128 __DEFAULT_FN_ATTRS128
-_mm_mask_fmsub_ps(__m128 __A, __mmask8 __U, __m128 __B, __m128 __C)
-{
-  return (__m128)__builtin_ia32_selectps_128(
-      (__mmask8)__U,
-      __builtin_elementwise_fma((__v4sf)__A, (__v4sf)__B, -(__v4sf)__C),
-      (__v4sf)__A);
-}
-
-static __inline__ __m128 __DEFAULT_FN_ATTRS128
-_mm_maskz_fmsub_ps(__mmask8 __U, __m128 __A, __m128 __B, __m128 __C)
-{
-  return (__m128)__builtin_ia32_selectps_128(
-      (__mmask8)__U,
-      __builtin_elementwise_fma((__v4sf)__A, (__v4sf)__B, -(__v4sf)__C),
-      (__v4sf)_mm_setzero_ps());
-}
-
-static __inline__ __m128 __DEFAULT_FN_ATTRS128
-_mm_mask3_fnmadd_ps(__m128 __A, __m128 __B, __m128 __C, __mmask8 __U)
-{
-  return (__m128)__builtin_ia32_selectps_128(
-      (__mmask8)__U,
-      __builtin_elementwise_fma(-(__v4sf)__A, (__v4sf)__B, (__v4sf)__C),
-      (__v4sf)__C);
-}
-
-static __inline__ __m128 __DEFAULT_FN_ATTRS128
-_mm_maskz_fnmadd_ps(__mmask8 __U, __m128 __A, __m128 __B, __m128 __C)
-{
-  return (__m128)__builtin_ia32_selectps_128(
-      (__mmask8)__U,
-      __builtin_elementwise_fma(-(__v4sf)__A, (__v4sf)__B, (__v4sf)__C),
-      (__v4sf)_mm_setzero_ps());
-}
-
-static __inline__ __m128 __DEFAULT_FN_ATTRS128
-_mm_maskz_fnmsub_ps(__mmask8 __U, __m128 __A, __m128 __B, __m128 __C)
-{
-  return (__m128)__builtin_ia32_selectps_128(
-      (__mmask8)__U,
-      __builtin_elementwise_fma(-(__v4sf)__A, (__v4sf)__B, -(__v4sf)__C),
-      (__v4sf)_mm_setzero_ps());
-}
-
-static __inline__ __m256 __DEFAULT_FN_ATTRS256
-_mm256_mask_fmadd_ps(__m256 __A, __mmask8 __U, __m256 __B, __m256 __C)
-{
-  return (__m256)__builtin_ia32_selectps_256(
-      (__mmask8)__U,
-      __builtin_elementwise_fma((__v8sf)__A, (__v8sf)__B, (__v8sf)__C),
-      (__v8sf)__A);
-}
-
-static __inline__ __m256 __DEFAULT_FN_ATTRS256
-_mm256_mask3_fmadd_ps(__m256 __A, __m256 __B, __m256 __C, __mmask8 __U)
-{
-  return (__m256)__builtin_ia32_selectps_256(
-      (__mmask8)__U,
-      __builtin_elementwise_fma((__v8sf)__A, (__v8sf)__B, (__v8sf)__C),
-      (__v8sf)__C);
-}
-
-static __inline__ __m256 __DEFAULT_FN_ATTRS256
-_mm256_maskz_fmadd_ps(__mmask8 __U, __m256 __A, __m256 __B, __m256 __C)
-{
-  return (__m256)__builtin_ia32_selectps_256(
-      (__mmask8)__U,
-      __builtin_elementwise_fma((__v8sf)__A, (__v8sf)__B, (__v8sf)__C),
-      (__v8sf)_mm256_setzero_ps());
-}
-
-static __inline__ __m256 __DEFAULT_FN_ATTRS256
-_mm256_mask_fmsub_ps(__m256 __A, __mmask8 __U, __m256 __B, __m256 __C)
-{
-  return (__m256)__builtin_ia32_selectps_256(
-      (__mmask8)__U,
-      __builtin_elementwise_fma((__v8sf)__A, (__v8sf)__B, -(__v8sf)__C),
-      (__v8sf)__A);
-}
-
-static __inline__ __m256 __DEFAULT_FN_ATTRS256
-_mm256_maskz_fmsub_ps(__mmask8 __U, __m256 __A, __m256 __B, __m256 __C)
-{
-  return (__m256)__builtin_ia32_selectps_256(
-      (__mmask8)__U,
-      __builtin_elementwise_fma((__v8sf)__A, (__v8sf)__B, -(__v8sf)__C),
-      (__v8sf)_mm256_setzero_ps());
-}
-
-static __inline__ __m256 __DEFAULT_FN_ATTRS256
-_mm256_mask3_fnmadd_ps(__m256 __A, __m256 __B, __m256 __C, __mmask8 __U)
-{
-  return (__m256)__builtin_ia32_selectps_256(
-      (__mmask8)__U,
-      __builtin_elementwise_fma(-(__v8sf)__A, (__v8sf)__B, (__v8sf)__C),
-      (__v8sf)__C);
-}
-
-static __inline__ __m256 __DEFAULT_FN_ATTRS256
-_mm256_maskz_fnmadd_ps(__mmask8 __U, __m256 __A, __m256 __B, __m256 __C)
-{
-  return (__m256)__builtin_ia32_selectps_256(
-      (__mmask8)__U,
-      __builtin_elementwise_fma(-(__v8sf)__A, (__v8sf)__B, (__v8sf)__C),
-      (__v8sf)_mm256_setzero_ps());
-}
-
-static __inline__ __m256 __DEFAULT_FN_ATTRS256
-_mm256_maskz_fnmsub_ps(__mmask8 __U, __m256 __A, __m256 __B, __m256 __C)
-{
-  return (__m256)__builtin_ia32_selectps_256(
-      (__mmask8)__U,
-      __builtin_elementwise_fma(-(__v8sf)__A, (__v8sf)__B, -(__v8sf)__C),
-=======
 static __inline__ __m128d __DEFAULT_FN_ATTRS128_CONSTEXPR
 _mm_mask_fmadd_pd(__m128d __A, __mmask8 __U, __m128d __B, __m128d __C) {
   return (__m128d)__builtin_ia32_selectpd_128(
@@ -1486,7 +1199,6 @@
 _mm256_maskz_fnmsub_ps(__mmask8 __U, __m256 __A, __m256 __B, __m256 __C) {
   return (__m256)__builtin_ia32_selectps_256(
       (__mmask8)__U, (__v8sf)_mm256_fnmsub_ps(__A, __B, __C),
->>>>>>> 35227056
       (__v8sf)_mm256_setzero_ps());
 }
 
@@ -1691,45 +1403,6 @@
 }
 
 static __inline__ __m128d __DEFAULT_FN_ATTRS128
-<<<<<<< HEAD
-_mm_mask3_fmsub_pd(__m128d __A, __m128d __B, __m128d __C, __mmask8 __U)
-{
-  return (__m128d)__builtin_ia32_selectpd_128(
-      (__mmask8)__U,
-      __builtin_elementwise_fma((__v2df)__A, (__v2df)__B, -(__v2df)__C),
-      (__v2df)__C);
-}
-
-static __inline__ __m256d __DEFAULT_FN_ATTRS256
-_mm256_mask3_fmsub_pd(__m256d __A, __m256d __B, __m256d __C, __mmask8 __U)
-{
-  return (__m256d)__builtin_ia32_selectpd_256(
-      (__mmask8)__U,
-      __builtin_elementwise_fma((__v4df)__A, (__v4df)__B, -(__v4df)__C),
-      (__v4df)__C);
-}
-
-static __inline__ __m128 __DEFAULT_FN_ATTRS128
-_mm_mask3_fmsub_ps(__m128 __A, __m128 __B, __m128 __C, __mmask8 __U)
-{
-  return (__m128)__builtin_ia32_selectps_128(
-      (__mmask8)__U,
-      __builtin_elementwise_fma((__v4sf)__A, (__v4sf)__B, -(__v4sf)__C),
-      (__v4sf)__C);
-}
-
-static __inline__ __m256 __DEFAULT_FN_ATTRS256
-_mm256_mask3_fmsub_ps(__m256 __A, __m256 __B, __m256 __C, __mmask8 __U)
-{
-  return (__m256)__builtin_ia32_selectps_256(
-      (__mmask8)__U,
-      __builtin_elementwise_fma((__v8sf)__A, (__v8sf)__B, -(__v8sf)__C),
-      (__v8sf)__C);
-}
-
-static __inline__ __m128d __DEFAULT_FN_ATTRS128
-=======
->>>>>>> 35227056
 _mm_mask3_fmsubadd_pd(__m128d __A, __m128d __B, __m128d __C, __mmask8 __U)
 {
   return (__m128d) __builtin_ia32_selectpd_128((__mmask8) __U,
@@ -1770,117 +1443,6 @@
 }
 
 static __inline__ __m128d __DEFAULT_FN_ATTRS128
-<<<<<<< HEAD
-_mm_mask_fnmadd_pd(__m128d __A, __mmask8 __U, __m128d __B, __m128d __C)
-{
-  return (__m128d)__builtin_ia32_selectpd_128(
-      (__mmask8)__U,
-      __builtin_elementwise_fma((__v2df)__A, -(__v2df)__B, (__v2df)__C),
-      (__v2df)__A);
-}
-
-static __inline__ __m256d __DEFAULT_FN_ATTRS256
-_mm256_mask_fnmadd_pd(__m256d __A, __mmask8 __U, __m256d __B, __m256d __C)
-{
-  return (__m256d)__builtin_ia32_selectpd_256(
-      (__mmask8)__U,
-      __builtin_elementwise_fma((__v4df)__A, -(__v4df)__B, (__v4df)__C),
-      (__v4df)__A);
-}
-
-static __inline__ __m128 __DEFAULT_FN_ATTRS128
-_mm_mask_fnmadd_ps(__m128 __A, __mmask8 __U, __m128 __B, __m128 __C)
-{
-  return (__m128)__builtin_ia32_selectps_128(
-      (__mmask8)__U,
-      __builtin_elementwise_fma((__v4sf)__A, -(__v4sf)__B, (__v4sf)__C),
-      (__v4sf)__A);
-}
-
-static __inline__ __m256 __DEFAULT_FN_ATTRS256
-_mm256_mask_fnmadd_ps(__m256 __A, __mmask8 __U, __m256 __B, __m256 __C)
-{
-  return (__m256)__builtin_ia32_selectps_256(
-      (__mmask8)__U,
-      __builtin_elementwise_fma((__v8sf)__A, -(__v8sf)__B, (__v8sf)__C),
-      (__v8sf)__A);
-}
-
-static __inline__ __m128d __DEFAULT_FN_ATTRS128
-_mm_mask_fnmsub_pd(__m128d __A, __mmask8 __U, __m128d __B, __m128d __C)
-{
-  return (__m128d)__builtin_ia32_selectpd_128(
-      (__mmask8)__U,
-      __builtin_elementwise_fma((__v2df)__A, -(__v2df)__B, -(__v2df)__C),
-      (__v2df)__A);
-}
-
-static __inline__ __m128d __DEFAULT_FN_ATTRS128
-_mm_mask3_fnmsub_pd(__m128d __A, __m128d __B, __m128d __C, __mmask8 __U)
-{
-  return (__m128d)__builtin_ia32_selectpd_128(
-      (__mmask8)__U,
-      __builtin_elementwise_fma((__v2df)__A, -(__v2df)__B, -(__v2df)__C),
-      (__v2df)__C);
-}
-
-static __inline__ __m256d __DEFAULT_FN_ATTRS256
-_mm256_mask_fnmsub_pd(__m256d __A, __mmask8 __U, __m256d __B, __m256d __C)
-{
-  return (__m256d)__builtin_ia32_selectpd_256(
-      (__mmask8)__U,
-      __builtin_elementwise_fma((__v4df)__A, -(__v4df)__B, -(__v4df)__C),
-      (__v4df)__A);
-}
-
-static __inline__ __m256d __DEFAULT_FN_ATTRS256
-_mm256_mask3_fnmsub_pd(__m256d __A, __m256d __B, __m256d __C, __mmask8 __U)
-{
-  return (__m256d)__builtin_ia32_selectpd_256(
-      (__mmask8)__U,
-      __builtin_elementwise_fma((__v4df)__A, -(__v4df)__B, -(__v4df)__C),
-      (__v4df)__C);
-}
-
-static __inline__ __m128 __DEFAULT_FN_ATTRS128
-_mm_mask_fnmsub_ps(__m128 __A, __mmask8 __U, __m128 __B, __m128 __C)
-{
-  return (__m128)__builtin_ia32_selectps_128(
-      (__mmask8)__U,
-      __builtin_elementwise_fma((__v4sf)__A, -(__v4sf)__B, -(__v4sf)__C),
-      (__v4sf)__A);
-}
-
-static __inline__ __m128 __DEFAULT_FN_ATTRS128
-_mm_mask3_fnmsub_ps(__m128 __A, __m128 __B, __m128 __C, __mmask8 __U)
-{
-  return (__m128)__builtin_ia32_selectps_128(
-      (__mmask8)__U,
-      __builtin_elementwise_fma((__v4sf)__A, -(__v4sf)__B, -(__v4sf)__C),
-      (__v4sf)__C);
-}
-
-static __inline__ __m256 __DEFAULT_FN_ATTRS256
-_mm256_mask_fnmsub_ps(__m256 __A, __mmask8 __U, __m256 __B, __m256 __C)
-{
-  return (__m256)__builtin_ia32_selectps_256(
-      (__mmask8)__U,
-      __builtin_elementwise_fma((__v8sf)__A, -(__v8sf)__B, -(__v8sf)__C),
-      (__v8sf)__A);
-}
-
-static __inline__ __m256 __DEFAULT_FN_ATTRS256
-_mm256_mask3_fnmsub_ps(__m256 __A, __m256 __B, __m256 __C, __mmask8 __U)
-{
-  return (__m256)__builtin_ia32_selectps_256(
-      (__mmask8)__U,
-      __builtin_elementwise_fma((__v8sf)__A, -(__v8sf)__B, -(__v8sf)__C),
-      (__v8sf)__C);
-}
-
-static __inline__ __m128d __DEFAULT_FN_ATTRS128
-=======
->>>>>>> 35227056
 _mm_mask_add_pd(__m128d __W, __mmask8 __U, __m128d __A, __m128d __B) {
   return (__m128d)__builtin_ia32_selectpd_128((__mmask8)__U,
                                               (__v2df)_mm_add_pd(__A, __B),
