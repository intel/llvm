/*===---- __clang_hip_math.h - Device-side HIP math support ----------------===
 *
 * Part of the LLVM Project, under the Apache License v2.0 with LLVM Exceptions.
 * See https://llvm.org/LICENSE.txt for license information.
 * SPDX-License-Identifier: Apache-2.0 WITH LLVM-exception
 *
 *===-----------------------------------------------------------------------===
 */
#ifndef __CLANG_HIP_MATH_H__
#define __CLANG_HIP_MATH_H__

#if !defined(__HIP__) && !defined(__OPENMP_AMDGCN__)
#error "This file is for HIP and OpenMP AMDGCN device compilation only."
#endif

#if !defined(__HIPCC_RTC__)
#if defined(__cplusplus)
#include <algorithm>
#endif
#include <limits.h>
#include <stdint.h>
#ifdef __OPENMP_AMDGCN__
#include <omp.h>
#endif
#endif // !defined(__HIPCC_RTC__)

#pragma push_macro("__DEVICE__")

#ifdef __OPENMP_AMDGCN__
#define __DEVICE__ static inline __attribute__((always_inline, nothrow))
#else
#define __DEVICE__ static __device__ inline __attribute__((always_inline))
#endif

// A few functions return bool type starting only in C++11.
#pragma push_macro("__RETURN_TYPE")
#ifdef __OPENMP_AMDGCN__
#define __RETURN_TYPE int
#else
#if defined(__cplusplus)
#define __RETURN_TYPE bool
#else
#define __RETURN_TYPE int
#endif
#endif // __OPENMP_AMDGCN__

#if defined (__cplusplus) && __cplusplus < 201103L
// emulate static_assert on type sizes
template<bool>
struct __compare_result{};
template<>
struct __compare_result<true> {
  static const __device__ bool valid;
};

__DEVICE__
void __suppress_unused_warning(bool b){};
template <unsigned int S, unsigned int T>
__DEVICE__ void __static_assert_equal_size() {
  __suppress_unused_warning(__compare_result<S == T>::valid);
}

#define __static_assert_type_size_equal(A, B) \
  __static_assert_equal_size<A,B>()

#else
#define __static_assert_type_size_equal(A,B) \
  static_assert((A) == (B), "")

#endif

__DEVICE__
uint64_t __make_mantissa_base8(const char *__tagp __attribute__((nonnull))) {
  uint64_t __r = 0;
  while (*__tagp != '\0') {
    char __tmp = *__tagp;

    if (__tmp >= '0' && __tmp <= '7')
      __r = (__r * 8u) + __tmp - '0';
    else
      return 0;

    ++__tagp;
  }

  return __r;
}

__DEVICE__
uint64_t __make_mantissa_base10(const char *__tagp __attribute__((nonnull))) {
  uint64_t __r = 0;
  while (*__tagp != '\0') {
    char __tmp = *__tagp;

    if (__tmp >= '0' && __tmp <= '9')
      __r = (__r * 10u) + __tmp - '0';
    else
      return 0;

    ++__tagp;
  }

  return __r;
}

__DEVICE__
uint64_t __make_mantissa_base16(const char *__tagp __attribute__((nonnull))) {
  uint64_t __r = 0;
  while (*__tagp != '\0') {
    char __tmp = *__tagp;

    if (__tmp >= '0' && __tmp <= '9')
      __r = (__r * 16u) + __tmp - '0';
    else if (__tmp >= 'a' && __tmp <= 'f')
      __r = (__r * 16u) + __tmp - 'a' + 10;
    else if (__tmp >= 'A' && __tmp <= 'F')
      __r = (__r * 16u) + __tmp - 'A' + 10;
    else
      return 0;

    ++__tagp;
  }

  return __r;
}

__DEVICE__
uint64_t __make_mantissa(const char *__tagp __attribute__((nonnull))) {
  if (*__tagp == '0') {
    ++__tagp;

    if (*__tagp == 'x' || *__tagp == 'X')
      return __make_mantissa_base16(__tagp);
    else
      return __make_mantissa_base8(__tagp);
  }

  return __make_mantissa_base10(__tagp);
}

// BEGIN FLOAT
#if defined(__cplusplus)
__DEVICE__
int abs(int __x) {
  int __sgn = __x >> (sizeof(int) * CHAR_BIT - 1);
  return (__x ^ __sgn) - __sgn;
}
__DEVICE__
long labs(long __x) {
  long __sgn = __x >> (sizeof(long) * CHAR_BIT - 1);
  return (__x ^ __sgn) - __sgn;
}
__DEVICE__
long long llabs(long long __x) {
  long long __sgn = __x >> (sizeof(long long) * CHAR_BIT - 1);
  return (__x ^ __sgn) - __sgn;
}
#endif

__DEVICE__
float acosf(float __x) { return __ocml_acos_f32(__x); }

__DEVICE__
float acoshf(float __x) { return __ocml_acosh_f32(__x); }

__DEVICE__
float asinf(float __x) { return __ocml_asin_f32(__x); }

__DEVICE__
float asinhf(float __x) { return __ocml_asinh_f32(__x); }

__DEVICE__
float atan2f(float __x, float __y) { return __ocml_atan2_f32(__x, __y); }

__DEVICE__
float atanf(float __x) { return __ocml_atan_f32(__x); }

__DEVICE__
float atanhf(float __x) { return __ocml_atanh_f32(__x); }

__DEVICE__
float cbrtf(float __x) { return __ocml_cbrt_f32(__x); }

__DEVICE__
float ceilf(float __x) { return __builtin_ceilf(__x); }

__DEVICE__
float copysignf(float __x, float __y) { return __builtin_copysignf(__x, __y); }

__DEVICE__
float cosf(float __x) { return __ocml_cos_f32(__x); }

__DEVICE__
float coshf(float __x) { return __ocml_cosh_f32(__x); }

__DEVICE__
float cospif(float __x) { return __ocml_cospi_f32(__x); }

__DEVICE__
float cyl_bessel_i0f(float __x) { return __ocml_i0_f32(__x); }

__DEVICE__
float cyl_bessel_i1f(float __x) { return __ocml_i1_f32(__x); }

__DEVICE__
float erfcf(float __x) { return __ocml_erfc_f32(__x); }

__DEVICE__
float erfcinvf(float __x) { return __ocml_erfcinv_f32(__x); }

__DEVICE__
float erfcxf(float __x) { return __ocml_erfcx_f32(__x); }

__DEVICE__
float erff(float __x) { return __ocml_erf_f32(__x); }

__DEVICE__
float erfinvf(float __x) { return __ocml_erfinv_f32(__x); }

__DEVICE__
float exp10f(float __x) { return __ocml_exp10_f32(__x); }

__DEVICE__
float exp2f(float __x) { return __ocml_exp2_f32(__x); }

__DEVICE__
float expf(float __x) { return __ocml_exp_f32(__x); }

__DEVICE__
float expm1f(float __x) { return __ocml_expm1_f32(__x); }

__DEVICE__
float fabsf(float __x) { return __builtin_fabsf(__x); }

__DEVICE__
float fdimf(float __x, float __y) { return __ocml_fdim_f32(__x, __y); }

__DEVICE__
float fdividef(float __x, float __y) { return __x / __y; }

__DEVICE__
float floorf(float __x) { return __builtin_floorf(__x); }

__DEVICE__
float fmaf(float __x, float __y, float __z) {
  return __builtin_fmaf(__x, __y, __z);
}

__DEVICE__
float fmaxf(float __x, float __y) { return __builtin_fmaxf(__x, __y); }

__DEVICE__
float fminf(float __x, float __y) { return __builtin_fminf(__x, __y); }

__DEVICE__
float fmodf(float __x, float __y) { return __ocml_fmod_f32(__x, __y); }

__DEVICE__
float frexpf(float __x, int *__nptr) {
<<<<<<< HEAD
  *__nptr = __builtin_amdgcn_frexp_expf(__x);
  return __builtin_amdgcn_frexp_mantf(__x);
=======
  return __builtin_frexpf(__x, __nptr);
>>>>>>> bac3a63c
}

__DEVICE__
float hypotf(float __x, float __y) { return __ocml_hypot_f32(__x, __y); }

__DEVICE__
int ilogbf(float __x) { return __ocml_ilogb_f32(__x); }

__DEVICE__
__RETURN_TYPE __finitef(float __x) { return __builtin_isfinite(__x); }

__DEVICE__
__RETURN_TYPE __isinff(float __x) { return __builtin_isinf(__x); }

__DEVICE__
__RETURN_TYPE __isnanf(float __x) { return __builtin_isnan(__x); }

__DEVICE__
float j0f(float __x) { return __ocml_j0_f32(__x); }

__DEVICE__
float j1f(float __x) { return __ocml_j1_f32(__x); }

__DEVICE__
float jnf(int __n, float __x) { // TODO: we could use Ahmes multiplication
                                // and the Miller & Brown algorithm
  //       for linear recurrences to get O(log n) steps, but it's unclear if
  //       it'd be beneficial in this case.
  if (__n == 0)
    return j0f(__x);
  if (__n == 1)
    return j1f(__x);

  float __x0 = j0f(__x);
  float __x1 = j1f(__x);
  for (int __i = 1; __i < __n; ++__i) {
    float __x2 = (2 * __i) / __x * __x1 - __x0;
    __x0 = __x1;
    __x1 = __x2;
  }

  return __x1;
}

__DEVICE__
float ldexpf(float __x, int __e) { return __builtin_amdgcn_ldexpf(__x, __e); }

__DEVICE__
float lgammaf(float __x) { return __ocml_lgamma_f32(__x); }

__DEVICE__
long long int llrintf(float __x) { return __ocml_rint_f32(__x); }

__DEVICE__
long long int llroundf(float __x) { return __builtin_roundf(__x); }

__DEVICE__
float log10f(float __x) { return __ocml_log10_f32(__x); }

__DEVICE__
float log1pf(float __x) { return __ocml_log1p_f32(__x); }

__DEVICE__
float log2f(float __x) { return __ocml_log2_f32(__x); }

__DEVICE__
float logbf(float __x) { return __ocml_logb_f32(__x); }

__DEVICE__
float logf(float __x) { return __ocml_log_f32(__x); }

__DEVICE__
long int lrintf(float __x) { return __ocml_rint_f32(__x); }

__DEVICE__
long int lroundf(float __x) { return __builtin_roundf(__x); }

__DEVICE__
float modff(float __x, float *__iptr) {
  float __tmp;
#ifdef __OPENMP_AMDGCN__
#pragma omp allocate(__tmp) allocator(omp_thread_mem_alloc)
#endif
  float __r =
      __ocml_modf_f32(__x, (__attribute__((address_space(5))) float *)&__tmp);
  *__iptr = __tmp;
  return __r;
}

__DEVICE__
float nanf(const char *__tagp __attribute__((nonnull))) {
  union {
    float val;
    struct ieee_float {
      unsigned int mantissa : 22;
      unsigned int quiet : 1;
      unsigned int exponent : 8;
      unsigned int sign : 1;
    } bits;
  } __tmp;
  __static_assert_type_size_equal(sizeof(__tmp.val), sizeof(__tmp.bits));

  __tmp.bits.sign = 0u;
  __tmp.bits.exponent = ~0u;
  __tmp.bits.quiet = 1u;
  __tmp.bits.mantissa = __make_mantissa(__tagp);

  return __tmp.val;
}

__DEVICE__
float nearbyintf(float __x) { return __ocml_nearbyint_f32(__x); }

__DEVICE__
float nextafterf(float __x, float __y) {
  return __ocml_nextafter_f32(__x, __y);
}

__DEVICE__
float norm3df(float __x, float __y, float __z) {
  return __ocml_len3_f32(__x, __y, __z);
}

__DEVICE__
float norm4df(float __x, float __y, float __z, float __w) {
  return __ocml_len4_f32(__x, __y, __z, __w);
}

__DEVICE__
float normcdff(float __x) { return __ocml_ncdf_f32(__x); }

__DEVICE__
float normcdfinvf(float __x) { return __ocml_ncdfinv_f32(__x); }

__DEVICE__
float normf(int __dim,
            const float *__a) { // TODO: placeholder until OCML adds support.
  float __r = 0;
  while (__dim--) {
    __r += __a[0] * __a[0];
    ++__a;
  }

  return __ocml_sqrt_f32(__r);
}

__DEVICE__
float powf(float __x, float __y) { return __ocml_pow_f32(__x, __y); }

__DEVICE__
float powif(float __x, int __y) { return __ocml_pown_f32(__x, __y); }

__DEVICE__
float rcbrtf(float __x) { return __ocml_rcbrt_f32(__x); }

__DEVICE__
float remainderf(float __x, float __y) {
  return __ocml_remainder_f32(__x, __y);
}

__DEVICE__
float remquof(float __x, float __y, int *__quo) {
  int __tmp;
#ifdef __OPENMP_AMDGCN__
#pragma omp allocate(__tmp) allocator(omp_thread_mem_alloc)
#endif
  float __r = __ocml_remquo_f32(
      __x, __y, (__attribute__((address_space(5))) int *)&__tmp);
  *__quo = __tmp;

  return __r;
}

__DEVICE__
float rhypotf(float __x, float __y) { return __ocml_rhypot_f32(__x, __y); }

__DEVICE__
float rintf(float __x) { return __ocml_rint_f32(__x); }

__DEVICE__
float rnorm3df(float __x, float __y, float __z) {
  return __ocml_rlen3_f32(__x, __y, __z);
}

__DEVICE__
float rnorm4df(float __x, float __y, float __z, float __w) {
  return __ocml_rlen4_f32(__x, __y, __z, __w);
}

__DEVICE__
float rnormf(int __dim,
             const float *__a) { // TODO: placeholder until OCML adds support.
  float __r = 0;
  while (__dim--) {
    __r += __a[0] * __a[0];
    ++__a;
  }

  return __ocml_rsqrt_f32(__r);
}

__DEVICE__
float roundf(float __x) { return __builtin_roundf(__x); }

__DEVICE__
float rsqrtf(float __x) { return __ocml_rsqrt_f32(__x); }

__DEVICE__
float scalblnf(float __x, long int __n) {
  return (__n < INT_MAX) ? __builtin_amdgcn_ldexpf(__x, __n)
                         : __ocml_scalb_f32(__x, __n);
}

__DEVICE__
float scalbnf(float __x, int __n) { return __builtin_amdgcn_ldexpf(__x, __n); }

__DEVICE__
__RETURN_TYPE __signbitf(float __x) { return __builtin_signbitf(__x); }

__DEVICE__
void sincosf(float __x, float *__sinptr, float *__cosptr) {
  float __tmp;
#ifdef __OPENMP_AMDGCN__
#pragma omp allocate(__tmp) allocator(omp_thread_mem_alloc)
#endif
  *__sinptr =
      __ocml_sincos_f32(__x, (__attribute__((address_space(5))) float *)&__tmp);
  *__cosptr = __tmp;
}

__DEVICE__
void sincospif(float __x, float *__sinptr, float *__cosptr) {
  float __tmp;
#ifdef __OPENMP_AMDGCN__
#pragma omp allocate(__tmp) allocator(omp_thread_mem_alloc)
#endif
  *__sinptr = __ocml_sincospi_f32(
      __x, (__attribute__((address_space(5))) float *)&__tmp);
  *__cosptr = __tmp;
}

__DEVICE__
float sinf(float __x) { return __ocml_sin_f32(__x); }

__DEVICE__
float sinhf(float __x) { return __ocml_sinh_f32(__x); }

__DEVICE__
float sinpif(float __x) { return __ocml_sinpi_f32(__x); }

__DEVICE__
float sqrtf(float __x) { return __ocml_sqrt_f32(__x); }

__DEVICE__
float tanf(float __x) { return __ocml_tan_f32(__x); }

__DEVICE__
float tanhf(float __x) { return __ocml_tanh_f32(__x); }

__DEVICE__
float tgammaf(float __x) { return __ocml_tgamma_f32(__x); }

__DEVICE__
float truncf(float __x) { return __builtin_truncf(__x); }

__DEVICE__
float y0f(float __x) { return __ocml_y0_f32(__x); }

__DEVICE__
float y1f(float __x) { return __ocml_y1_f32(__x); }

__DEVICE__
float ynf(int __n, float __x) { // TODO: we could use Ahmes multiplication
                                // and the Miller & Brown algorithm
  //       for linear recurrences to get O(log n) steps, but it's unclear if
  //       it'd be beneficial in this case. Placeholder until OCML adds
  //       support.
  if (__n == 0)
    return y0f(__x);
  if (__n == 1)
    return y1f(__x);

  float __x0 = y0f(__x);
  float __x1 = y1f(__x);
  for (int __i = 1; __i < __n; ++__i) {
    float __x2 = (2 * __i) / __x * __x1 - __x0;
    __x0 = __x1;
    __x1 = __x2;
  }

  return __x1;
}

// BEGIN INTRINSICS

__DEVICE__
float __cosf(float __x) { return __ocml_native_cos_f32(__x); }

__DEVICE__
float __exp10f(float __x) { return __ocml_native_exp10_f32(__x); }

__DEVICE__
float __expf(float __x) { return __ocml_native_exp_f32(__x); }

#if defined OCML_BASIC_ROUNDED_OPERATIONS
__DEVICE__
float __fadd_rd(float __x, float __y) { return __ocml_add_rtn_f32(__x, __y); }
__DEVICE__
float __fadd_rn(float __x, float __y) { return __ocml_add_rte_f32(__x, __y); }
__DEVICE__
float __fadd_ru(float __x, float __y) { return __ocml_add_rtp_f32(__x, __y); }
__DEVICE__
float __fadd_rz(float __x, float __y) { return __ocml_add_rtz_f32(__x, __y); }
#else
__DEVICE__
float __fadd_rn(float __x, float __y) { return __x + __y; }
#endif

#if defined OCML_BASIC_ROUNDED_OPERATIONS
__DEVICE__
float __fdiv_rd(float __x, float __y) { return __ocml_div_rtn_f32(__x, __y); }
__DEVICE__
float __fdiv_rn(float __x, float __y) { return __ocml_div_rte_f32(__x, __y); }
__DEVICE__
float __fdiv_ru(float __x, float __y) { return __ocml_div_rtp_f32(__x, __y); }
__DEVICE__
float __fdiv_rz(float __x, float __y) { return __ocml_div_rtz_f32(__x, __y); }
#else
__DEVICE__
float __fdiv_rn(float __x, float __y) { return __x / __y; }
#endif

__DEVICE__
float __fdividef(float __x, float __y) { return __x / __y; }

#if defined OCML_BASIC_ROUNDED_OPERATIONS
__DEVICE__
float __fmaf_rd(float __x, float __y, float __z) {
  return __ocml_fma_rtn_f32(__x, __y, __z);
}
__DEVICE__
float __fmaf_rn(float __x, float __y, float __z) {
  return __ocml_fma_rte_f32(__x, __y, __z);
}
__DEVICE__
float __fmaf_ru(float __x, float __y, float __z) {
  return __ocml_fma_rtp_f32(__x, __y, __z);
}
__DEVICE__
float __fmaf_rz(float __x, float __y, float __z) {
  return __ocml_fma_rtz_f32(__x, __y, __z);
}
#else
__DEVICE__
float __fmaf_rn(float __x, float __y, float __z) {
  return __builtin_fmaf(__x, __y, __z);
}
#endif

#if defined OCML_BASIC_ROUNDED_OPERATIONS
__DEVICE__
float __fmul_rd(float __x, float __y) { return __ocml_mul_rtn_f32(__x, __y); }
__DEVICE__
float __fmul_rn(float __x, float __y) { return __ocml_mul_rte_f32(__x, __y); }
__DEVICE__
float __fmul_ru(float __x, float __y) { return __ocml_mul_rtp_f32(__x, __y); }
__DEVICE__
float __fmul_rz(float __x, float __y) { return __ocml_mul_rtz_f32(__x, __y); }
#else
__DEVICE__
float __fmul_rn(float __x, float __y) { return __x * __y; }
#endif

#if defined OCML_BASIC_ROUNDED_OPERATIONS
__DEVICE__
float __frcp_rd(float __x) { return __ocml_div_rtn_f32(1.0f, __x); }
__DEVICE__
float __frcp_rn(float __x) { return __ocml_div_rte_f32(1.0f, __x); }
__DEVICE__
float __frcp_ru(float __x) { return __ocml_div_rtp_f32(1.0f, __x); }
__DEVICE__
float __frcp_rz(float __x) { return __ocml_div_rtz_f32(1.0f, __x); }
#else
__DEVICE__
float __frcp_rn(float __x) { return 1.0f / __x; }
#endif

__DEVICE__
float __frsqrt_rn(float __x) { return __builtin_amdgcn_rsqf(__x); }

#if defined OCML_BASIC_ROUNDED_OPERATIONS
__DEVICE__
float __fsqrt_rd(float __x) { return __ocml_sqrt_rtn_f32(__x); }
__DEVICE__
float __fsqrt_rn(float __x) { return __ocml_sqrt_rte_f32(__x); }
__DEVICE__
float __fsqrt_ru(float __x) { return __ocml_sqrt_rtp_f32(__x); }
__DEVICE__
float __fsqrt_rz(float __x) { return __ocml_sqrt_rtz_f32(__x); }
#else
__DEVICE__
float __fsqrt_rn(float __x) { return __ocml_native_sqrt_f32(__x); }
#endif

#if defined OCML_BASIC_ROUNDED_OPERATIONS
__DEVICE__
float __fsub_rd(float __x, float __y) { return __ocml_sub_rtn_f32(__x, __y); }
__DEVICE__
float __fsub_rn(float __x, float __y) { return __ocml_sub_rte_f32(__x, __y); }
__DEVICE__
float __fsub_ru(float __x, float __y) { return __ocml_sub_rtp_f32(__x, __y); }
__DEVICE__
float __fsub_rz(float __x, float __y) { return __ocml_sub_rtz_f32(__x, __y); }
#else
__DEVICE__
float __fsub_rn(float __x, float __y) { return __x - __y; }
#endif

__DEVICE__
float __log10f(float __x) { return __ocml_native_log10_f32(__x); }

__DEVICE__
float __log2f(float __x) { return __ocml_native_log2_f32(__x); }

__DEVICE__
float __logf(float __x) { return __ocml_native_log_f32(__x); }

__DEVICE__
float __powf(float __x, float __y) { return __ocml_pow_f32(__x, __y); }

__DEVICE__
float __saturatef(float __x) { return (__x < 0) ? 0 : ((__x > 1) ? 1 : __x); }

__DEVICE__
void __sincosf(float __x, float *__sinptr, float *__cosptr) {
  *__sinptr = __ocml_native_sin_f32(__x);
  *__cosptr = __ocml_native_cos_f32(__x);
}

__DEVICE__
float __sinf(float __x) { return __ocml_native_sin_f32(__x); }

__DEVICE__
float __tanf(float __x) { return __ocml_tan_f32(__x); }
// END INTRINSICS
// END FLOAT

// BEGIN DOUBLE
__DEVICE__
double acos(double __x) { return __ocml_acos_f64(__x); }

__DEVICE__
double acosh(double __x) { return __ocml_acosh_f64(__x); }

__DEVICE__
double asin(double __x) { return __ocml_asin_f64(__x); }

__DEVICE__
double asinh(double __x) { return __ocml_asinh_f64(__x); }

__DEVICE__
double atan(double __x) { return __ocml_atan_f64(__x); }

__DEVICE__
double atan2(double __x, double __y) { return __ocml_atan2_f64(__x, __y); }

__DEVICE__
double atanh(double __x) { return __ocml_atanh_f64(__x); }

__DEVICE__
double cbrt(double __x) { return __ocml_cbrt_f64(__x); }

__DEVICE__
double ceil(double __x) { return __builtin_ceil(__x); }

__DEVICE__
double copysign(double __x, double __y) {
  return __builtin_copysign(__x, __y);
}

__DEVICE__
double cos(double __x) { return __ocml_cos_f64(__x); }

__DEVICE__
double cosh(double __x) { return __ocml_cosh_f64(__x); }

__DEVICE__
double cospi(double __x) { return __ocml_cospi_f64(__x); }

__DEVICE__
double cyl_bessel_i0(double __x) { return __ocml_i0_f64(__x); }

__DEVICE__
double cyl_bessel_i1(double __x) { return __ocml_i1_f64(__x); }

__DEVICE__
double erf(double __x) { return __ocml_erf_f64(__x); }

__DEVICE__
double erfc(double __x) { return __ocml_erfc_f64(__x); }

__DEVICE__
double erfcinv(double __x) { return __ocml_erfcinv_f64(__x); }

__DEVICE__
double erfcx(double __x) { return __ocml_erfcx_f64(__x); }

__DEVICE__
double erfinv(double __x) { return __ocml_erfinv_f64(__x); }

__DEVICE__
double exp(double __x) { return __ocml_exp_f64(__x); }

__DEVICE__
double exp10(double __x) { return __ocml_exp10_f64(__x); }

__DEVICE__
double exp2(double __x) { return __ocml_exp2_f64(__x); }

__DEVICE__
double expm1(double __x) { return __ocml_expm1_f64(__x); }

__DEVICE__
double fabs(double __x) { return __builtin_fabs(__x); }

__DEVICE__
double fdim(double __x, double __y) { return __ocml_fdim_f64(__x, __y); }

__DEVICE__
double floor(double __x) { return __builtin_floor(__x); }

__DEVICE__
double fma(double __x, double __y, double __z) {
  return __builtin_fma(__x, __y, __z);
}

__DEVICE__
double fmax(double __x, double __y) { return __builtin_fmax(__x, __y); }

__DEVICE__
double fmin(double __x, double __y) { return __builtin_fmin(__x, __y); }

__DEVICE__
double fmod(double __x, double __y) { return __ocml_fmod_f64(__x, __y); }

__DEVICE__
double frexp(double __x, int *__nptr) {
<<<<<<< HEAD
  *__nptr = __builtin_amdgcn_frexp_exp(__x);
  return __builtin_amdgcn_frexp_mant(__x);
=======
  return __builtin_frexp(__x, __nptr);
>>>>>>> bac3a63c
}

__DEVICE__
double hypot(double __x, double __y) { return __ocml_hypot_f64(__x, __y); }

__DEVICE__
int ilogb(double __x) { return __ocml_ilogb_f64(__x); }

__DEVICE__
__RETURN_TYPE __finite(double __x) { return __builtin_isfinite(__x); }

__DEVICE__
__RETURN_TYPE __isinf(double __x) { return __builtin_isinf(__x); }

__DEVICE__
__RETURN_TYPE __isnan(double __x) { return __builtin_isnan(__x); }

__DEVICE__
double j0(double __x) { return __ocml_j0_f64(__x); }

__DEVICE__
double j1(double __x) { return __ocml_j1_f64(__x); }

__DEVICE__
double jn(int __n, double __x) { // TODO: we could use Ahmes multiplication
                                 // and the Miller & Brown algorithm
  //       for linear recurrences to get O(log n) steps, but it's unclear if
  //       it'd be beneficial in this case. Placeholder until OCML adds
  //       support.
  if (__n == 0)
    return j0(__x);
  if (__n == 1)
    return j1(__x);

  double __x0 = j0(__x);
  double __x1 = j1(__x);
  for (int __i = 1; __i < __n; ++__i) {
    double __x2 = (2 * __i) / __x * __x1 - __x0;
    __x0 = __x1;
    __x1 = __x2;
  }
  return __x1;
}

__DEVICE__
double ldexp(double __x, int __e) { return __builtin_amdgcn_ldexp(__x, __e); }

__DEVICE__
double lgamma(double __x) { return __ocml_lgamma_f64(__x); }

__DEVICE__
long long int llrint(double __x) { return __ocml_rint_f64(__x); }

__DEVICE__
long long int llround(double __x) { return __builtin_round(__x); }

__DEVICE__
double log(double __x) { return __ocml_log_f64(__x); }

__DEVICE__
double log10(double __x) { return __ocml_log10_f64(__x); }

__DEVICE__
double log1p(double __x) { return __ocml_log1p_f64(__x); }

__DEVICE__
double log2(double __x) { return __ocml_log2_f64(__x); }

__DEVICE__
double logb(double __x) { return __ocml_logb_f64(__x); }

__DEVICE__
long int lrint(double __x) { return __ocml_rint_f64(__x); }

__DEVICE__
long int lround(double __x) { return __builtin_round(__x); }

__DEVICE__
double modf(double __x, double *__iptr) {
  double __tmp;
#ifdef __OPENMP_AMDGCN__
#pragma omp allocate(__tmp) allocator(omp_thread_mem_alloc)
#endif
  double __r =
      __ocml_modf_f64(__x, (__attribute__((address_space(5))) double *)&__tmp);
  *__iptr = __tmp;

  return __r;
}

__DEVICE__
double nan(const char *__tagp) {
#if !_WIN32
  union {
    double val;
    struct ieee_double {
      uint64_t mantissa : 51;
      uint32_t quiet : 1;
      uint32_t exponent : 11;
      uint32_t sign : 1;
    } bits;
  } __tmp;
  __static_assert_type_size_equal(sizeof(__tmp.val), sizeof(__tmp.bits));

  __tmp.bits.sign = 0u;
  __tmp.bits.exponent = ~0u;
  __tmp.bits.quiet = 1u;
  __tmp.bits.mantissa = __make_mantissa(__tagp);

  return __tmp.val;
#else
  __static_assert_type_size_equal(sizeof(uint64_t), sizeof(double));
  uint64_t __val = __make_mantissa(__tagp);
  __val |= 0xFFF << 51;
  return *reinterpret_cast<double *>(&__val);
#endif
}

__DEVICE__
double nearbyint(double __x) { return __ocml_nearbyint_f64(__x); }

__DEVICE__
double nextafter(double __x, double __y) {
  return __ocml_nextafter_f64(__x, __y);
}

__DEVICE__
double norm(int __dim,
            const double *__a) { // TODO: placeholder until OCML adds support.
  double __r = 0;
  while (__dim--) {
    __r += __a[0] * __a[0];
    ++__a;
  }

  return __ocml_sqrt_f64(__r);
}

__DEVICE__
double norm3d(double __x, double __y, double __z) {
  return __ocml_len3_f64(__x, __y, __z);
}

__DEVICE__
double norm4d(double __x, double __y, double __z, double __w) {
  return __ocml_len4_f64(__x, __y, __z, __w);
}

__DEVICE__
double normcdf(double __x) { return __ocml_ncdf_f64(__x); }

__DEVICE__
double normcdfinv(double __x) { return __ocml_ncdfinv_f64(__x); }

__DEVICE__
double pow(double __x, double __y) { return __ocml_pow_f64(__x, __y); }

__DEVICE__
double powi(double __x, int __y) { return __ocml_pown_f64(__x, __y); }

__DEVICE__
double rcbrt(double __x) { return __ocml_rcbrt_f64(__x); }

__DEVICE__
double remainder(double __x, double __y) {
  return __ocml_remainder_f64(__x, __y);
}

__DEVICE__
double remquo(double __x, double __y, int *__quo) {
  int __tmp;
#ifdef __OPENMP_AMDGCN__
#pragma omp allocate(__tmp) allocator(omp_thread_mem_alloc)
#endif
  double __r = __ocml_remquo_f64(
      __x, __y, (__attribute__((address_space(5))) int *)&__tmp);
  *__quo = __tmp;

  return __r;
}

__DEVICE__
double rhypot(double __x, double __y) { return __ocml_rhypot_f64(__x, __y); }

__DEVICE__
double rint(double __x) { return __ocml_rint_f64(__x); }

__DEVICE__
double rnorm(int __dim,
             const double *__a) { // TODO: placeholder until OCML adds support.
  double __r = 0;
  while (__dim--) {
    __r += __a[0] * __a[0];
    ++__a;
  }

  return __ocml_rsqrt_f64(__r);
}

__DEVICE__
double rnorm3d(double __x, double __y, double __z) {
  return __ocml_rlen3_f64(__x, __y, __z);
}

__DEVICE__
double rnorm4d(double __x, double __y, double __z, double __w) {
  return __ocml_rlen4_f64(__x, __y, __z, __w);
}

__DEVICE__
double round(double __x) { return __builtin_round(__x); }

__DEVICE__
double rsqrt(double __x) { return __ocml_rsqrt_f64(__x); }

__DEVICE__
double scalbln(double __x, long int __n) {
  return (__n < INT_MAX) ? __builtin_amdgcn_ldexp(__x, __n)
                         : __ocml_scalb_f64(__x, __n);
}
__DEVICE__
double scalbn(double __x, int __n) { return __builtin_amdgcn_ldexp(__x, __n); }

__DEVICE__
__RETURN_TYPE __signbit(double __x) { return __builtin_signbit(__x); }

__DEVICE__
double sin(double __x) { return __ocml_sin_f64(__x); }

__DEVICE__
void sincos(double __x, double *__sinptr, double *__cosptr) {
  double __tmp;
#ifdef __OPENMP_AMDGCN__
#pragma omp allocate(__tmp) allocator(omp_thread_mem_alloc)
#endif
  *__sinptr = __ocml_sincos_f64(
      __x, (__attribute__((address_space(5))) double *)&__tmp);
  *__cosptr = __tmp;
}

__DEVICE__
void sincospi(double __x, double *__sinptr, double *__cosptr) {
  double __tmp;
#ifdef __OPENMP_AMDGCN__
#pragma omp allocate(__tmp) allocator(omp_thread_mem_alloc)
#endif
  *__sinptr = __ocml_sincospi_f64(
      __x, (__attribute__((address_space(5))) double *)&__tmp);
  *__cosptr = __tmp;
}

__DEVICE__
double sinh(double __x) { return __ocml_sinh_f64(__x); }

__DEVICE__
double sinpi(double __x) { return __ocml_sinpi_f64(__x); }

__DEVICE__
double sqrt(double __x) { return __ocml_sqrt_f64(__x); }

__DEVICE__
double tan(double __x) { return __ocml_tan_f64(__x); }

__DEVICE__
double tanh(double __x) { return __ocml_tanh_f64(__x); }

__DEVICE__
double tgamma(double __x) { return __ocml_tgamma_f64(__x); }

__DEVICE__
double trunc(double __x) { return __builtin_trunc(__x); }

__DEVICE__
double y0(double __x) { return __ocml_y0_f64(__x); }

__DEVICE__
double y1(double __x) { return __ocml_y1_f64(__x); }

__DEVICE__
double yn(int __n, double __x) { // TODO: we could use Ahmes multiplication
                                 // and the Miller & Brown algorithm
  //       for linear recurrences to get O(log n) steps, but it's unclear if
  //       it'd be beneficial in this case. Placeholder until OCML adds
  //       support.
  if (__n == 0)
    return y0(__x);
  if (__n == 1)
    return y1(__x);

  double __x0 = y0(__x);
  double __x1 = y1(__x);
  for (int __i = 1; __i < __n; ++__i) {
    double __x2 = (2 * __i) / __x * __x1 - __x0;
    __x0 = __x1;
    __x1 = __x2;
  }

  return __x1;
}

// BEGIN INTRINSICS
#if defined OCML_BASIC_ROUNDED_OPERATIONS
__DEVICE__
double __dadd_rd(double __x, double __y) {
  return __ocml_add_rtn_f64(__x, __y);
}
__DEVICE__
double __dadd_rn(double __x, double __y) {
  return __ocml_add_rte_f64(__x, __y);
}
__DEVICE__
double __dadd_ru(double __x, double __y) {
  return __ocml_add_rtp_f64(__x, __y);
}
__DEVICE__
double __dadd_rz(double __x, double __y) {
  return __ocml_add_rtz_f64(__x, __y);
}
#else
__DEVICE__
double __dadd_rn(double __x, double __y) { return __x + __y; }
#endif

#if defined OCML_BASIC_ROUNDED_OPERATIONS
__DEVICE__
double __ddiv_rd(double __x, double __y) {
  return __ocml_div_rtn_f64(__x, __y);
}
__DEVICE__
double __ddiv_rn(double __x, double __y) {
  return __ocml_div_rte_f64(__x, __y);
}
__DEVICE__
double __ddiv_ru(double __x, double __y) {
  return __ocml_div_rtp_f64(__x, __y);
}
__DEVICE__
double __ddiv_rz(double __x, double __y) {
  return __ocml_div_rtz_f64(__x, __y);
}
#else
__DEVICE__
double __ddiv_rn(double __x, double __y) { return __x / __y; }
#endif

#if defined OCML_BASIC_ROUNDED_OPERATIONS
__DEVICE__
double __dmul_rd(double __x, double __y) {
  return __ocml_mul_rtn_f64(__x, __y);
}
__DEVICE__
double __dmul_rn(double __x, double __y) {
  return __ocml_mul_rte_f64(__x, __y);
}
__DEVICE__
double __dmul_ru(double __x, double __y) {
  return __ocml_mul_rtp_f64(__x, __y);
}
__DEVICE__
double __dmul_rz(double __x, double __y) {
  return __ocml_mul_rtz_f64(__x, __y);
}
#else
__DEVICE__
double __dmul_rn(double __x, double __y) { return __x * __y; }
#endif

#if defined OCML_BASIC_ROUNDED_OPERATIONS
__DEVICE__
double __drcp_rd(double __x) { return __ocml_div_rtn_f64(1.0, __x); }
__DEVICE__
double __drcp_rn(double __x) { return __ocml_div_rte_f64(1.0, __x); }
__DEVICE__
double __drcp_ru(double __x) { return __ocml_div_rtp_f64(1.0, __x); }
__DEVICE__
double __drcp_rz(double __x) { return __ocml_div_rtz_f64(1.0, __x); }
#else
__DEVICE__
double __drcp_rn(double __x) { return 1.0 / __x; }
#endif

#if defined OCML_BASIC_ROUNDED_OPERATIONS
__DEVICE__
double __dsqrt_rd(double __x) { return __ocml_sqrt_rtn_f64(__x); }
__DEVICE__
double __dsqrt_rn(double __x) { return __ocml_sqrt_rte_f64(__x); }
__DEVICE__
double __dsqrt_ru(double __x) { return __ocml_sqrt_rtp_f64(__x); }
__DEVICE__
double __dsqrt_rz(double __x) { return __ocml_sqrt_rtz_f64(__x); }
#else
__DEVICE__
double __dsqrt_rn(double __x) { return __ocml_sqrt_f64(__x); }
#endif

#if defined OCML_BASIC_ROUNDED_OPERATIONS
__DEVICE__
double __dsub_rd(double __x, double __y) {
  return __ocml_sub_rtn_f64(__x, __y);
}
__DEVICE__
double __dsub_rn(double __x, double __y) {
  return __ocml_sub_rte_f64(__x, __y);
}
__DEVICE__
double __dsub_ru(double __x, double __y) {
  return __ocml_sub_rtp_f64(__x, __y);
}
__DEVICE__
double __dsub_rz(double __x, double __y) {
  return __ocml_sub_rtz_f64(__x, __y);
}
#else
__DEVICE__
double __dsub_rn(double __x, double __y) { return __x - __y; }
#endif

#if defined OCML_BASIC_ROUNDED_OPERATIONS
__DEVICE__
double __fma_rd(double __x, double __y, double __z) {
  return __ocml_fma_rtn_f64(__x, __y, __z);
}
__DEVICE__
double __fma_rn(double __x, double __y, double __z) {
  return __ocml_fma_rte_f64(__x, __y, __z);
}
__DEVICE__
double __fma_ru(double __x, double __y, double __z) {
  return __ocml_fma_rtp_f64(__x, __y, __z);
}
__DEVICE__
double __fma_rz(double __x, double __y, double __z) {
  return __ocml_fma_rtz_f64(__x, __y, __z);
}
#else
__DEVICE__
double __fma_rn(double __x, double __y, double __z) {
  return __builtin_fma(__x, __y, __z);
}
#endif
// END INTRINSICS
// END DOUBLE

// C only macros
#if !defined(__cplusplus) && __STDC_VERSION__ >= 201112L
#define isfinite(__x) _Generic((__x), float : __finitef, double : __finite)(__x)
#define isinf(__x) _Generic((__x), float : __isinff, double : __isinf)(__x)
#define isnan(__x) _Generic((__x), float : __isnanf, double : __isnan)(__x)
#define signbit(__x)                                                           \
  _Generic((__x), float : __signbitf, double : __signbit)(__x)
#endif // !defined(__cplusplus) && __STDC_VERSION__ >= 201112L

#if defined(__cplusplus)
template <class T> __DEVICE__ T min(T __arg1, T __arg2) {
  return (__arg1 < __arg2) ? __arg1 : __arg2;
}

template <class T> __DEVICE__ T max(T __arg1, T __arg2) {
  return (__arg1 > __arg2) ? __arg1 : __arg2;
}

__DEVICE__ int min(int __arg1, int __arg2) {
  return (__arg1 < __arg2) ? __arg1 : __arg2;
}
__DEVICE__ int max(int __arg1, int __arg2) {
  return (__arg1 > __arg2) ? __arg1 : __arg2;
}

__DEVICE__
float max(float __x, float __y) { return __builtin_fmaxf(__x, __y); }

__DEVICE__
double max(double __x, double __y) { return __builtin_fmax(__x, __y); }

__DEVICE__
float min(float __x, float __y) { return __builtin_fminf(__x, __y); }

__DEVICE__
double min(double __x, double __y) { return __builtin_fmin(__x, __y); }

#if !defined(__HIPCC_RTC__) && !defined(__OPENMP_AMDGCN__)
__host__ inline static int min(int __arg1, int __arg2) {
  return std::min(__arg1, __arg2);
}

__host__ inline static int max(int __arg1, int __arg2) {
  return std::max(__arg1, __arg2);
}
#endif // !defined(__HIPCC_RTC__) && !defined(__OPENMP_AMDGCN__)
#endif

#pragma pop_macro("__DEVICE__")
#pragma pop_macro("__RETURN_TYPE")

#endif // __CLANG_HIP_MATH_H__<|MERGE_RESOLUTION|>--- conflicted
+++ resolved
@@ -257,12 +257,7 @@
 
 __DEVICE__
 float frexpf(float __x, int *__nptr) {
-<<<<<<< HEAD
-  *__nptr = __builtin_amdgcn_frexp_expf(__x);
-  return __builtin_amdgcn_frexp_mantf(__x);
-=======
   return __builtin_frexpf(__x, __nptr);
->>>>>>> bac3a63c
 }
 
 __DEVICE__
@@ -810,12 +805,7 @@
 
 __DEVICE__
 double frexp(double __x, int *__nptr) {
-<<<<<<< HEAD
-  *__nptr = __builtin_amdgcn_frexp_exp(__x);
-  return __builtin_amdgcn_frexp_mant(__x);
-=======
   return __builtin_frexp(__x, __nptr);
->>>>>>> bac3a63c
 }
 
 __DEVICE__
