--- conflicted
+++ resolved
@@ -20,11 +20,6 @@
 #define __DEFAULT_FN_ATTRS128 __attribute__((__always_inline__, __nodebug__, __target__("fma4"), __min_vector_width__(128)))
 #define __DEFAULT_FN_ATTRS256 __attribute__((__always_inline__, __nodebug__, __target__("fma4"), __min_vector_width__(256)))
 
-<<<<<<< HEAD
-static __inline__ __m128 __DEFAULT_FN_ATTRS128
-_mm_macc_ps(__m128 __A, __m128 __B, __m128 __C)
-{
-=======
 #if defined(__cplusplus) && (__cplusplus >= 201103L)
 #define __DEFAULT_FN_ATTRS128_CONSTEXPR __DEFAULT_FN_ATTRS128 constexpr
 #define __DEFAULT_FN_ATTRS256_CONSTEXPR __DEFAULT_FN_ATTRS256 constexpr
@@ -35,19 +30,12 @@
 
 static __inline__ __m128 __DEFAULT_FN_ATTRS128_CONSTEXPR
 _mm_macc_ps(__m128 __A, __m128 __B, __m128 __C) {
->>>>>>> 35227056
   return (__m128)__builtin_elementwise_fma((__v4sf)__A, (__v4sf)__B,
                                            (__v4sf)__C);
 }
 
-<<<<<<< HEAD
-static __inline__ __m128d __DEFAULT_FN_ATTRS128
-_mm_macc_pd(__m128d __A, __m128d __B, __m128d __C)
-{
-=======
 static __inline__ __m128d __DEFAULT_FN_ATTRS128_CONSTEXPR
 _mm_macc_pd(__m128d __A, __m128d __B, __m128d __C) {
->>>>>>> 35227056
   return (__m128d)__builtin_elementwise_fma((__v2df)__A, (__v2df)__B,
                                             (__v2df)__C);
 }
@@ -64,26 +52,14 @@
   return (__m128d)__builtin_ia32_vfmaddsd((__v2df)__A, (__v2df)__B, (__v2df)__C);
 }
 
-<<<<<<< HEAD
-static __inline__ __m128 __DEFAULT_FN_ATTRS128
-_mm_msub_ps(__m128 __A, __m128 __B, __m128 __C)
-{
-=======
 static __inline__ __m128 __DEFAULT_FN_ATTRS128_CONSTEXPR
 _mm_msub_ps(__m128 __A, __m128 __B, __m128 __C) {
->>>>>>> 35227056
   return (__m128)__builtin_elementwise_fma((__v4sf)__A, (__v4sf)__B,
                                            -(__v4sf)__C);
 }
 
-<<<<<<< HEAD
-static __inline__ __m128d __DEFAULT_FN_ATTRS128
-_mm_msub_pd(__m128d __A, __m128d __B, __m128d __C)
-{
-=======
 static __inline__ __m128d __DEFAULT_FN_ATTRS128_CONSTEXPR
 _mm_msub_pd(__m128d __A, __m128d __B, __m128d __C) {
->>>>>>> 35227056
   return (__m128d)__builtin_elementwise_fma((__v2df)__A, (__v2df)__B,
                                             -(__v2df)__C);
 }
@@ -100,26 +76,14 @@
   return (__m128d)__builtin_ia32_vfmaddsd((__v2df)__A, (__v2df)__B, -(__v2df)__C);
 }
 
-<<<<<<< HEAD
-static __inline__ __m128 __DEFAULT_FN_ATTRS128
-_mm_nmacc_ps(__m128 __A, __m128 __B, __m128 __C)
-{
-=======
 static __inline__ __m128 __DEFAULT_FN_ATTRS128_CONSTEXPR
 _mm_nmacc_ps(__m128 __A, __m128 __B, __m128 __C) {
->>>>>>> 35227056
   return (__m128)__builtin_elementwise_fma(-(__v4sf)__A, (__v4sf)__B,
                                            (__v4sf)__C);
 }
 
-<<<<<<< HEAD
-static __inline__ __m128d __DEFAULT_FN_ATTRS128
-_mm_nmacc_pd(__m128d __A, __m128d __B, __m128d __C)
-{
-=======
 static __inline__ __m128d __DEFAULT_FN_ATTRS128_CONSTEXPR
 _mm_nmacc_pd(__m128d __A, __m128d __B, __m128d __C) {
->>>>>>> 35227056
   return (__m128d)__builtin_elementwise_fma(-(__v2df)__A, (__v2df)__B,
                                             (__v2df)__C);
 }
@@ -136,26 +100,14 @@
   return (__m128d)__builtin_ia32_vfmaddsd(-(__v2df)__A, (__v2df)__B, (__v2df)__C);
 }
 
-<<<<<<< HEAD
-static __inline__ __m128 __DEFAULT_FN_ATTRS128
-_mm_nmsub_ps(__m128 __A, __m128 __B, __m128 __C)
-{
-=======
 static __inline__ __m128 __DEFAULT_FN_ATTRS128_CONSTEXPR
 _mm_nmsub_ps(__m128 __A, __m128 __B, __m128 __C) {
->>>>>>> 35227056
   return (__m128)__builtin_elementwise_fma(-(__v4sf)__A, (__v4sf)__B,
                                            -(__v4sf)__C);
 }
 
-<<<<<<< HEAD
-static __inline__ __m128d __DEFAULT_FN_ATTRS128
-_mm_nmsub_pd(__m128d __A, __m128d __B, __m128d __C)
-{
-=======
 static __inline__ __m128d __DEFAULT_FN_ATTRS128_CONSTEXPR
 _mm_nmsub_pd(__m128d __A, __m128d __B, __m128d __C) {
->>>>>>> 35227056
   return (__m128d)__builtin_elementwise_fma(-(__v2df)__A, (__v2df)__B,
                                             -(__v2df)__C);
 }
@@ -196,98 +148,50 @@
   return (__m128d)__builtin_ia32_vfmaddsubpd((__v2df)__A, (__v2df)__B, -(__v2df)__C);
 }
 
-<<<<<<< HEAD
-static __inline__ __m256 __DEFAULT_FN_ATTRS256
-_mm256_macc_ps(__m256 __A, __m256 __B, __m256 __C)
-{
-=======
 static __inline__ __m256 __DEFAULT_FN_ATTRS256_CONSTEXPR
 _mm256_macc_ps(__m256 __A, __m256 __B, __m256 __C) {
->>>>>>> 35227056
   return (__m256)__builtin_elementwise_fma((__v8sf)__A, (__v8sf)__B,
                                            (__v8sf)__C);
 }
 
-<<<<<<< HEAD
-static __inline__ __m256d __DEFAULT_FN_ATTRS256
-_mm256_macc_pd(__m256d __A, __m256d __B, __m256d __C)
-{
-=======
 static __inline__ __m256d __DEFAULT_FN_ATTRS256_CONSTEXPR
 _mm256_macc_pd(__m256d __A, __m256d __B, __m256d __C) {
->>>>>>> 35227056
   return (__m256d)__builtin_elementwise_fma((__v4df)__A, (__v4df)__B,
                                             (__v4df)__C);
 }
 
-<<<<<<< HEAD
-static __inline__ __m256 __DEFAULT_FN_ATTRS256
-_mm256_msub_ps(__m256 __A, __m256 __B, __m256 __C)
-{
-=======
 static __inline__ __m256 __DEFAULT_FN_ATTRS256_CONSTEXPR
 _mm256_msub_ps(__m256 __A, __m256 __B, __m256 __C) {
->>>>>>> 35227056
   return (__m256)__builtin_elementwise_fma((__v8sf)__A, (__v8sf)__B,
                                            -(__v8sf)__C);
 }
 
-<<<<<<< HEAD
-static __inline__ __m256d __DEFAULT_FN_ATTRS256
-_mm256_msub_pd(__m256d __A, __m256d __B, __m256d __C)
-{
-=======
 static __inline__ __m256d __DEFAULT_FN_ATTRS256_CONSTEXPR
 _mm256_msub_pd(__m256d __A, __m256d __B, __m256d __C) {
->>>>>>> 35227056
   return (__m256d)__builtin_elementwise_fma((__v4df)__A, (__v4df)__B,
                                             -(__v4df)__C);
 }
 
-<<<<<<< HEAD
-static __inline__ __m256 __DEFAULT_FN_ATTRS256
-_mm256_nmacc_ps(__m256 __A, __m256 __B, __m256 __C)
-{
-=======
 static __inline__ __m256 __DEFAULT_FN_ATTRS256_CONSTEXPR
 _mm256_nmacc_ps(__m256 __A, __m256 __B, __m256 __C) {
->>>>>>> 35227056
   return (__m256)__builtin_elementwise_fma(-(__v8sf)__A, (__v8sf)__B,
                                            (__v8sf)__C);
 }
 
-<<<<<<< HEAD
-static __inline__ __m256d __DEFAULT_FN_ATTRS256
-_mm256_nmacc_pd(__m256d __A, __m256d __B, __m256d __C)
-{
-=======
 static __inline__ __m256d __DEFAULT_FN_ATTRS256_CONSTEXPR
 _mm256_nmacc_pd(__m256d __A, __m256d __B, __m256d __C) {
->>>>>>> 35227056
   return (__m256d)__builtin_elementwise_fma(-(__v4df)__A, (__v4df)__B,
                                             (__v4df)__C);
 }
 
-<<<<<<< HEAD
-static __inline__ __m256 __DEFAULT_FN_ATTRS256
-_mm256_nmsub_ps(__m256 __A, __m256 __B, __m256 __C)
-{
-=======
 static __inline__ __m256 __DEFAULT_FN_ATTRS256_CONSTEXPR
 _mm256_nmsub_ps(__m256 __A, __m256 __B, __m256 __C) {
->>>>>>> 35227056
   return (__m256)__builtin_elementwise_fma(-(__v8sf)__A, (__v8sf)__B,
                                            -(__v8sf)__C);
 }
 
-<<<<<<< HEAD
-static __inline__ __m256d __DEFAULT_FN_ATTRS256
-_mm256_nmsub_pd(__m256d __A, __m256d __B, __m256d __C)
-{
-=======
 static __inline__ __m256d __DEFAULT_FN_ATTRS256_CONSTEXPR
 _mm256_nmsub_pd(__m256d __A, __m256d __B, __m256d __C) {
->>>>>>> 35227056
   return (__m256d)__builtin_elementwise_fma(-(__v4df)__A, (__v4df)__B,
                                             -(__v4df)__C);
 }
