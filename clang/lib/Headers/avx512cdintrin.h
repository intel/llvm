--- conflicted
+++ resolved
@@ -16,21 +16,12 @@
 
 /* Define the default attributes for the functions in this file. */
 #if defined(__cplusplus) && (__cplusplus >= 201103L)
-<<<<<<< HEAD
-#define __DEFAULT_FN_ATTRS                                                     \
-  constexpr __attribute__((__always_inline__, __nodebug__,                     \
-                           __target__("avx512cd"), __min_vector_width__(512)))
-#else
-#define __DEFAULT_FN_ATTRS                                                     \
-  __attribute__((__always_inline__, __nodebug__, __target__("avx512cd"),       \
-=======
 #define __DEFAULT_FN_ATTRS                                                     \
   __attribute__((__always_inline__, __nodebug__, __target__("avx512cd"),       \
                  __min_vector_width__(512))) constexpr
 #else
 #define __DEFAULT_FN_ATTRS                                                     \
   __attribute__((__always_inline__, __nodebug__, __target__("avx512cd"),       \
->>>>>>> 811fe024
                  __min_vector_width__(512)))
 #endif
 
