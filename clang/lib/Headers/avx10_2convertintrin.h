/*===--------------- avx10_2convertintrin.h - AVX10_2CONVERT ---------------===
 *
 * Part of the LLVM Project, under the Apache License v2.0 with LLVM Exceptions.
 * See https://llvm.org/LICENSE.txt for license information.
 * SPDX-License-Identifier: Apache-2.0 WITH LLVM-exception
 *
 *===-----------------------------------------------------------------------===
 */
#ifndef __IMMINTRIN_H
#error                                                                         \
    "Never use <avx10_2convertintrin.h> directly; include <immintrin.h> instead."
#endif // __IMMINTRIN_H

#ifdef __SSE2__

#ifndef __AVX10_2CONVERTINTRIN_H
#define __AVX10_2CONVERTINTRIN_H

/* Define the default attributes for the functions in this file. */
#define __DEFAULT_FN_ATTRS128                                                  \
  __attribute__((__always_inline__, __nodebug__, __target__("avx10.2-256"),    \
                 __min_vector_width__(128)))
#define __DEFAULT_FN_ATTRS256                                                  \
  __attribute__((__always_inline__, __nodebug__, __target__("avx10.2-256"),    \
                 __min_vector_width__(256)))

// clang-format off

/// Convert two 128-bit vectors, \a __A and \a __B, containing packed
///    single-precision (32-bit) floating-point elements to a 128-bit vector
///    containing FP16 elements.
///
/// \code{.operation}
/// FOR i := 0 to 7
/// 	IF i < 4
/// 		dst.fp16[i] := convert_fp32_to_fp16(__B.fp32[i])
/// 	ELSE
/// 		dst.fp16[i] := convert_fp32_to_fp16(__A.fp32[i - 4])
/// 	FI
///
/// ENDFOR
///
/// dst[MAX:128] := 0
/// \endcode
///
/// \headerfile <immintrin.h>
///
/// This intrinsic corresponds to the \c VCVT2PS2PHX instruction.
///
/// \param __A
///    A 128-bit vector of [4 x float].
/// \param __B
///    A 128-bit vector of [4 x float].
/// \returns
///    A 128-bit vector of [8 x fp16]. Lower 4 elements correspond to the
///    (converted) elements from \a __B; higher order elements correspond to the
///    (converted) elements from \a __A.
static __inline__ __m128h __DEFAULT_FN_ATTRS128 _mm_cvtx2ps_ph(__m128 __A,
                                                               __m128 __B) {
  return (__m128h)__builtin_ia32_vcvt2ps2phx128_mask(
      (__v4sf)__A, (__v4sf)__B, (__v8hf)_mm_setzero_ph(), (__mmask8)(-1));
}

/// Convert two 128-bit vectors, \a __A and \a __B, containing packed
///    single-precision (32-bit) floating-point elements to a 128-bit vector
///    containing FP16 elements. Merging mask \a __U is used to determine if given
///    element should be taken from \a __W instead.
///
/// \code{.operation}
/// FOR i := 0 to 7
/// 	IF __U[i]
/// 		IF i < 4
/// 			dst.fp16[i] := convert_fp32_to_fp16(__B.fp32[i])
/// 		ELSE
/// 			dst.fp16[i] := convert_fp32_to_fp16(__A.fp32[i - 4])
/// 		FI
/// 	ELSE
/// 		dst.fp16[i] := __W.fp16[i]
/// 	FI
/// ENDFOR
///
/// dst[MAX:128] := 0
/// \endcode
///
/// \headerfile <immintrin.h>
///
/// This intrinsic corresponds to the \c VCVT2PS2PHX instruction.
///
/// \param __W
///    A 128-bit vector of [8 x fp16].
/// \param __U
///    A 8-bit merging mask.
/// \param __A
///    A 128-bit vector of [4 x float].
/// \param __B
///    A 128-bit vector of [4 x float].
/// \returns
///    A 128-bit vector of [8 x fp16]. Lower elements correspond to the
///    (converted) elements from \a __B; higher order elements correspond to the
///    (converted) elements from \a __A. If corresponding mask bit is not set, then
///    element from \a __W is taken instead.
static __inline__ __m128h __DEFAULT_FN_ATTRS128
_mm_mask_cvtx2ps_ph(__m128h __W, __mmask8 __U, __m128 __A, __m128 __B) {
  return (__m128h)__builtin_ia32_vcvt2ps2phx128_mask(
      (__v4sf)__A, (__v4sf)__B, (__v8hf)__W, (__mmask8)__U);
}

/// Convert two 128-bit vectors, \a __A and \a __B, containing packed
///    single-precision (32-bit) floating-point elements to a 128-bit vector
///    containing FP16 elements. Zeroing mask \a __U is used to determine if given
///    element should be zeroed instead.
///
/// \code{.operation}
/// FOR i := 0 to 7
/// 	IF __U[i]
/// 		IF i < 4
/// 			dst.fp16[i] := convert_fp32_to_fp16(__B.fp32[i])
/// 		ELSE
/// 			dst.fp16[i] := convert_fp32_to_fp16(__A.fp32[i - 4])
/// 		FI
/// 	ELSE
/// 		dst.fp16[i] := 0
/// 	FI
/// ENDFOR
///
/// dst[MAX:128] := 0
/// \endcode
///
/// \headerfile <immintrin.h>
///
/// This intrinsic corresponds to the \c VCVT2PS2PHX instruction.
///
/// \param __U
///    A 8-bit zeroing mask.
/// \param __A
///    A 128-bit vector of [4 x float].
/// \param __B
///    A 128-bit vector of [4 x float].
/// \returns
///    A 128-bit vector of [8 x fp16]. Lower elements correspond to the
///    (converted) elements from \a __B; higher order elements correspond to the
///    (converted) elements from \a __A. If corresponding mask bit is not set,
///    then zero is taken instead.
static __inline__ __m128h __DEFAULT_FN_ATTRS128
_mm_maskz_cvtx2ps_ph(__mmask8 __U, __m128 __A, __m128 __B) {
  return (__m128h)__builtin_ia32_vcvt2ps2phx128_mask(
      (__v4sf)__A, (__v4sf)__B, (__v8hf)_mm_setzero_ph(), (__mmask8)__U);
}

/// Convert two 256-bit vectors, \a __A and \a __B, containing packed
///    single-precision (32-bit) floating-point elements to a 256-bit vector
///    containing FP16 elements.
///   
/// \code{.operation}
/// FOR i := 0 to 15 
/// 	IF i < 8
/// 		dst.fp16[i] := convert_fp32_to_fp16(__B.fp32[i])
/// 	ELSE
/// 		dst.fp16[i] := convert_fp32_to_fp16(__A.fp32[i - 8])
/// 	FI
/// ENDFOR
///
/// dst[MAX:256] := 0
/// \endcode
///
/// \headerfile <immintrin.h>
///
/// This intrinsic corresponds to the \c VCVT2PS2PHX instruction.
///
/// \param __A
///    A 256-bit vector of [8 x float].
/// \param __B
///    A 256-bit vector of [8 x float].
/// \returns
///    A 256-bit vector of [16 x fp16]. Lower elements correspond to the
///    (converted) elements from \a __B; higher order elements correspond to the
///    (converted) elements from \a __A.
static __inline__ __m256h __DEFAULT_FN_ATTRS256 _mm256_cvtx2ps_ph(__m256 __A,
                                                                  __m256 __B) {
  return (__m256h)__builtin_ia32_vcvt2ps2phx256_mask(
<<<<<<< HEAD
      (__v8sf)__A, (__v8sf)__B, (__v16hf)_mm256_setzero_ph(), (__mmask16)(-1),
      _MM_FROUND_CUR_DIRECTION);
=======
      (__v8sf)__A, (__v8sf)__B, (__v16hf)_mm256_setzero_ph(), (__mmask16)(-1));
>>>>>>> 5eee2751
}

/// Convert two 256-bit vectors, \a __A and \a __B, containing packed
///    single-precision (32-bit) floating-point elements to a 256-bit vector
///    containing FP16 elements. Merging mask \a __U is used to determine if given
///    element should be taken from \a __W instead.
///
/// \code{.operation}
/// FOR i := 0 to 15
/// 	IF __U[i]
/// 		IF i < 8
/// 			dst.fp16[i] := convert_fp32_to_fp16(__B.fp32[i])
/// 		ELSE
/// 			dst.fp16[i] := convert_fp32_to_fp16(__A.fp32[i - 8])
/// 		FI
/// 	ELSE
/// 		dst.fp16[i] := __W.fp16[i]
/// 	FI
/// ENDFOR
///
/// dst[MAX:256] := 0
/// \endcode
///
/// \headerfile <immintrin.h>
///
/// This intrinsic corresponds to the \c VCVT2PS2PHX instruction.
///
/// \param __W
///    A 256-bit vector of [16 x fp16].
/// \param __U
///    A 16-bit merging mask.
/// \param __A
///    A 256-bit vector of [8 x float].
/// \param __B
///    A 256-bit vector of [8 x float].
/// \returns
///    A 256-bit vector of [16 x fp16]. Lower elements correspond to the
///    (converted) elements from \a __B; higher order elements correspond to the
///    (converted) elements from \a __A. If corresponding mask bit is not set, then
///    element from \a __W is taken instead.
static __inline__ __m256h __DEFAULT_FN_ATTRS256
_mm256_mask_cvtx2ps_ph(__m256h __W, __mmask16 __U, __m256 __A, __m256 __B) {
  return (__m256h)__builtin_ia32_vcvt2ps2phx256_mask(
<<<<<<< HEAD
      (__v8sf)__A, (__v8sf)__B, (__v16hf)__W, (__mmask16)__U,
      _MM_FROUND_CUR_DIRECTION);
=======
      (__v8sf)__A, (__v8sf)__B, (__v16hf)__W, (__mmask16)__U);
>>>>>>> 5eee2751
}

/// Convert two 256-bit vectors, \a __A and \a __B, containing packed
///    single-precision (32-bit) floating-point elements to a 256-bit vector
///    containing FP16 elements. Zeroing mask \a __U is used to determine if given
///    element should be zeroed instead.
///
/// \code{.operation}
/// FOR i := 0 to 15 
/// 	IF __U[i]
/// 		IF i < 8
/// 			dst.fp16[i] := convert_fp32_to_fp16(__B.fp32[i])
/// 		ELSE
/// 			dst.fp16[i] := convert_fp32_to_fp16(__A.fp32[i - 8])
/// 		FI
/// 	ELSE
/// 		dst.fp16[i] := 0
/// 	FI
/// ENDFOR
///
/// dst[MAX:256] := 0
/// \endcode
///
/// \headerfile <immintrin.h>
///
/// This intrinsic corresponds to the \c VCVT2PS2PHX instruction.
///
/// \param __U
///    A 16-bit zeroing mask.
/// \param __A
///    A 256-bit vector of [8 x float].
/// \param __B
///    A 256-bit vector of [8 x float].
/// \returns
///    A 256-bit vector of [16 x fp16]. Lower elements correspond to the
///    (converted) elements from \a __B; higher order elements correspond to the
///    (converted) elements from \a __A. If corresponding mask bit is not set,
///    then zero is taken instead.
static __inline__ __m256h __DEFAULT_FN_ATTRS256
_mm256_maskz_cvtx2ps_ph(__mmask16 __U, __m256 __A, __m256 __B) {
  return (__m256h)__builtin_ia32_vcvt2ps2phx256_mask(
<<<<<<< HEAD
      (__v8sf)__A, (__v8sf)__B, (__v16hf)_mm256_setzero_ph(), (__mmask16)__U,
      _MM_FROUND_CUR_DIRECTION);
}

/// Convert two 256-bit vectors, \a __A and \a __B, containing packed
///    single-precision (32-bit) floating-point elements to a 256-bit vector
///    containing FP16 elements. Rounding mode \a __R needs to be provided.
///   
/// \code{.operation}
/// FOR i := 0 to 15 
/// 	IF i < 8
/// 		dst.fp16[i] := convert_fp32_to_fp16(__B.fp32[i])
/// 	ELSE
/// 		dst.fp16[i] := convert_fp32_to_fp16(__A.fp32[i - 8])
/// 	FI
/// ENDFOR
///
/// dst[MAX:256] := 0
/// \endcode
///
/// \headerfile <immintrin.h>
///
/// This intrinsic corresponds to the \c VCVT2PS2PHX instruction.
///
/// \param __A
///    A 256-bit vector of [8 x float].
/// \param __B
///    A 256-bit vector of [8 x float].
/// \param __R
///    Rounding mode. Valid inputs are: _MM_FROUND_CUR_DIRECTION or
///    result of bitwise or of _MM_FROUND_NO_EXC with at most one of the following:
///    _MM_FROUND_TO_NEAREST_INT, _MM_FROUND_TO_NEG_INF, _MM_FROUND_TO_POS_INF,
///    _MM_FROUND_TO_ZERO.
/// \returns
///    A 256-bit vector of [16 x fp16]. Lower elements correspond to the
///    (converted) elements from \a __B; higher order elements correspond to the
///    (converted) elements from \a __A.
#define _mm256_cvtx_round2ps_ph(__A, __B, __R)                                       \
  ((__m256h)__builtin_ia32_vcvt2ps2phx256_mask(                                \
      (__v8sf)(__A), (__v8sf)(__B), (__v16hf)_mm256_undefined_ph(),                \
      (__mmask16)(-1), (const int)(__R)))

/// Convert two 256-bit vectors, \a __A and \a __B, containing packed
///    single-precision (32-bit) floating-point elements to a 256-bit vector
///    containing FP16 elements. Merging mask \a __U is used to determine if given
///    element should be taken from \a __W instead. Rounding mode \a __R needs to
///    be provided.
///
/// \code{.operation}
/// FOR i := 0 to 15
/// 	IF __U[i]
/// 		IF i < 8
/// 			dst.fp16[i] := convert_fp32_to_fp16(__B.fp32[i])
/// 		ELSE
/// 			dst.fp16[i] := convert_fp32_to_fp16(__A.fp32[i - 8])
/// 		FI
/// 	ELSE
/// 		dst.fp16[i] := __W.fp16[i]
/// 	FI
/// ENDFOR
///
/// dst[MAX:256] := 0
/// \endcode
///
/// \headerfile <immintrin.h>
///
/// This intrinsic corresponds to the \c VCVT2PS2PHX instruction.
///
/// \param __W
///    A 256-bit vector of [16 x fp16].
/// \param __U
///    A 16-bit merging mask.
/// \param __A
///    A 256-bit vector of [8 x float].
/// \param __B
///    A 256-bit vector of [8 x float].
/// \param __R
///    Rounding mode. Valid inputs are: _MM_FROUND_CUR_DIRECTION or
///    result of bitwise or of _MM_FROUND_NO_EXC with at most one of the following:
///    _MM_FROUND_TO_NEAREST_INT, _MM_FROUND_TO_NEG_INF, _MM_FROUND_TO_POS_INF,
///    _MM_FROUND_TO_ZERO.
/// \returns
///    A 256-bit vector of [16 x fp16]. Lower elements correspond to the
///    (converted) elements from \a __B; higher order elements correspond to the
///    (converted) elements from \a __A. If corresponding mask bit is not set, then
///    element from \a __W is taken instead.
#define _mm256_mask_cvtx_round2ps_ph(__W, __U, __A, __B, __R)                            \
  ((__m256h)__builtin_ia32_vcvt2ps2phx256_mask(                                \
      (__v8sf)(__A), (__v8sf)(__B), (__v16hf)(__W), (__mmask16)(__U), (const int)(__R)))

/// Convert two 256-bit vectors, \a __A and \a __B, containing packed
///    single-precision (32-bit) floating-point elements to a 256-bit vector
///    containing FP16 elements. Zeroing mask \a __U is used to determine if given
///    element should be zeroed instead. Rounding mode \a __R needs to be provided.
///
/// \code{.operation}
/// FOR i := 0 to 15 
/// 	IF __U[i]
/// 		IF i < 8
/// 			dst.fp16[i] := convert_fp32_to_fp16(__B.fp32[i])
/// 		ELSE
/// 			dst.fp16[i] := convert_fp32_to_fp16(__A.fp32[i - 8])
/// 		FI
/// 	ELSE
/// 		dst.fp16[i] := 0
/// 	FI
/// ENDFOR
///
/// dst[MAX:256] := 0
/// \endcode
///
/// \headerfile <immintrin.h>
///
/// This intrinsic corresponds to the \c VCVT2PS2PHX instruction.
///
/// \param __U
///    A 16-bit zeroing mask.
/// \param __A
///    A 256-bit vector of [8 x float].
/// \param __B
///    A 256-bit vector of [8 x float].
/// \param __R
///    Rounding mode. Valid inputs are: _MM_FROUND_CUR_DIRECTION or
///    result of bitwise or of _MM_FROUND_NO_EXC with at most one of the following:
///    _MM_FROUND_TO_NEAREST_INT, _MM_FROUND_TO_NEG_INF, _MM_FROUND_TO_POS_INF,
///    _MM_FROUND_TO_ZERO.
/// \returns
///    A 256-bit vector of [16 x fp16]. Lower elements correspond to the
///    (converted) elements from \a __B; higher order elements correspond to the
///    (converted) elements from \a __A. If corresponding mask bit is not set,
///    then zero is taken instead.
#define _mm256_maskz_cvtx_round2ps_ph(__U, __A, __B, __R)                              \
  ((__m256h)__builtin_ia32_vcvt2ps2phx256_mask(                                \
      (__v8sf)(__A), (__v8sf)(__B), (__v16hf)(_mm256_setzero_ph()),                \
      (__mmask16)(__U), (const int)(__R)))

=======
      (__v8sf)__A, (__v8sf)__B, (__v16hf)_mm256_setzero_ph(), (__mmask16)__U);
}

>>>>>>> 5eee2751
/// Convert 128-bit vector \a __B containing packed FP16 floating-point elements
///    to FP8 E5M2 numbers, using conversion biases stored in lower 8 bits of each
///    16-bit integer stored in \a __B.
///
/// \code{.operation}
/// FOR i := 0 to 7
/// 	dst.bf8[i] := convert_fp16_to_bf8_with_bias(__A.int8[2 * i], __B.fp16[i])
/// ENDFOR
///
/// dst[MAX:64] := 0
/// \endcode
///
/// \headerfile <immintrin.h>
///
/// This intrinsic corresponds to the \c VCVTBIASPH2BF8 instruction.
///
/// \param __A
///    A 128-bit vector of [8 x int16].
/// \param __B
///    A 128-bit vector of [8 x fp16].
/// \returns
///    A 128-bit vector of [16 x bf8]. Lower elements correspond to the
///    converted elements from \a __B using biases from \a __A; higher order
///    elements are zeroed.
static __inline__ __m128i __DEFAULT_FN_ATTRS128
_mm_cvtbiasph_bf8(__m128i __A, __m128h __B) {
  return (__m128i)__builtin_ia32_vcvtbiasph2bf8_128_mask(
      (__v16qi)__A, (__v8hf)__B, (__v16qi)_mm_undefined_si128(), (__mmask8)-1);
}

/// Convert 128-bit vector \a __B containing packed FP16 floating-point elements
///    to FP8 E5M2 numbers, using conversion biases stored in lower 8 bits of each
///    16-bit integer stored in \a __B. Merging mask \a __U is used to determine if
///    given element should be taken from \a __W instead.
///
/// \code{.operation}
/// FOR i := 0 to 7
/// 	IF __U[i]
/// 		dst.bf8[i] := convert_fp16_to_bf8_with_bias(__A.int8[2 * i], __B.fp16[i])
/// 	ELSE
/// 		dst.bf8[i] := __W.bf8[i]
/// 	FI
/// ENDFOR
///
/// dst[MAX:64] := 0
/// \endcode
///
/// \headerfile <immintrin.h>
///
/// This intrinsic corresponds to the \c VCVTBIASPH2BF8 instruction.
///
/// \param __W
///    A 128-bit vector of [16 x bf8].
/// \param __U
///    A 8-bit merging mask.
/// \param __A
///    A 128-bit vector of [8 x int16].
/// \param __B
///    A 128-bit vector of [8 x fp16].
/// \returns
///    A 128-bit vector of [16 x bf8]. Lower elements correspond to the
///    converted elements from \a __B, using biases from \a __A; higher order
///    elements are zeroed. If corresponding mask bit is not set, then element
///    from \a __W is taken instead.
static __inline__ __m128i __DEFAULT_FN_ATTRS128
_mm_mask_cvtbiasph_bf8(__m128i __W, __mmask8 __U, __m128i __A, __m128h __B) {
  return (__m128i)__builtin_ia32_vcvtbiasph2bf8_128_mask(
      (__v16qi)__A, (__v8hf)__B, (__v16qi)(__m128i)__W, (__mmask8)__U);
}

/// Convert 128-bit vector \a __B containing packed FP16 floating-point elements
///    to FP8 E5M2 numbers, using conversion biases stored in lower 8 bits of each
///    16-bit integer stored in \a __B. Zeroing mask \a __U is used to determine if
///    given element should be zeroed instead.
///
/// \code{.operation}
/// FOR i := 0 to 7
/// 	IF __U[i]
///	 	dst.bf8[i] := convert_fp16_to_bf8_with_bias(__A.int8[2 * i], __B.fp16[i])
///	 ELSE
///	 	dst.bf8[i] := 0
///	 FI
/// ENDFOR
///
/// dst[MAX:64] := 0
/// \endcode
///
/// \headerfile <immintrin.h>
///
/// This intrinsic corresponds to the \c VCVTBIASPH2BF8 instruction.
///
/// \param __U
///    A 8-bit zeroing mask.
/// \param __A
///    A 128-bit vector of [8 x int16].
/// \param __B
///    A 128-bit vector of [8 x fp16].
/// \returns
///    A 128-bit vector of [16 x bf8]. Lower elements correspond to the
///    converted elements from \a __B, using biases from \a __A; higher order
///    elements are zeroed. If corresponding mask bit is not set, then element
///    is zeroed.
static __inline__ __m128i __DEFAULT_FN_ATTRS128
_mm_maskz_cvtbiasph_bf8(__mmask8 __U, __m128i __A, __m128h __B) {
  return (__m128i)__builtin_ia32_vcvtbiasph2bf8_128_mask(
      (__v16qi)__A, (__v8hf)__B, (__v16qi)(__m128i)_mm_setzero_si128(),
      (__mmask8)__U);
}

/// Convert 256-bit vector \a __B containing packed FP16 floating-point elements
///    to FP8 E5M2 numbers, using conversion biases stored in lower 8 bits of each
///    16-bit integer stored in \a __B.
///
/// \code{.operation}
/// FOR i := 0 to 15
/// 	dst.bf8[i] := convert_fp16_to_bf8_with_bias(__A.int8[2 * i], __B.fp16[i])
/// ENDFOR
///
/// dst[MAX:128] := 0
/// \endcode
///
/// \headerfile <immintrin.h>
///
/// This intrinsic corresponds to the \c VCVTBIASPH2BF8 instruction.
///
/// \param __A
///    A 256-bit vector of [16 x int16].
/// \param __B
///    A 256-bit vector of [16 x fp16].
/// \returns
///    A 128-bit vector of [16 x bf8]. Elements correspond to the
///    converted elements from \a __B using biases from \a __A.
static __inline__ __m128i __DEFAULT_FN_ATTRS256
_mm256_cvtbiasph_bf8(__m256i __A, __m256h __B) {
  return (__m128i)__builtin_ia32_vcvtbiasph2bf8_256_mask(
      (__v32qi)__A, (__v16hf)__B, (__v16qi)(__m128i)_mm_undefined_si128(),
      (__mmask16)-1);
}

/// Convert 256-bit vector \a __B containing packed FP16 floating-point elements
///    to FP8 E5M2 numbers, using conversion biases stored in lower 8 bits of each
///    16-bit integer stored in \a __B. Merging mask \a __U is used to determine if
///    given element should be taken from \a __W instead.
///
/// \code{.operation}
/// FOR i := 0 to 15
/// 	IF __U[i]
/// 		dst.bf8[i] := convert_fp16_to_bf8_with_bias(__A.int8[2 * i], __B.fp16[i])
/// 	ELSE
/// 		dst.bf8[i] := __W.bf8[i]
/// 	FI
/// ENDFOR
///
/// dst[MAX:128] := 0
/// \endcode
///
/// \headerfile <immintrin.h>
///
/// This intrinsic corresponds to the \c VCVTBIASPH2BF8 instruction.
///
/// \param __W
///    A 128-bit vector of [16 x bf8].
/// \param __U
///    A 16-bit merging mask.
/// \param __A
///    A 256-bit vector of [16 x int16].
/// \param __B
///    A 256-bit vector of [16 x fp16].
/// \returns
///    A 128-bit vector of [16 x bf8]. Elements correspond to the converted
///    elements from \a __B, using biases from \a __A. If corresponding mask bit
///    is not set, then element from \a __W is taken instead.
static __inline__ __m128i __DEFAULT_FN_ATTRS256 _mm256_mask_cvtbiasph_bf8(
    __m128i __W, __mmask16 __U, __m256i __A, __m256h __B) {
  return (__m128i)__builtin_ia32_vcvtbiasph2bf8_256_mask(
      (__v32qi)__A, (__v16hf)__B, (__v16qi)(__m128i)__W, (__mmask16)__U);
}

/// Convert 256-bit vector \a __B containing packed FP16 floating-point elements
///    to FP8 E5M2 numbers, using conversion biases stored in lower 8 bits of each
///    16-bit integer stored in \a __B. Zeroing mask \a __U is used to determine if
///    given element should be zeroed instead.
///
/// \code{.operation}
/// FOR i := 0 to 15
/// 	IF __U[i]
///	 	dst.bf8[i] := convert_fp16_to_bf8_with_bias(__A.int8[2 * i], __B.fp16[i])
///	 ELSE
///	 	dst.bf8[i] := 0
///	 FI
/// ENDFOR
///
/// dst[MAX:128] := 0
/// \endcode
///
/// \headerfile <immintrin.h>
///
/// This intrinsic corresponds to the \c VCVTBIASPH2BF8 instruction.
///
/// \param __U
///    A 16-bit zeroing mask.
/// \param __A
///    A 256-bit vector of [16 x int16].
/// \param __B
///    A 256-bit vector of [16 x fp16].
/// \returns
///    A 128-bit vector of [16 x bf8]. Elements correspond to the converted
///    elements from \a __B, using biases from \a __A. If corresponding mask bit
///    is not set, then element is zeroed.
static __inline__ __m128i __DEFAULT_FN_ATTRS256
_mm256_maskz_cvtbiasph_bf8(__mmask16 __U, __m256i __A, __m256h __B) {
  return (__m128i)__builtin_ia32_vcvtbiasph2bf8_256_mask(
      (__v32qi)__A, (__v16hf)__B, (__v16qi)(__m128i)_mm_setzero_si128(),
      (__mmask16)__U);
}

/// Convert 128-bit vector \a __B containing packed FP16 floating-point elements
///    to FP8 E5M2 numbers, using conversion biases stored in lower 8 bits of each
///    16-bit integer stored in \a __B. Results are saturated.
///
/// \code{.operation}
/// FOR i := 0 to 7
/// 	dst.bf8[i] := convert_fp16_to_bf8_with_bias_saturate(__A.int8[2 * i], __B.fp16[i])
/// ENDFOR
///
/// dst[MAX:64] := 0
/// \endcode
///
/// \headerfile <immintrin.h>
///
/// This intrinsic corresponds to the \c VCVTBIASPH2BF8 instruction.
///
/// \param __A
///    A 128-bit vector of [8 x int16].
/// \param __B
///    A 128-bit vector of [8 x fp16].
/// \returns
///    A 128-bit vector of [16 x bf8]. Lower elements correspond to the
///    converted elements from \a __B using biases from \a __A; higher order
///    elements are zeroed.
static __inline__ __m128i __DEFAULT_FN_ATTRS128
_mm_cvts_biasph_bf8(__m128i __A, __m128h __B) {
  return (__m128i)__builtin_ia32_vcvtbiasph2bf8s_128_mask(
      (__v16qi)__A, (__v8hf)__B, (__v16qi)_mm_undefined_si128(), (__mmask8)-1);
}

/// Convert 128-bit vector \a __B containing packed FP16 floating-point elements
///    to FP8 E5M2 numbers, using conversion biases stored in lower 8 bits of each
///    16-bit integer stored in \a __B. Results are saturated. Merging mask \a __U
///    is used to determine if given element should be taken from \a __W instead.
///
/// \code{.operation}
/// FOR i := 0 to 7
/// 	IF __U[i]
/// 		dst.bf8[i] := convert_fp16_to_bf8_with_bias_saturate(__A.int8[2 * i], __B.fp16[i])
/// 	ELSE
/// 		dst.bf8[i] := __W.bf8[i]
/// 	FI
/// ENDFOR
///
/// dst[MAX:64] := 0
/// \endcode
///
/// \headerfile <immintrin.h>
///
/// This intrinsic corresponds to the \c VCVTBIASPH2BF8S instruction.
///
/// \param __W
///    A 128-bit vector of [16 x bf8].
/// \param __U
///    A 8-bit merging mask.
/// \param __A
///    A 128-bit vector of [8 x int16].
/// \param __B
///    A 128-bit vector of [8 x fp16].
/// \returns
///    A 128-bit vector of [16 x bf8]. Lower elements correspond to the
///    converted elements from \a __B, using biases from \a __A; higher order
///    elements are zeroed. If corresponding mask bit is not set, then element
///    from \a __W is taken instead.
<<<<<<< HEAD
static __inline__ __m128i __DEFAULT_FN_ATTRS128 _mm_mask_cvtbiassph_bf8(__m128i
=======
static __inline__ __m128i __DEFAULT_FN_ATTRS128 _mm_mask_cvts_biasph_bf8(__m128i
>>>>>>> 5eee2751
		__W, __mmask8 __U, __m128i __A, __m128h __B) { return
	(__m128i)__builtin_ia32_vcvtbiasph2bf8s_128_mask( (__v16qi)__A,
			(__v8hf)__B, (__v16qi)(__m128i)__W, (__mmask8)__U); }

/// Convert 128-bit vector \a __B containing packed FP16 floating-point elements
///    to FP8 E5M2 numbers, using conversion biases stored in lower 8 bits of each
///    16-bit integer stored in \a __B. Results are saturated. Zeroing mask \a __U
///    is used to determine if given element should be zeroed instead.
///
/// \code{.operation}
/// FOR i := 0 to 7
/// 	IF __U[i]
///	 	dst.bf8[i] := convert_fp16_to_bf8_with_bias_saturate(__A.int8[2 * i], __B.fp16[i])
///	 ELSE
///	 	dst.bf8[i] := 0
///	 FI
/// ENDFOR
///
/// dst[MAX:64] := 0
/// \endcode
///
/// \headerfile <immintrin.h>
///
/// This intrinsic corresponds to the \c VCVTBIASPH2BF8S instruction.
///
/// \param __U
///    A 8-bit zeroing mask.
/// \param __A
///    A 128-bit vector of [8 x int16].
/// \param __B
///    A 128-bit vector of [8 x fp16].
/// \returns
///    A 128-bit vector of [16 x bf8]. Lower elements correspond to the
///    converted elements from \a __B, using biases from \a __A; higher order
///    elements are zeroed. If corresponding mask bit is not set, then element
///    is zeroed.
static __inline__ __m128i __DEFAULT_FN_ATTRS128
<<<<<<< HEAD
_mm_maskz_cvtbiassph_bf8(__mmask8 __U, __m128i __A, __m128h __B) {
=======
_mm_maskz_cvts_biasph_bf8(__mmask8 __U, __m128i __A, __m128h __B) {
>>>>>>> 5eee2751
  return (__m128i)__builtin_ia32_vcvtbiasph2bf8s_128_mask(
      (__v16qi)__A, (__v8hf)__B, (__v16qi)(__m128i)_mm_setzero_si128(),
      (__mmask8)__U);
}


/// Convert 256-bit vector \a __B containing packed FP16 floating-point elements
///    to FP8 E5M2 numbers, using conversion biases stored in lower 8 bits of each
///    16-bit integer stored in \a __B. Results are saturated.
///
/// \code{.operation}
/// FOR i := 0 to 15
/// 	dst.bf8[i] := convert_fp16_to_bf8_with_bias_saturate(__A.int8[2 * i], __B.fp16[i])
/// ENDFOR
///
/// dst[MAX:128] := 0
/// \endcode
///
/// \headerfile <immintrin.h>
///
/// This intrinsic corresponds to the \c VCVTBIASPH2BF8S instruction.
///
/// \param __A
///    A 256-bit vector of [16 x int16].
/// \param __B
///    A 256-bit vector of [16 x fp16].
/// \returns
///    A 128-bit vector of [16 x bf8]. Elements correspond to the
///    converted elements from \a __B using biases from \a __A.
static __inline__ __m128i __DEFAULT_FN_ATTRS256
_mm256_cvts_biasph_bf8(__m256i __A, __m256h __B) {
  return (__m128i)__builtin_ia32_vcvtbiasph2bf8s_256_mask(
      (__v32qi)__A, (__v16hf)__B, (__v16qi)(__m128i)_mm_undefined_si128(),
      (__mmask16)-1);
}

/// Convert 256-bit vector \a __B containing packed FP16 floating-point elements
///    to FP8 E5M2 numbers, using conversion biases stored in lower 8 bits of each
///    16-bit integer stored in \a __B. Results are saturated. Merging mask \a __U
///    is used to determine if given element should be taken from \a __W instead.
///
/// \code{.operation}
/// FOR i := 0 to 15
/// 	IF __U[i]
/// 		dst.bf8[i] := convert_fp16_to_bf8_with_bias_saturate(__A.int8[2 * i], __B.fp16[i])
/// 	ELSE
/// 		dst.bf8[i] := __W.bf8[i]
/// 	FI
/// ENDFOR
///
/// dst[MAX:128] := 0
/// \endcode
///
/// \headerfile <immintrin.h>
///
/// This intrinsic corresponds to the \c VCVTBIASPH2BF8S instruction.
///
/// \param __W
///    A 128-bit vector of [16 x bf8].
/// \param __U
///    A 16-bit merging mask.
/// \param __A
///    A 256-bit vector of [16 x int16].
/// \param __B
///    A 256-bit vector of [16 x fp16].
/// \returns
///    A 128-bit vector of [16 x bf8]. Elements correspond to the converted
///    elements from \a __B, using biases from \a __A. If corresponding mask bit
///    is not set, then element from \a __W is taken instead.
<<<<<<< HEAD
static __inline__ __m128i __DEFAULT_FN_ATTRS256 _mm256_mask_cvtbiassph_bf8(
=======
static __inline__ __m128i __DEFAULT_FN_ATTRS256 _mm256_mask_cvts_biasph_bf8(
>>>>>>> 5eee2751
    __m128i __W, __mmask16 __U, __m256i __A, __m256h __B) {
  return (__m128i)__builtin_ia32_vcvtbiasph2bf8s_256_mask(
      (__v32qi)__A, (__v16hf)__B, (__v16qi)(__m128i)__W, (__mmask16)__U);
}

/// Convert 256-bit vector \a __B containing packed FP16 floating-point elements
///    to FP8 E5M2 numbers, using conversion biases stored in lower 8 bits of each
///    16-bit integer stored in \a __B. Results are saturated. Zeroing mask \a __U
///    is used to determine if given element should be zeroed instead.
///
/// \code{.operation}
/// FOR i := 0 to 15
/// 	IF __U[i]
///	 	dst.bf8[i] := convert_fp16_to_bf8_with_bias_saturate(__A.int8[2 * i], __B.fp16[i])
///	 ELSE
///	 	dst.bf8[i] := 0
///	 FI
/// ENDFOR
///
/// dst[MAX:128] := 0
/// \endcode
///
/// \headerfile <immintrin.h>
///
/// This intrinsic corresponds to the \c VCVTBIASPH2BF8S instruction.
///
/// \param __U
///    A 16-bit zeroing mask.
/// \param __A
///    A 256-bit vector of [16 x int16].
/// \param __B
///    A 256-bit vector of [16 x fp16].
/// \returns
///    A 128-bit vector of [16 x bf8]. Elements correspond to the converted
///    elements from \a __B, using biases from \a __A. If corresponding mask bit
///    is not set, then element is zeroed.
static __inline__ __m128i __DEFAULT_FN_ATTRS256
_mm256_maskz_cvts_biasph_bf8(__mmask16 __U, __m256i __A, __m256h __B) {
  return (__m128i)__builtin_ia32_vcvtbiasph2bf8s_256_mask(
      (__v32qi)__A, (__v16hf)__B, (__v16qi)(__m128i)_mm_setzero_si128(),
      (__mmask16)__U);
}

/// Convert 128-bit vector \a __B containing packed FP16 floating-point elements
///    to FP8 E4M3 numbers, using conversion biases stored in lower 8 bits of each
///    16-bit integer stored in \a __B.
///
/// \code{.operation}
/// FOR i := 0 to 7
/// 	dst.hf8[i] := convert_fp16_to_hf8_with_bias(__A.int8[2 * i], __B.fp16[i])
/// ENDFOR
///
/// dst[MAX:64] := 0
/// \endcode
///
/// \headerfile <immintrin.h>
///
/// This intrinsic corresponds to the \c VCVTBIASPH2HF8 instruction.
///
/// \param __A
///    A 128-bit vector of [8 x int16].
/// \param __B
///    A 128-bit vector of [8 x fp16].
/// \returns
///    A 128-bit vector of [16 x hf8]. Lower elements correspond to the
///    converted elements from \a __B using biases from \a __A; higher order
///    elements are zeroed.
static __inline__ __m128i __DEFAULT_FN_ATTRS128
_mm_cvtbiasph_hf8(__m128i __A, __m128h __B) {
  return (__m128i)__builtin_ia32_vcvtbiasph2hf8_128_mask(
      (__v16qi)__A, (__v8hf)__B, (__v16qi)_mm_undefined_si128(), (__mmask8)-1);
}

/// Convert 128-bit vector \a __B containing packed FP16 floating-point elements
///    to FP8 E4M3 numbers, using conversion biases stored in lower 8 bits of each
///    16-bit integer stored in \a __B. Merging mask \a __U is used to determine if
///    given element should be taken from \a __W instead.
///
/// \code{.operation}
/// FOR i := 0 to 7
/// 	IF __U[i]
/// 		dst.hf8[i] := convert_fp16_to_hf8_with_bias(__A.int8[2 * i], __B.fp16[i])
/// 	ELSE
/// 		dst.hf8[i] := __W.hf8[i]
/// 	FI
/// ENDFOR
///
/// dst[MAX:64] := 0
/// \endcode
///
/// \headerfile <immintrin.h>
///
/// This intrinsic corresponds to the \c VCVTBIASPH2HF8 instruction.
///
/// \param __W
///    A 128-bit vector of [16 x hf8].
/// \param __U
///    A 8-bit merging mask.
/// \param __A
///    A 128-bit vector of [8 x int16].
/// \param __B
///    A 128-bit vector of [8 x fp16].
/// \returns
///    A 128-bit vector of [16 x hf8]. Lower elements correspond to the
///    converted elements from \a __B, using biases from \a __A; higher order
///    elements are zeroed. If corresponding mask bit is not set, then element
///    from \a __W is taken instead.
static __inline__ __m128i __DEFAULT_FN_ATTRS128
_mm_mask_cvtbiasph_hf8(__m128i __W, __mmask8 __U, __m128i __A, __m128h __B) {
  return (__m128i)__builtin_ia32_vcvtbiasph2hf8_128_mask(
      (__v16qi)__A, (__v8hf)__B, (__v16qi)(__m128i)__W, (__mmask8)__U);
}

/// Convert 128-bit vector \a __B containing packed FP16 floating-point elements
///    to FP8 E4M3 numbers, using conversion biases stored in lower 8 bits of each
///    16-bit integer stored in \a __B. Zeroing mask \a __U is used to determine if
///    given element should be zeroed instead.
///
/// \code{.operation}
/// FOR i := 0 to 7
/// 	IF __U[i]
///	 	dst.hf8[i] := convert_fp16_to_hf8_with_bias(__A.int8[2 * i], __B.fp16[i])
///	 ELSE
///	 	dst.hf8[i] := 0
///	 FI
/// ENDFOR
///
/// dst[MAX:64] := 0
/// \endcode
///
/// \headerfile <immintrin.h>
///
/// This intrinsic corresponds to the \c VCVTBIASPH2HF8 instruction.
///
/// \param __U
///    A 8-bit zeroing mask.
/// \param __A
///    A 128-bit vector of [8 x int16].
/// \param __B
///    A 128-bit vector of [8 x fp16].
/// \returns
///    A 128-bit vector of [16 x hf8]. Lower elements correspond to the
///    converted elements from \a __B, using biases from \a __A; higher order
///    elements are zeroed. If corresponding mask bit is not set, then element
///    is zeroed.
static __inline__ __m128i __DEFAULT_FN_ATTRS128
_mm_maskz_cvtbiasph_hf8(__mmask8 __U, __m128i __A, __m128h __B) {
  return (__m128i)__builtin_ia32_vcvtbiasph2hf8_128_mask(
      (__v16qi)__A, (__v8hf)__B, (__v16qi)(__m128i)_mm_setzero_si128(),
      (__mmask8)__U);
}

/// Convert 256-bit vector \a __B containing packed FP16 floating-point elements
///    to FP8 E4M3 numbers, using conversion biases stored in lower 8 bits of each
///    16-bit integer stored in \a __B.
///
/// \code{.operation}
/// FOR i := 0 to 15
/// 	dst.hf8[i] := convert_fp16_to_hf8_with_bias(__A.int8[2 * i], __B.fp16[i])
/// ENDFOR
///
/// dst[MAX:128] := 0
/// \endcode
///
/// \headerfile <immintrin.h>
///
/// This intrinsic corresponds to the \c VCVTBIASPH2HF8 instruction.
///
/// \param __A
///    A 256-bit vector of [16 x half].
/// \param __B
///    A 256-bit vector of [16 x i16].
/// \returns
///    A 128-bit vector of [16 x hf8]. Elements correspond to the
///    converted elements from \a __B using biases from \a __A.
static __inline__ __m128i __DEFAULT_FN_ATTRS256
_mm256_cvtbiasph_hf8(__m256i __A, __m256h __B) {
  return (__m128i)__builtin_ia32_vcvtbiasph2hf8_256_mask(
      (__v32qi)__A, (__v16hf)__B, (__v16qi)(__m128i)_mm_undefined_si128(),
      (__mmask16)-1);
}

/// Convert 256-bit vector \a __B containing packed FP16 floating-point elements
///    to FP8 E4M3 numbers, using conversion biases stored in lower 8 bits of each
///    16-bit integer stored in \a __B. Merging mask \a __U is used to determine if
///    given element should be taken from \a __W instead.
///
/// \code{.operation}
/// FOR i := 0 to 15
/// 	IF __U[i]
/// 		dst.hf8[i] := convert_fp16_to_hf8_with_bias(__A.int8[2 * i], __B.fp16[i])
/// 	ELSE
/// 		dst.hf8[i] := __W.hf8[i]
/// 	FI
/// ENDFOR
///
/// dst[MAX:128] := 0
/// \endcode
///
/// \headerfile <immintrin.h>
///
/// This intrinsic corresponds to the \c VCVTBIASPH2HF8 instruction.
///
/// \param __W
///    A 128-bit vector of [16 x hf8].
/// \param __U
///    A 16-bit merging mask.
/// \param __A
///    A 256-bit vector of [16 x int16].
/// \param __B
///    A 256-bit vector of [16 x fp16].
/// \returns
///    A 128-bit vector of [16 x hf8]. Elements correspond to the converted
///    elements from \a __B, using biases from \a __A. If corresponding mask bit
///    is not set, then element from \a __W is taken instead.
static __inline__ __m128i __DEFAULT_FN_ATTRS256 _mm256_mask_cvtbiasph_hf8(
    __m128i __W, __mmask16 __U, __m256i __A, __m256h __B) {
  return (__m128i)__builtin_ia32_vcvtbiasph2hf8_256_mask(
      (__v32qi)__A, (__v16hf)__B, (__v16qi)(__m128i)__W, (__mmask16)__U);
}

/// Convert 256-bit vector \a __B containing packed FP16 floating-point elements
///    to FP8 E4M3 numbers, using conversion biases stored in lower 8 bits of each
///    16-bit integer stored in \a __B. Zeroing mask \a __U is used to determine if
///    given element should be taken zeroed instead.
///
/// \code{.operation}
/// FOR i := 0 to 15
/// 	IF __U[i]
///	 	dst.hf8[i] := convert_fp16_to_hf8_with_bias(__A.int8[2 * i], __B.fp16[i])
///	 ELSE
///	 	dst.hf8[i] := 0
///	 FI
/// ENDFOR
///
/// dst[MAX:128] := 0
/// \endcode
///
/// \headerfile <immintrin.h>
///
/// This intrinsic corresponds to the \c VCVTBIASPH2HF8 instruction.
///
/// \param __U
///    A 16-bit zeroing mask.
/// \param __A
///    A 256-bit vector of [16 x half].
/// \param __B
///    A 256-bit vector of [16 x i16].
/// \returns
///    A 128-bit vector of [16 x hf8]. Elements correspond to the converted
///    elements from \a __B, using biases from \a __A. If corresponding mask bit
///    is not set, then element is zeroed.
static __inline__ __m128i __DEFAULT_FN_ATTRS256
_mm256_maskz_cvtbiasph_hf8(__mmask16 __U, __m256i __A, __m256h __B) {
  return (__m128i)__builtin_ia32_vcvtbiasph2hf8_256_mask(
      (__v32qi)__A, (__v16hf)__B, (__v16qi)(__m128i)_mm_setzero_si128(),
      (__mmask16)__U);
}

/// Convert 128-bit vector \a __B containing packed FP16 floating-point elements
///    to FP8 E4M3 numbers, using conversion biases stored in lower 8 bits of each
///    16-bit integer stored in \a __B. Results are saturated.
///
/// \code{.operation}
/// FOR i := 0 to 7
/// 	dst.hf8[i] := convert_fp16_to_hf8_with_bias_saturate(__A.int8[2 * i], __B.fp16[i])
/// ENDFOR
///
/// dst[MAX:64] := 0
/// \endcode
///
/// \headerfile <immintrin.h>
///
/// This intrinsic corresponds to the \c VCVTBIASPH2HF8S`instruction.
///
/// \param __A
///    A 128-bit vector of [8 x int16].
/// \param __B
///    A 128-bit vector of [8 x fp16].
/// \returns
///    A 128-bit vector of [16 x hf8]. Lower elements correspond to the
///    converted elements from \a __B using biases from \a __A; higher order
///    elements are zeroed.
static __inline__ __m128i __DEFAULT_FN_ATTRS128
_mm_cvts_biasph_hf8(__m128i __A, __m128h __B) {
  return (__m128i)__builtin_ia32_vcvtbiasph2hf8s_128_mask(
      (__v16qi)__A, (__v8hf)__B, (__v16qi)_mm_undefined_si128(), (__mmask8)-1);
}

/// Convert 128-bit vector \a __B containing packed FP16 floating-point elements
///    to FP8 E4M3 numbers, using conversion biases stored in lower 8 bits of each
///    16-bit integer stored in \a __B. Results are saturated. Merging mask \a __U
///    is used to determine if given element should be taken from \a __W instead.
///
/// \code{.operation}
/// FOR i := 0 to 7
/// 	IF __U[i]
/// 		dst.hf8[i] := convert_fp16_to_hf8_with_bias_saturate(__A.int8[2 * i], __B.fp16[i])
/// 	ELSE
/// 		dst.hf8[i] := __W.hf8[i]
/// 	FI
/// ENDFOR
///
/// dst[MAX:64] := 0
/// \endcode
///
/// \headerfile <immintrin.h>
///
/// This intrinsic corresponds to the \c VCVTBIASPH2HF8S instruction.
///
/// \param __W
///    A 128-bit vector of [16 x hf8].
/// \param __U
///    A 8-bit merging mask.
/// \param __A
///    A 128-bit vector of [8 x int16].
/// \param __B
///    A 128-bit vector of [8 x fp16].
/// \returns
///    A 128-bit vector of [16 x hf8]. Lower elements correspond to the
///    converted elements from \a __B, using biases from \a __A; higher order
///    elements are zeroed. If corresponding mask bit is not set, then element
///    from \a __W is taken instead.
static __inline__ __m128i __DEFAULT_FN_ATTRS128
_mm_mask_cvts_biasph_hf8(__m128i __W, __mmask8 __U, __m128i __A, __m128h __B) {
  return (__m128i)__builtin_ia32_vcvtbiasph2hf8s_128_mask(
      (__v16qi)__A, (__v8hf)__B, (__v16qi)(__m128i)__W, (__mmask8)__U);
}

/// Convert 128-bit vector \a __B containing packed FP16 floating-point elements
///    to FP8 E4M3 numbers, using conversion biases stored in lower 8 bits of each
///    16-bit integer stored in \a __B. Results are saturated. Zeroing mask \a __U
///    is used to determine if given element should be zeroed instead.
///
/// \code{.operation}
/// FOR i := 0 to 7
/// 	IF __U[i]
///	 	dst.hf8[i] := convert_fp16_to_hf8_with_bias_saturate(__A.int8[2 * i], __B.fp16[i])
///	 ELSE
///	 	dst.hf8[i] := 0
///	 FI
/// ENDFOR
///
/// dst[MAX:64] := 0
/// \endcode
///
/// \headerfile <immintrin.h>
///
/// This intrinsic corresponds to the \c VCVTBIASPH2HF8S instruction.
///
/// \param __U
///    A 8-bit zeroing mask.
/// \param __A
///    A 128-bit vector of [8 x int16].
/// \param __B
///    A 128-bit vector of [8 x fp16].
/// \returns
///    A 128-bit vector of [16 x hf8]. Lower elements correspond to the
///    converted elements from \a __B, using biases from \a __A; higher order
///    elements are zeroed. If corresponding mask bit is not set, then element
///    is zeroed.
static __inline__ __m128i __DEFAULT_FN_ATTRS128
_mm_maskz_cvts_biasph_hf8(__mmask8 __U, __m128i __A, __m128h __B) {
  return (__m128i)__builtin_ia32_vcvtbiasph2hf8s_128_mask(
      (__v16qi)__A, (__v8hf)__B, (__v16qi)(__m128i)_mm_setzero_si128(),
      (__mmask8)__U);
}

/// Convert 256-bit vector \a __B containing packed FP16 floating-point elements
///    to FP8 E4M3 numbers, using conversion biases stored in lower 8 bits of each
///    16-bit integer stored in \a __B. Results are saturated.
///
/// \code{.operation}
/// FOR i := 0 to 15
/// 	dst.hf8[i] := convert_fp16_to_hf8_with_bias_saturate(__A.int8[2 * i], __B.fp16[i])
/// ENDFOR
///
/// dst[MAX:128] := 0
/// \endcode
///
/// \headerfile <immintrin.h>
///
/// This intrinsic corresponds to the \c VCVTBIASPH2HF8S instruction.
///
/// \param __A
///    A 256-bit vector of [16 x int16].
/// \param __B
///    A 256-bit vector of [16 x fp16].
/// \returns
///    A 128-bit vector of [16 x hf8]. Elements correspond to the
///    converted elements from \a __B using biases from \a __A.
static __inline__ __m128i __DEFAULT_FN_ATTRS256
_mm256_cvts_biasph_hf8(__m256i __A, __m256h __B) {
  return (__m128i)__builtin_ia32_vcvtbiasph2hf8s_256_mask(
      (__v32qi)__A, (__v16hf)__B, (__v16qi)(__m128i)_mm_undefined_si128(),
      (__mmask16)-1);
}

/// Convert 256-bit vector \a __B containing packed FP16 floating-point elements
///    to FP8 E4M3 numbers, using conversion biases stored in lower 8 bits of each
///    16-bit integer stored in \a __B. Results are saturated. Merging mask \a __U
///    is used to determine if given element should be taken from \a __W instead.
///
/// \code{.operation}
/// FOR i := 0 to 15
/// 	IF __U[i]
/// 		dst.hf8[i] := convert_fp16_to_hf8_with_bias_saturate(__A.int8[2 * i], __B.fp16[i])
/// 	ELSE
/// 		dst.hf8[i] := __W.hf8[i]
/// 	FI
/// ENDFOR
///
/// dst[MAX:128] := 0
/// \endcode
///
/// \headerfile <immintrin.h>
///
/// This intrinsic corresponds to the \c VCVTBIASPH2HF8S instruction.
///
/// \param __W
///    A 128-bit vector of [16 x hf8].
/// \param __U
///    A 16-bit merging mask.
/// \param __A
///    A 256-bit vector of [16 x int16].
/// \param __B
///    A 256-bit vector of [16 x fp16].
/// \returns
///    A 128-bit vector of [16 x hf8]. Elements correspond to the converted
///    elements from \a __B, using biases from \a __A. If corresponding mask bit
///    is not set, then element from \a __W is taken instead.
<<<<<<< HEAD
static __inline__ __m128i __DEFAULT_FN_ATTRS256 _mm256_mask_cvtbiassph_hf8(
=======
static __inline__ __m128i __DEFAULT_FN_ATTRS256 _mm256_mask_cvts_biasph_hf8(
>>>>>>> 5eee2751
    __m128i __W, __mmask16 __U, __m256i __A, __m256h __B) {
  return (__m128i)__builtin_ia32_vcvtbiasph2hf8s_256_mask(
      (__v32qi)__A, (__v16hf)__B, (__v16qi)(__m128i)__W, (__mmask16)__U);
}

/// Convert 256-bit vector \a __B containing packed FP16 floating-point elements
///    to FP8 E4M3 numbers, using conversion biases stored in lower 8 bits of each
///    16-bit integer stored in \a __B. Results are saturated. Zeroing mask \a __U
///    is used to determine if given element should be zeroed instead.
///
/// \code{.operation}
/// FOR i := 0 to 15
/// 	IF __U[i]
///	 	dst.hf8[i] := convert_fp16_to_hf8_with_bias_saturate(__A.int8[2 * i], __B.fp16[i])
///	 ELSE
///	 	dst.hf8[i] := 0
///	 FI
/// ENDFOR
///
/// dst[MAX:128] := 0
/// \endcode
///
/// \headerfile <immintrin.h>
///
/// This intrinsic corresponds to the \c VCVTBIASPH2HF8S instruction.
///
/// \param __U
///    A 16-bit zeroing mask.
/// \param __A
///    A 256-bit vector of [16 x int16].
/// \param __B
///    A 256-bit vector of [16 x fp16].
/// \returns
///    A 128-bit vector of [16 x hf8]. Elements correspond to the converted
///    elements from \a __B, using biases from \a __A. If corresponding mask bit
///    is not set, then element is zeroed.
static __inline__ __m128i __DEFAULT_FN_ATTRS256
_mm256_maskz_cvts_biasph_hf8(__mmask16 __U, __m256i __A, __m256h __B) {
  return (__m128i)__builtin_ia32_vcvtbiasph2hf8s_256_mask(
      (__v32qi)__A, (__v16hf)__B, (__v16qi)(__m128i)_mm_setzero_si128(),
      (__mmask16)__U);
}

/// Convert two 128-bit vectors, \a __A and \a __B, containing packed FP16
///    floating-point elements to a 128-bit vector containing E5M2 FP8 elements.
///
/// \code{.operation}
/// FOR i := 0 to 15 
/// 	IF i < 8
/// 		dst.bf8[i] := convert_fp16_to_bf8(__B.fp16[i])
/// 	ELSE
/// 		dst.bf8[i] := convert_fp16_to_bf8(__A.fp16[i - 8])
/// 	FI
/// ENDFOR
///
/// dst[MAX:128] := 0
/// \endcode
///
/// \headerfile <immintrin.h>
///
/// This intrinsic corresponds to the \c VCVT2PH2BF8 instruction.
///
/// \param __A
///    A 128-bit vector of [8 x fp16].
/// \param __B
///    A 128-bit vector of [8 x fp16].
/// \returns
///    A 128-bit vector of [16 x bf8]. Lower 8 elements correspond to the
///    (converted) elements from \a __B; higher order elements correspond to the
///    (converted) elements from \a __A.
static __inline__ __m128i __DEFAULT_FN_ATTRS128 _mm_cvt2ph_bf8(__m128h __A,
                                                                  __m128h __B) {
  return (__m128i)__builtin_ia32_vcvt2ph2bf8_128((__v8hf)(__A),
                                                   (__v8hf)(__B));
}

/// Convert two 128-bit vectors, \a __A and \a __B, containing packed FP16
///    floating-point elements to a 128-bit vector containing E5M2 FP8 elements.
///    Merging mask \a __U is used to determine if given element should be taken
///    from \a __W instead.
///
/// \code{.operation}
/// FOR i := 0 to 15
/// 	IF __U[i]
/// 		IF i < 8
/// 			dst.bf8[i] := convert_fp16_to_bf8(__B.fp16[i])
/// 		ELSE
/// 			dst.bf8[i] := convert_fp16_to_bf8(__A.fp16[i - 8])
/// 		FI
/// 	ELSE
/// 		dst.bf8[i] := __W.bf8[i]
/// 	FI
/// ENDFOR
///
/// dst[MAX:128] := 0
/// \endcode
///
/// \headerfile <immintrin.h>
///
/// This intrinsic corresponds to the \c VCVT2PH2BF8 instruction.
///
/// \param __W
///    A 128-bit vector of [16 x bf8].
/// \param __U
///    A 16-bit merging mask.
/// \param __A
///    A 128-bit vector of [8 x fp16].
/// \param __B
///    A 128-bit vector of [8 x fp16].
/// \returns
///    A 128-bit vector of [16 x bf8]. Lower 8 elements correspond to the
///    (converted) elements from \a __B; higher order elements correspond to the
///    (converted) elements from \a __A. If corresponding mask bit is not set, then
///    element from \a __W is taken instead.
static __inline__ __m128i __DEFAULT_FN_ATTRS128
_mm_mask_cvt2ph_bf8(__m128i __W, __mmask16 __U, __m128h __A, __m128h __B) {
  return (__m128i)__builtin_ia32_selectb_128(
      (__mmask16)__U, (__v16qi)_mm_cvt2ph_bf8(__A, __B), (__v16qi)__W);
}

/// Convert two 128-bit vectors, \a __A and \a __B, containing packed FP16
///    floating-point elements to a 128-bit vector containing E5M2 FP8 elements.
///    Zeroing mask \a __U is used to determine if given element should be zeroed
///    instead.
///
/// \code{.operation}
/// FOR i := 0 to 15 
/// 	IF __U[i]
/// 		IF i < 8
/// 			dst.bf8[i] := convert_fp16_to_bf8(__B.fp16[i])
/// 		ELSE
/// 			dst.bf8[i] := convert_fp16_to_bf8(__A.fp16[i - 8])
/// 		FI
/// 	ELSE
/// 		dst.bf8[i] := 0
/// 	FI
/// ENDFOR
///
/// dst[MAX:128] := 0
/// \endcode
///
/// \headerfile <immintrin.h>
///
/// This intrinsic corresponds to the \c VCVT2PH2BF8 instruction.
///
/// \param __U
///    A 16-bit zeroing mask.
/// \param __A
///    A 128-bit vector of [8 x fp16].
/// \param __B
///    A 128-bit vector of [8 x fp16].
/// \returns
///    A 128-bit vector of [16 x bf8]. Lower 8 elements correspond to the
///    (converted) elements from \a __B; higher order elements correspond to the
///    (converted) elements from \a __A. If corresponding mask bit is not set, then
///    zero is taken instead.
static __inline__ __m128i __DEFAULT_FN_ATTRS128
_mm_maskz_cvt2ph_bf8(__mmask16 __U, __m128h __A, __m128h __B) {
  return (__m128i)__builtin_ia32_selectb_128(
      (__mmask16)__U, (__v16qi)_mm_cvt2ph_bf8(__A, __B),
      (__v16qi)(__m128i)_mm_setzero_si128());
}

/// Convert two 256-bit vectors, \a __A and \a __B, containing packed FP16
///    floating-point elements to a 256-bit vector containing E5M2 FP8 elements.
///
/// \code{.operation}
/// FOR i := 0 to 31 
/// 	IF i < 16 
/// 		dst.bf8[i] := convert_fp16_to_bf8(__B.fp16[i])
/// 	ELSE
/// 		dst.bf8[i] := convert_fp16_to_bf8(__A.fp16[i - 16])
/// 	FI
/// ENDFOR
///
/// dst[MAX:256] := 0
/// \endcode
///
/// \headerfile <immintrin.h>
///
/// This intrinsic corresponds to the \c VCVT2PH2BF8 instruction.
///
/// \param __A
///    A 256-bit vector of [16 x fp16].
/// \param __B
///    A 256-bit vector of [16 x fp16].
/// \returns
///    A 256-bit vector of [32 x bf8]. Lower 16 elements correspond to the
///    (converted) elements from \a __B; higher order elements correspond to the
///    (converted) elements from \a __A.
static __inline__ __m256i __DEFAULT_FN_ATTRS256
_mm256_cvt2ph_bf8(__m256h __A, __m256h __B) {
  return (__m256i)__builtin_ia32_vcvt2ph2bf8_256((__v16hf)(__A),
                                                   (__v16hf)(__B));
}

/// Convert two 256-bit vectors, \a __A and \a __B, containing packed FP16
///    floating-point elements to a 256-bit vector containing E5M2 FP8 elements.
///    Merging mask \a __U is used to determine if given element should be taken
///    from \a __W instead.
///
/// \code{.operation}
/// FOR i := 0 to 31 
/// 	IF __U[i]
/// 		IF i < 16 
/// 			dst.bf8[i] := convert_fp16_to_bf8(__B.fp16[i])
/// 		ELSE
/// 			dst.bf8[i] := convert_fp16_to_bf8(__A.fp16[i - 16])
/// 		FI
/// 	ELSE
/// 		dst.bf8[i] := __W.bf8[i]
/// 	FI
/// ENDFOR
///
/// dst[MAX:256] := 0
/// \endcode
///
/// \headerfile <immintrin.h>
///
/// This intrinsic corresponds to the \c VCVT2PH2BF8 instruction.
///
/// \param __W
///    A 256-bit vector of [32 x bf8].
/// \param __U
///    A 32-bit merging mask.
/// \param __A
///    A 256-bit vector of [16 x fp16].
/// \param __B
///    A 256-bit vector of [16 x fp16].
/// \returns
///    A 256-bit vector of [32 x bf8]. Lower 16 elements correspond to the
///    (converted) elements from \a __B; higher order elements correspond to the
///    (converted) elements from \a __A. If corresponding mask bit is not set, then
///    element from \a __W is taken instead.
static __inline__ __m256i __DEFAULT_FN_ATTRS256 _mm256_mask_cvt2ph_bf8(
    __m256i __W, __mmask32 __U, __m256h __A, __m256h __B) {
  return (__m256i)__builtin_ia32_selectb_256(
      (__mmask32)__U, (__v32qi)_mm256_cvt2ph_bf8(__A, __B), (__v32qi)__W);
}

/// Convert two 256-bit vectors, \a __A and \a __B, containing packed FP16
///    floating-point elements to a 256-bit vector containing E5M2 FP8 elements.
///    Zeroing mask \a __U is used to determine if given element should be zeroed
///    instead.
///
/// \code{.operation}
/// FOR i := 0 to 31 
/// 	IF __U[i]
/// 		IF i < 16 
/// 			dst.bf8[i] := convert_fp16_to_bf8(__B.fp16[i])
/// 		ELSE
/// 			dst.bf8[i] := convert_fp16_to_bf8(__A.fp16[i - 16])
/// 		FI
/// 	ELSE
/// 		dst.bf8[i] := 0
/// 	FI
/// ENDFOR
///
/// dst[MAX:256] := 0
/// \endcode
///
/// \headerfile <immintrin.h>
///
/// This intrinsic corresponds to the \c VCVT2PH2BF8 instruction.
///
/// \param __U
///    A 32-bit zeroing mask.
/// \param __A
///    A 256-bit vector of [16 x fp16].
/// \param __B
///    A 256-bit vector of [16 x fp16].
/// \returns
///    A 256-bit vector of [32 x bf8]. Lower 16 elements correspond to the
///    (converted) elements from \a __B; higher order elements correspond to the
///    (converted) elements from \a __A. If corresponding mask bit is not set,
///    zero is taken instead.
static __inline__ __m256i __DEFAULT_FN_ATTRS256
_mm256_maskz_cvt2ph_bf8(__mmask32 __U, __m256h __A, __m256h __B) {
  return (__m256i)__builtin_ia32_selectb_256(
      (__mmask32)__U, (__v32qi)_mm256_cvt2ph_bf8(__A, __B),
      (__v32qi)(__m256i)_mm256_setzero_si256());
}

/// Convert two 128-bit vectors, \a __A and \a __B, containing packed FP16
///    floating-point elements to a 128-bit vector containing E5M2 FP8 elements.
///    Resulting elements are saturated in case of overflow.
///
/// \code{.operation}
/// FOR i := 0 to 15 
/// 	IF i < 8
/// 		dst.bf8[i] := convert_fp16_to_bf8_saturate(__B.fp16[i])
/// 	ELSE
/// 		dst.bf8[i] := convert_fp16_to_bf8_saturate(__A.fp16[i - 8])
/// 	FI
/// ENDFOR
///
/// dst[MAX:128] := 0
/// \endcode
///
/// \headerfile <immintrin.h>
///
/// This intrinsic corresponds to the \c VCVT2PH2BF8S instruction.
///
/// \param __A
///    A 128-bit vector of [8 x fp16].
/// \param __B
///    A 128-bit vector of [8 x fp16].
/// \returns
///    A 128-bit vector of [16 x bf8]. Lower 8 elements correspond to the
///    (converted) elements from \a __B; higher order elements correspond to the
///    (converted) elements from \a __A.
<<<<<<< HEAD
static __inline__ __m128i __DEFAULT_FN_ATTRS128
_mm_cvts2ph_bf8(__m128h __A, __m128h __B) {
  return (__m128i)__builtin_ia32_vcvt2ph2bf8s_128((__v8hf)(__A),
                                                    (__v8hf)(__B));
}

/// Convert two 128-bit vectors, \a __A and \a __B, containing packed FP16
///    floating-point elements to a 128-bit vector containing E5M2 FP8 elements.
///    Merging mask \a __U is used to determine if given element should be taken
///    from \a __W instead. Resulting elements are saturated in case of overflow.
///
/// \code{.operation}
/// FOR i := 0 to 15 
/// 	IF __U[i]
/// 		IF i < 8
/// 			dst.bf8[i] := convert_fp16_to_bf8_saturate(__B.fp16[i])
/// 		ELSE
/// 			dst.bf8[i] := convert_fp16_to_bf8_saturate(__A.fp16[i - 8])
/// 		FI
/// 	ELSE
/// 		dst.bf8[i] := __W.bf8[i]
/// 	FI
/// ENDFOR
///
/// dst[MAX:128] := 0
/// \endcode
///
/// \headerfile <immintrin.h>
///
/// This intrinsic corresponds to the \c VCVT2PH2BF8S instruction.
///
/// \param __W
///    A 128-bit vector of [16 x bf8].
/// \param __U
///    A 16-bit merging mask.
/// \param __A
///    A 128-bit vector of [8 x fp16].
/// \param __B
///    A 128-bit vector of [8 x fp16].
/// \returns
///    A 128-bit vector of [16 x bf8]. Lower 8 elements correspond to the
///    (converted) elements from \a __B; higher order elements correspond to the
///    (converted) elements from \a __A. If corresponding mask bit is not set, then
///    element from \a __W is taken instead.
=======
>>>>>>> 5eee2751
static __inline__ __m128i __DEFAULT_FN_ATTRS128
_mm_cvts_2ph_bf8(__m128h __A, __m128h __B) {
  return (__m128i)__builtin_ia32_vcvt2ph2bf8s_128((__v8hf)(__A),
                                                    (__v8hf)(__B));
}

/// Convert two 128-bit vectors, \a __A and \a __B, containing packed FP16
///    floating-point elements to a 128-bit vector containing E5M2 FP8 elements.
///    Merging mask \a __U is used to determine if given element should be taken
///    from \a __W instead. Resulting elements are saturated in case of overflow.
///
/// \code{.operation}
/// FOR i := 0 to 15 
/// 	IF __U[i]
/// 		IF i < 8
/// 			dst.bf8[i] := convert_fp16_to_bf8_saturate(__B.fp16[i])
/// 		ELSE
/// 			dst.bf8[i] := convert_fp16_to_bf8_saturate(__A.fp16[i - 8])
/// 		FI
/// 	ELSE
/// 		dst.bf8[i] := __W.bf8[i]
/// 	FI
/// ENDFOR
///
/// dst[MAX:128] := 0
/// \endcode
///
/// \headerfile <immintrin.h>
///
/// This intrinsic corresponds to the \c VCVT2PH2BF8S instruction.
///
/// \param __W
///    A 128-bit vector of [16 x bf8].
/// \param __U
///    A 16-bit merging mask.
/// \param __A
///    A 128-bit vector of [8 x fp16].
/// \param __B
///    A 128-bit vector of [8 x fp16].
/// \returns
///    A 128-bit vector of [16 x bf8]. Lower 8 elements correspond to the
///    (converted) elements from \a __B; higher order elements correspond to the
///    (converted) elements from \a __A. If corresponding mask bit is not set, then
///    element from \a __W is taken instead.
static __inline__ __m128i __DEFAULT_FN_ATTRS128
_mm_mask_cvts_2ph_bf8(__m128i __W, __mmask16 __U, __m128h __A, __m128h __B) {
  return (__m128i)__builtin_ia32_selectb_128(
<<<<<<< HEAD
      (__mmask16)__U, (__v16qi)_mm_cvts2ph_bf8(__A, __B), (__v16qi)__W);
=======
      (__mmask16)__U, (__v16qi)_mm_cvts_2ph_bf8(__A, __B), (__v16qi)__W);
>>>>>>> 5eee2751
}

/// Convert two 128-bit vectors, \a __A and \a __B, containing packed FP16
///    floating-point elements to a 128-bit vector containing E5M2 FP8 elements.
///    Zeroing mask \a __U is used to determine if given element should be zeroed
///    instead. Resulting elements are saturated in case of overflow.
///
/// \code{.operation}
/// FOR i := 0 to 15 
/// 	IF __U[i]
/// 		IF i < 8
/// 			dst.bf8[i] := convert_fp16_to_bf8_saturate(__B.fp16[i])
/// 		ELSE
/// 			dst.bf8[i] := convert_fp16_to_bf8_saturate(__A.fp16[i - 8])
/// 		FI
/// 	ELSE
/// 		dst.bf8[i] := 0
/// 	FI
/// ENDFOR
///
/// dst[MAX:128] := 0
/// \endcode
///
/// \headerfile <immintrin.h>
///
/// This intrinsic corresponds to the \c VCVT2PH2BF8S instruction.
///
/// \param __U
///    A 16-bit zeroing mask.
/// \param __A
///    A 128-bit vector of [8 x fp16].
/// \param __B
///    A 128-bit vector of [8 x fp16].
/// \returns
///    A 128-bit vector of [16 x bf8]. Lower 8 elements correspond to the
///    (converted) elements from \a __B; higher order elements correspond to the
///    (converted) elements from \a __A. If corresponding mask bit is not set, then
///    zero is taken instead.
static __inline__ __m128i __DEFAULT_FN_ATTRS128
_mm_maskz_cvts_2ph_bf8(__mmask16 __U, __m128h __A, __m128h __B) {
  return (__m128i)__builtin_ia32_selectb_128(
      (__mmask16)__U, (__v16qi)_mm_cvts_2ph_bf8(__A, __B),
      (__v16qi)(__m128i)_mm_setzero_si128());
}

/// Convert two 256-bit vectors, \a __A and \a __B, containing packed FP16
///    floating-point elements to a 256-bit vector containing E5M2 FP8 elements.
///    Resulting elements are saturated in case of overflow.
///
/// \code{.operation}
/// FOR i := 0 to 31 
/// 	IF i < 16 
/// 		dst.bf8[i] := convert_fp16_to_bf8_saturate(__B.fp16[i])
/// 	ELSE
/// 		dst.bf8[i] := convert_fp16_to_bf8_saturate(__A.fp16[i - 16])
/// 	FI
/// ENDFOR
///
/// dst[MAX:256] := 0
/// \endcode
///
/// \headerfile <immintrin.h>
///
/// This intrinsic corresponds to the \c VCVT2PH2BF8S instruction.
///
/// \param __A
///    A 256-bit vector of [16 x fp16].
/// \param __B
///    A 256-bit vector of [16 x fp16].
/// \returns
///    A 256-bit vector of [32 x bf8]. Lower 16 elements correspond to the
///    (converted) elements from \a __B; higher order elements correspond to the
///    (converted) elements from \a __A.
static __inline__ __m256i __DEFAULT_FN_ATTRS256
_mm256_cvts_2ph_bf8(__m256h __A, __m256h __B) {
  return (__m256i)__builtin_ia32_vcvt2ph2bf8s_256((__v16hf)(__A),
                                                    (__v16hf)(__B));
}

/// Convert two 256-bit vectors, \a __A and \a __B, containing packed FP16
///    floating-point elements to a 256-bit vector containing E5M2 FP8 elements.
///    Merging mask \a __U is used to determine if given element should be taken
///    from \a __W instead. Resulting elements are saturated in case of overflow.
///
/// \code{.operation}
/// FOR i := 0 to 31 
/// 	IF __U[i]
/// 		IF i < 16 
/// 			dst.bf8[i] := convert_fp16_to_bf8_saturate(__B.fp16[i])
/// 		ELSE
/// 			dst.bf8[i] := convert_fp16_to_bf8_saturate(__A.fp16[i - 16])
/// 		FI
/// 	ELSE
/// 		dst.bf8[i] := __W.bf8[i]
/// 	FI
/// ENDFOR
///
/// dst[MAX:256] := 0
/// \endcode
///
/// \headerfile <immintrin.h>
///
/// This intrinsic corresponds to the \c VCVT2PH2BF8S instruction.
///
/// \param __W
///    A 256-bit vector of [32 x bf8].
/// \param __U
///    A 32-bit merging mask.
/// \param __A
///    A 256-bit vector of [16 x fp16].
/// \param __B
///    A 256-bit vector of [16 x fp16].
/// \returns
///    A 256-bit vector of [32 x bf8]. Lower 16 elements correspond to the
///    (converted) elements from \a __B; higher order elements correspond to the
///    (converted) elements from \a __A. If corresponding mask bit is not set, then
///    element from \a __W is taken instead.
<<<<<<< HEAD
static __inline__ __m256i __DEFAULT_FN_ATTRS256 _mm256_mask_cvts2ph_bf8(
    __m256i __W, __mmask32 __U, __m256h __A, __m256h __B) {
  return (__m256i)__builtin_ia32_selectb_256(
      (__mmask32)__U, (__v32qi)_mm256_cvts2ph_bf8(__A, __B), (__v32qi)__W);
=======
static __inline__ __m256i __DEFAULT_FN_ATTRS256 _mm256_mask_cvts_2ph_bf8(
    __m256i __W, __mmask32 __U, __m256h __A, __m256h __B) {
  return (__m256i)__builtin_ia32_selectb_256(
      (__mmask32)__U, (__v32qi)_mm256_cvts_2ph_bf8(__A, __B), (__v32qi)__W);
>>>>>>> 5eee2751
}

/// Convert two 256-bit vectors, \a __A and \a __B, containing packed FP16
///    floating-point elements to a 256-bit vector containing E5M2 FP8 elements.
///    Zeroing mask \a __U is used to determine if given element should be zeroed
///    instead. Resulting elements are saturated in case of overflow.
///
/// \code{.operation}
/// FOR i := 0 to 31 
/// 	IF __U[i]
/// 		IF i < 16 
/// 			dst.bf8[i] := convert_fp16_to_bf8_saturate(__B.fp16[i])
/// 		ELSE
/// 			dst.bf8[i] := convert_fp16_to_bf8_saturate(__A.fp16[i - 16])
/// 		FI
/// 	ELSE
/// 		dst.bf8[i] := 0
/// 	FI
/// ENDFOR
///
/// dst[MAX:256] := 0
/// \endcode
///
/// \headerfile <immintrin.h>
///
/// This intrinsic corresponds to the \c VCVT2PH2BF8S instruction.
///
/// \param __U
///    A 32-bit zeroing mask.
/// \param __A
///    A 256-bit vector of [16 x fp16].
/// \param __B
///    A 256-bit vector of [16 x fp16].
/// \returns
///    A 256-bit vector of [32 x bf8]. Lower 16 elements correspond to the
///    (converted) elements from \a __B; higher order elements correspond to the
///    (converted) elements from \a __A. If corresponding mask bit is not set,
///    zero is taken instead.
static __inline__ __m256i __DEFAULT_FN_ATTRS256
_mm256_maskz_cvts_2ph_bf8(__mmask32 __U, __m256h __A, __m256h __B) {
  return (__m256i)__builtin_ia32_selectb_256(
<<<<<<< HEAD
      (__mmask32)__U, (__v32qi)_mm256_cvts2ph_bf8(__A, __B),
=======
      (__mmask32)__U, (__v32qi)_mm256_cvts_2ph_bf8(__A, __B),
>>>>>>> 5eee2751
      (__v32qi)(__m256i)_mm256_setzero_si256());
}

/// Convert two 128-bit vectors, \a __A and \a __B, containing packed FP16
///    floating-point elements to a 128-bit vector containing E4M3 FP8 elements.
///
/// \code{.operation}
/// FOR i := 0 to 15 
/// 	IF i < 8
/// 		dst.hf8[i] := convert_fp16_to_hf8(__B.fp16[i])
/// 	ELSE
/// 		dst.hf8[i] := convert_fp16_to_hf8(__A.fp16[i - 8])
/// 	FI
/// ENDFOR
///
/// dst[MAX:128] := 0
/// \endcode
///
/// \headerfile <immintrin.h>
///
/// This intrinsic corresponds to the \c VCVT2PH2HF8 instruction.
///
/// \param __A
///    A 128-bit vector of [8 x fp16].
/// \param __B
///    A 128-bit vector of [8 x fp16].
/// \returns
///    A 128-bit vector of [16 x hf8]. Lower 8 elements correspond to the
///    (converted) elements from \a __B; higher order elements correspond to the
///    (converted) elements from \a __A.
static __inline__ __m128i __DEFAULT_FN_ATTRS128 _mm_cvt2ph_hf8(__m128h __A,
                                                                  __m128h __B) {
  return (__m128i)__builtin_ia32_vcvt2ph2hf8_128((__v8hf)(__A),
                                                   (__v8hf)(__B));
}

/// Convert two 128-bit vectors, \a __A and \a __B, containing packed FP16
///    floating-point elements to a 128-bit vector containing E4M3 FP8 elements.
///    Merging mask \a __U is used to determine if given element should be taken
///    from \a __W instead.
///
/// \code{.operation}
/// FOR i := 0 to 15 
/// 	IF __U[i]
/// 		IF i < 8
/// 			dst.hf8[i] := convert_fp16_to_hf8(__B.fp16[i])
/// 		ELSE
/// 			dst.hf8[i] := convert_fp16_to_hf8(__A.fp16[i - 8])
/// 		FI
/// 	ELSE
/// 		dst.hf8[i] := __W.hf8[i]
/// 	FI
/// ENDFOR
///
/// dst[MAX:128] := 0
/// \endcode
///
/// \headerfile <immintrin.h>
///
/// This intrinsic corresponds to the \c VCVT2PH2HF8 instruction.
///
/// \param __W
///    A 128-bit vector of [16 x hf8].
/// \param __U
///    A 16-bit merging mask.
/// \param __A
///    A 128-bit vector of [8 x fp16].
/// \param __B
///    A 128-bit vector of [8 x fp16].
/// \returns
///    A 128-bit vector of [16 x hf8]. Lower 8 elements correspond to the
///    (converted) elements from \a __B; higher order elements correspond to the
///    (converted) elements from \a __A. If corresponding mask bit is not set, then
///    element from \a __W is taken instead.
static __inline__ __m128i __DEFAULT_FN_ATTRS128
_mm_mask_cvt2ph_hf8(__m128i __W, __mmask16 __U, __m128h __A, __m128h __B) {
  return (__m128i)__builtin_ia32_selectb_128(
      (__mmask16)__U, (__v16qi)_mm_cvt2ph_hf8(__A, __B), (__v16qi)__W);
}

/// Convert two 128-bit vectors, \a __A and \a __B, containing packed FP16
///    floating-point elements to a 128-bit vector containing E4M3 FP8 elements.
///    Zeroing mask \a __U is used to determine if given element should be zeroed
///    instead.
///
/// \code{.operation}
/// FOR i := 0 to 15 
/// 	IF __U[i]
/// 		IF i < 8
/// 			dst.hf8[i] := convert_fp16_to_hf8(__B.fp16[i])
/// 		ELSE
/// 			dst.hf8[i] := convert_fp16_to_hf8(__A.fp16[i - 8])
/// 		FI
/// 	ELSE
/// 		dst.hf8[i] := 0
/// 	FI
/// ENDFOR
///
/// dst[MAX:128] := 0
/// \endcode
///
/// \headerfile <immintrin.h>
///
/// This intrinsic corresponds to the \c VCVT2PH2HF8 instruction.
///
/// \param __U
///    A 16-bit zeroing mask.
/// \param __A
///    A 128-bit vector of [8 x fp16].
/// \param __B
///    A 128-bit vector of [8 x fp16].
/// \returns
///    A 128-bit vector of [16 x hf8]. Lower 8 elements correspond to the
///    (converted) elements from \a __B; higher order elements correspond to the
///    (converted) elements from \a __A. If corresponding mask bit is not set, then
///    zero is taken instead.
static __inline__ __m128i __DEFAULT_FN_ATTRS128
_mm_maskz_cvt2ph_hf8(__mmask16 __U, __m128h __A, __m128h __B) {
  return (__m128i)__builtin_ia32_selectb_128(
      (__mmask16)__U, (__v16qi)_mm_cvt2ph_hf8(__A, __B),
      (__v16qi)(__m128i)_mm_setzero_si128());
}

/// Convert two 256-bit vectors, \a __A and \a __B, containing packed FP16
///    floating-point elements to a 256-bit vector containing E4M3 FP8 elements.
///
/// \code{.operation}
/// FOR i := 0 to 31 
/// 	IF i < 16 
/// 		dst.hf8[i] := convert_fp16_to_hf8(__B.fp16[i])
/// 	ELSE
/// 		dst.hf8[i] := convert_fp16_to_hf8(__A.fp16[i - 16])
/// 	FI
/// ENDFOR
///
/// dst[MAX:256] := 0
/// \endcode
///
/// \headerfile <immintrin.h>
///
/// This intrinsic corresponds to the \c VCVT2PH2HF8 instruction.
///
/// \param __A
///    A 256-bit vector of [16 x fp16].
/// \param __B
///    A 256-bit vector of [16 x fp16].
/// \returns
///    A 256-bit vector of [32 x hf8]. Lower 16 elements correspond to the
///    (converted) elements from \a __B; higher order elements correspond to the
///    (converted) elements from \a __A.
static __inline__ __m256i __DEFAULT_FN_ATTRS256
_mm256_cvt2ph_hf8(__m256h __A, __m256h __B) {
  return (__m256i)__builtin_ia32_vcvt2ph2hf8_256((__v16hf)(__A),
                                                   (__v16hf)(__B));
}

/// Convert two 256-bit vectors, \a __A and \a __B, containing packed FP16
///    floating-point elements to a 256-bit vector containing E4M3 FP8 elements.
///    Merging mask \a __U is used to determine if given element should be taken
///    from \a __W instead.
///
/// \code{.operation}
/// FOR i := 0 to 31 
/// 	IF __U[i]
/// 		IF i < 16 
/// 			dst.hf8[i] := convert_fp16_to_hf8(__B.fp16[i])
/// 		ELSE
/// 			dst.hf8[i] := convert_fp16_to_hf8(__A.fp16[i - 16])
/// 		FI
/// 	ELSE
/// 		dst.hf8[i] := __W.hf8[i]
/// 	FI
/// ENDFOR
///
/// dst[MAX:256] := 0
/// \endcode
///
/// \headerfile <immintrin.h>
///
/// This intrinsic corresponds to the \c VCVT2PH2HF8 instruction.
///
/// \param __W
///    A 256-bit vector of [32 x hf8].
/// \param __U
///    A 32-bit merging mask.
/// \param __A
///    A 256-bit vector of [16 x fp16].
/// \param __B
///    A 256-bit vector of [16 x fp16].
/// \returns
///    A 256-bit vector of [32 x hf8]. Lower 16 elements correspond to the
///    (converted) elements from \a __B; higher order elements correspond to the
///    (converted) elements from \a __A. If corresponding mask bit is not set, then
///    element from \a __W is taken instead.
static __inline__ __m256i __DEFAULT_FN_ATTRS256 _mm256_mask_cvt2ph_hf8(
    __m256i __W, __mmask32 __U, __m256h __A, __m256h __B) {
  return (__m256i)__builtin_ia32_selectb_256(
      (__mmask32)__U, (__v32qi)_mm256_cvt2ph_hf8(__A, __B), (__v32qi)__W);
}

/// Convert two 256-bit vectors, \a __A and \a __B, containing packed FP16
///    floating-point elements to a 256-bit vector containing E4M3 FP8 elements.
///    Zeroing mask \a __U is used to determine if given element should be zeroed
///    instead.
///
/// \code{.operation}
/// FOR i := 0 to 31 
/// 	IF __U[i]
/// 		IF i < 16 
/// 			dst.hf8[i] := convert_fp16_to_hf8(__B.fp16[i])
/// 		ELSE
/// 			dst.hf8[i] := convert_fp16_to_hf8(__A.fp16[i - 16])
/// 		FI
/// 	ELSE
/// 		dst.hf8[i] := 0
/// 	FI
/// ENDFOR
///
/// dst[MAX:256] := 0
/// \endcode
///
/// \headerfile <immintrin.h>
///
/// This intrinsic corresponds to the \c VCVT2PH2HF8 instruction.
///
/// \param __U
///    A 32-bit zeroing mask.
/// \param __A
///    A 256-bit vector of [16 x fp16].
/// \param __B
///    A 256-bit vector of [16 x fp16].
/// \returns
///    A 256-bit vector of [32 x hf8]. Lower 16 elements correspond to the
///    (converted) elements from \a __B; higher order elements correspond to the
///    (converted) elements from \a __A. If corresponding mask bit is not set,
///    zero is taken instead.
static __inline__ __m256i __DEFAULT_FN_ATTRS256
_mm256_maskz_cvt2ph_hf8(__mmask32 __U, __m256h __A, __m256h __B) {
  return (__m256i)__builtin_ia32_selectb_256(
      (__mmask32)__U, (__v32qi)_mm256_cvt2ph_hf8(__A, __B),
      (__v32qi)(__m256i)_mm256_setzero_si256());
}

/// Convert two 128-bit vectors, \a __A and \a __B, containing packed FP16
///    floating-point elements to a 128-bit vector containing E4M3 FP8 elements.
///    Resulting elements are saturated in case of overflow.
///
/// \code{.operation}
/// FOR i := 0 to 15 
/// 	IF i < 8
/// 		dst.hf8[i] := convert_fp16_to_hf8_saturate(__B.fp16[i])
/// 	ELSE
/// 		dst.hf8[i] := convert_fp16_to_hf8_saturate(__A.fp16[i - 8])
/// 	FI
/// ENDFOR
///
/// dst[MAX:128] := 0
/// \endcode
///
/// \headerfile <immintrin.h>
///
/// This intrinsic corresponds to the \c VCVT2PH2HF8S instruction.
///
/// \param __A
///    A 128-bit vector of [8 x fp16].
/// \param __B
///    A 128-bit vector of [8 x fp16].
/// \returns
///    A 128-bit vector of [16 x hf8]. Lower 8 elements correspond to the
///    (converted) elements from \a __B; higher order elements correspond to the
///    (converted) elements from \a __A.
<<<<<<< HEAD
static __inline__ __m128i __DEFAULT_FN_ATTRS128
_mm_cvts2ph_hf8(__m128h __A, __m128h __B) {
  return (__m128i)__builtin_ia32_vcvt2ph2hf8s_128((__v8hf)(__A),
                                                    (__v8hf)(__B));
}

/// Convert two 128-bit vectors, \a __A and \a __B, containing packed FP16
///    floating-point elements to a 128-bit vector containing E4M3 FP8 elements.
///    Merging mask \a __U is used to determine if given element should be taken
///    from \a __W instead. Resulting elements are saturated in case of overflow.
///
/// \code{.operation}
/// FOR i := 0 to 15 
/// 	IF __U[i]
/// 		IF i < 8
/// 			dst.hf8[i] := convert_fp16_to_hf8_saturate(__B.fp16[i])
/// 		ELSE
/// 			dst.hf8[i] := convert_fp16_to_hf8_saturate(__A.fp16[i - 8])
/// 		FI
/// 	ELSE
/// 		dst.hf8[i] := __W.hf8[i]
/// 	FI
/// ENDFOR
///
/// dst[MAX:128] := 0
/// \endcode
///
/// \headerfile <immintrin.h>
///
/// This intrinsic corresponds to the \c VCVT2PH2HF8S instruction.
///
/// \param __W
///    A 128-bit vector of [16 x hf8].
/// \param __U
///    A 16-bit merging mask.
/// \param __A
///    A 128-bit vector of [8 x fp16].
/// \param __B
///    A 128-bit vector of [8 x fp16].
/// \returns
///    A 128-bit vector of [16 x hf8]. Lower 8 elements correspond to the
///    (converted) elements from \a __B; higher order elements correspond to the
///    (converted) elements from \a __A. If corresponding mask bit is not set, then
///    element from \a __W is taken instead.
=======
>>>>>>> 5eee2751
static __inline__ __m128i __DEFAULT_FN_ATTRS128
_mm_cvts_2ph_hf8(__m128h __A, __m128h __B) {
  return (__m128i)__builtin_ia32_vcvt2ph2hf8s_128((__v8hf)(__A),
                                                    (__v8hf)(__B));
}

/// Convert two 128-bit vectors, \a __A and \a __B, containing packed FP16
///    floating-point elements to a 128-bit vector containing E4M3 FP8 elements.
///    Merging mask \a __U is used to determine if given element should be taken
///    from \a __W instead. Resulting elements are saturated in case of overflow.
///
/// \code{.operation}
/// FOR i := 0 to 15 
/// 	IF __U[i]
/// 		IF i < 8
/// 			dst.hf8[i] := convert_fp16_to_hf8_saturate(__B.fp16[i])
/// 		ELSE
/// 			dst.hf8[i] := convert_fp16_to_hf8_saturate(__A.fp16[i - 8])
/// 		FI
/// 	ELSE
/// 		dst.hf8[i] := __W.hf8[i]
/// 	FI
/// ENDFOR
///
/// dst[MAX:128] := 0
/// \endcode
///
/// \headerfile <immintrin.h>
///
/// This intrinsic corresponds to the \c VCVT2PH2HF8S instruction.
///
/// \param __W
///    A 128-bit vector of [16 x hf8].
/// \param __U
///    A 16-bit merging mask.
/// \param __A
///    A 128-bit vector of [8 x fp16].
/// \param __B
///    A 128-bit vector of [8 x fp16].
/// \returns
///    A 128-bit vector of [16 x hf8]. Lower 8 elements correspond to the
///    (converted) elements from \a __B; higher order elements correspond to the
///    (converted) elements from \a __A. If corresponding mask bit is not set, then
///    element from \a __W is taken instead.
static __inline__ __m128i __DEFAULT_FN_ATTRS128
_mm_mask_cvts_2ph_hf8(__m128i __W, __mmask16 __U, __m128h __A, __m128h __B) {
  return (__m128i)__builtin_ia32_selectb_128(
<<<<<<< HEAD
      (__mmask16)__U, (__v16qi)_mm_cvts2ph_hf8(__A, __B), (__v16qi)__W);
=======
      (__mmask16)__U, (__v16qi)_mm_cvts_2ph_hf8(__A, __B), (__v16qi)__W);
>>>>>>> 5eee2751
}

/// Convert two 128-bit vectors, \a __A and \a __B, containing packed FP16
///    floating-point elements to a 128-bit vector containing E4M3 FP8 elements.
///    Zeroing mask \a __U is used to determine if given element should be zeroed
///    instead. Resulting elements are saturated in case of overflow.
///
/// \code{.operation}
/// FOR i := 0 to 15 
/// 	IF __U[i]
/// 		IF i < 8
/// 			dst.hf8[i] := convert_fp16_to_hf8_saturate(__B.fp16[i])
/// 		ELSE
/// 			dst.hf8[i] := convert_fp16_to_hf8_saturate(__A.fp16[i - 8])
/// 		FI
/// 	ELSE
/// 		dst.hf8[i] := 0
/// 	FI
/// ENDFOR
///
/// dst[MAX:128] := 0
/// \endcode
///
/// \headerfile <immintrin.h>
///
/// This intrinsic corresponds to the \c VCVT2PH2HF8S instruction.
///
/// \param __U
///    A 16-bit zeroing mask.
/// \param __A
///    A 128-bit vector of [8 x fp16].
/// \param __B
///    A 128-bit vector of [8 x fp16].
/// \returns
///    A 128-bit vector of [16 x hf8]. Lower 8 elements correspond to the
///    (converted) elements from \a __B; higher order elements correspond to the
///    (converted) elements from \a __A. If corresponding mask bit is not set, then
///    zero is taken instead.
static __inline__ __m128i __DEFAULT_FN_ATTRS128
_mm_maskz_cvts_2ph_hf8(__mmask16 __U, __m128h __A, __m128h __B) {
  return (__m128i)__builtin_ia32_selectb_128(
      (__mmask16)__U, (__v16qi)_mm_cvts_2ph_hf8(__A, __B),
      (__v16qi)(__m128i)_mm_setzero_si128());
}

/// Convert two 256-bit vectors, \a __A and \a __B, containing packed FP16
///    floating-point elements to a 256-bit vector containing E4M3 FP8 elements.
///    Resulting elements are saturated in case of overflow.
///
/// \code{.operation}
/// FOR i := 0 to 31 
/// 	IF i < 16 
/// 		dst.hf8[i] := convert_fp16_to_hf8_saturate(__B.fp16[i])
/// 	ELSE
/// 		dst.hf8[i] := convert_fp16_to_hf8_saturate(__A.fp16[i - 16])
/// 	FI
/// ENDFOR
///
/// dst[MAX:256] := 0
/// \endcode
///
/// \headerfile <immintrin.h>
///
/// This intrinsic corresponds to the \c VCVT2PH2HF8S instruction.
///
/// \param __A
///    A 256-bit vector of [16 x fp16].
/// \param __B
///    A 256-bit vector of [16 x fp16].
/// \returns
///    A 256-bit vector of [32 x hf8]. Lower 16 elements correspond to the
///    (converted) elements from \a __B; higher order elements correspond to the
///    (converted) elements from \a __A.
static __inline__ __m256i __DEFAULT_FN_ATTRS256
_mm256_cvts_2ph_hf8(__m256h __A, __m256h __B) {
  return (__m256i)__builtin_ia32_vcvt2ph2hf8s_256((__v16hf)(__A),
                                                    (__v16hf)(__B));
}

/// Convert two 256-bit vectors, \a __A and \a __B, containing packed FP16
///    floating-point elements to a 256-bit vector containing E4M3 FP8 elements.
///    Merging mask \a __U is used to determine if given element should be taken
///    from \a __W instead. Resulting elements are saturated in case of overflow.
///
/// \code{.operation}
/// FOR i := 0 to 31 
/// 	IF __U[i]
/// 		IF i < 16 
/// 			dst.hf8[i] := convert_fp16_to_hf8_saturate(__B.fp16[i])
/// 		ELSE
/// 			dst.hf8[i] := convert_fp16_to_hf8_saturate(__A.fp16[i - 16])
/// 		FI
/// 	ELSE
/// 		dst.hf8[i] := __W.hf8[i]
/// 	FI
/// ENDFOR
///
/// dst[MAX:256] := 0
/// \endcode
///
/// \headerfile <immintrin.h>
///
/// This intrinsic corresponds to the \c VCVT2PH2HF8S instruction.
///
/// \param __W
///    A 256-bit vector of [32 x hf8].
/// \param __U
///    A 32-bit merging mask.
/// \param __A
///    A 256-bit vector of [16 x fp16].
/// \param __B
///    A 256-bit vector of [16 x fp16].
/// \returns
///    A 256-bit vector of [32 x hf8]. Lower 16 elements correspond to the
///    (converted) elements from \a __B; higher order elements correspond to the
///    (converted) elements from \a __A. If corresponding mask bit is not set, then
///    element from \a __W is taken instead.
<<<<<<< HEAD
static __inline__ __m256i __DEFAULT_FN_ATTRS256 _mm256_mask_cvts2ph_hf8(
    __m256i __W, __mmask32 __U, __m256h __A, __m256h __B) {
  return (__m256i)__builtin_ia32_selectb_256(
      (__mmask32)__U, (__v32qi)_mm256_cvts2ph_hf8(__A, __B), (__v32qi)__W);
=======
static __inline__ __m256i __DEFAULT_FN_ATTRS256 _mm256_mask_cvts_2ph_hf8(
    __m256i __W, __mmask32 __U, __m256h __A, __m256h __B) {
  return (__m256i)__builtin_ia32_selectb_256(
      (__mmask32)__U, (__v32qi)_mm256_cvts_2ph_hf8(__A, __B), (__v32qi)__W);
>>>>>>> 5eee2751
}

/// Convert two 256-bit vectors, \a __A and \a __B, containing packed FP16
///    floating-point elements to a 256-bit vector containing E4M3 FP8 elements.
///    Zeroing mask \a __U is used to determine if given element should be zeroed
///    instead. Resulting elements are saturated in case of overflow.
///
/// \code{.operation}
/// FOR i := 0 to 31 
/// 	IF __U[i]
/// 		IF i < 16 
/// 			dst.hf8[i] := convert_fp16_to_hf8_saturate(__B.fp16[i])
/// 		ELSE
/// 			dst.hf8[i] := convert_fp16_to_hf8_saturate(__A.fp16[i - 16])
/// 		FI
/// 	ELSE
/// 		dst.hf8[i] := 0
/// 	FI
/// ENDFOR
///
/// dst[MAX:256] := 0
/// \endcode
///
/// \headerfile <immintrin.h>
///
/// This intrinsic corresponds to the \c VCVT2PH2HF8S instruction.
///
/// \param __U
///    A 32-bit zeroing mask.
/// \param __A
///    A 256-bit vector of [16 x fp16].
/// \param __B
///    A 256-bit vector of [16 x fp16].
/// \returns
///    A 256-bit vector of [32 x hf8]. Lower 16 elements correspond to the
///    (converted) elements from \a __B; higher order elements correspond to the
///    (converted) elements from \a __A. If corresponding mask bit is not set,
///    zero is taken instead.
static __inline__ __m256i __DEFAULT_FN_ATTRS256
_mm256_maskz_cvts_2ph_hf8(__mmask32 __U, __m256h __A, __m256h __B) {
  return (__m256i)__builtin_ia32_selectb_256(
<<<<<<< HEAD
      (__mmask32)__U, (__v32qi)_mm256_cvts2ph_hf8(__A, __B),
=======
      (__mmask32)__U, (__v32qi)_mm256_cvts_2ph_hf8(__A, __B),
>>>>>>> 5eee2751
      (__v32qi)(__m256i)_mm256_setzero_si256());
}

/// Convert 128-bit vector \a __A, containing packed FP8 E4M3 floating-point
///    elements to a 128-bit vector containing FP16 elements. The conversion is exact.
///
/// \code{.operation}
/// FOR i := 0 to 7
/// 	dst.fp16[i] := convert_hf8_to_fp16(__A.hf8[i])
/// ENDFOR
///
/// dst[MAX:128] := 0
/// \endcode
///
/// \headerfile <immintrin.h>
///
/// This intrinsic corresponds to the \c VCVTHF82PH instruction.
///
/// \param __A
///    A 128-bit vector of [16 x hf8].
/// \returns
///    A 128-bit vector of [8 x fp16]. Resulting elements correspond to the
///    (converted) elements from \a __A.
static __inline__ __m128h __DEFAULT_FN_ATTRS128 _mm_cvthf8_ph(__m128i __A) {
  return (__m128h)__builtin_ia32_vcvthf8_2ph128_mask(
      (__v16qi)__A, (__v8hf)(__m128h)_mm_undefined_ph(), (__mmask8)-1);
}

/// Convert 128-bit vector \a __A, containing packed FP8 E4M3 floating-point
///    elements to a 128-bit vector containing FP16 elements. The conversion is
///    exact. Merging mask \a __U is used to determine if given element should be
///    taken from \a __W instead.
///
/// \code{.operation}
/// FOR i := 0 to 7
/// 	IF __U[i]
/// 		dst.fp16[i] := convert_hf8_to_fp16(__A.hf8[i])
/// 	ELSE
/// 		dst.fp16[i] := __W.fp16[i]
/// 	FI
/// ENDFOR
///
/// dst[MAX:128] := 0
/// \endcode
///
/// \headerfile <immintrin.h>
///
/// This intrinsic corresponds to the \c VCVTHF82PH instruction.
///
/// \param __W
///    A 128-bit vector of [8 x fp16].
/// \param __U
///    A 8-bit merging mask.
/// \param __A
///    A 128-bit vector of [16 x hf8].
/// \returns
///    A 128-bit vector of [8 x fp16]. Resulting elements correspond to the
///    (converted) elements from \a __A. If corresponding mask bit is not set, then
///    element from \a __W is taken instead.
static __inline__ __m128h __DEFAULT_FN_ATTRS128
_mm_mask_cvthf8_ph(__m128h __W, __mmask8 __U, __m128i __A) {
  return (__m128h)__builtin_ia32_vcvthf8_2ph128_mask(
      (__v16qi)__A, (__v8hf)(__m128h)__W, (__mmask8)__U);
}

/// Convert 128-bit vector \a __A, containing packed FP8 E4M3 floating-point
///    elements to a 128-bit vector containing FP16 elements. The conversion is
///    exact. Zeroing mask \a __U is used to determine if given element should be
///    zeroed instead.
///
/// \code{.operation}
/// FOR i := 0 to 7
/// 	IF __U[i]
/// 		dst.fp16[i] := convert_hf8_to_fp16(__A.hf8[i])
/// 	ELSE
/// 		dst.fp16[i] := 0
/// 	FI
/// ENDFOR
///
/// dst[MAX:128] := 0
/// \endcode
///
/// \headerfile <immintrin.h>
///
/// This intrinsic corresponds to the \c VCVTHF82PH instruction.
///
/// \param __U
///    A 8-bit zeroing mask.
/// \param __A
///    A 128-bit vector of [16 x hf8].
/// \returns
///    A 128-bit vector of [8 x fp16]. Resulting elements correspond to the
///    (converted) elements from \a __A. If corresponding mask bit is not set, then
///    zero is taken instead.
static __inline__ __m128h __DEFAULT_FN_ATTRS128
_mm_maskz_cvthf8_ph(__mmask8 __U, __m128i __A) {
  return (__m128h)__builtin_ia32_vcvthf8_2ph128_mask(
      (__v16qi)__A, (__v8hf)(__m128h)_mm_setzero_ph(), (__mmask8)__U);
}

/// Convert 256-bit vector \a __A, containing packed FP8 E4M3 floating-point
///    elements to a 256-bit vector containing FP16 elements. The conversion is exact.
///
/// \code{.operation}
/// FOR i := 0 to 15
/// 	dst.fp16[i] := convert_hf8_to_fp16(__A.hf8[i])
/// ENDFOR
///
/// dst[MAX:256] := 0
/// \endcode
///
/// \headerfile <immintrin.h>
///
/// This intrinsic corresponds to the \c VCVTHF82PH instruction.
///
/// \param __A
///    A 256-bit vector of [32 x hf8].
/// \returns
///    A 256-bit vector of [16 x fp16]. Resulting elements correspond to the
///    (converted) elements from \a __A.
static __inline__ __m256h __DEFAULT_FN_ATTRS256 _mm256_cvthf8_ph(__m128i __A) {
  return (__m256h)__builtin_ia32_vcvthf8_2ph256_mask(
      (__v16qi)__A, (__v16hf)(__m256h)_mm256_undefined_ph(), (__mmask16)-1);
}

/// Convert 256-bit vector \a __A, containing packed FP8 E4M3 floating-point
///    elements to a 256-bit vector containing FP16 elements. The conversion is
///    exact. Merging mask \a __U is used to determine if given element should be
///    taken from \a __W instead.
///
/// \code{.operation}
/// FOR i := 0 to 15 
/// 	IF __U[i]
/// 		dst.fp16[i] := convert_hf8_to_fp16(__A.hf8[i])
/// 	ELSE
/// 		dst.fp16[i] := __W.fp16[i]
/// 	FI
/// ENDFOR
///
/// dst[MAX:256] := 0
/// \endcode
///
/// \headerfile <immintrin.h>
///
/// This intrinsic corresponds to the \c VCVTHF82PH instruction.
///
/// \param __W
///    A 256-bit vector of [16 x fp16].
/// \param __U
///    A 16-bit merging mask.
/// \param __A
///    A 256-bit vector of [32 x hf8].
/// \returns
///    A 256-bit vector of [16 x fp16]. Resulting elements correspond to the
///    (converted) elements from \a __A. If corresponding mask bit is not set, then
///    element from \a __W is taken instead.
static __inline__ __m256h __DEFAULT_FN_ATTRS256
_mm256_mask_cvthf8_ph(__m256h __W, __mmask16 __U, __m128i __A) {
  return (__m256h)__builtin_ia32_vcvthf8_2ph256_mask(
      (__v16qi)__A, (__v16hf)(__m256h)__W, (__mmask16)__U);
}

/// Convert 256-bit vector \a __A, containing packed FP8 E4M3 floating-point
///    elements to a 256-bit vector containing FP16 elements. The conversion is
///    exact. Zeroing mask \a __U is used to determine if given element should be
///    zeroed instead.
///
/// \code{.operation}
/// FOR i := 0 to 15 
/// 	IF __U[i]
/// 		dst.fp16[i] := convert_hf8_to_fp16(__A.hf8[i])
/// 	ELSE
/// 		dst.fp16[i] := 0
/// 	FI
/// ENDFOR
///
/// dst[MAX:256] := 0
/// \endcode
///
/// \headerfile <immintrin.h>
///
/// This intrinsic corresponds to the \c VCVTHF82PH instruction.
///
/// \param __U
///    A 16-bit zeroing mask.
/// \param __A
///    A 256-bit vector of [32 x hf8].
/// \returns
///    A 256-bit vector of [16 x fp16]. Resulting elements correspond to the
///    (converted) elements from \a __A. If corresponding mask bit is not set, then
///    zero is taken instead.
static __inline__ __m256h __DEFAULT_FN_ATTRS256
_mm256_maskz_cvthf8_ph(__mmask16 __U, __m128i __A) {
  return (__m256h)__builtin_ia32_vcvthf8_2ph256_mask(
      (__v16qi)__A, (__v16hf)(__m256h)_mm256_setzero_ph(), (__mmask16)__U);
}

/// Convert 128-bit vector \a __A containing packed FP16 floating-point elements
///    to a 128-bit vector containing E5M2 FP8 elements. Upper elements of
///    resulting vector are zeroed.
///
/// \code{.operation}
/// FOR i := 0 to 7
/// 	dst.bf8[i] := convert_fp16_to_bf8(__A.fp16[i])
/// ENDFOR
///
/// dst[MAX:64] := 0
/// \endcode
///
/// \headerfile <immintrin.h>
///
/// This intrinsic corresponds to the \c VCVTPH2BF8 instruction.
///
/// \param __A
///    A 128-bit vector of [8 x fp16].
/// \returns
///    A 128-bit vector of [16 x bf8]. Lower elements correspond to the (converted)
///    elements from \a __A; upper elements are zeroed. 
static __inline__ __m128i __DEFAULT_FN_ATTRS128 _mm_cvtph_bf8(__m128h __A) {
  return (__m128i)__builtin_ia32_vcvtph2bf8_128_mask(
      (__v8hf)__A, (__v16qi)(__m128i)_mm_undefined_si128(), (__mmask8)-1);
}

/// Convert 128-bit vector \a __A containing packed FP16 floating-point elements
///    to a 128-bit vector containing E5M2 FP8 elements. Upper elements of
///    resulting vector are zeroed. Merging mask \a __U is used to determine if
///    given element should be taken from \a __W instead.
///
/// \code{.operation}
/// FOR i := 0 to 7
/// 	IF __U[i]
/// 		dst.bf8[i] := convert_fp16_to_bf8(__A.fp16[i])
/// 	ELSE
/// 		dst.bf8[i] := __W.bf8[i]
/// 	FI
/// ENDFOR
///
/// dst[MAX:64] := 0
/// \endcode
///
/// \headerfile <immintrin.h>
///
/// This intrinsic corresponds to the \c VCVTPH2BF8 instruction.
///
/// \param __W
///    A 128-bit vector of [16 x bf8].
/// \param __U
///    A 8-bit merging mask.
/// \param __A
///    A 128-bit vector of [8 x fp16].
/// \returns
///    A 128-bit vector of [16 x bf8]. Lower elements correspond to the
///    (converted) elements from \a __A; upper elements are zeroed. If
///    corresponding mask bit is not set, then element from \a __W is taken instead.
static __inline__ __m128i __DEFAULT_FN_ATTRS128
_mm_mask_cvtph_bf8(__m128i __W, __mmask8 __U, __m128h __A) {
  return (__m128i)__builtin_ia32_vcvtph2bf8_128_mask(
      (__v8hf)__A, (__v16qi)(__m128i)__W, (__mmask8)__U);
}

/// Convert 128-bit vector \a __A containing packed FP16 floating-point elements
///    to a 128-bit vector containing E5M2 FP8 elements. Upper elements of
///    resulting vector are zeroed. Zeroing mask \a __U is used to determine if
///    given element should be zeroed instead.
///
/// \code{.operation}
/// FOR i := 0 to 7
/// 	IF __U[i]
/// 		dst.bf8[i] := convert_fp16_to_bf8(__A.fp16[i])
/// 	ELSE
/// 		dst.bf8[i] := 0
/// 	FI
/// ENDFOR
///
/// dst[MAX:64] := 0
/// \endcode
///
/// \headerfile <immintrin.h>
///
/// This intrinsic corresponds to the \c VCVTPH2BF8 instruction.
///
/// \param __U
///    A 8-bit zeroing mask.
/// \param __A
///    A 128-bit vector of [8 x fp16].
/// \returns
///    A 128-bit vector of [16 x bf8]. Lower elements correspond to the
///    (converted) elements from \a __A; upper elements are zeroed. If
///    corresponding mask bit is not set, then element is zeroed.
static __inline__ __m128i __DEFAULT_FN_ATTRS128
_mm_maskz_cvtph_bf8(__mmask8 __U, __m128h __A) {
  return (__m128i)__builtin_ia32_vcvtph2bf8_128_mask(
      (__v8hf)__A, (__v16qi)(__m128i)_mm_setzero_si128(), (__mmask8)__U);
}

/// Convert 256-bit vector \a __A containing packed FP16 floating-point elements
///    to a 128-bit vector containing E5M2 FP8 elements.
///
/// \code{.operation}
/// FOR i := 0 to 15
/// 	dst.bf8[i] := convert_fp16_to_bf8(__A.fp16[i])
/// ENDFOR
///
/// dst[MAX:128] := 0
/// \endcode
///
/// \headerfile <immintrin.h>
///
/// This intrinsic corresponds to the \c VCVTPH2BF8 instruction.
///
/// \param __A
///    A 256-bit vector of [16 x fp16].
/// \returns
///    A 128-bit vector of [16 x bf8]. Resulting elements correspond to the (converted)
///    elements from \a __A.
static __inline__ __m128i __DEFAULT_FN_ATTRS256
_mm256_cvtph_bf8(__m256h __A) {
  return (__m128i)__builtin_ia32_vcvtph2bf8_256_mask(
      (__v16hf)__A, (__v16qi)(__m128i)_mm_undefined_si128(), (__mmask16)-1);
}

/// Convert 256-bit vector \a __A containing packed FP16 floating-point elements
///    to a 128-bit vector containing E5M2 FP8 elements. Merging mask \a __U is
///    used to determine if given element should be taken from \a __W instead.
///   
/// \code{.operation}
/// FOR i := 0 to 15
/// 	IF __U[i]
/// 		dst.bf8[i] := convert_fp16_to_bf8(__A.fp16[i])
/// 	ELSE
/// 		dst.bf8[i] := __W.bf8[i]
/// 	FI
/// ENDFOR
///
/// dst[MAX:128] := 0
/// \endcode
///
/// \headerfile <immintrin.h>
///
/// This intrinsic corresponds to the \c VCVTPH2BF8 instruction.
///
/// \param __W
///    A 128-bit vector of [16 x bf8].
/// \param __U
///    A 16-bit merging mask.
/// \param __A
///    A 256-bit vector of [8 x fp16].
/// \returns
///    A 128-bit vector of [16 x bf8]. Resulting elements correspond to the
///    (converted) elements from \a __A. If
///    corresponding mask bit is not set, then element from \a __W is taken instead.
static __inline__ __m128i __DEFAULT_FN_ATTRS256
_mm256_mask_cvtph_bf8(__m128i __W, __mmask16 __U, __m256h __A) {
  return (__m128i)__builtin_ia32_vcvtph2bf8_256_mask(
      (__v16hf)__A, (__v16qi)(__m128i)__W, (__mmask16)__U);
}

/// Convert 256-bit vector \a __A containing packed FP16 floating-point elements
///    to a 128-bit vector containing E5M2 FP8 elements. Zeroing mask \a __U is
///    used to determine if given element should be zeroed instead.
///   
/// \code{.operation}
/// FOR i := 0 to 15
/// 	IF __U[i]
/// 		dst.bf8[i] := convert_fp16_to_bf8(__A.fp16[i])
/// 	ELSE
/// 		dst.bf8[i] := 0
/// 	FI
/// ENDFOR
///
/// dst[MAX:128] := 0
/// \endcode
///
/// \headerfile <immintrin.h>
///
/// This intrinsic corresponds to the \c VCVTPH2BF8 instruction.
///
/// \param __U
///    A 16-bit zeroing mask.
/// \param __A
///    A 256-bit vector of [16 x fp16].
/// \returns
///    A 128-bit vector of [16 x bf8]. Resulting elements correspond to the
///    (converted) elements from \a __A. If corresponding mask bit is not set,
///    then element is zeroed instead.
static __inline__ __m128i __DEFAULT_FN_ATTRS256
_mm256_maskz_cvtph_bf8(__mmask16 __U, __m256h __A) {
  return (__m128i)__builtin_ia32_vcvtph2bf8_256_mask(
      (__v16hf)__A, (__v16qi)(__m128i)_mm_setzero_si128(), (__mmask16)__U);
}

/// Convert 128-bit vector \a __A containing packed FP16 floating-point elements
///    to a 128-bit vector containing E5M2 FP8 elements. Upper elements of
///    resulting vector are zeroed. Results are saturated.
///   
/// \code{.operation}
/// FOR i := 0 to 7
/// 	dst.bf8[i] := convert_fp16_to_bf8_saturate(__A.fp16[i])
/// ENDFOR
///
/// dst[MAX:64] := 0
/// \endcode
///
/// \headerfile <immintrin.h>
///
/// This intrinsic corresponds to the \c VCVTPH2BF8S instruction.
///
/// \param __A
///    A 128-bit vector of [8 x fp16].
/// \returns
///    A 128-bit vector of [16 x bf8]. Lower elements correspond to the (converted)
///    elements from \a __A; upper elements are zeroed. 
<<<<<<< HEAD
static __inline__ __m128i __DEFAULT_FN_ATTRS128 _mm_cvtsph_bf8(__m128h __A) {
=======
static __inline__ __m128i __DEFAULT_FN_ATTRS128 _mm_cvts_ph_bf8(__m128h __A) {
>>>>>>> 5eee2751
  return (__m128i)__builtin_ia32_vcvtph2bf8s_128_mask(
      (__v8hf)__A, (__v16qi)(__m128i)_mm_undefined_si128(), (__mmask8)-1);
}

/// Convert 128-bit vector \a __A containing packed FP16 floating-point elements
///    to a 128-bit vector containing E5M2 FP8 elements. Upper elements of
///    resulting vector are zeroed. Results are saturated. Merging mask \a __U is
///    used to determine if given element should be taken from \a __W instead.
///
/// \code{.operation}
/// FOR i := 0 to 7
/// 	IF __U[i]
/// 		dst.bf8[i] := convert_fp16_to_bf8_saturate(__A.fp16[i])
/// 	ELSE
/// 		dst.bf8[i] := __W.bf8[i]
/// 	FI
/// ENDFOR
///
/// dst[MAX:64] := 0
/// \endcode
///
/// \headerfile <immintrin.h>
///
/// This intrinsic corresponds to the \c VCVTPH2BF8S instruction.
///
/// \param __W
///    A 128-bit vector of [16 x bf8].
/// \param __U
///    A 8-bit merging mask.
/// \param __A
///    A 128-bit vector of [8 x fp16].
/// \returns
///    A 128-bit vector of [16 x bf8]. Lower elements correspond to the
///    (converted) elements from \a __A; upper elements are zeroed. If
///    corresponding mask bit is not set, then element from \a __W is taken instead.
static __inline__ __m128i __DEFAULT_FN_ATTRS128
_mm_mask_cvts_ph_bf8(__m128i __W, __mmask8 __U, __m128h __A) {
  return (__m128i)__builtin_ia32_vcvtph2bf8s_128_mask(
      (__v8hf)__A, (__v16qi)(__m128i)__W, (__mmask8)__U);
}

/// Convert 128-bit vector \a __A containing packed FP16 floating-point elements
///    to a 128-bit vector containing E5M2 FP8 elements. Upper elements of
///    resulting vector are zeroed. Results are saturated. Zeroing mask \a __U is
///    used to determine if given element should be zeroed instead.
///
/// \code{.operation}
/// FOR i := 0 to 7
/// 	IF __U[i]
/// 		dst.bf8[i] := convert_fp16_to_bf8_saturate(__A.fp16[i])
/// 	ELSE
/// 		dst.bf8[i] := 0
/// 	FI
/// ENDFOR
///
/// dst[MAX:64] := 0
/// \endcode
///
/// \headerfile <immintrin.h>
///
/// This intrinsic corresponds to the \c VCVTPH2BF8S instruction.
///
/// \param __U
///    A 8-bit zeroing mask.
/// \param __A
///    A 128-bit vector of [8 x fp16].
/// \returns
///    A 128-bit vector of [16 x bf8]. Lower elements correspond to the
///    (converted) elements from \a __A; upper elements are zeroed. If
///    corresponding mask bit is not set, then element is zeroed.
static __inline__ __m128i __DEFAULT_FN_ATTRS128
_mm_maskz_cvts_ph_bf8(__mmask8 __U, __m128h __A) {
  return (__m128i)__builtin_ia32_vcvtph2bf8s_128_mask(
      (__v8hf)__A, (__v16qi)(__m128i)_mm_setzero_si128(), (__mmask8)__U);
}

/// Convert 256-bit vector \a __A containing packed FP16 floating-point elements
///    to a 128-bit vector containing E5M2 FP8 elements. Results are saturated.
///
/// \code{.operation}
/// FOR i := 0 to 15
/// 	dst.bf8[i] := convert_fp16_to_bf8_saturate(__A.fp16[i])
/// ENDFOR
///
/// dst[MAX:128] := 0
/// \endcode
///
/// \headerfile <immintrin.h>
///
/// This intrinsic corresponds to the \c VCVTPH2BF8S instruction.
///
/// \param __A
///    A 256-bit vector of [16 x fp16].
/// \returns
///    A 128-bit vector of [16 x bf8]. Resulting elements correspond to the (converted)
///    elements from \a __A.
static __inline__ __m128i __DEFAULT_FN_ATTRS256
<<<<<<< HEAD
_mm256_cvtsph_bf8(__m256h __A) {
=======
_mm256_cvts_ph_bf8(__m256h __A) {
>>>>>>> 5eee2751
  return (__m128i)__builtin_ia32_vcvtph2bf8s_256_mask(
      (__v16hf)__A, (__v16qi)(__m128i)_mm_undefined_si128(), (__mmask16)-1);
}

/// Convert 256-bit vector \a __A containing packed FP16 floating-point elements
///    to a 128-bit vector containing E5M2 FP8 elements. Results are saturated.
///    Merging mask \a __U is used to determine if given element should be taken
///    from \a __W instead.
///
/// \code{.operation}
/// FOR i := 0 to 15
/// 	IF __U[i]
/// 		dst.bf8[i] := convert_fp16_to_bf8_saturate(__A.fp16[i])
/// 	ELSE
/// 		dst.bf8[i] := __W.bf8[i]
/// 	FI
/// ENDFOR
///
/// dst[MAX:128] := 0
/// \endcode
///
/// \headerfile <immintrin.h>
///
/// This intrinsic corresponds to the \c VCVTPH2BF8S instruction.
///
/// \param __W
///    A 128-bit vector of [16 x bf8].
/// \param __U
///    A 16-bit merging mask.
/// \param __A
///    A 256-bit vector of [8 x fp16].
/// \returns
///    A 128-bit vector of [16 x bf8]. Resulting elements correspond to the
///    (converted) elements from \a __A. If
///    corresponding mask bit is not set, then element from \a __W is taken instead.
static __inline__ __m128i __DEFAULT_FN_ATTRS256
_mm256_mask_cvts_ph_bf8(__m128i __W, __mmask16 __U, __m256h __A) {
  return (__m128i)__builtin_ia32_vcvtph2bf8s_256_mask(
      (__v16hf)__A, (__v16qi)(__m128i)__W, (__mmask16)__U);
}

/// Convert 256-bit vector \a __A containing packed FP16 floating-point elements
///    to a 128-bit vector containing E5M2 FP8 elements. Results are saturated.
///    Zeroing mask \a __U is used to determine if given element should be zeroed
///    instead.
///
/// \code{.operation}
/// FOR i := 0 to 15 
/// 	IF __U[i]
/// 		dst.bf8[i] := convert_fp16_to_bf8_saturate(__A.fp16[i])
/// 	ELSE
/// 		dst.bf8[i] := 0
/// 	FI
/// ENDFOR
///
/// dst[MAX:128] := 0
/// \endcode
///
/// \headerfile <immintrin.h>
///
/// This intrinsic corresponds to the \c VCVTPH2BF8S instruction.
///
/// \param __U
///    A 16-bit zeroing mask.
/// \param __A
///    A 256-bit vector of [16 x fp16].
/// \returns
///    A 128-bit vector of [16 x bf8]. Resulting elements correspond to the
///    (converted) elements from \a __A. If corresponding mask bit is not set,
///    then element is zeroed instead.
static __inline__ __m128i __DEFAULT_FN_ATTRS256
_mm256_maskz_cvts_ph_bf8(__mmask16 __U, __m256h __A) {
  return (__m128i)__builtin_ia32_vcvtph2bf8s_256_mask(
      (__v16hf)__A, (__v16qi)(__m128i)_mm_setzero_si128(), (__mmask16)__U);
}

/// Convert 128-bit vector \a __A containing packed FP16 floating-point elements
///    to a 128-bit vector containing E5M2 FP8 elements. Upper elements of
///    resulting vector are zeroed.
///
/// \code{.operation}
/// FOR i := 0 to 7
/// 	dst.hf8[i] := convert_fp16_to_hf8(__A.fp16[i])
/// ENDFOR
///
/// dst[MAX:64] := 0
/// \endcode
///
/// \headerfile <immintrin.h>
///
/// This intrinsic corresponds to the \c VCVTPH2HF8 instruction.
///
/// \param __A
///    A 128-bit vector of [8 x fp16].
/// \returns
///    A 128-bit vector of [16 x hf8]. Lower elements correspond to the (converted)
///    elements from \a __A; upper elements are zeroed. 
static __inline__ __m128i __DEFAULT_FN_ATTRS128 _mm_cvtph_hf8(__m128h __A) {
  return (__m128i)__builtin_ia32_vcvtph2hf8_128_mask(
      (__v8hf)__A, (__v16qi)(__m128i)_mm_undefined_si128(), (__mmask8)-1);
}

/// Convert 128-bit vector \a __A containing packed FP16 floating-point elements
///    to a 128-bit vector containing E4M3 FP8 elements. Upper elements of
///    resulting vector are zeroed. Merging mask \a __U is used to determine if
///    given element should be taken from \a __W instead.
///
/// \code{.operation}
/// FOR i := 0 to 7
/// 	IF __U[i]
/// 		dst.hf8[i] := convert_fp16_to_hf8(__A.fp16[i])
/// 	ELSE
/// 		dst.hf8[i] := __W.hf8[i]
/// 	FI
/// ENDFOR
///
/// dst[MAX:64] := 0
/// \endcode
///
/// \headerfile <immintrin.h>
///
/// This intrinsic corresponds to the \c VCVTPH2HF8 instruction.
///
/// \param __W
///    A 128-bit vector of [16 x hf8].
/// \param __U
///    A 8-bit merging mask.
/// \param __A
///    A 128-bit vector of [8 x fp16].
/// \returns
///    A 128-bit vector of [16 x hf8]. Lower elements correspond to the
///    (converted) elements from \a __A; upper elements are zeroed. If
///    corresponding mask bit is not set, then element from \a __W is taken instead.
static __inline__ __m128i __DEFAULT_FN_ATTRS128
_mm_mask_cvtph_hf8(__m128i __W, __mmask8 __U, __m128h __A) {
  return (__m128i)__builtin_ia32_vcvtph2hf8_128_mask(
      (__v8hf)__A, (__v16qi)(__m128i)__W, (__mmask8)__U);
}

/// Convert 128-bit vector \a __A containing packed FP16 floating-point elements
///    to a 128-bit vector containing E4M3 FP8 elements. Upper elements of
///    resulting vector are zeroed. Zeroing mask \a __U is used to determine if
///    given element should be zeroed instead.
///
/// \code{.operation}
/// FOR i := 0 to 7
/// 	IF __U[i]
/// 		dst.hf8[i] := convert_fp16_to_hf8(__A.fp16[i])
/// 	ELSE
/// 		dst.hf8[i] := 0
/// 	FI
/// ENDFOR
///
/// dst[MAX:64] := 0
/// \endcode
///
/// \headerfile <immintrin.h>
///
/// This intrinsic corresponds to the \c VCVTPH2HF8 instruction.
///
/// \param __U
///    A 8-bit zeroing mask.
/// \param __A
///    A 128-bit vector of [8 x fp16].
/// \returns
///    A 128-bit vector of [16 x hf8]. Lower elements correspond to the
///    (converted) elements from \a __A; upper elements are zeroed. If
///    corresponding mask bit is not set, then element is zeroed.
static __inline__ __m128i __DEFAULT_FN_ATTRS128
_mm_maskz_cvtph_hf8(__mmask8 __U, __m128h __A) {
  return (__m128i)__builtin_ia32_vcvtph2hf8_128_mask(
      (__v8hf)__A, (__v16qi)(__m128i)_mm_setzero_si128(), (__mmask8)__U);
}

/// Convert 256-bit vector \a __A containing packed FP16 floating-point elements
///    to a 128-bit vector containing E4M3 FP8 elements.
///
/// \code{.operation}
/// FOR i := 0 to 15
/// 	dst.hf8[i] := convert_fp16_to_hf8(__A.fp16[i])
/// ENDFOR
///
/// dst[MAX:128] := 0
/// \endcode
///
/// \headerfile <immintrin.h>
///
/// This intrinsic corresponds to the \c VCVTPH2HF8 instruction.
///
/// \param __A
///    A 256-bit vector of [16 x fp16].
/// \returns
///    A 128-bit vector of [16 x hf8]. Resulting elements correspond to the (converted)
///    elements from \a __A.
static __inline__ __m128i __DEFAULT_FN_ATTRS256
_mm256_cvtph_hf8(__m256h __A) {
  return (__m128i)__builtin_ia32_vcvtph2hf8_256_mask(
      (__v16hf)__A, (__v16qi)(__m128i)_mm_undefined_si128(), (__mmask16)-1);
}

/// Convert 256-bit vector \a __A containing packed FP16 floating-point elements
///    to a 128-bit vector containing E4M3 FP8 elements. Merging mask \a __U is
///    used to determine if given element should be taken from \a __W instead.
///   
/// \code{.operation}
/// FOR i := 0 to 15
/// 	IF __U[i]
/// 		dst.hf8[i] := convert_fp16_to_hf8(__A.fp16[i])
/// 	ELSE
/// 		dst.hf8[i] := __W.hf8[i]
/// 	FI
/// ENDFOR
///
/// dst[MAX:128] := 0
/// \endcode
///
/// \headerfile <immintrin.h>
///
/// This intrinsic corresponds to the \c VCVTPH2HF8 instruction.
///
/// \param __W
///    A 128-bit vector of [16 x hf8].
/// \param __U
///    A 16-bit merging mask.
/// \param __A
///    A 256-bit vector of [8 x fp16].
/// \returns
///    A 128-bit vector of [16 x hf8]. Resulting elements correspond to the
///    (converted) elements from \a __A. If
///    corresponding mask bit is not set, then element from \a __W is taken instead.
static __inline__ __m128i __DEFAULT_FN_ATTRS256
_mm256_mask_cvtph_hf8(__m128i __W, __mmask16 __U, __m256h __A) {
  return (__m128i)__builtin_ia32_vcvtph2hf8_256_mask(
      (__v16hf)__A, (__v16qi)(__m128i)__W, (__mmask16)__U);
}

/// Convert 256-bit vector \a __A containing packed FP16 floating-point elements
///    to a 128-bit vector containing E4M3 FP8 elements. Zeroing mask \a __U is
///    used to determine if given element should be zeroed instead.
///   
/// \code{.operation}
/// FOR i := 0 to 15
/// 	IF __U[i]
/// 		dst.hf8[i] := convert_fp16_to_hf8(__A.fp16[i])
/// 	ELSE
/// 		dst.hf8[i] := 0
/// 	FI
/// ENDFOR
///
/// dst[MAX:128] := 0
/// \endcode
///
/// \headerfile <immintrin.h>
///
/// This intrinsic corresponds to the \c VCVTPH2HF8 instruction.
///
/// \param __U
///    A 16-bit zeroing mask.
/// \param __A
///    A 256-bit vector of [16 x fp16].
/// \returns
///    A 128-bit vector of [16 x hf8]. Resulting elements correspond to the
///    (converted) elements from \a __A. If corresponding mask bit is not set,
///    then element is zeroed instead.
static __inline__ __m128i __DEFAULT_FN_ATTRS256
_mm256_maskz_cvtph_hf8(__mmask16 __U, __m256h __A) {
  return (__m128i)__builtin_ia32_vcvtph2hf8_256_mask(
      (__v16hf)__A, (__v16qi)(__m128i)_mm_setzero_si128(), (__mmask16)__U);
}

/// Convert 128-bit vector \a __A containing packed FP16 floating-point elements
///    to a 128-bit vector containing E4M3 FP8 elements. Upper elements of
///    resulting vector are zeroed. Results are saturated.
///   
/// \code{.operation}
/// FOR i := 0 to 7
/// 	dst.hf8[i] := convert_fp16_to_hf8_saturate(__A.fp16[i])
/// ENDFOR
///
/// dst[MAX:64] := 0
/// \endcode
///
/// \headerfile <immintrin.h>
///
/// This intrinsic corresponds to the \c VCVTPH2HF8S instruction.
///
/// \param __A
///    A 128-bit vector of [8 x fp16].
/// \returns
///    A 128-bit vector of [16 x hf8]. Lower elements correspond to the (converted)
///    elements from \a __A; upper elements are zeroed. 
<<<<<<< HEAD
static __inline__ __m128i __DEFAULT_FN_ATTRS128 _mm_cvtsph_hf8(__m128h __A) {
=======
static __inline__ __m128i __DEFAULT_FN_ATTRS128 _mm_cvts_ph_hf8(__m128h __A) {
>>>>>>> 5eee2751
  return (__m128i)__builtin_ia32_vcvtph2hf8s_128_mask(
      (__v8hf)__A, (__v16qi)(__m128i)_mm_undefined_si128(), (__mmask8)-1);
}

/// Convert 128-bit vector \a __A containing packed FP16 floating-point elements
///    to a 128-bit vector containing E4M3 FP8 elements. Upper elements of
///    resulting vector are zeroed. Results are saturated. Merging mask \a __U is
///    used to determine if given element should be taken from \a __W instead.
///
/// \code{.operation}
/// FOR i := 0 to 7
/// 	IF __U[i]
/// 		dst.hf8[i] := convert_fp16_to_hf8_saturate(__A.fp16[i])
/// 	ELSE
/// 		dst.hf8[i] := __W.hf8[i]
/// 	FI
/// ENDFOR
///
/// dst[MAX:64] := 0
/// \endcode
///
/// \headerfile <immintrin.h>
///
/// This intrinsic corresponds to the \c VCVTPH2HF8S instruction.
///
/// \param __W
///    A 128-bit vector of [16 x hf8].
/// \param __U
///    A 8-bit merging mask.
/// \param __A
///    A 128-bit vector of [8 x fp16].
/// \returns
///    A 128-bit vector of [16 x hf8]. Lower elements correspond to the
///    (converted) elements from \a __A; upper elements are zeroed. If
///    corresponding mask bit is not set, then element from \a __W is taken instead.
static __inline__ __m128i __DEFAULT_FN_ATTRS128
_mm_mask_cvts_ph_hf8(__m128i __W, __mmask8 __U, __m128h __A) {
  return (__m128i)__builtin_ia32_vcvtph2hf8s_128_mask(
      (__v8hf)__A, (__v16qi)(__m128i)__W, (__mmask8)__U);
}

/// Convert 128-bit vector \a __A containing packed FP16 floating-point elements
///    to a 128-bit vector containing E4M3 FP8 elements. Upper elements of
///    resulting vector are zeroed. Results are saturated. Zeroing mask \a __U is
///    used to determine if given element should be zeroed instead.
///
/// \code{.operation}
/// FOR i := 0 to 7
/// 	IF __U[i]
/// 		dst.hf8[i] := convert_fp16_to_hf8_saturate(__A.fp16[i])
/// 	ELSE
/// 		dst.hf8[i] := 0
/// 	FI
/// ENDFOR
///
/// dst[MAX:64] := 0
/// \endcode
///
/// \headerfile <immintrin.h>
///
/// This intrinsic corresponds to the \c VCVTPH2HF8S instruction.
///
/// \param __U
///    A 8-bit zeroing mask.
/// \param __A
///    A 128-bit vector of [8 x fp16].
/// \returns
///    A 128-bit vector of [16 x hf8]. Lower elements correspond to the
///    (converted) elements from \a __A; upper elements are zeroed. If
///    corresponding mask bit is not set, then element is zeroed.
static __inline__ __m128i __DEFAULT_FN_ATTRS128
_mm_maskz_cvts_ph_hf8(__mmask8 __U, __m128h __A) {
  return (__m128i)__builtin_ia32_vcvtph2hf8s_128_mask(
      (__v8hf)__A, (__v16qi)(__m128i)_mm_setzero_si128(), (__mmask8)__U);
}

/// Convert 256-bit vector \a __A containing packed FP16 floating-point elements
///    to a 128-bit vector containing E4M3 FP8 elements. Results are saturated.
///
/// \code{.operation}
/// FOR i := 0 to 15
/// 	dst.hf8[i] := convert_fp16_to_hf8_saturate(__A.fp16[i])
/// ENDFOR
///
/// dst[MAX:128] := 0
/// \endcode
///
/// \headerfile <immintrin.h>
///
/// This intrinsic corresponds to the \c VCVTPH2HF8S instruction.
///
/// \param __A
///    A 256-bit vector of [16 x fp16].
/// \returns
///    A 128-bit vector of [16 x hf8]. Resulting elements correspond to the (converted)
///    elements from \a __A.
static __inline__ __m128i __DEFAULT_FN_ATTRS256
<<<<<<< HEAD
_mm256_cvtsph_hf8(__m256h __A) {
=======
_mm256_cvts_ph_hf8(__m256h __A) {
>>>>>>> 5eee2751
  return (__m128i)__builtin_ia32_vcvtph2hf8s_256_mask(
      (__v16hf)__A, (__v16qi)(__m128i)_mm_undefined_si128(), (__mmask16)-1);
}

/// Convert 256-bit vector \a __A containing packed FP16 floating-point elements
///    to a 128-bit vector containing E4M3 FP8 elements. Results are saturated.
///    Merging mask \a __U is used to determine if given element should be taken
///    from \a __W instead.
///
/// \code{.operation}
/// FOR i := 0 to 15
/// 	IF __U[i]
/// 		dst.hf8[i] := convert_fp16_to_hf8_saturate(__A.fp16[i])
/// 	ELSE
/// 		dst.hf8[i] := __W.hf8[i]
/// 	FI
/// ENDFOR
///
/// dst[MAX:128] := 0
/// \endcode
///
/// \headerfile <immintrin.h>
///
/// This intrinsic corresponds to the \c VCVTPH2HF8S instruction.
///
/// \param __W
///    A 128-bit vector of [16 x hf8].
/// \param __U
///    A 16-bit merging mask.
/// \param __A
///    A 256-bit vector of [8 x fp16].
/// \returns
///    A 128-bit vector of [16 x hf8]. Resulting elements correspond to the
///    (converted) elements from \a __A. If
///    corresponding mask bit is not set, then element from \a __W is taken instead.
static __inline__ __m128i __DEFAULT_FN_ATTRS256
_mm256_mask_cvts_ph_hf8(__m128i __W, __mmask16 __U, __m256h __A) {
  return (__m128i)__builtin_ia32_vcvtph2hf8s_256_mask(
      (__v16hf)__A, (__v16qi)(__m128i)__W, (__mmask16)__U);
}

/// Convert 256-bit vector \a __A containing packed FP16 floating-point elements
///    to a 128-bit vector containing E4M3 FP8 elements. Results are saturated.
///    Zeroing mask \a __U is used to determine if given element should be zeroed
///    instead.
///
/// \code{.operation}
/// FOR i := 0 to 15 
/// 	IF __U[i]
/// 		dst.hf8[i] := convert_fp16_to_hf8_saturate(__A.fp16[i])
/// 	ELSE
/// 		dst.hf8[i] := 0
/// 	FI
/// ENDFOR
///
/// dst[MAX:128] := 0
/// \endcode
///
/// \headerfile <immintrin.h>
///
/// This intrinsic corresponds to the \c VCVTPH2HF8S instruction.
///
/// \param __U
///    A 16-bit zeroing mask.
/// \param __A
///    A 256-bit vector of [16 x fp16].
/// \returns
///    A 128-bit vector of [16 x hf8]. Resulting elements correspond to the
///    (converted) elements from \a __A. If corresponding mask bit is not set,
///    then element is zeroed instead.
static __inline__ __m128i __DEFAULT_FN_ATTRS256
_mm256_maskz_cvts_ph_hf8(__mmask16 __U, __m256h __A) {
  return (__m128i)__builtin_ia32_vcvtph2hf8s_256_mask(
      (__v16hf)__A, (__v16qi)(__m128i)_mm_setzero_si128(), (__mmask16)__U);
}

/// Convert 128-bit vector \a __A, containing packed FP8 E5M2 floating-point
///    elements to a 128-bit vector containing FP16 elements. The conversion is exact.
///
/// \code{.operation}
/// FOR i := 0 to 7
/// 	dst.fp16[i] := convert_bf8_to_fp16(__A.bf8[i])
/// ENDFOR
/// \endcode
///
/// \headerfile <immintrin.h>
///
/// This intrinsic does not correspond to a single instruction.
///
/// \param __A
///    A 128-bit vector of [16 x bf8].
/// \returns
///    A 128-bit vector of [8 x fp16]. Resulting elements correspond to the
///    (converted) elements from \a __A.
static __inline__ __m128h __DEFAULT_FN_ATTRS128 _mm_cvtbf8_ph(__m128i __A) {
  return _mm_castsi128_ph(_mm_slli_epi16(_mm_cvtepi8_epi16(__A), 8));
}

/// Convert 128-bit vector \a __A, containing packed FP8 E5M2 floating-point
///    elements to a 128-bit vector containing FP16 elements. The conversion is
///    exact. Merging mask \a __U is used to determine if given element should be
///    taken from \a __W instead.
///
/// \code{.operation}
/// FOR i := 0 to 7
/// 	IF __U[i]
/// 		dst.fp16[i] := convert_bf8_to_fp16(__A.bf8[i])
/// 	ELSE
/// 		dst.fp16[i] := __W.fp16[i]
/// 	FI
/// ENDFOR
/// \endcode
///
/// \headerfile <immintrin.h>
///
/// This intrinsic does not correspond to a single instruction.
///
/// \param __W
///    A 128-bit vector of [8 x fp16].
/// \param __U
///    A 8-bit merging mask.
/// \param __A
///    A 128-bit vector of [16 x bf8].
/// \returns
///    A 128-bit vector of [8 x fp16]. Resulting elements correspond to the
///    (converted) elements from \a __A. If corresponding mask bit is not set, then
///    element from \a __W is taken instead.
static __inline__ __m128h __DEFAULT_FN_ATTRS128
_mm_mask_cvtbf8_ph(__m128h __W, __mmask8 __U, __m128i __A) {
  return _mm_castsi128_ph(
      _mm_mask_slli_epi16((__m128i)__W, __U, _mm_cvtepi8_epi16(__A), 8));
}

/// Convert 128-bit vector \a __A, containing packed FP8 E5M2 floating-point
///    elements to a 128-bit vector containing FP16 elements. The conversion is
///    exact. Zeroing mask \a __U is used to determine if given element should be
///    zeroed instead.
///
/// \code{.operation}
/// FOR i := 0 to 7
/// 	IF __U[i]
/// 		dst.fp16[i] := convert_bf8_to_fp16(__A.bf8[i])
/// 	ELSE
/// 		dst.fp16[i] := 0
/// 	FI
/// ENDFOR
/// \endcode
///
/// \headerfile <immintrin.h>
///
/// This intrinsic does not correspond to a single instruction.
///
/// \param __U
///    A 8-bit zeroing mask.
/// \param __A
///    A 128-bit vector of [16 x bf8].
/// \returns
///    A 128-bit vector of [8 x fp16]. Resulting elements correspond to the
///    (converted) elements from \a __A. If corresponding mask bit is not set, then
///    zero is taken instead.
static __inline__ __m128h __DEFAULT_FN_ATTRS128
_mm_maskz_cvtbf8_ph(__mmask8 __U, __m128i __A) {
  return _mm_castsi128_ph(_mm_slli_epi16(_mm_maskz_cvtepi8_epi16(__U, __A), 8));
}

/// Convert 256-bit vector \a __A, containing packed FP8 E4M3 floating-point
///    elements to a 256-bit vector containing FP16 elements. The conversion is exact.
///
/// \code{.operation}
/// FOR i := 0 to 15
/// 	dst.fp16[i] := convert_bf8_to_fp16(__A.bf8[i])
/// ENDFOR
/// \endcode
///
/// \headerfile <immintrin.h>
///
/// This intrinsic does not correspond to a single instruction.
///
/// \param __A
///    A 256-bit vector of [32 x bf8].
/// \returns
///    A 256-bit vector of [16 x fp16]. Resulting elements correspond to the
///    (converted) elements from \a __A.
static __inline__ __m256h __DEFAULT_FN_ATTRS256 _mm256_cvtbf8_ph(__m128i __A) {
  return _mm256_castsi256_ph(_mm256_slli_epi16(_mm256_cvtepi8_epi16(__A), 8));
}

/// Convert 256-bit vector \a __A, containing packed FP8 E5M2 floating-point
///    elements to a 256-bit vector containing FP16 elements. The conversion is
///    exact. Merging mask \a __U is used to determine if given element should be
///    taken from \a __W instead.
///
/// \code{.operation}
/// FOR i := 0 to 15 
/// 	IF __U[i]
/// 		dst.fp16[i] := convert_bf8_to_fp16(__A.bf8[i])
/// 	ELSE
/// 		dst.fp16[i] := __W.fp16[i]
/// 	FI
/// ENDFOR
/// \endcode
///
/// \headerfile <immintrin.h>
///
/// This intrinsic does not correspond to a single instruction.
///
/// \param __W
///    A 256-bit vector of [16 x fp16].
/// \param __U
///    A 16-bit merging mask.
/// \param __A
///    A 256-bit vector of [32 x bf8].
/// \returns
///    A 256-bit vector of [16 x fp16]. Resulting elements correspond to the
///    (converted) elements from \a __A. If corresponding mask bit is not set, then
///    element from \a __W is taken instead.
static __inline__ __m256h __DEFAULT_FN_ATTRS256
_mm256_mask_cvtbf8_ph(__m256h __W, __mmask16 __U, __m128i __A) {
  return _mm256_castsi256_ph(
      _mm256_mask_slli_epi16((__m256i)__W, __U, _mm256_cvtepi8_epi16(__A), 8));
}

/// Convert 256-bit vector \a __A, containing packed FP8 E5M2 floating-point
///    elements to a 256-bit vector containing FP16 elements. The conversion is
///    exact. Zeroing mask \a __U is used to determine if given element should be
///    zeroed instead.
///
/// \code{.operation}
/// FOR i := 0 to 15 
/// 	IF __U[i]
/// 		dst.fp16[i] := convert_bf8_to_fp16(__A.bf8[i])
/// 	ELSE
/// 		dst.fp16[i] := 0
/// 	FI
/// ENDFOR
/// \endcode
///
/// \headerfile <immintrin.h>
///
/// This intrinsic does not correspond to a single instruction.
///
/// \param __U
///    A 16-bit zeroing mask.
/// \param __A
///    A 256-bit vector of [32 x bf8].
/// \returns
///    A 256-bit vector of [16 x fp16]. Resulting elements correspond to the
///    (converted) elements from \a __A. If corresponding mask bit is not set, then
///    zero is taken instead.
static __inline__ __m256h __DEFAULT_FN_ATTRS256
_mm256_maskz_cvtbf8_ph(__mmask16 __U, __m128i __A) {
  return _mm256_castsi256_ph(
      _mm256_slli_epi16(_mm256_maskz_cvtepi8_epi16(__U, __A), 8));
}

// clang-format on

#undef __DEFAULT_FN_ATTRS128
#undef __DEFAULT_FN_ATTRS256

#endif // __AVX10_2CONVERTINTRIN_H
#endif // __SSE2__<|MERGE_RESOLUTION|>--- conflicted
+++ resolved
@@ -178,12 +178,7 @@
 static __inline__ __m256h __DEFAULT_FN_ATTRS256 _mm256_cvtx2ps_ph(__m256 __A,
                                                                   __m256 __B) {
   return (__m256h)__builtin_ia32_vcvt2ps2phx256_mask(
-<<<<<<< HEAD
-      (__v8sf)__A, (__v8sf)__B, (__v16hf)_mm256_setzero_ph(), (__mmask16)(-1),
-      _MM_FROUND_CUR_DIRECTION);
-=======
       (__v8sf)__A, (__v8sf)__B, (__v16hf)_mm256_setzero_ph(), (__mmask16)(-1));
->>>>>>> 5eee2751
 }
 
 /// Convert two 256-bit vectors, \a __A and \a __B, containing packed
@@ -227,12 +222,7 @@
 static __inline__ __m256h __DEFAULT_FN_ATTRS256
 _mm256_mask_cvtx2ps_ph(__m256h __W, __mmask16 __U, __m256 __A, __m256 __B) {
   return (__m256h)__builtin_ia32_vcvt2ps2phx256_mask(
-<<<<<<< HEAD
-      (__v8sf)__A, (__v8sf)__B, (__v16hf)__W, (__mmask16)__U,
-      _MM_FROUND_CUR_DIRECTION);
-=======
       (__v8sf)__A, (__v8sf)__B, (__v16hf)__W, (__mmask16)__U);
->>>>>>> 5eee2751
 }
 
 /// Convert two 256-bit vectors, \a __A and \a __B, containing packed
@@ -274,148 +264,9 @@
 static __inline__ __m256h __DEFAULT_FN_ATTRS256
 _mm256_maskz_cvtx2ps_ph(__mmask16 __U, __m256 __A, __m256 __B) {
   return (__m256h)__builtin_ia32_vcvt2ps2phx256_mask(
-<<<<<<< HEAD
-      (__v8sf)__A, (__v8sf)__B, (__v16hf)_mm256_setzero_ph(), (__mmask16)__U,
-      _MM_FROUND_CUR_DIRECTION);
-}
-
-/// Convert two 256-bit vectors, \a __A and \a __B, containing packed
-///    single-precision (32-bit) floating-point elements to a 256-bit vector
-///    containing FP16 elements. Rounding mode \a __R needs to be provided.
-///   
-/// \code{.operation}
-/// FOR i := 0 to 15 
-/// 	IF i < 8
-/// 		dst.fp16[i] := convert_fp32_to_fp16(__B.fp32[i])
-/// 	ELSE
-/// 		dst.fp16[i] := convert_fp32_to_fp16(__A.fp32[i - 8])
-/// 	FI
-/// ENDFOR
-///
-/// dst[MAX:256] := 0
-/// \endcode
-///
-/// \headerfile <immintrin.h>
-///
-/// This intrinsic corresponds to the \c VCVT2PS2PHX instruction.
-///
-/// \param __A
-///    A 256-bit vector of [8 x float].
-/// \param __B
-///    A 256-bit vector of [8 x float].
-/// \param __R
-///    Rounding mode. Valid inputs are: _MM_FROUND_CUR_DIRECTION or
-///    result of bitwise or of _MM_FROUND_NO_EXC with at most one of the following:
-///    _MM_FROUND_TO_NEAREST_INT, _MM_FROUND_TO_NEG_INF, _MM_FROUND_TO_POS_INF,
-///    _MM_FROUND_TO_ZERO.
-/// \returns
-///    A 256-bit vector of [16 x fp16]. Lower elements correspond to the
-///    (converted) elements from \a __B; higher order elements correspond to the
-///    (converted) elements from \a __A.
-#define _mm256_cvtx_round2ps_ph(__A, __B, __R)                                       \
-  ((__m256h)__builtin_ia32_vcvt2ps2phx256_mask(                                \
-      (__v8sf)(__A), (__v8sf)(__B), (__v16hf)_mm256_undefined_ph(),                \
-      (__mmask16)(-1), (const int)(__R)))
-
-/// Convert two 256-bit vectors, \a __A and \a __B, containing packed
-///    single-precision (32-bit) floating-point elements to a 256-bit vector
-///    containing FP16 elements. Merging mask \a __U is used to determine if given
-///    element should be taken from \a __W instead. Rounding mode \a __R needs to
-///    be provided.
-///
-/// \code{.operation}
-/// FOR i := 0 to 15
-/// 	IF __U[i]
-/// 		IF i < 8
-/// 			dst.fp16[i] := convert_fp32_to_fp16(__B.fp32[i])
-/// 		ELSE
-/// 			dst.fp16[i] := convert_fp32_to_fp16(__A.fp32[i - 8])
-/// 		FI
-/// 	ELSE
-/// 		dst.fp16[i] := __W.fp16[i]
-/// 	FI
-/// ENDFOR
-///
-/// dst[MAX:256] := 0
-/// \endcode
-///
-/// \headerfile <immintrin.h>
-///
-/// This intrinsic corresponds to the \c VCVT2PS2PHX instruction.
-///
-/// \param __W
-///    A 256-bit vector of [16 x fp16].
-/// \param __U
-///    A 16-bit merging mask.
-/// \param __A
-///    A 256-bit vector of [8 x float].
-/// \param __B
-///    A 256-bit vector of [8 x float].
-/// \param __R
-///    Rounding mode. Valid inputs are: _MM_FROUND_CUR_DIRECTION or
-///    result of bitwise or of _MM_FROUND_NO_EXC with at most one of the following:
-///    _MM_FROUND_TO_NEAREST_INT, _MM_FROUND_TO_NEG_INF, _MM_FROUND_TO_POS_INF,
-///    _MM_FROUND_TO_ZERO.
-/// \returns
-///    A 256-bit vector of [16 x fp16]. Lower elements correspond to the
-///    (converted) elements from \a __B; higher order elements correspond to the
-///    (converted) elements from \a __A. If corresponding mask bit is not set, then
-///    element from \a __W is taken instead.
-#define _mm256_mask_cvtx_round2ps_ph(__W, __U, __A, __B, __R)                            \
-  ((__m256h)__builtin_ia32_vcvt2ps2phx256_mask(                                \
-      (__v8sf)(__A), (__v8sf)(__B), (__v16hf)(__W), (__mmask16)(__U), (const int)(__R)))
-
-/// Convert two 256-bit vectors, \a __A and \a __B, containing packed
-///    single-precision (32-bit) floating-point elements to a 256-bit vector
-///    containing FP16 elements. Zeroing mask \a __U is used to determine if given
-///    element should be zeroed instead. Rounding mode \a __R needs to be provided.
-///
-/// \code{.operation}
-/// FOR i := 0 to 15 
-/// 	IF __U[i]
-/// 		IF i < 8
-/// 			dst.fp16[i] := convert_fp32_to_fp16(__B.fp32[i])
-/// 		ELSE
-/// 			dst.fp16[i] := convert_fp32_to_fp16(__A.fp32[i - 8])
-/// 		FI
-/// 	ELSE
-/// 		dst.fp16[i] := 0
-/// 	FI
-/// ENDFOR
-///
-/// dst[MAX:256] := 0
-/// \endcode
-///
-/// \headerfile <immintrin.h>
-///
-/// This intrinsic corresponds to the \c VCVT2PS2PHX instruction.
-///
-/// \param __U
-///    A 16-bit zeroing mask.
-/// \param __A
-///    A 256-bit vector of [8 x float].
-/// \param __B
-///    A 256-bit vector of [8 x float].
-/// \param __R
-///    Rounding mode. Valid inputs are: _MM_FROUND_CUR_DIRECTION or
-///    result of bitwise or of _MM_FROUND_NO_EXC with at most one of the following:
-///    _MM_FROUND_TO_NEAREST_INT, _MM_FROUND_TO_NEG_INF, _MM_FROUND_TO_POS_INF,
-///    _MM_FROUND_TO_ZERO.
-/// \returns
-///    A 256-bit vector of [16 x fp16]. Lower elements correspond to the
-///    (converted) elements from \a __B; higher order elements correspond to the
-///    (converted) elements from \a __A. If corresponding mask bit is not set,
-///    then zero is taken instead.
-#define _mm256_maskz_cvtx_round2ps_ph(__U, __A, __B, __R)                              \
-  ((__m256h)__builtin_ia32_vcvt2ps2phx256_mask(                                \
-      (__v8sf)(__A), (__v8sf)(__B), (__v16hf)(_mm256_setzero_ph()),                \
-      (__mmask16)(__U), (const int)(__R)))
-
-=======
       (__v8sf)__A, (__v8sf)__B, (__v16hf)_mm256_setzero_ph(), (__mmask16)__U);
 }
 
->>>>>>> 5eee2751
 /// Convert 128-bit vector \a __B containing packed FP16 floating-point elements
 ///    to FP8 E5M2 numbers, using conversion biases stored in lower 8 bits of each
 ///    16-bit integer stored in \a __B.
@@ -696,11 +547,7 @@
 ///    converted elements from \a __B, using biases from \a __A; higher order
 ///    elements are zeroed. If corresponding mask bit is not set, then element
 ///    from \a __W is taken instead.
-<<<<<<< HEAD
-static __inline__ __m128i __DEFAULT_FN_ATTRS128 _mm_mask_cvtbiassph_bf8(__m128i
-=======
 static __inline__ __m128i __DEFAULT_FN_ATTRS128 _mm_mask_cvts_biasph_bf8(__m128i
->>>>>>> 5eee2751
 		__W, __mmask8 __U, __m128i __A, __m128h __B) { return
 	(__m128i)__builtin_ia32_vcvtbiasph2bf8s_128_mask( (__v16qi)__A,
 			(__v8hf)__B, (__v16qi)(__m128i)__W, (__mmask8)__U); }
@@ -738,11 +585,7 @@
 ///    elements are zeroed. If corresponding mask bit is not set, then element
 ///    is zeroed.
 static __inline__ __m128i __DEFAULT_FN_ATTRS128
-<<<<<<< HEAD
-_mm_maskz_cvtbiassph_bf8(__mmask8 __U, __m128i __A, __m128h __B) {
-=======
 _mm_maskz_cvts_biasph_bf8(__mmask8 __U, __m128i __A, __m128h __B) {
->>>>>>> 5eee2751
   return (__m128i)__builtin_ia32_vcvtbiasph2bf8s_128_mask(
       (__v16qi)__A, (__v8hf)__B, (__v16qi)(__m128i)_mm_setzero_si128(),
       (__mmask8)__U);
@@ -812,11 +655,7 @@
 ///    A 128-bit vector of [16 x bf8]. Elements correspond to the converted
 ///    elements from \a __B, using biases from \a __A. If corresponding mask bit
 ///    is not set, then element from \a __W is taken instead.
-<<<<<<< HEAD
-static __inline__ __m128i __DEFAULT_FN_ATTRS256 _mm256_mask_cvtbiassph_bf8(
-=======
 static __inline__ __m128i __DEFAULT_FN_ATTRS256 _mm256_mask_cvts_biasph_bf8(
->>>>>>> 5eee2751
     __m128i __W, __mmask16 __U, __m256i __A, __m256h __B) {
   return (__m128i)__builtin_ia32_vcvtbiasph2bf8s_256_mask(
       (__v32qi)__A, (__v16hf)__B, (__v16qi)(__m128i)__W, (__mmask16)__U);
@@ -1248,11 +1087,7 @@
 ///    A 128-bit vector of [16 x hf8]. Elements correspond to the converted
 ///    elements from \a __B, using biases from \a __A. If corresponding mask bit
 ///    is not set, then element from \a __W is taken instead.
-<<<<<<< HEAD
-static __inline__ __m128i __DEFAULT_FN_ATTRS256 _mm256_mask_cvtbiassph_hf8(
-=======
 static __inline__ __m128i __DEFAULT_FN_ATTRS256 _mm256_mask_cvts_biasph_hf8(
->>>>>>> 5eee2751
     __m128i __W, __mmask16 __U, __m256i __A, __m256h __B) {
   return (__m128i)__builtin_ia32_vcvtbiasph2hf8s_256_mask(
       (__v32qi)__A, (__v16hf)__B, (__v16qi)(__m128i)__W, (__mmask16)__U);
@@ -1564,53 +1399,6 @@
 ///    A 128-bit vector of [16 x bf8]. Lower 8 elements correspond to the
 ///    (converted) elements from \a __B; higher order elements correspond to the
 ///    (converted) elements from \a __A.
-<<<<<<< HEAD
-static __inline__ __m128i __DEFAULT_FN_ATTRS128
-_mm_cvts2ph_bf8(__m128h __A, __m128h __B) {
-  return (__m128i)__builtin_ia32_vcvt2ph2bf8s_128((__v8hf)(__A),
-                                                    (__v8hf)(__B));
-}
-
-/// Convert two 128-bit vectors, \a __A and \a __B, containing packed FP16
-///    floating-point elements to a 128-bit vector containing E5M2 FP8 elements.
-///    Merging mask \a __U is used to determine if given element should be taken
-///    from \a __W instead. Resulting elements are saturated in case of overflow.
-///
-/// \code{.operation}
-/// FOR i := 0 to 15 
-/// 	IF __U[i]
-/// 		IF i < 8
-/// 			dst.bf8[i] := convert_fp16_to_bf8_saturate(__B.fp16[i])
-/// 		ELSE
-/// 			dst.bf8[i] := convert_fp16_to_bf8_saturate(__A.fp16[i - 8])
-/// 		FI
-/// 	ELSE
-/// 		dst.bf8[i] := __W.bf8[i]
-/// 	FI
-/// ENDFOR
-///
-/// dst[MAX:128] := 0
-/// \endcode
-///
-/// \headerfile <immintrin.h>
-///
-/// This intrinsic corresponds to the \c VCVT2PH2BF8S instruction.
-///
-/// \param __W
-///    A 128-bit vector of [16 x bf8].
-/// \param __U
-///    A 16-bit merging mask.
-/// \param __A
-///    A 128-bit vector of [8 x fp16].
-/// \param __B
-///    A 128-bit vector of [8 x fp16].
-/// \returns
-///    A 128-bit vector of [16 x bf8]. Lower 8 elements correspond to the
-///    (converted) elements from \a __B; higher order elements correspond to the
-///    (converted) elements from \a __A. If corresponding mask bit is not set, then
-///    element from \a __W is taken instead.
-=======
->>>>>>> 5eee2751
 static __inline__ __m128i __DEFAULT_FN_ATTRS128
 _mm_cvts_2ph_bf8(__m128h __A, __m128h __B) {
   return (__m128i)__builtin_ia32_vcvt2ph2bf8s_128((__v8hf)(__A),
@@ -1658,11 +1446,7 @@
 static __inline__ __m128i __DEFAULT_FN_ATTRS128
 _mm_mask_cvts_2ph_bf8(__m128i __W, __mmask16 __U, __m128h __A, __m128h __B) {
   return (__m128i)__builtin_ia32_selectb_128(
-<<<<<<< HEAD
-      (__mmask16)__U, (__v16qi)_mm_cvts2ph_bf8(__A, __B), (__v16qi)__W);
-=======
       (__mmask16)__U, (__v16qi)_mm_cvts_2ph_bf8(__A, __B), (__v16qi)__W);
->>>>>>> 5eee2751
 }
 
 /// Convert two 128-bit vectors, \a __A and \a __B, containing packed FP16
@@ -1780,17 +1564,10 @@
 ///    (converted) elements from \a __B; higher order elements correspond to the
 ///    (converted) elements from \a __A. If corresponding mask bit is not set, then
 ///    element from \a __W is taken instead.
-<<<<<<< HEAD
-static __inline__ __m256i __DEFAULT_FN_ATTRS256 _mm256_mask_cvts2ph_bf8(
-    __m256i __W, __mmask32 __U, __m256h __A, __m256h __B) {
-  return (__m256i)__builtin_ia32_selectb_256(
-      (__mmask32)__U, (__v32qi)_mm256_cvts2ph_bf8(__A, __B), (__v32qi)__W);
-=======
 static __inline__ __m256i __DEFAULT_FN_ATTRS256 _mm256_mask_cvts_2ph_bf8(
     __m256i __W, __mmask32 __U, __m256h __A, __m256h __B) {
   return (__m256i)__builtin_ia32_selectb_256(
       (__mmask32)__U, (__v32qi)_mm256_cvts_2ph_bf8(__A, __B), (__v32qi)__W);
->>>>>>> 5eee2751
 }
 
 /// Convert two 256-bit vectors, \a __A and \a __B, containing packed FP16
@@ -1832,11 +1609,7 @@
 static __inline__ __m256i __DEFAULT_FN_ATTRS256
 _mm256_maskz_cvts_2ph_bf8(__mmask32 __U, __m256h __A, __m256h __B) {
   return (__m256i)__builtin_ia32_selectb_256(
-<<<<<<< HEAD
-      (__mmask32)__U, (__v32qi)_mm256_cvts2ph_bf8(__A, __B),
-=======
       (__mmask32)__U, (__v32qi)_mm256_cvts_2ph_bf8(__A, __B),
->>>>>>> 5eee2751
       (__v32qi)(__m256i)_mm256_setzero_si256());
 }
 
@@ -2108,53 +1881,6 @@
 ///    A 128-bit vector of [16 x hf8]. Lower 8 elements correspond to the
 ///    (converted) elements from \a __B; higher order elements correspond to the
 ///    (converted) elements from \a __A.
-<<<<<<< HEAD
-static __inline__ __m128i __DEFAULT_FN_ATTRS128
-_mm_cvts2ph_hf8(__m128h __A, __m128h __B) {
-  return (__m128i)__builtin_ia32_vcvt2ph2hf8s_128((__v8hf)(__A),
-                                                    (__v8hf)(__B));
-}
-
-/// Convert two 128-bit vectors, \a __A and \a __B, containing packed FP16
-///    floating-point elements to a 128-bit vector containing E4M3 FP8 elements.
-///    Merging mask \a __U is used to determine if given element should be taken
-///    from \a __W instead. Resulting elements are saturated in case of overflow.
-///
-/// \code{.operation}
-/// FOR i := 0 to 15 
-/// 	IF __U[i]
-/// 		IF i < 8
-/// 			dst.hf8[i] := convert_fp16_to_hf8_saturate(__B.fp16[i])
-/// 		ELSE
-/// 			dst.hf8[i] := convert_fp16_to_hf8_saturate(__A.fp16[i - 8])
-/// 		FI
-/// 	ELSE
-/// 		dst.hf8[i] := __W.hf8[i]
-/// 	FI
-/// ENDFOR
-///
-/// dst[MAX:128] := 0
-/// \endcode
-///
-/// \headerfile <immintrin.h>
-///
-/// This intrinsic corresponds to the \c VCVT2PH2HF8S instruction.
-///
-/// \param __W
-///    A 128-bit vector of [16 x hf8].
-/// \param __U
-///    A 16-bit merging mask.
-/// \param __A
-///    A 128-bit vector of [8 x fp16].
-/// \param __B
-///    A 128-bit vector of [8 x fp16].
-/// \returns
-///    A 128-bit vector of [16 x hf8]. Lower 8 elements correspond to the
-///    (converted) elements from \a __B; higher order elements correspond to the
-///    (converted) elements from \a __A. If corresponding mask bit is not set, then
-///    element from \a __W is taken instead.
-=======
->>>>>>> 5eee2751
 static __inline__ __m128i __DEFAULT_FN_ATTRS128
 _mm_cvts_2ph_hf8(__m128h __A, __m128h __B) {
   return (__m128i)__builtin_ia32_vcvt2ph2hf8s_128((__v8hf)(__A),
@@ -2202,11 +1928,7 @@
 static __inline__ __m128i __DEFAULT_FN_ATTRS128
 _mm_mask_cvts_2ph_hf8(__m128i __W, __mmask16 __U, __m128h __A, __m128h __B) {
   return (__m128i)__builtin_ia32_selectb_128(
-<<<<<<< HEAD
-      (__mmask16)__U, (__v16qi)_mm_cvts2ph_hf8(__A, __B), (__v16qi)__W);
-=======
       (__mmask16)__U, (__v16qi)_mm_cvts_2ph_hf8(__A, __B), (__v16qi)__W);
->>>>>>> 5eee2751
 }
 
 /// Convert two 128-bit vectors, \a __A and \a __B, containing packed FP16
@@ -2324,17 +2046,10 @@
 ///    (converted) elements from \a __B; higher order elements correspond to the
 ///    (converted) elements from \a __A. If corresponding mask bit is not set, then
 ///    element from \a __W is taken instead.
-<<<<<<< HEAD
-static __inline__ __m256i __DEFAULT_FN_ATTRS256 _mm256_mask_cvts2ph_hf8(
-    __m256i __W, __mmask32 __U, __m256h __A, __m256h __B) {
-  return (__m256i)__builtin_ia32_selectb_256(
-      (__mmask32)__U, (__v32qi)_mm256_cvts2ph_hf8(__A, __B), (__v32qi)__W);
-=======
 static __inline__ __m256i __DEFAULT_FN_ATTRS256 _mm256_mask_cvts_2ph_hf8(
     __m256i __W, __mmask32 __U, __m256h __A, __m256h __B) {
   return (__m256i)__builtin_ia32_selectb_256(
       (__mmask32)__U, (__v32qi)_mm256_cvts_2ph_hf8(__A, __B), (__v32qi)__W);
->>>>>>> 5eee2751
 }
 
 /// Convert two 256-bit vectors, \a __A and \a __B, containing packed FP16
@@ -2376,11 +2091,7 @@
 static __inline__ __m256i __DEFAULT_FN_ATTRS256
 _mm256_maskz_cvts_2ph_hf8(__mmask32 __U, __m256h __A, __m256h __B) {
   return (__m256i)__builtin_ia32_selectb_256(
-<<<<<<< HEAD
-      (__mmask32)__U, (__v32qi)_mm256_cvts2ph_hf8(__A, __B),
-=======
       (__mmask32)__U, (__v32qi)_mm256_cvts_2ph_hf8(__A, __B),
->>>>>>> 5eee2751
       (__v32qi)(__m256i)_mm256_setzero_si256());
 }
 
@@ -2793,11 +2504,7 @@
 /// \returns
 ///    A 128-bit vector of [16 x bf8]. Lower elements correspond to the (converted)
 ///    elements from \a __A; upper elements are zeroed. 
-<<<<<<< HEAD
-static __inline__ __m128i __DEFAULT_FN_ATTRS128 _mm_cvtsph_bf8(__m128h __A) {
-=======
 static __inline__ __m128i __DEFAULT_FN_ATTRS128 _mm_cvts_ph_bf8(__m128h __A) {
->>>>>>> 5eee2751
   return (__m128i)__builtin_ia32_vcvtph2bf8s_128_mask(
       (__v8hf)__A, (__v16qi)(__m128i)_mm_undefined_si128(), (__mmask8)-1);
 }
@@ -2895,11 +2602,7 @@
 ///    A 128-bit vector of [16 x bf8]. Resulting elements correspond to the (converted)
 ///    elements from \a __A.
 static __inline__ __m128i __DEFAULT_FN_ATTRS256
-<<<<<<< HEAD
-_mm256_cvtsph_bf8(__m256h __A) {
-=======
 _mm256_cvts_ph_bf8(__m256h __A) {
->>>>>>> 5eee2751
   return (__m128i)__builtin_ia32_vcvtph2bf8s_256_mask(
       (__v16hf)__A, (__v16qi)(__m128i)_mm_undefined_si128(), (__mmask16)-1);
 }
@@ -3191,11 +2894,7 @@
 /// \returns
 ///    A 128-bit vector of [16 x hf8]. Lower elements correspond to the (converted)
 ///    elements from \a __A; upper elements are zeroed. 
-<<<<<<< HEAD
-static __inline__ __m128i __DEFAULT_FN_ATTRS128 _mm_cvtsph_hf8(__m128h __A) {
-=======
 static __inline__ __m128i __DEFAULT_FN_ATTRS128 _mm_cvts_ph_hf8(__m128h __A) {
->>>>>>> 5eee2751
   return (__m128i)__builtin_ia32_vcvtph2hf8s_128_mask(
       (__v8hf)__A, (__v16qi)(__m128i)_mm_undefined_si128(), (__mmask8)-1);
 }
@@ -3293,11 +2992,7 @@
 ///    A 128-bit vector of [16 x hf8]. Resulting elements correspond to the (converted)
 ///    elements from \a __A.
 static __inline__ __m128i __DEFAULT_FN_ATTRS256
-<<<<<<< HEAD
-_mm256_cvtsph_hf8(__m256h __A) {
-=======
 _mm256_cvts_ph_hf8(__m256h __A) {
->>>>>>> 5eee2751
   return (__m128i)__builtin_ia32_vcvtph2hf8s_256_mask(
       (__v16hf)__A, (__v16qi)(__m128i)_mm_undefined_si128(), (__mmask16)-1);
 }
