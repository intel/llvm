/*===----------------- avxifmaintrin.h - IFMA intrinsics -------------------===
 *
 * Part of the LLVM Project, under the Apache License v2.0 with LLVM Exceptions.
 * See https://llvm.org/LICENSE.txt for license information.
 * SPDX-License-Identifier: Apache-2.0 WITH LLVM-exception
 *
 *===-----------------------------------------------------------------------===
 */

#ifndef __IMMINTRIN_H
#error "Never use <avxifmaintrin.h> directly; include <immintrin.h> instead."
#endif

#ifndef __AVXIFMAINTRIN_H
#define __AVXIFMAINTRIN_H

/* Define the default attributes for the functions in this file. */
#if defined(__cplusplus) && (__cplusplus >= 201103L)
#define __DEFAULT_FN_ATTRS128                                                  \
<<<<<<< HEAD
  constexpr __attribute__((__always_inline__, __nodebug__,                     \
                           __target__("avxifma"), __min_vector_width__(128)))
#define __DEFAULT_FN_ATTRS256                                                  \
  constexpr __attribute__((__always_inline__, __nodebug__,                     \
                           __target__("avxifma"), __min_vector_width__(256)))
=======
  __attribute__((__always_inline__, __nodebug__, __target__("avxifma"),        \
                 __min_vector_width__(128))) constexpr
#define __DEFAULT_FN_ATTRS256                                                  \
  __attribute__((__always_inline__, __nodebug__, __target__("avxifma"),        \
                 __min_vector_width__(256))) constexpr
>>>>>>> 811fe024
#else
#define __DEFAULT_FN_ATTRS128                                                  \
  __attribute__((__always_inline__, __nodebug__, __target__("avxifma"),        \
                 __min_vector_width__(128)))
#define __DEFAULT_FN_ATTRS256                                                  \
  __attribute__((__always_inline__, __nodebug__, __target__("avxifma"),        \
                 __min_vector_width__(256)))
#endif

#if !defined(__AVX512IFMA__) && defined(__AVXIFMA__)
#define _mm_madd52hi_epu64(X, Y, Z) _mm_madd52hi_avx_epu64(X, Y, Z)
#define _mm_madd52lo_epu64(X, Y, Z) _mm_madd52lo_avx_epu64(X, Y, Z)
#define _mm256_madd52hi_epu64(X, Y, Z) _mm256_madd52hi_avx_epu64(X, Y, Z)
#define _mm256_madd52lo_epu64(X, Y, Z) _mm256_madd52lo_avx_epu64(X, Y, Z)
#endif

// must vex-encoding

/// Multiply packed unsigned 52-bit integers in each 64-bit element of \a __Y
/// and \a __Z to form a 104-bit intermediate result. Add the high 52-bit
/// unsigned integer from the intermediate result with the corresponding
/// unsigned 64-bit integer in \a __X, and store the results in \a dst.
///
/// \headerfile <immintrin.h>
///
/// \code
/// __m128i
/// _mm_madd52hi_avx_epu64 (__m128i __X, __m128i __Y, __m128i __Z)
/// \endcode
///
/// This intrinsic corresponds to the \c VPMADD52HUQ instruction.
///
/// \return
/// 	return __m128i dst.
/// \param __X
/// 	A 128-bit vector of [2 x i64]
/// \param __Y
/// 	A 128-bit vector of [2 x i64]
/// \param __Z
/// 	A 128-bit vector of [2 x i64]
///
/// \code{.operation}
/// FOR j := 0 to 1
/// 	i := j*64
/// 	tmp[127:0] := ZeroExtend64(__Y[i+51:i]) * ZeroExtend64(__Z[i+51:i])
/// 	dst[i+63:i] := __X[i+63:i] + ZeroExtend64(tmp[103:52])
/// ENDFOR
/// dst[MAX:128] := 0
/// \endcode
static __inline__ __m128i __DEFAULT_FN_ATTRS128
_mm_madd52hi_avx_epu64(__m128i __X, __m128i __Y, __m128i __Z) {
  return (__m128i)__builtin_ia32_vpmadd52huq128((__v2di)__X, (__v2di)__Y,
                                                (__v2di)__Z);
}

/// Multiply packed unsigned 52-bit integers in each 64-bit element of \a __Y
/// and \a __Z to form a 104-bit intermediate result. Add the high 52-bit
/// unsigned integer from the intermediate result with the corresponding
/// unsigned 64-bit integer in \a __X, and store the results in \a dst.
///
/// \headerfile <immintrin.h>
///
/// \code
/// __m256i
/// _mm256_madd52hi_avx_epu64 (__m256i __X, __m256i __Y, __m256i __Z)
/// \endcode
///
/// This intrinsic corresponds to the \c VPMADD52HUQ instruction.
///
/// \return
/// 	return __m256i dst.
/// \param __X
/// 	A 256-bit vector of [4 x i64]
/// \param __Y
/// 	A 256-bit vector of [4 x i64]
/// \param __Z
/// 	A 256-bit vector of [4 x i64]
///
/// \code{.operation}
/// FOR j := 0 to 3
/// 	i := j*64
/// 	tmp[127:0] := ZeroExtend64(__Y[i+51:i]) * ZeroExtend64(__Z[i+51:i])
/// 	dst[i+63:i] := __X[i+63:i] + ZeroExtend64(tmp[103:52])
/// ENDFOR
/// dst[MAX:256] := 0
/// \endcode
static __inline__ __m256i __DEFAULT_FN_ATTRS256
_mm256_madd52hi_avx_epu64(__m256i __X, __m256i __Y, __m256i __Z) {
  return (__m256i)__builtin_ia32_vpmadd52huq256((__v4di)__X, (__v4di)__Y,
                                                (__v4di)__Z);
}

/// Multiply packed unsigned 52-bit integers in each 64-bit element of \a __Y
/// and \a __Z to form a 104-bit intermediate result. Add the low 52-bit
/// unsigned integer from the intermediate result with the corresponding
/// unsigned 64-bit integer in \a __X, and store the results in \a dst.
///
/// \headerfile <immintrin.h>
///
/// \code
/// __m128i
/// _mm_madd52lo_avx_epu64 (__m128i __X, __m128i __Y, __m128i __Z)
/// \endcode
///
/// This intrinsic corresponds to the \c VPMADD52LUQ instruction.
///
/// \return
/// 	return __m128i dst.
/// \param __X
/// 	A 128-bit vector of [2 x i64]
/// \param __Y
/// 	A 128-bit vector of [2 x i64]
/// \param __Z
/// 	A 128-bit vector of [2 x i64]
///
/// \code{.operation}
/// FOR j := 0 to 1
/// 	i := j*64
/// 	tmp[127:0] := ZeroExtend64(__Y[i+51:i]) * ZeroExtend64(__Z[i+51:i])
/// 	dst[i+63:i] := __X[i+63:i] + ZeroExtend64(tmp[51:0])
/// ENDFOR
/// dst[MAX:128] := 0
/// \endcode
static __inline__ __m128i __DEFAULT_FN_ATTRS128
_mm_madd52lo_avx_epu64(__m128i __X, __m128i __Y, __m128i __Z) {
  return (__m128i)__builtin_ia32_vpmadd52luq128((__v2di)__X, (__v2di)__Y,
                                                (__v2di)__Z);
}

/// Multiply packed unsigned 52-bit integers in each 64-bit element of \a __Y
/// and \a __Z to form a 104-bit intermediate result. Add the low 52-bit
/// unsigned integer from the intermediate result with the corresponding
/// unsigned 64-bit integer in \a __X, and store the results in \a dst.
///
/// \headerfile <immintrin.h>
///
/// \code
/// __m256i
/// _mm256_madd52lo_avx_epu64 (__m256i __X, __m256i __Y, __m256i __Z)
/// \endcode
///
/// This intrinsic corresponds to the \c VPMADD52LUQ instruction.
///
/// \return
/// 	return __m256i dst.
/// \param __X
/// 	A 256-bit vector of [4 x i64]
/// \param __Y
/// 	A 256-bit vector of [4 x i64]
/// \param __Z
/// 	A 256-bit vector of [4 x i64]
///
/// \code{.operation}
/// FOR j := 0 to 3
/// 	i := j*64
/// 	tmp[127:0] := ZeroExtend64(__Y[i+51:i]) * ZeroExtend64(__Z[i+51:i])
/// 	dst[i+63:i] := __X[i+63:i] + ZeroExtend64(tmp[51:0])
/// ENDFOR
/// dst[MAX:256] := 0
/// \endcode
static __inline__ __m256i __DEFAULT_FN_ATTRS256
_mm256_madd52lo_avx_epu64(__m256i __X, __m256i __Y, __m256i __Z) {
  return (__m256i)__builtin_ia32_vpmadd52luq256((__v4di)__X, (__v4di)__Y,
                                                (__v4di)__Z);
}
#undef __DEFAULT_FN_ATTRS128
#undef __DEFAULT_FN_ATTRS256

#endif // __AVXIFMAINTRIN_H<|MERGE_RESOLUTION|>--- conflicted
+++ resolved
@@ -17,19 +17,11 @@
 /* Define the default attributes for the functions in this file. */
 #if defined(__cplusplus) && (__cplusplus >= 201103L)
 #define __DEFAULT_FN_ATTRS128                                                  \
-<<<<<<< HEAD
-  constexpr __attribute__((__always_inline__, __nodebug__,                     \
-                           __target__("avxifma"), __min_vector_width__(128)))
-#define __DEFAULT_FN_ATTRS256                                                  \
-  constexpr __attribute__((__always_inline__, __nodebug__,                     \
-                           __target__("avxifma"), __min_vector_width__(256)))
-=======
   __attribute__((__always_inline__, __nodebug__, __target__("avxifma"),        \
                  __min_vector_width__(128))) constexpr
 #define __DEFAULT_FN_ATTRS256                                                  \
   __attribute__((__always_inline__, __nodebug__, __target__("avxifma"),        \
                  __min_vector_width__(256))) constexpr
->>>>>>> 811fe024
 #else
 #define __DEFAULT_FN_ATTRS128                                                  \
   __attribute__((__always_inline__, __nodebug__, __target__("avxifma"),        \
