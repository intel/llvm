/*===---- xmmintrin.h - SSE intrinsics -------------------------------------===
 *
 * Part of the LLVM Project, under the Apache License v2.0 with LLVM Exceptions.
 * See https://llvm.org/LICENSE.txt for license information.
 * SPDX-License-Identifier: Apache-2.0 WITH LLVM-exception
 *
 *===-----------------------------------------------------------------------===
 */

#ifndef __XMMINTRIN_H
#define __XMMINTRIN_H

#if !defined(__i386__) && !defined(__x86_64__)
#error "This header is only meant to be used on x86 and x64 architecture"
#endif

#include <mmintrin.h>

typedef float __v4sf __attribute__((__vector_size__(16)));
typedef float __m128 __attribute__((__vector_size__(16), __aligned__(16)));

typedef float __m128_u __attribute__((__vector_size__(16), __aligned__(1)));

/* Unsigned types */
typedef unsigned int __v4su __attribute__((__vector_size__(16)));
typedef unsigned short __v8hu __attribute__((__vector_size__(16)));
<<<<<<< HEAD
=======
typedef unsigned char __v16qu __attribute__((__vector_size__(16)));
>>>>>>> 35227056

/* This header should only be included in a hosted environment as it depends on
 * a standard library to provide allocation routines. */
#if __STDC_HOSTED__
#include <mm_malloc.h>
#endif

/* Define the default attributes for the functions in this file. */
#define __DEFAULT_FN_ATTRS                                                     \
  __attribute__((__always_inline__, __nodebug__, __target__("sse"),            \
                 __min_vector_width__(128)))
#define __DEFAULT_FN_ATTRS_SSE2                                                \
  __attribute__((__always_inline__, __nodebug__, __target__("sse2"),           \
                 __min_vector_width__(128)))

#if defined(__cplusplus) && (__cplusplus >= 201103L)
#define __DEFAULT_FN_ATTRS_CONSTEXPR __DEFAULT_FN_ATTRS constexpr
#define __DEFAULT_FN_ATTRS_SSE2_CONSTEXPR __DEFAULT_FN_ATTRS_SSE2 constexpr
#else
#define __DEFAULT_FN_ATTRS_CONSTEXPR __DEFAULT_FN_ATTRS
#define __DEFAULT_FN_ATTRS_SSE2_CONSTEXPR __DEFAULT_FN_ATTRS_SSE2
#endif

#define __trunc64(x)                                                           \
  (__m64) __builtin_shufflevector((__v2di)(x), __extension__(__v2di){}, 0)
#define __zext128(x)                                                           \
  (__m128i) __builtin_shufflevector((__v2si)(x), __extension__(__v2si){}, 0,   \
                                    1, 2, 3)
#define __anyext128(x)                                                         \
  (__m128i) __builtin_shufflevector((__v2si)(x), __extension__(__v2si){}, 0,   \
                                    1, -1, -1)
#define __zeroupper64(x)                                                       \
  (__m128i) __builtin_shufflevector((__v4si)(x), __extension__(__v4si){}, 0,   \
                                    1, 4, 5)

/// Adds the 32-bit float values in the low-order bits of the operands.
///
/// \headerfile <x86intrin.h>
///
/// This intrinsic corresponds to the <c> VADDSS / ADDSS </c> instructions.
///
/// \param __a
///    A 128-bit vector of [4 x float] containing one of the source operands.
///    The lower 32 bits of this operand are used in the calculation.
/// \param __b
///    A 128-bit vector of [4 x float] containing one of the source operands.
///    The lower 32 bits of this operand are used in the calculation.
/// \returns A 128-bit vector of [4 x float] whose lower 32 bits contain the sum
///    of the lower 32 bits of both operands. The upper 96 bits are copied from
///    the upper 96 bits of the first source operand.
static __inline__ __m128 __DEFAULT_FN_ATTRS_CONSTEXPR
_mm_add_ss(__m128 __a, __m128 __b) {
  __a[0] += __b[0];
  return __a;
}

/// Adds two 128-bit vectors of [4 x float], and returns the results of
///    the addition.
///
/// \headerfile <x86intrin.h>
///
/// This intrinsic corresponds to the <c> VADDPS / ADDPS </c> instructions.
///
/// \param __a
///    A 128-bit vector of [4 x float] containing one of the source operands.
/// \param __b
///    A 128-bit vector of [4 x float] containing one of the source operands.
/// \returns A 128-bit vector of [4 x float] containing the sums of both
///    operands.
static __inline__ __m128 __DEFAULT_FN_ATTRS_CONSTEXPR
_mm_add_ps(__m128 __a, __m128 __b) {
  return (__m128)((__v4sf)__a + (__v4sf)__b);
}

/// Subtracts the 32-bit float value in the low-order bits of the second
///    operand from the corresponding value in the first operand.
///
/// \headerfile <x86intrin.h>
///
/// This intrinsic corresponds to the <c> VSUBSS / SUBSS </c> instructions.
///
/// \param __a
///    A 128-bit vector of [4 x float] containing the minuend. The lower 32 bits
///    of this operand are used in the calculation.
/// \param __b
///    A 128-bit vector of [4 x float] containing the subtrahend. The lower 32
///    bits of this operand are used in the calculation.
/// \returns A 128-bit vector of [4 x float] whose lower 32 bits contain the
///    difference of the lower 32 bits of both operands. The upper 96 bits are
///    copied from the upper 96 bits of the first source operand.
static __inline__ __m128 __DEFAULT_FN_ATTRS_CONSTEXPR
_mm_sub_ss(__m128 __a, __m128 __b) {
  __a[0] -= __b[0];
  return __a;
}

/// Subtracts each of the values of the second operand from the first
///    operand, both of which are 128-bit vectors of [4 x float] and returns
///    the results of the subtraction.
///
/// \headerfile <x86intrin.h>
///
/// This intrinsic corresponds to the <c> VSUBPS / SUBPS </c> instructions.
///
/// \param __a
///    A 128-bit vector of [4 x float] containing the minuend.
/// \param __b
///    A 128-bit vector of [4 x float] containing the subtrahend.
/// \returns A 128-bit vector of [4 x float] containing the differences between
///    both operands.
static __inline__ __m128 __DEFAULT_FN_ATTRS_CONSTEXPR
_mm_sub_ps(__m128 __a, __m128 __b) {
  return (__m128)((__v4sf)__a - (__v4sf)__b);
}

/// Multiplies two 32-bit float values in the low-order bits of the
///    operands.
///
/// \headerfile <x86intrin.h>
///
/// This intrinsic corresponds to the <c> VMULSS / MULSS </c> instructions.
///
/// \param __a
///    A 128-bit vector of [4 x float] containing one of the source operands.
///    The lower 32 bits of this operand are used in the calculation.
/// \param __b
///    A 128-bit vector of [4 x float] containing one of the source operands.
///    The lower 32 bits of this operand are used in the calculation.
/// \returns A 128-bit vector of [4 x float] containing the product of the lower
///    32 bits of both operands. The upper 96 bits are copied from the upper 96
///    bits of the first source operand.
static __inline__ __m128 __DEFAULT_FN_ATTRS_CONSTEXPR
_mm_mul_ss(__m128 __a, __m128 __b) {
  __a[0] *= __b[0];
  return __a;
}

/// Multiplies two 128-bit vectors of [4 x float] and returns the
///    results of the multiplication.
///
/// \headerfile <x86intrin.h>
///
/// This intrinsic corresponds to the <c> VMULPS / MULPS </c> instructions.
///
/// \param __a
///    A 128-bit vector of [4 x float] containing one of the source operands.
/// \param __b
///    A 128-bit vector of [4 x float] containing one of the source operands.
/// \returns A 128-bit vector of [4 x float] containing the products of both
///    operands.
static __inline__ __m128 __DEFAULT_FN_ATTRS_CONSTEXPR
_mm_mul_ps(__m128 __a, __m128 __b) {
  return (__m128)((__v4sf)__a * (__v4sf)__b);
}

/// Divides the value in the low-order 32 bits of the first operand by
///    the corresponding value in the second operand.
///
/// \headerfile <x86intrin.h>
///
/// This intrinsic corresponds to the <c> VDIVSS / DIVSS </c> instructions.
///
/// \param __a
///    A 128-bit vector of [4 x float] containing the dividend. The lower 32
///    bits of this operand are used in the calculation.
/// \param __b
///    A 128-bit vector of [4 x float] containing the divisor. The lower 32 bits
///    of this operand are used in the calculation.
/// \returns A 128-bit vector of [4 x float] containing the quotients of the
///    lower 32 bits of both operands. The upper 96 bits are copied from the
///    upper 96 bits of the first source operand.
static __inline__ __m128 __DEFAULT_FN_ATTRS_CONSTEXPR
_mm_div_ss(__m128 __a, __m128 __b) {
  __a[0] /= __b[0];
  return __a;
}

/// Divides two 128-bit vectors of [4 x float].
///
/// \headerfile <x86intrin.h>
///
/// This intrinsic corresponds to the <c> VDIVPS / DIVPS </c> instructions.
///
/// \param __a
///    A 128-bit vector of [4 x float] containing the dividend.
/// \param __b
///    A 128-bit vector of [4 x float] containing the divisor.
/// \returns A 128-bit vector of [4 x float] containing the quotients of both
///    operands.
static __inline__ __m128 __DEFAULT_FN_ATTRS_CONSTEXPR
_mm_div_ps(__m128 __a, __m128 __b) {
  return (__m128)((__v4sf)__a / (__v4sf)__b);
}

/// Calculates the square root of the value stored in the low-order bits
///    of a 128-bit vector of [4 x float].
///
/// \headerfile <x86intrin.h>
///
/// This intrinsic corresponds to the <c> VSQRTSS / SQRTSS </c> instructions.
///
/// \param __a
///    A 128-bit vector of [4 x float]. The lower 32 bits of this operand are
///    used in the calculation.
/// \returns A 128-bit vector of [4 x float] containing the square root of the
///    value in the low-order bits of the operand.
static __inline__ __m128 __DEFAULT_FN_ATTRS
_mm_sqrt_ss(__m128 __a)
{
  return (__m128)__builtin_ia32_sqrtss((__v4sf)__a);
}

/// Calculates the square roots of the values stored in a 128-bit vector
///    of [4 x float].
///
/// \headerfile <x86intrin.h>
///
/// This intrinsic corresponds to the <c> VSQRTPS / SQRTPS </c> instructions.
///
/// \param __a
///    A 128-bit vector of [4 x float].
/// \returns A 128-bit vector of [4 x float] containing the square roots of the
///    values in the operand.
static __inline__ __m128 __DEFAULT_FN_ATTRS
_mm_sqrt_ps(__m128 __a)
{
  return __builtin_ia32_sqrtps((__v4sf)__a);
}

/// Calculates the approximate reciprocal of the value stored in the
///    low-order bits of a 128-bit vector of [4 x float].
///
/// \headerfile <x86intrin.h>
///
/// This intrinsic corresponds to the <c> VRCPSS / RCPSS </c> instructions.
///
/// \param __a
///    A 128-bit vector of [4 x float]. The lower 32 bits of this operand are
///    used in the calculation.
/// \returns A 128-bit vector of [4 x float] containing the approximate
///    reciprocal of the value in the low-order bits of the operand.
static __inline__ __m128 __DEFAULT_FN_ATTRS
_mm_rcp_ss(__m128 __a)
{
  return (__m128)__builtin_ia32_rcpss((__v4sf)__a);
}

/// Calculates the approximate reciprocals of the values stored in a
///    128-bit vector of [4 x float].
///
/// \headerfile <x86intrin.h>
///
/// This intrinsic corresponds to the <c> VRCPPS / RCPPS </c> instructions.
///
/// \param __a
///    A 128-bit vector of [4 x float].
/// \returns A 128-bit vector of [4 x float] containing the approximate
///    reciprocals of the values in the operand.
static __inline__ __m128 __DEFAULT_FN_ATTRS
_mm_rcp_ps(__m128 __a)
{
  return (__m128)__builtin_ia32_rcpps((__v4sf)__a);
}

/// Calculates the approximate reciprocal of the square root of the value
///    stored in the low-order bits of a 128-bit vector of [4 x float].
///
/// \headerfile <x86intrin.h>
///
/// This intrinsic corresponds to the <c> VRSQRTSS / RSQRTSS </c> instructions.
///
/// \param __a
///    A 128-bit vector of [4 x float]. The lower 32 bits of this operand are
///    used in the calculation.
/// \returns A 128-bit vector of [4 x float] containing the approximate
///    reciprocal of the square root of the value in the low-order bits of the
///    operand.
static __inline__ __m128 __DEFAULT_FN_ATTRS
_mm_rsqrt_ss(__m128 __a)
{
  return __builtin_ia32_rsqrtss((__v4sf)__a);
}

/// Calculates the approximate reciprocals of the square roots of the
///    values stored in a 128-bit vector of [4 x float].
///
/// \headerfile <x86intrin.h>
///
/// This intrinsic corresponds to the <c> VRSQRTPS / RSQRTPS </c> instructions.
///
/// \param __a
///    A 128-bit vector of [4 x float].
/// \returns A 128-bit vector of [4 x float] containing the approximate
///    reciprocals of the square roots of the values in the operand.
static __inline__ __m128 __DEFAULT_FN_ATTRS
_mm_rsqrt_ps(__m128 __a)
{
  return __builtin_ia32_rsqrtps((__v4sf)__a);
}

/// Compares two 32-bit float values in the low-order bits of both
///    operands and returns the lesser value in the low-order bits of the
///    vector of [4 x float].
///
///    If either value in a comparison is NaN, returns the value from \a __b.
///
/// \headerfile <x86intrin.h>
///
/// This intrinsic corresponds to the <c> VMINSS / MINSS </c> instructions.
///
/// \param __a
///    A 128-bit vector of [4 x float] containing one of the operands. The lower
///    32 bits of this operand are used in the comparison.
/// \param __b
///    A 128-bit vector of [4 x float] containing one of the operands. The lower
///    32 bits of this operand are used in the comparison.
/// \returns A 128-bit vector of [4 x float] whose lower 32 bits contain the
///    minimum value between both operands. The upper 96 bits are copied from
///    the upper 96 bits of the first source operand.
static __inline__ __m128 __DEFAULT_FN_ATTRS
_mm_min_ss(__m128 __a, __m128 __b)
{
  return __builtin_ia32_minss((__v4sf)__a, (__v4sf)__b);
}

/// Compares two 128-bit vectors of [4 x float] and returns the lesser
///    of each pair of values.
///
///    If either value in a comparison is NaN, returns the value from \a __b.
///
/// \headerfile <x86intrin.h>
///
/// This intrinsic corresponds to the <c> VMINPS / MINPS </c> instructions.
///
/// \param __a
///    A 128-bit vector of [4 x float] containing one of the operands.
/// \param __b
///    A 128-bit vector of [4 x float] containing one of the operands.
/// \returns A 128-bit vector of [4 x float] containing the minimum values
///    between both operands.
static __inline__ __m128 __DEFAULT_FN_ATTRS
_mm_min_ps(__m128 __a, __m128 __b)
{
  return __builtin_ia32_minps((__v4sf)__a, (__v4sf)__b);
}

/// Compares two 32-bit float values in the low-order bits of both
///    operands and returns the greater value in the low-order bits of a 128-bit
///    vector of [4 x float].
///
///    If either value in a comparison is NaN, returns the value from \a __b.
///
/// \headerfile <x86intrin.h>
///
/// This intrinsic corresponds to the <c> VMAXSS / MAXSS </c> instructions.
///
/// \param __a
///    A 128-bit vector of [4 x float] containing one of the operands. The lower
///    32 bits of this operand are used in the comparison.
/// \param __b
///    A 128-bit vector of [4 x float] containing one of the operands. The lower
///    32 bits of this operand are used in the comparison.
/// \returns A 128-bit vector of [4 x float] whose lower 32 bits contain the
///    maximum value between both operands. The upper 96 bits are copied from
///    the upper 96 bits of the first source operand.
static __inline__ __m128 __DEFAULT_FN_ATTRS
_mm_max_ss(__m128 __a, __m128 __b)
{
  return __builtin_ia32_maxss((__v4sf)__a, (__v4sf)__b);
}

/// Compares two 128-bit vectors of [4 x float] and returns the greater
///    of each pair of values.
///
///    If either value in a comparison is NaN, returns the value from \a __b.
///
/// \headerfile <x86intrin.h>
///
/// This intrinsic corresponds to the <c> VMAXPS / MAXPS </c> instructions.
///
/// \param __a
///    A 128-bit vector of [4 x float] containing one of the operands.
/// \param __b
///    A 128-bit vector of [4 x float] containing one of the operands.
/// \returns A 128-bit vector of [4 x float] containing the maximum values
///    between both operands.
static __inline__ __m128 __DEFAULT_FN_ATTRS
_mm_max_ps(__m128 __a, __m128 __b)
{
  return __builtin_ia32_maxps((__v4sf)__a, (__v4sf)__b);
}

/// Performs a bitwise AND of two 128-bit vectors of [4 x float].
///
/// \headerfile <x86intrin.h>
///
/// This intrinsic corresponds to the <c> VANDPS / ANDPS </c> instructions.
///
/// \param __a
///    A 128-bit vector containing one of the source operands.
/// \param __b
///    A 128-bit vector containing one of the source operands.
/// \returns A 128-bit vector of [4 x float] containing the bitwise AND of the
///    values between both operands.
static __inline__ __m128 __DEFAULT_FN_ATTRS_CONSTEXPR
_mm_and_ps(__m128 __a, __m128 __b) {
  return (__m128)((__v4su)__a & (__v4su)__b);
}

/// Performs a bitwise AND of two 128-bit vectors of [4 x float], using
///    the one's complement of the values contained in the first source
///    operand.
///
/// \headerfile <x86intrin.h>
///
/// This intrinsic corresponds to the <c> VANDNPS / ANDNPS </c> instructions.
///
/// \param __a
///    A 128-bit vector of [4 x float] containing the first source operand. The
///    one's complement of this value is used in the bitwise AND.
/// \param __b
///    A 128-bit vector of [4 x float] containing the second source operand.
/// \returns A 128-bit vector of [4 x float] containing the bitwise AND of the
///    one's complement of the first operand and the values in the second
///    operand.
static __inline__ __m128 __DEFAULT_FN_ATTRS_CONSTEXPR
_mm_andnot_ps(__m128 __a, __m128 __b) {
  return (__m128)(~(__v4su)__a & (__v4su)__b);
}

/// Performs a bitwise OR of two 128-bit vectors of [4 x float].
///
/// \headerfile <x86intrin.h>
///
/// This intrinsic corresponds to the <c> VORPS / ORPS </c> instructions.
///
/// \param __a
///    A 128-bit vector of [4 x float] containing one of the source operands.
/// \param __b
///    A 128-bit vector of [4 x float] containing one of the source operands.
/// \returns A 128-bit vector of [4 x float] containing the bitwise OR of the
///    values between both operands.
static __inline__ __m128 __DEFAULT_FN_ATTRS_CONSTEXPR
_mm_or_ps(__m128 __a, __m128 __b) {
  return (__m128)((__v4su)__a | (__v4su)__b);
}

/// Performs a bitwise exclusive OR of two 128-bit vectors of
///    [4 x float].
///
/// \headerfile <x86intrin.h>
///
/// This intrinsic corresponds to the <c> VXORPS / XORPS </c> instructions.
///
/// \param __a
///    A 128-bit vector of [4 x float] containing one of the source operands.
/// \param __b
///    A 128-bit vector of [4 x float] containing one of the source operands.
/// \returns A 128-bit vector of [4 x float] containing the bitwise exclusive OR
///    of the values between both operands.
static __inline__ __m128 __DEFAULT_FN_ATTRS_CONSTEXPR
_mm_xor_ps(__m128 __a, __m128 __b) {
  return (__m128)((__v4su)__a ^ (__v4su)__b);
}

/// Compares two 32-bit float values in the low-order bits of both
///    operands for equality.
///
///    The comparison returns 0x0 for false, 0xFFFFFFFF for true, in the
///    low-order bits of a vector [4 x float].
///    If either value in a comparison is NaN, returns false.
///
/// \headerfile <x86intrin.h>
///
/// This intrinsic corresponds to the <c> VCMPEQSS / CMPEQSS </c> instructions.
///
/// \param __a
///    A 128-bit vector of [4 x float] containing one of the operands. The lower
///    32 bits of this operand are used in the comparison.
/// \param __b
///    A 128-bit vector of [4 x float] containing one of the operands. The lower
///    32 bits of this operand are used in the comparison.
/// \returns A 128-bit vector of [4 x float] containing the comparison results
///    in the low-order bits.
static __inline__ __m128 __DEFAULT_FN_ATTRS
_mm_cmpeq_ss(__m128 __a, __m128 __b)
{
  return (__m128)__builtin_ia32_cmpeqss((__v4sf)__a, (__v4sf)__b);
}

/// Compares each of the corresponding 32-bit float values of the
///    128-bit vectors of [4 x float] for equality.
///
///    Each comparison returns 0x0 for false, 0xFFFFFFFF for true.
///    If either value in a comparison is NaN, returns false.
///
/// \headerfile <x86intrin.h>
///
/// This intrinsic corresponds to the <c> VCMPEQPS / CMPEQPS </c> instructions.
///
/// \param __a
///    A 128-bit vector of [4 x float].
/// \param __b
///    A 128-bit vector of [4 x float].
/// \returns A 128-bit vector of [4 x float] containing the comparison results.
static __inline__ __m128 __DEFAULT_FN_ATTRS
_mm_cmpeq_ps(__m128 __a, __m128 __b)
{
  return (__m128)__builtin_ia32_cmpeqps((__v4sf)__a, (__v4sf)__b);
}

/// Compares two 32-bit float values in the low-order bits of both
///    operands to determine if the value in the first operand is less than the
///    corresponding value in the second operand.
///
///    The comparison returns 0x0 for false, 0xFFFFFFFF for true, in the
///    low-order bits of a vector of [4 x float].
///    If either value in a comparison is NaN, returns false.
///
/// \headerfile <x86intrin.h>
///
/// This intrinsic corresponds to the <c> VCMPLTSS / CMPLTSS </c> instructions.
///
/// \param __a
///    A 128-bit vector of [4 x float] containing one of the operands. The lower
///    32 bits of this operand are used in the comparison.
/// \param __b
///    A 128-bit vector of [4 x float] containing one of the operands. The lower
///    32 bits of this operand are used in the comparison.
/// \returns A 128-bit vector of [4 x float] containing the comparison results
///    in the low-order bits.
static __inline__ __m128 __DEFAULT_FN_ATTRS
_mm_cmplt_ss(__m128 __a, __m128 __b)
{
  return (__m128)__builtin_ia32_cmpltss((__v4sf)__a, (__v4sf)__b);
}

/// Compares each of the corresponding 32-bit float values of the
///    128-bit vectors of [4 x float] to determine if the values in the first
///    operand are less than those in the second operand.
///
///    Each comparison returns 0x0 for false, 0xFFFFFFFFFFFFFFFF for true.
///    If either value in a comparison is NaN, returns false.
///
/// \headerfile <x86intrin.h>
///
/// This intrinsic corresponds to the <c> VCMPLTPS / CMPLTPS </c> instructions.
///
/// \param __a
///    A 128-bit vector of [4 x float].
/// \param __b
///    A 128-bit vector of [4 x float].
/// \returns A 128-bit vector of [4 x float] containing the comparison results.
static __inline__ __m128 __DEFAULT_FN_ATTRS
_mm_cmplt_ps(__m128 __a, __m128 __b)
{
  return (__m128)__builtin_ia32_cmpltps((__v4sf)__a, (__v4sf)__b);
}

/// Compares two 32-bit float values in the low-order bits of both
///    operands to determine if the value in the first operand is less than or
///    equal to the corresponding value in the second operand.
///
///    The comparison returns 0x0 for false, 0xFFFFFFFFFFFFFFFF for true, in
///    the low-order bits of a vector of [4 x float].
///    If either value in a comparison is NaN, returns false.
///
/// \headerfile <x86intrin.h>
///
/// This intrinsic corresponds to the <c> VCMPLESS / CMPLESS </c> instructions.
///
/// \param __a
///    A 128-bit vector of [4 x float] containing one of the operands. The lower
///    32 bits of this operand are used in the comparison.
/// \param __b
///    A 128-bit vector of [4 x float] containing one of the operands. The lower
///    32 bits of this operand are used in the comparison.
/// \returns A 128-bit vector of [4 x float] containing the comparison results
///    in the low-order bits.
static __inline__ __m128 __DEFAULT_FN_ATTRS
_mm_cmple_ss(__m128 __a, __m128 __b)
{
  return (__m128)__builtin_ia32_cmpless((__v4sf)__a, (__v4sf)__b);
}

/// Compares each of the corresponding 32-bit float values of the
///    128-bit vectors of [4 x float] to determine if the values in the first
///    operand are less than or equal to those in the second operand.
///
///    Each comparison returns 0x0 for false, 0xFFFFFFFF for true.
///    If either value in a comparison is NaN, returns false.
///
/// \headerfile <x86intrin.h>
///
/// This intrinsic corresponds to the <c> VCMPLEPS / CMPLEPS </c> instructions.
///
/// \param __a
///    A 128-bit vector of [4 x float].
/// \param __b
///    A 128-bit vector of [4 x float].
/// \returns A 128-bit vector of [4 x float] containing the comparison results.
static __inline__ __m128 __DEFAULT_FN_ATTRS
_mm_cmple_ps(__m128 __a, __m128 __b)
{
  return (__m128)__builtin_ia32_cmpleps((__v4sf)__a, (__v4sf)__b);
}

/// Compares two 32-bit float values in the low-order bits of both
///    operands to determine if the value in the first operand is greater than
///    the corresponding value in the second operand.
///
///    The comparison returns 0x0 for false, 0xFFFFFFFF for true, in the
///    low-order bits of a vector of [4 x float].
///    If either value in a comparison is NaN, returns false.
///
/// \headerfile <x86intrin.h>
///
/// This intrinsic corresponds to the <c> VCMPLTSS / CMPLTSS </c> instructions.
///
/// \param __a
///    A 128-bit vector of [4 x float] containing one of the operands. The lower
///    32 bits of this operand are used in the comparison.
/// \param __b
///    A 128-bit vector of [4 x float] containing one of the operands. The lower
///    32 bits of this operand are used in the comparison.
/// \returns A 128-bit vector of [4 x float] containing the comparison results
///    in the low-order bits.
static __inline__ __m128 __DEFAULT_FN_ATTRS
_mm_cmpgt_ss(__m128 __a, __m128 __b)
{
  return (__m128)__builtin_shufflevector((__v4sf)__a,
                                         (__v4sf)__builtin_ia32_cmpltss((__v4sf)__b, (__v4sf)__a),
                                         4, 1, 2, 3);
}

/// Compares each of the corresponding 32-bit float values of the
///    128-bit vectors of [4 x float] to determine if the values in the first
///    operand are greater than those in the second operand.
///
///    Each comparison returns 0x0 for false, 0xFFFFFFFF for true.
///    If either value in a comparison is NaN, returns false.
///
/// \headerfile <x86intrin.h>
///
/// This intrinsic corresponds to the <c> VCMPLTPS / CMPLTPS </c> instructions.
///
/// \param __a
///    A 128-bit vector of [4 x float].
/// \param __b
///    A 128-bit vector of [4 x float].
/// \returns A 128-bit vector of [4 x float] containing the comparison results.
static __inline__ __m128 __DEFAULT_FN_ATTRS
_mm_cmpgt_ps(__m128 __a, __m128 __b)
{
  return (__m128)__builtin_ia32_cmpltps((__v4sf)__b, (__v4sf)__a);
}

/// Compares two 32-bit float values in the low-order bits of both
///    operands to determine if the value in the first operand is greater than
///    or equal to the corresponding value in the second operand.
///
///    Each comparison returns 0x0 for false, 0xFFFFFFFF for true, in the
///    low-order bits of a vector of [4 x float].
///    If either value in a comparison is NaN, returns false.
///
/// \headerfile <x86intrin.h>
///
/// This intrinsic corresponds to the <c> VCMPLESS / CMPLESS </c> instructions.
///
/// \param __a
///    A 128-bit vector of [4 x float] containing one of the operands. The lower
///    32 bits of this operand are used in the comparison.
/// \param __b
///    A 128-bit vector of [4 x float] containing one of the operands. The lower
///    32 bits of this operand are used in the comparison.
/// \returns A 128-bit vector of [4 x float] containing the comparison results
///    in the low-order bits.
static __inline__ __m128 __DEFAULT_FN_ATTRS
_mm_cmpge_ss(__m128 __a, __m128 __b)
{
  return (__m128)__builtin_shufflevector((__v4sf)__a,
                                         (__v4sf)__builtin_ia32_cmpless((__v4sf)__b, (__v4sf)__a),
                                         4, 1, 2, 3);
}

/// Compares each of the corresponding 32-bit float values of the
///    128-bit vectors of [4 x float] to determine if the values in the first
///    operand are greater than or equal to those in the second operand.
///
///    Each comparison returns 0x0 for false, 0xFFFFFFFFFFFFFFFF for true.
///    If either value in a comparison is NaN, returns false.
///
/// \headerfile <x86intrin.h>
///
/// This intrinsic corresponds to the <c> VCMPLEPS / CMPLEPS </c> instructions.
///
/// \param __a
///    A 128-bit vector of [4 x float].
/// \param __b
///    A 128-bit vector of [4 x float].
/// \returns A 128-bit vector of [4 x float] containing the comparison results.
static __inline__ __m128 __DEFAULT_FN_ATTRS
_mm_cmpge_ps(__m128 __a, __m128 __b)
{
  return (__m128)__builtin_ia32_cmpleps((__v4sf)__b, (__v4sf)__a);
}

/// Compares two 32-bit float values in the low-order bits of both operands
///    for inequality.
///
///    The comparison returns 0x0 for false, 0xFFFFFFFF for true, in the
///    low-order bits of a vector of [4 x float].
///    If either value in a comparison is NaN, returns true.
///
/// \headerfile <x86intrin.h>
///
/// This intrinsic corresponds to the <c> VCMPNEQSS / CMPNEQSS </c>
///   instructions.
///
/// \param __a
///    A 128-bit vector of [4 x float] containing one of the operands. The lower
///    32 bits of this operand are used in the comparison.
/// \param __b
///    A 128-bit vector of [4 x float] containing one of the operands. The lower
///    32 bits of this operand are used in the comparison.
/// \returns A 128-bit vector of [4 x float] containing the comparison results
///    in the low-order bits.
static __inline__ __m128 __DEFAULT_FN_ATTRS
_mm_cmpneq_ss(__m128 __a, __m128 __b)
{
  return (__m128)__builtin_ia32_cmpneqss((__v4sf)__a, (__v4sf)__b);
}

/// Compares each of the corresponding 32-bit float values of the
///    128-bit vectors of [4 x float] for inequality.
///
///    Each comparison returns 0x0 for false, 0xFFFFFFFF for true.
///    If either value in a comparison is NaN, returns true.
///
/// \headerfile <x86intrin.h>
///
/// This intrinsic corresponds to the <c> VCMPNEQPS / CMPNEQPS </c>
///   instructions.
///
/// \param __a
///    A 128-bit vector of [4 x float].
/// \param __b
///    A 128-bit vector of [4 x float].
/// \returns A 128-bit vector of [4 x float] containing the comparison results.
static __inline__ __m128 __DEFAULT_FN_ATTRS
_mm_cmpneq_ps(__m128 __a, __m128 __b)
{
  return (__m128)__builtin_ia32_cmpneqps((__v4sf)__a, (__v4sf)__b);
}

/// Compares two 32-bit float values in the low-order bits of both
///    operands to determine if the value in the first operand is not less than
///    the corresponding value in the second operand.
///
///    Each comparison returns 0x0 for false, 0xFFFFFFFF for true, in the
///    low-order bits of a vector of [4 x float].
///    If either value in a comparison is NaN, returns true.
///
/// \headerfile <x86intrin.h>
///
/// This intrinsic corresponds to the <c> VCMPNLTSS / CMPNLTSS </c>
///   instructions.
///
/// \param __a
///    A 128-bit vector of [4 x float] containing one of the operands. The lower
///    32 bits of this operand are used in the comparison.
/// \param __b
///    A 128-bit vector of [4 x float] containing one of the operands. The lower
///    32 bits of this operand are used in the comparison.
/// \returns A 128-bit vector of [4 x float] containing the comparison results
///    in the low-order bits.
static __inline__ __m128 __DEFAULT_FN_ATTRS
_mm_cmpnlt_ss(__m128 __a, __m128 __b)
{
  return (__m128)__builtin_ia32_cmpnltss((__v4sf)__a, (__v4sf)__b);
}

/// Compares each of the corresponding 32-bit float values of the
///    128-bit vectors of [4 x float] to determine if the values in the first
///    operand are not less than those in the second operand.
///
///    Each comparison returns 0x0 for false, 0xFFFFFFFF for true.
///    If either value in a comparison is NaN, returns true.
///
/// \headerfile <x86intrin.h>
///
/// This intrinsic corresponds to the <c> VCMPNLTPS / CMPNLTPS </c>
///   instructions.
///
/// \param __a
///    A 128-bit vector of [4 x float].
/// \param __b
///    A 128-bit vector of [4 x float].
/// \returns A 128-bit vector of [4 x float] containing the comparison results.
static __inline__ __m128 __DEFAULT_FN_ATTRS
_mm_cmpnlt_ps(__m128 __a, __m128 __b)
{
  return (__m128)__builtin_ia32_cmpnltps((__v4sf)__a, (__v4sf)__b);
}

/// Compares two 32-bit float values in the low-order bits of both
///    operands to determine if the value in the first operand is not less than
///    or equal to the corresponding value in the second operand.
///
///    Each comparison returns 0x0 for false, 0xFFFFFFFF for true, in the
///    low-order bits of a vector of [4 x float].
///    If either value in a comparison is NaN, returns true.
///
/// \headerfile <x86intrin.h>
///
/// This intrinsic corresponds to the <c> VCMPNLESS / CMPNLESS </c>
///   instructions.
///
/// \param __a
///    A 128-bit vector of [4 x float] containing one of the operands. The lower
///    32 bits of this operand are used in the comparison.
/// \param __b
///    A 128-bit vector of [4 x float] containing one of the operands. The lower
///    32 bits of this operand are used in the comparison.
/// \returns A 128-bit vector of [4 x float] containing the comparison results
///    in the low-order bits.
static __inline__ __m128 __DEFAULT_FN_ATTRS
_mm_cmpnle_ss(__m128 __a, __m128 __b)
{
  return (__m128)__builtin_ia32_cmpnless((__v4sf)__a, (__v4sf)__b);
}

/// Compares each of the corresponding 32-bit float values of the
///    128-bit vectors of [4 x float] to determine if the values in the first
///    operand are not less than or equal to those in the second operand.
///
///    Each comparison returns 0x0 for false, 0xFFFFFFFF for true.
///    If either value in a comparison is NaN, returns true.
///
/// \headerfile <x86intrin.h>
///
/// This intrinsic corresponds to the <c> VCMPNLEPS / CMPNLEPS </c>
///   instructions.
///
/// \param __a
///    A 128-bit vector of [4 x float].
/// \param __b
///    A 128-bit vector of [4 x float].
/// \returns A 128-bit vector of [4 x float] containing the comparison results.
static __inline__ __m128 __DEFAULT_FN_ATTRS
_mm_cmpnle_ps(__m128 __a, __m128 __b)
{
  return (__m128)__builtin_ia32_cmpnleps((__v4sf)__a, (__v4sf)__b);
}

/// Compares two 32-bit float values in the low-order bits of both
///    operands to determine if the value in the first operand is not greater
///    than the corresponding value in the second operand.
///
///    Each comparison returns 0x0 for false, 0xFFFFFFFF for true, in the
///    low-order bits of a vector of [4 x float].
///    If either value in a comparison is NaN, returns true.
///
/// \headerfile <x86intrin.h>
///
/// This intrinsic corresponds to the <c> VCMPNLTSS / CMPNLTSS </c>
///   instructions.
///
/// \param __a
///    A 128-bit vector of [4 x float] containing one of the operands. The lower
///    32 bits of this operand are used in the comparison.
/// \param __b
///    A 128-bit vector of [4 x float] containing one of the operands. The lower
///    32 bits of this operand are used in the comparison.
/// \returns A 128-bit vector of [4 x float] containing the comparison results
///    in the low-order bits.
static __inline__ __m128 __DEFAULT_FN_ATTRS
_mm_cmpngt_ss(__m128 __a, __m128 __b)
{
  return (__m128)__builtin_shufflevector((__v4sf)__a,
                                         (__v4sf)__builtin_ia32_cmpnltss((__v4sf)__b, (__v4sf)__a),
                                         4, 1, 2, 3);
}

/// Compares each of the corresponding 32-bit float values of the
///    128-bit vectors of [4 x float] to determine if the values in the first
///    operand are not greater than those in the second operand.
///
///    Each comparison returns 0x0 for false, 0xFFFFFFFF for true.
///    If either value in a comparison is NaN, returns true.
///
/// \headerfile <x86intrin.h>
///
/// This intrinsic corresponds to the <c> VCMPNLTPS / CMPNLTPS </c>
///   instructions.
///
/// \param __a
///    A 128-bit vector of [4 x float].
/// \param __b
///    A 128-bit vector of [4 x float].
/// \returns A 128-bit vector of [4 x float] containing the comparison results.
static __inline__ __m128 __DEFAULT_FN_ATTRS
_mm_cmpngt_ps(__m128 __a, __m128 __b)
{
  return (__m128)__builtin_ia32_cmpnltps((__v4sf)__b, (__v4sf)__a);
}

/// Compares two 32-bit float values in the low-order bits of both
///    operands to determine if the value in the first operand is not greater
///    than or equal to the corresponding value in the second operand.
///
///    Each comparison returns 0x0 for false, 0xFFFFFFFF for true, in the
///    low-order bits of a vector of [4 x float].
///    If either value in a comparison is NaN, returns true.
///
/// \headerfile <x86intrin.h>
///
/// This intrinsic corresponds to the <c> VCMPNLESS / CMPNLESS </c>
///   instructions.
///
/// \param __a
///    A 128-bit vector of [4 x float] containing one of the operands. The lower
///    32 bits of this operand are used in the comparison.
/// \param __b
///    A 128-bit vector of [4 x float] containing one of the operands. The lower
///    32 bits of this operand are used in the comparison.
/// \returns A 128-bit vector of [4 x float] containing the comparison results
///    in the low-order bits.
static __inline__ __m128 __DEFAULT_FN_ATTRS
_mm_cmpnge_ss(__m128 __a, __m128 __b)
{
  return (__m128)__builtin_shufflevector((__v4sf)__a,
                                         (__v4sf)__builtin_ia32_cmpnless((__v4sf)__b, (__v4sf)__a),
                                         4, 1, 2, 3);
}

/// Compares each of the corresponding 32-bit float values of the
///    128-bit vectors of [4 x float] to determine if the values in the first
///    operand are not greater than or equal to those in the second operand.
///
///    Each comparison returns 0x0 for false, 0xFFFFFFFF for true.
///    If either value in a comparison is NaN, returns true.
///
/// \headerfile <x86intrin.h>
///
/// This intrinsic corresponds to the <c> VCMPNLEPS / CMPNLEPS </c>
///   instructions.
///
/// \param __a
///    A 128-bit vector of [4 x float].
/// \param __b
///    A 128-bit vector of [4 x float].
/// \returns A 128-bit vector of [4 x float] containing the comparison results.
static __inline__ __m128 __DEFAULT_FN_ATTRS
_mm_cmpnge_ps(__m128 __a, __m128 __b)
{
  return (__m128)__builtin_ia32_cmpnleps((__v4sf)__b, (__v4sf)__a);
}

/// Compares two 32-bit float values in the low-order bits of both
///    operands to determine if the value in the first operand is ordered with
///    respect to the corresponding value in the second operand.
///
///    A pair of floating-point values are ordered with respect to each
///    other if neither value is a NaN. Each comparison returns 0x0 for false,
///    0xFFFFFFFF for true.
///
/// \headerfile <x86intrin.h>
///
/// This intrinsic corresponds to the <c> VCMPORDSS / CMPORDSS </c>
///   instructions.
///
/// \param __a
///    A 128-bit vector of [4 x float] containing one of the operands. The lower
///    32 bits of this operand are used in the comparison.
/// \param __b
///    A 128-bit vector of [4 x float] containing one of the operands. The lower
///    32 bits of this operand are used in the comparison.
/// \returns A 128-bit vector of [4 x float] containing the comparison results
///    in the low-order bits.
static __inline__ __m128 __DEFAULT_FN_ATTRS
_mm_cmpord_ss(__m128 __a, __m128 __b)
{
  return (__m128)__builtin_ia32_cmpordss((__v4sf)__a, (__v4sf)__b);
}

/// Compares each of the corresponding 32-bit float values of the
///    128-bit vectors of [4 x float] to determine if the values in the first
///    operand are ordered with respect to those in the second operand.
///
///    A pair of floating-point values are ordered with respect to each
///    other if neither value is a NaN. Each comparison returns 0x0 for false,
///    0xFFFFFFFF for true.
///
/// \headerfile <x86intrin.h>
///
/// This intrinsic corresponds to the <c> VCMPORDPS / CMPORDPS </c>
///   instructions.
///
/// \param __a
///    A 128-bit vector of [4 x float].
/// \param __b
///    A 128-bit vector of [4 x float].
/// \returns A 128-bit vector of [4 x float] containing the comparison results.
static __inline__ __m128 __DEFAULT_FN_ATTRS
_mm_cmpord_ps(__m128 __a, __m128 __b)
{
  return (__m128)__builtin_ia32_cmpordps((__v4sf)__a, (__v4sf)__b);
}

/// Compares two 32-bit float values in the low-order bits of both
///    operands to determine if the value in the first operand is unordered
///    with respect to the corresponding value in the second operand.
///
///    A pair of double-precision values are unordered with respect to each
///    other if one or both values are NaN. Each comparison returns 0x0 for
///    false, 0xFFFFFFFF for true.
///
/// \headerfile <x86intrin.h>
///
/// This intrinsic corresponds to the <c> VCMPUNORDSS / CMPUNORDSS </c>
///   instructions.
///
/// \param __a
///    A 128-bit vector of [4 x float] containing one of the operands. The lower
///    32 bits of this operand are used in the comparison.
/// \param __b
///    A 128-bit vector of [4 x float] containing one of the operands. The lower
///    32 bits of this operand are used in the comparison.
/// \returns A 128-bit vector of [4 x float] containing the comparison results
///    in the low-order bits.
static __inline__ __m128 __DEFAULT_FN_ATTRS
_mm_cmpunord_ss(__m128 __a, __m128 __b)
{
  return (__m128)__builtin_ia32_cmpunordss((__v4sf)__a, (__v4sf)__b);
}

/// Compares each of the corresponding 32-bit float values of the
///    128-bit vectors of [4 x float] to determine if the values in the first
///    operand are unordered with respect to those in the second operand.
///
///    A pair of double-precision values are unordered with respect to each
///    other if one or both values are NaN. Each comparison returns 0x0 for
///    false, 0xFFFFFFFFFFFFFFFF for true.
///
/// \headerfile <x86intrin.h>
///
/// This intrinsic corresponds to the <c> VCMPUNORDPS / CMPUNORDPS </c>
///   instructions.
///
/// \param __a
///    A 128-bit vector of [4 x float].
/// \param __b
///    A 128-bit vector of [4 x float].
/// \returns A 128-bit vector of [4 x float] containing the comparison results.
static __inline__ __m128 __DEFAULT_FN_ATTRS
_mm_cmpunord_ps(__m128 __a, __m128 __b)
{
  return (__m128)__builtin_ia32_cmpunordps((__v4sf)__a, (__v4sf)__b);
}

/// Compares two 32-bit float values in the low-order bits of both
///    operands for equality.
///
///    The comparison returns 0 for false, 1 for true. If either value in a
///    comparison is NaN, returns 0.
///
/// \headerfile <x86intrin.h>
///
/// This intrinsic corresponds to the <c> VCOMISS / COMISS </c>
///   instructions.
///
/// \param __a
///    A 128-bit vector of [4 x float]. The lower 32 bits of this operand are
///    used in the comparison.
/// \param __b
///    A 128-bit vector of [4 x float]. The lower 32 bits of this operand are
///    used in the comparison.
/// \returns An integer containing the comparison results.
static __inline__ int __DEFAULT_FN_ATTRS
_mm_comieq_ss(__m128 __a, __m128 __b)
{
  return __builtin_ia32_comieq((__v4sf)__a, (__v4sf)__b);
}

/// Compares two 32-bit float values in the low-order bits of both
///    operands to determine if the first operand is less than the second
///    operand.
///
///    The comparison returns 0 for false, 1 for true. If either value in a
///    comparison is NaN, returns 0.
///
/// \headerfile <x86intrin.h>
///
/// This intrinsic corresponds to the <c> VCOMISS / COMISS </c>
///   instructions.
///
/// \param __a
///    A 128-bit vector of [4 x float]. The lower 32 bits of this operand are
///    used in the comparison.
/// \param __b
///    A 128-bit vector of [4 x float]. The lower 32 bits of this operand are
///    used in the comparison.
/// \returns An integer containing the comparison results.
static __inline__ int __DEFAULT_FN_ATTRS
_mm_comilt_ss(__m128 __a, __m128 __b)
{
  return __builtin_ia32_comilt((__v4sf)__a, (__v4sf)__b);
}

/// Compares two 32-bit float values in the low-order bits of both
///    operands to determine if the first operand is less than or equal to the
///    second operand.
///
///    The comparison returns 0 for false, 1 for true. If either value in a
///    comparison is NaN, returns 0.
///
/// \headerfile <x86intrin.h>
///
/// This intrinsic corresponds to the <c> VCOMISS / COMISS </c> instructions.
///
/// \param __a
///    A 128-bit vector of [4 x float]. The lower 32 bits of this operand are
///    used in the comparison.
/// \param __b
///    A 128-bit vector of [4 x float]. The lower 32 bits of this operand are
///    used in the comparison.
/// \returns An integer containing the comparison results.
static __inline__ int __DEFAULT_FN_ATTRS
_mm_comile_ss(__m128 __a, __m128 __b)
{
  return __builtin_ia32_comile((__v4sf)__a, (__v4sf)__b);
}

/// Compares two 32-bit float values in the low-order bits of both
///    operands to determine if the first operand is greater than the second
///    operand.
///
///    The comparison returns 0 for false, 1 for true. If either value in a
///    comparison is NaN, returns 0.
///
/// \headerfile <x86intrin.h>
///
/// This intrinsic corresponds to the <c> VCOMISS / COMISS </c> instructions.
///
/// \param __a
///    A 128-bit vector of [4 x float]. The lower 32 bits of this operand are
///    used in the comparison.
/// \param __b
///    A 128-bit vector of [4 x float]. The lower 32 bits of this operand are
///    used in the comparison.
/// \returns An integer containing the comparison results.
static __inline__ int __DEFAULT_FN_ATTRS
_mm_comigt_ss(__m128 __a, __m128 __b)
{
  return __builtin_ia32_comigt((__v4sf)__a, (__v4sf)__b);
}

/// Compares two 32-bit float values in the low-order bits of both
///    operands to determine if the first operand is greater than or equal to
///    the second operand.
///
///    The comparison returns 0 for false, 1 for true. If either value in a
///    comparison is NaN, returns 0.
///
/// \headerfile <x86intrin.h>
///
/// This intrinsic corresponds to the <c> VCOMISS / COMISS </c> instructions.
///
/// \param __a
///    A 128-bit vector of [4 x float]. The lower 32 bits of this operand are
///    used in the comparison.
/// \param __b
///    A 128-bit vector of [4 x float]. The lower 32 bits of this operand are
///    used in the comparison.
/// \returns An integer containing the comparison results.
static __inline__ int __DEFAULT_FN_ATTRS
_mm_comige_ss(__m128 __a, __m128 __b)
{
  return __builtin_ia32_comige((__v4sf)__a, (__v4sf)__b);
}

/// Compares two 32-bit float values in the low-order bits of both
///    operands to determine if the first operand is not equal to the second
///    operand.
///
///    The comparison returns 0 for false, 1 for true. If either value in a
///    comparison is NaN, returns 1.
///
/// \headerfile <x86intrin.h>
///
/// This intrinsic corresponds to the <c> VCOMISS / COMISS </c> instructions.
///
/// \param __a
///    A 128-bit vector of [4 x float]. The lower 32 bits of this operand are
///    used in the comparison.
/// \param __b
///    A 128-bit vector of [4 x float]. The lower 32 bits of this operand are
///    used in the comparison.
/// \returns An integer containing the comparison results.
static __inline__ int __DEFAULT_FN_ATTRS
_mm_comineq_ss(__m128 __a, __m128 __b)
{
  return __builtin_ia32_comineq((__v4sf)__a, (__v4sf)__b);
}

/// Performs an unordered comparison of two 32-bit float values using
///    the low-order bits of both operands to determine equality.
///
///    The comparison returns 0 for false, 1 for true. If either value in a
///    comparison is NaN, returns 0.
///
/// \headerfile <x86intrin.h>
///
/// This intrinsic corresponds to the <c> VUCOMISS / UCOMISS </c> instructions.
///
/// \param __a
///    A 128-bit vector of [4 x float]. The lower 32 bits of this operand are
///    used in the comparison.
/// \param __b
///    A 128-bit vector of [4 x float]. The lower 32 bits of this operand are
///    used in the comparison.
/// \returns An integer containing the comparison results.
static __inline__ int __DEFAULT_FN_ATTRS
_mm_ucomieq_ss(__m128 __a, __m128 __b)
{
  return __builtin_ia32_ucomieq((__v4sf)__a, (__v4sf)__b);
}

/// Performs an unordered comparison of two 32-bit float values using
///    the low-order bits of both operands to determine if the first operand is
///    less than the second operand.
///
///    The comparison returns 0 for false, 1 for true. If either value in a
///    comparison is NaN, returns 0.
///
/// \headerfile <x86intrin.h>
///
/// This intrinsic corresponds to the <c> VUCOMISS / UCOMISS </c> instructions.
///
/// \param __a
///    A 128-bit vector of [4 x float]. The lower 32 bits of this operand are
///    used in the comparison.
/// \param __b
///    A 128-bit vector of [4 x float]. The lower 32 bits of this operand are
///    used in the comparison.
/// \returns An integer containing the comparison results.
static __inline__ int __DEFAULT_FN_ATTRS
_mm_ucomilt_ss(__m128 __a, __m128 __b)
{
  return __builtin_ia32_ucomilt((__v4sf)__a, (__v4sf)__b);
}

/// Performs an unordered comparison of two 32-bit float values using
///    the low-order bits of both operands to determine if the first operand is
///    less than or equal to the second operand.
///
///    The comparison returns 0 for false, 1 for true. If either value in a
///    comparison is NaN, returns 0.
///
/// \headerfile <x86intrin.h>
///
/// This intrinsic corresponds to the <c> VUCOMISS / UCOMISS </c> instructions.
///
/// \param __a
///    A 128-bit vector of [4 x float]. The lower 32 bits of this operand are
///    used in the comparison.
/// \param __b
///    A 128-bit vector of [4 x float]. The lower 32 bits of this operand are
///    used in the comparison.
/// \returns An integer containing the comparison results.
static __inline__ int __DEFAULT_FN_ATTRS
_mm_ucomile_ss(__m128 __a, __m128 __b)
{
  return __builtin_ia32_ucomile((__v4sf)__a, (__v4sf)__b);
}

/// Performs an unordered comparison of two 32-bit float values using
///    the low-order bits of both operands to determine if the first operand is
///    greater than the second operand.
///
///    The comparison returns 0 for false, 1 for true. If either value in a
///    comparison is NaN, returns 0.
///
/// \headerfile <x86intrin.h>
///
/// This intrinsic corresponds to the <c> VUCOMISS / UCOMISS </c> instructions.
///
/// \param __a
///    A 128-bit vector of [4 x float]. The lower 32 bits of this operand are
///    used in the comparison.
/// \param __b
///    A 128-bit vector of [4 x float]. The lower 32 bits of this operand are
///    used in the comparison.
/// \returns An integer containing the comparison results.
static __inline__ int __DEFAULT_FN_ATTRS
_mm_ucomigt_ss(__m128 __a, __m128 __b)
{
  return __builtin_ia32_ucomigt((__v4sf)__a, (__v4sf)__b);
}

/// Performs an unordered comparison of two 32-bit float values using
///    the low-order bits of both operands to determine if the first operand is
///    greater than or equal to the second operand.
///
///    The comparison returns 0 for false, 1 for true. If either value in a
///    comparison is NaN, returns 0.
///
/// \headerfile <x86intrin.h>
///
/// This intrinsic corresponds to the <c> VUCOMISS / UCOMISS </c> instructions.
///
/// \param __a
///    A 128-bit vector of [4 x float]. The lower 32 bits of this operand are
///    used in the comparison.
/// \param __b
///    A 128-bit vector of [4 x float]. The lower 32 bits of this operand are
///    used in the comparison.
/// \returns An integer containing the comparison results.
static __inline__ int __DEFAULT_FN_ATTRS
_mm_ucomige_ss(__m128 __a, __m128 __b)
{
  return __builtin_ia32_ucomige((__v4sf)__a, (__v4sf)__b);
}

/// Performs an unordered comparison of two 32-bit float values using
///    the low-order bits of both operands to determine inequality.
///
///    The comparison returns 0 for false, 1 for true. If either value in a
///    comparison is NaN, returns 0.
///
/// \headerfile <x86intrin.h>
///
/// This intrinsic corresponds to the <c> VUCOMISS / UCOMISS </c> instructions.
///
/// \param __a
///    A 128-bit vector of [4 x float]. The lower 32 bits of this operand are
///    used in the comparison.
/// \param __b
///    A 128-bit vector of [4 x float]. The lower 32 bits of this operand are
///    used in the comparison.
/// \returns An integer containing the comparison results.
static __inline__ int __DEFAULT_FN_ATTRS
_mm_ucomineq_ss(__m128 __a, __m128 __b)
{
  return __builtin_ia32_ucomineq((__v4sf)__a, (__v4sf)__b);
}

/// Converts a float value contained in the lower 32 bits of a vector of
///    [4 x float] into a 32-bit integer.
///
///    If the converted value does not fit in a 32-bit integer, raises a
///    floating-point invalid exception. If the exception is masked, returns
///    the most negative integer.
///
/// \headerfile <x86intrin.h>
///
/// This intrinsic corresponds to the <c> VCVTSS2SI / CVTSS2SI </c>
///   instructions.
///
/// \param __a
///    A 128-bit vector of [4 x float]. The lower 32 bits of this operand are
///    used in the conversion.
/// \returns A 32-bit integer containing the converted value.
static __inline__ int __DEFAULT_FN_ATTRS
_mm_cvtss_si32(__m128 __a)
{
  return __builtin_ia32_cvtss2si((__v4sf)__a);
}

/// Converts a float value contained in the lower 32 bits of a vector of
///    [4 x float] into a 32-bit integer.
///
///    If the converted value does not fit in a 32-bit integer, raises a
///    floating-point invalid exception. If the exception is masked, returns
///    the most negative integer.
///
/// \headerfile <x86intrin.h>
///
/// This intrinsic corresponds to the <c> VCVTSS2SI / CVTSS2SI </c>
///   instructions.
///
/// \param __a
///    A 128-bit vector of [4 x float]. The lower 32 bits of this operand are
///    used in the conversion.
/// \returns A 32-bit integer containing the converted value.
static __inline__ int __DEFAULT_FN_ATTRS
_mm_cvt_ss2si(__m128 __a)
{
  return _mm_cvtss_si32(__a);
}

#ifdef __x86_64__

/// Converts a float value contained in the lower 32 bits of a vector of
///    [4 x float] into a 64-bit integer.
///
///    If the converted value does not fit in a 32-bit integer, raises a
///    floating-point invalid exception. If the exception is masked, returns
///    the most negative integer.
///
/// \headerfile <x86intrin.h>
///
/// This intrinsic corresponds to the <c> VCVTSS2SI / CVTSS2SI </c>
///   instructions.
///
/// \param __a
///    A 128-bit vector of [4 x float]. The lower 32 bits of this operand are
///    used in the conversion.
/// \returns A 64-bit integer containing the converted value.
static __inline__ long long __DEFAULT_FN_ATTRS
_mm_cvtss_si64(__m128 __a)
{
  return __builtin_ia32_cvtss2si64((__v4sf)__a);
}

#endif

/// Converts two low-order float values in a 128-bit vector of
///    [4 x float] into a 64-bit vector of [2 x i32].
///
///    If a converted value does not fit in a 32-bit integer, raises a
///    floating-point invalid exception. If the exception is masked, returns
///    the most negative integer.
///
/// \headerfile <x86intrin.h>
///
/// This intrinsic corresponds to the <c> CVTPS2PI </c> instruction.
///
/// \param __a
///    A 128-bit vector of [4 x float].
/// \returns A 64-bit integer vector containing the converted values.
static __inline__ __m64 __DEFAULT_FN_ATTRS_SSE2
_mm_cvtps_pi32(__m128 __a)
{
  return __trunc64(__builtin_ia32_cvtps2dq((__v4sf)__zeroupper64(__a)));
}

/// Converts two low-order float values in a 128-bit vector of
///    [4 x float] into a 64-bit vector of [2 x i32].
///
///    If a converted value does not fit in a 32-bit integer, raises a
///    floating-point invalid exception. If the exception is masked, returns
///    the most negative integer.
///
/// \headerfile <x86intrin.h>
///
/// This intrinsic corresponds to the <c> CVTPS2PI </c> instruction.
///
/// \param __a
///    A 128-bit vector of [4 x float].
/// \returns A 64-bit integer vector containing the converted values.
static __inline__ __m64 __DEFAULT_FN_ATTRS_SSE2
_mm_cvt_ps2pi(__m128 __a)
{
  return _mm_cvtps_pi32(__a);
}

/// Converts the lower (first) element of a vector of [4 x float] into a signed
///    truncated (rounded toward zero) 32-bit integer.
///
///    If the converted value does not fit in a 32-bit integer, raises a
///    floating-point invalid exception. If the exception is masked, returns
///    the most negative integer.
///
/// \headerfile <x86intrin.h>
///
/// This intrinsic corresponds to the <c> VCVTTSS2SI / CVTTSS2SI </c>
///   instructions.
///
/// \param __a
///    A 128-bit vector of [4 x float]. The lower 32 bits of this operand are
///    used in the conversion.
/// \returns A 32-bit integer containing the converted value.
static __inline__ int __DEFAULT_FN_ATTRS
_mm_cvttss_si32(__m128 __a)
{
  return __builtin_ia32_cvttss2si((__v4sf)__a);
}

/// Converts the lower (first) element of a vector of [4 x float] into a signed
///    truncated (rounded toward zero) 32-bit integer.
///
///    If the converted value does not fit in a 32-bit integer, raises a
///    floating-point invalid exception. If the exception is masked, returns
///    the most negative integer.
///
/// \headerfile <x86intrin.h>
///
/// This intrinsic corresponds to the <c> VCVTTSS2SI / CVTTSS2SI </c>
///   instructions.
///
/// \param __a
///    A 128-bit vector of [4 x float]. The lower 32 bits of this operand are
///    used in the conversion.
/// \returns A 32-bit integer containing the converted value.
static __inline__ int __DEFAULT_FN_ATTRS
_mm_cvtt_ss2si(__m128 __a)
{
  return _mm_cvttss_si32(__a);
}

#ifdef __x86_64__
/// Converts the lower (first) element of a vector of [4 x float] into a signed
///    truncated (rounded toward zero) 64-bit integer.
///
///    If the converted value does not fit in a 64-bit integer, raises a
///    floating-point invalid exception. If the exception is masked, returns
///    the most negative integer.
///
/// \headerfile <x86intrin.h>
///
/// This intrinsic corresponds to the <c> VCVTTSS2SI / CVTTSS2SI </c>
///   instructions.
///
/// \param __a
///    A 128-bit vector of [4 x float]. The lower 32 bits of this operand are
///    used in the conversion.
/// \returns A 64-bit integer containing the converted value.
static __inline__ long long __DEFAULT_FN_ATTRS
_mm_cvttss_si64(__m128 __a)
{
  return __builtin_ia32_cvttss2si64((__v4sf)__a);
}
#endif

/// Converts the lower (first) two elements of a 128-bit vector of [4 x float]
///    into two signed truncated (rounded toward zero) 32-bit integers,
///    returned in a 64-bit vector of [2 x i32].
///
///    If a converted value does not fit in a 32-bit integer, raises a
///    floating-point invalid exception. If the exception is masked, returns
///    the most negative integer.
///
/// \headerfile <x86intrin.h>
///
/// This intrinsic corresponds to the <c> CVTTPS2PI / VTTPS2PI </c>
///   instructions.
///
/// \param __a
///    A 128-bit vector of [4 x float].
/// \returns A 64-bit integer vector containing the converted values.
static __inline__ __m64 __DEFAULT_FN_ATTRS_SSE2
_mm_cvttps_pi32(__m128 __a)
{
  return __trunc64(__builtin_ia32_cvttps2dq((__v4sf)__zeroupper64(__a)));
}

/// Converts the lower (first) two elements of a 128-bit vector of [4 x float]
///    into two signed truncated (rounded toward zero) 64-bit integers,
///    returned in a 64-bit vector of [2 x i32].
///
///    If a converted value does not fit in a 32-bit integer, raises a
///    floating-point invalid exception. If the exception is masked, returns
///    the most negative integer.
///
/// \headerfile <x86intrin.h>
///
/// This intrinsic corresponds to the <c> CVTTPS2PI </c> instruction.
///
/// \param __a
///    A 128-bit vector of [4 x float].
/// \returns A 64-bit integer vector containing the converted values.
static __inline__ __m64 __DEFAULT_FN_ATTRS_SSE2
_mm_cvtt_ps2pi(__m128 __a)
{
  return _mm_cvttps_pi32(__a);
}

/// Converts a 32-bit signed integer value into a floating point value
///    and writes it to the lower 32 bits of the destination. The remaining
///    higher order elements of the destination vector are copied from the
///    corresponding elements in the first operand.
///
/// \headerfile <x86intrin.h>
///
/// This intrinsic corresponds to the <c> VCVTSI2SS / CVTSI2SS </c> instruction.
///
/// \param __a
///    A 128-bit vector of [4 x float].
/// \param __b
///    A 32-bit signed integer operand containing the value to be converted.
/// \returns A 128-bit vector of [4 x float] whose lower 32 bits contain the
///    converted value of the second operand. The upper 96 bits are copied from
///    the upper 96 bits of the first operand.
static __inline__ __m128 __DEFAULT_FN_ATTRS_CONSTEXPR _mm_cvtsi32_ss(__m128 __a,
                                                                     int __b) {
  __a[0] = __b;
  return __a;
}

/// Converts a 32-bit signed integer value into a floating point value
///    and writes it to the lower 32 bits of the destination. The remaining
///    higher order elements of the destination are copied from the
///    corresponding elements in the first operand.
///
/// \headerfile <x86intrin.h>
///
/// This intrinsic corresponds to the <c> VCVTSI2SS / CVTSI2SS </c> instruction.
///
/// \param __a
///    A 128-bit vector of [4 x float].
/// \param __b
///    A 32-bit signed integer operand containing the value to be converted.
/// \returns A 128-bit vector of [4 x float] whose lower 32 bits contain the
///    converted value of the second operand. The upper 96 bits are copied from
///    the upper 96 bits of the first operand.
static __inline__ __m128 __DEFAULT_FN_ATTRS_CONSTEXPR _mm_cvt_si2ss(__m128 __a,
                                                                    int __b) {
  return _mm_cvtsi32_ss(__a, __b);
}

#ifdef __x86_64__

/// Converts a 64-bit signed integer value into a floating point value
///    and writes it to the lower 32 bits of the destination. The remaining
///    higher order elements of the destination are copied from the
///    corresponding elements in the first operand.
///
/// \headerfile <x86intrin.h>
///
/// This intrinsic corresponds to the <c> VCVTSI2SS / CVTSI2SS </c> instruction.
///
/// \param __a
///    A 128-bit vector of [4 x float].
/// \param __b
///    A 64-bit signed integer operand containing the value to be converted.
/// \returns A 128-bit vector of [4 x float] whose lower 32 bits contain the
///    converted value of the second operand. The upper 96 bits are copied from
///    the upper 96 bits of the first operand.
static __inline__ __m128 __DEFAULT_FN_ATTRS_CONSTEXPR
_mm_cvtsi64_ss(__m128 __a, long long __b) {
  __a[0] = __b;
  return __a;
}

#endif

/// Converts two elements of a 64-bit vector of [2 x i32] into two
///    floating point values and writes them to the lower 64-bits of the
///    destination. The remaining higher order elements of the destination are
///    copied from the corresponding elements in the first operand.
///
/// \headerfile <x86intrin.h>
///
/// This intrinsic corresponds to the <c> CVTPI2PS </c> instruction.
///
/// \param __a
///    A 128-bit vector of [4 x float].
/// \param __b
///    A 64-bit vector of [2 x i32]. The elements in this vector are converted
///    and written to the corresponding low-order elements in the destination.
/// \returns A 128-bit vector of [4 x float] whose lower 64 bits contain the
///    converted value of the second operand. The upper 64 bits are copied from
///    the upper 64 bits of the first operand.
static __inline__ __m128 __DEFAULT_FN_ATTRS_SSE2_CONSTEXPR
_mm_cvtpi32_ps(__m128 __a, __m64 __b)
{
  return (__m128)__builtin_shufflevector(
      (__v4sf)__a,
      __builtin_convertvector((__v4si)__zext128(__b), __v4sf),
      4, 5, 2, 3);
}

/// Converts two elements of a 64-bit vector of [2 x i32] into two
///    floating point values and writes them to the lower 64-bits of the
///    destination. The remaining higher order elements of the destination are
///    copied from the corresponding elements in the first operand.
///
/// \headerfile <x86intrin.h>
///
/// This intrinsic corresponds to the <c> CVTPI2PS </c> instruction.
///
/// \param __a
///    A 128-bit vector of [4 x float].
/// \param __b
///    A 64-bit vector of [2 x i32]. The elements in this vector are converted
///    and written to the corresponding low-order elements in the destination.
/// \returns A 128-bit vector of [4 x float] whose lower 64 bits contain the
///    converted value from the second operand. The upper 64 bits are copied
///    from the upper 64 bits of the first operand.
static __inline__ __m128 __DEFAULT_FN_ATTRS_SSE2_CONSTEXPR
_mm_cvt_pi2ps(__m128 __a, __m64 __b)
{
  return _mm_cvtpi32_ps(__a, __b);
}

/// Extracts a float value contained in the lower 32 bits of a vector of
///    [4 x float].
///
/// \headerfile <x86intrin.h>
///
/// This intrinsic has no corresponding instruction.
///
/// \param __a
///    A 128-bit vector of [4 x float]. The lower 32 bits of this operand are
///    used in the extraction.
/// \returns A 32-bit float containing the extracted value.
static __inline__ float __DEFAULT_FN_ATTRS_CONSTEXPR
_mm_cvtss_f32(__m128 __a) {
  return __a[0];
}

/// Loads two packed float values from the address \a __p into the
///     high-order bits of a 128-bit vector of [4 x float]. The low-order bits
///     are copied from the low-order bits of the first operand.
///
/// \headerfile <x86intrin.h>
///
/// This intrinsic corresponds to the <c> VMOVHPD / MOVHPD </c> instruction.
///
/// \param __a
///    A 128-bit vector of [4 x float]. Bits [63:0] are written to bits [63:0]
///    of the destination.
/// \param __p
///    A pointer to two packed float values. Bits [63:0] are written to bits
///    [127:64] of the destination.
/// \returns A 128-bit vector of [4 x float] containing the moved values.
static __inline__ __m128 __DEFAULT_FN_ATTRS
_mm_loadh_pi(__m128 __a, const __m64 *__p)
{
  typedef float __mm_loadh_pi_v2f32 __attribute__((__vector_size__(8)));
  struct __mm_loadh_pi_struct {
    __mm_loadh_pi_v2f32 __u;
  } __attribute__((__packed__, __may_alias__));
  __mm_loadh_pi_v2f32 __b = ((const struct __mm_loadh_pi_struct*)__p)->__u;
  __m128 __bb = __builtin_shufflevector(__b, __b, 0, 1, 0, 1);
  return __builtin_shufflevector(__a, __bb, 0, 1, 4, 5);
}

/// Loads two packed float values from the address \a __p into the
///    low-order bits of a 128-bit vector of [4 x float]. The high-order bits
///    are copied from the high-order bits of the first operand.
///
/// \headerfile <x86intrin.h>
///
/// This intrinsic corresponds to the <c> VMOVLPD / MOVLPD </c> instruction.
///
/// \param __a
///    A 128-bit vector of [4 x float]. Bits [127:64] are written to bits
///    [127:64] of the destination.
/// \param __p
///    A pointer to two packed float values. Bits [63:0] are written to bits
///    [63:0] of the destination.
/// \returns A 128-bit vector of [4 x float] containing the moved values.
static __inline__ __m128 __DEFAULT_FN_ATTRS
_mm_loadl_pi(__m128 __a, const __m64 *__p)
{
  typedef float __mm_loadl_pi_v2f32 __attribute__((__vector_size__(8)));
  struct __mm_loadl_pi_struct {
    __mm_loadl_pi_v2f32 __u;
  } __attribute__((__packed__, __may_alias__));
  __mm_loadl_pi_v2f32 __b = ((const struct __mm_loadl_pi_struct*)__p)->__u;
  __m128 __bb = __builtin_shufflevector(__b, __b, 0, 1, 0, 1);
  return __builtin_shufflevector(__a, __bb, 4, 5, 2, 3);
}

/// Constructs a 128-bit floating-point vector of [4 x float]. The lower
///    32 bits of the vector are initialized with the single-precision
///    floating-point value loaded from a specified memory location. The upper
///    96 bits are set to zero.
///
/// \headerfile <x86intrin.h>
///
/// This intrinsic corresponds to the <c> VMOVSS / MOVSS </c> instruction.
///
/// \param __p
///    A pointer to a 32-bit memory location containing a single-precision
///    floating-point value.
/// \returns An initialized 128-bit floating-point vector of [4 x float]. The
///    lower 32 bits contain the value loaded from the memory location. The
///    upper 96 bits are set to zero.
static __inline__ __m128 __DEFAULT_FN_ATTRS
_mm_load_ss(const float *__p)
{
  struct __mm_load_ss_struct {
    float __u;
  } __attribute__((__packed__, __may_alias__));
  float __u = ((const struct __mm_load_ss_struct*)__p)->__u;
  return __extension__ (__m128){ __u, 0, 0, 0 };
}

/// Loads a 32-bit float value and duplicates it to all four vector
///    elements of a 128-bit vector of [4 x float].
///
/// \headerfile <x86intrin.h>
///
/// This intrinsic corresponds to the <c> VBROADCASTSS / MOVSS + shuffling </c>
///    instruction.
///
/// \param __p
///    A pointer to a float value to be loaded and duplicated.
/// \returns A 128-bit vector of [4 x float] containing the loaded and
///    duplicated values.
static __inline__ __m128 __DEFAULT_FN_ATTRS
_mm_load1_ps(const float *__p)
{
  struct __mm_load1_ps_struct {
    float __u;
  } __attribute__((__packed__, __may_alias__));
  float __u = ((const struct __mm_load1_ps_struct*)__p)->__u;
  return __extension__ (__m128){ __u, __u, __u, __u };
}

#define        _mm_load_ps1(p) _mm_load1_ps(p)

/// Loads a 128-bit floating-point vector of [4 x float] from an aligned
///    memory location.
///
/// \headerfile <x86intrin.h>
///
/// This intrinsic corresponds to the <c> VMOVAPS / MOVAPS </c> instruction.
///
/// \param __p
///    A pointer to a 128-bit memory location. The address of the memory
///    location has to be 128-bit aligned.
/// \returns A 128-bit vector of [4 x float] containing the loaded values.
static __inline__ __m128 __DEFAULT_FN_ATTRS
_mm_load_ps(const float *__p)
{
  return *(const __m128*)__p;
}

/// Loads a 128-bit floating-point vector of [4 x float] from an
///    unaligned memory location.
///
/// \headerfile <x86intrin.h>
///
/// This intrinsic corresponds to the <c> VMOVUPS / MOVUPS </c> instruction.
///
/// \param __p
///    A pointer to a 128-bit memory location. The address of the memory
///    location does not have to be aligned.
/// \returns A 128-bit vector of [4 x float] containing the loaded values.
static __inline__ __m128 __DEFAULT_FN_ATTRS
_mm_loadu_ps(const float *__p)
{
  struct __loadu_ps {
    __m128_u __v;
  } __attribute__((__packed__, __may_alias__));
  return ((const struct __loadu_ps*)__p)->__v;
}

/// Loads four packed float values, in reverse order, from an aligned
///    memory location to 32-bit elements in a 128-bit vector of [4 x float].
///
/// \headerfile <x86intrin.h>
///
/// This intrinsic corresponds to the <c> VMOVAPS / MOVAPS + shuffling </c>
///    instruction.
///
/// \param __p
///    A pointer to a 128-bit memory location. The address of the memory
///    location has to be 128-bit aligned.
/// \returns A 128-bit vector of [4 x float] containing the moved values, loaded
///    in reverse order.
static __inline__ __m128 __DEFAULT_FN_ATTRS
_mm_loadr_ps(const float *__p)
{
  __m128 __a = _mm_load_ps(__p);
  return __builtin_shufflevector((__v4sf)__a, (__v4sf)__a, 3, 2, 1, 0);
}

/// Create a 128-bit vector of [4 x float] with undefined values.
///
/// \headerfile <x86intrin.h>
///
/// This intrinsic has no corresponding instruction.
///
/// \returns A 128-bit vector of [4 x float] containing undefined values.
static __inline__ __m128 __DEFAULT_FN_ATTRS
_mm_undefined_ps(void)
{
  return (__m128)__builtin_ia32_undef128();
}

/// Constructs a 128-bit floating-point vector of [4 x float]. The lower
///    32 bits of the vector are initialized with the specified single-precision
///    floating-point value. The upper 96 bits are set to zero.
///
/// \headerfile <x86intrin.h>
///
/// This intrinsic corresponds to the <c> VMOVSS / MOVSS </c> instruction.
///
/// \param __w
///    A single-precision floating-point value used to initialize the lower 32
///    bits of the result.
/// \returns An initialized 128-bit floating-point vector of [4 x float]. The
///    lower 32 bits contain the value provided in the source operand. The
///    upper 96 bits are set to zero.
static __inline__ __m128 __DEFAULT_FN_ATTRS_CONSTEXPR
_mm_set_ss(float __w) {
  return __extension__ (__m128){ __w, 0.0f, 0.0f, 0.0f };
}

/// Constructs a 128-bit floating-point vector of [4 x float], with each
///    of the four single-precision floating-point vector elements set to the
///    specified single-precision floating-point value.
///
/// \headerfile <x86intrin.h>
///
/// This intrinsic corresponds to the <c> VPERMILPS / PERMILPS </c> instruction.
///
/// \param __w
///    A single-precision floating-point value used to initialize each vector
///    element of the result.
/// \returns An initialized 128-bit floating-point vector of [4 x float].
static __inline__ __m128 __DEFAULT_FN_ATTRS_CONSTEXPR
_mm_set1_ps(float __w) {
  return __extension__ (__m128){ __w, __w, __w, __w };
}

/* Microsoft specific. */
/// Constructs a 128-bit floating-point vector of [4 x float], with each
///    of the four single-precision floating-point vector elements set to the
///    specified single-precision floating-point value.
///
/// \headerfile <x86intrin.h>
///
/// This intrinsic corresponds to the <c> VPERMILPS / PERMILPS </c> instruction.
///
/// \param __w
///    A single-precision floating-point value used to initialize each vector
///    element of the result.
/// \returns An initialized 128-bit floating-point vector of [4 x float].
static __inline__ __m128 __DEFAULT_FN_ATTRS_CONSTEXPR
_mm_set_ps1(float __w) {
    return _mm_set1_ps(__w);
}

/// Constructs a 128-bit floating-point vector of [4 x float]
///    initialized with the specified single-precision floating-point values.
///
/// \headerfile <x86intrin.h>
///
/// This intrinsic is a utility function and does not correspond to a specific
///    instruction.
///
/// \param __z
///    A single-precision floating-point value used to initialize bits [127:96]
///    of the result.
/// \param __y
///    A single-precision floating-point value used to initialize bits [95:64]
///    of the result.
/// \param __x
///    A single-precision floating-point value used to initialize bits [63:32]
///    of the result.
/// \param __w
///    A single-precision floating-point value used to initialize bits [31:0]
///    of the result.
/// \returns An initialized 128-bit floating-point vector of [4 x float].
static __inline__ __m128 __DEFAULT_FN_ATTRS_CONSTEXPR
_mm_set_ps(float __z, float __y, float __x, float __w) {
  return __extension__ (__m128){ __w, __x, __y, __z };
}

/// Constructs a 128-bit floating-point vector of [4 x float],
///    initialized in reverse order with the specified 32-bit single-precision
///    float-point values.
///
/// \headerfile <x86intrin.h>
///
/// This intrinsic is a utility function and does not correspond to a specific
///    instruction.
///
/// \param __z
///    A single-precision floating-point value used to initialize bits [31:0]
///    of the result.
/// \param __y
///    A single-precision floating-point value used to initialize bits [63:32]
///    of the result.
/// \param __x
///    A single-precision floating-point value used to initialize bits [95:64]
///    of the result.
/// \param __w
///    A single-precision floating-point value used to initialize bits [127:96]
///    of the result.
/// \returns An initialized 128-bit floating-point vector of [4 x float].
static __inline__ __m128 __DEFAULT_FN_ATTRS_CONSTEXPR
_mm_setr_ps(float __z, float __y, float __x, float __w) {
  return __extension__ (__m128){ __z, __y, __x, __w };
}

/// Constructs a 128-bit floating-point vector of [4 x float] initialized
///    to zero.
///
/// \headerfile <x86intrin.h>
///
/// This intrinsic corresponds to the <c> VXORPS / XORPS </c> instruction.
///
/// \returns An initialized 128-bit floating-point vector of [4 x float] with
///    all elements set to zero.
static __inline__ __m128 __DEFAULT_FN_ATTRS_CONSTEXPR
_mm_setzero_ps(void) {
  return __extension__ (__m128){ 0.0f, 0.0f, 0.0f, 0.0f };
}

/// Stores the upper 64 bits of a 128-bit vector of [4 x float] to a
///    memory location.
///
/// \headerfile <x86intrin.h>
///
/// This intrinsic corresponds to the <c> VPEXTRQ / PEXTRQ </c> instruction.
///
/// \param __p
///    A pointer to a 64-bit memory location.
/// \param __a
///    A 128-bit vector of [4 x float] containing the values to be stored.
static __inline__ void __DEFAULT_FN_ATTRS
_mm_storeh_pi(__m64 *__p, __m128 __a)
{
  typedef float __mm_storeh_pi_v2f32 __attribute__((__vector_size__(8)));
  struct __mm_storeh_pi_struct {
    __mm_storeh_pi_v2f32 __u;
  } __attribute__((__packed__, __may_alias__));
  ((struct __mm_storeh_pi_struct*)__p)->__u = __builtin_shufflevector(__a, __a, 2, 3);
}

/// Stores the lower 64 bits of a 128-bit vector of [4 x float] to a
///     memory location.
///
/// \headerfile <x86intrin.h>
///
/// This intrinsic corresponds to the <c> VMOVLPS / MOVLPS </c> instruction.
///
/// \param __p
///    A pointer to a memory location that will receive the float values.
/// \param __a
///    A 128-bit vector of [4 x float] containing the values to be stored.
static __inline__ void __DEFAULT_FN_ATTRS
_mm_storel_pi(__m64 *__p, __m128 __a)
{
  typedef float __mm_storeh_pi_v2f32 __attribute__((__vector_size__(8)));
  struct __mm_storeh_pi_struct {
    __mm_storeh_pi_v2f32 __u;
  } __attribute__((__packed__, __may_alias__));
  ((struct __mm_storeh_pi_struct*)__p)->__u = __builtin_shufflevector(__a, __a, 0, 1);
}

/// Stores the lower 32 bits of a 128-bit vector of [4 x float] to a
///     memory location.
///
/// \headerfile <x86intrin.h>
///
/// This intrinsic corresponds to the <c> VMOVSS / MOVSS </c> instruction.
///
/// \param __p
///    A pointer to a 32-bit memory location.
/// \param __a
///    A 128-bit vector of [4 x float] containing the value to be stored.
static __inline__ void __DEFAULT_FN_ATTRS
_mm_store_ss(float *__p, __m128 __a)
{
  struct __mm_store_ss_struct {
    float __u;
  } __attribute__((__packed__, __may_alias__));
  ((struct __mm_store_ss_struct*)__p)->__u = __a[0];
}

/// Stores a 128-bit vector of [4 x float] to an unaligned memory
///    location.
///
/// \headerfile <x86intrin.h>
///
/// This intrinsic corresponds to the <c> VMOVUPS / MOVUPS </c> instruction.
///
/// \param __p
///    A pointer to a 128-bit memory location. The address of the memory
///    location does not have to be aligned.
/// \param __a
///    A 128-bit vector of [4 x float] containing the values to be stored.
static __inline__ void __DEFAULT_FN_ATTRS
_mm_storeu_ps(float *__p, __m128 __a)
{
  struct __storeu_ps {
    __m128_u __v;
  } __attribute__((__packed__, __may_alias__));
  ((struct __storeu_ps*)__p)->__v = __a;
}

/// Stores a 128-bit vector of [4 x float] into an aligned memory
///    location.
///
/// \headerfile <x86intrin.h>
///
/// This intrinsic corresponds to the <c> VMOVAPS / MOVAPS </c> instruction.
///
/// \param __p
///    A pointer to a 128-bit memory location. The address of the memory
///    location has to be 16-byte aligned.
/// \param __a
///    A 128-bit vector of [4 x float] containing the values to be stored.
static __inline__ void __DEFAULT_FN_ATTRS
_mm_store_ps(float *__p, __m128 __a)
{
  *(__m128*)__p = __a;
}

/// Stores the lower 32 bits of a 128-bit vector of [4 x float] into
///    four contiguous elements in an aligned memory location.
///
/// \headerfile <x86intrin.h>
///
/// This intrinsic corresponds to <c> VMOVAPS / MOVAPS + shuffling </c>
///    instruction.
///
/// \param __p
///    A pointer to a 128-bit memory location.
/// \param __a
///    A 128-bit vector of [4 x float] whose lower 32 bits are stored to each
///    of the four contiguous elements pointed by \a __p.
static __inline__ void __DEFAULT_FN_ATTRS
_mm_store1_ps(float *__p, __m128 __a)
{
  __a = __builtin_shufflevector((__v4sf)__a, (__v4sf)__a, 0, 0, 0, 0);
  _mm_store_ps(__p, __a);
}

/// Stores the lower 32 bits of a 128-bit vector of [4 x float] into
///    four contiguous elements in an aligned memory location.
///
/// \headerfile <x86intrin.h>
///
/// This intrinsic corresponds to <c> VMOVAPS / MOVAPS + shuffling </c>
///    instruction.
///
/// \param __p
///    A pointer to a 128-bit memory location.
/// \param __a
///    A 128-bit vector of [4 x float] whose lower 32 bits are stored to each
///    of the four contiguous elements pointed by \a __p.
static __inline__ void __DEFAULT_FN_ATTRS
_mm_store_ps1(float *__p, __m128 __a)
{
  _mm_store1_ps(__p, __a);
}

/// Stores float values from a 128-bit vector of [4 x float] to an
///    aligned memory location in reverse order.
///
/// \headerfile <x86intrin.h>
///
/// This intrinsic corresponds to the <c> VMOVAPS / MOVAPS + shuffling </c>
///    instruction.
///
/// \param __p
///    A pointer to a 128-bit memory location. The address of the memory
///    location has to be 128-bit aligned.
/// \param __a
///    A 128-bit vector of [4 x float] containing the values to be stored.
static __inline__ void __DEFAULT_FN_ATTRS
_mm_storer_ps(float *__p, __m128 __a)
{
  __a = __builtin_shufflevector((__v4sf)__a, (__v4sf)__a, 3, 2, 1, 0);
  _mm_store_ps(__p, __a);
}

#define _MM_HINT_ET0 7
#define _MM_HINT_ET1 6
#define _MM_HINT_T0  3
#define _MM_HINT_T1  2
#define _MM_HINT_T2  1
#define _MM_HINT_NTA 0

#ifndef _MSC_VER
// If _MSC_VER is defined, we use the builtin variant of _mm_prefetch.
// Otherwise, we provide this macro, which includes a cast, allowing the user
// to pass a pointer of any time. The _mm_prefetch accepts char to match MSVC.

/// Loads one cache line of data from the specified address to a location
///    closer to the processor.
///
/// \headerfile <x86intrin.h>
///
/// \code
/// void _mm_prefetch(const void *a, const int sel);
/// \endcode
///
/// This intrinsic corresponds to the <c> PREFETCHNTA </c> instruction.
///
/// \param a
///    A pointer to a memory location containing a cache line of data.
/// \param sel
///    A predefined integer constant specifying the type of prefetch
///    operation: \n
///    _MM_HINT_NTA: Move data using the non-temporal access (NTA) hint. The
///    PREFETCHNTA instruction will be generated. \n
///    _MM_HINT_T0: Move data using the T0 hint. The PREFETCHT0 instruction will
///    be generated. \n
///    _MM_HINT_T1: Move data using the T1 hint. The PREFETCHT1 instruction will
///    be generated. \n
///    _MM_HINT_T2: Move data using the T2 hint. The PREFETCHT2 instruction will
///    be generated.
#define _mm_prefetch(a, sel) (__builtin_prefetch((const void *)(a), \
                                                 ((sel) >> 2) & 1, (sel) & 0x3))
#endif

/// Stores a 64-bit integer in the specified aligned memory location. To
///    minimize caching, the data is flagged as non-temporal (unlikely to be
///    used again soon).
///
/// \headerfile <x86intrin.h>
///
/// This intrinsic corresponds to the <c> MOVNTQ </c> instruction.
///
/// \param __p
///    A pointer to an aligned memory location used to store the register value.
/// \param __a
///    A 64-bit integer containing the value to be stored.
static __inline__ void __DEFAULT_FN_ATTRS
_mm_stream_pi(void *__p, __m64 __a)
{
  __builtin_nontemporal_store(__a, (__m64 *)__p);
}

/// Moves packed float values from a 128-bit vector of [4 x float] to a
///    128-bit aligned memory location. To minimize caching, the data is flagged
///    as non-temporal (unlikely to be used again soon).
///
/// \headerfile <x86intrin.h>
///
/// This intrinsic corresponds to the <c> VMOVNTPS / MOVNTPS </c> instruction.
///
/// \param __p
///    A pointer to a 128-bit aligned memory location that will receive the
///    single-precision floating-point values.
/// \param __a
///    A 128-bit vector of [4 x float] containing the values to be moved.
static __inline__ void __DEFAULT_FN_ATTRS
_mm_stream_ps(void *__p, __m128 __a)
{
  __builtin_nontemporal_store((__v4sf)__a, (__v4sf*)__p);
}

#if defined(__cplusplus)
extern "C" {
#endif

/// Forces strong memory ordering (serialization) between store
///    instructions preceding this instruction and store instructions following
///    this instruction, ensuring the system completes all previous stores
///    before executing subsequent stores.
///
/// \headerfile <x86intrin.h>
///
/// This intrinsic corresponds to the <c> SFENCE </c> instruction.
///
void _mm_sfence(void);

#if defined(__cplusplus)
} // extern "C"
#endif

/// Extracts 16-bit element from a 64-bit vector of [4 x i16] and
///    returns it, as specified by the immediate integer operand.
///
/// \headerfile <x86intrin.h>
///
/// \code
/// int _mm_extract_pi16(__m64 a, int n);
/// \endcode
///
/// This intrinsic corresponds to the <c> VPEXTRW / PEXTRW </c> instruction.
///
/// \param a
///    A 64-bit vector of [4 x i16].
/// \param n
///    An immediate integer operand that determines which bits are extracted: \n
///    0: Bits [15:0] are copied to the destination. \n
///    1: Bits [31:16] are copied to the destination. \n
///    2: Bits [47:32] are copied to the destination. \n
///    3: Bits [63:48] are copied to the destination.
/// \returns A 16-bit integer containing the extracted 16 bits of packed data.
#define _mm_extract_pi16(a, n) \
  ((int)(unsigned short)__builtin_ia32_vec_ext_v4hi((__v4hi)a, (int)n))

/// Copies data from the 64-bit vector of [4 x i16] to the destination,
///    and inserts the lower 16-bits of an integer operand at the 16-bit offset
///    specified by the immediate operand \a n.
///
/// \headerfile <x86intrin.h>
///
/// \code
/// __m64 _mm_insert_pi16(__m64 a, int d, int n);
/// \endcode
///
/// This intrinsic corresponds to the <c> PINSRW </c> instruction.
///
/// \param a
///    A 64-bit vector of [4 x i16].
/// \param d
///    An integer. The lower 16-bit value from this operand is written to the
///    destination at the offset specified by operand \a n.
/// \param n
///    An immediate integer operant that determines which the bits to be used
///    in the destination. \n
///    0: Bits [15:0] are copied to the destination. \n
///    1: Bits [31:16] are copied to the destination. \n
///    2: Bits [47:32] are copied to the destination. \n
///    3: Bits [63:48] are copied to the destination.  \n
///    The remaining bits in the destination are copied from the corresponding
///    bits in operand \a a.
/// \returns A 64-bit integer vector containing the copied packed data from the
///    operands.
#define _mm_insert_pi16(a, d, n) \
  ((__m64)__builtin_ia32_vec_set_v4hi((__v4hi)a, (int)d, (int)n))

/// Compares each of the corresponding packed 16-bit integer values of
///    the 64-bit integer vectors, and writes the greater value to the
///    corresponding bits in the destination.
///
/// \headerfile <x86intrin.h>
///
/// This intrinsic corresponds to the <c> PMAXSW </c> instruction.
///
/// \param __a
///    A 64-bit integer vector containing one of the source operands.
/// \param __b
///    A 64-bit integer vector containing one of the source operands.
/// \returns A 64-bit integer vector containing the comparison results.
static __inline__ __m64 __DEFAULT_FN_ATTRS_SSE2_CONSTEXPR
_mm_max_pi16(__m64 __a, __m64 __b) {
  return (__m64)__builtin_elementwise_max((__v4hi)__a, (__v4hi)__b);
}

/// Compares each of the corresponding packed 8-bit unsigned integer
///    values of the 64-bit integer vectors, and writes the greater value to the
///    corresponding bits in the destination.
///
/// \headerfile <x86intrin.h>
///
/// This intrinsic corresponds to the <c> PMAXUB </c> instruction.
///
/// \param __a
///    A 64-bit integer vector containing one of the source operands.
/// \param __b
///    A 64-bit integer vector containing one of the source operands.
/// \returns A 64-bit integer vector containing the comparison results.
static __inline__ __m64 __DEFAULT_FN_ATTRS_SSE2
_mm_max_pu8(__m64 __a, __m64 __b)
{
  return (__m64)__builtin_elementwise_max((__v8qu)__a, (__v8qu)__b);
}

/// Compares each of the corresponding packed 16-bit integer values of
///    the 64-bit integer vectors, and writes the lesser value to the
///    corresponding bits in the destination.
///
/// \headerfile <x86intrin.h>
///
/// This intrinsic corresponds to the <c> PMINSW </c> instruction.
///
/// \param __a
///    A 64-bit integer vector containing one of the source operands.
/// \param __b
///    A 64-bit integer vector containing one of the source operands.
/// \returns A 64-bit integer vector containing the comparison results.
static __inline__ __m64 __DEFAULT_FN_ATTRS_SSE2_CONSTEXPR
_mm_min_pi16(__m64 __a, __m64 __b) {
  return (__m64)__builtin_elementwise_min((__v4hi)__a, (__v4hi)__b);
}

/// Compares each of the corresponding packed 8-bit unsigned integer
///    values of the 64-bit integer vectors, and writes the lesser value to the
///    corresponding bits in the destination.
///
/// \headerfile <x86intrin.h>
///
/// This intrinsic corresponds to the <c> PMINUB </c> instruction.
///
/// \param __a
///    A 64-bit integer vector containing one of the source operands.
/// \param __b
///    A 64-bit integer vector containing one of the source operands.
/// \returns A 64-bit integer vector containing the comparison results.
static __inline__ __m64 __DEFAULT_FN_ATTRS_SSE2
_mm_min_pu8(__m64 __a, __m64 __b)
{
  return (__m64)__builtin_elementwise_min((__v8qu)__a, (__v8qu)__b);
}

/// Takes the most significant bit from each 8-bit element in a 64-bit
///    integer vector to create an 8-bit mask value. Zero-extends the value to
///    32-bit integer and writes it to the destination.
///
/// \headerfile <x86intrin.h>
///
/// This intrinsic corresponds to the <c> PMOVMSKB </c> instruction.
///
/// \param __a
///    A 64-bit integer vector containing the values with bits to be extracted.
/// \returns The most significant bit from each 8-bit element in \a __a,
///    written to bits [7:0].
static __inline__ int __DEFAULT_FN_ATTRS_SSE2
_mm_movemask_pi8(__m64 __a)
{
  return __builtin_ia32_pmovmskb128((__v16qi)__zext128(__a));
}

/// Multiplies packed 16-bit unsigned integer values and writes the
///    high-order 16 bits of each 32-bit product to the corresponding bits in
///    the destination.
///
/// \headerfile <x86intrin.h>
///
/// This intrinsic corresponds to the <c> PMULHUW </c> instruction.
///
/// \param __a
///    A 64-bit integer vector containing one of the source operands.
/// \param __b
///    A 64-bit integer vector containing one of the source operands.
/// \returns A 64-bit integer vector containing the products of both operands.
static __inline__ __m64 __DEFAULT_FN_ATTRS_SSE2_CONSTEXPR
_mm_mulhi_pu16(__m64 __a, __m64 __b)
{
  return __trunc64(__builtin_ia32_pmulhuw128((__v8hu)__zext128(__a),
                                             (__v8hu)__zext128(__b)));
}

/// Shuffles the 4 16-bit integers from a 64-bit integer vector to the
///    destination, as specified by the immediate value operand.
///
/// \headerfile <x86intrin.h>
///
/// \code
/// __m64 _mm_shuffle_pi16(__m64 a, const int n);
/// \endcode
///
/// This intrinsic corresponds to the <c> PSHUFW </c> instruction.
///
/// \param a
///    A 64-bit integer vector containing the values to be shuffled.
/// \param n
///    An immediate value containing an 8-bit value specifying which elements to
///    copy from \a a. The destinations within the 64-bit destination are
///    assigned values as follows: \n
///    Bits [1:0] are used to assign values to bits [15:0] in the
///    destination. \n
///    Bits [3:2] are used to assign values to bits [31:16] in the
///    destination. \n
///    Bits [5:4] are used to assign values to bits [47:32] in the
///    destination. \n
///    Bits [7:6] are used to assign values to bits [63:48] in the
///    destination. \n
///    Bit value assignments: \n
///    00: assigned from bits [15:0] of \a a. \n
///    01: assigned from bits [31:16] of \a a. \n
///    10: assigned from bits [47:32] of \a a. \n
///    11: assigned from bits [63:48] of \a a. \n
///    Note: To generate a mask, you can use the \c _MM_SHUFFLE macro.
///    <c>_MM_SHUFFLE(b6, b4, b2, b0)</c> can create an 8-bit mask of the form
///    <c>[b6, b4, b2, b0]</c>.
/// \returns A 64-bit integer vector containing the shuffled values.
#define _mm_shuffle_pi16(a, n)                                                 \
  ((__m64)__builtin_shufflevector((__v4hi)(__m64)(a), __extension__(__v4hi){}, \
                                  (n) & 0x3, ((n) >> 2) & 0x3,                 \
                                  ((n) >> 4) & 0x3, ((n) >> 6) & 0x3))

/// Conditionally copies the values from each 8-bit element in the first
///    64-bit integer vector operand to the specified memory location, as
///    specified by the most significant bit in the corresponding element in the
///    second 64-bit integer vector operand.
///
///    To minimize caching, the data is flagged as non-temporal
///    (unlikely to be used again soon).
///
/// \headerfile <x86intrin.h>
///
/// This intrinsic corresponds to the <c> MASKMOVQ </c> instruction.
///
/// \param __d
///    A 64-bit integer vector containing the values with elements to be copied.
/// \param __n
///    A 64-bit integer vector operand. The most significant bit from each 8-bit
///    element determines whether the corresponding element in operand \a __d
///    is copied. If the most significant bit of a given element is 1, the
///    corresponding element in operand \a __d is copied.
/// \param __p
///    A pointer to a 64-bit memory location that will receive the conditionally
///    copied integer values. The address of the memory location does not have
///    to be aligned.
static __inline__ void __DEFAULT_FN_ATTRS_SSE2
_mm_maskmove_si64(__m64 __d, __m64 __n, char *__p)
{
  // This is complex, because we need to support the case where __p is pointing
  // within the last 15 to 8 bytes of a page. In that case, using a 128-bit
  // write might cause a trap where a 64-bit maskmovq would not. (Memory
  // locations not selected by the mask bits might still cause traps.)
  __m128i __d128  = __anyext128(__d);
  __m128i __n128  = __zext128(__n);
  if (((__SIZE_TYPE__)__p & 0xfff) >= 4096-15 &&
      ((__SIZE_TYPE__)__p & 0xfff) <= 4096-8) {
    // If there's a risk of spurious trap due to a 128-bit write, back up the
    // pointer by 8 bytes and shift values in registers to match.
    __p -= 8;
    __d128 = __builtin_ia32_pslldqi128_byteshift((__v2di)__d128, 8);
    __n128 = __builtin_ia32_pslldqi128_byteshift((__v2di)__n128, 8);
  }

  __builtin_ia32_maskmovdqu((__v16qi)__d128, (__v16qi)__n128, __p);
}

/// Computes the rounded averages of the packed unsigned 8-bit integer
///    values and writes the averages to the corresponding bits in the
///    destination.
///
/// \headerfile <x86intrin.h>
///
/// This intrinsic corresponds to the <c> PAVGB </c> instruction.
///
/// \param __a
///    A 64-bit integer vector containing one of the source operands.
/// \param __b
///    A 64-bit integer vector containing one of the source operands.
/// \returns A 64-bit integer vector containing the averages of both operands.
static __inline__ __m64 __DEFAULT_FN_ATTRS_SSE2_CONSTEXPR
_mm_avg_pu8(__m64 __a, __m64 __b) {
  return __trunc64(__builtin_ia32_pavgb128((__v16qu)__zext128(__a),
                                           (__v16qu)__zext128(__b)));
}

/// Computes the rounded averages of the packed unsigned 16-bit integer
///    values and writes the averages to the corresponding bits in the
///    destination.
///
/// \headerfile <x86intrin.h>
///
/// This intrinsic corresponds to the <c> PAVGW </c> instruction.
///
/// \param __a
///    A 64-bit integer vector containing one of the source operands.
/// \param __b
///    A 64-bit integer vector containing one of the source operands.
/// \returns A 64-bit integer vector containing the averages of both operands.
static __inline__ __m64 __DEFAULT_FN_ATTRS_SSE2_CONSTEXPR
_mm_avg_pu16(__m64 __a, __m64 __b) {
  return __trunc64(
      __builtin_ia32_pavgw128((__v8hu)__zext128(__a), (__v8hu)__zext128(__b)));
}

/// Subtracts the corresponding 8-bit unsigned integer values of the two
///    64-bit vector operands and computes the absolute value for each of the
///    difference. Then sum of the 8 absolute differences is written to the
///    bits [15:0] of the destination; the remaining bits [63:16] are cleared.
///
/// \headerfile <x86intrin.h>
///
/// This intrinsic corresponds to the <c> PSADBW </c> instruction.
///
/// \param __a
///    A 64-bit integer vector containing one of the source operands.
/// \param __b
///    A 64-bit integer vector containing one of the source operands.
/// \returns A 64-bit integer vector whose lower 16 bits contain the sums of the
///    sets of absolute differences between both operands. The upper bits are
///    cleared.
static __inline__ __m64 __DEFAULT_FN_ATTRS_SSE2
_mm_sad_pu8(__m64 __a, __m64 __b)
{
  return __trunc64(__builtin_ia32_psadbw128((__v16qi)__zext128(__a),
                                            (__v16qi)__zext128(__b)));
}

#if defined(__cplusplus)
extern "C" {
#endif

/// Returns the contents of the MXCSR register as a 32-bit unsigned
///    integer value.
///
///    There are several groups of macros associated with this
///    intrinsic, including:
///    <ul>
///    <li>
///      For checking exception states: _MM_EXCEPT_INVALID, _MM_EXCEPT_DIV_ZERO,
///      _MM_EXCEPT_DENORM, _MM_EXCEPT_OVERFLOW, _MM_EXCEPT_UNDERFLOW,
///      _MM_EXCEPT_INEXACT. There is a convenience wrapper
///      _MM_GET_EXCEPTION_STATE().
///    </li>
///    <li>
///      For checking exception masks: _MM_MASK_UNDERFLOW, _MM_MASK_OVERFLOW,
///      _MM_MASK_INVALID, _MM_MASK_DENORM, _MM_MASK_DIV_ZERO, _MM_MASK_INEXACT.
///      There is a convenience wrapper _MM_GET_EXCEPTION_MASK().
///    </li>
///    <li>
///      For checking rounding modes: _MM_ROUND_NEAREST, _MM_ROUND_DOWN,
///      _MM_ROUND_UP, _MM_ROUND_TOWARD_ZERO. There is a convenience wrapper
///      _MM_GET_ROUNDING_MODE().
///    </li>
///    <li>
///      For checking flush-to-zero mode: _MM_FLUSH_ZERO_ON, _MM_FLUSH_ZERO_OFF.
///      There is a convenience wrapper _MM_GET_FLUSH_ZERO_MODE().
///    </li>
///    <li>
///      For checking denormals-are-zero mode: _MM_DENORMALS_ZERO_ON,
///      _MM_DENORMALS_ZERO_OFF. There is a convenience wrapper
///      _MM_GET_DENORMALS_ZERO_MODE().
///    </li>
///    </ul>
///
///    For example, the following expression checks if an overflow exception has
///    occurred:
///    \code
///      ( _mm_getcsr() & _MM_EXCEPT_OVERFLOW )
///    \endcode
///
///    The following expression gets the current rounding mode:
///    \code
///      _MM_GET_ROUNDING_MODE()
///    \endcode
///
/// \headerfile <x86intrin.h>
///
/// This intrinsic corresponds to the <c> VSTMXCSR / STMXCSR </c> instruction.
///
/// \returns A 32-bit unsigned integer containing the contents of the MXCSR
///    register.
unsigned int _mm_getcsr(void);

/// Sets the MXCSR register with the 32-bit unsigned integer value.
///
///    There are several groups of macros associated with this intrinsic,
///    including:
///    <ul>
///    <li>
///      For setting exception states: _MM_EXCEPT_INVALID, _MM_EXCEPT_DIV_ZERO,
///      _MM_EXCEPT_DENORM, _MM_EXCEPT_OVERFLOW, _MM_EXCEPT_UNDERFLOW,
///      _MM_EXCEPT_INEXACT. There is a convenience wrapper
///      _MM_SET_EXCEPTION_STATE(x) where x is one of these macros.
///    </li>
///    <li>
///      For setting exception masks: _MM_MASK_UNDERFLOW, _MM_MASK_OVERFLOW,
///      _MM_MASK_INVALID, _MM_MASK_DENORM, _MM_MASK_DIV_ZERO, _MM_MASK_INEXACT.
///      There is a convenience wrapper _MM_SET_EXCEPTION_MASK(x) where x is one
///      of these macros.
///    </li>
///    <li>
///      For setting rounding modes: _MM_ROUND_NEAREST, _MM_ROUND_DOWN,
///      _MM_ROUND_UP, _MM_ROUND_TOWARD_ZERO. There is a convenience wrapper
///      _MM_SET_ROUNDING_MODE(x) where x is one of these macros.
///    </li>
///    <li>
///      For setting flush-to-zero mode: _MM_FLUSH_ZERO_ON, _MM_FLUSH_ZERO_OFF.
///      There is a convenience wrapper _MM_SET_FLUSH_ZERO_MODE(x) where x is
///      one of these macros.
///    </li>
///    <li>
///      For setting denormals-are-zero mode: _MM_DENORMALS_ZERO_ON,
///      _MM_DENORMALS_ZERO_OFF. There is a convenience wrapper
///      _MM_SET_DENORMALS_ZERO_MODE(x) where x is one of these macros.
///    </li>
///    </ul>
///
///    For example, the following expression causes subsequent floating-point
///    operations to round up:
///      _mm_setcsr(_mm_getcsr() | _MM_ROUND_UP)
///
///    The following example sets the DAZ and FTZ flags:
///    \code
///    void setFlags() {
///      _MM_SET_FLUSH_ZERO_MODE(_MM_FLUSH_ZERO_ON);
///      _MM_SET_DENORMALS_ZERO_MODE(_MM_DENORMALS_ZERO_ON);
///    }
///    \endcode
///
/// \headerfile <x86intrin.h>
///
/// This intrinsic corresponds to the <c> VLDMXCSR / LDMXCSR </c> instruction.
///
/// \param __i
///    A 32-bit unsigned integer value to be written to the MXCSR register.
void _mm_setcsr(unsigned int __i);

#if defined(__cplusplus)
} // extern "C"
#endif

/// Selects 4 float values from the 128-bit operands of [4 x float], as
///    specified by the immediate value operand.
///
/// \headerfile <x86intrin.h>
///
/// \code
/// __m128 _mm_shuffle_ps(__m128 a, __m128 b, const int mask);
/// \endcode
///
/// This intrinsic corresponds to the <c> VSHUFPS / SHUFPS </c> instruction.
///
/// \param a
///    A 128-bit vector of [4 x float].
/// \param b
///    A 128-bit vector of [4 x float].
/// \param mask
///    An immediate value containing an 8-bit value specifying which elements to
///    copy from \a a and \a b. \n
///    Bits [3:0] specify the values copied from operand \a a. \n
///    Bits [7:4] specify the values copied from operand \a b. \n
///    The destinations within the 128-bit destination are assigned values as
///    follows: \n
///    Bits [1:0] are used to assign values to bits [31:0] in the
///    destination. \n
///    Bits [3:2] are used to assign values to bits [63:32] in the
///    destination. \n
///    Bits [5:4] are used to assign values to bits [95:64] in the
///    destination. \n
///    Bits [7:6] are used to assign values to bits [127:96] in the
///    destination. \n
///    Bit value assignments: \n
///    00: Bits [31:0] copied from the specified operand. \n
///    01: Bits [63:32] copied from the specified operand. \n
///    10: Bits [95:64] copied from the specified operand. \n
///    11: Bits [127:96] copied from the specified operand. \n
///    Note: To generate a mask, you can use the \c _MM_SHUFFLE macro.
///    <c>_MM_SHUFFLE(b6, b4, b2, b0)</c> can create an 8-bit mask of the form
///    <c>[b6, b4, b2, b0]</c>.
/// \returns A 128-bit vector of [4 x float] containing the shuffled values.
#define _mm_shuffle_ps(a, b, mask) \
  ((__m128)__builtin_ia32_shufps((__v4sf)(__m128)(a), (__v4sf)(__m128)(b), \
                                 (int)(mask)))

/// Unpacks the high-order (index 2,3) values from two 128-bit vectors of
///    [4 x float] and interleaves them into a 128-bit vector of [4 x float].
///
/// \headerfile <x86intrin.h>
///
/// This intrinsic corresponds to the <c> VUNPCKHPS / UNPCKHPS </c> instruction.
///
/// \param __a
///    A 128-bit vector of [4 x float]. \n
///    Bits [95:64] are written to bits [31:0] of the destination. \n
///    Bits [127:96] are written to bits [95:64] of the destination.
/// \param __b
///    A 128-bit vector of [4 x float].
///    Bits [95:64] are written to bits [63:32] of the destination. \n
///    Bits [127:96] are written to bits [127:96] of the destination.
/// \returns A 128-bit vector of [4 x float] containing the interleaved values.
static __inline__ __m128 __DEFAULT_FN_ATTRS_CONSTEXPR
_mm_unpackhi_ps(__m128 __a, __m128 __b) {
  return __builtin_shufflevector((__v4sf)__a, (__v4sf)__b, 2, 6, 3, 7);
}

/// Unpacks the low-order (index 0,1) values from two 128-bit vectors of
///    [4 x float] and interleaves them into a 128-bit vector of [4 x float].
///
/// \headerfile <x86intrin.h>
///
/// This intrinsic corresponds to the <c> VUNPCKLPS / UNPCKLPS </c> instruction.
///
/// \param __a
///    A 128-bit vector of [4 x float]. \n
///    Bits [31:0] are written to bits [31:0] of the destination.  \n
///    Bits [63:32] are written to bits [95:64] of the destination.
/// \param __b
///    A 128-bit vector of [4 x float]. \n
///    Bits [31:0] are written to bits [63:32] of the destination. \n
///    Bits [63:32] are written to bits [127:96] of the destination.
/// \returns A 128-bit vector of [4 x float] containing the interleaved values.
static __inline__ __m128 __DEFAULT_FN_ATTRS_CONSTEXPR
_mm_unpacklo_ps(__m128 __a, __m128 __b) {
  return __builtin_shufflevector((__v4sf)__a, (__v4sf)__b, 0, 4, 1, 5);
}

/// Constructs a 128-bit floating-point vector of [4 x float]. The lower
///    32 bits are set to the lower 32 bits of the second parameter. The upper
///    96 bits are set to the upper 96 bits of the first parameter.
///
/// \headerfile <x86intrin.h>
///
/// This intrinsic corresponds to the <c> VBLENDPS / BLENDPS / MOVSS </c>
///    instruction.
///
/// \param __a
///    A 128-bit floating-point vector of [4 x float]. The upper 96 bits are
///    written to the upper 96 bits of the result.
/// \param __b
///    A 128-bit floating-point vector of [4 x float]. The lower 32 bits are
///    written to the lower 32 bits of the result.
/// \returns A 128-bit floating-point vector of [4 x float].
static __inline__ __m128 __DEFAULT_FN_ATTRS_CONSTEXPR
_mm_move_ss(__m128 __a, __m128 __b) {
  __a[0] = __b[0];
  return __a;
}

/// Constructs a 128-bit floating-point vector of [4 x float]. The lower
///    64 bits are set to the upper 64 bits of the second parameter. The upper
///    64 bits are set to the upper 64 bits of the first parameter.
///
/// \headerfile <x86intrin.h>
///
/// This intrinsic corresponds to the <c> VUNPCKHPD / UNPCKHPD </c> instruction.
///
/// \param __a
///    A 128-bit floating-point vector of [4 x float]. The upper 64 bits are
///    written to the upper 64 bits of the result.
/// \param __b
///    A 128-bit floating-point vector of [4 x float]. The upper 64 bits are
///    written to the lower 64 bits of the result.
/// \returns A 128-bit floating-point vector of [4 x float].
static __inline__ __m128 __DEFAULT_FN_ATTRS_CONSTEXPR
_mm_movehl_ps(__m128 __a, __m128 __b) {
  return __builtin_shufflevector((__v4sf)__a, (__v4sf)__b, 6, 7, 2, 3);
}

/// Constructs a 128-bit floating-point vector of [4 x float]. The lower
///    64 bits are set to the lower 64 bits of the first parameter. The upper
///    64 bits are set to the lower 64 bits of the second parameter.
///
/// \headerfile <x86intrin.h>
///
/// This intrinsic corresponds to the <c> VUNPCKLPD / UNPCKLPD </c> instruction.
///
/// \param __a
///    A 128-bit floating-point vector of [4 x float]. The lower 64 bits are
///    written to the lower 64 bits of the result.
/// \param __b
///    A 128-bit floating-point vector of [4 x float]. The lower 64 bits are
///    written to the upper 64 bits of the result.
/// \returns A 128-bit floating-point vector of [4 x float].
static __inline__ __m128 __DEFAULT_FN_ATTRS_CONSTEXPR
_mm_movelh_ps(__m128 __a, __m128 __b) {
  return __builtin_shufflevector((__v4sf)__a, (__v4sf)__b, 0, 1, 4, 5);
}

/// Converts a 64-bit vector of [4 x i16] into a 128-bit vector of [4 x
///    float].
///
/// \headerfile <x86intrin.h>
///
/// This intrinsic corresponds to the <c> CVTPI2PS + COMPOSITE </c> instruction.
///
/// \param __a
///    A 64-bit vector of [4 x i16]. The elements of the destination are copied
///    from the corresponding elements in this operand.
/// \returns A 128-bit vector of [4 x float] containing the copied and converted
///    values from the operand.
static __inline__ __m128 __DEFAULT_FN_ATTRS_SSE2_CONSTEXPR
_mm_cvtpi16_ps(__m64 __a)
{
  return __builtin_convertvector((__v4hi)__a, __v4sf);
}

/// Converts a 64-bit vector of 16-bit unsigned integer values into a
///    128-bit vector of [4 x float].
///
/// \headerfile <x86intrin.h>
///
/// This intrinsic corresponds to the <c> CVTPI2PS + COMPOSITE </c> instruction.
///
/// \param __a
///    A 64-bit vector of 16-bit unsigned integer values. The elements of the
///    destination are copied from the corresponding elements in this operand.
/// \returns A 128-bit vector of [4 x float] containing the copied and converted
///    values from the operand.
static __inline__ __m128 __DEFAULT_FN_ATTRS_SSE2_CONSTEXPR
_mm_cvtpu16_ps(__m64 __a)
{
  return __builtin_convertvector((__v4hu)__a, __v4sf);
}

/// Converts the lower four 8-bit values from a 64-bit vector of [8 x i8]
///    into a 128-bit vector of [4 x float].
///
/// \headerfile <x86intrin.h>
///
/// This intrinsic corresponds to the <c> CVTPI2PS + COMPOSITE </c> instruction.
///
/// \param __a
///    A 64-bit vector of [8 x i8]. The elements of the destination are copied
///    from the corresponding lower 4 elements in this operand.
/// \returns A 128-bit vector of [4 x float] containing the copied and converted
///    values from the operand.
static __inline__ __m128 __DEFAULT_FN_ATTRS_SSE2_CONSTEXPR
_mm_cvtpi8_ps(__m64 __a)
{
  return __builtin_convertvector(
      __builtin_shufflevector((__v8qs)__a, __extension__ (__v8qs){},
                              0, 1, 2, 3), __v4sf);
}

/// Converts the lower four unsigned 8-bit integer values from a 64-bit
///    vector of [8 x u8] into a 128-bit vector of [4 x float].
///
/// \headerfile <x86intrin.h>
///
/// This intrinsic corresponds to the <c> CVTPI2PS + COMPOSITE </c> instruction.
///
/// \param __a
///    A 64-bit vector of unsigned 8-bit integer values. The elements of the
///    destination are copied from the corresponding lower 4 elements in this
///    operand.
/// \returns A 128-bit vector of [4 x float] containing the copied and converted
///    values from the source operand.
static __inline__ __m128 __DEFAULT_FN_ATTRS_SSE2_CONSTEXPR
_mm_cvtpu8_ps(__m64 __a)
{
  return __builtin_convertvector(
      __builtin_shufflevector((__v8qu)__a, __extension__ (__v8qu){},
                              0, 1, 2, 3), __v4sf);
}

/// Converts the two 32-bit signed integer values from each 64-bit vector
///    operand of [2 x i32] into a 128-bit vector of [4 x float].
///
/// \headerfile <x86intrin.h>
///
/// This intrinsic corresponds to the <c> CVTPI2PS + COMPOSITE </c> instruction.
///
/// \param __a
///    A 64-bit vector of [2 x i32]. The lower elements of the destination are
///    copied from the elements in this operand.
/// \param __b
///    A 64-bit vector of [2 x i32]. The upper elements of the destination are
///    copied from the elements in this operand.
/// \returns A 128-bit vector of [4 x float] whose lower 64 bits contain the
///    copied and converted values from the first operand. The upper 64 bits
///    contain the copied and converted values from the second operand.
static __inline__ __m128 __DEFAULT_FN_ATTRS_SSE2_CONSTEXPR
_mm_cvtpi32x2_ps(__m64 __a, __m64 __b)
{
  return __builtin_convertvector(
      __builtin_shufflevector((__v2si)__a, (__v2si)__b,
                              0, 1, 2, 3), __v4sf);
}

/// Converts each single-precision floating-point element of a 128-bit
///    floating-point vector of [4 x float] into a 16-bit signed integer, and
///    packs the results into a 64-bit integer vector of [4 x i16].
///
///    If the floating-point element is NaN or infinity, or if the
///    floating-point element is greater than 0x7FFFFFFF or less than -0x8000,
///    it is converted to 0x8000. Otherwise if the floating-point element is
///    greater than 0x7FFF, it is converted to 0x7FFF.
///
/// \headerfile <x86intrin.h>
///
/// This intrinsic corresponds to the <c> CVTPS2PI + COMPOSITE </c> instruction.
///
/// \param __a
///    A 128-bit floating-point vector of [4 x float].
/// \returns A 64-bit integer vector of [4 x i16] containing the converted
///    values.
static __inline__ __m64 __DEFAULT_FN_ATTRS_SSE2
_mm_cvtps_pi16(__m128 __a)
{
  return __trunc64(__builtin_ia32_packssdw128(
      (__v4si)__builtin_ia32_cvtps2dq((__v4sf)__a), (__v4si)_mm_setzero_ps()));
}

/// Converts each single-precision floating-point element of a 128-bit
///    floating-point vector of [4 x float] into an 8-bit signed integer, and
///    packs the results into the lower 32 bits of a 64-bit integer vector of
///    [8 x i8]. The upper 32 bits of the vector are set to 0.
///
///    If the floating-point element is NaN or infinity, or if the
///    floating-point element is greater than 0x7FFFFFFF or less than -0x80, it
///    is converted to 0x80. Otherwise if the floating-point element is greater
///    than 0x7F, it is converted to 0x7F.
///
/// \headerfile <x86intrin.h>
///
/// This intrinsic corresponds to the <c> CVTPS2PI + COMPOSITE </c> instruction.
///
/// \param __a
///    128-bit floating-point vector of [4 x float].
/// \returns A 64-bit integer vector of [8 x i8]. The lower 32 bits contain the
///    converted values and the uppper 32 bits are set to zero.
static __inline__ __m64 __DEFAULT_FN_ATTRS_SSE2
_mm_cvtps_pi8(__m128 __a)
{
  __m64 __b, __c;

  __b = _mm_cvtps_pi16(__a);
  __c = _mm_setzero_si64();

  return _mm_packs_pi16(__b, __c);
}

/// Extracts the sign bits from each single-precision floating-point
///    element of a 128-bit floating-point vector of [4 x float] and returns the
///    sign bits in bits [0:3] of the result. Bits [31:4] of the result are set
///    to zero.
///
/// \headerfile <x86intrin.h>
///
/// This intrinsic corresponds to the <c> VMOVMSKPS / MOVMSKPS </c> instruction.
///
/// \param __a
///    A 128-bit floating-point vector of [4 x float].
/// \returns A 32-bit integer value. Bits [3:0] contain the sign bits from each
///    single-precision floating-point element of the parameter. Bits [31:4] are
///    set to zero.
static __inline__ int __DEFAULT_FN_ATTRS
_mm_movemask_ps(__m128 __a)
{
  return __builtin_ia32_movmskps((__v4sf)__a);
}

/* Compare */
#define _CMP_EQ_OQ    0x00 /* Equal (ordered, non-signaling)  */
#define _CMP_LT_OS    0x01 /* Less-than (ordered, signaling)  */
#define _CMP_LE_OS    0x02 /* Less-than-or-equal (ordered, signaling)  */
#define _CMP_UNORD_Q  0x03 /* Unordered (non-signaling)  */
#define _CMP_NEQ_UQ   0x04 /* Not-equal (unordered, non-signaling)  */
#define _CMP_NLT_US   0x05 /* Not-less-than (unordered, signaling)  */
#define _CMP_NLE_US   0x06 /* Not-less-than-or-equal (unordered, signaling)  */
#define _CMP_ORD_Q    0x07 /* Ordered (non-signaling)   */

/// Compares each of the corresponding values of two 128-bit vectors of
///    [4 x float], using the operation specified by the immediate integer
///    operand.
///
///    Each comparison returns 0x0 for false, 0xFFFFFFFF for true.
///    If either value in a comparison is NaN, comparisons that are ordered
///    return false, and comparisons that are unordered return true.
///
/// \headerfile <x86intrin.h>
///
/// \code
/// __m128 _mm_cmp_ps(__m128 a, __m128 b, const int c);
/// \endcode
///
/// This intrinsic corresponds to the <c> (V)CMPPS </c> instruction.
///
/// \param a
///    A 128-bit vector of [4 x float].
/// \param b
///    A 128-bit vector of [4 x float].
/// \param c
///    An immediate integer operand, with bits [4:0] specifying which comparison
///    operation to use: \n
///    0x00: Equal (ordered, non-signaling) \n
///    0x01: Less-than (ordered, signaling) \n
///    0x02: Less-than-or-equal (ordered, signaling) \n
///    0x03: Unordered (non-signaling) \n
///    0x04: Not-equal (unordered, non-signaling) \n
///    0x05: Not-less-than (unordered, signaling) \n
///    0x06: Not-less-than-or-equal (unordered, signaling) \n
///    0x07: Ordered (non-signaling) \n
/// \returns A 128-bit vector of [4 x float] containing the comparison results.
#define _mm_cmp_ps(a, b, c)                                                    \
  ((__m128)__builtin_ia32_cmpps((__v4sf)(__m128)(a), (__v4sf)(__m128)(b), (c)))

/// Compares each of the corresponding scalar values of two 128-bit
///    vectors of [4 x float], using the operation specified by the immediate
///    integer operand.
///
///    Each comparison returns 0x0 for false, 0xFFFFFFFF for true.
///    If either value in a comparison is NaN, comparisons that are ordered
///    return false, and comparisons that are unordered return true.
///
/// \headerfile <x86intrin.h>
///
/// \code
/// __m128 _mm_cmp_ss(__m128 a, __m128 b, const int c);
/// \endcode
///
/// This intrinsic corresponds to the <c> (V)CMPSS </c> instruction.
///
/// \param a
///    A 128-bit vector of [4 x float].
/// \param b
///    A 128-bit vector of [4 x float].
/// \param c
///    An immediate integer operand, with bits [4:0] specifying which comparison
///    operation to use: \n
///    0x00: Equal (ordered, non-signaling) \n
///    0x01: Less-than (ordered, signaling) \n
///    0x02: Less-than-or-equal (ordered, signaling) \n
///    0x03: Unordered (non-signaling) \n
///    0x04: Not-equal (unordered, non-signaling) \n
///    0x05: Not-less-than (unordered, signaling) \n
///    0x06: Not-less-than-or-equal (unordered, signaling) \n
///    0x07: Ordered (non-signaling) \n
/// \returns A 128-bit vector of [4 x float] containing the comparison results.
#define _mm_cmp_ss(a, b, c)                                                    \
  ((__m128)__builtin_ia32_cmpss((__v4sf)(__m128)(a), (__v4sf)(__m128)(b), (c)))

#define _MM_ALIGN16 __attribute__((aligned(16)))

#define _MM_SHUFFLE(z, y, x, w) (((z) << 6) | ((y) << 4) | ((x) << 2) | (w))

#define _MM_EXCEPT_INVALID    (0x0001U)
#define _MM_EXCEPT_DENORM     (0x0002U)
#define _MM_EXCEPT_DIV_ZERO   (0x0004U)
#define _MM_EXCEPT_OVERFLOW   (0x0008U)
#define _MM_EXCEPT_UNDERFLOW  (0x0010U)
#define _MM_EXCEPT_INEXACT    (0x0020U)
#define _MM_EXCEPT_MASK       (0x003fU)

#define _MM_MASK_INVALID      (0x0080U)
#define _MM_MASK_DENORM       (0x0100U)
#define _MM_MASK_DIV_ZERO     (0x0200U)
#define _MM_MASK_OVERFLOW     (0x0400U)
#define _MM_MASK_UNDERFLOW    (0x0800U)
#define _MM_MASK_INEXACT      (0x1000U)
#define _MM_MASK_MASK         (0x1f80U)

#define _MM_ROUND_NEAREST     (0x0000U)
#define _MM_ROUND_DOWN        (0x2000U)
#define _MM_ROUND_UP          (0x4000U)
#define _MM_ROUND_TOWARD_ZERO (0x6000U)
#define _MM_ROUND_MASK        (0x6000U)

#define _MM_FLUSH_ZERO_MASK   (0x8000U)
#define _MM_FLUSH_ZERO_ON     (0x8000U)
#define _MM_FLUSH_ZERO_OFF    (0x0000U)

#define _MM_GET_EXCEPTION_MASK() (_mm_getcsr() & _MM_MASK_MASK)
#define _MM_GET_EXCEPTION_STATE() (_mm_getcsr() & _MM_EXCEPT_MASK)
#define _MM_GET_FLUSH_ZERO_MODE() (_mm_getcsr() & _MM_FLUSH_ZERO_MASK)
#define _MM_GET_ROUNDING_MODE() (_mm_getcsr() & _MM_ROUND_MASK)

#define _MM_SET_EXCEPTION_MASK(x) (_mm_setcsr((_mm_getcsr() & ~_MM_MASK_MASK) | (x)))
#define _MM_SET_EXCEPTION_STATE(x) (_mm_setcsr((_mm_getcsr() & ~_MM_EXCEPT_MASK) | (x)))
#define _MM_SET_FLUSH_ZERO_MODE(x) (_mm_setcsr((_mm_getcsr() & ~_MM_FLUSH_ZERO_MASK) | (x)))
#define _MM_SET_ROUNDING_MODE(x) (_mm_setcsr((_mm_getcsr() & ~_MM_ROUND_MASK) | (x)))

#define _MM_TRANSPOSE4_PS(row0, row1, row2, row3) \
do { \
  __m128 tmp3, tmp2, tmp1, tmp0; \
  tmp0 = _mm_unpacklo_ps((row0), (row1)); \
  tmp2 = _mm_unpacklo_ps((row2), (row3)); \
  tmp1 = _mm_unpackhi_ps((row0), (row1)); \
  tmp3 = _mm_unpackhi_ps((row2), (row3)); \
  (row0) = _mm_movelh_ps(tmp0, tmp2); \
  (row1) = _mm_movehl_ps(tmp2, tmp0); \
  (row2) = _mm_movelh_ps(tmp1, tmp3); \
  (row3) = _mm_movehl_ps(tmp3, tmp1); \
} while (0)

/* Aliases for compatibility. */
#define _m_pextrw _mm_extract_pi16
#define _m_pinsrw _mm_insert_pi16
#define _m_pmaxsw _mm_max_pi16
#define _m_pmaxub _mm_max_pu8
#define _m_pminsw _mm_min_pi16
#define _m_pminub _mm_min_pu8
#define _m_pmovmskb _mm_movemask_pi8
#define _m_pmulhuw _mm_mulhi_pu16
#define _m_pshufw _mm_shuffle_pi16
#define _m_maskmovq _mm_maskmove_si64
#define _m_pavgb _mm_avg_pu8
#define _m_pavgw _mm_avg_pu16
#define _m_psadbw _mm_sad_pu8
#define _m_ _mm_

#undef __trunc64
#undef __zext128
#undef __anyext128
#undef __zeroupper64
#undef __DEFAULT_FN_ATTRS
#undef __DEFAULT_FN_ATTRS_CONSTEXPR
#undef __DEFAULT_FN_ATTRS_SSE2
#undef __DEFAULT_FN_ATTRS_SSE2_CONSTEXPR

/* Ugly hack for backwards-compatibility (compatible with gcc) */
#if defined(__SSE2__) && !__building_module(_Builtin_intrinsics)
#include <emmintrin.h>
#endif

#endif /* __XMMINTRIN_H */<|MERGE_RESOLUTION|>--- conflicted
+++ resolved
@@ -24,10 +24,7 @@
 /* Unsigned types */
 typedef unsigned int __v4su __attribute__((__vector_size__(16)));
 typedef unsigned short __v8hu __attribute__((__vector_size__(16)));
-<<<<<<< HEAD
-=======
 typedef unsigned char __v16qu __attribute__((__vector_size__(16)));
->>>>>>> 35227056
 
 /* This header should only be included in a hosted environment as it depends on
  * a standard library to provide allocation routines. */
