add_clang_library(MLIRCIR
  CIRAttrs.cpp
  CIRDialect.cpp
  CIRMemorySlot.cpp
  CIRTypes.cpp

  DEPENDS
  MLIRCIROpsIncGen
  MLIRCIREnumsGen
  MLIRCIROpInterfacesIncGen
<<<<<<< HEAD
=======
  MLIRCIRLoopOpInterfaceIncGen
>>>>>>> d465594a

  LINK_LIBS PUBLIC
  MLIRIR
  MLIRCIRInterfaces
  MLIRDLTIDialect
  MLIRDataLayoutInterfaces
  MLIRFuncDialect
  MLIRLoopLikeInterface
  MLIRCIRInterfaces
  clangAST
  )<|MERGE_RESOLUTION|>--- conflicted
+++ resolved
@@ -8,10 +8,7 @@
   MLIRCIROpsIncGen
   MLIRCIREnumsGen
   MLIRCIROpInterfacesIncGen
-<<<<<<< HEAD
-=======
   MLIRCIRLoopOpInterfaceIncGen
->>>>>>> d465594a
 
   LINK_LIBS PUBLIC
   MLIRIR
