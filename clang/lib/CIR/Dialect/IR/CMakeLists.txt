add_clang_library(MLIRCIR
  CIRAttrs.cpp
  CIRDialect.cpp
  CIRTypes.cpp

  DEPENDS
  MLIRCIROpsIncGen

  LINK_LIBS PUBLIC
  MLIRIR
  MLIRDLTIDialect
  MLIRDataLayoutInterfaces
  MLIRFuncDialect
<<<<<<< HEAD
=======
  MLIRCIRInterfaces
>>>>>>> 49fd7d4f
  clangAST
  )<|MERGE_RESOLUTION|>--- conflicted
+++ resolved
@@ -11,9 +11,6 @@
   MLIRDLTIDialect
   MLIRDataLayoutInterfaces
   MLIRFuncDialect
-<<<<<<< HEAD
-=======
   MLIRCIRInterfaces
->>>>>>> 49fd7d4f
   clangAST
   )