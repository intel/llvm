--- conflicted
+++ resolved
@@ -3,12 +3,9 @@
   CIRDialect.cpp
   CIRTypes.cpp
 
-<<<<<<< HEAD
-=======
   DEPENDS
   MLIRCIROpsIncGen
 
->>>>>>> a8d96e15
   LINK_LIBS PUBLIC
   MLIRIR
   )