--- conflicted
+++ resolved
@@ -119,11 +119,6 @@
     static unsigned getMaxEnumVal() { return cir::getMaxEnumValFor##Ty(); }    \
   }
 
-<<<<<<< HEAD
-REGISTER_ENUM_TYPE(SideEffect);
-} // namespace
-
-=======
 REGISTER_ENUM_TYPE(GlobalLinkageKind);
 REGISTER_ENUM_TYPE(VisibilityKind);
 REGISTER_ENUM_TYPE(SideEffect);
@@ -144,7 +139,6 @@
   return static_cast<RetTy>(index);
 }
 
->>>>>>> 5ee67ebe
 /// Parse an enum from the keyword, return failure if the keyword is not found.
 template <typename EnumTy, typename RetTy = EnumTy>
 static ParseResult parseCIRKeyword(AsmParser &parser, RetTy &result) {
@@ -623,13 +617,10 @@
   if (parser.parseRParen())
     return mlir::failure();
 
-<<<<<<< HEAD
-=======
   if (parser.parseOptionalKeyword("nothrow").succeeded())
     result.addAttribute(CIRDialect::getNoThrowAttrName(),
                         mlir::UnitAttr::get(parser.getContext()));
 
->>>>>>> 5ee67ebe
   if (parser.parseOptionalKeyword("side_effect").succeeded()) {
     if (parser.parseLParen().failed())
       return failure();
@@ -639,11 +630,7 @@
     if (parser.parseRParen().failed())
       return failure();
     auto attr = cir::SideEffectAttr::get(parser.getContext(), sideEffect);
-<<<<<<< HEAD
-    result.addAttribute("side_effect", attr);
-=======
     result.addAttribute(CIRDialect::getSideEffectAttrName(), attr);
->>>>>>> 5ee67ebe
   }
 
   if (parser.parseOptionalAttrDict(result.attributes))
@@ -668,11 +655,7 @@
 static void printCallCommon(mlir::Operation *op,
                             mlir::FlatSymbolRefAttr calleeSym,
                             mlir::Value indirectCallee,
-<<<<<<< HEAD
-                            mlir::OpAsmPrinter &printer,
-=======
                             mlir::OpAsmPrinter &printer, bool isNothrow,
->>>>>>> 5ee67ebe
                             cir::SideEffect sideEffect) {
   printer << ' ';
 
@@ -689,26 +672,19 @@
   }
   printer << "(" << ops << ")";
 
-<<<<<<< HEAD
-=======
   if (isNothrow)
     printer << " nothrow";
 
->>>>>>> 5ee67ebe
   if (sideEffect != cir::SideEffect::All) {
     printer << " side_effect(";
     printer << stringifySideEffect(sideEffect);
     printer << ")";
   }
 
-<<<<<<< HEAD
-  printer.printOptionalAttrDict(op->getAttrs(), {"callee", "side_effect"});
-=======
   printer.printOptionalAttrDict(op->getAttrs(),
                                 {CIRDialect::getCalleeAttrName(),
                                  CIRDialect::getNoThrowAttrName(),
                                  CIRDialect::getSideEffectAttrName()});
->>>>>>> 5ee67ebe
 
   printer << " : ";
   printer.printFunctionalType(op->getOperands().getTypes(),
@@ -723,12 +699,8 @@
 void cir::CallOp::print(mlir::OpAsmPrinter &p) {
   mlir::Value indirectCallee = isIndirect() ? getIndirectCall() : nullptr;
   cir::SideEffect sideEffect = getSideEffect();
-<<<<<<< HEAD
-  printCallCommon(*this, getCalleeAttr(), indirectCallee, p, sideEffect);
-=======
   printCallCommon(*this, getCalleeAttr(), indirectCallee, p, getNothrow(),
                   sideEffect);
->>>>>>> 5ee67ebe
 }
 
 static LogicalResult
@@ -2082,8 +2054,6 @@
 }
 
 //===----------------------------------------------------------------------===//
-<<<<<<< HEAD
-=======
 // ComplexRealOp
 //===----------------------------------------------------------------------===//
 
@@ -2120,7 +2090,6 @@
 }
 
 //===----------------------------------------------------------------------===//
->>>>>>> 5ee67ebe
 // TableGen'd op method definitions
 //===----------------------------------------------------------------------===//
 
