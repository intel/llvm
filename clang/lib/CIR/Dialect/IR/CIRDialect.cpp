--- conflicted
+++ resolved
@@ -341,12 +341,8 @@
   }
 
   if (mlir::isa<cir::ConstArrayAttr, cir::ConstVectorAttr,
-<<<<<<< HEAD
-                cir::ConstComplexAttr, cir::GlobalViewAttr, cir::PoisonAttr>(
-=======
                 cir::ConstComplexAttr, cir::ConstRecordAttr,
                 cir::GlobalViewAttr, cir::PoisonAttr, cir::VTableAttr>(
->>>>>>> 35227056
           attrType))
     return success();
 
@@ -1463,23 +1459,15 @@
   StringRef name = getName();
 
   // Verify that the result type underlying pointer type matches the type of
-<<<<<<< HEAD
-  // the referenced cir.global or cir.func op.
-  auto op = symbolTable.lookupNearestSymbolFrom<GlobalOp>(*this, getNameAttr());
-=======
   // the referenced cir.global.
   auto op =
       symbolTable.lookupNearestSymbolFrom<cir::GlobalOp>(*this, getNameAttr());
->>>>>>> 35227056
   if (!op)
     return emitOpError("'")
            << name << "' does not reference a valid cir.global";
   std::optional<mlir::Attribute> init = op.getInitialValue();
   if (!init)
     return success();
-<<<<<<< HEAD
-  assert(!cir::MissingFeatures::vtableInitializer());
-=======
   if (!isa<cir::VTableAttr>(*init))
     return emitOpError("Expected #cir.vtable in initializer for global '")
            << name << "'";
@@ -1530,7 +1518,6 @@
   if (resultType != resTy)
     return emitOpError("result type must be ")
            << resTy << ", but provided result type is " << resultType;
->>>>>>> 35227056
   return success();
 }
 
@@ -2726,8 +2713,6 @@
 }
 
 //===----------------------------------------------------------------------===//
-<<<<<<< HEAD
-=======
 // ThrowOp
 //===----------------------------------------------------------------------===//
 
@@ -2760,7 +2745,6 @@
 }
 
 //===----------------------------------------------------------------------===//
->>>>>>> 35227056
 // TableGen'd op method definitions
 //===----------------------------------------------------------------------===//
 
