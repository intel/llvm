//===- CIRDialect.cpp - MLIR CIR ops implementation -----------------------===//
//
// Part of the LLVM Project, under the Apache License v2.0 with LLVM Exceptions.
// See https://llvm.org/LICENSE.txt for license information.
// SPDX-License-Identifier: Apache-2.0 WITH LLVM-exception
//
//===----------------------------------------------------------------------===//
//
// This file implements the CIR dialect and its operations.
//
//===----------------------------------------------------------------------===//

#include "clang/CIR/Dialect/IR/CIRDialect.h"

#include "clang/CIR/Dialect/IR/CIROpsEnums.h"
#include "clang/CIR/Dialect/IR/CIRTypes.h"

#include "mlir/IR/DialectImplementation.h"
#include "mlir/Interfaces/ControlFlowInterfaces.h"
#include "mlir/Interfaces/FunctionImplementation.h"
#include "mlir/Support/LLVM.h"

#include "clang/CIR/Dialect/IR/CIROpsDialect.cpp.inc"
#include "clang/CIR/Dialect/IR/CIROpsEnums.cpp.inc"
#include "clang/CIR/MissingFeatures.h"
#include "llvm/ADT/SetOperations.h"
#include "llvm/ADT/SmallSet.h"
#include "llvm/Support/LogicalResult.h"

using namespace mlir;
using namespace cir;

//===----------------------------------------------------------------------===//
// CIR Dialect
//===----------------------------------------------------------------------===//
namespace {
struct CIROpAsmDialectInterface : public OpAsmDialectInterface {
  using OpAsmDialectInterface::OpAsmDialectInterface;

  AliasResult getAlias(Type type, raw_ostream &os) const final {
    if (auto recordType = dyn_cast<cir::RecordType>(type)) {
      StringAttr nameAttr = recordType.getName();
      if (!nameAttr)
        os << "rec_anon_" << recordType.getKindAsStr();
      else
        os << "rec_" << nameAttr.getValue();
      return AliasResult::OverridableAlias;
    }
    if (auto intType = dyn_cast<cir::IntType>(type)) {
      // We only provide alias for standard integer types (i.e. integer types
      // whose width is a power of 2 and at least 8).
      unsigned width = intType.getWidth();
      if (width < 8 || !llvm::isPowerOf2_32(width))
        return AliasResult::NoAlias;
      os << intType.getAlias();
      return AliasResult::OverridableAlias;
    }
    if (auto voidType = dyn_cast<cir::VoidType>(type)) {
      os << voidType.getAlias();
      return AliasResult::OverridableAlias;
    }

    return AliasResult::NoAlias;
  }

  AliasResult getAlias(Attribute attr, raw_ostream &os) const final {
    if (auto boolAttr = mlir::dyn_cast<cir::BoolAttr>(attr)) {
      os << (boolAttr.getValue() ? "true" : "false");
      return AliasResult::FinalAlias;
    }
    if (auto bitfield = mlir::dyn_cast<cir::BitfieldInfoAttr>(attr)) {
      os << "bfi_" << bitfield.getName().str();
      return AliasResult::FinalAlias;
    }
    if (auto dynCastInfoAttr = mlir::dyn_cast<cir::DynamicCastInfoAttr>(attr)) {
      os << dynCastInfoAttr.getAlias();
      return AliasResult::FinalAlias;
    }
    return AliasResult::NoAlias;
  }
};
} // namespace

void cir::CIRDialect::initialize() {
  registerTypes();
  registerAttributes();
  addOperations<
#define GET_OP_LIST
#include "clang/CIR/Dialect/IR/CIROps.cpp.inc"
      >();
  addInterfaces<CIROpAsmDialectInterface>();
}

Operation *cir::CIRDialect::materializeConstant(mlir::OpBuilder &builder,
                                                mlir::Attribute value,
                                                mlir::Type type,
                                                mlir::Location loc) {
  return cir::ConstantOp::create(builder, loc, type,
                                 mlir::cast<mlir::TypedAttr>(value));
}

//===----------------------------------------------------------------------===//
// Helpers
//===----------------------------------------------------------------------===//

// Parses one of the keywords provided in the list `keywords` and returns the
// position of the parsed keyword in the list. If none of the keywords from the
// list is parsed, returns -1.
static int parseOptionalKeywordAlternative(AsmParser &parser,
                                           ArrayRef<llvm::StringRef> keywords) {
  for (auto en : llvm::enumerate(keywords)) {
    if (succeeded(parser.parseOptionalKeyword(en.value())))
      return en.index();
  }
  return -1;
}

namespace {
template <typename Ty> struct EnumTraits {};

#define REGISTER_ENUM_TYPE(Ty)                                                 \
  template <> struct EnumTraits<cir::Ty> {                                     \
    static llvm::StringRef stringify(cir::Ty value) {                          \
      return stringify##Ty(value);                                             \
    }                                                                          \
    static unsigned getMaxEnumVal() { return cir::getMaxEnumValFor##Ty(); }    \
  }

REGISTER_ENUM_TYPE(GlobalLinkageKind);
REGISTER_ENUM_TYPE(VisibilityKind);
REGISTER_ENUM_TYPE(SideEffect);
} // namespace

/// Parse an enum from the keyword, or default to the provided default value.
/// The return type is the enum type by default, unless overriden with the
/// second template argument.
template <typename EnumTy, typename RetTy = EnumTy>
static RetTy parseOptionalCIRKeyword(AsmParser &parser, EnumTy defaultValue) {
  llvm::SmallVector<llvm::StringRef, 10> names;
  for (unsigned i = 0, e = EnumTraits<EnumTy>::getMaxEnumVal(); i <= e; ++i)
    names.push_back(EnumTraits<EnumTy>::stringify(static_cast<EnumTy>(i)));

  int index = parseOptionalKeywordAlternative(parser, names);
  if (index == -1)
    return static_cast<RetTy>(defaultValue);
  return static_cast<RetTy>(index);
}

/// Parse an enum from the keyword, return failure if the keyword is not found.
template <typename EnumTy, typename RetTy = EnumTy>
static ParseResult parseCIRKeyword(AsmParser &parser, RetTy &result) {
  llvm::SmallVector<llvm::StringRef, 10> names;
  for (unsigned i = 0, e = EnumTraits<EnumTy>::getMaxEnumVal(); i <= e; ++i)
    names.push_back(EnumTraits<EnumTy>::stringify(static_cast<EnumTy>(i)));

  int index = parseOptionalKeywordAlternative(parser, names);
  if (index == -1)
    return failure();
  result = static_cast<RetTy>(index);
  return success();
}

// Check if a region's termination omission is valid and, if so, creates and
// inserts the omitted terminator into the region.
static LogicalResult ensureRegionTerm(OpAsmParser &parser, Region &region,
                                      SMLoc errLoc) {
  Location eLoc = parser.getEncodedSourceLoc(parser.getCurrentLocation());
  OpBuilder builder(parser.getBuilder().getContext());

  // Insert empty block in case the region is empty to ensure the terminator
  // will be inserted
  if (region.empty())
    builder.createBlock(&region);

  Block &block = region.back();
  // Region is properly terminated: nothing to do.
  if (!block.empty() && block.back().hasTrait<OpTrait::IsTerminator>())
    return success();

  // Check for invalid terminator omissions.
  if (!region.hasOneBlock())
    return parser.emitError(errLoc,
                            "multi-block region must not omit terminator");

  // Terminator was omitted correctly: recreate it.
  builder.setInsertionPointToEnd(&block);
  cir::YieldOp::create(builder, eLoc);
  return success();
}

// True if the region's terminator should be omitted.
static bool omitRegionTerm(mlir::Region &r) {
  const auto singleNonEmptyBlock = r.hasOneBlock() && !r.back().empty();
  const auto yieldsNothing = [&r]() {
    auto y = dyn_cast<cir::YieldOp>(r.back().getTerminator());
    return y && y.getArgs().empty();
  };
  return singleNonEmptyBlock && yieldsNothing();
}

void printVisibilityAttr(OpAsmPrinter &printer,
                         cir::VisibilityAttr &visibility) {
  switch (visibility.getValue()) {
  case cir::VisibilityKind::Hidden:
    printer << "hidden";
    break;
  case cir::VisibilityKind::Protected:
    printer << "protected";
    break;
  case cir::VisibilityKind::Default:
    break;
  }
}

void parseVisibilityAttr(OpAsmParser &parser, cir::VisibilityAttr &visibility) {
  cir::VisibilityKind visibilityKind =
      parseOptionalCIRKeyword(parser, cir::VisibilityKind::Default);
  visibility = cir::VisibilityAttr::get(parser.getContext(), visibilityKind);
}

//===----------------------------------------------------------------------===//
// CIR Custom Parsers/Printers
//===----------------------------------------------------------------------===//

static mlir::ParseResult parseOmittedTerminatorRegion(mlir::OpAsmParser &parser,
                                                      mlir::Region &region) {
  auto regionLoc = parser.getCurrentLocation();
  if (parser.parseRegion(region))
    return failure();
  if (ensureRegionTerm(parser, region, regionLoc).failed())
    return failure();
  return success();
}

static void printOmittedTerminatorRegion(mlir::OpAsmPrinter &printer,
                                         cir::ScopeOp &op,
                                         mlir::Region &region) {
  printer.printRegion(region,
                      /*printEntryBlockArgs=*/false,
                      /*printBlockTerminators=*/!omitRegionTerm(region));
}

//===----------------------------------------------------------------------===//
// AllocaOp
//===----------------------------------------------------------------------===//

void cir::AllocaOp::build(mlir::OpBuilder &odsBuilder,
                          mlir::OperationState &odsState, mlir::Type addr,
                          mlir::Type allocaType, llvm::StringRef name,
                          mlir::IntegerAttr alignment) {
  odsState.addAttribute(getAllocaTypeAttrName(odsState.name),
                        mlir::TypeAttr::get(allocaType));
  odsState.addAttribute(getNameAttrName(odsState.name),
                        odsBuilder.getStringAttr(name));
  if (alignment) {
    odsState.addAttribute(getAlignmentAttrName(odsState.name), alignment);
  }
  odsState.addTypes(addr);
}

//===----------------------------------------------------------------------===//
// BreakOp
//===----------------------------------------------------------------------===//

LogicalResult cir::BreakOp::verify() {
  assert(!cir::MissingFeatures::switchOp());
  if (!getOperation()->getParentOfType<LoopOpInterface>() &&
      !getOperation()->getParentOfType<SwitchOp>())
    return emitOpError("must be within a loop");
  return success();
}

//===----------------------------------------------------------------------===//
// ConditionOp
//===----------------------------------------------------------------------===//

//===----------------------------------
// BranchOpTerminatorInterface Methods
//===----------------------------------

void cir::ConditionOp::getSuccessorRegions(
    ArrayRef<Attribute> operands, SmallVectorImpl<RegionSuccessor> &regions) {
  // TODO(cir): The condition value may be folded to a constant, narrowing
  // down its list of possible successors.

  // Parent is a loop: condition may branch to the body or to the parent op.
  if (auto loopOp = dyn_cast<LoopOpInterface>(getOperation()->getParentOp())) {
    regions.emplace_back(&loopOp.getBody(), loopOp.getBody().getArguments());
    regions.emplace_back(loopOp->getResults());
  }

  assert(!cir::MissingFeatures::awaitOp());
}

MutableOperandRange
cir::ConditionOp::getMutableSuccessorOperands(RegionBranchPoint point) {
  // No values are yielded to the successor region.
  return MutableOperandRange(getOperation(), 0, 0);
}

LogicalResult cir::ConditionOp::verify() {
  assert(!cir::MissingFeatures::awaitOp());
  if (!isa<LoopOpInterface>(getOperation()->getParentOp()))
    return emitOpError("condition must be within a conditional region");
  return success();
}

//===----------------------------------------------------------------------===//
// ConstantOp
//===----------------------------------------------------------------------===//

static LogicalResult checkConstantTypes(mlir::Operation *op, mlir::Type opType,
                                        mlir::Attribute attrType) {
  if (isa<cir::ConstPtrAttr>(attrType)) {
    if (!mlir::isa<cir::PointerType>(opType))
      return op->emitOpError(
          "pointer constant initializing a non-pointer type");
    return success();
  }

  if (isa<cir::ZeroAttr>(attrType)) {
    if (isa<cir::RecordType, cir::ArrayType, cir::VectorType, cir::ComplexType>(
            opType))
      return success();
    return op->emitOpError(
        "zero expects struct, array, vector, or complex type");
  }

  if (mlir::isa<cir::BoolAttr>(attrType)) {
    if (!mlir::isa<cir::BoolType>(opType))
      return op->emitOpError("result type (")
             << opType << ") must be '!cir.bool' for '" << attrType << "'";
    return success();
  }

  if (mlir::isa<cir::IntAttr, cir::FPAttr>(attrType)) {
    auto at = cast<TypedAttr>(attrType);
    if (at.getType() != opType) {
      return op->emitOpError("result type (")
             << opType << ") does not match value type (" << at.getType()
             << ")";
    }
    return success();
  }

  if (mlir::isa<cir::ConstArrayAttr, cir::ConstVectorAttr,
                cir::ConstComplexAttr, cir::ConstRecordAttr,
                cir::GlobalViewAttr, cir::PoisonAttr, cir::TypeInfoAttr,
                cir::VTableAttr>(attrType))
    return success();

  assert(isa<TypedAttr>(attrType) && "What else could we be looking at here?");
  return op->emitOpError("global with type ")
         << cast<TypedAttr>(attrType).getType() << " not yet supported";
}

LogicalResult cir::ConstantOp::verify() {
  // ODS already generates checks to make sure the result type is valid. We just
  // need to additionally check that the value's attribute type is consistent
  // with the result type.
  return checkConstantTypes(getOperation(), getType(), getValue());
}

OpFoldResult cir::ConstantOp::fold(FoldAdaptor /*adaptor*/) {
  return getValue();
}

//===----------------------------------------------------------------------===//
// ContinueOp
//===----------------------------------------------------------------------===//

LogicalResult cir::ContinueOp::verify() {
  if (!getOperation()->getParentOfType<LoopOpInterface>())
    return emitOpError("must be within a loop");
  return success();
}

//===----------------------------------------------------------------------===//
// CastOp
//===----------------------------------------------------------------------===//

LogicalResult cir::CastOp::verify() {
  mlir::Type resType = getType();
  mlir::Type srcType = getSrc().getType();

  if (mlir::isa<cir::VectorType>(srcType) &&
      mlir::isa<cir::VectorType>(resType)) {
    // Use the element type of the vector to verify the cast kind. (Except for
    // bitcast, see below.)
    srcType = mlir::dyn_cast<cir::VectorType>(srcType).getElementType();
    resType = mlir::dyn_cast<cir::VectorType>(resType).getElementType();
  }

  switch (getKind()) {
  case cir::CastKind::int_to_bool: {
    if (!mlir::isa<cir::BoolType>(resType))
      return emitOpError() << "requires !cir.bool type for result";
    if (!mlir::isa<cir::IntType>(srcType))
      return emitOpError() << "requires !cir.int type for source";
    return success();
  }
  case cir::CastKind::ptr_to_bool: {
    if (!mlir::isa<cir::BoolType>(resType))
      return emitOpError() << "requires !cir.bool type for result";
    if (!mlir::isa<cir::PointerType>(srcType))
      return emitOpError() << "requires !cir.ptr type for source";
    return success();
  }
  case cir::CastKind::integral: {
    if (!mlir::isa<cir::IntType>(resType))
      return emitOpError() << "requires !cir.int type for result";
    if (!mlir::isa<cir::IntType>(srcType))
      return emitOpError() << "requires !cir.int type for source";
    return success();
  }
  case cir::CastKind::array_to_ptrdecay: {
    const auto arrayPtrTy = mlir::dyn_cast<cir::PointerType>(srcType);
    const auto flatPtrTy = mlir::dyn_cast<cir::PointerType>(resType);
    if (!arrayPtrTy || !flatPtrTy)
      return emitOpError() << "requires !cir.ptr type for source and result";

    // TODO(CIR): Make sure the AddrSpace of both types are equals
    return success();
  }
  case cir::CastKind::bitcast: {
    // Handle the pointer types first.
    auto srcPtrTy = mlir::dyn_cast<cir::PointerType>(srcType);
    auto resPtrTy = mlir::dyn_cast<cir::PointerType>(resType);

    if (srcPtrTy && resPtrTy) {
      return success();
    }

    return success();
  }
  case cir::CastKind::floating: {
    if (!mlir::isa<cir::FPTypeInterface>(srcType) ||
        !mlir::isa<cir::FPTypeInterface>(resType))
      return emitOpError() << "requires !cir.float type for source and result";
    return success();
  }
  case cir::CastKind::float_to_int: {
    if (!mlir::isa<cir::FPTypeInterface>(srcType))
      return emitOpError() << "requires !cir.float type for source";
    if (!mlir::dyn_cast<cir::IntType>(resType))
      return emitOpError() << "requires !cir.int type for result";
    return success();
  }
  case cir::CastKind::int_to_ptr: {
    if (!mlir::dyn_cast<cir::IntType>(srcType))
      return emitOpError() << "requires !cir.int type for source";
    if (!mlir::dyn_cast<cir::PointerType>(resType))
      return emitOpError() << "requires !cir.ptr type for result";
    return success();
  }
  case cir::CastKind::ptr_to_int: {
    if (!mlir::dyn_cast<cir::PointerType>(srcType))
      return emitOpError() << "requires !cir.ptr type for source";
    if (!mlir::dyn_cast<cir::IntType>(resType))
      return emitOpError() << "requires !cir.int type for result";
    return success();
  }
  case cir::CastKind::float_to_bool: {
    if (!mlir::isa<cir::FPTypeInterface>(srcType))
      return emitOpError() << "requires !cir.float type for source";
    if (!mlir::isa<cir::BoolType>(resType))
      return emitOpError() << "requires !cir.bool type for result";
    return success();
  }
  case cir::CastKind::bool_to_int: {
    if (!mlir::isa<cir::BoolType>(srcType))
      return emitOpError() << "requires !cir.bool type for source";
    if (!mlir::isa<cir::IntType>(resType))
      return emitOpError() << "requires !cir.int type for result";
    return success();
  }
  case cir::CastKind::int_to_float: {
    if (!mlir::isa<cir::IntType>(srcType))
      return emitOpError() << "requires !cir.int type for source";
    if (!mlir::isa<cir::FPTypeInterface>(resType))
      return emitOpError() << "requires !cir.float type for result";
    return success();
  }
  case cir::CastKind::bool_to_float: {
    if (!mlir::isa<cir::BoolType>(srcType))
      return emitOpError() << "requires !cir.bool type for source";
    if (!mlir::isa<cir::FPTypeInterface>(resType))
      return emitOpError() << "requires !cir.float type for result";
    return success();
  }
  case cir::CastKind::address_space: {
    auto srcPtrTy = mlir::dyn_cast<cir::PointerType>(srcType);
    auto resPtrTy = mlir::dyn_cast<cir::PointerType>(resType);
    if (!srcPtrTy || !resPtrTy)
      return emitOpError() << "requires !cir.ptr type for source and result";
    if (srcPtrTy.getPointee() != resPtrTy.getPointee())
      return emitOpError() << "requires two types differ in addrspace only";
    return success();
  }
  case cir::CastKind::float_to_complex: {
    if (!mlir::isa<cir::FPTypeInterface>(srcType))
      return emitOpError() << "requires !cir.float type for source";
    auto resComplexTy = mlir::dyn_cast<cir::ComplexType>(resType);
    if (!resComplexTy)
      return emitOpError() << "requires !cir.complex type for result";
    if (srcType != resComplexTy.getElementType())
      return emitOpError() << "requires source type match result element type";
    return success();
  }
  case cir::CastKind::int_to_complex: {
    if (!mlir::isa<cir::IntType>(srcType))
      return emitOpError() << "requires !cir.int type for source";
    auto resComplexTy = mlir::dyn_cast<cir::ComplexType>(resType);
    if (!resComplexTy)
      return emitOpError() << "requires !cir.complex type for result";
    if (srcType != resComplexTy.getElementType())
      return emitOpError() << "requires source type match result element type";
    return success();
  }
  case cir::CastKind::float_complex_to_real: {
    auto srcComplexTy = mlir::dyn_cast<cir::ComplexType>(srcType);
    if (!srcComplexTy)
      return emitOpError() << "requires !cir.complex type for source";
    if (!mlir::isa<cir::FPTypeInterface>(resType))
      return emitOpError() << "requires !cir.float type for result";
    if (srcComplexTy.getElementType() != resType)
      return emitOpError() << "requires source element type match result type";
    return success();
  }
  case cir::CastKind::int_complex_to_real: {
    auto srcComplexTy = mlir::dyn_cast<cir::ComplexType>(srcType);
    if (!srcComplexTy)
      return emitOpError() << "requires !cir.complex type for source";
    if (!mlir::isa<cir::IntType>(resType))
      return emitOpError() << "requires !cir.int type for result";
    if (srcComplexTy.getElementType() != resType)
      return emitOpError() << "requires source element type match result type";
    return success();
  }
  case cir::CastKind::float_complex_to_bool: {
    auto srcComplexTy = mlir::dyn_cast<cir::ComplexType>(srcType);
    if (!srcComplexTy || !srcComplexTy.isFloatingPointComplex())
      return emitOpError()
             << "requires floating point !cir.complex type for source";
    if (!mlir::isa<cir::BoolType>(resType))
      return emitOpError() << "requires !cir.bool type for result";
    return success();
  }
  case cir::CastKind::int_complex_to_bool: {
    auto srcComplexTy = mlir::dyn_cast<cir::ComplexType>(srcType);
    if (!srcComplexTy || !srcComplexTy.isIntegerComplex())
      return emitOpError()
             << "requires floating point !cir.complex type for source";
    if (!mlir::isa<cir::BoolType>(resType))
      return emitOpError() << "requires !cir.bool type for result";
    return success();
  }
  case cir::CastKind::float_complex: {
    auto srcComplexTy = mlir::dyn_cast<cir::ComplexType>(srcType);
    if (!srcComplexTy || !srcComplexTy.isFloatingPointComplex())
      return emitOpError()
             << "requires floating point !cir.complex type for source";
    auto resComplexTy = mlir::dyn_cast<cir::ComplexType>(resType);
    if (!resComplexTy || !resComplexTy.isFloatingPointComplex())
      return emitOpError()
             << "requires floating point !cir.complex type for result";
    return success();
  }
  case cir::CastKind::float_complex_to_int_complex: {
    auto srcComplexTy = mlir::dyn_cast<cir::ComplexType>(srcType);
    if (!srcComplexTy || !srcComplexTy.isFloatingPointComplex())
      return emitOpError()
             << "requires floating point !cir.complex type for source";
    auto resComplexTy = mlir::dyn_cast<cir::ComplexType>(resType);
    if (!resComplexTy || !resComplexTy.isIntegerComplex())
      return emitOpError() << "requires integer !cir.complex type for result";
    return success();
  }
  case cir::CastKind::int_complex: {
    auto srcComplexTy = mlir::dyn_cast<cir::ComplexType>(srcType);
    if (!srcComplexTy || !srcComplexTy.isIntegerComplex())
      return emitOpError() << "requires integer !cir.complex type for source";
    auto resComplexTy = mlir::dyn_cast<cir::ComplexType>(resType);
    if (!resComplexTy || !resComplexTy.isIntegerComplex())
      return emitOpError() << "requires integer !cir.complex type for result";
    return success();
  }
  case cir::CastKind::int_complex_to_float_complex: {
    auto srcComplexTy = mlir::dyn_cast<cir::ComplexType>(srcType);
    if (!srcComplexTy || !srcComplexTy.isIntegerComplex())
      return emitOpError() << "requires integer !cir.complex type for source";
    auto resComplexTy = mlir::dyn_cast<cir::ComplexType>(resType);
    if (!resComplexTy || !resComplexTy.isFloatingPointComplex())
      return emitOpError()
             << "requires floating point !cir.complex type for result";
    return success();
  }
  default:
    llvm_unreachable("Unknown CastOp kind?");
  }
}

static bool isIntOrBoolCast(cir::CastOp op) {
  auto kind = op.getKind();
  return kind == cir::CastKind::bool_to_int ||
         kind == cir::CastKind::int_to_bool || kind == cir::CastKind::integral;
}

static Value tryFoldCastChain(cir::CastOp op) {
  cir::CastOp head = op, tail = op;

  while (op) {
    if (!isIntOrBoolCast(op))
      break;
    head = op;
    op = head.getSrc().getDefiningOp<cir::CastOp>();
  }

  if (head == tail)
    return {};

  // if bool_to_int -> ...  -> int_to_bool: take the bool
  // as we had it was before all casts
  if (head.getKind() == cir::CastKind::bool_to_int &&
      tail.getKind() == cir::CastKind::int_to_bool)
    return head.getSrc();

  // if int_to_bool -> ...  -> int_to_bool: take the result
  // of the first one, as no other casts (and ext casts as well)
  // don't change the first result
  if (head.getKind() == cir::CastKind::int_to_bool &&
      tail.getKind() == cir::CastKind::int_to_bool)
    return head.getResult();

  return {};
}

OpFoldResult cir::CastOp::fold(FoldAdaptor adaptor) {
  if (mlir::isa_and_present<cir::PoisonAttr>(adaptor.getSrc())) {
    // Propagate poison value
    return cir::PoisonAttr::get(getContext(), getType());
  }

  if (getSrc().getType() == getType()) {
    switch (getKind()) {
    case cir::CastKind::integral: {
      // TODO: for sign differences, it's possible in certain conditions to
      // create a new attribute that's capable of representing the source.
      llvm::SmallVector<mlir::OpFoldResult, 1> foldResults;
      auto foldOrder = getSrc().getDefiningOp()->fold(foldResults);
      if (foldOrder.succeeded() && mlir::isa<mlir::Attribute>(foldResults[0]))
        return mlir::cast<mlir::Attribute>(foldResults[0]);
      return {};
    }
    case cir::CastKind::bitcast:
    case cir::CastKind::address_space:
    case cir::CastKind::float_complex:
    case cir::CastKind::int_complex: {
      return getSrc();
    }
    default:
      return {};
    }
  }
  return tryFoldCastChain(*this);
}

//===----------------------------------------------------------------------===//
// CallOp
//===----------------------------------------------------------------------===//

mlir::OperandRange cir::CallOp::getArgOperands() {
  if (isIndirect())
    return getArgs().drop_front(1);
  return getArgs();
}

mlir::MutableOperandRange cir::CallOp::getArgOperandsMutable() {
  mlir::MutableOperandRange args = getArgsMutable();
  if (isIndirect())
    return args.slice(1, args.size() - 1);
  return args;
}

mlir::Value cir::CallOp::getIndirectCall() {
  assert(isIndirect());
  return getOperand(0);
}

/// Return the operand at index 'i'.
Value cir::CallOp::getArgOperand(unsigned i) {
  if (isIndirect())
    ++i;
  return getOperand(i);
}

/// Return the number of operands.
unsigned cir::CallOp::getNumArgOperands() {
  if (isIndirect())
    return this->getOperation()->getNumOperands() - 1;
  return this->getOperation()->getNumOperands();
}

static mlir::ParseResult parseCallCommon(mlir::OpAsmParser &parser,
                                         mlir::OperationState &result) {
  llvm::SmallVector<mlir::OpAsmParser::UnresolvedOperand, 4> ops;
  llvm::SMLoc opsLoc;
  mlir::FlatSymbolRefAttr calleeAttr;
  llvm::ArrayRef<mlir::Type> allResultTypes;

  // If we cannot parse a string callee, it means this is an indirect call.
  if (!parser
           .parseOptionalAttribute(calleeAttr, CIRDialect::getCalleeAttrName(),
                                   result.attributes)
           .has_value()) {
    OpAsmParser::UnresolvedOperand indirectVal;
    // Do not resolve right now, since we need to figure out the type
    if (parser.parseOperand(indirectVal).failed())
      return failure();
    ops.push_back(indirectVal);
  }

  if (parser.parseLParen())
    return mlir::failure();

  opsLoc = parser.getCurrentLocation();
  if (parser.parseOperandList(ops))
    return mlir::failure();
  if (parser.parseRParen())
    return mlir::failure();

  if (parser.parseOptionalKeyword("nothrow").succeeded())
    result.addAttribute(CIRDialect::getNoThrowAttrName(),
                        mlir::UnitAttr::get(parser.getContext()));

  if (parser.parseOptionalKeyword("side_effect").succeeded()) {
    if (parser.parseLParen().failed())
      return failure();
    cir::SideEffect sideEffect;
    if (parseCIRKeyword<cir::SideEffect>(parser, sideEffect).failed())
      return failure();
    if (parser.parseRParen().failed())
      return failure();
    auto attr = cir::SideEffectAttr::get(parser.getContext(), sideEffect);
    result.addAttribute(CIRDialect::getSideEffectAttrName(), attr);
  }

  if (parser.parseOptionalAttrDict(result.attributes))
    return ::mlir::failure();

  if (parser.parseColon())
    return ::mlir::failure();

  mlir::FunctionType opsFnTy;
  if (parser.parseType(opsFnTy))
    return mlir::failure();

  allResultTypes = opsFnTy.getResults();
  result.addTypes(allResultTypes);

  if (parser.resolveOperands(ops, opsFnTy.getInputs(), opsLoc, result.operands))
    return mlir::failure();

  return mlir::success();
}

static void printCallCommon(mlir::Operation *op,
                            mlir::FlatSymbolRefAttr calleeSym,
                            mlir::Value indirectCallee,
                            mlir::OpAsmPrinter &printer, bool isNothrow,
                            cir::SideEffect sideEffect) {
  printer << ' ';

  auto callLikeOp = mlir::cast<cir::CIRCallOpInterface>(op);
  auto ops = callLikeOp.getArgOperands();

  if (calleeSym) {
    // Direct calls
    printer.printAttributeWithoutType(calleeSym);
  } else {
    // Indirect calls
    assert(indirectCallee);
    printer << indirectCallee;
  }
  printer << "(" << ops << ")";

  if (isNothrow)
    printer << " nothrow";

  if (sideEffect != cir::SideEffect::All) {
    printer << " side_effect(";
    printer << stringifySideEffect(sideEffect);
    printer << ")";
  }

  printer.printOptionalAttrDict(op->getAttrs(),
                                {CIRDialect::getCalleeAttrName(),
                                 CIRDialect::getNoThrowAttrName(),
                                 CIRDialect::getSideEffectAttrName()});

  printer << " : ";
  printer.printFunctionalType(op->getOperands().getTypes(),
                              op->getResultTypes());
}

mlir::ParseResult cir::CallOp::parse(mlir::OpAsmParser &parser,
                                     mlir::OperationState &result) {
  return parseCallCommon(parser, result);
}

void cir::CallOp::print(mlir::OpAsmPrinter &p) {
  mlir::Value indirectCallee = isIndirect() ? getIndirectCall() : nullptr;
  cir::SideEffect sideEffect = getSideEffect();
  printCallCommon(*this, getCalleeAttr(), indirectCallee, p, getNothrow(),
                  sideEffect);
}

static LogicalResult
verifyCallCommInSymbolUses(mlir::Operation *op,
                           SymbolTableCollection &symbolTable) {
  auto fnAttr =
      op->getAttrOfType<FlatSymbolRefAttr>(CIRDialect::getCalleeAttrName());
  if (!fnAttr) {
    // This is an indirect call, thus we don't have to check the symbol uses.
    return mlir::success();
  }

  auto fn = symbolTable.lookupNearestSymbolFrom<cir::FuncOp>(op, fnAttr);
  if (!fn)
    return op->emitOpError() << "'" << fnAttr.getValue()
                             << "' does not reference a valid function";

  auto callIf = dyn_cast<cir::CIRCallOpInterface>(op);
  assert(callIf && "expected CIR call interface to be always available");

  // Verify that the operand and result types match the callee. Note that
  // argument-checking is disabled for functions without a prototype.
  auto fnType = fn.getFunctionType();
  if (!fn.getNoProto()) {
    unsigned numCallOperands = callIf.getNumArgOperands();
    unsigned numFnOpOperands = fnType.getNumInputs();

    if (!fnType.isVarArg() && numCallOperands != numFnOpOperands)
      return op->emitOpError("incorrect number of operands for callee");
    if (fnType.isVarArg() && numCallOperands < numFnOpOperands)
      return op->emitOpError("too few operands for callee");

    for (unsigned i = 0, e = numFnOpOperands; i != e; ++i)
      if (callIf.getArgOperand(i).getType() != fnType.getInput(i))
        return op->emitOpError("operand type mismatch: expected operand type ")
               << fnType.getInput(i) << ", but provided "
               << op->getOperand(i).getType() << " for operand number " << i;
  }

  assert(!cir::MissingFeatures::opCallCallConv());

  // Void function must not return any results.
  if (fnType.hasVoidReturn() && op->getNumResults() != 0)
    return op->emitOpError("callee returns void but call has results");

  // Non-void function calls must return exactly one result.
  if (!fnType.hasVoidReturn() && op->getNumResults() != 1)
    return op->emitOpError("incorrect number of results for callee");

  // Parent function and return value types must match.
  if (!fnType.hasVoidReturn() &&
      op->getResultTypes().front() != fnType.getReturnType()) {
    return op->emitOpError("result type mismatch: expected ")
           << fnType.getReturnType() << ", but provided "
           << op->getResult(0).getType();
  }

  return mlir::success();
}

LogicalResult
cir::CallOp::verifySymbolUses(SymbolTableCollection &symbolTable) {
  return verifyCallCommInSymbolUses(*this, symbolTable);
}

//===----------------------------------------------------------------------===//
// ReturnOp
//===----------------------------------------------------------------------===//

static mlir::LogicalResult checkReturnAndFunction(cir::ReturnOp op,
                                                  cir::FuncOp function) {
  // ReturnOps currently only have a single optional operand.
  if (op.getNumOperands() > 1)
    return op.emitOpError() << "expects at most 1 return operand";

  // Ensure returned type matches the function signature.
  auto expectedTy = function.getFunctionType().getReturnType();
  auto actualTy =
      (op.getNumOperands() == 0 ? cir::VoidType::get(op.getContext())
                                : op.getOperand(0).getType());
  if (actualTy != expectedTy)
    return op.emitOpError() << "returns " << actualTy
                            << " but enclosing function returns " << expectedTy;

  return mlir::success();
}

mlir::LogicalResult cir::ReturnOp::verify() {
  // Returns can be present in multiple different scopes, get the
  // wrapping function and start from there.
  auto *fnOp = getOperation()->getParentOp();
  while (!isa<cir::FuncOp>(fnOp))
    fnOp = fnOp->getParentOp();

  // Make sure return types match function return type.
  if (checkReturnAndFunction(*this, cast<cir::FuncOp>(fnOp)).failed())
    return failure();

  return success();
}

//===----------------------------------------------------------------------===//
// IfOp
//===----------------------------------------------------------------------===//

ParseResult cir::IfOp::parse(OpAsmParser &parser, OperationState &result) {
  // create the regions for 'then'.
  result.regions.reserve(2);
  Region *thenRegion = result.addRegion();
  Region *elseRegion = result.addRegion();

  mlir::Builder &builder = parser.getBuilder();
  OpAsmParser::UnresolvedOperand cond;
  Type boolType = cir::BoolType::get(builder.getContext());

  if (parser.parseOperand(cond) ||
      parser.resolveOperand(cond, boolType, result.operands))
    return failure();

  // Parse 'then' region.
  mlir::SMLoc parseThenLoc = parser.getCurrentLocation();
  if (parser.parseRegion(*thenRegion, /*arguments=*/{}, /*argTypes=*/{}))
    return failure();

  if (ensureRegionTerm(parser, *thenRegion, parseThenLoc).failed())
    return failure();

  // If we find an 'else' keyword, parse the 'else' region.
  if (!parser.parseOptionalKeyword("else")) {
    mlir::SMLoc parseElseLoc = parser.getCurrentLocation();
    if (parser.parseRegion(*elseRegion, /*arguments=*/{}, /*argTypes=*/{}))
      return failure();
    if (ensureRegionTerm(parser, *elseRegion, parseElseLoc).failed())
      return failure();
  }

  // Parse the optional attribute list.
  if (parser.parseOptionalAttrDict(result.attributes))
    return failure();
  return success();
}

void cir::IfOp::print(OpAsmPrinter &p) {
  p << " " << getCondition() << " ";
  mlir::Region &thenRegion = this->getThenRegion();
  p.printRegion(thenRegion,
                /*printEntryBlockArgs=*/false,
                /*printBlockTerminators=*/!omitRegionTerm(thenRegion));

  // Print the 'else' regions if it exists and has a block.
  mlir::Region &elseRegion = this->getElseRegion();
  if (!elseRegion.empty()) {
    p << " else ";
    p.printRegion(elseRegion,
                  /*printEntryBlockArgs=*/false,
                  /*printBlockTerminators=*/!omitRegionTerm(elseRegion));
  }

  p.printOptionalAttrDict(getOperation()->getAttrs());
}

/// Default callback for IfOp builders.
void cir::buildTerminatedBody(OpBuilder &builder, Location loc) {
  // add cir.yield to end of the block
  cir::YieldOp::create(builder, loc);
}

/// Given the region at `index`, or the parent operation if `index` is None,
/// return the successor regions. These are the regions that may be selected
/// during the flow of control. `operands` is a set of optional attributes that
/// correspond to a constant value for each operand, or null if that operand is
/// not a constant.
void cir::IfOp::getSuccessorRegions(mlir::RegionBranchPoint point,
                                    SmallVectorImpl<RegionSuccessor> &regions) {
  // The `then` and the `else` region branch back to the parent operation.
  if (!point.isParent()) {
    regions.push_back(RegionSuccessor());
    return;
  }

  // Don't consider the else region if it is empty.
  Region *elseRegion = &this->getElseRegion();
  if (elseRegion->empty())
    elseRegion = nullptr;

  // If the condition isn't constant, both regions may be executed.
  regions.push_back(RegionSuccessor(&getThenRegion()));
  // If the else region does not exist, it is not a viable successor.
  if (elseRegion)
    regions.push_back(RegionSuccessor(elseRegion));

  return;
}

void cir::IfOp::build(OpBuilder &builder, OperationState &result, Value cond,
                      bool withElseRegion, BuilderCallbackRef thenBuilder,
                      BuilderCallbackRef elseBuilder) {
  assert(thenBuilder && "the builder callback for 'then' must be present");
  result.addOperands(cond);

  OpBuilder::InsertionGuard guard(builder);
  Region *thenRegion = result.addRegion();
  builder.createBlock(thenRegion);
  thenBuilder(builder, result.location);

  Region *elseRegion = result.addRegion();
  if (!withElseRegion)
    return;

  builder.createBlock(elseRegion);
  elseBuilder(builder, result.location);
}

//===----------------------------------------------------------------------===//
// ScopeOp
//===----------------------------------------------------------------------===//

/// Given the region at `index`, or the parent operation if `index` is None,
/// return the successor regions. These are the regions that may be selected
/// during the flow of control. `operands` is a set of optional attributes
/// that correspond to a constant value for each operand, or null if that
/// operand is not a constant.
void cir::ScopeOp::getSuccessorRegions(
    mlir::RegionBranchPoint point, SmallVectorImpl<RegionSuccessor> &regions) {
  // The only region always branch back to the parent operation.
  if (!point.isParent()) {
    regions.push_back(RegionSuccessor(getODSResults(0)));
    return;
  }

  // If the condition isn't constant, both regions may be executed.
  regions.push_back(RegionSuccessor(&getScopeRegion()));
}

void cir::ScopeOp::build(
    OpBuilder &builder, OperationState &result,
    function_ref<void(OpBuilder &, Type &, Location)> scopeBuilder) {
  assert(scopeBuilder && "the builder callback for 'then' must be present");

  OpBuilder::InsertionGuard guard(builder);
  Region *scopeRegion = result.addRegion();
  builder.createBlock(scopeRegion);
  assert(!cir::MissingFeatures::opScopeCleanupRegion());

  mlir::Type yieldTy;
  scopeBuilder(builder, yieldTy, result.location);

  if (yieldTy)
    result.addTypes(TypeRange{yieldTy});
}

void cir::ScopeOp::build(
    OpBuilder &builder, OperationState &result,
    function_ref<void(OpBuilder &, Location)> scopeBuilder) {
  assert(scopeBuilder && "the builder callback for 'then' must be present");
  OpBuilder::InsertionGuard guard(builder);
  Region *scopeRegion = result.addRegion();
  builder.createBlock(scopeRegion);
  assert(!cir::MissingFeatures::opScopeCleanupRegion());
  scopeBuilder(builder, result.location);
}

LogicalResult cir::ScopeOp::verify() {
  if (getRegion().empty()) {
    return emitOpError() << "cir.scope must not be empty since it should "
                            "include at least an implicit cir.yield ";
  }

  mlir::Block &lastBlock = getRegion().back();
  if (lastBlock.empty() || !lastBlock.mightHaveTerminator() ||
      !lastBlock.getTerminator()->hasTrait<OpTrait::IsTerminator>())
    return emitOpError() << "last block of cir.scope must be terminated";
  return success();
}

//===----------------------------------------------------------------------===//
// BrOp
//===----------------------------------------------------------------------===//

mlir::SuccessorOperands cir::BrOp::getSuccessorOperands(unsigned index) {
  assert(index == 0 && "invalid successor index");
  return mlir::SuccessorOperands(getDestOperandsMutable());
}

Block *cir::BrOp::getSuccessorForOperands(ArrayRef<Attribute>) {
  return getDest();
}

//===----------------------------------------------------------------------===//
// BrCondOp
//===----------------------------------------------------------------------===//

mlir::SuccessorOperands cir::BrCondOp::getSuccessorOperands(unsigned index) {
  assert(index < getNumSuccessors() && "invalid successor index");
  return SuccessorOperands(index == 0 ? getDestOperandsTrueMutable()
                                      : getDestOperandsFalseMutable());
}

Block *cir::BrCondOp::getSuccessorForOperands(ArrayRef<Attribute> operands) {
  if (IntegerAttr condAttr = dyn_cast_if_present<IntegerAttr>(operands.front()))
    return condAttr.getValue().isOne() ? getDestTrue() : getDestFalse();
  return nullptr;
}

//===----------------------------------------------------------------------===//
// CaseOp
//===----------------------------------------------------------------------===//

void cir::CaseOp::getSuccessorRegions(
    mlir::RegionBranchPoint point, SmallVectorImpl<RegionSuccessor> &regions) {
  if (!point.isParent()) {
    regions.push_back(RegionSuccessor());
    return;
  }
  regions.push_back(RegionSuccessor(&getCaseRegion()));
}

void cir::CaseOp::build(OpBuilder &builder, OperationState &result,
                        ArrayAttr value, CaseOpKind kind,
                        OpBuilder::InsertPoint &insertPoint) {
  OpBuilder::InsertionGuard guardSwitch(builder);
  result.addAttribute("value", value);
  result.getOrAddProperties<Properties>().kind =
      cir::CaseOpKindAttr::get(builder.getContext(), kind);
  Region *caseRegion = result.addRegion();
  builder.createBlock(caseRegion);

  insertPoint = builder.saveInsertionPoint();
}

//===----------------------------------------------------------------------===//
// SwitchOp
//===----------------------------------------------------------------------===//

static ParseResult parseSwitchOp(OpAsmParser &parser, mlir::Region &regions,
                                 mlir::OpAsmParser::UnresolvedOperand &cond,
                                 mlir::Type &condType) {
  cir::IntType intCondType;

  if (parser.parseLParen())
    return mlir::failure();

  if (parser.parseOperand(cond))
    return mlir::failure();
  if (parser.parseColon())
    return mlir::failure();
  if (parser.parseCustomTypeWithFallback(intCondType))
    return mlir::failure();
  condType = intCondType;

  if (parser.parseRParen())
    return mlir::failure();
  if (parser.parseRegion(regions, /*arguments=*/{}, /*argTypes=*/{}))
    return failure();

  return mlir::success();
}

static void printSwitchOp(OpAsmPrinter &p, cir::SwitchOp op,
                          mlir::Region &bodyRegion, mlir::Value condition,
                          mlir::Type condType) {
  p << "(";
  p << condition;
  p << " : ";
  p.printStrippedAttrOrType(condType);
  p << ")";

  p << ' ';
  p.printRegion(bodyRegion, /*printEntryBlockArgs=*/false,
                /*printBlockTerminators=*/true);
}

void cir::SwitchOp::getSuccessorRegions(
    mlir::RegionBranchPoint point, SmallVectorImpl<RegionSuccessor> &region) {
  if (!point.isParent()) {
    region.push_back(RegionSuccessor());
    return;
  }

  region.push_back(RegionSuccessor(&getBody()));
}

void cir::SwitchOp::build(OpBuilder &builder, OperationState &result,
                          Value cond, BuilderOpStateCallbackRef switchBuilder) {
  assert(switchBuilder && "the builder callback for regions must be present");
  OpBuilder::InsertionGuard guardSwitch(builder);
  Region *switchRegion = result.addRegion();
  builder.createBlock(switchRegion);
  result.addOperands({cond});
  switchBuilder(builder, result.location, result);
}

void cir::SwitchOp::collectCases(llvm::SmallVectorImpl<CaseOp> &cases) {
  walk<mlir::WalkOrder::PreOrder>([&](mlir::Operation *op) {
    // Don't walk in nested switch op.
    if (isa<cir::SwitchOp>(op) && op != *this)
      return WalkResult::skip();

    if (auto caseOp = dyn_cast<cir::CaseOp>(op))
      cases.push_back(caseOp);

    return WalkResult::advance();
  });
}

bool cir::SwitchOp::isSimpleForm(llvm::SmallVectorImpl<CaseOp> &cases) {
  collectCases(cases);

  if (getBody().empty())
    return false;

  if (!isa<YieldOp>(getBody().front().back()))
    return false;

  if (!llvm::all_of(getBody().front(),
                    [](Operation &op) { return isa<CaseOp, YieldOp>(op); }))
    return false;

  return llvm::all_of(cases, [this](CaseOp op) {
    return op->getParentOfType<SwitchOp>() == *this;
  });
}

//===----------------------------------------------------------------------===//
// SwitchFlatOp
//===----------------------------------------------------------------------===//

void cir::SwitchFlatOp::build(OpBuilder &builder, OperationState &result,
                              Value value, Block *defaultDestination,
                              ValueRange defaultOperands,
                              ArrayRef<APInt> caseValues,
                              BlockRange caseDestinations,
                              ArrayRef<ValueRange> caseOperands) {

  std::vector<mlir::Attribute> caseValuesAttrs;
  for (const APInt &val : caseValues)
    caseValuesAttrs.push_back(cir::IntAttr::get(value.getType(), val));
  mlir::ArrayAttr attrs = ArrayAttr::get(builder.getContext(), caseValuesAttrs);

  build(builder, result, value, defaultOperands, caseOperands, attrs,
        defaultDestination, caseDestinations);
}

/// <cases> ::= `[` (case (`,` case )* )? `]`
/// <case>  ::= integer `:` bb-id (`(` ssa-use-and-type-list `)`)?
static ParseResult parseSwitchFlatOpCases(
    OpAsmParser &parser, Type flagType, mlir::ArrayAttr &caseValues,
    SmallVectorImpl<Block *> &caseDestinations,
    SmallVectorImpl<llvm::SmallVector<OpAsmParser::UnresolvedOperand>>
        &caseOperands,
    SmallVectorImpl<llvm::SmallVector<Type>> &caseOperandTypes) {
  if (failed(parser.parseLSquare()))
    return failure();
  if (succeeded(parser.parseOptionalRSquare()))
    return success();
  llvm::SmallVector<mlir::Attribute> values;

  auto parseCase = [&]() {
    int64_t value = 0;
    if (failed(parser.parseInteger(value)))
      return failure();

    values.push_back(cir::IntAttr::get(flagType, value));

    Block *destination;
    llvm::SmallVector<OpAsmParser::UnresolvedOperand> operands;
    llvm::SmallVector<Type> operandTypes;
    if (parser.parseColon() || parser.parseSuccessor(destination))
      return failure();
    if (!parser.parseOptionalLParen()) {
      if (parser.parseOperandList(operands, OpAsmParser::Delimiter::None,
                                  /*allowResultNumber=*/false) ||
          parser.parseColonTypeList(operandTypes) || parser.parseRParen())
        return failure();
    }
    caseDestinations.push_back(destination);
    caseOperands.emplace_back(operands);
    caseOperandTypes.emplace_back(operandTypes);
    return success();
  };
  if (failed(parser.parseCommaSeparatedList(parseCase)))
    return failure();

  caseValues = ArrayAttr::get(flagType.getContext(), values);

  return parser.parseRSquare();
}

static void printSwitchFlatOpCases(OpAsmPrinter &p, cir::SwitchFlatOp op,
                                   Type flagType, mlir::ArrayAttr caseValues,
                                   SuccessorRange caseDestinations,
                                   OperandRangeRange caseOperands,
                                   const TypeRangeRange &caseOperandTypes) {
  p << '[';
  p.printNewline();
  if (!caseValues) {
    p << ']';
    return;
  }

  size_t index = 0;
  llvm::interleave(
      llvm::zip(caseValues, caseDestinations),
      [&](auto i) {
        p << "  ";
        mlir::Attribute a = std::get<0>(i);
        p << mlir::cast<cir::IntAttr>(a).getValue();
        p << ": ";
        p.printSuccessorAndUseList(std::get<1>(i), caseOperands[index++]);
      },
      [&] {
        p << ',';
        p.printNewline();
      });
  p.printNewline();
  p << ']';
}

//===----------------------------------------------------------------------===//
// GlobalOp
//===----------------------------------------------------------------------===//

static ParseResult parseConstantValue(OpAsmParser &parser,
                                      mlir::Attribute &valueAttr) {
  NamedAttrList attr;
  return parser.parseAttribute(valueAttr, "value", attr);
}

static void printConstant(OpAsmPrinter &p, Attribute value) {
  p.printAttribute(value);
}

mlir::LogicalResult cir::GlobalOp::verify() {
  // Verify that the initial value, if present, is either a unit attribute or
  // an attribute CIR supports.
  if (getInitialValue().has_value()) {
    if (checkConstantTypes(getOperation(), getSymType(), *getInitialValue())
            .failed())
      return failure();
  }

  // TODO(CIR): Many other checks for properties that haven't been upstreamed
  // yet.

  return success();
}

void cir::GlobalOp::build(
    OpBuilder &odsBuilder, OperationState &odsState, llvm::StringRef sym_name,
    mlir::Type sym_type, bool isConstant, cir::GlobalLinkageKind linkage,
    function_ref<void(OpBuilder &, Location)> ctorBuilder,
    function_ref<void(OpBuilder &, Location)> dtorBuilder) {
  odsState.addAttribute(getSymNameAttrName(odsState.name),
                        odsBuilder.getStringAttr(sym_name));
  odsState.addAttribute(getSymTypeAttrName(odsState.name),
                        mlir::TypeAttr::get(sym_type));
  if (isConstant)
    odsState.addAttribute(getConstantAttrName(odsState.name),
                          odsBuilder.getUnitAttr());

  cir::GlobalLinkageKindAttr linkageAttr =
      cir::GlobalLinkageKindAttr::get(odsBuilder.getContext(), linkage);
  odsState.addAttribute(getLinkageAttrName(odsState.name), linkageAttr);

  Region *ctorRegion = odsState.addRegion();
  if (ctorBuilder) {
    odsBuilder.createBlock(ctorRegion);
    ctorBuilder(odsBuilder, odsState.location);
  }

  Region *dtorRegion = odsState.addRegion();
  if (dtorBuilder) {
    odsBuilder.createBlock(dtorRegion);
    dtorBuilder(odsBuilder, odsState.location);
  }

  odsState.addAttribute(getGlobalVisibilityAttrName(odsState.name),
                        cir::VisibilityAttr::get(odsBuilder.getContext()));
}

/// Given the region at `index`, or the parent operation if `index` is None,
/// return the successor regions. These are the regions that may be selected
/// during the flow of control. `operands` is a set of optional attributes that
/// correspond to a constant value for each operand, or null if that operand is
/// not a constant.
void cir::GlobalOp::getSuccessorRegions(
    mlir::RegionBranchPoint point, SmallVectorImpl<RegionSuccessor> &regions) {
  // The `ctor` and `dtor` regions always branch back to the parent operation.
  if (!point.isParent()) {
    regions.push_back(RegionSuccessor());
    return;
  }

  // Don't consider the ctor region if it is empty.
  Region *ctorRegion = &this->getCtorRegion();
  if (ctorRegion->empty())
    ctorRegion = nullptr;

  // Don't consider the dtor region if it is empty.
  Region *dtorRegion = &this->getCtorRegion();
  if (dtorRegion->empty())
    dtorRegion = nullptr;

  // If the condition isn't constant, both regions may be executed.
  if (ctorRegion)
    regions.push_back(RegionSuccessor(ctorRegion));
  if (dtorRegion)
    regions.push_back(RegionSuccessor(dtorRegion));
}

static void printGlobalOpTypeAndInitialValue(OpAsmPrinter &p, cir::GlobalOp op,
                                             TypeAttr type, Attribute initAttr,
                                             mlir::Region &ctorRegion,
                                             mlir::Region &dtorRegion) {
  auto printType = [&]() { p << ": " << type; };
  if (!op.isDeclaration()) {
    p << "= ";
    if (!ctorRegion.empty()) {
      p << "ctor ";
      printType();
      p << " ";
      p.printRegion(ctorRegion,
                    /*printEntryBlockArgs=*/false,
                    /*printBlockTerminators=*/false);
    } else {
      // This also prints the type...
      if (initAttr)
        printConstant(p, initAttr);
    }

    if (!dtorRegion.empty()) {
      p << " dtor ";
      p.printRegion(dtorRegion,
                    /*printEntryBlockArgs=*/false,
                    /*printBlockTerminators=*/false);
    }
  } else {
    printType();
  }
}

static ParseResult parseGlobalOpTypeAndInitialValue(OpAsmParser &parser,
                                                    TypeAttr &typeAttr,
                                                    Attribute &initialValueAttr,
                                                    mlir::Region &ctorRegion,
                                                    mlir::Region &dtorRegion) {
  mlir::Type opTy;
  if (parser.parseOptionalEqual().failed()) {
    // Absence of equal means a declaration, so we need to parse the type.
    //  cir.global @a : !cir.int<s, 32>
    if (parser.parseColonType(opTy))
      return failure();
  } else {
    // Parse contructor, example:
    //  cir.global @rgb = ctor : type { ... }
    if (!parser.parseOptionalKeyword("ctor")) {
      if (parser.parseColonType(opTy))
        return failure();
      auto parseLoc = parser.getCurrentLocation();
      if (parser.parseRegion(ctorRegion, /*arguments=*/{}, /*argTypes=*/{}))
        return failure();
      if (ensureRegionTerm(parser, ctorRegion, parseLoc).failed())
        return failure();
    } else {
      // Parse constant with initializer, examples:
      //  cir.global @y = 3.400000e+00 : f32
      //  cir.global @rgb = #cir.const_array<[...] : !cir.array<i8 x 3>>
      if (parseConstantValue(parser, initialValueAttr).failed())
        return failure();

      assert(mlir::isa<mlir::TypedAttr>(initialValueAttr) &&
             "Non-typed attrs shouldn't appear here.");
      auto typedAttr = mlir::cast<mlir::TypedAttr>(initialValueAttr);
      opTy = typedAttr.getType();
    }

    // Parse destructor, example:
    //   dtor { ... }
    if (!parser.parseOptionalKeyword("dtor")) {
      auto parseLoc = parser.getCurrentLocation();
      if (parser.parseRegion(dtorRegion, /*arguments=*/{}, /*argTypes=*/{}))
        return failure();
      if (ensureRegionTerm(parser, dtorRegion, parseLoc).failed())
        return failure();
    }
  }

  typeAttr = TypeAttr::get(opTy);
  return success();
}

//===----------------------------------------------------------------------===//
// GetGlobalOp
//===----------------------------------------------------------------------===//

LogicalResult
cir::GetGlobalOp::verifySymbolUses(SymbolTableCollection &symbolTable) {
  // Verify that the result type underlying pointer type matches the type of
  // the referenced cir.global or cir.func op.
  mlir::Operation *op =
      symbolTable.lookupNearestSymbolFrom(*this, getNameAttr());
  if (op == nullptr || !(isa<GlobalOp>(op) || isa<FuncOp>(op)))
    return emitOpError("'")
           << getName()
           << "' does not reference a valid cir.global or cir.func";

  mlir::Type symTy;
  if (auto g = dyn_cast<GlobalOp>(op)) {
    symTy = g.getSymType();
    assert(!cir::MissingFeatures::addressSpace());
    assert(!cir::MissingFeatures::opGlobalThreadLocal());
  } else if (auto f = dyn_cast<FuncOp>(op)) {
    symTy = f.getFunctionType();
  } else {
    llvm_unreachable("Unexpected operation for GetGlobalOp");
  }

  auto resultType = dyn_cast<PointerType>(getAddr().getType());
  if (!resultType || symTy != resultType.getPointee())
    return emitOpError("result type pointee type '")
           << resultType.getPointee() << "' does not match type " << symTy
           << " of the global @" << getName();

  return success();
}

//===----------------------------------------------------------------------===//
// VTableAddrPointOp
//===----------------------------------------------------------------------===//

LogicalResult
cir::VTableAddrPointOp::verifySymbolUses(SymbolTableCollection &symbolTable) {
  StringRef name = getName();

  // Verify that the result type underlying pointer type matches the type of
  // the referenced cir.global.
  auto op =
      symbolTable.lookupNearestSymbolFrom<cir::GlobalOp>(*this, getNameAttr());
  if (!op)
    return emitOpError("'")
           << name << "' does not reference a valid cir.global";
  std::optional<mlir::Attribute> init = op.getInitialValue();
  if (!init)
    return success();
  if (!isa<cir::VTableAttr>(*init))
    return emitOpError("Expected #cir.vtable in initializer for global '")
           << name << "'";
  return success();
}

//===----------------------------------------------------------------------===//
// VTTAddrPointOp
//===----------------------------------------------------------------------===//

LogicalResult
cir::VTTAddrPointOp::verifySymbolUses(SymbolTableCollection &symbolTable) {
  // VTT ptr is not coming from a symbol.
  if (!getName())
    return success();
  StringRef name = *getName();

  // Verify that the result type underlying pointer type matches the type of
  // the referenced cir.global op.
  auto op =
      symbolTable.lookupNearestSymbolFrom<cir::GlobalOp>(*this, getNameAttr());
  if (!op)
    return emitOpError("'")
           << name << "' does not reference a valid cir.global";
  std::optional<mlir::Attribute> init = op.getInitialValue();
  if (!init)
    return success();
  if (!isa<cir::ConstArrayAttr>(*init))
    return emitOpError(
               "Expected constant array in initializer for global VTT '")
           << name << "'";
  return success();
}

LogicalResult cir::VTTAddrPointOp::verify() {
  // The operation uses either a symbol or a value to operate, but not both
  if (getName() && getSymAddr())
    return emitOpError("should use either a symbol or value, but not both");

  // If not a symbol, stick with the concrete type used for getSymAddr.
  if (getSymAddr())
    return success();

  mlir::Type resultType = getAddr().getType();
  mlir::Type resTy = cir::PointerType::get(
      cir::PointerType::get(cir::VoidType::get(getContext())));

  if (resultType != resTy)
    return emitOpError("result type must be ")
           << resTy << ", but provided result type is " << resultType;
  return success();
}

//===----------------------------------------------------------------------===//
// FuncOp
//===----------------------------------------------------------------------===//

/// Returns the name used for the linkage attribute. This *must* correspond to
/// the name of the attribute in ODS.
static llvm::StringRef getLinkageAttrNameString() { return "linkage"; }

void cir::FuncOp::build(OpBuilder &builder, OperationState &result,
                        StringRef name, FuncType type,
                        GlobalLinkageKind linkage) {
  result.addRegion();
  result.addAttribute(SymbolTable::getSymbolAttrName(),
                      builder.getStringAttr(name));
  result.addAttribute(getFunctionTypeAttrName(result.name),
                      TypeAttr::get(type));
  result.addAttribute(
      getLinkageAttrNameString(),
      GlobalLinkageKindAttr::get(builder.getContext(), linkage));
  result.addAttribute(getGlobalVisibilityAttrName(result.name),
                      cir::VisibilityAttr::get(builder.getContext()));
}

ParseResult cir::FuncOp::parse(OpAsmParser &parser, OperationState &state) {
  llvm::SMLoc loc = parser.getCurrentLocation();
  mlir::Builder &builder = parser.getBuilder();

<<<<<<< HEAD
=======
  mlir::StringAttr builtinNameAttr = getBuiltinAttrName(state.name);
  mlir::StringAttr coroutineNameAttr = getCoroutineAttrName(state.name);
>>>>>>> 54c4ef26
  mlir::StringAttr lambdaNameAttr = getLambdaAttrName(state.name);
  mlir::StringAttr noProtoNameAttr = getNoProtoAttrName(state.name);
  mlir::StringAttr visNameAttr = getSymVisibilityAttrName(state.name);
  mlir::StringAttr visibilityNameAttr = getGlobalVisibilityAttrName(state.name);
  mlir::StringAttr dsoLocalNameAttr = getDsoLocalAttrName(state.name);

<<<<<<< HEAD
=======
  if (::mlir::succeeded(parser.parseOptionalKeyword(builtinNameAttr.strref())))
    state.addAttribute(builtinNameAttr, parser.getBuilder().getUnitAttr());
  if (::mlir::succeeded(
          parser.parseOptionalKeyword(coroutineNameAttr.strref())))
    state.addAttribute(coroutineNameAttr, parser.getBuilder().getUnitAttr());
>>>>>>> 54c4ef26
  if (::mlir::succeeded(parser.parseOptionalKeyword(lambdaNameAttr.strref())))
    state.addAttribute(lambdaNameAttr, parser.getBuilder().getUnitAttr());
  if (parser.parseOptionalKeyword(noProtoNameAttr).succeeded())
    state.addAttribute(noProtoNameAttr, parser.getBuilder().getUnitAttr());

  // Default to external linkage if no keyword is provided.
  state.addAttribute(getLinkageAttrNameString(),
                     GlobalLinkageKindAttr::get(
                         parser.getContext(),
                         parseOptionalCIRKeyword<GlobalLinkageKind>(
                             parser, GlobalLinkageKind::ExternalLinkage)));

  ::llvm::StringRef visAttrStr;
  if (parser.parseOptionalKeyword(&visAttrStr, {"private", "public", "nested"})
          .succeeded()) {
    state.addAttribute(visNameAttr,
                       parser.getBuilder().getStringAttr(visAttrStr));
  }

  cir::VisibilityAttr cirVisibilityAttr;
  parseVisibilityAttr(parser, cirVisibilityAttr);
  state.addAttribute(visibilityNameAttr, cirVisibilityAttr);

  if (parser.parseOptionalKeyword(dsoLocalNameAttr).succeeded())
    state.addAttribute(dsoLocalNameAttr, parser.getBuilder().getUnitAttr());

  StringAttr nameAttr;
  if (parser.parseSymbolName(nameAttr, SymbolTable::getSymbolAttrName(),
                             state.attributes))
    return failure();
  llvm::SmallVector<OpAsmParser::Argument, 8> arguments;
  llvm::SmallVector<mlir::Type> resultTypes;
  llvm::SmallVector<DictionaryAttr> resultAttrs;
  bool isVariadic = false;
  if (function_interface_impl::parseFunctionSignatureWithArguments(
          parser, /*allowVariadic=*/true, arguments, isVariadic, resultTypes,
          resultAttrs))
    return failure();
  llvm::SmallVector<mlir::Type> argTypes;
  for (OpAsmParser::Argument &arg : arguments)
    argTypes.push_back(arg.type);

  if (resultTypes.size() > 1) {
    return parser.emitError(
        loc, "functions with multiple return types are not supported");
  }

  mlir::Type returnType =
      (resultTypes.empty() ? cir::VoidType::get(builder.getContext())
                           : resultTypes.front());

  cir::FuncType fnType = cir::FuncType::get(argTypes, returnType, isVariadic);
  if (!fnType)
    return failure();
  state.addAttribute(getFunctionTypeAttrName(state.name),
                     TypeAttr::get(fnType));

  bool hasAlias = false;
  mlir::StringAttr aliaseeNameAttr = getAliaseeAttrName(state.name);
  if (parser.parseOptionalKeyword("alias").succeeded()) {
    if (parser.parseLParen().failed())
      return failure();
    mlir::StringAttr aliaseeAttr;
    if (parser.parseOptionalSymbolName(aliaseeAttr).failed())
      return failure();
    state.addAttribute(aliaseeNameAttr, FlatSymbolRefAttr::get(aliaseeAttr));
    if (parser.parseRParen().failed())
      return failure();
    hasAlias = true;
  }

  auto parseGlobalDtorCtor =
      [&](StringRef keyword,
          llvm::function_ref<void(std::optional<int> prio)> createAttr)
      -> mlir::LogicalResult {
    if (mlir::succeeded(parser.parseOptionalKeyword(keyword))) {
      std::optional<int> priority;
      if (mlir::succeeded(parser.parseOptionalLParen())) {
        auto parsedPriority = mlir::FieldParser<int>::parse(parser);
        if (mlir::failed(parsedPriority))
          return parser.emitError(parser.getCurrentLocation(),
                                  "failed to parse 'priority', of type 'int'");
        priority = parsedPriority.value_or(int());
        // Parse literal ')'
        if (parser.parseRParen())
          return failure();
      }
      createAttr(priority);
    }
    return success();
  };

  if (parseGlobalDtorCtor("global_ctor", [&](std::optional<int> priority) {
        mlir::IntegerAttr globalCtorPriorityAttr =
            builder.getI32IntegerAttr(priority.value_or(65535));
        state.addAttribute(getGlobalCtorPriorityAttrName(state.name),
                           globalCtorPriorityAttr);
      }).failed())
    return failure();

  if (parseGlobalDtorCtor("global_dtor", [&](std::optional<int> priority) {
        mlir::IntegerAttr globalDtorPriorityAttr =
            builder.getI32IntegerAttr(priority.value_or(65535));
        state.addAttribute(getGlobalDtorPriorityAttrName(state.name),
                           globalDtorPriorityAttr);
      }).failed())
    return failure();

  // Parse optional inline kind: inline(never|always|hint)
  if (parser.parseOptionalKeyword("inline").succeeded()) {
    if (parser.parseLParen().failed())
      return failure();

    llvm::StringRef inlineKindStr;
    const std::array<llvm::StringRef, cir::getMaxEnumValForInlineKind()>
        allowedInlineKindStrs{
            cir::stringifyInlineKind(cir::InlineKind::NoInline),
            cir::stringifyInlineKind(cir::InlineKind::AlwaysInline),
            cir::stringifyInlineKind(cir::InlineKind::InlineHint),
        };
    if (parser.parseOptionalKeyword(&inlineKindStr, allowedInlineKindStrs)
            .failed())
      return parser.emitError(parser.getCurrentLocation(),
                              "expected 'never', 'always', or 'hint'");

    std::optional<InlineKind> inlineKind =
        cir::symbolizeInlineKind(inlineKindStr);
    if (!inlineKind)
      return parser.emitError(parser.getCurrentLocation(),
                              "invalid inline kind");

    state.addAttribute(getInlineKindAttrName(state.name),
                       cir::InlineAttr::get(builder.getContext(), *inlineKind));

    if (parser.parseRParen().failed())
      return failure();
  }

  // Parse the optional function body.
  auto *body = state.addRegion();
  OptionalParseResult parseResult = parser.parseOptionalRegion(
      *body, arguments, /*enableNameShadowing=*/false);
  if (parseResult.has_value()) {
    if (hasAlias)
      return parser.emitError(loc, "function alias shall not have a body");
    if (failed(*parseResult))
      return failure();
    // Function body was parsed, make sure its not empty.
    if (body->empty())
      return parser.emitError(loc, "expected non-empty function body");
  }

  return success();
}

// This function corresponds to `llvm::GlobalValue::isDeclaration` and should
// have a similar implementation. We don't currently ifuncs or materializable
// functions, but those should be handled here as they are implemented.
bool cir::FuncOp::isDeclaration() {
  assert(!cir::MissingFeatures::supportIFuncAttr());

  std::optional<StringRef> aliasee = getAliasee();
  if (!aliasee)
    return getFunctionBody().empty();

  // Aliases are always definitions.
  return false;
}

mlir::Region *cir::FuncOp::getCallableRegion() {
  // TODO(CIR): This function will have special handling for aliases and a
  // check for an external function, once those features have been upstreamed.
  return &getBody();
}

void cir::FuncOp::print(OpAsmPrinter &p) {
<<<<<<< HEAD
=======
  if (getBuiltin())
    p << " builtin";

  if (getCoroutine())
    p << " coroutine";

>>>>>>> 54c4ef26
  if (getLambda())
    p << " lambda";

  if (getNoProto())
    p << " no_proto";

  if (getComdat())
    p << " comdat";

  if (getLinkage() != GlobalLinkageKind::ExternalLinkage)
    p << ' ' << stringifyGlobalLinkageKind(getLinkage());

  mlir::SymbolTable::Visibility vis = getVisibility();
  if (vis != mlir::SymbolTable::Visibility::Public)
    p << ' ' << vis;

  cir::VisibilityAttr cirVisibilityAttr = getGlobalVisibilityAttr();
  if (!cirVisibilityAttr.isDefault()) {
    p << ' ';
    printVisibilityAttr(p, cirVisibilityAttr);
  }

  if (getDsoLocal())
    p << " dso_local";

  p << ' ';
  p.printSymbolName(getSymName());
  cir::FuncType fnType = getFunctionType();
  function_interface_impl::printFunctionSignature(
      p, *this, fnType.getInputs(), fnType.isVarArg(), fnType.getReturnTypes());

  if (std::optional<StringRef> aliaseeName = getAliasee()) {
    p << " alias(";
    p.printSymbolName(*aliaseeName);
    p << ")";
  }

  if (auto globalCtorPriority = getGlobalCtorPriority()) {
    p << " global_ctor";
    if (globalCtorPriority.value() != 65535)
      p << "(" << globalCtorPriority.value() << ")";
  }

  if (auto globalDtorPriority = getGlobalDtorPriority()) {
    p << " global_dtor";
    if (globalDtorPriority.value() != 65535)
      p << "(" << globalDtorPriority.value() << ")";
  }

  if (cir::InlineAttr inlineAttr = getInlineKindAttr()) {
    p << " inline(" << cir::stringifyInlineKind(inlineAttr.getValue()) << ")";
  }

  // Print the body if this is not an external function.
  Region &body = getOperation()->getRegion(0);
  if (!body.empty()) {
    p << ' ';
    p.printRegion(body, /*printEntryBlockArgs=*/false,
                  /*printBlockTerminators=*/true);
  }
}

mlir::LogicalResult cir::FuncOp::verify() {

  llvm::SmallSet<llvm::StringRef, 16> labels;
  llvm::SmallSet<llvm::StringRef, 16> gotos;

  getOperation()->walk([&](mlir::Operation *op) {
    if (auto lab = dyn_cast<cir::LabelOp>(op)) {
      labels.insert(lab.getLabel());
    } else if (auto goTo = dyn_cast<cir::GotoOp>(op)) {
      gotos.insert(goTo.getLabel());
    }
  });

  if (!labels.empty() || !gotos.empty()) {
    llvm::SmallSet<llvm::StringRef, 16> mismatched =
        llvm::set_difference(gotos, labels);

    if (!mismatched.empty())
      return emitOpError() << "goto/label mismatch";
  }
  return success();
}

//===----------------------------------------------------------------------===//
// BinOp
//===----------------------------------------------------------------------===//
LogicalResult cir::BinOp::verify() {
  bool noWrap = getNoUnsignedWrap() || getNoSignedWrap();
  bool saturated = getSaturated();

  if (!isa<cir::IntType>(getType()) && noWrap)
    return emitError()
           << "only operations on integer values may have nsw/nuw flags";

  bool noWrapOps = getKind() == cir::BinOpKind::Add ||
                   getKind() == cir::BinOpKind::Sub ||
                   getKind() == cir::BinOpKind::Mul;

  bool saturatedOps =
      getKind() == cir::BinOpKind::Add || getKind() == cir::BinOpKind::Sub;

  if (noWrap && !noWrapOps)
    return emitError() << "The nsw/nuw flags are applicable to opcodes: 'add', "
                          "'sub' and 'mul'";
  if (saturated && !saturatedOps)
    return emitError() << "The saturated flag is applicable to opcodes: 'add' "
                          "and 'sub'";
  if (noWrap && saturated)
    return emitError() << "The nsw/nuw flags and the saturated flag are "
                          "mutually exclusive";

  return mlir::success();
}

//===----------------------------------------------------------------------===//
// TernaryOp
//===----------------------------------------------------------------------===//

/// Given the region at `point`, or the parent operation if `point` is None,
/// return the successor regions. These are the regions that may be selected
/// during the flow of control. `operands` is a set of optional attributes that
/// correspond to a constant value for each operand, or null if that operand is
/// not a constant.
void cir::TernaryOp::getSuccessorRegions(
    mlir::RegionBranchPoint point, SmallVectorImpl<RegionSuccessor> &regions) {
  // The `true` and the `false` region branch back to the parent operation.
  if (!point.isParent()) {
    regions.push_back(RegionSuccessor(this->getODSResults(0)));
    return;
  }

  // When branching from the parent operation, both the true and false
  // regions are considered possible successors
  regions.push_back(RegionSuccessor(&getTrueRegion()));
  regions.push_back(RegionSuccessor(&getFalseRegion()));
}

void cir::TernaryOp::build(
    OpBuilder &builder, OperationState &result, Value cond,
    function_ref<void(OpBuilder &, Location)> trueBuilder,
    function_ref<void(OpBuilder &, Location)> falseBuilder) {
  result.addOperands(cond);
  OpBuilder::InsertionGuard guard(builder);
  Region *trueRegion = result.addRegion();
  builder.createBlock(trueRegion);
  trueBuilder(builder, result.location);
  Region *falseRegion = result.addRegion();
  builder.createBlock(falseRegion);
  falseBuilder(builder, result.location);

  // Get result type from whichever branch has a yield (the other may have
  // unreachable from a throw expression)
  auto yield =
      dyn_cast_or_null<cir::YieldOp>(trueRegion->back().getTerminator());
  if (!yield)
    yield = dyn_cast_or_null<cir::YieldOp>(falseRegion->back().getTerminator());

  assert((yield && yield.getNumOperands() <= 1) &&
         "expected zero or one result type");
  if (yield.getNumOperands() == 1)
    result.addTypes(TypeRange{yield.getOperandTypes().front()});
}

//===----------------------------------------------------------------------===//
// SelectOp
//===----------------------------------------------------------------------===//

OpFoldResult cir::SelectOp::fold(FoldAdaptor adaptor) {
  mlir::Attribute condition = adaptor.getCondition();
  if (condition) {
    bool conditionValue = mlir::cast<cir::BoolAttr>(condition).getValue();
    return conditionValue ? getTrueValue() : getFalseValue();
  }

  // cir.select if %0 then x else x -> x
  mlir::Attribute trueValue = adaptor.getTrueValue();
  mlir::Attribute falseValue = adaptor.getFalseValue();
  if (trueValue == falseValue)
    return trueValue;
  if (getTrueValue() == getFalseValue())
    return getTrueValue();

  return {};
}

//===----------------------------------------------------------------------===//
// ShiftOp
//===----------------------------------------------------------------------===//
LogicalResult cir::ShiftOp::verify() {
  mlir::Operation *op = getOperation();
  auto op0VecTy = mlir::dyn_cast<cir::VectorType>(op->getOperand(0).getType());
  auto op1VecTy = mlir::dyn_cast<cir::VectorType>(op->getOperand(1).getType());
  if (!op0VecTy ^ !op1VecTy)
    return emitOpError() << "input types cannot be one vector and one scalar";

  if (op0VecTy) {
    if (op0VecTy.getSize() != op1VecTy.getSize())
      return emitOpError() << "input vector types must have the same size";

    auto opResultTy = mlir::dyn_cast<cir::VectorType>(getType());
    if (!opResultTy)
      return emitOpError() << "the type of the result must be a vector "
                           << "if it is vector shift";

    auto op0VecEleTy = mlir::cast<cir::IntType>(op0VecTy.getElementType());
    auto op1VecEleTy = mlir::cast<cir::IntType>(op1VecTy.getElementType());
    if (op0VecEleTy.getWidth() != op1VecEleTy.getWidth())
      return emitOpError()
             << "vector operands do not have the same elements sizes";

    auto resVecEleTy = mlir::cast<cir::IntType>(opResultTy.getElementType());
    if (op0VecEleTy.getWidth() != resVecEleTy.getWidth())
      return emitOpError() << "vector operands and result type do not have the "
                              "same elements sizes";
  }

  return mlir::success();
}

//===----------------------------------------------------------------------===//
// LabelOp Definitions
//===----------------------------------------------------------------------===//

LogicalResult cir::LabelOp::verify() {
  mlir::Operation *op = getOperation();
  mlir::Block *blk = op->getBlock();
  if (&blk->front() != op)
    return emitError() << "must be the first operation in a block";

  return mlir::success();
}

//===----------------------------------------------------------------------===//
// UnaryOp
//===----------------------------------------------------------------------===//

LogicalResult cir::UnaryOp::verify() {
  switch (getKind()) {
  case cir::UnaryOpKind::Inc:
  case cir::UnaryOpKind::Dec:
  case cir::UnaryOpKind::Plus:
  case cir::UnaryOpKind::Minus:
  case cir::UnaryOpKind::Not:
    // Nothing to verify.
    return success();
  }

  llvm_unreachable("Unknown UnaryOp kind?");
}

static bool isBoolNot(cir::UnaryOp op) {
  return isa<cir::BoolType>(op.getInput().getType()) &&
         op.getKind() == cir::UnaryOpKind::Not;
}

// This folder simplifies the sequential boolean not operations.
// For instance, the next two unary operations will be eliminated:
//
// ```mlir
// %1 = cir.unary(not, %0) : !cir.bool, !cir.bool
// %2 = cir.unary(not, %1) : !cir.bool, !cir.bool
// ```
//
// and the argument of the first one (%0) will be used instead.
OpFoldResult cir::UnaryOp::fold(FoldAdaptor adaptor) {
  if (auto poison =
          mlir::dyn_cast_if_present<cir::PoisonAttr>(adaptor.getInput())) {
    // Propagate poison values
    return poison;
  }

  if (isBoolNot(*this))
    if (auto previous = getInput().getDefiningOp<cir::UnaryOp>())
      if (isBoolNot(previous))
        return previous.getInput();

  return {};
}

//===----------------------------------------------------------------------===//
// CopyOp Definitions
//===----------------------------------------------------------------------===//

LogicalResult cir::CopyOp::verify() {
  // A data layout is required for us to know the number of bytes to be copied.
  if (!getType().getPointee().hasTrait<DataLayoutTypeInterface::Trait>())
    return emitError() << "missing data layout for pointee type";

  if (getSrc() == getDst())
    return emitError() << "source and destination are the same";

  return mlir::success();
}

//===----------------------------------------------------------------------===//
// GetMemberOp Definitions
//===----------------------------------------------------------------------===//

LogicalResult cir::GetMemberOp::verify() {
  const auto recordTy = dyn_cast<RecordType>(getAddrTy().getPointee());
  if (!recordTy)
    return emitError() << "expected pointer to a record type";

  if (recordTy.getMembers().size() <= getIndex())
    return emitError() << "member index out of bounds";

  if (recordTy.getMembers()[getIndex()] != getType().getPointee())
    return emitError() << "member type mismatch";

  return mlir::success();
}

//===----------------------------------------------------------------------===//
// VecCreateOp
//===----------------------------------------------------------------------===//

OpFoldResult cir::VecCreateOp::fold(FoldAdaptor adaptor) {
  if (llvm::any_of(getElements(), [](mlir::Value value) {
        return !value.getDefiningOp<cir::ConstantOp>();
      }))
    return {};

  return cir::ConstVectorAttr::get(
      getType(), mlir::ArrayAttr::get(getContext(), adaptor.getElements()));
}

LogicalResult cir::VecCreateOp::verify() {
  // Verify that the number of arguments matches the number of elements in the
  // vector, and that the type of all the arguments matches the type of the
  // elements in the vector.
  const cir::VectorType vecTy = getType();
  if (getElements().size() != vecTy.getSize()) {
    return emitOpError() << "operand count of " << getElements().size()
                         << " doesn't match vector type " << vecTy
                         << " element count of " << vecTy.getSize();
  }

  const mlir::Type elementType = vecTy.getElementType();
  for (const mlir::Value element : getElements()) {
    if (element.getType() != elementType) {
      return emitOpError() << "operand type " << element.getType()
                           << " doesn't match vector element type "
                           << elementType;
    }
  }

  return success();
}

//===----------------------------------------------------------------------===//
// VecExtractOp
//===----------------------------------------------------------------------===//

OpFoldResult cir::VecExtractOp::fold(FoldAdaptor adaptor) {
  const auto vectorAttr =
      llvm::dyn_cast_if_present<cir::ConstVectorAttr>(adaptor.getVec());
  if (!vectorAttr)
    return {};

  const auto indexAttr =
      llvm::dyn_cast_if_present<cir::IntAttr>(adaptor.getIndex());
  if (!indexAttr)
    return {};

  const mlir::ArrayAttr elements = vectorAttr.getElts();
  const uint64_t index = indexAttr.getUInt();
  if (index >= elements.size())
    return {};

  return elements[index];
}

//===----------------------------------------------------------------------===//
// VecCmpOp
//===----------------------------------------------------------------------===//

OpFoldResult cir::VecCmpOp::fold(FoldAdaptor adaptor) {
  auto lhsVecAttr =
      mlir::dyn_cast_if_present<cir::ConstVectorAttr>(adaptor.getLhs());
  auto rhsVecAttr =
      mlir::dyn_cast_if_present<cir::ConstVectorAttr>(adaptor.getRhs());
  if (!lhsVecAttr || !rhsVecAttr)
    return {};

  mlir::Type inputElemTy =
      mlir::cast<cir::VectorType>(lhsVecAttr.getType()).getElementType();
  if (!isAnyIntegerOrFloatingPointType(inputElemTy))
    return {};

  cir::CmpOpKind opKind = adaptor.getKind();
  mlir::ArrayAttr lhsVecElhs = lhsVecAttr.getElts();
  mlir::ArrayAttr rhsVecElhs = rhsVecAttr.getElts();
  uint64_t vecSize = lhsVecElhs.size();

  SmallVector<mlir::Attribute, 16> elements(vecSize);
  bool isIntAttr = vecSize && mlir::isa<cir::IntAttr>(lhsVecElhs[0]);
  for (uint64_t i = 0; i < vecSize; i++) {
    mlir::Attribute lhsAttr = lhsVecElhs[i];
    mlir::Attribute rhsAttr = rhsVecElhs[i];
    int cmpResult = 0;
    switch (opKind) {
    case cir::CmpOpKind::lt: {
      if (isIntAttr) {
        cmpResult = mlir::cast<cir::IntAttr>(lhsAttr).getSInt() <
                    mlir::cast<cir::IntAttr>(rhsAttr).getSInt();
      } else {
        cmpResult = mlir::cast<cir::FPAttr>(lhsAttr).getValue() <
                    mlir::cast<cir::FPAttr>(rhsAttr).getValue();
      }
      break;
    }
    case cir::CmpOpKind::le: {
      if (isIntAttr) {
        cmpResult = mlir::cast<cir::IntAttr>(lhsAttr).getSInt() <=
                    mlir::cast<cir::IntAttr>(rhsAttr).getSInt();
      } else {
        cmpResult = mlir::cast<cir::FPAttr>(lhsAttr).getValue() <=
                    mlir::cast<cir::FPAttr>(rhsAttr).getValue();
      }
      break;
    }
    case cir::CmpOpKind::gt: {
      if (isIntAttr) {
        cmpResult = mlir::cast<cir::IntAttr>(lhsAttr).getSInt() >
                    mlir::cast<cir::IntAttr>(rhsAttr).getSInt();
      } else {
        cmpResult = mlir::cast<cir::FPAttr>(lhsAttr).getValue() >
                    mlir::cast<cir::FPAttr>(rhsAttr).getValue();
      }
      break;
    }
    case cir::CmpOpKind::ge: {
      if (isIntAttr) {
        cmpResult = mlir::cast<cir::IntAttr>(lhsAttr).getSInt() >=
                    mlir::cast<cir::IntAttr>(rhsAttr).getSInt();
      } else {
        cmpResult = mlir::cast<cir::FPAttr>(lhsAttr).getValue() >=
                    mlir::cast<cir::FPAttr>(rhsAttr).getValue();
      }
      break;
    }
    case cir::CmpOpKind::eq: {
      if (isIntAttr) {
        cmpResult = mlir::cast<cir::IntAttr>(lhsAttr).getSInt() ==
                    mlir::cast<cir::IntAttr>(rhsAttr).getSInt();
      } else {
        cmpResult = mlir::cast<cir::FPAttr>(lhsAttr).getValue() ==
                    mlir::cast<cir::FPAttr>(rhsAttr).getValue();
      }
      break;
    }
    case cir::CmpOpKind::ne: {
      if (isIntAttr) {
        cmpResult = mlir::cast<cir::IntAttr>(lhsAttr).getSInt() !=
                    mlir::cast<cir::IntAttr>(rhsAttr).getSInt();
      } else {
        cmpResult = mlir::cast<cir::FPAttr>(lhsAttr).getValue() !=
                    mlir::cast<cir::FPAttr>(rhsAttr).getValue();
      }
      break;
    }
    }

    elements[i] = cir::IntAttr::get(getType().getElementType(), cmpResult);
  }

  return cir::ConstVectorAttr::get(
      getType(), mlir::ArrayAttr::get(getContext(), elements));
}

//===----------------------------------------------------------------------===//
// VecShuffleOp
//===----------------------------------------------------------------------===//

OpFoldResult cir::VecShuffleOp::fold(FoldAdaptor adaptor) {
  auto vec1Attr =
      mlir::dyn_cast_if_present<cir::ConstVectorAttr>(adaptor.getVec1());
  auto vec2Attr =
      mlir::dyn_cast_if_present<cir::ConstVectorAttr>(adaptor.getVec2());
  if (!vec1Attr || !vec2Attr)
    return {};

  mlir::Type vec1ElemTy =
      mlir::cast<cir::VectorType>(vec1Attr.getType()).getElementType();

  mlir::ArrayAttr vec1Elts = vec1Attr.getElts();
  mlir::ArrayAttr vec2Elts = vec2Attr.getElts();
  mlir::ArrayAttr indicesElts = adaptor.getIndices();

  SmallVector<mlir::Attribute, 16> elements;
  elements.reserve(indicesElts.size());

  uint64_t vec1Size = vec1Elts.size();
  for (const auto &idxAttr : indicesElts.getAsRange<cir::IntAttr>()) {
    if (idxAttr.getSInt() == -1) {
      elements.push_back(cir::UndefAttr::get(vec1ElemTy));
      continue;
    }

    uint64_t idxValue = idxAttr.getUInt();
    elements.push_back(idxValue < vec1Size ? vec1Elts[idxValue]
                                           : vec2Elts[idxValue - vec1Size]);
  }

  return cir::ConstVectorAttr::get(
      getType(), mlir::ArrayAttr::get(getContext(), elements));
}

LogicalResult cir::VecShuffleOp::verify() {
  // The number of elements in the indices array must match the number of
  // elements in the result type.
  if (getIndices().size() != getResult().getType().getSize()) {
    return emitOpError() << ": the number of elements in " << getIndices()
                         << " and " << getResult().getType() << " don't match";
  }

  // The element types of the two input vectors and of the result type must
  // match.
  if (getVec1().getType().getElementType() !=
      getResult().getType().getElementType()) {
    return emitOpError() << ": element types of " << getVec1().getType()
                         << " and " << getResult().getType() << " don't match";
  }

  const uint64_t maxValidIndex =
      getVec1().getType().getSize() + getVec2().getType().getSize() - 1;
  if (llvm::any_of(
          getIndices().getAsRange<cir::IntAttr>(), [&](cir::IntAttr idxAttr) {
            return idxAttr.getSInt() != -1 && idxAttr.getUInt() > maxValidIndex;
          })) {
    return emitOpError() << ": index for __builtin_shufflevector must be "
                            "less than the total number of vector elements";
  }
  return success();
}

//===----------------------------------------------------------------------===//
// VecShuffleDynamicOp
//===----------------------------------------------------------------------===//

OpFoldResult cir::VecShuffleDynamicOp::fold(FoldAdaptor adaptor) {
  mlir::Attribute vec = adaptor.getVec();
  mlir::Attribute indices = adaptor.getIndices();
  if (mlir::isa_and_nonnull<cir::ConstVectorAttr>(vec) &&
      mlir::isa_and_nonnull<cir::ConstVectorAttr>(indices)) {
    auto vecAttr = mlir::cast<cir::ConstVectorAttr>(vec);
    auto indicesAttr = mlir::cast<cir::ConstVectorAttr>(indices);

    mlir::ArrayAttr vecElts = vecAttr.getElts();
    mlir::ArrayAttr indicesElts = indicesAttr.getElts();

    const uint64_t numElements = vecElts.size();

    SmallVector<mlir::Attribute, 16> elements;
    elements.reserve(numElements);

    const uint64_t maskBits = llvm::NextPowerOf2(numElements - 1) - 1;
    for (const auto &idxAttr : indicesElts.getAsRange<cir::IntAttr>()) {
      uint64_t idxValue = idxAttr.getUInt();
      uint64_t newIdx = idxValue & maskBits;
      elements.push_back(vecElts[newIdx]);
    }

    return cir::ConstVectorAttr::get(
        getType(), mlir::ArrayAttr::get(getContext(), elements));
  }

  return {};
}

LogicalResult cir::VecShuffleDynamicOp::verify() {
  // The number of elements in the two input vectors must match.
  if (getVec().getType().getSize() !=
      mlir::cast<cir::VectorType>(getIndices().getType()).getSize()) {
    return emitOpError() << ": the number of elements in " << getVec().getType()
                         << " and " << getIndices().getType() << " don't match";
  }
  return success();
}

//===----------------------------------------------------------------------===//
// VecTernaryOp
//===----------------------------------------------------------------------===//

LogicalResult cir::VecTernaryOp::verify() {
  // Verify that the condition operand has the same number of elements as the
  // other operands.  (The automatic verification already checked that all
  // operands are vector types and that the second and third operands are the
  // same type.)
  if (getCond().getType().getSize() != getLhs().getType().getSize()) {
    return emitOpError() << ": the number of elements in "
                         << getCond().getType() << " and " << getLhs().getType()
                         << " don't match";
  }
  return success();
}

OpFoldResult cir::VecTernaryOp::fold(FoldAdaptor adaptor) {
  mlir::Attribute cond = adaptor.getCond();
  mlir::Attribute lhs = adaptor.getLhs();
  mlir::Attribute rhs = adaptor.getRhs();

  if (!mlir::isa_and_nonnull<cir::ConstVectorAttr>(cond) ||
      !mlir::isa_and_nonnull<cir::ConstVectorAttr>(lhs) ||
      !mlir::isa_and_nonnull<cir::ConstVectorAttr>(rhs))
    return {};
  auto condVec = mlir::cast<cir::ConstVectorAttr>(cond);
  auto lhsVec = mlir::cast<cir::ConstVectorAttr>(lhs);
  auto rhsVec = mlir::cast<cir::ConstVectorAttr>(rhs);

  mlir::ArrayAttr condElts = condVec.getElts();

  SmallVector<mlir::Attribute, 16> elements;
  elements.reserve(condElts.size());

  for (const auto &[idx, condAttr] :
       llvm::enumerate(condElts.getAsRange<cir::IntAttr>())) {
    if (condAttr.getSInt()) {
      elements.push_back(lhsVec.getElts()[idx]);
    } else {
      elements.push_back(rhsVec.getElts()[idx]);
    }
  }

  cir::VectorType vecTy = getLhs().getType();
  return cir::ConstVectorAttr::get(
      vecTy, mlir::ArrayAttr::get(getContext(), elements));
}

//===----------------------------------------------------------------------===//
// ComplexCreateOp
//===----------------------------------------------------------------------===//

LogicalResult cir::ComplexCreateOp::verify() {
  if (getType().getElementType() != getReal().getType()) {
    emitOpError()
        << "operand type of cir.complex.create does not match its result type";
    return failure();
  }

  return success();
}

OpFoldResult cir::ComplexCreateOp::fold(FoldAdaptor adaptor) {
  mlir::Attribute real = adaptor.getReal();
  mlir::Attribute imag = adaptor.getImag();
  if (!real || !imag)
    return {};

  // When both of real and imag are constants, we can fold the operation into an
  // `#cir.const_complex` operation.
  auto realAttr = mlir::cast<mlir::TypedAttr>(real);
  auto imagAttr = mlir::cast<mlir::TypedAttr>(imag);
  return cir::ConstComplexAttr::get(realAttr, imagAttr);
}

//===----------------------------------------------------------------------===//
// ComplexRealOp
//===----------------------------------------------------------------------===//

LogicalResult cir::ComplexRealOp::verify() {
  mlir::Type operandTy = getOperand().getType();
<<<<<<< HEAD
  if (auto complexOperandTy = mlir::dyn_cast<cir::ComplexType>(operandTy)) {
    operandTy = complexOperandTy.getElementType();
  }
=======
  if (auto complexOperandTy = mlir::dyn_cast<cir::ComplexType>(operandTy))
    operandTy = complexOperandTy.getElementType();
>>>>>>> 54c4ef26

  if (getType() != operandTy) {
    emitOpError() << ": result type does not match operand type";
    return failure();
  }

  return success();
}

OpFoldResult cir::ComplexRealOp::fold(FoldAdaptor adaptor) {
  if (!mlir::isa<cir::ComplexType>(getOperand().getType()))
    return nullptr;

  if (auto complexCreateOp = getOperand().getDefiningOp<cir::ComplexCreateOp>())
    return complexCreateOp.getOperand(0);

  auto complex =
      mlir::cast_if_present<cir::ConstComplexAttr>(adaptor.getOperand());
  return complex ? complex.getReal() : nullptr;
}

//===----------------------------------------------------------------------===//
// ComplexImagOp
//===----------------------------------------------------------------------===//

LogicalResult cir::ComplexImagOp::verify() {
  mlir::Type operandTy = getOperand().getType();
  if (auto complexOperandTy = mlir::dyn_cast<cir::ComplexType>(operandTy))
    operandTy = complexOperandTy.getElementType();

  if (getType() != operandTy) {
    emitOpError() << ": result type does not match operand type";
    return failure();
  }

  return success();
}

OpFoldResult cir::ComplexImagOp::fold(FoldAdaptor adaptor) {
  if (!mlir::isa<cir::ComplexType>(getOperand().getType()))
    return nullptr;

  if (auto complexCreateOp = getOperand().getDefiningOp<cir::ComplexCreateOp>())
    return complexCreateOp.getOperand(1);

  auto complex =
      mlir::cast_if_present<cir::ConstComplexAttr>(adaptor.getOperand());
  return complex ? complex.getImag() : nullptr;
}

//===----------------------------------------------------------------------===//
// ComplexRealPtrOp
//===----------------------------------------------------------------------===//

LogicalResult cir::ComplexRealPtrOp::verify() {
  mlir::Type resultPointeeTy = getType().getPointee();
  cir::PointerType operandPtrTy = getOperand().getType();
  auto operandPointeeTy =
      mlir::cast<cir::ComplexType>(operandPtrTy.getPointee());

  if (resultPointeeTy != operandPointeeTy.getElementType()) {
    return emitOpError() << ": result type does not match operand type";
  }

  return success();
}

//===----------------------------------------------------------------------===//
// ComplexImagPtrOp
//===----------------------------------------------------------------------===//

LogicalResult cir::ComplexImagPtrOp::verify() {
  mlir::Type resultPointeeTy = getType().getPointee();
  cir::PointerType operandPtrTy = getOperand().getType();
  auto operandPointeeTy =
      mlir::cast<cir::ComplexType>(operandPtrTy.getPointee());

  if (resultPointeeTy != operandPointeeTy.getElementType()) {
    return emitOpError()
           << "cir.complex.imag_ptr result type does not match operand type";
  }
  return success();
}

//===----------------------------------------------------------------------===//
// Bit manipulation operations
//===----------------------------------------------------------------------===//

static OpFoldResult
foldUnaryBitOp(mlir::Attribute inputAttr,
               llvm::function_ref<llvm::APInt(const llvm::APInt &)> func,
               bool poisonZero = false) {
  if (mlir::isa_and_present<cir::PoisonAttr>(inputAttr)) {
    // Propagate poison value
    return inputAttr;
  }

  auto input = mlir::dyn_cast_if_present<IntAttr>(inputAttr);
  if (!input)
    return nullptr;

  llvm::APInt inputValue = input.getValue();
  if (poisonZero && inputValue.isZero())
    return cir::PoisonAttr::get(input.getType());

  llvm::APInt resultValue = func(inputValue);
  return IntAttr::get(input.getType(), resultValue);
}

OpFoldResult BitClrsbOp::fold(FoldAdaptor adaptor) {
  return foldUnaryBitOp(adaptor.getInput(), [](const llvm::APInt &inputValue) {
    unsigned resultValue =
        inputValue.getBitWidth() - inputValue.getSignificantBits();
    return llvm::APInt(inputValue.getBitWidth(), resultValue);
  });
}

OpFoldResult BitClzOp::fold(FoldAdaptor adaptor) {
  return foldUnaryBitOp(
      adaptor.getInput(),
      [](const llvm::APInt &inputValue) {
        unsigned resultValue = inputValue.countLeadingZeros();
        return llvm::APInt(inputValue.getBitWidth(), resultValue);
      },
      getPoisonZero());
}

OpFoldResult BitCtzOp::fold(FoldAdaptor adaptor) {
  return foldUnaryBitOp(
      adaptor.getInput(),
      [](const llvm::APInt &inputValue) {
        return llvm::APInt(inputValue.getBitWidth(),
                           inputValue.countTrailingZeros());
      },
      getPoisonZero());
}

OpFoldResult BitFfsOp::fold(FoldAdaptor adaptor) {
  return foldUnaryBitOp(adaptor.getInput(), [](const llvm::APInt &inputValue) {
    unsigned trailingZeros = inputValue.countTrailingZeros();
    unsigned result =
        trailingZeros == inputValue.getBitWidth() ? 0 : trailingZeros + 1;
    return llvm::APInt(inputValue.getBitWidth(), result);
  });
}

OpFoldResult BitParityOp::fold(FoldAdaptor adaptor) {
  return foldUnaryBitOp(adaptor.getInput(), [](const llvm::APInt &inputValue) {
    return llvm::APInt(inputValue.getBitWidth(), inputValue.popcount() % 2);
  });
}

OpFoldResult BitPopcountOp::fold(FoldAdaptor adaptor) {
  return foldUnaryBitOp(adaptor.getInput(), [](const llvm::APInt &inputValue) {
    return llvm::APInt(inputValue.getBitWidth(), inputValue.popcount());
  });
}

OpFoldResult BitReverseOp::fold(FoldAdaptor adaptor) {
  return foldUnaryBitOp(adaptor.getInput(), [](const llvm::APInt &inputValue) {
    return inputValue.reverseBits();
  });
}

OpFoldResult ByteSwapOp::fold(FoldAdaptor adaptor) {
  return foldUnaryBitOp(adaptor.getInput(), [](const llvm::APInt &inputValue) {
    return inputValue.byteSwap();
  });
}

OpFoldResult RotateOp::fold(FoldAdaptor adaptor) {
  if (mlir::isa_and_present<cir::PoisonAttr>(adaptor.getInput()) ||
      mlir::isa_and_present<cir::PoisonAttr>(adaptor.getAmount())) {
    // Propagate poison values
    return cir::PoisonAttr::get(getType());
  }

  auto input = mlir::dyn_cast_if_present<IntAttr>(adaptor.getInput());
  auto amount = mlir::dyn_cast_if_present<IntAttr>(adaptor.getAmount());
  if (!input && !amount)
    return nullptr;

  // We could fold cir.rotate even if one of its two operands is not a constant:
  //   - `cir.rotate left/right %0, 0` could be folded into just %0 even if %0
  //     is not a constant.
  //   - `cir.rotate left/right 0/0b111...111, %0` could be folded into 0 or
  //     0b111...111 even if %0 is not a constant.

  llvm::APInt inputValue;
  if (input) {
    inputValue = input.getValue();
    if (inputValue.isZero() || inputValue.isAllOnes()) {
      // An input value of all 0s or all 1s will not change after rotation
      return input;
    }
  }

  uint64_t amountValue;
  if (amount) {
    amountValue = amount.getValue().urem(getInput().getType().getWidth());
    if (amountValue == 0) {
      // A shift amount of 0 will not change the input value
      return getInput();
    }
  }

  if (!input || !amount)
    return nullptr;

  assert(inputValue.getBitWidth() == getInput().getType().getWidth() &&
         "input value must have the same bit width as the input type");

  llvm::APInt resultValue;
  if (isRotateLeft())
    resultValue = inputValue.rotl(amountValue);
  else
    resultValue = inputValue.rotr(amountValue);

  return IntAttr::get(input.getContext(), input.getType(), resultValue);
}

//===----------------------------------------------------------------------===//
// InlineAsmOp
//===----------------------------------------------------------------------===//

void cir::InlineAsmOp::print(OpAsmPrinter &p) {
  p << '(' << getAsmFlavor() << ", ";
  p.increaseIndent();
  p.printNewline();

  llvm::SmallVector<std::string, 3> names{"out", "in", "in_out"};
  auto *nameIt = names.begin();
  auto *attrIt = getOperandAttrs().begin();

  for (mlir::OperandRange ops : getAsmOperands()) {
    p << *nameIt << " = ";

    p << '[';
    llvm::interleaveComma(llvm::make_range(ops.begin(), ops.end()), p,
                          [&](Value value) {
                            p.printOperand(value);
                            p << " : " << value.getType();
                            if (*attrIt)
                              p << " (maybe_memory)";
                            attrIt++;
                          });
    p << "],";
    p.printNewline();
    ++nameIt;
  }

  p << "{";
  p.printString(getAsmString());
  p << " ";
  p.printString(getConstraints());
  p << "}";
  p.decreaseIndent();
  p << ')';
  if (getSideEffects())
    p << " side_effects";

  std::array elidedAttrs{
      llvm::StringRef("asm_flavor"),        llvm::StringRef("asm_string"),
      llvm::StringRef("constraints"),       llvm::StringRef("operand_attrs"),
      llvm::StringRef("operands_segments"), llvm::StringRef("side_effects")};
  p.printOptionalAttrDict(getOperation()->getAttrs(), elidedAttrs);

  if (auto v = getRes())
    p << " -> " << v.getType();
}

void cir::InlineAsmOp::build(OpBuilder &odsBuilder, OperationState &odsState,
                             ArrayRef<ValueRange> asmOperands,
                             StringRef asmString, StringRef constraints,
                             bool sideEffects, cir::AsmFlavor asmFlavor,
                             ArrayRef<Attribute> operandAttrs) {
  // Set up the operands_segments for VariadicOfVariadic
  SmallVector<int32_t> segments;
  for (auto operandRange : asmOperands) {
    segments.push_back(operandRange.size());
    odsState.addOperands(operandRange);
  }

  odsState.addAttribute(
      "operands_segments",
      DenseI32ArrayAttr::get(odsBuilder.getContext(), segments));
  odsState.addAttribute("asm_string", odsBuilder.getStringAttr(asmString));
  odsState.addAttribute("constraints", odsBuilder.getStringAttr(constraints));
  odsState.addAttribute("asm_flavor",
                        AsmFlavorAttr::get(odsBuilder.getContext(), asmFlavor));

  if (sideEffects)
    odsState.addAttribute("side_effects", odsBuilder.getUnitAttr());

  odsState.addAttribute("operand_attrs", odsBuilder.getArrayAttr(operandAttrs));
}

ParseResult cir::InlineAsmOp::parse(OpAsmParser &parser,
                                    OperationState &result) {
  llvm::SmallVector<mlir::Attribute> operandAttrs;
  llvm::SmallVector<int32_t> operandsGroupSizes;
  std::string asmString, constraints;
  Type resType;
  MLIRContext *ctxt = parser.getBuilder().getContext();

  auto error = [&](const Twine &msg) -> LogicalResult {
    return parser.emitError(parser.getCurrentLocation(), msg);
  };

  auto expected = [&](const std::string &c) {
    return error("expected '" + c + "'");
  };

  if (parser.parseLParen().failed())
    return expected("(");

  auto flavor = FieldParser<AsmFlavor, AsmFlavor>::parse(parser);
  if (failed(flavor))
    return error("Unknown AsmFlavor");

  if (parser.parseComma().failed())
    return expected(",");

  auto parseValue = [&](Value &v) {
    OpAsmParser::UnresolvedOperand op;

    if (parser.parseOperand(op) || parser.parseColon())
      return error("can't parse operand");

    Type typ;
    if (parser.parseType(typ).failed())
      return error("can't parse operand type");
    llvm::SmallVector<mlir::Value> tmp;
    if (parser.resolveOperand(op, typ, tmp))
      return error("can't resolve operand");
    v = tmp[0];
    return mlir::success();
  };

  auto parseOperands = [&](llvm::StringRef name) {
    if (parser.parseKeyword(name).failed())
      return error("expected " + name + " operands here");
    if (parser.parseEqual().failed())
      return expected("=");
    if (parser.parseLSquare().failed())
      return expected("[");

    int size = 0;
    if (parser.parseOptionalRSquare().succeeded()) {
      operandsGroupSizes.push_back(size);
      if (parser.parseComma())
        return expected(",");
      return mlir::success();
    }

    auto parseOperand = [&]() {
      Value val;
      if (parseValue(val).succeeded()) {
        result.operands.push_back(val);
        size++;

        if (parser.parseOptionalLParen().failed()) {
          operandAttrs.push_back(mlir::Attribute());
          return mlir::success();
        }

        if (parser.parseKeyword("maybe_memory").succeeded()) {
          operandAttrs.push_back(mlir::UnitAttr::get(ctxt));
          if (parser.parseRParen())
            return expected(")");
          return mlir::success();
        } else {
          return expected("maybe_memory");
        }
      }
      return mlir::failure();
    };

    if (parser.parseCommaSeparatedList(parseOperand).failed())
      return mlir::failure();

    if (parser.parseRSquare().failed() || parser.parseComma().failed())
      return expected("]");
    operandsGroupSizes.push_back(size);
    return mlir::success();
  };

  if (parseOperands("out").failed() || parseOperands("in").failed() ||
      parseOperands("in_out").failed())
    return error("failed to parse operands");

  if (parser.parseLBrace())
    return expected("{");
  if (parser.parseString(&asmString))
    return error("asm string parsing failed");
  if (parser.parseString(&constraints))
    return error("constraints string parsing failed");
  if (parser.parseRBrace())
    return expected("}");
  if (parser.parseRParen())
    return expected(")");

  if (parser.parseOptionalKeyword("side_effects").succeeded())
    result.attributes.set("side_effects", UnitAttr::get(ctxt));

  if (parser.parseOptionalArrow().succeeded() &&
      parser.parseType(resType).failed())
    return mlir::failure();

  if (parser.parseOptionalAttrDict(result.attributes).failed())
    return mlir::failure();

  result.attributes.set("asm_flavor", AsmFlavorAttr::get(ctxt, *flavor));
  result.attributes.set("asm_string", StringAttr::get(ctxt, asmString));
  result.attributes.set("constraints", StringAttr::get(ctxt, constraints));
  result.attributes.set("operand_attrs", ArrayAttr::get(ctxt, operandAttrs));
  result.getOrAddProperties<InlineAsmOp::Properties>().operands_segments =
      parser.getBuilder().getDenseI32ArrayAttr(operandsGroupSizes);
  if (resType)
    result.addTypes(TypeRange{resType});

  return mlir::success();
}

//===----------------------------------------------------------------------===//
// ThrowOp
//===----------------------------------------------------------------------===//

mlir::LogicalResult cir::ThrowOp::verify() {
  // For the no-rethrow version, it must have at least the exception pointer.
  if (rethrows())
    return success();

  if (getNumOperands() != 0) {
    if (getTypeInfo())
      return success();
    return emitOpError() << "'type_info' symbol attribute missing";
  }

  return failure();
}

//===----------------------------------------------------------------------===//
// AtomicFetchOp
//===----------------------------------------------------------------------===//

LogicalResult cir::AtomicFetchOp::verify() {
  if (getBinop() != cir::AtomicFetchKind::Add &&
      getBinop() != cir::AtomicFetchKind::Sub &&
      getBinop() != cir::AtomicFetchKind::Max &&
      getBinop() != cir::AtomicFetchKind::Min &&
      !mlir::isa<cir::IntType>(getVal().getType()))
    return emitError("only atomic add, sub, max, and min operation could "
                     "operate on floating-point values");
  return success();
}

//===----------------------------------------------------------------------===//
// TypeInfoAttr
//===----------------------------------------------------------------------===//

LogicalResult cir::TypeInfoAttr::verify(
    ::llvm::function_ref<::mlir::InFlightDiagnostic()> emitError,
    ::mlir::Type type, ::mlir::ArrayAttr typeInfoData) {

  if (cir::ConstRecordAttr::verify(emitError, type, typeInfoData).failed())
    return failure();

  return success();
}

//===----------------------------------------------------------------------===//
<<<<<<< HEAD
// TypeInfoAttr
//===----------------------------------------------------------------------===//

LogicalResult cir::TypeInfoAttr::verify(
    ::llvm::function_ref<::mlir::InFlightDiagnostic()> emitError,
    ::mlir::Type type, ::mlir::ArrayAttr typeInfoData) {

  if (cir::ConstRecordAttr::verify(emitError, type, typeInfoData).failed())
    return failure();

  return success();
=======
// TryOp
//===----------------------------------------------------------------------===//

void cir::TryOp::getSuccessorRegions(
    mlir::RegionBranchPoint point,
    llvm::SmallVectorImpl<mlir::RegionSuccessor> &regions) {
  // The `try` and the `catchers` region branch back to the parent operation.
  if (!point.isParent()) {
    regions.push_back(mlir::RegionSuccessor());
    return;
  }

  regions.push_back(mlir::RegionSuccessor(&getTryRegion()));

  // TODO(CIR): If we know a target function never throws a specific type, we
  // can remove the catch handler.
  for (mlir::Region &handlerRegion : this->getHandlerRegions())
    regions.push_back(mlir::RegionSuccessor(&handlerRegion));
}

static void
printTryHandlerRegions(mlir::OpAsmPrinter &printer, cir::TryOp op,
                       mlir::MutableArrayRef<mlir::Region> handlerRegions,
                       mlir::ArrayAttr handlerTypes) {
  if (!handlerTypes)
    return;

  for (const auto [typeIdx, typeAttr] : llvm::enumerate(handlerTypes)) {
    if (typeIdx)
      printer << " ";

    if (mlir::isa<cir::CatchAllAttr>(typeAttr)) {
      printer << "catch all ";
    } else if (mlir::isa<cir::UnwindAttr>(typeAttr)) {
      printer << "unwind ";
    } else {
      printer << "catch [type ";
      printer.printAttribute(typeAttr);
      printer << "] ";
    }

    printer.printRegion(handlerRegions[typeIdx],
                        /*printEntryBLockArgs=*/false,
                        /*printBlockTerminators=*/true);
  }
}

static mlir::ParseResult parseTryHandlerRegions(
    mlir::OpAsmParser &parser,
    llvm::SmallVectorImpl<std::unique_ptr<mlir::Region>> &handlerRegions,
    mlir::ArrayAttr &handlerTypes) {

  auto parseCheckedCatcherRegion = [&]() -> mlir::ParseResult {
    handlerRegions.emplace_back(new mlir::Region);

    mlir::Region &currRegion = *handlerRegions.back();
    mlir::SMLoc regionLoc = parser.getCurrentLocation();
    if (parser.parseRegion(currRegion)) {
      handlerRegions.clear();
      return failure();
    }

    if (currRegion.empty())
      return parser.emitError(regionLoc, "handler region shall not be empty");

    if (!(currRegion.back().mightHaveTerminator() &&
          currRegion.back().getTerminator()))
      return parser.emitError(
          regionLoc, "blocks are expected to be explicitly terminated");

    return success();
  };

  bool hasCatchAll = false;
  llvm::SmallVector<mlir::Attribute, 4> catcherAttrs;
  while (parser.parseOptionalKeyword("catch").succeeded()) {
    bool hasLSquare = parser.parseOptionalLSquare().succeeded();

    llvm::StringRef attrStr;
    if (parser.parseOptionalKeyword(&attrStr, {"all", "type"}).failed())
      return parser.emitError(parser.getCurrentLocation(),
                              "expected 'all' or 'type' keyword");

    bool isCatchAll = attrStr == "all";
    if (isCatchAll) {
      if (hasCatchAll)
        return parser.emitError(parser.getCurrentLocation(),
                                "can't have more than one catch all");
      hasCatchAll = true;
    }

    mlir::Attribute exceptionRTTIAttr;
    if (!isCatchAll && parser.parseAttribute(exceptionRTTIAttr).failed())
      return parser.emitError(parser.getCurrentLocation(),
                              "expected valid RTTI info attribute");

    catcherAttrs.push_back(isCatchAll
                               ? cir::CatchAllAttr::get(parser.getContext())
                               : exceptionRTTIAttr);

    if (hasLSquare && isCatchAll)
      return parser.emitError(parser.getCurrentLocation(),
                              "catch all dosen't need RTTI info attribute");

    if (hasLSquare && parser.parseRSquare().failed())
      return parser.emitError(parser.getCurrentLocation(),
                              "expected `]` after RTTI info attribute");

    if (parseCheckedCatcherRegion().failed())
      return mlir::failure();
  }

  if (parser.parseOptionalKeyword("unwind").succeeded()) {
    if (hasCatchAll)
      return parser.emitError(parser.getCurrentLocation(),
                              "unwind can't be used with catch all");

    catcherAttrs.push_back(cir::UnwindAttr::get(parser.getContext()));
    if (parseCheckedCatcherRegion().failed())
      return mlir::failure();
  }

  handlerTypes = parser.getBuilder().getArrayAttr(catcherAttrs);
  return mlir::success();
>>>>>>> 54c4ef26
}

//===----------------------------------------------------------------------===//
// TableGen'd op method definitions
//===----------------------------------------------------------------------===//

#define GET_OP_CLASSES
#include "clang/CIR/Dialect/IR/CIROps.cpp.inc"<|MERGE_RESOLUTION|>--- conflicted
+++ resolved
@@ -1637,25 +1637,19 @@
   llvm::SMLoc loc = parser.getCurrentLocation();
   mlir::Builder &builder = parser.getBuilder();
 
-<<<<<<< HEAD
-=======
   mlir::StringAttr builtinNameAttr = getBuiltinAttrName(state.name);
   mlir::StringAttr coroutineNameAttr = getCoroutineAttrName(state.name);
->>>>>>> 54c4ef26
   mlir::StringAttr lambdaNameAttr = getLambdaAttrName(state.name);
   mlir::StringAttr noProtoNameAttr = getNoProtoAttrName(state.name);
   mlir::StringAttr visNameAttr = getSymVisibilityAttrName(state.name);
   mlir::StringAttr visibilityNameAttr = getGlobalVisibilityAttrName(state.name);
   mlir::StringAttr dsoLocalNameAttr = getDsoLocalAttrName(state.name);
 
-<<<<<<< HEAD
-=======
   if (::mlir::succeeded(parser.parseOptionalKeyword(builtinNameAttr.strref())))
     state.addAttribute(builtinNameAttr, parser.getBuilder().getUnitAttr());
   if (::mlir::succeeded(
           parser.parseOptionalKeyword(coroutineNameAttr.strref())))
     state.addAttribute(coroutineNameAttr, parser.getBuilder().getUnitAttr());
->>>>>>> 54c4ef26
   if (::mlir::succeeded(parser.parseOptionalKeyword(lambdaNameAttr.strref())))
     state.addAttribute(lambdaNameAttr, parser.getBuilder().getUnitAttr());
   if (parser.parseOptionalKeyword(noProtoNameAttr).succeeded())
@@ -1832,15 +1826,12 @@
 }
 
 void cir::FuncOp::print(OpAsmPrinter &p) {
-<<<<<<< HEAD
-=======
   if (getBuiltin())
     p << " builtin";
 
   if (getCoroutine())
     p << " coroutine";
 
->>>>>>> 54c4ef26
   if (getLambda())
     p << " lambda";
 
@@ -2505,14 +2496,8 @@
 
 LogicalResult cir::ComplexRealOp::verify() {
   mlir::Type operandTy = getOperand().getType();
-<<<<<<< HEAD
-  if (auto complexOperandTy = mlir::dyn_cast<cir::ComplexType>(operandTy)) {
-    operandTy = complexOperandTy.getElementType();
-  }
-=======
   if (auto complexOperandTy = mlir::dyn_cast<cir::ComplexType>(operandTy))
     operandTy = complexOperandTy.getElementType();
->>>>>>> 54c4ef26
 
   if (getType() != operandTy) {
     emitOpError() << ": result type does not match operand type";
@@ -2985,19 +2970,6 @@
 }
 
 //===----------------------------------------------------------------------===//
-<<<<<<< HEAD
-// TypeInfoAttr
-//===----------------------------------------------------------------------===//
-
-LogicalResult cir::TypeInfoAttr::verify(
-    ::llvm::function_ref<::mlir::InFlightDiagnostic()> emitError,
-    ::mlir::Type type, ::mlir::ArrayAttr typeInfoData) {
-
-  if (cir::ConstRecordAttr::verify(emitError, type, typeInfoData).failed())
-    return failure();
-
-  return success();
-=======
 // TryOp
 //===----------------------------------------------------------------------===//
 
@@ -3122,7 +3094,6 @@
 
   handlerTypes = parser.getBuilder().getArrayAttr(catcherAttrs);
   return mlir::success();
->>>>>>> 54c4ef26
 }
 
 //===----------------------------------------------------------------------===//
