--- conflicted
+++ resolved
@@ -21,10 +21,7 @@
 #include "clang/CIR/Dialect/IR/CIROpsDialect.cpp.inc"
 #include "clang/CIR/Dialect/IR/CIROpsEnums.cpp.inc"
 #include "clang/CIR/MissingFeatures.h"
-<<<<<<< HEAD
-=======
 #include "llvm/Support/LogicalResult.h"
->>>>>>> 10a576f7
 
 #include <numeric>
 
@@ -2070,13 +2067,10 @@
 }
 
 OpFoldResult cir::ComplexRealOp::fold(FoldAdaptor adaptor) {
-<<<<<<< HEAD
-=======
   if (auto complexCreateOp =
           dyn_cast_or_null<cir::ComplexCreateOp>(getOperand().getDefiningOp()))
     return complexCreateOp.getOperand(0);
 
->>>>>>> 10a576f7
   auto complex =
       mlir::cast_if_present<cir::ConstComplexAttr>(adaptor.getOperand());
   return complex ? complex.getReal() : nullptr;
@@ -2095,21 +2089,16 @@
 }
 
 OpFoldResult cir::ComplexImagOp::fold(FoldAdaptor adaptor) {
-<<<<<<< HEAD
-=======
   if (auto complexCreateOp =
           dyn_cast_or_null<cir::ComplexCreateOp>(getOperand().getDefiningOp()))
     return complexCreateOp.getOperand(1);
 
->>>>>>> 10a576f7
   auto complex =
       mlir::cast_if_present<cir::ConstComplexAttr>(adaptor.getOperand());
   return complex ? complex.getImag() : nullptr;
 }
 
 //===----------------------------------------------------------------------===//
-<<<<<<< HEAD
-=======
 // ComplexRealPtrOp
 //===----------------------------------------------------------------------===//
 
@@ -2144,7 +2133,6 @@
 }
 
 //===----------------------------------------------------------------------===//
->>>>>>> 10a576f7
 // TableGen'd op method definitions
 //===----------------------------------------------------------------------===//
 
