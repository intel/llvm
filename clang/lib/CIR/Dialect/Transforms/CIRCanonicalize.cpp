//===----------------------------------------------------------------------===//
//
// Part of the LLVM Project, under the Apache License v2.0 with LLVM Exceptions.
// See https://llvm.org/LICENSE.txt for license information.
// SPDX-License-Identifier: Apache-2.0 WITH LLVM-exception
//
//===----------------------------------------------------------------------===//
//
// This file implements pass that canonicalizes CIR operations, eliminating
// redundant branches, empty scopes, and other unnecessary operations.
//
//===----------------------------------------------------------------------===//

#include "PassDetail.h"
#include "mlir/Dialect/Func/IR/FuncOps.h"
#include "mlir/IR/Block.h"
#include "mlir/IR/Operation.h"
#include "mlir/IR/PatternMatch.h"
#include "mlir/IR/Region.h"
#include "mlir/Support/LogicalResult.h"
#include "mlir/Transforms/GreedyPatternRewriteDriver.h"
#include "clang/CIR/Dialect/IR/CIRDialect.h"
#include "clang/CIR/Dialect/Passes.h"
#include "clang/CIR/MissingFeatures.h"

using namespace mlir;
using namespace cir;

namespace {

/// Removes branches between two blocks if it is the only branch.
///
/// From:
///   ^bb0:
///     cir.br ^bb1
///   ^bb1:  // pred: ^bb0
///     cir.return
///
/// To:
///   ^bb0:
///     cir.return
struct RemoveRedundantBranches : public OpRewritePattern<BrOp> {
  using OpRewritePattern<BrOp>::OpRewritePattern;

  LogicalResult matchAndRewrite(BrOp op,
                                PatternRewriter &rewriter) const final {
    Block *block = op.getOperation()->getBlock();
    Block *dest = op.getDest();

    assert(!cir::MissingFeatures::labelOp());

    // Single edge between blocks: merge it.
    if (block->getNumSuccessors() == 1 &&
        dest->getSinglePredecessor() == block) {
      rewriter.eraseOp(op);
      rewriter.mergeBlocks(dest, block);
      return success();
    }

    return failure();
  }
};

struct RemoveEmptyScope : public OpRewritePattern<ScopeOp> {
  using OpRewritePattern<ScopeOp>::OpRewritePattern;

  LogicalResult matchAndRewrite(ScopeOp op,
                                PatternRewriter &rewriter) const final {
    // TODO: Remove this logic once CIR uses MLIR infrastructure to remove
    // trivially dead operations
    if (op.isEmpty()) {
      rewriter.eraseOp(op);
      return success();
    }

    Region &region = op.getScopeRegion();
    if (region.getBlocks().front().getOperations().size() == 1 &&
        isa<YieldOp>(region.getBlocks().front().front())) {
      rewriter.eraseOp(op);
      return success();
    }

    return failure();
  }
};

struct RemoveEmptySwitch : public OpRewritePattern<SwitchOp> {
  using OpRewritePattern<SwitchOp>::OpRewritePattern;

  LogicalResult matchAndRewrite(SwitchOp op,
                                PatternRewriter &rewriter) const final {
    if (!(op.getBody().empty() || isa<YieldOp>(op.getBody().front().front())))
      return failure();

    rewriter.eraseOp(op);
    return success();
  }
};

//===----------------------------------------------------------------------===//
// CIRCanonicalizePass
//===----------------------------------------------------------------------===//

struct CIRCanonicalizePass : public CIRCanonicalizeBase<CIRCanonicalizePass> {
  using CIRCanonicalizeBase::CIRCanonicalizeBase;

  // The same operation rewriting done here could have been performed
  // by CanonicalizerPass (adding hasCanonicalizer for target Ops and
  // implementing the same from above in CIRDialects.cpp). However, it's
  // currently too aggressive for static analysis purposes, since it might
  // remove things where a diagnostic can be generated.
  //
  // FIXME: perhaps we can add one more mode to GreedyRewriteConfig to
  // disable this behavior.
  void runOnOperation() override;
};

void populateCIRCanonicalizePatterns(RewritePatternSet &patterns) {
  // clang-format off
  patterns.add<
    RemoveRedundantBranches,
    RemoveEmptyScope
  >(patterns.getContext());
  // clang-format on
}

void CIRCanonicalizePass::runOnOperation() {
  // Collect rewrite patterns.
  RewritePatternSet patterns(&getContext());
  populateCIRCanonicalizePatterns(patterns);

  // Collect operations to apply patterns.
  llvm::SmallVector<Operation *, 16> ops;
  getOperation()->walk([&](Operation *op) {
    assert(!cir::MissingFeatures::switchOp());
    assert(!cir::MissingFeatures::tryOp());
    assert(!cir::MissingFeatures::complexRealOp());
    assert(!cir::MissingFeatures::complexImagOp());
    assert(!cir::MissingFeatures::callOp());

    // Many operations are here to perform a manual `fold` in
    // applyOpPatternsGreedily.
    if (isa<BrOp, BrCondOp, CastOp, ScopeOp, SwitchOp, SelectOp, UnaryOp,
<<<<<<< HEAD
            ComplexCreateOp, VecCmpOp, VecCreateOp, VecExtractOp, VecShuffleOp,
            VecShuffleDynamicOp, VecTernaryOp>(op))
=======
            ComplexCreateOp, ComplexImagOp, ComplexRealOp, VecCmpOp,
            VecCreateOp, VecExtractOp, VecShuffleOp, VecShuffleDynamicOp,
            VecTernaryOp>(op))
>>>>>>> 5ee67ebe
      ops.push_back(op);
  });

  // Apply patterns.
  if (applyOpPatternsGreedily(ops, std::move(patterns)).failed())
    signalPassFailure();
}

} // namespace

std::unique_ptr<Pass> mlir::createCIRCanonicalizePass() {
  return std::make_unique<CIRCanonicalizePass>();
}<|MERGE_RESOLUTION|>--- conflicted
+++ resolved
@@ -141,14 +141,9 @@
     // Many operations are here to perform a manual `fold` in
     // applyOpPatternsGreedily.
     if (isa<BrOp, BrCondOp, CastOp, ScopeOp, SwitchOp, SelectOp, UnaryOp,
-<<<<<<< HEAD
-            ComplexCreateOp, VecCmpOp, VecCreateOp, VecExtractOp, VecShuffleOp,
-            VecShuffleDynamicOp, VecTernaryOp>(op))
-=======
             ComplexCreateOp, ComplexImagOp, ComplexRealOp, VecCmpOp,
             VecCreateOp, VecExtractOp, VecShuffleOp, VecShuffleDynamicOp,
             VecTernaryOp>(op))
->>>>>>> 5ee67ebe
       ops.push_back(op);
   });
 
