//===--- CIRGenModule.h - Per-Module state for CIR gen ----------*- C++ -*-===//
//
// Part of the LLVM Project, under the Apache License v2.0 with LLVM Exceptions.
// See https://llvm.org/LICENSE.txt for license information.
// SPDX-License-Identifier: Apache-2.0 WITH LLVM-exception
//
//===----------------------------------------------------------------------===//
//
// This is the internal per-translation-unit state used for CIR translation.
//
//===----------------------------------------------------------------------===//

#ifndef LLVM_CLANG_LIB_CIR_CODEGEN_CIRGENMODULE_H
#define LLVM_CLANG_LIB_CIR_CODEGEN_CIRGENMODULE_H

#include "CIRGenBuilder.h"
#include "CIRGenTypeCache.h"
#include "CIRGenTypes.h"

#include "clang/AST/CharUnits.h"
#include "clang/CIR/Dialect/IR/CIRDialect.h"

#include "mlir/IR/Builders.h"
#include "mlir/IR/BuiltinOps.h"
#include "mlir/IR/MLIRContext.h"
#include "clang/AST/Decl.h"
#include "clang/Basic/SourceManager.h"
#include "clang/Basic/TargetInfo.h"
#include "clang/CIR/Dialect/IR/CIROpsEnums.h"
#include "llvm/ADT/StringRef.h"
#include "llvm/TargetParser/Triple.h"

namespace clang {
class ASTContext;
class CodeGenOptions;
class Decl;
class GlobalDecl;
class LangOptions;
class TargetInfo;
class VarDecl;

namespace CIRGen {

enum ForDefinition_t : bool { NotForDefinition = false, ForDefinition = true };

/// This class organizes the cross-function state that is used while generating
/// CIR code.
class CIRGenModule : public CIRGenTypeCache {
  CIRGenModule(CIRGenModule &) = delete;
  CIRGenModule &operator=(CIRGenModule &) = delete;

public:
  CIRGenModule(mlir::MLIRContext &mlirContext, clang::ASTContext &astContext,
               const clang::CodeGenOptions &cgo,
               clang::DiagnosticsEngine &diags);

  ~CIRGenModule() = default;

private:
  CIRGenBuilderTy builder;

  /// Hold Clang AST information.
  clang::ASTContext &astContext;

  const clang::LangOptions &langOpts;

  const clang::CodeGenOptions &codeGenOpts;

  /// A "module" matches a c/cpp source file: containing a list of functions.
  mlir::ModuleOp theModule;

  clang::DiagnosticsEngine &diags;

  const clang::TargetInfo &target;

  CIRGenTypes genTypes;

public:
  mlir::ModuleOp getModule() const { return theModule; }
  CIRGenBuilderTy &getBuilder() { return builder; }
  clang::ASTContext &getASTContext() const { return astContext; }
  const clang::CodeGenOptions &getCodeGenOpts() const { return codeGenOpts; }
  CIRGenTypes &getTypes() { return genTypes; }
  const clang::LangOptions &getLangOpts() const { return langOpts; }
  mlir::MLIRContext &getMLIRContext() { return *builder.getContext(); }

  /// Helpers to convert the presumed location of Clang's SourceLocation to an
  /// MLIR Location.
  mlir::Location getLoc(clang::SourceLocation cLoc);
  mlir::Location getLoc(clang::SourceRange cRange);

  void emitTopLevelDecl(clang::Decl *decl);

<<<<<<< HEAD
=======
  bool verifyModule() const;

>>>>>>> 5eee2751
  /// Return the address of the given function. If funcType is non-null, then
  /// this function will use the specified type if it has to create it.
  // TODO: this is a bit weird as `GetAddr` given we give back a FuncOp?
  cir::FuncOp
  getAddrOfFunction(clang::GlobalDecl gd, mlir::Type funcType = nullptr,
                    bool forVTable = false, bool dontDefer = false,
                    ForDefinition_t isForDefinition = NotForDefinition);

  /// Emit code for a single global function or variable declaration. Forward
  /// declarations are emitted lazily.
  void emitGlobal(clang::GlobalDecl gd);

  mlir::Type convertType(clang::QualType type);

  void emitGlobalDefinition(clang::GlobalDecl gd,
                            mlir::Operation *op = nullptr);
  void emitGlobalFunctionDefinition(clang::GlobalDecl gd, mlir::Operation *op);
  void emitGlobalVarDefinition(const clang::VarDecl *vd,
                               bool isTentative = false);

  cir::FuncOp
  getOrCreateCIRFunction(llvm::StringRef mangledName, mlir::Type funcType,
                         clang::GlobalDecl gd, bool forVTable,
                         bool dontDefer = false, bool isThunk = false,
                         ForDefinition_t isForDefinition = NotForDefinition,
                         mlir::ArrayAttr extraAttrs = {});

  cir::FuncOp createCIRFunction(mlir::Location loc, llvm::StringRef name,
                                cir::FuncType funcType,
                                const clang::FunctionDecl *funcDecl);

  mlir::IntegerAttr getSize(CharUnits size) {
    return builder.getSizeFromCharUnits(&getMLIRContext(), size);
  }

  const llvm::Triple &getTriple() const { return target.getTriple(); }

  cir::GlobalLinkageKind getCIRLinkageForDeclarator(const DeclaratorDecl *dd,
                                                    GVALinkage linkage,
                                                    bool isConstantVariable);

  cir::GlobalLinkageKind getCIRLinkageVarDefinition(const VarDecl *vd,
                                                    bool isConstant);

  /// Helpers to emit "not yet implemented" error diagnostics
  DiagnosticBuilder errorNYI(SourceLocation, llvm::StringRef);

  template <typename T>
  DiagnosticBuilder errorNYI(SourceLocation loc, llvm::StringRef feature,
                             const T &name) {
    unsigned diagID =
        diags.getCustomDiagID(DiagnosticsEngine::Error,
                              "ClangIR code gen Not Yet Implemented: %0: %1");
    return diags.Report(loc, diagID) << feature << name;
  }

  DiagnosticBuilder errorNYI(mlir::Location loc, llvm::StringRef feature) {
    // TODO: Convert the location to a SourceLocation
    unsigned diagID = diags.getCustomDiagID(
        DiagnosticsEngine::Error, "ClangIR code gen Not Yet Implemented: %0");
    return diags.Report(diagID) << feature;
  }

  DiagnosticBuilder errorNYI(llvm::StringRef feature) {
    // TODO: Make a default location? currSrcLoc?
    unsigned diagID = diags.getCustomDiagID(
        DiagnosticsEngine::Error, "ClangIR code gen Not Yet Implemented: %0");
    return diags.Report(diagID) << feature;
  }

  DiagnosticBuilder errorNYI(SourceRange, llvm::StringRef);

  template <typename T>
  DiagnosticBuilder errorNYI(SourceRange loc, llvm::StringRef feature,
                             const T &name) {
    return errorNYI(loc.getBegin(), feature, name) << loc;
  }
};
} // namespace CIRGen

} // namespace clang

#endif // LLVM_CLANG_LIB_CIR_CODEGEN_CIRGENMODULE_H<|MERGE_RESOLUTION|>--- conflicted
+++ resolved
@@ -91,11 +91,8 @@
 
   void emitTopLevelDecl(clang::Decl *decl);
 
-<<<<<<< HEAD
-=======
   bool verifyModule() const;
 
->>>>>>> 5eee2751
   /// Return the address of the given function. If funcType is non-null, then
   /// this function will use the specified type if it has to create it.
   // TODO: this is a bit weird as `GetAddr` given we give back a FuncOp?
