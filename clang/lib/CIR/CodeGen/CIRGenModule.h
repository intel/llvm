//===--- CIRGenModule.h - Per-Module state for CIR gen ----------*- C++ -*-===//
//
// Part of the LLVM Project, under the Apache License v2.0 with LLVM Exceptions.
// See https://llvm.org/LICENSE.txt for license information.
// SPDX-License-Identifier: Apache-2.0 WITH LLVM-exception
//
//===----------------------------------------------------------------------===//
//
// This is the internal per-translation-unit state used for CIR translation.
//
//===----------------------------------------------------------------------===//

#ifndef LLVM_CLANG_LIB_CIR_CODEGEN_CIRGENMODULE_H
#define LLVM_CLANG_LIB_CIR_CODEGEN_CIRGENMODULE_H

#include "CIRGenBuilder.h"
#include "CIRGenCall.h"
#include "CIRGenTypeCache.h"
#include "CIRGenTypes.h"
#include "CIRGenVTables.h"
#include "CIRGenValue.h"

#include "clang/AST/CharUnits.h"
#include "clang/CIR/Dialect/IR/CIRDataLayout.h"
#include "clang/CIR/Dialect/IR/CIRDialect.h"

#include "TargetInfo.h"
#include "mlir/IR/Builders.h"
#include "mlir/IR/BuiltinOps.h"
#include "mlir/IR/MLIRContext.h"
#include "clang/AST/Decl.h"
#include "clang/Basic/SourceManager.h"
#include "clang/Basic/TargetInfo.h"
#include "clang/CIR/Dialect/IR/CIROpsEnums.h"
#include "llvm/ADT/StringRef.h"
#include "llvm/TargetParser/Triple.h"

namespace clang {
class ASTContext;
class CodeGenOptions;
class Decl;
class GlobalDecl;
class LangOptions;
class TargetInfo;
class VarDecl;

namespace CIRGen {

class CIRGenFunction;
class CIRGenCXXABI;

enum ForDefinition_t : bool { NotForDefinition = false, ForDefinition = true };

/// This class organizes the cross-function state that is used while generating
/// CIR code.
class CIRGenModule : public CIRGenTypeCache {
  CIRGenModule(CIRGenModule &) = delete;
  CIRGenModule &operator=(CIRGenModule &) = delete;

public:
  CIRGenModule(mlir::MLIRContext &mlirContext, clang::ASTContext &astContext,
               const clang::CodeGenOptions &cgo,
               clang::DiagnosticsEngine &diags);

  ~CIRGenModule();

private:
  mutable std::unique_ptr<TargetCIRGenInfo> theTargetCIRGenInfo;

  CIRGenBuilderTy builder;

  /// Hold Clang AST information.
  clang::ASTContext &astContext;

  const clang::LangOptions &langOpts;

  const clang::CodeGenOptions &codeGenOpts;

  /// A "module" matches a c/cpp source file: containing a list of functions.
  mlir::ModuleOp theModule;

  clang::DiagnosticsEngine &diags;

  const clang::TargetInfo &target;

  std::unique_ptr<CIRGenCXXABI> abi;

  CIRGenTypes genTypes;

  /// Holds information about C++ vtables.
  CIRGenVTables vtables;

  /// Per-function codegen information. Updated everytime emitCIR is called
  /// for FunctionDecls's.
  CIRGenFunction *curCGF = nullptr;

  llvm::SmallVector<mlir::Attribute> globalScopeAsm;

public:
  mlir::ModuleOp getModule() const { return theModule; }
  CIRGenBuilderTy &getBuilder() { return builder; }
  clang::ASTContext &getASTContext() const { return astContext; }
  const clang::TargetInfo &getTarget() const { return target; }
  const clang::CodeGenOptions &getCodeGenOpts() const { return codeGenOpts; }
  clang::DiagnosticsEngine &getDiags() const { return diags; }
  CIRGenTypes &getTypes() { return genTypes; }
  const clang::LangOptions &getLangOpts() const { return langOpts; }

  CIRGenCXXABI &getCXXABI() const { return *abi; }
  mlir::MLIRContext &getMLIRContext() { return *builder.getContext(); }

  const cir::CIRDataLayout getDataLayout() const {
    // FIXME(cir): instead of creating a CIRDataLayout every time, set it as an
    // attribute for the CIRModule class.
    return cir::CIRDataLayout(theModule);
  }

  /// -------
  /// Handling globals
  /// -------

  mlir::Operation *lastGlobalOp = nullptr;

  /// Tell the consumer that this variable has been instantiated.
  void handleCXXStaticMemberVarInstantiation(VarDecl *vd);

  llvm::DenseMap<const Decl *, cir::GlobalOp> staticLocalDeclMap;

  mlir::Operation *getGlobalValue(llvm::StringRef ref);

  cir::GlobalOp getStaticLocalDeclAddress(const VarDecl *d) {
    return staticLocalDeclMap[d];
  }

  void setStaticLocalDeclAddress(const VarDecl *d, cir::GlobalOp c) {
    staticLocalDeclMap[d] = c;
  }

  cir::GlobalOp getOrCreateStaticVarDecl(const VarDecl &d,
                                         cir::GlobalLinkageKind linkage);

  /// If the specified mangled name is not in the module, create and return an
  /// mlir::GlobalOp value
  cir::GlobalOp getOrCreateCIRGlobal(llvm::StringRef mangledName, mlir::Type ty,
                                     LangAS langAS, const VarDecl *d,
                                     ForDefinition_t isForDefinition);

  cir::GlobalOp getOrCreateCIRGlobal(const VarDecl *d, mlir::Type ty,
                                     ForDefinition_t isForDefinition);

  static cir::GlobalOp createGlobalOp(CIRGenModule &cgm, mlir::Location loc,
                                      llvm::StringRef name, mlir::Type t,
                                      bool isConstant = false,
                                      mlir::Operation *insertPoint = nullptr);

  bool shouldZeroInitPadding() const {
    // In C23 (N3096) $6.7.10:
    // """
    // If any object is initialized with an empty initializer, then it is
    // subject to default initialization:
    //  - if it is an aggregate, every member is initialized (recursively)
    //  according to these rules, and any padding is initialized to zero bits;
    //  - if it is a union, the first named member is initialized (recursively)
    //  according to these rules, and any padding is initialized to zero bits.
    //
    // If the aggregate or union contains elements or members that are
    // aggregates or unions, these rules apply recursively to the subaggregates
    // or contained unions.
    //
    // If there are fewer initializers in a brace-enclosed list than there are
    // elements or members of an aggregate, or fewer characters in a string
    // literal used to initialize an array of known size than there are elements
    // in the array, the remainder of the aggregate is subject to default
    // initialization.
    // """
    //
    // The standard seems ambiguous in the following two areas:
    // 1. For a union type with empty initializer, if the first named member is
    // not the largest member, then the bytes comes after the first named member
    // but before padding are left unspecified. An example is:
    //    union U { int a; long long b;};
    //    union U u = {};  // The first 4 bytes are 0, but 4-8 bytes are left
    //    unspecified.
    //
    // 2. It only mentions padding for empty initializer, but doesn't mention
    // padding for a non empty initialization list. And if the aggregation or
    // union contains elements or members that are aggregates or unions, and
    // some are non empty initializers, while others are empty initializers,
    // the padding initialization is unclear. An example is:
    //    struct S1 { int a; long long b; };
    //    struct S2 { char c; struct S1 s1; };
    //    // The values for paddings between s2.c and s2.s1.a, between s2.s1.a
    //    and s2.s1.b are unclear.
    //    struct S2 s2 = { 'c' };
    //
    // Here we choose to zero initiailize left bytes of a union type because
    // projects like the Linux kernel are relying on this behavior. If we don't
    // explicitly zero initialize them, the undef values can be optimized to
    // return garbage data. We also choose to zero initialize paddings for
    // aggregates and unions, no matter they are initialized by empty
    // initializers or non empty initializers. This can provide a consistent
    // behavior. So projects like the Linux kernel can rely on it.
    return !getLangOpts().CPlusPlus;
  }

  llvm::StringMap<unsigned> cgGlobalNames;
  std::string getUniqueGlobalName(const std::string &baseName);

  /// Return the mlir::Value for the address of the given global variable.
  /// If Ty is non-null and if the global doesn't exist, then it will be created
  /// with the specified type instead of whatever the normal requested type
  /// would be. If IsForDefinition is true, it is guaranteed that an actual
  /// global with type Ty will be returned, not conversion of a variable with
  /// the same mangled name but some other type.
  mlir::Value
  getAddrOfGlobalVar(const VarDecl *d, mlir::Type ty = {},
                     ForDefinition_t isForDefinition = NotForDefinition);

  /// Return the mlir::GlobalViewAttr for the address of the given global.
  cir::GlobalViewAttr getAddrOfGlobalVarAttr(const VarDecl *d);

  CharUnits computeNonVirtualBaseClassOffset(
      const CXXRecordDecl *derivedClass,
      llvm::iterator_range<CastExpr::path_const_iterator> path);

  /// Get the CIR attributes and calling convention to use for a particular
  /// function type.
  ///
  /// \param calleeInfo - The callee information these attributes are being
  /// constructed for. If valid, the attributes applied to this decl may
  /// contribute to the function attributes and calling convention.
  void constructAttributeList(CIRGenCalleeInfo calleeInfo,
                              mlir::NamedAttrList &attrs);

  /// Will return a global variable of the given type. If a variable with a
  /// different type already exists then a new variable with the right type
  /// will be created and all uses of the old variable will be replaced with a
  /// bitcast to the new variable.
  cir::GlobalOp createOrReplaceCXXRuntimeVariable(
      mlir::Location loc, llvm::StringRef name, mlir::Type ty,
      cir::GlobalLinkageKind linkage, clang::CharUnits alignment);

<<<<<<< HEAD
=======
  void emitVTable(const CXXRecordDecl *rd);

  /// Return the appropriate linkage for the vtable, VTT, and type information
  /// of the given class.
  cir::GlobalLinkageKind getVTableLinkage(const CXXRecordDecl *rd);

  /// Get the address of the RTTI descriptor for the given type.
  mlir::Attribute getAddrOfRTTIDescriptor(mlir::Location loc, QualType ty,
                                          bool forEH = false);

>>>>>>> 35227056
  /// Return a constant array for the given string.
  mlir::Attribute getConstantArrayFromStringLiteral(const StringLiteral *e);

  /// Return a global symbol reference to a constant array for the given string
  /// literal.
  cir::GlobalOp getGlobalForStringLiteral(const StringLiteral *s,
                                          llvm::StringRef name = ".str");

  /// Return a global symbol reference to a constant array for the given string
  /// literal.
  cir::GlobalViewAttr
  getAddrOfConstantStringFromLiteral(const StringLiteral *s,
                                     llvm::StringRef name = ".str");

  /// Set attributes which are common to any form of a global definition (alias,
  /// Objective-C method, function, global variable).
  ///
  /// NOTE: This should only be called for definitions.
  void setCommonAttributes(GlobalDecl gd, mlir::Operation *op);

  const TargetCIRGenInfo &getTargetCIRGenInfo();

  /// Helpers to convert the presumed location of Clang's SourceLocation to an
  /// MLIR Location.
  mlir::Location getLoc(clang::SourceLocation cLoc);
  mlir::Location getLoc(clang::SourceRange cRange);

  /// Return the best known alignment for an unknown pointer to a
  /// particular class.
  clang::CharUnits getClassPointerAlignment(const clang::CXXRecordDecl *rd);

  /// FIXME: this could likely be a common helper and not necessarily related
  /// with codegen.
  clang::CharUnits getNaturalTypeAlignment(clang::QualType t,
                                           LValueBaseInfo *baseInfo);

  /// TODO: Add TBAAAccessInfo
  CharUnits getDynamicOffsetAlignment(CharUnits actualBaseAlign,
                                      const CXXRecordDecl *baseDecl,
                                      CharUnits expectedTargetAlign);

  /// Returns the assumed alignment of a virtual base of a class.
  CharUnits getVBaseAlignment(CharUnits derivedAlign,
                              const CXXRecordDecl *derived,
                              const CXXRecordDecl *vbase);

  cir::FuncOp
  getAddrOfCXXStructor(clang::GlobalDecl gd,
                       const CIRGenFunctionInfo *fnInfo = nullptr,
                       cir::FuncType fnType = nullptr, bool dontDefer = false,
                       ForDefinition_t isForDefinition = NotForDefinition) {
    return getAddrAndTypeOfCXXStructor(gd, fnInfo, fnType, dontDefer,
                                       isForDefinition)
        .second;
  }

  std::pair<cir::FuncType, cir::FuncOp> getAddrAndTypeOfCXXStructor(
      clang::GlobalDecl gd, const CIRGenFunctionInfo *fnInfo = nullptr,
      cir::FuncType fnType = nullptr, bool dontDefer = false,
      ForDefinition_t isForDefinition = NotForDefinition);

  mlir::Type getVTableComponentType();
  CIRGenVTables &getVTables() { return vtables; }

  ItaniumVTableContext &getItaniumVTableContext() {
    return vtables.getItaniumVTableContext();
  }
  const ItaniumVTableContext &getItaniumVTableContext() const {
    return vtables.getItaniumVTableContext();
  }

  /// This contains all the decls which have definitions but which are deferred
  /// for emission and therefore should only be output if they are actually
  /// used. If a decl is in this, then it is known to have not been referenced
  /// yet.
  std::map<llvm::StringRef, clang::GlobalDecl> deferredDecls;

  // This is a list of deferred decls which we have seen that *are* actually
  // referenced. These get code generated when the module is done.
  std::vector<clang::GlobalDecl> deferredDeclsToEmit;
  void addDeferredDeclToEmit(clang::GlobalDecl GD) {
    deferredDeclsToEmit.emplace_back(GD);
  }

  void emitTopLevelDecl(clang::Decl *decl);

  /// Determine whether the definition must be emitted; if this returns \c
  /// false, the definition can be emitted lazily if it's used.
  bool mustBeEmitted(const clang::ValueDecl *d);

  /// Determine whether the definition can be emitted eagerly, or should be
  /// delayed until the end of the translation unit. This is relevant for
  /// definitions whose linkage can change, e.g. implicit function
  /// instantiations which may later be explicitly instantiated.
  bool mayBeEmittedEagerly(const clang::ValueDecl *d);

  bool verifyModule() const;

  /// Return the address of the given function. If funcType is non-null, then
  /// this function will use the specified type if it has to create it.
  // TODO: this is a bit weird as `GetAddr` given we give back a FuncOp?
  cir::FuncOp
  getAddrOfFunction(clang::GlobalDecl gd, mlir::Type funcType = nullptr,
                    bool forVTable = false, bool dontDefer = false,
                    ForDefinition_t isForDefinition = NotForDefinition);

  mlir::Operation *
  getAddrOfGlobal(clang::GlobalDecl gd,
                  ForDefinition_t isForDefinition = NotForDefinition);

<<<<<<< HEAD
=======
  // Return whether RTTI information should be emitted for this target.
  bool shouldEmitRTTI(bool forEH = false) {
    return (forEH || getLangOpts().RTTI) && !getLangOpts().CUDAIsDevice &&
           !(getLangOpts().OpenMP && getLangOpts().OpenMPIsTargetDevice &&
             getTriple().isNVPTX());
  }

>>>>>>> 35227056
  /// Emit type info if type of an expression is a variably modified
  /// type. Also emit proper debug info for cast types.
  void emitExplicitCastExprType(const ExplicitCastExpr *e,
                                CIRGenFunction *cgf = nullptr);

  /// Emit code for a single global function or variable declaration. Forward
  /// declarations are emitted lazily.
  void emitGlobal(clang::GlobalDecl gd);

  void emitAliasForGlobal(llvm::StringRef mangledName, mlir::Operation *op,
                          GlobalDecl aliasGD, cir::FuncOp aliasee,
                          cir::GlobalLinkageKind linkage);

  mlir::Type convertType(clang::QualType type);

  /// Set the visibility for the given global.
  void setGlobalVisibility(mlir::Operation *op, const NamedDecl *d) const;
  void setDSOLocal(mlir::Operation *op) const;
  void setDSOLocal(cir::CIRGlobalValueInterface gv) const;

  /// Set visibility, dllimport/dllexport and dso_local.
  /// This must be called after dllimport/dllexport is set.
  void setGVProperties(mlir::Operation *op, const NamedDecl *d) const;
  void setGVPropertiesAux(mlir::Operation *op, const NamedDecl *d) const;

  /// Set function attributes for a function declaration.
  void setFunctionAttributes(GlobalDecl gd, cir::FuncOp f,
                             bool isIncompleteFunction, bool isThunk);

  void emitGlobalDefinition(clang::GlobalDecl gd,
                            mlir::Operation *op = nullptr);
  void emitGlobalFunctionDefinition(clang::GlobalDecl gd, mlir::Operation *op);
  void emitGlobalVarDefinition(const clang::VarDecl *vd,
                               bool isTentative = false);

  void emitGlobalOpenACCDecl(const clang::OpenACCConstructDecl *cd);

  // C++ related functions.
  void emitDeclContext(const DeclContext *dc);

  /// Return the result of value-initializing the given type, i.e. a null
  /// expression of the given type.
  mlir::Value emitNullConstant(QualType t, mlir::Location loc);

  llvm::StringRef getMangledName(clang::GlobalDecl gd);

  void emitTentativeDefinition(const VarDecl *d);

  // Make sure that this type is translated.
  void updateCompletedType(const clang::TagDecl *td);

  // Produce code for this constructor/destructor. This method doesn't try to
  // apply any ABI rules about which other constructors/destructors are needed
  // or if they are alias to each other.
  cir::FuncOp codegenCXXStructor(clang::GlobalDecl gd);

  bool supportsCOMDAT() const;
  void maybeSetTrivialComdat(const clang::Decl &d, mlir::Operation *op);

  static void setInitializer(cir::GlobalOp &op, mlir::Attribute value);

  void replaceUsesOfNonProtoTypeWithRealFunction(mlir::Operation *old,
                                                 cir::FuncOp newFn);

  cir::FuncOp
  getOrCreateCIRFunction(llvm::StringRef mangledName, mlir::Type funcType,
                         clang::GlobalDecl gd, bool forVTable,
                         bool dontDefer = false, bool isThunk = false,
                         ForDefinition_t isForDefinition = NotForDefinition,
                         mlir::ArrayAttr extraAttrs = {});

  cir::FuncOp createCIRFunction(mlir::Location loc, llvm::StringRef name,
                                cir::FuncType funcType,
                                const clang::FunctionDecl *funcDecl);

  /// Given a builtin id for a function like "__builtin_fabsf", return a
  /// Function* for "fabsf".
  cir::FuncOp getBuiltinLibFunction(const FunctionDecl *fd, unsigned builtinID);

  mlir::IntegerAttr getSize(CharUnits size) {
    return builder.getSizeFromCharUnits(size);
  }

  /// Emit any needed decls for which code generation was deferred.
  void emitDeferred();

  /// Helper for `emitDeferred` to apply actual codegen.
  void emitGlobalDecl(const clang::GlobalDecl &d);

  const llvm::Triple &getTriple() const { return target.getTriple(); }

  // Finalize CIR code generation.
  void release();

  /// -------
  /// Visibility and Linkage
  /// -------

  static mlir::SymbolTable::Visibility
  getMLIRVisibilityFromCIRLinkage(cir::GlobalLinkageKind GLK);
  static cir::VisibilityKind getGlobalVisibilityKindFromClangVisibility(
      clang::VisibilityAttr::VisibilityType visibility);
  cir::VisibilityAttr getGlobalVisibilityAttrFromDecl(const Decl *decl);
  cir::GlobalLinkageKind getFunctionLinkage(GlobalDecl gd);
  static mlir::SymbolTable::Visibility getMLIRVisibility(cir::GlobalOp op);
  cir::GlobalLinkageKind getCIRLinkageForDeclarator(const DeclaratorDecl *dd,
                                                    GVALinkage linkage,
                                                    bool isConstantVariable);
  void setFunctionLinkage(GlobalDecl gd, cir::FuncOp f) {
    cir::GlobalLinkageKind l = getFunctionLinkage(gd);
    f.setLinkageAttr(cir::GlobalLinkageKindAttr::get(&getMLIRContext(), l));
    mlir::SymbolTable::setSymbolVisibility(f,
                                           getMLIRVisibilityFromCIRLinkage(l));
  }

  cir::GlobalLinkageKind getCIRLinkageVarDefinition(const VarDecl *vd,
                                                    bool isConstant);

  void addReplacement(llvm::StringRef name, mlir::Operation *op);

  /// Helpers to emit "not yet implemented" error diagnostics
  DiagnosticBuilder errorNYI(SourceLocation, llvm::StringRef);

  template <typename T>
  DiagnosticBuilder errorNYI(SourceLocation loc, llvm::StringRef feature,
                             const T &name) {
    unsigned diagID =
        diags.getCustomDiagID(DiagnosticsEngine::Error,
                              "ClangIR code gen Not Yet Implemented: %0: %1");
    return diags.Report(loc, diagID) << feature << name;
  }

  DiagnosticBuilder errorNYI(mlir::Location loc, llvm::StringRef feature) {
    // TODO: Convert the location to a SourceLocation
    unsigned diagID = diags.getCustomDiagID(
        DiagnosticsEngine::Error, "ClangIR code gen Not Yet Implemented: %0");
    return diags.Report(diagID) << feature;
  }

  DiagnosticBuilder errorNYI(llvm::StringRef feature) const {
    // TODO: Make a default location? currSrcLoc?
    unsigned diagID = diags.getCustomDiagID(
        DiagnosticsEngine::Error, "ClangIR code gen Not Yet Implemented: %0");
    return diags.Report(diagID) << feature;
  }

  DiagnosticBuilder errorNYI(SourceRange, llvm::StringRef);

  template <typename T>
  DiagnosticBuilder errorNYI(SourceRange loc, llvm::StringRef feature,
                             const T &name) {
    return errorNYI(loc.getBegin(), feature, name) << loc;
  }

private:
  // An ordered map of canonical GlobalDecls to their mangled names.
  llvm::MapVector<clang::GlobalDecl, llvm::StringRef> mangledDeclNames;
  llvm::StringMap<clang::GlobalDecl, llvm::BumpPtrAllocator> manglings;

  // FIXME: should we use llvm::TrackingVH<mlir::Operation> here?
  typedef llvm::StringMap<mlir::Operation *> ReplacementsTy;
  ReplacementsTy replacements;
  /// Call replaceAllUsesWith on all pairs in replacements.
  void applyReplacements();

  /// A helper function to replace all uses of OldF to NewF that replace
  /// the type of pointer arguments. This is not needed to tradtional
  /// pipeline since LLVM has opaque pointers but CIR not.
  void replacePointerTypeArgs(cir::FuncOp oldF, cir::FuncOp newF);

  void setNonAliasAttributes(GlobalDecl gd, mlir::Operation *op);

  /// Map source language used to a CIR attribute.
  std::optional<cir::SourceLanguage> getCIRSourceLanguage() const;
};
} // namespace CIRGen

} // namespace clang

#endif // LLVM_CLANG_LIB_CIR_CODEGEN_CIRGENMODULE_H<|MERGE_RESOLUTION|>--- conflicted
+++ resolved
@@ -240,8 +240,6 @@
       mlir::Location loc, llvm::StringRef name, mlir::Type ty,
       cir::GlobalLinkageKind linkage, clang::CharUnits alignment);
 
-<<<<<<< HEAD
-=======
   void emitVTable(const CXXRecordDecl *rd);
 
   /// Return the appropriate linkage for the vtable, VTT, and type information
@@ -252,7 +250,6 @@
   mlir::Attribute getAddrOfRTTIDescriptor(mlir::Location loc, QualType ty,
                                           bool forEH = false);
 
->>>>>>> 35227056
   /// Return a constant array for the given string.
   mlir::Attribute getConstantArrayFromStringLiteral(const StringLiteral *e);
 
@@ -363,8 +360,6 @@
   getAddrOfGlobal(clang::GlobalDecl gd,
                   ForDefinition_t isForDefinition = NotForDefinition);
 
-<<<<<<< HEAD
-=======
   // Return whether RTTI information should be emitted for this target.
   bool shouldEmitRTTI(bool forEH = false) {
     return (forEH || getLangOpts().RTTI) && !getLangOpts().CUDAIsDevice &&
@@ -372,7 +367,6 @@
              getTriple().isNVPTX());
   }
 
->>>>>>> 35227056
   /// Emit type info if type of an expression is a variably modified
   /// type. Also emit proper debug info for cast types.
   void emitExplicitCastExprType(const ExplicitCastExpr *e,
