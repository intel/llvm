--- conflicted
+++ resolved
@@ -29,10 +29,7 @@
 class GlobalDecl;
 class LangOptions;
 class TargetInfo;
-<<<<<<< HEAD
-=======
 class VarDecl;
->>>>>>> 93e44d24
 
 namespace CIRGen {
 
@@ -88,11 +85,8 @@
   void emitGlobalDefinition(clang::GlobalDecl gd,
                             mlir::Operation *op = nullptr);
   void emitGlobalFunctionDefinition(clang::GlobalDecl gd, mlir::Operation *op);
-<<<<<<< HEAD
-=======
   void emitGlobalVarDefinition(const clang::VarDecl *vd,
                                bool isTentative = false);
->>>>>>> 93e44d24
 
   /// Helpers to emit "not yet implemented" error diagnostics
   DiagnosticBuilder errorNYI(SourceLocation, llvm::StringRef);
