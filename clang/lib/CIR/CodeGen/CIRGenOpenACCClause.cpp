//===----------------------------------------------------------------------===//
//
// Part of the LLVM Project, under the Apache License v2.0 with LLVM Exceptions.
// See https://llvm.org/LICENSE.txt for license information.
// SPDX-License-Identifier: Apache-2.0 WITH LLVM-exception
//
//===----------------------------------------------------------------------===//
//
// Emit OpenACC clause nodes as CIR code.
//
//===----------------------------------------------------------------------===//

#include <type_traits>

#include "CIRGenFunction.h"

#include "clang/AST/ExprCXX.h"

#include "mlir/Dialect/Arith/IR/Arith.h"
#include "mlir/Dialect/OpenACC/OpenACC.h"
#include "llvm/ADT/TypeSwitch.h"

using namespace clang;
using namespace clang::CIRGen;

namespace {
// Simple type-trait to see if the first template arg is one of the list, so we
// can tell whether to `if-constexpr` a bunch of stuff.
template <typename ToTest, typename T, typename... Tys>
constexpr bool isOneOfTypes =
    std::is_same_v<ToTest, T> || isOneOfTypes<ToTest, Tys...>;
template <typename ToTest, typename T>
constexpr bool isOneOfTypes<ToTest, T> = std::is_same_v<ToTest, T>;

// Holds information for emitting clauses for a combined construct. We
// instantiate the clause emitter with this type so that it can use
// if-constexpr to specially handle these.
template <typename CompOpTy> struct CombinedConstructClauseInfo {
  using ComputeOpTy = CompOpTy;
  ComputeOpTy computeOp;
  mlir::acc::LoopOp loopOp;
};
template <typename ToTest> constexpr bool isCombinedType = false;
template <typename T>
constexpr bool isCombinedType<CombinedConstructClauseInfo<T>> = true;

template <typename OpTy>
class OpenACCClauseCIREmitter final
    : public OpenACCClauseVisitor<OpenACCClauseCIREmitter<OpTy>> {
  // Necessary for combined constructs.
  template <typename FriendOpTy> friend class OpenACCClauseCIREmitter;

  OpTy &operation;
  CIRGen::CIRGenFunction &cgf;
  CIRGen::CIRGenBuilderTy &builder;

  // This is necessary since a few of the clauses emit differently based on the
  // directive kind they are attached to.
  OpenACCDirectiveKind dirKind;
  // TODO(cir): This source location should be able to go away once the NYI
  // diagnostics are gone.
  SourceLocation dirLoc;

  llvm::SmallVector<mlir::acc::DeviceType> lastDeviceTypeValues;
  // Keep track of the async-clause so that we can shortcut updating the data
  // operands async clauses.
  bool hasAsyncClause = false;
  // Keep track of the data operands so that we can update their async clauses.
  llvm::SmallVector<mlir::Operation *> dataOperands;

  void clauseNotImplemented(const OpenACCClause &c) {
    cgf.cgm.errorNYI(c.getSourceRange(), "OpenACC Clause", c.getClauseKind());
  }

  void setLastDeviceTypeClause(const OpenACCDeviceTypeClause &clause) {
    lastDeviceTypeValues.clear();

    for (const DeviceTypeArgument &arg : clause.getArchitectures())
      lastDeviceTypeValues.push_back(decodeDeviceType(arg.getIdentifierInfo()));
  }

  mlir::Value emitIntExpr(const Expr *intExpr) {
    mlir::Value expr = cgf.emitScalarExpr(intExpr);
    mlir::Location exprLoc = cgf.cgm.getLoc(intExpr->getBeginLoc());

    mlir::IntegerType targetType = mlir::IntegerType::get(
        &cgf.getMLIRContext(), cgf.getContext().getIntWidth(intExpr->getType()),
        intExpr->getType()->isSignedIntegerOrEnumerationType()
            ? mlir::IntegerType::SignednessSemantics::Signed
            : mlir::IntegerType::SignednessSemantics::Unsigned);

    auto conversionOp = builder.create<mlir::UnrealizedConversionCastOp>(
        exprLoc, targetType, expr);
    return conversionOp.getResult(0);
  }

  // 'condition' as an OpenACC grammar production is used for 'if' and (some
  // variants of) 'self'.  It needs to be emitted as a signless-1-bit value, so
  // this function emits the expression, then sets the unrealized conversion
  // cast correctly, and returns the completed value.
  mlir::Value createCondition(const Expr *condExpr) {
    mlir::Value condition = cgf.evaluateExprAsBool(condExpr);
    mlir::Location exprLoc = cgf.cgm.getLoc(condExpr->getBeginLoc());
    mlir::IntegerType targetType = mlir::IntegerType::get(
        &cgf.getMLIRContext(), /*width=*/1,
        mlir::IntegerType::SignednessSemantics::Signless);
    auto conversionOp = builder.create<mlir::UnrealizedConversionCastOp>(
        exprLoc, targetType, condition);
    return conversionOp.getResult(0);
  }

  mlir::Value createConstantInt(mlir::Location loc, unsigned width,
                                int64_t value) {
    mlir::IntegerType ty = mlir::IntegerType::get(
        &cgf.getMLIRContext(), width,
        mlir::IntegerType::SignednessSemantics::Signless);
    auto constOp = builder.create<mlir::arith::ConstantOp>(
        loc, builder.getIntegerAttr(ty, value));

    return constOp.getResult();
  }

  mlir::Value createConstantInt(SourceLocation loc, unsigned width,
                                int64_t value) {
    return createConstantInt(cgf.cgm.getLoc(loc), width, value);
  }

  mlir::acc::DeviceType decodeDeviceType(const IdentifierInfo *ii) {
    // '*' case leaves no identifier-info, just a nullptr.
    if (!ii)
      return mlir::acc::DeviceType::Star;
    return llvm::StringSwitch<mlir::acc::DeviceType>(ii->getName())
        .CaseLower("default", mlir::acc::DeviceType::Default)
        .CaseLower("host", mlir::acc::DeviceType::Host)
        .CaseLower("multicore", mlir::acc::DeviceType::Multicore)
        .CasesLower("nvidia", "acc_device_nvidia",
                    mlir::acc::DeviceType::Nvidia)
        .CaseLower("radeon", mlir::acc::DeviceType::Radeon);
  }

  mlir::acc::GangArgType decodeGangType(OpenACCGangKind gk) {
    switch (gk) {
    case OpenACCGangKind::Num:
      return mlir::acc::GangArgType::Num;
    case OpenACCGangKind::Dim:
      return mlir::acc::GangArgType::Dim;
    case OpenACCGangKind::Static:
      return mlir::acc::GangArgType::Static;
    }
    llvm_unreachable("unknown gang kind");
  }

  template <typename U = void,
            typename = std::enable_if_t<isCombinedType<OpTy>, U>>
  void applyToLoopOp(const OpenACCClause &c) {
    mlir::OpBuilder::InsertionGuard guardCase(builder);
    builder.setInsertionPoint(operation.loopOp);
    OpenACCClauseCIREmitter<mlir::acc::LoopOp> loopEmitter{
        operation.loopOp, cgf, builder, dirKind, dirLoc};
    loopEmitter.lastDeviceTypeValues = lastDeviceTypeValues;
    loopEmitter.Visit(&c);
  }

  template <typename U = void,
            typename = std::enable_if_t<isCombinedType<OpTy>, U>>
  void applyToComputeOp(const OpenACCClause &c) {
    mlir::OpBuilder::InsertionGuard guardCase(builder);
    builder.setInsertionPoint(operation.computeOp);
    OpenACCClauseCIREmitter<typename OpTy::ComputeOpTy> computeEmitter{
        operation.computeOp, cgf, builder, dirKind, dirLoc};

    computeEmitter.lastDeviceTypeValues = lastDeviceTypeValues;

    // Async handler uses the first data operand to figure out where to insert
    // its information if it is present.  This ensures that the new handler will
    // correctly set the insertion point for async.
    if (!dataOperands.empty())
      computeEmitter.dataOperands.push_back(dataOperands.front());
    computeEmitter.Visit(&c);

    // Make sure all of the new data operands are kept track of here. The
    // combined constructs always apply 'async' to only the compute component,
    // so we need to collect these.
    dataOperands.append(computeEmitter.dataOperands);
  }

  struct DataOperandInfo {
    mlir::Location beginLoc;
    mlir::Value varValue;
    std::string name;
    llvm::SmallVector<mlir::Value> bounds;
  };

  mlir::Value createBound(mlir::Location boundLoc, mlir::Value lowerBound,
                          mlir::Value upperBound, mlir::Value extent) {
    // Arrays always have a start-idx of 0.
    mlir::Value startIdx = createConstantInt(boundLoc, 64, 0);
    // Stride is always 1 in C/C++.
    mlir::Value stride = createConstantInt(boundLoc, 64, 1);

    auto bound = builder.create<mlir::acc::DataBoundsOp>(boundLoc, lowerBound,
                                                         upperBound);
    bound.getStartIdxMutable().assign(startIdx);
    if (extent)
      bound.getExtentMutable().assign(extent);
    bound.getStrideMutable().assign(stride);

    return bound;
  }

  // A helper function that gets the information from an operand to a data
  // clause, so that it can be used to emit the data operations.
  DataOperandInfo getDataOperandInfo(OpenACCDirectiveKind dk, const Expr *e) {
    // TODO: OpenACC: Cache was different enough as to need a separate
    // `ActOnCacheVar`, so we are going to need to do some investigations here
    // when it comes to implement this for cache.
    if (dk == OpenACCDirectiveKind::Cache) {
      cgf.cgm.errorNYI(e->getSourceRange(),
                       "OpenACC data operand for 'cache' directive");
      return {cgf.cgm.getLoc(e->getBeginLoc()), {}, {}, {}};
    }

    const Expr *curVarExpr = e->IgnoreParenImpCasts();

    mlir::Location exprLoc = cgf.cgm.getLoc(curVarExpr->getBeginLoc());
    llvm::SmallVector<mlir::Value> bounds;

    std::string exprString;
    llvm::raw_string_ostream os(exprString);
    e->printPretty(os, nullptr, cgf.getContext().getPrintingPolicy());

    // Assemble the list of bounds.
    while (isa<ArraySectionExpr, ArraySubscriptExpr>(curVarExpr)) {
      mlir::Location boundLoc = cgf.cgm.getLoc(curVarExpr->getBeginLoc());
      mlir::Value lowerBound;
      mlir::Value upperBound;
      mlir::Value extent;

      if (const auto *section = dyn_cast<ArraySectionExpr>(curVarExpr)) {
        if (const Expr *lb = section->getLowerBound())
          lowerBound = emitIntExpr(lb);
        else
          lowerBound = createConstantInt(boundLoc, 64, 0);

        if (const Expr *len = section->getLength()) {
          extent = emitIntExpr(len);
        } else {
          QualType baseTy = ArraySectionExpr::getBaseOriginalType(
              section->getBase()->IgnoreParenImpCasts());
          // We know this is the case as implicit lengths are only allowed for
          // array types with a constant size, or a dependent size.  AND since
          // we are codegen we know we're not dependent.
          auto *arrayTy = cgf.getContext().getAsConstantArrayType(baseTy);
          // Rather than trying to calculate the extent based on the
          // lower-bound, we can just emit this as an upper bound.
          upperBound =
              createConstantInt(boundLoc, 64, arrayTy->getLimitedSize() - 1);
        }

        curVarExpr = section->getBase()->IgnoreParenImpCasts();
      } else {
        const auto *subscript = cast<ArraySubscriptExpr>(curVarExpr);

        lowerBound = emitIntExpr(subscript->getIdx());
        // Length of an array index is always 1.
        extent = createConstantInt(boundLoc, 64, 1);
        curVarExpr = subscript->getBase()->IgnoreParenImpCasts();
      }

      bounds.push_back(createBound(boundLoc, lowerBound, upperBound, extent));
    }

    if (const auto *memExpr = dyn_cast<MemberExpr>(curVarExpr))
      return {exprLoc, cgf.emitMemberExpr(memExpr).getPointer(), exprString,
              std::move(bounds)};

    // Sema has made sure that only 4 types of things can get here, array
    // subscript, array section, member expr, or DRE to a var decl (or the
    // former 3 wrapping a var-decl), so we should be able to assume this is
    // right.
    const auto *dre = cast<DeclRefExpr>(curVarExpr);
    return {exprLoc, cgf.emitDeclRefLValue(dre).getPointer(), exprString,
            std::move(bounds)};
  }

  mlir::acc::DataClauseModifier
  convertModifiers(OpenACCModifierKind modifiers) {
    using namespace mlir::acc;
    static_assert(static_cast<int>(OpenACCModifierKind::Zero) ==
                      static_cast<int>(DataClauseModifier::zero) &&
                  static_cast<int>(OpenACCModifierKind::Readonly) ==
                      static_cast<int>(DataClauseModifier::readonly) &&
                  static_cast<int>(OpenACCModifierKind::AlwaysIn) ==
                      static_cast<int>(DataClauseModifier::alwaysin) &&
                  static_cast<int>(OpenACCModifierKind::AlwaysOut) ==
                      static_cast<int>(DataClauseModifier::alwaysout) &&
                  static_cast<int>(OpenACCModifierKind::Capture) ==
                      static_cast<int>(DataClauseModifier::capture));

    DataClauseModifier mlirModifiers{};

    // The MLIR representation of this represents `always` as `alwaysin` +
    // `alwaysout`.  So do a small fixup here.
    if (isOpenACCModifierBitSet(modifiers, OpenACCModifierKind::Always)) {
      mlirModifiers = mlirModifiers | DataClauseModifier::always;
      modifiers &= ~OpenACCModifierKind::Always;
    }

    mlirModifiers = mlirModifiers | static_cast<DataClauseModifier>(modifiers);
    return mlirModifiers;
  }

  template <typename BeforeOpTy, typename AfterOpTy>
  void addDataOperand(const Expr *varOperand, mlir::acc::DataClause dataClause,
                      OpenACCModifierKind modifiers, bool structured,
                      bool implicit) {
    DataOperandInfo opInfo = getDataOperandInfo(dirKind, varOperand);

    auto beforeOp =
        builder.create<BeforeOpTy>(opInfo.beginLoc, opInfo.varValue, structured,
                                   implicit, opInfo.name, opInfo.bounds);
    operation.getDataClauseOperandsMutable().append(beforeOp.getResult());

    AfterOpTy afterOp;
    {
      mlir::OpBuilder::InsertionGuard guardCase(builder);
      builder.setInsertionPointAfter(operation);

      if constexpr (std::is_same_v<AfterOpTy, mlir::acc::DeleteOp> ||
                    std::is_same_v<AfterOpTy, mlir::acc::DetachOp>) {
        // Detach/Delete ops don't have the variable reference here, so they
        // take 1 fewer argument to their build function.
        afterOp = builder.create<AfterOpTy>(
            opInfo.beginLoc, beforeOp.getResult(), structured, implicit,
            opInfo.name, opInfo.bounds);
      } else {
        afterOp = builder.create<AfterOpTy>(
            opInfo.beginLoc, beforeOp.getResult(), opInfo.varValue, structured,
            implicit, opInfo.name, opInfo.bounds);
      }
    }

    // Set the 'rest' of the info for both operations.
    beforeOp.setDataClause(dataClause);
    afterOp.setDataClause(dataClause);
    beforeOp.setModifiers(convertModifiers(modifiers));
    afterOp.setModifiers(convertModifiers(modifiers));

    // Make sure we record these, so 'async' values can be updated later.
    dataOperands.push_back(beforeOp.getOperation());
    dataOperands.push_back(afterOp.getOperation());
  }

  template <typename BeforeOpTy>
  void addDataOperand(const Expr *varOperand, mlir::acc::DataClause dataClause,
<<<<<<< HEAD
                      bool structured, bool implicit) {
=======
                      OpenACCModifierKind modifiers, bool structured,
                      bool implicit) {
>>>>>>> 5ee67ebe
    DataOperandInfo opInfo = getDataOperandInfo(dirKind, varOperand);
    auto beforeOp =
        builder.create<BeforeOpTy>(opInfo.beginLoc, opInfo.varValue, structured,
                                   implicit, opInfo.name, opInfo.bounds);
    operation.getDataClauseOperandsMutable().append(beforeOp.getResult());

    // Set the 'rest' of the info for the operation.
    beforeOp.setDataClause(dataClause);
<<<<<<< HEAD
=======
    beforeOp.setModifiers(convertModifiers(modifiers));

>>>>>>> 5ee67ebe
    // Make sure we record these, so 'async' values can be updated later.
    dataOperands.push_back(beforeOp.getOperation());
  }

  // Helper function that covers for the fact that we don't have this function
  // on all operation types.
  mlir::ArrayAttr getAsyncOnlyAttr() {
    if constexpr (isOneOfTypes<OpTy, mlir::acc::ParallelOp, mlir::acc::SerialOp,
                               mlir::acc::KernelsOp, mlir::acc::DataOp,
                               mlir::acc::UpdateOp>) {
      return operation.getAsyncOnlyAttr();
    } else if constexpr (isOneOfTypes<OpTy, mlir::acc::EnterDataOp,
                                      mlir::acc::ExitDataOp>) {
      if (!operation.getAsyncAttr())
        return mlir::ArrayAttr{};

      llvm::SmallVector<mlir::Attribute> devTysTemp;
      devTysTemp.push_back(mlir::acc::DeviceTypeAttr::get(
          builder.getContext(), mlir::acc::DeviceType::None));
      return mlir::ArrayAttr::get(builder.getContext(), devTysTemp);
    } else if constexpr (isCombinedType<OpTy>) {
      return operation.computeOp.getAsyncOnlyAttr();
    }

    // Note: 'wait' has async as well, but it cannot have data clauses, so we
    // don't have to handle them here.

    llvm_unreachable("getting asyncOnly when clause not valid on operation?");
  }

  // Helper function that covers for the fact that we don't have this function
  // on all operation types.
  mlir::ArrayAttr getAsyncOperandsDeviceTypeAttr() {
    if constexpr (isOneOfTypes<OpTy, mlir::acc::ParallelOp, mlir::acc::SerialOp,
                               mlir::acc::KernelsOp, mlir::acc::DataOp,
                               mlir::acc::UpdateOp>) {
      return operation.getAsyncOperandsDeviceTypeAttr();
    } else if constexpr (isOneOfTypes<OpTy, mlir::acc::EnterDataOp,
                                      mlir::acc::ExitDataOp>) {
      if (!operation.getAsyncOperand())
        return mlir::ArrayAttr{};

      llvm::SmallVector<mlir::Attribute> devTysTemp;
      devTysTemp.push_back(mlir::acc::DeviceTypeAttr::get(
          builder.getContext(), mlir::acc::DeviceType::None));
      return mlir::ArrayAttr::get(builder.getContext(), devTysTemp);
    } else if constexpr (isCombinedType<OpTy>) {
      return operation.computeOp.getAsyncOperandsDeviceTypeAttr();
    }

    // Note: 'wait' has async as well, but it cannot have data clauses, so we
    // don't have to handle them here.

    llvm_unreachable(
        "getting asyncOperandsDeviceType when clause not valid on operation?");
  }

  // Helper function that covers for the fact that we don't have this function
  // on all operation types.
  mlir::OperandRange getAsyncOperands() {
    if constexpr (isOneOfTypes<OpTy, mlir::acc::ParallelOp, mlir::acc::SerialOp,
                               mlir::acc::KernelsOp, mlir::acc::DataOp,
                               mlir::acc::UpdateOp>)
      return operation.getAsyncOperands();
    else if constexpr (isOneOfTypes<OpTy, mlir::acc::EnterDataOp,
                                    mlir::acc::ExitDataOp>)
      return operation.getAsyncOperandMutable();
    else if constexpr (isCombinedType<OpTy>)
      return operation.computeOp.getAsyncOperands();

    // Note: 'wait' has async as well, but it cannot have data clauses, so we
    // don't have to handle them here.

    llvm_unreachable(
        "getting asyncOperandsDeviceType when clause not valid on operation?");
  }

  // The 'data' clauses all require that we add the 'async' values from the
  // operation to them. We've collected the data operands along the way, so use
  // that list to get the current 'async' values.
  void updateDataOperandAsyncValues() {
    if (!hasAsyncClause || dataOperands.empty())
      return;

    for (mlir::Operation *dataOp : dataOperands) {
      llvm::TypeSwitch<mlir::Operation *, void>(dataOp)
          .Case<ACC_DATA_ENTRY_OPS, ACC_DATA_EXIT_OPS>([&](auto op) {
            op.setAsyncOnlyAttr(getAsyncOnlyAttr());
            op.setAsyncOperandsDeviceTypeAttr(getAsyncOperandsDeviceTypeAttr());
            op.getAsyncOperandsMutable().assign(getAsyncOperands());
          })
          .Default([&](mlir::Operation *) {
            llvm_unreachable("Not a data operation?");
          });
    }
  }

public:
  OpenACCClauseCIREmitter(OpTy &operation, CIRGen::CIRGenFunction &cgf,
                          CIRGen::CIRGenBuilderTy &builder,
                          OpenACCDirectiveKind dirKind, SourceLocation dirLoc)
      : operation(operation), cgf(cgf), builder(builder), dirKind(dirKind),
        dirLoc(dirLoc) {}

  void VisitClause(const OpenACCClause &clause) {
    clauseNotImplemented(clause);
  }

  // The entry point for the CIR emitter. All users should use this rather than
  // 'visitClauseList', as this also handles the things that have to happen
  // 'after' the clauses are all visited.
  void emitClauses(ArrayRef<const OpenACCClause *> clauses) {
    this->VisitClauseList(clauses);
    updateDataOperandAsyncValues();
  }

  void VisitDefaultClause(const OpenACCDefaultClause &clause) {
    // This type-trait checks if 'op'(the first arg) is one of the mlir::acc
    // operations listed in the rest of the arguments.
    if constexpr (isOneOfTypes<OpTy, mlir::acc::ParallelOp, mlir::acc::SerialOp,
                               mlir::acc::KernelsOp, mlir::acc::DataOp>) {
      switch (clause.getDefaultClauseKind()) {
      case OpenACCDefaultClauseKind::None:
        operation.setDefaultAttr(mlir::acc::ClauseDefaultValue::None);
        break;
      case OpenACCDefaultClauseKind::Present:
        operation.setDefaultAttr(mlir::acc::ClauseDefaultValue::Present);
        break;
      case OpenACCDefaultClauseKind::Invalid:
        break;
      }
    } else if constexpr (isCombinedType<OpTy>) {
      applyToComputeOp(clause);
    } else {
      llvm_unreachable("Unknown construct kind in VisitDefaultClause");
    }
  }

  void VisitDeviceTypeClause(const OpenACCDeviceTypeClause &clause) {
    setLastDeviceTypeClause(clause);

    if constexpr (isOneOfTypes<OpTy, mlir::acc::InitOp,
                               mlir::acc::ShutdownOp>) {
      for (const DeviceTypeArgument &arg : clause.getArchitectures())
        operation.addDeviceType(builder.getContext(),
                                decodeDeviceType(arg.getIdentifierInfo()));
    } else if constexpr (isOneOfTypes<OpTy, mlir::acc::SetOp>) {
      assert(!operation.getDeviceTypeAttr() && "already have device-type?");
      assert(clause.getArchitectures().size() <= 1);

      if (!clause.getArchitectures().empty())
        operation.setDeviceType(
            decodeDeviceType(clause.getArchitectures()[0].getIdentifierInfo()));
    } else if constexpr (isOneOfTypes<OpTy, mlir::acc::ParallelOp,
                                      mlir::acc::SerialOp, mlir::acc::KernelsOp,
                                      mlir::acc::DataOp, mlir::acc::LoopOp,
                                      mlir::acc::UpdateOp>) {
      // Nothing to do here, these constructs don't have any IR for these, as
      // they just modify the other clauses IR.  So setting of
      // `lastDeviceTypeValues` (done above) is all we need.
    } else if constexpr (isCombinedType<OpTy>) {
      // Nothing to do here either, combined constructs are just going to use
      // 'lastDeviceTypeValues' to set the value for the child visitor.
    } else {
      // TODO: When we've implemented this for everything, switch this to an
      // unreachable. routine construct remains.
      return clauseNotImplemented(clause);
    }
  }

  void VisitNumWorkersClause(const OpenACCNumWorkersClause &clause) {
    if constexpr (isOneOfTypes<OpTy, mlir::acc::ParallelOp,
                               mlir::acc::KernelsOp>) {
      operation.addNumWorkersOperand(builder.getContext(),
                                     emitIntExpr(clause.getIntExpr()),
                                     lastDeviceTypeValues);
    } else if constexpr (isCombinedType<OpTy>) {
      applyToComputeOp(clause);
    } else {
      llvm_unreachable("Unknown construct kind in VisitNumGangsClause");
    }
  }

  void VisitVectorLengthClause(const OpenACCVectorLengthClause &clause) {
    if constexpr (isOneOfTypes<OpTy, mlir::acc::ParallelOp,
                               mlir::acc::KernelsOp>) {
      operation.addVectorLengthOperand(builder.getContext(),
                                       emitIntExpr(clause.getIntExpr()),
                                       lastDeviceTypeValues);
    } else if constexpr (isCombinedType<OpTy>) {
      applyToComputeOp(clause);
    } else {
      llvm_unreachable("Unknown construct kind in VisitVectorLengthClause");
    }
  }

  void VisitAsyncClause(const OpenACCAsyncClause &clause) {
    hasAsyncClause = true;
    if constexpr (isOneOfTypes<OpTy, mlir::acc::ParallelOp, mlir::acc::SerialOp,
                               mlir::acc::KernelsOp, mlir::acc::DataOp,
                               mlir::acc::EnterDataOp, mlir::acc::ExitDataOp,
                               mlir::acc::UpdateOp>) {
      if (!clause.hasIntExpr()) {
        operation.addAsyncOnly(builder.getContext(), lastDeviceTypeValues);
      } else {

        mlir::Value intExpr;
        {
          // Async int exprs can be referenced by the data operands, which means
          // that the int-exprs have to appear before them.  IF there is a data
          // operand already, set the insertion point to 'before' it.
          mlir::OpBuilder::InsertionGuard guardCase(builder);
          if (!dataOperands.empty())
            builder.setInsertionPoint(dataOperands.front());
          intExpr = emitIntExpr(clause.getIntExpr());
        }
        operation.addAsyncOperand(builder.getContext(), intExpr,
                                  lastDeviceTypeValues);
      }
    } else if constexpr (isOneOfTypes<OpTy, mlir::acc::WaitOp>) {
      // Wait doesn't have a device_type, so its handling here is slightly
      // different.
      if (!clause.hasIntExpr())
        operation.setAsync(true);
      else
        operation.getAsyncOperandMutable().append(
            emitIntExpr(clause.getIntExpr()));
    } else if constexpr (isCombinedType<OpTy>) {
      applyToComputeOp(clause);
    } else {
      // TODO: When we've implemented this for everything, switch this to an
      // unreachable. Combined constructs remain. update construct remains.
      return clauseNotImplemented(clause);
    }
  }

  void VisitSelfClause(const OpenACCSelfClause &clause) {
    if constexpr (isOneOfTypes<OpTy, mlir::acc::ParallelOp, mlir::acc::SerialOp,
                               mlir::acc::KernelsOp>) {
      if (clause.isEmptySelfClause()) {
        operation.setSelfAttr(true);
      } else if (clause.isConditionExprClause()) {
        assert(clause.hasConditionExpr());
        operation.getSelfCondMutable().append(
            createCondition(clause.getConditionExpr()));
      } else {
        llvm_unreachable("var-list version of self shouldn't get here");
      }
    } else if constexpr (isOneOfTypes<OpTy, mlir::acc::UpdateOp>) {
      assert(!clause.isEmptySelfClause() && !clause.isConditionExprClause() &&
             "var-list version of self required for update");
      for (const Expr *var : clause.getVarList())
        addDataOperand<mlir::acc::GetDevicePtrOp, mlir::acc::UpdateHostOp>(
            var, mlir::acc::DataClause::acc_update_self, {},
            /*structured=*/false, /*implicit=*/false);
    } else if constexpr (isCombinedType<OpTy>) {
      applyToComputeOp(clause);
    } else {
      llvm_unreachable("Unknown construct kind in VisitSelfClause");
    }
  }

  void VisitHostClause(const OpenACCHostClause &clause) {
    if constexpr (isOneOfTypes<OpTy, mlir::acc::UpdateOp>) {
      for (const Expr *var : clause.getVarList())
        addDataOperand<mlir::acc::GetDevicePtrOp, mlir::acc::UpdateHostOp>(
            var, mlir::acc::DataClause::acc_update_host, {},
            /*structured=*/false, /*implicit=*/false);
    } else {
      llvm_unreachable("Unknown construct kind in VisitHostClause");
    }
  }

  void VisitDeviceClause(const OpenACCDeviceClause &clause) {
    if constexpr (isOneOfTypes<OpTy, mlir::acc::UpdateOp>) {
      for (const Expr *var : clause.getVarList())
        addDataOperand<mlir::acc::UpdateDeviceOp>(
            var, mlir::acc::DataClause::acc_update_device, {},
            /*structured=*/false, /*implicit=*/false);
    } else {
      llvm_unreachable("Unknown construct kind in VisitDeviceClause");
    }
  }

  void VisitIfClause(const OpenACCIfClause &clause) {
    if constexpr (isOneOfTypes<OpTy, mlir::acc::ParallelOp, mlir::acc::SerialOp,
                               mlir::acc::KernelsOp, mlir::acc::InitOp,
                               mlir::acc::ShutdownOp, mlir::acc::SetOp,
                               mlir::acc::DataOp, mlir::acc::WaitOp,
<<<<<<< HEAD
                               mlir::acc::HostDataOp>) {
=======
                               mlir::acc::HostDataOp, mlir::acc::EnterDataOp,
                               mlir::acc::ExitDataOp, mlir::acc::UpdateOp>) {
>>>>>>> 5ee67ebe
      operation.getIfCondMutable().append(
          createCondition(clause.getConditionExpr()));
    } else if constexpr (isCombinedType<OpTy>) {
      applyToComputeOp(clause);
    } else {
      llvm_unreachable("Unknown construct kind in VisitIfClause");
    }
  }

  void VisitIfPresentClause(const OpenACCIfPresentClause &clause) {
    if constexpr (isOneOfTypes<OpTy, mlir::acc::HostDataOp,
                               mlir::acc::UpdateOp>) {
      operation.setIfPresent(true);
    } else {
      llvm_unreachable("unknown construct kind in VisitIfPresentClause");
    }
  }

  void VisitIfPresentClause(const OpenACCIfPresentClause &clause) {
    if constexpr (isOneOfTypes<OpTy, mlir::acc::HostDataOp>) {
      operation.setIfPresent(true);
    } else if constexpr (isOneOfTypes<OpTy, mlir::acc::UpdateOp>) {
      // Last unimplemented one here, so just put it in this way instead.
      return clauseNotImplemented(clause);
    } else {
      llvm_unreachable("unknown construct kind in VisitIfPresentClause");
    }
  }

  void VisitDeviceNumClause(const OpenACCDeviceNumClause &clause) {
    if constexpr (isOneOfTypes<OpTy, mlir::acc::InitOp, mlir::acc::ShutdownOp,
                               mlir::acc::SetOp>) {
      operation.getDeviceNumMutable().append(emitIntExpr(clause.getIntExpr()));
    } else {
      llvm_unreachable(
          "init, shutdown, set, are only valid device_num constructs");
    }
  }

  void VisitNumGangsClause(const OpenACCNumGangsClause &clause) {
    if constexpr (isOneOfTypes<OpTy, mlir::acc::ParallelOp,
                               mlir::acc::KernelsOp>) {
      llvm::SmallVector<mlir::Value> values;
      for (const Expr *E : clause.getIntExprs())
        values.push_back(emitIntExpr(E));

      operation.addNumGangsOperands(builder.getContext(), values,
                                    lastDeviceTypeValues);
    } else if constexpr (isCombinedType<OpTy>) {
      applyToComputeOp(clause);
    } else {
      llvm_unreachable("Unknown construct kind in VisitNumGangsClause");
    }
  }

  void VisitWaitClause(const OpenACCWaitClause &clause) {
    if constexpr (isOneOfTypes<OpTy, mlir::acc::ParallelOp, mlir::acc::SerialOp,
                               mlir::acc::KernelsOp, mlir::acc::DataOp,
                               mlir::acc::EnterDataOp, mlir::acc::ExitDataOp,
                               mlir::acc::UpdateOp>) {
      if (!clause.hasExprs()) {
        operation.addWaitOnly(builder.getContext(), lastDeviceTypeValues);
      } else {
        llvm::SmallVector<mlir::Value> values;
        if (clause.hasDevNumExpr())
          values.push_back(emitIntExpr(clause.getDevNumExpr()));
        for (const Expr *E : clause.getQueueIdExprs())
          values.push_back(emitIntExpr(E));
        operation.addWaitOperands(builder.getContext(), clause.hasDevNumExpr(),
                                  values, lastDeviceTypeValues);
      }
    } else if constexpr (isCombinedType<OpTy>) {
      applyToComputeOp(clause);
    } else {
      // TODO: When we've implemented this for everything, switch this to an
      // unreachable. update construct remains.
      return clauseNotImplemented(clause);
    }
  }

  void VisitDefaultAsyncClause(const OpenACCDefaultAsyncClause &clause) {
    if constexpr (isOneOfTypes<OpTy, mlir::acc::SetOp>) {
      operation.getDefaultAsyncMutable().append(
          emitIntExpr(clause.getIntExpr()));
    } else {
      llvm_unreachable("set, is only valid device_num constructs");
    }
  }

  void VisitSeqClause(const OpenACCSeqClause &clause) {
    if constexpr (isOneOfTypes<OpTy, mlir::acc::LoopOp>) {
      operation.addSeq(builder.getContext(), lastDeviceTypeValues);
    } else if constexpr (isCombinedType<OpTy>) {
      applyToLoopOp(clause);
    } else {
      // TODO: When we've implemented this for everything, switch this to an
      // unreachable. Routine construct remains.
      return clauseNotImplemented(clause);
    }
  }

  void VisitAutoClause(const OpenACCAutoClause &clause) {
    if constexpr (isOneOfTypes<OpTy, mlir::acc::LoopOp>) {
      operation.addAuto(builder.getContext(), lastDeviceTypeValues);
    } else if constexpr (isCombinedType<OpTy>) {
      applyToLoopOp(clause);
    } else {
      // TODO: When we've implemented this for everything, switch this to an
      // unreachable. Routine, construct remains.
      return clauseNotImplemented(clause);
    }
  }

  void VisitIndependentClause(const OpenACCIndependentClause &clause) {
    if constexpr (isOneOfTypes<OpTy, mlir::acc::LoopOp>) {
      operation.addIndependent(builder.getContext(), lastDeviceTypeValues);
    } else if constexpr (isCombinedType<OpTy>) {
      applyToLoopOp(clause);
    } else {
      // TODO: When we've implemented this for everything, switch this to an
      // unreachable. Routine construct remains.
      return clauseNotImplemented(clause);
    }
  }

  void VisitCollapseClause(const OpenACCCollapseClause &clause) {
    if constexpr (isOneOfTypes<OpTy, mlir::acc::LoopOp>) {
      llvm::APInt value =
          clause.getIntExpr()->EvaluateKnownConstInt(cgf.cgm.getASTContext());

      value = value.sextOrTrunc(64);
      operation.setCollapseForDeviceTypes(builder.getContext(),
                                          lastDeviceTypeValues, value);
    } else if constexpr (isCombinedType<OpTy>) {
      applyToLoopOp(clause);
    } else {
      llvm_unreachable("Unknown construct kind in VisitCollapseClause");
    }
  }

  void VisitTileClause(const OpenACCTileClause &clause) {
    if constexpr (isOneOfTypes<OpTy, mlir::acc::LoopOp>) {
      llvm::SmallVector<mlir::Value> values;

      for (const Expr *e : clause.getSizeExprs()) {
        mlir::Location exprLoc = cgf.cgm.getLoc(e->getBeginLoc());

        // We represent the * as -1.  Additionally, this is a constant, so we
        // can always just emit it as 64 bits to avoid having to do any more
        // work to determine signedness or size.
        if (isa<OpenACCAsteriskSizeExpr>(e)) {
          values.push_back(createConstantInt(exprLoc, 64, -1));
        } else {
          llvm::APInt curValue =
              e->EvaluateKnownConstInt(cgf.cgm.getASTContext());
          values.push_back(createConstantInt(
              exprLoc, 64, curValue.sextOrTrunc(64).getSExtValue()));
        }
      }

      operation.setTileForDeviceTypes(builder.getContext(),
                                      lastDeviceTypeValues, values);
    } else if constexpr (isCombinedType<OpTy>) {
      applyToLoopOp(clause);
    } else {
      llvm_unreachable("Unknown construct kind in VisitTileClause");
    }
  }

  void VisitWorkerClause(const OpenACCWorkerClause &clause) {
    if constexpr (isOneOfTypes<OpTy, mlir::acc::LoopOp>) {
      if (clause.hasIntExpr())
        operation.addWorkerNumOperand(builder.getContext(),
                                      emitIntExpr(clause.getIntExpr()),
                                      lastDeviceTypeValues);
      else
        operation.addEmptyWorker(builder.getContext(), lastDeviceTypeValues);

    } else if constexpr (isCombinedType<OpTy>) {
      applyToLoopOp(clause);
    } else {
      // TODO: When we've implemented this for everything, switch this to an
      // unreachable. Combined constructs remain.
      return clauseNotImplemented(clause);
    }
  }

  void VisitVectorClause(const OpenACCVectorClause &clause) {
    if constexpr (isOneOfTypes<OpTy, mlir::acc::LoopOp>) {
      if (clause.hasIntExpr())
        operation.addVectorOperand(builder.getContext(),
                                   emitIntExpr(clause.getIntExpr()),
                                   lastDeviceTypeValues);
      else
        operation.addEmptyVector(builder.getContext(), lastDeviceTypeValues);

    } else if constexpr (isCombinedType<OpTy>) {
      applyToLoopOp(clause);
    } else {
      // TODO: When we've implemented this for everything, switch this to an
      // unreachable. Combined constructs remain.
      return clauseNotImplemented(clause);
    }
  }

  void VisitGangClause(const OpenACCGangClause &clause) {
    if constexpr (isOneOfTypes<OpTy, mlir::acc::LoopOp>) {
      if (clause.getNumExprs() == 0) {
        operation.addEmptyGang(builder.getContext(), lastDeviceTypeValues);
      } else {
        llvm::SmallVector<mlir::Value> values;
        llvm::SmallVector<mlir::acc::GangArgType> argTypes;
        for (unsigned i : llvm::index_range(0u, clause.getNumExprs())) {
          auto [kind, expr] = clause.getExpr(i);
          mlir::Location exprLoc = cgf.cgm.getLoc(expr->getBeginLoc());
          argTypes.push_back(decodeGangType(kind));
          if (kind == OpenACCGangKind::Dim) {
            llvm::APInt curValue =
                expr->EvaluateKnownConstInt(cgf.cgm.getASTContext());
            // The value is 1, 2, or 3, but the type isn't necessarily smaller
            // than 64.
            curValue = curValue.sextOrTrunc(64);
            values.push_back(
                createConstantInt(exprLoc, 64, curValue.getSExtValue()));
          } else if (isa<OpenACCAsteriskSizeExpr>(expr)) {
            values.push_back(createConstantInt(exprLoc, 64, -1));
          } else {
            values.push_back(emitIntExpr(expr));
          }
        }

        operation.addGangOperands(builder.getContext(), lastDeviceTypeValues,
                                  argTypes, values);
      }
    } else if constexpr (isCombinedType<OpTy>) {
      applyToLoopOp(clause);
    } else {
      llvm_unreachable("Unknown construct kind in VisitGangClause");
    }
  }

  void VisitCopyClause(const OpenACCCopyClause &clause) {
    if constexpr (isOneOfTypes<OpTy, mlir::acc::ParallelOp, mlir::acc::SerialOp,
                               mlir::acc::KernelsOp, mlir::acc::DataOp>) {
      for (const Expr *var : clause.getVarList())
        addDataOperand<mlir::acc::CopyinOp, mlir::acc::CopyoutOp>(
            var, mlir::acc::DataClause::acc_copy, clause.getModifierList(),
            /*structured=*/true,
            /*implicit=*/false);
    } else if constexpr (isCombinedType<OpTy>) {
      applyToComputeOp(clause);
    } else {
      // TODO: When we've implemented this for everything, switch this to an
      // unreachable. declare construct remains.
      return clauseNotImplemented(clause);
    }
  }

  void VisitCopyInClause(const OpenACCCopyInClause &clause) {
    if constexpr (isOneOfTypes<OpTy, mlir::acc::ParallelOp, mlir::acc::SerialOp,
                               mlir::acc::KernelsOp, mlir::acc::DataOp>) {
      for (const Expr *var : clause.getVarList())
        addDataOperand<mlir::acc::CopyinOp, mlir::acc::DeleteOp>(
            var, mlir::acc::DataClause::acc_copyin, clause.getModifierList(),
            /*structured=*/true,
            /*implicit=*/false);
    } else if constexpr (isOneOfTypes<OpTy, mlir::acc::EnterDataOp>) {
      for (const Expr *var : clause.getVarList())
        addDataOperand<mlir::acc::CopyinOp>(
            var, mlir::acc::DataClause::acc_copyin, clause.getModifierList(),
            /*structured=*/false, /*implicit=*/false);
    } else if constexpr (isCombinedType<OpTy>) {
      applyToComputeOp(clause);
    } else {
      // TODO: When we've implemented this for everything, switch this to an
      // unreachable. declare construct remains.
      return clauseNotImplemented(clause);
    }
  }

  void VisitCopyOutClause(const OpenACCCopyOutClause &clause) {
    if constexpr (isOneOfTypes<OpTy, mlir::acc::ParallelOp, mlir::acc::SerialOp,
                               mlir::acc::KernelsOp, mlir::acc::DataOp>) {
      for (const Expr *var : clause.getVarList())
        addDataOperand<mlir::acc::CreateOp, mlir::acc::CopyoutOp>(
            var, mlir::acc::DataClause::acc_copyout, clause.getModifierList(),
            /*structured=*/true,
            /*implicit=*/false);
    } else if constexpr (isOneOfTypes<OpTy, mlir::acc::ExitDataOp>) {
      for (const Expr *var : clause.getVarList())
        addDataOperand<mlir::acc::GetDevicePtrOp, mlir::acc::CopyoutOp>(
            var, mlir::acc::DataClause::acc_copyout, clause.getModifierList(),
            /*structured=*/false,
            /*implicit=*/false);
    } else if constexpr (isCombinedType<OpTy>) {
      applyToComputeOp(clause);
    } else {
      // TODO: When we've implemented this for everything, switch this to an
      // unreachable. declare construct remains.
      return clauseNotImplemented(clause);
    }
  }

  void VisitCreateClause(const OpenACCCreateClause &clause) {
    if constexpr (isOneOfTypes<OpTy, mlir::acc::ParallelOp, mlir::acc::SerialOp,
                               mlir::acc::KernelsOp, mlir::acc::DataOp>) {
      for (const Expr *var : clause.getVarList())
        addDataOperand<mlir::acc::CreateOp, mlir::acc::DeleteOp>(
            var, mlir::acc::DataClause::acc_create, clause.getModifierList(),
            /*structured=*/true,
            /*implicit=*/false);
    } else if constexpr (isOneOfTypes<OpTy, mlir::acc::EnterDataOp>) {
      for (const Expr *var : clause.getVarList())
        addDataOperand<mlir::acc::CreateOp>(
            var, mlir::acc::DataClause::acc_create, clause.getModifierList(),
            /*structured=*/false, /*implicit=*/false);
    } else if constexpr (isCombinedType<OpTy>) {
      applyToComputeOp(clause);
    } else {
      // TODO: When we've implemented this for everything, switch this to an
      // unreachable. declare construct remains.
      return clauseNotImplemented(clause);
    }
  }

  void VisitDeleteClause(const OpenACCDeleteClause &clause) {
    if constexpr (isOneOfTypes<OpTy, mlir::acc::ExitDataOp>) {
      for (const Expr *var : clause.getVarList())
        addDataOperand<mlir::acc::GetDevicePtrOp, mlir::acc::DeleteOp>(
            var, mlir::acc::DataClause::acc_delete, {},
            /*structured=*/false,
            /*implicit=*/false);
    } else {
      llvm_unreachable("Unknown construct kind in VisitDeleteClause");
    }
  }

  void VisitDetachClause(const OpenACCDetachClause &clause) {
    if constexpr (isOneOfTypes<OpTy, mlir::acc::ExitDataOp>) {
      for (const Expr *var : clause.getVarList())
        addDataOperand<mlir::acc::GetDevicePtrOp, mlir::acc::DetachOp>(
            var, mlir::acc::DataClause::acc_detach, {},
            /*structured=*/false,
            /*implicit=*/false);
    } else {
      llvm_unreachable("Unknown construct kind in VisitDetachClause");
    }
  }

  void VisitFinalizeClause(const OpenACCFinalizeClause &clause) {
    if constexpr (isOneOfTypes<OpTy, mlir::acc::ExitDataOp>) {
      operation.setFinalize(true);
    } else {
      llvm_unreachable("Unknown construct kind in VisitFinalizeClause");
    }
  }

  void VisitUseDeviceClause(const OpenACCUseDeviceClause &clause) {
    if constexpr (isOneOfTypes<OpTy, mlir::acc::HostDataOp>) {
      for (const Expr *var : clause.getVarList())
        addDataOperand<mlir::acc::UseDeviceOp>(
            var, mlir::acc::DataClause::acc_use_device, {}, /*structured=*/true,
            /*implicit=*/false);
    } else {
      llvm_unreachable("Unknown construct kind in VisitUseDeviceClause");
    }
  }

  void VisitDevicePtrClause(const OpenACCDevicePtrClause &clause) {
    if constexpr (isOneOfTypes<OpTy, mlir::acc::ParallelOp, mlir::acc::SerialOp,
                               mlir::acc::KernelsOp, mlir::acc::DataOp>) {
      for (const Expr *var : clause.getVarList())
        addDataOperand<mlir::acc::DevicePtrOp>(
            var, mlir::acc::DataClause::acc_deviceptr, {},
            /*structured=*/true,
            /*implicit=*/false);
    } else if constexpr (isCombinedType<OpTy>) {
      applyToComputeOp(clause);
    } else {
      // TODO: When we've implemented this for everything, switch this to an
      // unreachable. declare remains.
      return clauseNotImplemented(clause);
    }
  }

<<<<<<< HEAD
  void VisitUseDeviceClause(const OpenACCUseDeviceClause &clause) {
    if constexpr (isOneOfTypes<OpTy, mlir::acc::HostDataOp>) {
      for (auto var : clause.getVarList())
        addDataOperand<mlir::acc::UseDeviceOp>(
            var, mlir::acc::DataClause::acc_use_device,
            /*structured=*/true, /*implicit=*/false);
    } else {
      llvm_unreachable("Unknown construct kind in VisitUseDeviceClause");
    }
  }

  void VisitDevicePtrClause(const OpenACCDevicePtrClause &clause) {
    if constexpr (isOneOfTypes<OpTy, mlir::acc::ParallelOp, mlir::acc::SerialOp,
                               mlir::acc::KernelsOp>) {
      for (auto var : clause.getVarList())
        addDataOperand<mlir::acc::DevicePtrOp>(
            var, mlir::acc::DataClause::acc_deviceptr, /*structured=*/true,
            /*implicit=*/false);
    } else if constexpr (isCombinedType<OpTy>) {
      applyToComputeOp(clause);
    } else {
      // TODO: When we've implemented this for everything, switch this to an
      // unreachable. data, declare remain.
      return clauseNotImplemented(clause);
    }
  }

  void VisitNoCreateClause(const OpenACCNoCreateClause &clause) {
    if constexpr (isOneOfTypes<OpTy, mlir::acc::ParallelOp, mlir::acc::SerialOp,
                               mlir::acc::KernelsOp>) {
      for (auto var : clause.getVarList())
        addDataOperand<mlir::acc::NoCreateOp, mlir::acc::DeleteOp>(
            var, mlir::acc::DataClause::acc_no_create, /*structured=*/true,
=======
  void VisitNoCreateClause(const OpenACCNoCreateClause &clause) {
    if constexpr (isOneOfTypes<OpTy, mlir::acc::ParallelOp, mlir::acc::SerialOp,
                               mlir::acc::KernelsOp, mlir::acc::DataOp>) {
      for (const Expr *var : clause.getVarList())
        addDataOperand<mlir::acc::NoCreateOp, mlir::acc::DeleteOp>(
            var, mlir::acc::DataClause::acc_no_create, {}, /*structured=*/true,
>>>>>>> 5ee67ebe
            /*implicit=*/false);
    } else if constexpr (isCombinedType<OpTy>) {
      applyToComputeOp(clause);
    } else {
<<<<<<< HEAD
      // TODO: When we've implemented this for everything, switch this to an
      // unreachable. data remains.
      return clauseNotImplemented(clause);
=======
      llvm_unreachable("Unknown construct kind in VisitNoCreateClause");
>>>>>>> 5ee67ebe
    }
  }

  void VisitPresentClause(const OpenACCPresentClause &clause) {
    if constexpr (isOneOfTypes<OpTy, mlir::acc::ParallelOp, mlir::acc::SerialOp,
<<<<<<< HEAD
                               mlir::acc::KernelsOp>) {
      for (auto var : clause.getVarList())
        addDataOperand<mlir::acc::PresentOp, mlir::acc::DeleteOp>(
            var, mlir::acc::DataClause::acc_present, /*structured=*/true,
=======
                               mlir::acc::KernelsOp, mlir::acc::DataOp>) {
      for (const Expr *var : clause.getVarList())
        addDataOperand<mlir::acc::PresentOp, mlir::acc::DeleteOp>(
            var, mlir::acc::DataClause::acc_present, {}, /*structured=*/true,
>>>>>>> 5ee67ebe
            /*implicit=*/false);
    } else if constexpr (isCombinedType<OpTy>) {
      applyToComputeOp(clause);
    } else {
      // TODO: When we've implemented this for everything, switch this to an
<<<<<<< HEAD
      // unreachable. data & declare remain.
=======
      // unreachable. declare remains.
>>>>>>> 5ee67ebe
      return clauseNotImplemented(clause);
    }
  }

  void VisitAttachClause(const OpenACCAttachClause &clause) {
    if constexpr (isOneOfTypes<OpTy, mlir::acc::ParallelOp, mlir::acc::SerialOp,
<<<<<<< HEAD
                               mlir::acc::KernelsOp>) {
      for (auto var : clause.getVarList())
        addDataOperand<mlir::acc::AttachOp, mlir::acc::DetachOp>(
            var, mlir::acc::DataClause::acc_attach, /*structured=*/true,
            /*implicit=*/false);
    } else if constexpr (isCombinedType<OpTy>) {
      applyToComputeOp(clause);
    } else {
      // TODO: When we've implemented this for everything, switch this to an
      // unreachable. data, enter data remain.
      return clauseNotImplemented(clause);
=======
                               mlir::acc::KernelsOp, mlir::acc::DataOp>) {
      for (const Expr *var : clause.getVarList())
        addDataOperand<mlir::acc::AttachOp, mlir::acc::DetachOp>(
            var, mlir::acc::DataClause::acc_attach, {}, /*structured=*/true,
            /*implicit=*/false);
    } else if constexpr (isOneOfTypes<OpTy, mlir::acc::EnterDataOp>) {
      for (const Expr *var : clause.getVarList())
        addDataOperand<mlir::acc::AttachOp>(
            var, mlir::acc::DataClause::acc_attach, {},
            /*structured=*/false, /*implicit=*/false);
    } else if constexpr (isCombinedType<OpTy>) {
      applyToComputeOp(clause);
    } else {
      llvm_unreachable("Unknown construct kind in VisitAttachClause");
>>>>>>> 5ee67ebe
    }
  }
};

template <typename OpTy>
auto makeClauseEmitter(OpTy &op, CIRGen::CIRGenFunction &cgf,
                       CIRGen::CIRGenBuilderTy &builder,
                       OpenACCDirectiveKind dirKind, SourceLocation dirLoc) {
  return OpenACCClauseCIREmitter<OpTy>(op, cgf, builder, dirKind, dirLoc);
}
} // namespace

template <typename Op>
void CIRGenFunction::emitOpenACCClauses(
    Op &op, OpenACCDirectiveKind dirKind, SourceLocation dirLoc,
    ArrayRef<const OpenACCClause *> clauses) {
  mlir::OpBuilder::InsertionGuard guardCase(builder);

  // Sets insertion point before the 'op', since every new expression needs to
  // be before the operation.
  builder.setInsertionPoint(op);
  makeClauseEmitter(op, *this, builder, dirKind, dirLoc).emitClauses(clauses);
}

#define EXPL_SPEC(N)                                                           \
  template void CIRGenFunction::emitOpenACCClauses<N>(                         \
      N &, OpenACCDirectiveKind, SourceLocation,                               \
      ArrayRef<const OpenACCClause *>);
EXPL_SPEC(mlir::acc::ParallelOp)
EXPL_SPEC(mlir::acc::SerialOp)
EXPL_SPEC(mlir::acc::KernelsOp)
EXPL_SPEC(mlir::acc::LoopOp)
EXPL_SPEC(mlir::acc::DataOp)
EXPL_SPEC(mlir::acc::InitOp)
EXPL_SPEC(mlir::acc::ShutdownOp)
EXPL_SPEC(mlir::acc::SetOp)
EXPL_SPEC(mlir::acc::WaitOp)
EXPL_SPEC(mlir::acc::HostDataOp)
<<<<<<< HEAD
=======
EXPL_SPEC(mlir::acc::EnterDataOp)
EXPL_SPEC(mlir::acc::ExitDataOp)
EXPL_SPEC(mlir::acc::UpdateOp)
>>>>>>> 5ee67ebe
#undef EXPL_SPEC

template <typename ComputeOp, typename LoopOp>
void CIRGenFunction::emitOpenACCClauses(
    ComputeOp &op, LoopOp &loopOp, OpenACCDirectiveKind dirKind,
    SourceLocation dirLoc, ArrayRef<const OpenACCClause *> clauses) {
  static_assert(std::is_same_v<mlir::acc::LoopOp, LoopOp>);

  CombinedConstructClauseInfo<ComputeOp> inf{op, loopOp};
  // We cannot set the insertion point here and do so in the emitter, but make
  // sure we reset it with the 'guard' anyway.
  mlir::OpBuilder::InsertionGuard guardCase(builder);
  makeClauseEmitter(inf, *this, builder, dirKind, dirLoc).emitClauses(clauses);
}

#define EXPL_SPEC(N)                                                           \
  template void CIRGenFunction::emitOpenACCClauses<N, mlir::acc::LoopOp>(      \
      N &, mlir::acc::LoopOp &, OpenACCDirectiveKind, SourceLocation,          \
      ArrayRef<const OpenACCClause *>);

EXPL_SPEC(mlir::acc::ParallelOp)
EXPL_SPEC(mlir::acc::SerialOp)
EXPL_SPEC(mlir::acc::KernelsOp)
#undef EXPL_SPEC<|MERGE_RESOLUTION|>--- conflicted
+++ resolved
@@ -353,12 +353,8 @@
 
   template <typename BeforeOpTy>
   void addDataOperand(const Expr *varOperand, mlir::acc::DataClause dataClause,
-<<<<<<< HEAD
-                      bool structured, bool implicit) {
-=======
                       OpenACCModifierKind modifiers, bool structured,
                       bool implicit) {
->>>>>>> 5ee67ebe
     DataOperandInfo opInfo = getDataOperandInfo(dirKind, varOperand);
     auto beforeOp =
         builder.create<BeforeOpTy>(opInfo.beginLoc, opInfo.varValue, structured,
@@ -367,11 +363,8 @@
 
     // Set the 'rest' of the info for the operation.
     beforeOp.setDataClause(dataClause);
-<<<<<<< HEAD
-=======
     beforeOp.setModifiers(convertModifiers(modifiers));
 
->>>>>>> 5ee67ebe
     // Make sure we record these, so 'async' values can be updated later.
     dataOperands.push_back(beforeOp.getOperation());
   }
@@ -661,12 +654,8 @@
                                mlir::acc::KernelsOp, mlir::acc::InitOp,
                                mlir::acc::ShutdownOp, mlir::acc::SetOp,
                                mlir::acc::DataOp, mlir::acc::WaitOp,
-<<<<<<< HEAD
-                               mlir::acc::HostDataOp>) {
-=======
                                mlir::acc::HostDataOp, mlir::acc::EnterDataOp,
                                mlir::acc::ExitDataOp, mlir::acc::UpdateOp>) {
->>>>>>> 5ee67ebe
       operation.getIfCondMutable().append(
           createCondition(clause.getConditionExpr()));
     } else if constexpr (isCombinedType<OpTy>) {
@@ -680,17 +669,6 @@
     if constexpr (isOneOfTypes<OpTy, mlir::acc::HostDataOp,
                                mlir::acc::UpdateOp>) {
       operation.setIfPresent(true);
-    } else {
-      llvm_unreachable("unknown construct kind in VisitIfPresentClause");
-    }
-  }
-
-  void VisitIfPresentClause(const OpenACCIfPresentClause &clause) {
-    if constexpr (isOneOfTypes<OpTy, mlir::acc::HostDataOp>) {
-      operation.setIfPresent(true);
-    } else if constexpr (isOneOfTypes<OpTy, mlir::acc::UpdateOp>) {
-      // Last unimplemented one here, so just put it in this way instead.
-      return clauseNotImplemented(clause);
     } else {
       llvm_unreachable("unknown construct kind in VisitIfPresentClause");
     }
@@ -1052,104 +1030,38 @@
     }
   }
 
-<<<<<<< HEAD
-  void VisitUseDeviceClause(const OpenACCUseDeviceClause &clause) {
-    if constexpr (isOneOfTypes<OpTy, mlir::acc::HostDataOp>) {
-      for (auto var : clause.getVarList())
-        addDataOperand<mlir::acc::UseDeviceOp>(
-            var, mlir::acc::DataClause::acc_use_device,
-            /*structured=*/true, /*implicit=*/false);
-    } else {
-      llvm_unreachable("Unknown construct kind in VisitUseDeviceClause");
-    }
-  }
-
-  void VisitDevicePtrClause(const OpenACCDevicePtrClause &clause) {
-    if constexpr (isOneOfTypes<OpTy, mlir::acc::ParallelOp, mlir::acc::SerialOp,
-                               mlir::acc::KernelsOp>) {
-      for (auto var : clause.getVarList())
-        addDataOperand<mlir::acc::DevicePtrOp>(
-            var, mlir::acc::DataClause::acc_deviceptr, /*structured=*/true,
-            /*implicit=*/false);
-    } else if constexpr (isCombinedType<OpTy>) {
-      applyToComputeOp(clause);
-    } else {
-      // TODO: When we've implemented this for everything, switch this to an
-      // unreachable. data, declare remain.
-      return clauseNotImplemented(clause);
-    }
-  }
-
-  void VisitNoCreateClause(const OpenACCNoCreateClause &clause) {
-    if constexpr (isOneOfTypes<OpTy, mlir::acc::ParallelOp, mlir::acc::SerialOp,
-                               mlir::acc::KernelsOp>) {
-      for (auto var : clause.getVarList())
-        addDataOperand<mlir::acc::NoCreateOp, mlir::acc::DeleteOp>(
-            var, mlir::acc::DataClause::acc_no_create, /*structured=*/true,
-=======
   void VisitNoCreateClause(const OpenACCNoCreateClause &clause) {
     if constexpr (isOneOfTypes<OpTy, mlir::acc::ParallelOp, mlir::acc::SerialOp,
                                mlir::acc::KernelsOp, mlir::acc::DataOp>) {
       for (const Expr *var : clause.getVarList())
         addDataOperand<mlir::acc::NoCreateOp, mlir::acc::DeleteOp>(
             var, mlir::acc::DataClause::acc_no_create, {}, /*structured=*/true,
->>>>>>> 5ee67ebe
             /*implicit=*/false);
     } else if constexpr (isCombinedType<OpTy>) {
       applyToComputeOp(clause);
     } else {
-<<<<<<< HEAD
-      // TODO: When we've implemented this for everything, switch this to an
-      // unreachable. data remains.
-      return clauseNotImplemented(clause);
-=======
       llvm_unreachable("Unknown construct kind in VisitNoCreateClause");
->>>>>>> 5ee67ebe
     }
   }
 
   void VisitPresentClause(const OpenACCPresentClause &clause) {
     if constexpr (isOneOfTypes<OpTy, mlir::acc::ParallelOp, mlir::acc::SerialOp,
-<<<<<<< HEAD
-                               mlir::acc::KernelsOp>) {
-      for (auto var : clause.getVarList())
-        addDataOperand<mlir::acc::PresentOp, mlir::acc::DeleteOp>(
-            var, mlir::acc::DataClause::acc_present, /*structured=*/true,
-=======
                                mlir::acc::KernelsOp, mlir::acc::DataOp>) {
       for (const Expr *var : clause.getVarList())
         addDataOperand<mlir::acc::PresentOp, mlir::acc::DeleteOp>(
             var, mlir::acc::DataClause::acc_present, {}, /*structured=*/true,
->>>>>>> 5ee67ebe
             /*implicit=*/false);
     } else if constexpr (isCombinedType<OpTy>) {
       applyToComputeOp(clause);
     } else {
       // TODO: When we've implemented this for everything, switch this to an
-<<<<<<< HEAD
-      // unreachable. data & declare remain.
-=======
       // unreachable. declare remains.
->>>>>>> 5ee67ebe
       return clauseNotImplemented(clause);
     }
   }
 
   void VisitAttachClause(const OpenACCAttachClause &clause) {
     if constexpr (isOneOfTypes<OpTy, mlir::acc::ParallelOp, mlir::acc::SerialOp,
-<<<<<<< HEAD
-                               mlir::acc::KernelsOp>) {
-      for (auto var : clause.getVarList())
-        addDataOperand<mlir::acc::AttachOp, mlir::acc::DetachOp>(
-            var, mlir::acc::DataClause::acc_attach, /*structured=*/true,
-            /*implicit=*/false);
-    } else if constexpr (isCombinedType<OpTy>) {
-      applyToComputeOp(clause);
-    } else {
-      // TODO: When we've implemented this for everything, switch this to an
-      // unreachable. data, enter data remain.
-      return clauseNotImplemented(clause);
-=======
                                mlir::acc::KernelsOp, mlir::acc::DataOp>) {
       for (const Expr *var : clause.getVarList())
         addDataOperand<mlir::acc::AttachOp, mlir::acc::DetachOp>(
@@ -1164,7 +1076,6 @@
       applyToComputeOp(clause);
     } else {
       llvm_unreachable("Unknown construct kind in VisitAttachClause");
->>>>>>> 5ee67ebe
     }
   }
 };
@@ -1203,12 +1114,9 @@
 EXPL_SPEC(mlir::acc::SetOp)
 EXPL_SPEC(mlir::acc::WaitOp)
 EXPL_SPEC(mlir::acc::HostDataOp)
-<<<<<<< HEAD
-=======
 EXPL_SPEC(mlir::acc::EnterDataOp)
 EXPL_SPEC(mlir::acc::ExitDataOp)
 EXPL_SPEC(mlir::acc::UpdateOp)
->>>>>>> 5ee67ebe
 #undef EXPL_SPEC
 
 template <typename ComputeOp, typename LoopOp>
