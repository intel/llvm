//===----------------------------------------------------------------------===//
//
// Part of the LLVM Project, under the Apache License v2.0 with LLVM Exceptions.
// See https://llvm.org/LICENSE.txt for license information.
// SPDX-License-Identifier: Apache-2.0 WITH LLVM-exception
//
//===----------------------------------------------------------------------===//
//
// Emit OpenACC clause nodes as CIR code.
//
//===----------------------------------------------------------------------===//

#include <type_traits>

#include "CIRGenFunction.h"

#include "clang/AST/ExprCXX.h"

#include "mlir/Dialect/Arith/IR/Arith.h"
#include "mlir/Dialect/OpenACC/OpenACC.h"
#include "llvm/ADT/TypeSwitch.h"

using namespace clang;
using namespace clang::CIRGen;

namespace {
// Simple type-trait to see if the first template arg is one of the list, so we
// can tell whether to `if-constexpr` a bunch of stuff.
template <typename ToTest, typename T, typename... Tys>
constexpr bool isOneOfTypes =
    std::is_same_v<ToTest, T> || isOneOfTypes<ToTest, Tys...>;
template <typename ToTest, typename T>
constexpr bool isOneOfTypes<ToTest, T> = std::is_same_v<ToTest, T>;

// Holds information for emitting clauses for a combined construct. We
// instantiate the clause emitter with this type so that it can use
// if-constexpr to specially handle these.
template <typename CompOpTy> struct CombinedConstructClauseInfo {
  using ComputeOpTy = CompOpTy;
  ComputeOpTy computeOp;
  mlir::acc::LoopOp loopOp;
};
template <typename ToTest> constexpr bool isCombinedType = false;
template <typename T>
constexpr bool isCombinedType<CombinedConstructClauseInfo<T>> = true;

template <typename OpTy>
class OpenACCClauseCIREmitter final
    : public OpenACCClauseVisitor<OpenACCClauseCIREmitter<OpTy>> {
  // Necessary for combined constructs.
  template <typename FriendOpTy> friend class OpenACCClauseCIREmitter;

  OpTy &operation;
  CIRGen::CIRGenFunction &cgf;
  CIRGen::CIRGenBuilderTy &builder;

  // This is necessary since a few of the clauses emit differently based on the
  // directive kind they are attached to.
  OpenACCDirectiveKind dirKind;
  // TODO(cir): This source location should be able to go away once the NYI
  // diagnostics are gone.
  SourceLocation dirLoc;

  llvm::SmallVector<mlir::acc::DeviceType> lastDeviceTypeValues;
  // Keep track of the async-clause so that we can shortcut updating the data
  // operands async clauses.
  bool hasAsyncClause = false;
  // Keep track of the data operands so that we can update their async clauses.
  llvm::SmallVector<mlir::Operation *> dataOperands;

  void clauseNotImplemented(const OpenACCClause &c) {
    cgf.cgm.errorNYI(c.getSourceRange(), "OpenACC Clause", c.getClauseKind());
  }

  void setLastDeviceTypeClause(const OpenACCDeviceTypeClause &clause) {
    lastDeviceTypeValues.clear();

    for (const DeviceTypeArgument &arg : clause.getArchitectures())
      lastDeviceTypeValues.push_back(decodeDeviceType(arg.getIdentifierInfo()));
  }

  mlir::Value emitIntExpr(const Expr *intExpr) {
    return cgf.emitOpenACCIntExpr(intExpr);
  }

  // 'condition' as an OpenACC grammar production is used for 'if' and (some
  // variants of) 'self'.  It needs to be emitted as a signless-1-bit value, so
  // this function emits the expression, then sets the unrealized conversion
  // cast correctly, and returns the completed value.
  mlir::Value createCondition(const Expr *condExpr) {
    mlir::Value condition = cgf.evaluateExprAsBool(condExpr);
    mlir::Location exprLoc = cgf.cgm.getLoc(condExpr->getBeginLoc());
    mlir::IntegerType targetType = mlir::IntegerType::get(
        &cgf.getMLIRContext(), /*width=*/1,
        mlir::IntegerType::SignednessSemantics::Signless);
    auto conversionOp = builder.create<mlir::UnrealizedConversionCastOp>(
        exprLoc, targetType, condition);
    return conversionOp.getResult(0);
  }

  mlir::Value createConstantInt(mlir::Location loc, unsigned width,
                                int64_t value) {
    return cgf.createOpenACCConstantInt(loc, width, value);
    mlir::IntegerType ty = mlir::IntegerType::get(
        &cgf.getMLIRContext(), width,
        mlir::IntegerType::SignednessSemantics::Signless);
    auto constOp = builder.create<mlir::arith::ConstantOp>(
        loc, builder.getIntegerAttr(ty, value));

    return constOp.getResult();
  }

  mlir::Value createConstantInt(SourceLocation loc, unsigned width,
                                int64_t value) {
    return createConstantInt(cgf.cgm.getLoc(loc), width, value);
  }

  mlir::acc::DeviceType decodeDeviceType(const IdentifierInfo *ii) {
    // '*' case leaves no identifier-info, just a nullptr.
    if (!ii)
      return mlir::acc::DeviceType::Star;
    return llvm::StringSwitch<mlir::acc::DeviceType>(ii->getName())
        .CaseLower("default", mlir::acc::DeviceType::Default)
        .CaseLower("host", mlir::acc::DeviceType::Host)
        .CaseLower("multicore", mlir::acc::DeviceType::Multicore)
        .CasesLower("nvidia", "acc_device_nvidia",
                    mlir::acc::DeviceType::Nvidia)
        .CaseLower("radeon", mlir::acc::DeviceType::Radeon);
  }

  mlir::acc::GangArgType decodeGangType(OpenACCGangKind gk) {
    switch (gk) {
    case OpenACCGangKind::Num:
      return mlir::acc::GangArgType::Num;
    case OpenACCGangKind::Dim:
      return mlir::acc::GangArgType::Dim;
    case OpenACCGangKind::Static:
      return mlir::acc::GangArgType::Static;
    }
    llvm_unreachable("unknown gang kind");
  }

  template <typename U = void,
            typename = std::enable_if_t<isCombinedType<OpTy>, U>>
  void applyToLoopOp(const OpenACCClause &c) {
    mlir::OpBuilder::InsertionGuard guardCase(builder);
    builder.setInsertionPoint(operation.loopOp);
    OpenACCClauseCIREmitter<mlir::acc::LoopOp> loopEmitter{
        operation.loopOp, cgf, builder, dirKind, dirLoc};
    loopEmitter.lastDeviceTypeValues = lastDeviceTypeValues;
    loopEmitter.Visit(&c);
  }

  template <typename U = void,
            typename = std::enable_if_t<isCombinedType<OpTy>, U>>
  void applyToComputeOp(const OpenACCClause &c) {
    mlir::OpBuilder::InsertionGuard guardCase(builder);
    builder.setInsertionPoint(operation.computeOp);
    OpenACCClauseCIREmitter<typename OpTy::ComputeOpTy> computeEmitter{
        operation.computeOp, cgf, builder, dirKind, dirLoc};

    computeEmitter.lastDeviceTypeValues = lastDeviceTypeValues;

    // Async handler uses the first data operand to figure out where to insert
    // its information if it is present.  This ensures that the new handler will
    // correctly set the insertion point for async.
    if (!dataOperands.empty())
      computeEmitter.dataOperands.push_back(dataOperands.front());
    computeEmitter.Visit(&c);

    // Make sure all of the new data operands are kept track of here. The
    // combined constructs always apply 'async' to only the compute component,
    // so we need to collect these.
    dataOperands.append(computeEmitter.dataOperands);
  }

<<<<<<< HEAD
  struct DataOperandInfo {
    mlir::Location beginLoc;
    mlir::Value varValue;
    std::string name;
    llvm::SmallVector<mlir::Value> bounds;
  };

  mlir::Value createBound(mlir::Location boundLoc, mlir::Value lowerBound,
                          mlir::Value upperBound, mlir::Value extent) {
    // Arrays always have a start-idx of 0.
    mlir::Value startIdx = createConstantInt(boundLoc, 64, 0);
    // Stride is always 1 in C/C++.
    mlir::Value stride = createConstantInt(boundLoc, 64, 1);

    auto bound = builder.create<mlir::acc::DataBoundsOp>(boundLoc, lowerBound,
                                                         upperBound);
    bound.getStartIdxMutable().assign(startIdx);
    if (extent)
      bound.getExtentMutable().assign(extent);
    bound.getStrideMutable().assign(stride);

    return bound;
  }

  // A helper function that gets the information from an operand to a data
  // clause, so that it can be used to emit the data operations.
  DataOperandInfo getDataOperandInfo(OpenACCDirectiveKind dk, const Expr *e) {
    // TODO: OpenACC: Cache was different enough as to need a separate
    // `ActOnCacheVar`, so we are going to need to do some investigations here
    // when it comes to implement this for cache.
    if (dk == OpenACCDirectiveKind::Cache) {
      cgf.cgm.errorNYI(e->getSourceRange(),
                       "OpenACC data operand for 'cache' directive");
      return {cgf.cgm.getLoc(e->getBeginLoc()), {}, {}, {}};
    }

    const Expr *curVarExpr = e->IgnoreParenImpCasts();

    mlir::Location exprLoc = cgf.cgm.getLoc(curVarExpr->getBeginLoc());
    llvm::SmallVector<mlir::Value> bounds;

    std::string exprString;
    llvm::raw_string_ostream os(exprString);
    e->printPretty(os, nullptr, cgf.getContext().getPrintingPolicy());

    // Assemble the list of bounds.
    while (isa<ArraySectionExpr, ArraySubscriptExpr>(curVarExpr)) {
      mlir::Location boundLoc = cgf.cgm.getLoc(curVarExpr->getBeginLoc());
      mlir::Value lowerBound;
      mlir::Value upperBound;
      mlir::Value extent;

      if (const auto *section = dyn_cast<ArraySectionExpr>(curVarExpr)) {
        if (const Expr *lb = section->getLowerBound())
          lowerBound = emitIntExpr(lb);
        else
          lowerBound = createConstantInt(boundLoc, 64, 0);

        if (const Expr *len = section->getLength()) {
          extent = emitIntExpr(len);
        } else {
          QualType baseTy = ArraySectionExpr::getBaseOriginalType(
              section->getBase()->IgnoreParenImpCasts());
          // We know this is the case as implicit lengths are only allowed for
          // array types with a constant size, or a dependent size.  AND since
          // we are codegen we know we're not dependent.
          auto *arrayTy = cgf.getContext().getAsConstantArrayType(baseTy);
          // Rather than trying to calculate the extent based on the
          // lower-bound, we can just emit this as an upper bound.
          upperBound =
              createConstantInt(boundLoc, 64, arrayTy->getLimitedSize() - 1);
        }

        curVarExpr = section->getBase()->IgnoreParenImpCasts();
      } else {
        const auto *subscript = cast<ArraySubscriptExpr>(curVarExpr);

        lowerBound = emitIntExpr(subscript->getIdx());
        // Length of an array index is always 1.
        extent = createConstantInt(boundLoc, 64, 1);
        curVarExpr = subscript->getBase()->IgnoreParenImpCasts();
      }

      bounds.push_back(createBound(boundLoc, lowerBound, upperBound, extent));
    }

    if (const auto *memExpr = dyn_cast<MemberExpr>(curVarExpr))
      return {exprLoc, cgf.emitMemberExpr(memExpr).getPointer(), exprString,
              std::move(bounds)};

    // Sema has made sure that only 4 types of things can get here, array
    // subscript, array section, member expr, or DRE to a var decl (or the
    // former 3 wrapping a var-decl), so we should be able to assume this is
    // right.
    const auto *dre = cast<DeclRefExpr>(curVarExpr);
    return {exprLoc, cgf.emitDeclRefLValue(dre).getPointer(), exprString,
            std::move(bounds)};
=======
  mlir::acc::DataClauseModifier
  convertModifiers(OpenACCModifierKind modifiers) {
    using namespace mlir::acc;
    static_assert(static_cast<int>(OpenACCModifierKind::Zero) ==
                      static_cast<int>(DataClauseModifier::zero) &&
                  static_cast<int>(OpenACCModifierKind::Readonly) ==
                      static_cast<int>(DataClauseModifier::readonly) &&
                  static_cast<int>(OpenACCModifierKind::AlwaysIn) ==
                      static_cast<int>(DataClauseModifier::alwaysin) &&
                  static_cast<int>(OpenACCModifierKind::AlwaysOut) ==
                      static_cast<int>(DataClauseModifier::alwaysout) &&
                  static_cast<int>(OpenACCModifierKind::Capture) ==
                      static_cast<int>(DataClauseModifier::capture));

    DataClauseModifier mlirModifiers{};

    // The MLIR representation of this represents `always` as `alwaysin` +
    // `alwaysout`.  So do a small fixup here.
    if (isOpenACCModifierBitSet(modifiers, OpenACCModifierKind::Always)) {
      mlirModifiers = mlirModifiers | DataClauseModifier::always;
      modifiers &= ~OpenACCModifierKind::Always;
    }

    mlirModifiers = mlirModifiers | static_cast<DataClauseModifier>(modifiers);
    return mlirModifiers;
>>>>>>> 10a576f7
  }

  mlir::acc::DataClauseModifier
  convertModifiers(OpenACCModifierKind modifiers) {
    using namespace mlir::acc;
    static_assert(static_cast<int>(OpenACCModifierKind::Zero) ==
                      static_cast<int>(DataClauseModifier::zero) &&
                  static_cast<int>(OpenACCModifierKind::Readonly) ==
                      static_cast<int>(DataClauseModifier::readonly) &&
                  static_cast<int>(OpenACCModifierKind::AlwaysIn) ==
                      static_cast<int>(DataClauseModifier::alwaysin) &&
                  static_cast<int>(OpenACCModifierKind::AlwaysOut) ==
                      static_cast<int>(DataClauseModifier::alwaysout) &&
                  static_cast<int>(OpenACCModifierKind::Capture) ==
                      static_cast<int>(DataClauseModifier::capture));

    DataClauseModifier mlirModifiers{};

    // The MLIR representation of this represents `always` as `alwaysin` +
    // `alwaysout`.  So do a small fixup here.
    if (isOpenACCModifierBitSet(modifiers, OpenACCModifierKind::Always)) {
      mlirModifiers = mlirModifiers | DataClauseModifier::always;
      modifiers &= ~OpenACCModifierKind::Always;
    }

    mlirModifiers = mlirModifiers | static_cast<DataClauseModifier>(modifiers);
    return mlirModifiers;
  }

  template <typename BeforeOpTy, typename AfterOpTy>
  void addDataOperand(const Expr *varOperand, mlir::acc::DataClause dataClause,
                      OpenACCModifierKind modifiers, bool structured,
                      bool implicit) {
<<<<<<< HEAD
    DataOperandInfo opInfo = getDataOperandInfo(dirKind, varOperand);
=======
    CIRGenFunction::OpenACCDataOperandInfo opInfo =
        cgf.getOpenACCDataOperandInfo(varOperand);
>>>>>>> 10a576f7

    auto beforeOp =
        builder.create<BeforeOpTy>(opInfo.beginLoc, opInfo.varValue, structured,
                                   implicit, opInfo.name, opInfo.bounds);
    operation.getDataClauseOperandsMutable().append(beforeOp.getResult());

    AfterOpTy afterOp;
    {
      mlir::OpBuilder::InsertionGuard guardCase(builder);
      builder.setInsertionPointAfter(operation);

      if constexpr (std::is_same_v<AfterOpTy, mlir::acc::DeleteOp> ||
                    std::is_same_v<AfterOpTy, mlir::acc::DetachOp>) {
        // Detach/Delete ops don't have the variable reference here, so they
        // take 1 fewer argument to their build function.
        afterOp = builder.create<AfterOpTy>(
            opInfo.beginLoc, beforeOp.getResult(), structured, implicit,
            opInfo.name, opInfo.bounds);
      } else {
        afterOp = builder.create<AfterOpTy>(
            opInfo.beginLoc, beforeOp.getResult(), opInfo.varValue, structured,
            implicit, opInfo.name, opInfo.bounds);
      }
    }

    // Set the 'rest' of the info for both operations.
    beforeOp.setDataClause(dataClause);
    afterOp.setDataClause(dataClause);
    beforeOp.setModifiers(convertModifiers(modifiers));
    afterOp.setModifiers(convertModifiers(modifiers));

    // Make sure we record these, so 'async' values can be updated later.
    dataOperands.push_back(beforeOp.getOperation());
    dataOperands.push_back(afterOp.getOperation());
  }

  template <typename BeforeOpTy>
  void addDataOperand(const Expr *varOperand, mlir::acc::DataClause dataClause,
                      OpenACCModifierKind modifiers, bool structured,
                      bool implicit) {
<<<<<<< HEAD
    DataOperandInfo opInfo = getDataOperandInfo(dirKind, varOperand);
=======
    CIRGenFunction::OpenACCDataOperandInfo opInfo =
        cgf.getOpenACCDataOperandInfo(varOperand);
>>>>>>> 10a576f7
    auto beforeOp =
        builder.create<BeforeOpTy>(opInfo.beginLoc, opInfo.varValue, structured,
                                   implicit, opInfo.name, opInfo.bounds);
    operation.getDataClauseOperandsMutable().append(beforeOp.getResult());

    // Set the 'rest' of the info for the operation.
    beforeOp.setDataClause(dataClause);
    beforeOp.setModifiers(convertModifiers(modifiers));

    // Make sure we record these, so 'async' values can be updated later.
    dataOperands.push_back(beforeOp.getOperation());
  }

  // Helper function that covers for the fact that we don't have this function
  // on all operation types.
  mlir::ArrayAttr getAsyncOnlyAttr() {
    if constexpr (isOneOfTypes<OpTy, mlir::acc::ParallelOp, mlir::acc::SerialOp,
                               mlir::acc::KernelsOp, mlir::acc::DataOp,
                               mlir::acc::UpdateOp>) {
      return operation.getAsyncOnlyAttr();
    } else if constexpr (isOneOfTypes<OpTy, mlir::acc::EnterDataOp,
                                      mlir::acc::ExitDataOp>) {
      if (!operation.getAsyncAttr())
        return mlir::ArrayAttr{};

      llvm::SmallVector<mlir::Attribute> devTysTemp;
      devTysTemp.push_back(mlir::acc::DeviceTypeAttr::get(
          builder.getContext(), mlir::acc::DeviceType::None));
      return mlir::ArrayAttr::get(builder.getContext(), devTysTemp);
    } else if constexpr (isCombinedType<OpTy>) {
      return operation.computeOp.getAsyncOnlyAttr();
    }

    // Note: 'wait' has async as well, but it cannot have data clauses, so we
    // don't have to handle them here.

    llvm_unreachable("getting asyncOnly when clause not valid on operation?");
  }

  // Helper function that covers for the fact that we don't have this function
  // on all operation types.
  mlir::ArrayAttr getAsyncOperandsDeviceTypeAttr() {
    if constexpr (isOneOfTypes<OpTy, mlir::acc::ParallelOp, mlir::acc::SerialOp,
                               mlir::acc::KernelsOp, mlir::acc::DataOp,
                               mlir::acc::UpdateOp>) {
      return operation.getAsyncOperandsDeviceTypeAttr();
    } else if constexpr (isOneOfTypes<OpTy, mlir::acc::EnterDataOp,
                                      mlir::acc::ExitDataOp>) {
      if (!operation.getAsyncOperand())
        return mlir::ArrayAttr{};

      llvm::SmallVector<mlir::Attribute> devTysTemp;
      devTysTemp.push_back(mlir::acc::DeviceTypeAttr::get(
          builder.getContext(), mlir::acc::DeviceType::None));
      return mlir::ArrayAttr::get(builder.getContext(), devTysTemp);
    } else if constexpr (isCombinedType<OpTy>) {
      return operation.computeOp.getAsyncOperandsDeviceTypeAttr();
    }

    // Note: 'wait' has async as well, but it cannot have data clauses, so we
    // don't have to handle them here.

    llvm_unreachable(
        "getting asyncOperandsDeviceType when clause not valid on operation?");
  }

  // Helper function that covers for the fact that we don't have this function
  // on all operation types.
  mlir::OperandRange getAsyncOperands() {
    if constexpr (isOneOfTypes<OpTy, mlir::acc::ParallelOp, mlir::acc::SerialOp,
                               mlir::acc::KernelsOp, mlir::acc::DataOp,
                               mlir::acc::UpdateOp>)
      return operation.getAsyncOperands();
    else if constexpr (isOneOfTypes<OpTy, mlir::acc::EnterDataOp,
                                    mlir::acc::ExitDataOp>)
      return operation.getAsyncOperandMutable();
    else if constexpr (isCombinedType<OpTy>)
      return operation.computeOp.getAsyncOperands();

    // Note: 'wait' has async as well, but it cannot have data clauses, so we
    // don't have to handle them here.

    llvm_unreachable(
        "getting asyncOperandsDeviceType when clause not valid on operation?");
  }

  // The 'data' clauses all require that we add the 'async' values from the
  // operation to them. We've collected the data operands along the way, so use
  // that list to get the current 'async' values.
  void updateDataOperandAsyncValues() {
    if (!hasAsyncClause || dataOperands.empty())
      return;

    for (mlir::Operation *dataOp : dataOperands) {
      llvm::TypeSwitch<mlir::Operation *, void>(dataOp)
          .Case<ACC_DATA_ENTRY_OPS, ACC_DATA_EXIT_OPS>([&](auto op) {
            op.setAsyncOnlyAttr(getAsyncOnlyAttr());
            op.setAsyncOperandsDeviceTypeAttr(getAsyncOperandsDeviceTypeAttr());
            op.getAsyncOperandsMutable().assign(getAsyncOperands());
          })
          .Default([&](mlir::Operation *) {
            llvm_unreachable("Not a data operation?");
          });
    }
  }

public:
  OpenACCClauseCIREmitter(OpTy &operation, CIRGen::CIRGenFunction &cgf,
                          CIRGen::CIRGenBuilderTy &builder,
                          OpenACCDirectiveKind dirKind, SourceLocation dirLoc)
      : operation(operation), cgf(cgf), builder(builder), dirKind(dirKind),
        dirLoc(dirLoc) {}

  void VisitClause(const OpenACCClause &clause) {
    clauseNotImplemented(clause);
  }

  // The entry point for the CIR emitter. All users should use this rather than
  // 'visitClauseList', as this also handles the things that have to happen
  // 'after' the clauses are all visited.
  void emitClauses(ArrayRef<const OpenACCClause *> clauses) {
    this->VisitClauseList(clauses);
    updateDataOperandAsyncValues();
  }

  void VisitDefaultClause(const OpenACCDefaultClause &clause) {
    // This type-trait checks if 'op'(the first arg) is one of the mlir::acc
    // operations listed in the rest of the arguments.
    if constexpr (isOneOfTypes<OpTy, mlir::acc::ParallelOp, mlir::acc::SerialOp,
                               mlir::acc::KernelsOp, mlir::acc::DataOp>) {
      switch (clause.getDefaultClauseKind()) {
      case OpenACCDefaultClauseKind::None:
        operation.setDefaultAttr(mlir::acc::ClauseDefaultValue::None);
        break;
      case OpenACCDefaultClauseKind::Present:
        operation.setDefaultAttr(mlir::acc::ClauseDefaultValue::Present);
        break;
      case OpenACCDefaultClauseKind::Invalid:
        break;
      }
    } else if constexpr (isCombinedType<OpTy>) {
      applyToComputeOp(clause);
    } else {
      llvm_unreachable("Unknown construct kind in VisitDefaultClause");
    }
  }

  void VisitDeviceTypeClause(const OpenACCDeviceTypeClause &clause) {
    setLastDeviceTypeClause(clause);

    if constexpr (isOneOfTypes<OpTy, mlir::acc::InitOp,
                               mlir::acc::ShutdownOp>) {
      for (const DeviceTypeArgument &arg : clause.getArchitectures())
        operation.addDeviceType(builder.getContext(),
                                decodeDeviceType(arg.getIdentifierInfo()));
    } else if constexpr (isOneOfTypes<OpTy, mlir::acc::SetOp>) {
      assert(!operation.getDeviceTypeAttr() && "already have device-type?");
      assert(clause.getArchitectures().size() <= 1);

      if (!clause.getArchitectures().empty())
        operation.setDeviceType(
            decodeDeviceType(clause.getArchitectures()[0].getIdentifierInfo()));
    } else if constexpr (isOneOfTypes<OpTy, mlir::acc::ParallelOp,
                                      mlir::acc::SerialOp, mlir::acc::KernelsOp,
                                      mlir::acc::DataOp, mlir::acc::LoopOp,
                                      mlir::acc::UpdateOp>) {
      // Nothing to do here, these constructs don't have any IR for these, as
      // they just modify the other clauses IR.  So setting of
      // `lastDeviceTypeValues` (done above) is all we need.
    } else if constexpr (isCombinedType<OpTy>) {
      // Nothing to do here either, combined constructs are just going to use
      // 'lastDeviceTypeValues' to set the value for the child visitor.
    } else {
      // TODO: When we've implemented this for everything, switch this to an
      // unreachable. routine construct remains.
      return clauseNotImplemented(clause);
    }
  }

  void VisitNumWorkersClause(const OpenACCNumWorkersClause &clause) {
    if constexpr (isOneOfTypes<OpTy, mlir::acc::ParallelOp,
                               mlir::acc::KernelsOp>) {
      operation.addNumWorkersOperand(builder.getContext(),
                                     emitIntExpr(clause.getIntExpr()),
                                     lastDeviceTypeValues);
    } else if constexpr (isCombinedType<OpTy>) {
      applyToComputeOp(clause);
    } else {
      llvm_unreachable("Unknown construct kind in VisitNumGangsClause");
    }
  }

  void VisitVectorLengthClause(const OpenACCVectorLengthClause &clause) {
    if constexpr (isOneOfTypes<OpTy, mlir::acc::ParallelOp,
                               mlir::acc::KernelsOp>) {
      operation.addVectorLengthOperand(builder.getContext(),
                                       emitIntExpr(clause.getIntExpr()),
                                       lastDeviceTypeValues);
    } else if constexpr (isCombinedType<OpTy>) {
      applyToComputeOp(clause);
    } else {
      llvm_unreachable("Unknown construct kind in VisitVectorLengthClause");
    }
  }

  void VisitAsyncClause(const OpenACCAsyncClause &clause) {
    hasAsyncClause = true;
    if constexpr (isOneOfTypes<OpTy, mlir::acc::ParallelOp, mlir::acc::SerialOp,
                               mlir::acc::KernelsOp, mlir::acc::DataOp,
                               mlir::acc::EnterDataOp, mlir::acc::ExitDataOp,
                               mlir::acc::UpdateOp>) {
      if (!clause.hasIntExpr()) {
        operation.addAsyncOnly(builder.getContext(), lastDeviceTypeValues);
      } else {

        mlir::Value intExpr;
        {
          // Async int exprs can be referenced by the data operands, which means
          // that the int-exprs have to appear before them.  IF there is a data
          // operand already, set the insertion point to 'before' it.
          mlir::OpBuilder::InsertionGuard guardCase(builder);
          if (!dataOperands.empty())
            builder.setInsertionPoint(dataOperands.front());
          intExpr = emitIntExpr(clause.getIntExpr());
        }
        operation.addAsyncOperand(builder.getContext(), intExpr,
                                  lastDeviceTypeValues);
      }
    } else if constexpr (isOneOfTypes<OpTy, mlir::acc::WaitOp>) {
      // Wait doesn't have a device_type, so its handling here is slightly
      // different.
      if (!clause.hasIntExpr())
        operation.setAsync(true);
      else
        operation.getAsyncOperandMutable().append(
            emitIntExpr(clause.getIntExpr()));
    } else if constexpr (isCombinedType<OpTy>) {
      applyToComputeOp(clause);
    } else {
      // TODO: When we've implemented this for everything, switch this to an
      // unreachable. Combined constructs remain. update construct remains.
      return clauseNotImplemented(clause);
    }
  }

  void VisitSelfClause(const OpenACCSelfClause &clause) {
    if constexpr (isOneOfTypes<OpTy, mlir::acc::ParallelOp, mlir::acc::SerialOp,
                               mlir::acc::KernelsOp>) {
      if (clause.isEmptySelfClause()) {
        operation.setSelfAttr(true);
      } else if (clause.isConditionExprClause()) {
        assert(clause.hasConditionExpr());
        operation.getSelfCondMutable().append(
            createCondition(clause.getConditionExpr()));
      } else {
        llvm_unreachable("var-list version of self shouldn't get here");
      }
    } else if constexpr (isOneOfTypes<OpTy, mlir::acc::UpdateOp>) {
      assert(!clause.isEmptySelfClause() && !clause.isConditionExprClause() &&
             "var-list version of self required for update");
      for (const Expr *var : clause.getVarList())
        addDataOperand<mlir::acc::GetDevicePtrOp, mlir::acc::UpdateHostOp>(
            var, mlir::acc::DataClause::acc_update_self, {},
            /*structured=*/false, /*implicit=*/false);
    } else if constexpr (isCombinedType<OpTy>) {
      applyToComputeOp(clause);
    } else {
      llvm_unreachable("Unknown construct kind in VisitSelfClause");
    }
  }

  void VisitHostClause(const OpenACCHostClause &clause) {
    if constexpr (isOneOfTypes<OpTy, mlir::acc::UpdateOp>) {
      for (const Expr *var : clause.getVarList())
        addDataOperand<mlir::acc::GetDevicePtrOp, mlir::acc::UpdateHostOp>(
            var, mlir::acc::DataClause::acc_update_host, {},
            /*structured=*/false, /*implicit=*/false);
    } else {
      llvm_unreachable("Unknown construct kind in VisitHostClause");
    }
  }

  void VisitDeviceClause(const OpenACCDeviceClause &clause) {
    if constexpr (isOneOfTypes<OpTy, mlir::acc::UpdateOp>) {
      for (const Expr *var : clause.getVarList())
        addDataOperand<mlir::acc::UpdateDeviceOp>(
            var, mlir::acc::DataClause::acc_update_device, {},
            /*structured=*/false, /*implicit=*/false);
    } else {
      llvm_unreachable("Unknown construct kind in VisitDeviceClause");
    }
  }

  void VisitIfClause(const OpenACCIfClause &clause) {
    if constexpr (isOneOfTypes<OpTy, mlir::acc::ParallelOp, mlir::acc::SerialOp,
                               mlir::acc::KernelsOp, mlir::acc::InitOp,
                               mlir::acc::ShutdownOp, mlir::acc::SetOp,
                               mlir::acc::DataOp, mlir::acc::WaitOp,
                               mlir::acc::HostDataOp, mlir::acc::EnterDataOp,
                               mlir::acc::ExitDataOp, mlir::acc::UpdateOp>) {
      operation.getIfCondMutable().append(
          createCondition(clause.getConditionExpr()));
    } else if constexpr (isCombinedType<OpTy>) {
      applyToComputeOp(clause);
    } else {
      llvm_unreachable("Unknown construct kind in VisitIfClause");
    }
  }

  void VisitIfPresentClause(const OpenACCIfPresentClause &clause) {
    if constexpr (isOneOfTypes<OpTy, mlir::acc::HostDataOp,
                               mlir::acc::UpdateOp>) {
      operation.setIfPresent(true);
    } else {
      llvm_unreachable("unknown construct kind in VisitIfPresentClause");
    }
  }

  void VisitDeviceNumClause(const OpenACCDeviceNumClause &clause) {
    if constexpr (isOneOfTypes<OpTy, mlir::acc::InitOp, mlir::acc::ShutdownOp,
                               mlir::acc::SetOp>) {
      operation.getDeviceNumMutable().append(emitIntExpr(clause.getIntExpr()));
    } else {
      llvm_unreachable(
          "init, shutdown, set, are only valid device_num constructs");
    }
  }

  void VisitNumGangsClause(const OpenACCNumGangsClause &clause) {
    if constexpr (isOneOfTypes<OpTy, mlir::acc::ParallelOp,
                               mlir::acc::KernelsOp>) {
      llvm::SmallVector<mlir::Value> values;
      for (const Expr *E : clause.getIntExprs())
        values.push_back(emitIntExpr(E));

      operation.addNumGangsOperands(builder.getContext(), values,
                                    lastDeviceTypeValues);
    } else if constexpr (isCombinedType<OpTy>) {
      applyToComputeOp(clause);
    } else {
      llvm_unreachable("Unknown construct kind in VisitNumGangsClause");
    }
  }

  void VisitWaitClause(const OpenACCWaitClause &clause) {
    if constexpr (isOneOfTypes<OpTy, mlir::acc::ParallelOp, mlir::acc::SerialOp,
                               mlir::acc::KernelsOp, mlir::acc::DataOp,
                               mlir::acc::EnterDataOp, mlir::acc::ExitDataOp,
                               mlir::acc::UpdateOp>) {
      if (!clause.hasExprs()) {
        operation.addWaitOnly(builder.getContext(), lastDeviceTypeValues);
      } else {
        llvm::SmallVector<mlir::Value> values;
        if (clause.hasDevNumExpr())
          values.push_back(emitIntExpr(clause.getDevNumExpr()));
        for (const Expr *E : clause.getQueueIdExprs())
          values.push_back(emitIntExpr(E));
        operation.addWaitOperands(builder.getContext(), clause.hasDevNumExpr(),
                                  values, lastDeviceTypeValues);
      }
    } else if constexpr (isCombinedType<OpTy>) {
      applyToComputeOp(clause);
    } else {
      // TODO: When we've implemented this for everything, switch this to an
      // unreachable. update construct remains.
      return clauseNotImplemented(clause);
    }
  }

  void VisitDefaultAsyncClause(const OpenACCDefaultAsyncClause &clause) {
    if constexpr (isOneOfTypes<OpTy, mlir::acc::SetOp>) {
      operation.getDefaultAsyncMutable().append(
          emitIntExpr(clause.getIntExpr()));
    } else {
      llvm_unreachable("set, is only valid device_num constructs");
    }
  }

  void VisitSeqClause(const OpenACCSeqClause &clause) {
    if constexpr (isOneOfTypes<OpTy, mlir::acc::LoopOp>) {
      operation.addSeq(builder.getContext(), lastDeviceTypeValues);
    } else if constexpr (isCombinedType<OpTy>) {
      applyToLoopOp(clause);
    } else {
      // TODO: When we've implemented this for everything, switch this to an
      // unreachable. Routine construct remains.
      return clauseNotImplemented(clause);
    }
  }

  void VisitAutoClause(const OpenACCAutoClause &clause) {
    if constexpr (isOneOfTypes<OpTy, mlir::acc::LoopOp>) {
      operation.addAuto(builder.getContext(), lastDeviceTypeValues);
    } else if constexpr (isCombinedType<OpTy>) {
      applyToLoopOp(clause);
    } else {
      // TODO: When we've implemented this for everything, switch this to an
      // unreachable. Routine, construct remains.
      return clauseNotImplemented(clause);
    }
  }

  void VisitIndependentClause(const OpenACCIndependentClause &clause) {
    if constexpr (isOneOfTypes<OpTy, mlir::acc::LoopOp>) {
      operation.addIndependent(builder.getContext(), lastDeviceTypeValues);
    } else if constexpr (isCombinedType<OpTy>) {
      applyToLoopOp(clause);
    } else {
      // TODO: When we've implemented this for everything, switch this to an
      // unreachable. Routine construct remains.
      return clauseNotImplemented(clause);
    }
  }

  void VisitCollapseClause(const OpenACCCollapseClause &clause) {
    if constexpr (isOneOfTypes<OpTy, mlir::acc::LoopOp>) {
      llvm::APInt value =
          clause.getIntExpr()->EvaluateKnownConstInt(cgf.cgm.getASTContext());

      value = value.sextOrTrunc(64);
      operation.setCollapseForDeviceTypes(builder.getContext(),
                                          lastDeviceTypeValues, value);
    } else if constexpr (isCombinedType<OpTy>) {
      applyToLoopOp(clause);
    } else {
      llvm_unreachable("Unknown construct kind in VisitCollapseClause");
    }
  }

  void VisitTileClause(const OpenACCTileClause &clause) {
    if constexpr (isOneOfTypes<OpTy, mlir::acc::LoopOp>) {
      llvm::SmallVector<mlir::Value> values;

      for (const Expr *e : clause.getSizeExprs()) {
        mlir::Location exprLoc = cgf.cgm.getLoc(e->getBeginLoc());

        // We represent the * as -1.  Additionally, this is a constant, so we
        // can always just emit it as 64 bits to avoid having to do any more
        // work to determine signedness or size.
        if (isa<OpenACCAsteriskSizeExpr>(e)) {
          values.push_back(createConstantInt(exprLoc, 64, -1));
        } else {
          llvm::APInt curValue =
              e->EvaluateKnownConstInt(cgf.cgm.getASTContext());
          values.push_back(createConstantInt(
              exprLoc, 64, curValue.sextOrTrunc(64).getSExtValue()));
        }
      }

      operation.setTileForDeviceTypes(builder.getContext(),
                                      lastDeviceTypeValues, values);
    } else if constexpr (isCombinedType<OpTy>) {
      applyToLoopOp(clause);
    } else {
      llvm_unreachable("Unknown construct kind in VisitTileClause");
    }
  }

  void VisitWorkerClause(const OpenACCWorkerClause &clause) {
    if constexpr (isOneOfTypes<OpTy, mlir::acc::LoopOp>) {
      if (clause.hasIntExpr())
        operation.addWorkerNumOperand(builder.getContext(),
                                      emitIntExpr(clause.getIntExpr()),
                                      lastDeviceTypeValues);
      else
        operation.addEmptyWorker(builder.getContext(), lastDeviceTypeValues);

    } else if constexpr (isCombinedType<OpTy>) {
      applyToLoopOp(clause);
    } else {
      // TODO: When we've implemented this for everything, switch this to an
      // unreachable. Combined constructs remain.
      return clauseNotImplemented(clause);
    }
  }

  void VisitVectorClause(const OpenACCVectorClause &clause) {
    if constexpr (isOneOfTypes<OpTy, mlir::acc::LoopOp>) {
      if (clause.hasIntExpr())
        operation.addVectorOperand(builder.getContext(),
                                   emitIntExpr(clause.getIntExpr()),
                                   lastDeviceTypeValues);
      else
        operation.addEmptyVector(builder.getContext(), lastDeviceTypeValues);

    } else if constexpr (isCombinedType<OpTy>) {
      applyToLoopOp(clause);
    } else {
      // TODO: When we've implemented this for everything, switch this to an
      // unreachable. Combined constructs remain.
      return clauseNotImplemented(clause);
    }
  }

  void VisitGangClause(const OpenACCGangClause &clause) {
    if constexpr (isOneOfTypes<OpTy, mlir::acc::LoopOp>) {
      if (clause.getNumExprs() == 0) {
        operation.addEmptyGang(builder.getContext(), lastDeviceTypeValues);
      } else {
        llvm::SmallVector<mlir::Value> values;
        llvm::SmallVector<mlir::acc::GangArgType> argTypes;
        for (unsigned i : llvm::index_range(0u, clause.getNumExprs())) {
          auto [kind, expr] = clause.getExpr(i);
          mlir::Location exprLoc = cgf.cgm.getLoc(expr->getBeginLoc());
          argTypes.push_back(decodeGangType(kind));
          if (kind == OpenACCGangKind::Dim) {
            llvm::APInt curValue =
                expr->EvaluateKnownConstInt(cgf.cgm.getASTContext());
            // The value is 1, 2, or 3, but the type isn't necessarily smaller
            // than 64.
            curValue = curValue.sextOrTrunc(64);
            values.push_back(
                createConstantInt(exprLoc, 64, curValue.getSExtValue()));
          } else if (isa<OpenACCAsteriskSizeExpr>(expr)) {
            values.push_back(createConstantInt(exprLoc, 64, -1));
          } else {
            values.push_back(emitIntExpr(expr));
          }
        }

        operation.addGangOperands(builder.getContext(), lastDeviceTypeValues,
                                  argTypes, values);
      }
    } else if constexpr (isCombinedType<OpTy>) {
      applyToLoopOp(clause);
    } else {
      llvm_unreachable("Unknown construct kind in VisitGangClause");
    }
  }

  void VisitCopyClause(const OpenACCCopyClause &clause) {
    if constexpr (isOneOfTypes<OpTy, mlir::acc::ParallelOp, mlir::acc::SerialOp,
                               mlir::acc::KernelsOp, mlir::acc::DataOp>) {
      for (const Expr *var : clause.getVarList())
        addDataOperand<mlir::acc::CopyinOp, mlir::acc::CopyoutOp>(
            var, mlir::acc::DataClause::acc_copy, clause.getModifierList(),
            /*structured=*/true,
<<<<<<< HEAD
            /*implicit=*/false);
    } else if constexpr (isCombinedType<OpTy>) {
      applyToComputeOp(clause);
    } else {
      // TODO: When we've implemented this for everything, switch this to an
      // unreachable. declare construct remains.
      return clauseNotImplemented(clause);
    }
  }

  void VisitCopyInClause(const OpenACCCopyInClause &clause) {
    if constexpr (isOneOfTypes<OpTy, mlir::acc::ParallelOp, mlir::acc::SerialOp,
                               mlir::acc::KernelsOp, mlir::acc::DataOp>) {
      for (const Expr *var : clause.getVarList())
        addDataOperand<mlir::acc::CopyinOp, mlir::acc::DeleteOp>(
            var, mlir::acc::DataClause::acc_copyin, clause.getModifierList(),
            /*structured=*/true,
            /*implicit=*/false);
    } else if constexpr (isOneOfTypes<OpTy, mlir::acc::EnterDataOp>) {
      for (const Expr *var : clause.getVarList())
        addDataOperand<mlir::acc::CopyinOp>(
            var, mlir::acc::DataClause::acc_copyin, clause.getModifierList(),
            /*structured=*/false, /*implicit=*/false);
    } else if constexpr (isCombinedType<OpTy>) {
      applyToComputeOp(clause);
    } else {
      // TODO: When we've implemented this for everything, switch this to an
      // unreachable. declare construct remains.
      return clauseNotImplemented(clause);
    }
  }

  void VisitCopyOutClause(const OpenACCCopyOutClause &clause) {
    if constexpr (isOneOfTypes<OpTy, mlir::acc::ParallelOp, mlir::acc::SerialOp,
                               mlir::acc::KernelsOp, mlir::acc::DataOp>) {
      for (const Expr *var : clause.getVarList())
        addDataOperand<mlir::acc::CreateOp, mlir::acc::CopyoutOp>(
            var, mlir::acc::DataClause::acc_copyout, clause.getModifierList(),
            /*structured=*/true,
            /*implicit=*/false);
    } else if constexpr (isOneOfTypes<OpTy, mlir::acc::ExitDataOp>) {
      for (const Expr *var : clause.getVarList())
        addDataOperand<mlir::acc::GetDevicePtrOp, mlir::acc::CopyoutOp>(
            var, mlir::acc::DataClause::acc_copyout, clause.getModifierList(),
            /*structured=*/false,
            /*implicit=*/false);
    } else if constexpr (isCombinedType<OpTy>) {
      applyToComputeOp(clause);
    } else {
      // TODO: When we've implemented this for everything, switch this to an
      // unreachable. declare construct remains.
      return clauseNotImplemented(clause);
    }
  }

  void VisitCreateClause(const OpenACCCreateClause &clause) {
    if constexpr (isOneOfTypes<OpTy, mlir::acc::ParallelOp, mlir::acc::SerialOp,
                               mlir::acc::KernelsOp, mlir::acc::DataOp>) {
      for (const Expr *var : clause.getVarList())
        addDataOperand<mlir::acc::CreateOp, mlir::acc::DeleteOp>(
            var, mlir::acc::DataClause::acc_create, clause.getModifierList(),
            /*structured=*/true,
            /*implicit=*/false);
    } else if constexpr (isOneOfTypes<OpTy, mlir::acc::EnterDataOp>) {
      for (const Expr *var : clause.getVarList())
        addDataOperand<mlir::acc::CreateOp>(
            var, mlir::acc::DataClause::acc_create, clause.getModifierList(),
            /*structured=*/false, /*implicit=*/false);
    } else if constexpr (isCombinedType<OpTy>) {
      applyToComputeOp(clause);
    } else {
      // TODO: When we've implemented this for everything, switch this to an
      // unreachable. declare construct remains.
      return clauseNotImplemented(clause);
    }
  }

  void VisitDeleteClause(const OpenACCDeleteClause &clause) {
    if constexpr (isOneOfTypes<OpTy, mlir::acc::ExitDataOp>) {
      for (const Expr *var : clause.getVarList())
        addDataOperand<mlir::acc::GetDevicePtrOp, mlir::acc::DeleteOp>(
            var, mlir::acc::DataClause::acc_delete, {},
            /*structured=*/false,
            /*implicit=*/false);
    } else {
      llvm_unreachable("Unknown construct kind in VisitDeleteClause");
    }
  }

  void VisitDetachClause(const OpenACCDetachClause &clause) {
    if constexpr (isOneOfTypes<OpTy, mlir::acc::ExitDataOp>) {
      for (const Expr *var : clause.getVarList())
        addDataOperand<mlir::acc::GetDevicePtrOp, mlir::acc::DetachOp>(
            var, mlir::acc::DataClause::acc_detach, {},
            /*structured=*/false,
            /*implicit=*/false);
    } else {
      llvm_unreachable("Unknown construct kind in VisitDetachClause");
    }
  }

  void VisitFinalizeClause(const OpenACCFinalizeClause &clause) {
    if constexpr (isOneOfTypes<OpTy, mlir::acc::ExitDataOp>) {
      operation.setFinalize(true);
    } else {
      llvm_unreachable("Unknown construct kind in VisitFinalizeClause");
    }
  }

  void VisitUseDeviceClause(const OpenACCUseDeviceClause &clause) {
    if constexpr (isOneOfTypes<OpTy, mlir::acc::HostDataOp>) {
      for (const Expr *var : clause.getVarList())
        addDataOperand<mlir::acc::UseDeviceOp>(
            var, mlir::acc::DataClause::acc_use_device, {}, /*structured=*/true,
            /*implicit=*/false);
    } else {
      llvm_unreachable("Unknown construct kind in VisitUseDeviceClause");
    }
  }

  void VisitDevicePtrClause(const OpenACCDevicePtrClause &clause) {
    if constexpr (isOneOfTypes<OpTy, mlir::acc::ParallelOp, mlir::acc::SerialOp,
                               mlir::acc::KernelsOp, mlir::acc::DataOp>) {
      for (const Expr *var : clause.getVarList())
        addDataOperand<mlir::acc::DevicePtrOp>(
            var, mlir::acc::DataClause::acc_deviceptr, {},
            /*structured=*/true,
=======
>>>>>>> 10a576f7
            /*implicit=*/false);
    } else if constexpr (isCombinedType<OpTy>) {
      applyToComputeOp(clause);
    } else {
      // TODO: When we've implemented this for everything, switch this to an
<<<<<<< HEAD
      // unreachable. declare remains.
=======
      // unreachable. declare construct remains.
>>>>>>> 10a576f7
      return clauseNotImplemented(clause);
    }
  }

<<<<<<< HEAD
=======
  void VisitCopyInClause(const OpenACCCopyInClause &clause) {
    if constexpr (isOneOfTypes<OpTy, mlir::acc::ParallelOp, mlir::acc::SerialOp,
                               mlir::acc::KernelsOp, mlir::acc::DataOp>) {
      for (const Expr *var : clause.getVarList())
        addDataOperand<mlir::acc::CopyinOp, mlir::acc::DeleteOp>(
            var, mlir::acc::DataClause::acc_copyin, clause.getModifierList(),
            /*structured=*/true,
            /*implicit=*/false);
    } else if constexpr (isOneOfTypes<OpTy, mlir::acc::EnterDataOp>) {
      for (const Expr *var : clause.getVarList())
        addDataOperand<mlir::acc::CopyinOp>(
            var, mlir::acc::DataClause::acc_copyin, clause.getModifierList(),
            /*structured=*/false, /*implicit=*/false);
    } else if constexpr (isCombinedType<OpTy>) {
      applyToComputeOp(clause);
    } else {
      // TODO: When we've implemented this for everything, switch this to an
      // unreachable. declare construct remains.
      return clauseNotImplemented(clause);
    }
  }

  void VisitCopyOutClause(const OpenACCCopyOutClause &clause) {
    if constexpr (isOneOfTypes<OpTy, mlir::acc::ParallelOp, mlir::acc::SerialOp,
                               mlir::acc::KernelsOp, mlir::acc::DataOp>) {
      for (const Expr *var : clause.getVarList())
        addDataOperand<mlir::acc::CreateOp, mlir::acc::CopyoutOp>(
            var, mlir::acc::DataClause::acc_copyout, clause.getModifierList(),
            /*structured=*/true,
            /*implicit=*/false);
    } else if constexpr (isOneOfTypes<OpTy, mlir::acc::ExitDataOp>) {
      for (const Expr *var : clause.getVarList())
        addDataOperand<mlir::acc::GetDevicePtrOp, mlir::acc::CopyoutOp>(
            var, mlir::acc::DataClause::acc_copyout, clause.getModifierList(),
            /*structured=*/false,
            /*implicit=*/false);
    } else if constexpr (isCombinedType<OpTy>) {
      applyToComputeOp(clause);
    } else {
      // TODO: When we've implemented this for everything, switch this to an
      // unreachable. declare construct remains.
      return clauseNotImplemented(clause);
    }
  }

  void VisitCreateClause(const OpenACCCreateClause &clause) {
    if constexpr (isOneOfTypes<OpTy, mlir::acc::ParallelOp, mlir::acc::SerialOp,
                               mlir::acc::KernelsOp, mlir::acc::DataOp>) {
      for (const Expr *var : clause.getVarList())
        addDataOperand<mlir::acc::CreateOp, mlir::acc::DeleteOp>(
            var, mlir::acc::DataClause::acc_create, clause.getModifierList(),
            /*structured=*/true,
            /*implicit=*/false);
    } else if constexpr (isOneOfTypes<OpTy, mlir::acc::EnterDataOp>) {
      for (const Expr *var : clause.getVarList())
        addDataOperand<mlir::acc::CreateOp>(
            var, mlir::acc::DataClause::acc_create, clause.getModifierList(),
            /*structured=*/false, /*implicit=*/false);
    } else if constexpr (isCombinedType<OpTy>) {
      applyToComputeOp(clause);
    } else {
      // TODO: When we've implemented this for everything, switch this to an
      // unreachable. declare construct remains.
      return clauseNotImplemented(clause);
    }
  }

  void VisitDeleteClause(const OpenACCDeleteClause &clause) {
    if constexpr (isOneOfTypes<OpTy, mlir::acc::ExitDataOp>) {
      for (const Expr *var : clause.getVarList())
        addDataOperand<mlir::acc::GetDevicePtrOp, mlir::acc::DeleteOp>(
            var, mlir::acc::DataClause::acc_delete, {},
            /*structured=*/false,
            /*implicit=*/false);
    } else {
      llvm_unreachable("Unknown construct kind in VisitDeleteClause");
    }
  }

  void VisitDetachClause(const OpenACCDetachClause &clause) {
    if constexpr (isOneOfTypes<OpTy, mlir::acc::ExitDataOp>) {
      for (const Expr *var : clause.getVarList())
        addDataOperand<mlir::acc::GetDevicePtrOp, mlir::acc::DetachOp>(
            var, mlir::acc::DataClause::acc_detach, {},
            /*structured=*/false,
            /*implicit=*/false);
    } else {
      llvm_unreachable("Unknown construct kind in VisitDetachClause");
    }
  }

  void VisitFinalizeClause(const OpenACCFinalizeClause &clause) {
    if constexpr (isOneOfTypes<OpTy, mlir::acc::ExitDataOp>) {
      operation.setFinalize(true);
    } else {
      llvm_unreachable("Unknown construct kind in VisitFinalizeClause");
    }
  }

  void VisitUseDeviceClause(const OpenACCUseDeviceClause &clause) {
    if constexpr (isOneOfTypes<OpTy, mlir::acc::HostDataOp>) {
      for (const Expr *var : clause.getVarList())
        addDataOperand<mlir::acc::UseDeviceOp>(
            var, mlir::acc::DataClause::acc_use_device, {}, /*structured=*/true,
            /*implicit=*/false);
    } else {
      llvm_unreachable("Unknown construct kind in VisitUseDeviceClause");
    }
  }

  void VisitDevicePtrClause(const OpenACCDevicePtrClause &clause) {
    if constexpr (isOneOfTypes<OpTy, mlir::acc::ParallelOp, mlir::acc::SerialOp,
                               mlir::acc::KernelsOp, mlir::acc::DataOp>) {
      for (const Expr *var : clause.getVarList())
        addDataOperand<mlir::acc::DevicePtrOp>(
            var, mlir::acc::DataClause::acc_deviceptr, {},
            /*structured=*/true,
            /*implicit=*/false);
    } else if constexpr (isCombinedType<OpTy>) {
      applyToComputeOp(clause);
    } else {
      // TODO: When we've implemented this for everything, switch this to an
      // unreachable. declare remains.
      return clauseNotImplemented(clause);
    }
  }

>>>>>>> 10a576f7
  void VisitNoCreateClause(const OpenACCNoCreateClause &clause) {
    if constexpr (isOneOfTypes<OpTy, mlir::acc::ParallelOp, mlir::acc::SerialOp,
                               mlir::acc::KernelsOp, mlir::acc::DataOp>) {
      for (const Expr *var : clause.getVarList())
        addDataOperand<mlir::acc::NoCreateOp, mlir::acc::DeleteOp>(
            var, mlir::acc::DataClause::acc_no_create, {}, /*structured=*/true,
            /*implicit=*/false);
    } else if constexpr (isCombinedType<OpTy>) {
      applyToComputeOp(clause);
    } else {
      llvm_unreachable("Unknown construct kind in VisitNoCreateClause");
    }
  }

  void VisitPresentClause(const OpenACCPresentClause &clause) {
    if constexpr (isOneOfTypes<OpTy, mlir::acc::ParallelOp, mlir::acc::SerialOp,
                               mlir::acc::KernelsOp, mlir::acc::DataOp>) {
      for (const Expr *var : clause.getVarList())
        addDataOperand<mlir::acc::PresentOp, mlir::acc::DeleteOp>(
            var, mlir::acc::DataClause::acc_present, {}, /*structured=*/true,
            /*implicit=*/false);
    } else if constexpr (isCombinedType<OpTy>) {
      applyToComputeOp(clause);
    } else {
      // TODO: When we've implemented this for everything, switch this to an
      // unreachable. declare remains.
      return clauseNotImplemented(clause);
    }
  }

  void VisitAttachClause(const OpenACCAttachClause &clause) {
    if constexpr (isOneOfTypes<OpTy, mlir::acc::ParallelOp, mlir::acc::SerialOp,
                               mlir::acc::KernelsOp, mlir::acc::DataOp>) {
      for (const Expr *var : clause.getVarList())
        addDataOperand<mlir::acc::AttachOp, mlir::acc::DetachOp>(
            var, mlir::acc::DataClause::acc_attach, {}, /*structured=*/true,
            /*implicit=*/false);
    } else if constexpr (isOneOfTypes<OpTy, mlir::acc::EnterDataOp>) {
      for (const Expr *var : clause.getVarList())
        addDataOperand<mlir::acc::AttachOp>(
            var, mlir::acc::DataClause::acc_attach, {},
            /*structured=*/false, /*implicit=*/false);
    } else if constexpr (isCombinedType<OpTy>) {
      applyToComputeOp(clause);
    } else {
      llvm_unreachable("Unknown construct kind in VisitAttachClause");
    }
  }
};

template <typename OpTy>
auto makeClauseEmitter(OpTy &op, CIRGen::CIRGenFunction &cgf,
                       CIRGen::CIRGenBuilderTy &builder,
                       OpenACCDirectiveKind dirKind, SourceLocation dirLoc) {
  return OpenACCClauseCIREmitter<OpTy>(op, cgf, builder, dirKind, dirLoc);
}
} // namespace

template <typename Op>
void CIRGenFunction::emitOpenACCClauses(
    Op &op, OpenACCDirectiveKind dirKind, SourceLocation dirLoc,
    ArrayRef<const OpenACCClause *> clauses) {
  mlir::OpBuilder::InsertionGuard guardCase(builder);

  // Sets insertion point before the 'op', since every new expression needs to
  // be before the operation.
  builder.setInsertionPoint(op);
  makeClauseEmitter(op, *this, builder, dirKind, dirLoc).emitClauses(clauses);
}

#define EXPL_SPEC(N)                                                           \
  template void CIRGenFunction::emitOpenACCClauses<N>(                         \
      N &, OpenACCDirectiveKind, SourceLocation,                               \
      ArrayRef<const OpenACCClause *>);
EXPL_SPEC(mlir::acc::ParallelOp)
EXPL_SPEC(mlir::acc::SerialOp)
EXPL_SPEC(mlir::acc::KernelsOp)
EXPL_SPEC(mlir::acc::LoopOp)
EXPL_SPEC(mlir::acc::DataOp)
EXPL_SPEC(mlir::acc::InitOp)
EXPL_SPEC(mlir::acc::ShutdownOp)
EXPL_SPEC(mlir::acc::SetOp)
EXPL_SPEC(mlir::acc::WaitOp)
EXPL_SPEC(mlir::acc::HostDataOp)
EXPL_SPEC(mlir::acc::EnterDataOp)
EXPL_SPEC(mlir::acc::ExitDataOp)
EXPL_SPEC(mlir::acc::UpdateOp)
#undef EXPL_SPEC

template <typename ComputeOp, typename LoopOp>
void CIRGenFunction::emitOpenACCClauses(
    ComputeOp &op, LoopOp &loopOp, OpenACCDirectiveKind dirKind,
    SourceLocation dirLoc, ArrayRef<const OpenACCClause *> clauses) {
  static_assert(std::is_same_v<mlir::acc::LoopOp, LoopOp>);

  CombinedConstructClauseInfo<ComputeOp> inf{op, loopOp};
  // We cannot set the insertion point here and do so in the emitter, but make
  // sure we reset it with the 'guard' anyway.
  mlir::OpBuilder::InsertionGuard guardCase(builder);
  makeClauseEmitter(inf, *this, builder, dirKind, dirLoc).emitClauses(clauses);
}

#define EXPL_SPEC(N)                                                           \
  template void CIRGenFunction::emitOpenACCClauses<N, mlir::acc::LoopOp>(      \
      N &, mlir::acc::LoopOp &, OpenACCDirectiveKind, SourceLocation,          \
      ArrayRef<const OpenACCClause *>);

EXPL_SPEC(mlir::acc::ParallelOp)
EXPL_SPEC(mlir::acc::SerialOp)
EXPL_SPEC(mlir::acc::KernelsOp)
#undef EXPL_SPEC<|MERGE_RESOLUTION|>--- conflicted
+++ resolved
@@ -174,105 +174,6 @@
     dataOperands.append(computeEmitter.dataOperands);
   }
 
-<<<<<<< HEAD
-  struct DataOperandInfo {
-    mlir::Location beginLoc;
-    mlir::Value varValue;
-    std::string name;
-    llvm::SmallVector<mlir::Value> bounds;
-  };
-
-  mlir::Value createBound(mlir::Location boundLoc, mlir::Value lowerBound,
-                          mlir::Value upperBound, mlir::Value extent) {
-    // Arrays always have a start-idx of 0.
-    mlir::Value startIdx = createConstantInt(boundLoc, 64, 0);
-    // Stride is always 1 in C/C++.
-    mlir::Value stride = createConstantInt(boundLoc, 64, 1);
-
-    auto bound = builder.create<mlir::acc::DataBoundsOp>(boundLoc, lowerBound,
-                                                         upperBound);
-    bound.getStartIdxMutable().assign(startIdx);
-    if (extent)
-      bound.getExtentMutable().assign(extent);
-    bound.getStrideMutable().assign(stride);
-
-    return bound;
-  }
-
-  // A helper function that gets the information from an operand to a data
-  // clause, so that it can be used to emit the data operations.
-  DataOperandInfo getDataOperandInfo(OpenACCDirectiveKind dk, const Expr *e) {
-    // TODO: OpenACC: Cache was different enough as to need a separate
-    // `ActOnCacheVar`, so we are going to need to do some investigations here
-    // when it comes to implement this for cache.
-    if (dk == OpenACCDirectiveKind::Cache) {
-      cgf.cgm.errorNYI(e->getSourceRange(),
-                       "OpenACC data operand for 'cache' directive");
-      return {cgf.cgm.getLoc(e->getBeginLoc()), {}, {}, {}};
-    }
-
-    const Expr *curVarExpr = e->IgnoreParenImpCasts();
-
-    mlir::Location exprLoc = cgf.cgm.getLoc(curVarExpr->getBeginLoc());
-    llvm::SmallVector<mlir::Value> bounds;
-
-    std::string exprString;
-    llvm::raw_string_ostream os(exprString);
-    e->printPretty(os, nullptr, cgf.getContext().getPrintingPolicy());
-
-    // Assemble the list of bounds.
-    while (isa<ArraySectionExpr, ArraySubscriptExpr>(curVarExpr)) {
-      mlir::Location boundLoc = cgf.cgm.getLoc(curVarExpr->getBeginLoc());
-      mlir::Value lowerBound;
-      mlir::Value upperBound;
-      mlir::Value extent;
-
-      if (const auto *section = dyn_cast<ArraySectionExpr>(curVarExpr)) {
-        if (const Expr *lb = section->getLowerBound())
-          lowerBound = emitIntExpr(lb);
-        else
-          lowerBound = createConstantInt(boundLoc, 64, 0);
-
-        if (const Expr *len = section->getLength()) {
-          extent = emitIntExpr(len);
-        } else {
-          QualType baseTy = ArraySectionExpr::getBaseOriginalType(
-              section->getBase()->IgnoreParenImpCasts());
-          // We know this is the case as implicit lengths are only allowed for
-          // array types with a constant size, or a dependent size.  AND since
-          // we are codegen we know we're not dependent.
-          auto *arrayTy = cgf.getContext().getAsConstantArrayType(baseTy);
-          // Rather than trying to calculate the extent based on the
-          // lower-bound, we can just emit this as an upper bound.
-          upperBound =
-              createConstantInt(boundLoc, 64, arrayTy->getLimitedSize() - 1);
-        }
-
-        curVarExpr = section->getBase()->IgnoreParenImpCasts();
-      } else {
-        const auto *subscript = cast<ArraySubscriptExpr>(curVarExpr);
-
-        lowerBound = emitIntExpr(subscript->getIdx());
-        // Length of an array index is always 1.
-        extent = createConstantInt(boundLoc, 64, 1);
-        curVarExpr = subscript->getBase()->IgnoreParenImpCasts();
-      }
-
-      bounds.push_back(createBound(boundLoc, lowerBound, upperBound, extent));
-    }
-
-    if (const auto *memExpr = dyn_cast<MemberExpr>(curVarExpr))
-      return {exprLoc, cgf.emitMemberExpr(memExpr).getPointer(), exprString,
-              std::move(bounds)};
-
-    // Sema has made sure that only 4 types of things can get here, array
-    // subscript, array section, member expr, or DRE to a var decl (or the
-    // former 3 wrapping a var-decl), so we should be able to assume this is
-    // right.
-    const auto *dre = cast<DeclRefExpr>(curVarExpr);
-    return {exprLoc, cgf.emitDeclRefLValue(dre).getPointer(), exprString,
-            std::move(bounds)};
-=======
   mlir::acc::DataClauseModifier
   convertModifiers(OpenACCModifierKind modifiers) {
     using namespace mlir::acc;
@@ -298,46 +199,14 @@
 
     mlirModifiers = mlirModifiers | static_cast<DataClauseModifier>(modifiers);
     return mlirModifiers;
->>>>>>> 10a576f7
-  }
-
-  mlir::acc::DataClauseModifier
-  convertModifiers(OpenACCModifierKind modifiers) {
-    using namespace mlir::acc;
-    static_assert(static_cast<int>(OpenACCModifierKind::Zero) ==
-                      static_cast<int>(DataClauseModifier::zero) &&
-                  static_cast<int>(OpenACCModifierKind::Readonly) ==
-                      static_cast<int>(DataClauseModifier::readonly) &&
-                  static_cast<int>(OpenACCModifierKind::AlwaysIn) ==
-                      static_cast<int>(DataClauseModifier::alwaysin) &&
-                  static_cast<int>(OpenACCModifierKind::AlwaysOut) ==
-                      static_cast<int>(DataClauseModifier::alwaysout) &&
-                  static_cast<int>(OpenACCModifierKind::Capture) ==
-                      static_cast<int>(DataClauseModifier::capture));
-
-    DataClauseModifier mlirModifiers{};
-
-    // The MLIR representation of this represents `always` as `alwaysin` +
-    // `alwaysout`.  So do a small fixup here.
-    if (isOpenACCModifierBitSet(modifiers, OpenACCModifierKind::Always)) {
-      mlirModifiers = mlirModifiers | DataClauseModifier::always;
-      modifiers &= ~OpenACCModifierKind::Always;
-    }
-
-    mlirModifiers = mlirModifiers | static_cast<DataClauseModifier>(modifiers);
-    return mlirModifiers;
   }
 
   template <typename BeforeOpTy, typename AfterOpTy>
   void addDataOperand(const Expr *varOperand, mlir::acc::DataClause dataClause,
                       OpenACCModifierKind modifiers, bool structured,
                       bool implicit) {
-<<<<<<< HEAD
-    DataOperandInfo opInfo = getDataOperandInfo(dirKind, varOperand);
-=======
     CIRGenFunction::OpenACCDataOperandInfo opInfo =
         cgf.getOpenACCDataOperandInfo(varOperand);
->>>>>>> 10a576f7
 
     auto beforeOp =
         builder.create<BeforeOpTy>(opInfo.beginLoc, opInfo.varValue, structured,
@@ -378,12 +247,8 @@
   void addDataOperand(const Expr *varOperand, mlir::acc::DataClause dataClause,
                       OpenACCModifierKind modifiers, bool structured,
                       bool implicit) {
-<<<<<<< HEAD
-    DataOperandInfo opInfo = getDataOperandInfo(dirKind, varOperand);
-=======
     CIRGenFunction::OpenACCDataOperandInfo opInfo =
         cgf.getOpenACCDataOperandInfo(varOperand);
->>>>>>> 10a576f7
     auto beforeOp =
         builder.create<BeforeOpTy>(opInfo.beginLoc, opInfo.varValue, structured,
                                    implicit, opInfo.name, opInfo.bounds);
@@ -921,7 +786,6 @@
         addDataOperand<mlir::acc::CopyinOp, mlir::acc::CopyoutOp>(
             var, mlir::acc::DataClause::acc_copy, clause.getModifierList(),
             /*structured=*/true,
-<<<<<<< HEAD
             /*implicit=*/false);
     } else if constexpr (isCombinedType<OpTy>) {
       applyToComputeOp(clause);
@@ -1049,152 +913,16 @@
         addDataOperand<mlir::acc::DevicePtrOp>(
             var, mlir::acc::DataClause::acc_deviceptr, {},
             /*structured=*/true,
-=======
->>>>>>> 10a576f7
-            /*implicit=*/false);
-    } else if constexpr (isCombinedType<OpTy>) {
-      applyToComputeOp(clause);
-    } else {
-      // TODO: When we've implemented this for everything, switch this to an
-<<<<<<< HEAD
+            /*implicit=*/false);
+    } else if constexpr (isCombinedType<OpTy>) {
+      applyToComputeOp(clause);
+    } else {
+      // TODO: When we've implemented this for everything, switch this to an
       // unreachable. declare remains.
-=======
-      // unreachable. declare construct remains.
->>>>>>> 10a576f7
-      return clauseNotImplemented(clause);
-    }
-  }
-
-<<<<<<< HEAD
-=======
-  void VisitCopyInClause(const OpenACCCopyInClause &clause) {
-    if constexpr (isOneOfTypes<OpTy, mlir::acc::ParallelOp, mlir::acc::SerialOp,
-                               mlir::acc::KernelsOp, mlir::acc::DataOp>) {
-      for (const Expr *var : clause.getVarList())
-        addDataOperand<mlir::acc::CopyinOp, mlir::acc::DeleteOp>(
-            var, mlir::acc::DataClause::acc_copyin, clause.getModifierList(),
-            /*structured=*/true,
-            /*implicit=*/false);
-    } else if constexpr (isOneOfTypes<OpTy, mlir::acc::EnterDataOp>) {
-      for (const Expr *var : clause.getVarList())
-        addDataOperand<mlir::acc::CopyinOp>(
-            var, mlir::acc::DataClause::acc_copyin, clause.getModifierList(),
-            /*structured=*/false, /*implicit=*/false);
-    } else if constexpr (isCombinedType<OpTy>) {
-      applyToComputeOp(clause);
-    } else {
-      // TODO: When we've implemented this for everything, switch this to an
-      // unreachable. declare construct remains.
-      return clauseNotImplemented(clause);
-    }
-  }
-
-  void VisitCopyOutClause(const OpenACCCopyOutClause &clause) {
-    if constexpr (isOneOfTypes<OpTy, mlir::acc::ParallelOp, mlir::acc::SerialOp,
-                               mlir::acc::KernelsOp, mlir::acc::DataOp>) {
-      for (const Expr *var : clause.getVarList())
-        addDataOperand<mlir::acc::CreateOp, mlir::acc::CopyoutOp>(
-            var, mlir::acc::DataClause::acc_copyout, clause.getModifierList(),
-            /*structured=*/true,
-            /*implicit=*/false);
-    } else if constexpr (isOneOfTypes<OpTy, mlir::acc::ExitDataOp>) {
-      for (const Expr *var : clause.getVarList())
-        addDataOperand<mlir::acc::GetDevicePtrOp, mlir::acc::CopyoutOp>(
-            var, mlir::acc::DataClause::acc_copyout, clause.getModifierList(),
-            /*structured=*/false,
-            /*implicit=*/false);
-    } else if constexpr (isCombinedType<OpTy>) {
-      applyToComputeOp(clause);
-    } else {
-      // TODO: When we've implemented this for everything, switch this to an
-      // unreachable. declare construct remains.
-      return clauseNotImplemented(clause);
-    }
-  }
-
-  void VisitCreateClause(const OpenACCCreateClause &clause) {
-    if constexpr (isOneOfTypes<OpTy, mlir::acc::ParallelOp, mlir::acc::SerialOp,
-                               mlir::acc::KernelsOp, mlir::acc::DataOp>) {
-      for (const Expr *var : clause.getVarList())
-        addDataOperand<mlir::acc::CreateOp, mlir::acc::DeleteOp>(
-            var, mlir::acc::DataClause::acc_create, clause.getModifierList(),
-            /*structured=*/true,
-            /*implicit=*/false);
-    } else if constexpr (isOneOfTypes<OpTy, mlir::acc::EnterDataOp>) {
-      for (const Expr *var : clause.getVarList())
-        addDataOperand<mlir::acc::CreateOp>(
-            var, mlir::acc::DataClause::acc_create, clause.getModifierList(),
-            /*structured=*/false, /*implicit=*/false);
-    } else if constexpr (isCombinedType<OpTy>) {
-      applyToComputeOp(clause);
-    } else {
-      // TODO: When we've implemented this for everything, switch this to an
-      // unreachable. declare construct remains.
-      return clauseNotImplemented(clause);
-    }
-  }
-
-  void VisitDeleteClause(const OpenACCDeleteClause &clause) {
-    if constexpr (isOneOfTypes<OpTy, mlir::acc::ExitDataOp>) {
-      for (const Expr *var : clause.getVarList())
-        addDataOperand<mlir::acc::GetDevicePtrOp, mlir::acc::DeleteOp>(
-            var, mlir::acc::DataClause::acc_delete, {},
-            /*structured=*/false,
-            /*implicit=*/false);
-    } else {
-      llvm_unreachable("Unknown construct kind in VisitDeleteClause");
-    }
-  }
-
-  void VisitDetachClause(const OpenACCDetachClause &clause) {
-    if constexpr (isOneOfTypes<OpTy, mlir::acc::ExitDataOp>) {
-      for (const Expr *var : clause.getVarList())
-        addDataOperand<mlir::acc::GetDevicePtrOp, mlir::acc::DetachOp>(
-            var, mlir::acc::DataClause::acc_detach, {},
-            /*structured=*/false,
-            /*implicit=*/false);
-    } else {
-      llvm_unreachable("Unknown construct kind in VisitDetachClause");
-    }
-  }
-
-  void VisitFinalizeClause(const OpenACCFinalizeClause &clause) {
-    if constexpr (isOneOfTypes<OpTy, mlir::acc::ExitDataOp>) {
-      operation.setFinalize(true);
-    } else {
-      llvm_unreachable("Unknown construct kind in VisitFinalizeClause");
-    }
-  }
-
-  void VisitUseDeviceClause(const OpenACCUseDeviceClause &clause) {
-    if constexpr (isOneOfTypes<OpTy, mlir::acc::HostDataOp>) {
-      for (const Expr *var : clause.getVarList())
-        addDataOperand<mlir::acc::UseDeviceOp>(
-            var, mlir::acc::DataClause::acc_use_device, {}, /*structured=*/true,
-            /*implicit=*/false);
-    } else {
-      llvm_unreachable("Unknown construct kind in VisitUseDeviceClause");
-    }
-  }
-
-  void VisitDevicePtrClause(const OpenACCDevicePtrClause &clause) {
-    if constexpr (isOneOfTypes<OpTy, mlir::acc::ParallelOp, mlir::acc::SerialOp,
-                               mlir::acc::KernelsOp, mlir::acc::DataOp>) {
-      for (const Expr *var : clause.getVarList())
-        addDataOperand<mlir::acc::DevicePtrOp>(
-            var, mlir::acc::DataClause::acc_deviceptr, {},
-            /*structured=*/true,
-            /*implicit=*/false);
-    } else if constexpr (isCombinedType<OpTy>) {
-      applyToComputeOp(clause);
-    } else {
-      // TODO: When we've implemented this for everything, switch this to an
-      // unreachable. declare remains.
-      return clauseNotImplemented(clause);
-    }
-  }
-
->>>>>>> 10a576f7
+      return clauseNotImplemented(clause);
+    }
+  }
+
   void VisitNoCreateClause(const OpenACCNoCreateClause &clause) {
     if constexpr (isOneOfTypes<OpTy, mlir::acc::ParallelOp, mlir::acc::SerialOp,
                                mlir::acc::KernelsOp, mlir::acc::DataOp>) {
