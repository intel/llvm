//===----------------------------------------------------------------------===//
//
// Part of the LLVM Project, under the Apache License v2.0 with LLVM Exceptions.
// See https://llvm.org/LICENSE.txt for license information.
// SPDX-License-Identifier: Apache-2.0 WITH LLVM-exception
//
//===----------------------------------------------------------------------===//
//
// This contains code to emit Expr nodes as CIR code.
//
//===----------------------------------------------------------------------===//

#include "Address.h"
#include "CIRGenConstantEmitter.h"
#include "CIRGenFunction.h"
#include "CIRGenModule.h"
#include "CIRGenValue.h"
#include "mlir/IR/BuiltinAttributes.h"
#include "mlir/IR/Value.h"
#include "clang/AST/Attr.h"
#include "clang/AST/CharUnits.h"
#include "clang/AST/Decl.h"
#include "clang/AST/Expr.h"
#include "clang/AST/ExprCXX.h"
#include "clang/CIR/Dialect/IR/CIRDialect.h"
#include "clang/CIR/MissingFeatures.h"
#include <optional>

using namespace clang;
using namespace clang::CIRGen;
using namespace cir;

/// Get the address of a zero-sized field within a record. The resulting address
/// doesn't necessarily have the right type.
Address CIRGenFunction::emitAddrOfFieldStorage(Address base,
                                               const FieldDecl *field,
                                               llvm::StringRef fieldName,
                                               unsigned fieldIndex) {
  if (field->isZeroSize(getContext())) {
    cgm.errorNYI(field->getSourceRange(),
                 "emitAddrOfFieldStorage: zero-sized field");
    return Address::invalid();
  }

  mlir::Location loc = getLoc(field->getLocation());

  mlir::Type fieldType = convertType(field->getType());
  auto fieldPtr = cir::PointerType::get(fieldType);
  // For most cases fieldName is the same as field->getName() but for lambdas,
  // which do not currently carry the name, so it can be passed down from the
  // CaptureStmt.
  cir::GetMemberOp memberAddr = builder.createGetMember(
      loc, fieldPtr, base.getPointer(), fieldName, fieldIndex);

  // Retrieve layout information, compute alignment and return the final
  // address.
  const RecordDecl *rec = field->getParent();
  const CIRGenRecordLayout &layout = cgm.getTypes().getCIRGenRecordLayout(rec);
  unsigned idx = layout.getCIRFieldNo(field);
  CharUnits offset = CharUnits::fromQuantity(
      layout.getCIRType().getElementOffset(cgm.getDataLayout().layout, idx));
  return Address(memberAddr, base.getAlignment().alignmentAtOffset(offset));
}

/// Given an expression of pointer type, try to
/// derive a more accurate bound on the alignment of the pointer.
Address CIRGenFunction::emitPointerWithAlignment(const Expr *expr,
                                                 LValueBaseInfo *baseInfo) {
  // We allow this with ObjC object pointers because of fragile ABIs.
  assert(expr->getType()->isPointerType() ||
         expr->getType()->isObjCObjectPointerType());
  expr = expr->IgnoreParens();

  // Casts:
  if (auto const *ce = dyn_cast<CastExpr>(expr)) {
    if (isa<ExplicitCastExpr>(ce)) {
      cgm.errorNYI(expr->getSourceRange(),
                   "emitPointerWithAlignment: explicit cast");
      return Address::invalid();
    }

    switch (ce->getCastKind()) {
    // Non-converting casts (but not C's implicit conversion from void*).
    case CK_BitCast:
    case CK_NoOp:
    case CK_AddressSpaceConversion: {
      cgm.errorNYI(expr->getSourceRange(),
                   "emitPointerWithAlignment: noop cast");
      return Address::invalid();
    } break;

    // Array-to-pointer decay. TODO(cir): BaseInfo and TBAAInfo.
    case CK_ArrayToPointerDecay: {
      cgm.errorNYI(expr->getSourceRange(),
                   "emitPointerWithAlignment: array-to-pointer decay");
      return Address::invalid();
    }

    case CK_UncheckedDerivedToBase:
    case CK_DerivedToBase: {
      assert(!cir::MissingFeatures::opTBAA());
      assert(!cir::MissingFeatures::addressIsKnownNonNull());
      Address addr = emitPointerWithAlignment(ce->getSubExpr(), baseInfo);
      const CXXRecordDecl *derived =
          ce->getSubExpr()->getType()->getPointeeCXXRecordDecl();
      return getAddressOfBaseClass(addr, derived, ce->path(),
                                   shouldNullCheckClassCastValue(ce),
                                   ce->getExprLoc());
    }

    case CK_AnyPointerToBlockPointerCast:
    case CK_BaseToDerived:
    case CK_BaseToDerivedMemberPointer:
    case CK_BlockPointerToObjCPointerCast:
    case CK_BuiltinFnToFnPtr:
    case CK_CPointerToObjCPointerCast:
    case CK_DerivedToBaseMemberPointer:
    case CK_Dynamic:
    case CK_FunctionToPointerDecay:
    case CK_IntegralToPointer:
    case CK_LValueToRValue:
    case CK_LValueToRValueBitCast:
    case CK_NullToMemberPointer:
    case CK_NullToPointer:
    case CK_ReinterpretMemberPointer:
      // Common pointer conversions, nothing to do here.
      // TODO: Is there any reason to treat base-to-derived conversions
      // specially?
      break;

    case CK_ARCConsumeObject:
    case CK_ARCExtendBlockObject:
    case CK_ARCProduceObject:
    case CK_ARCReclaimReturnedObject:
    case CK_AtomicToNonAtomic:
    case CK_BooleanToSignedIntegral:
    case CK_ConstructorConversion:
    case CK_CopyAndAutoreleaseBlockObject:
    case CK_Dependent:
    case CK_FixedPointCast:
    case CK_FixedPointToBoolean:
    case CK_FixedPointToFloating:
    case CK_FixedPointToIntegral:
    case CK_FloatingCast:
    case CK_FloatingComplexCast:
    case CK_FloatingComplexToBoolean:
    case CK_FloatingComplexToIntegralComplex:
    case CK_FloatingComplexToReal:
    case CK_FloatingRealToComplex:
    case CK_FloatingToBoolean:
    case CK_FloatingToFixedPoint:
    case CK_FloatingToIntegral:
    case CK_HLSLAggregateSplatCast:
    case CK_HLSLArrayRValue:
    case CK_HLSLElementwiseCast:
    case CK_HLSLVectorTruncation:
    case CK_IntToOCLSampler:
    case CK_IntegralCast:
    case CK_IntegralComplexCast:
    case CK_IntegralComplexToBoolean:
    case CK_IntegralComplexToFloatingComplex:
    case CK_IntegralComplexToReal:
    case CK_IntegralRealToComplex:
    case CK_IntegralToBoolean:
    case CK_IntegralToFixedPoint:
    case CK_IntegralToFloating:
    case CK_LValueBitCast:
    case CK_MatrixCast:
    case CK_MemberPointerToBoolean:
    case CK_NonAtomicToAtomic:
    case CK_ObjCObjectLValueCast:
    case CK_PointerToBoolean:
    case CK_PointerToIntegral:
    case CK_ToUnion:
    case CK_ToVoid:
    case CK_UserDefinedConversion:
    case CK_VectorSplat:
    case CK_ZeroToOCLOpaqueType:
      llvm_unreachable("unexpected cast for emitPointerWithAlignment");
    }
  }

  // Unary &
  if (const UnaryOperator *uo = dyn_cast<UnaryOperator>(expr)) {
    // TODO(cir): maybe we should use cir.unary for pointers here instead.
    if (uo->getOpcode() == UO_AddrOf) {
      cgm.errorNYI(expr->getSourceRange(), "emitPointerWithAlignment: unary &");
      return Address::invalid();
    }
  }

  // std::addressof and variants.
  if (auto const *call = dyn_cast<CallExpr>(expr)) {
    switch (call->getBuiltinCallee()) {
    default:
      break;
    case Builtin::BIaddressof:
    case Builtin::BI__addressof:
    case Builtin::BI__builtin_addressof: {
      cgm.errorNYI(expr->getSourceRange(),
                   "emitPointerWithAlignment: builtin addressof");
      return Address::invalid();
    }
    }
  }

  // Otherwise, use the alignment of the type.
  return makeNaturalAddressForPointer(
      emitScalarExpr(expr), expr->getType()->getPointeeType(), CharUnits(),
      /*forPointeeType=*/true, baseInfo);
}

void CIRGenFunction::emitStoreThroughLValue(RValue src, LValue dst,
                                            bool isInit) {
  if (!dst.isSimple()) {
    if (dst.isVectorElt()) {
      // Read/modify/write the vector, inserting the new element
      const mlir::Location loc = dst.getVectorPointer().getLoc();
      const mlir::Value vector =
          builder.createLoad(loc, dst.getVectorAddress());
      const mlir::Value newVector = builder.create<cir::VecInsertOp>(
          loc, vector, src.getValue(), dst.getVectorIdx());
      builder.createStore(loc, newVector, dst.getVectorAddress());
      return;
    }

    assert(dst.isBitField() && "Unknown LValue type");
    emitStoreThroughBitfieldLValue(src, dst);
    return;

    cgm.errorNYI(dst.getPointer().getLoc(),
                 "emitStoreThroughLValue: non-simple lvalue");
    return;
  }

  assert(!cir::MissingFeatures::opLoadStoreObjC());

  assert(src.isScalar() && "Can't emit an aggregate store with this method");
  emitStoreOfScalar(src.getValue(), dst, isInit);
}

static LValue emitGlobalVarDeclLValue(CIRGenFunction &cgf, const Expr *e,
                                      const VarDecl *vd) {
  QualType t = e->getType();

  // If it's thread_local, emit a call to its wrapper function instead.
  assert(!cir::MissingFeatures::opGlobalThreadLocal());
  if (vd->getTLSKind() == VarDecl::TLS_Dynamic)
    cgf.cgm.errorNYI(e->getSourceRange(),
                     "emitGlobalVarDeclLValue: thread_local variable");

  // Check if the variable is marked as declare target with link clause in
  // device codegen.
  if (cgf.getLangOpts().OpenMP)
    cgf.cgm.errorNYI(e->getSourceRange(), "emitGlobalVarDeclLValue: OpenMP");

  // Traditional LLVM codegen handles thread local separately, CIR handles
  // as part of getAddrOfGlobalVar.
  mlir::Value v = cgf.cgm.getAddrOfGlobalVar(vd);

  assert(!cir::MissingFeatures::addressSpace());
  mlir::Type realVarTy = cgf.convertTypeForMem(vd->getType());
  cir::PointerType realPtrTy = cgf.getBuilder().getPointerTo(realVarTy);
  if (realPtrTy != v.getType())
    v = cgf.getBuilder().createBitcast(v.getLoc(), v, realPtrTy);

  CharUnits alignment = cgf.getContext().getDeclAlign(vd);
  Address addr(v, realVarTy, alignment);
  LValue lv;
  if (vd->getType()->isReferenceType())
    cgf.cgm.errorNYI(e->getSourceRange(),
                     "emitGlobalVarDeclLValue: reference type");
  else
    lv = cgf.makeAddrLValue(addr, t, AlignmentSource::Decl);
  assert(!cir::MissingFeatures::setObjCGCLValueClass());
  return lv;
}

void CIRGenFunction::emitStoreOfScalar(mlir::Value value, Address addr,
                                       bool isVolatile, QualType ty,
                                       bool isInit, bool isNontemporal) {
  assert(!cir::MissingFeatures::opLoadStoreThreadLocal());

  if (const auto *clangVecTy = ty->getAs<clang::VectorType>()) {
    // Boolean vectors use `iN` as storage type.
    if (clangVecTy->isExtVectorBoolType())
      cgm.errorNYI(addr.getPointer().getLoc(),
                   "emitStoreOfScalar ExtVectorBoolType");

    // Handle vectors of size 3 like size 4 for better performance.
    const mlir::Type elementType = addr.getElementType();
    const auto vecTy = cast<cir::VectorType>(elementType);

    // TODO(CIR): Use `ABIInfo::getOptimalVectorMemoryType` once it upstreamed
    if (vecTy.getSize() == 3 && !getLangOpts().PreserveVec3Type)
      cgm.errorNYI(addr.getPointer().getLoc(),
                   "emitStoreOfScalar Vec3 & PreserveVec3Type disabled");
  }

  value = emitToMemory(value, ty);

  assert(!cir::MissingFeatures::opLoadStoreAtomic());

  // Update the alloca with more info on initialization.
  assert(addr.getPointer() && "expected pointer to exist");
  auto srcAlloca =
      dyn_cast_or_null<cir::AllocaOp>(addr.getPointer().getDefiningOp());
  if (currVarDecl && srcAlloca) {
    const VarDecl *vd = currVarDecl;
    assert(vd && "VarDecl expected");
    if (vd->hasInit())
      srcAlloca.setInitAttr(mlir::UnitAttr::get(&getMLIRContext()));
  }

  assert(currSrcLoc && "must pass in source location");
  builder.createStore(*currSrcLoc, value, addr /*, isVolatile*/);

  if (isNontemporal) {
    cgm.errorNYI(addr.getPointer().getLoc(), "emitStoreOfScalar nontemporal");
    return;
  }

  assert(!cir::MissingFeatures::opTBAA());
}

mlir::Value CIRGenFunction::emitStoreThroughBitfieldLValue(RValue src,
                                                           LValue dst) {

  assert(!cir::MissingFeatures::armComputeVolatileBitfields());

  const CIRGenBitFieldInfo &info = dst.getBitFieldInfo();
  mlir::Type resLTy = convertTypeForMem(dst.getType());
  Address ptr = dst.getBitFieldAddress();

  assert(!cir::MissingFeatures::armComputeVolatileBitfields());
  const bool useVolatile = false;

  mlir::Value dstAddr = dst.getAddress().getPointer();

  return builder.createSetBitfield(dstAddr.getLoc(), resLTy, dstAddr,
                                   ptr.getElementType(), src.getValue(), info,
                                   dst.isVolatileQualified(), useVolatile);
}

RValue CIRGenFunction::emitLoadOfBitfieldLValue(LValue lv, SourceLocation loc) {
  const CIRGenBitFieldInfo &info = lv.getBitFieldInfo();

  // Get the output type.
  mlir::Type resLTy = convertType(lv.getType());
  Address ptr = lv.getBitFieldAddress();

  assert(!cir::MissingFeatures::armComputeVolatileBitfields());

  mlir::Value field = builder.createGetBitfield(
      getLoc(loc), resLTy, ptr.getPointer(), ptr.getElementType(), info,
      lv.isVolatile(), false);
  assert(!cir::MissingFeatures::opLoadEmitScalarRangeCheck() && "NYI");
  return RValue::get(field);
}

Address CIRGenFunction::getAddrOfBitFieldStorage(LValue base,
                                                 const FieldDecl *field,
                                                 mlir::Type fieldType,
                                                 unsigned index) {
  mlir::Location loc = getLoc(field->getLocation());
  cir::PointerType fieldPtr = cir::PointerType::get(fieldType);
  cir::GetMemberOp sea = getBuilder().createGetMember(
      loc, fieldPtr, base.getPointer(), field->getName(), index);
  return Address(sea, CharUnits::One());
}

LValue CIRGenFunction::emitLValueForBitField(LValue base,
                                             const FieldDecl *field) {
  LValueBaseInfo baseInfo = base.getBaseInfo();
  const CIRGenRecordLayout &layout =
      cgm.getTypes().getCIRGenRecordLayout(field->getParent());
  const CIRGenBitFieldInfo &info = layout.getBitFieldInfo(field);
  assert(!cir::MissingFeatures::armComputeVolatileBitfields());
  assert(!cir::MissingFeatures::preservedAccessIndexRegion());
  unsigned idx = layout.getCIRFieldNo(field);

  Address addr = getAddrOfBitFieldStorage(base, field, info.storageType, idx);

  mlir::Location loc = getLoc(field->getLocation());
  if (addr.getElementType() != info.storageType)
    addr = builder.createElementBitCast(loc, addr, info.storageType);

  QualType fieldType =
      field->getType().withCVRQualifiers(base.getVRQualifiers());
  // TODO(cir): Support TBAA for bit fields.
  assert(!cir::MissingFeatures::opTBAA());
  LValueBaseInfo fieldBaseInfo(baseInfo.getAlignmentSource());
  return LValue::makeBitfield(addr, info, fieldType, fieldBaseInfo);
}

RValue CIRGenFunction::emitLoadOfBitfieldLValue(LValue lv, SourceLocation loc) {
  const CIRGenBitFieldInfo &info = lv.getBitFieldInfo();

  // Get the output type.
  mlir::Type resLTy = convertType(lv.getType());
  Address ptr = lv.getBitFieldAddress();

  assert(!cir::MissingFeatures::armComputeVolatileBitfields());

  mlir::Value field = builder.createGetBitfield(
      getLoc(loc), resLTy, ptr.getPointer(), ptr.getElementType(), info,
      lv.isVolatile(), false);
  assert(!cir::MissingFeatures::opLoadEmitScalarRangeCheck() && "NYI");
  return RValue::get(field);
}

Address CIRGenFunction::getAddrOfBitFieldStorage(LValue base,
                                                 const FieldDecl *field,
                                                 mlir::Type fieldType,
                                                 unsigned index) {
  mlir::Location loc = getLoc(field->getLocation());
  cir::PointerType fieldPtr = cir::PointerType::get(fieldType);
  cir::GetMemberOp sea = getBuilder().createGetMember(
      loc, fieldPtr, base.getPointer(), field->getName(), index);
  return Address(sea, CharUnits::One());
}

LValue CIRGenFunction::emitLValueForBitField(LValue base,
                                             const FieldDecl *field) {
  LValueBaseInfo baseInfo = base.getBaseInfo();
  const CIRGenRecordLayout &layout =
      cgm.getTypes().getCIRGenRecordLayout(field->getParent());
  const CIRGenBitFieldInfo &info = layout.getBitFieldInfo(field);
  assert(!cir::MissingFeatures::armComputeVolatileBitfields());
  assert(!cir::MissingFeatures::preservedAccessIndexRegion());
  unsigned idx = layout.getCIRFieldNo(field);

  Address addr = getAddrOfBitFieldStorage(base, field, info.storageType, idx);

  mlir::Location loc = getLoc(field->getLocation());
  if (addr.getElementType() != info.storageType)
    addr = builder.createElementBitCast(loc, addr, info.storageType);

  QualType fieldType =
      field->getType().withCVRQualifiers(base.getVRQualifiers());
  // TODO(cir): Support TBAA for bit fields.
  assert(!cir::MissingFeatures::opTBAA());
  LValueBaseInfo fieldBaseInfo(baseInfo.getAlignmentSource());
  return LValue::makeBitfield(addr, info, fieldType, fieldBaseInfo);
}

LValue CIRGenFunction::emitLValueForField(LValue base, const FieldDecl *field) {
  LValueBaseInfo baseInfo = base.getBaseInfo();

  if (field->isBitField())
    return emitLValueForBitField(base, field);

  QualType fieldType = field->getType();
  const RecordDecl *rec = field->getParent();
  AlignmentSource baseAlignSource = baseInfo.getAlignmentSource();
  LValueBaseInfo fieldBaseInfo(getFieldAlignmentSource(baseAlignSource));
  assert(!cir::MissingFeatures::opTBAA());

  Address addr = base.getAddress();
  if (auto *classDecl = dyn_cast<CXXRecordDecl>(rec)) {
    if (cgm.getCodeGenOpts().StrictVTablePointers &&
        classDecl->isDynamicClass()) {
      cgm.errorNYI(field->getSourceRange(),
                   "emitLValueForField: strict vtable for dynamic class");
    }
  }

  unsigned recordCVR = base.getVRQualifiers();

  llvm::StringRef fieldName = field->getName();
  unsigned fieldIndex;
  assert(!cir::MissingFeatures::lambdaFieldToName());

  if (rec->isUnion())
    fieldIndex = field->getFieldIndex();
  else {
    const CIRGenRecordLayout &layout =
        cgm.getTypes().getCIRGenRecordLayout(field->getParent());
    fieldIndex = layout.getCIRFieldNo(field);
  }

  addr = emitAddrOfFieldStorage(addr, field, fieldName, fieldIndex);
  assert(!cir::MissingFeatures::preservedAccessIndexRegion());

  // If this is a reference field, load the reference right now.
  if (fieldType->isReferenceType()) {
    cgm.errorNYI(field->getSourceRange(), "emitLValueForField: reference type");
    return LValue();
  }

  if (field->hasAttr<AnnotateAttr>()) {
    cgm.errorNYI(field->getSourceRange(), "emitLValueForField: AnnotateAttr");
    return LValue();
  }

  LValue lv = makeAddrLValue(addr, fieldType, fieldBaseInfo);
  lv.getQuals().addCVRQualifiers(recordCVR);

  // __weak attribute on a field is ignored.
  if (lv.getQuals().getObjCGCAttr() == Qualifiers::Weak) {
    cgm.errorNYI(field->getSourceRange(),
                 "emitLValueForField: __weak attribute");
    return LValue();
  }

  return lv;
}

LValue CIRGenFunction::emitLValueForFieldInitialization(
    LValue base, const clang::FieldDecl *field, llvm::StringRef fieldName) {
  QualType fieldType = field->getType();

  if (!fieldType->isReferenceType())
    return emitLValueForField(base, field);

  const CIRGenRecordLayout &layout =
      cgm.getTypes().getCIRGenRecordLayout(field->getParent());
  unsigned fieldIndex = layout.getCIRFieldNo(field);

  Address v =
      emitAddrOfFieldStorage(base.getAddress(), field, fieldName, fieldIndex);

  // Make sure that the address is pointing to the right type.
  mlir::Type memTy = convertTypeForMem(fieldType);
  v = builder.createElementBitCast(getLoc(field->getSourceRange()), v, memTy);

  // TODO: Generate TBAA information that describes this access as a structure
  // member access and not just an access to an object of the field's type. This
  // should be similar to what we do in EmitLValueForField().
  LValueBaseInfo baseInfo = base.getBaseInfo();
  AlignmentSource fieldAlignSource = baseInfo.getAlignmentSource();
  LValueBaseInfo fieldBaseInfo(getFieldAlignmentSource(fieldAlignSource));
  assert(!cir::MissingFeatures::opTBAA());
  return makeAddrLValue(v, fieldType, fieldBaseInfo);
}

mlir::Value CIRGenFunction::emitToMemory(mlir::Value value, QualType ty) {
  // Bool has a different representation in memory than in registers,
  // but in ClangIR, it is simply represented as a cir.bool value.
  // This function is here as a placeholder for possible future changes.
  return value;
}

void CIRGenFunction::emitStoreOfScalar(mlir::Value value, LValue lvalue,
                                       bool isInit) {
  if (lvalue.getType()->isConstantMatrixType()) {
    assert(0 && "NYI: emitStoreOfScalar constant matrix type");
    return;
  }

  emitStoreOfScalar(value, lvalue.getAddress(), lvalue.isVolatile(),
                    lvalue.getType(), isInit, /*isNontemporal=*/false);
}

mlir::Value CIRGenFunction::emitLoadOfScalar(LValue lvalue,
                                             SourceLocation loc) {
  assert(!cir::MissingFeatures::opLoadStoreThreadLocal());
  assert(!cir::MissingFeatures::opLoadEmitScalarRangeCheck());
  assert(!cir::MissingFeatures::opLoadBooleanRepresentation());

  Address addr = lvalue.getAddress();
  mlir::Type eltTy = addr.getElementType();

  if (mlir::isa<cir::VoidType>(eltTy))
    cgm.errorNYI(loc, "emitLoadOfScalar: void type");

  mlir::Value loadOp = builder.createLoad(getLoc(loc), addr);

  return loadOp;
}

/// Given an expression that represents a value lvalue, this
/// method emits the address of the lvalue, then loads the result as an rvalue,
/// returning the rvalue.
RValue CIRGenFunction::emitLoadOfLValue(LValue lv, SourceLocation loc) {
  assert(!lv.getType()->isFunctionType());
  assert(!(lv.getType()->isConstantMatrixType()) && "not implemented");

  if (lv.isBitField())
    return emitLoadOfBitfieldLValue(lv, loc);

  if (lv.isSimple())
    return RValue::get(emitLoadOfScalar(lv, loc));

  if (lv.isVectorElt()) {
    const mlir::Value load =
        builder.createLoad(getLoc(loc), lv.getVectorAddress());
    return RValue::get(builder.create<cir::VecExtractOp>(getLoc(loc), load,
                                                         lv.getVectorIdx()));
  }

  cgm.errorNYI(loc, "emitLoadOfLValue");
  return RValue::get(nullptr);
}

LValue CIRGenFunction::emitDeclRefLValue(const DeclRefExpr *e) {
  const NamedDecl *nd = e->getDecl();
  QualType ty = e->getType();

  assert(e->isNonOdrUse() != NOUR_Unevaluated &&
         "should not emit an unevaluated operand");

  if (const auto *vd = dyn_cast<VarDecl>(nd)) {
    // Checks for omitted feature handling
    assert(!cir::MissingFeatures::opAllocaStaticLocal());
    assert(!cir::MissingFeatures::opAllocaNonGC());
    assert(!cir::MissingFeatures::opAllocaImpreciseLifetime());
    assert(!cir::MissingFeatures::opAllocaTLS());
    assert(!cir::MissingFeatures::opAllocaOpenMPThreadPrivate());
    assert(!cir::MissingFeatures::opAllocaEscapeByReference());

    // Check if this is a global variable
    if (vd->hasLinkage() || vd->isStaticDataMember())
      return emitGlobalVarDeclLValue(*this, e, vd);

    Address addr = Address::invalid();

    // The variable should generally be present in the local decl map.
    auto iter = localDeclMap.find(vd);
    if (iter != localDeclMap.end()) {
      addr = iter->second;
    } else {
      // Otherwise, it might be static local we haven't emitted yet for some
      // reason; most likely, because it's in an outer function.
      cgm.errorNYI(e->getSourceRange(), "emitDeclRefLValue: static local");
    }

    // Drill into reference types.
    LValue lv =
        vd->getType()->isReferenceType()
            ? emitLoadOfReferenceLValue(addr, getLoc(e->getSourceRange()),
                                        vd->getType(), AlignmentSource::Decl)
            : makeAddrLValue(addr, ty, AlignmentSource::Decl);
    return lv;
  }

  cgm.errorNYI(e->getSourceRange(), "emitDeclRefLValue: unhandled decl type");
  return LValue();
}

mlir::Value CIRGenFunction::evaluateExprAsBool(const Expr *e) {
  QualType boolTy = getContext().BoolTy;
  SourceLocation loc = e->getExprLoc();

  assert(!cir::MissingFeatures::pgoUse());
  if (e->getType()->getAs<MemberPointerType>()) {
    cgm.errorNYI(e->getSourceRange(),
                 "evaluateExprAsBool: member pointer type");
    return createDummyValue(getLoc(loc), boolTy);
  }

  assert(!cir::MissingFeatures::cgFPOptionsRAII());
  if (!e->getType()->isAnyComplexType())
    return emitScalarConversion(emitScalarExpr(e), e->getType(), boolTy, loc);

  cgm.errorNYI(e->getSourceRange(), "evaluateExprAsBool: complex type");
  return createDummyValue(getLoc(loc), boolTy);
}

LValue CIRGenFunction::emitUnaryOpLValue(const UnaryOperator *e) {
  UnaryOperatorKind op = e->getOpcode();

  // __extension__ doesn't affect lvalue-ness.
  if (op == UO_Extension)
    return emitLValue(e->getSubExpr());

  switch (op) {
  case UO_Deref: {
    QualType t = e->getSubExpr()->getType()->getPointeeType();
    assert(!t.isNull() && "CodeGenFunction::EmitUnaryOpLValue: Illegal type");

    assert(!cir::MissingFeatures::opTBAA());
    LValueBaseInfo baseInfo;
    Address addr = emitPointerWithAlignment(e->getSubExpr(), &baseInfo);

    // Tag 'load' with deref attribute.
    // FIXME: This misses some derefence cases and has problematic interactions
    // with other operators.
    if (auto loadOp =
            dyn_cast<cir::LoadOp>(addr.getPointer().getDefiningOp())) {
      loadOp.setIsDerefAttr(mlir::UnitAttr::get(&getMLIRContext()));
    }

    LValue lv = makeAddrLValue(addr, t, baseInfo);
    assert(!cir::MissingFeatures::addressSpace());
    assert(!cir::MissingFeatures::setNonGC());
    return lv;
  }
  case UO_Real:
  case UO_Imag: {
    LValue lv = emitLValue(e->getSubExpr());
    assert(lv.isSimple() && "real/imag on non-ordinary l-value");

    // __real is valid on scalars. This is a faster way of testing that.
    // __imag can only produce an rvalue on scalars.
    if (e->getOpcode() == UO_Real &&
        !mlir::isa<cir::ComplexType>(lv.getAddress().getElementType())) {
      assert(e->getSubExpr()->getType()->isArithmeticType());
      return lv;
    }

    QualType exprTy = getContext().getCanonicalType(e->getSubExpr()->getType());
    QualType elemTy = exprTy->castAs<clang::ComplexType>()->getElementType();
    mlir::Location loc = getLoc(e->getExprLoc());
    Address component =
        e->getOpcode() == UO_Real
            ? builder.createComplexRealPtr(loc, lv.getAddress())
            : builder.createComplexImagPtr(loc, lv.getAddress());
    assert(!cir::MissingFeatures::opTBAA());
    LValue elemLV = makeAddrLValue(component, elemTy);
    elemLV.getQuals().addQualifiers(lv.getQuals());
    return elemLV;
  }
  case UO_PreInc:
  case UO_PreDec: {
    bool isInc = e->isIncrementOp();
    LValue lv = emitLValue(e->getSubExpr());

    assert(e->isPrefix() && "Prefix operator in unexpected state!");

    if (e->getType()->isAnyComplexType()) {
      cgm.errorNYI(e->getSourceRange(), "UnaryOp complex inc/dec");
      lv = LValue();
    } else {
      emitScalarPrePostIncDec(e, lv, isInc, /*isPre=*/true);
    }

    return lv;
  }
  case UO_Extension:
    llvm_unreachable("UnaryOperator extension should be handled above!");
  case UO_Plus:
  case UO_Minus:
  case UO_Not:
  case UO_LNot:
  case UO_AddrOf:
  case UO_PostInc:
  case UO_PostDec:
  case UO_Coawait:
    llvm_unreachable("UnaryOperator of non-lvalue kind!");
  }
  llvm_unreachable("Unknown unary operator kind!");
}

/// If the specified expr is a simple decay from an array to pointer,
/// return the array subexpression.
/// FIXME: this could be abstracted into a common AST helper.
static const Expr *getSimpleArrayDecayOperand(const Expr *e) {
  // If this isn't just an array->pointer decay, bail out.
  const auto *castExpr = dyn_cast<CastExpr>(e);
  if (!castExpr || castExpr->getCastKind() != CK_ArrayToPointerDecay)
    return nullptr;

  // If this is a decay from variable width array, bail out.
  const Expr *subExpr = castExpr->getSubExpr();
  if (subExpr->getType()->isVariableArrayType())
    return nullptr;

  return subExpr;
}

static cir::IntAttr getConstantIndexOrNull(mlir::Value idx) {
  // TODO(cir): should we consider using MLIRs IndexType instead of IntegerAttr?
  if (auto constantOp = dyn_cast<cir::ConstantOp>(idx.getDefiningOp()))
    return mlir::dyn_cast<cir::IntAttr>(constantOp.getValue());
  return {};
}

static CharUnits getArrayElementAlign(CharUnits arrayAlign, mlir::Value idx,
                                      CharUnits eltSize) {
  // If we have a constant index, we can use the exact offset of the
  // element we're accessing.
  const cir::IntAttr constantIdx = getConstantIndexOrNull(idx);
  if (constantIdx) {
    const CharUnits offset = constantIdx.getValue().getZExtValue() * eltSize;
    return arrayAlign.alignmentAtOffset(offset);
  }
  // Otherwise, use the worst-case alignment for any element.
  return arrayAlign.alignmentOfArrayElement(eltSize);
}

static QualType getFixedSizeElementType(const ASTContext &astContext,
                                        const VariableArrayType *vla) {
  QualType eltType;
  do {
    eltType = vla->getElementType();
  } while ((vla = astContext.getAsVariableArrayType(eltType)));
  return eltType;
}

static mlir::Value emitArraySubscriptPtr(CIRGenFunction &cgf,
                                         mlir::Location beginLoc,
                                         mlir::Location endLoc, mlir::Value ptr,
                                         mlir::Type eltTy, mlir::Value idx,
                                         bool shouldDecay) {
  CIRGenModule &cgm = cgf.getCIRGenModule();
  // TODO(cir): LLVM codegen emits in bound gep check here, is there anything
  // that would enhance tracking this later in CIR?
  assert(!cir::MissingFeatures::emitCheckedInBoundsGEP());
  return cgm.getBuilder().getArrayElement(beginLoc, endLoc, ptr, eltTy, idx,
                                          shouldDecay);
}

static Address emitArraySubscriptPtr(CIRGenFunction &cgf,
                                     mlir::Location beginLoc,
                                     mlir::Location endLoc, Address addr,
                                     QualType eltType, mlir::Value idx,
                                     mlir::Location loc, bool shouldDecay) {

  // Determine the element size of the statically-sized base.  This is
  // the thing that the indices are expressed in terms of.
  if (const VariableArrayType *vla =
          cgf.getContext().getAsVariableArrayType(eltType)) {
    eltType = getFixedSizeElementType(cgf.getContext(), vla);
  }

  // We can use that to compute the best alignment of the element.
  const CharUnits eltSize = cgf.getContext().getTypeSizeInChars(eltType);
  const CharUnits eltAlign =
      getArrayElementAlign(addr.getAlignment(), idx, eltSize);

  assert(!cir::MissingFeatures::preservedAccessIndexRegion());
  const mlir::Value eltPtr =
      emitArraySubscriptPtr(cgf, beginLoc, endLoc, addr.getPointer(),
                            addr.getElementType(), idx, shouldDecay);
  const mlir::Type elementType = cgf.convertTypeForMem(eltType);
  return Address(eltPtr, elementType, eltAlign);
}

LValue
CIRGenFunction::emitArraySubscriptExpr(const clang::ArraySubscriptExpr *e) {
  if (isa<ExtVectorElementExpr>(e->getBase())) {
    cgm.errorNYI(e->getSourceRange(),
                 "emitArraySubscriptExpr: ExtVectorElementExpr");
    return LValue::makeAddr(Address::invalid(), e->getType(), LValueBaseInfo());
  }

  if (getContext().getAsVariableArrayType(e->getType())) {
    cgm.errorNYI(e->getSourceRange(),
                 "emitArraySubscriptExpr: VariableArrayType");
    return LValue::makeAddr(Address::invalid(), e->getType(), LValueBaseInfo());
  }

  if (e->getType()->getAs<ObjCObjectType>()) {
    cgm.errorNYI(e->getSourceRange(), "emitArraySubscriptExpr: ObjCObjectType");
    return LValue::makeAddr(Address::invalid(), e->getType(), LValueBaseInfo());
  }

  // The index must always be an integer, which is not an aggregate.  Emit it
  // in lexical order (this complexity is, sadly, required by C++17).
  assert((e->getIdx() == e->getLHS() || e->getIdx() == e->getRHS()) &&
         "index was neither LHS nor RHS");

  auto emitIdxAfterBase = [&](bool promote) -> mlir::Value {
    const mlir::Value idx = emitScalarExpr(e->getIdx());

    // Extend or truncate the index type to 32 or 64-bits.
    auto ptrTy = mlir::dyn_cast<cir::PointerType>(idx.getType());
    if (promote && ptrTy && ptrTy.isPtrTo<cir::IntType>())
      cgm.errorNYI(e->getSourceRange(),
                   "emitArraySubscriptExpr: index type cast");
    return idx;
  };

  // If the base is a vector type, then we are forming a vector element
  // with this subscript.
  if (e->getBase()->getType()->isVectorType() &&
      !isa<ExtVectorElementExpr>(e->getBase())) {
    const mlir::Value idx = emitIdxAfterBase(/*promote=*/false);
    const LValue lhs = emitLValue(e->getBase());
    return LValue::makeVectorElt(lhs.getAddress(), idx, e->getBase()->getType(),
                                 lhs.getBaseInfo());
  }

  const mlir::Value idx = emitIdxAfterBase(/*promote=*/true);
  if (const Expr *array = getSimpleArrayDecayOperand(e->getBase())) {
    LValue arrayLV;
    if (const auto *ase = dyn_cast<ArraySubscriptExpr>(array))
      arrayLV = emitArraySubscriptExpr(ase);
    else
      arrayLV = emitLValue(array);

    // Propagate the alignment from the array itself to the result.
    const Address addr = emitArraySubscriptPtr(
        *this, cgm.getLoc(array->getBeginLoc()), cgm.getLoc(array->getEndLoc()),
        arrayLV.getAddress(), e->getType(), idx, cgm.getLoc(e->getExprLoc()),
        /*shouldDecay=*/true);

    const LValue lv = LValue::makeAddr(addr, e->getType(), LValueBaseInfo());

    if (getLangOpts().ObjC && getLangOpts().getGC() != LangOptions::NonGC) {
      cgm.errorNYI(e->getSourceRange(), "emitArraySubscriptExpr: ObjC with GC");
    }

    return lv;
  }

  // The base must be a pointer; emit it with an estimate of its alignment.
  assert(e->getBase()->getType()->isPointerType() &&
         "The base must be a pointer");

  LValueBaseInfo eltBaseInfo;
  const Address ptrAddr = emitPointerWithAlignment(e->getBase(), &eltBaseInfo);
  // Propagate the alignment from the array itself to the result.
  const Address addxr = emitArraySubscriptPtr(
      *this, cgm.getLoc(e->getBeginLoc()), cgm.getLoc(e->getEndLoc()), ptrAddr,
      e->getType(), idx, cgm.getLoc(e->getExprLoc()),
      /*shouldDecay=*/false);

  const LValue lv = LValue::makeAddr(addxr, e->getType(), eltBaseInfo);

  if (getLangOpts().ObjC && getLangOpts().getGC() != LangOptions::NonGC) {
    cgm.errorNYI(e->getSourceRange(), "emitArraySubscriptExpr: ObjC with GC");
  }

  return lv;
}

LValue CIRGenFunction::emitStringLiteralLValue(const StringLiteral *e) {
  cir::GlobalOp globalOp = cgm.getGlobalForStringLiteral(e);
  assert(globalOp.getAlignment() && "expected alignment for string literal");
  unsigned align = *(globalOp.getAlignment());
  mlir::Value addr =
      builder.createGetGlobal(getLoc(e->getSourceRange()), globalOp);
  return makeAddrLValue(
      Address(addr, globalOp.getSymType(), CharUnits::fromQuantity(align)),
      e->getType(), AlignmentSource::Decl);
}

/// Casts are never lvalues unless that cast is to a reference type. If the cast
/// is to a reference, we can have the usual lvalue result, otherwise if a cast
/// is needed by the code generator in an lvalue context, then it must mean that
/// we need the address of an aggregate in order to access one of its members.
/// This can happen for all the reasons that casts are permitted with aggregate
/// result, including noop aggregate casts, and cast from scalar to union.
LValue CIRGenFunction::emitCastLValue(const CastExpr *e) {
  switch (e->getCastKind()) {
  case CK_ToVoid:
  case CK_BitCast:
  case CK_LValueToRValueBitCast:
  case CK_ArrayToPointerDecay:
  case CK_FunctionToPointerDecay:
  case CK_NullToMemberPointer:
  case CK_NullToPointer:
  case CK_IntegralToPointer:
  case CK_PointerToIntegral:
  case CK_PointerToBoolean:
  case CK_IntegralCast:
  case CK_BooleanToSignedIntegral:
  case CK_IntegralToBoolean:
  case CK_IntegralToFloating:
  case CK_FloatingToIntegral:
  case CK_FloatingToBoolean:
  case CK_FloatingCast:
  case CK_FloatingRealToComplex:
  case CK_FloatingComplexToReal:
  case CK_FloatingComplexToBoolean:
  case CK_FloatingComplexCast:
  case CK_FloatingComplexToIntegralComplex:
  case CK_IntegralRealToComplex:
  case CK_IntegralComplexToReal:
  case CK_IntegralComplexToBoolean:
  case CK_IntegralComplexCast:
  case CK_IntegralComplexToFloatingComplex:
  case CK_DerivedToBaseMemberPointer:
  case CK_BaseToDerivedMemberPointer:
  case CK_MemberPointerToBoolean:
  case CK_ReinterpretMemberPointer:
  case CK_AnyPointerToBlockPointerCast:
  case CK_ARCProduceObject:
  case CK_ARCConsumeObject:
  case CK_ARCReclaimReturnedObject:
  case CK_ARCExtendBlockObject:
  case CK_CopyAndAutoreleaseBlockObject:
  case CK_IntToOCLSampler:
  case CK_FloatingToFixedPoint:
  case CK_FixedPointToFloating:
  case CK_FixedPointCast:
  case CK_FixedPointToBoolean:
  case CK_FixedPointToIntegral:
  case CK_IntegralToFixedPoint:
  case CK_MatrixCast:
  case CK_HLSLVectorTruncation:
  case CK_HLSLArrayRValue:
  case CK_HLSLElementwiseCast:
  case CK_HLSLAggregateSplatCast:
    llvm_unreachable("unexpected cast lvalue");

  case CK_Dependent:
    llvm_unreachable("dependent cast kind in IR gen!");

  case CK_BuiltinFnToFnPtr:
    llvm_unreachable("builtin functions are handled elsewhere");

  // These are never l-values; just use the aggregate emission code.
  case CK_NonAtomicToAtomic:
  case CK_AtomicToNonAtomic:
  case CK_Dynamic:
  case CK_ToUnion:
  case CK_BaseToDerived:
  case CK_LValueBitCast:
  case CK_AddressSpaceConversion:
  case CK_ObjCObjectLValueCast:
  case CK_VectorSplat:
  case CK_ConstructorConversion:
  case CK_UserDefinedConversion:
  case CK_CPointerToObjCPointerCast:
  case CK_BlockPointerToObjCPointerCast:
  case CK_LValueToRValue: {
    cgm.errorNYI(e->getSourceRange(),
                 std::string("emitCastLValue for unhandled cast kind: ") +
                     e->getCastKindName());

    return {};
  }

  case CK_NoOp: {
    // CK_NoOp can model a qualification conversion, which can remove an array
    // bound and change the IR type.
    LValue lv = emitLValue(e->getSubExpr());
    // Propagate the volatile qualifier to LValue, if exists in e.
    if (e->changesVolatileQualification())
      cgm.errorNYI(e->getSourceRange(),
                   "emitCastLValue: NoOp changes volatile qual");
    if (lv.isSimple()) {
      Address v = lv.getAddress();
      if (v.isValid()) {
        mlir::Type ty = convertTypeForMem(e->getType());
        if (v.getElementType() != ty)
          cgm.errorNYI(e->getSourceRange(),
                       "emitCastLValue: NoOp needs bitcast");
      }
    }
    return lv;
  }

  case CK_UncheckedDerivedToBase:
  case CK_DerivedToBase: {
    const auto *derivedClassTy =
        e->getSubExpr()->getType()->castAs<clang::RecordType>();
    auto *derivedClassDecl = cast<CXXRecordDecl>(derivedClassTy->getDecl());

    LValue lv = emitLValue(e->getSubExpr());
    Address thisAddr = lv.getAddress();

    // Perform the derived-to-base conversion
    Address baseAddr =
        getAddressOfBaseClass(thisAddr, derivedClassDecl, e->path(),
                              /*NullCheckValue=*/false, e->getExprLoc());

    // TODO: Support accesses to members of base classes in TBAA. For now, we
    // conservatively pretend that the complete object is of the base class
    // type.
    assert(!cir::MissingFeatures::opTBAA());
    return makeAddrLValue(baseAddr, e->getType(), lv.getBaseInfo());
  }

  case CK_ZeroToOCLOpaqueType:
    llvm_unreachable("NULL to OpenCL opaque type lvalue cast is not valid");
  }

  llvm_unreachable("Invalid cast kind");
}

LValue CIRGenFunction::emitMemberExpr(const MemberExpr *e) {
  if (isa<VarDecl>(e->getMemberDecl())) {
    cgm.errorNYI(e->getSourceRange(), "emitMemberExpr: VarDecl");
    return LValue();
  }

  Expr *baseExpr = e->getBase();
  // If this is s.x, emit s as an lvalue.  If it is s->x, emit s as a scalar.
  LValue baseLV;
  if (e->isArrow()) {
    LValueBaseInfo baseInfo;
    assert(!cir::MissingFeatures::opTBAA());
    Address addr = emitPointerWithAlignment(baseExpr, &baseInfo);
    QualType ptrTy = baseExpr->getType()->getPointeeType();
    assert(!cir::MissingFeatures::typeChecks());
    baseLV = makeAddrLValue(addr, ptrTy, baseInfo);
  } else {
    assert(!cir::MissingFeatures::typeChecks());
    baseLV = emitLValue(baseExpr);
  }

  const NamedDecl *nd = e->getMemberDecl();
  if (auto *field = dyn_cast<FieldDecl>(nd)) {
    LValue lv = emitLValueForField(baseLV, field);
    assert(!cir::MissingFeatures::setObjCGCLValueClass());
    if (getLangOpts().OpenMP) {
      // If the member was explicitly marked as nontemporal, mark it as
      // nontemporal. If the base lvalue is marked as nontemporal, mark access
      // to children as nontemporal too.
      cgm.errorNYI(e->getSourceRange(), "emitMemberExpr: OpenMP");
    }
    return lv;
  }

  if (isa<FunctionDecl>(nd)) {
    cgm.errorNYI(e->getSourceRange(), "emitMemberExpr: FunctionDecl");
    return LValue();
  }

  llvm_unreachable("Unhandled member declaration!");
}

LValue CIRGenFunction::emitCallExprLValue(const CallExpr *e) {
  RValue rv = emitCallExpr(e);

  if (!rv.isScalar()) {
    cgm.errorNYI(e->getSourceRange(), "emitCallExprLValue: non-scalar return");
    return {};
  }

  assert(e->getCallReturnType(getContext())->isReferenceType() &&
         "Can't have a scalar return unless the return type is a "
         "reference type!");

  return makeNaturalAlignPointeeAddrLValue(rv.getValue(), e->getType());
}

LValue CIRGenFunction::emitBinaryOperatorLValue(const BinaryOperator *e) {
  // Comma expressions just emit their LHS then their RHS as an l-value.
  if (e->getOpcode() == BO_Comma) {
    emitIgnoredExpr(e->getLHS());
    return emitLValue(e->getRHS());
  }

  if (e->getOpcode() == BO_PtrMemD || e->getOpcode() == BO_PtrMemI) {
    cgm.errorNYI(e->getSourceRange(), "member pointers");
    return {};
  }

  assert(e->getOpcode() == BO_Assign && "unexpected binary l-value");

  // Note that in all of these cases, __block variables need the RHS
  // evaluated first just in case the variable gets moved by the RHS.

  switch (CIRGenFunction::getEvaluationKind(e->getType())) {
  case cir::TEK_Scalar: {
    assert(!cir::MissingFeatures::objCLifetime());
    if (e->getLHS()->getType().getObjCLifetime() !=
        clang::Qualifiers::ObjCLifetime::OCL_None) {
      cgm.errorNYI(e->getSourceRange(), "objc lifetimes");
      return {};
    }

    RValue rv = emitAnyExpr(e->getRHS());
    LValue lv = emitLValue(e->getLHS());

    SourceLocRAIIObject loc{*this, getLoc(e->getSourceRange())};
    if (lv.isBitField())
      emitStoreThroughBitfieldLValue(rv, lv);
    else
      emitStoreThroughLValue(rv, lv);

    if (getLangOpts().OpenMP) {
      cgm.errorNYI(e->getSourceRange(), "openmp");
      return {};
    }

    return lv;
  }

  case cir::TEK_Complex: {
    return emitComplexAssignmentLValue(e);
  }

  case cir::TEK_Aggregate:
    cgm.errorNYI(e->getSourceRange(), "aggregate lvalues");
    return {};
  }
  llvm_unreachable("bad evaluation kind");
}

/// Emit code to compute the specified expression which
/// can have any type.  The result is returned as an RValue struct.
RValue CIRGenFunction::emitAnyExpr(const Expr *e, AggValueSlot aggSlot) {
  switch (CIRGenFunction::getEvaluationKind(e->getType())) {
  case cir::TEK_Scalar:
    return RValue::get(emitScalarExpr(e));
  case cir::TEK_Complex:
<<<<<<< HEAD
    cgm.errorNYI(e->getSourceRange(), "emitAnyExpr: complex type");
    return RValue::get(nullptr);
=======
    return RValue::getComplex(emitComplexExpr(e));
>>>>>>> 10a576f7
  case cir::TEK_Aggregate: {
    if (aggSlot.isIgnored())
      aggSlot = createAggTemp(e->getType(), getLoc(e->getSourceRange()),
                              getCounterAggTmpAsString());
    emitAggExpr(e, aggSlot);
    return aggSlot.asRValue();
  }
  }
  llvm_unreachable("bad evaluation kind");
}

static cir::FuncOp emitFunctionDeclPointer(CIRGenModule &cgm, GlobalDecl gd) {
  assert(!cir::MissingFeatures::weakRefReference());
  return cgm.getAddrOfFunction(gd);
}

// Detect the unusual situation where an inline version is shadowed by a
// non-inline version. In that case we should pick the external one
// everywhere. That's GCC behavior too.
static bool onlyHasInlineBuiltinDeclaration(const FunctionDecl *fd) {
  for (const FunctionDecl *pd = fd; pd; pd = pd->getPreviousDecl())
    if (!pd->isInlineBuiltinDeclaration())
      return false;
  return true;
}

CIRGenCallee CIRGenFunction::emitDirectCallee(const GlobalDecl &gd) {
  const auto *fd = cast<FunctionDecl>(gd.getDecl());

  if (unsigned builtinID = fd->getBuiltinID()) {
    if (fd->getAttr<AsmLabelAttr>()) {
      cgm.errorNYI("AsmLabelAttr");
    }

    StringRef ident = fd->getName();
    std::string fdInlineName = (ident + ".inline").str();

    bool isPredefinedLibFunction =
        cgm.getASTContext().BuiltinInfo.isPredefinedLibFunction(builtinID);
    // Assume nobuiltins everywhere until we actually read the attributes.
    bool hasAttributeNoBuiltin = true;
    assert(!cir::MissingFeatures::attributeNoBuiltin());

    // When directing calling an inline builtin, call it through it's mangled
    // name to make it clear it's not the actual builtin.
    auto fn = cast<cir::FuncOp>(curFn);
    if (fn.getName() != fdInlineName && onlyHasInlineBuiltinDeclaration(fd)) {
      cgm.errorNYI("Inline only builtin function calls");
    }

    // Replaceable builtins provide their own implementation of a builtin. If we
    // are in an inline builtin implementation, avoid trivial infinite
    // recursion. Honor __attribute__((no_builtin("foo"))) or
    // __attribute__((no_builtin)) on the current function unless foo is
    // not a predefined library function which means we must generate the
    // builtin no matter what.
    else if (!isPredefinedLibFunction || !hasAttributeNoBuiltin)
      return CIRGenCallee::forBuiltin(builtinID, fd);
  }

  cir::FuncOp callee = emitFunctionDeclPointer(cgm, gd);

  assert(!cir::MissingFeatures::hip());

  return CIRGenCallee::forDirect(callee, gd);
}

RValue CIRGenFunction::getUndefRValue(QualType ty) {
  if (ty->isVoidType())
    return RValue::get(nullptr);

  cgm.errorNYI("unsupported type for undef rvalue");
  return RValue::get(nullptr);
}

RValue CIRGenFunction::emitCall(clang::QualType calleeTy,
                                const CIRGenCallee &callee,
                                const clang::CallExpr *e,
                                ReturnValueSlot returnValue) {
  // Get the actual function type. The callee type will always be a pointer to
  // function type or a block pointer type.
  assert(calleeTy->isFunctionPointerType() &&
         "Callee must have function pointer type!");

  calleeTy = getContext().getCanonicalType(calleeTy);
  auto pointeeTy = cast<PointerType>(calleeTy)->getPointeeType();

  if (getLangOpts().CPlusPlus)
    assert(!cir::MissingFeatures::sanitizers());

  const auto *fnType = cast<FunctionType>(pointeeTy);

  assert(!cir::MissingFeatures::sanitizers());

  CallArgList args;
  assert(!cir::MissingFeatures::opCallArgEvaluationOrder());

  emitCallArgs(args, dyn_cast<FunctionProtoType>(fnType), e->arguments(),
               e->getDirectCallee());

  const CIRGenFunctionInfo &funcInfo =
      cgm.getTypes().arrangeFreeFunctionCall(args, fnType);

  assert(!cir::MissingFeatures::opCallNoPrototypeFunc());
  assert(!cir::MissingFeatures::opCallFnInfoOpts());
  assert(!cir::MissingFeatures::hip());
  assert(!cir::MissingFeatures::opCallMustTail());

  cir::CIRCallOpInterface callOp;
  RValue callResult = emitCall(funcInfo, callee, returnValue, args, &callOp,
                               getLoc(e->getExprLoc()));

  assert(!cir::MissingFeatures::generateDebugInfo());

  return callResult;
}

CIRGenCallee CIRGenFunction::emitCallee(const clang::Expr *e) {
  e = e->IgnoreParens();

  // Look through function-to-pointer decay.
  if (const auto *implicitCast = dyn_cast<ImplicitCastExpr>(e)) {
    if (implicitCast->getCastKind() == CK_FunctionToPointerDecay ||
        implicitCast->getCastKind() == CK_BuiltinFnToFnPtr) {
      return emitCallee(implicitCast->getSubExpr());
    }
    // When performing an indirect call through a function pointer lvalue, the
    // function pointer lvalue is implicitly converted to an rvalue through an
    // lvalue-to-rvalue conversion.
    assert(implicitCast->getCastKind() == CK_LValueToRValue &&
           "unexpected implicit cast on function pointers");
  } else if (const auto *declRef = dyn_cast<DeclRefExpr>(e)) {
    // Resolve direct calls.
    const auto *funcDecl = cast<FunctionDecl>(declRef->getDecl());
    return emitDirectCallee(funcDecl);
  } else if (isa<MemberExpr>(e)) {
    cgm.errorNYI(e->getSourceRange(),
                 "emitCallee: call to member function is NYI");
    return {};
  }

  assert(!cir::MissingFeatures::opCallPseudoDtor());

  // Otherwise, we have an indirect reference.
  mlir::Value calleePtr;
  QualType functionType;
  if (const auto *ptrType = e->getType()->getAs<clang::PointerType>()) {
    calleePtr = emitScalarExpr(e);
    functionType = ptrType->getPointeeType();
  } else {
    functionType = e->getType();
    calleePtr = emitLValue(e).getPointer();
  }
  assert(functionType->isFunctionType());

  GlobalDecl gd;
  if (const auto *vd =
          dyn_cast_or_null<VarDecl>(e->getReferencedDeclOfCallee()))
    gd = GlobalDecl(vd);

  CIRGenCalleeInfo calleeInfo(functionType->getAs<FunctionProtoType>(), gd);
  CIRGenCallee callee(calleeInfo, calleePtr.getDefiningOp());
  return callee;
}

RValue CIRGenFunction::emitCallExpr(const clang::CallExpr *e,
                                    ReturnValueSlot returnValue) {
  assert(!cir::MissingFeatures::objCBlocks());

  if (const auto *ce = dyn_cast<CXXMemberCallExpr>(e))
    return emitCXXMemberCallExpr(ce, returnValue);

  if (isa<CUDAKernelCallExpr>(e)) {
    cgm.errorNYI(e->getSourceRange(), "call to CUDA kernel");
    return RValue::get(nullptr);
  }

  if (const auto *operatorCall = dyn_cast<CXXOperatorCallExpr>(e)) {
    // If the callee decl is a CXXMethodDecl, we need to emit this as a C++
    // operator member call.
    if (const CXXMethodDecl *md =
            dyn_cast_or_null<CXXMethodDecl>(operatorCall->getCalleeDecl()))
      return emitCXXOperatorMemberCallExpr(operatorCall, md, returnValue);
    // A CXXOperatorCallExpr is created even for explicit object methods, but
    // these should be treated like static function calls. Fall through to do
    // that.
  }

  CIRGenCallee callee = emitCallee(e->getCallee());

  if (callee.isBuiltin())
    return emitBuiltinExpr(callee.getBuiltinDecl(), callee.getBuiltinID(), e,
                           returnValue);

  if (isa<CXXPseudoDestructorExpr>(e->getCallee())) {
    cgm.errorNYI(e->getSourceRange(), "call to pseudo destructor");
  }
  assert(!cir::MissingFeatures::opCallPseudoDtor());

  return emitCall(e->getCallee()->getType(), callee, e, returnValue);
}

/// Emit code to compute the specified expression, ignoring the result.
void CIRGenFunction::emitIgnoredExpr(const Expr *e) {
  if (e->isPRValue()) {
    assert(!cir::MissingFeatures::aggValueSlot());
    emitAnyExpr(e);
    return;
  }

  // Just emit it as an l-value and drop the result.
  emitLValue(e);
}

Address CIRGenFunction::emitArrayToPointerDecay(const Expr *e) {
  assert(e->getType()->isArrayType() &&
         "Array to pointer decay must have array source type!");

  // Expressions of array type can't be bitfields or vector elements.
  LValue lv = emitLValue(e);
  Address addr = lv.getAddress();

  // If the array type was an incomplete type, we need to make sure
  // the decay ends up being the right type.
  auto lvalueAddrTy = mlir::cast<cir::PointerType>(addr.getPointer().getType());

  if (e->getType()->isVariableArrayType())
    return addr;

  auto pointeeTy = mlir::cast<cir::ArrayType>(lvalueAddrTy.getPointee());

  mlir::Type arrayTy = convertType(e->getType());
  assert(mlir::isa<cir::ArrayType>(arrayTy) && "expected array");
  assert(pointeeTy == arrayTy);

  // The result of this decay conversion points to an array element within the
  // base lvalue. However, since TBAA currently does not support representing
  // accesses to elements of member arrays, we conservatively represent accesses
  // to the pointee object as if it had no any base lvalue specified.
  // TODO: Support TBAA for member arrays.
  QualType eltType = e->getType()->castAsArrayTypeUnsafe()->getElementType();
  assert(!cir::MissingFeatures::opTBAA());

  mlir::Value ptr = builder.maybeBuildArrayDecay(
      cgm.getLoc(e->getSourceRange()), addr.getPointer(),
      convertTypeForMem(eltType));
  return Address(ptr, addr.getAlignment());
}

/// Given the address of a temporary variable, produce an r-value of its type.
RValue CIRGenFunction::convertTempToRValue(Address addr, clang::QualType type,
                                           clang::SourceLocation loc) {
  LValue lvalue = makeAddrLValue(addr, type, AlignmentSource::Decl);
  switch (getEvaluationKind(type)) {
  case cir::TEK_Complex:
    cgm.errorNYI(loc, "convertTempToRValue: complex type");
    return RValue::get(nullptr);
  case cir::TEK_Aggregate:
    cgm.errorNYI(loc, "convertTempToRValue: aggregate type");
    return RValue::get(nullptr);
  case cir::TEK_Scalar:
    return RValue::get(emitLoadOfScalar(lvalue, loc));
  }
  llvm_unreachable("bad evaluation kind");
}

/// Emit an `if` on a boolean condition, filling `then` and `else` into
/// appropriated regions.
mlir::LogicalResult CIRGenFunction::emitIfOnBoolExpr(const Expr *cond,
                                                     const Stmt *thenS,
                                                     const Stmt *elseS) {
  mlir::Location thenLoc = getLoc(thenS->getSourceRange());
  std::optional<mlir::Location> elseLoc;
  if (elseS)
    elseLoc = getLoc(elseS->getSourceRange());

  mlir::LogicalResult resThen = mlir::success(), resElse = mlir::success();
  emitIfOnBoolExpr(
      cond, /*thenBuilder=*/
      [&](mlir::OpBuilder &, mlir::Location) {
        LexicalScope lexScope{*this, thenLoc, builder.getInsertionBlock()};
        resThen = emitStmt(thenS, /*useCurrentScope=*/true);
      },
      thenLoc,
      /*elseBuilder=*/
      [&](mlir::OpBuilder &, mlir::Location) {
        assert(elseLoc && "Invalid location for elseS.");
        LexicalScope lexScope{*this, *elseLoc, builder.getInsertionBlock()};
        resElse = emitStmt(elseS, /*useCurrentScope=*/true);
      },
      elseLoc);

  return mlir::LogicalResult::success(resThen.succeeded() &&
                                      resElse.succeeded());
}

/// Emit an `if` on a boolean condition, filling `then` and `else` into
/// appropriated regions.
cir::IfOp CIRGenFunction::emitIfOnBoolExpr(
    const clang::Expr *cond, BuilderCallbackRef thenBuilder,
    mlir::Location thenLoc, BuilderCallbackRef elseBuilder,
    std::optional<mlir::Location> elseLoc) {
  // Attempt to be as accurate as possible with IfOp location, generate
  // one fused location that has either 2 or 4 total locations, depending
  // on else's availability.
  SmallVector<mlir::Location, 2> ifLocs{thenLoc};
  if (elseLoc)
    ifLocs.push_back(*elseLoc);
  mlir::Location loc = mlir::FusedLoc::get(&getMLIRContext(), ifLocs);

  // Emit the code with the fully general case.
  mlir::Value condV = emitOpOnBoolExpr(loc, cond);
  return builder.create<cir::IfOp>(loc, condV, elseLoc.has_value(),
                                   /*thenBuilder=*/thenBuilder,
                                   /*elseBuilder=*/elseBuilder);
}

/// TODO(cir): see EmitBranchOnBoolExpr for extra ideas).
mlir::Value CIRGenFunction::emitOpOnBoolExpr(mlir::Location loc,
                                             const Expr *cond) {
  assert(!cir::MissingFeatures::pgoUse());
  assert(!cir::MissingFeatures::generateDebugInfo());
  cond = cond->IgnoreParens();

  // In LLVM the condition is reversed here for efficient codegen.
  // This should be done in CIR prior to LLVM lowering, if we do now
  // we can make CIR based diagnostics misleading.
  //  cir.ternary(!x, t, f) -> cir.ternary(x, f, t)
  assert(!cir::MissingFeatures::shouldReverseUnaryCondOnBoolExpr());

  if (const ConditionalOperator *condOp = dyn_cast<ConditionalOperator>(cond)) {
    Expr *trueExpr = condOp->getTrueExpr();
    Expr *falseExpr = condOp->getFalseExpr();
    mlir::Value condV = emitOpOnBoolExpr(loc, condOp->getCond());

    mlir::Value ternaryOpRes =
        builder
            .create<cir::TernaryOp>(
                loc, condV, /*thenBuilder=*/
                [this, trueExpr](mlir::OpBuilder &b, mlir::Location loc) {
                  mlir::Value lhs = emitScalarExpr(trueExpr);
                  b.create<cir::YieldOp>(loc, lhs);
                },
                /*elseBuilder=*/
                [this, falseExpr](mlir::OpBuilder &b, mlir::Location loc) {
                  mlir::Value rhs = emitScalarExpr(falseExpr);
                  b.create<cir::YieldOp>(loc, rhs);
                })
            .getResult();

    return emitScalarConversion(ternaryOpRes, condOp->getType(),
                                getContext().BoolTy, condOp->getExprLoc());
  }

  if (isa<CXXThrowExpr>(cond)) {
    cgm.errorNYI("NYI");
    return createDummyValue(loc, cond->getType());
  }

  // If the branch has a condition wrapped by __builtin_unpredictable,
  // create metadata that specifies that the branch is unpredictable.
  // Don't bother if not optimizing because that metadata would not be used.
  assert(!cir::MissingFeatures::insertBuiltinUnpredictable());

  // Emit the code with the fully general case.
  return evaluateExprAsBool(cond);
}

mlir::Value CIRGenFunction::emitAlloca(StringRef name, mlir::Type ty,
                                       mlir::Location loc, CharUnits alignment,
                                       bool insertIntoFnEntryBlock,
                                       mlir::Value arraySize) {
  mlir::Block *entryBlock = insertIntoFnEntryBlock
                                ? getCurFunctionEntryBlock()
                                : curLexScope->getEntryBlock();

  // If this is an alloca in the entry basic block of a cir.try and there's
  // a surrounding cir.scope, make sure the alloca ends up in the surrounding
  // scope instead. This is necessary in order to guarantee all SSA values are
  // reachable during cleanups.
  assert(!cir::MissingFeatures::tryOp());

  return emitAlloca(name, ty, loc, alignment,
                    builder.getBestAllocaInsertPoint(entryBlock), arraySize);
}

mlir::Value CIRGenFunction::emitAlloca(StringRef name, mlir::Type ty,
                                       mlir::Location loc, CharUnits alignment,
                                       mlir::OpBuilder::InsertPoint ip,
                                       mlir::Value arraySize) {
  // CIR uses its own alloca address space rather than follow the target data
  // layout like original CodeGen. The data layout awareness should be done in
  // the lowering pass instead.
  assert(!cir::MissingFeatures::addressSpace());
  cir::PointerType localVarPtrTy = builder.getPointerTo(ty);
  mlir::IntegerAttr alignIntAttr = cgm.getSize(alignment);

  mlir::Value addr;
  {
    mlir::OpBuilder::InsertionGuard guard(builder);
    builder.restoreInsertionPoint(ip);
    addr = builder.createAlloca(loc, /*addr type*/ localVarPtrTy,
                                /*var type*/ ty, name, alignIntAttr);
    assert(!cir::MissingFeatures::astVarDeclInterface());
  }
  return addr;
}

// Note: this function also emit constructor calls to support a MSVC extensions
// allowing explicit constructor function call.
RValue CIRGenFunction::emitCXXMemberCallExpr(const CXXMemberCallExpr *ce,
                                             ReturnValueSlot returnValue) {
  const Expr *callee = ce->getCallee()->IgnoreParens();

  if (isa<BinaryOperator>(callee)) {
    cgm.errorNYI(ce->getSourceRange(),
                 "emitCXXMemberCallExpr: C++ binary operator");
    return RValue::get(nullptr);
  }

  const auto *me = cast<MemberExpr>(callee);
  const auto *md = cast<CXXMethodDecl>(me->getMemberDecl());

  if (md->isStatic()) {
    cgm.errorNYI(ce->getSourceRange(), "emitCXXMemberCallExpr: static method");
    return RValue::get(nullptr);
  }

  bool hasQualifier = me->hasQualifier();
  NestedNameSpecifier *qualifier = hasQualifier ? me->getQualifier() : nullptr;
  bool isArrow = me->isArrow();
  const Expr *base = me->getBase();

  return emitCXXMemberOrOperatorMemberCallExpr(
      ce, md, returnValue, hasQualifier, qualifier, isArrow, base);
}

void CIRGenFunction::emitCXXConstructExpr(const CXXConstructExpr *e,
                                          AggValueSlot dest) {
  assert(!dest.isIgnored() && "Must have a destination!");
  const CXXConstructorDecl *cd = e->getConstructor();

  // If we require zero initialization before (or instead of) calling the
  // constructor, as can be the case with a non-user-provided default
  // constructor, emit the zero initialization now, unless destination is
  // already zeroed.
  if (e->requiresZeroInitialization() && !dest.isZeroed()) {
    cgm.errorNYI(e->getSourceRange(),
                 "emitCXXConstructExpr: requires initialization");
    return;
  }

  // If this is a call to a trivial default constructor:
  // In LLVM: do nothing.
  // In CIR: emit as a regular call, other later passes should lower the
  // ctor call into trivial initialization.

  // Elide the constructor if we're constructing from a temporary
  if (getLangOpts().ElideConstructors && e->isElidable()) {
    cgm.errorNYI(e->getSourceRange(),
                 "emitCXXConstructExpr: elidable constructor");
    return;
  }

  if (getContext().getAsArrayType(e->getType())) {
    cgm.errorNYI(e->getSourceRange(), "emitCXXConstructExpr: array type");
    return;
  }

  clang::CXXCtorType type = Ctor_Complete;
  bool forVirtualBase = false;
  bool delegating = false;

  switch (e->getConstructionKind()) {
  case CXXConstructionKind::Complete:
    type = Ctor_Complete;
    break;
  case CXXConstructionKind::Delegating:
    // We should be emitting a constructor; GlobalDecl will assert this
    type = curGD.getCtorType();
    delegating = true;
    break;
  case CXXConstructionKind::VirtualBase:
<<<<<<< HEAD
  case CXXConstructionKind::NonVirtualBase:
    cgm.errorNYI(e->getSourceRange(),
                 "emitCXXConstructExpr: other construction kind");
    return;
=======
    // This should just set 'forVirtualBase' to true and fall through, but
    // virtual base class support is otherwise missing, so this needs to wait
    // until it can be tested.
    cgm.errorNYI(e->getSourceRange(),
                 "emitCXXConstructExpr: virtual base constructor");
    return;
  case CXXConstructionKind::NonVirtualBase:
    type = Ctor_Base;
    break;
>>>>>>> 10a576f7
  }

  emitCXXConstructorCall(cd, type, forVirtualBase, delegating, dest, e);
}

RValue CIRGenFunction::emitReferenceBindingToExpr(const Expr *e) {
  // Emit the expression as an lvalue.
  LValue lv = emitLValue(e);
  assert(lv.isSimple());
  mlir::Value value = lv.getPointer();

  assert(!cir::MissingFeatures::sanitizers());

  return RValue::get(value);
}

Address CIRGenFunction::emitLoadOfReference(LValue refLVal, mlir::Location loc,
                                            LValueBaseInfo *pointeeBaseInfo) {
  if (refLVal.isVolatile())
    cgm.errorNYI(loc, "load of volatile reference");

  cir::LoadOp load =
      builder.create<cir::LoadOp>(loc, refLVal.getAddress().getElementType(),
                                  refLVal.getAddress().getPointer());

  assert(!cir::MissingFeatures::opTBAA());

  QualType pointeeType = refLVal.getType()->getPointeeType();
  CharUnits align = cgm.getNaturalTypeAlignment(pointeeType, pointeeBaseInfo);
  return Address(load, convertTypeForMem(pointeeType), align);
}

LValue CIRGenFunction::emitLoadOfReferenceLValue(Address refAddr,
                                                 mlir::Location loc,
                                                 QualType refTy,
                                                 AlignmentSource source) {
  LValue refLVal = makeAddrLValue(refAddr, refTy, LValueBaseInfo(source));
  LValueBaseInfo pointeeBaseInfo;
  assert(!cir::MissingFeatures::opTBAA());
  Address pointeeAddr = emitLoadOfReference(refLVal, loc, &pointeeBaseInfo);
  return makeAddrLValue(pointeeAddr, refLVal.getType()->getPointeeType(),
                        pointeeBaseInfo);
}

mlir::Value CIRGenFunction::createDummyValue(mlir::Location loc,
                                             clang::QualType qt) {
  mlir::Type t = convertType(qt);
  CharUnits alignment = getContext().getTypeAlignInChars(qt);
  return builder.createDummyValue(loc, t, alignment);
}

//===----------------------------------------------------------------------===//
// CIR builder helpers
//===----------------------------------------------------------------------===//

Address CIRGenFunction::createMemTemp(QualType ty, mlir::Location loc,
                                      const Twine &name, Address *alloca,
                                      mlir::OpBuilder::InsertPoint ip) {
  // FIXME: Should we prefer the preferred type alignment here?
  return createMemTemp(ty, getContext().getTypeAlignInChars(ty), loc, name,
                       alloca, ip);
}

Address CIRGenFunction::createMemTemp(QualType ty, CharUnits align,
                                      mlir::Location loc, const Twine &name,
                                      Address *alloca,
                                      mlir::OpBuilder::InsertPoint ip) {
  Address result = createTempAlloca(convertTypeForMem(ty), align, loc, name,
                                    /*ArraySize=*/nullptr, alloca, ip);
  if (ty->isConstantMatrixType()) {
    assert(!cir::MissingFeatures::matrixType());
    cgm.errorNYI(loc, "temporary matrix value");
  }
  return result;
}

/// This creates a alloca and inserts it into the entry block of the
/// current region.
Address CIRGenFunction::createTempAllocaWithoutCast(
    mlir::Type ty, CharUnits align, mlir::Location loc, const Twine &name,
    mlir::Value arraySize, mlir::OpBuilder::InsertPoint ip) {
  cir::AllocaOp alloca = ip.isSet()
                             ? createTempAlloca(ty, loc, name, ip, arraySize)
                             : createTempAlloca(ty, loc, name, arraySize);
  alloca.setAlignmentAttr(cgm.getSize(align));
  return Address(alloca, ty, align);
}

/// This creates a alloca and inserts it into the entry block. The alloca is
/// casted to default address space if necessary.
Address CIRGenFunction::createTempAlloca(mlir::Type ty, CharUnits align,
                                         mlir::Location loc, const Twine &name,
                                         mlir::Value arraySize,
                                         Address *allocaAddr,
                                         mlir::OpBuilder::InsertPoint ip) {
  Address alloca =
      createTempAllocaWithoutCast(ty, align, loc, name, arraySize, ip);
  if (allocaAddr)
    *allocaAddr = alloca;
  mlir::Value v = alloca.getPointer();
  // Alloca always returns a pointer in alloca address space, which may
  // be different from the type defined by the language. For example,
  // in C++ the auto variables are in the default address space. Therefore
  // cast alloca to the default address space when necessary.
  assert(!cir::MissingFeatures::addressSpace());
  return Address(v, ty, align);
}

/// This creates an alloca and inserts it into the entry block if \p ArraySize
/// is nullptr, otherwise inserts it at the current insertion point of the
/// builder.
cir::AllocaOp CIRGenFunction::createTempAlloca(mlir::Type ty,
                                               mlir::Location loc,
                                               const Twine &name,
                                               mlir::Value arraySize,
                                               bool insertIntoFnEntryBlock) {
  return cast<cir::AllocaOp>(emitAlloca(name.str(), ty, loc, CharUnits(),
                                        insertIntoFnEntryBlock, arraySize)
                                 .getDefiningOp());
}

/// This creates an alloca and inserts it into the provided insertion point
cir::AllocaOp CIRGenFunction::createTempAlloca(mlir::Type ty,
                                               mlir::Location loc,
                                               const Twine &name,
                                               mlir::OpBuilder::InsertPoint ip,
                                               mlir::Value arraySize) {
  assert(ip.isSet() && "Insertion point is not set");
  return cast<cir::AllocaOp>(
      emitAlloca(name.str(), ty, loc, CharUnits(), ip, arraySize)
          .getDefiningOp());
}

/// Try to emit a reference to the given value without producing it as
/// an l-value.  For many cases, this is just an optimization, but it avoids
/// us needing to emit global copies of variables if they're named without
/// triggering a formal use in a context where we can't emit a direct
/// reference to them, for instance if a block or lambda or a member of a
/// local class uses a const int variable or constexpr variable from an
/// enclosing function.
///
/// For named members of enums, this is the only way they are emitted.
CIRGenFunction::ConstantEmission
CIRGenFunction::tryEmitAsConstant(DeclRefExpr *refExpr) {
  ValueDecl *value = refExpr->getDecl();

  // There is a lot more to do here, but for now only EnumConstantDecl is
  // supported.
  assert(!cir::MissingFeatures::tryEmitAsConstant());

  // The value needs to be an enum constant or a constant variable.
  if (!isa<EnumConstantDecl>(value))
    return ConstantEmission();

  Expr::EvalResult result;
  if (!refExpr->EvaluateAsRValue(result, getContext()))
    return ConstantEmission();

  QualType resultType = refExpr->getType();

  // As long as we're only handling EnumConstantDecl, there should be no
  // side-effects.
  assert(!result.HasSideEffects);

  // Emit as a constant.
  // FIXME(cir): have emitAbstract build a TypedAttr instead (this requires
  // somewhat heavy refactoring...)
  mlir::Attribute c = ConstantEmitter(*this).emitAbstract(
      refExpr->getLocation(), result.Val, resultType);
  mlir::TypedAttr cstToEmit = mlir::dyn_cast_if_present<mlir::TypedAttr>(c);
  assert(cstToEmit && "expected a typed attribute");

  assert(!cir::MissingFeatures::generateDebugInfo());

  return ConstantEmission::forValue(cstToEmit);
}

mlir::Value CIRGenFunction::emitScalarConstant(
    const CIRGenFunction::ConstantEmission &constant, Expr *e) {
  assert(constant && "not a constant");
  if (constant.isReference()) {
    cgm.errorNYI(e->getSourceRange(), "emitScalarConstant: reference");
    return {};
  }
  return builder.getConstant(getLoc(e->getSourceRange()), constant.getValue());
}

/// An LValue is a candidate for having its loads and stores be made atomic if
/// we are operating under /volatile:ms *and* the LValue itself is volatile and
/// performing such an operation can be performed without a libcall.
bool CIRGenFunction::isLValueSuitableForInlineAtomic(LValue lv) {
  if (!cgm.getLangOpts().MSVolatile)
    return false;

  cgm.errorNYI("LValueSuitableForInlineAtomic LangOpts MSVolatile");
  return false;
}<|MERGE_RESOLUTION|>--- conflicted
+++ resolved
@@ -340,57 +340,6 @@
   return builder.createSetBitfield(dstAddr.getLoc(), resLTy, dstAddr,
                                    ptr.getElementType(), src.getValue(), info,
                                    dst.isVolatileQualified(), useVolatile);
-}
-
-RValue CIRGenFunction::emitLoadOfBitfieldLValue(LValue lv, SourceLocation loc) {
-  const CIRGenBitFieldInfo &info = lv.getBitFieldInfo();
-
-  // Get the output type.
-  mlir::Type resLTy = convertType(lv.getType());
-  Address ptr = lv.getBitFieldAddress();
-
-  assert(!cir::MissingFeatures::armComputeVolatileBitfields());
-
-  mlir::Value field = builder.createGetBitfield(
-      getLoc(loc), resLTy, ptr.getPointer(), ptr.getElementType(), info,
-      lv.isVolatile(), false);
-  assert(!cir::MissingFeatures::opLoadEmitScalarRangeCheck() && "NYI");
-  return RValue::get(field);
-}
-
-Address CIRGenFunction::getAddrOfBitFieldStorage(LValue base,
-                                                 const FieldDecl *field,
-                                                 mlir::Type fieldType,
-                                                 unsigned index) {
-  mlir::Location loc = getLoc(field->getLocation());
-  cir::PointerType fieldPtr = cir::PointerType::get(fieldType);
-  cir::GetMemberOp sea = getBuilder().createGetMember(
-      loc, fieldPtr, base.getPointer(), field->getName(), index);
-  return Address(sea, CharUnits::One());
-}
-
-LValue CIRGenFunction::emitLValueForBitField(LValue base,
-                                             const FieldDecl *field) {
-  LValueBaseInfo baseInfo = base.getBaseInfo();
-  const CIRGenRecordLayout &layout =
-      cgm.getTypes().getCIRGenRecordLayout(field->getParent());
-  const CIRGenBitFieldInfo &info = layout.getBitFieldInfo(field);
-  assert(!cir::MissingFeatures::armComputeVolatileBitfields());
-  assert(!cir::MissingFeatures::preservedAccessIndexRegion());
-  unsigned idx = layout.getCIRFieldNo(field);
-
-  Address addr = getAddrOfBitFieldStorage(base, field, info.storageType, idx);
-
-  mlir::Location loc = getLoc(field->getLocation());
-  if (addr.getElementType() != info.storageType)
-    addr = builder.createElementBitCast(loc, addr, info.storageType);
-
-  QualType fieldType =
-      field->getType().withCVRQualifiers(base.getVRQualifiers());
-  // TODO(cir): Support TBAA for bit fields.
-  assert(!cir::MissingFeatures::opTBAA());
-  LValueBaseInfo fieldBaseInfo(baseInfo.getAlignmentSource());
-  return LValue::makeBitfield(addr, info, fieldType, fieldBaseInfo);
 }
 
 RValue CIRGenFunction::emitLoadOfBitfieldLValue(LValue lv, SourceLocation loc) {
@@ -1180,12 +1129,7 @@
   case cir::TEK_Scalar:
     return RValue::get(emitScalarExpr(e));
   case cir::TEK_Complex:
-<<<<<<< HEAD
-    cgm.errorNYI(e->getSourceRange(), "emitAnyExpr: complex type");
-    return RValue::get(nullptr);
-=======
     return RValue::getComplex(emitComplexExpr(e));
->>>>>>> 10a576f7
   case cir::TEK_Aggregate: {
     if (aggSlot.isIgnored())
       aggSlot = createAggTemp(e->getType(), getLoc(e->getSourceRange()),
@@ -1669,12 +1613,6 @@
     delegating = true;
     break;
   case CXXConstructionKind::VirtualBase:
-<<<<<<< HEAD
-  case CXXConstructionKind::NonVirtualBase:
-    cgm.errorNYI(e->getSourceRange(),
-                 "emitCXXConstructExpr: other construction kind");
-    return;
-=======
     // This should just set 'forVirtualBase' to true and fall through, but
     // virtual base class support is otherwise missing, so this needs to wait
     // until it can be tested.
@@ -1684,7 +1622,6 @@
   case CXXConstructionKind::NonVirtualBase:
     type = Ctor_Base;
     break;
->>>>>>> 10a576f7
   }
 
   emitCXXConstructorCall(cd, type, forVirtualBase, delegating, dest, e);
