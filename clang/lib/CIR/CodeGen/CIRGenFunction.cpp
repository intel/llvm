//===----------------------------------------------------------------------===//
//
// Part of the LLVM Project, under the Apache License v2.0 with LLVM Exceptions.
// See https://llvm.org/LICENSE.txt for license information.
// SPDX-License-Identifier: Apache-2.0 WITH LLVM-exception
//
//===----------------------------------------------------------------------===//
//
// Internal per-function state used for AST-to-ClangIR code gen
//
//===----------------------------------------------------------------------===//

#include "CIRGenFunction.h"

#include "CIRGenCXXABI.h"
#include "CIRGenCall.h"
#include "CIRGenValue.h"
#include "mlir/IR/Location.h"
#include "clang/AST/ExprCXX.h"
#include "clang/AST/GlobalDecl.h"
#include "clang/CIR/MissingFeatures.h"

#include <cassert>

namespace clang::CIRGen {

CIRGenFunction::CIRGenFunction(CIRGenModule &cgm, CIRGenBuilderTy &builder,
                               bool suppressNewContext)
    : CIRGenTypeCache(cgm), cgm{cgm}, builder(builder) {}

CIRGenFunction::~CIRGenFunction() {}

// This is copied from clang/lib/CodeGen/CodeGenFunction.cpp
cir::TypeEvaluationKind CIRGenFunction::getEvaluationKind(QualType type) {
  type = type.getCanonicalType();
  while (true) {
    switch (type->getTypeClass()) {
#define TYPE(name, parent)
#define ABSTRACT_TYPE(name, parent)
#define NON_CANONICAL_TYPE(name, parent) case Type::name:
#define DEPENDENT_TYPE(name, parent) case Type::name:
#define NON_CANONICAL_UNLESS_DEPENDENT_TYPE(name, parent) case Type::name:
#include "clang/AST/TypeNodes.inc"
      llvm_unreachable("non-canonical or dependent type in IR-generation");

    case Type::Auto:
    case Type::DeducedTemplateSpecialization:
      llvm_unreachable("undeduced type in IR-generation");

    // Various scalar types.
    case Type::Builtin:
    case Type::Pointer:
    case Type::BlockPointer:
    case Type::LValueReference:
    case Type::RValueReference:
    case Type::MemberPointer:
    case Type::Vector:
    case Type::ExtVector:
    case Type::ConstantMatrix:
    case Type::FunctionProto:
    case Type::FunctionNoProto:
    case Type::Enum:
    case Type::ObjCObjectPointer:
    case Type::Pipe:
    case Type::BitInt:
    case Type::HLSLAttributedResource:
    case Type::HLSLInlineSpirv:
      return cir::TEK_Scalar;

    // Complexes.
    case Type::Complex:
      return cir::TEK_Complex;

    // Arrays, records, and Objective-C objects.
    case Type::ConstantArray:
    case Type::IncompleteArray:
    case Type::VariableArray:
    case Type::Record:
    case Type::ObjCObject:
    case Type::ObjCInterface:
    case Type::ArrayParameter:
      return cir::TEK_Aggregate;

    // We operate on atomic values according to their underlying type.
    case Type::Atomic:
      type = cast<AtomicType>(type)->getValueType();
      continue;
    }
    llvm_unreachable("unknown type kind!");
  }
}

mlir::Type CIRGenFunction::convertTypeForMem(QualType t) {
  return cgm.getTypes().convertTypeForMem(t);
}

mlir::Type CIRGenFunction::convertType(QualType t) {
  return cgm.getTypes().convertType(t);
}

mlir::Location CIRGenFunction::getLoc(SourceLocation srcLoc) {
  // Some AST nodes might contain invalid source locations (e.g.
  // CXXDefaultArgExpr), workaround that to still get something out.
  if (srcLoc.isValid()) {
    const SourceManager &sm = getContext().getSourceManager();
    PresumedLoc pLoc = sm.getPresumedLoc(srcLoc);
    StringRef filename = pLoc.getFilename();
    return mlir::FileLineColLoc::get(builder.getStringAttr(filename),
                                     pLoc.getLine(), pLoc.getColumn());
  }
  // Do our best...
  assert(currSrcLoc && "expected to inherit some source location");
  return *currSrcLoc;
}

mlir::Location CIRGenFunction::getLoc(SourceRange srcLoc) {
  // Some AST nodes might contain invalid source locations (e.g.
  // CXXDefaultArgExpr), workaround that to still get something out.
  if (srcLoc.isValid()) {
    mlir::Location beg = getLoc(srcLoc.getBegin());
    mlir::Location end = getLoc(srcLoc.getEnd());
    SmallVector<mlir::Location, 2> locs = {beg, end};
    mlir::Attribute metadata;
    return mlir::FusedLoc::get(locs, metadata, &getMLIRContext());
  }
  if (currSrcLoc) {
    return *currSrcLoc;
  }
  // We're brave, but time to give up.
  return builder.getUnknownLoc();
}

mlir::Location CIRGenFunction::getLoc(mlir::Location lhs, mlir::Location rhs) {
  SmallVector<mlir::Location, 2> locs = {lhs, rhs};
  mlir::Attribute metadata;
  return mlir::FusedLoc::get(locs, metadata, &getMLIRContext());
}

bool CIRGenFunction::containsLabel(const Stmt *s, bool ignoreCaseStmts) {
  // Null statement, not a label!
  if (!s)
    return false;

  // If this is a label, we have to emit the code, consider something like:
  // if (0) {  ...  foo:  bar(); }  goto foo;
  //
  // TODO: If anyone cared, we could track __label__'s, since we know that you
  // can't jump to one from outside their declared region.
  if (isa<LabelStmt>(s))
    return true;

  // If this is a case/default statement, and we haven't seen a switch, we
  // have to emit the code.
  if (isa<SwitchCase>(s) && !ignoreCaseStmts)
    return true;

  // If this is a switch statement, we want to ignore case statements when we
  // recursively process the sub-statements of the switch. If we haven't
  // encountered a switch statement, we treat case statements like labels, but
  // if we are processing a switch statement, case statements are expected.
  if (isa<SwitchStmt>(s))
    ignoreCaseStmts = true;

  // Scan subexpressions for verboten labels.
  return std::any_of(s->child_begin(), s->child_end(),
                     [=](const Stmt *subStmt) {
                       return containsLabel(subStmt, ignoreCaseStmts);
                     });
}

/// If the specified expression does not fold to a constant, or if it does but
/// contains a label, return false.  If it constant folds return true and set
/// the boolean result in Result.
bool CIRGenFunction::constantFoldsToBool(const Expr *cond, bool &resultBool,
                                         bool allowLabels) {
  llvm::APSInt resultInt;
  if (!constantFoldsToSimpleInteger(cond, resultInt, allowLabels))
    return false;

  resultBool = resultInt.getBoolValue();
  return true;
}

/// If the specified expression does not fold to a constant, or if it does
/// fold but contains a label, return false. If it constant folds, return
/// true and set the folded value.
bool CIRGenFunction::constantFoldsToSimpleInteger(const Expr *cond,
                                                  llvm::APSInt &resultInt,
                                                  bool allowLabels) {
  // FIXME: Rename and handle conversion of other evaluatable things
  // to bool.
  Expr::EvalResult result;
  if (!cond->EvaluateAsInt(result, getContext()))
    return false; // Not foldable, not integer or not fully evaluatable.

  llvm::APSInt intValue = result.Val.getInt();
  if (!allowLabels && containsLabel(cond))
    return false; // Contains a label.

  resultInt = intValue;
  return true;
}

void CIRGenFunction::emitAndUpdateRetAlloca(QualType type, mlir::Location loc,
                                            CharUnits alignment) {
  if (!type->isVoidType()) {
    fnRetAlloca = emitAlloca("__retval", convertType(type), loc, alignment,
                             /*insertIntoFnEntryBlock=*/false);
  }
}

void CIRGenFunction::declare(mlir::Value addrVal, const Decl *var, QualType ty,
                             mlir::Location loc, CharUnits alignment,
                             bool isParam) {
  const auto *namedVar = dyn_cast_or_null<NamedDecl>(var);
  assert(namedVar && "Needs a named decl");
  assert(!cir::MissingFeatures::cgfSymbolTable());

  auto allocaOp = cast<cir::AllocaOp>(addrVal.getDefiningOp());
  if (isParam)
    allocaOp.setInitAttr(mlir::UnitAttr::get(&getMLIRContext()));
  if (ty->isReferenceType() || ty.isConstQualified())
    allocaOp.setConstantAttr(mlir::UnitAttr::get(&getMLIRContext()));
}

void CIRGenFunction::LexicalScope::cleanup() {
  CIRGenBuilderTy &builder = cgf.builder;
  LexicalScope *localScope = cgf.curLexScope;

  if (returnBlock != nullptr) {
    // Write out the return block, which loads the value from `__retval` and
    // issues the `cir.return`.
    mlir::OpBuilder::InsertionGuard guard(builder);
    builder.setInsertionPointToEnd(returnBlock);
    (void)emitReturn(*returnLoc);
  }

  mlir::Block *curBlock = builder.getBlock();
  if (isGlobalInit() && !curBlock)
    return;
  if (curBlock->mightHaveTerminator() && curBlock->getTerminator())
    return;

  // Get rid of any empty block at the end of the scope.
  bool entryBlock = builder.getInsertionBlock()->isEntryBlock();
  if (!entryBlock && curBlock->empty()) {
    curBlock->erase();
    if (returnBlock != nullptr && returnBlock->getUses().empty())
      returnBlock->erase();
    return;
  }

  // Reached the end of the scope.
  {
    mlir::OpBuilder::InsertionGuard guard(builder);
    builder.setInsertionPointToEnd(curBlock);

    if (localScope->depth == 0) {
      // Reached the end of the function.
      if (returnBlock != nullptr) {
        if (returnBlock->getUses().empty())
          returnBlock->erase();
        else {
          builder.create<cir::BrOp>(*returnLoc, returnBlock);
          return;
        }
      }
      emitImplicitReturn();
      return;
    }
    // Reached the end of a non-function scope.  Some scopes, such as those
    // used with the ?: operator, can return a value.
    if (!localScope->isTernary() && !curBlock->mightHaveTerminator()) {
      !retVal ? builder.create<cir::YieldOp>(localScope->endLoc)
              : builder.create<cir::YieldOp>(localScope->endLoc, retVal);
    }
  }
}

cir::ReturnOp CIRGenFunction::LexicalScope::emitReturn(mlir::Location loc) {
  CIRGenBuilderTy &builder = cgf.getBuilder();

  if (!cgf.curFn.getFunctionType().hasVoidReturn()) {
    // Load the value from `__retval` and return it via the `cir.return` op.
    auto value = builder.create<cir::LoadOp>(
        loc, cgf.curFn.getFunctionType().getReturnType(), *cgf.fnRetAlloca);
    return builder.create<cir::ReturnOp>(loc,
                                         llvm::ArrayRef(value.getResult()));
  }
  return builder.create<cir::ReturnOp>(loc);
}

// This is copied from CodeGenModule::MayDropFunctionReturn.  This is a
// candidate for sharing between CIRGen and CodeGen.
static bool mayDropFunctionReturn(const ASTContext &astContext,
                                  QualType returnType) {
  // We can't just discard the return value for a record type with a complex
  // destructor or a non-trivially copyable type.
  if (const RecordType *recordType =
          returnType.getCanonicalType()->getAs<RecordType>()) {
    if (const auto *classDecl = dyn_cast<CXXRecordDecl>(recordType->getDecl()))
      return classDecl->hasTrivialDestructor();
  }
  return returnType.isTriviallyCopyableType(astContext);
}

void CIRGenFunction::LexicalScope::emitImplicitReturn() {
  CIRGenBuilderTy &builder = cgf.getBuilder();
  LexicalScope *localScope = cgf.curLexScope;

  const auto *fd = cast<clang::FunctionDecl>(cgf.curGD.getDecl());

  // In C++, flowing off the end of a non-void function is always undefined
  // behavior. In C, flowing off the end of a non-void function is undefined
  // behavior only if the non-existent return value is used by the caller.
  // That influences whether the terminating op is trap, unreachable, or
  // return.
  if (cgf.getLangOpts().CPlusPlus && !fd->hasImplicitReturnZero() &&
      !cgf.sawAsmBlock && !fd->getReturnType()->isVoidType() &&
      builder.getInsertionBlock()) {
    bool shouldEmitUnreachable =
        cgf.cgm.getCodeGenOpts().StrictReturn ||
        !mayDropFunctionReturn(fd->getASTContext(), fd->getReturnType());

    if (shouldEmitUnreachable) {
      if (cgf.cgm.getCodeGenOpts().OptimizationLevel == 0)
        builder.create<cir::TrapOp>(localScope->endLoc);
      else
        builder.create<cir::UnreachableOp>(localScope->endLoc);
      builder.clearInsertionPoint();
      return;
    }
  }

  (void)emitReturn(localScope->endLoc);
}

void CIRGenFunction::startFunction(GlobalDecl gd, QualType returnType,
                                   cir::FuncOp fn, cir::FuncType funcType,
                                   FunctionArgList args, SourceLocation loc,
                                   SourceLocation startLoc) {
  assert(!curFn &&
         "CIRGenFunction can only be used for one function at a time");

  curFn = fn;

  const Decl *d = gd.getDecl();
  const auto *fd = dyn_cast_or_null<FunctionDecl>(d);
  curFuncDecl = d->getNonClosureContext();

  mlir::Block *entryBB = &fn.getBlocks().front();
  builder.setInsertionPointToStart(entryBB);

  // TODO(cir): this should live in `emitFunctionProlog
  // Declare all the function arguments in the symbol table.
  for (const auto nameValue : llvm::zip(args, entryBB->getArguments())) {
    const VarDecl *paramVar = std::get<0>(nameValue);
    mlir::Value paramVal = std::get<1>(nameValue);
    CharUnits alignment = getContext().getDeclAlign(paramVar);
    mlir::Location paramLoc = getLoc(paramVar->getSourceRange());
    paramVal.setLoc(paramLoc);

    mlir::Value addrVal =
        emitAlloca(cast<NamedDecl>(paramVar)->getName(),
                   convertType(paramVar->getType()), paramLoc, alignment,
                   /*insertIntoFnEntryBlock=*/true);

    declare(addrVal, paramVar, paramVar->getType(), paramLoc, alignment,
            /*isParam=*/true);

    setAddrOfLocalVar(paramVar, Address(addrVal, alignment));

    bool isPromoted = isa<ParmVarDecl>(paramVar) &&
                      cast<ParmVarDecl>(paramVar)->isKNRPromoted();
    assert(!cir::MissingFeatures::constructABIArgDirectExtend());
    if (isPromoted)
      cgm.errorNYI(fd->getSourceRange(), "Function argument demotion");

    // Location of the store to the param storage tracked as beginning of
    // the function body.
    mlir::Location fnBodyBegin = getLoc(fd->getBody()->getBeginLoc());
    builder.CIRBaseBuilderTy::createStore(fnBodyBegin, paramVal, addrVal);
  }
  assert(builder.getInsertionBlock() && "Should be valid");

  // When the current function is not void, create an address to store the
  // result value.
  if (!returnType->isVoidType())
    emitAndUpdateRetAlloca(returnType, getLoc(fd->getBody()->getEndLoc()),
                           getContext().getTypeAlignInChars(returnType));

  if (isa_and_nonnull<CXXMethodDecl>(d) &&
      cast<CXXMethodDecl>(d)->isInstance()) {
    cgm.getCXXABI().emitInstanceFunctionProlog(loc, *this);

    const auto *md = cast<CXXMethodDecl>(d);
    if (md->getParent()->isLambda() && md->getOverloadedOperator() == OO_Call) {
      cgm.errorNYI(loc, "lambda call operator");
    } else {
      // Not in a lambda; just use 'this' from the method.
      // FIXME: Should we generate a new load for each use of 'this'? The fast
      // register allocator would be happier...
      cxxThisValue = cxxabiThisValue;
    }

    assert(!cir::MissingFeatures::sanitizers());
    assert(!cir::MissingFeatures::emitTypeCheck());
  }
}

void CIRGenFunction::finishFunction(SourceLocation endLoc) {}

mlir::LogicalResult CIRGenFunction::emitFunctionBody(const clang::Stmt *body) {
  auto result = mlir::LogicalResult::success();
  if (const CompoundStmt *block = dyn_cast<CompoundStmt>(body))
    emitCompoundStmtWithoutScope(*block);
  else
    result = emitStmt(body, /*useCurrentScope=*/true);

  return result;
}

static void eraseEmptyAndUnusedBlocks(cir::FuncOp func) {
  // Remove any leftover blocks that are unreachable and empty, since they do
  // not represent unreachable code useful for warnings nor anything deemed
  // useful in general.
  SmallVector<mlir::Block *> blocksToDelete;
  for (mlir::Block &block : func.getBlocks()) {
    if (block.empty() && block.getUses().empty())
      blocksToDelete.push_back(&block);
  }
  for (mlir::Block *block : blocksToDelete)
    block->erase();
}

cir::FuncOp CIRGenFunction::generateCode(clang::GlobalDecl gd, cir::FuncOp fn,
                                         cir::FuncType funcType) {
  const auto funcDecl = cast<FunctionDecl>(gd.getDecl());
  curGD = gd;

  SourceLocation loc = funcDecl->getLocation();
  Stmt *body = funcDecl->getBody();
  SourceRange bodyRange =
      body ? body->getSourceRange() : funcDecl->getLocation();

  SourceLocRAIIObject fnLoc{*this, loc.isValid() ? getLoc(loc)
                                                 : builder.getUnknownLoc()};

  auto validMLIRLoc = [&](clang::SourceLocation clangLoc) {
    return clangLoc.isValid() ? getLoc(clangLoc) : builder.getUnknownLoc();
  };
  const mlir::Location fusedLoc = mlir::FusedLoc::get(
      &getMLIRContext(),
      {validMLIRLoc(bodyRange.getBegin()), validMLIRLoc(bodyRange.getEnd())});
  mlir::Block *entryBB = fn.addEntryBlock();

  FunctionArgList args;
  QualType retTy = buildFunctionArgList(gd, args);

  {
    LexicalScope lexScope(*this, fusedLoc, entryBB);

    startFunction(gd, retTy, fn, funcType, args, loc, bodyRange.getBegin());

    if (isa<CXXDestructorDecl>(funcDecl)) {
      getCIRGenModule().errorNYI(bodyRange, "C++ destructor definition");
<<<<<<< HEAD
    else if (isa<CXXConstructorDecl>(funcDecl))
      emitConstructorBody(args);
    else if (getLangOpts().CUDA && !getLangOpts().CUDAIsDevice &&
             funcDecl->hasAttr<CUDAGlobalAttr>())
=======
    } else if (isa<CXXConstructorDecl>(funcDecl)) {
      emitConstructorBody(args);
    } else if (getLangOpts().CUDA && !getLangOpts().CUDAIsDevice &&
               funcDecl->hasAttr<CUDAGlobalAttr>()) {
>>>>>>> 5ee67ebe
      getCIRGenModule().errorNYI(bodyRange, "CUDA kernel");
    } else if (isa<CXXMethodDecl>(funcDecl) &&
               cast<CXXMethodDecl>(funcDecl)->isLambdaStaticInvoker()) {
      getCIRGenModule().errorNYI(bodyRange, "Lambda static invoker");
    } else if (funcDecl->isDefaulted() && isa<CXXMethodDecl>(funcDecl) &&
               (cast<CXXMethodDecl>(funcDecl)->isCopyAssignmentOperator() ||
                cast<CXXMethodDecl>(funcDecl)->isMoveAssignmentOperator())) {
      // Implicit copy-assignment gets the same special treatment as implicit
      // copy-constructors.
      emitImplicitAssignmentOperatorBody(args);
    } else if (body) {
      if (mlir::failed(emitFunctionBody(body))) {
        fn.erase();
        return nullptr;
      }
    } else {
      // Anything without a body should have been handled above.
      llvm_unreachable("no definition for normal function");
    }

    if (mlir::failed(fn.verifyBody()))
      return nullptr;

    finishFunction(bodyRange.getEnd());
  }

  eraseEmptyAndUnusedBlocks(fn);
  return fn;
}

void CIRGenFunction::emitConstructorBody(FunctionArgList &args) {
  assert(!cir::MissingFeatures::sanitizers());
  const auto *ctor = cast<CXXConstructorDecl>(curGD.getDecl());
  CXXCtorType ctorType = curGD.getCtorType();

  assert((cgm.getTarget().getCXXABI().hasConstructorVariants() ||
          ctorType == Ctor_Complete) &&
         "can only generate complete ctor for this ABI");

  if (ctorType == Ctor_Complete && isConstructorDelegationValid(ctor) &&
      cgm.getTarget().getCXXABI().hasConstructorVariants()) {
    emitDelegateCXXConstructorCall(ctor, Ctor_Base, args, ctor->getEndLoc());
    return;
  }

  const FunctionDecl *definition = nullptr;
  Stmt *body = ctor->getBody(definition);
  assert(definition == ctor && "emitting wrong constructor body");

  if (isa_and_nonnull<CXXTryStmt>(body)) {
    cgm.errorNYI(ctor->getSourceRange(), "emitConstructorBody: try body");
    return;
  }

  assert(!cir::MissingFeatures::incrementProfileCounter());
  assert(!cir::MissingFeatures::runCleanupsScope());

  // TODO: in restricted cases, we can emit the vbase initializers of a
  // complete ctor and then delegate to the base ctor.

  // Emit the constructor prologue, i.e. the base and member initializers.
  emitCtorPrologue(ctor, ctorType, args);

  // TODO(cir): propagate this result via mlir::logical result. Just unreachable
  // now just to have it handled.
  if (mlir::failed(emitStmt(body, true))) {
    cgm.errorNYI(ctor->getSourceRange(),
                 "emitConstructorBody: emit body statement failed.");
    return;
  }
}

/// Given a value of type T* that may not be to a complete object, construct
/// an l-vlaue withi the natural pointee alignment of T.
LValue CIRGenFunction::makeNaturalAlignPointeeAddrLValue(mlir::Value val,
                                                         QualType ty) {
  // FIXME(cir): is it safe to assume Op->getResult(0) is valid? Perhaps
  // assert on the result type first.
  LValueBaseInfo baseInfo;
  assert(!cir::MissingFeatures::opTBAA());
  CharUnits align = cgm.getNaturalTypeAlignment(ty, &baseInfo);
  return makeAddrLValue(Address(val, align), ty, baseInfo);
}

LValue CIRGenFunction::makeNaturalAlignAddrLValue(mlir::Value val,
                                                  QualType ty) {
  LValueBaseInfo baseInfo;
  CharUnits alignment = cgm.getNaturalTypeAlignment(ty, &baseInfo);
  Address addr(val, convertTypeForMem(ty), alignment);
  assert(!cir::MissingFeatures::opTBAA());
  return makeAddrLValue(addr, ty, baseInfo);
}

clang::QualType CIRGenFunction::buildFunctionArgList(clang::GlobalDecl gd,
                                                     FunctionArgList &args) {
  const auto *fd = cast<FunctionDecl>(gd.getDecl());
  QualType retTy = fd->getReturnType();

  const auto *md = dyn_cast<CXXMethodDecl>(fd);
  if (md && md->isInstance()) {
    if (cgm.getCXXABI().hasThisReturn(gd))
      cgm.errorNYI(fd->getSourceRange(), "this return");
    else if (cgm.getCXXABI().hasMostDerivedReturn(gd))
      cgm.errorNYI(fd->getSourceRange(), "most derived return");
    cgm.getCXXABI().buildThisParam(*this, args);
  }

  if (const auto *cd = dyn_cast<CXXConstructorDecl>(fd))
    if (cd->getInheritedConstructor())
      cgm.errorNYI(fd->getSourceRange(),
                   "buildFunctionArgList: inherited constructor");

  for (auto *param : fd->parameters())
    args.push_back(param);

  if (md && (isa<CXXConstructorDecl>(md) || isa<CXXDestructorDecl>(md)))
    assert(!cir::MissingFeatures::cxxabiStructorImplicitParam());

  return retTy;
}

/// Emit code to compute a designator that specifies the location
/// of the expression.
/// FIXME: document this function better.
LValue CIRGenFunction::emitLValue(const Expr *e) {
  // FIXME: ApplyDebugLocation DL(*this, e);
  switch (e->getStmtClass()) {
  default:
    getCIRGenModule().errorNYI(e->getSourceRange(),
                               std::string("l-value not implemented for '") +
                                   e->getStmtClassName() + "'");
    return LValue();
  case Expr::ArraySubscriptExprClass:
    return emitArraySubscriptExpr(cast<ArraySubscriptExpr>(e));
  case Expr::UnaryOperatorClass:
    return emitUnaryOpLValue(cast<UnaryOperator>(e));
  case Expr::StringLiteralClass:
    return emitStringLiteralLValue(cast<StringLiteral>(e));
  case Expr::MemberExprClass:
    return emitMemberExpr(cast<MemberExpr>(e));
  case Expr::BinaryOperatorClass:
    return emitBinaryOperatorLValue(cast<BinaryOperator>(e));
  case Expr::CompoundAssignOperatorClass: {
    QualType ty = e->getType();
    if (ty->getAs<AtomicType>()) {
      cgm.errorNYI(e->getSourceRange(),
                   "CompoundAssignOperator with AtomicType");
      return LValue();
    }
    if (!ty->isAnyComplexType())
      return emitCompoundAssignmentLValue(cast<CompoundAssignOperator>(e));
    cgm.errorNYI(e->getSourceRange(),
                 "CompoundAssignOperator with ComplexType");
    return LValue();
  }
  case Expr::CallExprClass:
  case Expr::CXXMemberCallExprClass:
  case Expr::CXXOperatorCallExprClass:
  case Expr::UserDefinedLiteralClass:
    return emitCallExprLValue(cast<CallExpr>(e));
  case Expr::ParenExprClass:
    return emitLValue(cast<ParenExpr>(e)->getSubExpr());
  case Expr::DeclRefExprClass:
    return emitDeclRefLValue(cast<DeclRefExpr>(e));
  case Expr::CStyleCastExprClass:
  case Expr::CXXStaticCastExprClass:
  case Expr::CXXDynamicCastExprClass:
  case Expr::ImplicitCastExprClass:
    return emitCastLValue(cast<CastExpr>(e));
  }
}

static std::string getVersionedTmpName(llvm::StringRef name, unsigned cnt) {
  SmallString<256> buffer;
  llvm::raw_svector_ostream out(buffer);
  out << name << cnt;
  return std::string(out.str());
}

std::string CIRGenFunction::getCounterAggTmpAsString() {
  return getVersionedTmpName("agg.tmp", counterAggTmp++);
}

void CIRGenFunction::emitNullInitialization(mlir::Location loc, Address destPtr,
                                            QualType ty) {
  // Ignore empty classes in C++.
  if (getLangOpts().CPlusPlus) {
    if (const RecordType *rt = ty->getAs<RecordType>()) {
      if (cast<CXXRecordDecl>(rt->getDecl())->isEmpty())
        return;
    }
  }

  // Cast the dest ptr to the appropriate i8 pointer type.
  if (builder.isInt8Ty(destPtr.getElementType())) {
    cgm.errorNYI(loc, "Cast the dest ptr to the appropriate i8 pointer type");
  }

  // Get size and alignment info for this aggregate.
  const CharUnits size = getContext().getTypeSizeInChars(ty);
  if (size.isZero()) {
    // But note that getTypeInfo returns 0 for a VLA.
    if (isa<VariableArrayType>(getContext().getAsArrayType(ty))) {
      cgm.errorNYI(loc,
                   "emitNullInitialization for zero size VariableArrayType");
    } else {
      return;
    }
  }

  // If the type contains a pointer to data member we can't memset it to zero.
  // Instead, create a null constant and copy it to the destination.
  // TODO: there are other patterns besides zero that we can usefully memset,
  // like -1, which happens to be the pattern used by member-pointers.
  if (!cgm.getTypes().isZeroInitializable(ty)) {
    cgm.errorNYI(loc, "type is not zero initializable");
  }

  // In LLVM Codegen: otherwise, just memset the whole thing to zero using
  // Builder.CreateMemSet. In CIR just emit a store of #cir.zero to the
  // respective address.
  // Builder.CreateMemSet(DestPtr, Builder.getInt8(0), SizeVal, false);
  const mlir::Value zeroValue = builder.getNullValue(convertType(ty), loc);
  builder.createStore(loc, zeroValue, destPtr);
}

// TODO(cir): should be shared with LLVM codegen.
bool CIRGenFunction::shouldNullCheckClassCastValue(const CastExpr *ce) {
  const Expr *e = ce->getSubExpr();

  if (ce->getCastKind() == CK_UncheckedDerivedToBase)
    return false;

  if (isa<CXXThisExpr>(e->IgnoreParens())) {
    // We always assume that 'this' is never null.
    return false;
  }

  if (const ImplicitCastExpr *ice = dyn_cast<ImplicitCastExpr>(ce)) {
    // And that glvalue casts are never null.
    if (ice->isGLValue())
      return false;
  }

  return true;
}

} // namespace clang::CIRGen<|MERGE_RESOLUTION|>--- conflicted
+++ resolved
@@ -464,17 +464,10 @@
 
     if (isa<CXXDestructorDecl>(funcDecl)) {
       getCIRGenModule().errorNYI(bodyRange, "C++ destructor definition");
-<<<<<<< HEAD
-    else if (isa<CXXConstructorDecl>(funcDecl))
-      emitConstructorBody(args);
-    else if (getLangOpts().CUDA && !getLangOpts().CUDAIsDevice &&
-             funcDecl->hasAttr<CUDAGlobalAttr>())
-=======
     } else if (isa<CXXConstructorDecl>(funcDecl)) {
       emitConstructorBody(args);
     } else if (getLangOpts().CUDA && !getLangOpts().CUDAIsDevice &&
                funcDecl->hasAttr<CUDAGlobalAttr>()) {
->>>>>>> 5ee67ebe
       getCIRGenModule().errorNYI(bodyRange, "CUDA kernel");
     } else if (isa<CXXMethodDecl>(funcDecl) &&
                cast<CXXMethodDecl>(funcDecl)->isLambdaStaticInvoker()) {
