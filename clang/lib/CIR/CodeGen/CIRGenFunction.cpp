--- conflicted
+++ resolved
@@ -463,11 +463,7 @@
     startFunction(gd, retTy, fn, funcType, args, loc, bodyRange.getBegin());
 
     if (isa<CXXDestructorDecl>(funcDecl)) {
-<<<<<<< HEAD
-      getCIRGenModule().errorNYI(bodyRange, "C++ destructor definition");
-=======
       emitDestructorBody(args);
->>>>>>> 10a576f7
     } else if (isa<CXXConstructorDecl>(funcDecl)) {
       emitConstructorBody(args);
     } else if (getLangOpts().CUDA && !getLangOpts().CUDAIsDevice &&
@@ -544,8 +540,6 @@
   }
 }
 
-<<<<<<< HEAD
-=======
 /// Emits the body of the current destructor.
 void CIRGenFunction::emitDestructorBody(FunctionArgList &args) {
   const CXXDestructorDecl *dtor = cast<CXXDestructorDecl>(curGD.getDecl());
@@ -636,7 +630,6 @@
     cgm.errorNYI(dtor->getSourceRange(), "function-try-block destructor");
 }
 
->>>>>>> 10a576f7
 /// Given a value of type T* that may not be to a complete object, construct
 /// an l-vlaue withi the natural pointee alignment of T.
 LValue CIRGenFunction::makeNaturalAlignPointeeAddrLValue(mlir::Value val,
