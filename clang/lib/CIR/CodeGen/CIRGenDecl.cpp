//===----------------------------------------------------------------------===//
//
// Part of the LLVM Project, under the Apache License v2.0 with LLVM Exceptions.
// See https://llvm.org/LICENSE.txt for license information.
// SPDX-License-Identifier: Apache-2.0 WITH LLVM-exception
//
//===----------------------------------------------------------------------===//
//
// This contains code to emit Decl nodes as CIR code.
//
//===----------------------------------------------------------------------===//

#include "CIRGenConstantEmitter.h"
#include "CIRGenFunction.h"
#include "mlir/IR/Location.h"
#include "clang/AST/Attr.h"
#include "clang/AST/Decl.h"
#include "clang/AST/DeclOpenACC.h"
#include "clang/AST/Expr.h"
#include "clang/AST/ExprCXX.h"
#include "clang/CIR/MissingFeatures.h"

using namespace clang;
using namespace clang::CIRGen;

CIRGenFunction::AutoVarEmission
CIRGenFunction::emitAutoVarAlloca(const VarDecl &d,
                                  mlir::OpBuilder::InsertPoint ip) {
  QualType ty = d.getType();
  if (ty.getAddressSpace() != LangAS::Default)
    cgm.errorNYI(d.getSourceRange(), "emitAutoVarAlloca: address space");

  mlir::Location loc = getLoc(d.getSourceRange());
  bool nrvo =
      getContext().getLangOpts().ElideConstructors && d.isNRVOVariable();

  CIRGenFunction::AutoVarEmission emission(d);
  emission.IsEscapingByRef = d.isEscapingByref();
  if (emission.IsEscapingByRef)
    cgm.errorNYI(d.getSourceRange(),
                 "emitAutoVarDecl: decl escaping by reference");

  CharUnits alignment = getContext().getDeclAlign(&d);

  // If the type is variably-modified, emit all the VLA sizes for it.
  if (ty->isVariablyModifiedType())
    cgm.errorNYI(d.getSourceRange(), "emitAutoVarDecl: variably modified type");

  assert(!cir::MissingFeatures::openMP());

  Address address = Address::invalid();
  if (!ty->isConstantSizeType())
    cgm.errorNYI(d.getSourceRange(), "emitAutoVarDecl: non-constant size type");

  // A normal fixed sized variable becomes an alloca in the entry block,
<<<<<<< HEAD
  mlir::Type allocaTy = convertTypeForMem(ty);
  // Create the temp alloca and declare variable using it.
  address = createTempAlloca(allocaTy, alignment, loc, d.getName(),
                             /*arraySize=*/nullptr, /*alloca=*/nullptr, ip);
  declare(address.getPointer(), &d, ty, getLoc(d.getSourceRange()), alignment);
=======
  // unless:
  // - it's an NRVO variable.
  // - we are compiling OpenMP and it's an OpenMP local variable.
  if (nrvo) {
    // The named return value optimization: allocate this variable in the
    // return slot, so that we can elide the copy when returning this
    // variable (C++0x [class.copy]p34).
    address = returnValue;

    if (const RecordDecl *rd = ty->getAsRecordDecl()) {
      if (const auto *cxxrd = dyn_cast<CXXRecordDecl>(rd);
          (cxxrd && !cxxrd->hasTrivialDestructor()) ||
          rd->isNonTrivialToPrimitiveDestroy())
        cgm.errorNYI(d.getSourceRange(), "emitAutoVarAlloca: set NRVO flag");
    }
  } else {
    // A normal fixed sized variable becomes an alloca in the entry block,
    mlir::Type allocaTy = convertTypeForMem(ty);
    // Create the temp alloca and declare variable using it.
    address = createTempAlloca(allocaTy, alignment, loc, d.getName(),
                               /*arraySize=*/nullptr, /*alloca=*/nullptr, ip);
    declare(address.getPointer(), &d, ty, getLoc(d.getSourceRange()),
            alignment);
  }
>>>>>>> 35227056

  emission.Addr = address;
  setAddrOfLocalVar(&d, address);

  return emission;
}

/// Determine whether the given initializer is trivial in the sense
/// that it requires no code to be generated.
bool CIRGenFunction::isTrivialInitializer(const Expr *init) {
  if (!init)
    return true;

  if (const CXXConstructExpr *construct = dyn_cast<CXXConstructExpr>(init))
    if (CXXConstructorDecl *constructor = construct->getConstructor())
      if (constructor->isTrivial() && constructor->isDefaultConstructor() &&
          !construct->requiresZeroInitialization())
        return true;

  return false;
}

void CIRGenFunction::emitAutoVarInit(
    const CIRGenFunction::AutoVarEmission &emission) {
  assert(emission.Variable && "emission was not valid!");

  // If this was emitted as a global constant, we're done.
  if (emission.wasEmittedAsGlobal())
    return;

  const VarDecl &d = *emission.Variable;

  QualType type = d.getType();

  // If this local has an initializer, emit it now.
  const Expr *init = d.getInit();

  // Initialize the variable here if it doesn't have a initializer and it is a
  // C struct that is non-trivial to initialize or an array containing such a
  // struct.
  if (!init && type.isNonTrivialToPrimitiveDefaultInitialize() ==
                   QualType::PDIK_Struct) {
    cgm.errorNYI(d.getSourceRange(),
                 "emitAutoVarInit: non-trivial to default initialize");
    return;
  }

  const Address addr = emission.Addr;

  // Check whether this is a byref variable that's potentially
  // captured and moved by its own initializer.  If so, we'll need to
  // emit the initializer first, then copy into the variable.
  assert(!cir::MissingFeatures::opAllocaCaptureByInit());

  // Note: constexpr already initializes everything correctly.
  LangOptions::TrivialAutoVarInitKind trivialAutoVarInit =
      (d.isConstexpr()
           ? LangOptions::TrivialAutoVarInitKind::Uninitialized
           : (d.getAttr<UninitializedAttr>()
                  ? LangOptions::TrivialAutoVarInitKind::Uninitialized
                  : getContext().getLangOpts().getTrivialAutoVarInit()));

  auto initializeWhatIsTechnicallyUninitialized = [&](Address addr) {
    if (trivialAutoVarInit ==
        LangOptions::TrivialAutoVarInitKind::Uninitialized)
      return;

    cgm.errorNYI(d.getSourceRange(), "emitAutoVarInit: trivial initialization");
  };

  if (isTrivialInitializer(init)) {
    initializeWhatIsTechnicallyUninitialized(addr);
    return;
  }

  mlir::Attribute constant;
  if (emission.IsConstantAggregate ||
      d.mightBeUsableInConstantExpressions(getContext())) {
    // FIXME: Differently from LLVM we try not to emit / lower too much
    // here for CIR since we are interested in seeing the ctor in some
    // analysis later on. So CIR's implementation of ConstantEmitter will
    // frequently return an empty Attribute, to signal we want to codegen
    // some trivial ctor calls and whatnots.
    constant = ConstantEmitter(*this).tryEmitAbstractForInitializer(d);
    if (constant && !mlir::isa<cir::ZeroAttr>(constant) &&
        (trivialAutoVarInit !=
         LangOptions::TrivialAutoVarInitKind::Uninitialized)) {
      cgm.errorNYI(d.getSourceRange(), "emitAutoVarInit: constant aggregate");
      return;
    }
  }

  // NOTE(cir): In case we have a constant initializer, we can just emit a
  // store. But, in CIR, we wish to retain any ctor calls, so if it is a
  // CXX temporary object creation, we ensure the ctor call is used deferring
  // its removal/optimization to the CIR lowering.
  if (!constant || isa<CXXTemporaryObjectExpr>(init)) {
    initializeWhatIsTechnicallyUninitialized(addr);
    LValue lv = makeAddrLValue(addr, type, AlignmentSource::Decl);
    emitExprAsInit(init, &d, lv);
<<<<<<< HEAD
    // In case lv has uses it means we indeed initialized something
    // out of it while trying to build the expression, mark it as such.
    mlir::Value val = lv.getAddress().getPointer();
    assert(val && "Should have an address");
    auto allocaOp = val.getDefiningOp<cir::AllocaOp>();
    assert(allocaOp && "Address should come straight out of the alloca");

    if (!allocaOp.use_empty())
      allocaOp.setInitAttr(mlir::UnitAttr::get(&getMLIRContext()));
=======

    if (!emission.wasEmittedAsOffloadClause()) {
      // In case lv has uses it means we indeed initialized something
      // out of it while trying to build the expression, mark it as such.
      mlir::Value val = lv.getAddress().getPointer();
      assert(val && "Should have an address");
      auto allocaOp = val.getDefiningOp<cir::AllocaOp>();
      assert(allocaOp && "Address should come straight out of the alloca");

      if (!allocaOp.use_empty())
        allocaOp.setInitAttr(mlir::UnitAttr::get(&getMLIRContext()));
    }

>>>>>>> 35227056
    return;
  }

  // FIXME(cir): migrate most of this file to use mlir::TypedAttr directly.
  auto typedConstant = mlir::dyn_cast<mlir::TypedAttr>(constant);
  assert(typedConstant && "expected typed attribute");
  if (!emission.IsConstantAggregate) {
    // For simple scalar/complex initialization, store the value directly.
    LValue lv = makeAddrLValue(addr, type);
    assert(init && "expected initializer");
    mlir::Location initLoc = getLoc(init->getSourceRange());
    // lv.setNonGC(true);
    return emitStoreThroughLValue(
        RValue::get(builder.getConstant(initLoc, typedConstant)), lv);
  }
}

void CIRGenFunction::emitAutoVarCleanups(
    const CIRGenFunction::AutoVarEmission &emission) {
  const VarDecl &d = *emission.Variable;

  // Check the type for a cleanup.
  if (QualType::DestructionKind dtorKind = d.needsDestruction(getContext()))
    emitAutoVarTypeCleanup(emission, dtorKind);

  assert(!cir::MissingFeatures::opAllocaPreciseLifetime());

  // Handle the cleanup attribute.
  if (d.hasAttr<CleanupAttr>())
    cgm.errorNYI(d.getSourceRange(), "emitAutoVarCleanups: CleanupAttr");
}

/// Emit code and set up symbol table for a variable declaration with auto,
/// register, or no storage class specifier. These turn into simple stack
/// objects, globals depending on target.
void CIRGenFunction::emitAutoVarDecl(const VarDecl &d) {
  CIRGenFunction::AutoVarEmission emission = emitAutoVarAlloca(d);
  emitAutoVarInit(emission);
  emitAutoVarCleanups(emission);
}

void CIRGenFunction::emitVarDecl(const VarDecl &d) {
  // If the declaration has external storage, don't emit it now, allow it to be
  // emitted lazily on its first use.
  if (d.hasExternalStorage())
    return;

  if (d.getStorageDuration() != SD_Automatic) {
    // Static sampler variables translated to function calls.
    if (d.getType()->isSamplerT()) {
      // Nothing needs to be done here, but let's flag it as an error until we
      // have a test. It requires OpenCL support.
      cgm.errorNYI(d.getSourceRange(), "emitVarDecl static sampler type");
      return;
    }

    cir::GlobalLinkageKind linkage =
        cgm.getCIRLinkageVarDefinition(&d, /*IsConstant=*/false);

    // FIXME: We need to force the emission/use of a guard variable for
    // some variables even if we can constant-evaluate them because
    // we can't guarantee every translation unit will constant-evaluate them.

    return emitStaticVarDecl(d, linkage);
  }

  if (d.getType().getAddressSpace() == LangAS::opencl_local)
    cgm.errorNYI(d.getSourceRange(), "emitVarDecl openCL address space");

  assert(d.hasLocalStorage());

  CIRGenFunction::VarDeclContext varDeclCtx{*this, &d};
  return emitAutoVarDecl(d);
}

static std::string getStaticDeclName(CIRGenModule &cgm, const VarDecl &d) {
  if (cgm.getLangOpts().CPlusPlus)
    return cgm.getMangledName(&d).str();

  // If this isn't C++, we don't need a mangled name, just a pretty one.
  assert(!d.isExternallyVisible() && "name shouldn't matter");
  std::string contextName;
  const DeclContext *dc = d.getDeclContext();
  if (auto *cd = dyn_cast<CapturedDecl>(dc))
    dc = cast<DeclContext>(cd->getNonClosureContext());
  if (const auto *fd = dyn_cast<FunctionDecl>(dc))
    contextName = std::string(cgm.getMangledName(fd));
  else if (isa<BlockDecl>(dc))
    cgm.errorNYI(d.getSourceRange(), "block decl context for static var");
  else if (isa<ObjCMethodDecl>(dc))
    cgm.errorNYI(d.getSourceRange(), "ObjC decl context for static var");
  else
    cgm.errorNYI(d.getSourceRange(), "Unknown context for static var decl");

  contextName += "." + d.getNameAsString();
  return contextName;
}

// TODO(cir): LLVM uses a Constant base class. Maybe CIR could leverage an
// interface for all constants?
cir::GlobalOp
CIRGenModule::getOrCreateStaticVarDecl(const VarDecl &d,
                                       cir::GlobalLinkageKind linkage) {
  // In general, we don't always emit static var decls once before we reference
  // them. It is possible to reference them before emitting the function that
  // contains them, and it is possible to emit the containing function multiple
  // times.
  if (cir::GlobalOp existingGV = getStaticLocalDeclAddress(&d))
    return existingGV;

  QualType ty = d.getType();
  assert(ty->isConstantSizeType() && "VLAs can't be static");

  // Use the label if the variable is renamed with the asm-label extension.
  if (d.hasAttr<AsmLabelAttr>())
    errorNYI(d.getSourceRange(), "getOrCreateStaticVarDecl: asm label");

  std::string name = getStaticDeclName(*this, d);

  mlir::Type lty = getTypes().convertTypeForMem(ty);
  assert(!cir::MissingFeatures::addressSpace());

  if (d.hasAttr<LoaderUninitializedAttr>() || d.hasAttr<CUDASharedAttr>())
    errorNYI(d.getSourceRange(),
             "getOrCreateStaticVarDecl: LoaderUninitializedAttr");
  assert(!cir::MissingFeatures::addressSpace());

  mlir::Attribute init = builder.getZeroInitAttr(convertType(ty));

  cir::GlobalOp gv = builder.createVersionedGlobal(
      getModule(), getLoc(d.getLocation()), name, lty, false, linkage);
  // TODO(cir): infer visibility from linkage in global op builder.
  gv.setVisibility(getMLIRVisibilityFromCIRLinkage(linkage));
  gv.setInitialValueAttr(init);
  gv.setAlignment(getASTContext().getDeclAlign(&d).getAsAlign().value());

  if (supportsCOMDAT() && gv.isWeakForLinker())
    gv.setComdat(true);

  assert(!cir::MissingFeatures::opGlobalThreadLocal());

  setGVProperties(gv, &d);

  // OG checks if the expected address space, denoted by the type, is the
  // same as the actual address space indicated by attributes. If they aren't
  // the same, an addrspacecast is emitted when this variable is accessed.
  // In CIR however, cir.get_global already carries that information in
  // !cir.ptr type - if this global is in OpenCL local address space, then its
  // type would be !cir.ptr<..., addrspace(offload_local)>. Therefore we don't
  // need an explicit address space cast in CIR: they will get emitted when
  // lowering to LLVM IR.

  // Ensure that the static local gets initialized by making sure the parent
  // function gets emitted eventually.
  const Decl *dc = cast<Decl>(d.getDeclContext());

  // We can't name blocks or captured statements directly, so try to emit their
  // parents.
  if (isa<BlockDecl>(dc) || isa<CapturedDecl>(dc)) {
    dc = dc->getNonClosureContext();
    // FIXME: Ensure that global blocks get emitted.
    if (!dc)
      errorNYI(d.getSourceRange(), "non-closure context");
  }

  GlobalDecl gd;
  if (isa<CXXConstructorDecl>(dc))
    errorNYI(d.getSourceRange(), "C++ constructors static var context");
  else if (isa<CXXDestructorDecl>(dc))
    errorNYI(d.getSourceRange(), "C++ destructors static var context");
  else if (const auto *fd = dyn_cast<FunctionDecl>(dc))
    gd = GlobalDecl(fd);
  else {
    // Don't do anything for Obj-C method decls or global closures. We should
    // never defer them.
    assert(isa<ObjCMethodDecl>(dc) && "unexpected parent code decl");
  }
  if (gd.getDecl() && cir::MissingFeatures::openMP()) {
    // Disable emission of the parent function for the OpenMP device codegen.
    errorNYI(d.getSourceRange(), "OpenMP");
  }

  return gv;
}

/// Add the initializer for 'd' to the global variable that has already been
/// created for it. If the initializer has a different type than gv does, this
/// may free gv and return a different one. Otherwise it just returns gv.
cir::GlobalOp CIRGenFunction::addInitializerToStaticVarDecl(
    const VarDecl &d, cir::GlobalOp gv, cir::GetGlobalOp gvAddr) {
  ConstantEmitter emitter(*this);
  mlir::TypedAttr init =
      mlir::cast<mlir::TypedAttr>(emitter.tryEmitForInitializer(d));

  // If constant emission failed, then this should be a C++ static
  // initializer.
  if (!init) {
    cgm.errorNYI(d.getSourceRange(), "static var without initializer");
    return gv;
  }

  // TODO(cir): There should be debug code here to assert that the decl size
  // matches the CIR data layout type alloc size, but the code for calculating
  // the type alloc size is not implemented yet.
  assert(!cir::MissingFeatures::dataLayoutTypeAllocSize());

  // The initializer may differ in type from the global. Rewrite
  // the global to match the initializer.  (We have to do this
  // because some types, like unions, can't be completely represented
  // in the LLVM type system.)
  if (gv.getSymType() != init.getType()) {
    gv.setSymType(init.getType());

    // Normally this should be done with a call to cgm.replaceGlobal(oldGV, gv),
    // but since at this point the current block hasn't been really attached,
    // there's no visibility into the GetGlobalOp corresponding to this Global.
    // Given those constraints, thread in the GetGlobalOp and update it
    // directly.
    assert(!cir::MissingFeatures::addressSpace());
    gvAddr.getAddr().setType(builder.getPointerTo(init.getType()));
  }

  bool needsDtor =
      d.needsDestruction(getContext()) == QualType::DK_cxx_destructor;

  assert(!cir::MissingFeatures::opGlobalConstant());
  gv.setInitialValueAttr(init);

  emitter.finalize(gv);

  if (needsDtor) {
    // We have a constant initializer, but a nontrivial destructor. We still
    // need to perform a guarded "initialization" in order to register the
    // destructor.
    cgm.errorNYI(d.getSourceRange(), "C++ guarded init");
  }

  return gv;
}

void CIRGenFunction::emitStaticVarDecl(const VarDecl &d,
                                       cir::GlobalLinkageKind linkage) {
  // Check to see if we already have a global variable for this
  // declaration.  This can happen when double-emitting function
  // bodies, e.g. with complete and base constructors.
  cir::GlobalOp globalOp = cgm.getOrCreateStaticVarDecl(d, linkage);
  // TODO(cir): we should have a way to represent global ops as values without
  // having to emit a get global op. Sometimes these emissions are not used.
  mlir::Value addr = builder.createGetGlobal(globalOp);
  auto getAddrOp = addr.getDefiningOp<cir::GetGlobalOp>();
  assert(getAddrOp && "expected cir::GetGlobalOp");

  CharUnits alignment = getContext().getDeclAlign(&d);

  // Store into LocalDeclMap before generating initializer to handle
  // circular references.
  mlir::Type elemTy = convertTypeForMem(d.getType());
  setAddrOfLocalVar(&d, Address(addr, elemTy, alignment));

  // We can't have a VLA here, but we can have a pointer to a VLA,
  // even though that doesn't really make any sense.
  // Make sure to evaluate VLA bounds now so that we have them for later.
  if (d.getType()->isVariablyModifiedType()) {
    cgm.errorNYI(d.getSourceRange(),
                 "emitStaticVarDecl: variably modified type");
  }

  // Save the type in case adding the initializer forces a type change.
  mlir::Type expectedType = addr.getType();

  cir::GlobalOp var = globalOp;

  assert(!cir::MissingFeatures::cudaSupport());

  // If this value has an initializer, emit it.
  if (d.getInit())
    var = addInitializerToStaticVarDecl(d, var, getAddrOp);

  var.setAlignment(alignment.getAsAlign().value());

  // There are a lot of attributes that need to be handled here. Until
  // we start to support them, we just report an error if there are any.
  if (d.hasAttrs())
    cgm.errorNYI(d.getSourceRange(), "static var with attrs");

  if (cgm.getCodeGenOpts().KeepPersistentStorageVariables)
    cgm.errorNYI(d.getSourceRange(), "static var keep persistent storage");

  // From traditional codegen:
  // We may have to cast the constant because of the initializer
  // mismatch above.
  //
  // FIXME: It is really dangerous to store this in the map; if anyone
  // RAUW's the GV uses of this constant will be invalid.
  mlir::Value castedAddr =
      builder.createBitcast(getAddrOp.getAddr(), expectedType);
  localDeclMap.find(&d)->second = Address(castedAddr, elemTy, alignment);
  cgm.setStaticLocalDeclAddress(&d, var);

  assert(!cir::MissingFeatures::sanitizers());
  assert(!cir::MissingFeatures::generateDebugInfo());
}

void CIRGenFunction::emitScalarInit(const Expr *init, mlir::Location loc,
                                    LValue lvalue, bool capturedByInit) {
  assert(!cir::MissingFeatures::objCLifetime());

  SourceLocRAIIObject locRAII{*this, loc};
  mlir::Value value = emitScalarExpr(init);
  if (capturedByInit) {
    cgm.errorNYI(init->getSourceRange(), "emitScalarInit: captured by init");
    return;
  }
  assert(!cir::MissingFeatures::emitNullabilityCheck());
  emitStoreThroughLValue(RValue::get(value), lvalue, true);
}

void CIRGenFunction::emitExprAsInit(const Expr *init, const ValueDecl *d,
                                    LValue lvalue, bool capturedByInit) {
  SourceLocRAIIObject loc{*this, getLoc(init->getSourceRange())};
  if (capturedByInit) {
    cgm.errorNYI(init->getSourceRange(), "emitExprAsInit: captured by init");
    return;
  }

  QualType type = d->getType();

  if (type->isReferenceType()) {
    RValue rvalue = emitReferenceBindingToExpr(init);
    if (capturedByInit)
      cgm.errorNYI(init->getSourceRange(), "emitExprAsInit: captured by init");
    emitStoreThroughLValue(rvalue, lvalue);
    return;
  }
  switch (CIRGenFunction::getEvaluationKind(type)) {
  case cir::TEK_Scalar:
    emitScalarInit(init, getLoc(d->getSourceRange()), lvalue);
    return;
  case cir::TEK_Complex: {
    mlir::Value complex = emitComplexExpr(init);
    if (capturedByInit)
      cgm.errorNYI(init->getSourceRange(),
                   "emitExprAsInit: complex type captured by init");
    mlir::Location loc = getLoc(init->getExprLoc());
    emitStoreOfComplex(loc, complex, lvalue,
                       /*isInit*/ true);
    return;
  }
  case cir::TEK_Aggregate:
    // The overlap flag here should be calculated.
    assert(!cir::MissingFeatures::aggValueSlotMayOverlap());
    emitAggExpr(init,
                AggValueSlot::forLValue(lvalue, AggValueSlot::IsDestructed,
                                        AggValueSlot::IsNotAliased,
                                        AggValueSlot::MayOverlap));
    return;
  }
  llvm_unreachable("bad evaluation kind");
}

void CIRGenFunction::emitDecl(const Decl &d, bool evaluateConditionDecl) {
  switch (d.getKind()) {
  case Decl::BuiltinTemplate:
  case Decl::TranslationUnit:
  case Decl::ExternCContext:
  case Decl::Namespace:
  case Decl::UnresolvedUsingTypename:
  case Decl::ClassTemplateSpecialization:
  case Decl::ClassTemplatePartialSpecialization:
  case Decl::VarTemplateSpecialization:
  case Decl::VarTemplatePartialSpecialization:
  case Decl::TemplateTypeParm:
  case Decl::UnresolvedUsingValue:
  case Decl::NonTypeTemplateParm:
  case Decl::CXXDeductionGuide:
  case Decl::CXXMethod:
  case Decl::CXXConstructor:
  case Decl::CXXDestructor:
  case Decl::CXXConversion:
  case Decl::Field:
  case Decl::MSProperty:
  case Decl::IndirectField:
  case Decl::ObjCIvar:
  case Decl::ObjCAtDefsField:
  case Decl::ParmVar:
  case Decl::ImplicitParam:
  case Decl::ClassTemplate:
  case Decl::VarTemplate:
  case Decl::FunctionTemplate:
  case Decl::TypeAliasTemplate:
  case Decl::TemplateTemplateParm:
  case Decl::ObjCMethod:
  case Decl::ObjCCategory:
  case Decl::ObjCProtocol:
  case Decl::ObjCInterface:
  case Decl::ObjCCategoryImpl:
  case Decl::ObjCImplementation:
  case Decl::ObjCProperty:
  case Decl::ObjCCompatibleAlias:
  case Decl::PragmaComment:
  case Decl::PragmaDetectMismatch:
  case Decl::AccessSpec:
  case Decl::LinkageSpec:
  case Decl::Export:
  case Decl::ObjCPropertyImpl:
  case Decl::FileScopeAsm:
  case Decl::Friend:
  case Decl::FriendTemplate:
  case Decl::Block:
  case Decl::OutlinedFunction:
  case Decl::Captured:
  case Decl::UsingShadow:
  case Decl::ConstructorUsingShadow:
  case Decl::ObjCTypeParam:
  case Decl::Binding:
  case Decl::UnresolvedUsingIfExists:
  case Decl::HLSLBuffer:
  case Decl::HLSLRootSignature:
    llvm_unreachable("Declaration should not be in declstmts!");

  case Decl::Function:     // void X();
  case Decl::EnumConstant: // enum ? { X = ? }
  case Decl::StaticAssert: // static_assert(X, ""); [C++0x]
  case Decl::Label:        // __label__ x;
  case Decl::Import:
  case Decl::MSGuid: // __declspec(uuid("..."))
  case Decl::TemplateParamObject:
  case Decl::OMPThreadPrivate:
  case Decl::OMPAllocate:
  case Decl::OMPCapturedExpr:
  case Decl::OMPRequires:
  case Decl::Empty:
  case Decl::Concept:
  case Decl::LifetimeExtendedTemporary:
  case Decl::RequiresExprBody:
  case Decl::UnnamedGlobalConstant:
    // None of these decls require codegen support.
    return;

  case Decl::Enum:      // enum X;
  case Decl::Record:    // struct/union/class X;
  case Decl::CXXRecord: // struct/union/class X; [C++]
  case Decl::NamespaceAlias:
  case Decl::Using:          // using X; [C++]
  case Decl::UsingEnum:      // using enum X; [C++]
  case Decl::UsingDirective: // using namespace X; [C++]
    assert(!cir::MissingFeatures::generateDebugInfo());
    return;
  case Decl::Var:
  case Decl::Decomposition: {
    const VarDecl &vd = cast<VarDecl>(d);
    assert(vd.isLocalVarDecl() &&
           "Should not see file-scope variables inside a function!");
    emitVarDecl(vd);
    if (evaluateConditionDecl)
      maybeEmitDeferredVarDeclInit(&vd);
    return;
  }
  case Decl::OpenACCDeclare:
    emitOpenACCDeclare(cast<OpenACCDeclareDecl>(d));
    return;
  case Decl::OpenACCRoutine:
    emitOpenACCRoutine(cast<OpenACCRoutineDecl>(d));
    return;
  case Decl::Typedef:     // typedef int X;
  case Decl::TypeAlias: { // using X = int; [C++0x]
    QualType ty = cast<TypedefNameDecl>(d).getUnderlyingType();
    assert(!cir::MissingFeatures::generateDebugInfo());
    if (ty->isVariablyModifiedType())
      cgm.errorNYI(d.getSourceRange(), "emitDecl: variably modified type");
    return;
  }
  case Decl::ImplicitConceptSpecialization:
  case Decl::TopLevelStmt:
  case Decl::UsingPack:
  case Decl::OMPDeclareReduction:
  case Decl::OMPDeclareMapper:
    cgm.errorNYI(d.getSourceRange(),
                 std::string("emitDecl: unhandled decl type: ") +
                     d.getDeclKindName());
  }
}

void CIRGenFunction::emitNullabilityCheck(LValue lhs, mlir::Value rhs,
                                          SourceLocation loc) {
  if (!sanOpts.has(SanitizerKind::NullabilityAssign))
    return;

  assert(!cir::MissingFeatures::sanitizers());
}

namespace {
struct DestroyObject final : EHScopeStack::Cleanup {
  DestroyObject(Address addr, QualType type,
                CIRGenFunction::Destroyer *destroyer)
      : addr(addr), type(type), destroyer(destroyer) {}

  Address addr;
  QualType type;
  CIRGenFunction::Destroyer *destroyer;

  void emit(CIRGenFunction &cgf) override {
    cgf.emitDestroy(addr, type, destroyer);
  }

  // This is a placeholder until EHCleanupScope is implemented.
  size_t getSize() const override {
    assert(!cir::MissingFeatures::ehCleanupScope());
    return sizeof(DestroyObject);
  }
};
} // namespace

void CIRGenFunction::pushDestroy(CleanupKind cleanupKind, Address addr,
                                 QualType type, Destroyer *destroyer) {
  pushFullExprCleanup<DestroyObject>(cleanupKind, addr, type, destroyer);
}

/// Destroys all the elements of the given array, beginning from last to first.
/// The array cannot be zero-length.
///
/// \param begin - a type* denoting the first element of the array
/// \param end - a type* denoting one past the end of the array
/// \param elementType - the element type of the array
/// \param destroyer - the function to call to destroy elements
void CIRGenFunction::emitArrayDestroy(mlir::Value begin, mlir::Value end,
                                      QualType elementType,
                                      CharUnits elementAlign,
                                      Destroyer *destroyer) {
  assert(!elementType->isArrayType());

  // Differently from LLVM traditional codegen, use a higher level
  // representation instead of lowering directly to a loop.
  mlir::Type cirElementType = convertTypeForMem(elementType);
  cir::PointerType ptrToElmType = builder.getPointerTo(cirElementType);

  // Emit the dtor call that will execute for every array element.
  cir::ArrayDtor::create(
      builder, *currSrcLoc, begin, [&](mlir::OpBuilder &b, mlir::Location loc) {
        auto arg = b.getInsertionBlock()->addArgument(ptrToElmType, loc);
        Address curAddr = Address(arg, cirElementType, elementAlign);
        assert(!cir::MissingFeatures::dtorCleanups());

        // Perform the actual destruction there.
        destroyer(*this, curAddr, elementType);

        cir::YieldOp::create(builder, loc);
      });
}

/// Immediately perform the destruction of the given object.
///
/// \param addr - the address of the object; a type*
/// \param type - the type of the object; if an array type, all
///   objects are destroyed in reverse order
/// \param destroyer - the function to call to destroy individual
///   elements
void CIRGenFunction::emitDestroy(Address addr, QualType type,
                                 Destroyer *destroyer) {
  const ArrayType *arrayType = getContext().getAsArrayType(type);
  if (!arrayType)
    return destroyer(*this, addr, type);

  mlir::Value length = emitArrayLength(arrayType, type, addr);

  CharUnits elementAlign = addr.getAlignment().alignmentOfArrayElement(
      getContext().getTypeSizeInChars(type));

  auto constantCount = length.getDefiningOp<cir::ConstantOp>();
  if (!constantCount) {
    assert(!cir::MissingFeatures::vlas());
    cgm.errorNYI("emitDestroy: variable length array");
    return;
  }

  auto constIntAttr = mlir::dyn_cast<cir::IntAttr>(constantCount.getValue());
  // If it's constant zero, we can just skip the entire thing.
  if (constIntAttr && constIntAttr.getUInt() == 0)
    return;

  mlir::Value begin = addr.getPointer();
  mlir::Value end; // This will be used for future non-constant counts.
  emitArrayDestroy(begin, end, type, elementAlign, destroyer);

  // If the array destroy didn't use the length op, we can erase it.
  if (constantCount.use_empty())
    constantCount.erase();
}

CIRGenFunction::Destroyer *
CIRGenFunction::getDestroyer(QualType::DestructionKind kind) {
  switch (kind) {
  case QualType::DK_none:
    llvm_unreachable("no destroyer for trivial dtor");
  case QualType::DK_cxx_destructor:
    return destroyCXXObject;
  case QualType::DK_objc_strong_lifetime:
  case QualType::DK_objc_weak_lifetime:
  case QualType::DK_nontrivial_c_struct:
    cgm.errorNYI("getDestroyer: other destruction kind");
    return nullptr;
  }
  llvm_unreachable("Unknown DestructionKind");
}

/// Enter a destroy cleanup for the given local variable.
void CIRGenFunction::emitAutoVarTypeCleanup(
    const CIRGenFunction::AutoVarEmission &emission,
    QualType::DestructionKind dtorKind) {
  assert(dtorKind != QualType::DK_none);

  // Note that for __block variables, we want to destroy the
  // original stack object, not the possibly forwarded object.
  Address addr = emission.getObjectAddress(*this);

  const VarDecl *var = emission.Variable;
  QualType type = var->getType();

  CleanupKind cleanupKind = NormalAndEHCleanup;
  CIRGenFunction::Destroyer *destroyer = nullptr;

  switch (dtorKind) {
  case QualType::DK_none:
    llvm_unreachable("no cleanup for trivially-destructible variable");

  case QualType::DK_cxx_destructor:
    // If there's an NRVO flag on the emission, we need a different
    // cleanup.
    if (emission.NRVOFlag) {
      cgm.errorNYI(var->getSourceRange(), "emitAutoVarTypeCleanup: NRVO");
      return;
    }
    // Otherwise, this is handled below.
    break;

  case QualType::DK_objc_strong_lifetime:
  case QualType::DK_objc_weak_lifetime:
  case QualType::DK_nontrivial_c_struct:
    cgm.errorNYI(var->getSourceRange(),
                 "emitAutoVarTypeCleanup: other dtor kind");
    return;
  }

  // If we haven't chosen a more specific destroyer, use the default.
  if (!destroyer)
    destroyer = getDestroyer(dtorKind);

  assert(!cir::MissingFeatures::ehCleanupFlags());
  ehStack.pushCleanup<DestroyObject>(cleanupKind, addr, type, destroyer);
}

void CIRGenFunction::maybeEmitDeferredVarDeclInit(const VarDecl *vd) {
  if (auto *dd = dyn_cast_if_present<DecompositionDecl>(vd)) {
    for (auto *b : dd->flat_bindings())
      if (auto *hd = b->getHoldingVar())
        emitVarDecl(*hd);
  }
}<|MERGE_RESOLUTION|>--- conflicted
+++ resolved
@@ -53,13 +53,6 @@
     cgm.errorNYI(d.getSourceRange(), "emitAutoVarDecl: non-constant size type");
 
   // A normal fixed sized variable becomes an alloca in the entry block,
-<<<<<<< HEAD
-  mlir::Type allocaTy = convertTypeForMem(ty);
-  // Create the temp alloca and declare variable using it.
-  address = createTempAlloca(allocaTy, alignment, loc, d.getName(),
-                             /*arraySize=*/nullptr, /*alloca=*/nullptr, ip);
-  declare(address.getPointer(), &d, ty, getLoc(d.getSourceRange()), alignment);
-=======
   // unless:
   // - it's an NRVO variable.
   // - we are compiling OpenMP and it's an OpenMP local variable.
@@ -84,7 +77,6 @@
     declare(address.getPointer(), &d, ty, getLoc(d.getSourceRange()),
             alignment);
   }
->>>>>>> 35227056
 
   emission.Addr = address;
   setAddrOfLocalVar(&d, address);
@@ -185,17 +177,6 @@
     initializeWhatIsTechnicallyUninitialized(addr);
     LValue lv = makeAddrLValue(addr, type, AlignmentSource::Decl);
     emitExprAsInit(init, &d, lv);
-<<<<<<< HEAD
-    // In case lv has uses it means we indeed initialized something
-    // out of it while trying to build the expression, mark it as such.
-    mlir::Value val = lv.getAddress().getPointer();
-    assert(val && "Should have an address");
-    auto allocaOp = val.getDefiningOp<cir::AllocaOp>();
-    assert(allocaOp && "Address should come straight out of the alloca");
-
-    if (!allocaOp.use_empty())
-      allocaOp.setInitAttr(mlir::UnitAttr::get(&getMLIRContext()));
-=======
 
     if (!emission.wasEmittedAsOffloadClause()) {
       // In case lv has uses it means we indeed initialized something
@@ -209,7 +190,6 @@
         allocaOp.setInitAttr(mlir::UnitAttr::get(&getMLIRContext()));
     }
 
->>>>>>> 35227056
     return;
   }
 
