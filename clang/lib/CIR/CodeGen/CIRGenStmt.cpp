--- conflicted
+++ resolved
@@ -529,15 +529,7 @@
   // should try to match traditional codegen more closely (to the extent which
   // is possible).
   auto *retBlock = curLexScope->getOrCreateRetBlock(*this, loc);
-<<<<<<< HEAD
-  // This should emit a branch through the cleanup block if one exists.
-  builder.create<cir::BrOp>(loc, retBlock);
-  assert(!cir::MissingFeatures::emitBranchThroughCleanup());
-  if (ehStack.stable_begin() != currentCleanupStackDepth)
-    cgm.errorNYI(s.getSourceRange(), "return with cleanup stack");
-=======
   emitBranchThroughCleanup(loc, returnBlock(retBlock));
->>>>>>> 54c4ef26
 
   // Insert the new block to continue codegen after branch to ret block.
   builder.createBlock(builder.getBlock()->getParent());
@@ -1105,13 +1097,7 @@
   }
   mlir::Block *retBlock = curLexScope->getOrCreateRetBlock(*this, loc);
   assert(!cir::MissingFeatures::emitBranchThroughCleanup());
-<<<<<<< HEAD
-  builder.create<cir::BrOp>(loc, retBlock);
-  if (ehStack.stable_begin() != currentCleanupStackDepth)
-    cgm.errorNYI(loc, "return with cleanup stack");
-=======
   cir::BrOp::create(builder, loc, retBlock);
   if (ehStack.stable_begin() != currentCleanupStackDepth)
     cgm.errorNYI(loc, "return of r-value with cleanup stack");
->>>>>>> 54c4ef26
 }