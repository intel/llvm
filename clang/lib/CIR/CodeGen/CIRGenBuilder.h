//===----------------------------------------------------------------------===//
//
// Part of the LLVM Project, under the Apache License v2.0 with LLVM Exceptions.
// See https://llvm.org/LICENSE.txt for license information.
// SPDX-License-Identifier: Apache-2.0 WITH LLVM-exception
//
//===----------------------------------------------------------------------===//

#ifndef LLVM_CLANG_LIB_CIR_CODEGEN_CIRGENBUILDER_H
#define LLVM_CLANG_LIB_CIR_CODEGEN_CIRGENBUILDER_H

#include "CIRGenTypeCache.h"
#include "clang/CIR/MissingFeatures.h"

#include "clang/CIR/Dialect/Builder/CIRBaseBuilder.h"
#include "clang/CIR/MissingFeatures.h"
<<<<<<< HEAD
=======
#include "llvm/ADT/STLExtras.h"
>>>>>>> d465594a

namespace clang::CIRGen {

class CIRGenBuilderTy : public cir::CIRBaseBuilderTy {
  const CIRGenTypeCache &typeCache;

public:
  CIRGenBuilderTy(mlir::MLIRContext &mlirContext, const CIRGenTypeCache &tc)
      : CIRBaseBuilderTy(mlirContext), typeCache(tc) {}

  cir::LongDoubleType getLongDoubleTy(const llvm::fltSemantics &format) const {
    if (&format == &llvm::APFloat::IEEEdouble())
      return cir::LongDoubleType::get(getContext(), typeCache.DoubleTy);
    if (&format == &llvm::APFloat::x87DoubleExtended())
      return cir::LongDoubleType::get(getContext(), typeCache.FP80Ty);
    if (&format == &llvm::APFloat::IEEEquad())
      return cir::LongDoubleType::get(getContext(), typeCache.FP128Ty);
    if (&format == &llvm::APFloat::PPCDoubleDouble())
      llvm_unreachable("NYI: PPC double-double format for long double");
    llvm_unreachable("Unsupported format for long double");
  }

  bool isSized(mlir::Type ty) {
    if (mlir::isa<cir::PointerType, cir::ArrayType, cir::BoolType,
                  cir::IntType>(ty))
      return true;

    assert(!cir::MissingFeatures::unsizedTypes());
    return false;
  }

<<<<<<< HEAD
=======
  // Return true if the value is a null constant such as null pointer, (+0.0)
  // for floating-point or zero initializer
  bool isNullValue(mlir::Attribute attr) const {
    if (mlir::isa<cir::ZeroAttr>(attr))
      return true;

    if (const auto ptrVal = mlir::dyn_cast<cir::ConstPtrAttr>(attr))
      return ptrVal.isNullValue();

    if (const auto intVal = mlir::dyn_cast<cir::IntAttr>(attr))
      return intVal.isNullValue();

    if (const auto boolVal = mlir::dyn_cast<cir::BoolAttr>(attr))
      return !boolVal.getValue();

    if (auto fpAttr = mlir::dyn_cast<cir::FPAttr>(attr)) {
      auto fpVal = fpAttr.getValue();
      bool ignored;
      llvm::APFloat fv(+0.0);
      fv.convert(fpVal.getSemantics(), llvm::APFloat::rmNearestTiesToEven,
                 &ignored);
      return fv.bitwiseIsEqual(fpVal);
    }

    if (const auto arrayVal = mlir::dyn_cast<cir::ConstArrayAttr>(attr)) {
      if (mlir::isa<mlir::StringAttr>(arrayVal.getElts()))
        return false;

      return llvm::all_of(
          mlir::cast<mlir::ArrayAttr>(arrayVal.getElts()),
          [&](const mlir::Attribute &elt) { return isNullValue(elt); });
    }
    return false;
  }

  //
  // Type helpers
  // ------------
  //
  cir::IntType getUIntNTy(int n) {
    switch (n) {
    case 8:
      return getUInt8Ty();
    case 16:
      return getUInt16Ty();
    case 32:
      return getUInt32Ty();
    case 64:
      return getUInt64Ty();
    default:
      return cir::IntType::get(getContext(), n, false);
    }
  }

  cir::IntType getSIntNTy(int n) {
    switch (n) {
    case 8:
      return getSInt8Ty();
    case 16:
      return getSInt16Ty();
    case 32:
      return getSInt32Ty();
    case 64:
      return getSInt64Ty();
    default:
      return cir::IntType::get(getContext(), n, true);
    }
  }

  cir::VoidType getVoidTy() { return typeCache.VoidTy; }

  cir::IntType getSInt8Ty() { return typeCache.SInt8Ty; }
  cir::IntType getSInt16Ty() { return typeCache.SInt16Ty; }
  cir::IntType getSInt32Ty() { return typeCache.SInt32Ty; }
  cir::IntType getSInt64Ty() { return typeCache.SInt64Ty; }

  cir::IntType getUInt8Ty() { return typeCache.UInt8Ty; }
  cir::IntType getUInt16Ty() { return typeCache.UInt16Ty; }
  cir::IntType getUInt32Ty() { return typeCache.UInt32Ty; }
  cir::IntType getUInt64Ty() { return typeCache.UInt64Ty; }

  bool isInt8Ty(mlir::Type i) {
    return i == typeCache.UInt8Ty || i == typeCache.SInt8Ty;
  }
  bool isInt16Ty(mlir::Type i) {
    return i == typeCache.UInt16Ty || i == typeCache.SInt16Ty;
  }
  bool isInt32Ty(mlir::Type i) {
    return i == typeCache.UInt32Ty || i == typeCache.SInt32Ty;
  }
  bool isInt64Ty(mlir::Type i) {
    return i == typeCache.UInt64Ty || i == typeCache.SInt64Ty;
  }
>>>>>>> d465594a
  bool isInt(mlir::Type i) { return mlir::isa<cir::IntType>(i); }

  // Creates constant nullptr for pointer type ty.
  cir::ConstantOp getNullPtr(mlir::Type ty, mlir::Location loc) {
    assert(!cir::MissingFeatures::targetCodeGenInfoGetNullPointer());
    return create<cir::ConstantOp>(loc, ty, getConstPtrAttr(ty, 0));
  }
<<<<<<< HEAD
=======

  mlir::Value createNeg(mlir::Value value) {

    if (auto intTy = mlir::dyn_cast<cir::IntType>(value.getType())) {
      // Source is a unsigned integer: first cast it to signed.
      if (intTy.isUnsigned())
        value = createIntCast(value, getSIntNTy(intTy.getWidth()));
      return create<cir::UnaryOp>(value.getLoc(), value.getType(),
                                  cir::UnaryOpKind::Minus, value);
    }

    llvm_unreachable("negation for the given type is NYI");
  }

  // TODO: split this to createFPExt/createFPTrunc when we have dedicated cast
  // operations.
  mlir::Value createFloatingCast(mlir::Value v, mlir::Type destType) {
    assert(!cir::MissingFeatures::fpConstraints());

    return create<cir::CastOp>(v.getLoc(), destType, cir::CastKind::floating,
                               v);
  }

  mlir::Value createFSub(mlir::Location loc, mlir::Value lhs, mlir::Value rhs) {
    assert(!cir::MissingFeatures::metaDataNode());
    assert(!cir::MissingFeatures::fpConstraints());
    assert(!cir::MissingFeatures::fastMathFlags());

    return create<cir::BinOp>(loc, cir::BinOpKind::Sub, lhs, rhs);
  }

  mlir::Value createFAdd(mlir::Location loc, mlir::Value lhs, mlir::Value rhs) {
    assert(!cir::MissingFeatures::metaDataNode());
    assert(!cir::MissingFeatures::fpConstraints());
    assert(!cir::MissingFeatures::fastMathFlags());

    return create<cir::BinOp>(loc, cir::BinOpKind::Add, lhs, rhs);
  }
  mlir::Value createFMul(mlir::Location loc, mlir::Value lhs, mlir::Value rhs) {
    assert(!cir::MissingFeatures::metaDataNode());
    assert(!cir::MissingFeatures::fpConstraints());
    assert(!cir::MissingFeatures::fastMathFlags());

    return create<cir::BinOp>(loc, cir::BinOpKind::Mul, lhs, rhs);
  }
  mlir::Value createFDiv(mlir::Location loc, mlir::Value lhs, mlir::Value rhs) {
    assert(!cir::MissingFeatures::metaDataNode());
    assert(!cir::MissingFeatures::fpConstraints());
    assert(!cir::MissingFeatures::fastMathFlags());

    return create<cir::BinOp>(loc, cir::BinOpKind::Div, lhs, rhs);
  }
>>>>>>> d465594a
};

} // namespace clang::CIRGen

#endif<|MERGE_RESOLUTION|>--- conflicted
+++ resolved
@@ -14,10 +14,7 @@
 
 #include "clang/CIR/Dialect/Builder/CIRBaseBuilder.h"
 #include "clang/CIR/MissingFeatures.h"
-<<<<<<< HEAD
-=======
 #include "llvm/ADT/STLExtras.h"
->>>>>>> d465594a
 
 namespace clang::CIRGen {
 
@@ -49,8 +46,6 @@
     return false;
   }
 
-<<<<<<< HEAD
-=======
   // Return true if the value is a null constant such as null pointer, (+0.0)
   // for floating-point or zero initializer
   bool isNullValue(mlir::Attribute attr) const {
@@ -144,7 +139,6 @@
   bool isInt64Ty(mlir::Type i) {
     return i == typeCache.UInt64Ty || i == typeCache.SInt64Ty;
   }
->>>>>>> d465594a
   bool isInt(mlir::Type i) { return mlir::isa<cir::IntType>(i); }
 
   // Creates constant nullptr for pointer type ty.
@@ -152,8 +146,6 @@
     assert(!cir::MissingFeatures::targetCodeGenInfoGetNullPointer());
     return create<cir::ConstantOp>(loc, ty, getConstPtrAttr(ty, 0));
   }
-<<<<<<< HEAD
-=======
 
   mlir::Value createNeg(mlir::Value value) {
 
@@ -206,7 +198,6 @@
 
     return create<cir::BinOp>(loc, cir::BinOpKind::Div, lhs, rhs);
   }
->>>>>>> d465594a
 };
 
 } // namespace clang::CIRGen
