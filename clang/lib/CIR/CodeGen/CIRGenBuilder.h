--- conflicted
+++ resolved
@@ -12,11 +12,7 @@
 #include "Address.h"
 #include "CIRGenRecordLayout.h"
 #include "CIRGenTypeCache.h"
-<<<<<<< HEAD
-#include "clang/CIR/Interfaces/CIRFPTypeInterface.h"
-=======
 #include "clang/CIR/Interfaces/CIRTypeInterfaces.h"
->>>>>>> 5ee67ebe
 #include "clang/CIR/MissingFeatures.h"
 
 #include "clang/CIR/Dialect/Builder/CIRBaseBuilder.h"
@@ -144,22 +140,6 @@
     return getType<cir::RecordType>(nameAttr, kind);
   }
 
-<<<<<<< HEAD
-  bool isSized(mlir::Type ty) {
-    if (mlir::isa<cir::PointerType, cir::ArrayType, cir::BoolType, cir::IntType,
-                  cir::CIRFPTypeInterface, cir::ComplexType, cir::RecordType>(
-            ty))
-      return true;
-
-    if (const auto vt = mlir::dyn_cast<cir::VectorType>(ty))
-      return isSized(vt.getElementType());
-
-    assert(!cir::MissingFeatures::unsizedTypes());
-    return false;
-  }
-
-=======
->>>>>>> 5ee67ebe
   // Return true if the value is a null constant such as null pointer, (+0.0)
   // for floating-point or zero initializer
   bool isNullValue(mlir::Attribute attr) const {
@@ -374,8 +354,6 @@
     return create<cir::ComplexCreateOp>(loc, resultComplexTy, real, imag);
   }
 
-<<<<<<< HEAD
-=======
   mlir::Value createComplexReal(mlir::Location loc, mlir::Value operand) {
     auto operandTy = mlir::cast<cir::ComplexType>(operand.getType());
     return create<cir::ComplexRealOp>(loc, operandTy.getElementType(), operand);
@@ -386,7 +364,6 @@
     return create<cir::ComplexImagOp>(loc, operandTy.getElementType(), operand);
   }
 
->>>>>>> 5ee67ebe
   /// Create a cir.ptr_stride operation to get access to an array element.
   /// \p idx is the index of the element to access, \p shouldDecay is true if
   /// the result should decay to a pointer to the element type.
@@ -416,8 +393,6 @@
 
     return createGlobal(module, loc, uniqueName, type, linkage);
   }
-<<<<<<< HEAD
-=======
 
   mlir::Value createGetBitfield(mlir::Location loc, mlir::Type resultType,
                                 mlir::Value addr, mlir::Type storageType,
@@ -427,7 +402,6 @@
                                       info.name, info.size, info.offset,
                                       info.isSigned, isLvalueVolatile);
   }
->>>>>>> 5ee67ebe
 };
 
 } // namespace clang::CIRGen
