//===----------------------------------------------------------------------===//
//
// Part of the LLVM Project, under the Apache License v2.0 with LLVM Exceptions.
// See https://llvm.org/LICENSE.txt for license information.
// SPDX-License-Identifier: Apache-2.0 WITH LLVM-exception
//
//===----------------------------------------------------------------------===//
//
// Emit OpenACC clause recipes as CIR code.
//
//===----------------------------------------------------------------------===//

#include "CIRGenCXXABI.h"
#include "CIRGenFunction.h"

#include "clang/AST/ASTContext.h"
#include "clang/AST/DeclBase.h"
#include "clang/AST/Expr.h"
#include "clang/AST/ExprCXX.h"
#include "clang/AST/TypeBase.h"
#include "clang/Basic/OpenACCKinds.h"

#include "mlir/Dialect/OpenACC/OpenACC.h"

namespace clang::CIRGen {
class OpenACCRecipeBuilderBase {
  // makes the copy of the addresses of an alloca to the previous allocation.
  void makeAllocaCopy(mlir::Location loc, mlir::Type copyType,
                      mlir::Value numEltsToCopy, mlir::Value offsetPerSubarray,
                      mlir::Value destAlloca, mlir::Value srcAlloca);
  // This function generates the required alloca, similar to
  // 'emitAutoVarAlloca', except for the OpenACC array/pointer types.
  mlir::Value makeBoundsAlloca(mlir::Block *block, SourceRange exprRange,
                               mlir::Location loc, std::string_view allocaName,
                               size_t numBounds,
                               llvm::ArrayRef<QualType> boundTypes);

  void makeBoundsInit(mlir::Value alloca, mlir::Location loc,
                      mlir::Block *block, const VarDecl *allocaDecl,
                      QualType origType, bool isInitSection);

protected:
  CIRGen::CIRGenFunction &cgf;
  CIRGen::CIRGenBuilderTy &builder;

  mlir::Block *createRecipeBlock(mlir::Region &region, mlir::Type opTy,
                                 mlir::Location loc, size_t numBounds,
                                 bool isInit);
  // Creates a loop through an 'acc.bounds', leaving the 'insertion' point to be
  // the inside of the loop body. Traverses LB->UB UNLESS `inverse` is set.
  // Returns the 'subscriptedValue' changed with the new bounds subscript.
<<<<<<< HEAD
  mlir::Value createBoundsLoop(mlir::Value subscriptedValue, mlir::Value bound,
                               mlir::Location loc, bool inverse);
  mlir::acc::ReductionOperator convertReductionOp(OpenACCReductionOperator op);
  void createFirstprivateRecipeCopy(
      mlir::Location loc, mlir::Location locEnd, mlir::Value mainOp,
      CIRGenFunction::AutoVarEmission tempDeclEmission,
      mlir::acc::FirstprivateRecipeOp recipe, const VarDecl *varRecipe,
      const VarDecl *temporary);

  // This function generates the 'combiner' section for a reduction recipe. Note
  // that this function is not 'insertion point' clean, in that it alters the
  // insertion point to be inside of the 'combiner' section of the recipe, but
  // doesn't restore it aftewards.
  void createReductionRecipeCombiner(mlir::Location loc, mlir::Location locEnd,
                                     mlir::Value mainOp,
                                     mlir::acc::ReductionRecipeOp recipe,
                                     size_t numBounds);
  void createInitRecipe(mlir::Location loc, mlir::Location locEnd,
                        SourceRange exprRange, mlir::Value mainOp,
                        mlir::Region &recipeInitRegion, size_t numBounds,
                        llvm::ArrayRef<QualType> boundTypes,
                        const VarDecl *allocaDecl, QualType origType);

  void createRecipeDestroySection(mlir::Location loc, mlir::Location locEnd,
                                  mlir::Value mainOp, CharUnits alignment,
                                  QualType origType, size_t numBounds,
                                  QualType baseType,
                                  mlir::Region &destroyRegion);

=======
  std::pair<mlir::Value, mlir::Value>
  createBoundsLoop(mlir::Value subscriptedValue, mlir::Value subscriptedValue2,
                   mlir::Value bound, mlir::Location loc, bool inverse);

  mlir::Value createBoundsLoop(mlir::Value subscriptedValue, mlir::Value bound,
                               mlir::Location loc, bool inverse) {
    return createBoundsLoop(subscriptedValue, {}, bound, loc, inverse).first;
  }

  mlir::acc::ReductionOperator convertReductionOp(OpenACCReductionOperator op);

  // This function generates the 'combiner' section for a reduction recipe. Note
  // that this function is not 'insertion point' clean, in that it alters the
  // insertion point to be inside of the 'combiner' section of the recipe, but
  // doesn't restore it aftewards.
  void createReductionRecipeCombiner(
      mlir::Location loc, mlir::Location locEnd, mlir::Value mainOp,
      mlir::acc::ReductionRecipeOp recipe, size_t numBounds, QualType origType,
      llvm::ArrayRef<OpenACCReductionRecipe::CombinerRecipe> combinerRecipes);

  void createInitRecipe(mlir::Location loc, mlir::Location locEnd,
                        SourceRange exprRange, mlir::Value mainOp,
                        mlir::Region &recipeInitRegion, size_t numBounds,
                        llvm::ArrayRef<QualType> boundTypes,
                        const VarDecl *allocaDecl, QualType origType,
                        bool emitInitExpr);

  void createFirstprivateRecipeCopy(mlir::Location loc, mlir::Location locEnd,
                                    mlir::Value mainOp,
                                    const VarDecl *allocaDecl,
                                    const VarDecl *temporary,
                                    mlir::Region &copyRegion, size_t numBounds);

  void createRecipeDestroySection(mlir::Location loc, mlir::Location locEnd,
                                  mlir::Value mainOp, CharUnits alignment,
                                  QualType origType, size_t numBounds,
                                  QualType baseType,
                                  mlir::Region &destroyRegion);

>>>>>>> 54c4ef26
  OpenACCRecipeBuilderBase(CIRGen::CIRGenFunction &cgf,
                           CIRGen::CIRGenBuilderTy &builder)
      : cgf(cgf), builder(builder) {}
};

template <typename RecipeTy>
class OpenACCRecipeBuilder : OpenACCRecipeBuilderBase {
  std::string getRecipeName(SourceRange loc, QualType baseType,
                            unsigned numBounds,
                            OpenACCReductionOperator reductionOp) {
    std::string recipeName;
    {
      llvm::raw_string_ostream stream(recipeName);

      if constexpr (std::is_same_v<RecipeTy, mlir::acc::PrivateRecipeOp>) {
        stream << "privatization_";
      } else if constexpr (std::is_same_v<RecipeTy,
                                          mlir::acc::FirstprivateRecipeOp>) {
        stream << "firstprivatization_";

      } else if constexpr (std::is_same_v<RecipeTy,
                                          mlir::acc::ReductionRecipeOp>) {
        stream << "reduction_";
        // Values here are a little weird (for bitwise and/or is 'i' prefix, and
        // logical ops with 'l'), but are chosen to be the same as the MLIR
        // dialect names as well as to match the Flang versions of these.
        switch (reductionOp) {
        case OpenACCReductionOperator::Addition:
          stream << "add_";
          break;
        case OpenACCReductionOperator::Multiplication:
          stream << "mul_";
          break;
        case OpenACCReductionOperator::Max:
          stream << "max_";
          break;
        case OpenACCReductionOperator::Min:
          stream << "min_";
          break;
        case OpenACCReductionOperator::BitwiseAnd:
          stream << "iand_";
          break;
        case OpenACCReductionOperator::BitwiseOr:
          stream << "ior_";
          break;
        case OpenACCReductionOperator::BitwiseXOr:
          stream << "xor_";
          break;
        case OpenACCReductionOperator::And:
          stream << "land_";
          break;
        case OpenACCReductionOperator::Or:
          stream << "lor_";
          break;
        case OpenACCReductionOperator::Invalid:
          llvm_unreachable("invalid reduction operator");
        }
      } else {
        static_assert(!sizeof(RecipeTy), "Unknown Recipe op kind");
      }

      //  The naming convention from Flang with bounds doesn't map to C++ types
      //  very well, so we're just going to choose our own here.
      if (numBounds)
        stream << "_Bcnt" << numBounds << '_';

      MangleContext &mc = cgf.cgm.getCXXABI().getMangleContext();
      mc.mangleCanonicalTypeName(baseType, stream);
    }
    return recipeName;
  }

<<<<<<< HEAD
  // Create the 'init' section of the recipe, including the 'copy' section for
  // 'firstprivate'.  Note that this function is not 'insertion point' clean, in
  // that it alters the insertion point to be inside of the 'destroy' section of
  // the recipe, but doesn't restore it aftewards.
  void createRecipeInitCopy(mlir::Location loc, mlir::Location locEnd,
                            SourceRange exprRange, mlir::Value mainOp,
                            RecipeTy recipe, const VarDecl *varRecipe,
                            const VarDecl *temporary) {
    // TODO: OpenACC: when we get the 'pointer' variants for
    // firstprivate/reduction, this probably should be removed/split into
    // functions for the BuilderBase.
    assert(varRecipe && "Required recipe variable not set?");

    CIRGenFunction::AutoVarEmission tempDeclEmission{
        CIRGenFunction::AutoVarEmission::invalid()};
    CIRGenFunction::DeclMapRevertingRAII declMapRAII{cgf, varRecipe};

    // Do the 'init' section of the recipe IR, which does an alloca, then the
    // initialization (except for firstprivate).
    mlir::Block *block =
        createRecipeBlock(recipe.getInitRegion(), mainOp.getType(), loc,
                          /*numBounds=*/0, /*isInit=*/true);
    builder.setInsertionPointToEnd(&recipe.getInitRegion().back());
    CIRGenFunction::LexicalScope ls(cgf, loc, block);

    tempDeclEmission =
        cgf.emitAutoVarAlloca(*varRecipe, builder.saveInsertionPoint());

    // 'firstprivate' doesn't do its initialization in the 'init' section,
    // instead it does it in the 'copy' section.  SO, only do 'init' here for
    // reduction.
    if constexpr (std::is_same_v<RecipeTy, mlir::acc::ReductionRecipeOp>) {
      // Unlike Private, the recipe here is always required as it has to do
      // init, not just 'default' init.
      if (!varRecipe->getInit())
        cgf.cgm.errorNYI(exprRange, "reduction init recipe");
      cgf.emitAutoVarInit(tempDeclEmission);
    }

    mlir::acc::YieldOp::create(builder, locEnd);

    if constexpr (std::is_same_v<RecipeTy, mlir::acc::FirstprivateRecipeOp>) {
      if (!varRecipe->getInit()) {
        // If we don't have any initialization recipe, we failed during Sema to
        // initialize this correctly. If we disable the
        // Sema::TentativeAnalysisScopes in SemaOpenACC::CreateInitRecipe, it'll
        // emit an error to tell us.  However, emitting those errors during
        // production is a violation of the standard, so we cannot do them.
        cgf.cgm.errorNYI(
            exprRange, "firstprivate copy-init recipe not properly generated");
      }

      createFirstprivateRecipeCopy(loc, locEnd, mainOp, tempDeclEmission,
                                   recipe, varRecipe, temporary);
    }
  }

=======
>>>>>>> 54c4ef26
public:
  OpenACCRecipeBuilder(CIRGen::CIRGenFunction &cgf,
                       CIRGen::CIRGenBuilderTy &builder)
      : OpenACCRecipeBuilderBase(cgf, builder) {}
  RecipeTy getOrCreateRecipe(
      ASTContext &astCtx, mlir::OpBuilder::InsertPoint &insertLocation,
      const Expr *varRef, const VarDecl *varRecipe, const VarDecl *temporary,
      OpenACCReductionOperator reductionOp, DeclContext *dc, QualType origType,
      size_t numBounds, llvm::ArrayRef<QualType> boundTypes, QualType baseType,
<<<<<<< HEAD
      mlir::Value mainOp) {
    assert(!varRecipe->getType()->isSpecificBuiltinType(
               BuiltinType::ArraySection) &&
           "array section shouldn't make it to recipe creation");

    // TODO: OpenACC: This is a bit of a hackery to get this to not change for
    // the non-private recipes. This will be removed soon, when we get this
    // 'right' for firstprivate and reduction.
    if constexpr (std::is_same_v<RecipeTy, mlir::acc::FirstprivateRecipeOp>) {
      if (numBounds) {
        cgf.cgm.errorNYI(varRef->getSourceRange(),
                         "firstprivate-init with bounds");
      }
      boundTypes = {};
      numBounds = 0;
      origType = baseType;
    }
=======
      mlir::Value mainOp,
      llvm::ArrayRef<OpenACCReductionRecipe::CombinerRecipe>
          reductionCombinerRecipes) {
    assert(!varRecipe->getType()->isSpecificBuiltinType(
               BuiltinType::ArraySection) &&
           "array section shouldn't make it to recipe creation");
>>>>>>> 54c4ef26

    mlir::ModuleOp mod = builder.getBlock()
                             ->getParent()
                             ->template getParentOfType<mlir::ModuleOp>();

    std::string recipeName = getRecipeName(varRef->getSourceRange(), baseType,
                                           numBounds, reductionOp);
    if (auto recipe = mod.lookupSymbol<RecipeTy>(recipeName))
      return recipe;

    mlir::Location loc = cgf.cgm.getLoc(varRef->getBeginLoc());
    mlir::Location locEnd = cgf.cgm.getLoc(varRef->getEndLoc());

    mlir::OpBuilder modBuilder(mod.getBodyRegion());
    if (insertLocation.isSet())
      modBuilder.restoreInsertionPoint(insertLocation);
    RecipeTy recipe;

    if constexpr (std::is_same_v<RecipeTy, mlir::acc::ReductionRecipeOp>) {
      recipe = RecipeTy::create(modBuilder, loc, recipeName, mainOp.getType(),
                                convertReductionOp(reductionOp));
    } else {
      recipe = RecipeTy::create(modBuilder, loc, recipeName, mainOp.getType());
    }
    insertLocation = modBuilder.saveInsertionPoint();

    if constexpr (std::is_same_v<RecipeTy, mlir::acc::PrivateRecipeOp>) {
      createInitRecipe(loc, locEnd, varRef->getSourceRange(), mainOp,
                       recipe.getInitRegion(), numBounds, boundTypes, varRecipe,
<<<<<<< HEAD
                       origType);
=======
                       origType, /*emitInitExpr=*/true);
>>>>>>> 54c4ef26
    } else if constexpr (std::is_same_v<RecipeTy,
                                        mlir::acc::ReductionRecipeOp>) {
      createInitRecipe(loc, locEnd, varRef->getSourceRange(), mainOp,
                       recipe.getInitRegion(), numBounds, boundTypes, varRecipe,
<<<<<<< HEAD
                       origType);
      createReductionRecipeCombiner(loc, locEnd, mainOp, recipe, numBounds);
    } else {
      static_assert(std::is_same_v<RecipeTy, mlir::acc::FirstprivateRecipeOp>);
      // TODO: OpenACC: we probably want this to call createInitRecipe as well,
      // but do so in a way that omits the 'initialization', so that we can do
      // it separately, since it belongs in the 'copy' region. It also might
      // need a way of getting the tempDeclEmission out of it for that purpose.
      createRecipeInitCopy(loc, locEnd, varRef->getSourceRange(), mainOp,
                           recipe, varRecipe, temporary);
=======
                       origType, /*emitInitExpr=*/true);
      createReductionRecipeCombiner(loc, locEnd, mainOp, recipe, numBounds,
                                    origType, reductionCombinerRecipes);
    } else {
      static_assert(std::is_same_v<RecipeTy, mlir::acc::FirstprivateRecipeOp>);
      createInitRecipe(loc, locEnd, varRef->getSourceRange(), mainOp,
                       recipe.getInitRegion(), numBounds, boundTypes, varRecipe,
                       origType, /*emitInitExpr=*/false);
      createFirstprivateRecipeCopy(loc, locEnd, mainOp, varRecipe, temporary,
                                   recipe.getCopyRegion(), numBounds);
>>>>>>> 54c4ef26
    }

    if (origType.isDestructedType())
      createRecipeDestroySection(
          loc, locEnd, mainOp, cgf.getContext().getDeclAlign(varRecipe),
          origType, numBounds, baseType, recipe.getDestroyRegion());
    return recipe;
  }
};
} // namespace clang::CIRGen<|MERGE_RESOLUTION|>--- conflicted
+++ resolved
@@ -49,37 +49,6 @@
   // Creates a loop through an 'acc.bounds', leaving the 'insertion' point to be
   // the inside of the loop body. Traverses LB->UB UNLESS `inverse` is set.
   // Returns the 'subscriptedValue' changed with the new bounds subscript.
-<<<<<<< HEAD
-  mlir::Value createBoundsLoop(mlir::Value subscriptedValue, mlir::Value bound,
-                               mlir::Location loc, bool inverse);
-  mlir::acc::ReductionOperator convertReductionOp(OpenACCReductionOperator op);
-  void createFirstprivateRecipeCopy(
-      mlir::Location loc, mlir::Location locEnd, mlir::Value mainOp,
-      CIRGenFunction::AutoVarEmission tempDeclEmission,
-      mlir::acc::FirstprivateRecipeOp recipe, const VarDecl *varRecipe,
-      const VarDecl *temporary);
-
-  // This function generates the 'combiner' section for a reduction recipe. Note
-  // that this function is not 'insertion point' clean, in that it alters the
-  // insertion point to be inside of the 'combiner' section of the recipe, but
-  // doesn't restore it aftewards.
-  void createReductionRecipeCombiner(mlir::Location loc, mlir::Location locEnd,
-                                     mlir::Value mainOp,
-                                     mlir::acc::ReductionRecipeOp recipe,
-                                     size_t numBounds);
-  void createInitRecipe(mlir::Location loc, mlir::Location locEnd,
-                        SourceRange exprRange, mlir::Value mainOp,
-                        mlir::Region &recipeInitRegion, size_t numBounds,
-                        llvm::ArrayRef<QualType> boundTypes,
-                        const VarDecl *allocaDecl, QualType origType);
-
-  void createRecipeDestroySection(mlir::Location loc, mlir::Location locEnd,
-                                  mlir::Value mainOp, CharUnits alignment,
-                                  QualType origType, size_t numBounds,
-                                  QualType baseType,
-                                  mlir::Region &destroyRegion);
-
-=======
   std::pair<mlir::Value, mlir::Value>
   createBoundsLoop(mlir::Value subscriptedValue, mlir::Value subscriptedValue2,
                    mlir::Value bound, mlir::Location loc, bool inverse);
@@ -119,7 +88,6 @@
                                   QualType baseType,
                                   mlir::Region &destroyRegion);
 
->>>>>>> 54c4ef26
   OpenACCRecipeBuilderBase(CIRGen::CIRGenFunction &cgf,
                            CIRGen::CIRGenBuilderTy &builder)
       : cgf(cgf), builder(builder) {}
@@ -192,66 +160,6 @@
     return recipeName;
   }
 
-<<<<<<< HEAD
-  // Create the 'init' section of the recipe, including the 'copy' section for
-  // 'firstprivate'.  Note that this function is not 'insertion point' clean, in
-  // that it alters the insertion point to be inside of the 'destroy' section of
-  // the recipe, but doesn't restore it aftewards.
-  void createRecipeInitCopy(mlir::Location loc, mlir::Location locEnd,
-                            SourceRange exprRange, mlir::Value mainOp,
-                            RecipeTy recipe, const VarDecl *varRecipe,
-                            const VarDecl *temporary) {
-    // TODO: OpenACC: when we get the 'pointer' variants for
-    // firstprivate/reduction, this probably should be removed/split into
-    // functions for the BuilderBase.
-    assert(varRecipe && "Required recipe variable not set?");
-
-    CIRGenFunction::AutoVarEmission tempDeclEmission{
-        CIRGenFunction::AutoVarEmission::invalid()};
-    CIRGenFunction::DeclMapRevertingRAII declMapRAII{cgf, varRecipe};
-
-    // Do the 'init' section of the recipe IR, which does an alloca, then the
-    // initialization (except for firstprivate).
-    mlir::Block *block =
-        createRecipeBlock(recipe.getInitRegion(), mainOp.getType(), loc,
-                          /*numBounds=*/0, /*isInit=*/true);
-    builder.setInsertionPointToEnd(&recipe.getInitRegion().back());
-    CIRGenFunction::LexicalScope ls(cgf, loc, block);
-
-    tempDeclEmission =
-        cgf.emitAutoVarAlloca(*varRecipe, builder.saveInsertionPoint());
-
-    // 'firstprivate' doesn't do its initialization in the 'init' section,
-    // instead it does it in the 'copy' section.  SO, only do 'init' here for
-    // reduction.
-    if constexpr (std::is_same_v<RecipeTy, mlir::acc::ReductionRecipeOp>) {
-      // Unlike Private, the recipe here is always required as it has to do
-      // init, not just 'default' init.
-      if (!varRecipe->getInit())
-        cgf.cgm.errorNYI(exprRange, "reduction init recipe");
-      cgf.emitAutoVarInit(tempDeclEmission);
-    }
-
-    mlir::acc::YieldOp::create(builder, locEnd);
-
-    if constexpr (std::is_same_v<RecipeTy, mlir::acc::FirstprivateRecipeOp>) {
-      if (!varRecipe->getInit()) {
-        // If we don't have any initialization recipe, we failed during Sema to
-        // initialize this correctly. If we disable the
-        // Sema::TentativeAnalysisScopes in SemaOpenACC::CreateInitRecipe, it'll
-        // emit an error to tell us.  However, emitting those errors during
-        // production is a violation of the standard, so we cannot do them.
-        cgf.cgm.errorNYI(
-            exprRange, "firstprivate copy-init recipe not properly generated");
-      }
-
-      createFirstprivateRecipeCopy(loc, locEnd, mainOp, tempDeclEmission,
-                                   recipe, varRecipe, temporary);
-    }
-  }
-
-=======
->>>>>>> 54c4ef26
 public:
   OpenACCRecipeBuilder(CIRGen::CIRGenFunction &cgf,
                        CIRGen::CIRGenBuilderTy &builder)
@@ -261,32 +169,12 @@
       const Expr *varRef, const VarDecl *varRecipe, const VarDecl *temporary,
       OpenACCReductionOperator reductionOp, DeclContext *dc, QualType origType,
       size_t numBounds, llvm::ArrayRef<QualType> boundTypes, QualType baseType,
-<<<<<<< HEAD
-      mlir::Value mainOp) {
-    assert(!varRecipe->getType()->isSpecificBuiltinType(
-               BuiltinType::ArraySection) &&
-           "array section shouldn't make it to recipe creation");
-
-    // TODO: OpenACC: This is a bit of a hackery to get this to not change for
-    // the non-private recipes. This will be removed soon, when we get this
-    // 'right' for firstprivate and reduction.
-    if constexpr (std::is_same_v<RecipeTy, mlir::acc::FirstprivateRecipeOp>) {
-      if (numBounds) {
-        cgf.cgm.errorNYI(varRef->getSourceRange(),
-                         "firstprivate-init with bounds");
-      }
-      boundTypes = {};
-      numBounds = 0;
-      origType = baseType;
-    }
-=======
       mlir::Value mainOp,
       llvm::ArrayRef<OpenACCReductionRecipe::CombinerRecipe>
           reductionCombinerRecipes) {
     assert(!varRecipe->getType()->isSpecificBuiltinType(
                BuiltinType::ArraySection) &&
            "array section shouldn't make it to recipe creation");
->>>>>>> 54c4ef26
 
     mlir::ModuleOp mod = builder.getBlock()
                              ->getParent()
@@ -316,27 +204,11 @@
     if constexpr (std::is_same_v<RecipeTy, mlir::acc::PrivateRecipeOp>) {
       createInitRecipe(loc, locEnd, varRef->getSourceRange(), mainOp,
                        recipe.getInitRegion(), numBounds, boundTypes, varRecipe,
-<<<<<<< HEAD
-                       origType);
-=======
                        origType, /*emitInitExpr=*/true);
->>>>>>> 54c4ef26
     } else if constexpr (std::is_same_v<RecipeTy,
                                         mlir::acc::ReductionRecipeOp>) {
       createInitRecipe(loc, locEnd, varRef->getSourceRange(), mainOp,
                        recipe.getInitRegion(), numBounds, boundTypes, varRecipe,
-<<<<<<< HEAD
-                       origType);
-      createReductionRecipeCombiner(loc, locEnd, mainOp, recipe, numBounds);
-    } else {
-      static_assert(std::is_same_v<RecipeTy, mlir::acc::FirstprivateRecipeOp>);
-      // TODO: OpenACC: we probably want this to call createInitRecipe as well,
-      // but do so in a way that omits the 'initialization', so that we can do
-      // it separately, since it belongs in the 'copy' region. It also might
-      // need a way of getting the tempDeclEmission out of it for that purpose.
-      createRecipeInitCopy(loc, locEnd, varRef->getSourceRange(), mainOp,
-                           recipe, varRecipe, temporary);
-=======
                        origType, /*emitInitExpr=*/true);
       createReductionRecipeCombiner(loc, locEnd, mainOp, recipe, numBounds,
                                     origType, reductionCombinerRecipes);
@@ -347,7 +219,6 @@
                        origType, /*emitInitExpr=*/false);
       createFirstprivateRecipeCopy(loc, locEnd, mainOp, varRecipe, temporary,
                                    recipe.getCopyRegion(), numBounds);
->>>>>>> 54c4ef26
     }
 
     if (origType.isDestructedType())
