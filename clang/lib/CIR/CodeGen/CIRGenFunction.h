--- conflicted
+++ resolved
@@ -561,8 +561,6 @@
     return cxxThisValue;
   }
   Address loadCXXThisAddress();
-<<<<<<< HEAD
-=======
 
   /// Convert the given pointer to a complete class to the given direct base.
   Address getAddressOfDirectBaseInCompleteClass(mlir::Location loc,
@@ -576,7 +574,6 @@
   AggValueSlot::Overlap_t getOverlapForBaseInit(const CXXRecordDecl *rd,
                                                 const CXXRecordDecl *baseRD,
                                                 bool isVirtual);
->>>>>>> 10a576f7
 
   /// Get an appropriate 'undef' rvalue for the given type.
   /// TODO: What's the equivalent for MLIR? Currently we're only using this for
@@ -833,10 +830,7 @@
   LValue emitCompoundAssignmentLValue(const clang::CompoundAssignOperator *e);
 
   void emitConstructorBody(FunctionArgList &args);
-<<<<<<< HEAD
-=======
   void emitDestructorBody(FunctionArgList &args);
->>>>>>> 10a576f7
 
   mlir::LogicalResult emitContinueStmt(const clang::ContinueStmt &s);
 
@@ -909,11 +903,8 @@
   void emitInitializerForField(clang::FieldDecl *field, LValue lhs,
                                clang::Expr *init);
 
-<<<<<<< HEAD
-=======
   mlir::Value emitPromotedComplexExpr(const Expr *e, QualType promotionType);
 
->>>>>>> 10a576f7
   mlir::Value emitPromotedScalarExpr(const Expr *e, QualType promotionType);
 
   /// Emit the computation of the specified expression of scalar type.
@@ -1232,8 +1223,6 @@
   void updateLoopOpParallelism(mlir::acc::LoopOp &op, bool isOrphan,
                                OpenACCDirectiveKind dk);
 
-<<<<<<< HEAD
-=======
   // The OpenACC 'cache' construct actually applies to the 'loop' if present. So
   // keep track of the 'loop' so that we can add the cache vars to it correctly.
   mlir::acc::LoopOp *activeLoopOp = nullptr;
@@ -1249,7 +1238,6 @@
     ~ActiveOpenACCLoopRAII() { cgf.activeLoopOp = oldLoopOp; }
   };
 
->>>>>>> 10a576f7
 public:
   // Helper type used to store the list of important information for a 'data'
   // clause variable, or a 'cache' variable reference.
