--- conflicted
+++ resolved
@@ -120,11 +120,8 @@
   /// Tracks function scope overall cleanup handling.
   EHScopeStack ehStack;
 
-<<<<<<< HEAD
-=======
   GlobalDecl curSEHParent;
 
->>>>>>> 54c4ef26
   llvm::DenseMap<const clang::ValueDecl *, clang::FieldDecl *>
       lambdaCaptureFields;
   clang::FieldDecl *lambdaThisCaptureField = nullptr;
@@ -1232,11 +1229,8 @@
   /// even if no aggregate location is provided.
   RValue emitAnyExprToTemp(const clang::Expr *e);
 
-<<<<<<< HEAD
-=======
   void emitAnyExprToExn(const Expr *e, Address addr);
 
->>>>>>> 54c4ef26
   void emitArrayDestroy(mlir::Value begin, mlir::Value numElements,
                         QualType elementType, CharUnits elementAlign,
                         Destroyer *destroyer);
@@ -1478,12 +1472,9 @@
 
   void emitReturnOfRValue(mlir::Location loc, RValue rv, QualType ty);
 
-<<<<<<< HEAD
-=======
   mlir::Value emitRuntimeCall(mlir::Location loc, cir::FuncOp callee,
                               llvm::ArrayRef<mlir::Value> args = {});
 
->>>>>>> 54c4ef26
   /// Emit the computation of the specified expression of scalar type.
   mlir::Value emitScalarExpr(const clang::Expr *e);
 
