//===----------------------------------------------------------------------===//
//
// Part of the LLVM Project, under the Apache License v2.0 with LLVM Exceptions.
// See https://llvm.org/LICENSE.txt for license information.
// SPDX-License-Identifier: Apache-2.0 WITH LLVM-exception
//
//===----------------------------------------------------------------------===//
//
// Internal per-function state used for AST-to-ClangIR code gen
//
//===----------------------------------------------------------------------===//

#ifndef CLANG_LIB_CIR_CODEGEN_CIRGENFUNCTION_H
#define CLANG_LIB_CIR_CODEGEN_CIRGENFUNCTION_H

#include "CIRGenBuilder.h"
#include "CIRGenCall.h"
#include "CIRGenModule.h"
#include "CIRGenTypeCache.h"
#include "CIRGenValue.h"

#include "Address.h"

#include "clang/AST/ASTContext.h"
#include "clang/AST/CharUnits.h"
#include "clang/AST/Decl.h"
#include "clang/AST/Stmt.h"
#include "clang/AST/Type.h"
#include "clang/CIR/Dialect/IR/CIRDialect.h"
#include "clang/CIR/MissingFeatures.h"
#include "clang/CIR/TypeEvaluationKind.h"

namespace {
class ScalarExprEmitter;
} // namespace

namespace mlir {
namespace acc {
class LoopOp;
} // namespace acc
} // namespace mlir

namespace clang::CIRGen {

class CIRGenFunction : public CIRGenTypeCache {
public:
  CIRGenModule &cgm;

private:
  friend class ::ScalarExprEmitter;
  /// The builder is a helper class to create IR inside a function. The
  /// builder is stateful, in particular it keeps an "insertion point": this
  /// is where the next operations will be introduced.
  CIRGenBuilderTy &builder;

public:
  /// The GlobalDecl for the current function being compiled or the global
  /// variable currently being initialized.
  clang::GlobalDecl curGD;

  /// The compiler-generated variable that holds the return value.
  std::optional<mlir::Value> fnRetAlloca;

  /// CXXThisDecl - When generating code for a C++ member function,
  /// this will hold the implicit 'this' declaration.
  ImplicitParamDecl *cxxabiThisDecl = nullptr;
  mlir::Value cxxabiThisValue = nullptr;
  mlir::Value cxxThisValue = nullptr;
  clang::CharUnits cxxThisAlignment;
<<<<<<< HEAD
=======

  /// The value of 'this' to sue when evaluating CXXDefaultInitExprs within this
  /// expression.
  Address cxxDefaultInitExprThis = Address::invalid();
>>>>>>> 5ee67ebe

  // Holds the Decl for the current outermost non-closure context
  const clang::Decl *curFuncDecl = nullptr;

  /// The function for which code is currently being generated.
  cir::FuncOp curFn;

  using DeclMapTy = llvm::DenseMap<const clang::Decl *, Address>;
  /// This keeps track of the CIR allocas or globals for local C
  /// declarations.
  DeclMapTy localDeclMap;

  /// The type of the condition for the emitting switch statement.
  llvm::SmallVector<mlir::Type, 2> condTypeStack;

  clang::ASTContext &getContext() const { return cgm.getASTContext(); }

  CIRGenBuilderTy &getBuilder() { return builder; }

  CIRGenModule &getCIRGenModule() { return cgm; }
  const CIRGenModule &getCIRGenModule() const { return cgm; }

  mlir::Block *getCurFunctionEntryBlock() { return &curFn.getRegion().front(); }

  /// Sanitizers enabled for this function.
  clang::SanitizerSet sanOpts;

  /// Whether or not a Microsoft-style asm block has been processed within
  /// this fuction. These can potentially set the return value.
  bool sawAsmBlock = false;

  mlir::Type convertTypeForMem(QualType t);

  mlir::Type convertType(clang::QualType t);
  mlir::Type convertType(const TypeDecl *t) {
    return convertType(getContext().getTypeDeclType(t));
  }

  ///  Return the cir::TypeEvaluationKind of QualType \c type.
  static cir::TypeEvaluationKind getEvaluationKind(clang::QualType type);

  static bool hasScalarEvaluationKind(clang::QualType type) {
    return getEvaluationKind(type) == cir::TEK_Scalar;
  }

  static bool hasAggregateEvaluationKind(clang::QualType type) {
    return getEvaluationKind(type) == cir::TEK_Aggregate;
  }

  CIRGenFunction(CIRGenModule &cgm, CIRGenBuilderTy &builder,
                 bool suppressNewContext = false);
  ~CIRGenFunction();

  CIRGenTypes &getTypes() const { return cgm.getTypes(); }

  const TargetInfo &getTarget() const { return cgm.getTarget(); }
  mlir::MLIRContext &getMLIRContext() { return cgm.getMLIRContext(); }

  // ---------------------
  // Opaque value handling
  // ---------------------

  /// Keeps track of the current set of opaque value expressions.
  llvm::DenseMap<const OpaqueValueExpr *, LValue> opaqueLValues;
  llvm::DenseMap<const OpaqueValueExpr *, RValue> opaqueRValues;

public:
  /// A non-RAII class containing all the information about a bound
  /// opaque value.  OpaqueValueMapping, below, is a RAII wrapper for
  /// this which makes individual mappings very simple; using this
  /// class directly is useful when you have a variable number of
  /// opaque values or don't want the RAII functionality for some
  /// reason.
  class OpaqueValueMappingData {
    const OpaqueValueExpr *opaqueValue;
    bool boundLValue;

    OpaqueValueMappingData(const OpaqueValueExpr *ov, bool boundLValue)
        : opaqueValue(ov), boundLValue(boundLValue) {}

  public:
    OpaqueValueMappingData() : opaqueValue(nullptr) {}

    static bool shouldBindAsLValue(const Expr *expr) {
      // gl-values should be bound as l-values for obvious reasons.
      // Records should be bound as l-values because IR generation
      // always keeps them in memory.  Expressions of function type
      // act exactly like l-values but are formally required to be
      // r-values in C.
      return expr->isGLValue() || expr->getType()->isFunctionType() ||
             hasAggregateEvaluationKind(expr->getType());
    }

    static OpaqueValueMappingData
    bind(CIRGenFunction &cgf, const OpaqueValueExpr *ov, const Expr *e) {
      if (shouldBindAsLValue(ov))
        return bind(cgf, ov, cgf.emitLValue(e));
      return bind(cgf, ov, cgf.emitAnyExpr(e));
    }

    static OpaqueValueMappingData
    bind(CIRGenFunction &cgf, const OpaqueValueExpr *ov, const LValue &lv) {
      assert(shouldBindAsLValue(ov));
      cgf.opaqueLValues.insert(std::make_pair(ov, lv));
      return OpaqueValueMappingData(ov, true);
    }

    static OpaqueValueMappingData
    bind(CIRGenFunction &cgf, const OpaqueValueExpr *ov, const RValue &rv) {
      assert(!shouldBindAsLValue(ov));
      cgf.opaqueRValues.insert(std::make_pair(ov, rv));

      OpaqueValueMappingData data(ov, false);

      // Work around an extremely aggressive peephole optimization in
      // EmitScalarConversion which assumes that all other uses of a
      // value are extant.
      assert(!cir::MissingFeatures::peepholeProtection() && "NYI");
      return data;
    }

    bool isValid() const { return opaqueValue != nullptr; }
    void clear() { opaqueValue = nullptr; }

    void unbind(CIRGenFunction &cgf) {
      assert(opaqueValue && "no data to unbind!");

      if (boundLValue) {
        cgf.opaqueLValues.erase(opaqueValue);
      } else {
        cgf.opaqueRValues.erase(opaqueValue);
        assert(!cir::MissingFeatures::peepholeProtection() && "NYI");
      }
    }
  };

  /// An RAII object to set (and then clear) a mapping for an OpaqueValueExpr.
  class OpaqueValueMapping {
    CIRGenFunction &cgf;
    OpaqueValueMappingData data;

  public:
    static bool shouldBindAsLValue(const Expr *expr) {
      return OpaqueValueMappingData::shouldBindAsLValue(expr);
    }

    /// Build the opaque value mapping for the given conditional
    /// operator if it's the GNU ?: extension.  This is a common
    /// enough pattern that the convenience operator is really
    /// helpful.
    ///
    OpaqueValueMapping(CIRGenFunction &cgf,
                       const AbstractConditionalOperator *op)
        : cgf(cgf) {
      if (mlir::isa<ConditionalOperator>(op))
        // Leave Data empty.
        return;

      const BinaryConditionalOperator *e =
          mlir::cast<BinaryConditionalOperator>(op);
      data = OpaqueValueMappingData::bind(cgf, e->getOpaqueValue(),
                                          e->getCommon());
    }

    /// Build the opaque value mapping for an OpaqueValueExpr whose source
    /// expression is set to the expression the OVE represents.
    OpaqueValueMapping(CIRGenFunction &cgf, const OpaqueValueExpr *ov)
        : cgf(cgf) {
      if (ov) {
        assert(ov->getSourceExpr() && "wrong form of OpaqueValueMapping used "
                                      "for OVE with no source expression");
        data = OpaqueValueMappingData::bind(cgf, ov, ov->getSourceExpr());
      }
    }

    OpaqueValueMapping(CIRGenFunction &cgf, const OpaqueValueExpr *opaqueValue,
                       LValue lvalue)
        : cgf(cgf),
          data(OpaqueValueMappingData::bind(cgf, opaqueValue, lvalue)) {}

    OpaqueValueMapping(CIRGenFunction &cgf, const OpaqueValueExpr *opaqueValue,
                       RValue rvalue)
        : cgf(cgf),
          data(OpaqueValueMappingData::bind(cgf, opaqueValue, rvalue)) {}

    void pop() {
      data.unbind(cgf);
      data.clear();
    }

    ~OpaqueValueMapping() {
      if (data.isValid())
        data.unbind(cgf);
    }
  };

private:
  /// Declare a variable in the current scope, return success if the variable
  /// wasn't declared yet.
  void declare(mlir::Value addrVal, const clang::Decl *var, clang::QualType ty,
               mlir::Location loc, clang::CharUnits alignment,
               bool isParam = false);

public:
  mlir::Value createDummyValue(mlir::Location loc, clang::QualType qt);

  void emitNullInitialization(mlir::Location loc, Address destPtr, QualType ty);

private:
  // Track current variable initialization (if there's one)
  const clang::VarDecl *currVarDecl = nullptr;
  class VarDeclContext {
    CIRGenFunction &p;
    const clang::VarDecl *oldVal = nullptr;

  public:
    VarDeclContext(CIRGenFunction &p, const VarDecl *value) : p(p) {
      if (p.currVarDecl)
        oldVal = p.currVarDecl;
      p.currVarDecl = value;
    }

    /// Can be used to restore the state early, before the dtor
    /// is run.
    void restore() { p.currVarDecl = oldVal; }
    ~VarDeclContext() { restore(); }
  };

public:
  /// Use to track source locations across nested visitor traversals.
  /// Always use a `SourceLocRAIIObject` to change currSrcLoc.
  std::optional<mlir::Location> currSrcLoc;
  class SourceLocRAIIObject {
    CIRGenFunction &cgf;
    std::optional<mlir::Location> oldLoc;

  public:
    SourceLocRAIIObject(CIRGenFunction &cgf, mlir::Location value) : cgf(cgf) {
      if (cgf.currSrcLoc)
        oldLoc = cgf.currSrcLoc;
      cgf.currSrcLoc = value;
    }

    /// Can be used to restore the state early, before the dtor
    /// is run.
    void restore() { cgf.currSrcLoc = oldLoc; }
    ~SourceLocRAIIObject() { restore(); }
  };

  /// Hold counters for incrementally naming temporaries
  unsigned counterAggTmp = 0;
  std::string getCounterAggTmpAsString();

  /// Helpers to convert Clang's SourceLocation to a MLIR Location.
  mlir::Location getLoc(clang::SourceLocation srcLoc);
  mlir::Location getLoc(clang::SourceRange srcLoc);
  mlir::Location getLoc(mlir::Location lhs, mlir::Location rhs);

  const clang::LangOptions &getLangOpts() const { return cgm.getLangOpts(); }

  // Wrapper for function prototype sources. Wraps either a FunctionProtoType or
  // an ObjCMethodDecl.
  struct PrototypeWrapper {
    llvm::PointerUnion<const clang::FunctionProtoType *,
                       const clang::ObjCMethodDecl *>
        p;

    PrototypeWrapper(const clang::FunctionProtoType *ft) : p(ft) {}
    PrototypeWrapper(const clang::ObjCMethodDecl *md) : p(md) {}
  };

  bool isLValueSuitableForInlineAtomic(LValue lv);

  /// An abstract representation of regular/ObjC call/message targets.
  class AbstractCallee {
    /// The function declaration of the callee.
    [[maybe_unused]] const clang::Decl *calleeDecl;

  public:
    AbstractCallee() : calleeDecl(nullptr) {}
    AbstractCallee(const clang::FunctionDecl *fd) : calleeDecl(fd) {}

    bool hasFunctionDecl() const {
      return llvm::isa_and_nonnull<clang::FunctionDecl>(calleeDecl);
    }

    unsigned getNumParams() const {
      if (const auto *fd = llvm::dyn_cast<clang::FunctionDecl>(calleeDecl))
        return fd->getNumParams();
      return llvm::cast<clang::ObjCMethodDecl>(calleeDecl)->param_size();
    }

    const clang::ParmVarDecl *getParamDecl(unsigned I) const {
      if (const auto *fd = llvm::dyn_cast<clang::FunctionDecl>(calleeDecl))
        return fd->getParamDecl(I);
      return *(llvm::cast<clang::ObjCMethodDecl>(calleeDecl)->param_begin() +
               I);
    }
  };

  void finishFunction(SourceLocation endLoc);

  /// Determine whether the given initializer is trivial in the sense
  /// that it requires no code to be generated.
  bool isTrivialInitializer(const Expr *init);

  /// If the specified expression does not fold to a constant, or if it does but
  /// contains a label, return false.  If it constant folds return true and set
  /// the boolean result in Result.
  bool constantFoldsToBool(const clang::Expr *cond, bool &resultBool,
                           bool allowLabels = false);
  bool constantFoldsToSimpleInteger(const clang::Expr *cond,
                                    llvm::APSInt &resultInt,
                                    bool allowLabels = false);

  /// Return true if the statement contains a label in it.  If
  /// this statement is not executed normally, it not containing a label means
  /// that we can just remove the code.
  bool containsLabel(const clang::Stmt *s, bool ignoreCaseStmts = false);

  class ConstantEmission {
    // Cannot use mlir::TypedAttr directly here because of bit availability.
    llvm::PointerIntPair<mlir::Attribute, 1, bool> valueAndIsReference;
    ConstantEmission(mlir::TypedAttr c, bool isReference)
        : valueAndIsReference(c, isReference) {}

  public:
    ConstantEmission() {}
    static ConstantEmission forReference(mlir::TypedAttr c) {
      return ConstantEmission(c, true);
    }
    static ConstantEmission forValue(mlir::TypedAttr c) {
      return ConstantEmission(c, false);
    }

    explicit operator bool() const {
      return valueAndIsReference.getOpaqueValue() != nullptr;
    }

    bool isReference() const { return valueAndIsReference.getInt(); }
    LValue getReferenceLValue(CIRGenFunction &cgf, Expr *refExpr) const {
      assert(isReference());
      cgf.cgm.errorNYI(refExpr->getSourceRange(),
                       "ConstantEmission::getReferenceLValue");
      return {};
    }

    mlir::TypedAttr getValue() const {
      assert(!isReference());
      return mlir::cast<mlir::TypedAttr>(valueAndIsReference.getPointer());
    }
  };

  ConstantEmission tryEmitAsConstant(DeclRefExpr *refExpr);

  struct AutoVarEmission {
    const clang::VarDecl *Variable;
    /// The address of the alloca for languages with explicit address space
    /// (e.g. OpenCL) or alloca casted to generic pointer for address space
    /// agnostic languages (e.g. C++). Invalid if the variable was emitted
    /// as a global constant.
    Address Addr;

    /// True if the variable is of aggregate type and has a constant
    /// initializer.
    bool IsConstantAggregate = false;

    /// True if the variable is a __block variable that is captured by an
    /// escaping block.
    bool IsEscapingByRef = false;

    mlir::Value NRVOFlag{};

    struct Invalid {};
    AutoVarEmission(Invalid) : Variable(nullptr), Addr(Address::invalid()) {}

    AutoVarEmission(const clang::VarDecl &variable)
        : Variable(&variable), Addr(Address::invalid()) {}

    static AutoVarEmission invalid() { return AutoVarEmission(Invalid()); }

    bool wasEmittedAsGlobal() const { return !Addr.isValid(); }

    /// Returns the raw, allocated address, which is not necessarily
    /// the address of the object itself. It is casted to default
    /// address space for address space agnostic languages.
    Address getAllocatedAddress() const { return Addr; }

    /// Returns the address of the object within this declaration.
    /// Note that this does not chase the forwarding pointer for
    /// __block decls.
    Address getObjectAddress(CIRGenFunction &cgf) const {
      if (!IsEscapingByRef)
        return Addr;

      assert(!cir::MissingFeatures::opAllocaEscapeByReference());
      return Address::invalid();
    }
  };

  /// Perform the usual unary conversions on the specified expression and
  /// compare the result against zero, returning an Int1Ty value.
  mlir::Value evaluateExprAsBool(const clang::Expr *e);

  cir::GlobalOp addInitializerToStaticVarDecl(const VarDecl &d,
                                              cir::GlobalOp gv,
                                              cir::GetGlobalOp gvAddr);

  /// Set the address of a local variable.
  void setAddrOfLocalVar(const clang::VarDecl *vd, Address addr) {
    assert(!localDeclMap.count(vd) && "Decl already exists in LocalDeclMap!");
    localDeclMap.insert({vd, addr});
    // TODO: Add symbol table support
  }

  bool shouldNullCheckClassCastValue(const CastExpr *ce);

  RValue convertTempToRValue(Address addr, clang::QualType type,
                             clang::SourceLocation loc);

  static bool
  isConstructorDelegationValid(const clang::CXXConstructorDecl *ctor);

<<<<<<< HEAD
=======
  /// A scope within which we are constructing the fields of an object which
  /// might use a CXXDefaultInitExpr. This stashes away a 'this' value to use if
  /// we need to evaluate the CXXDefaultInitExpr within the evaluation.
  class FieldConstructionScope {
  public:
    FieldConstructionScope(CIRGenFunction &cgf, Address thisAddr)
        : cgf(cgf), oldCXXDefaultInitExprThis(cgf.cxxDefaultInitExprThis) {
      cgf.cxxDefaultInitExprThis = thisAddr;
    }
    ~FieldConstructionScope() {
      cgf.cxxDefaultInitExprThis = oldCXXDefaultInitExprThis;
    }

  private:
    CIRGenFunction &cgf;
    Address oldCXXDefaultInitExprThis;
  };

>>>>>>> 5ee67ebe
  LValue makeNaturalAlignPointeeAddrLValue(mlir::Value v, clang::QualType t);
  LValue makeNaturalAlignAddrLValue(mlir::Value val, QualType ty);

  /// Construct an address with the natural alignment of T. If a pointer to T
  /// is expected to be signed, the pointer passed to this function must have
  /// been signed, and the returned Address will have the pointer authentication
  /// information needed to authenticate the signed pointer.
  Address makeNaturalAddressForPointer(mlir::Value ptr, QualType t,
                                       CharUnits alignment,
                                       bool forPointeeType = false,
                                       LValueBaseInfo *baseInfo = nullptr) {
    if (alignment.isZero())
      alignment = cgm.getNaturalTypeAlignment(t, baseInfo);
    return Address(ptr, convertTypeForMem(t), alignment);
  }

  Address getAddressOfBaseClass(
      Address value, const CXXRecordDecl *derived,
      llvm::iterator_range<CastExpr::path_const_iterator> path,
      bool nullCheckValue, SourceLocation loc);

  LValue makeAddrLValue(Address addr, QualType ty,
                        AlignmentSource source = AlignmentSource::Type) {
    return makeAddrLValue(addr, ty, LValueBaseInfo(source));
  }

  LValue makeAddrLValue(Address addr, QualType ty, LValueBaseInfo baseInfo) {
    return LValue::makeAddr(addr, ty, baseInfo);
  }

  /// Return the address of a local variable.
  Address getAddrOfLocalVar(const clang::VarDecl *vd) {
    auto it = localDeclMap.find(vd);
    assert(it != localDeclMap.end() &&
           "Invalid argument to getAddrOfLocalVar(), no decl!");
    return it->second;
  }

  Address getAddrOfBitFieldStorage(LValue base, const clang::FieldDecl *field,
                                   mlir::Type fieldType, unsigned index);

  /// Load the value for 'this'. This function is only valid while generating
  /// code for an C++ member function.
  /// FIXME(cir): this should return a mlir::Value!
  mlir::Value loadCXXThis() {
    assert(cxxThisValue && "no 'this' value for this function");
    return cxxThisValue;
  }
  Address loadCXXThisAddress();

  /// Get an appropriate 'undef' rvalue for the given type.
  /// TODO: What's the equivalent for MLIR? Currently we're only using this for
  /// void types so it just returns RValue::get(nullptr) but it'll need
  /// addressed later.
  RValue getUndefRValue(clang::QualType ty);

  cir::FuncOp generateCode(clang::GlobalDecl gd, cir::FuncOp fn,
                           cir::FuncType funcType);

  clang::QualType buildFunctionArgList(clang::GlobalDecl gd,
                                       FunctionArgList &args);

  /// Emit code for the start of a function.
  /// \param loc       The location to be associated with the function.
  /// \param startLoc  The location of the function body.
  void startFunction(clang::GlobalDecl gd, clang::QualType returnType,
                     cir::FuncOp fn, cir::FuncType funcType,
                     FunctionArgList args, clang::SourceLocation loc,
                     clang::SourceLocation startLoc);

  /// Represents a scope, including function bodies, compound statements, and
  /// the substatements of if/while/do/for/switch/try statements.  This class
  /// handles any automatic cleanup, along with the return value.
  struct LexicalScope {
  private:
    // TODO(CIR): This will live in the base class RunCleanupScope once that
    // class is upstreamed.
    CIRGenFunction &cgf;

    // Points to the scope entry block. This is useful, for instance, for
    // helping to insert allocas before finalizing any recursive CodeGen from
    // switches.
    mlir::Block *entryBlock;

    LexicalScope *parentScope = nullptr;

    // Only Regular is used at the moment. Support for other kinds will be
    // added as the relevant statements/expressions are upstreamed.
    enum Kind {
      Regular,   // cir.if, cir.scope, if_regions
      Ternary,   // cir.ternary
      Switch,    // cir.switch
      Try,       // cir.try
      GlobalInit // cir.global initialization code
    };
    Kind scopeKind = Kind::Regular;

    // The scope return value.
    mlir::Value retVal = nullptr;

    mlir::Location beginLoc;
    mlir::Location endLoc;

  public:
    unsigned depth = 0;

    LexicalScope(CIRGenFunction &cgf, mlir::Location loc, mlir::Block *eb)
        : cgf(cgf), entryBlock(eb), parentScope(cgf.curLexScope), beginLoc(loc),
          endLoc(loc) {

      assert(entryBlock && "LexicalScope requires an entry block");
      cgf.curLexScope = this;
      if (parentScope)
        ++depth;

      if (const auto fusedLoc = mlir::dyn_cast<mlir::FusedLoc>(loc)) {
        assert(fusedLoc.getLocations().size() == 2 && "too many locations");
        beginLoc = fusedLoc.getLocations()[0];
        endLoc = fusedLoc.getLocations()[1];
      }
    }

    void setRetVal(mlir::Value v) { retVal = v; }

    void cleanup();
    void restore() { cgf.curLexScope = parentScope; }

    ~LexicalScope() {
      assert(!cir::MissingFeatures::generateDebugInfo());
      cleanup();
      restore();
    }

    // ---
    // Kind
    // ---
    bool isGlobalInit() { return scopeKind == Kind::GlobalInit; }
    bool isRegular() { return scopeKind == Kind::Regular; }
    bool isSwitch() { return scopeKind == Kind::Switch; }
    bool isTernary() { return scopeKind == Kind::Ternary; }
    bool isTry() { return scopeKind == Kind::Try; }

    void setAsGlobalInit() { scopeKind = Kind::GlobalInit; }
    void setAsSwitch() { scopeKind = Kind::Switch; }
    void setAsTernary() { scopeKind = Kind::Ternary; }

    // ---
    // Return handling.
    // ---

  private:
    // `returnBlock`, `returnLoc`, and all the functions that deal with them
    // will change and become more complicated when `switch` statements are
    // upstreamed.  `case` statements within the `switch` are in the same scope
    // but have their own regions.  Therefore the LexicalScope will need to
    // keep track of multiple return blocks.
    mlir::Block *returnBlock = nullptr;
    std::optional<mlir::Location> returnLoc;

    // See the comment on `getOrCreateRetBlock`.
    mlir::Block *createRetBlock(CIRGenFunction &cgf, mlir::Location loc) {
      assert(returnBlock == nullptr && "only one return block per scope");
      // Create the cleanup block but don't hook it up just yet.
      mlir::OpBuilder::InsertionGuard guard(cgf.builder);
      returnBlock =
          cgf.builder.createBlock(cgf.builder.getBlock()->getParent());
      updateRetLoc(returnBlock, loc);
      return returnBlock;
    }

    cir::ReturnOp emitReturn(mlir::Location loc);
    void emitImplicitReturn();

  public:
    mlir::Block *getRetBlock() { return returnBlock; }
    mlir::Location getRetLoc(mlir::Block *b) { return *returnLoc; }
    void updateRetLoc(mlir::Block *b, mlir::Location loc) { returnLoc = loc; }

    // Create the return block for this scope, or return the existing one.
    // This get-or-create logic is necessary to handle multiple return
    // statements within the same scope, which can happen if some of them are
    // dead code or if there is a `goto` into the middle of the scope.
    mlir::Block *getOrCreateRetBlock(CIRGenFunction &cgf, mlir::Location loc) {
      if (returnBlock == nullptr) {
        returnBlock = createRetBlock(cgf, loc);
        return returnBlock;
      }
      updateRetLoc(returnBlock, loc);
      return returnBlock;
    }

    mlir::Block *getEntryBlock() { return entryBlock; }
  };

  LexicalScope *curLexScope = nullptr;

  /// ----------------------
  /// CIR emit functions
  /// ----------------------
private:
  void emitAndUpdateRetAlloca(clang::QualType type, mlir::Location loc,
                              clang::CharUnits alignment);

  CIRGenCallee emitDirectCallee(const GlobalDecl &gd);

public:
  Address emitAddrOfFieldStorage(Address base, const FieldDecl *field,
                                 llvm::StringRef fieldName,
                                 unsigned fieldIndex);

  mlir::Value emitAlloca(llvm::StringRef name, mlir::Type ty,
                         mlir::Location loc, clang::CharUnits alignment,
                         bool insertIntoFnEntryBlock,
                         mlir::Value arraySize = nullptr);
  mlir::Value emitAlloca(llvm::StringRef name, mlir::Type ty,
                         mlir::Location loc, clang::CharUnits alignment,
                         mlir::OpBuilder::InsertPoint ip,
                         mlir::Value arraySize = nullptr);

  void emitAggregateStore(mlir::Value value, Address dest);

  void emitAggExpr(const clang::Expr *e, AggValueSlot slot);

  LValue emitAggExprToLValue(const Expr *e);

  /// Emit code to compute the specified expression which can have any type. The
  /// result is returned as an RValue struct. If this is an aggregate
  /// expression, the aggloc/agglocvolatile arguments indicate where the result
  /// should be returned.
  RValue emitAnyExpr(const clang::Expr *e,
                     AggValueSlot aggSlot = AggValueSlot::ignored());

  /// Similarly to emitAnyExpr(), however, the result will always be accessible
  /// even if no aggregate location is provided.
  RValue emitAnyExprToTemp(const clang::Expr *e);

  LValue emitArraySubscriptExpr(const clang::ArraySubscriptExpr *e);

  Address emitArrayToPointerDecay(const Expr *array);

  AutoVarEmission emitAutoVarAlloca(const clang::VarDecl &d);

  /// Emit code and set up symbol table for a variable declaration with auto,
  /// register, or no storage class specifier. These turn into simple stack
  /// objects, globals depending on target.
  void emitAutoVarDecl(const clang::VarDecl &d);

  void emitAutoVarCleanups(const AutoVarEmission &emission);
  void emitAutoVarInit(const AutoVarEmission &emission);

  LValue emitBinaryOperatorLValue(const BinaryOperator *e);

  mlir::LogicalResult emitBreakStmt(const clang::BreakStmt &s);

  RValue emitBuiltinExpr(const clang::GlobalDecl &gd, unsigned builtinID,
                         const clang::CallExpr *e, ReturnValueSlot returnValue);

  RValue emitCall(const CIRGenFunctionInfo &funcInfo,
                  const CIRGenCallee &callee, ReturnValueSlot returnValue,
                  const CallArgList &args, cir::CIRCallOpInterface *callOp,
                  mlir::Location loc);
  RValue emitCall(const CIRGenFunctionInfo &funcInfo,
                  const CIRGenCallee &callee, ReturnValueSlot returnValue,
                  const CallArgList &args,
                  cir::CIRCallOpInterface *callOrTryCall = nullptr) {
    assert(currSrcLoc && "source location must have been set");
    return emitCall(funcInfo, callee, returnValue, args, callOrTryCall,
                    *currSrcLoc);
  }

  RValue emitCall(clang::QualType calleeTy, const CIRGenCallee &callee,
                  const clang::CallExpr *e, ReturnValueSlot returnValue);
  void emitCallArg(CallArgList &args, const clang::Expr *e,
                   clang::QualType argType);
  void emitCallArgs(
      CallArgList &args, PrototypeWrapper prototype,
      llvm::iterator_range<clang::CallExpr::const_arg_iterator> argRange,
      AbstractCallee callee = AbstractCallee(), unsigned paramsToSkip = 0);
  RValue emitCallExpr(const clang::CallExpr *e,
                      ReturnValueSlot returnValue = ReturnValueSlot());
  LValue emitCallExprLValue(const clang::CallExpr *e);
  CIRGenCallee emitCallee(const clang::Expr *e);

  template <typename T>
  mlir::LogicalResult emitCaseDefaultCascade(const T *stmt, mlir::Type condType,
                                             mlir::ArrayAttr value,
                                             cir::CaseOpKind kind,
                                             bool buildingTopLevelCase);

  mlir::LogicalResult emitCaseStmt(const clang::CaseStmt &s,
                                   mlir::Type condType,
                                   bool buildingTopLevelCase);

  LValue emitCastLValue(const CastExpr *e);

  /// Emits an argument for a call to a `__builtin_assume`. If the builtin
  /// sanitizer is enabled, a runtime check is also emitted.
  mlir::Value emitCheckedArgForAssume(const Expr *e);

  LValue emitCompoundAssignmentLValue(const clang::CompoundAssignOperator *e);

  void emitConstructorBody(FunctionArgList &args);

  mlir::LogicalResult emitContinueStmt(const clang::ContinueStmt &s);

  void emitCXXConstructExpr(const clang::CXXConstructExpr *e,
                            AggValueSlot dest);

  void emitCXXConstructorCall(const clang::CXXConstructorDecl *d,
                              clang::CXXCtorType type, bool forVirtualBase,
                              bool delegating, AggValueSlot thisAVS,
                              const clang::CXXConstructExpr *e);

  void emitCXXConstructorCall(const clang::CXXConstructorDecl *d,
                              clang::CXXCtorType type, bool forVirtualBase,
                              bool delegating, Address thisAddr,
                              CallArgList &args, clang::SourceLocation loc);

  mlir::LogicalResult emitCXXForRangeStmt(const CXXForRangeStmt &s,
                                          llvm::ArrayRef<const Attr *> attrs);

  RValue emitCXXMemberCallExpr(const clang::CXXMemberCallExpr *e,
                               ReturnValueSlot returnValue);

  RValue emitCXXMemberOrOperatorCall(
      const clang::CXXMethodDecl *md, const CIRGenCallee &callee,
      ReturnValueSlot returnValue, mlir::Value thisPtr,
      mlir::Value implicitParam, clang::QualType implicitParamTy,
      const clang::CallExpr *ce, CallArgList *rtlArgs);

  RValue emitCXXMemberOrOperatorMemberCallExpr(
      const clang::CallExpr *ce, const clang::CXXMethodDecl *md,
      ReturnValueSlot returnValue, bool hasQualifier,
      clang::NestedNameSpecifier *qualifier, bool isArrow,
      const clang::Expr *base);

  mlir::Value emitCXXNewExpr(const CXXNewExpr *e);

  RValue emitCXXOperatorMemberCallExpr(const CXXOperatorCallExpr *e,
                                       const CXXMethodDecl *md,
                                       ReturnValueSlot returnValue);

  void emitCtorPrologue(const clang::CXXConstructorDecl *ctor,
                        clang::CXXCtorType ctorType, FunctionArgList &args);

  // It's important not to confuse this and emitDelegateCXXConstructorCall.
  // Delegating constructors are the C++11 feature. The constructor delegate
  // optimization is used to reduce duplication in the base and complete
  // constructors where they are substantially the same.
  void emitDelegatingCXXConstructorCall(const CXXConstructorDecl *ctor,
                                        const FunctionArgList &args);

  mlir::LogicalResult emitDoStmt(const clang::DoStmt &s);

  /// Emit an expression as an initializer for an object (variable, field, etc.)
  /// at the given location.  The expression is not necessarily the normal
  /// initializer for the object, and the address is not necessarily
  /// its normal location.
  ///
  /// \param init the initializing expression
  /// \param d the object to act as if we're initializing
  /// \param lvalue the lvalue to initialize
  /// \param capturedByInit true if \p d is a __block variable whose address is
  /// potentially changed by the initializer
  void emitExprAsInit(const clang::Expr *init, const clang::ValueDecl *d,
                      LValue lvalue, bool capturedByInit = false);

  mlir::LogicalResult emitFunctionBody(const clang::Stmt *body);

  void emitImplicitAssignmentOperatorBody(FunctionArgList &args);

  void emitInitializerForField(clang::FieldDecl *field, LValue lhs,
                               clang::Expr *init);

  mlir::Value emitPromotedScalarExpr(const Expr *e, QualType promotionType);

  /// Emit the computation of the specified expression of scalar type.
  mlir::Value emitScalarExpr(const clang::Expr *e);

  mlir::Value emitScalarPrePostIncDec(const UnaryOperator *e, LValue lv,
                                      bool isInc, bool isPre);

  /// Build a debug stoppoint if we are emitting debug info.
  void emitStopPoint(const Stmt *s);

  // Build CIR for a statement. useCurrentScope should be true if no
  // new scopes need be created when finding a compound statement.
  mlir::LogicalResult emitStmt(const clang::Stmt *s, bool useCurrentScope,
                               llvm::ArrayRef<const Attr *> attrs = {});

  mlir::LogicalResult emitSimpleStmt(const clang::Stmt *s,
                                     bool useCurrentScope);

  mlir::LogicalResult emitForStmt(const clang::ForStmt &s);

  /// Emit the computation of the specified expression of complex type,
  /// returning the result.
  mlir::Value emitComplexExpr(const Expr *e);

  LValue emitComplexAssignmentLValue(const BinaryOperator *e);

  void emitCompoundStmt(const clang::CompoundStmt &s);

  void emitCompoundStmtWithoutScope(const clang::CompoundStmt &s);

  void emitDecl(const clang::Decl &d);
  mlir::LogicalResult emitDeclStmt(const clang::DeclStmt &s);
  LValue emitDeclRefLValue(const clang::DeclRefExpr *e);

  mlir::LogicalResult emitDefaultStmt(const clang::DefaultStmt &s,
                                      mlir::Type condType,
                                      bool buildingTopLevelCase);

  void emitDelegateCXXConstructorCall(const clang::CXXConstructorDecl *ctor,
                                      clang::CXXCtorType ctorType,
                                      const FunctionArgList &args,
                                      clang::SourceLocation loc);

  /// We are performing a delegate call; that is, the current function is
  /// delegating to another one. Produce a r-value suitable for passing the
  /// given parameter.
  void emitDelegateCallArg(CallArgList &args, const clang::VarDecl *param,
                           clang::SourceLocation loc);

  /// Emit an `if` on a boolean condition to the specified blocks.
  /// FIXME: Based on the condition, this might try to simplify the codegen of
  /// the conditional based on the branch.
  /// In the future, we may apply code generation simplifications here,
  /// similar to those used in classic LLVM  codegen
  /// See `EmitBranchOnBoolExpr` for inspiration.
  mlir::LogicalResult emitIfOnBoolExpr(const clang::Expr *cond,
                                       const clang::Stmt *thenS,
                                       const clang::Stmt *elseS);
  cir::IfOp emitIfOnBoolExpr(const clang::Expr *cond,
                             BuilderCallbackRef thenBuilder,
                             mlir::Location thenLoc,
                             BuilderCallbackRef elseBuilder,
                             std::optional<mlir::Location> elseLoc = {});

  mlir::Value emitOpOnBoolExpr(mlir::Location loc, const clang::Expr *cond);

  mlir::LogicalResult emitIfStmt(const clang::IfStmt &s);

  /// Emit code to compute the specified expression,
  /// ignoring the result.
  void emitIgnoredExpr(const clang::Expr *e);

  RValue emitLoadOfBitfieldLValue(LValue lv, SourceLocation loc);

  /// Given an expression that represents a value lvalue, this method emits
  /// the address of the lvalue, then loads the result as an rvalue,
  /// returning the rvalue.
  RValue emitLoadOfLValue(LValue lv, SourceLocation loc);

  Address emitLoadOfReference(LValue refLVal, mlir::Location loc,
                              LValueBaseInfo *pointeeBaseInfo);
  LValue emitLoadOfReferenceLValue(Address refAddr, mlir::Location loc,
                                   QualType refTy, AlignmentSource source);

  /// EmitLoadOfScalar - Load a scalar value from an address, taking
  /// care to appropriately convert from the memory representation to
  /// the LLVM value representation.  The l-value must be a simple
  /// l-value.
  mlir::Value emitLoadOfScalar(LValue lvalue, SourceLocation loc);

  /// Emit code to compute a designator that specifies the location
  /// of the expression.
  /// FIXME: document this function better.
  LValue emitLValue(const clang::Expr *e);
  LValue emitLValueForBitField(LValue base, const FieldDecl *field);
  LValue emitLValueForField(LValue base, const clang::FieldDecl *field);

  /// Like emitLValueForField, excpet that if the Field is a reference, this
  /// will return the address of the reference and not the address of the value
  /// stored in the reference.
  LValue emitLValueForFieldInitialization(LValue base,
                                          const clang::FieldDecl *field,
                                          llvm::StringRef fieldName);

  LValue emitMemberExpr(const MemberExpr *e);

  /// Given an expression with a pointer type, emit the value and compute our
  /// best estimate of the alignment of the pointee.
  ///
  /// One reasonable way to use this information is when there's a language
  /// guarantee that the pointer must be aligned to some stricter value, and
  /// we're simply trying to ensure that sufficiently obvious uses of under-
  /// aligned objects don't get miscompiled; for example, a placement new
  /// into the address of a local variable.  In such a case, it's quite
  /// reasonable to just ignore the returned alignment when it isn't from an
  /// explicit source.
  Address emitPointerWithAlignment(const clang::Expr *expr,
                                   LValueBaseInfo *baseInfo);

  /// Emits a reference binding to the passed in expression.
  RValue emitReferenceBindingToExpr(const Expr *e);

  mlir::LogicalResult emitReturnStmt(const clang::ReturnStmt &s);

  mlir::Value emitScalarConstant(const ConstantEmission &constant, Expr *e);

  /// Emit a conversion from the specified type to the specified destination
  /// type, both of which are CIR scalar types.
  mlir::Value emitScalarConversion(mlir::Value src, clang::QualType srcType,
                                   clang::QualType dstType,
                                   clang::SourceLocation loc);

  void emitScalarInit(const clang::Expr *init, mlir::Location loc,
                      LValue lvalue, bool capturedByInit = false);

  void emitStaticVarDecl(const VarDecl &d, cir::GlobalLinkageKind linkage);

  void emitStoreOfComplex(mlir::Location loc, mlir::Value v, LValue dest,
                          bool isInit);

  void emitStoreOfScalar(mlir::Value value, Address addr, bool isVolatile,
                         clang::QualType ty, bool isInit = false,
                         bool isNontemporal = false);
  void emitStoreOfScalar(mlir::Value value, LValue lvalue, bool isInit);

  /// Store the specified rvalue into the specified
  /// lvalue, where both are guaranteed to the have the same type, and that type
  /// is 'Ty'.
  void emitStoreThroughLValue(RValue src, LValue dst, bool isInit = false);

  mlir::Value emitStoreThroughBitfieldLValue(RValue src, LValue dstresult);

  LValue emitStringLiteralLValue(const StringLiteral *e);

  mlir::LogicalResult emitSwitchBody(const clang::Stmt *s);
  mlir::LogicalResult emitSwitchCase(const clang::SwitchCase &s,
                                     bool buildingTopLevelCase);
  mlir::LogicalResult emitSwitchStmt(const clang::SwitchStmt &s);

  /// Given a value and its clang type, returns the value casted to its memory
  /// representation.
  /// Note: CIR defers most of the special casting to the final lowering passes
  /// to conserve the high level information.
  mlir::Value emitToMemory(mlir::Value value, clang::QualType ty);

  LValue emitUnaryOpLValue(const clang::UnaryOperator *e);

  /// This method handles emission of any variable declaration
  /// inside a function, including static vars etc.
  void emitVarDecl(const clang::VarDecl &d);

  mlir::LogicalResult emitWhileStmt(const clang::WhileStmt &s);

  /// Given an assignment `*lhs = rhs`, emit a test that checks if \p rhs is
  /// nonnull, if 1\p LHS is marked _Nonnull.
  void emitNullabilityCheck(LValue lhs, mlir::Value rhs,
                            clang::SourceLocation loc);

  /// An object to manage conditionally-evaluated expressions.
  class ConditionalEvaluation {
    CIRGenFunction &cgf;
    mlir::OpBuilder::InsertPoint insertPt;

  public:
    ConditionalEvaluation(CIRGenFunction &cgf)
        : cgf(cgf), insertPt(cgf.builder.saveInsertionPoint()) {}
    ConditionalEvaluation(CIRGenFunction &cgf, mlir::OpBuilder::InsertPoint ip)
        : cgf(cgf), insertPt(ip) {}

    void beginEvaluation() {
      assert(cgf.outermostConditional != this);
      if (!cgf.outermostConditional)
        cgf.outermostConditional = this;
    }

    void endEvaluation() {
      assert(cgf.outermostConditional != nullptr);
      if (cgf.outermostConditional == this)
        cgf.outermostConditional = nullptr;
    }

    /// Returns the insertion point which will be executed prior to each
    /// evaluation of the conditional code. In LLVM OG, this method
    /// is called getStartingBlock.
    mlir::OpBuilder::InsertPoint getInsertPoint() const { return insertPt; }
  };

  struct ConditionalInfo {
    std::optional<LValue> lhs{}, rhs{};
    mlir::Value result{};
  };

  // Return true if we're currently emitting one branch or the other of a
  // conditional expression.
  bool isInConditionalBranch() const { return outermostConditional != nullptr; }

  void setBeforeOutermostConditional(mlir::Value value, Address addr) {
    assert(isInConditionalBranch());
    {
      mlir::OpBuilder::InsertionGuard guard(builder);
      builder.restoreInsertionPoint(outermostConditional->getInsertPoint());
      builder.createStore(
          value.getLoc(), value, addr,
          mlir::IntegerAttr::get(
              mlir::IntegerType::get(value.getContext(), 64),
              (uint64_t)addr.getAlignment().getAsAlign().value()));
    }
  }

  // Points to the outermost active conditional control. This is used so that
  // we know if a temporary should be destroyed conditionally.
  ConditionalEvaluation *outermostConditional = nullptr;

  template <typename FuncTy>
  ConditionalInfo emitConditionalBlocks(const AbstractConditionalOperator *e,
                                        const FuncTy &branchGenFunc);

  mlir::Value emitTernaryOnBoolExpr(const clang::Expr *cond, mlir::Location loc,
                                    const clang::Stmt *thenS,
                                    const clang::Stmt *elseS);

  /// ----------------------
  /// CIR build helpers
  /// -----------------
public:
  cir::AllocaOp createTempAlloca(mlir::Type ty, mlir::Location loc,
                                 const Twine &name = "tmp",
                                 mlir::Value arraySize = nullptr,
                                 bool insertIntoFnEntryBlock = false);
  cir::AllocaOp createTempAlloca(mlir::Type ty, mlir::Location loc,
                                 const Twine &name = "tmp",
                                 mlir::OpBuilder::InsertPoint ip = {},
                                 mlir::Value arraySize = nullptr);
  Address createTempAlloca(mlir::Type ty, CharUnits align, mlir::Location loc,
                           const Twine &name = "tmp",
                           mlir::Value arraySize = nullptr,
                           Address *alloca = nullptr,
                           mlir::OpBuilder::InsertPoint ip = {});
  Address createTempAllocaWithoutCast(mlir::Type ty, CharUnits align,
                                      mlir::Location loc,
                                      const Twine &name = "tmp",
                                      mlir::Value arraySize = nullptr,
                                      mlir::OpBuilder::InsertPoint ip = {});

  /// Create a temporary memory object of the given type, with
  /// appropriate alignmen and cast it to the default address space. Returns
  /// the original alloca instruction by \p Alloca if it is not nullptr.
  Address createMemTemp(QualType t, mlir::Location loc,
                        const Twine &name = "tmp", Address *alloca = nullptr,
                        mlir::OpBuilder::InsertPoint ip = {});
  Address createMemTemp(QualType t, CharUnits align, mlir::Location loc,
                        const Twine &name = "tmp", Address *alloca = nullptr,
                        mlir::OpBuilder::InsertPoint ip = {});

  //===--------------------------------------------------------------------===//
  //                         OpenACC Emission
  //===--------------------------------------------------------------------===//
private:
  template <typename Op>
  Op emitOpenACCOp(mlir::Location start, OpenACCDirectiveKind dirKind,
                   SourceLocation dirLoc,
                   llvm::ArrayRef<const OpenACCClause *> clauses);
  // Function to do the basic implementation of an operation with an Associated
  // Statement.  Models AssociatedStmtConstruct.
  template <typename Op, typename TermOp>
  mlir::LogicalResult emitOpenACCOpAssociatedStmt(
      mlir::Location start, mlir::Location end, OpenACCDirectiveKind dirKind,
      SourceLocation dirLoc, llvm::ArrayRef<const OpenACCClause *> clauses,
      const Stmt *associatedStmt);

  template <typename Op, typename TermOp>
  mlir::LogicalResult emitOpenACCOpCombinedConstruct(
      mlir::Location start, mlir::Location end, OpenACCDirectiveKind dirKind,
      SourceLocation dirLoc, llvm::ArrayRef<const OpenACCClause *> clauses,
      const Stmt *loopStmt);

  template <typename Op>
  void emitOpenACCClauses(Op &op, OpenACCDirectiveKind dirKind,
                          SourceLocation dirLoc,
                          ArrayRef<const OpenACCClause *> clauses);
  // The second template argument doesn't need to be a template, since it should
  // always be an mlir::acc::LoopOp, but as this is a template anyway, we make
  // it a template argument as this way we can avoid including the OpenACC MLIR
  // headers here. We will count on linker failures/explicit instantiation to
  // ensure we don't mess this up, but it is only called from 1 place, and
  // instantiated 3x.
  template <typename ComputeOp, typename LoopOp>
  void emitOpenACCClauses(ComputeOp &op, LoopOp &loopOp,
                          OpenACCDirectiveKind dirKind, SourceLocation dirLoc,
                          ArrayRef<const OpenACCClause *> clauses);

  // The OpenACC LoopOp requires that we have auto, seq, or independent on all
  // LoopOp operations for the 'none' device type case. This function checks if
  // the LoopOp has one, else it updates it to have one.
  void updateLoopOpParallelism(mlir::acc::LoopOp &op, bool isOrphan,
                               OpenACCDirectiveKind dk);

public:
  mlir::LogicalResult
  emitOpenACCComputeConstruct(const OpenACCComputeConstruct &s);
  mlir::LogicalResult emitOpenACCLoopConstruct(const OpenACCLoopConstruct &s);
  mlir::LogicalResult
  emitOpenACCCombinedConstruct(const OpenACCCombinedConstruct &s);
  mlir::LogicalResult emitOpenACCDataConstruct(const OpenACCDataConstruct &s);
  mlir::LogicalResult
  emitOpenACCEnterDataConstruct(const OpenACCEnterDataConstruct &s);
  mlir::LogicalResult
  emitOpenACCExitDataConstruct(const OpenACCExitDataConstruct &s);
  mlir::LogicalResult
  emitOpenACCHostDataConstruct(const OpenACCHostDataConstruct &s);
  mlir::LogicalResult emitOpenACCWaitConstruct(const OpenACCWaitConstruct &s);
  mlir::LogicalResult emitOpenACCInitConstruct(const OpenACCInitConstruct &s);
  mlir::LogicalResult
  emitOpenACCShutdownConstruct(const OpenACCShutdownConstruct &s);
  mlir::LogicalResult emitOpenACCSetConstruct(const OpenACCSetConstruct &s);
  mlir::LogicalResult
  emitOpenACCUpdateConstruct(const OpenACCUpdateConstruct &s);
  mlir::LogicalResult
  emitOpenACCAtomicConstruct(const OpenACCAtomicConstruct &s);
  mlir::LogicalResult emitOpenACCCacheConstruct(const OpenACCCacheConstruct &s);

  void emitOpenACCDeclare(const OpenACCDeclareDecl &d);
  void emitOpenACCRoutine(const OpenACCRoutineDecl &d);

  /// Create a temporary memory object for the given aggregate type.
  AggValueSlot createAggTemp(QualType ty, mlir::Location loc,
                             const Twine &name = "tmp",
                             Address *alloca = nullptr) {
    assert(!cir::MissingFeatures::aggValueSlot());
    return AggValueSlot::forAddr(
        createMemTemp(ty, loc, name, alloca), ty.getQualifiers(),
        AggValueSlot::IsNotDestructed, AggValueSlot::IsNotAliased,
        AggValueSlot::DoesNotOverlap);
  }

private:
  QualType getVarArgType(const Expr *arg);
};

} // namespace clang::CIRGen

#endif<|MERGE_RESOLUTION|>--- conflicted
+++ resolved
@@ -67,13 +67,10 @@
   mlir::Value cxxabiThisValue = nullptr;
   mlir::Value cxxThisValue = nullptr;
   clang::CharUnits cxxThisAlignment;
-<<<<<<< HEAD
-=======
 
   /// The value of 'this' to sue when evaluating CXXDefaultInitExprs within this
   /// expression.
   Address cxxDefaultInitExprThis = Address::invalid();
->>>>>>> 5ee67ebe
 
   // Holds the Decl for the current outermost non-closure context
   const clang::Decl *curFuncDecl = nullptr;
@@ -497,8 +494,6 @@
   static bool
   isConstructorDelegationValid(const clang::CXXConstructorDecl *ctor);
 
-<<<<<<< HEAD
-=======
   /// A scope within which we are constructing the fields of an object which
   /// might use a CXXDefaultInitExpr. This stashes away a 'this' value to use if
   /// we need to evaluate the CXXDefaultInitExpr within the evaluation.
@@ -517,7 +512,6 @@
     Address oldCXXDefaultInitExprThis;
   };
 
->>>>>>> 5ee67ebe
   LValue makeNaturalAlignPointeeAddrLValue(mlir::Value v, clang::QualType t);
   LValue makeNaturalAlignAddrLValue(mlir::Value val, QualType ty);
 
