//===----------------------------------------------------------------------===//
//
// Part of the LLVM Project, under the Apache License v2.0 with LLVM Exceptions.
// See https://llvm.org/LICENSE.txt for license information.
// SPDX-License-Identifier: Apache-2.0 WITH LLVM-exception
//
//===----------------------------------------------------------------------===//
//
// These classes implement wrappers around mlir::Value in order to fully
// represent the range of values for C L- and R- values.
//
//===----------------------------------------------------------------------===//

#ifndef CLANG_LIB_CIR_CIRGENVALUE_H
#define CLANG_LIB_CIR_CIRGENVALUE_H

#include "Address.h"

#include "clang/AST/CharUnits.h"
#include "clang/AST/Type.h"

#include "CIRGenRecordLayout.h"
#include "mlir/IR/Value.h"

#include "clang/CIR/MissingFeatures.h"

namespace clang::CIRGen {

/// This trivial value class is used to represent the result of an
/// expression that is evaluated. It can be one of three things: either a
/// simple MLIR SSA value, a pair of SSA values for complex numbers, or the
/// address of an aggregate value in memory.
class RValue {
  enum Flavor { Scalar, Complex, Aggregate };

  union {
    mlir::Value value;

    // Stores aggregate address.
    Address aggregateAddr;
  };

  unsigned isVolatile : 1;
  unsigned flavor : 2;

public:
  RValue() : value(nullptr), flavor(Scalar) {}

  bool isScalar() const { return flavor == Scalar; }
  bool isComplex() const { return flavor == Complex; }
  bool isAggregate() const { return flavor == Aggregate; }

  bool isVolatileQualified() const { return isVolatile; }

  /// Return the value of this scalar value.
  mlir::Value getValue() const {
    assert(isScalar() && "Not a scalar!");
    return value;
  }

  /// Return the value of the address of the aggregate.
  Address getAggregateAddress() const {
    assert(isAggregate() && "Not an aggregate!");
    return aggregateAddr;
  }

  mlir::Value getAggregatePointer(QualType pointeeType) const {
    return getAggregateAddress().getPointer();
  }

  static RValue getIgnored() {
    // FIXME: should we make this a more explicit state?
    return get(nullptr);
  }

  static RValue get(mlir::Value v) {
    RValue er;
    er.value = v;
    er.flavor = Scalar;
    er.isVolatile = false;
    return er;
  }

  static RValue getComplex(mlir::Value v) {
    RValue er;
    er.value = v;
    er.flavor = Complex;
    er.isVolatile = false;
    return er;
  }

  // volatile or not.  Remove default to find all places that probably get this
  // wrong.

  /// Convert an Address to an RValue. If the Address is not
  /// signed, create an RValue using the unsigned address. Otherwise, resign the
  /// address using the provided type.
  static RValue getAggregate(Address addr, bool isVolatile = false) {
    RValue er;
    er.aggregateAddr = addr;
    er.flavor = Aggregate;
    er.isVolatile = isVolatile;
    return er;
  }
};

/// The source of the alignment of an l-value; an expression of
/// confidence in the alignment actually matching the estimate.
enum class AlignmentSource {
  /// The l-value was an access to a declared entity or something
  /// equivalently strong, like the address of an array allocated by a
  /// language runtime.
  Decl,

  /// The l-value was considered opaque, so the alignment was
  /// determined from a type, but that type was an explicitly-aligned
  /// typedef.
  AttributedType,

  /// The l-value was considered opaque, so the alignment was
  /// determined from a type.
  Type
};

/// Given that the base address has the given alignment source, what's
/// our confidence in the alignment of the field?
static inline AlignmentSource getFieldAlignmentSource(AlignmentSource source) {
  // For now, we don't distinguish fields of opaque pointers from
  // top-level declarations, but maybe we should.
  return AlignmentSource::Decl;
}

class LValueBaseInfo {
  AlignmentSource alignSource;

public:
  explicit LValueBaseInfo(AlignmentSource source = AlignmentSource::Type)
      : alignSource(source) {}
  AlignmentSource getAlignmentSource() const { return alignSource; }
  void setAlignmentSource(AlignmentSource source) { alignSource = source; }

  void mergeForCast(const LValueBaseInfo &info) {
    setAlignmentSource(info.getAlignmentSource());
  }
};

class LValue {
  enum {
    Simple,       // This is a normal l-value, use getAddress().
    VectorElt,    // This is a vector element l-value (V[i]), use getVector*
    BitField,     // This is a bitfield l-value, use getBitfield*.
    ExtVectorElt, // This is an extended vector subset, use getExtVectorComp
    GlobalReg,    // This is a register l-value, use getGlobalReg()
    MatrixElt     // This is a matrix element, use getVector*
  } lvType;
  clang::QualType type;
  clang::Qualifiers quals;

  // The alignment to use when accessing this lvalue. (For vector elements,
  // this is the alignment of the whole vector)
  unsigned alignment;
  mlir::Value v;
  mlir::Value vectorIdx; // Index for vector subscript
  mlir::Type elementType;
  LValueBaseInfo baseInfo;
  const CIRGenBitFieldInfo *bitFieldInfo{nullptr};

  void initialize(clang::QualType type, clang::Qualifiers quals,
                  clang::CharUnits alignment, LValueBaseInfo baseInfo) {
    assert((!alignment.isZero() || type->isIncompleteType()) &&
           "initializing l-value with zero alignment!");
    this->type = type;
    this->quals = quals;
    const unsigned maxAlign = 1U << 31;
    this->alignment = alignment.getQuantity() <= maxAlign
                          ? alignment.getQuantity()
                          : maxAlign;
    assert(this->alignment == alignment.getQuantity() &&
           "Alignment exceeds allowed max!");
    this->baseInfo = baseInfo;
  }

public:
  bool isSimple() const { return lvType == Simple; }
  bool isVectorElt() const { return lvType == VectorElt; }
  bool isBitField() const { return lvType == BitField; }
  bool isVolatile() const { return quals.hasVolatile(); }
<<<<<<< HEAD
=======

  bool isVolatileQualified() const { return quals.hasVolatile(); }
>>>>>>> 10a576f7

  unsigned getVRQualifiers() const {
    return quals.getCVRQualifiers() & ~clang::Qualifiers::Const;
  }

  clang::QualType getType() const { return type; }

  mlir::Value getPointer() const { return v; }

  clang::CharUnits getAlignment() const {
    return clang::CharUnits::fromQuantity(alignment);
  }
  void setAlignment(clang::CharUnits a) { alignment = a.getQuantity(); }

  Address getAddress() const {
    return Address(getPointer(), elementType, getAlignment());
  }

  const clang::Qualifiers &getQuals() const { return quals; }
  clang::Qualifiers &getQuals() { return quals; }

  LValueBaseInfo getBaseInfo() const { return baseInfo; }
  void setBaseInfo(LValueBaseInfo info) { baseInfo = info; }

  static LValue makeAddr(Address address, clang::QualType t,
                         LValueBaseInfo baseInfo) {
    // Classic codegen sets the objc gc qualifier here. That requires an
    // ASTContext, which is passed in from CIRGenFunction::makeAddrLValue.
    assert(!cir::MissingFeatures::objCGC());

    LValue r;
    r.lvType = Simple;
    r.v = address.getPointer();
    r.elementType = address.getElementType();
    r.initialize(t, t.getQualifiers(), address.getAlignment(), baseInfo);
    return r;
  }

  Address getVectorAddress() const {
    return Address(getVectorPointer(), elementType, getAlignment());
  }

  mlir::Value getVectorPointer() const {
    assert(isVectorElt());
    return v;
  }

  mlir::Value getVectorIdx() const {
    assert(isVectorElt());
    return vectorIdx;
  }

  static LValue makeVectorElt(Address vecAddress, mlir::Value index,
                              clang::QualType t, LValueBaseInfo baseInfo) {
    LValue r;
    r.lvType = VectorElt;
    r.v = vecAddress.getPointer();
    r.elementType = vecAddress.getElementType();
    r.vectorIdx = index;
    r.initialize(t, t.getQualifiers(), vecAddress.getAlignment(), baseInfo);
    return r;
  }

  // bitfield lvalue
  Address getBitFieldAddress() const {
    return Address(getBitFieldPointer(), elementType, getAlignment());
  }

  mlir::Value getBitFieldPointer() const {
    assert(isBitField());
    return v;
  }

  const CIRGenBitFieldInfo &getBitFieldInfo() const {
    assert(isBitField());
    return *bitFieldInfo;
  }

  /// Create a new object to represent a bit-field access.
  ///
  /// \param Addr - The base address of the bit-field sequence this
  /// bit-field refers to.
  /// \param Info - The information describing how to perform the bit-field
  /// access.
  static LValue makeBitfield(Address addr, const CIRGenBitFieldInfo &info,
                             clang::QualType type, LValueBaseInfo baseInfo) {
    LValue r;
    r.lvType = BitField;
    r.v = addr.getPointer();
    r.elementType = addr.getElementType();
    r.bitFieldInfo = &info;
    r.initialize(type, type.getQualifiers(), addr.getAlignment(), baseInfo);
    return r;
  }
};

/// An aggregate value slot.
class AggValueSlot {

  Address addr;
  clang::Qualifiers quals;

  /// This is set to true if some external code is responsible for setting up a
  /// destructor for the slot.  Otherwise the code which constructs it should
  /// push the appropriate cleanup.
  LLVM_PREFERRED_TYPE(bool)
  LLVM_ATTRIBUTE_UNUSED unsigned destructedFlag : 1;

  /// This is set to true if the memory in the slot is known to be zero before
  /// the assignment into it.  This means that zero fields don't need to be set.
  LLVM_PREFERRED_TYPE(bool)
  unsigned zeroedFlag : 1;

  /// This is set to true if the slot might be aliased and it's not undefined
  /// behavior to access it through such an alias.  Note that it's always
  /// undefined behavior to access a C++ object that's under construction
  /// through an alias derived from outside the construction process.
  ///
  /// This flag controls whether calls that produce the aggregate
  /// value may be evaluated directly into the slot, or whether they
  /// must be evaluated into an unaliased temporary and then memcpy'ed
  /// over.  Since it's invalid in general to memcpy a non-POD C++
  /// object, it's important that this flag never be set when
  /// evaluating an expression which constructs such an object.
  LLVM_PREFERRED_TYPE(bool)
  LLVM_ATTRIBUTE_UNUSED unsigned aliasedFlag : 1;

  /// This is set to true if the tail padding of this slot might overlap
  /// another object that may have already been initialized (and whose
  /// value must be preserved by this initialization). If so, we may only
  /// store up to the dsize of the type. Otherwise we can widen stores to
  /// the size of the type.
  LLVM_PREFERRED_TYPE(bool)
  LLVM_ATTRIBUTE_UNUSED unsigned overlapFlag : 1;

public:
  enum IsDestructed_t { IsNotDestructed, IsDestructed };
  enum IsZeroed_t { IsNotZeroed, IsZeroed };
  enum IsAliased_t { IsNotAliased, IsAliased };
  enum Overlap_t { MayOverlap, DoesNotOverlap };

  /// Returns an aggregate value slot indicating that the aggregate
  /// value is being ignored.
  static AggValueSlot ignored() {
    return forAddr(Address::invalid(), clang::Qualifiers(), IsNotDestructed,
                   IsNotAliased, DoesNotOverlap);
  }

  AggValueSlot(Address addr, clang::Qualifiers quals, bool destructedFlag,
               bool zeroedFlag, bool aliasedFlag, bool overlapFlag)
      : addr(addr), quals(quals), destructedFlag(destructedFlag),
        zeroedFlag(zeroedFlag), aliasedFlag(aliasedFlag),
        overlapFlag(overlapFlag) {}

  static AggValueSlot forAddr(Address addr, clang::Qualifiers quals,
                              IsDestructed_t isDestructed,
                              IsAliased_t isAliased, Overlap_t mayOverlap,
                              IsZeroed_t isZeroed = IsNotZeroed) {
    return AggValueSlot(addr, quals, isDestructed, isZeroed, isAliased,
                        mayOverlap);
  }

  static AggValueSlot forLValue(const LValue &LV, IsDestructed_t isDestructed,
                                IsAliased_t isAliased, Overlap_t mayOverlap,
                                IsZeroed_t isZeroed = IsNotZeroed) {
    return forAddr(LV.getAddress(), LV.getQuals(), isDestructed, isAliased,
                   mayOverlap, isZeroed);
  }

  clang::Qualifiers getQualifiers() const { return quals; }

  Address getAddress() const { return addr; }

  bool isIgnored() const { return !addr.isValid(); }

  mlir::Value getPointer() const { return addr.getPointer(); }

  IsZeroed_t isZeroed() const { return IsZeroed_t(zeroedFlag); }

  RValue asRValue() const {
    if (isIgnored())
      return RValue::getIgnored();
    assert(!cir::MissingFeatures::aggValueSlot());
    return RValue::getAggregate(getAddress());
  }
};

} // namespace clang::CIRGen

#endif // CLANG_LIB_CIR_CIRGENVALUE_H<|MERGE_RESOLUTION|>--- conflicted
+++ resolved
@@ -185,11 +185,8 @@
   bool isVectorElt() const { return lvType == VectorElt; }
   bool isBitField() const { return lvType == BitField; }
   bool isVolatile() const { return quals.hasVolatile(); }
-<<<<<<< HEAD
-=======
 
   bool isVolatileQualified() const { return quals.hasVolatile(); }
->>>>>>> 10a576f7
 
   unsigned getVRQualifiers() const {
     return quals.getCVRQualifiers() & ~clang::Qualifiers::Const;
