--- conflicted
+++ resolved
@@ -258,18 +258,12 @@
 
 mlir::LogicalResult CIRGenFunction::emitOpenACCExitDataConstruct(
     const OpenACCExitDataConstruct &s) {
-<<<<<<< HEAD
-  cgm.errorNYI(s.getSourceRange(), "OpenACC ExitData Construct");
-  return mlir::failure();
-}
-=======
   mlir::Location start = getLoc(s.getSourceRange().getBegin());
   emitOpenACCOp<ExitDataOp>(start, s.getDirectiveKind(), s.getDirectiveLoc(),
                             s.clauses());
   return mlir::success();
 }
 
->>>>>>> 5ee67ebe
 mlir::LogicalResult
 CIRGenFunction::emitOpenACCUpdateConstruct(const OpenACCUpdateConstruct &s) {
   mlir::Location start = getLoc(s.getSourceRange().getBegin());
