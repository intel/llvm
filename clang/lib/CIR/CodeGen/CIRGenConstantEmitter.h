//===----------------------------------------------------------------------===//
//
// Part of the LLVM Project, under the Apache License v2.0 with LLVM Exceptions.
// See https://llvm.org/LICENSE.txt for license information.
// SPDX-License-Identifier: Apache-2.0 WITH LLVM-exception
//
//===----------------------------------------------------------------------===//
//
// A helper class for emitting expressions and values as cir::ConstantOp
// and as initializers for global variables.
//
// Note: this is based on clang's LLVM IR codegen in ConstantEmitter.h, reusing
// this class interface makes it easier move forward with bringing CIR codegen
// to completion.
//
//===----------------------------------------------------------------------===//

#ifndef CLANG_LIB_CIR_CODEGEN_CIRGENCONSTANTEMITTER_H
#define CLANG_LIB_CIR_CODEGEN_CIRGENCONSTANTEMITTER_H

#include "CIRGenFunction.h"
#include "CIRGenModule.h"

namespace clang::CIRGen {

class ConstantEmitter {
public:
  CIRGenModule &cgm;
  const CIRGenFunction *cgf;

private:
  bool abstract = false;

#ifndef NDEBUG
  // Variables used for asserting state consistency.

  /// Whether non-abstract components of the emitter have been initialized.
  bool initializedNonAbstract = false;

  /// Whether the emitter has been finalized.
  bool finalized = false;

  /// Whether the constant-emission failed.
  bool failed = false;
#endif // NDEBUG

  /// Whether we're in a constant context.
  bool inConstantContext = false;

public:
  /// Initialize this emission in the context of the given function.
  /// Use this if the expression might contain contextual references like
  /// block addresses or PredefinedExprs.
  ConstantEmitter(CIRGenFunction &cgf) : cgm(cgf.cgm), cgf(&cgf) {}

  ConstantEmitter(CIRGenModule &cgm, CIRGenFunction *cgf = nullptr)
      : cgm(cgm), cgf(cgf) {}

  ConstantEmitter(const ConstantEmitter &other) = delete;
  ConstantEmitter &operator=(const ConstantEmitter &other) = delete;

  ~ConstantEmitter();

  /// Try to emit the initializer of the given declaration as an abstract
  /// constant.  If this succeeds, the emission must be finalized.
  mlir::Attribute tryEmitForInitializer(const VarDecl &d);

  void finalize(cir::GlobalOp gv);

  // All of the "abstract" emission methods below permit the emission to
  // be immediately discarded without finalizing anything.  Therefore, they
  // must also promise not to do anything that will, in the future, require
  // finalization:
  //
  //   - using the CGF (if present) for anything other than establishing
  //     semantic context; for example, an expression with ignored
  //     side-effects must not be emitted as an abstract expression
  //
  //   - doing anything that would not be safe to duplicate within an
  //     initializer or to propagate to another context; for example,
  //     side effects, or emitting an initialization that requires a
  //     reference to its current location.
  mlir::Attribute emitForMemory(mlir::Attribute c, QualType destType);
<<<<<<< HEAD
=======
  static mlir::Attribute emitForMemory(CIRGenModule &cgm, mlir::Attribute c,
                                       clang::QualType destTy);

  mlir::Attribute emitNullForMemory(mlir::Location loc, QualType t) {
    return emitNullForMemory(loc, cgm, t);
  }
  static mlir::Attribute emitNullForMemory(mlir::Location loc,
                                           CIRGenModule &cgm, QualType t);
>>>>>>> 35227056

  /// Try to emit the initializer of the given declaration as an abstract
  /// constant.
  mlir::Attribute tryEmitAbstractForInitializer(const VarDecl &d);

  /// Emit the result of the given expression as an abstract constant,
  /// asserting that it succeeded.  This is only safe to do when the
  /// expression is known to be a constant expression with either a fairly
  /// simple type or a known simple form.
  mlir::Attribute emitAbstract(const Expr *e, QualType destType);
  mlir::Attribute emitAbstract(SourceLocation loc, const APValue &value,
                               QualType destType);

  mlir::Attribute tryEmitConstantExpr(const ConstantExpr *ce);

  // These are private helper routines of the constant emitter that
  // can't actually be private because things are split out into helper
  // functions and classes.

  mlir::Attribute tryEmitPrivateForVarInit(const VarDecl &d);

  mlir::TypedAttr tryEmitPrivate(const Expr *e, QualType destType);
  mlir::Attribute tryEmitPrivate(const APValue &value, QualType destType);
  mlir::Attribute tryEmitPrivateForMemory(const Expr *e, QualType destTy);
  mlir::Attribute tryEmitPrivateForMemory(const APValue &value,
                                          QualType destTy);

private:
#ifndef NDEBUG
  void initializeNonAbstract() {
    assert(!initializedNonAbstract);
    initializedNonAbstract = true;
    assert(!cir::MissingFeatures::addressSpace());
  }
  mlir::Attribute markIfFailed(mlir::Attribute init) {
    if (!init)
      failed = true;
    return init;
  }
#else
  void initializeNonAbstract() {}
  mlir::Attribute markIfFailed(mlir::Attribute init) { return init; }
#endif // NDEBUG

  class AbstractStateRAII {
    ConstantEmitter &emitter;
    bool oldValue;

  public:
    AbstractStateRAII(ConstantEmitter &emitter, bool value)
        : emitter(emitter), oldValue(emitter.abstract) {
      emitter.abstract = value;
    }
    ~AbstractStateRAII() { emitter.abstract = oldValue; }
  };
};

} // namespace clang::CIRGen

#endif // CLANG_LIB_CIR_CODEGEN_CIRGENCONSTANTEMITTER_H<|MERGE_RESOLUTION|>--- conflicted
+++ resolved
@@ -81,8 +81,6 @@
   //     side effects, or emitting an initialization that requires a
   //     reference to its current location.
   mlir::Attribute emitForMemory(mlir::Attribute c, QualType destType);
-<<<<<<< HEAD
-=======
   static mlir::Attribute emitForMemory(CIRGenModule &cgm, mlir::Attribute c,
                                        clang::QualType destTy);
 
@@ -91,7 +89,6 @@
   }
   static mlir::Attribute emitNullForMemory(mlir::Location loc,
                                            CIRGenModule &cgm, QualType t);
->>>>>>> 35227056
 
   /// Try to emit the initializer of the given declaration as an abstract
   /// constant.
