--- conflicted
+++ resolved
@@ -79,23 +79,17 @@
   /// Inserts padding everywhere it's needed.
   void insertPadding();
 
-<<<<<<< HEAD
-=======
   void computeVolatileBitfields();
->>>>>>> 5ee67ebe
   void accumulateBases(const CXXRecordDecl *cxxRecordDecl);
   void accumulateVPtrs();
   void accumulateFields();
   RecordDecl::field_iterator
   accumulateBitFields(RecordDecl::field_iterator field,
                       RecordDecl::field_iterator fieldEnd);
-<<<<<<< HEAD
-=======
 
   bool isAAPCS() const {
     return astContext.getTargetInfo().getABI().starts_with("aapcs");
   }
->>>>>>> 5ee67ebe
 
   CharUnits bitsToCharUnits(uint64_t bitOffset) {
     return astContext.toCharUnitsFromBits(bitOffset);
@@ -239,12 +233,8 @@
   // out as packed bits within an integer-sized unit, we can imagine the bits
   // counting from the most-significant-bit instead of the
   // least-significant-bit.
-<<<<<<< HEAD
-  assert(!cir::MissingFeatures::isBigEndian());
-=======
   if (dataLayout.isBigEndian())
     info.offset = info.storageSize - (info.offset + info.size);
->>>>>>> 5ee67ebe
 
   info.volatileStorageSize = 0;
   info.volatileOffset = 0;
@@ -604,29 +594,6 @@
 
   // If we're in C++, compute the base subobject type.
   cir::RecordType baseTy;
-<<<<<<< HEAD
-  if (llvm::isa<CXXRecordDecl>(rd) && !rd->isUnion() &&
-      !rd->hasAttr<FinalAttr>()) {
-    baseTy = *ty;
-    if (lowering.astRecordLayout.getNonVirtualSize() !=
-        lowering.astRecordLayout.getSize()) {
-      CIRRecordLowering baseLowering(*this, rd, /*Packed=*/lowering.packed);
-      baseLowering.lower();
-      std::string baseIdentifier = getRecordTypeName(rd, ".base");
-      baseTy =
-          builder.getCompleteRecordTy(baseLowering.fieldTypes, baseIdentifier,
-                                      baseLowering.packed, baseLowering.padded);
-      // TODO(cir): add something like addRecordTypeName
-
-      // BaseTy and Ty must agree on their packedness for getCIRFieldNo to work
-      // on both of them with the same index.
-      assert(lowering.packed == baseLowering.packed &&
-             "Non-virtual and complete types must agree on packedness");
-    }
-  }
-
-=======
->>>>>>> 5ee67ebe
   if (llvm::isa<CXXRecordDecl>(rd) && !rd->isUnion() &&
       !rd->hasAttr<FinalAttr>()) {
     baseTy = *ty;
@@ -788,8 +755,6 @@
     packed = true;
 }
 
-<<<<<<< HEAD
-=======
 /// The AAPCS that defines that, when possible, bit-fields should
 /// be accessed using containers of the declared type width:
 /// When a volatile bit-field is read, and its container does not overlap with
@@ -811,7 +776,6 @@
   assert(!cir::MissingFeatures::armComputeVolatileBitfields());
 }
 
->>>>>>> 5ee67ebe
 void CIRRecordLowering::accumulateBases(const CXXRecordDecl *cxxRecordDecl) {
   // If we've got a primary virtual base, we need to add it with the bases.
   if (astRecordLayout.isPrimaryBaseVirtual()) {
