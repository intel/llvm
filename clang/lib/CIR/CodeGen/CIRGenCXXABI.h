//===----------------------------------------------------------------------===//
//
// Part of the LLVM Project, under the Apache License v2.0 with LLVM Exceptions.
// See https://llvm.org/LICENSE.txt for license information.
// SPDX-License-Identifier: Apache-2.0 WITH LLVM-exception
//
//===----------------------------------------------------------------------===//
//
// This provides an abstract class for C++ code generation. Concrete subclasses
// of this implement code generation for specific C++ ABIs.
//
//===----------------------------------------------------------------------===//

#ifndef LLVM_CLANG_LIB_CIR_CIRGENCXXABI_H
#define LLVM_CLANG_LIB_CIR_CIRGENCXXABI_H

#include "CIRGenCall.h"
#include "CIRGenFunction.h"
#include "CIRGenModule.h"

#include "clang/AST/Mangle.h"

namespace clang::CIRGen {

/// Implements C++ ABI-specific code generation functions.
class CIRGenCXXABI {
protected:
  CIRGenModule &cgm;
  std::unique_ptr<clang::MangleContext> mangleContext;

public:
  // TODO(cir): make this protected when target-specific CIRGenCXXABIs are
  // implemented.
  CIRGenCXXABI(CIRGenModule &cgm)
      : cgm(cgm), mangleContext(cgm.getASTContext().createMangleContext()) {}
  virtual ~CIRGenCXXABI();

  void setCXXABIThisValue(CIRGenFunction &cgf, mlir::Value thisPtr);

  /// Emit the code to initialize hidden members required to handle virtual
  /// inheritance, if needed by the ABI.
  virtual void
  initializeHiddenVirtualInheritanceMembers(CIRGenFunction &cgf,
                                            const CXXRecordDecl *rd) {}

  /// Emit a single constructor/destructor with the gen type from a C++
  /// constructor/destructor Decl.
  virtual void emitCXXStructor(clang::GlobalDecl gd) = 0;

  virtual mlir::Value
  getVirtualBaseClassOffset(mlir::Location loc, CIRGenFunction &cgf,
                            Address thisAddr, const CXXRecordDecl *classDecl,
                            const CXXRecordDecl *baseClassDecl) = 0;

public:
  /// Similar to AddedStructorArgs, but only notes the number of additional
  /// arguments.
  struct AddedStructorArgCounts {
    unsigned prefix = 0;
    unsigned suffix = 0;
    AddedStructorArgCounts() = default;
    AddedStructorArgCounts(unsigned p, unsigned s) : prefix(p), suffix(s) {}
    static AddedStructorArgCounts withPrefix(unsigned n) { return {n, 0}; }
    static AddedStructorArgCounts withSuffix(unsigned n) { return {0, n}; }
  };

  /// Additional implicit arguments to add to the beginning (Prefix) and end
  /// (Suffix) of a constructor / destructor arg list.
  ///
  /// Note that Prefix should actually be inserted *after* the first existing
  /// arg; `this` arguments always come first.
  struct AddedStructorArgs {
    struct Arg {
      mlir::Value value;
      QualType type;
    };
    llvm::SmallVector<Arg, 1> prefix;
    llvm::SmallVector<Arg, 1> suffix;
    AddedStructorArgs() = default;
    AddedStructorArgs(llvm::SmallVector<Arg, 1> p, llvm::SmallVector<Arg, 1> s)
        : prefix(std::move(p)), suffix(std::move(s)) {}
    static AddedStructorArgs withPrefix(llvm::SmallVector<Arg, 1> args) {
      return {std::move(args), {}};
    }
    static AddedStructorArgs withSuffix(llvm::SmallVector<Arg, 1> args) {
      return {{}, std::move(args)};
    }
  };

  /// Build the signature of the given constructor or destructor vairant by
  /// adding any required parameters. For convenience, ArgTys has been
  /// initialized with the type of 'this'.
  virtual AddedStructorArgCounts
  buildStructorSignature(GlobalDecl gd,
                         llvm::SmallVectorImpl<CanQualType> &argTys) = 0;

  AddedStructorArgCounts
  addImplicitConstructorArgs(CIRGenFunction &cgf, const CXXConstructorDecl *d,
                             CXXCtorType type, bool forVirtualBase,
                             bool delegating, CallArgList &args);

  clang::ImplicitParamDecl *getThisDecl(CIRGenFunction &cgf) {
    return cgf.cxxabiThisDecl;
  }

  virtual AddedStructorArgs
  getImplicitConstructorArgs(CIRGenFunction &cgf, const CXXConstructorDecl *d,
                             CXXCtorType type, bool forVirtualBase,
                             bool delegating) = 0;

  /// Emit the ABI-specific prolog for the function
  virtual void emitInstanceFunctionProlog(SourceLocation loc,
                                          CIRGenFunction &cgf) = 0;

  virtual void emitRethrow(CIRGenFunction &cgf, bool isNoReturn) = 0;

  /// Get the type of the implicit "this" parameter used by a method. May return
  /// zero if no specific type is applicable, e.g. if the ABI expects the "this"
  /// parameter to point to some artificial offset in a complete object due to
  /// vbases being reordered.
  virtual const clang::CXXRecordDecl *
  getThisArgumentTypeForMethod(const clang::CXXMethodDecl *md) {
    return md->getParent();
  }

  /// Return whether the given global decl needs a VTT (virtual table table)
  /// parameter.
  virtual bool needsVTTParameter(clang::GlobalDecl gd) { return false; }

  /// Perform ABI-specific "this" argument adjustment required prior to
  /// a call of a virtual function.
  /// The "VirtualCall" argument is true iff the call itself is virtual.
  virtual Address adjustThisArgumentForVirtualFunctionCall(CIRGenFunction &cgf,
                                                           clang::GlobalDecl gd,
                                                           Address thisPtr,
                                                           bool virtualCall) {
    return thisPtr;
  }

  /// Build a parameter variable suitable for 'this'.
  void buildThisParam(CIRGenFunction &cgf, FunctionArgList &params);

  /// Loads the incoming C++ this pointer as it was passed by the caller.
  mlir::Value loadIncomingCXXThis(CIRGenFunction &cgf);

  /// Emit constructor variants required by this ABI.
  virtual void emitCXXConstructors(const clang::CXXConstructorDecl *d) = 0;

  /// Emit dtor variants required by this ABI.
  virtual void emitCXXDestructors(const clang::CXXDestructorDecl *d) = 0;

  virtual void emitDestructorCall(CIRGenFunction &cgf,
                                  const CXXDestructorDecl *dd, CXXDtorType type,
                                  bool forVirtualBase, bool delegating,
                                  Address thisAddr, QualType thisTy) = 0;

  /// Checks if ABI requires extra virtual offset for vtable field.
  virtual bool
  isVirtualOffsetNeededForVTableField(CIRGenFunction &cgf,
                                      CIRGenFunction::VPtr vptr) = 0;

<<<<<<< HEAD
=======
  /// Emits the VTable definitions required for the given record type.
  virtual void emitVTableDefinitions(CIRGenVTables &cgvt,
                                     const CXXRecordDecl *rd) = 0;

  /// Emit any tables needed to implement virtual inheritance.  For Itanium,
  /// this emits virtual table tables.
  virtual void emitVirtualInheritanceTables(const CXXRecordDecl *rd) = 0;

>>>>>>> 35227056
  /// Returns true if the given destructor type should be emitted as a linkonce
  /// delegating thunk, regardless of whether the dtor is defined in this TU or
  /// not.
  virtual bool useThunkForDtorVariant(const CXXDestructorDecl *dtor,
                                      CXXDtorType dt) const = 0;

  virtual cir::GlobalLinkageKind
  getCXXDestructorLinkage(GVALinkage linkage, const CXXDestructorDecl *dtor,
                          CXXDtorType dt) const;

  /// Get the address of the vtable for the given record decl which should be
  /// used for the vptr at the given offset in RD.
  virtual cir::GlobalOp getAddrOfVTable(const CXXRecordDecl *rd,
                                        CharUnits vptrOffset) = 0;

<<<<<<< HEAD
=======
  /// Build a virtual function pointer in the ABI-specific way.
  virtual CIRGenCallee getVirtualFunctionPointer(CIRGenFunction &cgf,
                                                 clang::GlobalDecl gd,
                                                 Address thisAddr,
                                                 mlir::Type ty,
                                                 SourceLocation loc) = 0;

>>>>>>> 35227056
  /// Get the address point of the vtable for the given base subobject.
  virtual mlir::Value
  getVTableAddressPoint(BaseSubobject base,
                        const CXXRecordDecl *vtableClass) = 0;

  /// Get the address point of the vtable for the given base subobject while
  /// building a constructor or a destructor.
  virtual mlir::Value getVTableAddressPointInStructor(
      CIRGenFunction &cgf, const CXXRecordDecl *vtableClass, BaseSubobject base,
      const CXXRecordDecl *nearestVBase) = 0;

<<<<<<< HEAD
=======
  /// Insert any ABI-specific implicit parameters into the parameter list for a
  /// function. This generally involves extra data for constructors and
  /// destructors.
  ///
  /// ABIs may also choose to override the return type, which has been
  /// initialized with the type of 'this' if HasThisReturn(CGF.CurGD) is true or
  /// the formal return type of the function otherwise.
  virtual void addImplicitStructorParams(CIRGenFunction &cgf,
                                         clang::QualType &resTy,
                                         FunctionArgList &params) = 0;

>>>>>>> 35227056
  /// Checks if ABI requires to initialize vptrs for given dynamic class.
  virtual bool
  doStructorsInitializeVPtrs(const clang::CXXRecordDecl *vtableClass) = 0;

  /// Returns true if the given constructor or destructor is one of the kinds
  /// that the ABI says returns 'this' (only applies when called non-virtually
  /// for destructors).
  ///
  /// There currently is no way to indicate if a destructor returns 'this' when
  /// called virtually, and CIR generation does not support this case.
  virtual bool hasThisReturn(clang::GlobalDecl gd) const { return false; }

  virtual bool hasMostDerivedReturn(clang::GlobalDecl gd) const {
    return false;
  }

  /// Gets the mangle context.
  clang::MangleContext &getMangleContext() { return *mangleContext; }

  clang::ImplicitParamDecl *&getStructorImplicitParamDecl(CIRGenFunction &cgf) {
    return cgf.cxxStructorImplicitParamDecl;
  }

  mlir::Value getStructorImplicitParamValue(CIRGenFunction &cgf) {
    return cgf.cxxStructorImplicitParamValue;
  }

  void setStructorImplicitParamValue(CIRGenFunction &cgf, mlir::Value val) {
    cgf.cxxStructorImplicitParamValue = val;
  }
};

/// Creates and Itanium-family ABI
CIRGenCXXABI *CreateCIRGenItaniumCXXABI(CIRGenModule &cgm);

} // namespace clang::CIRGen

#endif<|MERGE_RESOLUTION|>--- conflicted
+++ resolved
@@ -159,8 +159,6 @@
   isVirtualOffsetNeededForVTableField(CIRGenFunction &cgf,
                                       CIRGenFunction::VPtr vptr) = 0;
 
-<<<<<<< HEAD
-=======
   /// Emits the VTable definitions required for the given record type.
   virtual void emitVTableDefinitions(CIRGenVTables &cgvt,
                                      const CXXRecordDecl *rd) = 0;
@@ -169,7 +167,6 @@
   /// this emits virtual table tables.
   virtual void emitVirtualInheritanceTables(const CXXRecordDecl *rd) = 0;
 
->>>>>>> 35227056
   /// Returns true if the given destructor type should be emitted as a linkonce
   /// delegating thunk, regardless of whether the dtor is defined in this TU or
   /// not.
@@ -185,8 +182,6 @@
   virtual cir::GlobalOp getAddrOfVTable(const CXXRecordDecl *rd,
                                         CharUnits vptrOffset) = 0;
 
-<<<<<<< HEAD
-=======
   /// Build a virtual function pointer in the ABI-specific way.
   virtual CIRGenCallee getVirtualFunctionPointer(CIRGenFunction &cgf,
                                                  clang::GlobalDecl gd,
@@ -194,7 +189,6 @@
                                                  mlir::Type ty,
                                                  SourceLocation loc) = 0;
 
->>>>>>> 35227056
   /// Get the address point of the vtable for the given base subobject.
   virtual mlir::Value
   getVTableAddressPoint(BaseSubobject base,
@@ -206,8 +200,6 @@
       CIRGenFunction &cgf, const CXXRecordDecl *vtableClass, BaseSubobject base,
       const CXXRecordDecl *nearestVBase) = 0;
 
-<<<<<<< HEAD
-=======
   /// Insert any ABI-specific implicit parameters into the parameter list for a
   /// function. This generally involves extra data for constructors and
   /// destructors.
@@ -219,7 +211,6 @@
                                          clang::QualType &resTy,
                                          FunctionArgList &params) = 0;
 
->>>>>>> 35227056
   /// Checks if ABI requires to initialize vptrs for given dynamic class.
   virtual bool
   doStructorsInitializeVPtrs(const clang::CXXRecordDecl *vtableClass) = 0;
