--- conflicted
+++ resolved
@@ -72,8 +72,6 @@
   /// Emit constructor variants required by this ABI.
   virtual void emitCXXConstructors(const clang::CXXConstructorDecl *d) = 0;
 
-<<<<<<< HEAD
-=======
   /// Emit dtor variants required by this ABI.
   virtual void emitCXXDestructors(const clang::CXXDestructorDecl *d) = 0;
 
@@ -87,7 +85,6 @@
   getCXXDestructorLinkage(GVALinkage linkage, const CXXDestructorDecl *dtor,
                           CXXDtorType dt) const;
 
->>>>>>> 10a576f7
   /// Returns true if the given constructor or destructor is one of the kinds
   /// that the ABI says returns 'this' (only applies when called non-virtually
   /// for destructors).
