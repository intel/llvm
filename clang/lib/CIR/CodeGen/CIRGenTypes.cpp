--- conflicted
+++ resolved
@@ -424,11 +424,7 @@
     mlir::Type elemTy = convertTypeForMem(arrTy->getElementType());
     // int X[] -> [0 x int], unless the element type is not sized.  If it is
     // unsized (e.g. an incomplete record) just use [0 x i8].
-<<<<<<< HEAD
-    if (!builder.isSized(elemTy)) {
-=======
     if (!cir::isSized(elemTy)) {
->>>>>>> 5ee67ebe
       elemTy = cgm.SInt8Ty;
     }
 
@@ -442,11 +438,7 @@
 
     // TODO(CIR): In LLVM, "lower arrays of undefined struct type to arrays of
     // i8 just to have a concrete type"
-<<<<<<< HEAD
-    if (!builder.isSized(elemTy)) {
-=======
     if (!cir::isSized(elemTy)) {
->>>>>>> 5ee67ebe
       cgm.errorNYI(SourceLocation(), "arrays of undefined struct type", type);
       resultType = cgm.UInt32Ty;
       break;
