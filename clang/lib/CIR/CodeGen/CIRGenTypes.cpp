#include "CIRGenTypes.h"

#include "CIRGenFunctionInfo.h"
#include "CIRGenModule.h"

#include "clang/AST/ASTContext.h"
#include "clang/AST/GlobalDecl.h"
#include "clang/AST/Type.h"
#include "clang/Basic/TargetInfo.h"

#include <cassert>

using namespace clang;
using namespace clang::CIRGen;

CIRGenTypes::CIRGenTypes(CIRGenModule &genModule)
    : cgm(genModule), astContext(genModule.getASTContext()),
      builder(cgm.getBuilder()), theCXXABI(cgm.getCXXABI()),
      theABIInfo(cgm.getTargetCIRGenInfo().getABIInfo()) {}

CIRGenTypes::~CIRGenTypes() {
  for (auto i = functionInfos.begin(), e = functionInfos.end(); i != e;)
    delete &*i++;
}

mlir::MLIRContext &CIRGenTypes::getMLIRContext() const {
  return *builder.getContext();
}

/// Return true if the specified type in a function parameter or result position
/// can be converted to a CIR type at this point. This boils down to being
/// whether it is complete, as well as whether we've temporarily deferred
/// expanding the type because we're in a recursive context.
bool CIRGenTypes::isFuncParamTypeConvertible(clang::QualType type) {
  // Some ABIs cannot have their member pointers represented in LLVM IR unless
  // certain circumstances have been reached.
  assert(!type->getAs<MemberPointerType>() && "NYI");

  // If this isn't a tag type, we can convert it.
  const TagType *tagType = type->getAs<TagType>();
  if (!tagType)
    return true;

  // Function types involving incomplete class types are problematic in MLIR.
  return !tagType->isIncompleteType();
}

/// Code to verify a given function type is complete, i.e. the return type and
/// all of the parameter types are complete. Also check to see if we are in a
/// RS_StructPointer context, and if so whether any struct types have been
/// pended. If so, we don't want to ask the ABI lowering code to handle a type
/// that cannot be converted to a CIR type.
bool CIRGenTypes::isFuncTypeConvertible(const FunctionType *ft) {
  if (!isFuncParamTypeConvertible(ft->getReturnType()))
    return false;

  if (const auto *fpt = dyn_cast<FunctionProtoType>(ft))
    for (unsigned i = 0, e = fpt->getNumParams(); i != e; i++)
      if (!isFuncParamTypeConvertible(fpt->getParamType(i)))
        return false;

  return true;
}

mlir::Type CIRGenTypes::convertFunctionTypeInternal(QualType qft) {
  assert(qft.isCanonical());
  const FunctionType *ft = cast<FunctionType>(qft.getTypePtr());
  // First, check whether we can build the full function type. If the function
  // type depends on an incomplete type (e.g. a struct or enum), we cannot lower
  // the function type.
  if (!isFuncTypeConvertible(ft)) {
    cgm.errorNYI(SourceLocation(), "function type involving an incomplete type",
                 qft);
    return cir::FuncType::get(SmallVector<mlir::Type, 1>{}, cgm.VoidTy);
  }

  const CIRGenFunctionInfo *fi;
  if (const auto *fpt = dyn_cast<FunctionProtoType>(ft)) {
    fi = &arrangeFreeFunctionType(
        CanQual<FunctionProtoType>::CreateUnsafe(QualType(fpt, 0)));
  } else {
    const FunctionNoProtoType *fnpt = cast<FunctionNoProtoType>(ft);
    fi = &arrangeFreeFunctionType(
        CanQual<FunctionNoProtoType>::CreateUnsafe(QualType(fnpt, 0)));
  }

  mlir::Type resultType = getFunctionType(*fi);

  return resultType;
}

// This is CIR's version of CodeGenTypes::addRecordTypeName. It isn't shareable
// because CIR has different uniquing requirements.
std::string CIRGenTypes::getRecordTypeName(const clang::RecordDecl *recordDecl,
                                           StringRef suffix) {
  llvm::SmallString<256> typeName;
  llvm::raw_svector_ostream outStream(typeName);

  PrintingPolicy policy = recordDecl->getASTContext().getPrintingPolicy();
  policy.SuppressInlineNamespace = false;
  policy.AlwaysIncludeTypeForTemplateArgument = true;
  policy.PrintAsCanonical = true;
  policy.SuppressTagKeyword = true;

  if (recordDecl->getIdentifier())
    QualType(astContext.getCanonicalTagType(recordDecl))
        .print(outStream, policy);
  else if (auto *typedefNameDecl = recordDecl->getTypedefNameForAnonDecl())
    typedefNameDecl->printQualifiedName(outStream, policy);
  else
    outStream << builder.getUniqueAnonRecordName();

  if (!suffix.empty())
    outStream << suffix;

  return builder.getUniqueRecordName(std::string(typeName));
}

/// Return true if the specified type is already completely laid out.
bool CIRGenTypes::isRecordLayoutComplete(const Type *ty) const {
  const auto it = recordDeclTypes.find(ty);
  return it != recordDeclTypes.end() && it->second.isComplete();
}

// We have multiple forms of this function that call each other, so we need to
// declare one in advance.
static bool
isSafeToConvert(QualType qt, CIRGenTypes &cgt,
                llvm::SmallPtrSetImpl<const RecordDecl *> &alreadyChecked);

/// Return true if it is safe to convert the specified record decl to CIR and
/// lay it out, false if doing so would cause us to get into a recursive
/// compilation mess.
static bool
isSafeToConvert(const RecordDecl *rd, CIRGenTypes &cgt,
                llvm::SmallPtrSetImpl<const RecordDecl *> &alreadyChecked) {
  // If we have already checked this type (maybe the same type is used by-value
  // multiple times in multiple record fields, don't check again.
  if (!alreadyChecked.insert(rd).second)
    return true;

  assert(rd->isCompleteDefinition() &&
         "Expect RecordDecl to be CompleteDefinition");
  const Type *key = cgt.getASTContext().getCanonicalTagType(rd).getTypePtr();

  // If this type is already laid out, converting it is a noop.
  if (cgt.isRecordLayoutComplete(key))
    return true;

  // If this type is currently being laid out, we can't recursively compile it.
  if (cgt.isRecordBeingLaidOut(key))
    return false;

  // If this type would require laying out bases that are currently being laid
  // out, don't do it.  This includes virtual base classes which get laid out
  // when a class is translated, even though they aren't embedded by-value into
  // the class.
  if (const CXXRecordDecl *crd = dyn_cast<CXXRecordDecl>(rd)) {
    for (const clang::CXXBaseSpecifier &i : crd->bases())
      if (!isSafeToConvert(i.getType()
                               ->castAs<RecordType>()
                               ->getOriginalDecl()
                               ->getDefinitionOrSelf(),
                           cgt, alreadyChecked))
        return false;
  }

  // If this type would require laying out members that are currently being laid
  // out, don't do it.
  for (const FieldDecl *field : rd->fields())
    if (!isSafeToConvert(field->getType(), cgt, alreadyChecked))
      return false;

  // If there are no problems, lets do it.
  return true;
}

/// Return true if it is safe to convert this field type, which requires the
/// record elements contained by-value to all be recursively safe to convert.
static bool
isSafeToConvert(QualType qt, CIRGenTypes &cgt,
                llvm::SmallPtrSetImpl<const RecordDecl *> &alreadyChecked) {
  // Strip off atomic type sugar.
  if (const auto *at = qt->getAs<AtomicType>())
    qt = at->getValueType();

  // If this is a record, check it.
<<<<<<< HEAD
  if (const auto *rt = qt->getAs<RecordType>())
    return isSafeToConvert(rt->getOriginalDecl()->getDefinitionOrSelf(), cgt,
                           alreadyChecked);
=======
  if (const auto *rd = qt->getAsRecordDecl())
    return isSafeToConvert(rd, cgt, alreadyChecked);
>>>>>>> 35227056

  // If this is an array, check the elements, which are embedded inline.
  if (const auto *at = cgt.getASTContext().getAsArrayType(qt))
    return isSafeToConvert(at->getElementType(), cgt, alreadyChecked);

  // Otherwise, there is no concern about transforming this. We only care about
  // things that are contained by-value in a record that can have another
  // record as a member.
  return true;
}

// Return true if it is safe to convert the specified record decl to CIR and lay
// it out, false if doing so would cause us to get into a recursive compilation
// mess.
static bool isSafeToConvert(const RecordDecl *rd, CIRGenTypes &cgt) {
  // If no records are being laid out, we can certainly do this one.
  if (cgt.noRecordsBeingLaidOut())
    return true;

  llvm::SmallPtrSet<const RecordDecl *, 16> alreadyChecked;
  return isSafeToConvert(rd, cgt, alreadyChecked);
}

/// Lay out a tagged decl type like struct or union.
mlir::Type CIRGenTypes::convertRecordDeclType(const clang::RecordDecl *rd) {
  // TagDecl's are not necessarily unique, instead use the (clang) type
  // connected to the decl.
  const Type *key = astContext.getCanonicalTagType(rd).getTypePtr();
  cir::RecordType entry = recordDeclTypes[key];

  // If we don't have an entry for this record yet, create one.
  // We create an incomplete type initially. If `rd` is complete, we will
  // add the members below.
  if (!entry) {
    auto name = getRecordTypeName(rd, "");
    entry = builder.getIncompleteRecordTy(name, rd);
    recordDeclTypes[key] = entry;
  }

  rd = rd->getDefinition();
  if (!rd || !rd->isCompleteDefinition() || entry.isComplete())
    return entry;

  // If converting this type would cause us to infinitely loop, don't do it!
  if (!isSafeToConvert(rd, *this)) {
    deferredRecords.push_back(rd);
    return entry;
  }

  // Okay, this is a definition of a type. Compile the implementation now.
  bool insertResult = recordsBeingLaidOut.insert(key).second;
  (void)insertResult;
  assert(insertResult && "isSafeToCovert() should have caught this.");

  // Force conversion of non-virtual base classes recursively.
  if (const auto *cxxRecordDecl = dyn_cast<CXXRecordDecl>(rd)) {
    for (const auto &base : cxxRecordDecl->bases()) {
      if (base.isVirtual())
        continue;
<<<<<<< HEAD
      convertRecordDeclType(base.getType()
                                ->castAs<RecordType>()
                                ->getOriginalDecl()
                                ->getDefinitionOrSelf());
=======
      convertRecordDeclType(base.getType()->castAsRecordDecl());
>>>>>>> 35227056
    }
  }

  // Layout fields.
  std::unique_ptr<CIRGenRecordLayout> layout = computeRecordLayout(rd, &entry);
  recordDeclTypes[key] = entry;
  cirGenRecordLayouts[key] = std::move(layout);

  // We're done laying out this record.
  bool eraseResult = recordsBeingLaidOut.erase(key);
  (void)eraseResult;
  assert(eraseResult && "record not in RecordsBeingLaidOut set?");

  // If this record blocked a FunctionType conversion, then recompute whatever
  // was derived from that.
  assert(!cir::MissingFeatures::skippedLayout());

  // If we're done converting the outer-most record, then convert any deferred
  // records as well.
  if (recordsBeingLaidOut.empty())
    while (!deferredRecords.empty())
      convertRecordDeclType(deferredRecords.pop_back_val());

  return entry;
}

mlir::Type CIRGenTypes::convertType(QualType type) {
  type = astContext.getCanonicalType(type);
  const Type *ty = type.getTypePtr();

  // Process record types before the type cache lookup.
  if (const auto *recordType = dyn_cast<RecordType>(type))
    return convertRecordDeclType(
        recordType->getOriginalDecl()->getDefinitionOrSelf());

  // Has the type already been processed?
  TypeCacheTy::iterator tci = typeCache.find(ty);
  if (tci != typeCache.end())
    return tci->second;

  // For types that haven't been implemented yet or are otherwise unsupported,
  // report an error and return 'int'.

  mlir::Type resultType = nullptr;
  switch (ty->getTypeClass()) {
  case Type::Record:
    llvm_unreachable("Should have been handled above");

  case Type::Builtin: {
    switch (cast<BuiltinType>(ty)->getKind()) {
    // void
    case BuiltinType::Void:
      resultType = cgm.VoidTy;
      break;

    // bool
    case BuiltinType::Bool:
      resultType = cir::BoolType::get(&getMLIRContext());
      break;

    // Signed integral types.
    case BuiltinType::Char_S:
    case BuiltinType::Int:
    case BuiltinType::Int128:
    case BuiltinType::Long:
    case BuiltinType::LongLong:
    case BuiltinType::SChar:
    case BuiltinType::Short:
    case BuiltinType::WChar_S:
      resultType =
          cir::IntType::get(&getMLIRContext(), astContext.getTypeSize(ty),
                            /*isSigned=*/true);
      break;
    // Unsigned integral types.
    case BuiltinType::Char8:
    case BuiltinType::Char16:
    case BuiltinType::Char32:
    case BuiltinType::Char_U:
    case BuiltinType::UChar:
    case BuiltinType::UInt:
    case BuiltinType::UInt128:
    case BuiltinType::ULong:
    case BuiltinType::ULongLong:
    case BuiltinType::UShort:
    case BuiltinType::WChar_U:
      resultType =
          cir::IntType::get(&getMLIRContext(), astContext.getTypeSize(ty),
                            /*isSigned=*/false);
      break;

    // Floating-point types
    case BuiltinType::Float16:
      resultType = cgm.FP16Ty;
      break;
    case BuiltinType::Half:
      if (astContext.getLangOpts().NativeHalfType ||
          !astContext.getTargetInfo().useFP16ConversionIntrinsics()) {
        resultType = cgm.FP16Ty;
      } else {
        cgm.errorNYI(SourceLocation(), "processing of built-in type", type);
        resultType = cgm.SInt32Ty;
      }
      break;
    case BuiltinType::BFloat16:
      resultType = cgm.BFloat16Ty;
      break;
    case BuiltinType::Float:
      assert(&astContext.getFloatTypeSemantics(type) ==
                 &llvm::APFloat::IEEEsingle() &&
             "ClangIR NYI: 'float' in a format other than IEEE 32-bit");
      resultType = cgm.FloatTy;
      break;
    case BuiltinType::Double:
      assert(&astContext.getFloatTypeSemantics(type) ==
                 &llvm::APFloat::IEEEdouble() &&
             "ClangIR NYI: 'double' in a format other than IEEE 64-bit");
      resultType = cgm.DoubleTy;
      break;
    case BuiltinType::LongDouble:
      resultType =
          builder.getLongDoubleTy(astContext.getFloatTypeSemantics(type));
      break;
    case BuiltinType::Float128:
      resultType = cgm.FP128Ty;
      break;
    case BuiltinType::Ibm128:
      cgm.errorNYI(SourceLocation(), "processing of built-in type", type);
      resultType = cgm.SInt32Ty;
      break;

    case BuiltinType::NullPtr:
      // Add proper CIR type for it? this looks mostly useful for sema related
      // things (like for overloads accepting void), for now, given that
      // `sizeof(std::nullptr_t)` is equal to `sizeof(void *)`, model
      // std::nullptr_t as !cir.ptr<!void>
      resultType = builder.getVoidPtrTy();
      break;

    default:
      cgm.errorNYI(SourceLocation(), "processing of built-in type", type);
      resultType = cgm.SInt32Ty;
      break;
    }
    break;
  }

  case Type::Complex: {
    const auto *ct = cast<clang::ComplexType>(ty);
    mlir::Type elementTy = convertType(ct->getElementType());
    resultType = cir::ComplexType::get(elementTy);
    break;
  }

  case Type::LValueReference:
  case Type::RValueReference: {
    const ReferenceType *refTy = cast<ReferenceType>(ty);
    QualType elemTy = refTy->getPointeeType();
    auto pointeeType = convertTypeForMem(elemTy);
    resultType = builder.getPointerTo(pointeeType);
    assert(resultType && "Cannot get pointer type?");
    break;
  }

  case Type::Pointer: {
    const PointerType *ptrTy = cast<PointerType>(ty);
    QualType elemTy = ptrTy->getPointeeType();
    assert(!elemTy->isConstantMatrixType() && "not implemented");

    mlir::Type pointeeType = convertType(elemTy);

    resultType = builder.getPointerTo(pointeeType);
    break;
  }

  case Type::IncompleteArray: {
    const IncompleteArrayType *arrTy = cast<IncompleteArrayType>(ty);
    if (arrTy->getIndexTypeCVRQualifiers() != 0)
      cgm.errorNYI(SourceLocation(), "non trivial array types", type);

    mlir::Type elemTy = convertTypeForMem(arrTy->getElementType());
    // int X[] -> [0 x int], unless the element type is not sized.  If it is
    // unsized (e.g. an incomplete record) just use [0 x i8].
    if (!cir::isSized(elemTy)) {
      elemTy = cgm.SInt8Ty;
    }

    resultType = cir::ArrayType::get(elemTy, 0);
    break;
  }

  case Type::ConstantArray: {
    const ConstantArrayType *arrTy = cast<ConstantArrayType>(ty);
    mlir::Type elemTy = convertTypeForMem(arrTy->getElementType());

    // TODO(CIR): In LLVM, "lower arrays of undefined struct type to arrays of
    // i8 just to have a concrete type"
    if (!cir::isSized(elemTy)) {
      cgm.errorNYI(SourceLocation(), "arrays of undefined struct type", type);
      resultType = cgm.UInt32Ty;
      break;
    }

    resultType = cir::ArrayType::get(elemTy, arrTy->getSize().getZExtValue());
    break;
  }

  case Type::ExtVector:
  case Type::Vector: {
    const VectorType *vec = cast<VectorType>(ty);
    const mlir::Type elemTy = convertType(vec->getElementType());
    resultType = cir::VectorType::get(elemTy, vec->getNumElements());
    break;
  }

  case Type::Enum: {
<<<<<<< HEAD
    const EnumDecl *ed =
        cast<EnumType>(ty)->getOriginalDecl()->getDefinitionOrSelf();
=======
    const auto *ed = ty->castAsEnumDecl();
>>>>>>> 35227056
    if (auto integerType = ed->getIntegerType(); !integerType.isNull())
      return convertType(integerType);
    // Return a placeholder 'i32' type.  This can be changed later when the
    // type is defined (see UpdateCompletedType), but is likely to be the
    // "right" answer.
    resultType = cgm.UInt32Ty;
    break;
  }

  case Type::FunctionNoProto:
  case Type::FunctionProto:
    resultType = convertFunctionTypeInternal(type);
    break;

  case Type::BitInt: {
    const auto *bitIntTy = cast<BitIntType>(type);
    if (bitIntTy->getNumBits() > cir::IntType::maxBitwidth()) {
      cgm.errorNYI(SourceLocation(), "large _BitInt type", type);
      resultType = cgm.SInt32Ty;
    } else {
      resultType = cir::IntType::get(&getMLIRContext(), bitIntTy->getNumBits(),
                                     bitIntTy->isSigned());
    }
    break;
  }

  case Type::Atomic: {
    QualType valueType = cast<AtomicType>(ty)->getValueType();
    resultType = convertTypeForMem(valueType);

    // Pad out to the inflated size if necessary.
    uint64_t valueSize = astContext.getTypeSize(valueType);
    uint64_t atomicSize = astContext.getTypeSize(ty);
    if (valueSize != atomicSize) {
      cgm.errorNYI("convertType: atomic type value size != atomic size");
    }

    break;
  }

  default:
    cgm.errorNYI(SourceLocation(), "processing of type",
                 type->getTypeClassName());
    resultType = cgm.SInt32Ty;
    break;
  }

  assert(resultType && "Type conversion not yet implemented");

  typeCache[ty] = resultType;
  return resultType;
}

mlir::Type CIRGenTypes::convertTypeForMem(clang::QualType qualType,
                                          bool forBitField) {
  assert(!qualType->isConstantMatrixType() && "Matrix types NYI");

  mlir::Type convertedType = convertType(qualType);

  assert(!forBitField && "Bit fields NYI");

  // If this is a bit-precise integer type in a bitfield representation, map
  // this integer to the target-specified size.
  if (forBitField && qualType->isBitIntType())
    assert(!qualType->isBitIntType() && "Bit field with type _BitInt NYI");

  return convertedType;
}

/// Return record layout info for the given record decl.
const CIRGenRecordLayout &
CIRGenTypes::getCIRGenRecordLayout(const RecordDecl *rd) {
  const auto *key = astContext.getCanonicalTagType(rd).getTypePtr();

  // If we have already computed the layout, return it.
  auto it = cirGenRecordLayouts.find(key);
  if (it != cirGenRecordLayouts.end())
    return *it->second;

  // Compute the type information.
  convertRecordDeclType(rd);

  // Now try again.
  it = cirGenRecordLayouts.find(key);

  assert(it != cirGenRecordLayouts.end() &&
         "Unable to find record layout information for type");
  return *it->second;
}

bool CIRGenTypes::isZeroInitializable(clang::QualType t) {
  if (t->getAs<PointerType>())
    return astContext.getTargetNullPointerValue(t) == 0;

  if (const auto *at = astContext.getAsArrayType(t)) {
    if (isa<IncompleteArrayType>(at))
      return true;

    if (const auto *cat = dyn_cast<ConstantArrayType>(at))
      if (astContext.getConstantArrayElementCount(cat) == 0)
        return true;
  }

<<<<<<< HEAD
  if (const RecordType *rt = t->getAs<RecordType>()) {
    const RecordDecl *rd = rt->getOriginalDecl()->getDefinitionOrSelf();
=======
  if (const auto *rd = t->getAsRecordDecl())
>>>>>>> 35227056
    return isZeroInitializable(rd);

  if (t->getAs<MemberPointerType>()) {
    cgm.errorNYI(SourceLocation(), "isZeroInitializable for MemberPointerType",
                 t);
    return false;
  }

  return true;
}

bool CIRGenTypes::isZeroInitializable(const RecordDecl *rd) {
  return getCIRGenRecordLayout(rd).isZeroInitializable();
}

const CIRGenFunctionInfo &
CIRGenTypes::arrangeCIRFunctionInfo(CanQualType returnType,
                                    llvm::ArrayRef<CanQualType> argTypes,
                                    RequiredArgs required) {
  assert(llvm::all_of(argTypes,
                      [](CanQualType t) { return t.isCanonicalAsParam(); }));
  // Lookup or create unique function info.
  llvm::FoldingSetNodeID id;
  CIRGenFunctionInfo::Profile(id, required, returnType, argTypes);

  void *insertPos = nullptr;
  CIRGenFunctionInfo *fi = functionInfos.FindNodeOrInsertPos(id, insertPos);
  if (fi) {
    // We found a matching function info based on id. These asserts verify that
    // it really is a match.
    assert(
        fi->getReturnType() == returnType &&
        std::equal(fi->argTypesBegin(), fi->argTypesEnd(), argTypes.begin()) &&
        "Bad match based on CIRGenFunctionInfo folding set id");
    return *fi;
  }

  assert(!cir::MissingFeatures::opCallCallConv());

  // Construction the function info. We co-allocate the ArgInfos.
  fi = CIRGenFunctionInfo::create(returnType, argTypes, required);
  functionInfos.InsertNode(fi, insertPos);

  return *fi;
}

const CIRGenFunctionInfo &CIRGenTypes::arrangeGlobalDeclaration(GlobalDecl gd) {
  assert(!dyn_cast<ObjCMethodDecl>(gd.getDecl()) &&
         "This is reported as a FIXME in LLVM codegen");
  const auto *fd = cast<FunctionDecl>(gd.getDecl());

  if (isa<CXXConstructorDecl>(gd.getDecl()) ||
      isa<CXXDestructorDecl>(gd.getDecl())) {
    cgm.errorNYI(SourceLocation(),
                 "arrangeGlobalDeclaration for C++ constructor or destructor");
  }

  return arrangeFunctionDeclaration(fd);
}

// When we find the full definition for a TagDecl, replace the 'opaque' type we
// previously made for it if applicable.
void CIRGenTypes::updateCompletedType(const TagDecl *td) {
  // If this is an enum being completed, then we flush all non-struct types
  // from the cache. This allows function types and other things that may be
  // derived from the enum to be recomputed.
  if (const auto *ed = dyn_cast<EnumDecl>(td)) {
    // Classic codegen clears the type cache if it contains an entry for this
    // enum type that doesn't use i32 as the underlying type, but I can't find
    // a test case that meets that condition. C++ doesn't allow forward
    // declaration of enums, and C doesn't allow an incomplete forward
    // declaration with a non-default type.
    assert(
        !typeCache.count(
            ed->getASTContext().getCanonicalTagType(ed)->getTypePtr()) ||
        (convertType(ed->getIntegerType()) ==
         typeCache[ed->getASTContext().getCanonicalTagType(ed)->getTypePtr()]));
    // If necessary, provide the full definition of a type only used with a
    // declaration so far.
    assert(!cir::MissingFeatures::generateDebugInfo());
    return;
  }

  // If we completed a RecordDecl that we previously used and converted to an
  // anonymous type, then go ahead and complete it now.
  const auto *rd = cast<RecordDecl>(td);
  if (rd->isDependentType())
    return;

  // Only complete if we converted it already. If we haven't converted it yet,
  // we'll just do it lazily.
  if (recordDeclTypes.count(astContext.getCanonicalTagType(rd).getTypePtr()))
    convertRecordDeclType(rd);

  // If necessary, provide the full definition of a type only used with a
  // declaration so far.
  assert(!cir::MissingFeatures::generateDebugInfo());
}<|MERGE_RESOLUTION|>--- conflicted
+++ resolved
@@ -185,14 +185,8 @@
     qt = at->getValueType();
 
   // If this is a record, check it.
-<<<<<<< HEAD
-  if (const auto *rt = qt->getAs<RecordType>())
-    return isSafeToConvert(rt->getOriginalDecl()->getDefinitionOrSelf(), cgt,
-                           alreadyChecked);
-=======
   if (const auto *rd = qt->getAsRecordDecl())
     return isSafeToConvert(rd, cgt, alreadyChecked);
->>>>>>> 35227056
 
   // If this is an array, check the elements, which are embedded inline.
   if (const auto *at = cgt.getASTContext().getAsArrayType(qt))
@@ -252,14 +246,7 @@
     for (const auto &base : cxxRecordDecl->bases()) {
       if (base.isVirtual())
         continue;
-<<<<<<< HEAD
-      convertRecordDeclType(base.getType()
-                                ->castAs<RecordType>()
-                                ->getOriginalDecl()
-                                ->getDefinitionOrSelf());
-=======
       convertRecordDeclType(base.getType()->castAsRecordDecl());
->>>>>>> 35227056
     }
   }
 
@@ -475,12 +462,7 @@
   }
 
   case Type::Enum: {
-<<<<<<< HEAD
-    const EnumDecl *ed =
-        cast<EnumType>(ty)->getOriginalDecl()->getDefinitionOrSelf();
-=======
     const auto *ed = ty->castAsEnumDecl();
->>>>>>> 35227056
     if (auto integerType = ed->getIntegerType(); !integerType.isNull())
       return convertType(integerType);
     // Return a placeholder 'i32' type.  This can be changed later when the
@@ -584,12 +566,7 @@
         return true;
   }
 
-<<<<<<< HEAD
-  if (const RecordType *rt = t->getAs<RecordType>()) {
-    const RecordDecl *rd = rt->getOriginalDecl()->getDefinitionOrSelf();
-=======
   if (const auto *rd = t->getAsRecordDecl())
->>>>>>> 35227056
     return isZeroInitializable(rd);
 
   if (t->getAs<MemberPointerType>()) {
