--- conflicted
+++ resolved
@@ -406,11 +406,6 @@
   case AtomicExpr::AO__c11_atomic_exchange:
   case AtomicExpr::AO__atomic_exchange_n:
   case AtomicExpr::AO__atomic_exchange:
-<<<<<<< HEAD
-    opName = cir::AtomicXchg::getOperationName();
-    break;
-
-=======
     opName = cir::AtomicXchgOp::getOperationName();
     break;
 
@@ -511,7 +506,6 @@
     return;
   }
 
->>>>>>> 54c4ef26
   case AtomicExpr::AO__opencl_atomic_init:
 
   case AtomicExpr::AO__hip_atomic_compare_exchange_strong:
@@ -595,11 +589,6 @@
   mlir::Operation *rmwOp = builder.create(loc, builder.getStringAttr(opName),
                                           atomicOperands, atomicResTys);
 
-<<<<<<< HEAD
-  rmwOp->setAttr("mem_order", orderAttr);
-  if (expr->isVolatile())
-    rmwOp->setAttr("is_volatile", builder.getUnitAttr());
-=======
   if (fetchAttr)
     rmwOp->setAttr("binop", fetchAttr);
   rmwOp->setAttr("mem_order", orderAttr);
@@ -607,7 +596,6 @@
     rmwOp->setAttr("is_volatile", builder.getUnitAttr());
   if (fetchFirst && opName == cir::AtomicFetchOp::getOperationName())
     rmwOp->setAttr("fetch_first", builder.getUnitAttr());
->>>>>>> 54c4ef26
 
   mlir::Value result = rmwOp->getResult(0);
   builder.createStore(loc, result, dest);
@@ -703,10 +691,6 @@
       isWeakExpr = e->getWeak();
     break;
 
-<<<<<<< HEAD
-  case AtomicExpr::AO__atomic_exchange_n:
-  case AtomicExpr::AO__atomic_store_n:
-=======
   case AtomicExpr::AO__c11_atomic_fetch_add:
   case AtomicExpr::AO__c11_atomic_fetch_sub:
     if (memTy->isPointerType()) {
@@ -742,7 +726,6 @@
   case AtomicExpr::AO__c11_atomic_fetch_nand:
   case AtomicExpr::AO__c11_atomic_fetch_or:
   case AtomicExpr::AO__c11_atomic_fetch_xor:
->>>>>>> 54c4ef26
   case AtomicExpr::AO__c11_atomic_exchange:
   case AtomicExpr::AO__c11_atomic_store:
     val1 = emitValToTemp(*this, e->getVal1());
