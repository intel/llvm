--- conflicted
+++ resolved
@@ -449,7 +449,6 @@
   case AtomicExpr::AO__atomic_exchange_n:
   case AtomicExpr::AO__atomic_exchange:
     opName = cir::AtomicXchgOp::getOperationName();
-<<<<<<< HEAD
     break;
 
   case AtomicExpr::AO__atomic_add_fetch:
@@ -482,40 +481,6 @@
                                               cir::AtomicFetchKind::Min);
     break;
 
-=======
-    break;
-
-  case AtomicExpr::AO__atomic_add_fetch:
-    fetchFirst = false;
-    [[fallthrough]];
-  case AtomicExpr::AO__c11_atomic_fetch_add:
-  case AtomicExpr::AO__atomic_fetch_add:
-    opName = cir::AtomicFetchOp::getOperationName();
-    fetchAttr = cir::AtomicFetchKindAttr::get(builder.getContext(),
-                                              cir::AtomicFetchKind::Add);
-    break;
-
-  case AtomicExpr::AO__atomic_sub_fetch:
-    fetchFirst = false;
-    [[fallthrough]];
-  case AtomicExpr::AO__c11_atomic_fetch_sub:
-  case AtomicExpr::AO__atomic_fetch_sub:
-    opName = cir::AtomicFetchOp::getOperationName();
-    fetchAttr = cir::AtomicFetchKindAttr::get(builder.getContext(),
-                                              cir::AtomicFetchKind::Sub);
-    break;
-
-  case AtomicExpr::AO__atomic_min_fetch:
-    fetchFirst = false;
-    [[fallthrough]];
-  case AtomicExpr::AO__c11_atomic_fetch_min:
-  case AtomicExpr::AO__atomic_fetch_min:
-    opName = cir::AtomicFetchOp::getOperationName();
-    fetchAttr = cir::AtomicFetchKindAttr::get(builder.getContext(),
-                                              cir::AtomicFetchKind::Min);
-    break;
-
->>>>>>> 811fe024
   case AtomicExpr::AO__atomic_max_fetch:
     fetchFirst = false;
     [[fallthrough]];
