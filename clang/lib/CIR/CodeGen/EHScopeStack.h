//===-- EHScopeStack.h - Stack for cleanup CIR generation -------*- C++ -*-===//
//
// Part of the LLVM Project, under the Apache License v2.0 with LLVM Exceptions.
// See https://llvm.org/LICENSE.txt for license information.
// SPDX-License-Identifier: Apache-2.0 WITH LLVM-exception
//
//===----------------------------------------------------------------------===//
//
// These classes should be the minimum interface required for other parts of
// CIR CodeGen to emit cleanups.  The implementation is in CIRGenCleanup.cpp and
// other implemenentation details that are not widely needed are in
// CIRGenCleanup.h.
//
// TODO(cir): this header should be shared between LLVM and CIR codegen.
//
//===----------------------------------------------------------------------===//

#ifndef CLANG_LIB_CIR_CODEGEN_EHSCOPESTACK_H
#define CLANG_LIB_CIR_CODEGEN_EHSCOPESTACK_H

#include "clang/CIR/Dialect/IR/CIRDialect.h"
#include "llvm/ADT/SmallVector.h"

namespace clang::CIRGen {

class CIRGenFunction;

/// A branch fixup.  These are required when emitting a goto to a
/// label which hasn't been emitted yet.  The goto is optimistically
/// emitted as a branch to the basic block for the label, and (if it
/// occurs in a scope with non-trivial cleanups) a fixup is added to
/// the innermost cleanup.  When a (normal) cleanup is popped, any
/// unresolved fixups in that scope are threaded through the cleanup.
struct BranchFixup {
  /// The block containing the terminator which needs to be modified
  /// into a switch if this fixup is resolved into the current scope.
  /// If null, LatestBranch points directly to the destination.
  mlir::Block *optimisticBranchBlock = nullptr;

  /// The ultimate destination of the branch.
  ///
  /// This can be set to null to indicate that this fixup was
  /// successfully resolved.
  mlir::Block *destination = nullptr;

  /// The destination index value.
  unsigned destinationIndex = 0;

  /// The initial branch of the fixup.
  cir::BrOp initialBranch = {};
};

enum CleanupKind : unsigned {
  /// Denotes a cleanup that should run when a scope is exited using exceptional
  /// control flow (a throw statement leading to stack unwinding, ).
  EHCleanup = 0x1,

  /// Denotes a cleanup that should run when a scope is exited using normal
  /// control flow (falling off the end of the scope, return, goto, ...).
  NormalCleanup = 0x2,

  NormalAndEHCleanup = EHCleanup | NormalCleanup,

  LifetimeMarker = 0x8,
  NormalEHLifetimeMarker = LifetimeMarker | NormalAndEHCleanup,
};

/// A stack of scopes which respond to exceptions, including cleanups
/// and catch blocks.
class EHScopeStack {
  friend class CIRGenFunction;

public:
  // TODO(ogcg): Switch to alignof(uint64_t) instead of 8
  enum { ScopeStackAlignment = 8 };

  /// A saved depth on the scope stack.  This is necessary because
  /// pushing scopes onto the stack invalidates iterators.
  class stable_iterator {
    friend class EHScopeStack;

    /// Offset from startOfData to endOfBuffer.
    ptrdiff_t size = -1;

    explicit stable_iterator(ptrdiff_t size) : size(size) {}

  public:
    static stable_iterator invalid() { return stable_iterator(-1); }
    stable_iterator() = default;

    bool isValid() const { return size >= 0; }

    /// Returns true if this scope encloses I.
    /// Returns false if I is invalid.
    /// This scope must be valid.
    bool encloses(stable_iterator other) const { return size <= other.size; }

    /// Returns true if this scope strictly encloses I: that is,
    /// if it encloses I and is not I.
    /// Returns false is I is invalid.
    /// This scope must be valid.
    bool strictlyEncloses(stable_iterator I) const { return size < I.size; }

    friend bool operator==(stable_iterator A, stable_iterator B) {
      return A.size == B.size;
    }
    friend bool operator!=(stable_iterator A, stable_iterator B) {
      return A.size != B.size;
    }
  };

  /// Information for lazily generating a cleanup.  Subclasses must be
  /// POD-like: cleanups will not be destructed, and they will be
  /// allocated on the cleanup stack and freely copied and moved
  /// around.
  ///
  /// Cleanup implementations should generally be declared in an
  /// anonymous namespace.
  class LLVM_MOVABLE_POLYMORPHIC_TYPE Cleanup {
    // Anchor the construction vtable.
    virtual void anchor();

  public:
    Cleanup(const Cleanup &) = default;
    Cleanup(Cleanup &&) {}
    Cleanup() = default;

    virtual ~Cleanup() = default;

    /// Emit the cleanup.  For normal cleanups, this is run in the
    /// same EH context as when the cleanup was pushed, i.e. the
    /// immediately-enclosing context of the cleanup scope.  For
    /// EH cleanups, this is run in a terminate context.
    ///
    // \param flags cleanup kind.
    virtual void emit(CIRGenFunction &cgf) = 0;
  };

private:
  // The implementation for this class is in CIRGenCleanup.h and
  // CIRGenCleanup.cpp; the definition is here because it's used as a
  // member of CIRGenFunction.

  /// The start of the scope-stack buffer, i.e. the allocated pointer
  /// for the buffer.  All of these pointers are either simultaneously
  /// null or simultaneously valid.
  std::unique_ptr<char[]> startOfBuffer;

  /// The end of the buffer.
  char *endOfBuffer = nullptr;

  /// The first valid entry in the buffer.
  char *startOfData = nullptr;

  /// The innermost normal cleanup on the stack.
  stable_iterator innermostNormalCleanup = stable_end();

<<<<<<< HEAD
=======
  /// The innermost EH scope on the stack.
  stable_iterator innermostEHScope = stable_end();

>>>>>>> 811fe024
  /// The CGF this Stack belong to
  CIRGenFunction *cgf = nullptr;

  /// The current set of branch fixups.  A branch fixup is a jump to
  /// an as-yet unemitted label, i.e. a label for which we don't yet
  /// know the EH stack depth.  Whenever we pop a cleanup, we have
  /// to thread all the current branch fixups through it.
  ///
  /// Fixups are recorded as the Use of the respective branch or
  /// switch statement.  The use points to the final destination.
  /// When popping out of a cleanup, these uses are threaded through
  /// the cleanup and adjusted to point to the new cleanup.
  ///
  /// Note that branches are allowed to jump into protected scopes
  /// in certain situations;  e.g. the following code is legal:
  ///     struct A { ~A(); }; // trivial ctor, non-trivial dtor
  ///     goto foo;
  ///     A a;
  ///    foo:
  ///     bar();
  llvm::SmallVector<BranchFixup> branchFixups;

  // This class uses a custom allocator for maximum efficiency because cleanups
  // are allocated and freed very frequently. It's basically a bump pointer
  // allocator, but we can't use LLVM's BumpPtrAllocator because we use offsets
  // into the buffer as stable iterators.
  char *allocate(size_t size);
  void deallocate(size_t size);

  void *pushCleanup(CleanupKind kind, size_t dataSize);

public:
  EHScopeStack() = default;
  ~EHScopeStack() = default;

  /// Push a lazily-created cleanup on the stack.
  template <class T, class... As> void pushCleanup(CleanupKind kind, As... a) {
    static_assert(alignof(T) <= ScopeStackAlignment,
                  "Cleanup's alignment is too large.");
    void *buffer = pushCleanup(kind, sizeof(T));
    [[maybe_unused]] Cleanup *obj = new (buffer) T(a...);
  }

  void setCGF(CIRGenFunction *inCGF) { cgf = inCGF; }

  /// Pops a cleanup scope off the stack.  This is private to CIRGenCleanup.cpp.
  void popCleanup();

  /// Push a set of catch handlers on the stack.  The catch is
  /// uninitialized and will need to have the given number of handlers
  /// set on it.
  class EHCatchScope *pushCatch(unsigned numHandlers);

  /// Pops a catch scope off the stack. This is private to CIRGenException.cpp.
  void popCatch();

  /// Determines whether the exception-scopes stack is empty.
  bool empty() const { return startOfData == endOfBuffer; }

  /// Determines whether there are any normal cleanups on the stack.
  bool hasNormalCleanups() const {
    return innermostNormalCleanup != stable_end();
  }

  /// Returns the innermost normal cleanup on the stack, or
  /// stable_end() if there are no normal cleanups.
  stable_iterator getInnermostNormalCleanup() const {
    return innermostNormalCleanup;
  }
  stable_iterator getInnermostActiveNormalCleanup() const;

<<<<<<< HEAD
=======
  stable_iterator getInnermostEHScope() const { return innermostEHScope; }

>>>>>>> 811fe024
  /// An unstable reference to a scope-stack depth.  Invalidated by
  /// pushes but not pops.
  class iterator;

  /// Returns an iterator pointing to the innermost EH scope.
  iterator begin() const;

  /// Returns an iterator pointing to the outermost EH scope.
  iterator end() const;

  /// Create a stable reference to the top of the EH stack.  The
  /// returned reference is valid until that scope is popped off the
  /// stack.
  stable_iterator stable_begin() const {
    return stable_iterator(endOfBuffer - startOfData);
  }

  /// Create a stable reference to the bottom of the EH stack.
  static stable_iterator stable_end() { return stable_iterator(0); }

  /// Turn a stable reference to a scope depth into a unstable pointer
  /// to the EH stack.
  iterator find(stable_iterator savePoint) const;

  /// Add a branch fixup to the current cleanup scope.
  BranchFixup &addBranchFixup() {
    assert(hasNormalCleanups() && "adding fixup in scope without cleanups");
    branchFixups.push_back(BranchFixup());
    return branchFixups.back();
  }

  unsigned getNumBranchFixups() const { return branchFixups.size(); }
  BranchFixup &getBranchFixup(unsigned i) {
    assert(i < getNumBranchFixups());
    return branchFixups[i];
  }

  /// Pops lazily-removed fixups from the end of the list.  This
  /// should only be called by procedures which have just popped a
  /// cleanup or resolved one or more fixups.
  void popNullFixups();
};

} // namespace clang::CIRGen

#endif // CLANG_LIB_CIR_CODEGEN_EHSCOPESTACK_H<|MERGE_RESOLUTION|>--- conflicted
+++ resolved
@@ -155,12 +155,9 @@
   /// The innermost normal cleanup on the stack.
   stable_iterator innermostNormalCleanup = stable_end();
 
-<<<<<<< HEAD
-=======
   /// The innermost EH scope on the stack.
   stable_iterator innermostEHScope = stable_end();
 
->>>>>>> 811fe024
   /// The CGF this Stack belong to
   CIRGenFunction *cgf = nullptr;
 
@@ -232,11 +229,8 @@
   }
   stable_iterator getInnermostActiveNormalCleanup() const;
 
-<<<<<<< HEAD
-=======
   stable_iterator getInnermostEHScope() const { return innermostEHScope; }
 
->>>>>>> 811fe024
   /// An unstable reference to a scope-stack depth.  Invalidated by
   /// pushes but not pops.
   class iterator;
