--- conflicted
+++ resolved
@@ -147,13 +147,8 @@
 
   assert(!cir::MissingFeatures::innermostEHScope());
 
-<<<<<<< HEAD
-  EHCleanupScope *scope = new (buffer)
-      EHCleanupScope(size, branchFixups.size(), innermostNormalCleanup);
-=======
   EHCleanupScope *scope = new (buffer) EHCleanupScope(
       size, branchFixups.size(), innermostNormalCleanup, innermostEHScope);
->>>>>>> 811fe024
 
   if (isNormalCleanup)
     innermostNormalCleanup = stable_begin();
@@ -196,13 +191,9 @@
 EHCatchScope *EHScopeStack::pushCatch(unsigned numHandlers) {
   char *buffer = allocate(EHCatchScope::getSizeForNumHandlers(numHandlers));
   assert(!cir::MissingFeatures::innermostEHScope());
-<<<<<<< HEAD
-  EHCatchScope *scope = new (buffer) EHCatchScope(numHandlers);
-=======
   EHCatchScope *scope =
       new (buffer) EHCatchScope(numHandlers, innermostEHScope);
   innermostEHScope = stable_begin();
->>>>>>> 811fe024
   return scope;
 }
 
