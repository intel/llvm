--- conflicted
+++ resolved
@@ -8,10 +8,7 @@
 
 add_clang_library(clangCIR
   CIRGenerator.cpp
-<<<<<<< HEAD
-=======
   CIRGenAsm.cpp
->>>>>>> 35227056
   CIRGenAtomic.cpp
   CIRGenBuilder.cpp
   CIRGenCall.cpp
