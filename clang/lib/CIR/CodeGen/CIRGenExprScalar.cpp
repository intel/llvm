--- conflicted
+++ resolved
@@ -166,12 +166,6 @@
            "expect floating-point type");
     return builder.create<cir::ConstantOp>(
         cgf.getLoc(e->getExprLoc()), cir::FPAttr::get(type, e->getValue()));
-  }
-
-  mlir::Value VisitCharacterLiteral(const CharacterLiteral *e) {
-    mlir::Type ty = cgf.convertType(e->getType());
-    auto init = cir::IntAttr::get(ty, e->getValue());
-    return builder.create<cir::ConstantOp>(cgf.getLoc(e->getExprLoc()), init);
   }
 
   mlir::Value VisitCharacterLiteral(const CharacterLiteral *e) {
@@ -363,11 +357,7 @@
           cgf.getCIRGenModule().errorNYI("strict float cast overflow");
         assert(!cir::MissingFeatures::fpConstraints());
         castKind = cir::CastKind::float_to_int;
-<<<<<<< HEAD
-      } else if (mlir::isa<cir::CIRFPTypeInterface>(dstTy)) {
-=======
       } else if (mlir::isa<cir::FPTypeInterface>(dstTy)) {
->>>>>>> 5ee67ebe
         // TODO: split this to createFPExt/createFPTrunc
         return builder.createFloatingCast(src, fullDstTy);
       } else {
