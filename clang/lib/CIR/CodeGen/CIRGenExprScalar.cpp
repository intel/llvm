//===----------------------------------------------------------------------===//
//
// Part of the LLVM Project, under the Apache License v2.0 with LLVM Exceptions.
// See https://llvm.org/LICENSE.txt for license information.
// SPDX-License-Identifier: Apache-2.0 WITH LLVM-exception
//
//===----------------------------------------------------------------------===//
//
// Emit Expr nodes with scalar CIR types as CIR code.
//
//===----------------------------------------------------------------------===//

#include "CIRGenFunction.h"
#include "CIRGenValue.h"

#include "clang/AST/Expr.h"
#include "clang/AST/StmtVisitor.h"
#include "clang/CIR/MissingFeatures.h"

#include "mlir/IR/Location.h"
#include "mlir/IR/Value.h"

#include <cassert>
#include <utility>

using namespace clang;
using namespace clang::CIRGen;

namespace {

struct BinOpInfo {
  mlir::Value lhs;
  mlir::Value rhs;
  SourceRange loc;
  QualType fullType;             // Type of operands and result
  QualType compType;             // Type used for computations. Element type
                                 // for vectors, otherwise same as FullType.
  BinaryOperator::Opcode opcode; // Opcode of BinOp to perform
  FPOptions fpfeatures;
  const Expr *e; // Entire expr, for error unsupported.  May not be binop.

  /// Check if the binop computes a division or a remainder.
  bool isDivRemOp() const {
    return opcode == BO_Div || opcode == BO_Rem || opcode == BO_DivAssign ||
           opcode == BO_RemAssign;
  }

  /// Check if the binop can result in integer overflow.
  bool mayHaveIntegerOverflow() const {
    // Without constant input, we can't rule out overflow.
    auto lhsci = lhs.getDefiningOp<cir::ConstantOp>();
    auto rhsci = rhs.getDefiningOp<cir::ConstantOp>();
    if (!lhsci || !rhsci)
      return true;

    assert(!cir::MissingFeatures::mayHaveIntegerOverflow());
    // TODO(cir): For now we just assume that we might overflow
    return true;
  }

  /// Check if at least one operand is a fixed point type. In such cases,
  /// this operation did not follow usual arithmetic conversion and both
  /// operands might not be of the same type.
  bool isFixedPointOp() const {
    // We cannot simply check the result type since comparison operations
    // return an int.
    if (const auto *binOp = llvm::dyn_cast<BinaryOperator>(e)) {
      QualType lhstype = binOp->getLHS()->getType();
      QualType rhstype = binOp->getRHS()->getType();
      return lhstype->isFixedPointType() || rhstype->isFixedPointType();
    }
    if (const auto *unop = llvm::dyn_cast<UnaryOperator>(e))
      return unop->getSubExpr()->getType()->isFixedPointType();
    return false;
  }
};

class ScalarExprEmitter : public StmtVisitor<ScalarExprEmitter, mlir::Value> {
  CIRGenFunction &cgf;
  CIRGenBuilderTy &builder;
  bool ignoreResultAssign;

public:
  ScalarExprEmitter(CIRGenFunction &cgf, CIRGenBuilderTy &builder)
      : cgf(cgf), builder(builder) {}

  //===--------------------------------------------------------------------===//
  //                               Utilities
  //===--------------------------------------------------------------------===//

  mlir::Value emitComplexToScalarConversion(mlir::Location loc,
                                            mlir::Value value, CastKind kind,
                                            QualType destTy);

<<<<<<< HEAD
=======
  mlir::Value emitNullValue(QualType ty, mlir::Location loc) {
    return cgf.cgm.emitNullConstant(ty, loc);
  }

>>>>>>> 35227056
  mlir::Value emitPromotedValue(mlir::Value result, QualType promotionType) {
    return builder.createFloatingCast(result, cgf.convertType(promotionType));
  }

  mlir::Value emitUnPromotedValue(mlir::Value result, QualType exprType) {
    return builder.createFloatingCast(result, cgf.convertType(exprType));
  }

  mlir::Value emitPromoted(const Expr *e, QualType promotionType);

  mlir::Value maybePromoteBoolResult(mlir::Value value,
                                     mlir::Type dstTy) const {
    if (mlir::isa<cir::IntType>(dstTy))
      return builder.createBoolToInt(value, dstTy);
    if (mlir::isa<cir::BoolType>(dstTy))
      return value;
    llvm_unreachable("Can only promote integer or boolean types");
  }

  //===--------------------------------------------------------------------===//
  //                            Visitor Methods
  //===--------------------------------------------------------------------===//

  mlir::Value Visit(Expr *e) {
    return StmtVisitor<ScalarExprEmitter, mlir::Value>::Visit(e);
  }

  mlir::Value VisitStmt(Stmt *s) {
    llvm_unreachable("Statement passed to ScalarExprEmitter");
  }

  mlir::Value VisitExpr(Expr *e) {
    cgf.getCIRGenModule().errorNYI(
        e->getSourceRange(), "scalar expression kind: ", e->getStmtClassName());
    return {};
  }

  mlir::Value VisitPackIndexingExpr(PackIndexingExpr *e) {
    return Visit(e->getSelectedExpr());
  }

  mlir::Value VisitParenExpr(ParenExpr *pe) { return Visit(pe->getSubExpr()); }

  mlir::Value VisitGenericSelectionExpr(GenericSelectionExpr *ge) {
    return Visit(ge->getResultExpr());
  }

  /// Emits the address of the l-value, then loads and returns the result.
  mlir::Value emitLoadOfLValue(const Expr *e) {
    LValue lv = cgf.emitLValue(e);
    // FIXME: add some akin to EmitLValueAlignmentAssumption(E, V);
    return cgf.emitLoadOfLValue(lv, e->getExprLoc()).getValue();
  }

  mlir::Value emitLoadOfLValue(LValue lv, SourceLocation loc) {
    return cgf.emitLoadOfLValue(lv, loc).getValue();
  }

  // l-values
  mlir::Value VisitDeclRefExpr(DeclRefExpr *e) {
    if (CIRGenFunction::ConstantEmission constant = cgf.tryEmitAsConstant(e))
      return cgf.emitScalarConstant(constant, e);

    return emitLoadOfLValue(e);
  }

  mlir::Value VisitIntegerLiteral(const IntegerLiteral *e) {
    mlir::Type type = cgf.convertType(e->getType());
    return builder.create<cir::ConstantOp>(
        cgf.getLoc(e->getExprLoc()), cir::IntAttr::get(type, e->getValue()));
  }

  mlir::Value VisitFloatingLiteral(const FloatingLiteral *e) {
    mlir::Type type = cgf.convertType(e->getType());
    assert(mlir::isa<cir::FPTypeInterface>(type) &&
           "expect floating-point type");
    return builder.create<cir::ConstantOp>(
        cgf.getLoc(e->getExprLoc()), cir::FPAttr::get(type, e->getValue()));
  }

  mlir::Value VisitCharacterLiteral(const CharacterLiteral *e) {
    mlir::Type ty = cgf.convertType(e->getType());
    auto init = cir::IntAttr::get(ty, e->getValue());
    return builder.create<cir::ConstantOp>(cgf.getLoc(e->getExprLoc()), init);
  }

  mlir::Value VisitCXXBoolLiteralExpr(const CXXBoolLiteralExpr *e) {
    return builder.getBool(e->getValue(), cgf.getLoc(e->getExprLoc()));
  }

  mlir::Value VisitCXXScalarValueInitExpr(const CXXScalarValueInitExpr *e) {
    if (e->getType()->isVoidType())
      return {};

    return emitNullValue(e->getType(), cgf.getLoc(e->getSourceRange()));
  }

  mlir::Value VisitCastExpr(CastExpr *e);
  mlir::Value VisitCallExpr(const CallExpr *e);

  mlir::Value VisitStmtExpr(StmtExpr *e) {
    CIRGenFunction::StmtExprEvaluation eval(cgf);
    if (e->getType()->isVoidType()) {
      (void)cgf.emitCompoundStmt(*e->getSubStmt());
      return {};
    }

    Address retAlloca =
        cgf.createMemTemp(e->getType(), cgf.getLoc(e->getSourceRange()));
    (void)cgf.emitCompoundStmt(*e->getSubStmt(), &retAlloca);

    return cgf.emitLoadOfScalar(cgf.makeAddrLValue(retAlloca, e->getType()),
                                e->getExprLoc());
  }

  mlir::Value VisitArraySubscriptExpr(ArraySubscriptExpr *e) {
    if (e->getBase()->getType()->isVectorType()) {
      assert(!cir::MissingFeatures::scalableVectors());

      const mlir::Location loc = cgf.getLoc(e->getSourceRange());
      const mlir::Value vecValue = Visit(e->getBase());
      const mlir::Value indexValue = Visit(e->getIdx());
      return cgf.builder.create<cir::VecExtractOp>(loc, vecValue, indexValue);
    }
    // Just load the lvalue formed by the subscript expression.
    return emitLoadOfLValue(e);
  }

  mlir::Value VisitShuffleVectorExpr(ShuffleVectorExpr *e) {
    if (e->getNumSubExprs() == 2) {
      // The undocumented form of __builtin_shufflevector.
      mlir::Value inputVec = Visit(e->getExpr(0));
      mlir::Value indexVec = Visit(e->getExpr(1));
      return cgf.builder.create<cir::VecShuffleDynamicOp>(
          cgf.getLoc(e->getSourceRange()), inputVec, indexVec);
    }

    mlir::Value vec1 = Visit(e->getExpr(0));
    mlir::Value vec2 = Visit(e->getExpr(1));

    // The documented form of __builtin_shufflevector, where the indices are
    // a variable number of integer constants. The constants will be stored
    // in an ArrayAttr.
    SmallVector<mlir::Attribute, 8> indices;
    for (unsigned i = 2; i < e->getNumSubExprs(); ++i) {
      indices.push_back(
          cir::IntAttr::get(cgf.builder.getSInt64Ty(),
                            e->getExpr(i)
                                ->EvaluateKnownConstInt(cgf.getContext())
                                .getSExtValue()));
    }

    return cgf.builder.create<cir::VecShuffleOp>(
        cgf.getLoc(e->getSourceRange()), cgf.convertType(e->getType()), vec1,
        vec2, cgf.builder.getArrayAttr(indices));
  }

  mlir::Value VisitConvertVectorExpr(ConvertVectorExpr *e) {
    // __builtin_convertvector is an element-wise cast, and is implemented as a
    // regular cast. The back end handles casts of vectors correctly.
    return emitScalarConversion(Visit(e->getSrcExpr()),
                                e->getSrcExpr()->getType(), e->getType(),
                                e->getSourceRange().getBegin());
  }

  mlir::Value VisitMemberExpr(MemberExpr *e);

  mlir::Value VisitCompoundLiteralExpr(CompoundLiteralExpr *e) {
    return emitLoadOfLValue(e);
  }

  mlir::Value VisitInitListExpr(InitListExpr *e);

  mlir::Value VisitExplicitCastExpr(ExplicitCastExpr *e) {
    return VisitCastExpr(e);
  }

  mlir::Value VisitCXXNullPtrLiteralExpr(CXXNullPtrLiteralExpr *e) {
    return cgf.cgm.emitNullConstant(e->getType(),
                                    cgf.getLoc(e->getSourceRange()));
  }

  /// Perform a pointer to boolean conversion.
  mlir::Value emitPointerToBoolConversion(mlir::Value v, QualType qt) {
    // TODO(cir): comparing the ptr to null is done when lowering CIR to LLVM.
    // We might want to have a separate pass for these types of conversions.
    return cgf.getBuilder().createPtrToBoolCast(v);
  }

  mlir::Value emitFloatToBoolConversion(mlir::Value src, mlir::Location loc) {
    cir::BoolType boolTy = builder.getBoolTy();
    return builder.create<cir::CastOp>(loc, boolTy,
                                       cir::CastKind::float_to_bool, src);
  }

  mlir::Value emitIntToBoolConversion(mlir::Value srcVal, mlir::Location loc) {
    // Because of the type rules of C, we often end up computing a
    // logical value, then zero extending it to int, then wanting it
    // as a logical value again.
    // TODO: optimize this common case here or leave it for later
    // CIR passes?
    cir::BoolType boolTy = builder.getBoolTy();
    return builder.create<cir::CastOp>(loc, boolTy, cir::CastKind::int_to_bool,
                                       srcVal);
  }

  /// Convert the specified expression value to a boolean (!cir.bool) truth
  /// value. This is equivalent to "Val != 0".
  mlir::Value emitConversionToBool(mlir::Value src, QualType srcType,
                                   mlir::Location loc) {
    assert(srcType.isCanonical() && "EmitScalarConversion strips typedefs");

    if (srcType->isRealFloatingType())
      return emitFloatToBoolConversion(src, loc);

    if (llvm::isa<MemberPointerType>(srcType)) {
      cgf.getCIRGenModule().errorNYI(loc, "member pointer to bool conversion");
      return builder.getFalse(loc);
    }

    if (srcType->isIntegerType())
      return emitIntToBoolConversion(src, loc);

    assert(::mlir::isa<cir::PointerType>(src.getType()));
    return emitPointerToBoolConversion(src, srcType);
  }

  // Emit a conversion from the specified type to the specified destination
  // type, both of which are CIR scalar types.
  struct ScalarConversionOpts {
    bool treatBooleanAsSigned;
    bool emitImplicitIntegerTruncationChecks;
    bool emitImplicitIntegerSignChangeChecks;

    ScalarConversionOpts()
        : treatBooleanAsSigned(false),
          emitImplicitIntegerTruncationChecks(false),
          emitImplicitIntegerSignChangeChecks(false) {}

    ScalarConversionOpts(clang::SanitizerSet sanOpts)
        : treatBooleanAsSigned(false),
          emitImplicitIntegerTruncationChecks(
              sanOpts.hasOneOf(SanitizerKind::ImplicitIntegerTruncation)),
          emitImplicitIntegerSignChangeChecks(
              sanOpts.has(SanitizerKind::ImplicitIntegerSignChange)) {}
  };

  // Conversion from bool, integral, or floating-point to integral or
  // floating-point. Conversions involving other types are handled elsewhere.
  // Conversion to bool is handled elsewhere because that's a comparison against
  // zero, not a simple cast. This handles both individual scalars and vectors.
  mlir::Value emitScalarCast(mlir::Value src, QualType srcType,
                             QualType dstType, mlir::Type srcTy,
                             mlir::Type dstTy, ScalarConversionOpts opts) {
    assert(!srcType->isMatrixType() && !dstType->isMatrixType() &&
           "Internal error: matrix types not handled by this function.");
    assert(!(mlir::isa<mlir::IntegerType>(srcTy) ||
             mlir::isa<mlir::IntegerType>(dstTy)) &&
           "Obsolete code. Don't use mlir::IntegerType with CIR.");

    mlir::Type fullDstTy = dstTy;
    if (mlir::isa<cir::VectorType>(srcTy) &&
        mlir::isa<cir::VectorType>(dstTy)) {
      // Use the element types of the vectors to figure out the CastKind.
      srcTy = mlir::dyn_cast<cir::VectorType>(srcTy).getElementType();
      dstTy = mlir::dyn_cast<cir::VectorType>(dstTy).getElementType();
    }

    std::optional<cir::CastKind> castKind;

    if (mlir::isa<cir::BoolType>(srcTy)) {
      if (opts.treatBooleanAsSigned)
        cgf.getCIRGenModule().errorNYI("signed bool");
      if (cgf.getBuilder().isInt(dstTy))
        castKind = cir::CastKind::bool_to_int;
      else if (mlir::isa<cir::FPTypeInterface>(dstTy))
        castKind = cir::CastKind::bool_to_float;
      else
        llvm_unreachable("Internal error: Cast to unexpected type");
    } else if (cgf.getBuilder().isInt(srcTy)) {
      if (cgf.getBuilder().isInt(dstTy))
        castKind = cir::CastKind::integral;
      else if (mlir::isa<cir::FPTypeInterface>(dstTy))
        castKind = cir::CastKind::int_to_float;
      else
        llvm_unreachable("Internal error: Cast to unexpected type");
    } else if (mlir::isa<cir::FPTypeInterface>(srcTy)) {
      if (cgf.getBuilder().isInt(dstTy)) {
        // If we can't recognize overflow as undefined behavior, assume that
        // overflow saturates. This protects against normal optimizations if we
        // are compiling with non-standard FP semantics.
        if (!cgf.cgm.getCodeGenOpts().StrictFloatCastOverflow)
          cgf.getCIRGenModule().errorNYI("strict float cast overflow");
        assert(!cir::MissingFeatures::fpConstraints());
        castKind = cir::CastKind::float_to_int;
      } else if (mlir::isa<cir::FPTypeInterface>(dstTy)) {
        // TODO: split this to createFPExt/createFPTrunc
        return builder.createFloatingCast(src, fullDstTy);
      } else {
        llvm_unreachable("Internal error: Cast to unexpected type");
      }
    } else {
      llvm_unreachable("Internal error: Cast from unexpected type");
    }

    assert(castKind.has_value() && "Internal error: CastKind not set.");
    return builder.create<cir::CastOp>(src.getLoc(), fullDstTy, *castKind, src);
  }

  mlir::Value
  VisitSubstNonTypeTemplateParmExpr(SubstNonTypeTemplateParmExpr *e) {
    return Visit(e->getReplacement());
  }

  mlir::Value VisitVAArgExpr(VAArgExpr *ve) {
    QualType ty = ve->getType();

    if (ty->isVariablyModifiedType()) {
      cgf.cgm.errorNYI(ve->getSourceRange(),
                       "variably modified types in varargs");
    }

    return cgf.emitVAArg(ve);
  }

  mlir::Value VisitUnaryExprOrTypeTraitExpr(const UnaryExprOrTypeTraitExpr *e);
  mlir::Value
  VisitAbstractConditionalOperator(const AbstractConditionalOperator *e);

  // Unary Operators.
  mlir::Value VisitUnaryPostDec(const UnaryOperator *e) {
    LValue lv = cgf.emitLValue(e->getSubExpr());
    return emitScalarPrePostIncDec(e, lv, cir::UnaryOpKind::Dec, false);
  }
  mlir::Value VisitUnaryPostInc(const UnaryOperator *e) {
    LValue lv = cgf.emitLValue(e->getSubExpr());
    return emitScalarPrePostIncDec(e, lv, cir::UnaryOpKind::Inc, false);
  }
  mlir::Value VisitUnaryPreDec(const UnaryOperator *e) {
    LValue lv = cgf.emitLValue(e->getSubExpr());
    return emitScalarPrePostIncDec(e, lv, cir::UnaryOpKind::Dec, true);
  }
  mlir::Value VisitUnaryPreInc(const UnaryOperator *e) {
    LValue lv = cgf.emitLValue(e->getSubExpr());
    return emitScalarPrePostIncDec(e, lv, cir::UnaryOpKind::Inc, true);
  }
  mlir::Value emitScalarPrePostIncDec(const UnaryOperator *e, LValue lv,
                                      cir::UnaryOpKind kind, bool isPre) {
    if (cgf.getLangOpts().OpenMP)
      cgf.cgm.errorNYI(e->getSourceRange(), "inc/dec OpenMP");

    QualType type = e->getSubExpr()->getType();

    mlir::Value value;
    mlir::Value input;

    if (type->getAs<AtomicType>()) {
      cgf.cgm.errorNYI(e->getSourceRange(), "Atomic inc/dec");
      // TODO(cir): This is not correct, but it will produce reasonable code
      // until atomic operations are implemented.
      value = cgf.emitLoadOfLValue(lv, e->getExprLoc()).getValue();
      input = value;
    } else {
      value = cgf.emitLoadOfLValue(lv, e->getExprLoc()).getValue();
      input = value;
    }

    // NOTE: When possible, more frequent cases are handled first.

    // Special case of integer increment that we have to check first: bool++.
    // Due to promotion rules, we get:
    //   bool++ -> bool = bool + 1
    //          -> bool = (int)bool + 1
    //          -> bool = ((int)bool + 1 != 0)
    // An interesting aspect of this is that increment is always true.
    // Decrement does not have this property.
    if (kind == cir::UnaryOpKind::Inc && type->isBooleanType()) {
      value = builder.getTrue(cgf.getLoc(e->getExprLoc()));
    } else if (type->isIntegerType()) {
      QualType promotedType;
      [[maybe_unused]] bool canPerformLossyDemotionCheck = false;
      if (cgf.getContext().isPromotableIntegerType(type)) {
        promotedType = cgf.getContext().getPromotedIntegerType(type);
        assert(promotedType != type && "Shouldn't promote to the same type.");
        canPerformLossyDemotionCheck = true;
        canPerformLossyDemotionCheck &=
            cgf.getContext().getCanonicalType(type) !=
            cgf.getContext().getCanonicalType(promotedType);
        canPerformLossyDemotionCheck &=
            type->isIntegerType() && promotedType->isIntegerType();

        // TODO(cir): Currently, we store bitwidths in CIR types only for
        // integers. This might also be required for other types.

        assert(
            (!canPerformLossyDemotionCheck ||
             type->isSignedIntegerOrEnumerationType() ||
             promotedType->isSignedIntegerOrEnumerationType() ||
             mlir::cast<cir::IntType>(cgf.convertType(type)).getWidth() ==
                 mlir::cast<cir::IntType>(cgf.convertType(type)).getWidth()) &&
            "The following check expects that if we do promotion to different "
            "underlying canonical type, at least one of the types (either "
            "base or promoted) will be signed, or the bitwidths will match.");
      }

      assert(!cir::MissingFeatures::sanitizers());
      if (e->canOverflow() && type->isSignedIntegerOrEnumerationType()) {
        value = emitIncDecConsiderOverflowBehavior(e, value, kind);
      } else {
        cir::UnaryOpKind kind =
            e->isIncrementOp() ? cir::UnaryOpKind::Inc : cir::UnaryOpKind::Dec;
        // NOTE(CIR): clang calls CreateAdd but folds this to a unary op
        value = emitUnaryOp(e, kind, input, /*nsw=*/false);
      }
    } else if (const PointerType *ptr = type->getAs<PointerType>()) {
      QualType type = ptr->getPointeeType();
      if (cgf.getContext().getAsVariableArrayType(type)) {
        // VLA types don't have constant size.
        cgf.cgm.errorNYI(e->getSourceRange(), "Pointer arithmetic on VLA");
        return {};
      } else if (type->isFunctionType()) {
        // Arithmetic on function pointers (!) is just +-1.
        cgf.cgm.errorNYI(e->getSourceRange(),
                         "Pointer arithmetic on function pointer");
        return {};
      } else {
        // For everything else, we can just do a simple increment.
        mlir::Location loc = cgf.getLoc(e->getSourceRange());
        CIRGenBuilderTy &builder = cgf.getBuilder();
        int amount = kind == cir::UnaryOpKind::Inc ? 1 : -1;
        mlir::Value amt = builder.getSInt32(amount, loc);
        assert(!cir::MissingFeatures::sanitizers());
        value = builder.createPtrStride(loc, value, amt);
      }
    } else if (type->isVectorType()) {
      cgf.cgm.errorNYI(e->getSourceRange(), "Unary inc/dec vector");
      return {};
    } else if (type->isRealFloatingType()) {
      assert(!cir::MissingFeatures::cgFPOptionsRAII());

      if (type->isHalfType() &&
          !cgf.getContext().getLangOpts().NativeHalfType) {
        cgf.cgm.errorNYI(e->getSourceRange(), "Unary inc/dec half");
        return {};
      }

      if (mlir::isa<cir::SingleType, cir::DoubleType>(value.getType())) {
        // Create the inc/dec operation.
        // NOTE(CIR): clang calls CreateAdd but folds this to a unary op
        assert(kind == cir::UnaryOpKind::Inc ||
               kind == cir::UnaryOpKind::Dec && "Invalid UnaryOp kind");
        value = emitUnaryOp(e, kind, value);
      } else {
        cgf.cgm.errorNYI(e->getSourceRange(), "Unary inc/dec other fp type");
        return {};
      }
    } else if (type->isFixedPointType()) {
      cgf.cgm.errorNYI(e->getSourceRange(), "Unary inc/dec other fixed point");
      return {};
    } else {
      assert(type->castAs<ObjCObjectPointerType>());
      cgf.cgm.errorNYI(e->getSourceRange(), "Unary inc/dec ObjectiveC pointer");
      return {};
    }

    CIRGenFunction::SourceLocRAIIObject sourceloc{
        cgf, cgf.getLoc(e->getSourceRange())};

    // Store the updated result through the lvalue
    if (lv.isBitField())
      return cgf.emitStoreThroughBitfieldLValue(RValue::get(value), lv);
    else
      cgf.emitStoreThroughLValue(RValue::get(value), lv);

    // If this is a postinc, return the value read from memory, otherwise use
    // the updated value.
    return isPre ? value : input;
  }

  mlir::Value emitIncDecConsiderOverflowBehavior(const UnaryOperator *e,
                                                 mlir::Value inVal,
                                                 cir::UnaryOpKind kind) {
    assert(kind == cir::UnaryOpKind::Inc ||
           kind == cir::UnaryOpKind::Dec && "Invalid UnaryOp kind");
    switch (cgf.getLangOpts().getSignedOverflowBehavior()) {
    case LangOptions::SOB_Defined:
      return emitUnaryOp(e, kind, inVal, /*nsw=*/false);
    case LangOptions::SOB_Undefined:
      assert(!cir::MissingFeatures::sanitizers());
      return emitUnaryOp(e, kind, inVal, /*nsw=*/true);
    case LangOptions::SOB_Trapping:
      if (!e->canOverflow())
        return emitUnaryOp(e, kind, inVal, /*nsw=*/true);
      cgf.cgm.errorNYI(e->getSourceRange(), "inc/def overflow SOB_Trapping");
      return {};
    }
    llvm_unreachable("Unexpected signed overflow behavior kind");
  }

  mlir::Value VisitUnaryAddrOf(const UnaryOperator *e) {
    if (llvm::isa<MemberPointerType>(e->getType())) {
      cgf.cgm.errorNYI(e->getSourceRange(), "Address of member pointer");
      return builder.getNullPtr(cgf.convertType(e->getType()),
                                cgf.getLoc(e->getExprLoc()));
    }

    return cgf.emitLValue(e->getSubExpr()).getPointer();
  }

  mlir::Value VisitUnaryDeref(const UnaryOperator *e) {
    if (e->getType()->isVoidType())
      return Visit(e->getSubExpr()); // the actual value should be unused
    return emitLoadOfLValue(e);
  }

  mlir::Value VisitUnaryPlus(const UnaryOperator *e) {
    return emitUnaryPlusOrMinus(e, cir::UnaryOpKind::Plus);
  }

  mlir::Value VisitUnaryMinus(const UnaryOperator *e) {
    return emitUnaryPlusOrMinus(e, cir::UnaryOpKind::Minus);
  }

  mlir::Value emitUnaryPlusOrMinus(const UnaryOperator *e,
                                   cir::UnaryOpKind kind) {
    ignoreResultAssign = false;

    QualType promotionType = getPromotionType(e->getSubExpr()->getType());

    mlir::Value operand;
    if (!promotionType.isNull())
      operand = cgf.emitPromotedScalarExpr(e->getSubExpr(), promotionType);
    else
      operand = Visit(e->getSubExpr());

    bool nsw =
        kind == cir::UnaryOpKind::Minus && e->getType()->isSignedIntegerType();

    // NOTE: LLVM codegen will lower this directly to either a FNeg
    // or a Sub instruction.  In CIR this will be handled later in LowerToLLVM.
    mlir::Value result = emitUnaryOp(e, kind, operand, nsw);
    if (result && !promotionType.isNull())
      return emitUnPromotedValue(result, e->getType());
    return result;
  }

  mlir::Value emitUnaryOp(const UnaryOperator *e, cir::UnaryOpKind kind,
                          mlir::Value input, bool nsw = false) {
    return builder.create<cir::UnaryOp>(
        cgf.getLoc(e->getSourceRange().getBegin()), input.getType(), kind,
        input, nsw);
  }

  mlir::Value VisitUnaryNot(const UnaryOperator *e) {
    ignoreResultAssign = false;
    mlir::Value op = Visit(e->getSubExpr());
    return emitUnaryOp(e, cir::UnaryOpKind::Not, op);
  }

  mlir::Value VisitUnaryLNot(const UnaryOperator *e);

  mlir::Value VisitUnaryReal(const UnaryOperator *e);

  mlir::Value VisitUnaryImag(const UnaryOperator *e);

  mlir::Value VisitCXXDefaultInitExpr(CXXDefaultInitExpr *die) {
    CIRGenFunction::CXXDefaultInitExprScope scope(cgf, die);
    return Visit(die->getExpr());
  }

  mlir::Value VisitCXXThisExpr(CXXThisExpr *te) { return cgf.loadCXXThis(); }

  mlir::Value VisitExprWithCleanups(ExprWithCleanups *e);
  mlir::Value VisitCXXNewExpr(const CXXNewExpr *e) {
    return cgf.emitCXXNewExpr(e);
  }

  mlir::Value VisitCXXThrowExpr(const CXXThrowExpr *e) {
    cgf.emitCXXThrowExpr(e);
    return {};
  }

  /// Emit a conversion from the specified type to the specified destination
  /// type, both of which are CIR scalar types.
  /// TODO: do we need ScalarConversionOpts here? Should be done in another
  /// pass.
  mlir::Value
  emitScalarConversion(mlir::Value src, QualType srcType, QualType dstType,
                       SourceLocation loc,
                       ScalarConversionOpts opts = ScalarConversionOpts()) {
    // All conversions involving fixed point types should be handled by the
    // emitFixedPoint family functions. This is done to prevent bloating up
    // this function more, and although fixed point numbers are represented by
    // integers, we do not want to follow any logic that assumes they should be
    // treated as integers.
    // TODO(leonardchan): When necessary, add another if statement checking for
    // conversions to fixed point types from other types.
    // conversions to fixed point types from other types.
    if (srcType->isFixedPointType() || dstType->isFixedPointType()) {
      cgf.getCIRGenModule().errorNYI(loc, "fixed point conversions");
      return {};
    }

    srcType = srcType.getCanonicalType();
    dstType = dstType.getCanonicalType();
    if (srcType == dstType) {
      if (opts.emitImplicitIntegerSignChangeChecks)
        cgf.getCIRGenModule().errorNYI(loc,
                                       "implicit integer sign change checks");
      return src;
    }

    if (dstType->isVoidType())
      return {};

    mlir::Type mlirSrcType = src.getType();

    // Handle conversions to bool first, they are special: comparisons against
    // 0.
    if (dstType->isBooleanType())
      return emitConversionToBool(src, srcType, cgf.getLoc(loc));

    mlir::Type mlirDstType = cgf.convertType(dstType);

    if (srcType->isHalfType() &&
        !cgf.getContext().getLangOpts().NativeHalfType) {
      // Cast to FP using the intrinsic if the half type itself isn't supported.
      if (mlir::isa<cir::FPTypeInterface>(mlirDstType)) {
        if (cgf.getContext().getTargetInfo().useFP16ConversionIntrinsics())
          cgf.getCIRGenModule().errorNYI(loc,
                                         "cast via llvm.convert.from.fp16");
      } else {
        // Cast to other types through float, using either the intrinsic or
        // FPExt, depending on whether the half type itself is supported (as
        // opposed to operations on half, available with NativeHalfType).
        if (cgf.getContext().getTargetInfo().useFP16ConversionIntrinsics())
          cgf.getCIRGenModule().errorNYI(loc,
                                         "cast via llvm.convert.from.fp16");
        // FIXME(cir): For now lets pretend we shouldn't use the conversion
        // intrinsics and insert a cast here unconditionally.
        src = builder.createCast(cgf.getLoc(loc), cir::CastKind::floating, src,
                                 cgf.FloatTy);
        srcType = cgf.getContext().FloatTy;
        mlirSrcType = cgf.FloatTy;
      }
    }

    // TODO(cir): LLVM codegen ignore conversions like int -> uint,
    // is there anything to be done for CIR here?
    if (mlirSrcType == mlirDstType) {
      if (opts.emitImplicitIntegerSignChangeChecks)
        cgf.getCIRGenModule().errorNYI(loc,
                                       "implicit integer sign change checks");
      return src;
    }

    // Handle pointer conversions next: pointers can only be converted to/from
    // other pointers and integers. Check for pointer types in terms of LLVM, as
    // some native types (like Obj-C id) may map to a pointer type.
    if (auto dstPT = dyn_cast<cir::PointerType>(mlirDstType)) {
      cgf.getCIRGenModule().errorNYI(loc, "pointer casts");
      return builder.getNullPtr(dstPT, src.getLoc());
    }

    if (isa<cir::PointerType>(mlirSrcType)) {
      // Must be an ptr to int cast.
      assert(isa<cir::IntType>(mlirDstType) && "not ptr->int?");
      return builder.createPtrToInt(src, mlirDstType);
    }

    // A scalar can be splatted to an extended vector of the same element type
    if (dstType->isExtVectorType() && !srcType->isVectorType()) {
      // Sema should add casts to make sure that the source expression's type
      // is the same as the vector's element type (sans qualifiers)
      assert(dstType->castAs<ExtVectorType>()->getElementType().getTypePtr() ==
                 srcType.getTypePtr() &&
             "Splatted expr doesn't match with vector element type?");

      cgf.getCIRGenModule().errorNYI(loc, "vector splatting");
      return {};
    }

    if (srcType->isMatrixType() && dstType->isMatrixType()) {
      cgf.getCIRGenModule().errorNYI(loc,
                                     "matrix type to matrix type conversion");
      return {};
    }
    assert(!srcType->isMatrixType() && !dstType->isMatrixType() &&
           "Internal error: conversion between matrix type and scalar type");

    // Finally, we have the arithmetic types or vectors of arithmetic types.
    mlir::Value res = nullptr;
    mlir::Type resTy = mlirDstType;

    res = emitScalarCast(src, srcType, dstType, mlirSrcType, mlirDstType, opts);

    if (mlirDstType != resTy) {
      if (cgf.getContext().getTargetInfo().useFP16ConversionIntrinsics()) {
        cgf.getCIRGenModule().errorNYI(loc, "cast via llvm.convert.to.fp16");
      }
      // FIXME(cir): For now we never use FP16 conversion intrinsics even if
      // required by the target. Change that once this is implemented
      res = builder.createCast(cgf.getLoc(loc), cir::CastKind::floating, res,
                               resTy);
    }

    if (opts.emitImplicitIntegerTruncationChecks)
      cgf.getCIRGenModule().errorNYI(loc, "implicit integer truncation checks");

    if (opts.emitImplicitIntegerSignChangeChecks)
      cgf.getCIRGenModule().errorNYI(loc,
                                     "implicit integer sign change checks");

    return res;
  }

  BinOpInfo emitBinOps(const BinaryOperator *e,
                       QualType promotionType = QualType()) {
    BinOpInfo result;
    result.lhs = cgf.emitPromotedScalarExpr(e->getLHS(), promotionType);
    result.rhs = cgf.emitPromotedScalarExpr(e->getRHS(), promotionType);
    if (!promotionType.isNull())
      result.fullType = promotionType;
    else
      result.fullType = e->getType();
    result.compType = result.fullType;
    if (const auto *vecType = dyn_cast_or_null<VectorType>(result.fullType)) {
      result.compType = vecType->getElementType();
    }
    result.opcode = e->getOpcode();
    result.loc = e->getSourceRange();
    // TODO(cir): Result.FPFeatures
    assert(!cir::MissingFeatures::cgFPOptionsRAII());
    result.e = e;
    return result;
  }

  mlir::Value emitMul(const BinOpInfo &ops);
  mlir::Value emitDiv(const BinOpInfo &ops);
  mlir::Value emitRem(const BinOpInfo &ops);
  mlir::Value emitAdd(const BinOpInfo &ops);
  mlir::Value emitSub(const BinOpInfo &ops);
  mlir::Value emitShl(const BinOpInfo &ops);
  mlir::Value emitShr(const BinOpInfo &ops);
  mlir::Value emitAnd(const BinOpInfo &ops);
  mlir::Value emitXor(const BinOpInfo &ops);
  mlir::Value emitOr(const BinOpInfo &ops);

  LValue emitCompoundAssignLValue(
      const CompoundAssignOperator *e,
      mlir::Value (ScalarExprEmitter::*f)(const BinOpInfo &),
      mlir::Value &result);
  mlir::Value
  emitCompoundAssign(const CompoundAssignOperator *e,
                     mlir::Value (ScalarExprEmitter::*f)(const BinOpInfo &));

  // TODO(cir): Candidate to be in a common AST helper between CIR and LLVM
  // codegen.
  QualType getPromotionType(QualType ty) {
    if (ty->getAs<ComplexType>()) {
      assert(!cir::MissingFeatures::complexType());
      cgf.cgm.errorNYI("promotion to complex type");
      return QualType();
    }
    if (ty.UseExcessPrecision(cgf.getContext())) {
      if (ty->getAs<VectorType>()) {
        assert(!cir::MissingFeatures::vectorType());
        cgf.cgm.errorNYI("promotion to vector type");
        return QualType();
      }
      return cgf.getContext().FloatTy;
    }
    return QualType();
  }

// Binary operators and binary compound assignment operators.
#define HANDLEBINOP(OP)                                                        \
  mlir::Value VisitBin##OP(const BinaryOperator *e) {                          \
    QualType promotionTy = getPromotionType(e->getType());                     \
    auto result = emit##OP(emitBinOps(e, promotionTy));                        \
    if (result && !promotionTy.isNull())                                       \
      result = emitUnPromotedValue(result, e->getType());                      \
    return result;                                                             \
  }                                                                            \
  mlir::Value VisitBin##OP##Assign(const CompoundAssignOperator *e) {          \
    return emitCompoundAssign(e, &ScalarExprEmitter::emit##OP);                \
  }

  HANDLEBINOP(Mul)
  HANDLEBINOP(Div)
  HANDLEBINOP(Rem)
  HANDLEBINOP(Add)
  HANDLEBINOP(Sub)
  HANDLEBINOP(Shl)
  HANDLEBINOP(Shr)
  HANDLEBINOP(And)
  HANDLEBINOP(Xor)
  HANDLEBINOP(Or)
#undef HANDLEBINOP

  mlir::Value emitCmp(const BinaryOperator *e) {
    const mlir::Location loc = cgf.getLoc(e->getExprLoc());
    mlir::Value result;
    QualType lhsTy = e->getLHS()->getType();
    QualType rhsTy = e->getRHS()->getType();

    auto clangCmpToCIRCmp =
        [](clang::BinaryOperatorKind clangCmp) -> cir::CmpOpKind {
      switch (clangCmp) {
      case BO_LT:
        return cir::CmpOpKind::lt;
      case BO_GT:
        return cir::CmpOpKind::gt;
      case BO_LE:
        return cir::CmpOpKind::le;
      case BO_GE:
        return cir::CmpOpKind::ge;
      case BO_EQ:
        return cir::CmpOpKind::eq;
      case BO_NE:
        return cir::CmpOpKind::ne;
      default:
        llvm_unreachable("unsupported comparison kind for cir.cmp");
      }
    };

    cir::CmpOpKind kind = clangCmpToCIRCmp(e->getOpcode());
    if (lhsTy->getAs<MemberPointerType>()) {
      assert(!cir::MissingFeatures::dataMemberType());
      assert(e->getOpcode() == BO_EQ || e->getOpcode() == BO_NE);
      mlir::Value lhs = cgf.emitScalarExpr(e->getLHS());
      mlir::Value rhs = cgf.emitScalarExpr(e->getRHS());
      result = builder.createCompare(loc, kind, lhs, rhs);
    } else if (!lhsTy->isAnyComplexType() && !rhsTy->isAnyComplexType()) {
      BinOpInfo boInfo = emitBinOps(e);
      mlir::Value lhs = boInfo.lhs;
      mlir::Value rhs = boInfo.rhs;

      if (lhsTy->isVectorType()) {
        if (!e->getType()->isVectorType()) {
          // If AltiVec, the comparison results in a numeric type, so we use
          // intrinsics comparing vectors and giving 0 or 1 as a result
          cgf.cgm.errorNYI(loc, "AltiVec comparison");
        } else {
          // Other kinds of vectors. Element-wise comparison returning
          // a vector.
          result = builder.create<cir::VecCmpOp>(
              cgf.getLoc(boInfo.loc), cgf.convertType(boInfo.fullType), kind,
              boInfo.lhs, boInfo.rhs);
        }
      } else if (boInfo.isFixedPointOp()) {
        assert(!cir::MissingFeatures::fixedPointType());
        cgf.cgm.errorNYI(loc, "fixed point comparisons");
        result = builder.getBool(false, loc);
      } else {
        // integers and pointers
        if (cgf.cgm.getCodeGenOpts().StrictVTablePointers &&
            mlir::isa<cir::PointerType>(lhs.getType()) &&
            mlir::isa<cir::PointerType>(rhs.getType())) {
          cgf.cgm.errorNYI(loc, "strict vtable pointer comparisons");
        }

        cir::CmpOpKind kind = clangCmpToCIRCmp(e->getOpcode());
        result = builder.createCompare(loc, kind, lhs, rhs);
      }
    } else {
      // Complex Comparison: can only be an equality comparison.
      assert(e->getOpcode() == BO_EQ || e->getOpcode() == BO_NE);

      BinOpInfo boInfo = emitBinOps(e);
      result = builder.create<cir::CmpOp>(loc, kind, boInfo.lhs, boInfo.rhs);
    }

    return emitScalarConversion(result, cgf.getContext().BoolTy, e->getType(),
                                e->getExprLoc());
  }

// Comparisons.
#define VISITCOMP(CODE)                                                        \
  mlir::Value VisitBin##CODE(const BinaryOperator *E) { return emitCmp(E); }
  VISITCOMP(LT)
  VISITCOMP(GT)
  VISITCOMP(LE)
  VISITCOMP(GE)
  VISITCOMP(EQ)
  VISITCOMP(NE)
#undef VISITCOMP

  mlir::Value VisitBinAssign(const BinaryOperator *e) {
    const bool ignore = std::exchange(ignoreResultAssign, false);

    mlir::Value rhs;
    LValue lhs;

    switch (e->getLHS()->getType().getObjCLifetime()) {
    case Qualifiers::OCL_Strong:
    case Qualifiers::OCL_Autoreleasing:
    case Qualifiers::OCL_ExplicitNone:
    case Qualifiers::OCL_Weak:
      assert(!cir::MissingFeatures::objCLifetime());
      break;
    case Qualifiers::OCL_None:
      // __block variables need to have the rhs evaluated first, plus this
      // should improve codegen just a little.
      rhs = Visit(e->getRHS());
      assert(!cir::MissingFeatures::sanitizers());
      // TODO(cir): This needs to be emitCheckedLValue() once we support
      // sanitizers
      lhs = cgf.emitLValue(e->getLHS());

      // Store the value into the LHS. Bit-fields are handled specially because
      // the result is altered by the store, i.e., [C99 6.5.16p1]
      // 'An assignment expression has the value of the left operand after the
      // assignment...'.
      if (lhs.isBitField()) {
        rhs = cgf.emitStoreThroughBitfieldLValue(RValue::get(rhs), lhs);
      } else {
        cgf.emitNullabilityCheck(lhs, rhs, e->getExprLoc());
        CIRGenFunction::SourceLocRAIIObject loc{
            cgf, cgf.getLoc(e->getSourceRange())};
        cgf.emitStoreThroughLValue(RValue::get(rhs), lhs);
      }
    }

    // If the result is clearly ignored, return now.
    if (ignore)
      return nullptr;

    // The result of an assignment in C is the assigned r-value.
    if (!cgf.getLangOpts().CPlusPlus)
      return rhs;

    // If the lvalue is non-volatile, return the computed value of the
    // assignment.
    if (!lhs.isVolatile())
      return rhs;

    // Otherwise, reload the value.
    return emitLoadOfLValue(lhs, e->getExprLoc());
  }

  mlir::Value VisitBinComma(const BinaryOperator *e) {
    cgf.emitIgnoredExpr(e->getLHS());
    // NOTE: We don't need to EnsureInsertPoint() like LLVM codegen.
    return Visit(e->getRHS());
  }

  mlir::Value VisitBinLAnd(const clang::BinaryOperator *e) {
    if (e->getType()->isVectorType()) {
      assert(!cir::MissingFeatures::vectorType());
      return {};
    }

    assert(!cir::MissingFeatures::instrumentation());
    mlir::Type resTy = cgf.convertType(e->getType());
    mlir::Location loc = cgf.getLoc(e->getExprLoc());

    CIRGenFunction::ConditionalEvaluation eval(cgf);

    mlir::Value lhsCondV = cgf.evaluateExprAsBool(e->getLHS());
    auto resOp = builder.create<cir::TernaryOp>(
        loc, lhsCondV, /*trueBuilder=*/
        [&](mlir::OpBuilder &b, mlir::Location loc) {
          CIRGenFunction::LexicalScope lexScope{cgf, loc,
                                                b.getInsertionBlock()};
          cgf.curLexScope->setAsTernary();
          b.create<cir::YieldOp>(loc, cgf.evaluateExprAsBool(e->getRHS()));
        },
        /*falseBuilder*/
        [&](mlir::OpBuilder &b, mlir::Location loc) {
          CIRGenFunction::LexicalScope lexScope{cgf, loc,
                                                b.getInsertionBlock()};
          cgf.curLexScope->setAsTernary();
          auto res = b.create<cir::ConstantOp>(loc, builder.getFalseAttr());
          b.create<cir::YieldOp>(loc, res.getRes());
        });
    return maybePromoteBoolResult(resOp.getResult(), resTy);
  }

  mlir::Value VisitBinLOr(const clang::BinaryOperator *e) {
    if (e->getType()->isVectorType()) {
      assert(!cir::MissingFeatures::vectorType());
      return {};
    }

    assert(!cir::MissingFeatures::instrumentation());
    mlir::Type resTy = cgf.convertType(e->getType());
    mlir::Location loc = cgf.getLoc(e->getExprLoc());

    CIRGenFunction::ConditionalEvaluation eval(cgf);

    mlir::Value lhsCondV = cgf.evaluateExprAsBool(e->getLHS());
    auto resOp = builder.create<cir::TernaryOp>(
        loc, lhsCondV, /*trueBuilder=*/
        [&](mlir::OpBuilder &b, mlir::Location loc) {
          CIRGenFunction::LexicalScope lexScope{cgf, loc,
                                                b.getInsertionBlock()};
          cgf.curLexScope->setAsTernary();
          auto res = b.create<cir::ConstantOp>(loc, builder.getTrueAttr());
          b.create<cir::YieldOp>(loc, res.getRes());
        },
        /*falseBuilder*/
        [&](mlir::OpBuilder &b, mlir::Location loc) {
          CIRGenFunction::LexicalScope lexScope{cgf, loc,
                                                b.getInsertionBlock()};
          cgf.curLexScope->setAsTernary();
          b.create<cir::YieldOp>(loc, cgf.evaluateExprAsBool(e->getRHS()));
        });

    return maybePromoteBoolResult(resOp.getResult(), resTy);
  }

  mlir::Value VisitAtomicExpr(AtomicExpr *e) {
    return cgf.emitAtomicExpr(e).getValue();
  }
};

LValue ScalarExprEmitter::emitCompoundAssignLValue(
    const CompoundAssignOperator *e,
    mlir::Value (ScalarExprEmitter::*func)(const BinOpInfo &),
    mlir::Value &result) {
  if (e->getComputationResultType()->isAnyComplexType())
    return cgf.emitScalarCompoundAssignWithComplex(e, result);

  QualType lhsTy = e->getLHS()->getType();
  BinOpInfo opInfo;

  // Emit the RHS first.  __block variables need to have the rhs evaluated
  // first, plus this should improve codegen a little.

  QualType promotionTypeCR = getPromotionType(e->getComputationResultType());
  if (promotionTypeCR.isNull())
    promotionTypeCR = e->getComputationResultType();

  QualType promotionTypeLHS = getPromotionType(e->getComputationLHSType());
  QualType promotionTypeRHS = getPromotionType(e->getRHS()->getType());

  if (!promotionTypeRHS.isNull())
    opInfo.rhs = cgf.emitPromotedScalarExpr(e->getRHS(), promotionTypeRHS);
  else
    opInfo.rhs = Visit(e->getRHS());

  opInfo.fullType = promotionTypeCR;
  opInfo.compType = opInfo.fullType;
  if (const auto *vecType = dyn_cast_or_null<VectorType>(opInfo.fullType))
    opInfo.compType = vecType->getElementType();
  opInfo.opcode = e->getOpcode();
  opInfo.fpfeatures = e->getFPFeaturesInEffect(cgf.getLangOpts());
  opInfo.e = e;
  opInfo.loc = e->getSourceRange();

  // Load/convert the LHS
  LValue lhsLV = cgf.emitLValue(e->getLHS());

  if (lhsTy->getAs<AtomicType>()) {
    cgf.cgm.errorNYI(result.getLoc(), "atomic lvalue assign");
    return LValue();
  }

  opInfo.lhs = emitLoadOfLValue(lhsLV, e->getExprLoc());

  CIRGenFunction::SourceLocRAIIObject sourceloc{
      cgf, cgf.getLoc(e->getSourceRange())};
  SourceLocation loc = e->getExprLoc();
  if (!promotionTypeLHS.isNull())
    opInfo.lhs = emitScalarConversion(opInfo.lhs, lhsTy, promotionTypeLHS, loc);
  else
    opInfo.lhs = emitScalarConversion(opInfo.lhs, lhsTy,
                                      e->getComputationLHSType(), loc);

  // Expand the binary operator.
  result = (this->*func)(opInfo);

  // Convert the result back to the LHS type,
  // potentially with Implicit Conversion sanitizer check.
  result = emitScalarConversion(result, promotionTypeCR, lhsTy, loc,
                                ScalarConversionOpts(cgf.sanOpts));

  // Store the result value into the LHS lvalue. Bit-fields are handled
  // specially because the result is altered by the store, i.e., [C99 6.5.16p1]
  // 'An assignment expression has the value of the left operand after the
  // assignment...'.
  if (lhsLV.isBitField())
    cgf.emitStoreThroughBitfieldLValue(RValue::get(result), lhsLV);
  else
    cgf.emitStoreThroughLValue(RValue::get(result), lhsLV);

  if (cgf.getLangOpts().OpenMP)
    cgf.cgm.errorNYI(e->getSourceRange(), "openmp");

  return lhsLV;
}

mlir::Value ScalarExprEmitter::emitComplexToScalarConversion(mlir::Location lov,
                                                             mlir::Value value,
                                                             CastKind kind,
                                                             QualType destTy) {
  cir::CastKind castOpKind;
  switch (kind) {
  case CK_FloatingComplexToReal:
    castOpKind = cir::CastKind::float_complex_to_real;
    break;
  case CK_IntegralComplexToReal:
    castOpKind = cir::CastKind::int_complex_to_real;
    break;
  case CK_FloatingComplexToBoolean:
    castOpKind = cir::CastKind::float_complex_to_bool;
    break;
  case CK_IntegralComplexToBoolean:
    castOpKind = cir::CastKind::int_complex_to_bool;
    break;
  default:
    llvm_unreachable("invalid complex-to-scalar cast kind");
  }

  return builder.createCast(lov, castOpKind, value, cgf.convertType(destTy));
}

mlir::Value ScalarExprEmitter::emitPromoted(const Expr *e,
                                            QualType promotionType) {
  e = e->IgnoreParens();
  if (const auto *bo = dyn_cast<BinaryOperator>(e)) {
    switch (bo->getOpcode()) {
#define HANDLE_BINOP(OP)                                                       \
  case BO_##OP:                                                                \
    return emit##OP(emitBinOps(bo, promotionType));
      HANDLE_BINOP(Add)
      HANDLE_BINOP(Sub)
      HANDLE_BINOP(Mul)
      HANDLE_BINOP(Div)
#undef HANDLE_BINOP
    default:
      break;
    }
  } else if (isa<UnaryOperator>(e)) {
    cgf.cgm.errorNYI(e->getSourceRange(), "unary operators");
    return {};
  }
  mlir::Value result = Visit(const_cast<Expr *>(e));
  if (result) {
    if (!promotionType.isNull())
      return emitPromotedValue(result, promotionType);
    return emitUnPromotedValue(result, e->getType());
  }
  return result;
}

mlir::Value ScalarExprEmitter::emitCompoundAssign(
    const CompoundAssignOperator *e,
    mlir::Value (ScalarExprEmitter::*func)(const BinOpInfo &)) {

  bool ignore = std::exchange(ignoreResultAssign, false);
  mlir::Value rhs;
  LValue lhs = emitCompoundAssignLValue(e, func, rhs);

  // If the result is clearly ignored, return now.
  if (ignore)
    return {};

  // The result of an assignment in C is the assigned r-value.
  if (!cgf.getLangOpts().CPlusPlus)
    return rhs;

  // If the lvalue is non-volatile, return the computed value of the assignment.
  if (!lhs.isVolatile())
    return rhs;

  // Otherwise, reload the value.
  return emitLoadOfLValue(lhs, e->getExprLoc());
}

mlir::Value ScalarExprEmitter::VisitExprWithCleanups(ExprWithCleanups *e) {
  mlir::Location scopeLoc = cgf.getLoc(e->getSourceRange());
  mlir::OpBuilder &builder = cgf.builder;

  auto scope = cir::ScopeOp::create(
      builder, scopeLoc,
      /*scopeBuilder=*/
      [&](mlir::OpBuilder &b, mlir::Type &yieldTy, mlir::Location loc) {
        CIRGenFunction::LexicalScope lexScope{cgf, loc,
                                              builder.getInsertionBlock()};
        mlir::Value scopeYieldVal = Visit(e->getSubExpr());
        if (scopeYieldVal) {
          // Defend against dominance problems caused by jumps out of expression
          // evaluation through the shared cleanup block.
          lexScope.forceCleanup();
          cir::YieldOp::create(builder, loc, scopeYieldVal);
          yieldTy = scopeYieldVal.getType();
        }
      });

  return scope.getNumResults() > 0 ? scope->getResult(0) : nullptr;
}

} // namespace

LValue
CIRGenFunction::emitCompoundAssignmentLValue(const CompoundAssignOperator *e) {
  ScalarExprEmitter emitter(*this, builder);
  mlir::Value result;
  switch (e->getOpcode()) {
#define COMPOUND_OP(Op)                                                        \
  case BO_##Op##Assign:                                                        \
    return emitter.emitCompoundAssignLValue(e, &ScalarExprEmitter::emit##Op,   \
                                            result)
    COMPOUND_OP(Mul);
    COMPOUND_OP(Div);
    COMPOUND_OP(Rem);
    COMPOUND_OP(Add);
    COMPOUND_OP(Sub);
    COMPOUND_OP(Shl);
    COMPOUND_OP(Shr);
    COMPOUND_OP(And);
    COMPOUND_OP(Xor);
    COMPOUND_OP(Or);
#undef COMPOUND_OP

  case BO_PtrMemD:
  case BO_PtrMemI:
  case BO_Mul:
  case BO_Div:
  case BO_Rem:
  case BO_Add:
  case BO_Sub:
  case BO_Shl:
  case BO_Shr:
  case BO_LT:
  case BO_GT:
  case BO_LE:
  case BO_GE:
  case BO_EQ:
  case BO_NE:
  case BO_Cmp:
  case BO_And:
  case BO_Xor:
  case BO_Or:
  case BO_LAnd:
  case BO_LOr:
  case BO_Assign:
  case BO_Comma:
    llvm_unreachable("Not valid compound assignment operators");
  }
  llvm_unreachable("Unhandled compound assignment operator");
}

/// Emit the computation of the specified expression of scalar type.
mlir::Value CIRGenFunction::emitScalarExpr(const Expr *e) {
  assert(e && hasScalarEvaluationKind(e->getType()) &&
         "Invalid scalar expression to emit");

  return ScalarExprEmitter(*this, builder).Visit(const_cast<Expr *>(e));
}

mlir::Value CIRGenFunction::emitPromotedScalarExpr(const Expr *e,
                                                   QualType promotionType) {
  if (!promotionType.isNull())
    return ScalarExprEmitter(*this, builder).emitPromoted(e, promotionType);
  return ScalarExprEmitter(*this, builder).Visit(const_cast<Expr *>(e));
}

[[maybe_unused]] static bool mustVisitNullValue(const Expr *e) {
  // If a null pointer expression's type is the C++0x nullptr_t and
  // the expression is not a simple literal, it must be evaluated
  // for its potential side effects.
  if (isa<IntegerLiteral>(e) || isa<CXXNullPtrLiteralExpr>(e))
    return false;
  return e->getType()->isNullPtrType();
}

/// If \p e is a widened promoted integer, get its base (unpromoted) type.
static std::optional<QualType>
getUnwidenedIntegerType(const ASTContext &astContext, const Expr *e) {
  const Expr *base = e->IgnoreImpCasts();
  if (e == base)
    return std::nullopt;

  QualType baseTy = base->getType();
  if (!astContext.isPromotableIntegerType(baseTy) ||
      astContext.getTypeSize(baseTy) >= astContext.getTypeSize(e->getType()))
    return std::nullopt;

  return baseTy;
}

/// Check if \p e is a widened promoted integer.
[[maybe_unused]] static bool isWidenedIntegerOp(const ASTContext &astContext,
                                                const Expr *e) {
  return getUnwidenedIntegerType(astContext, e).has_value();
}

/// Check if we can skip the overflow check for \p Op.
[[maybe_unused]] static bool canElideOverflowCheck(const ASTContext &astContext,
                                                   const BinOpInfo &op) {
  assert((isa<UnaryOperator>(op.e) || isa<BinaryOperator>(op.e)) &&
         "Expected a unary or binary operator");

  // If the binop has constant inputs and we can prove there is no overflow,
  // we can elide the overflow check.
  if (!op.mayHaveIntegerOverflow())
    return true;

  // If a unary op has a widened operand, the op cannot overflow.
  if (const auto *uo = dyn_cast<UnaryOperator>(op.e))
    return !uo->canOverflow();

  // We usually don't need overflow checks for binops with widened operands.
  // Multiplication with promoted unsigned operands is a special case.
  const auto *bo = cast<BinaryOperator>(op.e);
  std::optional<QualType> optionalLHSTy =
      getUnwidenedIntegerType(astContext, bo->getLHS());
  if (!optionalLHSTy)
    return false;

  std::optional<QualType> optionalRHSTy =
      getUnwidenedIntegerType(astContext, bo->getRHS());
  if (!optionalRHSTy)
    return false;

  QualType lhsTy = *optionalLHSTy;
  QualType rhsTy = *optionalRHSTy;

  // This is the simple case: binops without unsigned multiplication, and with
  // widened operands. No overflow check is needed here.
  if ((op.opcode != BO_Mul && op.opcode != BO_MulAssign) ||
      !lhsTy->isUnsignedIntegerType() || !rhsTy->isUnsignedIntegerType())
    return true;

  // For unsigned multiplication the overflow check can be elided if either one
  // of the unpromoted types are less than half the size of the promoted type.
  unsigned promotedSize = astContext.getTypeSize(op.e->getType());
  return (2 * astContext.getTypeSize(lhsTy)) < promotedSize ||
         (2 * astContext.getTypeSize(rhsTy)) < promotedSize;
}

/// Emit pointer + index arithmetic.
static mlir::Value emitPointerArithmetic(CIRGenFunction &cgf,
                                         const BinOpInfo &op,
                                         bool isSubtraction) {
  // Must have binary (not unary) expr here.  Unary pointer
  // increment/decrement doesn't use this path.
  const BinaryOperator *expr = cast<BinaryOperator>(op.e);

  mlir::Value pointer = op.lhs;
  Expr *pointerOperand = expr->getLHS();
  mlir::Value index = op.rhs;
  Expr *indexOperand = expr->getRHS();

  // In the case of subtraction, the FE has ensured that the LHS is always the
  // pointer. However, addition can have the pointer on either side. We will
  // always have a pointer operand and an integer operand, so if the LHS wasn't
  // a pointer, we need to swap our values.
  if (!isSubtraction && !mlir::isa<cir::PointerType>(pointer.getType())) {
    std::swap(pointer, index);
    std::swap(pointerOperand, indexOperand);
  }
  assert(mlir::isa<cir::PointerType>(pointer.getType()) &&
         "Need a pointer operand");
  assert(mlir::isa<cir::IntType>(index.getType()) && "Need an integer operand");

  // Some versions of glibc and gcc use idioms (particularly in their malloc
  // routines) that add a pointer-sized integer (known to be a pointer value)
  // to a null pointer in order to cast the value back to an integer or as
  // part of a pointer alignment algorithm.  This is undefined behavior, but
  // we'd like to be able to compile programs that use it.
  //
  // Normally, we'd generate a GEP with a null-pointer base here in response
  // to that code, but it's also UB to dereference a pointer created that
  // way.  Instead (as an acknowledged hack to tolerate the idiom) we will
  // generate a direct cast of the integer value to a pointer.
  //
  // The idiom (p = nullptr + N) is not met if any of the following are true:
  //
  //   The operation is subtraction.
  //   The index is not pointer-sized.
  //   The pointer type is not byte-sized.
  //
  if (BinaryOperator::isNullPointerArithmeticExtension(
          cgf.getContext(), op.opcode, expr->getLHS(), expr->getRHS()))
    return cgf.getBuilder().createIntToPtr(index, pointer.getType());

  // Differently from LLVM codegen, ABI bits for index sizes is handled during
  // LLVM lowering.

  // If this is subtraction, negate the index.
  if (isSubtraction)
    index = cgf.getBuilder().createNeg(index);

  assert(!cir::MissingFeatures::sanitizers());

  const PointerType *pointerType =
      pointerOperand->getType()->getAs<PointerType>();
  if (!pointerType) {
    cgf.cgm.errorNYI("Objective-C:pointer arithmetic with non-pointer type");
    return nullptr;
  }

  QualType elementType = pointerType->getPointeeType();
  if (cgf.getContext().getAsVariableArrayType(elementType)) {
    cgf.cgm.errorNYI("variable array type");
    return nullptr;
  }

  if (elementType->isVoidType() || elementType->isFunctionType()) {
    cgf.cgm.errorNYI("void* or function pointer arithmetic");
    return nullptr;
  }

  assert(!cir::MissingFeatures::sanitizers());
  return cgf.getBuilder().create<cir::PtrStrideOp>(
      cgf.getLoc(op.e->getExprLoc()), pointer.getType(), pointer, index);
}

mlir::Value ScalarExprEmitter::emitMul(const BinOpInfo &ops) {
  const mlir::Location loc = cgf.getLoc(ops.loc);
  if (ops.compType->isSignedIntegerOrEnumerationType()) {
    switch (cgf.getLangOpts().getSignedOverflowBehavior()) {
    case LangOptions::SOB_Defined:
      if (!cgf.sanOpts.has(SanitizerKind::SignedIntegerOverflow))
        return builder.createMul(loc, ops.lhs, ops.rhs);
      [[fallthrough]];
    case LangOptions::SOB_Undefined:
      if (!cgf.sanOpts.has(SanitizerKind::SignedIntegerOverflow))
        return builder.createNSWMul(loc, ops.lhs, ops.rhs);
      [[fallthrough]];
    case LangOptions::SOB_Trapping:
      if (canElideOverflowCheck(cgf.getContext(), ops))
        return builder.createNSWMul(loc, ops.lhs, ops.rhs);
      cgf.cgm.errorNYI("sanitizers");
    }
  }
  if (ops.fullType->isConstantMatrixType()) {
    assert(!cir::MissingFeatures::matrixType());
    cgf.cgm.errorNYI("matrix types");
    return nullptr;
  }
  if (ops.compType->isUnsignedIntegerType() &&
      cgf.sanOpts.has(SanitizerKind::UnsignedIntegerOverflow) &&
      !canElideOverflowCheck(cgf.getContext(), ops))
    cgf.cgm.errorNYI("unsigned int overflow sanitizer");

  if (cir::isFPOrVectorOfFPType(ops.lhs.getType())) {
    assert(!cir::MissingFeatures::cgFPOptionsRAII());
    return builder.createFMul(loc, ops.lhs, ops.rhs);
  }

  if (ops.isFixedPointOp()) {
    assert(!cir::MissingFeatures::fixedPointType());
    cgf.cgm.errorNYI("fixed point");
    return nullptr;
  }

  return builder.create<cir::BinOp>(cgf.getLoc(ops.loc),
                                    cgf.convertType(ops.fullType),
                                    cir::BinOpKind::Mul, ops.lhs, ops.rhs);
}
mlir::Value ScalarExprEmitter::emitDiv(const BinOpInfo &ops) {
  return builder.create<cir::BinOp>(cgf.getLoc(ops.loc),
                                    cgf.convertType(ops.fullType),
                                    cir::BinOpKind::Div, ops.lhs, ops.rhs);
}
mlir::Value ScalarExprEmitter::emitRem(const BinOpInfo &ops) {
  return builder.create<cir::BinOp>(cgf.getLoc(ops.loc),
                                    cgf.convertType(ops.fullType),
                                    cir::BinOpKind::Rem, ops.lhs, ops.rhs);
}

mlir::Value ScalarExprEmitter::emitAdd(const BinOpInfo &ops) {
  if (mlir::isa<cir::PointerType>(ops.lhs.getType()) ||
      mlir::isa<cir::PointerType>(ops.rhs.getType()))
    return emitPointerArithmetic(cgf, ops, /*isSubtraction=*/false);

  const mlir::Location loc = cgf.getLoc(ops.loc);
  if (ops.compType->isSignedIntegerOrEnumerationType()) {
    switch (cgf.getLangOpts().getSignedOverflowBehavior()) {
    case LangOptions::SOB_Defined:
      if (!cgf.sanOpts.has(SanitizerKind::SignedIntegerOverflow))
        return builder.createAdd(loc, ops.lhs, ops.rhs);
      [[fallthrough]];
    case LangOptions::SOB_Undefined:
      if (!cgf.sanOpts.has(SanitizerKind::SignedIntegerOverflow))
        return builder.createNSWAdd(loc, ops.lhs, ops.rhs);
      [[fallthrough]];
    case LangOptions::SOB_Trapping:
      if (canElideOverflowCheck(cgf.getContext(), ops))
        return builder.createNSWAdd(loc, ops.lhs, ops.rhs);
      cgf.cgm.errorNYI("sanitizers");
    }
  }
  if (ops.fullType->isConstantMatrixType()) {
    assert(!cir::MissingFeatures::matrixType());
    cgf.cgm.errorNYI("matrix types");
    return nullptr;
  }

  if (ops.compType->isUnsignedIntegerType() &&
      cgf.sanOpts.has(SanitizerKind::UnsignedIntegerOverflow) &&
      !canElideOverflowCheck(cgf.getContext(), ops))
    cgf.cgm.errorNYI("unsigned int overflow sanitizer");

  if (cir::isFPOrVectorOfFPType(ops.lhs.getType())) {
    assert(!cir::MissingFeatures::cgFPOptionsRAII());
    return builder.createFAdd(loc, ops.lhs, ops.rhs);
  }

  if (ops.isFixedPointOp()) {
    assert(!cir::MissingFeatures::fixedPointType());
    cgf.cgm.errorNYI("fixed point");
    return {};
  }

  return builder.create<cir::BinOp>(loc, cgf.convertType(ops.fullType),
                                    cir::BinOpKind::Add, ops.lhs, ops.rhs);
}

mlir::Value ScalarExprEmitter::emitSub(const BinOpInfo &ops) {
  const mlir::Location loc = cgf.getLoc(ops.loc);
  // The LHS is always a pointer if either side is.
  if (!mlir::isa<cir::PointerType>(ops.lhs.getType())) {
    if (ops.compType->isSignedIntegerOrEnumerationType()) {
      switch (cgf.getLangOpts().getSignedOverflowBehavior()) {
      case LangOptions::SOB_Defined: {
        if (!cgf.sanOpts.has(SanitizerKind::SignedIntegerOverflow))
          return builder.createSub(loc, ops.lhs, ops.rhs);
        [[fallthrough]];
      }
      case LangOptions::SOB_Undefined:
        if (!cgf.sanOpts.has(SanitizerKind::SignedIntegerOverflow))
          return builder.createNSWSub(loc, ops.lhs, ops.rhs);
        [[fallthrough]];
      case LangOptions::SOB_Trapping:
        if (canElideOverflowCheck(cgf.getContext(), ops))
          return builder.createNSWSub(loc, ops.lhs, ops.rhs);
        cgf.cgm.errorNYI("sanitizers");
      }
    }

    if (ops.fullType->isConstantMatrixType()) {
      assert(!cir::MissingFeatures::matrixType());
      cgf.cgm.errorNYI("matrix types");
      return nullptr;
    }

    if (ops.compType->isUnsignedIntegerType() &&
        cgf.sanOpts.has(SanitizerKind::UnsignedIntegerOverflow) &&
        !canElideOverflowCheck(cgf.getContext(), ops))
      cgf.cgm.errorNYI("unsigned int overflow sanitizer");

    if (cir::isFPOrVectorOfFPType(ops.lhs.getType())) {
      assert(!cir::MissingFeatures::cgFPOptionsRAII());
      return builder.createFSub(loc, ops.lhs, ops.rhs);
    }

    if (ops.isFixedPointOp()) {
      assert(!cir::MissingFeatures::fixedPointType());
      cgf.cgm.errorNYI("fixed point");
      return {};
    }

    return builder.create<cir::BinOp>(cgf.getLoc(ops.loc),
                                      cgf.convertType(ops.fullType),
                                      cir::BinOpKind::Sub, ops.lhs, ops.rhs);
  }

  // If the RHS is not a pointer, then we have normal pointer
  // arithmetic.
  if (!mlir::isa<cir::PointerType>(ops.rhs.getType()))
    return emitPointerArithmetic(cgf, ops, /*isSubtraction=*/true);

  // Otherwise, this is a pointer subtraction

  // Do the raw subtraction part.
  //
  // TODO(cir): note for LLVM lowering out of this; when expanding this into
  // LLVM we shall take VLA's, division by element size, etc.
  //
  // See more in `EmitSub` in CGExprScalar.cpp.
  assert(!cir::MissingFeatures::ptrDiffOp());
  cgf.cgm.errorNYI("ptrdiff");
  return {};
}

mlir::Value ScalarExprEmitter::emitShl(const BinOpInfo &ops) {
  // TODO: This misses out on the sanitizer check below.
  if (ops.isFixedPointOp()) {
    assert(cir::MissingFeatures::fixedPointType());
    cgf.cgm.errorNYI("fixed point");
    return {};
  }

  // CIR accepts shift between different types, meaning nothing special
  // to be done here. OTOH, LLVM requires the LHS and RHS to be the same type:
  // promote or truncate the RHS to the same size as the LHS.

  bool sanitizeSignedBase = cgf.sanOpts.has(SanitizerKind::ShiftBase) &&
                            ops.compType->hasSignedIntegerRepresentation() &&
                            !cgf.getLangOpts().isSignedOverflowDefined() &&
                            !cgf.getLangOpts().CPlusPlus20;
  bool sanitizeUnsignedBase =
      cgf.sanOpts.has(SanitizerKind::UnsignedShiftBase) &&
      ops.compType->hasUnsignedIntegerRepresentation();
  bool sanitizeBase = sanitizeSignedBase || sanitizeUnsignedBase;
  bool sanitizeExponent = cgf.sanOpts.has(SanitizerKind::ShiftExponent);

  // OpenCL 6.3j: shift values are effectively % word size of LHS.
  if (cgf.getLangOpts().OpenCL)
    cgf.cgm.errorNYI("opencl");
  else if ((sanitizeBase || sanitizeExponent) &&
           mlir::isa<cir::IntType>(ops.lhs.getType()))
    cgf.cgm.errorNYI("sanitizers");

  return builder.createShiftLeft(cgf.getLoc(ops.loc), ops.lhs, ops.rhs);
}

mlir::Value ScalarExprEmitter::emitShr(const BinOpInfo &ops) {
  // TODO: This misses out on the sanitizer check below.
  if (ops.isFixedPointOp()) {
    assert(cir::MissingFeatures::fixedPointType());
    cgf.cgm.errorNYI("fixed point");
    return {};
  }

  // CIR accepts shift between different types, meaning nothing special
  // to be done here. OTOH, LLVM requires the LHS and RHS to be the same type:
  // promote or truncate the RHS to the same size as the LHS.

  // OpenCL 6.3j: shift values are effectively % word size of LHS.
  if (cgf.getLangOpts().OpenCL)
    cgf.cgm.errorNYI("opencl");
  else if (cgf.sanOpts.has(SanitizerKind::ShiftExponent) &&
           mlir::isa<cir::IntType>(ops.lhs.getType()))
    cgf.cgm.errorNYI("sanitizers");

  // Note that we don't need to distinguish unsigned treatment at this
  // point since it will be handled later by LLVM lowering.
  return builder.createShiftRight(cgf.getLoc(ops.loc), ops.lhs, ops.rhs);
}

mlir::Value ScalarExprEmitter::emitAnd(const BinOpInfo &ops) {
  return builder.create<cir::BinOp>(cgf.getLoc(ops.loc),
                                    cgf.convertType(ops.fullType),
                                    cir::BinOpKind::And, ops.lhs, ops.rhs);
}
mlir::Value ScalarExprEmitter::emitXor(const BinOpInfo &ops) {
  return builder.create<cir::BinOp>(cgf.getLoc(ops.loc),
                                    cgf.convertType(ops.fullType),
                                    cir::BinOpKind::Xor, ops.lhs, ops.rhs);
}
mlir::Value ScalarExprEmitter::emitOr(const BinOpInfo &ops) {
  return builder.create<cir::BinOp>(cgf.getLoc(ops.loc),
                                    cgf.convertType(ops.fullType),
                                    cir::BinOpKind::Or, ops.lhs, ops.rhs);
}

// Emit code for an explicit or implicit cast.  Implicit
// casts have to handle a more broad range of conversions than explicit
// casts, as they handle things like function to ptr-to-function decay
// etc.
mlir::Value ScalarExprEmitter::VisitCastExpr(CastExpr *ce) {
  Expr *subExpr = ce->getSubExpr();
  QualType destTy = ce->getType();
  CastKind kind = ce->getCastKind();

  // These cases are generally not written to ignore the result of evaluating
  // their sub-expressions, so we clear this now.
  ignoreResultAssign = false;

  switch (kind) {
  case clang::CK_Dependent:
    llvm_unreachable("dependent cast kind in CIR gen!");
  case clang::CK_BuiltinFnToFnPtr:
    llvm_unreachable("builtin functions are handled elsewhere");

  case CK_CPointerToObjCPointerCast:
  case CK_BlockPointerToObjCPointerCast:
  case CK_AnyPointerToBlockPointerCast:
  case CK_BitCast: {
    mlir::Value src = Visit(const_cast<Expr *>(subExpr));
    mlir::Type dstTy = cgf.convertType(destTy);

    assert(!cir::MissingFeatures::addressSpace());

    if (cgf.sanOpts.has(SanitizerKind::CFIUnrelatedCast))
      cgf.getCIRGenModule().errorNYI(subExpr->getSourceRange(),
                                     "sanitizer support");

    if (cgf.cgm.getCodeGenOpts().StrictVTablePointers)
      cgf.getCIRGenModule().errorNYI(subExpr->getSourceRange(),
                                     "strict vtable pointers");

    // Update heapallocsite metadata when there is an explicit pointer cast.
    assert(!cir::MissingFeatures::addHeapAllocSiteMetadata());

    // If Src is a fixed vector and Dst is a scalable vector, and both have the
    // same element type, use the llvm.vector.insert intrinsic to perform the
    // bitcast.
    assert(!cir::MissingFeatures::scalableVectors());

    // If Src is a scalable vector and Dst is a fixed vector, and both have the
    // same element type, use the llvm.vector.extract intrinsic to perform the
    // bitcast.
    assert(!cir::MissingFeatures::scalableVectors());

    // Perform VLAT <-> VLST bitcast through memory.
    // TODO: since the llvm.experimental.vector.{insert,extract} intrinsics
    //       require the element types of the vectors to be the same, we
    //       need to keep this around for bitcasts between VLAT <-> VLST where
    //       the element types of the vectors are not the same, until we figure
    //       out a better way of doing these casts.
    assert(!cir::MissingFeatures::scalableVectors());

    return cgf.getBuilder().createBitcast(cgf.getLoc(subExpr->getSourceRange()),
                                          src, dstTy);
  }

  case CK_AtomicToNonAtomic: {
    cgf.getCIRGenModule().errorNYI(subExpr->getSourceRange(),
                                   "CastExpr: ", ce->getCastKindName());
    mlir::Location loc = cgf.getLoc(subExpr->getSourceRange());
    return cgf.createDummyValue(loc, destTy);
  }
  case CK_NonAtomicToAtomic:
  case CK_UserDefinedConversion:
    return Visit(const_cast<Expr *>(subExpr));
  case CK_NoOp: {
    auto v = Visit(const_cast<Expr *>(subExpr));
    if (v) {
      // CK_NoOp can model a pointer qualification conversion, which can remove
      // an array bound and change the IR type.
      // FIXME: Once pointee types are removed from IR, remove this.
      mlir::Type t = cgf.convertType(destTy);
      if (t != v.getType())
        cgf.getCIRGenModule().errorNYI("pointer qualification conversion");
    }
    return v;
  }

  case CK_ArrayToPointerDecay:
    return cgf.emitArrayToPointerDecay(subExpr).getPointer();

  case CK_NullToPointer: {
    if (mustVisitNullValue(subExpr))
      cgf.emitIgnoredExpr(subExpr);

    // Note that DestTy is used as the MLIR type instead of a custom
    // nullptr type.
    mlir::Type ty = cgf.convertType(destTy);
    return builder.getNullPtr(ty, cgf.getLoc(subExpr->getExprLoc()));
  }

  case CK_LValueToRValue:
    assert(cgf.getContext().hasSameUnqualifiedType(subExpr->getType(), destTy));
    assert(subExpr->isGLValue() && "lvalue-to-rvalue applied to r-value!");
    return Visit(const_cast<Expr *>(subExpr));

  case CK_IntegralCast: {
    ScalarConversionOpts opts;
    if (auto *ice = dyn_cast<ImplicitCastExpr>(ce)) {
      if (!ice->isPartOfExplicitCast())
        opts = ScalarConversionOpts(cgf.sanOpts);
    }
    return emitScalarConversion(Visit(subExpr), subExpr->getType(), destTy,
                                ce->getExprLoc(), opts);
  }

  case CK_FloatingComplexToReal:
  case CK_IntegralComplexToReal:
  case CK_FloatingComplexToBoolean:
  case CK_IntegralComplexToBoolean: {
    mlir::Value value = cgf.emitComplexExpr(subExpr);
    return emitComplexToScalarConversion(cgf.getLoc(ce->getExprLoc()), value,
                                         kind, destTy);
  }

  case CK_FloatingRealToComplex:
  case CK_FloatingComplexCast:
  case CK_IntegralRealToComplex:
  case CK_IntegralComplexCast:
  case CK_IntegralComplexToFloatingComplex:
  case CK_FloatingComplexToIntegralComplex:
    llvm_unreachable("scalar cast to non-scalar value");

  case CK_PointerToIntegral: {
    assert(!destTy->isBooleanType() && "bool should use PointerToBool");
    if (cgf.cgm.getCodeGenOpts().StrictVTablePointers)
      cgf.getCIRGenModule().errorNYI(subExpr->getSourceRange(),
                                     "strict vtable pointers");
    return builder.createPtrToInt(Visit(subExpr), cgf.convertType(destTy));
  }
  case CK_ToVoid:
    cgf.emitIgnoredExpr(subExpr);
    return {};

  case CK_IntegralToFloating:
  case CK_FloatingToIntegral:
  case CK_FloatingCast:
  case CK_FixedPointToFloating:
  case CK_FloatingToFixedPoint: {
    if (kind == CK_FixedPointToFloating || kind == CK_FloatingToFixedPoint) {
      cgf.getCIRGenModule().errorNYI(subExpr->getSourceRange(),
                                     "fixed point casts");
      return {};
    }
    assert(!cir::MissingFeatures::cgFPOptionsRAII());
    return emitScalarConversion(Visit(subExpr), subExpr->getType(), destTy,
                                ce->getExprLoc());
  }

  case CK_IntegralToBoolean:
    return emitIntToBoolConversion(Visit(subExpr),
                                   cgf.getLoc(ce->getSourceRange()));

  case CK_PointerToBoolean:
    return emitPointerToBoolConversion(Visit(subExpr), subExpr->getType());
  case CK_FloatingToBoolean:
    return emitFloatToBoolConversion(Visit(subExpr),
                                     cgf.getLoc(subExpr->getExprLoc()));
  case CK_MemberPointerToBoolean: {
    mlir::Value memPtr = Visit(subExpr);
    return builder.createCast(cgf.getLoc(ce->getSourceRange()),
                              cir::CastKind::member_ptr_to_bool, memPtr,
                              cgf.convertType(destTy));
  }

  case CK_VectorSplat: {
    // Create a vector object and fill all elements with the same scalar value.
    assert(destTy->isVectorType() && "CK_VectorSplat to non-vector type");
    return builder.create<cir::VecSplatOp>(
        cgf.getLoc(subExpr->getSourceRange()), cgf.convertType(destTy),
        Visit(subExpr));
  }
  case CK_FunctionToPointerDecay:
    return cgf.emitLValue(subExpr).getPointer();

  default:
    cgf.getCIRGenModule().errorNYI(subExpr->getSourceRange(),
                                   "CastExpr: ", ce->getCastKindName());
  }
  return {};
}

mlir::Value ScalarExprEmitter::VisitCallExpr(const CallExpr *e) {
  if (e->getCallReturnType(cgf.getContext())->isReferenceType())
    return emitLoadOfLValue(e);

  auto v = cgf.emitCallExpr(e).getValue();
  assert(!cir::MissingFeatures::emitLValueAlignmentAssumption());
  return v;
}

mlir::Value ScalarExprEmitter::VisitMemberExpr(MemberExpr *e) {
  // TODO(cir): The classic codegen calls tryEmitAsConstant() here. Folding
  // constants sound like work for MLIR optimizers, but we'll keep an assertion
  // for now.
  assert(!cir::MissingFeatures::tryEmitAsConstant());
  Expr::EvalResult result;
  if (e->EvaluateAsInt(result, cgf.getContext(), Expr::SE_AllowSideEffects)) {
    cgf.cgm.errorNYI(e->getSourceRange(), "Constant interger member expr");
    // Fall through to emit this as a non-constant access.
  }
  return emitLoadOfLValue(e);
}

mlir::Value ScalarExprEmitter::VisitInitListExpr(InitListExpr *e) {
  const unsigned numInitElements = e->getNumInits();

  if (e->hadArrayRangeDesignator()) {
    cgf.cgm.errorNYI(e->getSourceRange(), "ArrayRangeDesignator");
    return {};
  }

  if (e->getType()->isVectorType()) {
    const auto vectorType =
        mlir::cast<cir::VectorType>(cgf.convertType(e->getType()));

    SmallVector<mlir::Value, 16> elements;
    for (Expr *init : e->inits()) {
      elements.push_back(Visit(init));
    }

    // Zero-initialize any remaining values.
    if (numInitElements < vectorType.getSize()) {
      const mlir::Value zeroValue = cgf.getBuilder().getNullValue(
          vectorType.getElementType(), cgf.getLoc(e->getSourceRange()));
      std::fill_n(std::back_inserter(elements),
                  vectorType.getSize() - numInitElements, zeroValue);
    }

    return cgf.getBuilder().create<cir::VecCreateOp>(
        cgf.getLoc(e->getSourceRange()), vectorType, elements);
  }

  // C++11 value-initialization for the scalar.
  if (numInitElements == 0)
    return emitNullValue(e->getType(), cgf.getLoc(e->getExprLoc()));

  return Visit(e->getInit(0));
}

mlir::Value CIRGenFunction::emitScalarConversion(mlir::Value src,
                                                 QualType srcTy, QualType dstTy,
                                                 SourceLocation loc) {
  assert(CIRGenFunction::hasScalarEvaluationKind(srcTy) &&
         CIRGenFunction::hasScalarEvaluationKind(dstTy) &&
         "Invalid scalar expression to emit");
  return ScalarExprEmitter(*this, builder)
      .emitScalarConversion(src, srcTy, dstTy, loc);
}

mlir::Value CIRGenFunction::emitComplexToScalarConversion(mlir::Value src,
                                                          QualType srcTy,
                                                          QualType dstTy,
                                                          SourceLocation loc) {
  assert(srcTy->isAnyComplexType() && hasScalarEvaluationKind(dstTy) &&
         "Invalid complex -> scalar conversion");

  QualType complexElemTy = srcTy->castAs<ComplexType>()->getElementType();
  if (dstTy->isBooleanType()) {
    auto kind = complexElemTy->isFloatingType()
                    ? cir::CastKind::float_complex_to_bool
                    : cir::CastKind::int_complex_to_bool;
    return builder.createCast(getLoc(loc), kind, src, convertType(dstTy));
  }

  auto kind = complexElemTy->isFloatingType()
                  ? cir::CastKind::float_complex_to_real
                  : cir::CastKind::int_complex_to_real;
  mlir::Value real =
      builder.createCast(getLoc(loc), kind, src, convertType(complexElemTy));
  return emitScalarConversion(real, complexElemTy, dstTy, loc);
}

mlir::Value ScalarExprEmitter::VisitUnaryLNot(const UnaryOperator *e) {
  // Perform vector logical not on comparison with zero vector.
  if (e->getType()->isVectorType() &&
      e->getType()->castAs<VectorType>()->getVectorKind() ==
          VectorKind::Generic) {
    assert(!cir::MissingFeatures::vectorType());
    cgf.cgm.errorNYI(e->getSourceRange(), "vector logical not");
    return {};
  }

  // Compare operand to zero.
  mlir::Value boolVal = cgf.evaluateExprAsBool(e->getSubExpr());

  // Invert value.
  boolVal = builder.createNot(boolVal);

  // ZExt result to the expr type.
  return maybePromoteBoolResult(boolVal, cgf.convertType(e->getType()));
}

mlir::Value ScalarExprEmitter::VisitUnaryReal(const UnaryOperator *e) {
  // TODO(cir): handle scalar promotion.
  Expr *op = e->getSubExpr();
  if (op->getType()->isAnyComplexType()) {
    // If it's an l-value, load through the appropriate subobject l-value.
    // Note that we have to ask `e` because `op` might be an l-value that
    // this won't work for, e.g. an Obj-C property.
    if (e->isGLValue()) {
      mlir::Location loc = cgf.getLoc(e->getExprLoc());
      mlir::Value complex = cgf.emitComplexExpr(op);
      return cgf.builder.createComplexReal(loc, complex);
    }

    // Otherwise, calculate and project.
    cgf.cgm.errorNYI(e->getSourceRange(),
                     "VisitUnaryReal calculate and project");
  }

  return Visit(op);
}

mlir::Value ScalarExprEmitter::VisitUnaryImag(const UnaryOperator *e) {
  // TODO(cir): handle scalar promotion.
  Expr *op = e->getSubExpr();
  if (op->getType()->isAnyComplexType()) {
    // If it's an l-value, load through the appropriate subobject l-value.
    // Note that we have to ask `e` because `op` might be an l-value that
    // this won't work for, e.g. an Obj-C property.
    if (e->isGLValue()) {
      mlir::Location loc = cgf.getLoc(e->getExprLoc());
      mlir::Value complex = cgf.emitComplexExpr(op);
      return cgf.builder.createComplexImag(loc, complex);
    }

    // Otherwise, calculate and project.
    cgf.cgm.errorNYI(e->getSourceRange(),
                     "VisitUnaryImag calculate and project");
  }

  return Visit(op);
}

/// Return the size or alignment of the type of argument of the sizeof
/// expression as an integer.
mlir::Value ScalarExprEmitter::VisitUnaryExprOrTypeTraitExpr(
    const UnaryExprOrTypeTraitExpr *e) {
  const QualType typeToSize = e->getTypeOfArgument();
  const mlir::Location loc = cgf.getLoc(e->getSourceRange());
  if (auto kind = e->getKind();
      kind == UETT_SizeOf || kind == UETT_DataSizeOf) {
    if (cgf.getContext().getAsVariableArrayType(typeToSize)) {
      cgf.getCIRGenModule().errorNYI(e->getSourceRange(),
                                     "sizeof operator for VariableArrayType",
                                     e->getStmtClassName());
      return builder.getConstant(
          loc, cir::IntAttr::get(cgf.cgm.UInt64Ty,
                                 llvm::APSInt(llvm::APInt(64, 1), true)));
    }
  } else if (e->getKind() == UETT_OpenMPRequiredSimdAlign) {
    cgf.getCIRGenModule().errorNYI(
        e->getSourceRange(), "sizeof operator for OpenMpRequiredSimdAlign",
        e->getStmtClassName());
    return builder.getConstant(
        loc, cir::IntAttr::get(cgf.cgm.UInt64Ty,
                               llvm::APSInt(llvm::APInt(64, 1), true)));
  }

  return builder.getConstant(
      loc, cir::IntAttr::get(cgf.cgm.UInt64Ty,
                             e->EvaluateKnownConstInt(cgf.getContext())));
}

/// Return true if the specified expression is cheap enough and side-effect-free
/// enough to evaluate unconditionally instead of conditionally.  This is used
/// to convert control flow into selects in some cases.
/// TODO(cir): can be shared with LLVM codegen.
static bool isCheapEnoughToEvaluateUnconditionally(const Expr *e,
                                                   CIRGenFunction &cgf) {
  // Anything that is an integer or floating point constant is fine.
  return e->IgnoreParens()->isEvaluatable(cgf.getContext());

  // Even non-volatile automatic variables can't be evaluated unconditionally.
  // Referencing a thread_local may cause non-trivial initialization work to
  // occur. If we're inside a lambda and one of the variables is from the scope
  // outside the lambda, that function may have returned already. Reading its
  // locals is a bad idea. Also, these reads may introduce races there didn't
  // exist in the source-level program.
}

mlir::Value ScalarExprEmitter::VisitAbstractConditionalOperator(
    const AbstractConditionalOperator *e) {
  CIRGenBuilderTy &builder = cgf.getBuilder();
  mlir::Location loc = cgf.getLoc(e->getSourceRange());
  ignoreResultAssign = false;

  // Bind the common expression if necessary.
  CIRGenFunction::OpaqueValueMapping binding(cgf, e);

  Expr *condExpr = e->getCond();
  Expr *lhsExpr = e->getTrueExpr();
  Expr *rhsExpr = e->getFalseExpr();

  // If the condition constant folds and can be elided, try to avoid emitting
  // the condition and the dead arm.
  bool condExprBool;
  if (cgf.constantFoldsToBool(condExpr, condExprBool)) {
    Expr *live = lhsExpr, *dead = rhsExpr;
    if (!condExprBool)
      std::swap(live, dead);

    // If the dead side doesn't have labels we need, just emit the Live part.
    if (!cgf.containsLabel(dead)) {
      if (condExprBool)
        assert(!cir::MissingFeatures::incrementProfileCounter());
      mlir::Value result = Visit(live);

      // If the live part is a throw expression, it acts like it has a void
      // type, so evaluating it returns a null Value.  However, a conditional
      // with non-void type must return a non-null Value.
      if (!result && !e->getType()->isVoidType()) {
        cgf.cgm.errorNYI(e->getSourceRange(),
                         "throw expression in conditional operator");
        result = {};
      }

      return result;
    }
  }

  QualType condType = condExpr->getType();

  // OpenCL: If the condition is a vector, we can treat this condition like
  // the select function.
  if ((cgf.getLangOpts().OpenCL && condType->isVectorType()) ||
      condType->isExtVectorType()) {
    assert(!cir::MissingFeatures::vectorType());
    cgf.cgm.errorNYI(e->getSourceRange(), "vector ternary op");
  }

  if (condType->isVectorType() || condType->isSveVLSBuiltinType()) {
    if (!condType->isVectorType()) {
      assert(!cir::MissingFeatures::vecTernaryOp());
      cgf.cgm.errorNYI(loc, "TernaryOp for SVE vector");
      return {};
    }

    mlir::Value condValue = Visit(condExpr);
    mlir::Value lhsValue = Visit(lhsExpr);
    mlir::Value rhsValue = Visit(rhsExpr);
    return builder.create<cir::VecTernaryOp>(loc, condValue, lhsValue,
                                             rhsValue);
  }

  // If this is a really simple expression (like x ? 4 : 5), emit this as a
  // select instead of as control flow.  We can only do this if it is cheap
  // and safe to evaluate the LHS and RHS unconditionally.
  if (isCheapEnoughToEvaluateUnconditionally(lhsExpr, cgf) &&
      isCheapEnoughToEvaluateUnconditionally(rhsExpr, cgf)) {
    bool lhsIsVoid = false;
    mlir::Value condV = cgf.evaluateExprAsBool(condExpr);
    assert(!cir::MissingFeatures::incrementProfileCounter());

    mlir::Value lhs = Visit(lhsExpr);
    if (!lhs) {
      lhs = builder.getNullValue(cgf.VoidTy, loc);
      lhsIsVoid = true;
    }

    mlir::Value rhs = Visit(rhsExpr);
    if (lhsIsVoid) {
      assert(!rhs && "lhs and rhs types must match");
      rhs = builder.getNullValue(cgf.VoidTy, loc);
    }

    return builder.createSelect(loc, condV, lhs, rhs);
  }

  mlir::Value condV = cgf.emitOpOnBoolExpr(loc, condExpr);
  CIRGenFunction::ConditionalEvaluation eval(cgf);
  SmallVector<mlir::OpBuilder::InsertPoint, 2> insertPoints{};
  mlir::Type yieldTy{};

  auto emitBranch = [&](mlir::OpBuilder &b, mlir::Location loc, Expr *expr) {
    CIRGenFunction::LexicalScope lexScope{cgf, loc, b.getInsertionBlock()};
    cgf.curLexScope->setAsTernary();

    assert(!cir::MissingFeatures::incrementProfileCounter());
    eval.beginEvaluation();
    mlir::Value branch = Visit(expr);
    eval.endEvaluation();

    if (branch) {
      yieldTy = branch.getType();
      b.create<cir::YieldOp>(loc, branch);
    } else {
      // If LHS or RHS is a throw or void expression we need to patch
      // arms as to properly match yield types.
      insertPoints.push_back(b.saveInsertionPoint());
    }
  };

  mlir::Value result = builder
                           .create<cir::TernaryOp>(
                               loc, condV,
                               /*trueBuilder=*/
                               [&](mlir::OpBuilder &b, mlir::Location loc) {
                                 emitBranch(b, loc, lhsExpr);
                               },
                               /*falseBuilder=*/
                               [&](mlir::OpBuilder &b, mlir::Location loc) {
                                 emitBranch(b, loc, rhsExpr);
                               })
                           .getResult();

  if (!insertPoints.empty()) {
    // If both arms are void, so be it.
    if (!yieldTy)
      yieldTy = cgf.VoidTy;

    // Insert required yields.
    for (mlir::OpBuilder::InsertPoint &toInsert : insertPoints) {
      mlir::OpBuilder::InsertionGuard guard(builder);
      builder.restoreInsertionPoint(toInsert);

      // Block does not return: build empty yield.
      if (mlir::isa<cir::VoidType>(yieldTy)) {
        builder.create<cir::YieldOp>(loc);
      } else { // Block returns: set null yield value.
        mlir::Value op0 = builder.getNullValue(yieldTy, loc);
        builder.create<cir::YieldOp>(loc, op0);
      }
    }
  }

  return result;
}

mlir::Value CIRGenFunction::emitScalarPrePostIncDec(const UnaryOperator *e,
                                                    LValue lv,
                                                    cir::UnaryOpKind kind,
                                                    bool isPre) {
  return ScalarExprEmitter(*this, builder)
      .emitScalarPrePostIncDec(e, lv, kind, isPre);
}<|MERGE_RESOLUTION|>--- conflicted
+++ resolved
@@ -92,13 +92,10 @@
                                             mlir::Value value, CastKind kind,
                                             QualType destTy);
 
-<<<<<<< HEAD
-=======
   mlir::Value emitNullValue(QualType ty, mlir::Location loc) {
     return cgf.cgm.emitNullConstant(ty, loc);
   }
 
->>>>>>> 35227056
   mlir::Value emitPromotedValue(mlir::Value result, QualType promotionType) {
     return builder.createFloatingCast(result, cgf.convertType(promotionType));
   }
