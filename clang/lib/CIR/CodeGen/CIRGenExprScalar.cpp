--- conflicted
+++ resolved
@@ -2184,29 +2184,6 @@
     return e->getOpcode() == clang::UO_Real
                ? builder.createComplexReal(loc, complex)
                : builder.createComplexImag(loc, complex);
-<<<<<<< HEAD
-  }
-
-  if (e->getOpcode() == UO_Real) {
-    mlir::Value operand = promotionTy.isNull()
-                              ? Visit(op)
-                              : cgf.emitPromotedScalarExpr(op, promotionTy);
-    return builder.createComplexReal(loc, operand);
-  }
-
-  // __imag on a scalar returns zero. Emit the subexpr to ensure side
-  // effects are evaluated, but not the actual value.
-  if (op->isGLValue())
-    cgf.emitLValue(op);
-  else if (!promotionTy.isNull())
-    cgf.emitPromotedScalarExpr(op, promotionTy);
-  else
-    cgf.emitScalarExpr(op);
-
-  mlir::Type valueTy =
-      cgf.convertType(promotionTy.isNull() ? e->getType() : promotionTy);
-  return builder.getNullValue(valueTy, loc);
-=======
   }
 
   if (e->getOpcode() == UO_Real) {
@@ -2228,7 +2205,6 @@
     operand = cgf.emitScalarExpr(op);
   }
   return builder.createComplexImag(loc, operand);
->>>>>>> 54c4ef26
 }
 
 /// Return the size or alignment of the type of argument of the sizeof
