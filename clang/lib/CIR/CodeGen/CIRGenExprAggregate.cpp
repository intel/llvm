--- conflicted
+++ resolved
@@ -223,10 +223,7 @@
       cgf.emitCXXTemporary(e->getTemporary(), e->getType(), dest.getAddress());
   }
   void VisitLambdaExpr(LambdaExpr *e);
-<<<<<<< HEAD
-=======
   void VisitExprWithCleanups(ExprWithCleanups *e);
->>>>>>> 54c4ef26
 
   // Stubs -- These should be moved up when they are implemented.
   void VisitCastExpr(CastExpr *e) {
@@ -724,14 +721,11 @@
   }
 }
 
-<<<<<<< HEAD
-=======
 void AggExprEmitter::VisitExprWithCleanups(ExprWithCleanups *e) {
   CIRGenFunction::RunCleanupsScope cleanups(cgf);
   Visit(e->getSubExpr());
 }
 
->>>>>>> 54c4ef26
 void AggExprEmitter::VisitCallExpr(const CallExpr *e) {
   if (e->getCallReturnType(cgf.getContext())->isReferenceType()) {
     cgf.cgm.errorNYI(e->getSourceRange(), "reference return type");
