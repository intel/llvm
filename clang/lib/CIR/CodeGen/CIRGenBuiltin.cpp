//===----------------------------------------------------------------------===//
//
// Part of the LLVM Project, under the Apache License v2.0 with LLVM Exceptions.
// See https://llvm.org/LICENSE.txt for license information.
// SPDX-License-Identifier: Apache-2.0 WITH LLVM-exception
//
//===----------------------------------------------------------------------===//
//
// This contains code to emit Builtin calls as CIR or a function call to be
// later resolved.
//
//===----------------------------------------------------------------------===//

#include "CIRGenCall.h"
#include "CIRGenConstantEmitter.h"
#include "CIRGenFunction.h"
#include "CIRGenModule.h"
#include "CIRGenValue.h"
#include "mlir/IR/BuiltinAttributes.h"
#include "mlir/IR/Value.h"
#include "mlir/Support/LLVM.h"
#include "clang/AST/Expr.h"
#include "clang/AST/GlobalDecl.h"
#include "clang/Basic/Builtins.h"
#include "clang/CIR/MissingFeatures.h"
#include "llvm/Support/ErrorHandling.h"

using namespace clang;
using namespace clang::CIRGen;
using namespace llvm;

static RValue emitLibraryCall(CIRGenFunction &cgf, const FunctionDecl *fd,
                              const CallExpr *e, mlir::Operation *calleeValue) {
  CIRGenCallee callee = CIRGenCallee::forDirect(calleeValue, GlobalDecl(fd));
  return cgf.emitCall(e->getCallee()->getType(), callee, e, ReturnValueSlot());
}

template <typename Op>
static RValue emitBuiltinBitOp(CIRGenFunction &cgf, const CallExpr *e,
                               bool poisonZero = false) {
  assert(!cir::MissingFeatures::builtinCheckKind());

  mlir::Value arg = cgf.emitScalarExpr(e->getArg(0));
  CIRGenBuilderTy &builder = cgf.getBuilder();

  Op op;
  if constexpr (std::is_same_v<Op, cir::BitClzOp> ||
                std::is_same_v<Op, cir::BitCtzOp>)
    op = Op::create(builder, cgf.getLoc(e->getSourceRange()), arg, poisonZero);
  else
    op = Op::create(builder, cgf.getLoc(e->getSourceRange()), arg);

  mlir::Value result = op.getResult();
  mlir::Type exprTy = cgf.convertType(e->getType());
  if (exprTy != result.getType())
    result = builder.createIntCast(result, exprTy);

  return RValue::get(result);
}

RValue CIRGenFunction::emitRotate(const CallExpr *e, bool isRotateLeft) {
  mlir::Value input = emitScalarExpr(e->getArg(0));
  mlir::Value amount = emitScalarExpr(e->getArg(1));

  // TODO(cir): MSVC flavor bit rotate builtins use different types for input
  // and amount, but cir.rotate requires them to have the same type. Cast amount
  // to the type of input when necessary.
  assert(!cir::MissingFeatures::msvcBuiltins());

  auto r = cir::RotateOp::create(builder, getLoc(e->getSourceRange()), input,
                                 amount, isRotateLeft);
  return RValue::get(r);
}

template <class Operation>
static RValue emitUnaryMaybeConstrainedFPBuiltin(CIRGenFunction &cgf,
                                                 const CallExpr &e) {
  mlir::Value arg = cgf.emitScalarExpr(e.getArg(0));

  assert(!cir::MissingFeatures::cgFPOptionsRAII());
  assert(!cir::MissingFeatures::fpConstraints());

  auto call =
      Operation::create(cgf.getBuilder(), arg.getLoc(), arg.getType(), arg);
  return RValue::get(call->getResult(0));
}

template <class Operation>
static RValue emitUnaryFPBuiltin(CIRGenFunction &cgf, const CallExpr &e) {
  mlir::Value arg = cgf.emitScalarExpr(e.getArg(0));
  auto call =
      Operation::create(cgf.getBuilder(), arg.getLoc(), arg.getType(), arg);
  return RValue::get(call->getResult(0));
}

RValue CIRGenFunction::emitBuiltinExpr(const GlobalDecl &gd, unsigned builtinID,
                                       const CallExpr *e,
                                       ReturnValueSlot returnValue) {
  mlir::Location loc = getLoc(e->getSourceRange());

  // See if we can constant fold this builtin.  If so, don't emit it at all.
  // TODO: Extend this handling to all builtin calls that we can constant-fold.
  Expr::EvalResult result;
  if (e->isPRValue() && e->EvaluateAsRValue(result, cgm.getASTContext()) &&
      !result.hasSideEffects()) {
    if (result.Val.isInt())
      return RValue::get(builder.getConstInt(loc, result.Val.getInt()));
    if (result.Val.isFloat()) {
      // Note: we are using result type of CallExpr to determine the type of
      // the constant. Classic codegen uses the result value to determine the
      // type. We feel it should be Ok to use expression type because it is
      // hard to imagine a builtin function evaluates to a value that
      // over/underflows its own defined type.
      mlir::Type type = convertType(e->getType());
      return RValue::get(builder.getConstFP(loc, type, result.Val.getFloat()));
    }
  }

  const FunctionDecl *fd = gd.getDecl()->getAsFunction();

  assert(!cir::MissingFeatures::builtinCallF128());

  // If the builtin has been declared explicitly with an assembler label,
  // disable the specialized emitting below. Ideally we should communicate the
  // rename in IR, or at least avoid generating the intrinsic calls that are
  // likely to get lowered to the renamed library functions.
  unsigned builtinIDIfNoAsmLabel = fd->hasAttr<AsmLabelAttr>() ? 0 : builtinID;

  assert(!cir::MissingFeatures::builtinCallMathErrno());
  assert(!cir::MissingFeatures::builtinCall());

  switch (builtinIDIfNoAsmLabel) {
  default:
    break;

  // C stdarg builtins.
  case Builtin::BI__builtin_stdarg_start:
  case Builtin::BI__builtin_va_start:
  case Builtin::BI__va_start: {
    mlir::Value vaList = builtinID == Builtin::BI__va_start
                             ? emitScalarExpr(e->getArg(0))
                             : emitVAListRef(e->getArg(0)).getPointer();
    mlir::Value count = emitScalarExpr(e->getArg(1));
    emitVAStart(vaList, count);
    return {};
  }

  case Builtin::BI__builtin_va_end:
    emitVAEnd(emitVAListRef(e->getArg(0)).getPointer());
    return {};

  case Builtin::BIalloca:
  case Builtin::BI_alloca:
  case Builtin::BI__builtin_alloca_uninitialized:
  case Builtin::BI__builtin_alloca: {
    // Get alloca size input
    mlir::Value size = emitScalarExpr(e->getArg(0));

    // The alignment of the alloca should correspond to __BIGGEST_ALIGNMENT__.
    const TargetInfo &ti = getContext().getTargetInfo();
    const CharUnits suitableAlignmentInBytes =
        getContext().toCharUnitsFromBits(ti.getSuitableAlign());

    // Emit the alloca op with type `u8 *` to match the semantics of
    // `llvm.alloca`. We later bitcast the type to `void *` to match the
    // semantics of C/C++
    // FIXME(cir): It may make sense to allow AllocaOp of type `u8` to return a
    // pointer of type `void *`. This will require a change to the allocaOp
    // verifier.
    mlir::Value allocaAddr = builder.createAlloca(
        getLoc(e->getSourceRange()), builder.getUInt8PtrTy(),
        builder.getUInt8Ty(), "bi_alloca", suitableAlignmentInBytes, size);

    // Initialize the allocated buffer if required.
    if (builtinID != Builtin::BI__builtin_alloca_uninitialized) {
      // Initialize the alloca with the given size and alignment according to
      // the lang opts. Only the trivial non-initialization is supported for
      // now.

      switch (getLangOpts().getTrivialAutoVarInit()) {
      case LangOptions::TrivialAutoVarInitKind::Uninitialized:
        // Nothing to initialize.
        break;
      case LangOptions::TrivialAutoVarInitKind::Zero:
      case LangOptions::TrivialAutoVarInitKind::Pattern:
        cgm.errorNYI("trivial auto var init");
        break;
      }
    }

    // An alloca will always return a pointer to the alloca (stack) address
    // space. This address space need not be the same as the AST / Language
    // default (e.g. in C / C++ auto vars are in the generic address space). At
    // the AST level this is handled within CreateTempAlloca et al., but for the
    // builtin / dynamic alloca we have to handle it here.
    assert(!cir::MissingFeatures::addressSpace());

    // Bitcast the alloca to the expected type.
    return RValue::get(
        builder.createBitcast(allocaAddr, builder.getVoidPtrTy()));
  }

  case Builtin::BIcos:
  case Builtin::BIcosf:
  case Builtin::BIcosl:
  case Builtin::BI__builtin_cos:
  case Builtin::BI__builtin_cosf:
  case Builtin::BI__builtin_cosf16:
  case Builtin::BI__builtin_cosl:
  case Builtin::BI__builtin_cosf128:
    assert(!cir::MissingFeatures::fastMathFlags());
    return emitUnaryMaybeConstrainedFPBuiltin<cir::CosOp>(*this, *e);

  case Builtin::BIfabs:
  case Builtin::BIfabsf:
  case Builtin::BIfabsl:
  case Builtin::BI__builtin_fabs:
  case Builtin::BI__builtin_fabsf:
  case Builtin::BI__builtin_fabsf16:
  case Builtin::BI__builtin_fabsl:
  case Builtin::BI__builtin_fabsf128:
    return emitUnaryMaybeConstrainedFPBuiltin<cir::FAbsOp>(*this, *e);

  case Builtin::BI__assume:
  case Builtin::BI__builtin_assume: {
    if (e->getArg(0)->HasSideEffects(getContext()))
      return RValue::get(nullptr);

    mlir::Value argValue = emitCheckedArgForAssume(e->getArg(0));
    cir::AssumeOp::create(builder, loc, argValue);
    return RValue::get(nullptr);
  }

  case Builtin::BI__builtin_assume_separate_storage: {
    mlir::Value value0 = emitScalarExpr(e->getArg(0));
    mlir::Value value1 = emitScalarExpr(e->getArg(1));
    cir::AssumeSepStorageOp::create(builder, loc, value0, value1);
    return RValue::get(nullptr);
  }

  case Builtin::BI__builtin_assume_aligned: {
    const Expr *ptrExpr = e->getArg(0);
    mlir::Value ptrValue = emitScalarExpr(ptrExpr);
    mlir::Value offsetValue =
        (e->getNumArgs() > 2) ? emitScalarExpr(e->getArg(2)) : nullptr;

    std::optional<llvm::APSInt> alignment =
        e->getArg(1)->getIntegerConstantExpr(getContext());
    assert(alignment.has_value() &&
           "the second argument to __builtin_assume_aligned must be an "
           "integral constant expression");

    mlir::Value result =
        emitAlignmentAssumption(ptrValue, ptrExpr, ptrExpr->getExprLoc(),
                                alignment->getSExtValue(), offsetValue);
    return RValue::get(result);
  }

  case Builtin::BI__builtin_complex: {
    mlir::Value real = emitScalarExpr(e->getArg(0));
    mlir::Value imag = emitScalarExpr(e->getArg(1));
    mlir::Value complex = builder.createComplexCreate(loc, real, imag);
    return RValue::getComplex(complex);
  }

  case Builtin::BI__builtin_creal:
  case Builtin::BI__builtin_crealf:
  case Builtin::BI__builtin_creall:
  case Builtin::BIcreal:
  case Builtin::BIcrealf:
  case Builtin::BIcreall: {
    mlir::Value complex = emitComplexExpr(e->getArg(0));
    mlir::Value real = builder.createComplexReal(loc, complex);
    return RValue::get(real);
  }

  case Builtin::BI__builtin_cimag:
  case Builtin::BI__builtin_cimagf:
  case Builtin::BI__builtin_cimagl:
  case Builtin::BIcimag:
  case Builtin::BIcimagf:
  case Builtin::BIcimagl: {
    mlir::Value complex = emitComplexExpr(e->getArg(0));
    mlir::Value imag = builder.createComplexImag(loc, complex);
    return RValue::get(imag);
  }

  case Builtin::BI__builtin_conj:
  case Builtin::BI__builtin_conjf:
  case Builtin::BI__builtin_conjl:
  case Builtin::BIconj:
  case Builtin::BIconjf:
  case Builtin::BIconjl: {
    mlir::Value complex = emitComplexExpr(e->getArg(0));
    mlir::Value conj = builder.createUnaryOp(getLoc(e->getExprLoc()),
                                             cir::UnaryOpKind::Not, complex);
    return RValue::getComplex(conj);
  }

  case Builtin::BI__builtin_clrsb:
  case Builtin::BI__builtin_clrsbl:
  case Builtin::BI__builtin_clrsbll:
    return emitBuiltinBitOp<cir::BitClrsbOp>(*this, e);

  case Builtin::BI__builtin_ctzs:
  case Builtin::BI__builtin_ctz:
  case Builtin::BI__builtin_ctzl:
  case Builtin::BI__builtin_ctzll:
  case Builtin::BI__builtin_ctzg:
    assert(!cir::MissingFeatures::builtinCheckKind());
    return emitBuiltinBitOp<cir::BitCtzOp>(*this, e, /*poisonZero=*/true);

  case Builtin::BI__builtin_clzs:
  case Builtin::BI__builtin_clz:
  case Builtin::BI__builtin_clzl:
  case Builtin::BI__builtin_clzll:
  case Builtin::BI__builtin_clzg:
    assert(!cir::MissingFeatures::builtinCheckKind());
    return emitBuiltinBitOp<cir::BitClzOp>(*this, e, /*poisonZero=*/true);

  case Builtin::BI__builtin_ffs:
  case Builtin::BI__builtin_ffsl:
  case Builtin::BI__builtin_ffsll:
    return emitBuiltinBitOp<cir::BitFfsOp>(*this, e);

  case Builtin::BI__builtin_parity:
  case Builtin::BI__builtin_parityl:
  case Builtin::BI__builtin_parityll:
    return emitBuiltinBitOp<cir::BitParityOp>(*this, e);

  case Builtin::BI__lzcnt16:
  case Builtin::BI__lzcnt:
  case Builtin::BI__lzcnt64:
    assert(!cir::MissingFeatures::builtinCheckKind());
    return emitBuiltinBitOp<cir::BitClzOp>(*this, e, /*poisonZero=*/false);

  case Builtin::BI__popcnt16:
  case Builtin::BI__popcnt:
  case Builtin::BI__popcnt64:
  case Builtin::BI__builtin_popcount:
  case Builtin::BI__builtin_popcountl:
  case Builtin::BI__builtin_popcountll:
  case Builtin::BI__builtin_popcountg:
    return emitBuiltinBitOp<cir::BitPopcountOp>(*this, e);

  case Builtin::BI__builtin_expect:
  case Builtin::BI__builtin_expect_with_probability: {
    mlir::Value argValue = emitScalarExpr(e->getArg(0));
    mlir::Value expectedValue = emitScalarExpr(e->getArg(1));

    mlir::FloatAttr probAttr;
    if (builtinIDIfNoAsmLabel == Builtin::BI__builtin_expect_with_probability) {
      llvm::APFloat probability(0.0);
      const Expr *probArg = e->getArg(2);
      [[maybe_unused]] bool evalSucceeded =
          probArg->EvaluateAsFloat(probability, cgm.getASTContext());
      assert(evalSucceeded &&
             "probability should be able to evaluate as float");
      bool loseInfo = false; // ignored
      probability.convert(llvm::APFloat::IEEEdouble(),
                          llvm::RoundingMode::Dynamic, &loseInfo);
      probAttr = mlir::FloatAttr::get(mlir::Float64Type::get(&getMLIRContext()),
                                      probability);
    }

    auto result = cir::ExpectOp::create(builder, loc, argValue.getType(),
                                        argValue, expectedValue, probAttr);
    return RValue::get(result);
  }

  case Builtin::BI__builtin_bswap16:
  case Builtin::BI__builtin_bswap32:
  case Builtin::BI__builtin_bswap64:
  case Builtin::BI_byteswap_ushort:
  case Builtin::BI_byteswap_ulong:
  case Builtin::BI_byteswap_uint64: {
    mlir::Value arg = emitScalarExpr(e->getArg(0));
    return RValue::get(cir::ByteSwapOp::create(builder, loc, arg));
  }

  case Builtin::BI__builtin_bitreverse8:
  case Builtin::BI__builtin_bitreverse16:
  case Builtin::BI__builtin_bitreverse32:
  case Builtin::BI__builtin_bitreverse64: {
    mlir::Value arg = emitScalarExpr(e->getArg(0));
    return RValue::get(cir::BitReverseOp::create(builder, loc, arg));
  }

  case Builtin::BI__builtin_rotateleft8:
  case Builtin::BI__builtin_rotateleft16:
  case Builtin::BI__builtin_rotateleft32:
  case Builtin::BI__builtin_rotateleft64:
    return emitRotate(e, /*isRotateLeft=*/true);

  case Builtin::BI__builtin_rotateright8:
  case Builtin::BI__builtin_rotateright16:
  case Builtin::BI__builtin_rotateright32:
  case Builtin::BI__builtin_rotateright64:
    return emitRotate(e, /*isRotateLeft=*/false);

  case Builtin::BI__builtin_return_address:
  case Builtin::BI__builtin_frame_address: {
    mlir::Location loc = getLoc(e->getExprLoc());
    llvm::APSInt level = e->getArg(0)->EvaluateKnownConstInt(getContext());
    if (builtinID == Builtin::BI__builtin_return_address) {
      return RValue::get(cir::ReturnAddrOp::create(
          builder, loc,
          builder.getConstAPInt(loc, builder.getUInt32Ty(), level)));
    }
    return RValue::get(cir::FrameAddrOp::create(
        builder, loc,
        builder.getConstAPInt(loc, builder.getUInt32Ty(), level)));
  }

  case Builtin::BI__builtin_trap:
    emitTrap(loc, /*createNewBlock=*/true);
    return RValue::get(nullptr);

  case Builtin::BI__builtin_unreachable:
    emitUnreachable(e->getExprLoc(), /*createNewBlock=*/true);
    return RValue::get(nullptr);

  case Builtin::BI__builtin_elementwise_acos:
    return emitUnaryFPBuiltin<cir::ACosOp>(*this, *e);
  case Builtin::BI__builtin_elementwise_asin:
    return emitUnaryFPBuiltin<cir::ASinOp>(*this, *e);
  case Builtin::BI__builtin_elementwise_atan:
    return emitUnaryFPBuiltin<cir::ATanOp>(*this, *e);
  case Builtin::BI__builtin_elementwise_cos:
    return emitUnaryFPBuiltin<cir::CosOp>(*this, *e);
<<<<<<< HEAD
=======
  case Builtin::BI__builtin_coro_id:
  case Builtin::BI__builtin_coro_promise:
  case Builtin::BI__builtin_coro_resume:
  case Builtin::BI__builtin_coro_noop:
  case Builtin::BI__builtin_coro_destroy:
  case Builtin::BI__builtin_coro_done:
  case Builtin::BI__builtin_coro_alloc:
  case Builtin::BI__builtin_coro_begin:
  case Builtin::BI__builtin_coro_end:
  case Builtin::BI__builtin_coro_suspend:
  case Builtin::BI__builtin_coro_align:
    cgm.errorNYI(e->getSourceRange(), "BI__builtin_coro_id like NYI");
    return getUndefRValue(e->getType());

  case Builtin::BI__builtin_coro_frame: {
    cgm.errorNYI(e->getSourceRange(), "BI__builtin_coro_frame NYI");
    assert(!cir::MissingFeatures::coroutineFrame());
    return getUndefRValue(e->getType());
  }
  case Builtin::BI__builtin_coro_free:
  case Builtin::BI__builtin_coro_size: {
    GlobalDecl gd{fd};
    mlir::Type ty = cgm.getTypes().getFunctionType(
        cgm.getTypes().arrangeGlobalDeclaration(gd));
    const auto *nd = cast<NamedDecl>(gd.getDecl());
    cir::FuncOp fnOp =
        cgm.getOrCreateCIRFunction(nd->getName(), ty, gd, /*ForVTable=*/false);
    fnOp.setBuiltin(true);
    return emitCall(e->getCallee()->getType(), CIRGenCallee::forDirect(fnOp), e,
                    returnValue);
  }
  case Builtin::BI__builtin_prefetch: {
    auto evaluateOperandAsInt = [&](const Expr *arg) {
      Expr::EvalResult res;
      [[maybe_unused]] bool evalSucceed =
          arg->EvaluateAsInt(res, cgm.getASTContext());
      assert(evalSucceed && "expression should be able to evaluate as int");
      return res.Val.getInt().getZExtValue();
    };

    bool isWrite = false;
    if (e->getNumArgs() > 1)
      isWrite = evaluateOperandAsInt(e->getArg(1));

    int locality = 3;
    if (e->getNumArgs() > 2)
      locality = evaluateOperandAsInt(e->getArg(2));

    mlir::Value address = emitScalarExpr(e->getArg(0));
    cir::PrefetchOp::create(builder, loc, address, locality, isWrite);
    return RValue::get(nullptr);
  }
>>>>>>> 54c4ef26
  }

  // If this is an alias for a lib function (e.g. __builtin_sin), emit
  // the call using the normal call path, but using the unmangled
  // version of the function name.
  if (getContext().BuiltinInfo.isLibFunction(builtinID))
    return emitLibraryCall(*this, fd, e,
                           cgm.getBuiltinLibFunction(fd, builtinID));

  // Some target-specific builtins can have aggregate return values, e.g.
  // __builtin_arm_mve_vld2q_u32. So if the result is an aggregate, force
  // returnValue to be non-null, so that the target-specific emission code can
  // always just emit into it.
  cir::TypeEvaluationKind evalKind = getEvaluationKind(e->getType());
  if (evalKind == cir::TEK_Aggregate && returnValue.isNull()) {
    cgm.errorNYI(e->getSourceRange(), "aggregate return value from builtin");
    return getUndefRValue(e->getType());
  }

  // Now see if we can emit a target-specific builtin.
  if (mlir::Value v = emitTargetBuiltinExpr(builtinID, e, returnValue)) {
    switch (evalKind) {
    case cir::TEK_Scalar:
      if (mlir::isa<cir::VoidType>(v.getType()))
        return RValue::get(nullptr);
      return RValue::get(v);
    case cir::TEK_Aggregate:
      cgm.errorNYI(e->getSourceRange(), "aggregate return value from builtin");
      return getUndefRValue(e->getType());
    case cir::TEK_Complex:
      llvm_unreachable("No current target builtin returns complex");
    }
    llvm_unreachable("Bad evaluation kind in EmitBuiltinExpr");
  }

  cgm.errorNYI(e->getSourceRange(),
               std::string("unimplemented builtin call: ") +
                   getContext().BuiltinInfo.getName(builtinID));
  return getUndefRValue(e->getType());
}

static mlir::Value emitTargetArchBuiltinExpr(CIRGenFunction *cgf,
                                             unsigned builtinID,
                                             const CallExpr *e,
                                             ReturnValueSlot &returnValue,
                                             llvm::Triple::ArchType arch) {
  // When compiling in HipStdPar mode we have to be conservative in rejecting
  // target specific features in the FE, and defer the possible error to the
  // AcceleratorCodeSelection pass, wherein iff an unsupported target builtin is
  // referenced by an accelerator executable function, we emit an error.
  // Returning nullptr here leads to the builtin being handled in
  // EmitStdParUnsupportedBuiltin.
  if (cgf->getLangOpts().HIPStdPar && cgf->getLangOpts().CUDAIsDevice &&
      arch != cgf->getTarget().getTriple().getArch())
    return {};

  switch (arch) {
  case llvm::Triple::arm:
  case llvm::Triple::armeb:
  case llvm::Triple::thumb:
  case llvm::Triple::thumbeb:
  case llvm::Triple::aarch64:
  case llvm::Triple::aarch64_32:
  case llvm::Triple::aarch64_be:
  case llvm::Triple::bpfeb:
  case llvm::Triple::bpfel:
    // These are actually NYI, but that will be reported by emitBuiltinExpr.
    // At this point, we don't even know that the builtin is target-specific.
    return nullptr;

  case llvm::Triple::x86:
  case llvm::Triple::x86_64:
    return cgf->emitX86BuiltinExpr(builtinID, e);

  case llvm::Triple::ppc:
  case llvm::Triple::ppcle:
  case llvm::Triple::ppc64:
  case llvm::Triple::ppc64le:
  case llvm::Triple::r600:
  case llvm::Triple::amdgcn:
  case llvm::Triple::systemz:
  case llvm::Triple::nvptx:
  case llvm::Triple::nvptx64:
  case llvm::Triple::wasm32:
  case llvm::Triple::wasm64:
  case llvm::Triple::hexagon:
  case llvm::Triple::riscv32:
  case llvm::Triple::riscv64:
    // These are actually NYI, but that will be reported by emitBuiltinExpr.
    // At this point, we don't even know that the builtin is target-specific.
    return {};
  default:
    return {};
  }
}

mlir::Value
CIRGenFunction::emitTargetBuiltinExpr(unsigned builtinID, const CallExpr *e,
                                      ReturnValueSlot &returnValue) {
  if (getContext().BuiltinInfo.isAuxBuiltinID(builtinID)) {
    assert(getContext().getAuxTargetInfo() && "Missing aux target info");
    return emitTargetArchBuiltinExpr(
        this, getContext().BuiltinInfo.getAuxBuiltinID(builtinID), e,
        returnValue, getContext().getAuxTargetInfo()->getTriple().getArch());
  }

  return emitTargetArchBuiltinExpr(this, builtinID, e, returnValue,
                                   getTarget().getTriple().getArch());
}

/// Given a builtin id for a function like "__builtin_fabsf", return a Function*
/// for "fabsf".
cir::FuncOp CIRGenModule::getBuiltinLibFunction(const FunctionDecl *fd,
                                                unsigned builtinID) {
  assert(astContext.BuiltinInfo.isLibFunction(builtinID));

  // Get the name, skip over the __builtin_ prefix (if necessary). We may have
  // to build this up so provide a small stack buffer to handle the vast
  // majority of names.
  llvm::SmallString<64> name;

  assert(!cir::MissingFeatures::asmLabelAttr());
  name = astContext.BuiltinInfo.getName(builtinID).substr(10);

  GlobalDecl d(fd);
  mlir::Type type = convertType(fd->getType());
  return getOrCreateCIRFunction(name, type, d, /*forVTable=*/false);
}

mlir::Value CIRGenFunction::emitCheckedArgForAssume(const Expr *e) {
  mlir::Value argValue = evaluateExprAsBool(e);
  if (!sanOpts.has(SanitizerKind::Builtin))
    return argValue;

  assert(!cir::MissingFeatures::sanitizers());
  cgm.errorNYI(e->getSourceRange(),
               "emitCheckedArgForAssume: sanitizers are NYI");
  return {};
}

void CIRGenFunction::emitVAStart(mlir::Value vaList, mlir::Value count) {
  // LLVM codegen casts to *i8, no real gain on doing this for CIRGen this
  // early, defer to LLVM lowering.
  cir::VAStartOp::create(builder, vaList.getLoc(), vaList, count);
}

void CIRGenFunction::emitVAEnd(mlir::Value vaList) {
  cir::VAEndOp::create(builder, vaList.getLoc(), vaList);
}

// FIXME(cir): This completely abstracts away the ABI with a generic CIR Op. By
// default this lowers to llvm.va_arg which is incomplete and not ABI-compliant
// on most targets so cir.va_arg will need some ABI handling in LoweringPrepare
mlir::Value CIRGenFunction::emitVAArg(VAArgExpr *ve) {
  assert(!cir::MissingFeatures::msabi());
  assert(!cir::MissingFeatures::vlas());
  mlir::Location loc = cgm.getLoc(ve->getExprLoc());
  mlir::Type type = convertType(ve->getType());
  mlir::Value vaList = emitVAListRef(ve->getSubExpr()).getPointer();
  return cir::VAArgOp::create(builder, loc, type, vaList);
}<|MERGE_RESOLUTION|>--- conflicted
+++ resolved
@@ -428,8 +428,6 @@
     return emitUnaryFPBuiltin<cir::ATanOp>(*this, *e);
   case Builtin::BI__builtin_elementwise_cos:
     return emitUnaryFPBuiltin<cir::CosOp>(*this, *e);
-<<<<<<< HEAD
-=======
   case Builtin::BI__builtin_coro_id:
   case Builtin::BI__builtin_coro_promise:
   case Builtin::BI__builtin_coro_resume:
@@ -482,7 +480,6 @@
     cir::PrefetchOp::create(builder, loc, address, locality, isWrite);
     return RValue::get(nullptr);
   }
->>>>>>> 54c4ef26
   }
 
   // If this is an alias for a lib function (e.g. __builtin_sin), emit
