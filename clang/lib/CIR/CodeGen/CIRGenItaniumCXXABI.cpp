//===----------------------------------------------------------------------===//
//
// Part of the LLVM Project, under the Apache License v2.0 with LLVM Exceptions.
// See https://llvm.org/LICENSE.txt for license information.
// SPDX-License-Identifier: Apache-2.0 WITH LLVM-exception
//
//===----------------------------------------------------------------------===//
//
// This provides C++ code generation targeting the Itanium C++ ABI.  The class
// in this file generates structures that follow the Itanium C++ ABI, which is
// documented at:
//  https://itanium-cxx-abi.github.io/cxx-abi/abi.html
//  https://itanium-cxx-abi.github.io/cxx-abi/abi-eh.html
//
// It also supports the closely-related ARM ABI, documented at:
// https://developer.arm.com/documentation/ihi0041/g/
//
//===----------------------------------------------------------------------===//

#include "CIRGenCXXABI.h"
#include "CIRGenFunction.h"

#include "clang/AST/ExprCXX.h"
#include "clang/AST/GlobalDecl.h"
#include "clang/AST/VTableBuilder.h"
#include "clang/CIR/MissingFeatures.h"
#include "llvm/Support/ErrorHandling.h"

using namespace clang;
using namespace clang::CIRGen;

namespace {

class CIRGenItaniumCXXABI : public CIRGenCXXABI {
protected:
  /// All the vtables which have been defined.
  llvm::DenseMap<const CXXRecordDecl *, cir::GlobalOp> vtables;

public:
  CIRGenItaniumCXXABI(CIRGenModule &cgm) : CIRGenCXXABI(cgm) {
    assert(!cir::MissingFeatures::cxxabiUseARMMethodPtrABI());
    assert(!cir::MissingFeatures::cxxabiUseARMGuardVarABI());
  }

  AddedStructorArgs getImplicitConstructorArgs(CIRGenFunction &cgf,
                                               const CXXConstructorDecl *d,
                                               CXXCtorType type,
                                               bool forVirtualBase,
                                               bool delegating) override;

  bool needsVTTParameter(clang::GlobalDecl gd) override;

  AddedStructorArgCounts
  buildStructorSignature(GlobalDecl gd,
                         llvm::SmallVectorImpl<CanQualType> &argTys) override;

  void emitInstanceFunctionProlog(SourceLocation loc,
                                  CIRGenFunction &cgf) override;

  void addImplicitStructorParams(CIRGenFunction &cgf, QualType &resTy,
                                 FunctionArgList &params) override;

  void emitCXXConstructors(const clang::CXXConstructorDecl *d) override;
  void emitCXXDestructors(const clang::CXXDestructorDecl *d) override;
  void emitCXXStructor(clang::GlobalDecl gd) override;

  void emitDestructorCall(CIRGenFunction &cgf, const CXXDestructorDecl *dd,
                          CXXDtorType type, bool forVirtualBase,
                          bool delegating, Address thisAddr,
                          QualType thisTy) override;

<<<<<<< HEAD
=======
  void emitRethrow(CIRGenFunction &cgf, bool isNoReturn) override;

>>>>>>> 35227056
  bool useThunkForDtorVariant(const CXXDestructorDecl *dtor,
                              CXXDtorType dt) const override {
    // Itanium does not emit any destructor variant as an inline thunk.
    // Delegating may occur as an optimization, but all variants are either
    // emitted with external linkage or as linkonce if they are inline and used.
    return false;
  }

  bool isVirtualOffsetNeededForVTableField(CIRGenFunction &cgf,
                                           CIRGenFunction::VPtr vptr) override;

  cir::GlobalOp getAddrOfVTable(const CXXRecordDecl *rd,
                                CharUnits vptrOffset) override;
<<<<<<< HEAD

  mlir::Value getVTableAddressPoint(BaseSubobject base,
                                    const CXXRecordDecl *vtableClass) override;
=======
  CIRGenCallee getVirtualFunctionPointer(CIRGenFunction &cgf,
                                         clang::GlobalDecl gd, Address thisAddr,
                                         mlir::Type ty,
                                         SourceLocation loc) override;

  mlir::Value getVTableAddressPoint(BaseSubobject base,
                                    const CXXRecordDecl *vtableClass) override;
  mlir::Value getVTableAddressPointInStructorWithVTT(
      CIRGenFunction &cgf, const CXXRecordDecl *vtableClass, BaseSubobject base,
      const CXXRecordDecl *nearestVBase);
>>>>>>> 35227056

  mlir::Value getVTableAddressPointInStructor(
      CIRGenFunction &cgf, const clang::CXXRecordDecl *vtableClass,
      clang::BaseSubobject base,
      const clang::CXXRecordDecl *nearestVBase) override;
<<<<<<< HEAD
=======
  void emitVTableDefinitions(CIRGenVTables &cgvt,
                             const CXXRecordDecl *rd) override;
  void emitVirtualInheritanceTables(const CXXRecordDecl *rd) override;
>>>>>>> 35227056

  bool doStructorsInitializeVPtrs(const CXXRecordDecl *vtableClass) override {
    return true;
  }
<<<<<<< HEAD
=======

  mlir::Value
  getVirtualBaseClassOffset(mlir::Location loc, CIRGenFunction &cgf,
                            Address thisAddr, const CXXRecordDecl *classDecl,
                            const CXXRecordDecl *baseClassDecl) override;
>>>>>>> 35227056
};

} // namespace

void CIRGenItaniumCXXABI::emitInstanceFunctionProlog(SourceLocation loc,
                                                     CIRGenFunction &cgf) {
  // Naked functions have no prolog.
  if (cgf.curFuncDecl && cgf.curFuncDecl->hasAttr<NakedAttr>()) {
    cgf.cgm.errorNYI(cgf.curFuncDecl->getLocation(),
                     "emitInstanceFunctionProlog: Naked");
  }

  /// Initialize the 'this' slot. In the Itanium C++ ABI, no prologue
  /// adjustments are required, because they are all handled by thunks.
  setCXXABIThisValue(cgf, loadIncomingCXXThis(cgf));

  /// Initialize the 'vtt' slot if needed.
  if (getStructorImplicitParamDecl(cgf)) {
    cir::LoadOp val = cgf.getBuilder().createLoad(
        cgf.getLoc(loc),
        cgf.getAddrOfLocalVar(getStructorImplicitParamDecl(cgf)));
    setStructorImplicitParamValue(cgf, val);
  }

  /// If this is a function that the ABI specifies returns 'this', initialize
  /// the return slot to this' at the start of the function.
  ///
  /// Unlike the setting of return types, this is done within the ABI
  /// implementation instead of by clients of CIRGenCXXBI because:
  /// 1) getThisValue is currently protected
  /// 2) in theory, an ABI could implement 'this' returns some other way;
  ///    HasThisReturn only specifies a contract, not the implementation
  if (hasThisReturn(cgf.curGD)) {
    cgf.cgm.errorNYI(cgf.curFuncDecl->getLocation(),
                     "emitInstanceFunctionProlog: hasThisReturn");
  }
}

CIRGenCXXABI::AddedStructorArgCounts
CIRGenItaniumCXXABI::buildStructorSignature(
    GlobalDecl gd, llvm::SmallVectorImpl<CanQualType> &argTys) {
  clang::ASTContext &astContext = cgm.getASTContext();

  // All parameters are already in place except VTT, which goes after 'this'.
  // These are clang types, so we don't need to worry about sret yet.

  // Check if we need to add a VTT parameter (which has type void **).
  if ((isa<CXXConstructorDecl>(gd.getDecl()) ? gd.getCtorType() == Ctor_Base
                                             : gd.getDtorType() == Dtor_Base) &&
      cast<CXXMethodDecl>(gd.getDecl())->getParent()->getNumVBases() != 0) {
    assert(!cir::MissingFeatures::addressSpace());
    argTys.insert(argTys.begin() + 1,
                  astContext.getPointerType(
                      CanQualType::CreateUnsafe(astContext.VoidPtrTy)));
    return AddedStructorArgCounts::withPrefix(1);
  }

  return AddedStructorArgCounts{};
}

// Find out how to cirgen the complete destructor and constructor
namespace {
enum class StructorCIRGen { Emit, RAUW, Alias, COMDAT };
}

static StructorCIRGen getCIRGenToUse(CIRGenModule &cgm,
                                     const CXXMethodDecl *md) {
  if (!cgm.getCodeGenOpts().CXXCtorDtorAliases)
    return StructorCIRGen::Emit;

  // The complete and base structors are not equivalent if there are any virtual
  // bases, so emit separate functions.
  if (md->getParent()->getNumVBases())
    return StructorCIRGen::Emit;

  GlobalDecl aliasDecl;
  if (const auto *dd = dyn_cast<CXXDestructorDecl>(md)) {
    aliasDecl = GlobalDecl(dd, Dtor_Complete);
  } else {
    const auto *cd = cast<CXXConstructorDecl>(md);
    aliasDecl = GlobalDecl(cd, Ctor_Complete);
  }

  cir::GlobalLinkageKind linkage = cgm.getFunctionLinkage(aliasDecl);

  if (cir::isDiscardableIfUnused(linkage))
    return StructorCIRGen::RAUW;

  // FIXME: Should we allow available_externally aliases?
  if (!cir::isValidLinkage(linkage))
    return StructorCIRGen::RAUW;

  if (cir::isWeakForLinker(linkage)) {
    // Only ELF and wasm support COMDATs with arbitrary names (C5/D5).
    if (cgm.getTarget().getTriple().isOSBinFormatELF() ||
        cgm.getTarget().getTriple().isOSBinFormatWasm())
      return StructorCIRGen::COMDAT;
    return StructorCIRGen::Emit;
  }

  return StructorCIRGen::Alias;
}

static void emitConstructorDestructorAlias(CIRGenModule &cgm,
                                           GlobalDecl aliasDecl,
                                           GlobalDecl targetDecl) {
  cir::GlobalLinkageKind linkage = cgm.getFunctionLinkage(aliasDecl);

  // Does this function alias already exists?
  StringRef mangledName = cgm.getMangledName(aliasDecl);
  auto globalValue = dyn_cast_or_null<cir::CIRGlobalValueInterface>(
      cgm.getGlobalValue(mangledName));
  if (globalValue && !globalValue.isDeclaration())
    return;

  auto entry = cast_or_null<cir::FuncOp>(cgm.getGlobalValue(mangledName));

  // Retrieve aliasee info.
  auto aliasee = cast<cir::FuncOp>(cgm.getAddrOfGlobal(targetDecl));

  // Populate actual alias.
  cgm.emitAliasForGlobal(mangledName, entry, aliasDecl, aliasee, linkage);
}

void CIRGenItaniumCXXABI::emitCXXStructor(GlobalDecl gd) {
  auto *md = cast<CXXMethodDecl>(gd.getDecl());
  StructorCIRGen cirGenType = getCIRGenToUse(cgm, md);
  const auto *cd = dyn_cast<CXXConstructorDecl>(md);

  if (cd ? gd.getCtorType() == Ctor_Complete
         : gd.getDtorType() == Dtor_Complete) {
    GlobalDecl baseDecl =
        cd ? gd.getWithCtorType(Ctor_Base) : gd.getWithDtorType(Dtor_Base);
    ;

    if (cirGenType == StructorCIRGen::Alias ||
        cirGenType == StructorCIRGen::COMDAT) {
      emitConstructorDestructorAlias(cgm, gd, baseDecl);
      return;
    }

    if (cirGenType == StructorCIRGen::RAUW) {
      StringRef mangledName = cgm.getMangledName(gd);
      mlir::Operation *aliasee = cgm.getAddrOfGlobal(baseDecl);
      cgm.addReplacement(mangledName, aliasee);
      return;
    }
  }

  auto fn = cgm.codegenCXXStructor(gd);

  cgm.maybeSetTrivialComdat(*md, fn);
}

void CIRGenItaniumCXXABI::addImplicitStructorParams(CIRGenFunction &cgf,
                                                    QualType &resTy,
                                                    FunctionArgList &params) {
  const auto *md = cast<CXXMethodDecl>(cgf.curGD.getDecl());
  assert(isa<CXXConstructorDecl>(md) || isa<CXXDestructorDecl>(md));

  // Check if we need a VTT parameter as well.
  if (needsVTTParameter(cgf.curGD)) {
    ASTContext &astContext = cgm.getASTContext();

    // FIXME: avoid the fake decl
    assert(!cir::MissingFeatures::addressSpace());
    QualType t = astContext.getPointerType(astContext.VoidPtrTy);
    auto *vttDecl = ImplicitParamDecl::Create(
        astContext, /*DC=*/nullptr, md->getLocation(),
        &astContext.Idents.get("vtt"), t, ImplicitParamKind::CXXVTT);
    params.insert(params.begin() + 1, vttDecl);
    getStructorImplicitParamDecl(cgf) = vttDecl;
  }
}

void CIRGenItaniumCXXABI::emitCXXConstructors(const CXXConstructorDecl *d) {
  // Just make sure we're in sync with TargetCXXABI.
  assert(cgm.getTarget().getCXXABI().hasConstructorVariants());

  // The constructor used for constructing this as a base class;
  // ignores virtual bases.
  cgm.emitGlobal(GlobalDecl(d, Ctor_Base));

  // The constructor used for constructing this as a complete class;
  // constructs the virtual bases, then calls the base constructor.
  if (!d->getParent()->isAbstract()) {
    // We don't need to emit the complete ctro if the class is abstract.
    cgm.emitGlobal(GlobalDecl(d, Ctor_Complete));
  }
}

void CIRGenItaniumCXXABI::emitCXXDestructors(const CXXDestructorDecl *d) {
  // The destructor used for destructing this as a base class; ignores
  // virtual bases.
  cgm.emitGlobal(GlobalDecl(d, Dtor_Base));

  // The destructor used for destructing this as a most-derived class;
  // call the base destructor and then destructs any virtual bases.
  cgm.emitGlobal(GlobalDecl(d, Dtor_Complete));

  // The destructor in a virtual table is always a 'deleting'
  // destructor, which calls the complete destructor and then uses the
  // appropriate operator delete.
  if (d->isVirtual())
    cgm.emitGlobal(GlobalDecl(d, Dtor_Deleting));
}

CIRGenCXXABI::AddedStructorArgs CIRGenItaniumCXXABI::getImplicitConstructorArgs(
    CIRGenFunction &cgf, const CXXConstructorDecl *d, CXXCtorType type,
    bool forVirtualBase, bool delegating) {
  if (!needsVTTParameter(GlobalDecl(d, type)))
    return AddedStructorArgs{};

  // Insert the implicit 'vtt' argument as the second argument. Make sure to
  // correctly reflect its address space, which can differ from generic on
  // some targets.
  mlir::Value vtt =
      cgf.getVTTParameter(GlobalDecl(d, type), forVirtualBase, delegating);
  QualType vttTy =
      cgm.getASTContext().getPointerType(cgm.getASTContext().VoidPtrTy);
  assert(!cir::MissingFeatures::addressSpace());
  return AddedStructorArgs::withPrefix({{vtt, vttTy}});
}

/// Return whether the given global decl needs a VTT (virtual table table)
/// parameter, which it does if it's a base constructor or destructor with
/// virtual bases.
bool CIRGenItaniumCXXABI::needsVTTParameter(GlobalDecl gd) {
  auto *md = cast<CXXMethodDecl>(gd.getDecl());

  // We don't have any virtual bases, just return early.
  if (!md->getParent()->getNumVBases())
    return false;

  // Check if we have a base constructor.
  if (isa<CXXConstructorDecl>(md) && gd.getCtorType() == Ctor_Base)
    return true;

  // Check if we have a base destructor.
  if (isa<CXXDestructorDecl>(md) && gd.getDtorType() == Dtor_Base)
    return true;

  return false;
}

<<<<<<< HEAD
=======
void CIRGenItaniumCXXABI::emitVTableDefinitions(CIRGenVTables &cgvt,
                                                const CXXRecordDecl *rd) {
  cir::GlobalOp vtable = getAddrOfVTable(rd, CharUnits());
  if (vtable.hasInitializer())
    return;

  ItaniumVTableContext &vtContext = cgm.getItaniumVTableContext();
  const VTableLayout &vtLayout = vtContext.getVTableLayout(rd);
  cir::GlobalLinkageKind linkage = cgm.getVTableLinkage(rd);
  mlir::Attribute rtti =
      cgm.getAddrOfRTTIDescriptor(cgm.getLoc(rd->getBeginLoc()),
                                  cgm.getASTContext().getCanonicalTagType(rd));

  // Classic codegen uses ConstantInitBuilder here, which is a very general
  // and feature-rich class to generate initializers for global values.
  // For now, this is using a simpler approach to create the initializer in CIR.
  cgvt.createVTableInitializer(vtable, vtLayout, rtti,
                               cir::isLocalLinkage(linkage));

  // Set the correct linkage.
  vtable.setLinkage(linkage);

  if (cgm.supportsCOMDAT() && cir::isWeakForLinker(linkage))
    vtable.setComdat(true);

  // Set the right visibility.
  cgm.setGVProperties(vtable, rd);

  // If this is the magic class __cxxabiv1::__fundamental_type_info,
  // we will emit the typeinfo for the fundamental types. This is the
  // same behaviour as GCC.
  const DeclContext *DC = rd->getDeclContext();
  if (rd->getIdentifier() &&
      rd->getIdentifier()->isStr("__fundamental_type_info") &&
      isa<NamespaceDecl>(DC) && cast<NamespaceDecl>(DC)->getIdentifier() &&
      cast<NamespaceDecl>(DC)->getIdentifier()->isStr("__cxxabiv1") &&
      DC->getParent()->isTranslationUnit()) {
    cgm.errorNYI(rd->getSourceRange(),
                 "emitVTableDefinitions: __fundamental_type_info");
  }

  auto vtableAsGlobalValue = dyn_cast<cir::CIRGlobalValueInterface>(*vtable);
  assert(vtableAsGlobalValue && "VTable must support CIRGlobalValueInterface");
  // Always emit type metadata on non-available_externally definitions, and on
  // available_externally definitions if we are performing whole program
  // devirtualization. For WPD we need the type metadata on all vtable
  // definitions to ensure we associate derived classes with base classes
  // defined in headers but with a strong definition only in a shared
  // library.
  assert(!cir::MissingFeatures::vtableEmitMetadata());
  if (cgm.getCodeGenOpts().WholeProgramVTables) {
    cgm.errorNYI(rd->getSourceRange(),
                 "emitVTableDefinitions: WholeProgramVTables");
  }

  assert(!cir::MissingFeatures::vtableRelativeLayout());
  if (vtContext.isRelativeLayout()) {
    cgm.errorNYI(rd->getSourceRange(), "vtableRelativeLayout");
  }
}

void CIRGenItaniumCXXABI::emitVirtualInheritanceTables(
    const CXXRecordDecl *rd) {
  CIRGenVTables &vtables = cgm.getVTables();
  cir::GlobalOp vtt = vtables.getAddrOfVTT(rd);
  vtables.emitVTTDefinition(vtt, cgm.getVTableLinkage(rd), rd);
}

>>>>>>> 35227056
void CIRGenItaniumCXXABI::emitDestructorCall(
    CIRGenFunction &cgf, const CXXDestructorDecl *dd, CXXDtorType type,
    bool forVirtualBase, bool delegating, Address thisAddr, QualType thisTy) {
  GlobalDecl gd(dd, type);
  if (needsVTTParameter(gd)) {
    cgm.errorNYI(dd->getSourceRange(), "emitDestructorCall: VTT");
  }

  mlir::Value vtt = nullptr;
  ASTContext &astContext = cgm.getASTContext();
  QualType vttTy = astContext.getPointerType(astContext.VoidPtrTy);
  assert(!cir::MissingFeatures::appleKext());
  CIRGenCallee callee =
      CIRGenCallee::forDirect(cgm.getAddrOfCXXStructor(gd), gd);

  cgf.emitCXXDestructorCall(gd, callee, thisAddr.getPointer(), thisTy, vtt,
                            vttTy, nullptr);
}

<<<<<<< HEAD
=======
// The idea here is creating a separate block for the throw with an
// `UnreachableOp` as the terminator. So, we branch from the current block
// to the throw block and create a block for the remaining operations.
static void insertThrowAndSplit(mlir::OpBuilder &builder, mlir::Location loc,
                                mlir::Value exceptionPtr = {},
                                mlir::FlatSymbolRefAttr typeInfo = {},
                                mlir::FlatSymbolRefAttr dtor = {}) {
  mlir::Block *currentBlock = builder.getInsertionBlock();
  mlir::Region *region = currentBlock->getParent();

  if (currentBlock->empty()) {
    cir::ThrowOp::create(builder, loc, exceptionPtr, typeInfo, dtor);
    cir::UnreachableOp::create(builder, loc);
  } else {
    mlir::Block *throwBlock = builder.createBlock(region);

    cir::ThrowOp::create(builder, loc, exceptionPtr, typeInfo, dtor);
    cir::UnreachableOp::create(builder, loc);

    builder.setInsertionPointToEnd(currentBlock);
    cir::BrOp::create(builder, loc, throwBlock);
  }

  (void)builder.createBlock(region);
}

void CIRGenItaniumCXXABI::emitRethrow(CIRGenFunction &cgf, bool isNoReturn) {
  // void __cxa_rethrow();
  if (isNoReturn) {
    CIRGenBuilderTy &builder = cgf.getBuilder();
    assert(cgf.currSrcLoc && "expected source location");
    mlir::Location loc = *cgf.currSrcLoc;
    insertThrowAndSplit(builder, loc);
  } else {
    cgm.errorNYI("emitRethrow with isNoReturn false");
  }
}

>>>>>>> 35227056
CIRGenCXXABI *clang::CIRGen::CreateCIRGenItaniumCXXABI(CIRGenModule &cgm) {
  switch (cgm.getASTContext().getCXXABIKind()) {
  case TargetCXXABI::GenericItanium:
  case TargetCXXABI::GenericAArch64:
    return new CIRGenItaniumCXXABI(cgm);

  case TargetCXXABI::AppleARM64:
    // The general Itanium ABI will do until we implement something that
    // requires special handling.
    assert(!cir::MissingFeatures::cxxabiAppleARM64CXXABI());
    return new CIRGenItaniumCXXABI(cgm);

  default:
    llvm_unreachable("bad or NYI ABI kind");
  }
}

cir::GlobalOp CIRGenItaniumCXXABI::getAddrOfVTable(const CXXRecordDecl *rd,
                                                   CharUnits vptrOffset) {
  assert(vptrOffset.isZero() && "Itanium ABI only supports zero vptr offsets");
  cir::GlobalOp &vtable = vtables[rd];
  if (vtable)
    return vtable;

  // Queue up this vtable for possible deferred emission.
  assert(!cir::MissingFeatures::deferredVtables());

  SmallString<256> name;
  llvm::raw_svector_ostream out(name);
  getMangleContext().mangleCXXVTable(rd, out);

  const VTableLayout &vtLayout =
      cgm.getItaniumVTableContext().getVTableLayout(rd);
  mlir::Type vtableType = cgm.getVTables().getVTableType(vtLayout);

  // Use pointer alignment for the vtable. Otherwise we would align them based
  // on the size of the initializer which doesn't make sense as only single
  // values are read.
  unsigned ptrAlign = cgm.getItaniumVTableContext().isRelativeLayout()
                          ? 32
                          : cgm.getTarget().getPointerAlign(LangAS::Default);

  vtable = cgm.createOrReplaceCXXRuntimeVariable(
      cgm.getLoc(rd->getSourceRange()), name, vtableType,
      cir::GlobalLinkageKind::ExternalLinkage,
      cgm.getASTContext().toCharUnitsFromBits(ptrAlign));
  // LLVM codegen handles unnamedAddr
  assert(!cir::MissingFeatures::opGlobalUnnamedAddr());

  // In MS C++ if you have a class with virtual functions in which you are using
  // selective member import/export, then all virtual functions must be exported
  // unless they are inline, otherwise a link error will result. To match this
  // behavior, for such classes, we dllimport the vtable if it is defined
  // externally and all the non-inline virtual methods are marked dllimport, and
  // we dllexport the vtable if it is defined in this TU and all the non-inline
  // virtual methods are marked dllexport.
  if (cgm.getTarget().hasPS4DLLImportExport())
    cgm.errorNYI(rd->getSourceRange(),
                 "getAddrOfVTable: PS4 DLL import/export");

  cgm.setGVProperties(vtable, rd);
  return vtable;
}

<<<<<<< HEAD
=======
CIRGenCallee CIRGenItaniumCXXABI::getVirtualFunctionPointer(
    CIRGenFunction &cgf, clang::GlobalDecl gd, Address thisAddr, mlir::Type ty,
    SourceLocation srcLoc) {
  CIRGenBuilderTy &builder = cgm.getBuilder();
  mlir::Location loc = cgf.getLoc(srcLoc);
  cir::PointerType tyPtr = builder.getPointerTo(ty);
  auto *methodDecl = cast<CXXMethodDecl>(gd.getDecl());
  mlir::Value vtable = cgf.getVTablePtr(loc, thisAddr, methodDecl->getParent());

  uint64_t vtableIndex = cgm.getItaniumVTableContext().getMethodVTableIndex(gd);
  mlir::Value vfunc{};
  if (cgf.shouldEmitVTableTypeCheckedLoad(methodDecl->getParent())) {
    cgm.errorNYI(loc, "getVirtualFunctionPointer: emitVTableTypeCheckedLoad");
  } else {
    assert(!cir::MissingFeatures::emitTypeMetadataCodeForVCall());

    mlir::Value vfuncLoad;
    if (cgm.getItaniumVTableContext().isRelativeLayout()) {
      assert(!cir::MissingFeatures::vtableRelativeLayout());
      cgm.errorNYI(loc, "getVirtualFunctionPointer: isRelativeLayout");
    } else {
      auto vtableSlotPtr = cir::VTableGetVirtualFnAddrOp::create(
          builder, loc, builder.getPointerTo(tyPtr), vtable, vtableIndex);
      vfuncLoad = builder.createAlignedLoad(loc, tyPtr, vtableSlotPtr,
                                            cgf.getPointerAlign());
    }

    // Add !invariant.load md to virtual function load to indicate that
    // function didn't change inside vtable.
    // It's safe to add it without -fstrict-vtable-pointers, but it would not
    // help in devirtualization because it will only matter if we will have 2
    // the same virtual function loads from the same vtable load, which won't
    // happen without enabled devirtualization with -fstrict-vtable-pointers.
    if (cgm.getCodeGenOpts().OptimizationLevel > 0 &&
        cgm.getCodeGenOpts().StrictVTablePointers) {
      cgm.errorNYI(loc, "getVirtualFunctionPointer: strictVTablePointers");
    }
    vfunc = vfuncLoad;
  }

  CIRGenCallee callee(gd, vfunc.getDefiningOp());
  return callee;
}

mlir::Value CIRGenItaniumCXXABI::getVTableAddressPointInStructorWithVTT(
    CIRGenFunction &cgf, const CXXRecordDecl *vtableClass, BaseSubobject base,
    const CXXRecordDecl *nearestVBase) {
  assert((base.getBase()->getNumVBases() || nearestVBase != nullptr) &&
         needsVTTParameter(cgf.curGD) && "This class doesn't have VTT");

  // Get the secondary vpointer index.
  uint64_t virtualPointerIndex =
      cgm.getVTables().getSecondaryVirtualPointerIndex(vtableClass, base);

  /// Load the VTT.
  mlir::Value vttPtr = cgf.loadCXXVTT();
  mlir::Location loc = cgf.getLoc(vtableClass->getSourceRange());
  // Calculate the address point from the VTT, and the offset may be zero.
  vttPtr = cgf.getBuilder().createVTTAddrPoint(loc, vttPtr.getType(), vttPtr,
                                               virtualPointerIndex);
  // And load the address point from the VTT.
  auto vptrType = cir::VPtrType::get(cgf.getBuilder().getContext());
  return cgf.getBuilder().createAlignedLoad(loc, vptrType, vttPtr,
                                            cgf.getPointerAlign());
}

>>>>>>> 35227056
mlir::Value
CIRGenItaniumCXXABI::getVTableAddressPoint(BaseSubobject base,
                                           const CXXRecordDecl *vtableClass) {
  cir::GlobalOp vtable = getAddrOfVTable(vtableClass, CharUnits());

  // Find the appropriate vtable within the vtable group, and the address point
  // within that vtable.
  VTableLayout::AddressPointLocation addressPoint =
      cgm.getItaniumVTableContext()
          .getVTableLayout(vtableClass)
          .getAddressPoint(base);

  mlir::OpBuilder &builder = cgm.getBuilder();
  auto vtablePtrTy = cir::VPtrType::get(builder.getContext());

  return builder.create<cir::VTableAddrPointOp>(
      cgm.getLoc(vtableClass->getSourceRange()), vtablePtrTy,
      mlir::FlatSymbolRefAttr::get(vtable.getSymNameAttr()),
      cir::AddressPointAttr::get(cgm.getBuilder().getContext(),
                                 addressPoint.VTableIndex,
                                 addressPoint.AddressPointIndex));
}

mlir::Value CIRGenItaniumCXXABI::getVTableAddressPointInStructor(
    CIRGenFunction &cgf, const clang::CXXRecordDecl *vtableClass,
    clang::BaseSubobject base, const clang::CXXRecordDecl *nearestVBase) {

<<<<<<< HEAD
  if (base.getBase()->getNumVBases()) {
    cgm.errorNYI(cgf.curFuncDecl->getLocation(),
                 "getVTableAddressPointInStructor: virtual base");
=======
  if ((base.getBase()->getNumVBases() || nearestVBase != nullptr) &&
      needsVTTParameter(cgf.curGD)) {
    return getVTableAddressPointInStructorWithVTT(cgf, vtableClass, base,
                                                  nearestVBase);
>>>>>>> 35227056
  }
  return getVTableAddressPoint(base, vtableClass);
}

bool CIRGenItaniumCXXABI::isVirtualOffsetNeededForVTableField(
    CIRGenFunction &cgf, CIRGenFunction::VPtr vptr) {
  if (vptr.nearestVBase == nullptr)
    return false;
  return needsVTTParameter(cgf.curGD);
<<<<<<< HEAD
=======
}

mlir::Value CIRGenItaniumCXXABI::getVirtualBaseClassOffset(
    mlir::Location loc, CIRGenFunction &cgf, Address thisAddr,
    const CXXRecordDecl *classDecl, const CXXRecordDecl *baseClassDecl) {
  CIRGenBuilderTy &builder = cgf.getBuilder();
  mlir::Value vtablePtr = cgf.getVTablePtr(loc, thisAddr, classDecl);
  mlir::Value vtableBytePtr = builder.createBitcast(vtablePtr, cgm.UInt8PtrTy);
  CharUnits vbaseOffsetOffset =
      cgm.getItaniumVTableContext().getVirtualBaseOffsetOffset(classDecl,
                                                               baseClassDecl);
  mlir::Value offsetVal =
      builder.getSInt64(vbaseOffsetOffset.getQuantity(), loc);
  auto vbaseOffsetPtr = cir::PtrStrideOp::create(builder, loc, cgm.UInt8PtrTy,
                                                 vtableBytePtr, offsetVal);

  mlir::Value vbaseOffset;
  if (cgm.getItaniumVTableContext().isRelativeLayout()) {
    assert(!cir::MissingFeatures::vtableRelativeLayout());
    cgm.errorNYI(loc, "getVirtualBaseClassOffset: relative layout");
  } else {
    mlir::Value offsetPtr = builder.createBitcast(
        vbaseOffsetPtr, builder.getPointerTo(cgm.PtrDiffTy));
    vbaseOffset = builder.createLoad(
        loc, Address(offsetPtr, cgm.PtrDiffTy, cgf.getPointerAlign()));
  }
  return vbaseOffset;
>>>>>>> 35227056
}<|MERGE_RESOLUTION|>--- conflicted
+++ resolved
@@ -69,11 +69,8 @@
                           bool delegating, Address thisAddr,
                           QualType thisTy) override;
 
-<<<<<<< HEAD
-=======
   void emitRethrow(CIRGenFunction &cgf, bool isNoReturn) override;
 
->>>>>>> 35227056
   bool useThunkForDtorVariant(const CXXDestructorDecl *dtor,
                               CXXDtorType dt) const override {
     // Itanium does not emit any destructor variant as an inline thunk.
@@ -87,11 +84,6 @@
 
   cir::GlobalOp getAddrOfVTable(const CXXRecordDecl *rd,
                                 CharUnits vptrOffset) override;
-<<<<<<< HEAD
-
-  mlir::Value getVTableAddressPoint(BaseSubobject base,
-                                    const CXXRecordDecl *vtableClass) override;
-=======
   CIRGenCallee getVirtualFunctionPointer(CIRGenFunction &cgf,
                                          clang::GlobalDecl gd, Address thisAddr,
                                          mlir::Type ty,
@@ -102,30 +94,23 @@
   mlir::Value getVTableAddressPointInStructorWithVTT(
       CIRGenFunction &cgf, const CXXRecordDecl *vtableClass, BaseSubobject base,
       const CXXRecordDecl *nearestVBase);
->>>>>>> 35227056
 
   mlir::Value getVTableAddressPointInStructor(
       CIRGenFunction &cgf, const clang::CXXRecordDecl *vtableClass,
       clang::BaseSubobject base,
       const clang::CXXRecordDecl *nearestVBase) override;
-<<<<<<< HEAD
-=======
   void emitVTableDefinitions(CIRGenVTables &cgvt,
                              const CXXRecordDecl *rd) override;
   void emitVirtualInheritanceTables(const CXXRecordDecl *rd) override;
->>>>>>> 35227056
 
   bool doStructorsInitializeVPtrs(const CXXRecordDecl *vtableClass) override {
     return true;
   }
-<<<<<<< HEAD
-=======
 
   mlir::Value
   getVirtualBaseClassOffset(mlir::Location loc, CIRGenFunction &cgf,
                             Address thisAddr, const CXXRecordDecl *classDecl,
                             const CXXRecordDecl *baseClassDecl) override;
->>>>>>> 35227056
 };
 
 } // namespace
@@ -371,8 +356,6 @@
   return false;
 }
 
-<<<<<<< HEAD
-=======
 void CIRGenItaniumCXXABI::emitVTableDefinitions(CIRGenVTables &cgvt,
                                                 const CXXRecordDecl *rd) {
   cir::GlobalOp vtable = getAddrOfVTable(rd, CharUnits());
@@ -441,7 +424,6 @@
   vtables.emitVTTDefinition(vtt, cgm.getVTableLinkage(rd), rd);
 }
 
->>>>>>> 35227056
 void CIRGenItaniumCXXABI::emitDestructorCall(
     CIRGenFunction &cgf, const CXXDestructorDecl *dd, CXXDtorType type,
     bool forVirtualBase, bool delegating, Address thisAddr, QualType thisTy) {
@@ -461,8 +443,6 @@
                             vttTy, nullptr);
 }
 
-<<<<<<< HEAD
-=======
 // The idea here is creating a separate block for the throw with an
 // `UnreachableOp` as the terminator. So, we branch from the current block
 // to the throw block and create a block for the remaining operations.
@@ -501,7 +481,6 @@
   }
 }
 
->>>>>>> 35227056
 CIRGenCXXABI *clang::CIRGen::CreateCIRGenItaniumCXXABI(CIRGenModule &cgm) {
   switch (cgm.getASTContext().getCXXABIKind()) {
   case TargetCXXABI::GenericItanium:
@@ -566,8 +545,6 @@
   return vtable;
 }
 
-<<<<<<< HEAD
-=======
 CIRGenCallee CIRGenItaniumCXXABI::getVirtualFunctionPointer(
     CIRGenFunction &cgf, clang::GlobalDecl gd, Address thisAddr, mlir::Type ty,
     SourceLocation srcLoc) {
@@ -634,7 +611,6 @@
                                             cgf.getPointerAlign());
 }
 
->>>>>>> 35227056
 mlir::Value
 CIRGenItaniumCXXABI::getVTableAddressPoint(BaseSubobject base,
                                            const CXXRecordDecl *vtableClass) {
@@ -662,16 +638,10 @@
     CIRGenFunction &cgf, const clang::CXXRecordDecl *vtableClass,
     clang::BaseSubobject base, const clang::CXXRecordDecl *nearestVBase) {
 
-<<<<<<< HEAD
-  if (base.getBase()->getNumVBases()) {
-    cgm.errorNYI(cgf.curFuncDecl->getLocation(),
-                 "getVTableAddressPointInStructor: virtual base");
-=======
   if ((base.getBase()->getNumVBases() || nearestVBase != nullptr) &&
       needsVTTParameter(cgf.curGD)) {
     return getVTableAddressPointInStructorWithVTT(cgf, vtableClass, base,
                                                   nearestVBase);
->>>>>>> 35227056
   }
   return getVTableAddressPoint(base, vtableClass);
 }
@@ -681,8 +651,6 @@
   if (vptr.nearestVBase == nullptr)
     return false;
   return needsVTTParameter(cgf.curGD);
-<<<<<<< HEAD
-=======
 }
 
 mlir::Value CIRGenItaniumCXXABI::getVirtualBaseClassOffset(
@@ -710,5 +678,4 @@
         loc, Address(offsetPtr, cgm.PtrDiffTy, cgf.getPointerAlign()));
   }
   return vbaseOffset;
->>>>>>> 35227056
 }