--- conflicted
+++ resolved
@@ -79,8 +79,6 @@
   }
 }
 
-<<<<<<< HEAD
-=======
 // Find out how to cirgen the complete destructor and constructor
 namespace {
 enum class StructorCIRGen { Emit, RAUW, Alias, COMDAT };
@@ -150,25 +148,17 @@
   cgm.emitAliasForGlobal(mangledName, entry, aliasDecl, aliasee, linkage);
 }
 
->>>>>>> 5ee67ebe
 void CIRGenItaniumCXXABI::emitCXXStructor(GlobalDecl gd) {
   auto *md = cast<CXXMethodDecl>(gd.getDecl());
   auto *cd = dyn_cast<CXXConstructorDecl>(md);
 
-<<<<<<< HEAD
-=======
   StructorCIRGen cirGenType = getCIRGenToUse(cgm, md);
 
->>>>>>> 5ee67ebe
   if (!cd) {
     cgm.errorNYI(md->getSourceRange(), "CXCABI emit destructor");
     return;
   }
 
-<<<<<<< HEAD
-  if (cgm.getCodeGenOpts().CXXCtorDtorAliases)
-    cgm.errorNYI(md->getSourceRange(), "Ctor/Dtor aliases");
-=======
   if (gd.getCtorType() == Ctor_Complete) {
     GlobalDecl baseDecl = gd.getWithCtorType(Ctor_Base);
 
@@ -185,7 +175,6 @@
       return;
     }
   }
->>>>>>> 5ee67ebe
 
   auto fn = cgm.codegenCXXStructor(gd);
 
