//===----------------------------------------------------------------------===//
//
// Part of the LLVM Project, under the Apache License v2.0 with LLVM Exceptions.
// See https://llvm.org/LICENSE.txt for license information.
// SPDX-License-Identifier: Apache-2.0 WITH LLVM-exception
//
//===----------------------------------------------------------------------===//
//
// This provides C++ code generation targeting the Itanium C++ ABI.  The class
// in this file generates structures that follow the Itanium C++ ABI, which is
// documented at:
//  https://itanium-cxx-abi.github.io/cxx-abi/abi.html
//  https://itanium-cxx-abi.github.io/cxx-abi/abi-eh.html
//
// It also supports the closely-related ARM ABI, documented at:
// https://developer.arm.com/documentation/ihi0041/g/
//
//===----------------------------------------------------------------------===//

#include "CIRGenCXXABI.h"
#include "CIRGenFunction.h"

#include "clang/AST/ExprCXX.h"
#include "clang/AST/GlobalDecl.h"
#include "clang/AST/VTableBuilder.h"
#include "clang/CIR/MissingFeatures.h"
#include "llvm/Support/ErrorHandling.h"

using namespace clang;
using namespace clang::CIRGen;

namespace {

class CIRGenItaniumCXXABI : public CIRGenCXXABI {
protected:
  /// All the vtables which have been defined.
  llvm::DenseMap<const CXXRecordDecl *, cir::GlobalOp> vtables;

public:
  CIRGenItaniumCXXABI(CIRGenModule &cgm) : CIRGenCXXABI(cgm) {
    assert(!cir::MissingFeatures::cxxabiUseARMMethodPtrABI());
    assert(!cir::MissingFeatures::cxxabiUseARMGuardVarABI());
  }

  AddedStructorArgs getImplicitConstructorArgs(CIRGenFunction &cgf,
                                               const CXXConstructorDecl *d,
                                               CXXCtorType type,
                                               bool forVirtualBase,
                                               bool delegating) override;

  bool needsVTTParameter(clang::GlobalDecl gd) override;

  AddedStructorArgCounts
  buildStructorSignature(GlobalDecl gd,
                         llvm::SmallVectorImpl<CanQualType> &argTys) override;

  void emitInstanceFunctionProlog(SourceLocation loc,
                                  CIRGenFunction &cgf) override;

  void addImplicitStructorParams(CIRGenFunction &cgf, QualType &resTy,
                                 FunctionArgList &params) override;
  mlir::Value getCXXDestructorImplicitParam(CIRGenFunction &cgf,
                                            const CXXDestructorDecl *dd,
                                            CXXDtorType type,
                                            bool forVirtualBase,
                                            bool delegating) override;
  void emitCXXConstructors(const clang::CXXConstructorDecl *d) override;
  void emitCXXDestructors(const clang::CXXDestructorDecl *d) override;
  void emitCXXStructor(clang::GlobalDecl gd) override;

  void emitDestructorCall(CIRGenFunction &cgf, const CXXDestructorDecl *dd,
                          CXXDtorType type, bool forVirtualBase,
                          bool delegating, Address thisAddr,
                          QualType thisTy) override;
  void registerGlobalDtor(const VarDecl *vd, cir::FuncOp dtor,
                          mlir::Value addr) override;
  void emitVirtualObjectDelete(CIRGenFunction &cgf, const CXXDeleteExpr *de,
                               Address ptr, QualType elementType,
                               const CXXDestructorDecl *dtor) override;

  void emitRethrow(CIRGenFunction &cgf, bool isNoReturn) override;
  void emitThrow(CIRGenFunction &cgf, const CXXThrowExpr *e) override;

  bool useThunkForDtorVariant(const CXXDestructorDecl *dtor,
                              CXXDtorType dt) const override {
    // Itanium does not emit any destructor variant as an inline thunk.
    // Delegating may occur as an optimization, but all variants are either
    // emitted with external linkage or as linkonce if they are inline and used.
    return false;
  }

  bool isVirtualOffsetNeededForVTableField(CIRGenFunction &cgf,
                                           CIRGenFunction::VPtr vptr) override;

  cir::GlobalOp getAddrOfVTable(const CXXRecordDecl *rd,
                                CharUnits vptrOffset) override;
  CIRGenCallee getVirtualFunctionPointer(CIRGenFunction &cgf,
                                         clang::GlobalDecl gd, Address thisAddr,
                                         mlir::Type ty,
                                         SourceLocation loc) override;
  mlir::Value emitVirtualDestructorCall(CIRGenFunction &cgf,
                                        const CXXDestructorDecl *dtor,
                                        CXXDtorType dtorType, Address thisAddr,
                                        DeleteOrMemberCallExpr e) override;
  mlir::Value getVTableAddressPoint(BaseSubobject base,
                                    const CXXRecordDecl *vtableClass) override;
  mlir::Value getVTableAddressPointInStructorWithVTT(
      CIRGenFunction &cgf, const CXXRecordDecl *vtableClass, BaseSubobject base,
      const CXXRecordDecl *nearestVBase);

  mlir::Value getVTableAddressPointInStructor(
      CIRGenFunction &cgf, const clang::CXXRecordDecl *vtableClass,
      clang::BaseSubobject base,
      const clang::CXXRecordDecl *nearestVBase) override;
  void emitVTableDefinitions(CIRGenVTables &cgvt,
                             const CXXRecordDecl *rd) override;
  void emitVirtualInheritanceTables(const CXXRecordDecl *rd) override;

  mlir::Attribute getAddrOfRTTIDescriptor(mlir::Location loc,
                                          QualType ty) override;

  bool doStructorsInitializeVPtrs(const CXXRecordDecl *vtableClass) override {
    return true;
  }

  void emitBadCastCall(CIRGenFunction &cgf, mlir::Location loc) override;

  mlir::Value
  getVirtualBaseClassOffset(mlir::Location loc, CIRGenFunction &cgf,
                            Address thisAddr, const CXXRecordDecl *classDecl,
                            const CXXRecordDecl *baseClassDecl) override;

<<<<<<< HEAD
  /**************************** RTTI Uniqueness ******************************/
protected:
=======
  // The traditional clang CodeGen emits calls to `__dynamic_cast` directly into
  // LLVM in the `emitDynamicCastCall` function. In CIR, `dynamic_cast`
  // expressions are lowered to `cir.dyn_cast` ops instead of calls to runtime
  // functions. So during CIRGen we don't need the `emitDynamicCastCall`
  // function that clang CodeGen has.
  mlir::Value emitDynamicCast(CIRGenFunction &cgf, mlir::Location loc,
                              QualType srcRecordTy, QualType destRecordTy,
                              cir::PointerType destCIRTy, bool isRefCast,
                              Address src) override;

  Address initializeArrayCookie(CIRGenFunction &cgf, Address newPtr,
                                mlir::Value numElements, const CXXNewExpr *e,
                                QualType elementType) override;

protected:
  CharUnits getArrayCookieSizeImpl(QualType elementType) override;

  /**************************** RTTI Uniqueness ******************************/
>>>>>>> 54c4ef26
  /// Returns true if the ABI requires RTTI type_info objects to be unique
  /// across a program.
  virtual bool shouldRTTIBeUnique() const { return true; }

public:
  /// What sort of unique-RTTI behavior should we use?
  enum RTTIUniquenessKind {
    /// We are guaranteeing, or need to guarantee, that the RTTI string
    /// is unique.
    RUK_Unique,

    /// We are not guaranteeing uniqueness for the RTTI string, so we
    /// can demote to hidden visibility but must use string comparisons.
    RUK_NonUniqueHidden,

    /// We are not guaranteeing uniqueness for the RTTI string, so we
    /// have to use string comparisons, but we also have to emit it with
    /// non-hidden visibility.
    RUK_NonUniqueVisible
  };

  /// Return the required visibility status for the given type and linkage in
  /// the current ABI.
  RTTIUniquenessKind
  classifyRTTIUniqueness(QualType canTy, cir::GlobalLinkageKind linkage) const;
};

} // namespace

void CIRGenItaniumCXXABI::emitInstanceFunctionProlog(SourceLocation loc,
                                                     CIRGenFunction &cgf) {
  // Naked functions have no prolog.
  if (cgf.curFuncDecl && cgf.curFuncDecl->hasAttr<NakedAttr>()) {
    cgf.cgm.errorNYI(cgf.curFuncDecl->getLocation(),
                     "emitInstanceFunctionProlog: Naked");
  }

  /// Initialize the 'this' slot. In the Itanium C++ ABI, no prologue
  /// adjustments are required, because they are all handled by thunks.
  setCXXABIThisValue(cgf, loadIncomingCXXThis(cgf));

  /// Initialize the 'vtt' slot if needed.
  if (getStructorImplicitParamDecl(cgf)) {
    cir::LoadOp val = cgf.getBuilder().createLoad(
        cgf.getLoc(loc),
        cgf.getAddrOfLocalVar(getStructorImplicitParamDecl(cgf)));
    setStructorImplicitParamValue(cgf, val);
  }

  /// If this is a function that the ABI specifies returns 'this', initialize
  /// the return slot to this' at the start of the function.
  ///
  /// Unlike the setting of return types, this is done within the ABI
  /// implementation instead of by clients of CIRGenCXXBI because:
  /// 1) getThisValue is currently protected
  /// 2) in theory, an ABI could implement 'this' returns some other way;
  ///    HasThisReturn only specifies a contract, not the implementation
  if (hasThisReturn(cgf.curGD)) {
    cgf.cgm.errorNYI(cgf.curFuncDecl->getLocation(),
                     "emitInstanceFunctionProlog: hasThisReturn");
  }
}

CIRGenCXXABI::AddedStructorArgCounts
CIRGenItaniumCXXABI::buildStructorSignature(
    GlobalDecl gd, llvm::SmallVectorImpl<CanQualType> &argTys) {
  clang::ASTContext &astContext = cgm.getASTContext();

  // All parameters are already in place except VTT, which goes after 'this'.
  // These are clang types, so we don't need to worry about sret yet.

  // Check if we need to add a VTT parameter (which has type void **).
  if ((isa<CXXConstructorDecl>(gd.getDecl()) ? gd.getCtorType() == Ctor_Base
                                             : gd.getDtorType() == Dtor_Base) &&
      cast<CXXMethodDecl>(gd.getDecl())->getParent()->getNumVBases() != 0) {
    assert(!cir::MissingFeatures::addressSpace());
    argTys.insert(argTys.begin() + 1,
                  astContext.getPointerType(
                      CanQualType::CreateUnsafe(astContext.VoidPtrTy)));
    return AddedStructorArgCounts::withPrefix(1);
  }

  return AddedStructorArgCounts{};
}

// Find out how to cirgen the complete destructor and constructor
namespace {
enum class StructorCIRGen { Emit, RAUW, Alias, COMDAT };
}

static StructorCIRGen getCIRGenToUse(CIRGenModule &cgm,
                                     const CXXMethodDecl *md) {
  if (!cgm.getCodeGenOpts().CXXCtorDtorAliases)
    return StructorCIRGen::Emit;

  // The complete and base structors are not equivalent if there are any virtual
  // bases, so emit separate functions.
  if (md->getParent()->getNumVBases())
    return StructorCIRGen::Emit;

  GlobalDecl aliasDecl;
  if (const auto *dd = dyn_cast<CXXDestructorDecl>(md)) {
    aliasDecl = GlobalDecl(dd, Dtor_Complete);
  } else {
    const auto *cd = cast<CXXConstructorDecl>(md);
    aliasDecl = GlobalDecl(cd, Ctor_Complete);
  }

  cir::GlobalLinkageKind linkage = cgm.getFunctionLinkage(aliasDecl);

  if (cir::isDiscardableIfUnused(linkage))
    return StructorCIRGen::RAUW;

  // FIXME: Should we allow available_externally aliases?
  if (!cir::isValidLinkage(linkage))
    return StructorCIRGen::RAUW;

  if (cir::isWeakForLinker(linkage)) {
    // Only ELF and wasm support COMDATs with arbitrary names (C5/D5).
    if (cgm.getTarget().getTriple().isOSBinFormatELF() ||
        cgm.getTarget().getTriple().isOSBinFormatWasm())
      return StructorCIRGen::COMDAT;
    return StructorCIRGen::Emit;
  }

  return StructorCIRGen::Alias;
}

static void emitConstructorDestructorAlias(CIRGenModule &cgm,
                                           GlobalDecl aliasDecl,
                                           GlobalDecl targetDecl) {
  cir::GlobalLinkageKind linkage = cgm.getFunctionLinkage(aliasDecl);

  // Does this function alias already exists?
  StringRef mangledName = cgm.getMangledName(aliasDecl);
  auto globalValue = dyn_cast_or_null<cir::CIRGlobalValueInterface>(
      cgm.getGlobalValue(mangledName));
  if (globalValue && !globalValue.isDeclaration())
    return;

  auto entry = cast_or_null<cir::FuncOp>(cgm.getGlobalValue(mangledName));

  // Retrieve aliasee info.
  auto aliasee = cast<cir::FuncOp>(cgm.getAddrOfGlobal(targetDecl));

  // Populate actual alias.
  cgm.emitAliasForGlobal(mangledName, entry, aliasDecl, aliasee, linkage);
}

void CIRGenItaniumCXXABI::emitCXXStructor(GlobalDecl gd) {
  auto *md = cast<CXXMethodDecl>(gd.getDecl());
  StructorCIRGen cirGenType = getCIRGenToUse(cgm, md);
  const auto *cd = dyn_cast<CXXConstructorDecl>(md);

  if (cd ? gd.getCtorType() == Ctor_Complete
         : gd.getDtorType() == Dtor_Complete) {
    GlobalDecl baseDecl =
        cd ? gd.getWithCtorType(Ctor_Base) : gd.getWithDtorType(Dtor_Base);
    ;

    if (cirGenType == StructorCIRGen::Alias ||
        cirGenType == StructorCIRGen::COMDAT) {
      emitConstructorDestructorAlias(cgm, gd, baseDecl);
      return;
    }

    if (cirGenType == StructorCIRGen::RAUW) {
      StringRef mangledName = cgm.getMangledName(gd);
      mlir::Operation *aliasee = cgm.getAddrOfGlobal(baseDecl);
      cgm.addReplacement(mangledName, aliasee);
      return;
    }
  }

  auto fn = cgm.codegenCXXStructor(gd);

  cgm.maybeSetTrivialComdat(*md, fn);
}

void CIRGenItaniumCXXABI::addImplicitStructorParams(CIRGenFunction &cgf,
                                                    QualType &resTy,
                                                    FunctionArgList &params) {
  const auto *md = cast<CXXMethodDecl>(cgf.curGD.getDecl());
  assert(isa<CXXConstructorDecl>(md) || isa<CXXDestructorDecl>(md));

  // Check if we need a VTT parameter as well.
  if (needsVTTParameter(cgf.curGD)) {
    ASTContext &astContext = cgm.getASTContext();

    // FIXME: avoid the fake decl
    assert(!cir::MissingFeatures::addressSpace());
    QualType t = astContext.getPointerType(astContext.VoidPtrTy);
    auto *vttDecl = ImplicitParamDecl::Create(
        astContext, /*DC=*/nullptr, md->getLocation(),
        &astContext.Idents.get("vtt"), t, ImplicitParamKind::CXXVTT);
    params.insert(params.begin() + 1, vttDecl);
    getStructorImplicitParamDecl(cgf) = vttDecl;
  }
}

void CIRGenItaniumCXXABI::emitCXXConstructors(const CXXConstructorDecl *d) {
  // Just make sure we're in sync with TargetCXXABI.
  assert(cgm.getTarget().getCXXABI().hasConstructorVariants());

  // The constructor used for constructing this as a base class;
  // ignores virtual bases.
  cgm.emitGlobal(GlobalDecl(d, Ctor_Base));

  // The constructor used for constructing this as a complete class;
  // constructs the virtual bases, then calls the base constructor.
  if (!d->getParent()->isAbstract()) {
    // We don't need to emit the complete ctro if the class is abstract.
    cgm.emitGlobal(GlobalDecl(d, Ctor_Complete));
  }
}

void CIRGenItaniumCXXABI::emitCXXDestructors(const CXXDestructorDecl *d) {
  // The destructor used for destructing this as a base class; ignores
  // virtual bases.
  cgm.emitGlobal(GlobalDecl(d, Dtor_Base));

  // The destructor used for destructing this as a most-derived class;
  // call the base destructor and then destructs any virtual bases.
  cgm.emitGlobal(GlobalDecl(d, Dtor_Complete));

  // The destructor in a virtual table is always a 'deleting'
  // destructor, which calls the complete destructor and then uses the
  // appropriate operator delete.
  if (d->isVirtual())
    cgm.emitGlobal(GlobalDecl(d, Dtor_Deleting));
}

CIRGenCXXABI::AddedStructorArgs CIRGenItaniumCXXABI::getImplicitConstructorArgs(
    CIRGenFunction &cgf, const CXXConstructorDecl *d, CXXCtorType type,
    bool forVirtualBase, bool delegating) {
  if (!needsVTTParameter(GlobalDecl(d, type)))
    return AddedStructorArgs{};

  // Insert the implicit 'vtt' argument as the second argument. Make sure to
  // correctly reflect its address space, which can differ from generic on
  // some targets.
  mlir::Value vtt =
      cgf.getVTTParameter(GlobalDecl(d, type), forVirtualBase, delegating);
  QualType vttTy =
      cgm.getASTContext().getPointerType(cgm.getASTContext().VoidPtrTy);
  assert(!cir::MissingFeatures::addressSpace());
  return AddedStructorArgs::withPrefix({{vtt, vttTy}});
}

/// Return whether the given global decl needs a VTT (virtual table table)
/// parameter, which it does if it's a base constructor or destructor with
/// virtual bases.
bool CIRGenItaniumCXXABI::needsVTTParameter(GlobalDecl gd) {
  auto *md = cast<CXXMethodDecl>(gd.getDecl());

  // We don't have any virtual bases, just return early.
  if (!md->getParent()->getNumVBases())
    return false;

  // Check if we have a base constructor.
  if (isa<CXXConstructorDecl>(md) && gd.getCtorType() == Ctor_Base)
    return true;

  // Check if we have a base destructor.
  if (isa<CXXDestructorDecl>(md) && gd.getDtorType() == Dtor_Base)
    return true;

  return false;
}

void CIRGenItaniumCXXABI::emitVTableDefinitions(CIRGenVTables &cgvt,
                                                const CXXRecordDecl *rd) {
  cir::GlobalOp vtable = getAddrOfVTable(rd, CharUnits());
  if (vtable.hasInitializer())
    return;

  ItaniumVTableContext &vtContext = cgm.getItaniumVTableContext();
  const VTableLayout &vtLayout = vtContext.getVTableLayout(rd);
  cir::GlobalLinkageKind linkage = cgm.getVTableLinkage(rd);
  mlir::Attribute rtti =
      cgm.getAddrOfRTTIDescriptor(cgm.getLoc(rd->getBeginLoc()),
                                  cgm.getASTContext().getCanonicalTagType(rd));

  // Classic codegen uses ConstantInitBuilder here, which is a very general
  // and feature-rich class to generate initializers for global values.
  // For now, this is using a simpler approach to create the initializer in CIR.
  cgvt.createVTableInitializer(vtable, vtLayout, rtti,
                               cir::isLocalLinkage(linkage));

  // Set the correct linkage.
  vtable.setLinkage(linkage);

  if (cgm.supportsCOMDAT() && cir::isWeakForLinker(linkage))
    vtable.setComdat(true);

  // Set the right visibility.
  cgm.setGVProperties(vtable, rd);

  // If this is the magic class __cxxabiv1::__fundamental_type_info,
  // we will emit the typeinfo for the fundamental types. This is the
  // same behaviour as GCC.
  const DeclContext *DC = rd->getDeclContext();
  if (rd->getIdentifier() &&
      rd->getIdentifier()->isStr("__fundamental_type_info") &&
      isa<NamespaceDecl>(DC) && cast<NamespaceDecl>(DC)->getIdentifier() &&
      cast<NamespaceDecl>(DC)->getIdentifier()->isStr("__cxxabiv1") &&
      DC->getParent()->isTranslationUnit()) {
    cgm.errorNYI(rd->getSourceRange(),
                 "emitVTableDefinitions: __fundamental_type_info");
  }

  auto vtableAsGlobalValue = dyn_cast<cir::CIRGlobalValueInterface>(*vtable);
  assert(vtableAsGlobalValue && "VTable must support CIRGlobalValueInterface");
  // Always emit type metadata on non-available_externally definitions, and on
  // available_externally definitions if we are performing whole program
  // devirtualization. For WPD we need the type metadata on all vtable
  // definitions to ensure we associate derived classes with base classes
  // defined in headers but with a strong definition only in a shared
  // library.
  assert(!cir::MissingFeatures::vtableEmitMetadata());
  if (cgm.getCodeGenOpts().WholeProgramVTables) {
    cgm.errorNYI(rd->getSourceRange(),
                 "emitVTableDefinitions: WholeProgramVTables");
  }

  assert(!cir::MissingFeatures::vtableRelativeLayout());
  if (vtContext.isRelativeLayout()) {
    cgm.errorNYI(rd->getSourceRange(), "vtableRelativeLayout");
  }
}

mlir::Value CIRGenItaniumCXXABI::emitVirtualDestructorCall(
    CIRGenFunction &cgf, const CXXDestructorDecl *dtor, CXXDtorType dtorType,
    Address thisAddr, DeleteOrMemberCallExpr expr) {
  auto *callExpr = dyn_cast<const CXXMemberCallExpr *>(expr);
  auto *delExpr = dyn_cast<const CXXDeleteExpr *>(expr);
  assert((callExpr != nullptr) ^ (delExpr != nullptr));
  assert(callExpr == nullptr || callExpr->arg_begin() == callExpr->arg_end());
  assert(dtorType == Dtor_Deleting || dtorType == Dtor_Complete);

  GlobalDecl globalDecl(dtor, dtorType);
  const CIRGenFunctionInfo *fnInfo =
      &cgm.getTypes().arrangeCXXStructorDeclaration(globalDecl);
  const cir::FuncType &fnTy = cgm.getTypes().getFunctionType(*fnInfo);
  auto callee = CIRGenCallee::forVirtual(callExpr, globalDecl, thisAddr, fnTy);

  QualType thisTy =
      callExpr ? callExpr->getObjectType() : delExpr->getDestroyedType();

  cgf.emitCXXDestructorCall(globalDecl, callee, thisAddr.emitRawPointer(),
                            thisTy, nullptr, QualType(), nullptr);
  return nullptr;
}

void CIRGenItaniumCXXABI::emitVirtualInheritanceTables(
    const CXXRecordDecl *rd) {
  CIRGenVTables &vtables = cgm.getVTables();
  cir::GlobalOp vtt = vtables.getAddrOfVTT(rd);
  vtables.emitVTTDefinition(vtt, cgm.getVTableLinkage(rd), rd);
}

namespace {
class CIRGenItaniumRTTIBuilder {
  CIRGenModule &cgm;                 // Per-module state.
  const CIRGenItaniumCXXABI &cxxABI; // Per-module state.

  /// The fields of the RTTI descriptor currently being built.
  SmallVector<mlir::Attribute, 16> fields;

  // Returns the mangled type name of the given type.
  cir::GlobalOp getAddrOfTypeName(mlir::Location loc, QualType ty,
                                  cir::GlobalLinkageKind linkage);

  /// descriptor of the given type.
  mlir::Attribute getAddrOfExternalRTTIDescriptor(mlir::Location loc,
                                                  QualType ty);

  /// Build the vtable pointer for the given type.
  void buildVTablePointer(mlir::Location loc, const Type *ty);

  /// Build an abi::__si_class_type_info, used for single inheritance, according
  /// to the Itanium C++ ABI, 2.9.5p6b.
  void buildSIClassTypeInfo(mlir::Location loc, const CXXRecordDecl *rd);

  /// Build an abi::__vmi_class_type_info, used for
  /// classes with bases that do not satisfy the abi::__si_class_type_info
  /// constraints, according ti the Itanium C++ ABI, 2.9.5p5c.
  void buildVMIClassTypeInfo(mlir::Location loc, const CXXRecordDecl *rd);

public:
  CIRGenItaniumRTTIBuilder(const CIRGenItaniumCXXABI &abi, CIRGenModule &cgm)
      : cgm(cgm), cxxABI(abi) {}

  /// Build the RTTI type info struct for the given type, or
  /// link to an existing RTTI descriptor if one already exists.
  mlir::Attribute buildTypeInfo(mlir::Location loc, QualType ty);

  /// Build the RTTI type info struct for the given type.
  mlir::Attribute buildTypeInfo(mlir::Location loc, QualType ty,
                                cir::GlobalLinkageKind linkage,
                                mlir::SymbolTable::Visibility visibility);
};
} // namespace

// TODO(cir): Will be removed after sharing them with the classical codegen
namespace {

// Pointer type info flags.
enum {
  /// PTI_Const - Type has const qualifier.
  PTI_Const = 0x1,

  /// PTI_Volatile - Type has volatile qualifier.
  PTI_Volatile = 0x2,

  /// PTI_Restrict - Type has restrict qualifier.
  PTI_Restrict = 0x4,

  /// PTI_Incomplete - Type is incomplete.
  PTI_Incomplete = 0x8,

  /// PTI_ContainingClassIncomplete - Containing class is incomplete.
  /// (in pointer to member).
  PTI_ContainingClassIncomplete = 0x10,

  /// PTI_TransactionSafe - Pointee is transaction_safe function (C++ TM TS).
  // PTI_TransactionSafe = 0x20,

  /// PTI_Noexcept - Pointee is noexcept function (C++1z).
  PTI_Noexcept = 0x40,
};

// VMI type info flags.
enum {
  /// VMI_NonDiamondRepeat - Class has non-diamond repeated inheritance.
  VMI_NonDiamondRepeat = 0x1,

  /// VMI_DiamondShaped - Class is diamond shaped.
  VMI_DiamondShaped = 0x2
};

// Base class type info flags.
enum {
  /// BCTI_Virtual - Base class is virtual.
  BCTI_Virtual = 0x1,

  /// BCTI_Public - Base class is public.
  BCTI_Public = 0x2
};

/// Given a builtin type, returns whether the type
/// info for that type is defined in the standard library.
/// TODO(cir): this can unified with LLVM codegen
static bool typeInfoIsInStandardLibrary(const BuiltinType *ty) {
  // Itanium C++ ABI 2.9.2:
  //   Basic type information (e.g. for "int", "bool", etc.) will be kept in
  //   the run-time support library. Specifically, the run-time support
  //   library should contain type_info objects for the types X, X* and
  //   X const*, for every X in: void, std::nullptr_t, bool, wchar_t, char,
  //   unsigned char, signed char, short, unsigned short, int, unsigned int,
  //   long, unsigned long, long long, unsigned long long, float, double,
  //   long double, char16_t, char32_t, and the IEEE 754r decimal and
  //   half-precision floating point types.
  //
  // GCC also emits RTTI for __int128.
  // FIXME: We do not emit RTTI information for decimal types here.

  // Types added here must also be added to emitFundamentalRTTIDescriptors.
  switch (ty->getKind()) {
  case BuiltinType::WasmExternRef:
  case BuiltinType::HLSLResource:
    llvm_unreachable("NYI");
  case BuiltinType::Void:
  case BuiltinType::NullPtr:
  case BuiltinType::Bool:
  case BuiltinType::WChar_S:
  case BuiltinType::WChar_U:
  case BuiltinType::Char_U:
  case BuiltinType::Char_S:
  case BuiltinType::UChar:
  case BuiltinType::SChar:
  case BuiltinType::Short:
  case BuiltinType::UShort:
  case BuiltinType::Int:
  case BuiltinType::UInt:
  case BuiltinType::Long:
  case BuiltinType::ULong:
  case BuiltinType::LongLong:
  case BuiltinType::ULongLong:
  case BuiltinType::Half:
  case BuiltinType::Float:
  case BuiltinType::Double:
  case BuiltinType::LongDouble:
  case BuiltinType::Float16:
  case BuiltinType::Float128:
  case BuiltinType::Ibm128:
  case BuiltinType::Char8:
  case BuiltinType::Char16:
  case BuiltinType::Char32:
  case BuiltinType::Int128:
  case BuiltinType::UInt128:
    return true;

#define IMAGE_TYPE(ImgType, Id, SingletonId, Access, Suffix)                   \
  case BuiltinType::Id:
#include "clang/Basic/OpenCLImageTypes.def"
#define EXT_OPAQUE_TYPE(ExtType, Id, Ext) case BuiltinType::Id:
#include "clang/Basic/OpenCLExtensionTypes.def"
  case BuiltinType::OCLSampler:
  case BuiltinType::OCLEvent:
  case BuiltinType::OCLClkEvent:
  case BuiltinType::OCLQueue:
  case BuiltinType::OCLReserveID:
#define SVE_TYPE(Name, Id, SingletonId) case BuiltinType::Id:
#include "clang/Basic/AArch64ACLETypes.def"
#define PPC_VECTOR_TYPE(Name, Id, Size) case BuiltinType::Id:
#include "clang/Basic/PPCTypes.def"
#define RVV_TYPE(Name, Id, SingletonId) case BuiltinType::Id:
#include "clang/Basic/RISCVVTypes.def"
#define AMDGPU_TYPE(Name, Id, SingletonId, Width, Align) case BuiltinType::Id:
#include "clang/Basic/AMDGPUTypes.def"
  case BuiltinType::ShortAccum:
  case BuiltinType::Accum:
  case BuiltinType::LongAccum:
  case BuiltinType::UShortAccum:
  case BuiltinType::UAccum:
  case BuiltinType::ULongAccum:
  case BuiltinType::ShortFract:
  case BuiltinType::Fract:
  case BuiltinType::LongFract:
  case BuiltinType::UShortFract:
  case BuiltinType::UFract:
  case BuiltinType::ULongFract:
  case BuiltinType::SatShortAccum:
  case BuiltinType::SatAccum:
  case BuiltinType::SatLongAccum:
  case BuiltinType::SatUShortAccum:
  case BuiltinType::SatUAccum:
  case BuiltinType::SatULongAccum:
  case BuiltinType::SatShortFract:
  case BuiltinType::SatFract:
  case BuiltinType::SatLongFract:
  case BuiltinType::SatUShortFract:
  case BuiltinType::SatUFract:
  case BuiltinType::SatULongFract:
  case BuiltinType::BFloat16:
    return false;

  case BuiltinType::Dependent:
#define BUILTIN_TYPE(Id, SingletonId)
#define PLACEHOLDER_TYPE(Id, SingletonId) case BuiltinType::Id:
#include "clang/AST/BuiltinTypes.def"
    llvm_unreachable("asking for RRTI for a placeholder type!");

  case BuiltinType::ObjCId:
  case BuiltinType::ObjCClass:
  case BuiltinType::ObjCSel:
    llvm_unreachable("FIXME: Objective-C types are unsupported!");
  }

  llvm_unreachable("Invalid BuiltinType Kind!");
}

static bool typeInfoIsInStandardLibrary(const PointerType *pointerTy) {
  QualType pointeeTy = pointerTy->getPointeeType();
  const auto *builtinTy = dyn_cast<BuiltinType>(pointeeTy);
  if (!builtinTy)
    return false;

  // Check the qualifiers.
  Qualifiers quals = pointeeTy.getQualifiers();
  quals.removeConst();

  if (!quals.empty())
    return false;

  return typeInfoIsInStandardLibrary(builtinTy);
}

/// IsStandardLibraryRTTIDescriptor - Returns whether the type
/// information for the given type exists in the standard library.
static bool isStandardLibraryRttiDescriptor(QualType ty) {
  // Type info for builtin types is defined in the standard library.
  if (const auto *builtinTy = dyn_cast<BuiltinType>(ty))
    return typeInfoIsInStandardLibrary(builtinTy);

  // Type info for some pointer types to builtin types is defined in the
  // standard library.
  if (const auto *pointerTy = dyn_cast<PointerType>(ty))
    return typeInfoIsInStandardLibrary(pointerTy);

  return false;
}

/// ShouldUseExternalRTTIDescriptor - Returns whether the type information for
/// the given type exists somewhere else, and that we should not emit the type
/// information in this translation unit.  Assumes that it is not a
/// standard-library type.
static bool shouldUseExternalRttiDescriptor(CIRGenModule &cgm, QualType ty) {
  ASTContext &context = cgm.getASTContext();

  // If RTTI is disabled, assume it might be disabled in the
  // translation unit that defines any potential key function, too.
  if (!context.getLangOpts().RTTI)
    return false;

  if (const auto *recordTy = dyn_cast<RecordType>(ty)) {
<<<<<<< HEAD
    const CXXRecordDecl *rd =
        cast<CXXRecordDecl>(recordTy->getOriginalDecl())->getDefinitionOrSelf();
=======
    const auto *rd =
        cast<CXXRecordDecl>(recordTy->getDecl())->getDefinitionOrSelf();
>>>>>>> 54c4ef26
    if (!rd->hasDefinition())
      return false;

    if (!rd->isDynamicClass())
      return false;

    // FIXME: this may need to be reconsidered if the key function
    // changes.
    // N.B. We must always emit the RTTI data ourselves if there exists a key
    // function.
    bool isDLLImport = rd->hasAttr<DLLImportAttr>();

    // Don't import the RTTI but emit it locally.
    if (cgm.getTriple().isOSCygMing())
      return false;

    if (cgm.getVTables().isVTableExternal(rd)) {
      if (cgm.getTarget().hasPS4DLLImportExport())
        return true;

      return !isDLLImport || cgm.getTriple().isWindowsItaniumEnvironment();
    }

    if (isDLLImport)
      return true;
  }

  return false;
}

/// Contains virtual and non-virtual bases seen when traversing a class
/// hierarchy.
struct SeenBases {
  llvm::SmallPtrSet<const CXXRecordDecl *, 16> nonVirtualBases;
  llvm::SmallPtrSet<const CXXRecordDecl *, 16> virtualBases;
};

/// Compute the value of the flags member in abi::__vmi_class_type_info.
///
static unsigned computeVmiClassTypeInfoFlags(const CXXBaseSpecifier *base,
                                             SeenBases &bases) {

  unsigned flags = 0;
  auto *baseDecl = base->getType()->castAsCXXRecordDecl();

  if (base->isVirtual()) {
    // Mark the virtual base as seen.
    if (!bases.virtualBases.insert(baseDecl).second) {
      // If this virtual base has been seen before, then the class is diamond
      // shaped.
      flags |= VMI_DiamondShaped;
    } else {
      if (bases.nonVirtualBases.count(baseDecl))
        flags |= VMI_NonDiamondRepeat;
    }
  } else {
    // Mark the non-virtual base as seen.
    if (!bases.nonVirtualBases.insert(baseDecl).second) {
      // If this non-virtual base has been seen before, then the class has non-
      // diamond shaped repeated inheritance.
      flags |= VMI_NonDiamondRepeat;
    } else {
      if (bases.virtualBases.count(baseDecl))
        flags |= VMI_NonDiamondRepeat;
    }
  }

  // Walk all bases.
  for (const auto &bs : baseDecl->bases())
    flags |= computeVmiClassTypeInfoFlags(&bs, bases);

  return flags;
}

static unsigned computeVmiClassTypeInfoFlags(const CXXRecordDecl *rd) {
  unsigned flags = 0;
  SeenBases bases;

  // Walk all bases.
  for (const auto &bs : rd->bases())
    flags |= computeVmiClassTypeInfoFlags(&bs, bases);

  return flags;
}

// Return whether the given record decl has a "single,
// public, non-virtual base at offset zero (i.e. the derived class is dynamic
// iff the base is)", according to Itanium C++ ABI, 2.95p6b.
// TODO(cir): this can unified with LLVM codegen
static bool canUseSingleInheritance(const CXXRecordDecl *rd) {
  // Check the number of bases.
  if (rd->getNumBases() != 1)
    return false;

  // Get the base.
  CXXRecordDecl::base_class_const_iterator base = rd->bases_begin();

  // Check that the base is not virtual.
  if (base->isVirtual())
    return false;

  // Check that the base is public.
  if (base->getAccessSpecifier() != AS_public)
    return false;

  // Check that the class is dynamic iff the base is.
  auto *baseDecl = base->getType()->castAsCXXRecordDecl();
  return baseDecl->isEmpty() ||
         baseDecl->isDynamicClass() == rd->isDynamicClass();
}

/// IsIncompleteClassType - Returns whether the given record type is incomplete.
static bool isIncompleteClassType(const RecordType *recordTy) {
<<<<<<< HEAD
  return !recordTy->getOriginalDecl()
              ->getDefinitionOrSelf()
              ->isCompleteDefinition();
=======
  return !recordTy->getDecl()->getDefinitionOrSelf()->isCompleteDefinition();
>>>>>>> 54c4ef26
}

/// Returns whether the given type contains an
/// incomplete class type. This is true if
///
///   * The given type is an incomplete class type.
///   * The given type is a pointer type whose pointee type contains an
///     incomplete class type.
///   * The given type is a member pointer type whose class is an incomplete
///     class type.
///   * The given type is a member pointer type whoise pointee type contains an
///     incomplete class type.
/// is an indirect or direct pointer to an incomplete class type.
static bool containsIncompleteClassType(QualType ty) {
  if (const auto *recordTy = dyn_cast<RecordType>(ty)) {
    if (isIncompleteClassType(recordTy))
      return true;
  }

  if (const auto *pointerTy = dyn_cast<PointerType>(ty))
    return containsIncompleteClassType(pointerTy->getPointeeType());

  if (const auto *memberPointerTy = dyn_cast<MemberPointerType>(ty)) {
    // Check if the class type is incomplete.
    if (!memberPointerTy->getMostRecentCXXRecordDecl()->hasDefinition())
      return true;

    return containsIncompleteClassType(memberPointerTy->getPointeeType());
  }

  return false;
}

const char *vTableClassNameForType(const CIRGenModule &cgm, const Type *ty) {
  // abi::__class_type_info.
  static const char *const classTypeInfo =
      "_ZTVN10__cxxabiv117__class_type_infoE";
  // abi::__si_class_type_info.
  static const char *const siClassTypeInfo =
      "_ZTVN10__cxxabiv120__si_class_type_infoE";
  // abi::__vmi_class_type_info.
  static const char *const vmiClassTypeInfo =
      "_ZTVN10__cxxabiv121__vmi_class_type_infoE";

  switch (ty->getTypeClass()) {
#define TYPE(Class, Base)
#define ABSTRACT_TYPE(Class, Base)
#define NON_CANONICAL_UNLESS_DEPENDENT_TYPE(Class, Base) case Type::Class:
#define NON_CANONICAL_TYPE(Class, Base) case Type::Class:
#define DEPENDENT_TYPE(Class, Base) case Type::Class:
#include "clang/AST/TypeNodes.inc"
    llvm_unreachable("Non-canonical and dependent types shouldn't get here");

  case Type::LValueReference:
  case Type::RValueReference:
    llvm_unreachable("References shouldn't get here");

  case Type::Auto:
  case Type::DeducedTemplateSpecialization:
    llvm_unreachable("Undeduced type shouldn't get here");

  case Type::Pipe:
    llvm_unreachable("Pipe types shouldn't get here");

  case Type::ArrayParameter:
    llvm_unreachable("Array Parameter types should not get here.");

  case Type::Builtin:
  case Type::BitInt:
  // GCC treats vector and complex types as fundamental types.
  case Type::Vector:
  case Type::ExtVector:
  case Type::ConstantMatrix:
  case Type::Complex:
  case Type::Atomic:
  // FIXME: GCC treats block pointers as fundamental types?!
  case Type::BlockPointer:
<<<<<<< HEAD
    cgm.errorNYI("VTableClassNameForType: __fundamental_type_info");
    break;
=======
    return "_ZTVN10__cxxabiv123__fundamental_type_infoE";
>>>>>>> 54c4ef26
  case Type::ConstantArray:
  case Type::IncompleteArray:
  case Type::VariableArray:
    cgm.errorNYI("VTableClassNameForType: __array_type_info");
    break;

  case Type::FunctionNoProto:
  case Type::FunctionProto:
    cgm.errorNYI("VTableClassNameForType: __function_type_info");
    break;

  case Type::Enum:
<<<<<<< HEAD
    cgm.errorNYI("VTableClassNameForType: Enum");
    break;

  case Type::Record: {
    const CXXRecordDecl *rd =
        cast<CXXRecordDecl>(cast<RecordType>(ty)->getOriginalDecl())
            ->getDefinitionOrSelf();
=======
    return "_ZTVN10__cxxabiv116__enum_type_infoE";

  case Type::Record: {
    const auto *rd = cast<CXXRecordDecl>(cast<RecordType>(ty)->getDecl())
                         ->getDefinitionOrSelf();
>>>>>>> 54c4ef26

    if (!rd->hasDefinition() || !rd->getNumBases()) {
      return classTypeInfo;
    }

    if (canUseSingleInheritance(rd)) {
      return siClassTypeInfo;
    }

    return vmiClassTypeInfo;
  }

  case Type::ObjCObject:
    cgm.errorNYI("VTableClassNameForType: ObjCObject");
    break;

  case Type::ObjCInterface:
    cgm.errorNYI("VTableClassNameForType: ObjCInterface");
    break;

  case Type::ObjCObjectPointer:
  case Type::Pointer:
    cgm.errorNYI("VTableClassNameForType: __pointer_type_info");
    break;

  case Type::MemberPointer:
    cgm.errorNYI("VTableClassNameForType: __pointer_to_member_type_info");
    break;

  case Type::HLSLAttributedResource:
  case Type::HLSLInlineSpirv:
    llvm_unreachable("HLSL doesn't support virtual functions");
  }

  return nullptr;
}
} // namespace

/// Return the linkage that the type info and type info name constants
/// should have for the given type.
static cir::GlobalLinkageKind getTypeInfoLinkage(CIRGenModule &cgm,
                                                 QualType ty) {
  //   In addition, it and all of the intermediate abi::__pointer_type_info
  //   structs in the chain down to the abi::__class_type_info for the
  //   incomplete class type must be prevented from resolving to the
  //   corresponding type_info structs for the complete class type, possibly
  //   by making them local static objects. Finally, a dummy class RTTI is
  //   generated for the incomplete type that will not resolve to the final
  //   complete class RTTI (because the latter need not exist), possibly by
  //   making it a local static object.
  if (containsIncompleteClassType(ty))
    return cir::GlobalLinkageKind::InternalLinkage;

  switch (ty->getLinkage()) {
  case Linkage::Invalid:
    llvm_unreachable("Linkage hasn't been computed!");

  case Linkage::None:
  case Linkage::Internal:
  case Linkage::UniqueExternal:
    return cir::GlobalLinkageKind::InternalLinkage;

  case Linkage::VisibleNone:
  case Linkage::Module:
  case Linkage::External:
    // RTTI is not enabled, which means that this type info struct is going
    // to be used for exception handling. Give it linkonce_odr linkage.
    if (!cgm.getLangOpts().RTTI)
      return cir::GlobalLinkageKind::LinkOnceODRLinkage;

    if (const RecordType *record = dyn_cast<RecordType>(ty)) {
<<<<<<< HEAD
      const CXXRecordDecl *rd =
          cast<CXXRecordDecl>(record->getOriginalDecl())->getDefinitionOrSelf();
=======
      const auto *rd =
          cast<CXXRecordDecl>(record->getDecl())->getDefinitionOrSelf();
>>>>>>> 54c4ef26
      if (rd->hasAttr<WeakAttr>())
        return cir::GlobalLinkageKind::WeakODRLinkage;

      if (cgm.getTriple().isWindowsItaniumEnvironment())
        if (rd->hasAttr<DLLImportAttr>() &&
            shouldUseExternalRttiDescriptor(cgm, ty))
          return cir::GlobalLinkageKind::ExternalLinkage;

      // MinGW always uses LinkOnceODRLinkage for type info.
      if (rd->isDynamicClass() && !cgm.getASTContext()
                                       .getTargetInfo()
                                       .getTriple()
                                       .isWindowsGNUEnvironment())
        return cgm.getVTableLinkage(rd);
    }

    return cir::GlobalLinkageKind::LinkOnceODRLinkage;
  }

  llvm_unreachable("Invalid linkage!");
}

cir::GlobalOp
CIRGenItaniumRTTIBuilder::getAddrOfTypeName(mlir::Location loc, QualType ty,
                                            cir::GlobalLinkageKind linkage) {
  CIRGenBuilderTy &builder = cgm.getBuilder();
  SmallString<256> name;
  llvm::raw_svector_ostream out(name);
  cgm.getCXXABI().getMangleContext().mangleCXXRTTIName(ty, out);

  // We know that the mangled name of the type starts at index 4 of the
  // mangled name of the typename, so we can just index into it in order to
  // get the mangled name of the type.
  mlir::Attribute init = builder.getString(
      name.substr(4), cgm.convertType(cgm.getASTContext().CharTy),
      std::nullopt);

  CharUnits align =
      cgm.getASTContext().getTypeAlignInChars(cgm.getASTContext().CharTy);

  // builder.getString can return a #cir.zero if the string given to it only
  // contains null bytes. However, type names cannot be full of null bytes.
  // So cast Init to a ConstArrayAttr should be safe.
  auto initStr = cast<cir::ConstArrayAttr>(init);

  cir::GlobalOp gv = cgm.createOrReplaceCXXRuntimeVariable(
      loc, name, initStr.getType(), linkage, align);
  CIRGenModule::setInitializer(gv, init);
  return gv;
}

mlir::Attribute
CIRGenItaniumRTTIBuilder::getAddrOfExternalRTTIDescriptor(mlir::Location loc,
                                                          QualType ty) {
  // Mangle the RTTI name.
  SmallString<256> name;
  llvm::raw_svector_ostream out(name);
  cgm.getCXXABI().getMangleContext().mangleCXXRTTI(ty, out);
  CIRGenBuilderTy &builder = cgm.getBuilder();

  // Look for an existing global.
  cir::GlobalOp gv = dyn_cast_or_null<cir::GlobalOp>(
      mlir::SymbolTable::lookupSymbolIn(cgm.getModule(), name));

  if (!gv) {
    // Create a new global variable.
    // From LLVM codegen => Note for the future: If we would ever like to do
    // deferred emission of RTTI, check if emitting vtables opportunistically
    // need any adjustment.
    gv = CIRGenModule::createGlobalOp(cgm, loc, name, builder.getUInt8PtrTy(),
                                      /*isConstant=*/true);
    const CXXRecordDecl *rd = ty->getAsCXXRecordDecl();
    cgm.setGVProperties(gv, rd);

    // Import the typeinfo symbol when all non-inline virtual methods are
    // imported.
    if (cgm.getTarget().hasPS4DLLImportExport()) {
      cgm.errorNYI("getAddrOfExternalRTTIDescriptor: hasPS4DLLImportExport");
    }
  }

  return builder.getGlobalViewAttr(builder.getUInt8PtrTy(), gv);
}

void CIRGenItaniumRTTIBuilder::buildVTablePointer(mlir::Location loc,
                                                  const Type *ty) {
  CIRGenBuilderTy &builder = cgm.getBuilder();
  const char *vTableName = vTableClassNameForType(cgm, ty);

  // Check if the alias exists. If it doesn't, then get or create the global.
  if (cgm.getItaniumVTableContext().isRelativeLayout()) {
    cgm.errorNYI("buildVTablePointer: isRelativeLayout");
    return;
  }

  mlir::Type vtableGlobalTy = builder.getPointerTo(builder.getUInt8PtrTy());
  llvm::Align align = cgm.getDataLayout().getABITypeAlign(vtableGlobalTy);
  cir::GlobalOp vTable = cgm.createOrReplaceCXXRuntimeVariable(
      loc, vTableName, vtableGlobalTy, cir::GlobalLinkageKind::ExternalLinkage,
      CharUnits::fromQuantity(align));

  // The vtable address point is 2.
  mlir::Attribute field{};
  if (cgm.getItaniumVTableContext().isRelativeLayout()) {
    cgm.errorNYI("buildVTablePointer: isRelativeLayout");
  } else {
    SmallVector<mlir::Attribute, 4> offsets{
        cgm.getBuilder().getI32IntegerAttr(2)};
    auto indices = mlir::ArrayAttr::get(builder.getContext(), offsets);
    field = cgm.getBuilder().getGlobalViewAttr(cgm.getBuilder().getUInt8PtrTy(),
                                               vTable, indices);
  }

  assert(field && "expected attribute");
  fields.push_back(field);
}

/// Build an abi::__si_class_type_info, used for single inheritance, according
/// to the Itanium C++ ABI, 2.95p6b.
void CIRGenItaniumRTTIBuilder::buildSIClassTypeInfo(mlir::Location loc,
                                                    const CXXRecordDecl *rd) {
  // Itanium C++ ABI 2.9.5p6b:
  // It adds to abi::__class_type_info a single member pointing to the
  // type_info structure for the base type,
  mlir::Attribute baseTypeInfo =
      CIRGenItaniumRTTIBuilder(cxxABI, cgm)
          .buildTypeInfo(loc, rd->bases_begin()->getType());
  fields.push_back(baseTypeInfo);
}

/// Build an abi::__vmi_class_type_info, used for
/// classes with bases that do not satisfy the abi::__si_class_type_info
/// constraints, according to the Itanium C++ ABI, 2.9.5p5c.
void CIRGenItaniumRTTIBuilder::buildVMIClassTypeInfo(mlir::Location loc,
                                                     const CXXRecordDecl *rd) {
  mlir::Type unsignedIntLTy =
      cgm.convertType(cgm.getASTContext().UnsignedIntTy);

  // Itanium C++ ABI 2.9.5p6c:
  //   __flags is a word with flags describing details about the class
  //   structure, which may be referenced by using the __flags_masks
  //   enumeration. These flags refer to both direct and indirect bases.
  unsigned flags = computeVmiClassTypeInfoFlags(rd);
  fields.push_back(cir::IntAttr::get(unsignedIntLTy, flags));

  // Itanium C++ ABI 2.9.5p6c:
  //   __base_count is a word with the number of direct proper base class
  //   descriptions that follow.
  fields.push_back(cir::IntAttr::get(unsignedIntLTy, rd->getNumBases()));

  if (!rd->getNumBases())
    return;

  // Now add the base class descriptions.

  // Itanium C++ ABI 2.9.5p6c:
  //   __base_info[] is an array of base class descriptions -- one for every
  //   direct proper base. Each description is of the type:
  //
  //   struct abi::__base_class_type_info {
  //   public:
  //     const __class_type_info *__base_type;
  //     long __offset_flags;
  //
  //     enum __offset_flags_masks {
  //       __virtual_mask = 0x1,
  //       __public_mask = 0x2,
  //       __offset_shift = 8
  //     };
  //   };

  // If we're in mingw and 'long' isn't wide enough for a pointer, use 'long
  // long' instead of 'long' for __offset_flags. libstdc++abi uses long long on
  // LLP64 platforms.
  // FIXME: Consider updating libc++abi to match, and extend this logic to all
  // LLP64 platforms.
  QualType offsetFlagsTy = cgm.getASTContext().LongTy;
  const TargetInfo &ti = cgm.getASTContext().getTargetInfo();
  if (ti.getTriple().isOSCygMing() &&
      ti.getPointerWidth(LangAS::Default) > ti.getLongWidth())
    offsetFlagsTy = cgm.getASTContext().LongLongTy;
  mlir::Type offsetFlagsLTy = cgm.convertType(offsetFlagsTy);

  for (const CXXBaseSpecifier &base : rd->bases()) {
    // The __base_type member points to the RTTI for the base type.
    fields.push_back(CIRGenItaniumRTTIBuilder(cxxABI, cgm)
                         .buildTypeInfo(loc, base.getType()));

    CXXRecordDecl *baseDecl = base.getType()->castAsCXXRecordDecl();
    int64_t offsetFlags = 0;

    // All but the lower 8 bits of __offset_flags are a signed offset.
    // For a non-virtual base, this is the offset in the object of the base
    // subobject. For a virtual base, this is the offset in the virtual table of
    // the virtual base offset for the virtual base referenced (negative).
    CharUnits offset;
    if (base.isVirtual())
      offset = cgm.getItaniumVTableContext().getVirtualBaseOffsetOffset(
          rd, baseDecl);
    else {
      const ASTRecordLayout &layout =
          cgm.getASTContext().getASTRecordLayout(rd);
      offset = layout.getBaseClassOffset(baseDecl);
    }
    offsetFlags = uint64_t(offset.getQuantity()) << 8;

    // The low-order byte of __offset_flags contains flags, as given by the
    // masks from the enumeration __offset_flags_masks.
    if (base.isVirtual())
      offsetFlags |= BCTI_Virtual;
    if (base.getAccessSpecifier() == AS_public)
      offsetFlags |= BCTI_Public;

    fields.push_back(cir::IntAttr::get(offsetFlagsLTy, offsetFlags));
  }
}

mlir::Attribute CIRGenItaniumRTTIBuilder::buildTypeInfo(mlir::Location loc,
                                                        QualType ty) {
  // We want to operate on the canonical type.
  ty = ty.getCanonicalType();

  // Check if we've already emitted an RTTI descriptor for this type.
  SmallString<256> name;
  llvm::raw_svector_ostream out(name);
  cgm.getCXXABI().getMangleContext().mangleCXXRTTI(ty, out);

  auto oldGV = dyn_cast_or_null<cir::GlobalOp>(
      mlir::SymbolTable::lookupSymbolIn(cgm.getModule(), name));

  if (oldGV && !oldGV.isDeclaration()) {
    assert(!oldGV.hasAvailableExternallyLinkage() &&
           "available_externally typeinfos not yet implemented");
    return cgm.getBuilder().getGlobalViewAttr(cgm.getBuilder().getUInt8PtrTy(),
                                              oldGV);
  }

  // Check if there is already an external RTTI descriptor for this type.
  if (isStandardLibraryRttiDescriptor(ty) ||
      shouldUseExternalRttiDescriptor(cgm, ty))
    return getAddrOfExternalRTTIDescriptor(loc, ty);

  // Emit the standard library with external linkage.
  cir::GlobalLinkageKind linkage = getTypeInfoLinkage(cgm, ty);

  // Give the type_info object and name the formal visibility of the
  // type itself.
  assert(!cir::MissingFeatures::hiddenVisibility());
  assert(!cir::MissingFeatures::protectedVisibility());

  mlir::SymbolTable::Visibility symVisibility;
  if (cir::isLocalLinkage(linkage))
    // If the linkage is local, only default visibility makes sense.
    symVisibility = mlir::SymbolTable::Visibility::Public;
  else if (cxxABI.classifyRTTIUniqueness(ty, linkage) ==
           CIRGenItaniumCXXABI::RUK_NonUniqueHidden) {
    cgm.errorNYI(
        "buildTypeInfo: classifyRTTIUniqueness == RUK_NonUniqueHidden");
    symVisibility = CIRGenModule::getMLIRVisibility(ty->getVisibility());
  } else
    symVisibility = CIRGenModule::getMLIRVisibility(ty->getVisibility());

  return buildTypeInfo(loc, ty, linkage, symVisibility);
}

mlir::Attribute CIRGenItaniumRTTIBuilder::buildTypeInfo(
    mlir::Location loc, QualType ty, cir::GlobalLinkageKind linkage,
    mlir::SymbolTable::Visibility visibility) {
  CIRGenBuilderTy &builder = cgm.getBuilder();

  assert(!cir::MissingFeatures::setDLLStorageClass());

  // Add the vtable pointer.
  buildVTablePointer(loc, cast<Type>(ty));

  // And the name.
  cir::GlobalOp typeName = getAddrOfTypeName(loc, ty, linkage);
  mlir::Attribute typeNameField;

  // If we're supposed to demote the visibility, be sure to set a flag
  // to use a string comparison for type_info comparisons.
  CIRGenItaniumCXXABI::RTTIUniquenessKind rttiUniqueness =
      cxxABI.classifyRTTIUniqueness(ty, linkage);
  if (rttiUniqueness != CIRGenItaniumCXXABI::RUK_Unique) {
    // The flag is the sign bit, which on ARM64 is defined to be clear
    // for global pointers. This is very ARM64-specific.
    cgm.errorNYI(
        "buildTypeInfo: rttiUniqueness != CIRGenItaniumCXXABI::RUK_Unique");
  } else {
    typeNameField =
        builder.getGlobalViewAttr(builder.getUInt8PtrTy(), typeName);
  }

  fields.push_back(typeNameField);

  switch (ty->getTypeClass()) {
#define TYPE(Class, Base)
#define ABSTRACT_TYPE(Class, Base)
#define NON_CANONICAL_UNLESS_DEPENDENT_TYPE(Class, Base) case Type::Class:
#define NON_CANONICAL_TYPE(Class, Base) case Type::Class:
#define DEPENDENT_TYPE(Class, Base) case Type::Class:
#include "clang/AST/TypeNodes.inc"
    llvm_unreachable("Non-canonical and dependent types shouldn't get here");

  // GCC treats vector types as fundamental types.
  case Type::Builtin:
  case Type::Vector:
  case Type::ExtVector:
  case Type::ConstantMatrix:
  case Type::Complex:
  case Type::BlockPointer:
    // Itanium C++ ABI 2.9.5p4:
    // abi::__fundamental_type_info adds no data members to std::type_info.
    break;

  case Type::LValueReference:
  case Type::RValueReference:
    llvm_unreachable("References shouldn't get here");

  case Type::Auto:
  case Type::DeducedTemplateSpecialization:
    llvm_unreachable("Undeduced type shouldn't get here");

  case Type::Pipe:
    break;

  case Type::BitInt:
    break;

  case Type::ConstantArray:
  case Type::IncompleteArray:
  case Type::VariableArray:
  case Type::ArrayParameter:
    // Itanium C++ ABI 2.9.5p5:
    // abi::__array_type_info adds no data members to std::type_info.
    break;

  case Type::FunctionNoProto:
  case Type::FunctionProto:
    // Itanium C++ ABI 2.9.5p5:
    // abi::__function_type_info adds no data members to std::type_info.
    break;

  case Type::Enum:
    // Itanium C++ ABI 2.9.5p5:
    // abi::__enum_type_info adds no data members to std::type_info.
    break;

  case Type::Record: {
<<<<<<< HEAD
    const auto *rd =
        cast<CXXRecordDecl>(cast<RecordType>(ty)->getOriginalDecl())
            ->getDefinitionOrSelf();
=======
    const auto *rd = cast<CXXRecordDecl>(cast<RecordType>(ty)->getDecl())
                         ->getDefinitionOrSelf();
>>>>>>> 54c4ef26
    if (!rd->hasDefinition() || !rd->getNumBases()) {
      // We don't need to emit any fields.
      break;
    }

    if (canUseSingleInheritance(rd)) {
      buildSIClassTypeInfo(loc, rd);
    } else {
      buildVMIClassTypeInfo(loc, rd);
    }

    break;
  }

  case Type::ObjCObject:
  case Type::ObjCInterface:
    cgm.errorNYI("buildTypeInfo: ObjCObject & ObjCInterface");
    break;

  case Type::ObjCObjectPointer:
    cgm.errorNYI("buildTypeInfo: ObjCObjectPointer");
    break;

  case Type::Pointer:
    cgm.errorNYI("buildTypeInfo: Pointer");
    break;

  case Type::MemberPointer:
    cgm.errorNYI("buildTypeInfo: MemberPointer");
    break;

  case Type::Atomic:
    // No fields, at least for the moment.
    break;

  case Type::HLSLAttributedResource:
  case Type::HLSLInlineSpirv:
    llvm_unreachable("HLSL doesn't support RTTI");
  }

  assert(!cir::MissingFeatures::opGlobalDLLImportExport());
  cir::TypeInfoAttr init = builder.getTypeInfo(builder.getArrayAttr(fields));

  SmallString<256> name;
  llvm::raw_svector_ostream out(name);
  cgm.getCXXABI().getMangleContext().mangleCXXRTTI(ty, out);

  // Create new global and search for an existing global.
  auto oldGV = dyn_cast_or_null<cir::GlobalOp>(
      mlir::SymbolTable::lookupSymbolIn(cgm.getModule(), name));

  cir::GlobalOp gv =
      CIRGenModule::createGlobalOp(cgm, loc, name, init.getType(),
                                   /*isConstant=*/true);

  // Export the typeinfo in the same circumstances as the vtable is
  // exported.
  if (cgm.getTarget().hasPS4DLLImportExport()) {
    cgm.errorNYI("buildTypeInfo: target hasPS4DLLImportExport");
    return {};
  }

  // If there's already an old global variable, replace it with the new one.
  if (oldGV) {
    // Replace occurrences of the old variable if needed.
    gv.setName(oldGV.getName());
    if (!oldGV->use_empty()) {
      cgm.errorNYI("buildTypeInfo: old GV !use_empty");
      return {};
    }
    oldGV->erase();
  }

  if (cgm.supportsCOMDAT() && cir::isWeakForLinker(gv.getLinkage())) {
    assert(!cir::MissingFeatures::setComdat());
    cgm.errorNYI("buildTypeInfo: supportsCOMDAT & isWeakForLinker");
    return {};
  }

  CharUnits align = cgm.getASTContext().toCharUnitsFromBits(
      cgm.getTarget().getPointerAlign(LangAS::Default));
  gv.setAlignmentAttr(cgm.getSize(align));

  // The Itanium ABI specifies that type_info objects must be globally
  // unique, with one exception: if the type is an incomplete class
  // type or a (possibly indirect) pointer to one.  That exception
  // affects the general case of comparing type_info objects produced
  // by the typeid operator, which is why the comparison operators on
  // std::type_info generally use the type_info name pointers instead
  // of the object addresses.  However, the language's built-in uses
  // of RTTI generally require class types to be complete, even when
  // manipulating pointers to those class types.  This allows the
  // implementation of dynamic_cast to rely on address equality tests,
  // which is much faster.

  // All of this is to say that it's important that both the type_info
  // object and the type_info name be uniqued when weakly emitted.

  mlir::SymbolTable::setSymbolVisibility(typeName, visibility);
  assert(!cir::MissingFeatures::setDLLStorageClass());
  assert(!cir::MissingFeatures::opGlobalPartition());
  assert(!cir::MissingFeatures::setDSOLocal());

  mlir::SymbolTable::setSymbolVisibility(gv, visibility);
  assert(!cir::MissingFeatures::setDLLStorageClass());
  assert(!cir::MissingFeatures::opGlobalPartition());
  assert(!cir::MissingFeatures::setDSOLocal());

  CIRGenModule::setInitializer(gv, init);
  return builder.getGlobalViewAttr(builder.getUInt8PtrTy(), gv);
}

mlir::Attribute CIRGenItaniumCXXABI::getAddrOfRTTIDescriptor(mlir::Location loc,
                                                             QualType ty) {
  return CIRGenItaniumRTTIBuilder(*this, cgm).buildTypeInfo(loc, ty);
}

/// What sort of uniqueness rules should we use for the RTTI for the
/// given type?
CIRGenItaniumCXXABI::RTTIUniquenessKind
CIRGenItaniumCXXABI::classifyRTTIUniqueness(
    QualType canTy, cir::GlobalLinkageKind linkage) const {
  if (shouldRTTIBeUnique())
    return RUK_Unique;

  // It's only necessary for linkonce_odr or weak_odr linkage.
  if (linkage != cir::GlobalLinkageKind::LinkOnceODRLinkage &&
      linkage != cir::GlobalLinkageKind::WeakODRLinkage)
    return RUK_Unique;

  // It's only necessary with default visibility.
  if (canTy->getVisibility() != DefaultVisibility)
    return RUK_Unique;

  // If we're not required to publish this symbol, hide it.
  if (linkage == cir::GlobalLinkageKind::LinkOnceODRLinkage)
    return RUK_NonUniqueHidden;

  // If we're required to publish this symbol, as we might be under an
  // explicit instantiation, leave it with default visibility but
  // enable string-comparisons.
  assert(linkage == cir::GlobalLinkageKind::WeakODRLinkage);
  return RUK_NonUniqueVisible;
}

void CIRGenItaniumCXXABI::emitDestructorCall(
    CIRGenFunction &cgf, const CXXDestructorDecl *dd, CXXDtorType type,
    bool forVirtualBase, bool delegating, Address thisAddr, QualType thisTy) {
  GlobalDecl gd(dd, type);
  mlir::Value vtt =
      getCXXDestructorImplicitParam(cgf, dd, type, forVirtualBase, delegating);
  ASTContext &astContext = cgm.getASTContext();
  QualType vttTy = astContext.getPointerType(astContext.VoidPtrTy);
  assert(!cir::MissingFeatures::appleKext());
  CIRGenCallee callee =
      CIRGenCallee::forDirect(cgm.getAddrOfCXXStructor(gd), gd);

  cgf.emitCXXDestructorCall(gd, callee, thisAddr.getPointer(), thisTy, vtt,
                            vttTy, nullptr);
}

void CIRGenItaniumCXXABI::registerGlobalDtor(const VarDecl *vd,
                                             cir::FuncOp dtor,
                                             mlir::Value addr) {
  if (vd->isNoDestroy(cgm.getASTContext()))
    return;

  if (vd->getTLSKind()) {
    cgm.errorNYI(vd->getSourceRange(), "registerGlobalDtor: TLS");
    return;
  }

  // HLSL doesn't support atexit.
  if (cgm.getLangOpts().HLSL) {
    cgm.errorNYI(vd->getSourceRange(), "registerGlobalDtor: HLSL");
    return;
  }

  // The default behavior is to use atexit. This is handled in lowering
  // prepare. Nothing to be done for CIR here.
}

mlir::Value CIRGenItaniumCXXABI::getCXXDestructorImplicitParam(
    CIRGenFunction &cgf, const CXXDestructorDecl *dd, CXXDtorType type,
    bool forVirtualBase, bool delegating) {
  GlobalDecl gd(dd, type);
  return cgf.getVTTParameter(gd, forVirtualBase, delegating);
}

// The idea here is creating a separate block for the throw with an
// `UnreachableOp` as the terminator. So, we branch from the current block
// to the throw block and create a block for the remaining operations.
static void insertThrowAndSplit(mlir::OpBuilder &builder, mlir::Location loc,
                                mlir::Value exceptionPtr = {},
                                mlir::FlatSymbolRefAttr typeInfo = {},
                                mlir::FlatSymbolRefAttr dtor = {}) {
  mlir::Block *currentBlock = builder.getInsertionBlock();
  mlir::Region *region = currentBlock->getParent();

  if (currentBlock->empty()) {
    cir::ThrowOp::create(builder, loc, exceptionPtr, typeInfo, dtor);
    cir::UnreachableOp::create(builder, loc);
  } else {
    mlir::Block *throwBlock = builder.createBlock(region);

    cir::ThrowOp::create(builder, loc, exceptionPtr, typeInfo, dtor);
    cir::UnreachableOp::create(builder, loc);

    builder.setInsertionPointToEnd(currentBlock);
    cir::BrOp::create(builder, loc, throwBlock);
  }

  (void)builder.createBlock(region);
}

void CIRGenItaniumCXXABI::emitRethrow(CIRGenFunction &cgf, bool isNoReturn) {
  // void __cxa_rethrow();
  if (isNoReturn) {
    CIRGenBuilderTy &builder = cgf.getBuilder();
    assert(cgf.currSrcLoc && "expected source location");
    mlir::Location loc = *cgf.currSrcLoc;
    insertThrowAndSplit(builder, loc);
  } else {
    cgm.errorNYI("emitRethrow with isNoReturn false");
  }
}

void CIRGenItaniumCXXABI::emitThrow(CIRGenFunction &cgf,
                                    const CXXThrowExpr *e) {
  // This differs a bit from LLVM codegen, CIR has native operations for some
  // cxa functions, and defers allocation size computation, always pass the dtor
  // symbol, etc. CIRGen also does not use getAllocateExceptionFn / getThrowFn.

  // Now allocate the exception object.
  CIRGenBuilderTy &builder = cgf.getBuilder();
  QualType clangThrowType = e->getSubExpr()->getType();
  cir::PointerType throwTy =
      builder.getPointerTo(cgf.convertType(clangThrowType));
  uint64_t typeSize =
      cgf.getContext().getTypeSizeInChars(clangThrowType).getQuantity();
  mlir::Location subExprLoc = cgf.getLoc(e->getSubExpr()->getSourceRange());

  // Defer computing allocation size to some later lowering pass.
  mlir::TypedValue<cir::PointerType> exceptionPtr =
      cir::AllocExceptionOp::create(builder, subExprLoc, throwTy,
                                    builder.getI64IntegerAttr(typeSize))
          .getAddr();

  // Build expression and store its result into exceptionPtr.
  CharUnits exnAlign = cgf.getContext().getExnObjectAlignment();
  cgf.emitAnyExprToExn(e->getSubExpr(), Address(exceptionPtr, exnAlign));

  // Get the RTTI symbol address.
  auto typeInfo = mlir::cast<cir::GlobalViewAttr>(
      cgm.getAddrOfRTTIDescriptor(subExprLoc, clangThrowType,
                                  /*forEH=*/true));
  assert(!typeInfo.getIndices() && "expected no indirection");

  // The address of the destructor.
  //
  // Note: LLVM codegen already optimizes out the dtor if the
  // type is a record with trivial dtor (by passing down a
  // null dtor). In CIR, we forward this info and allow for
  // Lowering pass to skip passing the trivial function.
  //
  if (const RecordType *recordTy = clangThrowType->getAs<RecordType>()) {
    auto *rec = cast<CXXRecordDecl>(recordTy->getDecl()->getDefinition());
    assert(!cir::MissingFeatures::isTrivialCtorOrDtor());
    if (!rec->hasTrivialDestructor()) {
      cgm.errorNYI("emitThrow: non-trivial destructor");
      return;
    }
  }

  // Now throw the exception.
  mlir::Location loc = cgf.getLoc(e->getSourceRange());
  insertThrowAndSplit(builder, loc, exceptionPtr, typeInfo.getSymbol());
}

CIRGenCXXABI *clang::CIRGen::CreateCIRGenItaniumCXXABI(CIRGenModule &cgm) {
  switch (cgm.getASTContext().getCXXABIKind()) {
  case TargetCXXABI::GenericItanium:
  case TargetCXXABI::GenericAArch64:
    return new CIRGenItaniumCXXABI(cgm);

  case TargetCXXABI::AppleARM64:
    // The general Itanium ABI will do until we implement something that
    // requires special handling.
    assert(!cir::MissingFeatures::cxxabiAppleARM64CXXABI());
    return new CIRGenItaniumCXXABI(cgm);

  default:
    llvm_unreachable("bad or NYI ABI kind");
  }
}

cir::GlobalOp CIRGenItaniumCXXABI::getAddrOfVTable(const CXXRecordDecl *rd,
                                                   CharUnits vptrOffset) {
  assert(vptrOffset.isZero() && "Itanium ABI only supports zero vptr offsets");
  cir::GlobalOp &vtable = vtables[rd];
  if (vtable)
    return vtable;

  // Queue up this vtable for possible deferred emission.
  assert(!cir::MissingFeatures::deferredVtables());

  SmallString<256> name;
  llvm::raw_svector_ostream out(name);
  getMangleContext().mangleCXXVTable(rd, out);

  const VTableLayout &vtLayout =
      cgm.getItaniumVTableContext().getVTableLayout(rd);
  mlir::Type vtableType = cgm.getVTables().getVTableType(vtLayout);

  // Use pointer alignment for the vtable. Otherwise we would align them based
  // on the size of the initializer which doesn't make sense as only single
  // values are read.
  unsigned ptrAlign = cgm.getItaniumVTableContext().isRelativeLayout()
                          ? 32
                          : cgm.getTarget().getPointerAlign(LangAS::Default);

  vtable = cgm.createOrReplaceCXXRuntimeVariable(
      cgm.getLoc(rd->getSourceRange()), name, vtableType,
      cir::GlobalLinkageKind::ExternalLinkage,
      cgm.getASTContext().toCharUnitsFromBits(ptrAlign));
  // LLVM codegen handles unnamedAddr
  assert(!cir::MissingFeatures::opGlobalUnnamedAddr());

  // In MS C++ if you have a class with virtual functions in which you are using
  // selective member import/export, then all virtual functions must be exported
  // unless they are inline, otherwise a link error will result. To match this
  // behavior, for such classes, we dllimport the vtable if it is defined
  // externally and all the non-inline virtual methods are marked dllimport, and
  // we dllexport the vtable if it is defined in this TU and all the non-inline
  // virtual methods are marked dllexport.
  if (cgm.getTarget().hasPS4DLLImportExport())
    cgm.errorNYI(rd->getSourceRange(),
                 "getAddrOfVTable: PS4 DLL import/export");

  cgm.setGVProperties(vtable, rd);
  return vtable;
}

CIRGenCallee CIRGenItaniumCXXABI::getVirtualFunctionPointer(
    CIRGenFunction &cgf, clang::GlobalDecl gd, Address thisAddr, mlir::Type ty,
    SourceLocation srcLoc) {
  CIRGenBuilderTy &builder = cgm.getBuilder();
  mlir::Location loc = cgf.getLoc(srcLoc);
  cir::PointerType tyPtr = builder.getPointerTo(ty);
  auto *methodDecl = cast<CXXMethodDecl>(gd.getDecl());
  mlir::Value vtable = cgf.getVTablePtr(loc, thisAddr, methodDecl->getParent());

  uint64_t vtableIndex = cgm.getItaniumVTableContext().getMethodVTableIndex(gd);
  mlir::Value vfunc{};
  if (cgf.shouldEmitVTableTypeCheckedLoad(methodDecl->getParent())) {
    cgm.errorNYI(loc, "getVirtualFunctionPointer: emitVTableTypeCheckedLoad");
  } else {
    assert(!cir::MissingFeatures::emitTypeMetadataCodeForVCall());

    mlir::Value vfuncLoad;
    if (cgm.getItaniumVTableContext().isRelativeLayout()) {
      assert(!cir::MissingFeatures::vtableRelativeLayout());
      cgm.errorNYI(loc, "getVirtualFunctionPointer: isRelativeLayout");
    } else {
      auto vtableSlotPtr = cir::VTableGetVirtualFnAddrOp::create(
          builder, loc, builder.getPointerTo(tyPtr), vtable, vtableIndex);
      vfuncLoad = builder.createAlignedLoad(loc, tyPtr, vtableSlotPtr,
                                            cgf.getPointerAlign());
    }

    // Add !invariant.load md to virtual function load to indicate that
    // function didn't change inside vtable.
    // It's safe to add it without -fstrict-vtable-pointers, but it would not
    // help in devirtualization because it will only matter if we will have 2
    // the same virtual function loads from the same vtable load, which won't
    // happen without enabled devirtualization with -fstrict-vtable-pointers.
    if (cgm.getCodeGenOpts().OptimizationLevel > 0 &&
        cgm.getCodeGenOpts().StrictVTablePointers) {
      cgm.errorNYI(loc, "getVirtualFunctionPointer: strictVTablePointers");
    }
    vfunc = vfuncLoad;
  }

  CIRGenCallee callee(gd, vfunc.getDefiningOp());
  return callee;
}

mlir::Value CIRGenItaniumCXXABI::getVTableAddressPointInStructorWithVTT(
    CIRGenFunction &cgf, const CXXRecordDecl *vtableClass, BaseSubobject base,
    const CXXRecordDecl *nearestVBase) {
  assert((base.getBase()->getNumVBases() || nearestVBase != nullptr) &&
         needsVTTParameter(cgf.curGD) && "This class doesn't have VTT");

  // Get the secondary vpointer index.
  uint64_t virtualPointerIndex =
      cgm.getVTables().getSecondaryVirtualPointerIndex(vtableClass, base);

  /// Load the VTT.
  mlir::Value vttPtr = cgf.loadCXXVTT();
  mlir::Location loc = cgf.getLoc(vtableClass->getSourceRange());
  // Calculate the address point from the VTT, and the offset may be zero.
  vttPtr = cgf.getBuilder().createVTTAddrPoint(loc, vttPtr.getType(), vttPtr,
                                               virtualPointerIndex);
  // And load the address point from the VTT.
  auto vptrType = cir::VPtrType::get(cgf.getBuilder().getContext());
  return cgf.getBuilder().createAlignedLoad(loc, vptrType, vttPtr,
                                            cgf.getPointerAlign());
}

mlir::Value
CIRGenItaniumCXXABI::getVTableAddressPoint(BaseSubobject base,
                                           const CXXRecordDecl *vtableClass) {
  cir::GlobalOp vtable = getAddrOfVTable(vtableClass, CharUnits());

  // Find the appropriate vtable within the vtable group, and the address point
  // within that vtable.
  VTableLayout::AddressPointLocation addressPoint =
      cgm.getItaniumVTableContext()
          .getVTableLayout(vtableClass)
          .getAddressPoint(base);

  mlir::OpBuilder &builder = cgm.getBuilder();
  auto vtablePtrTy = cir::VPtrType::get(builder.getContext());

  return cir::VTableAddrPointOp::create(
      builder, cgm.getLoc(vtableClass->getSourceRange()), vtablePtrTy,
      mlir::FlatSymbolRefAttr::get(vtable.getSymNameAttr()),
      cir::AddressPointAttr::get(cgm.getBuilder().getContext(),
                                 addressPoint.VTableIndex,
                                 addressPoint.AddressPointIndex));
}

mlir::Value CIRGenItaniumCXXABI::getVTableAddressPointInStructor(
    CIRGenFunction &cgf, const clang::CXXRecordDecl *vtableClass,
    clang::BaseSubobject base, const clang::CXXRecordDecl *nearestVBase) {

  if ((base.getBase()->getNumVBases() || nearestVBase != nullptr) &&
      needsVTTParameter(cgf.curGD)) {
    return getVTableAddressPointInStructorWithVTT(cgf, vtableClass, base,
                                                  nearestVBase);
  }
  return getVTableAddressPoint(base, vtableClass);
}

bool CIRGenItaniumCXXABI::isVirtualOffsetNeededForVTableField(
    CIRGenFunction &cgf, CIRGenFunction::VPtr vptr) {
  if (vptr.nearestVBase == nullptr)
    return false;
  return needsVTTParameter(cgf.curGD);
}

mlir::Value CIRGenItaniumCXXABI::getVirtualBaseClassOffset(
    mlir::Location loc, CIRGenFunction &cgf, Address thisAddr,
    const CXXRecordDecl *classDecl, const CXXRecordDecl *baseClassDecl) {
  CIRGenBuilderTy &builder = cgf.getBuilder();
  mlir::Value vtablePtr = cgf.getVTablePtr(loc, thisAddr, classDecl);
  mlir::Value vtableBytePtr = builder.createBitcast(vtablePtr, cgm.UInt8PtrTy);
  CharUnits vbaseOffsetOffset =
      cgm.getItaniumVTableContext().getVirtualBaseOffsetOffset(classDecl,
                                                               baseClassDecl);
  mlir::Value offsetVal =
      builder.getSInt64(vbaseOffsetOffset.getQuantity(), loc);
  auto vbaseOffsetPtr = cir::PtrStrideOp::create(builder, loc, cgm.UInt8PtrTy,
                                                 vtableBytePtr, offsetVal);

  mlir::Value vbaseOffset;
  if (cgm.getItaniumVTableContext().isRelativeLayout()) {
    assert(!cir::MissingFeatures::vtableRelativeLayout());
    cgm.errorNYI(loc, "getVirtualBaseClassOffset: relative layout");
  } else {
    mlir::Value offsetPtr = builder.createBitcast(
        vbaseOffsetPtr, builder.getPointerTo(cgm.PtrDiffTy));
    vbaseOffset = builder.createLoad(
        loc, Address(offsetPtr, cgm.PtrDiffTy, cgf.getPointerAlign()));
  }
  return vbaseOffset;
}

static cir::FuncOp getBadCastFn(CIRGenFunction &cgf) {
  // Prototype: void __cxa_bad_cast();

  // TODO(cir): set the calling convention of the runtime function.
  assert(!cir::MissingFeatures::opFuncCallingConv());

  cir::FuncType fnTy =
      cgf.getBuilder().getFuncType({}, cgf.getBuilder().getVoidTy());
  return cgf.cgm.createRuntimeFunction(fnTy, "__cxa_bad_cast");
}

static void emitCallToBadCast(CIRGenFunction &cgf, mlir::Location loc) {
  // TODO(cir): set the calling convention to the runtime function.
  assert(!cir::MissingFeatures::opFuncCallingConv());

  cgf.emitRuntimeCall(loc, getBadCastFn(cgf));
  cir::UnreachableOp::create(cgf.getBuilder(), loc);
  cgf.getBuilder().clearInsertionPoint();
}

void CIRGenItaniumCXXABI::emitBadCastCall(CIRGenFunction &cgf,
                                          mlir::Location loc) {
  emitCallToBadCast(cgf, loc);
}

// TODO(cir): This could be shared with classic codegen.
static CharUnits computeOffsetHint(ASTContext &astContext,
                                   const CXXRecordDecl *src,
                                   const CXXRecordDecl *dst) {
  CXXBasePaths paths(/*FindAmbiguities=*/true, /*RecordPaths=*/true,
                     /*DetectVirtual=*/false);

  // If Dst is not derived from Src we can skip the whole computation below and
  // return that Src is not a public base of Dst.  Record all inheritance paths.
  if (!dst->isDerivedFrom(src, paths))
    return CharUnits::fromQuantity(-2ULL);

  unsigned numPublicPaths = 0;
  CharUnits offset;

  // Now walk all possible inheritance paths.
  for (const CXXBasePath &path : paths) {
    if (path.Access != AS_public) // Ignore non-public inheritance.
      continue;

    ++numPublicPaths;

    for (const CXXBasePathElement &pathElement : path) {
      // If the path contains a virtual base class we can't give any hint.
      // -1: no hint.
      if (pathElement.Base->isVirtual())
        return CharUnits::fromQuantity(-1ULL);

      if (numPublicPaths > 1) // Won't use offsets, skip computation.
        continue;

      // Accumulate the base class offsets.
      const ASTRecordLayout &L =
          astContext.getASTRecordLayout(pathElement.Class);
      offset += L.getBaseClassOffset(
          pathElement.Base->getType()->getAsCXXRecordDecl());
    }
  }

  // -2: Src is not a public base of Dst.
  if (numPublicPaths == 0)
    return CharUnits::fromQuantity(-2ULL);

  // -3: Src is a multiple public base type but never a virtual base type.
  if (numPublicPaths > 1)
    return CharUnits::fromQuantity(-3ULL);

  // Otherwise, the Src type is a unique public nonvirtual base type of Dst.
  // Return the offset of Src from the origin of Dst.
  return offset;
}

static cir::FuncOp getItaniumDynamicCastFn(CIRGenFunction &cgf) {
  // Prototype:
  // void *__dynamic_cast(const void *sub,
  //                      global_as const abi::__class_type_info *src,
  //                      global_as const abi::__class_type_info *dst,
  //                      std::ptrdiff_t src2dst_offset);

  mlir::Type voidPtrTy = cgf.getBuilder().getVoidPtrTy();
  mlir::Type rttiPtrTy = cgf.getBuilder().getUInt8PtrTy();
  mlir::Type ptrDiffTy = cgf.convertType(cgf.getContext().getPointerDiffType());

  // TODO(cir): mark the function as nowind willreturn readonly.
  assert(!cir::MissingFeatures::opFuncNoUnwind());
  assert(!cir::MissingFeatures::opFuncWillReturn());
  assert(!cir::MissingFeatures::opFuncReadOnly());

  // TODO(cir): set the calling convention of the runtime function.
  assert(!cir::MissingFeatures::opFuncCallingConv());

  cir::FuncType FTy = cgf.getBuilder().getFuncType(
      {voidPtrTy, rttiPtrTy, rttiPtrTy, ptrDiffTy}, voidPtrTy);
  return cgf.cgm.createRuntimeFunction(FTy, "__dynamic_cast");
}

static Address emitDynamicCastToVoid(CIRGenFunction &cgf, mlir::Location loc,
                                     QualType srcRecordTy, Address src) {
  bool vtableUsesRelativeLayout =
      cgf.cgm.getItaniumVTableContext().isRelativeLayout();
  mlir::Value ptr = cgf.getBuilder().createDynCastToVoid(
      loc, src.getPointer(), vtableUsesRelativeLayout);
  return Address{ptr, src.getAlignment()};
}

static mlir::Value emitExactDynamicCast(CIRGenItaniumCXXABI &abi,
                                        CIRGenFunction &cgf, mlir::Location loc,
                                        QualType srcRecordTy,
                                        QualType destRecordTy,
                                        cir::PointerType destCIRTy,
                                        bool isRefCast, Address src) {
  // Find all the inheritance paths from SrcRecordTy to DestRecordTy.
  const CXXRecordDecl *srcDecl = srcRecordTy->getAsCXXRecordDecl();
  const CXXRecordDecl *destDecl = destRecordTy->getAsCXXRecordDecl();
  CXXBasePaths paths(/*FindAmbiguities=*/true, /*RecordPaths=*/true,
                     /*DetectVirtual=*/false);
  (void)destDecl->isDerivedFrom(srcDecl, paths);

  // Find an offset within `destDecl` where a `srcDecl` instance and its vptr
  // might appear.
  std::optional<CharUnits> offset;
  for (const CXXBasePath &path : paths) {
    // dynamic_cast only finds public inheritance paths.
    if (path.Access != AS_public)
      continue;

    CharUnits pathOffset;
    for (const CXXBasePathElement &pathElement : path) {
      // Find the offset along this inheritance step.
      const CXXRecordDecl *base =
          pathElement.Base->getType()->getAsCXXRecordDecl();
      if (pathElement.Base->isVirtual()) {
        // For a virtual base class, we know that the derived class is exactly
        // destDecl, so we can use the vbase offset from its layout.
        const ASTRecordLayout &layout =
            cgf.getContext().getASTRecordLayout(destDecl);
        pathOffset = layout.getVBaseClassOffset(base);
      } else {
        const ASTRecordLayout &layout =
            cgf.getContext().getASTRecordLayout(pathElement.Class);
        pathOffset += layout.getBaseClassOffset(base);
      }
    }

    if (!offset) {
      offset = pathOffset;
    } else if (offset != pathOffset) {
      // base appears in at least two different places. Find the most-derived
      // object and see if it's a DestDecl. Note that the most-derived object
      // must be at least as aligned as this base class subobject, and must
      // have a vptr at offset 0.
      src = emitDynamicCastToVoid(cgf, loc, srcRecordTy, src);
      srcDecl = destDecl;
      offset = CharUnits::Zero();
      break;
    }
  }

  CIRGenBuilderTy &builder = cgf.getBuilder();

  if (!offset) {
    // If there are no public inheritance paths, the cast always fails.
    mlir::Value nullPtrValue = builder.getNullPtr(destCIRTy, loc);
    if (isRefCast) {
      mlir::Region *currentRegion = builder.getBlock()->getParent();
      emitCallToBadCast(cgf, loc);

      // The call to bad_cast will terminate the block. Create a new block to
      // hold any follow up code.
      builder.createBlock(currentRegion, currentRegion->end());
    }

    return nullPtrValue;
  }

  // Compare the vptr against the expected vptr for the destination type at
  // this offset. Note that we do not know what type src points to in the case
  // where the derived class multiply inherits from the base class so we can't
  // use getVTablePtr, so we load the vptr directly instead.

  mlir::Value expectedVPtr =
      abi.getVTableAddressPoint(BaseSubobject(srcDecl, *offset), destDecl);

  // TODO(cir): handle address space here.
  assert(!cir::MissingFeatures::addressSpace());
  mlir::Type vptrTy = expectedVPtr.getType();
  mlir::Type vptrPtrTy = builder.getPointerTo(vptrTy);
  Address srcVPtrPtr(builder.createBitcast(src.getPointer(), vptrPtrTy),
                     src.getAlignment());
  mlir::Value srcVPtr = builder.createLoad(loc, srcVPtrPtr);

  // TODO(cir): decorate SrcVPtr with TBAA info.
  assert(!cir::MissingFeatures::opTBAA());

  mlir::Value success =
      builder.createCompare(loc, cir::CmpOpKind::eq, srcVPtr, expectedVPtr);

  auto emitCastResult = [&] {
    if (offset->isZero())
      return builder.createBitcast(src.getPointer(), destCIRTy);

    // TODO(cir): handle address space here.
    assert(!cir::MissingFeatures::addressSpace());
    mlir::Type u8PtrTy = builder.getUInt8PtrTy();

    mlir::Value strideToApply =
        builder.getConstInt(loc, builder.getUInt64Ty(), -offset->getQuantity());
    mlir::Value srcU8Ptr = builder.createBitcast(src.getPointer(), u8PtrTy);
    mlir::Value resultU8Ptr = cir::PtrStrideOp::create(builder, loc, u8PtrTy,
                                                       srcU8Ptr, strideToApply);
    return builder.createBitcast(resultU8Ptr, destCIRTy);
  };

  if (isRefCast) {
    mlir::Value failed = builder.createNot(success);
    cir::IfOp::create(builder, loc, failed, /*withElseRegion=*/false,
                      [&](mlir::OpBuilder &, mlir::Location) {
                        emitCallToBadCast(cgf, loc);
                      });
    return emitCastResult();
  }

  return cir::TernaryOp::create(
             builder, loc, success,
             [&](mlir::OpBuilder &, mlir::Location) {
               auto result = emitCastResult();
               builder.createYield(loc, result);
             },
             [&](mlir::OpBuilder &, mlir::Location) {
               mlir::Value nullPtrValue = builder.getNullPtr(destCIRTy, loc);
               builder.createYield(loc, nullPtrValue);
             })
      .getResult();
}

static cir::DynamicCastInfoAttr emitDynamicCastInfo(CIRGenFunction &cgf,
                                                    mlir::Location loc,
                                                    QualType srcRecordTy,
                                                    QualType destRecordTy) {
  auto srcRtti = mlir::cast<cir::GlobalViewAttr>(
      cgf.cgm.getAddrOfRTTIDescriptor(loc, srcRecordTy));
  auto destRtti = mlir::cast<cir::GlobalViewAttr>(
      cgf.cgm.getAddrOfRTTIDescriptor(loc, destRecordTy));

  cir::FuncOp runtimeFuncOp = getItaniumDynamicCastFn(cgf);
  cir::FuncOp badCastFuncOp = getBadCastFn(cgf);
  auto runtimeFuncRef = mlir::FlatSymbolRefAttr::get(runtimeFuncOp);
  auto badCastFuncRef = mlir::FlatSymbolRefAttr::get(badCastFuncOp);

  const CXXRecordDecl *srcDecl = srcRecordTy->getAsCXXRecordDecl();
  const CXXRecordDecl *destDecl = destRecordTy->getAsCXXRecordDecl();
  CharUnits offsetHint = computeOffsetHint(cgf.getContext(), srcDecl, destDecl);

  mlir::Type ptrdiffTy = cgf.convertType(cgf.getContext().getPointerDiffType());
  auto offsetHintAttr = cir::IntAttr::get(ptrdiffTy, offsetHint.getQuantity());

  return cir::DynamicCastInfoAttr::get(srcRtti, destRtti, runtimeFuncRef,
                                       badCastFuncRef, offsetHintAttr);
}

mlir::Value CIRGenItaniumCXXABI::emitDynamicCast(CIRGenFunction &cgf,
                                                 mlir::Location loc,
                                                 QualType srcRecordTy,
                                                 QualType destRecordTy,
                                                 cir::PointerType destCIRTy,
                                                 bool isRefCast, Address src) {
  bool isCastToVoid = destRecordTy.isNull();
  assert((!isCastToVoid || !isRefCast) && "cannot cast to void reference");

  if (isCastToVoid)
    return emitDynamicCastToVoid(cgf, loc, srcRecordTy, src).getPointer();

  // If the destination is effectively final, the cast succeeds if and only
  // if the dynamic type of the pointer is exactly the destination type.
  if (destRecordTy->getAsCXXRecordDecl()->isEffectivelyFinal() &&
      cgf.cgm.getCodeGenOpts().OptimizationLevel > 0) {
    CIRGenBuilderTy &builder = cgf.getBuilder();
    // If this isn't a reference cast, check the pointer to see if it's null.
    if (!isRefCast) {
      mlir::Value srcPtrIsNull = builder.createPtrIsNull(src.getPointer());
      return cir::TernaryOp::create(
                 builder, loc, srcPtrIsNull,
                 [&](mlir::OpBuilder, mlir::Location) {
                   builder.createYield(
                       loc, builder.getNullPtr(destCIRTy, loc).getResult());
                 },
                 [&](mlir::OpBuilder &, mlir::Location) {
                   mlir::Value exactCast = emitExactDynamicCast(
                       *this, cgf, loc, srcRecordTy, destRecordTy, destCIRTy,
                       isRefCast, src);
                   builder.createYield(loc, exactCast);
                 })
          .getResult();
    }

    return emitExactDynamicCast(*this, cgf, loc, srcRecordTy, destRecordTy,
                                destCIRTy, isRefCast, src);
  }

  cir::DynamicCastInfoAttr castInfo =
      emitDynamicCastInfo(cgf, loc, srcRecordTy, destRecordTy);
  return cgf.getBuilder().createDynCast(loc, src.getPointer(), destCIRTy,
                                        isRefCast, castInfo);
}

/// The Itanium ABI always places an offset to the complete object
/// at entry -2 in the vtable.
void CIRGenItaniumCXXABI::emitVirtualObjectDelete(
    CIRGenFunction &cgf, const CXXDeleteExpr *delExpr, Address ptr,
    QualType elementType, const CXXDestructorDecl *dtor) {
  bool useGlobalDelete = delExpr->isGlobalDelete();
  if (useGlobalDelete) {
    cgf.cgm.errorNYI(delExpr->getSourceRange(),
                     "emitVirtualObjectDelete: global delete");
  }

  CXXDtorType dtorType = useGlobalDelete ? Dtor_Complete : Dtor_Deleting;
  emitVirtualDestructorCall(cgf, dtor, dtorType, ptr, delExpr);
}

/************************** Array allocation cookies **************************/

CharUnits CIRGenItaniumCXXABI::getArrayCookieSizeImpl(QualType elementType) {
  // The array cookie is a size_t; pad that up to the element alignment.
  // The cookie is actually right-justified in that space.
  return std::max(
      cgm.getSizeSize(),
      cgm.getASTContext().getPreferredTypeAlignInChars(elementType));
}

Address CIRGenItaniumCXXABI::initializeArrayCookie(CIRGenFunction &cgf,
                                                   Address newPtr,
                                                   mlir::Value numElements,
                                                   const CXXNewExpr *e,
                                                   QualType elementType) {
  assert(requiresArrayCookie(e));

  // TODO: When sanitizer support is implemented, we'll need to
  // get the address space from `newPtr`.
  assert(!cir::MissingFeatures::addressSpace());
  assert(!cir::MissingFeatures::sanitizers());

  ASTContext &ctx = cgm.getASTContext();
  CharUnits sizeSize = cgf.getSizeSize();
  mlir::Location loc = cgf.getLoc(e->getSourceRange());

  // The size of the cookie.
  CharUnits cookieSize =
      std::max(sizeSize, ctx.getPreferredTypeAlignInChars(elementType));
  assert(cookieSize == getArrayCookieSizeImpl(elementType));

  cir::PointerType u8PtrTy = cgf.getBuilder().getUInt8PtrTy();
  mlir::Value baseBytePtr =
      cgf.getBuilder().createPtrBitcast(newPtr.getPointer(), u8PtrTy);

  // Compute an offset to the cookie.
  CharUnits cookieOffset = cookieSize - sizeSize;
  mlir::Value cookiePtrValue = baseBytePtr;
  if (!cookieOffset.isZero()) {
    mlir::Value offsetOp = cgf.getBuilder().getSignedInt(
        loc, cookieOffset.getQuantity(), /*width=*/32);
    cookiePtrValue =
        cgf.getBuilder().createPtrStride(loc, cookiePtrValue, offsetOp);
  }

  CharUnits baseAlignment = newPtr.getAlignment();
  CharUnits cookiePtrAlignment = baseAlignment.alignmentAtOffset(cookieOffset);
  Address cookiePtr(cookiePtrValue, u8PtrTy, cookiePtrAlignment);

  // Write the number of elements into the appropriate slot.
  Address numElementsPtr =
      cookiePtr.withElementType(cgf.getBuilder(), cgf.SizeTy);
  cgf.getBuilder().createStore(loc, numElements, numElementsPtr);

  // Finally, compute a pointer to the actual data buffer by skipping
  // over the cookie completely.
  mlir::Value dataOffset =
      cgf.getBuilder().getSignedInt(loc, cookieSize.getQuantity(),
                                    /*width=*/32);
  mlir::Value dataPtr =
      cgf.getBuilder().createPtrStride(loc, baseBytePtr, dataOffset);
  mlir::Value finalPtr =
      cgf.getBuilder().createPtrBitcast(dataPtr, newPtr.getElementType());
  CharUnits finalAlignment = baseAlignment.alignmentAtOffset(cookieSize);
  return Address(finalPtr, newPtr.getElementType(), finalAlignment);
}<|MERGE_RESOLUTION|>--- conflicted
+++ resolved
@@ -130,10 +130,6 @@
                             Address thisAddr, const CXXRecordDecl *classDecl,
                             const CXXRecordDecl *baseClassDecl) override;
 
-<<<<<<< HEAD
-  /**************************** RTTI Uniqueness ******************************/
-protected:
-=======
   // The traditional clang CodeGen emits calls to `__dynamic_cast` directly into
   // LLVM in the `emitDynamicCastCall` function. In CIR, `dynamic_cast`
   // expressions are lowered to `cir.dyn_cast` ops instead of calls to runtime
@@ -152,7 +148,6 @@
   CharUnits getArrayCookieSizeImpl(QualType elementType) override;
 
   /**************************** RTTI Uniqueness ******************************/
->>>>>>> 54c4ef26
   /// Returns true if the ABI requires RTTI type_info objects to be unique
   /// across a program.
   virtual bool shouldRTTIBeUnique() const { return true; }
@@ -760,13 +755,8 @@
     return false;
 
   if (const auto *recordTy = dyn_cast<RecordType>(ty)) {
-<<<<<<< HEAD
-    const CXXRecordDecl *rd =
-        cast<CXXRecordDecl>(recordTy->getOriginalDecl())->getDefinitionOrSelf();
-=======
     const auto *rd =
         cast<CXXRecordDecl>(recordTy->getDecl())->getDefinitionOrSelf();
->>>>>>> 54c4ef26
     if (!rd->hasDefinition())
       return false;
 
@@ -880,13 +870,7 @@
 
 /// IsIncompleteClassType - Returns whether the given record type is incomplete.
 static bool isIncompleteClassType(const RecordType *recordTy) {
-<<<<<<< HEAD
-  return !recordTy->getOriginalDecl()
-              ->getDefinitionOrSelf()
-              ->isCompleteDefinition();
-=======
   return !recordTy->getDecl()->getDefinitionOrSelf()->isCompleteDefinition();
->>>>>>> 54c4ef26
 }
 
 /// Returns whether the given type contains an
@@ -964,12 +948,7 @@
   case Type::Atomic:
   // FIXME: GCC treats block pointers as fundamental types?!
   case Type::BlockPointer:
-<<<<<<< HEAD
-    cgm.errorNYI("VTableClassNameForType: __fundamental_type_info");
-    break;
-=======
     return "_ZTVN10__cxxabiv123__fundamental_type_infoE";
->>>>>>> 54c4ef26
   case Type::ConstantArray:
   case Type::IncompleteArray:
   case Type::VariableArray:
@@ -982,21 +961,11 @@
     break;
 
   case Type::Enum:
-<<<<<<< HEAD
-    cgm.errorNYI("VTableClassNameForType: Enum");
-    break;
-
-  case Type::Record: {
-    const CXXRecordDecl *rd =
-        cast<CXXRecordDecl>(cast<RecordType>(ty)->getOriginalDecl())
-            ->getDefinitionOrSelf();
-=======
     return "_ZTVN10__cxxabiv116__enum_type_infoE";
 
   case Type::Record: {
     const auto *rd = cast<CXXRecordDecl>(cast<RecordType>(ty)->getDecl())
                          ->getDefinitionOrSelf();
->>>>>>> 54c4ef26
 
     if (!rd->hasDefinition() || !rd->getNumBases()) {
       return classTypeInfo;
@@ -1068,13 +1037,8 @@
       return cir::GlobalLinkageKind::LinkOnceODRLinkage;
 
     if (const RecordType *record = dyn_cast<RecordType>(ty)) {
-<<<<<<< HEAD
-      const CXXRecordDecl *rd =
-          cast<CXXRecordDecl>(record->getOriginalDecl())->getDefinitionOrSelf();
-=======
       const auto *rd =
           cast<CXXRecordDecl>(record->getDecl())->getDefinitionOrSelf();
->>>>>>> 54c4ef26
       if (rd->hasAttr<WeakAttr>())
         return cir::GlobalLinkageKind::WeakODRLinkage;
 
@@ -1424,14 +1388,8 @@
     break;
 
   case Type::Record: {
-<<<<<<< HEAD
-    const auto *rd =
-        cast<CXXRecordDecl>(cast<RecordType>(ty)->getOriginalDecl())
-            ->getDefinitionOrSelf();
-=======
     const auto *rd = cast<CXXRecordDecl>(cast<RecordType>(ty)->getDecl())
                          ->getDefinitionOrSelf();
->>>>>>> 54c4ef26
     if (!rd->hasDefinition() || !rd->getNumBases()) {
       // We don't need to emit any fields.
       break;
