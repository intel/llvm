--- conflicted
+++ resolved
@@ -11,10 +11,7 @@
 //===----------------------------------------------------------------------===//
 
 #include "CIRGenModule.h"
-<<<<<<< HEAD
-=======
 #include "CIRGenConstantEmitter.h"
->>>>>>> d465594a
 #include "CIRGenFunction.h"
 
 #include "clang/AST/ASTContext.h"
@@ -60,8 +57,6 @@
   FP80Ty = cir::FP80Type::get(&getMLIRContext());
   FP128Ty = cir::FP128Type::get(&getMLIRContext());
 
-<<<<<<< HEAD
-=======
   PointerAlignInBytes =
       astContext
           .toCharUnitsFromBits(
@@ -74,7 +69,6 @@
   PtrDiffTy =
       cir::IntType::get(&getMLIRContext(), sizeTypeSize, /*isSigned=*/true);
 
->>>>>>> d465594a
   theModule->setAttr(cir::CIRDialect::getTripleAttrName(),
                      builder.getStringAttr(getTriple().str()));
 }
@@ -147,12 +141,8 @@
 
 void CIRGenModule::emitGlobalVarDefinition(const clang::VarDecl *vd,
                                            bool isTentative) {
-<<<<<<< HEAD
-  mlir::Type type = convertType(vd->getType());
-=======
   const QualType astTy = vd->getType();
   const mlir::Type type = convertType(vd->getType());
->>>>>>> d465594a
   if (clang::IdentifierInfo *identifier = vd->getIdentifier()) {
     auto varOp = builder.create<cir::GlobalOp>(getLoc(vd->getSourceRange()),
                                                identifier->getName(), type);
@@ -165,43 +155,8 @@
     mlir::Attribute initializer;
     if (initExpr) {
       if (APValue *value = initDecl->evaluateValue()) {
-<<<<<<< HEAD
-        switch (value->getKind()) {
-        case APValue::Int: {
-          if (mlir::isa<cir::BoolType>(type))
-            initializer =
-                builder.getCIRBoolAttr(value->getInt().getZExtValue());
-          else
-            initializer = builder.getAttr<cir::IntAttr>(type, value->getInt());
-          break;
-        }
-        case APValue::Float: {
-          initializer = builder.getAttr<cir::FPAttr>(type, value->getFloat());
-          break;
-        }
-        case APValue::LValue: {
-          if (value->getLValueBase()) {
-            errorNYI(initExpr->getSourceRange(),
-                     "non-null pointer initialization");
-          } else {
-            if (auto ptrType = mlir::dyn_cast<cir::PointerType>(type)) {
-              initializer = builder.getConstPtrAttr(
-                  ptrType, value->getLValueOffset().getQuantity());
-            } else {
-              llvm_unreachable(
-                  "non-pointer variable initialized with a pointer");
-            }
-          }
-          break;
-        }
-        default:
-          errorNYI(initExpr->getSourceRange(), "unsupported initializer kind");
-          break;
-        }
-=======
         ConstantEmitter emitter(*this);
         initializer = emitter.tryEmitPrivateForMemory(*value, astTy);
->>>>>>> d465594a
       } else {
         errorNYI(initExpr->getSourceRange(), "non-constant initializer");
       }
@@ -209,11 +164,8 @@
       initializer = builder.getZeroInitAttr(convertType(astTy));
     }
 
-<<<<<<< HEAD
-=======
     varOp.setInitialValueAttr(initializer);
 
->>>>>>> d465594a
     // Set CIR's linkage type as appropriate.
     cir::GlobalLinkageKind linkage =
         getCIRLinkageVarDefinition(vd, /*IsConstant=*/false);
@@ -524,8 +476,6 @@
   return genTypes.convertType(type);
 }
 
-<<<<<<< HEAD
-=======
 bool CIRGenModule::verifyModule() const {
   // Verify the module after we have finished constructing it, this will
   // check the structural properties of the IR and invoke any specific
@@ -533,7 +483,6 @@
   return mlir::verify(theModule).succeeded();
 }
 
->>>>>>> d465594a
 DiagnosticBuilder CIRGenModule::errorNYI(SourceLocation loc,
                                          llvm::StringRef feature) {
   unsigned diagID = diags.getCustomDiagID(
