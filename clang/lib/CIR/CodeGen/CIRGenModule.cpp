--- conflicted
+++ resolved
@@ -424,9 +424,6 @@
     cgf.generateCode(gd, funcOp, funcType);
   }
   curCGF = nullptr;
-<<<<<<< HEAD
-  assert(!cir::MissingFeatures::opFuncAttributesForDefinition());
-=======
 
   setNonAliasAttributes(gd, funcOp);
   assert(!cir::MissingFeatures::opFuncAttributesForDefinition());
@@ -438,7 +435,6 @@
 
   if (funcDecl->getAttr<AnnotateAttr>())
     errorNYI(funcDecl->getSourceRange(), "deferredAnnotations");
->>>>>>> 5ee67ebe
 }
 
 mlir::Operation *CIRGenModule::getGlobalValue(StringRef name) {
@@ -952,11 +948,6 @@
   }
 }
 
-void CIRGenModule::updateCompletedType(const TagDecl *td) {
-  // Make sure that this type is translated.
-  genTypes.updateCompletedType(td);
-}
-
 // TODO(CIR): this could be a common method between LLVM codegen.
 static bool isVarDeclStrongDefinition(const ASTContext &astContext,
                                       CIRGenModule &cgm, const VarDecl *vd,
@@ -1722,12 +1713,9 @@
       invalidLoc ? theModule->getLoc() : getLoc(funcDecl->getSourceRange()),
       mangledName, mlir::cast<cir::FuncType>(funcType), funcDecl);
 
-<<<<<<< HEAD
-=======
   if (d)
     setFunctionAttributes(gd, funcOp, /*isIncompleteFunction=*/false, isThunk);
 
->>>>>>> 5ee67ebe
   // 'dontDefer' actually means don't move this to the deferredDeclsToEmit list.
   if (dontDefer) {
     // TODO(cir): This assertion will need an additional condition when we
@@ -1869,17 +1857,12 @@
 
 void CIRGenModule::release() {
   emitDeferred();
-<<<<<<< HEAD
-=======
   applyReplacements();
->>>>>>> 5ee67ebe
 
   // There's a lot of code that is not implemented yet.
   assert(!cir::MissingFeatures::cgmRelease());
 }
 
-<<<<<<< HEAD
-=======
 void CIRGenModule::emitAliasForGlobal(StringRef mangledName,
                                       mlir::Operation *op, GlobalDecl aliasGD,
                                       cir::FuncOp aliasee,
@@ -1920,7 +1903,6 @@
   setCommonAttributes(aliasGD, alias);
 }
 
->>>>>>> 5ee67ebe
 mlir::Type CIRGenModule::convertType(QualType type) {
   return genTypes.convertType(type);
 }
