--- conflicted
+++ resolved
@@ -1,9 +1,6 @@
 add_clang_library(MLIRCIRInterfaces
   CIROpInterfaces.cpp
-<<<<<<< HEAD
-=======
   CIRLoopOpInterface.cpp
->>>>>>> 5eee2751
   CIRFPTypeInterface.cpp
 
   ADDITIONAL_HEADER_DIRS
@@ -12,10 +9,7 @@
   DEPENDS
   MLIRCIREnumsGen
   MLIRCIRFPTypeInterfaceIncGen
-<<<<<<< HEAD
-=======
   MLIRCIRLoopOpInterfaceIncGen
->>>>>>> 5eee2751
   MLIRCIROpInterfacesIncGen
 
   LINK_LIBS
