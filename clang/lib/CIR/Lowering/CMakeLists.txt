set(LLVM_LINK_COMPONENTS
  Core
  Support
  )

get_property(dialect_libs GLOBAL PROPERTY MLIR_DIALECT_LIBS)

add_clang_library(clangCIRLoweringCommon
  CIRPasses.cpp
<<<<<<< HEAD
=======
  LoweringHelpers.cpp
>>>>>>> d465594a

  LINK_LIBS
  clangCIR
  ${dialect_libs}
  MLIRCIR
  MLIRCIRTransforms
  MLIRTransforms
  MLIRSupport
  )

add_subdirectory(DirectToLLVM)<|MERGE_RESOLUTION|>--- conflicted
+++ resolved
@@ -7,10 +7,7 @@
 
 add_clang_library(clangCIRLoweringCommon
   CIRPasses.cpp
-<<<<<<< HEAD
-=======
   LoweringHelpers.cpp
->>>>>>> d465594a
 
   LINK_LIBS
   clangCIR
