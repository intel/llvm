//====- LowerToLLVM.cpp - Lowering from CIR to LLVMIR ---------------------===//
//
// Part of the LLVM Project, under the Apache License v2.0 with LLVM Exceptions.
// See https://llvm.org/LICENSE.txt for license information.
// SPDX-License-Identifier: Apache-2.0 WITH LLVM-exception
//
//===----------------------------------------------------------------------===//
//
// This file implements lowering of CIR operations to LLVMIR.
//
//===----------------------------------------------------------------------===//

#include "LowerToLLVM.h"

#include <deque>

#include "mlir/Conversion/LLVMCommon/TypeConverter.h"
#include "mlir/Dialect/DLTI/DLTI.h"
#include "mlir/Dialect/Func/IR/FuncOps.h"
#include "mlir/Dialect/LLVMIR/LLVMDialect.h"
#include "mlir/IR/BuiltinDialect.h"
#include "mlir/IR/BuiltinOps.h"
#include "mlir/Pass/Pass.h"
#include "mlir/Pass/PassManager.h"
#include "mlir/Target/LLVMIR/Dialect/Builtin/BuiltinToLLVMIRTranslation.h"
#include "mlir/Target/LLVMIR/Dialect/LLVMIR/LLVMToLLVMIRTranslation.h"
#include "mlir/Target/LLVMIR/Export.h"
#include "mlir/Transforms/DialectConversion.h"
#include "clang/CIR/Dialect/IR/CIRDialect.h"
#include "clang/CIR/Dialect/Passes.h"
#include "clang/CIR/MissingFeatures.h"
#include "clang/CIR/Passes.h"
#include "llvm/ADT/TypeSwitch.h"
#include "llvm/IR/Module.h"
<<<<<<< HEAD
#include "llvm/Support/Error.h"
=======
>>>>>>> 5eee2751
#include "llvm/Support/ErrorHandling.h"
#include "llvm/Support/TimeProfiler.h"

using namespace cir;
using namespace llvm;

namespace cir {
namespace direct {

//===----------------------------------------------------------------------===//
// Helper Methods
//===----------------------------------------------------------------------===//

namespace {
/// If the given type is a vector type, return the vector's element type.
/// Otherwise return the given type unchanged.
// TODO(cir): Return the vector element type once we have support for vectors
// instead of the identity type.
mlir::Type elementTypeIfVector(mlir::Type type) {
  assert(!cir::MissingFeatures::vectorType());
  return type;
}
} // namespace

/// Given a type convertor and a data layout, convert the given type to a type
/// that is suitable for memory operations. For example, this can be used to
/// lower cir.bool accesses to i8.
static mlir::Type convertTypeForMemory(const mlir::TypeConverter &converter,
                                       mlir::DataLayout const &dataLayout,
                                       mlir::Type type) {
  // TODO(cir): Handle other types similarly to clang's codegen
  // convertTypeForMemory
  if (isa<cir::BoolType>(type)) {
    return mlir::IntegerType::get(type.getContext(),
                                  dataLayout.getTypeSizeInBits(type));
  }

  return converter.convertType(type);
}

static mlir::Value createIntCast(mlir::OpBuilder &bld, mlir::Value src,
                                 mlir::IntegerType dstTy,
                                 bool isSigned = false) {
  mlir::Type srcTy = src.getType();
  assert(mlir::isa<mlir::IntegerType>(srcTy));

  unsigned srcWidth = mlir::cast<mlir::IntegerType>(srcTy).getWidth();
  unsigned dstWidth = mlir::cast<mlir::IntegerType>(dstTy).getWidth();
  mlir::Location loc = src.getLoc();

  if (dstWidth > srcWidth && isSigned)
    return bld.create<mlir::LLVM::SExtOp>(loc, dstTy, src);
<<<<<<< HEAD
  else if (dstWidth > srcWidth)
    return bld.create<mlir::LLVM::ZExtOp>(loc, dstTy, src);
  else if (dstWidth < srcWidth)
    return bld.create<mlir::LLVM::TruncOp>(loc, dstTy, src);
  else
    return bld.create<mlir::LLVM::BitcastOp>(loc, dstTy, src);
=======
  if (dstWidth > srcWidth)
    return bld.create<mlir::LLVM::ZExtOp>(loc, dstTy, src);
  if (dstWidth < srcWidth)
    return bld.create<mlir::LLVM::TruncOp>(loc, dstTy, src);
  return bld.create<mlir::LLVM::BitcastOp>(loc, dstTy, src);
>>>>>>> 5eee2751
}

/// Emits the value from memory as expected by its users. Should be called when
/// the memory represetnation of a CIR type is not equal to its scalar
/// representation.
static mlir::Value emitFromMemory(mlir::ConversionPatternRewriter &rewriter,
                                  mlir::DataLayout const &dataLayout,
                                  cir::LoadOp op, mlir::Value value) {

  // TODO(cir): Handle other types similarly to clang's codegen EmitFromMemory
  if (auto boolTy = mlir::dyn_cast<cir::BoolType>(op.getResult().getType())) {
    // Create a cast value from specified size in datalayout to i1
    assert(value.getType().isInteger(dataLayout.getTypeSizeInBits(boolTy)));
    return createIntCast(rewriter, value, rewriter.getI1Type());
  }

  return value;
}

/// Emits a value to memory with the expected scalar type. Should be called when
/// the memory represetnation of a CIR type is not equal to its scalar
/// representation.
static mlir::Value emitToMemory(mlir::ConversionPatternRewriter &rewriter,
                                mlir::DataLayout const &dataLayout,
                                mlir::Type origType, mlir::Value value) {

  // TODO(cir): Handle other types similarly to clang's codegen EmitToMemory
  if (auto boolTy = mlir::dyn_cast<cir::BoolType>(origType)) {
    // Create zext of value from i1 to i8
    mlir::IntegerType memType =
        rewriter.getIntegerType(dataLayout.getTypeSizeInBits(boolTy));
    return createIntCast(rewriter, value, memType);
  }

  return value;
}

<<<<<<< HEAD
=======
static mlir::Value
emitCirAttrToMemory(mlir::Operation *parentOp, mlir::Attribute attr,
                    mlir::ConversionPatternRewriter &rewriter,
                    const mlir::TypeConverter *converter,
                    mlir::DataLayout const &dataLayout) {

  mlir::Value loweredValue =
      lowerCirAttrAsValue(parentOp, attr, rewriter, converter);
  if (auto boolAttr = mlir::dyn_cast<cir::BoolAttr>(attr)) {
    return emitToMemory(rewriter, dataLayout, boolAttr.getType(), loweredValue);
  }

  return loweredValue;
}

>>>>>>> 5eee2751
mlir::LLVM::Linkage convertLinkage(cir::GlobalLinkageKind linkage) {
  using CIR = cir::GlobalLinkageKind;
  using LLVM = mlir::LLVM::Linkage;

  switch (linkage) {
  case CIR::AvailableExternallyLinkage:
    return LLVM::AvailableExternally;
  case CIR::CommonLinkage:
    return LLVM::Common;
  case CIR::ExternalLinkage:
    return LLVM::External;
  case CIR::ExternalWeakLinkage:
    return LLVM::ExternWeak;
  case CIR::InternalLinkage:
    return LLVM::Internal;
  case CIR::LinkOnceAnyLinkage:
    return LLVM::Linkonce;
  case CIR::LinkOnceODRLinkage:
    return LLVM::LinkonceODR;
  case CIR::PrivateLinkage:
    return LLVM::Private;
  case CIR::WeakAnyLinkage:
    return LLVM::Weak;
  case CIR::WeakODRLinkage:
    return LLVM::WeakODR;
  };
  llvm_unreachable("Unknown CIR linkage type");
}

static mlir::Value getLLVMIntCast(mlir::ConversionPatternRewriter &rewriter,
                                  mlir::Value llvmSrc, mlir::Type llvmDstIntTy,
                                  bool isUnsigned, uint64_t cirSrcWidth,
                                  uint64_t cirDstIntWidth) {
  if (cirSrcWidth == cirDstIntWidth)
    return llvmSrc;

  auto loc = llvmSrc.getLoc();
  if (cirSrcWidth < cirDstIntWidth) {
    if (isUnsigned)
      return rewriter.create<mlir::LLVM::ZExtOp>(loc, llvmDstIntTy, llvmSrc);
    return rewriter.create<mlir::LLVM::SExtOp>(loc, llvmDstIntTy, llvmSrc);
  }

  // Otherwise truncate
  return rewriter.create<mlir::LLVM::TruncOp>(loc, llvmDstIntTy, llvmSrc);
}

class CIRAttrToValue {
public:
  CIRAttrToValue(mlir::Operation *parentOp,
                 mlir::ConversionPatternRewriter &rewriter,
                 const mlir::TypeConverter *converter)
      : parentOp(parentOp), rewriter(rewriter), converter(converter) {}

  mlir::Value visit(mlir::Attribute attr) {
    return llvm::TypeSwitch<mlir::Attribute, mlir::Value>(attr)
<<<<<<< HEAD
        .Case<cir::IntAttr, cir::FPAttr, cir::ConstPtrAttr>(
            [&](auto attrT) { return visitCirAttr(attrT); })
=======
        .Case<cir::IntAttr, cir::FPAttr, cir::ConstArrayAttr, cir::ConstPtrAttr,
              cir::ZeroAttr>([&](auto attrT) { return visitCirAttr(attrT); })
>>>>>>> 5eee2751
        .Default([&](auto attrT) { return mlir::Value(); });
  }

  mlir::Value visitCirAttr(cir::IntAttr intAttr);
  mlir::Value visitCirAttr(cir::FPAttr fltAttr);
  mlir::Value visitCirAttr(cir::ConstPtrAttr ptrAttr);
<<<<<<< HEAD
=======
  mlir::Value visitCirAttr(cir::ConstArrayAttr attr);
  mlir::Value visitCirAttr(cir::ZeroAttr attr);
>>>>>>> 5eee2751

private:
  mlir::Operation *parentOp;
  mlir::ConversionPatternRewriter &rewriter;
  const mlir::TypeConverter *converter;
};

<<<<<<< HEAD
=======
/// Switches on the type of attribute and calls the appropriate conversion.
mlir::Value lowerCirAttrAsValue(mlir::Operation *parentOp,
                                const mlir::Attribute attr,
                                mlir::ConversionPatternRewriter &rewriter,
                                const mlir::TypeConverter *converter) {
  CIRAttrToValue valueConverter(parentOp, rewriter, converter);
  mlir::Value value = valueConverter.visit(attr);
  if (!value)
    llvm_unreachable("unhandled attribute type");
  return value;
}

>>>>>>> 5eee2751
/// IntAttr visitor.
mlir::Value CIRAttrToValue::visitCirAttr(cir::IntAttr intAttr) {
  mlir::Location loc = parentOp->getLoc();
  return rewriter.create<mlir::LLVM::ConstantOp>(
      loc, converter->convertType(intAttr.getType()), intAttr.getValue());
}

/// ConstPtrAttr visitor.
mlir::Value CIRAttrToValue::visitCirAttr(cir::ConstPtrAttr ptrAttr) {
  mlir::Location loc = parentOp->getLoc();
  if (ptrAttr.isNullValue()) {
    return rewriter.create<mlir::LLVM::ZeroOp>(
        loc, converter->convertType(ptrAttr.getType()));
  }
  mlir::DataLayout layout(parentOp->getParentOfType<mlir::ModuleOp>());
  mlir::Value ptrVal = rewriter.create<mlir::LLVM::ConstantOp>(
      loc, rewriter.getIntegerType(layout.getTypeSizeInBits(ptrAttr.getType())),
      ptrAttr.getValue().getInt());
  return rewriter.create<mlir::LLVM::IntToPtrOp>(
      loc, converter->convertType(ptrAttr.getType()), ptrVal);
}

/// FPAttr visitor.
mlir::Value CIRAttrToValue::visitCirAttr(cir::FPAttr fltAttr) {
  mlir::Location loc = parentOp->getLoc();
  return rewriter.create<mlir::LLVM::ConstantOp>(
      loc, converter->convertType(fltAttr.getType()), fltAttr.getValue());
}

<<<<<<< HEAD
=======
// ConstArrayAttr visitor
mlir::Value CIRAttrToValue::visitCirAttr(cir::ConstArrayAttr attr) {
  mlir::Type llvmTy = converter->convertType(attr.getType());
  mlir::Location loc = parentOp->getLoc();
  mlir::Value result;

  if (auto zeros = attr.getTrailingZerosNum()) {
    mlir::Type arrayTy = attr.getType();
    result = rewriter.create<mlir::LLVM::ZeroOp>(
        loc, converter->convertType(arrayTy));
  } else {
    result = rewriter.create<mlir::LLVM::UndefOp>(loc, llvmTy);
  }

  // Iteratively lower each constant element of the array.
  if (auto arrayAttr = mlir::dyn_cast<mlir::ArrayAttr>(attr.getElts())) {
    for (auto [idx, elt] : llvm::enumerate(arrayAttr)) {
      mlir::DataLayout dataLayout(parentOp->getParentOfType<mlir::ModuleOp>());
      mlir::Value init = visit(elt);
      result =
          rewriter.create<mlir::LLVM::InsertValueOp>(loc, result, init, idx);
    }
  } else {
    llvm_unreachable("unexpected ConstArrayAttr elements");
  }

  return result;
}

/// ZeroAttr visitor.
mlir::Value CIRAttrToValue::visitCirAttr(cir::ZeroAttr attr) {
  mlir::Location loc = parentOp->getLoc();
  return rewriter.create<mlir::LLVM::ZeroOp>(
      loc, converter->convertType(attr.getType()));
}

>>>>>>> 5eee2751
// This class handles rewriting initializer attributes for types that do not
// require region initialization.
class GlobalInitAttrRewriter {
public:
  GlobalInitAttrRewriter(mlir::Type type,
                         mlir::ConversionPatternRewriter &rewriter)
      : llvmType(type), rewriter(rewriter) {}

  mlir::Attribute visit(mlir::Attribute attr) {
    return llvm::TypeSwitch<mlir::Attribute, mlir::Attribute>(attr)
        .Case<cir::IntAttr, cir::FPAttr, cir::BoolAttr>(
            [&](auto attrT) { return visitCirAttr(attrT); })
        .Default([&](auto attrT) { return mlir::Attribute(); });
  }

  mlir::Attribute visitCirAttr(cir::IntAttr attr) {
    return rewriter.getIntegerAttr(llvmType, attr.getValue());
  }
  mlir::Attribute visitCirAttr(cir::FPAttr attr) {
    return rewriter.getFloatAttr(llvmType, attr.getValue());
  }
  mlir::Attribute visitCirAttr(cir::BoolAttr attr) {
    return rewriter.getBoolAttr(attr.getValue());
  }

private:
  mlir::Type llvmType;
  mlir::ConversionPatternRewriter &rewriter;
};

// This pass requires the CIR to be in a "flat" state. All blocks in each
// function must belong to the parent region. Once scopes and control flow
// are implemented in CIR, a pass will be run before this one to flatten
// the CIR and get it into the state that this pass requires.
struct ConvertCIRToLLVMPass
    : public mlir::PassWrapper<ConvertCIRToLLVMPass,
                               mlir::OperationPass<mlir::ModuleOp>> {
  void getDependentDialects(mlir::DialectRegistry &registry) const override {
    registry.insert<mlir::BuiltinDialect, mlir::DLTIDialect,
                    mlir::LLVM::LLVMDialect, mlir::func::FuncDialect>();
  }
  void runOnOperation() final;

  void processCIRAttrs(mlir::ModuleOp module);

  StringRef getDescription() const override {
    return "Convert the prepared CIR dialect module to LLVM dialect";
  }

  StringRef getArgument() const override { return "cir-flat-to-llvm"; }
};

<<<<<<< HEAD
=======
mlir::LogicalResult CIRToLLVMBrCondOpLowering::matchAndRewrite(
    cir::BrCondOp brOp, OpAdaptor adaptor,
    mlir::ConversionPatternRewriter &rewriter) const {
  // When ZExtOp is implemented, we'll need to check if the condition is a
  // ZExtOp and if so, delete it if it has a single use.
  assert(!cir::MissingFeatures::zextOp());

  mlir::Value i1Condition = adaptor.getCond();

  rewriter.replaceOpWithNewOp<mlir::LLVM::CondBrOp>(
      brOp, i1Condition, brOp.getDestTrue(), adaptor.getDestOperandsTrue(),
      brOp.getDestFalse(), adaptor.getDestOperandsFalse());

  return mlir::success();
}

>>>>>>> 5eee2751
mlir::Type CIRToLLVMCastOpLowering::convertTy(mlir::Type ty) const {
  return getTypeConverter()->convertType(ty);
}

mlir::LogicalResult CIRToLLVMCastOpLowering::matchAndRewrite(
    cir::CastOp castOp, OpAdaptor adaptor,
    mlir::ConversionPatternRewriter &rewriter) const {
  // For arithmetic conversions, LLVM IR uses the same instruction to convert
  // both individual scalars and entire vectors. This lowering pass handles
  // both situations.

  switch (castOp.getKind()) {
  case cir::CastKind::array_to_ptrdecay: {
    const auto ptrTy = mlir::cast<cir::PointerType>(castOp.getType());
    mlir::Value sourceValue = adaptor.getOperands().front();
    mlir::Type targetType = convertTy(ptrTy);
    mlir::Type elementTy = convertTypeForMemory(*getTypeConverter(), dataLayout,
                                                ptrTy.getPointee());
    llvm::SmallVector<mlir::LLVM::GEPArg> offset{0};
    rewriter.replaceOpWithNewOp<mlir::LLVM::GEPOp>(
        castOp, targetType, elementTy, sourceValue, offset);
    break;
  }
  case cir::CastKind::int_to_bool: {
<<<<<<< HEAD
    assert(!cir::MissingFeatures::opCmp());
    mlir::Type dstType = castOp.getResult().getType();
    mlir::Type llvmDstType = getTypeConverter()->convertType(dstType);
    auto zeroBool = rewriter.create<mlir::LLVM::ConstantOp>(
        castOp.getLoc(), llvmDstType, mlir::BoolAttr::get(getContext(), false));
    rewriter.replaceOp(castOp, zeroBool);
    return castOp.emitError() << "NYI int_to_bool cast";
=======
    mlir::Value llvmSrcVal = adaptor.getOperands().front();
    mlir::Value zeroInt = rewriter.create<mlir::LLVM::ConstantOp>(
        castOp.getLoc(), llvmSrcVal.getType(),
        mlir::IntegerAttr::get(llvmSrcVal.getType(), 0));
    rewriter.replaceOpWithNewOp<mlir::LLVM::ICmpOp>(
        castOp, mlir::LLVM::ICmpPredicate::ne, llvmSrcVal, zeroInt);
    break;
>>>>>>> 5eee2751
  }
  case cir::CastKind::integral: {
    mlir::Type srcType = castOp.getSrc().getType();
    mlir::Type dstType = castOp.getResult().getType();
    mlir::Value llvmSrcVal = adaptor.getOperands().front();
    mlir::Type llvmDstType = getTypeConverter()->convertType(dstType);
    cir::IntType srcIntType =
        mlir::cast<cir::IntType>(elementTypeIfVector(srcType));
    cir::IntType dstIntType =
        mlir::cast<cir::IntType>(elementTypeIfVector(dstType));
    rewriter.replaceOp(castOp, getLLVMIntCast(rewriter, llvmSrcVal, llvmDstType,
                                              srcIntType.isUnsigned(),
                                              srcIntType.getWidth(),
                                              dstIntType.getWidth()));
    break;
  }
  case cir::CastKind::floating: {
    mlir::Value llvmSrcVal = adaptor.getOperands().front();
    mlir::Type llvmDstTy =
        getTypeConverter()->convertType(castOp.getResult().getType());

    mlir::Type srcTy = elementTypeIfVector(castOp.getSrc().getType());
    mlir::Type dstTy = elementTypeIfVector(castOp.getResult().getType());

    if (!mlir::isa<cir::CIRFPTypeInterface>(dstTy) ||
        !mlir::isa<cir::CIRFPTypeInterface>(srcTy))
      return castOp.emitError() << "NYI cast from " << srcTy << " to " << dstTy;

    auto getFloatWidth = [](mlir::Type ty) -> unsigned {
      return mlir::cast<cir::CIRFPTypeInterface>(ty).getWidth();
    };

    if (getFloatWidth(srcTy) > getFloatWidth(dstTy))
      rewriter.replaceOpWithNewOp<mlir::LLVM::FPTruncOp>(castOp, llvmDstTy,
                                                         llvmSrcVal);
    else
      rewriter.replaceOpWithNewOp<mlir::LLVM::FPExtOp>(castOp, llvmDstTy,
                                                       llvmSrcVal);
    return mlir::success();
  }
  case cir::CastKind::int_to_ptr: {
    auto dstTy = mlir::cast<cir::PointerType>(castOp.getType());
    mlir::Value llvmSrcVal = adaptor.getOperands().front();
    mlir::Type llvmDstTy = getTypeConverter()->convertType(dstTy);
    rewriter.replaceOpWithNewOp<mlir::LLVM::IntToPtrOp>(castOp, llvmDstTy,
                                                        llvmSrcVal);
    return mlir::success();
  }
  case cir::CastKind::ptr_to_int: {
    auto dstTy = mlir::cast<cir::IntType>(castOp.getType());
    mlir::Value llvmSrcVal = adaptor.getOperands().front();
    mlir::Type llvmDstTy = getTypeConverter()->convertType(dstTy);
    rewriter.replaceOpWithNewOp<mlir::LLVM::PtrToIntOp>(castOp, llvmDstTy,
                                                        llvmSrcVal);
    return mlir::success();
  }
  case cir::CastKind::float_to_bool: {
    mlir::Value llvmSrcVal = adaptor.getOperands().front();
    auto kind = mlir::LLVM::FCmpPredicate::une;

    // Check if float is not equal to zero.
    auto zeroFloat = rewriter.create<mlir::LLVM::ConstantOp>(
        castOp.getLoc(), llvmSrcVal.getType(),
        mlir::FloatAttr::get(llvmSrcVal.getType(), 0.0));

    // Extend comparison result to either bool (C++) or int (C).
    rewriter.replaceOpWithNewOp<mlir::LLVM::FCmpOp>(castOp, kind, llvmSrcVal,
                                                    zeroFloat);

    return mlir::success();
  }
  case cir::CastKind::bool_to_int: {
    auto dstTy = mlir::cast<cir::IntType>(castOp.getType());
    mlir::Value llvmSrcVal = adaptor.getOperands().front();
    auto llvmSrcTy = mlir::cast<mlir::IntegerType>(llvmSrcVal.getType());
    auto llvmDstTy =
        mlir::cast<mlir::IntegerType>(getTypeConverter()->convertType(dstTy));
    if (llvmSrcTy.getWidth() == llvmDstTy.getWidth())
      rewriter.replaceOpWithNewOp<mlir::LLVM::BitcastOp>(castOp, llvmDstTy,
                                                         llvmSrcVal);
    else
      rewriter.replaceOpWithNewOp<mlir::LLVM::ZExtOp>(castOp, llvmDstTy,
                                                      llvmSrcVal);
    return mlir::success();
  }
  case cir::CastKind::bool_to_float: {
    mlir::Type dstTy = castOp.getType();
    mlir::Value llvmSrcVal = adaptor.getOperands().front();
    mlir::Type llvmDstTy = getTypeConverter()->convertType(dstTy);
    rewriter.replaceOpWithNewOp<mlir::LLVM::UIToFPOp>(castOp, llvmDstTy,
                                                      llvmSrcVal);
    return mlir::success();
  }
  case cir::CastKind::int_to_float: {
    mlir::Type dstTy = castOp.getType();
    mlir::Value llvmSrcVal = adaptor.getOperands().front();
    mlir::Type llvmDstTy = getTypeConverter()->convertType(dstTy);
    if (mlir::cast<cir::IntType>(elementTypeIfVector(castOp.getSrc().getType()))
            .isSigned())
      rewriter.replaceOpWithNewOp<mlir::LLVM::SIToFPOp>(castOp, llvmDstTy,
                                                        llvmSrcVal);
    else
      rewriter.replaceOpWithNewOp<mlir::LLVM::UIToFPOp>(castOp, llvmDstTy,
                                                        llvmSrcVal);
    return mlir::success();
  }
  case cir::CastKind::float_to_int: {
    mlir::Type dstTy = castOp.getType();
    mlir::Value llvmSrcVal = adaptor.getOperands().front();
    mlir::Type llvmDstTy = getTypeConverter()->convertType(dstTy);
    if (mlir::cast<cir::IntType>(
            elementTypeIfVector(castOp.getResult().getType()))
            .isSigned())
      rewriter.replaceOpWithNewOp<mlir::LLVM::FPToSIOp>(castOp, llvmDstTy,
                                                        llvmSrcVal);
    else
      rewriter.replaceOpWithNewOp<mlir::LLVM::FPToUIOp>(castOp, llvmDstTy,
                                                        llvmSrcVal);
    return mlir::success();
  }
  case cir::CastKind::bitcast:
    assert(!MissingFeatures::cxxABI());
    assert(!MissingFeatures::dataMemberType());
    break;
  case cir::CastKind::ptr_to_bool:
    assert(!cir::MissingFeatures::opCmp());
    break;
  case cir::CastKind::address_space: {
    mlir::Type dstTy = castOp.getType();
    mlir::Value llvmSrcVal = adaptor.getOperands().front();
    mlir::Type llvmDstTy = getTypeConverter()->convertType(dstTy);
    rewriter.replaceOpWithNewOp<mlir::LLVM::AddrSpaceCastOp>(castOp, llvmDstTy,
                                                             llvmSrcVal);
    break;
  }
  case cir::CastKind::member_ptr_to_bool:
    assert(!MissingFeatures::cxxABI());
    assert(!MissingFeatures::methodType());
    break;
  default: {
    return castOp.emitError("Unhandled cast kind: ")
           << castOp.getKindAttrName();
  }
  }

  return mlir::success();
}

mlir::LogicalResult CIRToLLVMAllocaOpLowering::matchAndRewrite(
    cir::AllocaOp op, OpAdaptor adaptor,
    mlir::ConversionPatternRewriter &rewriter) const {
  assert(!cir::MissingFeatures::opAllocaDynAllocSize());
  mlir::Value size = rewriter.create<mlir::LLVM::ConstantOp>(
      op.getLoc(), typeConverter->convertType(rewriter.getIndexType()),
      rewriter.getIntegerAttr(rewriter.getIndexType(), 1));
  mlir::Type elementTy =
      convertTypeForMemory(*getTypeConverter(), dataLayout, op.getAllocaType());
  mlir::Type resultTy = convertTypeForMemory(*getTypeConverter(), dataLayout,
                                             op.getResult().getType());

  assert(!cir::MissingFeatures::addressSpace());
  assert(!cir::MissingFeatures::opAllocaAnnotations());

  rewriter.replaceOpWithNewOp<mlir::LLVM::AllocaOp>(
      op, resultTy, elementTy, size, op.getAlignmentAttr().getInt());

  return mlir::success();
}

mlir::LogicalResult CIRToLLVMReturnOpLowering::matchAndRewrite(
    cir::ReturnOp op, OpAdaptor adaptor,
    mlir::ConversionPatternRewriter &rewriter) const {
  rewriter.replaceOpWithNewOp<mlir::LLVM::ReturnOp>(op, adaptor.getOperands());
  return mlir::LogicalResult::success();
}

mlir::LogicalResult CIRToLLVMLoadOpLowering::matchAndRewrite(
    cir::LoadOp op, OpAdaptor adaptor,
    mlir::ConversionPatternRewriter &rewriter) const {
  const mlir::Type llvmTy = convertTypeForMemory(
      *getTypeConverter(), dataLayout, op.getResult().getType());
  assert(!cir::MissingFeatures::opLoadStoreMemOrder());
  assert(!cir::MissingFeatures::opLoadStoreAlignment());
  unsigned alignment = (unsigned)dataLayout.getTypeABIAlignment(llvmTy);

  assert(!cir::MissingFeatures::lowerModeOptLevel());

  // TODO: nontemporal, syncscope.
  assert(!cir::MissingFeatures::opLoadStoreVolatile());
  mlir::LLVM::LoadOp newLoad = rewriter.create<mlir::LLVM::LoadOp>(
      op->getLoc(), llvmTy, adaptor.getAddr(), alignment,
      /*volatile=*/false, /*nontemporal=*/false,
      /*invariant=*/false, /*invariantGroup=*/false,
      mlir::LLVM::AtomicOrdering::not_atomic);

  // Convert adapted result to its original type if needed.
  mlir::Value result =
      emitFromMemory(rewriter, dataLayout, op, newLoad.getResult());
  rewriter.replaceOp(op, result);
  assert(!cir::MissingFeatures::opLoadStoreTbaa());
  return mlir::LogicalResult::success();
}

mlir::LogicalResult CIRToLLVMStoreOpLowering::matchAndRewrite(
    cir::StoreOp op, OpAdaptor adaptor,
    mlir::ConversionPatternRewriter &rewriter) const {
  assert(!cir::MissingFeatures::opLoadStoreMemOrder());
  assert(!cir::MissingFeatures::opLoadStoreAlignment());
  const mlir::Type llvmTy =
      getTypeConverter()->convertType(op.getValue().getType());
  unsigned alignment = (unsigned)dataLayout.getTypeABIAlignment(llvmTy);

  assert(!cir::MissingFeatures::lowerModeOptLevel());

  // Convert adapted value to its memory type if needed.
  mlir::Value value = emitToMemory(rewriter, dataLayout,
                                   op.getValue().getType(), adaptor.getValue());
  // TODO: nontemporal, syncscope.
  assert(!cir::MissingFeatures::opLoadStoreVolatile());
  mlir::LLVM::StoreOp storeOp = rewriter.create<mlir::LLVM::StoreOp>(
      op->getLoc(), value, adaptor.getAddr(), alignment, /*volatile=*/false,
      /*nontemporal=*/false, /*invariantGroup=*/false,
      mlir::LLVM::AtomicOrdering::not_atomic);
  rewriter.replaceOp(op, storeOp);
  assert(!cir::MissingFeatures::opLoadStoreTbaa());
  return mlir::LogicalResult::success();
}

mlir::LogicalResult CIRToLLVMConstantOpLowering::matchAndRewrite(
    cir::ConstantOp op, OpAdaptor adaptor,
    mlir::ConversionPatternRewriter &rewriter) const {
  mlir::Attribute attr = op.getValue();

  if (mlir::isa<mlir::IntegerType>(op.getType())) {
    // Verified cir.const operations cannot actually be of these types, but the
    // lowering pass may generate temporary cir.const operations with these
    // types. This is OK since MLIR allows unverified operations to be alive
    // during a pass as long as they don't live past the end of the pass.
    attr = op.getValue();
  } else if (mlir::isa<cir::BoolType>(op.getType())) {
    int value = (op.getValue() ==
                 cir::BoolAttr::get(getContext(),
                                    cir::BoolType::get(getContext()), true));
    attr = rewriter.getIntegerAttr(typeConverter->convertType(op.getType()),
                                   value);
  } else if (mlir::isa<cir::IntType>(op.getType())) {
    assert(!cir::MissingFeatures::opGlobalViewAttr());

    attr = rewriter.getIntegerAttr(
        typeConverter->convertType(op.getType()),
        mlir::cast<cir::IntAttr>(op.getValue()).getValue());
  } else if (mlir::isa<cir::CIRFPTypeInterface>(op.getType())) {
    attr = rewriter.getFloatAttr(
        typeConverter->convertType(op.getType()),
        mlir::cast<cir::FPAttr>(op.getValue()).getValue());
  } else if (mlir::isa<cir::PointerType>(op.getType())) {
    // Optimize with dedicated LLVM op for null pointers.
    if (mlir::isa<cir::ConstPtrAttr>(op.getValue())) {
      if (mlir::cast<cir::ConstPtrAttr>(op.getValue()).isNullValue()) {
        rewriter.replaceOpWithNewOp<mlir::LLVM::ZeroOp>(
            op, typeConverter->convertType(op.getType()));
        return mlir::success();
      }
    }
    assert(!cir::MissingFeatures::opGlobalViewAttr());
    attr = op.getValue();
  } else {
    return op.emitError() << "unsupported constant type " << op.getType();
  }

  rewriter.replaceOpWithNewOp<mlir::LLVM::ConstantOp>(
      op, getTypeConverter()->convertType(op.getType()), attr);

  return mlir::success();
}

/// Convert the `cir.func` attributes to `llvm.func` attributes.
/// Only retain those attributes that are not constructed by
/// `LLVMFuncOp::build`. If `filterArgAttrs` is set, also filter out
/// argument attributes.
void CIRToLLVMFuncOpLowering::lowerFuncAttributes(
    cir::FuncOp func, bool filterArgAndResAttrs,
    SmallVectorImpl<mlir::NamedAttribute> &result) const {
  assert(!cir::MissingFeatures::opFuncCallingConv());
  for (mlir::NamedAttribute attr : func->getAttrs()) {
    if (attr.getName() == mlir::SymbolTable::getSymbolAttrName() ||
        attr.getName() == func.getFunctionTypeAttrName() ||
        attr.getName() == getLinkageAttrNameString() ||
        (filterArgAndResAttrs &&
         (attr.getName() == func.getArgAttrsAttrName() ||
          attr.getName() == func.getResAttrsAttrName())))
      continue;

    assert(!cir::MissingFeatures::opFuncExtraAttrs());
    result.push_back(attr);
  }
}

mlir::LogicalResult CIRToLLVMFuncOpLowering::matchAndRewrite(
    cir::FuncOp op, OpAdaptor adaptor,
    mlir::ConversionPatternRewriter &rewriter) const {

  cir::FuncType fnType = op.getFunctionType();
  assert(!cir::MissingFeatures::opFuncDsolocal());
  bool isDsoLocal = false;
  mlir::TypeConverter::SignatureConversion signatureConversion(
      fnType.getNumInputs());

  for (const auto &argType : llvm::enumerate(fnType.getInputs())) {
    mlir::Type convertedType = typeConverter->convertType(argType.value());
    if (!convertedType)
      return mlir::failure();
    signatureConversion.addInputs(argType.index(), convertedType);
  }

  mlir::Type resultType =
      getTypeConverter()->convertType(fnType.getReturnType());

  // Create the LLVM function operation.
  mlir::Type llvmFnTy = mlir::LLVM::LLVMFunctionType::get(
      resultType ? resultType : mlir::LLVM::LLVMVoidType::get(getContext()),
      signatureConversion.getConvertedTypes(),
      /*isVarArg=*/fnType.isVarArg());
  // LLVMFuncOp expects a single FileLine Location instead of a fused
  // location.
  mlir::Location loc = op.getLoc();
  if (mlir::FusedLoc fusedLoc = mlir::dyn_cast<mlir::FusedLoc>(loc))
    loc = fusedLoc.getLocations()[0];
  assert((mlir::isa<mlir::FileLineColLoc>(loc) ||
          mlir::isa<mlir::UnknownLoc>(loc)) &&
         "expected single location or unknown location here");

  assert(!cir::MissingFeatures::opFuncLinkage());
  mlir::LLVM::Linkage linkage = mlir::LLVM::Linkage::External;
  assert(!cir::MissingFeatures::opFuncCallingConv());
  mlir::LLVM::CConv cconv = mlir::LLVM::CConv::C;
  SmallVector<mlir::NamedAttribute, 4> attributes;
  lowerFuncAttributes(op, /*filterArgAndResAttrs=*/false, attributes);

  mlir::LLVM::LLVMFuncOp fn = rewriter.create<mlir::LLVM::LLVMFuncOp>(
      loc, op.getName(), llvmFnTy, linkage, isDsoLocal, cconv,
      mlir::SymbolRefAttr(), attributes);

  assert(!cir::MissingFeatures::opFuncVisibility());

  rewriter.inlineRegionBefore(op.getBody(), fn.getBody(), fn.end());
  if (failed(rewriter.convertRegionTypes(&fn.getBody(), *typeConverter,
                                         &signatureConversion)))
    return mlir::failure();

  rewriter.eraseOp(op);

  return mlir::LogicalResult::success();
}

/// Replace CIR global with a region initialized LLVM global and update
/// insertion point to the end of the initializer block.
void CIRToLLVMGlobalOpLowering::setupRegionInitializedLLVMGlobalOp(
    cir::GlobalOp op, mlir::ConversionPatternRewriter &rewriter) const {
  const mlir::Type llvmType =
      convertTypeForMemory(*getTypeConverter(), dataLayout, op.getSymType());

  // FIXME: These default values are placeholders until the the equivalent
  //        attributes are available on cir.global ops. This duplicates code
  //        in CIRToLLVMGlobalOpLowering::matchAndRewrite() but that will go
  //        away when the placeholders are no longer needed.
  assert(!cir::MissingFeatures::opGlobalConstant());
  const bool isConst = false;
  assert(!cir::MissingFeatures::addressSpace());
  const unsigned addrSpace = 0;
  assert(!cir::MissingFeatures::opGlobalDSOLocal());
  const bool isDsoLocal = true;
  assert(!cir::MissingFeatures::opGlobalThreadLocal());
  const bool isThreadLocal = false;
  assert(!cir::MissingFeatures::opGlobalAlignment());
  const uint64_t alignment = 0;
  const mlir::LLVM::Linkage linkage = convertLinkage(op.getLinkage());
  const StringRef symbol = op.getSymName();

  SmallVector<mlir::NamedAttribute> attributes;
  mlir::LLVM::GlobalOp newGlobalOp =
      rewriter.replaceOpWithNewOp<mlir::LLVM::GlobalOp>(
          op, llvmType, isConst, linkage, symbol, nullptr, alignment, addrSpace,
          isDsoLocal, isThreadLocal,
          /*comdat=*/mlir::SymbolRefAttr(), attributes);
  newGlobalOp.getRegion().emplaceBlock();
  rewriter.setInsertionPointToEnd(newGlobalOp.getInitializerBlock());
}

mlir::LogicalResult
CIRToLLVMGlobalOpLowering::matchAndRewriteRegionInitializedGlobal(
    cir::GlobalOp op, mlir::Attribute init,
    mlir::ConversionPatternRewriter &rewriter) const {
  // TODO: Generalize this handling when more types are needed here.
<<<<<<< HEAD
  assert(isa<cir::ConstPtrAttr>(init));
=======
  assert((isa<cir::ConstArrayAttr, cir::ConstPtrAttr, cir::ZeroAttr>(init)));
>>>>>>> 5eee2751

  // TODO(cir): once LLVM's dialect has proper equivalent attributes this
  // should be updated. For now, we use a custom op to initialize globals
  // to the appropriate value.
  const mlir::Location loc = op.getLoc();
  setupRegionInitializedLLVMGlobalOp(op, rewriter);
  CIRAttrToValue valueConverter(op, rewriter, typeConverter);
  mlir::Value value = valueConverter.visit(init);
  rewriter.create<mlir::LLVM::ReturnOp>(loc, value);
  return mlir::success();
}

mlir::LogicalResult CIRToLLVMGlobalOpLowering::matchAndRewrite(
    cir::GlobalOp op, OpAdaptor adaptor,
    mlir::ConversionPatternRewriter &rewriter) const {

  std::optional<mlir::Attribute> init = op.getInitialValue();

  // Fetch required values to create LLVM op.
  const mlir::Type cirSymType = op.getSymType();

  // This is the LLVM dialect type.
  const mlir::Type llvmType =
      convertTypeForMemory(*getTypeConverter(), dataLayout, cirSymType);
  // FIXME: These default values are placeholders until the the equivalent
  //        attributes are available on cir.global ops.
  assert(!cir::MissingFeatures::opGlobalConstant());
  const bool isConst = false;
  assert(!cir::MissingFeatures::addressSpace());
  const unsigned addrSpace = 0;
  assert(!cir::MissingFeatures::opGlobalDSOLocal());
  const bool isDsoLocal = true;
  assert(!cir::MissingFeatures::opGlobalThreadLocal());
  const bool isThreadLocal = false;
  assert(!cir::MissingFeatures::opGlobalAlignment());
  const uint64_t alignment = 0;
  const mlir::LLVM::Linkage linkage = convertLinkage(op.getLinkage());
  const StringRef symbol = op.getSymName();
  SmallVector<mlir::NamedAttribute> attributes;

  if (init.has_value()) {
    if (mlir::isa<cir::FPAttr, cir::IntAttr, cir::BoolAttr>(init.value())) {
      GlobalInitAttrRewriter initRewriter(llvmType, rewriter);
      init = initRewriter.visit(init.value());
      // If initRewriter returned a null attribute, init will have a value but
      // the value will be null. If that happens, initRewriter didn't handle the
      // attribute type. It probably needs to be added to
      // GlobalInitAttrRewriter.
      if (!init.value()) {
        op.emitError() << "unsupported initializer '" << init.value() << "'";
        return mlir::failure();
      }
<<<<<<< HEAD
    } else if (mlir::isa<cir::ConstPtrAttr>(init.value())) {
=======
    } else if (mlir::isa<cir::ConstArrayAttr, cir::ConstPtrAttr, cir::ZeroAttr>(
                   init.value())) {
>>>>>>> 5eee2751
      // TODO(cir): once LLVM's dialect has proper equivalent attributes this
      // should be updated. For now, we use a custom op to initialize globals
      // to the appropriate value.
      return matchAndRewriteRegionInitializedGlobal(op, init.value(), rewriter);
    } else {
      // We will only get here if new initializer types are added and this
      // code is not updated to handle them.
      op.emitError() << "unsupported initializer '" << init.value() << "'";
      return mlir::failure();
    }
  }

  // Rewrite op.
  rewriter.replaceOpWithNewOp<mlir::LLVM::GlobalOp>(
      op, llvmType, isConst, linkage, symbol, init.value_or(mlir::Attribute()),
      alignment, addrSpace, isDsoLocal, isThreadLocal,
      /*comdat=*/mlir::SymbolRefAttr(), attributes);

  return mlir::success();
}

mlir::LogicalResult CIRToLLVMUnaryOpLowering::matchAndRewrite(
    cir::UnaryOp op, OpAdaptor adaptor,
    mlir::ConversionPatternRewriter &rewriter) const {
  assert(op.getType() == op.getInput().getType() &&
         "Unary operation's operand type and result type are different");
  mlir::Type type = op.getType();
  mlir::Type elementType = type;
  bool isVector = false;
  assert(!cir::MissingFeatures::vectorType());
  mlir::Type llvmType = getTypeConverter()->convertType(type);
  mlir::Location loc = op.getLoc();

  // Integer unary operations: + - ~ ++ --
  if (mlir::isa<cir::IntType>(elementType)) {
    mlir::LLVM::IntegerOverflowFlags maybeNSW =
        mlir::LLVM::IntegerOverflowFlags::none;
    if (mlir::dyn_cast<cir::IntType>(elementType).isSigned()) {
      assert(!cir::MissingFeatures::opUnarySignedOverflow());
      // TODO: For now, assume signed overflow is undefined. We'll need to add
      // an attribute to the unary op to control this.
      maybeNSW = mlir::LLVM::IntegerOverflowFlags::nsw;
    }

    switch (op.getKind()) {
    case cir::UnaryOpKind::Inc: {
      assert(!isVector && "++ not allowed on vector types");
      mlir::LLVM::ConstantOp one = rewriter.create<mlir::LLVM::ConstantOp>(
          loc, llvmType, mlir::IntegerAttr::get(llvmType, 1));
      rewriter.replaceOpWithNewOp<mlir::LLVM::AddOp>(
          op, llvmType, adaptor.getInput(), one, maybeNSW);
      return mlir::success();
    }
    case cir::UnaryOpKind::Dec: {
      assert(!isVector && "-- not allowed on vector types");
      mlir::LLVM::ConstantOp one = rewriter.create<mlir::LLVM::ConstantOp>(
          loc, llvmType, mlir::IntegerAttr::get(llvmType, 1));
      rewriter.replaceOpWithNewOp<mlir::LLVM::SubOp>(
          op, llvmType, adaptor.getInput(), one, maybeNSW);
      return mlir::success();
    }
    case cir::UnaryOpKind::Plus:
      rewriter.replaceOp(op, adaptor.getInput());
      return mlir::success();
    case cir::UnaryOpKind::Minus: {
      assert(!isVector &&
             "Add vector handling when vector types are supported");
      mlir::LLVM::ConstantOp zero = rewriter.create<mlir::LLVM::ConstantOp>(
          loc, llvmType, mlir::IntegerAttr::get(llvmType, 0));
      rewriter.replaceOpWithNewOp<mlir::LLVM::SubOp>(
          op, llvmType, zero, adaptor.getInput(), maybeNSW);
      return mlir::success();
    }
    case cir::UnaryOpKind::Not: {
      // bit-wise compliment operator, implemented as an XOR with -1.
      assert(!isVector &&
             "Add vector handling when vector types are supported");
      mlir::LLVM::ConstantOp minusOne = rewriter.create<mlir::LLVM::ConstantOp>(
          loc, llvmType, mlir::IntegerAttr::get(llvmType, -1));
      rewriter.replaceOpWithNewOp<mlir::LLVM::XOrOp>(
          op, llvmType, adaptor.getInput(), minusOne);
      return mlir::success();
    }
    }
    llvm_unreachable("Unexpected unary op for int");
  }

  // Floating point unary operations: + - ++ --
  if (mlir::isa<cir::CIRFPTypeInterface>(elementType)) {
    switch (op.getKind()) {
    case cir::UnaryOpKind::Inc: {
      assert(!isVector && "++ not allowed on vector types");
      mlir::LLVM::ConstantOp one = rewriter.create<mlir::LLVM::ConstantOp>(
          loc, llvmType, rewriter.getFloatAttr(llvmType, 1.0));
      rewriter.replaceOpWithNewOp<mlir::LLVM::FAddOp>(op, llvmType, one,
                                                      adaptor.getInput());
      return mlir::success();
    }
    case cir::UnaryOpKind::Dec: {
      assert(!isVector && "-- not allowed on vector types");
      mlir::LLVM::ConstantOp minusOne = rewriter.create<mlir::LLVM::ConstantOp>(
          loc, llvmType, rewriter.getFloatAttr(llvmType, -1.0));
      rewriter.replaceOpWithNewOp<mlir::LLVM::FAddOp>(op, llvmType, minusOne,
                                                      adaptor.getInput());
      return mlir::success();
    }
    case cir::UnaryOpKind::Plus:
      rewriter.replaceOp(op, adaptor.getInput());
      return mlir::success();
    case cir::UnaryOpKind::Minus:
      rewriter.replaceOpWithNewOp<mlir::LLVM::FNegOp>(op, llvmType,
                                                      adaptor.getInput());
      return mlir::success();
    case cir::UnaryOpKind::Not:
      return op.emitError() << "Unary not is invalid for floating-point types";
    }
    llvm_unreachable("Unexpected unary op for float");
  }

  // Boolean unary operations: ! only. (For all others, the operand has
  // already been promoted to int.)
  if (mlir::isa<cir::BoolType>(elementType)) {
    switch (op.getKind()) {
    case cir::UnaryOpKind::Inc:
    case cir::UnaryOpKind::Dec:
    case cir::UnaryOpKind::Plus:
    case cir::UnaryOpKind::Minus:
      // Some of these are allowed in source code, but we shouldn't get here
      // with a boolean type.
      return op.emitError() << "Unsupported unary operation on boolean type";
    case cir::UnaryOpKind::Not: {
      assert(!isVector && "NYI: op! on vector mask");
      mlir::LLVM::ConstantOp one = rewriter.create<mlir::LLVM::ConstantOp>(
          loc, llvmType, rewriter.getIntegerAttr(llvmType, 1));
      rewriter.replaceOpWithNewOp<mlir::LLVM::XOrOp>(op, llvmType,
                                                     adaptor.getInput(), one);
      return mlir::success();
    }
    }
    llvm_unreachable("Unexpected unary op for bool");
  }

  // Pointer unary operations: + only.  (++ and -- of pointers are implemented
  // with cir.ptr_stride, not cir.unary.)
  if (mlir::isa<cir::PointerType>(elementType)) {
    return op.emitError()
           << "Unary operation on pointer types is not yet implemented";
  }

  return op.emitError() << "Unary operation has unsupported type: "
                        << elementType;
}

<<<<<<< HEAD
=======
mlir::LLVM::IntegerOverflowFlags
CIRToLLVMBinOpLowering::getIntOverflowFlag(cir::BinOp op) const {
  if (op.getNoUnsignedWrap())
    return mlir::LLVM::IntegerOverflowFlags::nuw;

  if (op.getNoSignedWrap())
    return mlir::LLVM::IntegerOverflowFlags::nsw;

  return mlir::LLVM::IntegerOverflowFlags::none;
}

static bool isIntTypeUnsigned(mlir::Type type) {
  // TODO: Ideally, we should only need to check cir::IntType here.
  return mlir::isa<cir::IntType>(type)
             ? mlir::cast<cir::IntType>(type).isUnsigned()
             : mlir::cast<mlir::IntegerType>(type).isUnsigned();
}

mlir::LogicalResult CIRToLLVMBinOpLowering::matchAndRewrite(
    cir::BinOp op, OpAdaptor adaptor,
    mlir::ConversionPatternRewriter &rewriter) const {
  if (adaptor.getLhs().getType() != adaptor.getRhs().getType())
    return op.emitError() << "inconsistent operands' types not supported yet";

  mlir::Type type = op.getRhs().getType();
  assert(!cir::MissingFeatures::vectorType());
  if (!mlir::isa<cir::IntType, cir::BoolType, cir::CIRFPTypeInterface,
                 mlir::IntegerType>(type))
    return op.emitError() << "operand type not supported yet";

  auto llvmTy = getTypeConverter()->convertType(op.getType());
  mlir::Type llvmEltTy =
      mlir::isa<mlir::VectorType>(llvmTy)
          ? mlir::cast<mlir::VectorType>(llvmTy).getElementType()
          : llvmTy;
  auto rhs = adaptor.getRhs();
  auto lhs = adaptor.getLhs();

  type = elementTypeIfVector(type);

  switch (op.getKind()) {
  case cir::BinOpKind::Add:
    if (mlir::isa<mlir::IntegerType>(llvmEltTy)) {
      if (op.getSaturated()) {
        if (isIntTypeUnsigned(type)) {
          rewriter.replaceOpWithNewOp<mlir::LLVM::UAddSat>(op, lhs, rhs);
          break;
        }
        rewriter.replaceOpWithNewOp<mlir::LLVM::SAddSat>(op, lhs, rhs);
        break;
      }
      rewriter.replaceOpWithNewOp<mlir::LLVM::AddOp>(op, llvmTy, lhs, rhs,
                                                     getIntOverflowFlag(op));
    } else {
      rewriter.replaceOpWithNewOp<mlir::LLVM::FAddOp>(op, lhs, rhs);
    }
    break;
  case cir::BinOpKind::Sub:
    if (mlir::isa<mlir::IntegerType>(llvmEltTy)) {
      if (op.getSaturated()) {
        if (isIntTypeUnsigned(type)) {
          rewriter.replaceOpWithNewOp<mlir::LLVM::USubSat>(op, lhs, rhs);
          break;
        }
        rewriter.replaceOpWithNewOp<mlir::LLVM::SSubSat>(op, lhs, rhs);
        break;
      }
      rewriter.replaceOpWithNewOp<mlir::LLVM::SubOp>(op, llvmTy, lhs, rhs,
                                                     getIntOverflowFlag(op));
    } else {
      rewriter.replaceOpWithNewOp<mlir::LLVM::FSubOp>(op, lhs, rhs);
    }
    break;
  case cir::BinOpKind::Mul:
    if (mlir::isa<mlir::IntegerType>(llvmEltTy))
      rewriter.replaceOpWithNewOp<mlir::LLVM::MulOp>(op, llvmTy, lhs, rhs,
                                                     getIntOverflowFlag(op));
    else
      rewriter.replaceOpWithNewOp<mlir::LLVM::FMulOp>(op, lhs, rhs);
    break;
  case cir::BinOpKind::Div:
    if (mlir::isa<mlir::IntegerType>(llvmEltTy)) {
      auto isUnsigned = isIntTypeUnsigned(type);
      if (isUnsigned)
        rewriter.replaceOpWithNewOp<mlir::LLVM::UDivOp>(op, lhs, rhs);
      else
        rewriter.replaceOpWithNewOp<mlir::LLVM::SDivOp>(op, lhs, rhs);
    } else {
      rewriter.replaceOpWithNewOp<mlir::LLVM::FDivOp>(op, lhs, rhs);
    }
    break;
  case cir::BinOpKind::Rem:
    if (mlir::isa<mlir::IntegerType>(llvmEltTy)) {
      auto isUnsigned = isIntTypeUnsigned(type);
      if (isUnsigned)
        rewriter.replaceOpWithNewOp<mlir::LLVM::URemOp>(op, lhs, rhs);
      else
        rewriter.replaceOpWithNewOp<mlir::LLVM::SRemOp>(op, lhs, rhs);
    } else {
      rewriter.replaceOpWithNewOp<mlir::LLVM::FRemOp>(op, lhs, rhs);
    }
    break;
  case cir::BinOpKind::And:
    rewriter.replaceOpWithNewOp<mlir::LLVM::AndOp>(op, lhs, rhs);
    break;
  case cir::BinOpKind::Or:
    rewriter.replaceOpWithNewOp<mlir::LLVM::OrOp>(op, lhs, rhs);
    break;
  case cir::BinOpKind::Xor:
    rewriter.replaceOpWithNewOp<mlir::LLVM::XOrOp>(op, lhs, rhs);
    break;
  case cir::BinOpKind::Max:
    if (mlir::isa<mlir::IntegerType>(llvmEltTy)) {
      auto isUnsigned = isIntTypeUnsigned(type);
      if (isUnsigned)
        rewriter.replaceOpWithNewOp<mlir::LLVM::UMaxOp>(op, llvmTy, lhs, rhs);
      else
        rewriter.replaceOpWithNewOp<mlir::LLVM::SMaxOp>(op, llvmTy, lhs, rhs);
    }
    break;
  }

  return mlir::LogicalResult::success();
}

>>>>>>> 5eee2751
static void prepareTypeConverter(mlir::LLVMTypeConverter &converter,
                                 mlir::DataLayout &dataLayout) {
  converter.addConversion([&](cir::PointerType type) -> mlir::Type {
    // Drop pointee type since LLVM dialect only allows opaque pointers.
    assert(!cir::MissingFeatures::addressSpace());
    unsigned targetAS = 0;

    return mlir::LLVM::LLVMPointerType::get(type.getContext(), targetAS);
  });
  converter.addConversion([&](cir::ArrayType type) -> mlir::Type {
    mlir::Type ty =
        convertTypeForMemory(converter, dataLayout, type.getEltType());
    return mlir::LLVM::LLVMArrayType::get(ty, type.getSize());
  });
  converter.addConversion([&](cir::BoolType type) -> mlir::Type {
    return mlir::IntegerType::get(type.getContext(), 1,
                                  mlir::IntegerType::Signless);
  });
  converter.addConversion([&](cir::IntType type) -> mlir::Type {
    // LLVM doesn't work with signed types, so we drop the CIR signs here.
    return mlir::IntegerType::get(type.getContext(), type.getWidth());
  });
  converter.addConversion([&](cir::SingleType type) -> mlir::Type {
    return mlir::Float32Type::get(type.getContext());
  });
  converter.addConversion([&](cir::DoubleType type) -> mlir::Type {
    return mlir::Float64Type::get(type.getContext());
  });
  converter.addConversion([&](cir::FP80Type type) -> mlir::Type {
    return mlir::Float80Type::get(type.getContext());
  });
  converter.addConversion([&](cir::FP128Type type) -> mlir::Type {
    return mlir::Float128Type::get(type.getContext());
  });
  converter.addConversion([&](cir::LongDoubleType type) -> mlir::Type {
    return converter.convertType(type.getUnderlying());
  });
  converter.addConversion([&](cir::FP16Type type) -> mlir::Type {
    return mlir::Float16Type::get(type.getContext());
  });
  converter.addConversion([&](cir::BF16Type type) -> mlir::Type {
    return mlir::BFloat16Type::get(type.getContext());
  });
}

// The applyPartialConversion function traverses blocks in the dominance order,
// so it does not lower and operations that are not reachachable from the
// operations passed in as arguments. Since we do need to lower such code in
// order to avoid verification errors occur, we cannot just pass the module op
// to applyPartialConversion. We must build a set of unreachable ops and
// explicitly add them, along with the module, to the vector we pass to
// applyPartialConversion.
//
// For instance, this CIR code:
//
//    cir.func @foo(%arg0: !s32i) -> !s32i {
//      %4 = cir.cast(int_to_bool, %arg0 : !s32i), !cir.bool
//      cir.if %4 {
//        %5 = cir.const #cir.int<1> : !s32i
//        cir.return %5 : !s32i
//      } else {
//        %5 = cir.const #cir.int<0> : !s32i
//       cir.return %5 : !s32i
//      }
//      cir.return %arg0 : !s32i
//    }
//
// contains an unreachable return operation (the last one). After the flattening
// pass it will be placed into the unreachable block. The possible error
// after the lowering pass is: error: 'cir.return' op expects parent op to be
// one of 'cir.func, cir.scope, cir.if ... The reason that this operation was
// not lowered and the new parent is llvm.func.
//
// In the future we may want to get rid of this function and use a DCE pass or
// something similar. But for now we need to guarantee the absence of the
// dialect verification errors.
static void collectUnreachable(mlir::Operation *parent,
                               llvm::SmallVector<mlir::Operation *> &ops) {

  llvm::SmallVector<mlir::Block *> unreachableBlocks;
  parent->walk([&](mlir::Block *blk) { // check
    if (blk->hasNoPredecessors() && !blk->isEntryBlock())
      unreachableBlocks.push_back(blk);
  });

  std::set<mlir::Block *> visited;
  for (mlir::Block *root : unreachableBlocks) {
    // We create a work list for each unreachable block.
    // Thus we traverse operations in some order.
    std::deque<mlir::Block *> workList;
    workList.push_back(root);

    while (!workList.empty()) {
      mlir::Block *blk = workList.back();
      workList.pop_back();
      if (visited.count(blk))
        continue;
      visited.emplace(blk);

      for (mlir::Operation &op : *blk)
        ops.push_back(&op);

      for (mlir::Block *succ : blk->getSuccessors())
        workList.push_back(succ);
    }
  }
}

void ConvertCIRToLLVMPass::processCIRAttrs(mlir::ModuleOp module) {
  // Lower the module attributes to LLVM equivalents.
  if (mlir::Attribute tripleAttr =
          module->getAttr(cir::CIRDialect::getTripleAttrName()))
    module->setAttr(mlir::LLVM::LLVMDialect::getTargetTripleAttrName(),
                    tripleAttr);
}

void ConvertCIRToLLVMPass::runOnOperation() {
  llvm::TimeTraceScope scope("Convert CIR to LLVM Pass");

  mlir::ModuleOp module = getOperation();
  mlir::DataLayout dl(module);
  mlir::LLVMTypeConverter converter(&getContext());
  prepareTypeConverter(converter, dl);

  mlir::RewritePatternSet patterns(&getContext());

  patterns.add<CIRToLLVMReturnOpLowering>(patterns.getContext());
  // This could currently be merged with the group below, but it will get more
  // arguments later, so we'll keep it separate for now.
  patterns.add<CIRToLLVMAllocaOpLowering>(converter, patterns.getContext(), dl);
  patterns.add<CIRToLLVMLoadOpLowering>(converter, patterns.getContext(), dl);
  patterns.add<CIRToLLVMStoreOpLowering>(converter, patterns.getContext(), dl);
  patterns.add<CIRToLLVMGlobalOpLowering>(converter, patterns.getContext(), dl);
  patterns.add<CIRToLLVMCastOpLowering>(converter, patterns.getContext(), dl);
  patterns.add<CIRToLLVMConstantOpLowering>(converter, patterns.getContext(),
                                            dl);
  patterns.add<
      // clang-format off
<<<<<<< HEAD
=======
               CIRToLLVMBinOpLowering,
               CIRToLLVMBrCondOpLowering,
>>>>>>> 5eee2751
               CIRToLLVMBrOpLowering,
               CIRToLLVMFuncOpLowering,
               CIRToLLVMTrapOpLowering,
               CIRToLLVMUnaryOpLowering
      // clang-format on
      >(converter, patterns.getContext());

  processCIRAttrs(module);

  mlir::ConversionTarget target(getContext());
  target.addLegalOp<mlir::ModuleOp>();
  target.addLegalDialect<mlir::LLVM::LLVMDialect>();
  target.addIllegalDialect<mlir::BuiltinDialect, cir::CIRDialect,
                           mlir::func::FuncDialect>();

  llvm::SmallVector<mlir::Operation *> ops;
  ops.push_back(module);
  collectUnreachable(module, ops);

  if (failed(applyPartialConversion(ops, target, std::move(patterns))))
    signalPassFailure();
}

mlir::LogicalResult CIRToLLVMBrOpLowering::matchAndRewrite(
    cir::BrOp op, OpAdaptor adaptor,
    mlir::ConversionPatternRewriter &rewriter) const {
  rewriter.replaceOpWithNewOp<mlir::LLVM::BrOp>(op, adaptor.getOperands(),
                                                op.getDest());
  return mlir::LogicalResult::success();
}

mlir::LogicalResult CIRToLLVMTrapOpLowering::matchAndRewrite(
    cir::TrapOp op, OpAdaptor adaptor,
    mlir::ConversionPatternRewriter &rewriter) const {
  mlir::Location loc = op->getLoc();
  rewriter.eraseOp(op);

  rewriter.create<mlir::LLVM::Trap>(loc);

  // Note that the call to llvm.trap is not a terminator in LLVM dialect.
  // So we must emit an additional llvm.unreachable to terminate the current
  // block.
  rewriter.create<mlir::LLVM::UnreachableOp>(loc);

  return mlir::success();
}

std::unique_ptr<mlir::Pass> createConvertCIRToLLVMPass() {
  return std::make_unique<ConvertCIRToLLVMPass>();
}

void populateCIRToLLVMPasses(mlir::OpPassManager &pm) {
  mlir::populateCIRPreLoweringPasses(pm);
  pm.addPass(createConvertCIRToLLVMPass());
}

std::unique_ptr<llvm::Module>
lowerDirectlyFromCIRToLLVMIR(mlir::ModuleOp mlirModule, LLVMContext &llvmCtx) {
  llvm::TimeTraceScope scope("lower from CIR to LLVM directly");

  mlir::MLIRContext *mlirCtx = mlirModule.getContext();

  mlir::PassManager pm(mlirCtx);
  populateCIRToLLVMPasses(pm);

<<<<<<< HEAD
=======
  (void)mlir::applyPassManagerCLOptions(pm);

>>>>>>> 5eee2751
  if (mlir::failed(pm.run(mlirModule))) {
    // FIXME: Handle any errors where they occurs and return a nullptr here.
    report_fatal_error(
        "The pass manager failed to lower CIR to LLVMIR dialect!");
  }

  mlir::registerBuiltinDialectTranslation(*mlirCtx);
  mlir::registerLLVMDialectTranslation(*mlirCtx);
  mlir::registerCIRDialectTranslation(*mlirCtx);

  llvm::TimeTraceScope translateScope("translateModuleToLLVMIR");

  StringRef moduleName = mlirModule.getName().value_or("CIRToLLVMModule");
  std::unique_ptr<llvm::Module> llvmModule =
      mlir::translateModuleToLLVMIR(mlirModule, llvmCtx, moduleName);

  if (!llvmModule) {
    // FIXME: Handle any errors where they occurs and return a nullptr here.
    report_fatal_error("Lowering from LLVMIR dialect to llvm IR failed!");
  }

  return llvmModule;
}
} // namespace direct
} // namespace cir<|MERGE_RESOLUTION|>--- conflicted
+++ resolved
@@ -32,10 +32,6 @@
 #include "clang/CIR/Passes.h"
 #include "llvm/ADT/TypeSwitch.h"
 #include "llvm/IR/Module.h"
-<<<<<<< HEAD
-#include "llvm/Support/Error.h"
-=======
->>>>>>> 5eee2751
 #include "llvm/Support/ErrorHandling.h"
 #include "llvm/Support/TimeProfiler.h"
 
@@ -88,20 +84,11 @@
 
   if (dstWidth > srcWidth && isSigned)
     return bld.create<mlir::LLVM::SExtOp>(loc, dstTy, src);
-<<<<<<< HEAD
-  else if (dstWidth > srcWidth)
-    return bld.create<mlir::LLVM::ZExtOp>(loc, dstTy, src);
-  else if (dstWidth < srcWidth)
-    return bld.create<mlir::LLVM::TruncOp>(loc, dstTy, src);
-  else
-    return bld.create<mlir::LLVM::BitcastOp>(loc, dstTy, src);
-=======
   if (dstWidth > srcWidth)
     return bld.create<mlir::LLVM::ZExtOp>(loc, dstTy, src);
   if (dstWidth < srcWidth)
     return bld.create<mlir::LLVM::TruncOp>(loc, dstTy, src);
   return bld.create<mlir::LLVM::BitcastOp>(loc, dstTy, src);
->>>>>>> 5eee2751
 }
 
 /// Emits the value from memory as expected by its users. Should be called when
@@ -139,8 +126,6 @@
   return value;
 }
 
-<<<<<<< HEAD
-=======
 static mlir::Value
 emitCirAttrToMemory(mlir::Operation *parentOp, mlir::Attribute attr,
                     mlir::ConversionPatternRewriter &rewriter,
@@ -156,7 +141,6 @@
   return loweredValue;
 }
 
->>>>>>> 5eee2751
 mlir::LLVM::Linkage convertLinkage(cir::GlobalLinkageKind linkage) {
   using CIR = cir::GlobalLinkageKind;
   using LLVM = mlir::LLVM::Linkage;
@@ -213,24 +197,16 @@
 
   mlir::Value visit(mlir::Attribute attr) {
     return llvm::TypeSwitch<mlir::Attribute, mlir::Value>(attr)
-<<<<<<< HEAD
-        .Case<cir::IntAttr, cir::FPAttr, cir::ConstPtrAttr>(
-            [&](auto attrT) { return visitCirAttr(attrT); })
-=======
         .Case<cir::IntAttr, cir::FPAttr, cir::ConstArrayAttr, cir::ConstPtrAttr,
               cir::ZeroAttr>([&](auto attrT) { return visitCirAttr(attrT); })
->>>>>>> 5eee2751
         .Default([&](auto attrT) { return mlir::Value(); });
   }
 
   mlir::Value visitCirAttr(cir::IntAttr intAttr);
   mlir::Value visitCirAttr(cir::FPAttr fltAttr);
   mlir::Value visitCirAttr(cir::ConstPtrAttr ptrAttr);
-<<<<<<< HEAD
-=======
   mlir::Value visitCirAttr(cir::ConstArrayAttr attr);
   mlir::Value visitCirAttr(cir::ZeroAttr attr);
->>>>>>> 5eee2751
 
 private:
   mlir::Operation *parentOp;
@@ -238,8 +214,6 @@
   const mlir::TypeConverter *converter;
 };
 
-<<<<<<< HEAD
-=======
 /// Switches on the type of attribute and calls the appropriate conversion.
 mlir::Value lowerCirAttrAsValue(mlir::Operation *parentOp,
                                 const mlir::Attribute attr,
@@ -252,7 +226,6 @@
   return value;
 }
 
->>>>>>> 5eee2751
 /// IntAttr visitor.
 mlir::Value CIRAttrToValue::visitCirAttr(cir::IntAttr intAttr) {
   mlir::Location loc = parentOp->getLoc();
@@ -282,8 +255,6 @@
       loc, converter->convertType(fltAttr.getType()), fltAttr.getValue());
 }
 
-<<<<<<< HEAD
-=======
 // ConstArrayAttr visitor
 mlir::Value CIRAttrToValue::visitCirAttr(cir::ConstArrayAttr attr) {
   mlir::Type llvmTy = converter->convertType(attr.getType());
@@ -320,7 +291,6 @@
       loc, converter->convertType(attr.getType()));
 }
 
->>>>>>> 5eee2751
 // This class handles rewriting initializer attributes for types that do not
 // require region initialization.
 class GlobalInitAttrRewriter {
@@ -373,8 +343,6 @@
   StringRef getArgument() const override { return "cir-flat-to-llvm"; }
 };
 
-<<<<<<< HEAD
-=======
 mlir::LogicalResult CIRToLLVMBrCondOpLowering::matchAndRewrite(
     cir::BrCondOp brOp, OpAdaptor adaptor,
     mlir::ConversionPatternRewriter &rewriter) const {
@@ -391,7 +359,6 @@
   return mlir::success();
 }
 
->>>>>>> 5eee2751
 mlir::Type CIRToLLVMCastOpLowering::convertTy(mlir::Type ty) const {
   return getTypeConverter()->convertType(ty);
 }
@@ -416,15 +383,6 @@
     break;
   }
   case cir::CastKind::int_to_bool: {
-<<<<<<< HEAD
-    assert(!cir::MissingFeatures::opCmp());
-    mlir::Type dstType = castOp.getResult().getType();
-    mlir::Type llvmDstType = getTypeConverter()->convertType(dstType);
-    auto zeroBool = rewriter.create<mlir::LLVM::ConstantOp>(
-        castOp.getLoc(), llvmDstType, mlir::BoolAttr::get(getContext(), false));
-    rewriter.replaceOp(castOp, zeroBool);
-    return castOp.emitError() << "NYI int_to_bool cast";
-=======
     mlir::Value llvmSrcVal = adaptor.getOperands().front();
     mlir::Value zeroInt = rewriter.create<mlir::LLVM::ConstantOp>(
         castOp.getLoc(), llvmSrcVal.getType(),
@@ -432,7 +390,6 @@
     rewriter.replaceOpWithNewOp<mlir::LLVM::ICmpOp>(
         castOp, mlir::LLVM::ICmpPredicate::ne, llvmSrcVal, zeroInt);
     break;
->>>>>>> 5eee2751
   }
   case cir::CastKind::integral: {
     mlir::Type srcType = castOp.getSrc().getType();
@@ -827,11 +784,7 @@
     cir::GlobalOp op, mlir::Attribute init,
     mlir::ConversionPatternRewriter &rewriter) const {
   // TODO: Generalize this handling when more types are needed here.
-<<<<<<< HEAD
-  assert(isa<cir::ConstPtrAttr>(init));
-=======
   assert((isa<cir::ConstArrayAttr, cir::ConstPtrAttr, cir::ZeroAttr>(init)));
->>>>>>> 5eee2751
 
   // TODO(cir): once LLVM's dialect has proper equivalent attributes this
   // should be updated. For now, we use a custom op to initialize globals
@@ -884,12 +837,8 @@
         op.emitError() << "unsupported initializer '" << init.value() << "'";
         return mlir::failure();
       }
-<<<<<<< HEAD
-    } else if (mlir::isa<cir::ConstPtrAttr>(init.value())) {
-=======
     } else if (mlir::isa<cir::ConstArrayAttr, cir::ConstPtrAttr, cir::ZeroAttr>(
                    init.value())) {
->>>>>>> 5eee2751
       // TODO(cir): once LLVM's dialect has proper equivalent attributes this
       // should be updated. For now, we use a custom op to initialize globals
       // to the appropriate value.
@@ -1043,8 +992,6 @@
                         << elementType;
 }
 
-<<<<<<< HEAD
-=======
 mlir::LLVM::IntegerOverflowFlags
 CIRToLLVMBinOpLowering::getIntOverflowFlag(cir::BinOp op) const {
   if (op.getNoUnsignedWrap())
@@ -1170,7 +1117,6 @@
   return mlir::LogicalResult::success();
 }
 
->>>>>>> 5eee2751
 static void prepareTypeConverter(mlir::LLVMTypeConverter &converter,
                                  mlir::DataLayout &dataLayout) {
   converter.addConversion([&](cir::PointerType type) -> mlir::Type {
@@ -1309,11 +1255,8 @@
                                             dl);
   patterns.add<
       // clang-format off
-<<<<<<< HEAD
-=======
                CIRToLLVMBinOpLowering,
                CIRToLLVMBrCondOpLowering,
->>>>>>> 5eee2751
                CIRToLLVMBrOpLowering,
                CIRToLLVMFuncOpLowering,
                CIRToLLVMTrapOpLowering,
@@ -1379,11 +1322,8 @@
   mlir::PassManager pm(mlirCtx);
   populateCIRToLLVMPasses(pm);
 
-<<<<<<< HEAD
-=======
   (void)mlir::applyPassManagerCLOptions(pm);
 
->>>>>>> 5eee2751
   if (mlir::failed(pm.run(mlirModule))) {
     // FIXME: Handle any errors where they occurs and return a nullptr here.
     report_fatal_error(
