//====- LowerToLLVM.cpp - Lowering from CIR to LLVMIR ---------------------===//
//
// Part of the LLVM Project, under the Apache License v2.0 with LLVM Exceptions.
// See https://llvm.org/LICENSE.txt for license information.
// SPDX-License-Identifier: Apache-2.0 WITH LLVM-exception
//
//===----------------------------------------------------------------------===//
//
// This file implements lowering of CIR operations to LLVMIR.
//
//===----------------------------------------------------------------------===//

#include "LowerToLLVM.h"

#include <deque>
#include <optional>

#include "mlir/Conversion/LLVMCommon/TypeConverter.h"
#include "mlir/Dialect/DLTI/DLTI.h"
#include "mlir/Dialect/Func/IR/FuncOps.h"
#include "mlir/Dialect/LLVMIR/LLVMDialect.h"
#include "mlir/Dialect/LLVMIR/LLVMTypes.h"
#include "mlir/IR/BuiltinAttributes.h"
#include "mlir/IR/BuiltinDialect.h"
#include "mlir/IR/BuiltinOps.h"
#include "mlir/IR/Types.h"
#include "mlir/Pass/Pass.h"
#include "mlir/Pass/PassManager.h"
#include "mlir/Target/LLVMIR/Dialect/Builtin/BuiltinToLLVMIRTranslation.h"
#include "mlir/Target/LLVMIR/Dialect/LLVMIR/LLVMToLLVMIRTranslation.h"
#include "mlir/Target/LLVMIR/Export.h"
#include "mlir/Transforms/DialectConversion.h"
#include "clang/CIR/Dialect/IR/CIRAttrs.h"
#include "clang/CIR/Dialect/IR/CIRDialect.h"
#include "clang/CIR/Dialect/IR/CIRTypes.h"
#include "clang/CIR/Dialect/Passes.h"
#include "clang/CIR/LoweringHelpers.h"
#include "clang/CIR/MissingFeatures.h"
#include "clang/CIR/Passes.h"
#include "llvm/ADT/TypeSwitch.h"
#include "llvm/IR/Module.h"
#include "llvm/Support/ErrorHandling.h"
#include "llvm/Support/TimeProfiler.h"

using namespace cir;
using namespace llvm;

namespace cir {
namespace direct {

//===----------------------------------------------------------------------===//
// Helper Methods
//===----------------------------------------------------------------------===//

namespace {
/// If the given type is a vector type, return the vector's element type.
/// Otherwise return the given type unchanged.
mlir::Type elementTypeIfVector(mlir::Type type) {
  return llvm::TypeSwitch<mlir::Type, mlir::Type>(type)
      .Case<cir::VectorType, mlir::VectorType>(
          [](auto p) { return p.getElementType(); })
      .Default([](mlir::Type p) { return p; });
}
} // namespace

/// Given a type convertor and a data layout, convert the given type to a type
/// that is suitable for memory operations. For example, this can be used to
/// lower cir.bool accesses to i8.
static mlir::Type convertTypeForMemory(const mlir::TypeConverter &converter,
                                       mlir::DataLayout const &dataLayout,
                                       mlir::Type type) {
  // TODO(cir): Handle other types similarly to clang's codegen
  // convertTypeForMemory
  if (isa<cir::BoolType>(type)) {
    return mlir::IntegerType::get(type.getContext(),
                                  dataLayout.getTypeSizeInBits(type));
  }

  return converter.convertType(type);
}

static mlir::Value createIntCast(mlir::OpBuilder &bld, mlir::Value src,
                                 mlir::IntegerType dstTy,
                                 bool isSigned = false) {
  mlir::Type srcTy = src.getType();
  assert(mlir::isa<mlir::IntegerType>(srcTy));

  unsigned srcWidth = mlir::cast<mlir::IntegerType>(srcTy).getWidth();
  unsigned dstWidth = mlir::cast<mlir::IntegerType>(dstTy).getWidth();
  mlir::Location loc = src.getLoc();

  if (dstWidth > srcWidth && isSigned)
    return mlir::LLVM::SExtOp::create(bld, loc, dstTy, src);
  if (dstWidth > srcWidth)
    return mlir::LLVM::ZExtOp::create(bld, loc, dstTy, src);
  if (dstWidth < srcWidth)
    return mlir::LLVM::TruncOp::create(bld, loc, dstTy, src);
  return mlir::LLVM::BitcastOp::create(bld, loc, dstTy, src);
}

static mlir::LLVM::Visibility
lowerCIRVisibilityToLLVMVisibility(cir::VisibilityKind visibilityKind) {
  switch (visibilityKind) {
  case cir::VisibilityKind::Default:
    return ::mlir::LLVM::Visibility::Default;
  case cir::VisibilityKind::Hidden:
    return ::mlir::LLVM::Visibility::Hidden;
  case cir::VisibilityKind::Protected:
    return ::mlir::LLVM::Visibility::Protected;
  }
}

/// Emits the value from memory as expected by its users. Should be called when
/// the memory represetnation of a CIR type is not equal to its scalar
/// representation.
static mlir::Value emitFromMemory(mlir::ConversionPatternRewriter &rewriter,
                                  mlir::DataLayout const &dataLayout,
                                  cir::LoadOp op, mlir::Value value) {

  // TODO(cir): Handle other types similarly to clang's codegen EmitFromMemory
  if (auto boolTy = mlir::dyn_cast<cir::BoolType>(op.getType())) {
    // Create a cast value from specified size in datalayout to i1
    assert(value.getType().isInteger(dataLayout.getTypeSizeInBits(boolTy)));
    return createIntCast(rewriter, value, rewriter.getI1Type());
  }

  return value;
}

/// Emits a value to memory with the expected scalar type. Should be called when
/// the memory represetnation of a CIR type is not equal to its scalar
/// representation.
static mlir::Value emitToMemory(mlir::ConversionPatternRewriter &rewriter,
                                mlir::DataLayout const &dataLayout,
                                mlir::Type origType, mlir::Value value) {

  // TODO(cir): Handle other types similarly to clang's codegen EmitToMemory
  if (auto boolTy = mlir::dyn_cast<cir::BoolType>(origType)) {
    // Create zext of value from i1 to i8
    mlir::IntegerType memType =
        rewriter.getIntegerType(dataLayout.getTypeSizeInBits(boolTy));
    return createIntCast(rewriter, value, memType);
  }

  return value;
}

mlir::LLVM::Linkage convertLinkage(cir::GlobalLinkageKind linkage) {
  using CIR = cir::GlobalLinkageKind;
  using LLVM = mlir::LLVM::Linkage;

  switch (linkage) {
  case CIR::AvailableExternallyLinkage:
    return LLVM::AvailableExternally;
  case CIR::CommonLinkage:
    return LLVM::Common;
  case CIR::ExternalLinkage:
    return LLVM::External;
  case CIR::ExternalWeakLinkage:
    return LLVM::ExternWeak;
  case CIR::InternalLinkage:
    return LLVM::Internal;
  case CIR::LinkOnceAnyLinkage:
    return LLVM::Linkonce;
  case CIR::LinkOnceODRLinkage:
    return LLVM::LinkonceODR;
  case CIR::PrivateLinkage:
    return LLVM::Private;
  case CIR::WeakAnyLinkage:
    return LLVM::Weak;
  case CIR::WeakODRLinkage:
    return LLVM::WeakODR;
  };
  llvm_unreachable("Unknown CIR linkage type");
}

mlir::LogicalResult CIRToLLVMCopyOpLowering::matchAndRewrite(
    cir::CopyOp op, OpAdaptor adaptor,
    mlir::ConversionPatternRewriter &rewriter) const {
  mlir::DataLayout layout(op->getParentOfType<mlir::ModuleOp>());
  const mlir::Value length = mlir::LLVM::ConstantOp::create(
      rewriter, op.getLoc(), rewriter.getI32Type(), op.getLength(layout));
  assert(!cir::MissingFeatures::aggValueSlotVolatile());
  rewriter.replaceOpWithNewOp<mlir::LLVM::MemcpyOp>(
      op, adaptor.getDst(), adaptor.getSrc(), length, op.getIsVolatile());
  return mlir::success();
}

mlir::LogicalResult CIRToLLVMCosOpLowering::matchAndRewrite(
    cir::CosOp op, OpAdaptor adaptor,
    mlir::ConversionPatternRewriter &rewriter) const {
  mlir::Type resTy = typeConverter->convertType(op.getType());
  rewriter.replaceOpWithNewOp<mlir::LLVM::CosOp>(op, resTy, adaptor.getSrc());
  return mlir::success();
}

mlir::LogicalResult CIRToLLVMCosOpLowering::matchAndRewrite(
    cir::CosOp op, OpAdaptor adaptor,
    mlir::ConversionPatternRewriter &rewriter) const {
  mlir::Type resTy = typeConverter->convertType(op.getType());
  rewriter.replaceOpWithNewOp<mlir::LLVM::CosOp>(op, resTy, adaptor.getSrc());
  return mlir::success();
}

static mlir::Value getLLVMIntCast(mlir::ConversionPatternRewriter &rewriter,
                                  mlir::Value llvmSrc, mlir::Type llvmDstIntTy,
                                  bool isUnsigned, uint64_t cirSrcWidth,
                                  uint64_t cirDstIntWidth) {
  if (cirSrcWidth == cirDstIntWidth)
    return llvmSrc;

  auto loc = llvmSrc.getLoc();
  if (cirSrcWidth < cirDstIntWidth) {
    if (isUnsigned)
      return mlir::LLVM::ZExtOp::create(rewriter, loc, llvmDstIntTy, llvmSrc);
    return mlir::LLVM::SExtOp::create(rewriter, loc, llvmDstIntTy, llvmSrc);
  }

  // Otherwise truncate
  return mlir::LLVM::TruncOp::create(rewriter, loc, llvmDstIntTy, llvmSrc);
}

class CIRAttrToValue {
public:
  CIRAttrToValue(mlir::Operation *parentOp,
                 mlir::ConversionPatternRewriter &rewriter,
                 const mlir::TypeConverter *converter)
      : parentOp(parentOp), rewriter(rewriter), converter(converter) {}

  mlir::Value visit(mlir::Attribute attr) {
    return llvm::TypeSwitch<mlir::Attribute, mlir::Value>(attr)
        .Case<cir::IntAttr, cir::FPAttr, cir::ConstComplexAttr,
              cir::ConstArrayAttr, cir::ConstRecordAttr, cir::ConstVectorAttr,
              cir::ConstPtrAttr, cir::GlobalViewAttr, cir::TypeInfoAttr,
              cir::VTableAttr, cir::ZeroAttr>(
            [&](auto attrT) { return visitCirAttr(attrT); })
        .Default([&](auto attrT) { return mlir::Value(); });
  }

  mlir::Value visitCirAttr(cir::IntAttr intAttr);
  mlir::Value visitCirAttr(cir::FPAttr fltAttr);
  mlir::Value visitCirAttr(cir::ConstComplexAttr complexAttr);
  mlir::Value visitCirAttr(cir::ConstPtrAttr ptrAttr);
  mlir::Value visitCirAttr(cir::ConstArrayAttr attr);
  mlir::Value visitCirAttr(cir::ConstRecordAttr attr);
  mlir::Value visitCirAttr(cir::ConstVectorAttr attr);
  mlir::Value visitCirAttr(cir::GlobalViewAttr attr);
  mlir::Value visitCirAttr(cir::TypeInfoAttr attr);
  mlir::Value visitCirAttr(cir::VTableAttr attr);
  mlir::Value visitCirAttr(cir::ZeroAttr attr);

private:
  mlir::Operation *parentOp;
  mlir::ConversionPatternRewriter &rewriter;
  const mlir::TypeConverter *converter;
};

/// Switches on the type of attribute and calls the appropriate conversion.
mlir::Value lowerCirAttrAsValue(mlir::Operation *parentOp,
                                const mlir::Attribute attr,
                                mlir::ConversionPatternRewriter &rewriter,
                                const mlir::TypeConverter *converter) {
  CIRAttrToValue valueConverter(parentOp, rewriter, converter);
  mlir::Value value = valueConverter.visit(attr);
  if (!value)
    llvm_unreachable("unhandled attribute type");
  return value;
}

void convertSideEffectForCall(mlir::Operation *callOp, bool isNothrow,
                              cir::SideEffect sideEffect,
                              mlir::LLVM::MemoryEffectsAttr &memoryEffect,
                              bool &noUnwind, bool &willReturn) {
  using mlir::LLVM::ModRefInfo;

  switch (sideEffect) {
  case cir::SideEffect::All:
    memoryEffect = {};
    noUnwind = isNothrow;
    willReturn = false;
    break;

  case cir::SideEffect::Pure:
    memoryEffect = mlir::LLVM::MemoryEffectsAttr::get(
        callOp->getContext(), /*other=*/ModRefInfo::Ref,
        /*argMem=*/ModRefInfo::Ref,
        /*inaccessibleMem=*/ModRefInfo::Ref);
    noUnwind = true;
    willReturn = true;
    break;

  case cir::SideEffect::Const:
    memoryEffect = mlir::LLVM::MemoryEffectsAttr::get(
        callOp->getContext(), /*other=*/ModRefInfo::NoModRef,
        /*argMem=*/ModRefInfo::NoModRef,
        /*inaccessibleMem=*/ModRefInfo::NoModRef);
    noUnwind = true;
    willReturn = true;
    break;
  }
}

static mlir::LLVM::CallIntrinsicOp
createCallLLVMIntrinsicOp(mlir::ConversionPatternRewriter &rewriter,
                          mlir::Location loc, const llvm::Twine &intrinsicName,
                          mlir::Type resultTy, mlir::ValueRange operands) {
  auto intrinsicNameAttr =
      mlir::StringAttr::get(rewriter.getContext(), intrinsicName);
  return mlir::LLVM::CallIntrinsicOp::create(rewriter, loc, resultTy,
                                             intrinsicNameAttr, operands);
}

static mlir::LLVM::CallIntrinsicOp replaceOpWithCallLLVMIntrinsicOp(
    mlir::ConversionPatternRewriter &rewriter, mlir::Operation *op,
    const llvm::Twine &intrinsicName, mlir::Type resultTy,
    mlir::ValueRange operands) {
  mlir::LLVM::CallIntrinsicOp callIntrinOp = createCallLLVMIntrinsicOp(
      rewriter, op->getLoc(), intrinsicName, resultTy, operands);
  rewriter.replaceOp(op, callIntrinOp.getOperation());
  return callIntrinOp;
}

/// IntAttr visitor.
mlir::Value CIRAttrToValue::visitCirAttr(cir::IntAttr intAttr) {
  mlir::Location loc = parentOp->getLoc();
  return mlir::LLVM::ConstantOp::create(
      rewriter, loc, converter->convertType(intAttr.getType()),
      intAttr.getValue());
}

/// FPAttr visitor.
mlir::Value CIRAttrToValue::visitCirAttr(cir::FPAttr fltAttr) {
  mlir::Location loc = parentOp->getLoc();
  return mlir::LLVM::ConstantOp::create(
      rewriter, loc, converter->convertType(fltAttr.getType()),
      fltAttr.getValue());
}

/// ConstComplexAttr visitor.
mlir::Value CIRAttrToValue::visitCirAttr(cir::ConstComplexAttr complexAttr) {
  auto complexType = mlir::cast<cir::ComplexType>(complexAttr.getType());
  mlir::Type complexElemTy = complexType.getElementType();
  mlir::Type complexElemLLVMTy = converter->convertType(complexElemTy);

  mlir::Attribute components[2];
  if (const auto intType = mlir::dyn_cast<cir::IntType>(complexElemTy)) {
    components[0] = rewriter.getIntegerAttr(
        complexElemLLVMTy,
        mlir::cast<cir::IntAttr>(complexAttr.getReal()).getValue());
    components[1] = rewriter.getIntegerAttr(
        complexElemLLVMTy,
        mlir::cast<cir::IntAttr>(complexAttr.getImag()).getValue());
  } else {
    components[0] = rewriter.getFloatAttr(
        complexElemLLVMTy,
        mlir::cast<cir::FPAttr>(complexAttr.getReal()).getValue());
    components[1] = rewriter.getFloatAttr(
        complexElemLLVMTy,
        mlir::cast<cir::FPAttr>(complexAttr.getImag()).getValue());
  }

  mlir::Location loc = parentOp->getLoc();
  return mlir::LLVM::ConstantOp::create(
      rewriter, loc, converter->convertType(complexAttr.getType()),
      rewriter.getArrayAttr(components));
}

/// ConstPtrAttr visitor.
mlir::Value CIRAttrToValue::visitCirAttr(cir::ConstPtrAttr ptrAttr) {
  mlir::Location loc = parentOp->getLoc();
  if (ptrAttr.isNullValue()) {
    return mlir::LLVM::ZeroOp::create(
        rewriter, loc, converter->convertType(ptrAttr.getType()));
  }
  mlir::DataLayout layout(parentOp->getParentOfType<mlir::ModuleOp>());
  mlir::Value ptrVal = mlir::LLVM::ConstantOp::create(
      rewriter, loc,
      rewriter.getIntegerType(layout.getTypeSizeInBits(ptrAttr.getType())),
      ptrAttr.getValue().getInt());
  return mlir::LLVM::IntToPtrOp::create(
      rewriter, loc, converter->convertType(ptrAttr.getType()), ptrVal);
}

// ConstArrayAttr visitor
mlir::Value CIRAttrToValue::visitCirAttr(cir::ConstArrayAttr attr) {
  mlir::Type llvmTy = converter->convertType(attr.getType());
  mlir::Location loc = parentOp->getLoc();
  mlir::Value result;

  if (attr.hasTrailingZeros()) {
    mlir::Type arrayTy = attr.getType();
    result = mlir::LLVM::ZeroOp::create(rewriter, loc,
                                        converter->convertType(arrayTy));
  } else {
    result = mlir::LLVM::UndefOp::create(rewriter, loc, llvmTy);
  }

  // Iteratively lower each constant element of the array.
  if (auto arrayAttr = mlir::dyn_cast<mlir::ArrayAttr>(attr.getElts())) {
    for (auto [idx, elt] : llvm::enumerate(arrayAttr)) {
      mlir::DataLayout dataLayout(parentOp->getParentOfType<mlir::ModuleOp>());
      mlir::Value init = visit(elt);
      result =
          mlir::LLVM::InsertValueOp::create(rewriter, loc, result, init, idx);
    }
  } else if (auto strAttr = mlir::dyn_cast<mlir::StringAttr>(attr.getElts())) {
    // TODO(cir): this diverges from traditional lowering. Normally the string
    // would be a global constant that is memcopied.
    auto arrayTy = mlir::dyn_cast<cir::ArrayType>(strAttr.getType());
    assert(arrayTy && "String attribute must have an array type");
    mlir::Type eltTy = arrayTy.getElementType();
    for (auto [idx, elt] : llvm::enumerate(strAttr)) {
      auto init = mlir::LLVM::ConstantOp::create(
          rewriter, loc, converter->convertType(eltTy), elt);
      result =
          mlir::LLVM::InsertValueOp::create(rewriter, loc, result, init, idx);
    }
  } else {
    llvm_unreachable("unexpected ConstArrayAttr elements");
  }

  return result;
}

/// ConstRecord visitor.
mlir::Value CIRAttrToValue::visitCirAttr(cir::ConstRecordAttr constRecord) {
  const mlir::Type llvmTy = converter->convertType(constRecord.getType());
  const mlir::Location loc = parentOp->getLoc();
  mlir::Value result = mlir::LLVM::UndefOp::create(rewriter, loc, llvmTy);

  // Iteratively lower each constant element of the record.
  for (auto [idx, elt] : llvm::enumerate(constRecord.getMembers())) {
    mlir::Value init = visit(elt);
    result =
        mlir::LLVM::InsertValueOp::create(rewriter, loc, result, init, idx);
  }

  return result;
}

/// ConstVectorAttr visitor.
mlir::Value CIRAttrToValue::visitCirAttr(cir::ConstVectorAttr attr) {
  const mlir::Type llvmTy = converter->convertType(attr.getType());
  const mlir::Location loc = parentOp->getLoc();

  SmallVector<mlir::Attribute> mlirValues;
  for (const mlir::Attribute elementAttr : attr.getElts()) {
    mlir::Attribute mlirAttr;
    if (auto intAttr = mlir::dyn_cast<cir::IntAttr>(elementAttr)) {
      mlirAttr = rewriter.getIntegerAttr(
          converter->convertType(intAttr.getType()), intAttr.getValue());
    } else if (auto floatAttr = mlir::dyn_cast<cir::FPAttr>(elementAttr)) {
      mlirAttr = rewriter.getFloatAttr(
          converter->convertType(floatAttr.getType()), floatAttr.getValue());
    } else {
      llvm_unreachable(
          "vector constant with an element that is neither an int nor a float");
    }
    mlirValues.push_back(mlirAttr);
  }

  return mlir::LLVM::ConstantOp::create(
      rewriter, loc, llvmTy,
      mlir::DenseElementsAttr::get(mlir::cast<mlir::ShapedType>(llvmTy),
                                   mlirValues));
}

// GlobalViewAttr visitor.
mlir::Value CIRAttrToValue::visitCirAttr(cir::GlobalViewAttr globalAttr) {
  auto moduleOp = parentOp->getParentOfType<mlir::ModuleOp>();
  mlir::DataLayout dataLayout(moduleOp);
  mlir::Type sourceType;
  assert(!cir::MissingFeatures::addressSpace());
  llvm::StringRef symName;
  mlir::Operation *sourceSymbol =
      mlir::SymbolTable::lookupSymbolIn(moduleOp, globalAttr.getSymbol());
  if (auto llvmSymbol = dyn_cast<mlir::LLVM::GlobalOp>(sourceSymbol)) {
    sourceType = llvmSymbol.getType();
    symName = llvmSymbol.getSymName();
  } else if (auto cirSymbol = dyn_cast<cir::GlobalOp>(sourceSymbol)) {
    sourceType =
        convertTypeForMemory(*converter, dataLayout, cirSymbol.getSymType());
    symName = cirSymbol.getSymName();
  } else if (auto llvmFun = dyn_cast<mlir::LLVM::LLVMFuncOp>(sourceSymbol)) {
    sourceType = llvmFun.getFunctionType();
    symName = llvmFun.getSymName();
  } else if (auto fun = dyn_cast<cir::FuncOp>(sourceSymbol)) {
    sourceType = converter->convertType(fun.getFunctionType());
    symName = fun.getSymName();
  } else if (auto alias = dyn_cast<mlir::LLVM::AliasOp>(sourceSymbol)) {
    sourceType = alias.getType();
    symName = alias.getSymName();
  } else {
    llvm_unreachable("Unexpected GlobalOp type");
  }

  mlir::Location loc = parentOp->getLoc();
  mlir::Value addrOp = mlir::LLVM::AddressOfOp::create(
      rewriter, loc, mlir::LLVM::LLVMPointerType::get(rewriter.getContext()),
      symName);

  if (globalAttr.getIndices()) {
    llvm::SmallVector<mlir::LLVM::GEPArg> indices;

    if (mlir::isa<mlir::LLVM::LLVMArrayType, mlir::LLVM::LLVMStructType>(
            sourceType))
      indices.push_back(0);

    for (mlir::Attribute idx : globalAttr.getIndices()) {
      auto intAttr = mlir::cast<mlir::IntegerAttr>(idx);
      indices.push_back(intAttr.getValue().getSExtValue());
    }
    mlir::Type resTy = addrOp.getType();
    mlir::Type eltTy = converter->convertType(sourceType);
    addrOp =
        mlir::LLVM::GEPOp::create(rewriter, loc, resTy, eltTy, addrOp, indices,
                                  mlir::LLVM::GEPNoWrapFlags::none);
  }

  // The incubator has handling here for the attribute having integer type, but
  // the only test case I could find that reaches it is a direct CIR-to-LLVM IR
  // lowering with no clear indication of how the CIR might have been generated.
  // We'll hit the unreachable below if this happens.
  assert(!cir::MissingFeatures::globalViewIntLowering());

  if (auto ptrTy = mlir::dyn_cast<cir::PointerType>(globalAttr.getType())) {
    mlir::Type llvmEltTy =
        convertTypeForMemory(*converter, dataLayout, ptrTy.getPointee());

    if (llvmEltTy == sourceType)
      return addrOp;

    mlir::Type llvmDstTy = converter->convertType(globalAttr.getType());
    return mlir::LLVM::BitcastOp::create(rewriter, parentOp->getLoc(),
                                         llvmDstTy, addrOp);
  }

  llvm_unreachable("Expecting pointer or integer type for GlobalViewAttr");
}

// TypeInfoAttr visitor.
mlir::Value CIRAttrToValue::visitCirAttr(cir::TypeInfoAttr typeInfoAttr) {
  mlir::Type llvmTy = converter->convertType(typeInfoAttr.getType());
  mlir::Location loc = parentOp->getLoc();
  mlir::Value result = mlir::LLVM::UndefOp::create(rewriter, loc, llvmTy);

  for (auto [idx, elt] : llvm::enumerate(typeInfoAttr.getData())) {
    mlir::Value init = visit(elt);
    result =
        mlir::LLVM::InsertValueOp::create(rewriter, loc, result, init, idx);
  }

  return result;
}

// VTableAttr visitor.
mlir::Value CIRAttrToValue::visitCirAttr(cir::VTableAttr vtableArr) {
  mlir::Type llvmTy = converter->convertType(vtableArr.getType());
  mlir::Location loc = parentOp->getLoc();
  mlir::Value result = mlir::LLVM::UndefOp::create(rewriter, loc, llvmTy);

  for (auto [idx, elt] : llvm::enumerate(vtableArr.getData())) {
    mlir::Value init = visit(elt);
    result =
        mlir::LLVM::InsertValueOp::create(rewriter, loc, result, init, idx);
  }

  return result;
}

/// ZeroAttr visitor.
mlir::Value CIRAttrToValue::visitCirAttr(cir::ZeroAttr attr) {
  mlir::Location loc = parentOp->getLoc();
  return mlir::LLVM::ZeroOp::create(rewriter, loc,
                                    converter->convertType(attr.getType()));
}

// This class handles rewriting initializer attributes for types that do not
// require region initialization.
class GlobalInitAttrRewriter {
public:
  GlobalInitAttrRewriter(mlir::Type type,
                         mlir::ConversionPatternRewriter &rewriter)
      : llvmType(type), rewriter(rewriter) {}

  mlir::Attribute visit(mlir::Attribute attr) {
    return llvm::TypeSwitch<mlir::Attribute, mlir::Attribute>(attr)
        .Case<cir::IntAttr, cir::FPAttr, cir::BoolAttr>(
            [&](auto attrT) { return visitCirAttr(attrT); })
        .Default([&](auto attrT) { return mlir::Attribute(); });
  }

  mlir::Attribute visitCirAttr(cir::IntAttr attr) {
    return rewriter.getIntegerAttr(llvmType, attr.getValue());
  }

  mlir::Attribute visitCirAttr(cir::FPAttr attr) {
    return rewriter.getFloatAttr(llvmType, attr.getValue());
  }

  mlir::Attribute visitCirAttr(cir::BoolAttr attr) {
    return rewriter.getBoolAttr(attr.getValue());
  }

private:
  mlir::Type llvmType;
  mlir::ConversionPatternRewriter &rewriter;
};

// This pass requires the CIR to be in a "flat" state. All blocks in each
// function must belong to the parent region. Once scopes and control flow
// are implemented in CIR, a pass will be run before this one to flatten
// the CIR and get it into the state that this pass requires.
struct ConvertCIRToLLVMPass
    : public mlir::PassWrapper<ConvertCIRToLLVMPass,
                               mlir::OperationPass<mlir::ModuleOp>> {
  void getDependentDialects(mlir::DialectRegistry &registry) const override {
    registry.insert<mlir::BuiltinDialect, mlir::DLTIDialect,
                    mlir::LLVM::LLVMDialect, mlir::func::FuncDialect>();
  }
  void runOnOperation() final;

  void processCIRAttrs(mlir::ModuleOp module);

  StringRef getDescription() const override {
    return "Convert the prepared CIR dialect module to LLVM dialect";
  }

  StringRef getArgument() const override { return "cir-flat-to-llvm"; }
};

mlir::LogicalResult CIRToLLVMACosOpLowering::matchAndRewrite(
    cir::ACosOp op, OpAdaptor adaptor,
    mlir::ConversionPatternRewriter &rewriter) const {
  mlir::Type resTy = typeConverter->convertType(op.getType());
  rewriter.replaceOpWithNewOp<mlir::LLVM::ACosOp>(op, resTy,
                                                  adaptor.getOperands()[0]);
  return mlir::success();
}

mlir::LogicalResult CIRToLLVMASinOpLowering::matchAndRewrite(
    cir::ASinOp op, OpAdaptor adaptor,
    mlir::ConversionPatternRewriter &rewriter) const {
  mlir::Type resTy = typeConverter->convertType(op.getType());
  rewriter.replaceOpWithNewOp<mlir::LLVM::ASinOp>(op, resTy, adaptor.getSrc());
  return mlir::success();
}

mlir::LogicalResult CIRToLLVMAssumeOpLowering::matchAndRewrite(
    cir::AssumeOp op, OpAdaptor adaptor,
    mlir::ConversionPatternRewriter &rewriter) const {
  auto cond = adaptor.getPredicate();
  rewriter.replaceOpWithNewOp<mlir::LLVM::AssumeOp>(op, cond);
  return mlir::success();
}

mlir::LogicalResult CIRToLLVMAssumeAlignedOpLowering::matchAndRewrite(
    cir::AssumeAlignedOp op, OpAdaptor adaptor,
    mlir::ConversionPatternRewriter &rewriter) const {
  SmallVector<mlir::Value, 3> opBundleArgs{adaptor.getPointer()};

  auto alignment = mlir::LLVM::ConstantOp::create(rewriter, op.getLoc(),
                                                  adaptor.getAlignmentAttr());
  opBundleArgs.push_back(alignment);

  if (mlir::Value offset = adaptor.getOffset())
    opBundleArgs.push_back(offset);

  auto cond = mlir::LLVM::ConstantOp::create(rewriter, op.getLoc(),
                                             rewriter.getI1Type(), 1);
  mlir::LLVM::AssumeOp::create(rewriter, op.getLoc(), cond, "align",
                               opBundleArgs);

  // The llvm.assume operation does not have a result, so we need to replace
  // all uses of this cir.assume_aligned operation with the input ptr itself.
  rewriter.replaceOp(op, adaptor.getPointer());
  return mlir::success();
}

mlir::LogicalResult CIRToLLVMAssumeSepStorageOpLowering::matchAndRewrite(
    cir::AssumeSepStorageOp op, OpAdaptor adaptor,
    mlir::ConversionPatternRewriter &rewriter) const {
  auto cond = mlir::LLVM::ConstantOp::create(rewriter, op.getLoc(),
                                             rewriter.getI1Type(), 1);
  rewriter.replaceOpWithNewOp<mlir::LLVM::AssumeOp>(
      op, cond, mlir::LLVM::AssumeSeparateStorageTag{}, adaptor.getPtr1(),
      adaptor.getPtr2());
  return mlir::success();
}

static mlir::LLVM::AtomicOrdering
getLLVMMemOrder(std::optional<cir::MemOrder> memorder) {
  if (!memorder)
    return mlir::LLVM::AtomicOrdering::not_atomic;
  switch (*memorder) {
  case cir::MemOrder::Relaxed:
    return mlir::LLVM::AtomicOrdering::monotonic;
  case cir::MemOrder::Consume:
  case cir::MemOrder::Acquire:
    return mlir::LLVM::AtomicOrdering::acquire;
  case cir::MemOrder::Release:
    return mlir::LLVM::AtomicOrdering::release;
  case cir::MemOrder::AcquireRelease:
    return mlir::LLVM::AtomicOrdering::acq_rel;
  case cir::MemOrder::SequentiallyConsistent:
    return mlir::LLVM::AtomicOrdering::seq_cst;
  }
  llvm_unreachable("unknown memory order");
}

mlir::LogicalResult CIRToLLVMAtomicCmpXchgOpLowering::matchAndRewrite(
    cir::AtomicCmpXchgOp op, OpAdaptor adaptor,
    mlir::ConversionPatternRewriter &rewriter) const {
  mlir::Value expected = adaptor.getExpected();
  mlir::Value desired = adaptor.getDesired();

  auto cmpxchg = mlir::LLVM::AtomicCmpXchgOp::create(
      rewriter, op.getLoc(), adaptor.getPtr(), expected, desired,
      getLLVMMemOrder(adaptor.getSuccOrder()),
      getLLVMMemOrder(adaptor.getFailOrder()));
  assert(!cir::MissingFeatures::atomicScope());
  cmpxchg.setAlignment(adaptor.getAlignment());
  cmpxchg.setWeak(adaptor.getWeak());
  cmpxchg.setVolatile_(adaptor.getIsVolatile());

  // Check result and apply stores accordingly.
  auto old = mlir::LLVM::ExtractValueOp::create(rewriter, op.getLoc(),
                                                cmpxchg.getResult(), 0);
  auto cmp = mlir::LLVM::ExtractValueOp::create(rewriter, op.getLoc(),
                                                cmpxchg.getResult(), 1);

  rewriter.replaceOp(op, {old, cmp});
  return mlir::success();
}

<<<<<<< HEAD
mlir::LogicalResult CIRToLLVMAtomicXchgLowering::matchAndRewrite(
    cir::AtomicXchg op, OpAdaptor adaptor,
=======
mlir::LogicalResult CIRToLLVMAtomicXchgOpLowering::matchAndRewrite(
    cir::AtomicXchgOp op, OpAdaptor adaptor,
>>>>>>> 54c4ef26
    mlir::ConversionPatternRewriter &rewriter) const {
  assert(!cir::MissingFeatures::atomicSyncScopeID());
  mlir::LLVM::AtomicOrdering llvmOrder = getLLVMMemOrder(adaptor.getMemOrder());
  rewriter.replaceOpWithNewOp<mlir::LLVM::AtomicRMWOp>(
      op, mlir::LLVM::AtomicBinOp::xchg, adaptor.getPtr(), adaptor.getVal(),
      llvmOrder);
  return mlir::success();
}

<<<<<<< HEAD
=======
mlir::LogicalResult CIRToLLVMAtomicTestAndSetOpLowering::matchAndRewrite(
    cir::AtomicTestAndSetOp op, OpAdaptor adaptor,
    mlir::ConversionPatternRewriter &rewriter) const {
  assert(!cir::MissingFeatures::atomicSyncScopeID());

  mlir::LLVM::AtomicOrdering llvmOrder = getLLVMMemOrder(op.getMemOrder());

  auto one = mlir::LLVM::ConstantOp::create(rewriter, op.getLoc(),
                                            rewriter.getI8Type(), 1);
  auto rmw = mlir::LLVM::AtomicRMWOp::create(
      rewriter, op.getLoc(), mlir::LLVM::AtomicBinOp::xchg, adaptor.getPtr(),
      one, llvmOrder, /*syncscope=*/llvm::StringRef(),
      adaptor.getAlignment().value_or(0), op.getIsVolatile());

  auto zero = mlir::LLVM::ConstantOp::create(rewriter, op.getLoc(),
                                             rewriter.getI8Type(), 0);
  auto cmp = mlir::LLVM::ICmpOp::create(
      rewriter, op.getLoc(), mlir::LLVM::ICmpPredicate::ne, rmw, zero);

  rewriter.replaceOp(op, cmp);
  return mlir::success();
}

mlir::LogicalResult CIRToLLVMAtomicClearOpLowering::matchAndRewrite(
    cir::AtomicClearOp op, OpAdaptor adaptor,
    mlir::ConversionPatternRewriter &rewriter) const {
  assert(!cir::MissingFeatures::atomicSyncScopeID());

  mlir::LLVM::AtomicOrdering llvmOrder = getLLVMMemOrder(op.getMemOrder());
  auto zero = mlir::LLVM::ConstantOp::create(rewriter, op.getLoc(),
                                             rewriter.getI8Type(), 0);
  auto store = mlir::LLVM::StoreOp::create(
      rewriter, op.getLoc(), zero, adaptor.getPtr(),
      adaptor.getAlignment().value_or(0), op.getIsVolatile(),
      /*isNonTemporal=*/false, /*isInvariantGroup=*/false, llvmOrder);

  rewriter.replaceOp(op, store);
  return mlir::success();
}

static mlir::LLVM::AtomicBinOp
getLLVMAtomicBinOp(cir::AtomicFetchKind k, bool isInt, bool isSignedInt) {
  switch (k) {
  case cir::AtomicFetchKind::Add:
    return isInt ? mlir::LLVM::AtomicBinOp::add : mlir::LLVM::AtomicBinOp::fadd;
  case cir::AtomicFetchKind::Sub:
    return isInt ? mlir::LLVM::AtomicBinOp::sub : mlir::LLVM::AtomicBinOp::fsub;
  case cir::AtomicFetchKind::And:
    return mlir::LLVM::AtomicBinOp::_and;
  case cir::AtomicFetchKind::Xor:
    return mlir::LLVM::AtomicBinOp::_xor;
  case cir::AtomicFetchKind::Or:
    return mlir::LLVM::AtomicBinOp::_or;
  case cir::AtomicFetchKind::Nand:
    return mlir::LLVM::AtomicBinOp::nand;
  case cir::AtomicFetchKind::Max: {
    if (!isInt)
      return mlir::LLVM::AtomicBinOp::fmax;
    return isSignedInt ? mlir::LLVM::AtomicBinOp::max
                       : mlir::LLVM::AtomicBinOp::umax;
  }
  case cir::AtomicFetchKind::Min: {
    if (!isInt)
      return mlir::LLVM::AtomicBinOp::fmin;
    return isSignedInt ? mlir::LLVM::AtomicBinOp::min
                       : mlir::LLVM::AtomicBinOp::umin;
  }
  }
  llvm_unreachable("Unknown atomic fetch opcode");
}

static llvm::StringLiteral getLLVMBinop(cir::AtomicFetchKind k, bool isInt) {
  switch (k) {
  case cir::AtomicFetchKind::Add:
    return isInt ? mlir::LLVM::AddOp::getOperationName()
                 : mlir::LLVM::FAddOp::getOperationName();
  case cir::AtomicFetchKind::Sub:
    return isInt ? mlir::LLVM::SubOp::getOperationName()
                 : mlir::LLVM::FSubOp::getOperationName();
  case cir::AtomicFetchKind::And:
    return mlir::LLVM::AndOp::getOperationName();
  case cir::AtomicFetchKind::Xor:
    return mlir::LLVM::XOrOp::getOperationName();
  case cir::AtomicFetchKind::Or:
    return mlir::LLVM::OrOp::getOperationName();
  case cir::AtomicFetchKind::Nand:
    // There's no nand binop in LLVM, this is later fixed with a not.
    return mlir::LLVM::AndOp::getOperationName();
  case cir::AtomicFetchKind::Max:
  case cir::AtomicFetchKind::Min:
    llvm_unreachable("handled in buildMinMaxPostOp");
  }
  llvm_unreachable("Unknown atomic fetch opcode");
}

mlir::Value CIRToLLVMAtomicFetchOpLowering::buildPostOp(
    cir::AtomicFetchOp op, OpAdaptor adaptor,
    mlir::ConversionPatternRewriter &rewriter, mlir::Value rmwVal,
    bool isInt) const {
  SmallVector<mlir::Value> atomicOperands = {rmwVal, adaptor.getVal()};
  SmallVector<mlir::Type> atomicResTys = {rmwVal.getType()};
  return rewriter
      .create(op.getLoc(),
              rewriter.getStringAttr(getLLVMBinop(op.getBinop(), isInt)),
              atomicOperands, atomicResTys, {})
      ->getResult(0);
}

mlir::Value CIRToLLVMAtomicFetchOpLowering::buildMinMaxPostOp(
    cir::AtomicFetchOp op, OpAdaptor adaptor,
    mlir::ConversionPatternRewriter &rewriter, mlir::Value rmwVal, bool isInt,
    bool isSigned) const {
  mlir::Location loc = op.getLoc();

  if (!isInt) {
    if (op.getBinop() == cir::AtomicFetchKind::Max)
      return mlir::LLVM::MaxNumOp::create(rewriter, loc, rmwVal,
                                          adaptor.getVal());
    return mlir::LLVM::MinNumOp::create(rewriter, loc, rmwVal,
                                        adaptor.getVal());
  }

  mlir::LLVM::ICmpPredicate pred;
  if (op.getBinop() == cir::AtomicFetchKind::Max) {
    pred = isSigned ? mlir::LLVM::ICmpPredicate::sgt
                    : mlir::LLVM::ICmpPredicate::ugt;
  } else { // Min
    pred = isSigned ? mlir::LLVM::ICmpPredicate::slt
                    : mlir::LLVM::ICmpPredicate::ult;
  }
  mlir::Value cmp = mlir::LLVM::ICmpOp::create(
      rewriter, loc,
      mlir::LLVM::ICmpPredicateAttr::get(rewriter.getContext(), pred), rmwVal,
      adaptor.getVal());
  return mlir::LLVM::SelectOp::create(rewriter, loc, cmp, rmwVal,
                                      adaptor.getVal());
}

mlir::LogicalResult CIRToLLVMAtomicFetchOpLowering::matchAndRewrite(
    cir::AtomicFetchOp op, OpAdaptor adaptor,
    mlir::ConversionPatternRewriter &rewriter) const {
  bool isInt = false;
  bool isSignedInt = false;
  if (auto intTy = mlir::dyn_cast<cir::IntType>(op.getVal().getType())) {
    isInt = true;
    isSignedInt = intTy.isSigned();
  } else if (mlir::isa<cir::SingleType, cir::DoubleType>(
                 op.getVal().getType())) {
    isInt = false;
  } else {
    return op.emitError() << "Unsupported type: " << op.getVal().getType();
  }

  mlir::LLVM::AtomicOrdering llvmOrder = getLLVMMemOrder(op.getMemOrder());
  mlir::LLVM::AtomicBinOp llvmBinOp =
      getLLVMAtomicBinOp(op.getBinop(), isInt, isSignedInt);
  auto rmwVal = mlir::LLVM::AtomicRMWOp::create(rewriter, op.getLoc(),
                                                llvmBinOp, adaptor.getPtr(),
                                                adaptor.getVal(), llvmOrder);

  mlir::Value result = rmwVal.getResult();
  if (!op.getFetchFirst()) {
    if (op.getBinop() == cir::AtomicFetchKind::Max ||
        op.getBinop() == cir::AtomicFetchKind::Min)
      result = buildMinMaxPostOp(op, adaptor, rewriter, rmwVal.getRes(), isInt,
                                 isSignedInt);
    else
      result = buildPostOp(op, adaptor, rewriter, rmwVal.getRes(), isInt);

    // Compensate lack of nand binop in LLVM IR.
    if (op.getBinop() == cir::AtomicFetchKind::Nand) {
      auto negOne = mlir::LLVM::ConstantOp::create(rewriter, op.getLoc(),
                                                   result.getType(), -1);
      result = mlir::LLVM::XOrOp::create(rewriter, op.getLoc(), result, negOne);
    }
  }

  rewriter.replaceOp(op, result);
  return mlir::success();
}

>>>>>>> 54c4ef26
mlir::LogicalResult CIRToLLVMBitClrsbOpLowering::matchAndRewrite(
    cir::BitClrsbOp op, OpAdaptor adaptor,
    mlir::ConversionPatternRewriter &rewriter) const {
  auto zero = mlir::LLVM::ConstantOp::create(rewriter, op.getLoc(),
                                             adaptor.getInput().getType(), 0);
  auto isNeg = mlir::LLVM::ICmpOp::create(
      rewriter, op.getLoc(),
      mlir::LLVM::ICmpPredicateAttr::get(rewriter.getContext(),
                                         mlir::LLVM::ICmpPredicate::slt),
      adaptor.getInput(), zero);

  auto negOne = mlir::LLVM::ConstantOp::create(
      rewriter, op.getLoc(), adaptor.getInput().getType(), -1);
  auto flipped = mlir::LLVM::XOrOp::create(rewriter, op.getLoc(),
                                           adaptor.getInput(), negOne);

  auto select = mlir::LLVM::SelectOp::create(rewriter, op.getLoc(), isNeg,
                                             flipped, adaptor.getInput());

  auto resTy = getTypeConverter()->convertType(op.getType());
  auto clz = mlir::LLVM::CountLeadingZerosOp::create(
      rewriter, op.getLoc(), resTy, select, /*is_zero_poison=*/false);

  auto one = mlir::LLVM::ConstantOp::create(rewriter, op.getLoc(), resTy, 1);
  auto res = mlir::LLVM::SubOp::create(rewriter, op.getLoc(), clz, one);
  rewriter.replaceOp(op, res);

  return mlir::LogicalResult::success();
}

mlir::LogicalResult CIRToLLVMBitClzOpLowering::matchAndRewrite(
    cir::BitClzOp op, OpAdaptor adaptor,
    mlir::ConversionPatternRewriter &rewriter) const {
  auto resTy = getTypeConverter()->convertType(op.getType());
  auto llvmOp = mlir::LLVM::CountLeadingZerosOp::create(
      rewriter, op.getLoc(), resTy, adaptor.getInput(), op.getPoisonZero());
  rewriter.replaceOp(op, llvmOp);
  return mlir::LogicalResult::success();
}

mlir::LogicalResult CIRToLLVMBitCtzOpLowering::matchAndRewrite(
    cir::BitCtzOp op, OpAdaptor adaptor,
    mlir::ConversionPatternRewriter &rewriter) const {
  auto resTy = getTypeConverter()->convertType(op.getType());
  auto llvmOp = mlir::LLVM::CountTrailingZerosOp::create(
      rewriter, op.getLoc(), resTy, adaptor.getInput(), op.getPoisonZero());
  rewriter.replaceOp(op, llvmOp);
  return mlir::LogicalResult::success();
}

mlir::LogicalResult CIRToLLVMBitFfsOpLowering::matchAndRewrite(
    cir::BitFfsOp op, OpAdaptor adaptor,
    mlir::ConversionPatternRewriter &rewriter) const {
  auto resTy = getTypeConverter()->convertType(op.getType());
  auto ctz = mlir::LLVM::CountTrailingZerosOp::create(rewriter, op.getLoc(),
                                                      resTy, adaptor.getInput(),
                                                      /*is_zero_poison=*/true);

  auto one = mlir::LLVM::ConstantOp::create(rewriter, op.getLoc(), resTy, 1);
  auto ctzAddOne = mlir::LLVM::AddOp::create(rewriter, op.getLoc(), ctz, one);

  auto zeroInputTy = mlir::LLVM::ConstantOp::create(
      rewriter, op.getLoc(), adaptor.getInput().getType(), 0);
  auto isZero = mlir::LLVM::ICmpOp::create(
      rewriter, op.getLoc(),
      mlir::LLVM::ICmpPredicateAttr::get(rewriter.getContext(),
                                         mlir::LLVM::ICmpPredicate::eq),
      adaptor.getInput(), zeroInputTy);

  auto zero = mlir::LLVM::ConstantOp::create(rewriter, op.getLoc(), resTy, 0);
  auto res = mlir::LLVM::SelectOp::create(rewriter, op.getLoc(), isZero, zero,
                                          ctzAddOne);
  rewriter.replaceOp(op, res);

  return mlir::LogicalResult::success();
}

mlir::LogicalResult CIRToLLVMBitParityOpLowering::matchAndRewrite(
    cir::BitParityOp op, OpAdaptor adaptor,
    mlir::ConversionPatternRewriter &rewriter) const {
  auto resTy = getTypeConverter()->convertType(op.getType());
  auto popcnt = mlir::LLVM::CtPopOp::create(rewriter, op.getLoc(), resTy,
                                            adaptor.getInput());

  auto one = mlir::LLVM::ConstantOp::create(rewriter, op.getLoc(), resTy, 1);
  auto popcntMod2 =
      mlir::LLVM::AndOp::create(rewriter, op.getLoc(), popcnt, one);
  rewriter.replaceOp(op, popcntMod2);

  return mlir::LogicalResult::success();
}

mlir::LogicalResult CIRToLLVMBitPopcountOpLowering::matchAndRewrite(
    cir::BitPopcountOp op, OpAdaptor adaptor,
    mlir::ConversionPatternRewriter &rewriter) const {
  auto resTy = getTypeConverter()->convertType(op.getType());
  auto llvmOp = mlir::LLVM::CtPopOp::create(rewriter, op.getLoc(), resTy,
                                            adaptor.getInput());
  rewriter.replaceOp(op, llvmOp);
  return mlir::LogicalResult::success();
}

mlir::LogicalResult CIRToLLVMBitReverseOpLowering::matchAndRewrite(
    cir::BitReverseOp op, OpAdaptor adaptor,
    mlir::ConversionPatternRewriter &rewriter) const {
  rewriter.replaceOpWithNewOp<mlir::LLVM::BitReverseOp>(op, adaptor.getInput());
  return mlir::success();
}

mlir::LogicalResult CIRToLLVMBrCondOpLowering::matchAndRewrite(
    cir::BrCondOp brOp, OpAdaptor adaptor,
    mlir::ConversionPatternRewriter &rewriter) const {
  // When ZExtOp is implemented, we'll need to check if the condition is a
  // ZExtOp and if so, delete it if it has a single use.
  assert(!cir::MissingFeatures::zextOp());

  mlir::Value i1Condition = adaptor.getCond();

  rewriter.replaceOpWithNewOp<mlir::LLVM::CondBrOp>(
      brOp, i1Condition, brOp.getDestTrue(), adaptor.getDestOperandsTrue(),
      brOp.getDestFalse(), adaptor.getDestOperandsFalse());

  return mlir::success();
}

mlir::LogicalResult CIRToLLVMByteSwapOpLowering::matchAndRewrite(
    cir::ByteSwapOp op, OpAdaptor adaptor,
    mlir::ConversionPatternRewriter &rewriter) const {
  rewriter.replaceOpWithNewOp<mlir::LLVM::ByteSwapOp>(op, adaptor.getInput());
  return mlir::LogicalResult::success();
}

mlir::Type CIRToLLVMCastOpLowering::convertTy(mlir::Type ty) const {
  return getTypeConverter()->convertType(ty);
}

mlir::LogicalResult CIRToLLVMCastOpLowering::matchAndRewrite(
    cir::CastOp castOp, OpAdaptor adaptor,
    mlir::ConversionPatternRewriter &rewriter) const {
  // For arithmetic conversions, LLVM IR uses the same instruction to convert
  // both individual scalars and entire vectors. This lowering pass handles
  // both situations.

  switch (castOp.getKind()) {
  case cir::CastKind::array_to_ptrdecay: {
    const auto ptrTy = mlir::cast<cir::PointerType>(castOp.getType());
    mlir::Value sourceValue = adaptor.getSrc();
    mlir::Type targetType = convertTy(ptrTy);
    mlir::Type elementTy = convertTypeForMemory(*getTypeConverter(), dataLayout,
                                                ptrTy.getPointee());
    llvm::SmallVector<mlir::LLVM::GEPArg> offset{0};
    rewriter.replaceOpWithNewOp<mlir::LLVM::GEPOp>(
        castOp, targetType, elementTy, sourceValue, offset);
    break;
  }
  case cir::CastKind::int_to_bool: {
    mlir::Value llvmSrcVal = adaptor.getSrc();
    mlir::Value zeroInt = mlir::LLVM::ConstantOp::create(
        rewriter, castOp.getLoc(), llvmSrcVal.getType(), 0);
    rewriter.replaceOpWithNewOp<mlir::LLVM::ICmpOp>(
        castOp, mlir::LLVM::ICmpPredicate::ne, llvmSrcVal, zeroInt);
    break;
  }
  case cir::CastKind::integral: {
    mlir::Type srcType = castOp.getSrc().getType();
    mlir::Type dstType = castOp.getType();
    mlir::Value llvmSrcVal = adaptor.getSrc();
    mlir::Type llvmDstType = getTypeConverter()->convertType(dstType);
    cir::IntType srcIntType =
        mlir::cast<cir::IntType>(elementTypeIfVector(srcType));
    cir::IntType dstIntType =
        mlir::cast<cir::IntType>(elementTypeIfVector(dstType));
    rewriter.replaceOp(castOp, getLLVMIntCast(rewriter, llvmSrcVal, llvmDstType,
                                              srcIntType.isUnsigned(),
                                              srcIntType.getWidth(),
                                              dstIntType.getWidth()));
    break;
  }
  case cir::CastKind::floating: {
    mlir::Value llvmSrcVal = adaptor.getSrc();
    mlir::Type llvmDstTy = getTypeConverter()->convertType(castOp.getType());

    mlir::Type srcTy = elementTypeIfVector(castOp.getSrc().getType());
    mlir::Type dstTy = elementTypeIfVector(castOp.getType());

    if (!mlir::isa<cir::FPTypeInterface>(dstTy) ||
        !mlir::isa<cir::FPTypeInterface>(srcTy))
      return castOp.emitError() << "NYI cast from " << srcTy << " to " << dstTy;

    auto getFloatWidth = [](mlir::Type ty) -> unsigned {
      return mlir::cast<cir::FPTypeInterface>(ty).getWidth();
    };

    if (getFloatWidth(srcTy) > getFloatWidth(dstTy))
      rewriter.replaceOpWithNewOp<mlir::LLVM::FPTruncOp>(castOp, llvmDstTy,
                                                         llvmSrcVal);
    else
      rewriter.replaceOpWithNewOp<mlir::LLVM::FPExtOp>(castOp, llvmDstTy,
                                                       llvmSrcVal);
    return mlir::success();
  }
  case cir::CastKind::int_to_ptr: {
    auto dstTy = mlir::cast<cir::PointerType>(castOp.getType());
    mlir::Value llvmSrcVal = adaptor.getSrc();
    mlir::Type llvmDstTy = getTypeConverter()->convertType(dstTy);
    rewriter.replaceOpWithNewOp<mlir::LLVM::IntToPtrOp>(castOp, llvmDstTy,
                                                        llvmSrcVal);
    return mlir::success();
  }
  case cir::CastKind::ptr_to_int: {
    auto dstTy = mlir::cast<cir::IntType>(castOp.getType());
    mlir::Value llvmSrcVal = adaptor.getSrc();
    mlir::Type llvmDstTy = getTypeConverter()->convertType(dstTy);
    rewriter.replaceOpWithNewOp<mlir::LLVM::PtrToIntOp>(castOp, llvmDstTy,
                                                        llvmSrcVal);
    return mlir::success();
  }
  case cir::CastKind::float_to_bool: {
    mlir::Value llvmSrcVal = adaptor.getSrc();
    auto kind = mlir::LLVM::FCmpPredicate::une;

    // Check if float is not equal to zero.
    auto zeroFloat = mlir::LLVM::ConstantOp::create(
        rewriter, castOp.getLoc(), llvmSrcVal.getType(),
        mlir::FloatAttr::get(llvmSrcVal.getType(), 0.0));

    // Extend comparison result to either bool (C++) or int (C).
    rewriter.replaceOpWithNewOp<mlir::LLVM::FCmpOp>(castOp, kind, llvmSrcVal,
                                                    zeroFloat);

    return mlir::success();
  }
  case cir::CastKind::bool_to_int: {
    auto dstTy = mlir::cast<cir::IntType>(castOp.getType());
    mlir::Value llvmSrcVal = adaptor.getSrc();
    auto llvmSrcTy = mlir::cast<mlir::IntegerType>(llvmSrcVal.getType());
    auto llvmDstTy =
        mlir::cast<mlir::IntegerType>(getTypeConverter()->convertType(dstTy));
    if (llvmSrcTy.getWidth() == llvmDstTy.getWidth())
      rewriter.replaceOpWithNewOp<mlir::LLVM::BitcastOp>(castOp, llvmDstTy,
                                                         llvmSrcVal);
    else
      rewriter.replaceOpWithNewOp<mlir::LLVM::ZExtOp>(castOp, llvmDstTy,
                                                      llvmSrcVal);
    return mlir::success();
  }
  case cir::CastKind::bool_to_float: {
    mlir::Type dstTy = castOp.getType();
    mlir::Value llvmSrcVal = adaptor.getSrc();
    mlir::Type llvmDstTy = getTypeConverter()->convertType(dstTy);
    rewriter.replaceOpWithNewOp<mlir::LLVM::UIToFPOp>(castOp, llvmDstTy,
                                                      llvmSrcVal);
    return mlir::success();
  }
  case cir::CastKind::int_to_float: {
    mlir::Type dstTy = castOp.getType();
    mlir::Value llvmSrcVal = adaptor.getSrc();
    mlir::Type llvmDstTy = getTypeConverter()->convertType(dstTy);
    if (mlir::cast<cir::IntType>(elementTypeIfVector(castOp.getSrc().getType()))
            .isSigned())
      rewriter.replaceOpWithNewOp<mlir::LLVM::SIToFPOp>(castOp, llvmDstTy,
                                                        llvmSrcVal);
    else
      rewriter.replaceOpWithNewOp<mlir::LLVM::UIToFPOp>(castOp, llvmDstTy,
                                                        llvmSrcVal);
    return mlir::success();
  }
  case cir::CastKind::float_to_int: {
    mlir::Type dstTy = castOp.getType();
    mlir::Value llvmSrcVal = adaptor.getSrc();
    mlir::Type llvmDstTy = getTypeConverter()->convertType(dstTy);
    if (mlir::cast<cir::IntType>(elementTypeIfVector(castOp.getType()))
            .isSigned())
      rewriter.replaceOpWithNewOp<mlir::LLVM::FPToSIOp>(castOp, llvmDstTy,
                                                        llvmSrcVal);
    else
      rewriter.replaceOpWithNewOp<mlir::LLVM::FPToUIOp>(castOp, llvmDstTy,
                                                        llvmSrcVal);
    return mlir::success();
  }
  case cir::CastKind::bitcast: {
    mlir::Type dstTy = castOp.getType();
    mlir::Type llvmDstTy = getTypeConverter()->convertType(dstTy);

    assert(!MissingFeatures::cxxABI());
    assert(!MissingFeatures::dataMemberType());

    mlir::Value llvmSrcVal = adaptor.getSrc();
    rewriter.replaceOpWithNewOp<mlir::LLVM::BitcastOp>(castOp, llvmDstTy,
                                                       llvmSrcVal);
    return mlir::success();
  }
  case cir::CastKind::ptr_to_bool: {
    mlir::Value llvmSrcVal = adaptor.getSrc();
    mlir::Value zeroPtr = mlir::LLVM::ZeroOp::create(rewriter, castOp.getLoc(),
                                                     llvmSrcVal.getType());
    rewriter.replaceOpWithNewOp<mlir::LLVM::ICmpOp>(
        castOp, mlir::LLVM::ICmpPredicate::ne, llvmSrcVal, zeroPtr);
    break;
  }
  case cir::CastKind::address_space: {
    mlir::Type dstTy = castOp.getType();
    mlir::Value llvmSrcVal = adaptor.getSrc();
    mlir::Type llvmDstTy = getTypeConverter()->convertType(dstTy);
    rewriter.replaceOpWithNewOp<mlir::LLVM::AddrSpaceCastOp>(castOp, llvmDstTy,
                                                             llvmSrcVal);
    break;
  }
  case cir::CastKind::member_ptr_to_bool:
    assert(!MissingFeatures::cxxABI());
    assert(!MissingFeatures::methodType());
    break;
  default: {
    return castOp.emitError("Unhandled cast kind: ")
           << castOp.getKindAttrName();
  }
  }

  return mlir::success();
}

mlir::LogicalResult CIRToLLVMPtrStrideOpLowering::matchAndRewrite(
    cir::PtrStrideOp ptrStrideOp, OpAdaptor adaptor,
    mlir::ConversionPatternRewriter &rewriter) const {

  const mlir::TypeConverter *tc = getTypeConverter();
  const mlir::Type resultTy = tc->convertType(ptrStrideOp.getType());

  mlir::Type elementTy =
      convertTypeForMemory(*tc, dataLayout, ptrStrideOp.getElementType());
  mlir::MLIRContext *ctx = elementTy.getContext();

  // void and function types doesn't really have a layout to use in GEPs,
  // make it i8 instead.
  if (mlir::isa<mlir::LLVM::LLVMVoidType>(elementTy) ||
      mlir::isa<mlir::LLVM::LLVMFunctionType>(elementTy))
    elementTy = mlir::IntegerType::get(elementTy.getContext(), 8,
                                       mlir::IntegerType::Signless);
  // Zero-extend, sign-extend or trunc the pointer value.
  mlir::Value index = adaptor.getStride();
  const unsigned width =
      mlir::cast<mlir::IntegerType>(index.getType()).getWidth();
  const std::optional<std::uint64_t> layoutWidth =
      dataLayout.getTypeIndexBitwidth(adaptor.getBase().getType());

  mlir::Operation *indexOp = index.getDefiningOp();
  if (indexOp && layoutWidth && width != *layoutWidth) {
    // If the index comes from a subtraction, make sure the extension happens
    // before it. To achieve that, look at unary minus, which already got
    // lowered to "sub 0, x".
    const auto sub = dyn_cast<mlir::LLVM::SubOp>(indexOp);
    auto unary = ptrStrideOp.getStride().getDefiningOp<cir::UnaryOp>();
    bool rewriteSub =
        unary && unary.getKind() == cir::UnaryOpKind::Minus && sub;
    if (rewriteSub)
      index = indexOp->getOperand(1);

    // Handle the cast
    const auto llvmDstType = mlir::IntegerType::get(ctx, *layoutWidth);
    index = getLLVMIntCast(rewriter, index, llvmDstType,
                           ptrStrideOp.getStride().getType().isUnsigned(),
                           width, *layoutWidth);

    // Rewrite the sub in front of extensions/trunc
    if (rewriteSub) {
      index = mlir::LLVM::SubOp::create(
          rewriter, index.getLoc(), index.getType(),
          mlir::LLVM::ConstantOp::create(rewriter, index.getLoc(),
                                         index.getType(), 0),
          index);
      rewriter.eraseOp(sub);
    }
  }

  rewriter.replaceOpWithNewOp<mlir::LLVM::GEPOp>(
      ptrStrideOp, resultTy, elementTy, adaptor.getBase(), index);
  return mlir::success();
}

mlir::LogicalResult CIRToLLVMBaseClassAddrOpLowering::matchAndRewrite(
    cir::BaseClassAddrOp baseClassOp, OpAdaptor adaptor,
    mlir::ConversionPatternRewriter &rewriter) const {
  const mlir::Type resultType =
      getTypeConverter()->convertType(baseClassOp.getType());
  mlir::Value derivedAddr = adaptor.getDerivedAddr();
  llvm::SmallVector<mlir::LLVM::GEPArg, 1> offset = {
      adaptor.getOffset().getZExtValue()};
  mlir::Type byteType = mlir::IntegerType::get(resultType.getContext(), 8,
                                               mlir::IntegerType::Signless);
  if (adaptor.getOffset().getZExtValue() == 0) {
    rewriter.replaceOpWithNewOp<mlir::LLVM::BitcastOp>(
        baseClassOp, resultType, adaptor.getDerivedAddr());
    return mlir::success();
  }

  if (baseClassOp.getAssumeNotNull()) {
    rewriter.replaceOpWithNewOp<mlir::LLVM::GEPOp>(
        baseClassOp, resultType, byteType, derivedAddr, offset);
  } else {
    auto loc = baseClassOp.getLoc();
    mlir::Value isNull = mlir::LLVM::ICmpOp::create(
        rewriter, loc, mlir::LLVM::ICmpPredicate::eq, derivedAddr,
        mlir::LLVM::ZeroOp::create(rewriter, loc, derivedAddr.getType()));
    mlir::Value adjusted = mlir::LLVM::GEPOp::create(
        rewriter, loc, resultType, byteType, derivedAddr, offset);
    rewriter.replaceOpWithNewOp<mlir::LLVM::SelectOp>(baseClassOp, isNull,
                                                      derivedAddr, adjusted);
  }
  return mlir::success();
}

mlir::LogicalResult CIRToLLVMATanOpLowering::matchAndRewrite(
    cir::ATanOp op, OpAdaptor adaptor,
    mlir::ConversionPatternRewriter &rewriter) const {
  mlir::Type resTy = typeConverter->convertType(op.getType());
  rewriter.replaceOpWithNewOp<mlir::LLVM::ATanOp>(op, resTy, adaptor.getSrc());
  return mlir::success();
}

mlir::LogicalResult CIRToLLVMAllocaOpLowering::matchAndRewrite(
    cir::AllocaOp op, OpAdaptor adaptor,
    mlir::ConversionPatternRewriter &rewriter) const {
  mlir::Value size =
      op.isDynamic()
          ? adaptor.getDynAllocSize()
          : mlir::LLVM::ConstantOp::create(
                rewriter, op.getLoc(),
                typeConverter->convertType(rewriter.getIndexType()), 1);
  mlir::Type elementTy =
      convertTypeForMemory(*getTypeConverter(), dataLayout, op.getAllocaType());
  mlir::Type resultTy =
      convertTypeForMemory(*getTypeConverter(), dataLayout, op.getType());

  assert(!cir::MissingFeatures::addressSpace());
  assert(!cir::MissingFeatures::opAllocaAnnotations());

  rewriter.replaceOpWithNewOp<mlir::LLVM::AllocaOp>(
      op, resultTy, elementTy, size, op.getAlignmentAttr().getInt());

  return mlir::success();
}

mlir::LogicalResult CIRToLLVMReturnOpLowering::matchAndRewrite(
    cir::ReturnOp op, OpAdaptor adaptor,
    mlir::ConversionPatternRewriter &rewriter) const {
  rewriter.replaceOpWithNewOp<mlir::LLVM::ReturnOp>(op, adaptor.getOperands());
  return mlir::LogicalResult::success();
}

mlir::LogicalResult CIRToLLVMRotateOpLowering::matchAndRewrite(
    cir::RotateOp op, OpAdaptor adaptor,
    mlir::ConversionPatternRewriter &rewriter) const {
  // Note that LLVM intrinsic calls to @llvm.fsh{r,l}.i* have the same type as
  // the operand.
  mlir::Value input = adaptor.getInput();
  if (op.isRotateLeft())
    rewriter.replaceOpWithNewOp<mlir::LLVM::FshlOp>(op, input, input,
                                                    adaptor.getAmount());
  else
    rewriter.replaceOpWithNewOp<mlir::LLVM::FshrOp>(op, input, input,
                                                    adaptor.getAmount());
  return mlir::LogicalResult::success();
}

static mlir::LogicalResult
rewriteCallOrInvoke(mlir::Operation *op, mlir::ValueRange callOperands,
                    mlir::ConversionPatternRewriter &rewriter,
                    const mlir::TypeConverter *converter,
                    mlir::FlatSymbolRefAttr calleeAttr) {
  llvm::SmallVector<mlir::Type, 8> llvmResults;
  mlir::ValueTypeRange<mlir::ResultRange> cirResults = op->getResultTypes();
  auto call = cast<cir::CIRCallOpInterface>(op);

  if (converter->convertTypes(cirResults, llvmResults).failed())
    return mlir::failure();

  assert(!cir::MissingFeatures::opCallCallConv());

  mlir::LLVM::MemoryEffectsAttr memoryEffects;
  bool noUnwind = false;
  bool willReturn = false;
  convertSideEffectForCall(op, call.getNothrow(), call.getSideEffect(),
                           memoryEffects, noUnwind, willReturn);

  mlir::LLVM::LLVMFunctionType llvmFnTy;

  // Temporary to handle the case where we need to prepend an operand if the
  // callee is an alias.
  SmallVector<mlir::Value> adjustedCallOperands;

  if (calleeAttr) { // direct call
    mlir::Operation *callee =
        mlir::SymbolTable::lookupNearestSymbolFrom(op, calleeAttr);
    if (auto fn = mlir::dyn_cast<mlir::FunctionOpInterface>(callee)) {
      llvmFnTy = converter->convertType<mlir::LLVM::LLVMFunctionType>(
          fn.getFunctionType());
      assert(llvmFnTy && "Failed to convert function type");
    } else if (auto alias = mlir::cast<mlir::LLVM::AliasOp>(callee)) {
      // If the callee was an alias. In that case,
      // we need to prepend the address of the alias to the operands. The
      // way aliases work in the LLVM dialect is a little counter-intuitive.
      // The AliasOp itself is a pseudo-function that returns the address of
      // the global value being aliased, but when we generate the call we
      // need to insert an operation that gets the address of the AliasOp.
      // This all gets sorted out when the LLVM dialect is lowered to LLVM IR.
      auto symAttr = mlir::cast<mlir::FlatSymbolRefAttr>(calleeAttr);
      auto addrOfAlias =
          mlir::LLVM::AddressOfOp::create(
              rewriter, op->getLoc(),
              mlir::LLVM::LLVMPointerType::get(rewriter.getContext()), symAttr)
              .getResult();
      adjustedCallOperands.push_back(addrOfAlias);

      // Now add the regular operands and assign this to the range value.
      llvm::append_range(adjustedCallOperands, callOperands);
      callOperands = adjustedCallOperands;

      // Clear the callee attribute because we're calling an alias.
      calleeAttr = {};
      llvmFnTy = mlir::cast<mlir::LLVM::LLVMFunctionType>(alias.getType());
    } else {
      // Was this an ifunc?
      return op->emitError("Unexpected callee type!");
    }
  } else { // indirect call
    assert(!op->getOperands().empty() &&
           "operands list must no be empty for the indirect call");
    auto calleeTy = op->getOperands().front().getType();
    auto calleePtrTy = cast<cir::PointerType>(calleeTy);
    auto calleeFuncTy = cast<cir::FuncType>(calleePtrTy.getPointee());
    llvm::append_range(adjustedCallOperands, callOperands);
    llvmFnTy = cast<mlir::LLVM::LLVMFunctionType>(
        converter->convertType(calleeFuncTy));
  }

  assert(!cir::MissingFeatures::opCallLandingPad());
  assert(!cir::MissingFeatures::opCallContinueBlock());
  assert(!cir::MissingFeatures::opCallCallConv());

  auto newOp = rewriter.replaceOpWithNewOp<mlir::LLVM::CallOp>(
      op, llvmFnTy, calleeAttr, callOperands);
  if (memoryEffects)
    newOp.setMemoryEffectsAttr(memoryEffects);
  newOp.setNoUnwind(noUnwind);
  newOp.setWillReturn(willReturn);

  return mlir::success();
}

mlir::LogicalResult CIRToLLVMCallOpLowering::matchAndRewrite(
    cir::CallOp op, OpAdaptor adaptor,
    mlir::ConversionPatternRewriter &rewriter) const {
  return rewriteCallOrInvoke(op.getOperation(), adaptor.getOperands(), rewriter,
                             getTypeConverter(), op.getCalleeAttr());
}

mlir::LogicalResult CIRToLLVMReturnAddrOpLowering::matchAndRewrite(
    cir::ReturnAddrOp op, OpAdaptor adaptor,
    mlir::ConversionPatternRewriter &rewriter) const {
  auto llvmPtrTy = mlir::LLVM::LLVMPointerType::get(rewriter.getContext());
  replaceOpWithCallLLVMIntrinsicOp(rewriter, op, "llvm.returnaddress",
                                   llvmPtrTy, adaptor.getOperands());
  return mlir::success();
}

mlir::LogicalResult CIRToLLVMFrameAddrOpLowering::matchAndRewrite(
    cir::FrameAddrOp op, OpAdaptor adaptor,
    mlir::ConversionPatternRewriter &rewriter) const {
  auto llvmPtrTy = mlir::LLVM::LLVMPointerType::get(rewriter.getContext());
  replaceOpWithCallLLVMIntrinsicOp(rewriter, op, "llvm.frameaddress", llvmPtrTy,
                                   adaptor.getOperands());
  return mlir::success();
}

mlir::LogicalResult CIRToLLVMLoadOpLowering::matchAndRewrite(
    cir::LoadOp op, OpAdaptor adaptor,
    mlir::ConversionPatternRewriter &rewriter) const {
  const mlir::Type llvmTy =
      convertTypeForMemory(*getTypeConverter(), dataLayout, op.getType());
  mlir::LLVM::AtomicOrdering ordering = getLLVMMemOrder(op.getMemOrder());
  std::optional<size_t> opAlign = op.getAlignment();
  unsigned alignment =
      (unsigned)opAlign.value_or(dataLayout.getTypeABIAlignment(llvmTy));

  assert(!cir::MissingFeatures::lowerModeOptLevel());

  // TODO: nontemporal, syncscope.
  assert(!cir::MissingFeatures::opLoadStoreNontemporal());
  mlir::LLVM::LoadOp newLoad = mlir::LLVM::LoadOp::create(
      rewriter, op->getLoc(), llvmTy, adaptor.getAddr(), alignment,
      op.getIsVolatile(), /*isNonTemporal=*/false,
      /*isInvariant=*/false, /*isInvariantGroup=*/false, ordering);

  // Convert adapted result to its original type if needed.
  mlir::Value result =
      emitFromMemory(rewriter, dataLayout, op, newLoad.getResult());
  rewriter.replaceOp(op, result);
  assert(!cir::MissingFeatures::opLoadStoreTbaa());
  return mlir::LogicalResult::success();
}

mlir::LogicalResult CIRToLLVMStoreOpLowering::matchAndRewrite(
    cir::StoreOp op, OpAdaptor adaptor,
    mlir::ConversionPatternRewriter &rewriter) const {
  mlir::LLVM::AtomicOrdering memorder = getLLVMMemOrder(op.getMemOrder());
  const mlir::Type llvmTy =
      getTypeConverter()->convertType(op.getValue().getType());
  std::optional<size_t> opAlign = op.getAlignment();
  unsigned alignment =
      (unsigned)opAlign.value_or(dataLayout.getTypeABIAlignment(llvmTy));

  assert(!cir::MissingFeatures::lowerModeOptLevel());

  // Convert adapted value to its memory type if needed.
  mlir::Value value = emitToMemory(rewriter, dataLayout,
                                   op.getValue().getType(), adaptor.getValue());
  // TODO: nontemporal, syncscope.
  assert(!cir::MissingFeatures::opLoadStoreNontemporal());
  assert(!cir::MissingFeatures::opLoadStoreTbaa());
  mlir::LLVM::StoreOp storeOp = mlir::LLVM::StoreOp::create(
      rewriter, op->getLoc(), value, adaptor.getAddr(), alignment,
      op.getIsVolatile(),
      /*isNonTemporal=*/false, /*isInvariantGroup=*/false, memorder);
  rewriter.replaceOp(op, storeOp);
  assert(!cir::MissingFeatures::opLoadStoreTbaa());
  return mlir::LogicalResult::success();
}

bool hasTrailingZeros(cir::ConstArrayAttr attr) {
  auto array = mlir::dyn_cast<mlir::ArrayAttr>(attr.getElts());
  return attr.hasTrailingZeros() ||
         (array && std::count_if(array.begin(), array.end(), [](auto elt) {
            auto ar = dyn_cast<cir::ConstArrayAttr>(elt);
            return ar && hasTrailingZeros(ar);
          }));
}

mlir::LogicalResult CIRToLLVMConstantOpLowering::matchAndRewrite(
    cir::ConstantOp op, OpAdaptor adaptor,
    mlir::ConversionPatternRewriter &rewriter) const {
  mlir::Attribute attr = op.getValue();

  if (mlir::isa<cir::PoisonAttr>(attr)) {
    rewriter.replaceOpWithNewOp<mlir::LLVM::PoisonOp>(
        op, getTypeConverter()->convertType(op.getType()));
    return mlir::success();
  }

  if (mlir::isa<mlir::IntegerType>(op.getType())) {
    // Verified cir.const operations cannot actually be of these types, but the
    // lowering pass may generate temporary cir.const operations with these
    // types. This is OK since MLIR allows unverified operations to be alive
    // during a pass as long as they don't live past the end of the pass.
    attr = op.getValue();
  } else if (mlir::isa<cir::BoolType>(op.getType())) {
    int value = mlir::cast<cir::BoolAttr>(op.getValue()).getValue();
    attr = rewriter.getIntegerAttr(typeConverter->convertType(op.getType()),
                                   value);
  } else if (mlir::isa<cir::IntType>(op.getType())) {
    // Lower GlobalViewAttr to llvm.mlir.addressof + llvm.mlir.ptrtoint
    if (auto ga = mlir::dyn_cast<cir::GlobalViewAttr>(op.getValue())) {
      // See the comment in visitCirAttr for why this isn't implemented.
      assert(!cir::MissingFeatures::globalViewIntLowering());
      op.emitError() << "global view with integer type";
      return mlir::failure();
    }

    attr = rewriter.getIntegerAttr(
        typeConverter->convertType(op.getType()),
        mlir::cast<cir::IntAttr>(op.getValue()).getValue());
  } else if (mlir::isa<cir::FPTypeInterface>(op.getType())) {
    attr = rewriter.getFloatAttr(
        typeConverter->convertType(op.getType()),
        mlir::cast<cir::FPAttr>(op.getValue()).getValue());
  } else if (mlir::isa<cir::PointerType>(op.getType())) {
    // Optimize with dedicated LLVM op for null pointers.
    if (mlir::isa<cir::ConstPtrAttr>(op.getValue())) {
      if (mlir::cast<cir::ConstPtrAttr>(op.getValue()).isNullValue()) {
        rewriter.replaceOpWithNewOp<mlir::LLVM::ZeroOp>(
            op, typeConverter->convertType(op.getType()));
        return mlir::success();
      }
    }
    // Lower GlobalViewAttr to llvm.mlir.addressof
    if (auto gv = mlir::dyn_cast<cir::GlobalViewAttr>(op.getValue())) {
      auto newOp = lowerCirAttrAsValue(op, gv, rewriter, getTypeConverter());
      rewriter.replaceOp(op, newOp);
      return mlir::success();
    }
    attr = op.getValue();
  } else if (const auto arrTy = mlir::dyn_cast<cir::ArrayType>(op.getType())) {
    const auto constArr = mlir::dyn_cast<cir::ConstArrayAttr>(op.getValue());
    if (!constArr && !isa<cir::ZeroAttr, cir::UndefAttr>(op.getValue()))
      return op.emitError() << "array does not have a constant initializer";

    std::optional<mlir::Attribute> denseAttr;
    if (constArr && hasTrailingZeros(constArr)) {
      const mlir::Value newOp =
          lowerCirAttrAsValue(op, constArr, rewriter, getTypeConverter());
      rewriter.replaceOp(op, newOp);
      return mlir::success();
    } else if (constArr &&
               (denseAttr = lowerConstArrayAttr(constArr, typeConverter))) {
      attr = denseAttr.value();
    } else {
      const mlir::Value initVal =
          lowerCirAttrAsValue(op, op.getValue(), rewriter, typeConverter);
      rewriter.replaceOp(op, initVal);
      return mlir::success();
    }
  } else if (const auto recordAttr =
                 mlir::dyn_cast<cir::ConstRecordAttr>(op.getValue())) {
    auto initVal = lowerCirAttrAsValue(op, recordAttr, rewriter, typeConverter);
    rewriter.replaceOp(op, initVal);
    return mlir::success();
  } else if (const auto vecTy = mlir::dyn_cast<cir::VectorType>(op.getType())) {
    rewriter.replaceOp(op, lowerCirAttrAsValue(op, op.getValue(), rewriter,
                                               getTypeConverter()));
    return mlir::success();
  } else if (auto recTy = mlir::dyn_cast<cir::RecordType>(op.getType())) {
    if (mlir::isa<cir::ZeroAttr, cir::UndefAttr>(attr)) {
      mlir::Value initVal =
          lowerCirAttrAsValue(op, attr, rewriter, typeConverter);
      rewriter.replaceOp(op, initVal);
      return mlir::success();
    }
    return op.emitError() << "unsupported lowering for record constant type "
                          << op.getType();
  } else if (auto complexTy = mlir::dyn_cast<cir::ComplexType>(op.getType())) {
    mlir::Type complexElemTy = complexTy.getElementType();
    mlir::Type complexElemLLVMTy = typeConverter->convertType(complexElemTy);

    if (auto zeroInitAttr = mlir::dyn_cast<cir::ZeroAttr>(op.getValue())) {
      mlir::TypedAttr zeroAttr = rewriter.getZeroAttr(complexElemLLVMTy);
      mlir::ArrayAttr array = rewriter.getArrayAttr({zeroAttr, zeroAttr});
      rewriter.replaceOpWithNewOp<mlir::LLVM::ConstantOp>(
          op, getTypeConverter()->convertType(op.getType()), array);
      return mlir::success();
    }

    auto complexAttr = mlir::cast<cir::ConstComplexAttr>(op.getValue());

    mlir::Attribute components[2];
    if (mlir::isa<cir::IntType>(complexElemTy)) {
      components[0] = rewriter.getIntegerAttr(
          complexElemLLVMTy,
          mlir::cast<cir::IntAttr>(complexAttr.getReal()).getValue());
      components[1] = rewriter.getIntegerAttr(
          complexElemLLVMTy,
          mlir::cast<cir::IntAttr>(complexAttr.getImag()).getValue());
    } else {
      components[0] = rewriter.getFloatAttr(
          complexElemLLVMTy,
          mlir::cast<cir::FPAttr>(complexAttr.getReal()).getValue());
      components[1] = rewriter.getFloatAttr(
          complexElemLLVMTy,
          mlir::cast<cir::FPAttr>(complexAttr.getImag()).getValue());
    }

    attr = rewriter.getArrayAttr(components);
  } else {
    return op.emitError() << "unsupported constant type " << op.getType();
  }

  rewriter.replaceOpWithNewOp<mlir::LLVM::ConstantOp>(
      op, getTypeConverter()->convertType(op.getType()), attr);

  return mlir::success();
}

static uint64_t getTypeSize(mlir::Type type, mlir::Operation &op) {
  mlir::DataLayout layout(op.getParentOfType<mlir::ModuleOp>());
  // For LLVM purposes we treat void as u8.
  if (isa<cir::VoidType>(type))
    type = cir::IntType::get(type.getContext(), 8, /*isSigned=*/false);
  return llvm::divideCeil(layout.getTypeSizeInBits(type), 8);
}

mlir::LogicalResult CIRToLLVMPrefetchOpLowering::matchAndRewrite(
    cir::PrefetchOp op, OpAdaptor adaptor,
    mlir::ConversionPatternRewriter &rewriter) const {
  rewriter.replaceOpWithNewOp<mlir::LLVM::Prefetch>(
      op, adaptor.getAddr(), adaptor.getIsWrite(), adaptor.getLocality(),
      /*DataCache=*/1);
  return mlir::success();
}

mlir::LogicalResult CIRToLLVMPtrDiffOpLowering::matchAndRewrite(
    cir::PtrDiffOp op, OpAdaptor adaptor,
    mlir::ConversionPatternRewriter &rewriter) const {
  auto dstTy = mlir::cast<cir::IntType>(op.getType());
  mlir::Type llvmDstTy = getTypeConverter()->convertType(dstTy);

  auto lhs = mlir::LLVM::PtrToIntOp::create(rewriter, op.getLoc(), llvmDstTy,
                                            adaptor.getLhs());
  auto rhs = mlir::LLVM::PtrToIntOp::create(rewriter, op.getLoc(), llvmDstTy,
                                            adaptor.getRhs());

  auto diff =
      mlir::LLVM::SubOp::create(rewriter, op.getLoc(), llvmDstTy, lhs, rhs);

  cir::PointerType ptrTy = op.getLhs().getType();
  assert(!cir::MissingFeatures::llvmLoweringPtrDiffConsidersPointee());
  uint64_t typeSize = getTypeSize(ptrTy.getPointee(), *op);

  // Avoid silly division by 1.
  mlir::Value resultVal = diff.getResult();
  if (typeSize != 1) {
    auto typeSizeVal = mlir::LLVM::ConstantOp::create(rewriter, op.getLoc(),
                                                      llvmDstTy, typeSize);

    if (dstTy.isUnsigned()) {
      auto uDiv =
          mlir::LLVM::UDivOp::create(rewriter, op.getLoc(), diff, typeSizeVal);
      uDiv.setIsExact(true);
      resultVal = uDiv.getResult();
    } else {
      auto sDiv =
          mlir::LLVM::SDivOp::create(rewriter, op.getLoc(), diff, typeSizeVal);
      sDiv.setIsExact(true);
      resultVal = sDiv.getResult();
    }
  }
  rewriter.replaceOp(op, resultVal);
  return mlir::success();
}

mlir::LogicalResult CIRToLLVMExpectOpLowering::matchAndRewrite(
    cir::ExpectOp op, OpAdaptor adaptor,
    mlir::ConversionPatternRewriter &rewriter) const {
  // TODO(cir): do not generate LLVM intrinsics under -O0
  assert(!cir::MissingFeatures::optInfoAttr());

  std::optional<llvm::APFloat> prob = op.getProb();
  if (prob)
    rewriter.replaceOpWithNewOp<mlir::LLVM::ExpectWithProbabilityOp>(
        op, adaptor.getVal(), adaptor.getExpected(), prob.value());
  else
    rewriter.replaceOpWithNewOp<mlir::LLVM::ExpectOp>(op, adaptor.getVal(),
                                                      adaptor.getExpected());
  return mlir::success();
}

mlir::LogicalResult CIRToLLVMFAbsOpLowering::matchAndRewrite(
    cir::FAbsOp op, OpAdaptor adaptor,
    mlir::ConversionPatternRewriter &rewriter) const {
  mlir::Type resTy = typeConverter->convertType(op.getType());
  rewriter.replaceOpWithNewOp<mlir::LLVM::FAbsOp>(op, resTy,
                                                  adaptor.getOperands()[0]);
  return mlir::success();
}

/// Convert the `cir.func` attributes to `llvm.func` attributes.
/// Only retain those attributes that are not constructed by
/// `LLVMFuncOp::build`. If `filterArgAttrs` is set, also filter out
/// argument attributes.
void CIRToLLVMFuncOpLowering::lowerFuncAttributes(
    cir::FuncOp func, bool filterArgAndResAttrs,
    SmallVectorImpl<mlir::NamedAttribute> &result) const {
  assert(!cir::MissingFeatures::opFuncCallingConv());
  for (mlir::NamedAttribute attr : func->getAttrs()) {
    assert(!cir::MissingFeatures::opFuncCallingConv());
    if (attr.getName() == mlir::SymbolTable::getSymbolAttrName() ||
        attr.getName() == func.getFunctionTypeAttrName() ||
        attr.getName() == getLinkageAttrNameString() ||
        attr.getName() == func.getGlobalVisibilityAttrName() ||
        attr.getName() == func.getDsoLocalAttrName() ||
        attr.getName() == func.getInlineKindAttrName() ||
        (filterArgAndResAttrs &&
         (attr.getName() == func.getArgAttrsAttrName() ||
          attr.getName() == func.getResAttrsAttrName())))
      continue;

    assert(!cir::MissingFeatures::opFuncExtraAttrs());
    result.push_back(attr);
  }
}

mlir::LogicalResult CIRToLLVMFuncOpLowering::matchAndRewriteAlias(
    cir::FuncOp op, llvm::StringRef aliasee, mlir::Type ty, OpAdaptor adaptor,
    mlir::ConversionPatternRewriter &rewriter) const {
  SmallVector<mlir::NamedAttribute, 4> attributes;
  lowerFuncAttributes(op, /*filterArgAndResAttrs=*/false, attributes);

  mlir::Location loc = op.getLoc();
  auto aliasOp = rewriter.replaceOpWithNewOp<mlir::LLVM::AliasOp>(
      op, ty, convertLinkage(op.getLinkage()), op.getName(), op.getDsoLocal(),
      /*threadLocal=*/false, attributes);

  // Create the alias body
  mlir::OpBuilder builder(op.getContext());
  mlir::Block *block = builder.createBlock(&aliasOp.getInitializerRegion());
  builder.setInsertionPointToStart(block);
  // The type of AddressOfOp is always a pointer.
  assert(!cir::MissingFeatures::addressSpace());
  mlir::Type ptrTy = mlir::LLVM::LLVMPointerType::get(ty.getContext());
  auto addrOp = mlir::LLVM::AddressOfOp::create(builder, loc, ptrTy, aliasee);
  mlir::LLVM::ReturnOp::create(builder, loc, addrOp);

  return mlir::success();
}

mlir::LogicalResult CIRToLLVMFuncOpLowering::matchAndRewrite(
    cir::FuncOp op, OpAdaptor adaptor,
    mlir::ConversionPatternRewriter &rewriter) const {

  cir::FuncType fnType = op.getFunctionType();
  bool isDsoLocal = op.getDsoLocal();
  mlir::TypeConverter::SignatureConversion signatureConversion(
      fnType.getNumInputs());

  for (const auto &argType : llvm::enumerate(fnType.getInputs())) {
    mlir::Type convertedType = typeConverter->convertType(argType.value());
    if (!convertedType)
      return mlir::failure();
    signatureConversion.addInputs(argType.index(), convertedType);
  }

  mlir::Type resultType =
      getTypeConverter()->convertType(fnType.getReturnType());

  // Create the LLVM function operation.
  mlir::Type llvmFnTy = mlir::LLVM::LLVMFunctionType::get(
      resultType ? resultType : mlir::LLVM::LLVMVoidType::get(getContext()),
      signatureConversion.getConvertedTypes(),
      /*isVarArg=*/fnType.isVarArg());

  // If this is an alias, it needs to be lowered to llvm::AliasOp.
  if (std::optional<llvm::StringRef> aliasee = op.getAliasee())
    return matchAndRewriteAlias(op, *aliasee, llvmFnTy, adaptor, rewriter);

  // LLVMFuncOp expects a single FileLine Location instead of a fused
  // location.
  mlir::Location loc = op.getLoc();
  if (mlir::FusedLoc fusedLoc = mlir::dyn_cast<mlir::FusedLoc>(loc))
    loc = fusedLoc.getLocations()[0];
  assert((mlir::isa<mlir::FileLineColLoc>(loc) ||
          mlir::isa<mlir::UnknownLoc>(loc)) &&
         "expected single location or unknown location here");

  mlir::LLVM::Linkage linkage = convertLinkage(op.getLinkage());
  assert(!cir::MissingFeatures::opFuncCallingConv());
  mlir::LLVM::CConv cconv = mlir::LLVM::CConv::C;
  SmallVector<mlir::NamedAttribute, 4> attributes;
  lowerFuncAttributes(op, /*filterArgAndResAttrs=*/false, attributes);

  mlir::LLVM::LLVMFuncOp fn = mlir::LLVM::LLVMFuncOp::create(
      rewriter, loc, op.getName(), llvmFnTy, linkage, isDsoLocal, cconv,
      mlir::SymbolRefAttr(), attributes);

  assert(!cir::MissingFeatures::opFuncMultipleReturnVals());

  if (auto inlineKind = op.getInlineKind()) {
    fn.setNoInline(inlineKind == cir::InlineKind::NoInline);
    fn.setInlineHint(inlineKind == cir::InlineKind::InlineHint);
    fn.setAlwaysInline(inlineKind == cir::InlineKind::AlwaysInline);
  }

  fn.setVisibility_Attr(mlir::LLVM::VisibilityAttr::get(
      getContext(), lowerCIRVisibilityToLLVMVisibility(
                        op.getGlobalVisibilityAttr().getValue())));

  rewriter.inlineRegionBefore(op.getBody(), fn.getBody(), fn.end());
  if (failed(rewriter.convertRegionTypes(&fn.getBody(), *typeConverter,
                                         &signatureConversion)))
    return mlir::failure();

  rewriter.eraseOp(op);

  return mlir::LogicalResult::success();
}

mlir::LogicalResult CIRToLLVMGetGlobalOpLowering::matchAndRewrite(
    cir::GetGlobalOp op, OpAdaptor adaptor,
    mlir::ConversionPatternRewriter &rewriter) const {
  // FIXME(cir): Premature DCE to avoid lowering stuff we're not using.
  // CIRGen should mitigate this and not emit the get_global.
  if (op->getUses().empty()) {
    rewriter.eraseOp(op);
    return mlir::success();
  }

  mlir::Type type = getTypeConverter()->convertType(op.getType());
  mlir::Operation *newop = mlir::LLVM::AddressOfOp::create(
      rewriter, op.getLoc(), type, op.getName());

  assert(!cir::MissingFeatures::opGlobalThreadLocal());

  rewriter.replaceOp(op, newop);
  return mlir::success();
}

/// Replace CIR global with a region initialized LLVM global and update
/// insertion point to the end of the initializer block.
void CIRToLLVMGlobalOpLowering::setupRegionInitializedLLVMGlobalOp(
    cir::GlobalOp op, mlir::ConversionPatternRewriter &rewriter) const {
  const mlir::Type llvmType =
      convertTypeForMemory(*getTypeConverter(), dataLayout, op.getSymType());

  // FIXME: These default values are placeholders until the the equivalent
  //        attributes are available on cir.global ops. This duplicates code
  //        in CIRToLLVMGlobalOpLowering::matchAndRewrite() but that will go
  //        away when the placeholders are no longer needed.
  assert(!cir::MissingFeatures::opGlobalConstant());
  const bool isConst = op.getConstant();
  assert(!cir::MissingFeatures::addressSpace());
  const unsigned addrSpace = 0;
  const bool isDsoLocal = op.getDsoLocal();
  assert(!cir::MissingFeatures::opGlobalThreadLocal());
  const bool isThreadLocal = false;
  const uint64_t alignment = op.getAlignment().value_or(0);
  const mlir::LLVM::Linkage linkage = convertLinkage(op.getLinkage());
  const StringRef symbol = op.getSymName();
  mlir::SymbolRefAttr comdatAttr = getComdatAttr(op, rewriter);

  SmallVector<mlir::NamedAttribute> attributes;
  mlir::LLVM::GlobalOp newGlobalOp =
      rewriter.replaceOpWithNewOp<mlir::LLVM::GlobalOp>(
          op, llvmType, isConst, linkage, symbol, nullptr, alignment, addrSpace,
          isDsoLocal, isThreadLocal, comdatAttr, attributes);
  newGlobalOp.getRegion().emplaceBlock();
  rewriter.setInsertionPointToEnd(newGlobalOp.getInitializerBlock());
}

mlir::LogicalResult
CIRToLLVMGlobalOpLowering::matchAndRewriteRegionInitializedGlobal(
    cir::GlobalOp op, mlir::Attribute init,
    mlir::ConversionPatternRewriter &rewriter) const {
  // TODO: Generalize this handling when more types are needed here.
  assert((isa<cir::ConstArrayAttr, cir::ConstRecordAttr, cir::ConstVectorAttr,
              cir::ConstPtrAttr, cir::ConstComplexAttr, cir::GlobalViewAttr,
              cir::TypeInfoAttr, cir::VTableAttr, cir::ZeroAttr>(init)));

  // TODO(cir): once LLVM's dialect has proper equivalent attributes this
  // should be updated. For now, we use a custom op to initialize globals
  // to the appropriate value.
  const mlir::Location loc = op.getLoc();
  setupRegionInitializedLLVMGlobalOp(op, rewriter);
  CIRAttrToValue valueConverter(op, rewriter, typeConverter);
  mlir::Value value = valueConverter.visit(init);
  mlir::LLVM::ReturnOp::create(rewriter, loc, value);
  return mlir::success();
}

mlir::LogicalResult CIRToLLVMGlobalOpLowering::matchAndRewrite(
    cir::GlobalOp op, OpAdaptor adaptor,
    mlir::ConversionPatternRewriter &rewriter) const {
  // If this global requires non-trivial initialization or destruction,
  // that needs to be moved to runtime handlers during LoweringPrepare.
  if (!op.getCtorRegion().empty() || !op.getDtorRegion().empty())
    return op.emitError() << "GlobalOp ctor and dtor regions should be removed "
                             "in LoweringPrepare";

  std::optional<mlir::Attribute> init = op.getInitialValue();

  // Fetch required values to create LLVM op.
  const mlir::Type cirSymType = op.getSymType();

  // This is the LLVM dialect type.
  const mlir::Type llvmType =
      convertTypeForMemory(*getTypeConverter(), dataLayout, cirSymType);
  // FIXME: These default values are placeholders until the the equivalent
  //        attributes are available on cir.global ops.
  assert(!cir::MissingFeatures::opGlobalConstant());
  const bool isConst = false;
  assert(!cir::MissingFeatures::addressSpace());
  const unsigned addrSpace = 0;
  const bool isDsoLocal = op.getDsoLocal();
  assert(!cir::MissingFeatures::opGlobalThreadLocal());
  const bool isThreadLocal = false;
  const uint64_t alignment = op.getAlignment().value_or(0);
  const mlir::LLVM::Linkage linkage = convertLinkage(op.getLinkage());
  const StringRef symbol = op.getSymName();
  SmallVector<mlir::NamedAttribute> attributes;

  if (init.has_value()) {
    if (mlir::isa<cir::FPAttr, cir::IntAttr, cir::BoolAttr>(init.value())) {
      GlobalInitAttrRewriter initRewriter(llvmType, rewriter);
      init = initRewriter.visit(init.value());
      // If initRewriter returned a null attribute, init will have a value but
      // the value will be null. If that happens, initRewriter didn't handle the
      // attribute type. It probably needs to be added to
      // GlobalInitAttrRewriter.
      if (!init.value()) {
        op.emitError() << "unsupported initializer '" << init.value() << "'";
        return mlir::failure();
      }
    } else if (mlir::isa<cir::ConstArrayAttr, cir::ConstVectorAttr,
                         cir::ConstRecordAttr, cir::ConstPtrAttr,
                         cir::ConstComplexAttr, cir::GlobalViewAttr,
                         cir::TypeInfoAttr, cir::VTableAttr, cir::ZeroAttr>(
                   init.value())) {
      // TODO(cir): once LLVM's dialect has proper equivalent attributes this
      // should be updated. For now, we use a custom op to initialize globals
      // to the appropriate value.
      return matchAndRewriteRegionInitializedGlobal(op, init.value(), rewriter);
    } else {
      // We will only get here if new initializer types are added and this
      // code is not updated to handle them.
      op.emitError() << "unsupported initializer '" << init.value() << "'";
      return mlir::failure();
    }
  }

  // Rewrite op.
  mlir::SymbolRefAttr comdatAttr = getComdatAttr(op, rewriter);
  auto newOp = rewriter.replaceOpWithNewOp<mlir::LLVM::GlobalOp>(
      op, llvmType, isConst, linkage, symbol, init.value_or(mlir::Attribute()),
      alignment, addrSpace, isDsoLocal, isThreadLocal, comdatAttr, attributes);
  newOp.setVisibility_Attr(mlir::LLVM::VisibilityAttr::get(
      getContext(), lowerCIRVisibilityToLLVMVisibility(
                        op.getGlobalVisibilityAttr().getValue())));

  return mlir::success();
}

mlir::SymbolRefAttr
CIRToLLVMGlobalOpLowering::getComdatAttr(cir::GlobalOp &op,
                                         mlir::OpBuilder &builder) const {
  if (!op.getComdat())
    return mlir::SymbolRefAttr{};

  mlir::ModuleOp module = op->getParentOfType<mlir::ModuleOp>();
  mlir::OpBuilder::InsertionGuard guard(builder);
  StringRef comdatName("__llvm_comdat_globals");
  if (!comdatOp) {
    builder.setInsertionPointToStart(module.getBody());
    comdatOp =
        mlir::LLVM::ComdatOp::create(builder, module.getLoc(), comdatName);
  }

  if (auto comdatSelector = comdatOp.lookupSymbol<mlir::LLVM::ComdatSelectorOp>(
          op.getSymName())) {
    return mlir::SymbolRefAttr::get(
        builder.getContext(), comdatName,
        mlir::FlatSymbolRefAttr::get(comdatSelector.getSymNameAttr()));
  }

  builder.setInsertionPointToStart(&comdatOp.getBody().back());
  auto selectorOp = mlir::LLVM::ComdatSelectorOp::create(
      builder, comdatOp.getLoc(), op.getSymName(),
      mlir::LLVM::comdat::Comdat::Any);
  return mlir::SymbolRefAttr::get(
      builder.getContext(), comdatName,
      mlir::FlatSymbolRefAttr::get(selectorOp.getSymNameAttr()));
}

mlir::LogicalResult CIRToLLVMSwitchFlatOpLowering::matchAndRewrite(
    cir::SwitchFlatOp op, OpAdaptor adaptor,
    mlir::ConversionPatternRewriter &rewriter) const {

  llvm::SmallVector<mlir::APInt, 8> caseValues;
  for (mlir::Attribute val : op.getCaseValues()) {
    auto intAttr = cast<cir::IntAttr>(val);
    caseValues.push_back(intAttr.getValue());
  }

  llvm::SmallVector<mlir::Block *, 8> caseDestinations;
  llvm::SmallVector<mlir::ValueRange, 8> caseOperands;

  for (mlir::Block *x : op.getCaseDestinations())
    caseDestinations.push_back(x);

  for (mlir::OperandRange x : op.getCaseOperands())
    caseOperands.push_back(x);

  // Set switch op to branch to the newly created blocks.
  rewriter.setInsertionPoint(op);
  rewriter.replaceOpWithNewOp<mlir::LLVM::SwitchOp>(
      op, adaptor.getCondition(), op.getDefaultDestination(),
      op.getDefaultOperands(), caseValues, caseDestinations, caseOperands);
  return mlir::success();
}

mlir::LogicalResult CIRToLLVMUnaryOpLowering::matchAndRewrite(
    cir::UnaryOp op, OpAdaptor adaptor,
    mlir::ConversionPatternRewriter &rewriter) const {
  assert(op.getType() == op.getInput().getType() &&
         "Unary operation's operand type and result type are different");
  mlir::Type type = op.getType();
  mlir::Type elementType = elementTypeIfVector(type);
  bool isVector = mlir::isa<cir::VectorType>(type);
  mlir::Type llvmType = getTypeConverter()->convertType(type);
  mlir::Location loc = op.getLoc();

  // Integer unary operations: + - ~ ++ --
  if (mlir::isa<cir::IntType>(elementType)) {
    mlir::LLVM::IntegerOverflowFlags maybeNSW =
        op.getNoSignedWrap() ? mlir::LLVM::IntegerOverflowFlags::nsw
                             : mlir::LLVM::IntegerOverflowFlags::none;
    switch (op.getKind()) {
    case cir::UnaryOpKind::Inc: {
      assert(!isVector && "++ not allowed on vector types");
      auto one = mlir::LLVM::ConstantOp::create(rewriter, loc, llvmType, 1);
      rewriter.replaceOpWithNewOp<mlir::LLVM::AddOp>(
          op, llvmType, adaptor.getInput(), one, maybeNSW);
      return mlir::success();
    }
    case cir::UnaryOpKind::Dec: {
      assert(!isVector && "-- not allowed on vector types");
      auto one = mlir::LLVM::ConstantOp::create(rewriter, loc, llvmType, 1);
      rewriter.replaceOpWithNewOp<mlir::LLVM::SubOp>(op, adaptor.getInput(),
                                                     one, maybeNSW);
      return mlir::success();
    }
    case cir::UnaryOpKind::Plus:
      rewriter.replaceOp(op, adaptor.getInput());
      return mlir::success();
    case cir::UnaryOpKind::Minus: {
      mlir::Value zero;
      if (isVector)
        zero = mlir::LLVM::ZeroOp::create(rewriter, loc, llvmType);
      else
        zero = mlir::LLVM::ConstantOp::create(rewriter, loc, llvmType, 0);
      rewriter.replaceOpWithNewOp<mlir::LLVM::SubOp>(
          op, zero, adaptor.getInput(), maybeNSW);
      return mlir::success();
    }
    case cir::UnaryOpKind::Not: {
      // bit-wise compliment operator, implemented as an XOR with -1.
      mlir::Value minusOne;
      if (isVector) {
        const uint64_t numElements =
            mlir::dyn_cast<cir::VectorType>(type).getSize();
        std::vector<int32_t> values(numElements, -1);
        mlir::DenseIntElementsAttr denseVec = rewriter.getI32VectorAttr(values);
        minusOne =
            mlir::LLVM::ConstantOp::create(rewriter, loc, llvmType, denseVec);
      } else {
        minusOne = mlir::LLVM::ConstantOp::create(rewriter, loc, llvmType, -1);
      }
      rewriter.replaceOpWithNewOp<mlir::LLVM::XOrOp>(op, adaptor.getInput(),
                                                     minusOne);
      return mlir::success();
    }
    }
    llvm_unreachable("Unexpected unary op for int");
  }

  // Floating point unary operations: + - ++ --
  if (mlir::isa<cir::FPTypeInterface>(elementType)) {
    switch (op.getKind()) {
    case cir::UnaryOpKind::Inc: {
      assert(!isVector && "++ not allowed on vector types");
      mlir::LLVM::ConstantOp one = mlir::LLVM::ConstantOp::create(
          rewriter, loc, llvmType, rewriter.getFloatAttr(llvmType, 1.0));
      rewriter.replaceOpWithNewOp<mlir::LLVM::FAddOp>(op, llvmType, one,
                                                      adaptor.getInput());
      return mlir::success();
    }
    case cir::UnaryOpKind::Dec: {
      assert(!isVector && "-- not allowed on vector types");
      mlir::LLVM::ConstantOp minusOne = mlir::LLVM::ConstantOp::create(
          rewriter, loc, llvmType, rewriter.getFloatAttr(llvmType, -1.0));
      rewriter.replaceOpWithNewOp<mlir::LLVM::FAddOp>(op, llvmType, minusOne,
                                                      adaptor.getInput());
      return mlir::success();
    }
    case cir::UnaryOpKind::Plus:
      rewriter.replaceOp(op, adaptor.getInput());
      return mlir::success();
    case cir::UnaryOpKind::Minus:
      rewriter.replaceOpWithNewOp<mlir::LLVM::FNegOp>(op, llvmType,
                                                      adaptor.getInput());
      return mlir::success();
    case cir::UnaryOpKind::Not:
      return op.emitError() << "Unary not is invalid for floating-point types";
    }
    llvm_unreachable("Unexpected unary op for float");
  }

  // Boolean unary operations: ! only. (For all others, the operand has
  // already been promoted to int.)
  if (mlir::isa<cir::BoolType>(elementType)) {
    switch (op.getKind()) {
    case cir::UnaryOpKind::Inc:
    case cir::UnaryOpKind::Dec:
    case cir::UnaryOpKind::Plus:
    case cir::UnaryOpKind::Minus:
      // Some of these are allowed in source code, but we shouldn't get here
      // with a boolean type.
      return op.emitError() << "Unsupported unary operation on boolean type";
    case cir::UnaryOpKind::Not: {
      assert(!isVector && "NYI: op! on vector mask");
      auto one = mlir::LLVM::ConstantOp::create(rewriter, loc, llvmType, 1);
      rewriter.replaceOpWithNewOp<mlir::LLVM::XOrOp>(op, adaptor.getInput(),
                                                     one);
      return mlir::success();
    }
    }
    llvm_unreachable("Unexpected unary op for bool");
  }

  // Pointer unary operations: + only.  (++ and -- of pointers are implemented
  // with cir.ptr_stride, not cir.unary.)
  if (mlir::isa<cir::PointerType>(elementType)) {
    switch (op.getKind()) {
    case cir::UnaryOpKind::Plus:
      rewriter.replaceOp(op, adaptor.getInput());
      return mlir::success();
    default:
      op.emitError() << "Unknown pointer unary operation during CIR lowering";
      return mlir::failure();
    }
  }

  return op.emitError() << "Unary operation has unsupported type: "
                        << elementType;
}

mlir::LLVM::IntegerOverflowFlags
CIRToLLVMBinOpLowering::getIntOverflowFlag(cir::BinOp op) const {
  if (op.getNoUnsignedWrap())
    return mlir::LLVM::IntegerOverflowFlags::nuw;

  if (op.getNoSignedWrap())
    return mlir::LLVM::IntegerOverflowFlags::nsw;

  return mlir::LLVM::IntegerOverflowFlags::none;
}

static bool isIntTypeUnsigned(mlir::Type type) {
  // TODO: Ideally, we should only need to check cir::IntType here.
  return mlir::isa<cir::IntType>(type)
             ? mlir::cast<cir::IntType>(type).isUnsigned()
             : mlir::cast<mlir::IntegerType>(type).isUnsigned();
}

mlir::LogicalResult CIRToLLVMBinOpLowering::matchAndRewrite(
    cir::BinOp op, OpAdaptor adaptor,
    mlir::ConversionPatternRewriter &rewriter) const {
  if (adaptor.getLhs().getType() != adaptor.getRhs().getType())
    return op.emitError() << "inconsistent operands' types not supported yet";

  mlir::Type type = op.getRhs().getType();
  if (!mlir::isa<cir::IntType, cir::BoolType, cir::FPTypeInterface,
                 mlir::IntegerType, cir::VectorType>(type))
    return op.emitError() << "operand type not supported yet";

  const mlir::Type llvmTy = getTypeConverter()->convertType(op.getType());
  const mlir::Type llvmEltTy = elementTypeIfVector(llvmTy);

  const mlir::Value rhs = adaptor.getRhs();
  const mlir::Value lhs = adaptor.getLhs();
  type = elementTypeIfVector(type);

  switch (op.getKind()) {
  case cir::BinOpKind::Add:
    if (mlir::isa<mlir::IntegerType>(llvmEltTy)) {
      if (op.getSaturated()) {
        if (isIntTypeUnsigned(type)) {
          rewriter.replaceOpWithNewOp<mlir::LLVM::UAddSat>(op, lhs, rhs);
          break;
        }
        rewriter.replaceOpWithNewOp<mlir::LLVM::SAddSat>(op, lhs, rhs);
        break;
      }
      rewriter.replaceOpWithNewOp<mlir::LLVM::AddOp>(op, llvmTy, lhs, rhs,
                                                     getIntOverflowFlag(op));
    } else {
      rewriter.replaceOpWithNewOp<mlir::LLVM::FAddOp>(op, lhs, rhs);
    }
    break;
  case cir::BinOpKind::Sub:
    if (mlir::isa<mlir::IntegerType>(llvmEltTy)) {
      if (op.getSaturated()) {
        if (isIntTypeUnsigned(type)) {
          rewriter.replaceOpWithNewOp<mlir::LLVM::USubSat>(op, lhs, rhs);
          break;
        }
        rewriter.replaceOpWithNewOp<mlir::LLVM::SSubSat>(op, lhs, rhs);
        break;
      }
      rewriter.replaceOpWithNewOp<mlir::LLVM::SubOp>(op, llvmTy, lhs, rhs,
                                                     getIntOverflowFlag(op));
    } else {
      rewriter.replaceOpWithNewOp<mlir::LLVM::FSubOp>(op, lhs, rhs);
    }
    break;
  case cir::BinOpKind::Mul:
    if (mlir::isa<mlir::IntegerType>(llvmEltTy))
      rewriter.replaceOpWithNewOp<mlir::LLVM::MulOp>(op, llvmTy, lhs, rhs,
                                                     getIntOverflowFlag(op));
    else
      rewriter.replaceOpWithNewOp<mlir::LLVM::FMulOp>(op, lhs, rhs);
    break;
  case cir::BinOpKind::Div:
    if (mlir::isa<mlir::IntegerType>(llvmEltTy)) {
      auto isUnsigned = isIntTypeUnsigned(type);
      if (isUnsigned)
        rewriter.replaceOpWithNewOp<mlir::LLVM::UDivOp>(op, lhs, rhs);
      else
        rewriter.replaceOpWithNewOp<mlir::LLVM::SDivOp>(op, lhs, rhs);
    } else {
      rewriter.replaceOpWithNewOp<mlir::LLVM::FDivOp>(op, lhs, rhs);
    }
    break;
  case cir::BinOpKind::Rem:
    if (mlir::isa<mlir::IntegerType>(llvmEltTy)) {
      auto isUnsigned = isIntTypeUnsigned(type);
      if (isUnsigned)
        rewriter.replaceOpWithNewOp<mlir::LLVM::URemOp>(op, lhs, rhs);
      else
        rewriter.replaceOpWithNewOp<mlir::LLVM::SRemOp>(op, lhs, rhs);
    } else {
      rewriter.replaceOpWithNewOp<mlir::LLVM::FRemOp>(op, lhs, rhs);
    }
    break;
  case cir::BinOpKind::And:
    rewriter.replaceOpWithNewOp<mlir::LLVM::AndOp>(op, lhs, rhs);
    break;
  case cir::BinOpKind::Or:
    rewriter.replaceOpWithNewOp<mlir::LLVM::OrOp>(op, lhs, rhs);
    break;
  case cir::BinOpKind::Xor:
    rewriter.replaceOpWithNewOp<mlir::LLVM::XOrOp>(op, lhs, rhs);
    break;
  case cir::BinOpKind::Max:
    if (mlir::isa<mlir::IntegerType>(llvmEltTy)) {
      auto isUnsigned = isIntTypeUnsigned(type);
      if (isUnsigned)
        rewriter.replaceOpWithNewOp<mlir::LLVM::UMaxOp>(op, llvmTy, lhs, rhs);
      else
        rewriter.replaceOpWithNewOp<mlir::LLVM::SMaxOp>(op, llvmTy, lhs, rhs);
    }
    break;
  }
  return mlir::LogicalResult::success();
}

/// Convert from a CIR comparison kind to an LLVM IR integral comparison kind.
static mlir::LLVM::ICmpPredicate
convertCmpKindToICmpPredicate(cir::CmpOpKind kind, bool isSigned) {
  using CIR = cir::CmpOpKind;
  using LLVMICmp = mlir::LLVM::ICmpPredicate;
  switch (kind) {
  case CIR::eq:
    return LLVMICmp::eq;
  case CIR::ne:
    return LLVMICmp::ne;
  case CIR::lt:
    return (isSigned ? LLVMICmp::slt : LLVMICmp::ult);
  case CIR::le:
    return (isSigned ? LLVMICmp::sle : LLVMICmp::ule);
  case CIR::gt:
    return (isSigned ? LLVMICmp::sgt : LLVMICmp::ugt);
  case CIR::ge:
    return (isSigned ? LLVMICmp::sge : LLVMICmp::uge);
  }
  llvm_unreachable("Unknown CmpOpKind");
}

/// Convert from a CIR comparison kind to an LLVM IR floating-point comparison
/// kind.
static mlir::LLVM::FCmpPredicate
convertCmpKindToFCmpPredicate(cir::CmpOpKind kind) {
  using CIR = cir::CmpOpKind;
  using LLVMFCmp = mlir::LLVM::FCmpPredicate;
  switch (kind) {
  case CIR::eq:
    return LLVMFCmp::oeq;
  case CIR::ne:
    return LLVMFCmp::une;
  case CIR::lt:
    return LLVMFCmp::olt;
  case CIR::le:
    return LLVMFCmp::ole;
  case CIR::gt:
    return LLVMFCmp::ogt;
  case CIR::ge:
    return LLVMFCmp::oge;
  }
  llvm_unreachable("Unknown CmpOpKind");
}

mlir::LogicalResult CIRToLLVMCmpOpLowering::matchAndRewrite(
    cir::CmpOp cmpOp, OpAdaptor adaptor,
    mlir::ConversionPatternRewriter &rewriter) const {
  mlir::Type type = cmpOp.getLhs().getType();

  assert(!cir::MissingFeatures::dataMemberType());
  assert(!cir::MissingFeatures::methodType());

  if (mlir::isa<cir::IntType, mlir::IntegerType>(type)) {
    bool isSigned = mlir::isa<cir::IntType>(type)
                        ? mlir::cast<cir::IntType>(type).isSigned()
                        : mlir::cast<mlir::IntegerType>(type).isSigned();
    mlir::LLVM::ICmpPredicate kind =
        convertCmpKindToICmpPredicate(cmpOp.getKind(), isSigned);
    rewriter.replaceOpWithNewOp<mlir::LLVM::ICmpOp>(
        cmpOp, kind, adaptor.getLhs(), adaptor.getRhs());
    return mlir::success();
  }

  if (auto ptrTy = mlir::dyn_cast<cir::PointerType>(type)) {
    mlir::LLVM::ICmpPredicate kind =
        convertCmpKindToICmpPredicate(cmpOp.getKind(),
                                      /* isSigned=*/false);
    rewriter.replaceOpWithNewOp<mlir::LLVM::ICmpOp>(
        cmpOp, kind, adaptor.getLhs(), adaptor.getRhs());
    return mlir::success();
  }

  if (auto vptrTy = mlir::dyn_cast<cir::VPtrType>(type)) {
    // !cir.vptr is a special case, but it's just a pointer to LLVM.
    auto kind = convertCmpKindToICmpPredicate(cmpOp.getKind(),
                                              /* isSigned=*/false);
    rewriter.replaceOpWithNewOp<mlir::LLVM::ICmpOp>(
        cmpOp, kind, adaptor.getLhs(), adaptor.getRhs());
    return mlir::success();
  }

  if (mlir::isa<cir::FPTypeInterface>(type)) {
    mlir::LLVM::FCmpPredicate kind =
        convertCmpKindToFCmpPredicate(cmpOp.getKind());
    rewriter.replaceOpWithNewOp<mlir::LLVM::FCmpOp>(
        cmpOp, kind, adaptor.getLhs(), adaptor.getRhs());
    return mlir::success();
  }

  if (mlir::isa<cir::ComplexType>(type)) {
    mlir::Value lhs = adaptor.getLhs();
    mlir::Value rhs = adaptor.getRhs();
    mlir::Location loc = cmpOp.getLoc();

    auto complexType = mlir::cast<cir::ComplexType>(cmpOp.getLhs().getType());
    mlir::Type complexElemTy =
        getTypeConverter()->convertType(complexType.getElementType());

    auto lhsReal = mlir::LLVM::ExtractValueOp::create(
        rewriter, loc, complexElemTy, lhs, ArrayRef(int64_t{0}));
    auto lhsImag = mlir::LLVM::ExtractValueOp::create(
        rewriter, loc, complexElemTy, lhs, ArrayRef(int64_t{1}));
    auto rhsReal = mlir::LLVM::ExtractValueOp::create(
        rewriter, loc, complexElemTy, rhs, ArrayRef(int64_t{0}));
    auto rhsImag = mlir::LLVM::ExtractValueOp::create(
        rewriter, loc, complexElemTy, rhs, ArrayRef(int64_t{1}));

    if (cmpOp.getKind() == cir::CmpOpKind::eq) {
      if (complexElemTy.isInteger()) {
        auto realCmp = mlir::LLVM::ICmpOp::create(
            rewriter, loc, mlir::LLVM::ICmpPredicate::eq, lhsReal, rhsReal);
        auto imagCmp = mlir::LLVM::ICmpOp::create(
            rewriter, loc, mlir::LLVM::ICmpPredicate::eq, lhsImag, rhsImag);
        rewriter.replaceOpWithNewOp<mlir::LLVM::AndOp>(cmpOp, realCmp, imagCmp);
        return mlir::success();
      }

      auto realCmp = mlir::LLVM::FCmpOp::create(
          rewriter, loc, mlir::LLVM::FCmpPredicate::oeq, lhsReal, rhsReal);
      auto imagCmp = mlir::LLVM::FCmpOp::create(
          rewriter, loc, mlir::LLVM::FCmpPredicate::oeq, lhsImag, rhsImag);
      rewriter.replaceOpWithNewOp<mlir::LLVM::AndOp>(cmpOp, realCmp, imagCmp);
      return mlir::success();
    }

    if (cmpOp.getKind() == cir::CmpOpKind::ne) {
      if (complexElemTy.isInteger()) {
        auto realCmp = mlir::LLVM::ICmpOp::create(
            rewriter, loc, mlir::LLVM::ICmpPredicate::ne, lhsReal, rhsReal);
        auto imagCmp = mlir::LLVM::ICmpOp::create(
            rewriter, loc, mlir::LLVM::ICmpPredicate::ne, lhsImag, rhsImag);
        rewriter.replaceOpWithNewOp<mlir::LLVM::OrOp>(cmpOp, realCmp, imagCmp);
        return mlir::success();
      }

      auto realCmp = mlir::LLVM::FCmpOp::create(
          rewriter, loc, mlir::LLVM::FCmpPredicate::une, lhsReal, rhsReal);
      auto imagCmp = mlir::LLVM::FCmpOp::create(
          rewriter, loc, mlir::LLVM::FCmpPredicate::une, lhsImag, rhsImag);
      rewriter.replaceOpWithNewOp<mlir::LLVM::OrOp>(cmpOp, realCmp, imagCmp);
      return mlir::success();
    }
  }

  return cmpOp.emitError() << "unsupported type for CmpOp: " << type;
}

mlir::LogicalResult CIRToLLVMShiftOpLowering::matchAndRewrite(
    cir::ShiftOp op, OpAdaptor adaptor,
    mlir::ConversionPatternRewriter &rewriter) const {
  assert((op.getValue().getType() == op.getType()) &&
         "inconsistent operands' types NYI");

  const mlir::Type llvmTy = getTypeConverter()->convertType(op.getType());
  mlir::Value amt = adaptor.getAmount();
  mlir::Value val = adaptor.getValue();

  auto cirAmtTy = mlir::dyn_cast<cir::IntType>(op.getAmount().getType());
  bool isUnsigned;
  if (cirAmtTy) {
    auto cirValTy = mlir::cast<cir::IntType>(op.getValue().getType());
    isUnsigned = cirValTy.isUnsigned();

    // Ensure shift amount is the same type as the value. Some undefined
    // behavior might occur in the casts below as per [C99 6.5.7.3].
    // Vector type shift amount needs no cast as type consistency is expected to
    // be already be enforced at CIRGen.
    if (cirAmtTy)
      amt = getLLVMIntCast(rewriter, amt, llvmTy, true, cirAmtTy.getWidth(),
                           cirValTy.getWidth());
  } else {
    auto cirValVTy = mlir::cast<cir::VectorType>(op.getValue().getType());
    isUnsigned =
        mlir::cast<cir::IntType>(cirValVTy.getElementType()).isUnsigned();
  }

  // Lower to the proper LLVM shift operation.
  if (op.getIsShiftleft()) {
    rewriter.replaceOpWithNewOp<mlir::LLVM::ShlOp>(op, llvmTy, val, amt);
    return mlir::success();
  }

  if (isUnsigned)
    rewriter.replaceOpWithNewOp<mlir::LLVM::LShrOp>(op, llvmTy, val, amt);
  else
    rewriter.replaceOpWithNewOp<mlir::LLVM::AShrOp>(op, llvmTy, val, amt);
  return mlir::success();
}

mlir::LogicalResult CIRToLLVMSelectOpLowering::matchAndRewrite(
    cir::SelectOp op, OpAdaptor adaptor,
    mlir::ConversionPatternRewriter &rewriter) const {
  auto getConstantBool = [](mlir::Value value) -> cir::BoolAttr {
    auto definingOp = value.getDefiningOp<cir::ConstantOp>();
    if (!definingOp)
      return {};

    auto constValue = definingOp.getValueAttr<cir::BoolAttr>();
    if (!constValue)
      return {};

    return constValue;
  };

  // Two special cases in the LLVMIR codegen of select op:
  // - select %0, %1, false => and %0, %1
  // - select %0, true, %1 => or %0, %1
  if (mlir::isa<cir::BoolType>(op.getTrueValue().getType())) {
    cir::BoolAttr trueValue = getConstantBool(op.getTrueValue());
    cir::BoolAttr falseValue = getConstantBool(op.getFalseValue());
    if (falseValue && !falseValue.getValue()) {
      // select %0, %1, false => and %0, %1
      rewriter.replaceOpWithNewOp<mlir::LLVM::AndOp>(op, adaptor.getCondition(),
                                                     adaptor.getTrueValue());
      return mlir::success();
    }
    if (trueValue && trueValue.getValue()) {
      // select %0, true, %1 => or %0, %1
      rewriter.replaceOpWithNewOp<mlir::LLVM::OrOp>(op, adaptor.getCondition(),
                                                    adaptor.getFalseValue());
      return mlir::success();
    }
  }

  mlir::Value llvmCondition = adaptor.getCondition();
  rewriter.replaceOpWithNewOp<mlir::LLVM::SelectOp>(
      op, llvmCondition, adaptor.getTrueValue(), adaptor.getFalseValue());

  return mlir::success();
}

static void prepareTypeConverter(mlir::LLVMTypeConverter &converter,
                                 mlir::DataLayout &dataLayout) {
  converter.addConversion([&](cir::PointerType type) -> mlir::Type {
    unsigned addrSpace =
        type.getAddrSpace() ? type.getAddrSpace().getValue().getUInt() : 0;
    return mlir::LLVM::LLVMPointerType::get(type.getContext(), addrSpace);
  });
  converter.addConversion([&](cir::VPtrType type) -> mlir::Type {
    assert(!cir::MissingFeatures::addressSpace());
    return mlir::LLVM::LLVMPointerType::get(type.getContext());
  });
  converter.addConversion([&](cir::ArrayType type) -> mlir::Type {
    mlir::Type ty =
        convertTypeForMemory(converter, dataLayout, type.getElementType());
    return mlir::LLVM::LLVMArrayType::get(ty, type.getSize());
  });
  converter.addConversion([&](cir::VectorType type) -> mlir::Type {
    const mlir::Type ty = converter.convertType(type.getElementType());
    return mlir::VectorType::get(type.getSize(), ty);
  });
  converter.addConversion([&](cir::BoolType type) -> mlir::Type {
    return mlir::IntegerType::get(type.getContext(), 1,
                                  mlir::IntegerType::Signless);
  });
  converter.addConversion([&](cir::IntType type) -> mlir::Type {
    // LLVM doesn't work with signed types, so we drop the CIR signs here.
    return mlir::IntegerType::get(type.getContext(), type.getWidth());
  });
  converter.addConversion([&](cir::SingleType type) -> mlir::Type {
    return mlir::Float32Type::get(type.getContext());
  });
  converter.addConversion([&](cir::DoubleType type) -> mlir::Type {
    return mlir::Float64Type::get(type.getContext());
  });
  converter.addConversion([&](cir::FP80Type type) -> mlir::Type {
    return mlir::Float80Type::get(type.getContext());
  });
  converter.addConversion([&](cir::FP128Type type) -> mlir::Type {
    return mlir::Float128Type::get(type.getContext());
  });
  converter.addConversion([&](cir::LongDoubleType type) -> mlir::Type {
    return converter.convertType(type.getUnderlying());
  });
  converter.addConversion([&](cir::FP16Type type) -> mlir::Type {
    return mlir::Float16Type::get(type.getContext());
  });
  converter.addConversion([&](cir::BF16Type type) -> mlir::Type {
    return mlir::BFloat16Type::get(type.getContext());
  });
  converter.addConversion([&](cir::ComplexType type) -> mlir::Type {
    // A complex type is lowered to an LLVM struct that contains the real and
    // imaginary part as data fields.
    mlir::Type elementTy = converter.convertType(type.getElementType());
    mlir::Type structFields[2] = {elementTy, elementTy};
    return mlir::LLVM::LLVMStructType::getLiteral(type.getContext(),
                                                  structFields);
  });
  converter.addConversion([&](cir::FuncType type) -> std::optional<mlir::Type> {
    auto result = converter.convertType(type.getReturnType());
    llvm::SmallVector<mlir::Type> arguments;
    arguments.reserve(type.getNumInputs());
    if (converter.convertTypes(type.getInputs(), arguments).failed())
      return std::nullopt;
    auto varArg = type.isVarArg();
    return mlir::LLVM::LLVMFunctionType::get(result, arguments, varArg);
  });
  converter.addConversion([&](cir::RecordType type) -> mlir::Type {
    // Convert struct members.
    llvm::SmallVector<mlir::Type> llvmMembers;
    switch (type.getKind()) {
    case cir::RecordType::Class:
    case cir::RecordType::Struct:
      for (mlir::Type ty : type.getMembers())
        llvmMembers.push_back(convertTypeForMemory(converter, dataLayout, ty));
      break;
    // Unions are lowered as only the largest member.
    case cir::RecordType::Union:
      if (auto largestMember = type.getLargestMember(dataLayout))
        llvmMembers.push_back(
            convertTypeForMemory(converter, dataLayout, largestMember));
      if (type.getPadded()) {
        auto last = *type.getMembers().rbegin();
        llvmMembers.push_back(
            convertTypeForMemory(converter, dataLayout, last));
      }
      break;
    }

    // Record has a name: lower as an identified record.
    mlir::LLVM::LLVMStructType llvmStruct;
    if (type.getName()) {
      llvmStruct = mlir::LLVM::LLVMStructType::getIdentified(
          type.getContext(), type.getPrefixedName());
      if (llvmStruct.setBody(llvmMembers, type.getPacked()).failed())
        llvm_unreachable("Failed to set body of record");
    } else { // Record has no name: lower as literal record.
      llvmStruct = mlir::LLVM::LLVMStructType::getLiteral(
          type.getContext(), llvmMembers, type.getPacked());
    }

    return llvmStruct;
  });
  converter.addConversion([&](cir::VoidType type) -> mlir::Type {
    return mlir::LLVM::LLVMVoidType::get(type.getContext());
  });
}

static void buildCtorDtorList(
    mlir::ModuleOp module, StringRef globalXtorName, StringRef llvmXtorName,
    llvm::function_ref<std::pair<StringRef, int>(mlir::Attribute)> createXtor) {
  llvm::SmallVector<std::pair<StringRef, int>> globalXtors;
  for (const mlir::NamedAttribute namedAttr : module->getAttrs()) {
    if (namedAttr.getName() == globalXtorName) {
      for (auto attr : mlir::cast<mlir::ArrayAttr>(namedAttr.getValue()))
        globalXtors.emplace_back(createXtor(attr));
      break;
    }
  }

  if (globalXtors.empty())
    return;

  mlir::OpBuilder builder(module.getContext());
  builder.setInsertionPointToEnd(&module.getBodyRegion().back());

  // Create a global array llvm.global_ctors with element type of
  // struct { i32, ptr, ptr }
  auto ctorPFTy = mlir::LLVM::LLVMPointerType::get(builder.getContext());
  llvm::SmallVector<mlir::Type> ctorStructFields;
  ctorStructFields.push_back(builder.getI32Type());
  ctorStructFields.push_back(ctorPFTy);
  ctorStructFields.push_back(ctorPFTy);

  auto ctorStructTy = mlir::LLVM::LLVMStructType::getLiteral(
      builder.getContext(), ctorStructFields);
  auto ctorStructArrayTy =
      mlir::LLVM::LLVMArrayType::get(ctorStructTy, globalXtors.size());

  mlir::Location loc = module.getLoc();
  auto newGlobalOp = mlir::LLVM::GlobalOp::create(
      builder, loc, ctorStructArrayTy, /*constant=*/false,
      mlir::LLVM::Linkage::Appending, llvmXtorName, mlir::Attribute());

  builder.createBlock(&newGlobalOp.getRegion());
  builder.setInsertionPointToEnd(newGlobalOp.getInitializerBlock());

  mlir::Value result =
      mlir::LLVM::UndefOp::create(builder, loc, ctorStructArrayTy);

  for (auto [index, fn] : llvm::enumerate(globalXtors)) {
    mlir::Value structInit =
        mlir::LLVM::UndefOp::create(builder, loc, ctorStructTy);
    mlir::Value initPriority = mlir::LLVM::ConstantOp::create(
        builder, loc, ctorStructFields[0], fn.second);
    mlir::Value initFuncAddr = mlir::LLVM::AddressOfOp::create(
        builder, loc, ctorStructFields[1], fn.first);
    mlir::Value initAssociate =
        mlir::LLVM::ZeroOp::create(builder, loc, ctorStructFields[2]);
    // Literal zero makes the InsertValueOp::create ambiguous.
    llvm::SmallVector<int64_t> zero{0};
    structInit = mlir::LLVM::InsertValueOp::create(builder, loc, structInit,
                                                   initPriority, zero);
    structInit = mlir::LLVM::InsertValueOp::create(builder, loc, structInit,
                                                   initFuncAddr, 1);
    // TODO: handle associated data for initializers.
    structInit = mlir::LLVM::InsertValueOp::create(builder, loc, structInit,
                                                   initAssociate, 2);
    result = mlir::LLVM::InsertValueOp::create(builder, loc, result, structInit,
                                               index);
  }

  mlir::LLVM::ReturnOp::create(builder, loc, result);
}

// The applyPartialConversion function traverses blocks in the dominance order,
// so it does not lower and operations that are not reachachable from the
// operations passed in as arguments. Since we do need to lower such code in
// order to avoid verification errors occur, we cannot just pass the module op
// to applyPartialConversion. We must build a set of unreachable ops and
// explicitly add them, along with the module, to the vector we pass to
// applyPartialConversion.
//
// For instance, this CIR code:
//
//    cir.func @foo(%arg0: !s32i) -> !s32i {
//      %4 = cir.cast int_to_bool %arg0 : !s32i -> !cir.bool
//      cir.if %4 {
//        %5 = cir.const #cir.int<1> : !s32i
//        cir.return %5 : !s32i
//      } else {
//        %5 = cir.const #cir.int<0> : !s32i
//       cir.return %5 : !s32i
//      }
//      cir.return %arg0 : !s32i
//    }
//
// contains an unreachable return operation (the last one). After the flattening
// pass it will be placed into the unreachable block. The possible error
// after the lowering pass is: error: 'cir.return' op expects parent op to be
// one of 'cir.func, cir.scope, cir.if ... The reason that this operation was
// not lowered and the new parent is llvm.func.
//
// In the future we may want to get rid of this function and use a DCE pass or
// something similar. But for now we need to guarantee the absence of the
// dialect verification errors.
static void collectUnreachable(mlir::Operation *parent,
                               llvm::SmallVector<mlir::Operation *> &ops) {

  llvm::SmallVector<mlir::Block *> unreachableBlocks;
  parent->walk([&](mlir::Block *blk) { // check
    if (blk->hasNoPredecessors() && !blk->isEntryBlock())
      unreachableBlocks.push_back(blk);
  });

  std::set<mlir::Block *> visited;
  for (mlir::Block *root : unreachableBlocks) {
    // We create a work list for each unreachable block.
    // Thus we traverse operations in some order.
    std::deque<mlir::Block *> workList;
    workList.push_back(root);

    while (!workList.empty()) {
      mlir::Block *blk = workList.back();
      workList.pop_back();
      if (visited.count(blk))
        continue;
      visited.emplace(blk);

      for (mlir::Operation &op : *blk)
        ops.push_back(&op);

      for (mlir::Block *succ : blk->getSuccessors())
        workList.push_back(succ);
    }
  }
}

void ConvertCIRToLLVMPass::processCIRAttrs(mlir::ModuleOp module) {
  // Lower the module attributes to LLVM equivalents.
  if (mlir::Attribute tripleAttr =
          module->getAttr(cir::CIRDialect::getTripleAttrName()))
    module->setAttr(mlir::LLVM::LLVMDialect::getTargetTripleAttrName(),
                    tripleAttr);

  if (mlir::Attribute asmAttr =
          module->getAttr(cir::CIRDialect::getModuleLevelAsmAttrName()))
    module->setAttr(mlir::LLVM::LLVMDialect::getModuleLevelAsmAttrName(),
                    asmAttr);
}

void ConvertCIRToLLVMPass::runOnOperation() {
  llvm::TimeTraceScope scope("Convert CIR to LLVM Pass");

  mlir::ModuleOp module = getOperation();
  mlir::DataLayout dl(module);
  mlir::LLVMTypeConverter converter(&getContext());
  prepareTypeConverter(converter, dl);

  mlir::RewritePatternSet patterns(&getContext());

  patterns.add<
#define GET_LLVM_LOWERING_PATTERNS_LIST
#include "clang/CIR/Dialect/IR/CIRLowering.inc"
#undef GET_LLVM_LOWERING_PATTERNS_LIST
      >(converter, patterns.getContext(), dl);

  processCIRAttrs(module);

  mlir::ConversionTarget target(getContext());
  target.addLegalOp<mlir::ModuleOp>();
  target.addLegalDialect<mlir::LLVM::LLVMDialect>();
  target.addIllegalDialect<mlir::BuiltinDialect, cir::CIRDialect,
                           mlir::func::FuncDialect>();

  llvm::SmallVector<mlir::Operation *> ops;
  ops.push_back(module);
  collectUnreachable(module, ops);

  if (failed(applyPartialConversion(ops, target, std::move(patterns))))
    signalPassFailure();

  // Emit the llvm.global_ctors array.
  buildCtorDtorList(module, cir::CIRDialect::getGlobalCtorsAttrName(),
                    "llvm.global_ctors", [](mlir::Attribute attr) {
                      auto ctorAttr = mlir::cast<cir::GlobalCtorAttr>(attr);
                      return std::make_pair(ctorAttr.getName(),
                                            ctorAttr.getPriority());
                    });
  // Emit the llvm.global_dtors array.
  buildCtorDtorList(module, cir::CIRDialect::getGlobalDtorsAttrName(),
                    "llvm.global_dtors", [](mlir::Attribute attr) {
                      auto dtorAttr = mlir::cast<cir::GlobalDtorAttr>(attr);
                      return std::make_pair(dtorAttr.getName(),
                                            dtorAttr.getPriority());
                    });
}

mlir::LogicalResult CIRToLLVMBrOpLowering::matchAndRewrite(
    cir::BrOp op, OpAdaptor adaptor,
    mlir::ConversionPatternRewriter &rewriter) const {
  rewriter.replaceOpWithNewOp<mlir::LLVM::BrOp>(op, adaptor.getOperands(),
                                                op.getDest());
  return mlir::LogicalResult::success();
}

mlir::LogicalResult CIRToLLVMGetMemberOpLowering::matchAndRewrite(
    cir::GetMemberOp op, OpAdaptor adaptor,
    mlir::ConversionPatternRewriter &rewriter) const {
  mlir::Type llResTy = getTypeConverter()->convertType(op.getType());
  const auto recordTy =
      mlir::cast<cir::RecordType>(op.getAddrTy().getPointee());
  assert(recordTy && "expected record type");

  switch (recordTy.getKind()) {
  case cir::RecordType::Class:
  case cir::RecordType::Struct: {
    // Since the base address is a pointer to an aggregate, the first offset
    // is always zero. The second offset tell us which member it will access.
    llvm::SmallVector<mlir::LLVM::GEPArg, 2> offset{0, op.getIndex()};
    const mlir::Type elementTy = getTypeConverter()->convertType(recordTy);
    rewriter.replaceOpWithNewOp<mlir::LLVM::GEPOp>(op, llResTy, elementTy,
                                                   adaptor.getAddr(), offset);
    return mlir::success();
  }
  case cir::RecordType::Union:
    // Union members share the address space, so we just need a bitcast to
    // conform to type-checking.
    rewriter.replaceOpWithNewOp<mlir::LLVM::BitcastOp>(op, llResTy,
                                                       adaptor.getAddr());
    return mlir::success();
  }
}

mlir::LogicalResult CIRToLLVMUnreachableOpLowering::matchAndRewrite(
    cir::UnreachableOp op, OpAdaptor adaptor,
    mlir::ConversionPatternRewriter &rewriter) const {
  rewriter.replaceOpWithNewOp<mlir::LLVM::UnreachableOp>(op);
  return mlir::success();
}

void createLLVMFuncOpIfNotExist(mlir::ConversionPatternRewriter &rewriter,
                                mlir::Operation *srcOp, llvm::StringRef fnName,
                                mlir::Type fnTy) {
  auto modOp = srcOp->getParentOfType<mlir::ModuleOp>();
  auto enclosingFnOp = srcOp->getParentOfType<mlir::LLVM::LLVMFuncOp>();
  mlir::Operation *sourceSymbol =
      mlir::SymbolTable::lookupSymbolIn(modOp, fnName);
  if (!sourceSymbol) {
    mlir::OpBuilder::InsertionGuard guard(rewriter);
    rewriter.setInsertionPoint(enclosingFnOp);
    mlir::LLVM::LLVMFuncOp::create(rewriter, srcOp->getLoc(), fnName, fnTy);
  }
}

mlir::LogicalResult CIRToLLVMThrowOpLowering::matchAndRewrite(
    cir::ThrowOp op, OpAdaptor adaptor,
    mlir::ConversionPatternRewriter &rewriter) const {
  mlir::Location loc = op.getLoc();
  auto voidTy = mlir::LLVM::LLVMVoidType::get(getContext());

  if (op.rethrows()) {
    auto funcTy = mlir::LLVM::LLVMFunctionType::get(voidTy, {});

    // Get or create `declare void @__cxa_rethrow()`
    const llvm::StringRef functionName = "__cxa_rethrow";
    createLLVMFuncOpIfNotExist(rewriter, op, functionName, funcTy);

    auto cxaRethrow = mlir::LLVM::CallOp::create(
        rewriter, loc, mlir::TypeRange{}, functionName);

    rewriter.replaceOp(op, cxaRethrow);
    return mlir::success();
  }

  auto llvmPtrTy = mlir::LLVM::LLVMPointerType::get(rewriter.getContext());
  auto fnTy = mlir::LLVM::LLVMFunctionType::get(
      voidTy, {llvmPtrTy, llvmPtrTy, llvmPtrTy});

  // Get or create `declare void @__cxa_throw(ptr, ptr, ptr)`
  const llvm::StringRef fnName = "__cxa_throw";
  createLLVMFuncOpIfNotExist(rewriter, op, fnName, fnTy);

  mlir::Value typeInfo = mlir::LLVM::AddressOfOp::create(
      rewriter, loc, mlir::LLVM::LLVMPointerType::get(rewriter.getContext()),
      adaptor.getTypeInfoAttr());

  mlir::Value dtor;
  if (op.getDtor()) {
    dtor = mlir::LLVM::AddressOfOp::create(rewriter, loc, llvmPtrTy,
                                           adaptor.getDtorAttr());
  } else {
    dtor = mlir::LLVM::ZeroOp::create(rewriter, loc, llvmPtrTy);
  }

  auto cxaThrowCall = mlir::LLVM::CallOp::create(
      rewriter, loc, mlir::TypeRange{}, fnName,
      mlir::ValueRange{adaptor.getExceptionPtr(), typeInfo, dtor});

  rewriter.replaceOp(op, cxaThrowCall);
  return mlir::success();
}

mlir::LogicalResult CIRToLLVMAllocExceptionOpLowering::matchAndRewrite(
    cir::AllocExceptionOp op, OpAdaptor adaptor,
    mlir::ConversionPatternRewriter &rewriter) const {
  // Get or create `declare ptr @__cxa_allocate_exception(i64)`
  StringRef fnName = "__cxa_allocate_exception";
  auto llvmPtrTy = mlir::LLVM::LLVMPointerType::get(rewriter.getContext());
  auto int64Ty = mlir::IntegerType::get(rewriter.getContext(), 64);
  auto fnTy = mlir::LLVM::LLVMFunctionType::get(llvmPtrTy, {int64Ty});

  createLLVMFuncOpIfNotExist(rewriter, op, fnName, fnTy);
  auto exceptionSize = mlir::LLVM::ConstantOp::create(rewriter, op.getLoc(),
                                                      adaptor.getSizeAttr());

  auto allocaExceptionCall = mlir::LLVM::CallOp::create(
      rewriter, op.getLoc(), mlir::TypeRange{llvmPtrTy}, fnName,
      mlir::ValueRange{exceptionSize});

  rewriter.replaceOp(op, allocaExceptionCall);
  return mlir::success();
}

mlir::LogicalResult CIRToLLVMTrapOpLowering::matchAndRewrite(
    cir::TrapOp op, OpAdaptor adaptor,
    mlir::ConversionPatternRewriter &rewriter) const {
  mlir::Location loc = op->getLoc();
  rewriter.eraseOp(op);

  mlir::LLVM::Trap::create(rewriter, loc);

  // Note that the call to llvm.trap is not a terminator in LLVM dialect.
  // So we must emit an additional llvm.unreachable to terminate the current
  // block.
  mlir::LLVM::UnreachableOp::create(rewriter, loc);

  return mlir::success();
}

static mlir::Value
getValueForVTableSymbol(mlir::Operation *op,
                        mlir::ConversionPatternRewriter &rewriter,
                        const mlir::TypeConverter *converter,
                        mlir::FlatSymbolRefAttr nameAttr, mlir::Type &eltType) {
  auto module = op->getParentOfType<mlir::ModuleOp>();
  mlir::Operation *symbol = mlir::SymbolTable::lookupSymbolIn(module, nameAttr);
  if (auto llvmSymbol = mlir::dyn_cast<mlir::LLVM::GlobalOp>(symbol)) {
    eltType = llvmSymbol.getType();
  } else if (auto cirSymbol = mlir::dyn_cast<cir::GlobalOp>(symbol)) {
    eltType = converter->convertType(cirSymbol.getSymType());
  } else {
    op->emitError() << "unexpected symbol type for " << symbol;
    return {};
  }

  return mlir::LLVM::AddressOfOp::create(
      rewriter, op->getLoc(),
      mlir::LLVM::LLVMPointerType::get(op->getContext()), nameAttr.getValue());
}

mlir::LogicalResult CIRToLLVMVTableAddrPointOpLowering::matchAndRewrite(
    cir::VTableAddrPointOp op, OpAdaptor adaptor,
    mlir::ConversionPatternRewriter &rewriter) const {
  const mlir::TypeConverter *converter = getTypeConverter();
  mlir::Type targetType = converter->convertType(op.getType());
  llvm::SmallVector<mlir::LLVM::GEPArg> offsets;
  mlir::Type eltType;
  mlir::Value symAddr = getValueForVTableSymbol(op, rewriter, converter,
                                                op.getNameAttr(), eltType);
  if (!symAddr)
    return op.emitError() << "Unable to get value for vtable symbol";

  offsets = llvm::SmallVector<mlir::LLVM::GEPArg>{
      0, op.getAddressPointAttr().getIndex(),
      op.getAddressPointAttr().getOffset()};

  assert(eltType && "Shouldn't ever be missing an eltType here");
  mlir::LLVM::GEPNoWrapFlags inboundsNuw =
      mlir::LLVM::GEPNoWrapFlags::inbounds | mlir::LLVM::GEPNoWrapFlags::nuw;
  rewriter.replaceOpWithNewOp<mlir::LLVM::GEPOp>(op, targetType, eltType,
                                                 symAddr, offsets, inboundsNuw);
  return mlir::success();
}

mlir::LogicalResult CIRToLLVMVTableGetVPtrOpLowering::matchAndRewrite(
    cir::VTableGetVPtrOp op, OpAdaptor adaptor,
    mlir::ConversionPatternRewriter &rewriter) const {
  // cir.vtable.get_vptr is equivalent to a bitcast from the source object
  // pointer to the vptr type. Since the LLVM dialect uses opaque pointers
  // we can just replace uses of this operation with the original pointer.
  mlir::Value srcVal = adaptor.getSrc();
  rewriter.replaceOp(op, srcVal);
  return mlir::success();
}

mlir::LogicalResult CIRToLLVMVTableGetVirtualFnAddrOpLowering::matchAndRewrite(
    cir::VTableGetVirtualFnAddrOp op, OpAdaptor adaptor,
    mlir::ConversionPatternRewriter &rewriter) const {
  mlir::Type targetType = getTypeConverter()->convertType(op.getType());
  auto eltType = mlir::LLVM::LLVMPointerType::get(rewriter.getContext());
  llvm::SmallVector<mlir::LLVM::GEPArg> offsets =
      llvm::SmallVector<mlir::LLVM::GEPArg>{op.getIndex()};
  rewriter.replaceOpWithNewOp<mlir::LLVM::GEPOp>(
      op, targetType, eltType, adaptor.getVptr(), offsets,
      mlir::LLVM::GEPNoWrapFlags::inbounds);
  return mlir::success();
}

mlir::LogicalResult CIRToLLVMVTTAddrPointOpLowering::matchAndRewrite(
    cir::VTTAddrPointOp op, OpAdaptor adaptor,
    mlir::ConversionPatternRewriter &rewriter) const {
  const mlir::Type resultType = getTypeConverter()->convertType(op.getType());
  llvm::SmallVector<mlir::LLVM::GEPArg> offsets;
  mlir::Type eltType;
  mlir::Value llvmAddr = adaptor.getSymAddr();

  if (op.getSymAddr()) {
    if (op.getOffset() == 0) {
      rewriter.replaceOp(op, {llvmAddr});
      return mlir::success();
    }

    offsets.push_back(adaptor.getOffset());
    eltType = mlir::LLVM::LLVMPointerType::get(rewriter.getContext());
  } else {
    llvmAddr = getValueForVTableSymbol(op, rewriter, getTypeConverter(),
                                       op.getNameAttr(), eltType);
    assert(eltType && "Shouldn't ever be missing an eltType here");
    offsets.push_back(0);
    offsets.push_back(adaptor.getOffset());
  }
  rewriter.replaceOpWithNewOp<mlir::LLVM::GEPOp>(
      op, resultType, eltType, llvmAddr, offsets,
      mlir::LLVM::GEPNoWrapFlags::inbounds);
  return mlir::success();
}

mlir::LogicalResult CIRToLLVMStackSaveOpLowering::matchAndRewrite(
    cir::StackSaveOp op, OpAdaptor adaptor,
    mlir::ConversionPatternRewriter &rewriter) const {
  const mlir::Type ptrTy = getTypeConverter()->convertType(op.getType());
  rewriter.replaceOpWithNewOp<mlir::LLVM::StackSaveOp>(op, ptrTy);
  return mlir::success();
}

mlir::LogicalResult CIRToLLVMStackRestoreOpLowering::matchAndRewrite(
    cir::StackRestoreOp op, OpAdaptor adaptor,
    mlir::ConversionPatternRewriter &rewriter) const {
  rewriter.replaceOpWithNewOp<mlir::LLVM::StackRestoreOp>(op, adaptor.getPtr());
  return mlir::success();
}

mlir::LogicalResult CIRToLLVMVecCreateOpLowering::matchAndRewrite(
    cir::VecCreateOp op, OpAdaptor adaptor,
    mlir::ConversionPatternRewriter &rewriter) const {
  // Start with an 'undef' value for the vector.  Then 'insertelement' for
  // each of the vector elements.
  const auto vecTy = mlir::cast<cir::VectorType>(op.getType());
  const mlir::Type llvmTy = typeConverter->convertType(vecTy);
  const mlir::Location loc = op.getLoc();
  mlir::Value result = mlir::LLVM::PoisonOp::create(rewriter, loc, llvmTy);
  assert(vecTy.getSize() == op.getElements().size() &&
         "cir.vec.create op count doesn't match vector type elements count");

  for (uint64_t i = 0; i < vecTy.getSize(); ++i) {
    const mlir::Value indexValue =
        mlir::LLVM::ConstantOp::create(rewriter, loc, rewriter.getI64Type(), i);
    result = mlir::LLVM::InsertElementOp::create(
        rewriter, loc, result, adaptor.getElements()[i], indexValue);
  }

  rewriter.replaceOp(op, result);
  return mlir::success();
}

mlir::LogicalResult CIRToLLVMVecExtractOpLowering::matchAndRewrite(
    cir::VecExtractOp op, OpAdaptor adaptor,
    mlir::ConversionPatternRewriter &rewriter) const {
  rewriter.replaceOpWithNewOp<mlir::LLVM::ExtractElementOp>(
      op, adaptor.getVec(), adaptor.getIndex());
  return mlir::success();
}

mlir::LogicalResult CIRToLLVMVecInsertOpLowering::matchAndRewrite(
    cir::VecInsertOp op, OpAdaptor adaptor,
    mlir::ConversionPatternRewriter &rewriter) const {
  rewriter.replaceOpWithNewOp<mlir::LLVM::InsertElementOp>(
      op, adaptor.getVec(), adaptor.getValue(), adaptor.getIndex());
  return mlir::success();
}

mlir::LogicalResult CIRToLLVMVecCmpOpLowering::matchAndRewrite(
    cir::VecCmpOp op, OpAdaptor adaptor,
    mlir::ConversionPatternRewriter &rewriter) const {
  mlir::Type elementType = elementTypeIfVector(op.getLhs().getType());
  mlir::Value bitResult;
  if (auto intType = mlir::dyn_cast<cir::IntType>(elementType)) {
    bitResult = mlir::LLVM::ICmpOp::create(
        rewriter, op.getLoc(),
        convertCmpKindToICmpPredicate(op.getKind(), intType.isSigned()),
        adaptor.getLhs(), adaptor.getRhs());
  } else if (mlir::isa<cir::FPTypeInterface>(elementType)) {
    bitResult = mlir::LLVM::FCmpOp::create(
        rewriter, op.getLoc(), convertCmpKindToFCmpPredicate(op.getKind()),
        adaptor.getLhs(), adaptor.getRhs());
  } else {
    return op.emitError() << "unsupported type for VecCmpOp: " << elementType;
  }

  // LLVM IR vector comparison returns a vector of i1. This one-bit vector
  // must be sign-extended to the correct result type.
  rewriter.replaceOpWithNewOp<mlir::LLVM::SExtOp>(
      op, typeConverter->convertType(op.getType()), bitResult);
  return mlir::success();
}

mlir::LogicalResult CIRToLLVMVecSplatOpLowering::matchAndRewrite(
    cir::VecSplatOp op, OpAdaptor adaptor,
    mlir::ConversionPatternRewriter &rewriter) const {
  // Vector splat can be implemented with an `insertelement` and a
  // `shufflevector`, which is better than an `insertelement` for each
  // element in the vector. Start with an undef vector. Insert the value into
  // the first element. Then use a `shufflevector` with a mask of all 0 to
  // fill out the entire vector with that value.
  cir::VectorType vecTy = op.getType();
  mlir::Type llvmTy = typeConverter->convertType(vecTy);
  mlir::Location loc = op.getLoc();
  mlir::Value poison = mlir::LLVM::PoisonOp::create(rewriter, loc, llvmTy);

  mlir::Value elementValue = adaptor.getValue();
  if (elementValue.getDefiningOp<mlir::LLVM::PoisonOp>()) {
    // If the splat value is poison, then we can just use poison value
    // for the entire vector.
    rewriter.replaceOp(op, poison);
    return mlir::success();
  }

  if (auto constValue = elementValue.getDefiningOp<mlir::LLVM::ConstantOp>()) {
    if (auto intAttr = dyn_cast<mlir::IntegerAttr>(constValue.getValue())) {
      mlir::DenseIntElementsAttr denseVec = mlir::DenseIntElementsAttr::get(
          mlir::cast<mlir::ShapedType>(llvmTy), intAttr.getValue());
      rewriter.replaceOpWithNewOp<mlir::LLVM::ConstantOp>(
          op, denseVec.getType(), denseVec);
      return mlir::success();
    }

    if (auto fpAttr = dyn_cast<mlir::FloatAttr>(constValue.getValue())) {
      mlir::DenseFPElementsAttr denseVec = mlir::DenseFPElementsAttr::get(
          mlir::cast<mlir::ShapedType>(llvmTy), fpAttr.getValue());
      rewriter.replaceOpWithNewOp<mlir::LLVM::ConstantOp>(
          op, denseVec.getType(), denseVec);
      return mlir::success();
    }
  }

  mlir::Value indexValue =
      mlir::LLVM::ConstantOp::create(rewriter, loc, rewriter.getI64Type(), 0);
  mlir::Value oneElement = mlir::LLVM::InsertElementOp::create(
      rewriter, loc, poison, elementValue, indexValue);
  SmallVector<int32_t> zeroValues(vecTy.getSize(), 0);
  rewriter.replaceOpWithNewOp<mlir::LLVM::ShuffleVectorOp>(op, oneElement,
                                                           poison, zeroValues);
  return mlir::success();
}

mlir::LogicalResult CIRToLLVMVecShuffleOpLowering::matchAndRewrite(
    cir::VecShuffleOp op, OpAdaptor adaptor,
    mlir::ConversionPatternRewriter &rewriter) const {
  // LLVM::ShuffleVectorOp takes an ArrayRef of int for the list of indices.
  // Convert the ClangIR ArrayAttr of IntAttr constants into a
  // SmallVector<int>.
  SmallVector<int, 8> indices;
  std::transform(
      op.getIndices().begin(), op.getIndices().end(),
      std::back_inserter(indices), [](mlir::Attribute intAttr) {
        return mlir::cast<cir::IntAttr>(intAttr).getValue().getSExtValue();
      });
  rewriter.replaceOpWithNewOp<mlir::LLVM::ShuffleVectorOp>(
      op, adaptor.getVec1(), adaptor.getVec2(), indices);
  return mlir::success();
}

mlir::LogicalResult CIRToLLVMVecShuffleDynamicOpLowering::matchAndRewrite(
    cir::VecShuffleDynamicOp op, OpAdaptor adaptor,
    mlir::ConversionPatternRewriter &rewriter) const {
  // LLVM IR does not have an operation that corresponds to this form of
  // the built-in.
  //     __builtin_shufflevector(V, I)
  // is implemented as this pseudocode, where the for loop is unrolled
  // and N is the number of elements:
  //
  // result = undef
  // maskbits = NextPowerOf2(N - 1)
  // masked = I & maskbits
  // for (i in 0 <= i < N)
  //    result[i] = V[masked[i]]
  mlir::Location loc = op.getLoc();
  mlir::Value input = adaptor.getVec();
  mlir::Type llvmIndexVecType =
      getTypeConverter()->convertType(op.getIndices().getType());
  mlir::Type llvmIndexType = getTypeConverter()->convertType(
      elementTypeIfVector(op.getIndices().getType()));
  uint64_t numElements =
      mlir::cast<cir::VectorType>(op.getVec().getType()).getSize();

  uint64_t maskBits = llvm::NextPowerOf2(numElements - 1) - 1;
  mlir::Value maskValue = mlir::LLVM::ConstantOp::create(
      rewriter, loc, llvmIndexType,
      rewriter.getIntegerAttr(llvmIndexType, maskBits));
  mlir::Value maskVector =
      mlir::LLVM::UndefOp::create(rewriter, loc, llvmIndexVecType);

  for (uint64_t i = 0; i < numElements; ++i) {
    mlir::Value idxValue =
        mlir::LLVM::ConstantOp::create(rewriter, loc, rewriter.getI64Type(), i);
    maskVector = mlir::LLVM::InsertElementOp::create(rewriter, loc, maskVector,
                                                     maskValue, idxValue);
  }

  mlir::Value maskedIndices = mlir::LLVM::AndOp::create(
      rewriter, loc, llvmIndexVecType, adaptor.getIndices(), maskVector);
  mlir::Value result = mlir::LLVM::UndefOp::create(
      rewriter, loc, getTypeConverter()->convertType(op.getVec().getType()));
  for (uint64_t i = 0; i < numElements; ++i) {
    mlir::Value iValue =
        mlir::LLVM::ConstantOp::create(rewriter, loc, rewriter.getI64Type(), i);
    mlir::Value indexValue = mlir::LLVM::ExtractElementOp::create(
        rewriter, loc, maskedIndices, iValue);
    mlir::Value valueAtIndex =
        mlir::LLVM::ExtractElementOp::create(rewriter, loc, input, indexValue);
    result = mlir::LLVM::InsertElementOp::create(rewriter, loc, result,
                                                 valueAtIndex, iValue);
  }
  rewriter.replaceOp(op, result);
  return mlir::success();
}

mlir::LogicalResult CIRToLLVMVecTernaryOpLowering::matchAndRewrite(
    cir::VecTernaryOp op, OpAdaptor adaptor,
    mlir::ConversionPatternRewriter &rewriter) const {
  // Convert `cond` into a vector of i1, then use that in a `select` op.
  mlir::Value bitVec = mlir::LLVM::ICmpOp::create(
      rewriter, op.getLoc(), mlir::LLVM::ICmpPredicate::ne, adaptor.getCond(),
      mlir::LLVM::ZeroOp::create(
          rewriter, op.getCond().getLoc(),
          typeConverter->convertType(op.getCond().getType())));
  rewriter.replaceOpWithNewOp<mlir::LLVM::SelectOp>(
      op, bitVec, adaptor.getLhs(), adaptor.getRhs());
  return mlir::success();
}

mlir::LogicalResult CIRToLLVMComplexAddOpLowering::matchAndRewrite(
    cir::ComplexAddOp op, OpAdaptor adaptor,
    mlir::ConversionPatternRewriter &rewriter) const {
  mlir::Value lhs = adaptor.getLhs();
  mlir::Value rhs = adaptor.getRhs();
  mlir::Location loc = op.getLoc();

  auto complexType = mlir::cast<cir::ComplexType>(op.getLhs().getType());
  mlir::Type complexElemTy =
      getTypeConverter()->convertType(complexType.getElementType());
  auto lhsReal = mlir::LLVM::ExtractValueOp::create(
      rewriter, loc, complexElemTy, lhs, ArrayRef(int64_t{0}));
  auto lhsImag = mlir::LLVM::ExtractValueOp::create(
      rewriter, loc, complexElemTy, lhs, ArrayRef(int64_t{1}));
  auto rhsReal = mlir::LLVM::ExtractValueOp::create(
      rewriter, loc, complexElemTy, rhs, ArrayRef(int64_t{0}));
  auto rhsImag = mlir::LLVM::ExtractValueOp::create(
      rewriter, loc, complexElemTy, rhs, ArrayRef(int64_t{1}));

  mlir::Value newReal;
  mlir::Value newImag;
  if (complexElemTy.isInteger()) {
    newReal = mlir::LLVM::AddOp::create(rewriter, loc, complexElemTy, lhsReal,
                                        rhsReal);
    newImag = mlir::LLVM::AddOp::create(rewriter, loc, complexElemTy, lhsImag,
                                        rhsImag);
  } else {
    assert(!cir::MissingFeatures::fastMathFlags());
    assert(!cir::MissingFeatures::fpConstraints());
    newReal = mlir::LLVM::FAddOp::create(rewriter, loc, complexElemTy, lhsReal,
                                         rhsReal);
    newImag = mlir::LLVM::FAddOp::create(rewriter, loc, complexElemTy, lhsImag,
                                         rhsImag);
  }

  mlir::Type complexLLVMTy =
      getTypeConverter()->convertType(op.getResult().getType());
  auto initialComplex =
      mlir::LLVM::PoisonOp::create(rewriter, op->getLoc(), complexLLVMTy);

  auto realComplex = mlir::LLVM::InsertValueOp::create(
      rewriter, op->getLoc(), initialComplex, newReal, ArrayRef(int64_t{0}));

  rewriter.replaceOpWithNewOp<mlir::LLVM::InsertValueOp>(
      op, realComplex, newImag, ArrayRef(int64_t{1}));

  return mlir::success();
}

mlir::LogicalResult CIRToLLVMComplexCreateOpLowering::matchAndRewrite(
    cir::ComplexCreateOp op, OpAdaptor adaptor,
    mlir::ConversionPatternRewriter &rewriter) const {
  mlir::Type complexLLVMTy =
      getTypeConverter()->convertType(op.getResult().getType());
  auto initialComplex =
      mlir::LLVM::UndefOp::create(rewriter, op->getLoc(), complexLLVMTy);

  auto realComplex = mlir::LLVM::InsertValueOp::create(
      rewriter, op->getLoc(), initialComplex, adaptor.getReal(),
      ArrayRef(int64_t{0}));

  auto complex = mlir::LLVM::InsertValueOp::create(
      rewriter, op->getLoc(), realComplex, adaptor.getImag(),
      ArrayRef(int64_t{1}));

  rewriter.replaceOp(op, complex);
  return mlir::success();
}

mlir::LogicalResult CIRToLLVMComplexRealOpLowering::matchAndRewrite(
    cir::ComplexRealOp op, OpAdaptor adaptor,
    mlir::ConversionPatternRewriter &rewriter) const {
  mlir::Type resultLLVMTy = getTypeConverter()->convertType(op.getType());
  mlir::Value operand = adaptor.getOperand();
  if (mlir::isa<cir::ComplexType>(op.getOperand().getType())) {
    operand = mlir::LLVM::ExtractValueOp::create(
        rewriter, op.getLoc(), resultLLVMTy, operand,
        llvm::ArrayRef<std::int64_t>{0});
  }
  rewriter.replaceOp(op, operand);
  return mlir::success();
}

mlir::LogicalResult CIRToLLVMComplexSubOpLowering::matchAndRewrite(
    cir::ComplexSubOp op, OpAdaptor adaptor,
    mlir::ConversionPatternRewriter &rewriter) const {
  mlir::Value lhs = adaptor.getLhs();
  mlir::Value rhs = adaptor.getRhs();
  mlir::Location loc = op.getLoc();

  auto complexType = mlir::cast<cir::ComplexType>(op.getLhs().getType());
  mlir::Type complexElemTy =
      getTypeConverter()->convertType(complexType.getElementType());
  auto lhsReal = mlir::LLVM::ExtractValueOp::create(
      rewriter, loc, complexElemTy, lhs, ArrayRef(int64_t{0}));
  auto lhsImag = mlir::LLVM::ExtractValueOp::create(
      rewriter, loc, complexElemTy, lhs, ArrayRef(int64_t{1}));
  auto rhsReal = mlir::LLVM::ExtractValueOp::create(
      rewriter, loc, complexElemTy, rhs, ArrayRef(int64_t{0}));
  auto rhsImag = mlir::LLVM::ExtractValueOp::create(
      rewriter, loc, complexElemTy, rhs, ArrayRef(int64_t{1}));

  mlir::Value newReal;
  mlir::Value newImag;
  if (complexElemTy.isInteger()) {
    newReal = mlir::LLVM::SubOp::create(rewriter, loc, complexElemTy, lhsReal,
                                        rhsReal);
    newImag = mlir::LLVM::SubOp::create(rewriter, loc, complexElemTy, lhsImag,
                                        rhsImag);
  } else {
    assert(!cir::MissingFeatures::fastMathFlags());
    assert(!cir::MissingFeatures::fpConstraints());
    newReal = mlir::LLVM::FSubOp::create(rewriter, loc, complexElemTy, lhsReal,
                                         rhsReal);
    newImag = mlir::LLVM::FSubOp::create(rewriter, loc, complexElemTy, lhsImag,
                                         rhsImag);
  }

  mlir::Type complexLLVMTy =
      getTypeConverter()->convertType(op.getResult().getType());
  auto initialComplex =
      mlir::LLVM::PoisonOp::create(rewriter, op->getLoc(), complexLLVMTy);

  auto realComplex = mlir::LLVM::InsertValueOp::create(
      rewriter, op->getLoc(), initialComplex, newReal, ArrayRef(int64_t{0}));

  rewriter.replaceOpWithNewOp<mlir::LLVM::InsertValueOp>(
      op, realComplex, newImag, ArrayRef(int64_t{1}));

  return mlir::success();
}

mlir::LogicalResult CIRToLLVMComplexImagOpLowering::matchAndRewrite(
    cir::ComplexImagOp op, OpAdaptor adaptor,
    mlir::ConversionPatternRewriter &rewriter) const {
  mlir::Type resultLLVMTy = getTypeConverter()->convertType(op.getType());
  mlir::Value operand = adaptor.getOperand();
  mlir::Location loc = op.getLoc();

  if (mlir::isa<cir::ComplexType>(op.getOperand().getType())) {
    operand = mlir::LLVM::ExtractValueOp::create(
        rewriter, loc, resultLLVMTy, operand, llvm::ArrayRef<std::int64_t>{1});
  } else {
    mlir::TypedAttr zeroAttr = rewriter.getZeroAttr(resultLLVMTy);
    operand =
        mlir::LLVM::ConstantOp::create(rewriter, loc, resultLLVMTy, zeroAttr);
  }

  rewriter.replaceOp(op, operand);
  return mlir::success();
}

mlir::IntegerType computeBitfieldIntType(mlir::Type storageType,
                                         mlir::MLIRContext *context,
                                         unsigned &storageSize) {
  return TypeSwitch<mlir::Type, mlir::IntegerType>(storageType)
      .Case<cir::ArrayType>([&](cir::ArrayType atTy) {
        storageSize = atTy.getSize() * 8;
        return mlir::IntegerType::get(context, storageSize);
      })
      .Case<cir::IntType>([&](cir::IntType intTy) {
        storageSize = intTy.getWidth();
        return mlir::IntegerType::get(context, storageSize);
      })
      .Default([](mlir::Type) -> mlir::IntegerType {
        llvm_unreachable(
            "Either ArrayType or IntType expected for bitfields storage");
      });
}

mlir::LogicalResult CIRToLLVMSetBitfieldOpLowering::matchAndRewrite(
    cir::SetBitfieldOp op, OpAdaptor adaptor,
    mlir::ConversionPatternRewriter &rewriter) const {
  mlir::OpBuilder::InsertionGuard guard(rewriter);
  rewriter.setInsertionPoint(op);

  cir::BitfieldInfoAttr info = op.getBitfieldInfo();
  uint64_t size = info.getSize();
  uint64_t offset = info.getOffset();
  mlir::Type storageType = info.getStorageType();
  mlir::MLIRContext *context = storageType.getContext();

  unsigned storageSize = 0;

  mlir::IntegerType intType =
      computeBitfieldIntType(storageType, context, storageSize);

  mlir::Value srcVal = createIntCast(rewriter, adaptor.getSrc(), intType);
  unsigned srcWidth = storageSize;
  mlir::Value resultVal = srcVal;

  if (storageSize != size) {
    assert(storageSize > size && "Invalid bitfield size.");

    mlir::Value val = mlir::LLVM::LoadOp::create(
        rewriter, op.getLoc(), intType, adaptor.getAddr(), op.getAlignment(),
        op.getIsVolatile());

    srcVal =
        createAnd(rewriter, srcVal, llvm::APInt::getLowBitsSet(srcWidth, size));
    resultVal = srcVal;
    srcVal = createShL(rewriter, srcVal, offset);

    // Mask out the original value.
    val = createAnd(rewriter, val,
                    ~llvm::APInt::getBitsSet(srcWidth, offset, offset + size));

    // Or together the unchanged values and the source value.
    srcVal = mlir::LLVM::OrOp::create(rewriter, op.getLoc(), val, srcVal);
  }

  mlir::LLVM::StoreOp::create(rewriter, op.getLoc(), srcVal, adaptor.getAddr(),
                              op.getAlignment(), op.getIsVolatile());

  mlir::Type resultTy = getTypeConverter()->convertType(op.getType());

  if (info.getIsSigned()) {
    assert(size <= storageSize);
    unsigned highBits = storageSize - size;

    if (highBits) {
      resultVal = createShL(rewriter, resultVal, highBits);
      resultVal = createAShR(rewriter, resultVal, highBits);
    }
  }

  resultVal = createIntCast(rewriter, resultVal,
                            mlir::cast<mlir::IntegerType>(resultTy),
                            info.getIsSigned());

  rewriter.replaceOp(op, resultVal);
  return mlir::success();
}

mlir::LogicalResult CIRToLLVMComplexImagPtrOpLowering::matchAndRewrite(
    cir::ComplexImagPtrOp op, OpAdaptor adaptor,
    mlir::ConversionPatternRewriter &rewriter) const {
  cir::PointerType operandTy = op.getOperand().getType();
  mlir::Type resultLLVMTy = getTypeConverter()->convertType(op.getType());
  mlir::Type elementLLVMTy =
      getTypeConverter()->convertType(operandTy.getPointee());

  mlir::LLVM::GEPArg gepIndices[2] = {{0}, {1}};
  mlir::LLVM::GEPNoWrapFlags inboundsNuw =
      mlir::LLVM::GEPNoWrapFlags::inbounds | mlir::LLVM::GEPNoWrapFlags::nuw;
  rewriter.replaceOpWithNewOp<mlir::LLVM::GEPOp>(
      op, resultLLVMTy, elementLLVMTy, adaptor.getOperand(), gepIndices,
      inboundsNuw);
  return mlir::success();
}

mlir::LogicalResult CIRToLLVMComplexRealPtrOpLowering::matchAndRewrite(
    cir::ComplexRealPtrOp op, OpAdaptor adaptor,
    mlir::ConversionPatternRewriter &rewriter) const {
  cir::PointerType operandTy = op.getOperand().getType();
  mlir::Type resultLLVMTy = getTypeConverter()->convertType(op.getType());
  mlir::Type elementLLVMTy =
      getTypeConverter()->convertType(operandTy.getPointee());

  mlir::LLVM::GEPArg gepIndices[2] = {0, 0};
  mlir::LLVM::GEPNoWrapFlags inboundsNuw =
      mlir::LLVM::GEPNoWrapFlags::inbounds | mlir::LLVM::GEPNoWrapFlags::nuw;
  rewriter.replaceOpWithNewOp<mlir::LLVM::GEPOp>(
      op, resultLLVMTy, elementLLVMTy, adaptor.getOperand(), gepIndices,
      inboundsNuw);
  return mlir::success();
}

mlir::LogicalResult CIRToLLVMGetBitfieldOpLowering::matchAndRewrite(
    cir::GetBitfieldOp op, OpAdaptor adaptor,
    mlir::ConversionPatternRewriter &rewriter) const {

  mlir::OpBuilder::InsertionGuard guard(rewriter);
  rewriter.setInsertionPoint(op);

  cir::BitfieldInfoAttr info = op.getBitfieldInfo();
  uint64_t size = info.getSize();
  uint64_t offset = info.getOffset();
  mlir::Type storageType = info.getStorageType();
  mlir::MLIRContext *context = storageType.getContext();
  unsigned storageSize = 0;

  mlir::IntegerType intType =
      computeBitfieldIntType(storageType, context, storageSize);

  mlir::Value val = mlir::LLVM::LoadOp::create(
      rewriter, op.getLoc(), intType, adaptor.getAddr(), op.getAlignment(),
      op.getIsVolatile());
  val = mlir::LLVM::BitcastOp::create(rewriter, op.getLoc(), intType, val);

  if (info.getIsSigned()) {
    assert(static_cast<unsigned>(offset + size) <= storageSize);
    unsigned highBits = storageSize - offset - size;
    val = createShL(rewriter, val, highBits);
    val = createAShR(rewriter, val, offset + highBits);
  } else {
    val = createLShR(rewriter, val, offset);

    if (static_cast<unsigned>(offset) + size < storageSize)
      val = createAnd(rewriter, val,
                      llvm::APInt::getLowBitsSet(storageSize, size));
  }

  mlir::Type resTy = getTypeConverter()->convertType(op.getType());
  mlir::Value newOp = createIntCast(
      rewriter, val, mlir::cast<mlir::IntegerType>(resTy), info.getIsSigned());
  rewriter.replaceOp(op, newOp);
  return mlir::success();
}

mlir::LogicalResult CIRToLLVMInlineAsmOpLowering::matchAndRewrite(
    cir::InlineAsmOp op, OpAdaptor adaptor,
    mlir::ConversionPatternRewriter &rewriter) const {
  mlir::Type llResTy;
  if (op.getNumResults())
    llResTy = getTypeConverter()->convertType(op.getType(0));

  cir::AsmFlavor dialect = op.getAsmFlavor();
  mlir::LLVM::AsmDialect llDialect = dialect == cir::AsmFlavor::x86_att
                                         ? mlir::LLVM::AsmDialect::AD_ATT
                                         : mlir::LLVM::AsmDialect::AD_Intel;

  SmallVector<mlir::Attribute> opAttrs;
  StringRef llvmAttrName = mlir::LLVM::InlineAsmOp::getElementTypeAttrName();

  // this is for the lowering to LLVM from LLVM dialect. Otherwise, if we
  // don't have the result (i.e. void type as a result of operation), the
  // element type attribute will be attached to the whole instruction, but not
  // to the operand
  if (!op.getNumResults())
    opAttrs.push_back(mlir::Attribute());

  SmallVector<mlir::Value> llvmOperands;
  SmallVector<mlir::Value> cirOperands;
  for (auto const &[llvmOp, cirOp] :
       zip(adaptor.getAsmOperands(), op.getAsmOperands())) {
    append_range(llvmOperands, llvmOp);
    append_range(cirOperands, cirOp);
  }

  // so far we infer the llvm dialect element type attr from
  // CIR operand type.
  for (auto const &[cirOpAttr, cirOp] :
       zip(op.getOperandAttrs(), cirOperands)) {
    if (!cirOpAttr) {
      opAttrs.push_back(mlir::Attribute());
      continue;
    }

    llvm::SmallVector<mlir::NamedAttribute, 1> attrs;
    cir::PointerType typ = mlir::cast<cir::PointerType>(cirOp.getType());
    mlir::TypeAttr typAttr = mlir::TypeAttr::get(convertTypeForMemory(
        *getTypeConverter(), dataLayout, typ.getPointee()));

    attrs.push_back(rewriter.getNamedAttr(llvmAttrName, typAttr));
    mlir::DictionaryAttr newDict = rewriter.getDictionaryAttr(attrs);
    opAttrs.push_back(newDict);
  }

  rewriter.replaceOpWithNewOp<mlir::LLVM::InlineAsmOp>(
      op, llResTy, llvmOperands, op.getAsmStringAttr(), op.getConstraintsAttr(),
      op.getSideEffectsAttr(),
      /*is_align_stack*/ mlir::UnitAttr(),
      /*tail_call_kind*/
      mlir::LLVM::TailCallKindAttr::get(
          getContext(), mlir::LLVM::tailcallkind::TailCallKind::None),
      mlir::LLVM::AsmDialectAttr::get(getContext(), llDialect),
      rewriter.getArrayAttr(opAttrs));

  return mlir::success();
}

mlir::LogicalResult CIRToLLVMVAStartOpLowering::matchAndRewrite(
    cir::VAStartOp op, OpAdaptor adaptor,
    mlir::ConversionPatternRewriter &rewriter) const {
  auto opaquePtr = mlir::LLVM::LLVMPointerType::get(getContext());
  auto vaList = mlir::LLVM::BitcastOp::create(rewriter, op.getLoc(), opaquePtr,
                                              adaptor.getArgList());
  rewriter.replaceOpWithNewOp<mlir::LLVM::VaStartOp>(op, vaList);
  return mlir::success();
}

mlir::LogicalResult CIRToLLVMVAEndOpLowering::matchAndRewrite(
    cir::VAEndOp op, OpAdaptor adaptor,
    mlir::ConversionPatternRewriter &rewriter) const {
  auto opaquePtr = mlir::LLVM::LLVMPointerType::get(getContext());
  auto vaList = mlir::LLVM::BitcastOp::create(rewriter, op.getLoc(), opaquePtr,
                                              adaptor.getArgList());
  rewriter.replaceOpWithNewOp<mlir::LLVM::VaEndOp>(op, vaList);
  return mlir::success();
}

mlir::LogicalResult CIRToLLVMVAArgOpLowering::matchAndRewrite(
    cir::VAArgOp op, OpAdaptor adaptor,
    mlir::ConversionPatternRewriter &rewriter) const {
  assert(!cir::MissingFeatures::vaArgABILowering());
  auto opaquePtr = mlir::LLVM::LLVMPointerType::get(getContext());
  auto vaList = mlir::LLVM::BitcastOp::create(rewriter, op.getLoc(), opaquePtr,
                                              adaptor.getArgList());

  mlir::Type llvmType =
      getTypeConverter()->convertType(op->getResultTypes().front());
  if (!llvmType)
    return mlir::failure();

  rewriter.replaceOpWithNewOp<mlir::LLVM::VaArgOp>(op, llvmType, vaList);
  return mlir::success();
}

std::unique_ptr<mlir::Pass> createConvertCIRToLLVMPass() {
  return std::make_unique<ConvertCIRToLLVMPass>();
}

void populateCIRToLLVMPasses(mlir::OpPassManager &pm) {
  mlir::populateCIRPreLoweringPasses(pm);
  pm.addPass(createConvertCIRToLLVMPass());
}

std::unique_ptr<llvm::Module>
lowerDirectlyFromCIRToLLVMIR(mlir::ModuleOp mlirModule, LLVMContext &llvmCtx) {
  llvm::TimeTraceScope scope("lower from CIR to LLVM directly");

  mlir::MLIRContext *mlirCtx = mlirModule.getContext();

  mlir::PassManager pm(mlirCtx);
  populateCIRToLLVMPasses(pm);

  (void)mlir::applyPassManagerCLOptions(pm);

  if (mlir::failed(pm.run(mlirModule))) {
    // FIXME: Handle any errors where they occurs and return a nullptr here.
    report_fatal_error(
        "The pass manager failed to lower CIR to LLVMIR dialect!");
  }

  mlir::registerBuiltinDialectTranslation(*mlirCtx);
  mlir::registerLLVMDialectTranslation(*mlirCtx);
  mlir::registerCIRDialectTranslation(*mlirCtx);

  llvm::TimeTraceScope translateScope("translateModuleToLLVMIR");

  StringRef moduleName = mlirModule.getName().value_or("CIRToLLVMModule");
  std::unique_ptr<llvm::Module> llvmModule =
      mlir::translateModuleToLLVMIR(mlirModule, llvmCtx, moduleName);

  if (!llvmModule) {
    // FIXME: Handle any errors where they occurs and return a nullptr here.
    report_fatal_error("Lowering from LLVMIR dialect to llvm IR failed!");
  }

  return llvmModule;
}
} // namespace direct
} // namespace cir<|MERGE_RESOLUTION|>--- conflicted
+++ resolved
@@ -183,14 +183,6 @@
   assert(!cir::MissingFeatures::aggValueSlotVolatile());
   rewriter.replaceOpWithNewOp<mlir::LLVM::MemcpyOp>(
       op, adaptor.getDst(), adaptor.getSrc(), length, op.getIsVolatile());
-  return mlir::success();
-}
-
-mlir::LogicalResult CIRToLLVMCosOpLowering::matchAndRewrite(
-    cir::CosOp op, OpAdaptor adaptor,
-    mlir::ConversionPatternRewriter &rewriter) const {
-  mlir::Type resTy = typeConverter->convertType(op.getType());
-  rewriter.replaceOpWithNewOp<mlir::LLVM::CosOp>(op, resTy, adaptor.getSrc());
   return mlir::success();
 }
 
@@ -733,13 +725,8 @@
   return mlir::success();
 }
 
-<<<<<<< HEAD
-mlir::LogicalResult CIRToLLVMAtomicXchgLowering::matchAndRewrite(
-    cir::AtomicXchg op, OpAdaptor adaptor,
-=======
 mlir::LogicalResult CIRToLLVMAtomicXchgOpLowering::matchAndRewrite(
     cir::AtomicXchgOp op, OpAdaptor adaptor,
->>>>>>> 54c4ef26
     mlir::ConversionPatternRewriter &rewriter) const {
   assert(!cir::MissingFeatures::atomicSyncScopeID());
   mlir::LLVM::AtomicOrdering llvmOrder = getLLVMMemOrder(adaptor.getMemOrder());
@@ -749,8 +736,6 @@
   return mlir::success();
 }
 
-<<<<<<< HEAD
-=======
 mlir::LogicalResult CIRToLLVMAtomicTestAndSetOpLowering::matchAndRewrite(
     cir::AtomicTestAndSetOp op, OpAdaptor adaptor,
     mlir::ConversionPatternRewriter &rewriter) const {
@@ -932,7 +917,6 @@
   return mlir::success();
 }
 
->>>>>>> 54c4ef26
 mlir::LogicalResult CIRToLLVMBitClrsbOpLowering::matchAndRewrite(
     cir::BitClrsbOp op, OpAdaptor adaptor,
     mlir::ConversionPatternRewriter &rewriter) const {
