--- conflicted
+++ resolved
@@ -213,15 +213,9 @@
   mlir::Value visit(mlir::Attribute attr) {
     return llvm::TypeSwitch<mlir::Attribute, mlir::Value>(attr)
         .Case<cir::IntAttr, cir::FPAttr, cir::ConstComplexAttr,
-<<<<<<< HEAD
-              cir::ConstArrayAttr, cir::ConstVectorAttr, cir::ConstPtrAttr,
-              cir::GlobalViewAttr, cir::ZeroAttr>(
-            [&](auto attrT) { return visitCirAttr(attrT); })
-=======
               cir::ConstArrayAttr, cir::ConstRecordAttr, cir::ConstVectorAttr,
               cir::ConstPtrAttr, cir::GlobalViewAttr, cir::VTableAttr,
               cir::ZeroAttr>([&](auto attrT) { return visitCirAttr(attrT); })
->>>>>>> 35227056
         .Default([&](auto attrT) { return mlir::Value(); });
   }
 
@@ -233,10 +227,7 @@
   mlir::Value visitCirAttr(cir::ConstRecordAttr attr);
   mlir::Value visitCirAttr(cir::ConstVectorAttr attr);
   mlir::Value visitCirAttr(cir::GlobalViewAttr attr);
-<<<<<<< HEAD
-=======
   mlir::Value visitCirAttr(cir::VTableAttr attr);
->>>>>>> 35227056
   mlir::Value visitCirAttr(cir::ZeroAttr attr);
 
 private:
@@ -522,8 +513,6 @@
   llvm_unreachable("Expecting pointer or integer type for GlobalViewAttr");
 }
 
-<<<<<<< HEAD
-=======
 // VTableAttr visitor.
 mlir::Value CIRAttrToValue::visitCirAttr(cir::VTableAttr vtableArr) {
   mlir::Type llvmTy = converter->convertType(vtableArr.getType());
@@ -539,7 +528,6 @@
   return result;
 }
 
->>>>>>> 35227056
 /// ZeroAttr visitor.
 mlir::Value CIRAttrToValue::visitCirAttr(cir::ZeroAttr attr) {
   mlir::Location loc = parentOp->getLoc();
@@ -660,8 +648,6 @@
   return mlir::success();
 }
 
-<<<<<<< HEAD
-=======
 static mlir::LLVM::AtomicOrdering
 getLLVMMemOrder(std::optional<cir::MemOrder> memorder) {
   if (!memorder)
@@ -707,7 +693,6 @@
   return mlir::success();
 }
 
->>>>>>> 35227056
 mlir::LogicalResult CIRToLLVMBitClrsbOpLowering::matchAndRewrite(
     cir::BitClrsbOp op, OpAdaptor adaptor,
     mlir::ConversionPatternRewriter &rewriter) const {
@@ -1664,15 +1649,9 @@
     cir::GlobalOp op, mlir::Attribute init,
     mlir::ConversionPatternRewriter &rewriter) const {
   // TODO: Generalize this handling when more types are needed here.
-<<<<<<< HEAD
-  assert(
-      (isa<cir::ConstArrayAttr, cir::ConstVectorAttr, cir::ConstPtrAttr,
-           cir::ConstComplexAttr, cir::GlobalViewAttr, cir::ZeroAttr>(init)));
-=======
   assert((isa<cir::ConstArrayAttr, cir::ConstRecordAttr, cir::ConstVectorAttr,
               cir::ConstPtrAttr, cir::ConstComplexAttr, cir::GlobalViewAttr,
               cir::VTableAttr, cir::ZeroAttr>(init)));
->>>>>>> 35227056
 
   // TODO(cir): once LLVM's dialect has proper equivalent attributes this
   // should be updated. For now, we use a custom op to initialize globals
@@ -1725,14 +1704,9 @@
         return mlir::failure();
       }
     } else if (mlir::isa<cir::ConstArrayAttr, cir::ConstVectorAttr,
-<<<<<<< HEAD
-                         cir::ConstPtrAttr, cir::ConstComplexAttr,
-                         cir::GlobalViewAttr, cir::ZeroAttr>(init.value())) {
-=======
                          cir::ConstRecordAttr, cir::ConstPtrAttr,
                          cir::ConstComplexAttr, cir::GlobalViewAttr,
                          cir::VTableAttr, cir::ZeroAttr>(init.value())) {
->>>>>>> 35227056
       // TODO(cir): once LLVM's dialect has proper equivalent attributes this
       // should be updated. For now, we use a custom op to initialize globals
       // to the appropriate value.
@@ -2492,10 +2466,7 @@
                CIRToLLVMAssumeOpLowering,
                CIRToLLVMAssumeAlignedOpLowering,
                CIRToLLVMAssumeSepStorageOpLowering,
-<<<<<<< HEAD
-=======
                CIRToLLVMAtomicCmpXchgLowering,
->>>>>>> 35227056
                CIRToLLVMBaseClassAddrOpLowering,
                CIRToLLVMBinOpLowering,
                CIRToLLVMBitClrsbOpLowering,
@@ -2538,12 +2509,9 @@
                CIRToLLVMTrapOpLowering,
                CIRToLLVMUnaryOpLowering,
                CIRToLLVMUnreachableOpLowering,
-<<<<<<< HEAD
-=======
                CIRToLLVMVAArgOpLowering,
                CIRToLLVMVAEndOpLowering,
                CIRToLLVMVAStartOpLowering,
->>>>>>> 35227056
                CIRToLLVMVecCmpOpLowering,
                CIRToLLVMVecCreateOpLowering,
                CIRToLLVMVecExtractOpLowering,
@@ -2553,13 +2521,9 @@
                CIRToLLVMVecSplatOpLowering,
                CIRToLLVMVecTernaryOpLowering,
                CIRToLLVMVTableAddrPointOpLowering,
-<<<<<<< HEAD
-               CIRToLLVMVTableGetVPtrOpLowering
-=======
                CIRToLLVMVTableGetVPtrOpLowering,
                CIRToLLVMVTableGetVirtualFnAddrOpLowering,
                CIRToLLVMVTTAddrPointOpLowering
->>>>>>> 35227056
       // clang-format on
       >(converter, patterns.getContext());
 
@@ -2622,8 +2586,6 @@
   return mlir::success();
 }
 
-<<<<<<< HEAD
-=======
 void createLLVMFuncOpIfNotExist(mlir::ConversionPatternRewriter &rewriter,
                                 mlir::Operation *srcOp, llvm::StringRef fnName,
                                 mlir::Type fnTy) {
@@ -2660,7 +2622,6 @@
   return mlir::success();
 }
 
->>>>>>> 35227056
 mlir::LogicalResult CIRToLLVMTrapOpLowering::matchAndRewrite(
     cir::TrapOp op, OpAdaptor adaptor,
     mlir::ConversionPatternRewriter &rewriter) const {
@@ -2729,10 +2690,6 @@
   // pointer to the vptr type. Since the LLVM dialect uses opaque pointers
   // we can just replace uses of this operation with the original pointer.
   mlir::Value srcVal = adaptor.getSrc();
-<<<<<<< HEAD
-  rewriter.replaceAllUsesWith(op, srcVal);
-  rewriter.eraseOp(op);
-=======
   rewriter.replaceOp(op, srcVal);
   return mlir::success();
 }
@@ -2776,7 +2733,6 @@
   rewriter.replaceOpWithNewOp<mlir::LLVM::GEPOp>(
       op, resultType, eltType, llvmAddr, offsets,
       mlir::LLVM::GEPNoWrapFlags::inbounds);
->>>>>>> 35227056
   return mlir::success();
 }
 
@@ -3309,11 +3265,7 @@
 
   SmallVector<mlir::Value> llvmOperands;
   SmallVector<mlir::Value> cirOperands;
-<<<<<<< HEAD
-  for (auto const&[llvmOp, cirOp] :
-=======
   for (auto const &[llvmOp, cirOp] :
->>>>>>> 35227056
        zip(adaptor.getAsmOperands(), op.getAsmOperands())) {
     append_range(llvmOperands, llvmOp);
     append_range(cirOperands, cirOp);
@@ -3321,24 +3273,15 @@
 
   // so far we infer the llvm dialect element type attr from
   // CIR operand type.
-<<<<<<< HEAD
-  for (auto const&[cirOpAttr, cirOp] : zip(op.getOperandAttrs(), cirOperands)) {    
-=======
   for (auto const &[cirOpAttr, cirOp] :
        zip(op.getOperandAttrs(), cirOperands)) {
->>>>>>> 35227056
     if (!cirOpAttr) {
       opAttrs.push_back(mlir::Attribute());
       continue;
     }
 
     llvm::SmallVector<mlir::NamedAttribute, 1> attrs;
-<<<<<<< HEAD
-    cir::PointerType typ =
-        mlir::cast<cir::PointerType>(cirOp.getType());
-=======
     cir::PointerType typ = mlir::cast<cir::PointerType>(cirOp.getType());
->>>>>>> 35227056
     mlir::TypeAttr typAttr = mlir::TypeAttr::get(convertTypeForMemory(
         *getTypeConverter(), dataLayout, typ.getPointee()));
 
@@ -3360,8 +3303,6 @@
   return mlir::success();
 }
 
-<<<<<<< HEAD
-=======
 mlir::LogicalResult CIRToLLVMVAStartOpLowering::matchAndRewrite(
     cir::VAStartOp op, OpAdaptor adaptor,
     mlir::ConversionPatternRewriter &rewriter) const {
@@ -3399,7 +3340,6 @@
   return mlir::success();
 }
 
->>>>>>> 35227056
 std::unique_ptr<mlir::Pass> createConvertCIRToLLVMPass() {
   return std::make_unique<ConvertCIRToLLVMPass>();
 }
