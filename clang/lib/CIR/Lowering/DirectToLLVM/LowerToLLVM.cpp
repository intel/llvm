//====- LowerToLLVM.cpp - Lowering from CIR to LLVMIR ---------------------===//
//
// Part of the LLVM Project, under the Apache License v2.0 with LLVM Exceptions.
// See https://llvm.org/LICENSE.txt for license information.
// SPDX-License-Identifier: Apache-2.0 WITH LLVM-exception
//
//===----------------------------------------------------------------------===//
//
// This file implements lowering of CIR operations to LLVMIR.
//
//===----------------------------------------------------------------------===//

#include "LowerToLLVM.h"

#include <deque>
#include <optional>

#include "mlir/Conversion/LLVMCommon/TypeConverter.h"
#include "mlir/Dialect/DLTI/DLTI.h"
#include "mlir/Dialect/Func/IR/FuncOps.h"
#include "mlir/Dialect/LLVMIR/LLVMDialect.h"
#include "mlir/Dialect/LLVMIR/LLVMTypes.h"
#include "mlir/IR/BuiltinAttributes.h"
#include "mlir/IR/BuiltinDialect.h"
#include "mlir/IR/BuiltinOps.h"
#include "mlir/IR/Types.h"
#include "mlir/Pass/Pass.h"
#include "mlir/Pass/PassManager.h"
#include "mlir/Target/LLVMIR/Dialect/Builtin/BuiltinToLLVMIRTranslation.h"
#include "mlir/Target/LLVMIR/Dialect/LLVMIR/LLVMToLLVMIRTranslation.h"
#include "mlir/Target/LLVMIR/Export.h"
#include "mlir/Transforms/DialectConversion.h"
#include "clang/CIR/Dialect/IR/CIRAttrs.h"
#include "clang/CIR/Dialect/IR/CIRDialect.h"
#include "clang/CIR/Dialect/IR/CIRTypes.h"
#include "clang/CIR/Dialect/Passes.h"
#include "clang/CIR/LoweringHelpers.h"
#include "clang/CIR/MissingFeatures.h"
#include "clang/CIR/Passes.h"
#include "llvm/ADT/TypeSwitch.h"
#include "llvm/IR/Module.h"
#include "llvm/Support/ErrorHandling.h"
#include "llvm/Support/TimeProfiler.h"

using namespace cir;
using namespace llvm;

namespace cir {
namespace direct {

//===----------------------------------------------------------------------===//
// Helper Methods
//===----------------------------------------------------------------------===//

namespace {
/// If the given type is a vector type, return the vector's element type.
/// Otherwise return the given type unchanged.
mlir::Type elementTypeIfVector(mlir::Type type) {
  return llvm::TypeSwitch<mlir::Type, mlir::Type>(type)
      .Case<cir::VectorType, mlir::VectorType>(
          [](auto p) { return p.getElementType(); })
      .Default([](mlir::Type p) { return p; });
}
} // namespace

/// Given a type convertor and a data layout, convert the given type to a type
/// that is suitable for memory operations. For example, this can be used to
/// lower cir.bool accesses to i8.
static mlir::Type convertTypeForMemory(const mlir::TypeConverter &converter,
                                       mlir::DataLayout const &dataLayout,
                                       mlir::Type type) {
  // TODO(cir): Handle other types similarly to clang's codegen
  // convertTypeForMemory
  if (isa<cir::BoolType>(type)) {
    return mlir::IntegerType::get(type.getContext(),
                                  dataLayout.getTypeSizeInBits(type));
  }

  return converter.convertType(type);
}

static mlir::Value createIntCast(mlir::OpBuilder &bld, mlir::Value src,
                                 mlir::IntegerType dstTy,
                                 bool isSigned = false) {
  mlir::Type srcTy = src.getType();
  assert(mlir::isa<mlir::IntegerType>(srcTy));

  unsigned srcWidth = mlir::cast<mlir::IntegerType>(srcTy).getWidth();
  unsigned dstWidth = mlir::cast<mlir::IntegerType>(dstTy).getWidth();
  mlir::Location loc = src.getLoc();

  if (dstWidth > srcWidth && isSigned)
    return mlir::LLVM::SExtOp::create(bld, loc, dstTy, src);
  if (dstWidth > srcWidth)
    return mlir::LLVM::ZExtOp::create(bld, loc, dstTy, src);
  if (dstWidth < srcWidth)
    return mlir::LLVM::TruncOp::create(bld, loc, dstTy, src);
  return mlir::LLVM::BitcastOp::create(bld, loc, dstTy, src);
}

static mlir::LLVM::Visibility
lowerCIRVisibilityToLLVMVisibility(cir::VisibilityKind visibilityKind) {
  switch (visibilityKind) {
  case cir::VisibilityKind::Default:
    return ::mlir::LLVM::Visibility::Default;
  case cir::VisibilityKind::Hidden:
    return ::mlir::LLVM::Visibility::Hidden;
  case cir::VisibilityKind::Protected:
    return ::mlir::LLVM::Visibility::Protected;
  }
}

/// Emits the value from memory as expected by its users. Should be called when
/// the memory represetnation of a CIR type is not equal to its scalar
/// representation.
static mlir::Value emitFromMemory(mlir::ConversionPatternRewriter &rewriter,
                                  mlir::DataLayout const &dataLayout,
                                  cir::LoadOp op, mlir::Value value) {

  // TODO(cir): Handle other types similarly to clang's codegen EmitFromMemory
  if (auto boolTy = mlir::dyn_cast<cir::BoolType>(op.getType())) {
    // Create a cast value from specified size in datalayout to i1
    assert(value.getType().isInteger(dataLayout.getTypeSizeInBits(boolTy)));
    return createIntCast(rewriter, value, rewriter.getI1Type());
  }

  return value;
}

/// Emits a value to memory with the expected scalar type. Should be called when
/// the memory represetnation of a CIR type is not equal to its scalar
/// representation.
static mlir::Value emitToMemory(mlir::ConversionPatternRewriter &rewriter,
                                mlir::DataLayout const &dataLayout,
                                mlir::Type origType, mlir::Value value) {

  // TODO(cir): Handle other types similarly to clang's codegen EmitToMemory
  if (auto boolTy = mlir::dyn_cast<cir::BoolType>(origType)) {
    // Create zext of value from i1 to i8
    mlir::IntegerType memType =
        rewriter.getIntegerType(dataLayout.getTypeSizeInBits(boolTy));
    return createIntCast(rewriter, value, memType);
  }

  return value;
}

mlir::LLVM::Linkage convertLinkage(cir::GlobalLinkageKind linkage) {
  using CIR = cir::GlobalLinkageKind;
  using LLVM = mlir::LLVM::Linkage;

  switch (linkage) {
  case CIR::AvailableExternallyLinkage:
    return LLVM::AvailableExternally;
  case CIR::CommonLinkage:
    return LLVM::Common;
  case CIR::ExternalLinkage:
    return LLVM::External;
  case CIR::ExternalWeakLinkage:
    return LLVM::ExternWeak;
  case CIR::InternalLinkage:
    return LLVM::Internal;
  case CIR::LinkOnceAnyLinkage:
    return LLVM::Linkonce;
  case CIR::LinkOnceODRLinkage:
    return LLVM::LinkonceODR;
  case CIR::PrivateLinkage:
    return LLVM::Private;
  case CIR::WeakAnyLinkage:
    return LLVM::Weak;
  case CIR::WeakODRLinkage:
    return LLVM::WeakODR;
  };
  llvm_unreachable("Unknown CIR linkage type");
}

mlir::LogicalResult CIRToLLVMCopyOpLowering::matchAndRewrite(
    cir::CopyOp op, OpAdaptor adaptor,
    mlir::ConversionPatternRewriter &rewriter) const {
  mlir::DataLayout layout(op->getParentOfType<mlir::ModuleOp>());
  const mlir::Value length = mlir::LLVM::ConstantOp::create(
      rewriter, op.getLoc(), rewriter.getI32Type(), op.getLength(layout));
  assert(!cir::MissingFeatures::aggValueSlotVolatile());
  rewriter.replaceOpWithNewOp<mlir::LLVM::MemcpyOp>(
      op, adaptor.getDst(), adaptor.getSrc(), length, op.getIsVolatile());
  return mlir::success();
}

mlir::LogicalResult CIRToLLVMCosOpLowering::matchAndRewrite(
    cir::CosOp op, OpAdaptor adaptor,
    mlir::ConversionPatternRewriter &rewriter) const {
  mlir::Type resTy = typeConverter->convertType(op.getType());
  rewriter.replaceOpWithNewOp<mlir::LLVM::CosOp>(op, resTy, adaptor.getSrc());
  return mlir::success();
}

mlir::LogicalResult CIRToLLVMExpOpLowering::matchAndRewrite(
    cir::ExpOp op, OpAdaptor adaptor,
    mlir::ConversionPatternRewriter &rewriter) const {
  mlir::Type resTy = typeConverter->convertType(op.getType());
  rewriter.replaceOpWithNewOp<mlir::LLVM::ExpOp>(op, resTy, adaptor.getSrc());
  return mlir::success();
}

static mlir::Value getLLVMIntCast(mlir::ConversionPatternRewriter &rewriter,
                                  mlir::Value llvmSrc, mlir::Type llvmDstIntTy,
                                  bool isUnsigned, uint64_t cirSrcWidth,
                                  uint64_t cirDstIntWidth) {
  if (cirSrcWidth == cirDstIntWidth)
    return llvmSrc;

  auto loc = llvmSrc.getLoc();
  if (cirSrcWidth < cirDstIntWidth) {
    if (isUnsigned)
      return mlir::LLVM::ZExtOp::create(rewriter, loc, llvmDstIntTy, llvmSrc);
    return mlir::LLVM::SExtOp::create(rewriter, loc, llvmDstIntTy, llvmSrc);
  }

  // Otherwise truncate
  return mlir::LLVM::TruncOp::create(rewriter, loc, llvmDstIntTy, llvmSrc);
}

class CIRAttrToValue {
public:
  CIRAttrToValue(mlir::Operation *parentOp,
                 mlir::ConversionPatternRewriter &rewriter,
                 const mlir::TypeConverter *converter)
      : parentOp(parentOp), rewriter(rewriter), converter(converter) {}

  mlir::Value visit(mlir::Attribute attr) {
    return llvm::TypeSwitch<mlir::Attribute, mlir::Value>(attr)
        .Case<cir::IntAttr, cir::FPAttr, cir::ConstComplexAttr,
              cir::ConstArrayAttr, cir::ConstRecordAttr, cir::ConstVectorAttr,
              cir::ConstPtrAttr, cir::GlobalViewAttr, cir::TypeInfoAttr,
              cir::VTableAttr, cir::ZeroAttr>(
            [&](auto attrT) { return visitCirAttr(attrT); })
        .Default([&](auto attrT) { return mlir::Value(); });
  }

  mlir::Value visitCirAttr(cir::IntAttr intAttr);
  mlir::Value visitCirAttr(cir::FPAttr fltAttr);
  mlir::Value visitCirAttr(cir::ConstComplexAttr complexAttr);
  mlir::Value visitCirAttr(cir::ConstPtrAttr ptrAttr);
  mlir::Value visitCirAttr(cir::ConstArrayAttr attr);
  mlir::Value visitCirAttr(cir::ConstRecordAttr attr);
  mlir::Value visitCirAttr(cir::ConstVectorAttr attr);
  mlir::Value visitCirAttr(cir::GlobalViewAttr attr);
  mlir::Value visitCirAttr(cir::TypeInfoAttr attr);
  mlir::Value visitCirAttr(cir::VTableAttr attr);
  mlir::Value visitCirAttr(cir::ZeroAttr attr);

private:
  mlir::Operation *parentOp;
  mlir::ConversionPatternRewriter &rewriter;
  const mlir::TypeConverter *converter;
};

/// Switches on the type of attribute and calls the appropriate conversion.
mlir::Value lowerCirAttrAsValue(mlir::Operation *parentOp,
                                const mlir::Attribute attr,
                                mlir::ConversionPatternRewriter &rewriter,
                                const mlir::TypeConverter *converter) {
  CIRAttrToValue valueConverter(parentOp, rewriter, converter);
  mlir::Value value = valueConverter.visit(attr);
  if (!value)
    llvm_unreachable("unhandled attribute type");
  return value;
}

void convertSideEffectForCall(mlir::Operation *callOp, bool isNothrow,
                              cir::SideEffect sideEffect,
                              mlir::LLVM::MemoryEffectsAttr &memoryEffect,
                              bool &noUnwind, bool &willReturn) {
  using mlir::LLVM::ModRefInfo;

  switch (sideEffect) {
  case cir::SideEffect::All:
    memoryEffect = {};
    noUnwind = isNothrow;
    willReturn = false;
    break;

  case cir::SideEffect::Pure:
    memoryEffect = mlir::LLVM::MemoryEffectsAttr::get(
        callOp->getContext(), /*other=*/ModRefInfo::Ref,
        /*argMem=*/ModRefInfo::Ref,
        /*inaccessibleMem=*/ModRefInfo::Ref);
    noUnwind = true;
    willReturn = true;
    break;

  case cir::SideEffect::Const:
    memoryEffect = mlir::LLVM::MemoryEffectsAttr::get(
        callOp->getContext(), /*other=*/ModRefInfo::NoModRef,
        /*argMem=*/ModRefInfo::NoModRef,
        /*inaccessibleMem=*/ModRefInfo::NoModRef);
    noUnwind = true;
    willReturn = true;
    break;
  }
}

static mlir::LLVM::CallIntrinsicOp
createCallLLVMIntrinsicOp(mlir::ConversionPatternRewriter &rewriter,
                          mlir::Location loc, const llvm::Twine &intrinsicName,
                          mlir::Type resultTy, mlir::ValueRange operands) {
  auto intrinsicNameAttr =
      mlir::StringAttr::get(rewriter.getContext(), intrinsicName);
  return mlir::LLVM::CallIntrinsicOp::create(rewriter, loc, resultTy,
                                             intrinsicNameAttr, operands);
}

static mlir::LLVM::CallIntrinsicOp replaceOpWithCallLLVMIntrinsicOp(
    mlir::ConversionPatternRewriter &rewriter, mlir::Operation *op,
    const llvm::Twine &intrinsicName, mlir::Type resultTy,
    mlir::ValueRange operands) {
  mlir::LLVM::CallIntrinsicOp callIntrinOp = createCallLLVMIntrinsicOp(
      rewriter, op->getLoc(), intrinsicName, resultTy, operands);
  rewriter.replaceOp(op, callIntrinOp.getOperation());
  return callIntrinOp;
}

/// IntAttr visitor.
mlir::Value CIRAttrToValue::visitCirAttr(cir::IntAttr intAttr) {
  mlir::Location loc = parentOp->getLoc();
  return mlir::LLVM::ConstantOp::create(
      rewriter, loc, converter->convertType(intAttr.getType()),
      intAttr.getValue());
}

/// FPAttr visitor.
mlir::Value CIRAttrToValue::visitCirAttr(cir::FPAttr fltAttr) {
  mlir::Location loc = parentOp->getLoc();
  return mlir::LLVM::ConstantOp::create(
      rewriter, loc, converter->convertType(fltAttr.getType()),
      fltAttr.getValue());
}

/// ConstComplexAttr visitor.
mlir::Value CIRAttrToValue::visitCirAttr(cir::ConstComplexAttr complexAttr) {
  auto complexType = mlir::cast<cir::ComplexType>(complexAttr.getType());
  mlir::Type complexElemTy = complexType.getElementType();
  mlir::Type complexElemLLVMTy = converter->convertType(complexElemTy);

  mlir::Attribute components[2];
  if (const auto intType = mlir::dyn_cast<cir::IntType>(complexElemTy)) {
    components[0] = rewriter.getIntegerAttr(
        complexElemLLVMTy,
        mlir::cast<cir::IntAttr>(complexAttr.getReal()).getValue());
    components[1] = rewriter.getIntegerAttr(
        complexElemLLVMTy,
        mlir::cast<cir::IntAttr>(complexAttr.getImag()).getValue());
  } else {
    components[0] = rewriter.getFloatAttr(
        complexElemLLVMTy,
        mlir::cast<cir::FPAttr>(complexAttr.getReal()).getValue());
    components[1] = rewriter.getFloatAttr(
        complexElemLLVMTy,
        mlir::cast<cir::FPAttr>(complexAttr.getImag()).getValue());
  }

  mlir::Location loc = parentOp->getLoc();
  return mlir::LLVM::ConstantOp::create(
      rewriter, loc, converter->convertType(complexAttr.getType()),
      rewriter.getArrayAttr(components));
}

/// ConstPtrAttr visitor.
mlir::Value CIRAttrToValue::visitCirAttr(cir::ConstPtrAttr ptrAttr) {
  mlir::Location loc = parentOp->getLoc();
  if (ptrAttr.isNullValue()) {
    return mlir::LLVM::ZeroOp::create(
        rewriter, loc, converter->convertType(ptrAttr.getType()));
  }
  mlir::DataLayout layout(parentOp->getParentOfType<mlir::ModuleOp>());
  mlir::Value ptrVal = mlir::LLVM::ConstantOp::create(
      rewriter, loc,
      rewriter.getIntegerType(layout.getTypeSizeInBits(ptrAttr.getType())),
      ptrAttr.getValue().getInt());
  return mlir::LLVM::IntToPtrOp::create(
      rewriter, loc, converter->convertType(ptrAttr.getType()), ptrVal);
}

// ConstArrayAttr visitor
mlir::Value CIRAttrToValue::visitCirAttr(cir::ConstArrayAttr attr) {
  mlir::Type llvmTy = converter->convertType(attr.getType());
  mlir::Location loc = parentOp->getLoc();
  mlir::Value result;

  if (attr.hasTrailingZeros()) {
    mlir::Type arrayTy = attr.getType();
    result = mlir::LLVM::ZeroOp::create(rewriter, loc,
                                        converter->convertType(arrayTy));
  } else {
    result = mlir::LLVM::UndefOp::create(rewriter, loc, llvmTy);
  }

  // Iteratively lower each constant element of the array.
  if (auto arrayAttr = mlir::dyn_cast<mlir::ArrayAttr>(attr.getElts())) {
    for (auto [idx, elt] : llvm::enumerate(arrayAttr)) {
      mlir::DataLayout dataLayout(parentOp->getParentOfType<mlir::ModuleOp>());
      mlir::Value init = visit(elt);
      result =
          mlir::LLVM::InsertValueOp::create(rewriter, loc, result, init, idx);
    }
  } else if (auto strAttr = mlir::dyn_cast<mlir::StringAttr>(attr.getElts())) {
    // TODO(cir): this diverges from traditional lowering. Normally the string
    // would be a global constant that is memcopied.
    auto arrayTy = mlir::dyn_cast<cir::ArrayType>(strAttr.getType());
    assert(arrayTy && "String attribute must have an array type");
    mlir::Type eltTy = arrayTy.getElementType();
    for (auto [idx, elt] : llvm::enumerate(strAttr)) {
      auto init = mlir::LLVM::ConstantOp::create(
          rewriter, loc, converter->convertType(eltTy), elt);
      result =
          mlir::LLVM::InsertValueOp::create(rewriter, loc, result, init, idx);
    }
  } else {
    llvm_unreachable("unexpected ConstArrayAttr elements");
  }

  return result;
}

/// ConstRecord visitor.
mlir::Value CIRAttrToValue::visitCirAttr(cir::ConstRecordAttr constRecord) {
  const mlir::Type llvmTy = converter->convertType(constRecord.getType());
  const mlir::Location loc = parentOp->getLoc();
  mlir::Value result = mlir::LLVM::UndefOp::create(rewriter, loc, llvmTy);

  // Iteratively lower each constant element of the record.
  for (auto [idx, elt] : llvm::enumerate(constRecord.getMembers())) {
    mlir::Value init = visit(elt);
    result =
        mlir::LLVM::InsertValueOp::create(rewriter, loc, result, init, idx);
  }

  return result;
}

/// ConstVectorAttr visitor.
mlir::Value CIRAttrToValue::visitCirAttr(cir::ConstVectorAttr attr) {
  const mlir::Type llvmTy = converter->convertType(attr.getType());
  const mlir::Location loc = parentOp->getLoc();

  SmallVector<mlir::Attribute> mlirValues;
  for (const mlir::Attribute elementAttr : attr.getElts()) {
    mlir::Attribute mlirAttr;
    if (auto intAttr = mlir::dyn_cast<cir::IntAttr>(elementAttr)) {
      mlirAttr = rewriter.getIntegerAttr(
          converter->convertType(intAttr.getType()), intAttr.getValue());
    } else if (auto floatAttr = mlir::dyn_cast<cir::FPAttr>(elementAttr)) {
      mlirAttr = rewriter.getFloatAttr(
          converter->convertType(floatAttr.getType()), floatAttr.getValue());
    } else {
      llvm_unreachable(
          "vector constant with an element that is neither an int nor a float");
    }
    mlirValues.push_back(mlirAttr);
  }

  return mlir::LLVM::ConstantOp::create(
      rewriter, loc, llvmTy,
      mlir::DenseElementsAttr::get(mlir::cast<mlir::ShapedType>(llvmTy),
                                   mlirValues));
}

// GlobalViewAttr visitor.
mlir::Value CIRAttrToValue::visitCirAttr(cir::GlobalViewAttr globalAttr) {
  auto moduleOp = parentOp->getParentOfType<mlir::ModuleOp>();
  mlir::DataLayout dataLayout(moduleOp);
  mlir::Type sourceType;
  assert(!cir::MissingFeatures::addressSpace());
  llvm::StringRef symName;
  mlir::Operation *sourceSymbol =
      mlir::SymbolTable::lookupSymbolIn(moduleOp, globalAttr.getSymbol());
  if (auto llvmSymbol = dyn_cast<mlir::LLVM::GlobalOp>(sourceSymbol)) {
    sourceType = llvmSymbol.getType();
    symName = llvmSymbol.getSymName();
  } else if (auto cirSymbol = dyn_cast<cir::GlobalOp>(sourceSymbol)) {
    sourceType =
        convertTypeForMemory(*converter, dataLayout, cirSymbol.getSymType());
    symName = cirSymbol.getSymName();
  } else if (auto llvmFun = dyn_cast<mlir::LLVM::LLVMFuncOp>(sourceSymbol)) {
    sourceType = llvmFun.getFunctionType();
    symName = llvmFun.getSymName();
  } else if (auto fun = dyn_cast<cir::FuncOp>(sourceSymbol)) {
    sourceType = converter->convertType(fun.getFunctionType());
    symName = fun.getSymName();
  } else if (auto alias = dyn_cast<mlir::LLVM::AliasOp>(sourceSymbol)) {
    sourceType = alias.getType();
    symName = alias.getSymName();
  } else {
    llvm_unreachable("Unexpected GlobalOp type");
  }

  mlir::Location loc = parentOp->getLoc();
  mlir::Value addrOp = mlir::LLVM::AddressOfOp::create(
      rewriter, loc, mlir::LLVM::LLVMPointerType::get(rewriter.getContext()),
      symName);

  if (globalAttr.getIndices()) {
    llvm::SmallVector<mlir::LLVM::GEPArg> indices;

    if (mlir::isa<mlir::LLVM::LLVMArrayType, mlir::LLVM::LLVMStructType>(
            sourceType))
      indices.push_back(0);

    for (mlir::Attribute idx : globalAttr.getIndices()) {
      auto intAttr = mlir::cast<mlir::IntegerAttr>(idx);
      indices.push_back(intAttr.getValue().getSExtValue());
    }
    mlir::Type resTy = addrOp.getType();
    mlir::Type eltTy = converter->convertType(sourceType);
    addrOp =
        mlir::LLVM::GEPOp::create(rewriter, loc, resTy, eltTy, addrOp, indices,
                                  mlir::LLVM::GEPNoWrapFlags::none);
  }

  // The incubator has handling here for the attribute having integer type, but
  // the only test case I could find that reaches it is a direct CIR-to-LLVM IR
  // lowering with no clear indication of how the CIR might have been generated.
  // We'll hit the unreachable below if this happens.
  assert(!cir::MissingFeatures::globalViewIntLowering());

  if (auto ptrTy = mlir::dyn_cast<cir::PointerType>(globalAttr.getType())) {
    mlir::Type llvmEltTy =
        convertTypeForMemory(*converter, dataLayout, ptrTy.getPointee());

    if (llvmEltTy == sourceType)
      return addrOp;

    mlir::Type llvmDstTy = converter->convertType(globalAttr.getType());
    return mlir::LLVM::BitcastOp::create(rewriter, parentOp->getLoc(),
                                         llvmDstTy, addrOp);
  }

  llvm_unreachable("Expecting pointer or integer type for GlobalViewAttr");
}

// TypeInfoAttr visitor.
mlir::Value CIRAttrToValue::visitCirAttr(cir::TypeInfoAttr typeInfoAttr) {
  mlir::Type llvmTy = converter->convertType(typeInfoAttr.getType());
  mlir::Location loc = parentOp->getLoc();
  mlir::Value result = mlir::LLVM::UndefOp::create(rewriter, loc, llvmTy);

  for (auto [idx, elt] : llvm::enumerate(typeInfoAttr.getData())) {
    mlir::Value init = visit(elt);
    result =
        mlir::LLVM::InsertValueOp::create(rewriter, loc, result, init, idx);
  }

  return result;
}

// VTableAttr visitor.
mlir::Value CIRAttrToValue::visitCirAttr(cir::VTableAttr vtableArr) {
  mlir::Type llvmTy = converter->convertType(vtableArr.getType());
  mlir::Location loc = parentOp->getLoc();
  mlir::Value result = mlir::LLVM::UndefOp::create(rewriter, loc, llvmTy);

  for (auto [idx, elt] : llvm::enumerate(vtableArr.getData())) {
    mlir::Value init = visit(elt);
    result =
        mlir::LLVM::InsertValueOp::create(rewriter, loc, result, init, idx);
  }

  return result;
}

/// ZeroAttr visitor.
mlir::Value CIRAttrToValue::visitCirAttr(cir::ZeroAttr attr) {
  mlir::Location loc = parentOp->getLoc();
  return mlir::LLVM::ZeroOp::create(rewriter, loc,
                                    converter->convertType(attr.getType()));
}

// This class handles rewriting initializer attributes for types that do not
// require region initialization.
class GlobalInitAttrRewriter {
public:
  GlobalInitAttrRewriter(mlir::Type type,
                         mlir::ConversionPatternRewriter &rewriter)
      : llvmType(type), rewriter(rewriter) {}

  mlir::Attribute visit(mlir::Attribute attr) {
    return llvm::TypeSwitch<mlir::Attribute, mlir::Attribute>(attr)
        .Case<cir::IntAttr, cir::FPAttr, cir::BoolAttr>(
            [&](auto attrT) { return visitCirAttr(attrT); })
        .Default([&](auto attrT) { return mlir::Attribute(); });
  }

  mlir::Attribute visitCirAttr(cir::IntAttr attr) {
    return rewriter.getIntegerAttr(llvmType, attr.getValue());
  }

  mlir::Attribute visitCirAttr(cir::FPAttr attr) {
    return rewriter.getFloatAttr(llvmType, attr.getValue());
  }

  mlir::Attribute visitCirAttr(cir::BoolAttr attr) {
    return rewriter.getBoolAttr(attr.getValue());
  }

private:
  mlir::Type llvmType;
  mlir::ConversionPatternRewriter &rewriter;
};

// This pass requires the CIR to be in a "flat" state. All blocks in each
// function must belong to the parent region. Once scopes and control flow
// are implemented in CIR, a pass will be run before this one to flatten
// the CIR and get it into the state that this pass requires.
struct ConvertCIRToLLVMPass
    : public mlir::PassWrapper<ConvertCIRToLLVMPass,
                               mlir::OperationPass<mlir::ModuleOp>> {
  void getDependentDialects(mlir::DialectRegistry &registry) const override {
    registry.insert<mlir::BuiltinDialect, mlir::DLTIDialect,
                    mlir::LLVM::LLVMDialect, mlir::func::FuncDialect>();
  }
  void runOnOperation() final;

  void processCIRAttrs(mlir::ModuleOp module);

  StringRef getDescription() const override {
    return "Convert the prepared CIR dialect module to LLVM dialect";
  }

  StringRef getArgument() const override { return "cir-flat-to-llvm"; }
};

mlir::LogicalResult CIRToLLVMACosOpLowering::matchAndRewrite(
    cir::ACosOp op, OpAdaptor adaptor,
    mlir::ConversionPatternRewriter &rewriter) const {
  mlir::Type resTy = typeConverter->convertType(op.getType());
  rewriter.replaceOpWithNewOp<mlir::LLVM::ACosOp>(op, resTy,
                                                  adaptor.getOperands()[0]);
  return mlir::success();
}

mlir::LogicalResult CIRToLLVMASinOpLowering::matchAndRewrite(
    cir::ASinOp op, OpAdaptor adaptor,
    mlir::ConversionPatternRewriter &rewriter) const {
  mlir::Type resTy = typeConverter->convertType(op.getType());
  rewriter.replaceOpWithNewOp<mlir::LLVM::ASinOp>(op, resTy, adaptor.getSrc());
  return mlir::success();
}

mlir::LogicalResult CIRToLLVMAssumeOpLowering::matchAndRewrite(
    cir::AssumeOp op, OpAdaptor adaptor,
    mlir::ConversionPatternRewriter &rewriter) const {
  auto cond = adaptor.getPredicate();
  rewriter.replaceOpWithNewOp<mlir::LLVM::AssumeOp>(op, cond);
  return mlir::success();
}

mlir::LogicalResult CIRToLLVMAssumeAlignedOpLowering::matchAndRewrite(
    cir::AssumeAlignedOp op, OpAdaptor adaptor,
    mlir::ConversionPatternRewriter &rewriter) const {
  SmallVector<mlir::Value, 3> opBundleArgs{adaptor.getPointer()};

  auto alignment = mlir::LLVM::ConstantOp::create(rewriter, op.getLoc(),
                                                  adaptor.getAlignmentAttr());
  opBundleArgs.push_back(alignment);

  if (mlir::Value offset = adaptor.getOffset())
    opBundleArgs.push_back(offset);

  auto cond = mlir::LLVM::ConstantOp::create(rewriter, op.getLoc(),
                                             rewriter.getI1Type(), 1);
  mlir::LLVM::AssumeOp::create(rewriter, op.getLoc(), cond, "align",
                               opBundleArgs);

  // The llvm.assume operation does not have a result, so we need to replace
  // all uses of this cir.assume_aligned operation with the input ptr itself.
  rewriter.replaceOp(op, adaptor.getPointer());
  return mlir::success();
}

mlir::LogicalResult CIRToLLVMAssumeSepStorageOpLowering::matchAndRewrite(
    cir::AssumeSepStorageOp op, OpAdaptor adaptor,
    mlir::ConversionPatternRewriter &rewriter) const {
  auto cond = mlir::LLVM::ConstantOp::create(rewriter, op.getLoc(),
                                             rewriter.getI1Type(), 1);
  rewriter.replaceOpWithNewOp<mlir::LLVM::AssumeOp>(
      op, cond, mlir::LLVM::AssumeSeparateStorageTag{}, adaptor.getPtr1(),
      adaptor.getPtr2());
  return mlir::success();
}

static mlir::LLVM::AtomicOrdering
getLLVMMemOrder(std::optional<cir::MemOrder> memorder) {
  if (!memorder)
    return mlir::LLVM::AtomicOrdering::not_atomic;
  switch (*memorder) {
  case cir::MemOrder::Relaxed:
    return mlir::LLVM::AtomicOrdering::monotonic;
  case cir::MemOrder::Consume:
  case cir::MemOrder::Acquire:
    return mlir::LLVM::AtomicOrdering::acquire;
  case cir::MemOrder::Release:
    return mlir::LLVM::AtomicOrdering::release;
  case cir::MemOrder::AcquireRelease:
    return mlir::LLVM::AtomicOrdering::acq_rel;
  case cir::MemOrder::SequentiallyConsistent:
    return mlir::LLVM::AtomicOrdering::seq_cst;
  }
  llvm_unreachable("unknown memory order");
}

mlir::LogicalResult CIRToLLVMAtomicCmpXchgOpLowering::matchAndRewrite(
    cir::AtomicCmpXchgOp op, OpAdaptor adaptor,
    mlir::ConversionPatternRewriter &rewriter) const {
  mlir::Value expected = adaptor.getExpected();
  mlir::Value desired = adaptor.getDesired();

  auto cmpxchg = mlir::LLVM::AtomicCmpXchgOp::create(
      rewriter, op.getLoc(), adaptor.getPtr(), expected, desired,
      getLLVMMemOrder(adaptor.getSuccOrder()),
      getLLVMMemOrder(adaptor.getFailOrder()));
  assert(!cir::MissingFeatures::atomicScope());
  cmpxchg.setAlignment(adaptor.getAlignment());
  cmpxchg.setWeak(adaptor.getWeak());
  cmpxchg.setVolatile_(adaptor.getIsVolatile());

  // Check result and apply stores accordingly.
  auto old = mlir::LLVM::ExtractValueOp::create(rewriter, op.getLoc(),
                                                cmpxchg.getResult(), 0);
  auto cmp = mlir::LLVM::ExtractValueOp::create(rewriter, op.getLoc(),
                                                cmpxchg.getResult(), 1);

  rewriter.replaceOp(op, {old, cmp});
  return mlir::success();
}

mlir::LogicalResult CIRToLLVMAtomicXchgOpLowering::matchAndRewrite(
    cir::AtomicXchgOp op, OpAdaptor adaptor,
    mlir::ConversionPatternRewriter &rewriter) const {
  assert(!cir::MissingFeatures::atomicSyncScopeID());
  mlir::LLVM::AtomicOrdering llvmOrder = getLLVMMemOrder(adaptor.getMemOrder());
  rewriter.replaceOpWithNewOp<mlir::LLVM::AtomicRMWOp>(
      op, mlir::LLVM::AtomicBinOp::xchg, adaptor.getPtr(), adaptor.getVal(),
      llvmOrder);
  return mlir::success();
}

mlir::LogicalResult CIRToLLVMAtomicTestAndSetOpLowering::matchAndRewrite(
    cir::AtomicTestAndSetOp op, OpAdaptor adaptor,
    mlir::ConversionPatternRewriter &rewriter) const {
  assert(!cir::MissingFeatures::atomicSyncScopeID());

  mlir::LLVM::AtomicOrdering llvmOrder = getLLVMMemOrder(op.getMemOrder());

  auto one = mlir::LLVM::ConstantOp::create(rewriter, op.getLoc(),
                                            rewriter.getI8Type(), 1);
  auto rmw = mlir::LLVM::AtomicRMWOp::create(
      rewriter, op.getLoc(), mlir::LLVM::AtomicBinOp::xchg, adaptor.getPtr(),
      one, llvmOrder, /*syncscope=*/llvm::StringRef(),
      adaptor.getAlignment().value_or(0), op.getIsVolatile());

  auto zero = mlir::LLVM::ConstantOp::create(rewriter, op.getLoc(),
                                             rewriter.getI8Type(), 0);
  auto cmp = mlir::LLVM::ICmpOp::create(
      rewriter, op.getLoc(), mlir::LLVM::ICmpPredicate::ne, rmw, zero);

  rewriter.replaceOp(op, cmp);
  return mlir::success();
}

mlir::LogicalResult CIRToLLVMAtomicClearOpLowering::matchAndRewrite(
    cir::AtomicClearOp op, OpAdaptor adaptor,
    mlir::ConversionPatternRewriter &rewriter) const {
  assert(!cir::MissingFeatures::atomicSyncScopeID());

  mlir::LLVM::AtomicOrdering llvmOrder = getLLVMMemOrder(op.getMemOrder());
  auto zero = mlir::LLVM::ConstantOp::create(rewriter, op.getLoc(),
                                             rewriter.getI8Type(), 0);
  auto store = mlir::LLVM::StoreOp::create(
      rewriter, op.getLoc(), zero, adaptor.getPtr(),
      adaptor.getAlignment().value_or(0), op.getIsVolatile(),
      /*isNonTemporal=*/false, /*isInvariantGroup=*/false, llvmOrder);

  rewriter.replaceOp(op, store);
  return mlir::success();
}

static mlir::LLVM::AtomicBinOp
getLLVMAtomicBinOp(cir::AtomicFetchKind k, bool isInt, bool isSignedInt) {
  switch (k) {
  case cir::AtomicFetchKind::Add:
    return isInt ? mlir::LLVM::AtomicBinOp::add : mlir::LLVM::AtomicBinOp::fadd;
  case cir::AtomicFetchKind::Sub:
    return isInt ? mlir::LLVM::AtomicBinOp::sub : mlir::LLVM::AtomicBinOp::fsub;
  case cir::AtomicFetchKind::And:
    return mlir::LLVM::AtomicBinOp::_and;
  case cir::AtomicFetchKind::Xor:
    return mlir::LLVM::AtomicBinOp::_xor;
  case cir::AtomicFetchKind::Or:
    return mlir::LLVM::AtomicBinOp::_or;
  case cir::AtomicFetchKind::Nand:
    return mlir::LLVM::AtomicBinOp::nand;
  case cir::AtomicFetchKind::Max: {
    if (!isInt)
      return mlir::LLVM::AtomicBinOp::fmax;
    return isSignedInt ? mlir::LLVM::AtomicBinOp::max
                       : mlir::LLVM::AtomicBinOp::umax;
  }
  case cir::AtomicFetchKind::Min: {
    if (!isInt)
      return mlir::LLVM::AtomicBinOp::fmin;
    return isSignedInt ? mlir::LLVM::AtomicBinOp::min
                       : mlir::LLVM::AtomicBinOp::umin;
  }
  }
  llvm_unreachable("Unknown atomic fetch opcode");
}

static llvm::StringLiteral getLLVMBinop(cir::AtomicFetchKind k, bool isInt) {
  switch (k) {
  case cir::AtomicFetchKind::Add:
    return isInt ? mlir::LLVM::AddOp::getOperationName()
                 : mlir::LLVM::FAddOp::getOperationName();
  case cir::AtomicFetchKind::Sub:
    return isInt ? mlir::LLVM::SubOp::getOperationName()
                 : mlir::LLVM::FSubOp::getOperationName();
  case cir::AtomicFetchKind::And:
    return mlir::LLVM::AndOp::getOperationName();
  case cir::AtomicFetchKind::Xor:
    return mlir::LLVM::XOrOp::getOperationName();
  case cir::AtomicFetchKind::Or:
    return mlir::LLVM::OrOp::getOperationName();
  case cir::AtomicFetchKind::Nand:
    // There's no nand binop in LLVM, this is later fixed with a not.
    return mlir::LLVM::AndOp::getOperationName();
  case cir::AtomicFetchKind::Max:
  case cir::AtomicFetchKind::Min:
    llvm_unreachable("handled in buildMinMaxPostOp");
  }
  llvm_unreachable("Unknown atomic fetch opcode");
}

mlir::Value CIRToLLVMAtomicFetchOpLowering::buildPostOp(
    cir::AtomicFetchOp op, OpAdaptor adaptor,
    mlir::ConversionPatternRewriter &rewriter, mlir::Value rmwVal,
    bool isInt) const {
  SmallVector<mlir::Value> atomicOperands = {rmwVal, adaptor.getVal()};
  SmallVector<mlir::Type> atomicResTys = {rmwVal.getType()};
  return rewriter
      .create(op.getLoc(),
              rewriter.getStringAttr(getLLVMBinop(op.getBinop(), isInt)),
              atomicOperands, atomicResTys, {})
      ->getResult(0);
}

mlir::Value CIRToLLVMAtomicFetchOpLowering::buildMinMaxPostOp(
    cir::AtomicFetchOp op, OpAdaptor adaptor,
    mlir::ConversionPatternRewriter &rewriter, mlir::Value rmwVal, bool isInt,
    bool isSigned) const {
  mlir::Location loc = op.getLoc();

  if (!isInt) {
    if (op.getBinop() == cir::AtomicFetchKind::Max)
      return mlir::LLVM::MaxNumOp::create(rewriter, loc, rmwVal,
                                          adaptor.getVal());
    return mlir::LLVM::MinNumOp::create(rewriter, loc, rmwVal,
                                        adaptor.getVal());
  }

  mlir::LLVM::ICmpPredicate pred;
  if (op.getBinop() == cir::AtomicFetchKind::Max) {
    pred = isSigned ? mlir::LLVM::ICmpPredicate::sgt
                    : mlir::LLVM::ICmpPredicate::ugt;
  } else { // Min
    pred = isSigned ? mlir::LLVM::ICmpPredicate::slt
                    : mlir::LLVM::ICmpPredicate::ult;
  }
  mlir::Value cmp = mlir::LLVM::ICmpOp::create(
      rewriter, loc,
      mlir::LLVM::ICmpPredicateAttr::get(rewriter.getContext(), pred), rmwVal,
      adaptor.getVal());
  return mlir::LLVM::SelectOp::create(rewriter, loc, cmp, rmwVal,
                                      adaptor.getVal());
}

mlir::LogicalResult CIRToLLVMAtomicFetchOpLowering::matchAndRewrite(
    cir::AtomicFetchOp op, OpAdaptor adaptor,
    mlir::ConversionPatternRewriter &rewriter) const {
  bool isInt = false;
  bool isSignedInt = false;
  if (auto intTy = mlir::dyn_cast<cir::IntType>(op.getVal().getType())) {
    isInt = true;
    isSignedInt = intTy.isSigned();
  } else if (mlir::isa<cir::SingleType, cir::DoubleType>(
                 op.getVal().getType())) {
    isInt = false;
  } else {
    return op.emitError() << "Unsupported type: " << op.getVal().getType();
  }

  mlir::LLVM::AtomicOrdering llvmOrder = getLLVMMemOrder(op.getMemOrder());
  mlir::LLVM::AtomicBinOp llvmBinOp =
      getLLVMAtomicBinOp(op.getBinop(), isInt, isSignedInt);
  auto rmwVal = mlir::LLVM::AtomicRMWOp::create(rewriter, op.getLoc(),
                                                llvmBinOp, adaptor.getPtr(),
                                                adaptor.getVal(), llvmOrder);

  mlir::Value result = rmwVal.getResult();
  if (!op.getFetchFirst()) {
    if (op.getBinop() == cir::AtomicFetchKind::Max ||
        op.getBinop() == cir::AtomicFetchKind::Min)
      result = buildMinMaxPostOp(op, adaptor, rewriter, rmwVal.getRes(), isInt,
                                 isSignedInt);
    else
      result = buildPostOp(op, adaptor, rewriter, rmwVal.getRes(), isInt);

    // Compensate lack of nand binop in LLVM IR.
    if (op.getBinop() == cir::AtomicFetchKind::Nand) {
      auto negOne = mlir::LLVM::ConstantOp::create(rewriter, op.getLoc(),
                                                   result.getType(), -1);
      result = mlir::LLVM::XOrOp::create(rewriter, op.getLoc(), result, negOne);
    }
  }

  rewriter.replaceOp(op, result);
  return mlir::success();
}

mlir::LogicalResult CIRToLLVMBitClrsbOpLowering::matchAndRewrite(
    cir::BitClrsbOp op, OpAdaptor adaptor,
    mlir::ConversionPatternRewriter &rewriter) const {
  auto zero = mlir::LLVM::ConstantOp::create(rewriter, op.getLoc(),
                                             adaptor.getInput().getType(), 0);
  auto isNeg = mlir::LLVM::ICmpOp::create(
      rewriter, op.getLoc(),
      mlir::LLVM::ICmpPredicateAttr::get(rewriter.getContext(),
                                         mlir::LLVM::ICmpPredicate::slt),
      adaptor.getInput(), zero);

  auto negOne = mlir::LLVM::ConstantOp::create(
      rewriter, op.getLoc(), adaptor.getInput().getType(), -1);
  auto flipped = mlir::LLVM::XOrOp::create(rewriter, op.getLoc(),
                                           adaptor.getInput(), negOne);

  auto select = mlir::LLVM::SelectOp::create(rewriter, op.getLoc(), isNeg,
                                             flipped, adaptor.getInput());

  auto resTy = getTypeConverter()->convertType(op.getType());
  auto clz = mlir::LLVM::CountLeadingZerosOp::create(
      rewriter, op.getLoc(), resTy, select, /*is_zero_poison=*/false);

  auto one = mlir::LLVM::ConstantOp::create(rewriter, op.getLoc(), resTy, 1);
  auto res = mlir::LLVM::SubOp::create(rewriter, op.getLoc(), clz, one);
  rewriter.replaceOp(op, res);

  return mlir::LogicalResult::success();
}

mlir::LogicalResult CIRToLLVMBitClzOpLowering::matchAndRewrite(
    cir::BitClzOp op, OpAdaptor adaptor,
    mlir::ConversionPatternRewriter &rewriter) const {
  auto resTy = getTypeConverter()->convertType(op.getType());
  auto llvmOp = mlir::LLVM::CountLeadingZerosOp::create(
      rewriter, op.getLoc(), resTy, adaptor.getInput(), op.getPoisonZero());
  rewriter.replaceOp(op, llvmOp);
  return mlir::LogicalResult::success();
}

mlir::LogicalResult CIRToLLVMBitCtzOpLowering::matchAndRewrite(
    cir::BitCtzOp op, OpAdaptor adaptor,
    mlir::ConversionPatternRewriter &rewriter) const {
  auto resTy = getTypeConverter()->convertType(op.getType());
  auto llvmOp = mlir::LLVM::CountTrailingZerosOp::create(
      rewriter, op.getLoc(), resTy, adaptor.getInput(), op.getPoisonZero());
  rewriter.replaceOp(op, llvmOp);
  return mlir::LogicalResult::success();
}

mlir::LogicalResult CIRToLLVMBitFfsOpLowering::matchAndRewrite(
    cir::BitFfsOp op, OpAdaptor adaptor,
    mlir::ConversionPatternRewriter &rewriter) const {
  auto resTy = getTypeConverter()->convertType(op.getType());
  auto ctz = mlir::LLVM::CountTrailingZerosOp::create(rewriter, op.getLoc(),
                                                      resTy, adaptor.getInput(),
                                                      /*is_zero_poison=*/true);

  auto one = mlir::LLVM::ConstantOp::create(rewriter, op.getLoc(), resTy, 1);
  auto ctzAddOne = mlir::LLVM::AddOp::create(rewriter, op.getLoc(), ctz, one);

  auto zeroInputTy = mlir::LLVM::ConstantOp::create(
      rewriter, op.getLoc(), adaptor.getInput().getType(), 0);
  auto isZero = mlir::LLVM::ICmpOp::create(
      rewriter, op.getLoc(),
      mlir::LLVM::ICmpPredicateAttr::get(rewriter.getContext(),
                                         mlir::LLVM::ICmpPredicate::eq),
      adaptor.getInput(), zeroInputTy);

  auto zero = mlir::LLVM::ConstantOp::create(rewriter, op.getLoc(), resTy, 0);
  auto res = mlir::LLVM::SelectOp::create(rewriter, op.getLoc(), isZero, zero,
                                          ctzAddOne);
  rewriter.replaceOp(op, res);

  return mlir::LogicalResult::success();
}

mlir::LogicalResult CIRToLLVMBitParityOpLowering::matchAndRewrite(
    cir::BitParityOp op, OpAdaptor adaptor,
    mlir::ConversionPatternRewriter &rewriter) const {
  auto resTy = getTypeConverter()->convertType(op.getType());
  auto popcnt = mlir::LLVM::CtPopOp::create(rewriter, op.getLoc(), resTy,
                                            adaptor.getInput());

  auto one = mlir::LLVM::ConstantOp::create(rewriter, op.getLoc(), resTy, 1);
  auto popcntMod2 =
      mlir::LLVM::AndOp::create(rewriter, op.getLoc(), popcnt, one);
  rewriter.replaceOp(op, popcntMod2);

  return mlir::LogicalResult::success();
}

mlir::LogicalResult CIRToLLVMBitPopcountOpLowering::matchAndRewrite(
    cir::BitPopcountOp op, OpAdaptor adaptor,
    mlir::ConversionPatternRewriter &rewriter) const {
  auto resTy = getTypeConverter()->convertType(op.getType());
  auto llvmOp = mlir::LLVM::CtPopOp::create(rewriter, op.getLoc(), resTy,
                                            adaptor.getInput());
  rewriter.replaceOp(op, llvmOp);
  return mlir::LogicalResult::success();
}

mlir::LogicalResult CIRToLLVMBitReverseOpLowering::matchAndRewrite(
    cir::BitReverseOp op, OpAdaptor adaptor,
    mlir::ConversionPatternRewriter &rewriter) const {
  rewriter.replaceOpWithNewOp<mlir::LLVM::BitReverseOp>(op, adaptor.getInput());
  return mlir::success();
}

mlir::LogicalResult CIRToLLVMBrCondOpLowering::matchAndRewrite(
    cir::BrCondOp brOp, OpAdaptor adaptor,
    mlir::ConversionPatternRewriter &rewriter) const {
  // When ZExtOp is implemented, we'll need to check if the condition is a
  // ZExtOp and if so, delete it if it has a single use.
  assert(!cir::MissingFeatures::zextOp());

  mlir::Value i1Condition = adaptor.getCond();

  rewriter.replaceOpWithNewOp<mlir::LLVM::CondBrOp>(
      brOp, i1Condition, brOp.getDestTrue(), adaptor.getDestOperandsTrue(),
      brOp.getDestFalse(), adaptor.getDestOperandsFalse());

  return mlir::success();
}

mlir::LogicalResult CIRToLLVMByteSwapOpLowering::matchAndRewrite(
    cir::ByteSwapOp op, OpAdaptor adaptor,
    mlir::ConversionPatternRewriter &rewriter) const {
  rewriter.replaceOpWithNewOp<mlir::LLVM::ByteSwapOp>(op, adaptor.getInput());
  return mlir::LogicalResult::success();
}

mlir::Type CIRToLLVMCastOpLowering::convertTy(mlir::Type ty) const {
  return getTypeConverter()->convertType(ty);
}

mlir::LogicalResult CIRToLLVMCastOpLowering::matchAndRewrite(
    cir::CastOp castOp, OpAdaptor adaptor,
    mlir::ConversionPatternRewriter &rewriter) const {
  // For arithmetic conversions, LLVM IR uses the same instruction to convert
  // both individual scalars and entire vectors. This lowering pass handles
  // both situations.

  switch (castOp.getKind()) {
  case cir::CastKind::array_to_ptrdecay: {
    const auto ptrTy = mlir::cast<cir::PointerType>(castOp.getType());
    mlir::Value sourceValue = adaptor.getSrc();
    mlir::Type targetType = convertTy(ptrTy);
    mlir::Type elementTy = convertTypeForMemory(*getTypeConverter(), dataLayout,
                                                ptrTy.getPointee());
    llvm::SmallVector<mlir::LLVM::GEPArg> offset{0};
    rewriter.replaceOpWithNewOp<mlir::LLVM::GEPOp>(
        castOp, targetType, elementTy, sourceValue, offset);
    break;
  }
  case cir::CastKind::int_to_bool: {
    mlir::Value llvmSrcVal = adaptor.getSrc();
    mlir::Value zeroInt = mlir::LLVM::ConstantOp::create(
        rewriter, castOp.getLoc(), llvmSrcVal.getType(), 0);
    rewriter.replaceOpWithNewOp<mlir::LLVM::ICmpOp>(
        castOp, mlir::LLVM::ICmpPredicate::ne, llvmSrcVal, zeroInt);
    break;
  }
  case cir::CastKind::integral: {
    mlir::Type srcType = castOp.getSrc().getType();
    mlir::Type dstType = castOp.getType();
    mlir::Value llvmSrcVal = adaptor.getSrc();
    mlir::Type llvmDstType = getTypeConverter()->convertType(dstType);
    cir::IntType srcIntType =
        mlir::cast<cir::IntType>(elementTypeIfVector(srcType));
    cir::IntType dstIntType =
        mlir::cast<cir::IntType>(elementTypeIfVector(dstType));
    rewriter.replaceOp(castOp, getLLVMIntCast(rewriter, llvmSrcVal, llvmDstType,
                                              srcIntType.isUnsigned(),
                                              srcIntType.getWidth(),
                                              dstIntType.getWidth()));
    break;
  }
  case cir::CastKind::floating: {
    mlir::Value llvmSrcVal = adaptor.getSrc();
    mlir::Type llvmDstTy = getTypeConverter()->convertType(castOp.getType());

    mlir::Type srcTy = elementTypeIfVector(castOp.getSrc().getType());
    mlir::Type dstTy = elementTypeIfVector(castOp.getType());

    if (!mlir::isa<cir::FPTypeInterface>(dstTy) ||
        !mlir::isa<cir::FPTypeInterface>(srcTy))
      return castOp.emitError() << "NYI cast from " << srcTy << " to " << dstTy;

    auto getFloatWidth = [](mlir::Type ty) -> unsigned {
      return mlir::cast<cir::FPTypeInterface>(ty).getWidth();
    };

    if (getFloatWidth(srcTy) > getFloatWidth(dstTy))
      rewriter.replaceOpWithNewOp<mlir::LLVM::FPTruncOp>(castOp, llvmDstTy,
                                                         llvmSrcVal);
    else
      rewriter.replaceOpWithNewOp<mlir::LLVM::FPExtOp>(castOp, llvmDstTy,
                                                       llvmSrcVal);
    return mlir::success();
  }
  case cir::CastKind::int_to_ptr: {
    auto dstTy = mlir::cast<cir::PointerType>(castOp.getType());
    mlir::Value llvmSrcVal = adaptor.getSrc();
    mlir::Type llvmDstTy = getTypeConverter()->convertType(dstTy);
    rewriter.replaceOpWithNewOp<mlir::LLVM::IntToPtrOp>(castOp, llvmDstTy,
                                                        llvmSrcVal);
    return mlir::success();
  }
  case cir::CastKind::ptr_to_int: {
    auto dstTy = mlir::cast<cir::IntType>(castOp.getType());
    mlir::Value llvmSrcVal = adaptor.getSrc();
    mlir::Type llvmDstTy = getTypeConverter()->convertType(dstTy);
    rewriter.replaceOpWithNewOp<mlir::LLVM::PtrToIntOp>(castOp, llvmDstTy,
                                                        llvmSrcVal);
    return mlir::success();
  }
  case cir::CastKind::float_to_bool: {
    mlir::Value llvmSrcVal = adaptor.getSrc();
    auto kind = mlir::LLVM::FCmpPredicate::une;

    // Check if float is not equal to zero.
    auto zeroFloat = mlir::LLVM::ConstantOp::create(
        rewriter, castOp.getLoc(), llvmSrcVal.getType(),
        mlir::FloatAttr::get(llvmSrcVal.getType(), 0.0));

    // Extend comparison result to either bool (C++) or int (C).
    rewriter.replaceOpWithNewOp<mlir::LLVM::FCmpOp>(castOp, kind, llvmSrcVal,
                                                    zeroFloat);

    return mlir::success();
  }
  case cir::CastKind::bool_to_int: {
    auto dstTy = mlir::cast<cir::IntType>(castOp.getType());
    mlir::Value llvmSrcVal = adaptor.getSrc();
    auto llvmSrcTy = mlir::cast<mlir::IntegerType>(llvmSrcVal.getType());
    auto llvmDstTy =
        mlir::cast<mlir::IntegerType>(getTypeConverter()->convertType(dstTy));
    if (llvmSrcTy.getWidth() == llvmDstTy.getWidth())
      rewriter.replaceOpWithNewOp<mlir::LLVM::BitcastOp>(castOp, llvmDstTy,
                                                         llvmSrcVal);
    else
      rewriter.replaceOpWithNewOp<mlir::LLVM::ZExtOp>(castOp, llvmDstTy,
                                                      llvmSrcVal);
    return mlir::success();
  }
  case cir::CastKind::bool_to_float: {
    mlir::Type dstTy = castOp.getType();
    mlir::Value llvmSrcVal = adaptor.getSrc();
    mlir::Type llvmDstTy = getTypeConverter()->convertType(dstTy);
    rewriter.replaceOpWithNewOp<mlir::LLVM::UIToFPOp>(castOp, llvmDstTy,
                                                      llvmSrcVal);
    return mlir::success();
  }
  case cir::CastKind::int_to_float: {
    mlir::Type dstTy = castOp.getType();
    mlir::Value llvmSrcVal = adaptor.getSrc();
    mlir::Type llvmDstTy = getTypeConverter()->convertType(dstTy);
    if (mlir::cast<cir::IntType>(elementTypeIfVector(castOp.getSrc().getType()))
            .isSigned())
      rewriter.replaceOpWithNewOp<mlir::LLVM::SIToFPOp>(castOp, llvmDstTy,
                                                        llvmSrcVal);
    else
      rewriter.replaceOpWithNewOp<mlir::LLVM::UIToFPOp>(castOp, llvmDstTy,
                                                        llvmSrcVal);
    return mlir::success();
  }
  case cir::CastKind::float_to_int: {
    mlir::Type dstTy = castOp.getType();
    mlir::Value llvmSrcVal = adaptor.getSrc();
    mlir::Type llvmDstTy = getTypeConverter()->convertType(dstTy);
    if (mlir::cast<cir::IntType>(elementTypeIfVector(castOp.getType()))
            .isSigned())
      rewriter.replaceOpWithNewOp<mlir::LLVM::FPToSIOp>(castOp, llvmDstTy,
                                                        llvmSrcVal);
    else
      rewriter.replaceOpWithNewOp<mlir::LLVM::FPToUIOp>(castOp, llvmDstTy,
                                                        llvmSrcVal);
    return mlir::success();
  }
  case cir::CastKind::bitcast: {
    mlir::Type dstTy = castOp.getType();
    mlir::Type llvmDstTy = getTypeConverter()->convertType(dstTy);

    assert(!MissingFeatures::cxxABI());
    assert(!MissingFeatures::dataMemberType());

    mlir::Value llvmSrcVal = adaptor.getSrc();
    rewriter.replaceOpWithNewOp<mlir::LLVM::BitcastOp>(castOp, llvmDstTy,
                                                       llvmSrcVal);
    return mlir::success();
  }
  case cir::CastKind::ptr_to_bool: {
    mlir::Value llvmSrcVal = adaptor.getSrc();
    mlir::Value zeroPtr = mlir::LLVM::ZeroOp::create(rewriter, castOp.getLoc(),
                                                     llvmSrcVal.getType());
    rewriter.replaceOpWithNewOp<mlir::LLVM::ICmpOp>(
        castOp, mlir::LLVM::ICmpPredicate::ne, llvmSrcVal, zeroPtr);
    break;
  }
  case cir::CastKind::address_space: {
    mlir::Type dstTy = castOp.getType();
    mlir::Value llvmSrcVal = adaptor.getSrc();
    mlir::Type llvmDstTy = getTypeConverter()->convertType(dstTy);
    rewriter.replaceOpWithNewOp<mlir::LLVM::AddrSpaceCastOp>(castOp, llvmDstTy,
                                                             llvmSrcVal);
    break;
  }
  case cir::CastKind::member_ptr_to_bool:
    assert(!MissingFeatures::cxxABI());
    assert(!MissingFeatures::methodType());
    break;
  default: {
    return castOp.emitError("Unhandled cast kind: ")
           << castOp.getKindAttrName();
  }
  }

  return mlir::success();
}

mlir::LogicalResult CIRToLLVMPtrStrideOpLowering::matchAndRewrite(
    cir::PtrStrideOp ptrStrideOp, OpAdaptor adaptor,
    mlir::ConversionPatternRewriter &rewriter) const {

  const mlir::TypeConverter *tc = getTypeConverter();
  const mlir::Type resultTy = tc->convertType(ptrStrideOp.getType());

  mlir::Type elementTy =
      convertTypeForMemory(*tc, dataLayout, ptrStrideOp.getElementType());
  mlir::MLIRContext *ctx = elementTy.getContext();

  // void and function types doesn't really have a layout to use in GEPs,
  // make it i8 instead.
  if (mlir::isa<mlir::LLVM::LLVMVoidType>(elementTy) ||
      mlir::isa<mlir::LLVM::LLVMFunctionType>(elementTy))
    elementTy = mlir::IntegerType::get(elementTy.getContext(), 8,
                                       mlir::IntegerType::Signless);
  // Zero-extend, sign-extend or trunc the pointer value.
  mlir::Value index = adaptor.getStride();
  const unsigned width =
      mlir::cast<mlir::IntegerType>(index.getType()).getWidth();
  const std::optional<std::uint64_t> layoutWidth =
      dataLayout.getTypeIndexBitwidth(adaptor.getBase().getType());

  mlir::Operation *indexOp = index.getDefiningOp();
  if (indexOp && layoutWidth && width != *layoutWidth) {
    // If the index comes from a subtraction, make sure the extension happens
    // before it. To achieve that, look at unary minus, which already got
    // lowered to "sub 0, x".
    const auto sub = dyn_cast<mlir::LLVM::SubOp>(indexOp);
    auto unary = ptrStrideOp.getStride().getDefiningOp<cir::UnaryOp>();
    bool rewriteSub =
        unary && unary.getKind() == cir::UnaryOpKind::Minus && sub;
    if (rewriteSub)
      index = indexOp->getOperand(1);

    // Handle the cast
    const auto llvmDstType = mlir::IntegerType::get(ctx, *layoutWidth);
    index = getLLVMIntCast(rewriter, index, llvmDstType,
                           ptrStrideOp.getStride().getType().isUnsigned(),
                           width, *layoutWidth);

    // Rewrite the sub in front of extensions/trunc
    if (rewriteSub) {
      index = mlir::LLVM::SubOp::create(
          rewriter, index.getLoc(), index.getType(),
          mlir::LLVM::ConstantOp::create(rewriter, index.getLoc(),
                                         index.getType(), 0),
          index);
      rewriter.eraseOp(sub);
    }
  }

  rewriter.replaceOpWithNewOp<mlir::LLVM::GEPOp>(
      ptrStrideOp, resultTy, elementTy, adaptor.getBase(), index);
  return mlir::success();
}

mlir::LogicalResult CIRToLLVMBaseClassAddrOpLowering::matchAndRewrite(
    cir::BaseClassAddrOp baseClassOp, OpAdaptor adaptor,
    mlir::ConversionPatternRewriter &rewriter) const {
  const mlir::Type resultType =
      getTypeConverter()->convertType(baseClassOp.getType());
  mlir::Value derivedAddr = adaptor.getDerivedAddr();
  llvm::SmallVector<mlir::LLVM::GEPArg, 1> offset = {
      adaptor.getOffset().getZExtValue()};
  mlir::Type byteType = mlir::IntegerType::get(resultType.getContext(), 8,
                                               mlir::IntegerType::Signless);
  if (adaptor.getOffset().getZExtValue() == 0) {
    rewriter.replaceOpWithNewOp<mlir::LLVM::BitcastOp>(
        baseClassOp, resultType, adaptor.getDerivedAddr());
    return mlir::success();
  }

  if (baseClassOp.getAssumeNotNull()) {
    rewriter.replaceOpWithNewOp<mlir::LLVM::GEPOp>(
        baseClassOp, resultType, byteType, derivedAddr, offset);
  } else {
    auto loc = baseClassOp.getLoc();
    mlir::Value isNull = mlir::LLVM::ICmpOp::create(
        rewriter, loc, mlir::LLVM::ICmpPredicate::eq, derivedAddr,
        mlir::LLVM::ZeroOp::create(rewriter, loc, derivedAddr.getType()));
    mlir::Value adjusted = mlir::LLVM::GEPOp::create(
        rewriter, loc, resultType, byteType, derivedAddr, offset);
    rewriter.replaceOpWithNewOp<mlir::LLVM::SelectOp>(baseClassOp, isNull,
                                                      derivedAddr, adjusted);
  }
  return mlir::success();
}

mlir::LogicalResult CIRToLLVMATanOpLowering::matchAndRewrite(
    cir::ATanOp op, OpAdaptor adaptor,
    mlir::ConversionPatternRewriter &rewriter) const {
  mlir::Type resTy = typeConverter->convertType(op.getType());
  rewriter.replaceOpWithNewOp<mlir::LLVM::ATanOp>(op, resTy, adaptor.getSrc());
  return mlir::success();
}

mlir::LogicalResult CIRToLLVMCeilOpLowering::matchAndRewrite(
    cir::CeilOp op, OpAdaptor adaptor,
    mlir::ConversionPatternRewriter &rewriter) const {
  mlir::Type resTy = typeConverter->convertType(op.getType());
  rewriter.replaceOpWithNewOp<mlir::LLVM::FCeilOp>(op, resTy, adaptor.getSrc());
  return mlir::success();
}

mlir::LogicalResult CIRToLLVMAllocaOpLowering::matchAndRewrite(
    cir::AllocaOp op, OpAdaptor adaptor,
    mlir::ConversionPatternRewriter &rewriter) const {
  mlir::Value size =
      op.isDynamic()
          ? adaptor.getDynAllocSize()
          : mlir::LLVM::ConstantOp::create(
                rewriter, op.getLoc(),
                typeConverter->convertType(rewriter.getIndexType()), 1);
  mlir::Type elementTy =
      convertTypeForMemory(*getTypeConverter(), dataLayout, op.getAllocaType());
  mlir::Type resultTy =
      convertTypeForMemory(*getTypeConverter(), dataLayout, op.getType());

  assert(!cir::MissingFeatures::addressSpace());
  assert(!cir::MissingFeatures::opAllocaAnnotations());

  rewriter.replaceOpWithNewOp<mlir::LLVM::AllocaOp>(
      op, resultTy, elementTy, size, op.getAlignmentAttr().getInt());

  return mlir::success();
}

mlir::LogicalResult CIRToLLVMReturnOpLowering::matchAndRewrite(
    cir::ReturnOp op, OpAdaptor adaptor,
    mlir::ConversionPatternRewriter &rewriter) const {
  rewriter.replaceOpWithNewOp<mlir::LLVM::ReturnOp>(op, adaptor.getOperands());
  return mlir::LogicalResult::success();
}

mlir::LogicalResult CIRToLLVMRotateOpLowering::matchAndRewrite(
    cir::RotateOp op, OpAdaptor adaptor,
    mlir::ConversionPatternRewriter &rewriter) const {
  // Note that LLVM intrinsic calls to @llvm.fsh{r,l}.i* have the same type as
  // the operand.
  mlir::Value input = adaptor.getInput();
  if (op.isRotateLeft())
    rewriter.replaceOpWithNewOp<mlir::LLVM::FshlOp>(op, input, input,
                                                    adaptor.getAmount());
  else
    rewriter.replaceOpWithNewOp<mlir::LLVM::FshrOp>(op, input, input,
                                                    adaptor.getAmount());
  return mlir::LogicalResult::success();
}

static mlir::LogicalResult
rewriteCallOrInvoke(mlir::Operation *op, mlir::ValueRange callOperands,
                    mlir::ConversionPatternRewriter &rewriter,
                    const mlir::TypeConverter *converter,
                    mlir::FlatSymbolRefAttr calleeAttr) {
  llvm::SmallVector<mlir::Type, 8> llvmResults;
  mlir::ValueTypeRange<mlir::ResultRange> cirResults = op->getResultTypes();
  auto call = cast<cir::CIRCallOpInterface>(op);

  if (converter->convertTypes(cirResults, llvmResults).failed())
    return mlir::failure();

  assert(!cir::MissingFeatures::opCallCallConv());

  mlir::LLVM::MemoryEffectsAttr memoryEffects;
  bool noUnwind = false;
  bool willReturn = false;
  convertSideEffectForCall(op, call.getNothrow(), call.getSideEffect(),
                           memoryEffects, noUnwind, willReturn);

  mlir::LLVM::LLVMFunctionType llvmFnTy;

  // Temporary to handle the case where we need to prepend an operand if the
  // callee is an alias.
  SmallVector<mlir::Value> adjustedCallOperands;

  if (calleeAttr) { // direct call
    mlir::Operation *callee =
        mlir::SymbolTable::lookupNearestSymbolFrom(op, calleeAttr);
    if (auto fn = mlir::dyn_cast<mlir::FunctionOpInterface>(callee)) {
      llvmFnTy = converter->convertType<mlir::LLVM::LLVMFunctionType>(
          fn.getFunctionType());
      assert(llvmFnTy && "Failed to convert function type");
    } else if (auto alias = mlir::cast<mlir::LLVM::AliasOp>(callee)) {
      // If the callee was an alias. In that case,
      // we need to prepend the address of the alias to the operands. The
      // way aliases work in the LLVM dialect is a little counter-intuitive.
      // The AliasOp itself is a pseudo-function that returns the address of
      // the global value being aliased, but when we generate the call we
      // need to insert an operation that gets the address of the AliasOp.
      // This all gets sorted out when the LLVM dialect is lowered to LLVM IR.
      auto symAttr = mlir::cast<mlir::FlatSymbolRefAttr>(calleeAttr);
      auto addrOfAlias =
          mlir::LLVM::AddressOfOp::create(
              rewriter, op->getLoc(),
              mlir::LLVM::LLVMPointerType::get(rewriter.getContext()), symAttr)
              .getResult();
      adjustedCallOperands.push_back(addrOfAlias);

      // Now add the regular operands and assign this to the range value.
      llvm::append_range(adjustedCallOperands, callOperands);
      callOperands = adjustedCallOperands;

      // Clear the callee attribute because we're calling an alias.
      calleeAttr = {};
      llvmFnTy = mlir::cast<mlir::LLVM::LLVMFunctionType>(alias.getType());
    } else {
      // Was this an ifunc?
      return op->emitError("Unexpected callee type!");
    }
  } else { // indirect call
    assert(!op->getOperands().empty() &&
           "operands list must no be empty for the indirect call");
    auto calleeTy = op->getOperands().front().getType();
    auto calleePtrTy = cast<cir::PointerType>(calleeTy);
    auto calleeFuncTy = cast<cir::FuncType>(calleePtrTy.getPointee());
    llvm::append_range(adjustedCallOperands, callOperands);
    llvmFnTy = cast<mlir::LLVM::LLVMFunctionType>(
        converter->convertType(calleeFuncTy));
  }

  assert(!cir::MissingFeatures::opCallLandingPad());
  assert(!cir::MissingFeatures::opCallContinueBlock());
  assert(!cir::MissingFeatures::opCallCallConv());

  auto newOp = rewriter.replaceOpWithNewOp<mlir::LLVM::CallOp>(
      op, llvmFnTy, calleeAttr, callOperands);
  if (memoryEffects)
    newOp.setMemoryEffectsAttr(memoryEffects);
  newOp.setNoUnwind(noUnwind);
  newOp.setWillReturn(willReturn);

  return mlir::success();
}

mlir::LogicalResult CIRToLLVMCallOpLowering::matchAndRewrite(
    cir::CallOp op, OpAdaptor adaptor,
    mlir::ConversionPatternRewriter &rewriter) const {
  return rewriteCallOrInvoke(op.getOperation(), adaptor.getOperands(), rewriter,
                             getTypeConverter(), op.getCalleeAttr());
}

mlir::LogicalResult CIRToLLVMReturnAddrOpLowering::matchAndRewrite(
    cir::ReturnAddrOp op, OpAdaptor adaptor,
    mlir::ConversionPatternRewriter &rewriter) const {
  auto llvmPtrTy = mlir::LLVM::LLVMPointerType::get(rewriter.getContext());
  replaceOpWithCallLLVMIntrinsicOp(rewriter, op, "llvm.returnaddress",
                                   llvmPtrTy, adaptor.getOperands());
  return mlir::success();
}

mlir::LogicalResult CIRToLLVMFrameAddrOpLowering::matchAndRewrite(
    cir::FrameAddrOp op, OpAdaptor adaptor,
    mlir::ConversionPatternRewriter &rewriter) const {
  auto llvmPtrTy = mlir::LLVM::LLVMPointerType::get(rewriter.getContext());
  replaceOpWithCallLLVMIntrinsicOp(rewriter, op, "llvm.frameaddress", llvmPtrTy,
                                   adaptor.getOperands());
  return mlir::success();
}

mlir::LogicalResult CIRToLLVMLoadOpLowering::matchAndRewrite(
    cir::LoadOp op, OpAdaptor adaptor,
    mlir::ConversionPatternRewriter &rewriter) const {
  const mlir::Type llvmTy =
      convertTypeForMemory(*getTypeConverter(), dataLayout, op.getType());
  mlir::LLVM::AtomicOrdering ordering = getLLVMMemOrder(op.getMemOrder());
  std::optional<size_t> opAlign = op.getAlignment();
  unsigned alignment =
      (unsigned)opAlign.value_or(dataLayout.getTypeABIAlignment(llvmTy));

  assert(!cir::MissingFeatures::lowerModeOptLevel());

  // TODO: nontemporal, syncscope.
  assert(!cir::MissingFeatures::opLoadStoreNontemporal());
  mlir::LLVM::LoadOp newLoad = mlir::LLVM::LoadOp::create(
      rewriter, op->getLoc(), llvmTy, adaptor.getAddr(), alignment,
      op.getIsVolatile(), /*isNonTemporal=*/false,
      /*isInvariant=*/false, /*isInvariantGroup=*/false, ordering);

  // Convert adapted result to its original type if needed.
  mlir::Value result =
      emitFromMemory(rewriter, dataLayout, op, newLoad.getResult());
  rewriter.replaceOp(op, result);
  assert(!cir::MissingFeatures::opLoadStoreTbaa());
  return mlir::LogicalResult::success();
}

mlir::LogicalResult CIRToLLVMStoreOpLowering::matchAndRewrite(
    cir::StoreOp op, OpAdaptor adaptor,
    mlir::ConversionPatternRewriter &rewriter) const {
  mlir::LLVM::AtomicOrdering memorder = getLLVMMemOrder(op.getMemOrder());
  const mlir::Type llvmTy =
      getTypeConverter()->convertType(op.getValue().getType());
  std::optional<size_t> opAlign = op.getAlignment();
  unsigned alignment =
      (unsigned)opAlign.value_or(dataLayout.getTypeABIAlignment(llvmTy));

  assert(!cir::MissingFeatures::lowerModeOptLevel());

  // Convert adapted value to its memory type if needed.
  mlir::Value value = emitToMemory(rewriter, dataLayout,
                                   op.getValue().getType(), adaptor.getValue());
  // TODO: nontemporal, syncscope.
  assert(!cir::MissingFeatures::opLoadStoreNontemporal());
  assert(!cir::MissingFeatures::opLoadStoreTbaa());
  mlir::LLVM::StoreOp storeOp = mlir::LLVM::StoreOp::create(
      rewriter, op->getLoc(), value, adaptor.getAddr(), alignment,
      op.getIsVolatile(),
      /*isNonTemporal=*/false, /*isInvariantGroup=*/false, memorder);
  rewriter.replaceOp(op, storeOp);
  assert(!cir::MissingFeatures::opLoadStoreTbaa());
  return mlir::LogicalResult::success();
}

bool hasTrailingZeros(cir::ConstArrayAttr attr) {
  auto array = mlir::dyn_cast<mlir::ArrayAttr>(attr.getElts());
  return attr.hasTrailingZeros() ||
         (array && std::count_if(array.begin(), array.end(), [](auto elt) {
            auto ar = dyn_cast<cir::ConstArrayAttr>(elt);
            return ar && hasTrailingZeros(ar);
          }));
}

mlir::LogicalResult CIRToLLVMConstantOpLowering::matchAndRewrite(
    cir::ConstantOp op, OpAdaptor adaptor,
    mlir::ConversionPatternRewriter &rewriter) const {
  mlir::Attribute attr = op.getValue();

  if (mlir::isa<cir::PoisonAttr>(attr)) {
    rewriter.replaceOpWithNewOp<mlir::LLVM::PoisonOp>(
        op, getTypeConverter()->convertType(op.getType()));
    return mlir::success();
  }

  if (mlir::isa<mlir::IntegerType>(op.getType())) {
    // Verified cir.const operations cannot actually be of these types, but the
    // lowering pass may generate temporary cir.const operations with these
    // types. This is OK since MLIR allows unverified operations to be alive
    // during a pass as long as they don't live past the end of the pass.
    attr = op.getValue();
  } else if (mlir::isa<cir::BoolType>(op.getType())) {
    int value = mlir::cast<cir::BoolAttr>(op.getValue()).getValue();
    attr = rewriter.getIntegerAttr(typeConverter->convertType(op.getType()),
                                   value);
  } else if (mlir::isa<cir::IntType>(op.getType())) {
    // Lower GlobalViewAttr to llvm.mlir.addressof + llvm.mlir.ptrtoint
    if (auto ga = mlir::dyn_cast<cir::GlobalViewAttr>(op.getValue())) {
      // See the comment in visitCirAttr for why this isn't implemented.
      assert(!cir::MissingFeatures::globalViewIntLowering());
      op.emitError() << "global view with integer type";
      return mlir::failure();
    }

    attr = rewriter.getIntegerAttr(
        typeConverter->convertType(op.getType()),
        mlir::cast<cir::IntAttr>(op.getValue()).getValue());
  } else if (mlir::isa<cir::FPTypeInterface>(op.getType())) {
    attr = rewriter.getFloatAttr(
        typeConverter->convertType(op.getType()),
        mlir::cast<cir::FPAttr>(op.getValue()).getValue());
  } else if (mlir::isa<cir::PointerType>(op.getType())) {
    // Optimize with dedicated LLVM op for null pointers.
    if (mlir::isa<cir::ConstPtrAttr>(op.getValue())) {
      if (mlir::cast<cir::ConstPtrAttr>(op.getValue()).isNullValue()) {
        rewriter.replaceOpWithNewOp<mlir::LLVM::ZeroOp>(
            op, typeConverter->convertType(op.getType()));
        return mlir::success();
      }
    }
    // Lower GlobalViewAttr to llvm.mlir.addressof
    if (auto gv = mlir::dyn_cast<cir::GlobalViewAttr>(op.getValue())) {
      auto newOp = lowerCirAttrAsValue(op, gv, rewriter, getTypeConverter());
      rewriter.replaceOp(op, newOp);
      return mlir::success();
    }
    attr = op.getValue();
  } else if (const auto arrTy = mlir::dyn_cast<cir::ArrayType>(op.getType())) {
    const auto constArr = mlir::dyn_cast<cir::ConstArrayAttr>(op.getValue());
    if (!constArr && !isa<cir::ZeroAttr, cir::UndefAttr>(op.getValue()))
      return op.emitError() << "array does not have a constant initializer";

    std::optional<mlir::Attribute> denseAttr;
    if (constArr && hasTrailingZeros(constArr)) {
      const mlir::Value newOp =
          lowerCirAttrAsValue(op, constArr, rewriter, getTypeConverter());
      rewriter.replaceOp(op, newOp);
      return mlir::success();
    } else if (constArr &&
               (denseAttr = lowerConstArrayAttr(constArr, typeConverter))) {
      attr = denseAttr.value();
    } else {
      const mlir::Value initVal =
          lowerCirAttrAsValue(op, op.getValue(), rewriter, typeConverter);
      rewriter.replaceOp(op, initVal);
      return mlir::success();
    }
  } else if (const auto recordAttr =
                 mlir::dyn_cast<cir::ConstRecordAttr>(op.getValue())) {
    auto initVal = lowerCirAttrAsValue(op, recordAttr, rewriter, typeConverter);
    rewriter.replaceOp(op, initVal);
    return mlir::success();
  } else if (const auto vecTy = mlir::dyn_cast<cir::VectorType>(op.getType())) {
    rewriter.replaceOp(op, lowerCirAttrAsValue(op, op.getValue(), rewriter,
                                               getTypeConverter()));
    return mlir::success();
  } else if (auto recTy = mlir::dyn_cast<cir::RecordType>(op.getType())) {
    if (mlir::isa<cir::ZeroAttr, cir::UndefAttr>(attr)) {
      mlir::Value initVal =
          lowerCirAttrAsValue(op, attr, rewriter, typeConverter);
      rewriter.replaceOp(op, initVal);
      return mlir::success();
    }
    return op.emitError() << "unsupported lowering for record constant type "
                          << op.getType();
  } else if (auto complexTy = mlir::dyn_cast<cir::ComplexType>(op.getType())) {
    mlir::Type complexElemTy = complexTy.getElementType();
    mlir::Type complexElemLLVMTy = typeConverter->convertType(complexElemTy);

    if (auto zeroInitAttr = mlir::dyn_cast<cir::ZeroAttr>(op.getValue())) {
      mlir::TypedAttr zeroAttr = rewriter.getZeroAttr(complexElemLLVMTy);
      mlir::ArrayAttr array = rewriter.getArrayAttr({zeroAttr, zeroAttr});
      rewriter.replaceOpWithNewOp<mlir::LLVM::ConstantOp>(
          op, getTypeConverter()->convertType(op.getType()), array);
      return mlir::success();
    }

    auto complexAttr = mlir::cast<cir::ConstComplexAttr>(op.getValue());

    mlir::Attribute components[2];
    if (mlir::isa<cir::IntType>(complexElemTy)) {
      components[0] = rewriter.getIntegerAttr(
          complexElemLLVMTy,
          mlir::cast<cir::IntAttr>(complexAttr.getReal()).getValue());
      components[1] = rewriter.getIntegerAttr(
          complexElemLLVMTy,
          mlir::cast<cir::IntAttr>(complexAttr.getImag()).getValue());
    } else {
      components[0] = rewriter.getFloatAttr(
          complexElemLLVMTy,
          mlir::cast<cir::FPAttr>(complexAttr.getReal()).getValue());
      components[1] = rewriter.getFloatAttr(
          complexElemLLVMTy,
          mlir::cast<cir::FPAttr>(complexAttr.getImag()).getValue());
    }

    attr = rewriter.getArrayAttr(components);
  } else {
    return op.emitError() << "unsupported constant type " << op.getType();
  }

  rewriter.replaceOpWithNewOp<mlir::LLVM::ConstantOp>(
      op, getTypeConverter()->convertType(op.getType()), attr);

  return mlir::success();
}

static uint64_t getTypeSize(mlir::Type type, mlir::Operation &op) {
  mlir::DataLayout layout(op.getParentOfType<mlir::ModuleOp>());
  // For LLVM purposes we treat void as u8.
  if (isa<cir::VoidType>(type))
    type = cir::IntType::get(type.getContext(), 8, /*isSigned=*/false);
  return llvm::divideCeil(layout.getTypeSizeInBits(type), 8);
}

mlir::LogicalResult CIRToLLVMPrefetchOpLowering::matchAndRewrite(
    cir::PrefetchOp op, OpAdaptor adaptor,
    mlir::ConversionPatternRewriter &rewriter) const {
  rewriter.replaceOpWithNewOp<mlir::LLVM::Prefetch>(
      op, adaptor.getAddr(), adaptor.getIsWrite(), adaptor.getLocality(),
      /*DataCache=*/1);
  return mlir::success();
}

mlir::LogicalResult CIRToLLVMPtrDiffOpLowering::matchAndRewrite(
    cir::PtrDiffOp op, OpAdaptor adaptor,
    mlir::ConversionPatternRewriter &rewriter) const {
  auto dstTy = mlir::cast<cir::IntType>(op.getType());
  mlir::Type llvmDstTy = getTypeConverter()->convertType(dstTy);

  auto lhs = mlir::LLVM::PtrToIntOp::create(rewriter, op.getLoc(), llvmDstTy,
                                            adaptor.getLhs());
  auto rhs = mlir::LLVM::PtrToIntOp::create(rewriter, op.getLoc(), llvmDstTy,
                                            adaptor.getRhs());

  auto diff =
      mlir::LLVM::SubOp::create(rewriter, op.getLoc(), llvmDstTy, lhs, rhs);

  cir::PointerType ptrTy = op.getLhs().getType();
  assert(!cir::MissingFeatures::llvmLoweringPtrDiffConsidersPointee());
  uint64_t typeSize = getTypeSize(ptrTy.getPointee(), *op);

  // Avoid silly division by 1.
  mlir::Value resultVal = diff.getResult();
  if (typeSize != 1) {
    auto typeSizeVal = mlir::LLVM::ConstantOp::create(rewriter, op.getLoc(),
                                                      llvmDstTy, typeSize);

    if (dstTy.isUnsigned()) {
      auto uDiv =
          mlir::LLVM::UDivOp::create(rewriter, op.getLoc(), diff, typeSizeVal);
      uDiv.setIsExact(true);
      resultVal = uDiv.getResult();
    } else {
      auto sDiv =
          mlir::LLVM::SDivOp::create(rewriter, op.getLoc(), diff, typeSizeVal);
      sDiv.setIsExact(true);
      resultVal = sDiv.getResult();
    }
  }
  rewriter.replaceOp(op, resultVal);
  return mlir::success();
}

mlir::LogicalResult CIRToLLVMExpectOpLowering::matchAndRewrite(
    cir::ExpectOp op, OpAdaptor adaptor,
    mlir::ConversionPatternRewriter &rewriter) const {
  // TODO(cir): do not generate LLVM intrinsics under -O0
  assert(!cir::MissingFeatures::optInfoAttr());

  std::optional<llvm::APFloat> prob = op.getProb();
  if (prob)
    rewriter.replaceOpWithNewOp<mlir::LLVM::ExpectWithProbabilityOp>(
        op, adaptor.getVal(), adaptor.getExpected(), prob.value());
  else
    rewriter.replaceOpWithNewOp<mlir::LLVM::ExpectOp>(op, adaptor.getVal(),
                                                      adaptor.getExpected());
  return mlir::success();
}

mlir::LogicalResult CIRToLLVMFAbsOpLowering::matchAndRewrite(
    cir::FAbsOp op, OpAdaptor adaptor,
    mlir::ConversionPatternRewriter &rewriter) const {
  mlir::Type resTy = typeConverter->convertType(op.getType());
  rewriter.replaceOpWithNewOp<mlir::LLVM::FAbsOp>(op, resTy,
                                                  adaptor.getOperands()[0]);
  return mlir::success();
}

/// Convert the `cir.func` attributes to `llvm.func` attributes.
/// Only retain those attributes that are not constructed by
/// `LLVMFuncOp::build`. If `filterArgAttrs` is set, also filter out
/// argument attributes.
void CIRToLLVMFuncOpLowering::lowerFuncAttributes(
    cir::FuncOp func, bool filterArgAndResAttrs,
    SmallVectorImpl<mlir::NamedAttribute> &result) const {
  assert(!cir::MissingFeatures::opFuncCallingConv());
  for (mlir::NamedAttribute attr : func->getAttrs()) {
    assert(!cir::MissingFeatures::opFuncCallingConv());
    if (attr.getName() == mlir::SymbolTable::getSymbolAttrName() ||
        attr.getName() == func.getFunctionTypeAttrName() ||
        attr.getName() == getLinkageAttrNameString() ||
        attr.getName() == func.getGlobalVisibilityAttrName() ||
        attr.getName() == func.getDsoLocalAttrName() ||
        attr.getName() == func.getInlineKindAttrName() ||
        (filterArgAndResAttrs &&
         (attr.getName() == func.getArgAttrsAttrName() ||
          attr.getName() == func.getResAttrsAttrName())))
      continue;

    assert(!cir::MissingFeatures::opFuncExtraAttrs());
    result.push_back(attr);
  }
}

mlir::LogicalResult CIRToLLVMFuncOpLowering::matchAndRewriteAlias(
    cir::FuncOp op, llvm::StringRef aliasee, mlir::Type ty, OpAdaptor adaptor,
    mlir::ConversionPatternRewriter &rewriter) const {
  SmallVector<mlir::NamedAttribute, 4> attributes;
  lowerFuncAttributes(op, /*filterArgAndResAttrs=*/false, attributes);

  mlir::Location loc = op.getLoc();
  auto aliasOp = rewriter.replaceOpWithNewOp<mlir::LLVM::AliasOp>(
      op, ty, convertLinkage(op.getLinkage()), op.getName(), op.getDsoLocal(),
      /*threadLocal=*/false, attributes);

  // Create the alias body
  mlir::OpBuilder builder(op.getContext());
  mlir::Block *block = builder.createBlock(&aliasOp.getInitializerRegion());
  builder.setInsertionPointToStart(block);
  // The type of AddressOfOp is always a pointer.
  assert(!cir::MissingFeatures::addressSpace());
  mlir::Type ptrTy = mlir::LLVM::LLVMPointerType::get(ty.getContext());
  auto addrOp = mlir::LLVM::AddressOfOp::create(builder, loc, ptrTy, aliasee);
  mlir::LLVM::ReturnOp::create(builder, loc, addrOp);

  return mlir::success();
}

mlir::LogicalResult CIRToLLVMFuncOpLowering::matchAndRewrite(
    cir::FuncOp op, OpAdaptor adaptor,
    mlir::ConversionPatternRewriter &rewriter) const {

  cir::FuncType fnType = op.getFunctionType();
  bool isDsoLocal = op.getDsoLocal();
  mlir::TypeConverter::SignatureConversion signatureConversion(
      fnType.getNumInputs());

  for (const auto &argType : llvm::enumerate(fnType.getInputs())) {
    mlir::Type convertedType = typeConverter->convertType(argType.value());
    if (!convertedType)
      return mlir::failure();
    signatureConversion.addInputs(argType.index(), convertedType);
  }

  mlir::Type resultType =
      getTypeConverter()->convertType(fnType.getReturnType());

  // Create the LLVM function operation.
  mlir::Type llvmFnTy = mlir::LLVM::LLVMFunctionType::get(
      resultType ? resultType : mlir::LLVM::LLVMVoidType::get(getContext()),
      signatureConversion.getConvertedTypes(),
      /*isVarArg=*/fnType.isVarArg());

  // If this is an alias, it needs to be lowered to llvm::AliasOp.
  if (std::optional<llvm::StringRef> aliasee = op.getAliasee())
    return matchAndRewriteAlias(op, *aliasee, llvmFnTy, adaptor, rewriter);

  // LLVMFuncOp expects a single FileLine Location instead of a fused
  // location.
  mlir::Location loc = op.getLoc();
  if (mlir::FusedLoc fusedLoc = mlir::dyn_cast<mlir::FusedLoc>(loc))
    loc = fusedLoc.getLocations()[0];
  assert((mlir::isa<mlir::FileLineColLoc>(loc) ||
          mlir::isa<mlir::UnknownLoc>(loc)) &&
         "expected single location or unknown location here");

  mlir::LLVM::Linkage linkage = convertLinkage(op.getLinkage());
  assert(!cir::MissingFeatures::opFuncCallingConv());
  mlir::LLVM::CConv cconv = mlir::LLVM::CConv::C;
  SmallVector<mlir::NamedAttribute, 4> attributes;
  lowerFuncAttributes(op, /*filterArgAndResAttrs=*/false, attributes);

  mlir::LLVM::LLVMFuncOp fn = mlir::LLVM::LLVMFuncOp::create(
      rewriter, loc, op.getName(), llvmFnTy, linkage, isDsoLocal, cconv,
      mlir::SymbolRefAttr(), attributes);

  assert(!cir::MissingFeatures::opFuncMultipleReturnVals());

  if (auto inlineKind = op.getInlineKind()) {
    fn.setNoInline(inlineKind == cir::InlineKind::NoInline);
    fn.setInlineHint(inlineKind == cir::InlineKind::InlineHint);
    fn.setAlwaysInline(inlineKind == cir::InlineKind::AlwaysInline);
  }

  fn.setVisibility_Attr(mlir::LLVM::VisibilityAttr::get(
      getContext(), lowerCIRVisibilityToLLVMVisibility(
                        op.getGlobalVisibilityAttr().getValue())));

  rewriter.inlineRegionBefore(op.getBody(), fn.getBody(), fn.end());
  if (failed(rewriter.convertRegionTypes(&fn.getBody(), *typeConverter,
                                         &signatureConversion)))
    return mlir::failure();

  rewriter.eraseOp(op);

  return mlir::LogicalResult::success();
}

mlir::LogicalResult CIRToLLVMGetGlobalOpLowering::matchAndRewrite(
    cir::GetGlobalOp op, OpAdaptor adaptor,
    mlir::ConversionPatternRewriter &rewriter) const {
  // FIXME(cir): Premature DCE to avoid lowering stuff we're not using.
  // CIRGen should mitigate this and not emit the get_global.
  if (op->getUses().empty()) {
    rewriter.eraseOp(op);
    return mlir::success();
  }

  mlir::Type type = getTypeConverter()->convertType(op.getType());
  mlir::Operation *newop = mlir::LLVM::AddressOfOp::create(
      rewriter, op.getLoc(), type, op.getName());

  assert(!cir::MissingFeatures::opGlobalThreadLocal());

  rewriter.replaceOp(op, newop);
  return mlir::success();
}

/// Replace CIR global with a region initialized LLVM global and update
/// insertion point to the end of the initializer block.
void CIRToLLVMGlobalOpLowering::setupRegionInitializedLLVMGlobalOp(
    cir::GlobalOp op, mlir::ConversionPatternRewriter &rewriter) const {
  const mlir::Type llvmType =
      convertTypeForMemory(*getTypeConverter(), dataLayout, op.getSymType());

  // FIXME: These default values are placeholders until the the equivalent
  //        attributes are available on cir.global ops. This duplicates code
  //        in CIRToLLVMGlobalOpLowering::matchAndRewrite() but that will go
  //        away when the placeholders are no longer needed.
  assert(!cir::MissingFeatures::opGlobalConstant());
  const bool isConst = op.getConstant();
  assert(!cir::MissingFeatures::addressSpace());
  const unsigned addrSpace = 0;
  const bool isDsoLocal = op.getDsoLocal();
  assert(!cir::MissingFeatures::opGlobalThreadLocal());
  const bool isThreadLocal = false;
  const uint64_t alignment = op.getAlignment().value_or(0);
  const mlir::LLVM::Linkage linkage = convertLinkage(op.getLinkage());
  const StringRef symbol = op.getSymName();
  mlir::SymbolRefAttr comdatAttr = getComdatAttr(op, rewriter);

  SmallVector<mlir::NamedAttribute> attributes;
  mlir::LLVM::GlobalOp newGlobalOp =
      rewriter.replaceOpWithNewOp<mlir::LLVM::GlobalOp>(
          op, llvmType, isConst, linkage, symbol, nullptr, alignment, addrSpace,
          isDsoLocal, isThreadLocal, comdatAttr, attributes);
  newGlobalOp.getRegion().emplaceBlock();
  rewriter.setInsertionPointToEnd(newGlobalOp.getInitializerBlock());
}

mlir::LogicalResult
CIRToLLVMGlobalOpLowering::matchAndRewriteRegionInitializedGlobal(
    cir::GlobalOp op, mlir::Attribute init,
    mlir::ConversionPatternRewriter &rewriter) const {
  // TODO: Generalize this handling when more types are needed here.
  assert((isa<cir::ConstArrayAttr, cir::ConstRecordAttr, cir::ConstVectorAttr,
              cir::ConstPtrAttr, cir::ConstComplexAttr, cir::GlobalViewAttr,
              cir::TypeInfoAttr, cir::VTableAttr, cir::ZeroAttr>(init)));

  // TODO(cir): once LLVM's dialect has proper equivalent attributes this
  // should be updated. For now, we use a custom op to initialize globals
  // to the appropriate value.
  const mlir::Location loc = op.getLoc();
  setupRegionInitializedLLVMGlobalOp(op, rewriter);
  CIRAttrToValue valueConverter(op, rewriter, typeConverter);
  mlir::Value value = valueConverter.visit(init);
  mlir::LLVM::ReturnOp::create(rewriter, loc, value);
  return mlir::success();
}

mlir::LogicalResult CIRToLLVMGlobalOpLowering::matchAndRewrite(
    cir::GlobalOp op, OpAdaptor adaptor,
    mlir::ConversionPatternRewriter &rewriter) const {
  // If this global requires non-trivial initialization or destruction,
  // that needs to be moved to runtime handlers during LoweringPrepare.
  if (!op.getCtorRegion().empty() || !op.getDtorRegion().empty())
    return op.emitError() << "GlobalOp ctor and dtor regions should be removed "
                             "in LoweringPrepare";

  std::optional<mlir::Attribute> init = op.getInitialValue();

  // Fetch required values to create LLVM op.
  const mlir::Type cirSymType = op.getSymType();

  // This is the LLVM dialect type.
  const mlir::Type llvmType =
      convertTypeForMemory(*getTypeConverter(), dataLayout, cirSymType);
  // FIXME: These default values are placeholders until the the equivalent
  //        attributes are available on cir.global ops.
  assert(!cir::MissingFeatures::opGlobalConstant());
  const bool isConst = false;
  assert(!cir::MissingFeatures::addressSpace());
  const unsigned addrSpace = 0;
  const bool isDsoLocal = op.getDsoLocal();
  assert(!cir::MissingFeatures::opGlobalThreadLocal());
  const bool isThreadLocal = false;
  const uint64_t alignment = op.getAlignment().value_or(0);
  const mlir::LLVM::Linkage linkage = convertLinkage(op.getLinkage());
  const StringRef symbol = op.getSymName();
  SmallVector<mlir::NamedAttribute> attributes;

  if (init.has_value()) {
    if (mlir::isa<cir::FPAttr, cir::IntAttr, cir::BoolAttr>(init.value())) {
      GlobalInitAttrRewriter initRewriter(llvmType, rewriter);
      init = initRewriter.visit(init.value());
      // If initRewriter returned a null attribute, init will have a value but
      // the value will be null. If that happens, initRewriter didn't handle the
      // attribute type. It probably needs to be added to
      // GlobalInitAttrRewriter.
      if (!init.value()) {
        op.emitError() << "unsupported initializer '" << init.value() << "'";
        return mlir::failure();
      }
    } else if (mlir::isa<cir::ConstArrayAttr, cir::ConstVectorAttr,
                         cir::ConstRecordAttr, cir::ConstPtrAttr,
                         cir::ConstComplexAttr, cir::GlobalViewAttr,
                         cir::TypeInfoAttr, cir::VTableAttr, cir::ZeroAttr>(
                   init.value())) {
      // TODO(cir): once LLVM's dialect has proper equivalent attributes this
      // should be updated. For now, we use a custom op to initialize globals
      // to the appropriate value.
      return matchAndRewriteRegionInitializedGlobal(op, init.value(), rewriter);
    } else {
      // We will only get here if new initializer types are added and this
      // code is not updated to handle them.
      op.emitError() << "unsupported initializer '" << init.value() << "'";
      return mlir::failure();
    }
  }

  // Rewrite op.
  mlir::SymbolRefAttr comdatAttr = getComdatAttr(op, rewriter);
  auto newOp = rewriter.replaceOpWithNewOp<mlir::LLVM::GlobalOp>(
      op, llvmType, isConst, linkage, symbol, init.value_or(mlir::Attribute()),
      alignment, addrSpace, isDsoLocal, isThreadLocal, comdatAttr, attributes);
  newOp.setVisibility_Attr(mlir::LLVM::VisibilityAttr::get(
      getContext(), lowerCIRVisibilityToLLVMVisibility(
                        op.getGlobalVisibilityAttr().getValue())));

  return mlir::success();
}

mlir::SymbolRefAttr
CIRToLLVMGlobalOpLowering::getComdatAttr(cir::GlobalOp &op,
                                         mlir::OpBuilder &builder) const {
  if (!op.getComdat())
    return mlir::SymbolRefAttr{};

  mlir::ModuleOp module = op->getParentOfType<mlir::ModuleOp>();
  mlir::OpBuilder::InsertionGuard guard(builder);
  StringRef comdatName("__llvm_comdat_globals");
  if (!comdatOp) {
    builder.setInsertionPointToStart(module.getBody());
    comdatOp =
        mlir::LLVM::ComdatOp::create(builder, module.getLoc(), comdatName);
  }

  if (auto comdatSelector = comdatOp.lookupSymbol<mlir::LLVM::ComdatSelectorOp>(
          op.getSymName())) {
    return mlir::SymbolRefAttr::get(
        builder.getContext(), comdatName,
        mlir::FlatSymbolRefAttr::get(comdatSelector.getSymNameAttr()));
  }

  builder.setInsertionPointToStart(&comdatOp.getBody().back());
  auto selectorOp = mlir::LLVM::ComdatSelectorOp::create(
      builder, comdatOp.getLoc(), op.getSymName(),
      mlir::LLVM::comdat::Comdat::Any);
  return mlir::SymbolRefAttr::get(
      builder.getContext(), comdatName,
      mlir::FlatSymbolRefAttr::get(selectorOp.getSymNameAttr()));
}

mlir::LogicalResult CIRToLLVMSwitchFlatOpLowering::matchAndRewrite(
    cir::SwitchFlatOp op, OpAdaptor adaptor,
    mlir::ConversionPatternRewriter &rewriter) const {

  llvm::SmallVector<mlir::APInt, 8> caseValues;
  for (mlir::Attribute val : op.getCaseValues()) {
    auto intAttr = cast<cir::IntAttr>(val);
    caseValues.push_back(intAttr.getValue());
  }

  llvm::SmallVector<mlir::Block *, 8> caseDestinations;
  llvm::SmallVector<mlir::ValueRange, 8> caseOperands;

  for (mlir::Block *x : op.getCaseDestinations())
    caseDestinations.push_back(x);

  for (mlir::OperandRange x : op.getCaseOperands())
    caseOperands.push_back(x);

  // Set switch op to branch to the newly created blocks.
  rewriter.setInsertionPoint(op);
  rewriter.replaceOpWithNewOp<mlir::LLVM::SwitchOp>(
      op, adaptor.getCondition(), op.getDefaultDestination(),
      op.getDefaultOperands(), caseValues, caseDestinations, caseOperands);
  return mlir::success();
}

mlir::LogicalResult CIRToLLVMUnaryOpLowering::matchAndRewrite(
    cir::UnaryOp op, OpAdaptor adaptor,
    mlir::ConversionPatternRewriter &rewriter) const {
  assert(op.getType() == op.getInput().getType() &&
         "Unary operation's operand type and result type are different");
  mlir::Type type = op.getType();
  mlir::Type elementType = elementTypeIfVector(type);
  bool isVector = mlir::isa<cir::VectorType>(type);
  mlir::Type llvmType = getTypeConverter()->convertType(type);
  mlir::Location loc = op.getLoc();

  // Integer unary operations: + - ~ ++ --
  if (mlir::isa<cir::IntType>(elementType)) {
    mlir::LLVM::IntegerOverflowFlags maybeNSW =
        op.getNoSignedWrap() ? mlir::LLVM::IntegerOverflowFlags::nsw
                             : mlir::LLVM::IntegerOverflowFlags::none;
    switch (op.getKind()) {
    case cir::UnaryOpKind::Inc: {
      assert(!isVector && "++ not allowed on vector types");
      auto one = mlir::LLVM::ConstantOp::create(rewriter, loc, llvmType, 1);
      rewriter.replaceOpWithNewOp<mlir::LLVM::AddOp>(
          op, llvmType, adaptor.getInput(), one, maybeNSW);
      return mlir::success();
    }
    case cir::UnaryOpKind::Dec: {
      assert(!isVector && "-- not allowed on vector types");
      auto one = mlir::LLVM::ConstantOp::create(rewriter, loc, llvmType, 1);
      rewriter.replaceOpWithNewOp<mlir::LLVM::SubOp>(op, adaptor.getInput(),
                                                     one, maybeNSW);
      return mlir::success();
    }
    case cir::UnaryOpKind::Plus:
      rewriter.replaceOp(op, adaptor.getInput());
      return mlir::success();
    case cir::UnaryOpKind::Minus: {
      mlir::Value zero;
      if (isVector)
        zero = mlir::LLVM::ZeroOp::create(rewriter, loc, llvmType);
      else
        zero = mlir::LLVM::ConstantOp::create(rewriter, loc, llvmType, 0);
      rewriter.replaceOpWithNewOp<mlir::LLVM::SubOp>(
          op, zero, adaptor.getInput(), maybeNSW);
      return mlir::success();
    }
    case cir::UnaryOpKind::Not: {
      // bit-wise compliment operator, implemented as an XOR with -1.
      mlir::Value minusOne;
      if (isVector) {
        const uint64_t numElements =
            mlir::dyn_cast<cir::VectorType>(type).getSize();
        std::vector<int32_t> values(numElements, -1);
        mlir::DenseIntElementsAttr denseVec = rewriter.getI32VectorAttr(values);
        minusOne =
            mlir::LLVM::ConstantOp::create(rewriter, loc, llvmType, denseVec);
      } else {
        minusOne = mlir::LLVM::ConstantOp::create(rewriter, loc, llvmType, -1);
      }
      rewriter.replaceOpWithNewOp<mlir::LLVM::XOrOp>(op, adaptor.getInput(),
                                                     minusOne);
      return mlir::success();
    }
    }
    llvm_unreachable("Unexpected unary op for int");
  }

  // Floating point unary operations: + - ++ --
  if (mlir::isa<cir::FPTypeInterface>(elementType)) {
    switch (op.getKind()) {
    case cir::UnaryOpKind::Inc: {
      assert(!isVector && "++ not allowed on vector types");
      mlir::LLVM::ConstantOp one = mlir::LLVM::ConstantOp::create(
          rewriter, loc, llvmType, rewriter.getFloatAttr(llvmType, 1.0));
      rewriter.replaceOpWithNewOp<mlir::LLVM::FAddOp>(op, llvmType, one,
                                                      adaptor.getInput());
      return mlir::success();
    }
    case cir::UnaryOpKind::Dec: {
      assert(!isVector && "-- not allowed on vector types");
      mlir::LLVM::ConstantOp minusOne = mlir::LLVM::ConstantOp::create(
          rewriter, loc, llvmType, rewriter.getFloatAttr(llvmType, -1.0));
      rewriter.replaceOpWithNewOp<mlir::LLVM::FAddOp>(op, llvmType, minusOne,
                                                      adaptor.getInput());
      return mlir::success();
    }
    case cir::UnaryOpKind::Plus:
      rewriter.replaceOp(op, adaptor.getInput());
      return mlir::success();
    case cir::UnaryOpKind::Minus:
      rewriter.replaceOpWithNewOp<mlir::LLVM::FNegOp>(op, llvmType,
                                                      adaptor.getInput());
      return mlir::success();
    case cir::UnaryOpKind::Not:
      return op.emitError() << "Unary not is invalid for floating-point types";
    }
    llvm_unreachable("Unexpected unary op for float");
  }

  // Boolean unary operations: ! only. (For all others, the operand has
  // already been promoted to int.)
  if (mlir::isa<cir::BoolType>(elementType)) {
    switch (op.getKind()) {
    case cir::UnaryOpKind::Inc:
    case cir::UnaryOpKind::Dec:
    case cir::UnaryOpKind::Plus:
    case cir::UnaryOpKind::Minus:
      // Some of these are allowed in source code, but we shouldn't get here
      // with a boolean type.
      return op.emitError() << "Unsupported unary operation on boolean type";
    case cir::UnaryOpKind::Not: {
      assert(!isVector && "NYI: op! on vector mask");
      auto one = mlir::LLVM::ConstantOp::create(rewriter, loc, llvmType, 1);
      rewriter.replaceOpWithNewOp<mlir::LLVM::XOrOp>(op, adaptor.getInput(),
                                                     one);
      return mlir::success();
    }
    }
    llvm_unreachable("Unexpected unary op for bool");
  }

  // Pointer unary operations: + only.  (++ and -- of pointers are implemented
  // with cir.ptr_stride, not cir.unary.)
  if (mlir::isa<cir::PointerType>(elementType)) {
    switch (op.getKind()) {
    case cir::UnaryOpKind::Plus:
      rewriter.replaceOp(op, adaptor.getInput());
      return mlir::success();
    default:
      op.emitError() << "Unknown pointer unary operation during CIR lowering";
      return mlir::failure();
    }
  }

  return op.emitError() << "Unary operation has unsupported type: "
                        << elementType;
}

mlir::LLVM::IntegerOverflowFlags
CIRToLLVMBinOpLowering::getIntOverflowFlag(cir::BinOp op) const {
  if (op.getNoUnsignedWrap())
    return mlir::LLVM::IntegerOverflowFlags::nuw;

  if (op.getNoSignedWrap())
    return mlir::LLVM::IntegerOverflowFlags::nsw;

  return mlir::LLVM::IntegerOverflowFlags::none;
}

static bool isIntTypeUnsigned(mlir::Type type) {
  // TODO: Ideally, we should only need to check cir::IntType here.
  return mlir::isa<cir::IntType>(type)
             ? mlir::cast<cir::IntType>(type).isUnsigned()
             : mlir::cast<mlir::IntegerType>(type).isUnsigned();
}

mlir::LogicalResult CIRToLLVMBinOpLowering::matchAndRewrite(
    cir::BinOp op, OpAdaptor adaptor,
    mlir::ConversionPatternRewriter &rewriter) const {
  if (adaptor.getLhs().getType() != adaptor.getRhs().getType())
    return op.emitError() << "inconsistent operands' types not supported yet";

  mlir::Type type = op.getRhs().getType();
  if (!mlir::isa<cir::IntType, cir::BoolType, cir::FPTypeInterface,
                 mlir::IntegerType, cir::VectorType>(type))
    return op.emitError() << "operand type not supported yet";

  const mlir::Type llvmTy = getTypeConverter()->convertType(op.getType());
  const mlir::Type llvmEltTy = elementTypeIfVector(llvmTy);

  const mlir::Value rhs = adaptor.getRhs();
  const mlir::Value lhs = adaptor.getLhs();
  type = elementTypeIfVector(type);

  switch (op.getKind()) {
  case cir::BinOpKind::Add:
    if (mlir::isa<mlir::IntegerType>(llvmEltTy)) {
      if (op.getSaturated()) {
        if (isIntTypeUnsigned(type)) {
          rewriter.replaceOpWithNewOp<mlir::LLVM::UAddSat>(op, lhs, rhs);
          break;
        }
        rewriter.replaceOpWithNewOp<mlir::LLVM::SAddSat>(op, lhs, rhs);
        break;
      }
      rewriter.replaceOpWithNewOp<mlir::LLVM::AddOp>(op, llvmTy, lhs, rhs,
                                                     getIntOverflowFlag(op));
    } else {
      rewriter.replaceOpWithNewOp<mlir::LLVM::FAddOp>(op, lhs, rhs);
    }
    break;
  case cir::BinOpKind::Sub:
    if (mlir::isa<mlir::IntegerType>(llvmEltTy)) {
      if (op.getSaturated()) {
        if (isIntTypeUnsigned(type)) {
          rewriter.replaceOpWithNewOp<mlir::LLVM::USubSat>(op, lhs, rhs);
          break;
        }
        rewriter.replaceOpWithNewOp<mlir::LLVM::SSubSat>(op, lhs, rhs);
        break;
      }
      rewriter.replaceOpWithNewOp<mlir::LLVM::SubOp>(op, llvmTy, lhs, rhs,
                                                     getIntOverflowFlag(op));
    } else {
      rewriter.replaceOpWithNewOp<mlir::LLVM::FSubOp>(op, lhs, rhs);
    }
    break;
  case cir::BinOpKind::Mul:
    if (mlir::isa<mlir::IntegerType>(llvmEltTy))
      rewriter.replaceOpWithNewOp<mlir::LLVM::MulOp>(op, llvmTy, lhs, rhs,
                                                     getIntOverflowFlag(op));
    else
      rewriter.replaceOpWithNewOp<mlir::LLVM::FMulOp>(op, lhs, rhs);
    break;
  case cir::BinOpKind::Div:
    if (mlir::isa<mlir::IntegerType>(llvmEltTy)) {
      auto isUnsigned = isIntTypeUnsigned(type);
      if (isUnsigned)
        rewriter.replaceOpWithNewOp<mlir::LLVM::UDivOp>(op, lhs, rhs);
      else
        rewriter.replaceOpWithNewOp<mlir::LLVM::SDivOp>(op, lhs, rhs);
    } else {
      rewriter.replaceOpWithNewOp<mlir::LLVM::FDivOp>(op, lhs, rhs);
    }
    break;
  case cir::BinOpKind::Rem:
    if (mlir::isa<mlir::IntegerType>(llvmEltTy)) {
      auto isUnsigned = isIntTypeUnsigned(type);
      if (isUnsigned)
        rewriter.replaceOpWithNewOp<mlir::LLVM::URemOp>(op, lhs, rhs);
      else
        rewriter.replaceOpWithNewOp<mlir::LLVM::SRemOp>(op, lhs, rhs);
    } else {
      rewriter.replaceOpWithNewOp<mlir::LLVM::FRemOp>(op, lhs, rhs);
    }
    break;
  case cir::BinOpKind::And:
    rewriter.replaceOpWithNewOp<mlir::LLVM::AndOp>(op, lhs, rhs);
    break;
  case cir::BinOpKind::Or:
    rewriter.replaceOpWithNewOp<mlir::LLVM::OrOp>(op, lhs, rhs);
    break;
  case cir::BinOpKind::Xor:
    rewriter.replaceOpWithNewOp<mlir::LLVM::XOrOp>(op, lhs, rhs);
    break;
  case cir::BinOpKind::Max:
    if (mlir::isa<mlir::IntegerType>(llvmEltTy)) {
      auto isUnsigned = isIntTypeUnsigned(type);
      if (isUnsigned)
        rewriter.replaceOpWithNewOp<mlir::LLVM::UMaxOp>(op, llvmTy, lhs, rhs);
      else
        rewriter.replaceOpWithNewOp<mlir::LLVM::SMaxOp>(op, llvmTy, lhs, rhs);
    }
    break;
  }
  return mlir::LogicalResult::success();
}

/// Convert from a CIR comparison kind to an LLVM IR integral comparison kind.
static mlir::LLVM::ICmpPredicate
convertCmpKindToICmpPredicate(cir::CmpOpKind kind, bool isSigned) {
  using CIR = cir::CmpOpKind;
  using LLVMICmp = mlir::LLVM::ICmpPredicate;
  switch (kind) {
  case CIR::eq:
    return LLVMICmp::eq;
  case CIR::ne:
    return LLVMICmp::ne;
  case CIR::lt:
    return (isSigned ? LLVMICmp::slt : LLVMICmp::ult);
  case CIR::le:
    return (isSigned ? LLVMICmp::sle : LLVMICmp::ule);
  case CIR::gt:
    return (isSigned ? LLVMICmp::sgt : LLVMICmp::ugt);
  case CIR::ge:
    return (isSigned ? LLVMICmp::sge : LLVMICmp::uge);
  }
  llvm_unreachable("Unknown CmpOpKind");
}

/// Convert from a CIR comparison kind to an LLVM IR floating-point comparison
/// kind.
static mlir::LLVM::FCmpPredicate
convertCmpKindToFCmpPredicate(cir::CmpOpKind kind) {
  using CIR = cir::CmpOpKind;
  using LLVMFCmp = mlir::LLVM::FCmpPredicate;
  switch (kind) {
  case CIR::eq:
    return LLVMFCmp::oeq;
  case CIR::ne:
    return LLVMFCmp::une;
  case CIR::lt:
    return LLVMFCmp::olt;
  case CIR::le:
    return LLVMFCmp::ole;
  case CIR::gt:
    return LLVMFCmp::ogt;
  case CIR::ge:
    return LLVMFCmp::oge;
  }
  llvm_unreachable("Unknown CmpOpKind");
}

mlir::LogicalResult CIRToLLVMCmpOpLowering::matchAndRewrite(
    cir::CmpOp cmpOp, OpAdaptor adaptor,
    mlir::ConversionPatternRewriter &rewriter) const {
  mlir::Type type = cmpOp.getLhs().getType();

  assert(!cir::MissingFeatures::dataMemberType());
  assert(!cir::MissingFeatures::methodType());

  if (mlir::isa<cir::IntType, mlir::IntegerType>(type)) {
    bool isSigned = mlir::isa<cir::IntType>(type)
                        ? mlir::cast<cir::IntType>(type).isSigned()
                        : mlir::cast<mlir::IntegerType>(type).isSigned();
    mlir::LLVM::ICmpPredicate kind =
        convertCmpKindToICmpPredicate(cmpOp.getKind(), isSigned);
    rewriter.replaceOpWithNewOp<mlir::LLVM::ICmpOp>(
        cmpOp, kind, adaptor.getLhs(), adaptor.getRhs());
    return mlir::success();
  }

  if (auto ptrTy = mlir::dyn_cast<cir::PointerType>(type)) {
    mlir::LLVM::ICmpPredicate kind =
        convertCmpKindToICmpPredicate(cmpOp.getKind(),
                                      /* isSigned=*/false);
    rewriter.replaceOpWithNewOp<mlir::LLVM::ICmpOp>(
        cmpOp, kind, adaptor.getLhs(), adaptor.getRhs());
    return mlir::success();
  }

  if (auto vptrTy = mlir::dyn_cast<cir::VPtrType>(type)) {
    // !cir.vptr is a special case, but it's just a pointer to LLVM.
    auto kind = convertCmpKindToICmpPredicate(cmpOp.getKind(),
                                              /* isSigned=*/false);
    rewriter.replaceOpWithNewOp<mlir::LLVM::ICmpOp>(
        cmpOp, kind, adaptor.getLhs(), adaptor.getRhs());
    return mlir::success();
  }

  if (mlir::isa<cir::FPTypeInterface>(type)) {
    mlir::LLVM::FCmpPredicate kind =
        convertCmpKindToFCmpPredicate(cmpOp.getKind());
    rewriter.replaceOpWithNewOp<mlir::LLVM::FCmpOp>(
        cmpOp, kind, adaptor.getLhs(), adaptor.getRhs());
    return mlir::success();
  }

  if (mlir::isa<cir::ComplexType>(type)) {
    mlir::Value lhs = adaptor.getLhs();
    mlir::Value rhs = adaptor.getRhs();
    mlir::Location loc = cmpOp.getLoc();

    auto complexType = mlir::cast<cir::ComplexType>(cmpOp.getLhs().getType());
    mlir::Type complexElemTy =
        getTypeConverter()->convertType(complexType.getElementType());

    auto lhsReal = mlir::LLVM::ExtractValueOp::create(
        rewriter, loc, complexElemTy, lhs, ArrayRef(int64_t{0}));
    auto lhsImag = mlir::LLVM::ExtractValueOp::create(
        rewriter, loc, complexElemTy, lhs, ArrayRef(int64_t{1}));
    auto rhsReal = mlir::LLVM::ExtractValueOp::create(
        rewriter, loc, complexElemTy, rhs, ArrayRef(int64_t{0}));
    auto rhsImag = mlir::LLVM::ExtractValueOp::create(
        rewriter, loc, complexElemTy, rhs, ArrayRef(int64_t{1}));

    if (cmpOp.getKind() == cir::CmpOpKind::eq) {
      if (complexElemTy.isInteger()) {
        auto realCmp = mlir::LLVM::ICmpOp::create(
            rewriter, loc, mlir::LLVM::ICmpPredicate::eq, lhsReal, rhsReal);
        auto imagCmp = mlir::LLVM::ICmpOp::create(
            rewriter, loc, mlir::LLVM::ICmpPredicate::eq, lhsImag, rhsImag);
        rewriter.replaceOpWithNewOp<mlir::LLVM::AndOp>(cmpOp, realCmp, imagCmp);
        return mlir::success();
      }

      auto realCmp = mlir::LLVM::FCmpOp::create(
          rewriter, loc, mlir::LLVM::FCmpPredicate::oeq, lhsReal, rhsReal);
      auto imagCmp = mlir::LLVM::FCmpOp::create(
          rewriter, loc, mlir::LLVM::FCmpPredicate::oeq, lhsImag, rhsImag);
      rewriter.replaceOpWithNewOp<mlir::LLVM::AndOp>(cmpOp, realCmp, imagCmp);
      return mlir::success();
    }

    if (cmpOp.getKind() == cir::CmpOpKind::ne) {
      if (complexElemTy.isInteger()) {
        auto realCmp = mlir::LLVM::ICmpOp::create(
            rewriter, loc, mlir::LLVM::ICmpPredicate::ne, lhsReal, rhsReal);
        auto imagCmp = mlir::LLVM::ICmpOp::create(
            rewriter, loc, mlir::LLVM::ICmpPredicate::ne, lhsImag, rhsImag);
        rewriter.replaceOpWithNewOp<mlir::LLVM::OrOp>(cmpOp, realCmp, imagCmp);
        return mlir::success();
      }

      auto realCmp = mlir::LLVM::FCmpOp::create(
          rewriter, loc, mlir::LLVM::FCmpPredicate::une, lhsReal, rhsReal);
      auto imagCmp = mlir::LLVM::FCmpOp::create(
          rewriter, loc, mlir::LLVM::FCmpPredicate::une, lhsImag, rhsImag);
      rewriter.replaceOpWithNewOp<mlir::LLVM::OrOp>(cmpOp, realCmp, imagCmp);
      return mlir::success();
    }
  }

  return cmpOp.emitError() << "unsupported type for CmpOp: " << type;
}

mlir::LogicalResult CIRToLLVMShiftOpLowering::matchAndRewrite(
    cir::ShiftOp op, OpAdaptor adaptor,
    mlir::ConversionPatternRewriter &rewriter) const {
  assert((op.getValue().getType() == op.getType()) &&
         "inconsistent operands' types NYI");

  const mlir::Type llvmTy = getTypeConverter()->convertType(op.getType());
  mlir::Value amt = adaptor.getAmount();
  mlir::Value val = adaptor.getValue();

  auto cirAmtTy = mlir::dyn_cast<cir::IntType>(op.getAmount().getType());
  bool isUnsigned;
  if (cirAmtTy) {
    auto cirValTy = mlir::cast<cir::IntType>(op.getValue().getType());
    isUnsigned = cirValTy.isUnsigned();

    // Ensure shift amount is the same type as the value. Some undefined
    // behavior might occur in the casts below as per [C99 6.5.7.3].
    // Vector type shift amount needs no cast as type consistency is expected to
    // be already be enforced at CIRGen.
    if (cirAmtTy)
      amt = getLLVMIntCast(rewriter, amt, llvmTy, true, cirAmtTy.getWidth(),
                           cirValTy.getWidth());
  } else {
    auto cirValVTy = mlir::cast<cir::VectorType>(op.getValue().getType());
    isUnsigned =
        mlir::cast<cir::IntType>(cirValVTy.getElementType()).isUnsigned();
  }

  // Lower to the proper LLVM shift operation.
  if (op.getIsShiftleft()) {
    rewriter.replaceOpWithNewOp<mlir::LLVM::ShlOp>(op, llvmTy, val, amt);
    return mlir::success();
  }

  if (isUnsigned)
    rewriter.replaceOpWithNewOp<mlir::LLVM::LShrOp>(op, llvmTy, val, amt);
  else
    rewriter.replaceOpWithNewOp<mlir::LLVM::AShrOp>(op, llvmTy, val, amt);
  return mlir::success();
}

mlir::LogicalResult CIRToLLVMSelectOpLowering::matchAndRewrite(
    cir::SelectOp op, OpAdaptor adaptor,
    mlir::ConversionPatternRewriter &rewriter) const {
  auto getConstantBool = [](mlir::Value value) -> cir::BoolAttr {
    auto definingOp = value.getDefiningOp<cir::ConstantOp>();
    if (!definingOp)
      return {};

    auto constValue = definingOp.getValueAttr<cir::BoolAttr>();
    if (!constValue)
      return {};

    return constValue;
  };

  // Two special cases in the LLVMIR codegen of select op:
  // - select %0, %1, false => and %0, %1
  // - select %0, true, %1 => or %0, %1
  if (mlir::isa<cir::BoolType>(op.getTrueValue().getType())) {
    cir::BoolAttr trueValue = getConstantBool(op.getTrueValue());
    cir::BoolAttr falseValue = getConstantBool(op.getFalseValue());
    if (falseValue && !falseValue.getValue()) {
      // select %0, %1, false => and %0, %1
      rewriter.replaceOpWithNewOp<mlir::LLVM::AndOp>(op, adaptor.getCondition(),
                                                     adaptor.getTrueValue());
      return mlir::success();
    }
    if (trueValue && trueValue.getValue()) {
      // select %0, true, %1 => or %0, %1
      rewriter.replaceOpWithNewOp<mlir::LLVM::OrOp>(op, adaptor.getCondition(),
                                                    adaptor.getFalseValue());
      return mlir::success();
    }
  }

  mlir::Value llvmCondition = adaptor.getCondition();
  rewriter.replaceOpWithNewOp<mlir::LLVM::SelectOp>(
      op, llvmCondition, adaptor.getTrueValue(), adaptor.getFalseValue());

  return mlir::success();
}

static void prepareTypeConverter(mlir::LLVMTypeConverter &converter,
                                 mlir::DataLayout &dataLayout) {
  converter.addConversion([&](cir::PointerType type) -> mlir::Type {
    unsigned addrSpace =
        type.getAddrSpace() ? type.getAddrSpace().getValue().getUInt() : 0;
    return mlir::LLVM::LLVMPointerType::get(type.getContext(), addrSpace);
  });
  converter.addConversion([&](cir::VPtrType type) -> mlir::Type {
    assert(!cir::MissingFeatures::addressSpace());
    return mlir::LLVM::LLVMPointerType::get(type.getContext());
  });
  converter.addConversion([&](cir::ArrayType type) -> mlir::Type {
    mlir::Type ty =
        convertTypeForMemory(converter, dataLayout, type.getElementType());
    return mlir::LLVM::LLVMArrayType::get(ty, type.getSize());
  });
  converter.addConversion([&](cir::VectorType type) -> mlir::Type {
    const mlir::Type ty = converter.convertType(type.getElementType());
    return mlir::VectorType::get(type.getSize(), ty);
  });
  converter.addConversion([&](cir::BoolType type) -> mlir::Type {
    return mlir::IntegerType::get(type.getContext(), 1,
                                  mlir::IntegerType::Signless);
  });
  converter.addConversion([&](cir::IntType type) -> mlir::Type {
    // LLVM doesn't work with signed types, so we drop the CIR signs here.
    return mlir::IntegerType::get(type.getContext(), type.getWidth());
  });
  converter.addConversion([&](cir::SingleType type) -> mlir::Type {
    return mlir::Float32Type::get(type.getContext());
  });
  converter.addConversion([&](cir::DoubleType type) -> mlir::Type {
    return mlir::Float64Type::get(type.getContext());
  });
  converter.addConversion([&](cir::FP80Type type) -> mlir::Type {
    return mlir::Float80Type::get(type.getContext());
  });
  converter.addConversion([&](cir::FP128Type type) -> mlir::Type {
    return mlir::Float128Type::get(type.getContext());
  });
  converter.addConversion([&](cir::LongDoubleType type) -> mlir::Type {
    return converter.convertType(type.getUnderlying());
  });
  converter.addConversion([&](cir::FP16Type type) -> mlir::Type {
    return mlir::Float16Type::get(type.getContext());
  });
  converter.addConversion([&](cir::BF16Type type) -> mlir::Type {
    return mlir::BFloat16Type::get(type.getContext());
  });
  converter.addConversion([&](cir::ComplexType type) -> mlir::Type {
    // A complex type is lowered to an LLVM struct that contains the real and
    // imaginary part as data fields.
    mlir::Type elementTy = converter.convertType(type.getElementType());
    mlir::Type structFields[2] = {elementTy, elementTy};
    return mlir::LLVM::LLVMStructType::getLiteral(type.getContext(),
                                                  structFields);
  });
  converter.addConversion([&](cir::FuncType type) -> std::optional<mlir::Type> {
    auto result = converter.convertType(type.getReturnType());
    llvm::SmallVector<mlir::Type> arguments;
    arguments.reserve(type.getNumInputs());
    if (converter.convertTypes(type.getInputs(), arguments).failed())
      return std::nullopt;
    auto varArg = type.isVarArg();
    return mlir::LLVM::LLVMFunctionType::get(result, arguments, varArg);
  });
  converter.addConversion([&](cir::RecordType type) -> mlir::Type {
    // Convert struct members.
    llvm::SmallVector<mlir::Type> llvmMembers;
    switch (type.getKind()) {
    case cir::RecordType::Class:
    case cir::RecordType::Struct:
      for (mlir::Type ty : type.getMembers())
        llvmMembers.push_back(convertTypeForMemory(converter, dataLayout, ty));
      break;
    // Unions are lowered as only the largest member.
    case cir::RecordType::Union:
      if (auto largestMember = type.getLargestMember(dataLayout))
        llvmMembers.push_back(
            convertTypeForMemory(converter, dataLayout, largestMember));
      if (type.getPadded()) {
        auto last = *type.getMembers().rbegin();
        llvmMembers.push_back(
            convertTypeForMemory(converter, dataLayout, last));
      }
      break;
    }

    // Record has a name: lower as an identified record.
    mlir::LLVM::LLVMStructType llvmStruct;
    if (type.getName()) {
      llvmStruct = mlir::LLVM::LLVMStructType::getIdentified(
          type.getContext(), type.getPrefixedName());
      if (llvmStruct.setBody(llvmMembers, type.getPacked()).failed())
        llvm_unreachable("Failed to set body of record");
    } else { // Record has no name: lower as literal record.
      llvmStruct = mlir::LLVM::LLVMStructType::getLiteral(
          type.getContext(), llvmMembers, type.getPacked());
    }

    return llvmStruct;
  });
  converter.addConversion([&](cir::VoidType type) -> mlir::Type {
    return mlir::LLVM::LLVMVoidType::get(type.getContext());
  });
}

static void buildCtorDtorList(
    mlir::ModuleOp module, StringRef globalXtorName, StringRef llvmXtorName,
    llvm::function_ref<std::pair<StringRef, int>(mlir::Attribute)> createXtor) {
  llvm::SmallVector<std::pair<StringRef, int>> globalXtors;
  for (const mlir::NamedAttribute namedAttr : module->getAttrs()) {
    if (namedAttr.getName() == globalXtorName) {
      for (auto attr : mlir::cast<mlir::ArrayAttr>(namedAttr.getValue()))
        globalXtors.emplace_back(createXtor(attr));
      break;
    }
  }

  if (globalXtors.empty())
    return;

  mlir::OpBuilder builder(module.getContext());
  builder.setInsertionPointToEnd(&module.getBodyRegion().back());

  // Create a global array llvm.global_ctors with element type of
  // struct { i32, ptr, ptr }
  auto ctorPFTy = mlir::LLVM::LLVMPointerType::get(builder.getContext());
  llvm::SmallVector<mlir::Type> ctorStructFields;
  ctorStructFields.push_back(builder.getI32Type());
  ctorStructFields.push_back(ctorPFTy);
  ctorStructFields.push_back(ctorPFTy);

  auto ctorStructTy = mlir::LLVM::LLVMStructType::getLiteral(
      builder.getContext(), ctorStructFields);
  auto ctorStructArrayTy =
      mlir::LLVM::LLVMArrayType::get(ctorStructTy, globalXtors.size());

  mlir::Location loc = module.getLoc();
  auto newGlobalOp = mlir::LLVM::GlobalOp::create(
      builder, loc, ctorStructArrayTy, /*constant=*/false,
      mlir::LLVM::Linkage::Appending, llvmXtorName, mlir::Attribute());

  builder.createBlock(&newGlobalOp.getRegion());
  builder.setInsertionPointToEnd(newGlobalOp.getInitializerBlock());

  mlir::Value result =
      mlir::LLVM::UndefOp::create(builder, loc, ctorStructArrayTy);

  for (auto [index, fn] : llvm::enumerate(globalXtors)) {
    mlir::Value structInit =
        mlir::LLVM::UndefOp::create(builder, loc, ctorStructTy);
    mlir::Value initPriority = mlir::LLVM::ConstantOp::create(
        builder, loc, ctorStructFields[0], fn.second);
    mlir::Value initFuncAddr = mlir::LLVM::AddressOfOp::create(
        builder, loc, ctorStructFields[1], fn.first);
    mlir::Value initAssociate =
        mlir::LLVM::ZeroOp::create(builder, loc, ctorStructFields[2]);
    // Literal zero makes the InsertValueOp::create ambiguous.
    llvm::SmallVector<int64_t> zero{0};
    structInit = mlir::LLVM::InsertValueOp::create(builder, loc, structInit,
                                                   initPriority, zero);
    structInit = mlir::LLVM::InsertValueOp::create(builder, loc, structInit,
                                                   initFuncAddr, 1);
    // TODO: handle associated data for initializers.
    structInit = mlir::LLVM::InsertValueOp::create(builder, loc, structInit,
                                                   initAssociate, 2);
    result = mlir::LLVM::InsertValueOp::create(builder, loc, result, structInit,
                                               index);
  }

  mlir::LLVM::ReturnOp::create(builder, loc, result);
}

// The applyPartialConversion function traverses blocks in the dominance order,
// so it does not lower and operations that are not reachachable from the
// operations passed in as arguments. Since we do need to lower such code in
// order to avoid verification errors occur, we cannot just pass the module op
// to applyPartialConversion. We must build a set of unreachable ops and
// explicitly add them, along with the module, to the vector we pass to
// applyPartialConversion.
//
// For instance, this CIR code:
//
//    cir.func @foo(%arg0: !s32i) -> !s32i {
//      %4 = cir.cast int_to_bool %arg0 : !s32i -> !cir.bool
//      cir.if %4 {
//        %5 = cir.const #cir.int<1> : !s32i
//        cir.return %5 : !s32i
//      } else {
//        %5 = cir.const #cir.int<0> : !s32i
//       cir.return %5 : !s32i
//      }
//      cir.return %arg0 : !s32i
//    }
//
// contains an unreachable return operation (the last one). After the flattening
// pass it will be placed into the unreachable block. The possible error
// after the lowering pass is: error: 'cir.return' op expects parent op to be
// one of 'cir.func, cir.scope, cir.if ... The reason that this operation was
// not lowered and the new parent is llvm.func.
//
// In the future we may want to get rid of this function and use a DCE pass or
// something similar. But for now we need to guarantee the absence of the
// dialect verification errors.
static void collectUnreachable(mlir::Operation *parent,
                               llvm::SmallVector<mlir::Operation *> &ops) {

  llvm::SmallVector<mlir::Block *> unreachableBlocks;
  parent->walk([&](mlir::Block *blk) { // check
    if (blk->hasNoPredecessors() && !blk->isEntryBlock())
      unreachableBlocks.push_back(blk);
  });

  std::set<mlir::Block *> visited;
  for (mlir::Block *root : unreachableBlocks) {
    // We create a work list for each unreachable block.
    // Thus we traverse operations in some order.
    std::deque<mlir::Block *> workList;
    workList.push_back(root);

    while (!workList.empty()) {
      mlir::Block *blk = workList.back();
      workList.pop_back();
      if (visited.count(blk))
        continue;
      visited.emplace(blk);

      for (mlir::Operation &op : *blk)
        ops.push_back(&op);

      for (mlir::Block *succ : blk->getSuccessors())
        workList.push_back(succ);
    }
  }
}

mlir::LogicalResult CIRToLLVMObjSizeOpLowering::matchAndRewrite(
    cir::ObjSizeOp op, OpAdaptor adaptor,
    mlir::ConversionPatternRewriter &rewriter) const {
  mlir::Type llvmResTy = getTypeConverter()->convertType(op.getType());
  mlir::Location loc = op->getLoc();

  mlir::IntegerType i1Ty = rewriter.getI1Type();

  auto i1Val = [&rewriter, &loc, &i1Ty](bool val) {
    return mlir::LLVM::ConstantOp::create(rewriter, loc, i1Ty, val);
  };

  replaceOpWithCallLLVMIntrinsicOp(rewriter, op, "llvm.objectsize", llvmResTy,
                                   {
                                       adaptor.getPtr(),
                                       i1Val(op.getMin()),
                                       i1Val(op.getNullunknown()),
                                       i1Val(op.getDynamic()),
                                   });

  return mlir::LogicalResult::success();
}

void ConvertCIRToLLVMPass::processCIRAttrs(mlir::ModuleOp module) {
  // Lower the module attributes to LLVM equivalents.
  if (mlir::Attribute tripleAttr =
          module->getAttr(cir::CIRDialect::getTripleAttrName()))
    module->setAttr(mlir::LLVM::LLVMDialect::getTargetTripleAttrName(),
                    tripleAttr);

  if (mlir::Attribute asmAttr =
          module->getAttr(cir::CIRDialect::getModuleLevelAsmAttrName()))
    module->setAttr(mlir::LLVM::LLVMDialect::getModuleLevelAsmAttrName(),
                    asmAttr);
}

void ConvertCIRToLLVMPass::runOnOperation() {
  llvm::TimeTraceScope scope("Convert CIR to LLVM Pass");

  mlir::ModuleOp module = getOperation();
  mlir::DataLayout dl(module);
  mlir::LLVMTypeConverter converter(&getContext());
  prepareTypeConverter(converter, dl);

  mlir::RewritePatternSet patterns(&getContext());

  patterns.add<
#define GET_LLVM_LOWERING_PATTERNS_LIST
#include "clang/CIR/Dialect/IR/CIRLowering.inc"
#undef GET_LLVM_LOWERING_PATTERNS_LIST
      >(converter, patterns.getContext(), dl);

  processCIRAttrs(module);

  mlir::ConversionTarget target(getContext());
  target.addLegalOp<mlir::ModuleOp>();
  target.addLegalDialect<mlir::LLVM::LLVMDialect>();
  target.addIllegalDialect<mlir::BuiltinDialect, cir::CIRDialect,
                           mlir::func::FuncDialect>();

  llvm::SmallVector<mlir::Operation *> ops;
  ops.push_back(module);
  collectUnreachable(module, ops);

  if (failed(applyPartialConversion(ops, target, std::move(patterns))))
    signalPassFailure();

  // Emit the llvm.global_ctors array.
  buildCtorDtorList(module, cir::CIRDialect::getGlobalCtorsAttrName(),
                    "llvm.global_ctors", [](mlir::Attribute attr) {
                      auto ctorAttr = mlir::cast<cir::GlobalCtorAttr>(attr);
                      return std::make_pair(ctorAttr.getName(),
                                            ctorAttr.getPriority());
                    });
  // Emit the llvm.global_dtors array.
  buildCtorDtorList(module, cir::CIRDialect::getGlobalDtorsAttrName(),
                    "llvm.global_dtors", [](mlir::Attribute attr) {
                      auto dtorAttr = mlir::cast<cir::GlobalDtorAttr>(attr);
                      return std::make_pair(dtorAttr.getName(),
                                            dtorAttr.getPriority());
                    });
}

mlir::LogicalResult CIRToLLVMBrOpLowering::matchAndRewrite(
    cir::BrOp op, OpAdaptor adaptor,
    mlir::ConversionPatternRewriter &rewriter) const {
  rewriter.replaceOpWithNewOp<mlir::LLVM::BrOp>(op, adaptor.getOperands(),
                                                op.getDest());
  return mlir::LogicalResult::success();
}

mlir::LogicalResult CIRToLLVMGetMemberOpLowering::matchAndRewrite(
    cir::GetMemberOp op, OpAdaptor adaptor,
    mlir::ConversionPatternRewriter &rewriter) const {
  mlir::Type llResTy = getTypeConverter()->convertType(op.getType());
  const auto recordTy =
      mlir::cast<cir::RecordType>(op.getAddrTy().getPointee());
  assert(recordTy && "expected record type");

  switch (recordTy.getKind()) {
  case cir::RecordType::Class:
  case cir::RecordType::Struct: {
    // Since the base address is a pointer to an aggregate, the first offset
    // is always zero. The second offset tell us which member it will access.
    llvm::SmallVector<mlir::LLVM::GEPArg, 2> offset{0, op.getIndex()};
    const mlir::Type elementTy = getTypeConverter()->convertType(recordTy);
    rewriter.replaceOpWithNewOp<mlir::LLVM::GEPOp>(op, llResTy, elementTy,
                                                   adaptor.getAddr(), offset);
    return mlir::success();
  }
  case cir::RecordType::Union:
    // Union members share the address space, so we just need a bitcast to
    // conform to type-checking.
    rewriter.replaceOpWithNewOp<mlir::LLVM::BitcastOp>(op, llResTy,
                                                       adaptor.getAddr());
    return mlir::success();
  }
}

mlir::LogicalResult CIRToLLVMUnreachableOpLowering::matchAndRewrite(
    cir::UnreachableOp op, OpAdaptor adaptor,
    mlir::ConversionPatternRewriter &rewriter) const {
  rewriter.replaceOpWithNewOp<mlir::LLVM::UnreachableOp>(op);
  return mlir::success();
}

void createLLVMFuncOpIfNotExist(mlir::ConversionPatternRewriter &rewriter,
                                mlir::Operation *srcOp, llvm::StringRef fnName,
                                mlir::Type fnTy) {
  auto modOp = srcOp->getParentOfType<mlir::ModuleOp>();
  auto enclosingFnOp = srcOp->getParentOfType<mlir::LLVM::LLVMFuncOp>();
  mlir::Operation *sourceSymbol =
      mlir::SymbolTable::lookupSymbolIn(modOp, fnName);
  if (!sourceSymbol) {
    mlir::OpBuilder::InsertionGuard guard(rewriter);
    rewriter.setInsertionPoint(enclosingFnOp);
    mlir::LLVM::LLVMFuncOp::create(rewriter, srcOp->getLoc(), fnName, fnTy);
  }
}

mlir::LogicalResult CIRToLLVMThrowOpLowering::matchAndRewrite(
    cir::ThrowOp op, OpAdaptor adaptor,
    mlir::ConversionPatternRewriter &rewriter) const {
  mlir::Location loc = op.getLoc();
  auto voidTy = mlir::LLVM::LLVMVoidType::get(getContext());

  if (op.rethrows()) {
    auto funcTy = mlir::LLVM::LLVMFunctionType::get(voidTy, {});

    // Get or create `declare void @__cxa_rethrow()`
    const llvm::StringRef functionName = "__cxa_rethrow";
    createLLVMFuncOpIfNotExist(rewriter, op, functionName, funcTy);

    auto cxaRethrow = mlir::LLVM::CallOp::create(
        rewriter, loc, mlir::TypeRange{}, functionName);

    rewriter.replaceOp(op, cxaRethrow);
    return mlir::success();
<<<<<<< HEAD
  }

  auto llvmPtrTy = mlir::LLVM::LLVMPointerType::get(rewriter.getContext());
  auto fnTy = mlir::LLVM::LLVMFunctionType::get(
      voidTy, {llvmPtrTy, llvmPtrTy, llvmPtrTy});

  // Get or create `declare void @__cxa_throw(ptr, ptr, ptr)`
  const llvm::StringRef fnName = "__cxa_throw";
  createLLVMFuncOpIfNotExist(rewriter, op, fnName, fnTy);

  mlir::Value typeInfo = mlir::LLVM::AddressOfOp::create(
      rewriter, loc, mlir::LLVM::LLVMPointerType::get(rewriter.getContext()),
      adaptor.getTypeInfoAttr());

  mlir::Value dtor;
  if (op.getDtor()) {
    dtor = mlir::LLVM::AddressOfOp::create(rewriter, loc, llvmPtrTy,
                                           adaptor.getDtorAttr());
  } else {
    dtor = mlir::LLVM::ZeroOp::create(rewriter, loc, llvmPtrTy);
  }

=======
  }

  auto llvmPtrTy = mlir::LLVM::LLVMPointerType::get(rewriter.getContext());
  auto fnTy = mlir::LLVM::LLVMFunctionType::get(
      voidTy, {llvmPtrTy, llvmPtrTy, llvmPtrTy});

  // Get or create `declare void @__cxa_throw(ptr, ptr, ptr)`
  const llvm::StringRef fnName = "__cxa_throw";
  createLLVMFuncOpIfNotExist(rewriter, op, fnName, fnTy);

  mlir::Value typeInfo = mlir::LLVM::AddressOfOp::create(
      rewriter, loc, mlir::LLVM::LLVMPointerType::get(rewriter.getContext()),
      adaptor.getTypeInfoAttr());

  mlir::Value dtor;
  if (op.getDtor()) {
    dtor = mlir::LLVM::AddressOfOp::create(rewriter, loc, llvmPtrTy,
                                           adaptor.getDtorAttr());
  } else {
    dtor = mlir::LLVM::ZeroOp::create(rewriter, loc, llvmPtrTy);
  }

>>>>>>> 811fe024
  auto cxaThrowCall = mlir::LLVM::CallOp::create(
      rewriter, loc, mlir::TypeRange{}, fnName,
      mlir::ValueRange{adaptor.getExceptionPtr(), typeInfo, dtor});

  rewriter.replaceOp(op, cxaThrowCall);
  return mlir::success();
}

mlir::LogicalResult CIRToLLVMAllocExceptionOpLowering::matchAndRewrite(
    cir::AllocExceptionOp op, OpAdaptor adaptor,
    mlir::ConversionPatternRewriter &rewriter) const {
  // Get or create `declare ptr @__cxa_allocate_exception(i64)`
  StringRef fnName = "__cxa_allocate_exception";
  auto llvmPtrTy = mlir::LLVM::LLVMPointerType::get(rewriter.getContext());
  auto int64Ty = mlir::IntegerType::get(rewriter.getContext(), 64);
  auto fnTy = mlir::LLVM::LLVMFunctionType::get(llvmPtrTy, {int64Ty});

  createLLVMFuncOpIfNotExist(rewriter, op, fnName, fnTy);
  auto exceptionSize = mlir::LLVM::ConstantOp::create(rewriter, op.getLoc(),
                                                      adaptor.getSizeAttr());

  auto allocaExceptionCall = mlir::LLVM::CallOp::create(
      rewriter, op.getLoc(), mlir::TypeRange{llvmPtrTy}, fnName,
      mlir::ValueRange{exceptionSize});

  rewriter.replaceOp(op, allocaExceptionCall);
  return mlir::success();
}

mlir::LogicalResult CIRToLLVMTrapOpLowering::matchAndRewrite(
    cir::TrapOp op, OpAdaptor adaptor,
    mlir::ConversionPatternRewriter &rewriter) const {
  mlir::Location loc = op->getLoc();
  rewriter.eraseOp(op);

  mlir::LLVM::Trap::create(rewriter, loc);

  // Note that the call to llvm.trap is not a terminator in LLVM dialect.
  // So we must emit an additional llvm.unreachable to terminate the current
  // block.
  mlir::LLVM::UnreachableOp::create(rewriter, loc);

  return mlir::success();
}

static mlir::Value
getValueForVTableSymbol(mlir::Operation *op,
                        mlir::ConversionPatternRewriter &rewriter,
                        const mlir::TypeConverter *converter,
                        mlir::FlatSymbolRefAttr nameAttr, mlir::Type &eltType) {
  auto module = op->getParentOfType<mlir::ModuleOp>();
  mlir::Operation *symbol = mlir::SymbolTable::lookupSymbolIn(module, nameAttr);
  if (auto llvmSymbol = mlir::dyn_cast<mlir::LLVM::GlobalOp>(symbol)) {
    eltType = llvmSymbol.getType();
  } else if (auto cirSymbol = mlir::dyn_cast<cir::GlobalOp>(symbol)) {
    eltType = converter->convertType(cirSymbol.getSymType());
  } else {
    op->emitError() << "unexpected symbol type for " << symbol;
    return {};
  }

  return mlir::LLVM::AddressOfOp::create(
      rewriter, op->getLoc(),
      mlir::LLVM::LLVMPointerType::get(op->getContext()), nameAttr.getValue());
}

mlir::LogicalResult CIRToLLVMVTableAddrPointOpLowering::matchAndRewrite(
    cir::VTableAddrPointOp op, OpAdaptor adaptor,
    mlir::ConversionPatternRewriter &rewriter) const {
  const mlir::TypeConverter *converter = getTypeConverter();
  mlir::Type targetType = converter->convertType(op.getType());
  llvm::SmallVector<mlir::LLVM::GEPArg> offsets;
  mlir::Type eltType;
  mlir::Value symAddr = getValueForVTableSymbol(op, rewriter, converter,
                                                op.getNameAttr(), eltType);
  if (!symAddr)
    return op.emitError() << "Unable to get value for vtable symbol";

  offsets = llvm::SmallVector<mlir::LLVM::GEPArg>{
      0, op.getAddressPointAttr().getIndex(),
      op.getAddressPointAttr().getOffset()};

  assert(eltType && "Shouldn't ever be missing an eltType here");
  mlir::LLVM::GEPNoWrapFlags inboundsNuw =
      mlir::LLVM::GEPNoWrapFlags::inbounds | mlir::LLVM::GEPNoWrapFlags::nuw;
  rewriter.replaceOpWithNewOp<mlir::LLVM::GEPOp>(op, targetType, eltType,
                                                 symAddr, offsets, inboundsNuw);
  return mlir::success();
}

mlir::LogicalResult CIRToLLVMVTableGetVPtrOpLowering::matchAndRewrite(
    cir::VTableGetVPtrOp op, OpAdaptor adaptor,
    mlir::ConversionPatternRewriter &rewriter) const {
  // cir.vtable.get_vptr is equivalent to a bitcast from the source object
  // pointer to the vptr type. Since the LLVM dialect uses opaque pointers
  // we can just replace uses of this operation with the original pointer.
  mlir::Value srcVal = adaptor.getSrc();
  rewriter.replaceOp(op, srcVal);
  return mlir::success();
}

mlir::LogicalResult CIRToLLVMVTableGetVirtualFnAddrOpLowering::matchAndRewrite(
    cir::VTableGetVirtualFnAddrOp op, OpAdaptor adaptor,
    mlir::ConversionPatternRewriter &rewriter) const {
  mlir::Type targetType = getTypeConverter()->convertType(op.getType());
  auto eltType = mlir::LLVM::LLVMPointerType::get(rewriter.getContext());
  llvm::SmallVector<mlir::LLVM::GEPArg> offsets =
      llvm::SmallVector<mlir::LLVM::GEPArg>{op.getIndex()};
  rewriter.replaceOpWithNewOp<mlir::LLVM::GEPOp>(
      op, targetType, eltType, adaptor.getVptr(), offsets,
      mlir::LLVM::GEPNoWrapFlags::inbounds);
  return mlir::success();
}

mlir::LogicalResult CIRToLLVMVTTAddrPointOpLowering::matchAndRewrite(
    cir::VTTAddrPointOp op, OpAdaptor adaptor,
    mlir::ConversionPatternRewriter &rewriter) const {
  const mlir::Type resultType = getTypeConverter()->convertType(op.getType());
  llvm::SmallVector<mlir::LLVM::GEPArg> offsets;
  mlir::Type eltType;
  mlir::Value llvmAddr = adaptor.getSymAddr();

  if (op.getSymAddr()) {
    if (op.getOffset() == 0) {
      rewriter.replaceOp(op, {llvmAddr});
      return mlir::success();
    }

    offsets.push_back(adaptor.getOffset());
    eltType = mlir::LLVM::LLVMPointerType::get(rewriter.getContext());
  } else {
    llvmAddr = getValueForVTableSymbol(op, rewriter, getTypeConverter(),
                                       op.getNameAttr(), eltType);
    assert(eltType && "Shouldn't ever be missing an eltType here");
    offsets.push_back(0);
    offsets.push_back(adaptor.getOffset());
  }
  rewriter.replaceOpWithNewOp<mlir::LLVM::GEPOp>(
      op, resultType, eltType, llvmAddr, offsets,
      mlir::LLVM::GEPNoWrapFlags::inbounds);
  return mlir::success();
}

mlir::LogicalResult CIRToLLVMStackSaveOpLowering::matchAndRewrite(
    cir::StackSaveOp op, OpAdaptor adaptor,
    mlir::ConversionPatternRewriter &rewriter) const {
  const mlir::Type ptrTy = getTypeConverter()->convertType(op.getType());
  rewriter.replaceOpWithNewOp<mlir::LLVM::StackSaveOp>(op, ptrTy);
  return mlir::success();
}

mlir::LogicalResult CIRToLLVMStackRestoreOpLowering::matchAndRewrite(
    cir::StackRestoreOp op, OpAdaptor adaptor,
    mlir::ConversionPatternRewriter &rewriter) const {
  rewriter.replaceOpWithNewOp<mlir::LLVM::StackRestoreOp>(op, adaptor.getPtr());
  return mlir::success();
}

mlir::LogicalResult CIRToLLVMVecCreateOpLowering::matchAndRewrite(
    cir::VecCreateOp op, OpAdaptor adaptor,
    mlir::ConversionPatternRewriter &rewriter) const {
  // Start with an 'undef' value for the vector.  Then 'insertelement' for
  // each of the vector elements.
  const auto vecTy = mlir::cast<cir::VectorType>(op.getType());
  const mlir::Type llvmTy = typeConverter->convertType(vecTy);
  const mlir::Location loc = op.getLoc();
  mlir::Value result = mlir::LLVM::PoisonOp::create(rewriter, loc, llvmTy);
  assert(vecTy.getSize() == op.getElements().size() &&
         "cir.vec.create op count doesn't match vector type elements count");

  for (uint64_t i = 0; i < vecTy.getSize(); ++i) {
    const mlir::Value indexValue =
        mlir::LLVM::ConstantOp::create(rewriter, loc, rewriter.getI64Type(), i);
    result = mlir::LLVM::InsertElementOp::create(
        rewriter, loc, result, adaptor.getElements()[i], indexValue);
  }

  rewriter.replaceOp(op, result);
  return mlir::success();
}

mlir::LogicalResult CIRToLLVMVecExtractOpLowering::matchAndRewrite(
    cir::VecExtractOp op, OpAdaptor adaptor,
    mlir::ConversionPatternRewriter &rewriter) const {
  rewriter.replaceOpWithNewOp<mlir::LLVM::ExtractElementOp>(
      op, adaptor.getVec(), adaptor.getIndex());
  return mlir::success();
}

mlir::LogicalResult CIRToLLVMVecInsertOpLowering::matchAndRewrite(
    cir::VecInsertOp op, OpAdaptor adaptor,
    mlir::ConversionPatternRewriter &rewriter) const {
  rewriter.replaceOpWithNewOp<mlir::LLVM::InsertElementOp>(
      op, adaptor.getVec(), adaptor.getValue(), adaptor.getIndex());
  return mlir::success();
}

mlir::LogicalResult CIRToLLVMVecCmpOpLowering::matchAndRewrite(
    cir::VecCmpOp op, OpAdaptor adaptor,
    mlir::ConversionPatternRewriter &rewriter) const {
  mlir::Type elementType = elementTypeIfVector(op.getLhs().getType());
  mlir::Value bitResult;
  if (auto intType = mlir::dyn_cast<cir::IntType>(elementType)) {
    bitResult = mlir::LLVM::ICmpOp::create(
        rewriter, op.getLoc(),
        convertCmpKindToICmpPredicate(op.getKind(), intType.isSigned()),
        adaptor.getLhs(), adaptor.getRhs());
  } else if (mlir::isa<cir::FPTypeInterface>(elementType)) {
    bitResult = mlir::LLVM::FCmpOp::create(
        rewriter, op.getLoc(), convertCmpKindToFCmpPredicate(op.getKind()),
        adaptor.getLhs(), adaptor.getRhs());
  } else {
    return op.emitError() << "unsupported type for VecCmpOp: " << elementType;
  }

  // LLVM IR vector comparison returns a vector of i1. This one-bit vector
  // must be sign-extended to the correct result type.
  rewriter.replaceOpWithNewOp<mlir::LLVM::SExtOp>(
      op, typeConverter->convertType(op.getType()), bitResult);
  return mlir::success();
}

mlir::LogicalResult CIRToLLVMVecSplatOpLowering::matchAndRewrite(
    cir::VecSplatOp op, OpAdaptor adaptor,
    mlir::ConversionPatternRewriter &rewriter) const {
  // Vector splat can be implemented with an `insertelement` and a
  // `shufflevector`, which is better than an `insertelement` for each
  // element in the vector. Start with an undef vector. Insert the value into
  // the first element. Then use a `shufflevector` with a mask of all 0 to
  // fill out the entire vector with that value.
  cir::VectorType vecTy = op.getType();
  mlir::Type llvmTy = typeConverter->convertType(vecTy);
  mlir::Location loc = op.getLoc();
  mlir::Value poison = mlir::LLVM::PoisonOp::create(rewriter, loc, llvmTy);

  mlir::Value elementValue = adaptor.getValue();
  if (elementValue.getDefiningOp<mlir::LLVM::PoisonOp>()) {
    // If the splat value is poison, then we can just use poison value
    // for the entire vector.
    rewriter.replaceOp(op, poison);
    return mlir::success();
  }

  if (auto constValue = elementValue.getDefiningOp<mlir::LLVM::ConstantOp>()) {
    if (auto intAttr = dyn_cast<mlir::IntegerAttr>(constValue.getValue())) {
      mlir::DenseIntElementsAttr denseVec = mlir::DenseIntElementsAttr::get(
          mlir::cast<mlir::ShapedType>(llvmTy), intAttr.getValue());
      rewriter.replaceOpWithNewOp<mlir::LLVM::ConstantOp>(
          op, denseVec.getType(), denseVec);
      return mlir::success();
    }

    if (auto fpAttr = dyn_cast<mlir::FloatAttr>(constValue.getValue())) {
      mlir::DenseFPElementsAttr denseVec = mlir::DenseFPElementsAttr::get(
          mlir::cast<mlir::ShapedType>(llvmTy), fpAttr.getValue());
      rewriter.replaceOpWithNewOp<mlir::LLVM::ConstantOp>(
          op, denseVec.getType(), denseVec);
      return mlir::success();
    }
  }

  mlir::Value indexValue =
      mlir::LLVM::ConstantOp::create(rewriter, loc, rewriter.getI64Type(), 0);
  mlir::Value oneElement = mlir::LLVM::InsertElementOp::create(
      rewriter, loc, poison, elementValue, indexValue);
  SmallVector<int32_t> zeroValues(vecTy.getSize(), 0);
  rewriter.replaceOpWithNewOp<mlir::LLVM::ShuffleVectorOp>(op, oneElement,
                                                           poison, zeroValues);
  return mlir::success();
}

mlir::LogicalResult CIRToLLVMVecShuffleOpLowering::matchAndRewrite(
    cir::VecShuffleOp op, OpAdaptor adaptor,
    mlir::ConversionPatternRewriter &rewriter) const {
  // LLVM::ShuffleVectorOp takes an ArrayRef of int for the list of indices.
  // Convert the ClangIR ArrayAttr of IntAttr constants into a
  // SmallVector<int>.
  SmallVector<int, 8> indices;
  std::transform(
      op.getIndices().begin(), op.getIndices().end(),
      std::back_inserter(indices), [](mlir::Attribute intAttr) {
        return mlir::cast<cir::IntAttr>(intAttr).getValue().getSExtValue();
      });
  rewriter.replaceOpWithNewOp<mlir::LLVM::ShuffleVectorOp>(
      op, adaptor.getVec1(), adaptor.getVec2(), indices);
  return mlir::success();
}

mlir::LogicalResult CIRToLLVMVecShuffleDynamicOpLowering::matchAndRewrite(
    cir::VecShuffleDynamicOp op, OpAdaptor adaptor,
    mlir::ConversionPatternRewriter &rewriter) const {
  // LLVM IR does not have an operation that corresponds to this form of
  // the built-in.
  //     __builtin_shufflevector(V, I)
  // is implemented as this pseudocode, where the for loop is unrolled
  // and N is the number of elements:
  //
  // result = undef
  // maskbits = NextPowerOf2(N - 1)
  // masked = I & maskbits
  // for (i in 0 <= i < N)
  //    result[i] = V[masked[i]]
  mlir::Location loc = op.getLoc();
  mlir::Value input = adaptor.getVec();
  mlir::Type llvmIndexVecType =
      getTypeConverter()->convertType(op.getIndices().getType());
  mlir::Type llvmIndexType = getTypeConverter()->convertType(
      elementTypeIfVector(op.getIndices().getType()));
  uint64_t numElements =
      mlir::cast<cir::VectorType>(op.getVec().getType()).getSize();

  uint64_t maskBits = llvm::NextPowerOf2(numElements - 1) - 1;
  mlir::Value maskValue = mlir::LLVM::ConstantOp::create(
      rewriter, loc, llvmIndexType,
      rewriter.getIntegerAttr(llvmIndexType, maskBits));
  mlir::Value maskVector =
      mlir::LLVM::UndefOp::create(rewriter, loc, llvmIndexVecType);

  for (uint64_t i = 0; i < numElements; ++i) {
    mlir::Value idxValue =
        mlir::LLVM::ConstantOp::create(rewriter, loc, rewriter.getI64Type(), i);
    maskVector = mlir::LLVM::InsertElementOp::create(rewriter, loc, maskVector,
                                                     maskValue, idxValue);
  }

  mlir::Value maskedIndices = mlir::LLVM::AndOp::create(
      rewriter, loc, llvmIndexVecType, adaptor.getIndices(), maskVector);
  mlir::Value result = mlir::LLVM::UndefOp::create(
      rewriter, loc, getTypeConverter()->convertType(op.getVec().getType()));
  for (uint64_t i = 0; i < numElements; ++i) {
    mlir::Value iValue =
        mlir::LLVM::ConstantOp::create(rewriter, loc, rewriter.getI64Type(), i);
    mlir::Value indexValue = mlir::LLVM::ExtractElementOp::create(
        rewriter, loc, maskedIndices, iValue);
    mlir::Value valueAtIndex =
        mlir::LLVM::ExtractElementOp::create(rewriter, loc, input, indexValue);
    result = mlir::LLVM::InsertElementOp::create(rewriter, loc, result,
                                                 valueAtIndex, iValue);
  }
  rewriter.replaceOp(op, result);
  return mlir::success();
}

mlir::LogicalResult CIRToLLVMVecTernaryOpLowering::matchAndRewrite(
    cir::VecTernaryOp op, OpAdaptor adaptor,
    mlir::ConversionPatternRewriter &rewriter) const {
  // Convert `cond` into a vector of i1, then use that in a `select` op.
  mlir::Value bitVec = mlir::LLVM::ICmpOp::create(
      rewriter, op.getLoc(), mlir::LLVM::ICmpPredicate::ne, adaptor.getCond(),
      mlir::LLVM::ZeroOp::create(
          rewriter, op.getCond().getLoc(),
          typeConverter->convertType(op.getCond().getType())));
  rewriter.replaceOpWithNewOp<mlir::LLVM::SelectOp>(
      op, bitVec, adaptor.getLhs(), adaptor.getRhs());
  return mlir::success();
}

mlir::LogicalResult CIRToLLVMComplexAddOpLowering::matchAndRewrite(
    cir::ComplexAddOp op, OpAdaptor adaptor,
    mlir::ConversionPatternRewriter &rewriter) const {
  mlir::Value lhs = adaptor.getLhs();
  mlir::Value rhs = adaptor.getRhs();
  mlir::Location loc = op.getLoc();

  auto complexType = mlir::cast<cir::ComplexType>(op.getLhs().getType());
  mlir::Type complexElemTy =
      getTypeConverter()->convertType(complexType.getElementType());
  auto lhsReal = mlir::LLVM::ExtractValueOp::create(
      rewriter, loc, complexElemTy, lhs, ArrayRef(int64_t{0}));
  auto lhsImag = mlir::LLVM::ExtractValueOp::create(
      rewriter, loc, complexElemTy, lhs, ArrayRef(int64_t{1}));
  auto rhsReal = mlir::LLVM::ExtractValueOp::create(
      rewriter, loc, complexElemTy, rhs, ArrayRef(int64_t{0}));
  auto rhsImag = mlir::LLVM::ExtractValueOp::create(
      rewriter, loc, complexElemTy, rhs, ArrayRef(int64_t{1}));

  mlir::Value newReal;
  mlir::Value newImag;
  if (complexElemTy.isInteger()) {
    newReal = mlir::LLVM::AddOp::create(rewriter, loc, complexElemTy, lhsReal,
                                        rhsReal);
    newImag = mlir::LLVM::AddOp::create(rewriter, loc, complexElemTy, lhsImag,
                                        rhsImag);
  } else {
    assert(!cir::MissingFeatures::fastMathFlags());
    assert(!cir::MissingFeatures::fpConstraints());
    newReal = mlir::LLVM::FAddOp::create(rewriter, loc, complexElemTy, lhsReal,
                                         rhsReal);
    newImag = mlir::LLVM::FAddOp::create(rewriter, loc, complexElemTy, lhsImag,
                                         rhsImag);
  }

  mlir::Type complexLLVMTy =
      getTypeConverter()->convertType(op.getResult().getType());
  auto initialComplex =
      mlir::LLVM::PoisonOp::create(rewriter, op->getLoc(), complexLLVMTy);

  auto realComplex = mlir::LLVM::InsertValueOp::create(
      rewriter, op->getLoc(), initialComplex, newReal, ArrayRef(int64_t{0}));

  rewriter.replaceOpWithNewOp<mlir::LLVM::InsertValueOp>(
      op, realComplex, newImag, ArrayRef(int64_t{1}));

  return mlir::success();
}

mlir::LogicalResult CIRToLLVMComplexCreateOpLowering::matchAndRewrite(
    cir::ComplexCreateOp op, OpAdaptor adaptor,
    mlir::ConversionPatternRewriter &rewriter) const {
  mlir::Type complexLLVMTy =
      getTypeConverter()->convertType(op.getResult().getType());
  auto initialComplex =
      mlir::LLVM::UndefOp::create(rewriter, op->getLoc(), complexLLVMTy);

  auto realComplex = mlir::LLVM::InsertValueOp::create(
      rewriter, op->getLoc(), initialComplex, adaptor.getReal(),
      ArrayRef(int64_t{0}));

  auto complex = mlir::LLVM::InsertValueOp::create(
      rewriter, op->getLoc(), realComplex, adaptor.getImag(),
      ArrayRef(int64_t{1}));

  rewriter.replaceOp(op, complex);
  return mlir::success();
}

mlir::LogicalResult CIRToLLVMComplexRealOpLowering::matchAndRewrite(
    cir::ComplexRealOp op, OpAdaptor adaptor,
    mlir::ConversionPatternRewriter &rewriter) const {
  mlir::Type resultLLVMTy = getTypeConverter()->convertType(op.getType());
  mlir::Value operand = adaptor.getOperand();
  if (mlir::isa<cir::ComplexType>(op.getOperand().getType())) {
    operand = mlir::LLVM::ExtractValueOp::create(
        rewriter, op.getLoc(), resultLLVMTy, operand,
        llvm::ArrayRef<std::int64_t>{0});
  }
  rewriter.replaceOp(op, operand);
  return mlir::success();
}

mlir::LogicalResult CIRToLLVMComplexSubOpLowering::matchAndRewrite(
    cir::ComplexSubOp op, OpAdaptor adaptor,
    mlir::ConversionPatternRewriter &rewriter) const {
  mlir::Value lhs = adaptor.getLhs();
  mlir::Value rhs = adaptor.getRhs();
  mlir::Location loc = op.getLoc();

  auto complexType = mlir::cast<cir::ComplexType>(op.getLhs().getType());
  mlir::Type complexElemTy =
      getTypeConverter()->convertType(complexType.getElementType());
  auto lhsReal = mlir::LLVM::ExtractValueOp::create(
      rewriter, loc, complexElemTy, lhs, ArrayRef(int64_t{0}));
  auto lhsImag = mlir::LLVM::ExtractValueOp::create(
      rewriter, loc, complexElemTy, lhs, ArrayRef(int64_t{1}));
  auto rhsReal = mlir::LLVM::ExtractValueOp::create(
      rewriter, loc, complexElemTy, rhs, ArrayRef(int64_t{0}));
  auto rhsImag = mlir::LLVM::ExtractValueOp::create(
      rewriter, loc, complexElemTy, rhs, ArrayRef(int64_t{1}));

  mlir::Value newReal;
  mlir::Value newImag;
  if (complexElemTy.isInteger()) {
    newReal = mlir::LLVM::SubOp::create(rewriter, loc, complexElemTy, lhsReal,
                                        rhsReal);
    newImag = mlir::LLVM::SubOp::create(rewriter, loc, complexElemTy, lhsImag,
                                        rhsImag);
  } else {
    assert(!cir::MissingFeatures::fastMathFlags());
    assert(!cir::MissingFeatures::fpConstraints());
    newReal = mlir::LLVM::FSubOp::create(rewriter, loc, complexElemTy, lhsReal,
                                         rhsReal);
    newImag = mlir::LLVM::FSubOp::create(rewriter, loc, complexElemTy, lhsImag,
                                         rhsImag);
  }

  mlir::Type complexLLVMTy =
      getTypeConverter()->convertType(op.getResult().getType());
  auto initialComplex =
      mlir::LLVM::PoisonOp::create(rewriter, op->getLoc(), complexLLVMTy);

  auto realComplex = mlir::LLVM::InsertValueOp::create(
      rewriter, op->getLoc(), initialComplex, newReal, ArrayRef(int64_t{0}));

  rewriter.replaceOpWithNewOp<mlir::LLVM::InsertValueOp>(
      op, realComplex, newImag, ArrayRef(int64_t{1}));

  return mlir::success();
}

mlir::LogicalResult CIRToLLVMComplexImagOpLowering::matchAndRewrite(
    cir::ComplexImagOp op, OpAdaptor adaptor,
    mlir::ConversionPatternRewriter &rewriter) const {
  mlir::Type resultLLVMTy = getTypeConverter()->convertType(op.getType());
  mlir::Value operand = adaptor.getOperand();
  mlir::Location loc = op.getLoc();

  if (mlir::isa<cir::ComplexType>(op.getOperand().getType())) {
    operand = mlir::LLVM::ExtractValueOp::create(
        rewriter, loc, resultLLVMTy, operand, llvm::ArrayRef<std::int64_t>{1});
  } else {
    mlir::TypedAttr zeroAttr = rewriter.getZeroAttr(resultLLVMTy);
    operand =
        mlir::LLVM::ConstantOp::create(rewriter, loc, resultLLVMTy, zeroAttr);
  }

  rewriter.replaceOp(op, operand);
  return mlir::success();
}

mlir::IntegerType computeBitfieldIntType(mlir::Type storageType,
                                         mlir::MLIRContext *context,
                                         unsigned &storageSize) {
  return TypeSwitch<mlir::Type, mlir::IntegerType>(storageType)
      .Case<cir::ArrayType>([&](cir::ArrayType atTy) {
        storageSize = atTy.getSize() * 8;
        return mlir::IntegerType::get(context, storageSize);
      })
      .Case<cir::IntType>([&](cir::IntType intTy) {
        storageSize = intTy.getWidth();
        return mlir::IntegerType::get(context, storageSize);
      })
      .Default([](mlir::Type) -> mlir::IntegerType {
        llvm_unreachable(
            "Either ArrayType or IntType expected for bitfields storage");
      });
}

mlir::LogicalResult CIRToLLVMSetBitfieldOpLowering::matchAndRewrite(
    cir::SetBitfieldOp op, OpAdaptor adaptor,
    mlir::ConversionPatternRewriter &rewriter) const {
  mlir::OpBuilder::InsertionGuard guard(rewriter);
  rewriter.setInsertionPoint(op);

  cir::BitfieldInfoAttr info = op.getBitfieldInfo();
  uint64_t size = info.getSize();
  uint64_t offset = info.getOffset();
  mlir::Type storageType = info.getStorageType();
  mlir::MLIRContext *context = storageType.getContext();

  unsigned storageSize = 0;

  mlir::IntegerType intType =
      computeBitfieldIntType(storageType, context, storageSize);

  mlir::Value srcVal = createIntCast(rewriter, adaptor.getSrc(), intType);
  unsigned srcWidth = storageSize;
  mlir::Value resultVal = srcVal;

  if (storageSize != size) {
    assert(storageSize > size && "Invalid bitfield size.");

    mlir::Value val = mlir::LLVM::LoadOp::create(
        rewriter, op.getLoc(), intType, adaptor.getAddr(), op.getAlignment(),
        op.getIsVolatile());

    srcVal =
        createAnd(rewriter, srcVal, llvm::APInt::getLowBitsSet(srcWidth, size));
    resultVal = srcVal;
    srcVal = createShL(rewriter, srcVal, offset);

    // Mask out the original value.
    val = createAnd(rewriter, val,
                    ~llvm::APInt::getBitsSet(srcWidth, offset, offset + size));

    // Or together the unchanged values and the source value.
    srcVal = mlir::LLVM::OrOp::create(rewriter, op.getLoc(), val, srcVal);
  }

  mlir::LLVM::StoreOp::create(rewriter, op.getLoc(), srcVal, adaptor.getAddr(),
                              op.getAlignment(), op.getIsVolatile());

  mlir::Type resultTy = getTypeConverter()->convertType(op.getType());

  if (info.getIsSigned()) {
    assert(size <= storageSize);
    unsigned highBits = storageSize - size;

    if (highBits) {
      resultVal = createShL(rewriter, resultVal, highBits);
      resultVal = createAShR(rewriter, resultVal, highBits);
    }
  }

  resultVal = createIntCast(rewriter, resultVal,
                            mlir::cast<mlir::IntegerType>(resultTy),
                            info.getIsSigned());

  rewriter.replaceOp(op, resultVal);
  return mlir::success();
}

mlir::LogicalResult CIRToLLVMComplexImagPtrOpLowering::matchAndRewrite(
    cir::ComplexImagPtrOp op, OpAdaptor adaptor,
    mlir::ConversionPatternRewriter &rewriter) const {
  cir::PointerType operandTy = op.getOperand().getType();
  mlir::Type resultLLVMTy = getTypeConverter()->convertType(op.getType());
  mlir::Type elementLLVMTy =
      getTypeConverter()->convertType(operandTy.getPointee());

  mlir::LLVM::GEPArg gepIndices[2] = {{0}, {1}};
  mlir::LLVM::GEPNoWrapFlags inboundsNuw =
      mlir::LLVM::GEPNoWrapFlags::inbounds | mlir::LLVM::GEPNoWrapFlags::nuw;
  rewriter.replaceOpWithNewOp<mlir::LLVM::GEPOp>(
      op, resultLLVMTy, elementLLVMTy, adaptor.getOperand(), gepIndices,
      inboundsNuw);
  return mlir::success();
}

mlir::LogicalResult CIRToLLVMComplexRealPtrOpLowering::matchAndRewrite(
    cir::ComplexRealPtrOp op, OpAdaptor adaptor,
    mlir::ConversionPatternRewriter &rewriter) const {
  cir::PointerType operandTy = op.getOperand().getType();
  mlir::Type resultLLVMTy = getTypeConverter()->convertType(op.getType());
  mlir::Type elementLLVMTy =
      getTypeConverter()->convertType(operandTy.getPointee());

  mlir::LLVM::GEPArg gepIndices[2] = {0, 0};
  mlir::LLVM::GEPNoWrapFlags inboundsNuw =
      mlir::LLVM::GEPNoWrapFlags::inbounds | mlir::LLVM::GEPNoWrapFlags::nuw;
  rewriter.replaceOpWithNewOp<mlir::LLVM::GEPOp>(
      op, resultLLVMTy, elementLLVMTy, adaptor.getOperand(), gepIndices,
      inboundsNuw);
  return mlir::success();
}

mlir::LogicalResult CIRToLLVMGetBitfieldOpLowering::matchAndRewrite(
    cir::GetBitfieldOp op, OpAdaptor adaptor,
    mlir::ConversionPatternRewriter &rewriter) const {

  mlir::OpBuilder::InsertionGuard guard(rewriter);
  rewriter.setInsertionPoint(op);

  cir::BitfieldInfoAttr info = op.getBitfieldInfo();
  uint64_t size = info.getSize();
  uint64_t offset = info.getOffset();
  mlir::Type storageType = info.getStorageType();
  mlir::MLIRContext *context = storageType.getContext();
  unsigned storageSize = 0;

  mlir::IntegerType intType =
      computeBitfieldIntType(storageType, context, storageSize);

  mlir::Value val = mlir::LLVM::LoadOp::create(
      rewriter, op.getLoc(), intType, adaptor.getAddr(), op.getAlignment(),
      op.getIsVolatile());
  val = mlir::LLVM::BitcastOp::create(rewriter, op.getLoc(), intType, val);

  if (info.getIsSigned()) {
    assert(static_cast<unsigned>(offset + size) <= storageSize);
    unsigned highBits = storageSize - offset - size;
    val = createShL(rewriter, val, highBits);
    val = createAShR(rewriter, val, offset + highBits);
  } else {
    val = createLShR(rewriter, val, offset);

    if (static_cast<unsigned>(offset) + size < storageSize)
      val = createAnd(rewriter, val,
                      llvm::APInt::getLowBitsSet(storageSize, size));
  }

  mlir::Type resTy = getTypeConverter()->convertType(op.getType());
  mlir::Value newOp = createIntCast(
      rewriter, val, mlir::cast<mlir::IntegerType>(resTy), info.getIsSigned());
  rewriter.replaceOp(op, newOp);
  return mlir::success();
}

mlir::LogicalResult CIRToLLVMInlineAsmOpLowering::matchAndRewrite(
    cir::InlineAsmOp op, OpAdaptor adaptor,
    mlir::ConversionPatternRewriter &rewriter) const {
  mlir::Type llResTy;
  if (op.getNumResults())
    llResTy = getTypeConverter()->convertType(op.getType(0));

  cir::AsmFlavor dialect = op.getAsmFlavor();
  mlir::LLVM::AsmDialect llDialect = dialect == cir::AsmFlavor::x86_att
                                         ? mlir::LLVM::AsmDialect::AD_ATT
                                         : mlir::LLVM::AsmDialect::AD_Intel;

  SmallVector<mlir::Attribute> opAttrs;
  StringRef llvmAttrName = mlir::LLVM::InlineAsmOp::getElementTypeAttrName();

  // this is for the lowering to LLVM from LLVM dialect. Otherwise, if we
  // don't have the result (i.e. void type as a result of operation), the
  // element type attribute will be attached to the whole instruction, but not
  // to the operand
  if (!op.getNumResults())
    opAttrs.push_back(mlir::Attribute());

  SmallVector<mlir::Value> llvmOperands;
  SmallVector<mlir::Value> cirOperands;
  for (auto const &[llvmOp, cirOp] :
       zip(adaptor.getAsmOperands(), op.getAsmOperands())) {
    append_range(llvmOperands, llvmOp);
    append_range(cirOperands, cirOp);
  }

  // so far we infer the llvm dialect element type attr from
  // CIR operand type.
  for (auto const &[cirOpAttr, cirOp] :
       zip(op.getOperandAttrs(), cirOperands)) {
    if (!cirOpAttr) {
      opAttrs.push_back(mlir::Attribute());
      continue;
    }

    llvm::SmallVector<mlir::NamedAttribute, 1> attrs;
    cir::PointerType typ = mlir::cast<cir::PointerType>(cirOp.getType());
    mlir::TypeAttr typAttr = mlir::TypeAttr::get(convertTypeForMemory(
        *getTypeConverter(), dataLayout, typ.getPointee()));

    attrs.push_back(rewriter.getNamedAttr(llvmAttrName, typAttr));
    mlir::DictionaryAttr newDict = rewriter.getDictionaryAttr(attrs);
    opAttrs.push_back(newDict);
  }

  rewriter.replaceOpWithNewOp<mlir::LLVM::InlineAsmOp>(
      op, llResTy, llvmOperands, op.getAsmStringAttr(), op.getConstraintsAttr(),
      op.getSideEffectsAttr(),
      /*is_align_stack*/ mlir::UnitAttr(),
      /*tail_call_kind*/
      mlir::LLVM::TailCallKindAttr::get(
          getContext(), mlir::LLVM::tailcallkind::TailCallKind::None),
      mlir::LLVM::AsmDialectAttr::get(getContext(), llDialect),
      rewriter.getArrayAttr(opAttrs));

  return mlir::success();
}

mlir::LogicalResult CIRToLLVMVAStartOpLowering::matchAndRewrite(
    cir::VAStartOp op, OpAdaptor adaptor,
    mlir::ConversionPatternRewriter &rewriter) const {
  auto opaquePtr = mlir::LLVM::LLVMPointerType::get(getContext());
  auto vaList = mlir::LLVM::BitcastOp::create(rewriter, op.getLoc(), opaquePtr,
                                              adaptor.getArgList());
  rewriter.replaceOpWithNewOp<mlir::LLVM::VaStartOp>(op, vaList);
  return mlir::success();
}

mlir::LogicalResult CIRToLLVMVAEndOpLowering::matchAndRewrite(
    cir::VAEndOp op, OpAdaptor adaptor,
    mlir::ConversionPatternRewriter &rewriter) const {
  auto opaquePtr = mlir::LLVM::LLVMPointerType::get(getContext());
  auto vaList = mlir::LLVM::BitcastOp::create(rewriter, op.getLoc(), opaquePtr,
                                              adaptor.getArgList());
  rewriter.replaceOpWithNewOp<mlir::LLVM::VaEndOp>(op, vaList);
  return mlir::success();
}

mlir::LogicalResult CIRToLLVMVAArgOpLowering::matchAndRewrite(
    cir::VAArgOp op, OpAdaptor adaptor,
    mlir::ConversionPatternRewriter &rewriter) const {
  assert(!cir::MissingFeatures::vaArgABILowering());
  auto opaquePtr = mlir::LLVM::LLVMPointerType::get(getContext());
  auto vaList = mlir::LLVM::BitcastOp::create(rewriter, op.getLoc(), opaquePtr,
                                              adaptor.getArgList());

  mlir::Type llvmType =
      getTypeConverter()->convertType(op->getResultTypes().front());
  if (!llvmType)
    return mlir::failure();

  rewriter.replaceOpWithNewOp<mlir::LLVM::VaArgOp>(op, llvmType, vaList);
  return mlir::success();
}

std::unique_ptr<mlir::Pass> createConvertCIRToLLVMPass() {
  return std::make_unique<ConvertCIRToLLVMPass>();
}

void populateCIRToLLVMPasses(mlir::OpPassManager &pm) {
  mlir::populateCIRPreLoweringPasses(pm);
  pm.addPass(createConvertCIRToLLVMPass());
}

std::unique_ptr<llvm::Module>
lowerDirectlyFromCIRToLLVMIR(mlir::ModuleOp mlirModule, LLVMContext &llvmCtx) {
  llvm::TimeTraceScope scope("lower from CIR to LLVM directly");

  mlir::MLIRContext *mlirCtx = mlirModule.getContext();

  mlir::PassManager pm(mlirCtx);
  populateCIRToLLVMPasses(pm);

  (void)mlir::applyPassManagerCLOptions(pm);

  if (mlir::failed(pm.run(mlirModule))) {
    // FIXME: Handle any errors where they occurs and return a nullptr here.
    report_fatal_error(
        "The pass manager failed to lower CIR to LLVMIR dialect!");
  }

  mlir::registerBuiltinDialectTranslation(*mlirCtx);
  mlir::registerLLVMDialectTranslation(*mlirCtx);
  mlir::registerCIRDialectTranslation(*mlirCtx);

  llvm::TimeTraceScope translateScope("translateModuleToLLVMIR");

  StringRef moduleName = mlirModule.getName().value_or("CIRToLLVMModule");
  std::unique_ptr<llvm::Module> llvmModule =
      mlir::translateModuleToLLVMIR(mlirModule, llvmCtx, moduleName);

  if (!llvmModule) {
    // FIXME: Handle any errors where they occurs and return a nullptr here.
    report_fatal_error("Lowering from LLVMIR dialect to llvm IR failed!");
  }

  return llvmModule;
}
} // namespace direct
} // namespace cir<|MERGE_RESOLUTION|>--- conflicted
+++ resolved
@@ -2990,7 +2990,6 @@
 
     rewriter.replaceOp(op, cxaRethrow);
     return mlir::success();
-<<<<<<< HEAD
   }
 
   auto llvmPtrTy = mlir::LLVM::LLVMPointerType::get(rewriter.getContext());
@@ -3013,30 +3012,6 @@
     dtor = mlir::LLVM::ZeroOp::create(rewriter, loc, llvmPtrTy);
   }
 
-=======
-  }
-
-  auto llvmPtrTy = mlir::LLVM::LLVMPointerType::get(rewriter.getContext());
-  auto fnTy = mlir::LLVM::LLVMFunctionType::get(
-      voidTy, {llvmPtrTy, llvmPtrTy, llvmPtrTy});
-
-  // Get or create `declare void @__cxa_throw(ptr, ptr, ptr)`
-  const llvm::StringRef fnName = "__cxa_throw";
-  createLLVMFuncOpIfNotExist(rewriter, op, fnName, fnTy);
-
-  mlir::Value typeInfo = mlir::LLVM::AddressOfOp::create(
-      rewriter, loc, mlir::LLVM::LLVMPointerType::get(rewriter.getContext()),
-      adaptor.getTypeInfoAttr());
-
-  mlir::Value dtor;
-  if (op.getDtor()) {
-    dtor = mlir::LLVM::AddressOfOp::create(rewriter, loc, llvmPtrTy,
-                                           adaptor.getDtorAttr());
-  } else {
-    dtor = mlir::LLVM::ZeroOp::create(rewriter, loc, llvmPtrTy);
-  }
-
->>>>>>> 811fe024
   auto cxaThrowCall = mlir::LLVM::CallOp::create(
       rewriter, loc, mlir::TypeRange{}, fnName,
       mlir::ValueRange{adaptor.getExceptionPtr(), typeInfo, dtor});
