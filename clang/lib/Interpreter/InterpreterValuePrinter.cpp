//===--- InterpreterValuePrinter.cpp - Value printing utils -----*- C++ -*-===//
//
// Part of the LLVM Project, under the Apache License v2.0 with LLVM Exceptions.
// See https://llvm.org/LICENSE.txt for license information.
// SPDX-License-Identifier: Apache-2.0 WITH LLVM-exception
//
//===----------------------------------------------------------------------===//
//
// This file implements routines for in-process value printing in clang-repl.
//
//===----------------------------------------------------------------------===//

#include "IncrementalAction.h"
#include "InterpreterUtils.h"
#include "clang/AST/ASTContext.h"
#include "clang/AST/PrettyPrinter.h"
#include "clang/AST/Type.h"
#include "clang/Frontend/CompilerInstance.h"
#include "clang/Interpreter/Interpreter.h"
#include "clang/Interpreter/Value.h"
#include "clang/Lex/Preprocessor.h"
#include "clang/Sema/Lookup.h"
#include "clang/Sema/Sema.h"

#include "llvm/Support/Error.h"
#include "llvm/Support/raw_ostream.h"

#include <cassert>
#include <cmath>
#include <cstdarg>
#include <sstream>
#include <string>

#define DEBUG_TYPE "interp-value"

using namespace clang;

static std::string DeclTypeToString(const QualType &QT, NamedDecl *D) {
  std::string Str;
  llvm::raw_string_ostream SS(Str);
  if (QT.hasQualifiers())
    SS << QT.getQualifiers().getAsString() << " ";
  SS << D->getQualifiedNameAsString();
  return Str;
}

static std::string QualTypeToString(ASTContext &Ctx, QualType QT) {
  PrintingPolicy Policy(Ctx.getPrintingPolicy());
  // Print the Allocator in STL containers, for instance.
  Policy.SuppressDefaultTemplateArgs = false;
  Policy.SuppressUnwrittenScope = true;
  // Print 'a<b<c> >' rather than 'a<b<c>>'.
  Policy.SplitTemplateClosers = true;

  struct LocalPrintingPolicyRAII {
    ASTContext &Context;
    PrintingPolicy Policy;

    LocalPrintingPolicyRAII(ASTContext &Ctx, PrintingPolicy &PP)
        : Context(Ctx), Policy(Ctx.getPrintingPolicy()) {
      Context.setPrintingPolicy(PP);
    }
    ~LocalPrintingPolicyRAII() { Context.setPrintingPolicy(Policy); }
  } X(Ctx, Policy);

  const QualType NonRefTy = QT.getNonReferenceType();

  if (const auto *TTy = llvm::dyn_cast<TagType>(NonRefTy))
    return DeclTypeToString(NonRefTy, TTy->getOriginalDecl());

  if (const auto *TRy = dyn_cast<RecordType>(NonRefTy))
    return DeclTypeToString(NonRefTy, TRy->getOriginalDecl());

  const QualType Canon = NonRefTy.getCanonicalType();

  // FIXME: How a builtin type can be a function pointer type?
  if (Canon->isBuiltinType() && !NonRefTy->isFunctionPointerType() &&
      !NonRefTy->isMemberPointerType())
    return Canon.getAsString(Ctx.getPrintingPolicy());

  if (const auto *TDTy = dyn_cast<TypedefType>(NonRefTy)) {
    // FIXME: TemplateSpecializationType & SubstTemplateTypeParmType checks
    // are predominately to get STL containers to print nicer and might be
    // better handled in GetFullyQualifiedName.
    //
    // std::vector<Type>::iterator is a TemplateSpecializationType
    // std::vector<Type>::value_type is a SubstTemplateTypeParmType
    //
    QualType SSDesugar = TDTy->getLocallyUnqualifiedSingleStepDesugaredType();
    if (llvm::isa<SubstTemplateTypeParmType>(SSDesugar))
      return GetFullTypeName(Ctx, Canon);
    else if (llvm::isa<TemplateSpecializationType>(SSDesugar))
      return GetFullTypeName(Ctx, NonRefTy);
    return DeclTypeToString(NonRefTy, TDTy->getDecl());
  }
  return GetFullTypeName(Ctx, NonRefTy);
}

static std::string EnumToString(const Value &V) {
  std::string Str;
  llvm::raw_string_ostream SS(Str);
  ASTContext &Ctx = const_cast<ASTContext &>(V.getASTContext());

<<<<<<< HEAD
  QualType DesugaredTy = V.getType().getDesugaredType(Ctx);
  const EnumType *EnumTy = DesugaredTy.getNonReferenceType()->getAs<EnumType>();
  assert(EnumTy && "Fail to cast to enum type");

  EnumDecl *ED = EnumTy->getOriginalDecl()->getDefinitionOrSelf();
  uint64_t Data = V.convertTo<uint64_t>();
  bool IsFirst = true;
  llvm::APSInt AP = Ctx.MakeIntValue(Data, DesugaredTy);

=======
  uint64_t Data = V.convertTo<uint64_t>();
  bool IsFirst = true;
  llvm::APSInt AP = Ctx.MakeIntValue(Data, V.getType());

  auto *ED = V.getType()->castAsEnumDecl();
>>>>>>> 35227056
  for (auto I = ED->enumerator_begin(), E = ED->enumerator_end(); I != E; ++I) {
    if (I->getInitVal() == AP) {
      if (!IsFirst)
        SS << " ? ";
      SS << "(" + I->getQualifiedNameAsString() << ")";
      IsFirst = false;
    }
  }
  llvm::SmallString<64> APStr;
  AP.toString(APStr, /*Radix=*/10);
  SS << " : " << QualTypeToString(Ctx, ED->getIntegerType()) << " " << APStr;
  return Str;
}

static std::string FunctionToString(const Value &V, const void *Ptr) {
  std::string Str;
  llvm::raw_string_ostream SS(Str);
  SS << "Function @" << Ptr;

  const DeclContext *PTU = V.getASTContext().getTranslationUnitDecl();
  // Find the last top-level-stmt-decl. This is a forward iterator but the
  // partial translation unit should not be large.
  const TopLevelStmtDecl *TLSD = nullptr;
  for (const Decl *D : PTU->noload_decls())
    if (isa<TopLevelStmtDecl>(D))
      TLSD = cast<TopLevelStmtDecl>(D);

  // Get __clang_Interpreter_SetValueNoAlloc(void *This, void *OutVal, void
  // *OpaqueType, void *Val);
  const FunctionDecl *FD = nullptr;
  if (auto *InterfaceCall = llvm::dyn_cast<CallExpr>(TLSD->getStmt())) {
    const auto *Arg = InterfaceCall->getArg(/*Val*/ 3);
    // Get rid of cast nodes.
    while (const CastExpr *CastE = llvm::dyn_cast<CastExpr>(Arg))
      Arg = CastE->getSubExpr();
    if (const DeclRefExpr *DeclRefExp = llvm::dyn_cast<DeclRefExpr>(Arg))
      FD = llvm::dyn_cast<FunctionDecl>(DeclRefExp->getDecl());

    if (FD) {
      SS << '\n';
      const clang::FunctionDecl *FDef;
      if (FD->hasBody(FDef))
        FDef->print(SS);
    }
  }
  return Str;
}

static std::string VoidPtrToString(const void *Ptr) {
  std::string Str;
  llvm::raw_string_ostream SS(Str);
  SS << Ptr;
  return Str;
}

static std::string CharPtrToString(const char *Ptr) {
  if (!Ptr)
    return "0";

  std::string Result = "\"";
  Result += Ptr;
  Result += '"';
  return Result;
}

namespace clang {

struct ValueRef : public Value {
  ValueRef(const Interpreter *In, void *Ty) : Value(In, Ty) {
    // Tell the base class to not try to deallocate if it manages the value.
    IsManuallyAlloc = false;
  }
};

std::string Interpreter::ValueDataToString(const Value &V) const {
  Sema &S = getCompilerInstance()->getSema();
  ASTContext &Ctx = S.getASTContext();

  QualType QT = V.getType();

  if (const ConstantArrayType *CAT = Ctx.getAsConstantArrayType(QT)) {
    QualType ElemTy = CAT->getElementType();
    size_t ElemCount = Ctx.getConstantArrayElementCount(CAT);
    const Type *BaseTy = CAT->getBaseElementTypeUnsafe();
    size_t ElemSize = Ctx.getTypeSizeInChars(BaseTy).getQuantity();

    // Treat null terminated char arrays as strings basically.
    if (ElemTy->isCharType()) {
      char last = *(char *)(((uintptr_t)V.getPtr()) + ElemCount * ElemSize - 1);
      if (last == '\0')
        return CharPtrToString((char *)V.getPtr());
    }

    std::string Result = "{ ";
    for (unsigned Idx = 0, N = CAT->getZExtSize(); Idx < N; ++Idx) {
      ValueRef InnerV = ValueRef(this, ElemTy.getAsOpaquePtr());
      if (ElemTy->isBuiltinType()) {
        // Single dim arrays, advancing.
        uintptr_t Offset = (uintptr_t)V.getPtr() + Idx * ElemSize;
        InnerV.setRawBits((void *)Offset, ElemSize * 8);
      } else {
        // Multi dim arrays, position to the next dimension.
        size_t Stride = ElemCount / N;
        uintptr_t Offset = ((uintptr_t)V.getPtr()) + Idx * Stride * ElemSize;
        InnerV.setPtr((void *)Offset);
      }

      Result += ValueDataToString(InnerV);

      // Skip the \0 if the char types
      if (Idx < N - 1)
        Result += ", ";
    }
    Result += " }";
    return Result;
  }

  QualType DesugaredTy = QT.getDesugaredType(Ctx);
  QualType NonRefTy = DesugaredTy.getNonReferenceType();

  // FIXME: Add support for user defined printers.
  // LookupResult R = LookupUserDefined(S, QT);
  // if (!R.empty())
  //   return CallUserSpecifiedPrinter(R, V);

  // If it is a builtin type dispatch to the builtin overloads.
  if (auto *BT = DesugaredTy.getCanonicalType()->getAs<BuiltinType>()) {

    auto formatFloating = [](auto Val, char Suffix = '\0') -> std::string {
      std::string Out;
      llvm::raw_string_ostream SS(Out);

      if (std::isnan(Val) || std::isinf(Val)) {
        SS << llvm::format("%g", Val);
        return SS.str();
      }
      if (Val == static_cast<decltype(Val)>(static_cast<int64_t>(Val)))
        SS << llvm::format("%.1f", Val);
      else if (std::abs(Val) < 1e-4 || std::abs(Val) > 1e6 || Suffix == 'f')
        SS << llvm::format("%#.6g", Val);
      else if (Suffix == 'L')
        SS << llvm::format("%#.12Lg", Val);
      else
        SS << llvm::format("%#.8g", Val);

      if (Suffix != '\0')
        SS << Suffix;
      return SS.str();
    };

    std::string Str;
    llvm::raw_string_ostream SS(Str);
    switch (BT->getKind()) {
    default:
      return "{ error: unknown builtin type '" + std::to_string(BT->getKind()) +
             " '}";
    case clang::BuiltinType::Bool:
      SS << ((V.getBool()) ? "true" : "false");
      return Str;
    case clang::BuiltinType::Char_S:
      SS << '\'' << V.getChar_S() << '\'';
      return Str;
    case clang::BuiltinType::SChar:
      SS << '\'' << V.getSChar() << '\'';
      return Str;
    case clang::BuiltinType::Char_U:
      SS << '\'' << V.getChar_U() << '\'';
      return Str;
    case clang::BuiltinType::UChar:
      SS << '\'' << V.getUChar() << '\'';
      return Str;
    case clang::BuiltinType::Short:
      SS << V.getShort();
      return Str;
    case clang::BuiltinType::UShort:
      SS << V.getUShort();
      return Str;
    case clang::BuiltinType::Int:
      SS << V.getInt();
      return Str;
    case clang::BuiltinType::UInt:
      SS << V.getUInt();
      return Str;
    case clang::BuiltinType::Long:
      SS << V.getLong();
      return Str;
    case clang::BuiltinType::ULong:
      SS << V.getULong();
      return Str;
    case clang::BuiltinType::LongLong:
      SS << V.getLongLong();
      return Str;
    case clang::BuiltinType::ULongLong:
      SS << V.getULongLong();
      return Str;
    case clang::BuiltinType::Float:
      return formatFloating(V.getFloat(), /*suffix=*/'f');

    case clang::BuiltinType::Double:
      return formatFloating(V.getDouble());

    case clang::BuiltinType::LongDouble:
      return formatFloating(V.getLongDouble(), /*suffix=*/'L');
    }
  }

  if ((NonRefTy->isPointerType() || NonRefTy->isMemberPointerType()) &&
      NonRefTy->getPointeeType()->isFunctionProtoType())
    return FunctionToString(V, V.getPtr());

  if (NonRefTy->isFunctionType())
    return FunctionToString(V, &V);

  if (NonRefTy->isEnumeralType())
    return EnumToString(V);

  if (NonRefTy->isNullPtrType())
    return "nullptr\n";

  // FIXME: Add support for custom printers in C.
  if (NonRefTy->isPointerType()) {
    if (NonRefTy->getPointeeType()->isCharType())
      return CharPtrToString((char *)V.getPtr());

    return VoidPtrToString(V.getPtr());
  }

  // Fall back to printing just the address of the unknown object.
  return "@" + VoidPtrToString(V.getPtr());
}

std::string Interpreter::ValueTypeToString(const Value &V) const {
  ASTContext &Ctx = const_cast<ASTContext &>(V.getASTContext());
  QualType QT = V.getType();

  std::string QTStr = QualTypeToString(Ctx, QT);

  if (QT->isReferenceType())
    QTStr += " &";

  return QTStr;
}

llvm::Expected<llvm::orc::ExecutorAddr>
Interpreter::CompileDtorCall(CXXRecordDecl *CXXRD) const {
  assert(CXXRD && "Cannot compile a destructor for a nullptr");
  if (auto Dtor = Dtors.find(CXXRD); Dtor != Dtors.end())
    return Dtor->getSecond();

  if (CXXRD->hasIrrelevantDestructor())
    return llvm::orc::ExecutorAddr{};

  CXXDestructorDecl *DtorRD =
      getCompilerInstance()->getSema().LookupDestructor(CXXRD);

  llvm::StringRef Name =
      Act->getCodeGen()->GetMangledName(GlobalDecl(DtorRD, Dtor_Base));
  auto AddrOrErr = getSymbolAddress(Name);
  if (!AddrOrErr)
    return AddrOrErr.takeError();

  Dtors[CXXRD] = *AddrOrErr;
  return AddrOrErr;
}

enum InterfaceKind { NoAlloc, WithAlloc, CopyArray, NewTag };

class InterfaceKindVisitor
    : public TypeVisitor<InterfaceKindVisitor, InterfaceKind> {

  Sema &S;
  Expr *E;
  llvm::SmallVectorImpl<Expr *> &Args;

public:
  InterfaceKindVisitor(Sema &S, Expr *E, llvm::SmallVectorImpl<Expr *> &Args)
      : S(S), E(E), Args(Args) {}

  InterfaceKind computeInterfaceKind(QualType Ty) {
    return Visit(Ty.getTypePtr());
  }

  InterfaceKind VisitRecordType(const RecordType *Ty) {
    return InterfaceKind::WithAlloc;
  }

  InterfaceKind VisitMemberPointerType(const MemberPointerType *Ty) {
    return InterfaceKind::WithAlloc;
  }

  InterfaceKind VisitConstantArrayType(const ConstantArrayType *Ty) {
    return InterfaceKind::CopyArray;
  }

  InterfaceKind VisitFunctionType(const FunctionType *Ty) {
    HandlePtrType(Ty);
    return InterfaceKind::NoAlloc;
  }

  InterfaceKind VisitPointerType(const PointerType *Ty) {
    HandlePtrType(Ty);
    return InterfaceKind::NoAlloc;
  }

  InterfaceKind VisitReferenceType(const ReferenceType *Ty) {
    ExprResult AddrOfE = S.CreateBuiltinUnaryOp(SourceLocation(), UO_AddrOf, E);
    assert(!AddrOfE.isInvalid() && "Can not create unary expression");
    Args.push_back(AddrOfE.get());
    return InterfaceKind::NoAlloc;
  }

  InterfaceKind VisitBuiltinType(const BuiltinType *Ty) {
    if (Ty->isNullPtrType())
      Args.push_back(E);
    else if (Ty->isFloatingType())
      Args.push_back(E);
    else if (Ty->isIntegralOrEnumerationType())
      HandleIntegralOrEnumType(Ty);
    else if (Ty->isVoidType()) {
      // Do we need to still run `E`?
    }

    return InterfaceKind::NoAlloc;
  }

  InterfaceKind VisitEnumType(const EnumType *Ty) {
    HandleIntegralOrEnumType(Ty);
    return InterfaceKind::NoAlloc;
  }

private:
  // Force cast these types to the uint that fits the register size. That way we
  // reduce the number of overloads of `__clang_Interpreter_SetValueNoAlloc`.
  void HandleIntegralOrEnumType(const Type *Ty) {
    ASTContext &Ctx = S.getASTContext();
    uint64_t PtrBits = Ctx.getTypeSize(Ctx.VoidPtrTy);
    QualType UIntTy = Ctx.getBitIntType(/*Unsigned=*/true, PtrBits);
    TypeSourceInfo *TSI = Ctx.getTrivialTypeSourceInfo(UIntTy);
    ExprResult CastedExpr =
        S.BuildCStyleCastExpr(SourceLocation(), TSI, SourceLocation(), E);
    assert(!CastedExpr.isInvalid() && "Cannot create cstyle cast expr");
    Args.push_back(CastedExpr.get());
  }

  void HandlePtrType(const Type *Ty) {
    ASTContext &Ctx = S.getASTContext();
    TypeSourceInfo *TSI = Ctx.getTrivialTypeSourceInfo(Ctx.VoidPtrTy);
    ExprResult CastedExpr =
        S.BuildCStyleCastExpr(SourceLocation(), TSI, SourceLocation(), E);
    assert(!CastedExpr.isInvalid() && "Can not create cstyle cast expression");
    Args.push_back(CastedExpr.get());
  }
};

static constexpr llvm::StringRef VPName[] = {
    "__clang_Interpreter_SetValueNoAlloc",
    "__clang_Interpreter_SetValueWithAlloc",
    "__clang_Interpreter_SetValueCopyArr", "__ci_newtag"};

// This synthesizes a call expression to a speciall
// function that is responsible for generating the Value.
// In general, we transform c++:
//   clang-repl> x
// To:
//   // 1. If x is a built-in type like int, float.
//   __clang_Interpreter_SetValueNoAlloc(ThisInterp, OpaqueValue, xQualType, x);
//   // 2. If x is a struct, and a lvalue.
//   __clang_Interpreter_SetValueNoAlloc(ThisInterp, OpaqueValue, xQualType,
//   &x);
//   // 3. If x is a struct, but a rvalue.
//   new (__clang_Interpreter_SetValueWithAlloc(ThisInterp, OpaqueValue,
//   xQualType)) (x);
llvm::Expected<Expr *> Interpreter::convertExprToValue(Expr *E) {
  Sema &S = getCompilerInstance()->getSema();
  ASTContext &Ctx = S.getASTContext();

  // Find the value printing builtins.
  if (!ValuePrintingInfo[0]) {
    assert(llvm::all_of(ValuePrintingInfo, [](Expr *E) { return !E; }));

    auto LookupInterface = [&](Expr *&Interface,
                               llvm::StringRef Name) -> llvm::Error {
      LookupResult R(S, &Ctx.Idents.get(Name), SourceLocation(),
                     Sema::LookupOrdinaryName,
                     RedeclarationKind::ForVisibleRedeclaration);
      S.LookupQualifiedName(R, Ctx.getTranslationUnitDecl());
      if (R.empty())
        return llvm::make_error<llvm::StringError>(
            Name + " not found!", llvm::inconvertibleErrorCode());

      CXXScopeSpec CSS;
      Interface = S.BuildDeclarationNameExpr(CSS, R, /*ADL=*/false).get();
      return llvm::Error::success();
    };
    if (llvm::Error Err =
            LookupInterface(ValuePrintingInfo[NoAlloc], VPName[NoAlloc]))
      return std::move(Err);

    if (llvm::Error Err =
            LookupInterface(ValuePrintingInfo[CopyArray], VPName[CopyArray]))
      return std::move(Err);

    if (llvm::Error Err =
            LookupInterface(ValuePrintingInfo[WithAlloc], VPName[WithAlloc]))
      return std::move(Err);

    if (Ctx.getLangOpts().CPlusPlus) {
      if (llvm::Error Err =
              LookupInterface(ValuePrintingInfo[NewTag], VPName[NewTag]))
        return std::move(Err);
    }
  }

  llvm::SmallVector<Expr *, 4> AdjustedArgs;
  // Create parameter `ThisInterp`.
  AdjustedArgs.push_back(CStyleCastPtrExpr(S, Ctx.VoidPtrTy, (uintptr_t)this));

  // Create parameter `OutVal`.
  AdjustedArgs.push_back(
      CStyleCastPtrExpr(S, Ctx.VoidPtrTy, (uintptr_t)&LastValue));

  // Build `__clang_Interpreter_SetValue*` call.

  // Get rid of ExprWithCleanups.
  if (auto *EWC = llvm::dyn_cast_if_present<ExprWithCleanups>(E))
    E = EWC->getSubExpr();

  QualType Ty = E->IgnoreImpCasts()->getType();
  QualType DesugaredTy = Ty.getDesugaredType(Ctx);

  // For lvalue struct, we treat it as a reference.
  if (DesugaredTy->isRecordType() && E->isLValue()) {
    DesugaredTy = Ctx.getLValueReferenceType(DesugaredTy);
    Ty = Ctx.getLValueReferenceType(Ty);
  }

  Expr *TypeArg =
      CStyleCastPtrExpr(S, Ctx.VoidPtrTy, (uintptr_t)Ty.getAsOpaquePtr());
  // The QualType parameter `OpaqueType`, represented as `void*`.
  AdjustedArgs.push_back(TypeArg);

  // We push the last parameter based on the type of the Expr. Note we need
  // special care for rvalue struct.
  InterfaceKindVisitor V(S, E, AdjustedArgs);
  Scope *Scope = nullptr;
  ExprResult SetValueE;
  InterfaceKind Kind = V.computeInterfaceKind(DesugaredTy);
  switch (Kind) {
  case InterfaceKind::WithAlloc:
    LLVM_FALLTHROUGH;
  case InterfaceKind::CopyArray: {
    // __clang_Interpreter_SetValueWithAlloc.
    ExprResult AllocCall =
        S.ActOnCallExpr(Scope, ValuePrintingInfo[InterfaceKind::WithAlloc],
                        E->getBeginLoc(), AdjustedArgs, E->getEndLoc());
    if (AllocCall.isInvalid())
      return llvm::make_error<llvm::StringError>(
          "Cannot call to " + VPName[WithAlloc],
          llvm::inconvertibleErrorCode());

    TypeSourceInfo *TSI = Ctx.getTrivialTypeSourceInfo(Ty, SourceLocation());

    // Force CodeGen to emit destructor.
    if (auto *RD = Ty->getAsCXXRecordDecl()) {
      auto *Dtor = S.LookupDestructor(RD);
      Dtor->addAttr(UsedAttr::CreateImplicit(Ctx));
      getCompilerInstance()->getASTConsumer().HandleTopLevelDecl(
          DeclGroupRef(Dtor));
    }

    // __clang_Interpreter_SetValueCopyArr.
    if (Kind == InterfaceKind::CopyArray) {
      const auto *CATy = cast<ConstantArrayType>(DesugaredTy.getTypePtr());
      size_t ArrSize = Ctx.getConstantArrayElementCount(CATy);

      if (!Ctx.getLangOpts().CPlusPlus)
        ArrSize *= Ctx.getTypeSizeInChars(CATy->getBaseElementTypeUnsafe())
                       .getQuantity();

      Expr *ArrSizeExpr = IntegerLiteralExpr(Ctx, ArrSize);
      Expr *Args[] = {E, AllocCall.get(), ArrSizeExpr};
      SetValueE =
          S.ActOnCallExpr(Scope, ValuePrintingInfo[InterfaceKind::CopyArray],
                          SourceLocation(), Args, SourceLocation());
      if (SetValueE.isInvalid())
        return llvm::make_error<llvm::StringError>(
            "Cannot call to " + VPName[CopyArray],
            llvm::inconvertibleErrorCode());
      break;
    }
    Expr *Args[] = {AllocCall.get(), ValuePrintingInfo[InterfaceKind::NewTag]};
    ExprResult CXXNewCall = S.BuildCXXNew(
        E->getSourceRange(),
        /*UseGlobal=*/true, /*PlacementLParen=*/SourceLocation(), Args,
        /*PlacementRParen=*/SourceLocation(),
        /*TypeIdParens=*/SourceRange(), TSI->getType(), TSI, std::nullopt,
        E->getSourceRange(), E);

    if (CXXNewCall.isInvalid())
      return llvm::make_error<llvm::StringError>(
          "Cannot build a call to placement new",
          llvm::inconvertibleErrorCode());

    SetValueE = S.ActOnFinishFullExpr(CXXNewCall.get(),
                                      /*DiscardedValue=*/false);
    break;
  }
  // __clang_Interpreter_SetValueNoAlloc.
  case InterfaceKind::NoAlloc: {
    SetValueE =
        S.ActOnCallExpr(Scope, ValuePrintingInfo[InterfaceKind::NoAlloc],
                        E->getBeginLoc(), AdjustedArgs, E->getEndLoc());
    break;
  }
  default:
    llvm_unreachable("Unhandled InterfaceKind");
  }

  // It could fail, like printing an array type in C. (not supported)
  if (SetValueE.isInvalid())
    return E;

  return SetValueE.get();
}

} // namespace clang

using namespace clang;

// Temporary rvalue struct that need special care.
extern "C" {
REPL_EXTERNAL_VISIBILITY void *
__clang_Interpreter_SetValueWithAlloc(void *This, void *OutVal,
                                      void *OpaqueType) {
  Value &VRef = *(Value *)OutVal;
  VRef = Value(static_cast<Interpreter *>(This), OpaqueType);
  return VRef.getPtr();
}

REPL_EXTERNAL_VISIBILITY void
__clang_Interpreter_SetValueNoAlloc(void *This, void *OutVal, void *OpaqueType,
                                    ...) {
  Value &VRef = *(Value *)OutVal;
  Interpreter *I = static_cast<Interpreter *>(This);
  VRef = Value(I, OpaqueType);
  if (VRef.isVoid())
    return;

  va_list args;
  va_start(args, /*last named param*/ OpaqueType);

  QualType QT = VRef.getType();
  if (VRef.getKind() == Value::K_PtrOrObj) {
    VRef.setPtr(va_arg(args, void *));
  } else {
<<<<<<< HEAD
    if (const auto *ET = QT->getAs<EnumType>())
      QT = ET->getOriginalDecl()->getDefinitionOrSelf()->getIntegerType();
=======
    if (const auto *ED = QT->getAsEnumDecl())
      QT = ED->getIntegerType();
>>>>>>> 35227056
    switch (QT->castAs<BuiltinType>()->getKind()) {
    default:
      llvm_unreachable("unknown type kind!");
      break;
      // Types shorter than int are resolved as int, else va_arg has UB.
    case BuiltinType::Bool:
      VRef.setBool(va_arg(args, int));
      break;
    case BuiltinType::Char_S:
      VRef.setChar_S(va_arg(args, int));
      break;
    case BuiltinType::SChar:
      VRef.setSChar(va_arg(args, int));
      break;
    case BuiltinType::Char_U:
      VRef.setChar_U(va_arg(args, unsigned));
      break;
    case BuiltinType::UChar:
      VRef.setUChar(va_arg(args, unsigned));
      break;
    case BuiltinType::Short:
      VRef.setShort(va_arg(args, int));
      break;
    case BuiltinType::UShort:
      VRef.setUShort(va_arg(args, unsigned));
      break;
    case BuiltinType::Int:
      VRef.setInt(va_arg(args, int));
      break;
    case BuiltinType::UInt:
      VRef.setUInt(va_arg(args, unsigned));
      break;
    case BuiltinType::Long:
      VRef.setLong(va_arg(args, long));
      break;
    case BuiltinType::ULong:
      VRef.setULong(va_arg(args, unsigned long));
      break;
    case BuiltinType::LongLong:
      VRef.setLongLong(va_arg(args, long long));
      break;
    case BuiltinType::ULongLong:
      VRef.setULongLong(va_arg(args, unsigned long long));
      break;
      // Types shorter than double are resolved as double, else va_arg has UB.
    case BuiltinType::Float:
      VRef.setFloat(va_arg(args, double));
      break;
    case BuiltinType::Double:
      VRef.setDouble(va_arg(args, double));
      break;
    case BuiltinType::LongDouble:
      VRef.setLongDouble(va_arg(args, long double));
      break;
      // See REPL_BUILTIN_TYPES.
    }
  }
  va_end(args);
}
}

// A trampoline to work around the fact that operator placement new cannot
// really be forward declared due to libc++ and libstdc++ declaration mismatch.
// FIXME: __clang_Interpreter_NewTag is ODR violation because we get the same
// definition in the interpreter runtime. We should move it in a runtime header
// which gets included by the interpreter and here.
struct __clang_Interpreter_NewTag {};
REPL_EXTERNAL_VISIBILITY void *
operator new(size_t __sz, void *__p, __clang_Interpreter_NewTag) noexcept {
  // Just forward to the standard operator placement new.
  return operator new(__sz, __p);
}<|MERGE_RESOLUTION|>--- conflicted
+++ resolved
@@ -101,23 +101,11 @@
   llvm::raw_string_ostream SS(Str);
   ASTContext &Ctx = const_cast<ASTContext &>(V.getASTContext());
 
-<<<<<<< HEAD
-  QualType DesugaredTy = V.getType().getDesugaredType(Ctx);
-  const EnumType *EnumTy = DesugaredTy.getNonReferenceType()->getAs<EnumType>();
-  assert(EnumTy && "Fail to cast to enum type");
-
-  EnumDecl *ED = EnumTy->getOriginalDecl()->getDefinitionOrSelf();
-  uint64_t Data = V.convertTo<uint64_t>();
-  bool IsFirst = true;
-  llvm::APSInt AP = Ctx.MakeIntValue(Data, DesugaredTy);
-
-=======
   uint64_t Data = V.convertTo<uint64_t>();
   bool IsFirst = true;
   llvm::APSInt AP = Ctx.MakeIntValue(Data, V.getType());
 
   auto *ED = V.getType()->castAsEnumDecl();
->>>>>>> 35227056
   for (auto I = ED->enumerator_begin(), E = ED->enumerator_end(); I != E; ++I) {
     if (I->getInitVal() == AP) {
       if (!IsFirst)
@@ -673,13 +661,8 @@
   if (VRef.getKind() == Value::K_PtrOrObj) {
     VRef.setPtr(va_arg(args, void *));
   } else {
-<<<<<<< HEAD
-    if (const auto *ET = QT->getAs<EnumType>())
-      QT = ET->getOriginalDecl()->getDefinitionOrSelf()->getIntegerType();
-=======
     if (const auto *ED = QT->getAsEnumDecl())
       QT = ED->getIntegerType();
->>>>>>> 35227056
     switch (QT->castAs<BuiltinType>()->getKind()) {
     default:
       llvm_unreachable("unknown type kind!");
