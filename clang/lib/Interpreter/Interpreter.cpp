--- conflicted
+++ resolved
@@ -248,123 +248,6 @@
   return IncrementalCompilerBuilder::createCuda(false);
 }
 
-<<<<<<< HEAD
-class InProcessPrintingASTConsumer final : public MultiplexConsumer {
-  Interpreter &Interp;
-
-public:
-  InProcessPrintingASTConsumer(std::unique_ptr<ASTConsumer> C, Interpreter &I)
-      : MultiplexConsumer(std::move(C)), Interp(I) {}
-  bool HandleTopLevelDecl(DeclGroupRef DGR) override final {
-    if (DGR.isNull())
-      return true;
-
-    for (Decl *D : DGR)
-      if (auto *TLSD = llvm::dyn_cast<TopLevelStmtDecl>(D))
-        if (TLSD && TLSD->isSemiMissing()) {
-          auto ExprOrErr =
-              Interp.convertExprToValue(cast<Expr>(TLSD->getStmt()));
-          if (llvm::Error E = ExprOrErr.takeError()) {
-            llvm::logAllUnhandledErrors(std::move(E), llvm::errs(),
-                                        "Value printing failed: ");
-            return false; // abort parsing
-          }
-          TLSD->setStmt(*ExprOrErr);
-        }
-
-    return MultiplexConsumer::HandleTopLevelDecl(DGR);
-  }
-};
-
-/// A custom action enabling the incremental processing functionality.
-///
-/// The usual \p FrontendAction expects one call to ExecuteAction and once it
-/// sees a call to \p EndSourceFile it deletes some of the important objects
-/// such as \p Preprocessor and \p Sema assuming no further input will come.
-///
-/// \p IncrementalAction ensures it keep its underlying action's objects alive
-/// as long as the \p IncrementalParser needs them.
-///
-class IncrementalAction : public WrapperFrontendAction {
-private:
-  bool IsTerminating = false;
-  Interpreter &Interp;
-  std::unique_ptr<ASTConsumer> Consumer;
-
-public:
-  IncrementalAction(CompilerInstance &CI, llvm::LLVMContext &LLVMCtx,
-                    llvm::Error &Err, Interpreter &I,
-                    std::unique_ptr<ASTConsumer> Consumer = nullptr)
-      : WrapperFrontendAction([&]() {
-          llvm::ErrorAsOutParameter EAO(&Err);
-          std::unique_ptr<FrontendAction> Act;
-          switch (CI.getFrontendOpts().ProgramAction) {
-          default:
-            Err = llvm::createStringError(
-                std::errc::state_not_recoverable,
-                "Driver initialization failed. "
-                "Incremental mode for action %d is not supported",
-                CI.getFrontendOpts().ProgramAction);
-            return Act;
-          case frontend::ASTDump:
-          case frontend::ASTPrint:
-          case frontend::ParseSyntaxOnly:
-            Act = CreateFrontendAction(CI);
-            break;
-          case frontend::PluginAction:
-          case frontend::EmitAssembly:
-          case frontend::EmitBC:
-          case frontend::EmitObj:
-          case frontend::PrintPreprocessedInput:
-          case frontend::EmitLLVMOnly:
-            Act.reset(new EmitLLVMOnlyAction(&LLVMCtx));
-            break;
-          }
-          return Act;
-        }()),
-        Interp(I), Consumer(std::move(Consumer)) {}
-  FrontendAction *getWrapped() const { return WrappedAction.get(); }
-  TranslationUnitKind getTranslationUnitKind() override {
-    return TU_Incremental;
-  }
-
-  std::unique_ptr<ASTConsumer> CreateASTConsumer(CompilerInstance &CI,
-                                                 StringRef InFile) override {
-    std::unique_ptr<ASTConsumer> C =
-        WrapperFrontendAction::CreateASTConsumer(CI, InFile);
-
-    if (Consumer) {
-      std::vector<std::unique_ptr<ASTConsumer>> Cs;
-      Cs.push_back(std::move(Consumer));
-      Cs.push_back(std::move(C));
-      return std::make_unique<MultiplexConsumer>(std::move(Cs));
-    }
-
-    return std::make_unique<InProcessPrintingASTConsumer>(std::move(C), Interp);
-  }
-
-  void ExecuteAction() override {
-    WrapperFrontendAction::ExecuteAction();
-    getCompilerInstance().getSema().CurContext = nullptr;
-  }
-
-  // Do not terminate after processing the input. This allows us to keep various
-  // clang objects alive and to incrementally grow the current TU.
-  void EndSourceFile() override {
-    // The WrappedAction can be nullptr if we issued an error in the ctor.
-    if (IsTerminating && getWrapped())
-      WrapperFrontendAction::EndSourceFile();
-  }
-
-  void FinalizeAction() {
-    assert(!IsTerminating && "Already finalized!");
-    IsTerminating = true;
-    EndSourceFile();
-  }
-};
-
-=======
->>>>>>> 35227056
 Interpreter::Interpreter(std::unique_ptr<CompilerInstance> Instance,
                          llvm::Error &ErrOut,
                          std::unique_ptr<llvm::orc::LLJITBuilder> JITBuilder,
@@ -573,14 +456,8 @@
 
   // Add runtime code and set a marker to hide it from user code. Undo will not
   // go through that.
-<<<<<<< HEAD
-  Err = Interp->ParseAndExecute(Runtimes);
-  if (Err)
-    return std::move(Err);
-=======
   if (auto E = Interp->ParseAndExecute(Runtimes))
     return std::move(E);
->>>>>>> 35227056
 
   Interp->markUserCodeStart();
 
@@ -703,11 +580,7 @@
   PartialTranslationUnit &LastPTU = PTUs.back();
   LastPTU.TUPart = *TuOrErr;
 
-<<<<<<< HEAD
-  if (std::unique_ptr<llvm::Module> M = GenModule())
-=======
   if (std::unique_ptr<llvm::Module> M = Act->GenModule())
->>>>>>> 35227056
     LastPTU.TheModule = std::move(M);
 
   return LastPTU;
@@ -924,41 +797,4 @@
 
   return llvm::Error::success();
 }
-<<<<<<< HEAD
-
-std::unique_ptr<llvm::Module>
-Interpreter::GenModule(IncrementalAction *Action) {
-  static unsigned ID = 0;
-  if (CodeGenerator *CG = getCodeGen(Action)) {
-    // Clang's CodeGen is designed to work with a single llvm::Module. In many
-    // cases for convenience various CodeGen parts have a reference to the
-    // llvm::Module (TheModule or Module) which does not change when a new
-    // module is pushed. However, the execution engine wants to take ownership
-    // of the module which does not map well to CodeGen's design. To work this
-    // around we created an empty module to make CodeGen happy. We should make
-    // sure it always stays empty.
-    assert(((!CachedInCodeGenModule ||
-             !getCompilerInstance()->getPreprocessorOpts().Includes.empty()) ||
-            ((CachedInCodeGenModule->empty() &&
-              CachedInCodeGenModule->global_empty() &&
-              CachedInCodeGenModule->alias_empty() &&
-              CachedInCodeGenModule->ifunc_empty()))) &&
-           "CodeGen wrote to a readonly module");
-    std::unique_ptr<llvm::Module> M(CG->ReleaseModule());
-    CG->StartModule("incr_module_" + std::to_string(ID++), M->getContext());
-    return M;
-  }
-  return nullptr;
-}
-
-CodeGenerator *Interpreter::getCodeGen(IncrementalAction *Action) const {
-  if (!Action)
-    Action = Act.get();
-  FrontendAction *WrappedAct = Action->getWrapped();
-  if (!WrappedAct->hasIRSupport())
-    return nullptr;
-  return static_cast<CodeGenAction *>(WrappedAct)->getCodeGenerator();
-}
-=======
->>>>>>> 35227056
 } // end namespace clang