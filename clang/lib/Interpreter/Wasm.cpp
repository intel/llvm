--- conflicted
+++ resolved
@@ -103,11 +103,7 @@
                                           "--experimental-pic",
                                           "--stack-first",
                                           "--allow-undefined",
-<<<<<<< HEAD
-                                          OutputFileName.c_str(),
-=======
                                           ObjectFileName.c_str(),
->>>>>>> 93e44d24
                                           "-o",
                                           BinaryFileName.c_str()};
 
@@ -142,11 +138,7 @@
   return llvm::Error::success();
 }
 
-<<<<<<< HEAD
-llvm::Error WasmIncrementalExecutor::cleanUp() const {
-=======
 llvm::Error WasmIncrementalExecutor::cleanUp() {
->>>>>>> 93e44d24
   // Can't call cleanUp through IncrementalExecutor as it
   // tries to deinitialize JIT which hasn't been initialized
   return llvm::Error::success();
