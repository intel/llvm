//===---- OpenACCClause.cpp - Classes for OpenACC Clauses  ----------------===//
//
// Part of the LLVM Project, under the Apache License v2.0 with LLVM Exceptions.
// See https://llvm.org/LICENSE.txt for license information.
// SPDX-License-Identifier: Apache-2.0 WITH LLVM-exception
//
//===----------------------------------------------------------------------===//
//
// This file implements the subclasses of the OpenACCClause class declared in
// OpenACCClause.h
//
//===----------------------------------------------------------------------===//

#include "clang/AST/OpenACCClause.h"
#include "clang/AST/ASTContext.h"
#include "clang/AST/Expr.h"

using namespace clang;

bool OpenACCClauseWithParams::classof(const OpenACCClause *C) {
  return OpenACCDeviceTypeClause::classof(C) ||
         OpenACCClauseWithCondition::classof(C) ||
         OpenACCClauseWithExprs::classof(C);
}
bool OpenACCClauseWithExprs::classof(const OpenACCClause *C) {
  return OpenACCWaitClause::classof(C) || OpenACCNumGangsClause::classof(C) ||
         OpenACCClauseWithSingleIntExpr::classof(C) ||
         OpenACCClauseWithVarList::classof(C);
}
bool OpenACCClauseWithVarList::classof(const OpenACCClause *C) {
  return OpenACCPrivateClause::classof(C) ||
         OpenACCFirstPrivateClause::classof(C) ||
         OpenACCDevicePtrClause::classof(C) ||
         OpenACCDevicePtrClause::classof(C) ||
         OpenACCAttachClause::classof(C) || OpenACCNoCreateClause::classof(C) ||
         OpenACCPresentClause::classof(C) || OpenACCCopyClause::classof(C) ||
         OpenACCCopyInClause::classof(C) || OpenACCCopyOutClause::classof(C) ||
         OpenACCCreateClause::classof(C);
}
bool OpenACCClauseWithCondition::classof(const OpenACCClause *C) {
  return OpenACCIfClause::classof(C) || OpenACCSelfClause::classof(C);
}
bool OpenACCClauseWithSingleIntExpr::classof(const OpenACCClause *C) {
  return OpenACCNumWorkersClause::classof(C) ||
         OpenACCVectorLengthClause::classof(C) ||
         OpenACCAsyncClause::classof(C);
}
OpenACCDefaultClause *OpenACCDefaultClause::Create(const ASTContext &C,
                                                   OpenACCDefaultClauseKind K,
                                                   SourceLocation BeginLoc,
                                                   SourceLocation LParenLoc,
                                                   SourceLocation EndLoc) {
  void *Mem =
      C.Allocate(sizeof(OpenACCDefaultClause), alignof(OpenACCDefaultClause));

  return new (Mem) OpenACCDefaultClause(K, BeginLoc, LParenLoc, EndLoc);
}

OpenACCIfClause *OpenACCIfClause::Create(const ASTContext &C,
                                         SourceLocation BeginLoc,
                                         SourceLocation LParenLoc,
                                         Expr *ConditionExpr,
                                         SourceLocation EndLoc) {
  void *Mem = C.Allocate(sizeof(OpenACCIfClause), alignof(OpenACCIfClause));
  return new (Mem) OpenACCIfClause(BeginLoc, LParenLoc, ConditionExpr, EndLoc);
}

OpenACCIfClause::OpenACCIfClause(SourceLocation BeginLoc,
                                 SourceLocation LParenLoc, Expr *ConditionExpr,
                                 SourceLocation EndLoc)
    : OpenACCClauseWithCondition(OpenACCClauseKind::If, BeginLoc, LParenLoc,
                                 ConditionExpr, EndLoc) {
  assert(ConditionExpr && "if clause requires condition expr");
  assert((ConditionExpr->isInstantiationDependent() ||
          ConditionExpr->getType()->isScalarType()) &&
         "Condition expression type not scalar/dependent");
}

OpenACCSelfClause *OpenACCSelfClause::Create(const ASTContext &C,
                                             SourceLocation BeginLoc,
                                             SourceLocation LParenLoc,
                                             Expr *ConditionExpr,
                                             SourceLocation EndLoc) {
  void *Mem = C.Allocate(sizeof(OpenACCIfClause), alignof(OpenACCIfClause));
  return new (Mem)
      OpenACCSelfClause(BeginLoc, LParenLoc, ConditionExpr, EndLoc);
}

OpenACCSelfClause::OpenACCSelfClause(SourceLocation BeginLoc,
                                     SourceLocation LParenLoc,
                                     Expr *ConditionExpr, SourceLocation EndLoc)
    : OpenACCClauseWithCondition(OpenACCClauseKind::Self, BeginLoc, LParenLoc,
                                 ConditionExpr, EndLoc) {
  assert((!ConditionExpr || ConditionExpr->isInstantiationDependent() ||
          ConditionExpr->getType()->isScalarType()) &&
         "Condition expression type not scalar/dependent");
}

OpenACCClause::child_range OpenACCClause::children() {
  switch (getClauseKind()) {
  default:
    assert(false && "Clause children function not implemented");
    break;
#define VISIT_CLAUSE(CLAUSE_NAME)                                              \
  case OpenACCClauseKind::CLAUSE_NAME:                                         \
    return cast<OpenACC##CLAUSE_NAME##Clause>(this)->children();
#define CLAUSE_ALIAS(ALIAS_NAME, CLAUSE_NAME)                                  \
  case OpenACCClauseKind::ALIAS_NAME:                                          \
    return cast<OpenACC##CLAUSE_NAME##Clause>(this)->children();

#include "clang/Basic/OpenACCClauses.def"
  }
  return child_range(child_iterator(), child_iterator());
}

OpenACCNumWorkersClause::OpenACCNumWorkersClause(SourceLocation BeginLoc,
                                                 SourceLocation LParenLoc,
                                                 Expr *IntExpr,
                                                 SourceLocation EndLoc)
    : OpenACCClauseWithSingleIntExpr(OpenACCClauseKind::NumWorkers, BeginLoc,
                                     LParenLoc, IntExpr, EndLoc) {
  assert((!IntExpr || IntExpr->isInstantiationDependent() ||
          IntExpr->getType()->isIntegerType()) &&
         "Condition expression type not scalar/dependent");
}

OpenACCNumWorkersClause *
OpenACCNumWorkersClause::Create(const ASTContext &C, SourceLocation BeginLoc,
                                SourceLocation LParenLoc, Expr *IntExpr,
                                SourceLocation EndLoc) {
  void *Mem = C.Allocate(sizeof(OpenACCNumWorkersClause),
                         alignof(OpenACCNumWorkersClause));
  return new (Mem)
      OpenACCNumWorkersClause(BeginLoc, LParenLoc, IntExpr, EndLoc);
}

OpenACCVectorLengthClause::OpenACCVectorLengthClause(SourceLocation BeginLoc,
                                                     SourceLocation LParenLoc,
                                                     Expr *IntExpr,
                                                     SourceLocation EndLoc)
    : OpenACCClauseWithSingleIntExpr(OpenACCClauseKind::VectorLength, BeginLoc,
                                     LParenLoc, IntExpr, EndLoc) {
  assert((!IntExpr || IntExpr->isInstantiationDependent() ||
          IntExpr->getType()->isIntegerType()) &&
         "Condition expression type not scalar/dependent");
}

OpenACCVectorLengthClause *
OpenACCVectorLengthClause::Create(const ASTContext &C, SourceLocation BeginLoc,
                                  SourceLocation LParenLoc, Expr *IntExpr,
                                  SourceLocation EndLoc) {
  void *Mem = C.Allocate(sizeof(OpenACCVectorLengthClause),
                         alignof(OpenACCVectorLengthClause));
  return new (Mem)
      OpenACCVectorLengthClause(BeginLoc, LParenLoc, IntExpr, EndLoc);
}

OpenACCAsyncClause::OpenACCAsyncClause(SourceLocation BeginLoc,
                                       SourceLocation LParenLoc, Expr *IntExpr,
                                       SourceLocation EndLoc)
    : OpenACCClauseWithSingleIntExpr(OpenACCClauseKind::Async, BeginLoc,
                                     LParenLoc, IntExpr, EndLoc) {
  assert((!IntExpr || IntExpr->isInstantiationDependent() ||
          IntExpr->getType()->isIntegerType()) &&
         "Condition expression type not scalar/dependent");
}

OpenACCAsyncClause *OpenACCAsyncClause::Create(const ASTContext &C,
                                               SourceLocation BeginLoc,
                                               SourceLocation LParenLoc,
                                               Expr *IntExpr,
                                               SourceLocation EndLoc) {
  void *Mem =
      C.Allocate(sizeof(OpenACCAsyncClause), alignof(OpenACCAsyncClause));
  return new (Mem) OpenACCAsyncClause(BeginLoc, LParenLoc, IntExpr, EndLoc);
}

<<<<<<< HEAD
=======
OpenACCWaitClause *OpenACCWaitClause::Create(
    const ASTContext &C, SourceLocation BeginLoc, SourceLocation LParenLoc,
    Expr *DevNumExpr, SourceLocation QueuesLoc, ArrayRef<Expr *> QueueIdExprs,
    SourceLocation EndLoc) {
  // Allocates enough room in trailing storage for all the int-exprs, plus a
  // placeholder for the devnum.
  void *Mem = C.Allocate(
      OpenACCWaitClause::totalSizeToAlloc<Expr *>(QueueIdExprs.size() + 1));
  return new (Mem) OpenACCWaitClause(BeginLoc, LParenLoc, DevNumExpr, QueuesLoc,
                                     QueueIdExprs, EndLoc);
}

>>>>>>> 6e4c5224
OpenACCNumGangsClause *OpenACCNumGangsClause::Create(const ASTContext &C,
                                                     SourceLocation BeginLoc,
                                                     SourceLocation LParenLoc,
                                                     ArrayRef<Expr *> IntExprs,
                                                     SourceLocation EndLoc) {
  void *Mem = C.Allocate(
      OpenACCNumGangsClause::totalSizeToAlloc<Expr *>(IntExprs.size()));
  return new (Mem) OpenACCNumGangsClause(BeginLoc, LParenLoc, IntExprs, EndLoc);
}

OpenACCPrivateClause *OpenACCPrivateClause::Create(const ASTContext &C,
                                                   SourceLocation BeginLoc,
                                                   SourceLocation LParenLoc,
                                                   ArrayRef<Expr *> VarList,
                                                   SourceLocation EndLoc) {
  void *Mem = C.Allocate(
      OpenACCPrivateClause::totalSizeToAlloc<Expr *>(VarList.size()));
  return new (Mem) OpenACCPrivateClause(BeginLoc, LParenLoc, VarList, EndLoc);
}

OpenACCFirstPrivateClause *OpenACCFirstPrivateClause::Create(
    const ASTContext &C, SourceLocation BeginLoc, SourceLocation LParenLoc,
    ArrayRef<Expr *> VarList, SourceLocation EndLoc) {
  void *Mem = C.Allocate(
      OpenACCFirstPrivateClause::totalSizeToAlloc<Expr *>(VarList.size()));
  return new (Mem)
      OpenACCFirstPrivateClause(BeginLoc, LParenLoc, VarList, EndLoc);
}

OpenACCAttachClause *OpenACCAttachClause::Create(const ASTContext &C,
                                                 SourceLocation BeginLoc,
                                                 SourceLocation LParenLoc,
                                                 ArrayRef<Expr *> VarList,
                                                 SourceLocation EndLoc) {
  void *Mem =
      C.Allocate(OpenACCAttachClause::totalSizeToAlloc<Expr *>(VarList.size()));
  return new (Mem) OpenACCAttachClause(BeginLoc, LParenLoc, VarList, EndLoc);
}

OpenACCDevicePtrClause *OpenACCDevicePtrClause::Create(const ASTContext &C,
                                                       SourceLocation BeginLoc,
                                                       SourceLocation LParenLoc,
                                                       ArrayRef<Expr *> VarList,
                                                       SourceLocation EndLoc) {
  void *Mem = C.Allocate(
      OpenACCDevicePtrClause::totalSizeToAlloc<Expr *>(VarList.size()));
  return new (Mem) OpenACCDevicePtrClause(BeginLoc, LParenLoc, VarList, EndLoc);
}

OpenACCNoCreateClause *OpenACCNoCreateClause::Create(const ASTContext &C,
                                                     SourceLocation BeginLoc,
                                                     SourceLocation LParenLoc,
                                                     ArrayRef<Expr *> VarList,
                                                     SourceLocation EndLoc) {
  void *Mem = C.Allocate(
      OpenACCNoCreateClause::totalSizeToAlloc<Expr *>(VarList.size()));
  return new (Mem) OpenACCNoCreateClause(BeginLoc, LParenLoc, VarList, EndLoc);
}

OpenACCPresentClause *OpenACCPresentClause::Create(const ASTContext &C,
                                                   SourceLocation BeginLoc,
                                                   SourceLocation LParenLoc,
                                                   ArrayRef<Expr *> VarList,
                                                   SourceLocation EndLoc) {
  void *Mem = C.Allocate(
      OpenACCPresentClause::totalSizeToAlloc<Expr *>(VarList.size()));
  return new (Mem) OpenACCPresentClause(BeginLoc, LParenLoc, VarList, EndLoc);
}

OpenACCCopyClause *
OpenACCCopyClause::Create(const ASTContext &C, OpenACCClauseKind Spelling,
                          SourceLocation BeginLoc, SourceLocation LParenLoc,
                          ArrayRef<Expr *> VarList, SourceLocation EndLoc) {
  void *Mem =
      C.Allocate(OpenACCCopyClause::totalSizeToAlloc<Expr *>(VarList.size()));
  return new (Mem)
      OpenACCCopyClause(Spelling, BeginLoc, LParenLoc, VarList, EndLoc);
}

OpenACCCopyInClause *
OpenACCCopyInClause::Create(const ASTContext &C, OpenACCClauseKind Spelling,
                            SourceLocation BeginLoc, SourceLocation LParenLoc,
                            bool IsReadOnly, ArrayRef<Expr *> VarList,
                            SourceLocation EndLoc) {
  void *Mem =
      C.Allocate(OpenACCCopyInClause::totalSizeToAlloc<Expr *>(VarList.size()));
  return new (Mem) OpenACCCopyInClause(Spelling, BeginLoc, LParenLoc,
                                       IsReadOnly, VarList, EndLoc);
}

OpenACCCopyOutClause *
OpenACCCopyOutClause::Create(const ASTContext &C, OpenACCClauseKind Spelling,
                             SourceLocation BeginLoc, SourceLocation LParenLoc,
                             bool IsZero, ArrayRef<Expr *> VarList,
                             SourceLocation EndLoc) {
  void *Mem = C.Allocate(
      OpenACCCopyOutClause::totalSizeToAlloc<Expr *>(VarList.size()));
  return new (Mem) OpenACCCopyOutClause(Spelling, BeginLoc, LParenLoc, IsZero,
                                        VarList, EndLoc);
}

OpenACCCreateClause *
OpenACCCreateClause::Create(const ASTContext &C, OpenACCClauseKind Spelling,
                            SourceLocation BeginLoc, SourceLocation LParenLoc,
                            bool IsZero, ArrayRef<Expr *> VarList,
                            SourceLocation EndLoc) {
  void *Mem =
      C.Allocate(OpenACCCreateClause::totalSizeToAlloc<Expr *>(VarList.size()));
  return new (Mem) OpenACCCreateClause(Spelling, BeginLoc, LParenLoc, IsZero,
                                       VarList, EndLoc);
}

<<<<<<< HEAD
=======
OpenACCDeviceTypeClause *OpenACCDeviceTypeClause::Create(
    const ASTContext &C, OpenACCClauseKind K, SourceLocation BeginLoc,
    SourceLocation LParenLoc, ArrayRef<DeviceTypeArgument> Archs,
    SourceLocation EndLoc) {
  void *Mem =
      C.Allocate(OpenACCDeviceTypeClause::totalSizeToAlloc<DeviceTypeArgument>(
          Archs.size()));
  return new (Mem)
      OpenACCDeviceTypeClause(K, BeginLoc, LParenLoc, Archs, EndLoc);
}

>>>>>>> 6e4c5224
//===----------------------------------------------------------------------===//
//  OpenACC clauses printing methods
//===----------------------------------------------------------------------===//

void OpenACCClausePrinter::printExpr(const Expr *E) {
  E->printPretty(OS, nullptr, Policy, 0);
}

void OpenACCClausePrinter::VisitDefaultClause(const OpenACCDefaultClause &C) {
  OS << "default(" << C.getDefaultClauseKind() << ")";
}

void OpenACCClausePrinter::VisitIfClause(const OpenACCIfClause &C) {
  OS << "if(";
  printExpr(C.getConditionExpr());
  OS << ")";
}

void OpenACCClausePrinter::VisitSelfClause(const OpenACCSelfClause &C) {
  OS << "self";
  if (const Expr *CondExpr = C.getConditionExpr()) {
    OS << "(";
    printExpr(CondExpr);
    OS << ")";
  }
}

void OpenACCClausePrinter::VisitNumGangsClause(const OpenACCNumGangsClause &C) {
  OS << "num_gangs(";
  llvm::interleaveComma(C.getIntExprs(), OS,
                        [&](const Expr *E) { printExpr(E); });
  OS << ")";
}

void OpenACCClausePrinter::VisitNumWorkersClause(
    const OpenACCNumWorkersClause &C) {
  OS << "num_workers(";
  printExpr(C.getIntExpr());
  OS << ")";
}

void OpenACCClausePrinter::VisitVectorLengthClause(
    const OpenACCVectorLengthClause &C) {
  OS << "vector_length(";
  printExpr(C.getIntExpr());
  OS << ")";
}

void OpenACCClausePrinter::VisitAsyncClause(const OpenACCAsyncClause &C) {
  OS << "async";
  if (C.hasIntExpr()) {
    OS << "(";
    printExpr(C.getIntExpr());
    OS << ")";
  }
}

void OpenACCClausePrinter::VisitPrivateClause(const OpenACCPrivateClause &C) {
  OS << "private(";
  llvm::interleaveComma(C.getVarList(), OS,
                        [&](const Expr *E) { printExpr(E); });
  OS << ")";
}

void OpenACCClausePrinter::VisitFirstPrivateClause(
    const OpenACCFirstPrivateClause &C) {
  OS << "firstprivate(";
  llvm::interleaveComma(C.getVarList(), OS,
                        [&](const Expr *E) { printExpr(E); });
  OS << ")";
}

void OpenACCClausePrinter::VisitAttachClause(const OpenACCAttachClause &C) {
  OS << "attach(";
  llvm::interleaveComma(C.getVarList(), OS,
                        [&](const Expr *E) { printExpr(E); });
  OS << ")";
}

void OpenACCClausePrinter::VisitDevicePtrClause(
    const OpenACCDevicePtrClause &C) {
  OS << "deviceptr(";
  llvm::interleaveComma(C.getVarList(), OS,
                        [&](const Expr *E) { printExpr(E); });
  OS << ")";
}

void OpenACCClausePrinter::VisitNoCreateClause(const OpenACCNoCreateClause &C) {
  OS << "no_create(";
  llvm::interleaveComma(C.getVarList(), OS,
                        [&](const Expr *E) { printExpr(E); });
  OS << ")";
}

void OpenACCClausePrinter::VisitPresentClause(const OpenACCPresentClause &C) {
  OS << "present(";
  llvm::interleaveComma(C.getVarList(), OS,
                        [&](const Expr *E) { printExpr(E); });
  OS << ")";
}

void OpenACCClausePrinter::VisitCopyClause(const OpenACCCopyClause &C) {
  OS << C.getClauseKind() << '(';
  llvm::interleaveComma(C.getVarList(), OS,
                        [&](const Expr *E) { printExpr(E); });
  OS << ")";
}

void OpenACCClausePrinter::VisitCopyInClause(const OpenACCCopyInClause &C) {
  OS << C.getClauseKind() << '(';
  if (C.isReadOnly())
    OS << "readonly: ";
  llvm::interleaveComma(C.getVarList(), OS,
                        [&](const Expr *E) { printExpr(E); });
  OS << ")";
}

void OpenACCClausePrinter::VisitCopyOutClause(const OpenACCCopyOutClause &C) {
  OS << C.getClauseKind() << '(';
  if (C.isZero())
    OS << "zero: ";
  llvm::interleaveComma(C.getVarList(), OS,
                        [&](const Expr *E) { printExpr(E); });
  OS << ")";
}

void OpenACCClausePrinter::VisitCreateClause(const OpenACCCreateClause &C) {
  OS << C.getClauseKind() << '(';
  if (C.isZero())
    OS << "zero: ";
  llvm::interleaveComma(C.getVarList(), OS,
                        [&](const Expr *E) { printExpr(E); });
  OS << ")";
<<<<<<< HEAD
=======
}

void OpenACCClausePrinter::VisitWaitClause(const OpenACCWaitClause &C) {
  OS << "wait";
  if (!C.getLParenLoc().isInvalid()) {
    OS << "(";
    if (C.hasDevNumExpr()) {
      OS << "devnum: ";
      printExpr(C.getDevNumExpr());
      OS << " : ";
    }

    if (C.hasQueuesTag())
      OS << "queues: ";

    llvm::interleaveComma(C.getQueueIdExprs(), OS,
                          [&](const Expr *E) { printExpr(E); });
    OS << ")";
  }
}

void OpenACCClausePrinter::VisitDeviceTypeClause(
    const OpenACCDeviceTypeClause &C) {
  OS << C.getClauseKind();
  OS << "(";
  llvm::interleaveComma(C.getArchitectures(), OS,
                        [&](const DeviceTypeArgument &Arch) {
                          if (Arch.first == nullptr)
                            OS << "*";
                          else
                            OS << Arch.first->getName();
                        });
  OS << ")";
>>>>>>> 6e4c5224
}<|MERGE_RESOLUTION|>--- conflicted
+++ resolved
@@ -175,8 +175,6 @@
   return new (Mem) OpenACCAsyncClause(BeginLoc, LParenLoc, IntExpr, EndLoc);
 }
 
-<<<<<<< HEAD
-=======
 OpenACCWaitClause *OpenACCWaitClause::Create(
     const ASTContext &C, SourceLocation BeginLoc, SourceLocation LParenLoc,
     Expr *DevNumExpr, SourceLocation QueuesLoc, ArrayRef<Expr *> QueueIdExprs,
@@ -189,7 +187,6 @@
                                      QueueIdExprs, EndLoc);
 }
 
->>>>>>> 6e4c5224
 OpenACCNumGangsClause *OpenACCNumGangsClause::Create(const ASTContext &C,
                                                      SourceLocation BeginLoc,
                                                      SourceLocation LParenLoc,
@@ -302,8 +299,6 @@
                                        VarList, EndLoc);
 }
 
-<<<<<<< HEAD
-=======
 OpenACCDeviceTypeClause *OpenACCDeviceTypeClause::Create(
     const ASTContext &C, OpenACCClauseKind K, SourceLocation BeginLoc,
     SourceLocation LParenLoc, ArrayRef<DeviceTypeArgument> Archs,
@@ -315,7 +310,6 @@
       OpenACCDeviceTypeClause(K, BeginLoc, LParenLoc, Archs, EndLoc);
 }
 
->>>>>>> 6e4c5224
 //===----------------------------------------------------------------------===//
 //  OpenACC clauses printing methods
 //===----------------------------------------------------------------------===//
@@ -449,8 +443,6 @@
   llvm::interleaveComma(C.getVarList(), OS,
                         [&](const Expr *E) { printExpr(E); });
   OS << ")";
-<<<<<<< HEAD
-=======
 }
 
 void OpenACCClausePrinter::VisitWaitClause(const OpenACCWaitClause &C) {
@@ -484,5 +476,4 @@
                             OS << Arch.first->getName();
                         });
   OS << ")";
->>>>>>> 6e4c5224
 }