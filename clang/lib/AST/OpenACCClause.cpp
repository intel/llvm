//===---- OpenACCClause.cpp - Classes for OpenACC Clauses  ----------------===//
//
// Part of the LLVM Project, under the Apache License v2.0 with LLVM Exceptions.
// See https://llvm.org/LICENSE.txt for license information.
// SPDX-License-Identifier: Apache-2.0 WITH LLVM-exception
//
//===----------------------------------------------------------------------===//
//
// This file implements the subclasses of the OpenACCClause class declared in
// OpenACCClause.h
//
//===----------------------------------------------------------------------===//

#include "clang/AST/OpenACCClause.h"
#include "clang/AST/ASTContext.h"
#include "clang/AST/Expr.h"

using namespace clang;

bool OpenACCClauseWithParams::classof(const OpenACCClause *C) {
  return OpenACCDeviceTypeClause::classof(C) ||
         OpenACCClauseWithCondition::classof(C) ||
         OpenACCBindClause::classof(C) || OpenACCClauseWithExprs::classof(C) ||
         OpenACCSelfClause::classof(C);
}
bool OpenACCClauseWithExprs::classof(const OpenACCClause *C) {
  return OpenACCWaitClause::classof(C) || OpenACCNumGangsClause::classof(C) ||
         OpenACCTileClause::classof(C) ||
         OpenACCClauseWithSingleIntExpr::classof(C) ||
         OpenACCGangClause::classof(C) || OpenACCClauseWithVarList::classof(C);
}
bool OpenACCClauseWithVarList::classof(const OpenACCClause *C) {
  return OpenACCPrivateClause::classof(C) ||
         OpenACCFirstPrivateClause::classof(C) ||
         OpenACCDevicePtrClause::classof(C) ||
         OpenACCDeleteClause::classof(C) ||
         OpenACCUseDeviceClause::classof(C) ||
         OpenACCDetachClause::classof(C) || OpenACCAttachClause::classof(C) ||
         OpenACCNoCreateClause::classof(C) ||
         OpenACCPresentClause::classof(C) || OpenACCCopyClause::classof(C) ||
         OpenACCCopyInClause::classof(C) || OpenACCCopyOutClause::classof(C) ||
         OpenACCReductionClause::classof(C) ||
         OpenACCCreateClause::classof(C) || OpenACCDeviceClause::classof(C) ||
         OpenACCLinkClause::classof(C) ||
         OpenACCDeviceResidentClause::classof(C) ||
         OpenACCHostClause::classof(C);
}
bool OpenACCClauseWithCondition::classof(const OpenACCClause *C) {
  return OpenACCIfClause::classof(C);
}
bool OpenACCClauseWithSingleIntExpr::classof(const OpenACCClause *C) {
  return OpenACCNumWorkersClause::classof(C) ||
         OpenACCVectorLengthClause::classof(C) ||
         OpenACCDeviceNumClause::classof(C) ||
         OpenACCDefaultAsyncClause::classof(C) ||
         OpenACCVectorClause::classof(C) || OpenACCWorkerClause::classof(C) ||
         OpenACCCollapseClause::classof(C) || OpenACCAsyncClause::classof(C);
}
OpenACCDefaultClause *OpenACCDefaultClause::Create(const ASTContext &C,
                                                   OpenACCDefaultClauseKind K,
                                                   SourceLocation BeginLoc,
                                                   SourceLocation LParenLoc,
                                                   SourceLocation EndLoc) {
  void *Mem =
      C.Allocate(sizeof(OpenACCDefaultClause), alignof(OpenACCDefaultClause));

  return new (Mem) OpenACCDefaultClause(K, BeginLoc, LParenLoc, EndLoc);
}

OpenACCIfClause *OpenACCIfClause::Create(const ASTContext &C,
                                         SourceLocation BeginLoc,
                                         SourceLocation LParenLoc,
                                         Expr *ConditionExpr,
                                         SourceLocation EndLoc) {
  void *Mem = C.Allocate(sizeof(OpenACCIfClause), alignof(OpenACCIfClause));
  return new (Mem) OpenACCIfClause(BeginLoc, LParenLoc, ConditionExpr, EndLoc);
}

OpenACCIfClause::OpenACCIfClause(SourceLocation BeginLoc,
                                 SourceLocation LParenLoc, Expr *ConditionExpr,
                                 SourceLocation EndLoc)
    : OpenACCClauseWithCondition(OpenACCClauseKind::If, BeginLoc, LParenLoc,
                                 ConditionExpr, EndLoc) {
  assert(ConditionExpr && "if clause requires condition expr");
  assert((ConditionExpr->isInstantiationDependent() ||
          ConditionExpr->getType()->isScalarType()) &&
         "Condition expression type not scalar/dependent");
}

OpenACCSelfClause *OpenACCSelfClause::Create(const ASTContext &C,
                                             SourceLocation BeginLoc,
                                             SourceLocation LParenLoc,
                                             Expr *ConditionExpr,
                                             SourceLocation EndLoc) {
  void *Mem = C.Allocate(OpenACCSelfClause::totalSizeToAlloc<Expr *>(1));
  return new (Mem)
      OpenACCSelfClause(BeginLoc, LParenLoc, ConditionExpr, EndLoc);
}

OpenACCSelfClause *OpenACCSelfClause::Create(const ASTContext &C,
                                             SourceLocation BeginLoc,
                                             SourceLocation LParenLoc,
                                             ArrayRef<Expr *> VarList,
                                             SourceLocation EndLoc) {
  void *Mem =
      C.Allocate(OpenACCSelfClause::totalSizeToAlloc<Expr *>(VarList.size()));
  return new (Mem) OpenACCSelfClause(BeginLoc, LParenLoc, VarList, EndLoc);
}

OpenACCSelfClause::OpenACCSelfClause(SourceLocation BeginLoc,
                                     SourceLocation LParenLoc,
                                     llvm::ArrayRef<Expr *> VarList,
                                     SourceLocation EndLoc)
    : OpenACCClauseWithParams(OpenACCClauseKind::Self, BeginLoc, LParenLoc,
                              EndLoc),
      HasConditionExpr(std::nullopt), NumExprs(VarList.size()) {
  std::uninitialized_copy(VarList.begin(), VarList.end(),
                          getTrailingObjects<Expr *>());
}

OpenACCSelfClause::OpenACCSelfClause(SourceLocation BeginLoc,
                                     SourceLocation LParenLoc,
                                     Expr *ConditionExpr, SourceLocation EndLoc)
    : OpenACCClauseWithParams(OpenACCClauseKind::Self, BeginLoc, LParenLoc,
                              EndLoc),
      HasConditionExpr(ConditionExpr != nullptr), NumExprs(1) {
  assert((!ConditionExpr || ConditionExpr->isInstantiationDependent() ||
          ConditionExpr->getType()->isScalarType()) &&
         "Condition expression type not scalar/dependent");
  std::uninitialized_copy(&ConditionExpr, &ConditionExpr + 1,
                          getTrailingObjects<Expr *>());
}

OpenACCClause::child_range OpenACCClause::children() {
  switch (getClauseKind()) {
  default:
    assert(false && "Clause children function not implemented");
    break;
#define VISIT_CLAUSE(CLAUSE_NAME)                                              \
  case OpenACCClauseKind::CLAUSE_NAME:                                         \
    return cast<OpenACC##CLAUSE_NAME##Clause>(this)->children();
#define CLAUSE_ALIAS(ALIAS_NAME, CLAUSE_NAME, DEPRECATED)                      \
  case OpenACCClauseKind::ALIAS_NAME:                                          \
    return cast<OpenACC##CLAUSE_NAME##Clause>(this)->children();

#include "clang/Basic/OpenACCClauses.def"
  }
  return child_range(child_iterator(), child_iterator());
}

OpenACCNumWorkersClause::OpenACCNumWorkersClause(SourceLocation BeginLoc,
                                                 SourceLocation LParenLoc,
                                                 Expr *IntExpr,
                                                 SourceLocation EndLoc)
    : OpenACCClauseWithSingleIntExpr(OpenACCClauseKind::NumWorkers, BeginLoc,
                                     LParenLoc, IntExpr, EndLoc) {
  assert((!IntExpr || IntExpr->isInstantiationDependent() ||
          IntExpr->getType()->isIntegerType()) &&
         "Condition expression type not scalar/dependent");
}

OpenACCGangClause::OpenACCGangClause(SourceLocation BeginLoc,
                                     SourceLocation LParenLoc,
                                     ArrayRef<OpenACCGangKind> GangKinds,
                                     ArrayRef<Expr *> IntExprs,
                                     SourceLocation EndLoc)
    : OpenACCClauseWithExprs(OpenACCClauseKind::Gang, BeginLoc, LParenLoc,
                             EndLoc) {
  assert(GangKinds.size() == IntExprs.size() && "Mismatch exprs/kind?");
  std::uninitialized_copy(IntExprs.begin(), IntExprs.end(),
                          getTrailingObjects<Expr *>());
  setExprs(MutableArrayRef(getTrailingObjects<Expr *>(), IntExprs.size()));
  std::uninitialized_copy(GangKinds.begin(), GangKinds.end(),
                          getTrailingObjects<OpenACCGangKind>());
}

OpenACCNumWorkersClause *
OpenACCNumWorkersClause::Create(const ASTContext &C, SourceLocation BeginLoc,
                                SourceLocation LParenLoc, Expr *IntExpr,
                                SourceLocation EndLoc) {
  void *Mem = C.Allocate(sizeof(OpenACCNumWorkersClause),
                         alignof(OpenACCNumWorkersClause));
  return new (Mem)
      OpenACCNumWorkersClause(BeginLoc, LParenLoc, IntExpr, EndLoc);
}

OpenACCCollapseClause::OpenACCCollapseClause(SourceLocation BeginLoc,
                                             SourceLocation LParenLoc,
                                             bool HasForce, Expr *LoopCount,
                                             SourceLocation EndLoc)
    : OpenACCClauseWithSingleIntExpr(OpenACCClauseKind::Collapse, BeginLoc,
                                     LParenLoc, LoopCount, EndLoc),
      HasForce(HasForce) {
  assert(LoopCount && "LoopCount required");
}

OpenACCCollapseClause *
OpenACCCollapseClause::Create(const ASTContext &C, SourceLocation BeginLoc,
                              SourceLocation LParenLoc, bool HasForce,
                              Expr *LoopCount, SourceLocation EndLoc) {
  assert(
      LoopCount &&
      (LoopCount->isInstantiationDependent() || isa<ConstantExpr>(LoopCount)) &&
      "Loop count not constant expression");
  void *Mem =
      C.Allocate(sizeof(OpenACCCollapseClause), alignof(OpenACCCollapseClause));
  return new (Mem)
      OpenACCCollapseClause(BeginLoc, LParenLoc, HasForce, LoopCount, EndLoc);
}

OpenACCVectorLengthClause::OpenACCVectorLengthClause(SourceLocation BeginLoc,
                                                     SourceLocation LParenLoc,
                                                     Expr *IntExpr,
                                                     SourceLocation EndLoc)
    : OpenACCClauseWithSingleIntExpr(OpenACCClauseKind::VectorLength, BeginLoc,
                                     LParenLoc, IntExpr, EndLoc) {
  assert((!IntExpr || IntExpr->isInstantiationDependent() ||
          IntExpr->getType()->isIntegerType()) &&
         "Condition expression type not scalar/dependent");
}

OpenACCVectorLengthClause *
OpenACCVectorLengthClause::Create(const ASTContext &C, SourceLocation BeginLoc,
                                  SourceLocation LParenLoc, Expr *IntExpr,
                                  SourceLocation EndLoc) {
  void *Mem = C.Allocate(sizeof(OpenACCVectorLengthClause),
                         alignof(OpenACCVectorLengthClause));
  return new (Mem)
      OpenACCVectorLengthClause(BeginLoc, LParenLoc, IntExpr, EndLoc);
}

OpenACCAsyncClause::OpenACCAsyncClause(SourceLocation BeginLoc,
                                       SourceLocation LParenLoc, Expr *IntExpr,
                                       SourceLocation EndLoc)
    : OpenACCClauseWithSingleIntExpr(OpenACCClauseKind::Async, BeginLoc,
                                     LParenLoc, IntExpr, EndLoc) {
  assert((!IntExpr || IntExpr->isInstantiationDependent() ||
          IntExpr->getType()->isIntegerType()) &&
         "Condition expression type not scalar/dependent");
}

OpenACCAsyncClause *OpenACCAsyncClause::Create(const ASTContext &C,
                                               SourceLocation BeginLoc,
                                               SourceLocation LParenLoc,
                                               Expr *IntExpr,
                                               SourceLocation EndLoc) {
  void *Mem =
      C.Allocate(sizeof(OpenACCAsyncClause), alignof(OpenACCAsyncClause));
  return new (Mem) OpenACCAsyncClause(BeginLoc, LParenLoc, IntExpr, EndLoc);
}

OpenACCDeviceNumClause::OpenACCDeviceNumClause(SourceLocation BeginLoc,
                                       SourceLocation LParenLoc, Expr *IntExpr,
                                       SourceLocation EndLoc)
    : OpenACCClauseWithSingleIntExpr(OpenACCClauseKind::DeviceNum, BeginLoc,
                                     LParenLoc, IntExpr, EndLoc) {
  assert((IntExpr->isInstantiationDependent() ||
          IntExpr->getType()->isIntegerType()) &&
         "device_num expression type not scalar/dependent");
}

OpenACCDeviceNumClause *OpenACCDeviceNumClause::Create(const ASTContext &C,
                                               SourceLocation BeginLoc,
                                               SourceLocation LParenLoc,
                                               Expr *IntExpr,
                                               SourceLocation EndLoc) {
  void *Mem =
      C.Allocate(sizeof(OpenACCDeviceNumClause), alignof(OpenACCDeviceNumClause));
  return new (Mem) OpenACCDeviceNumClause(BeginLoc, LParenLoc, IntExpr, EndLoc);
}

OpenACCDefaultAsyncClause::OpenACCDefaultAsyncClause(SourceLocation BeginLoc,
                                                     SourceLocation LParenLoc,
                                                     Expr *IntExpr,
                                                     SourceLocation EndLoc)
    : OpenACCClauseWithSingleIntExpr(OpenACCClauseKind::DefaultAsync, BeginLoc,
                                     LParenLoc, IntExpr, EndLoc) {
  assert((IntExpr->isInstantiationDependent() ||
          IntExpr->getType()->isIntegerType()) &&
         "default_async expression type not scalar/dependent");
}

OpenACCDefaultAsyncClause *
OpenACCDefaultAsyncClause::Create(const ASTContext &C, SourceLocation BeginLoc,
                                  SourceLocation LParenLoc, Expr *IntExpr,
                                  SourceLocation EndLoc) {
  void *Mem = C.Allocate(sizeof(OpenACCDefaultAsyncClause),
                         alignof(OpenACCDefaultAsyncClause));
  return new (Mem)
      OpenACCDefaultAsyncClause(BeginLoc, LParenLoc, IntExpr, EndLoc);
}

OpenACCWaitClause *OpenACCWaitClause::Create(
    const ASTContext &C, SourceLocation BeginLoc, SourceLocation LParenLoc,
    Expr *DevNumExpr, SourceLocation QueuesLoc, ArrayRef<Expr *> QueueIdExprs,
    SourceLocation EndLoc) {
  // Allocates enough room in trailing storage for all the int-exprs, plus a
  // placeholder for the devnum.
  void *Mem = C.Allocate(
      OpenACCWaitClause::totalSizeToAlloc<Expr *>(QueueIdExprs.size() + 1));
  return new (Mem) OpenACCWaitClause(BeginLoc, LParenLoc, DevNumExpr, QueuesLoc,
                                     QueueIdExprs, EndLoc);
}

OpenACCNumGangsClause *OpenACCNumGangsClause::Create(const ASTContext &C,
                                                     SourceLocation BeginLoc,
                                                     SourceLocation LParenLoc,
                                                     ArrayRef<Expr *> IntExprs,
                                                     SourceLocation EndLoc) {
  void *Mem = C.Allocate(
      OpenACCNumGangsClause::totalSizeToAlloc<Expr *>(IntExprs.size()));
  return new (Mem) OpenACCNumGangsClause(BeginLoc, LParenLoc, IntExprs, EndLoc);
}

OpenACCTileClause *OpenACCTileClause::Create(const ASTContext &C,
                                             SourceLocation BeginLoc,
                                             SourceLocation LParenLoc,
                                             ArrayRef<Expr *> SizeExprs,
                                             SourceLocation EndLoc) {
  void *Mem =
      C.Allocate(OpenACCTileClause::totalSizeToAlloc<Expr *>(SizeExprs.size()));
  return new (Mem) OpenACCTileClause(BeginLoc, LParenLoc, SizeExprs, EndLoc);
}

OpenACCPrivateClause *OpenACCPrivateClause::Create(const ASTContext &C,
                                                   SourceLocation BeginLoc,
                                                   SourceLocation LParenLoc,
                                                   ArrayRef<Expr *> VarList,
                                                   SourceLocation EndLoc) {
  void *Mem = C.Allocate(
      OpenACCPrivateClause::totalSizeToAlloc<Expr *>(VarList.size()));
  return new (Mem) OpenACCPrivateClause(BeginLoc, LParenLoc, VarList, EndLoc);
}

OpenACCFirstPrivateClause *OpenACCFirstPrivateClause::Create(
    const ASTContext &C, SourceLocation BeginLoc, SourceLocation LParenLoc,
    ArrayRef<Expr *> VarList, SourceLocation EndLoc) {
  void *Mem = C.Allocate(
      OpenACCFirstPrivateClause::totalSizeToAlloc<Expr *>(VarList.size()));
  return new (Mem)
      OpenACCFirstPrivateClause(BeginLoc, LParenLoc, VarList, EndLoc);
}

OpenACCAttachClause *OpenACCAttachClause::Create(const ASTContext &C,
                                                 SourceLocation BeginLoc,
                                                 SourceLocation LParenLoc,
                                                 ArrayRef<Expr *> VarList,
                                                 SourceLocation EndLoc) {
  void *Mem =
      C.Allocate(OpenACCAttachClause::totalSizeToAlloc<Expr *>(VarList.size()));
  return new (Mem) OpenACCAttachClause(BeginLoc, LParenLoc, VarList, EndLoc);
}

OpenACCDetachClause *OpenACCDetachClause::Create(const ASTContext &C,
                                                 SourceLocation BeginLoc,
                                                 SourceLocation LParenLoc,
                                                 ArrayRef<Expr *> VarList,
                                                 SourceLocation EndLoc) {
  void *Mem =
      C.Allocate(OpenACCDetachClause::totalSizeToAlloc<Expr *>(VarList.size()));
  return new (Mem) OpenACCDetachClause(BeginLoc, LParenLoc, VarList, EndLoc);
}

OpenACCDeleteClause *OpenACCDeleteClause::Create(const ASTContext &C,
                                                 SourceLocation BeginLoc,
                                                 SourceLocation LParenLoc,
                                                 ArrayRef<Expr *> VarList,
                                                 SourceLocation EndLoc) {
  void *Mem =
      C.Allocate(OpenACCDeleteClause::totalSizeToAlloc<Expr *>(VarList.size()));
  return new (Mem) OpenACCDeleteClause(BeginLoc, LParenLoc, VarList, EndLoc);
}

OpenACCUseDeviceClause *OpenACCUseDeviceClause::Create(const ASTContext &C,
                                                       SourceLocation BeginLoc,
                                                       SourceLocation LParenLoc,
                                                       ArrayRef<Expr *> VarList,
                                                       SourceLocation EndLoc) {
  void *Mem = C.Allocate(
      OpenACCUseDeviceClause::totalSizeToAlloc<Expr *>(VarList.size()));
  return new (Mem) OpenACCUseDeviceClause(BeginLoc, LParenLoc, VarList, EndLoc);
}

OpenACCDevicePtrClause *OpenACCDevicePtrClause::Create(const ASTContext &C,
                                                       SourceLocation BeginLoc,
                                                       SourceLocation LParenLoc,
                                                       ArrayRef<Expr *> VarList,
                                                       SourceLocation EndLoc) {
  void *Mem = C.Allocate(
      OpenACCDevicePtrClause::totalSizeToAlloc<Expr *>(VarList.size()));
  return new (Mem) OpenACCDevicePtrClause(BeginLoc, LParenLoc, VarList, EndLoc);
}

OpenACCNoCreateClause *OpenACCNoCreateClause::Create(const ASTContext &C,
                                                     SourceLocation BeginLoc,
                                                     SourceLocation LParenLoc,
                                                     ArrayRef<Expr *> VarList,
                                                     SourceLocation EndLoc) {
  void *Mem = C.Allocate(
      OpenACCNoCreateClause::totalSizeToAlloc<Expr *>(VarList.size()));
  return new (Mem) OpenACCNoCreateClause(BeginLoc, LParenLoc, VarList, EndLoc);
}

OpenACCPresentClause *OpenACCPresentClause::Create(const ASTContext &C,
                                                   SourceLocation BeginLoc,
                                                   SourceLocation LParenLoc,
                                                   ArrayRef<Expr *> VarList,
                                                   SourceLocation EndLoc) {
  void *Mem = C.Allocate(
      OpenACCPresentClause::totalSizeToAlloc<Expr *>(VarList.size()));
  return new (Mem) OpenACCPresentClause(BeginLoc, LParenLoc, VarList, EndLoc);
}

OpenACCHostClause *OpenACCHostClause::Create(const ASTContext &C,
                                             SourceLocation BeginLoc,
                                             SourceLocation LParenLoc,
                                             ArrayRef<Expr *> VarList,
                                             SourceLocation EndLoc) {
  void *Mem =
      C.Allocate(OpenACCHostClause::totalSizeToAlloc<Expr *>(VarList.size()));
  return new (Mem) OpenACCHostClause(BeginLoc, LParenLoc, VarList, EndLoc);
}

OpenACCDeviceClause *OpenACCDeviceClause::Create(const ASTContext &C,
                                                 SourceLocation BeginLoc,
                                                 SourceLocation LParenLoc,
                                                 ArrayRef<Expr *> VarList,
                                                 SourceLocation EndLoc) {
  void *Mem =
      C.Allocate(OpenACCDeviceClause::totalSizeToAlloc<Expr *>(VarList.size()));
  return new (Mem) OpenACCDeviceClause(BeginLoc, LParenLoc, VarList, EndLoc);
}

OpenACCCopyClause *
OpenACCCopyClause::Create(const ASTContext &C, OpenACCClauseKind Spelling,
                          SourceLocation BeginLoc, SourceLocation LParenLoc,
                          ArrayRef<Expr *> VarList, SourceLocation EndLoc) {
  void *Mem =
      C.Allocate(OpenACCCopyClause::totalSizeToAlloc<Expr *>(VarList.size()));
  return new (Mem)
      OpenACCCopyClause(Spelling, BeginLoc, LParenLoc, VarList, EndLoc);
}

OpenACCLinkClause *OpenACCLinkClause::Create(const ASTContext &C,
                                             SourceLocation BeginLoc,
                                             SourceLocation LParenLoc,
                                             ArrayRef<Expr *> VarList,
                                             SourceLocation EndLoc) {
  void *Mem =
      C.Allocate(OpenACCLinkClause::totalSizeToAlloc<Expr *>(VarList.size()));
  return new (Mem) OpenACCLinkClause(BeginLoc, LParenLoc, VarList, EndLoc);
}

OpenACCDeviceResidentClause *OpenACCDeviceResidentClause::Create(
    const ASTContext &C, SourceLocation BeginLoc, SourceLocation LParenLoc,
    ArrayRef<Expr *> VarList, SourceLocation EndLoc) {
  void *Mem = C.Allocate(
      OpenACCDeviceResidentClause::totalSizeToAlloc<Expr *>(VarList.size()));
  return new (Mem)
      OpenACCDeviceResidentClause(BeginLoc, LParenLoc, VarList, EndLoc);
}

OpenACCCopyInClause *
OpenACCCopyInClause::Create(const ASTContext &C, OpenACCClauseKind Spelling,
                            SourceLocation BeginLoc, SourceLocation LParenLoc,
                            bool IsReadOnly, ArrayRef<Expr *> VarList,
                            SourceLocation EndLoc) {
  void *Mem =
      C.Allocate(OpenACCCopyInClause::totalSizeToAlloc<Expr *>(VarList.size()));
  return new (Mem) OpenACCCopyInClause(Spelling, BeginLoc, LParenLoc,
                                       IsReadOnly, VarList, EndLoc);
}

OpenACCCopyOutClause *
OpenACCCopyOutClause::Create(const ASTContext &C, OpenACCClauseKind Spelling,
                             SourceLocation BeginLoc, SourceLocation LParenLoc,
                             bool IsZero, ArrayRef<Expr *> VarList,
                             SourceLocation EndLoc) {
  void *Mem = C.Allocate(
      OpenACCCopyOutClause::totalSizeToAlloc<Expr *>(VarList.size()));
  return new (Mem) OpenACCCopyOutClause(Spelling, BeginLoc, LParenLoc, IsZero,
                                        VarList, EndLoc);
}

OpenACCCreateClause *
OpenACCCreateClause::Create(const ASTContext &C, OpenACCClauseKind Spelling,
                            SourceLocation BeginLoc, SourceLocation LParenLoc,
                            bool IsZero, ArrayRef<Expr *> VarList,
                            SourceLocation EndLoc) {
  void *Mem =
      C.Allocate(OpenACCCreateClause::totalSizeToAlloc<Expr *>(VarList.size()));
  return new (Mem) OpenACCCreateClause(Spelling, BeginLoc, LParenLoc, IsZero,
                                       VarList, EndLoc);
}

OpenACCDeviceTypeClause *OpenACCDeviceTypeClause::Create(
    const ASTContext &C, OpenACCClauseKind K, SourceLocation BeginLoc,
    SourceLocation LParenLoc, ArrayRef<DeviceTypeArgument> Archs,
    SourceLocation EndLoc) {
  void *Mem =
      C.Allocate(OpenACCDeviceTypeClause::totalSizeToAlloc<DeviceTypeArgument>(
          Archs.size()));
  return new (Mem)
      OpenACCDeviceTypeClause(K, BeginLoc, LParenLoc, Archs, EndLoc);
}

OpenACCReductionClause *OpenACCReductionClause::Create(
    const ASTContext &C, SourceLocation BeginLoc, SourceLocation LParenLoc,
    OpenACCReductionOperator Operator, ArrayRef<Expr *> VarList,
    SourceLocation EndLoc) {
  void *Mem = C.Allocate(
      OpenACCReductionClause::totalSizeToAlloc<Expr *>(VarList.size()));
  return new (Mem)
      OpenACCReductionClause(BeginLoc, LParenLoc, Operator, VarList, EndLoc);
}

OpenACCAutoClause *OpenACCAutoClause::Create(const ASTContext &C,
                                             SourceLocation BeginLoc,
                                             SourceLocation EndLoc) {
  void *Mem = C.Allocate(sizeof(OpenACCAutoClause));
  return new (Mem) OpenACCAutoClause(BeginLoc, EndLoc);
}

OpenACCIndependentClause *
OpenACCIndependentClause::Create(const ASTContext &C, SourceLocation BeginLoc,
                                 SourceLocation EndLoc) {
  void *Mem = C.Allocate(sizeof(OpenACCIndependentClause));
  return new (Mem) OpenACCIndependentClause(BeginLoc, EndLoc);
}

OpenACCSeqClause *OpenACCSeqClause::Create(const ASTContext &C,
                                           SourceLocation BeginLoc,
                                           SourceLocation EndLoc) {
  void *Mem = C.Allocate(sizeof(OpenACCSeqClause));
  return new (Mem) OpenACCSeqClause(BeginLoc, EndLoc);
}

OpenACCNoHostClause *OpenACCNoHostClause::Create(const ASTContext &C,
                                                 SourceLocation BeginLoc,
                                                 SourceLocation EndLoc) {
  void *Mem = C.Allocate(sizeof(OpenACCNoHostClause));
  return new (Mem) OpenACCNoHostClause(BeginLoc, EndLoc);
}

OpenACCGangClause *
OpenACCGangClause::Create(const ASTContext &C, SourceLocation BeginLoc,
                          SourceLocation LParenLoc,
                          ArrayRef<OpenACCGangKind> GangKinds,
                          ArrayRef<Expr *> IntExprs, SourceLocation EndLoc) {
  void *Mem =
      C.Allocate(OpenACCGangClause::totalSizeToAlloc<Expr *, OpenACCGangKind>(
          IntExprs.size(), GangKinds.size()));
  return new (Mem)
      OpenACCGangClause(BeginLoc, LParenLoc, GangKinds, IntExprs, EndLoc);
}

OpenACCWorkerClause::OpenACCWorkerClause(SourceLocation BeginLoc,
                                         SourceLocation LParenLoc,
                                         Expr *IntExpr, SourceLocation EndLoc)
    : OpenACCClauseWithSingleIntExpr(OpenACCClauseKind::Worker, BeginLoc,
                                     LParenLoc, IntExpr, EndLoc) {
  assert((!IntExpr || IntExpr->isInstantiationDependent() ||
          IntExpr->getType()->isIntegerType()) &&
         "Int expression type not scalar/dependent");
}

OpenACCWorkerClause *OpenACCWorkerClause::Create(const ASTContext &C,
                                                 SourceLocation BeginLoc,
                                                 SourceLocation LParenLoc,
                                                 Expr *IntExpr,
                                                 SourceLocation EndLoc) {
  void *Mem =
      C.Allocate(sizeof(OpenACCWorkerClause), alignof(OpenACCWorkerClause));
  return new (Mem) OpenACCWorkerClause(BeginLoc, LParenLoc, IntExpr, EndLoc);
}

OpenACCVectorClause::OpenACCVectorClause(SourceLocation BeginLoc,
                                         SourceLocation LParenLoc,
                                         Expr *IntExpr, SourceLocation EndLoc)
    : OpenACCClauseWithSingleIntExpr(OpenACCClauseKind::Vector, BeginLoc,
                                     LParenLoc, IntExpr, EndLoc) {
  assert((!IntExpr || IntExpr->isInstantiationDependent() ||
          IntExpr->getType()->isIntegerType()) &&
         "Int expression type not scalar/dependent");
}

OpenACCVectorClause *OpenACCVectorClause::Create(const ASTContext &C,
                                                 SourceLocation BeginLoc,
                                                 SourceLocation LParenLoc,
                                                 Expr *IntExpr,
                                                 SourceLocation EndLoc) {
  void *Mem =
      C.Allocate(sizeof(OpenACCVectorClause), alignof(OpenACCVectorClause));
  return new (Mem) OpenACCVectorClause(BeginLoc, LParenLoc, IntExpr, EndLoc);
}

OpenACCFinalizeClause *OpenACCFinalizeClause::Create(const ASTContext &C,
                                                     SourceLocation BeginLoc,
                                                     SourceLocation EndLoc) {
  void *Mem =
      C.Allocate(sizeof(OpenACCFinalizeClause), alignof(OpenACCFinalizeClause));
  return new (Mem) OpenACCFinalizeClause(BeginLoc, EndLoc);
}

OpenACCIfPresentClause *OpenACCIfPresentClause::Create(const ASTContext &C,
                                                       SourceLocation BeginLoc,
                                                       SourceLocation EndLoc) {
  void *Mem = C.Allocate(sizeof(OpenACCIfPresentClause),
                         alignof(OpenACCIfPresentClause));
  return new (Mem) OpenACCIfPresentClause(BeginLoc, EndLoc);
}

OpenACCBindClause *OpenACCBindClause::Create(const ASTContext &C,
                                             SourceLocation BeginLoc,
                                             SourceLocation LParenLoc,
                                             const StringLiteral *SL,
                                             SourceLocation EndLoc) {
  void *Mem = C.Allocate(sizeof(OpenACCBindClause), alignof(OpenACCBindClause));
  return new (Mem) OpenACCBindClause(BeginLoc, LParenLoc, SL, EndLoc);
}

OpenACCBindClause *OpenACCBindClause::Create(const ASTContext &C,
                                             SourceLocation BeginLoc,
                                             SourceLocation LParenLoc,
                                             const IdentifierInfo *ID,
                                             SourceLocation EndLoc) {
  void *Mem = C.Allocate(sizeof(OpenACCBindClause), alignof(OpenACCBindClause));
  return new (Mem) OpenACCBindClause(BeginLoc, LParenLoc, ID, EndLoc);
}

<<<<<<< HEAD
=======
bool clang::operator==(const OpenACCBindClause &LHS,
                       const OpenACCBindClause &RHS) {
  if (LHS.isStringArgument() != RHS.isStringArgument())
    return false;

  if (LHS.isStringArgument())
    return LHS.getStringArgument()->getString() ==
           RHS.getStringArgument()->getString();
  return LHS.getIdentifierArgument()->getName() ==
         RHS.getIdentifierArgument()->getName();
}

>>>>>>> 5eee2751
//===----------------------------------------------------------------------===//
//  OpenACC clauses printing methods
//===----------------------------------------------------------------------===//

void OpenACCClausePrinter::printExpr(const Expr *E) {
  E->printPretty(OS, nullptr, Policy, 0);
}

void OpenACCClausePrinter::VisitDefaultClause(const OpenACCDefaultClause &C) {
  OS << "default(" << C.getDefaultClauseKind() << ")";
}

void OpenACCClausePrinter::VisitIfClause(const OpenACCIfClause &C) {
  OS << "if(";
  printExpr(C.getConditionExpr());
  OS << ")";
}

void OpenACCClausePrinter::VisitSelfClause(const OpenACCSelfClause &C) {
  OS << "self";

  if (C.isConditionExprClause()) {
    if (const Expr *CondExpr = C.getConditionExpr()) {
      OS << "(";
      printExpr(CondExpr);
      OS << ")";
    }
  } else {
    OS << "(";
    llvm::interleaveComma(C.getVarList(), OS,
                          [&](const Expr *E) { printExpr(E); });
    OS << ")";
  }
}

void OpenACCClausePrinter::VisitNumGangsClause(const OpenACCNumGangsClause &C) {
  OS << "num_gangs(";
  llvm::interleaveComma(C.getIntExprs(), OS,
                        [&](const Expr *E) { printExpr(E); });
  OS << ")";
}

void OpenACCClausePrinter::VisitTileClause(const OpenACCTileClause &C) {
  OS << "tile(";
  llvm::interleaveComma(C.getSizeExprs(), OS,
                        [&](const Expr *E) { printExpr(E); });
  OS << ")";
}

void OpenACCClausePrinter::VisitNumWorkersClause(
    const OpenACCNumWorkersClause &C) {
  OS << "num_workers(";
  printExpr(C.getIntExpr());
  OS << ")";
}

void OpenACCClausePrinter::VisitVectorLengthClause(
    const OpenACCVectorLengthClause &C) {
  OS << "vector_length(";
  printExpr(C.getIntExpr());
  OS << ")";
}

void OpenACCClausePrinter::VisitDeviceNumClause(
    const OpenACCDeviceNumClause &C) {
  OS << "device_num(";
  printExpr(C.getIntExpr());
  OS << ")";
}

void OpenACCClausePrinter::VisitDefaultAsyncClause(
    const OpenACCDefaultAsyncClause &C) {
  OS << "default_async(";
  printExpr(C.getIntExpr());
  OS << ")";
}

void OpenACCClausePrinter::VisitAsyncClause(const OpenACCAsyncClause &C) {
  OS << "async";
  if (C.hasIntExpr()) {
    OS << "(";
    printExpr(C.getIntExpr());
    OS << ")";
  }
}

void OpenACCClausePrinter::VisitPrivateClause(const OpenACCPrivateClause &C) {
  OS << "private(";
  llvm::interleaveComma(C.getVarList(), OS,
                        [&](const Expr *E) { printExpr(E); });
  OS << ")";
}

void OpenACCClausePrinter::VisitFirstPrivateClause(
    const OpenACCFirstPrivateClause &C) {
  OS << "firstprivate(";
  llvm::interleaveComma(C.getVarList(), OS,
                        [&](const Expr *E) { printExpr(E); });
  OS << ")";
}

void OpenACCClausePrinter::VisitAttachClause(const OpenACCAttachClause &C) {
  OS << "attach(";
  llvm::interleaveComma(C.getVarList(), OS,
                        [&](const Expr *E) { printExpr(E); });
  OS << ")";
}

void OpenACCClausePrinter::VisitDetachClause(const OpenACCDetachClause &C) {
  OS << "detach(";
  llvm::interleaveComma(C.getVarList(), OS,
                        [&](const Expr *E) { printExpr(E); });
  OS << ")";
}

void OpenACCClausePrinter::VisitDeleteClause(const OpenACCDeleteClause &C) {
  OS << "delete(";
  llvm::interleaveComma(C.getVarList(), OS,
                        [&](const Expr *E) { printExpr(E); });
  OS << ")";
}

void OpenACCClausePrinter::VisitUseDeviceClause(
    const OpenACCUseDeviceClause &C) {
  OS << "use_device(";
  llvm::interleaveComma(C.getVarList(), OS,
                        [&](const Expr *E) { printExpr(E); });
  OS << ")";
}

void OpenACCClausePrinter::VisitDevicePtrClause(
    const OpenACCDevicePtrClause &C) {
  OS << "deviceptr(";
  llvm::interleaveComma(C.getVarList(), OS,
                        [&](const Expr *E) { printExpr(E); });
  OS << ")";
}

void OpenACCClausePrinter::VisitNoCreateClause(const OpenACCNoCreateClause &C) {
  OS << "no_create(";
  llvm::interleaveComma(C.getVarList(), OS,
                        [&](const Expr *E) { printExpr(E); });
  OS << ")";
}

void OpenACCClausePrinter::VisitPresentClause(const OpenACCPresentClause &C) {
  OS << "present(";
  llvm::interleaveComma(C.getVarList(), OS,
                        [&](const Expr *E) { printExpr(E); });
  OS << ")";
}

void OpenACCClausePrinter::VisitHostClause(const OpenACCHostClause &C) {
  OS << "host(";
  llvm::interleaveComma(C.getVarList(), OS,
                        [&](const Expr *E) { printExpr(E); });
  OS << ")";
}

void OpenACCClausePrinter::VisitDeviceClause(const OpenACCDeviceClause &C) {
  OS << "device(";
  llvm::interleaveComma(C.getVarList(), OS,
                        [&](const Expr *E) { printExpr(E); });
  OS << ")";
}

void OpenACCClausePrinter::VisitCopyClause(const OpenACCCopyClause &C) {
  OS << C.getClauseKind() << '(';
  llvm::interleaveComma(C.getVarList(), OS,
                        [&](const Expr *E) { printExpr(E); });
  OS << ")";
}

void OpenACCClausePrinter::VisitLinkClause(const OpenACCLinkClause &C) {
  OS << "link(";
  llvm::interleaveComma(C.getVarList(), OS,
                        [&](const Expr *E) { printExpr(E); });
  OS << ")";
}

void OpenACCClausePrinter::VisitDeviceResidentClause(
    const OpenACCDeviceResidentClause &C) {
  OS << "device_resident(";
  llvm::interleaveComma(C.getVarList(), OS,
                        [&](const Expr *E) { printExpr(E); });
  OS << ")";
}

void OpenACCClausePrinter::VisitCopyInClause(const OpenACCCopyInClause &C) {
  OS << C.getClauseKind() << '(';
  if (C.isReadOnly())
    OS << "readonly: ";
  llvm::interleaveComma(C.getVarList(), OS,
                        [&](const Expr *E) { printExpr(E); });
  OS << ")";
}

void OpenACCClausePrinter::VisitCopyOutClause(const OpenACCCopyOutClause &C) {
  OS << C.getClauseKind() << '(';
  if (C.isZero())
    OS << "zero: ";
  llvm::interleaveComma(C.getVarList(), OS,
                        [&](const Expr *E) { printExpr(E); });
  OS << ")";
}

void OpenACCClausePrinter::VisitCreateClause(const OpenACCCreateClause &C) {
  OS << C.getClauseKind() << '(';
  if (C.isZero())
    OS << "zero: ";
  llvm::interleaveComma(C.getVarList(), OS,
                        [&](const Expr *E) { printExpr(E); });
  OS << ")";
}

void OpenACCClausePrinter::VisitReductionClause(
    const OpenACCReductionClause &C) {
  OS << "reduction(" << C.getReductionOp() << ": ";
  llvm::interleaveComma(C.getVarList(), OS,
                        [&](const Expr *E) { printExpr(E); });
  OS << ")";
}

void OpenACCClausePrinter::VisitWaitClause(const OpenACCWaitClause &C) {
  OS << "wait";
  if (!C.getLParenLoc().isInvalid()) {
    OS << "(";
    if (C.hasDevNumExpr()) {
      OS << "devnum: ";
      printExpr(C.getDevNumExpr());
      OS << " : ";
    }

    if (C.hasQueuesTag())
      OS << "queues: ";

    llvm::interleaveComma(C.getQueueIdExprs(), OS,
                          [&](const Expr *E) { printExpr(E); });
    OS << ")";
  }
}

void OpenACCClausePrinter::VisitDeviceTypeClause(
    const OpenACCDeviceTypeClause &C) {
  OS << C.getClauseKind();
  OS << "(";
  llvm::interleaveComma(C.getArchitectures(), OS,
                        [&](const DeviceTypeArgument &Arch) {
                          if (Arch.first == nullptr)
                            OS << "*";
                          else
                            OS << Arch.first->getName();
                        });
  OS << ")";
}

void OpenACCClausePrinter::VisitAutoClause(const OpenACCAutoClause &C) {
  OS << "auto";
}

void OpenACCClausePrinter::VisitIndependentClause(
    const OpenACCIndependentClause &C) {
  OS << "independent";
}

void OpenACCClausePrinter::VisitSeqClause(const OpenACCSeqClause &C) {
  OS << "seq";
}

void OpenACCClausePrinter::VisitNoHostClause(const OpenACCNoHostClause &C) {
  OS << "nohost";
}

void OpenACCClausePrinter::VisitCollapseClause(const OpenACCCollapseClause &C) {
  OS << "collapse(";
  if (C.hasForce())
    OS << "force:";
  printExpr(C.getLoopCount());
  OS << ")";
}

void OpenACCClausePrinter::VisitGangClause(const OpenACCGangClause &C) {
  OS << "gang";

  if (C.getNumExprs() > 0) {
    OS << "(";
    bool first = true;
    for (unsigned I = 0; I < C.getNumExprs(); ++I) {
      if (!first)
        OS << ", ";
      first = false;

      OS << C.getExpr(I).first << ": ";
      printExpr(C.getExpr(I).second);
    }
    OS << ")";
  }
}

void OpenACCClausePrinter::VisitWorkerClause(const OpenACCWorkerClause &C) {
  OS << "worker";

  if (C.hasIntExpr()) {
    OS << "(num: ";
    printExpr(C.getIntExpr());
    OS << ")";
  }
}

void OpenACCClausePrinter::VisitVectorClause(const OpenACCVectorClause &C) {
  OS << "vector";

  if (C.hasIntExpr()) {
    OS << "(length: ";
    printExpr(C.getIntExpr());
    OS << ")";
  }
}

void OpenACCClausePrinter::VisitFinalizeClause(const OpenACCFinalizeClause &C) {
  OS << "finalize";
}

void OpenACCClausePrinter::VisitIfPresentClause(
    const OpenACCIfPresentClause &C) {
  OS << "if_present";
}

void OpenACCClausePrinter::VisitBindClause(const OpenACCBindClause &C) {
  OS << "bind(";
  if (C.isStringArgument())
    OS << '"' << C.getStringArgument()->getString() << '"';
  else
    OS << C.getIdentifierArgument()->getName();
  OS << ")";
}<|MERGE_RESOLUTION|>--- conflicted
+++ resolved
@@ -628,8 +628,6 @@
   return new (Mem) OpenACCBindClause(BeginLoc, LParenLoc, ID, EndLoc);
 }
 
-<<<<<<< HEAD
-=======
 bool clang::operator==(const OpenACCBindClause &LHS,
                        const OpenACCBindClause &RHS) {
   if (LHS.isStringArgument() != RHS.isStringArgument())
@@ -642,7 +640,6 @@
          RHS.getIdentifierArgument()->getName();
 }
 
->>>>>>> 5eee2751
 //===----------------------------------------------------------------------===//
 //  OpenACC clauses printing methods
 //===----------------------------------------------------------------------===//
