--- conflicted
+++ resolved
@@ -2605,8 +2605,6 @@
   if (Clause.hasIntExpr())
     Profiler.VisitStmt(Clause.getIntExpr());
 }
-<<<<<<< HEAD
-=======
 
 void OpenACCClauseProfiler::VisitWaitClause(const OpenACCWaitClause &Clause) {
   if (Clause.hasDevNumExpr())
@@ -2617,7 +2615,6 @@
 /// Nothing to do here, there are no sub-statements.
 void OpenACCClauseProfiler::VisitDeviceTypeClause(
     const OpenACCDeviceTypeClause &Clause) {}
->>>>>>> 6e4c5224
 } // namespace
 
 void StmtProfiler::VisitOpenACCComputeConstruct(
