--- conflicted
+++ resolved
@@ -2799,12 +2799,6 @@
 
   for (auto &Recipe : Clause.getRecipes()) {
     Profiler.VisitDecl(Recipe.AllocaDecl);
-<<<<<<< HEAD
-    // TODO: OpenACC: Make sure we remember to update this when we figure out
-    // what we're adding for the operation recipe, in the meantime, a static
-    // assert will make sure we don't add something.
-    static_assert(sizeof(OpenACCReductionRecipe) == sizeof(int *));
-=======
 
     // TODO: OpenACC: Make sure we remember to update this when we figure out
     // what we're adding for the operation recipe, in the meantime, a static
@@ -2818,7 +2812,6 @@
         Profiler.VisitStmt(CombinerRecipe.Op);
       }
     }
->>>>>>> 54c4ef26
   }
 }
 
