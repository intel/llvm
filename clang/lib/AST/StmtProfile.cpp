//===---- StmtProfile.cpp - Profile implementation for Stmt ASTs ----------===//
//
// Part of the LLVM Project, under the Apache License v2.0 with LLVM Exceptions.
// See https://llvm.org/LICENSE.txt for license information.
// SPDX-License-Identifier: Apache-2.0 WITH LLVM-exception
//
//===----------------------------------------------------------------------===//
//
// This file implements the Stmt::Profile method, which builds a unique bit
// representation that identifies a statement/expression.
//
//===----------------------------------------------------------------------===//
#include "clang/AST/ASTContext.h"
#include "clang/AST/DeclCXX.h"
#include "clang/AST/DeclObjC.h"
#include "clang/AST/DeclTemplate.h"
#include "clang/AST/Expr.h"
#include "clang/AST/ExprCXX.h"
#include "clang/AST/ExprObjC.h"
#include "clang/AST/ExprOpenMP.h"
#include "clang/AST/ODRHash.h"
#include "clang/AST/OpenMPClause.h"
#include "clang/AST/StmtVisitor.h"
#include "llvm/ADT/FoldingSet.h"
using namespace clang;

namespace {
  class StmtProfiler : public ConstStmtVisitor<StmtProfiler> {
  protected:
    llvm::FoldingSetNodeID &ID;
    bool Canonical;
    bool ProfileLambdaExpr;

  public:
    StmtProfiler(llvm::FoldingSetNodeID &ID, bool Canonical,
                 bool ProfileLambdaExpr)
        : ID(ID), Canonical(Canonical), ProfileLambdaExpr(ProfileLambdaExpr) {}

    virtual ~StmtProfiler() {}

    void VisitStmt(const Stmt *S);

    void VisitStmtNoChildren(const Stmt *S) {
      HandleStmtClass(S->getStmtClass());
    }

    virtual void HandleStmtClass(Stmt::StmtClass SC) = 0;

#define STMT(Node, Base) void Visit##Node(const Node *S);
#include "clang/AST/StmtNodes.inc"

    /// Visit a declaration that is referenced within an expression
    /// or statement.
    virtual void VisitDecl(const Decl *D) = 0;

    /// Visit a type that is referenced within an expression or
    /// statement.
    virtual void VisitType(QualType T) = 0;

    /// Visit a name that occurs within an expression or statement.
    virtual void VisitName(DeclarationName Name, bool TreatAsDecl = false) = 0;

    /// Visit identifiers that are not in Decl's or Type's.
    virtual void VisitIdentifierInfo(const IdentifierInfo *II) = 0;

    /// Visit a nested-name-specifier that occurs within an expression
    /// or statement.
    virtual void VisitNestedNameSpecifier(NestedNameSpecifier NNS) = 0;

    /// Visit a template name that occurs within an expression or
    /// statement.
    virtual void VisitTemplateName(TemplateName Name) = 0;

    /// Visit template arguments that occur within an expression or
    /// statement.
    void VisitTemplateArguments(const TemplateArgumentLoc *Args,
                                unsigned NumArgs);

    /// Visit a single template argument.
    void VisitTemplateArgument(const TemplateArgument &Arg);
  };

  class StmtProfilerWithPointers : public StmtProfiler {
    const ASTContext &Context;

  public:
    StmtProfilerWithPointers(llvm::FoldingSetNodeID &ID,
                             const ASTContext &Context, bool Canonical,
                             bool ProfileLambdaExpr)
        : StmtProfiler(ID, Canonical, ProfileLambdaExpr), Context(Context) {}

  private:
    void HandleStmtClass(Stmt::StmtClass SC) override {
      ID.AddInteger(SC);
    }

    void VisitDecl(const Decl *D) override {
      ID.AddInteger(D ? D->getKind() : 0);

      if (Canonical && D) {
        if (const NonTypeTemplateParmDecl *NTTP =
                dyn_cast<NonTypeTemplateParmDecl>(D)) {
          ID.AddInteger(NTTP->getDepth());
          ID.AddInteger(NTTP->getIndex());
          ID.AddBoolean(NTTP->isParameterPack());
          // C++20 [temp.over.link]p6:
          //   Two template-parameters are equivalent under the following
          //   conditions: [...] if they declare non-type template parameters,
          //   they have equivalent types ignoring the use of type-constraints
          //   for placeholder types
          //
          // TODO: Why do we need to include the type in the profile? It's not
          // part of the mangling.
          VisitType(Context.getUnconstrainedType(NTTP->getType()));
          return;
        }

        if (const ParmVarDecl *Parm = dyn_cast<ParmVarDecl>(D)) {
          // The Itanium C++ ABI uses the type, scope depth, and scope
          // index of a parameter when mangling expressions that involve
          // function parameters, so we will use the parameter's type for
          // establishing function parameter identity. That way, our
          // definition of "equivalent" (per C++ [temp.over.link]) is at
          // least as strong as the definition of "equivalent" used for
          // name mangling.
          //
          // TODO: The Itanium C++ ABI only uses the top-level cv-qualifiers,
          // not the entirety of the type.
          VisitType(Parm->getType());
          ID.AddInteger(Parm->getFunctionScopeDepth());
          ID.AddInteger(Parm->getFunctionScopeIndex());
          return;
        }

        if (const TemplateTypeParmDecl *TTP =
                dyn_cast<TemplateTypeParmDecl>(D)) {
          ID.AddInteger(TTP->getDepth());
          ID.AddInteger(TTP->getIndex());
          ID.AddBoolean(TTP->isParameterPack());
          return;
        }

        if (const TemplateTemplateParmDecl *TTP =
                dyn_cast<TemplateTemplateParmDecl>(D)) {
          ID.AddInteger(TTP->getDepth());
          ID.AddInteger(TTP->getIndex());
          ID.AddBoolean(TTP->isParameterPack());
          return;
        }
      }

      ID.AddPointer(D ? D->getCanonicalDecl() : nullptr);
    }

    void VisitType(QualType T) override {
      if (Canonical && !T.isNull())
        T = Context.getCanonicalType(T);

      ID.AddPointer(T.getAsOpaquePtr());
    }

    void VisitName(DeclarationName Name, bool /*TreatAsDecl*/) override {
      ID.AddPointer(Name.getAsOpaquePtr());
    }

    void VisitIdentifierInfo(const IdentifierInfo *II) override {
      ID.AddPointer(II);
    }

    void VisitNestedNameSpecifier(NestedNameSpecifier NNS) override {
      if (Canonical)
        NNS = NNS.getCanonical();
      NNS.Profile(ID);
    }

    void VisitTemplateName(TemplateName Name) override {
      if (Canonical)
        Name = Context.getCanonicalTemplateName(Name);

      Name.Profile(ID);
    }
  };

  class StmtProfilerWithoutPointers : public StmtProfiler {
    ODRHash &Hash;
  public:
    StmtProfilerWithoutPointers(llvm::FoldingSetNodeID &ID, ODRHash &Hash)
        : StmtProfiler(ID, /*Canonical=*/false, /*ProfileLambdaExpr=*/false),
          Hash(Hash) {}

  private:
    void HandleStmtClass(Stmt::StmtClass SC) override {
      if (SC == Stmt::UnresolvedLookupExprClass) {
        // Pretend that the name looked up is a Decl due to how templates
        // handle some Decl lookups.
        ID.AddInteger(Stmt::DeclRefExprClass);
      } else {
        ID.AddInteger(SC);
      }
    }

    void VisitType(QualType T) override {
      Hash.AddQualType(T);
    }

    void VisitName(DeclarationName Name, bool TreatAsDecl) override {
      if (TreatAsDecl) {
        // A Decl can be null, so each Decl is preceded by a boolean to
        // store its nullness.  Add a boolean here to match.
        ID.AddBoolean(true);
      }
      Hash.AddDeclarationName(Name, TreatAsDecl);
    }
    void VisitIdentifierInfo(const IdentifierInfo *II) override {
      ID.AddBoolean(II);
      if (II) {
        Hash.AddIdentifierInfo(II);
      }
    }
    void VisitDecl(const Decl *D) override {
      ID.AddBoolean(D);
      if (D) {
        Hash.AddDecl(D);
      }
    }
    void VisitTemplateName(TemplateName Name) override {
      Hash.AddTemplateName(Name);
    }
    void VisitNestedNameSpecifier(NestedNameSpecifier NNS) override {
      ID.AddBoolean(bool(NNS));
      if (NNS)
        Hash.AddNestedNameSpecifier(NNS);
    }
  };
}

void StmtProfiler::VisitStmt(const Stmt *S) {
  assert(S && "Requires non-null Stmt pointer");

  VisitStmtNoChildren(S);

  for (const Stmt *SubStmt : S->children()) {
    if (SubStmt)
      Visit(SubStmt);
    else
      ID.AddInteger(0);
  }
}

void StmtProfiler::VisitDeclStmt(const DeclStmt *S) {
  VisitStmt(S);
  for (const auto *D : S->decls())
    VisitDecl(D);
}

void StmtProfiler::VisitNullStmt(const NullStmt *S) {
  VisitStmt(S);
}

void StmtProfiler::VisitCompoundStmt(const CompoundStmt *S) {
  VisitStmt(S);
}

void StmtProfiler::VisitCaseStmt(const CaseStmt *S) {
  VisitStmt(S);
}

void StmtProfiler::VisitDefaultStmt(const DefaultStmt *S) {
  VisitStmt(S);
}

void StmtProfiler::VisitLabelStmt(const LabelStmt *S) {
  VisitStmt(S);
  VisitDecl(S->getDecl());
}

void StmtProfiler::VisitAttributedStmt(const AttributedStmt *S) {
  VisitStmt(S);
  // TODO: maybe visit attributes?
}

void StmtProfiler::VisitIfStmt(const IfStmt *S) {
  VisitStmt(S);
  VisitDecl(S->getConditionVariable());
}

void StmtProfiler::VisitSwitchStmt(const SwitchStmt *S) {
  VisitStmt(S);
  VisitDecl(S->getConditionVariable());
}

void StmtProfiler::VisitWhileStmt(const WhileStmt *S) {
  VisitStmt(S);
  VisitDecl(S->getConditionVariable());
}

void StmtProfiler::VisitDoStmt(const DoStmt *S) {
  VisitStmt(S);
}

void StmtProfiler::VisitForStmt(const ForStmt *S) {
  VisitStmt(S);
}

void StmtProfiler::VisitGotoStmt(const GotoStmt *S) {
  VisitStmt(S);
  VisitDecl(S->getLabel());
}

void StmtProfiler::VisitIndirectGotoStmt(const IndirectGotoStmt *S) {
  VisitStmt(S);
}

void StmtProfiler::VisitContinueStmt(const ContinueStmt *S) {
  VisitStmt(S);
}

void StmtProfiler::VisitBreakStmt(const BreakStmt *S) {
  VisitStmt(S);
}

void StmtProfiler::VisitReturnStmt(const ReturnStmt *S) {
  VisitStmt(S);
}

void StmtProfiler::VisitGCCAsmStmt(const GCCAsmStmt *S) {
  VisitStmt(S);
  ID.AddBoolean(S->isVolatile());
  ID.AddBoolean(S->isSimple());
  VisitExpr(S->getAsmStringExpr());
  ID.AddInteger(S->getNumOutputs());
  for (unsigned I = 0, N = S->getNumOutputs(); I != N; ++I) {
    ID.AddString(S->getOutputName(I));
    VisitExpr(S->getOutputConstraintExpr(I));
  }
  ID.AddInteger(S->getNumInputs());
  for (unsigned I = 0, N = S->getNumInputs(); I != N; ++I) {
    ID.AddString(S->getInputName(I));
    VisitExpr(S->getInputConstraintExpr(I));
  }
  ID.AddInteger(S->getNumClobbers());
  for (unsigned I = 0, N = S->getNumClobbers(); I != N; ++I)
    VisitExpr(S->getClobberExpr(I));
  ID.AddInteger(S->getNumLabels());
  for (auto *L : S->labels())
    VisitDecl(L->getLabel());
}

void StmtProfiler::VisitMSAsmStmt(const MSAsmStmt *S) {
  // FIXME: Implement MS style inline asm statement profiler.
  VisitStmt(S);
}

void StmtProfiler::VisitCXXCatchStmt(const CXXCatchStmt *S) {
  VisitStmt(S);
  VisitType(S->getCaughtType());
}

void StmtProfiler::VisitCXXTryStmt(const CXXTryStmt *S) {
  VisitStmt(S);
}

void StmtProfiler::VisitCXXForRangeStmt(const CXXForRangeStmt *S) {
  VisitStmt(S);
}

void StmtProfiler::VisitMSDependentExistsStmt(const MSDependentExistsStmt *S) {
  VisitStmt(S);
  ID.AddBoolean(S->isIfExists());
  VisitNestedNameSpecifier(S->getQualifierLoc().getNestedNameSpecifier());
  VisitName(S->getNameInfo().getName());
}

void StmtProfiler::VisitSEHTryStmt(const SEHTryStmt *S) {
  VisitStmt(S);
}

void StmtProfiler::VisitSEHFinallyStmt(const SEHFinallyStmt *S) {
  VisitStmt(S);
}

void StmtProfiler::VisitSEHExceptStmt(const SEHExceptStmt *S) {
  VisitStmt(S);
}

void StmtProfiler::VisitSEHLeaveStmt(const SEHLeaveStmt *S) {
  VisitStmt(S);
}

void StmtProfiler::VisitCapturedStmt(const CapturedStmt *S) {
  VisitStmt(S);
}

void StmtProfiler::VisitSYCLKernelCallStmt(const SYCLKernelCallStmt *S) {
  VisitStmt(S);
}

void StmtProfiler::VisitObjCForCollectionStmt(const ObjCForCollectionStmt *S) {
  VisitStmt(S);
}

void StmtProfiler::VisitObjCAtCatchStmt(const ObjCAtCatchStmt *S) {
  VisitStmt(S);
  ID.AddBoolean(S->hasEllipsis());
  if (S->getCatchParamDecl())
    VisitType(S->getCatchParamDecl()->getType());
}

void StmtProfiler::VisitObjCAtFinallyStmt(const ObjCAtFinallyStmt *S) {
  VisitStmt(S);
}

void StmtProfiler::VisitObjCAtTryStmt(const ObjCAtTryStmt *S) {
  VisitStmt(S);
}

void
StmtProfiler::VisitObjCAtSynchronizedStmt(const ObjCAtSynchronizedStmt *S) {
  VisitStmt(S);
}

void StmtProfiler::VisitObjCAtThrowStmt(const ObjCAtThrowStmt *S) {
  VisitStmt(S);
}

void
StmtProfiler::VisitObjCAutoreleasePoolStmt(const ObjCAutoreleasePoolStmt *S) {
  VisitStmt(S);
}

namespace {
class OMPClauseProfiler : public ConstOMPClauseVisitor<OMPClauseProfiler> {
  StmtProfiler *Profiler;
  /// Process clauses with list of variables.
  template <typename T>
  void VisitOMPClauseList(T *Node);

public:
  OMPClauseProfiler(StmtProfiler *P) : Profiler(P) { }
#define GEN_CLANG_CLAUSE_CLASS
#define CLAUSE_CLASS(Enum, Str, Class) void Visit##Class(const Class *C);
#include "llvm/Frontend/OpenMP/OMP.inc"
  void VisitOMPClauseWithPreInit(const OMPClauseWithPreInit *C);
  void VisitOMPClauseWithPostUpdate(const OMPClauseWithPostUpdate *C);
};

void OMPClauseProfiler::VisitOMPClauseWithPreInit(
    const OMPClauseWithPreInit *C) {
  if (auto *S = C->getPreInitStmt())
    Profiler->VisitStmt(S);
}

void OMPClauseProfiler::VisitOMPClauseWithPostUpdate(
    const OMPClauseWithPostUpdate *C) {
  VisitOMPClauseWithPreInit(C);
  if (auto *E = C->getPostUpdateExpr())
    Profiler->VisitStmt(E);
}

void OMPClauseProfiler::VisitOMPIfClause(const OMPIfClause *C) {
  VisitOMPClauseWithPreInit(C);
  if (C->getCondition())
    Profiler->VisitStmt(C->getCondition());
}

void OMPClauseProfiler::VisitOMPFinalClause(const OMPFinalClause *C) {
  VisitOMPClauseWithPreInit(C);
  if (C->getCondition())
    Profiler->VisitStmt(C->getCondition());
}

void OMPClauseProfiler::VisitOMPNumThreadsClause(const OMPNumThreadsClause *C) {
  VisitOMPClauseWithPreInit(C);
  if (C->getNumThreads())
    Profiler->VisitStmt(C->getNumThreads());
}

void OMPClauseProfiler::VisitOMPAlignClause(const OMPAlignClause *C) {
  if (C->getAlignment())
    Profiler->VisitStmt(C->getAlignment());
}

void OMPClauseProfiler::VisitOMPSafelenClause(const OMPSafelenClause *C) {
  if (C->getSafelen())
    Profiler->VisitStmt(C->getSafelen());
}

void OMPClauseProfiler::VisitOMPSimdlenClause(const OMPSimdlenClause *C) {
  if (C->getSimdlen())
    Profiler->VisitStmt(C->getSimdlen());
}

void OMPClauseProfiler::VisitOMPSizesClause(const OMPSizesClause *C) {
  for (auto *E : C->getSizesRefs())
    if (E)
      Profiler->VisitExpr(E);
}

void OMPClauseProfiler::VisitOMPPermutationClause(
    const OMPPermutationClause *C) {
  for (Expr *E : C->getArgsRefs())
    if (E)
      Profiler->VisitExpr(E);
}

void OMPClauseProfiler::VisitOMPFullClause(const OMPFullClause *C) {}

void OMPClauseProfiler::VisitOMPPartialClause(const OMPPartialClause *C) {
  if (const Expr *Factor = C->getFactor())
    Profiler->VisitExpr(Factor);
}

void OMPClauseProfiler::VisitOMPAllocatorClause(const OMPAllocatorClause *C) {
  if (C->getAllocator())
    Profiler->VisitStmt(C->getAllocator());
}

void OMPClauseProfiler::VisitOMPCollapseClause(const OMPCollapseClause *C) {
  if (C->getNumForLoops())
    Profiler->VisitStmt(C->getNumForLoops());
}

void OMPClauseProfiler::VisitOMPDetachClause(const OMPDetachClause *C) {
  if (Expr *Evt = C->getEventHandler())
    Profiler->VisitStmt(Evt);
}

void OMPClauseProfiler::VisitOMPNovariantsClause(const OMPNovariantsClause *C) {
  VisitOMPClauseWithPreInit(C);
  if (C->getCondition())
    Profiler->VisitStmt(C->getCondition());
}

void OMPClauseProfiler::VisitOMPNocontextClause(const OMPNocontextClause *C) {
  VisitOMPClauseWithPreInit(C);
  if (C->getCondition())
    Profiler->VisitStmt(C->getCondition());
}

void OMPClauseProfiler::VisitOMPDefaultClause(const OMPDefaultClause *C) { }

void OMPClauseProfiler::VisitOMPProcBindClause(const OMPProcBindClause *C) { }

void OMPClauseProfiler::VisitOMPUnifiedAddressClause(
    const OMPUnifiedAddressClause *C) {}

void OMPClauseProfiler::VisitOMPUnifiedSharedMemoryClause(
    const OMPUnifiedSharedMemoryClause *C) {}

void OMPClauseProfiler::VisitOMPReverseOffloadClause(
    const OMPReverseOffloadClause *C) {}

void OMPClauseProfiler::VisitOMPDynamicAllocatorsClause(
    const OMPDynamicAllocatorsClause *C) {}

void OMPClauseProfiler::VisitOMPAtomicDefaultMemOrderClause(
    const OMPAtomicDefaultMemOrderClause *C) {}

void OMPClauseProfiler::VisitOMPSelfMapsClause(const OMPSelfMapsClause *C) {}

void OMPClauseProfiler::VisitOMPAtClause(const OMPAtClause *C) {}

void OMPClauseProfiler::VisitOMPSeverityClause(const OMPSeverityClause *C) {}

void OMPClauseProfiler::VisitOMPMessageClause(const OMPMessageClause *C) {
  if (C->getMessageString())
    Profiler->VisitStmt(C->getMessageString());
}

void OMPClauseProfiler::VisitOMPScheduleClause(const OMPScheduleClause *C) {
  VisitOMPClauseWithPreInit(C);
  if (auto *S = C->getChunkSize())
    Profiler->VisitStmt(S);
}

void OMPClauseProfiler::VisitOMPOrderedClause(const OMPOrderedClause *C) {
  if (auto *Num = C->getNumForLoops())
    Profiler->VisitStmt(Num);
}

void OMPClauseProfiler::VisitOMPNowaitClause(const OMPNowaitClause *) {}

void OMPClauseProfiler::VisitOMPUntiedClause(const OMPUntiedClause *) {}

void OMPClauseProfiler::VisitOMPMergeableClause(const OMPMergeableClause *) {}

void OMPClauseProfiler::VisitOMPReadClause(const OMPReadClause *) {}

void OMPClauseProfiler::VisitOMPWriteClause(const OMPWriteClause *) {}

void OMPClauseProfiler::VisitOMPUpdateClause(const OMPUpdateClause *) {}

void OMPClauseProfiler::VisitOMPCaptureClause(const OMPCaptureClause *) {}

void OMPClauseProfiler::VisitOMPCompareClause(const OMPCompareClause *) {}

void OMPClauseProfiler::VisitOMPFailClause(const OMPFailClause *) {}

void OMPClauseProfiler::VisitOMPAbsentClause(const OMPAbsentClause *) {}

void OMPClauseProfiler::VisitOMPHoldsClause(const OMPHoldsClause *) {}

void OMPClauseProfiler::VisitOMPContainsClause(const OMPContainsClause *) {}

void OMPClauseProfiler::VisitOMPNoOpenMPClause(const OMPNoOpenMPClause *) {}

void OMPClauseProfiler::VisitOMPNoOpenMPRoutinesClause(
    const OMPNoOpenMPRoutinesClause *) {}

void OMPClauseProfiler::VisitOMPNoOpenMPConstructsClause(
    const OMPNoOpenMPConstructsClause *) {}

void OMPClauseProfiler::VisitOMPNoParallelismClause(
    const OMPNoParallelismClause *) {}

void OMPClauseProfiler::VisitOMPSeqCstClause(const OMPSeqCstClause *) {}

void OMPClauseProfiler::VisitOMPAcqRelClause(const OMPAcqRelClause *) {}

void OMPClauseProfiler::VisitOMPAcquireClause(const OMPAcquireClause *) {}

void OMPClauseProfiler::VisitOMPReleaseClause(const OMPReleaseClause *) {}

void OMPClauseProfiler::VisitOMPRelaxedClause(const OMPRelaxedClause *) {}

void OMPClauseProfiler::VisitOMPWeakClause(const OMPWeakClause *) {}

void OMPClauseProfiler::VisitOMPThreadsClause(const OMPThreadsClause *) {}

void OMPClauseProfiler::VisitOMPSIMDClause(const OMPSIMDClause *) {}

void OMPClauseProfiler::VisitOMPNogroupClause(const OMPNogroupClause *) {}

void OMPClauseProfiler::VisitOMPInitClause(const OMPInitClause *C) {
  VisitOMPClauseList(C);
}

void OMPClauseProfiler::VisitOMPUseClause(const OMPUseClause *C) {
  if (C->getInteropVar())
    Profiler->VisitStmt(C->getInteropVar());
}

void OMPClauseProfiler::VisitOMPDestroyClause(const OMPDestroyClause *C) {
  if (C->getInteropVar())
    Profiler->VisitStmt(C->getInteropVar());
}

void OMPClauseProfiler::VisitOMPFilterClause(const OMPFilterClause *C) {
  VisitOMPClauseWithPreInit(C);
  if (C->getThreadID())
    Profiler->VisitStmt(C->getThreadID());
}

template<typename T>
void OMPClauseProfiler::VisitOMPClauseList(T *Node) {
  for (auto *E : Node->varlist()) {
    if (E)
      Profiler->VisitStmt(E);
  }
}

void OMPClauseProfiler::VisitOMPPrivateClause(const OMPPrivateClause *C) {
  VisitOMPClauseList(C);
  for (auto *E : C->private_copies()) {
    if (E)
      Profiler->VisitStmt(E);
  }
}
void
OMPClauseProfiler::VisitOMPFirstprivateClause(const OMPFirstprivateClause *C) {
  VisitOMPClauseList(C);
  VisitOMPClauseWithPreInit(C);
  for (auto *E : C->private_copies()) {
    if (E)
      Profiler->VisitStmt(E);
  }
  for (auto *E : C->inits()) {
    if (E)
      Profiler->VisitStmt(E);
  }
}
void
OMPClauseProfiler::VisitOMPLastprivateClause(const OMPLastprivateClause *C) {
  VisitOMPClauseList(C);
  VisitOMPClauseWithPostUpdate(C);
  for (auto *E : C->source_exprs()) {
    if (E)
      Profiler->VisitStmt(E);
  }
  for (auto *E : C->destination_exprs()) {
    if (E)
      Profiler->VisitStmt(E);
  }
  for (auto *E : C->assignment_ops()) {
    if (E)
      Profiler->VisitStmt(E);
  }
}
void OMPClauseProfiler::VisitOMPSharedClause(const OMPSharedClause *C) {
  VisitOMPClauseList(C);
}
void OMPClauseProfiler::VisitOMPReductionClause(
                                         const OMPReductionClause *C) {
  Profiler->VisitNestedNameSpecifier(
      C->getQualifierLoc().getNestedNameSpecifier());
  Profiler->VisitName(C->getNameInfo().getName());
  VisitOMPClauseList(C);
  VisitOMPClauseWithPostUpdate(C);
  for (auto *E : C->privates()) {
    if (E)
      Profiler->VisitStmt(E);
  }
  for (auto *E : C->lhs_exprs()) {
    if (E)
      Profiler->VisitStmt(E);
  }
  for (auto *E : C->rhs_exprs()) {
    if (E)
      Profiler->VisitStmt(E);
  }
  for (auto *E : C->reduction_ops()) {
    if (E)
      Profiler->VisitStmt(E);
  }
  if (C->getModifier() == clang::OMPC_REDUCTION_inscan) {
    for (auto *E : C->copy_ops()) {
      if (E)
        Profiler->VisitStmt(E);
    }
    for (auto *E : C->copy_array_temps()) {
      if (E)
        Profiler->VisitStmt(E);
    }
    for (auto *E : C->copy_array_elems()) {
      if (E)
        Profiler->VisitStmt(E);
    }
  }
}
void OMPClauseProfiler::VisitOMPTaskReductionClause(
    const OMPTaskReductionClause *C) {
  Profiler->VisitNestedNameSpecifier(
      C->getQualifierLoc().getNestedNameSpecifier());
  Profiler->VisitName(C->getNameInfo().getName());
  VisitOMPClauseList(C);
  VisitOMPClauseWithPostUpdate(C);
  for (auto *E : C->privates()) {
    if (E)
      Profiler->VisitStmt(E);
  }
  for (auto *E : C->lhs_exprs()) {
    if (E)
      Profiler->VisitStmt(E);
  }
  for (auto *E : C->rhs_exprs()) {
    if (E)
      Profiler->VisitStmt(E);
  }
  for (auto *E : C->reduction_ops()) {
    if (E)
      Profiler->VisitStmt(E);
  }
}
void OMPClauseProfiler::VisitOMPInReductionClause(
    const OMPInReductionClause *C) {
  Profiler->VisitNestedNameSpecifier(
      C->getQualifierLoc().getNestedNameSpecifier());
  Profiler->VisitName(C->getNameInfo().getName());
  VisitOMPClauseList(C);
  VisitOMPClauseWithPostUpdate(C);
  for (auto *E : C->privates()) {
    if (E)
      Profiler->VisitStmt(E);
  }
  for (auto *E : C->lhs_exprs()) {
    if (E)
      Profiler->VisitStmt(E);
  }
  for (auto *E : C->rhs_exprs()) {
    if (E)
      Profiler->VisitStmt(E);
  }
  for (auto *E : C->reduction_ops()) {
    if (E)
      Profiler->VisitStmt(E);
  }
  for (auto *E : C->taskgroup_descriptors()) {
    if (E)
      Profiler->VisitStmt(E);
  }
}
void OMPClauseProfiler::VisitOMPLinearClause(const OMPLinearClause *C) {
  VisitOMPClauseList(C);
  VisitOMPClauseWithPostUpdate(C);
  for (auto *E : C->privates()) {
    if (E)
      Profiler->VisitStmt(E);
  }
  for (auto *E : C->inits()) {
    if (E)
      Profiler->VisitStmt(E);
  }
  for (auto *E : C->updates()) {
    if (E)
      Profiler->VisitStmt(E);
  }
  for (auto *E : C->finals()) {
    if (E)
      Profiler->VisitStmt(E);
  }
  if (C->getStep())
    Profiler->VisitStmt(C->getStep());
  if (C->getCalcStep())
    Profiler->VisitStmt(C->getCalcStep());
}
void OMPClauseProfiler::VisitOMPAlignedClause(const OMPAlignedClause *C) {
  VisitOMPClauseList(C);
  if (C->getAlignment())
    Profiler->VisitStmt(C->getAlignment());
}
void OMPClauseProfiler::VisitOMPCopyinClause(const OMPCopyinClause *C) {
  VisitOMPClauseList(C);
  for (auto *E : C->source_exprs()) {
    if (E)
      Profiler->VisitStmt(E);
  }
  for (auto *E : C->destination_exprs()) {
    if (E)
      Profiler->VisitStmt(E);
  }
  for (auto *E : C->assignment_ops()) {
    if (E)
      Profiler->VisitStmt(E);
  }
}
void
OMPClauseProfiler::VisitOMPCopyprivateClause(const OMPCopyprivateClause *C) {
  VisitOMPClauseList(C);
  for (auto *E : C->source_exprs()) {
    if (E)
      Profiler->VisitStmt(E);
  }
  for (auto *E : C->destination_exprs()) {
    if (E)
      Profiler->VisitStmt(E);
  }
  for (auto *E : C->assignment_ops()) {
    if (E)
      Profiler->VisitStmt(E);
  }
}
void OMPClauseProfiler::VisitOMPFlushClause(const OMPFlushClause *C) {
  VisitOMPClauseList(C);
}
void OMPClauseProfiler::VisitOMPDepobjClause(const OMPDepobjClause *C) {
  if (const Expr *Depobj = C->getDepobj())
    Profiler->VisitStmt(Depobj);
}
void OMPClauseProfiler::VisitOMPDependClause(const OMPDependClause *C) {
  VisitOMPClauseList(C);
}
void OMPClauseProfiler::VisitOMPDeviceClause(const OMPDeviceClause *C) {
  if (C->getDevice())
    Profiler->VisitStmt(C->getDevice());
}
void OMPClauseProfiler::VisitOMPMapClause(const OMPMapClause *C) {
  VisitOMPClauseList(C);
}
void OMPClauseProfiler::VisitOMPAllocateClause(const OMPAllocateClause *C) {
  if (Expr *Allocator = C->getAllocator())
    Profiler->VisitStmt(Allocator);
  VisitOMPClauseList(C);
}
void OMPClauseProfiler::VisitOMPNumTeamsClause(const OMPNumTeamsClause *C) {
  VisitOMPClauseList(C);
  VisitOMPClauseWithPreInit(C);
}
void OMPClauseProfiler::VisitOMPThreadLimitClause(
    const OMPThreadLimitClause *C) {
  VisitOMPClauseList(C);
  VisitOMPClauseWithPreInit(C);
}
void OMPClauseProfiler::VisitOMPPriorityClause(const OMPPriorityClause *C) {
  VisitOMPClauseWithPreInit(C);
  if (C->getPriority())
    Profiler->VisitStmt(C->getPriority());
}
void OMPClauseProfiler::VisitOMPGrainsizeClause(const OMPGrainsizeClause *C) {
  VisitOMPClauseWithPreInit(C);
  if (C->getGrainsize())
    Profiler->VisitStmt(C->getGrainsize());
}
void OMPClauseProfiler::VisitOMPNumTasksClause(const OMPNumTasksClause *C) {
  VisitOMPClauseWithPreInit(C);
  if (C->getNumTasks())
    Profiler->VisitStmt(C->getNumTasks());
}
void OMPClauseProfiler::VisitOMPHintClause(const OMPHintClause *C) {
  if (C->getHint())
    Profiler->VisitStmt(C->getHint());
}
void OMPClauseProfiler::VisitOMPToClause(const OMPToClause *C) {
  VisitOMPClauseList(C);
}
void OMPClauseProfiler::VisitOMPFromClause(const OMPFromClause *C) {
  VisitOMPClauseList(C);
}
void OMPClauseProfiler::VisitOMPUseDevicePtrClause(
    const OMPUseDevicePtrClause *C) {
  VisitOMPClauseList(C);
}
void OMPClauseProfiler::VisitOMPUseDeviceAddrClause(
    const OMPUseDeviceAddrClause *C) {
  VisitOMPClauseList(C);
}
void OMPClauseProfiler::VisitOMPIsDevicePtrClause(
    const OMPIsDevicePtrClause *C) {
  VisitOMPClauseList(C);
}
void OMPClauseProfiler::VisitOMPHasDeviceAddrClause(
    const OMPHasDeviceAddrClause *C) {
  VisitOMPClauseList(C);
}
void OMPClauseProfiler::VisitOMPNontemporalClause(
    const OMPNontemporalClause *C) {
  VisitOMPClauseList(C);
  for (auto *E : C->private_refs())
    Profiler->VisitStmt(E);
}
void OMPClauseProfiler::VisitOMPInclusiveClause(const OMPInclusiveClause *C) {
  VisitOMPClauseList(C);
}
void OMPClauseProfiler::VisitOMPExclusiveClause(const OMPExclusiveClause *C) {
  VisitOMPClauseList(C);
}
void OMPClauseProfiler::VisitOMPUsesAllocatorsClause(
    const OMPUsesAllocatorsClause *C) {
  for (unsigned I = 0, E = C->getNumberOfAllocators(); I < E; ++I) {
    OMPUsesAllocatorsClause::Data D = C->getAllocatorData(I);
    Profiler->VisitStmt(D.Allocator);
    if (D.AllocatorTraits)
      Profiler->VisitStmt(D.AllocatorTraits);
  }
}
void OMPClauseProfiler::VisitOMPAffinityClause(const OMPAffinityClause *C) {
  if (const Expr *Modifier = C->getModifier())
    Profiler->VisitStmt(Modifier);
  for (const Expr *E : C->varlist())
    Profiler->VisitStmt(E);
}
void OMPClauseProfiler::VisitOMPOrderClause(const OMPOrderClause *C) {}
void OMPClauseProfiler::VisitOMPBindClause(const OMPBindClause *C) {}
void OMPClauseProfiler::VisitOMPXDynCGroupMemClause(
    const OMPXDynCGroupMemClause *C) {
  VisitOMPClauseWithPreInit(C);
  if (Expr *Size = C->getSize())
    Profiler->VisitStmt(Size);
}
void OMPClauseProfiler::VisitOMPDoacrossClause(const OMPDoacrossClause *C) {
  VisitOMPClauseList(C);
}
void OMPClauseProfiler::VisitOMPXAttributeClause(const OMPXAttributeClause *C) {
}
void OMPClauseProfiler::VisitOMPXBareClause(const OMPXBareClause *C) {}
} // namespace

void
StmtProfiler::VisitOMPExecutableDirective(const OMPExecutableDirective *S) {
  VisitStmt(S);
  OMPClauseProfiler P(this);
  ArrayRef<OMPClause *> Clauses = S->clauses();
  for (ArrayRef<OMPClause *>::iterator I = Clauses.begin(), E = Clauses.end();
       I != E; ++I)
    if (*I)
      P.Visit(*I);
}

void StmtProfiler::VisitOMPCanonicalLoop(const OMPCanonicalLoop *L) {
  VisitStmt(L);
}

void StmtProfiler::VisitOMPLoopBasedDirective(const OMPLoopBasedDirective *S) {
  VisitOMPExecutableDirective(S);
}

void StmtProfiler::VisitOMPLoopDirective(const OMPLoopDirective *S) {
  VisitOMPLoopBasedDirective(S);
}

void StmtProfiler::VisitOMPMetaDirective(const OMPMetaDirective *S) {
  VisitOMPExecutableDirective(S);
}

void StmtProfiler::VisitOMPParallelDirective(const OMPParallelDirective *S) {
  VisitOMPExecutableDirective(S);
}

void StmtProfiler::VisitOMPSimdDirective(const OMPSimdDirective *S) {
  VisitOMPLoopDirective(S);
}

void StmtProfiler::VisitOMPCanonicalLoopNestTransformationDirective(
    const OMPCanonicalLoopNestTransformationDirective *S) {
  VisitOMPLoopBasedDirective(S);
}

void StmtProfiler::VisitOMPTileDirective(const OMPTileDirective *S) {
  VisitOMPCanonicalLoopNestTransformationDirective(S);
}

void StmtProfiler::VisitOMPStripeDirective(const OMPStripeDirective *S) {
  VisitOMPCanonicalLoopNestTransformationDirective(S);
}

void StmtProfiler::VisitOMPUnrollDirective(const OMPUnrollDirective *S) {
  VisitOMPCanonicalLoopNestTransformationDirective(S);
}

void StmtProfiler::VisitOMPReverseDirective(const OMPReverseDirective *S) {
  VisitOMPCanonicalLoopNestTransformationDirective(S);
}

void StmtProfiler::VisitOMPInterchangeDirective(
    const OMPInterchangeDirective *S) {
  VisitOMPCanonicalLoopNestTransformationDirective(S);
}

void StmtProfiler::VisitOMPForDirective(const OMPForDirective *S) {
  VisitOMPLoopDirective(S);
}

void StmtProfiler::VisitOMPForSimdDirective(const OMPForSimdDirective *S) {
  VisitOMPLoopDirective(S);
}

void StmtProfiler::VisitOMPSectionsDirective(const OMPSectionsDirective *S) {
  VisitOMPExecutableDirective(S);
}

void StmtProfiler::VisitOMPSectionDirective(const OMPSectionDirective *S) {
  VisitOMPExecutableDirective(S);
}

void StmtProfiler::VisitOMPScopeDirective(const OMPScopeDirective *S) {
  VisitOMPExecutableDirective(S);
}

void StmtProfiler::VisitOMPSingleDirective(const OMPSingleDirective *S) {
  VisitOMPExecutableDirective(S);
}

void StmtProfiler::VisitOMPMasterDirective(const OMPMasterDirective *S) {
  VisitOMPExecutableDirective(S);
}

void StmtProfiler::VisitOMPCriticalDirective(const OMPCriticalDirective *S) {
  VisitOMPExecutableDirective(S);
  VisitName(S->getDirectiveName().getName());
}

void
StmtProfiler::VisitOMPParallelForDirective(const OMPParallelForDirective *S) {
  VisitOMPLoopDirective(S);
}

void StmtProfiler::VisitOMPParallelForSimdDirective(
    const OMPParallelForSimdDirective *S) {
  VisitOMPLoopDirective(S);
}

void StmtProfiler::VisitOMPParallelMasterDirective(
    const OMPParallelMasterDirective *S) {
  VisitOMPExecutableDirective(S);
}

void StmtProfiler::VisitOMPParallelMaskedDirective(
    const OMPParallelMaskedDirective *S) {
  VisitOMPExecutableDirective(S);
}

void StmtProfiler::VisitOMPParallelSectionsDirective(
    const OMPParallelSectionsDirective *S) {
  VisitOMPExecutableDirective(S);
}

void StmtProfiler::VisitOMPTaskDirective(const OMPTaskDirective *S) {
  VisitOMPExecutableDirective(S);
}

void StmtProfiler::VisitOMPTaskyieldDirective(const OMPTaskyieldDirective *S) {
  VisitOMPExecutableDirective(S);
}

void StmtProfiler::VisitOMPBarrierDirective(const OMPBarrierDirective *S) {
  VisitOMPExecutableDirective(S);
}

void StmtProfiler::VisitOMPTaskwaitDirective(const OMPTaskwaitDirective *S) {
  VisitOMPExecutableDirective(S);
}

void StmtProfiler::VisitOMPAssumeDirective(const OMPAssumeDirective *S) {
  VisitOMPExecutableDirective(S);
}

void StmtProfiler::VisitOMPErrorDirective(const OMPErrorDirective *S) {
  VisitOMPExecutableDirective(S);
}
void StmtProfiler::VisitOMPTaskgroupDirective(const OMPTaskgroupDirective *S) {
  VisitOMPExecutableDirective(S);
  if (const Expr *E = S->getReductionRef())
    VisitStmt(E);
}

void StmtProfiler::VisitOMPFlushDirective(const OMPFlushDirective *S) {
  VisitOMPExecutableDirective(S);
}

void StmtProfiler::VisitOMPDepobjDirective(const OMPDepobjDirective *S) {
  VisitOMPExecutableDirective(S);
}

void StmtProfiler::VisitOMPScanDirective(const OMPScanDirective *S) {
  VisitOMPExecutableDirective(S);
}

void StmtProfiler::VisitOMPOrderedDirective(const OMPOrderedDirective *S) {
  VisitOMPExecutableDirective(S);
}

void StmtProfiler::VisitOMPAtomicDirective(const OMPAtomicDirective *S) {
  VisitOMPExecutableDirective(S);
}

void StmtProfiler::VisitOMPTargetDirective(const OMPTargetDirective *S) {
  VisitOMPExecutableDirective(S);
}

void StmtProfiler::VisitOMPTargetDataDirective(const OMPTargetDataDirective *S) {
  VisitOMPExecutableDirective(S);
}

void StmtProfiler::VisitOMPTargetEnterDataDirective(
    const OMPTargetEnterDataDirective *S) {
  VisitOMPExecutableDirective(S);
}

void StmtProfiler::VisitOMPTargetExitDataDirective(
    const OMPTargetExitDataDirective *S) {
  VisitOMPExecutableDirective(S);
}

void StmtProfiler::VisitOMPTargetParallelDirective(
    const OMPTargetParallelDirective *S) {
  VisitOMPExecutableDirective(S);
}

void StmtProfiler::VisitOMPTargetParallelForDirective(
    const OMPTargetParallelForDirective *S) {
  VisitOMPExecutableDirective(S);
}

void StmtProfiler::VisitOMPTeamsDirective(const OMPTeamsDirective *S) {
  VisitOMPExecutableDirective(S);
}

void StmtProfiler::VisitOMPCancellationPointDirective(
    const OMPCancellationPointDirective *S) {
  VisitOMPExecutableDirective(S);
}

void StmtProfiler::VisitOMPCancelDirective(const OMPCancelDirective *S) {
  VisitOMPExecutableDirective(S);
}

void StmtProfiler::VisitOMPTaskLoopDirective(const OMPTaskLoopDirective *S) {
  VisitOMPLoopDirective(S);
}

void StmtProfiler::VisitOMPTaskLoopSimdDirective(
    const OMPTaskLoopSimdDirective *S) {
  VisitOMPLoopDirective(S);
}

void StmtProfiler::VisitOMPMasterTaskLoopDirective(
    const OMPMasterTaskLoopDirective *S) {
  VisitOMPLoopDirective(S);
}

void StmtProfiler::VisitOMPMaskedTaskLoopDirective(
    const OMPMaskedTaskLoopDirective *S) {
  VisitOMPLoopDirective(S);
}

void StmtProfiler::VisitOMPMasterTaskLoopSimdDirective(
    const OMPMasterTaskLoopSimdDirective *S) {
  VisitOMPLoopDirective(S);
}

void StmtProfiler::VisitOMPMaskedTaskLoopSimdDirective(
    const OMPMaskedTaskLoopSimdDirective *S) {
  VisitOMPLoopDirective(S);
}

void StmtProfiler::VisitOMPParallelMasterTaskLoopDirective(
    const OMPParallelMasterTaskLoopDirective *S) {
  VisitOMPLoopDirective(S);
}

void StmtProfiler::VisitOMPParallelMaskedTaskLoopDirective(
    const OMPParallelMaskedTaskLoopDirective *S) {
  VisitOMPLoopDirective(S);
}

void StmtProfiler::VisitOMPParallelMasterTaskLoopSimdDirective(
    const OMPParallelMasterTaskLoopSimdDirective *S) {
  VisitOMPLoopDirective(S);
}

void StmtProfiler::VisitOMPParallelMaskedTaskLoopSimdDirective(
    const OMPParallelMaskedTaskLoopSimdDirective *S) {
  VisitOMPLoopDirective(S);
}

void StmtProfiler::VisitOMPDistributeDirective(
    const OMPDistributeDirective *S) {
  VisitOMPLoopDirective(S);
}

void OMPClauseProfiler::VisitOMPDistScheduleClause(
    const OMPDistScheduleClause *C) {
  VisitOMPClauseWithPreInit(C);
  if (auto *S = C->getChunkSize())
    Profiler->VisitStmt(S);
}

void OMPClauseProfiler::VisitOMPDefaultmapClause(const OMPDefaultmapClause *) {}

void StmtProfiler::VisitOMPTargetUpdateDirective(
    const OMPTargetUpdateDirective *S) {
  VisitOMPExecutableDirective(S);
}

void StmtProfiler::VisitOMPDistributeParallelForDirective(
    const OMPDistributeParallelForDirective *S) {
  VisitOMPLoopDirective(S);
}

void StmtProfiler::VisitOMPDistributeParallelForSimdDirective(
    const OMPDistributeParallelForSimdDirective *S) {
  VisitOMPLoopDirective(S);
}

void StmtProfiler::VisitOMPDistributeSimdDirective(
    const OMPDistributeSimdDirective *S) {
  VisitOMPLoopDirective(S);
}

void StmtProfiler::VisitOMPTargetParallelForSimdDirective(
    const OMPTargetParallelForSimdDirective *S) {
  VisitOMPLoopDirective(S);
}

void StmtProfiler::VisitOMPTargetSimdDirective(
    const OMPTargetSimdDirective *S) {
  VisitOMPLoopDirective(S);
}

void StmtProfiler::VisitOMPTeamsDistributeDirective(
    const OMPTeamsDistributeDirective *S) {
  VisitOMPLoopDirective(S);
}

void StmtProfiler::VisitOMPTeamsDistributeSimdDirective(
    const OMPTeamsDistributeSimdDirective *S) {
  VisitOMPLoopDirective(S);
}

void StmtProfiler::VisitOMPTeamsDistributeParallelForSimdDirective(
    const OMPTeamsDistributeParallelForSimdDirective *S) {
  VisitOMPLoopDirective(S);
}

void StmtProfiler::VisitOMPTeamsDistributeParallelForDirective(
    const OMPTeamsDistributeParallelForDirective *S) {
  VisitOMPLoopDirective(S);
}

void StmtProfiler::VisitOMPTargetTeamsDirective(
    const OMPTargetTeamsDirective *S) {
  VisitOMPExecutableDirective(S);
}

void StmtProfiler::VisitOMPTargetTeamsDistributeDirective(
    const OMPTargetTeamsDistributeDirective *S) {
  VisitOMPLoopDirective(S);
}

void StmtProfiler::VisitOMPTargetTeamsDistributeParallelForDirective(
    const OMPTargetTeamsDistributeParallelForDirective *S) {
  VisitOMPLoopDirective(S);
}

void StmtProfiler::VisitOMPTargetTeamsDistributeParallelForSimdDirective(
    const OMPTargetTeamsDistributeParallelForSimdDirective *S) {
  VisitOMPLoopDirective(S);
}

void StmtProfiler::VisitOMPTargetTeamsDistributeSimdDirective(
    const OMPTargetTeamsDistributeSimdDirective *S) {
  VisitOMPLoopDirective(S);
}

void StmtProfiler::VisitOMPInteropDirective(const OMPInteropDirective *S) {
  VisitOMPExecutableDirective(S);
}

void StmtProfiler::VisitOMPDispatchDirective(const OMPDispatchDirective *S) {
  VisitOMPExecutableDirective(S);
}

void StmtProfiler::VisitOMPMaskedDirective(const OMPMaskedDirective *S) {
  VisitOMPExecutableDirective(S);
}

void StmtProfiler::VisitOMPGenericLoopDirective(
    const OMPGenericLoopDirective *S) {
  VisitOMPLoopDirective(S);
}

void StmtProfiler::VisitOMPTeamsGenericLoopDirective(
    const OMPTeamsGenericLoopDirective *S) {
  VisitOMPLoopDirective(S);
}

void StmtProfiler::VisitOMPTargetTeamsGenericLoopDirective(
    const OMPTargetTeamsGenericLoopDirective *S) {
  VisitOMPLoopDirective(S);
}

void StmtProfiler::VisitOMPParallelGenericLoopDirective(
    const OMPParallelGenericLoopDirective *S) {
  VisitOMPLoopDirective(S);
}

void StmtProfiler::VisitOMPTargetParallelGenericLoopDirective(
    const OMPTargetParallelGenericLoopDirective *S) {
  VisitOMPLoopDirective(S);
}

void StmtProfiler::VisitExpr(const Expr *S) {
  VisitStmt(S);
}

void StmtProfiler::VisitConstantExpr(const ConstantExpr *S) {
  VisitExpr(S);
}

void StmtProfiler::VisitDeclRefExpr(const DeclRefExpr *S) {
  VisitExpr(S);
  if (!Canonical)
    VisitNestedNameSpecifier(S->getQualifier());
  VisitDecl(S->getDecl());
  if (!Canonical) {
    ID.AddBoolean(S->hasExplicitTemplateArgs());
    if (S->hasExplicitTemplateArgs())
      VisitTemplateArguments(S->getTemplateArgs(), S->getNumTemplateArgs());
  }
}

void StmtProfiler::VisitSYCLUniqueStableNameExpr(
    const SYCLUniqueStableNameExpr *S) {
  VisitExpr(S);
  VisitType(S->getTypeSourceInfo()->getType());
}

void StmtProfiler::VisitSYCLUniqueStableIdExpr(
    const SYCLUniqueStableIdExpr *S) {
  VisitExpr(S);
}

void StmtProfiler::VisitPredefinedExpr(const PredefinedExpr *S) {
  VisitExpr(S);
  ID.AddInteger(llvm::to_underlying(S->getIdentKind()));
}

void StmtProfiler::VisitOpenACCAsteriskSizeExpr(
    const OpenACCAsteriskSizeExpr *S) {
  VisitExpr(S);
}

void StmtProfiler::VisitIntegerLiteral(const IntegerLiteral *S) {
  VisitExpr(S);
  S->getValue().Profile(ID);

  QualType T = S->getType();
  if (Canonical)
    T = T.getCanonicalType();
  ID.AddInteger(T->getTypeClass());
  if (auto BitIntT = T->getAs<BitIntType>())
    BitIntT->Profile(ID);
  else
    ID.AddInteger(T->castAs<BuiltinType>()->getKind());
}

void StmtProfiler::VisitFixedPointLiteral(const FixedPointLiteral *S) {
  VisitExpr(S);
  S->getValue().Profile(ID);
  ID.AddInteger(S->getType()->castAs<BuiltinType>()->getKind());
}

void StmtProfiler::VisitCharacterLiteral(const CharacterLiteral *S) {
  VisitExpr(S);
  ID.AddInteger(llvm::to_underlying(S->getKind()));
  ID.AddInteger(S->getValue());
}

void StmtProfiler::VisitFloatingLiteral(const FloatingLiteral *S) {
  VisitExpr(S);
  S->getValue().Profile(ID);
  ID.AddBoolean(S->isExact());
  ID.AddInteger(S->getType()->castAs<BuiltinType>()->getKind());
}

void StmtProfiler::VisitImaginaryLiteral(const ImaginaryLiteral *S) {
  VisitExpr(S);
}

void StmtProfiler::VisitStringLiteral(const StringLiteral *S) {
  VisitExpr(S);
  ID.AddString(S->getBytes());
  ID.AddInteger(llvm::to_underlying(S->getKind()));
}

void StmtProfiler::VisitParenExpr(const ParenExpr *S) {
  VisitExpr(S);
}

void StmtProfiler::VisitParenListExpr(const ParenListExpr *S) {
  VisitExpr(S);
}

void StmtProfiler::VisitUnaryOperator(const UnaryOperator *S) {
  VisitExpr(S);
  ID.AddInteger(S->getOpcode());
}

void StmtProfiler::VisitOffsetOfExpr(const OffsetOfExpr *S) {
  VisitType(S->getTypeSourceInfo()->getType());
  unsigned n = S->getNumComponents();
  for (unsigned i = 0; i < n; ++i) {
    const OffsetOfNode &ON = S->getComponent(i);
    ID.AddInteger(ON.getKind());
    switch (ON.getKind()) {
    case OffsetOfNode::Array:
      // Expressions handled below.
      break;

    case OffsetOfNode::Field:
      VisitDecl(ON.getField());
      break;

    case OffsetOfNode::Identifier:
      VisitIdentifierInfo(ON.getFieldName());
      break;

    case OffsetOfNode::Base:
      // These nodes are implicit, and therefore don't need profiling.
      break;
    }
  }

  VisitExpr(S);
}

void
StmtProfiler::VisitUnaryExprOrTypeTraitExpr(const UnaryExprOrTypeTraitExpr *S) {
  VisitExpr(S);
  ID.AddInteger(S->getKind());
  if (S->isArgumentType())
    VisitType(S->getArgumentType());
}

void StmtProfiler::VisitArraySubscriptExpr(const ArraySubscriptExpr *S) {
  VisitExpr(S);
}

void StmtProfiler::VisitMatrixSubscriptExpr(const MatrixSubscriptExpr *S) {
  VisitExpr(S);
}

void StmtProfiler::VisitArraySectionExpr(const ArraySectionExpr *S) {
  VisitExpr(S);
}

void StmtProfiler::VisitOMPArrayShapingExpr(const OMPArrayShapingExpr *S) {
  VisitExpr(S);
}

void StmtProfiler::VisitOMPIteratorExpr(const OMPIteratorExpr *S) {
  VisitExpr(S);
  for (unsigned I = 0, E = S->numOfIterators(); I < E; ++I)
    VisitDecl(S->getIteratorDecl(I));
}

void StmtProfiler::VisitCallExpr(const CallExpr *S) {
  VisitExpr(S);
}

void StmtProfiler::VisitMemberExpr(const MemberExpr *S) {
  VisitExpr(S);
  VisitDecl(S->getMemberDecl());
  if (!Canonical)
    VisitNestedNameSpecifier(S->getQualifier());
  ID.AddBoolean(S->isArrow());
}

void StmtProfiler::VisitCompoundLiteralExpr(const CompoundLiteralExpr *S) {
  VisitExpr(S);
  ID.AddBoolean(S->isFileScope());
}

void StmtProfiler::VisitCastExpr(const CastExpr *S) {
  VisitExpr(S);
}

void StmtProfiler::VisitImplicitCastExpr(const ImplicitCastExpr *S) {
  VisitCastExpr(S);
  ID.AddInteger(S->getValueKind());
}

void StmtProfiler::VisitExplicitCastExpr(const ExplicitCastExpr *S) {
  VisitCastExpr(S);
  VisitType(S->getTypeAsWritten());
}

void StmtProfiler::VisitCStyleCastExpr(const CStyleCastExpr *S) {
  VisitExplicitCastExpr(S);
}

void StmtProfiler::VisitBinaryOperator(const BinaryOperator *S) {
  VisitExpr(S);
  ID.AddInteger(S->getOpcode());
}

void
StmtProfiler::VisitCompoundAssignOperator(const CompoundAssignOperator *S) {
  VisitBinaryOperator(S);
}

void StmtProfiler::VisitConditionalOperator(const ConditionalOperator *S) {
  VisitExpr(S);
}

void StmtProfiler::VisitBinaryConditionalOperator(
    const BinaryConditionalOperator *S) {
  VisitExpr(S);
}

void StmtProfiler::VisitAddrLabelExpr(const AddrLabelExpr *S) {
  VisitExpr(S);
  VisitDecl(S->getLabel());
}

void StmtProfiler::VisitStmtExpr(const StmtExpr *S) {
  VisitExpr(S);
}

void StmtProfiler::VisitShuffleVectorExpr(const ShuffleVectorExpr *S) {
  VisitExpr(S);
}

void StmtProfiler::VisitConvertVectorExpr(const ConvertVectorExpr *S) {
  VisitExpr(S);
}

void StmtProfiler::VisitChooseExpr(const ChooseExpr *S) {
  VisitExpr(S);
}

void StmtProfiler::VisitGNUNullExpr(const GNUNullExpr *S) {
  VisitExpr(S);
}

void StmtProfiler::VisitVAArgExpr(const VAArgExpr *S) {
  VisitExpr(S);
}

void StmtProfiler::VisitInitListExpr(const InitListExpr *S) {
  if (S->getSyntacticForm()) {
    VisitInitListExpr(S->getSyntacticForm());
    return;
  }

  VisitExpr(S);
}

void StmtProfiler::VisitDesignatedInitExpr(const DesignatedInitExpr *S) {
  VisitExpr(S);
  ID.AddBoolean(S->usesGNUSyntax());
  for (const DesignatedInitExpr::Designator &D : S->designators()) {
    if (D.isFieldDesignator()) {
      ID.AddInteger(0);
      VisitName(D.getFieldName());
      continue;
    }

    if (D.isArrayDesignator()) {
      ID.AddInteger(1);
    } else {
      assert(D.isArrayRangeDesignator());
      ID.AddInteger(2);
    }
    ID.AddInteger(D.getArrayIndex());
  }
}

// Seems that if VisitInitListExpr() only works on the syntactic form of an
// InitListExpr, then a DesignatedInitUpdateExpr is not encountered.
void StmtProfiler::VisitDesignatedInitUpdateExpr(
    const DesignatedInitUpdateExpr *S) {
  llvm_unreachable("Unexpected DesignatedInitUpdateExpr in syntactic form of "
                   "initializer");
}

void StmtProfiler::VisitArrayInitLoopExpr(const ArrayInitLoopExpr *S) {
  VisitExpr(S);
}

void StmtProfiler::VisitArrayInitIndexExpr(const ArrayInitIndexExpr *S) {
  VisitExpr(S);
}

void StmtProfiler::VisitNoInitExpr(const NoInitExpr *S) {
  llvm_unreachable("Unexpected NoInitExpr in syntactic form of initializer");
}

void StmtProfiler::VisitImplicitValueInitExpr(const ImplicitValueInitExpr *S) {
  VisitExpr(S);
}

void StmtProfiler::VisitExtVectorElementExpr(const ExtVectorElementExpr *S) {
  VisitExpr(S);
  VisitName(&S->getAccessor());
}

void StmtProfiler::VisitBlockExpr(const BlockExpr *S) {
  VisitExpr(S);
  VisitDecl(S->getBlockDecl());
}

void StmtProfiler::VisitGenericSelectionExpr(const GenericSelectionExpr *S) {
  VisitExpr(S);
  for (const GenericSelectionExpr::ConstAssociation Assoc :
       S->associations()) {
    QualType T = Assoc.getType();
    if (T.isNull())
      ID.AddPointer(nullptr);
    else
      VisitType(T);
    VisitExpr(Assoc.getAssociationExpr());
  }
}

void StmtProfiler::VisitPseudoObjectExpr(const PseudoObjectExpr *S) {
  VisitExpr(S);
  for (PseudoObjectExpr::const_semantics_iterator
         i = S->semantics_begin(), e = S->semantics_end(); i != e; ++i)
    // Normally, we would not profile the source expressions of OVEs.
    if (const OpaqueValueExpr *OVE = dyn_cast<OpaqueValueExpr>(*i))
      Visit(OVE->getSourceExpr());
}

void StmtProfiler::VisitAtomicExpr(const AtomicExpr *S) {
  VisitExpr(S);
  ID.AddInteger(S->getOp());
}

void StmtProfiler::VisitConceptSpecializationExpr(
                                           const ConceptSpecializationExpr *S) {
  VisitExpr(S);
  VisitDecl(S->getNamedConcept());
  for (const TemplateArgument &Arg : S->getTemplateArguments())
    VisitTemplateArgument(Arg);
}

void StmtProfiler::VisitRequiresExpr(const RequiresExpr *S) {
  VisitExpr(S);
  ID.AddInteger(S->getLocalParameters().size());
  for (ParmVarDecl *LocalParam : S->getLocalParameters())
    VisitDecl(LocalParam);
  ID.AddInteger(S->getRequirements().size());
  for (concepts::Requirement *Req : S->getRequirements()) {
    if (auto *TypeReq = dyn_cast<concepts::TypeRequirement>(Req)) {
      ID.AddInteger(concepts::Requirement::RK_Type);
      ID.AddBoolean(TypeReq->isSubstitutionFailure());
      if (!TypeReq->isSubstitutionFailure())
        VisitType(TypeReq->getType()->getType());
    } else if (auto *ExprReq = dyn_cast<concepts::ExprRequirement>(Req)) {
      ID.AddInteger(concepts::Requirement::RK_Compound);
      ID.AddBoolean(ExprReq->isExprSubstitutionFailure());
      if (!ExprReq->isExprSubstitutionFailure())
        Visit(ExprReq->getExpr());
      // C++2a [expr.prim.req.compound]p1 Example:
      //    [...] The compound-requirement in C1 requires that x++ is a valid
      //    expression. It is equivalent to the simple-requirement x++; [...]
      // We therefore do not profile isSimple() here.
      ID.AddBoolean(ExprReq->getNoexceptLoc().isValid());
      const concepts::ExprRequirement::ReturnTypeRequirement &RetReq =
          ExprReq->getReturnTypeRequirement();
      if (RetReq.isEmpty()) {
        ID.AddInteger(0);
      } else if (RetReq.isTypeConstraint()) {
        ID.AddInteger(1);
        Visit(RetReq.getTypeConstraint()->getImmediatelyDeclaredConstraint());
      } else {
        assert(RetReq.isSubstitutionFailure());
        ID.AddInteger(2);
      }
    } else {
      ID.AddInteger(concepts::Requirement::RK_Nested);
      auto *NestedReq = cast<concepts::NestedRequirement>(Req);
      ID.AddBoolean(NestedReq->hasInvalidConstraint());
      if (!NestedReq->hasInvalidConstraint())
        Visit(NestedReq->getConstraintExpr());
    }
  }
}

static Stmt::StmtClass DecodeOperatorCall(const CXXOperatorCallExpr *S,
                                          UnaryOperatorKind &UnaryOp,
                                          BinaryOperatorKind &BinaryOp,
                                          unsigned &NumArgs) {
  switch (S->getOperator()) {
  case OO_None:
  case OO_New:
  case OO_Delete:
  case OO_Array_New:
  case OO_Array_Delete:
  case OO_Arrow:
  case OO_Conditional:
  case NUM_OVERLOADED_OPERATORS:
    llvm_unreachable("Invalid operator call kind");

  case OO_Plus:
    if (NumArgs == 1) {
      UnaryOp = UO_Plus;
      return Stmt::UnaryOperatorClass;
    }

    BinaryOp = BO_Add;
    return Stmt::BinaryOperatorClass;

  case OO_Minus:
    if (NumArgs == 1) {
      UnaryOp = UO_Minus;
      return Stmt::UnaryOperatorClass;
    }

    BinaryOp = BO_Sub;
    return Stmt::BinaryOperatorClass;

  case OO_Star:
    if (NumArgs == 1) {
      UnaryOp = UO_Deref;
      return Stmt::UnaryOperatorClass;
    }

    BinaryOp = BO_Mul;
    return Stmt::BinaryOperatorClass;

  case OO_Slash:
    BinaryOp = BO_Div;
    return Stmt::BinaryOperatorClass;

  case OO_Percent:
    BinaryOp = BO_Rem;
    return Stmt::BinaryOperatorClass;

  case OO_Caret:
    BinaryOp = BO_Xor;
    return Stmt::BinaryOperatorClass;

  case OO_Amp:
    if (NumArgs == 1) {
      UnaryOp = UO_AddrOf;
      return Stmt::UnaryOperatorClass;
    }

    BinaryOp = BO_And;
    return Stmt::BinaryOperatorClass;

  case OO_Pipe:
    BinaryOp = BO_Or;
    return Stmt::BinaryOperatorClass;

  case OO_Tilde:
    UnaryOp = UO_Not;
    return Stmt::UnaryOperatorClass;

  case OO_Exclaim:
    UnaryOp = UO_LNot;
    return Stmt::UnaryOperatorClass;

  case OO_Equal:
    BinaryOp = BO_Assign;
    return Stmt::BinaryOperatorClass;

  case OO_Less:
    BinaryOp = BO_LT;
    return Stmt::BinaryOperatorClass;

  case OO_Greater:
    BinaryOp = BO_GT;
    return Stmt::BinaryOperatorClass;

  case OO_PlusEqual:
    BinaryOp = BO_AddAssign;
    return Stmt::CompoundAssignOperatorClass;

  case OO_MinusEqual:
    BinaryOp = BO_SubAssign;
    return Stmt::CompoundAssignOperatorClass;

  case OO_StarEqual:
    BinaryOp = BO_MulAssign;
    return Stmt::CompoundAssignOperatorClass;

  case OO_SlashEqual:
    BinaryOp = BO_DivAssign;
    return Stmt::CompoundAssignOperatorClass;

  case OO_PercentEqual:
    BinaryOp = BO_RemAssign;
    return Stmt::CompoundAssignOperatorClass;

  case OO_CaretEqual:
    BinaryOp = BO_XorAssign;
    return Stmt::CompoundAssignOperatorClass;

  case OO_AmpEqual:
    BinaryOp = BO_AndAssign;
    return Stmt::CompoundAssignOperatorClass;

  case OO_PipeEqual:
    BinaryOp = BO_OrAssign;
    return Stmt::CompoundAssignOperatorClass;

  case OO_LessLess:
    BinaryOp = BO_Shl;
    return Stmt::BinaryOperatorClass;

  case OO_GreaterGreater:
    BinaryOp = BO_Shr;
    return Stmt::BinaryOperatorClass;

  case OO_LessLessEqual:
    BinaryOp = BO_ShlAssign;
    return Stmt::CompoundAssignOperatorClass;

  case OO_GreaterGreaterEqual:
    BinaryOp = BO_ShrAssign;
    return Stmt::CompoundAssignOperatorClass;

  case OO_EqualEqual:
    BinaryOp = BO_EQ;
    return Stmt::BinaryOperatorClass;

  case OO_ExclaimEqual:
    BinaryOp = BO_NE;
    return Stmt::BinaryOperatorClass;

  case OO_LessEqual:
    BinaryOp = BO_LE;
    return Stmt::BinaryOperatorClass;

  case OO_GreaterEqual:
    BinaryOp = BO_GE;
    return Stmt::BinaryOperatorClass;

  case OO_Spaceship:
    BinaryOp = BO_Cmp;
    return Stmt::BinaryOperatorClass;

  case OO_AmpAmp:
    BinaryOp = BO_LAnd;
    return Stmt::BinaryOperatorClass;

  case OO_PipePipe:
    BinaryOp = BO_LOr;
    return Stmt::BinaryOperatorClass;

  case OO_PlusPlus:
    UnaryOp = NumArgs == 1 ? UO_PreInc : UO_PostInc;
    NumArgs = 1;
    return Stmt::UnaryOperatorClass;

  case OO_MinusMinus:
    UnaryOp = NumArgs == 1 ? UO_PreDec : UO_PostDec;
    NumArgs = 1;
    return Stmt::UnaryOperatorClass;

  case OO_Comma:
    BinaryOp = BO_Comma;
    return Stmt::BinaryOperatorClass;

  case OO_ArrowStar:
    BinaryOp = BO_PtrMemI;
    return Stmt::BinaryOperatorClass;

  case OO_Subscript:
    return Stmt::ArraySubscriptExprClass;

  case OO_Call:
    return Stmt::CallExprClass;

  case OO_Coawait:
    UnaryOp = UO_Coawait;
    return Stmt::UnaryOperatorClass;
  }

  llvm_unreachable("Invalid overloaded operator expression");
}

#if defined(_MSC_VER) && !defined(__clang__)
#if _MSC_VER == 1911
// Work around https://developercommunity.visualstudio.com/content/problem/84002/clang-cl-when-built-with-vc-2017-crashes-cause-vc.html
// MSVC 2017 update 3 miscompiles this function, and a clang built with it
// will crash in stage 2 of a bootstrap build.
#pragma optimize("", off)
#endif
#endif

void StmtProfiler::VisitCXXOperatorCallExpr(const CXXOperatorCallExpr *S) {
  if (S->isTypeDependent()) {
    // Type-dependent operator calls are profiled like their underlying
    // syntactic operator.
    //
    // An operator call to operator-> is always implicit, so just skip it. The
    // enclosing MemberExpr will profile the actual member access.
    if (S->getOperator() == OO_Arrow)
      return Visit(S->getArg(0));

    UnaryOperatorKind UnaryOp = UO_Extension;
    BinaryOperatorKind BinaryOp = BO_Comma;
    unsigned NumArgs = S->getNumArgs();
    Stmt::StmtClass SC = DecodeOperatorCall(S, UnaryOp, BinaryOp, NumArgs);

    ID.AddInteger(SC);
    for (unsigned I = 0; I != NumArgs; ++I)
      Visit(S->getArg(I));
    if (SC == Stmt::UnaryOperatorClass)
      ID.AddInteger(UnaryOp);
    else if (SC == Stmt::BinaryOperatorClass ||
             SC == Stmt::CompoundAssignOperatorClass)
      ID.AddInteger(BinaryOp);
    else
      assert(SC == Stmt::ArraySubscriptExprClass || SC == Stmt::CallExprClass);

    return;
  }

  VisitCallExpr(S);
  ID.AddInteger(S->getOperator());
}

void StmtProfiler::VisitCXXRewrittenBinaryOperator(
    const CXXRewrittenBinaryOperator *S) {
  // If a rewritten operator were ever to be type-dependent, we should profile
  // it following its syntactic operator.
  assert(!S->isTypeDependent() &&
         "resolved rewritten operator should never be type-dependent");
  ID.AddBoolean(S->isReversed());
  VisitExpr(S->getSemanticForm());
}

#if defined(_MSC_VER) && !defined(__clang__)
#if _MSC_VER == 1911
#pragma optimize("", on)
#endif
#endif

void StmtProfiler::VisitCXXMemberCallExpr(const CXXMemberCallExpr *S) {
  VisitCallExpr(S);
}

void StmtProfiler::VisitCUDAKernelCallExpr(const CUDAKernelCallExpr *S) {
  VisitCallExpr(S);
}

void StmtProfiler::VisitAsTypeExpr(const AsTypeExpr *S) {
  VisitExpr(S);
}

void StmtProfiler::VisitCXXNamedCastExpr(const CXXNamedCastExpr *S) {
  VisitExplicitCastExpr(S);
}

void StmtProfiler::VisitCXXStaticCastExpr(const CXXStaticCastExpr *S) {
  VisitCXXNamedCastExpr(S);
}

void StmtProfiler::VisitCXXDynamicCastExpr(const CXXDynamicCastExpr *S) {
  VisitCXXNamedCastExpr(S);
}

void
StmtProfiler::VisitCXXReinterpretCastExpr(const CXXReinterpretCastExpr *S) {
  VisitCXXNamedCastExpr(S);
}

void StmtProfiler::VisitCXXConstCastExpr(const CXXConstCastExpr *S) {
  VisitCXXNamedCastExpr(S);
}

void StmtProfiler::VisitBuiltinBitCastExpr(const BuiltinBitCastExpr *S) {
  VisitExpr(S);
  VisitType(S->getTypeInfoAsWritten()->getType());
}

void StmtProfiler::VisitSYCLBuiltinNumFieldsExpr(
    const SYCLBuiltinNumFieldsExpr *E) {
  VisitType(E->getSourceType());
}

void StmtProfiler::VisitSYCLBuiltinFieldTypeExpr(
    const SYCLBuiltinFieldTypeExpr *E) {
  VisitType(E->getSourceType());
  VisitExpr(E->getIndex());
}

void StmtProfiler::VisitSYCLBuiltinNumBasesExpr(
    const SYCLBuiltinNumBasesExpr *E) {
  VisitType(E->getSourceType());
}

void StmtProfiler::VisitSYCLBuiltinBaseTypeExpr(
    const SYCLBuiltinBaseTypeExpr *E) {
  VisitType(E->getSourceType());
  VisitExpr(E->getIndex());
}

void StmtProfiler::VisitCXXAddrspaceCastExpr(const CXXAddrspaceCastExpr *S) {
  VisitCXXNamedCastExpr(S);
}

void StmtProfiler::VisitUserDefinedLiteral(const UserDefinedLiteral *S) {
  VisitCallExpr(S);
}

void StmtProfiler::VisitCXXBoolLiteralExpr(const CXXBoolLiteralExpr *S) {
  VisitExpr(S);
  ID.AddBoolean(S->getValue());
}

void StmtProfiler::VisitCXXNullPtrLiteralExpr(const CXXNullPtrLiteralExpr *S) {
  VisitExpr(S);
}

void StmtProfiler::VisitCXXStdInitializerListExpr(
    const CXXStdInitializerListExpr *S) {
  VisitExpr(S);
}

void StmtProfiler::VisitCXXTypeidExpr(const CXXTypeidExpr *S) {
  VisitExpr(S);
  if (S->isTypeOperand())
    VisitType(S->getTypeOperandSourceInfo()->getType());
}

void StmtProfiler::VisitCXXUuidofExpr(const CXXUuidofExpr *S) {
  VisitExpr(S);
  if (S->isTypeOperand())
    VisitType(S->getTypeOperandSourceInfo()->getType());
}

void StmtProfiler::VisitMSPropertyRefExpr(const MSPropertyRefExpr *S) {
  VisitExpr(S);
  VisitDecl(S->getPropertyDecl());
}

void StmtProfiler::VisitMSPropertySubscriptExpr(
    const MSPropertySubscriptExpr *S) {
  VisitExpr(S);
}

void StmtProfiler::VisitCXXThisExpr(const CXXThisExpr *S) {
  VisitExpr(S);
  ID.AddBoolean(S->isImplicit());
  ID.AddBoolean(S->isCapturedByCopyInLambdaWithExplicitObjectParameter());
}

void StmtProfiler::VisitCXXThrowExpr(const CXXThrowExpr *S) {
  VisitExpr(S);
}

void StmtProfiler::VisitCXXDefaultArgExpr(const CXXDefaultArgExpr *S) {
  VisitExpr(S);
  VisitDecl(S->getParam());
}

void StmtProfiler::VisitCXXDefaultInitExpr(const CXXDefaultInitExpr *S) {
  VisitExpr(S);
  VisitDecl(S->getField());
}

void StmtProfiler::VisitCXXBindTemporaryExpr(const CXXBindTemporaryExpr *S) {
  VisitExpr(S);
  VisitDecl(
         const_cast<CXXDestructorDecl *>(S->getTemporary()->getDestructor()));
}

void StmtProfiler::VisitCXXConstructExpr(const CXXConstructExpr *S) {
  VisitExpr(S);
  VisitDecl(S->getConstructor());
  ID.AddBoolean(S->isElidable());
}

void StmtProfiler::VisitCXXInheritedCtorInitExpr(
    const CXXInheritedCtorInitExpr *S) {
  VisitExpr(S);
  VisitDecl(S->getConstructor());
}

void StmtProfiler::VisitCXXFunctionalCastExpr(const CXXFunctionalCastExpr *S) {
  VisitExplicitCastExpr(S);
}

void
StmtProfiler::VisitCXXTemporaryObjectExpr(const CXXTemporaryObjectExpr *S) {
  VisitCXXConstructExpr(S);
}

void
StmtProfiler::VisitLambdaExpr(const LambdaExpr *S) {
  if (!ProfileLambdaExpr) {
    // Do not recursively visit the children of this expression. Profiling the
    // body would result in unnecessary work, and is not safe to do during
    // deserialization.
    VisitStmtNoChildren(S);

    // C++20 [temp.over.link]p5:
    //   Two lambda-expressions are never considered equivalent.
    VisitDecl(S->getLambdaClass());

    return;
  }

  CXXRecordDecl *Lambda = S->getLambdaClass();
  for (const auto &Capture : Lambda->captures()) {
    ID.AddInteger(Capture.getCaptureKind());
    if (Capture.capturesVariable())
      VisitDecl(Capture.getCapturedVar());
  }

  // Profiling the body of the lambda may be dangerous during deserialization.
  // So we'd like only to profile the signature here.
  ODRHash Hasher;
  // FIXME: We can't get the operator call easily by
  // `CXXRecordDecl::getLambdaCallOperator()` if we're in deserialization.
  // So we have to do something raw here.
  for (auto *SubDecl : Lambda->decls()) {
    FunctionDecl *Call = nullptr;
    if (auto *FTD = dyn_cast<FunctionTemplateDecl>(SubDecl))
      Call = FTD->getTemplatedDecl();
    else if (auto *FD = dyn_cast<FunctionDecl>(SubDecl))
      Call = FD;

    if (!Call)
      continue;

    Hasher.AddFunctionDecl(Call, /*SkipBody=*/true);
  }
  ID.AddInteger(Hasher.CalculateHash());
}

void
StmtProfiler::VisitCXXScalarValueInitExpr(const CXXScalarValueInitExpr *S) {
  VisitExpr(S);
}

void StmtProfiler::VisitCXXDeleteExpr(const CXXDeleteExpr *S) {
  VisitExpr(S);
  ID.AddBoolean(S->isGlobalDelete());
  ID.AddBoolean(S->isArrayForm());
  VisitDecl(S->getOperatorDelete());
}

void StmtProfiler::VisitCXXNewExpr(const CXXNewExpr *S) {
  VisitExpr(S);
  VisitType(S->getAllocatedType());
  VisitDecl(S->getOperatorNew());
  VisitDecl(S->getOperatorDelete());
  ID.AddBoolean(S->isArray());
  ID.AddInteger(S->getNumPlacementArgs());
  ID.AddBoolean(S->isGlobalNew());
  ID.AddBoolean(S->isParenTypeId());
  ID.AddInteger(llvm::to_underlying(S->getInitializationStyle()));
}

void
StmtProfiler::VisitCXXPseudoDestructorExpr(const CXXPseudoDestructorExpr *S) {
  VisitExpr(S);
  ID.AddBoolean(S->isArrow());
  VisitNestedNameSpecifier(S->getQualifier());
  ID.AddBoolean(S->getScopeTypeInfo() != nullptr);
  if (S->getScopeTypeInfo())
    VisitType(S->getScopeTypeInfo()->getType());
  ID.AddBoolean(S->getDestroyedTypeInfo() != nullptr);
  if (S->getDestroyedTypeInfo())
    VisitType(S->getDestroyedType());
  else
    VisitIdentifierInfo(S->getDestroyedTypeIdentifier());
}

void StmtProfiler::VisitOverloadExpr(const OverloadExpr *S) {
  VisitExpr(S);
  bool DescribingDependentVarTemplate =
      S->getNumDecls() == 1 && isa<VarTemplateDecl>(*S->decls_begin());
  if (DescribingDependentVarTemplate) {
    VisitDecl(*S->decls_begin());
  } else {
    VisitNestedNameSpecifier(S->getQualifier());
    VisitName(S->getName(), /*TreatAsDecl*/ true);
  }
  ID.AddBoolean(S->hasExplicitTemplateArgs());
  if (S->hasExplicitTemplateArgs())
    VisitTemplateArguments(S->getTemplateArgs(), S->getNumTemplateArgs());
}

void
StmtProfiler::VisitUnresolvedLookupExpr(const UnresolvedLookupExpr *S) {
  VisitOverloadExpr(S);
}

void StmtProfiler::VisitTypeTraitExpr(const TypeTraitExpr *S) {
  VisitExpr(S);
  ID.AddInteger(S->getTrait());
  ID.AddInteger(S->getNumArgs());
  for (unsigned I = 0, N = S->getNumArgs(); I != N; ++I)
    VisitType(S->getArg(I)->getType());
}

void StmtProfiler::VisitArrayTypeTraitExpr(const ArrayTypeTraitExpr *S) {
  VisitExpr(S);
  ID.AddInteger(S->getTrait());
  VisitType(S->getQueriedType());
}

void StmtProfiler::VisitExpressionTraitExpr(const ExpressionTraitExpr *S) {
  VisitExpr(S);
  ID.AddInteger(S->getTrait());
  VisitExpr(S->getQueriedExpression());
}

void StmtProfiler::VisitDependentScopeDeclRefExpr(
    const DependentScopeDeclRefExpr *S) {
  VisitExpr(S);
  VisitName(S->getDeclName());
  VisitNestedNameSpecifier(S->getQualifier());
  ID.AddBoolean(S->hasExplicitTemplateArgs());
  if (S->hasExplicitTemplateArgs())
    VisitTemplateArguments(S->getTemplateArgs(), S->getNumTemplateArgs());
}

void StmtProfiler::VisitExprWithCleanups(const ExprWithCleanups *S) {
  VisitExpr(S);
}

void StmtProfiler::VisitCXXUnresolvedConstructExpr(
    const CXXUnresolvedConstructExpr *S) {
  VisitExpr(S);
  VisitType(S->getTypeAsWritten());
  ID.AddInteger(S->isListInitialization());
}

void StmtProfiler::VisitCXXDependentScopeMemberExpr(
    const CXXDependentScopeMemberExpr *S) {
  ID.AddBoolean(S->isImplicitAccess());
  if (!S->isImplicitAccess()) {
    VisitExpr(S);
    ID.AddBoolean(S->isArrow());
  }
  VisitNestedNameSpecifier(S->getQualifier());
  VisitName(S->getMember());
  ID.AddBoolean(S->hasExplicitTemplateArgs());
  if (S->hasExplicitTemplateArgs())
    VisitTemplateArguments(S->getTemplateArgs(), S->getNumTemplateArgs());
}

void StmtProfiler::VisitUnresolvedMemberExpr(const UnresolvedMemberExpr *S) {
  ID.AddBoolean(S->isImplicitAccess());
  if (!S->isImplicitAccess()) {
    VisitExpr(S);
    ID.AddBoolean(S->isArrow());
  }
  VisitNestedNameSpecifier(S->getQualifier());
  VisitName(S->getMemberName());
  ID.AddBoolean(S->hasExplicitTemplateArgs());
  if (S->hasExplicitTemplateArgs())
    VisitTemplateArguments(S->getTemplateArgs(), S->getNumTemplateArgs());
}

void StmtProfiler::VisitCXXNoexceptExpr(const CXXNoexceptExpr *S) {
  VisitExpr(S);
}

void StmtProfiler::VisitPackExpansionExpr(const PackExpansionExpr *S) {
  VisitExpr(S);
}

void StmtProfiler::VisitSizeOfPackExpr(const SizeOfPackExpr *S) {
  VisitExpr(S);
  if (S->isPartiallySubstituted()) {
    auto Args = S->getPartialArguments();
    ID.AddInteger(Args.size());
    for (const auto &TA : Args)
      VisitTemplateArgument(TA);
  } else {
    VisitDecl(S->getPack());
    ID.AddInteger(0);
  }
}

void StmtProfiler::VisitPackIndexingExpr(const PackIndexingExpr *E) {
  VisitExpr(E->getIndexExpr());

  if (E->expandsToEmptyPack() || E->getExpressions().size() != 0) {
    ID.AddInteger(E->getExpressions().size());
    for (const Expr *Sub : E->getExpressions())
      Visit(Sub);
  } else {
    VisitExpr(E->getPackIdExpression());
  }
}

void StmtProfiler::VisitSubstNonTypeTemplateParmPackExpr(
    const SubstNonTypeTemplateParmPackExpr *S) {
  VisitExpr(S);
  VisitDecl(S->getParameterPack());
  VisitTemplateArgument(S->getArgumentPack());
}

void StmtProfiler::VisitSubstNonTypeTemplateParmExpr(
    const SubstNonTypeTemplateParmExpr *E) {
  // Profile exactly as the replacement expression.
  Visit(E->getReplacement());
}

void StmtProfiler::VisitFunctionParmPackExpr(const FunctionParmPackExpr *S) {
  VisitExpr(S);
  VisitDecl(S->getParameterPack());
  ID.AddInteger(S->getNumExpansions());
  for (FunctionParmPackExpr::iterator I = S->begin(), E = S->end(); I != E; ++I)
    VisitDecl(*I);
}

void StmtProfiler::VisitMaterializeTemporaryExpr(
                                           const MaterializeTemporaryExpr *S) {
  VisitExpr(S);
}

void StmtProfiler::VisitCXXFoldExpr(const CXXFoldExpr *S) {
  VisitExpr(S);
  ID.AddInteger(S->getOperator());
}

void StmtProfiler::VisitCXXParenListInitExpr(const CXXParenListInitExpr *S) {
  VisitExpr(S);
}

void StmtProfiler::VisitCoroutineBodyStmt(const CoroutineBodyStmt *S) {
  VisitStmt(S);
}

void StmtProfiler::VisitCoreturnStmt(const CoreturnStmt *S) {
  VisitStmt(S);
}

void StmtProfiler::VisitCoawaitExpr(const CoawaitExpr *S) {
  VisitExpr(S);
}

void StmtProfiler::VisitDependentCoawaitExpr(const DependentCoawaitExpr *S) {
  VisitExpr(S);
}

void StmtProfiler::VisitCoyieldExpr(const CoyieldExpr *S) {
  VisitExpr(S);
}

void StmtProfiler::VisitOpaqueValueExpr(const OpaqueValueExpr *E) {
  VisitExpr(E);
}

void StmtProfiler::VisitSourceLocExpr(const SourceLocExpr *E) {
  VisitExpr(E);
}

void StmtProfiler::VisitEmbedExpr(const EmbedExpr *E) { VisitExpr(E); }

void StmtProfiler::VisitRecoveryExpr(const RecoveryExpr *E) { VisitExpr(E); }

void StmtProfiler::VisitObjCStringLiteral(const ObjCStringLiteral *S) {
  VisitExpr(S);
}

void StmtProfiler::VisitObjCBoxedExpr(const ObjCBoxedExpr *E) {
  VisitExpr(E);
}

void StmtProfiler::VisitObjCArrayLiteral(const ObjCArrayLiteral *E) {
  VisitExpr(E);
}

void StmtProfiler::VisitObjCDictionaryLiteral(const ObjCDictionaryLiteral *E) {
  VisitExpr(E);
}

void StmtProfiler::VisitObjCEncodeExpr(const ObjCEncodeExpr *S) {
  VisitExpr(S);
  VisitType(S->getEncodedType());
}

void StmtProfiler::VisitObjCSelectorExpr(const ObjCSelectorExpr *S) {
  VisitExpr(S);
  VisitName(S->getSelector());
}

void StmtProfiler::VisitObjCProtocolExpr(const ObjCProtocolExpr *S) {
  VisitExpr(S);
  VisitDecl(S->getProtocol());
}

void StmtProfiler::VisitObjCIvarRefExpr(const ObjCIvarRefExpr *S) {
  VisitExpr(S);
  VisitDecl(S->getDecl());
  ID.AddBoolean(S->isArrow());
  ID.AddBoolean(S->isFreeIvar());
}

void StmtProfiler::VisitObjCPropertyRefExpr(const ObjCPropertyRefExpr *S) {
  VisitExpr(S);
  if (S->isImplicitProperty()) {
    VisitDecl(S->getImplicitPropertyGetter());
    VisitDecl(S->getImplicitPropertySetter());
  } else {
    VisitDecl(S->getExplicitProperty());
  }
  if (S->isSuperReceiver()) {
    ID.AddBoolean(S->isSuperReceiver());
    VisitType(S->getSuperReceiverType());
  }
}

void StmtProfiler::VisitObjCSubscriptRefExpr(const ObjCSubscriptRefExpr *S) {
  VisitExpr(S);
  VisitDecl(S->getAtIndexMethodDecl());
  VisitDecl(S->setAtIndexMethodDecl());
}

void StmtProfiler::VisitObjCMessageExpr(const ObjCMessageExpr *S) {
  VisitExpr(S);
  VisitName(S->getSelector());
  VisitDecl(S->getMethodDecl());
}

void StmtProfiler::VisitObjCIsaExpr(const ObjCIsaExpr *S) {
  VisitExpr(S);
  ID.AddBoolean(S->isArrow());
}

void StmtProfiler::VisitObjCBoolLiteralExpr(const ObjCBoolLiteralExpr *S) {
  VisitExpr(S);
  ID.AddBoolean(S->getValue());
}

void StmtProfiler::VisitObjCIndirectCopyRestoreExpr(
    const ObjCIndirectCopyRestoreExpr *S) {
  VisitExpr(S);
  ID.AddBoolean(S->shouldCopy());
}

void StmtProfiler::VisitObjCBridgedCastExpr(const ObjCBridgedCastExpr *S) {
  VisitExplicitCastExpr(S);
  ID.AddBoolean(S->getBridgeKind());
}

void StmtProfiler::VisitObjCAvailabilityCheckExpr(
    const ObjCAvailabilityCheckExpr *S) {
  VisitExpr(S);
}

void StmtProfiler::VisitTemplateArguments(const TemplateArgumentLoc *Args,
                                          unsigned NumArgs) {
  ID.AddInteger(NumArgs);
  for (unsigned I = 0; I != NumArgs; ++I)
    VisitTemplateArgument(Args[I].getArgument());
}

void StmtProfiler::VisitTemplateArgument(const TemplateArgument &Arg) {
  // Mostly repetitive with TemplateArgument::Profile!
  ID.AddInteger(Arg.getKind());
  switch (Arg.getKind()) {
  case TemplateArgument::Null:
    break;

  case TemplateArgument::Type:
    VisitType(Arg.getAsType());
    break;

  case TemplateArgument::Template:
  case TemplateArgument::TemplateExpansion:
    VisitTemplateName(Arg.getAsTemplateOrTemplatePattern());
    break;

  case TemplateArgument::Declaration:
    VisitType(Arg.getParamTypeForDecl());
    // FIXME: Do we need to recursively decompose template parameter objects?
    VisitDecl(Arg.getAsDecl());
    break;

  case TemplateArgument::NullPtr:
    VisitType(Arg.getNullPtrType());
    break;

  case TemplateArgument::Integral:
    VisitType(Arg.getIntegralType());
    Arg.getAsIntegral().Profile(ID);
    break;

  case TemplateArgument::StructuralValue:
    VisitType(Arg.getStructuralValueType());
    // FIXME: Do we need to recursively decompose this ourselves?
    Arg.getAsStructuralValue().Profile(ID);
    break;

  case TemplateArgument::Expression:
    Visit(Arg.getAsExpr());
    break;

  case TemplateArgument::Pack:
    for (const auto &P : Arg.pack_elements())
      VisitTemplateArgument(P);
    break;
  }
}

namespace {
class OpenACCClauseProfiler
    : public OpenACCClauseVisitor<OpenACCClauseProfiler> {
  StmtProfiler &Profiler;

public:
  OpenACCClauseProfiler(StmtProfiler &P) : Profiler(P) {}

  void VisitOpenACCClauseList(ArrayRef<const OpenACCClause *> Clauses) {
    for (const OpenACCClause *Clause : Clauses) {
      // TODO OpenACC: When we have clauses with expressions, we should
      // profile them too.
      Visit(Clause);
    }
  }

  void VisitClauseWithVarList(const OpenACCClauseWithVarList &Clause) {
    for (auto *E : Clause.getVarList())
      Profiler.VisitStmt(E);
  }

#define VISIT_CLAUSE(CLAUSE_NAME)                                              \
  void Visit##CLAUSE_NAME##Clause(const OpenACC##CLAUSE_NAME##Clause &Clause);

#include "clang/Basic/OpenACCClauses.def"
};

/// Nothing to do here, there are no sub-statements.
void OpenACCClauseProfiler::VisitDefaultClause(
    const OpenACCDefaultClause &Clause) {}

void OpenACCClauseProfiler::VisitIfClause(const OpenACCIfClause &Clause) {
  assert(Clause.hasConditionExpr() &&
         "if clause requires a valid condition expr");
  Profiler.VisitStmt(Clause.getConditionExpr());
}

void OpenACCClauseProfiler::VisitCopyClause(const OpenACCCopyClause &Clause) {
  VisitClauseWithVarList(Clause);
}

void OpenACCClauseProfiler::VisitLinkClause(const OpenACCLinkClause &Clause) {
  VisitClauseWithVarList(Clause);
}

void OpenACCClauseProfiler::VisitDeviceResidentClause(
    const OpenACCDeviceResidentClause &Clause) {
  VisitClauseWithVarList(Clause);
}

void OpenACCClauseProfiler::VisitCopyInClause(
    const OpenACCCopyInClause &Clause) {
  VisitClauseWithVarList(Clause);
}

void OpenACCClauseProfiler::VisitCopyOutClause(
    const OpenACCCopyOutClause &Clause) {
  VisitClauseWithVarList(Clause);
}

void OpenACCClauseProfiler::VisitCreateClause(
    const OpenACCCreateClause &Clause) {
  VisitClauseWithVarList(Clause);
}

void OpenACCClauseProfiler::VisitHostClause(const OpenACCHostClause &Clause) {
  VisitClauseWithVarList(Clause);
}

void OpenACCClauseProfiler::VisitDeviceClause(
    const OpenACCDeviceClause &Clause) {
  VisitClauseWithVarList(Clause);
}

void OpenACCClauseProfiler::VisitSelfClause(const OpenACCSelfClause &Clause) {
  if (Clause.isConditionExprClause()) {
    if (Clause.hasConditionExpr())
      Profiler.VisitStmt(Clause.getConditionExpr());
  } else {
    for (auto *E : Clause.getVarList())
      Profiler.VisitStmt(E);
  }
}

void OpenACCClauseProfiler::VisitFinalizeClause(
    const OpenACCFinalizeClause &Clause) {}

void OpenACCClauseProfiler::VisitIfPresentClause(
    const OpenACCIfPresentClause &Clause) {}

void OpenACCClauseProfiler::VisitNumGangsClause(
    const OpenACCNumGangsClause &Clause) {
  for (auto *E : Clause.getIntExprs())
    Profiler.VisitStmt(E);
}

void OpenACCClauseProfiler::VisitTileClause(const OpenACCTileClause &Clause) {
  for (auto *E : Clause.getSizeExprs())
    Profiler.VisitStmt(E);
}

void OpenACCClauseProfiler::VisitNumWorkersClause(
    const OpenACCNumWorkersClause &Clause) {
  assert(Clause.hasIntExpr() && "num_workers clause requires a valid int expr");
  Profiler.VisitStmt(Clause.getIntExpr());
}

void OpenACCClauseProfiler::VisitCollapseClause(
    const OpenACCCollapseClause &Clause) {
  assert(Clause.getLoopCount() && "collapse clause requires a valid int expr");
  Profiler.VisitStmt(Clause.getLoopCount());
}

void OpenACCClauseProfiler::VisitPrivateClause(
    const OpenACCPrivateClause &Clause) {
  VisitClauseWithVarList(Clause);

<<<<<<< HEAD
  for (auto *VD : Clause.getInitRecipes())
    Profiler.VisitDecl(VD);
=======
  for (auto &Recipe : Clause.getInitRecipes()) {
    Profiler.VisitDecl(Recipe.AllocaDecl);
    if (Recipe.InitExpr)
      Profiler.VisitExpr(Recipe.InitExpr);
  }
>>>>>>> 35227056
}

void OpenACCClauseProfiler::VisitFirstPrivateClause(
    const OpenACCFirstPrivateClause &Clause) {
  VisitClauseWithVarList(Clause);

  for (auto &Recipe : Clause.getInitRecipes()) {
<<<<<<< HEAD
    Profiler.VisitDecl(Recipe.RecipeDecl);
=======
    Profiler.VisitDecl(Recipe.AllocaDecl);
    if (Recipe.InitExpr)
      Profiler.VisitExpr(Recipe.InitExpr);
>>>>>>> 35227056
    Profiler.VisitDecl(Recipe.InitFromTemporary);
  }
}

void OpenACCClauseProfiler::VisitAttachClause(
    const OpenACCAttachClause &Clause) {
  VisitClauseWithVarList(Clause);
}

void OpenACCClauseProfiler::VisitDetachClause(
    const OpenACCDetachClause &Clause) {
  VisitClauseWithVarList(Clause);
}

void OpenACCClauseProfiler::VisitDeleteClause(
    const OpenACCDeleteClause &Clause) {
  VisitClauseWithVarList(Clause);
}

void OpenACCClauseProfiler::VisitDevicePtrClause(
    const OpenACCDevicePtrClause &Clause) {
  VisitClauseWithVarList(Clause);
}

void OpenACCClauseProfiler::VisitNoCreateClause(
    const OpenACCNoCreateClause &Clause) {
  VisitClauseWithVarList(Clause);
}

void OpenACCClauseProfiler::VisitPresentClause(
    const OpenACCPresentClause &Clause) {
  VisitClauseWithVarList(Clause);
}

void OpenACCClauseProfiler::VisitUseDeviceClause(
    const OpenACCUseDeviceClause &Clause) {
  VisitClauseWithVarList(Clause);
}

void OpenACCClauseProfiler::VisitVectorLengthClause(
    const OpenACCVectorLengthClause &Clause) {
  assert(Clause.hasIntExpr() &&
         "vector_length clause requires a valid int expr");
  Profiler.VisitStmt(Clause.getIntExpr());
}

void OpenACCClauseProfiler::VisitAsyncClause(const OpenACCAsyncClause &Clause) {
  if (Clause.hasIntExpr())
    Profiler.VisitStmt(Clause.getIntExpr());
}

void OpenACCClauseProfiler::VisitDeviceNumClause(
    const OpenACCDeviceNumClause &Clause) {
  Profiler.VisitStmt(Clause.getIntExpr());
}

void OpenACCClauseProfiler::VisitDefaultAsyncClause(
    const OpenACCDefaultAsyncClause &Clause) {
  Profiler.VisitStmt(Clause.getIntExpr());
}

void OpenACCClauseProfiler::VisitWorkerClause(
    const OpenACCWorkerClause &Clause) {
  if (Clause.hasIntExpr())
    Profiler.VisitStmt(Clause.getIntExpr());
}

void OpenACCClauseProfiler::VisitVectorClause(
    const OpenACCVectorClause &Clause) {
  if (Clause.hasIntExpr())
    Profiler.VisitStmt(Clause.getIntExpr());
}

void OpenACCClauseProfiler::VisitWaitClause(const OpenACCWaitClause &Clause) {
  if (Clause.hasDevNumExpr())
    Profiler.VisitStmt(Clause.getDevNumExpr());
  for (auto *E : Clause.getQueueIdExprs())
    Profiler.VisitStmt(E);
}

/// Nothing to do here, there are no sub-statements.
void OpenACCClauseProfiler::VisitDeviceTypeClause(
    const OpenACCDeviceTypeClause &Clause) {}

void OpenACCClauseProfiler::VisitAutoClause(const OpenACCAutoClause &Clause) {}

void OpenACCClauseProfiler::VisitIndependentClause(
    const OpenACCIndependentClause &Clause) {}

void OpenACCClauseProfiler::VisitSeqClause(const OpenACCSeqClause &Clause) {}
void OpenACCClauseProfiler::VisitNoHostClause(
    const OpenACCNoHostClause &Clause) {}

void OpenACCClauseProfiler::VisitGangClause(const OpenACCGangClause &Clause) {
  for (unsigned I = 0; I < Clause.getNumExprs(); ++I) {
    Profiler.VisitStmt(Clause.getExpr(I).second);
  }
}

void OpenACCClauseProfiler::VisitReductionClause(
    const OpenACCReductionClause &Clause) {
  VisitClauseWithVarList(Clause);

  for (auto &Recipe : Clause.getRecipes()) {
    Profiler.VisitDecl(Recipe.AllocaDecl);
    if (Recipe.InitExpr)
      Profiler.VisitExpr(Recipe.InitExpr);
    // TODO: OpenACC: Make sure we remember to update this when we figure out
    // what we're adding for the operation recipe, in the meantime, a static
    // assert will make sure we don't add something.
    static_assert(sizeof(OpenACCReductionRecipe) == 2 * sizeof(int *));
  }
}

void OpenACCClauseProfiler::VisitBindClause(const OpenACCBindClause &Clause) {
  assert(false && "not implemented... what can we do about our expr?");
}
} // namespace

void StmtProfiler::VisitOpenACCComputeConstruct(
    const OpenACCComputeConstruct *S) {
  // VisitStmt handles children, so the AssociatedStmt is handled.
  VisitStmt(S);

  OpenACCClauseProfiler P{*this};
  P.VisitOpenACCClauseList(S->clauses());
}

void StmtProfiler::VisitOpenACCLoopConstruct(const OpenACCLoopConstruct *S) {
  // VisitStmt handles children, so the Loop is handled.
  VisitStmt(S);

  OpenACCClauseProfiler P{*this};
  P.VisitOpenACCClauseList(S->clauses());
}

void StmtProfiler::VisitOpenACCCombinedConstruct(
    const OpenACCCombinedConstruct *S) {
  // VisitStmt handles children, so the Loop is handled.
  VisitStmt(S);

  OpenACCClauseProfiler P{*this};
  P.VisitOpenACCClauseList(S->clauses());
}

void StmtProfiler::VisitOpenACCDataConstruct(const OpenACCDataConstruct *S) {
  VisitStmt(S);

  OpenACCClauseProfiler P{*this};
  P.VisitOpenACCClauseList(S->clauses());
}

void StmtProfiler::VisitOpenACCEnterDataConstruct(
    const OpenACCEnterDataConstruct *S) {
  VisitStmt(S);

  OpenACCClauseProfiler P{*this};
  P.VisitOpenACCClauseList(S->clauses());
}

void StmtProfiler::VisitOpenACCExitDataConstruct(
    const OpenACCExitDataConstruct *S) {
  VisitStmt(S);

  OpenACCClauseProfiler P{*this};
  P.VisitOpenACCClauseList(S->clauses());
}

void StmtProfiler::VisitOpenACCHostDataConstruct(
    const OpenACCHostDataConstruct *S) {
  VisitStmt(S);

  OpenACCClauseProfiler P{*this};
  P.VisitOpenACCClauseList(S->clauses());
}

void StmtProfiler::VisitOpenACCWaitConstruct(const OpenACCWaitConstruct *S) {
  // VisitStmt covers 'children', so the exprs inside of it are covered.
  VisitStmt(S);

  OpenACCClauseProfiler P{*this};
  P.VisitOpenACCClauseList(S->clauses());
}

void StmtProfiler::VisitOpenACCCacheConstruct(const OpenACCCacheConstruct *S) {
  // VisitStmt covers 'children', so the exprs inside of it are covered.
  VisitStmt(S);
}

void StmtProfiler::VisitOpenACCInitConstruct(const OpenACCInitConstruct *S) {
  VisitStmt(S);
  OpenACCClauseProfiler P{*this};
  P.VisitOpenACCClauseList(S->clauses());
}

void StmtProfiler::VisitOpenACCShutdownConstruct(
    const OpenACCShutdownConstruct *S) {
  VisitStmt(S);
  OpenACCClauseProfiler P{*this};
  P.VisitOpenACCClauseList(S->clauses());
}

void StmtProfiler::VisitOpenACCSetConstruct(const OpenACCSetConstruct *S) {
  VisitStmt(S);
  OpenACCClauseProfiler P{*this};
  P.VisitOpenACCClauseList(S->clauses());
}

void StmtProfiler::VisitOpenACCUpdateConstruct(
    const OpenACCUpdateConstruct *S) {
  VisitStmt(S);
  OpenACCClauseProfiler P{*this};
  P.VisitOpenACCClauseList(S->clauses());
}

void StmtProfiler::VisitOpenACCAtomicConstruct(
    const OpenACCAtomicConstruct *S) {
  VisitStmt(S);
  OpenACCClauseProfiler P{*this};
  P.VisitOpenACCClauseList(S->clauses());
}

void StmtProfiler::VisitHLSLOutArgExpr(const HLSLOutArgExpr *S) {
  VisitStmt(S);
}

void Stmt::Profile(llvm::FoldingSetNodeID &ID, const ASTContext &Context,
                   bool Canonical, bool ProfileLambdaExpr) const {
  StmtProfilerWithPointers Profiler(ID, Context, Canonical, ProfileLambdaExpr);
  Profiler.Visit(this);
}

void Stmt::ProcessODRHash(llvm::FoldingSetNodeID &ID,
                          class ODRHash &Hash) const {
  StmtProfilerWithoutPointers Profiler(ID, Hash);
  Profiler.Visit(this);
}<|MERGE_RESOLUTION|>--- conflicted
+++ resolved
@@ -2663,16 +2663,11 @@
     const OpenACCPrivateClause &Clause) {
   VisitClauseWithVarList(Clause);
 
-<<<<<<< HEAD
-  for (auto *VD : Clause.getInitRecipes())
-    Profiler.VisitDecl(VD);
-=======
   for (auto &Recipe : Clause.getInitRecipes()) {
     Profiler.VisitDecl(Recipe.AllocaDecl);
     if (Recipe.InitExpr)
       Profiler.VisitExpr(Recipe.InitExpr);
   }
->>>>>>> 35227056
 }
 
 void OpenACCClauseProfiler::VisitFirstPrivateClause(
@@ -2680,13 +2675,9 @@
   VisitClauseWithVarList(Clause);
 
   for (auto &Recipe : Clause.getInitRecipes()) {
-<<<<<<< HEAD
-    Profiler.VisitDecl(Recipe.RecipeDecl);
-=======
     Profiler.VisitDecl(Recipe.AllocaDecl);
     if (Recipe.InitExpr)
       Profiler.VisitExpr(Recipe.InitExpr);
->>>>>>> 35227056
     Profiler.VisitDecl(Recipe.InitFromTemporary);
   }
 }
