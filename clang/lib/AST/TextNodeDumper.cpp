--- conflicted
+++ resolved
@@ -1401,11 +1401,7 @@
       OS << " -> ";
 
     const auto *RD = cast<CXXRecordDecl>(
-<<<<<<< HEAD
-        Base->getType()->castAs<RecordType>()->getOriginalDecl());
-=======
         Base->getType()->castAsCanonical<RecordType>()->getOriginalDecl());
->>>>>>> 35227056
 
     if (Base->isVirtual())
       OS << "virtual ";
