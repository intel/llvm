--- conflicted
+++ resolved
@@ -3093,14 +3093,7 @@
 void TextNodeDumper::VisitOpenACCRoutineDecl(const OpenACCRoutineDecl *D) {
   OS << " " << D->getDirectiveKind();
 
-<<<<<<< HEAD
-  if (D->hasNameSpecified()) {
-    OS << " name_specified";
-    dumpSourceRange(SourceRange{D->getLParenLoc(), D->getRParenLoc()});
-  }
-=======
   dumpSourceRange(SourceRange{D->getLParenLoc(), D->getRParenLoc()});
->>>>>>> 5eee2751
 
   AddChild([=] { Visit(D->getFunctionReference()); });
 
@@ -3112,8 +3105,6 @@
     });
 }
 
-<<<<<<< HEAD
-=======
 void TextNodeDumper::VisitOpenACCRoutineDeclAttr(
     const OpenACCRoutineDeclAttr *A) {
   for (const OpenACCClause *C : A->Clauses)
@@ -3124,7 +3115,6 @@
     });
 }
 
->>>>>>> 5eee2751
 void TextNodeDumper::VisitEmbedExpr(const EmbedExpr *S) {
   AddChild("begin", [=] { OS << S->getStartingElementPos(); });
   AddChild("number of elements", [=] { OS << S->getDataElementCount(); });
