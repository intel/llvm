--- conflicted
+++ resolved
@@ -437,8 +437,6 @@
       if (cast<OpenACCCreateClause>(C)->isZero())
         OS << " : zero";
       break;
-<<<<<<< HEAD
-=======
     case OpenACCClauseKind::Wait:
       OS << " clause";
       if (cast<OpenACCWaitClause>(C)->hasDevNumExpr())
@@ -459,7 +457,6 @@
           });
       OS << ")";
       break;
->>>>>>> 6e4c5224
     default:
       // Nothing to do here.
       break;
