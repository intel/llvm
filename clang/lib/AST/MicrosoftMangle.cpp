//===--- MicrosoftMangle.cpp - Microsoft Visual C++ Name Mangling ---------===//
//
// Part of the LLVM Project, under the Apache License v2.0 with LLVM Exceptions.
// See https://llvm.org/LICENSE.txt for license information.
// SPDX-License-Identifier: Apache-2.0 WITH LLVM-exception
//
//===----------------------------------------------------------------------===//
//
// This provides C++ name mangling targeting the Microsoft Visual C++ ABI.
//
//===----------------------------------------------------------------------===//

#include "clang/AST/ASTContext.h"
#include "clang/AST/Attr.h"
#include "clang/AST/CXXInheritance.h"
#include "clang/AST/CharUnits.h"
#include "clang/AST/Decl.h"
#include "clang/AST/DeclCXX.h"
#include "clang/AST/DeclObjC.h"
#include "clang/AST/DeclOpenMP.h"
#include "clang/AST/DeclTemplate.h"
#include "clang/AST/Expr.h"
#include "clang/AST/ExprCXX.h"
#include "clang/AST/GlobalDecl.h"
#include "clang/AST/Mangle.h"
#include "clang/AST/VTableBuilder.h"
#include "clang/Basic/ABI.h"
#include "clang/Basic/DiagnosticOptions.h"
#include "clang/Basic/SourceManager.h"
#include "clang/Basic/TargetInfo.h"
#include "llvm/ADT/SmallVector.h"
#include "llvm/ADT/StringExtras.h"
#include "llvm/Support/CRC.h"
#include "llvm/Support/MD5.h"
#include "llvm/Support/StringSaver.h"
#include "llvm/Support/xxhash.h"
#include <functional>
#include <optional>

using namespace clang;

namespace {

// Get GlobalDecl of DeclContext of local entities.
static GlobalDecl getGlobalDeclAsDeclContext(const DeclContext *DC) {
  GlobalDecl GD;
  if (auto *CD = dyn_cast<CXXConstructorDecl>(DC))
    GD = GlobalDecl(CD, Ctor_Complete);
  else if (auto *DD = dyn_cast<CXXDestructorDecl>(DC))
    GD = GlobalDecl(DD, Dtor_Complete);
  else
    GD = GlobalDecl(cast<FunctionDecl>(DC));
  return GD;
}

struct msvc_hashing_ostream : public llvm::raw_svector_ostream {
  raw_ostream &OS;
  llvm::SmallString<64> Buffer;

  msvc_hashing_ostream(raw_ostream &OS)
      : llvm::raw_svector_ostream(Buffer), OS(OS) {}
  ~msvc_hashing_ostream() override {
    StringRef MangledName = str();
    bool StartsWithEscape = MangledName.starts_with("\01");
    if (StartsWithEscape)
      MangledName = MangledName.drop_front(1);
    if (MangledName.size() < 4096) {
      OS << str();
      return;
    }

    llvm::MD5 Hasher;
    llvm::MD5::MD5Result Hash;
    Hasher.update(MangledName);
    Hasher.final(Hash);

    SmallString<32> HexString;
    llvm::MD5::stringifyResult(Hash, HexString);

    if (StartsWithEscape)
      OS << '\01';
    OS << "??@" << HexString << '@';
  }
};

static const DeclContext *
getLambdaDefaultArgumentDeclContext(const Decl *D) {
  if (const auto *RD = dyn_cast<CXXRecordDecl>(D))
    if (RD->isLambda())
      if (const auto *Parm =
              dyn_cast_or_null<ParmVarDecl>(RD->getLambdaContextDecl()))
        return Parm->getDeclContext();
  return nullptr;
}

/// Retrieve the declaration context that should be used when mangling
/// the given declaration.
static const DeclContext *getEffectiveDeclContext(const Decl *D) {
  // The ABI assumes that lambda closure types that occur within
  // default arguments live in the context of the function. However, due to
  // the way in which Clang parses and creates function declarations, this is
  // not the case: the lambda closure type ends up living in the context
  // where the function itself resides, because the function declaration itself
  // had not yet been created. Fix the context here.
  if (const auto *LDADC = getLambdaDefaultArgumentDeclContext(D))
    return LDADC;

  // Perform the same check for block literals.
  if (const BlockDecl *BD = dyn_cast<BlockDecl>(D)) {
    if (ParmVarDecl *ContextParam =
            dyn_cast_or_null<ParmVarDecl>(BD->getBlockManglingContextDecl()))
      return ContextParam->getDeclContext();
  }

  const DeclContext *DC = D->getDeclContext();
  if (isa<CapturedDecl>(DC) || isa<OMPDeclareReductionDecl>(DC) ||
      isa<OMPDeclareMapperDecl>(DC)) {
    return getEffectiveDeclContext(cast<Decl>(DC));
  }

  return DC->getRedeclContext();
}

static const DeclContext *getEffectiveParentContext(const DeclContext *DC) {
  return getEffectiveDeclContext(cast<Decl>(DC));
}

static const FunctionDecl *getStructor(const NamedDecl *ND) {
  if (const auto *FTD = dyn_cast<FunctionTemplateDecl>(ND))
    return FTD->getTemplatedDecl()->getCanonicalDecl();

  const auto *FD = cast<FunctionDecl>(ND);
  if (const auto *FTD = FD->getPrimaryTemplate())
    return FTD->getTemplatedDecl()->getCanonicalDecl();

  return FD->getCanonicalDecl();
}

/// MicrosoftMangleContextImpl - Overrides the default MangleContext for the
/// Microsoft Visual C++ ABI.
class MicrosoftMangleContextImpl : public MicrosoftMangleContext {
  typedef std::pair<const DeclContext *, IdentifierInfo *> DiscriminatorKeyTy;
  llvm::DenseMap<DiscriminatorKeyTy, unsigned> Discriminator;
  llvm::DenseMap<const NamedDecl *, unsigned> Uniquifier;
  llvm::DenseMap<const CXXRecordDecl *, unsigned> LambdaIds;
  llvm::DenseMap<GlobalDecl, unsigned> SEHFilterIds;
  llvm::DenseMap<GlobalDecl, unsigned> SEHFinallyIds;
  SmallString<16> AnonymousNamespaceHash;

public:
  MicrosoftMangleContextImpl(ASTContext &Context, DiagnosticsEngine &Diags,
                             bool IsAux = false);
  bool shouldMangleCXXName(const NamedDecl *D) override;
  bool shouldMangleStringLiteral(const StringLiteral *SL) override;
  void mangleCXXName(GlobalDecl GD, raw_ostream &Out) override;
  void mangleVirtualMemPtrThunk(const CXXMethodDecl *MD,
                                const MethodVFTableLocation &ML,
                                raw_ostream &Out) override;
  void mangleThunk(const CXXMethodDecl *MD, const ThunkInfo &Thunk,
                   bool ElideOverrideInfo, raw_ostream &) override;
  void mangleCXXDtorThunk(const CXXDestructorDecl *DD, CXXDtorType Type,
                          const ThunkInfo &Thunk, bool ElideOverrideInfo,
                          raw_ostream &) override;
  void mangleCXXVFTable(const CXXRecordDecl *Derived,
                        ArrayRef<const CXXRecordDecl *> BasePath,
                        raw_ostream &Out) override;
  void mangleCXXVBTable(const CXXRecordDecl *Derived,
                        ArrayRef<const CXXRecordDecl *> BasePath,
                        raw_ostream &Out) override;

  void mangleCXXVTable(const CXXRecordDecl *, raw_ostream &) override;
  void mangleCXXVirtualDisplacementMap(const CXXRecordDecl *SrcRD,
                                       const CXXRecordDecl *DstRD,
                                       raw_ostream &Out) override;
  void mangleCXXThrowInfo(QualType T, bool IsConst, bool IsVolatile,
                          bool IsUnaligned, uint32_t NumEntries,
                          raw_ostream &Out) override;
  void mangleCXXCatchableTypeArray(QualType T, uint32_t NumEntries,
                                   raw_ostream &Out) override;
  void mangleCXXCatchableType(QualType T, const CXXConstructorDecl *CD,
                              CXXCtorType CT, uint32_t Size, uint32_t NVOffset,
                              int32_t VBPtrOffset, uint32_t VBIndex,
                              raw_ostream &Out) override;
  void mangleCXXRTTI(QualType T, raw_ostream &Out) override;
  void mangleCXXRTTIName(QualType T, raw_ostream &Out,
                         bool NormalizeIntegers) override;
  void mangleCXXRTTIBaseClassDescriptor(const CXXRecordDecl *Derived,
                                        uint32_t NVOffset, int32_t VBPtrOffset,
                                        uint32_t VBTableOffset, uint32_t Flags,
                                        raw_ostream &Out) override;
  void mangleCXXRTTIBaseClassArray(const CXXRecordDecl *Derived,
                                   raw_ostream &Out) override;
  void mangleCXXRTTIClassHierarchyDescriptor(const CXXRecordDecl *Derived,
                                             raw_ostream &Out) override;
  void
  mangleCXXRTTICompleteObjectLocator(const CXXRecordDecl *Derived,
                                     ArrayRef<const CXXRecordDecl *> BasePath,
                                     raw_ostream &Out) override;
  void mangleCanonicalTypeName(QualType T, raw_ostream &,
                               bool NormalizeIntegers) override;
  void mangleReferenceTemporary(const VarDecl *, unsigned ManglingNumber,
                                raw_ostream &) override;
  void mangleStaticGuardVariable(const VarDecl *D, raw_ostream &Out) override;
  void mangleThreadSafeStaticGuardVariable(const VarDecl *D, unsigned GuardNum,
                                           raw_ostream &Out) override;
  void mangleDynamicInitializer(const VarDecl *D, raw_ostream &Out) override;
  void mangleDynamicAtExitDestructor(const VarDecl *D,
                                     raw_ostream &Out) override;
  void mangleSEHFilterExpression(GlobalDecl EnclosingDecl,
                                 raw_ostream &Out) override;
  void mangleSEHFinallyBlock(GlobalDecl EnclosingDecl,
                             raw_ostream &Out) override;
  void mangleStringLiteral(const StringLiteral *SL, raw_ostream &Out) override;
  bool getNextDiscriminator(const NamedDecl *ND, unsigned &disc) {
    const DeclContext *DC = getEffectiveDeclContext(ND);
    if (!DC->isFunctionOrMethod())
      return false;

    // Lambda closure types are already numbered, give out a phony number so
    // that they demangle nicely.
    if (const auto *RD = dyn_cast<CXXRecordDecl>(ND)) {
      if (RD->isLambda()) {
        disc = 1;
        return true;
      }
    }

    // Use the canonical number for externally visible decls.
    if (ND->isExternallyVisible()) {
      disc = getASTContext().getManglingNumber(ND, isAux());
      return true;
    }

    // Anonymous tags are already numbered.
    if (const TagDecl *Tag = dyn_cast<TagDecl>(ND)) {
      if (!Tag->hasNameForLinkage() &&
          !getASTContext().getDeclaratorForUnnamedTagDecl(Tag) &&
          !getASTContext().getTypedefNameForUnnamedTagDecl(Tag))
        return false;
    }

    // Make up a reasonable number for internal decls.
    unsigned &discriminator = Uniquifier[ND];
    if (!discriminator)
      discriminator = ++Discriminator[std::make_pair(DC, ND->getIdentifier())];
    disc = discriminator + 1;
    return true;
  }

  std::string getLambdaString(const CXXRecordDecl *Lambda) override {
    assert(Lambda->isLambda() && "RD must be a lambda!");
    std::string Name("<lambda_");

    Decl *LambdaContextDecl = Lambda->getLambdaContextDecl();
    unsigned LambdaManglingNumber = Lambda->getLambdaManglingNumber();
    unsigned LambdaId;
    const ParmVarDecl *Parm = dyn_cast_or_null<ParmVarDecl>(LambdaContextDecl);
    const FunctionDecl *Func =
        Parm ? dyn_cast<FunctionDecl>(Parm->getDeclContext()) : nullptr;

    if (Func) {
      unsigned DefaultArgNo =
          Func->getNumParams() - Parm->getFunctionScopeIndex();
      Name += llvm::utostr(DefaultArgNo);
      Name += "_";
    }

    if (LambdaManglingNumber)
      LambdaId = LambdaManglingNumber;
    else
      LambdaId = getLambdaIdForDebugInfo(Lambda);

    Name += llvm::utostr(LambdaId);
    Name += ">";
    return Name;
  }

  unsigned getLambdaId(const CXXRecordDecl *RD) {
    assert(RD->isLambda() && "RD must be a lambda!");
    assert(!RD->isExternallyVisible() && "RD must not be visible!");
    assert(RD->getLambdaManglingNumber() == 0 &&
           "RD must not have a mangling number!");
    std::pair<llvm::DenseMap<const CXXRecordDecl *, unsigned>::iterator, bool>
        Result = LambdaIds.insert(std::make_pair(RD, LambdaIds.size()));
    return Result.first->second;
  }

  unsigned getLambdaIdForDebugInfo(const CXXRecordDecl *RD) {
    assert(RD->isLambda() && "RD must be a lambda!");
    assert(!RD->isExternallyVisible() && "RD must not be visible!");
    assert(RD->getLambdaManglingNumber() == 0 &&
           "RD must not have a mangling number!");
    // The lambda should exist, but return 0 in case it doesn't.
    return LambdaIds.lookup(RD);
  }

  /// Return a character sequence that is (somewhat) unique to the TU suitable
  /// for mangling anonymous namespaces.
  StringRef getAnonymousNamespaceHash() const {
    return AnonymousNamespaceHash;
  }

private:
  void mangleInitFiniStub(const VarDecl *D, char CharCode, raw_ostream &Out);
};

/// MicrosoftCXXNameMangler - Manage the mangling of a single name for the
/// Microsoft Visual C++ ABI.
class MicrosoftCXXNameMangler {
  MicrosoftMangleContextImpl &Context;
  raw_ostream &Out;

  /// The "structor" is the top-level declaration being mangled, if
  /// that's not a template specialization; otherwise it's the pattern
  /// for that specialization.
  const NamedDecl *Structor;
  unsigned StructorType;

  typedef llvm::SmallVector<std::string, 10> BackRefVec;
  BackRefVec NameBackReferences;

  typedef llvm::DenseMap<const void *, unsigned> ArgBackRefMap;
  ArgBackRefMap FunArgBackReferences;
  ArgBackRefMap TemplateArgBackReferences;

  typedef llvm::DenseMap<const void *, StringRef> TemplateArgStringMap;
  TemplateArgStringMap TemplateArgStrings;
  llvm::BumpPtrAllocator TemplateArgStringStorageAlloc;
  llvm::StringSaver TemplateArgStringStorage;

  typedef std::set<std::pair<int, bool>> PassObjectSizeArgsSet;
  PassObjectSizeArgsSet PassObjectSizeArgs;

  ASTContext &getASTContext() const { return Context.getASTContext(); }

  const bool PointersAre64Bit;

  DiagnosticBuilder Error(SourceLocation, StringRef, StringRef);
  DiagnosticBuilder Error(SourceLocation, StringRef);
  DiagnosticBuilder Error(StringRef);

public:
  enum QualifierMangleMode { QMM_Drop, QMM_Mangle, QMM_Escape, QMM_Result };
  enum class TplArgKind { ClassNTTP, StructuralValue };

  MicrosoftCXXNameMangler(MicrosoftMangleContextImpl &C, raw_ostream &Out_)
      : Context(C), Out(Out_), Structor(nullptr), StructorType(-1),
        TemplateArgStringStorage(TemplateArgStringStorageAlloc),
        PointersAre64Bit(C.getASTContext().getTargetInfo().getPointerWidth(
                             LangAS::Default) == 64) {}

  MicrosoftCXXNameMangler(MicrosoftMangleContextImpl &C, raw_ostream &Out_,
                          const CXXConstructorDecl *D, CXXCtorType Type)
      : Context(C), Out(Out_), Structor(getStructor(D)), StructorType(Type),
        TemplateArgStringStorage(TemplateArgStringStorageAlloc),
        PointersAre64Bit(C.getASTContext().getTargetInfo().getPointerWidth(
                             LangAS::Default) == 64) {}

  MicrosoftCXXNameMangler(MicrosoftMangleContextImpl &C, raw_ostream &Out_,
                          const CXXDestructorDecl *D, CXXDtorType Type)
      : Context(C), Out(Out_), Structor(getStructor(D)), StructorType(Type),
        TemplateArgStringStorage(TemplateArgStringStorageAlloc),
        PointersAre64Bit(C.getASTContext().getTargetInfo().getPointerWidth(
                             LangAS::Default) == 64) {}

  raw_ostream &getStream() const { return Out; }

  void mangle(GlobalDecl GD, StringRef Prefix = "?");
  void mangleName(GlobalDecl GD);
  void mangleFunctionEncoding(GlobalDecl GD, bool ShouldMangle);
  void mangleVariableEncoding(const VarDecl *VD);
  void mangleMemberDataPointer(const CXXRecordDecl *RD, const ValueDecl *VD,
                               const NonTypeTemplateParmDecl *PD,
                               QualType TemplateArgType,
                               StringRef Prefix = "$");
  void mangleMemberDataPointerInClassNTTP(const CXXRecordDecl *,
                                          const ValueDecl *);
  void mangleMemberFunctionPointer(const CXXRecordDecl *RD,
                                   const CXXMethodDecl *MD,
                                   const NonTypeTemplateParmDecl *PD,
                                   QualType TemplateArgType,
                                   StringRef Prefix = "$");
  void mangleFunctionPointer(const FunctionDecl *FD,
                             const NonTypeTemplateParmDecl *PD,
                             QualType TemplateArgType);
  void mangleVarDecl(const VarDecl *VD, const NonTypeTemplateParmDecl *PD,
                     QualType TemplateArgType);
  void mangleMemberFunctionPointerInClassNTTP(const CXXRecordDecl *RD,
                                              const CXXMethodDecl *MD);
  void mangleVirtualMemPtrThunk(const CXXMethodDecl *MD,
                                const MethodVFTableLocation &ML);
  void mangleNumber(int64_t Number);
  void mangleNumber(llvm::APSInt Number);
  void mangleFloat(llvm::APFloat Number);
  void mangleBits(llvm::APInt Number);
  void mangleTagTypeKind(TagTypeKind TK);
  void mangleArtificialTagType(TagTypeKind TK, StringRef UnqualifiedName,
                               ArrayRef<StringRef> NestedNames = {});
  void mangleAddressSpaceType(QualType T, Qualifiers Quals, SourceRange Range);
  void mangleType(QualType T, SourceRange Range,
                  QualifierMangleMode QMM = QMM_Mangle);
  void mangleFunctionType(const FunctionType *T,
                          const FunctionDecl *D = nullptr,
                          bool ForceThisQuals = false,
                          bool MangleExceptionSpec = true);
  void mangleSourceName(StringRef Name);
  void mangleNestedName(GlobalDecl GD);

  void mangleAutoReturnType(QualType T, QualifierMangleMode QMM);

private:
  bool isStructorDecl(const NamedDecl *ND) const {
    return ND == Structor || getStructor(ND) == Structor;
  }

  bool is64BitPointer(Qualifiers Quals) const {
    LangAS AddrSpace = Quals.getAddressSpace();
    return AddrSpace == LangAS::ptr64 ||
           (PointersAre64Bit && !(AddrSpace == LangAS::ptr32_sptr ||
                                  AddrSpace == LangAS::ptr32_uptr));
  }

  void mangleUnqualifiedName(GlobalDecl GD) {
    mangleUnqualifiedName(GD, cast<NamedDecl>(GD.getDecl())->getDeclName());
  }
  void mangleUnqualifiedName(GlobalDecl GD, DeclarationName Name);
  void mangleOperatorName(OverloadedOperatorKind OO, SourceLocation Loc);
  void mangleCXXDtorType(CXXDtorType T);
  void mangleQualifiers(Qualifiers Quals, bool IsMember);
  void mangleRefQualifier(RefQualifierKind RefQualifier);
  void manglePointerCVQualifiers(Qualifiers Quals);
  void manglePointerExtQualifiers(Qualifiers Quals, QualType PointeeType);
  void manglePointerAuthQualifier(Qualifiers Quals);

  void mangleUnscopedTemplateName(GlobalDecl GD);
  void
  mangleTemplateInstantiationName(GlobalDecl GD,
                                  const TemplateArgumentList &TemplateArgs);
  void mangleObjCMethodName(const ObjCMethodDecl *MD);

  void mangleFunctionArgumentType(QualType T, SourceRange Range);
  void manglePassObjectSizeArg(const PassObjectSizeAttr *POSA);

  bool isArtificialTagType(QualType T) const;

  // Declare manglers for every type class.
#define ABSTRACT_TYPE(CLASS, PARENT)
#define NON_CANONICAL_TYPE(CLASS, PARENT)
#define TYPE(CLASS, PARENT) void mangleType(const CLASS##Type *T, \
                                            Qualifiers Quals, \
                                            SourceRange Range);
#include "clang/AST/TypeNodes.inc"
#undef ABSTRACT_TYPE
#undef NON_CANONICAL_TYPE
#undef TYPE

  void mangleType(const TagDecl *TD);
  void mangleDecayedArrayType(const ArrayType *T);
  void mangleArrayType(const ArrayType *T);
  void mangleFunctionClass(const FunctionDecl *FD);
  void mangleCallingConvention(CallingConv CC, SourceRange Range);
  void mangleCallingConvention(const FunctionType *T, SourceRange Range);
  void mangleIntegerLiteral(const llvm::APSInt &Number,
                            const NonTypeTemplateParmDecl *PD = nullptr,
                            QualType TemplateArgType = QualType());
  void mangleExpression(const Expr *E, const NonTypeTemplateParmDecl *PD);
  void mangleThrowSpecification(const FunctionProtoType *T);

  void mangleTemplateArgs(const TemplateDecl *TD,
                          const TemplateArgumentList &TemplateArgs);
  void mangleTemplateArg(const TemplateDecl *TD, const TemplateArgument &TA,
                         const NamedDecl *Parm);
  void mangleTemplateArgValue(QualType T, const APValue &V, TplArgKind,
                              bool WithScalarType = false);

  void mangleObjCProtocol(const ObjCProtocolDecl *PD);
  void mangleObjCLifetime(const QualType T, Qualifiers Quals,
                          SourceRange Range);
  void mangleObjCKindOfType(const ObjCObjectType *T, Qualifiers Quals,
                            SourceRange Range);

  void mangleAutoReturnType(const MemberPointerType *T, Qualifiers Quals);
  void mangleAutoReturnType(const PointerType *T, Qualifiers Quals);
  void mangleAutoReturnType(const LValueReferenceType *T, Qualifiers Quals);
  void mangleAutoReturnType(const RValueReferenceType *T, Qualifiers Quals);
};
}

MicrosoftMangleContextImpl::MicrosoftMangleContextImpl(ASTContext &Context,
                                                       DiagnosticsEngine &Diags,
                                                       bool IsAux)
    : MicrosoftMangleContext(Context, Diags, IsAux) {
  // To mangle anonymous namespaces, hash the path to the main source file. The
  // path should be whatever (probably relative) path was passed on the command
  // line. The goal is for the compiler to produce the same output regardless of
  // working directory, so use the uncanonicalized relative path.
  //
  // It's important to make the mangled names unique because, when CodeView
  // debug info is in use, the debugger uses mangled type names to distinguish
  // between otherwise identically named types in anonymous namespaces.
  //
  // These symbols are always internal, so there is no need for the hash to
  // match what MSVC produces. For the same reason, clang is free to change the
  // hash at any time without breaking compatibility with old versions of clang.
  // The generated names are intended to look similar to what MSVC generates,
  // which are something like "?A0x01234567@".
  SourceManager &SM = Context.getSourceManager();
  if (OptionalFileEntryRef FE = SM.getFileEntryRefForID(SM.getMainFileID())) {
    // Truncate the hash so we get 8 characters of hexadecimal.
    uint32_t TruncatedHash = uint32_t(xxh3_64bits(FE->getName()));
    AnonymousNamespaceHash = llvm::utohexstr(TruncatedHash);
  } else {
    // If we don't have a path to the main file, we'll just use 0.
    AnonymousNamespaceHash = "0";
  }
}

bool MicrosoftMangleContextImpl::shouldMangleCXXName(const NamedDecl *D) {
  if (const FunctionDecl *FD = dyn_cast<FunctionDecl>(D)) {
    LanguageLinkage L = FD->getLanguageLinkage();
    // Overloadable functions need mangling.
    if (FD->hasAttr<OverloadableAttr>())
      return true;

    // The ABI expects that we would never mangle "typical" user-defined entry
    // points regardless of visibility or freestanding-ness.
    //
    // N.B. This is distinct from asking about "main".  "main" has a lot of
    // special rules associated with it in the standard while these
    // user-defined entry points are outside of the purview of the standard.
    // For example, there can be only one definition for "main" in a standards
    // compliant program; however nothing forbids the existence of wmain and
    // WinMain in the same translation unit.
    if (FD->isMSVCRTEntryPoint())
      return false;

    // C++ functions and those whose names are not a simple identifier need
    // mangling.
    if (!FD->getDeclName().isIdentifier() || L == CXXLanguageLinkage)
      return true;

    // C functions are not mangled.
    if (L == CLanguageLinkage)
      return false;
  }

  // Otherwise, no mangling is done outside C++ mode.
  if (!getASTContext().getLangOpts().CPlusPlus)
    return false;

  const VarDecl *VD = dyn_cast<VarDecl>(D);
  if (VD && !isa<DecompositionDecl>(D)) {
    // C variables are not mangled.
    if (VD->isExternC())
      return false;

    // Variables at global scope with internal linkage are not mangled.
    const DeclContext *DC = getEffectiveDeclContext(D);
    // Check for extern variable declared locally.
    if (DC->isFunctionOrMethod() && D->hasLinkage())
      while (!DC->isNamespace() && !DC->isTranslationUnit())
        DC = getEffectiveParentContext(DC);

    if (DC->isTranslationUnit() && D->getFormalLinkage() == Linkage::Internal &&
        !isa<VarTemplateSpecializationDecl>(D) && D->getIdentifier() != nullptr)
      return false;
  }

  return true;
}

bool
MicrosoftMangleContextImpl::shouldMangleStringLiteral(const StringLiteral *SL) {
  return true;
}

DiagnosticBuilder MicrosoftCXXNameMangler::Error(SourceLocation loc,
                                                 StringRef thing1,
                                                 StringRef thing2) {
  DiagnosticsEngine &Diags = Context.getDiags();
  unsigned DiagID = Diags.getCustomDiagID(DiagnosticsEngine::Error,
                                          "cannot mangle this %0 %1 yet");
  return Diags.Report(loc, DiagID) << thing1 << thing2;
}

DiagnosticBuilder MicrosoftCXXNameMangler::Error(SourceLocation loc,
                                                 StringRef thingy) {
  DiagnosticsEngine &Diags = Context.getDiags();
  unsigned DiagID = Diags.getCustomDiagID(DiagnosticsEngine::Error,
                                          "cannot mangle this %0 yet");
  return Diags.Report(loc, DiagID) << thingy;
}

DiagnosticBuilder MicrosoftCXXNameMangler::Error(StringRef thingy) {
  DiagnosticsEngine &Diags = Context.getDiags();
  // extra placeholders are ignored quietly when not used
  unsigned DiagID = Diags.getCustomDiagID(DiagnosticsEngine::Error,
                                          "cannot mangle this %0 yet");
  return Diags.Report(DiagID) << thingy;
}

void MicrosoftCXXNameMangler::mangle(GlobalDecl GD, StringRef Prefix) {
  const NamedDecl *D = cast<NamedDecl>(GD.getDecl());
  // MSVC doesn't mangle C++ names the same way it mangles extern "C" names.
  // Therefore it's really important that we don't decorate the
  // name with leading underscores or leading/trailing at signs. So, by
  // default, we emit an asm marker at the start so we get the name right.
  // Callers can override this with a custom prefix.

  // <mangled-name> ::= ? <name> <type-encoding>
  Out << Prefix;
  mangleName(GD);
  if (const FunctionDecl *FD = dyn_cast<FunctionDecl>(D))
    mangleFunctionEncoding(GD, Context.shouldMangleDeclName(FD));
  else if (const VarDecl *VD = dyn_cast<VarDecl>(D))
    mangleVariableEncoding(VD);
  else if (isa<MSGuidDecl>(D))
    // MSVC appears to mangle GUIDs as if they were variables of type
    // 'const struct __s_GUID'.
    Out << "3U__s_GUID@@B";
  else if (isa<TemplateParamObjectDecl>(D)) {
    // Template parameter objects don't get a <type-encoding>; their type is
    // specified as part of their value.
  } else
    llvm_unreachable("Tried to mangle unexpected NamedDecl!");
}

void MicrosoftCXXNameMangler::mangleFunctionEncoding(GlobalDecl GD,
                                                     bool ShouldMangle) {
  const FunctionDecl *FD = cast<FunctionDecl>(GD.getDecl());
  // <type-encoding> ::= <function-class> <function-type>

  // Since MSVC operates on the type as written and not the canonical type, it
  // actually matters which decl we have here.  MSVC appears to choose the
  // first, since it is most likely to be the declaration in a header file.
  FD = FD->getFirstDecl();

  // We should never ever see a FunctionNoProtoType at this point.
  // We don't even know how to mangle their types anyway :).
  const FunctionProtoType *FT = FD->getType()->castAs<FunctionProtoType>();

  // extern "C" functions can hold entities that must be mangled.
  // As it stands, these functions still need to get expressed in the full
  // external name.  They have their class and type omitted, replaced with '9'.
  if (ShouldMangle) {
    // We would like to mangle all extern "C" functions using this additional
    // component but this would break compatibility with MSVC's behavior.
    // Instead, do this when we know that compatibility isn't important (in
    // other words, when it is an overloaded extern "C" function).
    if (FD->isExternC() && FD->hasAttr<OverloadableAttr>())
      Out << "$$J0";

    mangleFunctionClass(FD);

    mangleFunctionType(FT, FD, false, false);
  } else {
    Out << '9';
  }
}

void MicrosoftCXXNameMangler::mangleVariableEncoding(const VarDecl *VD) {
  // <type-encoding> ::= <storage-class> <variable-type>
  // <storage-class> ::= 0  # private static member
  //                 ::= 1  # protected static member
  //                 ::= 2  # public static member
  //                 ::= 3  # global
  //                 ::= 4  # static local

  // The first character in the encoding (after the name) is the storage class.
  if (VD->isStaticDataMember()) {
    // If it's a static member, it also encodes the access level.
    switch (VD->getAccess()) {
      default:
      case AS_private: Out << '0'; break;
      case AS_protected: Out << '1'; break;
      case AS_public: Out << '2'; break;
    }
  }
  else if (!VD->isStaticLocal())
    Out << '3';
  else
    Out << '4';
  // Now mangle the type.
  // <variable-type> ::= <type> <cvr-qualifiers>
  //                 ::= <type> <pointee-cvr-qualifiers> # pointers, references
  // Pointers and references are odd. The type of 'int * const foo;' gets
  // mangled as 'QAHA' instead of 'PAHB', for example.
  SourceRange SR = VD->getSourceRange();
  QualType Ty = VD->getType();
  if (Ty->isPointerType() || Ty->isReferenceType() ||
      Ty->isMemberPointerType()) {
    mangleType(Ty, SR, QMM_Drop);
    manglePointerExtQualifiers(
        Ty.getDesugaredType(getASTContext()).getLocalQualifiers(), QualType());
    if (const MemberPointerType *MPT = Ty->getAs<MemberPointerType>()) {
      mangleQualifiers(MPT->getPointeeType().getQualifiers(), true);
      // Member pointers are suffixed with a back reference to the member
      // pointer's class name.
      mangleName(MPT->getMostRecentCXXRecordDecl());
    } else
      mangleQualifiers(Ty->getPointeeType().getQualifiers(), false);
  } else if (const ArrayType *AT = getASTContext().getAsArrayType(Ty)) {
    // Global arrays are funny, too.
    mangleDecayedArrayType(AT);
    if (AT->getElementType()->isArrayType())
      Out << 'A';
    else
      mangleQualifiers(Ty.getQualifiers(), false);
  } else {
    mangleType(Ty, SR, QMM_Drop);
    mangleQualifiers(Ty.getQualifiers(), false);
  }
}

void MicrosoftCXXNameMangler::mangleMemberDataPointer(
    const CXXRecordDecl *RD, const ValueDecl *VD,
    const NonTypeTemplateParmDecl *PD, QualType TemplateArgType,
    StringRef Prefix) {
  // <member-data-pointer> ::= <integer-literal>
  //                       ::= $F <number> <number>
  //                       ::= $G <number> <number> <number>
  //
  // <auto-nttp> ::= $ M <type> <integer-literal>
  // <auto-nttp> ::= $ M <type> F <name> <number>
  // <auto-nttp> ::= $ M <type> G <name> <number> <number>

  int64_t FieldOffset;
  int64_t VBTableOffset;
  MSInheritanceModel IM = RD->getMSInheritanceModel();
  if (VD) {
    FieldOffset = getASTContext().getFieldOffset(VD);
    assert(FieldOffset % getASTContext().getCharWidth() == 0 &&
           "cannot take address of bitfield");
    FieldOffset /= getASTContext().getCharWidth();

    VBTableOffset = 0;

    if (IM == MSInheritanceModel::Virtual)
      FieldOffset -= getASTContext().getOffsetOfBaseWithVBPtr(RD).getQuantity();
  } else {
    FieldOffset = RD->nullFieldOffsetIsZero() ? 0 : -1;

    VBTableOffset = -1;
  }

  char Code = '\0';
  switch (IM) {
  case MSInheritanceModel::Single:      Code = '0'; break;
  case MSInheritanceModel::Multiple:    Code = '0'; break;
  case MSInheritanceModel::Virtual:     Code = 'F'; break;
  case MSInheritanceModel::Unspecified: Code = 'G'; break;
  }

  Out << Prefix;

  if (VD &&
      getASTContext().getLangOpts().isCompatibleWithMSVC(
          LangOptions::MSVC2019) &&
      PD && PD->getType()->getTypeClass() == Type::Auto &&
      !TemplateArgType.isNull()) {
    Out << "M";
    mangleType(TemplateArgType, SourceRange(), QMM_Drop);
  }

  Out << Code;

  mangleNumber(FieldOffset);

  // The C++ standard doesn't allow base-to-derived member pointer conversions
  // in template parameter contexts, so the vbptr offset of data member pointers
  // is always zero.
  if (inheritanceModelHasVBPtrOffsetField(IM))
    mangleNumber(0);
  if (inheritanceModelHasVBTableOffsetField(IM))
    mangleNumber(VBTableOffset);
}

void MicrosoftCXXNameMangler::mangleMemberDataPointerInClassNTTP(
    const CXXRecordDecl *RD, const ValueDecl *VD) {
  MSInheritanceModel IM = RD->getMSInheritanceModel();
  // <nttp-class-member-data-pointer> ::= <member-data-pointer>
  //                                  ::= N
  //                                  ::= 8 <postfix> @ <unqualified-name> @

  if (IM != MSInheritanceModel::Single && IM != MSInheritanceModel::Multiple)
    return mangleMemberDataPointer(RD, VD, nullptr, QualType(), "");

  if (!VD) {
    Out << 'N';
    return;
  }

  Out << '8';
  mangleNestedName(VD);
  Out << '@';
  mangleUnqualifiedName(VD);
  Out << '@';
}

void MicrosoftCXXNameMangler::mangleMemberFunctionPointer(
    const CXXRecordDecl *RD, const CXXMethodDecl *MD,
    const NonTypeTemplateParmDecl *PD, QualType TemplateArgType,
    StringRef Prefix) {
  // <member-function-pointer> ::= $1? <name>
  //                           ::= $H? <name> <number>
  //                           ::= $I? <name> <number> <number>
  //                           ::= $J? <name> <number> <number> <number>
  //
  // <auto-nttp> ::= $ M <type> 1? <name>
  // <auto-nttp> ::= $ M <type> H? <name> <number>
  // <auto-nttp> ::= $ M <type> I? <name> <number> <number>
  // <auto-nttp> ::= $ M <type> J? <name> <number> <number> <number>

  MSInheritanceModel IM = RD->getMSInheritanceModel();

  char Code = '\0';
  switch (IM) {
  case MSInheritanceModel::Single:      Code = '1'; break;
  case MSInheritanceModel::Multiple:    Code = 'H'; break;
  case MSInheritanceModel::Virtual:     Code = 'I'; break;
  case MSInheritanceModel::Unspecified: Code = 'J'; break;
  }

  // If non-virtual, mangle the name.  If virtual, mangle as a virtual memptr
  // thunk.
  uint64_t NVOffset = 0;
  uint64_t VBTableOffset = 0;
  uint64_t VBPtrOffset = 0;
  if (MD) {
    Out << Prefix;

    if (getASTContext().getLangOpts().isCompatibleWithMSVC(
            LangOptions::MSVC2019) &&
        PD && PD->getType()->getTypeClass() == Type::Auto &&
        !TemplateArgType.isNull()) {
      Out << "M";
      mangleType(TemplateArgType, SourceRange(), QMM_Drop);
    }

    Out << Code << '?';
    if (MD->isVirtual()) {
      MicrosoftVTableContext *VTContext =
          cast<MicrosoftVTableContext>(getASTContext().getVTableContext());
      MethodVFTableLocation ML =
          VTContext->getMethodVFTableLocation(GlobalDecl(MD));
      mangleVirtualMemPtrThunk(MD, ML);
      NVOffset = ML.VFPtrOffset.getQuantity();
      VBTableOffset = ML.VBTableIndex * 4;
      if (ML.VBase) {
        const ASTRecordLayout &Layout = getASTContext().getASTRecordLayout(RD);
        VBPtrOffset = Layout.getVBPtrOffset().getQuantity();
      }
    } else {
      mangleName(MD);
      mangleFunctionEncoding(MD, /*ShouldMangle=*/true);
    }

    if (VBTableOffset == 0 && IM == MSInheritanceModel::Virtual)
      NVOffset -= getASTContext().getOffsetOfBaseWithVBPtr(RD).getQuantity();
  } else {
    // Null single inheritance member functions are encoded as a simple nullptr.
    if (IM == MSInheritanceModel::Single) {
      Out << Prefix << "0A@";
      return;
    }
    if (IM == MSInheritanceModel::Unspecified)
      VBTableOffset = -1;
    Out << Prefix << Code;
  }

  if (inheritanceModelHasNVOffsetField(/*IsMemberFunction=*/true, IM))
    mangleNumber(static_cast<uint32_t>(NVOffset));
  if (inheritanceModelHasVBPtrOffsetField(IM))
    mangleNumber(VBPtrOffset);
  if (inheritanceModelHasVBTableOffsetField(IM))
    mangleNumber(VBTableOffset);
}

void MicrosoftCXXNameMangler::mangleFunctionPointer(
    const FunctionDecl *FD, const NonTypeTemplateParmDecl *PD,
    QualType TemplateArgType) {
  // <func-ptr> ::= $1? <mangled-name>
  // <func-ptr> ::= <auto-nttp>
  //
  // <auto-nttp> ::= $ M <type> 1? <mangled-name>
  Out << '$';

  if (getASTContext().getLangOpts().isCompatibleWithMSVC(
          LangOptions::MSVC2019) &&
      PD && PD->getType()->getTypeClass() == Type::Auto &&
      !TemplateArgType.isNull()) {
    Out << "M";
    mangleType(TemplateArgType, SourceRange(), QMM_Drop);
  }

  Out << "1?";
  mangleName(FD);
  mangleFunctionEncoding(FD, /*ShouldMangle=*/true);
}

void MicrosoftCXXNameMangler::mangleVarDecl(const VarDecl *VD,
                                            const NonTypeTemplateParmDecl *PD,
                                            QualType TemplateArgType) {
  // <var-ptr> ::= $1? <mangled-name>
  // <var-ptr> ::= <auto-nttp>
  //
  // <auto-nttp> ::= $ M <type> 1? <mangled-name>
  Out << '$';

  if (getASTContext().getLangOpts().isCompatibleWithMSVC(
          LangOptions::MSVC2019) &&
      PD && PD->getType()->getTypeClass() == Type::Auto &&
      !TemplateArgType.isNull()) {
    Out << "M";
    mangleType(TemplateArgType, SourceRange(), QMM_Drop);
  }

  Out << "1?";
  mangleName(VD);
  mangleVariableEncoding(VD);
}

void MicrosoftCXXNameMangler::mangleMemberFunctionPointerInClassNTTP(
    const CXXRecordDecl *RD, const CXXMethodDecl *MD) {
  // <nttp-class-member-function-pointer> ::= <member-function-pointer>
  //                           ::= N
  //                           ::= E? <virtual-mem-ptr-thunk>
  //                           ::= E? <mangled-name> <type-encoding>

  if (!MD) {
    if (RD->getMSInheritanceModel() != MSInheritanceModel::Single)
      return mangleMemberFunctionPointer(RD, MD, nullptr, QualType(), "");

    Out << 'N';
    return;
  }

  Out << "E?";
  if (MD->isVirtual()) {
    MicrosoftVTableContext *VTContext =
        cast<MicrosoftVTableContext>(getASTContext().getVTableContext());
    MethodVFTableLocation ML =
        VTContext->getMethodVFTableLocation(GlobalDecl(MD));
    mangleVirtualMemPtrThunk(MD, ML);
  } else {
    mangleName(MD);
    mangleFunctionEncoding(MD, /*ShouldMangle=*/true);
  }
}

void MicrosoftCXXNameMangler::mangleVirtualMemPtrThunk(
    const CXXMethodDecl *MD, const MethodVFTableLocation &ML) {
  // Get the vftable offset.
  CharUnits PointerWidth = getASTContext().toCharUnitsFromBits(
      getASTContext().getTargetInfo().getPointerWidth(LangAS::Default));
  uint64_t OffsetInVFTable = ML.Index * PointerWidth.getQuantity();

  Out << "?_9";
  mangleName(MD->getParent());
  Out << "$B";
  mangleNumber(OffsetInVFTable);
  Out << 'A';
  mangleCallingConvention(MD->getType()->castAs<FunctionProtoType>(),
                          MD->getSourceRange());
}

void MicrosoftCXXNameMangler::mangleName(GlobalDecl GD) {
  // <name> ::= <unscoped-name> {[<named-scope>]+ | [<nested-name>]}? @

  // Always start with the unqualified name.
  mangleUnqualifiedName(GD);

  mangleNestedName(GD);

  // Terminate the whole name with an '@'.
  Out << '@';
}

void MicrosoftCXXNameMangler::mangleNumber(int64_t Number) {
  mangleNumber(llvm::APSInt(llvm::APInt(64, Number), /*IsUnsigned*/false));
}

void MicrosoftCXXNameMangler::mangleNumber(llvm::APSInt Number) {
  // MSVC never mangles any integer wider than 64 bits. In general it appears
  // to convert every integer to signed 64 bit before mangling (including
  // unsigned 64 bit values). Do the same, but preserve bits beyond the bottom
  // 64.
  unsigned Width = std::max(Number.getBitWidth(), 64U);
  llvm::APInt Value = Number.extend(Width);

  // <non-negative integer> ::= A@              # when Number == 0
  //                        ::= <decimal digit> # when 1 <= Number <= 10
  //                        ::= <hex digit>+ @  # when Number >= 10
  //
  // <number>               ::= [?] <non-negative integer>

  if (Value.isNegative()) {
    Value = -Value;
    Out << '?';
  }
  mangleBits(Value);
}

void MicrosoftCXXNameMangler::mangleFloat(llvm::APFloat Number) {
  using llvm::APFloat;

  switch (APFloat::SemanticsToEnum(Number.getSemantics())) {
  case APFloat::S_IEEEsingle: Out << 'A'; break;
  case APFloat::S_IEEEdouble: Out << 'B'; break;

  // The following are all Clang extensions. We try to pick manglings that are
  // unlikely to conflict with MSVC's scheme.
  case APFloat::S_IEEEhalf: Out << 'V'; break;
  case APFloat::S_BFloat: Out << 'W'; break;
  case APFloat::S_x87DoubleExtended: Out << 'X'; break;
  case APFloat::S_IEEEquad: Out << 'Y'; break;
  case APFloat::S_PPCDoubleDouble: Out << 'Z'; break;
  case APFloat::S_PPCDoubleDoubleLegacy:
  case APFloat::S_Float8E5M2:
  case APFloat::S_Float8E4M3:
  case APFloat::S_Float8E4M3FN:
  case APFloat::S_Float8E5M2FNUZ:
  case APFloat::S_Float8E4M3FNUZ:
  case APFloat::S_Float8E4M3B11FNUZ:
  case APFloat::S_Float8E3M4:
  case APFloat::S_FloatTF32:
  case APFloat::S_Float8E8M0FNU:
  case APFloat::S_Float6E3M2FN:
  case APFloat::S_Float6E2M3FN:
  case APFloat::S_Float4E2M1FN:
    llvm_unreachable("Tried to mangle unexpected APFloat semantics");
  }

  mangleBits(Number.bitcastToAPInt());
}

void MicrosoftCXXNameMangler::mangleBits(llvm::APInt Value) {
  if (Value == 0)
    Out << "A@";
  else if (Value.uge(1) && Value.ule(10))
    Out << (Value - 1);
  else {
    // Numbers that are not encoded as decimal digits are represented as nibbles
    // in the range of ASCII characters 'A' to 'P'.
    // The number 0x123450 would be encoded as 'BCDEFA'
    llvm::SmallString<32> EncodedNumberBuffer;
    for (; Value != 0; Value.lshrInPlace(4))
      EncodedNumberBuffer.push_back('A' + (Value & 0xf).getZExtValue());
    std::reverse(EncodedNumberBuffer.begin(), EncodedNumberBuffer.end());
    Out.write(EncodedNumberBuffer.data(), EncodedNumberBuffer.size());
    Out << '@';
  }
}

static GlobalDecl isTemplate(GlobalDecl GD,
                             const TemplateArgumentList *&TemplateArgs) {
  const NamedDecl *ND = cast<NamedDecl>(GD.getDecl());
  // Check if we have a function template.
  if (const FunctionDecl *FD = dyn_cast<FunctionDecl>(ND)) {
    if (const TemplateDecl *TD = FD->getPrimaryTemplate()) {
      TemplateArgs = FD->getTemplateSpecializationArgs();
      return GD.getWithDecl(TD);
    }
  }

  // Check if we have a class template.
  if (const ClassTemplateSpecializationDecl *Spec =
          dyn_cast<ClassTemplateSpecializationDecl>(ND)) {
    TemplateArgs = &Spec->getTemplateArgs();
    return GD.getWithDecl(Spec->getSpecializedTemplate());
  }

  // Check if we have a variable template.
  if (const VarTemplateSpecializationDecl *Spec =
          dyn_cast<VarTemplateSpecializationDecl>(ND)) {
    TemplateArgs = &Spec->getTemplateArgs();
    return GD.getWithDecl(Spec->getSpecializedTemplate());
  }

  return GlobalDecl();
}

void MicrosoftCXXNameMangler::mangleUnqualifiedName(GlobalDecl GD,
                                                    DeclarationName Name) {
  const NamedDecl *ND = cast<NamedDecl>(GD.getDecl());
  //  <unqualified-name> ::= <operator-name>
  //                     ::= <ctor-dtor-name>
  //                     ::= <source-name>
  //                     ::= <template-name>

  // Check if we have a template.
  const TemplateArgumentList *TemplateArgs = nullptr;
  if (GlobalDecl TD = isTemplate(GD, TemplateArgs)) {
    // Function templates aren't considered for name back referencing.  This
    // makes sense since function templates aren't likely to occur multiple
    // times in a symbol.
    if (isa<FunctionTemplateDecl>(TD.getDecl())) {
      mangleTemplateInstantiationName(TD, *TemplateArgs);
      Out << '@';
      return;
    }

    // Here comes the tricky thing: if we need to mangle something like
    //   void foo(A::X<Y>, B::X<Y>),
    // the X<Y> part is aliased. However, if you need to mangle
    //   void foo(A::X<A::Y>, A::X<B::Y>),
    // the A::X<> part is not aliased.
    // That is, from the mangler's perspective we have a structure like this:
    //   namespace[s] -> type[ -> template-parameters]
    // but from the Clang perspective we have
    //   type [ -> template-parameters]
    //      \-> namespace[s]
    // What we do is we create a new mangler, mangle the same type (without
    // a namespace suffix) to a string using the extra mangler and then use
    // the mangled type name as a key to check the mangling of different types
    // for aliasing.

    // It's important to key cache reads off ND, not TD -- the same TD can
    // be used with different TemplateArgs, but ND uniquely identifies
    // TD / TemplateArg pairs.
    ArgBackRefMap::iterator Found = TemplateArgBackReferences.find(ND);
    if (Found == TemplateArgBackReferences.end()) {

      TemplateArgStringMap::iterator Found = TemplateArgStrings.find(ND);
      if (Found == TemplateArgStrings.end()) {
        // Mangle full template name into temporary buffer.
        llvm::SmallString<64> TemplateMangling;
        llvm::raw_svector_ostream Stream(TemplateMangling);
        MicrosoftCXXNameMangler Extra(Context, Stream);
        Extra.mangleTemplateInstantiationName(TD, *TemplateArgs);

        // Use the string backref vector to possibly get a back reference.
        mangleSourceName(TemplateMangling);

        // Memoize back reference for this type if one exist, else memoize
        // the mangling itself.
        BackRefVec::iterator StringFound =
            llvm::find(NameBackReferences, TemplateMangling);
        if (StringFound != NameBackReferences.end()) {
          TemplateArgBackReferences[ND] =
              StringFound - NameBackReferences.begin();
        } else {
          TemplateArgStrings[ND] =
              TemplateArgStringStorage.save(TemplateMangling.str());
        }
      } else {
        Out << Found->second << '@'; // Outputs a StringRef.
      }
    } else {
      Out << Found->second; // Outputs a back reference (an int).
    }
    return;
  }

  switch (Name.getNameKind()) {
    case DeclarationName::Identifier: {
      if (const IdentifierInfo *II = Name.getAsIdentifierInfo()) {
        bool IsDeviceStub =
            ND &&
            ((isa<FunctionDecl>(ND) && ND->hasAttr<CUDAGlobalAttr>()) ||
             (isa<FunctionTemplateDecl>(ND) &&
              cast<FunctionTemplateDecl>(ND)
                  ->getTemplatedDecl()
                  ->hasAttr<CUDAGlobalAttr>())) &&
            GD.getKernelReferenceKind() == KernelReferenceKind::Stub;
        bool IsOCLDeviceStub =
            ND && isa<FunctionDecl>(ND) &&
            DeviceKernelAttr::isOpenCLSpelling(
                ND->getAttr<DeviceKernelAttr>()) &&
            GD.getKernelReferenceKind() == KernelReferenceKind::Stub;
        if (IsDeviceStub)
          mangleSourceName(
              (llvm::Twine("__device_stub__") + II->getName()).str());
        else if (IsOCLDeviceStub)
          mangleSourceName(
              (llvm::Twine("__clang_ocl_kern_imp_") + II->getName()).str());
        else
          mangleSourceName(II->getName());
        break;
      }

      // Otherwise, an anonymous entity.  We must have a declaration.
      assert(ND && "mangling empty name without declaration");

      if (const NamespaceDecl *NS = dyn_cast<NamespaceDecl>(ND)) {
        if (NS->isAnonymousNamespace()) {
          Out << "?A0x" << Context.getAnonymousNamespaceHash() << '@';
          break;
        }
      }

      if (const DecompositionDecl *DD = dyn_cast<DecompositionDecl>(ND)) {
        // Decomposition declarations are considered anonymous, and get
        // numbered with a $S prefix.
        llvm::SmallString<64> Name("$S");
        // Get a unique id for the anonymous struct.
        Name += llvm::utostr(Context.getAnonymousStructId(DD) + 1);
        mangleSourceName(Name);
        break;
      }

      if (const VarDecl *VD = dyn_cast<VarDecl>(ND)) {
        // We must have an anonymous union or struct declaration.
        const CXXRecordDecl *RD = VD->getType()->getAsCXXRecordDecl();
        assert(RD && "expected variable decl to have a record type");
        // Anonymous types with no tag or typedef get the name of their
        // declarator mangled in.  If they have no declarator, number them with
        // a $S prefix.
        llvm::SmallString<64> Name("$S");
        // Get a unique id for the anonymous struct.
        Name += llvm::utostr(Context.getAnonymousStructId(RD) + 1);
        mangleSourceName(Name.str());
        break;
      }

      if (const MSGuidDecl *GD = dyn_cast<MSGuidDecl>(ND)) {
        // Mangle a GUID object as if it were a variable with the corresponding
        // mangled name.
        SmallString<sizeof("_GUID_12345678_1234_1234_1234_1234567890ab")> GUID;
        llvm::raw_svector_ostream GUIDOS(GUID);
        Context.mangleMSGuidDecl(GD, GUIDOS);
        mangleSourceName(GUID);
        break;
      }

      if (const auto *TPO = dyn_cast<TemplateParamObjectDecl>(ND)) {
        Out << "?__N";
        mangleTemplateArgValue(TPO->getType().getUnqualifiedType(),
                               TPO->getValue(), TplArgKind::ClassNTTP);
        break;
      }

      // We must have an anonymous struct.
      const TagDecl *TD = cast<TagDecl>(ND);
      if (const TypedefNameDecl *D = TD->getTypedefNameForAnonDecl()) {
        assert(TD->getDeclContext() == D->getDeclContext() &&
               "Typedef should not be in another decl context!");
        assert(D->getDeclName().getAsIdentifierInfo() &&
               "Typedef was not named!");
        mangleSourceName(D->getDeclName().getAsIdentifierInfo()->getName());
        break;
      }

      if (const CXXRecordDecl *Record = dyn_cast<CXXRecordDecl>(TD)) {
        if (Record->isLambda()) {
          llvm::SmallString<10> Name("<lambda_");

          Decl *LambdaContextDecl = Record->getLambdaContextDecl();
          unsigned LambdaManglingNumber = Record->getLambdaManglingNumber();
          unsigned LambdaId;
          const ParmVarDecl *Parm =
              dyn_cast_or_null<ParmVarDecl>(LambdaContextDecl);
          const FunctionDecl *Func =
              Parm ? dyn_cast<FunctionDecl>(Parm->getDeclContext()) : nullptr;

          if (Func) {
            unsigned DefaultArgNo =
                Func->getNumParams() - Parm->getFunctionScopeIndex();
            Name += llvm::utostr(DefaultArgNo);
            Name += "_";
          }

          if (LambdaManglingNumber)
            LambdaId = LambdaManglingNumber;
          else
            LambdaId = Context.getLambdaId(Record);

          Name += llvm::utostr(LambdaId);
          Name += ">";

          mangleSourceName(Name);

          // If the context is a variable or a class member and not a parameter,
          // it is encoded in a qualified name.
          if (LambdaManglingNumber && LambdaContextDecl) {
            if ((isa<VarDecl>(LambdaContextDecl) ||
                 isa<FieldDecl>(LambdaContextDecl)) &&
                !isa<ParmVarDecl>(LambdaContextDecl)) {
              mangleUnqualifiedName(cast<NamedDecl>(LambdaContextDecl));
            }
          }
          break;
        }
      }

      llvm::SmallString<64> Name;
      if (DeclaratorDecl *DD =
              Context.getASTContext().getDeclaratorForUnnamedTagDecl(TD)) {
        // Anonymous types without a name for linkage purposes have their
        // declarator mangled in if they have one.
        Name += "<unnamed-type-";
        Name += DD->getName();
      } else if (TypedefNameDecl *TND =
                     Context.getASTContext().getTypedefNameForUnnamedTagDecl(
                         TD)) {
        // Anonymous types without a name for linkage purposes have their
        // associate typedef mangled in if they have one.
        Name += "<unnamed-type-";
        Name += TND->getName();
      } else if (isa<EnumDecl>(TD) &&
                 cast<EnumDecl>(TD)->enumerator_begin() !=
                     cast<EnumDecl>(TD)->enumerator_end()) {
        // Anonymous non-empty enums mangle in the first enumerator.
        auto *ED = cast<EnumDecl>(TD);
        Name += "<unnamed-enum-";
        Name += ED->enumerator_begin()->getName();
      } else {
        // Otherwise, number the types using a $S prefix.
        Name += "<unnamed-type-$S";
        Name += llvm::utostr(Context.getAnonymousStructId(TD) + 1);
      }
      Name += ">";
      mangleSourceName(Name.str());
      break;
    }

    case DeclarationName::ObjCZeroArgSelector:
    case DeclarationName::ObjCOneArgSelector:
    case DeclarationName::ObjCMultiArgSelector: {
      // This is reachable only when constructing an outlined SEH finally
      // block.  Nothing depends on this mangling and it's used only with
      // functinos with internal linkage.
      llvm::SmallString<64> Name;
      mangleSourceName(Name.str());
      break;
    }

    case DeclarationName::CXXConstructorName:
      if (isStructorDecl(ND)) {
        if (StructorType == Ctor_CopyingClosure) {
          Out << "?_O";
          return;
        }
        if (StructorType == Ctor_DefaultClosure) {
          Out << "?_F";
          return;
        }
      }
      Out << "?0";
      return;

    case DeclarationName::CXXDestructorName:
      if (isStructorDecl(ND))
        // If the named decl is the C++ destructor we're mangling,
        // use the type we were given.
        mangleCXXDtorType(static_cast<CXXDtorType>(StructorType));
      else
        // Otherwise, use the base destructor name. This is relevant if a
        // class with a destructor is declared within a destructor.
        mangleCXXDtorType(Dtor_Base);
      break;

    case DeclarationName::CXXConversionFunctionName:
      // <operator-name> ::= ?B # (cast)
      // The target type is encoded as the return type.
      Out << "?B";
      break;

    case DeclarationName::CXXOperatorName:
      mangleOperatorName(Name.getCXXOverloadedOperator(), ND->getLocation());
      break;

    case DeclarationName::CXXLiteralOperatorName: {
      Out << "?__K";
      mangleSourceName(Name.getCXXLiteralIdentifier()->getName());
      break;
    }

    case DeclarationName::CXXDeductionGuideName:
      llvm_unreachable("Can't mangle a deduction guide name!");

    case DeclarationName::CXXUsingDirective:
      llvm_unreachable("Can't mangle a using directive name!");
  }
}

// <postfix> ::= <unqualified-name> [<postfix>]
//           ::= <substitution> [<postfix>]
void MicrosoftCXXNameMangler::mangleNestedName(GlobalDecl GD) {
  const NamedDecl *ND = cast<NamedDecl>(GD.getDecl());

  if (const auto *ID = dyn_cast<IndirectFieldDecl>(ND))
    for (unsigned I = 1, IE = ID->getChainingSize(); I < IE; ++I)
      mangleSourceName("<unnamed-tag>");

  const DeclContext *DC = getEffectiveDeclContext(ND);
  while (!DC->isTranslationUnit()) {
    if (isa<TagDecl>(ND) || isa<VarDecl>(ND)) {
      unsigned Disc;
      if (Context.getNextDiscriminator(ND, Disc)) {
        Out << '?';
        mangleNumber(Disc);
        Out << '?';
      }
    }

    if (const BlockDecl *BD = dyn_cast<BlockDecl>(DC)) {
      auto Discriminate =
          [](StringRef Name, const unsigned Discriminator,
             const unsigned ParameterDiscriminator) -> std::string {
        std::string Buffer;
        llvm::raw_string_ostream Stream(Buffer);
        Stream << Name;
        if (Discriminator)
          Stream << '_' << Discriminator;
        if (ParameterDiscriminator)
          Stream << '_' << ParameterDiscriminator;
        return Buffer;
      };

      unsigned Discriminator = BD->getBlockManglingNumber();
      if (!Discriminator)
        Discriminator = Context.getBlockId(BD, /*Local=*/false);

      // Mangle the parameter position as a discriminator to deal with unnamed
      // parameters.  Rather than mangling the unqualified parameter name,
      // always use the position to give a uniform mangling.
      unsigned ParameterDiscriminator = 0;
      if (const auto *MC = BD->getBlockManglingContextDecl())
        if (const auto *P = dyn_cast<ParmVarDecl>(MC))
          if (const auto *F = dyn_cast<FunctionDecl>(P->getDeclContext()))
            ParameterDiscriminator =
                F->getNumParams() - P->getFunctionScopeIndex();

      DC = getEffectiveDeclContext(BD);

      Out << '?';
      mangleSourceName(Discriminate("_block_invoke", Discriminator,
                                    ParameterDiscriminator));
      // If we have a block mangling context, encode that now.  This allows us
      // to discriminate between named static data initializers in the same
      // scope.  This is handled differently from parameters, which use
      // positions to discriminate between multiple instances.
      if (const auto *MC = BD->getBlockManglingContextDecl())
        if (!isa<ParmVarDecl>(MC))
          if (const auto *ND = dyn_cast<NamedDecl>(MC))
            mangleUnqualifiedName(ND);
      // MS ABI and Itanium manglings are in inverted scopes.  In the case of a
      // RecordDecl, mangle the entire scope hierarchy at this point rather than
      // just the unqualified name to get the ordering correct.
      if (const auto *RD = dyn_cast<RecordDecl>(DC))
        mangleName(RD);
      else
        Out << '@';
      // void __cdecl
      Out << "YAX";
      // struct __block_literal *
      Out << 'P';
      // __ptr64
      if (PointersAre64Bit)
        Out << 'E';
      Out << 'A';
      mangleArtificialTagType(TagTypeKind::Struct,
                              Discriminate("__block_literal", Discriminator,
                                           ParameterDiscriminator));
      Out << "@Z";

      // If the effective context was a Record, we have fully mangled the
      // qualified name and do not need to continue.
      if (isa<RecordDecl>(DC))
        break;
      continue;
    } else if (const ObjCMethodDecl *Method = dyn_cast<ObjCMethodDecl>(DC)) {
      mangleObjCMethodName(Method);
    } else if (isa<NamedDecl>(DC)) {
      ND = cast<NamedDecl>(DC);
      if (const FunctionDecl *FD = dyn_cast<FunctionDecl>(ND)) {
        mangle(getGlobalDeclAsDeclContext(FD), "?");
        break;
      } else {
        mangleUnqualifiedName(ND);
        // Lambdas in default arguments conceptually belong to the function the
        // parameter corresponds to.
        if (const auto *LDADC = getLambdaDefaultArgumentDeclContext(ND)) {
          DC = LDADC;
          continue;
        }
      }
    }
    DC = DC->getParent();
  }
}

void MicrosoftCXXNameMangler::mangleCXXDtorType(CXXDtorType T) {
  // Microsoft uses the names on the case labels for these dtor variants.  Clang
  // uses the Itanium terminology internally.  Everything in this ABI delegates
  // towards the base dtor.
  switch (T) {
  // <operator-name> ::= ?1  # destructor
  case Dtor_Base: Out << "?1"; return;
  // <operator-name> ::= ?_D # vbase destructor
  case Dtor_Complete: Out << "?_D"; return;
  // <operator-name> ::= ?_G # scalar deleting destructor
  case Dtor_Deleting: Out << "?_G"; return;
  // <operator-name> ::= ?_E # vector deleting destructor
  // FIXME: Add a vector deleting dtor type.  It goes in the vtable, so we need
  // it.
  case Dtor_Comdat:
    llvm_unreachable("not expecting a COMDAT");
  }
  llvm_unreachable("Unsupported dtor type?");
}

void MicrosoftCXXNameMangler::mangleOperatorName(OverloadedOperatorKind OO,
                                                 SourceLocation Loc) {
  switch (OO) {
  //                     ?0 # constructor
  //                     ?1 # destructor
  // <operator-name> ::= ?2 # new
  case OO_New: Out << "?2"; break;
  // <operator-name> ::= ?3 # delete
  case OO_Delete: Out << "?3"; break;
  // <operator-name> ::= ?4 # =
  case OO_Equal: Out << "?4"; break;
  // <operator-name> ::= ?5 # >>
  case OO_GreaterGreater: Out << "?5"; break;
  // <operator-name> ::= ?6 # <<
  case OO_LessLess: Out << "?6"; break;
  // <operator-name> ::= ?7 # !
  case OO_Exclaim: Out << "?7"; break;
  // <operator-name> ::= ?8 # ==
  case OO_EqualEqual: Out << "?8"; break;
  // <operator-name> ::= ?9 # !=
  case OO_ExclaimEqual: Out << "?9"; break;
  // <operator-name> ::= ?A # []
  case OO_Subscript: Out << "?A"; break;
  //                     ?B # conversion
  // <operator-name> ::= ?C # ->
  case OO_Arrow: Out << "?C"; break;
  // <operator-name> ::= ?D # *
  case OO_Star: Out << "?D"; break;
  // <operator-name> ::= ?E # ++
  case OO_PlusPlus: Out << "?E"; break;
  // <operator-name> ::= ?F # --
  case OO_MinusMinus: Out << "?F"; break;
  // <operator-name> ::= ?G # -
  case OO_Minus: Out << "?G"; break;
  // <operator-name> ::= ?H # +
  case OO_Plus: Out << "?H"; break;
  // <operator-name> ::= ?I # &
  case OO_Amp: Out << "?I"; break;
  // <operator-name> ::= ?J # ->*
  case OO_ArrowStar: Out << "?J"; break;
  // <operator-name> ::= ?K # /
  case OO_Slash: Out << "?K"; break;
  // <operator-name> ::= ?L # %
  case OO_Percent: Out << "?L"; break;
  // <operator-name> ::= ?M # <
  case OO_Less: Out << "?M"; break;
  // <operator-name> ::= ?N # <=
  case OO_LessEqual: Out << "?N"; break;
  // <operator-name> ::= ?O # >
  case OO_Greater: Out << "?O"; break;
  // <operator-name> ::= ?P # >=
  case OO_GreaterEqual: Out << "?P"; break;
  // <operator-name> ::= ?Q # ,
  case OO_Comma: Out << "?Q"; break;
  // <operator-name> ::= ?R # ()
  case OO_Call: Out << "?R"; break;
  // <operator-name> ::= ?S # ~
  case OO_Tilde: Out << "?S"; break;
  // <operator-name> ::= ?T # ^
  case OO_Caret: Out << "?T"; break;
  // <operator-name> ::= ?U # |
  case OO_Pipe: Out << "?U"; break;
  // <operator-name> ::= ?V # &&
  case OO_AmpAmp: Out << "?V"; break;
  // <operator-name> ::= ?W # ||
  case OO_PipePipe: Out << "?W"; break;
  // <operator-name> ::= ?X # *=
  case OO_StarEqual: Out << "?X"; break;
  // <operator-name> ::= ?Y # +=
  case OO_PlusEqual: Out << "?Y"; break;
  // <operator-name> ::= ?Z # -=
  case OO_MinusEqual: Out << "?Z"; break;
  // <operator-name> ::= ?_0 # /=
  case OO_SlashEqual: Out << "?_0"; break;
  // <operator-name> ::= ?_1 # %=
  case OO_PercentEqual: Out << "?_1"; break;
  // <operator-name> ::= ?_2 # >>=
  case OO_GreaterGreaterEqual: Out << "?_2"; break;
  // <operator-name> ::= ?_3 # <<=
  case OO_LessLessEqual: Out << "?_3"; break;
  // <operator-name> ::= ?_4 # &=
  case OO_AmpEqual: Out << "?_4"; break;
  // <operator-name> ::= ?_5 # |=
  case OO_PipeEqual: Out << "?_5"; break;
  // <operator-name> ::= ?_6 # ^=
  case OO_CaretEqual: Out << "?_6"; break;
  //                     ?_7 # vftable
  //                     ?_8 # vbtable
  //                     ?_9 # vcall
  //                     ?_A # typeof
  //                     ?_B # local static guard
  //                     ?_C # string
  //                     ?_D # vbase destructor
  //                     ?_E # vector deleting destructor
  //                     ?_F # default constructor closure
  //                     ?_G # scalar deleting destructor
  //                     ?_H # vector constructor iterator
  //                     ?_I # vector destructor iterator
  //                     ?_J # vector vbase constructor iterator
  //                     ?_K # virtual displacement map
  //                     ?_L # eh vector constructor iterator
  //                     ?_M # eh vector destructor iterator
  //                     ?_N # eh vector vbase constructor iterator
  //                     ?_O # copy constructor closure
  //                     ?_P<name> # udt returning <name>
  //                     ?_Q # <unknown>
  //                     ?_R0 # RTTI Type Descriptor
  //                     ?_R1 # RTTI Base Class Descriptor at (a,b,c,d)
  //                     ?_R2 # RTTI Base Class Array
  //                     ?_R3 # RTTI Class Hierarchy Descriptor
  //                     ?_R4 # RTTI Complete Object Locator
  //                     ?_S # local vftable
  //                     ?_T # local vftable constructor closure
  // <operator-name> ::= ?_U # new[]
  case OO_Array_New: Out << "?_U"; break;
  // <operator-name> ::= ?_V # delete[]
  case OO_Array_Delete: Out << "?_V"; break;
  // <operator-name> ::= ?__L # co_await
  case OO_Coawait: Out << "?__L"; break;
  // <operator-name> ::= ?__M # <=>
  case OO_Spaceship: Out << "?__M"; break;

  case OO_Conditional: {
    Error(Loc, "conditional operator");
    break;
  }

  case OO_None:
  case NUM_OVERLOADED_OPERATORS:
    llvm_unreachable("Not an overloaded operator");
  }
}

void MicrosoftCXXNameMangler::mangleSourceName(StringRef Name) {
  // <source name> ::= <identifier> @
  BackRefVec::iterator Found = llvm::find(NameBackReferences, Name);
  if (Found == NameBackReferences.end()) {
    if (NameBackReferences.size() < 10)
      NameBackReferences.push_back(std::string(Name));
    Out << Name << '@';
  } else {
    Out << (Found - NameBackReferences.begin());
  }
}

void MicrosoftCXXNameMangler::mangleObjCMethodName(const ObjCMethodDecl *MD) {
  Context.mangleObjCMethodNameAsSourceName(MD, Out);
}

void MicrosoftCXXNameMangler::mangleTemplateInstantiationName(
    GlobalDecl GD, const TemplateArgumentList &TemplateArgs) {
  // <template-name> ::= <unscoped-template-name> <template-args>
  //                 ::= <substitution>
  // Always start with the unqualified name.

  // Templates have their own context for back references.
  ArgBackRefMap OuterFunArgsContext;
  ArgBackRefMap OuterTemplateArgsContext;
  BackRefVec OuterTemplateContext;
  PassObjectSizeArgsSet OuterPassObjectSizeArgs;
  NameBackReferences.swap(OuterTemplateContext);
  FunArgBackReferences.swap(OuterFunArgsContext);
  TemplateArgBackReferences.swap(OuterTemplateArgsContext);
  PassObjectSizeArgs.swap(OuterPassObjectSizeArgs);

  mangleUnscopedTemplateName(GD);
  mangleTemplateArgs(cast<TemplateDecl>(GD.getDecl()), TemplateArgs);

  // Restore the previous back reference contexts.
  NameBackReferences.swap(OuterTemplateContext);
  FunArgBackReferences.swap(OuterFunArgsContext);
  TemplateArgBackReferences.swap(OuterTemplateArgsContext);
  PassObjectSizeArgs.swap(OuterPassObjectSizeArgs);
}

void MicrosoftCXXNameMangler::mangleUnscopedTemplateName(GlobalDecl GD) {
  // <unscoped-template-name> ::= ?$ <unqualified-name>
  Out << "?$";
  mangleUnqualifiedName(GD);
}

void MicrosoftCXXNameMangler::mangleIntegerLiteral(
    const llvm::APSInt &Value, const NonTypeTemplateParmDecl *PD,
    QualType TemplateArgType) {
  // <integer-literal> ::= $0 <number>
  // <integer-literal> ::= <auto-nttp>
  //
  // <auto-nttp> ::= $ M <type> 0 <number>
  Out << "$";

  // Since MSVC 2019, add 'M[<type>]' after '$' for auto template parameter when
  // argument is integer.
  if (getASTContext().getLangOpts().isCompatibleWithMSVC(
          LangOptions::MSVC2019) &&
      PD && PD->getType()->getTypeClass() == Type::Auto &&
      !TemplateArgType.isNull()) {
    Out << "M";
    mangleType(TemplateArgType, SourceRange(), QMM_Drop);
  }

  Out << "0";

  mangleNumber(Value);
}

void MicrosoftCXXNameMangler::mangleExpression(
    const Expr *E, const NonTypeTemplateParmDecl *PD) {
  // See if this is a constant expression.
  if (std::optional<llvm::APSInt> Value =
          E->getIntegerConstantExpr(Context.getASTContext())) {
    mangleIntegerLiteral(*Value, PD, E->getType());
    return;
  }

  // As bad as this diagnostic is, it's better than crashing.
  Error(E->getExprLoc(), "expression type: ", E->getStmtClassName())
      << E->getSourceRange();
}

void MicrosoftCXXNameMangler::mangleTemplateArgs(
    const TemplateDecl *TD, const TemplateArgumentList &TemplateArgs) {
  // <template-args> ::= <template-arg>+
  const TemplateParameterList *TPL = TD->getTemplateParameters();
  assert(TPL->size() == TemplateArgs.size() &&
         "size mismatch between args and parms!");

  for (size_t i = 0; i < TemplateArgs.size(); ++i) {
    const TemplateArgument &TA = TemplateArgs[i];

    // Separate consecutive packs by $$Z.
    if (i > 0 && TA.getKind() == TemplateArgument::Pack &&
        TemplateArgs[i - 1].getKind() == TemplateArgument::Pack)
      Out << "$$Z";

    mangleTemplateArg(TD, TA, TPL->getParam(i));
  }
}

/// If value V (with type T) represents a decayed pointer to the first element
/// of an array, return that array.
static ValueDecl *getAsArrayToPointerDecayedDecl(QualType T, const APValue &V) {
  // Must be a pointer...
  if (!T->isPointerType() || !V.isLValue() || !V.hasLValuePath() ||
      !V.getLValueBase())
    return nullptr;
  // ... to element 0 of an array.
  QualType BaseT = V.getLValueBase().getType();
  if (!BaseT->isArrayType() || V.getLValuePath().size() != 1 ||
      V.getLValuePath()[0].getAsArrayIndex() != 0)
    return nullptr;
  return const_cast<ValueDecl *>(
      V.getLValueBase().dyn_cast<const ValueDecl *>());
}

void MicrosoftCXXNameMangler::mangleTemplateArg(const TemplateDecl *TD,
                                                const TemplateArgument &TA,
                                                const NamedDecl *Parm) {
  // <template-arg> ::= <type>
  //                ::= <integer-literal>
  //                ::= <member-data-pointer>
  //                ::= <member-function-pointer>
  //                ::= $ <constant-value>
  //                ::= $ <auto-nttp-constant-value>
  //                ::= <template-args>
  //
  // <auto-nttp-constant-value> ::= M <type> <constant-value>
  //
  // <constant-value> ::= 0 <number>                   # integer
  //                  ::= 1 <mangled-name>             # address of D
  //                  ::= 2 <type> <typed-constant-value>* @ # struct
  //                  ::= 3 <type> <constant-value>* @ # array
  //                  ::= 4 ???                        # string
  //                  ::= 5 <constant-value> @         # address of subobject
  //                  ::= 6 <constant-value> <unqualified-name> @ # a.b
  //                  ::= 7 <type> [<unqualified-name> <constant-value>] @
  //                      # union, with or without an active member
  //                  # pointer to member, symbolically
  //                  ::= 8 <class> <unqualified-name> @
  //                  ::= A <type> <non-negative integer>  # float
  //                  ::= B <type> <non-negative integer>  # double
  //                  # pointer to member, by component value
  //                  ::= F <number> <number>
  //                  ::= G <number> <number> <number>
  //                  ::= H <mangled-name> <number>
  //                  ::= I <mangled-name> <number> <number>
  //                  ::= J <mangled-name> <number> <number> <number>
  //
  // <typed-constant-value> ::= [<type>] <constant-value>
  //
  // The <type> appears to be included in a <typed-constant-value> only in the
  // '0', '1', '8', 'A', 'B', and 'E' cases.

  switch (TA.getKind()) {
  case TemplateArgument::Null:
    llvm_unreachable("Can't mangle null template arguments!");
  case TemplateArgument::TemplateExpansion:
    llvm_unreachable("Can't mangle template expansion arguments!");
  case TemplateArgument::Type: {
    QualType T = TA.getAsType();
    mangleType(T, SourceRange(), QMM_Escape);
    break;
  }
  case TemplateArgument::Declaration: {
    const NamedDecl *ND = TA.getAsDecl();
    if (isa<FieldDecl>(ND) || isa<IndirectFieldDecl>(ND)) {
      mangleMemberDataPointer(cast<CXXRecordDecl>(ND->getDeclContext())
                                  ->getMostRecentNonInjectedDecl(),
                              cast<ValueDecl>(ND),
                              cast<NonTypeTemplateParmDecl>(Parm),
                              TA.getParamTypeForDecl());
    } else if (const FunctionDecl *FD = dyn_cast<FunctionDecl>(ND)) {
      const CXXMethodDecl *MD = dyn_cast<CXXMethodDecl>(FD);
      if (MD && MD->isInstance()) {
        mangleMemberFunctionPointer(
            MD->getParent()->getMostRecentNonInjectedDecl(), MD,
            cast<NonTypeTemplateParmDecl>(Parm), TA.getParamTypeForDecl());
      } else {
        mangleFunctionPointer(FD, cast<NonTypeTemplateParmDecl>(Parm),
                              TA.getParamTypeForDecl());
      }
    } else if (TA.getParamTypeForDecl()->isRecordType()) {
      Out << "$";
      auto *TPO = cast<TemplateParamObjectDecl>(ND);
      mangleTemplateArgValue(TPO->getType().getUnqualifiedType(),
                             TPO->getValue(), TplArgKind::ClassNTTP);
    } else if (const VarDecl *VD = dyn_cast<VarDecl>(ND)) {
      mangleVarDecl(VD, cast<NonTypeTemplateParmDecl>(Parm),
                    TA.getParamTypeForDecl());
    } else {
      mangle(ND, "$1?");
    }
    break;
  }
  case TemplateArgument::Integral: {
    QualType T = TA.getIntegralType();
    mangleIntegerLiteral(TA.getAsIntegral(),
                         cast<NonTypeTemplateParmDecl>(Parm), T);
    break;
  }
  case TemplateArgument::NullPtr: {
    QualType T = TA.getNullPtrType();
    if (const MemberPointerType *MPT = T->getAs<MemberPointerType>()) {
      const CXXRecordDecl *RD = MPT->getMostRecentCXXRecordDecl();
      if (MPT->isMemberFunctionPointerType() &&
          !isa<FunctionTemplateDecl>(TD)) {
        mangleMemberFunctionPointer(RD, nullptr, nullptr, QualType());
        return;
      }
      if (MPT->isMemberDataPointer()) {
        if (!isa<FunctionTemplateDecl>(TD)) {
          mangleMemberDataPointer(RD, nullptr, nullptr, QualType());
          return;
        }
        // nullptr data pointers are always represented with a single field
        // which is initialized with either 0 or -1.  Why -1?  Well, we need to
        // distinguish the case where the data member is at offset zero in the
        // record.
        // However, we are free to use 0 *if* we would use multiple fields for
        // non-nullptr member pointers.
        if (!RD->nullFieldOffsetIsZero()) {
          mangleIntegerLiteral(llvm::APSInt::get(-1),
                               cast<NonTypeTemplateParmDecl>(Parm), T);
          return;
        }
      }
    }
    mangleIntegerLiteral(llvm::APSInt::getUnsigned(0),
                         cast<NonTypeTemplateParmDecl>(Parm), T);
    break;
  }
  case TemplateArgument::StructuralValue:
    if (ValueDecl *D = getAsArrayToPointerDecayedDecl(
            TA.getStructuralValueType(), TA.getAsStructuralValue())) {
      // Mangle the result of array-to-pointer decay as if it were a reference
      // to the original declaration, to match MSVC's behavior. This can result
      // in mangling collisions in some cases!
      return mangleTemplateArg(
          TD, TemplateArgument(D, TA.getStructuralValueType()), Parm);
    }
    Out << "$";
    if (cast<NonTypeTemplateParmDecl>(Parm)
            ->getType()
            ->getContainedDeducedType()) {
      Out << "M";
      mangleType(TA.getNonTypeTemplateArgumentType(), SourceRange(), QMM_Drop);
    }
    mangleTemplateArgValue(TA.getStructuralValueType(),
                           TA.getAsStructuralValue(),
                           TplArgKind::StructuralValue,
                           /*WithScalarType=*/false);
    break;
  case TemplateArgument::Expression:
    mangleExpression(TA.getAsExpr(), cast<NonTypeTemplateParmDecl>(Parm));
    break;
  case TemplateArgument::Pack: {
    ArrayRef<TemplateArgument> TemplateArgs = TA.getPackAsArray();
    if (TemplateArgs.empty()) {
      if (isa<TemplateTypeParmDecl>(Parm) ||
          isa<TemplateTemplateParmDecl>(Parm))
        // MSVC 2015 changed the mangling for empty expanded template packs,
        // use the old mangling for link compatibility for old versions.
        Out << (Context.getASTContext().getLangOpts().isCompatibleWithMSVC(
                    LangOptions::MSVC2015)
                    ? "$$V"
                    : "$$$V");
      else if (isa<NonTypeTemplateParmDecl>(Parm))
        Out << "$S";
      else
        llvm_unreachable("unexpected template parameter decl!");
    } else {
      for (const TemplateArgument &PA : TemplateArgs)
        mangleTemplateArg(TD, PA, Parm);
    }
    break;
  }
  case TemplateArgument::Template: {
    const NamedDecl *ND =
        TA.getAsTemplate().getAsTemplateDecl()->getTemplatedDecl();
    if (const auto *TD = dyn_cast<TagDecl>(ND)) {
      mangleType(TD);
    } else if (isa<TypeAliasDecl>(ND)) {
      Out << "$$Y";
      mangleName(ND);
    } else {
      llvm_unreachable("unexpected template template NamedDecl!");
    }
    break;
  }
  }
}

void MicrosoftCXXNameMangler::mangleTemplateArgValue(QualType T,
                                                     const APValue &V,
                                                     TplArgKind TAK,
                                                     bool WithScalarType) {
  switch (V.getKind()) {
  case APValue::None:
  case APValue::Indeterminate:
    // FIXME: MSVC doesn't allow this, so we can't be sure how it should be
    // mangled.
    if (WithScalarType)
      mangleType(T, SourceRange(), QMM_Escape);
    Out << '@';
    return;

  case APValue::Int:
    if (WithScalarType)
      mangleType(T, SourceRange(), QMM_Escape);
    Out << '0';
    mangleNumber(V.getInt());
    return;

  case APValue::Float:
    if (WithScalarType)
      mangleType(T, SourceRange(), QMM_Escape);
    mangleFloat(V.getFloat());
    return;

  case APValue::LValue: {
    if (WithScalarType)
      mangleType(T, SourceRange(), QMM_Escape);

    APValue::LValueBase Base = V.getLValueBase();

    // this might not cover every case but did cover issue 97756
    // see test CodeGen/ms_mangler_templatearg_opte
    if (V.isLValueOnePastTheEnd()) {
      Out << "5E";
      auto *VD = Base.dyn_cast<const ValueDecl *>();
      if (VD)
        mangle(VD);
      Out << "@";
      return;
    }

    if (!V.hasLValuePath() || V.getLValuePath().empty()) {
      // Taking the address of a complete object has a special-case mangling.
      if (Base.isNull()) {
        // MSVC emits 0A@ for null pointers. Generalize this for arbitrary
        // integers cast to pointers.
        // FIXME: This mangles 0 cast to a pointer the same as a null pointer,
        // even in cases where the two are different values.
        Out << "0";
        mangleNumber(V.getLValueOffset().getQuantity());
      } else if (!V.hasLValuePath()) {
        // FIXME: This can only happen as an extension. Invent a mangling.
        Error("template argument (extension not comaptible with ms mangler)");
        return;
      } else if (auto *VD = Base.dyn_cast<const ValueDecl*>()) {
        Out << "E";
        mangle(VD);
      } else {
        Error("template argument (undeclared base)");
        return;
      }
    } else {
      if (TAK == TplArgKind::ClassNTTP && T->isPointerType())
        Out << "5";

      SmallVector<char, 2> EntryTypes;
      SmallVector<std::function<void()>, 2> EntryManglers;
      QualType ET = Base.getType();
      for (APValue::LValuePathEntry E : V.getLValuePath()) {
        if (auto *AT = ET->getAsArrayTypeUnsafe()) {
          EntryTypes.push_back('C');
          EntryManglers.push_back([this, I = E.getAsArrayIndex()] {
            Out << '0';
            mangleNumber(I);
            Out << '@';
          });
          ET = AT->getElementType();
          continue;
        }

        const Decl *D = E.getAsBaseOrMember().getPointer();
        if (auto *FD = dyn_cast<FieldDecl>(D)) {
          ET = FD->getType();
          if (const auto *RD = ET->getAsRecordDecl())
            if (RD->isAnonymousStructOrUnion())
              continue;
        } else {
          ET = getASTContext().getRecordType(cast<CXXRecordDecl>(D));
          // Bug in MSVC: fully qualified name of base class should be used for
          // mangling to prevent collisions e.g. on base classes with same names
          // in different namespaces.
        }

        EntryTypes.push_back('6');
        EntryManglers.push_back([this, D] {
          mangleUnqualifiedName(cast<NamedDecl>(D));
          Out << '@';
        });
      }

      for (auto I = EntryTypes.rbegin(), E = EntryTypes.rend(); I != E; ++I)
        Out << *I;

      auto *VD = Base.dyn_cast<const ValueDecl*>();
      if (!VD) {
        Error("template argument (null value decl)");
        return;
      }
      Out << (TAK == TplArgKind::ClassNTTP ? 'E' : '1');
      mangle(VD);

      for (const std::function<void()> &Mangler : EntryManglers)
        Mangler();
      if (TAK == TplArgKind::ClassNTTP && T->isPointerType())
        Out << '@';
    }

    return;
  }

  case APValue::MemberPointer: {
    if (WithScalarType)
      mangleType(T, SourceRange(), QMM_Escape);

    const CXXRecordDecl *RD =
        T->castAs<MemberPointerType>()->getMostRecentCXXRecordDecl();
    const ValueDecl *D = V.getMemberPointerDecl();
    if (TAK == TplArgKind::ClassNTTP) {
      if (T->isMemberDataPointerType())
        mangleMemberDataPointerInClassNTTP(RD, D);
      else
        mangleMemberFunctionPointerInClassNTTP(RD,
                                               cast_or_null<CXXMethodDecl>(D));
    } else {
      if (T->isMemberDataPointerType())
        mangleMemberDataPointer(RD, D, nullptr, QualType(), "");
      else
        mangleMemberFunctionPointer(RD, cast_or_null<CXXMethodDecl>(D), nullptr,
                                    QualType(), "");
    }
    return;
  }

  case APValue::Struct: {
    Out << '2';
    mangleType(T, SourceRange(), QMM_Escape);
    const CXXRecordDecl *RD = T->getAsCXXRecordDecl();
    assert(RD && "unexpected type for record value");

    unsigned BaseIndex = 0;
    for (const CXXBaseSpecifier &B : RD->bases())
      mangleTemplateArgValue(B.getType(), V.getStructBase(BaseIndex++), TAK);
    for (const FieldDecl *FD : RD->fields())
      if (!FD->isUnnamedBitField())
        mangleTemplateArgValue(FD->getType(),
                               V.getStructField(FD->getFieldIndex()), TAK,
                               /*WithScalarType*/ true);
    Out << '@';
    return;
  }

  case APValue::Union:
    Out << '7';
    mangleType(T, SourceRange(), QMM_Escape);
    if (const FieldDecl *FD = V.getUnionField()) {
      mangleUnqualifiedName(FD);
      mangleTemplateArgValue(FD->getType(), V.getUnionValue(), TAK);
    }
    Out << '@';
    return;

  case APValue::ComplexInt:
    // We mangle complex types as structs, so mangle the value as a struct too.
    Out << '2';
    mangleType(T, SourceRange(), QMM_Escape);
    Out << '0';
    mangleNumber(V.getComplexIntReal());
    Out << '0';
    mangleNumber(V.getComplexIntImag());
    Out << '@';
    return;

  case APValue::ComplexFloat:
    Out << '2';
    mangleType(T, SourceRange(), QMM_Escape);
    mangleFloat(V.getComplexFloatReal());
    mangleFloat(V.getComplexFloatImag());
    Out << '@';
    return;

  case APValue::Array: {
    Out << '3';
    QualType ElemT = getASTContext().getAsArrayType(T)->getElementType();
    mangleType(ElemT, SourceRange(), QMM_Escape);
    for (unsigned I = 0, N = V.getArraySize(); I != N; ++I) {
      const APValue &ElemV = I < V.getArrayInitializedElts()
                                 ? V.getArrayInitializedElt(I)
                                 : V.getArrayFiller();
      mangleTemplateArgValue(ElemT, ElemV, TAK);
      Out << '@';
    }
    Out << '@';
    return;
  }

  case APValue::Vector: {
    // __m128 is mangled as a struct containing an array. We follow this
    // approach for all vector types.
    Out << '2';
    mangleType(T, SourceRange(), QMM_Escape);
    Out << '3';
    QualType ElemT = T->castAs<VectorType>()->getElementType();
    mangleType(ElemT, SourceRange(), QMM_Escape);
    for (unsigned I = 0, N = V.getVectorLength(); I != N; ++I) {
      const APValue &ElemV = V.getVectorElt(I);
      mangleTemplateArgValue(ElemT, ElemV, TAK);
      Out << '@';
    }
    Out << "@@";
    return;
  }

  case APValue::AddrLabelDiff: {
    Error("template argument (value type: address label diff)");
    return;
  }

  case APValue::FixedPoint: {
    Error("template argument (value type: fixed point)");
    return;
  }
  }
}

void MicrosoftCXXNameMangler::mangleObjCProtocol(const ObjCProtocolDecl *PD) {
  llvm::SmallString<64> TemplateMangling;
  llvm::raw_svector_ostream Stream(TemplateMangling);
  MicrosoftCXXNameMangler Extra(Context, Stream);

  Stream << "?$";
  Extra.mangleSourceName("Protocol");
  Extra.mangleArtificialTagType(TagTypeKind::Struct, PD->getName());

  mangleArtificialTagType(TagTypeKind::Struct, TemplateMangling, {"__ObjC"});
}

void MicrosoftCXXNameMangler::mangleObjCLifetime(const QualType Type,
                                                 Qualifiers Quals,
                                                 SourceRange Range) {
  llvm::SmallString<64> TemplateMangling;
  llvm::raw_svector_ostream Stream(TemplateMangling);
  MicrosoftCXXNameMangler Extra(Context, Stream);

  Stream << "?$";
  switch (Quals.getObjCLifetime()) {
  case Qualifiers::OCL_None:
  case Qualifiers::OCL_ExplicitNone:
    break;
  case Qualifiers::OCL_Autoreleasing:
    Extra.mangleSourceName("Autoreleasing");
    break;
  case Qualifiers::OCL_Strong:
    Extra.mangleSourceName("Strong");
    break;
  case Qualifiers::OCL_Weak:
    Extra.mangleSourceName("Weak");
    break;
  }
  Extra.manglePointerCVQualifiers(Quals);
  Extra.manglePointerExtQualifiers(Quals, Type);
  Extra.mangleType(Type, Range);

  mangleArtificialTagType(TagTypeKind::Struct, TemplateMangling, {"__ObjC"});
}

void MicrosoftCXXNameMangler::mangleObjCKindOfType(const ObjCObjectType *T,
                                                   Qualifiers Quals,
                                                   SourceRange Range) {
  llvm::SmallString<64> TemplateMangling;
  llvm::raw_svector_ostream Stream(TemplateMangling);
  MicrosoftCXXNameMangler Extra(Context, Stream);

  Stream << "?$";
  Extra.mangleSourceName("KindOf");
  Extra.mangleType(QualType(T, 0)
                       .stripObjCKindOfType(getASTContext())
                       ->castAs<ObjCObjectType>(),
                   Quals, Range);

  mangleArtificialTagType(TagTypeKind::Struct, TemplateMangling, {"__ObjC"});
}

void MicrosoftCXXNameMangler::mangleQualifiers(Qualifiers Quals,
                                               bool IsMember) {
  // <cvr-qualifiers> ::= [E] [F] [I] <base-cvr-qualifiers>
  // 'E' means __ptr64 (32-bit only); 'F' means __unaligned (32/64-bit only);
  // 'I' means __restrict (32/64-bit).
  // Note that the MSVC __restrict keyword isn't the same as the C99 restrict
  // keyword!
  // <base-cvr-qualifiers> ::= A  # near
  //                       ::= B  # near const
  //                       ::= C  # near volatile
  //                       ::= D  # near const volatile
  //                       ::= E  # far (16-bit)
  //                       ::= F  # far const (16-bit)
  //                       ::= G  # far volatile (16-bit)
  //                       ::= H  # far const volatile (16-bit)
  //                       ::= I  # huge (16-bit)
  //                       ::= J  # huge const (16-bit)
  //                       ::= K  # huge volatile (16-bit)
  //                       ::= L  # huge const volatile (16-bit)
  //                       ::= M <basis> # based
  //                       ::= N <basis> # based const
  //                       ::= O <basis> # based volatile
  //                       ::= P <basis> # based const volatile
  //                       ::= Q  # near member
  //                       ::= R  # near const member
  //                       ::= S  # near volatile member
  //                       ::= T  # near const volatile member
  //                       ::= U  # far member (16-bit)
  //                       ::= V  # far const member (16-bit)
  //                       ::= W  # far volatile member (16-bit)
  //                       ::= X  # far const volatile member (16-bit)
  //                       ::= Y  # huge member (16-bit)
  //                       ::= Z  # huge const member (16-bit)
  //                       ::= 0  # huge volatile member (16-bit)
  //                       ::= 1  # huge const volatile member (16-bit)
  //                       ::= 2 <basis> # based member
  //                       ::= 3 <basis> # based const member
  //                       ::= 4 <basis> # based volatile member
  //                       ::= 5 <basis> # based const volatile member
  //                       ::= 6  # near function (pointers only)
  //                       ::= 7  # far function (pointers only)
  //                       ::= 8  # near method (pointers only)
  //                       ::= 9  # far method (pointers only)
  //                       ::= _A <basis> # based function (pointers only)
  //                       ::= _B <basis> # based function (far?) (pointers only)
  //                       ::= _C <basis> # based method (pointers only)
  //                       ::= _D <basis> # based method (far?) (pointers only)
  //                       ::= _E # block (Clang)
  // <basis> ::= 0 # __based(void)
  //         ::= 1 # __based(segment)?
  //         ::= 2 <name> # __based(name)
  //         ::= 3 # ?
  //         ::= 4 # ?
  //         ::= 5 # not really based
  bool HasConst = Quals.hasConst(),
       HasVolatile = Quals.hasVolatile();

  if (!IsMember) {
    if (HasConst && HasVolatile) {
      Out << 'D';
    } else if (HasVolatile) {
      Out << 'C';
    } else if (HasConst) {
      Out << 'B';
    } else {
      Out << 'A';
    }
  } else {
    if (HasConst && HasVolatile) {
      Out << 'T';
    } else if (HasVolatile) {
      Out << 'S';
    } else if (HasConst) {
      Out << 'R';
    } else {
      Out << 'Q';
    }
  }

  // FIXME: For now, just drop all extension qualifiers on the floor.
}

void
MicrosoftCXXNameMangler::mangleRefQualifier(RefQualifierKind RefQualifier) {
  // <ref-qualifier> ::= G                # lvalue reference
  //                 ::= H                # rvalue-reference
  switch (RefQualifier) {
  case RQ_None:
    break;

  case RQ_LValue:
    Out << 'G';
    break;

  case RQ_RValue:
    Out << 'H';
    break;
  }
}

void MicrosoftCXXNameMangler::manglePointerExtQualifiers(Qualifiers Quals,
                                                         QualType PointeeType) {
  // Check if this is a default 64-bit pointer or has __ptr64 qualifier.
  bool is64Bit = PointeeType.isNull() ? PointersAre64Bit :
      is64BitPointer(PointeeType.getQualifiers());
  if (is64Bit && (PointeeType.isNull() || !PointeeType->isFunctionType()))
    Out << 'E';

  if (Quals.hasRestrict())
    Out << 'I';

  if (Quals.hasUnaligned() ||
      (!PointeeType.isNull() && PointeeType.getLocalQualifiers().hasUnaligned()))
    Out << 'F';
}

void MicrosoftCXXNameMangler::manglePointerAuthQualifier(Qualifiers Quals) {
  PointerAuthQualifier PointerAuth = Quals.getPointerAuth();
  if (!PointerAuth)
    return;

  Out << "__ptrauth";
  mangleNumber(PointerAuth.getKey());
  mangleNumber(PointerAuth.isAddressDiscriminated());
  mangleNumber(PointerAuth.getExtraDiscriminator());
}

void MicrosoftCXXNameMangler::manglePointerCVQualifiers(Qualifiers Quals) {
  // <pointer-cv-qualifiers> ::= P  # no qualifiers
  //                         ::= Q  # const
  //                         ::= R  # volatile
  //                         ::= S  # const volatile
  bool HasConst = Quals.hasConst(),
       HasVolatile = Quals.hasVolatile();

  if (HasConst && HasVolatile) {
    Out << 'S';
  } else if (HasVolatile) {
    Out << 'R';
  } else if (HasConst) {
    Out << 'Q';
  } else {
    Out << 'P';
  }
}

void MicrosoftCXXNameMangler::mangleFunctionArgumentType(QualType T,
                                                         SourceRange Range) {
  // MSVC will backreference two canonically equivalent types that have slightly
  // different manglings when mangled alone.

  // Decayed types do not match up with non-decayed versions of the same type.
  //
  // e.g.
  // void (*x)(void) will not form a backreference with void x(void)
  void *TypePtr;
  if (const auto *DT = T->getAs<DecayedType>()) {
    QualType OriginalType = DT->getOriginalType();
    // All decayed ArrayTypes should be treated identically; as-if they were
    // a decayed IncompleteArrayType.
    if (const auto *AT = getASTContext().getAsArrayType(OriginalType))
      OriginalType = getASTContext().getIncompleteArrayType(
          AT->getElementType(), AT->getSizeModifier(),
          AT->getIndexTypeCVRQualifiers());

    TypePtr = OriginalType.getCanonicalType().getAsOpaquePtr();
    // If the original parameter was textually written as an array,
    // instead treat the decayed parameter like it's const.
    //
    // e.g.
    // int [] -> int * const
    if (OriginalType->isArrayType())
      T = T.withConst();
  } else {
    TypePtr = T.getCanonicalType().getAsOpaquePtr();
  }

  ArgBackRefMap::iterator Found = FunArgBackReferences.find(TypePtr);

  if (Found == FunArgBackReferences.end()) {
    size_t OutSizeBefore = Out.tell();

    mangleType(T, Range, QMM_Drop);

    // See if it's worth creating a back reference.
    // Only types longer than 1 character are considered
    // and only 10 back references slots are available:
    bool LongerThanOneChar = (Out.tell() - OutSizeBefore > 1);
    if (LongerThanOneChar && FunArgBackReferences.size() < 10) {
      size_t Size = FunArgBackReferences.size();
      FunArgBackReferences[TypePtr] = Size;
    }
  } else {
    Out << Found->second;
  }
}

void MicrosoftCXXNameMangler::manglePassObjectSizeArg(
    const PassObjectSizeAttr *POSA) {
  int Type = POSA->getType();
  bool Dynamic = POSA->isDynamic();

  auto Iter = PassObjectSizeArgs.insert({Type, Dynamic}).first;
  auto *TypePtr = (const void *)&*Iter;
  ArgBackRefMap::iterator Found = FunArgBackReferences.find(TypePtr);

  if (Found == FunArgBackReferences.end()) {
    std::string Name =
        Dynamic ? "__pass_dynamic_object_size" : "__pass_object_size";
    mangleArtificialTagType(TagTypeKind::Enum, Name + llvm::utostr(Type),
                            {"__clang"});

    if (FunArgBackReferences.size() < 10) {
      size_t Size = FunArgBackReferences.size();
      FunArgBackReferences[TypePtr] = Size;
    }
  } else {
    Out << Found->second;
  }
}

void MicrosoftCXXNameMangler::mangleAddressSpaceType(QualType T,
                                                     Qualifiers Quals,
                                                     SourceRange Range) {
  // Address space is mangled as an unqualified templated type in the __clang
  // namespace. The demangled version of this is:
  // In the case of a language specific address space:
  // __clang::struct _AS[language_addr_space]<Type>
  // where:
  //  <language_addr_space> ::= <OpenCL-addrspace> | <CUDA-addrspace>
  //    <OpenCL-addrspace> ::= "CL" [ "global" | "local" | "constant" |
  //                                "private"| "generic" | "device" | "host" ]
  //    <CUDA-addrspace> ::= "CU" [ "device" | "constant" | "shared" ]
  //    Note that the above were chosen to match the Itanium mangling for this.
  //
  // In the case of a non-language specific address space:
  //  __clang::struct _AS<TargetAS, Type>
  assert(Quals.hasAddressSpace() && "Not valid without address space");
  llvm::SmallString<32> ASMangling;
  llvm::raw_svector_ostream Stream(ASMangling);
  MicrosoftCXXNameMangler Extra(Context, Stream);
  Stream << "?$";

  LangAS AS = Quals.getAddressSpace();
  if (Context.getASTContext().addressSpaceMapManglingFor(AS)) {
    unsigned TargetAS = Context.getASTContext().getTargetAddressSpace(AS);
    Extra.mangleSourceName("_AS");
    Extra.mangleIntegerLiteral(llvm::APSInt::getUnsigned(TargetAS));
  } else {
    switch (AS) {
    default:
      llvm_unreachable("Not a language specific address space");
    case LangAS::opencl_global:
      Extra.mangleSourceName("_ASCLglobal");
      break;
    case LangAS::opencl_global_device:
      Extra.mangleSourceName("_ASCLdevice");
      break;
    case LangAS::opencl_global_host:
      Extra.mangleSourceName("_ASCLhost");
      break;
    case LangAS::opencl_local:
      Extra.mangleSourceName("_ASCLlocal");
      break;
    case LangAS::opencl_constant:
      Extra.mangleSourceName("_ASCLconstant");
      break;
    case LangAS::opencl_private:
      Extra.mangleSourceName("_ASCLprivate");
      break;
    case LangAS::opencl_generic:
      Extra.mangleSourceName("_ASCLgeneric");
      break;
    case LangAS::cuda_device:
      Extra.mangleSourceName("_ASCUdevice");
      break;
    case LangAS::sycl_global:
      Extra.mangleSourceName("_ASSYglobal");
      break;
    case LangAS::sycl_global_device:
      Extra.mangleSourceName("_ASSYdevice");
      break;
    case LangAS::sycl_global_host:
      Extra.mangleSourceName("_ASSYhost");
      break;
    case LangAS::sycl_local:
      Extra.mangleSourceName("_ASSYlocal");
      break;
    case LangAS::sycl_private:
      Extra.mangleSourceName("_ASSYprivate");
      break;
    case LangAS::cuda_constant:
      Extra.mangleSourceName("_ASCUconstant");
      break;
    case LangAS::cuda_shared:
      Extra.mangleSourceName("_ASCUshared");
      break;
    case LangAS::ptr32_sptr:
    case LangAS::ptr32_uptr:
    case LangAS::ptr64:
      llvm_unreachable("don't mangle ptr address spaces with _AS");
    }
  }

  Extra.mangleType(T, Range, QMM_Escape);
  mangleQualifiers(Qualifiers(), false);
  mangleArtificialTagType(TagTypeKind::Struct, ASMangling, {"__clang"});
}

void MicrosoftCXXNameMangler::mangleAutoReturnType(QualType T,
                                                   QualifierMangleMode QMM) {
  assert(getASTContext().getLangOpts().isCompatibleWithMSVC(
             LangOptions::MSVC2019) &&
         "Cannot mangle MSVC 2017 auto return types!");

  if (isa<AutoType>(T)) {
    const auto *AT = T->getContainedAutoType();
    Qualifiers Quals = T.getLocalQualifiers();

    if (QMM == QMM_Result)
      Out << '?';
    if (QMM != QMM_Drop)
      mangleQualifiers(Quals, false);
    Out << (AT->isDecltypeAuto() ? "_T" : "_P");
    return;
  }

  T = T.getDesugaredType(getASTContext());
  Qualifiers Quals = T.getLocalQualifiers();

  switch (QMM) {
  case QMM_Drop:
  case QMM_Result:
    break;
  case QMM_Mangle:
    mangleQualifiers(Quals, false);
    break;
  default:
    llvm_unreachable("QMM_Escape unexpected");
  }

  const Type *ty = T.getTypePtr();
  switch (ty->getTypeClass()) {
  case Type::MemberPointer:
    mangleAutoReturnType(cast<MemberPointerType>(ty), Quals);
    break;
  case Type::Pointer:
    mangleAutoReturnType(cast<PointerType>(ty), Quals);
    break;
  case Type::LValueReference:
    mangleAutoReturnType(cast<LValueReferenceType>(ty), Quals);
    break;
  case Type::RValueReference:
    mangleAutoReturnType(cast<RValueReferenceType>(ty), Quals);
    break;
  default:
    llvm_unreachable("Invalid type expected");
  }
}

void MicrosoftCXXNameMangler::mangleType(QualType T, SourceRange Range,
                                         QualifierMangleMode QMM) {
  // Don't use the canonical types.  MSVC includes things like 'const' on
  // pointer arguments to function pointers that canonicalization strips away.
  T = T.getDesugaredType(getASTContext());
  Qualifiers Quals = T.getLocalQualifiers();

  if (const ArrayType *AT = getASTContext().getAsArrayType(T)) {
    // If there were any Quals, getAsArrayType() pushed them onto the array
    // element type.
    if (QMM == QMM_Mangle)
      Out << 'A';
    else if (QMM == QMM_Escape || QMM == QMM_Result)
      Out << "$$B";
    mangleArrayType(AT);
    return;
  }

  bool IsPointer = T->isAnyPointerType() || T->isMemberPointerType() ||
                   T->isReferenceType() || T->isBlockPointerType();

  switch (QMM) {
  case QMM_Drop:
    if (Quals.hasObjCLifetime())
      Quals = Quals.withoutObjCLifetime();
    break;
  case QMM_Mangle:
    if (const FunctionType *FT = dyn_cast<FunctionType>(T)) {
      Out << '6';
      mangleFunctionType(FT);
      return;
    }
    mangleQualifiers(Quals, false);
    break;
  case QMM_Escape:
    if (!IsPointer && Quals) {
      Out << "$$C";
      mangleQualifiers(Quals, false);
    }
    break;
  case QMM_Result:
    // Presence of __unaligned qualifier shouldn't affect mangling here.
    Quals.removeUnaligned();
    if (Quals.hasObjCLifetime())
      Quals = Quals.withoutObjCLifetime();
    if ((!IsPointer && Quals) || isa<TagType>(T) || isArtificialTagType(T)) {
      Out << '?';
      mangleQualifiers(Quals, false);
    }
    break;
  }

  const Type *ty = T.getTypePtr();

  switch (ty->getTypeClass()) {
#define ABSTRACT_TYPE(CLASS, PARENT)
#define NON_CANONICAL_TYPE(CLASS, PARENT) \
  case Type::CLASS: \
    llvm_unreachable("can't mangle non-canonical type " #CLASS "Type"); \
    return;
#define TYPE(CLASS, PARENT) \
  case Type::CLASS: \
    mangleType(cast<CLASS##Type>(ty), Quals, Range); \
    break;
#include "clang/AST/TypeNodes.inc"
#undef ABSTRACT_TYPE
#undef NON_CANONICAL_TYPE
#undef TYPE
  }
}

void MicrosoftCXXNameMangler::mangleType(const BuiltinType *T, Qualifiers,
                                         SourceRange Range) {
  //  <type>         ::= <builtin-type>
  //  <builtin-type> ::= X  # void
  //                 ::= C  # signed char
  //                 ::= D  # char
  //                 ::= E  # unsigned char
  //                 ::= F  # short
  //                 ::= G  # unsigned short (or wchar_t if it's not a builtin)
  //                 ::= H  # int
  //                 ::= I  # unsigned int
  //                 ::= J  # long
  //                 ::= K  # unsigned long
  //                     L  # <none>
  //                 ::= M  # float
  //                 ::= N  # double
  //                 ::= O  # long double (__float80 is mangled differently)
  //                 ::= _J # long long, __int64
  //                 ::= _K # unsigned long long, __int64
  //                 ::= _L # __int128
  //                 ::= _M # unsigned __int128
  //                 ::= _N # bool
  //                     _O # <array in parameter>
  //                 ::= _Q # char8_t
  //                 ::= _S # char16_t
  //                 ::= _T # __float80 (Intel)
  //                 ::= _U # char32_t
  //                 ::= _W # wchar_t
  //                 ::= _Z # __float80 (Digital Mars)
  switch (T->getKind()) {
  case BuiltinType::Void:
    Out << 'X';
    break;
  case BuiltinType::SChar:
    Out << 'C';
    break;
  case BuiltinType::Char_U:
  case BuiltinType::Char_S:
    Out << 'D';
    break;
  case BuiltinType::UChar:
    Out << 'E';
    break;
  case BuiltinType::Short:
    Out << 'F';
    break;
  case BuiltinType::UShort:
    Out << 'G';
    break;
  case BuiltinType::Int:
    Out << 'H';
    break;
  case BuiltinType::UInt:
    Out << 'I';
    break;
  case BuiltinType::Long:
    Out << 'J';
    break;
  case BuiltinType::ULong:
    Out << 'K';
    break;
  case BuiltinType::Float:
    Out << 'M';
    break;
  case BuiltinType::Double:
    Out << 'N';
    break;
  // TODO: Determine size and mangle accordingly
  case BuiltinType::LongDouble:
    Out << 'O';
    break;
  case BuiltinType::LongLong:
    Out << "_J";
    break;
  case BuiltinType::ULongLong:
    Out << "_K";
    break;
  case BuiltinType::Int128:
    Out << "_L";
    break;
  case BuiltinType::UInt128:
    Out << "_M";
    break;
  case BuiltinType::Bool:
    Out << "_N";
    break;
  case BuiltinType::Char8:
    Out << "_Q";
    break;
  case BuiltinType::Char16:
    Out << "_S";
    break;
  case BuiltinType::Char32:
    Out << "_U";
    break;
  case BuiltinType::WChar_S:
  case BuiltinType::WChar_U:
    Out << "_W";
    break;

#define BUILTIN_TYPE(Id, SingletonId)
#define PLACEHOLDER_TYPE(Id, SingletonId) \
  case BuiltinType::Id:
#include "clang/AST/BuiltinTypes.def"
  case BuiltinType::Dependent:
    llvm_unreachable("placeholder types shouldn't get to name mangling");

  case BuiltinType::ObjCId:
    mangleArtificialTagType(TagTypeKind::Struct, "objc_object");
    break;
  case BuiltinType::ObjCClass:
    mangleArtificialTagType(TagTypeKind::Struct, "objc_class");
    break;
  case BuiltinType::ObjCSel:
    mangleArtificialTagType(TagTypeKind::Struct, "objc_selector");
    break;

#define IMAGE_TYPE(ImgType, Id, SingletonId, Access, Suffix) \
  case BuiltinType::Id: \
    Out << "PAUocl_" #ImgType "_" #Suffix "@@"; \
    break;
#include "clang/Basic/OpenCLImageTypes.def"
#define IMAGE_TYPE(ImgType, Id, SingletonId, Access, Suffix)                   \
  case BuiltinType::Sampled##Id:                                               \
    Out << "PAU__spirv_SampledImage__" #ImgType "_" #Suffix "@@";              \
    break;
#define IMAGE_WRITE_TYPE(Type, Id, Ext)
#define IMAGE_READ_WRITE_TYPE(Type, Id, Ext)
#include "clang/Basic/OpenCLImageTypes.def"
  case BuiltinType::OCLSampler:
    Out << "PA";
    mangleArtificialTagType(TagTypeKind::Struct, "ocl_sampler");
    break;
  case BuiltinType::OCLEvent:
    Out << "PA";
    mangleArtificialTagType(TagTypeKind::Struct, "ocl_event");
    break;
  case BuiltinType::OCLClkEvent:
    Out << "PA";
    mangleArtificialTagType(TagTypeKind::Struct, "ocl_clkevent");
    break;
  case BuiltinType::OCLQueue:
    Out << "PA";
    mangleArtificialTagType(TagTypeKind::Struct, "ocl_queue");
    break;
  case BuiltinType::OCLReserveID:
    Out << "PA";
    mangleArtificialTagType(TagTypeKind::Struct, "ocl_reserveid");
    break;
#define EXT_OPAQUE_TYPE(ExtType, Id, Ext)                                      \
  case BuiltinType::Id:                                                        \
    mangleArtificialTagType(TagTypeKind::Struct, "ocl_" #ExtType);             \
    break;
#include "clang/Basic/OpenCLExtensionTypes.def"

  case BuiltinType::NullPtr:
    Out << "$$T";
    break;

  case BuiltinType::Float16:
    mangleArtificialTagType(TagTypeKind::Struct, "_Float16", {"__clang"});
    break;

  case BuiltinType::Half:
    if (!getASTContext().getLangOpts().HLSL)
      mangleArtificialTagType(TagTypeKind::Struct, "_Half", {"__clang"});
    else if (getASTContext().getLangOpts().NativeHalfType)
      Out << "$f16@";
    else
      Out << "$halff@";
    break;

  case BuiltinType::BFloat16:
    mangleArtificialTagType(TagTypeKind::Struct, "__bf16", {"__clang"});
    break;

  case BuiltinType::MFloat8:
    mangleArtificialTagType(TagTypeKind::Struct, "__mfp8", {"__clang"});
    break;

#define WASM_REF_TYPE(InternalName, MangledName, Id, SingletonId, AS)          \
  case BuiltinType::Id:                                                        \
    mangleArtificialTagType(TagTypeKind::Struct, MangledName);                 \
    mangleArtificialTagType(TagTypeKind::Struct, MangledName, {"__clang"});    \
    break;

#include "clang/Basic/WebAssemblyReferenceTypes.def"

#define HLSL_INTANGIBLE_TYPE(Name, Id, SingletonId)                            \
  case BuiltinType::Id:                                                        \
    mangleArtificialTagType(TagTypeKind::Struct, #Name);                       \
    break;
#include "clang/Basic/HLSLIntangibleTypes.def"

#define SVE_TYPE(Name, Id, SingletonId)                                        \
  case BuiltinType::Id:                                                        \
    mangleArtificialTagType(TagTypeKind::Struct, #Name, {"__clang"});          \
    break;
#define SVE_SCALAR_TYPE(Name, MangledName, Id, SingletonId, Bits)
#include "clang/Basic/AArch64ACLETypes.def"

    // Issue an error for any type not explicitly handled.
  default:
    Error(Range.getBegin(), "built-in type: ",
          T->getName(Context.getASTContext().getPrintingPolicy()))
        << Range;
    break;
  }
}

// <type>          ::= <function-type>
void MicrosoftCXXNameMangler::mangleType(const FunctionProtoType *T, Qualifiers,
                                         SourceRange) {
  // Structors only appear in decls, so at this point we know it's not a
  // structor type.
  // FIXME: This may not be lambda-friendly.
  if (T->getMethodQuals() || T->getRefQualifier() != RQ_None) {
    Out << "$$A8@@";
    mangleFunctionType(T, /*D=*/nullptr, /*ForceThisQuals=*/true);
  } else {
    Out << "$$A6";
    mangleFunctionType(T);
  }
}
void MicrosoftCXXNameMangler::mangleType(const FunctionNoProtoType *T,
                                         Qualifiers, SourceRange) {
  Out << "$$A6";
  mangleFunctionType(T);
}

void MicrosoftCXXNameMangler::mangleFunctionType(const FunctionType *T,
                                                 const FunctionDecl *D,
                                                 bool ForceThisQuals,
                                                 bool MangleExceptionSpec) {
  // <function-type> ::= <this-cvr-qualifiers> <calling-convention>
  //                     <return-type> <argument-list> <throw-spec>
  const FunctionProtoType *Proto = dyn_cast<FunctionProtoType>(T);

  SourceRange Range;
  if (D) Range = D->getSourceRange();

  bool IsInLambda = false;
  bool IsStructor = false, HasThisQuals = ForceThisQuals, IsCtorClosure = false;
  CallingConv CC = T->getCallConv();
  if (const CXXMethodDecl *MD = dyn_cast_or_null<CXXMethodDecl>(D)) {
    if (MD->getParent()->isLambda())
      IsInLambda = true;
    if (MD->isImplicitObjectMemberFunction())
      HasThisQuals = true;
    if (isa<CXXDestructorDecl>(MD)) {
      IsStructor = true;
    } else if (isa<CXXConstructorDecl>(MD)) {
      IsStructor = true;
      IsCtorClosure = (StructorType == Ctor_CopyingClosure ||
                       StructorType == Ctor_DefaultClosure) &&
                      isStructorDecl(MD);
      if (IsCtorClosure)
        CC = getASTContext().getDefaultCallingConvention(
            /*IsVariadic=*/false, /*IsCXXMethod=*/true);
    }
  }

  // If this is a C++ instance method, mangle the CVR qualifiers for the
  // this pointer.
  if (HasThisQuals) {
    Qualifiers Quals = Proto->getMethodQuals();
    manglePointerExtQualifiers(Quals, /*PointeeType=*/QualType());
    mangleRefQualifier(Proto->getRefQualifier());
    mangleQualifiers(Quals, /*IsMember=*/false);
  }

  mangleCallingConvention(CC, Range);

  // <return-type> ::= <type>
  //               ::= @ # structors (they have no declared return type)
  if (IsStructor) {
    if (isa<CXXDestructorDecl>(D) && isStructorDecl(D)) {
      // The scalar deleting destructor takes an extra int argument which is not
      // reflected in the AST.
      if (StructorType == Dtor_Deleting) {
        Out << (PointersAre64Bit ? "PEAXI@Z" : "PAXI@Z");
        return;
      }
      // The vbase destructor returns void which is not reflected in the AST.
      if (StructorType == Dtor_Complete) {
        Out << "XXZ";
        return;
      }
    }
    if (IsCtorClosure) {
      // Default constructor closure and copy constructor closure both return
      // void.
      Out << 'X';

      if (StructorType == Ctor_DefaultClosure) {
        // Default constructor closure always has no arguments.
        Out << 'X';
      } else if (StructorType == Ctor_CopyingClosure) {
        // Copy constructor closure always takes an unqualified reference.
        mangleFunctionArgumentType(getASTContext().getLValueReferenceType(
                                       Proto->getParamType(0)
                                           ->castAs<LValueReferenceType>()
                                           ->getPointeeType(),
                                       /*SpelledAsLValue=*/true),
                                   Range);
        Out << '@';
      } else {
        llvm_unreachable("unexpected constructor closure!");
      }
      Out << 'Z';
      return;
    }
    Out << '@';
  } else if (IsInLambda && isa_and_nonnull<CXXConversionDecl>(D)) {
    // The only lambda conversion operators are to function pointers, which
    // can differ by their calling convention and are typically deduced.  So
    // we make sure that this type gets mangled properly.
    mangleType(T->getReturnType(), Range, QMM_Result);
  } else {
    QualType ResultType = T->getReturnType();
    if (IsInLambda && isa<CXXConversionDecl>(D)) {
      // The only lambda conversion operators are to function pointers, which
      // can differ by their calling convention and are typically deduced.  So
      // we make sure that this type gets mangled properly.
      mangleType(ResultType, Range, QMM_Result);
    } else if (IsInLambda) {
      if (const auto *AT = ResultType->getContainedAutoType()) {
        assert(AT->getKeyword() != AutoTypeKeyword::GNUAutoType &&
               "shouldn't need to mangle __auto_type!");
        Out << '?';
        mangleQualifiers(ResultType.getLocalQualifiers(), /*IsMember=*/false);
        Out << '?';
        mangleSourceName(AT->isDecltypeAuto() ? "<decltype-auto>" : "<auto>");
        Out << '@';
      } else {
        Out << '@';
      }
    } else if (const auto *AT = ResultType->getContainedAutoType()) {
      assert(AT->getKeyword() != AutoTypeKeyword::GNUAutoType &&
             "shouldn't need to mangle __auto_type!");

      // If we have any pointer types with the clang address space extension
      // then defer to the custom clang mangling to keep backwards
      // compatibility. See `mangleType(const PointerType *T, Qualifiers Quals,
      // SourceRange Range)` for details.
      auto UseClangMangling = [](QualType ResultType) {
        QualType T = ResultType;
        while (isa<PointerType>(T.getTypePtr())) {
          T = T->getPointeeType();
          if (T.getQualifiers().hasAddressSpace())
            return true;
        }
        return false;
      };

      if (getASTContext().getLangOpts().isCompatibleWithMSVC(
              LangOptions::MSVC2019) &&
          !UseClangMangling(ResultType)) {
        if (D && !D->getPrimaryTemplate()) {
          Out << '@';
        } else {
          if (D && D->getPrimaryTemplate()) {
            const FunctionProtoType *FPT = D->getPrimaryTemplate()
                                               ->getTemplatedDecl()
                                               ->getFirstDecl()
                                               ->getType()
                                               ->castAs<FunctionProtoType>();
            ResultType = FPT->getReturnType();
          }
          mangleAutoReturnType(ResultType, QMM_Result);
        }
      } else {
        Out << '?';
        mangleQualifiers(ResultType.getLocalQualifiers(), /*IsMember=*/false);
        Out << '?';
        mangleSourceName(AT->isDecltypeAuto() ? "<decltype-auto>" : "<auto>");
        Out << '@';
      }
    } else {
      if (ResultType->isVoidType())
        ResultType = ResultType.getUnqualifiedType();
      mangleType(ResultType, Range, QMM_Result);
    }
  }

  // <argument-list> ::= X # void
  //                 ::= <type>+ @
  //                 ::= <type>* Z # varargs
  if (!Proto) {
    // Function types without prototypes can arise when mangling a function type
    // within an overloadable function in C. We mangle these as the absence of
    // any parameter types (not even an empty parameter list).
    Out << '@';
  } else if (Proto->getNumParams() == 0 && !Proto->isVariadic()) {
    Out << 'X';
  } else {
    // Happens for function pointer type arguments for example.
    for (unsigned I = 0, E = Proto->getNumParams(); I != E; ++I) {
      // Explicit object parameters are prefixed by "_V".
      if (I == 0 && D && D->getParamDecl(I)->isExplicitObjectParameter())
        Out << "_V";

      mangleFunctionArgumentType(Proto->getParamType(I), Range);
      // Mangle each pass_object_size parameter as if it's a parameter of enum
      // type passed directly after the parameter with the pass_object_size
      // attribute. The aforementioned enum's name is __pass_object_size, and we
      // pretend it resides in a top-level namespace called __clang.
      //
      // FIXME: Is there a defined extension notation for the MS ABI, or is it
      // necessary to just cross our fingers and hope this type+namespace
      // combination doesn't conflict with anything?
      if (D)
        if (const auto *P = D->getParamDecl(I)->getAttr<PassObjectSizeAttr>())
          manglePassObjectSizeArg(P);
    }
    // <builtin-type>      ::= Z  # ellipsis
    if (Proto->isVariadic())
      Out << 'Z';
    else
      Out << '@';
  }

  if (MangleExceptionSpec && getASTContext().getLangOpts().CPlusPlus17 &&
      getASTContext().getLangOpts().isCompatibleWithMSVC(
          LangOptions::MSVC2017_5))
    mangleThrowSpecification(Proto);
  else
    Out << 'Z';
}

void MicrosoftCXXNameMangler::mangleFunctionClass(const FunctionDecl *FD) {
  // <function-class>  ::= <member-function> E? # E designates a 64-bit 'this'
  //                                            # pointer. in 64-bit mode *all*
  //                                            # 'this' pointers are 64-bit.
  //                   ::= <global-function>
  // <member-function> ::= A # private: near
  //                   ::= B # private: far
  //                   ::= C # private: static near
  //                   ::= D # private: static far
  //                   ::= E # private: virtual near
  //                   ::= F # private: virtual far
  //                   ::= I # protected: near
  //                   ::= J # protected: far
  //                   ::= K # protected: static near
  //                   ::= L # protected: static far
  //                   ::= M # protected: virtual near
  //                   ::= N # protected: virtual far
  //                   ::= Q # public: near
  //                   ::= R # public: far
  //                   ::= S # public: static near
  //                   ::= T # public: static far
  //                   ::= U # public: virtual near
  //                   ::= V # public: virtual far
  // <global-function> ::= Y # global near
  //                   ::= Z # global far
  if (const CXXMethodDecl *MD = dyn_cast<CXXMethodDecl>(FD)) {
    bool IsVirtual = MD->isVirtual();
    // When mangling vbase destructor variants, ignore whether or not the
    // underlying destructor was defined to be virtual.
    if (isa<CXXDestructorDecl>(MD) && isStructorDecl(MD) &&
        StructorType == Dtor_Complete) {
      IsVirtual = false;
    }
    switch (MD->getAccess()) {
      case AS_none:
        llvm_unreachable("Unsupported access specifier");
      case AS_private:
        if (!MD->isImplicitObjectMemberFunction())
          Out << 'C';
        else if (IsVirtual)
          Out << 'E';
        else
          Out << 'A';
        break;
      case AS_protected:
        if (!MD->isImplicitObjectMemberFunction())
          Out << 'K';
        else if (IsVirtual)
          Out << 'M';
        else
          Out << 'I';
        break;
      case AS_public:
        if (!MD->isImplicitObjectMemberFunction())
          Out << 'S';
        else if (IsVirtual)
          Out << 'U';
        else
          Out << 'Q';
    }
  } else {
    Out << 'Y';
  }
}
void MicrosoftCXXNameMangler::mangleCallingConvention(CallingConv CC,
                                                      SourceRange Range) {
  // <calling-convention> ::= A # __cdecl
  //                      ::= B # __export __cdecl
  //                      ::= C # __pascal
  //                      ::= D # __export __pascal
  //                      ::= E # __thiscall
  //                      ::= F # __export __thiscall
  //                      ::= G # __stdcall
  //                      ::= H # __export __stdcall
  //                      ::= I # __fastcall
  //                      ::= J # __export __fastcall
  //                      ::= Q # __vectorcall
  //                      ::= S # __attribute__((__swiftcall__)) // Clang-only
  //                      ::= W # __attribute__((__swiftasynccall__))
  //                      ::= U # __attribute__((__preserve_most__))
  //                      ::= V # __attribute__((__preserve_none__)) //
  //                      Clang-only
  //                            // Clang-only
  //                      ::= w # __regcall
  //                      ::= x # __regcall4
  // The 'export' calling conventions are from a bygone era
  // (*cough*Win16*cough*) when functions were declared for export with
  // that keyword. (It didn't actually export them, it just made them so
  // that they could be in a DLL and somebody from another module could call
  // them.)

  switch (CC) {
    default:
      break;
    case CC_Win64:
    case CC_X86_64SysV:
    case CC_C:
      Out << 'A';
      return;
    case CC_X86Pascal:
      Out << 'C';
      return;
    case CC_X86ThisCall:
      Out << 'E';
      return;
    case CC_X86StdCall:
      Out << 'G';
      return;
    case CC_X86FastCall:
      Out << 'I';
      return;
    case CC_X86VectorCall:
      Out << 'Q';
      return;
    case CC_Swift:
      Out << 'S';
      return;
    case CC_SwiftAsync:
      Out << 'W';
      return;
    case CC_PreserveMost:
      Out << 'U';
      return;
    case CC_PreserveNone:
      Out << 'V';
      return;
    case CC_X86RegCall:
      if (getASTContext().getLangOpts().RegCall4)
        Out << "x";
      else
        Out << "w";
      return;
    case CC_DeviceKernel:
<<<<<<< HEAD
      // This can occur on the SYCl NativeCPU device
=======
      // This can occur on the SYCL NativeCPU device
>>>>>>> 10a576f7
      // where device code is compiled with the same
      // target triple (eg for Windows) as host code.
      // FIXME: 1.) provide mangling if needed
      //        2.) check if other conventions need to be handled.
      if (!getASTContext().getTargetInfo().getTriple().isNativeCPU())
        // Currently we only allow this convention in
        // SYCLNativeCPU and raise the usual error otherwise.
        llvm_unreachable("Unsupported CC for mangling");
      return;
  }

  Error(Range.getBegin(), "calling convention") << Range;
}
void MicrosoftCXXNameMangler::mangleCallingConvention(const FunctionType *T,
                                                      SourceRange Range) {
  mangleCallingConvention(T->getCallConv(), Range);
}

void MicrosoftCXXNameMangler::mangleThrowSpecification(
                                                const FunctionProtoType *FT) {
  // <throw-spec> ::= Z # (default)
  //              ::= _E # noexcept
  if (FT->canThrow())
    Out << 'Z';
  else
    Out << "_E";
}

void MicrosoftCXXNameMangler::mangleType(const UnresolvedUsingType *T,
                                         Qualifiers, SourceRange Range) {
  // Probably should be mangled as a template instantiation; need to see what
  // VC does first.
  Error(Range.getBegin(), "unresolved dependent type") << Range;
}

// <type>        ::= <union-type> | <struct-type> | <class-type> | <enum-type>
// <union-type>  ::= T <name>
// <struct-type> ::= U <name>
// <class-type>  ::= V <name>
// <enum-type>   ::= W4 <name>
void MicrosoftCXXNameMangler::mangleTagTypeKind(TagTypeKind TTK) {
  switch (TTK) {
  case TagTypeKind::Union:
    Out << 'T';
    break;
  case TagTypeKind::Struct:
  case TagTypeKind::Interface:
    Out << 'U';
    break;
  case TagTypeKind::Class:
    Out << 'V';
    break;
  case TagTypeKind::Enum:
    Out << "W4";
    break;
  }
}
void MicrosoftCXXNameMangler::mangleType(const EnumType *T, Qualifiers,
                                         SourceRange) {
  mangleType(cast<TagType>(T)->getDecl());
}
void MicrosoftCXXNameMangler::mangleType(const RecordType *T, Qualifiers,
                                         SourceRange) {
  mangleType(cast<TagType>(T)->getDecl());
}
void MicrosoftCXXNameMangler::mangleType(const TagDecl *TD) {
  mangleTagTypeKind(TD->getTagKind());
  mangleName(TD);
}

// If you add a call to this, consider updating isArtificialTagType() too.
void MicrosoftCXXNameMangler::mangleArtificialTagType(
    TagTypeKind TK, StringRef UnqualifiedName,
    ArrayRef<StringRef> NestedNames) {
  // <name> ::= <unscoped-name> {[<named-scope>]+ | [<nested-name>]}? @
  mangleTagTypeKind(TK);

  // Always start with the unqualified name.
  mangleSourceName(UnqualifiedName);

  for (StringRef N : llvm::reverse(NestedNames))
    mangleSourceName(N);

  // Terminate the whole name with an '@'.
  Out << '@';
}

// <type>       ::= <array-type>
// <array-type> ::= <pointer-cvr-qualifiers> <cvr-qualifiers>
//                  [Y <dimension-count> <dimension>+]
//                  <element-type> # as global, E is never required
// It's supposed to be the other way around, but for some strange reason, it
// isn't. Today this behavior is retained for the sole purpose of backwards
// compatibility.
void MicrosoftCXXNameMangler::mangleDecayedArrayType(const ArrayType *T) {
  // This isn't a recursive mangling, so now we have to do it all in this
  // one call.
  manglePointerCVQualifiers(T->getElementType().getQualifiers());
  mangleType(T->getElementType(), SourceRange());
}
void MicrosoftCXXNameMangler::mangleType(const ConstantArrayType *T, Qualifiers,
                                         SourceRange) {
  llvm_unreachable("Should have been special cased");
}
void MicrosoftCXXNameMangler::mangleType(const VariableArrayType *T, Qualifiers,
                                         SourceRange) {
  llvm_unreachable("Should have been special cased");
}
void MicrosoftCXXNameMangler::mangleType(const DependentSizedArrayType *T,
                                         Qualifiers, SourceRange) {
  llvm_unreachable("Should have been special cased");
}
void MicrosoftCXXNameMangler::mangleType(const IncompleteArrayType *T,
                                         Qualifiers, SourceRange) {
  llvm_unreachable("Should have been special cased");
}
void MicrosoftCXXNameMangler::mangleArrayType(const ArrayType *T) {
  QualType ElementTy(T, 0);
  SmallVector<llvm::APInt, 3> Dimensions;
  for (;;) {
    if (ElementTy->isConstantArrayType()) {
      const ConstantArrayType *CAT =
          getASTContext().getAsConstantArrayType(ElementTy);
      Dimensions.push_back(CAT->getSize());
      ElementTy = CAT->getElementType();
    } else if (ElementTy->isIncompleteArrayType()) {
      const IncompleteArrayType *IAT =
          getASTContext().getAsIncompleteArrayType(ElementTy);
      Dimensions.push_back(llvm::APInt(32, 0));
      ElementTy = IAT->getElementType();
    } else if (ElementTy->isVariableArrayType()) {
      const VariableArrayType *VAT =
        getASTContext().getAsVariableArrayType(ElementTy);
      Dimensions.push_back(llvm::APInt(32, 0));
      ElementTy = VAT->getElementType();
    } else if (ElementTy->isDependentSizedArrayType()) {
      // The dependent expression has to be folded into a constant (TODO).
      const DependentSizedArrayType *DSAT =
        getASTContext().getAsDependentSizedArrayType(ElementTy);
      Error(DSAT->getSizeExpr()->getExprLoc(), "dependent-length")
          << DSAT->getSizeExpr()->getSourceRange();
      return;
    } else {
      break;
    }
  }
  Out << 'Y';
  // <dimension-count> ::= <number> # number of extra dimensions
  mangleNumber(Dimensions.size());
  for (const llvm::APInt &Dimension : Dimensions)
    mangleNumber(Dimension.getLimitedValue());
  mangleType(ElementTy, SourceRange(), QMM_Escape);
}

void MicrosoftCXXNameMangler::mangleType(const ArrayParameterType *T,
                                         Qualifiers, SourceRange) {
  mangleArrayType(cast<ConstantArrayType>(T));
}

// <type>                   ::= <pointer-to-member-type>
// <pointer-to-member-type> ::= <pointer-cvr-qualifiers> <cvr-qualifiers>
//                                                          <class name> <type>
void MicrosoftCXXNameMangler::mangleType(const MemberPointerType *T,
                                         Qualifiers Quals, SourceRange Range) {
  QualType PointeeType = T->getPointeeType();
  manglePointerCVQualifiers(Quals);
  manglePointerExtQualifiers(Quals, PointeeType);
  if (const FunctionProtoType *FPT = PointeeType->getAs<FunctionProtoType>()) {
    Out << '8';
    mangleName(T->getMostRecentCXXRecordDecl());
    mangleFunctionType(FPT, nullptr, true);
  } else {
    mangleQualifiers(PointeeType.getQualifiers(), true);
    mangleName(T->getMostRecentCXXRecordDecl());
    mangleType(PointeeType, Range, QMM_Drop);
  }
}

void MicrosoftCXXNameMangler::mangleType(const TemplateTypeParmType *T,
                                         Qualifiers, SourceRange Range) {
  Out << '?';

  llvm::SmallString<64> Name;
  Name += "<TTPT_";
  Name += llvm::utostr(T->getDepth());
  Name += "_";
  Name += llvm::utostr(T->getIndex());
  Name += ">";
  mangleSourceName(Name);
}

void MicrosoftCXXNameMangler::mangleType(const SubstTemplateTypeParmPackType *T,
                                         Qualifiers, SourceRange Range) {
  Error(Range.getBegin(), "substituted parameter pack") << Range;
}

// <type> ::= <pointer-type>
// <pointer-type> ::= E? <pointer-cvr-qualifiers> <cvr-qualifiers> <type>
//                       # the E is required for 64-bit non-static pointers
void MicrosoftCXXNameMangler::mangleType(const PointerType *T, Qualifiers Quals,
                                         SourceRange Range) {
  QualType PointeeType = T->getPointeeType();
  manglePointerCVQualifiers(Quals);
  manglePointerExtQualifiers(Quals, PointeeType);
  manglePointerAuthQualifier(Quals);

  // For pointer size address spaces, go down the same type mangling path as
  // non address space types.
  LangAS AddrSpace = PointeeType.getQualifiers().getAddressSpace();
  if (isPtrSizeAddressSpace(AddrSpace) || AddrSpace == LangAS::Default)
    mangleType(PointeeType, Range);
  else
    mangleAddressSpaceType(PointeeType, PointeeType.getQualifiers(), Range);
}

void MicrosoftCXXNameMangler::mangleType(const ObjCObjectPointerType *T,
                                         Qualifiers Quals, SourceRange Range) {
  QualType PointeeType = T->getPointeeType();
  switch (Quals.getObjCLifetime()) {
  case Qualifiers::OCL_None:
  case Qualifiers::OCL_ExplicitNone:
    break;
  case Qualifiers::OCL_Autoreleasing:
  case Qualifiers::OCL_Strong:
  case Qualifiers::OCL_Weak:
    return mangleObjCLifetime(PointeeType, Quals, Range);
  }
  manglePointerCVQualifiers(Quals);
  manglePointerExtQualifiers(Quals, PointeeType);
  mangleType(PointeeType, Range);
}

// <type> ::= <reference-type>
// <reference-type> ::= A E? <cvr-qualifiers> <type>
//                 # the E is required for 64-bit non-static lvalue references
void MicrosoftCXXNameMangler::mangleType(const LValueReferenceType *T,
                                         Qualifiers Quals, SourceRange Range) {
  QualType PointeeType = T->getPointeeType();
  assert(!Quals.hasConst() && !Quals.hasVolatile() && "unexpected qualifier!");
  Out << 'A';
  manglePointerExtQualifiers(Quals, PointeeType);
  mangleType(PointeeType, Range);
}

// <type> ::= <r-value-reference-type>
// <r-value-reference-type> ::= $$Q E? <cvr-qualifiers> <type>
//                 # the E is required for 64-bit non-static rvalue references
void MicrosoftCXXNameMangler::mangleType(const RValueReferenceType *T,
                                         Qualifiers Quals, SourceRange Range) {
  QualType PointeeType = T->getPointeeType();
  assert(!Quals.hasConst() && !Quals.hasVolatile() && "unexpected qualifier!");
  Out << "$$Q";
  manglePointerExtQualifiers(Quals, PointeeType);
  mangleType(PointeeType, Range);
}

void MicrosoftCXXNameMangler::mangleType(const ComplexType *T, Qualifiers,
                                         SourceRange Range) {
  QualType ElementType = T->getElementType();

  llvm::SmallString<64> TemplateMangling;
  llvm::raw_svector_ostream Stream(TemplateMangling);
  MicrosoftCXXNameMangler Extra(Context, Stream);
  Stream << "?$";
  Extra.mangleSourceName("_Complex");
  Extra.mangleType(ElementType, Range, QMM_Escape);

  mangleArtificialTagType(TagTypeKind::Struct, TemplateMangling, {"__clang"});
}

// Returns true for types that mangleArtificialTagType() gets called for with
// TagTypeKind Union, Struct, Class and where compatibility with MSVC's
// mangling matters.
// (It doesn't matter for Objective-C types and the like that cl.exe doesn't
// support.)
bool MicrosoftCXXNameMangler::isArtificialTagType(QualType T) const {
  const Type *ty = T.getTypePtr();
  switch (ty->getTypeClass()) {
  default:
    return false;

  case Type::Vector: {
    // For ABI compatibility only __m64, __m128(id), and __m256(id) matter,
    // but since mangleType(VectorType*) always calls mangleArtificialTagType()
    // just always return true (the other vector types are clang-only).
    return true;
  }
  }
}

void MicrosoftCXXNameMangler::mangleType(const VectorType *T, Qualifiers Quals,
                                         SourceRange Range) {
  QualType EltTy = T->getElementType();
  const BuiltinType *ET = EltTy->getAs<BuiltinType>();
  const BitIntType *BitIntTy = EltTy->getAs<BitIntType>();
  assert((ET || BitIntTy) &&
         "vectors with non-builtin/_BitInt elements are unsupported");
  uint64_t Width = getASTContext().getTypeSize(T);
  // Pattern match exactly the typedefs in our intrinsic headers.  Anything that
  // doesn't match the Intel types uses a custom mangling below.
  size_t OutSizeBefore = Out.tell();
  if (!isa<ExtVectorType>(T)) {
    if (getASTContext().getTargetInfo().getTriple().isX86() && ET) {
      if (Width == 64 && ET->getKind() == BuiltinType::LongLong) {
        mangleArtificialTagType(TagTypeKind::Union, "__m64");
      } else if (Width >= 128) {
        if (ET->getKind() == BuiltinType::Float)
          mangleArtificialTagType(TagTypeKind::Union,
                                  "__m" + llvm::utostr(Width));
        else if (ET->getKind() == BuiltinType::LongLong)
          mangleArtificialTagType(TagTypeKind::Union,
                                  "__m" + llvm::utostr(Width) + 'i');
        else if (ET->getKind() == BuiltinType::Double)
          mangleArtificialTagType(TagTypeKind::Struct,
                                  "__m" + llvm::utostr(Width) + 'd');
      }
    }
  }

  bool IsBuiltin = Out.tell() != OutSizeBefore;
  if (!IsBuiltin) {
    // The MS ABI doesn't have a special mangling for vector types, so we define
    // our own mangling to handle uses of __vector_size__ on user-specified
    // types, and for extensions like __v4sf.

    llvm::SmallString<64> TemplateMangling;
    llvm::raw_svector_ostream Stream(TemplateMangling);
    MicrosoftCXXNameMangler Extra(Context, Stream);
    Stream << "?$";
    Extra.mangleSourceName("__vector");
    Extra.mangleType(QualType(ET ? static_cast<const Type *>(ET) : BitIntTy, 0),
                     Range, QMM_Escape);
    Extra.mangleIntegerLiteral(llvm::APSInt::getUnsigned(T->getNumElements()));

    mangleArtificialTagType(TagTypeKind::Union, TemplateMangling, {"__clang"});
  }
}

void MicrosoftCXXNameMangler::mangleType(const ExtVectorType *T,
                                         Qualifiers Quals, SourceRange Range) {
  mangleType(static_cast<const VectorType *>(T), Quals, Range);
}

void MicrosoftCXXNameMangler::mangleType(const DependentVectorType *T,
                                         Qualifiers, SourceRange Range) {
  Error(Range.getBegin(), "dependent-sized vector type") << Range;
}

void MicrosoftCXXNameMangler::mangleType(const DependentSizedExtVectorType *T,
                                         Qualifiers, SourceRange Range) {
  Error(Range.getBegin(), "dependent-sized extended vector type") << Range;
}

void MicrosoftCXXNameMangler::mangleType(const ConstantMatrixType *T,
                                         Qualifiers quals, SourceRange Range) {
  QualType EltTy = T->getElementType();

  llvm::SmallString<64> TemplateMangling;
  llvm::raw_svector_ostream Stream(TemplateMangling);
  MicrosoftCXXNameMangler Extra(Context, Stream);

  Stream << "?$";

  Extra.mangleSourceName("__matrix");
  Extra.mangleType(EltTy, Range, QMM_Escape);

  Extra.mangleIntegerLiteral(llvm::APSInt::getUnsigned(T->getNumRows()));
  Extra.mangleIntegerLiteral(llvm::APSInt::getUnsigned(T->getNumColumns()));

  mangleArtificialTagType(TagTypeKind::Struct, TemplateMangling, {"__clang"});
}

void MicrosoftCXXNameMangler::mangleType(const DependentSizedMatrixType *T,
                                         Qualifiers quals, SourceRange Range) {
  Error(Range.getBegin(), "dependent-sized matrix type") << Range;
}

void MicrosoftCXXNameMangler::mangleType(const DependentAddressSpaceType *T,
                                         Qualifiers, SourceRange Range) {
  Error(Range.getBegin(), "dependent address space type") << Range;
}

void MicrosoftCXXNameMangler::mangleType(const ObjCInterfaceType *T, Qualifiers,
                                         SourceRange) {
  // ObjC interfaces have structs underlying them.
  mangleTagTypeKind(TagTypeKind::Struct);
  mangleName(T->getDecl());
}

void MicrosoftCXXNameMangler::mangleType(const ObjCObjectType *T,
                                         Qualifiers Quals, SourceRange Range) {
  if (T->isKindOfType())
    return mangleObjCKindOfType(T, Quals, Range);

  if (T->qual_empty() && !T->isSpecialized())
    return mangleType(T->getBaseType(), Range, QMM_Drop);

  ArgBackRefMap OuterFunArgsContext;
  ArgBackRefMap OuterTemplateArgsContext;
  BackRefVec OuterTemplateContext;

  FunArgBackReferences.swap(OuterFunArgsContext);
  TemplateArgBackReferences.swap(OuterTemplateArgsContext);
  NameBackReferences.swap(OuterTemplateContext);

  mangleTagTypeKind(TagTypeKind::Struct);

  Out << "?$";
  if (T->isObjCId())
    mangleSourceName("objc_object");
  else if (T->isObjCClass())
    mangleSourceName("objc_class");
  else
    mangleSourceName(T->getInterface()->getName());

  for (const auto &Q : T->quals())
    mangleObjCProtocol(Q);

  if (T->isSpecialized())
    for (const auto &TA : T->getTypeArgs())
      mangleType(TA, Range, QMM_Drop);

  Out << '@';

  Out << '@';

  FunArgBackReferences.swap(OuterFunArgsContext);
  TemplateArgBackReferences.swap(OuterTemplateArgsContext);
  NameBackReferences.swap(OuterTemplateContext);
}

void MicrosoftCXXNameMangler::mangleType(const BlockPointerType *T,
                                         Qualifiers Quals, SourceRange Range) {
  QualType PointeeType = T->getPointeeType();
  manglePointerCVQualifiers(Quals);
  manglePointerExtQualifiers(Quals, PointeeType);

  Out << "_E";

  mangleFunctionType(PointeeType->castAs<FunctionProtoType>());
}

void MicrosoftCXXNameMangler::mangleType(const InjectedClassNameType *,
                                         Qualifiers, SourceRange) {
  llvm_unreachable("Cannot mangle injected class name type.");
}

void MicrosoftCXXNameMangler::mangleType(const TemplateSpecializationType *T,
                                         Qualifiers, SourceRange Range) {
  Error(Range.getBegin(), "template specialization type") << Range;
}

void MicrosoftCXXNameMangler::mangleType(const DependentNameType *T, Qualifiers,
                                         SourceRange Range) {
  Error(Range.getBegin(), "dependent name type") << Range;
}

void MicrosoftCXXNameMangler::mangleType(
    const DependentTemplateSpecializationType *T, Qualifiers,
    SourceRange Range) {
  Error(Range.getBegin(), "dependent template specialization type") << Range;
}

void MicrosoftCXXNameMangler::mangleType(const PackExpansionType *T, Qualifiers,
                                         SourceRange Range) {
  Error(Range.getBegin(), "pack expansion") << Range;
}

void MicrosoftCXXNameMangler::mangleType(const PackIndexingType *T,
                                         Qualifiers Quals, SourceRange Range) {
  manglePointerCVQualifiers(Quals);
  mangleType(T->getSelectedType(), Range);
}

void MicrosoftCXXNameMangler::mangleType(const TypeOfType *T, Qualifiers,
                                         SourceRange Range) {
  Error(Range.getBegin(), "typeof(type)") << Range;
}

void MicrosoftCXXNameMangler::mangleType(const TypeOfExprType *T, Qualifiers,
                                         SourceRange Range) {
  Error(Range.getBegin(), "typeof(expression)") << Range;
}

void MicrosoftCXXNameMangler::mangleType(const DecltypeType *T, Qualifiers,
                                         SourceRange Range) {
  Error(Range.getBegin(), "decltype()") << Range;
}

void MicrosoftCXXNameMangler::mangleType(const UnaryTransformType *T,
                                         Qualifiers, SourceRange Range) {
  Error(Range.getBegin(), "unary transform type") << Range;
}

void MicrosoftCXXNameMangler::mangleType(const AutoType *T, Qualifiers,
                                         SourceRange Range) {
  assert(T->getDeducedType().isNull() && "expecting a dependent type!");

  Error(Range.getBegin(), "'auto' type") << Range;
}

void MicrosoftCXXNameMangler::mangleType(
    const DeducedTemplateSpecializationType *T, Qualifiers, SourceRange Range) {
  assert(T->getDeducedType().isNull() && "expecting a dependent type!");

  Error(Range.getBegin(), "deduced class template specialization type")
      << Range;
}

void MicrosoftCXXNameMangler::mangleType(const AtomicType *T, Qualifiers,
                                         SourceRange Range) {
  QualType ValueType = T->getValueType();

  llvm::SmallString<64> TemplateMangling;
  llvm::raw_svector_ostream Stream(TemplateMangling);
  MicrosoftCXXNameMangler Extra(Context, Stream);
  Stream << "?$";
  Extra.mangleSourceName("_Atomic");
  Extra.mangleType(ValueType, Range, QMM_Escape);

  mangleArtificialTagType(TagTypeKind::Struct, TemplateMangling, {"__clang"});
}

void MicrosoftCXXNameMangler::mangleType(const PipeType *T, Qualifiers,
                                         SourceRange Range) {
  QualType ElementType = T->getElementType();

  llvm::SmallString<64> TemplateMangling;
  llvm::raw_svector_ostream Stream(TemplateMangling);
  MicrosoftCXXNameMangler Extra(Context, Stream);
  Stream << "?$";
  Extra.mangleSourceName("ocl_pipe");
  Extra.mangleType(ElementType, Range, QMM_Escape);
  Extra.mangleIntegerLiteral(llvm::APSInt::get(T->isReadOnly()));

  mangleArtificialTagType(TagTypeKind::Struct, TemplateMangling, {"__clang"});
}

void MicrosoftMangleContextImpl::mangleCXXName(GlobalDecl GD,
                                               raw_ostream &Out) {
  const NamedDecl *D = cast<NamedDecl>(GD.getDecl());
  PrettyStackTraceDecl CrashInfo(D, SourceLocation(),
                                 getASTContext().getSourceManager(),
                                 "Mangling declaration");

  msvc_hashing_ostream MHO(Out);

  if (auto *CD = dyn_cast<CXXConstructorDecl>(D)) {
    auto Type = GD.getCtorType();
    MicrosoftCXXNameMangler mangler(*this, MHO, CD, Type);
    return mangler.mangle(GD);
  }

  if (auto *DD = dyn_cast<CXXDestructorDecl>(D)) {
    auto Type = GD.getDtorType();
    MicrosoftCXXNameMangler mangler(*this, MHO, DD, Type);
    return mangler.mangle(GD);
  }

  MicrosoftCXXNameMangler Mangler(*this, MHO);
  return Mangler.mangle(GD);
}

void MicrosoftCXXNameMangler::mangleType(const BitIntType *T, Qualifiers,
                                         SourceRange Range) {
  llvm::SmallString<64> TemplateMangling;
  llvm::raw_svector_ostream Stream(TemplateMangling);
  MicrosoftCXXNameMangler Extra(Context, Stream);
  Stream << "?$";
  if (T->isUnsigned())
    Extra.mangleSourceName("_UBitInt");
  else
    Extra.mangleSourceName("_BitInt");
  Extra.mangleIntegerLiteral(llvm::APSInt::getUnsigned(T->getNumBits()));

  mangleArtificialTagType(TagTypeKind::Struct, TemplateMangling, {"__clang"});
}

void MicrosoftCXXNameMangler::mangleType(const DependentBitIntType *T,
                                         Qualifiers, SourceRange Range) {
  Error(Range.getBegin(), "DependentBitInt type") << Range;
}

void MicrosoftCXXNameMangler::mangleType(const HLSLAttributedResourceType *T,
                                         Qualifiers, SourceRange Range) {
  llvm_unreachable("HLSL uses Itanium name mangling");
}

void MicrosoftCXXNameMangler::mangleType(const HLSLInlineSpirvType *T,
                                         Qualifiers, SourceRange Range) {
  llvm_unreachable("HLSL uses Itanium name mangling");
}

// <this-adjustment> ::= <no-adjustment> | <static-adjustment> |
//                       <virtual-adjustment>
// <no-adjustment>      ::= A # private near
//                      ::= B # private far
//                      ::= I # protected near
//                      ::= J # protected far
//                      ::= Q # public near
//                      ::= R # public far
// <static-adjustment>  ::= G <static-offset> # private near
//                      ::= H <static-offset> # private far
//                      ::= O <static-offset> # protected near
//                      ::= P <static-offset> # protected far
//                      ::= W <static-offset> # public near
//                      ::= X <static-offset> # public far
// <virtual-adjustment> ::= $0 <virtual-shift> <static-offset> # private near
//                      ::= $1 <virtual-shift> <static-offset> # private far
//                      ::= $2 <virtual-shift> <static-offset> # protected near
//                      ::= $3 <virtual-shift> <static-offset> # protected far
//                      ::= $4 <virtual-shift> <static-offset> # public near
//                      ::= $5 <virtual-shift> <static-offset> # public far
// <virtual-shift>      ::= <vtordisp-shift> | <vtordispex-shift>
// <vtordisp-shift>     ::= <offset-to-vtordisp>
// <vtordispex-shift>   ::= <offset-to-vbptr> <vbase-offset-offset>
//                          <offset-to-vtordisp>
static void mangleThunkThisAdjustment(AccessSpecifier AS,
                                      const ThisAdjustment &Adjustment,
                                      MicrosoftCXXNameMangler &Mangler,
                                      raw_ostream &Out) {
  if (!Adjustment.Virtual.isEmpty()) {
    Out << '$';
    char AccessSpec;
    switch (AS) {
    case AS_none:
      llvm_unreachable("Unsupported access specifier");
    case AS_private:
      AccessSpec = '0';
      break;
    case AS_protected:
      AccessSpec = '2';
      break;
    case AS_public:
      AccessSpec = '4';
    }
    if (Adjustment.Virtual.Microsoft.VBPtrOffset) {
      Out << 'R' << AccessSpec;
      Mangler.mangleNumber(
          static_cast<uint32_t>(Adjustment.Virtual.Microsoft.VBPtrOffset));
      Mangler.mangleNumber(
          static_cast<uint32_t>(Adjustment.Virtual.Microsoft.VBOffsetOffset));
      Mangler.mangleNumber(
          static_cast<uint32_t>(Adjustment.Virtual.Microsoft.VtordispOffset));
      Mangler.mangleNumber(static_cast<uint32_t>(Adjustment.NonVirtual));
    } else {
      Out << AccessSpec;
      Mangler.mangleNumber(
          static_cast<uint32_t>(Adjustment.Virtual.Microsoft.VtordispOffset));
      Mangler.mangleNumber(-static_cast<uint32_t>(Adjustment.NonVirtual));
    }
  } else if (Adjustment.NonVirtual != 0) {
    switch (AS) {
    case AS_none:
      llvm_unreachable("Unsupported access specifier");
    case AS_private:
      Out << 'G';
      break;
    case AS_protected:
      Out << 'O';
      break;
    case AS_public:
      Out << 'W';
    }
    Mangler.mangleNumber(-static_cast<uint32_t>(Adjustment.NonVirtual));
  } else {
    switch (AS) {
    case AS_none:
      llvm_unreachable("Unsupported access specifier");
    case AS_private:
      Out << 'A';
      break;
    case AS_protected:
      Out << 'I';
      break;
    case AS_public:
      Out << 'Q';
    }
  }
}

void MicrosoftMangleContextImpl::mangleVirtualMemPtrThunk(
    const CXXMethodDecl *MD, const MethodVFTableLocation &ML,
    raw_ostream &Out) {
  msvc_hashing_ostream MHO(Out);
  MicrosoftCXXNameMangler Mangler(*this, MHO);
  Mangler.getStream() << '?';
  Mangler.mangleVirtualMemPtrThunk(MD, ML);
}

void MicrosoftMangleContextImpl::mangleThunk(const CXXMethodDecl *MD,
                                             const ThunkInfo &Thunk,
                                             bool /*ElideOverrideInfo*/,
                                             raw_ostream &Out) {
  msvc_hashing_ostream MHO(Out);
  MicrosoftCXXNameMangler Mangler(*this, MHO);
  Mangler.getStream() << '?';
  Mangler.mangleName(MD);

  // Usually the thunk uses the access specifier of the new method, but if this
  // is a covariant return thunk, then MSVC always uses the public access
  // specifier, and we do the same.
  AccessSpecifier AS = Thunk.Return.isEmpty() ? MD->getAccess() : AS_public;
  mangleThunkThisAdjustment(AS, Thunk.This, Mangler, MHO);

  if (!Thunk.Return.isEmpty())
    assert(Thunk.Method != nullptr &&
           "Thunk info should hold the overridee decl");

  const CXXMethodDecl *DeclForFPT = Thunk.Method ? Thunk.Method : MD;
  Mangler.mangleFunctionType(
      DeclForFPT->getType()->castAs<FunctionProtoType>(), MD);
}

void MicrosoftMangleContextImpl::mangleCXXDtorThunk(const CXXDestructorDecl *DD,
                                                    CXXDtorType Type,
                                                    const ThunkInfo &Thunk,
                                                    bool /*ElideOverrideInfo*/,
                                                    raw_ostream &Out) {
  // FIXME: Actually, the dtor thunk should be emitted for vector deleting
  // dtors rather than scalar deleting dtors. Just use the vector deleting dtor
  // mangling manually until we support both deleting dtor types.
  assert(Type == Dtor_Deleting);
  msvc_hashing_ostream MHO(Out);
  MicrosoftCXXNameMangler Mangler(*this, MHO, DD, Type);
  Mangler.getStream() << "??_E";
  Mangler.mangleName(DD->getParent());
  auto &Adjustment = Thunk.This;
  mangleThunkThisAdjustment(DD->getAccess(), Adjustment, Mangler, MHO);
  Mangler.mangleFunctionType(DD->getType()->castAs<FunctionProtoType>(), DD);
}

void MicrosoftMangleContextImpl::mangleCXXVFTable(
    const CXXRecordDecl *Derived, ArrayRef<const CXXRecordDecl *> BasePath,
    raw_ostream &Out) {
  // <mangled-name> ::= ?_7 <class-name> <storage-class>
  //                    <cvr-qualifiers> [<name>] @
  // NOTE: <cvr-qualifiers> here is always 'B' (const). <storage-class>
  // is always '6' for vftables.
  msvc_hashing_ostream MHO(Out);
  MicrosoftCXXNameMangler Mangler(*this, MHO);
  if (Derived->hasAttr<DLLImportAttr>())
    Mangler.getStream() << "??_S";
  else
    Mangler.getStream() << "??_7";
  Mangler.mangleName(Derived);
  Mangler.getStream() << "6B"; // '6' for vftable, 'B' for const.
  for (const CXXRecordDecl *RD : BasePath)
    Mangler.mangleName(RD);
  Mangler.getStream() << '@';
}

void MicrosoftMangleContextImpl::mangleCXXVTable(const CXXRecordDecl *Derived,
                                                 raw_ostream &Out) {
  // TODO: Determine appropriate mangling for MSABI
  mangleCXXVFTable(Derived, {}, Out);
}

void MicrosoftMangleContextImpl::mangleCXXVBTable(
    const CXXRecordDecl *Derived, ArrayRef<const CXXRecordDecl *> BasePath,
    raw_ostream &Out) {
  // <mangled-name> ::= ?_8 <class-name> <storage-class>
  //                    <cvr-qualifiers> [<name>] @
  // NOTE: <cvr-qualifiers> here is always 'B' (const). <storage-class>
  // is always '7' for vbtables.
  msvc_hashing_ostream MHO(Out);
  MicrosoftCXXNameMangler Mangler(*this, MHO);
  Mangler.getStream() << "??_8";
  Mangler.mangleName(Derived);
  Mangler.getStream() << "7B";  // '7' for vbtable, 'B' for const.
  for (const CXXRecordDecl *RD : BasePath)
    Mangler.mangleName(RD);
  Mangler.getStream() << '@';
}

void MicrosoftMangleContextImpl::mangleCXXRTTI(QualType T, raw_ostream &Out) {
  msvc_hashing_ostream MHO(Out);
  MicrosoftCXXNameMangler Mangler(*this, MHO);
  Mangler.getStream() << "??_R0";
  Mangler.mangleType(T, SourceRange(), MicrosoftCXXNameMangler::QMM_Result);
  Mangler.getStream() << "@8";
}

void MicrosoftMangleContextImpl::mangleCXXRTTIName(
    QualType T, raw_ostream &Out, bool NormalizeIntegers = false) {
  MicrosoftCXXNameMangler Mangler(*this, Out);
  Mangler.getStream() << '.';
  Mangler.mangleType(T, SourceRange(), MicrosoftCXXNameMangler::QMM_Result);
}

void MicrosoftMangleContextImpl::mangleCXXVirtualDisplacementMap(
    const CXXRecordDecl *SrcRD, const CXXRecordDecl *DstRD, raw_ostream &Out) {
  msvc_hashing_ostream MHO(Out);
  MicrosoftCXXNameMangler Mangler(*this, MHO);
  Mangler.getStream() << "??_K";
  Mangler.mangleName(SrcRD);
  Mangler.getStream() << "$C";
  Mangler.mangleName(DstRD);
}

void MicrosoftMangleContextImpl::mangleCXXThrowInfo(QualType T, bool IsConst,
                                                    bool IsVolatile,
                                                    bool IsUnaligned,
                                                    uint32_t NumEntries,
                                                    raw_ostream &Out) {
  msvc_hashing_ostream MHO(Out);
  MicrosoftCXXNameMangler Mangler(*this, MHO);
  Mangler.getStream() << "_TI";
  if (IsConst)
    Mangler.getStream() << 'C';
  if (IsVolatile)
    Mangler.getStream() << 'V';
  if (IsUnaligned)
    Mangler.getStream() << 'U';
  Mangler.getStream() << NumEntries;
  Mangler.mangleType(T, SourceRange(), MicrosoftCXXNameMangler::QMM_Result);
}

void MicrosoftMangleContextImpl::mangleCXXCatchableTypeArray(
    QualType T, uint32_t NumEntries, raw_ostream &Out) {
  msvc_hashing_ostream MHO(Out);
  MicrosoftCXXNameMangler Mangler(*this, MHO);
  Mangler.getStream() << "_CTA";
  Mangler.getStream() << NumEntries;
  Mangler.mangleType(T, SourceRange(), MicrosoftCXXNameMangler::QMM_Result);
}

void MicrosoftMangleContextImpl::mangleCXXCatchableType(
    QualType T, const CXXConstructorDecl *CD, CXXCtorType CT, uint32_t Size,
    uint32_t NVOffset, int32_t VBPtrOffset, uint32_t VBIndex,
    raw_ostream &Out) {
  MicrosoftCXXNameMangler Mangler(*this, Out);
  Mangler.getStream() << "_CT";

  llvm::SmallString<64> RTTIMangling;
  {
    llvm::raw_svector_ostream Stream(RTTIMangling);
    msvc_hashing_ostream MHO(Stream);
    mangleCXXRTTI(T, MHO);
  }
  Mangler.getStream() << RTTIMangling;

  // VS2015 and VS2017.1 omit the copy-constructor in the mangled name but
  // both older and newer versions include it.
  // FIXME: It is known that the Ctor is present in 2013, and in 2017.7
  // (_MSC_VER 1914) and newer, and that it's omitted in 2015 and 2017.4
  // (_MSC_VER 1911), but it's unknown when exactly it reappeared (1914?
  // Or 1912, 1913 already?).
  bool OmitCopyCtor = getASTContext().getLangOpts().isCompatibleWithMSVC(
                          LangOptions::MSVC2015) &&
                      !getASTContext().getLangOpts().isCompatibleWithMSVC(
                          LangOptions::MSVC2017_7);
  llvm::SmallString<64> CopyCtorMangling;
  if (!OmitCopyCtor && CD) {
    llvm::raw_svector_ostream Stream(CopyCtorMangling);
    msvc_hashing_ostream MHO(Stream);
    mangleCXXName(GlobalDecl(CD, CT), MHO);
  }
  Mangler.getStream() << CopyCtorMangling;

  Mangler.getStream() << Size;
  if (VBPtrOffset == -1) {
    if (NVOffset) {
      Mangler.getStream() << NVOffset;
    }
  } else {
    Mangler.getStream() << NVOffset;
    Mangler.getStream() << VBPtrOffset;
    Mangler.getStream() << VBIndex;
  }
}

void MicrosoftMangleContextImpl::mangleCXXRTTIBaseClassDescriptor(
    const CXXRecordDecl *Derived, uint32_t NVOffset, int32_t VBPtrOffset,
    uint32_t VBTableOffset, uint32_t Flags, raw_ostream &Out) {
  msvc_hashing_ostream MHO(Out);
  MicrosoftCXXNameMangler Mangler(*this, MHO);
  Mangler.getStream() << "??_R1";
  Mangler.mangleNumber(NVOffset);
  Mangler.mangleNumber(VBPtrOffset);
  Mangler.mangleNumber(VBTableOffset);
  Mangler.mangleNumber(Flags);
  Mangler.mangleName(Derived);
  Mangler.getStream() << "8";
}

void MicrosoftMangleContextImpl::mangleCXXRTTIBaseClassArray(
    const CXXRecordDecl *Derived, raw_ostream &Out) {
  msvc_hashing_ostream MHO(Out);
  MicrosoftCXXNameMangler Mangler(*this, MHO);
  Mangler.getStream() << "??_R2";
  Mangler.mangleName(Derived);
  Mangler.getStream() << "8";
}

void MicrosoftMangleContextImpl::mangleCXXRTTIClassHierarchyDescriptor(
    const CXXRecordDecl *Derived, raw_ostream &Out) {
  msvc_hashing_ostream MHO(Out);
  MicrosoftCXXNameMangler Mangler(*this, MHO);
  Mangler.getStream() << "??_R3";
  Mangler.mangleName(Derived);
  Mangler.getStream() << "8";
}

void MicrosoftMangleContextImpl::mangleCXXRTTICompleteObjectLocator(
    const CXXRecordDecl *Derived, ArrayRef<const CXXRecordDecl *> BasePath,
    raw_ostream &Out) {
  // <mangled-name> ::= ?_R4 <class-name> <storage-class>
  //                    <cvr-qualifiers> [<name>] @
  // NOTE: <cvr-qualifiers> here is always 'B' (const). <storage-class>
  // is always '6' for vftables.
  llvm::SmallString<64> VFTableMangling;
  llvm::raw_svector_ostream Stream(VFTableMangling);
  mangleCXXVFTable(Derived, BasePath, Stream);

  if (VFTableMangling.starts_with("??@")) {
    assert(VFTableMangling.ends_with("@"));
    Out << VFTableMangling << "??_R4@";
    return;
  }

  assert(VFTableMangling.starts_with("??_7") ||
         VFTableMangling.starts_with("??_S"));

  Out << "??_R4" << VFTableMangling.str().drop_front(4);
}

void MicrosoftMangleContextImpl::mangleSEHFilterExpression(
    GlobalDecl EnclosingDecl, raw_ostream &Out) {
  msvc_hashing_ostream MHO(Out);
  MicrosoftCXXNameMangler Mangler(*this, MHO);
  // The function body is in the same comdat as the function with the handler,
  // so the numbering here doesn't have to be the same across TUs.
  //
  // <mangled-name> ::= ?filt$ <filter-number> @0
  Mangler.getStream() << "?filt$" << SEHFilterIds[EnclosingDecl]++ << "@0@";
  Mangler.mangleName(EnclosingDecl);
}

void MicrosoftMangleContextImpl::mangleSEHFinallyBlock(
    GlobalDecl EnclosingDecl, raw_ostream &Out) {
  msvc_hashing_ostream MHO(Out);
  MicrosoftCXXNameMangler Mangler(*this, MHO);
  // The function body is in the same comdat as the function with the handler,
  // so the numbering here doesn't have to be the same across TUs.
  //
  // <mangled-name> ::= ?fin$ <filter-number> @0
  Mangler.getStream() << "?fin$" << SEHFinallyIds[EnclosingDecl]++ << "@0@";
  Mangler.mangleName(EnclosingDecl);
}

void MicrosoftMangleContextImpl::mangleCanonicalTypeName(
    QualType T, raw_ostream &Out, bool NormalizeIntegers = false) {
  // This is just a made up unique string for the purposes of tbaa.  undname
  // does *not* know how to demangle it.
  MicrosoftCXXNameMangler Mangler(*this, Out);
  Mangler.getStream() << '?';
  Mangler.mangleType(T.getCanonicalType(), SourceRange());
}

void MicrosoftMangleContextImpl::mangleReferenceTemporary(
    const VarDecl *VD, unsigned ManglingNumber, raw_ostream &Out) {
  msvc_hashing_ostream MHO(Out);
  MicrosoftCXXNameMangler Mangler(*this, MHO);

  Mangler.getStream() << "?";
  Mangler.mangleSourceName("$RT" + llvm::utostr(ManglingNumber));
  Mangler.mangle(VD, "");
}

void MicrosoftMangleContextImpl::mangleThreadSafeStaticGuardVariable(
    const VarDecl *VD, unsigned GuardNum, raw_ostream &Out) {
  msvc_hashing_ostream MHO(Out);
  MicrosoftCXXNameMangler Mangler(*this, MHO);

  Mangler.getStream() << "?";
  Mangler.mangleSourceName("$TSS" + llvm::utostr(GuardNum));
  Mangler.mangleNestedName(VD);
  Mangler.getStream() << "@4HA";
}

void MicrosoftMangleContextImpl::mangleStaticGuardVariable(const VarDecl *VD,
                                                           raw_ostream &Out) {
  // <guard-name> ::= ?_B <postfix> @5 <scope-depth>
  //              ::= ?__J <postfix> @5 <scope-depth>
  //              ::= ?$S <guard-num> @ <postfix> @4IA

  // The first mangling is what MSVC uses to guard static locals in inline
  // functions.  It uses a different mangling in external functions to support
  // guarding more than 32 variables.  MSVC rejects inline functions with more
  // than 32 static locals.  We don't fully implement the second mangling
  // because those guards are not externally visible, and instead use LLVM's
  // default renaming when creating a new guard variable.
  msvc_hashing_ostream MHO(Out);
  MicrosoftCXXNameMangler Mangler(*this, MHO);

  bool Visible = VD->isExternallyVisible();
  if (Visible) {
    Mangler.getStream() << (VD->getTLSKind() ? "??__J" : "??_B");
  } else {
    Mangler.getStream() << "?$S1@";
  }
  unsigned ScopeDepth = 0;
  if (Visible && !getNextDiscriminator(VD, ScopeDepth))
    // If we do not have a discriminator and are emitting a guard variable for
    // use at global scope, then mangling the nested name will not be enough to
    // remove ambiguities.
    Mangler.mangle(VD, "");
  else
    Mangler.mangleNestedName(VD);
  Mangler.getStream() << (Visible ? "@5" : "@4IA");
  if (ScopeDepth)
    Mangler.mangleNumber(ScopeDepth);
}

void MicrosoftMangleContextImpl::mangleInitFiniStub(const VarDecl *D,
                                                    char CharCode,
                                                    raw_ostream &Out) {
  msvc_hashing_ostream MHO(Out);
  MicrosoftCXXNameMangler Mangler(*this, MHO);
  Mangler.getStream() << "??__" << CharCode;
  if (D->isStaticDataMember()) {
    Mangler.getStream() << '?';
    Mangler.mangleName(D);
    Mangler.mangleVariableEncoding(D);
    Mangler.getStream() << "@@";
  } else {
    Mangler.mangleName(D);
  }
  // This is the function class mangling.  These stubs are global, non-variadic,
  // cdecl functions that return void and take no args.
  Mangler.getStream() << "YAXXZ";
}

void MicrosoftMangleContextImpl::mangleDynamicInitializer(const VarDecl *D,
                                                          raw_ostream &Out) {
  // <initializer-name> ::= ?__E <name> YAXXZ
  mangleInitFiniStub(D, 'E', Out);
}

void
MicrosoftMangleContextImpl::mangleDynamicAtExitDestructor(const VarDecl *D,
                                                          raw_ostream &Out) {
  // <destructor-name> ::= ?__F <name> YAXXZ
  mangleInitFiniStub(D, 'F', Out);
}

void MicrosoftMangleContextImpl::mangleStringLiteral(const StringLiteral *SL,
                                                     raw_ostream &Out) {
  // <char-type> ::= 0   # char, char16_t, char32_t
  //                     # (little endian char data in mangling)
  //             ::= 1   # wchar_t (big endian char data in mangling)
  //
  // <literal-length> ::= <non-negative integer>  # the length of the literal
  //
  // <encoded-crc>    ::= <hex digit>+ @          # crc of the literal including
  //                                              # trailing null bytes
  //
  // <encoded-string> ::= <simple character>           # uninteresting character
  //                  ::= '?$' <hex digit> <hex digit> # these two nibbles
  //                                                   # encode the byte for the
  //                                                   # character
  //                  ::= '?' [a-z]                    # \xe1 - \xfa
  //                  ::= '?' [A-Z]                    # \xc1 - \xda
  //                  ::= '?' [0-9]                    # [,/\:. \n\t'-]
  //
  // <literal> ::= '??_C@_' <char-type> <literal-length> <encoded-crc>
  //               <encoded-string> '@'
  MicrosoftCXXNameMangler Mangler(*this, Out);
  Mangler.getStream() << "??_C@_";

  // The actual string length might be different from that of the string literal
  // in cases like:
  // char foo[3] = "foobar";
  // char bar[42] = "foobar";
  // Where it is truncated or zero-padded to fit the array. This is the length
  // used for mangling, and any trailing null-bytes also need to be mangled.
  unsigned StringLength =
      getASTContext().getAsConstantArrayType(SL->getType())->getZExtSize();
  unsigned StringByteLength = StringLength * SL->getCharByteWidth();

  // <char-type>: The "kind" of string literal is encoded into the mangled name.
  if (SL->isWide())
    Mangler.getStream() << '1';
  else
    Mangler.getStream() << '0';

  // <literal-length>: The next part of the mangled name consists of the length
  // of the string in bytes.
  Mangler.mangleNumber(StringByteLength);

  auto GetLittleEndianByte = [&SL](unsigned Index) {
    unsigned CharByteWidth = SL->getCharByteWidth();
    if (Index / CharByteWidth >= SL->getLength())
      return static_cast<char>(0);
    uint32_t CodeUnit = SL->getCodeUnit(Index / CharByteWidth);
    unsigned OffsetInCodeUnit = Index % CharByteWidth;
    return static_cast<char>((CodeUnit >> (8 * OffsetInCodeUnit)) & 0xff);
  };

  auto GetBigEndianByte = [&SL](unsigned Index) {
    unsigned CharByteWidth = SL->getCharByteWidth();
    if (Index / CharByteWidth >= SL->getLength())
      return static_cast<char>(0);
    uint32_t CodeUnit = SL->getCodeUnit(Index / CharByteWidth);
    unsigned OffsetInCodeUnit = (CharByteWidth - 1) - (Index % CharByteWidth);
    return static_cast<char>((CodeUnit >> (8 * OffsetInCodeUnit)) & 0xff);
  };

  // CRC all the bytes of the StringLiteral.
  llvm::JamCRC JC;
  for (unsigned I = 0, E = StringByteLength; I != E; ++I)
    JC.update(GetLittleEndianByte(I));

  // <encoded-crc>: The CRC is encoded utilizing the standard number mangling
  // scheme.
  Mangler.mangleNumber(JC.getCRC());

  // <encoded-string>: The mangled name also contains the first 32 bytes
  // (including null-terminator bytes) of the encoded StringLiteral.
  // Each character is encoded by splitting them into bytes and then encoding
  // the constituent bytes.
  auto MangleByte = [&Mangler](char Byte) {
    // There are five different manglings for characters:
    // - [a-zA-Z0-9_$]: A one-to-one mapping.
    // - ?[a-z]: The range from \xe1 to \xfa.
    // - ?[A-Z]: The range from \xc1 to \xda.
    // - ?[0-9]: The set of [,/\:. \n\t'-].
    // - ?$XX: A fallback which maps nibbles.
    if (isAsciiIdentifierContinue(Byte, /*AllowDollar=*/true)) {
      Mangler.getStream() << Byte;
    } else if (isLetter(Byte & 0x7f)) {
      Mangler.getStream() << '?' << static_cast<char>(Byte & 0x7f);
    } else {
      const char SpecialChars[] = {',', '/',  '\\', ':',  '.',
                                   ' ', '\n', '\t', '\'', '-'};
      const char *Pos = llvm::find(SpecialChars, Byte);
      if (Pos != std::end(SpecialChars)) {
        Mangler.getStream() << '?' << (Pos - std::begin(SpecialChars));
      } else {
        Mangler.getStream() << "?$";
        Mangler.getStream() << static_cast<char>('A' + ((Byte >> 4) & 0xf));
        Mangler.getStream() << static_cast<char>('A' + (Byte & 0xf));
      }
    }
  };

  // Enforce our 32 bytes max, except wchar_t which gets 32 chars instead.
  unsigned MaxBytesToMangle = SL->isWide() ? 64U : 32U;
  unsigned NumBytesToMangle = std::min(MaxBytesToMangle, StringByteLength);
  for (unsigned I = 0; I != NumBytesToMangle; ++I) {
    if (SL->isWide())
      MangleByte(GetBigEndianByte(I));
    else
      MangleByte(GetLittleEndianByte(I));
  }

  Mangler.getStream() << '@';
}

void MicrosoftCXXNameMangler::mangleAutoReturnType(const MemberPointerType *T,
                                                   Qualifiers Quals) {
  QualType PointeeType = T->getPointeeType();
  manglePointerCVQualifiers(Quals);
  manglePointerExtQualifiers(Quals, PointeeType);
  if (const FunctionProtoType *FPT = PointeeType->getAs<FunctionProtoType>()) {
    Out << '8';
    mangleName(T->getMostRecentCXXRecordDecl());
    mangleFunctionType(FPT, nullptr, true);
  } else {
    mangleQualifiers(PointeeType.getQualifiers(), true);
    mangleName(T->getMostRecentCXXRecordDecl());
    mangleAutoReturnType(PointeeType, QMM_Drop);
  }
}

void MicrosoftCXXNameMangler::mangleAutoReturnType(const PointerType *T,
                                                   Qualifiers Quals) {
  QualType PointeeType = T->getPointeeType();
  assert(!PointeeType.getQualifiers().hasAddressSpace() &&
         "Unexpected address space mangling required");

  manglePointerCVQualifiers(Quals);
  manglePointerExtQualifiers(Quals, PointeeType);

  if (const FunctionProtoType *FPT = PointeeType->getAs<FunctionProtoType>()) {
    Out << '6';
    mangleFunctionType(FPT);
  } else {
    mangleAutoReturnType(PointeeType, QMM_Mangle);
  }
}

void MicrosoftCXXNameMangler::mangleAutoReturnType(const LValueReferenceType *T,
                                                   Qualifiers Quals) {
  QualType PointeeType = T->getPointeeType();
  assert(!Quals.hasConst() && !Quals.hasVolatile() && "unexpected qualifier!");
  Out << 'A';
  manglePointerExtQualifiers(Quals, PointeeType);
  mangleAutoReturnType(PointeeType, QMM_Mangle);
}

void MicrosoftCXXNameMangler::mangleAutoReturnType(const RValueReferenceType *T,
                                                   Qualifiers Quals) {
  QualType PointeeType = T->getPointeeType();
  assert(!Quals.hasConst() && !Quals.hasVolatile() && "unexpected qualifier!");
  Out << "$$Q";
  manglePointerExtQualifiers(Quals, PointeeType);
  mangleAutoReturnType(PointeeType, QMM_Mangle);
}

MicrosoftMangleContext *MicrosoftMangleContext::create(ASTContext &Context,
                                                       DiagnosticsEngine &Diags,
                                                       bool IsAux) {
  return new MicrosoftMangleContextImpl(Context, Diags, IsAux);
}<|MERGE_RESOLUTION|>--- conflicted
+++ resolved
@@ -3221,11 +3221,7 @@
         Out << "w";
       return;
     case CC_DeviceKernel:
-<<<<<<< HEAD
-      // This can occur on the SYCl NativeCPU device
-=======
       // This can occur on the SYCL NativeCPU device
->>>>>>> 10a576f7
       // where device code is compiled with the same
       // target triple (eg for Windows) as host code.
       // FIXME: 1.) provide mangling if needed
