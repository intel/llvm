--- conflicted
+++ resolved
@@ -396,11 +396,7 @@
   for (auto I = C->path_begin(), E = C->path_end(); I != E; ++I) {
     const CXXBaseSpecifier *Base = *I;
     const auto *RD = cast<CXXRecordDecl>(
-<<<<<<< HEAD
-        Base->getType()->castAs<RecordType>()->getOriginalDecl());
-=======
         Base->getType()->castAsCanonical<RecordType>()->getOriginalDecl());
->>>>>>> 35227056
 
     llvm::json::Object Val{{"name", RD->getName()}};
     if (Base->isVirtual())
