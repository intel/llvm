//===- ASTContext.cpp - Context to hold long-lived AST nodes --------------===//
//
// Part of the LLVM Project, under the Apache License v2.0 with LLVM Exceptions.
// See https://llvm.org/LICENSE.txt for license information.
// SPDX-License-Identifier: Apache-2.0 WITH LLVM-exception
//
//===----------------------------------------------------------------------===//
//
//  This file implements the ASTContext interface.
//
//===----------------------------------------------------------------------===//

#include "clang/AST/ASTContext.h"
#include "CXXABI.h"
#include "Interp/Context.h"
#include "clang/AST/APValue.h"
#include "clang/AST/ASTConcept.h"
#include "clang/AST/ASTMutationListener.h"
#include "clang/AST/ASTTypeTraits.h"
#include "clang/AST/Attr.h"
#include "clang/AST/AttrIterator.h"
#include "clang/AST/CharUnits.h"
#include "clang/AST/Comment.h"
#include "clang/AST/Decl.h"
#include "clang/AST/DeclBase.h"
#include "clang/AST/DeclCXX.h"
#include "clang/AST/DeclContextInternals.h"
#include "clang/AST/DeclObjC.h"
#include "clang/AST/DeclOpenMP.h"
#include "clang/AST/DeclTemplate.h"
#include "clang/AST/DeclarationName.h"
#include "clang/AST/DependenceFlags.h"
#include "clang/AST/Expr.h"
#include "clang/AST/ExprCXX.h"
#include "clang/AST/ExprConcepts.h"
#include "clang/AST/ExternalASTSource.h"
#include "clang/AST/Mangle.h"
#include "clang/AST/MangleNumberingContext.h"
#include "clang/AST/NestedNameSpecifier.h"
#include "clang/AST/ParentMapContext.h"
#include "clang/AST/RawCommentList.h"
#include "clang/AST/RecordLayout.h"
#include "clang/AST/Stmt.h"
#include "clang/AST/TemplateBase.h"
#include "clang/AST/TemplateName.h"
#include "clang/AST/Type.h"
#include "clang/AST/TypeLoc.h"
#include "clang/AST/UnresolvedSet.h"
#include "clang/AST/VTableBuilder.h"
#include "clang/Basic/AddressSpaces.h"
#include "clang/Basic/Builtins.h"
#include "clang/Basic/CommentOptions.h"
#include "clang/Basic/ExceptionSpecificationType.h"
#include "clang/Basic/IdentifierTable.h"
#include "clang/Basic/LLVM.h"
#include "clang/Basic/LangOptions.h"
#include "clang/Basic/Linkage.h"
#include "clang/Basic/Module.h"
#include "clang/Basic/NoSanitizeList.h"
#include "clang/Basic/ObjCRuntime.h"
#include "clang/Basic/SourceLocation.h"
#include "clang/Basic/SourceManager.h"
#include "clang/Basic/Specifiers.h"
#include "clang/Basic/TargetCXXABI.h"
#include "clang/Basic/TargetInfo.h"
#include "clang/Basic/XRayLists.h"
#include "llvm/ADT/APFixedPoint.h"
#include "llvm/ADT/APInt.h"
#include "llvm/ADT/APSInt.h"
#include "llvm/ADT/ArrayRef.h"
#include "llvm/ADT/DenseMap.h"
#include "llvm/ADT/DenseSet.h"
#include "llvm/ADT/FoldingSet.h"
#include "llvm/ADT/None.h"
#include "llvm/ADT/Optional.h"
#include "llvm/ADT/PointerUnion.h"
#include "llvm/ADT/STLExtras.h"
#include "llvm/ADT/SmallPtrSet.h"
#include "llvm/ADT/SmallVector.h"
#include "llvm/ADT/StringExtras.h"
#include "llvm/ADT/StringRef.h"
#include "llvm/ADT/Triple.h"
#include "llvm/Support/Capacity.h"
#include "llvm/Support/Casting.h"
#include "llvm/Support/Compiler.h"
#include "llvm/Support/ErrorHandling.h"
#include "llvm/Support/MD5.h"
#include "llvm/Support/MathExtras.h"
#include "llvm/Support/raw_ostream.h"
#include <algorithm>
#include <cassert>
#include <cstddef>
#include <cstdint>
#include <cstdlib>
#include <map>
#include <memory>
#include <string>
#include <tuple>
#include <utility>

using namespace clang;

enum FloatingRank {
  BFloat16Rank, Float16Rank, HalfRank, FloatRank, DoubleRank, LongDoubleRank, Float128Rank
};

/// \returns location that is relevant when searching for Doc comments related
/// to \p D.
static SourceLocation getDeclLocForCommentSearch(const Decl *D,
                                                 SourceManager &SourceMgr) {
  assert(D);

  // User can not attach documentation to implicit declarations.
  if (D->isImplicit())
    return {};

  // User can not attach documentation to implicit instantiations.
  if (const auto *FD = dyn_cast<FunctionDecl>(D)) {
    if (FD->getTemplateSpecializationKind() == TSK_ImplicitInstantiation)
      return {};
  }

  if (const auto *VD = dyn_cast<VarDecl>(D)) {
    if (VD->isStaticDataMember() &&
        VD->getTemplateSpecializationKind() == TSK_ImplicitInstantiation)
      return {};
  }

  if (const auto *CRD = dyn_cast<CXXRecordDecl>(D)) {
    if (CRD->getTemplateSpecializationKind() == TSK_ImplicitInstantiation)
      return {};
  }

  if (const auto *CTSD = dyn_cast<ClassTemplateSpecializationDecl>(D)) {
    TemplateSpecializationKind TSK = CTSD->getSpecializationKind();
    if (TSK == TSK_ImplicitInstantiation ||
        TSK == TSK_Undeclared)
      return {};
  }

  if (const auto *ED = dyn_cast<EnumDecl>(D)) {
    if (ED->getTemplateSpecializationKind() == TSK_ImplicitInstantiation)
      return {};
  }
  if (const auto *TD = dyn_cast<TagDecl>(D)) {
    // When tag declaration (but not definition!) is part of the
    // decl-specifier-seq of some other declaration, it doesn't get comment
    if (TD->isEmbeddedInDeclarator() && !TD->isCompleteDefinition())
      return {};
  }
  // TODO: handle comments for function parameters properly.
  if (isa<ParmVarDecl>(D))
    return {};

  // TODO: we could look up template parameter documentation in the template
  // documentation.
  if (isa<TemplateTypeParmDecl>(D) ||
      isa<NonTypeTemplateParmDecl>(D) ||
      isa<TemplateTemplateParmDecl>(D))
    return {};

  // Find declaration location.
  // For Objective-C declarations we generally don't expect to have multiple
  // declarators, thus use declaration starting location as the "declaration
  // location".
  // For all other declarations multiple declarators are used quite frequently,
  // so we use the location of the identifier as the "declaration location".
  if (isa<ObjCMethodDecl>(D) || isa<ObjCContainerDecl>(D) ||
      isa<ObjCPropertyDecl>(D) ||
      isa<RedeclarableTemplateDecl>(D) ||
      isa<ClassTemplateSpecializationDecl>(D) ||
      // Allow association with Y across {} in `typedef struct X {} Y`.
      isa<TypedefDecl>(D))
    return D->getBeginLoc();
  else {
    const SourceLocation DeclLoc = D->getLocation();
    if (DeclLoc.isMacroID()) {
      if (isa<TypedefDecl>(D)) {
        // If location of the typedef name is in a macro, it is because being
        // declared via a macro. Try using declaration's starting location as
        // the "declaration location".
        return D->getBeginLoc();
      } else if (const auto *TD = dyn_cast<TagDecl>(D)) {
        // If location of the tag decl is inside a macro, but the spelling of
        // the tag name comes from a macro argument, it looks like a special
        // macro like NS_ENUM is being used to define the tag decl.  In that
        // case, adjust the source location to the expansion loc so that we can
        // attach the comment to the tag decl.
        if (SourceMgr.isMacroArgExpansion(DeclLoc) &&
            TD->isCompleteDefinition())
          return SourceMgr.getExpansionLoc(DeclLoc);
      }
    }
    return DeclLoc;
  }

  return {};
}

RawComment *ASTContext::getRawCommentForDeclNoCacheImpl(
    const Decl *D, const SourceLocation RepresentativeLocForDecl,
    const std::map<unsigned, RawComment *> &CommentsInTheFile) const {
  // If the declaration doesn't map directly to a location in a file, we
  // can't find the comment.
  if (RepresentativeLocForDecl.isInvalid() ||
      !RepresentativeLocForDecl.isFileID())
    return nullptr;

  // If there are no comments anywhere, we won't find anything.
  if (CommentsInTheFile.empty())
    return nullptr;

  // Decompose the location for the declaration and find the beginning of the
  // file buffer.
  const std::pair<FileID, unsigned> DeclLocDecomp =
      SourceMgr.getDecomposedLoc(RepresentativeLocForDecl);

  // Slow path.
  auto OffsetCommentBehindDecl =
      CommentsInTheFile.lower_bound(DeclLocDecomp.second);

  // First check whether we have a trailing comment.
  if (OffsetCommentBehindDecl != CommentsInTheFile.end()) {
    RawComment *CommentBehindDecl = OffsetCommentBehindDecl->second;
    if ((CommentBehindDecl->isDocumentation() ||
         LangOpts.CommentOpts.ParseAllComments) &&
        CommentBehindDecl->isTrailingComment() &&
        (isa<FieldDecl>(D) || isa<EnumConstantDecl>(D) || isa<VarDecl>(D) ||
         isa<ObjCMethodDecl>(D) || isa<ObjCPropertyDecl>(D))) {

      // Check that Doxygen trailing comment comes after the declaration, starts
      // on the same line and in the same file as the declaration.
      if (SourceMgr.getLineNumber(DeclLocDecomp.first, DeclLocDecomp.second) ==
          Comments.getCommentBeginLine(CommentBehindDecl, DeclLocDecomp.first,
                                       OffsetCommentBehindDecl->first)) {
        return CommentBehindDecl;
      }
    }
  }

  // The comment just after the declaration was not a trailing comment.
  // Let's look at the previous comment.
  if (OffsetCommentBehindDecl == CommentsInTheFile.begin())
    return nullptr;

  auto OffsetCommentBeforeDecl = --OffsetCommentBehindDecl;
  RawComment *CommentBeforeDecl = OffsetCommentBeforeDecl->second;

  // Check that we actually have a non-member Doxygen comment.
  if (!(CommentBeforeDecl->isDocumentation() ||
        LangOpts.CommentOpts.ParseAllComments) ||
      CommentBeforeDecl->isTrailingComment())
    return nullptr;

  // Decompose the end of the comment.
  const unsigned CommentEndOffset =
      Comments.getCommentEndOffset(CommentBeforeDecl);

  // Get the corresponding buffer.
  bool Invalid = false;
  const char *Buffer = SourceMgr.getBufferData(DeclLocDecomp.first,
                                               &Invalid).data();
  if (Invalid)
    return nullptr;

  // Extract text between the comment and declaration.
  StringRef Text(Buffer + CommentEndOffset,
                 DeclLocDecomp.second - CommentEndOffset);

  // There should be no other declarations or preprocessor directives between
  // comment and declaration.
  if (Text.find_first_of(";{}#@") != StringRef::npos)
    return nullptr;

  return CommentBeforeDecl;
}

RawComment *ASTContext::getRawCommentForDeclNoCache(const Decl *D) const {
  const SourceLocation DeclLoc = getDeclLocForCommentSearch(D, SourceMgr);

  // If the declaration doesn't map directly to a location in a file, we
  // can't find the comment.
  if (DeclLoc.isInvalid() || !DeclLoc.isFileID())
    return nullptr;

  if (ExternalSource && !CommentsLoaded) {
    ExternalSource->ReadComments();
    CommentsLoaded = true;
  }

  if (Comments.empty())
    return nullptr;

  const FileID File = SourceMgr.getDecomposedLoc(DeclLoc).first;
  const auto CommentsInThisFile = Comments.getCommentsInFile(File);
  if (!CommentsInThisFile || CommentsInThisFile->empty())
    return nullptr;

  return getRawCommentForDeclNoCacheImpl(D, DeclLoc, *CommentsInThisFile);
}

void ASTContext::addComment(const RawComment &RC) {
  assert(LangOpts.RetainCommentsFromSystemHeaders ||
         !SourceMgr.isInSystemHeader(RC.getSourceRange().getBegin()));
  Comments.addComment(RC, LangOpts.CommentOpts, BumpAlloc);
}

/// If we have a 'templated' declaration for a template, adjust 'D' to
/// refer to the actual template.
/// If we have an implicit instantiation, adjust 'D' to refer to template.
static const Decl &adjustDeclToTemplate(const Decl &D) {
  if (const auto *FD = dyn_cast<FunctionDecl>(&D)) {
    // Is this function declaration part of a function template?
    if (const FunctionTemplateDecl *FTD = FD->getDescribedFunctionTemplate())
      return *FTD;

    // Nothing to do if function is not an implicit instantiation.
    if (FD->getTemplateSpecializationKind() != TSK_ImplicitInstantiation)
      return D;

    // Function is an implicit instantiation of a function template?
    if (const FunctionTemplateDecl *FTD = FD->getPrimaryTemplate())
      return *FTD;

    // Function is instantiated from a member definition of a class template?
    if (const FunctionDecl *MemberDecl =
            FD->getInstantiatedFromMemberFunction())
      return *MemberDecl;

    return D;
  }
  if (const auto *VD = dyn_cast<VarDecl>(&D)) {
    // Static data member is instantiated from a member definition of a class
    // template?
    if (VD->isStaticDataMember())
      if (const VarDecl *MemberDecl = VD->getInstantiatedFromStaticDataMember())
        return *MemberDecl;

    return D;
  }
  if (const auto *CRD = dyn_cast<CXXRecordDecl>(&D)) {
    // Is this class declaration part of a class template?
    if (const ClassTemplateDecl *CTD = CRD->getDescribedClassTemplate())
      return *CTD;

    // Class is an implicit instantiation of a class template or partial
    // specialization?
    if (const auto *CTSD = dyn_cast<ClassTemplateSpecializationDecl>(CRD)) {
      if (CTSD->getSpecializationKind() != TSK_ImplicitInstantiation)
        return D;
      llvm::PointerUnion<ClassTemplateDecl *,
                         ClassTemplatePartialSpecializationDecl *>
          PU = CTSD->getSpecializedTemplateOrPartial();
      return PU.is<ClassTemplateDecl *>()
                 ? *static_cast<const Decl *>(PU.get<ClassTemplateDecl *>())
                 : *static_cast<const Decl *>(
                       PU.get<ClassTemplatePartialSpecializationDecl *>());
    }

    // Class is instantiated from a member definition of a class template?
    if (const MemberSpecializationInfo *Info =
            CRD->getMemberSpecializationInfo())
      return *Info->getInstantiatedFrom();

    return D;
  }
  if (const auto *ED = dyn_cast<EnumDecl>(&D)) {
    // Enum is instantiated from a member definition of a class template?
    if (const EnumDecl *MemberDecl = ED->getInstantiatedFromMemberEnum())
      return *MemberDecl;

    return D;
  }
  // FIXME: Adjust alias templates?
  return D;
}

const RawComment *ASTContext::getRawCommentForAnyRedecl(
                                                const Decl *D,
                                                const Decl **OriginalDecl) const {
  if (!D) {
    if (OriginalDecl)
      OriginalDecl = nullptr;
    return nullptr;
  }

  D = &adjustDeclToTemplate(*D);

  // Any comment directly attached to D?
  {
    auto DeclComment = DeclRawComments.find(D);
    if (DeclComment != DeclRawComments.end()) {
      if (OriginalDecl)
        *OriginalDecl = D;
      return DeclComment->second;
    }
  }

  // Any comment attached to any redeclaration of D?
  const Decl *CanonicalD = D->getCanonicalDecl();
  if (!CanonicalD)
    return nullptr;

  {
    auto RedeclComment = RedeclChainComments.find(CanonicalD);
    if (RedeclComment != RedeclChainComments.end()) {
      if (OriginalDecl)
        *OriginalDecl = RedeclComment->second;
      auto CommentAtRedecl = DeclRawComments.find(RedeclComment->second);
      assert(CommentAtRedecl != DeclRawComments.end() &&
             "This decl is supposed to have comment attached.");
      return CommentAtRedecl->second;
    }
  }

  // Any redeclarations of D that we haven't checked for comments yet?
  // We can't use DenseMap::iterator directly since it'd get invalid.
  auto LastCheckedRedecl = [this, CanonicalD]() -> const Decl * {
    auto LookupRes = CommentlessRedeclChains.find(CanonicalD);
    if (LookupRes != CommentlessRedeclChains.end())
      return LookupRes->second;
    return nullptr;
  }();

  for (const auto Redecl : D->redecls()) {
    assert(Redecl);
    // Skip all redeclarations that have been checked previously.
    if (LastCheckedRedecl) {
      if (LastCheckedRedecl == Redecl) {
        LastCheckedRedecl = nullptr;
      }
      continue;
    }
    const RawComment *RedeclComment = getRawCommentForDeclNoCache(Redecl);
    if (RedeclComment) {
      cacheRawCommentForDecl(*Redecl, *RedeclComment);
      if (OriginalDecl)
        *OriginalDecl = Redecl;
      return RedeclComment;
    }
    CommentlessRedeclChains[CanonicalD] = Redecl;
  }

  if (OriginalDecl)
    *OriginalDecl = nullptr;
  return nullptr;
}

void ASTContext::cacheRawCommentForDecl(const Decl &OriginalD,
                                        const RawComment &Comment) const {
  assert(Comment.isDocumentation() || LangOpts.CommentOpts.ParseAllComments);
  DeclRawComments.try_emplace(&OriginalD, &Comment);
  const Decl *const CanonicalDecl = OriginalD.getCanonicalDecl();
  RedeclChainComments.try_emplace(CanonicalDecl, &OriginalD);
  CommentlessRedeclChains.erase(CanonicalDecl);
}

static void addRedeclaredMethods(const ObjCMethodDecl *ObjCMethod,
                   SmallVectorImpl<const NamedDecl *> &Redeclared) {
  const DeclContext *DC = ObjCMethod->getDeclContext();
  if (const auto *IMD = dyn_cast<ObjCImplDecl>(DC)) {
    const ObjCInterfaceDecl *ID = IMD->getClassInterface();
    if (!ID)
      return;
    // Add redeclared method here.
    for (const auto *Ext : ID->known_extensions()) {
      if (ObjCMethodDecl *RedeclaredMethod =
            Ext->getMethod(ObjCMethod->getSelector(),
                                  ObjCMethod->isInstanceMethod()))
        Redeclared.push_back(RedeclaredMethod);
    }
  }
}

void ASTContext::attachCommentsToJustParsedDecls(ArrayRef<Decl *> Decls,
                                                 const Preprocessor *PP) {
  if (Comments.empty() || Decls.empty())
    return;

  FileID File;
  for (Decl *D : Decls) {
    SourceLocation Loc = D->getLocation();
    if (Loc.isValid()) {
      // See if there are any new comments that are not attached to a decl.
      // The location doesn't have to be precise - we care only about the file.
      File = SourceMgr.getDecomposedLoc(Loc).first;
      break;
    }
  }

  if (File.isInvalid())
    return;

  auto CommentsInThisFile = Comments.getCommentsInFile(File);
  if (!CommentsInThisFile || CommentsInThisFile->empty() ||
      CommentsInThisFile->rbegin()->second->isAttached())
    return;

  // There is at least one comment not attached to a decl.
  // Maybe it should be attached to one of Decls?
  //
  // Note that this way we pick up not only comments that precede the
  // declaration, but also comments that *follow* the declaration -- thanks to
  // the lookahead in the lexer: we've consumed the semicolon and looked
  // ahead through comments.

  for (const Decl *D : Decls) {
    assert(D);
    if (D->isInvalidDecl())
      continue;

    D = &adjustDeclToTemplate(*D);

    const SourceLocation DeclLoc = getDeclLocForCommentSearch(D, SourceMgr);

    if (DeclLoc.isInvalid() || !DeclLoc.isFileID())
      continue;

    if (DeclRawComments.count(D) > 0)
      continue;

    if (RawComment *const DocComment =
            getRawCommentForDeclNoCacheImpl(D, DeclLoc, *CommentsInThisFile)) {
      cacheRawCommentForDecl(*D, *DocComment);
      comments::FullComment *FC = DocComment->parse(*this, PP, D);
      ParsedComments[D->getCanonicalDecl()] = FC;
    }
  }
}

comments::FullComment *ASTContext::cloneFullComment(comments::FullComment *FC,
                                                    const Decl *D) const {
  auto *ThisDeclInfo = new (*this) comments::DeclInfo;
  ThisDeclInfo->CommentDecl = D;
  ThisDeclInfo->IsFilled = false;
  ThisDeclInfo->fill();
  ThisDeclInfo->CommentDecl = FC->getDecl();
  if (!ThisDeclInfo->TemplateParameters)
    ThisDeclInfo->TemplateParameters = FC->getDeclInfo()->TemplateParameters;
  comments::FullComment *CFC =
    new (*this) comments::FullComment(FC->getBlocks(),
                                      ThisDeclInfo);
  return CFC;
}

comments::FullComment *ASTContext::getLocalCommentForDeclUncached(const Decl *D) const {
  const RawComment *RC = getRawCommentForDeclNoCache(D);
  return RC ? RC->parse(*this, nullptr, D) : nullptr;
}

comments::FullComment *ASTContext::getCommentForDecl(
                                              const Decl *D,
                                              const Preprocessor *PP) const {
  if (!D || D->isInvalidDecl())
    return nullptr;
  D = &adjustDeclToTemplate(*D);

  const Decl *Canonical = D->getCanonicalDecl();
  llvm::DenseMap<const Decl *, comments::FullComment *>::iterator Pos =
      ParsedComments.find(Canonical);

  if (Pos != ParsedComments.end()) {
    if (Canonical != D) {
      comments::FullComment *FC = Pos->second;
      comments::FullComment *CFC = cloneFullComment(FC, D);
      return CFC;
    }
    return Pos->second;
  }

  const Decl *OriginalDecl = nullptr;

  const RawComment *RC = getRawCommentForAnyRedecl(D, &OriginalDecl);
  if (!RC) {
    if (isa<ObjCMethodDecl>(D) || isa<FunctionDecl>(D)) {
      SmallVector<const NamedDecl*, 8> Overridden;
      const auto *OMD = dyn_cast<ObjCMethodDecl>(D);
      if (OMD && OMD->isPropertyAccessor())
        if (const ObjCPropertyDecl *PDecl = OMD->findPropertyDecl())
          if (comments::FullComment *FC = getCommentForDecl(PDecl, PP))
            return cloneFullComment(FC, D);
      if (OMD)
        addRedeclaredMethods(OMD, Overridden);
      getOverriddenMethods(dyn_cast<NamedDecl>(D), Overridden);
      for (unsigned i = 0, e = Overridden.size(); i < e; i++)
        if (comments::FullComment *FC = getCommentForDecl(Overridden[i], PP))
          return cloneFullComment(FC, D);
    }
    else if (const auto *TD = dyn_cast<TypedefNameDecl>(D)) {
      // Attach any tag type's documentation to its typedef if latter
      // does not have one of its own.
      QualType QT = TD->getUnderlyingType();
      if (const auto *TT = QT->getAs<TagType>())
        if (const Decl *TD = TT->getDecl())
          if (comments::FullComment *FC = getCommentForDecl(TD, PP))
            return cloneFullComment(FC, D);
    }
    else if (const auto *IC = dyn_cast<ObjCInterfaceDecl>(D)) {
      while (IC->getSuperClass()) {
        IC = IC->getSuperClass();
        if (comments::FullComment *FC = getCommentForDecl(IC, PP))
          return cloneFullComment(FC, D);
      }
    }
    else if (const auto *CD = dyn_cast<ObjCCategoryDecl>(D)) {
      if (const ObjCInterfaceDecl *IC = CD->getClassInterface())
        if (comments::FullComment *FC = getCommentForDecl(IC, PP))
          return cloneFullComment(FC, D);
    }
    else if (const auto *RD = dyn_cast<CXXRecordDecl>(D)) {
      if (!(RD = RD->getDefinition()))
        return nullptr;
      // Check non-virtual bases.
      for (const auto &I : RD->bases()) {
        if (I.isVirtual() || (I.getAccessSpecifier() != AS_public))
          continue;
        QualType Ty = I.getType();
        if (Ty.isNull())
          continue;
        if (const CXXRecordDecl *NonVirtualBase = Ty->getAsCXXRecordDecl()) {
          if (!(NonVirtualBase= NonVirtualBase->getDefinition()))
            continue;

          if (comments::FullComment *FC = getCommentForDecl((NonVirtualBase), PP))
            return cloneFullComment(FC, D);
        }
      }
      // Check virtual bases.
      for (const auto &I : RD->vbases()) {
        if (I.getAccessSpecifier() != AS_public)
          continue;
        QualType Ty = I.getType();
        if (Ty.isNull())
          continue;
        if (const CXXRecordDecl *VirtualBase = Ty->getAsCXXRecordDecl()) {
          if (!(VirtualBase= VirtualBase->getDefinition()))
            continue;
          if (comments::FullComment *FC = getCommentForDecl((VirtualBase), PP))
            return cloneFullComment(FC, D);
        }
      }
    }
    return nullptr;
  }

  // If the RawComment was attached to other redeclaration of this Decl, we
  // should parse the comment in context of that other Decl.  This is important
  // because comments can contain references to parameter names which can be
  // different across redeclarations.
  if (D != OriginalDecl && OriginalDecl)
    return getCommentForDecl(OriginalDecl, PP);

  comments::FullComment *FC = RC->parse(*this, PP, D);
  ParsedComments[Canonical] = FC;
  return FC;
}

void
ASTContext::CanonicalTemplateTemplateParm::Profile(llvm::FoldingSetNodeID &ID,
                                                   const ASTContext &C,
                                               TemplateTemplateParmDecl *Parm) {
  ID.AddInteger(Parm->getDepth());
  ID.AddInteger(Parm->getPosition());
  ID.AddBoolean(Parm->isParameterPack());

  TemplateParameterList *Params = Parm->getTemplateParameters();
  ID.AddInteger(Params->size());
  for (TemplateParameterList::const_iterator P = Params->begin(),
                                          PEnd = Params->end();
       P != PEnd; ++P) {
    if (const auto *TTP = dyn_cast<TemplateTypeParmDecl>(*P)) {
      ID.AddInteger(0);
      ID.AddBoolean(TTP->isParameterPack());
      const TypeConstraint *TC = TTP->getTypeConstraint();
      ID.AddBoolean(TC != nullptr);
      if (TC)
        TC->getImmediatelyDeclaredConstraint()->Profile(ID, C,
                                                        /*Canonical=*/true);
      if (TTP->isExpandedParameterPack()) {
        ID.AddBoolean(true);
        ID.AddInteger(TTP->getNumExpansionParameters());
      } else
        ID.AddBoolean(false);
      continue;
    }

    if (const auto *NTTP = dyn_cast<NonTypeTemplateParmDecl>(*P)) {
      ID.AddInteger(1);
      ID.AddBoolean(NTTP->isParameterPack());
      ID.AddPointer(NTTP->getType().getCanonicalType().getAsOpaquePtr());
      if (NTTP->isExpandedParameterPack()) {
        ID.AddBoolean(true);
        ID.AddInteger(NTTP->getNumExpansionTypes());
        for (unsigned I = 0, N = NTTP->getNumExpansionTypes(); I != N; ++I) {
          QualType T = NTTP->getExpansionType(I);
          ID.AddPointer(T.getCanonicalType().getAsOpaquePtr());
        }
      } else
        ID.AddBoolean(false);
      continue;
    }

    auto *TTP = cast<TemplateTemplateParmDecl>(*P);
    ID.AddInteger(2);
    Profile(ID, C, TTP);
  }
  Expr *RequiresClause = Parm->getTemplateParameters()->getRequiresClause();
  ID.AddBoolean(RequiresClause != nullptr);
  if (RequiresClause)
    RequiresClause->Profile(ID, C, /*Canonical=*/true);
}

static Expr *
canonicalizeImmediatelyDeclaredConstraint(const ASTContext &C, Expr *IDC,
                                          QualType ConstrainedType) {
  // This is a bit ugly - we need to form a new immediately-declared
  // constraint that references the new parameter; this would ideally
  // require semantic analysis (e.g. template<C T> struct S {}; - the
  // converted arguments of C<T> could be an argument pack if C is
  // declared as template<typename... T> concept C = ...).
  // We don't have semantic analysis here so we dig deep into the
  // ready-made constraint expr and change the thing manually.
  ConceptSpecializationExpr *CSE;
  if (const auto *Fold = dyn_cast<CXXFoldExpr>(IDC))
    CSE = cast<ConceptSpecializationExpr>(Fold->getLHS());
  else
    CSE = cast<ConceptSpecializationExpr>(IDC);
  ArrayRef<TemplateArgument> OldConverted = CSE->getTemplateArguments();
  SmallVector<TemplateArgument, 3> NewConverted;
  NewConverted.reserve(OldConverted.size());
  if (OldConverted.front().getKind() == TemplateArgument::Pack) {
    // The case:
    // template<typename... T> concept C = true;
    // template<C<int> T> struct S; -> constraint is C<{T, int}>
    NewConverted.push_back(ConstrainedType);
    for (auto &Arg : OldConverted.front().pack_elements().drop_front(1))
      NewConverted.push_back(Arg);
    TemplateArgument NewPack(NewConverted);

    NewConverted.clear();
    NewConverted.push_back(NewPack);
    assert(OldConverted.size() == 1 &&
           "Template parameter pack should be the last parameter");
  } else {
    assert(OldConverted.front().getKind() == TemplateArgument::Type &&
           "Unexpected first argument kind for immediately-declared "
           "constraint");
    NewConverted.push_back(ConstrainedType);
    for (auto &Arg : OldConverted.drop_front(1))
      NewConverted.push_back(Arg);
  }
  Expr *NewIDC = ConceptSpecializationExpr::Create(
      C, CSE->getNamedConcept(), NewConverted, nullptr,
      CSE->isInstantiationDependent(), CSE->containsUnexpandedParameterPack());

  if (auto *OrigFold = dyn_cast<CXXFoldExpr>(IDC))
    NewIDC = new (C) CXXFoldExpr(
        OrigFold->getType(), /*Callee*/nullptr, SourceLocation(), NewIDC,
        BinaryOperatorKind::BO_LAnd, SourceLocation(), /*RHS=*/nullptr,
        SourceLocation(), /*NumExpansions=*/None);
  return NewIDC;
}

TemplateTemplateParmDecl *
ASTContext::getCanonicalTemplateTemplateParmDecl(
                                          TemplateTemplateParmDecl *TTP) const {
  // Check if we already have a canonical template template parameter.
  llvm::FoldingSetNodeID ID;
  CanonicalTemplateTemplateParm::Profile(ID, *this, TTP);
  void *InsertPos = nullptr;
  CanonicalTemplateTemplateParm *Canonical
    = CanonTemplateTemplateParms.FindNodeOrInsertPos(ID, InsertPos);
  if (Canonical)
    return Canonical->getParam();

  // Build a canonical template parameter list.
  TemplateParameterList *Params = TTP->getTemplateParameters();
  SmallVector<NamedDecl *, 4> CanonParams;
  CanonParams.reserve(Params->size());
  for (TemplateParameterList::const_iterator P = Params->begin(),
                                          PEnd = Params->end();
       P != PEnd; ++P) {
    if (const auto *TTP = dyn_cast<TemplateTypeParmDecl>(*P)) {
      TemplateTypeParmDecl *NewTTP = TemplateTypeParmDecl::Create(*this,
          getTranslationUnitDecl(), SourceLocation(), SourceLocation(),
          TTP->getDepth(), TTP->getIndex(), nullptr, false,
          TTP->isParameterPack(), TTP->hasTypeConstraint(),
          TTP->isExpandedParameterPack() ?
          llvm::Optional<unsigned>(TTP->getNumExpansionParameters()) : None);
      if (const auto *TC = TTP->getTypeConstraint()) {
        QualType ParamAsArgument(NewTTP->getTypeForDecl(), 0);
        Expr *NewIDC = canonicalizeImmediatelyDeclaredConstraint(
                *this, TC->getImmediatelyDeclaredConstraint(),
                ParamAsArgument);
        TemplateArgumentListInfo CanonArgsAsWritten;
        if (auto *Args = TC->getTemplateArgsAsWritten())
          for (const auto &ArgLoc : Args->arguments())
            CanonArgsAsWritten.addArgument(
                TemplateArgumentLoc(ArgLoc.getArgument(),
                                    TemplateArgumentLocInfo()));
        NewTTP->setTypeConstraint(
            NestedNameSpecifierLoc(),
            DeclarationNameInfo(TC->getNamedConcept()->getDeclName(),
                                SourceLocation()), /*FoundDecl=*/nullptr,
            // Actually canonicalizing a TemplateArgumentLoc is difficult so we
            // simply omit the ArgsAsWritten
            TC->getNamedConcept(), /*ArgsAsWritten=*/nullptr, NewIDC);
      }
      CanonParams.push_back(NewTTP);
    } else if (const auto *NTTP = dyn_cast<NonTypeTemplateParmDecl>(*P)) {
      QualType T = getCanonicalType(NTTP->getType());
      TypeSourceInfo *TInfo = getTrivialTypeSourceInfo(T);
      NonTypeTemplateParmDecl *Param;
      if (NTTP->isExpandedParameterPack()) {
        SmallVector<QualType, 2> ExpandedTypes;
        SmallVector<TypeSourceInfo *, 2> ExpandedTInfos;
        for (unsigned I = 0, N = NTTP->getNumExpansionTypes(); I != N; ++I) {
          ExpandedTypes.push_back(getCanonicalType(NTTP->getExpansionType(I)));
          ExpandedTInfos.push_back(
                                getTrivialTypeSourceInfo(ExpandedTypes.back()));
        }

        Param = NonTypeTemplateParmDecl::Create(*this, getTranslationUnitDecl(),
                                                SourceLocation(),
                                                SourceLocation(),
                                                NTTP->getDepth(),
                                                NTTP->getPosition(), nullptr,
                                                T,
                                                TInfo,
                                                ExpandedTypes,
                                                ExpandedTInfos);
      } else {
        Param = NonTypeTemplateParmDecl::Create(*this, getTranslationUnitDecl(),
                                                SourceLocation(),
                                                SourceLocation(),
                                                NTTP->getDepth(),
                                                NTTP->getPosition(), nullptr,
                                                T,
                                                NTTP->isParameterPack(),
                                                TInfo);
      }
      if (AutoType *AT = T->getContainedAutoType()) {
        if (AT->isConstrained()) {
          Param->setPlaceholderTypeConstraint(
              canonicalizeImmediatelyDeclaredConstraint(
                  *this, NTTP->getPlaceholderTypeConstraint(), T));
        }
      }
      CanonParams.push_back(Param);

    } else
      CanonParams.push_back(getCanonicalTemplateTemplateParmDecl(
                                           cast<TemplateTemplateParmDecl>(*P)));
  }

  Expr *CanonRequiresClause = nullptr;
  if (Expr *RequiresClause = TTP->getTemplateParameters()->getRequiresClause())
    CanonRequiresClause = RequiresClause;

  TemplateTemplateParmDecl *CanonTTP
    = TemplateTemplateParmDecl::Create(*this, getTranslationUnitDecl(),
                                       SourceLocation(), TTP->getDepth(),
                                       TTP->getPosition(),
                                       TTP->isParameterPack(),
                                       nullptr,
                         TemplateParameterList::Create(*this, SourceLocation(),
                                                       SourceLocation(),
                                                       CanonParams,
                                                       SourceLocation(),
                                                       CanonRequiresClause));

  // Get the new insert position for the node we care about.
  Canonical = CanonTemplateTemplateParms.FindNodeOrInsertPos(ID, InsertPos);
  assert(!Canonical && "Shouldn't be in the map!");
  (void)Canonical;

  // Create the canonical template template parameter entry.
  Canonical = new (*this) CanonicalTemplateTemplateParm(CanonTTP);
  CanonTemplateTemplateParms.InsertNode(Canonical, InsertPos);
  return CanonTTP;
}

CXXABI *ASTContext::createCXXABI(const TargetInfo &T) {
  if (!LangOpts.CPlusPlus) return nullptr;

  switch (T.getCXXABI().getKind()) {
  case TargetCXXABI::AppleARM64:
  case TargetCXXABI::Fuchsia:
  case TargetCXXABI::GenericARM: // Same as Itanium at this level
  case TargetCXXABI::iOS:
  case TargetCXXABI::WatchOS:
  case TargetCXXABI::GenericAArch64:
  case TargetCXXABI::GenericMIPS:
  case TargetCXXABI::GenericItanium:
  case TargetCXXABI::WebAssembly:
  case TargetCXXABI::XL:
    return CreateItaniumCXXABI(*this);
  case TargetCXXABI::Microsoft:
    return CreateMicrosoftCXXABI(*this);
  }
  llvm_unreachable("Invalid CXXABI type!");
}

interp::Context &ASTContext::getInterpContext() {
  if (!InterpContext) {
    InterpContext.reset(new interp::Context(*this));
  }
  return *InterpContext.get();
}

ParentMapContext &ASTContext::getParentMapContext() {
  if (!ParentMapCtx)
    ParentMapCtx.reset(new ParentMapContext(*this));
  return *ParentMapCtx.get();
}

static const LangASMap *getAddressSpaceMap(const TargetInfo &T,
                                           const LangOptions &LOpts) {
  if (LOpts.FakeAddressSpaceMap) {
    // The fake address space map must have a distinct entry for each
    // language-specific address space.
    static const unsigned FakeAddrSpaceMap[] = {
        0,  // Default
        1,  // opencl_global
        3,  // opencl_local
        2,  // opencl_constant
        0,  // opencl_private
        4,  // opencl_generic
        5,  // opencl_global_device
        6,  // opencl_global_host
        7,  // cuda_device
        8,  // cuda_constant
        9,  // cuda_shared
        10, // ptr32_sptr
        11, // ptr32_uptr
        12  // ptr64
    };
    return &FakeAddrSpaceMap;
  } else {
    return &T.getAddressSpaceMap();
  }
}

static bool isAddrSpaceMapManglingEnabled(const TargetInfo &TI,
                                          const LangOptions &LangOpts) {
  switch (LangOpts.getAddressSpaceMapMangling()) {
  case LangOptions::ASMM_Target:
    return TI.useAddressSpaceMapMangling();
  case LangOptions::ASMM_On:
    return true;
  case LangOptions::ASMM_Off:
    return false;
  }
  llvm_unreachable("getAddressSpaceMapMangling() doesn't cover anything.");
}

ASTContext::ASTContext(LangOptions &LOpts, SourceManager &SM,
                       IdentifierTable &idents, SelectorTable &sels,
                       Builtin::Context &builtins)
    : ConstantArrayTypes(this_()), FunctionProtoTypes(this_()),
      TemplateSpecializationTypes(this_()),
      DependentTemplateSpecializationTypes(this_()), AutoTypes(this_()),
      SubstTemplateTemplateParmPacks(this_()),
      CanonTemplateTemplateParms(this_()), SourceMgr(SM), LangOpts(LOpts),
      NoSanitizeL(new NoSanitizeList(LangOpts.NoSanitizeFiles, SM)),
      XRayFilter(new XRayFunctionFilter(LangOpts.XRayAlwaysInstrumentFiles,
                                        LangOpts.XRayNeverInstrumentFiles,
                                        LangOpts.XRayAttrListFiles, SM)),
      ProfList(new ProfileList(LangOpts.ProfileListFiles, SM)),
      PrintingPolicy(LOpts), Idents(idents), Selectors(sels),
      BuiltinInfo(builtins), DeclarationNames(*this), Comments(SM),
      CommentCommandTraits(BumpAlloc, LOpts.CommentOpts),
      CompCategories(this_()), LastSDM(nullptr, 0) {
  TUDecl = TranslationUnitDecl::Create(*this);
  TraversalScope = {TUDecl};
}

ASTContext::~ASTContext() {
  // Release the DenseMaps associated with DeclContext objects.
  // FIXME: Is this the ideal solution?
  ReleaseDeclContextMaps();

  // Call all of the deallocation functions on all of their targets.
  for (auto &Pair : Deallocations)
    (Pair.first)(Pair.second);

  // ASTRecordLayout objects in ASTRecordLayouts must always be destroyed
  // because they can contain DenseMaps.
  for (llvm::DenseMap<const ObjCContainerDecl*,
       const ASTRecordLayout*>::iterator
       I = ObjCLayouts.begin(), E = ObjCLayouts.end(); I != E; )
    // Increment in loop to prevent using deallocated memory.
    if (auto *R = const_cast<ASTRecordLayout *>((I++)->second))
      R->Destroy(*this);

  for (llvm::DenseMap<const RecordDecl*, const ASTRecordLayout*>::iterator
       I = ASTRecordLayouts.begin(), E = ASTRecordLayouts.end(); I != E; ) {
    // Increment in loop to prevent using deallocated memory.
    if (auto *R = const_cast<ASTRecordLayout *>((I++)->second))
      R->Destroy(*this);
  }

  for (llvm::DenseMap<const Decl*, AttrVec*>::iterator A = DeclAttrs.begin(),
                                                    AEnd = DeclAttrs.end();
       A != AEnd; ++A)
    A->second->~AttrVec();

  for (const auto &Value : ModuleInitializers)
    Value.second->~PerModuleInitializers();
}

void ASTContext::setTraversalScope(const std::vector<Decl *> &TopLevelDecls) {
  TraversalScope = TopLevelDecls;
  getParentMapContext().clear();
}

void ASTContext::AddDeallocation(void (*Callback)(void *), void *Data) const {
  Deallocations.push_back({Callback, Data});
}

void
ASTContext::setExternalSource(IntrusiveRefCntPtr<ExternalASTSource> Source) {
  ExternalSource = std::move(Source);
}

void ASTContext::PrintStats() const {
  llvm::errs() << "\n*** AST Context Stats:\n";
  llvm::errs() << "  " << Types.size() << " types total.\n";

  unsigned counts[] = {
#define TYPE(Name, Parent) 0,
#define ABSTRACT_TYPE(Name, Parent)
#include "clang/AST/TypeNodes.inc"
    0 // Extra
  };

  for (unsigned i = 0, e = Types.size(); i != e; ++i) {
    Type *T = Types[i];
    counts[(unsigned)T->getTypeClass()]++;
  }

  unsigned Idx = 0;
  unsigned TotalBytes = 0;
#define TYPE(Name, Parent)                                              \
  if (counts[Idx])                                                      \
    llvm::errs() << "    " << counts[Idx] << " " << #Name               \
                 << " types, " << sizeof(Name##Type) << " each "        \
                 << "(" << counts[Idx] * sizeof(Name##Type)             \
                 << " bytes)\n";                                        \
  TotalBytes += counts[Idx] * sizeof(Name##Type);                       \
  ++Idx;
#define ABSTRACT_TYPE(Name, Parent)
#include "clang/AST/TypeNodes.inc"

  llvm::errs() << "Total bytes = " << TotalBytes << "\n";

  // Implicit special member functions.
  llvm::errs() << NumImplicitDefaultConstructorsDeclared << "/"
               << NumImplicitDefaultConstructors
               << " implicit default constructors created\n";
  llvm::errs() << NumImplicitCopyConstructorsDeclared << "/"
               << NumImplicitCopyConstructors
               << " implicit copy constructors created\n";
  if (getLangOpts().CPlusPlus)
    llvm::errs() << NumImplicitMoveConstructorsDeclared << "/"
                 << NumImplicitMoveConstructors
                 << " implicit move constructors created\n";
  llvm::errs() << NumImplicitCopyAssignmentOperatorsDeclared << "/"
               << NumImplicitCopyAssignmentOperators
               << " implicit copy assignment operators created\n";
  if (getLangOpts().CPlusPlus)
    llvm::errs() << NumImplicitMoveAssignmentOperatorsDeclared << "/"
                 << NumImplicitMoveAssignmentOperators
                 << " implicit move assignment operators created\n";
  llvm::errs() << NumImplicitDestructorsDeclared << "/"
               << NumImplicitDestructors
               << " implicit destructors created\n";

  if (ExternalSource) {
    llvm::errs() << "\n";
    ExternalSource->PrintStats();
  }

  BumpAlloc.PrintStats();
}

void ASTContext::mergeDefinitionIntoModule(NamedDecl *ND, Module *M,
                                           bool NotifyListeners) {
  if (NotifyListeners)
    if (auto *Listener = getASTMutationListener())
      Listener->RedefinedHiddenDefinition(ND, M);

  MergedDefModules[cast<NamedDecl>(ND->getCanonicalDecl())].push_back(M);
}

void ASTContext::deduplicateMergedDefinitonsFor(NamedDecl *ND) {
  auto It = MergedDefModules.find(cast<NamedDecl>(ND->getCanonicalDecl()));
  if (It == MergedDefModules.end())
    return;

  auto &Merged = It->second;
  llvm::DenseSet<Module*> Found;
  for (Module *&M : Merged)
    if (!Found.insert(M).second)
      M = nullptr;
  Merged.erase(std::remove(Merged.begin(), Merged.end(), nullptr), Merged.end());
}

ArrayRef<Module *>
ASTContext::getModulesWithMergedDefinition(const NamedDecl *Def) {
  auto MergedIt =
      MergedDefModules.find(cast<NamedDecl>(Def->getCanonicalDecl()));
  if (MergedIt == MergedDefModules.end())
    return None;
  return MergedIt->second;
}

void ASTContext::PerModuleInitializers::resolve(ASTContext &Ctx) {
  if (LazyInitializers.empty())
    return;

  auto *Source = Ctx.getExternalSource();
  assert(Source && "lazy initializers but no external source");

  auto LazyInits = std::move(LazyInitializers);
  LazyInitializers.clear();

  for (auto ID : LazyInits)
    Initializers.push_back(Source->GetExternalDecl(ID));

  assert(LazyInitializers.empty() &&
         "GetExternalDecl for lazy module initializer added more inits");
}

void ASTContext::addModuleInitializer(Module *M, Decl *D) {
  // One special case: if we add a module initializer that imports another
  // module, and that module's only initializer is an ImportDecl, simplify.
  if (const auto *ID = dyn_cast<ImportDecl>(D)) {
    auto It = ModuleInitializers.find(ID->getImportedModule());

    // Maybe the ImportDecl does nothing at all. (Common case.)
    if (It == ModuleInitializers.end())
      return;

    // Maybe the ImportDecl only imports another ImportDecl.
    auto &Imported = *It->second;
    if (Imported.Initializers.size() + Imported.LazyInitializers.size() == 1) {
      Imported.resolve(*this);
      auto *OnlyDecl = Imported.Initializers.front();
      if (isa<ImportDecl>(OnlyDecl))
        D = OnlyDecl;
    }
  }

  auto *&Inits = ModuleInitializers[M];
  if (!Inits)
    Inits = new (*this) PerModuleInitializers;
  Inits->Initializers.push_back(D);
}

void ASTContext::addLazyModuleInitializers(Module *M, ArrayRef<uint32_t> IDs) {
  auto *&Inits = ModuleInitializers[M];
  if (!Inits)
    Inits = new (*this) PerModuleInitializers;
  Inits->LazyInitializers.insert(Inits->LazyInitializers.end(),
                                 IDs.begin(), IDs.end());
}

ArrayRef<Decl *> ASTContext::getModuleInitializers(Module *M) {
  auto It = ModuleInitializers.find(M);
  if (It == ModuleInitializers.end())
    return None;

  auto *Inits = It->second;
  Inits->resolve(*this);
  return Inits->Initializers;
}

ExternCContextDecl *ASTContext::getExternCContextDecl() const {
  if (!ExternCContext)
    ExternCContext = ExternCContextDecl::Create(*this, getTranslationUnitDecl());

  return ExternCContext;
}

BuiltinTemplateDecl *
ASTContext::buildBuiltinTemplateDecl(BuiltinTemplateKind BTK,
                                     const IdentifierInfo *II) const {
  auto *BuiltinTemplate = BuiltinTemplateDecl::Create(*this, TUDecl, II, BTK);
  BuiltinTemplate->setImplicit();
  TUDecl->addDecl(BuiltinTemplate);

  return BuiltinTemplate;
}

BuiltinTemplateDecl *
ASTContext::getMakeIntegerSeqDecl() const {
  if (!MakeIntegerSeqDecl)
    MakeIntegerSeqDecl = buildBuiltinTemplateDecl(BTK__make_integer_seq,
                                                  getMakeIntegerSeqName());
  return MakeIntegerSeqDecl;
}

BuiltinTemplateDecl *
ASTContext::getTypePackElementDecl() const {
  if (!TypePackElementDecl)
    TypePackElementDecl = buildBuiltinTemplateDecl(BTK__type_pack_element,
                                                   getTypePackElementName());
  return TypePackElementDecl;
}

RecordDecl *ASTContext::buildImplicitRecord(StringRef Name,
                                            RecordDecl::TagKind TK) const {
  SourceLocation Loc;
  RecordDecl *NewDecl;
  if (getLangOpts().CPlusPlus)
    NewDecl = CXXRecordDecl::Create(*this, TK, getTranslationUnitDecl(), Loc,
                                    Loc, &Idents.get(Name));
  else
    NewDecl = RecordDecl::Create(*this, TK, getTranslationUnitDecl(), Loc, Loc,
                                 &Idents.get(Name));
  NewDecl->setImplicit();
  NewDecl->addAttr(TypeVisibilityAttr::CreateImplicit(
      const_cast<ASTContext &>(*this), TypeVisibilityAttr::Default));
  return NewDecl;
}

TypedefDecl *ASTContext::buildImplicitTypedef(QualType T,
                                              StringRef Name) const {
  TypeSourceInfo *TInfo = getTrivialTypeSourceInfo(T);
  TypedefDecl *NewDecl = TypedefDecl::Create(
      const_cast<ASTContext &>(*this), getTranslationUnitDecl(),
      SourceLocation(), SourceLocation(), &Idents.get(Name), TInfo);
  NewDecl->setImplicit();
  return NewDecl;
}

TypedefDecl *ASTContext::getInt128Decl() const {
  if (!Int128Decl)
    Int128Decl = buildImplicitTypedef(Int128Ty, "__int128_t");
  return Int128Decl;
}

TypedefDecl *ASTContext::getUInt128Decl() const {
  if (!UInt128Decl)
    UInt128Decl = buildImplicitTypedef(UnsignedInt128Ty, "__uint128_t");
  return UInt128Decl;
}

void ASTContext::InitBuiltinType(CanQualType &R, BuiltinType::Kind K) {
  auto *Ty = new (*this, TypeAlignment) BuiltinType(K);
  R = CanQualType::CreateUnsafe(QualType(Ty, 0));
  Types.push_back(Ty);
}

void ASTContext::InitBuiltinTypes(const TargetInfo &Target,
                                  const TargetInfo *AuxTarget) {
  assert((!this->Target || this->Target == &Target) &&
         "Incorrect target reinitialization");
  assert(VoidTy.isNull() && "Context reinitialized?");

  this->Target = &Target;
  this->AuxTarget = AuxTarget;

  ABI.reset(createCXXABI(Target));
  AddrSpaceMap = getAddressSpaceMap(Target, LangOpts);
  AddrSpaceMapMangling = isAddrSpaceMapManglingEnabled(Target, LangOpts);

  // C99 6.2.5p19.
  InitBuiltinType(VoidTy,              BuiltinType::Void);

  // C99 6.2.5p2.
  InitBuiltinType(BoolTy,              BuiltinType::Bool);
  // C99 6.2.5p3.
  if (LangOpts.CharIsSigned)
    InitBuiltinType(CharTy,            BuiltinType::Char_S);
  else
    InitBuiltinType(CharTy,            BuiltinType::Char_U);
  // C99 6.2.5p4.
  InitBuiltinType(SignedCharTy,        BuiltinType::SChar);
  InitBuiltinType(ShortTy,             BuiltinType::Short);
  InitBuiltinType(IntTy,               BuiltinType::Int);
  InitBuiltinType(LongTy,              BuiltinType::Long);
  InitBuiltinType(LongLongTy,          BuiltinType::LongLong);

  // C99 6.2.5p6.
  InitBuiltinType(UnsignedCharTy,      BuiltinType::UChar);
  InitBuiltinType(UnsignedShortTy,     BuiltinType::UShort);
  InitBuiltinType(UnsignedIntTy,       BuiltinType::UInt);
  InitBuiltinType(UnsignedLongTy,      BuiltinType::ULong);
  InitBuiltinType(UnsignedLongLongTy,  BuiltinType::ULongLong);

  // C99 6.2.5p10.
  InitBuiltinType(FloatTy,             BuiltinType::Float);
  InitBuiltinType(DoubleTy,            BuiltinType::Double);
  InitBuiltinType(LongDoubleTy,        BuiltinType::LongDouble);

  // GNU extension, __float128 for IEEE quadruple precision
  InitBuiltinType(Float128Ty,          BuiltinType::Float128);

  // C11 extension ISO/IEC TS 18661-3
  InitBuiltinType(Float16Ty,           BuiltinType::Float16);

  // ISO/IEC JTC1 SC22 WG14 N1169 Extension
  InitBuiltinType(ShortAccumTy,            BuiltinType::ShortAccum);
  InitBuiltinType(AccumTy,                 BuiltinType::Accum);
  InitBuiltinType(LongAccumTy,             BuiltinType::LongAccum);
  InitBuiltinType(UnsignedShortAccumTy,    BuiltinType::UShortAccum);
  InitBuiltinType(UnsignedAccumTy,         BuiltinType::UAccum);
  InitBuiltinType(UnsignedLongAccumTy,     BuiltinType::ULongAccum);
  InitBuiltinType(ShortFractTy,            BuiltinType::ShortFract);
  InitBuiltinType(FractTy,                 BuiltinType::Fract);
  InitBuiltinType(LongFractTy,             BuiltinType::LongFract);
  InitBuiltinType(UnsignedShortFractTy,    BuiltinType::UShortFract);
  InitBuiltinType(UnsignedFractTy,         BuiltinType::UFract);
  InitBuiltinType(UnsignedLongFractTy,     BuiltinType::ULongFract);
  InitBuiltinType(SatShortAccumTy,         BuiltinType::SatShortAccum);
  InitBuiltinType(SatAccumTy,              BuiltinType::SatAccum);
  InitBuiltinType(SatLongAccumTy,          BuiltinType::SatLongAccum);
  InitBuiltinType(SatUnsignedShortAccumTy, BuiltinType::SatUShortAccum);
  InitBuiltinType(SatUnsignedAccumTy,      BuiltinType::SatUAccum);
  InitBuiltinType(SatUnsignedLongAccumTy,  BuiltinType::SatULongAccum);
  InitBuiltinType(SatShortFractTy,         BuiltinType::SatShortFract);
  InitBuiltinType(SatFractTy,              BuiltinType::SatFract);
  InitBuiltinType(SatLongFractTy,          BuiltinType::SatLongFract);
  InitBuiltinType(SatUnsignedShortFractTy, BuiltinType::SatUShortFract);
  InitBuiltinType(SatUnsignedFractTy,      BuiltinType::SatUFract);
  InitBuiltinType(SatUnsignedLongFractTy,  BuiltinType::SatULongFract);

  // GNU extension, 128-bit integers.
  InitBuiltinType(Int128Ty,            BuiltinType::Int128);
  InitBuiltinType(UnsignedInt128Ty,    BuiltinType::UInt128);

  // C++ 3.9.1p5
  if (TargetInfo::isTypeSigned(Target.getWCharType()))
    InitBuiltinType(WCharTy,           BuiltinType::WChar_S);
  else  // -fshort-wchar makes wchar_t be unsigned.
    InitBuiltinType(WCharTy,           BuiltinType::WChar_U);
  if (LangOpts.CPlusPlus && LangOpts.WChar)
    WideCharTy = WCharTy;
  else {
    // C99 (or C++ using -fno-wchar).
    WideCharTy = getFromTargetType(Target.getWCharType());
  }

  WIntTy = getFromTargetType(Target.getWIntType());

  // C++20 (proposed)
  InitBuiltinType(Char8Ty,              BuiltinType::Char8);

  if (LangOpts.CPlusPlus) // C++0x 3.9.1p5, extension for C++
    InitBuiltinType(Char16Ty,           BuiltinType::Char16);
  else // C99
    Char16Ty = getFromTargetType(Target.getChar16Type());

  if (LangOpts.CPlusPlus) // C++0x 3.9.1p5, extension for C++
    InitBuiltinType(Char32Ty,           BuiltinType::Char32);
  else // C99
    Char32Ty = getFromTargetType(Target.getChar32Type());

  // Placeholder type for type-dependent expressions whose type is
  // completely unknown. No code should ever check a type against
  // DependentTy and users should never see it; however, it is here to
  // help diagnose failures to properly check for type-dependent
  // expressions.
  InitBuiltinType(DependentTy,         BuiltinType::Dependent);

  // Placeholder type for functions.
  InitBuiltinType(OverloadTy,          BuiltinType::Overload);

  // Placeholder type for bound members.
  InitBuiltinType(BoundMemberTy,       BuiltinType::BoundMember);

  // Placeholder type for pseudo-objects.
  InitBuiltinType(PseudoObjectTy,      BuiltinType::PseudoObject);

  // "any" type; useful for debugger-like clients.
  InitBuiltinType(UnknownAnyTy,        BuiltinType::UnknownAny);

  // Placeholder type for unbridged ARC casts.
  InitBuiltinType(ARCUnbridgedCastTy,  BuiltinType::ARCUnbridgedCast);

  // Placeholder type for builtin functions.
  InitBuiltinType(BuiltinFnTy,  BuiltinType::BuiltinFn);

  // Placeholder type for OMP array sections.
  if (LangOpts.OpenMP) {
    InitBuiltinType(OMPArraySectionTy, BuiltinType::OMPArraySection);
    InitBuiltinType(OMPArrayShapingTy, BuiltinType::OMPArrayShaping);
    InitBuiltinType(OMPIteratorTy, BuiltinType::OMPIterator);
  }
  if (LangOpts.MatrixTypes)
    InitBuiltinType(IncompleteMatrixIdxTy, BuiltinType::IncompleteMatrixIdx);

  // C99 6.2.5p11.
  FloatComplexTy      = getComplexType(FloatTy);
  DoubleComplexTy     = getComplexType(DoubleTy);
  LongDoubleComplexTy = getComplexType(LongDoubleTy);
  Float128ComplexTy   = getComplexType(Float128Ty);

  // Builtin types for 'id', 'Class', and 'SEL'.
  InitBuiltinType(ObjCBuiltinIdTy, BuiltinType::ObjCId);
  InitBuiltinType(ObjCBuiltinClassTy, BuiltinType::ObjCClass);
  InitBuiltinType(ObjCBuiltinSelTy, BuiltinType::ObjCSel);

  if (LangOpts.OpenCL || LangOpts.SYCLIsDevice) {
#define IMAGE_TYPE(ImgType, Id, SingletonId, Access, Suffix) \
    InitBuiltinType(SingletonId, BuiltinType::Id);
#include "clang/Basic/OpenCLImageTypes.def"
#define IMAGE_TYPE(ImgType, Id, SingletonId, Access, Suffix)                   \
  InitBuiltinType(Sampled##SingletonId, BuiltinType::Sampled##Id);
#define IMAGE_WRITE_TYPE(Type, Id, Ext)
#define IMAGE_READ_WRITE_TYPE(Type, Id, Ext)
#include "clang/Basic/OpenCLImageTypes.def"

    InitBuiltinType(OCLSamplerTy, BuiltinType::OCLSampler);
    InitBuiltinType(OCLEventTy, BuiltinType::OCLEvent);
    InitBuiltinType(OCLClkEventTy, BuiltinType::OCLClkEvent);
    InitBuiltinType(OCLQueueTy, BuiltinType::OCLQueue);
    InitBuiltinType(OCLReserveIDTy, BuiltinType::OCLReserveID);

#define EXT_OPAQUE_TYPE(ExtType, Id, Ext) \
    InitBuiltinType(Id##Ty, BuiltinType::Id);
#include "clang/Basic/OpenCLExtensionTypes.def"
  }

  if (Target.hasAArch64SVETypes()) {
#define SVE_TYPE(Name, Id, SingletonId) \
    InitBuiltinType(SingletonId, BuiltinType::Id);
#include "clang/Basic/AArch64SVEACLETypes.def"
  }

  if (Target.getTriple().isPPC64() &&
      Target.hasFeature("paired-vector-memops")) {
    if (Target.hasFeature("mma")) {
#define PPC_VECTOR_MMA_TYPE(Name, Id, Size) \
      InitBuiltinType(Id##Ty, BuiltinType::Id);
#include "clang/Basic/PPCTypes.def"
    }
#define PPC_VECTOR_VSX_TYPE(Name, Id, Size) \
    InitBuiltinType(Id##Ty, BuiltinType::Id);
#include "clang/Basic/PPCTypes.def"
  }

  if (Target.hasRISCVVTypes()) {
#define RVV_TYPE(Name, Id, SingletonId)                                        \
  InitBuiltinType(SingletonId, BuiltinType::Id);
#include "clang/Basic/RISCVVTypes.def"
  }

  // Builtin type for __objc_yes and __objc_no
  ObjCBuiltinBoolTy = (Target.useSignedCharForObjCBool() ?
                       SignedCharTy : BoolTy);

  ObjCConstantStringType = QualType();

  ObjCSuperType = QualType();

  // void * type
  if (LangOpts.OpenCLGenericAddressSpace) {
    auto Q = VoidTy.getQualifiers();
    Q.setAddressSpace(LangAS::opencl_generic);
    VoidPtrTy = getPointerType(getCanonicalType(
        getQualifiedType(VoidTy.getUnqualifiedType(), Q)));
  } else {
    VoidPtrTy = getPointerType(VoidTy);
  }

  // nullptr type (C++0x 2.14.7)
  InitBuiltinType(NullPtrTy,           BuiltinType::NullPtr);

  // half type (OpenCL 6.1.1.1) / ARM NEON __fp16
  InitBuiltinType(HalfTy, BuiltinType::Half);

  InitBuiltinType(BFloat16Ty, BuiltinType::BFloat16);

  // Builtin type used to help define __builtin_va_list.
  VaListTagDecl = nullptr;

  // MSVC predeclares struct _GUID, and we need it to create MSGuidDecls.
  if (LangOpts.MicrosoftExt || LangOpts.Borland) {
    MSGuidTagDecl = buildImplicitRecord("_GUID");
    TUDecl->addDecl(MSGuidTagDecl);
  }
}

DiagnosticsEngine &ASTContext::getDiagnostics() const {
  return SourceMgr.getDiagnostics();
}

AttrVec& ASTContext::getDeclAttrs(const Decl *D) {
  AttrVec *&Result = DeclAttrs[D];
  if (!Result) {
    void *Mem = Allocate(sizeof(AttrVec));
    Result = new (Mem) AttrVec;
  }

  return *Result;
}

/// Erase the attributes corresponding to the given declaration.
void ASTContext::eraseDeclAttrs(const Decl *D) {
  llvm::DenseMap<const Decl*, AttrVec*>::iterator Pos = DeclAttrs.find(D);
  if (Pos != DeclAttrs.end()) {
    Pos->second->~AttrVec();
    DeclAttrs.erase(Pos);
  }
}

// FIXME: Remove ?
MemberSpecializationInfo *
ASTContext::getInstantiatedFromStaticDataMember(const VarDecl *Var) {
  assert(Var->isStaticDataMember() && "Not a static data member");
  return getTemplateOrSpecializationInfo(Var)
      .dyn_cast<MemberSpecializationInfo *>();
}

ASTContext::TemplateOrSpecializationInfo
ASTContext::getTemplateOrSpecializationInfo(const VarDecl *Var) {
  llvm::DenseMap<const VarDecl *, TemplateOrSpecializationInfo>::iterator Pos =
      TemplateOrInstantiation.find(Var);
  if (Pos == TemplateOrInstantiation.end())
    return {};

  return Pos->second;
}

void
ASTContext::setInstantiatedFromStaticDataMember(VarDecl *Inst, VarDecl *Tmpl,
                                                TemplateSpecializationKind TSK,
                                          SourceLocation PointOfInstantiation) {
  assert(Inst->isStaticDataMember() && "Not a static data member");
  assert(Tmpl->isStaticDataMember() && "Not a static data member");
  setTemplateOrSpecializationInfo(Inst, new (*this) MemberSpecializationInfo(
                                            Tmpl, TSK, PointOfInstantiation));
}

void
ASTContext::setTemplateOrSpecializationInfo(VarDecl *Inst,
                                            TemplateOrSpecializationInfo TSI) {
  assert(!TemplateOrInstantiation[Inst] &&
         "Already noted what the variable was instantiated from");
  TemplateOrInstantiation[Inst] = TSI;
}

NamedDecl *
ASTContext::getInstantiatedFromUsingDecl(NamedDecl *UUD) {
  auto Pos = InstantiatedFromUsingDecl.find(UUD);
  if (Pos == InstantiatedFromUsingDecl.end())
    return nullptr;

  return Pos->second;
}

void
ASTContext::setInstantiatedFromUsingDecl(NamedDecl *Inst, NamedDecl *Pattern) {
  assert((isa<UsingDecl>(Pattern) ||
          isa<UnresolvedUsingValueDecl>(Pattern) ||
          isa<UnresolvedUsingTypenameDecl>(Pattern)) &&
         "pattern decl is not a using decl");
  assert((isa<UsingDecl>(Inst) ||
          isa<UnresolvedUsingValueDecl>(Inst) ||
          isa<UnresolvedUsingTypenameDecl>(Inst)) &&
         "instantiation did not produce a using decl");
  assert(!InstantiatedFromUsingDecl[Inst] && "pattern already exists");
  InstantiatedFromUsingDecl[Inst] = Pattern;
}

UsingShadowDecl *
ASTContext::getInstantiatedFromUsingShadowDecl(UsingShadowDecl *Inst) {
  llvm::DenseMap<UsingShadowDecl*, UsingShadowDecl*>::const_iterator Pos
    = InstantiatedFromUsingShadowDecl.find(Inst);
  if (Pos == InstantiatedFromUsingShadowDecl.end())
    return nullptr;

  return Pos->second;
}

void
ASTContext::setInstantiatedFromUsingShadowDecl(UsingShadowDecl *Inst,
                                               UsingShadowDecl *Pattern) {
  assert(!InstantiatedFromUsingShadowDecl[Inst] && "pattern already exists");
  InstantiatedFromUsingShadowDecl[Inst] = Pattern;
}

FieldDecl *ASTContext::getInstantiatedFromUnnamedFieldDecl(FieldDecl *Field) {
  llvm::DenseMap<FieldDecl *, FieldDecl *>::iterator Pos
    = InstantiatedFromUnnamedFieldDecl.find(Field);
  if (Pos == InstantiatedFromUnnamedFieldDecl.end())
    return nullptr;

  return Pos->second;
}

void ASTContext::setInstantiatedFromUnnamedFieldDecl(FieldDecl *Inst,
                                                     FieldDecl *Tmpl) {
  assert(!Inst->getDeclName() && "Instantiated field decl is not unnamed");
  assert(!Tmpl->getDeclName() && "Template field decl is not unnamed");
  assert(!InstantiatedFromUnnamedFieldDecl[Inst] &&
         "Already noted what unnamed field was instantiated from");

  InstantiatedFromUnnamedFieldDecl[Inst] = Tmpl;
}

ASTContext::overridden_cxx_method_iterator
ASTContext::overridden_methods_begin(const CXXMethodDecl *Method) const {
  return overridden_methods(Method).begin();
}

ASTContext::overridden_cxx_method_iterator
ASTContext::overridden_methods_end(const CXXMethodDecl *Method) const {
  return overridden_methods(Method).end();
}

unsigned
ASTContext::overridden_methods_size(const CXXMethodDecl *Method) const {
  auto Range = overridden_methods(Method);
  return Range.end() - Range.begin();
}

ASTContext::overridden_method_range
ASTContext::overridden_methods(const CXXMethodDecl *Method) const {
  llvm::DenseMap<const CXXMethodDecl *, CXXMethodVector>::const_iterator Pos =
      OverriddenMethods.find(Method->getCanonicalDecl());
  if (Pos == OverriddenMethods.end())
    return overridden_method_range(nullptr, nullptr);
  return overridden_method_range(Pos->second.begin(), Pos->second.end());
}

void ASTContext::addOverriddenMethod(const CXXMethodDecl *Method,
                                     const CXXMethodDecl *Overridden) {
  assert(Method->isCanonicalDecl() && Overridden->isCanonicalDecl());
  OverriddenMethods[Method].push_back(Overridden);
}

void ASTContext::getOverriddenMethods(
                      const NamedDecl *D,
                      SmallVectorImpl<const NamedDecl *> &Overridden) const {
  assert(D);

  if (const auto *CXXMethod = dyn_cast<CXXMethodDecl>(D)) {
    Overridden.append(overridden_methods_begin(CXXMethod),
                      overridden_methods_end(CXXMethod));
    return;
  }

  const auto *Method = dyn_cast<ObjCMethodDecl>(D);
  if (!Method)
    return;

  SmallVector<const ObjCMethodDecl *, 8> OverDecls;
  Method->getOverriddenMethods(OverDecls);
  Overridden.append(OverDecls.begin(), OverDecls.end());
}

void ASTContext::addedLocalImportDecl(ImportDecl *Import) {
  assert(!Import->getNextLocalImport() &&
         "Import declaration already in the chain");
  assert(!Import->isFromASTFile() && "Non-local import declaration");
  if (!FirstLocalImport) {
    FirstLocalImport = Import;
    LastLocalImport = Import;
    return;
  }

  LastLocalImport->setNextLocalImport(Import);
  LastLocalImport = Import;
}

//===----------------------------------------------------------------------===//
//                         Type Sizing and Analysis
//===----------------------------------------------------------------------===//

/// getFloatTypeSemantics - Return the APFloat 'semantics' for the specified
/// scalar floating point type.
const llvm::fltSemantics &ASTContext::getFloatTypeSemantics(QualType T) const {
  switch (T->castAs<BuiltinType>()->getKind()) {
  default:
    llvm_unreachable("Not a floating point type!");
  case BuiltinType::BFloat16:
    return Target->getBFloat16Format();
  case BuiltinType::Float16:
  case BuiltinType::Half:
    return Target->getHalfFormat();
  case BuiltinType::Float:      return Target->getFloatFormat();
  case BuiltinType::Double:     return Target->getDoubleFormat();
  case BuiltinType::LongDouble:
    if (getLangOpts().OpenMP && getLangOpts().OpenMPIsDevice)
      return AuxTarget->getLongDoubleFormat();
    return Target->getLongDoubleFormat();
  case BuiltinType::Float128:
    if (getLangOpts().OpenMP && getLangOpts().OpenMPIsDevice)
      return AuxTarget->getFloat128Format();
    return Target->getFloat128Format();
  }
}

CharUnits ASTContext::getDeclAlign(const Decl *D, bool ForAlignof) const {
  unsigned Align = Target->getCharWidth();

  bool UseAlignAttrOnly = false;
  if (unsigned AlignFromAttr = D->getMaxAlignment()) {
    Align = AlignFromAttr;

    // __attribute__((aligned)) can increase or decrease alignment
    // *except* on a struct or struct member, where it only increases
    // alignment unless 'packed' is also specified.
    //
    // It is an error for alignas to decrease alignment, so we can
    // ignore that possibility;  Sema should diagnose it.
    if (isa<FieldDecl>(D)) {
      UseAlignAttrOnly = D->hasAttr<PackedAttr>() ||
        cast<FieldDecl>(D)->getParent()->hasAttr<PackedAttr>();
    } else {
      UseAlignAttrOnly = true;
    }
  }
  else if (isa<FieldDecl>(D))
      UseAlignAttrOnly =
        D->hasAttr<PackedAttr>() ||
        cast<FieldDecl>(D)->getParent()->hasAttr<PackedAttr>();

  // If we're using the align attribute only, just ignore everything
  // else about the declaration and its type.
  if (UseAlignAttrOnly) {
    // do nothing
  } else if (const auto *VD = dyn_cast<ValueDecl>(D)) {
    QualType T = VD->getType();
    if (const auto *RT = T->getAs<ReferenceType>()) {
      if (ForAlignof)
        T = RT->getPointeeType();
      else
        T = getPointerType(RT->getPointeeType());
    }
    QualType BaseT = getBaseElementType(T);
    if (T->isFunctionType())
      Align = getTypeInfoImpl(T.getTypePtr()).Align;
    else if (!BaseT->isIncompleteType()) {
      // Adjust alignments of declarations with array type by the
      // large-array alignment on the target.
      if (const ArrayType *arrayType = getAsArrayType(T)) {
        unsigned MinWidth = Target->getLargeArrayMinWidth();
        if (!ForAlignof && MinWidth) {
          if (isa<VariableArrayType>(arrayType))
            Align = std::max(Align, Target->getLargeArrayAlign());
          else if (isa<ConstantArrayType>(arrayType) &&
                   MinWidth <= getTypeSize(cast<ConstantArrayType>(arrayType)))
            Align = std::max(Align, Target->getLargeArrayAlign());
        }
      }
      Align = std::max(Align, getPreferredTypeAlign(T.getTypePtr()));
      if (BaseT.getQualifiers().hasUnaligned())
        Align = Target->getCharWidth();
      if (const auto *VD = dyn_cast<VarDecl>(D)) {
        if (VD->hasGlobalStorage() && !ForAlignof) {
          uint64_t TypeSize = getTypeSize(T.getTypePtr());
          Align = std::max(Align, getTargetInfo().getMinGlobalAlign(TypeSize));
        }
      }
    }

    // Fields can be subject to extra alignment constraints, like if
    // the field is packed, the struct is packed, or the struct has a
    // a max-field-alignment constraint (#pragma pack).  So calculate
    // the actual alignment of the field within the struct, and then
    // (as we're expected to) constrain that by the alignment of the type.
    if (const auto *Field = dyn_cast<FieldDecl>(VD)) {
      const RecordDecl *Parent = Field->getParent();
      // We can only produce a sensible answer if the record is valid.
      if (!Parent->isInvalidDecl()) {
        const ASTRecordLayout &Layout = getASTRecordLayout(Parent);

        // Start with the record's overall alignment.
        unsigned FieldAlign = toBits(Layout.getAlignment());

        // Use the GCD of that and the offset within the record.
        uint64_t Offset = Layout.getFieldOffset(Field->getFieldIndex());
        if (Offset > 0) {
          // Alignment is always a power of 2, so the GCD will be a power of 2,
          // which means we get to do this crazy thing instead of Euclid's.
          uint64_t LowBitOfOffset = Offset & (~Offset + 1);
          if (LowBitOfOffset < FieldAlign)
            FieldAlign = static_cast<unsigned>(LowBitOfOffset);
        }

        Align = std::min(Align, FieldAlign);
      }
    }
  }

  return toCharUnitsFromBits(Align);
}

CharUnits ASTContext::getExnObjectAlignment() const {
  return toCharUnitsFromBits(Target->getExnObjectAlignment());
}

// getTypeInfoDataSizeInChars - Return the size of a type, in
// chars. If the type is a record, its data size is returned.  This is
// the size of the memcpy that's performed when assigning this type
// using a trivial copy/move assignment operator.
TypeInfoChars ASTContext::getTypeInfoDataSizeInChars(QualType T) const {
  TypeInfoChars Info = getTypeInfoInChars(T);

  // In C++, objects can sometimes be allocated into the tail padding
  // of a base-class subobject.  We decide whether that's possible
  // during class layout, so here we can just trust the layout results.
  if (getLangOpts().CPlusPlus) {
    if (const auto *RT = T->getAs<RecordType>()) {
      const ASTRecordLayout &layout = getASTRecordLayout(RT->getDecl());
      Info.Width = layout.getDataSize();
    }
  }

  return Info;
}

/// getConstantArrayInfoInChars - Performing the computation in CharUnits
/// instead of in bits prevents overflowing the uint64_t for some large arrays.
TypeInfoChars
static getConstantArrayInfoInChars(const ASTContext &Context,
                                   const ConstantArrayType *CAT) {
  TypeInfoChars EltInfo = Context.getTypeInfoInChars(CAT->getElementType());
  uint64_t Size = CAT->getSize().getZExtValue();
  assert((Size == 0 || static_cast<uint64_t>(EltInfo.Width.getQuantity()) <=
              (uint64_t)(-1)/Size) &&
         "Overflow in array type char size evaluation");
  uint64_t Width = EltInfo.Width.getQuantity() * Size;
  unsigned Align = EltInfo.Align.getQuantity();
  if (!Context.getTargetInfo().getCXXABI().isMicrosoft() ||
      Context.getTargetInfo().getPointerWidth(0) == 64)
    Width = llvm::alignTo(Width, Align);
  return TypeInfoChars(CharUnits::fromQuantity(Width),
                       CharUnits::fromQuantity(Align),
                       EltInfo.AlignIsRequired);
}

TypeInfoChars ASTContext::getTypeInfoInChars(const Type *T) const {
  if (const auto *CAT = dyn_cast<ConstantArrayType>(T))
    return getConstantArrayInfoInChars(*this, CAT);
  TypeInfo Info = getTypeInfo(T);
  return TypeInfoChars(toCharUnitsFromBits(Info.Width),
                       toCharUnitsFromBits(Info.Align),
                       Info.AlignIsRequired);
}

TypeInfoChars ASTContext::getTypeInfoInChars(QualType T) const {
  return getTypeInfoInChars(T.getTypePtr());
}

bool ASTContext::isAlignmentRequired(const Type *T) const {
  return getTypeInfo(T).AlignIsRequired;
}

bool ASTContext::isAlignmentRequired(QualType T) const {
  return isAlignmentRequired(T.getTypePtr());
}

unsigned ASTContext::getTypeAlignIfKnown(QualType T,
                                         bool NeedsPreferredAlignment) const {
  // An alignment on a typedef overrides anything else.
  if (const auto *TT = T->getAs<TypedefType>())
    if (unsigned Align = TT->getDecl()->getMaxAlignment())
      return Align;

  // If we have an (array of) complete type, we're done.
  T = getBaseElementType(T);
  if (!T->isIncompleteType())
    return NeedsPreferredAlignment ? getPreferredTypeAlign(T) : getTypeAlign(T);

  // If we had an array type, its element type might be a typedef
  // type with an alignment attribute.
  if (const auto *TT = T->getAs<TypedefType>())
    if (unsigned Align = TT->getDecl()->getMaxAlignment())
      return Align;

  // Otherwise, see if the declaration of the type had an attribute.
  if (const auto *TT = T->getAs<TagType>())
    return TT->getDecl()->getMaxAlignment();

  return 0;
}

TypeInfo ASTContext::getTypeInfo(const Type *T) const {
  TypeInfoMap::iterator I = MemoizedTypeInfo.find(T);
  if (I != MemoizedTypeInfo.end())
    return I->second;

  // This call can invalidate MemoizedTypeInfo[T], so we need a second lookup.
  TypeInfo TI = getTypeInfoImpl(T);
  MemoizedTypeInfo[T] = TI;
  return TI;
}

/// getTypeInfoImpl - Return the size of the specified type, in bits.  This
/// method does not work on incomplete types.
///
/// FIXME: Pointers into different addr spaces could have different sizes and
/// alignment requirements: getPointerInfo should take an AddrSpace, this
/// should take a QualType, &c.
TypeInfo ASTContext::getTypeInfoImpl(const Type *T) const {
  uint64_t Width = 0;
  unsigned Align = 8;
  bool AlignIsRequired = false;
  unsigned AS = 0;
  switch (T->getTypeClass()) {
#define TYPE(Class, Base)
#define ABSTRACT_TYPE(Class, Base)
#define NON_CANONICAL_TYPE(Class, Base)
#define DEPENDENT_TYPE(Class, Base) case Type::Class:
#define NON_CANONICAL_UNLESS_DEPENDENT_TYPE(Class, Base)                       \
  case Type::Class:                                                            \
  assert(!T->isDependentType() && "should not see dependent types here");      \
  return getTypeInfo(cast<Class##Type>(T)->desugar().getTypePtr());
#include "clang/AST/TypeNodes.inc"
    llvm_unreachable("Should not see dependent types");

  case Type::FunctionNoProto:
  case Type::FunctionProto:
    // GCC extension: alignof(function) = 32 bits
    Width = 0;
    Align = 32;
    break;

  case Type::IncompleteArray:
  case Type::VariableArray:
  case Type::ConstantArray: {
    // Model non-constant sized arrays as size zero, but track the alignment.
    uint64_t Size = 0;
    if (const auto *CAT = dyn_cast<ConstantArrayType>(T))
      Size = CAT->getSize().getZExtValue();

    TypeInfo EltInfo = getTypeInfo(cast<ArrayType>(T)->getElementType());
    assert((Size == 0 || EltInfo.Width <= (uint64_t)(-1) / Size) &&
           "Overflow in array type bit size evaluation");
    Width = EltInfo.Width * Size;
    Align = EltInfo.Align;
    AlignIsRequired = EltInfo.AlignIsRequired;
    if (!getTargetInfo().getCXXABI().isMicrosoft() ||
        getTargetInfo().getPointerWidth(0) == 64)
      Width = llvm::alignTo(Width, Align);
    break;
  }

  case Type::ExtVector:
  case Type::Vector: {
    const auto *VT = cast<VectorType>(T);
    TypeInfo EltInfo = getTypeInfo(VT->getElementType());
    Width = EltInfo.Width * VT->getNumElements();
    Align = Width;
    // If the alignment is not a power of 2, round up to the next power of 2.
    // This happens for non-power-of-2 length vectors.
    if (Align & (Align-1)) {
      Align = llvm::NextPowerOf2(Align);
      Width = llvm::alignTo(Width, Align);
    }
    // Adjust the alignment based on the target max.
    uint64_t TargetVectorAlign = Target->getMaxVectorAlign();
    if (TargetVectorAlign && TargetVectorAlign < Align)
      Align = TargetVectorAlign;
    if (VT->getVectorKind() == VectorType::SveFixedLengthDataVector)
      // Adjust the alignment for fixed-length SVE vectors. This is important
      // for non-power-of-2 vector lengths.
      Align = 128;
    else if (VT->getVectorKind() == VectorType::SveFixedLengthPredicateVector)
      // Adjust the alignment for fixed-length SVE predicates.
      Align = 16;
    break;
  }

  case Type::ConstantMatrix: {
    const auto *MT = cast<ConstantMatrixType>(T);
    TypeInfo ElementInfo = getTypeInfo(MT->getElementType());
    // The internal layout of a matrix value is implementation defined.
    // Initially be ABI compatible with arrays with respect to alignment and
    // size.
    Width = ElementInfo.Width * MT->getNumRows() * MT->getNumColumns();
    Align = ElementInfo.Align;
    break;
  }

  case Type::Builtin:
    switch (cast<BuiltinType>(T)->getKind()) {
    default: llvm_unreachable("Unknown builtin type!");
    case BuiltinType::Void:
      // GCC extension: alignof(void) = 8 bits.
      Width = 0;
      Align = 8;
      break;
    case BuiltinType::Bool:
      Width = Target->getBoolWidth();
      Align = Target->getBoolAlign();
      break;
    case BuiltinType::Char_S:
    case BuiltinType::Char_U:
    case BuiltinType::UChar:
    case BuiltinType::SChar:
    case BuiltinType::Char8:
      Width = Target->getCharWidth();
      Align = Target->getCharAlign();
      break;
    case BuiltinType::WChar_S:
    case BuiltinType::WChar_U:
      Width = Target->getWCharWidth();
      Align = Target->getWCharAlign();
      break;
    case BuiltinType::Char16:
      Width = Target->getChar16Width();
      Align = Target->getChar16Align();
      break;
    case BuiltinType::Char32:
      Width = Target->getChar32Width();
      Align = Target->getChar32Align();
      break;
    case BuiltinType::UShort:
    case BuiltinType::Short:
      Width = Target->getShortWidth();
      Align = Target->getShortAlign();
      break;
    case BuiltinType::UInt:
    case BuiltinType::Int:
      Width = Target->getIntWidth();
      Align = Target->getIntAlign();
      break;
    case BuiltinType::ULong:
    case BuiltinType::Long:
      Width = Target->getLongWidth();
      Align = Target->getLongAlign();
      break;
    case BuiltinType::ULongLong:
    case BuiltinType::LongLong:
      Width = Target->getLongLongWidth();
      Align = Target->getLongLongAlign();
      break;
    case BuiltinType::Int128:
    case BuiltinType::UInt128:
      Width = 128;
      Align = 128; // int128_t is 128-bit aligned on all targets.
      break;
    case BuiltinType::ShortAccum:
    case BuiltinType::UShortAccum:
    case BuiltinType::SatShortAccum:
    case BuiltinType::SatUShortAccum:
      Width = Target->getShortAccumWidth();
      Align = Target->getShortAccumAlign();
      break;
    case BuiltinType::Accum:
    case BuiltinType::UAccum:
    case BuiltinType::SatAccum:
    case BuiltinType::SatUAccum:
      Width = Target->getAccumWidth();
      Align = Target->getAccumAlign();
      break;
    case BuiltinType::LongAccum:
    case BuiltinType::ULongAccum:
    case BuiltinType::SatLongAccum:
    case BuiltinType::SatULongAccum:
      Width = Target->getLongAccumWidth();
      Align = Target->getLongAccumAlign();
      break;
    case BuiltinType::ShortFract:
    case BuiltinType::UShortFract:
    case BuiltinType::SatShortFract:
    case BuiltinType::SatUShortFract:
      Width = Target->getShortFractWidth();
      Align = Target->getShortFractAlign();
      break;
    case BuiltinType::Fract:
    case BuiltinType::UFract:
    case BuiltinType::SatFract:
    case BuiltinType::SatUFract:
      Width = Target->getFractWidth();
      Align = Target->getFractAlign();
      break;
    case BuiltinType::LongFract:
    case BuiltinType::ULongFract:
    case BuiltinType::SatLongFract:
    case BuiltinType::SatULongFract:
      Width = Target->getLongFractWidth();
      Align = Target->getLongFractAlign();
      break;
    case BuiltinType::BFloat16:
      Width = Target->getBFloat16Width();
      Align = Target->getBFloat16Align();
      break;
    case BuiltinType::Float16:
    case BuiltinType::Half:
      if (Target->hasFloat16Type() || !getLangOpts().OpenMP ||
          !getLangOpts().OpenMPIsDevice) {
        Width = Target->getHalfWidth();
        Align = Target->getHalfAlign();
      } else {
        assert(getLangOpts().OpenMP && getLangOpts().OpenMPIsDevice &&
               "Expected OpenMP device compilation.");
        Width = AuxTarget->getHalfWidth();
        Align = AuxTarget->getHalfAlign();
      }
      break;
    case BuiltinType::Float:
      Width = Target->getFloatWidth();
      Align = Target->getFloatAlign();
      break;
    case BuiltinType::Double:
      Width = Target->getDoubleWidth();
      Align = Target->getDoubleAlign();
      break;
    case BuiltinType::LongDouble:
      if (((getLangOpts().SYCL && getLangOpts().SYCLIsDevice) ||
           (getLangOpts().OpenMP && getLangOpts().OpenMPIsDevice)) &&
          AuxTarget != nullptr &&
          (Target->getLongDoubleWidth() != AuxTarget->getLongDoubleWidth() ||
           Target->getLongDoubleAlign() != AuxTarget->getLongDoubleAlign())) {
        Width = AuxTarget->getLongDoubleWidth();
        Align = AuxTarget->getLongDoubleAlign();
      } else {
        Width = Target->getLongDoubleWidth();
        Align = Target->getLongDoubleAlign();
      }
      break;
    case BuiltinType::Float128:
      if (Target->hasFloat128Type() || !getLangOpts().OpenMP ||
          !getLangOpts().OpenMPIsDevice) {
        Width = Target->getFloat128Width();
        Align = Target->getFloat128Align();
      } else {
        assert(getLangOpts().OpenMP && getLangOpts().OpenMPIsDevice &&
               "Expected OpenMP device compilation.");
        Width = AuxTarget->getFloat128Width();
        Align = AuxTarget->getFloat128Align();
      }
      break;
    case BuiltinType::NullPtr:
      Width = Target->getPointerWidth(0); // C++ 3.9.1p11: sizeof(nullptr_t)
      Align = Target->getPointerAlign(0); //   == sizeof(void*)
      break;
    case BuiltinType::ObjCId:
    case BuiltinType::ObjCClass:
    case BuiltinType::ObjCSel:
      Width = Target->getPointerWidth(0);
      Align = Target->getPointerAlign(0);
      break;
    case BuiltinType::OCLSampler:
    case BuiltinType::OCLEvent:
    case BuiltinType::OCLClkEvent:
    case BuiltinType::OCLQueue:
    case BuiltinType::OCLReserveID:
#define IMAGE_TYPE(ImgType, Id, SingletonId, Access, Suffix) \
    case BuiltinType::Id:
#include "clang/Basic/OpenCLImageTypes.def"
#define IMAGE_TYPE(ImgType, Id, SingletonId, Access, Suffix)                   \
  case BuiltinType::Sampled##Id:
#define IMAGE_WRITE_TYPE(Type, Id, Ext)
#define IMAGE_READ_WRITE_TYPE(Type, Id, Ext)
#include "clang/Basic/OpenCLImageTypes.def"
#define EXT_OPAQUE_TYPE(ExtType, Id, Ext) \
  case BuiltinType::Id:
#include "clang/Basic/OpenCLExtensionTypes.def"
      AS = getTargetAddressSpace(
          Target->getOpenCLTypeAddrSpace(getOpenCLTypeKind(T)));
      Width = Target->getPointerWidth(AS);
      Align = Target->getPointerAlign(AS);
      break;
    // The SVE types are effectively target-specific.  The length of an
    // SVE_VECTOR_TYPE is only known at runtime, but it is always a multiple
    // of 128 bits.  There is one predicate bit for each vector byte, so the
    // length of an SVE_PREDICATE_TYPE is always a multiple of 16 bits.
    //
    // Because the length is only known at runtime, we use a dummy value
    // of 0 for the static length.  The alignment values are those defined
    // by the Procedure Call Standard for the Arm Architecture.
#define SVE_VECTOR_TYPE(Name, MangledName, Id, SingletonId, NumEls, ElBits,    \
                        IsSigned, IsFP, IsBF)                                  \
  case BuiltinType::Id:                                                        \
    Width = 0;                                                                 \
    Align = 128;                                                               \
    break;
#define SVE_PREDICATE_TYPE(Name, MangledName, Id, SingletonId, NumEls)         \
  case BuiltinType::Id:                                                        \
    Width = 0;                                                                 \
    Align = 16;                                                                \
    break;
#include "clang/Basic/AArch64SVEACLETypes.def"
#define PPC_VECTOR_TYPE(Name, Id, Size)                                        \
  case BuiltinType::Id:                                                        \
    Width = Size;                                                              \
    Align = Size;                                                              \
    break;
#include "clang/Basic/PPCTypes.def"
#define RVV_VECTOR_TYPE(Name, Id, SingletonId, ElKind, ElBits, NF, IsSigned,   \
                        IsFP)                                                  \
  case BuiltinType::Id:                                                        \
    Width = 0;                                                                 \
    Align = ElBits;                                                            \
    break;
#define RVV_PREDICATE_TYPE(Name, Id, SingletonId, ElKind)                      \
  case BuiltinType::Id:                                                        \
    Width = 0;                                                                 \
    Align = 8;                                                                 \
    break;
#include "clang/Basic/RISCVVTypes.def"
    }
    break;
  case Type::ObjCObjectPointer:
    Width = Target->getPointerWidth(0);
    Align = Target->getPointerAlign(0);
    break;
  case Type::BlockPointer:
    AS = getTargetAddressSpace(cast<BlockPointerType>(T)->getPointeeType());
    Width = Target->getPointerWidth(AS);
    Align = Target->getPointerAlign(AS);
    break;
  case Type::LValueReference:
  case Type::RValueReference:
    // alignof and sizeof should never enter this code path here, so we go
    // the pointer route.
    AS = getTargetAddressSpace(cast<ReferenceType>(T)->getPointeeType());
    Width = Target->getPointerWidth(AS);
    Align = Target->getPointerAlign(AS);
    break;
  case Type::Pointer:
    AS = getTargetAddressSpace(cast<PointerType>(T)->getPointeeType());
    Width = Target->getPointerWidth(AS);
    Align = Target->getPointerAlign(AS);
    break;
  case Type::MemberPointer: {
    const auto *MPT = cast<MemberPointerType>(T);
    CXXABI::MemberPointerInfo MPI = ABI->getMemberPointerInfo(MPT);
    Width = MPI.Width;
    Align = MPI.Align;
    break;
  }
  case Type::Complex: {
    // Complex types have the same alignment as their elements, but twice the
    // size.
    TypeInfo EltInfo = getTypeInfo(cast<ComplexType>(T)->getElementType());
    Width = EltInfo.Width * 2;
    Align = EltInfo.Align;
    break;
  }
  case Type::ObjCObject:
    return getTypeInfo(cast<ObjCObjectType>(T)->getBaseType().getTypePtr());
  case Type::Adjusted:
  case Type::Decayed:
    return getTypeInfo(cast<AdjustedType>(T)->getAdjustedType().getTypePtr());
  case Type::ObjCInterface: {
    const auto *ObjCI = cast<ObjCInterfaceType>(T);
    if (ObjCI->getDecl()->isInvalidDecl()) {
      Width = 8;
      Align = 8;
      break;
    }
    const ASTRecordLayout &Layout = getASTObjCInterfaceLayout(ObjCI->getDecl());
    Width = toBits(Layout.getSize());
    Align = toBits(Layout.getAlignment());
    break;
  }
  case Type::ExtInt: {
    const auto *EIT = cast<ExtIntType>(T);
    Align =
        std::min(static_cast<unsigned>(std::max(
                     getCharWidth(), llvm::PowerOf2Ceil(EIT->getNumBits()))),
                 Target->getLongLongAlign());
    Width = llvm::alignTo(EIT->getNumBits(), Align);
    break;
  }
  case Type::Record:
  case Type::Enum: {
    const auto *TT = cast<TagType>(T);

    if (TT->getDecl()->isInvalidDecl()) {
      Width = 8;
      Align = 8;
      break;
    }

    if (const auto *ET = dyn_cast<EnumType>(TT)) {
      const EnumDecl *ED = ET->getDecl();
      TypeInfo Info =
          getTypeInfo(ED->getIntegerType()->getUnqualifiedDesugaredType());
      if (unsigned AttrAlign = ED->getMaxAlignment()) {
        Info.Align = AttrAlign;
        Info.AlignIsRequired = true;
      }
      return Info;
    }

    const auto *RT = cast<RecordType>(TT);
    const RecordDecl *RD = RT->getDecl();
    const ASTRecordLayout &Layout = getASTRecordLayout(RD);
    Width = toBits(Layout.getSize());
    Align = toBits(Layout.getAlignment());
    AlignIsRequired = RD->hasAttr<AlignedAttr>();
    break;
  }

  case Type::SubstTemplateTypeParm:
    return getTypeInfo(cast<SubstTemplateTypeParmType>(T)->
                       getReplacementType().getTypePtr());

  case Type::Auto:
  case Type::DeducedTemplateSpecialization: {
    const auto *A = cast<DeducedType>(T);
    assert(!A->getDeducedType().isNull() &&
           "cannot request the size of an undeduced or dependent auto type");
    return getTypeInfo(A->getDeducedType().getTypePtr());
  }

  case Type::Paren:
    return getTypeInfo(cast<ParenType>(T)->getInnerType().getTypePtr());

  case Type::MacroQualified:
    return getTypeInfo(
        cast<MacroQualifiedType>(T)->getUnderlyingType().getTypePtr());

  case Type::ObjCTypeParam:
    return getTypeInfo(cast<ObjCTypeParamType>(T)->desugar().getTypePtr());

  case Type::Typedef: {
    const TypedefNameDecl *Typedef = cast<TypedefType>(T)->getDecl();
    TypeInfo Info = getTypeInfo(Typedef->getUnderlyingType().getTypePtr());
    // If the typedef has an aligned attribute on it, it overrides any computed
    // alignment we have.  This violates the GCC documentation (which says that
    // attribute(aligned) can only round up) but matches its implementation.
    if (unsigned AttrAlign = Typedef->getMaxAlignment()) {
      Align = AttrAlign;
      AlignIsRequired = true;
    } else {
      Align = Info.Align;
      AlignIsRequired = Info.AlignIsRequired;
    }
    Width = Info.Width;
    break;
  }

  case Type::Elaborated:
    return getTypeInfo(cast<ElaboratedType>(T)->getNamedType().getTypePtr());

  case Type::Attributed:
    return getTypeInfo(
                  cast<AttributedType>(T)->getEquivalentType().getTypePtr());

  case Type::Atomic: {
    // Start with the base type information.
    TypeInfo Info = getTypeInfo(cast<AtomicType>(T)->getValueType());
    Width = Info.Width;
    Align = Info.Align;

    if (!Width) {
      // An otherwise zero-sized type should still generate an
      // atomic operation.
      Width = Target->getCharWidth();
      assert(Align);
    } else if (Width <= Target->getMaxAtomicPromoteWidth()) {
      // If the size of the type doesn't exceed the platform's max
      // atomic promotion width, make the size and alignment more
      // favorable to atomic operations:

      // Round the size up to a power of 2.
      if (!llvm::isPowerOf2_64(Width))
        Width = llvm::NextPowerOf2(Width);

      // Set the alignment equal to the size.
      Align = static_cast<unsigned>(Width);
    }
  }
  break;

  case Type::Pipe:
    Width = Target->getPointerWidth(getTargetAddressSpace(LangAS::opencl_global));
    Align = Target->getPointerAlign(getTargetAddressSpace(LangAS::opencl_global));
    break;
  }

  assert(llvm::isPowerOf2_32(Align) && "Alignment must be power of 2");
  return TypeInfo(Width, Align, AlignIsRequired);
}

unsigned ASTContext::getTypeUnadjustedAlign(const Type *T) const {
  UnadjustedAlignMap::iterator I = MemoizedUnadjustedAlign.find(T);
  if (I != MemoizedUnadjustedAlign.end())
    return I->second;

  unsigned UnadjustedAlign;
  if (const auto *RT = T->getAs<RecordType>()) {
    const RecordDecl *RD = RT->getDecl();
    const ASTRecordLayout &Layout = getASTRecordLayout(RD);
    UnadjustedAlign = toBits(Layout.getUnadjustedAlignment());
  } else if (const auto *ObjCI = T->getAs<ObjCInterfaceType>()) {
    const ASTRecordLayout &Layout = getASTObjCInterfaceLayout(ObjCI->getDecl());
    UnadjustedAlign = toBits(Layout.getUnadjustedAlignment());
  } else {
    UnadjustedAlign = getTypeAlign(T->getUnqualifiedDesugaredType());
  }

  MemoizedUnadjustedAlign[T] = UnadjustedAlign;
  return UnadjustedAlign;
}

unsigned ASTContext::getOpenMPDefaultSimdAlign(QualType T) const {
  unsigned SimdAlign = getTargetInfo().getSimdDefaultAlign();
  return SimdAlign;
}

/// toCharUnitsFromBits - Convert a size in bits to a size in characters.
CharUnits ASTContext::toCharUnitsFromBits(int64_t BitSize) const {
  return CharUnits::fromQuantity(BitSize / getCharWidth());
}

/// toBits - Convert a size in characters to a size in characters.
int64_t ASTContext::toBits(CharUnits CharSize) const {
  return CharSize.getQuantity() * getCharWidth();
}

/// getTypeSizeInChars - Return the size of the specified type, in characters.
/// This method does not work on incomplete types.
CharUnits ASTContext::getTypeSizeInChars(QualType T) const {
  return getTypeInfoInChars(T).Width;
}
CharUnits ASTContext::getTypeSizeInChars(const Type *T) const {
  return getTypeInfoInChars(T).Width;
}

/// getTypeAlignInChars - Return the ABI-specified alignment of a type, in
/// characters. This method does not work on incomplete types.
CharUnits ASTContext::getTypeAlignInChars(QualType T) const {
  return toCharUnitsFromBits(getTypeAlign(T));
}
CharUnits ASTContext::getTypeAlignInChars(const Type *T) const {
  return toCharUnitsFromBits(getTypeAlign(T));
}

/// getTypeUnadjustedAlignInChars - Return the ABI-specified alignment of a
/// type, in characters, before alignment adustments. This method does
/// not work on incomplete types.
CharUnits ASTContext::getTypeUnadjustedAlignInChars(QualType T) const {
  return toCharUnitsFromBits(getTypeUnadjustedAlign(T));
}
CharUnits ASTContext::getTypeUnadjustedAlignInChars(const Type *T) const {
  return toCharUnitsFromBits(getTypeUnadjustedAlign(T));
}

/// getPreferredTypeAlign - Return the "preferred" alignment of the specified
/// type for the current target in bits.  This can be different than the ABI
/// alignment in cases where it is beneficial for performance or backwards
/// compatibility preserving to overalign a data type. (Note: despite the name,
/// the preferred alignment is ABI-impacting, and not an optimization.)
unsigned ASTContext::getPreferredTypeAlign(const Type *T) const {
  TypeInfo TI = getTypeInfo(T);
  unsigned ABIAlign = TI.Align;

  T = T->getBaseElementTypeUnsafe();

  // The preferred alignment of member pointers is that of a pointer.
  if (T->isMemberPointerType())
    return getPreferredTypeAlign(getPointerDiffType().getTypePtr());
 
  if (!Target->allowsLargerPreferedTypeAlignment())
    return ABIAlign;

  if (const auto *RT = T->getAs<RecordType>()) {
    if (TI.AlignIsRequired || RT->getDecl()->isInvalidDecl())
      return ABIAlign;

    unsigned PreferredAlign = static_cast<unsigned>(
        toBits(getASTRecordLayout(RT->getDecl()).PreferredAlignment));
    assert(PreferredAlign >= ABIAlign &&
           "PreferredAlign should be at least as large as ABIAlign.");
    return PreferredAlign;
  }

  // Double (and, for targets supporting AIX `power` alignment, long double) and
  // long long should be naturally aligned (despite requiring less alignment) if
  // possible.
  if (const auto *CT = T->getAs<ComplexType>())
    T = CT->getElementType().getTypePtr();
  if (const auto *ET = T->getAs<EnumType>())
    T = ET->getDecl()->getIntegerType().getTypePtr();
  if (T->isSpecificBuiltinType(BuiltinType::Double) ||
      T->isSpecificBuiltinType(BuiltinType::LongLong) ||
      T->isSpecificBuiltinType(BuiltinType::ULongLong) ||
      (T->isSpecificBuiltinType(BuiltinType::LongDouble) &&
       Target->defaultsToAIXPowerAlignment()))
    // Don't increase the alignment if an alignment attribute was specified on a
    // typedef declaration.
    if (!TI.AlignIsRequired)
      return std::max(ABIAlign, (unsigned)getTypeSize(T));

  return ABIAlign;
}

/// getTargetDefaultAlignForAttributeAligned - Return the default alignment
/// for __attribute__((aligned)) on this target, to be used if no alignment
/// value is specified.
unsigned ASTContext::getTargetDefaultAlignForAttributeAligned() const {
  return getTargetInfo().getDefaultAlignForAttributeAligned();
}

/// getAlignOfGlobalVar - Return the alignment in bits that should be given
/// to a global variable of the specified type.
unsigned ASTContext::getAlignOfGlobalVar(QualType T) const {
  uint64_t TypeSize = getTypeSize(T.getTypePtr());
  return std::max(getPreferredTypeAlign(T),
                  getTargetInfo().getMinGlobalAlign(TypeSize));
}

/// getAlignOfGlobalVarInChars - Return the alignment in characters that
/// should be given to a global variable of the specified type.
CharUnits ASTContext::getAlignOfGlobalVarInChars(QualType T) const {
  return toCharUnitsFromBits(getAlignOfGlobalVar(T));
}

CharUnits ASTContext::getOffsetOfBaseWithVBPtr(const CXXRecordDecl *RD) const {
  CharUnits Offset = CharUnits::Zero();
  const ASTRecordLayout *Layout = &getASTRecordLayout(RD);
  while (const CXXRecordDecl *Base = Layout->getBaseSharingVBPtr()) {
    Offset += Layout->getBaseClassOffset(Base);
    Layout = &getASTRecordLayout(Base);
  }
  return Offset;
}

CharUnits ASTContext::getMemberPointerPathAdjustment(const APValue &MP) const {
  const ValueDecl *MPD = MP.getMemberPointerDecl();
  CharUnits ThisAdjustment = CharUnits::Zero();
  ArrayRef<const CXXRecordDecl*> Path = MP.getMemberPointerPath();
  bool DerivedMember = MP.isMemberPointerToDerivedMember();
  const CXXRecordDecl *RD = cast<CXXRecordDecl>(MPD->getDeclContext());
  for (unsigned I = 0, N = Path.size(); I != N; ++I) {
    const CXXRecordDecl *Base = RD;
    const CXXRecordDecl *Derived = Path[I];
    if (DerivedMember)
      std::swap(Base, Derived);
    ThisAdjustment += getASTRecordLayout(Derived).getBaseClassOffset(Base);
    RD = Path[I];
  }
  if (DerivedMember)
    ThisAdjustment = -ThisAdjustment;
  return ThisAdjustment;
}

/// DeepCollectObjCIvars -
/// This routine first collects all declared, but not synthesized, ivars in
/// super class and then collects all ivars, including those synthesized for
/// current class. This routine is used for implementation of current class
/// when all ivars, declared and synthesized are known.
void ASTContext::DeepCollectObjCIvars(const ObjCInterfaceDecl *OI,
                                      bool leafClass,
                            SmallVectorImpl<const ObjCIvarDecl*> &Ivars) const {
  if (const ObjCInterfaceDecl *SuperClass = OI->getSuperClass())
    DeepCollectObjCIvars(SuperClass, false, Ivars);
  if (!leafClass) {
    for (const auto *I : OI->ivars())
      Ivars.push_back(I);
  } else {
    auto *IDecl = const_cast<ObjCInterfaceDecl *>(OI);
    for (const ObjCIvarDecl *Iv = IDecl->all_declared_ivar_begin(); Iv;
         Iv= Iv->getNextIvar())
      Ivars.push_back(Iv);
  }
}

/// CollectInheritedProtocols - Collect all protocols in current class and
/// those inherited by it.
void ASTContext::CollectInheritedProtocols(const Decl *CDecl,
                          llvm::SmallPtrSet<ObjCProtocolDecl*, 8> &Protocols) {
  if (const auto *OI = dyn_cast<ObjCInterfaceDecl>(CDecl)) {
    // We can use protocol_iterator here instead of
    // all_referenced_protocol_iterator since we are walking all categories.
    for (auto *Proto : OI->all_referenced_protocols()) {
      CollectInheritedProtocols(Proto, Protocols);
    }

    // Categories of this Interface.
    for (const auto *Cat : OI->visible_categories())
      CollectInheritedProtocols(Cat, Protocols);

    if (ObjCInterfaceDecl *SD = OI->getSuperClass())
      while (SD) {
        CollectInheritedProtocols(SD, Protocols);
        SD = SD->getSuperClass();
      }
  } else if (const auto *OC = dyn_cast<ObjCCategoryDecl>(CDecl)) {
    for (auto *Proto : OC->protocols()) {
      CollectInheritedProtocols(Proto, Protocols);
    }
  } else if (const auto *OP = dyn_cast<ObjCProtocolDecl>(CDecl)) {
    // Insert the protocol.
    if (!Protocols.insert(
          const_cast<ObjCProtocolDecl *>(OP->getCanonicalDecl())).second)
      return;

    for (auto *Proto : OP->protocols())
      CollectInheritedProtocols(Proto, Protocols);
  }
}

static bool unionHasUniqueObjectRepresentations(const ASTContext &Context,
                                                const RecordDecl *RD) {
  assert(RD->isUnion() && "Must be union type");
  CharUnits UnionSize = Context.getTypeSizeInChars(RD->getTypeForDecl());

  for (const auto *Field : RD->fields()) {
    if (!Context.hasUniqueObjectRepresentations(Field->getType()))
      return false;
    CharUnits FieldSize = Context.getTypeSizeInChars(Field->getType());
    if (FieldSize != UnionSize)
      return false;
  }
  return !RD->field_empty();
}

static bool isStructEmpty(QualType Ty) {
  const RecordDecl *RD = Ty->castAs<RecordType>()->getDecl();

  if (!RD->field_empty())
    return false;

  if (const auto *ClassDecl = dyn_cast<CXXRecordDecl>(RD))
    return ClassDecl->isEmpty();

  return true;
}

static llvm::Optional<int64_t>
structHasUniqueObjectRepresentations(const ASTContext &Context,
                                     const RecordDecl *RD) {
  assert(!RD->isUnion() && "Must be struct/class type");
  const auto &Layout = Context.getASTRecordLayout(RD);

  int64_t CurOffsetInBits = 0;
  if (const auto *ClassDecl = dyn_cast<CXXRecordDecl>(RD)) {
    if (ClassDecl->isDynamicClass())
      return llvm::None;

    SmallVector<std::pair<QualType, int64_t>, 4> Bases;
    for (const auto &Base : ClassDecl->bases()) {
      // Empty types can be inherited from, and non-empty types can potentially
      // have tail padding, so just make sure there isn't an error.
      if (!isStructEmpty(Base.getType())) {
        llvm::Optional<int64_t> Size = structHasUniqueObjectRepresentations(
            Context, Base.getType()->castAs<RecordType>()->getDecl());
        if (!Size)
          return llvm::None;
        Bases.emplace_back(Base.getType(), Size.getValue());
      }
    }

    llvm::sort(Bases, [&](const std::pair<QualType, int64_t> &L,
                          const std::pair<QualType, int64_t> &R) {
      return Layout.getBaseClassOffset(L.first->getAsCXXRecordDecl()) <
             Layout.getBaseClassOffset(R.first->getAsCXXRecordDecl());
    });

    for (const auto &Base : Bases) {
      int64_t BaseOffset = Context.toBits(
          Layout.getBaseClassOffset(Base.first->getAsCXXRecordDecl()));
      int64_t BaseSize = Base.second;
      if (BaseOffset != CurOffsetInBits)
        return llvm::None;
      CurOffsetInBits = BaseOffset + BaseSize;
    }
  }

  for (const auto *Field : RD->fields()) {
    if (!Field->getType()->isReferenceType() &&
        !Context.hasUniqueObjectRepresentations(Field->getType()))
      return llvm::None;

    int64_t FieldSizeInBits =
        Context.toBits(Context.getTypeSizeInChars(Field->getType()));
    if (Field->isBitField()) {
      int64_t BitfieldSize = Field->getBitWidthValue(Context);

      if (BitfieldSize > FieldSizeInBits)
        return llvm::None;
      FieldSizeInBits = BitfieldSize;
    }

    int64_t FieldOffsetInBits = Context.getFieldOffset(Field);

    if (FieldOffsetInBits != CurOffsetInBits)
      return llvm::None;

    CurOffsetInBits = FieldSizeInBits + FieldOffsetInBits;
  }

  return CurOffsetInBits;
}

bool ASTContext::hasUniqueObjectRepresentations(QualType Ty) const {
  // C++17 [meta.unary.prop]:
  //   The predicate condition for a template specialization
  //   has_unique_object_representations<T> shall be
  //   satisfied if and only if:
  //     (9.1) - T is trivially copyable, and
  //     (9.2) - any two objects of type T with the same value have the same
  //     object representation, where two objects
  //   of array or non-union class type are considered to have the same value
  //   if their respective sequences of
  //   direct subobjects have the same values, and two objects of union type
  //   are considered to have the same
  //   value if they have the same active member and the corresponding members
  //   have the same value.
  //   The set of scalar types for which this condition holds is
  //   implementation-defined. [ Note: If a type has padding
  //   bits, the condition does not hold; otherwise, the condition holds true
  //   for unsigned integral types. -- end note ]
  assert(!Ty.isNull() && "Null QualType sent to unique object rep check");

  // Arrays are unique only if their element type is unique.
  if (Ty->isArrayType())
    return hasUniqueObjectRepresentations(getBaseElementType(Ty));

  // (9.1) - T is trivially copyable...
  if (!Ty.isTriviallyCopyableType(*this))
    return false;

  // All integrals and enums are unique.
  if (Ty->isIntegralOrEnumerationType())
    return true;

  // All other pointers are unique.
  if (Ty->isPointerType())
    return true;

  if (Ty->isMemberPointerType()) {
    const auto *MPT = Ty->getAs<MemberPointerType>();
    return !ABI->getMemberPointerInfo(MPT).HasPadding;
  }

  if (Ty->isRecordType()) {
    const RecordDecl *Record = Ty->castAs<RecordType>()->getDecl();

    if (Record->isInvalidDecl())
      return false;

    if (Record->isUnion())
      return unionHasUniqueObjectRepresentations(*this, Record);

    Optional<int64_t> StructSize =
        structHasUniqueObjectRepresentations(*this, Record);

    return StructSize &&
           StructSize.getValue() == static_cast<int64_t>(getTypeSize(Ty));
  }

  // FIXME: More cases to handle here (list by rsmith):
  // vectors (careful about, eg, vector of 3 foo)
  // _Complex int and friends
  // _Atomic T
  // Obj-C block pointers
  // Obj-C object pointers
  // and perhaps OpenCL's various builtin types (pipe, sampler_t, event_t,
  // clk_event_t, queue_t, reserve_id_t)
  // There're also Obj-C class types and the Obj-C selector type, but I think it
  // makes sense for those to return false here.

  return false;
}

unsigned ASTContext::CountNonClassIvars(const ObjCInterfaceDecl *OI) const {
  unsigned count = 0;
  // Count ivars declared in class extension.
  for (const auto *Ext : OI->known_extensions())
    count += Ext->ivar_size();

  // Count ivar defined in this class's implementation.  This
  // includes synthesized ivars.
  if (ObjCImplementationDecl *ImplDecl = OI->getImplementation())
    count += ImplDecl->ivar_size();

  return count;
}

bool ASTContext::isSentinelNullExpr(const Expr *E) {
  if (!E)
    return false;

  // nullptr_t is always treated as null.
  if (E->getType()->isNullPtrType()) return true;

  if (E->getType()->isAnyPointerType() &&
      E->IgnoreParenCasts()->isNullPointerConstant(*this,
                                                Expr::NPC_ValueDependentIsNull))
    return true;

  // Unfortunately, __null has type 'int'.
  if (isa<GNUNullExpr>(E)) return true;

  return false;
}

/// Get the implementation of ObjCInterfaceDecl, or nullptr if none
/// exists.
ObjCImplementationDecl *ASTContext::getObjCImplementation(ObjCInterfaceDecl *D) {
  llvm::DenseMap<ObjCContainerDecl*, ObjCImplDecl*>::iterator
    I = ObjCImpls.find(D);
  if (I != ObjCImpls.end())
    return cast<ObjCImplementationDecl>(I->second);
  return nullptr;
}

/// Get the implementation of ObjCCategoryDecl, or nullptr if none
/// exists.
ObjCCategoryImplDecl *ASTContext::getObjCImplementation(ObjCCategoryDecl *D) {
  llvm::DenseMap<ObjCContainerDecl*, ObjCImplDecl*>::iterator
    I = ObjCImpls.find(D);
  if (I != ObjCImpls.end())
    return cast<ObjCCategoryImplDecl>(I->second);
  return nullptr;
}

/// Set the implementation of ObjCInterfaceDecl.
void ASTContext::setObjCImplementation(ObjCInterfaceDecl *IFaceD,
                           ObjCImplementationDecl *ImplD) {
  assert(IFaceD && ImplD && "Passed null params");
  ObjCImpls[IFaceD] = ImplD;
}

/// Set the implementation of ObjCCategoryDecl.
void ASTContext::setObjCImplementation(ObjCCategoryDecl *CatD,
                           ObjCCategoryImplDecl *ImplD) {
  assert(CatD && ImplD && "Passed null params");
  ObjCImpls[CatD] = ImplD;
}

const ObjCMethodDecl *
ASTContext::getObjCMethodRedeclaration(const ObjCMethodDecl *MD) const {
  return ObjCMethodRedecls.lookup(MD);
}

void ASTContext::setObjCMethodRedeclaration(const ObjCMethodDecl *MD,
                                            const ObjCMethodDecl *Redecl) {
  assert(!getObjCMethodRedeclaration(MD) && "MD already has a redeclaration");
  ObjCMethodRedecls[MD] = Redecl;
}

const ObjCInterfaceDecl *ASTContext::getObjContainingInterface(
                                              const NamedDecl *ND) const {
  if (const auto *ID = dyn_cast<ObjCInterfaceDecl>(ND->getDeclContext()))
    return ID;
  if (const auto *CD = dyn_cast<ObjCCategoryDecl>(ND->getDeclContext()))
    return CD->getClassInterface();
  if (const auto *IMD = dyn_cast<ObjCImplDecl>(ND->getDeclContext()))
    return IMD->getClassInterface();

  return nullptr;
}

/// Get the copy initialization expression of VarDecl, or nullptr if
/// none exists.
BlockVarCopyInit ASTContext::getBlockVarCopyInit(const VarDecl *VD) const {
  assert(VD && "Passed null params");
  assert(VD->hasAttr<BlocksAttr>() &&
         "getBlockVarCopyInits - not __block var");
  auto I = BlockVarCopyInits.find(VD);
  if (I != BlockVarCopyInits.end())
    return I->second;
  return {nullptr, false};
}

/// Set the copy initialization expression of a block var decl.
void ASTContext::setBlockVarCopyInit(const VarDecl*VD, Expr *CopyExpr,
                                     bool CanThrow) {
  assert(VD && CopyExpr && "Passed null params");
  assert(VD->hasAttr<BlocksAttr>() &&
         "setBlockVarCopyInits - not __block var");
  BlockVarCopyInits[VD].setExprAndFlag(CopyExpr, CanThrow);
}

TypeSourceInfo *ASTContext::CreateTypeSourceInfo(QualType T,
                                                 unsigned DataSize) const {
  if (!DataSize)
    DataSize = TypeLoc::getFullDataSizeForType(T);
  else
    assert(DataSize == TypeLoc::getFullDataSizeForType(T) &&
           "incorrect data size provided to CreateTypeSourceInfo!");

  auto *TInfo =
    (TypeSourceInfo*)BumpAlloc.Allocate(sizeof(TypeSourceInfo) + DataSize, 8);
  new (TInfo) TypeSourceInfo(T);
  return TInfo;
}

TypeSourceInfo *ASTContext::getTrivialTypeSourceInfo(QualType T,
                                                     SourceLocation L) const {
  TypeSourceInfo *DI = CreateTypeSourceInfo(T);
  DI->getTypeLoc().initialize(const_cast<ASTContext &>(*this), L);
  return DI;
}

const ASTRecordLayout &
ASTContext::getASTObjCInterfaceLayout(const ObjCInterfaceDecl *D) const {
  return getObjCLayout(D, nullptr);
}

const ASTRecordLayout &
ASTContext::getASTObjCImplementationLayout(
                                        const ObjCImplementationDecl *D) const {
  return getObjCLayout(D->getClassInterface(), D);
}

//===----------------------------------------------------------------------===//
//                   Type creation/memoization methods
//===----------------------------------------------------------------------===//

QualType
ASTContext::getExtQualType(const Type *baseType, Qualifiers quals) const {
  unsigned fastQuals = quals.getFastQualifiers();
  quals.removeFastQualifiers();

  // Check if we've already instantiated this type.
  llvm::FoldingSetNodeID ID;
  ExtQuals::Profile(ID, baseType, quals);
  void *insertPos = nullptr;
  if (ExtQuals *eq = ExtQualNodes.FindNodeOrInsertPos(ID, insertPos)) {
    assert(eq->getQualifiers() == quals);
    return QualType(eq, fastQuals);
  }

  // If the base type is not canonical, make the appropriate canonical type.
  QualType canon;
  if (!baseType->isCanonicalUnqualified()) {
    SplitQualType canonSplit = baseType->getCanonicalTypeInternal().split();
    canonSplit.Quals.addConsistentQualifiers(quals);
    canon = getExtQualType(canonSplit.Ty, canonSplit.Quals);

    // Re-find the insert position.
    (void) ExtQualNodes.FindNodeOrInsertPos(ID, insertPos);
  }

  auto *eq = new (*this, TypeAlignment) ExtQuals(baseType, canon, quals);
  ExtQualNodes.InsertNode(eq, insertPos);
  return QualType(eq, fastQuals);
}

QualType ASTContext::getAddrSpaceQualType(QualType T,
                                          LangAS AddressSpace) const {
  QualType CanT = getCanonicalType(T);
  if (CanT.getAddressSpace() == AddressSpace)
    return T;

  // If we are composing extended qualifiers together, merge together
  // into one ExtQuals node.
  QualifierCollector Quals;
  const Type *TypeNode = Quals.strip(T);

  // If this type already has an address space specified, it cannot get
  // another one.
  assert(!Quals.hasAddressSpace() &&
         "Type cannot be in multiple addr spaces!");
  Quals.addAddressSpace(AddressSpace);

  return getExtQualType(TypeNode, Quals);
}

QualType ASTContext::removeAddrSpaceQualType(QualType T) const {
  // If the type is not qualified with an address space, just return it
  // immediately.
  if (!T.hasAddressSpace())
    return T;

  // If we are composing extended qualifiers together, merge together
  // into one ExtQuals node.
  QualifierCollector Quals;
  const Type *TypeNode;

  while (T.hasAddressSpace()) {
    TypeNode = Quals.strip(T);

    // If the type no longer has an address space after stripping qualifiers,
    // jump out.
    if (!QualType(TypeNode, 0).hasAddressSpace())
      break;

    // There might be sugar in the way. Strip it and try again.
    T = T.getSingleStepDesugaredType(*this);
  }

  Quals.removeAddressSpace();

  // Removal of the address space can mean there are no longer any
  // non-fast qualifiers, so creating an ExtQualType isn't possible (asserts)
  // or required.
  if (Quals.hasNonFastQualifiers())
    return getExtQualType(TypeNode, Quals);
  else
    return QualType(TypeNode, Quals.getFastQualifiers());
}

QualType ASTContext::getObjCGCQualType(QualType T,
                                       Qualifiers::GC GCAttr) const {
  QualType CanT = getCanonicalType(T);
  if (CanT.getObjCGCAttr() == GCAttr)
    return T;

  if (const auto *ptr = T->getAs<PointerType>()) {
    QualType Pointee = ptr->getPointeeType();
    if (Pointee->isAnyPointerType()) {
      QualType ResultType = getObjCGCQualType(Pointee, GCAttr);
      return getPointerType(ResultType);
    }
  }

  // If we are composing extended qualifiers together, merge together
  // into one ExtQuals node.
  QualifierCollector Quals;
  const Type *TypeNode = Quals.strip(T);

  // If this type already has an ObjCGC specified, it cannot get
  // another one.
  assert(!Quals.hasObjCGCAttr() &&
         "Type cannot have multiple ObjCGCs!");
  Quals.addObjCGCAttr(GCAttr);

  return getExtQualType(TypeNode, Quals);
}

QualType ASTContext::removePtrSizeAddrSpace(QualType T) const {
  if (const PointerType *Ptr = T->getAs<PointerType>()) {
    QualType Pointee = Ptr->getPointeeType();
    if (isPtrSizeAddressSpace(Pointee.getAddressSpace())) {
      return getPointerType(removeAddrSpaceQualType(Pointee));
    }
  }
  return T;
}

const FunctionType *ASTContext::adjustFunctionType(const FunctionType *T,
                                                   FunctionType::ExtInfo Info) {
  if (T->getExtInfo() == Info)
    return T;

  QualType Result;
  if (const auto *FNPT = dyn_cast<FunctionNoProtoType>(T)) {
    Result = getFunctionNoProtoType(FNPT->getReturnType(), Info);
  } else {
    const auto *FPT = cast<FunctionProtoType>(T);
    FunctionProtoType::ExtProtoInfo EPI = FPT->getExtProtoInfo();
    EPI.ExtInfo = Info;
    Result = getFunctionType(FPT->getReturnType(), FPT->getParamTypes(), EPI);
  }

  return cast<FunctionType>(Result.getTypePtr());
}

void ASTContext::adjustDeducedFunctionResultType(FunctionDecl *FD,
                                                 QualType ResultType) {
  FD = FD->getMostRecentDecl();
  while (true) {
    const auto *FPT = FD->getType()->castAs<FunctionProtoType>();
    FunctionProtoType::ExtProtoInfo EPI = FPT->getExtProtoInfo();
    FD->setType(getFunctionType(ResultType, FPT->getParamTypes(), EPI));
    if (FunctionDecl *Next = FD->getPreviousDecl())
      FD = Next;
    else
      break;
  }
  if (ASTMutationListener *L = getASTMutationListener())
    L->DeducedReturnType(FD, ResultType);
}

/// Get a function type and produce the equivalent function type with the
/// specified exception specification. Type sugar that can be present on a
/// declaration of a function with an exception specification is permitted
/// and preserved. Other type sugar (for instance, typedefs) is not.
QualType ASTContext::getFunctionTypeWithExceptionSpec(
    QualType Orig, const FunctionProtoType::ExceptionSpecInfo &ESI) {
  // Might have some parens.
  if (const auto *PT = dyn_cast<ParenType>(Orig))
    return getParenType(
        getFunctionTypeWithExceptionSpec(PT->getInnerType(), ESI));

  // Might be wrapped in a macro qualified type.
  if (const auto *MQT = dyn_cast<MacroQualifiedType>(Orig))
    return getMacroQualifiedType(
        getFunctionTypeWithExceptionSpec(MQT->getUnderlyingType(), ESI),
        MQT->getMacroIdentifier());

  // Might have a calling-convention attribute.
  if (const auto *AT = dyn_cast<AttributedType>(Orig))
    return getAttributedType(
        AT->getAttrKind(),
        getFunctionTypeWithExceptionSpec(AT->getModifiedType(), ESI),
        getFunctionTypeWithExceptionSpec(AT->getEquivalentType(), ESI));

  // Anything else must be a function type. Rebuild it with the new exception
  // specification.
  const auto *Proto = Orig->castAs<FunctionProtoType>();
  return getFunctionType(
      Proto->getReturnType(), Proto->getParamTypes(),
      Proto->getExtProtoInfo().withExceptionSpec(ESI));
}

bool ASTContext::hasSameFunctionTypeIgnoringExceptionSpec(QualType T,
                                                          QualType U) {
  return hasSameType(T, U) ||
         (getLangOpts().CPlusPlus17 &&
          hasSameType(getFunctionTypeWithExceptionSpec(T, EST_None),
                      getFunctionTypeWithExceptionSpec(U, EST_None)));
}

QualType ASTContext::getFunctionTypeWithoutPtrSizes(QualType T) {
  if (const auto *Proto = T->getAs<FunctionProtoType>()) {
    QualType RetTy = removePtrSizeAddrSpace(Proto->getReturnType());
    SmallVector<QualType, 16> Args(Proto->param_types());
    for (unsigned i = 0, n = Args.size(); i != n; ++i)
      Args[i] = removePtrSizeAddrSpace(Args[i]);
    return getFunctionType(RetTy, Args, Proto->getExtProtoInfo());
  }

  if (const FunctionNoProtoType *Proto = T->getAs<FunctionNoProtoType>()) {
    QualType RetTy = removePtrSizeAddrSpace(Proto->getReturnType());
    return getFunctionNoProtoType(RetTy, Proto->getExtInfo());
  }

  return T;
}

bool ASTContext::hasSameFunctionTypeIgnoringPtrSizes(QualType T, QualType U) {
  return hasSameType(T, U) ||
         hasSameType(getFunctionTypeWithoutPtrSizes(T),
                     getFunctionTypeWithoutPtrSizes(U));
}

void ASTContext::adjustExceptionSpec(
    FunctionDecl *FD, const FunctionProtoType::ExceptionSpecInfo &ESI,
    bool AsWritten) {
  // Update the type.
  QualType Updated =
      getFunctionTypeWithExceptionSpec(FD->getType(), ESI);
  FD->setType(Updated);

  if (!AsWritten)
    return;

  // Update the type in the type source information too.
  if (TypeSourceInfo *TSInfo = FD->getTypeSourceInfo()) {
    // If the type and the type-as-written differ, we may need to update
    // the type-as-written too.
    if (TSInfo->getType() != FD->getType())
      Updated = getFunctionTypeWithExceptionSpec(TSInfo->getType(), ESI);

    // FIXME: When we get proper type location information for exceptions,
    // we'll also have to rebuild the TypeSourceInfo. For now, we just patch
    // up the TypeSourceInfo;
    assert(TypeLoc::getFullDataSizeForType(Updated) ==
               TypeLoc::getFullDataSizeForType(TSInfo->getType()) &&
           "TypeLoc size mismatch from updating exception specification");
    TSInfo->overrideType(Updated);
  }
}

/// getComplexType - Return the uniqued reference to the type for a complex
/// number with the specified element type.
QualType ASTContext::getComplexType(QualType T) const {
  // Unique pointers, to guarantee there is only one pointer of a particular
  // structure.
  llvm::FoldingSetNodeID ID;
  ComplexType::Profile(ID, T);

  void *InsertPos = nullptr;
  if (ComplexType *CT = ComplexTypes.FindNodeOrInsertPos(ID, InsertPos))
    return QualType(CT, 0);

  // If the pointee type isn't canonical, this won't be a canonical type either,
  // so fill in the canonical type field.
  QualType Canonical;
  if (!T.isCanonical()) {
    Canonical = getComplexType(getCanonicalType(T));

    // Get the new insert position for the node we care about.
    ComplexType *NewIP = ComplexTypes.FindNodeOrInsertPos(ID, InsertPos);
    assert(!NewIP && "Shouldn't be in the map!"); (void)NewIP;
  }
  auto *New = new (*this, TypeAlignment) ComplexType(T, Canonical);
  Types.push_back(New);
  ComplexTypes.InsertNode(New, InsertPos);
  return QualType(New, 0);
}

/// getPointerType - Return the uniqued reference to the type for a pointer to
/// the specified type.
QualType ASTContext::getPointerType(QualType T) const {
  // Unique pointers, to guarantee there is only one pointer of a particular
  // structure.
  llvm::FoldingSetNodeID ID;
  PointerType::Profile(ID, T);

  void *InsertPos = nullptr;
  if (PointerType *PT = PointerTypes.FindNodeOrInsertPos(ID, InsertPos))
    return QualType(PT, 0);

  // If the pointee type isn't canonical, this won't be a canonical type either,
  // so fill in the canonical type field.
  QualType Canonical;
  if (!T.isCanonical()) {
    Canonical = getPointerType(getCanonicalType(T));

    // Get the new insert position for the node we care about.
    PointerType *NewIP = PointerTypes.FindNodeOrInsertPos(ID, InsertPos);
    assert(!NewIP && "Shouldn't be in the map!"); (void)NewIP;
  }
  auto *New = new (*this, TypeAlignment) PointerType(T, Canonical);
  Types.push_back(New);
  PointerTypes.InsertNode(New, InsertPos);
  return QualType(New, 0);
}

QualType ASTContext::getAdjustedType(QualType Orig, QualType New) const {
  llvm::FoldingSetNodeID ID;
  AdjustedType::Profile(ID, Orig, New);
  void *InsertPos = nullptr;
  AdjustedType *AT = AdjustedTypes.FindNodeOrInsertPos(ID, InsertPos);
  if (AT)
    return QualType(AT, 0);

  QualType Canonical = getCanonicalType(New);

  // Get the new insert position for the node we care about.
  AT = AdjustedTypes.FindNodeOrInsertPos(ID, InsertPos);
  assert(!AT && "Shouldn't be in the map!");

  AT = new (*this, TypeAlignment)
      AdjustedType(Type::Adjusted, Orig, New, Canonical);
  Types.push_back(AT);
  AdjustedTypes.InsertNode(AT, InsertPos);
  return QualType(AT, 0);
}

QualType ASTContext::getDecayedType(QualType T) const {
  assert((T->isArrayType() || T->isFunctionType()) && "T does not decay");

  QualType Decayed;

  // C99 6.7.5.3p7:
  //   A declaration of a parameter as "array of type" shall be
  //   adjusted to "qualified pointer to type", where the type
  //   qualifiers (if any) are those specified within the [ and ] of
  //   the array type derivation.
  if (T->isArrayType())
    Decayed = getArrayDecayedType(T);

  // C99 6.7.5.3p8:
  //   A declaration of a parameter as "function returning type"
  //   shall be adjusted to "pointer to function returning type", as
  //   in 6.3.2.1.
  if (T->isFunctionType())
    Decayed = getPointerType(T);

  llvm::FoldingSetNodeID ID;
  AdjustedType::Profile(ID, T, Decayed);
  void *InsertPos = nullptr;
  AdjustedType *AT = AdjustedTypes.FindNodeOrInsertPos(ID, InsertPos);
  if (AT)
    return QualType(AT, 0);

  QualType Canonical = getCanonicalType(Decayed);

  // Get the new insert position for the node we care about.
  AT = AdjustedTypes.FindNodeOrInsertPos(ID, InsertPos);
  assert(!AT && "Shouldn't be in the map!");

  AT = new (*this, TypeAlignment) DecayedType(T, Decayed, Canonical);
  Types.push_back(AT);
  AdjustedTypes.InsertNode(AT, InsertPos);
  return QualType(AT, 0);
}

/// getBlockPointerType - Return the uniqued reference to the type for
/// a pointer to the specified block.
QualType ASTContext::getBlockPointerType(QualType T) const {
  assert(T->isFunctionType() && "block of function types only");
  // Unique pointers, to guarantee there is only one block of a particular
  // structure.
  llvm::FoldingSetNodeID ID;
  BlockPointerType::Profile(ID, T);

  void *InsertPos = nullptr;
  if (BlockPointerType *PT =
        BlockPointerTypes.FindNodeOrInsertPos(ID, InsertPos))
    return QualType(PT, 0);

  // If the block pointee type isn't canonical, this won't be a canonical
  // type either so fill in the canonical type field.
  QualType Canonical;
  if (!T.isCanonical()) {
    Canonical = getBlockPointerType(getCanonicalType(T));

    // Get the new insert position for the node we care about.
    BlockPointerType *NewIP =
      BlockPointerTypes.FindNodeOrInsertPos(ID, InsertPos);
    assert(!NewIP && "Shouldn't be in the map!"); (void)NewIP;
  }
  auto *New = new (*this, TypeAlignment) BlockPointerType(T, Canonical);
  Types.push_back(New);
  BlockPointerTypes.InsertNode(New, InsertPos);
  return QualType(New, 0);
}

/// getLValueReferenceType - Return the uniqued reference to the type for an
/// lvalue reference to the specified type.
QualType
ASTContext::getLValueReferenceType(QualType T, bool SpelledAsLValue) const {
  assert(getCanonicalType(T) != OverloadTy &&
         "Unresolved overloaded function type");

  // Unique pointers, to guarantee there is only one pointer of a particular
  // structure.
  llvm::FoldingSetNodeID ID;
  ReferenceType::Profile(ID, T, SpelledAsLValue);

  void *InsertPos = nullptr;
  if (LValueReferenceType *RT =
        LValueReferenceTypes.FindNodeOrInsertPos(ID, InsertPos))
    return QualType(RT, 0);

  const auto *InnerRef = T->getAs<ReferenceType>();

  // If the referencee type isn't canonical, this won't be a canonical type
  // either, so fill in the canonical type field.
  QualType Canonical;
  if (!SpelledAsLValue || InnerRef || !T.isCanonical()) {
    QualType PointeeType = (InnerRef ? InnerRef->getPointeeType() : T);
    Canonical = getLValueReferenceType(getCanonicalType(PointeeType));

    // Get the new insert position for the node we care about.
    LValueReferenceType *NewIP =
      LValueReferenceTypes.FindNodeOrInsertPos(ID, InsertPos);
    assert(!NewIP && "Shouldn't be in the map!"); (void)NewIP;
  }

  auto *New = new (*this, TypeAlignment) LValueReferenceType(T, Canonical,
                                                             SpelledAsLValue);
  Types.push_back(New);
  LValueReferenceTypes.InsertNode(New, InsertPos);

  return QualType(New, 0);
}

/// getRValueReferenceType - Return the uniqued reference to the type for an
/// rvalue reference to the specified type.
QualType ASTContext::getRValueReferenceType(QualType T) const {
  // Unique pointers, to guarantee there is only one pointer of a particular
  // structure.
  llvm::FoldingSetNodeID ID;
  ReferenceType::Profile(ID, T, false);

  void *InsertPos = nullptr;
  if (RValueReferenceType *RT =
        RValueReferenceTypes.FindNodeOrInsertPos(ID, InsertPos))
    return QualType(RT, 0);

  const auto *InnerRef = T->getAs<ReferenceType>();

  // If the referencee type isn't canonical, this won't be a canonical type
  // either, so fill in the canonical type field.
  QualType Canonical;
  if (InnerRef || !T.isCanonical()) {
    QualType PointeeType = (InnerRef ? InnerRef->getPointeeType() : T);
    Canonical = getRValueReferenceType(getCanonicalType(PointeeType));

    // Get the new insert position for the node we care about.
    RValueReferenceType *NewIP =
      RValueReferenceTypes.FindNodeOrInsertPos(ID, InsertPos);
    assert(!NewIP && "Shouldn't be in the map!"); (void)NewIP;
  }

  auto *New = new (*this, TypeAlignment) RValueReferenceType(T, Canonical);
  Types.push_back(New);
  RValueReferenceTypes.InsertNode(New, InsertPos);
  return QualType(New, 0);
}

/// getMemberPointerType - Return the uniqued reference to the type for a
/// member pointer to the specified type, in the specified class.
QualType ASTContext::getMemberPointerType(QualType T, const Type *Cls) const {
  // Unique pointers, to guarantee there is only one pointer of a particular
  // structure.
  llvm::FoldingSetNodeID ID;
  MemberPointerType::Profile(ID, T, Cls);

  void *InsertPos = nullptr;
  if (MemberPointerType *PT =
      MemberPointerTypes.FindNodeOrInsertPos(ID, InsertPos))
    return QualType(PT, 0);

  // If the pointee or class type isn't canonical, this won't be a canonical
  // type either, so fill in the canonical type field.
  QualType Canonical;
  if (!T.isCanonical() || !Cls->isCanonicalUnqualified()) {
    Canonical = getMemberPointerType(getCanonicalType(T),getCanonicalType(Cls));

    // Get the new insert position for the node we care about.
    MemberPointerType *NewIP =
      MemberPointerTypes.FindNodeOrInsertPos(ID, InsertPos);
    assert(!NewIP && "Shouldn't be in the map!"); (void)NewIP;
  }
  auto *New = new (*this, TypeAlignment) MemberPointerType(T, Cls, Canonical);
  Types.push_back(New);
  MemberPointerTypes.InsertNode(New, InsertPos);
  return QualType(New, 0);
}

/// getConstantArrayType - Return the unique reference to the type for an
/// array of the specified element type.
QualType ASTContext::getConstantArrayType(QualType EltTy,
                                          const llvm::APInt &ArySizeIn,
                                          const Expr *SizeExpr,
                                          ArrayType::ArraySizeModifier ASM,
                                          unsigned IndexTypeQuals) const {
  assert((EltTy->isDependentType() ||
          EltTy->isIncompleteType() || EltTy->isConstantSizeType()) &&
         "Constant array of VLAs is illegal!");

  // We only need the size as part of the type if it's instantiation-dependent.
  if (SizeExpr && !SizeExpr->isInstantiationDependent())
    SizeExpr = nullptr;

  // Convert the array size into a canonical width matching the pointer size for
  // the target.
  llvm::APInt ArySize(ArySizeIn);
  ArySize = ArySize.zextOrTrunc(Target->getMaxPointerWidth());

  llvm::FoldingSetNodeID ID;
  ConstantArrayType::Profile(ID, *this, EltTy, ArySize, SizeExpr, ASM,
                             IndexTypeQuals);

  void *InsertPos = nullptr;
  if (ConstantArrayType *ATP =
      ConstantArrayTypes.FindNodeOrInsertPos(ID, InsertPos))
    return QualType(ATP, 0);

  // If the element type isn't canonical or has qualifiers, or the array bound
  // is instantiation-dependent, this won't be a canonical type either, so fill
  // in the canonical type field.
  QualType Canon;
  if (!EltTy.isCanonical() || EltTy.hasLocalQualifiers() || SizeExpr) {
    SplitQualType canonSplit = getCanonicalType(EltTy).split();
    Canon = getConstantArrayType(QualType(canonSplit.Ty, 0), ArySize, nullptr,
                                 ASM, IndexTypeQuals);
    Canon = getQualifiedType(Canon, canonSplit.Quals);

    // Get the new insert position for the node we care about.
    ConstantArrayType *NewIP =
      ConstantArrayTypes.FindNodeOrInsertPos(ID, InsertPos);
    assert(!NewIP && "Shouldn't be in the map!"); (void)NewIP;
  }

  void *Mem = Allocate(
      ConstantArrayType::totalSizeToAlloc<const Expr *>(SizeExpr ? 1 : 0),
      TypeAlignment);
  auto *New = new (Mem)
    ConstantArrayType(EltTy, Canon, ArySize, SizeExpr, ASM, IndexTypeQuals);
  ConstantArrayTypes.InsertNode(New, InsertPos);
  Types.push_back(New);
  return QualType(New, 0);
}

/// getVariableArrayDecayedType - Turns the given type, which may be
/// variably-modified, into the corresponding type with all the known
/// sizes replaced with [*].
QualType ASTContext::getVariableArrayDecayedType(QualType type) const {
  // Vastly most common case.
  if (!type->isVariablyModifiedType()) return type;

  QualType result;

  SplitQualType split = type.getSplitDesugaredType();
  const Type *ty = split.Ty;
  switch (ty->getTypeClass()) {
#define TYPE(Class, Base)
#define ABSTRACT_TYPE(Class, Base)
#define NON_CANONICAL_TYPE(Class, Base) case Type::Class:
#include "clang/AST/TypeNodes.inc"
    llvm_unreachable("didn't desugar past all non-canonical types?");

  // These types should never be variably-modified.
  case Type::Builtin:
  case Type::Complex:
  case Type::Vector:
  case Type::DependentVector:
  case Type::ExtVector:
  case Type::DependentSizedExtVector:
  case Type::ConstantMatrix:
  case Type::DependentSizedMatrix:
  case Type::DependentAddressSpace:
  case Type::ObjCObject:
  case Type::ObjCInterface:
  case Type::ObjCObjectPointer:
  case Type::Record:
  case Type::Enum:
  case Type::UnresolvedUsing:
  case Type::TypeOfExpr:
  case Type::TypeOf:
  case Type::Decltype:
  case Type::UnaryTransform:
  case Type::DependentName:
  case Type::InjectedClassName:
  case Type::TemplateSpecialization:
  case Type::DependentTemplateSpecialization:
  case Type::TemplateTypeParm:
  case Type::SubstTemplateTypeParmPack:
  case Type::Auto:
  case Type::DeducedTemplateSpecialization:
  case Type::PackExpansion:
  case Type::ExtInt:
  case Type::DependentExtInt:
    llvm_unreachable("type should never be variably-modified");

  // These types can be variably-modified but should never need to
  // further decay.
  case Type::FunctionNoProto:
  case Type::FunctionProto:
  case Type::BlockPointer:
  case Type::MemberPointer:
  case Type::Pipe:
    return type;

  // These types can be variably-modified.  All these modifications
  // preserve structure except as noted by comments.
  // TODO: if we ever care about optimizing VLAs, there are no-op
  // optimizations available here.
  case Type::Pointer:
    result = getPointerType(getVariableArrayDecayedType(
                              cast<PointerType>(ty)->getPointeeType()));
    break;

  case Type::LValueReference: {
    const auto *lv = cast<LValueReferenceType>(ty);
    result = getLValueReferenceType(
                 getVariableArrayDecayedType(lv->getPointeeType()),
                                    lv->isSpelledAsLValue());
    break;
  }

  case Type::RValueReference: {
    const auto *lv = cast<RValueReferenceType>(ty);
    result = getRValueReferenceType(
                 getVariableArrayDecayedType(lv->getPointeeType()));
    break;
  }

  case Type::Atomic: {
    const auto *at = cast<AtomicType>(ty);
    result = getAtomicType(getVariableArrayDecayedType(at->getValueType()));
    break;
  }

  case Type::ConstantArray: {
    const auto *cat = cast<ConstantArrayType>(ty);
    result = getConstantArrayType(
                 getVariableArrayDecayedType(cat->getElementType()),
                                  cat->getSize(),
                                  cat->getSizeExpr(),
                                  cat->getSizeModifier(),
                                  cat->getIndexTypeCVRQualifiers());
    break;
  }

  case Type::DependentSizedArray: {
    const auto *dat = cast<DependentSizedArrayType>(ty);
    result = getDependentSizedArrayType(
                 getVariableArrayDecayedType(dat->getElementType()),
                                        dat->getSizeExpr(),
                                        dat->getSizeModifier(),
                                        dat->getIndexTypeCVRQualifiers(),
                                        dat->getBracketsRange());
    break;
  }

  // Turn incomplete types into [*] types.
  case Type::IncompleteArray: {
    const auto *iat = cast<IncompleteArrayType>(ty);
    result = getVariableArrayType(
                 getVariableArrayDecayedType(iat->getElementType()),
                                  /*size*/ nullptr,
                                  ArrayType::Normal,
                                  iat->getIndexTypeCVRQualifiers(),
                                  SourceRange());
    break;
  }

  // Turn VLA types into [*] types.
  case Type::VariableArray: {
    const auto *vat = cast<VariableArrayType>(ty);
    result = getVariableArrayType(
                 getVariableArrayDecayedType(vat->getElementType()),
                                  /*size*/ nullptr,
                                  ArrayType::Star,
                                  vat->getIndexTypeCVRQualifiers(),
                                  vat->getBracketsRange());
    break;
  }
  }

  // Apply the top-level qualifiers from the original.
  return getQualifiedType(result, split.Quals);
}

/// getVariableArrayType - Returns a non-unique reference to the type for a
/// variable array of the specified element type.
QualType ASTContext::getVariableArrayType(QualType EltTy,
                                          Expr *NumElts,
                                          ArrayType::ArraySizeModifier ASM,
                                          unsigned IndexTypeQuals,
                                          SourceRange Brackets) const {
  // Since we don't unique expressions, it isn't possible to unique VLA's
  // that have an expression provided for their size.
  QualType Canon;

  // Be sure to pull qualifiers off the element type.
  if (!EltTy.isCanonical() || EltTy.hasLocalQualifiers()) {
    SplitQualType canonSplit = getCanonicalType(EltTy).split();
    Canon = getVariableArrayType(QualType(canonSplit.Ty, 0), NumElts, ASM,
                                 IndexTypeQuals, Brackets);
    Canon = getQualifiedType(Canon, canonSplit.Quals);
  }

  auto *New = new (*this, TypeAlignment)
    VariableArrayType(EltTy, Canon, NumElts, ASM, IndexTypeQuals, Brackets);

  VariableArrayTypes.push_back(New);
  Types.push_back(New);
  return QualType(New, 0);
}

/// getDependentSizedArrayType - Returns a non-unique reference to
/// the type for a dependently-sized array of the specified element
/// type.
QualType ASTContext::getDependentSizedArrayType(QualType elementType,
                                                Expr *numElements,
                                                ArrayType::ArraySizeModifier ASM,
                                                unsigned elementTypeQuals,
                                                SourceRange brackets) const {
  assert((!numElements || numElements->isTypeDependent() ||
          numElements->isValueDependent()) &&
         "Size must be type- or value-dependent!");

  // Dependently-sized array types that do not have a specified number
  // of elements will have their sizes deduced from a dependent
  // initializer.  We do no canonicalization here at all, which is okay
  // because they can't be used in most locations.
  if (!numElements) {
    auto *newType
      = new (*this, TypeAlignment)
          DependentSizedArrayType(*this, elementType, QualType(),
                                  numElements, ASM, elementTypeQuals,
                                  brackets);
    Types.push_back(newType);
    return QualType(newType, 0);
  }

  // Otherwise, we actually build a new type every time, but we
  // also build a canonical type.

  SplitQualType canonElementType = getCanonicalType(elementType).split();

  void *insertPos = nullptr;
  llvm::FoldingSetNodeID ID;
  DependentSizedArrayType::Profile(ID, *this,
                                   QualType(canonElementType.Ty, 0),
                                   ASM, elementTypeQuals, numElements);

  // Look for an existing type with these properties.
  DependentSizedArrayType *canonTy =
    DependentSizedArrayTypes.FindNodeOrInsertPos(ID, insertPos);

  // If we don't have one, build one.
  if (!canonTy) {
    canonTy = new (*this, TypeAlignment)
      DependentSizedArrayType(*this, QualType(canonElementType.Ty, 0),
                              QualType(), numElements, ASM, elementTypeQuals,
                              brackets);
    DependentSizedArrayTypes.InsertNode(canonTy, insertPos);
    Types.push_back(canonTy);
  }

  // Apply qualifiers from the element type to the array.
  QualType canon = getQualifiedType(QualType(canonTy,0),
                                    canonElementType.Quals);

  // If we didn't need extra canonicalization for the element type or the size
  // expression, then just use that as our result.
  if (QualType(canonElementType.Ty, 0) == elementType &&
      canonTy->getSizeExpr() == numElements)
    return canon;

  // Otherwise, we need to build a type which follows the spelling
  // of the element type.
  auto *sugaredType
    = new (*this, TypeAlignment)
        DependentSizedArrayType(*this, elementType, canon, numElements,
                                ASM, elementTypeQuals, brackets);
  Types.push_back(sugaredType);
  return QualType(sugaredType, 0);
}

QualType ASTContext::getIncompleteArrayType(QualType elementType,
                                            ArrayType::ArraySizeModifier ASM,
                                            unsigned elementTypeQuals) const {
  llvm::FoldingSetNodeID ID;
  IncompleteArrayType::Profile(ID, elementType, ASM, elementTypeQuals);

  void *insertPos = nullptr;
  if (IncompleteArrayType *iat =
       IncompleteArrayTypes.FindNodeOrInsertPos(ID, insertPos))
    return QualType(iat, 0);

  // If the element type isn't canonical, this won't be a canonical type
  // either, so fill in the canonical type field.  We also have to pull
  // qualifiers off the element type.
  QualType canon;

  if (!elementType.isCanonical() || elementType.hasLocalQualifiers()) {
    SplitQualType canonSplit = getCanonicalType(elementType).split();
    canon = getIncompleteArrayType(QualType(canonSplit.Ty, 0),
                                   ASM, elementTypeQuals);
    canon = getQualifiedType(canon, canonSplit.Quals);

    // Get the new insert position for the node we care about.
    IncompleteArrayType *existing =
      IncompleteArrayTypes.FindNodeOrInsertPos(ID, insertPos);
    assert(!existing && "Shouldn't be in the map!"); (void) existing;
  }

  auto *newType = new (*this, TypeAlignment)
    IncompleteArrayType(elementType, canon, ASM, elementTypeQuals);

  IncompleteArrayTypes.InsertNode(newType, insertPos);
  Types.push_back(newType);
  return QualType(newType, 0);
}

ASTContext::BuiltinVectorTypeInfo
ASTContext::getBuiltinVectorTypeInfo(const BuiltinType *Ty) const {
#define SVE_INT_ELTTY(BITS, ELTS, SIGNED, NUMVECTORS)                          \
  {getIntTypeForBitwidth(BITS, SIGNED), llvm::ElementCount::getScalable(ELTS), \
   NUMVECTORS};

#define SVE_ELTTY(ELTTY, ELTS, NUMVECTORS)                                     \
  {ELTTY, llvm::ElementCount::getScalable(ELTS), NUMVECTORS};

  switch (Ty->getKind()) {
  default:
    llvm_unreachable("Unsupported builtin vector type");
  case BuiltinType::SveInt8:
    return SVE_INT_ELTTY(8, 16, true, 1);
  case BuiltinType::SveUint8:
    return SVE_INT_ELTTY(8, 16, false, 1);
  case BuiltinType::SveInt8x2:
    return SVE_INT_ELTTY(8, 16, true, 2);
  case BuiltinType::SveUint8x2:
    return SVE_INT_ELTTY(8, 16, false, 2);
  case BuiltinType::SveInt8x3:
    return SVE_INT_ELTTY(8, 16, true, 3);
  case BuiltinType::SveUint8x3:
    return SVE_INT_ELTTY(8, 16, false, 3);
  case BuiltinType::SveInt8x4:
    return SVE_INT_ELTTY(8, 16, true, 4);
  case BuiltinType::SveUint8x4:
    return SVE_INT_ELTTY(8, 16, false, 4);
  case BuiltinType::SveInt16:
    return SVE_INT_ELTTY(16, 8, true, 1);
  case BuiltinType::SveUint16:
    return SVE_INT_ELTTY(16, 8, false, 1);
  case BuiltinType::SveInt16x2:
    return SVE_INT_ELTTY(16, 8, true, 2);
  case BuiltinType::SveUint16x2:
    return SVE_INT_ELTTY(16, 8, false, 2);
  case BuiltinType::SveInt16x3:
    return SVE_INT_ELTTY(16, 8, true, 3);
  case BuiltinType::SveUint16x3:
    return SVE_INT_ELTTY(16, 8, false, 3);
  case BuiltinType::SveInt16x4:
    return SVE_INT_ELTTY(16, 8, true, 4);
  case BuiltinType::SveUint16x4:
    return SVE_INT_ELTTY(16, 8, false, 4);
  case BuiltinType::SveInt32:
    return SVE_INT_ELTTY(32, 4, true, 1);
  case BuiltinType::SveUint32:
    return SVE_INT_ELTTY(32, 4, false, 1);
  case BuiltinType::SveInt32x2:
    return SVE_INT_ELTTY(32, 4, true, 2);
  case BuiltinType::SveUint32x2:
    return SVE_INT_ELTTY(32, 4, false, 2);
  case BuiltinType::SveInt32x3:
    return SVE_INT_ELTTY(32, 4, true, 3);
  case BuiltinType::SveUint32x3:
    return SVE_INT_ELTTY(32, 4, false, 3);
  case BuiltinType::SveInt32x4:
    return SVE_INT_ELTTY(32, 4, true, 4);
  case BuiltinType::SveUint32x4:
    return SVE_INT_ELTTY(32, 4, false, 4);
  case BuiltinType::SveInt64:
    return SVE_INT_ELTTY(64, 2, true, 1);
  case BuiltinType::SveUint64:
    return SVE_INT_ELTTY(64, 2, false, 1);
  case BuiltinType::SveInt64x2:
    return SVE_INT_ELTTY(64, 2, true, 2);
  case BuiltinType::SveUint64x2:
    return SVE_INT_ELTTY(64, 2, false, 2);
  case BuiltinType::SveInt64x3:
    return SVE_INT_ELTTY(64, 2, true, 3);
  case BuiltinType::SveUint64x3:
    return SVE_INT_ELTTY(64, 2, false, 3);
  case BuiltinType::SveInt64x4:
    return SVE_INT_ELTTY(64, 2, true, 4);
  case BuiltinType::SveUint64x4:
    return SVE_INT_ELTTY(64, 2, false, 4);
  case BuiltinType::SveBool:
    return SVE_ELTTY(BoolTy, 16, 1);
  case BuiltinType::SveFloat16:
    return SVE_ELTTY(HalfTy, 8, 1);
  case BuiltinType::SveFloat16x2:
    return SVE_ELTTY(HalfTy, 8, 2);
  case BuiltinType::SveFloat16x3:
    return SVE_ELTTY(HalfTy, 8, 3);
  case BuiltinType::SveFloat16x4:
    return SVE_ELTTY(HalfTy, 8, 4);
  case BuiltinType::SveFloat32:
    return SVE_ELTTY(FloatTy, 4, 1);
  case BuiltinType::SveFloat32x2:
    return SVE_ELTTY(FloatTy, 4, 2);
  case BuiltinType::SveFloat32x3:
    return SVE_ELTTY(FloatTy, 4, 3);
  case BuiltinType::SveFloat32x4:
    return SVE_ELTTY(FloatTy, 4, 4);
  case BuiltinType::SveFloat64:
    return SVE_ELTTY(DoubleTy, 2, 1);
  case BuiltinType::SveFloat64x2:
    return SVE_ELTTY(DoubleTy, 2, 2);
  case BuiltinType::SveFloat64x3:
    return SVE_ELTTY(DoubleTy, 2, 3);
  case BuiltinType::SveFloat64x4:
    return SVE_ELTTY(DoubleTy, 2, 4);
  case BuiltinType::SveBFloat16:
    return SVE_ELTTY(BFloat16Ty, 8, 1);
  case BuiltinType::SveBFloat16x2:
    return SVE_ELTTY(BFloat16Ty, 8, 2);
  case BuiltinType::SveBFloat16x3:
    return SVE_ELTTY(BFloat16Ty, 8, 3);
  case BuiltinType::SveBFloat16x4:
    return SVE_ELTTY(BFloat16Ty, 8, 4);
#define RVV_VECTOR_TYPE_INT(Name, Id, SingletonId, NumEls, ElBits, NF,         \
                            IsSigned)                                          \
  case BuiltinType::Id:                                                        \
    return {getIntTypeForBitwidth(ElBits, IsSigned),                           \
            llvm::ElementCount::getScalable(NumEls), NF};
#define RVV_VECTOR_TYPE_FLOAT(Name, Id, SingletonId, NumEls, ElBits, NF)       \
  case BuiltinType::Id:                                                        \
    return {ElBits == 16 ? HalfTy : (ElBits == 32 ? FloatTy : DoubleTy),       \
            llvm::ElementCount::getScalable(NumEls), NF};
#define RVV_PREDICATE_TYPE(Name, Id, SingletonId, NumEls)                      \
  case BuiltinType::Id:                                                        \
    return {BoolTy, llvm::ElementCount::getScalable(NumEls), 1};
#include "clang/Basic/RISCVVTypes.def"
  }
}

/// getScalableVectorType - Return the unique reference to a scalable vector
/// type of the specified element type and size. VectorType must be a built-in
/// type.
QualType ASTContext::getScalableVectorType(QualType EltTy,
                                           unsigned NumElts) const {
  if (Target->hasAArch64SVETypes()) {
    uint64_t EltTySize = getTypeSize(EltTy);
#define SVE_VECTOR_TYPE(Name, MangledName, Id, SingletonId, NumEls, ElBits,    \
                        IsSigned, IsFP, IsBF)                                  \
  if (!EltTy->isBooleanType() &&                                               \
      ((EltTy->hasIntegerRepresentation() &&                                   \
        EltTy->hasSignedIntegerRepresentation() == IsSigned) ||                \
       (EltTy->hasFloatingRepresentation() && !EltTy->isBFloat16Type() &&      \
        IsFP && !IsBF) ||                                                      \
       (EltTy->hasFloatingRepresentation() && EltTy->isBFloat16Type() &&       \
        IsBF && !IsFP)) &&                                                     \
      EltTySize == ElBits && NumElts == NumEls) {                              \
    return SingletonId;                                                        \
  }
#define SVE_PREDICATE_TYPE(Name, MangledName, Id, SingletonId, NumEls)         \
  if (EltTy->isBooleanType() && NumElts == NumEls)                             \
    return SingletonId;
#include "clang/Basic/AArch64SVEACLETypes.def"
  } else if (Target->hasRISCVVTypes()) {
    uint64_t EltTySize = getTypeSize(EltTy);
#define RVV_VECTOR_TYPE(Name, Id, SingletonId, NumEls, ElBits, NF, IsSigned,   \
                        IsFP)                                                  \
    if (!EltTy->isBooleanType() &&                                             \
        ((EltTy->hasIntegerRepresentation() &&                                 \
          EltTy->hasSignedIntegerRepresentation() == IsSigned) ||              \
         (EltTy->hasFloatingRepresentation() && IsFP)) &&                      \
        EltTySize == ElBits && NumElts == NumEls)                              \
      return SingletonId;
#define RVV_PREDICATE_TYPE(Name, Id, SingletonId, NumEls)                      \
    if (EltTy->isBooleanType() && NumElts == NumEls)                           \
      return SingletonId;
#include "clang/Basic/RISCVVTypes.def"
  }
  return QualType();
}

/// getVectorType - Return the unique reference to a vector type of
/// the specified element type and size. VectorType must be a built-in type.
QualType ASTContext::getVectorType(QualType vecType, unsigned NumElts,
                                   VectorType::VectorKind VecKind) const {
  assert(vecType->isBuiltinType());

  // Check if we've already instantiated a vector of this type.
  llvm::FoldingSetNodeID ID;
  VectorType::Profile(ID, vecType, NumElts, Type::Vector, VecKind);

  void *InsertPos = nullptr;
  if (VectorType *VTP = VectorTypes.FindNodeOrInsertPos(ID, InsertPos))
    return QualType(VTP, 0);

  // If the element type isn't canonical, this won't be a canonical type either,
  // so fill in the canonical type field.
  QualType Canonical;
  if (!vecType.isCanonical()) {
    Canonical = getVectorType(getCanonicalType(vecType), NumElts, VecKind);

    // Get the new insert position for the node we care about.
    VectorType *NewIP = VectorTypes.FindNodeOrInsertPos(ID, InsertPos);
    assert(!NewIP && "Shouldn't be in the map!"); (void)NewIP;
  }
  auto *New = new (*this, TypeAlignment)
    VectorType(vecType, NumElts, Canonical, VecKind);
  VectorTypes.InsertNode(New, InsertPos);
  Types.push_back(New);
  return QualType(New, 0);
}

QualType
ASTContext::getDependentVectorType(QualType VecType, Expr *SizeExpr,
                                   SourceLocation AttrLoc,
                                   VectorType::VectorKind VecKind) const {
  llvm::FoldingSetNodeID ID;
  DependentVectorType::Profile(ID, *this, getCanonicalType(VecType), SizeExpr,
                               VecKind);
  void *InsertPos = nullptr;
  DependentVectorType *Canon =
      DependentVectorTypes.FindNodeOrInsertPos(ID, InsertPos);
  DependentVectorType *New;

  if (Canon) {
    New = new (*this, TypeAlignment) DependentVectorType(
        *this, VecType, QualType(Canon, 0), SizeExpr, AttrLoc, VecKind);
  } else {
    QualType CanonVecTy = getCanonicalType(VecType);
    if (CanonVecTy == VecType) {
      New = new (*this, TypeAlignment) DependentVectorType(
          *this, VecType, QualType(), SizeExpr, AttrLoc, VecKind);

      DependentVectorType *CanonCheck =
          DependentVectorTypes.FindNodeOrInsertPos(ID, InsertPos);
      assert(!CanonCheck &&
             "Dependent-sized vector_size canonical type broken");
      (void)CanonCheck;
      DependentVectorTypes.InsertNode(New, InsertPos);
    } else {
      QualType CanonTy = getDependentVectorType(CanonVecTy, SizeExpr,
                                                SourceLocation(), VecKind);
      New = new (*this, TypeAlignment) DependentVectorType(
          *this, VecType, CanonTy, SizeExpr, AttrLoc, VecKind);
    }
  }

  Types.push_back(New);
  return QualType(New, 0);
}

/// getExtVectorType - Return the unique reference to an extended vector type of
/// the specified element type and size. VectorType must be a built-in type.
QualType
ASTContext::getExtVectorType(QualType vecType, unsigned NumElts) const {
  assert(vecType->isBuiltinType() || vecType->isDependentType());

  // Check if we've already instantiated a vector of this type.
  llvm::FoldingSetNodeID ID;
  VectorType::Profile(ID, vecType, NumElts, Type::ExtVector,
                      VectorType::GenericVector);
  void *InsertPos = nullptr;
  if (VectorType *VTP = VectorTypes.FindNodeOrInsertPos(ID, InsertPos))
    return QualType(VTP, 0);

  // If the element type isn't canonical, this won't be a canonical type either,
  // so fill in the canonical type field.
  QualType Canonical;
  if (!vecType.isCanonical()) {
    Canonical = getExtVectorType(getCanonicalType(vecType), NumElts);

    // Get the new insert position for the node we care about.
    VectorType *NewIP = VectorTypes.FindNodeOrInsertPos(ID, InsertPos);
    assert(!NewIP && "Shouldn't be in the map!"); (void)NewIP;
  }
  auto *New = new (*this, TypeAlignment)
    ExtVectorType(vecType, NumElts, Canonical);
  VectorTypes.InsertNode(New, InsertPos);
  Types.push_back(New);
  return QualType(New, 0);
}

QualType
ASTContext::getDependentSizedExtVectorType(QualType vecType,
                                           Expr *SizeExpr,
                                           SourceLocation AttrLoc) const {
  llvm::FoldingSetNodeID ID;
  DependentSizedExtVectorType::Profile(ID, *this, getCanonicalType(vecType),
                                       SizeExpr);

  void *InsertPos = nullptr;
  DependentSizedExtVectorType *Canon
    = DependentSizedExtVectorTypes.FindNodeOrInsertPos(ID, InsertPos);
  DependentSizedExtVectorType *New;
  if (Canon) {
    // We already have a canonical version of this array type; use it as
    // the canonical type for a newly-built type.
    New = new (*this, TypeAlignment)
      DependentSizedExtVectorType(*this, vecType, QualType(Canon, 0),
                                  SizeExpr, AttrLoc);
  } else {
    QualType CanonVecTy = getCanonicalType(vecType);
    if (CanonVecTy == vecType) {
      New = new (*this, TypeAlignment)
        DependentSizedExtVectorType(*this, vecType, QualType(), SizeExpr,
                                    AttrLoc);

      DependentSizedExtVectorType *CanonCheck
        = DependentSizedExtVectorTypes.FindNodeOrInsertPos(ID, InsertPos);
      assert(!CanonCheck && "Dependent-sized ext_vector canonical type broken");
      (void)CanonCheck;
      DependentSizedExtVectorTypes.InsertNode(New, InsertPos);
    } else {
      QualType CanonExtTy = getDependentSizedExtVectorType(CanonVecTy, SizeExpr,
                                                           SourceLocation());
      New = new (*this, TypeAlignment) DependentSizedExtVectorType(
          *this, vecType, CanonExtTy, SizeExpr, AttrLoc);
    }
  }

  Types.push_back(New);
  return QualType(New, 0);
}

QualType ASTContext::getConstantMatrixType(QualType ElementTy, unsigned NumRows,
                                           unsigned NumColumns) const {
  llvm::FoldingSetNodeID ID;
  ConstantMatrixType::Profile(ID, ElementTy, NumRows, NumColumns,
                              Type::ConstantMatrix);

  assert(MatrixType::isValidElementType(ElementTy) &&
         "need a valid element type");
  assert(ConstantMatrixType::isDimensionValid(NumRows) &&
         ConstantMatrixType::isDimensionValid(NumColumns) &&
         "need valid matrix dimensions");
  void *InsertPos = nullptr;
  if (ConstantMatrixType *MTP = MatrixTypes.FindNodeOrInsertPos(ID, InsertPos))
    return QualType(MTP, 0);

  QualType Canonical;
  if (!ElementTy.isCanonical()) {
    Canonical =
        getConstantMatrixType(getCanonicalType(ElementTy), NumRows, NumColumns);

    ConstantMatrixType *NewIP = MatrixTypes.FindNodeOrInsertPos(ID, InsertPos);
    assert(!NewIP && "Matrix type shouldn't already exist in the map");
    (void)NewIP;
  }

  auto *New = new (*this, TypeAlignment)
      ConstantMatrixType(ElementTy, NumRows, NumColumns, Canonical);
  MatrixTypes.InsertNode(New, InsertPos);
  Types.push_back(New);
  return QualType(New, 0);
}

QualType ASTContext::getDependentSizedMatrixType(QualType ElementTy,
                                                 Expr *RowExpr,
                                                 Expr *ColumnExpr,
                                                 SourceLocation AttrLoc) const {
  QualType CanonElementTy = getCanonicalType(ElementTy);
  llvm::FoldingSetNodeID ID;
  DependentSizedMatrixType::Profile(ID, *this, CanonElementTy, RowExpr,
                                    ColumnExpr);

  void *InsertPos = nullptr;
  DependentSizedMatrixType *Canon =
      DependentSizedMatrixTypes.FindNodeOrInsertPos(ID, InsertPos);

  if (!Canon) {
    Canon = new (*this, TypeAlignment) DependentSizedMatrixType(
        *this, CanonElementTy, QualType(), RowExpr, ColumnExpr, AttrLoc);
#ifndef NDEBUG
    DependentSizedMatrixType *CanonCheck =
        DependentSizedMatrixTypes.FindNodeOrInsertPos(ID, InsertPos);
    assert(!CanonCheck && "Dependent-sized matrix canonical type broken");
#endif
    DependentSizedMatrixTypes.InsertNode(Canon, InsertPos);
    Types.push_back(Canon);
  }

  // Already have a canonical version of the matrix type
  //
  // If it exactly matches the requested type, use it directly.
  if (Canon->getElementType() == ElementTy && Canon->getRowExpr() == RowExpr &&
      Canon->getRowExpr() == ColumnExpr)
    return QualType(Canon, 0);

  // Use Canon as the canonical type for newly-built type.
  DependentSizedMatrixType *New = new (*this, TypeAlignment)
      DependentSizedMatrixType(*this, ElementTy, QualType(Canon, 0), RowExpr,
                               ColumnExpr, AttrLoc);
  Types.push_back(New);
  return QualType(New, 0);
}

QualType ASTContext::getDependentAddressSpaceType(QualType PointeeType,
                                                  Expr *AddrSpaceExpr,
                                                  SourceLocation AttrLoc) const {
  assert(AddrSpaceExpr->isInstantiationDependent());

  QualType canonPointeeType = getCanonicalType(PointeeType);

  void *insertPos = nullptr;
  llvm::FoldingSetNodeID ID;
  DependentAddressSpaceType::Profile(ID, *this, canonPointeeType,
                                     AddrSpaceExpr);

  DependentAddressSpaceType *canonTy =
    DependentAddressSpaceTypes.FindNodeOrInsertPos(ID, insertPos);

  if (!canonTy) {
    canonTy = new (*this, TypeAlignment)
      DependentAddressSpaceType(*this, canonPointeeType,
                                QualType(), AddrSpaceExpr, AttrLoc);
    DependentAddressSpaceTypes.InsertNode(canonTy, insertPos);
    Types.push_back(canonTy);
  }

  if (canonPointeeType == PointeeType &&
      canonTy->getAddrSpaceExpr() == AddrSpaceExpr)
    return QualType(canonTy, 0);

  auto *sugaredType
    = new (*this, TypeAlignment)
        DependentAddressSpaceType(*this, PointeeType, QualType(canonTy, 0),
                                  AddrSpaceExpr, AttrLoc);
  Types.push_back(sugaredType);
  return QualType(sugaredType, 0);
}

/// Determine whether \p T is canonical as the result type of a function.
static bool isCanonicalResultType(QualType T) {
  return T.isCanonical() &&
         (T.getObjCLifetime() == Qualifiers::OCL_None ||
          T.getObjCLifetime() == Qualifiers::OCL_ExplicitNone);
}

/// getFunctionNoProtoType - Return a K&R style C function type like 'int()'.
QualType
ASTContext::getFunctionNoProtoType(QualType ResultTy,
                                   const FunctionType::ExtInfo &Info) const {
  // Unique functions, to guarantee there is only one function of a particular
  // structure.
  llvm::FoldingSetNodeID ID;
  FunctionNoProtoType::Profile(ID, ResultTy, Info);

  void *InsertPos = nullptr;
  if (FunctionNoProtoType *FT =
        FunctionNoProtoTypes.FindNodeOrInsertPos(ID, InsertPos))
    return QualType(FT, 0);

  QualType Canonical;
  if (!isCanonicalResultType(ResultTy)) {
    Canonical =
      getFunctionNoProtoType(getCanonicalFunctionResultType(ResultTy), Info);

    // Get the new insert position for the node we care about.
    FunctionNoProtoType *NewIP =
      FunctionNoProtoTypes.FindNodeOrInsertPos(ID, InsertPos);
    assert(!NewIP && "Shouldn't be in the map!"); (void)NewIP;
  }

  auto *New = new (*this, TypeAlignment)
    FunctionNoProtoType(ResultTy, Canonical, Info);
  Types.push_back(New);
  FunctionNoProtoTypes.InsertNode(New, InsertPos);
  return QualType(New, 0);
}

CanQualType
ASTContext::getCanonicalFunctionResultType(QualType ResultType) const {
  CanQualType CanResultType = getCanonicalType(ResultType);

  // Canonical result types do not have ARC lifetime qualifiers.
  if (CanResultType.getQualifiers().hasObjCLifetime()) {
    Qualifiers Qs = CanResultType.getQualifiers();
    Qs.removeObjCLifetime();
    return CanQualType::CreateUnsafe(
             getQualifiedType(CanResultType.getUnqualifiedType(), Qs));
  }

  return CanResultType;
}

static bool isCanonicalExceptionSpecification(
    const FunctionProtoType::ExceptionSpecInfo &ESI, bool NoexceptInType) {
  if (ESI.Type == EST_None)
    return true;
  if (!NoexceptInType)
    return false;

  // C++17 onwards: exception specification is part of the type, as a simple
  // boolean "can this function type throw".
  if (ESI.Type == EST_BasicNoexcept)
    return true;

  // A noexcept(expr) specification is (possibly) canonical if expr is
  // value-dependent.
  if (ESI.Type == EST_DependentNoexcept)
    return true;

  // A dynamic exception specification is canonical if it only contains pack
  // expansions (so we can't tell whether it's non-throwing) and all its
  // contained types are canonical.
  if (ESI.Type == EST_Dynamic) {
    bool AnyPackExpansions = false;
    for (QualType ET : ESI.Exceptions) {
      if (!ET.isCanonical())
        return false;
      if (ET->getAs<PackExpansionType>())
        AnyPackExpansions = true;
    }
    return AnyPackExpansions;
  }

  return false;
}

QualType ASTContext::getFunctionTypeInternal(
    QualType ResultTy, ArrayRef<QualType> ArgArray,
    const FunctionProtoType::ExtProtoInfo &EPI, bool OnlyWantCanonical) const {
  size_t NumArgs = ArgArray.size();

  // Unique functions, to guarantee there is only one function of a particular
  // structure.
  llvm::FoldingSetNodeID ID;
  FunctionProtoType::Profile(ID, ResultTy, ArgArray.begin(), NumArgs, EPI,
                             *this, true);

  QualType Canonical;
  bool Unique = false;

  void *InsertPos = nullptr;
  if (FunctionProtoType *FPT =
        FunctionProtoTypes.FindNodeOrInsertPos(ID, InsertPos)) {
    QualType Existing = QualType(FPT, 0);

    // If we find a pre-existing equivalent FunctionProtoType, we can just reuse
    // it so long as our exception specification doesn't contain a dependent
    // noexcept expression, or we're just looking for a canonical type.
    // Otherwise, we're going to need to create a type
    // sugar node to hold the concrete expression.
    if (OnlyWantCanonical || !isComputedNoexcept(EPI.ExceptionSpec.Type) ||
        EPI.ExceptionSpec.NoexceptExpr == FPT->getNoexceptExpr())
      return Existing;

    // We need a new type sugar node for this one, to hold the new noexcept
    // expression. We do no canonicalization here, but that's OK since we don't
    // expect to see the same noexcept expression much more than once.
    Canonical = getCanonicalType(Existing);
    Unique = true;
  }

  bool NoexceptInType = getLangOpts().CPlusPlus17;
  bool IsCanonicalExceptionSpec =
      isCanonicalExceptionSpecification(EPI.ExceptionSpec, NoexceptInType);

  // Determine whether the type being created is already canonical or not.
  bool isCanonical = !Unique && IsCanonicalExceptionSpec &&
                     isCanonicalResultType(ResultTy) && !EPI.HasTrailingReturn;
  for (unsigned i = 0; i != NumArgs && isCanonical; ++i)
    if (!ArgArray[i].isCanonicalAsParam())
      isCanonical = false;

  if (OnlyWantCanonical)
    assert(isCanonical &&
           "given non-canonical parameters constructing canonical type");

  // If this type isn't canonical, get the canonical version of it if we don't
  // already have it. The exception spec is only partially part of the
  // canonical type, and only in C++17 onwards.
  if (!isCanonical && Canonical.isNull()) {
    SmallVector<QualType, 16> CanonicalArgs;
    CanonicalArgs.reserve(NumArgs);
    for (unsigned i = 0; i != NumArgs; ++i)
      CanonicalArgs.push_back(getCanonicalParamType(ArgArray[i]));

    llvm::SmallVector<QualType, 8> ExceptionTypeStorage;
    FunctionProtoType::ExtProtoInfo CanonicalEPI = EPI;
    CanonicalEPI.HasTrailingReturn = false;

    if (IsCanonicalExceptionSpec) {
      // Exception spec is already OK.
    } else if (NoexceptInType) {
      switch (EPI.ExceptionSpec.Type) {
      case EST_Unparsed: case EST_Unevaluated: case EST_Uninstantiated:
        // We don't know yet. It shouldn't matter what we pick here; no-one
        // should ever look at this.
        LLVM_FALLTHROUGH;
      case EST_None: case EST_MSAny: case EST_NoexceptFalse:
        CanonicalEPI.ExceptionSpec.Type = EST_None;
        break;

        // A dynamic exception specification is almost always "not noexcept",
        // with the exception that a pack expansion might expand to no types.
      case EST_Dynamic: {
        bool AnyPacks = false;
        for (QualType ET : EPI.ExceptionSpec.Exceptions) {
          if (ET->getAs<PackExpansionType>())
            AnyPacks = true;
          ExceptionTypeStorage.push_back(getCanonicalType(ET));
        }
        if (!AnyPacks)
          CanonicalEPI.ExceptionSpec.Type = EST_None;
        else {
          CanonicalEPI.ExceptionSpec.Type = EST_Dynamic;
          CanonicalEPI.ExceptionSpec.Exceptions = ExceptionTypeStorage;
        }
        break;
      }

      case EST_DynamicNone:
      case EST_BasicNoexcept:
      case EST_NoexceptTrue:
      case EST_NoThrow:
        CanonicalEPI.ExceptionSpec.Type = EST_BasicNoexcept;
        break;

      case EST_DependentNoexcept:
        llvm_unreachable("dependent noexcept is already canonical");
      }
    } else {
      CanonicalEPI.ExceptionSpec = FunctionProtoType::ExceptionSpecInfo();
    }

    // Adjust the canonical function result type.
    CanQualType CanResultTy = getCanonicalFunctionResultType(ResultTy);
    Canonical =
        getFunctionTypeInternal(CanResultTy, CanonicalArgs, CanonicalEPI, true);

    // Get the new insert position for the node we care about.
    FunctionProtoType *NewIP =
      FunctionProtoTypes.FindNodeOrInsertPos(ID, InsertPos);
    assert(!NewIP && "Shouldn't be in the map!"); (void)NewIP;
  }

  // Compute the needed size to hold this FunctionProtoType and the
  // various trailing objects.
  auto ESH = FunctionProtoType::getExceptionSpecSize(
      EPI.ExceptionSpec.Type, EPI.ExceptionSpec.Exceptions.size());
  size_t Size = FunctionProtoType::totalSizeToAlloc<
      QualType, SourceLocation, FunctionType::FunctionTypeExtraBitfields,
      FunctionType::ExceptionType, Expr *, FunctionDecl *,
      FunctionProtoType::ExtParameterInfo, Qualifiers>(
      NumArgs, EPI.Variadic,
      FunctionProtoType::hasExtraBitfields(EPI.ExceptionSpec.Type),
      ESH.NumExceptionType, ESH.NumExprPtr, ESH.NumFunctionDeclPtr,
      EPI.ExtParameterInfos ? NumArgs : 0,
      EPI.TypeQuals.hasNonFastQualifiers() ? 1 : 0);

  auto *FTP = (FunctionProtoType *)Allocate(Size, TypeAlignment);
  FunctionProtoType::ExtProtoInfo newEPI = EPI;
  new (FTP) FunctionProtoType(ResultTy, ArgArray, Canonical, newEPI);
  Types.push_back(FTP);
  if (!Unique)
    FunctionProtoTypes.InsertNode(FTP, InsertPos);
  return QualType(FTP, 0);
}

QualType ASTContext::getPipeType(QualType T, bool ReadOnly) const {
  llvm::FoldingSetNodeID ID;
  PipeType::Profile(ID, T, ReadOnly);

  void *InsertPos = nullptr;
  if (PipeType *PT = PipeTypes.FindNodeOrInsertPos(ID, InsertPos))
    return QualType(PT, 0);

  // If the pipe element type isn't canonical, this won't be a canonical type
  // either, so fill in the canonical type field.
  QualType Canonical;
  if (!T.isCanonical()) {
    Canonical = getPipeType(getCanonicalType(T), ReadOnly);

    // Get the new insert position for the node we care about.
    PipeType *NewIP = PipeTypes.FindNodeOrInsertPos(ID, InsertPos);
    assert(!NewIP && "Shouldn't be in the map!");
    (void)NewIP;
  }
  auto *New = new (*this, TypeAlignment) PipeType(T, Canonical, ReadOnly);
  Types.push_back(New);
  PipeTypes.InsertNode(New, InsertPos);
  return QualType(New, 0);
}

QualType ASTContext::adjustStringLiteralBaseType(QualType Ty) const {
  // OpenCL v1.1 s6.5.3: a string literal is in the constant address space.
  return LangOpts.OpenCL ? getAddrSpaceQualType(Ty, LangAS::opencl_constant)
                         : Ty;
}

QualType ASTContext::getReadPipeType(QualType T) const {
  return getPipeType(T, true);
}

QualType ASTContext::getWritePipeType(QualType T) const {
  return getPipeType(T, false);
}

QualType ASTContext::getExtIntType(bool IsUnsigned, unsigned NumBits) const {
  llvm::FoldingSetNodeID ID;
  ExtIntType::Profile(ID, IsUnsigned, NumBits);

  void *InsertPos = nullptr;
  if (ExtIntType *EIT = ExtIntTypes.FindNodeOrInsertPos(ID, InsertPos))
    return QualType(EIT, 0);

  auto *New = new (*this, TypeAlignment) ExtIntType(IsUnsigned, NumBits);
  ExtIntTypes.InsertNode(New, InsertPos);
  Types.push_back(New);
  return QualType(New, 0);
}

QualType ASTContext::getDependentExtIntType(bool IsUnsigned,
                                            Expr *NumBitsExpr) const {
  assert(NumBitsExpr->isInstantiationDependent() && "Only good for dependent");
  llvm::FoldingSetNodeID ID;
  DependentExtIntType::Profile(ID, *this, IsUnsigned, NumBitsExpr);

  void *InsertPos = nullptr;
  if (DependentExtIntType *Existing =
          DependentExtIntTypes.FindNodeOrInsertPos(ID, InsertPos))
    return QualType(Existing, 0);

  auto *New = new (*this, TypeAlignment)
      DependentExtIntType(*this, IsUnsigned, NumBitsExpr);
  DependentExtIntTypes.InsertNode(New, InsertPos);

  Types.push_back(New);
  return QualType(New, 0);
}

#ifndef NDEBUG
static bool NeedsInjectedClassNameType(const RecordDecl *D) {
  if (!isa<CXXRecordDecl>(D)) return false;
  const auto *RD = cast<CXXRecordDecl>(D);
  if (isa<ClassTemplatePartialSpecializationDecl>(RD))
    return true;
  if (RD->getDescribedClassTemplate() &&
      !isa<ClassTemplateSpecializationDecl>(RD))
    return true;
  return false;
}
#endif

/// getInjectedClassNameType - Return the unique reference to the
/// injected class name type for the specified templated declaration.
QualType ASTContext::getInjectedClassNameType(CXXRecordDecl *Decl,
                                              QualType TST) const {
  assert(NeedsInjectedClassNameType(Decl));
  if (Decl->TypeForDecl) {
    assert(isa<InjectedClassNameType>(Decl->TypeForDecl));
  } else if (CXXRecordDecl *PrevDecl = Decl->getPreviousDecl()) {
    assert(PrevDecl->TypeForDecl && "previous declaration has no type");
    Decl->TypeForDecl = PrevDecl->TypeForDecl;
    assert(isa<InjectedClassNameType>(Decl->TypeForDecl));
  } else {
    Type *newType =
      new (*this, TypeAlignment) InjectedClassNameType(Decl, TST);
    Decl->TypeForDecl = newType;
    Types.push_back(newType);
  }
  return QualType(Decl->TypeForDecl, 0);
}

/// getTypeDeclType - Return the unique reference to the type for the
/// specified type declaration.
QualType ASTContext::getTypeDeclTypeSlow(const TypeDecl *Decl) const {
  assert(Decl && "Passed null for Decl param");
  assert(!Decl->TypeForDecl && "TypeForDecl present in slow case");

  if (const auto *Typedef = dyn_cast<TypedefNameDecl>(Decl))
    return getTypedefType(Typedef);

  assert(!isa<TemplateTypeParmDecl>(Decl) &&
         "Template type parameter types are always available.");

  if (const auto *Record = dyn_cast<RecordDecl>(Decl)) {
    assert(Record->isFirstDecl() && "struct/union has previous declaration");
    assert(!NeedsInjectedClassNameType(Record));
    return getRecordType(Record);
  } else if (const auto *Enum = dyn_cast<EnumDecl>(Decl)) {
    assert(Enum->isFirstDecl() && "enum has previous declaration");
    return getEnumType(Enum);
  } else if (const auto *Using = dyn_cast<UnresolvedUsingTypenameDecl>(Decl)) {
    Type *newType = new (*this, TypeAlignment) UnresolvedUsingType(Using);
    Decl->TypeForDecl = newType;
    Types.push_back(newType);
  } else
    llvm_unreachable("TypeDecl without a type?");

  return QualType(Decl->TypeForDecl, 0);
}

/// getTypedefType - Return the unique reference to the type for the
/// specified typedef name decl.
QualType ASTContext::getTypedefType(const TypedefNameDecl *Decl,
                                    QualType Underlying) const {
  if (Decl->TypeForDecl) return QualType(Decl->TypeForDecl, 0);

  if (Underlying.isNull())
    Underlying = Decl->getUnderlyingType();
  QualType Canonical = getCanonicalType(Underlying);
  auto *newType = new (*this, TypeAlignment)
      TypedefType(Type::Typedef, Decl, Underlying, Canonical);
  Decl->TypeForDecl = newType;
  Types.push_back(newType);
  return QualType(newType, 0);
}

QualType ASTContext::getRecordType(const RecordDecl *Decl) const {
  if (Decl->TypeForDecl) return QualType(Decl->TypeForDecl, 0);

  if (const RecordDecl *PrevDecl = Decl->getPreviousDecl())
    if (PrevDecl->TypeForDecl)
      return QualType(Decl->TypeForDecl = PrevDecl->TypeForDecl, 0);

  auto *newType = new (*this, TypeAlignment) RecordType(Decl);
  Decl->TypeForDecl = newType;
  Types.push_back(newType);
  return QualType(newType, 0);
}

QualType ASTContext::getEnumType(const EnumDecl *Decl) const {
  if (Decl->TypeForDecl) return QualType(Decl->TypeForDecl, 0);

  if (const EnumDecl *PrevDecl = Decl->getPreviousDecl())
    if (PrevDecl->TypeForDecl)
      return QualType(Decl->TypeForDecl = PrevDecl->TypeForDecl, 0);

  auto *newType = new (*this, TypeAlignment) EnumType(Decl);
  Decl->TypeForDecl = newType;
  Types.push_back(newType);
  return QualType(newType, 0);
}

QualType ASTContext::getAttributedType(attr::Kind attrKind,
                                       QualType modifiedType,
                                       QualType equivalentType) {
  llvm::FoldingSetNodeID id;
  AttributedType::Profile(id, attrKind, modifiedType, equivalentType);

  void *insertPos = nullptr;
  AttributedType *type = AttributedTypes.FindNodeOrInsertPos(id, insertPos);
  if (type) return QualType(type, 0);

  QualType canon = getCanonicalType(equivalentType);
  type = new (*this, TypeAlignment)
      AttributedType(canon, attrKind, modifiedType, equivalentType);

  Types.push_back(type);
  AttributedTypes.InsertNode(type, insertPos);

  return QualType(type, 0);
}

/// Retrieve a substitution-result type.
QualType
ASTContext::getSubstTemplateTypeParmType(const TemplateTypeParmType *Parm,
                                         QualType Replacement) const {
  assert(Replacement.isCanonical()
         && "replacement types must always be canonical");

  llvm::FoldingSetNodeID ID;
  SubstTemplateTypeParmType::Profile(ID, Parm, Replacement);
  void *InsertPos = nullptr;
  SubstTemplateTypeParmType *SubstParm
    = SubstTemplateTypeParmTypes.FindNodeOrInsertPos(ID, InsertPos);

  if (!SubstParm) {
    SubstParm = new (*this, TypeAlignment)
      SubstTemplateTypeParmType(Parm, Replacement);
    Types.push_back(SubstParm);
    SubstTemplateTypeParmTypes.InsertNode(SubstParm, InsertPos);
  }

  return QualType(SubstParm, 0);
}

/// Retrieve a
QualType ASTContext::getSubstTemplateTypeParmPackType(
                                          const TemplateTypeParmType *Parm,
                                              const TemplateArgument &ArgPack) {
#ifndef NDEBUG
  for (const auto &P : ArgPack.pack_elements()) {
    assert(P.getKind() == TemplateArgument::Type &&"Pack contains a non-type");
    assert(P.getAsType().isCanonical() && "Pack contains non-canonical type");
  }
#endif

  llvm::FoldingSetNodeID ID;
  SubstTemplateTypeParmPackType::Profile(ID, Parm, ArgPack);
  void *InsertPos = nullptr;
  if (SubstTemplateTypeParmPackType *SubstParm
        = SubstTemplateTypeParmPackTypes.FindNodeOrInsertPos(ID, InsertPos))
    return QualType(SubstParm, 0);

  QualType Canon;
  if (!Parm->isCanonicalUnqualified()) {
    Canon = getCanonicalType(QualType(Parm, 0));
    Canon = getSubstTemplateTypeParmPackType(cast<TemplateTypeParmType>(Canon),
                                             ArgPack);
    SubstTemplateTypeParmPackTypes.FindNodeOrInsertPos(ID, InsertPos);
  }

  auto *SubstParm
    = new (*this, TypeAlignment) SubstTemplateTypeParmPackType(Parm, Canon,
                                                               ArgPack);
  Types.push_back(SubstParm);
  SubstTemplateTypeParmPackTypes.InsertNode(SubstParm, InsertPos);
  return QualType(SubstParm, 0);
}

/// Retrieve the template type parameter type for a template
/// parameter or parameter pack with the given depth, index, and (optionally)
/// name.
QualType ASTContext::getTemplateTypeParmType(unsigned Depth, unsigned Index,
                                             bool ParameterPack,
                                             TemplateTypeParmDecl *TTPDecl) const {
  llvm::FoldingSetNodeID ID;
  TemplateTypeParmType::Profile(ID, Depth, Index, ParameterPack, TTPDecl);
  void *InsertPos = nullptr;
  TemplateTypeParmType *TypeParm
    = TemplateTypeParmTypes.FindNodeOrInsertPos(ID, InsertPos);

  if (TypeParm)
    return QualType(TypeParm, 0);

  if (TTPDecl) {
    QualType Canon = getTemplateTypeParmType(Depth, Index, ParameterPack);
    TypeParm = new (*this, TypeAlignment) TemplateTypeParmType(TTPDecl, Canon);

    TemplateTypeParmType *TypeCheck
      = TemplateTypeParmTypes.FindNodeOrInsertPos(ID, InsertPos);
    assert(!TypeCheck && "Template type parameter canonical type broken");
    (void)TypeCheck;
  } else
    TypeParm = new (*this, TypeAlignment)
      TemplateTypeParmType(Depth, Index, ParameterPack);

  Types.push_back(TypeParm);
  TemplateTypeParmTypes.InsertNode(TypeParm, InsertPos);

  return QualType(TypeParm, 0);
}

TypeSourceInfo *
ASTContext::getTemplateSpecializationTypeInfo(TemplateName Name,
                                              SourceLocation NameLoc,
                                        const TemplateArgumentListInfo &Args,
                                              QualType Underlying) const {
  assert(!Name.getAsDependentTemplateName() &&
         "No dependent template names here!");
  QualType TST = getTemplateSpecializationType(Name, Args, Underlying);

  TypeSourceInfo *DI = CreateTypeSourceInfo(TST);
  TemplateSpecializationTypeLoc TL =
      DI->getTypeLoc().castAs<TemplateSpecializationTypeLoc>();
  TL.setTemplateKeywordLoc(SourceLocation());
  TL.setTemplateNameLoc(NameLoc);
  TL.setLAngleLoc(Args.getLAngleLoc());
  TL.setRAngleLoc(Args.getRAngleLoc());
  for (unsigned i = 0, e = TL.getNumArgs(); i != e; ++i)
    TL.setArgLocInfo(i, Args[i].getLocInfo());
  return DI;
}

QualType
ASTContext::getTemplateSpecializationType(TemplateName Template,
                                          const TemplateArgumentListInfo &Args,
                                          QualType Underlying) const {
  assert(!Template.getAsDependentTemplateName() &&
         "No dependent template names here!");

  SmallVector<TemplateArgument, 4> ArgVec;
  ArgVec.reserve(Args.size());
  for (const TemplateArgumentLoc &Arg : Args.arguments())
    ArgVec.push_back(Arg.getArgument());

  return getTemplateSpecializationType(Template, ArgVec, Underlying);
}

#ifndef NDEBUG
static bool hasAnyPackExpansions(ArrayRef<TemplateArgument> Args) {
  for (const TemplateArgument &Arg : Args)
    if (Arg.isPackExpansion())
      return true;

  return true;
}
#endif

QualType
ASTContext::getTemplateSpecializationType(TemplateName Template,
                                          ArrayRef<TemplateArgument> Args,
                                          QualType Underlying) const {
  assert(!Template.getAsDependentTemplateName() &&
         "No dependent template names here!");
  // Look through qualified template names.
  if (QualifiedTemplateName *QTN = Template.getAsQualifiedTemplateName())
    Template = TemplateName(QTN->getTemplateDecl());

  bool IsTypeAlias =
    Template.getAsTemplateDecl() &&
    isa<TypeAliasTemplateDecl>(Template.getAsTemplateDecl());
  QualType CanonType;
  if (!Underlying.isNull())
    CanonType = getCanonicalType(Underlying);
  else {
    // We can get here with an alias template when the specialization contains
    // a pack expansion that does not match up with a parameter pack.
    assert((!IsTypeAlias || hasAnyPackExpansions(Args)) &&
           "Caller must compute aliased type");
    IsTypeAlias = false;
    CanonType = getCanonicalTemplateSpecializationType(Template, Args);
  }

  // Allocate the (non-canonical) template specialization type, but don't
  // try to unique it: these types typically have location information that
  // we don't unique and don't want to lose.
  void *Mem = Allocate(sizeof(TemplateSpecializationType) +
                       sizeof(TemplateArgument) * Args.size() +
                       (IsTypeAlias? sizeof(QualType) : 0),
                       TypeAlignment);
  auto *Spec
    = new (Mem) TemplateSpecializationType(Template, Args, CanonType,
                                         IsTypeAlias ? Underlying : QualType());

  Types.push_back(Spec);
  return QualType(Spec, 0);
}

QualType ASTContext::getCanonicalTemplateSpecializationType(
    TemplateName Template, ArrayRef<TemplateArgument> Args) const {
  assert(!Template.getAsDependentTemplateName() &&
         "No dependent template names here!");

  // Look through qualified template names.
  if (QualifiedTemplateName *QTN = Template.getAsQualifiedTemplateName())
    Template = TemplateName(QTN->getTemplateDecl());

  // Build the canonical template specialization type.
  TemplateName CanonTemplate = getCanonicalTemplateName(Template);
  SmallVector<TemplateArgument, 4> CanonArgs;
  unsigned NumArgs = Args.size();
  CanonArgs.reserve(NumArgs);
  for (const TemplateArgument &Arg : Args)
    CanonArgs.push_back(getCanonicalTemplateArgument(Arg));

  // Determine whether this canonical template specialization type already
  // exists.
  llvm::FoldingSetNodeID ID;
  TemplateSpecializationType::Profile(ID, CanonTemplate,
                                      CanonArgs, *this);

  void *InsertPos = nullptr;
  TemplateSpecializationType *Spec
    = TemplateSpecializationTypes.FindNodeOrInsertPos(ID, InsertPos);

  if (!Spec) {
    // Allocate a new canonical template specialization type.
    void *Mem = Allocate((sizeof(TemplateSpecializationType) +
                          sizeof(TemplateArgument) * NumArgs),
                         TypeAlignment);
    Spec = new (Mem) TemplateSpecializationType(CanonTemplate,
                                                CanonArgs,
                                                QualType(), QualType());
    Types.push_back(Spec);
    TemplateSpecializationTypes.InsertNode(Spec, InsertPos);
  }

  assert(Spec->isDependentType() &&
         "Non-dependent template-id type must have a canonical type");
  return QualType(Spec, 0);
}

QualType ASTContext::getElaboratedType(ElaboratedTypeKeyword Keyword,
                                       NestedNameSpecifier *NNS,
                                       QualType NamedType,
                                       TagDecl *OwnedTagDecl) const {
  llvm::FoldingSetNodeID ID;
  ElaboratedType::Profile(ID, Keyword, NNS, NamedType, OwnedTagDecl);

  void *InsertPos = nullptr;
  ElaboratedType *T = ElaboratedTypes.FindNodeOrInsertPos(ID, InsertPos);
  if (T)
    return QualType(T, 0);

  QualType Canon = NamedType;
  if (!Canon.isCanonical()) {
    Canon = getCanonicalType(NamedType);
    ElaboratedType *CheckT = ElaboratedTypes.FindNodeOrInsertPos(ID, InsertPos);
    assert(!CheckT && "Elaborated canonical type broken");
    (void)CheckT;
  }

  void *Mem = Allocate(ElaboratedType::totalSizeToAlloc<TagDecl *>(!!OwnedTagDecl),
                       TypeAlignment);
  T = new (Mem) ElaboratedType(Keyword, NNS, NamedType, Canon, OwnedTagDecl);

  Types.push_back(T);
  ElaboratedTypes.InsertNode(T, InsertPos);
  return QualType(T, 0);
}

QualType
ASTContext::getParenType(QualType InnerType) const {
  llvm::FoldingSetNodeID ID;
  ParenType::Profile(ID, InnerType);

  void *InsertPos = nullptr;
  ParenType *T = ParenTypes.FindNodeOrInsertPos(ID, InsertPos);
  if (T)
    return QualType(T, 0);

  QualType Canon = InnerType;
  if (!Canon.isCanonical()) {
    Canon = getCanonicalType(InnerType);
    ParenType *CheckT = ParenTypes.FindNodeOrInsertPos(ID, InsertPos);
    assert(!CheckT && "Paren canonical type broken");
    (void)CheckT;
  }

  T = new (*this, TypeAlignment) ParenType(InnerType, Canon);
  Types.push_back(T);
  ParenTypes.InsertNode(T, InsertPos);
  return QualType(T, 0);
}

QualType
ASTContext::getMacroQualifiedType(QualType UnderlyingTy,
                                  const IdentifierInfo *MacroII) const {
  QualType Canon = UnderlyingTy;
  if (!Canon.isCanonical())
    Canon = getCanonicalType(UnderlyingTy);

  auto *newType = new (*this, TypeAlignment)
      MacroQualifiedType(UnderlyingTy, Canon, MacroII);
  Types.push_back(newType);
  return QualType(newType, 0);
}

QualType ASTContext::getDependentNameType(ElaboratedTypeKeyword Keyword,
                                          NestedNameSpecifier *NNS,
                                          const IdentifierInfo *Name,
                                          QualType Canon) const {
  if (Canon.isNull()) {
    NestedNameSpecifier *CanonNNS = getCanonicalNestedNameSpecifier(NNS);
    if (CanonNNS != NNS)
      Canon = getDependentNameType(Keyword, CanonNNS, Name);
  }

  llvm::FoldingSetNodeID ID;
  DependentNameType::Profile(ID, Keyword, NNS, Name);

  void *InsertPos = nullptr;
  DependentNameType *T
    = DependentNameTypes.FindNodeOrInsertPos(ID, InsertPos);
  if (T)
    return QualType(T, 0);

  T = new (*this, TypeAlignment) DependentNameType(Keyword, NNS, Name, Canon);
  Types.push_back(T);
  DependentNameTypes.InsertNode(T, InsertPos);
  return QualType(T, 0);
}

QualType
ASTContext::getDependentTemplateSpecializationType(
                                 ElaboratedTypeKeyword Keyword,
                                 NestedNameSpecifier *NNS,
                                 const IdentifierInfo *Name,
                                 const TemplateArgumentListInfo &Args) const {
  // TODO: avoid this copy
  SmallVector<TemplateArgument, 16> ArgCopy;
  for (unsigned I = 0, E = Args.size(); I != E; ++I)
    ArgCopy.push_back(Args[I].getArgument());
  return getDependentTemplateSpecializationType(Keyword, NNS, Name, ArgCopy);
}

QualType
ASTContext::getDependentTemplateSpecializationType(
                                 ElaboratedTypeKeyword Keyword,
                                 NestedNameSpecifier *NNS,
                                 const IdentifierInfo *Name,
                                 ArrayRef<TemplateArgument> Args) const {
  assert((!NNS || NNS->isDependent()) &&
         "nested-name-specifier must be dependent");

  llvm::FoldingSetNodeID ID;
  DependentTemplateSpecializationType::Profile(ID, *this, Keyword, NNS,
                                               Name, Args);

  void *InsertPos = nullptr;
  DependentTemplateSpecializationType *T
    = DependentTemplateSpecializationTypes.FindNodeOrInsertPos(ID, InsertPos);
  if (T)
    return QualType(T, 0);

  NestedNameSpecifier *CanonNNS = getCanonicalNestedNameSpecifier(NNS);

  ElaboratedTypeKeyword CanonKeyword = Keyword;
  if (Keyword == ETK_None) CanonKeyword = ETK_Typename;

  bool AnyNonCanonArgs = false;
  unsigned NumArgs = Args.size();
  SmallVector<TemplateArgument, 16> CanonArgs(NumArgs);
  for (unsigned I = 0; I != NumArgs; ++I) {
    CanonArgs[I] = getCanonicalTemplateArgument(Args[I]);
    if (!CanonArgs[I].structurallyEquals(Args[I]))
      AnyNonCanonArgs = true;
  }

  QualType Canon;
  if (AnyNonCanonArgs || CanonNNS != NNS || CanonKeyword != Keyword) {
    Canon = getDependentTemplateSpecializationType(CanonKeyword, CanonNNS,
                                                   Name,
                                                   CanonArgs);

    // Find the insert position again.
    DependentTemplateSpecializationTypes.FindNodeOrInsertPos(ID, InsertPos);
  }

  void *Mem = Allocate((sizeof(DependentTemplateSpecializationType) +
                        sizeof(TemplateArgument) * NumArgs),
                       TypeAlignment);
  T = new (Mem) DependentTemplateSpecializationType(Keyword, NNS,
                                                    Name, Args, Canon);
  Types.push_back(T);
  DependentTemplateSpecializationTypes.InsertNode(T, InsertPos);
  return QualType(T, 0);
}

TemplateArgument ASTContext::getInjectedTemplateArg(NamedDecl *Param) {
  TemplateArgument Arg;
  if (const auto *TTP = dyn_cast<TemplateTypeParmDecl>(Param)) {
    QualType ArgType = getTypeDeclType(TTP);
    if (TTP->isParameterPack())
      ArgType = getPackExpansionType(ArgType, None);

    Arg = TemplateArgument(ArgType);
  } else if (auto *NTTP = dyn_cast<NonTypeTemplateParmDecl>(Param)) {
    QualType T =
        NTTP->getType().getNonPackExpansionType().getNonLValueExprType(*this);
    // For class NTTPs, ensure we include the 'const' so the type matches that
    // of a real template argument.
    // FIXME: It would be more faithful to model this as something like an
    // lvalue-to-rvalue conversion applied to a const-qualified lvalue.
    if (T->isRecordType())
      T.addConst();
    Expr *E = new (*this) DeclRefExpr(
        *this, NTTP, /*enclosing*/ false, T,
        Expr::getValueKindForType(NTTP->getType()), NTTP->getLocation());

    if (NTTP->isParameterPack())
      E = new (*this) PackExpansionExpr(DependentTy, E, NTTP->getLocation(),
                                        None);
    Arg = TemplateArgument(E);
  } else {
    auto *TTP = cast<TemplateTemplateParmDecl>(Param);
    if (TTP->isParameterPack())
      Arg = TemplateArgument(TemplateName(TTP), Optional<unsigned>());
    else
      Arg = TemplateArgument(TemplateName(TTP));
  }

  if (Param->isTemplateParameterPack())
    Arg = TemplateArgument::CreatePackCopy(*this, Arg);

  return Arg;
}

void
ASTContext::getInjectedTemplateArgs(const TemplateParameterList *Params,
                                    SmallVectorImpl<TemplateArgument> &Args) {
  Args.reserve(Args.size() + Params->size());

  for (NamedDecl *Param : *Params)
    Args.push_back(getInjectedTemplateArg(Param));
}

QualType ASTContext::getPackExpansionType(QualType Pattern,
                                          Optional<unsigned> NumExpansions,
                                          bool ExpectPackInType) {
  assert((!ExpectPackInType || Pattern->containsUnexpandedParameterPack()) &&
         "Pack expansions must expand one or more parameter packs");

  llvm::FoldingSetNodeID ID;
  PackExpansionType::Profile(ID, Pattern, NumExpansions);

  void *InsertPos = nullptr;
  PackExpansionType *T = PackExpansionTypes.FindNodeOrInsertPos(ID, InsertPos);
  if (T)
    return QualType(T, 0);

  QualType Canon;
  if (!Pattern.isCanonical()) {
    Canon = getPackExpansionType(getCanonicalType(Pattern), NumExpansions,
                                 /*ExpectPackInType=*/false);

    // Find the insert position again, in case we inserted an element into
    // PackExpansionTypes and invalidated our insert position.
    PackExpansionTypes.FindNodeOrInsertPos(ID, InsertPos);
  }

  T = new (*this, TypeAlignment)
      PackExpansionType(Pattern, Canon, NumExpansions);
  Types.push_back(T);
  PackExpansionTypes.InsertNode(T, InsertPos);
  return QualType(T, 0);
}

/// CmpProtocolNames - Comparison predicate for sorting protocols
/// alphabetically.
static int CmpProtocolNames(ObjCProtocolDecl *const *LHS,
                            ObjCProtocolDecl *const *RHS) {
  return DeclarationName::compare((*LHS)->getDeclName(), (*RHS)->getDeclName());
}

static bool areSortedAndUniqued(ArrayRef<ObjCProtocolDecl *> Protocols) {
  if (Protocols.empty()) return true;

  if (Protocols[0]->getCanonicalDecl() != Protocols[0])
    return false;

  for (unsigned i = 1; i != Protocols.size(); ++i)
    if (CmpProtocolNames(&Protocols[i - 1], &Protocols[i]) >= 0 ||
        Protocols[i]->getCanonicalDecl() != Protocols[i])
      return false;
  return true;
}

static void
SortAndUniqueProtocols(SmallVectorImpl<ObjCProtocolDecl *> &Protocols) {
  // Sort protocols, keyed by name.
  llvm::array_pod_sort(Protocols.begin(), Protocols.end(), CmpProtocolNames);

  // Canonicalize.
  for (ObjCProtocolDecl *&P : Protocols)
    P = P->getCanonicalDecl();

  // Remove duplicates.
  auto ProtocolsEnd = std::unique(Protocols.begin(), Protocols.end());
  Protocols.erase(ProtocolsEnd, Protocols.end());
}

QualType ASTContext::getObjCObjectType(QualType BaseType,
                                       ObjCProtocolDecl * const *Protocols,
                                       unsigned NumProtocols) const {
  return getObjCObjectType(BaseType, {},
                           llvm::makeArrayRef(Protocols, NumProtocols),
                           /*isKindOf=*/false);
}

QualType ASTContext::getObjCObjectType(
           QualType baseType,
           ArrayRef<QualType> typeArgs,
           ArrayRef<ObjCProtocolDecl *> protocols,
           bool isKindOf) const {
  // If the base type is an interface and there aren't any protocols or
  // type arguments to add, then the interface type will do just fine.
  if (typeArgs.empty() && protocols.empty() && !isKindOf &&
      isa<ObjCInterfaceType>(baseType))
    return baseType;

  // Look in the folding set for an existing type.
  llvm::FoldingSetNodeID ID;
  ObjCObjectTypeImpl::Profile(ID, baseType, typeArgs, protocols, isKindOf);
  void *InsertPos = nullptr;
  if (ObjCObjectType *QT = ObjCObjectTypes.FindNodeOrInsertPos(ID, InsertPos))
    return QualType(QT, 0);

  // Determine the type arguments to be used for canonicalization,
  // which may be explicitly specified here or written on the base
  // type.
  ArrayRef<QualType> effectiveTypeArgs = typeArgs;
  if (effectiveTypeArgs.empty()) {
    if (const auto *baseObject = baseType->getAs<ObjCObjectType>())
      effectiveTypeArgs = baseObject->getTypeArgs();
  }

  // Build the canonical type, which has the canonical base type and a
  // sorted-and-uniqued list of protocols and the type arguments
  // canonicalized.
  QualType canonical;
  bool typeArgsAreCanonical = std::all_of(effectiveTypeArgs.begin(),
                                          effectiveTypeArgs.end(),
                                          [&](QualType type) {
                                            return type.isCanonical();
                                          });
  bool protocolsSorted = areSortedAndUniqued(protocols);
  if (!typeArgsAreCanonical || !protocolsSorted || !baseType.isCanonical()) {
    // Determine the canonical type arguments.
    ArrayRef<QualType> canonTypeArgs;
    SmallVector<QualType, 4> canonTypeArgsVec;
    if (!typeArgsAreCanonical) {
      canonTypeArgsVec.reserve(effectiveTypeArgs.size());
      for (auto typeArg : effectiveTypeArgs)
        canonTypeArgsVec.push_back(getCanonicalType(typeArg));
      canonTypeArgs = canonTypeArgsVec;
    } else {
      canonTypeArgs = effectiveTypeArgs;
    }

    ArrayRef<ObjCProtocolDecl *> canonProtocols;
    SmallVector<ObjCProtocolDecl*, 8> canonProtocolsVec;
    if (!protocolsSorted) {
      canonProtocolsVec.append(protocols.begin(), protocols.end());
      SortAndUniqueProtocols(canonProtocolsVec);
      canonProtocols = canonProtocolsVec;
    } else {
      canonProtocols = protocols;
    }

    canonical = getObjCObjectType(getCanonicalType(baseType), canonTypeArgs,
                                  canonProtocols, isKindOf);

    // Regenerate InsertPos.
    ObjCObjectTypes.FindNodeOrInsertPos(ID, InsertPos);
  }

  unsigned size = sizeof(ObjCObjectTypeImpl);
  size += typeArgs.size() * sizeof(QualType);
  size += protocols.size() * sizeof(ObjCProtocolDecl *);
  void *mem = Allocate(size, TypeAlignment);
  auto *T =
    new (mem) ObjCObjectTypeImpl(canonical, baseType, typeArgs, protocols,
                                 isKindOf);

  Types.push_back(T);
  ObjCObjectTypes.InsertNode(T, InsertPos);
  return QualType(T, 0);
}

/// Apply Objective-C protocol qualifiers to the given type.
/// If this is for the canonical type of a type parameter, we can apply
/// protocol qualifiers on the ObjCObjectPointerType.
QualType
ASTContext::applyObjCProtocolQualifiers(QualType type,
                  ArrayRef<ObjCProtocolDecl *> protocols, bool &hasError,
                  bool allowOnPointerType) const {
  hasError = false;

  if (const auto *objT = dyn_cast<ObjCTypeParamType>(type.getTypePtr())) {
    return getObjCTypeParamType(objT->getDecl(), protocols);
  }

  // Apply protocol qualifiers to ObjCObjectPointerType.
  if (allowOnPointerType) {
    if (const auto *objPtr =
            dyn_cast<ObjCObjectPointerType>(type.getTypePtr())) {
      const ObjCObjectType *objT = objPtr->getObjectType();
      // Merge protocol lists and construct ObjCObjectType.
      SmallVector<ObjCProtocolDecl*, 8> protocolsVec;
      protocolsVec.append(objT->qual_begin(),
                          objT->qual_end());
      protocolsVec.append(protocols.begin(), protocols.end());
      ArrayRef<ObjCProtocolDecl *> protocols = protocolsVec;
      type = getObjCObjectType(
             objT->getBaseType(),
             objT->getTypeArgsAsWritten(),
             protocols,
             objT->isKindOfTypeAsWritten());
      return getObjCObjectPointerType(type);
    }
  }

  // Apply protocol qualifiers to ObjCObjectType.
  if (const auto *objT = dyn_cast<ObjCObjectType>(type.getTypePtr())){
    // FIXME: Check for protocols to which the class type is already
    // known to conform.

    return getObjCObjectType(objT->getBaseType(),
                             objT->getTypeArgsAsWritten(),
                             protocols,
                             objT->isKindOfTypeAsWritten());
  }

  // If the canonical type is ObjCObjectType, ...
  if (type->isObjCObjectType()) {
    // Silently overwrite any existing protocol qualifiers.
    // TODO: determine whether that's the right thing to do.

    // FIXME: Check for protocols to which the class type is already
    // known to conform.
    return getObjCObjectType(type, {}, protocols, false);
  }

  // id<protocol-list>
  if (type->isObjCIdType()) {
    const auto *objPtr = type->castAs<ObjCObjectPointerType>();
    type = getObjCObjectType(ObjCBuiltinIdTy, {}, protocols,
                                 objPtr->isKindOfType());
    return getObjCObjectPointerType(type);
  }

  // Class<protocol-list>
  if (type->isObjCClassType()) {
    const auto *objPtr = type->castAs<ObjCObjectPointerType>();
    type = getObjCObjectType(ObjCBuiltinClassTy, {}, protocols,
                                 objPtr->isKindOfType());
    return getObjCObjectPointerType(type);
  }

  hasError = true;
  return type;
}

QualType
ASTContext::getObjCTypeParamType(const ObjCTypeParamDecl *Decl,
                                 ArrayRef<ObjCProtocolDecl *> protocols) const {
  // Look in the folding set for an existing type.
  llvm::FoldingSetNodeID ID;
  ObjCTypeParamType::Profile(ID, Decl, Decl->getUnderlyingType(), protocols);
  void *InsertPos = nullptr;
  if (ObjCTypeParamType *TypeParam =
      ObjCTypeParamTypes.FindNodeOrInsertPos(ID, InsertPos))
    return QualType(TypeParam, 0);

  // We canonicalize to the underlying type.
  QualType Canonical = getCanonicalType(Decl->getUnderlyingType());
  if (!protocols.empty()) {
    // Apply the protocol qualifers.
    bool hasError;
    Canonical = getCanonicalType(applyObjCProtocolQualifiers(
        Canonical, protocols, hasError, true /*allowOnPointerType*/));
    assert(!hasError && "Error when apply protocol qualifier to bound type");
  }

  unsigned size = sizeof(ObjCTypeParamType);
  size += protocols.size() * sizeof(ObjCProtocolDecl *);
  void *mem = Allocate(size, TypeAlignment);
  auto *newType = new (mem) ObjCTypeParamType(Decl, Canonical, protocols);

  Types.push_back(newType);
  ObjCTypeParamTypes.InsertNode(newType, InsertPos);
  return QualType(newType, 0);
}

void ASTContext::adjustObjCTypeParamBoundType(const ObjCTypeParamDecl *Orig,
                                              ObjCTypeParamDecl *New) const {
  New->setTypeSourceInfo(getTrivialTypeSourceInfo(Orig->getUnderlyingType()));
  // Update TypeForDecl after updating TypeSourceInfo.
  auto NewTypeParamTy = cast<ObjCTypeParamType>(New->getTypeForDecl());
  SmallVector<ObjCProtocolDecl *, 8> protocols;
  protocols.append(NewTypeParamTy->qual_begin(), NewTypeParamTy->qual_end());
  QualType UpdatedTy = getObjCTypeParamType(New, protocols);
  New->setTypeForDecl(UpdatedTy.getTypePtr());
}

/// ObjCObjectAdoptsQTypeProtocols - Checks that protocols in IC's
/// protocol list adopt all protocols in QT's qualified-id protocol
/// list.
bool ASTContext::ObjCObjectAdoptsQTypeProtocols(QualType QT,
                                                ObjCInterfaceDecl *IC) {
  if (!QT->isObjCQualifiedIdType())
    return false;

  if (const auto *OPT = QT->getAs<ObjCObjectPointerType>()) {
    // If both the right and left sides have qualifiers.
    for (auto *Proto : OPT->quals()) {
      if (!IC->ClassImplementsProtocol(Proto, false))
        return false;
    }
    return true;
  }
  return false;
}

/// QIdProtocolsAdoptObjCObjectProtocols - Checks that protocols in
/// QT's qualified-id protocol list adopt all protocols in IDecl's list
/// of protocols.
bool ASTContext::QIdProtocolsAdoptObjCObjectProtocols(QualType QT,
                                                ObjCInterfaceDecl *IDecl) {
  if (!QT->isObjCQualifiedIdType())
    return false;
  const auto *OPT = QT->getAs<ObjCObjectPointerType>();
  if (!OPT)
    return false;
  if (!IDecl->hasDefinition())
    return false;
  llvm::SmallPtrSet<ObjCProtocolDecl *, 8> InheritedProtocols;
  CollectInheritedProtocols(IDecl, InheritedProtocols);
  if (InheritedProtocols.empty())
    return false;
  // Check that if every protocol in list of id<plist> conforms to a protocol
  // of IDecl's, then bridge casting is ok.
  bool Conforms = false;
  for (auto *Proto : OPT->quals()) {
    Conforms = false;
    for (auto *PI : InheritedProtocols) {
      if (ProtocolCompatibleWithProtocol(Proto, PI)) {
        Conforms = true;
        break;
      }
    }
    if (!Conforms)
      break;
  }
  if (Conforms)
    return true;

  for (auto *PI : InheritedProtocols) {
    // If both the right and left sides have qualifiers.
    bool Adopts = false;
    for (auto *Proto : OPT->quals()) {
      // return 'true' if 'PI' is in the inheritance hierarchy of Proto
      if ((Adopts = ProtocolCompatibleWithProtocol(PI, Proto)))
        break;
    }
    if (!Adopts)
      return false;
  }
  return true;
}

/// getObjCObjectPointerType - Return a ObjCObjectPointerType type for
/// the given object type.
QualType ASTContext::getObjCObjectPointerType(QualType ObjectT) const {
  llvm::FoldingSetNodeID ID;
  ObjCObjectPointerType::Profile(ID, ObjectT);

  void *InsertPos = nullptr;
  if (ObjCObjectPointerType *QT =
              ObjCObjectPointerTypes.FindNodeOrInsertPos(ID, InsertPos))
    return QualType(QT, 0);

  // Find the canonical object type.
  QualType Canonical;
  if (!ObjectT.isCanonical()) {
    Canonical = getObjCObjectPointerType(getCanonicalType(ObjectT));

    // Regenerate InsertPos.
    ObjCObjectPointerTypes.FindNodeOrInsertPos(ID, InsertPos);
  }

  // No match.
  void *Mem = Allocate(sizeof(ObjCObjectPointerType), TypeAlignment);
  auto *QType =
    new (Mem) ObjCObjectPointerType(Canonical, ObjectT);

  Types.push_back(QType);
  ObjCObjectPointerTypes.InsertNode(QType, InsertPos);
  return QualType(QType, 0);
}

/// getObjCInterfaceType - Return the unique reference to the type for the
/// specified ObjC interface decl. The list of protocols is optional.
QualType ASTContext::getObjCInterfaceType(const ObjCInterfaceDecl *Decl,
                                          ObjCInterfaceDecl *PrevDecl) const {
  if (Decl->TypeForDecl)
    return QualType(Decl->TypeForDecl, 0);

  if (PrevDecl) {
    assert(PrevDecl->TypeForDecl && "previous decl has no TypeForDecl");
    Decl->TypeForDecl = PrevDecl->TypeForDecl;
    return QualType(PrevDecl->TypeForDecl, 0);
  }

  // Prefer the definition, if there is one.
  if (const ObjCInterfaceDecl *Def = Decl->getDefinition())
    Decl = Def;

  void *Mem = Allocate(sizeof(ObjCInterfaceType), TypeAlignment);
  auto *T = new (Mem) ObjCInterfaceType(Decl);
  Decl->TypeForDecl = T;
  Types.push_back(T);
  return QualType(T, 0);
}

/// getTypeOfExprType - Unlike many "get<Type>" functions, we can't unique
/// TypeOfExprType AST's (since expression's are never shared). For example,
/// multiple declarations that refer to "typeof(x)" all contain different
/// DeclRefExpr's. This doesn't effect the type checker, since it operates
/// on canonical type's (which are always unique).
QualType ASTContext::getTypeOfExprType(Expr *tofExpr) const {
  TypeOfExprType *toe;
  if (tofExpr->isTypeDependent()) {
    llvm::FoldingSetNodeID ID;
    DependentTypeOfExprType::Profile(ID, *this, tofExpr);

    void *InsertPos = nullptr;
    DependentTypeOfExprType *Canon
      = DependentTypeOfExprTypes.FindNodeOrInsertPos(ID, InsertPos);
    if (Canon) {
      // We already have a "canonical" version of an identical, dependent
      // typeof(expr) type. Use that as our canonical type.
      toe = new (*this, TypeAlignment) TypeOfExprType(tofExpr,
                                          QualType((TypeOfExprType*)Canon, 0));
    } else {
      // Build a new, canonical typeof(expr) type.
      Canon
        = new (*this, TypeAlignment) DependentTypeOfExprType(*this, tofExpr);
      DependentTypeOfExprTypes.InsertNode(Canon, InsertPos);
      toe = Canon;
    }
  } else {
    QualType Canonical = getCanonicalType(tofExpr->getType());
    toe = new (*this, TypeAlignment) TypeOfExprType(tofExpr, Canonical);
  }
  Types.push_back(toe);
  return QualType(toe, 0);
}

/// getTypeOfType -  Unlike many "get<Type>" functions, we don't unique
/// TypeOfType nodes. The only motivation to unique these nodes would be
/// memory savings. Since typeof(t) is fairly uncommon, space shouldn't be
/// an issue. This doesn't affect the type checker, since it operates
/// on canonical types (which are always unique).
QualType ASTContext::getTypeOfType(QualType tofType) const {
  QualType Canonical = getCanonicalType(tofType);
  auto *tot = new (*this, TypeAlignment) TypeOfType(tofType, Canonical);
  Types.push_back(tot);
  return QualType(tot, 0);
}

/// Unlike many "get<Type>" functions, we don't unique DecltypeType
/// nodes. This would never be helpful, since each such type has its own
/// expression, and would not give a significant memory saving, since there
/// is an Expr tree under each such type.
QualType ASTContext::getDecltypeType(Expr *e, QualType UnderlyingType) const {
  DecltypeType *dt;

  // C++11 [temp.type]p2:
  //   If an expression e involves a template parameter, decltype(e) denotes a
  //   unique dependent type. Two such decltype-specifiers refer to the same
  //   type only if their expressions are equivalent (14.5.6.1).
  if (e->isInstantiationDependent()) {
    llvm::FoldingSetNodeID ID;
    DependentDecltypeType::Profile(ID, *this, e);

    void *InsertPos = nullptr;
    DependentDecltypeType *Canon
      = DependentDecltypeTypes.FindNodeOrInsertPos(ID, InsertPos);
    if (!Canon) {
      // Build a new, canonical decltype(expr) type.
      Canon = new (*this, TypeAlignment) DependentDecltypeType(*this, e);
      DependentDecltypeTypes.InsertNode(Canon, InsertPos);
    }
    dt = new (*this, TypeAlignment)
        DecltypeType(e, UnderlyingType, QualType((DecltypeType *)Canon, 0));
  } else {
    dt = new (*this, TypeAlignment)
        DecltypeType(e, UnderlyingType, getCanonicalType(UnderlyingType));
  }
  Types.push_back(dt);
  return QualType(dt, 0);
}

/// getUnaryTransformationType - We don't unique these, since the memory
/// savings are minimal and these are rare.
QualType ASTContext::getUnaryTransformType(QualType BaseType,
                                           QualType UnderlyingType,
                                           UnaryTransformType::UTTKind Kind)
    const {
  UnaryTransformType *ut = nullptr;

  if (BaseType->isDependentType()) {
    // Look in the folding set for an existing type.
    llvm::FoldingSetNodeID ID;
    DependentUnaryTransformType::Profile(ID, getCanonicalType(BaseType), Kind);

    void *InsertPos = nullptr;
    DependentUnaryTransformType *Canon
      = DependentUnaryTransformTypes.FindNodeOrInsertPos(ID, InsertPos);

    if (!Canon) {
      // Build a new, canonical __underlying_type(type) type.
      Canon = new (*this, TypeAlignment)
             DependentUnaryTransformType(*this, getCanonicalType(BaseType),
                                         Kind);
      DependentUnaryTransformTypes.InsertNode(Canon, InsertPos);
    }
    ut = new (*this, TypeAlignment) UnaryTransformType (BaseType,
                                                        QualType(), Kind,
                                                        QualType(Canon, 0));
  } else {
    QualType CanonType = getCanonicalType(UnderlyingType);
    ut = new (*this, TypeAlignment) UnaryTransformType (BaseType,
                                                        UnderlyingType, Kind,
                                                        CanonType);
  }
  Types.push_back(ut);
  return QualType(ut, 0);
}

/// getAutoType - Return the uniqued reference to the 'auto' type which has been
/// deduced to the given type, or to the canonical undeduced 'auto' type, or the
/// canonical deduced-but-dependent 'auto' type.
QualType
ASTContext::getAutoType(QualType DeducedType, AutoTypeKeyword Keyword,
                        bool IsDependent, bool IsPack,
                        ConceptDecl *TypeConstraintConcept,
                        ArrayRef<TemplateArgument> TypeConstraintArgs) const {
  assert((!IsPack || IsDependent) && "only use IsPack for a dependent pack");
  if (DeducedType.isNull() && Keyword == AutoTypeKeyword::Auto &&
      !TypeConstraintConcept && !IsDependent)
    return getAutoDeductType();

  // Look in the folding set for an existing type.
  void *InsertPos = nullptr;
  llvm::FoldingSetNodeID ID;
  AutoType::Profile(ID, *this, DeducedType, Keyword, IsDependent,
                    TypeConstraintConcept, TypeConstraintArgs);
  if (AutoType *AT = AutoTypes.FindNodeOrInsertPos(ID, InsertPos))
    return QualType(AT, 0);

  void *Mem = Allocate(sizeof(AutoType) +
                       sizeof(TemplateArgument) * TypeConstraintArgs.size(),
                       TypeAlignment);
  auto *AT = new (Mem) AutoType(
      DeducedType, Keyword,
      (IsDependent ? TypeDependence::DependentInstantiation
                   : TypeDependence::None) |
          (IsPack ? TypeDependence::UnexpandedPack : TypeDependence::None),
      TypeConstraintConcept, TypeConstraintArgs);
  Types.push_back(AT);
  if (InsertPos)
    AutoTypes.InsertNode(AT, InsertPos);
  return QualType(AT, 0);
}

/// Return the uniqued reference to the deduced template specialization type
/// which has been deduced to the given type, or to the canonical undeduced
/// such type, or the canonical deduced-but-dependent such type.
QualType ASTContext::getDeducedTemplateSpecializationType(
    TemplateName Template, QualType DeducedType, bool IsDependent) const {
  // Look in the folding set for an existing type.
  void *InsertPos = nullptr;
  llvm::FoldingSetNodeID ID;
  DeducedTemplateSpecializationType::Profile(ID, Template, DeducedType,
                                             IsDependent);
  if (DeducedTemplateSpecializationType *DTST =
          DeducedTemplateSpecializationTypes.FindNodeOrInsertPos(ID, InsertPos))
    return QualType(DTST, 0);

  auto *DTST = new (*this, TypeAlignment)
      DeducedTemplateSpecializationType(Template, DeducedType, IsDependent);
  Types.push_back(DTST);
  if (InsertPos)
    DeducedTemplateSpecializationTypes.InsertNode(DTST, InsertPos);
  return QualType(DTST, 0);
}

/// getAtomicType - Return the uniqued reference to the atomic type for
/// the given value type.
QualType ASTContext::getAtomicType(QualType T) const {
  // Unique pointers, to guarantee there is only one pointer of a particular
  // structure.
  llvm::FoldingSetNodeID ID;
  AtomicType::Profile(ID, T);

  void *InsertPos = nullptr;
  if (AtomicType *AT = AtomicTypes.FindNodeOrInsertPos(ID, InsertPos))
    return QualType(AT, 0);

  // If the atomic value type isn't canonical, this won't be a canonical type
  // either, so fill in the canonical type field.
  QualType Canonical;
  if (!T.isCanonical()) {
    Canonical = getAtomicType(getCanonicalType(T));

    // Get the new insert position for the node we care about.
    AtomicType *NewIP = AtomicTypes.FindNodeOrInsertPos(ID, InsertPos);
    assert(!NewIP && "Shouldn't be in the map!"); (void)NewIP;
  }
  auto *New = new (*this, TypeAlignment) AtomicType(T, Canonical);
  Types.push_back(New);
  AtomicTypes.InsertNode(New, InsertPos);
  return QualType(New, 0);
}

/// getAutoDeductType - Get type pattern for deducing against 'auto'.
QualType ASTContext::getAutoDeductType() const {
  if (AutoDeductTy.isNull())
    AutoDeductTy = QualType(new (*this, TypeAlignment)
                                AutoType(QualType(), AutoTypeKeyword::Auto,
                                         TypeDependence::None,
                                         /*concept*/ nullptr, /*args*/ {}),
                            0);
  return AutoDeductTy;
}

/// getAutoRRefDeductType - Get type pattern for deducing against 'auto &&'.
QualType ASTContext::getAutoRRefDeductType() const {
  if (AutoRRefDeductTy.isNull())
    AutoRRefDeductTy = getRValueReferenceType(getAutoDeductType());
  assert(!AutoRRefDeductTy.isNull() && "can't build 'auto &&' pattern");
  return AutoRRefDeductTy;
}

/// getTagDeclType - Return the unique reference to the type for the
/// specified TagDecl (struct/union/class/enum) decl.
QualType ASTContext::getTagDeclType(const TagDecl *Decl) const {
  assert(Decl);
  // FIXME: What is the design on getTagDeclType when it requires casting
  // away const?  mutable?
  return getTypeDeclType(const_cast<TagDecl*>(Decl));
}

/// getSizeType - Return the unique type for "size_t" (C99 7.17), the result
/// of the sizeof operator (C99 6.5.3.4p4). The value is target dependent and
/// needs to agree with the definition in <stddef.h>.
CanQualType ASTContext::getSizeType() const {
  return getFromTargetType(Target->getSizeType());
}

/// Return the unique signed counterpart of the integer type
/// corresponding to size_t.
CanQualType ASTContext::getSignedSizeType() const {
  return getFromTargetType(Target->getSignedSizeType());
}

/// getIntMaxType - Return the unique type for "intmax_t" (C99 7.18.1.5).
CanQualType ASTContext::getIntMaxType() const {
  return getFromTargetType(Target->getIntMaxType());
}

/// getUIntMaxType - Return the unique type for "uintmax_t" (C99 7.18.1.5).
CanQualType ASTContext::getUIntMaxType() const {
  return getFromTargetType(Target->getUIntMaxType());
}

/// getSignedWCharType - Return the type of "signed wchar_t".
/// Used when in C++, as a GCC extension.
QualType ASTContext::getSignedWCharType() const {
  // FIXME: derive from "Target" ?
  return WCharTy;
}

/// getUnsignedWCharType - Return the type of "unsigned wchar_t".
/// Used when in C++, as a GCC extension.
QualType ASTContext::getUnsignedWCharType() const {
  // FIXME: derive from "Target" ?
  return UnsignedIntTy;
}

QualType ASTContext::getIntPtrType() const {
  return getFromTargetType(Target->getIntPtrType());
}

QualType ASTContext::getUIntPtrType() const {
  return getCorrespondingUnsignedType(getIntPtrType());
}

/// getPointerDiffType - Return the unique type for "ptrdiff_t" (C99 7.17)
/// defined in <stddef.h>. Pointer - pointer requires this (C99 6.5.6p9).
QualType ASTContext::getPointerDiffType() const {
  return getFromTargetType(Target->getPtrDiffType(0));
}

/// Return the unique unsigned counterpart of "ptrdiff_t"
/// integer type. The standard (C11 7.21.6.1p7) refers to this type
/// in the definition of %tu format specifier.
QualType ASTContext::getUnsignedPointerDiffType() const {
  return getFromTargetType(Target->getUnsignedPtrDiffType(0));
}

/// Return the unique type for "pid_t" defined in
/// <sys/types.h>. We need this to compute the correct type for vfork().
QualType ASTContext::getProcessIDType() const {
  return getFromTargetType(Target->getProcessIDType());
}

//===----------------------------------------------------------------------===//
//                              Type Operators
//===----------------------------------------------------------------------===//

CanQualType ASTContext::getCanonicalParamType(QualType T) const {
  // Push qualifiers into arrays, and then discard any remaining
  // qualifiers.
  T = getCanonicalType(T);
  T = getVariableArrayDecayedType(T);
  const Type *Ty = T.getTypePtr();
  QualType Result;
  if (isa<ArrayType>(Ty)) {
    Result = getArrayDecayedType(QualType(Ty,0));
  } else if (isa<FunctionType>(Ty)) {
    Result = getPointerType(QualType(Ty, 0));
  } else {
    Result = QualType(Ty, 0);
  }

  return CanQualType::CreateUnsafe(Result);
}

QualType ASTContext::getUnqualifiedArrayType(QualType type,
                                             Qualifiers &quals) {
  SplitQualType splitType = type.getSplitUnqualifiedType();

  // FIXME: getSplitUnqualifiedType() actually walks all the way to
  // the unqualified desugared type and then drops it on the floor.
  // We then have to strip that sugar back off with
  // getUnqualifiedDesugaredType(), which is silly.
  const auto *AT =
      dyn_cast<ArrayType>(splitType.Ty->getUnqualifiedDesugaredType());

  // If we don't have an array, just use the results in splitType.
  if (!AT) {
    quals = splitType.Quals;
    return QualType(splitType.Ty, 0);
  }

  // Otherwise, recurse on the array's element type.
  QualType elementType = AT->getElementType();
  QualType unqualElementType = getUnqualifiedArrayType(elementType, quals);

  // If that didn't change the element type, AT has no qualifiers, so we
  // can just use the results in splitType.
  if (elementType == unqualElementType) {
    assert(quals.empty()); // from the recursive call
    quals = splitType.Quals;
    return QualType(splitType.Ty, 0);
  }

  // Otherwise, add in the qualifiers from the outermost type, then
  // build the type back up.
  quals.addConsistentQualifiers(splitType.Quals);

  if (const auto *CAT = dyn_cast<ConstantArrayType>(AT)) {
    return getConstantArrayType(unqualElementType, CAT->getSize(),
                                CAT->getSizeExpr(), CAT->getSizeModifier(), 0);
  }

  if (const auto *IAT = dyn_cast<IncompleteArrayType>(AT)) {
    return getIncompleteArrayType(unqualElementType, IAT->getSizeModifier(), 0);
  }

  if (const auto *VAT = dyn_cast<VariableArrayType>(AT)) {
    return getVariableArrayType(unqualElementType,
                                VAT->getSizeExpr(),
                                VAT->getSizeModifier(),
                                VAT->getIndexTypeCVRQualifiers(),
                                VAT->getBracketsRange());
  }

  const auto *DSAT = cast<DependentSizedArrayType>(AT);
  return getDependentSizedArrayType(unqualElementType, DSAT->getSizeExpr(),
                                    DSAT->getSizeModifier(), 0,
                                    SourceRange());
}

/// Attempt to unwrap two types that may both be array types with the same bound
/// (or both be array types of unknown bound) for the purpose of comparing the
/// cv-decomposition of two types per C++ [conv.qual].
bool ASTContext::UnwrapSimilarArrayTypes(QualType &T1, QualType &T2) {
  bool UnwrappedAny = false;
  while (true) {
    auto *AT1 = getAsArrayType(T1);
    if (!AT1) return UnwrappedAny;

    auto *AT2 = getAsArrayType(T2);
    if (!AT2) return UnwrappedAny;

    // If we don't have two array types with the same constant bound nor two
    // incomplete array types, we've unwrapped everything we can.
    if (auto *CAT1 = dyn_cast<ConstantArrayType>(AT1)) {
      auto *CAT2 = dyn_cast<ConstantArrayType>(AT2);
      if (!CAT2 || CAT1->getSize() != CAT2->getSize())
        return UnwrappedAny;
    } else if (!isa<IncompleteArrayType>(AT1) ||
               !isa<IncompleteArrayType>(AT2)) {
      return UnwrappedAny;
    }

    T1 = AT1->getElementType();
    T2 = AT2->getElementType();
    UnwrappedAny = true;
  }
}

/// Attempt to unwrap two types that may be similar (C++ [conv.qual]).
///
/// If T1 and T2 are both pointer types of the same kind, or both array types
/// with the same bound, unwraps layers from T1 and T2 until a pointer type is
/// unwrapped. Top-level qualifiers on T1 and T2 are ignored.
///
/// This function will typically be called in a loop that successively
/// "unwraps" pointer and pointer-to-member types to compare them at each
/// level.
///
/// \return \c true if a pointer type was unwrapped, \c false if we reached a
/// pair of types that can't be unwrapped further.
bool ASTContext::UnwrapSimilarTypes(QualType &T1, QualType &T2) {
  UnwrapSimilarArrayTypes(T1, T2);

  const auto *T1PtrType = T1->getAs<PointerType>();
  const auto *T2PtrType = T2->getAs<PointerType>();
  if (T1PtrType && T2PtrType) {
    T1 = T1PtrType->getPointeeType();
    T2 = T2PtrType->getPointeeType();
    return true;
  }

  const auto *T1MPType = T1->getAs<MemberPointerType>();
  const auto *T2MPType = T2->getAs<MemberPointerType>();
  if (T1MPType && T2MPType &&
      hasSameUnqualifiedType(QualType(T1MPType->getClass(), 0),
                             QualType(T2MPType->getClass(), 0))) {
    T1 = T1MPType->getPointeeType();
    T2 = T2MPType->getPointeeType();
    return true;
  }

  if (getLangOpts().ObjC) {
    const auto *T1OPType = T1->getAs<ObjCObjectPointerType>();
    const auto *T2OPType = T2->getAs<ObjCObjectPointerType>();
    if (T1OPType && T2OPType) {
      T1 = T1OPType->getPointeeType();
      T2 = T2OPType->getPointeeType();
      return true;
    }
  }

  // FIXME: Block pointers, too?

  return false;
}

bool ASTContext::hasSimilarType(QualType T1, QualType T2) {
  while (true) {
    Qualifiers Quals;
    T1 = getUnqualifiedArrayType(T1, Quals);
    T2 = getUnqualifiedArrayType(T2, Quals);
    if (hasSameType(T1, T2))
      return true;
    if (!UnwrapSimilarTypes(T1, T2))
      return false;
  }
}

bool ASTContext::hasCvrSimilarType(QualType T1, QualType T2) {
  while (true) {
    Qualifiers Quals1, Quals2;
    T1 = getUnqualifiedArrayType(T1, Quals1);
    T2 = getUnqualifiedArrayType(T2, Quals2);

    Quals1.removeCVRQualifiers();
    Quals2.removeCVRQualifiers();
    if (Quals1 != Quals2)
      return false;

    if (hasSameType(T1, T2))
      return true;

    if (!UnwrapSimilarTypes(T1, T2))
      return false;
  }
}

DeclarationNameInfo
ASTContext::getNameForTemplate(TemplateName Name,
                               SourceLocation NameLoc) const {
  switch (Name.getKind()) {
  case TemplateName::QualifiedTemplate:
  case TemplateName::Template:
    // DNInfo work in progress: CHECKME: what about DNLoc?
    return DeclarationNameInfo(Name.getAsTemplateDecl()->getDeclName(),
                               NameLoc);

  case TemplateName::OverloadedTemplate: {
    OverloadedTemplateStorage *Storage = Name.getAsOverloadedTemplate();
    // DNInfo work in progress: CHECKME: what about DNLoc?
    return DeclarationNameInfo((*Storage->begin())->getDeclName(), NameLoc);
  }

  case TemplateName::AssumedTemplate: {
    AssumedTemplateStorage *Storage = Name.getAsAssumedTemplateName();
    return DeclarationNameInfo(Storage->getDeclName(), NameLoc);
  }

  case TemplateName::DependentTemplate: {
    DependentTemplateName *DTN = Name.getAsDependentTemplateName();
    DeclarationName DName;
    if (DTN->isIdentifier()) {
      DName = DeclarationNames.getIdentifier(DTN->getIdentifier());
      return DeclarationNameInfo(DName, NameLoc);
    } else {
      DName = DeclarationNames.getCXXOperatorName(DTN->getOperator());
      // DNInfo work in progress: FIXME: source locations?
      DeclarationNameLoc DNLoc =
          DeclarationNameLoc::makeCXXOperatorNameLoc(SourceRange());
      return DeclarationNameInfo(DName, NameLoc, DNLoc);
    }
  }

  case TemplateName::SubstTemplateTemplateParm: {
    SubstTemplateTemplateParmStorage *subst
      = Name.getAsSubstTemplateTemplateParm();
    return DeclarationNameInfo(subst->getParameter()->getDeclName(),
                               NameLoc);
  }

  case TemplateName::SubstTemplateTemplateParmPack: {
    SubstTemplateTemplateParmPackStorage *subst
      = Name.getAsSubstTemplateTemplateParmPack();
    return DeclarationNameInfo(subst->getParameterPack()->getDeclName(),
                               NameLoc);
  }
  }

  llvm_unreachable("bad template name kind!");
}

TemplateName ASTContext::getCanonicalTemplateName(TemplateName Name) const {
  switch (Name.getKind()) {
  case TemplateName::QualifiedTemplate:
  case TemplateName::Template: {
    TemplateDecl *Template = Name.getAsTemplateDecl();
    if (auto *TTP  = dyn_cast<TemplateTemplateParmDecl>(Template))
      Template = getCanonicalTemplateTemplateParmDecl(TTP);

    // The canonical template name is the canonical template declaration.
    return TemplateName(cast<TemplateDecl>(Template->getCanonicalDecl()));
  }

  case TemplateName::OverloadedTemplate:
  case TemplateName::AssumedTemplate:
    llvm_unreachable("cannot canonicalize unresolved template");

  case TemplateName::DependentTemplate: {
    DependentTemplateName *DTN = Name.getAsDependentTemplateName();
    assert(DTN && "Non-dependent template names must refer to template decls.");
    return DTN->CanonicalTemplateName;
  }

  case TemplateName::SubstTemplateTemplateParm: {
    SubstTemplateTemplateParmStorage *subst
      = Name.getAsSubstTemplateTemplateParm();
    return getCanonicalTemplateName(subst->getReplacement());
  }

  case TemplateName::SubstTemplateTemplateParmPack: {
    SubstTemplateTemplateParmPackStorage *subst
                                  = Name.getAsSubstTemplateTemplateParmPack();
    TemplateTemplateParmDecl *canonParameter
      = getCanonicalTemplateTemplateParmDecl(subst->getParameterPack());
    TemplateArgument canonArgPack
      = getCanonicalTemplateArgument(subst->getArgumentPack());
    return getSubstTemplateTemplateParmPack(canonParameter, canonArgPack);
  }
  }

  llvm_unreachable("bad template name!");
}

bool ASTContext::hasSameTemplateName(TemplateName X, TemplateName Y) {
  X = getCanonicalTemplateName(X);
  Y = getCanonicalTemplateName(Y);
  return X.getAsVoidPointer() == Y.getAsVoidPointer();
}

TemplateArgument
ASTContext::getCanonicalTemplateArgument(const TemplateArgument &Arg) const {
  switch (Arg.getKind()) {
    case TemplateArgument::Null:
      return Arg;

    case TemplateArgument::Expression:
      return Arg;

    case TemplateArgument::Declaration: {
      auto *D = cast<ValueDecl>(Arg.getAsDecl()->getCanonicalDecl());
      return TemplateArgument(D, Arg.getParamTypeForDecl());
    }

    case TemplateArgument::NullPtr:
      return TemplateArgument(getCanonicalType(Arg.getNullPtrType()),
                              /*isNullPtr*/true);

    case TemplateArgument::Template:
      return TemplateArgument(getCanonicalTemplateName(Arg.getAsTemplate()));

    case TemplateArgument::TemplateExpansion:
      return TemplateArgument(getCanonicalTemplateName(
                                         Arg.getAsTemplateOrTemplatePattern()),
                              Arg.getNumTemplateExpansions());

    case TemplateArgument::Integral:
      return TemplateArgument(Arg, getCanonicalType(Arg.getIntegralType()));

    case TemplateArgument::Type:
      return TemplateArgument(getCanonicalType(Arg.getAsType()));

    case TemplateArgument::Pack: {
      if (Arg.pack_size() == 0)
        return Arg;

      auto *CanonArgs = new (*this) TemplateArgument[Arg.pack_size()];
      unsigned Idx = 0;
      for (TemplateArgument::pack_iterator A = Arg.pack_begin(),
                                        AEnd = Arg.pack_end();
           A != AEnd; (void)++A, ++Idx)
        CanonArgs[Idx] = getCanonicalTemplateArgument(*A);

      return TemplateArgument(llvm::makeArrayRef(CanonArgs, Arg.pack_size()));
    }
  }

  // Silence GCC warning
  llvm_unreachable("Unhandled template argument kind");
}

NestedNameSpecifier *
ASTContext::getCanonicalNestedNameSpecifier(NestedNameSpecifier *NNS) const {
  if (!NNS)
    return nullptr;

  switch (NNS->getKind()) {
  case NestedNameSpecifier::Identifier:
    // Canonicalize the prefix but keep the identifier the same.
    return NestedNameSpecifier::Create(*this,
                         getCanonicalNestedNameSpecifier(NNS->getPrefix()),
                                       NNS->getAsIdentifier());

  case NestedNameSpecifier::Namespace:
    // A namespace is canonical; build a nested-name-specifier with
    // this namespace and no prefix.
    return NestedNameSpecifier::Create(*this, nullptr,
                                 NNS->getAsNamespace()->getOriginalNamespace());

  case NestedNameSpecifier::NamespaceAlias:
    // A namespace is canonical; build a nested-name-specifier with
    // this namespace and no prefix.
    return NestedNameSpecifier::Create(*this, nullptr,
                                    NNS->getAsNamespaceAlias()->getNamespace()
                                                      ->getOriginalNamespace());

  case NestedNameSpecifier::TypeSpec:
  case NestedNameSpecifier::TypeSpecWithTemplate: {
    QualType T = getCanonicalType(QualType(NNS->getAsType(), 0));

    // If we have some kind of dependent-named type (e.g., "typename T::type"),
    // break it apart into its prefix and identifier, then reconsititute those
    // as the canonical nested-name-specifier. This is required to canonicalize
    // a dependent nested-name-specifier involving typedefs of dependent-name
    // types, e.g.,
    //   typedef typename T::type T1;
    //   typedef typename T1::type T2;
    if (const auto *DNT = T->getAs<DependentNameType>())
      return NestedNameSpecifier::Create(*this, DNT->getQualifier(),
                           const_cast<IdentifierInfo *>(DNT->getIdentifier()));

    // Otherwise, just canonicalize the type, and force it to be a TypeSpec.
    // FIXME: Why are TypeSpec and TypeSpecWithTemplate distinct in the
    // first place?
    return NestedNameSpecifier::Create(*this, nullptr, false,
                                       const_cast<Type *>(T.getTypePtr()));
  }

  case NestedNameSpecifier::Global:
  case NestedNameSpecifier::Super:
    // The global specifier and __super specifer are canonical and unique.
    return NNS;
  }

  llvm_unreachable("Invalid NestedNameSpecifier::Kind!");
}

const ArrayType *ASTContext::getAsArrayType(QualType T) const {
  // Handle the non-qualified case efficiently.
  if (!T.hasLocalQualifiers()) {
    // Handle the common positive case fast.
    if (const auto *AT = dyn_cast<ArrayType>(T))
      return AT;
  }

  // Handle the common negative case fast.
  if (!isa<ArrayType>(T.getCanonicalType()))
    return nullptr;

  // Apply any qualifiers from the array type to the element type.  This
  // implements C99 6.7.3p8: "If the specification of an array type includes
  // any type qualifiers, the element type is so qualified, not the array type."

  // If we get here, we either have type qualifiers on the type, or we have
  // sugar such as a typedef in the way.  If we have type qualifiers on the type
  // we must propagate them down into the element type.

  SplitQualType split = T.getSplitDesugaredType();
  Qualifiers qs = split.Quals;

  // If we have a simple case, just return now.
  const auto *ATy = dyn_cast<ArrayType>(split.Ty);
  if (!ATy || qs.empty())
    return ATy;

  // Otherwise, we have an array and we have qualifiers on it.  Push the
  // qualifiers into the array element type and return a new array type.
  QualType NewEltTy = getQualifiedType(ATy->getElementType(), qs);

  if (const auto *CAT = dyn_cast<ConstantArrayType>(ATy))
    return cast<ArrayType>(getConstantArrayType(NewEltTy, CAT->getSize(),
                                                CAT->getSizeExpr(),
                                                CAT->getSizeModifier(),
                                           CAT->getIndexTypeCVRQualifiers()));
  if (const auto *IAT = dyn_cast<IncompleteArrayType>(ATy))
    return cast<ArrayType>(getIncompleteArrayType(NewEltTy,
                                                  IAT->getSizeModifier(),
                                           IAT->getIndexTypeCVRQualifiers()));

  if (const auto *DSAT = dyn_cast<DependentSizedArrayType>(ATy))
    return cast<ArrayType>(
                     getDependentSizedArrayType(NewEltTy,
                                                DSAT->getSizeExpr(),
                                                DSAT->getSizeModifier(),
                                              DSAT->getIndexTypeCVRQualifiers(),
                                                DSAT->getBracketsRange()));

  const auto *VAT = cast<VariableArrayType>(ATy);
  return cast<ArrayType>(getVariableArrayType(NewEltTy,
                                              VAT->getSizeExpr(),
                                              VAT->getSizeModifier(),
                                              VAT->getIndexTypeCVRQualifiers(),
                                              VAT->getBracketsRange()));
}

QualType ASTContext::getAdjustedParameterType(QualType T) const {
  if (T->isArrayType() || T->isFunctionType())
    return getDecayedType(T);
  return T;
}

QualType ASTContext::getSignatureParameterType(QualType T) const {
  T = getVariableArrayDecayedType(T);
  T = getAdjustedParameterType(T);
  return T.getUnqualifiedType();
}

QualType ASTContext::getExceptionObjectType(QualType T) const {
  // C++ [except.throw]p3:
  //   A throw-expression initializes a temporary object, called the exception
  //   object, the type of which is determined by removing any top-level
  //   cv-qualifiers from the static type of the operand of throw and adjusting
  //   the type from "array of T" or "function returning T" to "pointer to T"
  //   or "pointer to function returning T", [...]
  T = getVariableArrayDecayedType(T);
  if (T->isArrayType() || T->isFunctionType())
    T = getDecayedType(T);
  return T.getUnqualifiedType();
}

/// getArrayDecayedType - Return the properly qualified result of decaying the
/// specified array type to a pointer.  This operation is non-trivial when
/// handling typedefs etc.  The canonical type of "T" must be an array type,
/// this returns a pointer to a properly qualified element of the array.
///
/// See C99 6.7.5.3p7 and C99 6.3.2.1p3.
QualType ASTContext::getArrayDecayedType(QualType Ty) const {
  // Get the element type with 'getAsArrayType' so that we don't lose any
  // typedefs in the element type of the array.  This also handles propagation
  // of type qualifiers from the array type into the element type if present
  // (C99 6.7.3p8).
  const ArrayType *PrettyArrayType = getAsArrayType(Ty);
  assert(PrettyArrayType && "Not an array type!");

  QualType PtrTy = getPointerType(PrettyArrayType->getElementType());

  // int x[restrict 4] ->  int *restrict
  QualType Result = getQualifiedType(PtrTy,
                                     PrettyArrayType->getIndexTypeQualifiers());

  // int x[_Nullable] -> int * _Nullable
  if (auto Nullability = Ty->getNullability(*this)) {
    Result = const_cast<ASTContext *>(this)->getAttributedType(
        AttributedType::getNullabilityAttrKind(*Nullability), Result, Result);
  }
  return Result;
}

QualType ASTContext::getBaseElementType(const ArrayType *array) const {
  return getBaseElementType(array->getElementType());
}

QualType ASTContext::getBaseElementType(QualType type) const {
  Qualifiers qs;
  while (true) {
    SplitQualType split = type.getSplitDesugaredType();
    const ArrayType *array = split.Ty->getAsArrayTypeUnsafe();
    if (!array) break;

    type = array->getElementType();
    qs.addConsistentQualifiers(split.Quals);
  }

  return getQualifiedType(type, qs);
}

/// getConstantArrayElementCount - Returns number of constant array elements.
uint64_t
ASTContext::getConstantArrayElementCount(const ConstantArrayType *CA)  const {
  uint64_t ElementCount = 1;
  do {
    ElementCount *= CA->getSize().getZExtValue();
    CA = dyn_cast_or_null<ConstantArrayType>(
      CA->getElementType()->getAsArrayTypeUnsafe());
  } while (CA);
  return ElementCount;
}

/// getFloatingRank - Return a relative rank for floating point types.
/// This routine will assert if passed a built-in type that isn't a float.
static FloatingRank getFloatingRank(QualType T) {
  if (const auto *CT = T->getAs<ComplexType>())
    return getFloatingRank(CT->getElementType());

  switch (T->castAs<BuiltinType>()->getKind()) {
  default: llvm_unreachable("getFloatingRank(): not a floating type");
  case BuiltinType::Float16:    return Float16Rank;
  case BuiltinType::Half:       return HalfRank;
  case BuiltinType::Float:      return FloatRank;
  case BuiltinType::Double:     return DoubleRank;
  case BuiltinType::LongDouble: return LongDoubleRank;
  case BuiltinType::Float128:   return Float128Rank;
  case BuiltinType::BFloat16:   return BFloat16Rank;
  }
}

/// getFloatingTypeOfSizeWithinDomain - Returns a real floating
/// point or a complex type (based on typeDomain/typeSize).
/// 'typeDomain' is a real floating point or complex type.
/// 'typeSize' is a real floating point or complex type.
QualType ASTContext::getFloatingTypeOfSizeWithinDomain(QualType Size,
                                                       QualType Domain) const {
  FloatingRank EltRank = getFloatingRank(Size);
  if (Domain->isComplexType()) {
    switch (EltRank) {
    case BFloat16Rank: llvm_unreachable("Complex bfloat16 is not supported");
    case Float16Rank:
    case HalfRank: llvm_unreachable("Complex half is not supported");
    case FloatRank:      return FloatComplexTy;
    case DoubleRank:     return DoubleComplexTy;
    case LongDoubleRank: return LongDoubleComplexTy;
    case Float128Rank:   return Float128ComplexTy;
    }
  }

  assert(Domain->isRealFloatingType() && "Unknown domain!");
  switch (EltRank) {
  case Float16Rank:    return HalfTy;
  case BFloat16Rank:   return BFloat16Ty;
  case HalfRank:       return HalfTy;
  case FloatRank:      return FloatTy;
  case DoubleRank:     return DoubleTy;
  case LongDoubleRank: return LongDoubleTy;
  case Float128Rank:   return Float128Ty;
  }
  llvm_unreachable("getFloatingRank(): illegal value for rank");
}

/// getFloatingTypeOrder - Compare the rank of the two specified floating
/// point types, ignoring the domain of the type (i.e. 'double' ==
/// '_Complex double').  If LHS > RHS, return 1.  If LHS == RHS, return 0. If
/// LHS < RHS, return -1.
int ASTContext::getFloatingTypeOrder(QualType LHS, QualType RHS) const {
  FloatingRank LHSR = getFloatingRank(LHS);
  FloatingRank RHSR = getFloatingRank(RHS);

  if (LHSR == RHSR)
    return 0;
  if (LHSR > RHSR)
    return 1;
  return -1;
}

int ASTContext::getFloatingTypeSemanticOrder(QualType LHS, QualType RHS) const {
  if (&getFloatTypeSemantics(LHS) == &getFloatTypeSemantics(RHS))
    return 0;
  return getFloatingTypeOrder(LHS, RHS);
}

/// getIntegerRank - Return an integer conversion rank (C99 6.3.1.1p1). This
/// routine will assert if passed a built-in type that isn't an integer or enum,
/// or if it is not canonicalized.
unsigned ASTContext::getIntegerRank(const Type *T) const {
  assert(T->isCanonicalUnqualified() && "T should be canonicalized");

  // Results in this 'losing' to any type of the same size, but winning if
  // larger.
  if (const auto *EIT = dyn_cast<ExtIntType>(T))
    return 0 + (EIT->getNumBits() << 3);

  switch (cast<BuiltinType>(T)->getKind()) {
  default: llvm_unreachable("getIntegerRank(): not a built-in integer");
  case BuiltinType::Bool:
    return 1 + (getIntWidth(BoolTy) << 3);
  case BuiltinType::Char_S:
  case BuiltinType::Char_U:
  case BuiltinType::SChar:
  case BuiltinType::UChar:
    return 2 + (getIntWidth(CharTy) << 3);
  case BuiltinType::Short:
  case BuiltinType::UShort:
    return 3 + (getIntWidth(ShortTy) << 3);
  case BuiltinType::Int:
  case BuiltinType::UInt:
    return 4 + (getIntWidth(IntTy) << 3);
  case BuiltinType::Long:
  case BuiltinType::ULong:
    return 5 + (getIntWidth(LongTy) << 3);
  case BuiltinType::LongLong:
  case BuiltinType::ULongLong:
    return 6 + (getIntWidth(LongLongTy) << 3);
  case BuiltinType::Int128:
  case BuiltinType::UInt128:
    return 7 + (getIntWidth(Int128Ty) << 3);
  }
}

/// Whether this is a promotable bitfield reference according
/// to C99 6.3.1.1p2, bullet 2 (and GCC extensions).
///
/// \returns the type this bit-field will promote to, or NULL if no
/// promotion occurs.
QualType ASTContext::isPromotableBitField(Expr *E) const {
  if (E->isTypeDependent() || E->isValueDependent())
    return {};

  // C++ [conv.prom]p5:
  //    If the bit-field has an enumerated type, it is treated as any other
  //    value of that type for promotion purposes.
  if (getLangOpts().CPlusPlus && E->getType()->isEnumeralType())
    return {};

  // FIXME: We should not do this unless E->refersToBitField() is true. This
  // matters in C where getSourceBitField() will find bit-fields for various
  // cases where the source expression is not a bit-field designator.

  FieldDecl *Field = E->getSourceBitField(); // FIXME: conditional bit-fields?
  if (!Field)
    return {};

  QualType FT = Field->getType();

  uint64_t BitWidth = Field->getBitWidthValue(*this);
  uint64_t IntSize = getTypeSize(IntTy);
  // C++ [conv.prom]p5:
  //   A prvalue for an integral bit-field can be converted to a prvalue of type
  //   int if int can represent all the values of the bit-field; otherwise, it
  //   can be converted to unsigned int if unsigned int can represent all the
  //   values of the bit-field. If the bit-field is larger yet, no integral
  //   promotion applies to it.
  // C11 6.3.1.1/2:
  //   [For a bit-field of type _Bool, int, signed int, or unsigned int:]
  //   If an int can represent all values of the original type (as restricted by
  //   the width, for a bit-field), the value is converted to an int; otherwise,
  //   it is converted to an unsigned int.
  //
  // FIXME: C does not permit promotion of a 'long : 3' bitfield to int.
  //        We perform that promotion here to match GCC and C++.
  // FIXME: C does not permit promotion of an enum bit-field whose rank is
  //        greater than that of 'int'. We perform that promotion to match GCC.
  if (BitWidth < IntSize)
    return IntTy;

  if (BitWidth == IntSize)
    return FT->isSignedIntegerType() ? IntTy : UnsignedIntTy;

  // Bit-fields wider than int are not subject to promotions, and therefore act
  // like the base type. GCC has some weird bugs in this area that we
  // deliberately do not follow (GCC follows a pre-standard resolution to
  // C's DR315 which treats bit-width as being part of the type, and this leaks
  // into their semantics in some cases).
  return {};
}

/// getPromotedIntegerType - Returns the type that Promotable will
/// promote to: C99 6.3.1.1p2, assuming that Promotable is a promotable
/// integer type.
QualType ASTContext::getPromotedIntegerType(QualType Promotable) const {
  assert(!Promotable.isNull());
  assert(Promotable->isPromotableIntegerType());
  if (const auto *ET = Promotable->getAs<EnumType>())
    return ET->getDecl()->getPromotionType();

  if (const auto *BT = Promotable->getAs<BuiltinType>()) {
    // C++ [conv.prom]: A prvalue of type char16_t, char32_t, or wchar_t
    // (3.9.1) can be converted to a prvalue of the first of the following
    // types that can represent all the values of its underlying type:
    // int, unsigned int, long int, unsigned long int, long long int, or
    // unsigned long long int [...]
    // FIXME: Is there some better way to compute this?
    if (BT->getKind() == BuiltinType::WChar_S ||
        BT->getKind() == BuiltinType::WChar_U ||
        BT->getKind() == BuiltinType::Char8 ||
        BT->getKind() == BuiltinType::Char16 ||
        BT->getKind() == BuiltinType::Char32) {
      bool FromIsSigned = BT->getKind() == BuiltinType::WChar_S;
      uint64_t FromSize = getTypeSize(BT);
      QualType PromoteTypes[] = { IntTy, UnsignedIntTy, LongTy, UnsignedLongTy,
                                  LongLongTy, UnsignedLongLongTy };
      for (size_t Idx = 0; Idx < llvm::array_lengthof(PromoteTypes); ++Idx) {
        uint64_t ToSize = getTypeSize(PromoteTypes[Idx]);
        if (FromSize < ToSize ||
            (FromSize == ToSize &&
             FromIsSigned == PromoteTypes[Idx]->isSignedIntegerType()))
          return PromoteTypes[Idx];
      }
      llvm_unreachable("char type should fit into long long");
    }
  }

  // At this point, we should have a signed or unsigned integer type.
  if (Promotable->isSignedIntegerType())
    return IntTy;
  uint64_t PromotableSize = getIntWidth(Promotable);
  uint64_t IntSize = getIntWidth(IntTy);
  assert(Promotable->isUnsignedIntegerType() && PromotableSize <= IntSize);
  return (PromotableSize != IntSize) ? IntTy : UnsignedIntTy;
}

/// Recurses in pointer/array types until it finds an objc retainable
/// type and returns its ownership.
Qualifiers::ObjCLifetime ASTContext::getInnerObjCOwnership(QualType T) const {
  while (!T.isNull()) {
    if (T.getObjCLifetime() != Qualifiers::OCL_None)
      return T.getObjCLifetime();
    if (T->isArrayType())
      T = getBaseElementType(T);
    else if (const auto *PT = T->getAs<PointerType>())
      T = PT->getPointeeType();
    else if (const auto *RT = T->getAs<ReferenceType>())
      T = RT->getPointeeType();
    else
      break;
  }

  return Qualifiers::OCL_None;
}

static const Type *getIntegerTypeForEnum(const EnumType *ET) {
  // Incomplete enum types are not treated as integer types.
  // FIXME: In C++, enum types are never integer types.
  if (ET->getDecl()->isComplete() && !ET->getDecl()->isScoped())
    return ET->getDecl()->getIntegerType().getTypePtr();
  return nullptr;
}

/// getIntegerTypeOrder - Returns the highest ranked integer type:
/// C99 6.3.1.8p1.  If LHS > RHS, return 1.  If LHS == RHS, return 0. If
/// LHS < RHS, return -1.
int ASTContext::getIntegerTypeOrder(QualType LHS, QualType RHS) const {
  const Type *LHSC = getCanonicalType(LHS).getTypePtr();
  const Type *RHSC = getCanonicalType(RHS).getTypePtr();

  // Unwrap enums to their underlying type.
  if (const auto *ET = dyn_cast<EnumType>(LHSC))
    LHSC = getIntegerTypeForEnum(ET);
  if (const auto *ET = dyn_cast<EnumType>(RHSC))
    RHSC = getIntegerTypeForEnum(ET);

  if (LHSC == RHSC) return 0;

  bool LHSUnsigned = LHSC->isUnsignedIntegerType();
  bool RHSUnsigned = RHSC->isUnsignedIntegerType();

  unsigned LHSRank = getIntegerRank(LHSC);
  unsigned RHSRank = getIntegerRank(RHSC);

  if (LHSUnsigned == RHSUnsigned) {  // Both signed or both unsigned.
    if (LHSRank == RHSRank) return 0;
    return LHSRank > RHSRank ? 1 : -1;
  }

  // Otherwise, the LHS is signed and the RHS is unsigned or visa versa.
  if (LHSUnsigned) {
    // If the unsigned [LHS] type is larger, return it.
    if (LHSRank >= RHSRank)
      return 1;

    // If the signed type can represent all values of the unsigned type, it
    // wins.  Because we are dealing with 2's complement and types that are
    // powers of two larger than each other, this is always safe.
    return -1;
  }

  // If the unsigned [RHS] type is larger, return it.
  if (RHSRank >= LHSRank)
    return -1;

  // If the signed type can represent all values of the unsigned type, it
  // wins.  Because we are dealing with 2's complement and types that are
  // powers of two larger than each other, this is always safe.
  return 1;
}

TypedefDecl *ASTContext::getCFConstantStringDecl() const {
  if (CFConstantStringTypeDecl)
    return CFConstantStringTypeDecl;

  assert(!CFConstantStringTagDecl &&
         "tag and typedef should be initialized together");
  CFConstantStringTagDecl = buildImplicitRecord("__NSConstantString_tag");
  CFConstantStringTagDecl->startDefinition();

  struct {
    QualType Type;
    const char *Name;
  } Fields[5];
  unsigned Count = 0;

  /// Objective-C ABI
  ///
  ///    typedef struct __NSConstantString_tag {
  ///      const int *isa;
  ///      int flags;
  ///      const char *str;
  ///      long length;
  ///    } __NSConstantString;
  ///
  /// Swift ABI (4.1, 4.2)
  ///
  ///    typedef struct __NSConstantString_tag {
  ///      uintptr_t _cfisa;
  ///      uintptr_t _swift_rc;
  ///      _Atomic(uint64_t) _cfinfoa;
  ///      const char *_ptr;
  ///      uint32_t _length;
  ///    } __NSConstantString;
  ///
  /// Swift ABI (5.0)
  ///
  ///    typedef struct __NSConstantString_tag {
  ///      uintptr_t _cfisa;
  ///      uintptr_t _swift_rc;
  ///      _Atomic(uint64_t) _cfinfoa;
  ///      const char *_ptr;
  ///      uintptr_t _length;
  ///    } __NSConstantString;

  const auto CFRuntime = getLangOpts().CFRuntime;
  if (static_cast<unsigned>(CFRuntime) <
      static_cast<unsigned>(LangOptions::CoreFoundationABI::Swift)) {
    Fields[Count++] = { getPointerType(IntTy.withConst()), "isa" };
    Fields[Count++] = { IntTy, "flags" };
    Fields[Count++] = { getPointerType(CharTy.withConst()), "str" };
    Fields[Count++] = { LongTy, "length" };
  } else {
    Fields[Count++] = { getUIntPtrType(), "_cfisa" };
    Fields[Count++] = { getUIntPtrType(), "_swift_rc" };
    Fields[Count++] = { getFromTargetType(Target->getUInt64Type()), "_swift_rc" };
    Fields[Count++] = { getPointerType(CharTy.withConst()), "_ptr" };
    if (CFRuntime == LangOptions::CoreFoundationABI::Swift4_1 ||
        CFRuntime == LangOptions::CoreFoundationABI::Swift4_2)
      Fields[Count++] = { IntTy, "_ptr" };
    else
      Fields[Count++] = { getUIntPtrType(), "_ptr" };
  }

  // Create fields
  for (unsigned i = 0; i < Count; ++i) {
    FieldDecl *Field =
        FieldDecl::Create(*this, CFConstantStringTagDecl, SourceLocation(),
                          SourceLocation(), &Idents.get(Fields[i].Name),
                          Fields[i].Type, /*TInfo=*/nullptr,
                          /*BitWidth=*/nullptr, /*Mutable=*/false, ICIS_NoInit);
    Field->setAccess(AS_public);
    CFConstantStringTagDecl->addDecl(Field);
  }

  CFConstantStringTagDecl->completeDefinition();
  // This type is designed to be compatible with NSConstantString, but cannot
  // use the same name, since NSConstantString is an interface.
  auto tagType = getTagDeclType(CFConstantStringTagDecl);
  CFConstantStringTypeDecl =
      buildImplicitTypedef(tagType, "__NSConstantString");

  return CFConstantStringTypeDecl;
}

RecordDecl *ASTContext::getCFConstantStringTagDecl() const {
  if (!CFConstantStringTagDecl)
    getCFConstantStringDecl(); // Build the tag and the typedef.
  return CFConstantStringTagDecl;
}

// getCFConstantStringType - Return the type used for constant CFStrings.
QualType ASTContext::getCFConstantStringType() const {
  return getTypedefType(getCFConstantStringDecl());
}

QualType ASTContext::getObjCSuperType() const {
  if (ObjCSuperType.isNull()) {
    RecordDecl *ObjCSuperTypeDecl = buildImplicitRecord("objc_super");
    TUDecl->addDecl(ObjCSuperTypeDecl);
    ObjCSuperType = getTagDeclType(ObjCSuperTypeDecl);
  }
  return ObjCSuperType;
}

void ASTContext::setCFConstantStringType(QualType T) {
  const auto *TD = T->castAs<TypedefType>();
  CFConstantStringTypeDecl = cast<TypedefDecl>(TD->getDecl());
  const auto *TagType =
      CFConstantStringTypeDecl->getUnderlyingType()->castAs<RecordType>();
  CFConstantStringTagDecl = TagType->getDecl();
}

QualType ASTContext::getBlockDescriptorType() const {
  if (BlockDescriptorType)
    return getTagDeclType(BlockDescriptorType);

  RecordDecl *RD;
  // FIXME: Needs the FlagAppleBlock bit.
  RD = buildImplicitRecord("__block_descriptor");
  RD->startDefinition();

  QualType FieldTypes[] = {
    UnsignedLongTy,
    UnsignedLongTy,
  };

  static const char *const FieldNames[] = {
    "reserved",
    "Size"
  };

  for (size_t i = 0; i < 2; ++i) {
    FieldDecl *Field = FieldDecl::Create(
        *this, RD, SourceLocation(), SourceLocation(),
        &Idents.get(FieldNames[i]), FieldTypes[i], /*TInfo=*/nullptr,
        /*BitWidth=*/nullptr, /*Mutable=*/false, ICIS_NoInit);
    Field->setAccess(AS_public);
    RD->addDecl(Field);
  }

  RD->completeDefinition();

  BlockDescriptorType = RD;

  return getTagDeclType(BlockDescriptorType);
}

QualType ASTContext::getBlockDescriptorExtendedType() const {
  if (BlockDescriptorExtendedType)
    return getTagDeclType(BlockDescriptorExtendedType);

  RecordDecl *RD;
  // FIXME: Needs the FlagAppleBlock bit.
  RD = buildImplicitRecord("__block_descriptor_withcopydispose");
  RD->startDefinition();

  QualType FieldTypes[] = {
    UnsignedLongTy,
    UnsignedLongTy,
    getPointerType(VoidPtrTy),
    getPointerType(VoidPtrTy)
  };

  static const char *const FieldNames[] = {
    "reserved",
    "Size",
    "CopyFuncPtr",
    "DestroyFuncPtr"
  };

  for (size_t i = 0; i < 4; ++i) {
    FieldDecl *Field = FieldDecl::Create(
        *this, RD, SourceLocation(), SourceLocation(),
        &Idents.get(FieldNames[i]), FieldTypes[i], /*TInfo=*/nullptr,
        /*BitWidth=*/nullptr,
        /*Mutable=*/false, ICIS_NoInit);
    Field->setAccess(AS_public);
    RD->addDecl(Field);
  }

  RD->completeDefinition();

  BlockDescriptorExtendedType = RD;
  return getTagDeclType(BlockDescriptorExtendedType);
}

OpenCLTypeKind ASTContext::getOpenCLTypeKind(const Type *T) const {
  const auto *BT = dyn_cast<BuiltinType>(T);

  if (!BT) {
    if (isa<PipeType>(T))
      return OCLTK_Pipe;

    return OCLTK_Default;
  }

  switch (BT->getKind()) {
#define IMAGE_TYPE(ImgType, Id, SingletonId, Access, Suffix)                   \
  case BuiltinType::Id:                                                        \
    return OCLTK_Image;
#include "clang/Basic/OpenCLImageTypes.def"
#define IMAGE_TYPE(ImgType, Id, SingletonId, Access, Suffix)                   \
  case BuiltinType::Sampled##Id:                                               \
    return OCLTK_Image;
#define IMAGE_WRITE_TYPE(Type, Id, Ext)
#define IMAGE_READ_WRITE_TYPE(Type, Id, Ext)
#include "clang/Basic/OpenCLImageTypes.def"

  case BuiltinType::OCLClkEvent:
    return OCLTK_ClkEvent;

  case BuiltinType::OCLEvent:
    return OCLTK_Event;

  case BuiltinType::OCLQueue:
    return OCLTK_Queue;

  case BuiltinType::OCLReserveID:
    return OCLTK_ReserveID;

  case BuiltinType::OCLSampler:
    return OCLTK_Sampler;

  default:
    return OCLTK_Default;
  }
}

LangAS ASTContext::getOpenCLTypeAddrSpace(const Type *T) const {
  return Target->getOpenCLTypeAddrSpace(getOpenCLTypeKind(T));
}

/// BlockRequiresCopying - Returns true if byref variable "D" of type "Ty"
/// requires copy/dispose. Note that this must match the logic
/// in buildByrefHelpers.
bool ASTContext::BlockRequiresCopying(QualType Ty,
                                      const VarDecl *D) {
  if (const CXXRecordDecl *record = Ty->getAsCXXRecordDecl()) {
    const Expr *copyExpr = getBlockVarCopyInit(D).getCopyExpr();
    if (!copyExpr && record->hasTrivialDestructor()) return false;

    return true;
  }

  // The block needs copy/destroy helpers if Ty is non-trivial to destructively
  // move or destroy.
  if (Ty.isNonTrivialToPrimitiveDestructiveMove() || Ty.isDestructedType())
    return true;

  if (!Ty->isObjCRetainableType()) return false;

  Qualifiers qs = Ty.getQualifiers();

  // If we have lifetime, that dominates.
  if (Qualifiers::ObjCLifetime lifetime = qs.getObjCLifetime()) {
    switch (lifetime) {
      case Qualifiers::OCL_None: llvm_unreachable("impossible");

      // These are just bits as far as the runtime is concerned.
      case Qualifiers::OCL_ExplicitNone:
      case Qualifiers::OCL_Autoreleasing:
        return false;

      // These cases should have been taken care of when checking the type's
      // non-triviality.
      case Qualifiers::OCL_Weak:
      case Qualifiers::OCL_Strong:
        llvm_unreachable("impossible");
    }
    llvm_unreachable("fell out of lifetime switch!");
  }
  return (Ty->isBlockPointerType() || isObjCNSObjectType(Ty) ||
          Ty->isObjCObjectPointerType());
}

bool ASTContext::getByrefLifetime(QualType Ty,
                              Qualifiers::ObjCLifetime &LifeTime,
                              bool &HasByrefExtendedLayout) const {
  if (!getLangOpts().ObjC ||
      getLangOpts().getGC() != LangOptions::NonGC)
    return false;

  HasByrefExtendedLayout = false;
  if (Ty->isRecordType()) {
    HasByrefExtendedLayout = true;
    LifeTime = Qualifiers::OCL_None;
  } else if ((LifeTime = Ty.getObjCLifetime())) {
    // Honor the ARC qualifiers.
  } else if (Ty->isObjCObjectPointerType() || Ty->isBlockPointerType()) {
    // The MRR rule.
    LifeTime = Qualifiers::OCL_ExplicitNone;
  } else {
    LifeTime = Qualifiers::OCL_None;
  }
  return true;
}

CanQualType ASTContext::getNSUIntegerType() const {
  assert(Target && "Expected target to be initialized");
  const llvm::Triple &T = Target->getTriple();
  // Windows is LLP64 rather than LP64
  if (T.isOSWindows() && T.isArch64Bit())
    return UnsignedLongLongTy;
  return UnsignedLongTy;
}

CanQualType ASTContext::getNSIntegerType() const {
  assert(Target && "Expected target to be initialized");
  const llvm::Triple &T = Target->getTriple();
  // Windows is LLP64 rather than LP64
  if (T.isOSWindows() && T.isArch64Bit())
    return LongLongTy;
  return LongTy;
}

TypedefDecl *ASTContext::getObjCInstanceTypeDecl() {
  if (!ObjCInstanceTypeDecl)
    ObjCInstanceTypeDecl =
        buildImplicitTypedef(getObjCIdType(), "instancetype");
  return ObjCInstanceTypeDecl;
}

// This returns true if a type has been typedefed to BOOL:
// typedef <type> BOOL;
static bool isTypeTypedefedAsBOOL(QualType T) {
  if (const auto *TT = dyn_cast<TypedefType>(T))
    if (IdentifierInfo *II = TT->getDecl()->getIdentifier())
      return II->isStr("BOOL");

  return false;
}

/// getObjCEncodingTypeSize returns size of type for objective-c encoding
/// purpose.
CharUnits ASTContext::getObjCEncodingTypeSize(QualType type) const {
  if (!type->isIncompleteArrayType() && type->isIncompleteType())
    return CharUnits::Zero();

  CharUnits sz = getTypeSizeInChars(type);

  // Make all integer and enum types at least as large as an int
  if (sz.isPositive() && type->isIntegralOrEnumerationType())
    sz = std::max(sz, getTypeSizeInChars(IntTy));
  // Treat arrays as pointers, since that's how they're passed in.
  else if (type->isArrayType())
    sz = getTypeSizeInChars(VoidPtrTy);
  return sz;
}

bool ASTContext::isMSStaticDataMemberInlineDefinition(const VarDecl *VD) const {
  return getTargetInfo().getCXXABI().isMicrosoft() &&
         VD->isStaticDataMember() &&
         VD->getType()->isIntegralOrEnumerationType() &&
         !VD->getFirstDecl()->isOutOfLine() && VD->getFirstDecl()->hasInit();
}

ASTContext::InlineVariableDefinitionKind
ASTContext::getInlineVariableDefinitionKind(const VarDecl *VD) const {
  if (!VD->isInline())
    return InlineVariableDefinitionKind::None;

  // In almost all cases, it's a weak definition.
  auto *First = VD->getFirstDecl();
  if (First->isInlineSpecified() || !First->isStaticDataMember())
    return InlineVariableDefinitionKind::Weak;

  // If there's a file-context declaration in this translation unit, it's a
  // non-discardable definition.
  for (auto *D : VD->redecls())
    if (D->getLexicalDeclContext()->isFileContext() &&
        !D->isInlineSpecified() && (D->isConstexpr() || First->isConstexpr()))
      return InlineVariableDefinitionKind::Strong;

  // If we've not seen one yet, we don't know.
  return InlineVariableDefinitionKind::WeakUnknown;
}

static std::string charUnitsToString(const CharUnits &CU) {
  return llvm::itostr(CU.getQuantity());
}

/// getObjCEncodingForBlock - Return the encoded type for this block
/// declaration.
std::string ASTContext::getObjCEncodingForBlock(const BlockExpr *Expr) const {
  std::string S;

  const BlockDecl *Decl = Expr->getBlockDecl();
  QualType BlockTy =
      Expr->getType()->castAs<BlockPointerType>()->getPointeeType();
  QualType BlockReturnTy = BlockTy->castAs<FunctionType>()->getReturnType();
  // Encode result type.
  if (getLangOpts().EncodeExtendedBlockSig)
    getObjCEncodingForMethodParameter(Decl::OBJC_TQ_None, BlockReturnTy, S,
                                      true /*Extended*/);
  else
    getObjCEncodingForType(BlockReturnTy, S);
  // Compute size of all parameters.
  // Start with computing size of a pointer in number of bytes.
  // FIXME: There might(should) be a better way of doing this computation!
  CharUnits PtrSize = getTypeSizeInChars(VoidPtrTy);
  CharUnits ParmOffset = PtrSize;
  for (auto PI : Decl->parameters()) {
    QualType PType = PI->getType();
    CharUnits sz = getObjCEncodingTypeSize(PType);
    if (sz.isZero())
      continue;
    assert(sz.isPositive() && "BlockExpr - Incomplete param type");
    ParmOffset += sz;
  }
  // Size of the argument frame
  S += charUnitsToString(ParmOffset);
  // Block pointer and offset.
  S += "@?0";

  // Argument types.
  ParmOffset = PtrSize;
  for (auto PVDecl : Decl->parameters()) {
    QualType PType = PVDecl->getOriginalType();
    if (const auto *AT =
            dyn_cast<ArrayType>(PType->getCanonicalTypeInternal())) {
      // Use array's original type only if it has known number of
      // elements.
      if (!isa<ConstantArrayType>(AT))
        PType = PVDecl->getType();
    } else if (PType->isFunctionType())
      PType = PVDecl->getType();
    if (getLangOpts().EncodeExtendedBlockSig)
      getObjCEncodingForMethodParameter(Decl::OBJC_TQ_None, PType,
                                      S, true /*Extended*/);
    else
      getObjCEncodingForType(PType, S);
    S += charUnitsToString(ParmOffset);
    ParmOffset += getObjCEncodingTypeSize(PType);
  }

  return S;
}

std::string
ASTContext::getObjCEncodingForFunctionDecl(const FunctionDecl *Decl) const {
  std::string S;
  // Encode result type.
  getObjCEncodingForType(Decl->getReturnType(), S);
  CharUnits ParmOffset;
  // Compute size of all parameters.
  for (auto PI : Decl->parameters()) {
    QualType PType = PI->getType();
    CharUnits sz = getObjCEncodingTypeSize(PType);
    if (sz.isZero())
      continue;

    assert(sz.isPositive() &&
           "getObjCEncodingForFunctionDecl - Incomplete param type");
    ParmOffset += sz;
  }
  S += charUnitsToString(ParmOffset);
  ParmOffset = CharUnits::Zero();

  // Argument types.
  for (auto PVDecl : Decl->parameters()) {
    QualType PType = PVDecl->getOriginalType();
    if (const auto *AT =
            dyn_cast<ArrayType>(PType->getCanonicalTypeInternal())) {
      // Use array's original type only if it has known number of
      // elements.
      if (!isa<ConstantArrayType>(AT))
        PType = PVDecl->getType();
    } else if (PType->isFunctionType())
      PType = PVDecl->getType();
    getObjCEncodingForType(PType, S);
    S += charUnitsToString(ParmOffset);
    ParmOffset += getObjCEncodingTypeSize(PType);
  }

  return S;
}

/// getObjCEncodingForMethodParameter - Return the encoded type for a single
/// method parameter or return type. If Extended, include class names and
/// block object types.
void ASTContext::getObjCEncodingForMethodParameter(Decl::ObjCDeclQualifier QT,
                                                   QualType T, std::string& S,
                                                   bool Extended) const {
  // Encode type qualifer, 'in', 'inout', etc. for the parameter.
  getObjCEncodingForTypeQualifier(QT, S);
  // Encode parameter type.
  ObjCEncOptions Options = ObjCEncOptions()
                               .setExpandPointedToStructures()
                               .setExpandStructures()
                               .setIsOutermostType();
  if (Extended)
    Options.setEncodeBlockParameters().setEncodeClassNames();
  getObjCEncodingForTypeImpl(T, S, Options, /*Field=*/nullptr);
}

/// getObjCEncodingForMethodDecl - Return the encoded type for this method
/// declaration.
std::string ASTContext::getObjCEncodingForMethodDecl(const ObjCMethodDecl *Decl,
                                                     bool Extended) const {
  // FIXME: This is not very efficient.
  // Encode return type.
  std::string S;
  getObjCEncodingForMethodParameter(Decl->getObjCDeclQualifier(),
                                    Decl->getReturnType(), S, Extended);
  // Compute size of all parameters.
  // Start with computing size of a pointer in number of bytes.
  // FIXME: There might(should) be a better way of doing this computation!
  CharUnits PtrSize = getTypeSizeInChars(VoidPtrTy);
  // The first two arguments (self and _cmd) are pointers; account for
  // their size.
  CharUnits ParmOffset = 2 * PtrSize;
  for (ObjCMethodDecl::param_const_iterator PI = Decl->param_begin(),
       E = Decl->sel_param_end(); PI != E; ++PI) {
    QualType PType = (*PI)->getType();
    CharUnits sz = getObjCEncodingTypeSize(PType);
    if (sz.isZero())
      continue;

    assert(sz.isPositive() &&
           "getObjCEncodingForMethodDecl - Incomplete param type");
    ParmOffset += sz;
  }
  S += charUnitsToString(ParmOffset);
  S += "@0:";
  S += charUnitsToString(PtrSize);

  // Argument types.
  ParmOffset = 2 * PtrSize;
  for (ObjCMethodDecl::param_const_iterator PI = Decl->param_begin(),
       E = Decl->sel_param_end(); PI != E; ++PI) {
    const ParmVarDecl *PVDecl = *PI;
    QualType PType = PVDecl->getOriginalType();
    if (const auto *AT =
            dyn_cast<ArrayType>(PType->getCanonicalTypeInternal())) {
      // Use array's original type only if it has known number of
      // elements.
      if (!isa<ConstantArrayType>(AT))
        PType = PVDecl->getType();
    } else if (PType->isFunctionType())
      PType = PVDecl->getType();
    getObjCEncodingForMethodParameter(PVDecl->getObjCDeclQualifier(),
                                      PType, S, Extended);
    S += charUnitsToString(ParmOffset);
    ParmOffset += getObjCEncodingTypeSize(PType);
  }

  return S;
}

ObjCPropertyImplDecl *
ASTContext::getObjCPropertyImplDeclForPropertyDecl(
                                      const ObjCPropertyDecl *PD,
                                      const Decl *Container) const {
  if (!Container)
    return nullptr;
  if (const auto *CID = dyn_cast<ObjCCategoryImplDecl>(Container)) {
    for (auto *PID : CID->property_impls())
      if (PID->getPropertyDecl() == PD)
        return PID;
  } else {
    const auto *OID = cast<ObjCImplementationDecl>(Container);
    for (auto *PID : OID->property_impls())
      if (PID->getPropertyDecl() == PD)
        return PID;
  }
  return nullptr;
}

/// getObjCEncodingForPropertyDecl - Return the encoded type for this
/// property declaration. If non-NULL, Container must be either an
/// ObjCCategoryImplDecl or ObjCImplementationDecl; it should only be
/// NULL when getting encodings for protocol properties.
/// Property attributes are stored as a comma-delimited C string. The simple
/// attributes readonly and bycopy are encoded as single characters. The
/// parametrized attributes, getter=name, setter=name, and ivar=name, are
/// encoded as single characters, followed by an identifier. Property types
/// are also encoded as a parametrized attribute. The characters used to encode
/// these attributes are defined by the following enumeration:
/// @code
/// enum PropertyAttributes {
/// kPropertyReadOnly = 'R',   // property is read-only.
/// kPropertyBycopy = 'C',     // property is a copy of the value last assigned
/// kPropertyByref = '&',  // property is a reference to the value last assigned
/// kPropertyDynamic = 'D',    // property is dynamic
/// kPropertyGetter = 'G',     // followed by getter selector name
/// kPropertySetter = 'S',     // followed by setter selector name
/// kPropertyInstanceVariable = 'V'  // followed by instance variable  name
/// kPropertyType = 'T'              // followed by old-style type encoding.
/// kPropertyWeak = 'W'              // 'weak' property
/// kPropertyStrong = 'P'            // property GC'able
/// kPropertyNonAtomic = 'N'         // property non-atomic
/// };
/// @endcode
std::string
ASTContext::getObjCEncodingForPropertyDecl(const ObjCPropertyDecl *PD,
                                           const Decl *Container) const {
  // Collect information from the property implementation decl(s).
  bool Dynamic = false;
  ObjCPropertyImplDecl *SynthesizePID = nullptr;

  if (ObjCPropertyImplDecl *PropertyImpDecl =
      getObjCPropertyImplDeclForPropertyDecl(PD, Container)) {
    if (PropertyImpDecl->getPropertyImplementation() == ObjCPropertyImplDecl::Dynamic)
      Dynamic = true;
    else
      SynthesizePID = PropertyImpDecl;
  }

  // FIXME: This is not very efficient.
  std::string S = "T";

  // Encode result type.
  // GCC has some special rules regarding encoding of properties which
  // closely resembles encoding of ivars.
  getObjCEncodingForPropertyType(PD->getType(), S);

  if (PD->isReadOnly()) {
    S += ",R";
    if (PD->getPropertyAttributes() & ObjCPropertyAttribute::kind_copy)
      S += ",C";
    if (PD->getPropertyAttributes() & ObjCPropertyAttribute::kind_retain)
      S += ",&";
    if (PD->getPropertyAttributes() & ObjCPropertyAttribute::kind_weak)
      S += ",W";
  } else {
    switch (PD->getSetterKind()) {
    case ObjCPropertyDecl::Assign: break;
    case ObjCPropertyDecl::Copy:   S += ",C"; break;
    case ObjCPropertyDecl::Retain: S += ",&"; break;
    case ObjCPropertyDecl::Weak:   S += ",W"; break;
    }
  }

  // It really isn't clear at all what this means, since properties
  // are "dynamic by default".
  if (Dynamic)
    S += ",D";

  if (PD->getPropertyAttributes() & ObjCPropertyAttribute::kind_nonatomic)
    S += ",N";

  if (PD->getPropertyAttributes() & ObjCPropertyAttribute::kind_getter) {
    S += ",G";
    S += PD->getGetterName().getAsString();
  }

  if (PD->getPropertyAttributes() & ObjCPropertyAttribute::kind_setter) {
    S += ",S";
    S += PD->getSetterName().getAsString();
  }

  if (SynthesizePID) {
    const ObjCIvarDecl *OID = SynthesizePID->getPropertyIvarDecl();
    S += ",V";
    S += OID->getNameAsString();
  }

  // FIXME: OBJCGC: weak & strong
  return S;
}

/// getLegacyIntegralTypeEncoding -
/// Another legacy compatibility encoding: 32-bit longs are encoded as
/// 'l' or 'L' , but not always.  For typedefs, we need to use
/// 'i' or 'I' instead if encoding a struct field, or a pointer!
void ASTContext::getLegacyIntegralTypeEncoding (QualType &PointeeTy) const {
  if (isa<TypedefType>(PointeeTy.getTypePtr())) {
    if (const auto *BT = PointeeTy->getAs<BuiltinType>()) {
      if (BT->getKind() == BuiltinType::ULong && getIntWidth(PointeeTy) == 32)
        PointeeTy = UnsignedIntTy;
      else
        if (BT->getKind() == BuiltinType::Long && getIntWidth(PointeeTy) == 32)
          PointeeTy = IntTy;
    }
  }
}

void ASTContext::getObjCEncodingForType(QualType T, std::string& S,
                                        const FieldDecl *Field,
                                        QualType *NotEncodedT) const {
  // We follow the behavior of gcc, expanding structures which are
  // directly pointed to, and expanding embedded structures. Note that
  // these rules are sufficient to prevent recursive encoding of the
  // same type.
  getObjCEncodingForTypeImpl(T, S,
                             ObjCEncOptions()
                                 .setExpandPointedToStructures()
                                 .setExpandStructures()
                                 .setIsOutermostType(),
                             Field, NotEncodedT);
}

void ASTContext::getObjCEncodingForPropertyType(QualType T,
                                                std::string& S) const {
  // Encode result type.
  // GCC has some special rules regarding encoding of properties which
  // closely resembles encoding of ivars.
  getObjCEncodingForTypeImpl(T, S,
                             ObjCEncOptions()
                                 .setExpandPointedToStructures()
                                 .setExpandStructures()
                                 .setIsOutermostType()
                                 .setEncodingProperty(),
                             /*Field=*/nullptr);
}

static char getObjCEncodingForPrimitiveType(const ASTContext *C,
                                            const BuiltinType *BT) {
    BuiltinType::Kind kind = BT->getKind();
    switch (kind) {
    case BuiltinType::Void:       return 'v';
    case BuiltinType::Bool:       return 'B';
    case BuiltinType::Char8:
    case BuiltinType::Char_U:
    case BuiltinType::UChar:      return 'C';
    case BuiltinType::Char16:
    case BuiltinType::UShort:     return 'S';
    case BuiltinType::Char32:
    case BuiltinType::UInt:       return 'I';
    case BuiltinType::ULong:
        return C->getTargetInfo().getLongWidth() == 32 ? 'L' : 'Q';
    case BuiltinType::UInt128:    return 'T';
    case BuiltinType::ULongLong:  return 'Q';
    case BuiltinType::Char_S:
    case BuiltinType::SChar:      return 'c';
    case BuiltinType::Short:      return 's';
    case BuiltinType::WChar_S:
    case BuiltinType::WChar_U:
    case BuiltinType::Int:        return 'i';
    case BuiltinType::Long:
      return C->getTargetInfo().getLongWidth() == 32 ? 'l' : 'q';
    case BuiltinType::LongLong:   return 'q';
    case BuiltinType::Int128:     return 't';
    case BuiltinType::Float:      return 'f';
    case BuiltinType::Double:     return 'd';
    case BuiltinType::LongDouble: return 'D';
    case BuiltinType::NullPtr:    return '*'; // like char*

    case BuiltinType::BFloat16:
    case BuiltinType::Float16:
    case BuiltinType::Float128:
    case BuiltinType::Half:
    case BuiltinType::ShortAccum:
    case BuiltinType::Accum:
    case BuiltinType::LongAccum:
    case BuiltinType::UShortAccum:
    case BuiltinType::UAccum:
    case BuiltinType::ULongAccum:
    case BuiltinType::ShortFract:
    case BuiltinType::Fract:
    case BuiltinType::LongFract:
    case BuiltinType::UShortFract:
    case BuiltinType::UFract:
    case BuiltinType::ULongFract:
    case BuiltinType::SatShortAccum:
    case BuiltinType::SatAccum:
    case BuiltinType::SatLongAccum:
    case BuiltinType::SatUShortAccum:
    case BuiltinType::SatUAccum:
    case BuiltinType::SatULongAccum:
    case BuiltinType::SatShortFract:
    case BuiltinType::SatFract:
    case BuiltinType::SatLongFract:
    case BuiltinType::SatUShortFract:
    case BuiltinType::SatUFract:
    case BuiltinType::SatULongFract:
      // FIXME: potentially need @encodes for these!
      return ' ';

#define SVE_TYPE(Name, Id, SingletonId) \
    case BuiltinType::Id:
#include "clang/Basic/AArch64SVEACLETypes.def"
#define RVV_TYPE(Name, Id, SingletonId) case BuiltinType::Id:
#include "clang/Basic/RISCVVTypes.def"
      {
        DiagnosticsEngine &Diags = C->getDiagnostics();
        unsigned DiagID = Diags.getCustomDiagID(DiagnosticsEngine::Error,
                                                "cannot yet @encode type %0");
        Diags.Report(DiagID) << BT->getName(C->getPrintingPolicy());
        return ' ';
      }

    case BuiltinType::ObjCId:
    case BuiltinType::ObjCClass:
    case BuiltinType::ObjCSel:
      llvm_unreachable("@encoding ObjC primitive type");

    // OpenCL and placeholder types don't need @encodings.
#define IMAGE_TYPE(ImgType, Id, SingletonId, Access, Suffix) \
    case BuiltinType::Id:
#include "clang/Basic/OpenCLImageTypes.def"
#define IMAGE_TYPE(ImgType, Id, SingletonId, Access, Suffix)                   \
  case BuiltinType::Sampled##Id:
#define IMAGE_WRITE_TYPE(Type, Id, Ext)
#define IMAGE_READ_WRITE_TYPE(Type, Id, Ext)
#include "clang/Basic/OpenCLImageTypes.def"
#define EXT_OPAQUE_TYPE(ExtType, Id, Ext) \
    case BuiltinType::Id:
#include "clang/Basic/OpenCLExtensionTypes.def"
    case BuiltinType::OCLEvent:
    case BuiltinType::OCLClkEvent:
    case BuiltinType::OCLQueue:
    case BuiltinType::OCLReserveID:
    case BuiltinType::OCLSampler:
    case BuiltinType::Dependent:
#define PPC_VECTOR_TYPE(Name, Id, Size) \
    case BuiltinType::Id:
#include "clang/Basic/PPCTypes.def"
#define BUILTIN_TYPE(KIND, ID)
#define PLACEHOLDER_TYPE(KIND, ID) \
    case BuiltinType::KIND:
#include "clang/AST/BuiltinTypes.def"
      llvm_unreachable("invalid builtin type for @encode");
    }
    llvm_unreachable("invalid BuiltinType::Kind value");
}

static char ObjCEncodingForEnumType(const ASTContext *C, const EnumType *ET) {
  EnumDecl *Enum = ET->getDecl();

  // The encoding of an non-fixed enum type is always 'i', regardless of size.
  if (!Enum->isFixed())
    return 'i';

  // The encoding of a fixed enum type matches its fixed underlying type.
  const auto *BT = Enum->getIntegerType()->castAs<BuiltinType>();
  return getObjCEncodingForPrimitiveType(C, BT);
}

static void EncodeBitField(const ASTContext *Ctx, std::string& S,
                           QualType T, const FieldDecl *FD) {
  assert(FD->isBitField() && "not a bitfield - getObjCEncodingForTypeImpl");
  S += 'b';
  // The NeXT runtime encodes bit fields as b followed by the number of bits.
  // The GNU runtime requires more information; bitfields are encoded as b,
  // then the offset (in bits) of the first element, then the type of the
  // bitfield, then the size in bits.  For example, in this structure:
  //
  // struct
  // {
  //    int integer;
  //    int flags:2;
  // };
  // On a 32-bit system, the encoding for flags would be b2 for the NeXT
  // runtime, but b32i2 for the GNU runtime.  The reason for this extra
  // information is not especially sensible, but we're stuck with it for
  // compatibility with GCC, although providing it breaks anything that
  // actually uses runtime introspection and wants to work on both runtimes...
  if (Ctx->getLangOpts().ObjCRuntime.isGNUFamily()) {
    uint64_t Offset;

    if (const auto *IVD = dyn_cast<ObjCIvarDecl>(FD)) {
      Offset = Ctx->lookupFieldBitOffset(IVD->getContainingInterface(), nullptr,
                                         IVD);
    } else {
      const RecordDecl *RD = FD->getParent();
      const ASTRecordLayout &RL = Ctx->getASTRecordLayout(RD);
      Offset = RL.getFieldOffset(FD->getFieldIndex());
    }

    S += llvm::utostr(Offset);

    if (const auto *ET = T->getAs<EnumType>())
      S += ObjCEncodingForEnumType(Ctx, ET);
    else {
      const auto *BT = T->castAs<BuiltinType>();
      S += getObjCEncodingForPrimitiveType(Ctx, BT);
    }
  }
  S += llvm::utostr(FD->getBitWidthValue(*Ctx));
}

// Helper function for determining whether the encoded type string would include
// a template specialization type.
static bool hasTemplateSpecializationInEncodedString(const Type *T,
                                                     bool VisitBasesAndFields) {
  T = T->getBaseElementTypeUnsafe();

  if (auto *PT = T->getAs<PointerType>())
    return hasTemplateSpecializationInEncodedString(
        PT->getPointeeType().getTypePtr(), false);

  auto *CXXRD = T->getAsCXXRecordDecl();

  if (!CXXRD)
    return false;

  if (isa<ClassTemplateSpecializationDecl>(CXXRD))
    return true;

  if (!CXXRD->hasDefinition() || !VisitBasesAndFields)
    return false;

  for (auto B : CXXRD->bases())
    if (hasTemplateSpecializationInEncodedString(B.getType().getTypePtr(),
                                                 true))
      return true;

  for (auto *FD : CXXRD->fields())
    if (hasTemplateSpecializationInEncodedString(FD->getType().getTypePtr(),
                                                 true))
      return true;

  return false;
}

// FIXME: Use SmallString for accumulating string.
void ASTContext::getObjCEncodingForTypeImpl(QualType T, std::string &S,
                                            const ObjCEncOptions Options,
                                            const FieldDecl *FD,
                                            QualType *NotEncodedT) const {
  CanQualType CT = getCanonicalType(T);
  switch (CT->getTypeClass()) {
  case Type::Builtin:
  case Type::Enum:
    if (FD && FD->isBitField())
      return EncodeBitField(this, S, T, FD);
    if (const auto *BT = dyn_cast<BuiltinType>(CT))
      S += getObjCEncodingForPrimitiveType(this, BT);
    else
      S += ObjCEncodingForEnumType(this, cast<EnumType>(CT));
    return;

  case Type::Complex:
    S += 'j';
    getObjCEncodingForTypeImpl(T->castAs<ComplexType>()->getElementType(), S,
                               ObjCEncOptions(),
                               /*Field=*/nullptr);
    return;

  case Type::Atomic:
    S += 'A';
    getObjCEncodingForTypeImpl(T->castAs<AtomicType>()->getValueType(), S,
                               ObjCEncOptions(),
                               /*Field=*/nullptr);
    return;

  // encoding for pointer or reference types.
  case Type::Pointer:
  case Type::LValueReference:
  case Type::RValueReference: {
    QualType PointeeTy;
    if (isa<PointerType>(CT)) {
      const auto *PT = T->castAs<PointerType>();
      if (PT->isObjCSelType()) {
        S += ':';
        return;
      }
      PointeeTy = PT->getPointeeType();
    } else {
      PointeeTy = T->castAs<ReferenceType>()->getPointeeType();
    }

    bool isReadOnly = false;
    // For historical/compatibility reasons, the read-only qualifier of the
    // pointee gets emitted _before_ the '^'.  The read-only qualifier of
    // the pointer itself gets ignored, _unless_ we are looking at a typedef!
    // Also, do not emit the 'r' for anything but the outermost type!
    if (isa<TypedefType>(T.getTypePtr())) {
      if (Options.IsOutermostType() && T.isConstQualified()) {
        isReadOnly = true;
        S += 'r';
      }
    } else if (Options.IsOutermostType()) {
      QualType P = PointeeTy;
      while (auto PT = P->getAs<PointerType>())
        P = PT->getPointeeType();
      if (P.isConstQualified()) {
        isReadOnly = true;
        S += 'r';
      }
    }
    if (isReadOnly) {
      // Another legacy compatibility encoding. Some ObjC qualifier and type
      // combinations need to be rearranged.
      // Rewrite "in const" from "nr" to "rn"
      if (StringRef(S).endswith("nr"))
        S.replace(S.end()-2, S.end(), "rn");
    }

    if (PointeeTy->isCharType()) {
      // char pointer types should be encoded as '*' unless it is a
      // type that has been typedef'd to 'BOOL'.
      if (!isTypeTypedefedAsBOOL(PointeeTy)) {
        S += '*';
        return;
      }
    } else if (const auto *RTy = PointeeTy->getAs<RecordType>()) {
      // GCC binary compat: Need to convert "struct objc_class *" to "#".
      if (RTy->getDecl()->getIdentifier() == &Idents.get("objc_class")) {
        S += '#';
        return;
      }
      // GCC binary compat: Need to convert "struct objc_object *" to "@".
      if (RTy->getDecl()->getIdentifier() == &Idents.get("objc_object")) {
        S += '@';
        return;
      }
      // If the encoded string for the class includes template names, just emit
      // "^v" for pointers to the class.
      if (getLangOpts().CPlusPlus &&
          (!getLangOpts().EncodeCXXClassTemplateSpec &&
           hasTemplateSpecializationInEncodedString(
               RTy, Options.ExpandPointedToStructures()))) {
        S += "^v";
        return;
      }
      // fall through...
    }
    S += '^';
    getLegacyIntegralTypeEncoding(PointeeTy);

    ObjCEncOptions NewOptions;
    if (Options.ExpandPointedToStructures())
      NewOptions.setExpandStructures();
    getObjCEncodingForTypeImpl(PointeeTy, S, NewOptions,
                               /*Field=*/nullptr, NotEncodedT);
    return;
  }

  case Type::ConstantArray:
  case Type::IncompleteArray:
  case Type::VariableArray: {
    const auto *AT = cast<ArrayType>(CT);

    if (isa<IncompleteArrayType>(AT) && !Options.IsStructField()) {
      // Incomplete arrays are encoded as a pointer to the array element.
      S += '^';

      getObjCEncodingForTypeImpl(
          AT->getElementType(), S,
          Options.keepingOnly(ObjCEncOptions().setExpandStructures()), FD);
    } else {
      S += '[';

      if (const auto *CAT = dyn_cast<ConstantArrayType>(AT))
        S += llvm::utostr(CAT->getSize().getZExtValue());
      else {
        //Variable length arrays are encoded as a regular array with 0 elements.
        assert((isa<VariableArrayType>(AT) || isa<IncompleteArrayType>(AT)) &&
               "Unknown array type!");
        S += '0';
      }

      getObjCEncodingForTypeImpl(
          AT->getElementType(), S,
          Options.keepingOnly(ObjCEncOptions().setExpandStructures()), FD,
          NotEncodedT);
      S += ']';
    }
    return;
  }

  case Type::FunctionNoProto:
  case Type::FunctionProto:
    S += '?';
    return;

  case Type::Record: {
    RecordDecl *RDecl = cast<RecordType>(CT)->getDecl();
    S += RDecl->isUnion() ? '(' : '{';
    // Anonymous structures print as '?'
    if (const IdentifierInfo *II = RDecl->getIdentifier()) {
      S += II->getName();
      if (const auto *Spec = dyn_cast<ClassTemplateSpecializationDecl>(RDecl)) {
        const TemplateArgumentList &TemplateArgs = Spec->getTemplateArgs();
        llvm::raw_string_ostream OS(S);
        printTemplateArgumentList(OS, TemplateArgs.asArray(),
                                  getPrintingPolicy());
      }
    } else {
      S += '?';
    }
    if (Options.ExpandStructures()) {
      S += '=';
      if (!RDecl->isUnion()) {
        getObjCEncodingForStructureImpl(RDecl, S, FD, true, NotEncodedT);
      } else {
        for (const auto *Field : RDecl->fields()) {
          if (FD) {
            S += '"';
            S += Field->getNameAsString();
            S += '"';
          }

          // Special case bit-fields.
          if (Field->isBitField()) {
            getObjCEncodingForTypeImpl(Field->getType(), S,
                                       ObjCEncOptions().setExpandStructures(),
                                       Field);
          } else {
            QualType qt = Field->getType();
            getLegacyIntegralTypeEncoding(qt);
            getObjCEncodingForTypeImpl(
                qt, S,
                ObjCEncOptions().setExpandStructures().setIsStructField(), FD,
                NotEncodedT);
          }
        }
      }
    }
    S += RDecl->isUnion() ? ')' : '}';
    return;
  }

  case Type::BlockPointer: {
    const auto *BT = T->castAs<BlockPointerType>();
    S += "@?"; // Unlike a pointer-to-function, which is "^?".
    if (Options.EncodeBlockParameters()) {
      const auto *FT = BT->getPointeeType()->castAs<FunctionType>();

      S += '<';
      // Block return type
      getObjCEncodingForTypeImpl(FT->getReturnType(), S,
                                 Options.forComponentType(), FD, NotEncodedT);
      // Block self
      S += "@?";
      // Block parameters
      if (const auto *FPT = dyn_cast<FunctionProtoType>(FT)) {
        for (const auto &I : FPT->param_types())
          getObjCEncodingForTypeImpl(I, S, Options.forComponentType(), FD,
                                     NotEncodedT);
      }
      S += '>';
    }
    return;
  }

  case Type::ObjCObject: {
    // hack to match legacy encoding of *id and *Class
    QualType Ty = getObjCObjectPointerType(CT);
    if (Ty->isObjCIdType()) {
      S += "{objc_object=}";
      return;
    }
    else if (Ty->isObjCClassType()) {
      S += "{objc_class=}";
      return;
    }
    // TODO: Double check to make sure this intentionally falls through.
    LLVM_FALLTHROUGH;
  }

  case Type::ObjCInterface: {
    // Ignore protocol qualifiers when mangling at this level.
    // @encode(class_name)
    ObjCInterfaceDecl *OI = T->castAs<ObjCObjectType>()->getInterface();
    S += '{';
    S += OI->getObjCRuntimeNameAsString();
    if (Options.ExpandStructures()) {
      S += '=';
      SmallVector<const ObjCIvarDecl*, 32> Ivars;
      DeepCollectObjCIvars(OI, true, Ivars);
      for (unsigned i = 0, e = Ivars.size(); i != e; ++i) {
        const FieldDecl *Field = Ivars[i];
        if (Field->isBitField())
          getObjCEncodingForTypeImpl(Field->getType(), S,
                                     ObjCEncOptions().setExpandStructures(),
                                     Field);
        else
          getObjCEncodingForTypeImpl(Field->getType(), S,
                                     ObjCEncOptions().setExpandStructures(), FD,
                                     NotEncodedT);
      }
    }
    S += '}';
    return;
  }

  case Type::ObjCObjectPointer: {
    const auto *OPT = T->castAs<ObjCObjectPointerType>();
    if (OPT->isObjCIdType()) {
      S += '@';
      return;
    }

    if (OPT->isObjCClassType() || OPT->isObjCQualifiedClassType()) {
      // FIXME: Consider if we need to output qualifiers for 'Class<p>'.
      // Since this is a binary compatibility issue, need to consult with
      // runtime folks. Fortunately, this is a *very* obscure construct.
      S += '#';
      return;
    }

    if (OPT->isObjCQualifiedIdType()) {
      getObjCEncodingForTypeImpl(
          getObjCIdType(), S,
          Options.keepingOnly(ObjCEncOptions()
                                  .setExpandPointedToStructures()
                                  .setExpandStructures()),
          FD);
      if (FD || Options.EncodingProperty() || Options.EncodeClassNames()) {
        // Note that we do extended encoding of protocol qualifer list
        // Only when doing ivar or property encoding.
        S += '"';
        for (const auto *I : OPT->quals()) {
          S += '<';
          S += I->getObjCRuntimeNameAsString();
          S += '>';
        }
        S += '"';
      }
      return;
    }

    S += '@';
    if (OPT->getInterfaceDecl() &&
        (FD || Options.EncodingProperty() || Options.EncodeClassNames())) {
      S += '"';
      S += OPT->getInterfaceDecl()->getObjCRuntimeNameAsString();
      for (const auto *I : OPT->quals()) {
        S += '<';
        S += I->getObjCRuntimeNameAsString();
        S += '>';
      }
      S += '"';
    }
    return;
  }

  // gcc just blithely ignores member pointers.
  // FIXME: we should do better than that.  'M' is available.
  case Type::MemberPointer:
  // This matches gcc's encoding, even though technically it is insufficient.
  //FIXME. We should do a better job than gcc.
  case Type::Vector:
  case Type::ExtVector:
  // Until we have a coherent encoding of these three types, issue warning.
    if (NotEncodedT)
      *NotEncodedT = T;
    return;

  case Type::ConstantMatrix:
    if (NotEncodedT)
      *NotEncodedT = T;
    return;

  // We could see an undeduced auto type here during error recovery.
  // Just ignore it.
  case Type::Auto:
  case Type::DeducedTemplateSpecialization:
    return;

  case Type::Pipe:
  case Type::ExtInt:
#define ABSTRACT_TYPE(KIND, BASE)
#define TYPE(KIND, BASE)
#define DEPENDENT_TYPE(KIND, BASE) \
  case Type::KIND:
#define NON_CANONICAL_TYPE(KIND, BASE) \
  case Type::KIND:
#define NON_CANONICAL_UNLESS_DEPENDENT_TYPE(KIND, BASE) \
  case Type::KIND:
#include "clang/AST/TypeNodes.inc"
    llvm_unreachable("@encode for dependent type!");
  }
  llvm_unreachable("bad type kind!");
}

void ASTContext::getObjCEncodingForStructureImpl(RecordDecl *RDecl,
                                                 std::string &S,
                                                 const FieldDecl *FD,
                                                 bool includeVBases,
                                                 QualType *NotEncodedT) const {
  assert(RDecl && "Expected non-null RecordDecl");
  assert(!RDecl->isUnion() && "Should not be called for unions");
  if (!RDecl->getDefinition() || RDecl->getDefinition()->isInvalidDecl())
    return;

  const auto *CXXRec = dyn_cast<CXXRecordDecl>(RDecl);
  std::multimap<uint64_t, NamedDecl *> FieldOrBaseOffsets;
  const ASTRecordLayout &layout = getASTRecordLayout(RDecl);

  if (CXXRec) {
    for (const auto &BI : CXXRec->bases()) {
      if (!BI.isVirtual()) {
        CXXRecordDecl *base = BI.getType()->getAsCXXRecordDecl();
        if (base->isEmpty())
          continue;
        uint64_t offs = toBits(layout.getBaseClassOffset(base));
        FieldOrBaseOffsets.insert(FieldOrBaseOffsets.upper_bound(offs),
                                  std::make_pair(offs, base));
      }
    }
  }

  unsigned i = 0;
  for (FieldDecl *Field : RDecl->fields()) {
    if (!Field->isZeroLengthBitField(*this) && Field->isZeroSize(*this))
      continue;
    uint64_t offs = layout.getFieldOffset(i);
    FieldOrBaseOffsets.insert(FieldOrBaseOffsets.upper_bound(offs),
                              std::make_pair(offs, Field));
    ++i;
  }

  if (CXXRec && includeVBases) {
    for (const auto &BI : CXXRec->vbases()) {
      CXXRecordDecl *base = BI.getType()->getAsCXXRecordDecl();
      if (base->isEmpty())
        continue;
      uint64_t offs = toBits(layout.getVBaseClassOffset(base));
      if (offs >= uint64_t(toBits(layout.getNonVirtualSize())) &&
          FieldOrBaseOffsets.find(offs) == FieldOrBaseOffsets.end())
        FieldOrBaseOffsets.insert(FieldOrBaseOffsets.end(),
                                  std::make_pair(offs, base));
    }
  }

  CharUnits size;
  if (CXXRec) {
    size = includeVBases ? layout.getSize() : layout.getNonVirtualSize();
  } else {
    size = layout.getSize();
  }

#ifndef NDEBUG
  uint64_t CurOffs = 0;
#endif
  std::multimap<uint64_t, NamedDecl *>::iterator
    CurLayObj = FieldOrBaseOffsets.begin();

  if (CXXRec && CXXRec->isDynamicClass() &&
      (CurLayObj == FieldOrBaseOffsets.end() || CurLayObj->first != 0)) {
    if (FD) {
      S += "\"_vptr$";
      std::string recname = CXXRec->getNameAsString();
      if (recname.empty()) recname = "?";
      S += recname;
      S += '"';
    }
    S += "^^?";
#ifndef NDEBUG
    CurOffs += getTypeSize(VoidPtrTy);
#endif
  }

  if (!RDecl->hasFlexibleArrayMember()) {
    // Mark the end of the structure.
    uint64_t offs = toBits(size);
    FieldOrBaseOffsets.insert(FieldOrBaseOffsets.upper_bound(offs),
                              std::make_pair(offs, nullptr));
  }

  for (; CurLayObj != FieldOrBaseOffsets.end(); ++CurLayObj) {
#ifndef NDEBUG
    assert(CurOffs <= CurLayObj->first);
    if (CurOffs < CurLayObj->first) {
      uint64_t padding = CurLayObj->first - CurOffs;
      // FIXME: There doesn't seem to be a way to indicate in the encoding that
      // packing/alignment of members is different that normal, in which case
      // the encoding will be out-of-sync with the real layout.
      // If the runtime switches to just consider the size of types without
      // taking into account alignment, we could make padding explicit in the
      // encoding (e.g. using arrays of chars). The encoding strings would be
      // longer then though.
      CurOffs += padding;
    }
#endif

    NamedDecl *dcl = CurLayObj->second;
    if (!dcl)
      break; // reached end of structure.

    if (auto *base = dyn_cast<CXXRecordDecl>(dcl)) {
      // We expand the bases without their virtual bases since those are going
      // in the initial structure. Note that this differs from gcc which
      // expands virtual bases each time one is encountered in the hierarchy,
      // making the encoding type bigger than it really is.
      getObjCEncodingForStructureImpl(base, S, FD, /*includeVBases*/false,
                                      NotEncodedT);
      assert(!base->isEmpty());
#ifndef NDEBUG
      CurOffs += toBits(getASTRecordLayout(base).getNonVirtualSize());
#endif
    } else {
      const auto *field = cast<FieldDecl>(dcl);
      if (FD) {
        S += '"';
        S += field->getNameAsString();
        S += '"';
      }

      if (field->isBitField()) {
        EncodeBitField(this, S, field->getType(), field);
#ifndef NDEBUG
        CurOffs += field->getBitWidthValue(*this);
#endif
      } else {
        QualType qt = field->getType();
        getLegacyIntegralTypeEncoding(qt);
        getObjCEncodingForTypeImpl(
            qt, S, ObjCEncOptions().setExpandStructures().setIsStructField(),
            FD, NotEncodedT);
#ifndef NDEBUG
        CurOffs += getTypeSize(field->getType());
#endif
      }
    }
  }
}

void ASTContext::getObjCEncodingForTypeQualifier(Decl::ObjCDeclQualifier QT,
                                                 std::string& S) const {
  if (QT & Decl::OBJC_TQ_In)
    S += 'n';
  if (QT & Decl::OBJC_TQ_Inout)
    S += 'N';
  if (QT & Decl::OBJC_TQ_Out)
    S += 'o';
  if (QT & Decl::OBJC_TQ_Bycopy)
    S += 'O';
  if (QT & Decl::OBJC_TQ_Byref)
    S += 'R';
  if (QT & Decl::OBJC_TQ_Oneway)
    S += 'V';
}

TypedefDecl *ASTContext::getObjCIdDecl() const {
  if (!ObjCIdDecl) {
    QualType T = getObjCObjectType(ObjCBuiltinIdTy, {}, {});
    T = getObjCObjectPointerType(T);
    ObjCIdDecl = buildImplicitTypedef(T, "id");
  }
  return ObjCIdDecl;
}

TypedefDecl *ASTContext::getObjCSelDecl() const {
  if (!ObjCSelDecl) {
    QualType T = getPointerType(ObjCBuiltinSelTy);
    ObjCSelDecl = buildImplicitTypedef(T, "SEL");
  }
  return ObjCSelDecl;
}

TypedefDecl *ASTContext::getObjCClassDecl() const {
  if (!ObjCClassDecl) {
    QualType T = getObjCObjectType(ObjCBuiltinClassTy, {}, {});
    T = getObjCObjectPointerType(T);
    ObjCClassDecl = buildImplicitTypedef(T, "Class");
  }
  return ObjCClassDecl;
}

ObjCInterfaceDecl *ASTContext::getObjCProtocolDecl() const {
  if (!ObjCProtocolClassDecl) {
    ObjCProtocolClassDecl
      = ObjCInterfaceDecl::Create(*this, getTranslationUnitDecl(),
                                  SourceLocation(),
                                  &Idents.get("Protocol"),
                                  /*typeParamList=*/nullptr,
                                  /*PrevDecl=*/nullptr,
                                  SourceLocation(), true);
  }

  return ObjCProtocolClassDecl;
}

//===----------------------------------------------------------------------===//
// __builtin_va_list Construction Functions
//===----------------------------------------------------------------------===//

static TypedefDecl *CreateCharPtrNamedVaListDecl(const ASTContext *Context,
                                                 StringRef Name) {
  // typedef char* __builtin[_ms]_va_list;
  QualType T = Context->getPointerType(Context->CharTy);
  return Context->buildImplicitTypedef(T, Name);
}

static TypedefDecl *CreateMSVaListDecl(const ASTContext *Context) {
  return CreateCharPtrNamedVaListDecl(Context, "__builtin_ms_va_list");
}

static TypedefDecl *CreateCharPtrBuiltinVaListDecl(const ASTContext *Context) {
  return CreateCharPtrNamedVaListDecl(Context, "__builtin_va_list");
}

static TypedefDecl *CreateVoidPtrBuiltinVaListDecl(const ASTContext *Context) {
  // typedef void* __builtin_va_list;
  QualType T = Context->getPointerType(Context->VoidTy);
  return Context->buildImplicitTypedef(T, "__builtin_va_list");
}

static TypedefDecl *
CreateAArch64ABIBuiltinVaListDecl(const ASTContext *Context) {
  // struct __va_list
  RecordDecl *VaListTagDecl = Context->buildImplicitRecord("__va_list");
  if (Context->getLangOpts().CPlusPlus) {
    // namespace std { struct __va_list {
    NamespaceDecl *NS;
    NS = NamespaceDecl::Create(const_cast<ASTContext &>(*Context),
                               Context->getTranslationUnitDecl(),
                               /*Inline*/ false, SourceLocation(),
                               SourceLocation(), &Context->Idents.get("std"),
                               /*PrevDecl*/ nullptr);
    NS->setImplicit();
    VaListTagDecl->setDeclContext(NS);
  }

  VaListTagDecl->startDefinition();

  const size_t NumFields = 5;
  QualType FieldTypes[NumFields];
  const char *FieldNames[NumFields];

  // void *__stack;
  FieldTypes[0] = Context->getPointerType(Context->VoidTy);
  FieldNames[0] = "__stack";

  // void *__gr_top;
  FieldTypes[1] = Context->getPointerType(Context->VoidTy);
  FieldNames[1] = "__gr_top";

  // void *__vr_top;
  FieldTypes[2] = Context->getPointerType(Context->VoidTy);
  FieldNames[2] = "__vr_top";

  // int __gr_offs;
  FieldTypes[3] = Context->IntTy;
  FieldNames[3] = "__gr_offs";

  // int __vr_offs;
  FieldTypes[4] = Context->IntTy;
  FieldNames[4] = "__vr_offs";

  // Create fields
  for (unsigned i = 0; i < NumFields; ++i) {
    FieldDecl *Field = FieldDecl::Create(const_cast<ASTContext &>(*Context),
                                         VaListTagDecl,
                                         SourceLocation(),
                                         SourceLocation(),
                                         &Context->Idents.get(FieldNames[i]),
                                         FieldTypes[i], /*TInfo=*/nullptr,
                                         /*BitWidth=*/nullptr,
                                         /*Mutable=*/false,
                                         ICIS_NoInit);
    Field->setAccess(AS_public);
    VaListTagDecl->addDecl(Field);
  }
  VaListTagDecl->completeDefinition();
  Context->VaListTagDecl = VaListTagDecl;
  QualType VaListTagType = Context->getRecordType(VaListTagDecl);

  // } __builtin_va_list;
  return Context->buildImplicitTypedef(VaListTagType, "__builtin_va_list");
}

static TypedefDecl *CreatePowerABIBuiltinVaListDecl(const ASTContext *Context) {
  // typedef struct __va_list_tag {
  RecordDecl *VaListTagDecl;

  VaListTagDecl = Context->buildImplicitRecord("__va_list_tag");
  VaListTagDecl->startDefinition();

  const size_t NumFields = 5;
  QualType FieldTypes[NumFields];
  const char *FieldNames[NumFields];

  //   unsigned char gpr;
  FieldTypes[0] = Context->UnsignedCharTy;
  FieldNames[0] = "gpr";

  //   unsigned char fpr;
  FieldTypes[1] = Context->UnsignedCharTy;
  FieldNames[1] = "fpr";

  //   unsigned short reserved;
  FieldTypes[2] = Context->UnsignedShortTy;
  FieldNames[2] = "reserved";

  //   void* overflow_arg_area;
  FieldTypes[3] = Context->getPointerType(Context->VoidTy);
  FieldNames[3] = "overflow_arg_area";

  //   void* reg_save_area;
  FieldTypes[4] = Context->getPointerType(Context->VoidTy);
  FieldNames[4] = "reg_save_area";

  // Create fields
  for (unsigned i = 0; i < NumFields; ++i) {
    FieldDecl *Field = FieldDecl::Create(*Context, VaListTagDecl,
                                         SourceLocation(),
                                         SourceLocation(),
                                         &Context->Idents.get(FieldNames[i]),
                                         FieldTypes[i], /*TInfo=*/nullptr,
                                         /*BitWidth=*/nullptr,
                                         /*Mutable=*/false,
                                         ICIS_NoInit);
    Field->setAccess(AS_public);
    VaListTagDecl->addDecl(Field);
  }
  VaListTagDecl->completeDefinition();
  Context->VaListTagDecl = VaListTagDecl;
  QualType VaListTagType = Context->getRecordType(VaListTagDecl);

  // } __va_list_tag;
  TypedefDecl *VaListTagTypedefDecl =
      Context->buildImplicitTypedef(VaListTagType, "__va_list_tag");

  QualType VaListTagTypedefType =
    Context->getTypedefType(VaListTagTypedefDecl);

  // typedef __va_list_tag __builtin_va_list[1];
  llvm::APInt Size(Context->getTypeSize(Context->getSizeType()), 1);
  QualType VaListTagArrayType
    = Context->getConstantArrayType(VaListTagTypedefType,
                                    Size, nullptr, ArrayType::Normal, 0);
  return Context->buildImplicitTypedef(VaListTagArrayType, "__builtin_va_list");
}

static TypedefDecl *
CreateX86_64ABIBuiltinVaListDecl(const ASTContext *Context) {
  // struct __va_list_tag {
  RecordDecl *VaListTagDecl;
  VaListTagDecl = Context->buildImplicitRecord("__va_list_tag");
  VaListTagDecl->startDefinition();

  const size_t NumFields = 4;
  QualType FieldTypes[NumFields];
  const char *FieldNames[NumFields];

  //   unsigned gp_offset;
  FieldTypes[0] = Context->UnsignedIntTy;
  FieldNames[0] = "gp_offset";

  //   unsigned fp_offset;
  FieldTypes[1] = Context->UnsignedIntTy;
  FieldNames[1] = "fp_offset";

  //   void* overflow_arg_area;
  FieldTypes[2] = Context->getPointerType(Context->VoidTy);
  FieldNames[2] = "overflow_arg_area";

  //   void* reg_save_area;
  FieldTypes[3] = Context->getPointerType(Context->VoidTy);
  FieldNames[3] = "reg_save_area";

  // Create fields
  for (unsigned i = 0; i < NumFields; ++i) {
    FieldDecl *Field = FieldDecl::Create(const_cast<ASTContext &>(*Context),
                                         VaListTagDecl,
                                         SourceLocation(),
                                         SourceLocation(),
                                         &Context->Idents.get(FieldNames[i]),
                                         FieldTypes[i], /*TInfo=*/nullptr,
                                         /*BitWidth=*/nullptr,
                                         /*Mutable=*/false,
                                         ICIS_NoInit);
    Field->setAccess(AS_public);
    VaListTagDecl->addDecl(Field);
  }
  VaListTagDecl->completeDefinition();
  Context->VaListTagDecl = VaListTagDecl;
  QualType VaListTagType = Context->getRecordType(VaListTagDecl);

  // };

  // typedef struct __va_list_tag __builtin_va_list[1];
  llvm::APInt Size(Context->getTypeSize(Context->getSizeType()), 1);
  QualType VaListTagArrayType = Context->getConstantArrayType(
      VaListTagType, Size, nullptr, ArrayType::Normal, 0);
  return Context->buildImplicitTypedef(VaListTagArrayType, "__builtin_va_list");
}

static TypedefDecl *CreatePNaClABIBuiltinVaListDecl(const ASTContext *Context) {
  // typedef int __builtin_va_list[4];
  llvm::APInt Size(Context->getTypeSize(Context->getSizeType()), 4);
  QualType IntArrayType = Context->getConstantArrayType(
      Context->IntTy, Size, nullptr, ArrayType::Normal, 0);
  return Context->buildImplicitTypedef(IntArrayType, "__builtin_va_list");
}

static TypedefDecl *
CreateAAPCSABIBuiltinVaListDecl(const ASTContext *Context) {
  // struct __va_list
  RecordDecl *VaListDecl = Context->buildImplicitRecord("__va_list");
  if (Context->getLangOpts().CPlusPlus) {
    // namespace std { struct __va_list {
    NamespaceDecl *NS;
    NS = NamespaceDecl::Create(const_cast<ASTContext &>(*Context),
                               Context->getTranslationUnitDecl(),
                               /*Inline*/false, SourceLocation(),
                               SourceLocation(), &Context->Idents.get("std"),
                               /*PrevDecl*/ nullptr);
    NS->setImplicit();
    VaListDecl->setDeclContext(NS);
  }

  VaListDecl->startDefinition();

  // void * __ap;
  FieldDecl *Field = FieldDecl::Create(const_cast<ASTContext &>(*Context),
                                       VaListDecl,
                                       SourceLocation(),
                                       SourceLocation(),
                                       &Context->Idents.get("__ap"),
                                       Context->getPointerType(Context->VoidTy),
                                       /*TInfo=*/nullptr,
                                       /*BitWidth=*/nullptr,
                                       /*Mutable=*/false,
                                       ICIS_NoInit);
  Field->setAccess(AS_public);
  VaListDecl->addDecl(Field);

  // };
  VaListDecl->completeDefinition();
  Context->VaListTagDecl = VaListDecl;

  // typedef struct __va_list __builtin_va_list;
  QualType T = Context->getRecordType(VaListDecl);
  return Context->buildImplicitTypedef(T, "__builtin_va_list");
}

static TypedefDecl *
CreateSystemZBuiltinVaListDecl(const ASTContext *Context) {
  // struct __va_list_tag {
  RecordDecl *VaListTagDecl;
  VaListTagDecl = Context->buildImplicitRecord("__va_list_tag");
  VaListTagDecl->startDefinition();

  const size_t NumFields = 4;
  QualType FieldTypes[NumFields];
  const char *FieldNames[NumFields];

  //   long __gpr;
  FieldTypes[0] = Context->LongTy;
  FieldNames[0] = "__gpr";

  //   long __fpr;
  FieldTypes[1] = Context->LongTy;
  FieldNames[1] = "__fpr";

  //   void *__overflow_arg_area;
  FieldTypes[2] = Context->getPointerType(Context->VoidTy);
  FieldNames[2] = "__overflow_arg_area";

  //   void *__reg_save_area;
  FieldTypes[3] = Context->getPointerType(Context->VoidTy);
  FieldNames[3] = "__reg_save_area";

  // Create fields
  for (unsigned i = 0; i < NumFields; ++i) {
    FieldDecl *Field = FieldDecl::Create(const_cast<ASTContext &>(*Context),
                                         VaListTagDecl,
                                         SourceLocation(),
                                         SourceLocation(),
                                         &Context->Idents.get(FieldNames[i]),
                                         FieldTypes[i], /*TInfo=*/nullptr,
                                         /*BitWidth=*/nullptr,
                                         /*Mutable=*/false,
                                         ICIS_NoInit);
    Field->setAccess(AS_public);
    VaListTagDecl->addDecl(Field);
  }
  VaListTagDecl->completeDefinition();
  Context->VaListTagDecl = VaListTagDecl;
  QualType VaListTagType = Context->getRecordType(VaListTagDecl);

  // };

  // typedef __va_list_tag __builtin_va_list[1];
  llvm::APInt Size(Context->getTypeSize(Context->getSizeType()), 1);
  QualType VaListTagArrayType = Context->getConstantArrayType(
      VaListTagType, Size, nullptr, ArrayType::Normal, 0);

  return Context->buildImplicitTypedef(VaListTagArrayType, "__builtin_va_list");
}

static TypedefDecl *CreateHexagonBuiltinVaListDecl(const ASTContext *Context) {
  // typedef struct __va_list_tag {
  RecordDecl *VaListTagDecl;
  VaListTagDecl = Context->buildImplicitRecord("__va_list_tag");
  VaListTagDecl->startDefinition();

  const size_t NumFields = 3;
  QualType FieldTypes[NumFields];
  const char *FieldNames[NumFields];

  //   void *CurrentSavedRegisterArea;
  FieldTypes[0] = Context->getPointerType(Context->VoidTy);
  FieldNames[0] = "__current_saved_reg_area_pointer";

  //   void *SavedRegAreaEnd;
  FieldTypes[1] = Context->getPointerType(Context->VoidTy);
  FieldNames[1] = "__saved_reg_area_end_pointer";

  //   void *OverflowArea;
  FieldTypes[2] = Context->getPointerType(Context->VoidTy);
  FieldNames[2] = "__overflow_area_pointer";

  // Create fields
  for (unsigned i = 0; i < NumFields; ++i) {
    FieldDecl *Field = FieldDecl::Create(
        const_cast<ASTContext &>(*Context), VaListTagDecl, SourceLocation(),
        SourceLocation(), &Context->Idents.get(FieldNames[i]), FieldTypes[i],
        /*TInfo=*/0,
        /*BitWidth=*/0,
        /*Mutable=*/false, ICIS_NoInit);
    Field->setAccess(AS_public);
    VaListTagDecl->addDecl(Field);
  }
  VaListTagDecl->completeDefinition();
  Context->VaListTagDecl = VaListTagDecl;
  QualType VaListTagType = Context->getRecordType(VaListTagDecl);

  // } __va_list_tag;
  TypedefDecl *VaListTagTypedefDecl =
      Context->buildImplicitTypedef(VaListTagType, "__va_list_tag");

  QualType VaListTagTypedefType = Context->getTypedefType(VaListTagTypedefDecl);

  // typedef __va_list_tag __builtin_va_list[1];
  llvm::APInt Size(Context->getTypeSize(Context->getSizeType()), 1);
  QualType VaListTagArrayType = Context->getConstantArrayType(
      VaListTagTypedefType, Size, nullptr, ArrayType::Normal, 0);

  return Context->buildImplicitTypedef(VaListTagArrayType, "__builtin_va_list");
}

static TypedefDecl *CreateVaListDecl(const ASTContext *Context,
                                     TargetInfo::BuiltinVaListKind Kind) {
  switch (Kind) {
  case TargetInfo::CharPtrBuiltinVaList:
    return CreateCharPtrBuiltinVaListDecl(Context);
  case TargetInfo::VoidPtrBuiltinVaList:
    return CreateVoidPtrBuiltinVaListDecl(Context);
  case TargetInfo::AArch64ABIBuiltinVaList:
    return CreateAArch64ABIBuiltinVaListDecl(Context);
  case TargetInfo::PowerABIBuiltinVaList:
    return CreatePowerABIBuiltinVaListDecl(Context);
  case TargetInfo::X86_64ABIBuiltinVaList:
    return CreateX86_64ABIBuiltinVaListDecl(Context);
  case TargetInfo::PNaClABIBuiltinVaList:
    return CreatePNaClABIBuiltinVaListDecl(Context);
  case TargetInfo::AAPCSABIBuiltinVaList:
    return CreateAAPCSABIBuiltinVaListDecl(Context);
  case TargetInfo::SystemZBuiltinVaList:
    return CreateSystemZBuiltinVaListDecl(Context);
  case TargetInfo::HexagonBuiltinVaList:
    return CreateHexagonBuiltinVaListDecl(Context);
  }

  llvm_unreachable("Unhandled __builtin_va_list type kind");
}

TypedefDecl *ASTContext::getBuiltinVaListDecl() const {
  if (!BuiltinVaListDecl) {
    BuiltinVaListDecl = CreateVaListDecl(this, Target->getBuiltinVaListKind());
    assert(BuiltinVaListDecl->isImplicit());
  }

  return BuiltinVaListDecl;
}

Decl *ASTContext::getVaListTagDecl() const {
  // Force the creation of VaListTagDecl by building the __builtin_va_list
  // declaration.
  if (!VaListTagDecl)
    (void)getBuiltinVaListDecl();

  return VaListTagDecl;
}

TypedefDecl *ASTContext::getBuiltinMSVaListDecl() const {
  if (!BuiltinMSVaListDecl)
    BuiltinMSVaListDecl = CreateMSVaListDecl(this);

  return BuiltinMSVaListDecl;
}

bool ASTContext::canBuiltinBeRedeclared(const FunctionDecl *FD) const {
  return BuiltinInfo.canBeRedeclared(FD->getBuiltinID());
}

void ASTContext::setObjCConstantStringInterface(ObjCInterfaceDecl *Decl) {
  assert(ObjCConstantStringType.isNull() &&
         "'NSConstantString' type already set!");

  ObjCConstantStringType = getObjCInterfaceType(Decl);
}

/// Retrieve the template name that corresponds to a non-empty
/// lookup.
TemplateName
ASTContext::getOverloadedTemplateName(UnresolvedSetIterator Begin,
                                      UnresolvedSetIterator End) const {
  unsigned size = End - Begin;
  assert(size > 1 && "set is not overloaded!");

  void *memory = Allocate(sizeof(OverloadedTemplateStorage) +
                          size * sizeof(FunctionTemplateDecl*));
  auto *OT = new (memory) OverloadedTemplateStorage(size);

  NamedDecl **Storage = OT->getStorage();
  for (UnresolvedSetIterator I = Begin; I != End; ++I) {
    NamedDecl *D = *I;
    assert(isa<FunctionTemplateDecl>(D) ||
           isa<UnresolvedUsingValueDecl>(D) ||
           (isa<UsingShadowDecl>(D) &&
            isa<FunctionTemplateDecl>(D->getUnderlyingDecl())));
    *Storage++ = D;
  }

  return TemplateName(OT);
}

/// Retrieve a template name representing an unqualified-id that has been
/// assumed to name a template for ADL purposes.
TemplateName ASTContext::getAssumedTemplateName(DeclarationName Name) const {
  auto *OT = new (*this) AssumedTemplateStorage(Name);
  return TemplateName(OT);
}

/// Retrieve the template name that represents a qualified
/// template name such as \c std::vector.
TemplateName
ASTContext::getQualifiedTemplateName(NestedNameSpecifier *NNS,
                                     bool TemplateKeyword,
                                     TemplateDecl *Template) const {
  assert(NNS && "Missing nested-name-specifier in qualified template name");

  // FIXME: Canonicalization?
  llvm::FoldingSetNodeID ID;
  QualifiedTemplateName::Profile(ID, NNS, TemplateKeyword, Template);

  void *InsertPos = nullptr;
  QualifiedTemplateName *QTN =
    QualifiedTemplateNames.FindNodeOrInsertPos(ID, InsertPos);
  if (!QTN) {
    QTN = new (*this, alignof(QualifiedTemplateName))
        QualifiedTemplateName(NNS, TemplateKeyword, Template);
    QualifiedTemplateNames.InsertNode(QTN, InsertPos);
  }

  return TemplateName(QTN);
}

/// Retrieve the template name that represents a dependent
/// template name such as \c MetaFun::template apply.
TemplateName
ASTContext::getDependentTemplateName(NestedNameSpecifier *NNS,
                                     const IdentifierInfo *Name) const {
  assert((!NNS || NNS->isDependent()) &&
         "Nested name specifier must be dependent");

  llvm::FoldingSetNodeID ID;
  DependentTemplateName::Profile(ID, NNS, Name);

  void *InsertPos = nullptr;
  DependentTemplateName *QTN =
    DependentTemplateNames.FindNodeOrInsertPos(ID, InsertPos);

  if (QTN)
    return TemplateName(QTN);

  NestedNameSpecifier *CanonNNS = getCanonicalNestedNameSpecifier(NNS);
  if (CanonNNS == NNS) {
    QTN = new (*this, alignof(DependentTemplateName))
        DependentTemplateName(NNS, Name);
  } else {
    TemplateName Canon = getDependentTemplateName(CanonNNS, Name);
    QTN = new (*this, alignof(DependentTemplateName))
        DependentTemplateName(NNS, Name, Canon);
    DependentTemplateName *CheckQTN =
      DependentTemplateNames.FindNodeOrInsertPos(ID, InsertPos);
    assert(!CheckQTN && "Dependent type name canonicalization broken");
    (void)CheckQTN;
  }

  DependentTemplateNames.InsertNode(QTN, InsertPos);
  return TemplateName(QTN);
}

/// Retrieve the template name that represents a dependent
/// template name such as \c MetaFun::template operator+.
TemplateName
ASTContext::getDependentTemplateName(NestedNameSpecifier *NNS,
                                     OverloadedOperatorKind Operator) const {
  assert((!NNS || NNS->isDependent()) &&
         "Nested name specifier must be dependent");

  llvm::FoldingSetNodeID ID;
  DependentTemplateName::Profile(ID, NNS, Operator);

  void *InsertPos = nullptr;
  DependentTemplateName *QTN
    = DependentTemplateNames.FindNodeOrInsertPos(ID, InsertPos);

  if (QTN)
    return TemplateName(QTN);

  NestedNameSpecifier *CanonNNS = getCanonicalNestedNameSpecifier(NNS);
  if (CanonNNS == NNS) {
    QTN = new (*this, alignof(DependentTemplateName))
        DependentTemplateName(NNS, Operator);
  } else {
    TemplateName Canon = getDependentTemplateName(CanonNNS, Operator);
    QTN = new (*this, alignof(DependentTemplateName))
        DependentTemplateName(NNS, Operator, Canon);

    DependentTemplateName *CheckQTN
      = DependentTemplateNames.FindNodeOrInsertPos(ID, InsertPos);
    assert(!CheckQTN && "Dependent template name canonicalization broken");
    (void)CheckQTN;
  }

  DependentTemplateNames.InsertNode(QTN, InsertPos);
  return TemplateName(QTN);
}

TemplateName
ASTContext::getSubstTemplateTemplateParm(TemplateTemplateParmDecl *param,
                                         TemplateName replacement) const {
  llvm::FoldingSetNodeID ID;
  SubstTemplateTemplateParmStorage::Profile(ID, param, replacement);

  void *insertPos = nullptr;
  SubstTemplateTemplateParmStorage *subst
    = SubstTemplateTemplateParms.FindNodeOrInsertPos(ID, insertPos);

  if (!subst) {
    subst = new (*this) SubstTemplateTemplateParmStorage(param, replacement);
    SubstTemplateTemplateParms.InsertNode(subst, insertPos);
  }

  return TemplateName(subst);
}

TemplateName
ASTContext::getSubstTemplateTemplateParmPack(TemplateTemplateParmDecl *Param,
                                       const TemplateArgument &ArgPack) const {
  auto &Self = const_cast<ASTContext &>(*this);
  llvm::FoldingSetNodeID ID;
  SubstTemplateTemplateParmPackStorage::Profile(ID, Self, Param, ArgPack);

  void *InsertPos = nullptr;
  SubstTemplateTemplateParmPackStorage *Subst
    = SubstTemplateTemplateParmPacks.FindNodeOrInsertPos(ID, InsertPos);

  if (!Subst) {
    Subst = new (*this) SubstTemplateTemplateParmPackStorage(Param,
                                                           ArgPack.pack_size(),
                                                         ArgPack.pack_begin());
    SubstTemplateTemplateParmPacks.InsertNode(Subst, InsertPos);
  }

  return TemplateName(Subst);
}

/// getFromTargetType - Given one of the integer types provided by
/// TargetInfo, produce the corresponding type. The unsigned @p Type
/// is actually a value of type @c TargetInfo::IntType.
CanQualType ASTContext::getFromTargetType(unsigned Type) const {
  switch (Type) {
  case TargetInfo::NoInt: return {};
  case TargetInfo::SignedChar: return SignedCharTy;
  case TargetInfo::UnsignedChar: return UnsignedCharTy;
  case TargetInfo::SignedShort: return ShortTy;
  case TargetInfo::UnsignedShort: return UnsignedShortTy;
  case TargetInfo::SignedInt: return IntTy;
  case TargetInfo::UnsignedInt: return UnsignedIntTy;
  case TargetInfo::SignedLong: return LongTy;
  case TargetInfo::UnsignedLong: return UnsignedLongTy;
  case TargetInfo::SignedLongLong: return LongLongTy;
  case TargetInfo::UnsignedLongLong: return UnsignedLongLongTy;
  }

  llvm_unreachable("Unhandled TargetInfo::IntType value");
}

//===----------------------------------------------------------------------===//
//                        Type Predicates.
//===----------------------------------------------------------------------===//

/// getObjCGCAttr - Returns one of GCNone, Weak or Strong objc's
/// garbage collection attribute.
///
Qualifiers::GC ASTContext::getObjCGCAttrKind(QualType Ty) const {
  if (getLangOpts().getGC() == LangOptions::NonGC)
    return Qualifiers::GCNone;

  assert(getLangOpts().ObjC);
  Qualifiers::GC GCAttrs = Ty.getObjCGCAttr();

  // Default behaviour under objective-C's gc is for ObjC pointers
  // (or pointers to them) be treated as though they were declared
  // as __strong.
  if (GCAttrs == Qualifiers::GCNone) {
    if (Ty->isObjCObjectPointerType() || Ty->isBlockPointerType())
      return Qualifiers::Strong;
    else if (Ty->isPointerType())
      return getObjCGCAttrKind(Ty->castAs<PointerType>()->getPointeeType());
  } else {
    // It's not valid to set GC attributes on anything that isn't a
    // pointer.
#ifndef NDEBUG
    QualType CT = Ty->getCanonicalTypeInternal();
    while (const auto *AT = dyn_cast<ArrayType>(CT))
      CT = AT->getElementType();
    assert(CT->isAnyPointerType() || CT->isBlockPointerType());
#endif
  }
  return GCAttrs;
}

//===----------------------------------------------------------------------===//
//                        Type Compatibility Testing
//===----------------------------------------------------------------------===//

/// areCompatVectorTypes - Return true if the two specified vector types are
/// compatible.
static bool areCompatVectorTypes(const VectorType *LHS,
                                 const VectorType *RHS) {
  assert(LHS->isCanonicalUnqualified() && RHS->isCanonicalUnqualified());
  return LHS->getElementType() == RHS->getElementType() &&
         LHS->getNumElements() == RHS->getNumElements();
}

/// areCompatMatrixTypes - Return true if the two specified matrix types are
/// compatible.
static bool areCompatMatrixTypes(const ConstantMatrixType *LHS,
                                 const ConstantMatrixType *RHS) {
  assert(LHS->isCanonicalUnqualified() && RHS->isCanonicalUnqualified());
  return LHS->getElementType() == RHS->getElementType() &&
         LHS->getNumRows() == RHS->getNumRows() &&
         LHS->getNumColumns() == RHS->getNumColumns();
}

bool ASTContext::areCompatibleVectorTypes(QualType FirstVec,
                                          QualType SecondVec) {
  assert(FirstVec->isVectorType() && "FirstVec should be a vector type");
  assert(SecondVec->isVectorType() && "SecondVec should be a vector type");

  if (hasSameUnqualifiedType(FirstVec, SecondVec))
    return true;

  // Treat Neon vector types and most AltiVec vector types as if they are the
  // equivalent GCC vector types.
  const auto *First = FirstVec->castAs<VectorType>();
  const auto *Second = SecondVec->castAs<VectorType>();
  if (First->getNumElements() == Second->getNumElements() &&
      hasSameType(First->getElementType(), Second->getElementType()) &&
      First->getVectorKind() != VectorType::AltiVecPixel &&
      First->getVectorKind() != VectorType::AltiVecBool &&
      Second->getVectorKind() != VectorType::AltiVecPixel &&
      Second->getVectorKind() != VectorType::AltiVecBool &&
      First->getVectorKind() != VectorType::SveFixedLengthDataVector &&
      First->getVectorKind() != VectorType::SveFixedLengthPredicateVector &&
      Second->getVectorKind() != VectorType::SveFixedLengthDataVector &&
      Second->getVectorKind() != VectorType::SveFixedLengthPredicateVector)
    return true;

  return false;
}

bool ASTContext::areCompatibleSveTypes(QualType FirstType,
                                       QualType SecondType) {
  assert(((FirstType->isSizelessBuiltinType() && SecondType->isVectorType()) ||
          (FirstType->isVectorType() && SecondType->isSizelessBuiltinType())) &&
         "Expected SVE builtin type and vector type!");

  auto IsValidCast = [this](QualType FirstType, QualType SecondType) {
    if (const auto *BT = FirstType->getAs<BuiltinType>()) {
      if (const auto *VT = SecondType->getAs<VectorType>()) {
        // Predicates have the same representation as uint8 so we also have to
        // check the kind to make these types incompatible.
        if (VT->getVectorKind() == VectorType::SveFixedLengthPredicateVector)
          return BT->getKind() == BuiltinType::SveBool;
        else if (VT->getVectorKind() == VectorType::SveFixedLengthDataVector)
          return VT->getElementType().getCanonicalType() ==
                 FirstType->getSveEltType(*this);
        else if (VT->getVectorKind() == VectorType::GenericVector)
          return getTypeSize(SecondType) == getLangOpts().ArmSveVectorBits &&
                 hasSameType(VT->getElementType(),
                             getBuiltinVectorTypeInfo(BT).ElementType);
      }
    }
    return false;
  };

  return IsValidCast(FirstType, SecondType) ||
         IsValidCast(SecondType, FirstType);
}

bool ASTContext::areLaxCompatibleSveTypes(QualType FirstType,
                                          QualType SecondType) {
  assert(((FirstType->isSizelessBuiltinType() && SecondType->isVectorType()) ||
          (FirstType->isVectorType() && SecondType->isSizelessBuiltinType())) &&
         "Expected SVE builtin type and vector type!");

  auto IsLaxCompatible = [this](QualType FirstType, QualType SecondType) {
    if (!FirstType->getAs<BuiltinType>())
      return false;

    const auto *VecTy = SecondType->getAs<VectorType>();
    if (VecTy &&
        (VecTy->getVectorKind() == VectorType::SveFixedLengthDataVector ||
         VecTy->getVectorKind() == VectorType::GenericVector)) {
      const LangOptions::LaxVectorConversionKind LVCKind =
          getLangOpts().getLaxVectorConversions();

      // If __ARM_FEATURE_SVE_BITS != N do not allow GNU vector lax conversion.
      // "Whenever __ARM_FEATURE_SVE_BITS==N, GNUT implicitly
      // converts to VLAT and VLAT implicitly converts to GNUT."
      // ACLE Spec Version 00bet6, 3.7.3.2. Behavior common to vectors and
      // predicates.
      if (VecTy->getVectorKind() == VectorType::GenericVector &&
          getTypeSize(SecondType) != getLangOpts().ArmSveVectorBits)
        return false;

      // If -flax-vector-conversions=all is specified, the types are
      // certainly compatible.
      if (LVCKind == LangOptions::LaxVectorConversionKind::All)
        return true;

      // If -flax-vector-conversions=integer is specified, the types are
      // compatible if the elements are integer types.
      if (LVCKind == LangOptions::LaxVectorConversionKind::Integer)
        return VecTy->getElementType().getCanonicalType()->isIntegerType() &&
               FirstType->getSveEltType(*this)->isIntegerType();
    }

    return false;
  };

  return IsLaxCompatible(FirstType, SecondType) ||
         IsLaxCompatible(SecondType, FirstType);
}

bool ASTContext::hasDirectOwnershipQualifier(QualType Ty) const {
  while (true) {
    // __strong id
    if (const AttributedType *Attr = dyn_cast<AttributedType>(Ty)) {
      if (Attr->getAttrKind() == attr::ObjCOwnership)
        return true;

      Ty = Attr->getModifiedType();

    // X *__strong (...)
    } else if (const ParenType *Paren = dyn_cast<ParenType>(Ty)) {
      Ty = Paren->getInnerType();

    // We do not want to look through typedefs, typeof(expr),
    // typeof(type), or any other way that the type is somehow
    // abstracted.
    } else {
      return false;
    }
  }
}

//===----------------------------------------------------------------------===//
// ObjCQualifiedIdTypesAreCompatible - Compatibility testing for qualified id's.
//===----------------------------------------------------------------------===//

/// ProtocolCompatibleWithProtocol - return 'true' if 'lProto' is in the
/// inheritance hierarchy of 'rProto'.
bool
ASTContext::ProtocolCompatibleWithProtocol(ObjCProtocolDecl *lProto,
                                           ObjCProtocolDecl *rProto) const {
  if (declaresSameEntity(lProto, rProto))
    return true;
  for (auto *PI : rProto->protocols())
    if (ProtocolCompatibleWithProtocol(lProto, PI))
      return true;
  return false;
}

/// ObjCQualifiedClassTypesAreCompatible - compare  Class<pr,...> and
/// Class<pr1, ...>.
bool ASTContext::ObjCQualifiedClassTypesAreCompatible(
    const ObjCObjectPointerType *lhs, const ObjCObjectPointerType *rhs) {
  for (auto *lhsProto : lhs->quals()) {
    bool match = false;
    for (auto *rhsProto : rhs->quals()) {
      if (ProtocolCompatibleWithProtocol(lhsProto, rhsProto)) {
        match = true;
        break;
      }
    }
    if (!match)
      return false;
  }
  return true;
}

/// ObjCQualifiedIdTypesAreCompatible - We know that one of lhs/rhs is an
/// ObjCQualifiedIDType.
bool ASTContext::ObjCQualifiedIdTypesAreCompatible(
    const ObjCObjectPointerType *lhs, const ObjCObjectPointerType *rhs,
    bool compare) {
  // Allow id<P..> and an 'id' in all cases.
  if (lhs->isObjCIdType() || rhs->isObjCIdType())
    return true;

  // Don't allow id<P..> to convert to Class or Class<P..> in either direction.
  if (lhs->isObjCClassType() || lhs->isObjCQualifiedClassType() ||
      rhs->isObjCClassType() || rhs->isObjCQualifiedClassType())
    return false;

  if (lhs->isObjCQualifiedIdType()) {
    if (rhs->qual_empty()) {
      // If the RHS is a unqualified interface pointer "NSString*",
      // make sure we check the class hierarchy.
      if (ObjCInterfaceDecl *rhsID = rhs->getInterfaceDecl()) {
        for (auto *I : lhs->quals()) {
          // when comparing an id<P> on lhs with a static type on rhs,
          // see if static class implements all of id's protocols, directly or
          // through its super class and categories.
          if (!rhsID->ClassImplementsProtocol(I, true))
            return false;
        }
      }
      // If there are no qualifiers and no interface, we have an 'id'.
      return true;
    }
    // Both the right and left sides have qualifiers.
    for (auto *lhsProto : lhs->quals()) {
      bool match = false;

      // when comparing an id<P> on lhs with a static type on rhs,
      // see if static class implements all of id's protocols, directly or
      // through its super class and categories.
      for (auto *rhsProto : rhs->quals()) {
        if (ProtocolCompatibleWithProtocol(lhsProto, rhsProto) ||
            (compare && ProtocolCompatibleWithProtocol(rhsProto, lhsProto))) {
          match = true;
          break;
        }
      }
      // If the RHS is a qualified interface pointer "NSString<P>*",
      // make sure we check the class hierarchy.
      if (ObjCInterfaceDecl *rhsID = rhs->getInterfaceDecl()) {
        for (auto *I : lhs->quals()) {
          // when comparing an id<P> on lhs with a static type on rhs,
          // see if static class implements all of id's protocols, directly or
          // through its super class and categories.
          if (rhsID->ClassImplementsProtocol(I, true)) {
            match = true;
            break;
          }
        }
      }
      if (!match)
        return false;
    }

    return true;
  }

  assert(rhs->isObjCQualifiedIdType() && "One of the LHS/RHS should be id<x>");

  if (lhs->getInterfaceType()) {
    // If both the right and left sides have qualifiers.
    for (auto *lhsProto : lhs->quals()) {
      bool match = false;

      // when comparing an id<P> on rhs with a static type on lhs,
      // see if static class implements all of id's protocols, directly or
      // through its super class and categories.
      // First, lhs protocols in the qualifier list must be found, direct
      // or indirect in rhs's qualifier list or it is a mismatch.
      for (auto *rhsProto : rhs->quals()) {
        if (ProtocolCompatibleWithProtocol(lhsProto, rhsProto) ||
            (compare && ProtocolCompatibleWithProtocol(rhsProto, lhsProto))) {
          match = true;
          break;
        }
      }
      if (!match)
        return false;
    }

    // Static class's protocols, or its super class or category protocols
    // must be found, direct or indirect in rhs's qualifier list or it is a mismatch.
    if (ObjCInterfaceDecl *lhsID = lhs->getInterfaceDecl()) {
      llvm::SmallPtrSet<ObjCProtocolDecl *, 8> LHSInheritedProtocols;
      CollectInheritedProtocols(lhsID, LHSInheritedProtocols);
      // This is rather dubious but matches gcc's behavior. If lhs has
      // no type qualifier and its class has no static protocol(s)
      // assume that it is mismatch.
      if (LHSInheritedProtocols.empty() && lhs->qual_empty())
        return false;
      for (auto *lhsProto : LHSInheritedProtocols) {
        bool match = false;
        for (auto *rhsProto : rhs->quals()) {
          if (ProtocolCompatibleWithProtocol(lhsProto, rhsProto) ||
              (compare && ProtocolCompatibleWithProtocol(rhsProto, lhsProto))) {
            match = true;
            break;
          }
        }
        if (!match)
          return false;
      }
    }
    return true;
  }
  return false;
}

/// canAssignObjCInterfaces - Return true if the two interface types are
/// compatible for assignment from RHS to LHS.  This handles validation of any
/// protocol qualifiers on the LHS or RHS.
bool ASTContext::canAssignObjCInterfaces(const ObjCObjectPointerType *LHSOPT,
                                         const ObjCObjectPointerType *RHSOPT) {
  const ObjCObjectType* LHS = LHSOPT->getObjectType();
  const ObjCObjectType* RHS = RHSOPT->getObjectType();

  // If either type represents the built-in 'id' type, return true.
  if (LHS->isObjCUnqualifiedId() || RHS->isObjCUnqualifiedId())
    return true;

  // Function object that propagates a successful result or handles
  // __kindof types.
  auto finish = [&](bool succeeded) -> bool {
    if (succeeded)
      return true;

    if (!RHS->isKindOfType())
      return false;

    // Strip off __kindof and protocol qualifiers, then check whether
    // we can assign the other way.
    return canAssignObjCInterfaces(RHSOPT->stripObjCKindOfTypeAndQuals(*this),
                                   LHSOPT->stripObjCKindOfTypeAndQuals(*this));
  };

  // Casts from or to id<P> are allowed when the other side has compatible
  // protocols.
  if (LHS->isObjCQualifiedId() || RHS->isObjCQualifiedId()) {
    return finish(ObjCQualifiedIdTypesAreCompatible(LHSOPT, RHSOPT, false));
  }

  // Verify protocol compatibility for casts from Class<P1> to Class<P2>.
  if (LHS->isObjCQualifiedClass() && RHS->isObjCQualifiedClass()) {
    return finish(ObjCQualifiedClassTypesAreCompatible(LHSOPT, RHSOPT));
  }

  // Casts from Class to Class<Foo>, or vice-versa, are allowed.
  if (LHS->isObjCClass() && RHS->isObjCClass()) {
    return true;
  }

  // If we have 2 user-defined types, fall into that path.
  if (LHS->getInterface() && RHS->getInterface()) {
    return finish(canAssignObjCInterfaces(LHS, RHS));
  }

  return false;
}

/// canAssignObjCInterfacesInBlockPointer - This routine is specifically written
/// for providing type-safety for objective-c pointers used to pass/return
/// arguments in block literals. When passed as arguments, passing 'A*' where
/// 'id' is expected is not OK. Passing 'Sub *" where 'Super *" is expected is
/// not OK. For the return type, the opposite is not OK.
bool ASTContext::canAssignObjCInterfacesInBlockPointer(
                                         const ObjCObjectPointerType *LHSOPT,
                                         const ObjCObjectPointerType *RHSOPT,
                                         bool BlockReturnType) {

  // Function object that propagates a successful result or handles
  // __kindof types.
  auto finish = [&](bool succeeded) -> bool {
    if (succeeded)
      return true;

    const ObjCObjectPointerType *Expected = BlockReturnType ? RHSOPT : LHSOPT;
    if (!Expected->isKindOfType())
      return false;

    // Strip off __kindof and protocol qualifiers, then check whether
    // we can assign the other way.
    return canAssignObjCInterfacesInBlockPointer(
             RHSOPT->stripObjCKindOfTypeAndQuals(*this),
             LHSOPT->stripObjCKindOfTypeAndQuals(*this),
             BlockReturnType);
  };

  if (RHSOPT->isObjCBuiltinType() || LHSOPT->isObjCIdType())
    return true;

  if (LHSOPT->isObjCBuiltinType()) {
    return finish(RHSOPT->isObjCBuiltinType() ||
                  RHSOPT->isObjCQualifiedIdType());
  }

  if (LHSOPT->isObjCQualifiedIdType() || RHSOPT->isObjCQualifiedIdType()) {
    if (getLangOpts().CompatibilityQualifiedIdBlockParamTypeChecking)
      // Use for block parameters previous type checking for compatibility.
      return finish(ObjCQualifiedIdTypesAreCompatible(LHSOPT, RHSOPT, false) ||
                    // Or corrected type checking as in non-compat mode.
                    (!BlockReturnType &&
                     ObjCQualifiedIdTypesAreCompatible(RHSOPT, LHSOPT, false)));
    else
      return finish(ObjCQualifiedIdTypesAreCompatible(
          (BlockReturnType ? LHSOPT : RHSOPT),
          (BlockReturnType ? RHSOPT : LHSOPT), false));
  }

  const ObjCInterfaceType* LHS = LHSOPT->getInterfaceType();
  const ObjCInterfaceType* RHS = RHSOPT->getInterfaceType();
  if (LHS && RHS)  { // We have 2 user-defined types.
    if (LHS != RHS) {
      if (LHS->getDecl()->isSuperClassOf(RHS->getDecl()))
        return finish(BlockReturnType);
      if (RHS->getDecl()->isSuperClassOf(LHS->getDecl()))
        return finish(!BlockReturnType);
    }
    else
      return true;
  }
  return false;
}

/// Comparison routine for Objective-C protocols to be used with
/// llvm::array_pod_sort.
static int compareObjCProtocolsByName(ObjCProtocolDecl * const *lhs,
                                      ObjCProtocolDecl * const *rhs) {
  return (*lhs)->getName().compare((*rhs)->getName());
}

/// getIntersectionOfProtocols - This routine finds the intersection of set
/// of protocols inherited from two distinct objective-c pointer objects with
/// the given common base.
/// It is used to build composite qualifier list of the composite type of
/// the conditional expression involving two objective-c pointer objects.
static
void getIntersectionOfProtocols(ASTContext &Context,
                                const ObjCInterfaceDecl *CommonBase,
                                const ObjCObjectPointerType *LHSOPT,
                                const ObjCObjectPointerType *RHSOPT,
      SmallVectorImpl<ObjCProtocolDecl *> &IntersectionSet) {

  const ObjCObjectType* LHS = LHSOPT->getObjectType();
  const ObjCObjectType* RHS = RHSOPT->getObjectType();
  assert(LHS->getInterface() && "LHS must have an interface base");
  assert(RHS->getInterface() && "RHS must have an interface base");

  // Add all of the protocols for the LHS.
  llvm::SmallPtrSet<ObjCProtocolDecl *, 8> LHSProtocolSet;

  // Start with the protocol qualifiers.
  for (auto proto : LHS->quals()) {
    Context.CollectInheritedProtocols(proto, LHSProtocolSet);
  }

  // Also add the protocols associated with the LHS interface.
  Context.CollectInheritedProtocols(LHS->getInterface(), LHSProtocolSet);

  // Add all of the protocols for the RHS.
  llvm::SmallPtrSet<ObjCProtocolDecl *, 8> RHSProtocolSet;

  // Start with the protocol qualifiers.
  for (auto proto : RHS->quals()) {
    Context.CollectInheritedProtocols(proto, RHSProtocolSet);
  }

  // Also add the protocols associated with the RHS interface.
  Context.CollectInheritedProtocols(RHS->getInterface(), RHSProtocolSet);

  // Compute the intersection of the collected protocol sets.
  for (auto proto : LHSProtocolSet) {
    if (RHSProtocolSet.count(proto))
      IntersectionSet.push_back(proto);
  }

  // Compute the set of protocols that is implied by either the common type or
  // the protocols within the intersection.
  llvm::SmallPtrSet<ObjCProtocolDecl *, 8> ImpliedProtocols;
  Context.CollectInheritedProtocols(CommonBase, ImpliedProtocols);

  // Remove any implied protocols from the list of inherited protocols.
  if (!ImpliedProtocols.empty()) {
    IntersectionSet.erase(
      std::remove_if(IntersectionSet.begin(),
                     IntersectionSet.end(),
                     [&](ObjCProtocolDecl *proto) -> bool {
                       return ImpliedProtocols.count(proto) > 0;
                     }),
      IntersectionSet.end());
  }

  // Sort the remaining protocols by name.
  llvm::array_pod_sort(IntersectionSet.begin(), IntersectionSet.end(),
                       compareObjCProtocolsByName);
}

/// Determine whether the first type is a subtype of the second.
static bool canAssignObjCObjectTypes(ASTContext &ctx, QualType lhs,
                                     QualType rhs) {
  // Common case: two object pointers.
  const auto *lhsOPT = lhs->getAs<ObjCObjectPointerType>();
  const auto *rhsOPT = rhs->getAs<ObjCObjectPointerType>();
  if (lhsOPT && rhsOPT)
    return ctx.canAssignObjCInterfaces(lhsOPT, rhsOPT);

  // Two block pointers.
  const auto *lhsBlock = lhs->getAs<BlockPointerType>();
  const auto *rhsBlock = rhs->getAs<BlockPointerType>();
  if (lhsBlock && rhsBlock)
    return ctx.typesAreBlockPointerCompatible(lhs, rhs);

  // If either is an unqualified 'id' and the other is a block, it's
  // acceptable.
  if ((lhsOPT && lhsOPT->isObjCIdType() && rhsBlock) ||
      (rhsOPT && rhsOPT->isObjCIdType() && lhsBlock))
    return true;

  return false;
}

// Check that the given Objective-C type argument lists are equivalent.
static bool sameObjCTypeArgs(ASTContext &ctx,
                             const ObjCInterfaceDecl *iface,
                             ArrayRef<QualType> lhsArgs,
                             ArrayRef<QualType> rhsArgs,
                             bool stripKindOf) {
  if (lhsArgs.size() != rhsArgs.size())
    return false;

  ObjCTypeParamList *typeParams = iface->getTypeParamList();
  for (unsigned i = 0, n = lhsArgs.size(); i != n; ++i) {
    if (ctx.hasSameType(lhsArgs[i], rhsArgs[i]))
      continue;

    switch (typeParams->begin()[i]->getVariance()) {
    case ObjCTypeParamVariance::Invariant:
      if (!stripKindOf ||
          !ctx.hasSameType(lhsArgs[i].stripObjCKindOfType(ctx),
                           rhsArgs[i].stripObjCKindOfType(ctx))) {
        return false;
      }
      break;

    case ObjCTypeParamVariance::Covariant:
      if (!canAssignObjCObjectTypes(ctx, lhsArgs[i], rhsArgs[i]))
        return false;
      break;

    case ObjCTypeParamVariance::Contravariant:
      if (!canAssignObjCObjectTypes(ctx, rhsArgs[i], lhsArgs[i]))
        return false;
      break;
    }
  }

  return true;
}

QualType ASTContext::areCommonBaseCompatible(
           const ObjCObjectPointerType *Lptr,
           const ObjCObjectPointerType *Rptr) {
  const ObjCObjectType *LHS = Lptr->getObjectType();
  const ObjCObjectType *RHS = Rptr->getObjectType();
  const ObjCInterfaceDecl* LDecl = LHS->getInterface();
  const ObjCInterfaceDecl* RDecl = RHS->getInterface();

  if (!LDecl || !RDecl)
    return {};

  // When either LHS or RHS is a kindof type, we should return a kindof type.
  // For example, for common base of kindof(ASub1) and kindof(ASub2), we return
  // kindof(A).
  bool anyKindOf = LHS->isKindOfType() || RHS->isKindOfType();

  // Follow the left-hand side up the class hierarchy until we either hit a
  // root or find the RHS. Record the ancestors in case we don't find it.
  llvm::SmallDenseMap<const ObjCInterfaceDecl *, const ObjCObjectType *, 4>
    LHSAncestors;
  while (true) {
    // Record this ancestor. We'll need this if the common type isn't in the
    // path from the LHS to the root.
    LHSAncestors[LHS->getInterface()->getCanonicalDecl()] = LHS;

    if (declaresSameEntity(LHS->getInterface(), RDecl)) {
      // Get the type arguments.
      ArrayRef<QualType> LHSTypeArgs = LHS->getTypeArgsAsWritten();
      bool anyChanges = false;
      if (LHS->isSpecialized() && RHS->isSpecialized()) {
        // Both have type arguments, compare them.
        if (!sameObjCTypeArgs(*this, LHS->getInterface(),
                              LHS->getTypeArgs(), RHS->getTypeArgs(),
                              /*stripKindOf=*/true))
          return {};
      } else if (LHS->isSpecialized() != RHS->isSpecialized()) {
        // If only one has type arguments, the result will not have type
        // arguments.
        LHSTypeArgs = {};
        anyChanges = true;
      }

      // Compute the intersection of protocols.
      SmallVector<ObjCProtocolDecl *, 8> Protocols;
      getIntersectionOfProtocols(*this, LHS->getInterface(), Lptr, Rptr,
                                 Protocols);
      if (!Protocols.empty())
        anyChanges = true;

      // If anything in the LHS will have changed, build a new result type.
      // If we need to return a kindof type but LHS is not a kindof type, we
      // build a new result type.
      if (anyChanges || LHS->isKindOfType() != anyKindOf) {
        QualType Result = getObjCInterfaceType(LHS->getInterface());
        Result = getObjCObjectType(Result, LHSTypeArgs, Protocols,
                                   anyKindOf || LHS->isKindOfType());
        return getObjCObjectPointerType(Result);
      }

      return getObjCObjectPointerType(QualType(LHS, 0));
    }

    // Find the superclass.
    QualType LHSSuperType = LHS->getSuperClassType();
    if (LHSSuperType.isNull())
      break;

    LHS = LHSSuperType->castAs<ObjCObjectType>();
  }

  // We didn't find anything by following the LHS to its root; now check
  // the RHS against the cached set of ancestors.
  while (true) {
    auto KnownLHS = LHSAncestors.find(RHS->getInterface()->getCanonicalDecl());
    if (KnownLHS != LHSAncestors.end()) {
      LHS = KnownLHS->second;

      // Get the type arguments.
      ArrayRef<QualType> RHSTypeArgs = RHS->getTypeArgsAsWritten();
      bool anyChanges = false;
      if (LHS->isSpecialized() && RHS->isSpecialized()) {
        // Both have type arguments, compare them.
        if (!sameObjCTypeArgs(*this, LHS->getInterface(),
                              LHS->getTypeArgs(), RHS->getTypeArgs(),
                              /*stripKindOf=*/true))
          return {};
      } else if (LHS->isSpecialized() != RHS->isSpecialized()) {
        // If only one has type arguments, the result will not have type
        // arguments.
        RHSTypeArgs = {};
        anyChanges = true;
      }

      // Compute the intersection of protocols.
      SmallVector<ObjCProtocolDecl *, 8> Protocols;
      getIntersectionOfProtocols(*this, RHS->getInterface(), Lptr, Rptr,
                                 Protocols);
      if (!Protocols.empty())
        anyChanges = true;

      // If we need to return a kindof type but RHS is not a kindof type, we
      // build a new result type.
      if (anyChanges || RHS->isKindOfType() != anyKindOf) {
        QualType Result = getObjCInterfaceType(RHS->getInterface());
        Result = getObjCObjectType(Result, RHSTypeArgs, Protocols,
                                   anyKindOf || RHS->isKindOfType());
        return getObjCObjectPointerType(Result);
      }

      return getObjCObjectPointerType(QualType(RHS, 0));
    }

    // Find the superclass of the RHS.
    QualType RHSSuperType = RHS->getSuperClassType();
    if (RHSSuperType.isNull())
      break;

    RHS = RHSSuperType->castAs<ObjCObjectType>();
  }

  return {};
}

bool ASTContext::canAssignObjCInterfaces(const ObjCObjectType *LHS,
                                         const ObjCObjectType *RHS) {
  assert(LHS->getInterface() && "LHS is not an interface type");
  assert(RHS->getInterface() && "RHS is not an interface type");

  // Verify that the base decls are compatible: the RHS must be a subclass of
  // the LHS.
  ObjCInterfaceDecl *LHSInterface = LHS->getInterface();
  bool IsSuperClass = LHSInterface->isSuperClassOf(RHS->getInterface());
  if (!IsSuperClass)
    return false;

  // If the LHS has protocol qualifiers, determine whether all of them are
  // satisfied by the RHS (i.e., the RHS has a superset of the protocols in the
  // LHS).
  if (LHS->getNumProtocols() > 0) {
    // OK if conversion of LHS to SuperClass results in narrowing of types
    // ; i.e., SuperClass may implement at least one of the protocols
    // in LHS's protocol list. Example, SuperObj<P1> = lhs<P1,P2> is ok.
    // But not SuperObj<P1,P2,P3> = lhs<P1,P2>.
    llvm::SmallPtrSet<ObjCProtocolDecl *, 8> SuperClassInheritedProtocols;
    CollectInheritedProtocols(RHS->getInterface(), SuperClassInheritedProtocols);
    // Also, if RHS has explicit quelifiers, include them for comparing with LHS's
    // qualifiers.
    for (auto *RHSPI : RHS->quals())
      CollectInheritedProtocols(RHSPI, SuperClassInheritedProtocols);
    // If there is no protocols associated with RHS, it is not a match.
    if (SuperClassInheritedProtocols.empty())
      return false;

    for (const auto *LHSProto : LHS->quals()) {
      bool SuperImplementsProtocol = false;
      for (auto *SuperClassProto : SuperClassInheritedProtocols)
        if (SuperClassProto->lookupProtocolNamed(LHSProto->getIdentifier())) {
          SuperImplementsProtocol = true;
          break;
        }
      if (!SuperImplementsProtocol)
        return false;
    }
  }

  // If the LHS is specialized, we may need to check type arguments.
  if (LHS->isSpecialized()) {
    // Follow the superclass chain until we've matched the LHS class in the
    // hierarchy. This substitutes type arguments through.
    const ObjCObjectType *RHSSuper = RHS;
    while (!declaresSameEntity(RHSSuper->getInterface(), LHSInterface))
      RHSSuper = RHSSuper->getSuperClassType()->castAs<ObjCObjectType>();

    // If the RHS is specializd, compare type arguments.
    if (RHSSuper->isSpecialized() &&
        !sameObjCTypeArgs(*this, LHS->getInterface(),
                          LHS->getTypeArgs(), RHSSuper->getTypeArgs(),
                          /*stripKindOf=*/true)) {
      return false;
    }
  }

  return true;
}

bool ASTContext::areComparableObjCPointerTypes(QualType LHS, QualType RHS) {
  // get the "pointed to" types
  const auto *LHSOPT = LHS->getAs<ObjCObjectPointerType>();
  const auto *RHSOPT = RHS->getAs<ObjCObjectPointerType>();

  if (!LHSOPT || !RHSOPT)
    return false;

  return canAssignObjCInterfaces(LHSOPT, RHSOPT) ||
         canAssignObjCInterfaces(RHSOPT, LHSOPT);
}

bool ASTContext::canBindObjCObjectType(QualType To, QualType From) {
  return canAssignObjCInterfaces(
      getObjCObjectPointerType(To)->castAs<ObjCObjectPointerType>(),
      getObjCObjectPointerType(From)->castAs<ObjCObjectPointerType>());
}

/// typesAreCompatible - C99 6.7.3p9: For two qualified types to be compatible,
/// both shall have the identically qualified version of a compatible type.
/// C99 6.2.7p1: Two types have compatible types if their types are the
/// same. See 6.7.[2,3,5] for additional rules.
bool ASTContext::typesAreCompatible(QualType LHS, QualType RHS,
                                    bool CompareUnqualified) {
  if (getLangOpts().CPlusPlus)
    return hasSameType(LHS, RHS);

  return !mergeTypes(LHS, RHS, false, CompareUnqualified).isNull();
}

bool ASTContext::propertyTypesAreCompatible(QualType LHS, QualType RHS) {
  return typesAreCompatible(LHS, RHS);
}

bool ASTContext::typesAreBlockPointerCompatible(QualType LHS, QualType RHS) {
  return !mergeTypes(LHS, RHS, true).isNull();
}

/// mergeTransparentUnionType - if T is a transparent union type and a member
/// of T is compatible with SubType, return the merged type, else return
/// QualType()
QualType ASTContext::mergeTransparentUnionType(QualType T, QualType SubType,
                                               bool OfBlockPointer,
                                               bool Unqualified) {
  if (const RecordType *UT = T->getAsUnionType()) {
    RecordDecl *UD = UT->getDecl();
    if (UD->hasAttr<TransparentUnionAttr>()) {
      for (const auto *I : UD->fields()) {
        QualType ET = I->getType().getUnqualifiedType();
        QualType MT = mergeTypes(ET, SubType, OfBlockPointer, Unqualified);
        if (!MT.isNull())
          return MT;
      }
    }
  }

  return {};
}

/// mergeFunctionParameterTypes - merge two types which appear as function
/// parameter types
QualType ASTContext::mergeFunctionParameterTypes(QualType lhs, QualType rhs,
                                                 bool OfBlockPointer,
                                                 bool Unqualified) {
  // GNU extension: two types are compatible if they appear as a function
  // argument, one of the types is a transparent union type and the other
  // type is compatible with a union member
  QualType lmerge = mergeTransparentUnionType(lhs, rhs, OfBlockPointer,
                                              Unqualified);
  if (!lmerge.isNull())
    return lmerge;

  QualType rmerge = mergeTransparentUnionType(rhs, lhs, OfBlockPointer,
                                              Unqualified);
  if (!rmerge.isNull())
    return rmerge;

  return mergeTypes(lhs, rhs, OfBlockPointer, Unqualified);
}

QualType ASTContext::mergeFunctionTypes(QualType lhs, QualType rhs,
                                        bool OfBlockPointer, bool Unqualified,
                                        bool AllowCXX) {
  const auto *lbase = lhs->castAs<FunctionType>();
  const auto *rbase = rhs->castAs<FunctionType>();
  const auto *lproto = dyn_cast<FunctionProtoType>(lbase);
  const auto *rproto = dyn_cast<FunctionProtoType>(rbase);
  bool allLTypes = true;
  bool allRTypes = true;

  // Check return type
  QualType retType;
  if (OfBlockPointer) {
    QualType RHS = rbase->getReturnType();
    QualType LHS = lbase->getReturnType();
    bool UnqualifiedResult = Unqualified;
    if (!UnqualifiedResult)
      UnqualifiedResult = (!RHS.hasQualifiers() && LHS.hasQualifiers());
    retType = mergeTypes(LHS, RHS, true, UnqualifiedResult, true);
  }
  else
    retType = mergeTypes(lbase->getReturnType(), rbase->getReturnType(), false,
                         Unqualified);
  if (retType.isNull())
    return {};

  if (Unqualified)
    retType = retType.getUnqualifiedType();

  CanQualType LRetType = getCanonicalType(lbase->getReturnType());
  CanQualType RRetType = getCanonicalType(rbase->getReturnType());
  if (Unqualified) {
    LRetType = LRetType.getUnqualifiedType();
    RRetType = RRetType.getUnqualifiedType();
  }

  if (getCanonicalType(retType) != LRetType)
    allLTypes = false;
  if (getCanonicalType(retType) != RRetType)
    allRTypes = false;

  // FIXME: double check this
  // FIXME: should we error if lbase->getRegParmAttr() != 0 &&
  //                           rbase->getRegParmAttr() != 0 &&
  //                           lbase->getRegParmAttr() != rbase->getRegParmAttr()?
  FunctionType::ExtInfo lbaseInfo = lbase->getExtInfo();
  FunctionType::ExtInfo rbaseInfo = rbase->getExtInfo();

  // Compatible functions must have compatible calling conventions
  if (lbaseInfo.getCC() != rbaseInfo.getCC())
    return {};

  // Regparm is part of the calling convention.
  if (lbaseInfo.getHasRegParm() != rbaseInfo.getHasRegParm())
    return {};
  if (lbaseInfo.getRegParm() != rbaseInfo.getRegParm())
    return {};

  if (lbaseInfo.getProducesResult() != rbaseInfo.getProducesResult())
    return {};
  if (lbaseInfo.getNoCallerSavedRegs() != rbaseInfo.getNoCallerSavedRegs())
    return {};
  if (lbaseInfo.getNoCfCheck() != rbaseInfo.getNoCfCheck())
    return {};

  // FIXME: some uses, e.g. conditional exprs, really want this to be 'both'.
  bool NoReturn = lbaseInfo.getNoReturn() || rbaseInfo.getNoReturn();

  if (lbaseInfo.getNoReturn() != NoReturn)
    allLTypes = false;
  if (rbaseInfo.getNoReturn() != NoReturn)
    allRTypes = false;

  FunctionType::ExtInfo einfo = lbaseInfo.withNoReturn(NoReturn);

  if (lproto && rproto) { // two C99 style function prototypes
    assert((AllowCXX ||
            (!lproto->hasExceptionSpec() && !rproto->hasExceptionSpec())) &&
           "C++ shouldn't be here");
    // Compatible functions must have the same number of parameters
    if (lproto->getNumParams() != rproto->getNumParams())
      return {};

    // Variadic and non-variadic functions aren't compatible
    if (lproto->isVariadic() != rproto->isVariadic())
      return {};

    if (lproto->getMethodQuals() != rproto->getMethodQuals())
      return {};

    SmallVector<FunctionProtoType::ExtParameterInfo, 4> newParamInfos;
    bool canUseLeft, canUseRight;
    if (!mergeExtParameterInfo(lproto, rproto, canUseLeft, canUseRight,
                               newParamInfos))
      return {};

    if (!canUseLeft)
      allLTypes = false;
    if (!canUseRight)
      allRTypes = false;

    // Check parameter type compatibility
    SmallVector<QualType, 10> types;
    for (unsigned i = 0, n = lproto->getNumParams(); i < n; i++) {
      QualType lParamType = lproto->getParamType(i).getUnqualifiedType();
      QualType rParamType = rproto->getParamType(i).getUnqualifiedType();
      QualType paramType = mergeFunctionParameterTypes(
          lParamType, rParamType, OfBlockPointer, Unqualified);
      if (paramType.isNull())
        return {};

      if (Unqualified)
        paramType = paramType.getUnqualifiedType();

      types.push_back(paramType);
      if (Unqualified) {
        lParamType = lParamType.getUnqualifiedType();
        rParamType = rParamType.getUnqualifiedType();
      }

      if (getCanonicalType(paramType) != getCanonicalType(lParamType))
        allLTypes = false;
      if (getCanonicalType(paramType) != getCanonicalType(rParamType))
        allRTypes = false;
    }

    if (allLTypes) return lhs;
    if (allRTypes) return rhs;

    FunctionProtoType::ExtProtoInfo EPI = lproto->getExtProtoInfo();
    EPI.ExtInfo = einfo;
    EPI.ExtParameterInfos =
        newParamInfos.empty() ? nullptr : newParamInfos.data();
    return getFunctionType(retType, types, EPI);
  }

  if (lproto) allRTypes = false;
  if (rproto) allLTypes = false;

  const FunctionProtoType *proto = lproto ? lproto : rproto;
  if (proto) {
    assert((AllowCXX || !proto->hasExceptionSpec()) && "C++ shouldn't be here");
    if (proto->isVariadic())
      return {};
    // Check that the types are compatible with the types that
    // would result from default argument promotions (C99 6.7.5.3p15).
    // The only types actually affected are promotable integer
    // types and floats, which would be passed as a different
    // type depending on whether the prototype is visible.
    for (unsigned i = 0, n = proto->getNumParams(); i < n; ++i) {
      QualType paramTy = proto->getParamType(i);

      // Look at the converted type of enum types, since that is the type used
      // to pass enum values.
      if (const auto *Enum = paramTy->getAs<EnumType>()) {
        paramTy = Enum->getDecl()->getIntegerType();
        if (paramTy.isNull())
          return {};
      }

      if (paramTy->isPromotableIntegerType() ||
          getCanonicalType(paramTy).getUnqualifiedType() == FloatTy)
        return {};
    }

    if (allLTypes) return lhs;
    if (allRTypes) return rhs;

    FunctionProtoType::ExtProtoInfo EPI = proto->getExtProtoInfo();
    EPI.ExtInfo = einfo;
    return getFunctionType(retType, proto->getParamTypes(), EPI);
  }

  if (allLTypes) return lhs;
  if (allRTypes) return rhs;
  return getFunctionNoProtoType(retType, einfo);
}

/// Given that we have an enum type and a non-enum type, try to merge them.
static QualType mergeEnumWithInteger(ASTContext &Context, const EnumType *ET,
                                     QualType other, bool isBlockReturnType) {
  // C99 6.7.2.2p4: Each enumerated type shall be compatible with char,
  // a signed integer type, or an unsigned integer type.
  // Compatibility is based on the underlying type, not the promotion
  // type.
  QualType underlyingType = ET->getDecl()->getIntegerType();
  if (underlyingType.isNull())
    return {};
  if (Context.hasSameType(underlyingType, other))
    return other;

  // In block return types, we're more permissive and accept any
  // integral type of the same size.
  if (isBlockReturnType && other->isIntegerType() &&
      Context.getTypeSize(underlyingType) == Context.getTypeSize(other))
    return other;

  return {};
}

QualType ASTContext::mergeTypes(QualType LHS, QualType RHS,
                                bool OfBlockPointer,
                                bool Unqualified, bool BlockReturnType) {
  // C++ [expr]: If an expression initially has the type "reference to T", the
  // type is adjusted to "T" prior to any further analysis, the expression
  // designates the object or function denoted by the reference, and the
  // expression is an lvalue unless the reference is an rvalue reference and
  // the expression is a function call (possibly inside parentheses).
  if (LHS->getAs<ReferenceType>() || RHS->getAs<ReferenceType>())
    return {};

  if (Unqualified) {
    LHS = LHS.getUnqualifiedType();
    RHS = RHS.getUnqualifiedType();
  }

  QualType LHSCan = getCanonicalType(LHS),
           RHSCan = getCanonicalType(RHS);

  // If two types are identical, they are compatible.
  if (LHSCan == RHSCan)
    return LHS;

  // If the qualifiers are different, the types aren't compatible... mostly.
  Qualifiers LQuals = LHSCan.getLocalQualifiers();
  Qualifiers RQuals = RHSCan.getLocalQualifiers();
  if (LQuals != RQuals) {
    // If any of these qualifiers are different, we have a type
    // mismatch.
    if (LQuals.getCVRQualifiers() != RQuals.getCVRQualifiers() ||
        LQuals.getAddressSpace() != RQuals.getAddressSpace() ||
        LQuals.getObjCLifetime() != RQuals.getObjCLifetime() ||
        LQuals.hasUnaligned() != RQuals.hasUnaligned())
      return {};

    // Exactly one GC qualifier difference is allowed: __strong is
    // okay if the other type has no GC qualifier but is an Objective
    // C object pointer (i.e. implicitly strong by default).  We fix
    // this by pretending that the unqualified type was actually
    // qualified __strong.
    Qualifiers::GC GC_L = LQuals.getObjCGCAttr();
    Qualifiers::GC GC_R = RQuals.getObjCGCAttr();
    assert((GC_L != GC_R) && "unequal qualifier sets had only equal elements");

    if (GC_L == Qualifiers::Weak || GC_R == Qualifiers::Weak)
      return {};

    if (GC_L == Qualifiers::Strong && RHSCan->isObjCObjectPointerType()) {
      return mergeTypes(LHS, getObjCGCQualType(RHS, Qualifiers::Strong));
    }
    if (GC_R == Qualifiers::Strong && LHSCan->isObjCObjectPointerType()) {
      return mergeTypes(getObjCGCQualType(LHS, Qualifiers::Strong), RHS);
    }
    return {};
  }

  // Okay, qualifiers are equal.

  Type::TypeClass LHSClass = LHSCan->getTypeClass();
  Type::TypeClass RHSClass = RHSCan->getTypeClass();

  // We want to consider the two function types to be the same for these
  // comparisons, just force one to the other.
  if (LHSClass == Type::FunctionProto) LHSClass = Type::FunctionNoProto;
  if (RHSClass == Type::FunctionProto) RHSClass = Type::FunctionNoProto;

  // Same as above for arrays
  if (LHSClass == Type::VariableArray || LHSClass == Type::IncompleteArray)
    LHSClass = Type::ConstantArray;
  if (RHSClass == Type::VariableArray || RHSClass == Type::IncompleteArray)
    RHSClass = Type::ConstantArray;

  // ObjCInterfaces are just specialized ObjCObjects.
  if (LHSClass == Type::ObjCInterface) LHSClass = Type::ObjCObject;
  if (RHSClass == Type::ObjCInterface) RHSClass = Type::ObjCObject;

  // Canonicalize ExtVector -> Vector.
  if (LHSClass == Type::ExtVector) LHSClass = Type::Vector;
  if (RHSClass == Type::ExtVector) RHSClass = Type::Vector;

  // If the canonical type classes don't match.
  if (LHSClass != RHSClass) {
    // Note that we only have special rules for turning block enum
    // returns into block int returns, not vice-versa.
    if (const auto *ETy = LHS->getAs<EnumType>()) {
      return mergeEnumWithInteger(*this, ETy, RHS, false);
    }
    if (const EnumType* ETy = RHS->getAs<EnumType>()) {
      return mergeEnumWithInteger(*this, ETy, LHS, BlockReturnType);
    }
    // allow block pointer type to match an 'id' type.
    if (OfBlockPointer && !BlockReturnType) {
       if (LHS->isObjCIdType() && RHS->isBlockPointerType())
         return LHS;
      if (RHS->isObjCIdType() && LHS->isBlockPointerType())
        return RHS;
    }

    return {};
  }

  // The canonical type classes match.
  switch (LHSClass) {
#define TYPE(Class, Base)
#define ABSTRACT_TYPE(Class, Base)
#define NON_CANONICAL_UNLESS_DEPENDENT_TYPE(Class, Base) case Type::Class:
#define NON_CANONICAL_TYPE(Class, Base) case Type::Class:
#define DEPENDENT_TYPE(Class, Base) case Type::Class:
#include "clang/AST/TypeNodes.inc"
    llvm_unreachable("Non-canonical and dependent types shouldn't get here");

  case Type::Auto:
  case Type::DeducedTemplateSpecialization:
  case Type::LValueReference:
  case Type::RValueReference:
  case Type::MemberPointer:
    llvm_unreachable("C++ should never be in mergeTypes");

  case Type::ObjCInterface:
  case Type::IncompleteArray:
  case Type::VariableArray:
  case Type::FunctionProto:
  case Type::ExtVector:
    llvm_unreachable("Types are eliminated above");

  case Type::Pointer:
  {
    // Merge two pointer types, while trying to preserve typedef info
    QualType LHSPointee = LHS->castAs<PointerType>()->getPointeeType();
    QualType RHSPointee = RHS->castAs<PointerType>()->getPointeeType();
    if (Unqualified) {
      LHSPointee = LHSPointee.getUnqualifiedType();
      RHSPointee = RHSPointee.getUnqualifiedType();
    }
    QualType ResultType = mergeTypes(LHSPointee, RHSPointee, false,
                                     Unqualified);
    if (ResultType.isNull())
      return {};
    if (getCanonicalType(LHSPointee) == getCanonicalType(ResultType))
      return LHS;
    if (getCanonicalType(RHSPointee) == getCanonicalType(ResultType))
      return RHS;
    return getPointerType(ResultType);
  }
  case Type::BlockPointer:
  {
    // Merge two block pointer types, while trying to preserve typedef info
    QualType LHSPointee = LHS->castAs<BlockPointerType>()->getPointeeType();
    QualType RHSPointee = RHS->castAs<BlockPointerType>()->getPointeeType();
    if (Unqualified) {
      LHSPointee = LHSPointee.getUnqualifiedType();
      RHSPointee = RHSPointee.getUnqualifiedType();
    }
    if (getLangOpts().OpenCL) {
      Qualifiers LHSPteeQual = LHSPointee.getQualifiers();
      Qualifiers RHSPteeQual = RHSPointee.getQualifiers();
      // Blocks can't be an expression in a ternary operator (OpenCL v2.0
      // 6.12.5) thus the following check is asymmetric.
      if (!LHSPteeQual.isAddressSpaceSupersetOf(RHSPteeQual))
        return {};
      LHSPteeQual.removeAddressSpace();
      RHSPteeQual.removeAddressSpace();
      LHSPointee =
          QualType(LHSPointee.getTypePtr(), LHSPteeQual.getAsOpaqueValue());
      RHSPointee =
          QualType(RHSPointee.getTypePtr(), RHSPteeQual.getAsOpaqueValue());
    }
    QualType ResultType = mergeTypes(LHSPointee, RHSPointee, OfBlockPointer,
                                     Unqualified);
    if (ResultType.isNull())
      return {};
    if (getCanonicalType(LHSPointee) == getCanonicalType(ResultType))
      return LHS;
    if (getCanonicalType(RHSPointee) == getCanonicalType(ResultType))
      return RHS;
    return getBlockPointerType(ResultType);
  }
  case Type::Atomic:
  {
    // Merge two pointer types, while trying to preserve typedef info
    QualType LHSValue = LHS->castAs<AtomicType>()->getValueType();
    QualType RHSValue = RHS->castAs<AtomicType>()->getValueType();
    if (Unqualified) {
      LHSValue = LHSValue.getUnqualifiedType();
      RHSValue = RHSValue.getUnqualifiedType();
    }
    QualType ResultType = mergeTypes(LHSValue, RHSValue, false,
                                     Unqualified);
    if (ResultType.isNull())
      return {};
    if (getCanonicalType(LHSValue) == getCanonicalType(ResultType))
      return LHS;
    if (getCanonicalType(RHSValue) == getCanonicalType(ResultType))
      return RHS;
    return getAtomicType(ResultType);
  }
  case Type::ConstantArray:
  {
    const ConstantArrayType* LCAT = getAsConstantArrayType(LHS);
    const ConstantArrayType* RCAT = getAsConstantArrayType(RHS);
    if (LCAT && RCAT && RCAT->getSize() != LCAT->getSize())
      return {};

    QualType LHSElem = getAsArrayType(LHS)->getElementType();
    QualType RHSElem = getAsArrayType(RHS)->getElementType();
    if (Unqualified) {
      LHSElem = LHSElem.getUnqualifiedType();
      RHSElem = RHSElem.getUnqualifiedType();
    }

    QualType ResultType = mergeTypes(LHSElem, RHSElem, false, Unqualified);
    if (ResultType.isNull())
      return {};

    const VariableArrayType* LVAT = getAsVariableArrayType(LHS);
    const VariableArrayType* RVAT = getAsVariableArrayType(RHS);

    // If either side is a variable array, and both are complete, check whether
    // the current dimension is definite.
    if (LVAT || RVAT) {
      auto SizeFetch = [this](const VariableArrayType* VAT,
          const ConstantArrayType* CAT)
          -> std::pair<bool,llvm::APInt> {
        if (VAT) {
          Optional<llvm::APSInt> TheInt;
          Expr *E = VAT->getSizeExpr();
          if (E && (TheInt = E->getIntegerConstantExpr(*this)))
            return std::make_pair(true, *TheInt);
          return std::make_pair(false, llvm::APSInt());
        }
        if (CAT)
          return std::make_pair(true, CAT->getSize());
        return std::make_pair(false, llvm::APInt());
      };

      bool HaveLSize, HaveRSize;
      llvm::APInt LSize, RSize;
      std::tie(HaveLSize, LSize) = SizeFetch(LVAT, LCAT);
      std::tie(HaveRSize, RSize) = SizeFetch(RVAT, RCAT);
      if (HaveLSize && HaveRSize && !llvm::APInt::isSameValue(LSize, RSize))
        return {}; // Definite, but unequal, array dimension
    }

    if (LCAT && getCanonicalType(LHSElem) == getCanonicalType(ResultType))
      return LHS;
    if (RCAT && getCanonicalType(RHSElem) == getCanonicalType(ResultType))
      return RHS;
    if (LCAT)
      return getConstantArrayType(ResultType, LCAT->getSize(),
                                  LCAT->getSizeExpr(),
                                  ArrayType::ArraySizeModifier(), 0);
    if (RCAT)
      return getConstantArrayType(ResultType, RCAT->getSize(),
                                  RCAT->getSizeExpr(),
                                  ArrayType::ArraySizeModifier(), 0);
    if (LVAT && getCanonicalType(LHSElem) == getCanonicalType(ResultType))
      return LHS;
    if (RVAT && getCanonicalType(RHSElem) == getCanonicalType(ResultType))
      return RHS;
    if (LVAT) {
      // FIXME: This isn't correct! But tricky to implement because
      // the array's size has to be the size of LHS, but the type
      // has to be different.
      return LHS;
    }
    if (RVAT) {
      // FIXME: This isn't correct! But tricky to implement because
      // the array's size has to be the size of RHS, but the type
      // has to be different.
      return RHS;
    }
    if (getCanonicalType(LHSElem) == getCanonicalType(ResultType)) return LHS;
    if (getCanonicalType(RHSElem) == getCanonicalType(ResultType)) return RHS;
    return getIncompleteArrayType(ResultType,
                                  ArrayType::ArraySizeModifier(), 0);
  }
  case Type::FunctionNoProto:
    return mergeFunctionTypes(LHS, RHS, OfBlockPointer, Unqualified);
  case Type::Record:
  case Type::Enum:
    return {};
  case Type::Builtin:
    // Only exactly equal builtin types are compatible, which is tested above.
    return {};
  case Type::Complex:
    // Distinct complex types are incompatible.
    return {};
  case Type::Vector:
    // FIXME: The merged type should be an ExtVector!
    if (areCompatVectorTypes(LHSCan->castAs<VectorType>(),
                             RHSCan->castAs<VectorType>()))
      return LHS;
    return {};
  case Type::ConstantMatrix:
    if (areCompatMatrixTypes(LHSCan->castAs<ConstantMatrixType>(),
                             RHSCan->castAs<ConstantMatrixType>()))
      return LHS;
    return {};
  case Type::ObjCObject: {
    // Check if the types are assignment compatible.
    // FIXME: This should be type compatibility, e.g. whether
    // "LHS x; RHS x;" at global scope is legal.
    if (canAssignObjCInterfaces(LHS->castAs<ObjCObjectType>(),
                                RHS->castAs<ObjCObjectType>()))
      return LHS;
    return {};
  }
  case Type::ObjCObjectPointer:
    if (OfBlockPointer) {
      if (canAssignObjCInterfacesInBlockPointer(
              LHS->castAs<ObjCObjectPointerType>(),
              RHS->castAs<ObjCObjectPointerType>(), BlockReturnType))
        return LHS;
      return {};
    }
    if (canAssignObjCInterfaces(LHS->castAs<ObjCObjectPointerType>(),
                                RHS->castAs<ObjCObjectPointerType>()))
      return LHS;
    return {};
  case Type::Pipe:
    assert(LHS != RHS &&
           "Equivalent pipe types should have already been handled!");
    return {};
  case Type::ExtInt: {
    // Merge two ext-int types, while trying to preserve typedef info.
    bool LHSUnsigned  = LHS->castAs<ExtIntType>()->isUnsigned();
    bool RHSUnsigned = RHS->castAs<ExtIntType>()->isUnsigned();
    unsigned LHSBits = LHS->castAs<ExtIntType>()->getNumBits();
    unsigned RHSBits = RHS->castAs<ExtIntType>()->getNumBits();

    // Like unsigned/int, shouldn't have a type if they dont match.
    if (LHSUnsigned != RHSUnsigned)
      return {};

    if (LHSBits != RHSBits)
      return {};
    return LHS;
  }
  }

  llvm_unreachable("Invalid Type::Class!");
}

bool ASTContext::mergeExtParameterInfo(
    const FunctionProtoType *FirstFnType, const FunctionProtoType *SecondFnType,
    bool &CanUseFirst, bool &CanUseSecond,
    SmallVectorImpl<FunctionProtoType::ExtParameterInfo> &NewParamInfos) {
  assert(NewParamInfos.empty() && "param info list not empty");
  CanUseFirst = CanUseSecond = true;
  bool FirstHasInfo = FirstFnType->hasExtParameterInfos();
  bool SecondHasInfo = SecondFnType->hasExtParameterInfos();

  // Fast path: if the first type doesn't have ext parameter infos,
  // we match if and only if the second type also doesn't have them.
  if (!FirstHasInfo && !SecondHasInfo)
    return true;

  bool NeedParamInfo = false;
  size_t E = FirstHasInfo ? FirstFnType->getExtParameterInfos().size()
                          : SecondFnType->getExtParameterInfos().size();

  for (size_t I = 0; I < E; ++I) {
    FunctionProtoType::ExtParameterInfo FirstParam, SecondParam;
    if (FirstHasInfo)
      FirstParam = FirstFnType->getExtParameterInfo(I);
    if (SecondHasInfo)
      SecondParam = SecondFnType->getExtParameterInfo(I);

    // Cannot merge unless everything except the noescape flag matches.
    if (FirstParam.withIsNoEscape(false) != SecondParam.withIsNoEscape(false))
      return false;

    bool FirstNoEscape = FirstParam.isNoEscape();
    bool SecondNoEscape = SecondParam.isNoEscape();
    bool IsNoEscape = FirstNoEscape && SecondNoEscape;
    NewParamInfos.push_back(FirstParam.withIsNoEscape(IsNoEscape));
    if (NewParamInfos.back().getOpaqueValue())
      NeedParamInfo = true;
    if (FirstNoEscape != IsNoEscape)
      CanUseFirst = false;
    if (SecondNoEscape != IsNoEscape)
      CanUseSecond = false;
  }

  if (!NeedParamInfo)
    NewParamInfos.clear();

  return true;
}

void ASTContext::ResetObjCLayout(const ObjCContainerDecl *CD) {
  ObjCLayouts[CD] = nullptr;
}

/// mergeObjCGCQualifiers - This routine merges ObjC's GC attribute of 'LHS' and
/// 'RHS' attributes and returns the merged version; including for function
/// return types.
QualType ASTContext::mergeObjCGCQualifiers(QualType LHS, QualType RHS) {
  QualType LHSCan = getCanonicalType(LHS),
  RHSCan = getCanonicalType(RHS);
  // If two types are identical, they are compatible.
  if (LHSCan == RHSCan)
    return LHS;
  if (RHSCan->isFunctionType()) {
    if (!LHSCan->isFunctionType())
      return {};
    QualType OldReturnType =
        cast<FunctionType>(RHSCan.getTypePtr())->getReturnType();
    QualType NewReturnType =
        cast<FunctionType>(LHSCan.getTypePtr())->getReturnType();
    QualType ResReturnType =
      mergeObjCGCQualifiers(NewReturnType, OldReturnType);
    if (ResReturnType.isNull())
      return {};
    if (ResReturnType == NewReturnType || ResReturnType == OldReturnType) {
      // id foo(); ... __strong id foo(); or: __strong id foo(); ... id foo();
      // In either case, use OldReturnType to build the new function type.
      const auto *F = LHS->castAs<FunctionType>();
      if (const auto *FPT = cast<FunctionProtoType>(F)) {
        FunctionProtoType::ExtProtoInfo EPI = FPT->getExtProtoInfo();
        EPI.ExtInfo = getFunctionExtInfo(LHS);
        QualType ResultType =
            getFunctionType(OldReturnType, FPT->getParamTypes(), EPI);
        return ResultType;
      }
    }
    return {};
  }

  // If the qualifiers are different, the types can still be merged.
  Qualifiers LQuals = LHSCan.getLocalQualifiers();
  Qualifiers RQuals = RHSCan.getLocalQualifiers();
  if (LQuals != RQuals) {
    // If any of these qualifiers are different, we have a type mismatch.
    if (LQuals.getCVRQualifiers() != RQuals.getCVRQualifiers() ||
        LQuals.getAddressSpace() != RQuals.getAddressSpace())
      return {};

    // Exactly one GC qualifier difference is allowed: __strong is
    // okay if the other type has no GC qualifier but is an Objective
    // C object pointer (i.e. implicitly strong by default).  We fix
    // this by pretending that the unqualified type was actually
    // qualified __strong.
    Qualifiers::GC GC_L = LQuals.getObjCGCAttr();
    Qualifiers::GC GC_R = RQuals.getObjCGCAttr();
    assert((GC_L != GC_R) && "unequal qualifier sets had only equal elements");

    if (GC_L == Qualifiers::Weak || GC_R == Qualifiers::Weak)
      return {};

    if (GC_L == Qualifiers::Strong)
      return LHS;
    if (GC_R == Qualifiers::Strong)
      return RHS;
    return {};
  }

  if (LHSCan->isObjCObjectPointerType() && RHSCan->isObjCObjectPointerType()) {
    QualType LHSBaseQT = LHS->castAs<ObjCObjectPointerType>()->getPointeeType();
    QualType RHSBaseQT = RHS->castAs<ObjCObjectPointerType>()->getPointeeType();
    QualType ResQT = mergeObjCGCQualifiers(LHSBaseQT, RHSBaseQT);
    if (ResQT == LHSBaseQT)
      return LHS;
    if (ResQT == RHSBaseQT)
      return RHS;
  }
  return {};
}

//===----------------------------------------------------------------------===//
//                         Integer Predicates
//===----------------------------------------------------------------------===//

unsigned ASTContext::getIntWidth(QualType T) const {
  if (const auto *ET = T->getAs<EnumType>())
    T = ET->getDecl()->getIntegerType();
  if (T->isBooleanType())
    return 1;
  if(const auto *EIT = T->getAs<ExtIntType>())
    return EIT->getNumBits();
  // For builtin types, just use the standard type sizing method
  return (unsigned)getTypeSize(T);
}

QualType ASTContext::getCorrespondingUnsignedType(QualType T) const {
  assert((T->hasSignedIntegerRepresentation() || T->isSignedFixedPointType()) &&
         "Unexpected type");

  // Turn <4 x signed int> -> <4 x unsigned int>
  if (const auto *VTy = T->getAs<VectorType>())
    return getVectorType(getCorrespondingUnsignedType(VTy->getElementType()),
                         VTy->getNumElements(), VTy->getVectorKind());

  // For enums, we return the unsigned version of the base type.
  if (const auto *ETy = T->getAs<EnumType>())
    T = ETy->getDecl()->getIntegerType();

  switch (T->castAs<BuiltinType>()->getKind()) {
  case BuiltinType::Char_S:
  case BuiltinType::SChar:
    return UnsignedCharTy;
  case BuiltinType::Short:
    return UnsignedShortTy;
  case BuiltinType::Int:
    return UnsignedIntTy;
  case BuiltinType::Long:
    return UnsignedLongTy;
  case BuiltinType::LongLong:
    return UnsignedLongLongTy;
  case BuiltinType::Int128:
    return UnsignedInt128Ty;
  // wchar_t is special. It is either signed or not, but when it's signed,
  // there's no matching "unsigned wchar_t". Therefore we return the unsigned
  // version of it's underlying type instead.
  case BuiltinType::WChar_S:
    return getUnsignedWCharType();

  case BuiltinType::ShortAccum:
    return UnsignedShortAccumTy;
  case BuiltinType::Accum:
    return UnsignedAccumTy;
  case BuiltinType::LongAccum:
    return UnsignedLongAccumTy;
  case BuiltinType::SatShortAccum:
    return SatUnsignedShortAccumTy;
  case BuiltinType::SatAccum:
    return SatUnsignedAccumTy;
  case BuiltinType::SatLongAccum:
    return SatUnsignedLongAccumTy;
  case BuiltinType::ShortFract:
    return UnsignedShortFractTy;
  case BuiltinType::Fract:
    return UnsignedFractTy;
  case BuiltinType::LongFract:
    return UnsignedLongFractTy;
  case BuiltinType::SatShortFract:
    return SatUnsignedShortFractTy;
  case BuiltinType::SatFract:
    return SatUnsignedFractTy;
  case BuiltinType::SatLongFract:
    return SatUnsignedLongFractTy;
  default:
    llvm_unreachable("Unexpected signed integer or fixed point type");
  }
}

ASTMutationListener::~ASTMutationListener() = default;

void ASTMutationListener::DeducedReturnType(const FunctionDecl *FD,
                                            QualType ReturnType) {}

//===----------------------------------------------------------------------===//
//                          Builtin Type Computation
//===----------------------------------------------------------------------===//

/// DecodeTypeFromStr - This decodes one type descriptor from Str, advancing the
/// pointer over the consumed characters.  This returns the resultant type.  If
/// AllowTypeModifiers is false then modifier like * are not parsed, just basic
/// types.  This allows "v2i*" to be parsed as a pointer to a v2i instead of
/// a vector of "i*".
///
/// RequiresICE is filled in on return to indicate whether the value is required
/// to be an Integer Constant Expression.
static QualType DecodeTypeFromStr(const char *&Str, const ASTContext &Context,
                                  ASTContext::GetBuiltinTypeError &Error,
                                  bool &RequiresICE,
                                  bool AllowTypeModifiers) {
  // Modifiers.
  int HowLong = 0;
  bool Signed = false, Unsigned = false;
  RequiresICE = false;

  // Read the prefixed modifiers first.
  bool Done = false;
  #ifndef NDEBUG
  bool IsSpecial = false;
  #endif
  while (!Done) {
    switch (*Str++) {
    default: Done = true; --Str; break;
    case 'I':
      RequiresICE = true;
      break;
    case 'S':
      assert(!Unsigned && "Can't use both 'S' and 'U' modifiers!");
      assert(!Signed && "Can't use 'S' modifier multiple times!");
      Signed = true;
      break;
    case 'U':
      assert(!Signed && "Can't use both 'S' and 'U' modifiers!");
      assert(!Unsigned && "Can't use 'U' modifier multiple times!");
      Unsigned = true;
      break;
    case 'L':
      assert(!IsSpecial && "Can't use 'L' with 'W', 'N', 'Z' or 'O' modifiers");
      assert(HowLong <= 2 && "Can't have LLLL modifier");
      ++HowLong;
      break;
    case 'N':
      // 'N' behaves like 'L' for all non LP64 targets and 'int' otherwise.
      assert(!IsSpecial && "Can't use two 'N', 'W', 'Z' or 'O' modifiers!");
      assert(HowLong == 0 && "Can't use both 'L' and 'N' modifiers!");
      #ifndef NDEBUG
      IsSpecial = true;
      #endif
      if (Context.getTargetInfo().getLongWidth() == 32)
        ++HowLong;
      break;
    case 'W':
      // This modifier represents int64 type.
      assert(!IsSpecial && "Can't use two 'N', 'W', 'Z' or 'O' modifiers!");
      assert(HowLong == 0 && "Can't use both 'L' and 'W' modifiers!");
      #ifndef NDEBUG
      IsSpecial = true;
      #endif
      switch (Context.getTargetInfo().getInt64Type()) {
      default:
        llvm_unreachable("Unexpected integer type");
      case TargetInfo::SignedLong:
        HowLong = 1;
        break;
      case TargetInfo::SignedLongLong:
        HowLong = 2;
        break;
      }
      break;
    case 'Z':
      // This modifier represents int32 type.
      assert(!IsSpecial && "Can't use two 'N', 'W', 'Z' or 'O' modifiers!");
      assert(HowLong == 0 && "Can't use both 'L' and 'Z' modifiers!");
      #ifndef NDEBUG
      IsSpecial = true;
      #endif
      switch (Context.getTargetInfo().getIntTypeByWidth(32, true)) {
      default:
        llvm_unreachable("Unexpected integer type");
      case TargetInfo::SignedInt:
        HowLong = 0;
        break;
      case TargetInfo::SignedLong:
        HowLong = 1;
        break;
      case TargetInfo::SignedLongLong:
        HowLong = 2;
        break;
      }
      break;
    case 'O':
      assert(!IsSpecial && "Can't use two 'N', 'W', 'Z' or 'O' modifiers!");
      assert(HowLong == 0 && "Can't use both 'L' and 'O' modifiers!");
      #ifndef NDEBUG
      IsSpecial = true;
      #endif
      if (Context.getLangOpts().OpenCL)
        HowLong = 1;
      else
        HowLong = 2;
      break;
    }
  }

  QualType Type;

  // Read the base type.
  switch (*Str++) {
  default: llvm_unreachable("Unknown builtin type letter!");
  case 'y':
    assert(HowLong == 0 && !Signed && !Unsigned &&
           "Bad modifiers used with 'y'!");
    Type = Context.BFloat16Ty;
    break;
  case 'v':
    assert(HowLong == 0 && !Signed && !Unsigned &&
           "Bad modifiers used with 'v'!");
    Type = Context.VoidTy;
    break;
  case 'h':
    assert(HowLong == 0 && !Signed && !Unsigned &&
           "Bad modifiers used with 'h'!");
    Type = Context.HalfTy;
    break;
  case 'f':
    assert(HowLong == 0 && !Signed && !Unsigned &&
           "Bad modifiers used with 'f'!");
    Type = Context.FloatTy;
    break;
  case 'd':
    assert(HowLong < 3 && !Signed && !Unsigned &&
           "Bad modifiers used with 'd'!");
    if (HowLong == 1)
      Type = Context.LongDoubleTy;
    else if (HowLong == 2)
      Type = Context.Float128Ty;
    else
      Type = Context.DoubleTy;
    break;
  case 's':
    assert(HowLong == 0 && "Bad modifiers used with 's'!");
    if (Unsigned)
      Type = Context.UnsignedShortTy;
    else
      Type = Context.ShortTy;
    break;
  case 'i':
    if (HowLong == 3)
      Type = Unsigned ? Context.UnsignedInt128Ty : Context.Int128Ty;
    else if (HowLong == 2)
      Type = Unsigned ? Context.UnsignedLongLongTy : Context.LongLongTy;
    else if (HowLong == 1)
      Type = Unsigned ? Context.UnsignedLongTy : Context.LongTy;
    else
      Type = Unsigned ? Context.UnsignedIntTy : Context.IntTy;
    break;
  case 'c':
    assert(HowLong == 0 && "Bad modifiers used with 'c'!");
    if (Signed)
      Type = Context.SignedCharTy;
    else if (Unsigned)
      Type = Context.UnsignedCharTy;
    else
      Type = Context.CharTy;
    break;
  case 'b': // boolean
    assert(HowLong == 0 && !Signed && !Unsigned && "Bad modifiers for 'b'!");
    Type = Context.BoolTy;
    break;
  case 'z':  // size_t.
    assert(HowLong == 0 && !Signed && !Unsigned && "Bad modifiers for 'z'!");
    Type = Context.getSizeType();
    break;
  case 'w':  // wchar_t.
    assert(HowLong == 0 && !Signed && !Unsigned && "Bad modifiers for 'w'!");
    Type = Context.getWideCharType();
    break;
  case 'F':
    Type = Context.getCFConstantStringType();
    break;
  case 'G':
    Type = Context.getObjCIdType();
    break;
  case 'H':
    Type = Context.getObjCSelType();
    break;
  case 'M':
    Type = Context.getObjCSuperType();
    break;
  case 'a':
    Type = Context.getBuiltinVaListType();
    assert(!Type.isNull() && "builtin va list type not initialized!");
    break;
  case 'A':
    // This is a "reference" to a va_list; however, what exactly
    // this means depends on how va_list is defined. There are two
    // different kinds of va_list: ones passed by value, and ones
    // passed by reference.  An example of a by-value va_list is
    // x86, where va_list is a char*. An example of by-ref va_list
    // is x86-64, where va_list is a __va_list_tag[1]. For x86,
    // we want this argument to be a char*&; for x86-64, we want
    // it to be a __va_list_tag*.
    Type = Context.getBuiltinVaListType();
    assert(!Type.isNull() && "builtin va list type not initialized!");
    if (Type->isArrayType())
      Type = Context.getArrayDecayedType(Type);
    else
      Type = Context.getLValueReferenceType(Type);
    break;
  case 'q': {
    char *End;
    unsigned NumElements = strtoul(Str, &End, 10);
    assert(End != Str && "Missing vector size");
    Str = End;

    QualType ElementType = DecodeTypeFromStr(Str, Context, Error,
                                             RequiresICE, false);
    assert(!RequiresICE && "Can't require vector ICE");

    Type = Context.getScalableVectorType(ElementType, NumElements);
    break;
  }
  case 'V': {
    char *End;
    unsigned NumElements = strtoul(Str, &End, 10);
    assert(End != Str && "Missing vector size");
    Str = End;

    QualType ElementType = DecodeTypeFromStr(Str, Context, Error,
                                             RequiresICE, false);
    assert(!RequiresICE && "Can't require vector ICE");

    // TODO: No way to make AltiVec vectors in builtins yet.
    Type = Context.getVectorType(ElementType, NumElements,
                                 VectorType::GenericVector);
    break;
  }
  case 'E': {
    char *End;

    unsigned NumElements = strtoul(Str, &End, 10);
    assert(End != Str && "Missing vector size");

    Str = End;

    QualType ElementType = DecodeTypeFromStr(Str, Context, Error, RequiresICE,
                                             false);
    Type = Context.getExtVectorType(ElementType, NumElements);
    break;
  }
  case 'X': {
    QualType ElementType = DecodeTypeFromStr(Str, Context, Error, RequiresICE,
                                             false);
    assert(!RequiresICE && "Can't require complex ICE");
    Type = Context.getComplexType(ElementType);
    break;
  }
  case 'Y':
    Type = Context.getPointerDiffType();
    break;
  case 'P':
    Type = Context.getFILEType();
    if (Type.isNull()) {
      Error = ASTContext::GE_Missing_stdio;
      return {};
    }
    break;
  case 'J':
    if (Signed)
      Type = Context.getsigjmp_bufType();
    else
      Type = Context.getjmp_bufType();

    if (Type.isNull()) {
      Error = ASTContext::GE_Missing_setjmp;
      return {};
    }
    break;
  case 'K':
    assert(HowLong == 0 && !Signed && !Unsigned && "Bad modifiers for 'K'!");
    Type = Context.getucontext_tType();

    if (Type.isNull()) {
      Error = ASTContext::GE_Missing_ucontext;
      return {};
    }
    break;
  case 'p':
    Type = Context.getProcessIDType();
    break;
  }

  // If there are modifiers and if we're allowed to parse them, go for it.
  Done = !AllowTypeModifiers;
  while (!Done) {
    switch (char c = *Str++) {
    default: Done = true; --Str; break;
    case '*':
    case '&': {
      // Both pointers and references can have their pointee types
      // qualified with an address space.
      char *End;
      unsigned AddrSpace = strtoul(Str, &End, 10);
      if (End != Str) {
        // Note AddrSpace == 0 is not the same as an unspecified address space.
        Type = Context.getAddrSpaceQualType(
          Type,
          Context.getLangASForBuiltinAddressSpace(AddrSpace));
        Str = End;
      }
      if (c == '*')
        Type = Context.getPointerType(Type);
      else
        Type = Context.getLValueReferenceType(Type);
      break;
    }
    // FIXME: There's no way to have a built-in with an rvalue ref arg.
    case 'C':
      Type = Type.withConst();
      break;
    case 'D':
      Type = Context.getVolatileType(Type);
      break;
    case 'R':
      Type = Type.withRestrict();
      break;
    }
  }

  assert((!RequiresICE || Type->isIntegralOrEnumerationType()) &&
         "Integer constant 'I' type must be an integer");

  return Type;
}

// On some targets such as PowerPC, some of the builtins are defined with custom
// type decriptors for target-dependent types. These descriptors are decoded in
// other functions, but it may be useful to be able to fall back to default
// descriptor decoding to define builtins mixing target-dependent and target-
// independent types. This function allows decoding one type descriptor with
// default decoding.
QualType ASTContext::DecodeTypeStr(const char *&Str, const ASTContext &Context,
                                   GetBuiltinTypeError &Error, bool &RequireICE,
                                   bool AllowTypeModifiers) const {
  return DecodeTypeFromStr(Str, Context, Error, RequireICE, AllowTypeModifiers);
}

/// GetBuiltinType - Return the type for the specified builtin.
QualType ASTContext::GetBuiltinType(unsigned Id,
                                    GetBuiltinTypeError &Error,
                                    unsigned *IntegerConstantArgs) const {
  const char *TypeStr = BuiltinInfo.getTypeString(Id);
  if (TypeStr[0] == '\0') {
    Error = GE_Missing_type;
    return {};
  }

  SmallVector<QualType, 8> ArgTypes;

  bool RequiresICE = false;
  Error = GE_None;
  QualType ResType = DecodeTypeFromStr(TypeStr, *this, Error,
                                       RequiresICE, true);
  if (Error != GE_None)
    return {};

  assert(!RequiresICE && "Result of intrinsic cannot be required to be an ICE");

  while (TypeStr[0] && TypeStr[0] != '.') {
    QualType Ty = DecodeTypeFromStr(TypeStr, *this, Error, RequiresICE, true);
    if (Error != GE_None)
      return {};

    // If this argument is required to be an IntegerConstantExpression and the
    // caller cares, fill in the bitmask we return.
    if (RequiresICE && IntegerConstantArgs)
      *IntegerConstantArgs |= 1 << ArgTypes.size();

    // Do array -> pointer decay.  The builtin should use the decayed type.
    if (Ty->isArrayType())
      Ty = getArrayDecayedType(Ty);

    ArgTypes.push_back(Ty);
  }

  if (Id == Builtin::BI__GetExceptionInfo)
    return {};

  assert((TypeStr[0] != '.' || TypeStr[1] == 0) &&
         "'.' should only occur at end of builtin type list!");

  bool Variadic = (TypeStr[0] == '.');

  FunctionType::ExtInfo EI(getDefaultCallingConvention(
      Variadic, /*IsCXXMethod=*/false, /*IsBuiltin=*/true));
  if (BuiltinInfo.isNoReturn(Id)) EI = EI.withNoReturn(true);


  // We really shouldn't be making a no-proto type here.
  if (ArgTypes.empty() && Variadic && !getLangOpts().CPlusPlus)
    return getFunctionNoProtoType(ResType, EI);

  FunctionProtoType::ExtProtoInfo EPI;
  EPI.ExtInfo = EI;
  EPI.Variadic = Variadic;
  if (getLangOpts().CPlusPlus && BuiltinInfo.isNoThrow(Id))
    EPI.ExceptionSpec.Type =
        getLangOpts().CPlusPlus11 ? EST_BasicNoexcept : EST_DynamicNone;

  return getFunctionType(ResType, ArgTypes, EPI);
}

static GVALinkage basicGVALinkageForFunction(const ASTContext &Context,
                                             const FunctionDecl *FD) {
  if (!FD->isExternallyVisible())
    return GVA_Internal;

  // Non-user-provided functions get emitted as weak definitions with every
  // use, no matter whether they've been explicitly instantiated etc.
  if (const auto *MD = dyn_cast<CXXMethodDecl>(FD))
    if (!MD->isUserProvided())
      return GVA_DiscardableODR;

  GVALinkage External;
  switch (FD->getTemplateSpecializationKind()) {
  case TSK_Undeclared:
  case TSK_ExplicitSpecialization:
    External = GVA_StrongExternal;
    break;

  case TSK_ExplicitInstantiationDefinition:
    return GVA_StrongODR;

  // C++11 [temp.explicit]p10:
  //   [ Note: The intent is that an inline function that is the subject of
  //   an explicit instantiation declaration will still be implicitly
  //   instantiated when used so that the body can be considered for
  //   inlining, but that no out-of-line copy of the inline function would be
  //   generated in the translation unit. -- end note ]
  case TSK_ExplicitInstantiationDeclaration:
    return GVA_AvailableExternally;

  case TSK_ImplicitInstantiation:
    External = GVA_DiscardableODR;
    break;
  }

  if (!FD->isInlined())
    return External;

  if ((!Context.getLangOpts().CPlusPlus &&
       !Context.getTargetInfo().getCXXABI().isMicrosoft() &&
       !FD->hasAttr<DLLExportAttr>()) ||
      FD->hasAttr<GNUInlineAttr>()) {
    // FIXME: This doesn't match gcc's behavior for dllexport inline functions.

    // GNU or C99 inline semantics. Determine whether this symbol should be
    // externally visible.
    if (FD->isInlineDefinitionExternallyVisible())
      return External;

    // C99 inline semantics, where the symbol is not externally visible.
    return GVA_AvailableExternally;
  }

  // Functions specified with extern and inline in -fms-compatibility mode
  // forcibly get emitted.  While the body of the function cannot be later
  // replaced, the function definition cannot be discarded.
  if (FD->isMSExternInline())
    return GVA_StrongODR;

  return GVA_DiscardableODR;
}

static GVALinkage adjustGVALinkageForAttributes(const ASTContext &Context,
                                                const Decl *D, GVALinkage L) {
  // See http://msdn.microsoft.com/en-us/library/xa0d9ste.aspx
  // dllexport/dllimport on inline functions.
  if (D->hasAttr<DLLImportAttr>()) {
    if (L == GVA_DiscardableODR || L == GVA_StrongODR)
      return GVA_AvailableExternally;
  } else if (D->hasAttr<DLLExportAttr>()) {
    if (L == GVA_DiscardableODR)
      return GVA_StrongODR;
  } else if (Context.getLangOpts().CUDA && Context.getLangOpts().CUDAIsDevice) {
    // Device-side functions with __global__ attribute must always be
    // visible externally so they can be launched from host.
    if (D->hasAttr<CUDAGlobalAttr>() &&
        (L == GVA_DiscardableODR || L == GVA_Internal))
      return GVA_StrongODR;
    // Single source offloading languages like CUDA/HIP need to be able to
    // access static device variables from host code of the same compilation
    // unit. This is done by externalizing the static variable with a shared
    // name between the host and device compilation which is the same for the
    // same compilation unit whereas different among different compilation
    // units.
    if (Context.shouldExternalizeStaticVar(D))
      return GVA_StrongExternal;
  } else if (Context.getLangOpts().SYCLIsDevice &&
             D->hasAttr<OpenCLKernelAttr>()) {
    if (L == GVA_DiscardableODR)
      return GVA_StrongODR;
  }
    return L;
}

/// Adjust the GVALinkage for a declaration based on what an external AST source
/// knows about whether there can be other definitions of this declaration.
static GVALinkage
adjustGVALinkageForExternalDefinitionKind(const ASTContext &Ctx, const Decl *D,
                                          GVALinkage L) {
  ExternalASTSource *Source = Ctx.getExternalSource();
  if (!Source)
    return L;

  switch (Source->hasExternalDefinitions(D)) {
  case ExternalASTSource::EK_Never:
    // Other translation units rely on us to provide the definition.
    if (L == GVA_DiscardableODR)
      return GVA_StrongODR;
    break;

  case ExternalASTSource::EK_Always:
    return GVA_AvailableExternally;

  case ExternalASTSource::EK_ReplyHazy:
    break;
  }
  return L;
}

GVALinkage ASTContext::GetGVALinkageForFunction(const FunctionDecl *FD) const {
  return adjustGVALinkageForExternalDefinitionKind(*this, FD,
           adjustGVALinkageForAttributes(*this, FD,
             basicGVALinkageForFunction(*this, FD)));
}

static GVALinkage basicGVALinkageForVariable(const ASTContext &Context,
                                             const VarDecl *VD) {
  if (!VD->isExternallyVisible())
    return GVA_Internal;

  if (VD->isStaticLocal()) {
    const DeclContext *LexicalContext = VD->getParentFunctionOrMethod();
    while (LexicalContext && !isa<FunctionDecl>(LexicalContext))
      LexicalContext = LexicalContext->getLexicalParent();

    // ObjC Blocks can create local variables that don't have a FunctionDecl
    // LexicalContext.
    if (!LexicalContext)
      return GVA_DiscardableODR;

    // Otherwise, let the static local variable inherit its linkage from the
    // nearest enclosing function.
    auto StaticLocalLinkage =
        Context.GetGVALinkageForFunction(cast<FunctionDecl>(LexicalContext));

    // Itanium ABI 5.2.2: "Each COMDAT group [for a static local variable] must
    // be emitted in any object with references to the symbol for the object it
    // contains, whether inline or out-of-line."
    // Similar behavior is observed with MSVC. An alternative ABI could use
    // StrongODR/AvailableExternally to match the function, but none are
    // known/supported currently.
    if (StaticLocalLinkage == GVA_StrongODR ||
        StaticLocalLinkage == GVA_AvailableExternally)
      return GVA_DiscardableODR;
    return StaticLocalLinkage;
  }

  // MSVC treats in-class initialized static data members as definitions.
  // By giving them non-strong linkage, out-of-line definitions won't
  // cause link errors.
  if (Context.isMSStaticDataMemberInlineDefinition(VD))
    return GVA_DiscardableODR;

  // Most non-template variables have strong linkage; inline variables are
  // linkonce_odr or (occasionally, for compatibility) weak_odr.
  GVALinkage StrongLinkage;
  switch (Context.getInlineVariableDefinitionKind(VD)) {
  case ASTContext::InlineVariableDefinitionKind::None:
    StrongLinkage = GVA_StrongExternal;
    break;
  case ASTContext::InlineVariableDefinitionKind::Weak:
  case ASTContext::InlineVariableDefinitionKind::WeakUnknown:
    StrongLinkage = GVA_DiscardableODR;
    break;
  case ASTContext::InlineVariableDefinitionKind::Strong:
    StrongLinkage = GVA_StrongODR;
    break;
  }

  switch (VD->getTemplateSpecializationKind()) {
  case TSK_Undeclared:
    return StrongLinkage;

  case TSK_ExplicitSpecialization:
    return Context.getTargetInfo().getCXXABI().isMicrosoft() &&
                   VD->isStaticDataMember()
               ? GVA_StrongODR
               : StrongLinkage;

  case TSK_ExplicitInstantiationDefinition:
    return GVA_StrongODR;

  case TSK_ExplicitInstantiationDeclaration:
    return GVA_AvailableExternally;

  case TSK_ImplicitInstantiation:
    return GVA_DiscardableODR;
  }

  llvm_unreachable("Invalid Linkage!");
}

GVALinkage ASTContext::GetGVALinkageForVariable(const VarDecl *VD) {
  return adjustGVALinkageForExternalDefinitionKind(*this, VD,
           adjustGVALinkageForAttributes(*this, VD,
             basicGVALinkageForVariable(*this, VD)));
}

bool ASTContext::DeclMustBeEmitted(const Decl *D) {
  if (const auto *VD = dyn_cast<VarDecl>(D)) {
    if (!VD->isFileVarDecl())
      return false;
    // Global named register variables (GNU extension) are never emitted.
    if (VD->getStorageClass() == SC_Register)
      return false;
    if (VD->getDescribedVarTemplate() ||
        isa<VarTemplatePartialSpecializationDecl>(VD))
      return false;
  } else if (const auto *FD = dyn_cast<FunctionDecl>(D)) {
    // We never need to emit an uninstantiated function template.
    if (FD->getTemplatedKind() == FunctionDecl::TK_FunctionTemplate)
      return false;
  } else if (isa<PragmaCommentDecl>(D))
    return true;
  else if (isa<PragmaDetectMismatchDecl>(D))
    return true;
  else if (isa<OMPRequiresDecl>(D))
    return true;
  else if (isa<OMPThreadPrivateDecl>(D))
    return !D->getDeclContext()->isDependentContext();
  else if (isa<OMPAllocateDecl>(D))
    return !D->getDeclContext()->isDependentContext();
  else if (isa<OMPDeclareReductionDecl>(D) || isa<OMPDeclareMapperDecl>(D))
    return !D->getDeclContext()->isDependentContext();
  else if (isa<ImportDecl>(D))
    return true;
  else
    return false;

  // If this is a member of a class template, we do not need to emit it.
  if (D->getDeclContext()->isDependentContext())
    return false;

  // Weak references don't produce any output by themselves.
  if (D->hasAttr<WeakRefAttr>())
    return false;

  if (LangOpts.SYCLIsDevice && !D->hasAttr<OpenCLKernelAttr>() &&
      !D->hasAttr<SYCLDeviceAttr>())
    return false;

  // Aliases and used decls are required.
  if (D->hasAttr<AliasAttr>() || D->hasAttr<UsedAttr>())
    return true;

  if (const auto *FD = dyn_cast<FunctionDecl>(D)) {
    // Forward declarations aren't required.
    if (!FD->doesThisDeclarationHaveABody())
      return FD->doesDeclarationForceExternallyVisibleDefinition();

    // Constructors and destructors are required.
    if (FD->hasAttr<ConstructorAttr>() || FD->hasAttr<DestructorAttr>())
      return true;

    // The key function for a class is required.  This rule only comes
    // into play when inline functions can be key functions, though.
    if (getTargetInfo().getCXXABI().canKeyFunctionBeInline()) {
      if (const auto *MD = dyn_cast<CXXMethodDecl>(FD)) {
        const CXXRecordDecl *RD = MD->getParent();
        if (MD->isOutOfLine() && RD->isDynamicClass()) {
          const CXXMethodDecl *KeyFunc = getCurrentKeyFunction(RD);
          if (KeyFunc && KeyFunc->getCanonicalDecl() == MD->getCanonicalDecl())
            return true;
        }
      }
    }

    // Methods explcitly marked with 'sycl_device' attribute (via SYCL_EXTERNAL)
    // or `indirectly_callable' attribute must be emitted regardless of number
    // of actual uses
    if (LangOpts.SYCLIsDevice && isa<CXXMethodDecl>(D)) {
      if (auto *A = D->getAttr<SYCLDeviceIndirectlyCallableAttr>())
        return !A->isImplicit();
      if (auto *A = D->getAttr<SYCLDeviceAttr>())
        return !A->isImplicit();
    }

    GVALinkage Linkage = GetGVALinkageForFunction(FD);

    // static, static inline, always_inline, and extern inline functions can
    // always be deferred.  Normal inline functions can be deferred in C99/C++.
    // Implicit template instantiations can also be deferred in C++.
    return !isDiscardableGVALinkage(Linkage);
  }

  const auto *VD = cast<VarDecl>(D);
  assert(VD->isFileVarDecl() && "Expected file scoped var");

  // If the decl is marked as `declare target to`, it should be emitted for the
  // host and for the device.
  if (LangOpts.OpenMP &&
      OMPDeclareTargetDeclAttr::isDeclareTargetDeclaration(VD))
    return true;

  if (VD->isThisDeclarationADefinition() == VarDecl::DeclarationOnly &&
      !isMSStaticDataMemberInlineDefinition(VD))
    return false;

  // Variables that can be needed in other TUs are required.
  auto Linkage = GetGVALinkageForVariable(VD);
  if (!isDiscardableGVALinkage(Linkage))
    return true;

  // We never need to emit a variable that is available in another TU.
  if (Linkage == GVA_AvailableExternally)
    return false;

  // Variables that have destruction with side-effects are required.
  if (VD->needsDestruction(*this))
    return true;

  // Variables that have initialization with side-effects are required.
  if (VD->getInit() && VD->getInit()->HasSideEffects(*this) &&
      // We can get a value-dependent initializer during error recovery.
      (VD->getInit()->isValueDependent() || !VD->evaluateValue()))
    return true;

  // Likewise, variables with tuple-like bindings are required if their
  // bindings have side-effects.
  if (const auto *DD = dyn_cast<DecompositionDecl>(VD))
    for (const auto *BD : DD->bindings())
      if (const auto *BindingVD = BD->getHoldingVar())
        if (DeclMustBeEmitted(BindingVD))
          return true;

  return false;
}

void ASTContext::forEachMultiversionedFunctionVersion(
    const FunctionDecl *FD,
    llvm::function_ref<void(FunctionDecl *)> Pred) const {
  assert(FD->isMultiVersion() && "Only valid for multiversioned functions");
  llvm::SmallDenseSet<const FunctionDecl*, 4> SeenDecls;
  FD = FD->getMostRecentDecl();
  for (auto *CurDecl :
       FD->getDeclContext()->getRedeclContext()->lookup(FD->getDeclName())) {
    FunctionDecl *CurFD = CurDecl->getAsFunction()->getMostRecentDecl();
    if (CurFD && hasSameType(CurFD->getType(), FD->getType()) &&
        std::end(SeenDecls) == llvm::find(SeenDecls, CurFD)) {
      SeenDecls.insert(CurFD);
      Pred(CurFD);
    }
  }
}

CallingConv ASTContext::getDefaultCallingConvention(bool IsVariadic,
                                                    bool IsCXXMethod,
                                                    bool IsBuiltin) const {
  // Pass through to the C++ ABI object
  if (IsCXXMethod && !LangOpts.SYCLIsDevice)
    return ABI->getDefaultMethodCallConv(IsVariadic);

  // Builtins ignore user-specified default calling convention and remain the
  // Target's default calling convention.
  if (!IsBuiltin) {
    switch (LangOpts.getDefaultCallingConv()) {
    case LangOptions::DCC_None:
      break;
    case LangOptions::DCC_CDecl:
      return CC_C;
    case LangOptions::DCC_FastCall:
      if (getTargetInfo().hasFeature("sse2") && !IsVariadic)
        return CC_X86FastCall;
      break;
    case LangOptions::DCC_StdCall:
      if (!IsVariadic)
        return CC_X86StdCall;
      break;
    case LangOptions::DCC_VectorCall:
      // __vectorcall cannot be applied to variadic functions.
      if (!IsVariadic)
        return CC_X86VectorCall;
      break;
    case LangOptions::DCC_RegCall:
      // __regcall cannot be applied to variadic functions.
      if (!IsVariadic)
        return CC_X86RegCall;
      break;
    }
  }
  return Target->getDefaultCallingConv();
}

bool ASTContext::isNearlyEmpty(const CXXRecordDecl *RD) const {
  // Pass through to the C++ ABI object
  return ABI->isNearlyEmpty(RD);
}

VTableContextBase *ASTContext::getVTableContext() {
  if (!VTContext.get()) {
    auto ABI = Target->getCXXABI();
    if (ABI.isMicrosoft())
      VTContext.reset(new MicrosoftVTableContext(*this));
    else {
      auto ComponentLayout = getLangOpts().RelativeCXXABIVTables
                                 ? ItaniumVTableContext::Relative
                                 : ItaniumVTableContext::Pointer;
      VTContext.reset(new ItaniumVTableContext(*this, ComponentLayout));
    }
  }
  return VTContext.get();
}

MangleContext *ASTContext::createMangleContext(const TargetInfo *T) {
  if (!T)
    T = Target;
  switch (T->getCXXABI().getKind()) {
  case TargetCXXABI::AppleARM64:
  case TargetCXXABI::Fuchsia:
  case TargetCXXABI::GenericAArch64:
  case TargetCXXABI::GenericItanium:
  case TargetCXXABI::GenericARM:
  case TargetCXXABI::GenericMIPS:
  case TargetCXXABI::iOS:
  case TargetCXXABI::WebAssembly:
  case TargetCXXABI::WatchOS:
  case TargetCXXABI::XL:
    return ItaniumMangleContext::create(*this, getDiagnostics());
  case TargetCXXABI::Microsoft:
    return MicrosoftMangleContext::create(*this, getDiagnostics());
  }
  llvm_unreachable("Unsupported ABI");
}

CXXABI::~CXXABI() = default;

size_t ASTContext::getSideTableAllocatedMemory() const {
  return ASTRecordLayouts.getMemorySize() +
         llvm::capacity_in_bytes(ObjCLayouts) +
         llvm::capacity_in_bytes(KeyFunctions) +
         llvm::capacity_in_bytes(ObjCImpls) +
         llvm::capacity_in_bytes(BlockVarCopyInits) +
         llvm::capacity_in_bytes(DeclAttrs) +
         llvm::capacity_in_bytes(TemplateOrInstantiation) +
         llvm::capacity_in_bytes(InstantiatedFromUsingDecl) +
         llvm::capacity_in_bytes(InstantiatedFromUsingShadowDecl) +
         llvm::capacity_in_bytes(InstantiatedFromUnnamedFieldDecl) +
         llvm::capacity_in_bytes(OverriddenMethods) +
         llvm::capacity_in_bytes(Types) +
         llvm::capacity_in_bytes(VariableArrayTypes);
}

/// getIntTypeForBitwidth -
/// sets integer QualTy according to specified details:
/// bitwidth, signed/unsigned.
/// Returns empty type if there is no appropriate target types.
QualType ASTContext::getIntTypeForBitwidth(unsigned DestWidth,
                                           unsigned Signed) const {
  TargetInfo::IntType Ty = getTargetInfo().getIntTypeByWidth(DestWidth, Signed);
  CanQualType QualTy = getFromTargetType(Ty);
  if (!QualTy && DestWidth == 128)
    return Signed ? Int128Ty : UnsignedInt128Ty;
  return QualTy;
}

/// getRealTypeForBitwidth -
/// sets floating point QualTy according to specified bitwidth.
/// Returns empty type if there is no appropriate target types.
QualType ASTContext::getRealTypeForBitwidth(unsigned DestWidth,
                                            bool ExplicitIEEE) const {
  TargetInfo::RealType Ty =
      getTargetInfo().getRealTypeByWidth(DestWidth, ExplicitIEEE);
  switch (Ty) {
  case TargetInfo::Float:
    return FloatTy;
  case TargetInfo::Double:
    return DoubleTy;
  case TargetInfo::LongDouble:
    return LongDoubleTy;
  case TargetInfo::Float128:
    return Float128Ty;
  case TargetInfo::NoFloat:
    return {};
  }

  llvm_unreachable("Unhandled TargetInfo::RealType value");
}

void ASTContext::setManglingNumber(const NamedDecl *ND, unsigned Number) {
  if (Number > 1)
    MangleNumbers[ND] = Number;
}

unsigned ASTContext::getManglingNumber(const NamedDecl *ND) const {
  auto I = MangleNumbers.find(ND);
  return I != MangleNumbers.end() ? I->second : 1;
}

void ASTContext::setStaticLocalNumber(const VarDecl *VD, unsigned Number) {
  if (Number > 1)
    StaticLocalNumbers[VD] = Number;
}

unsigned ASTContext::getStaticLocalNumber(const VarDecl *VD) const {
  auto I = StaticLocalNumbers.find(VD);
  return I != StaticLocalNumbers.end() ? I->second : 1;
}

MangleNumberingContext &
ASTContext::getManglingNumberContext(const DeclContext *DC) {
  assert(LangOpts.CPlusPlus);  // We don't need mangling numbers for plain C.
  std::unique_ptr<MangleNumberingContext> &MCtx = MangleNumberingContexts[DC];
  if (!MCtx)
    MCtx = createMangleNumberingContext();
  return *MCtx;
}

MangleNumberingContext &
ASTContext::getManglingNumberContext(NeedExtraManglingDecl_t, const Decl *D) {
  assert(LangOpts.CPlusPlus); // We don't need mangling numbers for plain C.
  std::unique_ptr<MangleNumberingContext> &MCtx =
      ExtraMangleNumberingContexts[D];
  if (!MCtx)
    MCtx = createMangleNumberingContext();
  return *MCtx;
}

std::unique_ptr<MangleNumberingContext>
ASTContext::createMangleNumberingContext() const {
  return ABI->createMangleNumberingContext();
}

const CXXConstructorDecl *
ASTContext::getCopyConstructorForExceptionObject(CXXRecordDecl *RD) {
  return ABI->getCopyConstructorForExceptionObject(
      cast<CXXRecordDecl>(RD->getFirstDecl()));
}

void ASTContext::addCopyConstructorForExceptionObject(CXXRecordDecl *RD,
                                                      CXXConstructorDecl *CD) {
  return ABI->addCopyConstructorForExceptionObject(
      cast<CXXRecordDecl>(RD->getFirstDecl()),
      cast<CXXConstructorDecl>(CD->getFirstDecl()));
}

void ASTContext::addTypedefNameForUnnamedTagDecl(TagDecl *TD,
                                                 TypedefNameDecl *DD) {
  return ABI->addTypedefNameForUnnamedTagDecl(TD, DD);
}

TypedefNameDecl *
ASTContext::getTypedefNameForUnnamedTagDecl(const TagDecl *TD) {
  return ABI->getTypedefNameForUnnamedTagDecl(TD);
}

void ASTContext::addDeclaratorForUnnamedTagDecl(TagDecl *TD,
                                                DeclaratorDecl *DD) {
  return ABI->addDeclaratorForUnnamedTagDecl(TD, DD);
}

DeclaratorDecl *ASTContext::getDeclaratorForUnnamedTagDecl(const TagDecl *TD) {
  return ABI->getDeclaratorForUnnamedTagDecl(TD);
}

void ASTContext::setParameterIndex(const ParmVarDecl *D, unsigned int index) {
  ParamIndices[D] = index;
}

unsigned ASTContext::getParameterIndex(const ParmVarDecl *D) const {
  ParameterIndexTable::const_iterator I = ParamIndices.find(D);
  assert(I != ParamIndices.end() &&
         "ParmIndices lacks entry set by ParmVarDecl");
  return I->second;
}

QualType ASTContext::getStringLiteralArrayType(QualType EltTy,
                                               unsigned Length) const {
  // A C++ string literal has a const-qualified element type (C++ 2.13.4p1).
  if (getLangOpts().CPlusPlus || getLangOpts().ConstStrings)
    EltTy = EltTy.withConst();

  EltTy = adjustStringLiteralBaseType(EltTy);

  // Get an array type for the string, according to C99 6.4.5. This includes
  // the null terminator character.
  return getConstantArrayType(EltTy, llvm::APInt(32, Length + 1), nullptr,
                              ArrayType::Normal, /*IndexTypeQuals*/ 0);
}

StringLiteral *
ASTContext::getPredefinedStringLiteralFromCache(StringRef Key) const {
  StringLiteral *&Result = StringLiteralCache[Key];
  if (!Result)
    Result = StringLiteral::Create(
        *this, Key, StringLiteral::Ascii,
        /*Pascal*/ false, getStringLiteralArrayType(CharTy, Key.size()),
        SourceLocation());
  return Result;
}

MSGuidDecl *
ASTContext::getMSGuidDecl(MSGuidDecl::Parts Parts) const {
  assert(MSGuidTagDecl && "building MS GUID without MS extensions?");

  llvm::FoldingSetNodeID ID;
  MSGuidDecl::Profile(ID, Parts);

  void *InsertPos;
  if (MSGuidDecl *Existing = MSGuidDecls.FindNodeOrInsertPos(ID, InsertPos))
    return Existing;

  QualType GUIDType = getMSGuidType().withConst();
  MSGuidDecl *New = MSGuidDecl::Create(*this, GUIDType, Parts);
  MSGuidDecls.InsertNode(New, InsertPos);
  return New;
}

TemplateParamObjectDecl *
ASTContext::getTemplateParamObjectDecl(QualType T, const APValue &V) const {
  assert(T->isRecordType() && "template param object of unexpected type");

  // C++ [temp.param]p8:
  //   [...] a static storage duration object of type 'const T' [...]
  T.addConst();

  llvm::FoldingSetNodeID ID;
  TemplateParamObjectDecl::Profile(ID, T, V);

  void *InsertPos;
  if (TemplateParamObjectDecl *Existing =
          TemplateParamObjectDecls.FindNodeOrInsertPos(ID, InsertPos))
    return Existing;

  TemplateParamObjectDecl *New = TemplateParamObjectDecl::Create(*this, T, V);
  TemplateParamObjectDecls.InsertNode(New, InsertPos);
  return New;
}

bool ASTContext::AtomicUsesUnsupportedLibcall(const AtomicExpr *E) const {
  const llvm::Triple &T = getTargetInfo().getTriple();
  if (!T.isOSDarwin())
    return false;

  if (!(T.isiOS() && T.isOSVersionLT(7)) &&
      !(T.isMacOSX() && T.isOSVersionLT(10, 9)))
    return false;

  QualType AtomicTy = E->getPtr()->getType()->getPointeeType();
  CharUnits sizeChars = getTypeSizeInChars(AtomicTy);
  uint64_t Size = sizeChars.getQuantity();
  CharUnits alignChars = getTypeAlignInChars(AtomicTy);
  unsigned Align = alignChars.getQuantity();
  unsigned MaxInlineWidthInBits = getTargetInfo().getMaxAtomicInlineWidth();
  return (Size != Align || toBits(sizeChars) > MaxInlineWidthInBits);
}

bool
ASTContext::ObjCMethodsAreEqual(const ObjCMethodDecl *MethodDecl,
                                const ObjCMethodDecl *MethodImpl) {
  // No point trying to match an unavailable/deprecated mothod.
  if (MethodDecl->hasAttr<UnavailableAttr>()
      || MethodDecl->hasAttr<DeprecatedAttr>())
    return false;
  if (MethodDecl->getObjCDeclQualifier() !=
      MethodImpl->getObjCDeclQualifier())
    return false;
  if (!hasSameType(MethodDecl->getReturnType(), MethodImpl->getReturnType()))
    return false;

  if (MethodDecl->param_size() != MethodImpl->param_size())
    return false;

  for (ObjCMethodDecl::param_const_iterator IM = MethodImpl->param_begin(),
       IF = MethodDecl->param_begin(), EM = MethodImpl->param_end(),
       EF = MethodDecl->param_end();
       IM != EM && IF != EF; ++IM, ++IF) {
    const ParmVarDecl *DeclVar = (*IF);
    const ParmVarDecl *ImplVar = (*IM);
    if (ImplVar->getObjCDeclQualifier() != DeclVar->getObjCDeclQualifier())
      return false;
    if (!hasSameType(DeclVar->getType(), ImplVar->getType()))
      return false;
  }

  return (MethodDecl->isVariadic() == MethodImpl->isVariadic());
}

uint64_t ASTContext::getTargetNullPointerValue(QualType QT) const {
  LangAS AS;
  if (QT->getUnqualifiedDesugaredType()->isNullPtrType())
    AS = LangAS::Default;
  else
    AS = QT->getPointeeType().getAddressSpace();

  return getTargetInfo().getNullPointerValue(AS);
}

unsigned ASTContext::getTargetAddressSpace(LangAS AS) const {
  if (isTargetAddressSpace(AS))
    return toTargetAddressSpace(AS);
  else
    return (*AddrSpaceMap)[(unsigned)AS];
}

QualType ASTContext::getCorrespondingSaturatedType(QualType Ty) const {
  assert(Ty->isFixedPointType());

  if (Ty->isSaturatedFixedPointType()) return Ty;

  switch (Ty->castAs<BuiltinType>()->getKind()) {
    default:
      llvm_unreachable("Not a fixed point type!");
    case BuiltinType::ShortAccum:
      return SatShortAccumTy;
    case BuiltinType::Accum:
      return SatAccumTy;
    case BuiltinType::LongAccum:
      return SatLongAccumTy;
    case BuiltinType::UShortAccum:
      return SatUnsignedShortAccumTy;
    case BuiltinType::UAccum:
      return SatUnsignedAccumTy;
    case BuiltinType::ULongAccum:
      return SatUnsignedLongAccumTy;
    case BuiltinType::ShortFract:
      return SatShortFractTy;
    case BuiltinType::Fract:
      return SatFractTy;
    case BuiltinType::LongFract:
      return SatLongFractTy;
    case BuiltinType::UShortFract:
      return SatUnsignedShortFractTy;
    case BuiltinType::UFract:
      return SatUnsignedFractTy;
    case BuiltinType::ULongFract:
      return SatUnsignedLongFractTy;
  }
}

LangAS ASTContext::getLangASForBuiltinAddressSpace(unsigned AS) const {
  if (LangOpts.OpenCL)
    return getTargetInfo().getOpenCLBuiltinAddressSpace(AS);

  if (LangOpts.CUDA)
    return getTargetInfo().getCUDABuiltinAddressSpace(AS);

  return getLangASFromTargetAS(AS);
}

// Explicitly instantiate this in case a Redeclarable<T> is used from a TU that
// doesn't include ASTContext.h
template
clang::LazyGenerationalUpdatePtr<
    const Decl *, Decl *, &ExternalASTSource::CompleteRedeclChain>::ValueType
clang::LazyGenerationalUpdatePtr<
    const Decl *, Decl *, &ExternalASTSource::CompleteRedeclChain>::makeValue(
        const clang::ASTContext &Ctx, Decl *Value);

unsigned char ASTContext::getFixedPointScale(QualType Ty) const {
  assert(Ty->isFixedPointType());

  const TargetInfo &Target = getTargetInfo();
  switch (Ty->castAs<BuiltinType>()->getKind()) {
    default:
      llvm_unreachable("Not a fixed point type!");
    case BuiltinType::ShortAccum:
    case BuiltinType::SatShortAccum:
      return Target.getShortAccumScale();
    case BuiltinType::Accum:
    case BuiltinType::SatAccum:
      return Target.getAccumScale();
    case BuiltinType::LongAccum:
    case BuiltinType::SatLongAccum:
      return Target.getLongAccumScale();
    case BuiltinType::UShortAccum:
    case BuiltinType::SatUShortAccum:
      return Target.getUnsignedShortAccumScale();
    case BuiltinType::UAccum:
    case BuiltinType::SatUAccum:
      return Target.getUnsignedAccumScale();
    case BuiltinType::ULongAccum:
    case BuiltinType::SatULongAccum:
      return Target.getUnsignedLongAccumScale();
    case BuiltinType::ShortFract:
    case BuiltinType::SatShortFract:
      return Target.getShortFractScale();
    case BuiltinType::Fract:
    case BuiltinType::SatFract:
      return Target.getFractScale();
    case BuiltinType::LongFract:
    case BuiltinType::SatLongFract:
      return Target.getLongFractScale();
    case BuiltinType::UShortFract:
    case BuiltinType::SatUShortFract:
      return Target.getUnsignedShortFractScale();
    case BuiltinType::UFract:
    case BuiltinType::SatUFract:
      return Target.getUnsignedFractScale();
    case BuiltinType::ULongFract:
    case BuiltinType::SatULongFract:
      return Target.getUnsignedLongFractScale();
  }
}

unsigned char ASTContext::getFixedPointIBits(QualType Ty) const {
  assert(Ty->isFixedPointType());

  const TargetInfo &Target = getTargetInfo();
  switch (Ty->castAs<BuiltinType>()->getKind()) {
    default:
      llvm_unreachable("Not a fixed point type!");
    case BuiltinType::ShortAccum:
    case BuiltinType::SatShortAccum:
      return Target.getShortAccumIBits();
    case BuiltinType::Accum:
    case BuiltinType::SatAccum:
      return Target.getAccumIBits();
    case BuiltinType::LongAccum:
    case BuiltinType::SatLongAccum:
      return Target.getLongAccumIBits();
    case BuiltinType::UShortAccum:
    case BuiltinType::SatUShortAccum:
      return Target.getUnsignedShortAccumIBits();
    case BuiltinType::UAccum:
    case BuiltinType::SatUAccum:
      return Target.getUnsignedAccumIBits();
    case BuiltinType::ULongAccum:
    case BuiltinType::SatULongAccum:
      return Target.getUnsignedLongAccumIBits();
    case BuiltinType::ShortFract:
    case BuiltinType::SatShortFract:
    case BuiltinType::Fract:
    case BuiltinType::SatFract:
    case BuiltinType::LongFract:
    case BuiltinType::SatLongFract:
    case BuiltinType::UShortFract:
    case BuiltinType::SatUShortFract:
    case BuiltinType::UFract:
    case BuiltinType::SatUFract:
    case BuiltinType::ULongFract:
    case BuiltinType::SatULongFract:
      return 0;
  }
}

llvm::FixedPointSemantics
ASTContext::getFixedPointSemantics(QualType Ty) const {
  assert((Ty->isFixedPointType() || Ty->isIntegerType()) &&
         "Can only get the fixed point semantics for a "
         "fixed point or integer type.");
  if (Ty->isIntegerType())
    return llvm::FixedPointSemantics::GetIntegerSemantics(
        getIntWidth(Ty), Ty->isSignedIntegerType());

  bool isSigned = Ty->isSignedFixedPointType();
  return llvm::FixedPointSemantics(
      static_cast<unsigned>(getTypeSize(Ty)), getFixedPointScale(Ty), isSigned,
      Ty->isSaturatedFixedPointType(),
      !isSigned && getTargetInfo().doUnsignedFixedPointTypesHavePadding());
}

llvm::APFixedPoint ASTContext::getFixedPointMax(QualType Ty) const {
  assert(Ty->isFixedPointType());
  return llvm::APFixedPoint::getMax(getFixedPointSemantics(Ty));
}

llvm::APFixedPoint ASTContext::getFixedPointMin(QualType Ty) const {
  assert(Ty->isFixedPointType());
  return llvm::APFixedPoint::getMin(getFixedPointSemantics(Ty));
}

QualType ASTContext::getCorrespondingSignedFixedPointType(QualType Ty) const {
  assert(Ty->isUnsignedFixedPointType() &&
         "Expected unsigned fixed point type");

  switch (Ty->castAs<BuiltinType>()->getKind()) {
  case BuiltinType::UShortAccum:
    return ShortAccumTy;
  case BuiltinType::UAccum:
    return AccumTy;
  case BuiltinType::ULongAccum:
    return LongAccumTy;
  case BuiltinType::SatUShortAccum:
    return SatShortAccumTy;
  case BuiltinType::SatUAccum:
    return SatAccumTy;
  case BuiltinType::SatULongAccum:
    return SatLongAccumTy;
  case BuiltinType::UShortFract:
    return ShortFractTy;
  case BuiltinType::UFract:
    return FractTy;
  case BuiltinType::ULongFract:
    return LongFractTy;
  case BuiltinType::SatUShortFract:
    return SatShortFractTy;
  case BuiltinType::SatUFract:
    return SatFractTy;
  case BuiltinType::SatULongFract:
    return SatLongFractTy;
  default:
    llvm_unreachable("Unexpected unsigned fixed point type");
  }
}

ParsedTargetAttr
ASTContext::filterFunctionTargetAttrs(const TargetAttr *TD) const {
  assert(TD != nullptr);
  ParsedTargetAttr ParsedAttr = TD->parse();

  ParsedAttr.Features.erase(
      llvm::remove_if(ParsedAttr.Features,
                      [&](const std::string &Feat) {
                        return !Target->isValidFeatureName(
                            StringRef{Feat}.substr(1));
                      }),
      ParsedAttr.Features.end());
  return ParsedAttr;
}

void ASTContext::getFunctionFeatureMap(llvm::StringMap<bool> &FeatureMap,
                                       const FunctionDecl *FD) const {
  if (FD)
    getFunctionFeatureMap(FeatureMap, GlobalDecl().getWithDecl(FD));
  else
    Target->initFeatureMap(FeatureMap, getDiagnostics(),
                           Target->getTargetOpts().CPU,
                           Target->getTargetOpts().Features);
}

// Fills in the supplied string map with the set of target features for the
// passed in function.
void ASTContext::getFunctionFeatureMap(llvm::StringMap<bool> &FeatureMap,
                                       GlobalDecl GD) const {
  StringRef TargetCPU = Target->getTargetOpts().CPU;
  const FunctionDecl *FD = GD.getDecl()->getAsFunction();
  if (const auto *TD = FD->getAttr<TargetAttr>()) {
    ParsedTargetAttr ParsedAttr = filterFunctionTargetAttrs(TD);

    // Make a copy of the features as passed on the command line into the
    // beginning of the additional features from the function to override.
    ParsedAttr.Features.insert(
        ParsedAttr.Features.begin(),
        Target->getTargetOpts().FeaturesAsWritten.begin(),
        Target->getTargetOpts().FeaturesAsWritten.end());

    if (ParsedAttr.Architecture != "" &&
        Target->isValidCPUName(ParsedAttr.Architecture))
      TargetCPU = ParsedAttr.Architecture;

    // Now populate the feature map, first with the TargetCPU which is either
    // the default or a new one from the target attribute string. Then we'll use
    // the passed in features (FeaturesAsWritten) along with the new ones from
    // the attribute.
    Target->initFeatureMap(FeatureMap, getDiagnostics(), TargetCPU,
                           ParsedAttr.Features);
  } else if (const auto *SD = FD->getAttr<CPUSpecificAttr>()) {
    llvm::SmallVector<StringRef, 32> FeaturesTmp;
    Target->getCPUSpecificCPUDispatchFeatures(
        SD->getCPUName(GD.getMultiVersionIndex())->getName(), FeaturesTmp);
    std::vector<std::string> Features(FeaturesTmp.begin(), FeaturesTmp.end());
    Target->initFeatureMap(FeatureMap, getDiagnostics(), TargetCPU, Features);
  } else {
    FeatureMap = Target->getTargetOpts().FeatureMap;
  }
}

OMPTraitInfo &ASTContext::getNewOMPTraitInfo() {
  OMPTraitInfoVector.emplace_back(new OMPTraitInfo());
  return *OMPTraitInfoVector.back();
}

const StreamingDiagnostic &clang::
operator<<(const StreamingDiagnostic &DB,
           const ASTContext::SectionInfo &Section) {
  if (Section.Decl)
    return DB << Section.Decl;
  return DB << "a prior #pragma section";
}

bool ASTContext::mayExternalizeStaticVar(const Decl *D) const {
  bool IsStaticVar =
      isa<VarDecl>(D) && cast<VarDecl>(D)->getStorageClass() == SC_Static;
  bool IsExplicitDeviceVar = (D->hasAttr<CUDADeviceAttr>() &&
                              !D->getAttr<CUDADeviceAttr>()->isImplicit()) ||
                             (D->hasAttr<CUDAConstantAttr>() &&
                              !D->getAttr<CUDAConstantAttr>()->isImplicit());
  // CUDA/HIP: static managed variables need to be externalized since it is
  // a declaration in IR, therefore cannot have internal linkage.
<<<<<<< HEAD
  // ToDo: externalize static variables for -fgpu-rdc.
  return IsStaticVar &&
         (D->hasAttr<HIPManagedAttr>() ||
          (!getLangOpts().GPURelocatableDeviceCode && IsExplicitDeviceVar));
=======
  return IsStaticVar &&
         (D->hasAttr<HIPManagedAttr>() || IsExplicitDeviceVar);
>>>>>>> 2e412c55
}

bool ASTContext::shouldExternalizeStaticVar(const Decl *D) const {
  return mayExternalizeStaticVar(D) &&
         (D->hasAttr<HIPManagedAttr>() ||
          CUDAStaticDeviceVarReferencedByHost.count(cast<VarDecl>(D)));
<<<<<<< HEAD
=======
}

StringRef ASTContext::getCUIDHash() const {
  if (!CUIDHash.empty())
    return CUIDHash;
  if (LangOpts.CUID.empty())
    return StringRef();
  CUIDHash = llvm::utohexstr(llvm::MD5Hash(LangOpts.CUID), /*LowerCase=*/true);
  return CUIDHash;
>>>>>>> 2e412c55
}<|MERGE_RESOLUTION|>--- conflicted
+++ resolved
@@ -11578,23 +11578,14 @@
                               !D->getAttr<CUDAConstantAttr>()->isImplicit());
   // CUDA/HIP: static managed variables need to be externalized since it is
   // a declaration in IR, therefore cannot have internal linkage.
-<<<<<<< HEAD
-  // ToDo: externalize static variables for -fgpu-rdc.
-  return IsStaticVar &&
-         (D->hasAttr<HIPManagedAttr>() ||
-          (!getLangOpts().GPURelocatableDeviceCode && IsExplicitDeviceVar));
-=======
   return IsStaticVar &&
          (D->hasAttr<HIPManagedAttr>() || IsExplicitDeviceVar);
->>>>>>> 2e412c55
 }
 
 bool ASTContext::shouldExternalizeStaticVar(const Decl *D) const {
   return mayExternalizeStaticVar(D) &&
          (D->hasAttr<HIPManagedAttr>() ||
           CUDAStaticDeviceVarReferencedByHost.count(cast<VarDecl>(D)));
-<<<<<<< HEAD
-=======
 }
 
 StringRef ASTContext::getCUIDHash() const {
@@ -11604,5 +11595,4 @@
     return StringRef();
   CUIDHash = llvm::utohexstr(llvm::MD5Hash(LangOpts.CUID), /*LowerCase=*/true);
   return CUIDHash;
->>>>>>> 2e412c55
 }