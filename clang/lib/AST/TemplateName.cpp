//===- TemplateName.cpp - C++ Template Name Representation ----------------===//
//
// Part of the LLVM Project, under the Apache License v2.0 with LLVM Exceptions.
// See https://llvm.org/LICENSE.txt for license information.
// SPDX-License-Identifier: Apache-2.0 WITH LLVM-exception
//
//===----------------------------------------------------------------------===//
//
//  This file defines the TemplateName interface and subclasses.
//
//===----------------------------------------------------------------------===//

#include "clang/AST/TemplateName.h"
#include "clang/AST/Decl.h"
#include "clang/AST/DeclBase.h"
#include "clang/AST/DeclCXX.h"
#include "clang/AST/DeclTemplate.h"
#include "clang/AST/DependenceFlags.h"
#include "clang/AST/NestedNameSpecifier.h"
#include "clang/AST/PrettyPrinter.h"
#include "clang/AST/TemplateBase.h"
#include "clang/Basic/Diagnostic.h"
#include "clang/Basic/LLVM.h"
#include "clang/Basic/LangOptions.h"
#include "clang/Basic/OperatorKinds.h"
#include "llvm/ADT/ArrayRef.h"
#include "llvm/ADT/FoldingSet.h"
#include "llvm/Support/Compiler.h"
#include "llvm/Support/raw_ostream.h"
#include <cassert>
#include <optional>
#include <string>

using namespace clang;

DeducedTemplateStorage::DeducedTemplateStorage(TemplateName Underlying,
                                               const DefaultArguments &DefArgs)
    : UncommonTemplateNameStorage(Deduced, /*Index=*/DefArgs.StartPos,
                                  DefArgs.Args.size()),
      Underlying(Underlying) {
  llvm::copy(DefArgs.Args, reinterpret_cast<TemplateArgument *>(this + 1));
}

void DeducedTemplateStorage::Profile(llvm::FoldingSetNodeID &ID,
                                     const ASTContext &Context) const {
  Profile(ID, Context, Underlying, getDefaultArguments());
}

void DeducedTemplateStorage::Profile(llvm::FoldingSetNodeID &ID,
                                     const ASTContext &Context,
                                     TemplateName Underlying,
                                     const DefaultArguments &DefArgs) {
  Underlying.Profile(ID);
  ID.AddInteger(DefArgs.StartPos);
  ID.AddInteger(DefArgs.Args.size());
  for (const TemplateArgument &Arg : DefArgs.Args)
    Arg.Profile(ID, Context);
}

TemplateArgument
SubstTemplateTemplateParmPackStorage::getArgumentPack() const {
  return TemplateArgument(ArrayRef(Arguments, Bits.Data));
}

TemplateTemplateParmDecl *
SubstTemplateTemplateParmPackStorage::getParameterPack() const {
  return cast<TemplateTemplateParmDecl>(
      getReplacedTemplateParameterList(getAssociatedDecl())
          ->asArray()[Bits.Index]);
}

TemplateTemplateParmDecl *
SubstTemplateTemplateParmStorage::getParameter() const {
  return cast<TemplateTemplateParmDecl>(
      getReplacedTemplateParameterList(getAssociatedDecl())
          ->asArray()[Bits.Index]);
}

void SubstTemplateTemplateParmStorage::Profile(llvm::FoldingSetNodeID &ID) {
  Profile(ID, Replacement, getAssociatedDecl(), getIndex(), getPackIndex(),
          getFinal());
}

void SubstTemplateTemplateParmStorage::Profile(
    llvm::FoldingSetNodeID &ID, TemplateName Replacement, Decl *AssociatedDecl,
    unsigned Index, UnsignedOrNone PackIndex, bool Final) {
  Replacement.Profile(ID);
  ID.AddPointer(AssociatedDecl);
  ID.AddInteger(Index);
  ID.AddInteger(PackIndex.toInternalRepresentation());
  ID.AddBoolean(Final);
}

SubstTemplateTemplateParmPackStorage::SubstTemplateTemplateParmPackStorage(
    ArrayRef<TemplateArgument> ArgPack, Decl *AssociatedDecl, unsigned Index,
    bool Final)
    : UncommonTemplateNameStorage(SubstTemplateTemplateParmPack, Index,
                                  ArgPack.size()),
      Arguments(ArgPack.data()), AssociatedDeclAndFinal(AssociatedDecl, Final) {
  assert(AssociatedDecl != nullptr);
}

void SubstTemplateTemplateParmPackStorage::Profile(llvm::FoldingSetNodeID &ID,
                                                   ASTContext &Context) {
  Profile(ID, Context, getArgumentPack(), getAssociatedDecl(), getIndex(),
          getFinal());
}

Decl *SubstTemplateTemplateParmPackStorage::getAssociatedDecl() const {
  return AssociatedDeclAndFinal.getPointer();
}

bool SubstTemplateTemplateParmPackStorage::getFinal() const {
  return AssociatedDeclAndFinal.getInt();
}

void SubstTemplateTemplateParmPackStorage::Profile(
    llvm::FoldingSetNodeID &ID, ASTContext &Context,
    const TemplateArgument &ArgPack, Decl *AssociatedDecl, unsigned Index,
    bool Final) {
  ArgPack.Profile(ID, Context);
  ID.AddPointer(AssociatedDecl);
  ID.AddInteger(Index);
  ID.AddBoolean(Final);
}

IdentifierOrOverloadedOperator::IdentifierOrOverloadedOperator(
    const IdentifierInfo *II)
    : PtrOrOp(reinterpret_cast<uintptr_t>(II)) {
  static_assert(NUM_OVERLOADED_OPERATORS <= 4096,
                "NUM_OVERLOADED_OPERATORS is too large");
  assert(II);
  assert(getIdentifier() == II);
}
IdentifierOrOverloadedOperator::IdentifierOrOverloadedOperator(
    OverloadedOperatorKind OOK)
    : PtrOrOp(-uintptr_t(OOK)) {
  assert(OOK != OO_None);
  assert(getOperator() == OOK);
}

void IdentifierOrOverloadedOperator::Profile(llvm::FoldingSetNodeID &ID) const {
  if (auto *Identifier = getIdentifier()) {
    ID.AddBoolean(false);
    ID.AddPointer(Identifier);
  } else {
    ID.AddBoolean(true);
    ID.AddInteger(getOperator());
  }
}

TemplateName::TemplateName(void *Ptr) {
  Storage = StorageType::getFromOpaqueValue(Ptr);
}

TemplateName::TemplateName(TemplateDecl *Template) : Storage(Template) {}
TemplateName::TemplateName(OverloadedTemplateStorage *Storage)
    : Storage(Storage) {}
TemplateName::TemplateName(AssumedTemplateStorage *Storage)
    : Storage(Storage) {}
TemplateName::TemplateName(SubstTemplateTemplateParmStorage *Storage)
    : Storage(Storage) {}
TemplateName::TemplateName(SubstTemplateTemplateParmPackStorage *Storage)
    : Storage(Storage) {}
TemplateName::TemplateName(QualifiedTemplateName *Qual) : Storage(Qual) {}
TemplateName::TemplateName(DependentTemplateName *Dep) : Storage(Dep) {}
TemplateName::TemplateName(UsingShadowDecl *Using) : Storage(Using) {}
TemplateName::TemplateName(DeducedTemplateStorage *Deduced)
    : Storage(Deduced) {}

bool TemplateName::isNull() const { return Storage.isNull(); }

TemplateName::NameKind TemplateName::getKind() const {
  if (auto *ND = dyn_cast<Decl *>(Storage)) {
    if (isa<UsingShadowDecl>(ND))
      return UsingTemplate;
    assert(isa<TemplateDecl>(ND));
    return Template;
  }

  if (isa<DependentTemplateName *>(Storage))
    return DependentTemplate;
  if (isa<QualifiedTemplateName *>(Storage))
    return QualifiedTemplate;

  UncommonTemplateNameStorage *uncommon =
      cast<UncommonTemplateNameStorage *>(Storage);
  if (uncommon->getAsOverloadedStorage())
    return OverloadedTemplate;
  if (uncommon->getAsAssumedTemplateName())
    return AssumedTemplate;
  if (uncommon->getAsSubstTemplateTemplateParm())
    return SubstTemplateTemplateParm;
  if (uncommon->getAsDeducedTemplateName())
    return DeducedTemplate;

  assert(uncommon->getAsSubstTemplateTemplateParmPack() != nullptr);
  return SubstTemplateTemplateParmPack;
}

TemplateDecl *TemplateName::getAsTemplateDecl(bool IgnoreDeduced) const {
  TemplateName Name = *this;
  while (std::optional<TemplateName> UnderlyingOrNone =
             Name.desugar(IgnoreDeduced))
    Name = *UnderlyingOrNone;

  if (!IgnoreDeduced)
    assert(Name.getAsDeducedTemplateName() == nullptr &&
           "Unexpected canonical DeducedTemplateName; Did you mean to use "
           "getTemplateDeclAndDefaultArgs instead?");

  return cast_if_present<TemplateDecl>(
      dyn_cast_if_present<Decl *>(Name.Storage));
}

std::pair<TemplateDecl *, DefaultArguments>
TemplateName::getTemplateDeclAndDefaultArgs() const {
  for (TemplateName Name = *this; /**/; /**/) {
    if (Name.getKind() == TemplateName::DeducedTemplate) {
      DeducedTemplateStorage *DTS = Name.getAsDeducedTemplateName();
      TemplateDecl *TD =
          DTS->getUnderlying().getAsTemplateDecl(/*IgnoreDeduced=*/true);
      DefaultArguments DefArgs = DTS->getDefaultArguments();
      if (TD && DefArgs)
        assert(DefArgs.StartPos + DefArgs.Args.size() <=
               TD->getTemplateParameters()->size());
      return {TD, DTS->getDefaultArguments()};
    }
    if (std::optional<TemplateName> UnderlyingOrNone =
            Name.desugar(/*IgnoreDeduced=*/false)) {
      Name = *UnderlyingOrNone;
      continue;
    }
    return {cast_if_present<TemplateDecl>(Name.Storage.dyn_cast<Decl *>()), {}};
  }
}

std::optional<TemplateName> TemplateName::desugar(bool IgnoreDeduced) const {
  if (Decl *D = dyn_cast_if_present<Decl *>(Storage)) {
    if (auto *USD = dyn_cast<UsingShadowDecl>(D))
      return TemplateName(USD->getTargetDecl());
    return std::nullopt;
  }
  if (QualifiedTemplateName *QTN = getAsQualifiedTemplateName())
    return QTN->getUnderlyingTemplate();
  if (SubstTemplateTemplateParmStorage *S = getAsSubstTemplateTemplateParm())
    return S->getReplacement();
  if (IgnoreDeduced)
    if (DeducedTemplateStorage *S = getAsDeducedTemplateName())
      return S->getUnderlying();
  return std::nullopt;
}

OverloadedTemplateStorage *TemplateName::getAsOverloadedTemplate() const {
  if (UncommonTemplateNameStorage *Uncommon =
          Storage.dyn_cast<UncommonTemplateNameStorage *>())
    return Uncommon->getAsOverloadedStorage();

  return nullptr;
}

AssumedTemplateStorage *TemplateName::getAsAssumedTemplateName() const {
  if (UncommonTemplateNameStorage *Uncommon =
          Storage.dyn_cast<UncommonTemplateNameStorage *>())
    return Uncommon->getAsAssumedTemplateName();

  return nullptr;
}

SubstTemplateTemplateParmStorage *
TemplateName::getAsSubstTemplateTemplateParm() const {
  if (UncommonTemplateNameStorage *uncommon =
          dyn_cast_if_present<UncommonTemplateNameStorage *>(Storage))
    return uncommon->getAsSubstTemplateTemplateParm();

  return nullptr;
}

SubstTemplateTemplateParmPackStorage *
TemplateName::getAsSubstTemplateTemplateParmPack() const {
  if (UncommonTemplateNameStorage *Uncommon =
          Storage.dyn_cast<UncommonTemplateNameStorage *>())
    return Uncommon->getAsSubstTemplateTemplateParmPack();

  return nullptr;
}

QualifiedTemplateName *TemplateName::getAsQualifiedTemplateName() const {
  return dyn_cast_if_present<QualifiedTemplateName *>(Storage);
}

QualifiedTemplateName *
TemplateName::getAsAdjustedQualifiedTemplateName() const {
  for (std::optional<TemplateName> Cur = *this; Cur;
       Cur = Cur->desugar(/*IgnoreDeduced=*/true))
    if (QualifiedTemplateName *N = Cur->getAsQualifiedTemplateName())
      return N;
  return nullptr;
}

DependentTemplateName *TemplateName::getAsDependentTemplateName() const {
  return Storage.dyn_cast<DependentTemplateName *>();
}

<<<<<<< HEAD
NestedNameSpecifier TemplateName::getQualifier() const {
  for (std::optional<TemplateName> Cur = *this; Cur;
       Cur = Cur->desugar(/*IgnoreDeduced=*/true)) {
    if (DependentTemplateName *N = Cur->getAsDependentTemplateName())
      return N->getQualifier();
    if (QualifiedTemplateName *N = Cur->getAsQualifiedTemplateName())
      return N->getQualifier();
  }
  return std::nullopt;
=======
std::tuple<NestedNameSpecifier, bool>
TemplateName::getQualifierAndTemplateKeyword() const {
  for (std::optional<TemplateName> Cur = *this; Cur;
       Cur = Cur->desugar(/*IgnoreDeduced=*/true)) {
    if (DependentTemplateName *N = Cur->getAsDependentTemplateName())
      return {N->getQualifier(), N->hasTemplateKeyword()};
    if (QualifiedTemplateName *N = Cur->getAsQualifiedTemplateName())
      return {N->getQualifier(), N->hasTemplateKeyword()};
    if (Cur->getAsSubstTemplateTemplateParm() ||
        Cur->getAsSubstTemplateTemplateParmPack())
      break;
  }
  return {std::nullopt, false};
>>>>>>> 35227056
}

UsingShadowDecl *TemplateName::getAsUsingShadowDecl() const {
  if (Decl *D = Storage.dyn_cast<Decl *>())
    if (UsingShadowDecl *USD = dyn_cast<UsingShadowDecl>(D))
      return USD;
  if (QualifiedTemplateName *QTN = getAsQualifiedTemplateName())
    return QTN->getUnderlyingTemplate().getAsUsingShadowDecl();
  return nullptr;
}

DependentTemplateStorage::DependentTemplateStorage(
    NestedNameSpecifier Qualifier, IdentifierOrOverloadedOperator Name,
    bool HasTemplateKeyword)
    : Qualifier(Qualifier, HasTemplateKeyword), Name(Name) {
  assert((!Qualifier || Qualifier.isDependent()) &&
         "Qualifier must be dependent");
}

TemplateNameDependence DependentTemplateStorage::getDependence() const {
  return toTemplateNameDependence(getQualifier().getDependence()) |
         TemplateNameDependence::DependentInstantiation;
}

void DependentTemplateStorage::print(raw_ostream &OS,
                                     const PrintingPolicy &Policy) const {
  getQualifier().print(OS, Policy);

  if (hasTemplateKeyword())
    OS << "template ";

  IdentifierOrOverloadedOperator Name = getName();
  if (const IdentifierInfo *II = Name.getIdentifier())
    OS << II->getName();
  else
    OS << "operator " << getOperatorSpelling(Name.getOperator());
}

DeducedTemplateStorage *TemplateName::getAsDeducedTemplateName() const {
  if (UncommonTemplateNameStorage *Uncommon =
          dyn_cast_if_present<UncommonTemplateNameStorage *>(Storage))
    return Uncommon->getAsDeducedTemplateName();

  return nullptr;
}

TemplateNameDependence TemplateName::getDependence() const {
  switch (getKind()) {
  case NameKind::Template:
  case NameKind::UsingTemplate: {
    TemplateDecl *Template = getAsTemplateDecl();
    auto D = TemplateNameDependence::None;
    if (auto *TTP = dyn_cast<TemplateTemplateParmDecl>(Template)) {
      D |= TemplateNameDependence::DependentInstantiation;
      if (TTP->isParameterPack())
        D |= TemplateNameDependence::UnexpandedPack;
    }
    // FIXME: Hack, getDeclContext() can be null if Template is still
    // initializing due to PCH reading, so we check it before using it.
    // Should probably modify TemplateSpecializationType to allow constructing
    // it without the isDependent() checking.
    if (Template->getDeclContext() &&
        Template->getDeclContext()->isDependentContext())
      D |= TemplateNameDependence::DependentInstantiation;
    return D;
  }
  case NameKind::QualifiedTemplate: {
    QualifiedTemplateName *S = getAsQualifiedTemplateName();
    TemplateNameDependence D = S->getUnderlyingTemplate().getDependence();
    D |= toTemplateNameDependence(S->getQualifier().getDependence());
    return D;
  }
  case NameKind::DependentTemplate: {
    DependentTemplateName *S = getAsDependentTemplateName();
    return toTemplateNameDependence(S->getQualifier().getDependence()) |
           TemplateNameDependence::DependentInstantiation;
  }
  case NameKind::SubstTemplateTemplateParm: {
    auto *S = getAsSubstTemplateTemplateParm();
    return S->getReplacement().getDependence();
  }
  case NameKind::SubstTemplateTemplateParmPack:
    return TemplateNameDependence::UnexpandedPack |
           TemplateNameDependence::DependentInstantiation;
  case NameKind::DeducedTemplate: {
    DeducedTemplateStorage *DTS = getAsDeducedTemplateName();
    TemplateNameDependence D = DTS->getUnderlying().getDependence();
    for (const TemplateArgument &Arg : DTS->getDefaultArguments().Args)
      D |= toTemplateNameDependence(Arg.getDependence());
    return D;
  }
  case NameKind::AssumedTemplate:
    return TemplateNameDependence::DependentInstantiation;
  case NameKind::OverloadedTemplate:
    llvm_unreachable("overloaded templates shouldn't survive to here.");
  }
  llvm_unreachable("Unknown TemplateName kind");
}

bool TemplateName::isDependent() const {
  return getDependence() & TemplateNameDependence::Dependent;
}

bool TemplateName::isInstantiationDependent() const {
  return getDependence() & TemplateNameDependence::Instantiation;
}

bool TemplateName::containsUnexpandedParameterPack() const {
  return getDependence() & TemplateNameDependence::UnexpandedPack;
}

void TemplateName::print(raw_ostream &OS, const PrintingPolicy &Policy,
                         Qualified Qual) const {
  auto handleAnonymousTTP = [&](TemplateDecl *TD, raw_ostream &OS) {
    if (TemplateTemplateParmDecl *TTP = dyn_cast<TemplateTemplateParmDecl>(TD);
        TTP && (Policy.PrintAsCanonical || TTP->getIdentifier() == nullptr)) {
      OS << "template-parameter-" << TTP->getDepth() << "-" << TTP->getIndex();
      return true;
    }
    return false;
  };
  if (NameKind Kind = getKind();
      Kind == TemplateName::Template || Kind == TemplateName::UsingTemplate) {
    // After `namespace ns { using std::vector }`, what is the fully-qualified
    // name of the UsingTemplateName `vector` within ns?
    //
    // - ns::vector (the qualified name of the using-shadow decl)
    // - std::vector (the qualified name of the underlying template decl)
    //
    // Similar to the UsingType behavior, using declarations are used to import
    // names more often than to export them, thus using the original name is
    // most useful in this case.
    TemplateDecl *Template = getAsTemplateDecl();
    if (Policy.PrintAsCanonical)
      Template = cast<TemplateDecl>(Template->getCanonicalDecl());
    if (handleAnonymousTTP(Template, OS))
      return;
<<<<<<< HEAD
    if (Qual == Qualified::None || Policy.SuppressScope) {
      OS << *Template;
=======
    if (Qual == Qualified::None || isa<TemplateTemplateParmDecl>(Template) ||
        Policy.SuppressScope) {
      if (IdentifierInfo *II = Template->getIdentifier();
          Policy.CleanUglifiedParameters && II &&
          isa<TemplateTemplateParmDecl>(Template))
        OS << II->deuglifiedName();
      else
        OS << *Template;
>>>>>>> 35227056
    } else {
      PrintingPolicy NestedNamePolicy = Policy;
      NestedNamePolicy.SuppressUnwrittenScope = true;
      Template->printQualifiedName(OS, NestedNamePolicy);
    }
  } else if (QualifiedTemplateName *QTN = getAsQualifiedTemplateName()) {
    if (Policy.PrintAsCanonical) {
      QTN->getUnderlyingTemplate().print(OS, Policy, Qual);
      return;
    }
    if (Qual != Qualified::None)
      QTN->getQualifier().print(OS, Policy);
    if (QTN->hasTemplateKeyword())
      OS << "template ";

    TemplateName Underlying = QTN->getUnderlyingTemplate();
    assert(Underlying.getKind() == TemplateName::Template ||
           Underlying.getKind() == TemplateName::UsingTemplate);

    TemplateDecl *UTD = Underlying.getAsTemplateDecl();

    if (handleAnonymousTTP(UTD, OS))
      return;

    OS << *UTD;
  } else if (DependentTemplateName *DTN = getAsDependentTemplateName()) {
    DTN->print(OS, Policy);
  } else if (SubstTemplateTemplateParmStorage *subst =
                 getAsSubstTemplateTemplateParm()) {
    subst->getReplacement().print(OS, Policy, Qual);
  } else if (SubstTemplateTemplateParmPackStorage *SubstPack =
                 getAsSubstTemplateTemplateParmPack())
    OS << *SubstPack->getParameterPack();
  else if (AssumedTemplateStorage *Assumed = getAsAssumedTemplateName()) {
    Assumed->getDeclName().print(OS, Policy);
  } else if (DeducedTemplateStorage *Deduced = getAsDeducedTemplateName()) {
    Deduced->getUnderlying().print(OS, Policy);
    DefaultArguments DefArgs = Deduced->getDefaultArguments();
    OS << ":" << DefArgs.StartPos;
    printTemplateArgumentList(OS, DefArgs.Args, Policy);
  } else {
    assert(getKind() == TemplateName::OverloadedTemplate);
    OverloadedTemplateStorage *OTS = getAsOverloadedTemplate();
    (*OTS->begin())->printName(OS, Policy);
  }
}

const StreamingDiagnostic &clang::operator<<(const StreamingDiagnostic &DB,
                                             TemplateName N) {
  std::string NameStr;
  llvm::raw_string_ostream OS(NameStr);
  LangOptions LO;
  LO.CPlusPlus = true;
  LO.Bool = true;
  OS << '\'';
  N.print(OS, PrintingPolicy(LO));
  OS << '\'';
  return DB << NameStr;
}<|MERGE_RESOLUTION|>--- conflicted
+++ resolved
@@ -289,30 +289,10 @@
   return dyn_cast_if_present<QualifiedTemplateName *>(Storage);
 }
 
-QualifiedTemplateName *
-TemplateName::getAsAdjustedQualifiedTemplateName() const {
-  for (std::optional<TemplateName> Cur = *this; Cur;
-       Cur = Cur->desugar(/*IgnoreDeduced=*/true))
-    if (QualifiedTemplateName *N = Cur->getAsQualifiedTemplateName())
-      return N;
-  return nullptr;
-}
-
 DependentTemplateName *TemplateName::getAsDependentTemplateName() const {
   return Storage.dyn_cast<DependentTemplateName *>();
 }
 
-<<<<<<< HEAD
-NestedNameSpecifier TemplateName::getQualifier() const {
-  for (std::optional<TemplateName> Cur = *this; Cur;
-       Cur = Cur->desugar(/*IgnoreDeduced=*/true)) {
-    if (DependentTemplateName *N = Cur->getAsDependentTemplateName())
-      return N->getQualifier();
-    if (QualifiedTemplateName *N = Cur->getAsQualifiedTemplateName())
-      return N->getQualifier();
-  }
-  return std::nullopt;
-=======
 std::tuple<NestedNameSpecifier, bool>
 TemplateName::getQualifierAndTemplateKeyword() const {
   for (std::optional<TemplateName> Cur = *this; Cur;
@@ -326,7 +306,6 @@
       break;
   }
   return {std::nullopt, false};
->>>>>>> 35227056
 }
 
 UsingShadowDecl *TemplateName::getAsUsingShadowDecl() const {
@@ -464,10 +443,6 @@
       Template = cast<TemplateDecl>(Template->getCanonicalDecl());
     if (handleAnonymousTTP(Template, OS))
       return;
-<<<<<<< HEAD
-    if (Qual == Qualified::None || Policy.SuppressScope) {
-      OS << *Template;
-=======
     if (Qual == Qualified::None || isa<TemplateTemplateParmDecl>(Template) ||
         Policy.SuppressScope) {
       if (IdentifierInfo *II = Template->getIdentifier();
@@ -476,7 +451,6 @@
         OS << II->deuglifiedName();
       else
         OS << *Template;
->>>>>>> 35227056
     } else {
       PrintingPolicy NestedNamePolicy = Policy;
       NestedNamePolicy.SuppressUnwrittenScope = true;
