//===--- Pointer.cpp - Types for the constexpr VM ---------------*- C++ -*-===//
//
// Part of the LLVM Project, under the Apache License v2.0 with LLVM Exceptions.
// See https://llvm.org/LICENSE.txt for license information.
// SPDX-License-Identifier: Apache-2.0 WITH LLVM-exception
//
//===----------------------------------------------------------------------===//

#include "Pointer.h"
#include "Boolean.h"
#include "Context.h"
#include "Floating.h"
#include "Function.h"
#include "Integral.h"
#include "InterpBlock.h"
#include "MemberPointer.h"
#include "PrimType.h"
#include "Record.h"
#include "clang/AST/Expr.h"
#include "clang/AST/ExprCXX.h"
#include "clang/AST/RecordLayout.h"

using namespace clang;
using namespace clang::interp;

Pointer::Pointer(Block *Pointee)
    : Pointer(Pointee, Pointee->getDescriptor()->getMetadataSize(),
              Pointee->getDescriptor()->getMetadataSize()) {}

Pointer::Pointer(Block *Pointee, uint64_t BaseAndOffset)
    : Pointer(Pointee, BaseAndOffset, BaseAndOffset) {}

Pointer::Pointer(Block *Pointee, unsigned Base, uint64_t Offset)
    : Offset(Offset), StorageKind(Storage::Block) {
  assert((Base == RootPtrMark || Base % alignof(void *) == 0) && "wrong base");

<<<<<<< HEAD
  PointeeStorage.BS = {Pointee, Base, nullptr, nullptr};
=======
  BS = {Pointee, Base, nullptr, nullptr};
>>>>>>> 35227056

  if (Pointee)
    Pointee->addPointer(this);
}

Pointer::Pointer(const Pointer &P)
    : Offset(P.Offset), StorageKind(P.StorageKind) {
  switch (StorageKind) {
  case Storage::Int:
    Int = P.Int;
    break;
  case Storage::Block:
    BS = P.BS;
    if (BS.Pointee)
      BS.Pointee->addPointer(this);
    break;
  case Storage::Fn:
    Fn = P.Fn;
    break;
  case Storage::Typeid:
    Typeid = P.Typeid;
    break;
  }
}

Pointer::Pointer(Pointer &&P) : Offset(P.Offset), StorageKind(P.StorageKind) {
  switch (StorageKind) {
  case Storage::Int:
    Int = P.Int;
    break;
  case Storage::Block:
    BS = P.BS;
    if (BS.Pointee)
      BS.Pointee->replacePointer(&P, this);
    break;
  case Storage::Fn:
    Fn = P.Fn;
    break;
  case Storage::Typeid:
    Typeid = P.Typeid;
    break;
  }
}

Pointer::~Pointer() {
  if (!isBlockPointer())
    return;

  if (Block *Pointee = BS.Pointee) {
    Pointee->removePointer(this);
    BS.Pointee = nullptr;
    Pointee->cleanup();
  }
}

Pointer &Pointer::operator=(const Pointer &P) {
  // If the current storage type is Block, we need to remove
  // this pointer from the block.
  if (isBlockPointer()) {
    if (P.isBlockPointer() && this->block() == P.block()) {
      Offset = P.Offset;
<<<<<<< HEAD
      PointeeStorage.BS.Base = P.PointeeStorage.BS.Base;
=======
      BS.Base = P.BS.Base;
>>>>>>> 35227056
      return *this;
    }

    if (Block *Pointee = BS.Pointee) {
      Pointee->removePointer(this);
      BS.Pointee = nullptr;
      Pointee->cleanup();
    }
  }

  StorageKind = P.StorageKind;
  Offset = P.Offset;

  if (P.isBlockPointer()) {
<<<<<<< HEAD
    PointeeStorage.BS = P.PointeeStorage.BS;
=======
    BS = P.BS;
>>>>>>> 35227056

    if (BS.Pointee)
      BS.Pointee->addPointer(this);
  } else if (P.isIntegralPointer()) {
    Int = P.Int;
  } else if (P.isFunctionPointer()) {
    Fn = P.Fn;
  } else if (P.isTypeidPointer()) {
    Typeid = P.Typeid;
  } else {
    assert(false && "Unhandled storage kind");
  }
  return *this;
}

Pointer &Pointer::operator=(Pointer &&P) {
  // If the current storage type is Block, we need to remove
  // this pointer from the block.
  if (isBlockPointer()) {
    if (P.isBlockPointer() && this->block() == P.block()) {
      Offset = P.Offset;
<<<<<<< HEAD
      PointeeStorage.BS.Base = P.PointeeStorage.BS.Base;
=======
      BS.Base = P.BS.Base;
>>>>>>> 35227056
      return *this;
    }

    if (Block *Pointee = BS.Pointee) {
      Pointee->removePointer(this);
      BS.Pointee = nullptr;
      Pointee->cleanup();
    }
  }

  StorageKind = P.StorageKind;
  Offset = P.Offset;

  if (P.isBlockPointer()) {
<<<<<<< HEAD
    PointeeStorage.BS = P.PointeeStorage.BS;
=======
    BS = P.BS;
>>>>>>> 35227056

    if (BS.Pointee)
      BS.Pointee->addPointer(this);
  } else if (P.isIntegralPointer()) {
    Int = P.Int;
  } else if (P.isFunctionPointer()) {
    Fn = P.Fn;
  } else if (P.isTypeidPointer()) {
    Typeid = P.Typeid;
  } else {
    assert(false && "Unhandled storage kind");
  }
  return *this;
}

APValue Pointer::toAPValue(const ASTContext &ASTCtx) const {
  llvm::SmallVector<APValue::LValuePathEntry, 5> Path;

  if (isZero())
    return APValue(static_cast<const Expr *>(nullptr), CharUnits::Zero(), Path,
                   /*IsOnePastEnd=*/false, /*IsNullPtr=*/true);
  if (isIntegralPointer())
    return APValue(static_cast<const Expr *>(nullptr),
                   CharUnits::fromQuantity(asIntPointer().Value + this->Offset),
                   Path,
                   /*IsOnePastEnd=*/false, /*IsNullPtr=*/false);
  if (isFunctionPointer()) {
    const FunctionPointer &FP = asFunctionPointer();
    if (const FunctionDecl *FD = FP.getFunction()->getDecl())
      return APValue(FD, CharUnits::fromQuantity(Offset), {},
                     /*OnePastTheEnd=*/false, /*IsNull=*/false);
    return APValue(FP.getFunction()->getExpr(), CharUnits::fromQuantity(Offset),
                   {},
                   /*OnePastTheEnd=*/false, /*IsNull=*/false);
  }

  if (isTypeidPointer()) {
    TypeInfoLValue TypeInfo(Typeid.TypePtr);
    return APValue(APValue::LValueBase::getTypeInfo(
                       TypeInfo, QualType(Typeid.TypeInfoType, 0)),
                   CharUnits::Zero(), {},
                   /*OnePastTheEnd=*/false, /*IsNull=*/false);
  }

  // Build the lvalue base from the block.
  const Descriptor *Desc = getDeclDesc();
  APValue::LValueBase Base;
  if (const auto *VD = Desc->asValueDecl())
    Base = VD;
  else if (const auto *E = Desc->asExpr()) {
    if (block()->isDynamic()) {
      QualType AllocatedType = getDeclPtr().getFieldDesc()->getDataType(ASTCtx);
      DynamicAllocLValue DA(*block()->DynAllocId);
      Base = APValue::LValueBase::getDynamicAlloc(DA, AllocatedType);
    } else {
      Base = E;
    }
  } else
    llvm_unreachable("Invalid allocation type");

  if (isUnknownSizeArray())
    return APValue(Base, CharUnits::Zero(), Path,
                   /*IsOnePastEnd=*/isOnePastEnd(), /*IsNullPtr=*/false);

  CharUnits Offset = CharUnits::Zero();

  auto getFieldOffset = [&](const FieldDecl *FD) -> CharUnits {
    // This shouldn't happen, but if it does, don't crash inside
    // getASTRecordLayout.
    if (FD->getParent()->isInvalidDecl())
      return CharUnits::Zero();
    const ASTRecordLayout &Layout = ASTCtx.getASTRecordLayout(FD->getParent());
    unsigned FieldIndex = FD->getFieldIndex();
    return ASTCtx.toCharUnitsFromBits(Layout.getFieldOffset(FieldIndex));
  };

  bool UsePath = true;
  if (const ValueDecl *VD = getDeclDesc()->asValueDecl();
      VD && VD->getType()->isReferenceType())
    UsePath = false;

  // Build the path into the object.
  bool OnePastEnd = isOnePastEnd() && !isZeroSizeArray();
  Pointer Ptr = *this;
  while (Ptr.isField() || Ptr.isArrayElement()) {

    if (Ptr.isArrayRoot()) {
      // An array root may still be an array element itself.
      if (Ptr.isArrayElement()) {
        Ptr = Ptr.expand();
        const Descriptor *Desc = Ptr.getFieldDesc();
        unsigned Index = Ptr.getIndex();
        QualType ElemType = Desc->getElemQualType();
        Offset += (Index * ASTCtx.getTypeSizeInChars(ElemType));
        if (Ptr.getArray().getType()->isArrayType())
          Path.push_back(APValue::LValuePathEntry::ArrayIndex(Index));
        Ptr = Ptr.getArray();
      } else {
        const Descriptor *Desc = Ptr.getFieldDesc();
        const auto *Dcl = Desc->asDecl();
        Path.push_back(APValue::LValuePathEntry({Dcl, /*IsVirtual=*/false}));

        if (const auto *FD = dyn_cast_if_present<FieldDecl>(Dcl))
          Offset += getFieldOffset(FD);

        Ptr = Ptr.getBase();
      }
    } else if (Ptr.isArrayElement()) {
      Ptr = Ptr.expand();
      const Descriptor *Desc = Ptr.getFieldDesc();
      unsigned Index;
      if (Ptr.isOnePastEnd()) {
        Index = Ptr.getArray().getNumElems();
        OnePastEnd = false;
      } else
        Index = Ptr.getIndex();

      QualType ElemType = Desc->getElemQualType();
      if (const auto *RD = ElemType->getAsRecordDecl();
          RD && !RD->getDefinition()) {
        // Ignore this for the offset.
      } else {
        Offset += (Index * ASTCtx.getTypeSizeInChars(ElemType));
      }
      if (Ptr.getArray().getType()->isArrayType())
        Path.push_back(APValue::LValuePathEntry::ArrayIndex(Index));
      Ptr = Ptr.getArray();
    } else {
      const Descriptor *Desc = Ptr.getFieldDesc();

      // Create a path entry for the field.
      if (const auto *BaseOrMember = Desc->asDecl()) {
        bool IsVirtual = false;
        if (const auto *FD = dyn_cast<FieldDecl>(BaseOrMember)) {
          Ptr = Ptr.getBase();
          Offset += getFieldOffset(FD);
        } else if (const auto *RD = dyn_cast<CXXRecordDecl>(BaseOrMember)) {
          IsVirtual = Ptr.isVirtualBaseClass();
          Ptr = Ptr.getBase();
          const Record *BaseRecord = Ptr.getRecord();

          const ASTRecordLayout &Layout = ASTCtx.getASTRecordLayout(
              cast<CXXRecordDecl>(BaseRecord->getDecl()));
          if (IsVirtual)
            Offset += Layout.getVBaseClassOffset(RD);
          else
            Offset += Layout.getBaseClassOffset(RD);

        } else {
          Ptr = Ptr.getBase();
        }
        Path.push_back(APValue::LValuePathEntry({BaseOrMember, IsVirtual}));
        continue;
      }
      llvm_unreachable("Invalid field type");
    }
  }

  // We assemble the LValuePath starting from the innermost pointer to the
  // outermost one. SO in a.b.c, the first element in Path will refer to
  // the field 'c', while later code expects it to refer to 'a'.
  // Just invert the order of the elements.
  std::reverse(Path.begin(), Path.end());

  if (UsePath)
    return APValue(Base, Offset, Path, OnePastEnd);

  return APValue(Base, Offset, APValue::NoLValuePath());
}

void Pointer::print(llvm::raw_ostream &OS) const {
  switch (StorageKind) {
  case Storage::Block: {
    const Block *B = BS.Pointee;
    OS << "(Block) " << B << " {";

    if (isRoot())
      OS << "rootptr(" << BS.Base << "), ";
    else
      OS << BS.Base << ", ";

    if (isElementPastEnd())
      OS << "pastend, ";
    else
      OS << Offset << ", ";

    if (B)
      OS << B->getSize();
    else
      OS << "nullptr";
    OS << "}";
  } break;
  case Storage::Int:
    OS << "(Int) {";
    OS << Int.Value << " + " << Offset << ", " << Int.Desc;
    OS << "}";
    break;
  case Storage::Fn:
    OS << "(Fn) { " << asFunctionPointer().getFunction() << " + " << Offset
       << " }";
    break;
  case Storage::Typeid:
    OS << "(Typeid) { " << (const void *)asTypeidPointer().TypePtr << ", "
       << (const void *)asTypeidPointer().TypeInfoType << " + " << Offset
       << "}";
  }
}

size_t Pointer::computeOffsetForComparison() const {
  if (isIntegralPointer())
    return asIntPointer().Value + Offset;
  if (isTypeidPointer())
    return reinterpret_cast<uintptr_t>(asTypeidPointer().TypePtr) + Offset;

  if (!isBlockPointer())
    return Offset;

  size_t Result = 0;
  Pointer P = *this;
  while (true) {

    if (P.isVirtualBaseClass()) {
      Result += getInlineDesc()->Offset;
      P = P.getBase();
      continue;
    }

    if (P.isBaseClass()) {
      if (P.getRecord()->getNumVirtualBases() > 0)
        Result += P.getInlineDesc()->Offset;
      P = P.getBase();
      continue;
    }
    if (P.isArrayElement()) {
      P = P.expand();
      Result += (P.getIndex() * P.elemSize());
      P = P.getArray();
      continue;
    }

    if (P.isRoot()) {
      if (P.isOnePastEnd())
        ++Result;
      break;
    }

    if (const Record *R = P.getBase().getRecord(); R && R->isUnion()) {
      if (P.isOnePastEnd())
        ++Result;
      // Direct child of a union - all have offset 0.
      P = P.getBase();
      continue;
    }

    // Fields, etc.
    Result += P.getInlineDesc()->Offset;
    if (P.isOnePastEnd())
      ++Result;

    P = P.getBase();
    if (P.isRoot())
      break;
  }

  return Result;
}

std::string Pointer::toDiagnosticString(const ASTContext &Ctx) const {
  if (isZero())
    return "nullptr";

  if (isIntegralPointer())
    return (Twine("&(") + Twine(asIntPointer().Value + Offset) + ")").str();

  if (isFunctionPointer())
    return asFunctionPointer().toDiagnosticString(Ctx);

  return toAPValue(Ctx).getAsString(Ctx, getType());
}

bool Pointer::isInitialized() const {
  if (!isBlockPointer())
    return true;

  if (isRoot() && BS.Base == sizeof(GlobalInlineDescriptor)) {
    const GlobalInlineDescriptor &GD =
        *reinterpret_cast<const GlobalInlineDescriptor *>(block()->rawData());
    return GD.InitState == GlobalInitState::Initialized;
  }

  assert(BS.Pointee && "Cannot check if null pointer was initialized");
  const Descriptor *Desc = getFieldDesc();
  assert(Desc);
  if (Desc->isPrimitiveArray())
    return isElementInitialized(getIndex());

  if (asBlockPointer().Base == 0)
    return true;
  // Field has its bit in an inline descriptor.
  return getInlineDesc()->IsInitialized;
}

bool Pointer::isElementInitialized(unsigned Index) const {
  if (!isBlockPointer())
    return true;

  const Descriptor *Desc = getFieldDesc();
  assert(Desc);

  if (isStatic() && BS.Base == 0)
    return true;

  if (isRoot() && BS.Base == sizeof(GlobalInlineDescriptor)) {
    const GlobalInlineDescriptor &GD =
        *reinterpret_cast<const GlobalInlineDescriptor *>(block()->rawData());
    return GD.InitState == GlobalInitState::Initialized;
  }

  if (Desc->isPrimitiveArray()) {
    InitMapPtr &IM = getInitMap();
    if (!IM)
      return false;

    if (IM->first)
      return true;

    return IM->second->isElementInitialized(Index);
  }
  return isInitialized();
}

void Pointer::initialize() const {
  if (!isBlockPointer())
    return;

  assert(BS.Pointee && "Cannot initialize null pointer");

  if (isRoot() && BS.Base == sizeof(GlobalInlineDescriptor)) {
    GlobalInlineDescriptor &GD = *reinterpret_cast<GlobalInlineDescriptor *>(
        asBlockPointer().Pointee->rawData());
    GD.InitState = GlobalInitState::Initialized;
    return;
  }

  const Descriptor *Desc = getFieldDesc();
  assert(Desc);
  if (Desc->isPrimitiveArray()) {
    // Primitive global arrays don't have an initmap.
    if (isStatic() && BS.Base == 0)
      return;

    // Nothing to do for these.
    if (Desc->getNumElems() == 0)
      return;

    InitMapPtr &IM = getInitMap();
    if (!IM)
      IM =
          std::make_pair(false, std::make_shared<InitMap>(Desc->getNumElems()));

    assert(IM);

    // All initialized.
    if (IM->first)
      return;

    if (IM->second->initializeElement(getIndex())) {
      IM->first = true;
      IM->second.reset();
    }
    return;
  }

  // Field has its bit in an inline descriptor.
  assert(BS.Base != 0 && "Only composite fields can be initialised");
  getInlineDesc()->IsInitialized = true;
}

void Pointer::initializeAllElements() const {
  assert(getFieldDesc()->isPrimitiveArray());
  assert(isArrayRoot());

  InitMapPtr &IM = getInitMap();
  if (!IM) {
    IM = std::make_pair(true, nullptr);
  } else {
    IM->first = true;
    IM->second.reset();
  }
}

<<<<<<< HEAD
=======
bool Pointer::allElementsInitialized() const {
  assert(getFieldDesc()->isPrimitiveArray());
  assert(isArrayRoot());

  if (isStatic() && BS.Base == 0)
    return true;

  if (isRoot() && BS.Base == sizeof(GlobalInlineDescriptor)) {
    const GlobalInlineDescriptor &GD =
        *reinterpret_cast<const GlobalInlineDescriptor *>(block()->rawData());
    return GD.InitState == GlobalInitState::Initialized;
  }

  InitMapPtr &IM = getInitMap();
  return IM && IM->first;
}

>>>>>>> 35227056
void Pointer::activate() const {
  // Field has its bit in an inline descriptor.
  assert(BS.Base != 0 && "Only composite fields can be activated");

  if (isRoot() && BS.Base == sizeof(GlobalInlineDescriptor))
    return;
  if (!getInlineDesc()->InUnion)
    return;

  std::function<void(Pointer &)> activate;
  activate = [&activate](Pointer &P) -> void {
    P.getInlineDesc()->IsActive = true;
    if (const Record *R = P.getRecord(); R && !R->isUnion()) {
      for (const Record::Field &F : R->fields()) {
        Pointer FieldPtr = P.atField(F.Offset);
        if (!FieldPtr.getInlineDesc()->IsActive)
          activate(FieldPtr);
      }
      // FIXME: Bases?
    }
  };

  std::function<void(Pointer &)> deactivate;
  deactivate = [&deactivate](Pointer &P) -> void {
    P.getInlineDesc()->IsActive = false;

    if (const Record *R = P.getRecord()) {
      for (const Record::Field &F : R->fields()) {
        Pointer FieldPtr = P.atField(F.Offset);
        if (FieldPtr.getInlineDesc()->IsActive)
          deactivate(FieldPtr);
      }
      // FIXME: Bases?
    }
  };

  Pointer B = *this;
  while (!B.isRoot() && B.inUnion()) {
    activate(B);

    // When walking up the pointer chain, deactivate
    // all union child pointers that aren't on our path.
    Pointer Cur = B;
    B = B.getBase();
    if (const Record *BR = B.getRecord(); BR && BR->isUnion()) {
      for (const Record::Field &F : BR->fields()) {
        Pointer FieldPtr = B.atField(F.Offset);
        if (FieldPtr != Cur)
          deactivate(FieldPtr);
      }
    }
  }
}

void Pointer::deactivate() const {
  // TODO: this only appears in constructors, so nothing to deactivate.
}

bool Pointer::hasSameBase(const Pointer &A, const Pointer &B) {
  // Two null pointers always have the same base.
  if (A.isZero() && B.isZero())
    return true;

  if (A.isIntegralPointer() && B.isIntegralPointer())
    return true;
  if (A.isFunctionPointer() && B.isFunctionPointer())
    return true;
  if (A.isTypeidPointer() && B.isTypeidPointer())
    return true;

  if (A.StorageKind != B.StorageKind)
    return false;

  return A.asBlockPointer().Pointee == B.asBlockPointer().Pointee;
}

bool Pointer::pointToSameBlock(const Pointer &A, const Pointer &B) {
  if (!A.isBlockPointer() || !B.isBlockPointer())
    return false;
  return A.block() == B.block();
}

bool Pointer::hasSameArray(const Pointer &A, const Pointer &B) {
  return hasSameBase(A, B) && A.BS.Base == B.BS.Base &&
         A.getFieldDesc()->IsArray;
}

bool Pointer::pointsToLiteral() const {
  if (isZero() || !isBlockPointer())
    return false;

  if (block()->isDynamic())
    return false;

  const Expr *E = block()->getDescriptor()->asExpr();
  return E && !isa<MaterializeTemporaryExpr, StringLiteral>(E);
}

bool Pointer::pointsToStringLiteral() const {
  if (isZero() || !isBlockPointer())
    return false;

  if (block()->isDynamic())
    return false;

  const Expr *E = block()->getDescriptor()->asExpr();
  return isa_and_nonnull<StringLiteral>(E);
}

std::optional<std::pair<Pointer, Pointer>>
Pointer::computeSplitPoint(const Pointer &A, const Pointer &B) {
  if (!A.isBlockPointer() || !B.isBlockPointer())
    return std::nullopt;

  if (A.asBlockPointer().Pointee != B.asBlockPointer().Pointee)
    return std::nullopt;
  if (A.isRoot() && B.isRoot())
    return std::nullopt;

  if (A == B)
    return std::make_pair(A, B);

  auto getBase = [](const Pointer &P) -> Pointer {
    if (P.isArrayElement())
      return P.expand().getArray();
    return P.getBase();
  };

  Pointer IterA = A;
  Pointer IterB = B;
  Pointer CurA = IterA;
  Pointer CurB = IterB;
  for (;;) {
    if (IterA.asBlockPointer().Base > IterB.asBlockPointer().Base) {
      CurA = IterA;
      IterA = getBase(IterA);
    } else {
      CurB = IterB;
      IterB = getBase(IterB);
    }

    if (IterA == IterB)
      return std::make_pair(CurA, CurB);

    if (IterA.isRoot() && IterB.isRoot())
      return std::nullopt;
  }

  llvm_unreachable("The loop above should've returned.");
}

std::optional<APValue> Pointer::toRValue(const Context &Ctx,
                                         QualType ResultType) const {
  const ASTContext &ASTCtx = Ctx.getASTContext();
  assert(!ResultType.isNull());
  // Method to recursively traverse composites.
  std::function<bool(QualType, const Pointer &, APValue &)> Composite;
  Composite = [&Composite, &Ctx, &ASTCtx](QualType Ty, const Pointer &Ptr,
                                          APValue &R) {
    if (const auto *AT = Ty->getAs<AtomicType>())
      Ty = AT->getValueType();

    // Invalid pointers.
    if (Ptr.isDummy() || !Ptr.isLive() || !Ptr.isBlockPointer() ||
        Ptr.isPastEnd())
      return false;

    // Primitive values.
    if (OptPrimType T = Ctx.classify(Ty)) {
      TYPE_SWITCH(*T, R = Ptr.deref<T>().toAPValue(ASTCtx));
      return true;
    }

    if (const auto *RT = Ty->getAsCanonical<RecordType>()) {
      const auto *Record = Ptr.getRecord();
      assert(Record && "Missing record descriptor");

      bool Ok = true;
      if (RT->getOriginalDecl()->isUnion()) {
        const FieldDecl *ActiveField = nullptr;
        APValue Value;
        for (const auto &F : Record->fields()) {
          const Pointer &FP = Ptr.atField(F.Offset);
          QualType FieldTy = F.Decl->getType();
          if (FP.isActive()) {
            if (OptPrimType T = Ctx.classify(FieldTy)) {
              TYPE_SWITCH(*T, Value = FP.deref<T>().toAPValue(ASTCtx));
            } else {
              Ok &= Composite(FieldTy, FP, Value);
            }
            ActiveField = FP.getFieldDesc()->asFieldDecl();
            break;
          }
        }
        R = APValue(ActiveField, Value);
      } else {
        unsigned NF = Record->getNumFields();
        unsigned NB = Record->getNumBases();
        unsigned NV = Ptr.isBaseClass() ? 0 : Record->getNumVirtualBases();

        R = APValue(APValue::UninitStruct(), NB, NF);

        for (unsigned I = 0; I < NF; ++I) {
          const Record::Field *FD = Record->getField(I);
          QualType FieldTy = FD->Decl->getType();
          const Pointer &FP = Ptr.atField(FD->Offset);
          APValue &Value = R.getStructField(I);

          if (OptPrimType T = Ctx.classify(FieldTy)) {
            TYPE_SWITCH(*T, Value = FP.deref<T>().toAPValue(ASTCtx));
          } else {
            Ok &= Composite(FieldTy, FP, Value);
          }
        }

        for (unsigned I = 0; I < NB; ++I) {
          const Record::Base *BD = Record->getBase(I);
          QualType BaseTy = Ctx.getASTContext().getCanonicalTagType(BD->Decl);
          const Pointer &BP = Ptr.atField(BD->Offset);
          Ok &= Composite(BaseTy, BP, R.getStructBase(I));
        }

        for (unsigned I = 0; I < NV; ++I) {
          const Record::Base *VD = Record->getVirtualBase(I);
          QualType VirtBaseTy =
              Ctx.getASTContext().getCanonicalTagType(VD->Decl);
          const Pointer &VP = Ptr.atField(VD->Offset);
          Ok &= Composite(VirtBaseTy, VP, R.getStructBase(NB + I));
        }
      }
      return Ok;
    }

    if (Ty->isIncompleteArrayType()) {
      R = APValue(APValue::UninitArray(), 0, 0);
      return true;
    }

    if (const auto *AT = Ty->getAsArrayTypeUnsafe()) {
      const size_t NumElems = Ptr.getNumElems();
      QualType ElemTy = AT->getElementType();
      R = APValue(APValue::UninitArray{}, NumElems, NumElems);

      bool Ok = true;
      OptPrimType ElemT = Ctx.classify(ElemTy);
      for (unsigned I = 0; I != NumElems; ++I) {
        APValue &Slot = R.getArrayInitializedElt(I);
<<<<<<< HEAD
        const Pointer &EP = Ptr.atIndex(I);
        if (OptPrimType T = Ctx.classify(ElemTy)) {
          TYPE_SWITCH(*T, Slot = EP.deref<T>().toAPValue(ASTCtx));
=======
        if (ElemT) {
          TYPE_SWITCH(*ElemT, Slot = Ptr.elem<T>(I).toAPValue(ASTCtx));
>>>>>>> 35227056
        } else {
          Ok &= Composite(ElemTy, Ptr.atIndex(I).narrow(), Slot);
        }
      }
      return Ok;
    }

    // Complex types.
    if (const auto *CT = Ty->getAs<ComplexType>()) {
      // Can happen via C casts.
      if (!Ptr.getFieldDesc()->isPrimitiveArray())
        return false;

      QualType ElemTy = CT->getElementType();
      if (ElemTy->isIntegerType()) {
        OptPrimType ElemT = Ctx.classify(ElemTy);
        assert(ElemT);
        INT_TYPE_SWITCH(*ElemT, {
          auto V1 = Ptr.elem<T>(0);
          auto V2 = Ptr.elem<T>(1);
          R = APValue(V1.toAPSInt(), V2.toAPSInt());
          return true;
        });
      } else if (ElemTy->isFloatingType()) {
        R = APValue(Ptr.elem<Floating>(0).getAPFloat(),
                    Ptr.elem<Floating>(1).getAPFloat());
        return true;
      }
      return false;
    }

    // Vector types.
    if (const auto *VT = Ty->getAs<VectorType>()) {
      assert(Ptr.getFieldDesc()->isPrimitiveArray());
      QualType ElemTy = VT->getElementType();
      PrimType ElemT = *Ctx.classify(ElemTy);

      SmallVector<APValue> Values;
      Values.reserve(VT->getNumElements());
      for (unsigned I = 0; I != VT->getNumElements(); ++I) {
        TYPE_SWITCH(ElemT,
                    { Values.push_back(Ptr.elem<T>(I).toAPValue(ASTCtx)); });
      }

      assert(Values.size() == VT->getNumElements());
      R = APValue(Values.data(), Values.size());
      return true;
    }

    llvm_unreachable("invalid value to return");
  };

  // Invalid to read from.
  if (isDummy() || !isLive() || isPastEnd())
    return std::nullopt;

  // We can return these as rvalues, but we can't deref() them.
  if (isZero() || isIntegralPointer())
    return toAPValue(ASTCtx);

  // Just load primitive types.
  if (OptPrimType T = Ctx.classify(ResultType)) {
    TYPE_SWITCH(*T, return this->deref<T>().toAPValue(ASTCtx));
  }

  // Return the composite type.
  APValue Result;
  if (!Composite(ResultType, *this, Result))
    return std::nullopt;
  return Result;
}

IntPointer IntPointer::atOffset(const ASTContext &ASTCtx,
                                unsigned Offset) const {
  if (!this->Desc)
    return *this;
  const Record *R = this->Desc->ElemRecord;
  if (!R)
    return *this;

  const Record::Field *F = nullptr;
  for (auto &It : R->fields()) {
    if (It.Offset == Offset) {
      F = &It;
      break;
    }
  }
  if (!F)
    return *this;

  const FieldDecl *FD = F->Decl;
  const ASTRecordLayout &Layout = ASTCtx.getASTRecordLayout(FD->getParent());
  unsigned FieldIndex = FD->getFieldIndex();
  uint64_t FieldOffset =
      ASTCtx.toCharUnitsFromBits(Layout.getFieldOffset(FieldIndex))
          .getQuantity();
  return IntPointer{F->Desc, this->Value + FieldOffset};
}

IntPointer IntPointer::baseCast(const ASTContext &ASTCtx,
                                unsigned BaseOffset) const {
  if (!Desc) {
    assert(Value == 0);
    return *this;
  }
  const Record *R = Desc->ElemRecord;
  const Descriptor *BaseDesc = nullptr;

  // This iterates over bases and checks for the proper offset. That's
  // potentially slow but this case really shouldn't happen a lot.
  for (const Record::Base &B : R->bases()) {
    if (B.Offset == BaseOffset) {
      BaseDesc = B.Desc;
      break;
    }
  }
  assert(BaseDesc);

  // Adjust the offset value based on the information from the record layout.
  const ASTRecordLayout &Layout = ASTCtx.getASTRecordLayout(R->getDecl());
  CharUnits BaseLayoutOffset =
      Layout.getBaseClassOffset(cast<CXXRecordDecl>(BaseDesc->asDecl()));

  return {BaseDesc, Value + BaseLayoutOffset.getQuantity()};
}<|MERGE_RESOLUTION|>--- conflicted
+++ resolved
@@ -34,11 +34,7 @@
     : Offset(Offset), StorageKind(Storage::Block) {
   assert((Base == RootPtrMark || Base % alignof(void *) == 0) && "wrong base");
 
-<<<<<<< HEAD
-  PointeeStorage.BS = {Pointee, Base, nullptr, nullptr};
-=======
   BS = {Pointee, Base, nullptr, nullptr};
->>>>>>> 35227056
 
   if (Pointee)
     Pointee->addPointer(this);
@@ -100,11 +96,7 @@
   if (isBlockPointer()) {
     if (P.isBlockPointer() && this->block() == P.block()) {
       Offset = P.Offset;
-<<<<<<< HEAD
-      PointeeStorage.BS.Base = P.PointeeStorage.BS.Base;
-=======
       BS.Base = P.BS.Base;
->>>>>>> 35227056
       return *this;
     }
 
@@ -119,11 +111,7 @@
   Offset = P.Offset;
 
   if (P.isBlockPointer()) {
-<<<<<<< HEAD
-    PointeeStorage.BS = P.PointeeStorage.BS;
-=======
     BS = P.BS;
->>>>>>> 35227056
 
     if (BS.Pointee)
       BS.Pointee->addPointer(this);
@@ -145,11 +133,7 @@
   if (isBlockPointer()) {
     if (P.isBlockPointer() && this->block() == P.block()) {
       Offset = P.Offset;
-<<<<<<< HEAD
-      PointeeStorage.BS.Base = P.PointeeStorage.BS.Base;
-=======
       BS.Base = P.BS.Base;
->>>>>>> 35227056
       return *this;
     }
 
@@ -164,11 +148,7 @@
   Offset = P.Offset;
 
   if (P.isBlockPointer()) {
-<<<<<<< HEAD
-    PointeeStorage.BS = P.PointeeStorage.BS;
-=======
     BS = P.BS;
->>>>>>> 35227056
 
     if (BS.Pointee)
       BS.Pointee->addPointer(this);
@@ -560,8 +540,6 @@
   }
 }
 
-<<<<<<< HEAD
-=======
 bool Pointer::allElementsInitialized() const {
   assert(getFieldDesc()->isPrimitiveArray());
   assert(isArrayRoot());
@@ -579,7 +557,6 @@
   return IM && IM->first;
 }
 
->>>>>>> 35227056
 void Pointer::activate() const {
   // Field has its bit in an inline descriptor.
   assert(BS.Base != 0 && "Only composite fields can be activated");
@@ -827,14 +804,8 @@
       OptPrimType ElemT = Ctx.classify(ElemTy);
       for (unsigned I = 0; I != NumElems; ++I) {
         APValue &Slot = R.getArrayInitializedElt(I);
-<<<<<<< HEAD
-        const Pointer &EP = Ptr.atIndex(I);
-        if (OptPrimType T = Ctx.classify(ElemTy)) {
-          TYPE_SWITCH(*T, Slot = EP.deref<T>().toAPValue(ASTCtx));
-=======
         if (ElemT) {
           TYPE_SWITCH(*ElemT, Slot = Ptr.elem<T>(I).toAPValue(ASTCtx));
->>>>>>> 35227056
         } else {
           Ok &= Composite(ElemTy, Ptr.atIndex(I).narrow(), Slot);
         }
