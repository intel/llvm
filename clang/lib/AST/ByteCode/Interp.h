//===--- Interp.h - Interpreter for the constexpr VM ------------*- C++ -*-===//
//
// Part of the LLVM Project, under the Apache License v2.0 with LLVM Exceptions.
// See https://llvm.org/LICENSE.txt for license information.
// SPDX-License-Identifier: Apache-2.0 WITH LLVM-exception
//
//===----------------------------------------------------------------------===//
//
// Definition of the interpreter state and entry point.
//
//===----------------------------------------------------------------------===//

#ifndef LLVM_CLANG_AST_INTERP_INTERP_H
#define LLVM_CLANG_AST_INTERP_INTERP_H

#include "../ExprConstShared.h"
#include "BitcastBuffer.h"
#include "Boolean.h"
#include "DynamicAllocator.h"
#include "FixedPoint.h"
#include "Floating.h"
#include "Function.h"
#include "FunctionPointer.h"
#include "InterpBuiltinBitCast.h"
#include "InterpFrame.h"
#include "InterpStack.h"
#include "InterpState.h"
#include "MemberPointer.h"
#include "Opcode.h"
#include "PrimType.h"
#include "Program.h"
#include "State.h"
#include "clang/AST/ASTContext.h"
#include "clang/AST/Expr.h"
#include "llvm/ADT/APFloat.h"
#include "llvm/ADT/APSInt.h"
#include <type_traits>

namespace clang {
namespace interp {

using APSInt = llvm::APSInt;
using FixedPointSemantics = llvm::FixedPointSemantics;

/// Checks if the variable has externally defined storage.
bool CheckExtern(InterpState &S, CodePtr OpPC, const Pointer &Ptr);

/// Checks if the array is offsetable.
bool CheckArray(InterpState &S, CodePtr OpPC, const Pointer &Ptr);

/// Checks if a pointer is live and accessible.
bool CheckLive(InterpState &S, CodePtr OpPC, const Pointer &Ptr,
               AccessKinds AK);

/// Checks if a pointer is a dummy pointer.
bool CheckDummy(InterpState &S, CodePtr OpPC, const Pointer &Ptr,
                AccessKinds AK);

/// Checks if a pointer is null.
bool CheckNull(InterpState &S, CodePtr OpPC, const Pointer &Ptr,
               CheckSubobjectKind CSK);

/// Checks if a pointer is in range.
bool CheckRange(InterpState &S, CodePtr OpPC, const Pointer &Ptr,
                AccessKinds AK);

/// Checks if a field from which a pointer is going to be derived is valid.
bool CheckRange(InterpState &S, CodePtr OpPC, const Pointer &Ptr,
                CheckSubobjectKind CSK);

/// Checks if Ptr is a one-past-the-end pointer.
bool CheckSubobject(InterpState &S, CodePtr OpPC, const Pointer &Ptr,
                    CheckSubobjectKind CSK);

/// Checks if the dowcast using the given offset is possible with the given
/// pointer.
bool CheckDowncast(InterpState &S, CodePtr OpPC, const Pointer &Ptr,
                   uint32_t Offset);

/// Checks if a pointer points to const storage.
bool CheckConst(InterpState &S, CodePtr OpPC, const Pointer &Ptr);

/// Checks if the Descriptor is of a constexpr or const global variable.
bool CheckConstant(InterpState &S, CodePtr OpPC, const Descriptor *Desc);

/// Checks if a pointer points to a mutable field.
bool CheckMutable(InterpState &S, CodePtr OpPC, const Pointer &Ptr);

/// Checks if a value can be loaded from a block.
bool CheckLoad(InterpState &S, CodePtr OpPC, const Pointer &Ptr,
               AccessKinds AK = AK_Read);
bool CheckFinalLoad(InterpState &S, CodePtr OpPC, const Pointer &Ptr);

bool CheckInitialized(InterpState &S, CodePtr OpPC, const Pointer &Ptr,
                      AccessKinds AK);
/// Check if a global variable is initialized.
bool CheckGlobalInitialized(InterpState &S, CodePtr OpPC, const Pointer &Ptr);

/// Checks if a value can be stored in a block.
bool CheckStore(InterpState &S, CodePtr OpPC, const Pointer &Ptr);

/// Checks if a method can be invoked on an object.
bool CheckInvoke(InterpState &S, CodePtr OpPC, const Pointer &Ptr);

/// Checks if a value can be initialized.
bool CheckInit(InterpState &S, CodePtr OpPC, const Pointer &Ptr);

/// Checks if a method can be called.
bool CheckCallable(InterpState &S, CodePtr OpPC, const Function *F);

/// Checks if calling the currently active function would exceed
/// the allowed call depth.
bool CheckCallDepth(InterpState &S, CodePtr OpPC);

/// Checks the 'this' pointer.
bool CheckThis(InterpState &S, CodePtr OpPC, const Pointer &This);

/// Checks if a method is pure virtual.
bool CheckPure(InterpState &S, CodePtr OpPC, const CXXMethodDecl *MD);

/// Checks if all the arguments annotated as 'nonnull' are in fact not null.
bool CheckNonNullArgs(InterpState &S, CodePtr OpPC, const Function *F,
                      const CallExpr *CE, unsigned ArgSize);

/// Checks if dynamic memory allocation is available in the current
/// language mode.
bool CheckDynamicMemoryAllocation(InterpState &S, CodePtr OpPC);

/// Diagnose mismatched new[]/delete or new/delete[] pairs.
bool CheckNewDeleteForms(InterpState &S, CodePtr OpPC,
                         DynamicAllocator::Form AllocForm,
                         DynamicAllocator::Form DeleteForm, const Descriptor *D,
                         const Expr *NewExpr);

/// Check the source of the pointer passed to delete/delete[] has actually
/// been heap allocated by us.
bool CheckDeleteSource(InterpState &S, CodePtr OpPC, const Expr *Source,
                       const Pointer &Ptr);

/// Sets the given integral value to the pointer, which is of
/// a std::{weak,partial,strong}_ordering type.
bool SetThreeWayComparisonField(InterpState &S, CodePtr OpPC,
                                const Pointer &Ptr, const APSInt &IntValue);

/// Copy the contents of Src into Dest.
bool DoMemcpy(InterpState &S, CodePtr OpPC, const Pointer &Src, Pointer &Dest);

bool CallVar(InterpState &S, CodePtr OpPC, const Function *Func,
             uint32_t VarArgSize);
bool Call(InterpState &S, CodePtr OpPC, const Function *Func,
          uint32_t VarArgSize);
bool CallVirt(InterpState &S, CodePtr OpPC, const Function *Func,
              uint32_t VarArgSize);
bool CallBI(InterpState &S, CodePtr OpPC, const Function *Func,
            const CallExpr *CE, uint32_t BuiltinID);
bool CallPtr(InterpState &S, CodePtr OpPC, uint32_t ArgSize,
             const CallExpr *CE);
bool CheckLiteralType(InterpState &S, CodePtr OpPC, const Type *T);
bool InvalidShuffleVectorIndex(InterpState &S, CodePtr OpPC, uint32_t Index);
bool CheckBitCast(InterpState &S, CodePtr OpPC, bool HasIndeterminateBits,
                  bool TargetIsUCharOrByte);

template <typename T>
static bool handleOverflow(InterpState &S, CodePtr OpPC, const T &SrcValue) {
  const Expr *E = S.Current->getExpr(OpPC);
  S.CCEDiag(E, diag::note_constexpr_overflow) << SrcValue << E->getType();
  return S.noteUndefinedBehavior();
}
bool handleFixedPointOverflow(InterpState &S, CodePtr OpPC,
                              const FixedPoint &FP);

enum class ShiftDir { Left, Right };

/// Checks if the shift operation is legal.
template <ShiftDir Dir, typename LT, typename RT>
bool CheckShift(InterpState &S, CodePtr OpPC, const LT &LHS, const RT &RHS,
                unsigned Bits) {
  if (RHS.isNegative()) {
    const SourceInfo &Loc = S.Current->getSource(OpPC);
    S.CCEDiag(Loc, diag::note_constexpr_negative_shift) << RHS.toAPSInt();
    if (!S.noteUndefinedBehavior())
      return false;
  }

  // C++11 [expr.shift]p1: Shift width must be less than the bit width of
  // the shifted type.
  if (Bits > 1 && RHS >= RT::from(Bits, RHS.bitWidth())) {
    const Expr *E = S.Current->getExpr(OpPC);
    const APSInt Val = RHS.toAPSInt();
    QualType Ty = E->getType();
    S.CCEDiag(E, diag::note_constexpr_large_shift) << Val << Ty << Bits;
    if (!S.noteUndefinedBehavior())
      return false;
  }

  if constexpr (Dir == ShiftDir::Left) {
    if (LHS.isSigned() && !S.getLangOpts().CPlusPlus20) {
      const Expr *E = S.Current->getExpr(OpPC);
      // C++11 [expr.shift]p2: A signed left shift must have a non-negative
      // operand, and must not overflow the corresponding unsigned type.
      if (LHS.isNegative()) {
        S.CCEDiag(E, diag::note_constexpr_lshift_of_negative) << LHS.toAPSInt();
        if (!S.noteUndefinedBehavior())
          return false;
      } else if (LHS.toUnsigned().countLeadingZeros() <
                 static_cast<unsigned>(RHS)) {
        S.CCEDiag(E, diag::note_constexpr_lshift_discards);
        if (!S.noteUndefinedBehavior())
          return false;
      }
    }
  }

  // C++2a [expr.shift]p2: [P0907R4]:
  //    E1 << E2 is the unique value congruent to
  //    E1 x 2^E2 module 2^N.
  return true;
}

/// Checks if Div/Rem operation on LHS and RHS is valid.
template <typename T>
bool CheckDivRem(InterpState &S, CodePtr OpPC, const T &LHS, const T &RHS) {
  if (RHS.isZero()) {
    const auto *Op = cast<BinaryOperator>(S.Current->getExpr(OpPC));
    if constexpr (std::is_same_v<T, Floating>) {
      S.CCEDiag(Op, diag::note_expr_divide_by_zero)
          << Op->getRHS()->getSourceRange();
      return true;
    }

    S.FFDiag(Op, diag::note_expr_divide_by_zero)
        << Op->getRHS()->getSourceRange();
    return false;
  }

  if constexpr (!std::is_same_v<T, FixedPoint>) {
    if (LHS.isSigned() && LHS.isMin() && RHS.isNegative() && RHS.isMinusOne()) {
      APSInt LHSInt = LHS.toAPSInt();
      SmallString<32> Trunc;
      (-LHSInt.extend(LHSInt.getBitWidth() + 1)).toString(Trunc, 10);
      const SourceInfo &Loc = S.Current->getSource(OpPC);
      const Expr *E = S.Current->getExpr(OpPC);
      S.CCEDiag(Loc, diag::note_constexpr_overflow) << Trunc << E->getType();
      return false;
    }
  }
  return true;
}

template <typename SizeT>
bool CheckArraySize(InterpState &S, CodePtr OpPC, SizeT *NumElements,
                    unsigned ElemSize, bool IsNoThrow) {
  // FIXME: Both the SizeT::from() as well as the
  // NumElements.toAPSInt() in this function are rather expensive.

  // Can't be too many elements if the bitwidth of NumElements is lower than
  // that of Descriptor::MaxArrayElemBytes.
  if ((NumElements->bitWidth() - NumElements->isSigned()) <
      (sizeof(Descriptor::MaxArrayElemBytes) * 8))
    return true;

  // FIXME: GH63562
  // APValue stores array extents as unsigned,
  // so anything that is greater that unsigned would overflow when
  // constructing the array, we catch this here.
  SizeT MaxElements = SizeT::from(Descriptor::MaxArrayElemBytes / ElemSize);
  assert(MaxElements.isPositive());
  if (NumElements->toAPSInt().getActiveBits() >
          ConstantArrayType::getMaxSizeBits(S.getASTContext()) ||
      *NumElements > MaxElements) {
    if (!IsNoThrow) {
      const SourceInfo &Loc = S.Current->getSource(OpPC);

      if (NumElements->isSigned() && NumElements->isNegative()) {
        S.FFDiag(Loc, diag::note_constexpr_new_negative)
            << NumElements->toDiagnosticString(S.getASTContext());
      } else {
        S.FFDiag(Loc, diag::note_constexpr_new_too_large)
            << NumElements->toDiagnosticString(S.getASTContext());
      }
    }
    return false;
  }
  return true;
}

/// Checks if the result of a floating-point operation is valid
/// in the current context.
bool CheckFloatResult(InterpState &S, CodePtr OpPC, const Floating &Result,
                      APFloat::opStatus Status, FPOptions FPO);

/// Checks why the given DeclRefExpr is invalid.
bool CheckDeclRef(InterpState &S, CodePtr OpPC, const DeclRefExpr *DR);

/// Interpreter entry point.
bool Interpret(InterpState &S);

/// Interpret a builtin function.
bool InterpretBuiltin(InterpState &S, CodePtr OpPC, const Function *F,
                      const CallExpr *Call, uint32_t BuiltinID);

/// Interpret an offsetof operation.
bool InterpretOffsetOf(InterpState &S, CodePtr OpPC, const OffsetOfExpr *E,
                       llvm::ArrayRef<int64_t> ArrayIndices, int64_t &Result);

inline bool Invalid(InterpState &S, CodePtr OpPC);

enum class ArithOp { Add, Sub };

//===----------------------------------------------------------------------===//
// Returning values
//===----------------------------------------------------------------------===//

void cleanupAfterFunctionCall(InterpState &S, CodePtr OpPC,
                              const Function *Func);

template <PrimType Name, class T = typename PrimConv<Name>::T>
bool Ret(InterpState &S, CodePtr &PC) {
  const T &Ret = S.Stk.pop<T>();

  assert(S.Current);
  assert(S.Current->getFrameOffset() == S.Stk.size() && "Invalid frame");
  if (!S.checkingPotentialConstantExpression() || S.Current->Caller)
    cleanupAfterFunctionCall(S, PC, S.Current->getFunction());

  if (InterpFrame *Caller = S.Current->Caller) {
    PC = S.Current->getRetPC();
    delete S.Current;
    S.Current = Caller;
    S.Stk.push<T>(Ret);
  } else {
    delete S.Current;
    S.Current = nullptr;
    // The topmost frame should come from an EvalEmitter,
    // which has its own implementation of the Ret<> instruction.
  }
  return true;
}

inline bool RetVoid(InterpState &S, CodePtr &PC) {
  assert(S.Current->getFrameOffset() == S.Stk.size() && "Invalid frame");

  if (!S.checkingPotentialConstantExpression() || S.Current->Caller)
    cleanupAfterFunctionCall(S, PC, S.Current->getFunction());

  if (InterpFrame *Caller = S.Current->Caller) {
    PC = S.Current->getRetPC();
    delete S.Current;
    S.Current = Caller;
  } else {
    delete S.Current;
    S.Current = nullptr;
  }
  return true;
}

//===----------------------------------------------------------------------===//
// Add, Sub, Mul
//===----------------------------------------------------------------------===//

template <typename T, bool (*OpFW)(T, T, unsigned, T *),
          template <typename U> class OpAP>
bool AddSubMulHelper(InterpState &S, CodePtr OpPC, unsigned Bits, const T &LHS,
                     const T &RHS) {
  // Fast path - add the numbers with fixed width.
  T Result;
  if (!OpFW(LHS, RHS, Bits, &Result)) {
    S.Stk.push<T>(Result);
    return true;
  }
  // If for some reason evaluation continues, use the truncated results.
  S.Stk.push<T>(Result);

  // Short-circuit fixed-points here since the error handling is easier.
  if constexpr (std::is_same_v<T, FixedPoint>)
    return handleFixedPointOverflow(S, OpPC, Result);

  // Slow path - compute the result using another bit of precision.
  APSInt Value = OpAP<APSInt>()(LHS.toAPSInt(Bits), RHS.toAPSInt(Bits));

  // Report undefined behaviour, stopping if required.
  const Expr *E = S.Current->getExpr(OpPC);
  QualType Type = E->getType();
  if (S.checkingForUndefinedBehavior()) {
    SmallString<32> Trunc;
    Value.trunc(Result.bitWidth())
        .toString(Trunc, 10, Result.isSigned(), /*formatAsCLiteral=*/false,
                  /*UpperCase=*/true, /*InsertSeparators=*/true);
    auto Loc = E->getExprLoc();
    S.report(Loc, diag::warn_integer_constant_overflow)
        << Trunc << Type << E->getSourceRange();
  }

  if (!handleOverflow(S, OpPC, Value)) {
    S.Stk.pop<T>();
    return false;
  }
  return true;
}

template <PrimType Name, class T = typename PrimConv<Name>::T>
bool Add(InterpState &S, CodePtr OpPC) {
  const T &RHS = S.Stk.pop<T>();
  const T &LHS = S.Stk.pop<T>();
  const unsigned Bits = RHS.bitWidth() + 1;
  return AddSubMulHelper<T, T::add, std::plus>(S, OpPC, Bits, LHS, RHS);
}

static inline llvm::RoundingMode getRoundingMode(FPOptions FPO) {
  auto RM = FPO.getRoundingMode();
  if (RM == llvm::RoundingMode::Dynamic)
    return llvm::RoundingMode::NearestTiesToEven;
  return RM;
}

inline bool Addf(InterpState &S, CodePtr OpPC, uint32_t FPOI) {
  const Floating &RHS = S.Stk.pop<Floating>();
  const Floating &LHS = S.Stk.pop<Floating>();

  FPOptions FPO = FPOptions::getFromOpaqueInt(FPOI);
  Floating Result;
  auto Status = Floating::add(LHS, RHS, getRoundingMode(FPO), &Result);
  S.Stk.push<Floating>(Result);
  return CheckFloatResult(S, OpPC, Result, Status, FPO);
}

template <PrimType Name, class T = typename PrimConv<Name>::T>
bool Sub(InterpState &S, CodePtr OpPC) {
  const T &RHS = S.Stk.pop<T>();
  const T &LHS = S.Stk.pop<T>();
  const unsigned Bits = RHS.bitWidth() + 1;
  return AddSubMulHelper<T, T::sub, std::minus>(S, OpPC, Bits, LHS, RHS);
}

inline bool Subf(InterpState &S, CodePtr OpPC, uint32_t FPOI) {
  const Floating &RHS = S.Stk.pop<Floating>();
  const Floating &LHS = S.Stk.pop<Floating>();

  FPOptions FPO = FPOptions::getFromOpaqueInt(FPOI);
  Floating Result;
  auto Status = Floating::sub(LHS, RHS, getRoundingMode(FPO), &Result);
  S.Stk.push<Floating>(Result);
  return CheckFloatResult(S, OpPC, Result, Status, FPO);
}

template <PrimType Name, class T = typename PrimConv<Name>::T>
bool Mul(InterpState &S, CodePtr OpPC) {
  const T &RHS = S.Stk.pop<T>();
  const T &LHS = S.Stk.pop<T>();
  const unsigned Bits = RHS.bitWidth() * 2;
  return AddSubMulHelper<T, T::mul, std::multiplies>(S, OpPC, Bits, LHS, RHS);
}

inline bool Mulf(InterpState &S, CodePtr OpPC, uint32_t FPOI) {
  const Floating &RHS = S.Stk.pop<Floating>();
  const Floating &LHS = S.Stk.pop<Floating>();

  FPOptions FPO = FPOptions::getFromOpaqueInt(FPOI);
  Floating Result;
  auto Status = Floating::mul(LHS, RHS, getRoundingMode(FPO), &Result);
  S.Stk.push<Floating>(Result);
  return CheckFloatResult(S, OpPC, Result, Status, FPO);
}

template <PrimType Name, class T = typename PrimConv<Name>::T>
inline bool Mulc(InterpState &S, CodePtr OpPC) {
  const Pointer &RHS = S.Stk.pop<Pointer>();
  const Pointer &LHS = S.Stk.pop<Pointer>();
  const Pointer &Result = S.Stk.peek<Pointer>();

  if constexpr (std::is_same_v<T, Floating>) {
    APFloat A = LHS.atIndex(0).deref<Floating>().getAPFloat();
    APFloat B = LHS.atIndex(1).deref<Floating>().getAPFloat();
    APFloat C = RHS.atIndex(0).deref<Floating>().getAPFloat();
    APFloat D = RHS.atIndex(1).deref<Floating>().getAPFloat();

    APFloat ResR(A.getSemantics());
    APFloat ResI(A.getSemantics());
    HandleComplexComplexMul(A, B, C, D, ResR, ResI);

    // Copy into the result.
    Result.atIndex(0).deref<Floating>() = Floating(ResR);
    Result.atIndex(0).initialize();
    Result.atIndex(1).deref<Floating>() = Floating(ResI);
    Result.atIndex(1).initialize();
    Result.initialize();
  } else {
    // Integer element type.
    const T &LHSR = LHS.atIndex(0).deref<T>();
    const T &LHSI = LHS.atIndex(1).deref<T>();
    const T &RHSR = RHS.atIndex(0).deref<T>();
    const T &RHSI = RHS.atIndex(1).deref<T>();
    unsigned Bits = LHSR.bitWidth();

    // real(Result) = (real(LHS) * real(RHS)) - (imag(LHS) * imag(RHS))
    T A;
    if (T::mul(LHSR, RHSR, Bits, &A))
      return false;
    T B;
    if (T::mul(LHSI, RHSI, Bits, &B))
      return false;
    if (T::sub(A, B, Bits, &Result.atIndex(0).deref<T>()))
      return false;
    Result.atIndex(0).initialize();

    // imag(Result) = (real(LHS) * imag(RHS)) + (imag(LHS) * real(RHS))
    if (T::mul(LHSR, RHSI, Bits, &A))
      return false;
    if (T::mul(LHSI, RHSR, Bits, &B))
      return false;
    if (T::add(A, B, Bits, &Result.atIndex(1).deref<T>()))
      return false;
    Result.atIndex(1).initialize();
    Result.initialize();
  }

  return true;
}

template <PrimType Name, class T = typename PrimConv<Name>::T>
inline bool Divc(InterpState &S, CodePtr OpPC) {
  const Pointer &RHS = S.Stk.pop<Pointer>();
  const Pointer &LHS = S.Stk.pop<Pointer>();
  const Pointer &Result = S.Stk.peek<Pointer>();

  if constexpr (std::is_same_v<T, Floating>) {
    APFloat A = LHS.atIndex(0).deref<Floating>().getAPFloat();
    APFloat B = LHS.atIndex(1).deref<Floating>().getAPFloat();
    APFloat C = RHS.atIndex(0).deref<Floating>().getAPFloat();
    APFloat D = RHS.atIndex(1).deref<Floating>().getAPFloat();

    APFloat ResR(A.getSemantics());
    APFloat ResI(A.getSemantics());
    HandleComplexComplexDiv(A, B, C, D, ResR, ResI);

    // Copy into the result.
    Result.atIndex(0).deref<Floating>() = Floating(ResR);
    Result.atIndex(0).initialize();
    Result.atIndex(1).deref<Floating>() = Floating(ResI);
    Result.atIndex(1).initialize();
    Result.initialize();
  } else {
    // Integer element type.
    const T &LHSR = LHS.atIndex(0).deref<T>();
    const T &LHSI = LHS.atIndex(1).deref<T>();
    const T &RHSR = RHS.atIndex(0).deref<T>();
    const T &RHSI = RHS.atIndex(1).deref<T>();
    unsigned Bits = LHSR.bitWidth();
    const T Zero = T::from(0, Bits);

    if (Compare(RHSR, Zero) == ComparisonCategoryResult::Equal &&
        Compare(RHSI, Zero) == ComparisonCategoryResult::Equal) {
      const SourceInfo &E = S.Current->getSource(OpPC);
      S.FFDiag(E, diag::note_expr_divide_by_zero);
      return false;
    }

    // Den = real(RHS)² + imag(RHS)²
    T A, B;
    if (T::mul(RHSR, RHSR, Bits, &A) || T::mul(RHSI, RHSI, Bits, &B)) {
      // Ignore overflow here, because that's what the current interpeter does.
    }
    T Den;
    if (T::add(A, B, Bits, &Den))
      return false;

    if (Compare(Den, Zero) == ComparisonCategoryResult::Equal) {
      const SourceInfo &E = S.Current->getSource(OpPC);
      S.FFDiag(E, diag::note_expr_divide_by_zero);
      return false;
    }

    // real(Result) = ((real(LHS) * real(RHS)) + (imag(LHS) * imag(RHS))) / Den
    T &ResultR = Result.atIndex(0).deref<T>();
    T &ResultI = Result.atIndex(1).deref<T>();

    if (T::mul(LHSR, RHSR, Bits, &A) || T::mul(LHSI, RHSI, Bits, &B))
      return false;
    if (T::add(A, B, Bits, &ResultR))
      return false;
    if (T::div(ResultR, Den, Bits, &ResultR))
      return false;
    Result.atIndex(0).initialize();

    // imag(Result) = ((imag(LHS) * real(RHS)) - (real(LHS) * imag(RHS))) / Den
    if (T::mul(LHSI, RHSR, Bits, &A) || T::mul(LHSR, RHSI, Bits, &B))
      return false;
    if (T::sub(A, B, Bits, &ResultI))
      return false;
    if (T::div(ResultI, Den, Bits, &ResultI))
      return false;
    Result.atIndex(1).initialize();
    Result.initialize();
  }

  return true;
}

/// 1) Pops the RHS from the stack.
/// 2) Pops the LHS from the stack.
/// 3) Pushes 'LHS & RHS' on the stack
template <PrimType Name, class T = typename PrimConv<Name>::T>
bool BitAnd(InterpState &S, CodePtr OpPC) {
  const T &RHS = S.Stk.pop<T>();
  const T &LHS = S.Stk.pop<T>();

  unsigned Bits = RHS.bitWidth();
  T Result;
  if (!T::bitAnd(LHS, RHS, Bits, &Result)) {
    S.Stk.push<T>(Result);
    return true;
  }
  return false;
}

/// 1) Pops the RHS from the stack.
/// 2) Pops the LHS from the stack.
/// 3) Pushes 'LHS | RHS' on the stack
template <PrimType Name, class T = typename PrimConv<Name>::T>
bool BitOr(InterpState &S, CodePtr OpPC) {
  const T &RHS = S.Stk.pop<T>();
  const T &LHS = S.Stk.pop<T>();

  unsigned Bits = RHS.bitWidth();
  T Result;
  if (!T::bitOr(LHS, RHS, Bits, &Result)) {
    S.Stk.push<T>(Result);
    return true;
  }
  return false;
}

/// 1) Pops the RHS from the stack.
/// 2) Pops the LHS from the stack.
/// 3) Pushes 'LHS ^ RHS' on the stack
template <PrimType Name, class T = typename PrimConv<Name>::T>
bool BitXor(InterpState &S, CodePtr OpPC) {
  const T &RHS = S.Stk.pop<T>();
  const T &LHS = S.Stk.pop<T>();

  unsigned Bits = RHS.bitWidth();
  T Result;
  if (!T::bitXor(LHS, RHS, Bits, &Result)) {
    S.Stk.push<T>(Result);
    return true;
  }
  return false;
}

/// 1) Pops the RHS from the stack.
/// 2) Pops the LHS from the stack.
/// 3) Pushes 'LHS % RHS' on the stack (the remainder of dividing LHS by RHS).
template <PrimType Name, class T = typename PrimConv<Name>::T>
bool Rem(InterpState &S, CodePtr OpPC) {
  const T &RHS = S.Stk.pop<T>();
  const T &LHS = S.Stk.pop<T>();

  if (!CheckDivRem(S, OpPC, LHS, RHS))
    return false;

  const unsigned Bits = RHS.bitWidth() * 2;
  T Result;
  if (!T::rem(LHS, RHS, Bits, &Result)) {
    S.Stk.push<T>(Result);
    return true;
  }
  return false;
}

/// 1) Pops the RHS from the stack.
/// 2) Pops the LHS from the stack.
/// 3) Pushes 'LHS / RHS' on the stack
template <PrimType Name, class T = typename PrimConv<Name>::T>
bool Div(InterpState &S, CodePtr OpPC) {
  const T &RHS = S.Stk.pop<T>();
  const T &LHS = S.Stk.pop<T>();

  if (!CheckDivRem(S, OpPC, LHS, RHS))
    return false;

  const unsigned Bits = RHS.bitWidth() * 2;
  T Result;
  if (!T::div(LHS, RHS, Bits, &Result)) {
    S.Stk.push<T>(Result);
    return true;
  }

  if constexpr (std::is_same_v<T, FixedPoint>) {
    if (handleFixedPointOverflow(S, OpPC, Result)) {
      S.Stk.push<T>(Result);
      return true;
    }
  }
  return false;
}

inline bool Divf(InterpState &S, CodePtr OpPC, uint32_t FPOI) {
  const Floating &RHS = S.Stk.pop<Floating>();
  const Floating &LHS = S.Stk.pop<Floating>();

  if (!CheckDivRem(S, OpPC, LHS, RHS))
    return false;

  FPOptions FPO = FPOptions::getFromOpaqueInt(FPOI);
  Floating Result;
  auto Status = Floating::div(LHS, RHS, getRoundingMode(FPO), &Result);
  S.Stk.push<Floating>(Result);
  return CheckFloatResult(S, OpPC, Result, Status, FPO);
}

//===----------------------------------------------------------------------===//
// Inv
//===----------------------------------------------------------------------===//

inline bool Inv(InterpState &S, CodePtr OpPC) {
  const auto &Val = S.Stk.pop<Boolean>();
  S.Stk.push<Boolean>(!Val);
  return true;
}

//===----------------------------------------------------------------------===//
// Neg
//===----------------------------------------------------------------------===//

template <PrimType Name, class T = typename PrimConv<Name>::T>
bool Neg(InterpState &S, CodePtr OpPC) {
  const T &Value = S.Stk.pop<T>();
  T Result;

  if (!T::neg(Value, &Result)) {
    S.Stk.push<T>(Result);
    return true;
  }

  assert(isIntegralType(Name) &&
         "don't expect other types to fail at constexpr negation");
  S.Stk.push<T>(Result);

  APSInt NegatedValue = -Value.toAPSInt(Value.bitWidth() + 1);
  const Expr *E = S.Current->getExpr(OpPC);
  QualType Type = E->getType();

  if (S.checkingForUndefinedBehavior()) {
    SmallString<32> Trunc;
    NegatedValue.trunc(Result.bitWidth())
        .toString(Trunc, 10, Result.isSigned(), /*formatAsCLiteral=*/false,
                  /*UpperCase=*/true, /*InsertSeparators=*/true);
    auto Loc = E->getExprLoc();
    S.report(Loc, diag::warn_integer_constant_overflow)
        << Trunc << Type << E->getSourceRange();
    return true;
  }

  return handleOverflow(S, OpPC, NegatedValue);
}

enum class PushVal : bool {
  No,
  Yes,
};
enum class IncDecOp {
  Inc,
  Dec,
};

template <typename T, IncDecOp Op, PushVal DoPush>
bool IncDecHelper(InterpState &S, CodePtr OpPC, const Pointer &Ptr) {
  assert(!Ptr.isDummy());

  if constexpr (std::is_same_v<T, Boolean>) {
    if (!S.getLangOpts().CPlusPlus14)
      return Invalid(S, OpPC);
  }

  const T &Value = Ptr.deref<T>();
  T Result;

  if constexpr (DoPush == PushVal::Yes)
    S.Stk.push<T>(Value);

  if constexpr (Op == IncDecOp::Inc) {
    if (!T::increment(Value, &Result)) {
      Ptr.deref<T>() = Result;
      return true;
    }
  } else {
    if (!T::decrement(Value, &Result)) {
      Ptr.deref<T>() = Result;
      return true;
    }
  }

  // Something went wrong with the previous operation. Compute the
  // result with another bit of precision.
  unsigned Bits = Value.bitWidth() + 1;
  APSInt APResult;
  if constexpr (Op == IncDecOp::Inc)
    APResult = ++Value.toAPSInt(Bits);
  else
    APResult = --Value.toAPSInt(Bits);

  // Report undefined behaviour, stopping if required.
  const Expr *E = S.Current->getExpr(OpPC);
  QualType Type = E->getType();
  if (S.checkingForUndefinedBehavior()) {
    SmallString<32> Trunc;
    APResult.trunc(Result.bitWidth())
        .toString(Trunc, 10, Result.isSigned(), /*formatAsCLiteral=*/false,
                  /*UpperCase=*/true, /*InsertSeparators=*/true);
    auto Loc = E->getExprLoc();
    S.report(Loc, diag::warn_integer_constant_overflow)
        << Trunc << Type << E->getSourceRange();
    return true;
  }

  return handleOverflow(S, OpPC, APResult);
}

/// 1) Pops a pointer from the stack
/// 2) Load the value from the pointer
/// 3) Writes the value increased by one back to the pointer
/// 4) Pushes the original (pre-inc) value on the stack.
template <PrimType Name, class T = typename PrimConv<Name>::T>
bool Inc(InterpState &S, CodePtr OpPC) {
  const Pointer &Ptr = S.Stk.pop<Pointer>();
  if (!CheckLoad(S, OpPC, Ptr, AK_Increment))
    return false;

  return IncDecHelper<T, IncDecOp::Inc, PushVal::Yes>(S, OpPC, Ptr);
}

/// 1) Pops a pointer from the stack
/// 2) Load the value from the pointer
/// 3) Writes the value increased by one back to the pointer
template <PrimType Name, class T = typename PrimConv<Name>::T>
bool IncPop(InterpState &S, CodePtr OpPC) {
  const Pointer &Ptr = S.Stk.pop<Pointer>();
  if (!CheckLoad(S, OpPC, Ptr, AK_Increment))
    return false;

  return IncDecHelper<T, IncDecOp::Inc, PushVal::No>(S, OpPC, Ptr);
}

/// 1) Pops a pointer from the stack
/// 2) Load the value from the pointer
/// 3) Writes the value decreased by one back to the pointer
/// 4) Pushes the original (pre-dec) value on the stack.
template <PrimType Name, class T = typename PrimConv<Name>::T>
bool Dec(InterpState &S, CodePtr OpPC) {
  const Pointer &Ptr = S.Stk.pop<Pointer>();
  if (!CheckLoad(S, OpPC, Ptr, AK_Decrement))
    return false;

  return IncDecHelper<T, IncDecOp::Dec, PushVal::Yes>(S, OpPC, Ptr);
}

/// 1) Pops a pointer from the stack
/// 2) Load the value from the pointer
/// 3) Writes the value decreased by one back to the pointer
template <PrimType Name, class T = typename PrimConv<Name>::T>
bool DecPop(InterpState &S, CodePtr OpPC) {
  const Pointer &Ptr = S.Stk.pop<Pointer>();
  if (!CheckLoad(S, OpPC, Ptr, AK_Decrement))
    return false;

  return IncDecHelper<T, IncDecOp::Dec, PushVal::No>(S, OpPC, Ptr);
}

template <IncDecOp Op, PushVal DoPush>
bool IncDecFloatHelper(InterpState &S, CodePtr OpPC, const Pointer &Ptr,
                       uint32_t FPOI) {
  Floating Value = Ptr.deref<Floating>();
  Floating Result;

  if constexpr (DoPush == PushVal::Yes)
    S.Stk.push<Floating>(Value);

  FPOptions FPO = FPOptions::getFromOpaqueInt(FPOI);
  llvm::APFloat::opStatus Status;
  if constexpr (Op == IncDecOp::Inc)
    Status = Floating::increment(Value, getRoundingMode(FPO), &Result);
  else
    Status = Floating::decrement(Value, getRoundingMode(FPO), &Result);

  Ptr.deref<Floating>() = Result;

  return CheckFloatResult(S, OpPC, Result, Status, FPO);
}

inline bool Incf(InterpState &S, CodePtr OpPC, uint32_t FPOI) {
  const Pointer &Ptr = S.Stk.pop<Pointer>();
  if (!CheckLoad(S, OpPC, Ptr, AK_Increment))
    return false;

  return IncDecFloatHelper<IncDecOp::Inc, PushVal::Yes>(S, OpPC, Ptr, FPOI);
}

inline bool IncfPop(InterpState &S, CodePtr OpPC, uint32_t FPOI) {
  const Pointer &Ptr = S.Stk.pop<Pointer>();
  if (!CheckLoad(S, OpPC, Ptr, AK_Increment))
    return false;

  return IncDecFloatHelper<IncDecOp::Inc, PushVal::No>(S, OpPC, Ptr, FPOI);
}

inline bool Decf(InterpState &S, CodePtr OpPC, uint32_t FPOI) {
  const Pointer &Ptr = S.Stk.pop<Pointer>();
  if (!CheckLoad(S, OpPC, Ptr, AK_Decrement))
    return false;

  return IncDecFloatHelper<IncDecOp::Dec, PushVal::Yes>(S, OpPC, Ptr, FPOI);
}

inline bool DecfPop(InterpState &S, CodePtr OpPC, uint32_t FPOI) {
  const Pointer &Ptr = S.Stk.pop<Pointer>();
  if (!CheckLoad(S, OpPC, Ptr, AK_Decrement))
    return false;

  return IncDecFloatHelper<IncDecOp::Dec, PushVal::No>(S, OpPC, Ptr, FPOI);
}

/// 1) Pops the value from the stack.
/// 2) Pushes the bitwise complemented value on the stack (~V).
template <PrimType Name, class T = typename PrimConv<Name>::T>
bool Comp(InterpState &S, CodePtr OpPC) {
  const T &Val = S.Stk.pop<T>();
  T Result;
  if (!T::comp(Val, &Result)) {
    S.Stk.push<T>(Result);
    return true;
  }

  return false;
}

//===----------------------------------------------------------------------===//
// EQ, NE, GT, GE, LT, LE
//===----------------------------------------------------------------------===//

using CompareFn = llvm::function_ref<bool(ComparisonCategoryResult)>;

template <typename T>
bool CmpHelper(InterpState &S, CodePtr OpPC, CompareFn Fn) {
  assert((!std::is_same_v<T, MemberPointer>) &&
         "Non-equality comparisons on member pointer types should already be "
         "rejected in Sema.");
  using BoolT = PrimConv<PT_Bool>::T;
  const T &RHS = S.Stk.pop<T>();
  const T &LHS = S.Stk.pop<T>();
  S.Stk.push<BoolT>(BoolT::from(Fn(LHS.compare(RHS))));
  return true;
}

template <typename T>
bool CmpHelperEQ(InterpState &S, CodePtr OpPC, CompareFn Fn) {
  return CmpHelper<T>(S, OpPC, Fn);
}

/// Function pointers cannot be compared in an ordered way.
template <>
inline bool CmpHelper<FunctionPointer>(InterpState &S, CodePtr OpPC,
                                       CompareFn Fn) {
  const auto &RHS = S.Stk.pop<FunctionPointer>();
  const auto &LHS = S.Stk.pop<FunctionPointer>();

  const SourceInfo &Loc = S.Current->getSource(OpPC);
  S.FFDiag(Loc, diag::note_constexpr_pointer_comparison_unspecified)
      << LHS.toDiagnosticString(S.getASTContext())
      << RHS.toDiagnosticString(S.getASTContext());
  return false;
}

template <>
inline bool CmpHelperEQ<FunctionPointer>(InterpState &S, CodePtr OpPC,
                                         CompareFn Fn) {
  const auto &RHS = S.Stk.pop<FunctionPointer>();
  const auto &LHS = S.Stk.pop<FunctionPointer>();

  // We cannot compare against weak declarations at compile time.
  for (const auto &FP : {LHS, RHS}) {
    if (FP.isWeak()) {
      const SourceInfo &Loc = S.Current->getSource(OpPC);
      S.FFDiag(Loc, diag::note_constexpr_pointer_weak_comparison)
          << FP.toDiagnosticString(S.getASTContext());
      return false;
    }
  }

  S.Stk.push<Boolean>(Boolean::from(Fn(LHS.compare(RHS))));
  return true;
}

template <>
inline bool CmpHelper<Pointer>(InterpState &S, CodePtr OpPC, CompareFn Fn) {
  using BoolT = PrimConv<PT_Bool>::T;
  const Pointer &RHS = S.Stk.pop<Pointer>();
  const Pointer &LHS = S.Stk.pop<Pointer>();

  if (!Pointer::hasSameBase(LHS, RHS)) {
    const SourceInfo &Loc = S.Current->getSource(OpPC);
    S.FFDiag(Loc, diag::note_constexpr_pointer_comparison_unspecified)
        << LHS.toDiagnosticString(S.getASTContext())
        << RHS.toDiagnosticString(S.getASTContext());
    return false;
  } else {
    unsigned VL = LHS.getByteOffset();
    unsigned VR = RHS.getByteOffset();
    S.Stk.push<BoolT>(BoolT::from(Fn(Compare(VL, VR))));
    return true;
  }
}

template <>
inline bool CmpHelperEQ<Pointer>(InterpState &S, CodePtr OpPC, CompareFn Fn) {
  using BoolT = PrimConv<PT_Bool>::T;
  const Pointer &RHS = S.Stk.pop<Pointer>();
  const Pointer &LHS = S.Stk.pop<Pointer>();

  if (LHS.isZero() && RHS.isZero()) {
    S.Stk.push<BoolT>(BoolT::from(Fn(ComparisonCategoryResult::Equal)));
    return true;
  }

  // Reject comparisons to weak pointers.
  for (const auto &P : {LHS, RHS}) {
    if (P.isZero())
      continue;
    if (P.isWeak()) {
      const SourceInfo &Loc = S.Current->getSource(OpPC);
      S.FFDiag(Loc, diag::note_constexpr_pointer_weak_comparison)
          << P.toDiagnosticString(S.getASTContext());
      return false;
    }
  }

  if (Pointer::hasSameBase(LHS, RHS)) {
    unsigned VL = LHS.getByteOffset();
    unsigned VR = RHS.getByteOffset();

    // In our Pointer class, a pointer to an array and a pointer to the first
    // element in the same array are NOT equal. They have the same Base value,
    // but a different Offset. This is a pretty rare case, so we fix this here
    // by comparing pointers to the first elements.
    if (!LHS.isZero() && LHS.isArrayRoot())
      VL = LHS.atIndex(0).getByteOffset();
    if (!RHS.isZero() && RHS.isArrayRoot())
      VR = RHS.atIndex(0).getByteOffset();

    S.Stk.push<BoolT>(BoolT::from(Fn(Compare(VL, VR))));
    return true;
  }
  // Otherwise we need to do a bunch of extra checks before returning Unordered.
  if (LHS.isOnePastEnd() && !RHS.isOnePastEnd() && !RHS.isZero() &&
      RHS.getOffset() == 0) {
    const SourceInfo &Loc = S.Current->getSource(OpPC);
    S.FFDiag(Loc, diag::note_constexpr_pointer_comparison_past_end)
        << LHS.toDiagnosticString(S.getASTContext());
    return false;
  } else if (RHS.isOnePastEnd() && !LHS.isOnePastEnd() && !LHS.isZero() &&
             LHS.getOffset() == 0) {
    const SourceInfo &Loc = S.Current->getSource(OpPC);
    S.FFDiag(Loc, diag::note_constexpr_pointer_comparison_past_end)
        << RHS.toDiagnosticString(S.getASTContext());
    return false;
  }

  bool BothNonNull = !LHS.isZero() && !RHS.isZero();
  // Reject comparisons to literals.
  for (const auto &P : {LHS, RHS}) {
    if (P.isZero())
      continue;
    if (BothNonNull && P.pointsToLiteral()) {
      const SourceInfo &Loc = S.Current->getSource(OpPC);
      S.FFDiag(Loc, diag::note_constexpr_literal_comparison);
      return false;
    }
  }

  S.Stk.push<BoolT>(BoolT::from(Fn(ComparisonCategoryResult::Unordered)));
  return true;
}

template <>
inline bool CmpHelperEQ<MemberPointer>(InterpState &S, CodePtr OpPC,
                                       CompareFn Fn) {
  const auto &RHS = S.Stk.pop<MemberPointer>();
  const auto &LHS = S.Stk.pop<MemberPointer>();

  // If either operand is a pointer to a weak function, the comparison is not
  // constant.
  for (const auto &MP : {LHS, RHS}) {
    if (MP.isWeak()) {
      const SourceInfo &Loc = S.Current->getSource(OpPC);
      S.FFDiag(Loc, diag::note_constexpr_mem_pointer_weak_comparison)
          << MP.getMemberFunction();
      return false;
    }
  }

  // C++11 [expr.eq]p2:
  //   If both operands are null, they compare equal. Otherwise if only one is
  //   null, they compare unequal.
  if (LHS.isZero() && RHS.isZero()) {
    S.Stk.push<Boolean>(Fn(ComparisonCategoryResult::Equal));
    return true;
  }
  if (LHS.isZero() || RHS.isZero()) {
    S.Stk.push<Boolean>(Fn(ComparisonCategoryResult::Unordered));
    return true;
  }

  // We cannot compare against virtual declarations at compile time.
  for (const auto &MP : {LHS, RHS}) {
    if (const CXXMethodDecl *MD = MP.getMemberFunction();
        MD && MD->isVirtual()) {
      const SourceInfo &Loc = S.Current->getSource(OpPC);
      S.CCEDiag(Loc, diag::note_constexpr_compare_virtual_mem_ptr) << MD;
    }
  }

  S.Stk.push<Boolean>(Boolean::from(Fn(LHS.compare(RHS))));
  return true;
}

template <PrimType Name, class T = typename PrimConv<Name>::T>
bool EQ(InterpState &S, CodePtr OpPC) {
  return CmpHelperEQ<T>(S, OpPC, [](ComparisonCategoryResult R) {
    return R == ComparisonCategoryResult::Equal;
  });
}

template <PrimType Name, class T = typename PrimConv<Name>::T>
bool CMP3(InterpState &S, CodePtr OpPC, const ComparisonCategoryInfo *CmpInfo) {
  const T &RHS = S.Stk.pop<T>();
  const T &LHS = S.Stk.pop<T>();
  const Pointer &P = S.Stk.peek<Pointer>();

  ComparisonCategoryResult CmpResult = LHS.compare(RHS);
  if (CmpResult == ComparisonCategoryResult::Unordered) {
    // This should only happen with pointers.
    const SourceInfo &Loc = S.Current->getSource(OpPC);
    S.FFDiag(Loc, diag::note_constexpr_pointer_comparison_unspecified)
        << LHS.toDiagnosticString(S.getASTContext())
        << RHS.toDiagnosticString(S.getASTContext());
    return false;
  }

  assert(CmpInfo);
  const auto *CmpValueInfo =
      CmpInfo->getValueInfo(CmpInfo->makeWeakResult(CmpResult));
  assert(CmpValueInfo);
  assert(CmpValueInfo->hasValidIntValue());
  return SetThreeWayComparisonField(S, OpPC, P, CmpValueInfo->getIntValue());
}

template <PrimType Name, class T = typename PrimConv<Name>::T>
bool NE(InterpState &S, CodePtr OpPC) {
  return CmpHelperEQ<T>(S, OpPC, [](ComparisonCategoryResult R) {
    return R != ComparisonCategoryResult::Equal;
  });
}

template <PrimType Name, class T = typename PrimConv<Name>::T>
bool LT(InterpState &S, CodePtr OpPC) {
  return CmpHelper<T>(S, OpPC, [](ComparisonCategoryResult R) {
    return R == ComparisonCategoryResult::Less;
  });
}

template <PrimType Name, class T = typename PrimConv<Name>::T>
bool LE(InterpState &S, CodePtr OpPC) {
  return CmpHelper<T>(S, OpPC, [](ComparisonCategoryResult R) {
    return R == ComparisonCategoryResult::Less ||
           R == ComparisonCategoryResult::Equal;
  });
}

template <PrimType Name, class T = typename PrimConv<Name>::T>
bool GT(InterpState &S, CodePtr OpPC) {
  return CmpHelper<T>(S, OpPC, [](ComparisonCategoryResult R) {
    return R == ComparisonCategoryResult::Greater;
  });
}

template <PrimType Name, class T = typename PrimConv<Name>::T>
bool GE(InterpState &S, CodePtr OpPC) {
  return CmpHelper<T>(S, OpPC, [](ComparisonCategoryResult R) {
    return R == ComparisonCategoryResult::Greater ||
           R == ComparisonCategoryResult::Equal;
  });
}

//===----------------------------------------------------------------------===//
// InRange
//===----------------------------------------------------------------------===//

template <PrimType Name, class T = typename PrimConv<Name>::T>
bool InRange(InterpState &S, CodePtr OpPC) {
  const T RHS = S.Stk.pop<T>();
  const T LHS = S.Stk.pop<T>();
  const T Value = S.Stk.pop<T>();

  S.Stk.push<bool>(LHS <= Value && Value <= RHS);
  return true;
}

//===----------------------------------------------------------------------===//
// Dup, Pop, Test
//===----------------------------------------------------------------------===//

template <PrimType Name, class T = typename PrimConv<Name>::T>
bool Dup(InterpState &S, CodePtr OpPC) {
  S.Stk.push<T>(S.Stk.peek<T>());
  return true;
}

template <PrimType Name, class T = typename PrimConv<Name>::T>
bool Pop(InterpState &S, CodePtr OpPC) {
  S.Stk.pop<T>();
  return true;
}

/// [Value1, Value2] -> [Value2, Value1]
template <PrimType TopName, PrimType BottomName>
bool Flip(InterpState &S, CodePtr OpPC) {
  using TopT = typename PrimConv<TopName>::T;
  using BottomT = typename PrimConv<BottomName>::T;

  const auto &Top = S.Stk.pop<TopT>();
  const auto &Bottom = S.Stk.pop<BottomT>();

  S.Stk.push<TopT>(Top);
  S.Stk.push<BottomT>(Bottom);

  return true;
}

//===----------------------------------------------------------------------===//
// Const
//===----------------------------------------------------------------------===//

template <PrimType Name, class T = typename PrimConv<Name>::T>
bool Const(InterpState &S, CodePtr OpPC, const T &Arg) {
  S.Stk.push<T>(Arg);
  return true;
}

//===----------------------------------------------------------------------===//
// Get/Set Local/Param/Global/This
//===----------------------------------------------------------------------===//

template <PrimType Name, class T = typename PrimConv<Name>::T>
bool GetLocal(InterpState &S, CodePtr OpPC, uint32_t I) {
  const Pointer &Ptr = S.Current->getLocalPointer(I);
  if (!CheckLoad(S, OpPC, Ptr))
    return false;
  S.Stk.push<T>(Ptr.deref<T>());
  return true;
}

/// 1) Pops the value from the stack.
/// 2) Writes the value to the local variable with the
///    given offset.
template <PrimType Name, class T = typename PrimConv<Name>::T>
bool SetLocal(InterpState &S, CodePtr OpPC, uint32_t I) {
  S.Current->setLocal<T>(I, S.Stk.pop<T>());
  return true;
}

template <PrimType Name, class T = typename PrimConv<Name>::T>
bool GetParam(InterpState &S, CodePtr OpPC, uint32_t I) {
  if (S.checkingPotentialConstantExpression()) {
    return false;
  }
  S.Stk.push<T>(S.Current->getParam<T>(I));
  return true;
}

template <PrimType Name, class T = typename PrimConv<Name>::T>
bool SetParam(InterpState &S, CodePtr OpPC, uint32_t I) {
  S.Current->setParam<T>(I, S.Stk.pop<T>());
  return true;
}

/// 1) Peeks a pointer on the stack
/// 2) Pushes the value of the pointer's field on the stack
template <PrimType Name, class T = typename PrimConv<Name>::T>
bool GetField(InterpState &S, CodePtr OpPC, uint32_t I) {
  const Pointer &Obj = S.Stk.peek<Pointer>();
  if (!CheckNull(S, OpPC, Obj, CSK_Field))
    return false;
  if (!CheckRange(S, OpPC, Obj, CSK_Field))
    return false;
  const Pointer &Field = Obj.atField(I);
  if (!CheckLoad(S, OpPC, Field))
    return false;
  S.Stk.push<T>(Field.deref<T>());
  return true;
}

template <PrimType Name, class T = typename PrimConv<Name>::T>
bool SetField(InterpState &S, CodePtr OpPC, uint32_t I) {
  const T &Value = S.Stk.pop<T>();
  const Pointer &Obj = S.Stk.peek<Pointer>();
  if (!CheckNull(S, OpPC, Obj, CSK_Field))
    return false;
  if (!CheckRange(S, OpPC, Obj, CSK_Field))
    return false;
  const Pointer &Field = Obj.atField(I);
  if (!CheckStore(S, OpPC, Field))
    return false;
  Field.initialize();
  Field.deref<T>() = Value;
  return true;
}

/// 1) Pops a pointer from the stack
/// 2) Pushes the value of the pointer's field on the stack
template <PrimType Name, class T = typename PrimConv<Name>::T>
bool GetFieldPop(InterpState &S, CodePtr OpPC, uint32_t I) {
  const Pointer &Obj = S.Stk.pop<Pointer>();
  if (!CheckNull(S, OpPC, Obj, CSK_Field))
    return false;
  if (!CheckRange(S, OpPC, Obj, CSK_Field))
    return false;
  const Pointer &Field = Obj.atField(I);
  if (!CheckLoad(S, OpPC, Field))
    return false;
  S.Stk.push<T>(Field.deref<T>());
  return true;
}

template <PrimType Name, class T = typename PrimConv<Name>::T>
bool GetThisField(InterpState &S, CodePtr OpPC, uint32_t I) {
  if (S.checkingPotentialConstantExpression())
    return false;
  const Pointer &This = S.Current->getThis();
  if (!CheckThis(S, OpPC, This))
    return false;
  const Pointer &Field = This.atField(I);
  if (!CheckLoad(S, OpPC, Field))
    return false;
  S.Stk.push<T>(Field.deref<T>());
  return true;
}

template <PrimType Name, class T = typename PrimConv<Name>::T>
bool SetThisField(InterpState &S, CodePtr OpPC, uint32_t I) {
  if (S.checkingPotentialConstantExpression())
    return false;
  const T &Value = S.Stk.pop<T>();
  const Pointer &This = S.Current->getThis();
  if (!CheckThis(S, OpPC, This))
    return false;
  const Pointer &Field = This.atField(I);
  if (!CheckStore(S, OpPC, Field))
    return false;
  Field.deref<T>() = Value;
  return true;
}

template <PrimType Name, class T = typename PrimConv<Name>::T>
bool GetGlobal(InterpState &S, CodePtr OpPC, uint32_t I) {
  const Pointer &Ptr = S.P.getPtrGlobal(I);
  if (!CheckConstant(S, OpPC, Ptr.getFieldDesc()))
    return false;
  if (Ptr.isExtern())
    return false;

  // If a global variable is uninitialized, that means the initializer we've
  // compiled for it wasn't a constant expression. Diagnose that.
  if (!CheckGlobalInitialized(S, OpPC, Ptr))
    return false;

  S.Stk.push<T>(Ptr.deref<T>());
  return true;
}

/// Same as GetGlobal, but without the checks.
template <PrimType Name, class T = typename PrimConv<Name>::T>
bool GetGlobalUnchecked(InterpState &S, CodePtr OpPC, uint32_t I) {
  const Pointer &Ptr = S.P.getPtrGlobal(I);
  if (!Ptr.isInitialized())
    return false;
  S.Stk.push<T>(Ptr.deref<T>());
  return true;
}

template <PrimType Name, class T = typename PrimConv<Name>::T>
bool SetGlobal(InterpState &S, CodePtr OpPC, uint32_t I) {
  // TODO: emit warning.
  return false;
}

template <PrimType Name, class T = typename PrimConv<Name>::T>
bool InitGlobal(InterpState &S, CodePtr OpPC, uint32_t I) {
  const Pointer &P = S.P.getGlobal(I);
  P.deref<T>() = S.Stk.pop<T>();
  P.initialize();
  return true;
}

/// 1) Converts the value on top of the stack to an APValue
/// 2) Sets that APValue on \Temp
/// 3) Initializes global with index \I with that
template <PrimType Name, class T = typename PrimConv<Name>::T>
bool InitGlobalTemp(InterpState &S, CodePtr OpPC, uint32_t I,
                    const LifetimeExtendedTemporaryDecl *Temp) {
  const Pointer &Ptr = S.P.getGlobal(I);

  const T Value = S.Stk.peek<T>();
  APValue APV = Value.toAPValue(S.getASTContext());
  APValue *Cached = Temp->getOrCreateValue(true);
  *Cached = APV;

  assert(Ptr.getDeclDesc()->asExpr());

  S.SeenGlobalTemporaries.push_back(
      std::make_pair(Ptr.getDeclDesc()->asExpr(), Temp));

  Ptr.deref<T>() = S.Stk.pop<T>();
  Ptr.initialize();
  return true;
}

/// 1) Converts the value on top of the stack to an APValue
/// 2) Sets that APValue on \Temp
/// 3) Initialized global with index \I with that
inline bool InitGlobalTempComp(InterpState &S, CodePtr OpPC,
                               const LifetimeExtendedTemporaryDecl *Temp) {
  assert(Temp);
  const Pointer &P = S.Stk.peek<Pointer>();
  APValue *Cached = Temp->getOrCreateValue(true);

  S.SeenGlobalTemporaries.push_back(
      std::make_pair(P.getDeclDesc()->asExpr(), Temp));

  if (std::optional<APValue> APV =
          P.toRValue(S.getASTContext(), Temp->getTemporaryExpr()->getType())) {
    *Cached = *APV;
    return true;
  }

  return false;
}

template <PrimType Name, class T = typename PrimConv<Name>::T>
bool InitThisField(InterpState &S, CodePtr OpPC, uint32_t I) {
  if (S.checkingPotentialConstantExpression())
    return false;
  const Pointer &This = S.Current->getThis();
  if (!CheckThis(S, OpPC, This))
    return false;
  const Pointer &Field = This.atField(I);
  Field.deref<T>() = S.Stk.pop<T>();
  Field.activate();
  Field.initialize();
  return true;
}

// FIXME: The Field pointer here is too much IMO and we could instead just
// pass an Offset + BitWidth pair.
template <PrimType Name, class T = typename PrimConv<Name>::T>
bool InitThisBitField(InterpState &S, CodePtr OpPC, const Record::Field *F,
                      uint32_t FieldOffset) {
  assert(F->isBitField());
  if (S.checkingPotentialConstantExpression())
    return false;
  const Pointer &This = S.Current->getThis();
  if (!CheckThis(S, OpPC, This))
    return false;
  const Pointer &Field = This.atField(FieldOffset);
  const auto &Value = S.Stk.pop<T>();
  Field.deref<T>() =
      Value.truncate(F->Decl->getBitWidthValue(S.getASTContext()));
  Field.initialize();
  return true;
}

/// 1) Pops the value from the stack
/// 2) Peeks a pointer from the stack
/// 3) Pushes the value to field I of the pointer on the stack
template <PrimType Name, class T = typename PrimConv<Name>::T>
bool InitField(InterpState &S, CodePtr OpPC, uint32_t I) {
  const T &Value = S.Stk.pop<T>();
  const Pointer &Field = S.Stk.peek<Pointer>().atField(I);
  Field.deref<T>() = Value;
  Field.activate();
  Field.initialize();
  return true;
}

template <PrimType Name, class T = typename PrimConv<Name>::T>
bool InitBitField(InterpState &S, CodePtr OpPC, const Record::Field *F) {
  assert(F->isBitField());
  const T &Value = S.Stk.pop<T>();
  const Pointer &Field = S.Stk.peek<Pointer>().atField(F->Offset);
  Field.deref<T>() =
      Value.truncate(F->Decl->getBitWidthValue(S.getASTContext()));
  Field.activate();
  Field.initialize();
  return true;
}

//===----------------------------------------------------------------------===//
// GetPtr Local/Param/Global/Field/This
//===----------------------------------------------------------------------===//

inline bool GetPtrLocal(InterpState &S, CodePtr OpPC, uint32_t I) {
  S.Stk.push<Pointer>(S.Current->getLocalPointer(I));
  return true;
}

inline bool GetPtrParam(InterpState &S, CodePtr OpPC, uint32_t I) {
  if (S.checkingPotentialConstantExpression()) {
    return false;
  }
  S.Stk.push<Pointer>(S.Current->getParamPointer(I));
  return true;
}

inline bool GetPtrGlobal(InterpState &S, CodePtr OpPC, uint32_t I) {
  S.Stk.push<Pointer>(S.P.getPtrGlobal(I));
  return true;
}

/// 1) Peeks a Pointer
/// 2) Pushes Pointer.atField(Off) on the stack
inline bool GetPtrField(InterpState &S, CodePtr OpPC, uint32_t Off) {
  const Pointer &Ptr = S.Stk.peek<Pointer>();

  if (S.getLangOpts().CPlusPlus && S.inConstantContext() &&
      !CheckNull(S, OpPC, Ptr, CSK_Field))
    return false;

  if (!CheckExtern(S, OpPC, Ptr))
    return false;
  if (!CheckRange(S, OpPC, Ptr, CSK_Field))
    return false;
  if (!CheckArray(S, OpPC, Ptr))
    return false;
  if (!CheckSubobject(S, OpPC, Ptr, CSK_Field))
    return false;

  if (Ptr.isBlockPointer() && Off > Ptr.block()->getSize())
    return false;

  if (Ptr.isIntegralPointer()) {
    S.Stk.push<Pointer>(Ptr.asIntPointer().atOffset(S.getASTContext(), Off));
    return true;
  }

  S.Stk.push<Pointer>(Ptr.atField(Off));
  return true;
}

inline bool GetPtrFieldPop(InterpState &S, CodePtr OpPC, uint32_t Off) {
  const Pointer &Ptr = S.Stk.pop<Pointer>();

  if (S.getLangOpts().CPlusPlus && S.inConstantContext() &&
      !CheckNull(S, OpPC, Ptr, CSK_Field))
    return false;

  if (!CheckExtern(S, OpPC, Ptr))
    return false;
  if (!CheckRange(S, OpPC, Ptr, CSK_Field))
    return false;
  if (!CheckArray(S, OpPC, Ptr))
    return false;
  if (!CheckSubobject(S, OpPC, Ptr, CSK_Field))
    return false;

  if (Ptr.isBlockPointer() && Off > Ptr.block()->getSize())
    return false;

  if (Ptr.isIntegralPointer()) {
    S.Stk.push<Pointer>(Ptr.asIntPointer().atOffset(S.getASTContext(), Off));
    return true;
  }

  S.Stk.push<Pointer>(Ptr.atField(Off));
  return true;
}

inline bool GetPtrThisField(InterpState &S, CodePtr OpPC, uint32_t Off) {
  if (S.checkingPotentialConstantExpression())
    return false;
  const Pointer &This = S.Current->getThis();
  if (!CheckThis(S, OpPC, This))
    return false;
  S.Stk.push<Pointer>(This.atField(Off));
  return true;
}

inline bool GetPtrActiveField(InterpState &S, CodePtr OpPC, uint32_t Off) {
  const Pointer &Ptr = S.Stk.pop<Pointer>();
  if (!CheckNull(S, OpPC, Ptr, CSK_Field))
    return false;
  if (!CheckRange(S, OpPC, Ptr, CSK_Field))
    return false;
  Pointer Field = Ptr.atField(Off);
  Ptr.deactivate();
  Field.activate();
  S.Stk.push<Pointer>(std::move(Field));
  return true;
}

inline bool GetPtrActiveThisField(InterpState &S, CodePtr OpPC, uint32_t Off) {
  if (S.checkingPotentialConstantExpression())
    return false;
  const Pointer &This = S.Current->getThis();
  if (!CheckThis(S, OpPC, This))
    return false;
  Pointer Field = This.atField(Off);
  This.deactivate();
  Field.activate();
  S.Stk.push<Pointer>(std::move(Field));
  return true;
}

inline bool GetPtrDerivedPop(InterpState &S, CodePtr OpPC, uint32_t Off) {
  const Pointer &Ptr = S.Stk.pop<Pointer>();
  if (!CheckNull(S, OpPC, Ptr, CSK_Derived))
    return false;
  if (!CheckSubobject(S, OpPC, Ptr, CSK_Derived))
    return false;
  if (!CheckDowncast(S, OpPC, Ptr, Off))
    return false;

  S.Stk.push<Pointer>(Ptr.atFieldSub(Off));
  return true;
}

inline bool GetPtrBase(InterpState &S, CodePtr OpPC, uint32_t Off) {
  const Pointer &Ptr = S.Stk.peek<Pointer>();
  if (!CheckNull(S, OpPC, Ptr, CSK_Base))
    return false;

  if (!Ptr.isBlockPointer()) {
    S.Stk.push<Pointer>(Ptr.asIntPointer().baseCast(S.getASTContext(), Off));
    return true;
  }

  if (!CheckSubobject(S, OpPC, Ptr, CSK_Base))
    return false;
  const Pointer &Result = Ptr.atField(Off);
  if (Result.isPastEnd() || !Result.isBaseClass())
    return false;
  S.Stk.push<Pointer>(Result);
  return true;
}

inline bool GetPtrBasePop(InterpState &S, CodePtr OpPC, uint32_t Off) {
  const Pointer &Ptr = S.Stk.pop<Pointer>();

  if (!CheckNull(S, OpPC, Ptr, CSK_Base))
    return false;

  if (!Ptr.isBlockPointer()) {
    S.Stk.push<Pointer>(Ptr.asIntPointer().baseCast(S.getASTContext(), Off));
    return true;
  }

  if (!CheckSubobject(S, OpPC, Ptr, CSK_Base))
    return false;
  const Pointer &Result = Ptr.atField(Off);
  if (Result.isPastEnd() || !Result.isBaseClass())
    return false;
  S.Stk.push<Pointer>(Result);
  return true;
}

inline bool GetMemberPtrBasePop(InterpState &S, CodePtr OpPC, int32_t Off) {
  const auto &Ptr = S.Stk.pop<MemberPointer>();
  S.Stk.push<MemberPointer>(Ptr.atInstanceBase(Off));
  return true;
}

inline bool GetPtrThisBase(InterpState &S, CodePtr OpPC, uint32_t Off) {
  if (S.checkingPotentialConstantExpression())
    return false;
  const Pointer &This = S.Current->getThis();
  if (!CheckThis(S, OpPC, This))
    return false;
  S.Stk.push<Pointer>(This.atField(Off));
  return true;
}

inline bool FinishInitPop(InterpState &S, CodePtr OpPC) {
  const Pointer &Ptr = S.Stk.pop<Pointer>();
  if (Ptr.canBeInitialized()) {
    Ptr.initialize();
    Ptr.activate();
  }
  return true;
}

inline bool FinishInit(InterpState &S, CodePtr OpPC) {
  const Pointer &Ptr = S.Stk.peek<Pointer>();
  if (Ptr.canBeInitialized()) {
    Ptr.initialize();
    Ptr.activate();
  }
  return true;
}

inline bool Dump(InterpState &S, CodePtr OpPC) {
  S.Stk.dump();
  return true;
}

inline bool VirtBaseHelper(InterpState &S, CodePtr OpPC, const RecordDecl *Decl,
                           const Pointer &Ptr) {
  Pointer Base = Ptr;
  while (Base.isBaseClass())
    Base = Base.getBase();

  const Record::Base *VirtBase = Base.getRecord()->getVirtualBase(Decl);
  S.Stk.push<Pointer>(Base.atField(VirtBase->Offset));
  return true;
}

inline bool GetPtrVirtBasePop(InterpState &S, CodePtr OpPC,
                              const RecordDecl *D) {
  assert(D);
  const Pointer &Ptr = S.Stk.pop<Pointer>();
  if (!CheckNull(S, OpPC, Ptr, CSK_Base))
    return false;
  return VirtBaseHelper(S, OpPC, D, Ptr);
}

inline bool GetPtrThisVirtBase(InterpState &S, CodePtr OpPC,
                               const RecordDecl *D) {
  assert(D);
  if (S.checkingPotentialConstantExpression())
    return false;
  const Pointer &This = S.Current->getThis();
  if (!CheckThis(S, OpPC, This))
    return false;
  return VirtBaseHelper(S, OpPC, D, S.Current->getThis());
}

//===----------------------------------------------------------------------===//
// Load, Store, Init
//===----------------------------------------------------------------------===//

template <PrimType Name, class T = typename PrimConv<Name>::T>
bool Load(InterpState &S, CodePtr OpPC) {
  const Pointer &Ptr = S.Stk.peek<Pointer>();
  if (!CheckLoad(S, OpPC, Ptr))
    return false;
  if (!Ptr.isBlockPointer())
    return false;
  S.Stk.push<T>(Ptr.deref<T>());
  return true;
}

template <PrimType Name, class T = typename PrimConv<Name>::T>
bool LoadPop(InterpState &S, CodePtr OpPC) {
  const Pointer &Ptr = S.Stk.pop<Pointer>();
  if (!CheckLoad(S, OpPC, Ptr))
    return false;
  if (!Ptr.isBlockPointer())
    return false;
  S.Stk.push<T>(Ptr.deref<T>());
  return true;
}

template <PrimType Name, class T = typename PrimConv<Name>::T>
bool Store(InterpState &S, CodePtr OpPC) {
  const T &Value = S.Stk.pop<T>();
  const Pointer &Ptr = S.Stk.peek<Pointer>();
  if (!CheckStore(S, OpPC, Ptr))
    return false;
  if (Ptr.canBeInitialized()) {
    Ptr.initialize();
    Ptr.activate();
  }
  Ptr.deref<T>() = Value;
  return true;
}

template <PrimType Name, class T = typename PrimConv<Name>::T>
bool StorePop(InterpState &S, CodePtr OpPC) {
  const T &Value = S.Stk.pop<T>();
  const Pointer &Ptr = S.Stk.pop<Pointer>();
  if (!CheckStore(S, OpPC, Ptr))
    return false;
  if (Ptr.canBeInitialized()) {
    Ptr.initialize();
    Ptr.activate();
  }
  Ptr.deref<T>() = Value;
  return true;
}

template <PrimType Name, class T = typename PrimConv<Name>::T>
bool StoreBitField(InterpState &S, CodePtr OpPC) {
  const T &Value = S.Stk.pop<T>();
  const Pointer &Ptr = S.Stk.peek<Pointer>();
  if (!CheckStore(S, OpPC, Ptr))
    return false;
  if (Ptr.canBeInitialized())
    Ptr.initialize();
  if (const auto *FD = Ptr.getField())
    Ptr.deref<T>() = Value.truncate(FD->getBitWidthValue(S.getASTContext()));
  else
    Ptr.deref<T>() = Value;
  return true;
}

template <PrimType Name, class T = typename PrimConv<Name>::T>
bool StoreBitFieldPop(InterpState &S, CodePtr OpPC) {
  const T &Value = S.Stk.pop<T>();
  const Pointer &Ptr = S.Stk.pop<Pointer>();
  if (!CheckStore(S, OpPC, Ptr))
    return false;
  if (Ptr.canBeInitialized())
    Ptr.initialize();
  if (const auto *FD = Ptr.getField())
    Ptr.deref<T>() = Value.truncate(FD->getBitWidthValue(S.getASTContext()));
  else
    Ptr.deref<T>() = Value;
  return true;
}

template <PrimType Name, class T = typename PrimConv<Name>::T>
bool Init(InterpState &S, CodePtr OpPC) {
  const T &Value = S.Stk.pop<T>();
  const Pointer &Ptr = S.Stk.peek<Pointer>();
  if (!CheckInit(S, OpPC, Ptr)) {
    assert(false);
    return false;
  }
  Ptr.activate();
  Ptr.initialize();
  new (&Ptr.deref<T>()) T(Value);
  return true;
}

template <PrimType Name, class T = typename PrimConv<Name>::T>
bool InitPop(InterpState &S, CodePtr OpPC) {
  const T &Value = S.Stk.pop<T>();
  const Pointer &Ptr = S.Stk.pop<Pointer>();
  if (!CheckInit(S, OpPC, Ptr))
    return false;
  Ptr.activate();
  Ptr.initialize();
  new (&Ptr.deref<T>()) T(Value);
  return true;
}

/// 1) Pops the value from the stack
/// 2) Peeks a pointer and gets its index \Idx
/// 3) Sets the value on the pointer, leaving the pointer on the stack.
template <PrimType Name, class T = typename PrimConv<Name>::T>
bool InitElem(InterpState &S, CodePtr OpPC, uint32_t Idx) {
  const T &Value = S.Stk.pop<T>();
  const Pointer &Ptr = S.Stk.peek<Pointer>();

  if (Ptr.isUnknownSizeArray())
    return false;

  // In the unlikely event that we're initializing the first item of
  // a non-array, skip the atIndex().
  if (Idx == 0 && !Ptr.getFieldDesc()->isArray()) {
    Ptr.initialize();
    new (&Ptr.deref<T>()) T(Value);
    return true;
  }

  const Pointer &ElemPtr = Ptr.atIndex(Idx);
  if (!CheckInit(S, OpPC, ElemPtr))
    return false;
  ElemPtr.initialize();
  new (&ElemPtr.deref<T>()) T(Value);
  return true;
}

/// The same as InitElem, but pops the pointer as well.
template <PrimType Name, class T = typename PrimConv<Name>::T>
bool InitElemPop(InterpState &S, CodePtr OpPC, uint32_t Idx) {
  const T &Value = S.Stk.pop<T>();
  const Pointer &Ptr = S.Stk.pop<Pointer>();
  if (Ptr.isUnknownSizeArray())
    return false;

  // In the unlikely event that we're initializing the first item of
  // a non-array, skip the atIndex().
  if (Idx == 0 && !Ptr.getFieldDesc()->isArray()) {
    Ptr.initialize();
    new (&Ptr.deref<T>()) T(Value);
    return true;
  }

  const Pointer &ElemPtr = Ptr.atIndex(Idx);
  if (!CheckInit(S, OpPC, ElemPtr))
    return false;
  ElemPtr.initialize();
  new (&ElemPtr.deref<T>()) T(Value);
  return true;
}

inline bool Memcpy(InterpState &S, CodePtr OpPC) {
  const Pointer &Src = S.Stk.pop<Pointer>();
  Pointer &Dest = S.Stk.peek<Pointer>();

  if (!CheckLoad(S, OpPC, Src))
    return false;

  return DoMemcpy(S, OpPC, Src, Dest);
}

inline bool ToMemberPtr(InterpState &S, CodePtr OpPC) {
  const auto &Member = S.Stk.pop<MemberPointer>();
  const auto &Base = S.Stk.pop<Pointer>();

  S.Stk.push<MemberPointer>(Member.takeInstance(Base));
  return true;
}

inline bool CastMemberPtrPtr(InterpState &S, CodePtr OpPC) {
  const auto &MP = S.Stk.pop<MemberPointer>();

  if (std::optional<Pointer> Ptr = MP.toPointer(S.Ctx)) {
    S.Stk.push<Pointer>(*Ptr);
    return true;
  }
  return false;
}

//===----------------------------------------------------------------------===//
// AddOffset, SubOffset
//===----------------------------------------------------------------------===//

template <class T, ArithOp Op>
bool OffsetHelper(InterpState &S, CodePtr OpPC, const T &Offset,
                  const Pointer &Ptr, bool IsPointerArith = false) {
  // A zero offset does not change the pointer.
  if (Offset.isZero()) {
    S.Stk.push<Pointer>(Ptr);
    return true;
  }

  if (IsPointerArith && !CheckNull(S, OpPC, Ptr, CSK_ArrayIndex)) {
    // The CheckNull will have emitted a note already, but we only
    // abort in C++, since this is fine in C.
    if (S.getLangOpts().CPlusPlus)
      return false;
  }

  // Arrays of unknown bounds cannot have pointers into them.
  if (!CheckArray(S, OpPC, Ptr))
    return false;

  // This is much simpler for integral pointers, so handle them first.
  if (Ptr.isIntegralPointer()) {
    uint64_t V = Ptr.getIntegerRepresentation();
    uint64_t O = static_cast<uint64_t>(Offset) * Ptr.elemSize();
    if constexpr (Op == ArithOp::Add)
      S.Stk.push<Pointer>(V + O, Ptr.asIntPointer().Desc);
    else
      S.Stk.push<Pointer>(V - O, Ptr.asIntPointer().Desc);
    return true;
  } else if (Ptr.isFunctionPointer()) {
    uint64_t O = static_cast<uint64_t>(Offset);
    uint64_t N;
    if constexpr (Op == ArithOp::Add)
      N = Ptr.getByteOffset() + O;
    else
      N = Ptr.getByteOffset() - O;

    if (N > 1)
      S.CCEDiag(S.Current->getSource(OpPC), diag::note_constexpr_array_index)
          << N << /*non-array*/ true << 0;
    S.Stk.push<Pointer>(Ptr.asFunctionPointer().getFunction(), N);
    return true;
  }

  assert(Ptr.isBlockPointer());

  uint64_t MaxIndex = static_cast<uint64_t>(Ptr.getNumElems());
  uint64_t Index;
  if (Ptr.isOnePastEnd())
    Index = MaxIndex;
  else
    Index = Ptr.getIndex();

  bool Invalid = false;
  // Helper to report an invalid offset, computed as APSInt.
  auto DiagInvalidOffset = [&]() -> void {
    const unsigned Bits = Offset.bitWidth();
    APSInt APOffset(Offset.toAPSInt().extend(Bits + 2), /*IsUnsigend=*/false);
    APSInt APIndex(APInt(Bits + 2, Index, /*IsSigned=*/true),
                   /*IsUnsigned=*/false);
    APSInt NewIndex =
        (Op == ArithOp::Add) ? (APIndex + APOffset) : (APIndex - APOffset);
    S.CCEDiag(S.Current->getSource(OpPC), diag::note_constexpr_array_index)
        << NewIndex << /*array*/ static_cast<int>(!Ptr.inArray()) << MaxIndex;
    Invalid = true;
  };

  if (Ptr.isBlockPointer()) {
    uint64_t IOffset = static_cast<uint64_t>(Offset);
    uint64_t MaxOffset = MaxIndex - Index;

    if constexpr (Op == ArithOp::Add) {
      // If the new offset would be negative, bail out.
      if (Offset.isNegative() && (Offset.isMin() || -IOffset > Index))
        DiagInvalidOffset();

      // If the new offset would be out of bounds, bail out.
      if (Offset.isPositive() && IOffset > MaxOffset)
        DiagInvalidOffset();
    } else {
      // If the new offset would be negative, bail out.
      if (Offset.isPositive() && Index < IOffset)
        DiagInvalidOffset();

      // If the new offset would be out of bounds, bail out.
      if (Offset.isNegative() && (Offset.isMin() || -IOffset > MaxOffset))
        DiagInvalidOffset();
    }
  }

  if (Invalid && S.getLangOpts().CPlusPlus)
    return false;

  // Offset is valid - compute it on unsigned.
  int64_t WideIndex = static_cast<int64_t>(Index);
  int64_t WideOffset = static_cast<int64_t>(Offset);
  int64_t Result;
  if constexpr (Op == ArithOp::Add)
    Result = WideIndex + WideOffset;
  else
    Result = WideIndex - WideOffset;

  // When the pointer is one-past-end, going back to index 0 is the only
  // useful thing we can do. Any other index has been diagnosed before and
  // we don't get here.
  if (Result == 0 && Ptr.isOnePastEnd()) {
    S.Stk.push<Pointer>(Ptr.asBlockPointer().Pointee,
                        Ptr.asBlockPointer().Base);
    return true;
  }

  S.Stk.push<Pointer>(Ptr.atIndex(static_cast<uint64_t>(Result)));
  return true;
}

template <PrimType Name, class T = typename PrimConv<Name>::T>
bool AddOffset(InterpState &S, CodePtr OpPC) {
  const T &Offset = S.Stk.pop<T>();
  Pointer Ptr = S.Stk.pop<Pointer>();
  if (Ptr.isBlockPointer())
    Ptr = Ptr.expand();
  return OffsetHelper<T, ArithOp::Add>(S, OpPC, Offset, Ptr,
                                       /*IsPointerArith=*/true);
}

template <PrimType Name, class T = typename PrimConv<Name>::T>
bool SubOffset(InterpState &S, CodePtr OpPC) {
  const T &Offset = S.Stk.pop<T>();
  const Pointer &Ptr = S.Stk.pop<Pointer>();
  return OffsetHelper<T, ArithOp::Sub>(S, OpPC, Offset, Ptr,
                                       /*IsPointerArith=*/true);
}

template <ArithOp Op>
static inline bool IncDecPtrHelper(InterpState &S, CodePtr OpPC,
                                   const Pointer &Ptr) {
  if (Ptr.isDummy())
    return false;

  using OneT = Integral<8, false>;

  const Pointer &P = Ptr.deref<Pointer>();
  if (!CheckNull(S, OpPC, P, CSK_ArrayIndex))
    return false;

  // Get the current value on the stack.
  S.Stk.push<Pointer>(P);

  // Now the current Ptr again and a constant 1.
  OneT One = OneT::from(1);
  if (!OffsetHelper<OneT, Op>(S, OpPC, One, P, /*IsPointerArith=*/true))
    return false;

  // Store the new value.
  Ptr.deref<Pointer>() = S.Stk.pop<Pointer>();
  return true;
}

static inline bool IncPtr(InterpState &S, CodePtr OpPC) {
  const Pointer &Ptr = S.Stk.pop<Pointer>();

  if (!CheckInitialized(S, OpPC, Ptr, AK_Increment))
    return false;

  return IncDecPtrHelper<ArithOp::Add>(S, OpPC, Ptr);
}

static inline bool DecPtr(InterpState &S, CodePtr OpPC) {
  const Pointer &Ptr = S.Stk.pop<Pointer>();

  if (!CheckInitialized(S, OpPC, Ptr, AK_Decrement))
    return false;

  return IncDecPtrHelper<ArithOp::Sub>(S, OpPC, Ptr);
}

/// 1) Pops a Pointer from the stack.
/// 2) Pops another Pointer from the stack.
/// 3) Pushes the different of the indices of the two pointers on the stack.
template <PrimType Name, class T = typename PrimConv<Name>::T>
inline bool SubPtr(InterpState &S, CodePtr OpPC) {
  const Pointer &LHS = S.Stk.pop<Pointer>();
  const Pointer &RHS = S.Stk.pop<Pointer>();

  for (const Pointer &P : {LHS, RHS}) {
    if (P.isZeroSizeArray()) {
      QualType PtrT = P.getType();
      while (auto *AT = dyn_cast<ArrayType>(PtrT))
        PtrT = AT->getElementType();

      QualType ArrayTy = S.getASTContext().getConstantArrayType(
          PtrT, APInt::getZero(1), nullptr, ArraySizeModifier::Normal, 0);
      S.FFDiag(S.Current->getSource(OpPC),
               diag::note_constexpr_pointer_subtraction_zero_size)
          << ArrayTy;

      return false;
    }
  }

  if (RHS.isZero()) {
    S.Stk.push<T>(T::from(LHS.getIndex()));
    return true;
  }

  if (!Pointer::hasSameBase(LHS, RHS) && S.getLangOpts().CPlusPlus) {
    // TODO: Diagnose.
    return false;
  }

  if (LHS.isZero() && RHS.isZero()) {
    S.Stk.push<T>();
    return true;
  }

  T A = LHS.isBlockPointer()
            ? (LHS.isElementPastEnd() ? T::from(LHS.getNumElems())
                                      : T::from(LHS.getIndex()))
            : T::from(LHS.getIntegerRepresentation());
  T B = RHS.isBlockPointer()
            ? (RHS.isElementPastEnd() ? T::from(RHS.getNumElems())
                                      : T::from(RHS.getIndex()))
            : T::from(RHS.getIntegerRepresentation());

  return AddSubMulHelper<T, T::sub, std::minus>(S, OpPC, A.bitWidth(), A, B);
}

//===----------------------------------------------------------------------===//
// Destroy
//===----------------------------------------------------------------------===//

inline bool Destroy(InterpState &S, CodePtr OpPC, uint32_t I) {
  S.Current->destroy(I);
  return true;
}

inline bool InitScope(InterpState &S, CodePtr OpPC, uint32_t I) {
  S.Current->initScope(I);
  return true;
}

//===----------------------------------------------------------------------===//
// Cast, CastFP
//===----------------------------------------------------------------------===//

template <PrimType TIn, PrimType TOut> bool Cast(InterpState &S, CodePtr OpPC) {
  using T = typename PrimConv<TIn>::T;
  using U = typename PrimConv<TOut>::T;
  S.Stk.push<U>(U::from(S.Stk.pop<T>()));
  return true;
}

/// 1) Pops a Floating from the stack.
/// 2) Pushes a new floating on the stack that uses the given semantics.
inline bool CastFP(InterpState &S, CodePtr OpPC, const llvm::fltSemantics *Sem,
                   llvm::RoundingMode RM) {
  Floating F = S.Stk.pop<Floating>();
  Floating Result = F.toSemantics(Sem, RM);
  S.Stk.push<Floating>(Result);
  return true;
}

inline bool CastFixedPoint(InterpState &S, CodePtr OpPC, uint32_t FPS) {
  FixedPointSemantics TargetSemantics(0, 0, false, false, false);
  std::memcpy(&TargetSemantics, &FPS, sizeof(TargetSemantics));

  const auto &Source = S.Stk.pop<FixedPoint>();

  bool Overflow;
  FixedPoint Result = Source.toSemantics(TargetSemantics, &Overflow);

  if (Overflow && !handleFixedPointOverflow(S, OpPC, Result))
    return false;

  S.Stk.push<FixedPoint>(Result);
  return true;
}

/// Like Cast(), but we cast to an arbitrary-bitwidth integral, so we need
/// to know what bitwidth the result should be.
template <PrimType Name, class T = typename PrimConv<Name>::T>
bool CastAP(InterpState &S, CodePtr OpPC, uint32_t BitWidth) {
  S.Stk.push<IntegralAP<false>>(
      IntegralAP<false>::from(S.Stk.pop<T>(), BitWidth));
  return true;
}

template <PrimType Name, class T = typename PrimConv<Name>::T>
bool CastAPS(InterpState &S, CodePtr OpPC, uint32_t BitWidth) {
  S.Stk.push<IntegralAP<true>>(
      IntegralAP<true>::from(S.Stk.pop<T>(), BitWidth));
  return true;
}

template <PrimType Name, class T = typename PrimConv<Name>::T>
bool CastIntegralFloating(InterpState &S, CodePtr OpPC,
                          const llvm::fltSemantics *Sem, uint32_t FPOI) {
  const T &From = S.Stk.pop<T>();
  APSInt FromAP = From.toAPSInt();
  Floating Result;

  FPOptions FPO = FPOptions::getFromOpaqueInt(FPOI);
  auto Status =
      Floating::fromIntegral(FromAP, *Sem, getRoundingMode(FPO), Result);
  S.Stk.push<Floating>(Result);

  return CheckFloatResult(S, OpPC, Result, Status, FPO);
}

template <PrimType Name, class T = typename PrimConv<Name>::T>
bool CastFloatingIntegral(InterpState &S, CodePtr OpPC, uint32_t FPOI) {
  const Floating &F = S.Stk.pop<Floating>();

  if constexpr (std::is_same_v<T, Boolean>) {
    S.Stk.push<T>(T(F.isNonZero()));
    return true;
  } else {
    APSInt Result(std::max(8u, T::bitWidth()),
                  /*IsUnsigned=*/!T::isSigned());
    auto Status = F.convertToInteger(Result);

    // Float-to-Integral overflow check.
    if ((Status & APFloat::opStatus::opInvalidOp)) {
      const Expr *E = S.Current->getExpr(OpPC);
      QualType Type = E->getType();

      S.CCEDiag(E, diag::note_constexpr_overflow) << F.getAPFloat() << Type;
      if (S.noteUndefinedBehavior()) {
        S.Stk.push<T>(T(Result));
        return true;
      }
      return false;
    }

    FPOptions FPO = FPOptions::getFromOpaqueInt(FPOI);
    S.Stk.push<T>(T(Result));
    return CheckFloatResult(S, OpPC, F, Status, FPO);
  }
}

static inline bool CastFloatingIntegralAP(InterpState &S, CodePtr OpPC,
                                          uint32_t BitWidth, uint32_t FPOI) {
  const Floating &F = S.Stk.pop<Floating>();

  APSInt Result(BitWidth, /*IsUnsigned=*/true);
  auto Status = F.convertToInteger(Result);

  // Float-to-Integral overflow check.
  if ((Status & APFloat::opStatus::opInvalidOp) && F.isFinite())
    return handleOverflow(S, OpPC, F.getAPFloat());

  FPOptions FPO = FPOptions::getFromOpaqueInt(FPOI);
  S.Stk.push<IntegralAP<true>>(IntegralAP<true>(Result));
  return CheckFloatResult(S, OpPC, F, Status, FPO);
}

static inline bool CastFloatingIntegralAPS(InterpState &S, CodePtr OpPC,
                                           uint32_t BitWidth, uint32_t FPOI) {
  const Floating &F = S.Stk.pop<Floating>();

  APSInt Result(BitWidth, /*IsUnsigned=*/false);
  auto Status = F.convertToInteger(Result);

  // Float-to-Integral overflow check.
  if ((Status & APFloat::opStatus::opInvalidOp) && F.isFinite())
    return handleOverflow(S, OpPC, F.getAPFloat());

  FPOptions FPO = FPOptions::getFromOpaqueInt(FPOI);
  S.Stk.push<IntegralAP<true>>(IntegralAP<true>(Result));
  return CheckFloatResult(S, OpPC, F, Status, FPO);
}

bool CheckPointerToIntegralCast(InterpState &S, CodePtr OpPC,
                                const Pointer &Ptr, unsigned BitWidth);
bool CastPointerIntegralAP(InterpState &S, CodePtr OpPC, uint32_t BitWidth);
bool CastPointerIntegralAPS(InterpState &S, CodePtr OpPC, uint32_t BitWidth);

template <PrimType Name, class T = typename PrimConv<Name>::T>
bool CastPointerIntegral(InterpState &S, CodePtr OpPC) {
  const Pointer &Ptr = S.Stk.pop<Pointer>();

  if (!CheckPointerToIntegralCast(S, OpPC, Ptr, T::bitWidth()))
    return false;

  S.Stk.push<T>(T::from(Ptr.getIntegerRepresentation()));
  return true;
}

template <PrimType Name, class T = typename PrimConv<Name>::T>
static inline bool CastIntegralFixedPoint(InterpState &S, CodePtr OpPC,
                                          uint32_t FPS) {
  const T &Int = S.Stk.pop<T>();

  FixedPointSemantics Sem(0, 0, false, false, false);
  std::memcpy(&Sem, &FPS, sizeof(Sem));

  bool Overflow;
  FixedPoint Result = FixedPoint::from(Int.toAPSInt(), Sem, &Overflow);

  if (Overflow && !handleFixedPointOverflow(S, OpPC, Result))
    return false;

  S.Stk.push<FixedPoint>(Result);
  return true;
}

static inline bool CastFloatingFixedPoint(InterpState &S, CodePtr OpPC,
                                          uint32_t FPS) {
  const auto &Float = S.Stk.pop<Floating>();

  FixedPointSemantics Sem(0, 0, false, false, false);
  std::memcpy(&Sem, &FPS, sizeof(Sem));

  bool Overflow;
  FixedPoint Result = FixedPoint::from(Float.getAPFloat(), Sem, &Overflow);

  if (Overflow && !handleFixedPointOverflow(S, OpPC, Result))
    return false;

  S.Stk.push<FixedPoint>(Result);
  return true;
}

static inline bool CastFixedPointFloating(InterpState &S, CodePtr OpPC,
                                          const llvm::fltSemantics *Sem) {
  const auto &Fixed = S.Stk.pop<FixedPoint>();

  S.Stk.push<Floating>(Fixed.toFloat(Sem));
  return true;
}

template <PrimType Name, class T = typename PrimConv<Name>::T>
static inline bool CastFixedPointIntegral(InterpState &S, CodePtr OpPC) {
  const auto &Fixed = S.Stk.pop<FixedPoint>();

  bool Overflow;
  APSInt Int = Fixed.toInt(T::bitWidth(), T::isSigned(), &Overflow);

  if (Overflow && !handleOverflow(S, OpPC, Int))
    return false;

  S.Stk.push<T>(Int);
  return true;
}

static inline bool PtrPtrCast(InterpState &S, CodePtr OpPC, bool SrcIsVoidPtr) {
  const auto &Ptr = S.Stk.peek<Pointer>();

  if (SrcIsVoidPtr && S.getLangOpts().CPlusPlus) {
    bool HasValidResult = !Ptr.isZero();

    if (HasValidResult) {
      // FIXME: note_constexpr_invalid_void_star_cast
    } else if (!S.getLangOpts().CPlusPlus26) {
      const SourceInfo &E = S.Current->getSource(OpPC);
      S.CCEDiag(E, diag::note_constexpr_invalid_cast)
          << 3 << "'void *'" << S.Current->getRange(OpPC);
    }
  } else {
    const SourceInfo &E = S.Current->getSource(OpPC);
    S.CCEDiag(E, diag::note_constexpr_invalid_cast)
        << 2 << S.getLangOpts().CPlusPlus << S.Current->getRange(OpPC);
  }

  return true;
}

//===----------------------------------------------------------------------===//
// Zero, Nullptr
//===----------------------------------------------------------------------===//

template <PrimType Name, class T = typename PrimConv<Name>::T>
bool Zero(InterpState &S, CodePtr OpPC) {
  S.Stk.push<T>(T::zero());
  return true;
}

static inline bool ZeroIntAP(InterpState &S, CodePtr OpPC, uint32_t BitWidth) {
  S.Stk.push<IntegralAP<false>>(IntegralAP<false>::zero(BitWidth));
  return true;
}

static inline bool ZeroIntAPS(InterpState &S, CodePtr OpPC, uint32_t BitWidth) {
  S.Stk.push<IntegralAP<true>>(IntegralAP<true>::zero(BitWidth));
  return true;
}

template <PrimType Name, class T = typename PrimConv<Name>::T>
inline bool Null(InterpState &S, CodePtr OpPC, uint64_t Value,
                 const Descriptor *Desc) {
  // FIXME(perf): This is a somewhat often-used function and the value of a
  // null pointer is almost always 0.
  S.Stk.push<T>(Value, Desc);
  return true;
}

template <PrimType Name, class T = typename PrimConv<Name>::T>
inline bool IsNonNull(InterpState &S, CodePtr OpPC) {
  const auto &P = S.Stk.pop<T>();
  if (P.isWeak())
    return false;
  S.Stk.push<Boolean>(Boolean::from(!P.isZero()));
  return true;
}

//===----------------------------------------------------------------------===//
// This, ImplicitThis
//===----------------------------------------------------------------------===//

inline bool This(InterpState &S, CodePtr OpPC) {
  // Cannot read 'this' in this mode.
  if (S.checkingPotentialConstantExpression()) {
    return false;
  }

  const Pointer &This = S.Current->getThis();
  if (!CheckThis(S, OpPC, This))
    return false;

  // Ensure the This pointer has been cast to the correct base.
  if (!This.isDummy()) {
    assert(isa<CXXMethodDecl>(S.Current->getFunction()->getDecl()));
    assert(This.getRecord());
    assert(
        This.getRecord()->getDecl() ==
        cast<CXXMethodDecl>(S.Current->getFunction()->getDecl())->getParent());
  }

  S.Stk.push<Pointer>(This);
  return true;
}

inline bool RVOPtr(InterpState &S, CodePtr OpPC) {
  assert(S.Current->getFunction()->hasRVO());
  if (S.checkingPotentialConstantExpression())
    return false;
  S.Stk.push<Pointer>(S.Current->getRVOPtr());
  return true;
}

//===----------------------------------------------------------------------===//
// Shr, Shl
//===----------------------------------------------------------------------===//

template <class LT, class RT, ShiftDir Dir>
inline bool DoShift(InterpState &S, CodePtr OpPC, LT &LHS, RT &RHS) {
  const unsigned Bits = LHS.bitWidth();

  // OpenCL 6.3j: shift values are effectively % word size of LHS.
  if (S.getLangOpts().OpenCL)
    RT::bitAnd(RHS, RT::from(LHS.bitWidth() - 1, RHS.bitWidth()),
               RHS.bitWidth(), &RHS);

  if (RHS.isNegative()) {
    // During constant-folding, a negative shift is an opposite shift. Such a
    // shift is not a constant expression.
    const SourceInfo &Loc = S.Current->getSource(OpPC);
    S.CCEDiag(Loc, diag::note_constexpr_negative_shift) << RHS.toAPSInt();
    if (!S.noteUndefinedBehavior())
      return false;
    RHS = -RHS;
    return DoShift<LT, RT,
                   Dir == ShiftDir::Left ? ShiftDir::Right : ShiftDir::Left>(
        S, OpPC, LHS, RHS);
  }

  if (!CheckShift<Dir>(S, OpPC, LHS, RHS, Bits))
    return false;

  // Limit the shift amount to Bits - 1. If this happened,
  // it has already been diagnosed by CheckShift() above,
  // but we still need to handle it.
  // Note that we have to be extra careful here since we're doing the shift in
  // any case, but we need to adjust the shift amount or the way we do the shift
  // for the potential error cases.
  typename LT::AsUnsigned R;
  unsigned MaxShiftAmount = LHS.bitWidth() - 1;
  if constexpr (Dir == ShiftDir::Left) {
    if (Compare(RHS, RT::from(MaxShiftAmount, RHS.bitWidth())) ==
        ComparisonCategoryResult::Greater) {
      if (LHS.isNegative())
        R = LT::AsUnsigned::zero(LHS.bitWidth());
      else {
        RHS = RT::from(LHS.countLeadingZeros(), RHS.bitWidth());
        LT::AsUnsigned::shiftLeft(LT::AsUnsigned::from(LHS),
                                  LT::AsUnsigned::from(RHS, Bits), Bits, &R);
      }
    } else if (LHS.isNegative()) {
      if (LHS.isMin()) {
        R = LT::AsUnsigned::zero(LHS.bitWidth());
      } else {
        // If the LHS is negative, perform the cast and invert the result.
        typename LT::AsUnsigned LHSU = LT::AsUnsigned::from(-LHS);
        LT::AsUnsigned::shiftLeft(LHSU, LT::AsUnsigned::from(RHS, Bits), Bits,
                                  &R);
        R = -R;
      }
    } else {
      // The good case, a simple left shift.
      LT::AsUnsigned::shiftLeft(LT::AsUnsigned::from(LHS),
                                LT::AsUnsigned::from(RHS, Bits), Bits, &R);
    }
  } else {
    // Right shift.
    if (Compare(RHS, RT::from(MaxShiftAmount, RHS.bitWidth())) ==
        ComparisonCategoryResult::Greater) {
      R = LT::AsUnsigned::from(-1);
    } else {
      // Do the shift on potentially signed LT, then convert to unsigned type.
      LT A;
      LT::shiftRight(LHS, LT::from(RHS, Bits), Bits, &A);
      R = LT::AsUnsigned::from(A);
    }
  }

  S.Stk.push<LT>(LT::from(R));
  return true;
}

template <PrimType NameL, PrimType NameR>
inline bool Shr(InterpState &S, CodePtr OpPC) {
  using LT = typename PrimConv<NameL>::T;
  using RT = typename PrimConv<NameR>::T;
  auto RHS = S.Stk.pop<RT>();
  auto LHS = S.Stk.pop<LT>();

  return DoShift<LT, RT, ShiftDir::Right>(S, OpPC, LHS, RHS);
}

template <PrimType NameL, PrimType NameR>
inline bool Shl(InterpState &S, CodePtr OpPC) {
  using LT = typename PrimConv<NameL>::T;
  using RT = typename PrimConv<NameR>::T;
  auto RHS = S.Stk.pop<RT>();
  auto LHS = S.Stk.pop<LT>();

  return DoShift<LT, RT, ShiftDir::Left>(S, OpPC, LHS, RHS);
}

static inline bool ShiftFixedPoint(InterpState &S, CodePtr OpPC, bool Left) {
  const auto &RHS = S.Stk.pop<FixedPoint>();
  const auto &LHS = S.Stk.pop<FixedPoint>();
  llvm::FixedPointSemantics LHSSema = LHS.getSemantics();

  unsigned ShiftBitWidth =
      LHSSema.getWidth() - (unsigned)LHSSema.hasUnsignedPadding() - 1;

  // Embedded-C 4.1.6.2.2:
  //   The right operand must be nonnegative and less than the total number
  //   of (nonpadding) bits of the fixed-point operand ...
  if (RHS.isNegative()) {
    S.CCEDiag(S.Current->getLocation(OpPC), diag::note_constexpr_negative_shift)
        << RHS.toAPSInt();
  } else if (static_cast<unsigned>(RHS.toAPSInt().getLimitedValue(
                 ShiftBitWidth)) != RHS.toAPSInt()) {
    const Expr *E = S.Current->getExpr(OpPC);
    S.CCEDiag(E, diag::note_constexpr_large_shift)
        << RHS.toAPSInt() << E->getType() << ShiftBitWidth;
  }

  FixedPoint Result;
  if (Left) {
    if (FixedPoint::shiftLeft(LHS, RHS, ShiftBitWidth, &Result) &&
        !handleFixedPointOverflow(S, OpPC, Result))
      return false;
  } else {
    if (FixedPoint::shiftRight(LHS, RHS, ShiftBitWidth, &Result) &&
        !handleFixedPointOverflow(S, OpPC, Result))
      return false;
  }

  S.Stk.push<FixedPoint>(Result);
  return true;
}

//===----------------------------------------------------------------------===//
// NoRet
//===----------------------------------------------------------------------===//

inline bool NoRet(InterpState &S, CodePtr OpPC) {
  SourceLocation EndLoc = S.Current->getCallee()->getEndLoc();
  S.FFDiag(EndLoc, diag::note_constexpr_no_return);
  return false;
}

//===----------------------------------------------------------------------===//
// NarrowPtr, ExpandPtr
//===----------------------------------------------------------------------===//

inline bool NarrowPtr(InterpState &S, CodePtr OpPC) {
  const Pointer &Ptr = S.Stk.pop<Pointer>();
  S.Stk.push<Pointer>(Ptr.narrow());
  return true;
}

inline bool ExpandPtr(InterpState &S, CodePtr OpPC) {
  const Pointer &Ptr = S.Stk.pop<Pointer>();
  S.Stk.push<Pointer>(Ptr.expand());
  return true;
}

// 1) Pops an integral value from the stack
// 2) Peeks a pointer
// 3) Pushes a new pointer that's a narrowed array
//   element of the peeked pointer with the value
//   from 1) added as offset.
//
// This leaves the original pointer on the stack and pushes a new one
// with the offset applied and narrowed.
template <PrimType Name, class T = typename PrimConv<Name>::T>
inline bool ArrayElemPtr(InterpState &S, CodePtr OpPC) {
  const T &Offset = S.Stk.pop<T>();
  const Pointer &Ptr = S.Stk.peek<Pointer>();

  if (!Ptr.isZero() && !Offset.isZero()) {
    if (!CheckArray(S, OpPC, Ptr))
      return false;
  }

  if (!OffsetHelper<T, ArithOp::Add>(S, OpPC, Offset, Ptr))
    return false;

  return NarrowPtr(S, OpPC);
}

template <PrimType Name, class T = typename PrimConv<Name>::T>
inline bool ArrayElemPtrPop(InterpState &S, CodePtr OpPC) {
  const T &Offset = S.Stk.pop<T>();
  const Pointer &Ptr = S.Stk.pop<Pointer>();

  if (!Ptr.isZero() && !Offset.isZero()) {
    if (!CheckArray(S, OpPC, Ptr))
      return false;
  }

  if (!OffsetHelper<T, ArithOp::Add>(S, OpPC, Offset, Ptr))
    return false;

  return NarrowPtr(S, OpPC);
}

template <PrimType Name, class T = typename PrimConv<Name>::T>
inline bool ArrayElem(InterpState &S, CodePtr OpPC, uint32_t Index) {
  const Pointer &Ptr = S.Stk.peek<Pointer>();

  if (!CheckLoad(S, OpPC, Ptr))
    return false;

  assert(Ptr.atIndex(Index).getFieldDesc()->getPrimType() == Name);
  S.Stk.push<T>(Ptr.atIndex(Index).deref<T>());
  return true;
}

template <PrimType Name, class T = typename PrimConv<Name>::T>
inline bool ArrayElemPop(InterpState &S, CodePtr OpPC, uint32_t Index) {
  const Pointer &Ptr = S.Stk.pop<Pointer>();

  if (!CheckLoad(S, OpPC, Ptr))
    return false;

  assert(Ptr.atIndex(Index).getFieldDesc()->getPrimType() == Name);
  S.Stk.push<T>(Ptr.atIndex(Index).deref<T>());
  return true;
}

template <PrimType Name, class T = typename PrimConv<Name>::T>
inline bool CopyArray(InterpState &S, CodePtr OpPC, uint32_t SrcIndex,
                      uint32_t DestIndex, uint32_t Size) {
  const auto &SrcPtr = S.Stk.pop<Pointer>();
  const auto &DestPtr = S.Stk.peek<Pointer>();

  for (uint32_t I = 0; I != Size; ++I) {
    const Pointer &SP = SrcPtr.atIndex(SrcIndex + I);

    if (!CheckLoad(S, OpPC, SP))
      return false;

    const Pointer &DP = DestPtr.atIndex(DestIndex + I);
    DP.deref<T>() = SP.deref<T>();
    DP.initialize();
  }
  return true;
}

/// Just takes a pointer and checks if it's an incomplete
/// array type.
inline bool ArrayDecay(InterpState &S, CodePtr OpPC) {
  const Pointer &Ptr = S.Stk.pop<Pointer>();

  if (Ptr.isZero()) {
    S.Stk.push<Pointer>(Ptr);
    return true;
  }

  if (!CheckRange(S, OpPC, Ptr, CSK_ArrayToPointer))
    return false;

  if (Ptr.isRoot() || !Ptr.isUnknownSizeArray()) {
    S.Stk.push<Pointer>(Ptr.atIndex(0));
    return true;
  }

  const SourceInfo &E = S.Current->getSource(OpPC);
  S.FFDiag(E, diag::note_constexpr_unsupported_unsized_array);

  return false;
}

inline bool GetFnPtr(InterpState &S, CodePtr OpPC, const Function *Func) {
  assert(Func);
  S.Stk.push<FunctionPointer>(Func);
  return true;
}

template <PrimType Name, class T = typename PrimConv<Name>::T>
inline bool GetIntPtr(InterpState &S, CodePtr OpPC, const Descriptor *Desc) {
  const T &IntVal = S.Stk.pop<T>();

  S.Stk.push<Pointer>(static_cast<uint64_t>(IntVal), Desc);
  return true;
}

inline bool GetMemberPtr(InterpState &S, CodePtr OpPC, const ValueDecl *D) {
  S.Stk.push<MemberPointer>(D);
  return true;
}

inline bool GetMemberPtrBase(InterpState &S, CodePtr OpPC) {
  const auto &MP = S.Stk.pop<MemberPointer>();

  S.Stk.push<Pointer>(MP.getBase());
  return true;
}

inline bool GetMemberPtrDecl(InterpState &S, CodePtr OpPC) {
  const auto &MP = S.Stk.pop<MemberPointer>();

  const auto *FD = cast<FunctionDecl>(MP.getDecl());
  const auto *Func = S.getContext().getOrCreateFunction(FD);

  S.Stk.push<FunctionPointer>(Func);
  return true;
}

/// Just emit a diagnostic. The expression that caused emission of this
/// op is not valid in a constant context.
inline bool Invalid(InterpState &S, CodePtr OpPC) {
  const SourceLocation &Loc = S.Current->getLocation(OpPC);
  S.FFDiag(Loc, diag::note_invalid_subexpr_in_const_expr)
      << S.Current->getRange(OpPC);
  return false;
}

inline bool Unsupported(InterpState &S, CodePtr OpPC) {
  const SourceLocation &Loc = S.Current->getLocation(OpPC);
  S.FFDiag(Loc, diag::note_constexpr_stmt_expr_unsupported)
      << S.Current->getRange(OpPC);
  return false;
}

/// Do nothing and just abort execution.
inline bool Error(InterpState &S, CodePtr OpPC) { return false; }
inline bool SideEffect(InterpState &S, CodePtr OpPC) {
  return S.noteSideEffect();
}

/// Same here, but only for casts.
inline bool InvalidCast(InterpState &S, CodePtr OpPC, CastKind Kind,
                        bool Fatal) {
  const SourceLocation &Loc = S.Current->getLocation(OpPC);

  // FIXME: Support diagnosing other invalid cast kinds.
  if (Kind == CastKind::Reinterpret) {
    S.CCEDiag(Loc, diag::note_constexpr_invalid_cast)
        << static_cast<unsigned>(Kind) << S.Current->getRange(OpPC);
    return !Fatal;
  }
  return false;
}

inline bool InvalidDeclRef(InterpState &S, CodePtr OpPC, const DeclRefExpr *DR,
                           bool InitializerFailed) {
  assert(DR);

  if (InitializerFailed) {
    const SourceInfo &Loc = S.Current->getSource(OpPC);
    const auto *VD = cast<VarDecl>(DR->getDecl());
    S.FFDiag(Loc, diag::note_constexpr_var_init_non_constant, 1) << VD;
    S.Note(VD->getLocation(), diag::note_declared_at);
    return false;
  }

  return CheckDeclRef(S, OpPC, DR);
}

inline bool SizelessVectorElementSize(InterpState &S, CodePtr OpPC) {
  if (S.inConstantContext()) {
    const SourceRange &ArgRange = S.Current->getRange(OpPC);
    const Expr *E = S.Current->getExpr(OpPC);
    S.CCEDiag(E, diag::note_constexpr_non_const_vectorelements) << ArgRange;
  }
  return false;
}

inline bool Assume(InterpState &S, CodePtr OpPC) {
  const auto Val = S.Stk.pop<Boolean>();

  if (Val)
    return true;

  // Else, diagnose.
  const SourceLocation &Loc = S.Current->getLocation(OpPC);
  S.CCEDiag(Loc, diag::note_constexpr_assumption_failed);
  return false;
}

template <PrimType Name, class T = typename PrimConv<Name>::T>
inline bool OffsetOf(InterpState &S, CodePtr OpPC, const OffsetOfExpr *E) {
  llvm::SmallVector<int64_t> ArrayIndices;
  for (size_t I = 0; I != E->getNumExpressions(); ++I)
    ArrayIndices.emplace_back(S.Stk.pop<int64_t>());

  int64_t Result;
  if (!InterpretOffsetOf(S, OpPC, E, ArrayIndices, Result))
    return false;

  S.Stk.push<T>(T::from(Result));

  return true;
}

template <PrimType Name, class T = typename PrimConv<Name>::T>
inline bool CheckNonNullArg(InterpState &S, CodePtr OpPC) {
  const T &Arg = S.Stk.peek<T>();
  if (!Arg.isZero())
    return true;

  const SourceLocation &Loc = S.Current->getLocation(OpPC);
  S.CCEDiag(Loc, diag::note_non_null_attribute_failed);

  return false;
}

void diagnoseEnumValue(InterpState &S, CodePtr OpPC, const EnumDecl *ED,
                       const APSInt &Value);

template <PrimType Name, class T = typename PrimConv<Name>::T>
inline bool CheckEnumValue(InterpState &S, CodePtr OpPC, const EnumDecl *ED) {
  assert(ED);
  assert(!ED->isFixed());
  const APSInt Val = S.Stk.peek<T>().toAPSInt();

  if (S.inConstantContext())
    diagnoseEnumValue(S, OpPC, ED, Val);
  return true;
}

/// OldPtr -> Integer -> NewPtr.
template <PrimType TIn, PrimType TOut>
inline bool DecayPtr(InterpState &S, CodePtr OpPC) {
  static_assert(isPtrType(TIn) && isPtrType(TOut));
  using FromT = typename PrimConv<TIn>::T;
  using ToT = typename PrimConv<TOut>::T;

  const FromT &OldPtr = S.Stk.pop<FromT>();

  if constexpr (std::is_same_v<FromT, FunctionPointer> &&
                std::is_same_v<ToT, Pointer>) {
    S.Stk.push<Pointer>(OldPtr.getFunction(), OldPtr.getOffset());
    return true;
  } else if constexpr (std::is_same_v<FromT, Pointer> &&
                       std::is_same_v<ToT, FunctionPointer>) {
    if (OldPtr.isFunctionPointer()) {
      S.Stk.push<FunctionPointer>(OldPtr.asFunctionPointer().getFunction(),
                                  OldPtr.getByteOffset());
      return true;
    }
  }

  S.Stk.push<ToT>(ToT(OldPtr.getIntegerRepresentation(), nullptr));
  return true;
}

inline bool CheckDecl(InterpState &S, CodePtr OpPC, const VarDecl *VD) {
  // An expression E is a core constant expression unless the evaluation of E
  // would evaluate one of the following: [C++23] - a control flow that passes
  // through a declaration of a variable with static or thread storage duration
  // unless that variable is usable in constant expressions.
  assert(VD->isLocalVarDecl() &&
         VD->isStaticLocal()); // Checked before emitting this.

  if (VD == S.EvaluatingDecl)
    return true;

  if (!VD->isUsableInConstantExpressions(S.getASTContext())) {
    S.CCEDiag(VD->getLocation(), diag::note_constexpr_static_local)
        << (VD->getTSCSpec() == TSCS_unspecified ? 0 : 1) << VD;
    return false;
  }
  return true;
}

inline bool Alloc(InterpState &S, CodePtr OpPC, const Descriptor *Desc) {
  assert(Desc);

  if (!CheckDynamicMemoryAllocation(S, OpPC))
    return false;

  DynamicAllocator &Allocator = S.getAllocator();
  Block *B = Allocator.allocate(Desc, S.Ctx.getEvalID(),
                                DynamicAllocator::Form::NonArray);
  assert(B);

  S.Stk.push<Pointer>(B);

  return true;
}

template <PrimType Name, class SizeT = typename PrimConv<Name>::T>
inline bool AllocN(InterpState &S, CodePtr OpPC, PrimType T, const Expr *Source,
                   bool IsNoThrow) {
  if (!CheckDynamicMemoryAllocation(S, OpPC))
    return false;

  SizeT NumElements = S.Stk.pop<SizeT>();
  if (!CheckArraySize(S, OpPC, &NumElements, primSize(T), IsNoThrow)) {
    if (!IsNoThrow)
      return false;

    // If this failed and is nothrow, just return a null ptr.
    S.Stk.push<Pointer>(0, nullptr);
    return true;
  }

  DynamicAllocator &Allocator = S.getAllocator();
  Block *B =
      Allocator.allocate(Source, T, static_cast<size_t>(NumElements),
                         S.Ctx.getEvalID(), DynamicAllocator::Form::Array);
  assert(B);
  S.Stk.push<Pointer>(B, sizeof(InlineDescriptor));

  return true;
}

template <PrimType Name, class SizeT = typename PrimConv<Name>::T>
inline bool AllocCN(InterpState &S, CodePtr OpPC, const Descriptor *ElementDesc,
                    bool IsNoThrow) {
  if (!CheckDynamicMemoryAllocation(S, OpPC))
    return false;

  SizeT NumElements = S.Stk.pop<SizeT>();
  if (!CheckArraySize(S, OpPC, &NumElements, ElementDesc->getSize(),
                      IsNoThrow)) {
    if (!IsNoThrow)
      return false;

    // If this failed and is nothrow, just return a null ptr.
    S.Stk.push<Pointer>(0, ElementDesc);
    return true;
  }

  DynamicAllocator &Allocator = S.getAllocator();
  Block *B =
      Allocator.allocate(ElementDesc, static_cast<size_t>(NumElements),
                         S.Ctx.getEvalID(), DynamicAllocator::Form::Array);
  assert(B);

  S.Stk.push<Pointer>(B, sizeof(InlineDescriptor));

  return true;
}

bool Free(InterpState &S, CodePtr OpPC, bool DeleteIsArrayForm,
          bool IsGlobalDelete);

static inline bool IsConstantContext(InterpState &S, CodePtr OpPC) {
  S.Stk.push<Boolean>(Boolean::from(S.inConstantContext()));
  return true;
}

static inline bool CheckAllocations(InterpState &S, CodePtr OpPC) {
  return S.maybeDiagnoseDanglingAllocations();
}

/// Check if the initializer and storage types of a placement-new expression
/// match.
bool CheckNewTypeMismatch(InterpState &S, CodePtr OpPC, const Expr *E,
                          std::optional<uint64_t> ArraySize = std::nullopt);

template <PrimType Name, class T = typename PrimConv<Name>::T>
bool CheckNewTypeMismatchArray(InterpState &S, CodePtr OpPC, const Expr *E) {
  const auto &Size = S.Stk.pop<T>();
  return CheckNewTypeMismatch(S, OpPC, E, static_cast<uint64_t>(Size));
}
bool InvalidNewDeleteExpr(InterpState &S, CodePtr OpPC, const Expr *E);

template <PrimType Name, class T = typename PrimConv<Name>::T>
inline bool BitCastPrim(InterpState &S, CodePtr OpPC, bool TargetIsUCharOrByte,
                        uint32_t ResultBitWidth,
                        const llvm::fltSemantics *Sem) {
  const Pointer &FromPtr = S.Stk.pop<Pointer>();

  if (!CheckLoad(S, OpPC, FromPtr))
    return false;

  if constexpr (std::is_same_v<T, Pointer>) {
    // The only pointer type we can validly bitcast to is nullptr_t.
    S.Stk.push<Pointer>();
    return true;
  } else {

<<<<<<< HEAD
  Bits FullBitWidth(ResultBitWidth);
  Bits BitWidth = FullBitWidth;

  if constexpr (std::is_same_v<T, Floating>) {
    assert(Sem);
    BitWidth = Bits(llvm::APFloatBase::getSizeInBits(*Sem));
  }

  if (!DoBitCast(S, OpPC, FromPtr, Buff.data(), BitWidth, FullBitWidth,
                 HasIndeterminateBits))
    return false;
=======
    size_t BuffSize = ResultBitWidth / 8;
    llvm::SmallVector<std::byte> Buff(BuffSize);
    bool HasIndeterminateBits = false;
>>>>>>> 49fd7d4f

    Bits FullBitWidth(ResultBitWidth);
    Bits BitWidth = FullBitWidth;

<<<<<<< HEAD
  if constexpr (std::is_same_v<T, Floating>) {
    assert(Sem);
    S.Stk.push<Floating>(T::bitcastFromMemory(Buff.data(), *Sem));
  } else {
    assert(!Sem);
    S.Stk.push<T>(T::bitcastFromMemory(Buff.data(), ResultBitWidth));
=======
    if constexpr (std::is_same_v<T, Floating>) {
      assert(Sem);
      BitWidth = Bits(llvm::APFloatBase::getSizeInBits(*Sem));
    }

    if (!DoBitCast(S, OpPC, FromPtr, Buff.data(), BitWidth, FullBitWidth,
                   HasIndeterminateBits))
      return false;

    if (!CheckBitCast(S, OpPC, HasIndeterminateBits, TargetIsUCharOrByte))
      return false;

    if constexpr (std::is_same_v<T, Floating>) {
      assert(Sem);
      S.Stk.push<Floating>(T::bitcastFromMemory(Buff.data(), *Sem));
    } else {
      assert(!Sem);
      S.Stk.push<T>(T::bitcastFromMemory(Buff.data(), ResultBitWidth));
    }
    return true;
>>>>>>> 49fd7d4f
  }
}

inline bool BitCast(InterpState &S, CodePtr OpPC) {
  const Pointer &FromPtr = S.Stk.pop<Pointer>();
  Pointer &ToPtr = S.Stk.peek<Pointer>();

  if (!CheckLoad(S, OpPC, FromPtr))
    return false;

  if (!DoBitCastPtr(S, OpPC, FromPtr, ToPtr))
    return false;

  return true;
}

//===----------------------------------------------------------------------===//
// Read opcode arguments
//===----------------------------------------------------------------------===//

template <typename T> inline T ReadArg(InterpState &S, CodePtr &OpPC) {
  if constexpr (std::is_pointer<T>::value) {
    uint32_t ID = OpPC.read<uint32_t>();
    return reinterpret_cast<T>(S.P.getNativePointer(ID));
  } else {
    return OpPC.read<T>();
  }
}

template <> inline Floating ReadArg<Floating>(InterpState &S, CodePtr &OpPC) {
  Floating F = Floating::deserialize(*OpPC);
  OpPC += align(F.bytesToSerialize());
  return F;
}

template <>
inline IntegralAP<false> ReadArg<IntegralAP<false>>(InterpState &S,
                                                    CodePtr &OpPC) {
  IntegralAP<false> I = IntegralAP<false>::deserialize(*OpPC);
  OpPC += align(I.bytesToSerialize());
  return I;
}

template <>
inline IntegralAP<true> ReadArg<IntegralAP<true>>(InterpState &S,
                                                  CodePtr &OpPC) {
  IntegralAP<true> I = IntegralAP<true>::deserialize(*OpPC);
  OpPC += align(I.bytesToSerialize());
  return I;
}

} // namespace interp
} // namespace clang

#endif<|MERGE_RESOLUTION|>--- conflicted
+++ resolved
@@ -3044,35 +3044,13 @@
     return true;
   } else {
 
-<<<<<<< HEAD
-  Bits FullBitWidth(ResultBitWidth);
-  Bits BitWidth = FullBitWidth;
-
-  if constexpr (std::is_same_v<T, Floating>) {
-    assert(Sem);
-    BitWidth = Bits(llvm::APFloatBase::getSizeInBits(*Sem));
-  }
-
-  if (!DoBitCast(S, OpPC, FromPtr, Buff.data(), BitWidth, FullBitWidth,
-                 HasIndeterminateBits))
-    return false;
-=======
     size_t BuffSize = ResultBitWidth / 8;
     llvm::SmallVector<std::byte> Buff(BuffSize);
     bool HasIndeterminateBits = false;
->>>>>>> 49fd7d4f
 
     Bits FullBitWidth(ResultBitWidth);
     Bits BitWidth = FullBitWidth;
 
-<<<<<<< HEAD
-  if constexpr (std::is_same_v<T, Floating>) {
-    assert(Sem);
-    S.Stk.push<Floating>(T::bitcastFromMemory(Buff.data(), *Sem));
-  } else {
-    assert(!Sem);
-    S.Stk.push<T>(T::bitcastFromMemory(Buff.data(), ResultBitWidth));
-=======
     if constexpr (std::is_same_v<T, Floating>) {
       assert(Sem);
       BitWidth = Bits(llvm::APFloatBase::getSizeInBits(*Sem));
@@ -3093,7 +3071,6 @@
       S.Stk.push<T>(T::bitcastFromMemory(Buff.data(), ResultBitWidth));
     }
     return true;
->>>>>>> 49fd7d4f
   }
 }
 
