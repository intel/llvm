--- conflicted
+++ resolved
@@ -2630,246 +2630,6 @@
   return false;
 }
 
-<<<<<<< HEAD
-inline bool CallVar(InterpState &S, CodePtr OpPC, const Function *Func,
-                    uint32_t VarArgSize) {
-  if (Func->hasThisPointer()) {
-    size_t ArgSize = Func->getArgSize() + VarArgSize;
-    size_t ThisOffset = ArgSize - (Func->hasRVO() ? primSize(PT_Ptr) : 0);
-    const Pointer &ThisPtr = S.Stk.peek<Pointer>(ThisOffset);
-
-    // If the current function is a lambda static invoker and
-    // the function we're about to call is a lambda call operator,
-    // skip the CheckInvoke, since the ThisPtr is a null pointer
-    // anyway.
-    if (!(S.Current->getFunction() &&
-          S.Current->getFunction()->isLambdaStaticInvoker() &&
-          Func->isLambdaCallOperator())) {
-      if (!CheckInvoke(S, OpPC, ThisPtr))
-        return false;
-    }
-
-    if (S.checkingPotentialConstantExpression())
-      return false;
-  }
-
-  if (!CheckCallable(S, OpPC, Func))
-    return false;
-
-  if (!CheckCallDepth(S, OpPC))
-    return false;
-
-  auto NewFrame = std::make_unique<InterpFrame>(S, Func, OpPC, VarArgSize);
-  InterpFrame *FrameBefore = S.Current;
-  S.Current = NewFrame.get();
-
-  APValue CallResult;
-  // Note that we cannot assert(CallResult.hasValue()) here since
-  // Ret() above only sets the APValue if the curent frame doesn't
-  // have a caller set.
-  if (Interpret(S, CallResult)) {
-    NewFrame.release(); // Frame was delete'd already.
-    assert(S.Current == FrameBefore);
-    return true;
-  }
-
-  // Interpreting the function failed somehow. Reset to
-  // previous state.
-  S.Current = FrameBefore;
-  return false;
-
-  return false;
-}
-
-inline bool Call(InterpState &S, CodePtr OpPC, const Function *Func,
-                 uint32_t VarArgSize) {
-  if (Func->hasThisPointer()) {
-    size_t ArgSize = Func->getArgSize() + VarArgSize;
-    size_t ThisOffset = ArgSize - (Func->hasRVO() ? primSize(PT_Ptr) : 0);
-
-    const Pointer &ThisPtr = S.Stk.peek<Pointer>(ThisOffset);
-
-    // If the current function is a lambda static invoker and
-    // the function we're about to call is a lambda call operator,
-    // skip the CheckInvoke, since the ThisPtr is a null pointer
-    // anyway.
-    if (S.Current->getFunction() &&
-        S.Current->getFunction()->isLambdaStaticInvoker() &&
-        Func->isLambdaCallOperator()) {
-      assert(ThisPtr.isZero());
-    } else {
-      if (!CheckInvoke(S, OpPC, ThisPtr))
-        return false;
-    }
-  }
-
-  if (!CheckCallable(S, OpPC, Func))
-    return false;
-
-  // FIXME: The isConstructor() check here is not always right. The current
-  // constant evaluator is somewhat inconsistent in when it allows a function
-  // call when checking for a constant expression.
-  if (Func->hasThisPointer() && S.checkingPotentialConstantExpression() &&
-      !Func->isConstructor())
-    return false;
-
-  if (!CheckCallDepth(S, OpPC))
-    return false;
-
-  auto NewFrame = std::make_unique<InterpFrame>(S, Func, OpPC, VarArgSize);
-  InterpFrame *FrameBefore = S.Current;
-  S.Current = NewFrame.get();
-
-  APValue CallResult;
-  // Note that we cannot assert(CallResult.hasValue()) here since
-  // Ret() above only sets the APValue if the curent frame doesn't
-  // have a caller set.
-  if (Interpret(S, CallResult)) {
-    NewFrame.release(); // Frame was delete'd already.
-    assert(S.Current == FrameBefore);
-    return true;
-  }
-
-  // Interpreting the function failed somehow. Reset to
-  // previous state.
-  S.Current = FrameBefore;
-  return false;
-}
-
-inline bool CallVirt(InterpState &S, CodePtr OpPC, const Function *Func,
-                     uint32_t VarArgSize) {
-  assert(Func->hasThisPointer());
-  assert(Func->isVirtual());
-  size_t ArgSize = Func->getArgSize() + VarArgSize;
-  size_t ThisOffset = ArgSize - (Func->hasRVO() ? primSize(PT_Ptr) : 0);
-  Pointer &ThisPtr = S.Stk.peek<Pointer>(ThisOffset);
-
-  const CXXRecordDecl *DynamicDecl = nullptr;
-  {
-    Pointer TypePtr = ThisPtr;
-    while (TypePtr.isBaseClass())
-      TypePtr = TypePtr.getBase();
-
-    QualType DynamicType = TypePtr.getType();
-    if (DynamicType->isPointerType() || DynamicType->isReferenceType())
-      DynamicDecl = DynamicType->getPointeeCXXRecordDecl();
-    else
-      DynamicDecl = DynamicType->getAsCXXRecordDecl();
-  }
-  assert(DynamicDecl);
-
-  const auto *StaticDecl = cast<CXXRecordDecl>(Func->getParentDecl());
-  const auto *InitialFunction = cast<CXXMethodDecl>(Func->getDecl());
-  const CXXMethodDecl *Overrider = S.getContext().getOverridingFunction(
-      DynamicDecl, StaticDecl, InitialFunction);
-
-  if (Overrider != InitialFunction) {
-    // DR1872: An instantiated virtual constexpr function can't be called in a
-    // constant expression (prior to C++20). We can still constant-fold such a
-    // call.
-    if (!S.getLangOpts().CPlusPlus20 && Overrider->isVirtual()) {
-      const Expr *E = S.Current->getExpr(OpPC);
-      S.CCEDiag(E, diag::note_constexpr_virtual_call) << E->getSourceRange();
-    }
-
-    Func = S.getContext().getOrCreateFunction(Overrider);
-
-    const CXXRecordDecl *ThisFieldDecl =
-        ThisPtr.getFieldDesc()->getType()->getAsCXXRecordDecl();
-    if (Func->getParentDecl()->isDerivedFrom(ThisFieldDecl)) {
-      // If the function we call is further DOWN the hierarchy than the
-      // FieldDesc of our pointer, just go up the hierarchy of this field
-      // the furthest we can go.
-      while (ThisPtr.isBaseClass())
-        ThisPtr = ThisPtr.getBase();
-    }
-  }
-
-  if (!Call(S, OpPC, Func, VarArgSize))
-    return false;
-
-  // Covariant return types. The return type of Overrider is a pointer
-  // or reference to a class type.
-  if (Overrider != InitialFunction &&
-      Overrider->getReturnType()->isPointerOrReferenceType() &&
-      InitialFunction->getReturnType()->isPointerOrReferenceType()) {
-    QualType OverriderPointeeType =
-        Overrider->getReturnType()->getPointeeType();
-    QualType InitialPointeeType =
-        InitialFunction->getReturnType()->getPointeeType();
-    // We've called Overrider above, but calling code expects us to return what
-    // InitialFunction returned. According to the rules for covariant return
-    // types, what InitialFunction returns needs to be a base class of what
-    // Overrider returns. So, we need to do an upcast here.
-    unsigned Offset = S.getContext().collectBaseOffset(
-        InitialPointeeType->getAsRecordDecl(),
-        OverriderPointeeType->getAsRecordDecl());
-    return GetPtrBasePop(S, OpPC, Offset);
-  }
-
-  return true;
-}
-
-inline bool CallBI(InterpState &S, CodePtr &PC, const Function *Func,
-                   const CallExpr *CE) {
-  auto NewFrame = std::make_unique<InterpFrame>(S, Func, PC);
-
-  InterpFrame *FrameBefore = S.Current;
-  S.Current = NewFrame.get();
-
-  if (InterpretBuiltin(S, PC, Func, CE)) {
-    NewFrame.release();
-    return true;
-  }
-  S.Current = FrameBefore;
-  return false;
-}
-
-inline bool CallPtr(InterpState &S, CodePtr OpPC, uint32_t ArgSize,
-                    const CallExpr *CE) {
-  const FunctionPointer &FuncPtr = S.Stk.pop<FunctionPointer>();
-
-  const Function *F = FuncPtr.getFunction();
-  if (!F) {
-    const auto *E = cast<CallExpr>(S.Current->getExpr(OpPC));
-    S.FFDiag(E, diag::note_constexpr_null_callee)
-        << const_cast<Expr *>(E->getCallee()) << E->getSourceRange();
-    return false;
-  }
-
-  if (!FuncPtr.isValid() || !F->getDecl())
-    return Invalid(S, OpPC);
-
-  assert(F);
-
-  // This happens when the call expression has been cast to
-  // something else, but we don't support that.
-  if (S.Ctx.classify(F->getDecl()->getReturnType()) !=
-      S.Ctx.classify(CE->getType()))
-    return false;
-
-  // Check argument nullability state.
-  if (F->hasNonNullAttr()) {
-    if (!CheckNonNullArgs(S, OpPC, F, CE, ArgSize))
-      return false;
-  }
-
-  assert(ArgSize >= F->getWrittenArgSize());
-  uint32_t VarArgSize = ArgSize - F->getWrittenArgSize();
-
-  // We need to do this explicitly here since we don't have the necessary
-  // information to do it automatically.
-  if (F->isThisPointerExplicit())
-    VarArgSize -= align(primSize(PT_Ptr));
-
-  if (F->isVirtual())
-    return CallVirt(S, OpPC, F, VarArgSize);
-
-  return Call(S, OpPC, F, VarArgSize);
-}
-
-=======
->>>>>>> 4b409fa5
 inline bool GetFnPtr(InterpState &S, CodePtr OpPC, const Function *Func) {
   assert(Func);
   S.Stk.push<FunctionPointer>(Func);
@@ -3179,11 +2939,6 @@
                                           : DynamicAllocator::Form::NonArray;
   return CheckNewDeleteForms(S, OpPC, *AllocForm, DeleteForm, BlockDesc,
                              Source);
-}
-
-static inline bool IsConstantContext(InterpState &S, CodePtr OpPC) {
-  S.Stk.push<Boolean>(Boolean::from(S.inConstantContext()));
-  return true;
 }
 
 static inline bool IsConstantContext(InterpState &S, CodePtr OpPC) {
