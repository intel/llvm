--- conflicted
+++ resolved
@@ -69,18 +69,8 @@
 void InterpState::cleanup() {
   // As a last resort, make sure all pointers still pointing to a dead block
   // don't point to it anymore.
-<<<<<<< HEAD
-  for (DeadBlock *DB = DeadBlocks; DB; DB = DB->Next) {
-    for (Pointer *P = DB->B.Pointers; P; P = P->asBlockPointer().Next) {
-      P->PointeeStorage.BS.Pointee = nullptr;
-    }
-  }
-
-  Alloc.cleanup();
-=======
   if (Alloc)
     Alloc->cleanup();
->>>>>>> 35227056
 }
 
 Frame *InterpState::getCurrentFrame() { return Current; }
@@ -114,12 +104,6 @@
 }
 
 bool InterpState::maybeDiagnoseDanglingAllocations() {
-<<<<<<< HEAD
-  bool NoAllocationsLeft = !Alloc.hasAllocations();
-
-  if (!checkingPotentialConstantExpression()) {
-    for (const auto &[Source, Site] : Alloc.allocation_sites()) {
-=======
   if (!Alloc)
     return true;
 
@@ -127,7 +111,6 @@
 
   if (!checkingPotentialConstantExpression()) {
     for (const auto &[Source, Site] : Alloc->allocation_sites()) {
->>>>>>> 35227056
       assert(!Site.empty());
 
       CCEDiag(Source->getExprLoc(), diag::note_constexpr_memory_leak)
