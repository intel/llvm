//===------------------ InterpBuiltinBitCast.h ------------------*- C++ -*-===//
//
// Part of the LLVM Project, under the Apache License v2.0 with LLVM Exceptions.
// See https://llvm.org/LICENSE.txt for license information.
// SPDX-License-Identifier: Apache-2.0 WITH LLVM-exception
//
//===----------------------------------------------------------------------===//

#ifndef LLVM_CLANG_AST_INTERP_BUILTIN_BIT_CAST_H
#define LLVM_CLANG_AST_INTERP_BUILTIN_BIT_CAST_H

#include "BitcastBuffer.h"
#include <cstddef>

namespace clang {
namespace interp {
class Pointer;
class InterpState;
class CodePtr;
class Context;

inline static void swapBytes(std::byte *M, size_t N) {
  for (size_t I = 0; I != (N / 2); ++I)
    std::swap(M[I], M[N - 1 - I]);
}

bool DoBitCast(InterpState &S, CodePtr OpPC, const Pointer &Ptr,
               std::byte *Buff, Bits BitWidth, Bits FullBitWidth,
               bool &HasIndeterminateBits);
bool DoBitCastPtr(InterpState &S, CodePtr OpPC, const Pointer &FromPtr,
                  Pointer &ToPtr);
bool DoBitCastPtr(InterpState &S, CodePtr OpPC, const Pointer &FromPtr,
                  Pointer &ToPtr, size_t Size);
<<<<<<< HEAD
=======
bool readPointerToBuffer(const Context &Ctx, const Pointer &FromPtr,
                         BitcastBuffer &Buffer, bool ReturnOnUninit);

bool DoMemcpy(InterpState &S, CodePtr OpPC, const Pointer &SrcPtr,
              const Pointer &DestPtr, Bits Size);
>>>>>>> 49fd7d4f

} // namespace interp
} // namespace clang

#endif<|MERGE_RESOLUTION|>--- conflicted
+++ resolved
@@ -31,14 +31,11 @@
                   Pointer &ToPtr);
 bool DoBitCastPtr(InterpState &S, CodePtr OpPC, const Pointer &FromPtr,
                   Pointer &ToPtr, size_t Size);
-<<<<<<< HEAD
-=======
 bool readPointerToBuffer(const Context &Ctx, const Pointer &FromPtr,
                          BitcastBuffer &Buffer, bool ReturnOnUninit);
 
 bool DoMemcpy(InterpState &S, CodePtr OpPC, const Pointer &SrcPtr,
               const Pointer &DestPtr, Bits Size);
->>>>>>> 49fd7d4f
 
 } // namespace interp
 } // namespace clang
