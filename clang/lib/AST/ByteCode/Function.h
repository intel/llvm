//===--- Function.h - Bytecode function for the VM --------------*- C++ -*-===//
//
// Part of the LLVM Project, under the Apache License v2.0 with LLVM Exceptions.
// See https://llvm.org/LICENSE.txt for license information.
// SPDX-License-Identifier: Apache-2.0 WITH LLVM-exception
//
//===----------------------------------------------------------------------===//
//
// Defines the Function class which holds all bytecode function-specific data.
//
// The scope class which describes local variables is also defined here.
//
//===----------------------------------------------------------------------===//

#ifndef LLVM_CLANG_AST_INTERP_FUNCTION_H
#define LLVM_CLANG_AST_INTERP_FUNCTION_H

#include "Descriptor.h"
#include "Source.h"
#include "clang/AST/ASTLambda.h"
#include "clang/AST/Attr.h"
#include "clang/AST/Decl.h"
#include "llvm/ADT/PointerUnion.h"
#include "llvm/Support/raw_ostream.h"

namespace clang {
namespace interp {
class Program;
class ByteCodeEmitter;
class Pointer;
enum PrimType : uint32_t;

/// Describes a scope block.
///
/// The block gathers all the descriptors of the locals defined in this block.
class Scope final {
public:
  /// Information about a local's storage.
  struct Local {
    /// Offset of the local in frame.
    unsigned Offset;
    /// Descriptor of the local.
    Descriptor *Desc;
  };

  using LocalVectorTy = llvm::SmallVector<Local, 8>;

  Scope(LocalVectorTy &&Descriptors) : Descriptors(std::move(Descriptors)) {}

  llvm::iterator_range<LocalVectorTy::const_iterator> locals() const {
    return llvm::make_range(Descriptors.begin(), Descriptors.end());
  }

  llvm::iterator_range<LocalVectorTy::const_reverse_iterator>
  locals_reverse() const {
    return llvm::reverse(Descriptors);
  }

private:
  /// Object descriptors in this block.
  LocalVectorTy Descriptors;
};

using FunctionDeclTy =
    llvm::PointerUnion<const FunctionDecl *, const BlockExpr *>;

/// Bytecode function.
///
/// Contains links to the bytecode of the function, as well as metadata
/// describing all arguments and stack-local variables.
///
/// # Calling Convention
///
/// When calling a function, all argument values must be on the stack.
///
/// If the function has a This pointer (i.e. hasThisPointer() returns true,
/// the argument values need to be preceeded by a Pointer for the This object.
///
/// If the function uses Return Value Optimization, the arguments (and
/// potentially the This pointer) need to be preceeded by a Pointer pointing
/// to the location to construct the returned value.
///
/// After the function has been called, it will remove all arguments,
/// including RVO and This pointer, from the stack.
///
class Function final {
public:
  enum class FunctionKind {
    Normal,
    Ctor,
    Dtor,
    LambdaStaticInvoker,
    LambdaCallOperator,
<<<<<<< HEAD
=======
    CopyOrMoveOperator,
>>>>>>> 5eee2751
  };
  using ParamDescriptor = std::pair<PrimType, Descriptor *>;

  /// Returns the size of the function's local stack.
  unsigned getFrameSize() const { return FrameSize; }
  /// Returns the size of the argument stack.
  unsigned getArgSize() const { return ArgSize; }

  /// Returns a pointer to the start of the code.
  CodePtr getCodeBegin() const { return Code.data(); }
  /// Returns a pointer to the end of the code.
  CodePtr getCodeEnd() const { return Code.data() + Code.size(); }

  /// Returns the original FunctionDecl.
  const FunctionDecl *getDecl() const {
    return dyn_cast<const FunctionDecl *>(Source);
  }
  const BlockExpr *getExpr() const {
    return dyn_cast<const BlockExpr *>(Source);
  }

  /// Returns the name of the function decl this code
  /// was generated for.
  const std::string getName() const {
    if (!Source || !getDecl())
      return "<<expr>>";

    return getDecl()->getQualifiedNameAsString();
  }

  /// Returns a parameter descriptor.
  ParamDescriptor getParamDescriptor(unsigned Offset) const;

  /// Checks if the first argument is a RVO pointer.
  bool hasRVO() const { return HasRVO; }

  bool hasNonNullAttr() const { return getDecl()->hasAttr<NonNullAttr>(); }

  /// Range over the scope blocks.
  llvm::iterator_range<llvm::SmallVector<Scope, 2>::const_iterator>
  scopes() const {
    return llvm::make_range(Scopes.begin(), Scopes.end());
  }

  /// Range over argument types.
  using arg_reverse_iterator =
      SmallVectorImpl<PrimType>::const_reverse_iterator;
  llvm::iterator_range<arg_reverse_iterator> args_reverse() const {
    return llvm::reverse(ParamTypes);
  }

  /// Returns a specific scope.
  Scope &getScope(unsigned Idx) { return Scopes[Idx]; }
  const Scope &getScope(unsigned Idx) const { return Scopes[Idx]; }

  /// Returns the source information at a given PC.
  SourceInfo getSource(CodePtr PC) const;

  /// Checks if the function is valid to call in constexpr.
  bool isConstexpr() const { return IsValid || isLambdaStaticInvoker(); }

  /// Checks if the function is virtual.
  bool isVirtual() const { return Virtual; };

  /// Checks if the function is a constructor.
  bool isConstructor() const { return Kind == FunctionKind::Ctor; }
  /// Checks if the function is a destructor.
  bool isDestructor() const { return Kind == FunctionKind::Dtor; }
<<<<<<< HEAD
=======
  /// Checks if the function is copy or move operator.
  bool isCopyOrMoveOperator() const {
    return Kind == FunctionKind::CopyOrMoveOperator;
  }
>>>>>>> 5eee2751

  /// Returns whether this function is a lambda static invoker,
  /// which we generate custom byte code for.
  bool isLambdaStaticInvoker() const {
    return Kind == FunctionKind::LambdaStaticInvoker;
  }

  /// Returns whether this function is the call operator
  /// of a lambda record decl.
  bool isLambdaCallOperator() const {
    return Kind == FunctionKind::LambdaCallOperator;
  }

  /// Returns the parent record decl, if any.
  const CXXRecordDecl *getParentDecl() const {
    if (const auto *MD = dyn_cast_if_present<CXXMethodDecl>(
            dyn_cast<const FunctionDecl *>(Source)))
      return MD->getParent();
    return nullptr;
  }

  /// Checks if the function is fully done compiling.
  bool isFullyCompiled() const { return IsFullyCompiled; }

  bool hasThisPointer() const { return HasThisPointer; }

  /// Checks if the function already has a body attached.
  bool hasBody() const { return HasBody; }

  /// Checks if the function is defined.
  bool isDefined() const { return Defined; }

  bool isVariadic() const { return Variadic; }

  unsigned getBuiltinID() const { return BuiltinID; }

  bool isBuiltin() const { return getBuiltinID() != 0; }

  bool isUnevaluatedBuiltin() const;

  unsigned getNumParams() const { return ParamTypes.size(); }

  /// Returns the number of parameter this function takes when it's called,
  /// i.e excluding the instance pointer and the RVO pointer.
  unsigned getNumWrittenParams() const {
    assert(getNumParams() >= (unsigned)(hasThisPointer() + hasRVO()));
    return getNumParams() - hasThisPointer() - hasRVO();
  }
  unsigned getWrittenArgSize() const {
    return ArgSize - (align(primSize(PT_Ptr)) * (hasThisPointer() + hasRVO()));
  }

  bool isThisPointerExplicit() const {
    if (const auto *MD = dyn_cast_if_present<CXXMethodDecl>(
            dyn_cast<const FunctionDecl *>(Source)))
      return MD->isExplicitObjectMemberFunction();
    return false;
  }

  unsigned getParamOffset(unsigned ParamIndex) const {
    return ParamOffsets[ParamIndex];
  }

  PrimType getParamType(unsigned ParamIndex) const {
    return ParamTypes[ParamIndex];
  }

private:
  /// Construct a function representing an actual function.
  Function(Program &P, FunctionDeclTy Source, unsigned ArgSize,
           llvm::SmallVectorImpl<PrimType> &&ParamTypes,
           llvm::DenseMap<unsigned, ParamDescriptor> &&Params,
           llvm::SmallVectorImpl<unsigned> &&ParamOffsets, bool HasThisPointer,
           bool HasRVO, bool IsLambdaStaticInvoker);

  /// Sets the code of a function.
  void setCode(unsigned NewFrameSize, std::vector<std::byte> &&NewCode,
               SourceMap &&NewSrcMap, llvm::SmallVector<Scope, 2> &&NewScopes,
               bool NewHasBody) {
    FrameSize = NewFrameSize;
    Code = std::move(NewCode);
    SrcMap = std::move(NewSrcMap);
    Scopes = std::move(NewScopes);
    IsValid = true;
    HasBody = NewHasBody;
  }

  void setIsFullyCompiled(bool FC) { IsFullyCompiled = FC; }
  void setDefined(bool D) { Defined = D; }

private:
  friend class Program;
  friend class ByteCodeEmitter;
  friend class Context;

  /// Program reference.
  Program &P;
  /// Function Kind.
  FunctionKind Kind;
  /// Declaration this function was compiled from.
  FunctionDeclTy Source;
  /// Local area size: storage + metadata.
  unsigned FrameSize = 0;
  /// Size of the argument stack.
  unsigned ArgSize;
  /// Program code.
  std::vector<std::byte> Code;
  /// Opcode-to-expression mapping.
  SourceMap SrcMap;
  /// List of block descriptors.
  llvm::SmallVector<Scope, 2> Scopes;
  /// List of argument types.
  llvm::SmallVector<PrimType, 8> ParamTypes;
  /// Map from byte offset to parameter descriptor.
  llvm::DenseMap<unsigned, ParamDescriptor> Params;
  /// List of parameter offsets.
  llvm::SmallVector<unsigned, 8> ParamOffsets;
  /// Flag to indicate if the function is valid.
  bool IsValid = false;
  /// Flag to indicate if the function is done being
  /// compiled to bytecode.
  bool IsFullyCompiled = false;
  /// Flag indicating if this function takes the this pointer
  /// as the first implicit argument
  bool HasThisPointer = false;
  /// Whether this function has Return Value Optimization, i.e.
  /// the return value is constructed in the caller's stack frame.
  /// This is done for functions that return non-primive values.
  bool HasRVO = false;
  /// If we've already compiled the function's body.
  bool HasBody = false;
  bool Defined = false;
  bool Variadic = false;
  bool Virtual = false;
  unsigned BuiltinID = 0;

public:
  /// Dumps the disassembled bytecode to \c llvm::errs().
  void dump() const;
  void dump(llvm::raw_ostream &OS) const;
};

} // namespace interp
} // namespace clang

#endif<|MERGE_RESOLUTION|>--- conflicted
+++ resolved
@@ -91,10 +91,7 @@
     Dtor,
     LambdaStaticInvoker,
     LambdaCallOperator,
-<<<<<<< HEAD
-=======
     CopyOrMoveOperator,
->>>>>>> 5eee2751
   };
   using ParamDescriptor = std::pair<PrimType, Descriptor *>;
 
@@ -163,13 +160,10 @@
   bool isConstructor() const { return Kind == FunctionKind::Ctor; }
   /// Checks if the function is a destructor.
   bool isDestructor() const { return Kind == FunctionKind::Dtor; }
-<<<<<<< HEAD
-=======
   /// Checks if the function is copy or move operator.
   bool isCopyOrMoveOperator() const {
     return Kind == FunctionKind::CopyOrMoveOperator;
   }
->>>>>>> 5eee2751
 
   /// Returns whether this function is a lambda static invoker,
   /// which we generate custom byte code for.
