--- conflicted
+++ resolved
@@ -264,11 +264,7 @@
   bool isLive() const {
     if (!isBlockPointer())
       return true;
-<<<<<<< HEAD
-    return asBlockPointer().Pointee && !asBlockPointer().Pointee->isDead();
-=======
     return BS.Pointee && !BS.Pointee->isDead();
->>>>>>> 35227056
   }
   /// Checks if the item is a field in an object.
   bool isField() const {
@@ -548,11 +544,7 @@
     if (!isBlockPointer())
       return false;
 
-<<<<<<< HEAD
-    if (const Block *Pointee = asBlockPointer().Pointee)
-=======
     if (const Block *Pointee = BS.Pointee)
->>>>>>> 35227056
       return Pointee->isDummy();
     return false;
   }
@@ -696,25 +688,6 @@
     return *reinterpret_cast<T *>(BS.Pointee->rawData() + ReadOffset);
   }
 
-  /// Dereferences the element at index \p I.
-  /// This is equivalent to atIndex(I).deref<T>().
-  template <typename T> T &elem(unsigned I) const {
-    assert(isLive() && "Invalid pointer");
-    assert(isBlockPointer());
-    assert(asBlockPointer().Pointee);
-    assert(isDereferencable());
-    assert(getFieldDesc()->isPrimitiveArray());
-
-    unsigned ElemByteOffset = I * getFieldDesc()->getElemSize();
-    if (isArrayRoot())
-      return *reinterpret_cast<T *>(asBlockPointer().Pointee->rawData() +
-                                    asBlockPointer().Base + sizeof(InitMapPtr) +
-                                    ElemByteOffset);
-
-    return *reinterpret_cast<T *>(asBlockPointer().Pointee->rawData() + Offset +
-                                  ElemByteOffset);
-  }
-
   /// Whether this block can be read from at all. This is only true for
   /// block pointers that point to a valid location inside that block.
   bool isDereferencable() const {
@@ -732,14 +705,11 @@
   /// used in situations where we *know* we have initialized *all* elements
   /// of a primtive array.
   void initializeAllElements() const;
-<<<<<<< HEAD
-=======
   /// Checks if an object was initialized.
   bool isInitialized() const;
   /// Like isInitialized(), but for primitive arrays.
   bool isElementInitialized(unsigned Index) const;
   bool allElementsInitialized() const;
->>>>>>> 35227056
   /// Activats a field.
   void activate() const;
   /// Deactivates an entire strurcutre.
