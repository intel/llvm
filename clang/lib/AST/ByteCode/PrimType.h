//===--- PrimType.h - Types for the constexpr VM ----------------*- C++ -*-===//
//
// Part of the LLVM Project, under the Apache License v2.0 with LLVM Exceptions.
// See https://llvm.org/LICENSE.txt for license information.
// SPDX-License-Identifier: Apache-2.0 WITH LLVM-exception
//
//===----------------------------------------------------------------------===//
//
// Defines the VM types and helpers operating on types.
//
//===----------------------------------------------------------------------===//

#ifndef LLVM_CLANG_AST_INTERP_TYPE_H
#define LLVM_CLANG_AST_INTERP_TYPE_H

#include "llvm/Support/raw_ostream.h"
#include <climits>
#include <cstddef>
#include <cstdint>

namespace clang {
namespace interp {

class Pointer;
class Boolean;
class Floating;
class FunctionPointer;
class MemberPointer;
class FixedPoint;
template <bool Signed> class IntegralAP;
template <unsigned Bits, bool Signed> class Integral;

/// Enumeration of the primitive types of the VM.
enum PrimType : uint8_t {
  PT_Sint8 = 0,
  PT_Uint8 = 1,
  PT_Sint16 = 2,
  PT_Uint16 = 3,
  PT_Sint32 = 4,
  PT_Uint32 = 5,
  PT_Sint64 = 6,
  PT_Uint64 = 7,
  PT_IntAP = 8,
  PT_IntAPS = 9,
  PT_Bool = 10,
  PT_FixedPoint = 11,
  PT_Float = 12,
  PT_Ptr = 13,
  PT_MemberPtr = 14,
};

// Like std::optional<PrimType>, but only sizeof(PrimType).
class OptPrimType final {
<<<<<<< HEAD
  unsigned V = ~0u;
=======
  static constexpr uint8_t None = 0xFF;
  uint8_t V = None;
>>>>>>> 35227056

public:
  OptPrimType() = default;
  OptPrimType(std::nullopt_t) {}
  OptPrimType(PrimType T) : V(static_cast<unsigned>(T)) {}

<<<<<<< HEAD
  explicit constexpr operator bool() const { return V != ~0u; }
=======
  explicit constexpr operator bool() const { return V != None; }
>>>>>>> 35227056
  PrimType operator*() const {
    assert(operator bool());
    return static_cast<PrimType>(V);
  }

  PrimType value_or(PrimType PT) const {
    if (operator bool())
      return static_cast<PrimType>(V);
    return PT;
  }

  bool operator==(PrimType PT) const {
    if (!operator bool())
      return false;
    return V == static_cast<unsigned>(PT);
  }
  bool operator==(OptPrimType OPT) const { return V == OPT.V; }
  bool operator!=(PrimType PT) const { return !(*this == PT); }
  bool operator!=(OptPrimType OPT) const { return V != OPT.V; }
};
static_assert(sizeof(OptPrimType) == sizeof(PrimType));

inline constexpr bool isPtrType(PrimType T) {
  return T == PT_Ptr || T == PT_MemberPtr;
}

inline constexpr bool isSignedType(PrimType T) {
  switch (T) {
  case PT_Sint8:
  case PT_Sint16:
  case PT_Sint32:
  case PT_Sint64:
    return true;
  default:
    return false;
  }
  return false;
}

enum class CastKind : uint8_t {
  Reinterpret,
  Volatile,
  Dynamic,
};

inline llvm::raw_ostream &operator<<(llvm::raw_ostream &OS,
                                     interp::CastKind CK) {
  switch (CK) {
  case interp::CastKind::Reinterpret:
    OS << "reinterpret_cast";
    break;
  case interp::CastKind::Volatile:
    OS << "volatile";
    break;
  case interp::CastKind::Dynamic:
    OS << "dynamic";
    break;
  }
  return OS;
}

constexpr bool isIntegralType(PrimType T) { return T <= PT_FixedPoint; }
template <typename T> constexpr bool needsAlloc() {
  return std::is_same_v<T, IntegralAP<false>> ||
         std::is_same_v<T, IntegralAP<true>> || std::is_same_v<T, Floating>;
}
constexpr bool needsAlloc(PrimType T) {
  return T == PT_IntAP || T == PT_IntAPS || T == PT_Float;
}

/// Mapping from primitive types to their representation.
template <PrimType T> struct PrimConv;
template <> struct PrimConv<PT_Sint8> {
  using T = Integral<8, true>;
};
template <> struct PrimConv<PT_Uint8> {
  using T = Integral<8, false>;
};
template <> struct PrimConv<PT_Sint16> {
  using T = Integral<16, true>;
};
template <> struct PrimConv<PT_Uint16> {
  using T = Integral<16, false>;
};
template <> struct PrimConv<PT_Sint32> {
  using T = Integral<32, true>;
};
template <> struct PrimConv<PT_Uint32> {
  using T = Integral<32, false>;
};
template <> struct PrimConv<PT_Sint64> {
  using T = Integral<64, true>;
};
template <> struct PrimConv<PT_Uint64> {
  using T = Integral<64, false>;
};
template <> struct PrimConv<PT_IntAP> {
  using T = IntegralAP<false>;
};
template <> struct PrimConv<PT_IntAPS> {
  using T = IntegralAP<true>;
};
template <> struct PrimConv<PT_Float> {
  using T = Floating;
};
template <> struct PrimConv<PT_Bool> {
  using T = Boolean;
};
template <> struct PrimConv<PT_Ptr> {
  using T = Pointer;
};
template <> struct PrimConv<PT_MemberPtr> {
  using T = MemberPointer;
};
template <> struct PrimConv<PT_FixedPoint> {
  using T = FixedPoint;
};

/// Returns the size of a primitive type in bytes.
size_t primSize(PrimType Type);

/// Aligns a size to the pointer alignment.
constexpr size_t align(size_t Size) {
  return ((Size + alignof(void *) - 1) / alignof(void *)) * alignof(void *);
}

constexpr bool aligned(uintptr_t Value) { return Value == align(Value); }
static_assert(aligned(sizeof(void *)));

static inline bool aligned(const void *P) {
  return aligned(reinterpret_cast<uintptr_t>(P));
}

} // namespace interp
} // namespace clang

/// Helper macro to simplify type switches.
/// The macro implicitly exposes a type T in the scope of the inner block.
#define TYPE_SWITCH_CASE(Name, B)                                              \
  case Name: {                                                                 \
    using T = PrimConv<Name>::T;                                               \
    B;                                                                         \
    break;                                                                     \
  }
#define TYPE_SWITCH(Expr, B)                                                   \
  do {                                                                         \
    switch (Expr) {                                                            \
      TYPE_SWITCH_CASE(PT_Sint8, B)                                            \
      TYPE_SWITCH_CASE(PT_Uint8, B)                                            \
      TYPE_SWITCH_CASE(PT_Sint16, B)                                           \
      TYPE_SWITCH_CASE(PT_Uint16, B)                                           \
      TYPE_SWITCH_CASE(PT_Sint32, B)                                           \
      TYPE_SWITCH_CASE(PT_Uint32, B)                                           \
      TYPE_SWITCH_CASE(PT_Sint64, B)                                           \
      TYPE_SWITCH_CASE(PT_Uint64, B)                                           \
      TYPE_SWITCH_CASE(PT_IntAP, B)                                            \
      TYPE_SWITCH_CASE(PT_IntAPS, B)                                           \
      TYPE_SWITCH_CASE(PT_Float, B)                                            \
      TYPE_SWITCH_CASE(PT_Bool, B)                                             \
      TYPE_SWITCH_CASE(PT_Ptr, B)                                              \
      TYPE_SWITCH_CASE(PT_MemberPtr, B)                                        \
      TYPE_SWITCH_CASE(PT_FixedPoint, B)                                       \
    }                                                                          \
  } while (0)

#define INT_TYPE_SWITCH(Expr, B)                                               \
  do {                                                                         \
    switch (Expr) {                                                            \
      TYPE_SWITCH_CASE(PT_Sint8, B)                                            \
      TYPE_SWITCH_CASE(PT_Uint8, B)                                            \
      TYPE_SWITCH_CASE(PT_Sint16, B)                                           \
      TYPE_SWITCH_CASE(PT_Uint16, B)                                           \
      TYPE_SWITCH_CASE(PT_Sint32, B)                                           \
      TYPE_SWITCH_CASE(PT_Uint32, B)                                           \
      TYPE_SWITCH_CASE(PT_Sint64, B)                                           \
      TYPE_SWITCH_CASE(PT_Uint64, B)                                           \
      TYPE_SWITCH_CASE(PT_IntAP, B)                                            \
      TYPE_SWITCH_CASE(PT_IntAPS, B)                                           \
      TYPE_SWITCH_CASE(PT_Bool, B)                                             \
    default:                                                                   \
      llvm_unreachable("Not an integer value");                                \
    }                                                                          \
  } while (0)

#define INT_TYPE_SWITCH_NO_BOOL(Expr, B)                                       \
  do {                                                                         \
    switch (Expr) {                                                            \
      TYPE_SWITCH_CASE(PT_Sint8, B)                                            \
      TYPE_SWITCH_CASE(PT_Uint8, B)                                            \
      TYPE_SWITCH_CASE(PT_Sint16, B)                                           \
      TYPE_SWITCH_CASE(PT_Uint16, B)                                           \
      TYPE_SWITCH_CASE(PT_Sint32, B)                                           \
      TYPE_SWITCH_CASE(PT_Uint32, B)                                           \
      TYPE_SWITCH_CASE(PT_Sint64, B)                                           \
      TYPE_SWITCH_CASE(PT_Uint64, B)                                           \
      TYPE_SWITCH_CASE(PT_IntAP, B)                                            \
      TYPE_SWITCH_CASE(PT_IntAPS, B)                                           \
    default:                                                                   \
      llvm_unreachable("Not an integer value");                                \
    }                                                                          \
  } while (0)

#define TYPE_SWITCH_ALLOC(Expr, B)                                             \
  do {                                                                         \
    switch (Expr) {                                                            \
      TYPE_SWITCH_CASE(PT_Float, B)                                            \
      TYPE_SWITCH_CASE(PT_IntAP, B)                                            \
      TYPE_SWITCH_CASE(PT_IntAPS, B)                                           \
    default:;                                                                  \
    }                                                                          \
  } while (0)

#endif<|MERGE_RESOLUTION|>--- conflicted
+++ resolved
@@ -51,23 +51,15 @@
 
 // Like std::optional<PrimType>, but only sizeof(PrimType).
 class OptPrimType final {
-<<<<<<< HEAD
-  unsigned V = ~0u;
-=======
   static constexpr uint8_t None = 0xFF;
   uint8_t V = None;
->>>>>>> 35227056
 
 public:
   OptPrimType() = default;
   OptPrimType(std::nullopt_t) {}
   OptPrimType(PrimType T) : V(static_cast<unsigned>(T)) {}
 
-<<<<<<< HEAD
-  explicit constexpr operator bool() const { return V != ~0u; }
-=======
   explicit constexpr operator bool() const { return V != None; }
->>>>>>> 35227056
   PrimType operator*() const {
     assert(operator bool());
     return static_cast<PrimType>(V);
