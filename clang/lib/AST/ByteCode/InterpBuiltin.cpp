--- conflicted
+++ resolved
@@ -681,33 +681,6 @@
   return true;
 }
 
-<<<<<<< HEAD
-static bool interp__builtin_parity(InterpState &S, CodePtr OpPC,
-                                   const InterpFrame *Frame,
-                                   const CallExpr *Call) {
-  APSInt Val = popToAPSInt(S, Call->getArg(0));
-  pushInteger(S, Val.popcount() % 2, Call->getType());
-  return true;
-}
-
-static bool interp__builtin_clrsb(InterpState &S, CodePtr OpPC,
-                                  const InterpFrame *Frame,
-                                  const CallExpr *Call) {
-  APSInt Val = popToAPSInt(S, Call->getArg(0));
-  pushInteger(S, Val.getBitWidth() - Val.getSignificantBits(), Call->getType());
-  return true;
-}
-
-static bool interp__builtin_bitreverse(InterpState &S, CodePtr OpPC,
-                                       const InterpFrame *Frame,
-                                       const CallExpr *Call) {
-  APSInt Val = popToAPSInt(S, Call->getArg(0));
-  pushInteger(S, Val.reverseBits(), Call->getType());
-  return true;
-}
-
-=======
->>>>>>> 54c4ef26
 static bool interp__builtin_classify_type(InterpState &S, CodePtr OpPC,
                                           const InterpFrame *Frame,
                                           const CallExpr *Call) {
@@ -742,38 +715,6 @@
   return true;
 }
 
-<<<<<<< HEAD
-/// rotateleft(value, amount)
-static bool interp__builtin_rotate(InterpState &S, CodePtr OpPC,
-                                   const InterpFrame *Frame,
-                                   const CallExpr *Call, bool Right) {
-  APSInt Amount = popToAPSInt(S, Call->getArg(1));
-  APSInt Value = popToAPSInt(S, Call->getArg(0));
-
-  APSInt Result;
-  if (Right)
-    Result = APSInt(Value.rotr(Amount.urem(Value.getBitWidth())),
-                    /*IsUnsigned=*/true);
-  else // Left.
-    Result = APSInt(Value.rotl(Amount.urem(Value.getBitWidth())),
-                    /*IsUnsigned=*/true);
-
-  pushInteger(S, Result, Call->getType());
-  return true;
-}
-
-static bool interp__builtin_ffs(InterpState &S, CodePtr OpPC,
-                                const InterpFrame *Frame,
-                                const CallExpr *Call) {
-  APSInt Value = popToAPSInt(S, Call->getArg(0));
-
-  uint64_t N = Value.countr_zero();
-  pushInteger(S, N == Value.getBitWidth() ? 0 : N + 1, Call->getType());
-  return true;
-}
-
-=======
->>>>>>> 54c4ef26
 static bool interp__builtin_addressof(InterpState &S, CodePtr OpPC,
                                       const InterpFrame *Frame,
                                       const CallExpr *Call) {
@@ -1734,13 +1675,8 @@
                                                     const InterpFrame *Frame,
                                                     const CallExpr *Call,
                                                     unsigned BuiltinID) {
-<<<<<<< HEAD
-  const bool HasZeroArg = Call->getNumArgs() == 2;
-  const bool IsCTTZ = BuiltinID == Builtin::BI__builtin_elementwise_ctzg;
-=======
   bool HasZeroArg = Call->getNumArgs() == 2;
   bool IsCTTZ = BuiltinID == Builtin::BI__builtin_elementwise_ctzg;
->>>>>>> 54c4ef26
   assert(Call->getNumArgs() == 1 || HasZeroArg);
   if (Call->getArg(0)->getType()->isIntegerType()) {
     PrimType ArgT = *S.getContext().classify(Call->getArg(0)->getType());
@@ -2562,20 +2498,6 @@
   const Pointer &Dst = S.Stk.peek<Pointer>();
 
   const ASTContext &ASTCtx = S.getASTContext();
-<<<<<<< HEAD
-  const unsigned SrcBits = ASTCtx.getIntWidth(VT0->getElementType());
-  const unsigned LHSVecLen = VT0->getNumElements();
-  const unsigned SrcPerLane = 128 / SrcBits;
-  const unsigned Lanes = LHSVecLen * SrcBits / 128;
-
-  PrimType SrcT = *S.getContext().classify(VT0->getElementType());
-  PrimType DstT = *S.getContext().classify(getElemType(Dst));
-  const bool IsUnsigend = getElemType(Dst)->isUnsignedIntegerType();
-
-  for (unsigned Lane = 0; Lane != Lanes; ++Lane) {
-    const unsigned BaseSrc = Lane * SrcPerLane;
-    const unsigned BaseDst = Lane * (2 * SrcPerLane);
-=======
   unsigned SrcBits = ASTCtx.getIntWidth(VT0->getElementType());
   unsigned LHSVecLen = VT0->getNumElements();
   unsigned SrcPerLane = 128 / SrcBits;
@@ -2588,7 +2510,6 @@
   for (unsigned Lane = 0; Lane != Lanes; ++Lane) {
     unsigned BaseSrc = Lane * SrcPerLane;
     unsigned BaseDst = Lane * (2 * SrcPerLane);
->>>>>>> 54c4ef26
 
     for (unsigned I = 0; I != SrcPerLane; ++I) {
       INT_TYPE_SWITCH_NO_BOOL(SrcT, {
@@ -2893,7 +2814,6 @@
   const Pointer &TrueVec = S.Stk.pop<Pointer>();
   const Pointer &FalseVec = S.Stk.pop<Pointer>();
   const Pointer &Dst = S.Stk.peek<Pointer>();
-<<<<<<< HEAD
 
   assert(FalseVec.getNumElems() == TrueVec.getNumElems());
   assert(FalseVec.getNumElems() == Dst.getNumElems());
@@ -2915,95 +2835,6 @@
                                    : FalseVec.elem<T>(I).toAPSInt());
       });
     }
-  }
-  Dst.initializeAllElements();
-
-  return true;
-}
-
-static bool interp__builtin_ia32_pshuf(InterpState &S, CodePtr OpPC,
-                                       const CallExpr *Call, bool IsShufHW) {
-  assert(Call->getNumArgs() == 2 && "masked forms handled via select*");
-  APSInt ControlImm = popToAPSInt(S, Call->getArg(1));
-  const Pointer &Src = S.Stk.pop<Pointer>();
-  const Pointer &Dst = S.Stk.peek<Pointer>();
-
-  unsigned NumElems = Dst.getNumElems();
-  PrimType ElemT = Dst.getFieldDesc()->getPrimType();
-
-  unsigned ElemBits = static_cast<unsigned>(primSize(ElemT) * 8);
-  if (ElemBits != 16 && ElemBits != 32)
-    return false;
-
-  unsigned LaneElts = 128u / ElemBits;
-  assert(LaneElts && (NumElems % LaneElts == 0));
-
-  uint8_t Ctl = static_cast<uint8_t>(ControlImm.getZExtValue());
-
-  for (unsigned Idx = 0; Idx != NumElems; Idx++) {
-    unsigned LaneBase = (Idx / LaneElts) * LaneElts;
-    unsigned LaneIdx = Idx % LaneElts;
-    unsigned SrcIdx = Idx;
-    unsigned Sel = (Ctl >> (2 * LaneIdx)) & 0x3;
-    if (ElemBits == 32) {
-      SrcIdx = LaneBase + Sel;
-    } else {
-      constexpr unsigned HalfSize = 4;
-      bool InHigh = LaneIdx >= HalfSize;
-      if (!IsShufHW && !InHigh) {
-        SrcIdx = LaneBase + Sel;
-      } else if (IsShufHW && InHigh) {
-        unsigned Rel = LaneIdx - HalfSize;
-        Sel = (Ctl >> (2 * Rel)) & 0x3;
-        SrcIdx = LaneBase + HalfSize + Sel;
-      }
-    }
-
-    INT_TYPE_SWITCH_NO_BOOL(ElemT, { Dst.elem<T>(Idx) = Src.elem<T>(SrcIdx); });
-  }
-  Dst.initializeAllElements();
-  return true;
-}
-
-static bool interp__builtin_elementwise_triop(
-    InterpState &S, CodePtr OpPC, const CallExpr *Call,
-    llvm::function_ref<APInt(const APSInt &, const APSInt &, const APSInt &)>
-        Fn) {
-  assert(Call->getNumArgs() == 3);
-
-  QualType Arg0Type = Call->getArg(0)->getType();
-  QualType Arg2Type = Call->getArg(2)->getType();
-  // Non-vector integer types.
-  if (!Arg0Type->isVectorType()) {
-    const APSInt &Op2 = popToAPSInt(S, Arg2Type);
-    const APSInt &Op1 = popToAPSInt(S, Call->getArg(1));
-    const APSInt &Op0 = popToAPSInt(S, Arg0Type);
-    APSInt Result = APSInt(Fn(Op0, Op1, Op2), Op0.isUnsigned());
-    pushInteger(S, Result, Call->getType());
-    return true;
-=======
-
-  assert(FalseVec.getNumElems() == TrueVec.getNumElems());
-  assert(FalseVec.getNumElems() == Dst.getNumElems());
-  unsigned NumElems = FalseVec.getNumElems();
-  PrimType ElemT = FalseVec.getFieldDesc()->getPrimType();
-  PrimType DstElemT = Dst.getFieldDesc()->getPrimType();
-
-  for (unsigned I = 0; I != NumElems; ++I) {
-    bool MaskBit = Mask[I % 8];
-    if (ElemT == PT_Float) {
-      assert(DstElemT == PT_Float);
-      Dst.elem<Floating>(I) =
-          MaskBit ? TrueVec.elem<Floating>(I) : FalseVec.elem<Floating>(I);
-    } else {
-      assert(DstElemT == ElemT);
-      INT_TYPE_SWITCH_NO_BOOL(DstElemT, {
-        Dst.elem<T>(I) =
-            static_cast<T>(MaskBit ? TrueVec.elem<T>(I).toAPSInt()
-                                   : FalseVec.elem<T>(I).toAPSInt());
-      });
-    }
->>>>>>> 54c4ef26
   }
   Dst.initializeAllElements();
 
@@ -3211,8 +3042,6 @@
   return true;
 }
 
-<<<<<<< HEAD
-=======
 static bool interp__builtin_x86_extract_vector(InterpState &S, CodePtr OpPC,
                                                const CallExpr *Call,
                                                unsigned ID) {
@@ -3289,7 +3118,6 @@
   return true;
 }
 
->>>>>>> 54c4ef26
 static bool interp__builtin_x86_insert_subvector(InterpState &S, CodePtr OpPC,
                                                  const CallExpr *Call,
                                                  unsigned ID) {
@@ -3318,15 +3146,9 @@
   unsigned Lane = static_cast<unsigned>(Index % NumLanes);
   unsigned InsertPos = Lane * SubElements;
 
-<<<<<<< HEAD
-  PrimType ElemPT = BaseVec.getFieldDesc()->getPrimType();
-
-  TYPE_SWITCH(ElemPT, {
-=======
   PrimType ElemT = BaseVec.getFieldDesc()->getPrimType();
 
   TYPE_SWITCH(ElemT, {
->>>>>>> 54c4ef26
     for (unsigned I = 0; I != BaseElements; ++I)
       Dst.elem<T>(I) = BaseVec.elem<T>(I);
     for (unsigned I = 0; I != SubElements; ++I)
@@ -3334,9 +3156,6 @@
   });
 
   Dst.initializeAllElements();
-<<<<<<< HEAD
-
-=======
   return true;
 }
 
@@ -3419,7 +3238,6 @@
     }
   });
   Dst.initializeAllElements();
->>>>>>> 54c4ef26
   return true;
 }
 
@@ -3436,15 +3254,6 @@
   unsigned Index =
       static_cast<unsigned>(ImmAPS.getZExtValue() & (NumElems - 1));
 
-<<<<<<< HEAD
-  PrimType ElemPT = Vec.getFieldDesc()->getPrimType();
-  // FIXME(#161685): Replace float+int split with a numeric-only type switch
-  if (ElemPT == PT_Float) {
-    S.Stk.push<Floating>(Vec.elem<Floating>(Index));
-    return true;
-  }
-  INT_TYPE_SWITCH_NO_BOOL(ElemPT, {
-=======
   PrimType ElemT = Vec.getFieldDesc()->getPrimType();
   // FIXME(#161685): Replace float+int split with a numeric-only type switch
   if (ElemT == PT_Float) {
@@ -3452,7 +3261,6 @@
     return true;
   }
   INT_TYPE_SWITCH_NO_BOOL(ElemT, {
->>>>>>> 54c4ef26
     APSInt V = Vec.elem<T>(Index).toAPSInt();
     pushInteger(S, V, Call->getType());
   });
@@ -3477,13 +3285,8 @@
   unsigned Index =
       static_cast<unsigned>(ImmAPS.getZExtValue() & (NumElems - 1));
 
-<<<<<<< HEAD
-  PrimType ElemPT = Base.getFieldDesc()->getPrimType();
-  INT_TYPE_SWITCH_NO_BOOL(ElemPT, {
-=======
   PrimType ElemT = Base.getFieldDesc()->getPrimType();
   INT_TYPE_SWITCH_NO_BOOL(ElemT, {
->>>>>>> 54c4ef26
     for (unsigned I = 0; I != NumElems; ++I)
       Dst.elem<T>(I) = Base.elem<T>(I);
     Dst.elem<T>(Index) = static_cast<T>(ValAPS);
@@ -3493,8 +3296,6 @@
   return true;
 }
 
-<<<<<<< HEAD
-=======
 static bool interp__builtin_ia32_vpconflict(InterpState &S, CodePtr OpPC,
                                             const CallExpr *Call) {
   assert(Call->getNumArgs() == 1);
@@ -3581,7 +3382,6 @@
   return true;
 }
 
->>>>>>> 54c4ef26
 bool InterpretBuiltin(InterpState &S, CodePtr OpPC, const CallExpr *Call,
                       uint32_t BuiltinID) {
   if (!S.getASTContext().BuiltinInfo.isConstantEvaluated(BuiltinID))
@@ -4433,16 +4233,6 @@
   case X86::BI__builtin_ia32_vpconflictdi_256:
   case X86::BI__builtin_ia32_vpconflictdi_512:
     return interp__builtin_ia32_vpconflict(S, OpPC, Call);
-  case clang::X86::BI__builtin_ia32_blendpd:
-  case clang::X86::BI__builtin_ia32_blendpd256:
-  case clang::X86::BI__builtin_ia32_blendps:
-  case clang::X86::BI__builtin_ia32_blendps256:
-  case clang::X86::BI__builtin_ia32_pblendw128:
-  case clang::X86::BI__builtin_ia32_pblendw256:
-  case clang::X86::BI__builtin_ia32_pblendd128:
-  case clang::X86::BI__builtin_ia32_pblendd256:
-    return interp__builtin_blend(S, OpPC, Call);
-
   case clang::X86::BI__builtin_ia32_blendpd:
   case clang::X86::BI__builtin_ia32_blendpd256:
   case clang::X86::BI__builtin_ia32_blendps:
@@ -4522,8 +4312,6 @@
   case X86::BI__builtin_ia32_selectpd_512:
     return interp__builtin_select(S, OpPC, Call);
 
-<<<<<<< HEAD
-=======
   case X86::BI__builtin_ia32_shufps:
   case X86::BI__builtin_ia32_shufps256:
   case X86::BI__builtin_ia32_shufps512:
@@ -4565,7 +4353,6 @@
   case X86::BI__builtin_ia32_pshufb512:
     return interp__builtin_ia32_pshufb(S, OpPC, Call);
 
->>>>>>> 54c4ef26
   case X86::BI__builtin_ia32_pshuflw:
   case X86::BI__builtin_ia32_pshuflw256:
   case X86::BI__builtin_ia32_pshuflw512:
@@ -4636,8 +4423,6 @@
         S, OpPC, Call,
         [](const APSInt &LHS, const APSInt &RHS) { return LHS + RHS; });
 
-<<<<<<< HEAD
-=======
   case X86::BI__builtin_ia32_phminposuw128:
     return interp__builtin_ia32_phminposuw(S, OpPC, Call);
 
@@ -4655,7 +4440,6 @@
   case X86::BI__builtin_ia32_pternlogq256_maskz:
   case X86::BI__builtin_ia32_pternlogq512_maskz:
     return interp__builtin_ia32_pternlog(S, OpPC, Call, /*MaskZ=*/true);
->>>>>>> 54c4ef26
   case Builtin::BI__builtin_elementwise_fshl:
     return interp__builtin_elementwise_triop(S, OpPC, Call,
                                              llvm::APIntOps::fshl);
@@ -4704,8 +4488,6 @@
   case X86::BI__builtin_ia32_vec_set_v4di:
     return interp__builtin_vec_set(S, OpPC, Call, BuiltinID);
 
-<<<<<<< HEAD
-=======
   case X86::BI__builtin_ia32_pslldqi128_byteshift:
   case X86::BI__builtin_ia32_pslldqi256_byteshift:
   case X86::BI__builtin_ia32_pslldqi512_byteshift:
@@ -4739,7 +4521,6 @@
           return APInt(8, 0);
         });
 
->>>>>>> 54c4ef26
   default:
     S.FFDiag(S.Current->getLocation(OpPC),
              diag::note_invalid_subexpr_in_const_expr)
