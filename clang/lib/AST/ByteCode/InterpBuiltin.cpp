//===--- InterpBuiltin.cpp - Interpreter for the constexpr VM ---*- C++ -*-===//
//
// Part of the LLVM Project, under the Apache License v2.0 with LLVM Exceptions.
// See https://llvm.org/LICENSE.txt for license information.
// SPDX-License-Identifier: Apache-2.0 WITH LLVM-exception
//
//===----------------------------------------------------------------------===//
#include "../ExprConstShared.h"
#include "Boolean.h"
#include "Compiler.h"
#include "EvalEmitter.h"
#include "Interp.h"
#include "InterpBuiltinBitCast.h"
#include "PrimType.h"
#include "clang/AST/OSLog.h"
#include "clang/AST/RecordLayout.h"
#include "clang/Basic/Builtins.h"
#include "clang/Basic/TargetBuiltins.h"
#include "clang/Basic/TargetInfo.h"
#include "llvm/Support/SipHash.h"

namespace clang {
namespace interp {

static unsigned callArgSize(const InterpState &S, const CallExpr *C) {
  unsigned O = 0;

  for (const Expr *E : C->arguments()) {
    O += align(primSize(*S.getContext().classify(E)));
  }

  return O;
}

template <typename T>
static T getParam(const InterpFrame *Frame, unsigned Index) {
  assert(Frame->getFunction()->getNumParams() > Index);
  unsigned Offset = Frame->getFunction()->getParamOffset(Index);
  return Frame->getParam<T>(Offset);
}

static APSInt getAPSIntParam(const InterpFrame *Frame, unsigned Index) {
  APSInt R;
  unsigned Offset = Frame->getFunction()->getParamOffset(Index);
  INT_TYPE_SWITCH(Frame->getFunction()->getParamType(Index),
                  R = Frame->getParam<T>(Offset).toAPSInt());
  return R;
}

static PrimType getIntPrimType(const InterpState &S) {
  const TargetInfo &TI = S.getASTContext().getTargetInfo();
  unsigned IntWidth = TI.getIntWidth();

  if (IntWidth == 32)
    return PT_Sint32;
  else if (IntWidth == 16)
    return PT_Sint16;
  llvm_unreachable("Int isn't 16 or 32 bit?");
}

static PrimType getLongPrimType(const InterpState &S) {
  const TargetInfo &TI = S.getASTContext().getTargetInfo();
  unsigned LongWidth = TI.getLongWidth();

  if (LongWidth == 64)
    return PT_Sint64;
  else if (LongWidth == 32)
    return PT_Sint32;
  else if (LongWidth == 16)
    return PT_Sint16;
  llvm_unreachable("long isn't 16, 32 or 64 bit?");
}

/// Peek an integer value from the stack into an APSInt.
static APSInt peekToAPSInt(InterpStack &Stk, PrimType T, size_t Offset = 0) {
  if (Offset == 0)
    Offset = align(primSize(T));

  APSInt R;
  INT_TYPE_SWITCH(T, R = Stk.peek<T>(Offset).toAPSInt());

  return R;
}

/// Pushes \p Val on the stack as the type given by \p QT.
static void pushInteger(InterpState &S, const APSInt &Val, QualType QT) {
  assert(QT->isSignedIntegerOrEnumerationType() ||
         QT->isUnsignedIntegerOrEnumerationType());
  std::optional<PrimType> T = S.getContext().classify(QT);
  assert(T);

  unsigned BitWidth = S.getASTContext().getTypeSize(QT);
  if (QT->isSignedIntegerOrEnumerationType()) {
    int64_t V = Val.getSExtValue();
    INT_TYPE_SWITCH(*T, { S.Stk.push<T>(T::from(V, BitWidth)); });
  } else {
    assert(QT->isUnsignedIntegerOrEnumerationType());
    uint64_t V = Val.getZExtValue();
    INT_TYPE_SWITCH(*T, { S.Stk.push<T>(T::from(V, BitWidth)); });
  }
}

template <typename T>
static void pushInteger(InterpState &S, T Val, QualType QT) {
  if constexpr (std::is_same_v<T, APInt>)
    pushInteger(S, APSInt(Val, !std::is_signed_v<T>), QT);
  else if constexpr (std::is_same_v<T, APSInt>)
    pushInteger(S, Val, QT);
  else
    pushInteger(S,
                APSInt(APInt(sizeof(T) * 8, static_cast<uint64_t>(Val),
                             std::is_signed_v<T>),
                       !std::is_signed_v<T>),
                QT);
}

static void assignInteger(Pointer &Dest, PrimType ValueT, const APSInt &Value) {
  INT_TYPE_SWITCH_NO_BOOL(
      ValueT, { Dest.deref<T>() = T::from(static_cast<T>(Value)); });
}

static bool retPrimValue(InterpState &S, CodePtr OpPC,
                         std::optional<PrimType> &T) {
  if (!T)
    return RetVoid(S, OpPC);

#define RET_CASE(X)                                                            \
  case X:                                                                      \
    return Ret<X>(S, OpPC);
  switch (*T) {
    RET_CASE(PT_Ptr);
    RET_CASE(PT_FnPtr);
    RET_CASE(PT_Float);
    RET_CASE(PT_Bool);
    RET_CASE(PT_Sint8);
    RET_CASE(PT_Uint8);
    RET_CASE(PT_Sint16);
    RET_CASE(PT_Uint16);
    RET_CASE(PT_Sint32);
    RET_CASE(PT_Uint32);
    RET_CASE(PT_Sint64);
    RET_CASE(PT_Uint64);
    RET_CASE(PT_IntAP);
    RET_CASE(PT_IntAPS);
  default:
    llvm_unreachable("Unsupported return type for builtin function");
  }
#undef RET_CASE
}

static void diagnoseNonConstexprBuiltin(InterpState &S, CodePtr OpPC,
                                        unsigned ID) {
  auto Loc = S.Current->getSource(OpPC);
  if (S.getLangOpts().CPlusPlus11)
    S.CCEDiag(Loc, diag::note_constexpr_invalid_function)
        << /*isConstexpr=*/0 << /*isConstructor=*/0
        << ("'" + S.getASTContext().BuiltinInfo.getName(ID) + "'").str();
  else
    S.CCEDiag(Loc, diag::note_invalid_subexpr_in_const_expr);
}

static bool interp__builtin_is_constant_evaluated(InterpState &S, CodePtr OpPC,
                                                  const InterpFrame *Frame,
                                                  const CallExpr *Call) {
  unsigned Depth = S.Current->getDepth();
  auto isStdCall = [](const FunctionDecl *F) -> bool {
    return F && F->isInStdNamespace() && F->getIdentifier() &&
           F->getIdentifier()->isStr("is_constant_evaluated");
  };
  const InterpFrame *Caller = Frame->Caller;
  // The current frame is the one for __builtin_is_constant_evaluated.
  // The one above that, potentially the one for std::is_constant_evaluated().
  if (S.inConstantContext() && !S.checkingPotentialConstantExpression() &&
      S.getEvalStatus().Diag &&
      (Depth == 1 || (Depth == 2 && isStdCall(Caller->getCallee())))) {
    if (Caller->Caller && isStdCall(Caller->getCallee())) {
      const Expr *E = Caller->Caller->getExpr(Caller->getRetPC());
      S.report(E->getExprLoc(),
               diag::warn_is_constant_evaluated_always_true_constexpr)
          << "std::is_constant_evaluated" << E->getSourceRange();
    } else {
      const Expr *E = Frame->Caller->getExpr(Frame->getRetPC());
      S.report(E->getExprLoc(),
               diag::warn_is_constant_evaluated_always_true_constexpr)
          << "__builtin_is_constant_evaluated" << E->getSourceRange();
    }
  }

  S.Stk.push<Boolean>(Boolean::from(S.inConstantContext()));
  return true;
}

static bool interp__builtin_strcmp(InterpState &S, CodePtr OpPC,
                                   const InterpFrame *Frame,
                                   const Function *Func, const CallExpr *Call) {
  unsigned ID = Func->getBuiltinID();
  const Pointer &A = getParam<Pointer>(Frame, 0);
  const Pointer &B = getParam<Pointer>(Frame, 1);

  if (ID == Builtin::BIstrcmp || ID == Builtin::BIstrncmp)
    diagnoseNonConstexprBuiltin(S, OpPC, ID);

  uint64_t Limit = ~static_cast<uint64_t>(0);
  if (ID == Builtin::BIstrncmp || ID == Builtin::BI__builtin_strncmp)
    Limit = peekToAPSInt(S.Stk, *S.getContext().classify(Call->getArg(2)))
                .getZExtValue();

  if (Limit == 0) {
    pushInteger(S, 0, Call->getType());
    return true;
  }

  if (!CheckLive(S, OpPC, A, AK_Read) || !CheckLive(S, OpPC, B, AK_Read))
    return false;

  if (A.isDummy() || B.isDummy())
    return false;

  assert(A.getFieldDesc()->isPrimitiveArray());
  assert(B.getFieldDesc()->isPrimitiveArray());

  unsigned IndexA = A.getIndex();
  unsigned IndexB = B.getIndex();
  int32_t Result = 0;
  uint64_t Steps = 0;
  for (;; ++IndexA, ++IndexB, ++Steps) {

    if (Steps >= Limit)
      break;
    const Pointer &PA = A.atIndex(IndexA);
    const Pointer &PB = B.atIndex(IndexB);
    if (!CheckRange(S, OpPC, PA, AK_Read) ||
        !CheckRange(S, OpPC, PB, AK_Read)) {
      return false;
    }
    uint8_t CA = PA.deref<uint8_t>();
    uint8_t CB = PB.deref<uint8_t>();

    if (CA > CB) {
      Result = 1;
      break;
    } else if (CA < CB) {
      Result = -1;
      break;
    }
    if (CA == 0 || CB == 0)
      break;
  }

  pushInteger(S, Result, Call->getType());
  return true;
}

static bool interp__builtin_strlen(InterpState &S, CodePtr OpPC,
                                   const InterpFrame *Frame,
                                   const Function *Func, const CallExpr *Call) {
  unsigned ID = Func->getBuiltinID();
  const Pointer &StrPtr = getParam<Pointer>(Frame, 0);

  if (ID == Builtin::BIstrlen || ID == Builtin::BIwcslen)
    diagnoseNonConstexprBuiltin(S, OpPC, ID);

  if (!CheckArray(S, OpPC, StrPtr))
    return false;

  if (!CheckLive(S, OpPC, StrPtr, AK_Read))
    return false;

  if (!CheckDummy(S, OpPC, StrPtr, AK_Read))
    return false;

  assert(StrPtr.getFieldDesc()->isPrimitiveArray());
  unsigned ElemSize = StrPtr.getFieldDesc()->getElemSize();

  if (ID == Builtin::BI__builtin_wcslen || ID == Builtin::BIwcslen) {
    [[maybe_unused]] const ASTContext &AC = S.getASTContext();
    assert(ElemSize == AC.getTypeSizeInChars(AC.getWCharType()).getQuantity());
  }

  size_t Len = 0;
  for (size_t I = StrPtr.getIndex();; ++I, ++Len) {
    const Pointer &ElemPtr = StrPtr.atIndex(I);

    if (!CheckRange(S, OpPC, ElemPtr, AK_Read))
      return false;

    uint32_t Val;
    switch (ElemSize) {
    case 1:
      Val = ElemPtr.deref<uint8_t>();
      break;
    case 2:
      Val = ElemPtr.deref<uint16_t>();
      break;
    case 4:
      Val = ElemPtr.deref<uint32_t>();
      break;
    default:
      llvm_unreachable("Unsupported char size");
    }
    if (Val == 0)
      break;
  }

  pushInteger(S, Len, Call->getType());

  return true;
}

static bool interp__builtin_nan(InterpState &S, CodePtr OpPC,
                                const InterpFrame *Frame, const Function *F,
                                bool Signaling) {
  const Pointer &Arg = getParam<Pointer>(Frame, 0);

  if (!CheckLoad(S, OpPC, Arg))
    return false;

  assert(Arg.getFieldDesc()->isPrimitiveArray());

  // Convert the given string to an integer using StringRef's API.
  llvm::APInt Fill;
  std::string Str;
  assert(Arg.getNumElems() >= 1);
  for (unsigned I = 0;; ++I) {
    const Pointer &Elem = Arg.atIndex(I);

    if (!CheckLoad(S, OpPC, Elem))
      return false;

    if (Elem.deref<int8_t>() == 0)
      break;

    Str += Elem.deref<char>();
  }

  // Treat empty strings as if they were zero.
  if (Str.empty())
    Fill = llvm::APInt(32, 0);
  else if (StringRef(Str).getAsInteger(0, Fill))
    return false;

  const llvm::fltSemantics &TargetSemantics =
      S.getASTContext().getFloatTypeSemantics(F->getDecl()->getReturnType());

  Floating Result;
  if (S.getASTContext().getTargetInfo().isNan2008()) {
    if (Signaling)
      Result = Floating(
          llvm::APFloat::getSNaN(TargetSemantics, /*Negative=*/false, &Fill));
    else
      Result = Floating(
          llvm::APFloat::getQNaN(TargetSemantics, /*Negative=*/false, &Fill));
  } else {
    // Prior to IEEE 754-2008, architectures were allowed to choose whether
    // the first bit of their significand was set for qNaN or sNaN. MIPS chose
    // a different encoding to what became a standard in 2008, and for pre-
    // 2008 revisions, MIPS interpreted sNaN-2008 as qNan and qNaN-2008 as
    // sNaN. This is now known as "legacy NaN" encoding.
    if (Signaling)
      Result = Floating(
          llvm::APFloat::getQNaN(TargetSemantics, /*Negative=*/false, &Fill));
    else
      Result = Floating(
          llvm::APFloat::getSNaN(TargetSemantics, /*Negative=*/false, &Fill));
  }

  S.Stk.push<Floating>(Result);
  return true;
}

static bool interp__builtin_inf(InterpState &S, CodePtr OpPC,
                                const InterpFrame *Frame, const Function *F) {
  const llvm::fltSemantics &TargetSemantics =
      S.getASTContext().getFloatTypeSemantics(F->getDecl()->getReturnType());

  S.Stk.push<Floating>(Floating::getInf(TargetSemantics));
  return true;
}

static bool interp__builtin_copysign(InterpState &S, CodePtr OpPC,
                                     const InterpFrame *Frame,
                                     const Function *F) {
  const Floating &Arg1 = getParam<Floating>(Frame, 0);
  const Floating &Arg2 = getParam<Floating>(Frame, 1);

  APFloat Copy = Arg1.getAPFloat();
  Copy.copySign(Arg2.getAPFloat());
  S.Stk.push<Floating>(Floating(Copy));

  return true;
}

static bool interp__builtin_fmin(InterpState &S, CodePtr OpPC,
                                 const InterpFrame *Frame, const Function *F,
                                 bool IsNumBuiltin) {
  const Floating &LHS = getParam<Floating>(Frame, 0);
  const Floating &RHS = getParam<Floating>(Frame, 1);

  Floating Result;

  if (IsNumBuiltin) {
    Result = llvm::minimumnum(LHS.getAPFloat(), RHS.getAPFloat());
  } else {
    // When comparing zeroes, return -0.0 if one of the zeroes is negative.
    if (LHS.isZero() && RHS.isZero() && RHS.isNegative())
      Result = RHS;
    else if (LHS.isNan() || RHS < LHS)
      Result = RHS;
    else
      Result = LHS;
  }

  S.Stk.push<Floating>(Result);
  return true;
}

static bool interp__builtin_fmax(InterpState &S, CodePtr OpPC,
                                 const InterpFrame *Frame, const Function *Func,
                                 bool IsNumBuiltin) {
  const Floating &LHS = getParam<Floating>(Frame, 0);
  const Floating &RHS = getParam<Floating>(Frame, 1);

  Floating Result;

  if (IsNumBuiltin) {
    Result = llvm::maximumnum(LHS.getAPFloat(), RHS.getAPFloat());
  } else {
    // When comparing zeroes, return +0.0 if one of the zeroes is positive.
    if (LHS.isZero() && RHS.isZero() && LHS.isNegative())
      Result = RHS;
    else if (LHS.isNan() || RHS > LHS)
      Result = RHS;
    else
      Result = LHS;
  }

  S.Stk.push<Floating>(Result);
  return true;
}

/// Defined as __builtin_isnan(...), to accommodate the fact that it can
/// take a float, double, long double, etc.
/// But for us, that's all a Floating anyway.
static bool interp__builtin_isnan(InterpState &S, CodePtr OpPC,
                                  const InterpFrame *Frame, const Function *F,
                                  const CallExpr *Call) {
  const Floating &Arg = S.Stk.peek<Floating>();

  pushInteger(S, Arg.isNan(), Call->getType());
  return true;
}

static bool interp__builtin_issignaling(InterpState &S, CodePtr OpPC,
                                        const InterpFrame *Frame,
                                        const Function *F,
                                        const CallExpr *Call) {
  const Floating &Arg = S.Stk.peek<Floating>();

  pushInteger(S, Arg.isSignaling(), Call->getType());
  return true;
}

static bool interp__builtin_isinf(InterpState &S, CodePtr OpPC,
                                  const InterpFrame *Frame, const Function *F,
                                  bool CheckSign, const CallExpr *Call) {
  const Floating &Arg = S.Stk.peek<Floating>();
  bool IsInf = Arg.isInf();

  if (CheckSign)
    pushInteger(S, IsInf ? (Arg.isNegative() ? -1 : 1) : 0, Call->getType());
  else
    pushInteger(S, Arg.isInf(), Call->getType());
  return true;
}

static bool interp__builtin_isfinite(InterpState &S, CodePtr OpPC,
                                     const InterpFrame *Frame,
                                     const Function *F, const CallExpr *Call) {
  const Floating &Arg = S.Stk.peek<Floating>();

  pushInteger(S, Arg.isFinite(), Call->getType());
  return true;
}

static bool interp__builtin_isnormal(InterpState &S, CodePtr OpPC,
                                     const InterpFrame *Frame,
                                     const Function *F, const CallExpr *Call) {
  const Floating &Arg = S.Stk.peek<Floating>();

  pushInteger(S, Arg.isNormal(), Call->getType());
  return true;
}

static bool interp__builtin_issubnormal(InterpState &S, CodePtr OpPC,
                                        const InterpFrame *Frame,
                                        const Function *F,
                                        const CallExpr *Call) {
  const Floating &Arg = S.Stk.peek<Floating>();

  pushInteger(S, Arg.isDenormal(), Call->getType());
  return true;
}

static bool interp__builtin_iszero(InterpState &S, CodePtr OpPC,
                                   const InterpFrame *Frame, const Function *F,
                                   const CallExpr *Call) {
  const Floating &Arg = S.Stk.peek<Floating>();

  pushInteger(S, Arg.isZero(), Call->getType());
  return true;
}

static bool interp__builtin_signbit(InterpState &S, CodePtr OpPC,
                                    const InterpFrame *Frame, const Function *F,
                                    const CallExpr *Call) {
  const Floating &Arg = S.Stk.peek<Floating>();

  pushInteger(S, Arg.isNegative(), Call->getType());
  return true;
}

static bool interp_floating_comparison(InterpState &S, CodePtr OpPC,
                                       const InterpFrame *Frame,
                                       const Function *F,
                                       const CallExpr *Call) {
  const Floating &RHS = S.Stk.peek<Floating>();
  const Floating &LHS = S.Stk.peek<Floating>(align(2u * primSize(PT_Float)));
  unsigned ID = F->getBuiltinID();

  pushInteger(
      S,
      [&] {
        switch (ID) {
        case Builtin::BI__builtin_isgreater:
          return LHS > RHS;
        case Builtin::BI__builtin_isgreaterequal:
          return LHS >= RHS;
        case Builtin::BI__builtin_isless:
          return LHS < RHS;
        case Builtin::BI__builtin_islessequal:
          return LHS <= RHS;
        case Builtin::BI__builtin_islessgreater: {
          ComparisonCategoryResult cmp = LHS.compare(RHS);
          return cmp == ComparisonCategoryResult::Less ||
                 cmp == ComparisonCategoryResult::Greater;
        }
        case Builtin::BI__builtin_isunordered:
          return LHS.compare(RHS) == ComparisonCategoryResult::Unordered;
        default:
          llvm_unreachable("Unexpected builtin ID: Should be a floating point "
                           "comparison function");
        }
      }(),
      Call->getType());
  return true;
}

/// First parameter to __builtin_isfpclass is the floating value, the
/// second one is an integral value.
static bool interp__builtin_isfpclass(InterpState &S, CodePtr OpPC,
                                      const InterpFrame *Frame,
                                      const Function *Func,
                                      const CallExpr *Call) {
  PrimType FPClassArgT = *S.getContext().classify(Call->getArg(1)->getType());
  APSInt FPClassArg = peekToAPSInt(S.Stk, FPClassArgT);
  const Floating &F =
      S.Stk.peek<Floating>(align(primSize(FPClassArgT) + primSize(PT_Float)));

  int32_t Result =
      static_cast<int32_t>((F.classify() & FPClassArg).getZExtValue());
  pushInteger(S, Result, Call->getType());

  return true;
}

/// Five int values followed by one floating value.
static bool interp__builtin_fpclassify(InterpState &S, CodePtr OpPC,
                                       const InterpFrame *Frame,
                                       const Function *Func,
                                       const CallExpr *Call) {
  const Floating &Val = S.Stk.peek<Floating>();

  unsigned Index;
  switch (Val.getCategory()) {
  case APFloat::fcNaN:
    Index = 0;
    break;
  case APFloat::fcInfinity:
    Index = 1;
    break;
  case APFloat::fcNormal:
    Index = Val.isDenormal() ? 3 : 2;
    break;
  case APFloat::fcZero:
    Index = 4;
    break;
  }

  // The last argument is first on the stack.
  assert(Index <= 4);
  unsigned IntSize = primSize(getIntPrimType(S));
  unsigned Offset =
      align(primSize(PT_Float)) + ((1 + (4 - Index)) * align(IntSize));

  APSInt I = peekToAPSInt(S.Stk, getIntPrimType(S), Offset);
  pushInteger(S, I, Call->getType());
  return true;
}

// The C standard says "fabs raises no floating-point exceptions,
// even if x is a signaling NaN. The returned value is independent of
// the current rounding direction mode."  Therefore constant folding can
// proceed without regard to the floating point settings.
// Reference, WG14 N2478 F.10.4.3
static bool interp__builtin_fabs(InterpState &S, CodePtr OpPC,
                                 const InterpFrame *Frame,
                                 const Function *Func) {
  const Floating &Val = getParam<Floating>(Frame, 0);

  S.Stk.push<Floating>(Floating::abs(Val));
  return true;
}

static bool interp__builtin_abs(InterpState &S, CodePtr OpPC,
                                const InterpFrame *Frame, const Function *Func,
                                const CallExpr *Call) {
  PrimType ArgT = *S.getContext().classify(Call->getArg(0)->getType());
  APSInt Val = peekToAPSInt(S.Stk, ArgT);
  if (Val ==
      APSInt(APInt::getSignedMinValue(Val.getBitWidth()), /*IsUnsigned=*/false))
    return false;
  if (Val.isNegative())
    Val.negate();
  pushInteger(S, Val, Call->getType());
  return true;
}

static bool interp__builtin_popcount(InterpState &S, CodePtr OpPC,
                                     const InterpFrame *Frame,
                                     const Function *Func,
                                     const CallExpr *Call) {
  PrimType ArgT = *S.getContext().classify(Call->getArg(0)->getType());
  APSInt Val = peekToAPSInt(S.Stk, ArgT);
  pushInteger(S, Val.popcount(), Call->getType());
  return true;
}

static bool interp__builtin_parity(InterpState &S, CodePtr OpPC,
                                   const InterpFrame *Frame,
                                   const Function *Func, const CallExpr *Call) {
  PrimType ArgT = *S.getContext().classify(Call->getArg(0)->getType());
  APSInt Val = peekToAPSInt(S.Stk, ArgT);
  pushInteger(S, Val.popcount() % 2, Call->getType());
  return true;
}

static bool interp__builtin_clrsb(InterpState &S, CodePtr OpPC,
                                  const InterpFrame *Frame,
                                  const Function *Func, const CallExpr *Call) {
  PrimType ArgT = *S.getContext().classify(Call->getArg(0)->getType());
  APSInt Val = peekToAPSInt(S.Stk, ArgT);
  pushInteger(S, Val.getBitWidth() - Val.getSignificantBits(), Call->getType());
  return true;
}

static bool interp__builtin_bitreverse(InterpState &S, CodePtr OpPC,
                                       const InterpFrame *Frame,
                                       const Function *Func,
                                       const CallExpr *Call) {
  PrimType ArgT = *S.getContext().classify(Call->getArg(0)->getType());
  APSInt Val = peekToAPSInt(S.Stk, ArgT);
  pushInteger(S, Val.reverseBits(), Call->getType());
  return true;
}

static bool interp__builtin_classify_type(InterpState &S, CodePtr OpPC,
                                          const InterpFrame *Frame,
                                          const Function *Func,
                                          const CallExpr *Call) {
  // This is an unevaluated call, so there are no arguments on the stack.
  assert(Call->getNumArgs() == 1);
  const Expr *Arg = Call->getArg(0);

  GCCTypeClass ResultClass =
      EvaluateBuiltinClassifyType(Arg->getType(), S.getLangOpts());
  int32_t ReturnVal = static_cast<int32_t>(ResultClass);
  pushInteger(S, ReturnVal, Call->getType());
  return true;
}

// __builtin_expect(long, long)
// __builtin_expect_with_probability(long, long, double)
static bool interp__builtin_expect(InterpState &S, CodePtr OpPC,
                                   const InterpFrame *Frame,
                                   const Function *Func, const CallExpr *Call) {
  // The return value is simply the value of the first parameter.
  // We ignore the probability.
  unsigned NumArgs = Call->getNumArgs();
  assert(NumArgs == 2 || NumArgs == 3);

  PrimType ArgT = *S.getContext().classify(Call->getArg(0)->getType());
  unsigned Offset = align(primSize(getLongPrimType(S))) * 2;
  if (NumArgs == 3)
    Offset += align(primSize(PT_Float));

  APSInt Val = peekToAPSInt(S.Stk, ArgT, Offset);
  pushInteger(S, Val, Call->getType());
  return true;
}

/// rotateleft(value, amount)
static bool interp__builtin_rotate(InterpState &S, CodePtr OpPC,
                                   const InterpFrame *Frame,
                                   const Function *Func, const CallExpr *Call,
                                   bool Right) {
  PrimType AmountT = *S.getContext().classify(Call->getArg(1)->getType());
  PrimType ValueT = *S.getContext().classify(Call->getArg(0)->getType());

  APSInt Amount = peekToAPSInt(S.Stk, AmountT);
  APSInt Value = peekToAPSInt(
      S.Stk, ValueT, align(primSize(AmountT)) + align(primSize(ValueT)));

  APSInt Result;
  if (Right)
    Result = APSInt(Value.rotr(Amount.urem(Value.getBitWidth())),
                    /*IsUnsigned=*/true);
  else // Left.
    Result = APSInt(Value.rotl(Amount.urem(Value.getBitWidth())),
                    /*IsUnsigned=*/true);

  pushInteger(S, Result, Call->getType());
  return true;
}

static bool interp__builtin_ffs(InterpState &S, CodePtr OpPC,
                                const InterpFrame *Frame, const Function *Func,
                                const CallExpr *Call) {
  PrimType ArgT = *S.getContext().classify(Call->getArg(0)->getType());
  APSInt Value = peekToAPSInt(S.Stk, ArgT);

  uint64_t N = Value.countr_zero();
  pushInteger(S, N == Value.getBitWidth() ? 0 : N + 1, Call->getType());
  return true;
}

static bool interp__builtin_addressof(InterpState &S, CodePtr OpPC,
                                      const InterpFrame *Frame,
                                      const Function *Func,
                                      const CallExpr *Call) {
  assert(Call->getArg(0)->isLValue());
  PrimType PtrT = S.getContext().classify(Call->getArg(0)).value_or(PT_Ptr);

  if (PtrT == PT_FnPtr) {
    const FunctionPointer &Arg = S.Stk.peek<FunctionPointer>();
    S.Stk.push<FunctionPointer>(Arg);
  } else if (PtrT == PT_Ptr) {
    const Pointer &Arg = S.Stk.peek<Pointer>();
    S.Stk.push<Pointer>(Arg);
  } else {
    assert(false && "Unsupported pointer type passed to __builtin_addressof()");
  }
  return true;
}

static bool interp__builtin_move(InterpState &S, CodePtr OpPC,
                                 const InterpFrame *Frame, const Function *Func,
                                 const CallExpr *Call) {

  PrimType ArgT = S.getContext().classify(Call->getArg(0)).value_or(PT_Ptr);

  TYPE_SWITCH(ArgT, const T &Arg = S.Stk.peek<T>(); S.Stk.push<T>(Arg););

  return Func->getDecl()->isConstexpr();
}

static bool interp__builtin_eh_return_data_regno(InterpState &S, CodePtr OpPC,
                                                 const InterpFrame *Frame,
                                                 const Function *Func,
                                                 const CallExpr *Call) {
  PrimType ArgT = *S.getContext().classify(Call->getArg(0)->getType());
  APSInt Arg = peekToAPSInt(S.Stk, ArgT);

  int Result = S.getASTContext().getTargetInfo().getEHDataRegisterNumber(
      Arg.getZExtValue());
  pushInteger(S, Result, Call->getType());
  return true;
}

/// Just takes the first Argument to the call and puts it on the stack.
static bool noopPointer(InterpState &S, CodePtr OpPC, const InterpFrame *Frame,
                        const Function *Func, const CallExpr *Call) {
  const Pointer &Arg = S.Stk.peek<Pointer>();
  S.Stk.push<Pointer>(Arg);
  return true;
}

// Two integral values followed by a pointer (lhs, rhs, resultOut)
static bool interp__builtin_overflowop(InterpState &S, CodePtr OpPC,
                                       const InterpFrame *Frame,
                                       const Function *Func,
                                       const CallExpr *Call) {
  Pointer &ResultPtr = S.Stk.peek<Pointer>();
  if (ResultPtr.isDummy())
    return false;

  unsigned BuiltinOp = Func->getBuiltinID();
  PrimType RHST = *S.getContext().classify(Call->getArg(1)->getType());
  PrimType LHST = *S.getContext().classify(Call->getArg(0)->getType());
  APSInt RHS = peekToAPSInt(S.Stk, RHST,
                            align(primSize(PT_Ptr)) + align(primSize(RHST)));
  APSInt LHS = peekToAPSInt(S.Stk, LHST,
                            align(primSize(PT_Ptr)) + align(primSize(RHST)) +
                                align(primSize(LHST)));
  QualType ResultType = Call->getArg(2)->getType()->getPointeeType();
  PrimType ResultT = *S.getContext().classify(ResultType);
  bool Overflow;

  APSInt Result;
  if (BuiltinOp == Builtin::BI__builtin_add_overflow ||
      BuiltinOp == Builtin::BI__builtin_sub_overflow ||
      BuiltinOp == Builtin::BI__builtin_mul_overflow) {
    bool IsSigned = LHS.isSigned() || RHS.isSigned() ||
                    ResultType->isSignedIntegerOrEnumerationType();
    bool AllSigned = LHS.isSigned() && RHS.isSigned() &&
                     ResultType->isSignedIntegerOrEnumerationType();
    uint64_t LHSSize = LHS.getBitWidth();
    uint64_t RHSSize = RHS.getBitWidth();
    uint64_t ResultSize = S.getASTContext().getTypeSize(ResultType);
    uint64_t MaxBits = std::max(std::max(LHSSize, RHSSize), ResultSize);

    // Add an additional bit if the signedness isn't uniformly agreed to. We
    // could do this ONLY if there is a signed and an unsigned that both have
    // MaxBits, but the code to check that is pretty nasty.  The issue will be
    // caught in the shrink-to-result later anyway.
    if (IsSigned && !AllSigned)
      ++MaxBits;

    LHS = APSInt(LHS.extOrTrunc(MaxBits), !IsSigned);
    RHS = APSInt(RHS.extOrTrunc(MaxBits), !IsSigned);
    Result = APSInt(MaxBits, !IsSigned);
  }

  // Find largest int.
  switch (BuiltinOp) {
  default:
    llvm_unreachable("Invalid value for BuiltinOp");
  case Builtin::BI__builtin_add_overflow:
  case Builtin::BI__builtin_sadd_overflow:
  case Builtin::BI__builtin_saddl_overflow:
  case Builtin::BI__builtin_saddll_overflow:
  case Builtin::BI__builtin_uadd_overflow:
  case Builtin::BI__builtin_uaddl_overflow:
  case Builtin::BI__builtin_uaddll_overflow:
    Result = LHS.isSigned() ? LHS.sadd_ov(RHS, Overflow)
                            : LHS.uadd_ov(RHS, Overflow);
    break;
  case Builtin::BI__builtin_sub_overflow:
  case Builtin::BI__builtin_ssub_overflow:
  case Builtin::BI__builtin_ssubl_overflow:
  case Builtin::BI__builtin_ssubll_overflow:
  case Builtin::BI__builtin_usub_overflow:
  case Builtin::BI__builtin_usubl_overflow:
  case Builtin::BI__builtin_usubll_overflow:
    Result = LHS.isSigned() ? LHS.ssub_ov(RHS, Overflow)
                            : LHS.usub_ov(RHS, Overflow);
    break;
  case Builtin::BI__builtin_mul_overflow:
  case Builtin::BI__builtin_smul_overflow:
  case Builtin::BI__builtin_smull_overflow:
  case Builtin::BI__builtin_smulll_overflow:
  case Builtin::BI__builtin_umul_overflow:
  case Builtin::BI__builtin_umull_overflow:
  case Builtin::BI__builtin_umulll_overflow:
    Result = LHS.isSigned() ? LHS.smul_ov(RHS, Overflow)
                            : LHS.umul_ov(RHS, Overflow);
    break;
  }

  // In the case where multiple sizes are allowed, truncate and see if
  // the values are the same.
  if (BuiltinOp == Builtin::BI__builtin_add_overflow ||
      BuiltinOp == Builtin::BI__builtin_sub_overflow ||
      BuiltinOp == Builtin::BI__builtin_mul_overflow) {
    // APSInt doesn't have a TruncOrSelf, so we use extOrTrunc instead,
    // since it will give us the behavior of a TruncOrSelf in the case where
    // its parameter <= its size.  We previously set Result to be at least the
    // type-size of the result, so getTypeSize(ResultType) <= Resu
    APSInt Temp = Result.extOrTrunc(S.getASTContext().getTypeSize(ResultType));
    Temp.setIsSigned(ResultType->isSignedIntegerOrEnumerationType());

    if (!APSInt::isSameValue(Temp, Result))
      Overflow = true;
    Result = Temp;
  }

  // Write Result to ResultPtr and put Overflow on the stacl.
  assignInteger(ResultPtr, ResultT, Result);
  ResultPtr.initialize();
  assert(Func->getDecl()->getReturnType()->isBooleanType());
  S.Stk.push<Boolean>(Overflow);
  return true;
}

/// Three integral values followed by a pointer (lhs, rhs, carry, carryOut).
static bool interp__builtin_carryop(InterpState &S, CodePtr OpPC,
                                    const InterpFrame *Frame,
                                    const Function *Func,
                                    const CallExpr *Call) {
  unsigned BuiltinOp = Func->getBuiltinID();
  PrimType LHST = *S.getContext().classify(Call->getArg(0)->getType());
  PrimType RHST = *S.getContext().classify(Call->getArg(1)->getType());
  PrimType CarryT = *S.getContext().classify(Call->getArg(2)->getType());
  APSInt RHS = peekToAPSInt(S.Stk, RHST,
                            align(primSize(PT_Ptr)) + align(primSize(CarryT)) +
                                align(primSize(RHST)));
  APSInt LHS =
      peekToAPSInt(S.Stk, LHST,
                   align(primSize(PT_Ptr)) + align(primSize(RHST)) +
                       align(primSize(CarryT)) + align(primSize(LHST)));
  APSInt CarryIn = peekToAPSInt(
      S.Stk, LHST, align(primSize(PT_Ptr)) + align(primSize(CarryT)));
  APSInt CarryOut;

  APSInt Result;
  // Copy the number of bits and sign.
  Result = LHS;
  CarryOut = LHS;

  bool FirstOverflowed = false;
  bool SecondOverflowed = false;
  switch (BuiltinOp) {
  default:
    llvm_unreachable("Invalid value for BuiltinOp");
  case Builtin::BI__builtin_addcb:
  case Builtin::BI__builtin_addcs:
  case Builtin::BI__builtin_addc:
  case Builtin::BI__builtin_addcl:
  case Builtin::BI__builtin_addcll:
    Result =
        LHS.uadd_ov(RHS, FirstOverflowed).uadd_ov(CarryIn, SecondOverflowed);
    break;
  case Builtin::BI__builtin_subcb:
  case Builtin::BI__builtin_subcs:
  case Builtin::BI__builtin_subc:
  case Builtin::BI__builtin_subcl:
  case Builtin::BI__builtin_subcll:
    Result =
        LHS.usub_ov(RHS, FirstOverflowed).usub_ov(CarryIn, SecondOverflowed);
    break;
  }
  // It is possible for both overflows to happen but CGBuiltin uses an OR so
  // this is consistent.
  CarryOut = (uint64_t)(FirstOverflowed | SecondOverflowed);

  Pointer &CarryOutPtr = S.Stk.peek<Pointer>();
  QualType CarryOutType = Call->getArg(3)->getType()->getPointeeType();
  PrimType CarryOutT = *S.getContext().classify(CarryOutType);
  assignInteger(CarryOutPtr, CarryOutT, CarryOut);
  CarryOutPtr.initialize();

  assert(Call->getType() == Call->getArg(0)->getType());
  pushInteger(S, Result, Call->getType());
  return true;
}

static bool interp__builtin_clz(InterpState &S, CodePtr OpPC,
                                const InterpFrame *Frame, const Function *Func,
                                const CallExpr *Call) {
  unsigned CallSize = callArgSize(S, Call);
  unsigned BuiltinOp = Func->getBuiltinID();
  PrimType ValT = *S.getContext().classify(Call->getArg(0));
  const APSInt &Val = peekToAPSInt(S.Stk, ValT, CallSize);

  // When the argument is 0, the result of GCC builtins is undefined, whereas
  // for Microsoft intrinsics, the result is the bit-width of the argument.
  bool ZeroIsUndefined = BuiltinOp != Builtin::BI__lzcnt16 &&
                         BuiltinOp != Builtin::BI__lzcnt &&
                         BuiltinOp != Builtin::BI__lzcnt64;

  if (Val == 0) {
    if (Func->getBuiltinID() == Builtin::BI__builtin_clzg &&
        Call->getNumArgs() == 2) {
      // We have a fallback parameter.
      PrimType FallbackT = *S.getContext().classify(Call->getArg(1));
      const APSInt &Fallback = peekToAPSInt(S.Stk, FallbackT);
      pushInteger(S, Fallback, Call->getType());
      return true;
    }

    if (ZeroIsUndefined)
      return false;
  }

  pushInteger(S, Val.countl_zero(), Call->getType());
  return true;
}

static bool interp__builtin_ctz(InterpState &S, CodePtr OpPC,
                                const InterpFrame *Frame, const Function *Func,
                                const CallExpr *Call) {
  unsigned CallSize = callArgSize(S, Call);
  PrimType ValT = *S.getContext().classify(Call->getArg(0));
  const APSInt &Val = peekToAPSInt(S.Stk, ValT, CallSize);

  if (Val == 0) {
    if (Func->getBuiltinID() == Builtin::BI__builtin_ctzg &&
        Call->getNumArgs() == 2) {
      // We have a fallback parameter.
      PrimType FallbackT = *S.getContext().classify(Call->getArg(1));
      const APSInt &Fallback = peekToAPSInt(S.Stk, FallbackT);
      pushInteger(S, Fallback, Call->getType());
      return true;
    }
    return false;
  }

  pushInteger(S, Val.countr_zero(), Call->getType());
  return true;
}

static bool interp__builtin_bswap(InterpState &S, CodePtr OpPC,
                                  const InterpFrame *Frame,
                                  const Function *Func, const CallExpr *Call) {
  PrimType ReturnT = *S.getContext().classify(Call->getType());
  PrimType ValT = *S.getContext().classify(Call->getArg(0));
  const APSInt &Val = peekToAPSInt(S.Stk, ValT);
  assert(Val.getActiveBits() <= 64);

  INT_TYPE_SWITCH(ReturnT,
                  { S.Stk.push<T>(T::from(Val.byteSwap().getZExtValue())); });
  return true;
}

/// bool __atomic_always_lock_free(size_t, void const volatile*)
/// bool __atomic_is_lock_free(size_t, void const volatile*)
/// bool __c11_atomic_is_lock_free(size_t)
static bool interp__builtin_atomic_lock_free(InterpState &S, CodePtr OpPC,
                                             const InterpFrame *Frame,
                                             const Function *Func,
                                             const CallExpr *Call) {
  unsigned BuiltinOp = Func->getBuiltinID();

  PrimType ValT = *S.getContext().classify(Call->getArg(0));
  unsigned SizeValOffset = 0;
  if (BuiltinOp != Builtin::BI__c11_atomic_is_lock_free)
    SizeValOffset = align(primSize(ValT)) + align(primSize(PT_Ptr));
  const APSInt &SizeVal = peekToAPSInt(S.Stk, ValT, SizeValOffset);

  auto returnBool = [&S](bool Value) -> bool {
    S.Stk.push<Boolean>(Value);
    return true;
  };

  // For __atomic_is_lock_free(sizeof(_Atomic(T))), if the size is a power
  // of two less than or equal to the maximum inline atomic width, we know it
  // is lock-free.  If the size isn't a power of two, or greater than the
  // maximum alignment where we promote atomics, we know it is not lock-free
  // (at least not in the sense of atomic_is_lock_free).  Otherwise,
  // the answer can only be determined at runtime; for example, 16-byte
  // atomics have lock-free implementations on some, but not all,
  // x86-64 processors.

  // Check power-of-two.
  CharUnits Size = CharUnits::fromQuantity(SizeVal.getZExtValue());
  if (Size.isPowerOfTwo()) {
    // Check against inlining width.
    unsigned InlineWidthBits =
        S.getASTContext().getTargetInfo().getMaxAtomicInlineWidth();
    if (Size <= S.getASTContext().toCharUnitsFromBits(InlineWidthBits)) {

      // OK, we will inline appropriately-aligned operations of this size,
      // and _Atomic(T) is appropriately-aligned.
      if (BuiltinOp == Builtin::BI__c11_atomic_is_lock_free ||
          Size == CharUnits::One())
        return returnBool(true);

      // Same for null pointers.
      assert(BuiltinOp != Builtin::BI__c11_atomic_is_lock_free);
      const Pointer &Ptr = S.Stk.peek<Pointer>();
      if (Ptr.isZero())
        return returnBool(true);

      if (Ptr.isIntegralPointer()) {
        uint64_t IntVal = Ptr.getIntegerRepresentation();
        if (APSInt(APInt(64, IntVal, false), true).isAligned(Size.getAsAlign()))
          return returnBool(true);
      }

      const Expr *PtrArg = Call->getArg(1);
      // Otherwise, check if the type's alignment against Size.
      if (const auto *ICE = dyn_cast<ImplicitCastExpr>(PtrArg)) {
        // Drop the potential implicit-cast to 'const volatile void*', getting
        // the underlying type.
        if (ICE->getCastKind() == CK_BitCast)
          PtrArg = ICE->getSubExpr();
      }

      if (auto PtrTy = PtrArg->getType()->getAs<PointerType>()) {
        QualType PointeeType = PtrTy->getPointeeType();
        if (!PointeeType->isIncompleteType() &&
            S.getASTContext().getTypeAlignInChars(PointeeType) >= Size) {
          // OK, we will inline operations on this object.
          return returnBool(true);
        }
      }
    }
  }

  if (BuiltinOp == Builtin::BI__atomic_always_lock_free)
    return returnBool(false);

  return false;
}

/// __builtin_complex(Float A, float B);
static bool interp__builtin_complex(InterpState &S, CodePtr OpPC,
                                    const InterpFrame *Frame,
                                    const Function *Func,
                                    const CallExpr *Call) {
  const Floating &Arg2 = S.Stk.peek<Floating>();
  const Floating &Arg1 = S.Stk.peek<Floating>(align(primSize(PT_Float)) * 2);
  Pointer &Result = S.Stk.peek<Pointer>(align(primSize(PT_Float)) * 2 +
                                        align(primSize(PT_Ptr)));

  Result.atIndex(0).deref<Floating>() = Arg1;
  Result.atIndex(0).initialize();
  Result.atIndex(1).deref<Floating>() = Arg2;
  Result.atIndex(1).initialize();
  Result.initialize();

  return true;
}

/// __builtin_is_aligned()
/// __builtin_align_up()
/// __builtin_align_down()
/// The first parameter is either an integer or a pointer.
/// The second parameter is the requested alignment as an integer.
static bool interp__builtin_is_aligned_up_down(InterpState &S, CodePtr OpPC,
                                               const InterpFrame *Frame,
                                               const Function *Func,
                                               const CallExpr *Call) {
  unsigned BuiltinOp = Func->getBuiltinID();
  unsigned CallSize = callArgSize(S, Call);

  PrimType AlignmentT = *S.Ctx.classify(Call->getArg(1));
  const APSInt &Alignment = peekToAPSInt(S.Stk, AlignmentT);

  if (Alignment < 0 || !Alignment.isPowerOf2()) {
    S.FFDiag(Call, diag::note_constexpr_invalid_alignment) << Alignment;
    return false;
  }
  unsigned SrcWidth = S.getASTContext().getIntWidth(Call->getArg(0)->getType());
  APSInt MaxValue(APInt::getOneBitSet(SrcWidth, SrcWidth - 1));
  if (APSInt::compareValues(Alignment, MaxValue) > 0) {
    S.FFDiag(Call, diag::note_constexpr_alignment_too_big)
        << MaxValue << Call->getArg(0)->getType() << Alignment;
    return false;
  }

  // The first parameter is either an integer or a pointer (but not a function
  // pointer).
  PrimType FirstArgT = *S.Ctx.classify(Call->getArg(0));

  if (isIntegralType(FirstArgT)) {
    const APSInt &Src = peekToAPSInt(S.Stk, FirstArgT, CallSize);
    APSInt Align = Alignment.extOrTrunc(Src.getBitWidth());
    if (BuiltinOp == Builtin::BI__builtin_align_up) {
      APSInt AlignedVal =
          APSInt((Src + (Align - 1)) & ~(Align - 1), Src.isUnsigned());
      pushInteger(S, AlignedVal, Call->getType());
    } else if (BuiltinOp == Builtin::BI__builtin_align_down) {
      APSInt AlignedVal = APSInt(Src & ~(Align - 1), Src.isUnsigned());
      pushInteger(S, AlignedVal, Call->getType());
    } else {
      assert(*S.Ctx.classify(Call->getType()) == PT_Bool);
      S.Stk.push<Boolean>((Src & (Align - 1)) == 0);
    }
    return true;
  }

  assert(FirstArgT == PT_Ptr);
  const Pointer &Ptr = S.Stk.peek<Pointer>(CallSize);

  unsigned PtrOffset = Ptr.getByteOffset();
  PtrOffset = Ptr.getIndex();
  CharUnits BaseAlignment =
      S.getASTContext().getDeclAlign(Ptr.getDeclDesc()->asValueDecl());
  CharUnits PtrAlign =
      BaseAlignment.alignmentAtOffset(CharUnits::fromQuantity(PtrOffset));

  if (BuiltinOp == Builtin::BI__builtin_is_aligned) {
    if (PtrAlign.getQuantity() >= Alignment) {
      S.Stk.push<Boolean>(true);
      return true;
    }
    // If the alignment is not known to be sufficient, some cases could still
    // be aligned at run time. However, if the requested alignment is less or
    // equal to the base alignment and the offset is not aligned, we know that
    // the run-time value can never be aligned.
    if (BaseAlignment.getQuantity() >= Alignment &&
        PtrAlign.getQuantity() < Alignment) {
      S.Stk.push<Boolean>(false);
      return true;
    }

    S.FFDiag(Call->getArg(0), diag::note_constexpr_alignment_compute)
        << Alignment;
    return false;
  }

  assert(BuiltinOp == Builtin::BI__builtin_align_down ||
         BuiltinOp == Builtin::BI__builtin_align_up);

  // For align_up/align_down, we can return the same value if the alignment
  // is known to be greater or equal to the requested value.
  if (PtrAlign.getQuantity() >= Alignment) {
    S.Stk.push<Pointer>(Ptr);
    return true;
  }

  // The alignment could be greater than the minimum at run-time, so we cannot
  // infer much about the resulting pointer value. One case is possible:
  // For `_Alignas(32) char buf[N]; __builtin_align_down(&buf[idx], 32)` we
  // can infer the correct index if the requested alignment is smaller than
  // the base alignment so we can perform the computation on the offset.
  if (BaseAlignment.getQuantity() >= Alignment) {
    assert(Alignment.getBitWidth() <= 64 &&
           "Cannot handle > 64-bit address-space");
    uint64_t Alignment64 = Alignment.getZExtValue();
    CharUnits NewOffset =
        CharUnits::fromQuantity(BuiltinOp == Builtin::BI__builtin_align_down
                                    ? llvm::alignDown(PtrOffset, Alignment64)
                                    : llvm::alignTo(PtrOffset, Alignment64));

    S.Stk.push<Pointer>(Ptr.atIndex(NewOffset.getQuantity()));
    return true;
  }

  // Otherwise, we cannot constant-evaluate the result.
  S.FFDiag(Call->getArg(0), diag::note_constexpr_alignment_adjust) << Alignment;
  return false;
}

/// __builtin_assume_aligned(Ptr, Alignment[, ExtraOffset])
static bool interp__builtin_assume_aligned(InterpState &S, CodePtr OpPC,
                                           const InterpFrame *Frame,
                                           const Function *Func,
                                           const CallExpr *Call) {
  assert(Call->getNumArgs() == 2 || Call->getNumArgs() == 3);

  // Might be called with function pointers in C.
  std::optional<PrimType> PtrT = S.Ctx.classify(Call->getArg(0));
  if (PtrT != PT_Ptr)
    return false;

  unsigned ArgSize = callArgSize(S, Call);
  const Pointer &Ptr = S.Stk.peek<Pointer>(ArgSize);
  std::optional<APSInt> ExtraOffset;
  APSInt Alignment;
  if (Call->getNumArgs() == 2) {
    Alignment = peekToAPSInt(S.Stk, *S.Ctx.classify(Call->getArg(1)));
  } else {
    PrimType AlignmentT = *S.Ctx.classify(Call->getArg(1));
    PrimType ExtraOffsetT = *S.Ctx.classify(Call->getArg(2));
    Alignment = peekToAPSInt(S.Stk, *S.Ctx.classify(Call->getArg(1)),
                             align(primSize(AlignmentT)) +
                                 align(primSize(ExtraOffsetT)));
    ExtraOffset = peekToAPSInt(S.Stk, *S.Ctx.classify(Call->getArg(2)));
  }

  CharUnits Align = CharUnits::fromQuantity(Alignment.getZExtValue());

  // If there is a base object, then it must have the correct alignment.
  if (Ptr.isBlockPointer()) {
    CharUnits BaseAlignment;
    if (const auto *VD = Ptr.getDeclDesc()->asValueDecl())
      BaseAlignment = S.getASTContext().getDeclAlign(VD);
    else if (const auto *E = Ptr.getDeclDesc()->asExpr())
      BaseAlignment = GetAlignOfExpr(S.getASTContext(), E, UETT_AlignOf);

    if (BaseAlignment < Align) {
      S.CCEDiag(Call->getArg(0),
                diag::note_constexpr_baa_insufficient_alignment)
          << 0 << BaseAlignment.getQuantity() << Align.getQuantity();
      return false;
    }
  }

  APValue AV = Ptr.toAPValue(S.getASTContext());
  CharUnits AVOffset = AV.getLValueOffset();
  if (ExtraOffset)
    AVOffset -= CharUnits::fromQuantity(ExtraOffset->getZExtValue());
  if (AVOffset.alignTo(Align) != AVOffset) {
    if (Ptr.isBlockPointer())
      S.CCEDiag(Call->getArg(0),
                diag::note_constexpr_baa_insufficient_alignment)
          << 1 << AVOffset.getQuantity() << Align.getQuantity();
    else
      S.CCEDiag(Call->getArg(0),
                diag::note_constexpr_baa_value_insufficient_alignment)
          << AVOffset.getQuantity() << Align.getQuantity();
    return false;
  }

  S.Stk.push<Pointer>(Ptr);
  return true;
}

static bool interp__builtin_ia32_bextr(InterpState &S, CodePtr OpPC,
                                       const InterpFrame *Frame,
                                       const Function *Func,
                                       const CallExpr *Call) {
  if (Call->getNumArgs() != 2 || !Call->getArg(0)->getType()->isIntegerType() ||
      !Call->getArg(1)->getType()->isIntegerType())
    return false;

  PrimType ValT = *S.Ctx.classify(Call->getArg(0));
  PrimType IndexT = *S.Ctx.classify(Call->getArg(1));
  APSInt Val = peekToAPSInt(S.Stk, ValT,
                            align(primSize(ValT)) + align(primSize(IndexT)));
  APSInt Index = peekToAPSInt(S.Stk, IndexT);

  unsigned BitWidth = Val.getBitWidth();
  uint64_t Shift = Index.extractBitsAsZExtValue(8, 0);
  uint64_t Length = Index.extractBitsAsZExtValue(8, 8);
  Length = Length > BitWidth ? BitWidth : Length;

  // Handle out of bounds cases.
  if (Length == 0 || Shift >= BitWidth) {
    pushInteger(S, 0, Call->getType());
    return true;
  }

  uint64_t Result = Val.getZExtValue() >> Shift;
  Result &= llvm::maskTrailingOnes<uint64_t>(Length);
  pushInteger(S, Result, Call->getType());
  return true;
}

static bool interp__builtin_ia32_bzhi(InterpState &S, CodePtr OpPC,
                                      const InterpFrame *Frame,
                                      const Function *Func,
                                      const CallExpr *Call) {
  QualType CallType = Call->getType();
  if (Call->getNumArgs() != 2 || !Call->getArg(0)->getType()->isIntegerType() ||
      !Call->getArg(1)->getType()->isIntegerType() ||
      !CallType->isIntegerType())
    return false;

  PrimType ValT = *S.Ctx.classify(Call->getArg(0));
  PrimType IndexT = *S.Ctx.classify(Call->getArg(1));

  APSInt Val = peekToAPSInt(S.Stk, ValT,
                            align(primSize(ValT)) + align(primSize(IndexT)));
  APSInt Idx = peekToAPSInt(S.Stk, IndexT);

  unsigned BitWidth = Val.getBitWidth();
  uint64_t Index = Idx.extractBitsAsZExtValue(8, 0);

  if (Index < BitWidth)
    Val.clearHighBits(BitWidth - Index);

  pushInteger(S, Val, CallType);
  return true;
}

static bool interp__builtin_ia32_lzcnt(InterpState &S, CodePtr OpPC,
                                       const InterpFrame *Frame,
                                       const Function *Func,
                                       const CallExpr *Call) {
  QualType CallType = Call->getType();
  if (!CallType->isIntegerType() ||
      !Call->getArg(0)->getType()->isIntegerType())
    return false;

  APSInt Val = peekToAPSInt(S.Stk, *S.Ctx.classify(Call->getArg(0)));
  pushInteger(S, Val.countLeadingZeros(), CallType);
  return true;
}

static bool interp__builtin_ia32_tzcnt(InterpState &S, CodePtr OpPC,
                                       const InterpFrame *Frame,
                                       const Function *Func,
                                       const CallExpr *Call) {
  QualType CallType = Call->getType();
  if (!CallType->isIntegerType() ||
      !Call->getArg(0)->getType()->isIntegerType())
    return false;

  APSInt Val = peekToAPSInt(S.Stk, *S.Ctx.classify(Call->getArg(0)));
  pushInteger(S, Val.countTrailingZeros(), CallType);
  return true;
}

static bool interp__builtin_ia32_pdep(InterpState &S, CodePtr OpPC,
                                      const InterpFrame *Frame,
                                      const Function *Func,
                                      const CallExpr *Call) {
  if (Call->getNumArgs() != 2 || !Call->getArg(0)->getType()->isIntegerType() ||
      !Call->getArg(1)->getType()->isIntegerType())
    return false;

  PrimType ValT = *S.Ctx.classify(Call->getArg(0));
  PrimType MaskT = *S.Ctx.classify(Call->getArg(1));

  APSInt Val =
      peekToAPSInt(S.Stk, ValT, align(primSize(ValT)) + align(primSize(MaskT)));
  APSInt Mask = peekToAPSInt(S.Stk, MaskT);

  unsigned BitWidth = Val.getBitWidth();
  APInt Result = APInt::getZero(BitWidth);
  for (unsigned I = 0, P = 0; I != BitWidth; ++I) {
    if (Mask[I])
      Result.setBitVal(I, Val[P++]);
  }
  pushInteger(S, Result, Call->getType());
  return true;
}

static bool interp__builtin_ia32_pext(InterpState &S, CodePtr OpPC,
                                      const InterpFrame *Frame,
                                      const Function *Func,
                                      const CallExpr *Call) {
  if (Call->getNumArgs() != 2 || !Call->getArg(0)->getType()->isIntegerType() ||
      !Call->getArg(1)->getType()->isIntegerType())
    return false;

  PrimType ValT = *S.Ctx.classify(Call->getArg(0));
  PrimType MaskT = *S.Ctx.classify(Call->getArg(1));

  APSInt Val =
      peekToAPSInt(S.Stk, ValT, align(primSize(ValT)) + align(primSize(MaskT)));
  APSInt Mask = peekToAPSInt(S.Stk, MaskT);

  unsigned BitWidth = Val.getBitWidth();
  APInt Result = APInt::getZero(BitWidth);
  for (unsigned I = 0, P = 0; I != BitWidth; ++I) {
    if (Mask[I])
      Result.setBitVal(P++, Val[I]);
  }
  pushInteger(S, Result, Call->getType());
  return true;
}

static bool interp__builtin_ia32_addcarry_subborrow(InterpState &S,
                                                    CodePtr OpPC,
                                                    const InterpFrame *Frame,
                                                    const Function *Func,
                                                    const CallExpr *Call) {
  if (Call->getNumArgs() != 4 || !Call->getArg(0)->getType()->isIntegerType() ||
      !Call->getArg(1)->getType()->isIntegerType() ||
      !Call->getArg(2)->getType()->isIntegerType())
    return false;

  unsigned BuiltinOp = Func->getBuiltinID();
  APSInt CarryIn = getAPSIntParam(Frame, 0);
  APSInt LHS = getAPSIntParam(Frame, 1);
  APSInt RHS = getAPSIntParam(Frame, 2);

  bool IsAdd = BuiltinOp == clang::X86::BI__builtin_ia32_addcarryx_u32 ||
               BuiltinOp == clang::X86::BI__builtin_ia32_addcarryx_u64;

  unsigned BitWidth = LHS.getBitWidth();
  unsigned CarryInBit = CarryIn.ugt(0) ? 1 : 0;
  APInt ExResult =
      IsAdd ? (LHS.zext(BitWidth + 1) + (RHS.zext(BitWidth + 1) + CarryInBit))
            : (LHS.zext(BitWidth + 1) - (RHS.zext(BitWidth + 1) + CarryInBit));

  APInt Result = ExResult.extractBits(BitWidth, 0);
  APSInt CarryOut =
      APSInt(ExResult.extractBits(1, BitWidth), /*IsUnsigned=*/true);

  Pointer &CarryOutPtr = S.Stk.peek<Pointer>();
  QualType CarryOutType = Call->getArg(3)->getType()->getPointeeType();
  PrimType CarryOutT = *S.getContext().classify(CarryOutType);
  assignInteger(CarryOutPtr, CarryOutT, APSInt(Result, true));

  pushInteger(S, CarryOut, Call->getType());

  return true;
}

static bool interp__builtin_os_log_format_buffer_size(InterpState &S,
                                                      CodePtr OpPC,
                                                      const InterpFrame *Frame,
                                                      const Function *Func,
                                                      const CallExpr *Call) {
  analyze_os_log::OSLogBufferLayout Layout;
  analyze_os_log::computeOSLogBufferLayout(S.getASTContext(), Call, Layout);
  pushInteger(S, Layout.size().getQuantity(), Call->getType());
  return true;
}

static bool interp__builtin_ptrauth_string_discriminator(
    InterpState &S, CodePtr OpPC, const InterpFrame *Frame,
    const Function *Func, const CallExpr *Call) {
  const auto &Ptr = S.Stk.peek<Pointer>();
  assert(Ptr.getFieldDesc()->isPrimitiveArray());

  StringRef R(&Ptr.deref<char>(), Ptr.getFieldDesc()->getNumElems() - 1);
  uint64_t Result = getPointerAuthStableSipHash(R);
  pushInteger(S, Result, Call->getType());
  return true;
}

// FIXME: This implementation is not complete.
// The Compiler instance we create cannot access the current stack frame, local
// variables, function parameters, etc. We also need protection from
// side-effects, fatal errors, etc.
static bool interp__builtin_constant_p(InterpState &S, CodePtr OpPC,
                                       const InterpFrame *Frame,
                                       const Function *Func,
                                       const CallExpr *Call) {
  const Expr *Arg = Call->getArg(0);
  QualType ArgType = Arg->getType();

  auto returnInt = [&S, Call](bool Value) -> bool {
    pushInteger(S, Value, Call->getType());
    return true;
  };

  // __builtin_constant_p always has one operand. The rules which gcc follows
  // are not precisely documented, but are as follows:
  //
  //  - If the operand is of integral, floating, complex or enumeration type,
  //    and can be folded to a known value of that type, it returns 1.
  //  - If the operand can be folded to a pointer to the first character
  //    of a string literal (or such a pointer cast to an integral type)
  //    or to a null pointer or an integer cast to a pointer, it returns 1.
  //
  // Otherwise, it returns 0.
  //
  // FIXME: GCC also intends to return 1 for literals of aggregate types, but
  // its support for this did not work prior to GCC 9 and is not yet well
  // understood.
  if (ArgType->isIntegralOrEnumerationType() || ArgType->isFloatingType() ||
      ArgType->isAnyComplexType() || ArgType->isPointerType() ||
      ArgType->isNullPtrType()) {
    InterpStack Stk;
    Compiler<EvalEmitter> C(S.Ctx, S.P, S, Stk);
    auto Res = C.interpretExpr(Arg, /*ConvertResultToRValue=*/Arg->isGLValue());
    if (Res.isInvalid()) {
      C.cleanup();
      Stk.clear();
    }

    if (!Res.isInvalid() && !Res.empty()) {
      const APValue &LV = Res.toAPValue();
      if (LV.isLValue()) {
        APValue::LValueBase Base = LV.getLValueBase();
        if (Base.isNull()) {
          // A null base is acceptable.
          return returnInt(true);
        } else if (const auto *E = Base.dyn_cast<const Expr *>()) {
          if (!isa<StringLiteral>(E))
            return returnInt(false);
          return returnInt(LV.getLValueOffset().isZero());
        } else if (Base.is<TypeInfoLValue>()) {
          // Surprisingly, GCC considers __builtin_constant_p(&typeid(int)) to
          // evaluate to true.
          return returnInt(true);
        } else {
          // Any other base is not constant enough for GCC.
          return returnInt(false);
        }
      }
    }

    // Otherwise, any constant value is good enough.
    return returnInt(true);
  }

  return returnInt(false);
}

static bool interp__builtin_operator_new(InterpState &S, CodePtr OpPC,
                                         const InterpFrame *Frame,
                                         const Function *Func,
                                         const CallExpr *Call) {
  // A call to __operator_new is only valid within std::allocate<>::allocate.
  // Walk up the call stack to find the appropriate caller and get the
  // element type from it.
  QualType ElemType;

  for (const InterpFrame *F = Frame; F; F = F->Caller) {
    const Function *Func = F->getFunction();
    if (!Func)
      continue;
    const auto *MD = dyn_cast_if_present<CXXMethodDecl>(Func->getDecl());
    if (!MD)
      continue;
    const IdentifierInfo *FnII = MD->getIdentifier();
    if (!FnII || !FnII->isStr("allocate"))
      continue;

    const auto *CTSD =
        dyn_cast<ClassTemplateSpecializationDecl>(MD->getParent());
    if (!CTSD)
      continue;

    const IdentifierInfo *ClassII = CTSD->getIdentifier();
    const TemplateArgumentList &TAL = CTSD->getTemplateArgs();
    if (CTSD->isInStdNamespace() && ClassII && ClassII->isStr("allocator") &&
        TAL.size() >= 1 && TAL[0].getKind() == TemplateArgument::Type) {
      ElemType = TAL[0].getAsType();
      break;
    }
  }

  if (ElemType.isNull()) {
    S.FFDiag(Call, S.getLangOpts().CPlusPlus20
                       ? diag::note_constexpr_new_untyped
                       : diag::note_constexpr_new);
    return false;
  }

  if (ElemType->isIncompleteType() || ElemType->isFunctionType()) {
    S.FFDiag(Call, diag::note_constexpr_new_not_complete_object_type)
        << (ElemType->isIncompleteType() ? 0 : 1) << ElemType;
    return false;
  }

  APSInt Bytes = peekToAPSInt(S.Stk, *S.getContext().classify(Call->getArg(0)));
  CharUnits ElemSize = S.getASTContext().getTypeSizeInChars(ElemType);
  assert(!ElemSize.isZero());
  // Divide the number of bytes by sizeof(ElemType), so we get the number of
  // elements we should allocate.
  APInt NumElems, Remainder;
  APInt ElemSizeAP(Bytes.getBitWidth(), ElemSize.getQuantity());
  APInt::udivrem(Bytes, ElemSizeAP, NumElems, Remainder);
  if (Remainder != 0) {
    // This likely indicates a bug in the implementation of 'std::allocator'.
    S.FFDiag(Call, diag::note_constexpr_operator_new_bad_size)
        << Bytes << APSInt(ElemSizeAP, true) << ElemType;
    return false;
  }

  // NB: The same check we're using in CheckArraySize()
  if (NumElems.getActiveBits() >
          ConstantArrayType::getMaxSizeBits(S.getASTContext()) ||
      NumElems.ugt(Descriptor::MaxArrayElemBytes / ElemSize.getQuantity())) {
    // FIXME: NoThrow check?
    const SourceInfo &Loc = S.Current->getSource(OpPC);
    S.FFDiag(Loc, diag::note_constexpr_new_too_large)
        << NumElems.getZExtValue();
    return false;
  }

  std::optional<PrimType> ElemT = S.getContext().classify(ElemType);
  DynamicAllocator &Allocator = S.getAllocator();
  if (ElemT) {
    if (NumElems.ule(1)) {
      const Descriptor *Desc =
          S.P.createDescriptor(Call, *ElemT, Descriptor::InlineDescMD,
                               /*IsConst=*/false, /*IsTemporary=*/false,
                               /*IsMutable=*/false);
      Block *B = Allocator.allocate(Desc, S.getContext().getEvalID(),
                                    DynamicAllocator::Form::Operator);
      assert(B);

      S.Stk.push<Pointer>(B);
      return true;
    }
    assert(NumElems.ugt(1));

    Block *B =
        Allocator.allocate(Call, *ElemT, NumElems.getZExtValue(),
                           S.Ctx.getEvalID(), DynamicAllocator::Form::Operator);
    assert(B);
    S.Stk.push<Pointer>(B);
    return true;
  }

  assert(!ElemT);
  // Structs etc.
  const Descriptor *Desc = S.P.createDescriptor(
      Call, ElemType.getTypePtr(), Descriptor::InlineDescMD,
      /*IsConst=*/false, /*IsTemporary=*/false, /*IsMutable=*/false,
      /*Init=*/nullptr);

  if (NumElems.ule(1)) {
    Block *B = Allocator.allocate(Desc, S.getContext().getEvalID(),
                                  DynamicAllocator::Form::Operator);
    assert(B);
    S.Stk.push<Pointer>(B);
    return true;
  }

  Block *B =
      Allocator.allocate(Desc, NumElems.getZExtValue(), S.Ctx.getEvalID(),
                         DynamicAllocator::Form::Operator);
  assert(B);
  S.Stk.push<Pointer>(B);
  return true;
}

static bool interp__builtin_operator_delete(InterpState &S, CodePtr OpPC,
                                            const InterpFrame *Frame,
                                            const Function *Func,
                                            const CallExpr *Call) {
  const Expr *Source = nullptr;
  const Block *BlockToDelete = nullptr;

  {
    const Pointer &Ptr = S.Stk.peek<Pointer>();

    if (Ptr.isZero()) {
      S.CCEDiag(Call, diag::note_constexpr_deallocate_null);
      return true;
    }

    Source = Ptr.getDeclDesc()->asExpr();
    BlockToDelete = Ptr.block();
  }
  assert(BlockToDelete);

  DynamicAllocator &Allocator = S.getAllocator();
  const Descriptor *BlockDesc = BlockToDelete->getDescriptor();
  std::optional<DynamicAllocator::Form> AllocForm =
      Allocator.getAllocationForm(Source);

  if (!Allocator.deallocate(Source, BlockToDelete, S)) {
    // Nothing has been deallocated, this must be a double-delete.
    const SourceInfo &Loc = S.Current->getSource(OpPC);
    S.FFDiag(Loc, diag::note_constexpr_double_delete);
    return false;
  }
  assert(AllocForm);

  return CheckNewDeleteForms(
      S, OpPC, *AllocForm, DynamicAllocator::Form::Operator, BlockDesc, Source);
}

static bool interp__builtin_arithmetic_fence(InterpState &S, CodePtr OpPC,
                                             const InterpFrame *Frame,
                                             const Function *Func,
                                             const CallExpr *Call) {
  const Floating &Arg0 = S.Stk.peek<Floating>();
  S.Stk.push<Floating>(Arg0);
  return true;
}

static bool interp__builtin_vector_reduce(InterpState &S, CodePtr OpPC,
                                          const InterpFrame *Frame,
                                          const Function *Func,
                                          const CallExpr *Call) {
  const Pointer &Arg = S.Stk.peek<Pointer>();
  assert(Arg.getFieldDesc()->isPrimitiveArray());

  unsigned ID = Func->getBuiltinID();
  QualType ElemType = Arg.getFieldDesc()->getElemQualType();
  assert(Call->getType() == ElemType);
  PrimType ElemT = *S.getContext().classify(ElemType);
  unsigned NumElems = Arg.getNumElems();

  INT_TYPE_SWITCH_NO_BOOL(ElemT, {
    T Result = Arg.atIndex(0).deref<T>();
    unsigned BitWidth = Result.bitWidth();
    for (unsigned I = 1; I != NumElems; ++I) {
      T Elem = Arg.atIndex(I).deref<T>();
      T PrevResult = Result;

      if (ID == Builtin::BI__builtin_reduce_add) {
        if (T::add(Result, Elem, BitWidth, &Result)) {
          unsigned OverflowBits = BitWidth + 1;
          (void)handleOverflow(S, OpPC,
                               (PrevResult.toAPSInt(OverflowBits) +
                                Elem.toAPSInt(OverflowBits)));
          return false;
        }
      } else if (ID == Builtin::BI__builtin_reduce_mul) {
        if (T::mul(Result, Elem, BitWidth, &Result)) {
          unsigned OverflowBits = BitWidth * 2;
          (void)handleOverflow(S, OpPC,
                               (PrevResult.toAPSInt(OverflowBits) *
                                Elem.toAPSInt(OverflowBits)));
          return false;
        }

      } else if (ID == Builtin::BI__builtin_reduce_and) {
        (void)T::bitAnd(Result, Elem, BitWidth, &Result);
      } else if (ID == Builtin::BI__builtin_reduce_or) {
        (void)T::bitOr(Result, Elem, BitWidth, &Result);
      } else if (ID == Builtin::BI__builtin_reduce_xor) {
        (void)T::bitXor(Result, Elem, BitWidth, &Result);
      } else {
        llvm_unreachable("Unhandled vector reduce builtin");
      }
    }
    pushInteger(S, Result.toAPSInt(), Call->getType());
  });

  return true;
}

/// Can be called with an integer or vector as the first and only parameter.
static bool interp__builtin_elementwise_popcount(InterpState &S, CodePtr OpPC,
                                                 const InterpFrame *Frame,
                                                 const Function *Func,
                                                 const CallExpr *Call) {
  assert(Call->getNumArgs() == 1);
  if (Call->getArg(0)->getType()->isIntegerType()) {
    PrimType ArgT = *S.getContext().classify(Call->getArg(0)->getType());
    APSInt Val = peekToAPSInt(S.Stk, ArgT);
    pushInteger(S, Val.popcount(), Call->getType());
    return true;
  }
  // Otherwise, the argument must be a vector.
  assert(Call->getArg(0)->getType()->isVectorType());
  const Pointer &Arg = S.Stk.peek<Pointer>();
  assert(Arg.getFieldDesc()->isPrimitiveArray());
  const Pointer &Dst = S.Stk.peek<Pointer>(primSize(PT_Ptr) * 2);
  assert(Dst.getFieldDesc()->isPrimitiveArray());
  assert(Arg.getFieldDesc()->getNumElems() ==
         Dst.getFieldDesc()->getNumElems());

  QualType ElemType = Arg.getFieldDesc()->getElemQualType();
  PrimType ElemT = *S.getContext().classify(ElemType);
  unsigned NumElems = Arg.getNumElems();

  // FIXME: Reading from uninitialized vector elements?
  for (unsigned I = 0; I != NumElems; ++I) {
    INT_TYPE_SWITCH_NO_BOOL(ElemT, {
      Dst.atIndex(I).deref<T>() =
          T::from(Arg.atIndex(I).deref<T>().toAPSInt().popcount());
      Dst.atIndex(I).initialize();
    });
  }

  return true;
}
<<<<<<< HEAD
=======

>>>>>>> 49fd7d4f
static bool interp__builtin_memcpy(InterpState &S, CodePtr OpPC,
                                   const InterpFrame *Frame,
                                   const Function *Func, const CallExpr *Call) {
  assert(Call->getNumArgs() == 3);
  unsigned ID = Func->getBuiltinID();
  Pointer DestPtr = getParam<Pointer>(Frame, 0);
  const Pointer &SrcPtr = getParam<Pointer>(Frame, 1);
  const APSInt &Size =
      peekToAPSInt(S.Stk, *S.getContext().classify(Call->getArg(2)));
  assert(!Size.isSigned() && "memcpy and friends take an unsigned size");

  if (ID == Builtin::BImemcpy || ID == Builtin::BImemmove)
    diagnoseNonConstexprBuiltin(S, OpPC, ID);

  bool Move = (ID == Builtin::BI__builtin_memmove || ID == Builtin::BImemmove);

  // If the size is zero, we treat this as always being a valid no-op.
  if (Size.isZero()) {
    S.Stk.push<Pointer>(DestPtr);
    return true;
  }

  if (SrcPtr.isZero() || DestPtr.isZero()) {
    Pointer DiagPtr = (SrcPtr.isZero() ? SrcPtr : DestPtr);
    S.FFDiag(S.Current->getSource(OpPC), diag::note_constexpr_memcpy_null)
        << /*IsMove=*/Move << /*IsWchar=*/false << !SrcPtr.isZero()
        << DiagPtr.toDiagnosticString(S.getASTContext());
    return false;
  }

  QualType ElemType;
<<<<<<< HEAD
  if (SrcPtr.getFieldDesc()->isArray())
    ElemType = SrcPtr.getFieldDesc()->getElemQualType();
  else
    ElemType = SrcPtr.getType();
=======
  if (DestPtr.getFieldDesc()->isArray())
    ElemType = DestPtr.getFieldDesc()->getElemQualType();
  else
    ElemType = DestPtr.getType();
>>>>>>> 49fd7d4f

  unsigned ElemSize =
      S.getASTContext().getTypeSizeInChars(ElemType).getQuantity();
  if (Size.urem(ElemSize) != 0) {
    S.FFDiag(S.Current->getSource(OpPC),
             diag::note_constexpr_memcpy_unsupported)
        << Move << /*IsWchar=*/false << 0 << ElemType << Size << ElemSize;
    return false;
  }

<<<<<<< HEAD
  // As a last resort, reject dummy pointers.
  if (DestPtr.isDummy() || SrcPtr.isDummy())
    return false;

  if (!DoBitCastPtr(S, OpPC, SrcPtr, DestPtr, Size.getZExtValue()))
=======
  QualType SrcElemType;
  if (SrcPtr.getFieldDesc()->isArray())
    SrcElemType = SrcPtr.getFieldDesc()->getElemQualType();
  else
    SrcElemType = SrcPtr.getType();

  if (!S.getASTContext().hasSameUnqualifiedType(ElemType, SrcElemType)) {
    S.FFDiag(S.Current->getSource(OpPC), diag::note_constexpr_memcpy_type_pun)
        << Move << SrcElemType << ElemType;
    return false;
  }

  // Check for overlapping memory regions.
  if (!Move && Pointer::pointToSameBlock(SrcPtr, DestPtr)) {
    unsigned SrcIndex = SrcPtr.getIndex() * SrcPtr.elemSize();
    unsigned DstIndex = DestPtr.getIndex() * DestPtr.elemSize();
    unsigned N = Size.getZExtValue();

    if ((SrcIndex <= DstIndex && (SrcIndex + N) > DstIndex) ||
        (DstIndex <= SrcIndex && (DstIndex + N) > SrcIndex)) {
      S.FFDiag(S.Current->getSource(OpPC), diag::note_constexpr_memcpy_overlap)
          << /*IsWChar=*/false;
      return false;
    }
  }

  // As a last resort, reject dummy pointers.
  if (DestPtr.isDummy() || SrcPtr.isDummy())
    return false;
  assert(Size.getZExtValue() % ElemSize == 0);
  if (!DoMemcpy(S, OpPC, SrcPtr, DestPtr, Bytes(Size.getZExtValue()).toBits()))
>>>>>>> 49fd7d4f
    return false;

  S.Stk.push<Pointer>(DestPtr);
  return true;
}

<<<<<<< HEAD
=======
/// Determine if T is a character type for which we guarantee that
/// sizeof(T) == 1.
static bool isOneByteCharacterType(QualType T) {
  return T->isCharType() || T->isChar8Type();
}

static bool interp__builtin_memcmp(InterpState &S, CodePtr OpPC,
                                   const InterpFrame *Frame,
                                   const Function *Func, const CallExpr *Call) {
  assert(Call->getNumArgs() == 3);
  unsigned ID = Func->getBuiltinID();
  const Pointer &PtrA = getParam<Pointer>(Frame, 0);
  const Pointer &PtrB = getParam<Pointer>(Frame, 1);
  const APSInt &Size =
      peekToAPSInt(S.Stk, *S.getContext().classify(Call->getArg(2)));

  if (ID == Builtin::BImemcmp || ID == Builtin::BIbcmp ||
      ID == Builtin::BIwmemcmp)
    diagnoseNonConstexprBuiltin(S, OpPC, ID);

  if (Size.isZero()) {
    pushInteger(S, 0, Call->getType());
    return true;
  }

  bool IsWide =
      (ID == Builtin::BIwmemcmp || ID == Builtin::BI__builtin_wmemcmp);

  const ASTContext &ASTCtx = S.getASTContext();
  // FIXME: This is an arbitrary limitation the current constant interpreter
  // had. We could remove this.
  if (!IsWide && (!isOneByteCharacterType(PtrA.getType()) ||
                  !isOneByteCharacterType(PtrB.getType()))) {
    S.FFDiag(S.Current->getSource(OpPC),
             diag::note_constexpr_memcmp_unsupported)
        << ("'" + ASTCtx.BuiltinInfo.getName(ID) + "'").str() << PtrA.getType()
        << PtrB.getType();
    return false;
  }

  if (PtrA.isDummy() || PtrB.isDummy())
    return false;

  // Now, read both pointers to a buffer and compare those.
  BitcastBuffer BufferA(
      Bits(ASTCtx.getTypeSize(PtrA.getFieldDesc()->getType())));
  readPointerToBuffer(S.getContext(), PtrA, BufferA, false);
  // FIXME: The swapping here is UNDOING something we do when reading the
  // data into the buffer.
  if (ASTCtx.getTargetInfo().isBigEndian())
    swapBytes(BufferA.Data.get(), BufferA.byteSize().getQuantity());

  BitcastBuffer BufferB(
      Bits(ASTCtx.getTypeSize(PtrB.getFieldDesc()->getType())));
  readPointerToBuffer(S.getContext(), PtrB, BufferB, false);
  // FIXME: The swapping here is UNDOING something we do when reading the
  // data into the buffer.
  if (ASTCtx.getTargetInfo().isBigEndian())
    swapBytes(BufferB.Data.get(), BufferB.byteSize().getQuantity());

  size_t MinBufferSize = std::min(BufferA.byteSize().getQuantity(),
                                  BufferB.byteSize().getQuantity());

  unsigned ElemSize = 1;
  if (IsWide)
    ElemSize = ASTCtx.getTypeSizeInChars(ASTCtx.getWCharType()).getQuantity();
  // The Size given for the wide variants is in wide-char units. Convert it
  // to bytes.
  size_t ByteSize = Size.getZExtValue() * ElemSize;
  size_t CmpSize = std::min(MinBufferSize, ByteSize);

  for (size_t I = 0; I != CmpSize; I += ElemSize) {
    if (IsWide) {
      INT_TYPE_SWITCH(*S.getContext().classify(ASTCtx.getWCharType()), {
        T A = *reinterpret_cast<T *>(BufferA.Data.get() + I);
        T B = *reinterpret_cast<T *>(BufferB.Data.get() + I);
        if (A < B) {
          pushInteger(S, -1, Call->getType());
          return true;
        } else if (A > B) {
          pushInteger(S, 1, Call->getType());
          return true;
        }
      });
    } else {
      std::byte A = BufferA.Data[I];
      std::byte B = BufferB.Data[I];

      if (A < B) {
        pushInteger(S, -1, Call->getType());
        return true;
      } else if (A > B) {
        pushInteger(S, 1, Call->getType());
        return true;
      }
    }
  }

  // We compared CmpSize bytes above. If the limiting factor was the Size
  // passed, we're done and the result is equality (0).
  if (ByteSize <= CmpSize) {
    pushInteger(S, 0, Call->getType());
    return true;
  }

  // However, if we read all the available bytes but were instructed to read
  // even more, diagnose this as a "read of dereferenced one-past-the-end
  // pointer". This is what would happen if we called CheckRead() on every array
  // element.
  S.FFDiag(S.Current->getSource(OpPC), diag::note_constexpr_access_past_end)
      << AK_Read << S.Current->getRange(OpPC);
  return false;
}

>>>>>>> 49fd7d4f
bool InterpretBuiltin(InterpState &S, CodePtr OpPC, const Function *F,
                      const CallExpr *Call, uint32_t BuiltinID) {
  const InterpFrame *Frame = S.Current;

  std::optional<PrimType> ReturnT = S.getContext().classify(Call);

  switch (BuiltinID) {
  case Builtin::BI__builtin_is_constant_evaluated:
    if (!interp__builtin_is_constant_evaluated(S, OpPC, Frame, Call))
      return false;
    break;
  case Builtin::BI__builtin_assume:
  case Builtin::BI__assume:
    break;
  case Builtin::BI__builtin_strcmp:
  case Builtin::BIstrcmp:
  case Builtin::BI__builtin_strncmp:
  case Builtin::BIstrncmp:
    if (!interp__builtin_strcmp(S, OpPC, Frame, F, Call))
      return false;
    break;
  case Builtin::BI__builtin_strlen:
  case Builtin::BIstrlen:
  case Builtin::BI__builtin_wcslen:
  case Builtin::BIwcslen:
    if (!interp__builtin_strlen(S, OpPC, Frame, F, Call))
      return false;
    break;
  case Builtin::BI__builtin_nan:
  case Builtin::BI__builtin_nanf:
  case Builtin::BI__builtin_nanl:
  case Builtin::BI__builtin_nanf16:
  case Builtin::BI__builtin_nanf128:
    if (!interp__builtin_nan(S, OpPC, Frame, F, /*Signaling=*/false))
      return false;
    break;
  case Builtin::BI__builtin_nans:
  case Builtin::BI__builtin_nansf:
  case Builtin::BI__builtin_nansl:
  case Builtin::BI__builtin_nansf16:
  case Builtin::BI__builtin_nansf128:
    if (!interp__builtin_nan(S, OpPC, Frame, F, /*Signaling=*/true))
      return false;
    break;

  case Builtin::BI__builtin_huge_val:
  case Builtin::BI__builtin_huge_valf:
  case Builtin::BI__builtin_huge_vall:
  case Builtin::BI__builtin_huge_valf16:
  case Builtin::BI__builtin_huge_valf128:
  case Builtin::BI__builtin_inf:
  case Builtin::BI__builtin_inff:
  case Builtin::BI__builtin_infl:
  case Builtin::BI__builtin_inff16:
  case Builtin::BI__builtin_inff128:
    if (!interp__builtin_inf(S, OpPC, Frame, F))
      return false;
    break;
  case Builtin::BI__builtin_copysign:
  case Builtin::BI__builtin_copysignf:
  case Builtin::BI__builtin_copysignl:
  case Builtin::BI__builtin_copysignf128:
    if (!interp__builtin_copysign(S, OpPC, Frame, F))
      return false;
    break;

  case Builtin::BI__builtin_fmin:
  case Builtin::BI__builtin_fminf:
  case Builtin::BI__builtin_fminl:
  case Builtin::BI__builtin_fminf16:
  case Builtin::BI__builtin_fminf128:
    if (!interp__builtin_fmin(S, OpPC, Frame, F, /*IsNumBuiltin=*/false))
      return false;
    break;

  case Builtin::BI__builtin_fminimum_num:
  case Builtin::BI__builtin_fminimum_numf:
  case Builtin::BI__builtin_fminimum_numl:
  case Builtin::BI__builtin_fminimum_numf16:
  case Builtin::BI__builtin_fminimum_numf128:
    if (!interp__builtin_fmin(S, OpPC, Frame, F, /*IsNumBuiltin=*/true))
      return false;
    break;

  case Builtin::BI__builtin_fmax:
  case Builtin::BI__builtin_fmaxf:
  case Builtin::BI__builtin_fmaxl:
  case Builtin::BI__builtin_fmaxf16:
  case Builtin::BI__builtin_fmaxf128:
    if (!interp__builtin_fmax(S, OpPC, Frame, F, /*IsNumBuiltin=*/false))
      return false;
    break;

  case Builtin::BI__builtin_fmaximum_num:
  case Builtin::BI__builtin_fmaximum_numf:
  case Builtin::BI__builtin_fmaximum_numl:
  case Builtin::BI__builtin_fmaximum_numf16:
  case Builtin::BI__builtin_fmaximum_numf128:
    if (!interp__builtin_fmax(S, OpPC, Frame, F, /*IsNumBuiltin=*/true))
      return false;
    break;

  case Builtin::BI__builtin_isnan:
    if (!interp__builtin_isnan(S, OpPC, Frame, F, Call))
      return false;
    break;
  case Builtin::BI__builtin_issignaling:
    if (!interp__builtin_issignaling(S, OpPC, Frame, F, Call))
      return false;
    break;

  case Builtin::BI__builtin_isinf:
    if (!interp__builtin_isinf(S, OpPC, Frame, F, /*Sign=*/false, Call))
      return false;
    break;

  case Builtin::BI__builtin_isinf_sign:
    if (!interp__builtin_isinf(S, OpPC, Frame, F, /*Sign=*/true, Call))
      return false;
    break;

  case Builtin::BI__builtin_isfinite:
    if (!interp__builtin_isfinite(S, OpPC, Frame, F, Call))
      return false;
    break;
  case Builtin::BI__builtin_isnormal:
    if (!interp__builtin_isnormal(S, OpPC, Frame, F, Call))
      return false;
    break;
  case Builtin::BI__builtin_issubnormal:
    if (!interp__builtin_issubnormal(S, OpPC, Frame, F, Call))
      return false;
    break;
  case Builtin::BI__builtin_iszero:
    if (!interp__builtin_iszero(S, OpPC, Frame, F, Call))
      return false;
    break;
  case Builtin::BI__builtin_signbit:
  case Builtin::BI__builtin_signbitf:
  case Builtin::BI__builtin_signbitl:
    if (!interp__builtin_signbit(S, OpPC, Frame, F, Call))
      return false;
    break;
  case Builtin::BI__builtin_isgreater:
  case Builtin::BI__builtin_isgreaterequal:
  case Builtin::BI__builtin_isless:
  case Builtin::BI__builtin_islessequal:
  case Builtin::BI__builtin_islessgreater:
  case Builtin::BI__builtin_isunordered:
    if (!interp_floating_comparison(S, OpPC, Frame, F, Call))
      return false;
    break;
  case Builtin::BI__builtin_isfpclass:
    if (!interp__builtin_isfpclass(S, OpPC, Frame, F, Call))
      return false;
    break;
  case Builtin::BI__builtin_fpclassify:
    if (!interp__builtin_fpclassify(S, OpPC, Frame, F, Call))
      return false;
    break;

  case Builtin::BI__builtin_fabs:
  case Builtin::BI__builtin_fabsf:
  case Builtin::BI__builtin_fabsl:
  case Builtin::BI__builtin_fabsf128:
    if (!interp__builtin_fabs(S, OpPC, Frame, F))
      return false;
    break;

  case Builtin::BI__builtin_abs:
  case Builtin::BI__builtin_labs:
  case Builtin::BI__builtin_llabs:
    if (!interp__builtin_abs(S, OpPC, Frame, F, Call))
      return false;
    break;

  case Builtin::BI__builtin_popcount:
  case Builtin::BI__builtin_popcountl:
  case Builtin::BI__builtin_popcountll:
  case Builtin::BI__builtin_popcountg:
  case Builtin::BI__popcnt16: // Microsoft variants of popcount
  case Builtin::BI__popcnt:
  case Builtin::BI__popcnt64:
    if (!interp__builtin_popcount(S, OpPC, Frame, F, Call))
      return false;
    break;

  case Builtin::BI__builtin_parity:
  case Builtin::BI__builtin_parityl:
  case Builtin::BI__builtin_parityll:
    if (!interp__builtin_parity(S, OpPC, Frame, F, Call))
      return false;
    break;

  case Builtin::BI__builtin_clrsb:
  case Builtin::BI__builtin_clrsbl:
  case Builtin::BI__builtin_clrsbll:
    if (!interp__builtin_clrsb(S, OpPC, Frame, F, Call))
      return false;
    break;

  case Builtin::BI__builtin_bitreverse8:
  case Builtin::BI__builtin_bitreverse16:
  case Builtin::BI__builtin_bitreverse32:
  case Builtin::BI__builtin_bitreverse64:
    if (!interp__builtin_bitreverse(S, OpPC, Frame, F, Call))
      return false;
    break;

  case Builtin::BI__builtin_classify_type:
    if (!interp__builtin_classify_type(S, OpPC, Frame, F, Call))
      return false;
    break;

  case Builtin::BI__builtin_expect:
  case Builtin::BI__builtin_expect_with_probability:
    if (!interp__builtin_expect(S, OpPC, Frame, F, Call))
      return false;
    break;

  case Builtin::BI__builtin_rotateleft8:
  case Builtin::BI__builtin_rotateleft16:
  case Builtin::BI__builtin_rotateleft32:
  case Builtin::BI__builtin_rotateleft64:
  case Builtin::BI_rotl8: // Microsoft variants of rotate left
  case Builtin::BI_rotl16:
  case Builtin::BI_rotl:
  case Builtin::BI_lrotl:
  case Builtin::BI_rotl64:
    if (!interp__builtin_rotate(S, OpPC, Frame, F, Call, /*Right=*/false))
      return false;
    break;

  case Builtin::BI__builtin_rotateright8:
  case Builtin::BI__builtin_rotateright16:
  case Builtin::BI__builtin_rotateright32:
  case Builtin::BI__builtin_rotateright64:
  case Builtin::BI_rotr8: // Microsoft variants of rotate right
  case Builtin::BI_rotr16:
  case Builtin::BI_rotr:
  case Builtin::BI_lrotr:
  case Builtin::BI_rotr64:
    if (!interp__builtin_rotate(S, OpPC, Frame, F, Call, /*Right=*/true))
      return false;
    break;

  case Builtin::BI__builtin_ffs:
  case Builtin::BI__builtin_ffsl:
  case Builtin::BI__builtin_ffsll:
    if (!interp__builtin_ffs(S, OpPC, Frame, F, Call))
      return false;
    break;
  case Builtin::BIaddressof:
  case Builtin::BI__addressof:
  case Builtin::BI__builtin_addressof:
    if (!interp__builtin_addressof(S, OpPC, Frame, F, Call))
      return false;
    break;

  case Builtin::BIas_const:
  case Builtin::BIforward:
  case Builtin::BIforward_like:
  case Builtin::BImove:
  case Builtin::BImove_if_noexcept:
    if (!interp__builtin_move(S, OpPC, Frame, F, Call))
      return false;
    break;

  case Builtin::BI__builtin_eh_return_data_regno:
    if (!interp__builtin_eh_return_data_regno(S, OpPC, Frame, F, Call))
      return false;
    break;

  case Builtin::BI__builtin_launder:
    if (!noopPointer(S, OpPC, Frame, F, Call))
      return false;
    break;

  case Builtin::BI__builtin_add_overflow:
  case Builtin::BI__builtin_sub_overflow:
  case Builtin::BI__builtin_mul_overflow:
  case Builtin::BI__builtin_sadd_overflow:
  case Builtin::BI__builtin_uadd_overflow:
  case Builtin::BI__builtin_uaddl_overflow:
  case Builtin::BI__builtin_uaddll_overflow:
  case Builtin::BI__builtin_usub_overflow:
  case Builtin::BI__builtin_usubl_overflow:
  case Builtin::BI__builtin_usubll_overflow:
  case Builtin::BI__builtin_umul_overflow:
  case Builtin::BI__builtin_umull_overflow:
  case Builtin::BI__builtin_umulll_overflow:
  case Builtin::BI__builtin_saddl_overflow:
  case Builtin::BI__builtin_saddll_overflow:
  case Builtin::BI__builtin_ssub_overflow:
  case Builtin::BI__builtin_ssubl_overflow:
  case Builtin::BI__builtin_ssubll_overflow:
  case Builtin::BI__builtin_smul_overflow:
  case Builtin::BI__builtin_smull_overflow:
  case Builtin::BI__builtin_smulll_overflow:
    if (!interp__builtin_overflowop(S, OpPC, Frame, F, Call))
      return false;
    break;

  case Builtin::BI__builtin_addcb:
  case Builtin::BI__builtin_addcs:
  case Builtin::BI__builtin_addc:
  case Builtin::BI__builtin_addcl:
  case Builtin::BI__builtin_addcll:
  case Builtin::BI__builtin_subcb:
  case Builtin::BI__builtin_subcs:
  case Builtin::BI__builtin_subc:
  case Builtin::BI__builtin_subcl:
  case Builtin::BI__builtin_subcll:
    if (!interp__builtin_carryop(S, OpPC, Frame, F, Call))
      return false;
    break;

  case Builtin::BI__builtin_clz:
  case Builtin::BI__builtin_clzl:
  case Builtin::BI__builtin_clzll:
  case Builtin::BI__builtin_clzs:
  case Builtin::BI__builtin_clzg:
  case Builtin::BI__lzcnt16: // Microsoft variants of count leading-zeroes
  case Builtin::BI__lzcnt:
  case Builtin::BI__lzcnt64:
    if (!interp__builtin_clz(S, OpPC, Frame, F, Call))
      return false;
    break;

  case Builtin::BI__builtin_ctz:
  case Builtin::BI__builtin_ctzl:
  case Builtin::BI__builtin_ctzll:
  case Builtin::BI__builtin_ctzs:
  case Builtin::BI__builtin_ctzg:
    if (!interp__builtin_ctz(S, OpPC, Frame, F, Call))
      return false;
    break;

  case Builtin::BI__builtin_bswap16:
  case Builtin::BI__builtin_bswap32:
  case Builtin::BI__builtin_bswap64:
    if (!interp__builtin_bswap(S, OpPC, Frame, F, Call))
      return false;
    break;

  case Builtin::BI__atomic_always_lock_free:
  case Builtin::BI__atomic_is_lock_free:
  case Builtin::BI__c11_atomic_is_lock_free:
    if (!interp__builtin_atomic_lock_free(S, OpPC, Frame, F, Call))
      return false;
    break;

  case Builtin::BI__builtin_complex:
    if (!interp__builtin_complex(S, OpPC, Frame, F, Call))
      return false;
    break;

  case Builtin::BI__builtin_is_aligned:
  case Builtin::BI__builtin_align_up:
  case Builtin::BI__builtin_align_down:
    if (!interp__builtin_is_aligned_up_down(S, OpPC, Frame, F, Call))
      return false;
    break;

  case Builtin::BI__builtin_assume_aligned:
    if (!interp__builtin_assume_aligned(S, OpPC, Frame, F, Call))
      return false;
    break;

  case clang::X86::BI__builtin_ia32_bextr_u32:
  case clang::X86::BI__builtin_ia32_bextr_u64:
  case clang::X86::BI__builtin_ia32_bextri_u32:
  case clang::X86::BI__builtin_ia32_bextri_u64:
    if (!interp__builtin_ia32_bextr(S, OpPC, Frame, F, Call))
      return false;
    break;

  case clang::X86::BI__builtin_ia32_bzhi_si:
  case clang::X86::BI__builtin_ia32_bzhi_di:
    if (!interp__builtin_ia32_bzhi(S, OpPC, Frame, F, Call))
      return false;
    break;

  case clang::X86::BI__builtin_ia32_lzcnt_u16:
  case clang::X86::BI__builtin_ia32_lzcnt_u32:
  case clang::X86::BI__builtin_ia32_lzcnt_u64:
    if (!interp__builtin_ia32_lzcnt(S, OpPC, Frame, F, Call))
      return false;
    break;

  case clang::X86::BI__builtin_ia32_tzcnt_u16:
  case clang::X86::BI__builtin_ia32_tzcnt_u32:
  case clang::X86::BI__builtin_ia32_tzcnt_u64:
    if (!interp__builtin_ia32_tzcnt(S, OpPC, Frame, F, Call))
      return false;
    break;

  case clang::X86::BI__builtin_ia32_pdep_si:
  case clang::X86::BI__builtin_ia32_pdep_di:
    if (!interp__builtin_ia32_pdep(S, OpPC, Frame, F, Call))
      return false;
    break;

  case clang::X86::BI__builtin_ia32_pext_si:
  case clang::X86::BI__builtin_ia32_pext_di:
    if (!interp__builtin_ia32_pext(S, OpPC, Frame, F, Call))
      return false;
    break;

  case clang::X86::BI__builtin_ia32_addcarryx_u32:
  case clang::X86::BI__builtin_ia32_addcarryx_u64:
  case clang::X86::BI__builtin_ia32_subborrow_u32:
  case clang::X86::BI__builtin_ia32_subborrow_u64:
    if (!interp__builtin_ia32_addcarry_subborrow(S, OpPC, Frame, F, Call))
      return false;
    break;

  case Builtin::BI__builtin_os_log_format_buffer_size:
    if (!interp__builtin_os_log_format_buffer_size(S, OpPC, Frame, F, Call))
      return false;
    break;

  case Builtin::BI__builtin_ptrauth_string_discriminator:
    if (!interp__builtin_ptrauth_string_discriminator(S, OpPC, Frame, F, Call))
      return false;
    break;

  case Builtin::BI__builtin_constant_p:
    if (!interp__builtin_constant_p(S, OpPC, Frame, F, Call))
      return false;
    break;

  case Builtin::BI__noop:
    pushInteger(S, 0, Call->getType());
    break;

  case Builtin::BI__builtin_operator_new:
    if (!interp__builtin_operator_new(S, OpPC, Frame, F, Call))
      return false;
    break;

  case Builtin::BI__builtin_operator_delete:
    if (!interp__builtin_operator_delete(S, OpPC, Frame, F, Call))
      return false;
    break;

  case Builtin::BI__arithmetic_fence:
    if (!interp__builtin_arithmetic_fence(S, OpPC, Frame, F, Call))
      return false;
    break;

  case Builtin::BI__builtin_reduce_add:
  case Builtin::BI__builtin_reduce_mul:
  case Builtin::BI__builtin_reduce_and:
  case Builtin::BI__builtin_reduce_or:
  case Builtin::BI__builtin_reduce_xor:
    if (!interp__builtin_vector_reduce(S, OpPC, Frame, F, Call))
      return false;
    break;

  case Builtin::BI__builtin_elementwise_popcount:
    if (!interp__builtin_elementwise_popcount(S, OpPC, Frame, F, Call))
      return false;
    break;

  case Builtin::BI__builtin_memcpy:
  case Builtin::BImemcpy:
  case Builtin::BI__builtin_memmove:
  case Builtin::BImemmove:
    if (!interp__builtin_memcpy(S, OpPC, Frame, F, Call))
      return false;
    break;

<<<<<<< HEAD
=======
  case Builtin::BI__builtin_memcmp:
  case Builtin::BImemcmp:
  case Builtin::BI__builtin_bcmp:
  case Builtin::BIbcmp:
  case Builtin::BI__builtin_wmemcmp:
  case Builtin::BIwmemcmp:
    if (!interp__builtin_memcmp(S, OpPC, Frame, F, Call))
      return false;
    break;

>>>>>>> 49fd7d4f
  default:
    S.FFDiag(S.Current->getLocation(OpPC),
             diag::note_invalid_subexpr_in_const_expr)
        << S.Current->getRange(OpPC);

    return false;
  }

  return retPrimValue(S, OpPC, ReturnT);
}

bool InterpretOffsetOf(InterpState &S, CodePtr OpPC, const OffsetOfExpr *E,
                       llvm::ArrayRef<int64_t> ArrayIndices,
                       int64_t &IntResult) {
  CharUnits Result;
  unsigned N = E->getNumComponents();
  assert(N > 0);

  unsigned ArrayIndex = 0;
  QualType CurrentType = E->getTypeSourceInfo()->getType();
  for (unsigned I = 0; I != N; ++I) {
    const OffsetOfNode &Node = E->getComponent(I);
    switch (Node.getKind()) {
    case OffsetOfNode::Field: {
      const FieldDecl *MemberDecl = Node.getField();
      const RecordType *RT = CurrentType->getAs<RecordType>();
      if (!RT)
        return false;
      const RecordDecl *RD = RT->getDecl();
      if (RD->isInvalidDecl())
        return false;
      const ASTRecordLayout &RL = S.getASTContext().getASTRecordLayout(RD);
      unsigned FieldIndex = MemberDecl->getFieldIndex();
      assert(FieldIndex < RL.getFieldCount() && "offsetof field in wrong type");
      Result +=
          S.getASTContext().toCharUnitsFromBits(RL.getFieldOffset(FieldIndex));
      CurrentType = MemberDecl->getType().getNonReferenceType();
      break;
    }
    case OffsetOfNode::Array: {
      // When generating bytecode, we put all the index expressions as Sint64 on
      // the stack.
      int64_t Index = ArrayIndices[ArrayIndex];
      const ArrayType *AT = S.getASTContext().getAsArrayType(CurrentType);
      if (!AT)
        return false;
      CurrentType = AT->getElementType();
      CharUnits ElementSize = S.getASTContext().getTypeSizeInChars(CurrentType);
      Result += Index * ElementSize;
      ++ArrayIndex;
      break;
    }
    case OffsetOfNode::Base: {
      const CXXBaseSpecifier *BaseSpec = Node.getBase();
      if (BaseSpec->isVirtual())
        return false;

      // Find the layout of the class whose base we are looking into.
      const RecordType *RT = CurrentType->getAs<RecordType>();
      if (!RT)
        return false;
      const RecordDecl *RD = RT->getDecl();
      if (RD->isInvalidDecl())
        return false;
      const ASTRecordLayout &RL = S.getASTContext().getASTRecordLayout(RD);

      // Find the base class itself.
      CurrentType = BaseSpec->getType();
      const RecordType *BaseRT = CurrentType->getAs<RecordType>();
      if (!BaseRT)
        return false;

      // Add the offset to the base.
      Result += RL.getBaseClassOffset(cast<CXXRecordDecl>(BaseRT->getDecl()));
      break;
    }
    case OffsetOfNode::Identifier:
      llvm_unreachable("Dependent OffsetOfExpr?");
    }
  }

  IntResult = Result.getQuantity();

  return true;
}

bool SetThreeWayComparisonField(InterpState &S, CodePtr OpPC,
                                const Pointer &Ptr, const APSInt &IntValue) {

  const Record *R = Ptr.getRecord();
  assert(R);
  assert(R->getNumFields() == 1);

  unsigned FieldOffset = R->getField(0u)->Offset;
  const Pointer &FieldPtr = Ptr.atField(FieldOffset);
  PrimType FieldT = *S.getContext().classify(FieldPtr.getType());

  INT_TYPE_SWITCH(FieldT,
                  FieldPtr.deref<T>() = T::from(IntValue.getSExtValue()));
  FieldPtr.initialize();
  return true;
}

static bool copyComposite(InterpState &S, CodePtr OpPC, const Pointer &Src,
                          Pointer &Dest, bool Activate);
static bool copyRecord(InterpState &S, CodePtr OpPC, const Pointer &Src,
                       Pointer &Dest, bool Activate = false) {
  [[maybe_unused]] const Descriptor *SrcDesc = Src.getFieldDesc();
  const Descriptor *DestDesc = Dest.getFieldDesc();

  auto copyField = [&](const Record::Field &F, bool Activate) -> bool {
    Pointer DestField = Dest.atField(F.Offset);
    if (std::optional<PrimType> FT = S.Ctx.classify(F.Decl->getType())) {
      TYPE_SWITCH(*FT, {
        DestField.deref<T>() = Src.atField(F.Offset).deref<T>();
        if (Src.atField(F.Offset).isInitialized())
          DestField.initialize();
        if (Activate)
          DestField.activate();
      });
      return true;
    }
    // Composite field.
    return copyComposite(S, OpPC, Src.atField(F.Offset), DestField, Activate);
  };

  assert(SrcDesc->isRecord());
  assert(SrcDesc->ElemRecord == DestDesc->ElemRecord);
  const Record *R = DestDesc->ElemRecord;
  for (const Record::Field &F : R->fields()) {
    if (R->isUnion()) {
      // For unions, only copy the active field.
      const Pointer &SrcField = Src.atField(F.Offset);
      if (SrcField.isActive()) {
        if (!copyField(F, /*Activate=*/true))
          return false;
      }
    } else {
      if (!copyField(F, Activate))
        return false;
    }
  }

  for (const Record::Base &B : R->bases()) {
    Pointer DestBase = Dest.atField(B.Offset);
    if (!copyRecord(S, OpPC, Src.atField(B.Offset), DestBase, Activate))
      return false;
  }

  Dest.initialize();
  return true;
}

static bool copyComposite(InterpState &S, CodePtr OpPC, const Pointer &Src,
                          Pointer &Dest, bool Activate = false) {
  assert(Src.isLive() && Dest.isLive());

  [[maybe_unused]] const Descriptor *SrcDesc = Src.getFieldDesc();
  const Descriptor *DestDesc = Dest.getFieldDesc();

  assert(!DestDesc->isPrimitive() && !SrcDesc->isPrimitive());

  if (DestDesc->isPrimitiveArray()) {
    assert(SrcDesc->isPrimitiveArray());
    assert(SrcDesc->getNumElems() == DestDesc->getNumElems());
    PrimType ET = DestDesc->getPrimType();
    for (unsigned I = 0, N = DestDesc->getNumElems(); I != N; ++I) {
      Pointer DestElem = Dest.atIndex(I);
      TYPE_SWITCH(ET, {
        DestElem.deref<T>() = Src.atIndex(I).deref<T>();
        DestElem.initialize();
      });
    }
    return true;
  }

  if (DestDesc->isRecord())
    return copyRecord(S, OpPC, Src, Dest, Activate);
  return Invalid(S, OpPC);
}

bool DoMemcpy(InterpState &S, CodePtr OpPC, const Pointer &Src, Pointer &Dest) {
  return copyComposite(S, OpPC, Src, Dest);
}

} // namespace interp
} // namespace clang<|MERGE_RESOLUTION|>--- conflicted
+++ resolved
@@ -1830,10 +1830,7 @@
 
   return true;
 }
-<<<<<<< HEAD
-=======
-
->>>>>>> 49fd7d4f
+
 static bool interp__builtin_memcpy(InterpState &S, CodePtr OpPC,
                                    const InterpFrame *Frame,
                                    const Function *Func, const CallExpr *Call) {
@@ -1865,17 +1862,10 @@
   }
 
   QualType ElemType;
-<<<<<<< HEAD
-  if (SrcPtr.getFieldDesc()->isArray())
-    ElemType = SrcPtr.getFieldDesc()->getElemQualType();
-  else
-    ElemType = SrcPtr.getType();
-=======
   if (DestPtr.getFieldDesc()->isArray())
     ElemType = DestPtr.getFieldDesc()->getElemQualType();
   else
     ElemType = DestPtr.getType();
->>>>>>> 49fd7d4f
 
   unsigned ElemSize =
       S.getASTContext().getTypeSizeInChars(ElemType).getQuantity();
@@ -1886,13 +1876,6 @@
     return false;
   }
 
-<<<<<<< HEAD
-  // As a last resort, reject dummy pointers.
-  if (DestPtr.isDummy() || SrcPtr.isDummy())
-    return false;
-
-  if (!DoBitCastPtr(S, OpPC, SrcPtr, DestPtr, Size.getZExtValue()))
-=======
   QualType SrcElemType;
   if (SrcPtr.getFieldDesc()->isArray())
     SrcElemType = SrcPtr.getFieldDesc()->getElemQualType();
@@ -1924,15 +1907,12 @@
     return false;
   assert(Size.getZExtValue() % ElemSize == 0);
   if (!DoMemcpy(S, OpPC, SrcPtr, DestPtr, Bytes(Size.getZExtValue()).toBits()))
->>>>>>> 49fd7d4f
     return false;
 
   S.Stk.push<Pointer>(DestPtr);
   return true;
 }
 
-<<<<<<< HEAD
-=======
 /// Determine if T is a character type for which we guarantee that
 /// sizeof(T) == 1.
 static bool isOneByteCharacterType(QualType T) {
@@ -2047,7 +2027,6 @@
   return false;
 }
 
->>>>>>> 49fd7d4f
 bool InterpretBuiltin(InterpState &S, CodePtr OpPC, const Function *F,
                       const CallExpr *Call, uint32_t BuiltinID) {
   const InterpFrame *Frame = S.Current;
@@ -2521,8 +2500,6 @@
       return false;
     break;
 
-<<<<<<< HEAD
-=======
   case Builtin::BI__builtin_memcmp:
   case Builtin::BImemcmp:
   case Builtin::BI__builtin_bcmp:
@@ -2533,7 +2510,6 @@
       return false;
     break;
 
->>>>>>> 49fd7d4f
   default:
     S.FFDiag(S.Current->getLocation(OpPC),
              diag::note_invalid_subexpr_in_const_expr)
