//===--- InterpBuiltin.cpp - Interpreter for the constexpr VM ---*- C++ -*-===//
//
// Part of the LLVM Project, under the Apache License v2.0 with LLVM Exceptions.
// See https://llvm.org/LICENSE.txt for license information.
// SPDX-License-Identifier: Apache-2.0 WITH LLVM-exception
//
//===----------------------------------------------------------------------===//
#include "../ExprConstShared.h"
#include "Boolean.h"
#include "EvalEmitter.h"
#include "Interp.h"
#include "InterpBuiltinBitCast.h"
#include "PrimType.h"
#include "clang/AST/OSLog.h"
#include "clang/AST/RecordLayout.h"
#include "clang/Basic/Builtins.h"
#include "clang/Basic/TargetBuiltins.h"
#include "clang/Basic/TargetInfo.h"
#include "llvm/ADT/StringExtras.h"
#include "llvm/Support/ErrorHandling.h"
#include "llvm/Support/SipHash.h"

namespace clang {
namespace interp {

LLVM_ATTRIBUTE_UNUSED static bool isNoopBuiltin(unsigned ID) {
  switch (ID) {
  case Builtin::BIas_const:
  case Builtin::BIforward:
  case Builtin::BIforward_like:
  case Builtin::BImove:
  case Builtin::BImove_if_noexcept:
  case Builtin::BIaddressof:
  case Builtin::BI__addressof:
  case Builtin::BI__builtin_addressof:
  case Builtin::BI__builtin_launder:
    return true;
  default:
    return false;
  }
  return false;
}

static void discard(InterpStack &Stk, PrimType T) {
  TYPE_SWITCH(T, { Stk.discard<T>(); });
}

static APSInt popToAPSInt(InterpStack &Stk, PrimType T) {
  INT_TYPE_SWITCH(T, return Stk.pop<T>().toAPSInt());
}

/// Pushes \p Val on the stack as the type given by \p QT.
static void pushInteger(InterpState &S, const APSInt &Val, QualType QT) {
  assert(QT->isSignedIntegerOrEnumerationType() ||
         QT->isUnsignedIntegerOrEnumerationType());
  OptPrimType T = S.getContext().classify(QT);
  assert(T);

  unsigned BitWidth = S.getASTContext().getTypeSize(QT);

  if (T == PT_IntAPS) {
    auto Result = S.allocAP<IntegralAP<true>>(BitWidth);
    Result.copy(Val);
    S.Stk.push<IntegralAP<true>>(Result);
    return;
  }

  if (T == PT_IntAP) {
    auto Result = S.allocAP<IntegralAP<false>>(BitWidth);
    Result.copy(Val);
    S.Stk.push<IntegralAP<false>>(Result);
    return;
  }

  if (QT->isSignedIntegerOrEnumerationType()) {
    int64_t V = Val.getSExtValue();
    INT_TYPE_SWITCH(*T, { S.Stk.push<T>(T::from(V, BitWidth)); });
  } else {
    assert(QT->isUnsignedIntegerOrEnumerationType());
    uint64_t V = Val.getZExtValue();
    INT_TYPE_SWITCH(*T, { S.Stk.push<T>(T::from(V, BitWidth)); });
  }
}

template <typename T>
static void pushInteger(InterpState &S, T Val, QualType QT) {
  if constexpr (std::is_same_v<T, APInt>)
    pushInteger(S, APSInt(Val, !std::is_signed_v<T>), QT);
  else if constexpr (std::is_same_v<T, APSInt>)
    pushInteger(S, Val, QT);
  else
    pushInteger(S,
                APSInt(APInt(sizeof(T) * 8, static_cast<uint64_t>(Val),
                             std::is_signed_v<T>),
                       !std::is_signed_v<T>),
                QT);
}

static void assignInteger(InterpState &S, const Pointer &Dest, PrimType ValueT,
                          const APSInt &Value) {

  if (ValueT == PT_IntAPS) {
    Dest.deref<IntegralAP<true>>() =
        S.allocAP<IntegralAP<true>>(Value.getBitWidth());
    Dest.deref<IntegralAP<true>>().copy(Value);
  } else if (ValueT == PT_IntAP) {
    Dest.deref<IntegralAP<false>>() =
        S.allocAP<IntegralAP<false>>(Value.getBitWidth());
    Dest.deref<IntegralAP<false>>().copy(Value);
  } else {
    INT_TYPE_SWITCH_NO_BOOL(
        ValueT, { Dest.deref<T>() = T::from(static_cast<T>(Value)); });
  }
}

static QualType getElemType(const Pointer &P) {
  const Descriptor *Desc = P.getFieldDesc();
  QualType T = Desc->getType();
  if (Desc->isPrimitive())
    return T;
  if (T->isPointerType())
    return T->getAs<PointerType>()->getPointeeType();
  if (Desc->isArray())
    return Desc->getElemQualType();
  if (const auto *AT = T->getAsArrayTypeUnsafe())
    return AT->getElementType();
  return T;
}

static void diagnoseNonConstexprBuiltin(InterpState &S, CodePtr OpPC,
                                        unsigned ID) {
  if (!S.diagnosing())
    return;

  auto Loc = S.Current->getSource(OpPC);
  if (S.getLangOpts().CPlusPlus11)
    S.CCEDiag(Loc, diag::note_constexpr_invalid_function)
        << /*isConstexpr=*/0 << /*isConstructor=*/0
        << S.getASTContext().BuiltinInfo.getQuotedName(ID);
  else
    S.CCEDiag(Loc, diag::note_invalid_subexpr_in_const_expr);
}

static llvm::APSInt convertBoolVectorToInt(const Pointer &Val) {
  assert(Val.getFieldDesc()->isPrimitiveArray() &&
         Val.getFieldDesc()->getElemQualType()->isBooleanType() &&
         "Not a boolean vector");
  unsigned NumElems = Val.getNumElems();

  // Each element is one bit, so create an integer with NumElts bits.
  llvm::APSInt Result(NumElems, 0);
  for (unsigned I = 0; I != NumElems; ++I) {
    if (Val.elem<bool>(I))
      Result.setBit(I);
  }

  return Result;
}

static bool interp__builtin_is_constant_evaluated(InterpState &S, CodePtr OpPC,
                                                  const InterpFrame *Frame,
                                                  const CallExpr *Call) {
  unsigned Depth = S.Current->getDepth();
  auto isStdCall = [](const FunctionDecl *F) -> bool {
    return F && F->isInStdNamespace() && F->getIdentifier() &&
           F->getIdentifier()->isStr("is_constant_evaluated");
  };
  const InterpFrame *Caller = Frame->Caller;
  // The current frame is the one for __builtin_is_constant_evaluated.
  // The one above that, potentially the one for std::is_constant_evaluated().
  if (S.inConstantContext() && !S.checkingPotentialConstantExpression() &&
      S.getEvalStatus().Diag &&
      (Depth == 0 || (Depth == 1 && isStdCall(Frame->getCallee())))) {
    if (Caller && isStdCall(Frame->getCallee())) {
      const Expr *E = Caller->getExpr(Caller->getRetPC());
      S.report(E->getExprLoc(),
               diag::warn_is_constant_evaluated_always_true_constexpr)
          << "std::is_constant_evaluated" << E->getSourceRange();
    } else {
      S.report(Call->getExprLoc(),
               diag::warn_is_constant_evaluated_always_true_constexpr)
          << "__builtin_is_constant_evaluated" << Call->getSourceRange();
    }
  }

  S.Stk.push<Boolean>(Boolean::from(S.inConstantContext()));
  return true;
}

// __builtin_assume(int)
static bool interp__builtin_assume(InterpState &S, CodePtr OpPC,
                                   const InterpFrame *Frame,
                                   const CallExpr *Call) {
  assert(Call->getNumArgs() == 1);
  discard(S.Stk, *S.getContext().classify(Call->getArg(0)));
  return true;
}

static bool interp__builtin_strcmp(InterpState &S, CodePtr OpPC,
                                   const InterpFrame *Frame,
                                   const CallExpr *Call, unsigned ID) {
  uint64_t Limit = ~static_cast<uint64_t>(0);
  if (ID == Builtin::BIstrncmp || ID == Builtin::BI__builtin_strncmp ||
      ID == Builtin::BIwcsncmp || ID == Builtin::BI__builtin_wcsncmp)
    Limit = popToAPSInt(S.Stk, *S.getContext().classify(Call->getArg(2)))
                .getZExtValue();

  const Pointer &B = S.Stk.pop<Pointer>();
  const Pointer &A = S.Stk.pop<Pointer>();
  if (ID == Builtin::BIstrcmp || ID == Builtin::BIstrncmp ||
      ID == Builtin::BIwcscmp || ID == Builtin::BIwcsncmp)
    diagnoseNonConstexprBuiltin(S, OpPC, ID);

  if (Limit == 0) {
    pushInteger(S, 0, Call->getType());
    return true;
  }

  if (!CheckLive(S, OpPC, A, AK_Read) || !CheckLive(S, OpPC, B, AK_Read))
    return false;

  if (A.isDummy() || B.isDummy())
    return false;
  if (!A.isBlockPointer() || !B.isBlockPointer())
    return false;

  bool IsWide = ID == Builtin::BIwcscmp || ID == Builtin::BIwcsncmp ||
                ID == Builtin::BI__builtin_wcscmp ||
                ID == Builtin::BI__builtin_wcsncmp;
  assert(A.getFieldDesc()->isPrimitiveArray());
  assert(B.getFieldDesc()->isPrimitiveArray());

  // Different element types shouldn't happen, but with casts they can.
  if (!S.getASTContext().hasSameUnqualifiedType(getElemType(A), getElemType(B)))
    return false;

  PrimType ElemT = *S.getContext().classify(getElemType(A));

  auto returnResult = [&](int V) -> bool {
    pushInteger(S, V, Call->getType());
    return true;
  };

  unsigned IndexA = A.getIndex();
  unsigned IndexB = B.getIndex();
  uint64_t Steps = 0;
  for (;; ++IndexA, ++IndexB, ++Steps) {

    if (Steps >= Limit)
      break;
    const Pointer &PA = A.atIndex(IndexA);
    const Pointer &PB = B.atIndex(IndexB);
    if (!CheckRange(S, OpPC, PA, AK_Read) ||
        !CheckRange(S, OpPC, PB, AK_Read)) {
      return false;
    }

    if (IsWide) {
      INT_TYPE_SWITCH(ElemT, {
        T CA = PA.deref<T>();
        T CB = PB.deref<T>();
        if (CA > CB)
          return returnResult(1);
        if (CA < CB)
          return returnResult(-1);
        if (CA.isZero() || CB.isZero())
          return returnResult(0);
      });
      continue;
    }

    uint8_t CA = PA.deref<uint8_t>();
    uint8_t CB = PB.deref<uint8_t>();

    if (CA > CB)
      return returnResult(1);
    if (CA < CB)
      return returnResult(-1);
    if (CA == 0 || CB == 0)
      return returnResult(0);
  }

  return returnResult(0);
}

static bool interp__builtin_strlen(InterpState &S, CodePtr OpPC,
                                   const InterpFrame *Frame,
                                   const CallExpr *Call, unsigned ID) {
  const Pointer &StrPtr = S.Stk.pop<Pointer>();

  if (ID == Builtin::BIstrlen || ID == Builtin::BIwcslen)
    diagnoseNonConstexprBuiltin(S, OpPC, ID);

  if (!CheckArray(S, OpPC, StrPtr))
    return false;

  if (!CheckLive(S, OpPC, StrPtr, AK_Read))
    return false;

  if (!CheckDummy(S, OpPC, StrPtr.block(), AK_Read))
    return false;

  assert(StrPtr.getFieldDesc()->isPrimitiveArray());
  unsigned ElemSize = StrPtr.getFieldDesc()->getElemSize();

  if (ID == Builtin::BI__builtin_wcslen || ID == Builtin::BIwcslen) {
    [[maybe_unused]] const ASTContext &AC = S.getASTContext();
    assert(ElemSize == AC.getTypeSizeInChars(AC.getWCharType()).getQuantity());
  }

  size_t Len = 0;
  for (size_t I = StrPtr.getIndex();; ++I, ++Len) {
    const Pointer &ElemPtr = StrPtr.atIndex(I);

    if (!CheckRange(S, OpPC, ElemPtr, AK_Read))
      return false;

    uint32_t Val;
    switch (ElemSize) {
    case 1:
      Val = ElemPtr.deref<uint8_t>();
      break;
    case 2:
      Val = ElemPtr.deref<uint16_t>();
      break;
    case 4:
      Val = ElemPtr.deref<uint32_t>();
      break;
    default:
      llvm_unreachable("Unsupported char size");
    }
    if (Val == 0)
      break;
  }

  pushInteger(S, Len, Call->getType());

  return true;
}

static bool interp__builtin_nan(InterpState &S, CodePtr OpPC,
                                const InterpFrame *Frame, const CallExpr *Call,
                                bool Signaling) {
  const Pointer &Arg = S.Stk.pop<Pointer>();

  if (!CheckLoad(S, OpPC, Arg))
    return false;

  assert(Arg.getFieldDesc()->isPrimitiveArray());

  // Convert the given string to an integer using StringRef's API.
  llvm::APInt Fill;
  std::string Str;
  assert(Arg.getNumElems() >= 1);
  for (unsigned I = 0;; ++I) {
    const Pointer &Elem = Arg.atIndex(I);

    if (!CheckLoad(S, OpPC, Elem))
      return false;

    if (Elem.deref<int8_t>() == 0)
      break;

    Str += Elem.deref<char>();
  }

  // Treat empty strings as if they were zero.
  if (Str.empty())
    Fill = llvm::APInt(32, 0);
  else if (StringRef(Str).getAsInteger(0, Fill))
    return false;

  const llvm::fltSemantics &TargetSemantics =
      S.getASTContext().getFloatTypeSemantics(
          Call->getDirectCallee()->getReturnType());

  Floating Result = S.allocFloat(TargetSemantics);
  if (S.getASTContext().getTargetInfo().isNan2008()) {
    if (Signaling)
      Result.copy(
          llvm::APFloat::getSNaN(TargetSemantics, /*Negative=*/false, &Fill));
    else
      Result.copy(
          llvm::APFloat::getQNaN(TargetSemantics, /*Negative=*/false, &Fill));
  } else {
    // Prior to IEEE 754-2008, architectures were allowed to choose whether
    // the first bit of their significand was set for qNaN or sNaN. MIPS chose
    // a different encoding to what became a standard in 2008, and for pre-
    // 2008 revisions, MIPS interpreted sNaN-2008 as qNan and qNaN-2008 as
    // sNaN. This is now known as "legacy NaN" encoding.
    if (Signaling)
      Result.copy(
          llvm::APFloat::getQNaN(TargetSemantics, /*Negative=*/false, &Fill));
    else
      Result.copy(
          llvm::APFloat::getSNaN(TargetSemantics, /*Negative=*/false, &Fill));
  }

  S.Stk.push<Floating>(Result);
  return true;
}

static bool interp__builtin_inf(InterpState &S, CodePtr OpPC,
                                const InterpFrame *Frame,
                                const CallExpr *Call) {
  const llvm::fltSemantics &TargetSemantics =
      S.getASTContext().getFloatTypeSemantics(
          Call->getDirectCallee()->getReturnType());

  Floating Result = S.allocFloat(TargetSemantics);
  Result.copy(APFloat::getInf(TargetSemantics));
  S.Stk.push<Floating>(Result);
  return true;
}

static bool interp__builtin_copysign(InterpState &S, CodePtr OpPC,
                                     const InterpFrame *Frame) {
  const Floating &Arg2 = S.Stk.pop<Floating>();
  const Floating &Arg1 = S.Stk.pop<Floating>();
  Floating Result = S.allocFloat(Arg1.getSemantics());

  APFloat Copy = Arg1.getAPFloat();
  Copy.copySign(Arg2.getAPFloat());
  Result.copy(Copy);
  S.Stk.push<Floating>(Result);

  return true;
}

static bool interp__builtin_fmin(InterpState &S, CodePtr OpPC,
                                 const InterpFrame *Frame, bool IsNumBuiltin) {
  const Floating &RHS = S.Stk.pop<Floating>();
  const Floating &LHS = S.Stk.pop<Floating>();
  Floating Result = S.allocFloat(LHS.getSemantics());

  if (IsNumBuiltin)
    Result.copy(llvm::minimumnum(LHS.getAPFloat(), RHS.getAPFloat()));
  else
    Result.copy(minnum(LHS.getAPFloat(), RHS.getAPFloat()));
  S.Stk.push<Floating>(Result);
  return true;
}

static bool interp__builtin_fmax(InterpState &S, CodePtr OpPC,
                                 const InterpFrame *Frame, bool IsNumBuiltin) {
  const Floating &RHS = S.Stk.pop<Floating>();
  const Floating &LHS = S.Stk.pop<Floating>();
  Floating Result = S.allocFloat(LHS.getSemantics());

  if (IsNumBuiltin)
    Result.copy(llvm::maximumnum(LHS.getAPFloat(), RHS.getAPFloat()));
  else
    Result.copy(maxnum(LHS.getAPFloat(), RHS.getAPFloat()));
  S.Stk.push<Floating>(Result);
  return true;
}

/// Defined as __builtin_isnan(...), to accommodate the fact that it can
/// take a float, double, long double, etc.
/// But for us, that's all a Floating anyway.
static bool interp__builtin_isnan(InterpState &S, CodePtr OpPC,
                                  const InterpFrame *Frame,
                                  const CallExpr *Call) {
  const Floating &Arg = S.Stk.pop<Floating>();

  pushInteger(S, Arg.isNan(), Call->getType());
  return true;
}

static bool interp__builtin_issignaling(InterpState &S, CodePtr OpPC,
                                        const InterpFrame *Frame,
                                        const CallExpr *Call) {
  const Floating &Arg = S.Stk.pop<Floating>();

  pushInteger(S, Arg.isSignaling(), Call->getType());
  return true;
}

static bool interp__builtin_isinf(InterpState &S, CodePtr OpPC,
                                  const InterpFrame *Frame, bool CheckSign,
                                  const CallExpr *Call) {
  const Floating &Arg = S.Stk.pop<Floating>();
  APFloat F = Arg.getAPFloat();
  bool IsInf = F.isInfinity();

  if (CheckSign)
    pushInteger(S, IsInf ? (F.isNegative() ? -1 : 1) : 0, Call->getType());
  else
    pushInteger(S, IsInf, Call->getType());
  return true;
}

static bool interp__builtin_isfinite(InterpState &S, CodePtr OpPC,
                                     const InterpFrame *Frame,
                                     const CallExpr *Call) {
  const Floating &Arg = S.Stk.pop<Floating>();

  pushInteger(S, Arg.isFinite(), Call->getType());
  return true;
}

static bool interp__builtin_isnormal(InterpState &S, CodePtr OpPC,
                                     const InterpFrame *Frame,
                                     const CallExpr *Call) {
  const Floating &Arg = S.Stk.pop<Floating>();

  pushInteger(S, Arg.isNormal(), Call->getType());
  return true;
}

static bool interp__builtin_issubnormal(InterpState &S, CodePtr OpPC,
                                        const InterpFrame *Frame,
                                        const CallExpr *Call) {
  const Floating &Arg = S.Stk.pop<Floating>();

  pushInteger(S, Arg.isDenormal(), Call->getType());
  return true;
}

static bool interp__builtin_iszero(InterpState &S, CodePtr OpPC,
                                   const InterpFrame *Frame,
                                   const CallExpr *Call) {
  const Floating &Arg = S.Stk.pop<Floating>();

  pushInteger(S, Arg.isZero(), Call->getType());
  return true;
}

static bool interp__builtin_signbit(InterpState &S, CodePtr OpPC,
                                    const InterpFrame *Frame,
                                    const CallExpr *Call) {
  const Floating &Arg = S.Stk.pop<Floating>();

  pushInteger(S, Arg.isNegative(), Call->getType());
  return true;
}

static bool interp_floating_comparison(InterpState &S, CodePtr OpPC,
                                       const CallExpr *Call, unsigned ID) {
  const Floating &RHS = S.Stk.pop<Floating>();
  const Floating &LHS = S.Stk.pop<Floating>();

  pushInteger(
      S,
      [&] {
        switch (ID) {
        case Builtin::BI__builtin_isgreater:
          return LHS > RHS;
        case Builtin::BI__builtin_isgreaterequal:
          return LHS >= RHS;
        case Builtin::BI__builtin_isless:
          return LHS < RHS;
        case Builtin::BI__builtin_islessequal:
          return LHS <= RHS;
        case Builtin::BI__builtin_islessgreater: {
          ComparisonCategoryResult cmp = LHS.compare(RHS);
          return cmp == ComparisonCategoryResult::Less ||
                 cmp == ComparisonCategoryResult::Greater;
        }
        case Builtin::BI__builtin_isunordered:
          return LHS.compare(RHS) == ComparisonCategoryResult::Unordered;
        default:
          llvm_unreachable("Unexpected builtin ID: Should be a floating point "
                           "comparison function");
        }
      }(),
      Call->getType());
  return true;
}

/// First parameter to __builtin_isfpclass is the floating value, the
/// second one is an integral value.
static bool interp__builtin_isfpclass(InterpState &S, CodePtr OpPC,
                                      const InterpFrame *Frame,
                                      const CallExpr *Call) {
  PrimType FPClassArgT = *S.getContext().classify(Call->getArg(1)->getType());
  APSInt FPClassArg = popToAPSInt(S.Stk, FPClassArgT);
  const Floating &F = S.Stk.pop<Floating>();

  int32_t Result = static_cast<int32_t>(
      (F.classify() & std::move(FPClassArg)).getZExtValue());
  pushInteger(S, Result, Call->getType());

  return true;
}

/// Five int values followed by one floating value.
/// __builtin_fpclassify(int, int, int, int, int, float)
static bool interp__builtin_fpclassify(InterpState &S, CodePtr OpPC,
                                       const InterpFrame *Frame,
                                       const CallExpr *Call) {
  const Floating &Val = S.Stk.pop<Floating>();

  PrimType IntT = *S.getContext().classify(Call->getArg(0));
  APSInt Values[5];
  for (unsigned I = 0; I != 5; ++I)
    Values[4 - I] = popToAPSInt(S.Stk, IntT);

  unsigned Index;
  switch (Val.getCategory()) {
  case APFloat::fcNaN:
    Index = 0;
    break;
  case APFloat::fcInfinity:
    Index = 1;
    break;
  case APFloat::fcNormal:
    Index = Val.isDenormal() ? 3 : 2;
    break;
  case APFloat::fcZero:
    Index = 4;
    break;
  }

  // The last argument is first on the stack.
  assert(Index <= 4);

  pushInteger(S, Values[Index], Call->getType());
  return true;
}

static inline Floating abs(InterpState &S, const Floating &In) {
  if (!In.isNegative())
    return In;

  Floating Output = S.allocFloat(In.getSemantics());
  APFloat New = In.getAPFloat();
  New.changeSign();
  Output.copy(New);
  return Output;
}

// The C standard says "fabs raises no floating-point exceptions,
// even if x is a signaling NaN. The returned value is independent of
// the current rounding direction mode."  Therefore constant folding can
// proceed without regard to the floating point settings.
// Reference, WG14 N2478 F.10.4.3
static bool interp__builtin_fabs(InterpState &S, CodePtr OpPC,
                                 const InterpFrame *Frame) {
  const Floating &Val = S.Stk.pop<Floating>();
  S.Stk.push<Floating>(abs(S, Val));
  return true;
}

static bool interp__builtin_abs(InterpState &S, CodePtr OpPC,
                                const InterpFrame *Frame,
                                const CallExpr *Call) {
  PrimType ArgT = *S.getContext().classify(Call->getArg(0)->getType());
  APSInt Val = popToAPSInt(S.Stk, ArgT);
  if (Val ==
      APSInt(APInt::getSignedMinValue(Val.getBitWidth()), /*IsUnsigned=*/false))
    return false;
  if (Val.isNegative())
    Val.negate();
  pushInteger(S, Val, Call->getType());
  return true;
}

static bool interp__builtin_popcount(InterpState &S, CodePtr OpPC,
                                     const InterpFrame *Frame,
                                     const CallExpr *Call) {
  APSInt Val;
  if (Call->getArg(0)->getType()->isExtVectorBoolType()) {
    const Pointer &Arg = S.Stk.pop<Pointer>();
    Val = convertBoolVectorToInt(Arg);
  } else {
    PrimType ArgT = *S.getContext().classify(Call->getArg(0)->getType());
    Val = popToAPSInt(S.Stk, ArgT);
  }
  pushInteger(S, Val.popcount(), Call->getType());
  return true;
}

static bool interp__builtin_parity(InterpState &S, CodePtr OpPC,
                                   const InterpFrame *Frame,
                                   const CallExpr *Call) {
  PrimType ArgT = *S.getContext().classify(Call->getArg(0)->getType());
  APSInt Val = popToAPSInt(S.Stk, ArgT);
  pushInteger(S, Val.popcount() % 2, Call->getType());
  return true;
}

static bool interp__builtin_clrsb(InterpState &S, CodePtr OpPC,
                                  const InterpFrame *Frame,
                                  const CallExpr *Call) {
  PrimType ArgT = *S.getContext().classify(Call->getArg(0)->getType());
  APSInt Val = popToAPSInt(S.Stk, ArgT);
  pushInteger(S, Val.getBitWidth() - Val.getSignificantBits(), Call->getType());
  return true;
}

static bool interp__builtin_bitreverse(InterpState &S, CodePtr OpPC,
                                       const InterpFrame *Frame,
                                       const CallExpr *Call) {
  PrimType ArgT = *S.getContext().classify(Call->getArg(0)->getType());
  APSInt Val = popToAPSInt(S.Stk, ArgT);
  pushInteger(S, Val.reverseBits(), Call->getType());
  return true;
}

static bool interp__builtin_classify_type(InterpState &S, CodePtr OpPC,
                                          const InterpFrame *Frame,
                                          const CallExpr *Call) {
  // This is an unevaluated call, so there are no arguments on the stack.
  assert(Call->getNumArgs() == 1);
  const Expr *Arg = Call->getArg(0);

  GCCTypeClass ResultClass =
      EvaluateBuiltinClassifyType(Arg->getType(), S.getLangOpts());
  int32_t ReturnVal = static_cast<int32_t>(ResultClass);
  pushInteger(S, ReturnVal, Call->getType());
  return true;
}

// __builtin_expect(long, long)
// __builtin_expect_with_probability(long, long, double)
static bool interp__builtin_expect(InterpState &S, CodePtr OpPC,
                                   const InterpFrame *Frame,
                                   const CallExpr *Call) {
  // The return value is simply the value of the first parameter.
  // We ignore the probability.
  unsigned NumArgs = Call->getNumArgs();
  assert(NumArgs == 2 || NumArgs == 3);

  PrimType ArgT = *S.getContext().classify(Call->getArg(0)->getType());
  if (NumArgs == 3)
    S.Stk.discard<Floating>();
  discard(S.Stk, ArgT);

  APSInt Val = popToAPSInt(S.Stk, ArgT);
  pushInteger(S, Val, Call->getType());
  return true;
}

/// rotateleft(value, amount)
static bool interp__builtin_rotate(InterpState &S, CodePtr OpPC,
                                   const InterpFrame *Frame,
                                   const CallExpr *Call, bool Right) {
  PrimType AmountT = *S.getContext().classify(Call->getArg(1)->getType());
  PrimType ValueT = *S.getContext().classify(Call->getArg(0)->getType());

  APSInt Amount = popToAPSInt(S.Stk, AmountT);
  APSInt Value = popToAPSInt(S.Stk, ValueT);

  APSInt Result;
  if (Right)
    Result = APSInt(Value.rotr(Amount.urem(Value.getBitWidth())),
                    /*IsUnsigned=*/true);
  else // Left.
    Result = APSInt(Value.rotl(Amount.urem(Value.getBitWidth())),
                    /*IsUnsigned=*/true);

  pushInteger(S, Result, Call->getType());
  return true;
}

static bool interp__builtin_ffs(InterpState &S, CodePtr OpPC,
                                const InterpFrame *Frame,
                                const CallExpr *Call) {
  PrimType ArgT = *S.getContext().classify(Call->getArg(0)->getType());
  APSInt Value = popToAPSInt(S.Stk, ArgT);

  uint64_t N = Value.countr_zero();
  pushInteger(S, N == Value.getBitWidth() ? 0 : N + 1, Call->getType());
  return true;
}

static bool interp__builtin_addressof(InterpState &S, CodePtr OpPC,
                                      const InterpFrame *Frame,
                                      const CallExpr *Call) {
#ifndef NDEBUG
  assert(Call->getArg(0)->isLValue());
  PrimType PtrT = S.getContext().classify(Call->getArg(0)).value_or(PT_Ptr);
  assert(PtrT == PT_Ptr &&
         "Unsupported pointer type passed to __builtin_addressof()");
#endif
  return true;
}

static bool interp__builtin_move(InterpState &S, CodePtr OpPC,
                                 const InterpFrame *Frame,
                                 const CallExpr *Call) {
  return Call->getDirectCallee()->isConstexpr();
}

static bool interp__builtin_eh_return_data_regno(InterpState &S, CodePtr OpPC,
                                                 const InterpFrame *Frame,
                                                 const CallExpr *Call) {
  PrimType ArgT = *S.getContext().classify(Call->getArg(0)->getType());
  APSInt Arg = popToAPSInt(S.Stk, ArgT);

  int Result = S.getASTContext().getTargetInfo().getEHDataRegisterNumber(
      Arg.getZExtValue());
  pushInteger(S, Result, Call->getType());
  return true;
}

// Two integral values followed by a pointer (lhs, rhs, resultOut)
static bool interp__builtin_overflowop(InterpState &S, CodePtr OpPC,
                                       const CallExpr *Call,
                                       unsigned BuiltinOp) {
  const Pointer &ResultPtr = S.Stk.pop<Pointer>();
  if (ResultPtr.isDummy())
    return false;

  PrimType RHST = *S.getContext().classify(Call->getArg(1)->getType());
  PrimType LHST = *S.getContext().classify(Call->getArg(0)->getType());
  APSInt RHS = popToAPSInt(S.Stk, RHST);
  APSInt LHS = popToAPSInt(S.Stk, LHST);
  QualType ResultType = Call->getArg(2)->getType()->getPointeeType();
  PrimType ResultT = *S.getContext().classify(ResultType);
  bool Overflow;

  APSInt Result;
  if (BuiltinOp == Builtin::BI__builtin_add_overflow ||
      BuiltinOp == Builtin::BI__builtin_sub_overflow ||
      BuiltinOp == Builtin::BI__builtin_mul_overflow) {
    bool IsSigned = LHS.isSigned() || RHS.isSigned() ||
                    ResultType->isSignedIntegerOrEnumerationType();
    bool AllSigned = LHS.isSigned() && RHS.isSigned() &&
                     ResultType->isSignedIntegerOrEnumerationType();
    uint64_t LHSSize = LHS.getBitWidth();
    uint64_t RHSSize = RHS.getBitWidth();
    uint64_t ResultSize = S.getASTContext().getTypeSize(ResultType);
    uint64_t MaxBits = std::max(std::max(LHSSize, RHSSize), ResultSize);

    // Add an additional bit if the signedness isn't uniformly agreed to. We
    // could do this ONLY if there is a signed and an unsigned that both have
    // MaxBits, but the code to check that is pretty nasty.  The issue will be
    // caught in the shrink-to-result later anyway.
    if (IsSigned && !AllSigned)
      ++MaxBits;

    LHS = APSInt(LHS.extOrTrunc(MaxBits), !IsSigned);
    RHS = APSInt(RHS.extOrTrunc(MaxBits), !IsSigned);
    Result = APSInt(MaxBits, !IsSigned);
  }

  // Find largest int.
  switch (BuiltinOp) {
  default:
    llvm_unreachable("Invalid value for BuiltinOp");
  case Builtin::BI__builtin_add_overflow:
  case Builtin::BI__builtin_sadd_overflow:
  case Builtin::BI__builtin_saddl_overflow:
  case Builtin::BI__builtin_saddll_overflow:
  case Builtin::BI__builtin_uadd_overflow:
  case Builtin::BI__builtin_uaddl_overflow:
  case Builtin::BI__builtin_uaddll_overflow:
    Result = LHS.isSigned() ? LHS.sadd_ov(RHS, Overflow)
                            : LHS.uadd_ov(RHS, Overflow);
    break;
  case Builtin::BI__builtin_sub_overflow:
  case Builtin::BI__builtin_ssub_overflow:
  case Builtin::BI__builtin_ssubl_overflow:
  case Builtin::BI__builtin_ssubll_overflow:
  case Builtin::BI__builtin_usub_overflow:
  case Builtin::BI__builtin_usubl_overflow:
  case Builtin::BI__builtin_usubll_overflow:
    Result = LHS.isSigned() ? LHS.ssub_ov(RHS, Overflow)
                            : LHS.usub_ov(RHS, Overflow);
    break;
  case Builtin::BI__builtin_mul_overflow:
  case Builtin::BI__builtin_smul_overflow:
  case Builtin::BI__builtin_smull_overflow:
  case Builtin::BI__builtin_smulll_overflow:
  case Builtin::BI__builtin_umul_overflow:
  case Builtin::BI__builtin_umull_overflow:
  case Builtin::BI__builtin_umulll_overflow:
    Result = LHS.isSigned() ? LHS.smul_ov(RHS, Overflow)
                            : LHS.umul_ov(RHS, Overflow);
    break;
  }

  // In the case where multiple sizes are allowed, truncate and see if
  // the values are the same.
  if (BuiltinOp == Builtin::BI__builtin_add_overflow ||
      BuiltinOp == Builtin::BI__builtin_sub_overflow ||
      BuiltinOp == Builtin::BI__builtin_mul_overflow) {
    // APSInt doesn't have a TruncOrSelf, so we use extOrTrunc instead,
    // since it will give us the behavior of a TruncOrSelf in the case where
    // its parameter <= its size.  We previously set Result to be at least the
    // type-size of the result, so getTypeSize(ResultType) <= Resu
    APSInt Temp = Result.extOrTrunc(S.getASTContext().getTypeSize(ResultType));
    Temp.setIsSigned(ResultType->isSignedIntegerOrEnumerationType());

    if (!APSInt::isSameValue(Temp, Result))
      Overflow = true;
    Result = std::move(Temp);
  }

  // Write Result to ResultPtr and put Overflow on the stack.
  assignInteger(S, ResultPtr, ResultT, Result);
  if (ResultPtr.canBeInitialized())
    ResultPtr.initialize();

  assert(Call->getDirectCallee()->getReturnType()->isBooleanType());
  S.Stk.push<Boolean>(Overflow);
  return true;
}

/// Three integral values followed by a pointer (lhs, rhs, carry, carryOut).
static bool interp__builtin_carryop(InterpState &S, CodePtr OpPC,
                                    const InterpFrame *Frame,
                                    const CallExpr *Call, unsigned BuiltinOp) {
  const Pointer &CarryOutPtr = S.Stk.pop<Pointer>();
  PrimType LHST = *S.getContext().classify(Call->getArg(0)->getType());
  PrimType RHST = *S.getContext().classify(Call->getArg(1)->getType());
  APSInt CarryIn = popToAPSInt(S.Stk, LHST);
  APSInt RHS = popToAPSInt(S.Stk, RHST);
  APSInt LHS = popToAPSInt(S.Stk, LHST);

  APSInt CarryOut;

  APSInt Result;
  // Copy the number of bits and sign.
  Result = LHS;
  CarryOut = LHS;

  bool FirstOverflowed = false;
  bool SecondOverflowed = false;
  switch (BuiltinOp) {
  default:
    llvm_unreachable("Invalid value for BuiltinOp");
  case Builtin::BI__builtin_addcb:
  case Builtin::BI__builtin_addcs:
  case Builtin::BI__builtin_addc:
  case Builtin::BI__builtin_addcl:
  case Builtin::BI__builtin_addcll:
    Result =
        LHS.uadd_ov(RHS, FirstOverflowed).uadd_ov(CarryIn, SecondOverflowed);
    break;
  case Builtin::BI__builtin_subcb:
  case Builtin::BI__builtin_subcs:
  case Builtin::BI__builtin_subc:
  case Builtin::BI__builtin_subcl:
  case Builtin::BI__builtin_subcll:
    Result =
        LHS.usub_ov(RHS, FirstOverflowed).usub_ov(CarryIn, SecondOverflowed);
    break;
  }
  // It is possible for both overflows to happen but CGBuiltin uses an OR so
  // this is consistent.
  CarryOut = (uint64_t)(FirstOverflowed | SecondOverflowed);

  QualType CarryOutType = Call->getArg(3)->getType()->getPointeeType();
  PrimType CarryOutT = *S.getContext().classify(CarryOutType);
  assignInteger(S, CarryOutPtr, CarryOutT, CarryOut);
  CarryOutPtr.initialize();

  assert(Call->getType() == Call->getArg(0)->getType());
  pushInteger(S, Result, Call->getType());
  return true;
}

static bool interp__builtin_clz(InterpState &S, CodePtr OpPC,
                                const InterpFrame *Frame, const CallExpr *Call,
                                unsigned BuiltinOp) {

  std::optional<APSInt> Fallback;
  if (BuiltinOp == Builtin::BI__builtin_clzg && Call->getNumArgs() == 2) {
    PrimType FallbackT = *S.getContext().classify(Call->getArg(1));
    Fallback = popToAPSInt(S.Stk, FallbackT);
  }
  APSInt Val;
  if (Call->getArg(0)->getType()->isExtVectorBoolType()) {
    const Pointer &Arg = S.Stk.pop<Pointer>();
    Val = convertBoolVectorToInt(Arg);
  } else {
    PrimType ValT = *S.getContext().classify(Call->getArg(0));
    Val = popToAPSInt(S.Stk, ValT);
  }

  // When the argument is 0, the result of GCC builtins is undefined, whereas
  // for Microsoft intrinsics, the result is the bit-width of the argument.
  bool ZeroIsUndefined = BuiltinOp != Builtin::BI__lzcnt16 &&
                         BuiltinOp != Builtin::BI__lzcnt &&
                         BuiltinOp != Builtin::BI__lzcnt64;

  if (Val == 0) {
    if (Fallback) {
      pushInteger(S, *Fallback, Call->getType());
      return true;
    }

    if (ZeroIsUndefined)
      return false;
  }

  pushInteger(S, Val.countl_zero(), Call->getType());
  return true;
}

static bool interp__builtin_ctz(InterpState &S, CodePtr OpPC,
                                const InterpFrame *Frame, const CallExpr *Call,
                                unsigned BuiltinID) {
  std::optional<APSInt> Fallback;
  if (BuiltinID == Builtin::BI__builtin_ctzg && Call->getNumArgs() == 2) {
    PrimType FallbackT = *S.getContext().classify(Call->getArg(1));
    Fallback = popToAPSInt(S.Stk, FallbackT);
  }
  APSInt Val;
  if (Call->getArg(0)->getType()->isExtVectorBoolType()) {
    const Pointer &Arg = S.Stk.pop<Pointer>();
    Val = convertBoolVectorToInt(Arg);
  } else {
    PrimType ValT = *S.getContext().classify(Call->getArg(0));
    Val = popToAPSInt(S.Stk, ValT);
  }

  if (Val == 0) {
    if (Fallback) {
      pushInteger(S, *Fallback, Call->getType());
      return true;
    }
    return false;
  }

  pushInteger(S, Val.countr_zero(), Call->getType());
  return true;
}

static bool interp__builtin_bswap(InterpState &S, CodePtr OpPC,
                                  const InterpFrame *Frame,
                                  const CallExpr *Call) {
  PrimType ReturnT = *S.getContext().classify(Call->getType());
  PrimType ValT = *S.getContext().classify(Call->getArg(0));
  const APSInt &Val = popToAPSInt(S.Stk, ValT);
  assert(Val.getActiveBits() <= 64);

  INT_TYPE_SWITCH(ReturnT,
                  { S.Stk.push<T>(T::from(Val.byteSwap().getZExtValue())); });
  return true;
}

/// bool __atomic_always_lock_free(size_t, void const volatile*)
/// bool __atomic_is_lock_free(size_t, void const volatile*)
static bool interp__builtin_atomic_lock_free(InterpState &S, CodePtr OpPC,
                                             const InterpFrame *Frame,
                                             const CallExpr *Call,
                                             unsigned BuiltinOp) {
  auto returnBool = [&S](bool Value) -> bool {
    S.Stk.push<Boolean>(Value);
    return true;
  };

  PrimType ValT = *S.getContext().classify(Call->getArg(0));
  const Pointer &Ptr = S.Stk.pop<Pointer>();
  const APSInt &SizeVal = popToAPSInt(S.Stk, ValT);

  // For __atomic_is_lock_free(sizeof(_Atomic(T))), if the size is a power
  // of two less than or equal to the maximum inline atomic width, we know it
  // is lock-free.  If the size isn't a power of two, or greater than the
  // maximum alignment where we promote atomics, we know it is not lock-free
  // (at least not in the sense of atomic_is_lock_free).  Otherwise,
  // the answer can only be determined at runtime; for example, 16-byte
  // atomics have lock-free implementations on some, but not all,
  // x86-64 processors.

  // Check power-of-two.
  CharUnits Size = CharUnits::fromQuantity(SizeVal.getZExtValue());
  if (Size.isPowerOfTwo()) {
    // Check against inlining width.
    unsigned InlineWidthBits =
        S.getASTContext().getTargetInfo().getMaxAtomicInlineWidth();
    if (Size <= S.getASTContext().toCharUnitsFromBits(InlineWidthBits)) {

      // OK, we will inline appropriately-aligned operations of this size,
      // and _Atomic(T) is appropriately-aligned.
      if (Size == CharUnits::One())
        return returnBool(true);

      // Same for null pointers.
      assert(BuiltinOp != Builtin::BI__c11_atomic_is_lock_free);
      if (Ptr.isZero())
        return returnBool(true);

      if (Ptr.isIntegralPointer()) {
        uint64_t IntVal = Ptr.getIntegerRepresentation();
        if (APSInt(APInt(64, IntVal, false), true).isAligned(Size.getAsAlign()))
          return returnBool(true);
      }

      const Expr *PtrArg = Call->getArg(1);
      // Otherwise, check if the type's alignment against Size.
      if (const auto *ICE = dyn_cast<ImplicitCastExpr>(PtrArg)) {
        // Drop the potential implicit-cast to 'const volatile void*', getting
        // the underlying type.
        if (ICE->getCastKind() == CK_BitCast)
          PtrArg = ICE->getSubExpr();
      }

      if (const auto *PtrTy = PtrArg->getType()->getAs<PointerType>()) {
        QualType PointeeType = PtrTy->getPointeeType();
        if (!PointeeType->isIncompleteType() &&
            S.getASTContext().getTypeAlignInChars(PointeeType) >= Size) {
          // OK, we will inline operations on this object.
          return returnBool(true);
        }
      }
    }
  }

  if (BuiltinOp == Builtin::BI__atomic_always_lock_free)
    return returnBool(false);

  return false;
}

/// bool __c11_atomic_is_lock_free(size_t)
static bool interp__builtin_c11_atomic_is_lock_free(InterpState &S,
                                                    CodePtr OpPC,
                                                    const InterpFrame *Frame,
                                                    const CallExpr *Call) {
  PrimType ValT = *S.getContext().classify(Call->getArg(0));
  const APSInt &SizeVal = popToAPSInt(S.Stk, ValT);

  auto returnBool = [&S](bool Value) -> bool {
    S.Stk.push<Boolean>(Value);
    return true;
  };

  CharUnits Size = CharUnits::fromQuantity(SizeVal.getZExtValue());
  if (Size.isPowerOfTwo()) {
    // Check against inlining width.
    unsigned InlineWidthBits =
        S.getASTContext().getTargetInfo().getMaxAtomicInlineWidth();
    if (Size <= S.getASTContext().toCharUnitsFromBits(InlineWidthBits))
      return returnBool(true);
  }

  return false; // returnBool(false);
}

/// __builtin_complex(Float A, float B);
static bool interp__builtin_complex(InterpState &S, CodePtr OpPC,
                                    const InterpFrame *Frame,
                                    const CallExpr *Call) {
  const Floating &Arg2 = S.Stk.pop<Floating>();
  const Floating &Arg1 = S.Stk.pop<Floating>();
  Pointer &Result = S.Stk.peek<Pointer>();

  Result.elem<Floating>(0) = Arg1;
  Result.elem<Floating>(1) = Arg2;
  Result.initializeAllElements();

  return true;
}

/// __builtin_is_aligned()
/// __builtin_align_up()
/// __builtin_align_down()
/// The first parameter is either an integer or a pointer.
/// The second parameter is the requested alignment as an integer.
static bool interp__builtin_is_aligned_up_down(InterpState &S, CodePtr OpPC,
                                               const InterpFrame *Frame,
                                               const CallExpr *Call,
                                               unsigned BuiltinOp) {
  PrimType AlignmentT = *S.Ctx.classify(Call->getArg(1));
  const APSInt &Alignment = popToAPSInt(S.Stk, AlignmentT);

  if (Alignment < 0 || !Alignment.isPowerOf2()) {
    S.FFDiag(Call, diag::note_constexpr_invalid_alignment) << Alignment;
    return false;
  }
  unsigned SrcWidth = S.getASTContext().getIntWidth(Call->getArg(0)->getType());
  APSInt MaxValue(APInt::getOneBitSet(SrcWidth, SrcWidth - 1));
  if (APSInt::compareValues(Alignment, MaxValue) > 0) {
    S.FFDiag(Call, diag::note_constexpr_alignment_too_big)
        << MaxValue << Call->getArg(0)->getType() << Alignment;
    return false;
  }

  // The first parameter is either an integer or a pointer (but not a function
  // pointer).
  PrimType FirstArgT = *S.Ctx.classify(Call->getArg(0));

  if (isIntegralType(FirstArgT)) {
    const APSInt &Src = popToAPSInt(S.Stk, FirstArgT);
    APInt AlignMinusOne = Alignment.extOrTrunc(Src.getBitWidth()) - 1;
    if (BuiltinOp == Builtin::BI__builtin_align_up) {
      APSInt AlignedVal =
          APSInt((Src + AlignMinusOne) & ~AlignMinusOne, Src.isUnsigned());
      pushInteger(S, AlignedVal, Call->getType());
    } else if (BuiltinOp == Builtin::BI__builtin_align_down) {
      APSInt AlignedVal = APSInt(Src & ~AlignMinusOne, Src.isUnsigned());
      pushInteger(S, AlignedVal, Call->getType());
    } else {
      assert(*S.Ctx.classify(Call->getType()) == PT_Bool);
      S.Stk.push<Boolean>((Src & AlignMinusOne) == 0);
    }
    return true;
  }

  assert(FirstArgT == PT_Ptr);
  const Pointer &Ptr = S.Stk.pop<Pointer>();

  unsigned PtrOffset = Ptr.getByteOffset();
  PtrOffset = Ptr.getIndex();
  CharUnits BaseAlignment =
      S.getASTContext().getDeclAlign(Ptr.getDeclDesc()->asValueDecl());
  CharUnits PtrAlign =
      BaseAlignment.alignmentAtOffset(CharUnits::fromQuantity(PtrOffset));

  if (BuiltinOp == Builtin::BI__builtin_is_aligned) {
    if (PtrAlign.getQuantity() >= Alignment) {
      S.Stk.push<Boolean>(true);
      return true;
    }
    // If the alignment is not known to be sufficient, some cases could still
    // be aligned at run time. However, if the requested alignment is less or
    // equal to the base alignment and the offset is not aligned, we know that
    // the run-time value can never be aligned.
    if (BaseAlignment.getQuantity() >= Alignment &&
        PtrAlign.getQuantity() < Alignment) {
      S.Stk.push<Boolean>(false);
      return true;
    }

    S.FFDiag(Call->getArg(0), diag::note_constexpr_alignment_compute)
        << Alignment;
    return false;
  }

  assert(BuiltinOp == Builtin::BI__builtin_align_down ||
         BuiltinOp == Builtin::BI__builtin_align_up);

  // For align_up/align_down, we can return the same value if the alignment
  // is known to be greater or equal to the requested value.
  if (PtrAlign.getQuantity() >= Alignment) {
    S.Stk.push<Pointer>(Ptr);
    return true;
  }

  // The alignment could be greater than the minimum at run-time, so we cannot
  // infer much about the resulting pointer value. One case is possible:
  // For `_Alignas(32) char buf[N]; __builtin_align_down(&buf[idx], 32)` we
  // can infer the correct index if the requested alignment is smaller than
  // the base alignment so we can perform the computation on the offset.
  if (BaseAlignment.getQuantity() >= Alignment) {
    assert(Alignment.getBitWidth() <= 64 &&
           "Cannot handle > 64-bit address-space");
    uint64_t Alignment64 = Alignment.getZExtValue();
    CharUnits NewOffset =
        CharUnits::fromQuantity(BuiltinOp == Builtin::BI__builtin_align_down
                                    ? llvm::alignDown(PtrOffset, Alignment64)
                                    : llvm::alignTo(PtrOffset, Alignment64));

    S.Stk.push<Pointer>(Ptr.atIndex(NewOffset.getQuantity()));
    return true;
  }

  // Otherwise, we cannot constant-evaluate the result.
  S.FFDiag(Call->getArg(0), diag::note_constexpr_alignment_adjust) << Alignment;
  return false;
}

/// __builtin_assume_aligned(Ptr, Alignment[, ExtraOffset])
static bool interp__builtin_assume_aligned(InterpState &S, CodePtr OpPC,
                                           const InterpFrame *Frame,
                                           const CallExpr *Call) {
  assert(Call->getNumArgs() == 2 || Call->getNumArgs() == 3);

  std::optional<APSInt> ExtraOffset;
  if (Call->getNumArgs() == 3)
    ExtraOffset = popToAPSInt(S.Stk, *S.Ctx.classify(Call->getArg(2)));

  APSInt Alignment = popToAPSInt(S.Stk, *S.Ctx.classify(Call->getArg(1)));
  const Pointer &Ptr = S.Stk.pop<Pointer>();

  CharUnits Align = CharUnits::fromQuantity(Alignment.getZExtValue());

  // If there is a base object, then it must have the correct alignment.
  if (Ptr.isBlockPointer()) {
    CharUnits BaseAlignment;
    if (const auto *VD = Ptr.getDeclDesc()->asValueDecl())
      BaseAlignment = S.getASTContext().getDeclAlign(VD);
    else if (const auto *E = Ptr.getDeclDesc()->asExpr())
      BaseAlignment = GetAlignOfExpr(S.getASTContext(), E, UETT_AlignOf);

    if (BaseAlignment < Align) {
      S.CCEDiag(Call->getArg(0),
                diag::note_constexpr_baa_insufficient_alignment)
          << 0 << BaseAlignment.getQuantity() << Align.getQuantity();
      return false;
    }
  }

  APValue AV = Ptr.toAPValue(S.getASTContext());
  CharUnits AVOffset = AV.getLValueOffset();
  if (ExtraOffset)
    AVOffset -= CharUnits::fromQuantity(ExtraOffset->getZExtValue());
  if (AVOffset.alignTo(Align) != AVOffset) {
    if (Ptr.isBlockPointer())
      S.CCEDiag(Call->getArg(0),
                diag::note_constexpr_baa_insufficient_alignment)
          << 1 << AVOffset.getQuantity() << Align.getQuantity();
    else
      S.CCEDiag(Call->getArg(0),
                diag::note_constexpr_baa_value_insufficient_alignment)
          << AVOffset.getQuantity() << Align.getQuantity();
    return false;
  }

  S.Stk.push<Pointer>(Ptr);
  return true;
}

static bool interp__builtin_ia32_bextr(InterpState &S, CodePtr OpPC,
                                       const InterpFrame *Frame,
                                       const CallExpr *Call) {
  if (Call->getNumArgs() != 2 || !Call->getArg(0)->getType()->isIntegerType() ||
      !Call->getArg(1)->getType()->isIntegerType())
    return false;

  PrimType ValT = *S.Ctx.classify(Call->getArg(0));
  PrimType IndexT = *S.Ctx.classify(Call->getArg(1));
  APSInt Index = popToAPSInt(S.Stk, IndexT);
  APSInt Val = popToAPSInt(S.Stk, ValT);

  unsigned BitWidth = Val.getBitWidth();
  uint64_t Shift = Index.extractBitsAsZExtValue(8, 0);
  uint64_t Length = Index.extractBitsAsZExtValue(8, 8);
  Length = Length > BitWidth ? BitWidth : Length;

  // Handle out of bounds cases.
  if (Length == 0 || Shift >= BitWidth) {
    pushInteger(S, 0, Call->getType());
    return true;
  }

  uint64_t Result = Val.getZExtValue() >> Shift;
  Result &= llvm::maskTrailingOnes<uint64_t>(Length);
  pushInteger(S, Result, Call->getType());
  return true;
}

static bool interp__builtin_ia32_bzhi(InterpState &S, CodePtr OpPC,
                                      const InterpFrame *Frame,
                                      const CallExpr *Call) {
  QualType CallType = Call->getType();
  if (Call->getNumArgs() != 2 || !Call->getArg(0)->getType()->isIntegerType() ||
      !Call->getArg(1)->getType()->isIntegerType() ||
      !CallType->isIntegerType())
    return false;

  PrimType ValT = *S.Ctx.classify(Call->getArg(0));
  PrimType IndexT = *S.Ctx.classify(Call->getArg(1));

  APSInt Idx = popToAPSInt(S.Stk, IndexT);
  APSInt Val = popToAPSInt(S.Stk, ValT);

  unsigned BitWidth = Val.getBitWidth();
  uint64_t Index = Idx.extractBitsAsZExtValue(8, 0);

  if (Index < BitWidth)
    Val.clearHighBits(BitWidth - Index);

  pushInteger(S, Val, CallType);
  return true;
}

static bool interp__builtin_ia32_lzcnt(InterpState &S, CodePtr OpPC,
                                       const InterpFrame *Frame,
                                       const CallExpr *Call) {
  QualType CallType = Call->getType();
  if (!CallType->isIntegerType() ||
      !Call->getArg(0)->getType()->isIntegerType())
    return false;

  APSInt Val = popToAPSInt(S.Stk, *S.Ctx.classify(Call->getArg(0)));
  pushInteger(S, Val.countLeadingZeros(), CallType);
  return true;
}

static bool interp__builtin_ia32_tzcnt(InterpState &S, CodePtr OpPC,
                                       const InterpFrame *Frame,
                                       const CallExpr *Call) {
  QualType CallType = Call->getType();
  if (!CallType->isIntegerType() ||
      !Call->getArg(0)->getType()->isIntegerType())
    return false;

  APSInt Val = popToAPSInt(S.Stk, *S.Ctx.classify(Call->getArg(0)));
  pushInteger(S, Val.countTrailingZeros(), CallType);
  return true;
}

static bool interp__builtin_ia32_pdep(InterpState &S, CodePtr OpPC,
                                      const InterpFrame *Frame,
                                      const CallExpr *Call) {
  if (Call->getNumArgs() != 2 || !Call->getArg(0)->getType()->isIntegerType() ||
      !Call->getArg(1)->getType()->isIntegerType())
    return false;

  PrimType ValT = *S.Ctx.classify(Call->getArg(0));
  PrimType MaskT = *S.Ctx.classify(Call->getArg(1));

  APSInt Mask = popToAPSInt(S.Stk, MaskT);
  APSInt Val = popToAPSInt(S.Stk, ValT);

  unsigned BitWidth = Val.getBitWidth();
  APInt Result = APInt::getZero(BitWidth);
  for (unsigned I = 0, P = 0; I != BitWidth; ++I) {
    if (Mask[I])
      Result.setBitVal(I, Val[P++]);
  }
  pushInteger(S, std::move(Result), Call->getType());
  return true;
}

static bool interp__builtin_ia32_pext(InterpState &S, CodePtr OpPC,
                                      const InterpFrame *Frame,
                                      const CallExpr *Call) {
  if (Call->getNumArgs() != 2 || !Call->getArg(0)->getType()->isIntegerType() ||
      !Call->getArg(1)->getType()->isIntegerType())
    return false;

  PrimType ValT = *S.Ctx.classify(Call->getArg(0));
  PrimType MaskT = *S.Ctx.classify(Call->getArg(1));

  APSInt Mask = popToAPSInt(S.Stk, MaskT);
  APSInt Val = popToAPSInt(S.Stk, ValT);

  unsigned BitWidth = Val.getBitWidth();
  APInt Result = APInt::getZero(BitWidth);
  for (unsigned I = 0, P = 0; I != BitWidth; ++I) {
    if (Mask[I])
      Result.setBitVal(P++, Val[I]);
  }
  pushInteger(S, std::move(Result), Call->getType());
  return true;
}

/// (CarryIn, LHS, RHS, Result)
static bool interp__builtin_ia32_addcarry_subborrow(InterpState &S,
                                                    CodePtr OpPC,
                                                    const InterpFrame *Frame,
                                                    const CallExpr *Call,
                                                    unsigned BuiltinOp) {
  if (Call->getNumArgs() != 4 || !Call->getArg(0)->getType()->isIntegerType() ||
      !Call->getArg(1)->getType()->isIntegerType() ||
      !Call->getArg(2)->getType()->isIntegerType())
    return false;

  const Pointer &CarryOutPtr = S.Stk.pop<Pointer>();

  PrimType CarryInT = *S.getContext().classify(Call->getArg(0));
  PrimType LHST = *S.getContext().classify(Call->getArg(1));
  PrimType RHST = *S.getContext().classify(Call->getArg(2));
  APSInt RHS = popToAPSInt(S.Stk, RHST);
  APSInt LHS = popToAPSInt(S.Stk, LHST);
  APSInt CarryIn = popToAPSInt(S.Stk, CarryInT);

  bool IsAdd = BuiltinOp == clang::X86::BI__builtin_ia32_addcarryx_u32 ||
               BuiltinOp == clang::X86::BI__builtin_ia32_addcarryx_u64;

  unsigned BitWidth = LHS.getBitWidth();
  unsigned CarryInBit = CarryIn.ugt(0) ? 1 : 0;
  APInt ExResult =
      IsAdd ? (LHS.zext(BitWidth + 1) + (RHS.zext(BitWidth + 1) + CarryInBit))
            : (LHS.zext(BitWidth + 1) - (RHS.zext(BitWidth + 1) + CarryInBit));

  APInt Result = ExResult.extractBits(BitWidth, 0);
  APSInt CarryOut =
      APSInt(ExResult.extractBits(1, BitWidth), /*IsUnsigned=*/true);

  QualType CarryOutType = Call->getArg(3)->getType()->getPointeeType();
  PrimType CarryOutT = *S.getContext().classify(CarryOutType);
  assignInteger(S, CarryOutPtr, CarryOutT, APSInt(std::move(Result), true));

  pushInteger(S, CarryOut, Call->getType());

  return true;
}

static bool interp__builtin_os_log_format_buffer_size(InterpState &S,
                                                      CodePtr OpPC,
                                                      const InterpFrame *Frame,
                                                      const CallExpr *Call) {
  analyze_os_log::OSLogBufferLayout Layout;
  analyze_os_log::computeOSLogBufferLayout(S.getASTContext(), Call, Layout);
  pushInteger(S, Layout.size().getQuantity(), Call->getType());
  return true;
}

static bool
interp__builtin_ptrauth_string_discriminator(InterpState &S, CodePtr OpPC,
                                             const InterpFrame *Frame,
                                             const CallExpr *Call) {
  const auto &Ptr = S.Stk.pop<Pointer>();
  assert(Ptr.getFieldDesc()->isPrimitiveArray());

  // This should be created for a StringLiteral, so should alway shold at least
  // one array element.
  assert(Ptr.getFieldDesc()->getNumElems() >= 1);
  StringRef R(&Ptr.deref<char>(), Ptr.getFieldDesc()->getNumElems() - 1);
  uint64_t Result = getPointerAuthStableSipHash(R);
  pushInteger(S, Result, Call->getType());
  return true;
}

static bool interp__builtin_operator_new(InterpState &S, CodePtr OpPC,
                                         const InterpFrame *Frame,
                                         const CallExpr *Call) {
  // A call to __operator_new is only valid within std::allocate<>::allocate.
  // Walk up the call stack to find the appropriate caller and get the
  // element type from it.
  auto [NewCall, ElemType] = S.getStdAllocatorCaller("allocate");

  if (ElemType.isNull()) {
    S.FFDiag(Call, S.getLangOpts().CPlusPlus20
                       ? diag::note_constexpr_new_untyped
                       : diag::note_constexpr_new);
    return false;
  }
  assert(NewCall);

  if (ElemType->isIncompleteType() || ElemType->isFunctionType()) {
    S.FFDiag(Call, diag::note_constexpr_new_not_complete_object_type)
        << (ElemType->isIncompleteType() ? 0 : 1) << ElemType;
    return false;
  }

  // We only care about the first parameter (the size), so discard all the
  // others.
  {
    unsigned NumArgs = Call->getNumArgs();
    assert(NumArgs >= 1);

    // The std::nothrow_t arg never gets put on the stack.
    if (Call->getArg(NumArgs - 1)->getType()->isNothrowT())
      --NumArgs;
    auto Args = ArrayRef(Call->getArgs(), Call->getNumArgs());
    // First arg is needed.
    Args = Args.drop_front();

    // Discard the rest.
    for (const Expr *Arg : Args)
      discard(S.Stk, *S.getContext().classify(Arg));
  }

  APSInt Bytes = popToAPSInt(S.Stk, *S.getContext().classify(Call->getArg(0)));
  CharUnits ElemSize = S.getASTContext().getTypeSizeInChars(ElemType);
  assert(!ElemSize.isZero());
  // Divide the number of bytes by sizeof(ElemType), so we get the number of
  // elements we should allocate.
  APInt NumElems, Remainder;
  APInt ElemSizeAP(Bytes.getBitWidth(), ElemSize.getQuantity());
  APInt::udivrem(Bytes, ElemSizeAP, NumElems, Remainder);
  if (Remainder != 0) {
    // This likely indicates a bug in the implementation of 'std::allocator'.
    S.FFDiag(Call, diag::note_constexpr_operator_new_bad_size)
        << Bytes << APSInt(ElemSizeAP, true) << ElemType;
    return false;
  }

  // NB: The same check we're using in CheckArraySize()
  if (NumElems.getActiveBits() >
          ConstantArrayType::getMaxSizeBits(S.getASTContext()) ||
      NumElems.ugt(Descriptor::MaxArrayElemBytes / ElemSize.getQuantity())) {
    // FIXME: NoThrow check?
    const SourceInfo &Loc = S.Current->getSource(OpPC);
    S.FFDiag(Loc, diag::note_constexpr_new_too_large)
        << NumElems.getZExtValue();
    return false;
  }

  if (!CheckArraySize(S, OpPC, NumElems.getZExtValue()))
    return false;

  bool IsArray = NumElems.ugt(1);
  OptPrimType ElemT = S.getContext().classify(ElemType);
  DynamicAllocator &Allocator = S.getAllocator();
  if (ElemT) {
    Block *B =
        Allocator.allocate(NewCall, *ElemT, NumElems.getZExtValue(),
                           S.Ctx.getEvalID(), DynamicAllocator::Form::Operator);
    assert(B);
    S.Stk.push<Pointer>(Pointer(B).atIndex(0));
    return true;
  }

  assert(!ElemT);

  // Composite arrays
  if (IsArray) {
    const Descriptor *Desc =
        S.P.createDescriptor(NewCall, ElemType.getTypePtr(), std::nullopt);
    Block *B =
        Allocator.allocate(Desc, NumElems.getZExtValue(), S.Ctx.getEvalID(),
                           DynamicAllocator::Form::Operator);
    assert(B);
    S.Stk.push<Pointer>(Pointer(B).atIndex(0));
    return true;
  }

  // Records. Still allocate them as single-element arrays.
  QualType AllocType = S.getASTContext().getConstantArrayType(
      ElemType, NumElems, nullptr, ArraySizeModifier::Normal, 0);

  const Descriptor *Desc = S.P.createDescriptor(NewCall, AllocType.getTypePtr(),
                                                Descriptor::InlineDescMD);
  Block *B = Allocator.allocate(Desc, S.getContext().getEvalID(),
                                DynamicAllocator::Form::Operator);
  assert(B);
  S.Stk.push<Pointer>(Pointer(B).atIndex(0).narrow());
  return true;
}

static bool interp__builtin_operator_delete(InterpState &S, CodePtr OpPC,
                                            const InterpFrame *Frame,
                                            const CallExpr *Call) {
  const Expr *Source = nullptr;
  const Block *BlockToDelete = nullptr;

  if (S.checkingPotentialConstantExpression()) {
    S.Stk.discard<Pointer>();
    return false;
  }

  // This is permitted only within a call to std::allocator<T>::deallocate.
  if (!S.getStdAllocatorCaller("deallocate")) {
    S.FFDiag(Call);
    S.Stk.discard<Pointer>();
    return true;
  }

  {
    const Pointer &Ptr = S.Stk.pop<Pointer>();

    if (Ptr.isZero()) {
      S.CCEDiag(Call, diag::note_constexpr_deallocate_null);
      return true;
    }

    Source = Ptr.getDeclDesc()->asExpr();
    BlockToDelete = Ptr.block();

    if (!BlockToDelete->isDynamic()) {
      S.FFDiag(Call, diag::note_constexpr_delete_not_heap_alloc)
          << Ptr.toDiagnosticString(S.getASTContext());
      if (const auto *D = Ptr.getFieldDesc()->asDecl())
        S.Note(D->getLocation(), diag::note_declared_at);
    }
  }
  assert(BlockToDelete);

  DynamicAllocator &Allocator = S.getAllocator();
  const Descriptor *BlockDesc = BlockToDelete->getDescriptor();
  std::optional<DynamicAllocator::Form> AllocForm =
      Allocator.getAllocationForm(Source);

  if (!Allocator.deallocate(Source, BlockToDelete, S)) {
    // Nothing has been deallocated, this must be a double-delete.
    const SourceInfo &Loc = S.Current->getSource(OpPC);
    S.FFDiag(Loc, diag::note_constexpr_double_delete);
    return false;
  }
  assert(AllocForm);

  return CheckNewDeleteForms(
      S, OpPC, *AllocForm, DynamicAllocator::Form::Operator, BlockDesc, Source);
}

static bool interp__builtin_arithmetic_fence(InterpState &S, CodePtr OpPC,
                                             const InterpFrame *Frame,
                                             const CallExpr *Call) {
  const Floating &Arg0 = S.Stk.pop<Floating>();
  S.Stk.push<Floating>(Arg0);
  return true;
}

static bool interp__builtin_vector_reduce(InterpState &S, CodePtr OpPC,
                                          const CallExpr *Call, unsigned ID) {
  const Pointer &Arg = S.Stk.pop<Pointer>();
  assert(Arg.getFieldDesc()->isPrimitiveArray());

  QualType ElemType = Arg.getFieldDesc()->getElemQualType();
  assert(Call->getType() == ElemType);
  PrimType ElemT = *S.getContext().classify(ElemType);
  unsigned NumElems = Arg.getNumElems();

  INT_TYPE_SWITCH_NO_BOOL(ElemT, {
    T Result = Arg.elem<T>(0);
    unsigned BitWidth = Result.bitWidth();
    for (unsigned I = 1; I != NumElems; ++I) {
      T Elem = Arg.elem<T>(I);
      T PrevResult = Result;

      if (ID == Builtin::BI__builtin_reduce_add) {
        if (T::add(Result, Elem, BitWidth, &Result)) {
          unsigned OverflowBits = BitWidth + 1;
          (void)handleOverflow(S, OpPC,
                               (PrevResult.toAPSInt(OverflowBits) +
                                Elem.toAPSInt(OverflowBits)));
          return false;
        }
      } else if (ID == Builtin::BI__builtin_reduce_mul) {
        if (T::mul(Result, Elem, BitWidth, &Result)) {
          unsigned OverflowBits = BitWidth * 2;
          (void)handleOverflow(S, OpPC,
                               (PrevResult.toAPSInt(OverflowBits) *
                                Elem.toAPSInt(OverflowBits)));
          return false;
        }

      } else if (ID == Builtin::BI__builtin_reduce_and) {
        (void)T::bitAnd(Result, Elem, BitWidth, &Result);
      } else if (ID == Builtin::BI__builtin_reduce_or) {
        (void)T::bitOr(Result, Elem, BitWidth, &Result);
      } else if (ID == Builtin::BI__builtin_reduce_xor) {
        (void)T::bitXor(Result, Elem, BitWidth, &Result);
      } else if (ID == Builtin::BI__builtin_reduce_min) {
        if (Elem < Result)
          Result = Elem;
      } else if (ID == Builtin::BI__builtin_reduce_max) {
        if (Elem > Result)
          Result = Elem;
      } else {
        llvm_unreachable("Unhandled vector reduce builtin");
      }
    }
    pushInteger(S, Result.toAPSInt(), Call->getType());
  });

  return true;
}

static bool interp__builtin_elementwise_abs(InterpState &S, CodePtr OpPC,
                                            const InterpFrame *Frame,
                                            const CallExpr *Call,
                                            unsigned BuiltinID) {
  assert(Call->getNumArgs() == 1);
  QualType Ty = Call->getArg(0)->getType();
  if (Ty->isIntegerType()) {
    PrimType ArgT = *S.getContext().classify(Call->getArg(0)->getType());
    APSInt Val = popToAPSInt(S.Stk, ArgT);

    pushInteger(S, Val.abs(), Call->getType());
    return true;
  }

  if (Ty->isFloatingType()) {
    Floating Val = S.Stk.pop<Floating>();
    Floating Result = abs(S, Val);
    S.Stk.push<Floating>(Result);
    return true;
  }

  // Otherwise, the argument must be a vector.
  assert(Call->getArg(0)->getType()->isVectorType());
  const Pointer &Arg = S.Stk.pop<Pointer>();
  assert(Arg.getFieldDesc()->isPrimitiveArray());
  const Pointer &Dst = S.Stk.peek<Pointer>();
  assert(Dst.getFieldDesc()->isPrimitiveArray());
  assert(Arg.getFieldDesc()->getNumElems() ==
         Dst.getFieldDesc()->getNumElems());

  QualType ElemType = Arg.getFieldDesc()->getElemQualType();
  PrimType ElemT = *S.getContext().classify(ElemType);
  unsigned NumElems = Arg.getNumElems();
  // we can either have a vector of integer or a vector of floating point
  for (unsigned I = 0; I != NumElems; ++I) {
    if (ElemType->isIntegerType()) {
      INT_TYPE_SWITCH_NO_BOOL(ElemT, {
        Dst.elem<T>(I) = T::from(static_cast<T>(
            APSInt(Arg.elem<T>(I).toAPSInt().abs(),
                   ElemType->isUnsignedIntegerOrEnumerationType())));
      });
    } else {
      Floating Val = Arg.elem<Floating>(I);
      Dst.elem<Floating>(I) = abs(S, Val);
    }
  }
  Dst.initializeAllElements();

  return true;
}

/// Can be called with an integer or vector as the first and only parameter.
static bool interp__builtin_elementwise_popcount(InterpState &S, CodePtr OpPC,
                                                 const InterpFrame *Frame,
                                                 const CallExpr *Call,
                                                 unsigned BuiltinID) {
  assert(Call->getNumArgs() == 1);
  if (Call->getArg(0)->getType()->isIntegerType()) {
    PrimType ArgT = *S.getContext().classify(Call->getArg(0)->getType());
    APSInt Val = popToAPSInt(S.Stk, ArgT);

    if (BuiltinID == Builtin::BI__builtin_elementwise_popcount) {
      pushInteger(S, Val.popcount(), Call->getType());
    } else {
      pushInteger(S, Val.reverseBits(), Call->getType());
    }
    return true;
  }
  // Otherwise, the argument must be a vector.
  assert(Call->getArg(0)->getType()->isVectorType());
  const Pointer &Arg = S.Stk.pop<Pointer>();
  assert(Arg.getFieldDesc()->isPrimitiveArray());
  const Pointer &Dst = S.Stk.peek<Pointer>();
  assert(Dst.getFieldDesc()->isPrimitiveArray());
  assert(Arg.getFieldDesc()->getNumElems() ==
         Dst.getFieldDesc()->getNumElems());

  QualType ElemType = Arg.getFieldDesc()->getElemQualType();
  PrimType ElemT = *S.getContext().classify(ElemType);
  unsigned NumElems = Arg.getNumElems();

  // FIXME: Reading from uninitialized vector elements?
  for (unsigned I = 0; I != NumElems; ++I) {
    INT_TYPE_SWITCH_NO_BOOL(ElemT, {
      if (BuiltinID == Builtin::BI__builtin_elementwise_popcount) {
        Dst.elem<T>(I) = T::from(Arg.elem<T>(I).toAPSInt().popcount());
      } else {
        Dst.elem<T>(I) =
            T::from(Arg.elem<T>(I).toAPSInt().reverseBits().getZExtValue());
<<<<<<< HEAD
=======
      }
    });
  }
  Dst.initializeAllElements();

  return true;
}

/// Can be called with an integer or vector as the first and only parameter.
static bool interp__builtin_elementwise_countzeroes(InterpState &S,
                                                    CodePtr OpPC,
                                                    const InterpFrame *Frame,
                                                    const CallExpr *Call,
                                                    unsigned BuiltinID) {
  const bool HasZeroArg = Call->getNumArgs() == 2;
  const bool IsCTTZ = BuiltinID == Builtin::BI__builtin_elementwise_cttz;
  assert(Call->getNumArgs() == 1 || HasZeroArg);
  if (Call->getArg(0)->getType()->isIntegerType()) {
    PrimType ArgT = *S.getContext().classify(Call->getArg(0)->getType());
    APSInt Val = popToAPSInt(S.Stk, ArgT);
    std::optional<APSInt> ZeroVal;
    if (HasZeroArg) {
      ZeroVal = Val;
      Val = popToAPSInt(S.Stk, ArgT);
    }

    if (Val.isZero()) {
      if (ZeroVal) {
        pushInteger(S, *ZeroVal, Call->getType());
        return true;
      }
      // If we haven't been provided the second argument, the result is
      // undefined
      S.FFDiag(S.Current->getSource(OpPC),
               diag::note_constexpr_countzeroes_zero)
          << /*IsTrailing=*/IsCTTZ;
      return false;
    }

    if (BuiltinID == Builtin::BI__builtin_elementwise_ctlz) {
      pushInteger(S, Val.countLeadingZeros(), Call->getType());
    } else {
      pushInteger(S, Val.countTrailingZeros(), Call->getType());
    }
    return true;
  }
  // Otherwise, the argument must be a vector.
  const ASTContext &ASTCtx = S.getASTContext();
  Pointer ZeroArg;
  if (HasZeroArg) {
    assert(Call->getArg(1)->getType()->isVectorType() &&
           ASTCtx.hasSameUnqualifiedType(Call->getArg(0)->getType(),
                                         Call->getArg(1)->getType()));
    (void)ASTCtx;
    ZeroArg = S.Stk.pop<Pointer>();
    assert(ZeroArg.getFieldDesc()->isPrimitiveArray());
  }
  assert(Call->getArg(0)->getType()->isVectorType());
  const Pointer &Arg = S.Stk.pop<Pointer>();
  assert(Arg.getFieldDesc()->isPrimitiveArray());
  const Pointer &Dst = S.Stk.peek<Pointer>();
  assert(Dst.getFieldDesc()->isPrimitiveArray());
  assert(Arg.getFieldDesc()->getNumElems() ==
         Dst.getFieldDesc()->getNumElems());

  QualType ElemType = Arg.getFieldDesc()->getElemQualType();
  PrimType ElemT = *S.getContext().classify(ElemType);
  unsigned NumElems = Arg.getNumElems();

  // FIXME: Reading from uninitialized vector elements?
  for (unsigned I = 0; I != NumElems; ++I) {
    INT_TYPE_SWITCH_NO_BOOL(ElemT, {
      APInt EltVal = Arg.atIndex(I).deref<T>().toAPSInt();
      if (EltVal.isZero()) {
        if (HasZeroArg) {
          Dst.atIndex(I).deref<T>() = ZeroArg.atIndex(I).deref<T>();
        } else {
          // If we haven't been provided the second argument, the result is
          // undefined
          S.FFDiag(S.Current->getSource(OpPC),
                   diag::note_constexpr_countzeroes_zero)
              << /*IsTrailing=*/IsCTTZ;
          return false;
        }
      } else if (IsCTTZ) {
        Dst.atIndex(I).deref<T>() = T::from(EltVal.countTrailingZeros());
      } else {
        Dst.atIndex(I).deref<T>() = T::from(EltVal.countLeadingZeros());
>>>>>>> 35227056
      }
    });
  }
  Dst.initializeAllElements();

  return true;
}

static bool interp__builtin_memcpy(InterpState &S, CodePtr OpPC,
                                   const InterpFrame *Frame,
                                   const CallExpr *Call, unsigned ID) {
  assert(Call->getNumArgs() == 3);
  const ASTContext &ASTCtx = S.getASTContext();
  PrimType SizeT = *S.getContext().classify(Call->getArg(2));
  APSInt Size = popToAPSInt(S.Stk, SizeT);
  const Pointer SrcPtr = S.Stk.pop<Pointer>();
  const Pointer DestPtr = S.Stk.pop<Pointer>();

  assert(!Size.isSigned() && "memcpy and friends take an unsigned size");

  if (ID == Builtin::BImemcpy || ID == Builtin::BImemmove)
    diagnoseNonConstexprBuiltin(S, OpPC, ID);

  bool Move =
      (ID == Builtin::BI__builtin_memmove || ID == Builtin::BImemmove ||
       ID == Builtin::BI__builtin_wmemmove || ID == Builtin::BIwmemmove);
  bool WChar = ID == Builtin::BIwmemcpy || ID == Builtin::BIwmemmove ||
               ID == Builtin::BI__builtin_wmemcpy ||
               ID == Builtin::BI__builtin_wmemmove;

  // If the size is zero, we treat this as always being a valid no-op.
  if (Size.isZero()) {
    S.Stk.push<Pointer>(DestPtr);
    return true;
  }

  if (SrcPtr.isZero() || DestPtr.isZero()) {
    Pointer DiagPtr = (SrcPtr.isZero() ? SrcPtr : DestPtr);
    S.FFDiag(S.Current->getSource(OpPC), diag::note_constexpr_memcpy_null)
        << /*IsMove=*/Move << /*IsWchar=*/WChar << !SrcPtr.isZero()
        << DiagPtr.toDiagnosticString(ASTCtx);
    return false;
  }

  // Diagnose integral src/dest pointers specially.
  if (SrcPtr.isIntegralPointer() || DestPtr.isIntegralPointer()) {
    std::string DiagVal = "(void *)";
    DiagVal += SrcPtr.isIntegralPointer()
                   ? std::to_string(SrcPtr.getIntegerRepresentation())
                   : std::to_string(DestPtr.getIntegerRepresentation());
    S.FFDiag(S.Current->getSource(OpPC), diag::note_constexpr_memcpy_null)
        << Move << WChar << DestPtr.isIntegralPointer() << DiagVal;
    return false;
  }

  // Can't read from dummy pointers.
  if (DestPtr.isDummy() || SrcPtr.isDummy())
    return false;

  if (DestPtr.getType()->isIncompleteType()) {
    S.FFDiag(S.Current->getSource(OpPC),
             diag::note_constexpr_memcpy_incomplete_type)
        << Move << DestPtr.getType();
    return false;
  }
  if (SrcPtr.getType()->isIncompleteType()) {
    S.FFDiag(S.Current->getSource(OpPC),
             diag::note_constexpr_memcpy_incomplete_type)
        << Move << SrcPtr.getType();
    return false;
  }

  QualType DestElemType = getElemType(DestPtr);
  if (DestElemType->isIncompleteType()) {
    S.FFDiag(S.Current->getSource(OpPC),
             diag::note_constexpr_memcpy_incomplete_type)
        << Move << DestElemType;
    return false;
  }

  size_t RemainingDestElems;
  if (DestPtr.getFieldDesc()->isArray()) {
    RemainingDestElems = DestPtr.isUnknownSizeArray()
                             ? 0
                             : (DestPtr.getNumElems() - DestPtr.getIndex());
  } else {
    RemainingDestElems = 1;
  }
  unsigned DestElemSize = ASTCtx.getTypeSizeInChars(DestElemType).getQuantity();

  if (WChar) {
    uint64_t WCharSize =
        ASTCtx.getTypeSizeInChars(ASTCtx.getWCharType()).getQuantity();
    Size *= APSInt(APInt(Size.getBitWidth(), WCharSize, /*IsSigned=*/false),
                   /*IsUnsigend=*/true);
  }

  if (Size.urem(DestElemSize) != 0) {
    S.FFDiag(S.Current->getSource(OpPC),
             diag::note_constexpr_memcpy_unsupported)
        << Move << WChar << 0 << DestElemType << Size << DestElemSize;
    return false;
  }

  QualType SrcElemType = getElemType(SrcPtr);
  size_t RemainingSrcElems;
  if (SrcPtr.getFieldDesc()->isArray()) {
    RemainingSrcElems = SrcPtr.isUnknownSizeArray()
                            ? 0
                            : (SrcPtr.getNumElems() - SrcPtr.getIndex());
  } else {
    RemainingSrcElems = 1;
  }
  unsigned SrcElemSize = ASTCtx.getTypeSizeInChars(SrcElemType).getQuantity();

  if (!ASTCtx.hasSameUnqualifiedType(DestElemType, SrcElemType)) {
    S.FFDiag(S.Current->getSource(OpPC), diag::note_constexpr_memcpy_type_pun)
        << Move << SrcElemType << DestElemType;
    return false;
  }

  if (!DestElemType.isTriviallyCopyableType(ASTCtx)) {
    S.FFDiag(S.Current->getSource(OpPC), diag::note_constexpr_memcpy_nontrivial)
        << Move << DestElemType;
    return false;
  }

  // Check if we have enough elements to read from and write to.
  size_t RemainingDestBytes = RemainingDestElems * DestElemSize;
  size_t RemainingSrcBytes = RemainingSrcElems * SrcElemSize;
  if (Size.ugt(RemainingDestBytes) || Size.ugt(RemainingSrcBytes)) {
    APInt N = Size.udiv(DestElemSize);
    S.FFDiag(S.Current->getSource(OpPC),
             diag::note_constexpr_memcpy_unsupported)
        << Move << WChar << (Size.ugt(RemainingSrcBytes) ? 1 : 2)
        << DestElemType << toString(N, 10, /*Signed=*/false);
    return false;
  }

  // Check for overlapping memory regions.
  if (!Move && Pointer::pointToSameBlock(SrcPtr, DestPtr)) {
    // Remove base casts.
    Pointer SrcP = SrcPtr;
    while (SrcP.isBaseClass())
      SrcP = SrcP.getBase();

    Pointer DestP = DestPtr;
    while (DestP.isBaseClass())
      DestP = DestP.getBase();

    unsigned SrcIndex = SrcP.expand().getIndex() * SrcP.elemSize();
    unsigned DstIndex = DestP.expand().getIndex() * DestP.elemSize();
    unsigned N = Size.getZExtValue();

    if ((SrcIndex <= DstIndex && (SrcIndex + N) > DstIndex) ||
        (DstIndex <= SrcIndex && (DstIndex + N) > SrcIndex)) {
      S.FFDiag(S.Current->getSource(OpPC), diag::note_constexpr_memcpy_overlap)
          << /*IsWChar=*/false;
      return false;
    }
  }

  assert(Size.getZExtValue() % DestElemSize == 0);
  if (!DoMemcpy(S, OpPC, SrcPtr, DestPtr, Bytes(Size.getZExtValue()).toBits()))
    return false;

  S.Stk.push<Pointer>(DestPtr);
  return true;
}

/// Determine if T is a character type for which we guarantee that
/// sizeof(T) == 1.
static bool isOneByteCharacterType(QualType T) {
  return T->isCharType() || T->isChar8Type();
}

static bool interp__builtin_memcmp(InterpState &S, CodePtr OpPC,
                                   const InterpFrame *Frame,
                                   const CallExpr *Call, unsigned ID) {
  assert(Call->getNumArgs() == 3);
  PrimType SizeT = *S.getContext().classify(Call->getArg(2));
  const APSInt &Size = popToAPSInt(S.Stk, SizeT);
  const Pointer &PtrB = S.Stk.pop<Pointer>();
  const Pointer &PtrA = S.Stk.pop<Pointer>();

  if (ID == Builtin::BImemcmp || ID == Builtin::BIbcmp ||
      ID == Builtin::BIwmemcmp)
    diagnoseNonConstexprBuiltin(S, OpPC, ID);

  if (Size.isZero()) {
    pushInteger(S, 0, Call->getType());
    return true;
  }

  bool IsWide =
      (ID == Builtin::BIwmemcmp || ID == Builtin::BI__builtin_wmemcmp);

  const ASTContext &ASTCtx = S.getASTContext();
  QualType ElemTypeA = getElemType(PtrA);
  QualType ElemTypeB = getElemType(PtrB);
  // FIXME: This is an arbitrary limitation the current constant interpreter
  // had. We could remove this.
  if (!IsWide && (!isOneByteCharacterType(ElemTypeA) ||
                  !isOneByteCharacterType(ElemTypeB))) {
    S.FFDiag(S.Current->getSource(OpPC),
             diag::note_constexpr_memcmp_unsupported)
        << ASTCtx.BuiltinInfo.getQuotedName(ID) << PtrA.getType()
        << PtrB.getType();
    return false;
  }

  if (PtrA.isDummy() || PtrB.isDummy())
    return false;

  // Now, read both pointers to a buffer and compare those.
  BitcastBuffer BufferA(
      Bits(ASTCtx.getTypeSize(ElemTypeA) * PtrA.getNumElems()));
  readPointerToBuffer(S.getContext(), PtrA, BufferA, false);
  // FIXME: The swapping here is UNDOING something we do when reading the
  // data into the buffer.
  if (ASTCtx.getTargetInfo().isBigEndian())
    swapBytes(BufferA.Data.get(), BufferA.byteSize().getQuantity());

  BitcastBuffer BufferB(
      Bits(ASTCtx.getTypeSize(ElemTypeB) * PtrB.getNumElems()));
  readPointerToBuffer(S.getContext(), PtrB, BufferB, false);
  // FIXME: The swapping here is UNDOING something we do when reading the
  // data into the buffer.
  if (ASTCtx.getTargetInfo().isBigEndian())
    swapBytes(BufferB.Data.get(), BufferB.byteSize().getQuantity());

  size_t MinBufferSize = std::min(BufferA.byteSize().getQuantity(),
                                  BufferB.byteSize().getQuantity());

  unsigned ElemSize = 1;
  if (IsWide)
    ElemSize = ASTCtx.getTypeSizeInChars(ASTCtx.getWCharType()).getQuantity();
  // The Size given for the wide variants is in wide-char units. Convert it
  // to bytes.
  size_t ByteSize = Size.getZExtValue() * ElemSize;
  size_t CmpSize = std::min(MinBufferSize, ByteSize);

  for (size_t I = 0; I != CmpSize; I += ElemSize) {
    if (IsWide) {
      INT_TYPE_SWITCH(*S.getContext().classify(ASTCtx.getWCharType()), {
        T A = *reinterpret_cast<T *>(BufferA.Data.get() + I);
        T B = *reinterpret_cast<T *>(BufferB.Data.get() + I);
        if (A < B) {
          pushInteger(S, -1, Call->getType());
          return true;
        }
        if (A > B) {
          pushInteger(S, 1, Call->getType());
          return true;
        }
      });
    } else {
      std::byte A = BufferA.Data[I];
      std::byte B = BufferB.Data[I];

      if (A < B) {
        pushInteger(S, -1, Call->getType());
        return true;
      }
      if (A > B) {
        pushInteger(S, 1, Call->getType());
        return true;
      }
    }
  }

  // We compared CmpSize bytes above. If the limiting factor was the Size
  // passed, we're done and the result is equality (0).
  if (ByteSize <= CmpSize) {
    pushInteger(S, 0, Call->getType());
    return true;
  }

  // However, if we read all the available bytes but were instructed to read
  // even more, diagnose this as a "read of dereferenced one-past-the-end
  // pointer". This is what would happen if we called CheckLoad() on every array
  // element.
  S.FFDiag(S.Current->getSource(OpPC), diag::note_constexpr_access_past_end)
      << AK_Read << S.Current->getRange(OpPC);
  return false;
}

// __builtin_memchr(ptr, int, int)
// __builtin_strchr(ptr, int)
static bool interp__builtin_memchr(InterpState &S, CodePtr OpPC,
                                   const CallExpr *Call, unsigned ID) {
  if (ID == Builtin::BImemchr || ID == Builtin::BIwcschr ||
      ID == Builtin::BIstrchr || ID == Builtin::BIwmemchr)
    diagnoseNonConstexprBuiltin(S, OpPC, ID);

  std::optional<APSInt> MaxLength;
  PrimType DesiredT = *S.getContext().classify(Call->getArg(1));
  if (Call->getNumArgs() == 3) {
    PrimType MaxT = *S.getContext().classify(Call->getArg(2));
    MaxLength = popToAPSInt(S.Stk, MaxT);
  }
  APSInt Desired = popToAPSInt(S.Stk, DesiredT);
  const Pointer &Ptr = S.Stk.pop<Pointer>();

  if (MaxLength && MaxLength->isZero()) {
    S.Stk.push<Pointer>();
    return true;
  }

  if (Ptr.isDummy()) {
    if (Ptr.getType()->isIncompleteType())
      S.FFDiag(S.Current->getSource(OpPC),
               diag::note_constexpr_ltor_incomplete_type)
          << Ptr.getType();
    return false;
  }

  // Null is only okay if the given size is 0.
  if (Ptr.isZero()) {
    S.FFDiag(S.Current->getSource(OpPC), diag::note_constexpr_access_null)
        << AK_Read;
    return false;
  }

  QualType ElemTy = Ptr.getFieldDesc()->isArray()
                        ? Ptr.getFieldDesc()->getElemQualType()
                        : Ptr.getFieldDesc()->getType();
  bool IsRawByte = ID == Builtin::BImemchr || ID == Builtin::BI__builtin_memchr;

  // Give up on byte-oriented matching against multibyte elements.
  if (IsRawByte && !isOneByteCharacterType(ElemTy)) {
    S.FFDiag(S.Current->getSource(OpPC),
             diag::note_constexpr_memchr_unsupported)
        << S.getASTContext().BuiltinInfo.getQuotedName(ID) << ElemTy;
    return false;
  }

  if (ID == Builtin::BIstrchr || ID == Builtin::BI__builtin_strchr) {
    // strchr compares directly to the passed integer, and therefore
    // always fails if given an int that is not a char.
    if (Desired !=
        Desired.trunc(S.getASTContext().getCharWidth()).getSExtValue()) {
      S.Stk.push<Pointer>();
      return true;
    }
  }

  uint64_t DesiredVal;
  if (ID == Builtin::BIwmemchr || ID == Builtin::BI__builtin_wmemchr ||
      ID == Builtin::BIwcschr || ID == Builtin::BI__builtin_wcschr) {
    // wcschr and wmemchr are given a wchar_t to look for. Just use it.
    DesiredVal = Desired.getZExtValue();
  } else {
    DesiredVal = Desired.trunc(S.getASTContext().getCharWidth()).getZExtValue();
  }

  bool StopAtZero =
      (ID == Builtin::BIstrchr || ID == Builtin::BI__builtin_strchr ||
       ID == Builtin::BIwcschr || ID == Builtin::BI__builtin_wcschr);

  PrimType ElemT =
      IsRawByte ? PT_Sint8 : *S.getContext().classify(getElemType(Ptr));

  size_t Index = Ptr.getIndex();
  size_t Step = 0;
  for (;;) {
    const Pointer &ElemPtr =
        (Index + Step) > 0 ? Ptr.atIndex(Index + Step) : Ptr;

    if (!CheckLoad(S, OpPC, ElemPtr))
      return false;

    uint64_t V;
    INT_TYPE_SWITCH_NO_BOOL(
        ElemT, { V = static_cast<uint64_t>(ElemPtr.deref<T>().toUnsigned()); });

    if (V == DesiredVal) {
      S.Stk.push<Pointer>(ElemPtr);
      return true;
    }

    if (StopAtZero && V == 0)
      break;

    ++Step;
    if (MaxLength && Step == MaxLength->getZExtValue())
      break;
  }

  S.Stk.push<Pointer>();
  return true;
}

static std::optional<unsigned> computeFullDescSize(const ASTContext &ASTCtx,
                                                   const Descriptor *Desc) {
  if (Desc->isPrimitive())
    return ASTCtx.getTypeSizeInChars(Desc->getType()).getQuantity();
  if (Desc->isArray())
    return ASTCtx.getTypeSizeInChars(Desc->getElemQualType()).getQuantity() *
           Desc->getNumElems();
  if (Desc->isRecord()) {
    // Can't use Descriptor::getType() as that may return a pointer type. Look
    // at the decl directly.
    return ASTCtx
        .getTypeSizeInChars(
            ASTCtx.getCanonicalTagType(Desc->ElemRecord->getDecl()))
        .getQuantity();
  }

  return std::nullopt;
}

/// Compute the byte offset of \p Ptr in the full declaration.
static unsigned computePointerOffset(const ASTContext &ASTCtx,
                                     const Pointer &Ptr) {
  unsigned Result = 0;

  Pointer P = Ptr;
  while (P.isField() || P.isArrayElement()) {
    P = P.expand();
    const Descriptor *D = P.getFieldDesc();

    if (P.isArrayElement()) {
      unsigned ElemSize =
          ASTCtx.getTypeSizeInChars(D->getElemQualType()).getQuantity();
      if (P.isOnePastEnd())
        Result += ElemSize * P.getNumElems();
      else
        Result += ElemSize * P.getIndex();
      P = P.expand().getArray();
    } else if (P.isBaseClass()) {
      const auto *RD = cast<CXXRecordDecl>(D->asDecl());
      bool IsVirtual = Ptr.isVirtualBaseClass();
      P = P.getBase();
      const Record *BaseRecord = P.getRecord();

      const ASTRecordLayout &Layout =
          ASTCtx.getASTRecordLayout(cast<CXXRecordDecl>(BaseRecord->getDecl()));
      if (IsVirtual)
        Result += Layout.getVBaseClassOffset(RD).getQuantity();
      else
        Result += Layout.getBaseClassOffset(RD).getQuantity();
    } else if (P.isField()) {
      const FieldDecl *FD = P.getField();
      const ASTRecordLayout &Layout =
          ASTCtx.getASTRecordLayout(FD->getParent());
      unsigned FieldIndex = FD->getFieldIndex();
      uint64_t FieldOffset =
          ASTCtx.toCharUnitsFromBits(Layout.getFieldOffset(FieldIndex))
              .getQuantity();
      Result += FieldOffset;
      P = P.getBase();
    } else
      llvm_unreachable("Unhandled descriptor type");
  }

  return Result;
}

/// Does Ptr point to the last subobject?
static bool pointsToLastObject(const Pointer &Ptr) {
  Pointer P = Ptr;
  while (!P.isRoot()) {

    if (P.isArrayElement()) {
      P = P.expand().getArray();
      continue;
    }
    if (P.isBaseClass()) {
      if (P.getRecord()->getNumFields() > 0)
        return false;
      P = P.getBase();
      continue;
    }

    Pointer Base = P.getBase();
    if (const Record *R = Base.getRecord()) {
      assert(P.getField());
      if (P.getField()->getFieldIndex() != R->getNumFields() - 1)
        return false;
    }
    P = Base;
  }

  return true;
}

/// Does Ptr point to the last object AND to a flexible array member?
static bool isUserWritingOffTheEnd(const ASTContext &Ctx, const Pointer &Ptr) {
  auto isFlexibleArrayMember = [&](const Descriptor *FieldDesc) {
    using FAMKind = LangOptions::StrictFlexArraysLevelKind;
    FAMKind StrictFlexArraysLevel =
        Ctx.getLangOpts().getStrictFlexArraysLevel();

    if (StrictFlexArraysLevel == FAMKind::Default)
      return true;

    unsigned NumElems = FieldDesc->getNumElems();
    if (NumElems == 0 && StrictFlexArraysLevel != FAMKind::IncompleteOnly)
      return true;

    if (NumElems == 1 && StrictFlexArraysLevel == FAMKind::OneZeroOrIncomplete)
      return true;
    return false;
  };

  const Descriptor *FieldDesc = Ptr.getFieldDesc();
  if (!FieldDesc->isArray())
    return false;

  return Ptr.isDummy() && pointsToLastObject(Ptr) &&
         isFlexibleArrayMember(FieldDesc);
}

static bool interp__builtin_object_size(InterpState &S, CodePtr OpPC,
                                        const InterpFrame *Frame,
                                        const CallExpr *Call) {
  const ASTContext &ASTCtx = S.getASTContext();
  PrimType KindT = *S.getContext().classify(Call->getArg(1));
  // From the GCC docs:
  // Kind is an integer constant from 0 to 3. If the least significant bit is
  // clear, objects are whole variables. If it is set, a closest surrounding
  // subobject is considered the object a pointer points to. The second bit
  // determines if maximum or minimum of remaining bytes is computed.
  unsigned Kind = popToAPSInt(S.Stk, KindT).getZExtValue();
  assert(Kind <= 3 && "unexpected kind");
  bool UseFieldDesc = (Kind & 1u);
  bool ReportMinimum = (Kind & 2u);
  const Pointer &Ptr = S.Stk.pop<Pointer>();

  if (Call->getArg(0)->HasSideEffects(ASTCtx)) {
    // "If there are any side effects in them, it returns (size_t) -1
    // for type 0 or 1 and (size_t) 0 for type 2 or 3."
    pushInteger(S, Kind <= 1 ? -1 : 0, Call->getType());
    return true;
  }

  if (Ptr.isZero() || !Ptr.isBlockPointer())
    return false;

  // We can't load through pointers.
  if (Ptr.isDummy() && Ptr.getType()->isPointerType())
    return false;

  bool DetermineForCompleteObject = Ptr.getFieldDesc() == Ptr.getDeclDesc();
  const Descriptor *DeclDesc = Ptr.getDeclDesc();
  assert(DeclDesc);

  if (!UseFieldDesc || DetermineForCompleteObject) {
    // Lower bound, so we can't fall back to this.
    if (ReportMinimum && !DetermineForCompleteObject)
      return false;

    // Can't read beyond the pointer decl desc.
    if (!UseFieldDesc && !ReportMinimum && DeclDesc->getType()->isPointerType())
      return false;
  } else {
    if (isUserWritingOffTheEnd(ASTCtx, Ptr.expand())) {
      // If we cannot determine the size of the initial allocation, then we
      // can't given an accurate upper-bound. However, we are still able to give
      // conservative lower-bounds for Type=3.
      if (Kind == 1)
        return false;
    }
  }

  const Descriptor *Desc = UseFieldDesc ? Ptr.getFieldDesc() : DeclDesc;
  assert(Desc);

  std::optional<unsigned> FullSize = computeFullDescSize(ASTCtx, Desc);
  if (!FullSize)
    return false;

  unsigned ByteOffset;
  if (UseFieldDesc) {
    if (Ptr.isBaseClass())
      ByteOffset = computePointerOffset(ASTCtx, Ptr.getBase()) -
                   computePointerOffset(ASTCtx, Ptr);
    else
      ByteOffset =
          computePointerOffset(ASTCtx, Ptr) -
          computePointerOffset(ASTCtx, Ptr.expand().atIndex(0).narrow());
  } else
    ByteOffset = computePointerOffset(ASTCtx, Ptr);

  assert(ByteOffset <= *FullSize);
  unsigned Result = *FullSize - ByteOffset;

  pushInteger(S, Result, Call->getType());
  return true;
}

static bool interp__builtin_is_within_lifetime(InterpState &S, CodePtr OpPC,
                                               const CallExpr *Call) {

  if (!S.inConstantContext())
    return false;

  const Pointer &Ptr = S.Stk.pop<Pointer>();

  auto Error = [&](int Diag) {
    bool CalledFromStd = false;
    const auto *Callee = S.Current->getCallee();
    if (Callee && Callee->isInStdNamespace()) {
      const IdentifierInfo *Identifier = Callee->getIdentifier();
      CalledFromStd = Identifier && Identifier->isStr("is_within_lifetime");
    }
    S.CCEDiag(CalledFromStd
                  ? S.Current->Caller->getSource(S.Current->getRetPC())
                  : S.Current->getSource(OpPC),
              diag::err_invalid_is_within_lifetime)
        << (CalledFromStd ? "std::is_within_lifetime"
                          : "__builtin_is_within_lifetime")
        << Diag;
    return false;
  };

  if (Ptr.isZero())
    return Error(0);
  if (Ptr.isOnePastEnd())
    return Error(1);

  bool Result = Ptr.getLifetime() != Lifetime::Ended;
  if (!Ptr.isActive()) {
    Result = false;
  } else {
    if (!CheckLive(S, OpPC, Ptr, AK_Read))
      return false;
    if (!CheckMutable(S, OpPC, Ptr))
      return false;
    if (!CheckDummy(S, OpPC, Ptr.block(), AK_Read))
      return false;
  }

  // Check if we're currently running an initializer.
  if (llvm::is_contained(S.InitializingBlocks, Ptr.block()))
    return Error(2);
  if (S.EvaluatingDecl && Ptr.getDeclDesc()->asVarDecl() == S.EvaluatingDecl)
    return Error(2);

  pushInteger(S, Result, Call->getType());
  return true;
}

<<<<<<< HEAD
static bool interp__builtin_elementwise_sat(InterpState &S, CodePtr OpPC,
                                            const CallExpr *Call,
                                            unsigned BuiltinID) {
=======
static bool interp__builtin_elementwise_int_binop(
    InterpState &S, CodePtr OpPC, const CallExpr *Call,
    llvm::function_ref<APInt(const APSInt &, const APSInt &)> Fn) {
>>>>>>> 35227056
  assert(Call->getNumArgs() == 2);

  // Single integer case.
  if (!Call->getArg(0)->getType()->isVectorType()) {
    assert(!Call->getArg(1)->getType()->isVectorType());
    APSInt RHS = popToAPSInt(
        S.Stk, *S.getContext().classify(Call->getArg(1)->getType()));
    APSInt LHS = popToAPSInt(
        S.Stk, *S.getContext().classify(Call->getArg(0)->getType()));
    APInt Result = Fn(LHS, RHS);
    pushInteger(S, APSInt(std::move(Result), !LHS.isSigned()), Call->getType());
    return true;
  }

  const auto *VT = Call->getArg(0)->getType()->castAs<VectorType>();
  assert(VT->getElementType()->isIntegralOrEnumerationType());
  PrimType ElemT = *S.getContext().classify(VT->getElementType());
  unsigned NumElems = VT->getNumElements();
  bool DestUnsigned = Call->getType()->isUnsignedIntegerOrEnumerationType();

  // Vector + Scalar case.
  if (!Call->getArg(1)->getType()->isVectorType()) {
    assert(Call->getArg(1)->getType()->isIntegralOrEnumerationType());

    APSInt RHS = popToAPSInt(
        S.Stk, *S.getContext().classify(Call->getArg(1)->getType()));
    const Pointer &LHS = S.Stk.pop<Pointer>();
    const Pointer &Dst = S.Stk.peek<Pointer>();

    for (unsigned I = 0; I != NumElems; ++I) {
      INT_TYPE_SWITCH_NO_BOOL(ElemT, {
        Dst.elem<T>(I) = static_cast<T>(
            APSInt(Fn(LHS.elem<T>(I).toAPSInt(), RHS), DestUnsigned));
      });
    }
    Dst.initializeAllElements();
    return true;
  }

  // Vector case.
  assert(Call->getArg(0)->getType()->isVectorType() &&
         Call->getArg(1)->getType()->isVectorType());
  assert(VT->getElementType() ==
         Call->getArg(1)->getType()->castAs<VectorType>()->getElementType());
  assert(VT->getNumElements() ==
         Call->getArg(1)->getType()->castAs<VectorType>()->getNumElements());
  assert(VT->getElementType()->isIntegralOrEnumerationType());

  const Pointer &RHS = S.Stk.pop<Pointer>();
  const Pointer &LHS = S.Stk.pop<Pointer>();
  const Pointer &Dst = S.Stk.peek<Pointer>();
  for (unsigned I = 0; I != NumElems; ++I) {
    INT_TYPE_SWITCH_NO_BOOL(ElemT, {
      APSInt Elem1 = LHS.elem<T>(I).toAPSInt();
      APSInt Elem2 = RHS.elem<T>(I).toAPSInt();
      Dst.elem<T>(I) = static_cast<T>(APSInt(Fn(Elem1, Elem2), DestUnsigned));
    });
  }
  Dst.initializeAllElements();

  return true;
}

static bool interp__builtin_elementwise_maxmin(InterpState &S, CodePtr OpPC,
                                               const CallExpr *Call,
                                               unsigned BuiltinID) {
  assert(Call->getNumArgs() == 2);

  QualType Arg0Type = Call->getArg(0)->getType();

  // TODO: Support floating-point types.
  if (!(Arg0Type->isIntegerType() ||
        (Arg0Type->isVectorType() &&
         Arg0Type->castAs<VectorType>()->getElementType()->isIntegerType())))
    return false;

  if (!Arg0Type->isVectorType()) {
    assert(!Call->getArg(1)->getType()->isVectorType());
    APSInt RHS = popToAPSInt(
        S.Stk, *S.getContext().classify(Call->getArg(1)->getType()));
    APSInt LHS = popToAPSInt(
        S.Stk, *S.getContext().classify(Call->getArg(0)->getType()));
    APInt Result;
    if (BuiltinID == Builtin::BI__builtin_elementwise_max) {
      Result = std::max(LHS, RHS);
    } else if (BuiltinID == Builtin::BI__builtin_elementwise_min) {
      Result = std::min(LHS, RHS);
    } else {
      llvm_unreachable("Wrong builtin ID");
    }

    pushInteger(S, APSInt(std::move(Result), !LHS.isSigned()), Call->getType());
    return true;
  }

  // Vector case.
  assert(Call->getArg(0)->getType()->isVectorType() &&
         Call->getArg(1)->getType()->isVectorType());
  const auto *VT = Call->getArg(0)->getType()->castAs<VectorType>();
  assert(VT->getElementType() ==
         Call->getArg(1)->getType()->castAs<VectorType>()->getElementType());
  assert(VT->getNumElements() ==
         Call->getArg(1)->getType()->castAs<VectorType>()->getNumElements());
  assert(VT->getElementType()->isIntegralOrEnumerationType());

  const Pointer &RHS = S.Stk.pop<Pointer>();
  const Pointer &LHS = S.Stk.pop<Pointer>();
  const Pointer &Dst = S.Stk.peek<Pointer>();
  PrimType ElemT = *S.getContext().classify(VT->getElementType());
  unsigned NumElems = VT->getNumElements();
  for (unsigned I = 0; I != NumElems; ++I) {
    APSInt Elem1;
    APSInt Elem2;
    INT_TYPE_SWITCH_NO_BOOL(ElemT, {
      Elem1 = LHS.elem<T>(I).toAPSInt();
      Elem2 = RHS.elem<T>(I).toAPSInt();
    });

    APSInt Result;
    if (BuiltinID == Builtin::BI__builtin_elementwise_max) {
      Result = APSInt(std::max(Elem1, Elem2),
                      Call->getType()->isUnsignedIntegerOrEnumerationType());
    } else if (BuiltinID == Builtin::BI__builtin_elementwise_min) {
      Result = APSInt(std::min(Elem1, Elem2),
                      Call->getType()->isUnsignedIntegerOrEnumerationType());
    } else {
      llvm_unreachable("Wrong builtin ID");
    }

    INT_TYPE_SWITCH_NO_BOOL(ElemT,
                            { Dst.elem<T>(I) = static_cast<T>(Result); });
  }
  Dst.initializeAllElements();

  return true;
}

<<<<<<< HEAD
static bool interp__builtin_elementwise_maxmin(InterpState &S, CodePtr OpPC,
                                               const CallExpr *Call,
                                               unsigned BuiltinID) {
  assert(Call->getNumArgs() == 2);

  QualType Arg0Type = Call->getArg(0)->getType();

  // TODO: Support floating-point types.
  if (!(Arg0Type->isIntegerType() ||
        (Arg0Type->isVectorType() &&
         Arg0Type->castAs<VectorType>()->getElementType()->isIntegerType())))
    return false;

  if (!Arg0Type->isVectorType()) {
    assert(!Call->getArg(1)->getType()->isVectorType());
    APSInt RHS = popToAPSInt(
        S.Stk, *S.getContext().classify(Call->getArg(1)->getType()));
    APSInt LHS = popToAPSInt(
        S.Stk, *S.getContext().classify(Call->getArg(0)->getType()));
    APInt Result;
    if (BuiltinID == Builtin::BI__builtin_elementwise_max) {
      Result = std::max(LHS, RHS);
    } else if (BuiltinID == Builtin::BI__builtin_elementwise_min) {
      Result = std::min(LHS, RHS);
    } else {
      llvm_unreachable("Wrong builtin ID");
    }

    pushInteger(S, APSInt(Result, !LHS.isSigned()), Call->getType());
    return true;
  }

  // Vector case.
  assert(Call->getArg(0)->getType()->isVectorType() &&
         Call->getArg(1)->getType()->isVectorType());
  const auto *VT = Call->getArg(0)->getType()->castAs<VectorType>();
  assert(VT->getElementType() ==
         Call->getArg(1)->getType()->castAs<VectorType>()->getElementType());
  assert(VT->getNumElements() ==
         Call->getArg(1)->getType()->castAs<VectorType>()->getNumElements());
  assert(VT->getElementType()->isIntegralOrEnumerationType());

  const Pointer &RHS = S.Stk.pop<Pointer>();
  const Pointer &LHS = S.Stk.pop<Pointer>();
  const Pointer &Dst = S.Stk.peek<Pointer>();
  PrimType ElemT = *S.getContext().classify(VT->getElementType());
  unsigned NumElems = VT->getNumElements();
  for (unsigned I = 0; I != NumElems; ++I) {
=======
static bool interp__builtin_ia32_pmul(InterpState &S, CodePtr OpPC,
                                      const CallExpr *Call,
                                      unsigned BuiltinID) {
  assert(Call->getArg(0)->getType()->isVectorType() &&
         Call->getArg(1)->getType()->isVectorType());
  const Pointer &RHS = S.Stk.pop<Pointer>();
  const Pointer &LHS = S.Stk.pop<Pointer>();
  const Pointer &Dst = S.Stk.peek<Pointer>();

  const auto *VT = Call->getArg(0)->getType()->castAs<VectorType>();
  PrimType ElemT = *S.getContext().classify(VT->getElementType());
  unsigned SourceLen = VT->getNumElements();

  PrimType DstElemT = *S.getContext().classify(
      Call->getType()->castAs<VectorType>()->getElementType());
  unsigned DstElem = 0;
  for (unsigned I = 0; I != SourceLen; I += 2) {
>>>>>>> 35227056
    APSInt Elem1;
    APSInt Elem2;
    INT_TYPE_SWITCH_NO_BOOL(ElemT, {
      Elem1 = LHS.elem<T>(I).toAPSInt();
      Elem2 = RHS.elem<T>(I).toAPSInt();
    });

    APSInt Result;
<<<<<<< HEAD
    if (BuiltinID == Builtin::BI__builtin_elementwise_max) {
      Result = APSInt(std::max(Elem1, Elem2),
                      Call->getType()->isUnsignedIntegerOrEnumerationType());
    } else if (BuiltinID == Builtin::BI__builtin_elementwise_min) {
      Result = APSInt(std::min(Elem1, Elem2),
                      Call->getType()->isUnsignedIntegerOrEnumerationType());
    } else {
      llvm_unreachable("Wrong builtin ID");
    }

    INT_TYPE_SWITCH_NO_BOOL(ElemT,
                            { Dst.elem<T>(I) = static_cast<T>(Result); });
=======
    switch (BuiltinID) {
    case clang::X86::BI__builtin_ia32_pmuludq128:
    case clang::X86::BI__builtin_ia32_pmuludq256:
    case clang::X86::BI__builtin_ia32_pmuludq512:
      Result = APSInt(llvm::APIntOps::muluExtended(Elem1, Elem2),
                      /*IsUnsigned=*/true);
      break;
    case clang::X86::BI__builtin_ia32_pmuldq128:
    case clang::X86::BI__builtin_ia32_pmuldq256:
    case clang::X86::BI__builtin_ia32_pmuldq512:
      Result = APSInt(llvm::APIntOps::mulsExtended(Elem1, Elem2),
                      /*IsUnsigned=*/false);
      break;
    }
    INT_TYPE_SWITCH_NO_BOOL(DstElemT,
                            { Dst.elem<T>(DstElem) = static_cast<T>(Result); });
    ++DstElem;
  }

  Dst.initializeAllElements();
  return true;
}

static bool interp__builtin_elementwise_triop_fp(
    InterpState &S, CodePtr OpPC, const CallExpr *Call,
    llvm::function_ref<APFloat(const APFloat &, const APFloat &,
                               const APFloat &, llvm::RoundingMode)>
        Fn) {
  assert(Call->getNumArgs() == 3);

  FPOptions FPO = Call->getFPFeaturesInEffect(S.Ctx.getLangOpts());
  llvm::RoundingMode RM = getRoundingMode(FPO);
  const QualType Arg1Type = Call->getArg(0)->getType();
  const QualType Arg2Type = Call->getArg(1)->getType();
  const QualType Arg3Type = Call->getArg(2)->getType();

  // Non-vector floating point types.
  if (!Arg1Type->isVectorType()) {
    assert(!Arg2Type->isVectorType());
    assert(!Arg3Type->isVectorType());
    (void)Arg2Type;
    (void)Arg3Type;

    const Floating &Z = S.Stk.pop<Floating>();
    const Floating &Y = S.Stk.pop<Floating>();
    const Floating &X = S.Stk.pop<Floating>();
    APFloat F = Fn(X.getAPFloat(), Y.getAPFloat(), Z.getAPFloat(), RM);
    Floating Result = S.allocFloat(X.getSemantics());
    Result.copy(F);
    S.Stk.push<Floating>(Result);
    return true;
>>>>>>> 35227056
  }
  Dst.initializeAllElements();

  // Vector type.
  assert(Arg1Type->isVectorType() && Arg2Type->isVectorType() &&
         Arg3Type->isVectorType());

  const VectorType *VecT = Arg1Type->castAs<VectorType>();
  const QualType ElemT = VecT->getElementType();
  unsigned NumElems = VecT->getNumElements();

  assert(ElemT == Arg2Type->castAs<VectorType>()->getElementType() &&
         ElemT == Arg3Type->castAs<VectorType>()->getElementType());
  assert(NumElems == Arg2Type->castAs<VectorType>()->getNumElements() &&
         NumElems == Arg3Type->castAs<VectorType>()->getNumElements());
  assert(ElemT->isRealFloatingType());
  (void)ElemT;

  const Pointer &VZ = S.Stk.pop<Pointer>();
  const Pointer &VY = S.Stk.pop<Pointer>();
  const Pointer &VX = S.Stk.pop<Pointer>();
  const Pointer &Dst = S.Stk.peek<Pointer>();
  for (unsigned I = 0; I != NumElems; ++I) {
    using T = PrimConv<PT_Float>::T;
    APFloat X = VX.elem<T>(I).getAPFloat();
    APFloat Y = VY.elem<T>(I).getAPFloat();
    APFloat Z = VZ.elem<T>(I).getAPFloat();
    APFloat F = Fn(X, Y, Z, RM);
    Dst.elem<Floating>(I) = Floating(F);
  }
  Dst.initializeAllElements();
  return true;
}

/// AVX512 predicated move: "Result = Mask[] ? LHS[] : RHS[]".
static bool interp__builtin_select(InterpState &S, CodePtr OpPC,
                                   const CallExpr *Call) {
  const Pointer &RHS = S.Stk.pop<Pointer>();
  const Pointer &LHS = S.Stk.pop<Pointer>();
  PrimType MaskT = *S.getContext().classify(Call->getArg(0));
  APSInt Mask = popToAPSInt(S.Stk, MaskT);
  const Pointer &Dst = S.Stk.peek<Pointer>();

  assert(LHS.getNumElems() == RHS.getNumElems());
  assert(LHS.getNumElems() == Dst.getNumElems());
  unsigned NumElems = LHS.getNumElems();
  PrimType ElemT = LHS.getFieldDesc()->getPrimType();
  PrimType DstElemT = Dst.getFieldDesc()->getPrimType();

  for (unsigned I = 0; I != NumElems; ++I) {
    if (ElemT == PT_Float) {
      assert(DstElemT == PT_Float);
      Dst.elem<Floating>(I) =
          Mask[I] ? LHS.elem<Floating>(I) : RHS.elem<Floating>(I);
    } else {
      APSInt Elem;
      INT_TYPE_SWITCH(ElemT, {
        Elem = Mask[I] ? LHS.elem<T>(I).toAPSInt() : RHS.elem<T>(I).toAPSInt();
      });
      INT_TYPE_SWITCH_NO_BOOL(DstElemT,
                              { Dst.elem<T>(I) = static_cast<T>(Elem); });
    }
  }
  Dst.initializeAllElements();

  return true;
}

static bool interp__builtin_elementwise_triop(
    InterpState &S, CodePtr OpPC, const CallExpr *Call,
    llvm::function_ref<APInt(const APSInt &, const APSInt &, const APSInt &)>
        Fn) {
  assert(Call->getNumArgs() == 3);

  QualType Arg0Type = Call->getArg(0)->getType();
  QualType Arg1Type = Call->getArg(1)->getType();
  QualType Arg2Type = Call->getArg(2)->getType();

  // Non-vector integer types.
  if (!Arg0Type->isVectorType()) {
    const APSInt &Op2 = popToAPSInt(S.Stk, *S.getContext().classify(Arg2Type));
    const APSInt &Op1 = popToAPSInt(S.Stk, *S.getContext().classify(Arg1Type));
    const APSInt &Op0 = popToAPSInt(S.Stk, *S.getContext().classify(Arg0Type));
    APSInt Result = APSInt(Fn(Op0, Op1, Op2), Op0.isUnsigned());
    pushInteger(S, Result, Call->getType());
    return true;
  }

  const auto *VecT = Arg0Type->castAs<VectorType>();
  const PrimType &ElemT = *S.getContext().classify(VecT->getElementType());
  unsigned NumElems = VecT->getNumElements();
  bool DestUnsigned = Call->getType()->isUnsignedIntegerOrEnumerationType();

  // Vector + Vector + Scalar case.
  if (!Arg2Type->isVectorType()) {
    APSInt Op2 = popToAPSInt(
        S.Stk, *S.getContext().classify(Call->getArg(2)->getType()));

    const Pointer &Op1 = S.Stk.pop<Pointer>();
    const Pointer &Op0 = S.Stk.pop<Pointer>();
    const Pointer &Dst = S.Stk.peek<Pointer>();
    for (unsigned I = 0; I != NumElems; ++I) {
      INT_TYPE_SWITCH_NO_BOOL(ElemT, {
        Dst.elem<T>(I) = static_cast<T>(APSInt(
            Fn(Op0.elem<T>(I).toAPSInt(), Op1.elem<T>(I).toAPSInt(), Op2),
            DestUnsigned));
      });
    }
    Dst.initializeAllElements();

    return true;
  }

  // Vector type.
  const Pointer &Op2 = S.Stk.pop<Pointer>();
  const Pointer &Op1 = S.Stk.pop<Pointer>();
  const Pointer &Op0 = S.Stk.pop<Pointer>();
  const Pointer &Dst = S.Stk.peek<Pointer>();
  for (unsigned I = 0; I != NumElems; ++I) {
    APSInt Val0, Val1, Val2;
    INT_TYPE_SWITCH_NO_BOOL(ElemT, {
      Val0 = Op0.elem<T>(I).toAPSInt();
      Val1 = Op1.elem<T>(I).toAPSInt();
      Val2 = Op2.elem<T>(I).toAPSInt();
    });
    APSInt Result = APSInt(Fn(Val0, Val1, Val2), Val0.isUnsigned());
    INT_TYPE_SWITCH_NO_BOOL(ElemT,
                            { Dst.elem<T>(I) = static_cast<T>(Result); });
  }
  Dst.initializeAllElements();

  return true;
}

bool InterpretBuiltin(InterpState &S, CodePtr OpPC, const CallExpr *Call,
                      uint32_t BuiltinID) {
  if (!S.getASTContext().BuiltinInfo.isConstantEvaluated(BuiltinID))
    return Invalid(S, OpPC);

  const InterpFrame *Frame = S.Current;
  switch (BuiltinID) {
  case Builtin::BI__builtin_is_constant_evaluated:
    return interp__builtin_is_constant_evaluated(S, OpPC, Frame, Call);

  case Builtin::BI__builtin_assume:
  case Builtin::BI__assume:
    return interp__builtin_assume(S, OpPC, Frame, Call);

  case Builtin::BI__builtin_strcmp:
  case Builtin::BIstrcmp:
  case Builtin::BI__builtin_strncmp:
  case Builtin::BIstrncmp:
  case Builtin::BI__builtin_wcsncmp:
  case Builtin::BIwcsncmp:
  case Builtin::BI__builtin_wcscmp:
  case Builtin::BIwcscmp:
    return interp__builtin_strcmp(S, OpPC, Frame, Call, BuiltinID);

  case Builtin::BI__builtin_strlen:
  case Builtin::BIstrlen:
  case Builtin::BI__builtin_wcslen:
  case Builtin::BIwcslen:
    return interp__builtin_strlen(S, OpPC, Frame, Call, BuiltinID);

  case Builtin::BI__builtin_nan:
  case Builtin::BI__builtin_nanf:
  case Builtin::BI__builtin_nanl:
  case Builtin::BI__builtin_nanf16:
  case Builtin::BI__builtin_nanf128:
    return interp__builtin_nan(S, OpPC, Frame, Call, /*Signaling=*/false);

  case Builtin::BI__builtin_nans:
  case Builtin::BI__builtin_nansf:
  case Builtin::BI__builtin_nansl:
  case Builtin::BI__builtin_nansf16:
  case Builtin::BI__builtin_nansf128:
    return interp__builtin_nan(S, OpPC, Frame, Call, /*Signaling=*/true);

  case Builtin::BI__builtin_huge_val:
  case Builtin::BI__builtin_huge_valf:
  case Builtin::BI__builtin_huge_vall:
  case Builtin::BI__builtin_huge_valf16:
  case Builtin::BI__builtin_huge_valf128:
  case Builtin::BI__builtin_inf:
  case Builtin::BI__builtin_inff:
  case Builtin::BI__builtin_infl:
  case Builtin::BI__builtin_inff16:
  case Builtin::BI__builtin_inff128:
    return interp__builtin_inf(S, OpPC, Frame, Call);

  case Builtin::BI__builtin_copysign:
  case Builtin::BI__builtin_copysignf:
  case Builtin::BI__builtin_copysignl:
  case Builtin::BI__builtin_copysignf128:
    return interp__builtin_copysign(S, OpPC, Frame);

  case Builtin::BI__builtin_fmin:
  case Builtin::BI__builtin_fminf:
  case Builtin::BI__builtin_fminl:
  case Builtin::BI__builtin_fminf16:
  case Builtin::BI__builtin_fminf128:
    return interp__builtin_fmin(S, OpPC, Frame, /*IsNumBuiltin=*/false);

  case Builtin::BI__builtin_fminimum_num:
  case Builtin::BI__builtin_fminimum_numf:
  case Builtin::BI__builtin_fminimum_numl:
  case Builtin::BI__builtin_fminimum_numf16:
  case Builtin::BI__builtin_fminimum_numf128:
    return interp__builtin_fmin(S, OpPC, Frame, /*IsNumBuiltin=*/true);

  case Builtin::BI__builtin_fmax:
  case Builtin::BI__builtin_fmaxf:
  case Builtin::BI__builtin_fmaxl:
  case Builtin::BI__builtin_fmaxf16:
  case Builtin::BI__builtin_fmaxf128:
    return interp__builtin_fmax(S, OpPC, Frame, /*IsNumBuiltin=*/false);

  case Builtin::BI__builtin_fmaximum_num:
  case Builtin::BI__builtin_fmaximum_numf:
  case Builtin::BI__builtin_fmaximum_numl:
  case Builtin::BI__builtin_fmaximum_numf16:
  case Builtin::BI__builtin_fmaximum_numf128:
    return interp__builtin_fmax(S, OpPC, Frame, /*IsNumBuiltin=*/true);

  case Builtin::BI__builtin_isnan:
    return interp__builtin_isnan(S, OpPC, Frame, Call);

  case Builtin::BI__builtin_issignaling:
    return interp__builtin_issignaling(S, OpPC, Frame, Call);

  case Builtin::BI__builtin_isinf:
    return interp__builtin_isinf(S, OpPC, Frame, /*Sign=*/false, Call);

  case Builtin::BI__builtin_isinf_sign:
    return interp__builtin_isinf(S, OpPC, Frame, /*Sign=*/true, Call);

  case Builtin::BI__builtin_isfinite:
    return interp__builtin_isfinite(S, OpPC, Frame, Call);

  case Builtin::BI__builtin_isnormal:
    return interp__builtin_isnormal(S, OpPC, Frame, Call);

  case Builtin::BI__builtin_issubnormal:
    return interp__builtin_issubnormal(S, OpPC, Frame, Call);

  case Builtin::BI__builtin_iszero:
    return interp__builtin_iszero(S, OpPC, Frame, Call);

  case Builtin::BI__builtin_signbit:
  case Builtin::BI__builtin_signbitf:
  case Builtin::BI__builtin_signbitl:
    return interp__builtin_signbit(S, OpPC, Frame, Call);

  case Builtin::BI__builtin_isgreater:
  case Builtin::BI__builtin_isgreaterequal:
  case Builtin::BI__builtin_isless:
  case Builtin::BI__builtin_islessequal:
  case Builtin::BI__builtin_islessgreater:
  case Builtin::BI__builtin_isunordered:
    return interp_floating_comparison(S, OpPC, Call, BuiltinID);

  case Builtin::BI__builtin_isfpclass:
    return interp__builtin_isfpclass(S, OpPC, Frame, Call);

  case Builtin::BI__builtin_fpclassify:
    return interp__builtin_fpclassify(S, OpPC, Frame, Call);

  case Builtin::BI__builtin_fabs:
  case Builtin::BI__builtin_fabsf:
  case Builtin::BI__builtin_fabsl:
  case Builtin::BI__builtin_fabsf128:
    return interp__builtin_fabs(S, OpPC, Frame);

  case Builtin::BI__builtin_abs:
  case Builtin::BI__builtin_labs:
  case Builtin::BI__builtin_llabs:
    return interp__builtin_abs(S, OpPC, Frame, Call);

  case Builtin::BI__builtin_popcount:
  case Builtin::BI__builtin_popcountl:
  case Builtin::BI__builtin_popcountll:
  case Builtin::BI__builtin_popcountg:
  case Builtin::BI__popcnt16: // Microsoft variants of popcount
  case Builtin::BI__popcnt:
  case Builtin::BI__popcnt64:
    return interp__builtin_popcount(S, OpPC, Frame, Call);

  case Builtin::BI__builtin_parity:
  case Builtin::BI__builtin_parityl:
  case Builtin::BI__builtin_parityll:
    return interp__builtin_parity(S, OpPC, Frame, Call);

  case Builtin::BI__builtin_clrsb:
  case Builtin::BI__builtin_clrsbl:
  case Builtin::BI__builtin_clrsbll:
    return interp__builtin_clrsb(S, OpPC, Frame, Call);

  case Builtin::BI__builtin_bitreverse8:
  case Builtin::BI__builtin_bitreverse16:
  case Builtin::BI__builtin_bitreverse32:
  case Builtin::BI__builtin_bitreverse64:
    return interp__builtin_bitreverse(S, OpPC, Frame, Call);

  case Builtin::BI__builtin_classify_type:
    return interp__builtin_classify_type(S, OpPC, Frame, Call);

  case Builtin::BI__builtin_expect:
  case Builtin::BI__builtin_expect_with_probability:
    return interp__builtin_expect(S, OpPC, Frame, Call);

  case Builtin::BI__builtin_rotateleft8:
  case Builtin::BI__builtin_rotateleft16:
  case Builtin::BI__builtin_rotateleft32:
  case Builtin::BI__builtin_rotateleft64:
  case Builtin::BI_rotl8: // Microsoft variants of rotate left
  case Builtin::BI_rotl16:
  case Builtin::BI_rotl:
  case Builtin::BI_lrotl:
  case Builtin::BI_rotl64:
    return interp__builtin_rotate(S, OpPC, Frame, Call, /*Right=*/false);

  case Builtin::BI__builtin_rotateright8:
  case Builtin::BI__builtin_rotateright16:
  case Builtin::BI__builtin_rotateright32:
  case Builtin::BI__builtin_rotateright64:
  case Builtin::BI_rotr8: // Microsoft variants of rotate right
  case Builtin::BI_rotr16:
  case Builtin::BI_rotr:
  case Builtin::BI_lrotr:
  case Builtin::BI_rotr64:
    return interp__builtin_rotate(S, OpPC, Frame, Call, /*Right=*/true);

  case Builtin::BI__builtin_ffs:
  case Builtin::BI__builtin_ffsl:
  case Builtin::BI__builtin_ffsll:
    return interp__builtin_ffs(S, OpPC, Frame, Call);

  case Builtin::BIaddressof:
  case Builtin::BI__addressof:
  case Builtin::BI__builtin_addressof:
    assert(isNoopBuiltin(BuiltinID));
    return interp__builtin_addressof(S, OpPC, Frame, Call);

  case Builtin::BIas_const:
  case Builtin::BIforward:
  case Builtin::BIforward_like:
  case Builtin::BImove:
  case Builtin::BImove_if_noexcept:
    assert(isNoopBuiltin(BuiltinID));
    return interp__builtin_move(S, OpPC, Frame, Call);

  case Builtin::BI__builtin_eh_return_data_regno:
    return interp__builtin_eh_return_data_regno(S, OpPC, Frame, Call);

  case Builtin::BI__builtin_launder:
    assert(isNoopBuiltin(BuiltinID));
    return true;

  case Builtin::BI__builtin_add_overflow:
  case Builtin::BI__builtin_sub_overflow:
  case Builtin::BI__builtin_mul_overflow:
  case Builtin::BI__builtin_sadd_overflow:
  case Builtin::BI__builtin_uadd_overflow:
  case Builtin::BI__builtin_uaddl_overflow:
  case Builtin::BI__builtin_uaddll_overflow:
  case Builtin::BI__builtin_usub_overflow:
  case Builtin::BI__builtin_usubl_overflow:
  case Builtin::BI__builtin_usubll_overflow:
  case Builtin::BI__builtin_umul_overflow:
  case Builtin::BI__builtin_umull_overflow:
  case Builtin::BI__builtin_umulll_overflow:
  case Builtin::BI__builtin_saddl_overflow:
  case Builtin::BI__builtin_saddll_overflow:
  case Builtin::BI__builtin_ssub_overflow:
  case Builtin::BI__builtin_ssubl_overflow:
  case Builtin::BI__builtin_ssubll_overflow:
  case Builtin::BI__builtin_smul_overflow:
  case Builtin::BI__builtin_smull_overflow:
  case Builtin::BI__builtin_smulll_overflow:
    return interp__builtin_overflowop(S, OpPC, Call, BuiltinID);

  case Builtin::BI__builtin_addcb:
  case Builtin::BI__builtin_addcs:
  case Builtin::BI__builtin_addc:
  case Builtin::BI__builtin_addcl:
  case Builtin::BI__builtin_addcll:
  case Builtin::BI__builtin_subcb:
  case Builtin::BI__builtin_subcs:
  case Builtin::BI__builtin_subc:
  case Builtin::BI__builtin_subcl:
  case Builtin::BI__builtin_subcll:
    return interp__builtin_carryop(S, OpPC, Frame, Call, BuiltinID);

  case Builtin::BI__builtin_clz:
  case Builtin::BI__builtin_clzl:
  case Builtin::BI__builtin_clzll:
  case Builtin::BI__builtin_clzs:
  case Builtin::BI__builtin_clzg:
  case Builtin::BI__lzcnt16: // Microsoft variants of count leading-zeroes
  case Builtin::BI__lzcnt:
  case Builtin::BI__lzcnt64:
    return interp__builtin_clz(S, OpPC, Frame, Call, BuiltinID);

  case Builtin::BI__builtin_ctz:
  case Builtin::BI__builtin_ctzl:
  case Builtin::BI__builtin_ctzll:
  case Builtin::BI__builtin_ctzs:
  case Builtin::BI__builtin_ctzg:
    return interp__builtin_ctz(S, OpPC, Frame, Call, BuiltinID);

  case Builtin::BI__builtin_elementwise_ctlz:
  case Builtin::BI__builtin_elementwise_cttz:
    return interp__builtin_elementwise_countzeroes(S, OpPC, Frame, Call,
                                                   BuiltinID);

  case Builtin::BI__builtin_bswap16:
  case Builtin::BI__builtin_bswap32:
  case Builtin::BI__builtin_bswap64:
    return interp__builtin_bswap(S, OpPC, Frame, Call);

  case Builtin::BI__atomic_always_lock_free:
  case Builtin::BI__atomic_is_lock_free:
    return interp__builtin_atomic_lock_free(S, OpPC, Frame, Call, BuiltinID);

  case Builtin::BI__c11_atomic_is_lock_free:
    return interp__builtin_c11_atomic_is_lock_free(S, OpPC, Frame, Call);

  case Builtin::BI__builtin_complex:
    return interp__builtin_complex(S, OpPC, Frame, Call);

  case Builtin::BI__builtin_is_aligned:
  case Builtin::BI__builtin_align_up:
  case Builtin::BI__builtin_align_down:
    return interp__builtin_is_aligned_up_down(S, OpPC, Frame, Call, BuiltinID);

  case Builtin::BI__builtin_assume_aligned:
    return interp__builtin_assume_aligned(S, OpPC, Frame, Call);

  case clang::X86::BI__builtin_ia32_bextr_u32:
  case clang::X86::BI__builtin_ia32_bextr_u64:
  case clang::X86::BI__builtin_ia32_bextri_u32:
  case clang::X86::BI__builtin_ia32_bextri_u64:
    return interp__builtin_ia32_bextr(S, OpPC, Frame, Call);

  case clang::X86::BI__builtin_ia32_bzhi_si:
  case clang::X86::BI__builtin_ia32_bzhi_di:
    return interp__builtin_ia32_bzhi(S, OpPC, Frame, Call);

  case clang::X86::BI__builtin_ia32_lzcnt_u16:
  case clang::X86::BI__builtin_ia32_lzcnt_u32:
  case clang::X86::BI__builtin_ia32_lzcnt_u64:
    return interp__builtin_ia32_lzcnt(S, OpPC, Frame, Call);

  case clang::X86::BI__builtin_ia32_tzcnt_u16:
  case clang::X86::BI__builtin_ia32_tzcnt_u32:
  case clang::X86::BI__builtin_ia32_tzcnt_u64:
    return interp__builtin_ia32_tzcnt(S, OpPC, Frame, Call);

  case clang::X86::BI__builtin_ia32_pdep_si:
  case clang::X86::BI__builtin_ia32_pdep_di:
    return interp__builtin_ia32_pdep(S, OpPC, Frame, Call);

  case clang::X86::BI__builtin_ia32_pext_si:
  case clang::X86::BI__builtin_ia32_pext_di:
    return interp__builtin_ia32_pext(S, OpPC, Frame, Call);

  case clang::X86::BI__builtin_ia32_addcarryx_u32:
  case clang::X86::BI__builtin_ia32_addcarryx_u64:
  case clang::X86::BI__builtin_ia32_subborrow_u32:
  case clang::X86::BI__builtin_ia32_subborrow_u64:
    return interp__builtin_ia32_addcarry_subborrow(S, OpPC, Frame, Call,
                                                   BuiltinID);

  case Builtin::BI__builtin_os_log_format_buffer_size:
    return interp__builtin_os_log_format_buffer_size(S, OpPC, Frame, Call);

  case Builtin::BI__builtin_ptrauth_string_discriminator:
    return interp__builtin_ptrauth_string_discriminator(S, OpPC, Frame, Call);

  case Builtin::BI__noop:
    pushInteger(S, 0, Call->getType());
    return true;

  case Builtin::BI__builtin_operator_new:
    return interp__builtin_operator_new(S, OpPC, Frame, Call);

  case Builtin::BI__builtin_operator_delete:
    return interp__builtin_operator_delete(S, OpPC, Frame, Call);

  case Builtin::BI__arithmetic_fence:
    return interp__builtin_arithmetic_fence(S, OpPC, Frame, Call);

  case Builtin::BI__builtin_reduce_add:
  case Builtin::BI__builtin_reduce_mul:
  case Builtin::BI__builtin_reduce_and:
  case Builtin::BI__builtin_reduce_or:
  case Builtin::BI__builtin_reduce_xor:
  case Builtin::BI__builtin_reduce_min:
  case Builtin::BI__builtin_reduce_max:
    return interp__builtin_vector_reduce(S, OpPC, Call, BuiltinID);

  case Builtin::BI__builtin_elementwise_popcount:
  case Builtin::BI__builtin_elementwise_bitreverse:
    return interp__builtin_elementwise_popcount(S, OpPC, Frame, Call,
                                                BuiltinID);

  case Builtin::BI__builtin_elementwise_abs:
    return interp__builtin_elementwise_abs(S, OpPC, Frame, Call, BuiltinID);

  case Builtin::BI__builtin_memcpy:
  case Builtin::BImemcpy:
  case Builtin::BI__builtin_wmemcpy:
  case Builtin::BIwmemcpy:
  case Builtin::BI__builtin_memmove:
  case Builtin::BImemmove:
  case Builtin::BI__builtin_wmemmove:
  case Builtin::BIwmemmove:
    return interp__builtin_memcpy(S, OpPC, Frame, Call, BuiltinID);

  case Builtin::BI__builtin_memcmp:
  case Builtin::BImemcmp:
  case Builtin::BI__builtin_bcmp:
  case Builtin::BIbcmp:
  case Builtin::BI__builtin_wmemcmp:
  case Builtin::BIwmemcmp:
    return interp__builtin_memcmp(S, OpPC, Frame, Call, BuiltinID);

  case Builtin::BImemchr:
  case Builtin::BI__builtin_memchr:
  case Builtin::BIstrchr:
  case Builtin::BI__builtin_strchr:
  case Builtin::BIwmemchr:
  case Builtin::BI__builtin_wmemchr:
  case Builtin::BIwcschr:
  case Builtin::BI__builtin_wcschr:
  case Builtin::BI__builtin_char_memchr:
    return interp__builtin_memchr(S, OpPC, Call, BuiltinID);

  case Builtin::BI__builtin_object_size:
  case Builtin::BI__builtin_dynamic_object_size:
    return interp__builtin_object_size(S, OpPC, Frame, Call);

  case Builtin::BI__builtin_is_within_lifetime:
    return interp__builtin_is_within_lifetime(S, OpPC, Call);

  case Builtin::BI__builtin_elementwise_add_sat:
    return interp__builtin_elementwise_int_binop(
        S, OpPC, Call, [](const APSInt &LHS, const APSInt &RHS) {
          return LHS.isSigned() ? LHS.sadd_sat(RHS) : LHS.uadd_sat(RHS);
        });

  case Builtin::BI__builtin_elementwise_sub_sat:
    return interp__builtin_elementwise_int_binop(
        S, OpPC, Call, [](const APSInt &LHS, const APSInt &RHS) {
          return LHS.isSigned() ? LHS.ssub_sat(RHS) : LHS.usub_sat(RHS);
        });

  case clang::X86::BI__builtin_ia32_pavgb128:
  case clang::X86::BI__builtin_ia32_pavgw128:
  case clang::X86::BI__builtin_ia32_pavgb256:
  case clang::X86::BI__builtin_ia32_pavgw256:
  case clang::X86::BI__builtin_ia32_pavgb512:
  case clang::X86::BI__builtin_ia32_pavgw512:
    return interp__builtin_elementwise_int_binop(S, OpPC, Call,
                                                 llvm::APIntOps::avgCeilU);

  case clang::X86::BI__builtin_ia32_pmulhuw128:
  case clang::X86::BI__builtin_ia32_pmulhuw256:
  case clang::X86::BI__builtin_ia32_pmulhuw512:
    return interp__builtin_elementwise_int_binop(S, OpPC, Call,
                                                 llvm::APIntOps::mulhu);

  case clang::X86::BI__builtin_ia32_pmulhw128:
  case clang::X86::BI__builtin_ia32_pmulhw256:
  case clang::X86::BI__builtin_ia32_pmulhw512:
    return interp__builtin_elementwise_int_binop(S, OpPC, Call,
                                                 llvm::APIntOps::mulhs);

  case clang::X86::BI__builtin_ia32_psllv2di:
  case clang::X86::BI__builtin_ia32_psllv4di:
  case clang::X86::BI__builtin_ia32_psllv4si:
  case clang::X86::BI__builtin_ia32_psllv8di:
  case clang::X86::BI__builtin_ia32_psllv8hi:
  case clang::X86::BI__builtin_ia32_psllv8si:
  case clang::X86::BI__builtin_ia32_psllv16hi:
  case clang::X86::BI__builtin_ia32_psllv16si:
  case clang::X86::BI__builtin_ia32_psllv32hi:
  case clang::X86::BI__builtin_ia32_psllwi128:
  case clang::X86::BI__builtin_ia32_psllwi256:
  case clang::X86::BI__builtin_ia32_psllwi512:
  case clang::X86::BI__builtin_ia32_pslldi128:
  case clang::X86::BI__builtin_ia32_pslldi256:
  case clang::X86::BI__builtin_ia32_pslldi512:
  case clang::X86::BI__builtin_ia32_psllqi128:
  case clang::X86::BI__builtin_ia32_psllqi256:
  case clang::X86::BI__builtin_ia32_psllqi512:
    return interp__builtin_elementwise_int_binop(
        S, OpPC, Call, [](const APSInt &LHS, const APSInt &RHS) {
          if (RHS.uge(LHS.getBitWidth())) {
            return APInt::getZero(LHS.getBitWidth());
          }
          return LHS.shl(RHS.getZExtValue());
        });

  case clang::X86::BI__builtin_ia32_psrav4si:
  case clang::X86::BI__builtin_ia32_psrav8di:
  case clang::X86::BI__builtin_ia32_psrav8hi:
  case clang::X86::BI__builtin_ia32_psrav8si:
  case clang::X86::BI__builtin_ia32_psrav16hi:
  case clang::X86::BI__builtin_ia32_psrav16si:
  case clang::X86::BI__builtin_ia32_psrav32hi:
  case clang::X86::BI__builtin_ia32_psravq128:
  case clang::X86::BI__builtin_ia32_psravq256:
  case clang::X86::BI__builtin_ia32_psrawi128:
  case clang::X86::BI__builtin_ia32_psrawi256:
  case clang::X86::BI__builtin_ia32_psrawi512:
  case clang::X86::BI__builtin_ia32_psradi128:
  case clang::X86::BI__builtin_ia32_psradi256:
  case clang::X86::BI__builtin_ia32_psradi512:
  case clang::X86::BI__builtin_ia32_psraqi128:
  case clang::X86::BI__builtin_ia32_psraqi256:
  case clang::X86::BI__builtin_ia32_psraqi512:
    return interp__builtin_elementwise_int_binop(
        S, OpPC, Call, [](const APSInt &LHS, const APSInt &RHS) {
          if (RHS.uge(LHS.getBitWidth())) {
            return LHS.ashr(LHS.getBitWidth() - 1);
          }
          return LHS.ashr(RHS.getZExtValue());
        });

  case clang::X86::BI__builtin_ia32_psrlv2di:
  case clang::X86::BI__builtin_ia32_psrlv4di:
  case clang::X86::BI__builtin_ia32_psrlv4si:
  case clang::X86::BI__builtin_ia32_psrlv8di:
  case clang::X86::BI__builtin_ia32_psrlv8hi:
  case clang::X86::BI__builtin_ia32_psrlv8si:
  case clang::X86::BI__builtin_ia32_psrlv16hi:
  case clang::X86::BI__builtin_ia32_psrlv16si:
  case clang::X86::BI__builtin_ia32_psrlv32hi:
  case clang::X86::BI__builtin_ia32_psrlwi128:
  case clang::X86::BI__builtin_ia32_psrlwi256:
  case clang::X86::BI__builtin_ia32_psrlwi512:
  case clang::X86::BI__builtin_ia32_psrldi128:
  case clang::X86::BI__builtin_ia32_psrldi256:
  case clang::X86::BI__builtin_ia32_psrldi512:
  case clang::X86::BI__builtin_ia32_psrlqi128:
  case clang::X86::BI__builtin_ia32_psrlqi256:
  case clang::X86::BI__builtin_ia32_psrlqi512:
    return interp__builtin_elementwise_int_binop(
        S, OpPC, Call, [](const APSInt &LHS, const APSInt &RHS) {
          if (RHS.uge(LHS.getBitWidth())) {
            return APInt::getZero(LHS.getBitWidth());
          }
          return LHS.lshr(RHS.getZExtValue());
        });

  case clang::X86::BI__builtin_ia32_vprotbi:
  case clang::X86::BI__builtin_ia32_vprotdi:
  case clang::X86::BI__builtin_ia32_vprotqi:
  case clang::X86::BI__builtin_ia32_vprotwi:
  case clang::X86::BI__builtin_ia32_prold128:
  case clang::X86::BI__builtin_ia32_prold256:
  case clang::X86::BI__builtin_ia32_prold512:
  case clang::X86::BI__builtin_ia32_prolq128:
  case clang::X86::BI__builtin_ia32_prolq256:
  case clang::X86::BI__builtin_ia32_prolq512:
    return interp__builtin_elementwise_int_binop(
        S, OpPC, Call,
        [](const APSInt &LHS, const APSInt &RHS) { return LHS.rotl(RHS); });

  case clang::X86::BI__builtin_ia32_prord128:
  case clang::X86::BI__builtin_ia32_prord256:
  case clang::X86::BI__builtin_ia32_prord512:
  case clang::X86::BI__builtin_ia32_prorq128:
  case clang::X86::BI__builtin_ia32_prorq256:
  case clang::X86::BI__builtin_ia32_prorq512:
    return interp__builtin_elementwise_int_binop(
        S, OpPC, Call,
        [](const APSInt &LHS, const APSInt &RHS) { return LHS.rotr(RHS); });

  case Builtin::BI__builtin_elementwise_max:
  case Builtin::BI__builtin_elementwise_min:
    return interp__builtin_elementwise_maxmin(S, OpPC, Call, BuiltinID);

  case clang::X86::BI__builtin_ia32_pmuldq128:
  case clang::X86::BI__builtin_ia32_pmuldq256:
  case clang::X86::BI__builtin_ia32_pmuldq512:
  case clang::X86::BI__builtin_ia32_pmuludq128:
  case clang::X86::BI__builtin_ia32_pmuludq256:
  case clang::X86::BI__builtin_ia32_pmuludq512:
    return interp__builtin_ia32_pmul(S, OpPC, Call, BuiltinID);

  case Builtin::BI__builtin_elementwise_fma:
    return interp__builtin_elementwise_triop_fp(
        S, OpPC, Call,
        [](const APFloat &X, const APFloat &Y, const APFloat &Z,
           llvm::RoundingMode RM) {
          APFloat F = X;
          F.fusedMultiplyAdd(Y, Z, RM);
          return F;
        });

  case X86::BI__builtin_ia32_vpshldd128:
  case X86::BI__builtin_ia32_vpshldd256:
  case X86::BI__builtin_ia32_vpshldd512:
  case X86::BI__builtin_ia32_vpshldq128:
  case X86::BI__builtin_ia32_vpshldq256:
  case X86::BI__builtin_ia32_vpshldq512:
  case X86::BI__builtin_ia32_vpshldw128:
  case X86::BI__builtin_ia32_vpshldw256:
  case X86::BI__builtin_ia32_vpshldw512:
    return interp__builtin_elementwise_triop(
        S, OpPC, Call,
        [](const APSInt &Hi, const APSInt &Lo, const APSInt &Amt) {
          return llvm::APIntOps::fshl(Hi, Lo, Amt);
        });

  case X86::BI__builtin_ia32_vpshrdd128:
  case X86::BI__builtin_ia32_vpshrdd256:
  case X86::BI__builtin_ia32_vpshrdd512:
  case X86::BI__builtin_ia32_vpshrdq128:
  case X86::BI__builtin_ia32_vpshrdq256:
  case X86::BI__builtin_ia32_vpshrdq512:
  case X86::BI__builtin_ia32_vpshrdw128:
  case X86::BI__builtin_ia32_vpshrdw256:
  case X86::BI__builtin_ia32_vpshrdw512:
    // NOTE: Reversed Hi/Lo operands.
    return interp__builtin_elementwise_triop(
        S, OpPC, Call,
        [](const APSInt &Lo, const APSInt &Hi, const APSInt &Amt) {
          return llvm::APIntOps::fshr(Hi, Lo, Amt);
        });

  case clang::X86::BI__builtin_ia32_blendvpd:
  case clang::X86::BI__builtin_ia32_blendvpd256:
  case clang::X86::BI__builtin_ia32_blendvps:
  case clang::X86::BI__builtin_ia32_blendvps256:
    return interp__builtin_elementwise_triop_fp(
        S, OpPC, Call,
        [](const APFloat &F, const APFloat &T, const APFloat &C,
           llvm::RoundingMode) { return C.isNegative() ? T : F; });

  case clang::X86::BI__builtin_ia32_pblendvb128:
  case clang::X86::BI__builtin_ia32_pblendvb256:
    return interp__builtin_elementwise_triop(
        S, OpPC, Call, [](const APSInt &F, const APSInt &T, const APSInt &C) {
          return ((APInt)C).isNegative() ? T : F;
        });

  case X86::BI__builtin_ia32_selectb_128:
  case X86::BI__builtin_ia32_selectb_256:
  case X86::BI__builtin_ia32_selectb_512:
  case X86::BI__builtin_ia32_selectw_128:
  case X86::BI__builtin_ia32_selectw_256:
  case X86::BI__builtin_ia32_selectw_512:
  case X86::BI__builtin_ia32_selectd_128:
  case X86::BI__builtin_ia32_selectd_256:
  case X86::BI__builtin_ia32_selectd_512:
  case X86::BI__builtin_ia32_selectq_128:
  case X86::BI__builtin_ia32_selectq_256:
  case X86::BI__builtin_ia32_selectq_512:
  case X86::BI__builtin_ia32_selectph_128:
  case X86::BI__builtin_ia32_selectph_256:
  case X86::BI__builtin_ia32_selectph_512:
  case X86::BI__builtin_ia32_selectpbf_128:
  case X86::BI__builtin_ia32_selectpbf_256:
  case X86::BI__builtin_ia32_selectpbf_512:
  case X86::BI__builtin_ia32_selectps_128:
  case X86::BI__builtin_ia32_selectps_256:
  case X86::BI__builtin_ia32_selectps_512:
  case X86::BI__builtin_ia32_selectpd_128:
  case X86::BI__builtin_ia32_selectpd_256:
  case X86::BI__builtin_ia32_selectpd_512:
    return interp__builtin_select(S, OpPC, Call);

  case Builtin::BI__builtin_elementwise_fshl:
    return interp__builtin_elementwise_triop(S, OpPC, Call,
                                             llvm::APIntOps::fshl);
  case Builtin::BI__builtin_elementwise_fshr:
    return interp__builtin_elementwise_triop(S, OpPC, Call,
                                             llvm::APIntOps::fshr);

  case Builtin::BI__builtin_elementwise_max:
  case Builtin::BI__builtin_elementwise_min:
    return interp__builtin_elementwise_maxmin(S, OpPC, Call, BuiltinID);

  default:
    S.FFDiag(S.Current->getLocation(OpPC),
             diag::note_invalid_subexpr_in_const_expr)
        << S.Current->getRange(OpPC);

    return false;
  }

  llvm_unreachable("Unhandled builtin ID");
}

bool InterpretOffsetOf(InterpState &S, CodePtr OpPC, const OffsetOfExpr *E,
                       ArrayRef<int64_t> ArrayIndices, int64_t &IntResult) {
  CharUnits Result;
  unsigned N = E->getNumComponents();
  assert(N > 0);

  unsigned ArrayIndex = 0;
  QualType CurrentType = E->getTypeSourceInfo()->getType();
  for (unsigned I = 0; I != N; ++I) {
    const OffsetOfNode &Node = E->getComponent(I);
    switch (Node.getKind()) {
    case OffsetOfNode::Field: {
      const FieldDecl *MemberDecl = Node.getField();
<<<<<<< HEAD
      const RecordType *RT = CurrentType->getAs<RecordType>();
      if (!RT)
        return false;
      const RecordDecl *RD = RT->getOriginalDecl()->getDefinitionOrSelf();
      if (RD->isInvalidDecl())
=======
      const auto *RD = CurrentType->getAsRecordDecl();
      if (!RD || RD->isInvalidDecl())
>>>>>>> 35227056
        return false;
      const ASTRecordLayout &RL = S.getASTContext().getASTRecordLayout(RD);
      unsigned FieldIndex = MemberDecl->getFieldIndex();
      assert(FieldIndex < RL.getFieldCount() && "offsetof field in wrong type");
      Result +=
          S.getASTContext().toCharUnitsFromBits(RL.getFieldOffset(FieldIndex));
      CurrentType = MemberDecl->getType().getNonReferenceType();
      break;
    }
    case OffsetOfNode::Array: {
      // When generating bytecode, we put all the index expressions as Sint64 on
      // the stack.
      int64_t Index = ArrayIndices[ArrayIndex];
      const ArrayType *AT = S.getASTContext().getAsArrayType(CurrentType);
      if (!AT)
        return false;
      CurrentType = AT->getElementType();
      CharUnits ElementSize = S.getASTContext().getTypeSizeInChars(CurrentType);
      Result += Index * ElementSize;
      ++ArrayIndex;
      break;
    }
    case OffsetOfNode::Base: {
      const CXXBaseSpecifier *BaseSpec = Node.getBase();
      if (BaseSpec->isVirtual())
        return false;

      // Find the layout of the class whose base we are looking into.
<<<<<<< HEAD
      const RecordType *RT = CurrentType->getAs<RecordType>();
      if (!RT)
        return false;
      const RecordDecl *RD = RT->getOriginalDecl()->getDefinitionOrSelf();
      if (RD->isInvalidDecl())
=======
      const auto *RD = CurrentType->getAsCXXRecordDecl();
      if (!RD || RD->isInvalidDecl())
>>>>>>> 35227056
        return false;
      const ASTRecordLayout &RL = S.getASTContext().getASTRecordLayout(RD);

      // Find the base class itself.
      CurrentType = BaseSpec->getType();
      const auto *BaseRD = CurrentType->getAsCXXRecordDecl();
      if (!BaseRD)
        return false;

      // Add the offset to the base.
<<<<<<< HEAD
      Result += RL.getBaseClassOffset(cast<CXXRecordDecl>(
          BaseRT->getOriginalDecl()->getDefinitionOrSelf()));
=======
      Result += RL.getBaseClassOffset(BaseRD);
>>>>>>> 35227056
      break;
    }
    case OffsetOfNode::Identifier:
      llvm_unreachable("Dependent OffsetOfExpr?");
    }
  }

  IntResult = Result.getQuantity();

  return true;
}

bool SetThreeWayComparisonField(InterpState &S, CodePtr OpPC,
                                const Pointer &Ptr, const APSInt &IntValue) {

  const Record *R = Ptr.getRecord();
  assert(R);
  assert(R->getNumFields() == 1);

  unsigned FieldOffset = R->getField(0u)->Offset;
  const Pointer &FieldPtr = Ptr.atField(FieldOffset);
  PrimType FieldT = *S.getContext().classify(FieldPtr.getType());

  INT_TYPE_SWITCH(FieldT,
                  FieldPtr.deref<T>() = T::from(IntValue.getSExtValue()));
  FieldPtr.initialize();
  return true;
}

static void zeroAll(Pointer &Dest) {
  const Descriptor *Desc = Dest.getFieldDesc();

  if (Desc->isPrimitive()) {
    TYPE_SWITCH(Desc->getPrimType(), {
      Dest.deref<T>().~T();
      new (&Dest.deref<T>()) T();
    });
    return;
  }

  if (Desc->isRecord()) {
    const Record *R = Desc->ElemRecord;
    for (const Record::Field &F : R->fields()) {
      Pointer FieldPtr = Dest.atField(F.Offset);
      zeroAll(FieldPtr);
    }
    return;
  }

  if (Desc->isPrimitiveArray()) {
    for (unsigned I = 0, N = Desc->getNumElems(); I != N; ++I) {
      TYPE_SWITCH(Desc->getPrimType(), {
        Dest.deref<T>().~T();
        new (&Dest.deref<T>()) T();
      });
    }
    return;
  }

  if (Desc->isCompositeArray()) {
    for (unsigned I = 0, N = Desc->getNumElems(); I != N; ++I) {
      Pointer ElemPtr = Dest.atIndex(I).narrow();
      zeroAll(ElemPtr);
    }
    return;
  }
}

static bool copyComposite(InterpState &S, CodePtr OpPC, const Pointer &Src,
                          Pointer &Dest, bool Activate);
static bool copyRecord(InterpState &S, CodePtr OpPC, const Pointer &Src,
                       Pointer &Dest, bool Activate = false) {
  [[maybe_unused]] const Descriptor *SrcDesc = Src.getFieldDesc();
  const Descriptor *DestDesc = Dest.getFieldDesc();

  auto copyField = [&](const Record::Field &F, bool Activate) -> bool {
    Pointer DestField = Dest.atField(F.Offset);
    if (OptPrimType FT = S.Ctx.classify(F.Decl->getType())) {
      TYPE_SWITCH(*FT, {
        DestField.deref<T>() = Src.atField(F.Offset).deref<T>();
        if (Src.atField(F.Offset).isInitialized())
          DestField.initialize();
        if (Activate)
          DestField.activate();
      });
      return true;
    }
    // Composite field.
    return copyComposite(S, OpPC, Src.atField(F.Offset), DestField, Activate);
  };

  assert(SrcDesc->isRecord());
  assert(SrcDesc->ElemRecord == DestDesc->ElemRecord);
  const Record *R = DestDesc->ElemRecord;
  for (const Record::Field &F : R->fields()) {
    if (R->isUnion()) {
      // For unions, only copy the active field. Zero all others.
      const Pointer &SrcField = Src.atField(F.Offset);
      if (SrcField.isActive()) {
        if (!copyField(F, /*Activate=*/true))
          return false;
      } else {
        if (!CheckMutable(S, OpPC, Src.atField(F.Offset)))
          return false;
        Pointer DestField = Dest.atField(F.Offset);
        zeroAll(DestField);
      }
    } else {
      if (!copyField(F, Activate))
        return false;
    }
  }

  for (const Record::Base &B : R->bases()) {
    Pointer DestBase = Dest.atField(B.Offset);
    if (!copyRecord(S, OpPC, Src.atField(B.Offset), DestBase, Activate))
      return false;
  }

  Dest.initialize();
  return true;
}

static bool copyComposite(InterpState &S, CodePtr OpPC, const Pointer &Src,
                          Pointer &Dest, bool Activate = false) {
  assert(Src.isLive() && Dest.isLive());

  [[maybe_unused]] const Descriptor *SrcDesc = Src.getFieldDesc();
  const Descriptor *DestDesc = Dest.getFieldDesc();

  assert(!DestDesc->isPrimitive() && !SrcDesc->isPrimitive());

  if (DestDesc->isPrimitiveArray()) {
    assert(SrcDesc->isPrimitiveArray());
    assert(SrcDesc->getNumElems() == DestDesc->getNumElems());
    PrimType ET = DestDesc->getPrimType();
    for (unsigned I = 0, N = DestDesc->getNumElems(); I != N; ++I) {
      Pointer DestElem = Dest.atIndex(I);
      TYPE_SWITCH(ET, {
        DestElem.deref<T>() = Src.elem<T>(I);
        DestElem.initialize();
      });
    }
    return true;
  }

  if (DestDesc->isCompositeArray()) {
    assert(SrcDesc->isCompositeArray());
    assert(SrcDesc->getNumElems() == DestDesc->getNumElems());
    for (unsigned I = 0, N = DestDesc->getNumElems(); I != N; ++I) {
      const Pointer &SrcElem = Src.atIndex(I).narrow();
      Pointer DestElem = Dest.atIndex(I).narrow();
      if (!copyComposite(S, OpPC, SrcElem, DestElem, Activate))
        return false;
    }
    return true;
  }

  if (DestDesc->isRecord())
    return copyRecord(S, OpPC, Src, Dest, Activate);
  return Invalid(S, OpPC);
}

bool DoMemcpy(InterpState &S, CodePtr OpPC, const Pointer &Src, Pointer &Dest) {
  return copyComposite(S, OpPC, Src, Dest);
}

} // namespace interp
} // namespace clang<|MERGE_RESOLUTION|>--- conflicted
+++ resolved
@@ -1816,8 +1816,6 @@
       } else {
         Dst.elem<T>(I) =
             T::from(Arg.elem<T>(I).toAPSInt().reverseBits().getZExtValue());
-<<<<<<< HEAD
-=======
       }
     });
   }
@@ -1906,11 +1904,10 @@
         Dst.atIndex(I).deref<T>() = T::from(EltVal.countTrailingZeros());
       } else {
         Dst.atIndex(I).deref<T>() = T::from(EltVal.countLeadingZeros());
->>>>>>> 35227056
       }
+      Dst.atIndex(I).initialize();
     });
   }
-  Dst.initializeAllElements();
 
   return true;
 }
@@ -2551,15 +2548,9 @@
   return true;
 }
 
-<<<<<<< HEAD
-static bool interp__builtin_elementwise_sat(InterpState &S, CodePtr OpPC,
-                                            const CallExpr *Call,
-                                            unsigned BuiltinID) {
-=======
 static bool interp__builtin_elementwise_int_binop(
     InterpState &S, CodePtr OpPC, const CallExpr *Call,
     llvm::function_ref<APInt(const APSInt &, const APSInt &)> Fn) {
->>>>>>> 35227056
   assert(Call->getNumArgs() == 2);
 
   // Single integer case.
@@ -2651,7 +2642,7 @@
       llvm_unreachable("Wrong builtin ID");
     }
 
-    pushInteger(S, APSInt(std::move(Result), !LHS.isSigned()), Call->getType());
+    pushInteger(S, APSInt(Result, !LHS.isSigned()), Call->getType());
     return true;
   }
 
@@ -2697,56 +2688,6 @@
   return true;
 }
 
-<<<<<<< HEAD
-static bool interp__builtin_elementwise_maxmin(InterpState &S, CodePtr OpPC,
-                                               const CallExpr *Call,
-                                               unsigned BuiltinID) {
-  assert(Call->getNumArgs() == 2);
-
-  QualType Arg0Type = Call->getArg(0)->getType();
-
-  // TODO: Support floating-point types.
-  if (!(Arg0Type->isIntegerType() ||
-        (Arg0Type->isVectorType() &&
-         Arg0Type->castAs<VectorType>()->getElementType()->isIntegerType())))
-    return false;
-
-  if (!Arg0Type->isVectorType()) {
-    assert(!Call->getArg(1)->getType()->isVectorType());
-    APSInt RHS = popToAPSInt(
-        S.Stk, *S.getContext().classify(Call->getArg(1)->getType()));
-    APSInt LHS = popToAPSInt(
-        S.Stk, *S.getContext().classify(Call->getArg(0)->getType()));
-    APInt Result;
-    if (BuiltinID == Builtin::BI__builtin_elementwise_max) {
-      Result = std::max(LHS, RHS);
-    } else if (BuiltinID == Builtin::BI__builtin_elementwise_min) {
-      Result = std::min(LHS, RHS);
-    } else {
-      llvm_unreachable("Wrong builtin ID");
-    }
-
-    pushInteger(S, APSInt(Result, !LHS.isSigned()), Call->getType());
-    return true;
-  }
-
-  // Vector case.
-  assert(Call->getArg(0)->getType()->isVectorType() &&
-         Call->getArg(1)->getType()->isVectorType());
-  const auto *VT = Call->getArg(0)->getType()->castAs<VectorType>();
-  assert(VT->getElementType() ==
-         Call->getArg(1)->getType()->castAs<VectorType>()->getElementType());
-  assert(VT->getNumElements() ==
-         Call->getArg(1)->getType()->castAs<VectorType>()->getNumElements());
-  assert(VT->getElementType()->isIntegralOrEnumerationType());
-
-  const Pointer &RHS = S.Stk.pop<Pointer>();
-  const Pointer &LHS = S.Stk.pop<Pointer>();
-  const Pointer &Dst = S.Stk.peek<Pointer>();
-  PrimType ElemT = *S.getContext().classify(VT->getElementType());
-  unsigned NumElems = VT->getNumElements();
-  for (unsigned I = 0; I != NumElems; ++I) {
-=======
 static bool interp__builtin_ia32_pmul(InterpState &S, CodePtr OpPC,
                                       const CallExpr *Call,
                                       unsigned BuiltinID) {
@@ -2764,7 +2705,6 @@
       Call->getType()->castAs<VectorType>()->getElementType());
   unsigned DstElem = 0;
   for (unsigned I = 0; I != SourceLen; I += 2) {
->>>>>>> 35227056
     APSInt Elem1;
     APSInt Elem2;
     INT_TYPE_SWITCH_NO_BOOL(ElemT, {
@@ -2773,20 +2713,6 @@
     });
 
     APSInt Result;
-<<<<<<< HEAD
-    if (BuiltinID == Builtin::BI__builtin_elementwise_max) {
-      Result = APSInt(std::max(Elem1, Elem2),
-                      Call->getType()->isUnsignedIntegerOrEnumerationType());
-    } else if (BuiltinID == Builtin::BI__builtin_elementwise_min) {
-      Result = APSInt(std::min(Elem1, Elem2),
-                      Call->getType()->isUnsignedIntegerOrEnumerationType());
-    } else {
-      llvm_unreachable("Wrong builtin ID");
-    }
-
-    INT_TYPE_SWITCH_NO_BOOL(ElemT,
-                            { Dst.elem<T>(I) = static_cast<T>(Result); });
-=======
     switch (BuiltinID) {
     case clang::X86::BI__builtin_ia32_pmuludq128:
     case clang::X86::BI__builtin_ia32_pmuludq256:
@@ -2838,9 +2764,7 @@
     Result.copy(F);
     S.Stk.push<Floating>(Result);
     return true;
->>>>>>> 35227056
-  }
-  Dst.initializeAllElements();
+  }
 
   // Vector type.
   assert(Arg1Type->isVectorType() && Arg2Type->isVectorType() &&
@@ -3621,10 +3545,6 @@
     return interp__builtin_elementwise_triop(S, OpPC, Call,
                                              llvm::APIntOps::fshr);
 
-  case Builtin::BI__builtin_elementwise_max:
-  case Builtin::BI__builtin_elementwise_min:
-    return interp__builtin_elementwise_maxmin(S, OpPC, Call, BuiltinID);
-
   default:
     S.FFDiag(S.Current->getLocation(OpPC),
              diag::note_invalid_subexpr_in_const_expr)
@@ -3649,16 +3569,8 @@
     switch (Node.getKind()) {
     case OffsetOfNode::Field: {
       const FieldDecl *MemberDecl = Node.getField();
-<<<<<<< HEAD
-      const RecordType *RT = CurrentType->getAs<RecordType>();
-      if (!RT)
-        return false;
-      const RecordDecl *RD = RT->getOriginalDecl()->getDefinitionOrSelf();
-      if (RD->isInvalidDecl())
-=======
       const auto *RD = CurrentType->getAsRecordDecl();
       if (!RD || RD->isInvalidDecl())
->>>>>>> 35227056
         return false;
       const ASTRecordLayout &RL = S.getASTContext().getASTRecordLayout(RD);
       unsigned FieldIndex = MemberDecl->getFieldIndex();
@@ -3687,16 +3599,8 @@
         return false;
 
       // Find the layout of the class whose base we are looking into.
-<<<<<<< HEAD
-      const RecordType *RT = CurrentType->getAs<RecordType>();
-      if (!RT)
-        return false;
-      const RecordDecl *RD = RT->getOriginalDecl()->getDefinitionOrSelf();
-      if (RD->isInvalidDecl())
-=======
       const auto *RD = CurrentType->getAsCXXRecordDecl();
       if (!RD || RD->isInvalidDecl())
->>>>>>> 35227056
         return false;
       const ASTRecordLayout &RL = S.getASTContext().getASTRecordLayout(RD);
 
@@ -3707,12 +3611,7 @@
         return false;
 
       // Add the offset to the base.
-<<<<<<< HEAD
-      Result += RL.getBaseClassOffset(cast<CXXRecordDecl>(
-          BaseRT->getOriginalDecl()->getDefinitionOrSelf()));
-=======
       Result += RL.getBaseClassOffset(BaseRD);
->>>>>>> 35227056
       break;
     }
     case OffsetOfNode::Identifier:
