--- conflicted
+++ resolved
@@ -364,12 +364,7 @@
     return integralTypeToPrimTypeU(BT->getNumBits());
   }
 
-<<<<<<< HEAD
-  if (const auto *ET = T->getAs<EnumType>()) {
-    const auto *D = ET->getOriginalDecl()->getDefinitionOrSelf();
-=======
   if (const auto *D = T->getAsEnumDecl()) {
->>>>>>> 35227056
     if (!D->isComplete())
       return std::nullopt;
     return classify(D->getIntegerType());
