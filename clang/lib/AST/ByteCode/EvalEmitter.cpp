--- conflicted
+++ resolved
@@ -236,11 +236,7 @@
     // the result, even if the pointer is dead.
     // This will later be diagnosed by CheckLValueConstantExpression.
     if (Ptr.isBlockPointer() && !Ptr.block()->isStatic()) {
-<<<<<<< HEAD
-      EvalResult.setValue(Ptr.toAPValue(Ctx.getASTContext()));
-=======
       EvalResult.takeValue(Ptr.toAPValue(Ctx.getASTContext()));
->>>>>>> 35227056
       return true;
     }
 
