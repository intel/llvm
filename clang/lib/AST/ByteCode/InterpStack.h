//===--- InterpStack.h - Stack implementation for the VM --------*- C++ -*-===//
//
// Part of the LLVM Project, under the Apache License v2.0 with LLVM Exceptions.
// See https://llvm.org/LICENSE.txt for license information.
// SPDX-License-Identifier: Apache-2.0 WITH LLVM-exception
//
//===----------------------------------------------------------------------===//
//
// Defines the upwards-growing stack used by the interpreter.
//
//===----------------------------------------------------------------------===//

#ifndef LLVM_CLANG_AST_INTERP_INTERPSTACK_H
#define LLVM_CLANG_AST_INTERP_INTERPSTACK_H

#include "FixedPoint.h"
#include "IntegralAP.h"
#include "MemberPointer.h"
#include "PrimType.h"
<<<<<<< HEAD
#include <vector>
=======
>>>>>>> 35227056

namespace clang {
namespace interp {

/// Stack frame storing temporaries and parameters.
class InterpStack final {
public:
  InterpStack() {}

  /// Destroys the stack, freeing up storage.
  ~InterpStack();

  /// Constructs a value in place on the top of the stack.
  template <typename T, typename... Tys> void push(Tys &&...Args) {
    new (grow(aligned_size<T>())) T(std::forward<Tys>(Args)...);
    ItemTypes.push_back(toPrimType<T>());
  }

  /// Returns the value from the top of the stack and removes it.
  template <typename T> T pop() {
    assert(!ItemTypes.empty());
    assert(ItemTypes.back() == toPrimType<T>());
    ItemTypes.pop_back();
    T *Ptr = &peekInternal<T>();
    T Value = std::move(*Ptr);
    shrink(aligned_size<T>());
    return Value;
  }

  /// Discards the top value from the stack.
  template <typename T> void discard() {
    assert(!ItemTypes.empty());
    assert(ItemTypes.back() == toPrimType<T>());
    ItemTypes.pop_back();
    T *Ptr = &peekInternal<T>();
    if constexpr (!std::is_trivially_destructible_v<T>) {
      Ptr->~T();
    }
    shrink(aligned_size<T>());
  }

  /// Returns a reference to the value on the top of the stack.
  template <typename T> T &peek() const {
    assert(!ItemTypes.empty());
    assert(ItemTypes.back() == toPrimType<T>());
    return peekInternal<T>();
  }

  template <typename T> T &peek(size_t Offset) const {
    assert(aligned(Offset));
    return *reinterpret_cast<T *>(peekData(Offset));
  }

  /// Returns a pointer to the top object.
  void *top() const { return Chunk ? peekData(0) : nullptr; }

  /// Returns the size of the stack in bytes.
  size_t size() const { return StackSize; }

  /// Clears the stack.
  void clear();
  void clearTo(size_t NewSize);

  /// Returns whether the stack is empty.
  bool empty() const { return StackSize == 0; }

  /// dump the stack contents to stderr.
  void dump() const;

private:
  /// All stack slots are aligned to the native pointer alignment for storage.
  /// The size of an object is rounded up to a pointer alignment multiple.
  template <typename T> constexpr size_t aligned_size() const {
    constexpr size_t PtrAlign = alignof(void *);
    return ((sizeof(T) + PtrAlign - 1) / PtrAlign) * PtrAlign;
  }

  /// Like the public peek(), but without the debug type checks.
  template <typename T> T &peekInternal() const {
    return *reinterpret_cast<T *>(peekData(aligned_size<T>()));
  }

  /// Grows the stack to accommodate a value and returns a pointer to it.
  void *grow(size_t Size);
  /// Returns a pointer from the top of the stack.
  void *peekData(size_t Size) const;
  /// Shrinks the stack.
  void shrink(size_t Size);

  /// Allocate stack space in 1Mb chunks.
  static constexpr size_t ChunkSize = 1024 * 1024;

  /// Metadata for each stack chunk.
  ///
  /// The stack is composed of a linked list of chunks. Whenever an allocation
  /// is out of bounds, a new chunk is linked. When a chunk becomes empty,
  /// it is not immediately freed: a chunk is deallocated only when the
  /// predecessor becomes empty.
  struct StackChunk {
    StackChunk *Next;
    StackChunk *Prev;
    char *End;

    StackChunk(StackChunk *Prev = nullptr)
        : Next(nullptr), Prev(Prev), End(reinterpret_cast<char *>(this + 1)) {}

    /// Returns the size of the chunk, minus the header.
    size_t size() const { return End - start(); }

    /// Returns a pointer to the start of the data region.
    char *start() { return reinterpret_cast<char *>(this + 1); }
    const char *start() const {
      return reinterpret_cast<const char *>(this + 1);
    }
  };
  static_assert(sizeof(StackChunk) < ChunkSize, "Invalid chunk size");

  /// First chunk on the stack.
  StackChunk *Chunk = nullptr;
  /// Total size of the stack.
  size_t StackSize = 0;

  /// SmallVector recording the type of data we pushed into the stack.
  /// We don't usually need this during normal code interpretation but
  /// when aborting, we need type information to call the destructors
  /// for what's left on the stack.
  llvm::SmallVector<PrimType> ItemTypes;

  template <typename T> static constexpr PrimType toPrimType() {
    if constexpr (std::is_same_v<T, Pointer>)
      return PT_Ptr;
    else if constexpr (std::is_same_v<T, bool> || std::is_same_v<T, Boolean>)
      return PT_Bool;
    else if constexpr (std::is_same_v<T, int8_t> ||
                       std::is_same_v<T, Integral<8, true>>)
      return PT_Sint8;
    else if constexpr (std::is_same_v<T, uint8_t> ||
                       std::is_same_v<T, Integral<8, false>>)
      return PT_Uint8;
    else if constexpr (std::is_same_v<T, int16_t> ||
                       std::is_same_v<T, Integral<16, true>>)
      return PT_Sint16;
    else if constexpr (std::is_same_v<T, uint16_t> ||
                       std::is_same_v<T, Integral<16, false>>)
      return PT_Uint16;
    else if constexpr (std::is_same_v<T, int32_t> ||
                       std::is_same_v<T, Integral<32, true>>)
      return PT_Sint32;
    else if constexpr (std::is_same_v<T, uint32_t> ||
                       std::is_same_v<T, Integral<32, false>>)
      return PT_Uint32;
    else if constexpr (std::is_same_v<T, int64_t> ||
                       std::is_same_v<T, Integral<64, true>>)
      return PT_Sint64;
    else if constexpr (std::is_same_v<T, uint64_t> ||
                       std::is_same_v<T, Integral<64, false>>)
      return PT_Uint64;
    else if constexpr (std::is_same_v<T, Floating>)
      return PT_Float;
    else if constexpr (std::is_same_v<T, IntegralAP<true>>)
      return PT_IntAP;
    else if constexpr (std::is_same_v<T, IntegralAP<false>>)
      return PT_IntAP;
    else if constexpr (std::is_same_v<T, MemberPointer>)
      return PT_MemberPtr;
    else if constexpr (std::is_same_v<T, FixedPoint>)
      return PT_FixedPoint;

    llvm_unreachable("unknown type push()'ed into InterpStack");
  }
};

} // namespace interp
} // namespace clang

#endif<|MERGE_RESOLUTION|>--- conflicted
+++ resolved
@@ -17,10 +17,6 @@
 #include "IntegralAP.h"
 #include "MemberPointer.h"
 #include "PrimType.h"
-<<<<<<< HEAD
-#include <vector>
-=======
->>>>>>> 35227056
 
 namespace clang {
 namespace interp {
