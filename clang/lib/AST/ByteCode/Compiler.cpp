--- conflicted
+++ resolved
@@ -3549,11 +3549,7 @@
         // ++Iter;
         if (!this->emitGetPtrLocal(Iter, E))
           return false;
-<<<<<<< HEAD
-        if (!this->emitIncPop(SizeT, E))
-=======
         if (!this->emitIncPop(SizeT, false, E))
->>>>>>> d465594a
           return false;
 
         if (!this->jump(StartLabel))
