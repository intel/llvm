//===--- Compiler.cpp - Code generator for expressions ---*- C++ -*-===//
//
// Part of the LLVM Project, under the Apache License v2.0 with LLVM Exceptions.
// See https://llvm.org/LICENSE.txt for license information.
// SPDX-License-Identifier: Apache-2.0 WITH LLVM-exception
//
//===----------------------------------------------------------------------===//

#include "Compiler.h"
#include "ByteCodeEmitter.h"
#include "Context.h"
#include "FixedPoint.h"
#include "Floating.h"
#include "Function.h"
#include "InterpShared.h"
#include "PrimType.h"
#include "Program.h"
#include "clang/AST/Attr.h"

using namespace clang;
using namespace clang::interp;

using APSInt = llvm::APSInt;

namespace clang {
namespace interp {

/// Scope used to handle temporaries in toplevel variable declarations.
template <class Emitter> class DeclScope final : public LocalScope<Emitter> {
public:
  DeclScope(Compiler<Emitter> *Ctx, const ValueDecl *VD)
      : LocalScope<Emitter>(Ctx, VD), Scope(Ctx->P, VD),
        OldInitializingDecl(Ctx->InitializingDecl) {
    Ctx->InitializingDecl = VD;
    Ctx->InitStack.push_back(InitLink::Decl(VD));
  }

  void addExtended(const Scope::Local &Local) override {
    return this->addLocal(Local);
  }

  ~DeclScope() {
    this->Ctx->InitializingDecl = OldInitializingDecl;
    this->Ctx->InitStack.pop_back();
  }

private:
  Program::DeclScope Scope;
  const ValueDecl *OldInitializingDecl;
};

/// Scope used to handle initialization methods.
template <class Emitter> class OptionScope final {
public:
  /// Root constructor, compiling or discarding primitives.
  OptionScope(Compiler<Emitter> *Ctx, bool NewDiscardResult,
              bool NewInitializing)
      : Ctx(Ctx), OldDiscardResult(Ctx->DiscardResult),
        OldInitializing(Ctx->Initializing) {
    Ctx->DiscardResult = NewDiscardResult;
    Ctx->Initializing = NewInitializing;
  }

  ~OptionScope() {
    Ctx->DiscardResult = OldDiscardResult;
    Ctx->Initializing = OldInitializing;
  }

private:
  /// Parent context.
  Compiler<Emitter> *Ctx;
  /// Old discard flag to restore.
  bool OldDiscardResult;
  bool OldInitializing;
};

template <class Emitter>
bool InitLink::emit(Compiler<Emitter> *Ctx, const Expr *E) const {
  switch (Kind) {
  case K_This:
    return Ctx->emitThis(E);
  case K_Field:
    // We're assuming there's a base pointer on the stack already.
    return Ctx->emitGetPtrFieldPop(Offset, E);
  case K_Temp:
    return Ctx->emitGetPtrLocal(Offset, E);
  case K_Decl:
    return Ctx->visitDeclRef(D, E);
  case K_Elem:
    if (!Ctx->emitConstUint32(Offset, E))
      return false;
    return Ctx->emitArrayElemPtrPopUint32(E);
  default:
    llvm_unreachable("Unhandled InitLink kind");
  }
  return true;
}

/// Scope managing label targets.
template <class Emitter> class LabelScope {
public:
  virtual ~LabelScope() {}

protected:
  LabelScope(Compiler<Emitter> *Ctx) : Ctx(Ctx) {}
  /// Compiler instance.
  Compiler<Emitter> *Ctx;
};

/// Sets the context for break/continue statements.
template <class Emitter> class LoopScope final : public LabelScope<Emitter> {
public:
  using LabelTy = typename Compiler<Emitter>::LabelTy;
  using OptLabelTy = typename Compiler<Emitter>::OptLabelTy;

  LoopScope(Compiler<Emitter> *Ctx, LabelTy BreakLabel, LabelTy ContinueLabel)
      : LabelScope<Emitter>(Ctx), OldBreakLabel(Ctx->BreakLabel),
        OldContinueLabel(Ctx->ContinueLabel),
        OldBreakVarScope(Ctx->BreakVarScope),
        OldContinueVarScope(Ctx->ContinueVarScope) {
    this->Ctx->BreakLabel = BreakLabel;
    this->Ctx->ContinueLabel = ContinueLabel;
    this->Ctx->BreakVarScope = this->Ctx->VarScope;
    this->Ctx->ContinueVarScope = this->Ctx->VarScope;
  }

  ~LoopScope() {
    this->Ctx->BreakLabel = OldBreakLabel;
    this->Ctx->ContinueLabel = OldContinueLabel;
    this->Ctx->ContinueVarScope = OldContinueVarScope;
    this->Ctx->BreakVarScope = OldBreakVarScope;
  }

private:
  OptLabelTy OldBreakLabel;
  OptLabelTy OldContinueLabel;
  VariableScope<Emitter> *OldBreakVarScope;
  VariableScope<Emitter> *OldContinueVarScope;
};

// Sets the context for a switch scope, mapping labels.
template <class Emitter> class SwitchScope final : public LabelScope<Emitter> {
public:
  using LabelTy = typename Compiler<Emitter>::LabelTy;
  using OptLabelTy = typename Compiler<Emitter>::OptLabelTy;
  using CaseMap = typename Compiler<Emitter>::CaseMap;

  SwitchScope(Compiler<Emitter> *Ctx, CaseMap &&CaseLabels, LabelTy BreakLabel,
              OptLabelTy DefaultLabel)
      : LabelScope<Emitter>(Ctx), OldBreakLabel(Ctx->BreakLabel),
        OldDefaultLabel(this->Ctx->DefaultLabel),
        OldCaseLabels(std::move(this->Ctx->CaseLabels)),
        OldLabelVarScope(Ctx->BreakVarScope) {
    this->Ctx->BreakLabel = BreakLabel;
    this->Ctx->DefaultLabel = DefaultLabel;
    this->Ctx->CaseLabels = std::move(CaseLabels);
    this->Ctx->BreakVarScope = this->Ctx->VarScope;
  }

  ~SwitchScope() {
    this->Ctx->BreakLabel = OldBreakLabel;
    this->Ctx->DefaultLabel = OldDefaultLabel;
    this->Ctx->CaseLabels = std::move(OldCaseLabels);
    this->Ctx->BreakVarScope = OldLabelVarScope;
  }

private:
  OptLabelTy OldBreakLabel;
  OptLabelTy OldDefaultLabel;
  CaseMap OldCaseLabels;
  VariableScope<Emitter> *OldLabelVarScope;
};

template <class Emitter> class StmtExprScope final {
public:
  StmtExprScope(Compiler<Emitter> *Ctx) : Ctx(Ctx), OldFlag(Ctx->InStmtExpr) {
    Ctx->InStmtExpr = true;
  }

  ~StmtExprScope() { Ctx->InStmtExpr = OldFlag; }

private:
  Compiler<Emitter> *Ctx;
  bool OldFlag;
};

} // namespace interp
} // namespace clang

template <class Emitter>
bool Compiler<Emitter>::VisitCastExpr(const CastExpr *CE) {
  const Expr *SubExpr = CE->getSubExpr();
  switch (CE->getCastKind()) {

  case CK_LValueToRValue: {
    if (DiscardResult)
      return this->discard(SubExpr);

    std::optional<PrimType> SubExprT = classify(SubExpr->getType());
    // Prepare storage for the result.
    if (!Initializing && !SubExprT) {
      std::optional<unsigned> LocalIndex = allocateLocal(SubExpr);
      if (!LocalIndex)
        return false;
      if (!this->emitGetPtrLocal(*LocalIndex, CE))
        return false;
    }

    if (!this->visit(SubExpr))
      return false;

    if (SubExprT)
      return this->emitLoadPop(*SubExprT, CE);

    // If the subexpr type is not primitive, we need to perform a copy here.
    // This happens for example in C when dereferencing a pointer of struct
    // type.
    return this->emitMemcpy(CE);
  }

  case CK_DerivedToBaseMemberPointer: {
    assert(classifyPrim(CE->getType()) == PT_MemberPtr);
    assert(classifyPrim(SubExpr->getType()) == PT_MemberPtr);
    const auto *FromMP = SubExpr->getType()->getAs<MemberPointerType>();
    const auto *ToMP = CE->getType()->getAs<MemberPointerType>();

    unsigned DerivedOffset = collectBaseOffset(QualType(ToMP->getClass(), 0),
                                               QualType(FromMP->getClass(), 0));

    if (!this->delegate(SubExpr))
      return false;

    return this->emitGetMemberPtrBasePop(DerivedOffset, CE);
  }

  case CK_BaseToDerivedMemberPointer: {
    assert(classifyPrim(CE) == PT_MemberPtr);
    assert(classifyPrim(SubExpr) == PT_MemberPtr);
    const auto *FromMP = SubExpr->getType()->getAs<MemberPointerType>();
    const auto *ToMP = CE->getType()->getAs<MemberPointerType>();

    unsigned DerivedOffset = collectBaseOffset(QualType(FromMP->getClass(), 0),
                                               QualType(ToMP->getClass(), 0));

    if (!this->delegate(SubExpr))
      return false;
    return this->emitGetMemberPtrBasePop(-DerivedOffset, CE);
  }

  case CK_UncheckedDerivedToBase:
  case CK_DerivedToBase: {
    if (!this->delegate(SubExpr))
      return false;

    const auto extractRecordDecl = [](QualType Ty) -> const CXXRecordDecl * {
      if (const auto *PT = dyn_cast<PointerType>(Ty))
        return PT->getPointeeType()->getAsCXXRecordDecl();
      return Ty->getAsCXXRecordDecl();
    };

    // FIXME: We can express a series of non-virtual casts as a single
    // GetPtrBasePop op.
    QualType CurType = SubExpr->getType();
    for (const CXXBaseSpecifier *B : CE->path()) {
      if (B->isVirtual()) {
        if (!this->emitGetPtrVirtBasePop(extractRecordDecl(B->getType()), CE))
          return false;
        CurType = B->getType();
      } else {
        unsigned DerivedOffset = collectBaseOffset(B->getType(), CurType);
        if (!this->emitGetPtrBasePop(DerivedOffset, CE))
          return false;
        CurType = B->getType();
      }
    }

    return true;
  }

  case CK_BaseToDerived: {
    if (!this->delegate(SubExpr))
      return false;

    unsigned DerivedOffset =
        collectBaseOffset(SubExpr->getType(), CE->getType());

    return this->emitGetPtrDerivedPop(DerivedOffset, CE);
  }

  case CK_FloatingCast: {
    // HLSL uses CK_FloatingCast to cast between vectors.
    if (!SubExpr->getType()->isFloatingType() ||
        !CE->getType()->isFloatingType())
      return false;
    if (DiscardResult)
      return this->discard(SubExpr);
    if (!this->visit(SubExpr))
      return false;
    const auto *TargetSemantics = &Ctx.getFloatSemantics(CE->getType());
    return this->emitCastFP(TargetSemantics, getRoundingMode(CE), CE);
  }

  case CK_IntegralToFloating: {
    if (DiscardResult)
      return this->discard(SubExpr);
    std::optional<PrimType> FromT = classify(SubExpr->getType());
    if (!FromT)
      return false;

    if (!this->visit(SubExpr))
      return false;

    const auto *TargetSemantics = &Ctx.getFloatSemantics(CE->getType());
    return this->emitCastIntegralFloating(*FromT, TargetSemantics,
                                          getFPOptions(CE), CE);
  }

  case CK_FloatingToBoolean:
  case CK_FloatingToIntegral: {
    if (DiscardResult)
      return this->discard(SubExpr);

    std::optional<PrimType> ToT = classify(CE->getType());

    if (!ToT)
      return false;

    if (!this->visit(SubExpr))
      return false;

    if (ToT == PT_IntAP)
      return this->emitCastFloatingIntegralAP(Ctx.getBitWidth(CE->getType()),
                                              getFPOptions(CE), CE);
    if (ToT == PT_IntAPS)
      return this->emitCastFloatingIntegralAPS(Ctx.getBitWidth(CE->getType()),
                                               getFPOptions(CE), CE);

    return this->emitCastFloatingIntegral(*ToT, getFPOptions(CE), CE);
  }

  case CK_NullToPointer:
  case CK_NullToMemberPointer: {
    if (!this->discard(SubExpr))
      return false;
    if (DiscardResult)
      return true;

    const Descriptor *Desc = nullptr;
    const QualType PointeeType = CE->getType()->getPointeeType();
    if (!PointeeType.isNull()) {
      if (std::optional<PrimType> T = classify(PointeeType))
        Desc = P.createDescriptor(SubExpr, *T);
      else
        Desc = P.createDescriptor(SubExpr, PointeeType.getTypePtr(),
                                  std::nullopt, true, false,
                                  /*IsMutable=*/false, nullptr);
    }

    uint64_t Val = Ctx.getASTContext().getTargetNullPointerValue(CE->getType());
    return this->emitNull(classifyPrim(CE->getType()), Val, Desc, CE);
  }

  case CK_PointerToIntegral: {
    if (DiscardResult)
      return this->discard(SubExpr);

    if (!this->visit(SubExpr))
      return false;

    // If SubExpr doesn't result in a pointer, make it one.
    if (PrimType FromT = classifyPrim(SubExpr->getType()); FromT != PT_Ptr) {
      assert(isPtrType(FromT));
      if (!this->emitDecayPtr(FromT, PT_Ptr, CE))
        return false;
    }

    PrimType T = classifyPrim(CE->getType());
    if (T == PT_IntAP)
      return this->emitCastPointerIntegralAP(Ctx.getBitWidth(CE->getType()),
                                             CE);
    if (T == PT_IntAPS)
      return this->emitCastPointerIntegralAPS(Ctx.getBitWidth(CE->getType()),
                                              CE);
    return this->emitCastPointerIntegral(T, CE);
  }

  case CK_ArrayToPointerDecay: {
    if (!this->visit(SubExpr))
      return false;
    if (!this->emitArrayDecay(CE))
      return false;
    if (DiscardResult)
      return this->emitPopPtr(CE);
    return true;
  }

  case CK_IntegralToPointer: {
    QualType IntType = SubExpr->getType();
    assert(IntType->isIntegralOrEnumerationType());
    if (!this->visit(SubExpr))
      return false;
    // FIXME: I think the discard is wrong since the int->ptr cast might cause a
    // diagnostic.
    PrimType T = classifyPrim(IntType);
    if (DiscardResult)
      return this->emitPop(T, CE);

    QualType PtrType = CE->getType();
    const Descriptor *Desc;
    if (std::optional<PrimType> T = classify(PtrType->getPointeeType()))
      Desc = P.createDescriptor(SubExpr, *T);
    else if (PtrType->getPointeeType()->isVoidType())
      Desc = nullptr;
    else
      Desc = P.createDescriptor(CE, PtrType->getPointeeType().getTypePtr(),
                                Descriptor::InlineDescMD, true, false,
                                /*IsMutable=*/false, nullptr);

    if (!this->emitGetIntPtr(T, Desc, CE))
      return false;

    PrimType DestPtrT = classifyPrim(PtrType);
    if (DestPtrT == PT_Ptr)
      return true;

    // In case we're converting the integer to a non-Pointer.
    return this->emitDecayPtr(PT_Ptr, DestPtrT, CE);
  }

  case CK_AtomicToNonAtomic:
  case CK_ConstructorConversion:
  case CK_FunctionToPointerDecay:
  case CK_NonAtomicToAtomic:
  case CK_NoOp:
  case CK_UserDefinedConversion:
  case CK_AddressSpaceConversion:
  case CK_CPointerToObjCPointerCast:
    return this->delegate(SubExpr);

  case CK_BitCast: {
    // Reject bitcasts to atomic types.
    if (CE->getType()->isAtomicType()) {
      if (!this->discard(SubExpr))
        return false;
      return this->emitInvalidCast(CastKind::Reinterpret, /*Fatal=*/true, CE);
    }

    if (DiscardResult)
      return this->discard(SubExpr);

    QualType SubExprTy = SubExpr->getType();
    std::optional<PrimType> FromT = classify(SubExprTy);
<<<<<<< HEAD
    // Casts from integer to vectors in C.
    if (FromT && CE->getType()->isVectorType())
=======
    // Casts from integer/vector to vector.
    if (CE->getType()->isVectorType())
>>>>>>> 93e44d24
      return this->emitBuiltinBitCast(CE);

    std::optional<PrimType> ToT = classify(CE->getType());
    if (!FromT || !ToT)
      return false;

    assert(isPtrType(*FromT));
    assert(isPtrType(*ToT));
    if (FromT == ToT) {
      if (CE->getType()->isVoidPointerType())
        return this->delegate(SubExpr);

      if (!this->visit(SubExpr))
        return false;
      if (FromT == PT_Ptr)
        return this->emitPtrPtrCast(SubExprTy->isVoidPointerType(), CE);
      return true;
    }

    if (!this->visit(SubExpr))
      return false;
    return this->emitDecayPtr(*FromT, *ToT, CE);
  }

  case CK_LValueToRValueBitCast:
    return this->emitBuiltinBitCast(CE);

  case CK_IntegralToBoolean:
  case CK_FixedPointToBoolean:
  case CK_BooleanToSignedIntegral:
  case CK_IntegralCast: {
    if (DiscardResult)
      return this->discard(SubExpr);
    std::optional<PrimType> FromT = classify(SubExpr->getType());
    std::optional<PrimType> ToT = classify(CE->getType());

    if (!FromT || !ToT)
      return false;

    if (!this->visit(SubExpr))
      return false;

    // Possibly diagnose casts to enum types if the target type does not
    // have a fixed size.
    if (Ctx.getLangOpts().CPlusPlus && CE->getType()->isEnumeralType()) {
      if (const auto *ET = CE->getType().getCanonicalType()->getAs<EnumType>();
          ET && !ET->getDecl()->isFixed()) {
        if (!this->emitCheckEnumValue(*FromT, ET->getDecl(), CE))
          return false;
      }
    }

    auto maybeNegate = [&]() -> bool {
      if (CE->getCastKind() == CK_BooleanToSignedIntegral)
        return this->emitNeg(*ToT, CE);
      return true;
    };

    if (ToT == PT_IntAP)
      return this->emitCastAP(*FromT, Ctx.getBitWidth(CE->getType()), CE) &&
             maybeNegate();
    if (ToT == PT_IntAPS)
      return this->emitCastAPS(*FromT, Ctx.getBitWidth(CE->getType()), CE) &&
             maybeNegate();

    if (FromT == ToT)
      return true;
    if (!this->emitCast(*FromT, *ToT, CE))
      return false;

    return maybeNegate();
  }

  case CK_PointerToBoolean:
  case CK_MemberPointerToBoolean: {
    PrimType PtrT = classifyPrim(SubExpr->getType());

    if (!this->visit(SubExpr))
      return false;
    return this->emitIsNonNull(PtrT, CE);
  }

  case CK_IntegralComplexToBoolean:
  case CK_FloatingComplexToBoolean: {
    if (DiscardResult)
      return this->discard(SubExpr);
    if (!this->visit(SubExpr))
      return false;
    return this->emitComplexBoolCast(SubExpr);
  }

  case CK_IntegralComplexToReal:
  case CK_FloatingComplexToReal:
    return this->emitComplexReal(SubExpr);

  case CK_IntegralRealToComplex:
  case CK_FloatingRealToComplex: {
    // We're creating a complex value here, so we need to
    // allocate storage for it.
    if (!Initializing) {
      unsigned LocalIndex = allocateTemporary(CE);
      if (!this->emitGetPtrLocal(LocalIndex, CE))
        return false;
    }

    // Init the complex value to {SubExpr, 0}.
    if (!this->visitArrayElemInit(0, SubExpr))
      return false;
    // Zero-init the second element.
    PrimType T = classifyPrim(SubExpr->getType());
    if (!this->visitZeroInitializer(T, SubExpr->getType(), SubExpr))
      return false;
    return this->emitInitElem(T, 1, SubExpr);
  }

  case CK_IntegralComplexCast:
  case CK_FloatingComplexCast:
  case CK_IntegralComplexToFloatingComplex:
  case CK_FloatingComplexToIntegralComplex: {
    assert(CE->getType()->isAnyComplexType());
    assert(SubExpr->getType()->isAnyComplexType());
    if (DiscardResult)
      return this->discard(SubExpr);

    if (!Initializing) {
      std::optional<unsigned> LocalIndex = allocateLocal(CE);
      if (!LocalIndex)
        return false;
      if (!this->emitGetPtrLocal(*LocalIndex, CE))
        return false;
    }

    // Location for the SubExpr.
    // Since SubExpr is of complex type, visiting it results in a pointer
    // anyway, so we just create a temporary pointer variable.
    unsigned SubExprOffset = allocateLocalPrimitive(
        SubExpr, PT_Ptr, /*IsConst=*/true, /*IsExtended=*/false);
    if (!this->visit(SubExpr))
      return false;
    if (!this->emitSetLocal(PT_Ptr, SubExprOffset, CE))
      return false;

    PrimType SourceElemT = classifyComplexElementType(SubExpr->getType());
    QualType DestElemType =
        CE->getType()->getAs<ComplexType>()->getElementType();
    PrimType DestElemT = classifyPrim(DestElemType);
    // Cast both elements individually.
    for (unsigned I = 0; I != 2; ++I) {
      if (!this->emitGetLocal(PT_Ptr, SubExprOffset, CE))
        return false;
      if (!this->emitArrayElemPop(SourceElemT, I, CE))
        return false;

      // Do the cast.
      if (!this->emitPrimCast(SourceElemT, DestElemT, DestElemType, CE))
        return false;

      // Save the value.
      if (!this->emitInitElem(DestElemT, I, CE))
        return false;
    }
    return true;
  }

  case CK_VectorSplat: {
    assert(!classify(CE->getType()));
    assert(classify(SubExpr->getType()));
    assert(CE->getType()->isVectorType());

    if (DiscardResult)
      return this->discard(SubExpr);

    if (!Initializing) {
      std::optional<unsigned> LocalIndex = allocateLocal(CE);
      if (!LocalIndex)
        return false;
      if (!this->emitGetPtrLocal(*LocalIndex, CE))
        return false;
    }

    const auto *VT = CE->getType()->getAs<VectorType>();
    PrimType ElemT = classifyPrim(SubExpr->getType());
    unsigned ElemOffset = allocateLocalPrimitive(
        SubExpr, ElemT, /*IsConst=*/true, /*IsExtended=*/false);

    // Prepare a local variable for the scalar value.
    if (!this->visit(SubExpr))
      return false;
    if (classifyPrim(SubExpr) == PT_Ptr && !this->emitLoadPop(ElemT, CE))
      return false;

    if (!this->emitSetLocal(ElemT, ElemOffset, CE))
      return false;

    for (unsigned I = 0; I != VT->getNumElements(); ++I) {
      if (!this->emitGetLocal(ElemT, ElemOffset, CE))
        return false;
      if (!this->emitInitElem(ElemT, I, CE))
        return false;
    }

    return true;
  }

  case CK_HLSLVectorTruncation: {
    assert(SubExpr->getType()->isVectorType());
    if (std::optional<PrimType> ResultT = classify(CE)) {
      assert(!DiscardResult);
      // Result must be either a float or integer. Take the first element.
      if (!this->visit(SubExpr))
        return false;
      return this->emitArrayElemPop(*ResultT, 0, CE);
    }
    // Otherwise, this truncates from one vector type to another.
    assert(CE->getType()->isVectorType());

    if (!Initializing) {
      unsigned LocalIndex = allocateTemporary(CE);
      if (!this->emitGetPtrLocal(LocalIndex, CE))
        return false;
    }
    unsigned ToSize = CE->getType()->getAs<VectorType>()->getNumElements();
    assert(SubExpr->getType()->getAs<VectorType>()->getNumElements() > ToSize);
    if (!this->visit(SubExpr))
      return false;
    return this->emitCopyArray(classifyVectorElementType(CE->getType()), 0, 0,
                               ToSize, CE);
  };

  case CK_IntegralToFixedPoint: {
    if (!this->visit(SubExpr))
      return false;

    auto Sem = Ctx.getASTContext().getFixedPointSemantics(CE->getType());
    uint32_t I;
    std::memcpy(&I, &Sem, sizeof(Sem));
    return this->emitCastIntegralFixedPoint(classifyPrim(SubExpr->getType()), I,
                                            CE);
  }
  case CK_FloatingToFixedPoint: {
    if (!this->visit(SubExpr))
      return false;

    auto Sem = Ctx.getASTContext().getFixedPointSemantics(CE->getType());
    uint32_t I;
    std::memcpy(&I, &Sem, sizeof(Sem));
    return this->emitCastFloatingFixedPoint(I, CE);
  }
  case CK_FixedPointToFloating: {
    if (!this->visit(SubExpr))
      return false;
    const auto *TargetSemantics = &Ctx.getFloatSemantics(CE->getType());
    return this->emitCastFixedPointFloating(TargetSemantics, CE);
  }
  case CK_FixedPointToIntegral: {
    if (!this->visit(SubExpr))
      return false;
    return this->emitCastFixedPointIntegral(classifyPrim(CE->getType()), CE);
  }
  case CK_FixedPointCast: {
    if (!this->visit(SubExpr))
      return false;
    auto Sem = Ctx.getASTContext().getFixedPointSemantics(CE->getType());
    uint32_t I;
    std::memcpy(&I, &Sem, sizeof(Sem));
    return this->emitCastFixedPoint(I, CE);
  }

  case CK_ToVoid:
    return discard(SubExpr);

  default:
    return this->emitInvalid(CE);
  }
  llvm_unreachable("Unhandled clang::CastKind enum");
}

template <class Emitter>
bool Compiler<Emitter>::VisitIntegerLiteral(const IntegerLiteral *LE) {
  if (DiscardResult)
    return true;

  return this->emitConst(LE->getValue(), LE);
}

template <class Emitter>
bool Compiler<Emitter>::VisitFloatingLiteral(const FloatingLiteral *E) {
  if (DiscardResult)
    return true;

  return this->emitConstFloat(E->getValue(), E);
}

template <class Emitter>
bool Compiler<Emitter>::VisitImaginaryLiteral(const ImaginaryLiteral *E) {
  assert(E->getType()->isAnyComplexType());
  if (DiscardResult)
    return true;

  if (!Initializing) {
    unsigned LocalIndex = allocateTemporary(E);
    if (!this->emitGetPtrLocal(LocalIndex, E))
      return false;
  }

  const Expr *SubExpr = E->getSubExpr();
  PrimType SubExprT = classifyPrim(SubExpr->getType());

  if (!this->visitZeroInitializer(SubExprT, SubExpr->getType(), SubExpr))
    return false;
  if (!this->emitInitElem(SubExprT, 0, SubExpr))
    return false;
  return this->visitArrayElemInit(1, SubExpr);
}

template <class Emitter>
bool Compiler<Emitter>::VisitFixedPointLiteral(const FixedPointLiteral *E) {
  assert(E->getType()->isFixedPointType());
  assert(classifyPrim(E) == PT_FixedPoint);

  if (DiscardResult)
    return true;

  auto Sem = Ctx.getASTContext().getFixedPointSemantics(E->getType());
  APInt Value = E->getValue();
  return this->emitConstFixedPoint(FixedPoint(Value, Sem), E);
}

template <class Emitter>
bool Compiler<Emitter>::VisitParenExpr(const ParenExpr *E) {
  return this->delegate(E->getSubExpr());
}

template <class Emitter>
bool Compiler<Emitter>::VisitBinaryOperator(const BinaryOperator *BO) {
  // Need short-circuiting for these.
  if (BO->isLogicalOp() && !BO->getType()->isVectorType())
    return this->VisitLogicalBinOp(BO);

  const Expr *LHS = BO->getLHS();
  const Expr *RHS = BO->getRHS();

  // Handle comma operators. Just discard the LHS
  // and delegate to RHS.
  if (BO->isCommaOp()) {
    if (!this->discard(LHS))
      return false;
    if (RHS->getType()->isVoidType())
      return this->discard(RHS);

    return this->delegate(RHS);
  }

  if (BO->getType()->isAnyComplexType())
    return this->VisitComplexBinOp(BO);
  if (BO->getType()->isVectorType())
    return this->VisitVectorBinOp(BO);
  if ((LHS->getType()->isAnyComplexType() ||
       RHS->getType()->isAnyComplexType()) &&
      BO->isComparisonOp())
    return this->emitComplexComparison(LHS, RHS, BO);
  if (LHS->getType()->isFixedPointType() || RHS->getType()->isFixedPointType())
    return this->VisitFixedPointBinOp(BO);

  if (BO->isPtrMemOp()) {
    if (!this->visit(LHS))
      return false;

    if (!this->visit(RHS))
      return false;

    if (!this->emitToMemberPtr(BO))
      return false;

    if (classifyPrim(BO) == PT_MemberPtr)
      return true;

    if (!this->emitCastMemberPtrPtr(BO))
      return false;
    return DiscardResult ? this->emitPopPtr(BO) : true;
  }

  // Typecheck the args.
  std::optional<PrimType> LT = classify(LHS);
  std::optional<PrimType> RT = classify(RHS);
  std::optional<PrimType> T = classify(BO->getType());

  // Special case for C++'s three-way/spaceship operator <=>, which
  // returns a std::{strong,weak,partial}_ordering (which is a class, so doesn't
  // have a PrimType).
  if (!T && BO->getOpcode() == BO_Cmp) {
    if (DiscardResult)
      return true;
    const ComparisonCategoryInfo *CmpInfo =
        Ctx.getASTContext().CompCategories.lookupInfoForType(BO->getType());
    assert(CmpInfo);

    // We need a temporary variable holding our return value.
    if (!Initializing) {
      std::optional<unsigned> ResultIndex = this->allocateLocal(BO);
      if (!this->emitGetPtrLocal(*ResultIndex, BO))
        return false;
    }

    if (!visit(LHS) || !visit(RHS))
      return false;

    return this->emitCMP3(*LT, CmpInfo, BO);
  }

  if (!LT || !RT || !T)
    return false;

  // Pointer arithmetic special case.
  if (BO->getOpcode() == BO_Add || BO->getOpcode() == BO_Sub) {
    if (isPtrType(*T) || (isPtrType(*LT) && isPtrType(*RT)))
      return this->VisitPointerArithBinOp(BO);
  }

  // Assignmentes require us to evalute the RHS first.
  if (BO->getOpcode() == BO_Assign) {
    if (!visit(RHS) || !visit(LHS))
      return false;
    if (!this->emitFlip(*LT, *RT, BO))
      return false;
  } else {
    if (!visit(LHS) || !visit(RHS))
      return false;
  }

  // For languages such as C, cast the result of one
  // of our comparision opcodes to T (which is usually int).
  auto MaybeCastToBool = [this, T, BO](bool Result) {
    if (!Result)
      return false;
    if (DiscardResult)
      return this->emitPop(*T, BO);
    if (T != PT_Bool)
      return this->emitCast(PT_Bool, *T, BO);
    return true;
  };

  auto Discard = [this, T, BO](bool Result) {
    if (!Result)
      return false;
    return DiscardResult ? this->emitPop(*T, BO) : true;
  };

  switch (BO->getOpcode()) {
  case BO_EQ:
    return MaybeCastToBool(this->emitEQ(*LT, BO));
  case BO_NE:
    return MaybeCastToBool(this->emitNE(*LT, BO));
  case BO_LT:
    return MaybeCastToBool(this->emitLT(*LT, BO));
  case BO_LE:
    return MaybeCastToBool(this->emitLE(*LT, BO));
  case BO_GT:
    return MaybeCastToBool(this->emitGT(*LT, BO));
  case BO_GE:
    return MaybeCastToBool(this->emitGE(*LT, BO));
  case BO_Sub:
    if (BO->getType()->isFloatingType())
      return Discard(this->emitSubf(getFPOptions(BO), BO));
    return Discard(this->emitSub(*T, BO));
  case BO_Add:
    if (BO->getType()->isFloatingType())
      return Discard(this->emitAddf(getFPOptions(BO), BO));
    return Discard(this->emitAdd(*T, BO));
  case BO_Mul:
    if (BO->getType()->isFloatingType())
      return Discard(this->emitMulf(getFPOptions(BO), BO));
    return Discard(this->emitMul(*T, BO));
  case BO_Rem:
    return Discard(this->emitRem(*T, BO));
  case BO_Div:
    if (BO->getType()->isFloatingType())
      return Discard(this->emitDivf(getFPOptions(BO), BO));
    return Discard(this->emitDiv(*T, BO));
  case BO_Assign:
    if (DiscardResult)
      return LHS->refersToBitField() ? this->emitStoreBitFieldPop(*T, BO)
                                     : this->emitStorePop(*T, BO);
    if (LHS->refersToBitField()) {
      if (!this->emitStoreBitField(*T, BO))
        return false;
    } else {
      if (!this->emitStore(*T, BO))
        return false;
    }
    // Assignments aren't necessarily lvalues in C.
    // Load from them in that case.
    if (!BO->isLValue())
      return this->emitLoadPop(*T, BO);
    return true;
  case BO_And:
    return Discard(this->emitBitAnd(*T, BO));
  case BO_Or:
    return Discard(this->emitBitOr(*T, BO));
  case BO_Shl:
    return Discard(this->emitShl(*LT, *RT, BO));
  case BO_Shr:
    return Discard(this->emitShr(*LT, *RT, BO));
  case BO_Xor:
    return Discard(this->emitBitXor(*T, BO));
  case BO_LOr:
  case BO_LAnd:
    llvm_unreachable("Already handled earlier");
  default:
    return false;
  }

  llvm_unreachable("Unhandled binary op");
}

/// Perform addition/subtraction of a pointer and an integer or
/// subtraction of two pointers.
template <class Emitter>
bool Compiler<Emitter>::VisitPointerArithBinOp(const BinaryOperator *E) {
  BinaryOperatorKind Op = E->getOpcode();
  const Expr *LHS = E->getLHS();
  const Expr *RHS = E->getRHS();

  if ((Op != BO_Add && Op != BO_Sub) ||
      (!LHS->getType()->isPointerType() && !RHS->getType()->isPointerType()))
    return false;

  std::optional<PrimType> LT = classify(LHS);
  std::optional<PrimType> RT = classify(RHS);

  if (!LT || !RT)
    return false;

  // Visit the given pointer expression and optionally convert to a PT_Ptr.
  auto visitAsPointer = [&](const Expr *E, PrimType T) -> bool {
    if (!this->visit(E))
      return false;
    if (T != PT_Ptr)
      return this->emitDecayPtr(T, PT_Ptr, E);
    return true;
  };

  if (LHS->getType()->isPointerType() && RHS->getType()->isPointerType()) {
    if (Op != BO_Sub)
      return false;

    assert(E->getType()->isIntegerType());
    if (!visitAsPointer(RHS, *RT) || !visitAsPointer(LHS, *LT))
      return false;

    PrimType IntT = classifyPrim(E->getType());
    if (!this->emitSubPtr(IntT, E))
      return false;
    return DiscardResult ? this->emitPop(IntT, E) : true;
  }

  PrimType OffsetType;
  if (LHS->getType()->isIntegerType()) {
    if (!visitAsPointer(RHS, *RT))
      return false;
    if (!this->visit(LHS))
      return false;
    OffsetType = *LT;
  } else if (RHS->getType()->isIntegerType()) {
    if (!visitAsPointer(LHS, *LT))
      return false;
    if (!this->visit(RHS))
      return false;
    OffsetType = *RT;
  } else {
    return false;
  }

  // Do the operation and optionally transform to
  // result pointer type.
  if (Op == BO_Add) {
    if (!this->emitAddOffset(OffsetType, E))
      return false;

    if (classifyPrim(E) != PT_Ptr)
      return this->emitDecayPtr(PT_Ptr, classifyPrim(E), E);
    return true;
  } else if (Op == BO_Sub) {
    if (!this->emitSubOffset(OffsetType, E))
      return false;

    if (classifyPrim(E) != PT_Ptr)
      return this->emitDecayPtr(PT_Ptr, classifyPrim(E), E);
    return true;
  }

  return false;
}

template <class Emitter>
bool Compiler<Emitter>::VisitLogicalBinOp(const BinaryOperator *E) {
  assert(E->isLogicalOp());
  BinaryOperatorKind Op = E->getOpcode();
  const Expr *LHS = E->getLHS();
  const Expr *RHS = E->getRHS();
  std::optional<PrimType> T = classify(E->getType());

  if (Op == BO_LOr) {
    // Logical OR. Visit LHS and only evaluate RHS if LHS was FALSE.
    LabelTy LabelTrue = this->getLabel();
    LabelTy LabelEnd = this->getLabel();

    if (!this->visitBool(LHS))
      return false;
    if (!this->jumpTrue(LabelTrue))
      return false;

    if (!this->visitBool(RHS))
      return false;
    if (!this->jump(LabelEnd))
      return false;

    this->emitLabel(LabelTrue);
    this->emitConstBool(true, E);
    this->fallthrough(LabelEnd);
    this->emitLabel(LabelEnd);

  } else {
    assert(Op == BO_LAnd);
    // Logical AND.
    // Visit LHS. Only visit RHS if LHS was TRUE.
    LabelTy LabelFalse = this->getLabel();
    LabelTy LabelEnd = this->getLabel();

    if (!this->visitBool(LHS))
      return false;
    if (!this->jumpFalse(LabelFalse))
      return false;

    if (!this->visitBool(RHS))
      return false;
    if (!this->jump(LabelEnd))
      return false;

    this->emitLabel(LabelFalse);
    this->emitConstBool(false, E);
    this->fallthrough(LabelEnd);
    this->emitLabel(LabelEnd);
  }

  if (DiscardResult)
    return this->emitPopBool(E);

  // For C, cast back to integer type.
  assert(T);
  if (T != PT_Bool)
    return this->emitCast(PT_Bool, *T, E);
  return true;
}

template <class Emitter>
bool Compiler<Emitter>::VisitComplexBinOp(const BinaryOperator *E) {
  // Prepare storage for result.
  if (!Initializing) {
    unsigned LocalIndex = allocateTemporary(E);
    if (!this->emitGetPtrLocal(LocalIndex, E))
      return false;
  }

  // Both LHS and RHS might _not_ be of complex type, but one of them
  // needs to be.
  const Expr *LHS = E->getLHS();
  const Expr *RHS = E->getRHS();

  PrimType ResultElemT = this->classifyComplexElementType(E->getType());
  unsigned ResultOffset = ~0u;
  if (!DiscardResult)
    ResultOffset = this->allocateLocalPrimitive(E, PT_Ptr, true, false);

  // Save result pointer in ResultOffset
  if (!this->DiscardResult) {
    if (!this->emitDupPtr(E))
      return false;
    if (!this->emitSetLocal(PT_Ptr, ResultOffset, E))
      return false;
  }
  QualType LHSType = LHS->getType();
  if (const auto *AT = LHSType->getAs<AtomicType>())
    LHSType = AT->getValueType();
  QualType RHSType = RHS->getType();
  if (const auto *AT = RHSType->getAs<AtomicType>())
    RHSType = AT->getValueType();

  bool LHSIsComplex = LHSType->isAnyComplexType();
  unsigned LHSOffset;
  bool RHSIsComplex = RHSType->isAnyComplexType();

  // For ComplexComplex Mul, we have special ops to make their implementation
  // easier.
  BinaryOperatorKind Op = E->getOpcode();
  if (Op == BO_Mul && LHSIsComplex && RHSIsComplex) {
    assert(classifyPrim(LHSType->getAs<ComplexType>()->getElementType()) ==
           classifyPrim(RHSType->getAs<ComplexType>()->getElementType()));
    PrimType ElemT =
        classifyPrim(LHSType->getAs<ComplexType>()->getElementType());
    if (!this->visit(LHS))
      return false;
    if (!this->visit(RHS))
      return false;
    return this->emitMulc(ElemT, E);
  }

  if (Op == BO_Div && RHSIsComplex) {
    QualType ElemQT = RHSType->getAs<ComplexType>()->getElementType();
    PrimType ElemT = classifyPrim(ElemQT);
    // If the LHS is not complex, we still need to do the full complex
    // division, so just stub create a complex value and stub it out with
    // the LHS and a zero.

    if (!LHSIsComplex) {
      // This is using the RHS type for the fake-complex LHS.
      LHSOffset = allocateTemporary(RHS);

      if (!this->emitGetPtrLocal(LHSOffset, E))
        return false;

      if (!this->visit(LHS))
        return false;
      // real is LHS
      if (!this->emitInitElem(ElemT, 0, E))
        return false;
      // imag is zero
      if (!this->visitZeroInitializer(ElemT, ElemQT, E))
        return false;
      if (!this->emitInitElem(ElemT, 1, E))
        return false;
    } else {
      if (!this->visit(LHS))
        return false;
    }

    if (!this->visit(RHS))
      return false;
    return this->emitDivc(ElemT, E);
  }

  // Evaluate LHS and save value to LHSOffset.
  if (LHSType->isAnyComplexType()) {
    LHSOffset = this->allocateLocalPrimitive(LHS, PT_Ptr, true, false);
    if (!this->visit(LHS))
      return false;
    if (!this->emitSetLocal(PT_Ptr, LHSOffset, E))
      return false;
  } else {
    PrimType LHST = classifyPrim(LHSType);
    LHSOffset = this->allocateLocalPrimitive(LHS, LHST, true, false);
    if (!this->visit(LHS))
      return false;
    if (!this->emitSetLocal(LHST, LHSOffset, E))
      return false;
  }

  // Same with RHS.
  unsigned RHSOffset;
  if (RHSType->isAnyComplexType()) {
    RHSOffset = this->allocateLocalPrimitive(RHS, PT_Ptr, true, false);
    if (!this->visit(RHS))
      return false;
    if (!this->emitSetLocal(PT_Ptr, RHSOffset, E))
      return false;
  } else {
    PrimType RHST = classifyPrim(RHSType);
    RHSOffset = this->allocateLocalPrimitive(RHS, RHST, true, false);
    if (!this->visit(RHS))
      return false;
    if (!this->emitSetLocal(RHST, RHSOffset, E))
      return false;
  }

  // For both LHS and RHS, either load the value from the complex pointer, or
  // directly from the local variable. For index 1 (i.e. the imaginary part),
  // just load 0 and do the operation anyway.
  auto loadComplexValue = [this](bool IsComplex, bool LoadZero,
                                 unsigned ElemIndex, unsigned Offset,
                                 const Expr *E) -> bool {
    if (IsComplex) {
      if (!this->emitGetLocal(PT_Ptr, Offset, E))
        return false;
      return this->emitArrayElemPop(classifyComplexElementType(E->getType()),
                                    ElemIndex, E);
    }
    if (ElemIndex == 0 || !LoadZero)
      return this->emitGetLocal(classifyPrim(E->getType()), Offset, E);
    return this->visitZeroInitializer(classifyPrim(E->getType()), E->getType(),
                                      E);
  };

  // Now we can get pointers to the LHS and RHS from the offsets above.
  for (unsigned ElemIndex = 0; ElemIndex != 2; ++ElemIndex) {
    // Result pointer for the store later.
    if (!this->DiscardResult) {
      if (!this->emitGetLocal(PT_Ptr, ResultOffset, E))
        return false;
    }

    // The actual operation.
    switch (Op) {
    case BO_Add:
      if (!loadComplexValue(LHSIsComplex, true, ElemIndex, LHSOffset, LHS))
        return false;

      if (!loadComplexValue(RHSIsComplex, true, ElemIndex, RHSOffset, RHS))
        return false;
      if (ResultElemT == PT_Float) {
        if (!this->emitAddf(getFPOptions(E), E))
          return false;
      } else {
        if (!this->emitAdd(ResultElemT, E))
          return false;
      }
      break;
    case BO_Sub:
      if (!loadComplexValue(LHSIsComplex, true, ElemIndex, LHSOffset, LHS))
        return false;

      if (!loadComplexValue(RHSIsComplex, true, ElemIndex, RHSOffset, RHS))
        return false;
      if (ResultElemT == PT_Float) {
        if (!this->emitSubf(getFPOptions(E), E))
          return false;
      } else {
        if (!this->emitSub(ResultElemT, E))
          return false;
      }
      break;
    case BO_Mul:
      if (!loadComplexValue(LHSIsComplex, false, ElemIndex, LHSOffset, LHS))
        return false;

      if (!loadComplexValue(RHSIsComplex, false, ElemIndex, RHSOffset, RHS))
        return false;

      if (ResultElemT == PT_Float) {
        if (!this->emitMulf(getFPOptions(E), E))
          return false;
      } else {
        if (!this->emitMul(ResultElemT, E))
          return false;
      }
      break;
    case BO_Div:
      assert(!RHSIsComplex);
      if (!loadComplexValue(LHSIsComplex, false, ElemIndex, LHSOffset, LHS))
        return false;

      if (!loadComplexValue(RHSIsComplex, false, ElemIndex, RHSOffset, RHS))
        return false;

      if (ResultElemT == PT_Float) {
        if (!this->emitDivf(getFPOptions(E), E))
          return false;
      } else {
        if (!this->emitDiv(ResultElemT, E))
          return false;
      }
      break;

    default:
      return false;
    }

    if (!this->DiscardResult) {
      // Initialize array element with the value we just computed.
      if (!this->emitInitElemPop(ResultElemT, ElemIndex, E))
        return false;
    } else {
      if (!this->emitPop(ResultElemT, E))
        return false;
    }
  }
  return true;
}

template <class Emitter>
bool Compiler<Emitter>::VisitVectorBinOp(const BinaryOperator *E) {
  assert(!E->isCommaOp() &&
         "Comma op should be handled in VisitBinaryOperator");
  assert(E->getType()->isVectorType());
  assert(E->getLHS()->getType()->isVectorType());
  assert(E->getRHS()->getType()->isVectorType());

  // Prepare storage for result.
  if (!Initializing && !E->isCompoundAssignmentOp()) {
    unsigned LocalIndex = allocateTemporary(E);
    if (!this->emitGetPtrLocal(LocalIndex, E))
      return false;
  }

  const Expr *LHS = E->getLHS();
  const Expr *RHS = E->getRHS();
  const auto *VecTy = E->getType()->getAs<VectorType>();
  auto Op = E->isCompoundAssignmentOp()
                ? BinaryOperator::getOpForCompoundAssignment(E->getOpcode())
                : E->getOpcode();

  PrimType ElemT = this->classifyVectorElementType(LHS->getType());
  PrimType RHSElemT = this->classifyVectorElementType(RHS->getType());
  PrimType ResultElemT = this->classifyVectorElementType(E->getType());

  // Evaluate LHS and save value to LHSOffset.
  unsigned LHSOffset = this->allocateLocalPrimitive(LHS, PT_Ptr, true, false);
  if (!this->visit(LHS))
    return false;
  if (!this->emitSetLocal(PT_Ptr, LHSOffset, E))
    return false;

  // Evaluate RHS and save value to RHSOffset.
  unsigned RHSOffset = this->allocateLocalPrimitive(RHS, PT_Ptr, true, false);
  if (!this->visit(RHS))
    return false;
  if (!this->emitSetLocal(PT_Ptr, RHSOffset, E))
    return false;

  if (E->isCompoundAssignmentOp() && !this->emitGetLocal(PT_Ptr, LHSOffset, E))
    return false;

  // BitAdd/BitOr/BitXor/Shl/Shr doesn't support bool type, we need perform the
  // integer promotion.
  bool NeedIntPromot = ElemT == PT_Bool && (E->isBitwiseOp() || E->isShiftOp());
  QualType PromotTy =
      Ctx.getASTContext().getPromotedIntegerType(Ctx.getASTContext().BoolTy);
  PrimType PromotT = classifyPrim(PromotTy);
  PrimType OpT = NeedIntPromot ? PromotT : ElemT;

  auto getElem = [=](unsigned Offset, PrimType ElemT, unsigned Index) {
    if (!this->emitGetLocal(PT_Ptr, Offset, E))
      return false;
    if (!this->emitArrayElemPop(ElemT, Index, E))
      return false;
    if (E->isLogicalOp()) {
      if (!this->emitPrimCast(ElemT, PT_Bool, Ctx.getASTContext().BoolTy, E))
        return false;
      if (!this->emitPrimCast(PT_Bool, ResultElemT, VecTy->getElementType(), E))
        return false;
    } else if (NeedIntPromot) {
      if (!this->emitPrimCast(ElemT, PromotT, PromotTy, E))
        return false;
    }
    return true;
  };

#define EMIT_ARITH_OP(OP)                                                      \
  {                                                                            \
    if (ElemT == PT_Float) {                                                   \
      if (!this->emit##OP##f(getFPOptions(E), E))                              \
        return false;                                                          \
    } else {                                                                   \
      if (!this->emit##OP(ElemT, E))                                           \
        return false;                                                          \
    }                                                                          \
    break;                                                                     \
  }

  for (unsigned I = 0; I != VecTy->getNumElements(); ++I) {
    if (!getElem(LHSOffset, ElemT, I))
      return false;
    if (!getElem(RHSOffset, RHSElemT, I))
      return false;
    switch (Op) {
    case BO_Add:
      EMIT_ARITH_OP(Add)
    case BO_Sub:
      EMIT_ARITH_OP(Sub)
    case BO_Mul:
      EMIT_ARITH_OP(Mul)
    case BO_Div:
      EMIT_ARITH_OP(Div)
    case BO_Rem:
      if (!this->emitRem(ElemT, E))
        return false;
      break;
    case BO_And:
      if (!this->emitBitAnd(OpT, E))
        return false;
      break;
    case BO_Or:
      if (!this->emitBitOr(OpT, E))
        return false;
      break;
    case BO_Xor:
      if (!this->emitBitXor(OpT, E))
        return false;
      break;
    case BO_Shl:
      if (!this->emitShl(OpT, RHSElemT, E))
        return false;
      break;
    case BO_Shr:
      if (!this->emitShr(OpT, RHSElemT, E))
        return false;
      break;
    case BO_EQ:
      if (!this->emitEQ(ElemT, E))
        return false;
      break;
    case BO_NE:
      if (!this->emitNE(ElemT, E))
        return false;
      break;
    case BO_LE:
      if (!this->emitLE(ElemT, E))
        return false;
      break;
    case BO_LT:
      if (!this->emitLT(ElemT, E))
        return false;
      break;
    case BO_GE:
      if (!this->emitGE(ElemT, E))
        return false;
      break;
    case BO_GT:
      if (!this->emitGT(ElemT, E))
        return false;
      break;
    case BO_LAnd:
      // a && b is equivalent to a!=0 & b!=0
      if (!this->emitBitAnd(ResultElemT, E))
        return false;
      break;
    case BO_LOr:
      // a || b is equivalent to a!=0 | b!=0
      if (!this->emitBitOr(ResultElemT, E))
        return false;
      break;
    default:
      return this->emitInvalid(E);
    }

    // The result of the comparison is a vector of the same width and number
    // of elements as the comparison operands with a signed integral element
    // type.
    //
    // https://gcc.gnu.org/onlinedocs/gcc/Vector-Extensions.html
    if (E->isComparisonOp()) {
      if (!this->emitPrimCast(PT_Bool, ResultElemT, VecTy->getElementType(), E))
        return false;
      if (!this->emitNeg(ResultElemT, E))
        return false;
    }

    // If we performed an integer promotion, we need to cast the compute result
    // into result vector element type.
    if (NeedIntPromot &&
        !this->emitPrimCast(PromotT, ResultElemT, VecTy->getElementType(), E))
      return false;

    // Initialize array element with the value we just computed.
    if (!this->emitInitElem(ResultElemT, I, E))
      return false;
  }

  if (DiscardResult && E->isCompoundAssignmentOp() && !this->emitPopPtr(E))
    return false;
  return true;
}

template <class Emitter>
bool Compiler<Emitter>::VisitFixedPointBinOp(const BinaryOperator *E) {
  const Expr *LHS = E->getLHS();
  const Expr *RHS = E->getRHS();

  assert(LHS->getType()->isFixedPointType() ||
         RHS->getType()->isFixedPointType());

  auto LHSSema = Ctx.getASTContext().getFixedPointSemantics(LHS->getType());
  auto RHSSema = Ctx.getASTContext().getFixedPointSemantics(RHS->getType());

  if (!this->visit(LHS))
    return false;
  if (!LHS->getType()->isFixedPointType()) {
    uint32_t I;
    std::memcpy(&I, &LHSSema, sizeof(llvm::FixedPointSemantics));
    if (!this->emitCastIntegralFixedPoint(classifyPrim(LHS->getType()), I, E))
      return false;
  }

  if (!this->visit(RHS))
    return false;
  if (!RHS->getType()->isFixedPointType()) {
    uint32_t I;
    std::memcpy(&I, &RHSSema, sizeof(llvm::FixedPointSemantics));
    if (!this->emitCastIntegralFixedPoint(classifyPrim(RHS->getType()), I, E))
      return false;
  }

  // Convert the result to the target semantics.
  auto ConvertResult = [&](bool R) -> bool {
    if (!R)
      return false;
    auto ResultSema = Ctx.getASTContext().getFixedPointSemantics(E->getType());
    auto CommonSema = LHSSema.getCommonSemantics(RHSSema);
    if (ResultSema != CommonSema) {
      uint32_t I;
      std::memcpy(&I, &ResultSema, sizeof(ResultSema));
      return this->emitCastFixedPoint(I, E);
    }
    return true;
  };

  auto MaybeCastToBool = [&](bool Result) {
    if (!Result)
      return false;
    PrimType T = classifyPrim(E);
    if (DiscardResult)
      return this->emitPop(T, E);
    if (T != PT_Bool)
      return this->emitCast(PT_Bool, T, E);
    return true;
  };

  switch (E->getOpcode()) {
  case BO_EQ:
    return MaybeCastToBool(this->emitEQFixedPoint(E));
  case BO_NE:
    return MaybeCastToBool(this->emitNEFixedPoint(E));
  case BO_LT:
    return MaybeCastToBool(this->emitLTFixedPoint(E));
  case BO_LE:
    return MaybeCastToBool(this->emitLEFixedPoint(E));
  case BO_GT:
    return MaybeCastToBool(this->emitGTFixedPoint(E));
  case BO_GE:
    return MaybeCastToBool(this->emitGEFixedPoint(E));
  case BO_Add:
    return ConvertResult(this->emitAddFixedPoint(E));
  case BO_Sub:
    return ConvertResult(this->emitSubFixedPoint(E));
  case BO_Mul:
    return ConvertResult(this->emitMulFixedPoint(E));
  case BO_Div:
    return ConvertResult(this->emitDivFixedPoint(E));
  case BO_Shl:
    return ConvertResult(this->emitShiftFixedPoint(/*Left=*/true, E));
  case BO_Shr:
    return ConvertResult(this->emitShiftFixedPoint(/*Left=*/false, E));

  default:
    return this->emitInvalid(E);
  }

  llvm_unreachable("unhandled binop opcode");
}

template <class Emitter>
bool Compiler<Emitter>::VisitFixedPointUnaryOperator(const UnaryOperator *E) {
  const Expr *SubExpr = E->getSubExpr();
  assert(SubExpr->getType()->isFixedPointType());

  switch (E->getOpcode()) {
  case UO_Plus:
    return this->delegate(SubExpr);
  case UO_Minus:
    if (!this->visit(SubExpr))
      return false;
    return this->emitNegFixedPoint(E);
  default:
    return false;
  }

  llvm_unreachable("Unhandled unary opcode");
}

template <class Emitter>
bool Compiler<Emitter>::VisitImplicitValueInitExpr(
    const ImplicitValueInitExpr *E) {
  QualType QT = E->getType();

  if (std::optional<PrimType> T = classify(QT))
    return this->visitZeroInitializer(*T, QT, E);

  if (QT->isRecordType()) {
    const RecordDecl *RD = QT->getAsRecordDecl();
    assert(RD);
    if (RD->isInvalidDecl())
      return false;

    if (const auto *CXXRD = dyn_cast<CXXRecordDecl>(RD);
        CXXRD && CXXRD->getNumVBases() > 0) {
      // TODO: Diagnose.
      return false;
    }

    const Record *R = getRecord(QT);
    if (!R)
      return false;

    assert(Initializing);
    return this->visitZeroRecordInitializer(R, E);
  }

  if (QT->isIncompleteArrayType())
    return true;

  if (QT->isArrayType())
    return this->visitZeroArrayInitializer(QT, E);

  if (const auto *ComplexTy = E->getType()->getAs<ComplexType>()) {
    assert(Initializing);
    QualType ElemQT = ComplexTy->getElementType();
    PrimType ElemT = classifyPrim(ElemQT);
    for (unsigned I = 0; I < 2; ++I) {
      if (!this->visitZeroInitializer(ElemT, ElemQT, E))
        return false;
      if (!this->emitInitElem(ElemT, I, E))
        return false;
    }
    return true;
  }

  if (const auto *VecT = E->getType()->getAs<VectorType>()) {
    unsigned NumVecElements = VecT->getNumElements();
    QualType ElemQT = VecT->getElementType();
    PrimType ElemT = classifyPrim(ElemQT);

    for (unsigned I = 0; I < NumVecElements; ++I) {
      if (!this->visitZeroInitializer(ElemT, ElemQT, E))
        return false;
      if (!this->emitInitElem(ElemT, I, E))
        return false;
    }
    return true;
  }

  return false;
}

template <class Emitter>
bool Compiler<Emitter>::VisitArraySubscriptExpr(const ArraySubscriptExpr *E) {
  const Expr *LHS = E->getLHS();
  const Expr *RHS = E->getRHS();
  const Expr *Index = E->getIdx();

  if (DiscardResult)
    return this->discard(LHS) && this->discard(RHS);

  // C++17's rules require us to evaluate the LHS first, regardless of which
  // side is the base.
  bool Success = true;
  for (const Expr *SubExpr : {LHS, RHS}) {
    if (!this->visit(SubExpr))
      Success = false;
  }

  if (!Success)
    return false;

  PrimType IndexT = classifyPrim(Index->getType());
  // If the index is first, we need to change that.
  if (LHS == Index) {
    if (!this->emitFlip(PT_Ptr, IndexT, E))
      return false;
  }

  return this->emitArrayElemPtrPop(IndexT, E);
}

template <class Emitter>
bool Compiler<Emitter>::visitInitList(ArrayRef<const Expr *> Inits,
                                      const Expr *ArrayFiller, const Expr *E) {
  QualType QT = E->getType();
  if (const auto *AT = QT->getAs<AtomicType>())
    QT = AT->getValueType();

  if (QT->isVoidType()) {
    if (Inits.size() == 0)
      return true;
    return this->emitInvalid(E);
  }

  // Handle discarding first.
  if (DiscardResult) {
    for (const Expr *Init : Inits) {
      if (!this->discard(Init))
        return false;
    }
    return true;
  }

  // Primitive values.
  if (std::optional<PrimType> T = classify(QT)) {
    assert(!DiscardResult);
    if (Inits.size() == 0)
      return this->visitZeroInitializer(*T, QT, E);
    assert(Inits.size() == 1);
    return this->delegate(Inits[0]);
  }

  if (QT->isRecordType()) {
    const Record *R = getRecord(QT);

    if (Inits.size() == 1 && E->getType() == Inits[0]->getType())
      return this->delegate(Inits[0]);

    auto initPrimitiveField = [=](const Record::Field *FieldToInit,
                                  const Expr *Init, PrimType T) -> bool {
      InitStackScope<Emitter> ISS(this, isa<CXXDefaultInitExpr>(Init));
      if (!this->visit(Init))
        return false;

      if (FieldToInit->isBitField())
        return this->emitInitBitField(T, FieldToInit, E);
      return this->emitInitField(T, FieldToInit->Offset, E);
    };

    auto initCompositeField = [=](const Record::Field *FieldToInit,
                                  const Expr *Init) -> bool {
      InitStackScope<Emitter> ISS(this, isa<CXXDefaultInitExpr>(Init));
      InitLinkScope<Emitter> ILS(this, InitLink::Field(FieldToInit->Offset));
      // Non-primitive case. Get a pointer to the field-to-initialize
      // on the stack and recurse into visitInitializer().
      if (!this->emitGetPtrField(FieldToInit->Offset, Init))
        return false;
      if (!this->visitInitializer(Init))
        return false;
      return this->emitPopPtr(E);
    };

    if (R->isUnion()) {
      if (Inits.size() == 0) {
        if (!this->visitZeroRecordInitializer(R, E))
          return false;
      } else {
        const Expr *Init = Inits[0];
        const FieldDecl *FToInit = nullptr;
        if (const auto *ILE = dyn_cast<InitListExpr>(E))
          FToInit = ILE->getInitializedFieldInUnion();
        else
          FToInit = cast<CXXParenListInitExpr>(E)->getInitializedFieldInUnion();

        const Record::Field *FieldToInit = R->getField(FToInit);
        if (std::optional<PrimType> T = classify(Init)) {
          if (!initPrimitiveField(FieldToInit, Init, *T))
            return false;
        } else {
          if (!initCompositeField(FieldToInit, Init))
            return false;
        }
      }
      return this->emitFinishInit(E);
    }

    assert(!R->isUnion());
    unsigned InitIndex = 0;
    for (const Expr *Init : Inits) {
      // Skip unnamed bitfields.
      while (InitIndex < R->getNumFields() &&
             R->getField(InitIndex)->Decl->isUnnamedBitField())
        ++InitIndex;

      if (std::optional<PrimType> T = classify(Init)) {
        const Record::Field *FieldToInit = R->getField(InitIndex);
        if (!initPrimitiveField(FieldToInit, Init, *T))
          return false;
        ++InitIndex;
      } else {
        // Initializer for a direct base class.
        if (const Record::Base *B = R->getBase(Init->getType())) {
          if (!this->emitGetPtrBase(B->Offset, Init))
            return false;

          if (!this->visitInitializer(Init))
            return false;

          if (!this->emitFinishInitPop(E))
            return false;
          // Base initializers don't increase InitIndex, since they don't count
          // into the Record's fields.
        } else {
          const Record::Field *FieldToInit = R->getField(InitIndex);
          if (!initCompositeField(FieldToInit, Init))
            return false;
          ++InitIndex;
        }
      }
    }
    return this->emitFinishInit(E);
  }

  if (QT->isArrayType()) {
    if (Inits.size() == 1 && QT == Inits[0]->getType())
      return this->delegate(Inits[0]);

    unsigned ElementIndex = 0;
    for (const Expr *Init : Inits) {
      if (const auto *EmbedS =
              dyn_cast<EmbedExpr>(Init->IgnoreParenImpCasts())) {
        PrimType TargetT = classifyPrim(Init->getType());

        auto Eval = [&](const Expr *Init, unsigned ElemIndex) {
          PrimType InitT = classifyPrim(Init->getType());
          if (!this->visit(Init))
            return false;
          if (InitT != TargetT) {
            if (!this->emitCast(InitT, TargetT, E))
              return false;
          }
          return this->emitInitElem(TargetT, ElemIndex, Init);
        };
        if (!EmbedS->doForEachDataElement(Eval, ElementIndex))
          return false;
      } else {
        if (!this->visitArrayElemInit(ElementIndex, Init))
          return false;
        ++ElementIndex;
      }
    }

    // Expand the filler expression.
    // FIXME: This should go away.
    if (ArrayFiller) {
      const ConstantArrayType *CAT =
          Ctx.getASTContext().getAsConstantArrayType(QT);
      uint64_t NumElems = CAT->getZExtSize();

      for (; ElementIndex != NumElems; ++ElementIndex) {
        if (!this->visitArrayElemInit(ElementIndex, ArrayFiller))
          return false;
      }
    }

    return this->emitFinishInit(E);
  }

  if (const auto *ComplexTy = QT->getAs<ComplexType>()) {
    unsigned NumInits = Inits.size();

    if (NumInits == 1)
      return this->delegate(Inits[0]);

    QualType ElemQT = ComplexTy->getElementType();
    PrimType ElemT = classifyPrim(ElemQT);
    if (NumInits == 0) {
      // Zero-initialize both elements.
      for (unsigned I = 0; I < 2; ++I) {
        if (!this->visitZeroInitializer(ElemT, ElemQT, E))
          return false;
        if (!this->emitInitElem(ElemT, I, E))
          return false;
      }
    } else if (NumInits == 2) {
      unsigned InitIndex = 0;
      for (const Expr *Init : Inits) {
        if (!this->visit(Init))
          return false;

        if (!this->emitInitElem(ElemT, InitIndex, E))
          return false;
        ++InitIndex;
      }
    }
    return true;
  }

  if (const auto *VecT = QT->getAs<VectorType>()) {
    unsigned NumVecElements = VecT->getNumElements();
    assert(NumVecElements >= Inits.size());

    QualType ElemQT = VecT->getElementType();
    PrimType ElemT = classifyPrim(ElemQT);

    // All initializer elements.
    unsigned InitIndex = 0;
    for (const Expr *Init : Inits) {
      if (!this->visit(Init))
        return false;

      // If the initializer is of vector type itself, we have to deconstruct
      // that and initialize all the target fields from the initializer fields.
      if (const auto *InitVecT = Init->getType()->getAs<VectorType>()) {
        if (!this->emitCopyArray(ElemT, 0, InitIndex,
                                 InitVecT->getNumElements(), E))
          return false;
        InitIndex += InitVecT->getNumElements();
      } else {
        if (!this->emitInitElem(ElemT, InitIndex, E))
          return false;
        ++InitIndex;
      }
    }

    assert(InitIndex <= NumVecElements);

    // Fill the rest with zeroes.
    for (; InitIndex != NumVecElements; ++InitIndex) {
      if (!this->visitZeroInitializer(ElemT, ElemQT, E))
        return false;
      if (!this->emitInitElem(ElemT, InitIndex, E))
        return false;
    }
    return true;
  }

  return false;
}

/// Pointer to the array(not the element!) must be on the stack when calling
/// this.
template <class Emitter>
bool Compiler<Emitter>::visitArrayElemInit(unsigned ElemIndex,
                                           const Expr *Init) {
  if (std::optional<PrimType> T = classify(Init->getType())) {
    // Visit the primitive element like normal.
    if (!this->visit(Init))
      return false;
    return this->emitInitElem(*T, ElemIndex, Init);
  }

  InitLinkScope<Emitter> ILS(this, InitLink::Elem(ElemIndex));
  // Advance the pointer currently on the stack to the given
  // dimension.
  if (!this->emitConstUint32(ElemIndex, Init))
    return false;
  if (!this->emitArrayElemPtrUint32(Init))
    return false;
  if (!this->visitInitializer(Init))
    return false;
  return this->emitFinishInitPop(Init);
}

template <class Emitter>
bool Compiler<Emitter>::VisitInitListExpr(const InitListExpr *E) {
  return this->visitInitList(E->inits(), E->getArrayFiller(), E);
}

template <class Emitter>
bool Compiler<Emitter>::VisitCXXParenListInitExpr(
    const CXXParenListInitExpr *E) {
  return this->visitInitList(E->getInitExprs(), E->getArrayFiller(), E);
}

template <class Emitter>
bool Compiler<Emitter>::VisitSubstNonTypeTemplateParmExpr(
    const SubstNonTypeTemplateParmExpr *E) {
  return this->delegate(E->getReplacement());
}

template <class Emitter>
bool Compiler<Emitter>::VisitConstantExpr(const ConstantExpr *E) {
  std::optional<PrimType> T = classify(E->getType());
  if (T && E->hasAPValueResult()) {
    // Try to emit the APValue directly, without visiting the subexpr.
    // This will only fail if we can't emit the APValue, so won't emit any
    // diagnostics or any double values.
    if (DiscardResult)
      return true;

    if (this->visitAPValue(E->getAPValueResult(), *T, E))
      return true;
  }
  return this->delegate(E->getSubExpr());
}

template <class Emitter>
bool Compiler<Emitter>::VisitEmbedExpr(const EmbedExpr *E) {
  auto It = E->begin();
  return this->visit(*It);
}

static CharUnits AlignOfType(QualType T, const ASTContext &ASTCtx,
                             UnaryExprOrTypeTrait Kind) {
  bool AlignOfReturnsPreferred =
      ASTCtx.getLangOpts().getClangABICompat() <= LangOptions::ClangABI::Ver7;

  // C++ [expr.alignof]p3:
  //     When alignof is applied to a reference type, the result is the
  //     alignment of the referenced type.
  if (const auto *Ref = T->getAs<ReferenceType>())
    T = Ref->getPointeeType();

  if (T.getQualifiers().hasUnaligned())
    return CharUnits::One();

  // __alignof is defined to return the preferred alignment.
  // Before 8, clang returned the preferred alignment for alignof and
  // _Alignof as well.
  if (Kind == UETT_PreferredAlignOf || AlignOfReturnsPreferred)
    return ASTCtx.toCharUnitsFromBits(ASTCtx.getPreferredTypeAlign(T));

  return ASTCtx.getTypeAlignInChars(T);
}

template <class Emitter>
bool Compiler<Emitter>::VisitUnaryExprOrTypeTraitExpr(
    const UnaryExprOrTypeTraitExpr *E) {
  UnaryExprOrTypeTrait Kind = E->getKind();
  const ASTContext &ASTCtx = Ctx.getASTContext();

  if (Kind == UETT_SizeOf || Kind == UETT_DataSizeOf) {
    QualType ArgType = E->getTypeOfArgument();

    // C++ [expr.sizeof]p2: "When applied to a reference or a reference type,
    //   the result is the size of the referenced type."
    if (const auto *Ref = ArgType->getAs<ReferenceType>())
      ArgType = Ref->getPointeeType();

    CharUnits Size;
    if (ArgType->isVoidType() || ArgType->isFunctionType())
      Size = CharUnits::One();
    else {
      if (ArgType->isDependentType() || !ArgType->isConstantSizeType())
        return false;

      if (Kind == UETT_SizeOf)
        Size = ASTCtx.getTypeSizeInChars(ArgType);
      else
        Size = ASTCtx.getTypeInfoDataSizeInChars(ArgType).Width;
    }

    if (DiscardResult)
      return true;

    return this->emitConst(Size.getQuantity(), E);
  }

  if (Kind == UETT_AlignOf || Kind == UETT_PreferredAlignOf) {
    CharUnits Size;

    if (E->isArgumentType()) {
      QualType ArgType = E->getTypeOfArgument();

      Size = AlignOfType(ArgType, ASTCtx, Kind);
    } else {
      // Argument is an expression, not a type.
      const Expr *Arg = E->getArgumentExpr()->IgnoreParens();

      // The kinds of expressions that we have special-case logic here for
      // should be kept up to date with the special checks for those
      // expressions in Sema.

      // alignof decl is always accepted, even if it doesn't make sense: we
      // default to 1 in those cases.
      if (const auto *DRE = dyn_cast<DeclRefExpr>(Arg))
        Size = ASTCtx.getDeclAlign(DRE->getDecl(),
                                   /*RefAsPointee*/ true);
      else if (const auto *ME = dyn_cast<MemberExpr>(Arg))
        Size = ASTCtx.getDeclAlign(ME->getMemberDecl(),
                                   /*RefAsPointee*/ true);
      else
        Size = AlignOfType(Arg->getType(), ASTCtx, Kind);
    }

    if (DiscardResult)
      return true;

    return this->emitConst(Size.getQuantity(), E);
  }

  if (Kind == UETT_VectorElements) {
    if (const auto *VT = E->getTypeOfArgument()->getAs<VectorType>())
      return this->emitConst(VT->getNumElements(), E);
    assert(E->getTypeOfArgument()->isSizelessVectorType());
    return this->emitSizelessVectorElementSize(E);
  }

  if (Kind == UETT_VecStep) {
    if (const auto *VT = E->getTypeOfArgument()->getAs<VectorType>()) {
      unsigned N = VT->getNumElements();

      // The vec_step built-in functions that take a 3-component
      // vector return 4. (OpenCL 1.1 spec 6.11.12)
      if (N == 3)
        N = 4;

      return this->emitConst(N, E);
    }
    return this->emitConst(1, E);
  }

  if (Kind == UETT_OpenMPRequiredSimdAlign) {
    assert(E->isArgumentType());
    unsigned Bits = ASTCtx.getOpenMPDefaultSimdAlign(E->getArgumentType());

    return this->emitConst(ASTCtx.toCharUnitsFromBits(Bits).getQuantity(), E);
  }

  return false;
}

template <class Emitter>
bool Compiler<Emitter>::VisitMemberExpr(const MemberExpr *E) {
  // 'Base.Member'
  const Expr *Base = E->getBase();
  const ValueDecl *Member = E->getMemberDecl();

  if (DiscardResult)
    return this->discard(Base);

  // MemberExprs are almost always lvalues, in which case we don't need to
  // do the load. But sometimes they aren't.
  const auto maybeLoadValue = [&]() -> bool {
    if (E->isGLValue())
      return true;
    if (std::optional<PrimType> T = classify(E))
      return this->emitLoadPop(*T, E);
    return false;
  };

  if (const auto *VD = dyn_cast<VarDecl>(Member)) {
    // I am almost confident in saying that a var decl must be static
    // and therefore registered as a global variable. But this will probably
    // turn out to be wrong some time in the future, as always.
    if (auto GlobalIndex = P.getGlobal(VD))
      return this->emitGetPtrGlobal(*GlobalIndex, E) && maybeLoadValue();
    return false;
  }

  if (!isa<FieldDecl>(Member)) {
    if (!this->discard(Base) && !this->emitSideEffect(E))
      return false;

    return this->visitDeclRef(Member, E);
  }

  if (Initializing) {
    if (!this->delegate(Base))
      return false;
  } else {
    if (!this->visit(Base))
      return false;
  }

  // Base above gives us a pointer on the stack.
  const auto *FD = cast<FieldDecl>(Member);
  const RecordDecl *RD = FD->getParent();
  const Record *R = getRecord(RD);
  if (!R)
    return false;
  const Record::Field *F = R->getField(FD);
  // Leave a pointer to the field on the stack.
  if (F->Decl->getType()->isReferenceType())
    return this->emitGetFieldPop(PT_Ptr, F->Offset, E) && maybeLoadValue();
  return this->emitGetPtrFieldPop(F->Offset, E) && maybeLoadValue();
}

template <class Emitter>
bool Compiler<Emitter>::VisitArrayInitIndexExpr(const ArrayInitIndexExpr *E) {
  // ArrayIndex might not be set if a ArrayInitIndexExpr is being evaluated
  // stand-alone, e.g. via EvaluateAsInt().
  if (!ArrayIndex)
    return false;
  return this->emitConst(*ArrayIndex, E);
}

template <class Emitter>
bool Compiler<Emitter>::VisitArrayInitLoopExpr(const ArrayInitLoopExpr *E) {
  assert(Initializing);
  assert(!DiscardResult);

  // We visit the common opaque expression here once so we have its value
  // cached.
  if (!this->discard(E->getCommonExpr()))
    return false;

  // TODO: This compiles to quite a lot of bytecode if the array is larger.
  //   Investigate compiling this to a loop.
  const Expr *SubExpr = E->getSubExpr();
  size_t Size = E->getArraySize().getZExtValue();

  // So, every iteration, we execute an assignment here
  // where the LHS is on the stack (the target array)
  // and the RHS is our SubExpr.
  for (size_t I = 0; I != Size; ++I) {
    ArrayIndexScope<Emitter> IndexScope(this, I);
    BlockScope<Emitter> BS(this);

    if (!this->visitArrayElemInit(I, SubExpr))
      return false;
    if (!BS.destroyLocals())
      return false;
  }
  return true;
}

template <class Emitter>
bool Compiler<Emitter>::VisitOpaqueValueExpr(const OpaqueValueExpr *E) {
  const Expr *SourceExpr = E->getSourceExpr();
  if (!SourceExpr)
    return false;

  if (Initializing)
    return this->visitInitializer(SourceExpr);

  PrimType SubExprT = classify(SourceExpr).value_or(PT_Ptr);
  if (auto It = OpaqueExprs.find(E); It != OpaqueExprs.end())
    return this->emitGetLocal(SubExprT, It->second, E);

  if (!this->visit(SourceExpr))
    return false;

  // At this point we either have the evaluated source expression or a pointer
  // to an object on the stack. We want to create a local variable that stores
  // this value.
  unsigned LocalIndex = allocateLocalPrimitive(E, SubExprT, /*IsConst=*/true);
  if (!this->emitSetLocal(SubExprT, LocalIndex, E))
    return false;

  // Here the local variable is created but the value is removed from the stack,
  // so we put it back if the caller needs it.
  if (!DiscardResult) {
    if (!this->emitGetLocal(SubExprT, LocalIndex, E))
      return false;
  }

  // This is cleaned up when the local variable is destroyed.
  OpaqueExprs.insert({E, LocalIndex});

  return true;
}

template <class Emitter>
bool Compiler<Emitter>::VisitAbstractConditionalOperator(
    const AbstractConditionalOperator *E) {
  const Expr *Condition = E->getCond();
  const Expr *TrueExpr = E->getTrueExpr();
  const Expr *FalseExpr = E->getFalseExpr();

  LabelTy LabelEnd = this->getLabel();   // Label after the operator.
  LabelTy LabelFalse = this->getLabel(); // Label for the false expr.

  if (!this->visitBool(Condition))
    return false;

  if (!this->jumpFalse(LabelFalse))
    return false;

  {
    LocalScope<Emitter> S(this);
    if (!this->delegate(TrueExpr))
      return false;
    if (!S.destroyLocals())
      return false;
  }

  if (!this->jump(LabelEnd))
    return false;

  this->emitLabel(LabelFalse);

  {
    LocalScope<Emitter> S(this);
    if (!this->delegate(FalseExpr))
      return false;
    if (!S.destroyLocals())
      return false;
  }

  this->fallthrough(LabelEnd);
  this->emitLabel(LabelEnd);

  return true;
}

template <class Emitter>
bool Compiler<Emitter>::VisitStringLiteral(const StringLiteral *E) {
  if (DiscardResult)
    return true;

  if (!Initializing) {
    unsigned StringIndex = P.createGlobalString(E);
    return this->emitGetPtrGlobal(StringIndex, E);
  }

  // We are initializing an array on the stack.
  const ConstantArrayType *CAT =
      Ctx.getASTContext().getAsConstantArrayType(E->getType());
  assert(CAT && "a string literal that's not a constant array?");

  // If the initializer string is too long, a diagnostic has already been
  // emitted. Read only the array length from the string literal.
  unsigned ArraySize = CAT->getZExtSize();
  unsigned N = std::min(ArraySize, E->getLength());
  size_t CharWidth = E->getCharByteWidth();

  for (unsigned I = 0; I != N; ++I) {
    uint32_t CodeUnit = E->getCodeUnit(I);

    if (CharWidth == 1) {
      this->emitConstSint8(CodeUnit, E);
      this->emitInitElemSint8(I, E);
    } else if (CharWidth == 2) {
      this->emitConstUint16(CodeUnit, E);
      this->emitInitElemUint16(I, E);
    } else if (CharWidth == 4) {
      this->emitConstUint32(CodeUnit, E);
      this->emitInitElemUint32(I, E);
    } else {
      llvm_unreachable("unsupported character width");
    }
  }

  // Fill up the rest of the char array with NUL bytes.
  for (unsigned I = N; I != ArraySize; ++I) {
    if (CharWidth == 1) {
      this->emitConstSint8(0, E);
      this->emitInitElemSint8(I, E);
    } else if (CharWidth == 2) {
      this->emitConstUint16(0, E);
      this->emitInitElemUint16(I, E);
    } else if (CharWidth == 4) {
      this->emitConstUint32(0, E);
      this->emitInitElemUint32(I, E);
    } else {
      llvm_unreachable("unsupported character width");
    }
  }

  return true;
}

template <class Emitter>
bool Compiler<Emitter>::VisitObjCStringLiteral(const ObjCStringLiteral *E) {
  if (DiscardResult)
    return true;
  return this->emitDummyPtr(E, E);
}

template <class Emitter>
bool Compiler<Emitter>::VisitObjCEncodeExpr(const ObjCEncodeExpr *E) {
  auto &A = Ctx.getASTContext();
  std::string Str;
  A.getObjCEncodingForType(E->getEncodedType(), Str);
  StringLiteral *SL =
      StringLiteral::Create(A, Str, StringLiteralKind::Ordinary,
                            /*Pascal=*/false, E->getType(), E->getAtLoc());
  return this->delegate(SL);
}

template <class Emitter>
bool Compiler<Emitter>::VisitSYCLUniqueStableNameExpr(
    const SYCLUniqueStableNameExpr *E) {
  if (DiscardResult)
    return true;

  assert(!Initializing);

  auto &A = Ctx.getASTContext();
  std::string ResultStr = E->ComputeName(A);

  QualType CharTy = A.CharTy.withConst();
  APInt Size(A.getTypeSize(A.getSizeType()), ResultStr.size() + 1);
  QualType ArrayTy = A.getConstantArrayType(CharTy, Size, nullptr,
                                            ArraySizeModifier::Normal, 0);

  StringLiteral *SL =
      StringLiteral::Create(A, ResultStr, StringLiteralKind::Ordinary,
                            /*Pascal=*/false, ArrayTy, E->getLocation());

  unsigned StringIndex = P.createGlobalString(SL);
  return this->emitGetPtrGlobal(StringIndex, E);
}

template <class Emitter>
bool Compiler<Emitter>::VisitCharacterLiteral(const CharacterLiteral *E) {
  if (DiscardResult)
    return true;
  return this->emitConst(E->getValue(), E);
}

template <class Emitter>
bool Compiler<Emitter>::VisitFloatCompoundAssignOperator(
    const CompoundAssignOperator *E) {

  const Expr *LHS = E->getLHS();
  const Expr *RHS = E->getRHS();
  QualType LHSType = LHS->getType();
  QualType LHSComputationType = E->getComputationLHSType();
  QualType ResultType = E->getComputationResultType();
  std::optional<PrimType> LT = classify(LHSComputationType);
  std::optional<PrimType> RT = classify(ResultType);

  assert(ResultType->isFloatingType());

  if (!LT || !RT)
    return false;

  PrimType LHST = classifyPrim(LHSType);

  // C++17 onwards require that we evaluate the RHS first.
  // Compute RHS and save it in a temporary variable so we can
  // load it again later.
  if (!visit(RHS))
    return false;

  unsigned TempOffset = this->allocateLocalPrimitive(E, *RT, /*IsConst=*/true);
  if (!this->emitSetLocal(*RT, TempOffset, E))
    return false;

  // First, visit LHS.
  if (!visit(LHS))
    return false;
  if (!this->emitLoad(LHST, E))
    return false;

  // If necessary, convert LHS to its computation type.
  if (!this->emitPrimCast(LHST, classifyPrim(LHSComputationType),
                          LHSComputationType, E))
    return false;

  // Now load RHS.
  if (!this->emitGetLocal(*RT, TempOffset, E))
    return false;

  switch (E->getOpcode()) {
  case BO_AddAssign:
    if (!this->emitAddf(getFPOptions(E), E))
      return false;
    break;
  case BO_SubAssign:
    if (!this->emitSubf(getFPOptions(E), E))
      return false;
    break;
  case BO_MulAssign:
    if (!this->emitMulf(getFPOptions(E), E))
      return false;
    break;
  case BO_DivAssign:
    if (!this->emitDivf(getFPOptions(E), E))
      return false;
    break;
  default:
    return false;
  }

  if (!this->emitPrimCast(classifyPrim(ResultType), LHST, LHS->getType(), E))
    return false;

  if (DiscardResult)
    return this->emitStorePop(LHST, E);
  return this->emitStore(LHST, E);
}

template <class Emitter>
bool Compiler<Emitter>::VisitPointerCompoundAssignOperator(
    const CompoundAssignOperator *E) {
  BinaryOperatorKind Op = E->getOpcode();
  const Expr *LHS = E->getLHS();
  const Expr *RHS = E->getRHS();
  std::optional<PrimType> LT = classify(LHS->getType());
  std::optional<PrimType> RT = classify(RHS->getType());

  if (Op != BO_AddAssign && Op != BO_SubAssign)
    return false;

  if (!LT || !RT)
    return false;

  if (!visit(LHS))
    return false;

  if (!this->emitLoad(*LT, LHS))
    return false;

  if (!visit(RHS))
    return false;

  if (Op == BO_AddAssign) {
    if (!this->emitAddOffset(*RT, E))
      return false;
  } else {
    if (!this->emitSubOffset(*RT, E))
      return false;
  }

  if (DiscardResult)
    return this->emitStorePopPtr(E);
  return this->emitStorePtr(E);
}

template <class Emitter>
bool Compiler<Emitter>::VisitCompoundAssignOperator(
    const CompoundAssignOperator *E) {
  if (E->getType()->isVectorType())
    return VisitVectorBinOp(E);

  const Expr *LHS = E->getLHS();
  const Expr *RHS = E->getRHS();
  std::optional<PrimType> LHSComputationT =
      classify(E->getComputationLHSType());
  std::optional<PrimType> LT = classify(LHS->getType());
  std::optional<PrimType> RT = classify(RHS->getType());
  std::optional<PrimType> ResultT = classify(E->getType());

  if (!Ctx.getLangOpts().CPlusPlus14)
    return this->visit(RHS) && this->visit(LHS) && this->emitError(E);

  if (!LT || !RT || !ResultT || !LHSComputationT)
    return false;

  // Handle floating point operations separately here, since they
  // require special care.

  if (ResultT == PT_Float || RT == PT_Float)
    return VisitFloatCompoundAssignOperator(E);

  if (E->getType()->isPointerType())
    return VisitPointerCompoundAssignOperator(E);

  assert(!E->getType()->isPointerType() && "Handled above");
  assert(!E->getType()->isFloatingType() && "Handled above");

  // C++17 onwards require that we evaluate the RHS first.
  // Compute RHS and save it in a temporary variable so we can
  // load it again later.
  // FIXME: Compound assignments are unsequenced in C, so we might
  //   have to figure out how to reject them.
  if (!visit(RHS))
    return false;

  unsigned TempOffset = this->allocateLocalPrimitive(E, *RT, /*IsConst=*/true);

  if (!this->emitSetLocal(*RT, TempOffset, E))
    return false;

  // Get LHS pointer, load its value and cast it to the
  // computation type if necessary.
  if (!visit(LHS))
    return false;
  if (!this->emitLoad(*LT, E))
    return false;
  if (LT != LHSComputationT) {
    if (!this->emitCast(*LT, *LHSComputationT, E))
      return false;
  }

  // Get the RHS value on the stack.
  if (!this->emitGetLocal(*RT, TempOffset, E))
    return false;

  // Perform operation.
  switch (E->getOpcode()) {
  case BO_AddAssign:
    if (!this->emitAdd(*LHSComputationT, E))
      return false;
    break;
  case BO_SubAssign:
    if (!this->emitSub(*LHSComputationT, E))
      return false;
    break;
  case BO_MulAssign:
    if (!this->emitMul(*LHSComputationT, E))
      return false;
    break;
  case BO_DivAssign:
    if (!this->emitDiv(*LHSComputationT, E))
      return false;
    break;
  case BO_RemAssign:
    if (!this->emitRem(*LHSComputationT, E))
      return false;
    break;
  case BO_ShlAssign:
    if (!this->emitShl(*LHSComputationT, *RT, E))
      return false;
    break;
  case BO_ShrAssign:
    if (!this->emitShr(*LHSComputationT, *RT, E))
      return false;
    break;
  case BO_AndAssign:
    if (!this->emitBitAnd(*LHSComputationT, E))
      return false;
    break;
  case BO_XorAssign:
    if (!this->emitBitXor(*LHSComputationT, E))
      return false;
    break;
  case BO_OrAssign:
    if (!this->emitBitOr(*LHSComputationT, E))
      return false;
    break;
  default:
    llvm_unreachable("Unimplemented compound assign operator");
  }

  // And now cast from LHSComputationT to ResultT.
  if (ResultT != LHSComputationT) {
    if (!this->emitCast(*LHSComputationT, *ResultT, E))
      return false;
  }

  // And store the result in LHS.
  if (DiscardResult) {
    if (LHS->refersToBitField())
      return this->emitStoreBitFieldPop(*ResultT, E);
    return this->emitStorePop(*ResultT, E);
  }
  if (LHS->refersToBitField())
    return this->emitStoreBitField(*ResultT, E);
  return this->emitStore(*ResultT, E);
}

template <class Emitter>
bool Compiler<Emitter>::VisitExprWithCleanups(const ExprWithCleanups *E) {
  LocalScope<Emitter> ES(this);
  const Expr *SubExpr = E->getSubExpr();

  return this->delegate(SubExpr) && ES.destroyLocals(E);
}

template <class Emitter>
bool Compiler<Emitter>::VisitMaterializeTemporaryExpr(
    const MaterializeTemporaryExpr *E) {
  const Expr *SubExpr = E->getSubExpr();

  if (Initializing) {
    // We already have a value, just initialize that.
    return this->delegate(SubExpr);
  }
  // If we don't end up using the materialized temporary anyway, don't
  // bother creating it.
  if (DiscardResult)
    return this->discard(SubExpr);

  // When we're initializing a global variable *or* the storage duration of
  // the temporary is explicitly static, create a global variable.
  std::optional<PrimType> SubExprT = classify(SubExpr);
  bool IsStatic = E->getStorageDuration() == SD_Static;
  if (IsStatic) {
    std::optional<unsigned> GlobalIndex = P.createGlobal(E);
    if (!GlobalIndex)
      return false;

    const LifetimeExtendedTemporaryDecl *TempDecl =
        E->getLifetimeExtendedTemporaryDecl();
    if (IsStatic)
      assert(TempDecl);

    if (SubExprT) {
      if (!this->visit(SubExpr))
        return false;
      if (IsStatic) {
        if (!this->emitInitGlobalTemp(*SubExprT, *GlobalIndex, TempDecl, E))
          return false;
      } else {
        if (!this->emitInitGlobal(*SubExprT, *GlobalIndex, E))
          return false;
      }
      return this->emitGetPtrGlobal(*GlobalIndex, E);
    }

    if (!this->checkLiteralType(SubExpr))
      return false;
    // Non-primitive values.
    if (!this->emitGetPtrGlobal(*GlobalIndex, E))
      return false;
    if (!this->visitInitializer(SubExpr))
      return false;
    if (IsStatic)
      return this->emitInitGlobalTempComp(TempDecl, E);
    return true;
  }

  // For everyhing else, use local variables.
  if (SubExprT) {
    unsigned LocalIndex = allocateLocalPrimitive(E, *SubExprT, /*IsConst=*/true,
                                                 /*IsExtended=*/true);
    if (!this->visit(SubExpr))
      return false;
    if (!this->emitSetLocal(*SubExprT, LocalIndex, E))
      return false;
    return this->emitGetPtrLocal(LocalIndex, E);
  } else {

    if (!this->checkLiteralType(SubExpr))
      return false;

    const Expr *Inner = E->getSubExpr()->skipRValueSubobjectAdjustments();
    if (std::optional<unsigned> LocalIndex =
            allocateLocal(E, Inner->getType(), E->getExtendingDecl())) {
      InitLinkScope<Emitter> ILS(this, InitLink::Temp(*LocalIndex));
      if (!this->emitGetPtrLocal(*LocalIndex, E))
        return false;
      return this->visitInitializer(SubExpr) && this->emitFinishInit(E);
    }
  }
  return false;
}

template <class Emitter>
bool Compiler<Emitter>::VisitCXXBindTemporaryExpr(
    const CXXBindTemporaryExpr *E) {
  return this->delegate(E->getSubExpr());
}

template <class Emitter>
bool Compiler<Emitter>::VisitCompoundLiteralExpr(const CompoundLiteralExpr *E) {
  const Expr *Init = E->getInitializer();
  if (DiscardResult)
    return this->discard(Init);

  if (Initializing) {
    // We already have a value, just initialize that.
    return this->visitInitializer(Init) && this->emitFinishInit(E);
  }

  std::optional<PrimType> T = classify(E->getType());
  if (E->isFileScope()) {
    // Avoid creating a variable if this is a primitive RValue anyway.
    if (T && !E->isLValue())
      return this->delegate(Init);

    if (std::optional<unsigned> GlobalIndex = P.createGlobal(E)) {
      if (!this->emitGetPtrGlobal(*GlobalIndex, E))
        return false;

      if (T) {
        if (!this->visit(Init))
          return false;
        return this->emitInitGlobal(*T, *GlobalIndex, E);
      }

      return this->visitInitializer(Init) && this->emitFinishInit(E);
    }

    return false;
  }

  // Otherwise, use a local variable.
  if (T && !E->isLValue()) {
    // For primitive types, we just visit the initializer.
    return this->delegate(Init);
  } else {
    unsigned LocalIndex;

    if (T)
      LocalIndex = this->allocateLocalPrimitive(Init, *T, false, false);
    else if (std::optional<unsigned> MaybeIndex = this->allocateLocal(Init))
      LocalIndex = *MaybeIndex;
    else
      return false;

    if (!this->emitGetPtrLocal(LocalIndex, E))
      return false;

    if (T) {
      if (!this->visit(Init)) {
        return false;
      }
      return this->emitInit(*T, E);
    } else {
      if (!this->visitInitializer(Init) || !this->emitFinishInit(E))
        return false;
    }
    return true;
  }

  return false;
}

template <class Emitter>
bool Compiler<Emitter>::VisitTypeTraitExpr(const TypeTraitExpr *E) {
  if (DiscardResult)
    return true;
  if (E->getType()->isBooleanType())
    return this->emitConstBool(E->getValue(), E);
  return this->emitConst(E->getValue(), E);
}

template <class Emitter>
bool Compiler<Emitter>::VisitArrayTypeTraitExpr(const ArrayTypeTraitExpr *E) {
  if (DiscardResult)
    return true;
  return this->emitConst(E->getValue(), E);
}

template <class Emitter>
bool Compiler<Emitter>::VisitLambdaExpr(const LambdaExpr *E) {
  if (DiscardResult)
    return true;

  assert(Initializing);
  const Record *R = P.getOrCreateRecord(E->getLambdaClass());

  auto *CaptureInitIt = E->capture_init_begin();
  // Initialize all fields (which represent lambda captures) of the
  // record with their initializers.
  for (const Record::Field &F : R->fields()) {
    const Expr *Init = *CaptureInitIt;
    ++CaptureInitIt;

    if (!Init)
      continue;

    if (std::optional<PrimType> T = classify(Init)) {
      if (!this->visit(Init))
        return false;

      if (!this->emitInitField(*T, F.Offset, E))
        return false;
    } else {
      if (!this->emitGetPtrField(F.Offset, E))
        return false;

      if (!this->visitInitializer(Init))
        return false;

      if (!this->emitPopPtr(E))
        return false;
    }
  }

  return true;
}

template <class Emitter>
bool Compiler<Emitter>::VisitPredefinedExpr(const PredefinedExpr *E) {
  if (DiscardResult)
    return true;

  if (!Initializing) {
    unsigned StringIndex = P.createGlobalString(E->getFunctionName(), E);
    return this->emitGetPtrGlobal(StringIndex, E);
  }

  return this->delegate(E->getFunctionName());
}

template <class Emitter>
bool Compiler<Emitter>::VisitCXXThrowExpr(const CXXThrowExpr *E) {
  if (E->getSubExpr() && !this->discard(E->getSubExpr()))
    return false;

  return this->emitInvalid(E);
}

template <class Emitter>
bool Compiler<Emitter>::VisitCXXReinterpretCastExpr(
    const CXXReinterpretCastExpr *E) {
  const Expr *SubExpr = E->getSubExpr();

  std::optional<PrimType> FromT = classify(SubExpr);
  std::optional<PrimType> ToT = classify(E);

  if (!FromT || !ToT)
    return this->emitInvalidCast(CastKind::Reinterpret, /*Fatal=*/true, E);

  if (FromT == PT_Ptr || ToT == PT_Ptr) {
    // Both types could be PT_Ptr because their expressions are glvalues.
    std::optional<PrimType> PointeeFromT;
    if (SubExpr->getType()->isPointerOrReferenceType())
      PointeeFromT = classify(SubExpr->getType()->getPointeeType());
    else
      PointeeFromT = classify(SubExpr->getType());

    std::optional<PrimType> PointeeToT;
    if (E->getType()->isPointerOrReferenceType())
      PointeeToT = classify(E->getType()->getPointeeType());
    else
      PointeeToT = classify(E->getType());

    bool Fatal = true;
    if (PointeeToT && PointeeFromT) {
      if (isIntegralType(*PointeeFromT) && isIntegralType(*PointeeToT))
        Fatal = false;
    }

    if (!this->emitInvalidCast(CastKind::Reinterpret, Fatal, E))
      return false;

    if (E->getCastKind() == CK_LValueBitCast)
      return this->delegate(SubExpr);
    return this->VisitCastExpr(E);
  }

  // Try to actually do the cast.
  bool Fatal = (ToT != FromT);
  if (!this->emitInvalidCast(CastKind::Reinterpret, Fatal, E))
    return false;

  return this->VisitCastExpr(E);
}

template <class Emitter>
bool Compiler<Emitter>::VisitCXXNoexceptExpr(const CXXNoexceptExpr *E) {
  assert(E->getType()->isBooleanType());

  if (DiscardResult)
    return true;
  return this->emitConstBool(E->getValue(), E);
}

template <class Emitter>
bool Compiler<Emitter>::VisitCXXConstructExpr(const CXXConstructExpr *E) {
  QualType T = E->getType();
  assert(!classify(T));

  if (T->isRecordType()) {
    const CXXConstructorDecl *Ctor = E->getConstructor();

    // Trivial copy/move constructor. Avoid copy.
    if (Ctor->isDefaulted() && Ctor->isCopyOrMoveConstructor() &&
        Ctor->isTrivial() &&
        E->getArg(0)->isTemporaryObject(Ctx.getASTContext(),
                                        T->getAsCXXRecordDecl()))
      return this->visitInitializer(E->getArg(0));

    // If we're discarding a construct expression, we still need
    // to allocate a variable and call the constructor and destructor.
    if (DiscardResult) {
      if (Ctor->isTrivial())
        return true;
      assert(!Initializing);
      std::optional<unsigned> LocalIndex = allocateLocal(E);

      if (!LocalIndex)
        return false;

      if (!this->emitGetPtrLocal(*LocalIndex, E))
        return false;
    }

    // Zero initialization.
    if (E->requiresZeroInitialization()) {
      const Record *R = getRecord(E->getType());

      if (!this->visitZeroRecordInitializer(R, E))
        return false;

      // If the constructor is trivial anyway, we're done.
      if (Ctor->isTrivial())
        return true;
    }

    const Function *Func = getFunction(Ctor);

    if (!Func)
      return false;

    assert(Func->hasThisPointer());
    assert(!Func->hasRVO());

    //  The This pointer is already on the stack because this is an initializer,
    //  but we need to dup() so the call() below has its own copy.
    if (!this->emitDupPtr(E))
      return false;

    // Constructor arguments.
    for (const auto *Arg : E->arguments()) {
      if (!this->visit(Arg))
        return false;
    }

    if (Func->isVariadic()) {
      uint32_t VarArgSize = 0;
      unsigned NumParams = Func->getNumWrittenParams();
      for (unsigned I = NumParams, N = E->getNumArgs(); I != N; ++I) {
        VarArgSize +=
            align(primSize(classify(E->getArg(I)->getType()).value_or(PT_Ptr)));
      }
      if (!this->emitCallVar(Func, VarArgSize, E))
        return false;
    } else {
      if (!this->emitCall(Func, 0, E)) {
        // When discarding, we don't need the result anyway, so clean up
        // the instance dup we did earlier in case surrounding code wants
        // to keep evaluating.
        if (DiscardResult)
          (void)this->emitPopPtr(E);
        return false;
      }
    }

    if (DiscardResult)
      return this->emitPopPtr(E);
    return this->emitFinishInit(E);
  }

  if (T->isArrayType()) {
    const ConstantArrayType *CAT =
        Ctx.getASTContext().getAsConstantArrayType(E->getType());
    if (!CAT)
      return false;

    size_t NumElems = CAT->getZExtSize();
    const Function *Func = getFunction(E->getConstructor());
    if (!Func || !Func->isConstexpr())
      return false;

    // FIXME(perf): We're calling the constructor once per array element here,
    //   in the old intepreter we had a special-case for trivial constructors.
    for (size_t I = 0; I != NumElems; ++I) {
      if (!this->emitConstUint64(I, E))
        return false;
      if (!this->emitArrayElemPtrUint64(E))
        return false;

      // Constructor arguments.
      for (const auto *Arg : E->arguments()) {
        if (!this->visit(Arg))
          return false;
      }

      if (!this->emitCall(Func, 0, E))
        return false;
    }
    return true;
  }

  return false;
}

template <class Emitter>
bool Compiler<Emitter>::VisitSourceLocExpr(const SourceLocExpr *E) {
  if (DiscardResult)
    return true;

  const APValue Val =
      E->EvaluateInContext(Ctx.getASTContext(), SourceLocDefaultExpr);

  // Things like __builtin_LINE().
  if (E->getType()->isIntegerType()) {
    assert(Val.isInt());
    const APSInt &I = Val.getInt();
    return this->emitConst(I, E);
  }
  // Otherwise, the APValue is an LValue, with only one element.
  // Theoretically, we don't need the APValue at all of course.
  assert(E->getType()->isPointerType());
  assert(Val.isLValue());
  const APValue::LValueBase &Base = Val.getLValueBase();
  if (const Expr *LValueExpr = Base.dyn_cast<const Expr *>())
    return this->visit(LValueExpr);

  // Otherwise, we have a decl (which is the case for
  // __builtin_source_location).
  assert(Base.is<const ValueDecl *>());
  assert(Val.getLValuePath().size() == 0);
  const auto *BaseDecl = Base.dyn_cast<const ValueDecl *>();
  assert(BaseDecl);

  auto *UGCD = cast<UnnamedGlobalConstantDecl>(BaseDecl);

  std::optional<unsigned> GlobalIndex = P.getOrCreateGlobal(UGCD);
  if (!GlobalIndex)
    return false;

  if (!this->emitGetPtrGlobal(*GlobalIndex, E))
    return false;

  const Record *R = getRecord(E->getType());
  const APValue &V = UGCD->getValue();
  for (unsigned I = 0, N = R->getNumFields(); I != N; ++I) {
    const Record::Field *F = R->getField(I);
    const APValue &FieldValue = V.getStructField(I);

    PrimType FieldT = classifyPrim(F->Decl->getType());

    if (!this->visitAPValue(FieldValue, FieldT, E))
      return false;
    if (!this->emitInitField(FieldT, F->Offset, E))
      return false;
  }

  // Leave the pointer to the global on the stack.
  return true;
}

template <class Emitter>
bool Compiler<Emitter>::VisitOffsetOfExpr(const OffsetOfExpr *E) {
  unsigned N = E->getNumComponents();
  if (N == 0)
    return false;

  for (unsigned I = 0; I != N; ++I) {
    const OffsetOfNode &Node = E->getComponent(I);
    if (Node.getKind() == OffsetOfNode::Array) {
      const Expr *ArrayIndexExpr = E->getIndexExpr(Node.getArrayExprIndex());
      PrimType IndexT = classifyPrim(ArrayIndexExpr->getType());

      if (DiscardResult) {
        if (!this->discard(ArrayIndexExpr))
          return false;
        continue;
      }

      if (!this->visit(ArrayIndexExpr))
        return false;
      // Cast to Sint64.
      if (IndexT != PT_Sint64) {
        if (!this->emitCast(IndexT, PT_Sint64, E))
          return false;
      }
    }
  }

  if (DiscardResult)
    return true;

  PrimType T = classifyPrim(E->getType());
  return this->emitOffsetOf(T, E, E);
}

template <class Emitter>
bool Compiler<Emitter>::VisitCXXScalarValueInitExpr(
    const CXXScalarValueInitExpr *E) {
  QualType Ty = E->getType();

  if (DiscardResult || Ty->isVoidType())
    return true;

  if (std::optional<PrimType> T = classify(Ty))
    return this->visitZeroInitializer(*T, Ty, E);

  if (const auto *CT = Ty->getAs<ComplexType>()) {
    if (!Initializing) {
      std::optional<unsigned> LocalIndex = allocateLocal(E);
      if (!LocalIndex)
        return false;
      if (!this->emitGetPtrLocal(*LocalIndex, E))
        return false;
    }

    // Initialize both fields to 0.
    QualType ElemQT = CT->getElementType();
    PrimType ElemT = classifyPrim(ElemQT);

    for (unsigned I = 0; I != 2; ++I) {
      if (!this->visitZeroInitializer(ElemT, ElemQT, E))
        return false;
      if (!this->emitInitElem(ElemT, I, E))
        return false;
    }
    return true;
  }

  if (const auto *VT = Ty->getAs<VectorType>()) {
    // FIXME: Code duplication with the _Complex case above.
    if (!Initializing) {
      std::optional<unsigned> LocalIndex = allocateLocal(E);
      if (!LocalIndex)
        return false;
      if (!this->emitGetPtrLocal(*LocalIndex, E))
        return false;
    }

    // Initialize all fields to 0.
    QualType ElemQT = VT->getElementType();
    PrimType ElemT = classifyPrim(ElemQT);

    for (unsigned I = 0, N = VT->getNumElements(); I != N; ++I) {
      if (!this->visitZeroInitializer(ElemT, ElemQT, E))
        return false;
      if (!this->emitInitElem(ElemT, I, E))
        return false;
    }
    return true;
  }

  return false;
}

template <class Emitter>
bool Compiler<Emitter>::VisitSizeOfPackExpr(const SizeOfPackExpr *E) {
  return this->emitConst(E->getPackLength(), E);
}

template <class Emitter>
bool Compiler<Emitter>::VisitGenericSelectionExpr(
    const GenericSelectionExpr *E) {
  return this->delegate(E->getResultExpr());
}

template <class Emitter>
bool Compiler<Emitter>::VisitChooseExpr(const ChooseExpr *E) {
  return this->delegate(E->getChosenSubExpr());
}

template <class Emitter>
bool Compiler<Emitter>::VisitObjCBoolLiteralExpr(const ObjCBoolLiteralExpr *E) {
  if (DiscardResult)
    return true;

  return this->emitConst(E->getValue(), E);
}

template <class Emitter>
bool Compiler<Emitter>::VisitCXXInheritedCtorInitExpr(
    const CXXInheritedCtorInitExpr *E) {
  const CXXConstructorDecl *Ctor = E->getConstructor();
  assert(!Ctor->isTrivial() &&
         "Trivial CXXInheritedCtorInitExpr, implement. (possible?)");
  const Function *F = this->getFunction(Ctor);
  assert(F);
  assert(!F->hasRVO());
  assert(F->hasThisPointer());

  if (!this->emitDupPtr(SourceInfo{}))
    return false;

  // Forward all arguments of the current function (which should be a
  // constructor itself) to the inherited ctor.
  // This is necessary because the calling code has pushed the pointer
  // of the correct base for  us already, but the arguments need
  // to come after.
  unsigned Offset = align(primSize(PT_Ptr)); // instance pointer.
  for (const ParmVarDecl *PD : Ctor->parameters()) {
    PrimType PT = this->classify(PD->getType()).value_or(PT_Ptr);

    if (!this->emitGetParam(PT, Offset, E))
      return false;
    Offset += align(primSize(PT));
  }

  return this->emitCall(F, 0, E);
}

template <class Emitter>
bool Compiler<Emitter>::VisitCXXNewExpr(const CXXNewExpr *E) {
  assert(classifyPrim(E->getType()) == PT_Ptr);
  const Expr *Init = E->getInitializer();
  QualType ElementType = E->getAllocatedType();
  std::optional<PrimType> ElemT = classify(ElementType);
  unsigned PlacementArgs = E->getNumPlacementArgs();
  const FunctionDecl *OperatorNew = E->getOperatorNew();
  const Expr *PlacementDest = nullptr;
  bool IsNoThrow = false;

  if (PlacementArgs != 0) {
    // FIXME: There is no restriction on this, but it's not clear that any
    // other form makes any sense. We get here for cases such as:
    //
    //   new (std::align_val_t{N}) X(int)
    //
    // (which should presumably be valid only if N is a multiple of
    // alignof(int), and in any case can't be deallocated unless N is
    // alignof(X) and X has new-extended alignment).
    if (PlacementArgs == 1) {
      const Expr *Arg1 = E->getPlacementArg(0);
      if (Arg1->getType()->isNothrowT()) {
        if (!this->discard(Arg1))
          return false;
        IsNoThrow = true;
      } else {
        // Invalid unless we have C++26 or are in a std:: function.
        if (!this->emitInvalidNewDeleteExpr(E, E))
          return false;

        // If we have a placement-new destination, we'll later use that instead
        // of allocating.
        if (OperatorNew->isReservedGlobalPlacementOperator())
          PlacementDest = Arg1;
      }
    } else {
      // Always invalid.
      return this->emitInvalid(E);
    }
  } else if (!OperatorNew->isReplaceableGlobalAllocationFunction())
    return this->emitInvalidNewDeleteExpr(E, E);

  const Descriptor *Desc;
  if (!PlacementDest) {
    if (ElemT) {
      if (E->isArray())
        Desc = nullptr; // We're not going to use it in this case.
      else
        Desc = P.createDescriptor(E, *ElemT, Descriptor::InlineDescMD,
                                  /*IsConst=*/false, /*IsTemporary=*/false,
                                  /*IsMutable=*/false);
    } else {
      Desc = P.createDescriptor(
          E, ElementType.getTypePtr(),
          E->isArray() ? std::nullopt : Descriptor::InlineDescMD,
          /*IsConst=*/false, /*IsTemporary=*/false, /*IsMutable=*/false, Init);
    }
  }

  if (E->isArray()) {
    std::optional<const Expr *> ArraySizeExpr = E->getArraySize();
    if (!ArraySizeExpr)
      return false;

    const Expr *Stripped = *ArraySizeExpr;
    for (; auto *ICE = dyn_cast<ImplicitCastExpr>(Stripped);
         Stripped = ICE->getSubExpr())
      if (ICE->getCastKind() != CK_NoOp &&
          ICE->getCastKind() != CK_IntegralCast)
        break;

    PrimType SizeT = classifyPrim(Stripped->getType());

    if (PlacementDest) {
      if (!this->visit(PlacementDest))
        return false;
      if (!this->visit(Stripped))
        return false;
      if (!this->emitCheckNewTypeMismatchArray(SizeT, E, E))
        return false;
    } else {
      if (!this->visit(Stripped))
        return false;

      if (ElemT) {
        // N primitive elements.
        if (!this->emitAllocN(SizeT, *ElemT, E, IsNoThrow, E))
          return false;
      } else {
        // N Composite elements.
        if (!this->emitAllocCN(SizeT, Desc, IsNoThrow, E))
          return false;
      }
    }

    if (Init && !this->visitInitializer(Init))
      return false;

  } else {
    if (PlacementDest) {
      if (!this->visit(PlacementDest))
        return false;
      if (!this->emitCheckNewTypeMismatch(E, E))
        return false;
    } else {
      // Allocate just one element.
      if (!this->emitAlloc(Desc, E))
        return false;
    }

    if (Init) {
      if (ElemT) {
        if (!this->visit(Init))
          return false;

        if (!this->emitInit(*ElemT, E))
          return false;
      } else {
        // Composite.
        if (!this->visitInitializer(Init))
          return false;
      }
    }
  }

  if (DiscardResult)
    return this->emitPopPtr(E);

  return true;
}

template <class Emitter>
bool Compiler<Emitter>::VisitCXXDeleteExpr(const CXXDeleteExpr *E) {
  const Expr *Arg = E->getArgument();

  const FunctionDecl *OperatorDelete = E->getOperatorDelete();

  if (!OperatorDelete->isReplaceableGlobalAllocationFunction())
    return this->emitInvalidNewDeleteExpr(E, E);

  // Arg must be an lvalue.
  if (!this->visit(Arg))
    return false;

  return this->emitFree(E->isArrayForm(), E->isGlobalDelete(), E);
}

template <class Emitter>
bool Compiler<Emitter>::VisitBlockExpr(const BlockExpr *E) {
  if (DiscardResult)
    return true;

  const Function *Func = nullptr;
  if (auto F = Compiler<ByteCodeEmitter>(Ctx, P).compileObjCBlock(E))
    Func = F;

  if (!Func)
    return false;
  return this->emitGetFnPtr(Func, E);
}

template <class Emitter>
bool Compiler<Emitter>::VisitExpressionTraitExpr(const ExpressionTraitExpr *E) {
  assert(Ctx.getLangOpts().CPlusPlus);
  return this->emitConstBool(E->getValue(), E);
}

template <class Emitter>
bool Compiler<Emitter>::VisitCXXUuidofExpr(const CXXUuidofExpr *E) {
  if (DiscardResult)
    return true;
  assert(!Initializing);

  const MSGuidDecl *GuidDecl = E->getGuidDecl();
  const RecordDecl *RD = GuidDecl->getType()->getAsRecordDecl();
  assert(RD);
  // If the definiton of the result type is incomplete, just return a dummy.
  // If (and when) that is read from, we will fail, but not now.
  if (!RD->isCompleteDefinition())
    return this->emitDummyPtr(GuidDecl, E);

  std::optional<unsigned> GlobalIndex = P.getOrCreateGlobal(GuidDecl);
  if (!GlobalIndex)
    return false;
  if (!this->emitGetPtrGlobal(*GlobalIndex, E))
    return false;

  assert(this->getRecord(E->getType()));

  const APValue &V = GuidDecl->getAsAPValue();
  if (V.getKind() == APValue::None)
    return true;

  assert(V.isStruct());
  assert(V.getStructNumBases() == 0);
  if (!this->visitAPValueInitializer(V, E))
    return false;

  return this->emitFinishInit(E);
}

template <class Emitter>
bool Compiler<Emitter>::VisitRequiresExpr(const RequiresExpr *E) {
  assert(classifyPrim(E->getType()) == PT_Bool);
  if (DiscardResult)
    return true;
  return this->emitConstBool(E->isSatisfied(), E);
}

template <class Emitter>
bool Compiler<Emitter>::VisitConceptSpecializationExpr(
    const ConceptSpecializationExpr *E) {
  assert(classifyPrim(E->getType()) == PT_Bool);
  if (DiscardResult)
    return true;
  return this->emitConstBool(E->isSatisfied(), E);
}

template <class Emitter>
bool Compiler<Emitter>::VisitCXXRewrittenBinaryOperator(
    const CXXRewrittenBinaryOperator *E) {
  return this->delegate(E->getSemanticForm());
}

template <class Emitter>
bool Compiler<Emitter>::VisitPseudoObjectExpr(const PseudoObjectExpr *E) {

  for (const Expr *SemE : E->semantics()) {
    if (auto *OVE = dyn_cast<OpaqueValueExpr>(SemE)) {
      if (SemE == E->getResultExpr())
        return false;

      if (OVE->isUnique())
        continue;

      if (!this->discard(OVE))
        return false;
    } else if (SemE == E->getResultExpr()) {
      if (!this->delegate(SemE))
        return false;
    } else {
      if (!this->discard(SemE))
        return false;
    }
  }
  return true;
}

template <class Emitter>
bool Compiler<Emitter>::VisitPackIndexingExpr(const PackIndexingExpr *E) {
  return this->delegate(E->getSelectedExpr());
}

template <class Emitter>
bool Compiler<Emitter>::VisitRecoveryExpr(const RecoveryExpr *E) {
  return this->emitError(E);
}

template <class Emitter>
bool Compiler<Emitter>::VisitAddrLabelExpr(const AddrLabelExpr *E) {
  assert(E->getType()->isVoidPointerType());

  unsigned Offset = allocateLocalPrimitive(
      E->getLabel(), PT_Ptr, /*IsConst=*/true, /*IsExtended=*/false);

  return this->emitGetLocal(PT_Ptr, Offset, E);
}

template <class Emitter>
bool Compiler<Emitter>::VisitConvertVectorExpr(const ConvertVectorExpr *E) {
  assert(Initializing);
  const auto *VT = E->getType()->castAs<VectorType>();
  QualType ElemType = VT->getElementType();
  PrimType ElemT = classifyPrim(ElemType);
  const Expr *Src = E->getSrcExpr();
  QualType SrcType = Src->getType();
  PrimType SrcElemT = classifyVectorElementType(SrcType);

  unsigned SrcOffset = this->allocateLocalPrimitive(Src, PT_Ptr, true, false);
  if (!this->visit(Src))
    return false;
  if (!this->emitSetLocal(PT_Ptr, SrcOffset, E))
    return false;

  for (unsigned I = 0; I != VT->getNumElements(); ++I) {
    if (!this->emitGetLocal(PT_Ptr, SrcOffset, E))
      return false;
    if (!this->emitArrayElemPop(SrcElemT, I, E))
      return false;

    // Cast to the desired result element type.
    if (SrcElemT != ElemT) {
      if (!this->emitPrimCast(SrcElemT, ElemT, ElemType, E))
        return false;
    } else if (ElemType->isFloatingType() && SrcType != ElemType) {
      const auto *TargetSemantics = &Ctx.getFloatSemantics(ElemType);
      if (!this->emitCastFP(TargetSemantics, getRoundingMode(E), E))
        return false;
    }
    if (!this->emitInitElem(ElemT, I, E))
      return false;
  }

  return true;
}

template <class Emitter>
bool Compiler<Emitter>::VisitShuffleVectorExpr(const ShuffleVectorExpr *E) {
  assert(Initializing);
  assert(E->getNumSubExprs() > 2);

  const Expr *Vecs[] = {E->getExpr(0), E->getExpr(1)};
  const VectorType *VT = Vecs[0]->getType()->castAs<VectorType>();
  PrimType ElemT = classifyPrim(VT->getElementType());
  unsigned NumInputElems = VT->getNumElements();
  unsigned NumOutputElems = E->getNumSubExprs() - 2;
  assert(NumOutputElems > 0);

  // Save both input vectors to a local variable.
  unsigned VectorOffsets[2];
  for (unsigned I = 0; I != 2; ++I) {
    VectorOffsets[I] = this->allocateLocalPrimitive(
        Vecs[I], PT_Ptr, /*IsConst=*/true, /*IsExtended=*/false);
    if (!this->visit(Vecs[I]))
      return false;
    if (!this->emitSetLocal(PT_Ptr, VectorOffsets[I], E))
      return false;
  }
  for (unsigned I = 0; I != NumOutputElems; ++I) {
    APSInt ShuffleIndex = E->getShuffleMaskIdx(Ctx.getASTContext(), I);
    assert(ShuffleIndex >= -1);
    if (ShuffleIndex == -1)
      return this->emitInvalidShuffleVectorIndex(I, E);

    assert(ShuffleIndex < (NumInputElems * 2));
    if (!this->emitGetLocal(PT_Ptr,
                            VectorOffsets[ShuffleIndex >= NumInputElems], E))
      return false;
    unsigned InputVectorIndex = ShuffleIndex.getZExtValue() % NumInputElems;
    if (!this->emitArrayElemPop(ElemT, InputVectorIndex, E))
      return false;

    if (!this->emitInitElem(ElemT, I, E))
      return false;
  }

  return true;
}

template <class Emitter>
bool Compiler<Emitter>::VisitExtVectorElementExpr(
    const ExtVectorElementExpr *E) {
  const Expr *Base = E->getBase();
  assert(
      Base->getType()->isVectorType() ||
      Base->getType()->getAs<PointerType>()->getPointeeType()->isVectorType());

  SmallVector<uint32_t, 4> Indices;
  E->getEncodedElementAccess(Indices);

  if (Indices.size() == 1) {
    if (!this->visit(Base))
      return false;

    if (E->isGLValue()) {
      if (!this->emitConstUint32(Indices[0], E))
        return false;
      return this->emitArrayElemPtrPop(PT_Uint32, E);
    }
    // Else, also load the value.
    return this->emitArrayElemPop(classifyPrim(E->getType()), Indices[0], E);
  }

  // Create a local variable for the base.
  unsigned BaseOffset = allocateLocalPrimitive(Base, PT_Ptr, /*IsConst=*/true,
                                               /*IsExtended=*/false);
  if (!this->visit(Base))
    return false;
  if (!this->emitSetLocal(PT_Ptr, BaseOffset, E))
    return false;

  // Now the vector variable for the return value.
  if (!Initializing) {
    std::optional<unsigned> ResultIndex;
    ResultIndex = allocateLocal(E);
    if (!ResultIndex)
      return false;
    if (!this->emitGetPtrLocal(*ResultIndex, E))
      return false;
  }

  assert(Indices.size() == E->getType()->getAs<VectorType>()->getNumElements());

  PrimType ElemT =
      classifyPrim(E->getType()->getAs<VectorType>()->getElementType());
  uint32_t DstIndex = 0;
  for (uint32_t I : Indices) {
    if (!this->emitGetLocal(PT_Ptr, BaseOffset, E))
      return false;
    if (!this->emitArrayElemPop(ElemT, I, E))
      return false;
    if (!this->emitInitElem(ElemT, DstIndex, E))
      return false;
    ++DstIndex;
  }

  // Leave the result pointer on the stack.
  assert(!DiscardResult);
  return true;
}

template <class Emitter>
bool Compiler<Emitter>::VisitObjCBoxedExpr(const ObjCBoxedExpr *E) {
  const Expr *SubExpr = E->getSubExpr();
  if (!E->isExpressibleAsConstantInitializer())
    return this->discard(SubExpr) && this->emitInvalid(E);

  if (DiscardResult)
    return true;

  assert(classifyPrim(E) == PT_Ptr);
  return this->emitDummyPtr(E, E);
}

template <class Emitter>
bool Compiler<Emitter>::VisitCXXStdInitializerListExpr(
    const CXXStdInitializerListExpr *E) {
  const Expr *SubExpr = E->getSubExpr();
  const ConstantArrayType *ArrayType =
      Ctx.getASTContext().getAsConstantArrayType(SubExpr->getType());
  const Record *R = getRecord(E->getType());
  assert(Initializing);
  assert(SubExpr->isGLValue());

  if (!this->visit(SubExpr))
    return false;
  if (!this->emitConstUint8(0, E))
    return false;
  if (!this->emitArrayElemPtrPopUint8(E))
    return false;
  if (!this->emitInitFieldPtr(R->getField(0u)->Offset, E))
    return false;

  PrimType SecondFieldT = classifyPrim(R->getField(1u)->Decl->getType());
  if (isIntegralType(SecondFieldT)) {
    if (!this->emitConst(static_cast<APSInt>(ArrayType->getSize()),
                         SecondFieldT, E))
      return false;
    return this->emitInitField(SecondFieldT, R->getField(1u)->Offset, E);
  }
  assert(SecondFieldT == PT_Ptr);

  if (!this->emitGetFieldPtr(R->getField(0u)->Offset, E))
    return false;
  if (!this->emitExpandPtr(E))
    return false;
  if (!this->emitConst(static_cast<APSInt>(ArrayType->getSize()), PT_Uint64, E))
    return false;
  if (!this->emitArrayElemPtrPop(PT_Uint64, E))
    return false;
  return this->emitInitFieldPtr(R->getField(1u)->Offset, E);
}

template <class Emitter>
bool Compiler<Emitter>::VisitStmtExpr(const StmtExpr *E) {
  BlockScope<Emitter> BS(this);
  StmtExprScope<Emitter> SS(this);

  const CompoundStmt *CS = E->getSubStmt();
  const Stmt *Result = CS->getStmtExprResult();
  for (const Stmt *S : CS->body()) {
    if (S != Result) {
      if (!this->visitStmt(S))
        return false;
      continue;
    }

    assert(S == Result);
    if (const Expr *ResultExpr = dyn_cast<Expr>(S))
      return this->delegate(ResultExpr);
    return this->emitUnsupported(E);
  }

  return BS.destroyLocals();
}

template <class Emitter> bool Compiler<Emitter>::discard(const Expr *E) {
  OptionScope<Emitter> Scope(this, /*NewDiscardResult=*/true,
                             /*NewInitializing=*/false);
  return this->Visit(E);
}

template <class Emitter> bool Compiler<Emitter>::delegate(const Expr *E) {
  // We're basically doing:
  // OptionScope<Emitter> Scope(this, DicardResult, Initializing);
  // but that's unnecessary of course.
  return this->Visit(E);
}

template <class Emitter> bool Compiler<Emitter>::visit(const Expr *E) {
  if (E->getType().isNull())
    return false;

  if (E->getType()->isVoidType())
    return this->discard(E);

  // Create local variable to hold the return value.
  if (!E->isGLValue() && !E->getType()->isAnyComplexType() &&
      !classify(E->getType())) {
    std::optional<unsigned> LocalIndex = allocateLocal(E);
    if (!LocalIndex)
      return false;

    if (!this->emitGetPtrLocal(*LocalIndex, E))
      return false;
    return this->visitInitializer(E);
  }

  //  Otherwise,we have a primitive return value, produce the value directly
  //  and push it on the stack.
  OptionScope<Emitter> Scope(this, /*NewDiscardResult=*/false,
                             /*NewInitializing=*/false);
  return this->Visit(E);
}

template <class Emitter>
bool Compiler<Emitter>::visitInitializer(const Expr *E) {
  assert(!classify(E->getType()));

  OptionScope<Emitter> Scope(this, /*NewDiscardResult=*/false,
                             /*NewInitializing=*/true);
  return this->Visit(E);
}

template <class Emitter> bool Compiler<Emitter>::visitBool(const Expr *E) {
  std::optional<PrimType> T = classify(E->getType());
  if (!T) {
    // Convert complex values to bool.
    if (E->getType()->isAnyComplexType()) {
      if (!this->visit(E))
        return false;
      return this->emitComplexBoolCast(E);
    }
    return false;
  }

  if (!this->visit(E))
    return false;

  if (T == PT_Bool)
    return true;

  // Convert pointers to bool.
  if (T == PT_Ptr || T == PT_FnPtr) {
    if (!this->emitNull(*T, 0, nullptr, E))
      return false;
    return this->emitNE(*T, E);
  }

  // Or Floats.
  if (T == PT_Float)
    return this->emitCastFloatingIntegralBool(getFPOptions(E), E);

  // Or anything else we can.
  return this->emitCast(*T, PT_Bool, E);
}

template <class Emitter>
bool Compiler<Emitter>::visitZeroInitializer(PrimType T, QualType QT,
                                             const Expr *E) {
  switch (T) {
  case PT_Bool:
    return this->emitZeroBool(E);
  case PT_Sint8:
    return this->emitZeroSint8(E);
  case PT_Uint8:
    return this->emitZeroUint8(E);
  case PT_Sint16:
    return this->emitZeroSint16(E);
  case PT_Uint16:
    return this->emitZeroUint16(E);
  case PT_Sint32:
    return this->emitZeroSint32(E);
  case PT_Uint32:
    return this->emitZeroUint32(E);
  case PT_Sint64:
    return this->emitZeroSint64(E);
  case PT_Uint64:
    return this->emitZeroUint64(E);
  case PT_IntAP:
    return this->emitZeroIntAP(Ctx.getBitWidth(QT), E);
  case PT_IntAPS:
    return this->emitZeroIntAPS(Ctx.getBitWidth(QT), E);
  case PT_Ptr:
    return this->emitNullPtr(Ctx.getASTContext().getTargetNullPointerValue(QT),
                             nullptr, E);
  case PT_FnPtr:
    return this->emitNullFnPtr(0, nullptr, E);
  case PT_MemberPtr:
    return this->emitNullMemberPtr(0, nullptr, E);
  case PT_Float:
    return this->emitConstFloat(APFloat::getZero(Ctx.getFloatSemantics(QT)), E);
  case PT_FixedPoint: {
    auto Sem = Ctx.getASTContext().getFixedPointSemantics(E->getType());
    return this->emitConstFixedPoint(FixedPoint::zero(Sem), E);
  }
    llvm_unreachable("Implement");
  }
  llvm_unreachable("unknown primitive type");
}

template <class Emitter>
bool Compiler<Emitter>::visitZeroRecordInitializer(const Record *R,
                                                   const Expr *E) {
  assert(E);
  assert(R);
  // Fields
  for (const Record::Field &Field : R->fields()) {
    if (Field.Decl->isUnnamedBitField())
      continue;

    const Descriptor *D = Field.Desc;
    if (D->isPrimitive()) {
      QualType QT = D->getType();
      PrimType T = classifyPrim(D->getType());
      if (!this->visitZeroInitializer(T, QT, E))
        return false;
      if (!this->emitInitField(T, Field.Offset, E))
        return false;
      if (R->isUnion())
        break;
      continue;
    }

    if (!this->emitGetPtrField(Field.Offset, E))
      return false;

    if (D->isPrimitiveArray()) {
      QualType ET = D->getElemQualType();
      PrimType T = classifyPrim(ET);
      for (uint32_t I = 0, N = D->getNumElems(); I != N; ++I) {
        if (!this->visitZeroInitializer(T, ET, E))
          return false;
        if (!this->emitInitElem(T, I, E))
          return false;
      }
    } else if (D->isCompositeArray()) {
      // Can't be a vector or complex field.
      if (!this->visitZeroArrayInitializer(D->getType(), E))
        return false;
    } else if (D->isRecord()) {
      if (!this->visitZeroRecordInitializer(D->ElemRecord, E))
        return false;
    } else {
      assert(false);
    }

    if (!this->emitFinishInitPop(E))
      return false;

    // C++11 [dcl.init]p5: If T is a (possibly cv-qualified) union type, the
    // object's first non-static named data member is zero-initialized
    if (R->isUnion())
      break;
  }

  for (const Record::Base &B : R->bases()) {
    if (!this->emitGetPtrBase(B.Offset, E))
      return false;
    if (!this->visitZeroRecordInitializer(B.R, E))
      return false;
    if (!this->emitFinishInitPop(E))
      return false;
  }

  // FIXME: Virtual bases.

  return true;
}

template <class Emitter>
bool Compiler<Emitter>::visitZeroArrayInitializer(QualType T, const Expr *E) {
  assert(T->isArrayType() || T->isAnyComplexType() || T->isVectorType());
  const ArrayType *AT = T->getAsArrayTypeUnsafe();
  QualType ElemType = AT->getElementType();
  size_t NumElems = cast<ConstantArrayType>(AT)->getZExtSize();

  if (std::optional<PrimType> ElemT = classify(ElemType)) {
    for (size_t I = 0; I != NumElems; ++I) {
      if (!this->visitZeroInitializer(*ElemT, ElemType, E))
        return false;
      if (!this->emitInitElem(*ElemT, I, E))
        return false;
    }
    return true;
  } else if (ElemType->isRecordType()) {
    const Record *R = getRecord(ElemType);

    for (size_t I = 0; I != NumElems; ++I) {
      if (!this->emitConstUint32(I, E))
        return false;
      if (!this->emitArrayElemPtr(PT_Uint32, E))
        return false;
      if (!this->visitZeroRecordInitializer(R, E))
        return false;
      if (!this->emitPopPtr(E))
        return false;
    }
    return true;
  } else if (ElemType->isArrayType()) {
    for (size_t I = 0; I != NumElems; ++I) {
      if (!this->emitConstUint32(I, E))
        return false;
      if (!this->emitArrayElemPtr(PT_Uint32, E))
        return false;
      if (!this->visitZeroArrayInitializer(ElemType, E))
        return false;
      if (!this->emitPopPtr(E))
        return false;
    }
    return true;
  }

  return false;
}

template <class Emitter>
template <typename T>
bool Compiler<Emitter>::emitConst(T Value, PrimType Ty, const Expr *E) {
  switch (Ty) {
  case PT_Sint8:
    return this->emitConstSint8(Value, E);
  case PT_Uint8:
    return this->emitConstUint8(Value, E);
  case PT_Sint16:
    return this->emitConstSint16(Value, E);
  case PT_Uint16:
    return this->emitConstUint16(Value, E);
  case PT_Sint32:
    return this->emitConstSint32(Value, E);
  case PT_Uint32:
    return this->emitConstUint32(Value, E);
  case PT_Sint64:
    return this->emitConstSint64(Value, E);
  case PT_Uint64:
    return this->emitConstUint64(Value, E);
  case PT_Bool:
    return this->emitConstBool(Value, E);
  case PT_Ptr:
  case PT_FnPtr:
  case PT_MemberPtr:
  case PT_Float:
  case PT_IntAP:
  case PT_IntAPS:
  case PT_FixedPoint:
    llvm_unreachable("Invalid integral type");
    break;
  }
  llvm_unreachable("unknown primitive type");
}

template <class Emitter>
template <typename T>
bool Compiler<Emitter>::emitConst(T Value, const Expr *E) {
  return this->emitConst(Value, classifyPrim(E->getType()), E);
}

template <class Emitter>
bool Compiler<Emitter>::emitConst(const APSInt &Value, PrimType Ty,
                                  const Expr *E) {
  if (Ty == PT_IntAPS)
    return this->emitConstIntAPS(Value, E);
  if (Ty == PT_IntAP)
    return this->emitConstIntAP(Value, E);

  if (Value.isSigned())
    return this->emitConst(Value.getSExtValue(), Ty, E);
  return this->emitConst(Value.getZExtValue(), Ty, E);
}

template <class Emitter>
bool Compiler<Emitter>::emitConst(const APSInt &Value, const Expr *E) {
  return this->emitConst(Value, classifyPrim(E->getType()), E);
}

template <class Emitter>
unsigned Compiler<Emitter>::allocateLocalPrimitive(DeclTy &&Src, PrimType Ty,
                                                   bool IsConst,
                                                   bool IsExtended) {
  // Make sure we don't accidentally register the same decl twice.
  if (const auto *VD =
          dyn_cast_if_present<ValueDecl>(Src.dyn_cast<const Decl *>())) {
    assert(!P.getGlobal(VD));
    assert(!Locals.contains(VD));
    (void)VD;
  }

  // FIXME: There are cases where Src.is<Expr*>() is wrong, e.g.
  //   (int){12} in C. Consider using Expr::isTemporaryObject() instead
  //   or isa<MaterializeTemporaryExpr>().
  Descriptor *D = P.createDescriptor(Src, Ty, Descriptor::InlineDescMD, IsConst,
                                     isa<const Expr *>(Src));
  Scope::Local Local = this->createLocal(D);
  if (auto *VD = dyn_cast_if_present<ValueDecl>(Src.dyn_cast<const Decl *>()))
    Locals.insert({VD, Local});
  VarScope->add(Local, IsExtended);
  return Local.Offset;
}

template <class Emitter>
std::optional<unsigned>
Compiler<Emitter>::allocateLocal(DeclTy &&Src, QualType Ty,
                                 const ValueDecl *ExtendingDecl) {
  // Make sure we don't accidentally register the same decl twice.
  if ([[maybe_unused]] const auto *VD =
          dyn_cast_if_present<ValueDecl>(Src.dyn_cast<const Decl *>())) {
    assert(!P.getGlobal(VD));
    assert(!Locals.contains(VD));
  }

  const ValueDecl *Key = nullptr;
  const Expr *Init = nullptr;
  bool IsTemporary = false;
  if (auto *VD = dyn_cast_if_present<ValueDecl>(Src.dyn_cast<const Decl *>())) {
    Key = VD;
    Ty = VD->getType();

    if (const auto *VarD = dyn_cast<VarDecl>(VD))
      Init = VarD->getInit();
  }
  if (auto *E = Src.dyn_cast<const Expr *>()) {
    IsTemporary = true;
    if (Ty.isNull())
      Ty = E->getType();
  }

  Descriptor *D = P.createDescriptor(
      Src, Ty.getTypePtr(), Descriptor::InlineDescMD, Ty.isConstQualified(),
      IsTemporary, /*IsMutable=*/false, Init);
  if (!D)
    return std::nullopt;

  Scope::Local Local = this->createLocal(D);
  if (Key)
    Locals.insert({Key, Local});
  if (ExtendingDecl)
    VarScope->addExtended(Local, ExtendingDecl);
  else
    VarScope->add(Local, false);
  return Local.Offset;
}

template <class Emitter>
unsigned Compiler<Emitter>::allocateTemporary(const Expr *E) {
  QualType Ty = E->getType();
  assert(!Ty->isRecordType());

  Descriptor *D = P.createDescriptor(
      E, Ty.getTypePtr(), Descriptor::InlineDescMD, Ty.isConstQualified(),
      /*IsTemporary=*/true, /*IsMutable=*/false, /*Init=*/nullptr);
  assert(D);

  Scope::Local Local = this->createLocal(D);
  VariableScope<Emitter> *S = VarScope;
  assert(S);
  // Attach to topmost scope.
  while (S->getParent())
    S = S->getParent();
  assert(S && !S->getParent());
  S->addLocal(Local);
  return Local.Offset;
}

template <class Emitter>
const RecordType *Compiler<Emitter>::getRecordTy(QualType Ty) {
  if (const PointerType *PT = dyn_cast<PointerType>(Ty))
    return PT->getPointeeType()->getAs<RecordType>();
  return Ty->getAs<RecordType>();
}

template <class Emitter> Record *Compiler<Emitter>::getRecord(QualType Ty) {
  if (const auto *RecordTy = getRecordTy(Ty))
    return getRecord(RecordTy->getDecl());
  return nullptr;
}

template <class Emitter>
Record *Compiler<Emitter>::getRecord(const RecordDecl *RD) {
  return P.getOrCreateRecord(RD);
}

template <class Emitter>
const Function *Compiler<Emitter>::getFunction(const FunctionDecl *FD) {
  return Ctx.getOrCreateFunction(FD);
}

template <class Emitter>
bool Compiler<Emitter>::visitExpr(const Expr *E, bool DestroyToplevelScope) {
  LocalScope<Emitter> RootScope(this);

  // If we won't destroy the toplevel scope, check for memory leaks first.
  if (!DestroyToplevelScope) {
    if (!this->emitCheckAllocations(E))
      return false;
  }

  auto maybeDestroyLocals = [&]() -> bool {
    if (DestroyToplevelScope)
      return RootScope.destroyLocals() && this->emitCheckAllocations(E);
    return this->emitCheckAllocations(E);
  };

  // Void expressions.
  if (E->getType()->isVoidType()) {
    if (!visit(E))
      return false;
    return this->emitRetVoid(E) && maybeDestroyLocals();
  }

  // Expressions with a primitive return type.
  if (std::optional<PrimType> T = classify(E)) {
    if (!visit(E))
      return false;

    return this->emitRet(*T, E) && maybeDestroyLocals();
  }

  // Expressions with a composite return type.
  // For us, that means everything we don't
  // have a PrimType for.
  if (std::optional<unsigned> LocalOffset = this->allocateLocal(E)) {
    if (!this->emitGetPtrLocal(*LocalOffset, E))
      return false;

    if (!visitInitializer(E))
      return false;

    if (!this->emitFinishInit(E))
      return false;
    // We are destroying the locals AFTER the Ret op.
    // The Ret op needs to copy the (alive) values, but the
    // destructors may still turn the entire expression invalid.
    return this->emitRetValue(E) && maybeDestroyLocals();
  }

  return maybeDestroyLocals() && this->emitCheckAllocations(E) && false;
}

template <class Emitter>
VarCreationState Compiler<Emitter>::visitDecl(const VarDecl *VD) {

  auto R = this->visitVarDecl(VD, /*Toplevel=*/true);

  if (R.notCreated())
    return R;

  if (R)
    return true;

  if (!R && Context::shouldBeGloballyIndexed(VD)) {
    if (auto GlobalIndex = P.getGlobal(VD)) {
      Block *GlobalBlock = P.getGlobal(*GlobalIndex);
      GlobalInlineDescriptor &GD =
          *reinterpret_cast<GlobalInlineDescriptor *>(GlobalBlock->rawData());

      GD.InitState = GlobalInitState::InitializerFailed;
      GlobalBlock->invokeDtor();
    }
  }

  return R;
}

/// Toplevel visitDeclAndReturn().
/// We get here from evaluateAsInitializer().
/// We need to evaluate the initializer and return its value.
template <class Emitter>
bool Compiler<Emitter>::visitDeclAndReturn(const VarDecl *VD,
                                           bool ConstantContext) {
  std::optional<PrimType> VarT = classify(VD->getType());

  // We only create variables if we're evaluating in a constant context.
  // Otherwise, just evaluate the initializer and return it.
  if (!ConstantContext) {
    DeclScope<Emitter> LS(this, VD);
    if (!this->visit(VD->getAnyInitializer()))
      return false;
    return this->emitRet(VarT.value_or(PT_Ptr), VD) && LS.destroyLocals() &&
           this->emitCheckAllocations(VD);
  }

  LocalScope<Emitter> VDScope(this, VD);
  if (!this->visitVarDecl(VD, /*Toplevel=*/true))
    return false;

  if (Context::shouldBeGloballyIndexed(VD)) {
    auto GlobalIndex = P.getGlobal(VD);
    assert(GlobalIndex); // visitVarDecl() didn't return false.
    if (VarT) {
      if (!this->emitGetGlobalUnchecked(*VarT, *GlobalIndex, VD))
        return false;
    } else {
      if (!this->emitGetPtrGlobal(*GlobalIndex, VD))
        return false;
    }
  } else {
    auto Local = Locals.find(VD);
    assert(Local != Locals.end()); // Same here.
    if (VarT) {
      if (!this->emitGetLocal(*VarT, Local->second.Offset, VD))
        return false;
    } else {
      if (!this->emitGetPtrLocal(Local->second.Offset, VD))
        return false;
    }
  }

  // Return the value.
  if (!this->emitRet(VarT.value_or(PT_Ptr), VD)) {
    // If the Ret above failed and this is a global variable, mark it as
    // uninitialized, even everything else succeeded.
    if (Context::shouldBeGloballyIndexed(VD)) {
      auto GlobalIndex = P.getGlobal(VD);
      assert(GlobalIndex);
      Block *GlobalBlock = P.getGlobal(*GlobalIndex);
      GlobalInlineDescriptor &GD =
          *reinterpret_cast<GlobalInlineDescriptor *>(GlobalBlock->rawData());

      GD.InitState = GlobalInitState::InitializerFailed;
      GlobalBlock->invokeDtor();
    }
    return false;
  }

  return VDScope.destroyLocals() && this->emitCheckAllocations(VD);
}

template <class Emitter>
VarCreationState Compiler<Emitter>::visitVarDecl(const VarDecl *VD,
                                                 bool Toplevel) {
  // We don't know what to do with these, so just return false.
  if (VD->getType().isNull())
    return false;

  // This case is EvalEmitter-only. If we won't create any instructions for the
  // initializer anyway, don't bother creating the variable in the first place.
  if (!this->isActive())
    return VarCreationState::NotCreated();

  const Expr *Init = VD->getInit();
  std::optional<PrimType> VarT = classify(VD->getType());

  if (Init && Init->isValueDependent())
    return false;

  if (Context::shouldBeGloballyIndexed(VD)) {
    auto checkDecl = [&]() -> bool {
      bool NeedsOp = !Toplevel && VD->isLocalVarDecl() && VD->isStaticLocal();
      return !NeedsOp || this->emitCheckDecl(VD, VD);
    };

    auto initGlobal = [&](unsigned GlobalIndex) -> bool {
      assert(Init);

      if (VarT) {
        if (!this->visit(Init))
          return checkDecl() && false;

        return checkDecl() && this->emitInitGlobal(*VarT, GlobalIndex, VD);
      }

      if (!checkDecl())
        return false;

      if (!this->emitGetPtrGlobal(GlobalIndex, Init))
        return false;

      if (!visitInitializer(Init))
        return false;

      if (!this->emitFinishInit(Init))
        return false;

      return this->emitPopPtr(Init);
    };

    DeclScope<Emitter> LocalScope(this, VD);

    // We've already seen and initialized this global.
    if (std::optional<unsigned> GlobalIndex = P.getGlobal(VD)) {
      if (P.getPtrGlobal(*GlobalIndex).isInitialized())
        return checkDecl();

      // The previous attempt at initialization might've been unsuccessful,
      // so let's try this one.
      return Init && checkDecl() && initGlobal(*GlobalIndex);
    }

    std::optional<unsigned> GlobalIndex = P.createGlobal(VD, Init);

    if (!GlobalIndex)
      return false;

    return !Init || (checkDecl() && initGlobal(*GlobalIndex));
  } else {
    InitLinkScope<Emitter> ILS(this, InitLink::Decl(VD));

    if (VarT) {
      unsigned Offset = this->allocateLocalPrimitive(
          VD, *VarT, VD->getType().isConstQualified());
      if (Init) {
        // If this is a toplevel declaration, create a scope for the
        // initializer.
        if (Toplevel) {
          LocalScope<Emitter> Scope(this);
          if (!this->visit(Init))
            return false;
          return this->emitSetLocal(*VarT, Offset, VD) && Scope.destroyLocals();
        } else {
          if (!this->visit(Init))
            return false;
          return this->emitSetLocal(*VarT, Offset, VD);
        }
      }
    } else {
      if (std::optional<unsigned> Offset = this->allocateLocal(VD)) {
        if (!Init)
          return true;

        if (!this->emitGetPtrLocal(*Offset, Init))
          return false;

        if (!visitInitializer(Init))
          return false;

        if (!this->emitFinishInit(Init))
          return false;

        return this->emitPopPtr(Init);
      }
      return false;
    }
    return true;
  }

  return false;
}

template <class Emitter>
bool Compiler<Emitter>::visitAPValue(const APValue &Val, PrimType ValType,
                                     const Expr *E) {
  assert(!DiscardResult);
  if (Val.isInt())
    return this->emitConst(Val.getInt(), ValType, E);
  else if (Val.isFloat())
    return this->emitConstFloat(Val.getFloat(), E);

  if (Val.isLValue()) {
    if (Val.isNullPointer())
      return this->emitNull(ValType, 0, nullptr, E);
    APValue::LValueBase Base = Val.getLValueBase();
    if (const Expr *BaseExpr = Base.dyn_cast<const Expr *>())
      return this->visit(BaseExpr);
    else if (const auto *VD = Base.dyn_cast<const ValueDecl *>()) {
      return this->visitDeclRef(VD, E);
    }
  } else if (Val.isMemberPointer()) {
    if (const ValueDecl *MemberDecl = Val.getMemberPointerDecl())
      return this->emitGetMemberPtr(MemberDecl, E);
    return this->emitNullMemberPtr(0, nullptr, E);
  }

  return false;
}

template <class Emitter>
bool Compiler<Emitter>::visitAPValueInitializer(const APValue &Val,
                                                const Expr *E) {

  if (Val.isStruct()) {
    const Record *R = this->getRecord(E->getType());
    assert(R);
    for (unsigned I = 0, N = Val.getStructNumFields(); I != N; ++I) {
      const APValue &F = Val.getStructField(I);
      const Record::Field *RF = R->getField(I);

      if (F.isInt() || F.isFloat() || F.isLValue() || F.isMemberPointer()) {
        PrimType T = classifyPrim(RF->Decl->getType());
        if (!this->visitAPValue(F, T, E))
          return false;
        if (!this->emitInitField(T, RF->Offset, E))
          return false;
      } else if (F.isArray()) {
        assert(RF->Desc->isPrimitiveArray());
        const auto *ArrType = RF->Decl->getType()->getAsArrayTypeUnsafe();
        PrimType ElemT = classifyPrim(ArrType->getElementType());
        assert(ArrType);

        if (!this->emitGetPtrField(RF->Offset, E))
          return false;

        for (unsigned A = 0, AN = F.getArraySize(); A != AN; ++A) {
          if (!this->visitAPValue(F.getArrayInitializedElt(A), ElemT, E))
            return false;
          if (!this->emitInitElem(ElemT, A, E))
            return false;
        }

        if (!this->emitPopPtr(E))
          return false;
      } else if (F.isStruct() || F.isUnion()) {
        if (!this->emitGetPtrField(RF->Offset, E))
          return false;
        if (!this->visitAPValueInitializer(F, E))
          return false;
        if (!this->emitPopPtr(E))
          return false;
      } else {
        assert(false && "I don't think this should be possible");
      }
    }
    return true;
  } else if (Val.isUnion()) {
    const FieldDecl *UnionField = Val.getUnionField();
    const Record *R = this->getRecord(UnionField->getParent());
    assert(R);
    const APValue &F = Val.getUnionValue();
    const Record::Field *RF = R->getField(UnionField);
    PrimType T = classifyPrim(RF->Decl->getType());
    if (!this->visitAPValue(F, T, E))
      return false;
    return this->emitInitField(T, RF->Offset, E);
  }
  // TODO: Other types.

  return false;
}

template <class Emitter>
bool Compiler<Emitter>::VisitBuiltinCallExpr(const CallExpr *E,
                                             unsigned BuiltinID) {
  const Function *Func = getFunction(E->getDirectCallee());
  if (!Func)
    return false;

  // For these, we're expected to ultimately return an APValue pointing
  // to the CallExpr. This is needed to get the correct codegen.
  if (BuiltinID == Builtin::BI__builtin___CFStringMakeConstantString ||
      BuiltinID == Builtin::BI__builtin___NSStringMakeConstantString ||
      BuiltinID == Builtin::BI__builtin_ptrauth_sign_constant ||
      BuiltinID == Builtin::BI__builtin_function_start) {
    if (DiscardResult)
      return true;
    return this->emitDummyPtr(E, E);
  }

  QualType ReturnType = E->getType();
  std::optional<PrimType> ReturnT = classify(E);

  // Non-primitive return type. Prepare storage.
  if (!Initializing && !ReturnT && !ReturnType->isVoidType()) {
    std::optional<unsigned> LocalIndex = allocateLocal(E);
    if (!LocalIndex)
      return false;
    if (!this->emitGetPtrLocal(*LocalIndex, E))
      return false;
  }

  if (!Func->isUnevaluatedBuiltin()) {
    // Put arguments on the stack.
    for (const auto *Arg : E->arguments()) {
      if (!this->visit(Arg))
        return false;
    }
  }

  if (!this->emitCallBI(Func, E, BuiltinID, E))
    return false;

  if (DiscardResult && !ReturnType->isVoidType()) {
    assert(ReturnT);
    return this->emitPop(*ReturnT, E);
  }

  return true;
}

template <class Emitter>
bool Compiler<Emitter>::VisitCallExpr(const CallExpr *E) {
  if (unsigned BuiltinID = E->getBuiltinCallee())
    return VisitBuiltinCallExpr(E, BuiltinID);

  const FunctionDecl *FuncDecl = E->getDirectCallee();
  // Calls to replaceable operator new/operator delete.
  if (FuncDecl && FuncDecl->isReplaceableGlobalAllocationFunction()) {
    if (FuncDecl->getDeclName().getCXXOverloadedOperator() == OO_New ||
        FuncDecl->getDeclName().getCXXOverloadedOperator() == OO_Array_New) {
      return VisitBuiltinCallExpr(E, Builtin::BI__builtin_operator_new);
    } else {
      assert(FuncDecl->getDeclName().getCXXOverloadedOperator() == OO_Delete);
      return VisitBuiltinCallExpr(E, Builtin::BI__builtin_operator_delete);
    }
  }
  // Explicit calls to trivial destructors
  if (const auto *DD = dyn_cast_if_present<CXXDestructorDecl>(FuncDecl);
      DD && DD->isTrivial())
    return true;

  QualType ReturnType = E->getCallReturnType(Ctx.getASTContext());
  std::optional<PrimType> T = classify(ReturnType);
  bool HasRVO = !ReturnType->isVoidType() && !T;

  if (HasRVO) {
    if (DiscardResult) {
      // If we need to discard the return value but the function returns its
      // value via an RVO pointer, we need to create one such pointer just
      // for this call.
      if (std::optional<unsigned> LocalIndex = allocateLocal(E)) {
        if (!this->emitGetPtrLocal(*LocalIndex, E))
          return false;
      }
    } else {
      // We need the result. Prepare a pointer to return or
      // dup the current one.
      if (!Initializing) {
        if (std::optional<unsigned> LocalIndex = allocateLocal(E)) {
          if (!this->emitGetPtrLocal(*LocalIndex, E))
            return false;
        }
      }
      if (!this->emitDupPtr(E))
        return false;
    }
  }

  SmallVector<const Expr *, 8> Args(
      llvm::ArrayRef(E->getArgs(), E->getNumArgs()));

  bool IsAssignmentOperatorCall = false;
  if (const auto *OCE = dyn_cast<CXXOperatorCallExpr>(E);
      OCE && OCE->isAssignmentOp()) {
    // Just like with regular assignments, we need to special-case assignment
    // operators here and evaluate the RHS (the second arg) before the LHS (the
    // first arg. We fix this by using a Flip op later.
    assert(Args.size() == 2);
    IsAssignmentOperatorCall = true;
    std::reverse(Args.begin(), Args.end());
  }
  // Calling a static operator will still
  // pass the instance, but we don't need it.
  // Discard it here.
  if (isa<CXXOperatorCallExpr>(E)) {
    if (const auto *MD = dyn_cast_if_present<CXXMethodDecl>(FuncDecl);
        MD && MD->isStatic()) {
      if (!this->discard(E->getArg(0)))
        return false;
      // Drop first arg.
      Args.erase(Args.begin());
    }
  }

  std::optional<unsigned> CalleeOffset;
  // Add the (optional, implicit) This pointer.
  if (const auto *MC = dyn_cast<CXXMemberCallExpr>(E)) {
    if (!FuncDecl && classifyPrim(E->getCallee()) == PT_MemberPtr) {
      // If we end up creating a CallPtr op for this, we need the base of the
      // member pointer as the instance pointer, and later extract the function
      // decl as the function pointer.
      const Expr *Callee = E->getCallee();
      CalleeOffset =
          this->allocateLocalPrimitive(Callee, PT_MemberPtr, true, false);
      if (!this->visit(Callee))
        return false;
      if (!this->emitSetLocal(PT_MemberPtr, *CalleeOffset, E))
        return false;
      if (!this->emitGetLocal(PT_MemberPtr, *CalleeOffset, E))
        return false;
      if (!this->emitGetMemberPtrBase(E))
        return false;
    } else if (!this->visit(MC->getImplicitObjectArgument())) {
      return false;
    }
  } else if (!FuncDecl) {
    const Expr *Callee = E->getCallee();
    CalleeOffset = this->allocateLocalPrimitive(Callee, PT_FnPtr, true, false);
    if (!this->visit(Callee))
      return false;
    if (!this->emitSetLocal(PT_FnPtr, *CalleeOffset, E))
      return false;
  }

  llvm::BitVector NonNullArgs = collectNonNullArgs(FuncDecl, Args);
  // Put arguments on the stack.
  unsigned ArgIndex = 0;
  for (const auto *Arg : Args) {
    if (!this->visit(Arg))
      return false;

    // If we know the callee already, check the known parametrs for nullability.
    if (FuncDecl && NonNullArgs[ArgIndex]) {
      PrimType ArgT = classify(Arg).value_or(PT_Ptr);
      if (ArgT == PT_Ptr || ArgT == PT_FnPtr) {
        if (!this->emitCheckNonNullArg(ArgT, Arg))
          return false;
      }
    }
    ++ArgIndex;
  }

  // Undo the argument reversal we did earlier.
  if (IsAssignmentOperatorCall) {
    assert(Args.size() == 2);
    PrimType Arg1T = classify(Args[0]).value_or(PT_Ptr);
    PrimType Arg2T = classify(Args[1]).value_or(PT_Ptr);
    if (!this->emitFlip(Arg2T, Arg1T, E))
      return false;
  }

  if (FuncDecl) {
    const Function *Func = getFunction(FuncDecl);
    if (!Func)
      return false;
    assert(HasRVO == Func->hasRVO());

    bool HasQualifier = false;
    if (const auto *ME = dyn_cast<MemberExpr>(E->getCallee()))
      HasQualifier = ME->hasQualifier();

    bool IsVirtual = false;
    if (const auto *MD = dyn_cast<CXXMethodDecl>(FuncDecl))
      IsVirtual = MD->isVirtual();

    // In any case call the function. The return value will end up on the stack
    // and if the function has RVO, we already have the pointer on the stack to
    // write the result into.
    if (IsVirtual && !HasQualifier) {
      uint32_t VarArgSize = 0;
      unsigned NumParams =
          Func->getNumWrittenParams() + isa<CXXOperatorCallExpr>(E);
      for (unsigned I = NumParams, N = E->getNumArgs(); I != N; ++I)
        VarArgSize += align(primSize(classify(E->getArg(I)).value_or(PT_Ptr)));

      if (!this->emitCallVirt(Func, VarArgSize, E))
        return false;
    } else if (Func->isVariadic()) {
      uint32_t VarArgSize = 0;
      unsigned NumParams =
          Func->getNumWrittenParams() + isa<CXXOperatorCallExpr>(E);
      for (unsigned I = NumParams, N = E->getNumArgs(); I != N; ++I)
        VarArgSize += align(primSize(classify(E->getArg(I)).value_or(PT_Ptr)));
      if (!this->emitCallVar(Func, VarArgSize, E))
        return false;
    } else {
      if (!this->emitCall(Func, 0, E))
        return false;
    }
  } else {
    // Indirect call. Visit the callee, which will leave a FunctionPointer on
    // the stack. Cleanup of the returned value if necessary will be done after
    // the function call completed.

    // Sum the size of all args from the call expr.
    uint32_t ArgSize = 0;
    for (unsigned I = 0, N = E->getNumArgs(); I != N; ++I)
      ArgSize += align(primSize(classify(E->getArg(I)).value_or(PT_Ptr)));

    // Get the callee, either from a member pointer or function pointer saved in
    // CalleeOffset.
    if (isa<CXXMemberCallExpr>(E) && CalleeOffset) {
      if (!this->emitGetLocal(PT_MemberPtr, *CalleeOffset, E))
        return false;
      if (!this->emitGetMemberPtrDecl(E))
        return false;
    } else {
      if (!this->emitGetLocal(PT_FnPtr, *CalleeOffset, E))
        return false;
    }
    if (!this->emitCallPtr(ArgSize, E, E))
      return false;
  }

  // Cleanup for discarded return values.
  if (DiscardResult && !ReturnType->isVoidType() && T)
    return this->emitPop(*T, E);

  return true;
}

template <class Emitter>
bool Compiler<Emitter>::VisitCXXDefaultInitExpr(const CXXDefaultInitExpr *E) {
  SourceLocScope<Emitter> SLS(this, E);

  return this->delegate(E->getExpr());
}

template <class Emitter>
bool Compiler<Emitter>::VisitCXXDefaultArgExpr(const CXXDefaultArgExpr *E) {
  SourceLocScope<Emitter> SLS(this, E);

  const Expr *SubExpr = E->getExpr();
  if (std::optional<PrimType> T = classify(E->getExpr()))
    return this->visit(SubExpr);

  assert(Initializing);
  return this->visitInitializer(SubExpr);
}

template <class Emitter>
bool Compiler<Emitter>::VisitCXXBoolLiteralExpr(const CXXBoolLiteralExpr *E) {
  if (DiscardResult)
    return true;

  return this->emitConstBool(E->getValue(), E);
}

template <class Emitter>
bool Compiler<Emitter>::VisitCXXNullPtrLiteralExpr(
    const CXXNullPtrLiteralExpr *E) {
  if (DiscardResult)
    return true;

  uint64_t Val = Ctx.getASTContext().getTargetNullPointerValue(E->getType());
  return this->emitNullPtr(Val, nullptr, E);
}

template <class Emitter>
bool Compiler<Emitter>::VisitGNUNullExpr(const GNUNullExpr *E) {
  if (DiscardResult)
    return true;

  assert(E->getType()->isIntegerType());

  PrimType T = classifyPrim(E->getType());
  return this->emitZero(T, E);
}

template <class Emitter>
bool Compiler<Emitter>::VisitCXXThisExpr(const CXXThisExpr *E) {
  if (DiscardResult)
    return true;

  if (this->LambdaThisCapture.Offset > 0) {
    if (this->LambdaThisCapture.IsPtr)
      return this->emitGetThisFieldPtr(this->LambdaThisCapture.Offset, E);
    return this->emitGetPtrThisField(this->LambdaThisCapture.Offset, E);
  }

  // In some circumstances, the 'this' pointer does not actually refer to the
  // instance pointer of the current function frame, but e.g. to the declaration
  // currently being initialized. Here we emit the necessary instruction(s) for
  // this scenario.
  if (!InitStackActive || !E->isImplicit())
    return this->emitThis(E);

  if (InitStackActive && !InitStack.empty()) {
    unsigned StartIndex = 0;
    for (StartIndex = InitStack.size() - 1; StartIndex > 0; --StartIndex) {
      if (InitStack[StartIndex].Kind != InitLink::K_Field &&
          InitStack[StartIndex].Kind != InitLink::K_Elem)
        break;
    }

    for (unsigned I = StartIndex, N = InitStack.size(); I != N; ++I) {
      if (!InitStack[I].template emit<Emitter>(this, E))
        return false;
    }
    return true;
  }
  return this->emitThis(E);
}

template <class Emitter> bool Compiler<Emitter>::visitStmt(const Stmt *S) {
  switch (S->getStmtClass()) {
  case Stmt::CompoundStmtClass:
    return visitCompoundStmt(cast<CompoundStmt>(S));
  case Stmt::DeclStmtClass:
    return visitDeclStmt(cast<DeclStmt>(S));
  case Stmt::ReturnStmtClass:
    return visitReturnStmt(cast<ReturnStmt>(S));
  case Stmt::IfStmtClass:
    return visitIfStmt(cast<IfStmt>(S));
  case Stmt::WhileStmtClass:
    return visitWhileStmt(cast<WhileStmt>(S));
  case Stmt::DoStmtClass:
    return visitDoStmt(cast<DoStmt>(S));
  case Stmt::ForStmtClass:
    return visitForStmt(cast<ForStmt>(S));
  case Stmt::CXXForRangeStmtClass:
    return visitCXXForRangeStmt(cast<CXXForRangeStmt>(S));
  case Stmt::BreakStmtClass:
    return visitBreakStmt(cast<BreakStmt>(S));
  case Stmt::ContinueStmtClass:
    return visitContinueStmt(cast<ContinueStmt>(S));
  case Stmt::SwitchStmtClass:
    return visitSwitchStmt(cast<SwitchStmt>(S));
  case Stmt::CaseStmtClass:
    return visitCaseStmt(cast<CaseStmt>(S));
  case Stmt::DefaultStmtClass:
    return visitDefaultStmt(cast<DefaultStmt>(S));
  case Stmt::AttributedStmtClass:
    return visitAttributedStmt(cast<AttributedStmt>(S));
  case Stmt::CXXTryStmtClass:
    return visitCXXTryStmt(cast<CXXTryStmt>(S));
  case Stmt::NullStmtClass:
    return true;
  // Always invalid statements.
  case Stmt::GCCAsmStmtClass:
  case Stmt::MSAsmStmtClass:
  case Stmt::GotoStmtClass:
    return this->emitInvalid(S);
  case Stmt::LabelStmtClass:
    return this->visitStmt(cast<LabelStmt>(S)->getSubStmt());
  default: {
    if (const auto *E = dyn_cast<Expr>(S))
      return this->discard(E);
    return false;
  }
  }
}

template <class Emitter>
bool Compiler<Emitter>::visitCompoundStmt(const CompoundStmt *S) {
  BlockScope<Emitter> Scope(this);
  for (const auto *InnerStmt : S->body())
    if (!visitStmt(InnerStmt))
      return false;
  return Scope.destroyLocals();
}

template <class Emitter>
bool Compiler<Emitter>::visitDeclStmt(const DeclStmt *DS) {
  for (const auto *D : DS->decls()) {
    if (isa<StaticAssertDecl, TagDecl, TypedefNameDecl, UsingEnumDecl,
            FunctionDecl>(D))
      continue;

    const auto *VD = dyn_cast<VarDecl>(D);
    if (!VD)
      return false;
    if (!this->visitVarDecl(VD))
      return false;
  }

  return true;
}

template <class Emitter>
bool Compiler<Emitter>::visitReturnStmt(const ReturnStmt *RS) {
  if (this->InStmtExpr)
    return this->emitUnsupported(RS);

  if (const Expr *RE = RS->getRetValue()) {
    LocalScope<Emitter> RetScope(this);
    if (ReturnType) {
      // Primitive types are simply returned.
      if (!this->visit(RE))
        return false;
      this->emitCleanup();
      return this->emitRet(*ReturnType, RS);
    } else if (RE->getType()->isVoidType()) {
      if (!this->visit(RE))
        return false;
    } else {
      // RVO - construct the value in the return location.
      if (!this->emitRVOPtr(RE))
        return false;
      if (!this->visitInitializer(RE))
        return false;
      if (!this->emitPopPtr(RE))
        return false;

      this->emitCleanup();
      return this->emitRetVoid(RS);
    }
  }

  // Void return.
  this->emitCleanup();
  return this->emitRetVoid(RS);
}

template <class Emitter> bool Compiler<Emitter>::visitIfStmt(const IfStmt *IS) {
  if (auto *CondInit = IS->getInit())
    if (!visitStmt(CondInit))
      return false;

  if (const DeclStmt *CondDecl = IS->getConditionVariableDeclStmt())
    if (!visitDeclStmt(CondDecl))
      return false;

  // Compile condition.
  if (IS->isNonNegatedConsteval()) {
    if (!this->emitIsConstantContext(IS))
      return false;
  } else if (IS->isNegatedConsteval()) {
    if (!this->emitIsConstantContext(IS))
      return false;
    if (!this->emitInv(IS))
      return false;
  } else {
    if (!this->visitBool(IS->getCond()))
      return false;
  }

  if (const Stmt *Else = IS->getElse()) {
    LabelTy LabelElse = this->getLabel();
    LabelTy LabelEnd = this->getLabel();
    if (!this->jumpFalse(LabelElse))
      return false;
    if (!visitStmt(IS->getThen()))
      return false;
    if (!this->jump(LabelEnd))
      return false;
    this->emitLabel(LabelElse);
    if (!visitStmt(Else))
      return false;
    this->emitLabel(LabelEnd);
  } else {
    LabelTy LabelEnd = this->getLabel();
    if (!this->jumpFalse(LabelEnd))
      return false;
    if (!visitStmt(IS->getThen()))
      return false;
    this->emitLabel(LabelEnd);
  }

  return true;
}

template <class Emitter>
bool Compiler<Emitter>::visitWhileStmt(const WhileStmt *S) {
  const Expr *Cond = S->getCond();
  const Stmt *Body = S->getBody();

  LabelTy CondLabel = this->getLabel(); // Label before the condition.
  LabelTy EndLabel = this->getLabel();  // Label after the loop.
  LoopScope<Emitter> LS(this, EndLabel, CondLabel);

  this->fallthrough(CondLabel);
  this->emitLabel(CondLabel);

  {
    LocalScope<Emitter> CondScope(this);
    if (const DeclStmt *CondDecl = S->getConditionVariableDeclStmt())
      if (!visitDeclStmt(CondDecl))
        return false;

    if (!this->visitBool(Cond))
      return false;
    if (!this->jumpFalse(EndLabel))
      return false;

    if (!this->visitStmt(Body))
      return false;

    if (!CondScope.destroyLocals())
      return false;
  }
  if (!this->jump(CondLabel))
    return false;
  this->fallthrough(EndLabel);
  this->emitLabel(EndLabel);

  return true;
}

template <class Emitter> bool Compiler<Emitter>::visitDoStmt(const DoStmt *S) {
  const Expr *Cond = S->getCond();
  const Stmt *Body = S->getBody();

  LabelTy StartLabel = this->getLabel();
  LabelTy EndLabel = this->getLabel();
  LabelTy CondLabel = this->getLabel();
  LoopScope<Emitter> LS(this, EndLabel, CondLabel);

  this->fallthrough(StartLabel);
  this->emitLabel(StartLabel);

  {
    LocalScope<Emitter> CondScope(this);
    if (!this->visitStmt(Body))
      return false;
    this->fallthrough(CondLabel);
    this->emitLabel(CondLabel);
    if (!this->visitBool(Cond))
      return false;

    if (!CondScope.destroyLocals())
      return false;
  }
  if (!this->jumpTrue(StartLabel))
    return false;

  this->fallthrough(EndLabel);
  this->emitLabel(EndLabel);
  return true;
}

template <class Emitter>
bool Compiler<Emitter>::visitForStmt(const ForStmt *S) {
  // for (Init; Cond; Inc) { Body }
  const Stmt *Init = S->getInit();
  const Expr *Cond = S->getCond();
  const Expr *Inc = S->getInc();
  const Stmt *Body = S->getBody();

  LabelTy EndLabel = this->getLabel();
  LabelTy CondLabel = this->getLabel();
  LabelTy IncLabel = this->getLabel();
  LoopScope<Emitter> LS(this, EndLabel, IncLabel);

  if (Init && !this->visitStmt(Init))
    return false;

  this->fallthrough(CondLabel);
  this->emitLabel(CondLabel);

  {
    LocalScope<Emitter> CondScope(this);
    if (const DeclStmt *CondDecl = S->getConditionVariableDeclStmt())
      if (!visitDeclStmt(CondDecl))
        return false;

    if (Cond) {
      if (!this->visitBool(Cond))
        return false;
      if (!this->jumpFalse(EndLabel))
        return false;
    }

    if (Body && !this->visitStmt(Body))
      return false;

    this->fallthrough(IncLabel);
    this->emitLabel(IncLabel);
    if (Inc && !this->discard(Inc))
      return false;

    if (!CondScope.destroyLocals())
      return false;
  }
  if (!this->jump(CondLabel))
    return false;

  this->fallthrough(EndLabel);
  this->emitLabel(EndLabel);
  return true;
}

template <class Emitter>
bool Compiler<Emitter>::visitCXXForRangeStmt(const CXXForRangeStmt *S) {
  const Stmt *Init = S->getInit();
  const Expr *Cond = S->getCond();
  const Expr *Inc = S->getInc();
  const Stmt *Body = S->getBody();
  const Stmt *BeginStmt = S->getBeginStmt();
  const Stmt *RangeStmt = S->getRangeStmt();
  const Stmt *EndStmt = S->getEndStmt();
  const VarDecl *LoopVar = S->getLoopVariable();

  LabelTy EndLabel = this->getLabel();
  LabelTy CondLabel = this->getLabel();
  LabelTy IncLabel = this->getLabel();
  LoopScope<Emitter> LS(this, EndLabel, IncLabel);

  // Emit declarations needed in the loop.
  if (Init && !this->visitStmt(Init))
    return false;
  if (!this->visitStmt(RangeStmt))
    return false;
  if (!this->visitStmt(BeginStmt))
    return false;
  if (!this->visitStmt(EndStmt))
    return false;

  // Now the condition as well as the loop variable assignment.
  this->fallthrough(CondLabel);
  this->emitLabel(CondLabel);
  if (!this->visitBool(Cond))
    return false;
  if (!this->jumpFalse(EndLabel))
    return false;

  if (!this->visitVarDecl(LoopVar))
    return false;

  // Body.
  {
    if (!this->visitStmt(Body))
      return false;

    this->fallthrough(IncLabel);
    this->emitLabel(IncLabel);
    if (!this->discard(Inc))
      return false;
  }

  if (!this->jump(CondLabel))
    return false;

  this->fallthrough(EndLabel);
  this->emitLabel(EndLabel);
  return true;
}

template <class Emitter>
bool Compiler<Emitter>::visitBreakStmt(const BreakStmt *S) {
  if (!BreakLabel)
    return false;

  for (VariableScope<Emitter> *C = VarScope; C != BreakVarScope;
       C = C->getParent())
    C->emitDestruction();
  return this->jump(*BreakLabel);
}

template <class Emitter>
bool Compiler<Emitter>::visitContinueStmt(const ContinueStmt *S) {
  if (!ContinueLabel)
    return false;

  for (VariableScope<Emitter> *C = VarScope;
       C && C->getParent() != ContinueVarScope; C = C->getParent())
    C->emitDestruction();
  return this->jump(*ContinueLabel);
}

template <class Emitter>
bool Compiler<Emitter>::visitSwitchStmt(const SwitchStmt *S) {
  const Expr *Cond = S->getCond();
  PrimType CondT = this->classifyPrim(Cond->getType());
  LocalScope<Emitter> LS(this);

  LabelTy EndLabel = this->getLabel();
  OptLabelTy DefaultLabel = std::nullopt;
  unsigned CondVar = this->allocateLocalPrimitive(Cond, CondT, true, false);

  if (const auto *CondInit = S->getInit())
    if (!visitStmt(CondInit))
      return false;

  if (const DeclStmt *CondDecl = S->getConditionVariableDeclStmt())
    if (!visitDeclStmt(CondDecl))
      return false;

  // Initialize condition variable.
  if (!this->visit(Cond))
    return false;
  if (!this->emitSetLocal(CondT, CondVar, S))
    return false;

  CaseMap CaseLabels;
  // Create labels and comparison ops for all case statements.
  for (const SwitchCase *SC = S->getSwitchCaseList(); SC;
       SC = SC->getNextSwitchCase()) {
    if (const auto *CS = dyn_cast<CaseStmt>(SC)) {
      // FIXME: Implement ranges.
      if (CS->caseStmtIsGNURange())
        return false;
      CaseLabels[SC] = this->getLabel();

      const Expr *Value = CS->getLHS();
      PrimType ValueT = this->classifyPrim(Value->getType());

      // Compare the case statement's value to the switch condition.
      if (!this->emitGetLocal(CondT, CondVar, CS))
        return false;
      if (!this->visit(Value))
        return false;

      // Compare and jump to the case label.
      if (!this->emitEQ(ValueT, S))
        return false;
      if (!this->jumpTrue(CaseLabels[CS]))
        return false;
    } else {
      assert(!DefaultLabel);
      DefaultLabel = this->getLabel();
    }
  }

  // If none of the conditions above were true, fall through to the default
  // statement or jump after the switch statement.
  if (DefaultLabel) {
    if (!this->jump(*DefaultLabel))
      return false;
  } else {
    if (!this->jump(EndLabel))
      return false;
  }

  SwitchScope<Emitter> SS(this, std::move(CaseLabels), EndLabel, DefaultLabel);
  if (!this->visitStmt(S->getBody()))
    return false;
  this->emitLabel(EndLabel);

  return LS.destroyLocals();
}

template <class Emitter>
bool Compiler<Emitter>::visitCaseStmt(const CaseStmt *S) {
  this->emitLabel(CaseLabels[S]);
  return this->visitStmt(S->getSubStmt());
}

template <class Emitter>
bool Compiler<Emitter>::visitDefaultStmt(const DefaultStmt *S) {
  this->emitLabel(*DefaultLabel);
  return this->visitStmt(S->getSubStmt());
}

template <class Emitter>
bool Compiler<Emitter>::visitAttributedStmt(const AttributedStmt *S) {
  if (this->Ctx.getLangOpts().CXXAssumptions &&
      !this->Ctx.getLangOpts().MSVCCompat) {
    for (const Attr *A : S->getAttrs()) {
      auto *AA = dyn_cast<CXXAssumeAttr>(A);
      if (!AA)
        continue;

      assert(isa<NullStmt>(S->getSubStmt()));

      const Expr *Assumption = AA->getAssumption();
      if (Assumption->isValueDependent())
        return false;

      if (Assumption->HasSideEffects(this->Ctx.getASTContext()))
        continue;

      // Evaluate assumption.
      if (!this->visitBool(Assumption))
        return false;

      if (!this->emitAssume(Assumption))
        return false;
    }
  }

  // Ignore other attributes.
  return this->visitStmt(S->getSubStmt());
}

template <class Emitter>
bool Compiler<Emitter>::visitCXXTryStmt(const CXXTryStmt *S) {
  // Ignore all handlers.
  return this->visitStmt(S->getTryBlock());
}

template <class Emitter>
bool Compiler<Emitter>::emitLambdaStaticInvokerBody(const CXXMethodDecl *MD) {
  assert(MD->isLambdaStaticInvoker());
  assert(MD->hasBody());
  assert(cast<CompoundStmt>(MD->getBody())->body_empty());

  const CXXRecordDecl *ClosureClass = MD->getParent();
  const CXXMethodDecl *LambdaCallOp = ClosureClass->getLambdaCallOperator();
  assert(ClosureClass->captures_begin() == ClosureClass->captures_end());
  const Function *Func = this->getFunction(LambdaCallOp);
  if (!Func)
    return false;
  assert(Func->hasThisPointer());
  assert(Func->getNumParams() == (MD->getNumParams() + 1 + Func->hasRVO()));

  if (Func->hasRVO()) {
    if (!this->emitRVOPtr(MD))
      return false;
  }

  // The lambda call operator needs an instance pointer, but we don't have
  // one here, and we don't need one either because the lambda cannot have
  // any captures, as verified above. Emit a null pointer. This is then
  // special-cased when interpreting to not emit any misleading diagnostics.
  if (!this->emitNullPtr(0, nullptr, MD))
    return false;

  // Forward all arguments from the static invoker to the lambda call operator.
  for (const ParmVarDecl *PVD : MD->parameters()) {
    auto It = this->Params.find(PVD);
    assert(It != this->Params.end());

    // We do the lvalue-to-rvalue conversion manually here, so no need
    // to care about references.
    PrimType ParamType = this->classify(PVD->getType()).value_or(PT_Ptr);
    if (!this->emitGetParam(ParamType, It->second.Offset, MD))
      return false;
  }

  if (!this->emitCall(Func, 0, LambdaCallOp))
    return false;

  this->emitCleanup();
  if (ReturnType)
    return this->emitRet(*ReturnType, MD);

  // Nothing to do, since we emitted the RVO pointer above.
  return this->emitRetVoid(MD);
}

template <class Emitter>
bool Compiler<Emitter>::checkLiteralType(const Expr *E) {
  if (Ctx.getLangOpts().CPlusPlus23)
    return true;

  if (!E->isPRValue() || E->getType()->isLiteralType(Ctx.getASTContext()))
    return true;

  return this->emitCheckLiteralType(E->getType().getTypePtr(), E);
}

template <class Emitter>
bool Compiler<Emitter>::compileConstructor(const CXXConstructorDecl *Ctor) {
  assert(!ReturnType);

  auto emitFieldInitializer = [&](const Record::Field *F, unsigned FieldOffset,
                                  const Expr *InitExpr) -> bool {
    // We don't know what to do with these, so just return false.
    if (InitExpr->getType().isNull())
      return false;

    if (std::optional<PrimType> T = this->classify(InitExpr)) {
      if (!this->visit(InitExpr))
        return false;

      if (F->isBitField())
        return this->emitInitThisBitField(*T, F, FieldOffset, InitExpr);
      return this->emitInitThisField(*T, FieldOffset, InitExpr);
    }
    // Non-primitive case. Get a pointer to the field-to-initialize
    // on the stack and call visitInitialzer() for it.
    InitLinkScope<Emitter> FieldScope(this, InitLink::Field(F->Offset));
    if (!this->emitGetPtrThisField(FieldOffset, InitExpr))
      return false;

    if (!this->visitInitializer(InitExpr))
      return false;

    return this->emitFinishInitPop(InitExpr);
  };

  const RecordDecl *RD = Ctor->getParent();
  const Record *R = this->getRecord(RD);
  if (!R)
    return false;

  if (R->isUnion() && Ctor->isCopyOrMoveConstructor()) {
    // union copy and move ctors are special.
    assert(cast<CompoundStmt>(Ctor->getBody())->body_empty());
    if (!this->emitThis(Ctor))
      return false;

    auto PVD = Ctor->getParamDecl(0);
    ParamOffset PO = this->Params[PVD]; // Must exist.

    if (!this->emitGetParam(PT_Ptr, PO.Offset, Ctor))
      return false;

    return this->emitMemcpy(Ctor) && this->emitPopPtr(Ctor) &&
           this->emitRetVoid(Ctor);
  }

  InitLinkScope<Emitter> InitScope(this, InitLink::This());
  for (const auto *Init : Ctor->inits()) {
    // Scope needed for the initializers.
    BlockScope<Emitter> Scope(this);

    const Expr *InitExpr = Init->getInit();
    if (const FieldDecl *Member = Init->getMember()) {
      const Record::Field *F = R->getField(Member);

      if (!emitFieldInitializer(F, F->Offset, InitExpr))
        return false;
    } else if (const Type *Base = Init->getBaseClass()) {
      const auto *BaseDecl = Base->getAsCXXRecordDecl();
      assert(BaseDecl);

      if (Init->isBaseVirtual()) {
        assert(R->getVirtualBase(BaseDecl));
        if (!this->emitGetPtrThisVirtBase(BaseDecl, InitExpr))
          return false;

      } else {
        // Base class initializer.
        // Get This Base and call initializer on it.
        const Record::Base *B = R->getBase(BaseDecl);
        assert(B);
        if (!this->emitGetPtrThisBase(B->Offset, InitExpr))
          return false;
      }

      if (!this->visitInitializer(InitExpr))
        return false;
      if (!this->emitFinishInitPop(InitExpr))
        return false;
    } else if (const IndirectFieldDecl *IFD = Init->getIndirectMember()) {
      assert(IFD->getChainingSize() >= 2);

      unsigned NestedFieldOffset = 0;
      const Record::Field *NestedField = nullptr;
      for (const NamedDecl *ND : IFD->chain()) {
        const auto *FD = cast<FieldDecl>(ND);
        const Record *FieldRecord = this->P.getOrCreateRecord(FD->getParent());
        assert(FieldRecord);

        NestedField = FieldRecord->getField(FD);
        assert(NestedField);

        NestedFieldOffset += NestedField->Offset;
      }
      assert(NestedField);

      if (!emitFieldInitializer(NestedField, NestedFieldOffset, InitExpr))
        return false;
    } else {
      assert(Init->isDelegatingInitializer());
      if (!this->emitThis(InitExpr))
        return false;
      if (!this->visitInitializer(Init->getInit()))
        return false;
      if (!this->emitPopPtr(InitExpr))
        return false;
    }

    if (!Scope.destroyLocals())
      return false;
  }

  if (const auto *Body = Ctor->getBody())
    if (!visitStmt(Body))
      return false;

  return this->emitRetVoid(SourceInfo{});
}

template <class Emitter>
bool Compiler<Emitter>::compileDestructor(const CXXDestructorDecl *Dtor) {
  const RecordDecl *RD = Dtor->getParent();
  const Record *R = this->getRecord(RD);
  if (!R)
    return false;

  if (!Dtor->isTrivial() && Dtor->getBody()) {
    if (!this->visitStmt(Dtor->getBody()))
      return false;
  }

  if (!this->emitThis(Dtor))
    return false;

  assert(R);
  if (!R->isUnion()) {
    // First, destroy all fields.
    for (const Record::Field &Field : llvm::reverse(R->fields())) {
      const Descriptor *D = Field.Desc;
      if (!D->isPrimitive() && !D->isPrimitiveArray()) {
        if (!this->emitGetPtrField(Field.Offset, SourceInfo{}))
          return false;
        if (!this->emitDestruction(D, SourceInfo{}))
          return false;
        if (!this->emitPopPtr(SourceInfo{}))
          return false;
      }
    }
  }

  for (const Record::Base &Base : llvm::reverse(R->bases())) {
    if (Base.R->isAnonymousUnion())
      continue;

    if (!this->emitGetPtrBase(Base.Offset, SourceInfo{}))
      return false;
    if (!this->emitRecordDestruction(Base.R, {}))
      return false;
    if (!this->emitPopPtr(SourceInfo{}))
      return false;
  }

  // FIXME: Virtual bases.
  return this->emitPopPtr(Dtor) && this->emitRetVoid(Dtor);
}

template <class Emitter>
bool Compiler<Emitter>::visitFunc(const FunctionDecl *F) {
  // Classify the return type.
  ReturnType = this->classify(F->getReturnType());

  if (const auto *Ctor = dyn_cast<CXXConstructorDecl>(F))
    return this->compileConstructor(Ctor);
  if (const auto *Dtor = dyn_cast<CXXDestructorDecl>(F))
    return this->compileDestructor(Dtor);

  // Emit custom code if this is a lambda static invoker.
  if (const auto *MD = dyn_cast<CXXMethodDecl>(F);
      MD && MD->isLambdaStaticInvoker())
    return this->emitLambdaStaticInvokerBody(MD);

  // Regular functions.
  if (const auto *Body = F->getBody())
    if (!visitStmt(Body))
      return false;

  // Emit a guard return to protect against a code path missing one.
  if (F->getReturnType()->isVoidType())
    return this->emitRetVoid(SourceInfo{});
  return this->emitNoRet(SourceInfo{});
}

template <class Emitter>
bool Compiler<Emitter>::VisitUnaryOperator(const UnaryOperator *E) {
  const Expr *SubExpr = E->getSubExpr();
  if (SubExpr->getType()->isAnyComplexType())
    return this->VisitComplexUnaryOperator(E);
  if (SubExpr->getType()->isVectorType())
    return this->VisitVectorUnaryOperator(E);
  if (SubExpr->getType()->isFixedPointType())
    return this->VisitFixedPointUnaryOperator(E);
  std::optional<PrimType> T = classify(SubExpr->getType());

  switch (E->getOpcode()) {
  case UO_PostInc: { // x++
    if (!Ctx.getLangOpts().CPlusPlus14)
      return this->emitInvalid(E);
    if (!T)
      return this->emitError(E);

    if (!this->visit(SubExpr))
      return false;

    if (T == PT_Ptr || T == PT_FnPtr) {
      if (!this->emitIncPtr(E))
        return false;

      return DiscardResult ? this->emitPopPtr(E) : true;
    }

    if (T == PT_Float) {
      return DiscardResult ? this->emitIncfPop(getFPOptions(E), E)
                           : this->emitIncf(getFPOptions(E), E);
    }

    return DiscardResult ? this->emitIncPop(*T, E) : this->emitInc(*T, E);
  }
  case UO_PostDec: { // x--
    if (!Ctx.getLangOpts().CPlusPlus14)
      return this->emitInvalid(E);
    if (!T)
      return this->emitError(E);

    if (!this->visit(SubExpr))
      return false;

    if (T == PT_Ptr || T == PT_FnPtr) {
      if (!this->emitDecPtr(E))
        return false;

      return DiscardResult ? this->emitPopPtr(E) : true;
    }

    if (T == PT_Float) {
      return DiscardResult ? this->emitDecfPop(getFPOptions(E), E)
                           : this->emitDecf(getFPOptions(E), E);
    }

    return DiscardResult ? this->emitDecPop(*T, E) : this->emitDec(*T, E);
  }
  case UO_PreInc: { // ++x
    if (!Ctx.getLangOpts().CPlusPlus14)
      return this->emitInvalid(E);
    if (!T)
      return this->emitError(E);

    if (!this->visit(SubExpr))
      return false;

    if (T == PT_Ptr || T == PT_FnPtr) {
      if (!this->emitLoadPtr(E))
        return false;
      if (!this->emitConstUint8(1, E))
        return false;
      if (!this->emitAddOffsetUint8(E))
        return false;
      return DiscardResult ? this->emitStorePopPtr(E) : this->emitStorePtr(E);
    }

    // Post-inc and pre-inc are the same if the value is to be discarded.
    if (DiscardResult) {
      if (T == PT_Float)
        return this->emitIncfPop(getFPOptions(E), E);
      return this->emitIncPop(*T, E);
    }

    if (T == PT_Float) {
      const auto &TargetSemantics = Ctx.getFloatSemantics(E->getType());
      if (!this->emitLoadFloat(E))
        return false;
      if (!this->emitConstFloat(llvm::APFloat(TargetSemantics, 1), E))
        return false;
      if (!this->emitAddf(getFPOptions(E), E))
        return false;
      if (!this->emitStoreFloat(E))
        return false;
    } else {
      assert(isIntegralType(*T));
      if (!this->emitLoad(*T, E))
        return false;
      if (!this->emitConst(1, E))
        return false;
      if (!this->emitAdd(*T, E))
        return false;
      if (!this->emitStore(*T, E))
        return false;
    }
    return E->isGLValue() || this->emitLoadPop(*T, E);
  }
  case UO_PreDec: { // --x
    if (!Ctx.getLangOpts().CPlusPlus14)
      return this->emitInvalid(E);
    if (!T)
      return this->emitError(E);

    if (!this->visit(SubExpr))
      return false;

    if (T == PT_Ptr || T == PT_FnPtr) {
      if (!this->emitLoadPtr(E))
        return false;
      if (!this->emitConstUint8(1, E))
        return false;
      if (!this->emitSubOffsetUint8(E))
        return false;
      return DiscardResult ? this->emitStorePopPtr(E) : this->emitStorePtr(E);
    }

    // Post-dec and pre-dec are the same if the value is to be discarded.
    if (DiscardResult) {
      if (T == PT_Float)
        return this->emitDecfPop(getFPOptions(E), E);
      return this->emitDecPop(*T, E);
    }

    if (T == PT_Float) {
      const auto &TargetSemantics = Ctx.getFloatSemantics(E->getType());
      if (!this->emitLoadFloat(E))
        return false;
      if (!this->emitConstFloat(llvm::APFloat(TargetSemantics, 1), E))
        return false;
      if (!this->emitSubf(getFPOptions(E), E))
        return false;
      if (!this->emitStoreFloat(E))
        return false;
    } else {
      assert(isIntegralType(*T));
      if (!this->emitLoad(*T, E))
        return false;
      if (!this->emitConst(1, E))
        return false;
      if (!this->emitSub(*T, E))
        return false;
      if (!this->emitStore(*T, E))
        return false;
    }
    return E->isGLValue() || this->emitLoadPop(*T, E);
  }
  case UO_LNot: // !x
    if (!T)
      return this->emitError(E);

    if (DiscardResult)
      return this->discard(SubExpr);

    if (!this->visitBool(SubExpr))
      return false;

    if (!this->emitInv(E))
      return false;

    if (PrimType ET = classifyPrim(E->getType()); ET != PT_Bool)
      return this->emitCast(PT_Bool, ET, E);
    return true;
  case UO_Minus: // -x
    if (!T)
      return this->emitError(E);

    if (!this->visit(SubExpr))
      return false;
    return DiscardResult ? this->emitPop(*T, E) : this->emitNeg(*T, E);
  case UO_Plus: // +x
    if (!T)
      return this->emitError(E);

    if (!this->visit(SubExpr)) // noop
      return false;
    return DiscardResult ? this->emitPop(*T, E) : true;
  case UO_AddrOf: // &x
    if (E->getType()->isMemberPointerType()) {
      // C++11 [expr.unary.op]p3 has very strict rules on how the address of a
      // member can be formed.
      return this->emitGetMemberPtr(cast<DeclRefExpr>(SubExpr)->getDecl(), E);
    }
    // We should already have a pointer when we get here.
    return this->delegate(SubExpr);
  case UO_Deref: // *x
    if (DiscardResult) {
      // assert(false);
      return this->discard(SubExpr);
    }

    if (!this->visit(SubExpr))
      return false;
    if (classifyPrim(SubExpr) == PT_Ptr)
      return this->emitNarrowPtr(E);
    return true;

  case UO_Not: // ~x
    if (!T)
      return this->emitError(E);

    if (!this->visit(SubExpr))
      return false;
    return DiscardResult ? this->emitPop(*T, E) : this->emitComp(*T, E);
  case UO_Real: // __real x
    assert(T);
    return this->delegate(SubExpr);
  case UO_Imag: { // __imag x
    assert(T);
    if (!this->discard(SubExpr))
      return false;
    return this->visitZeroInitializer(*T, SubExpr->getType(), SubExpr);
  }
  case UO_Extension:
    return this->delegate(SubExpr);
  case UO_Coawait:
    assert(false && "Unhandled opcode");
  }

  return false;
}

template <class Emitter>
bool Compiler<Emitter>::VisitComplexUnaryOperator(const UnaryOperator *E) {
  const Expr *SubExpr = E->getSubExpr();
  assert(SubExpr->getType()->isAnyComplexType());

  if (DiscardResult)
    return this->discard(SubExpr);

  std::optional<PrimType> ResT = classify(E);
  auto prepareResult = [=]() -> bool {
    if (!ResT && !Initializing) {
      std::optional<unsigned> LocalIndex = allocateLocal(SubExpr);
      if (!LocalIndex)
        return false;
      return this->emitGetPtrLocal(*LocalIndex, E);
    }

    return true;
  };

  // The offset of the temporary, if we created one.
  unsigned SubExprOffset = ~0u;
  auto createTemp = [=, &SubExprOffset]() -> bool {
    SubExprOffset = this->allocateLocalPrimitive(SubExpr, PT_Ptr, true, false);
    if (!this->visit(SubExpr))
      return false;
    return this->emitSetLocal(PT_Ptr, SubExprOffset, E);
  };

  PrimType ElemT = classifyComplexElementType(SubExpr->getType());
  auto getElem = [=](unsigned Offset, unsigned Index) -> bool {
    if (!this->emitGetLocal(PT_Ptr, Offset, E))
      return false;
    return this->emitArrayElemPop(ElemT, Index, E);
  };

  switch (E->getOpcode()) {
  case UO_Minus:
    if (!prepareResult())
      return false;
    if (!createTemp())
      return false;
    for (unsigned I = 0; I != 2; ++I) {
      if (!getElem(SubExprOffset, I))
        return false;
      if (!this->emitNeg(ElemT, E))
        return false;
      if (!this->emitInitElem(ElemT, I, E))
        return false;
    }
    break;

  case UO_Plus:   // +x
  case UO_AddrOf: // &x
  case UO_Deref:  // *x
    return this->delegate(SubExpr);

  case UO_LNot:
    if (!this->visit(SubExpr))
      return false;
    if (!this->emitComplexBoolCast(SubExpr))
      return false;
    if (!this->emitInv(E))
      return false;
    if (PrimType ET = classifyPrim(E->getType()); ET != PT_Bool)
      return this->emitCast(PT_Bool, ET, E);
    return true;

  case UO_Real:
    return this->emitComplexReal(SubExpr);

  case UO_Imag:
    if (!this->visit(SubExpr))
      return false;

    if (SubExpr->isLValue()) {
      if (!this->emitConstUint8(1, E))
        return false;
      return this->emitArrayElemPtrPopUint8(E);
    }

    // Since our _Complex implementation does not map to a primitive type,
    // we sometimes have to do the lvalue-to-rvalue conversion here manually.
    return this->emitArrayElemPop(classifyPrim(E->getType()), 1, E);

  case UO_Not: // ~x
    if (!this->visit(SubExpr))
      return false;
    // Negate the imaginary component.
    if (!this->emitArrayElem(ElemT, 1, E))
      return false;
    if (!this->emitNeg(ElemT, E))
      return false;
    if (!this->emitInitElem(ElemT, 1, E))
      return false;
    return DiscardResult ? this->emitPopPtr(E) : true;

  case UO_Extension:
    return this->delegate(SubExpr);

  default:
    return this->emitInvalid(E);
  }

  return true;
}

template <class Emitter>
bool Compiler<Emitter>::VisitVectorUnaryOperator(const UnaryOperator *E) {
  const Expr *SubExpr = E->getSubExpr();
  assert(SubExpr->getType()->isVectorType());

  if (DiscardResult)
    return this->discard(SubExpr);

  auto UnaryOp = E->getOpcode();
  if (UnaryOp == UO_Extension)
    return this->delegate(SubExpr);

  if (UnaryOp != UO_Plus && UnaryOp != UO_Minus && UnaryOp != UO_LNot &&
      UnaryOp != UO_Not && UnaryOp != UO_AddrOf)
    return this->emitInvalid(E);

  // Nothing to do here.
  if (UnaryOp == UO_Plus || UnaryOp == UO_AddrOf)
    return this->delegate(SubExpr);

  if (!Initializing) {
    std::optional<unsigned> LocalIndex = allocateLocal(SubExpr);
    if (!LocalIndex)
      return false;
    if (!this->emitGetPtrLocal(*LocalIndex, E))
      return false;
  }

  // The offset of the temporary, if we created one.
  unsigned SubExprOffset =
      this->allocateLocalPrimitive(SubExpr, PT_Ptr, true, false);
  if (!this->visit(SubExpr))
    return false;
  if (!this->emitSetLocal(PT_Ptr, SubExprOffset, E))
    return false;

  const auto *VecTy = SubExpr->getType()->getAs<VectorType>();
  PrimType ElemT = classifyVectorElementType(SubExpr->getType());
  auto getElem = [=](unsigned Offset, unsigned Index) -> bool {
    if (!this->emitGetLocal(PT_Ptr, Offset, E))
      return false;
    return this->emitArrayElemPop(ElemT, Index, E);
  };

  switch (UnaryOp) {
  case UO_Minus:
    for (unsigned I = 0; I != VecTy->getNumElements(); ++I) {
      if (!getElem(SubExprOffset, I))
        return false;
      if (!this->emitNeg(ElemT, E))
        return false;
      if (!this->emitInitElem(ElemT, I, E))
        return false;
    }
    break;
  case UO_LNot: { // !x
    // In C++, the logic operators !, &&, || are available for vectors. !v is
    // equivalent to v == 0.
    //
    // The result of the comparison is a vector of the same width and number of
    // elements as the comparison operands with a signed integral element type.
    //
    // https://gcc.gnu.org/onlinedocs/gcc/Vector-Extensions.html
    QualType ResultVecTy = E->getType();
    PrimType ResultVecElemT =
        classifyPrim(ResultVecTy->getAs<VectorType>()->getElementType());
    for (unsigned I = 0; I != VecTy->getNumElements(); ++I) {
      if (!getElem(SubExprOffset, I))
        return false;
      // operator ! on vectors returns -1 for 'truth', so negate it.
      if (!this->emitPrimCast(ElemT, PT_Bool, Ctx.getASTContext().BoolTy, E))
        return false;
      if (!this->emitInv(E))
        return false;
      if (!this->emitPrimCast(PT_Bool, ElemT, VecTy->getElementType(), E))
        return false;
      if (!this->emitNeg(ElemT, E))
        return false;
      if (ElemT != ResultVecElemT &&
          !this->emitPrimCast(ElemT, ResultVecElemT, ResultVecTy, E))
        return false;
      if (!this->emitInitElem(ResultVecElemT, I, E))
        return false;
    }
    break;
  }
  case UO_Not: // ~x
    for (unsigned I = 0; I != VecTy->getNumElements(); ++I) {
      if (!getElem(SubExprOffset, I))
        return false;
      if (ElemT == PT_Bool) {
        if (!this->emitInv(E))
          return false;
      } else {
        if (!this->emitComp(ElemT, E))
          return false;
      }
      if (!this->emitInitElem(ElemT, I, E))
        return false;
    }
    break;
  default:
    llvm_unreachable("Unsupported unary operators should be handled up front");
  }
  return true;
}

template <class Emitter>
bool Compiler<Emitter>::visitDeclRef(const ValueDecl *D, const Expr *E) {
  if (DiscardResult)
    return true;

  if (const auto *ECD = dyn_cast<EnumConstantDecl>(D)) {
    return this->emitConst(ECD->getInitVal(), E);
  } else if (const auto *BD = dyn_cast<BindingDecl>(D)) {
    return this->visit(BD->getBinding());
  } else if (const auto *FuncDecl = dyn_cast<FunctionDecl>(D)) {
    const Function *F = getFunction(FuncDecl);
    return F && this->emitGetFnPtr(F, E);
  } else if (const auto *TPOD = dyn_cast<TemplateParamObjectDecl>(D)) {
    if (std::optional<unsigned> Index = P.getOrCreateGlobal(D)) {
      if (!this->emitGetPtrGlobal(*Index, E))
        return false;
      if (std::optional<PrimType> T = classify(E->getType())) {
        if (!this->visitAPValue(TPOD->getValue(), *T, E))
          return false;
        return this->emitInitGlobal(*T, *Index, E);
      }
      return this->visitAPValueInitializer(TPOD->getValue(), E);
    }
    return false;
  }

  // References are implemented via pointers, so when we see a DeclRefExpr
  // pointing to a reference, we need to get its value directly (i.e. the
  // pointer to the actual value) instead of a pointer to the pointer to the
  // value.
  bool IsReference = D->getType()->isReferenceType();

  // Check for local/global variables and parameters.
  if (auto It = Locals.find(D); It != Locals.end()) {
    const unsigned Offset = It->second.Offset;
    if (IsReference)
      return this->emitGetLocal(PT_Ptr, Offset, E);
    return this->emitGetPtrLocal(Offset, E);
  } else if (auto GlobalIndex = P.getGlobal(D)) {
    if (IsReference) {
      if (!Ctx.getLangOpts().CPlusPlus11)
        return this->emitGetGlobal(classifyPrim(E), *GlobalIndex, E);
      return this->emitGetGlobalUnchecked(classifyPrim(E), *GlobalIndex, E);
    }

    return this->emitGetPtrGlobal(*GlobalIndex, E);
  } else if (const auto *PVD = dyn_cast<ParmVarDecl>(D)) {
    if (auto It = this->Params.find(PVD); It != this->Params.end()) {
      if (IsReference || !It->second.IsPtr)
        return this->emitGetParam(classifyPrim(E), It->second.Offset, E);

      return this->emitGetPtrParam(It->second.Offset, E);
    }

    if (D->getType()->isReferenceType())
      return false; // FIXME: Do we need to emit InvalidDeclRef?
  }

  // In case we need to re-visit a declaration.
  auto revisit = [&](const VarDecl *VD) -> bool {
    auto VarState = this->visitDecl(VD);

    if (VarState.notCreated())
      return true;
    if (!VarState)
      return false;
    // Retry.
    return this->visitDeclRef(D, E);
  };

  // Handle lambda captures.
  if (auto It = this->LambdaCaptures.find(D);
      It != this->LambdaCaptures.end()) {
    auto [Offset, IsPtr] = It->second;

    if (IsPtr)
      return this->emitGetThisFieldPtr(Offset, E);
    return this->emitGetPtrThisField(Offset, E);
  } else if (const auto *DRE = dyn_cast<DeclRefExpr>(E);
             DRE && DRE->refersToEnclosingVariableOrCapture()) {
    if (const auto *VD = dyn_cast<VarDecl>(D); VD && VD->isInitCapture())
      return revisit(VD);
  }

  if (D != InitializingDecl) {
    // Try to lazily visit (or emit dummy pointers for) declarations
    // we haven't seen yet.
    if (Ctx.getLangOpts().CPlusPlus) {
      if (const auto *VD = dyn_cast<VarDecl>(D)) {
        const auto typeShouldBeVisited = [&](QualType T) -> bool {
          if (T.isConstant(Ctx.getASTContext()))
            return true;
          return T->isReferenceType();
        };

        // DecompositionDecls are just proxies for us.
        if (isa<DecompositionDecl>(VD))
          return revisit(VD);

        if ((VD->hasGlobalStorage() || VD->isStaticDataMember()) &&
            typeShouldBeVisited(VD->getType()))
          return revisit(VD);

        // FIXME: The evaluateValue() check here is a little ridiculous, since
        // it will ultimately call into Context::evaluateAsInitializer(). In
        // other words, we're evaluating the initializer, just to know if we can
        // evaluate the initializer.
        if (VD->isLocalVarDecl() && typeShouldBeVisited(VD->getType()) &&
            VD->getInit() && !VD->getInit()->isValueDependent()) {

          if (VD->evaluateValue())
            return revisit(VD);

          if (!D->getType()->isReferenceType())
            return this->emitDummyPtr(D, E);

          return this->emitInvalidDeclRef(cast<DeclRefExpr>(E),
                                          /*InitializerFailed=*/true, E);
        }
      }
    } else {
      if (const auto *VD = dyn_cast<VarDecl>(D);
          VD && VD->getAnyInitializer() &&
          VD->getType().isConstant(Ctx.getASTContext()) && !VD->isWeak())
        return revisit(VD);
    }
  }

  return this->emitDummyPtr(D, E);
}

template <class Emitter>
bool Compiler<Emitter>::VisitDeclRefExpr(const DeclRefExpr *E) {
  const auto *D = E->getDecl();
  return this->visitDeclRef(D, E);
}

template <class Emitter> void Compiler<Emitter>::emitCleanup() {
  for (VariableScope<Emitter> *C = VarScope; C; C = C->getParent())
    C->emitDestruction();
}

template <class Emitter>
unsigned Compiler<Emitter>::collectBaseOffset(const QualType BaseType,
                                              const QualType DerivedType) {
  const auto extractRecordDecl = [](QualType Ty) -> const CXXRecordDecl * {
    if (const auto *R = Ty->getPointeeCXXRecordDecl())
      return R;
    return Ty->getAsCXXRecordDecl();
  };
  const CXXRecordDecl *BaseDecl = extractRecordDecl(BaseType);
  const CXXRecordDecl *DerivedDecl = extractRecordDecl(DerivedType);

  return Ctx.collectBaseOffset(BaseDecl, DerivedDecl);
}

/// Emit casts from a PrimType to another PrimType.
template <class Emitter>
bool Compiler<Emitter>::emitPrimCast(PrimType FromT, PrimType ToT,
                                     QualType ToQT, const Expr *E) {

  if (FromT == PT_Float) {
    // Floating to floating.
    if (ToT == PT_Float) {
      const llvm::fltSemantics *ToSem = &Ctx.getFloatSemantics(ToQT);
      return this->emitCastFP(ToSem, getRoundingMode(E), E);
    }

    if (ToT == PT_IntAP)
      return this->emitCastFloatingIntegralAP(Ctx.getBitWidth(ToQT),
                                              getFPOptions(E), E);
    if (ToT == PT_IntAPS)
      return this->emitCastFloatingIntegralAPS(Ctx.getBitWidth(ToQT),
                                               getFPOptions(E), E);

    // Float to integral.
    if (isIntegralType(ToT) || ToT == PT_Bool)
      return this->emitCastFloatingIntegral(ToT, getFPOptions(E), E);
  }

  if (isIntegralType(FromT) || FromT == PT_Bool) {
    if (ToT == PT_IntAP)
      return this->emitCastAP(FromT, Ctx.getBitWidth(ToQT), E);
    if (ToT == PT_IntAPS)
      return this->emitCastAPS(FromT, Ctx.getBitWidth(ToQT), E);

    // Integral to integral.
    if (isIntegralType(ToT) || ToT == PT_Bool)
      return FromT != ToT ? this->emitCast(FromT, ToT, E) : true;

    if (ToT == PT_Float) {
      // Integral to floating.
      const llvm::fltSemantics *ToSem = &Ctx.getFloatSemantics(ToQT);
      return this->emitCastIntegralFloating(FromT, ToSem, getFPOptions(E), E);
    }
  }

  return false;
}

/// Emits __real(SubExpr)
template <class Emitter>
bool Compiler<Emitter>::emitComplexReal(const Expr *SubExpr) {
  assert(SubExpr->getType()->isAnyComplexType());

  if (DiscardResult)
    return this->discard(SubExpr);

  if (!this->visit(SubExpr))
    return false;
  if (SubExpr->isLValue()) {
    if (!this->emitConstUint8(0, SubExpr))
      return false;
    return this->emitArrayElemPtrPopUint8(SubExpr);
  }

  // Rvalue, load the actual element.
  return this->emitArrayElemPop(classifyComplexElementType(SubExpr->getType()),
                                0, SubExpr);
}

template <class Emitter>
bool Compiler<Emitter>::emitComplexBoolCast(const Expr *E) {
  assert(!DiscardResult);
  PrimType ElemT = classifyComplexElementType(E->getType());
  // We emit the expression (__real(E) != 0 || __imag(E) != 0)
  // for us, that means (bool)E[0] || (bool)E[1]
  if (!this->emitArrayElem(ElemT, 0, E))
    return false;
  if (ElemT == PT_Float) {
    if (!this->emitCastFloatingIntegral(PT_Bool, getFPOptions(E), E))
      return false;
  } else {
    if (!this->emitCast(ElemT, PT_Bool, E))
      return false;
  }

  // We now have the bool value of E[0] on the stack.
  LabelTy LabelTrue = this->getLabel();
  if (!this->jumpTrue(LabelTrue))
    return false;

  if (!this->emitArrayElemPop(ElemT, 1, E))
    return false;
  if (ElemT == PT_Float) {
    if (!this->emitCastFloatingIntegral(PT_Bool, getFPOptions(E), E))
      return false;
  } else {
    if (!this->emitCast(ElemT, PT_Bool, E))
      return false;
  }
  // Leave the boolean value of E[1] on the stack.
  LabelTy EndLabel = this->getLabel();
  this->jump(EndLabel);

  this->emitLabel(LabelTrue);
  if (!this->emitPopPtr(E))
    return false;
  if (!this->emitConstBool(true, E))
    return false;

  this->fallthrough(EndLabel);
  this->emitLabel(EndLabel);

  return true;
}

template <class Emitter>
bool Compiler<Emitter>::emitComplexComparison(const Expr *LHS, const Expr *RHS,
                                              const BinaryOperator *E) {
  assert(E->isComparisonOp());
  assert(!Initializing);
  assert(!DiscardResult);

  PrimType ElemT;
  bool LHSIsComplex;
  unsigned LHSOffset;
  if (LHS->getType()->isAnyComplexType()) {
    LHSIsComplex = true;
    ElemT = classifyComplexElementType(LHS->getType());
    LHSOffset = allocateLocalPrimitive(LHS, PT_Ptr, /*IsConst=*/true,
                                       /*IsExtended=*/false);
    if (!this->visit(LHS))
      return false;
    if (!this->emitSetLocal(PT_Ptr, LHSOffset, E))
      return false;
  } else {
    LHSIsComplex = false;
    PrimType LHST = classifyPrim(LHS->getType());
    LHSOffset = this->allocateLocalPrimitive(LHS, LHST, true, false);
    if (!this->visit(LHS))
      return false;
    if (!this->emitSetLocal(LHST, LHSOffset, E))
      return false;
  }

  bool RHSIsComplex;
  unsigned RHSOffset;
  if (RHS->getType()->isAnyComplexType()) {
    RHSIsComplex = true;
    ElemT = classifyComplexElementType(RHS->getType());
    RHSOffset = allocateLocalPrimitive(RHS, PT_Ptr, /*IsConst=*/true,
                                       /*IsExtended=*/false);
    if (!this->visit(RHS))
      return false;
    if (!this->emitSetLocal(PT_Ptr, RHSOffset, E))
      return false;
  } else {
    RHSIsComplex = false;
    PrimType RHST = classifyPrim(RHS->getType());
    RHSOffset = this->allocateLocalPrimitive(RHS, RHST, true, false);
    if (!this->visit(RHS))
      return false;
    if (!this->emitSetLocal(RHST, RHSOffset, E))
      return false;
  }

  auto getElem = [&](unsigned LocalOffset, unsigned Index,
                     bool IsComplex) -> bool {
    if (IsComplex) {
      if (!this->emitGetLocal(PT_Ptr, LocalOffset, E))
        return false;
      return this->emitArrayElemPop(ElemT, Index, E);
    }
    return this->emitGetLocal(ElemT, LocalOffset, E);
  };

  for (unsigned I = 0; I != 2; ++I) {
    // Get both values.
    if (!getElem(LHSOffset, I, LHSIsComplex))
      return false;
    if (!getElem(RHSOffset, I, RHSIsComplex))
      return false;
    // And compare them.
    if (!this->emitEQ(ElemT, E))
      return false;

    if (!this->emitCastBoolUint8(E))
      return false;
  }

  // We now have two bool values on the stack. Compare those.
  if (!this->emitAddUint8(E))
    return false;
  if (!this->emitConstUint8(2, E))
    return false;

  if (E->getOpcode() == BO_EQ) {
    if (!this->emitEQUint8(E))
      return false;
  } else if (E->getOpcode() == BO_NE) {
    if (!this->emitNEUint8(E))
      return false;
  } else
    return false;

  // In C, this returns an int.
  if (PrimType ResT = classifyPrim(E->getType()); ResT != PT_Bool)
    return this->emitCast(PT_Bool, ResT, E);
  return true;
}

/// When calling this, we have a pointer of the local-to-destroy
/// on the stack.
/// Emit destruction of record types (or arrays of record types).
template <class Emitter>
bool Compiler<Emitter>::emitRecordDestruction(const Record *R, SourceInfo Loc) {
  assert(R);
  assert(!R->isAnonymousUnion());
  const CXXDestructorDecl *Dtor = R->getDestructor();
  if (!Dtor || Dtor->isTrivial())
    return true;

  assert(Dtor);
  const Function *DtorFunc = getFunction(Dtor);
  if (!DtorFunc)
    return false;
  assert(DtorFunc->hasThisPointer());
  assert(DtorFunc->getNumParams() == 1);
  if (!this->emitDupPtr(Loc))
    return false;
  return this->emitCall(DtorFunc, 0, Loc);
}
/// When calling this, we have a pointer of the local-to-destroy
/// on the stack.
/// Emit destruction of record types (or arrays of record types).
template <class Emitter>
bool Compiler<Emitter>::emitDestruction(const Descriptor *Desc,
                                        SourceInfo Loc) {
  assert(Desc);
  assert(!Desc->isPrimitive());
  assert(!Desc->isPrimitiveArray());

  // Arrays.
  if (Desc->isArray()) {
    const Descriptor *ElemDesc = Desc->ElemDesc;
    assert(ElemDesc);

    // Don't need to do anything for these.
    if (ElemDesc->isPrimitiveArray())
      return true;

    // If this is an array of record types, check if we need
    // to call the element destructors at all. If not, try
    // to save the work.
    if (const Record *ElemRecord = ElemDesc->ElemRecord) {
      if (const CXXDestructorDecl *Dtor = ElemRecord->getDestructor();
          !Dtor || Dtor->isTrivial())
        return true;
    }

    for (ssize_t I = Desc->getNumElems() - 1; I >= 0; --I) {
      if (!this->emitConstUint64(I, Loc))
        return false;
      if (!this->emitArrayElemPtrUint64(Loc))
        return false;
      if (!this->emitDestruction(ElemDesc, Loc))
        return false;
      if (!this->emitPopPtr(Loc))
        return false;
    }
    return true;
  }

  assert(Desc->ElemRecord);
  if (Desc->ElemRecord->isAnonymousUnion())
    return true;

  return this->emitRecordDestruction(Desc->ElemRecord, Loc);
}

/// Create a dummy pointer for the given decl (or expr) and
/// push a pointer to it on the stack.
template <class Emitter>
bool Compiler<Emitter>::emitDummyPtr(const DeclTy &D, const Expr *E) {
  assert(!DiscardResult && "Should've been checked before");

  unsigned DummyID = P.getOrCreateDummy(D);

  if (!this->emitGetPtrGlobal(DummyID, E))
    return false;
  if (E->getType()->isVoidType())
    return true;

  // Convert the dummy pointer to another pointer type if we have to.
  if (PrimType PT = classifyPrim(E); PT != PT_Ptr) {
    if (isPtrType(PT))
      return this->emitDecayPtr(PT_Ptr, PT, E);
    return false;
  }
  return true;
}

//  This function is constexpr if and only if To, From, and the types of
//  all subobjects of To and From are types T such that...
//  (3.1) - is_union_v<T> is false;
//  (3.2) - is_pointer_v<T> is false;
//  (3.3) - is_member_pointer_v<T> is false;
//  (3.4) - is_volatile_v<T> is false; and
//  (3.5) - T has no non-static data members of reference type
template <class Emitter>
bool Compiler<Emitter>::emitBuiltinBitCast(const CastExpr *E) {
  const Expr *SubExpr = E->getSubExpr();
  QualType FromType = SubExpr->getType();
  QualType ToType = E->getType();
  std::optional<PrimType> ToT = classify(ToType);

  // Bitcasting TO nullptr_t is always fine.
  if (ToType->isNullPtrType()) {
    if (!this->discard(SubExpr))
      return false;

    return this->emitNullPtr(0, nullptr, E);
  }

  assert(!ToType->isReferenceType());

  // Prepare storage for the result in case we discard.
  if (DiscardResult && !Initializing && !ToT) {
    std::optional<unsigned> LocalIndex = allocateLocal(E);
    if (!LocalIndex)
      return false;
    if (!this->emitGetPtrLocal(*LocalIndex, E))
      return false;
  }

  // Get a pointer to the value-to-cast on the stack.
  // For CK_LValueToRValueBitCast, this is always an lvalue and
  // we later assume it to be one (i.e. a PT_Ptr). However,
  // we call this function for other utility methods where
  // a bitcast might be useful, so convert it to a PT_Ptr in that case.
<<<<<<< HEAD
  if (SubExpr->isGLValue()) {
=======
  if (SubExpr->isGLValue() || FromType->isVectorType()) {
>>>>>>> 93e44d24
    if (!this->visit(SubExpr))
      return false;
  } else if (std::optional<PrimType> FromT = classify(SubExpr)) {
    unsigned TempOffset = allocateLocalPrimitive(
        SubExpr, *FromT, /*IsConst=*/true, /*IsExtended=*/false);
    if (!this->visit(SubExpr))
      return false;
    if (!this->emitSetLocal(*FromT, TempOffset, E))
      return false;
    if (!this->emitGetPtrLocal(TempOffset, E))
      return false;
<<<<<<< HEAD
=======
  } else {
    return false;
>>>>>>> 93e44d24
  }

  if (!ToT || ToT == PT_Ptr) {
    if (!this->emitBitCastPtr(E))
      return false;
    return DiscardResult ? this->emitPopPtr(E) : true;
  }
  assert(ToT);

  const llvm::fltSemantics *TargetSemantics = nullptr;
  if (ToT == PT_Float)
    TargetSemantics = &Ctx.getFloatSemantics(ToType);

  // Conversion to a primitive type. FromType can be another
  // primitive type, or a record/array.
  bool ToTypeIsUChar = (ToType->isSpecificBuiltinType(BuiltinType::UChar) ||
                        ToType->isSpecificBuiltinType(BuiltinType::Char_U));
  uint32_t ResultBitWidth = std::max(Ctx.getBitWidth(ToType), 8u);

  if (!this->emitBitCast(*ToT, ToTypeIsUChar || ToType->isStdByteType(),
                         ResultBitWidth, TargetSemantics, E))
    return false;

  if (DiscardResult)
    return this->emitPop(*ToT, E);

  return true;
}

namespace clang {
namespace interp {

template class Compiler<ByteCodeEmitter>;
template class Compiler<EvalEmitter>;

} // namespace interp
} // namespace clang<|MERGE_RESOLUTION|>--- conflicted
+++ resolved
@@ -450,13 +450,8 @@
 
     QualType SubExprTy = SubExpr->getType();
     std::optional<PrimType> FromT = classify(SubExprTy);
-<<<<<<< HEAD
-    // Casts from integer to vectors in C.
-    if (FromT && CE->getType()->isVectorType())
-=======
     // Casts from integer/vector to vector.
     if (CE->getType()->isVectorType())
->>>>>>> 93e44d24
       return this->emitBuiltinBitCast(CE);
 
     std::optional<PrimType> ToT = classify(CE->getType());
@@ -6512,11 +6507,7 @@
   // we later assume it to be one (i.e. a PT_Ptr). However,
   // we call this function for other utility methods where
   // a bitcast might be useful, so convert it to a PT_Ptr in that case.
-<<<<<<< HEAD
-  if (SubExpr->isGLValue()) {
-=======
   if (SubExpr->isGLValue() || FromType->isVectorType()) {
->>>>>>> 93e44d24
     if (!this->visit(SubExpr))
       return false;
   } else if (std::optional<PrimType> FromT = classify(SubExpr)) {
@@ -6528,11 +6519,8 @@
       return false;
     if (!this->emitGetPtrLocal(TempOffset, E))
       return false;
-<<<<<<< HEAD
-=======
   } else {
     return false;
->>>>>>> 93e44d24
   }
 
   if (!ToT || ToT == PT_Ptr) {
