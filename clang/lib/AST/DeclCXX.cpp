--- conflicted
+++ resolved
@@ -216,13 +216,7 @@
     // Skip dependent types; we can't do any checking on them now.
     if (BaseType->isDependentType())
       continue;
-<<<<<<< HEAD
-    auto *BaseClassDecl =
-        cast<CXXRecordDecl>(BaseType->castAs<RecordType>()->getOriginalDecl())
-            ->getDefinitionOrSelf();
-=======
     auto *BaseClassDecl = BaseType->castAsCXXRecordDecl();
->>>>>>> 35227056
 
     // C++2a [class]p7:
     //   A standard-layout class is a class that:
@@ -1211,14 +1205,8 @@
     // those because they are always unnamed.
     bool IsZeroSize = Field->isZeroSize(Context);
 
-<<<<<<< HEAD
-    if (const auto *RecordTy = T->getAs<RecordType>()) {
-      auto *FieldRec = cast<CXXRecordDecl>(RecordTy->getOriginalDecl());
-      if (FieldRec->getDefinition()) {
-=======
     if (auto *FieldRec = T->getAsCXXRecordDecl()) {
       if (FieldRec->isBeingDefined() || FieldRec->isCompleteDefinition()) {
->>>>>>> 35227056
         addedClassSubobject(FieldRec);
 
         // We may need to perform overload resolution to determine whether a
@@ -1932,11 +1920,6 @@
       = CXXRecordDecl::MergeAccess(Access, I.getAccessSpecifier());
     bool BaseInVirtual = InVirtual || I.isVirtual();
 
-<<<<<<< HEAD
-    auto *Base =
-        cast<CXXRecordDecl>(RT->getOriginalDecl())->getDefinitionOrSelf();
-=======
->>>>>>> 35227056
     CollectVisibleConversions(Context, Base, BaseInVirtual, BaseAccess,
                               *HiddenTypes, Output, VOutput, HiddenVBaseCs);
   }
@@ -1975,17 +1958,9 @@
     if (!Base)
       continue;
 
-<<<<<<< HEAD
-    CollectVisibleConversions(
-        Context,
-        cast<CXXRecordDecl>(RT->getOriginalDecl())->getDefinitionOrSelf(),
-        I.isVirtual(), I.getAccessSpecifier(), HiddenTypes, Output, VBaseCs,
-        HiddenVBaseCs);
-=======
     CollectVisibleConversions(Context, Base, I.isVirtual(),
                               I.getAccessSpecifier(), HiddenTypes, Output,
                               VBaseCs, HiddenVBaseCs);
->>>>>>> 35227056
   }
 
   // Add any unhidden conversions provided by virtual bases.
@@ -2339,11 +2314,7 @@
 
   for (const auto &B : bases()) {
     const auto *BaseDecl = cast<CXXRecordDecl>(
-<<<<<<< HEAD
-        B.getType()->castAs<RecordType>()->getOriginalDecl());
-=======
         B.getType()->castAsCanonical<RecordType>()->getOriginalDecl());
->>>>>>> 35227056
     if (BaseDecl->isAbstract())
       return true;
   }
@@ -2506,11 +2477,6 @@
     const auto *Base = I.getType()->getAsCXXRecordDecl();
     if (!Base)
       continue;
-<<<<<<< HEAD
-    const auto *Base =
-        cast<CXXRecordDecl>(RT->getOriginalDecl())->getDefinitionOrSelf();
-=======
->>>>>>> 35227056
     if (CXXMethodDecl *D = this->getCorrespondingMethodInClass(Base))
       AddFinalOverrider(D);
   }
