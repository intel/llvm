//===--- ItaniumMangle.cpp - Itanium C++ Name Mangling ----------*- C++ -*-===//
//
// Part of the LLVM Project, under the Apache License v2.0 with LLVM Exceptions.
// See https://llvm.org/LICENSE.txt for license information.
// SPDX-License-Identifier: Apache-2.0 WITH LLVM-exception
//
//===----------------------------------------------------------------------===//
//
// Implements C++ name mangling according to the Itanium C++ ABI,
// which is used in GCC 3.2 and newer (and many compilers that are
// ABI-compatible with GCC):
//
//   http://itanium-cxx-abi.github.io/cxx-abi/abi.html#mangling
//
//===----------------------------------------------------------------------===//

#include "clang/AST/ASTContext.h"
#include "clang/AST/Attr.h"
#include "clang/AST/Decl.h"
#include "clang/AST/DeclCXX.h"
#include "clang/AST/DeclObjC.h"
#include "clang/AST/DeclOpenMP.h"
#include "clang/AST/DeclTemplate.h"
#include "clang/AST/Expr.h"
#include "clang/AST/ExprCXX.h"
#include "clang/AST/ExprConcepts.h"
#include "clang/AST/ExprObjC.h"
#include "clang/AST/Mangle.h"
#include "clang/AST/TypeLoc.h"
#include "clang/Basic/ABI.h"
#include "clang/Basic/Module.h"
#include "clang/Basic/SourceManager.h"
#include "clang/Basic/TargetInfo.h"
#include "clang/Basic/Thunk.h"
#include "llvm/ADT/StringExtras.h"
#include "llvm/Support/ErrorHandling.h"
#include "llvm/Support/raw_ostream.h"
#include <optional>

using namespace clang;

namespace {

static bool isLocalContainerContext(const DeclContext *DC) {
  return isa<FunctionDecl>(DC) || isa<ObjCMethodDecl>(DC) || isa<BlockDecl>(DC);
}

static const FunctionDecl *getStructor(const FunctionDecl *fn) {
  if (const FunctionTemplateDecl *ftd = fn->getPrimaryTemplate())
    return ftd->getTemplatedDecl();

  return fn;
}

static const NamedDecl *getStructor(const NamedDecl *decl) {
  const FunctionDecl *fn = dyn_cast_or_null<FunctionDecl>(decl);
  return (fn ? getStructor(fn) : decl);
}

static bool isLambda(const NamedDecl *ND) {
  const CXXRecordDecl *Record = dyn_cast<CXXRecordDecl>(ND);
  if (!Record)
    return false;

  return Record->isLambda();
}

static const unsigned UnknownArity = ~0U;

class ItaniumMangleContextImpl : public ItaniumMangleContext {
  typedef std::pair<const DeclContext*, IdentifierInfo*> DiscriminatorKeyTy;
  llvm::DenseMap<DiscriminatorKeyTy, unsigned> Discriminator;
  llvm::DenseMap<const NamedDecl*, unsigned> Uniquifier;
  const DiscriminatorOverrideTy DiscriminatorOverride = nullptr;
  NamespaceDecl *StdNamespace = nullptr;

  bool NeedsUniqueInternalLinkageNames = false;

public:
  explicit ItaniumMangleContextImpl(
      ASTContext &Context, DiagnosticsEngine &Diags,
      DiscriminatorOverrideTy DiscriminatorOverride, bool IsAux = false)
      : ItaniumMangleContext(Context, Diags, IsAux),
        DiscriminatorOverride(DiscriminatorOverride) {}

  /// @name Mangler Entry Points
  /// @{

  bool shouldMangleCXXName(const NamedDecl *D) override;
  bool shouldMangleStringLiteral(const StringLiteral *) override {
    return false;
  }

  bool isUniqueInternalLinkageDecl(const NamedDecl *ND) override;
  void needsUniqueInternalLinkageNames() override {
    NeedsUniqueInternalLinkageNames = true;
  }

  void mangleCXXName(GlobalDecl GD, raw_ostream &) override;
  void mangleThunk(const CXXMethodDecl *MD, const ThunkInfo &Thunk,
                   raw_ostream &) override;
  void mangleCXXDtorThunk(const CXXDestructorDecl *DD, CXXDtorType Type,
                          const ThisAdjustment &ThisAdjustment,
                          raw_ostream &) override;
  void mangleReferenceTemporary(const VarDecl *D, unsigned ManglingNumber,
                                raw_ostream &) override;
  void mangleCXXVTable(const CXXRecordDecl *RD, raw_ostream &) override;
  void mangleCXXVTT(const CXXRecordDecl *RD, raw_ostream &) override;
  void mangleCXXCtorVTable(const CXXRecordDecl *RD, int64_t Offset,
                           const CXXRecordDecl *Type, raw_ostream &) override;
  void mangleCXXRTTI(QualType T, raw_ostream &) override;
  void mangleCXXRTTIName(QualType T, raw_ostream &,
                         bool NormalizeIntegers) override;
  void mangleTypeName(QualType T, raw_ostream &,
                      bool NormalizeIntegers) override;

  void mangleCXXCtorComdat(const CXXConstructorDecl *D, raw_ostream &) override;
  void mangleCXXDtorComdat(const CXXDestructorDecl *D, raw_ostream &) override;
  void mangleStaticGuardVariable(const VarDecl *D, raw_ostream &) override;
  void mangleDynamicInitializer(const VarDecl *D, raw_ostream &Out) override;
  void mangleDynamicAtExitDestructor(const VarDecl *D,
                                     raw_ostream &Out) override;
  void mangleDynamicStermFinalizer(const VarDecl *D, raw_ostream &Out) override;
  void mangleSEHFilterExpression(GlobalDecl EnclosingDecl,
                                 raw_ostream &Out) override;
  void mangleSEHFinallyBlock(GlobalDecl EnclosingDecl,
                             raw_ostream &Out) override;
  void mangleItaniumThreadLocalInit(const VarDecl *D, raw_ostream &) override;
  void mangleItaniumThreadLocalWrapper(const VarDecl *D,
                                       raw_ostream &) override;

  void mangleStringLiteral(const StringLiteral *, raw_ostream &) override;

  void mangleLambdaSig(const CXXRecordDecl *Lambda, raw_ostream &) override;

  void mangleModuleInitializer(const Module *Module, raw_ostream &) override;

  bool getNextDiscriminator(const NamedDecl *ND, unsigned &disc) {
    // Lambda closure types are already numbered.
    if (isLambda(ND))
      return false;

    // Anonymous tags are already numbered.
    if (const TagDecl *Tag = dyn_cast<TagDecl>(ND)) {
      if (Tag->getName().empty() && !Tag->getTypedefNameForAnonDecl())
        return false;
    }

    // Use the canonical number for externally visible decls.
    if (ND->isExternallyVisible()) {
      unsigned discriminator = getASTContext().getManglingNumber(ND, isAux());
      if (discriminator == 1)
        return false;
      disc = discriminator - 2;
      return true;
    }

    // Make up a reasonable number for internal decls.
    unsigned &discriminator = Uniquifier[ND];
    if (!discriminator) {
      const DeclContext *DC = getEffectiveDeclContext(ND);
      discriminator = ++Discriminator[std::make_pair(DC, ND->getIdentifier())];
    }
    if (discriminator == 1)
      return false;
    disc = discriminator-2;
    return true;
  }

  std::string getLambdaString(const CXXRecordDecl *Lambda) override {
    // This function matches the one in MicrosoftMangle, which returns
    // the string that is used in lambda mangled names.
    assert(Lambda->isLambda() && "RD must be a lambda!");
    std::string Name("<lambda");
    Decl *LambdaContextDecl = Lambda->getLambdaContextDecl();
    unsigned LambdaManglingNumber = Lambda->getLambdaManglingNumber();
    unsigned LambdaId;
    const ParmVarDecl *Parm = dyn_cast_or_null<ParmVarDecl>(LambdaContextDecl);
    const FunctionDecl *Func =
        Parm ? dyn_cast<FunctionDecl>(Parm->getDeclContext()) : nullptr;

    if (Func) {
      unsigned DefaultArgNo =
          Func->getNumParams() - Parm->getFunctionScopeIndex();
      Name += llvm::utostr(DefaultArgNo);
      Name += "_";
    }

    if (LambdaManglingNumber)
      LambdaId = LambdaManglingNumber;
    else
      LambdaId = getAnonymousStructIdForDebugInfo(Lambda);

    Name += llvm::utostr(LambdaId);
    Name += '>';
    return Name;
  }

  DiscriminatorOverrideTy getDiscriminatorOverride() const override {
    return DiscriminatorOverride;
  }

  NamespaceDecl *getStdNamespace();

  const DeclContext *getEffectiveDeclContext(const Decl *D);
  const DeclContext *getEffectiveParentContext(const DeclContext *DC) {
    return getEffectiveDeclContext(cast<Decl>(DC));
  }

  bool isInternalLinkageDecl(const NamedDecl *ND);
  const DeclContext *IgnoreLinkageSpecDecls(const DeclContext *DC);

  /// @}
};

/// Manage the mangling of a single name.
class CXXNameMangler {
  ItaniumMangleContextImpl &Context;
  raw_ostream &Out;
  /// Normalize integer types for cross-language CFI support with other
  /// languages that can't represent and encode C/C++ integer types.
  bool NormalizeIntegers = false;

  bool NullOut = false;
  /// In the "DisableDerivedAbiTags" mode derived ABI tags are not calculated.
  /// This mode is used when mangler creates another mangler recursively to
  /// calculate ABI tags for the function return value or the variable type.
  /// Also it is required to avoid infinite recursion in some cases.
  bool DisableDerivedAbiTags = false;

  /// The "structor" is the top-level declaration being mangled, if
  /// that's not a template specialization; otherwise it's the pattern
  /// for that specialization.
  const NamedDecl *Structor;
  unsigned StructorType = 0;

  /// The next substitution sequence number.
  unsigned SeqID = 0;

  class FunctionTypeDepthState {
    unsigned Bits;

    enum { InResultTypeMask = 1 };

  public:
    FunctionTypeDepthState() : Bits(0) {}

    /// The number of function types we're inside.
    unsigned getDepth() const {
      return Bits >> 1;
    }

    /// True if we're in the return type of the innermost function type.
    bool isInResultType() const {
      return Bits & InResultTypeMask;
    }

    FunctionTypeDepthState push() {
      FunctionTypeDepthState tmp = *this;
      Bits = (Bits & ~InResultTypeMask) + 2;
      return tmp;
    }

    void enterResultType() {
      Bits |= InResultTypeMask;
    }

    void leaveResultType() {
      Bits &= ~InResultTypeMask;
    }

    void pop(FunctionTypeDepthState saved) {
      assert(getDepth() == saved.getDepth() + 1);
      Bits = saved.Bits;
    }

  } FunctionTypeDepth;

  // abi_tag is a gcc attribute, taking one or more strings called "tags".
  // The goal is to annotate against which version of a library an object was
  // built and to be able to provide backwards compatibility ("dual abi").
  // For more information see docs/ItaniumMangleAbiTags.rst.
  typedef SmallVector<StringRef, 4> AbiTagList;

  // State to gather all implicit and explicit tags used in a mangled name.
  // Must always have an instance of this while emitting any name to keep
  // track.
  class AbiTagState final {
  public:
    explicit AbiTagState(AbiTagState *&Head) : LinkHead(Head) {
      Parent = LinkHead;
      LinkHead = this;
    }

    // No copy, no move.
    AbiTagState(const AbiTagState &) = delete;
    AbiTagState &operator=(const AbiTagState &) = delete;

    ~AbiTagState() { pop(); }

    void write(raw_ostream &Out, const NamedDecl *ND,
               const AbiTagList *AdditionalAbiTags) {
      ND = cast<NamedDecl>(ND->getCanonicalDecl());
      if (!isa<FunctionDecl>(ND) && !isa<VarDecl>(ND)) {
        assert(
            !AdditionalAbiTags &&
            "only function and variables need a list of additional abi tags");
        if (const auto *NS = dyn_cast<NamespaceDecl>(ND)) {
          if (const auto *AbiTag = NS->getAttr<AbiTagAttr>()) {
            UsedAbiTags.insert(UsedAbiTags.end(), AbiTag->tags().begin(),
                               AbiTag->tags().end());
          }
          // Don't emit abi tags for namespaces.
          return;
        }
      }

      AbiTagList TagList;
      if (const auto *AbiTag = ND->getAttr<AbiTagAttr>()) {
        UsedAbiTags.insert(UsedAbiTags.end(), AbiTag->tags().begin(),
                           AbiTag->tags().end());
        TagList.insert(TagList.end(), AbiTag->tags().begin(),
                       AbiTag->tags().end());
      }

      if (AdditionalAbiTags) {
        UsedAbiTags.insert(UsedAbiTags.end(), AdditionalAbiTags->begin(),
                           AdditionalAbiTags->end());
        TagList.insert(TagList.end(), AdditionalAbiTags->begin(),
                       AdditionalAbiTags->end());
      }

      llvm::sort(TagList);
      TagList.erase(std::unique(TagList.begin(), TagList.end()), TagList.end());

      writeSortedUniqueAbiTags(Out, TagList);
    }

    const AbiTagList &getUsedAbiTags() const { return UsedAbiTags; }
    void setUsedAbiTags(const AbiTagList &AbiTags) {
      UsedAbiTags = AbiTags;
    }

    const AbiTagList &getEmittedAbiTags() const {
      return EmittedAbiTags;
    }

    const AbiTagList &getSortedUniqueUsedAbiTags() {
      llvm::sort(UsedAbiTags);
      UsedAbiTags.erase(std::unique(UsedAbiTags.begin(), UsedAbiTags.end()),
                        UsedAbiTags.end());
      return UsedAbiTags;
    }

  private:
    //! All abi tags used implicitly or explicitly.
    AbiTagList UsedAbiTags;
    //! All explicit abi tags (i.e. not from namespace).
    AbiTagList EmittedAbiTags;

    AbiTagState *&LinkHead;
    AbiTagState *Parent = nullptr;

    void pop() {
      assert(LinkHead == this &&
             "abi tag link head must point to us on destruction");
      if (Parent) {
        Parent->UsedAbiTags.insert(Parent->UsedAbiTags.end(),
                                   UsedAbiTags.begin(), UsedAbiTags.end());
        Parent->EmittedAbiTags.insert(Parent->EmittedAbiTags.end(),
                                      EmittedAbiTags.begin(),
                                      EmittedAbiTags.end());
      }
      LinkHead = Parent;
    }

    void writeSortedUniqueAbiTags(raw_ostream &Out, const AbiTagList &AbiTags) {
      for (const auto &Tag : AbiTags) {
        EmittedAbiTags.push_back(Tag);
        Out << "B";
        Out << Tag.size();
        Out << Tag;
      }
    }
  };

  AbiTagState *AbiTags = nullptr;
  AbiTagState AbiTagsRoot;

  llvm::DenseMap<uintptr_t, unsigned> Substitutions;
  llvm::DenseMap<StringRef, unsigned> ModuleSubstitutions;

  ASTContext &getASTContext() const { return Context.getASTContext(); }

  bool isStd(const NamespaceDecl *NS);
  bool isStdNamespace(const DeclContext *DC);

  const RecordDecl *GetLocalClassDecl(const Decl *D);
  const DeclContext *IgnoreLinkageSpecDecls(const DeclContext *DC);
  bool isSpecializedAs(QualType S, llvm::StringRef Name, QualType A);
  bool isStdCharSpecialization(const ClassTemplateSpecializationDecl *SD,
                               llvm::StringRef Name, bool HasAllocator);

public:
  CXXNameMangler(ItaniumMangleContextImpl &C, raw_ostream &Out_,
                 const NamedDecl *D = nullptr, bool NullOut_ = false)
      : Context(C), Out(Out_), NullOut(NullOut_), Structor(getStructor(D)),
        AbiTagsRoot(AbiTags) {
    // These can't be mangled without a ctor type or dtor type.
    assert(!D || (!isa<CXXDestructorDecl>(D) &&
                  !isa<CXXConstructorDecl>(D)));
  }
  CXXNameMangler(ItaniumMangleContextImpl &C, raw_ostream &Out_,
                 const CXXConstructorDecl *D, CXXCtorType Type)
      : Context(C), Out(Out_), Structor(getStructor(D)), StructorType(Type),
        AbiTagsRoot(AbiTags) {}
  CXXNameMangler(ItaniumMangleContextImpl &C, raw_ostream &Out_,
                 const CXXDestructorDecl *D, CXXDtorType Type)
      : Context(C), Out(Out_), Structor(getStructor(D)), StructorType(Type),
        AbiTagsRoot(AbiTags) {}

  CXXNameMangler(ItaniumMangleContextImpl &C, raw_ostream &Out_,
                 bool NormalizeIntegers_)
      : Context(C), Out(Out_), NormalizeIntegers(NormalizeIntegers_),
<<<<<<< HEAD
        NullOut(false), AbiTagsRoot(AbiTags) {}
=======
        NullOut(false), Structor(nullptr), AbiTagsRoot(AbiTags) {}
>>>>>>> cd74f4a4
  CXXNameMangler(CXXNameMangler &Outer, raw_ostream &Out_)
      : Context(Outer.Context), Out(Out_), Structor(Outer.Structor),
        StructorType(Outer.StructorType), SeqID(Outer.SeqID),
        FunctionTypeDepth(Outer.FunctionTypeDepth), AbiTagsRoot(AbiTags),
        Substitutions(Outer.Substitutions),
        ModuleSubstitutions(Outer.ModuleSubstitutions) {}

  CXXNameMangler(CXXNameMangler &Outer, llvm::raw_null_ostream &Out_)
      : CXXNameMangler(Outer, (raw_ostream &)Out_) {
    NullOut = true;
  }

  raw_ostream &getStream() { return Out; }

  void disableDerivedAbiTags() { DisableDerivedAbiTags = true; }
  static bool shouldHaveAbiTags(ItaniumMangleContextImpl &C, const VarDecl *VD);

  void mangle(GlobalDecl GD);
  void mangleCallOffset(int64_t NonVirtual, int64_t Virtual);
  void mangleNumber(const llvm::APSInt &I);
  void mangleNumber(int64_t Number);
  void mangleFloat(const llvm::APFloat &F);
  void mangleFunctionEncoding(GlobalDecl GD);
  void mangleSeqID(unsigned SeqID);
  void mangleName(GlobalDecl GD);
  void mangleType(QualType T);
  void mangleNameOrStandardSubstitution(const NamedDecl *ND);
  void mangleLambdaSig(const CXXRecordDecl *Lambda);
  void mangleModuleNamePrefix(StringRef Name, bool IsPartition = false);

private:

  bool mangleSubstitution(const NamedDecl *ND);
  bool mangleSubstitution(NestedNameSpecifier *NNS);
  bool mangleSubstitution(QualType T);
  bool mangleSubstitution(TemplateName Template);
  bool mangleSubstitution(uintptr_t Ptr);

  void mangleExistingSubstitution(TemplateName name);

  bool mangleStandardSubstitution(const NamedDecl *ND);

  void addSubstitution(const NamedDecl *ND) {
    ND = cast<NamedDecl>(ND->getCanonicalDecl());

    addSubstitution(reinterpret_cast<uintptr_t>(ND));
  }
  void addSubstitution(NestedNameSpecifier *NNS) {
    NNS = Context.getASTContext().getCanonicalNestedNameSpecifier(NNS);

    addSubstitution(reinterpret_cast<uintptr_t>(NNS));
  }
  void addSubstitution(QualType T);
  void addSubstitution(TemplateName Template);
  void addSubstitution(uintptr_t Ptr);
  // Destructive copy substitutions from other mangler.
  void extendSubstitutions(CXXNameMangler* Other);

  void mangleUnresolvedPrefix(NestedNameSpecifier *qualifier,
                              bool recursive = false);
  void mangleUnresolvedName(NestedNameSpecifier *qualifier,
                            DeclarationName name,
                            const TemplateArgumentLoc *TemplateArgs,
                            unsigned NumTemplateArgs,
                            unsigned KnownArity = UnknownArity);

  void mangleFunctionEncodingBareType(const FunctionDecl *FD);

  void mangleNameWithAbiTags(GlobalDecl GD,
                             const AbiTagList *AdditionalAbiTags);
  void mangleModuleName(const NamedDecl *ND);
  void mangleTemplateName(const TemplateDecl *TD,
                          ArrayRef<TemplateArgument> Args);
  void mangleUnqualifiedName(GlobalDecl GD, const DeclContext *DC,
                             const AbiTagList *AdditionalAbiTags) {
    mangleUnqualifiedName(GD, cast<NamedDecl>(GD.getDecl())->getDeclName(), DC,
                          UnknownArity, AdditionalAbiTags);
  }
  void mangleUnqualifiedName(GlobalDecl GD, DeclarationName Name,
                             const DeclContext *DC, unsigned KnownArity,
                             const AbiTagList *AdditionalAbiTags);
  void mangleUnscopedName(GlobalDecl GD, const DeclContext *DC,
                          const AbiTagList *AdditionalAbiTags);
  void mangleUnscopedTemplateName(GlobalDecl GD, const DeclContext *DC,
                                  const AbiTagList *AdditionalAbiTags);
  void mangleSourceName(const IdentifierInfo *II);
  void mangleRegCallName(const IdentifierInfo *II);
  void mangleDeviceStubName(const IdentifierInfo *II);
  void mangleSourceNameWithAbiTags(
      const NamedDecl *ND, const AbiTagList *AdditionalAbiTags = nullptr);
  void mangleLocalName(GlobalDecl GD,
                       const AbiTagList *AdditionalAbiTags);
  void mangleBlockForPrefix(const BlockDecl *Block);
  void mangleUnqualifiedBlock(const BlockDecl *Block);
  void mangleTemplateParamDecl(const NamedDecl *Decl);
  void mangleLambda(const CXXRecordDecl *Lambda);
  void mangleNestedName(GlobalDecl GD, const DeclContext *DC,
                        const AbiTagList *AdditionalAbiTags,
                        bool NoFunction=false);
  void mangleNestedName(const TemplateDecl *TD,
                        ArrayRef<TemplateArgument> Args);
  void mangleNestedNameWithClosurePrefix(GlobalDecl GD,
                                         const NamedDecl *PrefixND,
                                         const AbiTagList *AdditionalAbiTags);
  void manglePrefix(NestedNameSpecifier *qualifier);
  void manglePrefix(const DeclContext *DC, bool NoFunction=false);
  void manglePrefix(QualType type);
  void mangleTemplatePrefix(GlobalDecl GD, bool NoFunction=false);
  void mangleTemplatePrefix(TemplateName Template);
  const NamedDecl *getClosurePrefix(const Decl *ND);
  void mangleClosurePrefix(const NamedDecl *ND, bool NoFunction = false);
  bool mangleUnresolvedTypeOrSimpleId(QualType DestroyedType,
                                      StringRef Prefix = "");
  void mangleOperatorName(DeclarationName Name, unsigned Arity);
  void mangleOperatorName(OverloadedOperatorKind OO, unsigned Arity);
  void mangleVendorQualifier(StringRef qualifier);
  void mangleQualifiers(Qualifiers Quals, const DependentAddressSpaceType *DAST = nullptr);
  void mangleRefQualifier(RefQualifierKind RefQualifier);

  void mangleObjCMethodName(const ObjCMethodDecl *MD);

  // Declare manglers for every type class.
#define ABSTRACT_TYPE(CLASS, PARENT)
#define NON_CANONICAL_TYPE(CLASS, PARENT)
#define TYPE(CLASS, PARENT) void mangleType(const CLASS##Type *T);
#include "clang/AST/TypeNodes.inc"

  void mangleType(const TagType*);
  void mangleType(TemplateName);
  static StringRef getCallingConvQualifierName(CallingConv CC);
  void mangleExtParameterInfo(FunctionProtoType::ExtParameterInfo info);
  void mangleExtFunctionInfo(const FunctionType *T);
  void mangleBareFunctionType(const FunctionProtoType *T, bool MangleReturnType,
                              const FunctionDecl *FD = nullptr);
  void mangleNeonVectorType(const VectorType *T);
  void mangleNeonVectorType(const DependentVectorType *T);
  void mangleAArch64NeonVectorType(const VectorType *T);
  void mangleAArch64NeonVectorType(const DependentVectorType *T);
  void mangleAArch64FixedSveVectorType(const VectorType *T);
  void mangleAArch64FixedSveVectorType(const DependentVectorType *T);

  void mangleIntegerLiteral(QualType T, const llvm::APSInt &Value);
  void mangleFloatLiteral(QualType T, const llvm::APFloat &V);
  void mangleFixedPointLiteral();
  void mangleNullPointer(QualType T);

  void mangleMemberExprBase(const Expr *base, bool isArrow);
  void mangleMemberExpr(const Expr *base, bool isArrow,
                        NestedNameSpecifier *qualifier,
                        NamedDecl *firstQualifierLookup,
                        DeclarationName name,
                        const TemplateArgumentLoc *TemplateArgs,
                        unsigned NumTemplateArgs,
                        unsigned knownArity);
  void mangleCastExpression(const Expr *E, StringRef CastEncoding);
  void mangleInitListElements(const InitListExpr *InitList);
  void mangleExpression(const Expr *E, unsigned Arity = UnknownArity,
                        bool AsTemplateArg = false);
  void mangleCXXCtorType(CXXCtorType T, const CXXRecordDecl *InheritedFrom);
  void mangleCXXDtorType(CXXDtorType T);

  void mangleTemplateArgs(TemplateName TN,
                          const TemplateArgumentLoc *TemplateArgs,
                          unsigned NumTemplateArgs);
  void mangleTemplateArgs(TemplateName TN, ArrayRef<TemplateArgument> Args);
  void mangleTemplateArgs(TemplateName TN, const TemplateArgumentList &AL);
  void mangleTemplateArg(TemplateArgument A, bool NeedExactType);
  void mangleTemplateArgExpr(const Expr *E);
  void mangleValueInTemplateArg(QualType T, const APValue &V, bool TopLevel,
                                bool NeedExactType = false);

  void mangleTemplateParameter(unsigned Depth, unsigned Index);

  void mangleFunctionParam(const ParmVarDecl *parm);

  void writeAbiTags(const NamedDecl *ND,
                    const AbiTagList *AdditionalAbiTags);

  // Returns sorted unique list of ABI tags.
  AbiTagList makeFunctionReturnTypeTags(const FunctionDecl *FD);
  // Returns sorted unique list of ABI tags.
  AbiTagList makeVariableTypeTags(const VarDecl *VD);
};

}

NamespaceDecl *ItaniumMangleContextImpl::getStdNamespace() {
  if (!StdNamespace) {
    StdNamespace = NamespaceDecl::Create(
        getASTContext(), getASTContext().getTranslationUnitDecl(),
        /*Inline=*/false, SourceLocation(), SourceLocation(),
        &getASTContext().Idents.get("std"),
        /*PrevDecl=*/nullptr, /*Nested=*/false);
    StdNamespace->setImplicit();
  }
  return StdNamespace;
}

/// Retrieve the declaration context that should be used when mangling the given
/// declaration.
const DeclContext *
ItaniumMangleContextImpl::getEffectiveDeclContext(const Decl *D) {
  // The ABI assumes that lambda closure types that occur within
  // default arguments live in the context of the function. However, due to
  // the way in which Clang parses and creates function declarations, this is
  // not the case: the lambda closure type ends up living in the context
  // where the function itself resides, because the function declaration itself
  // had not yet been created. Fix the context here.
  if (const CXXRecordDecl *RD = dyn_cast<CXXRecordDecl>(D)) {
    if (RD->isLambda())
      if (ParmVarDecl *ContextParam =
              dyn_cast_or_null<ParmVarDecl>(RD->getLambdaContextDecl()))
        return ContextParam->getDeclContext();
  }

  // Perform the same check for block literals.
  if (const BlockDecl *BD = dyn_cast<BlockDecl>(D)) {
    if (ParmVarDecl *ContextParam =
            dyn_cast_or_null<ParmVarDecl>(BD->getBlockManglingContextDecl()))
      return ContextParam->getDeclContext();
  }

  // On ARM and AArch64, the va_list tag is always mangled as if in the std
  // namespace. We do not represent va_list as actually being in the std
  // namespace in C because this would result in incorrect debug info in C,
  // among other things. It is important for both languages to have the same
  // mangling in order for -fsanitize=cfi-icall to work.
  if (D == getASTContext().getVaListTagDecl()) {
    const llvm::Triple &T = getASTContext().getTargetInfo().getTriple();
    if (T.isARM() || T.isThumb() || T.isAArch64())
      return getStdNamespace();
  }

  const DeclContext *DC = D->getDeclContext();
  if (isa<CapturedDecl>(DC) || isa<OMPDeclareReductionDecl>(DC) ||
      isa<OMPDeclareMapperDecl>(DC)) {
    return getEffectiveDeclContext(cast<Decl>(DC));
  }

  if (const auto *VD = dyn_cast<VarDecl>(D))
    if (VD->isExternC())
      return getASTContext().getTranslationUnitDecl();

  if (const auto *FD = dyn_cast<FunctionDecl>(D))
    if (FD->isExternC())
      return getASTContext().getTranslationUnitDecl();

  return DC->getRedeclContext();
}

bool ItaniumMangleContextImpl::isInternalLinkageDecl(const NamedDecl *ND) {
  if (ND && ND->getFormalLinkage() == InternalLinkage &&
      !ND->isExternallyVisible() &&
      getEffectiveDeclContext(ND)->isFileContext() &&
      !ND->isInAnonymousNamespace())
    return true;
  return false;
}

// Check if this Function Decl needs a unique internal linkage name.
bool ItaniumMangleContextImpl::isUniqueInternalLinkageDecl(
    const NamedDecl *ND) {
  if (!NeedsUniqueInternalLinkageNames || !ND)
    return false;

  const auto *FD = dyn_cast<FunctionDecl>(ND);
  if (!FD)
    return false;

  // For C functions without prototypes, return false as their
  // names should not be mangled.
  if (!FD->getType()->getAs<FunctionProtoType>())
    return false;

  if (isInternalLinkageDecl(ND))
    return true;

  return false;
}

bool ItaniumMangleContextImpl::shouldMangleCXXName(const NamedDecl *D) {
  if (const auto *FD = dyn_cast<FunctionDecl>(D)) {
    LanguageLinkage L = FD->getLanguageLinkage();
    // Overloadable functions need mangling.
    if (FD->hasAttr<OverloadableAttr>())
      return true;

    // "main" is not mangled.
    if (FD->isMain())
      return false;

    // The Windows ABI expects that we would never mangle "typical"
    // user-defined entry points regardless of visibility or freestanding-ness.
    //
    // N.B. This is distinct from asking about "main".  "main" has a lot of
    // special rules associated with it in the standard while these
    // user-defined entry points are outside of the purview of the standard.
    // For example, there can be only one definition for "main" in a standards
    // compliant program; however nothing forbids the existence of wmain and
    // WinMain in the same translation unit.
    if (FD->isMSVCRTEntryPoint())
      return false;

    // C++ functions and those whose names are not a simple identifier need
    // mangling.
    if (!FD->getDeclName().isIdentifier() || L == CXXLanguageLinkage)
      return true;

    // C functions are not mangled.
    if (L == CLanguageLinkage)
      return false;
  }

  // Otherwise, no mangling is done outside C++ mode.
  if (!getASTContext().getLangOpts().CPlusPlus)
    return false;

  if (const auto *VD = dyn_cast<VarDecl>(D)) {
    // Decompositions are mangled.
    if (isa<DecompositionDecl>(VD))
      return true;

    // C variables are not mangled.
    if (VD->isExternC())
      return false;

    // Variables at global scope are not mangled unless they have internal
    // linkage or are specializations or are attached to a named module.
    const DeclContext *DC = getEffectiveDeclContext(D);
    // Check for extern variable declared locally.
    if (DC->isFunctionOrMethod() && D->hasLinkage())
      while (!DC->isFileContext())
        DC = getEffectiveParentContext(DC);
    if (DC->isTranslationUnit() && D->getFormalLinkage() != InternalLinkage &&
        !CXXNameMangler::shouldHaveAbiTags(*this, VD) &&
        !isa<VarTemplateSpecializationDecl>(VD) &&
        !VD->getOwningModuleForLinkage())
      return false;
  }

  return true;
}

void CXXNameMangler::writeAbiTags(const NamedDecl *ND,
                                  const AbiTagList *AdditionalAbiTags) {
  assert(AbiTags && "require AbiTagState");
  AbiTags->write(Out, ND, DisableDerivedAbiTags ? nullptr : AdditionalAbiTags);
}

void CXXNameMangler::mangleSourceNameWithAbiTags(
    const NamedDecl *ND, const AbiTagList *AdditionalAbiTags) {
  mangleSourceName(ND->getIdentifier());
  writeAbiTags(ND, AdditionalAbiTags);
}

void CXXNameMangler::mangle(GlobalDecl GD) {
  // <mangled-name> ::= _Z <encoding>
  //            ::= <data name>
  //            ::= <special-name>
  Out << "_Z";
  if (isa<FunctionDecl>(GD.getDecl()))
    mangleFunctionEncoding(GD);
  else if (isa<VarDecl, FieldDecl, MSGuidDecl, TemplateParamObjectDecl,
               BindingDecl>(GD.getDecl()))
    mangleName(GD);
  else if (const IndirectFieldDecl *IFD =
               dyn_cast<IndirectFieldDecl>(GD.getDecl()))
    mangleName(IFD->getAnonField());
  else
    llvm_unreachable("unexpected kind of global decl");
}

void CXXNameMangler::mangleFunctionEncoding(GlobalDecl GD) {
  const FunctionDecl *FD = cast<FunctionDecl>(GD.getDecl());
  // <encoding> ::= <function name> <bare-function-type>

  // Don't mangle in the type if this isn't a decl we should typically mangle.
  if (!Context.shouldMangleDeclName(FD)) {
    mangleName(GD);
    return;
  }

  AbiTagList ReturnTypeAbiTags = makeFunctionReturnTypeTags(FD);
  if (ReturnTypeAbiTags.empty()) {
    // There are no tags for return type, the simplest case.
    mangleName(GD);
    mangleFunctionEncodingBareType(FD);
    return;
  }

  // Mangle function name and encoding to temporary buffer.
  // We have to output name and encoding to the same mangler to get the same
  // substitution as it will be in final mangling.
  SmallString<256> FunctionEncodingBuf;
  llvm::raw_svector_ostream FunctionEncodingStream(FunctionEncodingBuf);
  CXXNameMangler FunctionEncodingMangler(*this, FunctionEncodingStream);
  // Output name of the function.
  FunctionEncodingMangler.disableDerivedAbiTags();
  FunctionEncodingMangler.mangleNameWithAbiTags(FD, nullptr);

  // Remember length of the function name in the buffer.
  size_t EncodingPositionStart = FunctionEncodingStream.str().size();
  FunctionEncodingMangler.mangleFunctionEncodingBareType(FD);

  // Get tags from return type that are not present in function name or
  // encoding.
  const AbiTagList &UsedAbiTags =
      FunctionEncodingMangler.AbiTagsRoot.getSortedUniqueUsedAbiTags();
  AbiTagList AdditionalAbiTags(ReturnTypeAbiTags.size());
  AdditionalAbiTags.erase(
      std::set_difference(ReturnTypeAbiTags.begin(), ReturnTypeAbiTags.end(),
                          UsedAbiTags.begin(), UsedAbiTags.end(),
                          AdditionalAbiTags.begin()),
      AdditionalAbiTags.end());

  // Output name with implicit tags and function encoding from temporary buffer.
  mangleNameWithAbiTags(FD, &AdditionalAbiTags);
  Out << FunctionEncodingStream.str().substr(EncodingPositionStart);

  // Function encoding could create new substitutions so we have to add
  // temp mangled substitutions to main mangler.
  extendSubstitutions(&FunctionEncodingMangler);
}

void CXXNameMangler::mangleFunctionEncodingBareType(const FunctionDecl *FD) {
  if (FD->hasAttr<EnableIfAttr>()) {
    FunctionTypeDepthState Saved = FunctionTypeDepth.push();
    Out << "Ua9enable_ifI";
    for (AttrVec::const_iterator I = FD->getAttrs().begin(),
                                 E = FD->getAttrs().end();
         I != E; ++I) {
      EnableIfAttr *EIA = dyn_cast<EnableIfAttr>(*I);
      if (!EIA)
        continue;
      if (Context.getASTContext().getLangOpts().getClangABICompat() >
          LangOptions::ClangABI::Ver11) {
        mangleTemplateArgExpr(EIA->getCond());
      } else {
        // Prior to Clang 12, we hardcoded the X/E around enable-if's argument,
        // even though <template-arg> should not include an X/E around
        // <expr-primary>.
        Out << 'X';
        mangleExpression(EIA->getCond());
        Out << 'E';
      }
    }
    Out << 'E';
    FunctionTypeDepth.pop(Saved);
  }

  // When mangling an inheriting constructor, the bare function type used is
  // that of the inherited constructor.
  if (auto *CD = dyn_cast<CXXConstructorDecl>(FD))
    if (auto Inherited = CD->getInheritedConstructor())
      FD = Inherited.getConstructor();

  // Whether the mangling of a function type includes the return type depends on
  // the context and the nature of the function. The rules for deciding whether
  // the return type is included are:
  //
  //   1. Template functions (names or types) have return types encoded, with
  //   the exceptions listed below.
  //   2. Function types not appearing as part of a function name mangling,
  //   e.g. parameters, pointer types, etc., have return type encoded, with the
  //   exceptions listed below.
  //   3. Non-template function names do not have return types encoded.
  //
  // The exceptions mentioned in (1) and (2) above, for which the return type is
  // never included, are
  //   1. Constructors.
  //   2. Destructors.
  //   3. Conversion operator functions, e.g. operator int.
  bool MangleReturnType = false;
  if (FunctionTemplateDecl *PrimaryTemplate = FD->getPrimaryTemplate()) {
    if (!(isa<CXXConstructorDecl>(FD) || isa<CXXDestructorDecl>(FD) ||
          isa<CXXConversionDecl>(FD)))
      MangleReturnType = true;

    // Mangle the type of the primary template.
    FD = PrimaryTemplate->getTemplatedDecl();
  }

  mangleBareFunctionType(FD->getType()->castAs<FunctionProtoType>(),
                         MangleReturnType, FD);
}

/// Return whether a given namespace is the 'std' namespace.
bool CXXNameMangler::isStd(const NamespaceDecl *NS) {
  if (!Context.getEffectiveParentContext(NS)->isTranslationUnit())
    return false;

  const IdentifierInfo *II = NS->getOriginalNamespace()->getIdentifier();
  return II && II->isStr("std");
}

// isStdNamespace - Return whether a given decl context is a toplevel 'std'
// namespace.
bool CXXNameMangler::isStdNamespace(const DeclContext *DC) {
  if (!DC->isNamespace())
    return false;

  return isStd(cast<NamespaceDecl>(DC));
}

static const GlobalDecl
isTemplate(GlobalDecl GD, const TemplateArgumentList *&TemplateArgs) {
  const NamedDecl *ND = cast<NamedDecl>(GD.getDecl());
  // Check if we have a function template.
  if (const FunctionDecl *FD = dyn_cast<FunctionDecl>(ND)) {
    if (const TemplateDecl *TD = FD->getPrimaryTemplate()) {
      TemplateArgs = FD->getTemplateSpecializationArgs();
      return GD.getWithDecl(TD);
    }
  }

  // Check if we have a class template.
  if (const ClassTemplateSpecializationDecl *Spec =
        dyn_cast<ClassTemplateSpecializationDecl>(ND)) {
    TemplateArgs = &Spec->getTemplateArgs();
    return GD.getWithDecl(Spec->getSpecializedTemplate());
  }

  // Check if we have a variable template.
  if (const VarTemplateSpecializationDecl *Spec =
          dyn_cast<VarTemplateSpecializationDecl>(ND)) {
    TemplateArgs = &Spec->getTemplateArgs();
    return GD.getWithDecl(Spec->getSpecializedTemplate());
  }

  return GlobalDecl();
}

static TemplateName asTemplateName(GlobalDecl GD) {
  const TemplateDecl *TD = dyn_cast_or_null<TemplateDecl>(GD.getDecl());
  return TemplateName(const_cast<TemplateDecl*>(TD));
}

void CXXNameMangler::mangleName(GlobalDecl GD) {
  const NamedDecl *ND = cast<NamedDecl>(GD.getDecl());
  if (const VarDecl *VD = dyn_cast<VarDecl>(ND)) {
    // Variables should have implicit tags from its type.
    AbiTagList VariableTypeAbiTags = makeVariableTypeTags(VD);
    if (VariableTypeAbiTags.empty()) {
      // Simple case no variable type tags.
      mangleNameWithAbiTags(VD, nullptr);
      return;
    }

    // Mangle variable name to null stream to collect tags.
    llvm::raw_null_ostream NullOutStream;
    CXXNameMangler VariableNameMangler(*this, NullOutStream);
    VariableNameMangler.disableDerivedAbiTags();
    VariableNameMangler.mangleNameWithAbiTags(VD, nullptr);

    // Get tags from variable type that are not present in its name.
    const AbiTagList &UsedAbiTags =
        VariableNameMangler.AbiTagsRoot.getSortedUniqueUsedAbiTags();
    AbiTagList AdditionalAbiTags(VariableTypeAbiTags.size());
    AdditionalAbiTags.erase(
        std::set_difference(VariableTypeAbiTags.begin(),
                            VariableTypeAbiTags.end(), UsedAbiTags.begin(),
                            UsedAbiTags.end(), AdditionalAbiTags.begin()),
        AdditionalAbiTags.end());

    // Output name with implicit tags.
    mangleNameWithAbiTags(VD, &AdditionalAbiTags);
  } else {
    mangleNameWithAbiTags(GD, nullptr);
  }
}

const RecordDecl *CXXNameMangler::GetLocalClassDecl(const Decl *D) {
  const DeclContext *DC = Context.getEffectiveDeclContext(D);
  while (!DC->isNamespace() && !DC->isTranslationUnit()) {
    if (isLocalContainerContext(DC))
      return dyn_cast<RecordDecl>(D);
    D = cast<Decl>(DC);
    DC = Context.getEffectiveDeclContext(D);
  }
  return nullptr;
}

void CXXNameMangler::mangleNameWithAbiTags(GlobalDecl GD,
                                           const AbiTagList *AdditionalAbiTags) {
  const NamedDecl *ND = cast<NamedDecl>(GD.getDecl());
  //  <name> ::= [<module-name>] <nested-name>
  //         ::= [<module-name>] <unscoped-name>
  //         ::= [<module-name>] <unscoped-template-name> <template-args>
  //         ::= <local-name>
  //
  const DeclContext *DC = Context.getEffectiveDeclContext(ND);

  // If this is an extern variable declared locally, the relevant DeclContext
  // is that of the containing namespace, or the translation unit.
  // FIXME: This is a hack; extern variables declared locally should have
  // a proper semantic declaration context!
  if (isLocalContainerContext(DC) && ND->hasLinkage() && !isLambda(ND))
    while (!DC->isNamespace() && !DC->isTranslationUnit())
      DC = Context.getEffectiveParentContext(DC);
  else if (GetLocalClassDecl(ND)) {
    mangleLocalName(GD, AdditionalAbiTags);
    return;
  }

  assert(!isa<LinkageSpecDecl>(DC) && "context cannot be LinkageSpecDecl");

  if (isLocalContainerContext(DC)) {
    mangleLocalName(GD, AdditionalAbiTags);
    return;
  }

  // Closures can require a nested-name mangling even if they're semantically
  // in the global namespace.
  if (const NamedDecl *PrefixND = getClosurePrefix(ND)) {
    mangleNestedNameWithClosurePrefix(GD, PrefixND, AdditionalAbiTags);
    return;
  }

  if (DC->isTranslationUnit() || isStdNamespace(DC)) {
    // Check if we have a template.
    const TemplateArgumentList *TemplateArgs = nullptr;
    if (GlobalDecl TD = isTemplate(GD, TemplateArgs)) {
      mangleUnscopedTemplateName(TD, DC, AdditionalAbiTags);
      mangleTemplateArgs(asTemplateName(TD), *TemplateArgs);
      return;
    }

    mangleUnscopedName(GD, DC, AdditionalAbiTags);
    return;
  }

  mangleNestedName(GD, DC, AdditionalAbiTags);
}

void CXXNameMangler::mangleModuleName(const NamedDecl *ND) {
  if (ND->isExternallyVisible())
    if (Module *M = ND->getOwningModuleForLinkage())
      mangleModuleNamePrefix(M->getPrimaryModuleInterfaceName());
}

// <module-name> ::= <module-subname>
//		 ::= <module-name> <module-subname>
//	 	 ::= <substitution>
// <module-subname> ::= W <source-name>
//		    ::= W P <source-name>
void CXXNameMangler::mangleModuleNamePrefix(StringRef Name, bool IsPartition) {
  //  <substitution> ::= S <seq-id> _
  auto It = ModuleSubstitutions.find(Name);
  if (It != ModuleSubstitutions.end()) {
    Out << 'S';
    mangleSeqID(It->second);
    return;
  }

  // FIXME: Preserve hierarchy in module names rather than flattening
  // them to strings; use Module*s as substitution keys.
  auto Parts = Name.rsplit('.');
  if (Parts.second.empty())
    Parts.second = Parts.first;
  else {
    mangleModuleNamePrefix(Parts.first, IsPartition);
    IsPartition = false;
  }

  Out << 'W';
  if (IsPartition)
    Out << 'P';
  Out << Parts.second.size() << Parts.second;
  ModuleSubstitutions.insert({Name, SeqID++});
}

void CXXNameMangler::mangleTemplateName(const TemplateDecl *TD,
                                        ArrayRef<TemplateArgument> Args) {
  const DeclContext *DC = Context.getEffectiveDeclContext(TD);

  if (DC->isTranslationUnit() || isStdNamespace(DC)) {
    mangleUnscopedTemplateName(TD, DC, nullptr);
    mangleTemplateArgs(asTemplateName(TD), Args);
  } else {
    mangleNestedName(TD, Args);
  }
}

void CXXNameMangler::mangleUnscopedName(GlobalDecl GD, const DeclContext *DC,
                                        const AbiTagList *AdditionalAbiTags) {
  //  <unscoped-name> ::= <unqualified-name>
  //                  ::= St <unqualified-name>   # ::std::

  assert(!isa<LinkageSpecDecl>(DC) && "unskipped LinkageSpecDecl");
  if (isStdNamespace(DC))
    Out << "St";

  mangleUnqualifiedName(GD, DC, AdditionalAbiTags);
}

void CXXNameMangler::mangleUnscopedTemplateName(
    GlobalDecl GD, const DeclContext *DC, const AbiTagList *AdditionalAbiTags) {
  const TemplateDecl *ND = cast<TemplateDecl>(GD.getDecl());
  //     <unscoped-template-name> ::= <unscoped-name>
  //                              ::= <substitution>
  if (mangleSubstitution(ND))
    return;

  // <template-template-param> ::= <template-param>
  if (const auto *TTP = dyn_cast<TemplateTemplateParmDecl>(ND)) {
    assert(!AdditionalAbiTags &&
           "template template param cannot have abi tags");
    mangleTemplateParameter(TTP->getDepth(), TTP->getIndex());
  } else if (isa<BuiltinTemplateDecl>(ND) || isa<ConceptDecl>(ND)) {
    mangleUnscopedName(GD, DC, AdditionalAbiTags);
  } else {
    mangleUnscopedName(GD.getWithDecl(ND->getTemplatedDecl()), DC,
                       AdditionalAbiTags);
  }

  addSubstitution(ND);
}

void CXXNameMangler::mangleFloat(const llvm::APFloat &f) {
  // ABI:
  //   Floating-point literals are encoded using a fixed-length
  //   lowercase hexadecimal string corresponding to the internal
  //   representation (IEEE on Itanium), high-order bytes first,
  //   without leading zeroes. For example: "Lf bf800000 E" is -1.0f
  //   on Itanium.
  // The 'without leading zeroes' thing seems to be an editorial
  // mistake; see the discussion on cxx-abi-dev beginning on
  // 2012-01-16.

  // Our requirements here are just barely weird enough to justify
  // using a custom algorithm instead of post-processing APInt::toString().

  llvm::APInt valueBits = f.bitcastToAPInt();
  unsigned numCharacters = (valueBits.getBitWidth() + 3) / 4;
  assert(numCharacters != 0);

  // Allocate a buffer of the right number of characters.
  SmallVector<char, 20> buffer(numCharacters);

  // Fill the buffer left-to-right.
  for (unsigned stringIndex = 0; stringIndex != numCharacters; ++stringIndex) {
    // The bit-index of the next hex digit.
    unsigned digitBitIndex = 4 * (numCharacters - stringIndex - 1);

    // Project out 4 bits starting at 'digitIndex'.
    uint64_t hexDigit = valueBits.getRawData()[digitBitIndex / 64];
    hexDigit >>= (digitBitIndex % 64);
    hexDigit &= 0xF;

    // Map that over to a lowercase hex digit.
    static const char charForHex[16] = {
      '0', '1', '2', '3', '4', '5', '6', '7',
      '8', '9', 'a', 'b', 'c', 'd', 'e', 'f'
    };
    buffer[stringIndex] = charForHex[hexDigit];
  }

  Out.write(buffer.data(), numCharacters);
}

void CXXNameMangler::mangleFloatLiteral(QualType T, const llvm::APFloat &V) {
  Out << 'L';
  mangleType(T);
  mangleFloat(V);
  Out << 'E';
}

void CXXNameMangler::mangleFixedPointLiteral() {
  DiagnosticsEngine &Diags = Context.getDiags();
  unsigned DiagID = Diags.getCustomDiagID(
      DiagnosticsEngine::Error, "cannot mangle fixed point literals yet");
  Diags.Report(DiagID);
}

void CXXNameMangler::mangleNullPointer(QualType T) {
  //  <expr-primary> ::= L <type> 0 E
  Out << 'L';
  mangleType(T);
  Out << "0E";
}

void CXXNameMangler::mangleNumber(const llvm::APSInt &Value) {
  if (Value.isSigned() && Value.isNegative()) {
    Out << 'n';
    Value.abs().print(Out, /*signed*/ false);
  } else {
    Value.print(Out, /*signed*/ false);
  }
}

void CXXNameMangler::mangleNumber(int64_t Number) {
  //  <number> ::= [n] <non-negative decimal integer>
  if (Number < 0) {
    Out << 'n';
    Number = -Number;
  }

  Out << Number;
}

void CXXNameMangler::mangleCallOffset(int64_t NonVirtual, int64_t Virtual) {
  //  <call-offset>  ::= h <nv-offset> _
  //                 ::= v <v-offset> _
  //  <nv-offset>    ::= <offset number>        # non-virtual base override
  //  <v-offset>     ::= <offset number> _ <virtual offset number>
  //                      # virtual base override, with vcall offset
  if (!Virtual) {
    Out << 'h';
    mangleNumber(NonVirtual);
    Out << '_';
    return;
  }

  Out << 'v';
  mangleNumber(NonVirtual);
  Out << '_';
  mangleNumber(Virtual);
  Out << '_';
}

void CXXNameMangler::manglePrefix(QualType type) {
  if (const auto *TST = type->getAs<TemplateSpecializationType>()) {
    if (!mangleSubstitution(QualType(TST, 0))) {
      mangleTemplatePrefix(TST->getTemplateName());

      // FIXME: GCC does not appear to mangle the template arguments when
      // the template in question is a dependent template name. Should we
      // emulate that badness?
      mangleTemplateArgs(TST->getTemplateName(), TST->template_arguments());
      addSubstitution(QualType(TST, 0));
    }
  } else if (const auto *DTST =
                 type->getAs<DependentTemplateSpecializationType>()) {
    if (!mangleSubstitution(QualType(DTST, 0))) {
      TemplateName Template = getASTContext().getDependentTemplateName(
          DTST->getQualifier(), DTST->getIdentifier());
      mangleTemplatePrefix(Template);

      // FIXME: GCC does not appear to mangle the template arguments when
      // the template in question is a dependent template name. Should we
      // emulate that badness?
      mangleTemplateArgs(Template, DTST->template_arguments());
      addSubstitution(QualType(DTST, 0));
    }
  } else {
    // We use the QualType mangle type variant here because it handles
    // substitutions.
    mangleType(type);
  }
}

/// Mangle everything prior to the base-unresolved-name in an unresolved-name.
///
/// \param recursive - true if this is being called recursively,
///   i.e. if there is more prefix "to the right".
void CXXNameMangler::mangleUnresolvedPrefix(NestedNameSpecifier *qualifier,
                                            bool recursive) {

  // x, ::x
  // <unresolved-name> ::= [gs] <base-unresolved-name>

  // T::x / decltype(p)::x
  // <unresolved-name> ::= sr <unresolved-type> <base-unresolved-name>

  // T::N::x /decltype(p)::N::x
  // <unresolved-name> ::= srN <unresolved-type> <unresolved-qualifier-level>+ E
  //                       <base-unresolved-name>

  // A::x, N::y, A<T>::z; "gs" means leading "::"
  // <unresolved-name> ::= [gs] sr <unresolved-qualifier-level>+ E
  //                       <base-unresolved-name>

  switch (qualifier->getKind()) {
  case NestedNameSpecifier::Global:
    Out << "gs";

    // We want an 'sr' unless this is the entire NNS.
    if (recursive)
      Out << "sr";

    // We never want an 'E' here.
    return;

  case NestedNameSpecifier::Super:
    llvm_unreachable("Can't mangle __super specifier");

  case NestedNameSpecifier::Namespace:
    if (qualifier->getPrefix())
      mangleUnresolvedPrefix(qualifier->getPrefix(),
                             /*recursive*/ true);
    else
      Out << "sr";
    mangleSourceNameWithAbiTags(qualifier->getAsNamespace());
    break;
  case NestedNameSpecifier::NamespaceAlias:
    if (qualifier->getPrefix())
      mangleUnresolvedPrefix(qualifier->getPrefix(),
                             /*recursive*/ true);
    else
      Out << "sr";
    mangleSourceNameWithAbiTags(qualifier->getAsNamespaceAlias());
    break;

  case NestedNameSpecifier::TypeSpec:
  case NestedNameSpecifier::TypeSpecWithTemplate: {
    const Type *type = qualifier->getAsType();

    // We only want to use an unresolved-type encoding if this is one of:
    //   - a decltype
    //   - a template type parameter
    //   - a template template parameter with arguments
    // In all of these cases, we should have no prefix.
    if (qualifier->getPrefix()) {
      mangleUnresolvedPrefix(qualifier->getPrefix(),
                             /*recursive*/ true);
    } else {
      // Otherwise, all the cases want this.
      Out << "sr";
    }

    if (mangleUnresolvedTypeOrSimpleId(QualType(type, 0), recursive ? "N" : ""))
      return;

    break;
  }

  case NestedNameSpecifier::Identifier:
    // Member expressions can have these without prefixes.
    if (qualifier->getPrefix())
      mangleUnresolvedPrefix(qualifier->getPrefix(),
                             /*recursive*/ true);
    else
      Out << "sr";

    mangleSourceName(qualifier->getAsIdentifier());
    // An Identifier has no type information, so we can't emit abi tags for it.
    break;
  }

  // If this was the innermost part of the NNS, and we fell out to
  // here, append an 'E'.
  if (!recursive)
    Out << 'E';
}

/// Mangle an unresolved-name, which is generally used for names which
/// weren't resolved to specific entities.
void CXXNameMangler::mangleUnresolvedName(
    NestedNameSpecifier *qualifier, DeclarationName name,
    const TemplateArgumentLoc *TemplateArgs, unsigned NumTemplateArgs,
    unsigned knownArity) {
  if (qualifier) mangleUnresolvedPrefix(qualifier);
  switch (name.getNameKind()) {
    // <base-unresolved-name> ::= <simple-id>
    case DeclarationName::Identifier:
      mangleSourceName(name.getAsIdentifierInfo());
      break;
    // <base-unresolved-name> ::= dn <destructor-name>
    case DeclarationName::CXXDestructorName:
      Out << "dn";
      mangleUnresolvedTypeOrSimpleId(name.getCXXNameType());
      break;
    // <base-unresolved-name> ::= on <operator-name>
    case DeclarationName::CXXConversionFunctionName:
    case DeclarationName::CXXLiteralOperatorName:
    case DeclarationName::CXXOperatorName:
      Out << "on";
      mangleOperatorName(name, knownArity);
      break;
    case DeclarationName::CXXConstructorName:
      llvm_unreachable("Can't mangle a constructor name!");
    case DeclarationName::CXXUsingDirective:
      llvm_unreachable("Can't mangle a using directive name!");
    case DeclarationName::CXXDeductionGuideName:
      llvm_unreachable("Can't mangle a deduction guide name!");
    case DeclarationName::ObjCMultiArgSelector:
    case DeclarationName::ObjCOneArgSelector:
    case DeclarationName::ObjCZeroArgSelector:
      llvm_unreachable("Can't mangle Objective-C selector names here!");
  }

  // The <simple-id> and on <operator-name> productions end in an optional
  // <template-args>.
  if (TemplateArgs)
    mangleTemplateArgs(TemplateName(), TemplateArgs, NumTemplateArgs);
}

void CXXNameMangler::mangleUnqualifiedName(
    GlobalDecl GD, DeclarationName Name, const DeclContext *DC,
    unsigned KnownArity, const AbiTagList *AdditionalAbiTags) {
  const NamedDecl *ND = cast_or_null<NamedDecl>(GD.getDecl());
  //  <unqualified-name> ::= [<module-name>] <operator-name>
  //                     ::= <ctor-dtor-name>
  //                     ::= [<module-name>] <source-name>
  //                     ::= [<module-name>] DC <source-name>* E

  if (ND && DC && DC->isFileContext())
    mangleModuleName(ND);

  unsigned Arity = KnownArity;
  switch (Name.getNameKind()) {
  case DeclarationName::Identifier: {
    const IdentifierInfo *II = Name.getAsIdentifierInfo();

    // We mangle decomposition declarations as the names of their bindings.
    if (auto *DD = dyn_cast<DecompositionDecl>(ND)) {
      // FIXME: Non-standard mangling for decomposition declarations:
      //
      //  <unqualified-name> ::= DC <source-name>* E
      //
      // Proposed on cxx-abi-dev on 2016-08-12
      Out << "DC";
      for (auto *BD : DD->bindings())
        mangleSourceName(BD->getDeclName().getAsIdentifierInfo());
      Out << 'E';
      writeAbiTags(ND, AdditionalAbiTags);
      break;
    }

    if (auto *GD = dyn_cast<MSGuidDecl>(ND)) {
      // We follow MSVC in mangling GUID declarations as if they were variables
      // with a particular reserved name. Continue the pretense here.
      SmallString<sizeof("_GUID_12345678_1234_1234_1234_1234567890ab")> GUID;
      llvm::raw_svector_ostream GUIDOS(GUID);
      Context.mangleMSGuidDecl(GD, GUIDOS);
      Out << GUID.size() << GUID;
      break;
    }

    if (auto *TPO = dyn_cast<TemplateParamObjectDecl>(ND)) {
      // Proposed in https://github.com/itanium-cxx-abi/cxx-abi/issues/63.
      Out << "TA";
      mangleValueInTemplateArg(TPO->getType().getUnqualifiedType(),
                               TPO->getValue(), /*TopLevel=*/true);
      break;
    }

    if (II) {
      // Match GCC's naming convention for internal linkage symbols, for
      // symbols that are not actually visible outside of this TU. GCC
      // distinguishes between internal and external linkage symbols in
      // its mangling, to support cases like this that were valid C++ prior
      // to DR426:
      //
      //   void test() { extern void foo(); }
      //   static void foo();
      //
      // Don't bother with the L marker for names in anonymous namespaces; the
      // 12_GLOBAL__N_1 mangling is quite sufficient there, and this better
      // matches GCC anyway, because GCC does not treat anonymous namespaces as
      // implying internal linkage.
      if (Context.isInternalLinkageDecl(ND))
        Out << 'L';

      auto *FD = dyn_cast<FunctionDecl>(ND);
      bool IsRegCall = FD &&
                       FD->getType()->castAs<FunctionType>()->getCallConv() ==
                           clang::CC_X86RegCall;
      bool IsDeviceStub =
          FD && FD->hasAttr<CUDAGlobalAttr>() &&
          GD.getKernelReferenceKind() == KernelReferenceKind::Stub;
      if (IsDeviceStub)
        mangleDeviceStubName(II);
      else if (IsRegCall)
        mangleRegCallName(II);
      else
        mangleSourceName(II);

      writeAbiTags(ND, AdditionalAbiTags);
      break;
    }

    // Otherwise, an anonymous entity.  We must have a declaration.
    assert(ND && "mangling empty name without declaration");

    if (const NamespaceDecl *NS = dyn_cast<NamespaceDecl>(ND)) {
      if (NS->isAnonymousNamespace()) {
        // This is how gcc mangles these names.
        Out << "12_GLOBAL__N_1";
        break;
      }
    }

    if (const VarDecl *VD = dyn_cast<VarDecl>(ND)) {
      // We must have an anonymous union or struct declaration.
      const RecordDecl *RD = VD->getType()->castAs<RecordType>()->getDecl();

      // Itanium C++ ABI 5.1.2:
      //
      //   For the purposes of mangling, the name of an anonymous union is
      //   considered to be the name of the first named data member found by a
      //   pre-order, depth-first, declaration-order walk of the data members of
      //   the anonymous union. If there is no such data member (i.e., if all of
      //   the data members in the union are unnamed), then there is no way for
      //   a program to refer to the anonymous union, and there is therefore no
      //   need to mangle its name.
      assert(RD->isAnonymousStructOrUnion()
             && "Expected anonymous struct or union!");
      const FieldDecl *FD = RD->findFirstNamedDataMember();

      // It's actually possible for various reasons for us to get here
      // with an empty anonymous struct / union.  Fortunately, it
      // doesn't really matter what name we generate.
      if (!FD) break;
      assert(FD->getIdentifier() && "Data member name isn't an identifier!");

      mangleSourceName(FD->getIdentifier());
      // Not emitting abi tags: internal name anyway.
      break;
    }

    // Class extensions have no name as a category, and it's possible
    // for them to be the semantic parent of certain declarations
    // (primarily, tag decls defined within declarations).  Such
    // declarations will always have internal linkage, so the name
    // doesn't really matter, but we shouldn't crash on them.  For
    // safety, just handle all ObjC containers here.
    if (isa<ObjCContainerDecl>(ND))
      break;

    // We must have an anonymous struct.
    const TagDecl *TD = cast<TagDecl>(ND);
    if (const TypedefNameDecl *D = TD->getTypedefNameForAnonDecl()) {
      assert(TD->getDeclContext() == D->getDeclContext() &&
             "Typedef should not be in another decl context!");
      assert(D->getDeclName().getAsIdentifierInfo() &&
             "Typedef was not named!");
      mangleSourceName(D->getDeclName().getAsIdentifierInfo());
      assert(!AdditionalAbiTags && "Type cannot have additional abi tags");
      // Explicit abi tags are still possible; take from underlying type, not
      // from typedef.
      writeAbiTags(TD, nullptr);
      break;
    }

    // <unnamed-type-name> ::= <closure-type-name>
    //
    // <closure-type-name> ::= Ul <lambda-sig> E [ <nonnegative number> ] _
    // <lambda-sig> ::= <template-param-decl>* <parameter-type>+
    //     # Parameter types or 'v' for 'void'.
    if (const CXXRecordDecl *Record = dyn_cast<CXXRecordDecl>(TD)) {
      std::optional<unsigned> DeviceNumber =
          Context.getDiscriminatorOverride()(Context.getASTContext(), Record);

      // If we have a device-number via the discriminator, use that to mangle
      // the lambda, otherwise use the typical lambda-mangling-number. In either
      // case, a '0' should be mangled as a normal unnamed class instead of as a
      // lambda.
      if (Record->isLambda() &&
          ((DeviceNumber && *DeviceNumber > 0) ||
           (!DeviceNumber && Record->getLambdaManglingNumber() > 0))) {
        assert(!AdditionalAbiTags &&
               "Lambda type cannot have additional abi tags");
        mangleLambda(Record);
        break;
      }
    }

    if (TD->isExternallyVisible()) {
      unsigned UnnamedMangle =
          getASTContext().getManglingNumber(TD, Context.isAux());
      Out << "Ut";
      if (UnnamedMangle > 1)
        Out << UnnamedMangle - 2;
      Out << '_';
      writeAbiTags(TD, AdditionalAbiTags);
      break;
    }

    // Get a unique id for the anonymous struct. If it is not a real output
    // ID doesn't matter so use fake one.
    unsigned AnonStructId =
        NullOut ? 0
                : Context.getAnonymousStructId(TD, dyn_cast<FunctionDecl>(DC));

    // Mangle it as a source name in the form
    // [n] $_<id>
    // where n is the length of the string.
    SmallString<8> Str;
    Str += "$_";
    Str += llvm::utostr(AnonStructId);

    Out << Str.size();
    Out << Str;
    break;
  }

  case DeclarationName::ObjCZeroArgSelector:
  case DeclarationName::ObjCOneArgSelector:
  case DeclarationName::ObjCMultiArgSelector:
    llvm_unreachable("Can't mangle Objective-C selector names here!");

  case DeclarationName::CXXConstructorName: {
    const CXXRecordDecl *InheritedFrom = nullptr;
    TemplateName InheritedTemplateName;
    const TemplateArgumentList *InheritedTemplateArgs = nullptr;
    if (auto Inherited =
            cast<CXXConstructorDecl>(ND)->getInheritedConstructor()) {
      InheritedFrom = Inherited.getConstructor()->getParent();
      InheritedTemplateName =
          TemplateName(Inherited.getConstructor()->getPrimaryTemplate());
      InheritedTemplateArgs =
          Inherited.getConstructor()->getTemplateSpecializationArgs();
    }

    if (ND == Structor)
      // If the named decl is the C++ constructor we're mangling, use the type
      // we were given.
      mangleCXXCtorType(static_cast<CXXCtorType>(StructorType), InheritedFrom);
    else
      // Otherwise, use the complete constructor name. This is relevant if a
      // class with a constructor is declared within a constructor.
      mangleCXXCtorType(Ctor_Complete, InheritedFrom);

    // FIXME: The template arguments are part of the enclosing prefix or
    // nested-name, but it's more convenient to mangle them here.
    if (InheritedTemplateArgs)
      mangleTemplateArgs(InheritedTemplateName, *InheritedTemplateArgs);

    writeAbiTags(ND, AdditionalAbiTags);
    break;
  }

  case DeclarationName::CXXDestructorName:
    if (ND == Structor)
      // If the named decl is the C++ destructor we're mangling, use the type we
      // were given.
      mangleCXXDtorType(static_cast<CXXDtorType>(StructorType));
    else
      // Otherwise, use the complete destructor name. This is relevant if a
      // class with a destructor is declared within a destructor.
      mangleCXXDtorType(Dtor_Complete);
    writeAbiTags(ND, AdditionalAbiTags);
    break;

  case DeclarationName::CXXOperatorName:
    if (ND && Arity == UnknownArity) {
      Arity = cast<FunctionDecl>(ND)->getNumParams();

      // If we have a member function, we need to include the 'this' pointer.
      if (const auto *MD = dyn_cast<CXXMethodDecl>(ND))
        if (!MD->isStatic())
          Arity++;
    }
    [[fallthrough]];
  case DeclarationName::CXXConversionFunctionName:
  case DeclarationName::CXXLiteralOperatorName:
    mangleOperatorName(Name, Arity);
    writeAbiTags(ND, AdditionalAbiTags);
    break;

  case DeclarationName::CXXDeductionGuideName:
    llvm_unreachable("Can't mangle a deduction guide name!");

  case DeclarationName::CXXUsingDirective:
    llvm_unreachable("Can't mangle a using directive name!");
  }
}

void CXXNameMangler::mangleRegCallName(const IdentifierInfo *II) {
  // <source-name> ::= <positive length number> __regcall3__ <identifier>
  // <number> ::= [n] <non-negative decimal integer>
  // <identifier> ::= <unqualified source code identifier>
  Out << II->getLength() + sizeof("__regcall3__") - 1 << "__regcall3__"
      << II->getName();
}

void CXXNameMangler::mangleDeviceStubName(const IdentifierInfo *II) {
  // <source-name> ::= <positive length number> __device_stub__ <identifier>
  // <number> ::= [n] <non-negative decimal integer>
  // <identifier> ::= <unqualified source code identifier>
  Out << II->getLength() + sizeof("__device_stub__") - 1 << "__device_stub__"
      << II->getName();
}

void CXXNameMangler::mangleSourceName(const IdentifierInfo *II) {
  // <source-name> ::= <positive length number> <identifier>
  // <number> ::= [n] <non-negative decimal integer>
  // <identifier> ::= <unqualified source code identifier>
  Out << II->getLength() << II->getName();
}

void CXXNameMangler::mangleNestedName(GlobalDecl GD,
                                      const DeclContext *DC,
                                      const AbiTagList *AdditionalAbiTags,
                                      bool NoFunction) {
  const NamedDecl *ND = cast<NamedDecl>(GD.getDecl());
  // <nested-name>
  //   ::= N [<CV-qualifiers>] [<ref-qualifier>] <prefix> <unqualified-name> E
  //   ::= N [<CV-qualifiers>] [<ref-qualifier>] <template-prefix>
  //       <template-args> E

  Out << 'N';
  if (const CXXMethodDecl *Method = dyn_cast<CXXMethodDecl>(ND)) {
    Qualifiers MethodQuals = Method->getMethodQualifiers();
    // We do not consider restrict a distinguishing attribute for overloading
    // purposes so we must not mangle it.
    MethodQuals.removeRestrict();
    mangleQualifiers(MethodQuals);
    mangleRefQualifier(Method->getRefQualifier());
  }

  // Check if we have a template.
  const TemplateArgumentList *TemplateArgs = nullptr;
  if (GlobalDecl TD = isTemplate(GD, TemplateArgs)) {
    mangleTemplatePrefix(TD, NoFunction);
    mangleTemplateArgs(asTemplateName(TD), *TemplateArgs);
  } else {
    manglePrefix(DC, NoFunction);
    mangleUnqualifiedName(GD, DC, AdditionalAbiTags);
  }

  Out << 'E';
}
void CXXNameMangler::mangleNestedName(const TemplateDecl *TD,
                                      ArrayRef<TemplateArgument> Args) {
  // <nested-name> ::= N [<CV-qualifiers>] <template-prefix> <template-args> E

  Out << 'N';

  mangleTemplatePrefix(TD);
  mangleTemplateArgs(asTemplateName(TD), Args);

  Out << 'E';
}

void CXXNameMangler::mangleNestedNameWithClosurePrefix(
    GlobalDecl GD, const NamedDecl *PrefixND,
    const AbiTagList *AdditionalAbiTags) {
  // A <closure-prefix> represents a variable or field, not a regular
  // DeclContext, so needs special handling. In this case we're mangling a
  // limited form of <nested-name>:
  //
  // <nested-name> ::= N <closure-prefix> <closure-type-name> E

  Out << 'N';

  mangleClosurePrefix(PrefixND);
  mangleUnqualifiedName(GD, nullptr, AdditionalAbiTags);

  Out << 'E';
}

static GlobalDecl getParentOfLocalEntity(const DeclContext *DC) {
  GlobalDecl GD;
  // The Itanium spec says:
  // For entities in constructors and destructors, the mangling of the
  // complete object constructor or destructor is used as the base function
  // name, i.e. the C1 or D1 version.
  if (auto *CD = dyn_cast<CXXConstructorDecl>(DC))
    GD = GlobalDecl(CD, Ctor_Complete);
  else if (auto *DD = dyn_cast<CXXDestructorDecl>(DC))
    GD = GlobalDecl(DD, Dtor_Complete);
  else
    GD = GlobalDecl(cast<FunctionDecl>(DC));
  return GD;
}

void CXXNameMangler::mangleLocalName(GlobalDecl GD,
                                     const AbiTagList *AdditionalAbiTags) {
  const Decl *D = GD.getDecl();
  // <local-name> := Z <function encoding> E <entity name> [<discriminator>]
  //              := Z <function encoding> E s [<discriminator>]
  // <local-name> := Z <function encoding> E d [ <parameter number> ]
  //                 _ <entity name>
  // <discriminator> := _ <non-negative number>
  assert(isa<NamedDecl>(D) || isa<BlockDecl>(D));
  const RecordDecl *RD = GetLocalClassDecl(D);
  const DeclContext *DC = Context.getEffectiveDeclContext(RD ? RD : D);

  Out << 'Z';

  {
    AbiTagState LocalAbiTags(AbiTags);

    if (const ObjCMethodDecl *MD = dyn_cast<ObjCMethodDecl>(DC))
      mangleObjCMethodName(MD);
    else if (const BlockDecl *BD = dyn_cast<BlockDecl>(DC))
      mangleBlockForPrefix(BD);
    else
      mangleFunctionEncoding(getParentOfLocalEntity(DC));

    // Implicit ABI tags (from namespace) are not available in the following
    // entity; reset to actually emitted tags, which are available.
    LocalAbiTags.setUsedAbiTags(LocalAbiTags.getEmittedAbiTags());
  }

  Out << 'E';

  // GCC 5.3.0 doesn't emit derived ABI tags for local names but that seems to
  // be a bug that is fixed in trunk.

  if (RD) {
    // The parameter number is omitted for the last parameter, 0 for the
    // second-to-last parameter, 1 for the third-to-last parameter, etc. The
    // <entity name> will of course contain a <closure-type-name>: Its
    // numbering will be local to the particular argument in which it appears
    // -- other default arguments do not affect its encoding.
    const CXXRecordDecl *CXXRD = dyn_cast<CXXRecordDecl>(RD);
    if (CXXRD && CXXRD->isLambda()) {
      if (const ParmVarDecl *Parm
              = dyn_cast_or_null<ParmVarDecl>(CXXRD->getLambdaContextDecl())) {
        if (const FunctionDecl *Func
              = dyn_cast<FunctionDecl>(Parm->getDeclContext())) {
          Out << 'd';
          unsigned Num = Func->getNumParams() - Parm->getFunctionScopeIndex();
          if (Num > 1)
            mangleNumber(Num - 2);
          Out << '_';
        }
      }
    }

    // Mangle the name relative to the closest enclosing function.
    // equality ok because RD derived from ND above
    if (D == RD)  {
      mangleUnqualifiedName(RD, DC, AdditionalAbiTags);
    } else if (const BlockDecl *BD = dyn_cast<BlockDecl>(D)) {
      if (const NamedDecl *PrefixND = getClosurePrefix(BD))
        mangleClosurePrefix(PrefixND, true /*NoFunction*/);
      else
        manglePrefix(Context.getEffectiveDeclContext(BD), true /*NoFunction*/);
      assert(!AdditionalAbiTags && "Block cannot have additional abi tags");
      mangleUnqualifiedBlock(BD);
    } else {
      const NamedDecl *ND = cast<NamedDecl>(D);
      mangleNestedName(GD, Context.getEffectiveDeclContext(ND),
                       AdditionalAbiTags, true /*NoFunction*/);
    }
  } else if (const BlockDecl *BD = dyn_cast<BlockDecl>(D)) {
    // Mangle a block in a default parameter; see above explanation for
    // lambdas.
    if (const ParmVarDecl *Parm
            = dyn_cast_or_null<ParmVarDecl>(BD->getBlockManglingContextDecl())) {
      if (const FunctionDecl *Func
            = dyn_cast<FunctionDecl>(Parm->getDeclContext())) {
        Out << 'd';
        unsigned Num = Func->getNumParams() - Parm->getFunctionScopeIndex();
        if (Num > 1)
          mangleNumber(Num - 2);
        Out << '_';
      }
    }

    assert(!AdditionalAbiTags && "Block cannot have additional abi tags");
    mangleUnqualifiedBlock(BD);
  } else {
    mangleUnqualifiedName(GD, DC, AdditionalAbiTags);
  }

  if (const NamedDecl *ND = dyn_cast<NamedDecl>(RD ? RD : D)) {
    unsigned disc;
    if (Context.getNextDiscriminator(ND, disc)) {
      if (disc < 10)
        Out << '_' << disc;
      else
        Out << "__" << disc << '_';
    }
  }
}

void CXXNameMangler::mangleBlockForPrefix(const BlockDecl *Block) {
  if (GetLocalClassDecl(Block)) {
    mangleLocalName(Block, /* AdditionalAbiTags */ nullptr);
    return;
  }
  const DeclContext *DC = Context.getEffectiveDeclContext(Block);
  if (isLocalContainerContext(DC)) {
    mangleLocalName(Block, /* AdditionalAbiTags */ nullptr);
    return;
  }
  if (const NamedDecl *PrefixND = getClosurePrefix(Block))
    mangleClosurePrefix(PrefixND);
  else
    manglePrefix(DC);
  mangleUnqualifiedBlock(Block);
}

void CXXNameMangler::mangleUnqualifiedBlock(const BlockDecl *Block) {
  // When trying to be ABI-compatibility with clang 12 and before, mangle a
  // <data-member-prefix> now, with no substitutions and no <template-args>.
  if (Decl *Context = Block->getBlockManglingContextDecl()) {
    if (getASTContext().getLangOpts().getClangABICompat() <=
            LangOptions::ClangABI::Ver12 &&
        (isa<VarDecl>(Context) || isa<FieldDecl>(Context)) &&
        Context->getDeclContext()->isRecord()) {
      const auto *ND = cast<NamedDecl>(Context);
      if (ND->getIdentifier()) {
        mangleSourceNameWithAbiTags(ND);
        Out << 'M';
      }
    }
  }

  // If we have a block mangling number, use it.
  unsigned Number = Block->getBlockManglingNumber();
  // Otherwise, just make up a number. It doesn't matter what it is because
  // the symbol in question isn't externally visible.
  if (!Number)
    Number = Context.getBlockId(Block, false);
  else {
    // Stored mangling numbers are 1-based.
    --Number;
  }
  Out << "Ub";
  if (Number > 0)
    Out << Number - 1;
  Out << '_';
}

// <template-param-decl>
//   ::= Ty                              # template type parameter
//   ::= Tn <type>                       # template non-type parameter
//   ::= Tt <template-param-decl>* E     # template template parameter
//   ::= Tp <template-param-decl>        # template parameter pack
void CXXNameMangler::mangleTemplateParamDecl(const NamedDecl *Decl) {
  if (auto *Ty = dyn_cast<TemplateTypeParmDecl>(Decl)) {
    if (Ty->isParameterPack())
      Out << "Tp";
    Out << "Ty";
  } else if (auto *Tn = dyn_cast<NonTypeTemplateParmDecl>(Decl)) {
    if (Tn->isExpandedParameterPack()) {
      for (unsigned I = 0, N = Tn->getNumExpansionTypes(); I != N; ++I) {
        Out << "Tn";
        mangleType(Tn->getExpansionType(I));
      }
    } else {
      QualType T = Tn->getType();
      if (Tn->isParameterPack()) {
        Out << "Tp";
        if (auto *PackExpansion = T->getAs<PackExpansionType>())
          T = PackExpansion->getPattern();
      }
      Out << "Tn";
      mangleType(T);
    }
  } else if (auto *Tt = dyn_cast<TemplateTemplateParmDecl>(Decl)) {
    if (Tt->isExpandedParameterPack()) {
      for (unsigned I = 0, N = Tt->getNumExpansionTemplateParameters(); I != N;
           ++I) {
        Out << "Tt";
        for (auto *Param : *Tt->getExpansionTemplateParameters(I))
          mangleTemplateParamDecl(Param);
        Out << "E";
      }
    } else {
      if (Tt->isParameterPack())
        Out << "Tp";
      Out << "Tt";
      for (auto *Param : *Tt->getTemplateParameters())
        mangleTemplateParamDecl(Param);
      Out << "E";
    }
  }
}

void CXXNameMangler::mangleLambda(const CXXRecordDecl *Lambda) {
  // When trying to be ABI-compatibility with clang 12 and before, mangle a
  // <data-member-prefix> now, with no substitutions.
  if (Decl *Context = Lambda->getLambdaContextDecl()) {
    if (getASTContext().getLangOpts().getClangABICompat() <=
            LangOptions::ClangABI::Ver12 &&
        (isa<VarDecl>(Context) || isa<FieldDecl>(Context)) &&
        !isa<ParmVarDecl>(Context)) {
      if (const IdentifierInfo *Name
            = cast<NamedDecl>(Context)->getIdentifier()) {
        mangleSourceName(Name);
        const TemplateArgumentList *TemplateArgs = nullptr;
        if (GlobalDecl TD = isTemplate(cast<NamedDecl>(Context), TemplateArgs))
          mangleTemplateArgs(asTemplateName(TD), *TemplateArgs);
        Out << 'M';
      }
    }
  }

  Out << "Ul";
  mangleLambdaSig(Lambda);
  Out << "E";

  // The number is omitted for the first closure type with a given
  // <lambda-sig> in a given context; it is n-2 for the nth closure type
  // (in lexical order) with that same <lambda-sig> and context.
  //
  // The AST keeps track of the number for us.
  //
  // In CUDA/HIP, to ensure the consistent lamba numbering between the device-
  // and host-side compilations, an extra device mangle context may be created
  // if the host-side CXX ABI has different numbering for lambda. In such case,
  // if the mangle context is that device-side one, use the device-side lambda
  // mangling number for this lambda.
  std::optional<unsigned> DeviceNumber =
      Context.getDiscriminatorOverride()(Context.getASTContext(), Lambda);
  unsigned Number =
      DeviceNumber ? *DeviceNumber : Lambda->getLambdaManglingNumber();

  assert(Number > 0 && "Lambda should be mangled as an unnamed class");
  if (Number > 1)
    mangleNumber(Number - 2);
  Out << '_';
}

void CXXNameMangler::mangleLambdaSig(const CXXRecordDecl *Lambda) {
  for (auto *D : Lambda->getLambdaExplicitTemplateParameters())
    mangleTemplateParamDecl(D);
  auto *Proto =
      Lambda->getLambdaTypeInfo()->getType()->castAs<FunctionProtoType>();
  mangleBareFunctionType(Proto, /*MangleReturnType=*/false,
                         Lambda->getLambdaStaticInvoker());
}

void CXXNameMangler::manglePrefix(NestedNameSpecifier *qualifier) {
  switch (qualifier->getKind()) {
  case NestedNameSpecifier::Global:
    // nothing
    return;

  case NestedNameSpecifier::Super:
    llvm_unreachable("Can't mangle __super specifier");

  case NestedNameSpecifier::Namespace:
    mangleName(qualifier->getAsNamespace());
    return;

  case NestedNameSpecifier::NamespaceAlias:
    mangleName(qualifier->getAsNamespaceAlias()->getNamespace());
    return;

  case NestedNameSpecifier::TypeSpec:
  case NestedNameSpecifier::TypeSpecWithTemplate:
    manglePrefix(QualType(qualifier->getAsType(), 0));
    return;

  case NestedNameSpecifier::Identifier:
    // Clang 14 and before did not consider this substitutable.
    bool Clang14Compat = getASTContext().getLangOpts().getClangABICompat() <=
                         LangOptions::ClangABI::Ver14;
    if (!Clang14Compat && mangleSubstitution(qualifier))
      return;

    // Member expressions can have these without prefixes, but that
    // should end up in mangleUnresolvedPrefix instead.
    assert(qualifier->getPrefix());
    manglePrefix(qualifier->getPrefix());

    mangleSourceName(qualifier->getAsIdentifier());

    if (!Clang14Compat)
      addSubstitution(qualifier);
    return;
  }

  llvm_unreachable("unexpected nested name specifier");
}

void CXXNameMangler::manglePrefix(const DeclContext *DC, bool NoFunction) {
  //  <prefix> ::= <prefix> <unqualified-name>
  //           ::= <template-prefix> <template-args>
  //           ::= <closure-prefix>
  //           ::= <template-param>
  //           ::= # empty
  //           ::= <substitution>

  assert(!isa<LinkageSpecDecl>(DC) && "prefix cannot be LinkageSpecDecl");

  if (DC->isTranslationUnit())
    return;

  if (NoFunction && isLocalContainerContext(DC))
    return;

  assert(!isLocalContainerContext(DC));

  const NamedDecl *ND = cast<NamedDecl>(DC);
  if (mangleSubstitution(ND))
    return;

  // Check if we have a template-prefix or a closure-prefix.
  const TemplateArgumentList *TemplateArgs = nullptr;
  if (GlobalDecl TD = isTemplate(ND, TemplateArgs)) {
    mangleTemplatePrefix(TD);
    mangleTemplateArgs(asTemplateName(TD), *TemplateArgs);
  } else if (const NamedDecl *PrefixND = getClosurePrefix(ND)) {
    mangleClosurePrefix(PrefixND, NoFunction);
    mangleUnqualifiedName(ND, nullptr, nullptr);
  } else {
    const DeclContext *DC = Context.getEffectiveDeclContext(ND);
    manglePrefix(DC, NoFunction);
    mangleUnqualifiedName(ND, DC, nullptr);
  }

  addSubstitution(ND);
}

void CXXNameMangler::mangleTemplatePrefix(TemplateName Template) {
  // <template-prefix> ::= <prefix> <template unqualified-name>
  //                   ::= <template-param>
  //                   ::= <substitution>
  if (TemplateDecl *TD = Template.getAsTemplateDecl())
    return mangleTemplatePrefix(TD);

  DependentTemplateName *Dependent = Template.getAsDependentTemplateName();
  assert(Dependent && "unexpected template name kind");

  // Clang 11 and before mangled the substitution for a dependent template name
  // after already having emitted (a substitution for) the prefix.
  bool Clang11Compat = getASTContext().getLangOpts().getClangABICompat() <=
                       LangOptions::ClangABI::Ver11;
  if (!Clang11Compat && mangleSubstitution(Template))
    return;

  if (NestedNameSpecifier *Qualifier = Dependent->getQualifier())
    manglePrefix(Qualifier);

  if (Clang11Compat && mangleSubstitution(Template))
    return;

  if (const IdentifierInfo *Id = Dependent->getIdentifier())
    mangleSourceName(Id);
  else
    mangleOperatorName(Dependent->getOperator(), UnknownArity);

  addSubstitution(Template);
}

void CXXNameMangler::mangleTemplatePrefix(GlobalDecl GD,
                                          bool NoFunction) {
  const TemplateDecl *ND = cast<TemplateDecl>(GD.getDecl());
  // <template-prefix> ::= <prefix> <template unqualified-name>
  //                   ::= <template-param>
  //                   ::= <substitution>
  // <template-template-param> ::= <template-param>
  //                               <substitution>

  if (mangleSubstitution(ND))
    return;

  // <template-template-param> ::= <template-param>
  if (const auto *TTP = dyn_cast<TemplateTemplateParmDecl>(ND)) {
    mangleTemplateParameter(TTP->getDepth(), TTP->getIndex());
  } else {
    const DeclContext *DC = Context.getEffectiveDeclContext(ND);
    manglePrefix(DC, NoFunction);
    if (isa<BuiltinTemplateDecl>(ND) || isa<ConceptDecl>(ND))
      mangleUnqualifiedName(GD, DC, nullptr);
    else
      mangleUnqualifiedName(GD.getWithDecl(ND->getTemplatedDecl()), DC,
                            nullptr);
  }

  addSubstitution(ND);
}

const NamedDecl *CXXNameMangler::getClosurePrefix(const Decl *ND) {
  if (getASTContext().getLangOpts().getClangABICompat() <=
      LangOptions::ClangABI::Ver12)
    return nullptr;

  const NamedDecl *Context = nullptr;
  if (auto *Block = dyn_cast<BlockDecl>(ND)) {
    Context = dyn_cast_or_null<NamedDecl>(Block->getBlockManglingContextDecl());
  } else if (auto *RD = dyn_cast<CXXRecordDecl>(ND)) {
    if (RD->isLambda())
      Context = dyn_cast_or_null<NamedDecl>(RD->getLambdaContextDecl());
  }
  if (!Context)
    return nullptr;

  // Only lambdas within the initializer of a non-local variable or non-static
  // data member get a <closure-prefix>.
  if ((isa<VarDecl>(Context) && cast<VarDecl>(Context)->hasGlobalStorage()) ||
      isa<FieldDecl>(Context))
    return Context;

  return nullptr;
}

void CXXNameMangler::mangleClosurePrefix(const NamedDecl *ND, bool NoFunction) {
  //  <closure-prefix> ::= [ <prefix> ] <unqualified-name> M
  //                   ::= <template-prefix> <template-args> M
  if (mangleSubstitution(ND))
    return;

  const TemplateArgumentList *TemplateArgs = nullptr;
  if (GlobalDecl TD = isTemplate(ND, TemplateArgs)) {
    mangleTemplatePrefix(TD, NoFunction);
    mangleTemplateArgs(asTemplateName(TD), *TemplateArgs);
  } else {
    const auto *DC = Context.getEffectiveDeclContext(ND);
    manglePrefix(DC, NoFunction);
    mangleUnqualifiedName(ND, DC, nullptr);
  }

  Out << 'M';

  addSubstitution(ND);
}

/// Mangles a template name under the production <type>.  Required for
/// template template arguments.
///   <type> ::= <class-enum-type>
///          ::= <template-param>
///          ::= <substitution>
void CXXNameMangler::mangleType(TemplateName TN) {
  if (mangleSubstitution(TN))
    return;

  TemplateDecl *TD = nullptr;

  switch (TN.getKind()) {
  case TemplateName::QualifiedTemplate:
  case TemplateName::UsingTemplate:
  case TemplateName::Template:
    TD = TN.getAsTemplateDecl();
    goto HaveDecl;

  HaveDecl:
    if (auto *TTP = dyn_cast<TemplateTemplateParmDecl>(TD))
      mangleTemplateParameter(TTP->getDepth(), TTP->getIndex());
    else
      mangleName(TD);
    break;

  case TemplateName::OverloadedTemplate:
  case TemplateName::AssumedTemplate:
    llvm_unreachable("can't mangle an overloaded template name as a <type>");

  case TemplateName::DependentTemplate: {
    const DependentTemplateName *Dependent = TN.getAsDependentTemplateName();
    assert(Dependent->isIdentifier());

    // <class-enum-type> ::= <name>
    // <name> ::= <nested-name>
    mangleUnresolvedPrefix(Dependent->getQualifier());
    mangleSourceName(Dependent->getIdentifier());
    break;
  }

  case TemplateName::SubstTemplateTemplateParm: {
    // Substituted template parameters are mangled as the substituted
    // template.  This will check for the substitution twice, which is
    // fine, but we have to return early so that we don't try to *add*
    // the substitution twice.
    SubstTemplateTemplateParmStorage *subst
      = TN.getAsSubstTemplateTemplateParm();
    mangleType(subst->getReplacement());
    return;
  }

  case TemplateName::SubstTemplateTemplateParmPack: {
    // FIXME: not clear how to mangle this!
    // template <template <class> class T...> class A {
    //   template <template <class> class U...> void foo(B<T,U> x...);
    // };
    Out << "_SUBSTPACK_";
    break;
  }
  }

  addSubstitution(TN);
}

bool CXXNameMangler::mangleUnresolvedTypeOrSimpleId(QualType Ty,
                                                    StringRef Prefix) {
  // Only certain other types are valid as prefixes;  enumerate them.
  switch (Ty->getTypeClass()) {
  case Type::Builtin:
  case Type::Complex:
  case Type::Adjusted:
  case Type::Decayed:
  case Type::Pointer:
  case Type::BlockPointer:
  case Type::LValueReference:
  case Type::RValueReference:
  case Type::MemberPointer:
  case Type::ConstantArray:
  case Type::IncompleteArray:
  case Type::VariableArray:
  case Type::DependentSizedArray:
  case Type::DependentAddressSpace:
  case Type::DependentVector:
  case Type::DependentSizedExtVector:
  case Type::Vector:
  case Type::ExtVector:
  case Type::ConstantMatrix:
  case Type::DependentSizedMatrix:
  case Type::FunctionProto:
  case Type::FunctionNoProto:
  case Type::Paren:
  case Type::Attributed:
  case Type::BTFTagAttributed:
  case Type::Auto:
  case Type::DeducedTemplateSpecialization:
  case Type::PackExpansion:
  case Type::ObjCObject:
  case Type::ObjCInterface:
  case Type::ObjCObjectPointer:
  case Type::ObjCTypeParam:
  case Type::Atomic:
  case Type::Pipe:
  case Type::MacroQualified:
  case Type::BitInt:
  case Type::DependentBitInt:
    llvm_unreachable("type is illegal as a nested name specifier");

  case Type::SubstTemplateTypeParmPack:
    // FIXME: not clear how to mangle this!
    // template <class T...> class A {
    //   template <class U...> void foo(decltype(T::foo(U())) x...);
    // };
    Out << "_SUBSTPACK_";
    break;

  // <unresolved-type> ::= <template-param>
  //                   ::= <decltype>
  //                   ::= <template-template-param> <template-args>
  // (this last is not official yet)
  case Type::TypeOfExpr:
  case Type::TypeOf:
  case Type::Decltype:
  case Type::TemplateTypeParm:
  case Type::UnaryTransform:
  case Type::SubstTemplateTypeParm:
  unresolvedType:
    // Some callers want a prefix before the mangled type.
    Out << Prefix;

    // This seems to do everything we want.  It's not really
    // sanctioned for a substituted template parameter, though.
    mangleType(Ty);

    // We never want to print 'E' directly after an unresolved-type,
    // so we return directly.
    return true;

  case Type::Typedef:
    mangleSourceNameWithAbiTags(cast<TypedefType>(Ty)->getDecl());
    break;

  case Type::UnresolvedUsing:
    mangleSourceNameWithAbiTags(
        cast<UnresolvedUsingType>(Ty)->getDecl());
    break;

  case Type::Enum:
  case Type::Record:
    mangleSourceNameWithAbiTags(cast<TagType>(Ty)->getDecl());
    break;

  case Type::TemplateSpecialization: {
    const TemplateSpecializationType *TST =
        cast<TemplateSpecializationType>(Ty);
    TemplateName TN = TST->getTemplateName();
    switch (TN.getKind()) {
    case TemplateName::Template:
    case TemplateName::QualifiedTemplate: {
      TemplateDecl *TD = TN.getAsTemplateDecl();

      // If the base is a template template parameter, this is an
      // unresolved type.
      assert(TD && "no template for template specialization type");
      if (isa<TemplateTemplateParmDecl>(TD))
        goto unresolvedType;

      mangleSourceNameWithAbiTags(TD);
      break;
    }

    case TemplateName::OverloadedTemplate:
    case TemplateName::AssumedTemplate:
    case TemplateName::DependentTemplate:
      llvm_unreachable("invalid base for a template specialization type");

    case TemplateName::SubstTemplateTemplateParm: {
      SubstTemplateTemplateParmStorage *subst =
          TN.getAsSubstTemplateTemplateParm();
      mangleExistingSubstitution(subst->getReplacement());
      break;
    }

    case TemplateName::SubstTemplateTemplateParmPack: {
      // FIXME: not clear how to mangle this!
      // template <template <class U> class T...> class A {
      //   template <class U...> void foo(decltype(T<U>::foo) x...);
      // };
      Out << "_SUBSTPACK_";
      break;
    }
    case TemplateName::UsingTemplate: {
      TemplateDecl *TD = TN.getAsTemplateDecl();
      assert(TD && !isa<TemplateTemplateParmDecl>(TD));
      mangleSourceNameWithAbiTags(TD);
      break;
    }
    }

    // Note: we don't pass in the template name here. We are mangling the
    // original source-level template arguments, so we shouldn't consider
    // conversions to the corresponding template parameter.
    // FIXME: Other compilers mangle partially-resolved template arguments in
    // unresolved-qualifier-levels.
    mangleTemplateArgs(TemplateName(), TST->template_arguments());
    break;
  }

  case Type::InjectedClassName:
    mangleSourceNameWithAbiTags(
        cast<InjectedClassNameType>(Ty)->getDecl());
    break;

  case Type::DependentName:
    mangleSourceName(cast<DependentNameType>(Ty)->getIdentifier());
    break;

  case Type::DependentTemplateSpecialization: {
    const DependentTemplateSpecializationType *DTST =
        cast<DependentTemplateSpecializationType>(Ty);
    TemplateName Template = getASTContext().getDependentTemplateName(
        DTST->getQualifier(), DTST->getIdentifier());
    mangleSourceName(DTST->getIdentifier());
    mangleTemplateArgs(Template, DTST->template_arguments());
    break;
  }

  case Type::Using:
    return mangleUnresolvedTypeOrSimpleId(cast<UsingType>(Ty)->desugar(),
                                          Prefix);
  case Type::Elaborated:
    return mangleUnresolvedTypeOrSimpleId(
        cast<ElaboratedType>(Ty)->getNamedType(), Prefix);
  }

  return false;
}

void CXXNameMangler::mangleOperatorName(DeclarationName Name, unsigned Arity) {
  switch (Name.getNameKind()) {
  case DeclarationName::CXXConstructorName:
  case DeclarationName::CXXDestructorName:
  case DeclarationName::CXXDeductionGuideName:
  case DeclarationName::CXXUsingDirective:
  case DeclarationName::Identifier:
  case DeclarationName::ObjCMultiArgSelector:
  case DeclarationName::ObjCOneArgSelector:
  case DeclarationName::ObjCZeroArgSelector:
    llvm_unreachable("Not an operator name");

  case DeclarationName::CXXConversionFunctionName:
    // <operator-name> ::= cv <type>    # (cast)
    Out << "cv";
    mangleType(Name.getCXXNameType());
    break;

  case DeclarationName::CXXLiteralOperatorName:
    Out << "li";
    mangleSourceName(Name.getCXXLiteralIdentifier());
    return;

  case DeclarationName::CXXOperatorName:
    mangleOperatorName(Name.getCXXOverloadedOperator(), Arity);
    break;
  }
}

void
CXXNameMangler::mangleOperatorName(OverloadedOperatorKind OO, unsigned Arity) {
  switch (OO) {
  // <operator-name> ::= nw     # new
  case OO_New: Out << "nw"; break;
  //              ::= na        # new[]
  case OO_Array_New: Out << "na"; break;
  //              ::= dl        # delete
  case OO_Delete: Out << "dl"; break;
  //              ::= da        # delete[]
  case OO_Array_Delete: Out << "da"; break;
  //              ::= ps        # + (unary)
  //              ::= pl        # + (binary or unknown)
  case OO_Plus:
    Out << (Arity == 1? "ps" : "pl"); break;
  //              ::= ng        # - (unary)
  //              ::= mi        # - (binary or unknown)
  case OO_Minus:
    Out << (Arity == 1? "ng" : "mi"); break;
  //              ::= ad        # & (unary)
  //              ::= an        # & (binary or unknown)
  case OO_Amp:
    Out << (Arity == 1? "ad" : "an"); break;
  //              ::= de        # * (unary)
  //              ::= ml        # * (binary or unknown)
  case OO_Star:
    // Use binary when unknown.
    Out << (Arity == 1? "de" : "ml"); break;
  //              ::= co        # ~
  case OO_Tilde: Out << "co"; break;
  //              ::= dv        # /
  case OO_Slash: Out << "dv"; break;
  //              ::= rm        # %
  case OO_Percent: Out << "rm"; break;
  //              ::= or        # |
  case OO_Pipe: Out << "or"; break;
  //              ::= eo        # ^
  case OO_Caret: Out << "eo"; break;
  //              ::= aS        # =
  case OO_Equal: Out << "aS"; break;
  //              ::= pL        # +=
  case OO_PlusEqual: Out << "pL"; break;
  //              ::= mI        # -=
  case OO_MinusEqual: Out << "mI"; break;
  //              ::= mL        # *=
  case OO_StarEqual: Out << "mL"; break;
  //              ::= dV        # /=
  case OO_SlashEqual: Out << "dV"; break;
  //              ::= rM        # %=
  case OO_PercentEqual: Out << "rM"; break;
  //              ::= aN        # &=
  case OO_AmpEqual: Out << "aN"; break;
  //              ::= oR        # |=
  case OO_PipeEqual: Out << "oR"; break;
  //              ::= eO        # ^=
  case OO_CaretEqual: Out << "eO"; break;
  //              ::= ls        # <<
  case OO_LessLess: Out << "ls"; break;
  //              ::= rs        # >>
  case OO_GreaterGreater: Out << "rs"; break;
  //              ::= lS        # <<=
  case OO_LessLessEqual: Out << "lS"; break;
  //              ::= rS        # >>=
  case OO_GreaterGreaterEqual: Out << "rS"; break;
  //              ::= eq        # ==
  case OO_EqualEqual: Out << "eq"; break;
  //              ::= ne        # !=
  case OO_ExclaimEqual: Out << "ne"; break;
  //              ::= lt        # <
  case OO_Less: Out << "lt"; break;
  //              ::= gt        # >
  case OO_Greater: Out << "gt"; break;
  //              ::= le        # <=
  case OO_LessEqual: Out << "le"; break;
  //              ::= ge        # >=
  case OO_GreaterEqual: Out << "ge"; break;
  //              ::= nt        # !
  case OO_Exclaim: Out << "nt"; break;
  //              ::= aa        # &&
  case OO_AmpAmp: Out << "aa"; break;
  //              ::= oo        # ||
  case OO_PipePipe: Out << "oo"; break;
  //              ::= pp        # ++
  case OO_PlusPlus: Out << "pp"; break;
  //              ::= mm        # --
  case OO_MinusMinus: Out << "mm"; break;
  //              ::= cm        # ,
  case OO_Comma: Out << "cm"; break;
  //              ::= pm        # ->*
  case OO_ArrowStar: Out << "pm"; break;
  //              ::= pt        # ->
  case OO_Arrow: Out << "pt"; break;
  //              ::= cl        # ()
  case OO_Call: Out << "cl"; break;
  //              ::= ix        # []
  case OO_Subscript: Out << "ix"; break;

  //              ::= qu        # ?
  // The conditional operator can't be overloaded, but we still handle it when
  // mangling expressions.
  case OO_Conditional: Out << "qu"; break;
  // Proposal on cxx-abi-dev, 2015-10-21.
  //              ::= aw        # co_await
  case OO_Coawait: Out << "aw"; break;
  // Proposed in cxx-abi github issue 43.
  //              ::= ss        # <=>
  case OO_Spaceship: Out << "ss"; break;

  case OO_None:
  case NUM_OVERLOADED_OPERATORS:
    llvm_unreachable("Not an overloaded operator");
  }
}

void CXXNameMangler::mangleQualifiers(Qualifiers Quals, const DependentAddressSpaceType *DAST) {
  // Vendor qualifiers come first and if they are order-insensitive they must
  // be emitted in reversed alphabetical order, see Itanium ABI 5.1.5.

  // <type> ::= U <addrspace-expr>
  if (DAST) {
    Out << "U2ASI";
    mangleExpression(DAST->getAddrSpaceExpr());
    Out << "E";
  }

  // Address space qualifiers start with an ordinary letter.
  if (Quals.hasAddressSpace()) {
    // Address space extension:
    //
    //   <type> ::= U <target-addrspace>
    //   <type> ::= U <OpenCL-addrspace>
    //   <type> ::= U <CUDA-addrspace>

    SmallString<64> ASString;
    LangAS AS = Quals.getAddressSpace();

    if (Context.getASTContext().addressSpaceMapManglingFor(AS)) {
      //  <target-addrspace> ::= "AS" <address-space-number>
      unsigned TargetAS = Context.getASTContext().getTargetAddressSpace(AS);
      if (TargetAS != 0 ||
          Context.getASTContext().getTargetAddressSpace(LangAS::Default) != 0)
        ASString = "AS" + llvm::utostr(TargetAS);
    } else {
      switch (AS) {
      default: llvm_unreachable("Not a language specific address space");
      //  <OpenCL-addrspace> ::= "CL" [ "global" | "local" | "constant" |
      //                                "private"| "generic" | "device" |
      //                                "host" ]
      case LangAS::opencl_global:
        ASString = "CLglobal";
        break;
      case LangAS::opencl_global_device:
        ASString = "CLdevice";
        break;
      case LangAS::opencl_global_host:
        ASString = "CLhost";
        break;
      case LangAS::opencl_local:
        ASString = "CLlocal";
        break;
      case LangAS::opencl_constant:
        ASString = "CLconstant";
        break;
      case LangAS::opencl_private:
        ASString = "CLprivate";
        break;
      case LangAS::opencl_generic:
        ASString = "CLgeneric";
        break;
      //  <SYCL-addrspace> ::= "SY" [ "global" | "local" | "private" |
      //                              "device" | "host" ]
      case LangAS::sycl_global:
        ASString = "SYglobal";
        break;
      case LangAS::sycl_global_device:
        ASString = "SYglobaldevice";
        break;
      case LangAS::sycl_global_host:
        ASString = "SYglobalhost";
        break;
      case LangAS::sycl_local:
        ASString = "SYlocal";
        break;
      case LangAS::sycl_private:
        ASString = "SYprivate";
        break;
      //  <CUDA-addrspace> ::= "CU" [ "device" | "constant" | "shared" ]
      case LangAS::cuda_device:
        ASString = "CUdevice";
        break;
      case LangAS::cuda_constant:
        ASString = "CUconstant";
        break;
      case LangAS::cuda_shared:
        ASString = "CUshared";
        break;
      //  <ptrsize-addrspace> ::= [ "ptr32_sptr" | "ptr32_uptr" | "ptr64" ]
      case LangAS::ptr32_sptr:
        ASString = "ptr32_sptr";
        break;
      case LangAS::ptr32_uptr:
        ASString = "ptr32_uptr";
        break;
      case LangAS::ptr64:
        ASString = "ptr64";
        break;
      }
    }
    if (!ASString.empty())
      mangleVendorQualifier(ASString);
  }

  // The ARC ownership qualifiers start with underscores.
  // Objective-C ARC Extension:
  //
  //   <type> ::= U "__strong"
  //   <type> ::= U "__weak"
  //   <type> ::= U "__autoreleasing"
  //
  // Note: we emit __weak first to preserve the order as
  // required by the Itanium ABI.
  if (Quals.getObjCLifetime() == Qualifiers::OCL_Weak)
    mangleVendorQualifier("__weak");

  // __unaligned (from -fms-extensions)
  if (Quals.hasUnaligned())
    mangleVendorQualifier("__unaligned");

  // Remaining ARC ownership qualifiers.
  switch (Quals.getObjCLifetime()) {
  case Qualifiers::OCL_None:
    break;

  case Qualifiers::OCL_Weak:
    // Do nothing as we already handled this case above.
    break;

  case Qualifiers::OCL_Strong:
    mangleVendorQualifier("__strong");
    break;

  case Qualifiers::OCL_Autoreleasing:
    mangleVendorQualifier("__autoreleasing");
    break;

  case Qualifiers::OCL_ExplicitNone:
    // The __unsafe_unretained qualifier is *not* mangled, so that
    // __unsafe_unretained types in ARC produce the same manglings as the
    // equivalent (but, naturally, unqualified) types in non-ARC, providing
    // better ABI compatibility.
    //
    // It's safe to do this because unqualified 'id' won't show up
    // in any type signatures that need to be mangled.
    break;
  }

  // <CV-qualifiers> ::= [r] [V] [K]    # restrict (C99), volatile, const
  if (Quals.hasRestrict())
    Out << 'r';
  if (Quals.hasVolatile())
    Out << 'V';
  if (Quals.hasConst())
    Out << 'K';
}

void CXXNameMangler::mangleVendorQualifier(StringRef name) {
  Out << 'U' << name.size() << name;
}

void CXXNameMangler::mangleRefQualifier(RefQualifierKind RefQualifier) {
  // <ref-qualifier> ::= R                # lvalue reference
  //                 ::= O                # rvalue-reference
  switch (RefQualifier) {
  case RQ_None:
    break;

  case RQ_LValue:
    Out << 'R';
    break;

  case RQ_RValue:
    Out << 'O';
    break;
  }
}

void CXXNameMangler::mangleObjCMethodName(const ObjCMethodDecl *MD) {
  Context.mangleObjCMethodNameAsSourceName(MD, Out);
}

static bool isTypeSubstitutable(Qualifiers Quals, const Type *Ty,
                                ASTContext &Ctx) {
  if (Quals)
    return true;
  if (Ty->isSpecificBuiltinType(BuiltinType::ObjCSel))
    return true;
  if (Ty->isOpenCLSpecificType())
    return true;
  if (Ty->isBuiltinType())
    return false;
  // Through to Clang 6.0, we accidentally treated undeduced auto types as
  // substitution candidates.
  if (Ctx.getLangOpts().getClangABICompat() > LangOptions::ClangABI::Ver6 &&
      isa<AutoType>(Ty))
    return false;
  // A placeholder type for class template deduction is substitutable with
  // its corresponding template name; this is handled specially when mangling
  // the type.
  if (auto *DeducedTST = Ty->getAs<DeducedTemplateSpecializationType>())
    if (DeducedTST->getDeducedType().isNull())
      return false;
  return true;
}

void CXXNameMangler::mangleType(QualType T) {
  // If our type is instantiation-dependent but not dependent, we mangle
  // it as it was written in the source, removing any top-level sugar.
  // Otherwise, use the canonical type.
  //
  // FIXME: This is an approximation of the instantiation-dependent name
  // mangling rules, since we should really be using the type as written and
  // augmented via semantic analysis (i.e., with implicit conversions and
  // default template arguments) for any instantiation-dependent type.
  // Unfortunately, that requires several changes to our AST:
  //   - Instantiation-dependent TemplateSpecializationTypes will need to be
  //     uniqued, so that we can handle substitutions properly
  //   - Default template arguments will need to be represented in the
  //     TemplateSpecializationType, since they need to be mangled even though
  //     they aren't written.
  //   - Conversions on non-type template arguments need to be expressed, since
  //     they can affect the mangling of sizeof/alignof.
  //
  // FIXME: This is wrong when mapping to the canonical type for a dependent
  // type discards instantiation-dependent portions of the type, such as for:
  //
  //   template<typename T, int N> void f(T (&)[sizeof(N)]);
  //   template<typename T> void f(T() throw(typename T::type)); (pre-C++17)
  //
  // It's also wrong in the opposite direction when instantiation-dependent,
  // canonically-equivalent types differ in some irrelevant portion of inner
  // type sugar. In such cases, we fail to form correct substitutions, eg:
  //
  //   template<int N> void f(A<sizeof(N)> *, A<sizeof(N)> (*));
  //
  // We should instead canonicalize the non-instantiation-dependent parts,
  // regardless of whether the type as a whole is dependent or instantiation
  // dependent.
  if (!T->isInstantiationDependentType() || T->isDependentType())
    T = T.getCanonicalType();
  else {
    // Desugar any types that are purely sugar.
    do {
      // Don't desugar through template specialization types that aren't
      // type aliases. We need to mangle the template arguments as written.
      if (const TemplateSpecializationType *TST
                                      = dyn_cast<TemplateSpecializationType>(T))
        if (!TST->isTypeAlias())
          break;

      // FIXME: We presumably shouldn't strip off ElaboratedTypes with
      // instantation-dependent qualifiers. See
      // https://github.com/itanium-cxx-abi/cxx-abi/issues/114.

      QualType Desugared
        = T.getSingleStepDesugaredType(Context.getASTContext());
      if (Desugared == T)
        break;

      T = Desugared;
    } while (true);
  }
  SplitQualType split = T.split();
  Qualifiers quals = split.Quals;
  const Type *ty = split.Ty;

  bool isSubstitutable =
    isTypeSubstitutable(quals, ty, Context.getASTContext());
  if (isSubstitutable && mangleSubstitution(T))
    return;

  // If we're mangling a qualified array type, push the qualifiers to
  // the element type.
  if (quals && isa<ArrayType>(T)) {
    ty = Context.getASTContext().getAsArrayType(T);
    quals = Qualifiers();

    // Note that we don't update T: we want to add the
    // substitution at the original type.
  }

  if (quals || ty->isDependentAddressSpaceType()) {
    if (const DependentAddressSpaceType *DAST =
        dyn_cast<DependentAddressSpaceType>(ty)) {
      SplitQualType splitDAST = DAST->getPointeeType().split();
      mangleQualifiers(splitDAST.Quals, DAST);
      mangleType(QualType(splitDAST.Ty, 0));
    } else {
      mangleQualifiers(quals);

      // Recurse:  even if the qualified type isn't yet substitutable,
      // the unqualified type might be.
      mangleType(QualType(ty, 0));
    }
  } else {
    switch (ty->getTypeClass()) {
#define ABSTRACT_TYPE(CLASS, PARENT)
#define NON_CANONICAL_TYPE(CLASS, PARENT) \
    case Type::CLASS: \
      llvm_unreachable("can't mangle non-canonical type " #CLASS "Type"); \
      return;
#define TYPE(CLASS, PARENT) \
    case Type::CLASS: \
      mangleType(static_cast<const CLASS##Type*>(ty)); \
      break;
#include "clang/AST/TypeNodes.inc"
    }
  }

  // Add the substitution.
  if (isSubstitutable)
    addSubstitution(T);
}

void CXXNameMangler::mangleNameOrStandardSubstitution(const NamedDecl *ND) {
  if (!mangleStandardSubstitution(ND))
    mangleName(ND);
}

void CXXNameMangler::mangleType(const BuiltinType *T) {
  //  <type>         ::= <builtin-type>
  //  <builtin-type> ::= v  # void
  //                 ::= w  # wchar_t
  //                 ::= b  # bool
  //                 ::= c  # char
  //                 ::= a  # signed char
  //                 ::= h  # unsigned char
  //                 ::= s  # short
  //                 ::= t  # unsigned short
  //                 ::= i  # int
  //                 ::= j  # unsigned int
  //                 ::= l  # long
  //                 ::= m  # unsigned long
  //                 ::= x  # long long, __int64
  //                 ::= y  # unsigned long long, __int64
  //                 ::= n  # __int128
  //                 ::= o  # unsigned __int128
  //                 ::= f  # float
  //                 ::= d  # double
  //                 ::= e  # long double, __float80
  //                 ::= g  # __float128
  //                 ::= g  # __ibm128
  // UNSUPPORTED:    ::= Dd # IEEE 754r decimal floating point (64 bits)
  // UNSUPPORTED:    ::= De # IEEE 754r decimal floating point (128 bits)
  // UNSUPPORTED:    ::= Df # IEEE 754r decimal floating point (32 bits)
  //                 ::= Dh # IEEE 754r half-precision floating point (16 bits)
  //                 ::= DF <number> _ # ISO/IEC TS 18661 binary floating point type _FloatN (N bits);
  //                 ::= Di # char32_t
  //                 ::= Ds # char16_t
  //                 ::= Dn # std::nullptr_t (i.e., decltype(nullptr))
  //                 ::= u <source-name>    # vendor extended type
  std::string type_name;
  // Normalize integer types as vendor extended types:
  // u<length>i<type size>
  // u<length>u<type size>
  if (NormalizeIntegers && T->isInteger()) {
    if (T->isSignedInteger()) {
      switch (getASTContext().getTypeSize(T)) {
      case 8:
        // Pick a representative for each integer size in the substitution
        // dictionary. (Its actual defined size is not relevant.)
        if (mangleSubstitution(BuiltinType::SChar))
          break;
        Out << "u2i8";
        addSubstitution(BuiltinType::SChar);
        break;
      case 16:
        if (mangleSubstitution(BuiltinType::Short))
          break;
        Out << "u3i16";
        addSubstitution(BuiltinType::Short);
        break;
      case 32:
        if (mangleSubstitution(BuiltinType::Int))
          break;
        Out << "u3i32";
        addSubstitution(BuiltinType::Int);
        break;
      case 64:
        if (mangleSubstitution(BuiltinType::Long))
          break;
        Out << "u3i64";
        addSubstitution(BuiltinType::Long);
        break;
      case 128:
        if (mangleSubstitution(BuiltinType::Int128))
          break;
        Out << "u4i128";
        addSubstitution(BuiltinType::Int128);
        break;
      default:
        llvm_unreachable("Unknown integer size for normalization");
      }
    } else {
      switch (getASTContext().getTypeSize(T)) {
      case 8:
        if (mangleSubstitution(BuiltinType::UChar))
          break;
        Out << "u2u8";
        addSubstitution(BuiltinType::UChar);
        break;
      case 16:
        if (mangleSubstitution(BuiltinType::UShort))
          break;
        Out << "u3u16";
        addSubstitution(BuiltinType::UShort);
        break;
      case 32:
        if (mangleSubstitution(BuiltinType::UInt))
          break;
        Out << "u3u32";
        addSubstitution(BuiltinType::UInt);
        break;
      case 64:
        if (mangleSubstitution(BuiltinType::ULong))
          break;
        Out << "u3u64";
        addSubstitution(BuiltinType::ULong);
        break;
      case 128:
        if (mangleSubstitution(BuiltinType::UInt128))
          break;
        Out << "u4u128";
        addSubstitution(BuiltinType::UInt128);
        break;
      default:
        llvm_unreachable("Unknown integer size for normalization");
      }
    }
    return;
  }
  switch (T->getKind()) {
  case BuiltinType::Void:
    Out << 'v';
    break;
  case BuiltinType::Bool:
    Out << 'b';
    break;
  case BuiltinType::Char_U:
  case BuiltinType::Char_S:
    Out << 'c';
    break;
  case BuiltinType::UChar:
    Out << 'h';
    break;
  case BuiltinType::UShort:
    Out << 't';
    break;
  case BuiltinType::UInt:
    Out << 'j';
    break;
  case BuiltinType::ULong:
    Out << 'm';
    break;
  case BuiltinType::ULongLong:
    Out << 'y';
    break;
  case BuiltinType::UInt128:
    Out << 'o';
    break;
  case BuiltinType::SChar:
    Out << 'a';
    break;
  case BuiltinType::WChar_S:
  case BuiltinType::WChar_U:
    Out << 'w';
    break;
  case BuiltinType::Char8:
    Out << "Du";
    break;
  case BuiltinType::Char16:
    Out << "Ds";
    break;
  case BuiltinType::Char32:
    Out << "Di";
    break;
  case BuiltinType::Short:
    Out << 's';
    break;
  case BuiltinType::Int:
    Out << 'i';
    break;
  case BuiltinType::Long:
    Out << 'l';
    break;
  case BuiltinType::LongLong:
    Out << 'x';
    break;
  case BuiltinType::Int128:
    Out << 'n';
    break;
  case BuiltinType::Float16:
    Out << "DF16_";
    break;
  case BuiltinType::ShortAccum:
  case BuiltinType::Accum:
  case BuiltinType::LongAccum:
  case BuiltinType::UShortAccum:
  case BuiltinType::UAccum:
  case BuiltinType::ULongAccum:
  case BuiltinType::ShortFract:
  case BuiltinType::Fract:
  case BuiltinType::LongFract:
  case BuiltinType::UShortFract:
  case BuiltinType::UFract:
  case BuiltinType::ULongFract:
  case BuiltinType::SatShortAccum:
  case BuiltinType::SatAccum:
  case BuiltinType::SatLongAccum:
  case BuiltinType::SatUShortAccum:
  case BuiltinType::SatUAccum:
  case BuiltinType::SatULongAccum:
  case BuiltinType::SatShortFract:
  case BuiltinType::SatFract:
  case BuiltinType::SatLongFract:
  case BuiltinType::SatUShortFract:
  case BuiltinType::SatUFract:
  case BuiltinType::SatULongFract:
    llvm_unreachable("Fixed point types are disabled for c++");
  case BuiltinType::Half:
    Out << "Dh";
    break;
  case BuiltinType::Float:
    Out << 'f';
    break;
  case BuiltinType::Double:
    Out << 'd';
    break;
  case BuiltinType::LongDouble: {
    const TargetInfo *TI = getASTContext().getLangOpts().OpenMP &&
                                   getASTContext().getLangOpts().OpenMPIsDevice
                               ? getASTContext().getAuxTargetInfo()
                               : &getASTContext().getTargetInfo();
    Out << TI->getLongDoubleMangling();
    break;
  }
  case BuiltinType::Float128: {
    const TargetInfo *TI = getASTContext().getLangOpts().OpenMP &&
                                   getASTContext().getLangOpts().OpenMPIsDevice
                               ? getASTContext().getAuxTargetInfo()
                               : &getASTContext().getTargetInfo();
    Out << TI->getFloat128Mangling();
    break;
  }
  case BuiltinType::BFloat16: {
    const TargetInfo *TI = ((getASTContext().getLangOpts().OpenMP &&
                             getASTContext().getLangOpts().OpenMPIsDevice) ||
                            getASTContext().getLangOpts().SYCLIsDevice)
                               ? getASTContext().getAuxTargetInfo()
                               : &getASTContext().getTargetInfo();
    Out << TI->getBFloat16Mangling();
    break;
  }
  case BuiltinType::Ibm128: {
    const TargetInfo *TI = &getASTContext().getTargetInfo();
    Out << TI->getIbm128Mangling();
    break;
  }
  case BuiltinType::NullPtr:
    Out << "Dn";
    break;

#define BUILTIN_TYPE(Id, SingletonId)
#define PLACEHOLDER_TYPE(Id, SingletonId) \
  case BuiltinType::Id:
#include "clang/AST/BuiltinTypes.def"
  case BuiltinType::Dependent:
    if (!NullOut)
      llvm_unreachable("mangling a placeholder type");
    break;
  case BuiltinType::ObjCId:
    Out << "11objc_object";
    break;
  case BuiltinType::ObjCClass:
    Out << "10objc_class";
    break;
  case BuiltinType::ObjCSel:
    Out << "13objc_selector";
    break;
#define IMAGE_TYPE(ImgType, Id, SingletonId, Access, Suffix) \
  case BuiltinType::Id: \
    type_name = "ocl_" #ImgType "_" #Suffix; \
    Out << type_name.size() << type_name; \
    break;
#include "clang/Basic/OpenCLImageTypes.def"
#define IMAGE_TYPE(ImgType, Id, SingletonId, Access, Suffix)                   \
  case BuiltinType::Sampled##Id:                                               \
    type_name = "__spirv_SampledImage__" #ImgType "_" #Suffix;                 \
    Out << type_name.size() << type_name;                                      \
    break;
#define IMAGE_WRITE_TYPE(Type, Id, Ext)
#define IMAGE_READ_WRITE_TYPE(Type, Id, Ext)
#include "clang/Basic/OpenCLImageTypes.def"
  case BuiltinType::OCLSampler:
    Out << "11ocl_sampler";
    break;
  case BuiltinType::OCLEvent:
    Out << "9ocl_event";
    break;
  case BuiltinType::OCLClkEvent:
    Out << "12ocl_clkevent";
    break;
  case BuiltinType::OCLQueue:
    Out << "9ocl_queue";
    break;
  case BuiltinType::OCLReserveID:
    Out << "13ocl_reserveid";
    break;
#define EXT_OPAQUE_TYPE(ExtType, Id, Ext) \
  case BuiltinType::Id: \
    type_name = "ocl_" #ExtType; \
    Out << type_name.size() << type_name; \
    break;
#include "clang/Basic/OpenCLExtensionTypes.def"
  // The SVE types are effectively target-specific.  The mangling scheme
  // is defined in the appendices to the Procedure Call Standard for the
  // Arm Architecture.
#define SVE_VECTOR_TYPE(InternalName, MangledName, Id, SingletonId, NumEls,    \
                        ElBits, IsSigned, IsFP, IsBF)                          \
  case BuiltinType::Id:                                                        \
    type_name = MangledName;                                                   \
    Out << (type_name == InternalName ? "u" : "") << type_name.size()          \
        << type_name;                                                          \
    break;
#define SVE_PREDICATE_TYPE(InternalName, MangledName, Id, SingletonId, NumEls) \
  case BuiltinType::Id:                                                        \
    type_name = MangledName;                                                   \
    Out << (type_name == InternalName ? "u" : "") << type_name.size()          \
        << type_name;                                                          \
    break;
#include "clang/Basic/AArch64SVEACLETypes.def"
#define PPC_VECTOR_TYPE(Name, Id, Size) \
  case BuiltinType::Id: \
    type_name = #Name; \
    Out << 'u' << type_name.size() << type_name; \
    break;
#include "clang/Basic/PPCTypes.def"
    // TODO: Check the mangling scheme for RISC-V V.
#define RVV_TYPE(Name, Id, SingletonId)                                        \
  case BuiltinType::Id:                                                        \
    type_name = Name;                                                          \
    Out << 'u' << type_name.size() << type_name;                               \
    break;
#include "clang/Basic/RISCVVTypes.def"
#define WASM_REF_TYPE(InternalName, MangledName, Id, SingletonId, AS)          \
  case BuiltinType::Id:                                                        \
    type_name = MangledName;                                                   \
    Out << 'u' << type_name.size() << type_name;                               \
    break;
#include "clang/Basic/WebAssemblyReferenceTypes.def"
  }
}

StringRef CXXNameMangler::getCallingConvQualifierName(CallingConv CC) {
  switch (CC) {
  case CC_C:
    return "";

  case CC_X86VectorCall:
  case CC_X86Pascal:
  case CC_X86RegCall:
  case CC_AAPCS:
  case CC_AAPCS_VFP:
  case CC_AArch64VectorCall:
  case CC_AArch64SVEPCS:
  case CC_AMDGPUKernelCall:
  case CC_IntelOclBicc:
  case CC_SpirFunction:
  case CC_OpenCLKernel:
  case CC_PreserveMost:
  case CC_PreserveAll:
    // FIXME: we should be mangling all of the above.
    return "";

  case CC_X86ThisCall:
    // FIXME: To match mingw GCC, thiscall should only be mangled in when it is
    // used explicitly. At this point, we don't have that much information in
    // the AST, since clang tends to bake the convention into the canonical
    // function type. thiscall only rarely used explicitly, so don't mangle it
    // for now.
    return "";

  case CC_X86StdCall:
    return "stdcall";
  case CC_X86FastCall:
    return "fastcall";
  case CC_X86_64SysV:
    return "sysv_abi";
  case CC_Win64:
    return "ms_abi";
  case CC_Swift:
    return "swiftcall";
  case CC_SwiftAsync:
    return "swiftasynccall";
  }
  llvm_unreachable("bad calling convention");
}

void CXXNameMangler::mangleExtFunctionInfo(const FunctionType *T) {
  // Fast path.
  if (T->getExtInfo() == FunctionType::ExtInfo())
    return;

  // Vendor-specific qualifiers are emitted in reverse alphabetical order.
  // This will get more complicated in the future if we mangle other
  // things here; but for now, since we mangle ns_returns_retained as
  // a qualifier on the result type, we can get away with this:
  StringRef CCQualifier = getCallingConvQualifierName(T->getExtInfo().getCC());
  if (!CCQualifier.empty())
    mangleVendorQualifier(CCQualifier);

  // FIXME: regparm
  // FIXME: noreturn
}

void
CXXNameMangler::mangleExtParameterInfo(FunctionProtoType::ExtParameterInfo PI) {
  // Vendor-specific qualifiers are emitted in reverse alphabetical order.

  // Note that these are *not* substitution candidates.  Demanglers might
  // have trouble with this if the parameter type is fully substituted.

  switch (PI.getABI()) {
  case ParameterABI::Ordinary:
    break;

  // All of these start with "swift", so they come before "ns_consumed".
  case ParameterABI::SwiftContext:
  case ParameterABI::SwiftAsyncContext:
  case ParameterABI::SwiftErrorResult:
  case ParameterABI::SwiftIndirectResult:
    mangleVendorQualifier(getParameterABISpelling(PI.getABI()));
    break;
  }

  if (PI.isConsumed())
    mangleVendorQualifier("ns_consumed");

  if (PI.isNoEscape())
    mangleVendorQualifier("noescape");
}

// <type>          ::= <function-type>
// <function-type> ::= [<CV-qualifiers>] F [Y]
//                      <bare-function-type> [<ref-qualifier>] E
void CXXNameMangler::mangleType(const FunctionProtoType *T) {
  mangleExtFunctionInfo(T);

  // Mangle CV-qualifiers, if present.  These are 'this' qualifiers,
  // e.g. "const" in "int (A::*)() const".
  mangleQualifiers(T->getMethodQuals());

  // Mangle instantiation-dependent exception-specification, if present,
  // per cxx-abi-dev proposal on 2016-10-11.
  if (T->hasInstantiationDependentExceptionSpec()) {
    if (isComputedNoexcept(T->getExceptionSpecType())) {
      Out << "DO";
      mangleExpression(T->getNoexceptExpr());
      Out << "E";
    } else {
      assert(T->getExceptionSpecType() == EST_Dynamic);
      Out << "Dw";
      for (auto ExceptTy : T->exceptions())
        mangleType(ExceptTy);
      Out << "E";
    }
  } else if (T->isNothrow()) {
    Out << "Do";
  }

  Out << 'F';

  // FIXME: We don't have enough information in the AST to produce the 'Y'
  // encoding for extern "C" function types.
  mangleBareFunctionType(T, /*MangleReturnType=*/true);

  // Mangle the ref-qualifier, if present.
  mangleRefQualifier(T->getRefQualifier());

  Out << 'E';
}

void CXXNameMangler::mangleType(const FunctionNoProtoType *T) {
  // Function types without prototypes can arise when mangling a function type
  // within an overloadable function in C. We mangle these as the absence of any
  // parameter types (not even an empty parameter list).
  Out << 'F';

  FunctionTypeDepthState saved = FunctionTypeDepth.push();

  FunctionTypeDepth.enterResultType();
  mangleType(T->getReturnType());
  FunctionTypeDepth.leaveResultType();

  FunctionTypeDepth.pop(saved);
  Out << 'E';
}

void CXXNameMangler::mangleBareFunctionType(const FunctionProtoType *Proto,
                                            bool MangleReturnType,
                                            const FunctionDecl *FD) {
  // Record that we're in a function type.  See mangleFunctionParam
  // for details on what we're trying to achieve here.
  FunctionTypeDepthState saved = FunctionTypeDepth.push();

  // <bare-function-type> ::= <signature type>+
  if (MangleReturnType) {
    FunctionTypeDepth.enterResultType();

    // Mangle ns_returns_retained as an order-sensitive qualifier here.
    if (Proto->getExtInfo().getProducesResult() && FD == nullptr)
      mangleVendorQualifier("ns_returns_retained");

    // Mangle the return type without any direct ARC ownership qualifiers.
    QualType ReturnTy = Proto->getReturnType();
    if (ReturnTy.getObjCLifetime()) {
      auto SplitReturnTy = ReturnTy.split();
      SplitReturnTy.Quals.removeObjCLifetime();
      ReturnTy = getASTContext().getQualifiedType(SplitReturnTy);
    }
    mangleType(ReturnTy);

    FunctionTypeDepth.leaveResultType();
  }

  if (Proto->getNumParams() == 0 && !Proto->isVariadic()) {
    //   <builtin-type> ::= v   # void
    Out << 'v';

    FunctionTypeDepth.pop(saved);
    return;
  }

  assert(!FD || FD->getNumParams() == Proto->getNumParams());
  for (unsigned I = 0, E = Proto->getNumParams(); I != E; ++I) {
    // Mangle extended parameter info as order-sensitive qualifiers here.
    if (Proto->hasExtParameterInfos() && FD == nullptr) {
      mangleExtParameterInfo(Proto->getExtParameterInfo(I));
    }

    // Mangle the type.
    QualType ParamTy = Proto->getParamType(I);
    mangleType(Context.getASTContext().getSignatureParameterType(ParamTy));

    if (FD) {
      if (auto *Attr = FD->getParamDecl(I)->getAttr<PassObjectSizeAttr>()) {
        // Attr can only take 1 character, so we can hardcode the length below.
        assert(Attr->getType() <= 9 && Attr->getType() >= 0);
        if (Attr->isDynamic())
          Out << "U25pass_dynamic_object_size" << Attr->getType();
        else
          Out << "U17pass_object_size" << Attr->getType();
      }
    }
  }

  FunctionTypeDepth.pop(saved);

  // <builtin-type>      ::= z  # ellipsis
  if (Proto->isVariadic())
    Out << 'z';
}

// <type>            ::= <class-enum-type>
// <class-enum-type> ::= <name>
void CXXNameMangler::mangleType(const UnresolvedUsingType *T) {
  mangleName(T->getDecl());
}

// <type>            ::= <class-enum-type>
// <class-enum-type> ::= <name>
void CXXNameMangler::mangleType(const EnumType *T) {
  mangleType(static_cast<const TagType*>(T));
}
void CXXNameMangler::mangleType(const RecordType *T) {
  mangleType(static_cast<const TagType*>(T));
}
void CXXNameMangler::mangleType(const TagType *T) {
  mangleName(T->getDecl());
}

// <type>       ::= <array-type>
// <array-type> ::= A <positive dimension number> _ <element type>
//              ::= A [<dimension expression>] _ <element type>
void CXXNameMangler::mangleType(const ConstantArrayType *T) {
  Out << 'A' << T->getSize() << '_';
  mangleType(T->getElementType());
}
void CXXNameMangler::mangleType(const VariableArrayType *T) {
  Out << 'A';
  // decayed vla types (size 0) will just be skipped.
  if (T->getSizeExpr())
    mangleExpression(T->getSizeExpr());
  Out << '_';
  mangleType(T->getElementType());
}
void CXXNameMangler::mangleType(const DependentSizedArrayType *T) {
  Out << 'A';
  // A DependentSizedArrayType might not have size expression as below
  //
  // template<int ...N> int arr[] = {N...};
  if (T->getSizeExpr())
    mangleExpression(T->getSizeExpr());
  Out << '_';
  mangleType(T->getElementType());
}
void CXXNameMangler::mangleType(const IncompleteArrayType *T) {
  Out << "A_";
  mangleType(T->getElementType());
}

// <type>                   ::= <pointer-to-member-type>
// <pointer-to-member-type> ::= M <class type> <member type>
void CXXNameMangler::mangleType(const MemberPointerType *T) {
  Out << 'M';
  mangleType(QualType(T->getClass(), 0));
  QualType PointeeType = T->getPointeeType();
  if (const FunctionProtoType *FPT = dyn_cast<FunctionProtoType>(PointeeType)) {
    mangleType(FPT);

    // Itanium C++ ABI 5.1.8:
    //
    //   The type of a non-static member function is considered to be different,
    //   for the purposes of substitution, from the type of a namespace-scope or
    //   static member function whose type appears similar. The types of two
    //   non-static member functions are considered to be different, for the
    //   purposes of substitution, if the functions are members of different
    //   classes. In other words, for the purposes of substitution, the class of
    //   which the function is a member is considered part of the type of
    //   function.

    // Given that we already substitute member function pointers as a
    // whole, the net effect of this rule is just to unconditionally
    // suppress substitution on the function type in a member pointer.
    // We increment the SeqID here to emulate adding an entry to the
    // substitution table.
    ++SeqID;
  } else
    mangleType(PointeeType);
}

// <type>           ::= <template-param>
void CXXNameMangler::mangleType(const TemplateTypeParmType *T) {
  mangleTemplateParameter(T->getDepth(), T->getIndex());
}

// <type>           ::= <template-param>
void CXXNameMangler::mangleType(const SubstTemplateTypeParmPackType *T) {
  // FIXME: not clear how to mangle this!
  // template <class T...> class A {
  //   template <class U...> void foo(T(*)(U) x...);
  // };
  Out << "_SUBSTPACK_";
}

// <type> ::= P <type>   # pointer-to
void CXXNameMangler::mangleType(const PointerType *T) {
  Out << 'P';
  mangleType(T->getPointeeType());
}
void CXXNameMangler::mangleType(const ObjCObjectPointerType *T) {
  Out << 'P';
  mangleType(T->getPointeeType());
}

// <type> ::= R <type>   # reference-to
void CXXNameMangler::mangleType(const LValueReferenceType *T) {
  Out << 'R';
  mangleType(T->getPointeeType());
}

// <type> ::= O <type>   # rvalue reference-to (C++0x)
void CXXNameMangler::mangleType(const RValueReferenceType *T) {
  Out << 'O';
  mangleType(T->getPointeeType());
}

// <type> ::= C <type>   # complex pair (C 2000)
void CXXNameMangler::mangleType(const ComplexType *T) {
  Out << 'C';
  mangleType(T->getElementType());
}

// ARM's ABI for Neon vector types specifies that they should be mangled as
// if they are structs (to match ARM's initial implementation).  The
// vector type must be one of the special types predefined by ARM.
void CXXNameMangler::mangleNeonVectorType(const VectorType *T) {
  QualType EltType = T->getElementType();
  assert(EltType->isBuiltinType() && "Neon vector element not a BuiltinType");
  const char *EltName = nullptr;
  if (T->getVectorKind() == VectorType::NeonPolyVector) {
    switch (cast<BuiltinType>(EltType)->getKind()) {
    case BuiltinType::SChar:
    case BuiltinType::UChar:
      EltName = "poly8_t";
      break;
    case BuiltinType::Short:
    case BuiltinType::UShort:
      EltName = "poly16_t";
      break;
    case BuiltinType::LongLong:
    case BuiltinType::ULongLong:
      EltName = "poly64_t";
      break;
    default: llvm_unreachable("unexpected Neon polynomial vector element type");
    }
  } else {
    switch (cast<BuiltinType>(EltType)->getKind()) {
    case BuiltinType::SChar:     EltName = "int8_t"; break;
    case BuiltinType::UChar:     EltName = "uint8_t"; break;
    case BuiltinType::Short:     EltName = "int16_t"; break;
    case BuiltinType::UShort:    EltName = "uint16_t"; break;
    case BuiltinType::Int:       EltName = "int32_t"; break;
    case BuiltinType::UInt:      EltName = "uint32_t"; break;
    case BuiltinType::LongLong:  EltName = "int64_t"; break;
    case BuiltinType::ULongLong: EltName = "uint64_t"; break;
    case BuiltinType::Double:    EltName = "float64_t"; break;
    case BuiltinType::Float:     EltName = "float32_t"; break;
    case BuiltinType::Half:      EltName = "float16_t"; break;
    case BuiltinType::BFloat16:  EltName = "bfloat16_t"; break;
    default:
      llvm_unreachable("unexpected Neon vector element type");
    }
  }
  const char *BaseName = nullptr;
  unsigned BitSize = (T->getNumElements() *
                      getASTContext().getTypeSize(EltType));
  if (BitSize == 64)
    BaseName = "__simd64_";
  else {
    assert(BitSize == 128 && "Neon vector type not 64 or 128 bits");
    BaseName = "__simd128_";
  }
  Out << strlen(BaseName) + strlen(EltName);
  Out << BaseName << EltName;
}

void CXXNameMangler::mangleNeonVectorType(const DependentVectorType *T) {
  DiagnosticsEngine &Diags = Context.getDiags();
  unsigned DiagID = Diags.getCustomDiagID(
      DiagnosticsEngine::Error,
      "cannot mangle this dependent neon vector type yet");
  Diags.Report(T->getAttributeLoc(), DiagID);
}

static StringRef mangleAArch64VectorBase(const BuiltinType *EltType) {
  switch (EltType->getKind()) {
  case BuiltinType::SChar:
    return "Int8";
  case BuiltinType::Short:
    return "Int16";
  case BuiltinType::Int:
    return "Int32";
  case BuiltinType::Long:
  case BuiltinType::LongLong:
    return "Int64";
  case BuiltinType::UChar:
    return "Uint8";
  case BuiltinType::UShort:
    return "Uint16";
  case BuiltinType::UInt:
    return "Uint32";
  case BuiltinType::ULong:
  case BuiltinType::ULongLong:
    return "Uint64";
  case BuiltinType::Half:
    return "Float16";
  case BuiltinType::Float:
    return "Float32";
  case BuiltinType::Double:
    return "Float64";
  case BuiltinType::BFloat16:
    return "Bfloat16";
  default:
    llvm_unreachable("Unexpected vector element base type");
  }
}

// AArch64's ABI for Neon vector types specifies that they should be mangled as
// the equivalent internal name. The vector type must be one of the special
// types predefined by ARM.
void CXXNameMangler::mangleAArch64NeonVectorType(const VectorType *T) {
  QualType EltType = T->getElementType();
  assert(EltType->isBuiltinType() && "Neon vector element not a BuiltinType");
  unsigned BitSize =
      (T->getNumElements() * getASTContext().getTypeSize(EltType));
  (void)BitSize; // Silence warning.

  assert((BitSize == 64 || BitSize == 128) &&
         "Neon vector type not 64 or 128 bits");

  StringRef EltName;
  if (T->getVectorKind() == VectorType::NeonPolyVector) {
    switch (cast<BuiltinType>(EltType)->getKind()) {
    case BuiltinType::UChar:
      EltName = "Poly8";
      break;
    case BuiltinType::UShort:
      EltName = "Poly16";
      break;
    case BuiltinType::ULong:
    case BuiltinType::ULongLong:
      EltName = "Poly64";
      break;
    default:
      llvm_unreachable("unexpected Neon polynomial vector element type");
    }
  } else
    EltName = mangleAArch64VectorBase(cast<BuiltinType>(EltType));

  std::string TypeName =
      ("__" + EltName + "x" + Twine(T->getNumElements()) + "_t").str();
  Out << TypeName.length() << TypeName;
}
void CXXNameMangler::mangleAArch64NeonVectorType(const DependentVectorType *T) {
  DiagnosticsEngine &Diags = Context.getDiags();
  unsigned DiagID = Diags.getCustomDiagID(
      DiagnosticsEngine::Error,
      "cannot mangle this dependent neon vector type yet");
  Diags.Report(T->getAttributeLoc(), DiagID);
}

// The AArch64 ACLE specifies that fixed-length SVE vector and predicate types
// defined with the 'arm_sve_vector_bits' attribute map to the same AAPCS64
// type as the sizeless variants.
//
// The mangling scheme for VLS types is implemented as a "pseudo" template:
//
//   '__SVE_VLS<<type>, <vector length>>'
//
// Combining the existing SVE type and a specific vector length (in bits).
// For example:
//
//   typedef __SVInt32_t foo __attribute__((arm_sve_vector_bits(512)));
//
// is described as '__SVE_VLS<__SVInt32_t, 512u>' and mangled as:
//
//   "9__SVE_VLSI" + base type mangling + "Lj" + __ARM_FEATURE_SVE_BITS + "EE"
//
//   i.e. 9__SVE_VLSIu11__SVInt32_tLj512EE
//
// The latest ACLE specification (00bet5) does not contain details of this
// mangling scheme, it will be specified in the next revision. The mangling
// scheme is otherwise defined in the appendices to the Procedure Call Standard
// for the Arm Architecture, see
// https://github.com/ARM-software/abi-aa/blob/main/aapcs64/aapcs64.rst#appendix-c-mangling
void CXXNameMangler::mangleAArch64FixedSveVectorType(const VectorType *T) {
  assert((T->getVectorKind() == VectorType::SveFixedLengthDataVector ||
          T->getVectorKind() == VectorType::SveFixedLengthPredicateVector) &&
         "expected fixed-length SVE vector!");

  QualType EltType = T->getElementType();
  assert(EltType->isBuiltinType() &&
         "expected builtin type for fixed-length SVE vector!");

  StringRef TypeName;
  switch (cast<BuiltinType>(EltType)->getKind()) {
  case BuiltinType::SChar:
    TypeName = "__SVInt8_t";
    break;
  case BuiltinType::UChar: {
    if (T->getVectorKind() == VectorType::SveFixedLengthDataVector)
      TypeName = "__SVUint8_t";
    else
      TypeName = "__SVBool_t";
    break;
  }
  case BuiltinType::Short:
    TypeName = "__SVInt16_t";
    break;
  case BuiltinType::UShort:
    TypeName = "__SVUint16_t";
    break;
  case BuiltinType::Int:
    TypeName = "__SVInt32_t";
    break;
  case BuiltinType::UInt:
    TypeName = "__SVUint32_t";
    break;
  case BuiltinType::Long:
    TypeName = "__SVInt64_t";
    break;
  case BuiltinType::ULong:
    TypeName = "__SVUint64_t";
    break;
  case BuiltinType::Half:
    TypeName = "__SVFloat16_t";
    break;
  case BuiltinType::Float:
    TypeName = "__SVFloat32_t";
    break;
  case BuiltinType::Double:
    TypeName = "__SVFloat64_t";
    break;
  case BuiltinType::BFloat16:
    TypeName = "__SVBfloat16_t";
    break;
  default:
    llvm_unreachable("unexpected element type for fixed-length SVE vector!");
  }

  unsigned VecSizeInBits = getASTContext().getTypeInfo(T).Width;

  if (T->getVectorKind() == VectorType::SveFixedLengthPredicateVector)
    VecSizeInBits *= 8;

  Out << "9__SVE_VLSI" << 'u' << TypeName.size() << TypeName << "Lj"
      << VecSizeInBits << "EE";
}

void CXXNameMangler::mangleAArch64FixedSveVectorType(
    const DependentVectorType *T) {
  DiagnosticsEngine &Diags = Context.getDiags();
  unsigned DiagID = Diags.getCustomDiagID(
      DiagnosticsEngine::Error,
      "cannot mangle this dependent fixed-length SVE vector type yet");
  Diags.Report(T->getAttributeLoc(), DiagID);
}

// GNU extension: vector types
// <type>                  ::= <vector-type>
// <vector-type>           ::= Dv <positive dimension number> _
//                                    <extended element type>
//                         ::= Dv [<dimension expression>] _ <element type>
// <extended element type> ::= <element type>
//                         ::= p # AltiVec vector pixel
//                         ::= b # Altivec vector bool
void CXXNameMangler::mangleType(const VectorType *T) {
  if ((T->getVectorKind() == VectorType::NeonVector ||
       T->getVectorKind() == VectorType::NeonPolyVector)) {
    llvm::Triple Target = getASTContext().getTargetInfo().getTriple();
    llvm::Triple::ArchType Arch =
        getASTContext().getTargetInfo().getTriple().getArch();
    if ((Arch == llvm::Triple::aarch64 ||
         Arch == llvm::Triple::aarch64_be) && !Target.isOSDarwin())
      mangleAArch64NeonVectorType(T);
    else
      mangleNeonVectorType(T);
    return;
  } else if (T->getVectorKind() == VectorType::SveFixedLengthDataVector ||
             T->getVectorKind() == VectorType::SveFixedLengthPredicateVector) {
    mangleAArch64FixedSveVectorType(T);
    return;
  }
  Out << "Dv" << T->getNumElements() << '_';
  if (T->getVectorKind() == VectorType::AltiVecPixel)
    Out << 'p';
  else if (T->getVectorKind() == VectorType::AltiVecBool)
    Out << 'b';
  else
    mangleType(T->getElementType());
}

void CXXNameMangler::mangleType(const DependentVectorType *T) {
  if ((T->getVectorKind() == VectorType::NeonVector ||
       T->getVectorKind() == VectorType::NeonPolyVector)) {
    llvm::Triple Target = getASTContext().getTargetInfo().getTriple();
    llvm::Triple::ArchType Arch =
        getASTContext().getTargetInfo().getTriple().getArch();
    if ((Arch == llvm::Triple::aarch64 || Arch == llvm::Triple::aarch64_be) &&
        !Target.isOSDarwin())
      mangleAArch64NeonVectorType(T);
    else
      mangleNeonVectorType(T);
    return;
  } else if (T->getVectorKind() == VectorType::SveFixedLengthDataVector ||
             T->getVectorKind() == VectorType::SveFixedLengthPredicateVector) {
    mangleAArch64FixedSveVectorType(T);
    return;
  }

  Out << "Dv";
  mangleExpression(T->getSizeExpr());
  Out << '_';
  if (T->getVectorKind() == VectorType::AltiVecPixel)
    Out << 'p';
  else if (T->getVectorKind() == VectorType::AltiVecBool)
    Out << 'b';
  else
    mangleType(T->getElementType());
}

void CXXNameMangler::mangleType(const ExtVectorType *T) {
  mangleType(static_cast<const VectorType*>(T));
}
void CXXNameMangler::mangleType(const DependentSizedExtVectorType *T) {
  Out << "Dv";
  mangleExpression(T->getSizeExpr());
  Out << '_';
  mangleType(T->getElementType());
}

void CXXNameMangler::mangleType(const ConstantMatrixType *T) {
  // Mangle matrix types as a vendor extended type:
  // u<Len>matrix_typeI<Rows><Columns><element type>E

  StringRef VendorQualifier = "matrix_type";
  Out << "u" << VendorQualifier.size() << VendorQualifier;

  Out << "I";
  auto &ASTCtx = getASTContext();
  unsigned BitWidth = ASTCtx.getTypeSize(ASTCtx.getSizeType());
  llvm::APSInt Rows(BitWidth);
  Rows = T->getNumRows();
  mangleIntegerLiteral(ASTCtx.getSizeType(), Rows);
  llvm::APSInt Columns(BitWidth);
  Columns = T->getNumColumns();
  mangleIntegerLiteral(ASTCtx.getSizeType(), Columns);
  mangleType(T->getElementType());
  Out << "E";
}

void CXXNameMangler::mangleType(const DependentSizedMatrixType *T) {
  // Mangle matrix types as a vendor extended type:
  // u<Len>matrix_typeI<row expr><column expr><element type>E
  StringRef VendorQualifier = "matrix_type";
  Out << "u" << VendorQualifier.size() << VendorQualifier;

  Out << "I";
  mangleTemplateArgExpr(T->getRowExpr());
  mangleTemplateArgExpr(T->getColumnExpr());
  mangleType(T->getElementType());
  Out << "E";
}

void CXXNameMangler::mangleType(const DependentAddressSpaceType *T) {
  SplitQualType split = T->getPointeeType().split();
  mangleQualifiers(split.Quals, T);
  mangleType(QualType(split.Ty, 0));
}

void CXXNameMangler::mangleType(const PackExpansionType *T) {
  // <type>  ::= Dp <type>          # pack expansion (C++0x)
  Out << "Dp";
  mangleType(T->getPattern());
}

void CXXNameMangler::mangleType(const ObjCInterfaceType *T) {
  mangleSourceName(T->getDecl()->getIdentifier());
}

void CXXNameMangler::mangleType(const ObjCObjectType *T) {
  // Treat __kindof as a vendor extended type qualifier.
  if (T->isKindOfType())
    Out << "U8__kindof";

  if (!T->qual_empty()) {
    // Mangle protocol qualifiers.
    SmallString<64> QualStr;
    llvm::raw_svector_ostream QualOS(QualStr);
    QualOS << "objcproto";
    for (const auto *I : T->quals()) {
      StringRef name = I->getName();
      QualOS << name.size() << name;
    }
    Out << 'U' << QualStr.size() << QualStr;
  }

  mangleType(T->getBaseType());

  if (T->isSpecialized()) {
    // Mangle type arguments as I <type>+ E
    Out << 'I';
    for (auto typeArg : T->getTypeArgs())
      mangleType(typeArg);
    Out << 'E';
  }
}

void CXXNameMangler::mangleType(const BlockPointerType *T) {
  Out << "U13block_pointer";
  mangleType(T->getPointeeType());
}

void CXXNameMangler::mangleType(const InjectedClassNameType *T) {
  // Mangle injected class name types as if the user had written the
  // specialization out fully.  It may not actually be possible to see
  // this mangling, though.
  mangleType(T->getInjectedSpecializationType());
}

void CXXNameMangler::mangleType(const TemplateSpecializationType *T) {
  if (TemplateDecl *TD = T->getTemplateName().getAsTemplateDecl()) {
    mangleTemplateName(TD, T->template_arguments());
  } else {
    if (mangleSubstitution(QualType(T, 0)))
      return;

    mangleTemplatePrefix(T->getTemplateName());

    // FIXME: GCC does not appear to mangle the template arguments when
    // the template in question is a dependent template name. Should we
    // emulate that badness?
    mangleTemplateArgs(T->getTemplateName(), T->template_arguments());
    addSubstitution(QualType(T, 0));
  }
}

void CXXNameMangler::mangleType(const DependentNameType *T) {
  // Proposal by cxx-abi-dev, 2014-03-26
  // <class-enum-type> ::= <name>    # non-dependent or dependent type name or
  //                                 # dependent elaborated type specifier using
  //                                 # 'typename'
  //                   ::= Ts <name> # dependent elaborated type specifier using
  //                                 # 'struct' or 'class'
  //                   ::= Tu <name> # dependent elaborated type specifier using
  //                                 # 'union'
  //                   ::= Te <name> # dependent elaborated type specifier using
  //                                 # 'enum'
  switch (T->getKeyword()) {
    case ETK_None:
    case ETK_Typename:
      break;
    case ETK_Struct:
    case ETK_Class:
    case ETK_Interface:
      Out << "Ts";
      break;
    case ETK_Union:
      Out << "Tu";
      break;
    case ETK_Enum:
      Out << "Te";
      break;
  }
  // Typename types are always nested
  Out << 'N';
  manglePrefix(T->getQualifier());
  mangleSourceName(T->getIdentifier());
  Out << 'E';
}

void CXXNameMangler::mangleType(const DependentTemplateSpecializationType *T) {
  // Dependently-scoped template types are nested if they have a prefix.
  Out << 'N';

  // TODO: avoid making this TemplateName.
  TemplateName Prefix =
    getASTContext().getDependentTemplateName(T->getQualifier(),
                                             T->getIdentifier());
  mangleTemplatePrefix(Prefix);

  // FIXME: GCC does not appear to mangle the template arguments when
  // the template in question is a dependent template name. Should we
  // emulate that badness?
  mangleTemplateArgs(Prefix, T->template_arguments());
  Out << 'E';
}

void CXXNameMangler::mangleType(const TypeOfType *T) {
  // FIXME: this is pretty unsatisfactory, but there isn't an obvious
  // "extension with parameters" mangling.
  Out << "u6typeof";
}

void CXXNameMangler::mangleType(const TypeOfExprType *T) {
  // FIXME: this is pretty unsatisfactory, but there isn't an obvious
  // "extension with parameters" mangling.
  Out << "u6typeof";
}

void CXXNameMangler::mangleType(const DecltypeType *T) {
  Expr *E = T->getUnderlyingExpr();

  // type ::= Dt <expression> E  # decltype of an id-expression
  //                             #   or class member access
  //      ::= DT <expression> E  # decltype of an expression

  // This purports to be an exhaustive list of id-expressions and
  // class member accesses.  Note that we do not ignore parentheses;
  // parentheses change the semantics of decltype for these
  // expressions (and cause the mangler to use the other form).
  if (isa<DeclRefExpr>(E) ||
      isa<MemberExpr>(E) ||
      isa<UnresolvedLookupExpr>(E) ||
      isa<DependentScopeDeclRefExpr>(E) ||
      isa<CXXDependentScopeMemberExpr>(E) ||
      isa<UnresolvedMemberExpr>(E))
    Out << "Dt";
  else
    Out << "DT";
  mangleExpression(E);
  Out << 'E';
}

void CXXNameMangler::mangleType(const UnaryTransformType *T) {
  // If this is dependent, we need to record that. If not, we simply
  // mangle it as the underlying type since they are equivalent.
  if (T->isDependentType()) {
    Out << "u";

    StringRef BuiltinName;
    switch (T->getUTTKind()) {
#define TRANSFORM_TYPE_TRAIT_DEF(Enum, Trait)                                  \
  case UnaryTransformType::Enum:                                               \
    BuiltinName = "__" #Trait;                                                 \
    break;
#include "clang/Basic/TransformTypeTraits.def"
    }
    Out << BuiltinName.size() << BuiltinName;
  }

  Out << "I";
  mangleType(T->getBaseType());
  Out << "E";
}

void CXXNameMangler::mangleType(const AutoType *T) {
  assert(T->getDeducedType().isNull() &&
         "Deduced AutoType shouldn't be handled here!");
  assert(T->getKeyword() != AutoTypeKeyword::GNUAutoType &&
         "shouldn't need to mangle __auto_type!");
  // <builtin-type> ::= Da # auto
  //                ::= Dc # decltype(auto)
  Out << (T->isDecltypeAuto() ? "Dc" : "Da");
}

void CXXNameMangler::mangleType(const DeducedTemplateSpecializationType *T) {
  QualType Deduced = T->getDeducedType();
  if (!Deduced.isNull())
    return mangleType(Deduced);

  TemplateDecl *TD = T->getTemplateName().getAsTemplateDecl();
  assert(TD && "shouldn't form deduced TST unless we know we have a template");

  if (mangleSubstitution(TD))
    return;

  mangleName(GlobalDecl(TD));
  addSubstitution(TD);
}

void CXXNameMangler::mangleType(const AtomicType *T) {
  // <type> ::= U <source-name> <type>  # vendor extended type qualifier
  // (Until there's a standardized mangling...)
  Out << "U7_Atomic";
  mangleType(T->getValueType());
}

void CXXNameMangler::mangleType(const PipeType *T) {
  // Pipe type mangling rules are described in SPIR 2.0 specification
  // A.1 Data types and A.3 Summary of changes
  // <type> ::= 8ocl_pipe
  Out << "8ocl_pipe";
}

void CXXNameMangler::mangleType(const BitIntType *T) {
  // 5.1.5.2 Builtin types
  // <type> ::= DB <number | instantiation-dependent expression> _
  //        ::= DU <number | instantiation-dependent expression> _
  Out << "D" << (T->isUnsigned() ? "U" : "B") << T->getNumBits() << "_";
}

void CXXNameMangler::mangleType(const DependentBitIntType *T) {
  // 5.1.5.2 Builtin types
  // <type> ::= DB <number | instantiation-dependent expression> _
  //        ::= DU <number | instantiation-dependent expression> _
  Out << "D" << (T->isUnsigned() ? "U" : "B");
  mangleExpression(T->getNumBitsExpr());
  Out << "_";
}

void CXXNameMangler::mangleIntegerLiteral(QualType T,
                                          const llvm::APSInt &Value) {
  //  <expr-primary> ::= L <type> <value number> E # integer literal
  Out << 'L';

  mangleType(T);
  if (T->isBooleanType()) {
    // Boolean values are encoded as 0/1.
    Out << (Value.getBoolValue() ? '1' : '0');
  } else {
    mangleNumber(Value);
  }
  Out << 'E';

}

void CXXNameMangler::mangleMemberExprBase(const Expr *Base, bool IsArrow) {
  // Ignore member expressions involving anonymous unions.
  while (const auto *RT = Base->getType()->getAs<RecordType>()) {
    if (!RT->getDecl()->isAnonymousStructOrUnion())
      break;
    const auto *ME = dyn_cast<MemberExpr>(Base);
    if (!ME)
      break;
    Base = ME->getBase();
    IsArrow = ME->isArrow();
  }

  if (Base->isImplicitCXXThis()) {
    // Note: GCC mangles member expressions to the implicit 'this' as
    // *this., whereas we represent them as this->. The Itanium C++ ABI
    // does not specify anything here, so we follow GCC.
    Out << "dtdefpT";
  } else {
    Out << (IsArrow ? "pt" : "dt");
    mangleExpression(Base);
  }
}

/// Mangles a member expression.
void CXXNameMangler::mangleMemberExpr(const Expr *base,
                                      bool isArrow,
                                      NestedNameSpecifier *qualifier,
                                      NamedDecl *firstQualifierLookup,
                                      DeclarationName member,
                                      const TemplateArgumentLoc *TemplateArgs,
                                      unsigned NumTemplateArgs,
                                      unsigned arity) {
  // <expression> ::= dt <expression> <unresolved-name>
  //              ::= pt <expression> <unresolved-name>
  if (base)
    mangleMemberExprBase(base, isArrow);
  mangleUnresolvedName(qualifier, member, TemplateArgs, NumTemplateArgs, arity);
}

/// Look at the callee of the given call expression and determine if
/// it's a parenthesized id-expression which would have triggered ADL
/// otherwise.
static bool isParenthesizedADLCallee(const CallExpr *call) {
  const Expr *callee = call->getCallee();
  const Expr *fn = callee->IgnoreParens();

  // Must be parenthesized.  IgnoreParens() skips __extension__ nodes,
  // too, but for those to appear in the callee, it would have to be
  // parenthesized.
  if (callee == fn) return false;

  // Must be an unresolved lookup.
  const UnresolvedLookupExpr *lookup = dyn_cast<UnresolvedLookupExpr>(fn);
  if (!lookup) return false;

  assert(!lookup->requiresADL());

  // Must be an unqualified lookup.
  if (lookup->getQualifier()) return false;

  // Must not have found a class member.  Note that if one is a class
  // member, they're all class members.
  if (lookup->getNumDecls() > 0 &&
      (*lookup->decls_begin())->isCXXClassMember())
    return false;

  // Otherwise, ADL would have been triggered.
  return true;
}

void CXXNameMangler::mangleCastExpression(const Expr *E, StringRef CastEncoding) {
  const ExplicitCastExpr *ECE = cast<ExplicitCastExpr>(E);
  Out << CastEncoding;
  mangleType(ECE->getType());
  mangleExpression(ECE->getSubExpr());
}

void CXXNameMangler::mangleInitListElements(const InitListExpr *InitList) {
  if (auto *Syntactic = InitList->getSyntacticForm())
    InitList = Syntactic;
  for (unsigned i = 0, e = InitList->getNumInits(); i != e; ++i)
    mangleExpression(InitList->getInit(i));
}

void CXXNameMangler::mangleExpression(const Expr *E, unsigned Arity,
                                      bool AsTemplateArg) {
  // <expression> ::= <unary operator-name> <expression>
  //              ::= <binary operator-name> <expression> <expression>
  //              ::= <trinary operator-name> <expression> <expression> <expression>
  //              ::= cv <type> expression           # conversion with one argument
  //              ::= cv <type> _ <expression>* E # conversion with a different number of arguments
  //              ::= dc <type> <expression>         # dynamic_cast<type> (expression)
  //              ::= sc <type> <expression>         # static_cast<type> (expression)
  //              ::= cc <type> <expression>         # const_cast<type> (expression)
  //              ::= rc <type> <expression>         # reinterpret_cast<type> (expression)
  //              ::= st <type>                      # sizeof (a type)
  //              ::= at <type>                      # alignof (a type)
  //              ::= <template-param>
  //              ::= <function-param>
  //              ::= fpT                            # 'this' expression (part of <function-param>)
  //              ::= sr <type> <unqualified-name>                   # dependent name
  //              ::= sr <type> <unqualified-name> <template-args>   # dependent template-id
  //              ::= ds <expression> <expression>                   # expr.*expr
  //              ::= sZ <template-param>                            # size of a parameter pack
  //              ::= sZ <function-param>    # size of a function parameter pack
  //              ::= u <source-name> <template-arg>* E # vendor extended expression
  //              ::= <expr-primary>
  // <expr-primary> ::= L <type> <value number> E    # integer literal
  //                ::= L <type> <value float> E     # floating literal
  //                ::= L <type> <string type> E     # string literal
  //                ::= L <nullptr type> E           # nullptr literal "LDnE"
  //                ::= L <pointer type> 0 E         # null pointer template argument
  //                ::= L <type> <real-part float> _ <imag-part float> E    # complex floating point literal (C99); not used by clang
  //                ::= L <mangled-name> E           # external name
  QualType ImplicitlyConvertedToType;

  // A top-level expression that's not <expr-primary> needs to be wrapped in
  // X...E in a template arg.
  bool IsPrimaryExpr = true;
  auto NotPrimaryExpr = [&] {
    if (AsTemplateArg && IsPrimaryExpr)
      Out << 'X';
    IsPrimaryExpr = false;
  };

  auto MangleDeclRefExpr = [&](const NamedDecl *D) {
    switch (D->getKind()) {
    default:
      //  <expr-primary> ::= L <mangled-name> E # external name
      Out << 'L';
      mangle(D);
      Out << 'E';
      break;

    case Decl::ParmVar:
      NotPrimaryExpr();
      mangleFunctionParam(cast<ParmVarDecl>(D));
      break;

    case Decl::EnumConstant: {
      // <expr-primary>
      const EnumConstantDecl *ED = cast<EnumConstantDecl>(D);
      mangleIntegerLiteral(ED->getType(), ED->getInitVal());
      break;
    }

    case Decl::NonTypeTemplateParm:
      NotPrimaryExpr();
      const NonTypeTemplateParmDecl *PD = cast<NonTypeTemplateParmDecl>(D);
      mangleTemplateParameter(PD->getDepth(), PD->getIndex());
      break;
    }
  };

  // 'goto recurse' is used when handling a simple "unwrapping" node which
  // produces no output, where ImplicitlyConvertedToType and AsTemplateArg need
  // to be preserved.
recurse:
  switch (E->getStmtClass()) {
  case Expr::NoStmtClass:
#define ABSTRACT_STMT(Type)
#define EXPR(Type, Base)
#define STMT(Type, Base) \
  case Expr::Type##Class:
#include "clang/AST/StmtNodes.inc"
    // fallthrough

  // These all can only appear in local or variable-initialization
  // contexts and so should never appear in a mangling.
  case Expr::AddrLabelExprClass:
  case Expr::DesignatedInitUpdateExprClass:
  case Expr::ImplicitValueInitExprClass:
  case Expr::ArrayInitLoopExprClass:
  case Expr::ArrayInitIndexExprClass:
  case Expr::NoInitExprClass:
  case Expr::ParenListExprClass:
  case Expr::MSPropertyRefExprClass:
  case Expr::MSPropertySubscriptExprClass:
  case Expr::TypoExprClass: // This should no longer exist in the AST by now.
  case Expr::RecoveryExprClass:
  case Expr::OMPArraySectionExprClass:
  case Expr::OMPArrayShapingExprClass:
  case Expr::OMPIteratorExprClass:
  case Expr::CXXInheritedCtorInitExprClass:
  case Expr::CXXParenListInitExprClass:
    llvm_unreachable("unexpected statement kind");

  case Expr::ConstantExprClass:
    E = cast<ConstantExpr>(E)->getSubExpr();
    goto recurse;

  // FIXME: invent manglings for all these.
  case Expr::BlockExprClass:
  case Expr::ChooseExprClass:
  case Expr::CompoundLiteralExprClass:
  case Expr::ExtVectorElementExprClass:
  case Expr::GenericSelectionExprClass:
  case Expr::ObjCEncodeExprClass:
  case Expr::ObjCIsaExprClass:
  case Expr::ObjCIvarRefExprClass:
  case Expr::ObjCMessageExprClass:
  case Expr::ObjCPropertyRefExprClass:
  case Expr::ObjCProtocolExprClass:
  case Expr::ObjCSelectorExprClass:
  case Expr::ObjCStringLiteralClass:
  case Expr::ObjCBoxedExprClass:
  case Expr::ObjCArrayLiteralClass:
  case Expr::ObjCDictionaryLiteralClass:
  case Expr::ObjCSubscriptRefExprClass:
  case Expr::ObjCIndirectCopyRestoreExprClass:
  case Expr::ObjCAvailabilityCheckExprClass:
  case Expr::OffsetOfExprClass:
  case Expr::PredefinedExprClass:
  case Expr::ShuffleVectorExprClass:
  case Expr::ConvertVectorExprClass:
  case Expr::StmtExprClass:
  case Expr::TypeTraitExprClass:
  case Expr::RequiresExprClass:
  case Expr::ArrayTypeTraitExprClass:
  case Expr::ExpressionTraitExprClass:
  case Expr::VAArgExprClass:
  case Expr::CUDAKernelCallExprClass:
  case Expr::AsTypeExprClass:
  case Expr::PseudoObjectExprClass:
  case Expr::AtomicExprClass:
  case Expr::SourceLocExprClass:
  case Expr::BuiltinBitCastExprClass:
  case Expr::SYCLBuiltinNumFieldsExprClass:
  case Expr::SYCLBuiltinFieldTypeExprClass:
  case Expr::SYCLBuiltinNumBasesExprClass:
  case Expr::SYCLBuiltinBaseTypeExprClass:
  {
    NotPrimaryExpr();
    if (!NullOut) {
      // As bad as this diagnostic is, it's better than crashing.
      DiagnosticsEngine &Diags = Context.getDiags();
      unsigned DiagID = Diags.getCustomDiagID(DiagnosticsEngine::Error,
                                       "cannot yet mangle expression type %0");
      Diags.Report(E->getExprLoc(), DiagID)
        << E->getStmtClassName() << E->getSourceRange();
      return;
    }
    break;
  }

  case Expr::CXXUuidofExprClass: {
    NotPrimaryExpr();
    const CXXUuidofExpr *UE = cast<CXXUuidofExpr>(E);
    // As of clang 12, uuidof uses the vendor extended expression
    // mangling. Previously, it used a special-cased nonstandard extension.
    if (Context.getASTContext().getLangOpts().getClangABICompat() >
        LangOptions::ClangABI::Ver11) {
      Out << "u8__uuidof";
      if (UE->isTypeOperand())
        mangleType(UE->getTypeOperand(Context.getASTContext()));
      else
        mangleTemplateArgExpr(UE->getExprOperand());
      Out << 'E';
    } else {
      if (UE->isTypeOperand()) {
        QualType UuidT = UE->getTypeOperand(Context.getASTContext());
        Out << "u8__uuidoft";
        mangleType(UuidT);
      } else {
        Expr *UuidExp = UE->getExprOperand();
        Out << "u8__uuidofz";
        mangleExpression(UuidExp);
      }
    }
    break;
  }

  // Even gcc-4.5 doesn't mangle this.
  case Expr::BinaryConditionalOperatorClass: {
    NotPrimaryExpr();
    DiagnosticsEngine &Diags = Context.getDiags();
    unsigned DiagID =
      Diags.getCustomDiagID(DiagnosticsEngine::Error,
                "?: operator with omitted middle operand cannot be mangled");
    Diags.Report(E->getExprLoc(), DiagID)
      << E->getStmtClassName() << E->getSourceRange();
    return;
  }

  // These are used for internal purposes and cannot be meaningfully mangled.
  case Expr::OpaqueValueExprClass:
    llvm_unreachable("cannot mangle opaque value; mangling wrong thing?");

  case Expr::InitListExprClass: {
    NotPrimaryExpr();
    Out << "il";
    mangleInitListElements(cast<InitListExpr>(E));
    Out << "E";
    break;
  }

  case Expr::DesignatedInitExprClass: {
    NotPrimaryExpr();
    auto *DIE = cast<DesignatedInitExpr>(E);
    for (const auto &Designator : DIE->designators()) {
      if (Designator.isFieldDesignator()) {
        Out << "di";
        mangleSourceName(Designator.getFieldName());
      } else if (Designator.isArrayDesignator()) {
        Out << "dx";
        mangleExpression(DIE->getArrayIndex(Designator));
      } else {
        assert(Designator.isArrayRangeDesignator() &&
               "unknown designator kind");
        Out << "dX";
        mangleExpression(DIE->getArrayRangeStart(Designator));
        mangleExpression(DIE->getArrayRangeEnd(Designator));
      }
    }
    mangleExpression(DIE->getInit());
    break;
  }

  case Expr::CXXDefaultArgExprClass:
    E = cast<CXXDefaultArgExpr>(E)->getExpr();
    goto recurse;

  case Expr::CXXDefaultInitExprClass:
    E = cast<CXXDefaultInitExpr>(E)->getExpr();
    goto recurse;

  case Expr::CXXStdInitializerListExprClass:
    E = cast<CXXStdInitializerListExpr>(E)->getSubExpr();
    goto recurse;

  case Expr::SubstNonTypeTemplateParmExprClass:
    E = cast<SubstNonTypeTemplateParmExpr>(E)->getReplacement();
    goto recurse;

  case Expr::UserDefinedLiteralClass:
    // We follow g++'s approach of mangling a UDL as a call to the literal
    // operator.
  case Expr::CXXMemberCallExprClass: // fallthrough
  case Expr::CallExprClass: {
    NotPrimaryExpr();
    const CallExpr *CE = cast<CallExpr>(E);

    // <expression> ::= cp <simple-id> <expression>* E
    // We use this mangling only when the call would use ADL except
    // for being parenthesized.  Per discussion with David
    // Vandervoorde, 2011.04.25.
    if (isParenthesizedADLCallee(CE)) {
      Out << "cp";
      // The callee here is a parenthesized UnresolvedLookupExpr with
      // no qualifier and should always get mangled as a <simple-id>
      // anyway.

    // <expression> ::= cl <expression>* E
    } else {
      Out << "cl";
    }

    unsigned CallArity = CE->getNumArgs();
    for (const Expr *Arg : CE->arguments())
      if (isa<PackExpansionExpr>(Arg))
        CallArity = UnknownArity;

    mangleExpression(CE->getCallee(), CallArity);
    for (const Expr *Arg : CE->arguments())
      mangleExpression(Arg);
    Out << 'E';
    break;
  }

  case Expr::CXXNewExprClass: {
    NotPrimaryExpr();
    const CXXNewExpr *New = cast<CXXNewExpr>(E);
    if (New->isGlobalNew()) Out << "gs";
    Out << (New->isArray() ? "na" : "nw");
    for (CXXNewExpr::const_arg_iterator I = New->placement_arg_begin(),
           E = New->placement_arg_end(); I != E; ++I)
      mangleExpression(*I);
    Out << '_';
    mangleType(New->getAllocatedType());
    if (New->hasInitializer()) {
      if (New->getInitializationStyle() == CXXNewExpr::ListInit)
        Out << "il";
      else
        Out << "pi";
      const Expr *Init = New->getInitializer();
      if (const CXXConstructExpr *CCE = dyn_cast<CXXConstructExpr>(Init)) {
        // Directly inline the initializers.
        for (CXXConstructExpr::const_arg_iterator I = CCE->arg_begin(),
                                                  E = CCE->arg_end();
             I != E; ++I)
          mangleExpression(*I);
      } else if (const ParenListExpr *PLE = dyn_cast<ParenListExpr>(Init)) {
        for (unsigned i = 0, e = PLE->getNumExprs(); i != e; ++i)
          mangleExpression(PLE->getExpr(i));
      } else if (New->getInitializationStyle() == CXXNewExpr::ListInit &&
                 isa<InitListExpr>(Init)) {
        // Only take InitListExprs apart for list-initialization.
        mangleInitListElements(cast<InitListExpr>(Init));
      } else
        mangleExpression(Init);
    }
    Out << 'E';
    break;
  }

  case Expr::CXXPseudoDestructorExprClass: {
    NotPrimaryExpr();
    const auto *PDE = cast<CXXPseudoDestructorExpr>(E);
    if (const Expr *Base = PDE->getBase())
      mangleMemberExprBase(Base, PDE->isArrow());
    NestedNameSpecifier *Qualifier = PDE->getQualifier();
    if (TypeSourceInfo *ScopeInfo = PDE->getScopeTypeInfo()) {
      if (Qualifier) {
        mangleUnresolvedPrefix(Qualifier,
                               /*recursive=*/true);
        mangleUnresolvedTypeOrSimpleId(ScopeInfo->getType());
        Out << 'E';
      } else {
        Out << "sr";
        if (!mangleUnresolvedTypeOrSimpleId(ScopeInfo->getType()))
          Out << 'E';
      }
    } else if (Qualifier) {
      mangleUnresolvedPrefix(Qualifier);
    }
    // <base-unresolved-name> ::= dn <destructor-name>
    Out << "dn";
    QualType DestroyedType = PDE->getDestroyedType();
    mangleUnresolvedTypeOrSimpleId(DestroyedType);
    break;
  }

  case Expr::MemberExprClass: {
    NotPrimaryExpr();
    const MemberExpr *ME = cast<MemberExpr>(E);
    mangleMemberExpr(ME->getBase(), ME->isArrow(),
                     ME->getQualifier(), nullptr,
                     ME->getMemberDecl()->getDeclName(),
                     ME->getTemplateArgs(), ME->getNumTemplateArgs(),
                     Arity);
    break;
  }

  case Expr::UnresolvedMemberExprClass: {
    NotPrimaryExpr();
    const UnresolvedMemberExpr *ME = cast<UnresolvedMemberExpr>(E);
    mangleMemberExpr(ME->isImplicitAccess() ? nullptr : ME->getBase(),
                     ME->isArrow(), ME->getQualifier(), nullptr,
                     ME->getMemberName(),
                     ME->getTemplateArgs(), ME->getNumTemplateArgs(),
                     Arity);
    break;
  }

  case Expr::CXXDependentScopeMemberExprClass: {
    NotPrimaryExpr();
    const CXXDependentScopeMemberExpr *ME
      = cast<CXXDependentScopeMemberExpr>(E);
    mangleMemberExpr(ME->isImplicitAccess() ? nullptr : ME->getBase(),
                     ME->isArrow(), ME->getQualifier(),
                     ME->getFirstQualifierFoundInScope(),
                     ME->getMember(),
                     ME->getTemplateArgs(), ME->getNumTemplateArgs(),
                     Arity);
    break;
  }

  case Expr::UnresolvedLookupExprClass: {
    NotPrimaryExpr();
    const UnresolvedLookupExpr *ULE = cast<UnresolvedLookupExpr>(E);
    mangleUnresolvedName(ULE->getQualifier(), ULE->getName(),
                         ULE->getTemplateArgs(), ULE->getNumTemplateArgs(),
                         Arity);
    break;
  }

  case Expr::CXXUnresolvedConstructExprClass: {
    NotPrimaryExpr();
    const CXXUnresolvedConstructExpr *CE = cast<CXXUnresolvedConstructExpr>(E);
    unsigned N = CE->getNumArgs();

    if (CE->isListInitialization()) {
      assert(N == 1 && "unexpected form for list initialization");
      auto *IL = cast<InitListExpr>(CE->getArg(0));
      Out << "tl";
      mangleType(CE->getType());
      mangleInitListElements(IL);
      Out << "E";
      break;
    }

    Out << "cv";
    mangleType(CE->getType());
    if (N != 1) Out << '_';
    for (unsigned I = 0; I != N; ++I) mangleExpression(CE->getArg(I));
    if (N != 1) Out << 'E';
    break;
  }

  case Expr::CXXConstructExprClass: {
    // An implicit cast is silent, thus may contain <expr-primary>.
    const auto *CE = cast<CXXConstructExpr>(E);
    if (!CE->isListInitialization() || CE->isStdInitListInitialization()) {
      assert(
          CE->getNumArgs() >= 1 &&
          (CE->getNumArgs() == 1 || isa<CXXDefaultArgExpr>(CE->getArg(1))) &&
          "implicit CXXConstructExpr must have one argument");
      E = cast<CXXConstructExpr>(E)->getArg(0);
      goto recurse;
    }
    NotPrimaryExpr();
    Out << "il";
    for (auto *E : CE->arguments())
      mangleExpression(E);
    Out << "E";
    break;
  }

  case Expr::CXXTemporaryObjectExprClass: {
    NotPrimaryExpr();
    const auto *CE = cast<CXXTemporaryObjectExpr>(E);
    unsigned N = CE->getNumArgs();
    bool List = CE->isListInitialization();

    if (List)
      Out << "tl";
    else
      Out << "cv";
    mangleType(CE->getType());
    if (!List && N != 1)
      Out << '_';
    if (CE->isStdInitListInitialization()) {
      // We implicitly created a std::initializer_list<T> for the first argument
      // of a constructor of type U in an expression of the form U{a, b, c}.
      // Strip all the semantic gunk off the initializer list.
      auto *SILE =
          cast<CXXStdInitializerListExpr>(CE->getArg(0)->IgnoreImplicit());
      auto *ILE = cast<InitListExpr>(SILE->getSubExpr()->IgnoreImplicit());
      mangleInitListElements(ILE);
    } else {
      for (auto *E : CE->arguments())
        mangleExpression(E);
    }
    if (List || N != 1)
      Out << 'E';
    break;
  }

  case Expr::CXXScalarValueInitExprClass:
    NotPrimaryExpr();
    Out << "cv";
    mangleType(E->getType());
    Out << "_E";
    break;

  case Expr::CXXNoexceptExprClass:
    NotPrimaryExpr();
    Out << "nx";
    mangleExpression(cast<CXXNoexceptExpr>(E)->getOperand());
    break;

  case Expr::UnaryExprOrTypeTraitExprClass: {
    // Non-instantiation-dependent traits are an <expr-primary> integer literal.
    const UnaryExprOrTypeTraitExpr *SAE = cast<UnaryExprOrTypeTraitExpr>(E);

    if (!SAE->isInstantiationDependent()) {
      // Itanium C++ ABI:
      //   If the operand of a sizeof or alignof operator is not
      //   instantiation-dependent it is encoded as an integer literal
      //   reflecting the result of the operator.
      //
      //   If the result of the operator is implicitly converted to a known
      //   integer type, that type is used for the literal; otherwise, the type
      //   of std::size_t or std::ptrdiff_t is used.
      QualType T = (ImplicitlyConvertedToType.isNull() ||
                    !ImplicitlyConvertedToType->isIntegerType())? SAE->getType()
                                                    : ImplicitlyConvertedToType;
      llvm::APSInt V = SAE->EvaluateKnownConstInt(Context.getASTContext());
      mangleIntegerLiteral(T, V);
      break;
    }

    NotPrimaryExpr(); // But otherwise, they are not.

    auto MangleAlignofSizeofArg = [&] {
      if (SAE->isArgumentType()) {
        Out << 't';
        mangleType(SAE->getArgumentType());
      } else {
        Out << 'z';
        mangleExpression(SAE->getArgumentExpr());
      }
    };

    switch(SAE->getKind()) {
    case UETT_SizeOf:
      Out << 's';
      MangleAlignofSizeofArg();
      break;
    case UETT_PreferredAlignOf:
      // As of clang 12, we mangle __alignof__ differently than alignof. (They
      // have acted differently since Clang 8, but were previously mangled the
      // same.)
      if (Context.getASTContext().getLangOpts().getClangABICompat() >
          LangOptions::ClangABI::Ver11) {
        Out << "u11__alignof__";
        if (SAE->isArgumentType())
          mangleType(SAE->getArgumentType());
        else
          mangleTemplateArgExpr(SAE->getArgumentExpr());
        Out << 'E';
        break;
      }
      [[fallthrough]];
    case UETT_AlignOf:
      Out << 'a';
      MangleAlignofSizeofArg();
      break;
    case UETT_VecStep: {
      DiagnosticsEngine &Diags = Context.getDiags();
      unsigned DiagID = Diags.getCustomDiagID(DiagnosticsEngine::Error,
                                     "cannot yet mangle vec_step expression");
      Diags.Report(DiagID);
      return;
    }
    case UETT_OpenMPRequiredSimdAlign: {
      DiagnosticsEngine &Diags = Context.getDiags();
      unsigned DiagID = Diags.getCustomDiagID(
          DiagnosticsEngine::Error,
          "cannot yet mangle __builtin_omp_required_simd_align expression");
      Diags.Report(DiagID);
      return;
    }
    }
    break;
  }

  case Expr::CXXThrowExprClass: {
    NotPrimaryExpr();
    const CXXThrowExpr *TE = cast<CXXThrowExpr>(E);
    //  <expression> ::= tw <expression>  # throw expression
    //               ::= tr               # rethrow
    if (TE->getSubExpr()) {
      Out << "tw";
      mangleExpression(TE->getSubExpr());
    } else {
      Out << "tr";
    }
    break;
  }

  case Expr::CXXTypeidExprClass: {
    NotPrimaryExpr();
    const CXXTypeidExpr *TIE = cast<CXXTypeidExpr>(E);
    //  <expression> ::= ti <type>        # typeid (type)
    //               ::= te <expression>  # typeid (expression)
    if (TIE->isTypeOperand()) {
      Out << "ti";
      mangleType(TIE->getTypeOperand(Context.getASTContext()));
    } else {
      Out << "te";
      mangleExpression(TIE->getExprOperand());
    }
    break;
  }

  case Expr::CXXDeleteExprClass: {
    NotPrimaryExpr();
    const CXXDeleteExpr *DE = cast<CXXDeleteExpr>(E);
    //  <expression> ::= [gs] dl <expression>  # [::] delete expr
    //               ::= [gs] da <expression>  # [::] delete [] expr
    if (DE->isGlobalDelete()) Out << "gs";
    Out << (DE->isArrayForm() ? "da" : "dl");
    mangleExpression(DE->getArgument());
    break;
  }

  case Expr::UnaryOperatorClass: {
    NotPrimaryExpr();
    const UnaryOperator *UO = cast<UnaryOperator>(E);
    mangleOperatorName(UnaryOperator::getOverloadedOperator(UO->getOpcode()),
                       /*Arity=*/1);
    mangleExpression(UO->getSubExpr());
    break;
  }

  case Expr::ArraySubscriptExprClass: {
    NotPrimaryExpr();
    const ArraySubscriptExpr *AE = cast<ArraySubscriptExpr>(E);

    // Array subscript is treated as a syntactically weird form of
    // binary operator.
    Out << "ix";
    mangleExpression(AE->getLHS());
    mangleExpression(AE->getRHS());
    break;
  }

  case Expr::MatrixSubscriptExprClass: {
    NotPrimaryExpr();
    const MatrixSubscriptExpr *ME = cast<MatrixSubscriptExpr>(E);
    Out << "ixix";
    mangleExpression(ME->getBase());
    mangleExpression(ME->getRowIdx());
    mangleExpression(ME->getColumnIdx());
    break;
  }

  case Expr::CompoundAssignOperatorClass: // fallthrough
  case Expr::BinaryOperatorClass: {
    NotPrimaryExpr();
    const BinaryOperator *BO = cast<BinaryOperator>(E);
    if (BO->getOpcode() == BO_PtrMemD)
      Out << "ds";
    else
      mangleOperatorName(BinaryOperator::getOverloadedOperator(BO->getOpcode()),
                         /*Arity=*/2);
    mangleExpression(BO->getLHS());
    mangleExpression(BO->getRHS());
    break;
  }

  case Expr::CXXRewrittenBinaryOperatorClass: {
    NotPrimaryExpr();
    // The mangled form represents the original syntax.
    CXXRewrittenBinaryOperator::DecomposedForm Decomposed =
        cast<CXXRewrittenBinaryOperator>(E)->getDecomposedForm();
    mangleOperatorName(BinaryOperator::getOverloadedOperator(Decomposed.Opcode),
                       /*Arity=*/2);
    mangleExpression(Decomposed.LHS);
    mangleExpression(Decomposed.RHS);
    break;
  }

  case Expr::ConditionalOperatorClass: {
    NotPrimaryExpr();
    const ConditionalOperator *CO = cast<ConditionalOperator>(E);
    mangleOperatorName(OO_Conditional, /*Arity=*/3);
    mangleExpression(CO->getCond());
    mangleExpression(CO->getLHS(), Arity);
    mangleExpression(CO->getRHS(), Arity);
    break;
  }

  case Expr::ImplicitCastExprClass: {
    ImplicitlyConvertedToType = E->getType();
    E = cast<ImplicitCastExpr>(E)->getSubExpr();
    goto recurse;
  }

  case Expr::ObjCBridgedCastExprClass: {
    NotPrimaryExpr();
    // Mangle ownership casts as a vendor extended operator __bridge,
    // __bridge_transfer, or __bridge_retain.
    StringRef Kind = cast<ObjCBridgedCastExpr>(E)->getBridgeKindName();
    Out << "v1U" << Kind.size() << Kind;
    mangleCastExpression(E, "cv");
    break;
  }

  case Expr::CStyleCastExprClass:
    NotPrimaryExpr();
    mangleCastExpression(E, "cv");
    break;

  case Expr::CXXFunctionalCastExprClass: {
    NotPrimaryExpr();
    auto *Sub = cast<ExplicitCastExpr>(E)->getSubExpr()->IgnoreImplicit();
    // FIXME: Add isImplicit to CXXConstructExpr.
    if (auto *CCE = dyn_cast<CXXConstructExpr>(Sub))
      if (CCE->getParenOrBraceRange().isInvalid())
        Sub = CCE->getArg(0)->IgnoreImplicit();
    if (auto *StdInitList = dyn_cast<CXXStdInitializerListExpr>(Sub))
      Sub = StdInitList->getSubExpr()->IgnoreImplicit();
    if (auto *IL = dyn_cast<InitListExpr>(Sub)) {
      Out << "tl";
      mangleType(E->getType());
      mangleInitListElements(IL);
      Out << "E";
    } else {
      mangleCastExpression(E, "cv");
    }
    break;
  }

  case Expr::CXXStaticCastExprClass:
    NotPrimaryExpr();
    mangleCastExpression(E, "sc");
    break;
  case Expr::CXXDynamicCastExprClass:
    NotPrimaryExpr();
    mangleCastExpression(E, "dc");
    break;
  case Expr::CXXReinterpretCastExprClass:
    NotPrimaryExpr();
    mangleCastExpression(E, "rc");
    break;
  case Expr::CXXConstCastExprClass:
    NotPrimaryExpr();
    mangleCastExpression(E, "cc");
    break;
  case Expr::CXXAddrspaceCastExprClass:
    NotPrimaryExpr();
    mangleCastExpression(E, "ac");
    break;

  case Expr::CXXOperatorCallExprClass: {
    NotPrimaryExpr();
    const CXXOperatorCallExpr *CE = cast<CXXOperatorCallExpr>(E);
    unsigned NumArgs = CE->getNumArgs();
    // A CXXOperatorCallExpr for OO_Arrow models only semantics, not syntax
    // (the enclosing MemberExpr covers the syntactic portion).
    if (CE->getOperator() != OO_Arrow)
      mangleOperatorName(CE->getOperator(), /*Arity=*/NumArgs);
    // Mangle the arguments.
    for (unsigned i = 0; i != NumArgs; ++i)
      mangleExpression(CE->getArg(i));
    break;
  }

  case Expr::ParenExprClass:
    E = cast<ParenExpr>(E)->getSubExpr();
    goto recurse;

  case Expr::ConceptSpecializationExprClass: {
    //  <expr-primary> ::= L <mangled-name> E # external name
    Out << "L_Z";
    auto *CSE = cast<ConceptSpecializationExpr>(E);
    mangleTemplateName(CSE->getNamedConcept(), CSE->getTemplateArguments());
    Out << 'E';
    break;
  }

  case Expr::DeclRefExprClass:
    // MangleDeclRefExpr helper handles primary-vs-nonprimary
    MangleDeclRefExpr(cast<DeclRefExpr>(E)->getDecl());
    break;

  case Expr::SubstNonTypeTemplateParmPackExprClass:
    NotPrimaryExpr();
    // FIXME: not clear how to mangle this!
    // template <unsigned N...> class A {
    //   template <class U...> void foo(U (&x)[N]...);
    // };
    Out << "_SUBSTPACK_";
    break;

  case Expr::FunctionParmPackExprClass: {
    NotPrimaryExpr();
    // FIXME: not clear how to mangle this!
    const FunctionParmPackExpr *FPPE = cast<FunctionParmPackExpr>(E);
    Out << "v110_SUBSTPACK";
    MangleDeclRefExpr(FPPE->getParameterPack());
    break;
  }

  case Expr::DependentScopeDeclRefExprClass: {
    NotPrimaryExpr();
    const DependentScopeDeclRefExpr *DRE = cast<DependentScopeDeclRefExpr>(E);
    mangleUnresolvedName(DRE->getQualifier(), DRE->getDeclName(),
                         DRE->getTemplateArgs(), DRE->getNumTemplateArgs(),
                         Arity);
    break;
  }

  case Expr::CXXBindTemporaryExprClass:
    E = cast<CXXBindTemporaryExpr>(E)->getSubExpr();
    goto recurse;

  case Expr::ExprWithCleanupsClass:
    E = cast<ExprWithCleanups>(E)->getSubExpr();
    goto recurse;

  case Expr::FloatingLiteralClass: {
    // <expr-primary>
    const FloatingLiteral *FL = cast<FloatingLiteral>(E);
    mangleFloatLiteral(FL->getType(), FL->getValue());
    break;
  }

  case Expr::FixedPointLiteralClass:
    // Currently unimplemented -- might be <expr-primary> in future?
    mangleFixedPointLiteral();
    break;

  case Expr::CharacterLiteralClass:
    // <expr-primary>
    Out << 'L';
    mangleType(E->getType());
    Out << cast<CharacterLiteral>(E)->getValue();
    Out << 'E';
    break;

  // FIXME. __objc_yes/__objc_no are mangled same as true/false
  case Expr::ObjCBoolLiteralExprClass:
    // <expr-primary>
    Out << "Lb";
    Out << (cast<ObjCBoolLiteralExpr>(E)->getValue() ? '1' : '0');
    Out << 'E';
    break;

  case Expr::CXXBoolLiteralExprClass:
    // <expr-primary>
    Out << "Lb";
    Out << (cast<CXXBoolLiteralExpr>(E)->getValue() ? '1' : '0');
    Out << 'E';
    break;

  case Expr::IntegerLiteralClass: {
    // <expr-primary>
    llvm::APSInt Value(cast<IntegerLiteral>(E)->getValue());
    if (E->getType()->isSignedIntegerType())
      Value.setIsSigned(true);
    mangleIntegerLiteral(E->getType(), Value);
    break;
  }

  case Expr::ImaginaryLiteralClass: {
    // <expr-primary>
    const ImaginaryLiteral *IE = cast<ImaginaryLiteral>(E);
    // Mangle as if a complex literal.
    // Proposal from David Vandevoorde, 2010.06.30.
    Out << 'L';
    mangleType(E->getType());
    if (const FloatingLiteral *Imag =
          dyn_cast<FloatingLiteral>(IE->getSubExpr())) {
      // Mangle a floating-point zero of the appropriate type.
      mangleFloat(llvm::APFloat(Imag->getValue().getSemantics()));
      Out << '_';
      mangleFloat(Imag->getValue());
    } else {
      Out << "0_";
      llvm::APSInt Value(cast<IntegerLiteral>(IE->getSubExpr())->getValue());
      if (IE->getSubExpr()->getType()->isSignedIntegerType())
        Value.setIsSigned(true);
      mangleNumber(Value);
    }
    Out << 'E';
    break;
  }

  case Expr::StringLiteralClass: {
    // <expr-primary>
    // Revised proposal from David Vandervoorde, 2010.07.15.
    Out << 'L';
    assert(isa<ConstantArrayType>(E->getType()));
    mangleType(E->getType());
    Out << 'E';
    break;
  }

  case Expr::GNUNullExprClass:
    // <expr-primary>
    // Mangle as if an integer literal 0.
    mangleIntegerLiteral(E->getType(), llvm::APSInt(32));
    break;

  case Expr::CXXNullPtrLiteralExprClass: {
    // <expr-primary>
    Out << "LDnE";
    break;
  }

  case Expr::LambdaExprClass: {
    // A lambda-expression can't appear in the signature of an
    // externally-visible declaration, so there's no standard mangling for
    // this, but mangling as a literal of the closure type seems reasonable.
    Out << "L";
    mangleType(Context.getASTContext().getRecordType(cast<LambdaExpr>(E)->getLambdaClass()));
    Out << "E";
    break;
  }

  case Expr::PackExpansionExprClass:
    NotPrimaryExpr();
    Out << "sp";
    mangleExpression(cast<PackExpansionExpr>(E)->getPattern());
    break;

  case Expr::SizeOfPackExprClass: {
    NotPrimaryExpr();
    auto *SPE = cast<SizeOfPackExpr>(E);
    if (SPE->isPartiallySubstituted()) {
      Out << "sP";
      for (const auto &A : SPE->getPartialArguments())
        mangleTemplateArg(A, false);
      Out << "E";
      break;
    }

    Out << "sZ";
    const NamedDecl *Pack = SPE->getPack();
    if (const TemplateTypeParmDecl *TTP = dyn_cast<TemplateTypeParmDecl>(Pack))
      mangleTemplateParameter(TTP->getDepth(), TTP->getIndex());
    else if (const NonTypeTemplateParmDecl *NTTP
                = dyn_cast<NonTypeTemplateParmDecl>(Pack))
      mangleTemplateParameter(NTTP->getDepth(), NTTP->getIndex());
    else if (const TemplateTemplateParmDecl *TempTP
                                    = dyn_cast<TemplateTemplateParmDecl>(Pack))
      mangleTemplateParameter(TempTP->getDepth(), TempTP->getIndex());
    else
      mangleFunctionParam(cast<ParmVarDecl>(Pack));
    break;
  }

  case Expr::MaterializeTemporaryExprClass:
    E = cast<MaterializeTemporaryExpr>(E)->getSubExpr();
    goto recurse;

  case Expr::CXXFoldExprClass: {
    NotPrimaryExpr();
    auto *FE = cast<CXXFoldExpr>(E);
    if (FE->isLeftFold())
      Out << (FE->getInit() ? "fL" : "fl");
    else
      Out << (FE->getInit() ? "fR" : "fr");

    if (FE->getOperator() == BO_PtrMemD)
      Out << "ds";
    else
      mangleOperatorName(
          BinaryOperator::getOverloadedOperator(FE->getOperator()),
          /*Arity=*/2);

    if (FE->getLHS())
      mangleExpression(FE->getLHS());
    if (FE->getRHS())
      mangleExpression(FE->getRHS());
    break;
  }

  case Expr::CXXThisExprClass:
    NotPrimaryExpr();
    Out << "fpT";
    break;

  case Expr::CoawaitExprClass:
    // FIXME: Propose a non-vendor mangling.
    NotPrimaryExpr();
    Out << "v18co_await";
    mangleExpression(cast<CoawaitExpr>(E)->getOperand());
    break;

  case Expr::DependentCoawaitExprClass:
    // FIXME: Propose a non-vendor mangling.
    NotPrimaryExpr();
    Out << "v18co_await";
    mangleExpression(cast<DependentCoawaitExpr>(E)->getOperand());
    break;

  case Expr::CoyieldExprClass:
    // FIXME: Propose a non-vendor mangling.
    NotPrimaryExpr();
    Out << "v18co_yield";
    mangleExpression(cast<CoawaitExpr>(E)->getOperand());
    break;
  case Expr::SYCLUniqueStableNameExprClass: {
    const auto *USN = cast<SYCLUniqueStableNameExpr>(E);
    NotPrimaryExpr();

    Out << "u33__builtin_sycl_unique_stable_name";
    mangleType(USN->getTypeSourceInfo()->getType());

    Out << "E";
    break;
  }
  case Expr::SYCLUniqueStableIdExprClass: {
    const auto *USID = cast<SYCLUniqueStableIdExpr>(E);
    NotPrimaryExpr();

    Out << "cl31__builtin_sycl_unique_stable_id";
    mangleExpression(USID->getExpr());
    Out << "E";
    break;
  }
  }

  if (AsTemplateArg && !IsPrimaryExpr)
    Out << 'E';
}

/// Mangle an expression which refers to a parameter variable.
///
/// <expression>     ::= <function-param>
/// <function-param> ::= fp <top-level CV-qualifiers> _      # L == 0, I == 0
/// <function-param> ::= fp <top-level CV-qualifiers>
///                      <parameter-2 non-negative number> _ # L == 0, I > 0
/// <function-param> ::= fL <L-1 non-negative number>
///                      p <top-level CV-qualifiers> _       # L > 0, I == 0
/// <function-param> ::= fL <L-1 non-negative number>
///                      p <top-level CV-qualifiers>
///                      <I-1 non-negative number> _         # L > 0, I > 0
///
/// L is the nesting depth of the parameter, defined as 1 if the
/// parameter comes from the innermost function prototype scope
/// enclosing the current context, 2 if from the next enclosing
/// function prototype scope, and so on, with one special case: if
/// we've processed the full parameter clause for the innermost
/// function type, then L is one less.  This definition conveniently
/// makes it irrelevant whether a function's result type was written
/// trailing or leading, but is otherwise overly complicated; the
/// numbering was first designed without considering references to
/// parameter in locations other than return types, and then the
/// mangling had to be generalized without changing the existing
/// manglings.
///
/// I is the zero-based index of the parameter within its parameter
/// declaration clause.  Note that the original ABI document describes
/// this using 1-based ordinals.
void CXXNameMangler::mangleFunctionParam(const ParmVarDecl *parm) {
  unsigned parmDepth = parm->getFunctionScopeDepth();
  unsigned parmIndex = parm->getFunctionScopeIndex();

  // Compute 'L'.
  // parmDepth does not include the declaring function prototype.
  // FunctionTypeDepth does account for that.
  assert(parmDepth < FunctionTypeDepth.getDepth());
  unsigned nestingDepth = FunctionTypeDepth.getDepth() - parmDepth;
  if (FunctionTypeDepth.isInResultType())
    nestingDepth--;

  if (nestingDepth == 0) {
    Out << "fp";
  } else {
    Out << "fL" << (nestingDepth - 1) << 'p';
  }

  // Top-level qualifiers.  We don't have to worry about arrays here,
  // because parameters declared as arrays should already have been
  // transformed to have pointer type. FIXME: apparently these don't
  // get mangled if used as an rvalue of a known non-class type?
  assert(!parm->getType()->isArrayType()
         && "parameter's type is still an array type?");

  if (const DependentAddressSpaceType *DAST =
      dyn_cast<DependentAddressSpaceType>(parm->getType())) {
    mangleQualifiers(DAST->getPointeeType().getQualifiers(), DAST);
  } else {
    mangleQualifiers(parm->getType().getQualifiers());
  }

  // Parameter index.
  if (parmIndex != 0) {
    Out << (parmIndex - 1);
  }
  Out << '_';
}

void CXXNameMangler::mangleCXXCtorType(CXXCtorType T,
                                       const CXXRecordDecl *InheritedFrom) {
  // <ctor-dtor-name> ::= C1  # complete object constructor
  //                  ::= C2  # base object constructor
  //                  ::= CI1 <type> # complete inheriting constructor
  //                  ::= CI2 <type> # base inheriting constructor
  //
  // In addition, C5 is a comdat name with C1 and C2 in it.
  Out << 'C';
  if (InheritedFrom)
    Out << 'I';
  switch (T) {
  case Ctor_Complete:
    Out << '1';
    break;
  case Ctor_Base:
    Out << '2';
    break;
  case Ctor_Comdat:
    Out << '5';
    break;
  case Ctor_DefaultClosure:
  case Ctor_CopyingClosure:
    llvm_unreachable("closure constructors don't exist for the Itanium ABI!");
  }
  if (InheritedFrom)
    mangleName(InheritedFrom);
}

void CXXNameMangler::mangleCXXDtorType(CXXDtorType T) {
  // <ctor-dtor-name> ::= D0  # deleting destructor
  //                  ::= D1  # complete object destructor
  //                  ::= D2  # base object destructor
  //
  // In addition, D5 is a comdat name with D1, D2 and, if virtual, D0 in it.
  switch (T) {
  case Dtor_Deleting:
    Out << "D0";
    break;
  case Dtor_Complete:
    Out << "D1";
    break;
  case Dtor_Base:
    Out << "D2";
    break;
  case Dtor_Comdat:
    Out << "D5";
    break;
  }
}

namespace {
// Helper to provide ancillary information on a template used to mangle its
// arguments.
struct TemplateArgManglingInfo {
  TemplateDecl *ResolvedTemplate = nullptr;
  bool SeenPackExpansionIntoNonPack = false;
  const NamedDecl *UnresolvedExpandedPack = nullptr;

  TemplateArgManglingInfo(TemplateName TN) {
    if (TemplateDecl *TD = TN.getAsTemplateDecl())
      ResolvedTemplate = TD;
  }

  /// Do we need to mangle template arguments with exactly correct types?
  ///
  /// This should be called exactly once for each parameter / argument pair, in
  /// order.
  bool needExactType(unsigned ParamIdx, const TemplateArgument &Arg) {
    // We need correct types when the template-name is unresolved or when it
    // names a template that is able to be overloaded.
    if (!ResolvedTemplate || SeenPackExpansionIntoNonPack)
      return true;

    // Move to the next parameter.
    const NamedDecl *Param = UnresolvedExpandedPack;
    if (!Param) {
      assert(ParamIdx < ResolvedTemplate->getTemplateParameters()->size() &&
             "no parameter for argument");
      Param = ResolvedTemplate->getTemplateParameters()->getParam(ParamIdx);

      // If we reach an expanded parameter pack whose argument isn't in pack
      // form, that means Sema couldn't figure out which arguments belonged to
      // it, because it contains a pack expansion. Track the expanded pack for
      // all further template arguments until we hit that pack expansion.
      if (Param->isParameterPack() && Arg.getKind() != TemplateArgument::Pack) {
        assert(getExpandedPackSize(Param) &&
               "failed to form pack argument for parameter pack");
        UnresolvedExpandedPack = Param;
      }
    }

    // If we encounter a pack argument that is expanded into a non-pack
    // parameter, we can no longer track parameter / argument correspondence,
    // and need to use exact types from this point onwards.
    if (Arg.isPackExpansion() &&
        (!Param->isParameterPack() || UnresolvedExpandedPack)) {
      SeenPackExpansionIntoNonPack = true;
      return true;
    }

    // We need exact types for function template arguments because they might be
    // overloaded on template parameter type. As a special case, a member
    // function template of a generic lambda is not overloadable.
    if (auto *FTD = dyn_cast<FunctionTemplateDecl>(ResolvedTemplate)) {
      auto *RD = dyn_cast<CXXRecordDecl>(FTD->getDeclContext());
      if (!RD || !RD->isGenericLambda())
        return true;
    }

    // Otherwise, we only need a correct type if the parameter has a deduced
    // type.
    //
    // Note: for an expanded parameter pack, getType() returns the type prior
    // to expansion. We could ask for the expanded type with getExpansionType(),
    // but it doesn't matter because substitution and expansion don't affect
    // whether a deduced type appears in the type.
    auto *NTTP = dyn_cast<NonTypeTemplateParmDecl>(Param);
    return NTTP && NTTP->getType()->getContainedDeducedType();
  }
};
}

void CXXNameMangler::mangleTemplateArgs(TemplateName TN,
                                        const TemplateArgumentLoc *TemplateArgs,
                                        unsigned NumTemplateArgs) {
  // <template-args> ::= I <template-arg>+ E
  Out << 'I';
  TemplateArgManglingInfo Info(TN);
  for (unsigned i = 0; i != NumTemplateArgs; ++i)
    mangleTemplateArg(TemplateArgs[i].getArgument(),
                      Info.needExactType(i, TemplateArgs[i].getArgument()));
  Out << 'E';
}

void CXXNameMangler::mangleTemplateArgs(TemplateName TN,
                                        const TemplateArgumentList &AL) {
  // <template-args> ::= I <template-arg>+ E
  Out << 'I';
  TemplateArgManglingInfo Info(TN);
  for (unsigned i = 0, e = AL.size(); i != e; ++i)
    mangleTemplateArg(AL[i], Info.needExactType(i, AL[i]));
  Out << 'E';
}

void CXXNameMangler::mangleTemplateArgs(TemplateName TN,
                                        ArrayRef<TemplateArgument> Args) {
  // <template-args> ::= I <template-arg>+ E
  Out << 'I';
  TemplateArgManglingInfo Info(TN);
  for (unsigned i = 0; i != Args.size(); ++i)
    mangleTemplateArg(Args[i], Info.needExactType(i, Args[i]));
  Out << 'E';
}

void CXXNameMangler::mangleTemplateArg(TemplateArgument A, bool NeedExactType) {
  // <template-arg> ::= <type>              # type or template
  //                ::= X <expression> E    # expression
  //                ::= <expr-primary>      # simple expressions
  //                ::= J <template-arg>* E # argument pack
  if (!A.isInstantiationDependent() || A.isDependent())
    A = Context.getASTContext().getCanonicalTemplateArgument(A);

  switch (A.getKind()) {
  case TemplateArgument::Null:
    llvm_unreachable("Cannot mangle NULL template argument");

  case TemplateArgument::Type:
    mangleType(A.getAsType());
    break;
  case TemplateArgument::Template:
    // This is mangled as <type>.
    mangleType(A.getAsTemplate());
    break;
  case TemplateArgument::TemplateExpansion:
    // <type>  ::= Dp <type>          # pack expansion (C++0x)
    Out << "Dp";
    mangleType(A.getAsTemplateOrTemplatePattern());
    break;
  case TemplateArgument::Expression:
    mangleTemplateArgExpr(A.getAsExpr());
    break;
  case TemplateArgument::Integral:
    mangleIntegerLiteral(A.getIntegralType(), A.getAsIntegral());
    break;
  case TemplateArgument::Declaration: {
    //  <expr-primary> ::= L <mangled-name> E # external name
    ValueDecl *D = A.getAsDecl();

    // Template parameter objects are modeled by reproducing a source form
    // produced as if by aggregate initialization.
    if (A.getParamTypeForDecl()->isRecordType()) {
      auto *TPO = cast<TemplateParamObjectDecl>(D);
      mangleValueInTemplateArg(TPO->getType().getUnqualifiedType(),
                               TPO->getValue(), /*TopLevel=*/true,
                               NeedExactType);
      break;
    }

    ASTContext &Ctx = Context.getASTContext();
    APValue Value;
    if (D->isCXXInstanceMember())
      // Simple pointer-to-member with no conversion.
      Value = APValue(D, /*IsDerivedMember=*/false, /*Path=*/{});
    else if (D->getType()->isArrayType() &&
             Ctx.hasSimilarType(Ctx.getDecayedType(D->getType()),
                                A.getParamTypeForDecl()) &&
             Ctx.getLangOpts().getClangABICompat() >
                 LangOptions::ClangABI::Ver11)
      // Build a value corresponding to this implicit array-to-pointer decay.
      Value = APValue(APValue::LValueBase(D), CharUnits::Zero(),
                      {APValue::LValuePathEntry::ArrayIndex(0)},
                      /*OnePastTheEnd=*/false);
    else
      // Regular pointer or reference to a declaration.
      Value = APValue(APValue::LValueBase(D), CharUnits::Zero(),
                      ArrayRef<APValue::LValuePathEntry>(),
                      /*OnePastTheEnd=*/false);
    mangleValueInTemplateArg(A.getParamTypeForDecl(), Value, /*TopLevel=*/true,
                             NeedExactType);
    break;
  }
  case TemplateArgument::NullPtr: {
    mangleNullPointer(A.getNullPtrType());
    break;
  }
  case TemplateArgument::Pack: {
    //  <template-arg> ::= J <template-arg>* E
    Out << 'J';
    for (const auto &P : A.pack_elements())
      mangleTemplateArg(P, NeedExactType);
    Out << 'E';
  }
  }
}

void CXXNameMangler::mangleTemplateArgExpr(const Expr *E) {
  ASTContext &Ctx = Context.getASTContext();
  if (Ctx.getLangOpts().getClangABICompat() > LangOptions::ClangABI::Ver11) {
    mangleExpression(E, UnknownArity, /*AsTemplateArg=*/true);
    return;
  }

  // Prior to Clang 12, we didn't omit the X .. E around <expr-primary>
  // correctly in cases where the template argument was
  // constructed from an expression rather than an already-evaluated
  // literal. In such a case, we would then e.g. emit 'XLi0EE' instead of
  // 'Li0E'.
  //
  // We did special-case DeclRefExpr to attempt to DTRT for that one
  // expression-kind, but while doing so, unfortunately handled ParmVarDecl
  // (subtype of VarDecl) _incorrectly_, and emitted 'L_Z .. E' instead of
  // the proper 'Xfp_E'.
  E = E->IgnoreParenImpCasts();
  if (const DeclRefExpr *DRE = dyn_cast<DeclRefExpr>(E)) {
    const ValueDecl *D = DRE->getDecl();
    if (isa<VarDecl>(D) || isa<FunctionDecl>(D)) {
      Out << 'L';
      mangle(D);
      Out << 'E';
      return;
    }
  }
  Out << 'X';
  mangleExpression(E);
  Out << 'E';
}

/// Determine whether a given value is equivalent to zero-initialization for
/// the purpose of discarding a trailing portion of a 'tl' mangling.
///
/// Note that this is not in general equivalent to determining whether the
/// value has an all-zeroes bit pattern.
static bool isZeroInitialized(QualType T, const APValue &V) {
  // FIXME: mangleValueInTemplateArg has quadratic time complexity in
  // pathological cases due to using this, but it's a little awkward
  // to do this in linear time in general.
  switch (V.getKind()) {
  case APValue::None:
  case APValue::Indeterminate:
  case APValue::AddrLabelDiff:
    return false;

  case APValue::Struct: {
    const CXXRecordDecl *RD = T->getAsCXXRecordDecl();
    assert(RD && "unexpected type for record value");
    unsigned I = 0;
    for (const CXXBaseSpecifier &BS : RD->bases()) {
      if (!isZeroInitialized(BS.getType(), V.getStructBase(I)))
        return false;
      ++I;
    }
    I = 0;
    for (const FieldDecl *FD : RD->fields()) {
      if (!FD->isUnnamedBitfield() &&
          !isZeroInitialized(FD->getType(), V.getStructField(I)))
        return false;
      ++I;
    }
    return true;
  }

  case APValue::Union: {
    const CXXRecordDecl *RD = T->getAsCXXRecordDecl();
    assert(RD && "unexpected type for union value");
    // Zero-initialization zeroes the first non-unnamed-bitfield field, if any.
    for (const FieldDecl *FD : RD->fields()) {
      if (!FD->isUnnamedBitfield())
        return V.getUnionField() && declaresSameEntity(FD, V.getUnionField()) &&
               isZeroInitialized(FD->getType(), V.getUnionValue());
    }
    // If there are no fields (other than unnamed bitfields), the value is
    // necessarily zero-initialized.
    return true;
  }

  case APValue::Array: {
    QualType ElemT(T->getArrayElementTypeNoTypeQual(), 0);
    for (unsigned I = 0, N = V.getArrayInitializedElts(); I != N; ++I)
      if (!isZeroInitialized(ElemT, V.getArrayInitializedElt(I)))
        return false;
    return !V.hasArrayFiller() || isZeroInitialized(ElemT, V.getArrayFiller());
  }

  case APValue::Vector: {
    const VectorType *VT = T->castAs<VectorType>();
    for (unsigned I = 0, N = V.getVectorLength(); I != N; ++I)
      if (!isZeroInitialized(VT->getElementType(), V.getVectorElt(I)))
        return false;
    return true;
  }

  case APValue::Int:
    return !V.getInt();

  case APValue::Float:
    return V.getFloat().isPosZero();

  case APValue::FixedPoint:
    return !V.getFixedPoint().getValue();

  case APValue::ComplexFloat:
    return V.getComplexFloatReal().isPosZero() &&
           V.getComplexFloatImag().isPosZero();

  case APValue::ComplexInt:
    return !V.getComplexIntReal() && !V.getComplexIntImag();

  case APValue::LValue:
    return V.isNullPointer();

  case APValue::MemberPointer:
    return !V.getMemberPointerDecl();
  }

  llvm_unreachable("Unhandled APValue::ValueKind enum");
}

static QualType getLValueType(ASTContext &Ctx, const APValue &LV) {
  QualType T = LV.getLValueBase().getType();
  for (APValue::LValuePathEntry E : LV.getLValuePath()) {
    if (const ArrayType *AT = Ctx.getAsArrayType(T))
      T = AT->getElementType();
    else if (const FieldDecl *FD =
                 dyn_cast<FieldDecl>(E.getAsBaseOrMember().getPointer()))
      T = FD->getType();
    else
      T = Ctx.getRecordType(
          cast<CXXRecordDecl>(E.getAsBaseOrMember().getPointer()));
  }
  return T;
}

static IdentifierInfo *getUnionInitName(SourceLocation UnionLoc,
                                        DiagnosticsEngine &Diags,
                                        const FieldDecl *FD) {
  // According to:
  // http://itanium-cxx-abi.github.io/cxx-abi/abi.html#mangling.anonymous
  // For the purposes of mangling, the name of an anonymous union is considered
  // to be the name of the first named data member found by a pre-order,
  // depth-first, declaration-order walk of the data members of the anonymous
  // union.

  if (FD->getIdentifier())
    return FD->getIdentifier();

  // The only cases where the identifer of a FieldDecl would be blank is if the
  // field represents an anonymous record type or if it is an unnamed bitfield.
  // There is no type to descend into in the case of a bitfield, so we can just
  // return nullptr in that case.
  if (FD->isBitField())
    return nullptr;
  const CXXRecordDecl *RD = FD->getType()->getAsCXXRecordDecl();

  // Consider only the fields in declaration order, searched depth-first.  We
  // don't care about the active member of the union, as all we are doing is
  // looking for a valid name. We also don't check bases, due to guidance from
  // the Itanium ABI folks.
  for (const FieldDecl *RDField : RD->fields()) {
    if (IdentifierInfo *II = getUnionInitName(UnionLoc, Diags, RDField))
      return II;
  }

  // According to the Itanium ABI: If there is no such data member (i.e., if all
  // of the data members in the union are unnamed), then there is no way for a
  // program to refer to the anonymous union, and there is therefore no need to
  // mangle its name. However, we should diagnose this anyway.
  unsigned DiagID = Diags.getCustomDiagID(
      DiagnosticsEngine::Error, "cannot mangle this unnamed union NTTP yet");
  Diags.Report(UnionLoc, DiagID);

  return nullptr;
}

void CXXNameMangler::mangleValueInTemplateArg(QualType T, const APValue &V,
                                              bool TopLevel,
                                              bool NeedExactType) {
  // Ignore all top-level cv-qualifiers, to match GCC.
  Qualifiers Quals;
  T = getASTContext().getUnqualifiedArrayType(T, Quals);

  // A top-level expression that's not a primary expression is wrapped in X...E.
  bool IsPrimaryExpr = true;
  auto NotPrimaryExpr = [&] {
    if (TopLevel && IsPrimaryExpr)
      Out << 'X';
    IsPrimaryExpr = false;
  };

  // Proposed in https://github.com/itanium-cxx-abi/cxx-abi/issues/63.
  switch (V.getKind()) {
  case APValue::None:
  case APValue::Indeterminate:
    Out << 'L';
    mangleType(T);
    Out << 'E';
    break;

  case APValue::AddrLabelDiff:
    llvm_unreachable("unexpected value kind in template argument");

  case APValue::Struct: {
    const CXXRecordDecl *RD = T->getAsCXXRecordDecl();
    assert(RD && "unexpected type for record value");

    // Drop trailing zero-initialized elements.
    llvm::SmallVector<const FieldDecl *, 16> Fields(RD->fields());
    while (
        !Fields.empty() &&
        (Fields.back()->isUnnamedBitfield() ||
         isZeroInitialized(Fields.back()->getType(),
                           V.getStructField(Fields.back()->getFieldIndex())))) {
      Fields.pop_back();
    }
    llvm::ArrayRef<CXXBaseSpecifier> Bases(RD->bases_begin(), RD->bases_end());
    if (Fields.empty()) {
      while (!Bases.empty() &&
             isZeroInitialized(Bases.back().getType(),
                               V.getStructBase(Bases.size() - 1)))
        Bases = Bases.drop_back();
    }

    // <expression> ::= tl <type> <braced-expression>* E
    NotPrimaryExpr();
    Out << "tl";
    mangleType(T);
    for (unsigned I = 0, N = Bases.size(); I != N; ++I)
      mangleValueInTemplateArg(Bases[I].getType(), V.getStructBase(I), false);
    for (unsigned I = 0, N = Fields.size(); I != N; ++I) {
      if (Fields[I]->isUnnamedBitfield())
        continue;
      mangleValueInTemplateArg(Fields[I]->getType(),
                               V.getStructField(Fields[I]->getFieldIndex()),
                               false);
    }
    Out << 'E';
    break;
  }

  case APValue::Union: {
    assert(T->getAsCXXRecordDecl() && "unexpected type for union value");
    const FieldDecl *FD = V.getUnionField();

    if (!FD) {
      Out << 'L';
      mangleType(T);
      Out << 'E';
      break;
    }

    // <braced-expression> ::= di <field source-name> <braced-expression>
    NotPrimaryExpr();
    Out << "tl";
    mangleType(T);
    if (!isZeroInitialized(T, V)) {
      Out << "di";
      IdentifierInfo *II = (getUnionInitName(
          T->getAsCXXRecordDecl()->getLocation(), Context.getDiags(), FD));
      if (II)
        mangleSourceName(II);
      mangleValueInTemplateArg(FD->getType(), V.getUnionValue(), false);
    }
    Out << 'E';
    break;
  }

  case APValue::Array: {
    QualType ElemT(T->getArrayElementTypeNoTypeQual(), 0);

    NotPrimaryExpr();
    Out << "tl";
    mangleType(T);

    // Drop trailing zero-initialized elements.
    unsigned N = V.getArraySize();
    if (!V.hasArrayFiller() || isZeroInitialized(ElemT, V.getArrayFiller())) {
      N = V.getArrayInitializedElts();
      while (N && isZeroInitialized(ElemT, V.getArrayInitializedElt(N - 1)))
        --N;
    }

    for (unsigned I = 0; I != N; ++I) {
      const APValue &Elem = I < V.getArrayInitializedElts()
                                ? V.getArrayInitializedElt(I)
                                : V.getArrayFiller();
      mangleValueInTemplateArg(ElemT, Elem, false);
    }
    Out << 'E';
    break;
  }

  case APValue::Vector: {
    const VectorType *VT = T->castAs<VectorType>();

    NotPrimaryExpr();
    Out << "tl";
    mangleType(T);
    unsigned N = V.getVectorLength();
    while (N && isZeroInitialized(VT->getElementType(), V.getVectorElt(N - 1)))
      --N;
    for (unsigned I = 0; I != N; ++I)
      mangleValueInTemplateArg(VT->getElementType(), V.getVectorElt(I), false);
    Out << 'E';
    break;
  }

  case APValue::Int:
    mangleIntegerLiteral(T, V.getInt());
    break;

  case APValue::Float:
    mangleFloatLiteral(T, V.getFloat());
    break;

  case APValue::FixedPoint:
    mangleFixedPointLiteral();
    break;

  case APValue::ComplexFloat: {
    const ComplexType *CT = T->castAs<ComplexType>();
    NotPrimaryExpr();
    Out << "tl";
    mangleType(T);
    if (!V.getComplexFloatReal().isPosZero() ||
        !V.getComplexFloatImag().isPosZero())
      mangleFloatLiteral(CT->getElementType(), V.getComplexFloatReal());
    if (!V.getComplexFloatImag().isPosZero())
      mangleFloatLiteral(CT->getElementType(), V.getComplexFloatImag());
    Out << 'E';
    break;
  }

  case APValue::ComplexInt: {
    const ComplexType *CT = T->castAs<ComplexType>();
    NotPrimaryExpr();
    Out << "tl";
    mangleType(T);
    if (V.getComplexIntReal().getBoolValue() ||
        V.getComplexIntImag().getBoolValue())
      mangleIntegerLiteral(CT->getElementType(), V.getComplexIntReal());
    if (V.getComplexIntImag().getBoolValue())
      mangleIntegerLiteral(CT->getElementType(), V.getComplexIntImag());
    Out << 'E';
    break;
  }

  case APValue::LValue: {
    // Proposed in https://github.com/itanium-cxx-abi/cxx-abi/issues/47.
    assert((T->isPointerType() || T->isReferenceType()) &&
           "unexpected type for LValue template arg");

    if (V.isNullPointer()) {
      mangleNullPointer(T);
      break;
    }

    APValue::LValueBase B = V.getLValueBase();
    if (!B) {
      // Non-standard mangling for integer cast to a pointer; this can only
      // occur as an extension.
      CharUnits Offset = V.getLValueOffset();
      if (Offset.isZero()) {
        // This is reinterpret_cast<T*>(0), not a null pointer. Mangle this as
        // a cast, because L <type> 0 E means something else.
        NotPrimaryExpr();
        Out << "rc";
        mangleType(T);
        Out << "Li0E";
        if (TopLevel)
          Out << 'E';
      } else {
        Out << "L";
        mangleType(T);
        Out << Offset.getQuantity() << 'E';
      }
      break;
    }

    ASTContext &Ctx = Context.getASTContext();

    enum { Base, Offset, Path } Kind;
    if (!V.hasLValuePath()) {
      // Mangle as (T*)((char*)&base + N).
      if (T->isReferenceType()) {
        NotPrimaryExpr();
        Out << "decvP";
        mangleType(T->getPointeeType());
      } else {
        NotPrimaryExpr();
        Out << "cv";
        mangleType(T);
      }
      Out << "plcvPcad";
      Kind = Offset;
    } else {
      if (!V.getLValuePath().empty() || V.isLValueOnePastTheEnd()) {
        NotPrimaryExpr();
        // A final conversion to the template parameter's type is usually
        // folded into the 'so' mangling, but we can't do that for 'void*'
        // parameters without introducing collisions.
        if (NeedExactType && T->isVoidPointerType()) {
          Out << "cv";
          mangleType(T);
        }
        if (T->isPointerType())
          Out << "ad";
        Out << "so";
        mangleType(T->isVoidPointerType()
                       ? getLValueType(Ctx, V).getUnqualifiedType()
                       : T->getPointeeType());
        Kind = Path;
      } else {
        if (NeedExactType &&
            !Ctx.hasSameType(T->getPointeeType(), getLValueType(Ctx, V)) &&
            Ctx.getLangOpts().getClangABICompat() >
                LangOptions::ClangABI::Ver11) {
          NotPrimaryExpr();
          Out << "cv";
          mangleType(T);
        }
        if (T->isPointerType()) {
          NotPrimaryExpr();
          Out << "ad";
        }
        Kind = Base;
      }
    }

    QualType TypeSoFar = B.getType();
    if (auto *VD = B.dyn_cast<const ValueDecl*>()) {
      Out << 'L';
      mangle(VD);
      Out << 'E';
    } else if (auto *E = B.dyn_cast<const Expr*>()) {
      NotPrimaryExpr();
      mangleExpression(E);
    } else if (auto TI = B.dyn_cast<TypeInfoLValue>()) {
      NotPrimaryExpr();
      Out << "ti";
      mangleType(QualType(TI.getType(), 0));
    } else {
      // We should never see dynamic allocations here.
      llvm_unreachable("unexpected lvalue base kind in template argument");
    }

    switch (Kind) {
    case Base:
      break;

    case Offset:
      Out << 'L';
      mangleType(Ctx.getPointerDiffType());
      mangleNumber(V.getLValueOffset().getQuantity());
      Out << 'E';
      break;

    case Path:
      // <expression> ::= so <referent type> <expr> [<offset number>]
      //                  <union-selector>* [p] E
      if (!V.getLValueOffset().isZero())
        mangleNumber(V.getLValueOffset().getQuantity());

      // We model a past-the-end array pointer as array indexing with index N,
      // not with the "past the end" flag. Compensate for that.
      bool OnePastTheEnd = V.isLValueOnePastTheEnd();

      for (APValue::LValuePathEntry E : V.getLValuePath()) {
        if (auto *AT = TypeSoFar->getAsArrayTypeUnsafe()) {
          if (auto *CAT = dyn_cast<ConstantArrayType>(AT))
            OnePastTheEnd |= CAT->getSize() == E.getAsArrayIndex();
          TypeSoFar = AT->getElementType();
        } else {
          const Decl *D = E.getAsBaseOrMember().getPointer();
          if (auto *FD = dyn_cast<FieldDecl>(D)) {
            // <union-selector> ::= _ <number>
            if (FD->getParent()->isUnion()) {
              Out << '_';
              if (FD->getFieldIndex())
                Out << (FD->getFieldIndex() - 1);
            }
            TypeSoFar = FD->getType();
          } else {
            TypeSoFar = Ctx.getRecordType(cast<CXXRecordDecl>(D));
          }
        }
      }

      if (OnePastTheEnd)
        Out << 'p';
      Out << 'E';
      break;
    }

    break;
  }

  case APValue::MemberPointer:
    // Proposed in https://github.com/itanium-cxx-abi/cxx-abi/issues/47.
    if (!V.getMemberPointerDecl()) {
      mangleNullPointer(T);
      break;
    }

    ASTContext &Ctx = Context.getASTContext();

    NotPrimaryExpr();
    if (!V.getMemberPointerPath().empty()) {
      Out << "mc";
      mangleType(T);
    } else if (NeedExactType &&
               !Ctx.hasSameType(
                   T->castAs<MemberPointerType>()->getPointeeType(),
                   V.getMemberPointerDecl()->getType()) &&
               Ctx.getLangOpts().getClangABICompat() >
                   LangOptions::ClangABI::Ver11) {
      Out << "cv";
      mangleType(T);
    }
    Out << "adL";
    mangle(V.getMemberPointerDecl());
    Out << 'E';
    if (!V.getMemberPointerPath().empty()) {
      CharUnits Offset =
          Context.getASTContext().getMemberPointerPathAdjustment(V);
      if (!Offset.isZero())
        mangleNumber(Offset.getQuantity());
      Out << 'E';
    }
    break;
  }

  if (TopLevel && !IsPrimaryExpr)
    Out << 'E';
}

void CXXNameMangler::mangleTemplateParameter(unsigned Depth, unsigned Index) {
  // <template-param> ::= T_    # first template parameter
  //                  ::= T <parameter-2 non-negative number> _
  //                  ::= TL <L-1 non-negative number> __
  //                  ::= TL <L-1 non-negative number> _
  //                         <parameter-2 non-negative number> _
  //
  // The latter two manglings are from a proposal here:
  // https://github.com/itanium-cxx-abi/cxx-abi/issues/31#issuecomment-528122117
  Out << 'T';
  if (Depth != 0)
    Out << 'L' << (Depth - 1) << '_';
  if (Index != 0)
    Out << (Index - 1);
  Out << '_';
}

void CXXNameMangler::mangleSeqID(unsigned SeqID) {
  if (SeqID == 0) {
    // Nothing.
  } else if (SeqID == 1) {
    Out << '0';
  } else {
    SeqID--;

    // <seq-id> is encoded in base-36, using digits and upper case letters.
    char Buffer[7]; // log(2**32) / log(36) ~= 7
    MutableArrayRef<char> BufferRef(Buffer);
    MutableArrayRef<char>::reverse_iterator I = BufferRef.rbegin();

    for (; SeqID != 0; SeqID /= 36) {
      unsigned C = SeqID % 36;
      *I++ = (C < 10 ? '0' + C : 'A' + C - 10);
    }

    Out.write(I.base(), I - BufferRef.rbegin());
  }
  Out << '_';
}

void CXXNameMangler::mangleExistingSubstitution(TemplateName tname) {
  bool result = mangleSubstitution(tname);
  assert(result && "no existing substitution for template name");
  (void) result;
}

// <substitution> ::= S <seq-id> _
//                ::= S_
bool CXXNameMangler::mangleSubstitution(const NamedDecl *ND) {
  // Try one of the standard substitutions first.
  if (mangleStandardSubstitution(ND))
    return true;

  ND = cast<NamedDecl>(ND->getCanonicalDecl());
  return mangleSubstitution(reinterpret_cast<uintptr_t>(ND));
}

bool CXXNameMangler::mangleSubstitution(NestedNameSpecifier *NNS) {
  assert(NNS->getKind() == NestedNameSpecifier::Identifier &&
         "mangleSubstitution(NestedNameSpecifier *) is only used for "
         "identifier nested name specifiers.");
  NNS = Context.getASTContext().getCanonicalNestedNameSpecifier(NNS);
  return mangleSubstitution(reinterpret_cast<uintptr_t>(NNS));
}

/// Determine whether the given type has any qualifiers that are relevant for
/// substitutions.
static bool hasMangledSubstitutionQualifiers(QualType T) {
  Qualifiers Qs = T.getQualifiers();
  return Qs.getCVRQualifiers() || Qs.hasAddressSpace() || Qs.hasUnaligned();
}

bool CXXNameMangler::mangleSubstitution(QualType T) {
  if (!hasMangledSubstitutionQualifiers(T)) {
    if (const RecordType *RT = T->getAs<RecordType>())
      return mangleSubstitution(RT->getDecl());
  }

  uintptr_t TypePtr = reinterpret_cast<uintptr_t>(T.getAsOpaquePtr());

  return mangleSubstitution(TypePtr);
}

bool CXXNameMangler::mangleSubstitution(TemplateName Template) {
  if (TemplateDecl *TD = Template.getAsTemplateDecl())
    return mangleSubstitution(TD);

  Template = Context.getASTContext().getCanonicalTemplateName(Template);
  return mangleSubstitution(
                      reinterpret_cast<uintptr_t>(Template.getAsVoidPointer()));
}

bool CXXNameMangler::mangleSubstitution(uintptr_t Ptr) {
  llvm::DenseMap<uintptr_t, unsigned>::iterator I = Substitutions.find(Ptr);
  if (I == Substitutions.end())
    return false;

  unsigned SeqID = I->second;
  Out << 'S';
  mangleSeqID(SeqID);

  return true;
}

/// Returns whether S is a template specialization of std::Name with a single
/// argument of type A.
bool CXXNameMangler::isSpecializedAs(QualType S, llvm::StringRef Name,
                                     QualType A) {
  if (S.isNull())
    return false;

  const RecordType *RT = S->getAs<RecordType>();
  if (!RT)
    return false;

  const ClassTemplateSpecializationDecl *SD =
    dyn_cast<ClassTemplateSpecializationDecl>(RT->getDecl());
  if (!SD || !SD->getIdentifier()->isStr(Name))
    return false;

  if (!isStdNamespace(Context.getEffectiveDeclContext(SD)))
    return false;

  const TemplateArgumentList &TemplateArgs = SD->getTemplateArgs();
  if (TemplateArgs.size() != 1)
    return false;

  if (TemplateArgs[0].getAsType() != A)
    return false;

  if (SD->getSpecializedTemplate()->getOwningModuleForLinkage())
    return false;

  return true;
}

/// Returns whether SD is a template specialization std::Name<char,
/// std::char_traits<char> [, std::allocator<char>]>
/// HasAllocator controls whether the 3rd template argument is needed.
bool CXXNameMangler::isStdCharSpecialization(
    const ClassTemplateSpecializationDecl *SD, llvm::StringRef Name,
    bool HasAllocator) {
  if (!SD->getIdentifier()->isStr(Name))
    return false;

  const TemplateArgumentList &TemplateArgs = SD->getTemplateArgs();
  if (TemplateArgs.size() != (HasAllocator ? 3 : 2))
    return false;

  QualType A = TemplateArgs[0].getAsType();
  if (A.isNull())
    return false;
  // Plain 'char' is named Char_S or Char_U depending on the target ABI.
  if (!A->isSpecificBuiltinType(BuiltinType::Char_S) &&
      !A->isSpecificBuiltinType(BuiltinType::Char_U))
    return false;

  if (!isSpecializedAs(TemplateArgs[1].getAsType(), "char_traits", A))
    return false;

  if (HasAllocator &&
      !isSpecializedAs(TemplateArgs[2].getAsType(), "allocator", A))
    return false;

  if (SD->getSpecializedTemplate()->getOwningModuleForLinkage())
    return false;

  return true;
}

bool CXXNameMangler::mangleStandardSubstitution(const NamedDecl *ND) {
  // <substitution> ::= St # ::std::
  if (const NamespaceDecl *NS = dyn_cast<NamespaceDecl>(ND)) {
    if (isStd(NS)) {
      Out << "St";
      return true;
    }
    return false;
  }

  if (const ClassTemplateDecl *TD = dyn_cast<ClassTemplateDecl>(ND)) {
    if (!isStdNamespace(Context.getEffectiveDeclContext(TD)))
      return false;

    if (TD->getOwningModuleForLinkage())
      return false;

    // <substitution> ::= Sa # ::std::allocator
    if (TD->getIdentifier()->isStr("allocator")) {
      Out << "Sa";
      return true;
    }

    // <<substitution> ::= Sb # ::std::basic_string
    if (TD->getIdentifier()->isStr("basic_string")) {
      Out << "Sb";
      return true;
    }
    return false;
  }

  if (const ClassTemplateSpecializationDecl *SD =
        dyn_cast<ClassTemplateSpecializationDecl>(ND)) {
    if (!isStdNamespace(Context.getEffectiveDeclContext(SD)))
      return false;

    if (SD->getSpecializedTemplate()->getOwningModuleForLinkage())
      return false;

    //    <substitution> ::= Ss # ::std::basic_string<char,
    //                            ::std::char_traits<char>,
    //                            ::std::allocator<char> >
    if (isStdCharSpecialization(SD, "basic_string", /*HasAllocator=*/true)) {
      Out << "Ss";
      return true;
    }

    //    <substitution> ::= Si # ::std::basic_istream<char,
    //                            ::std::char_traits<char> >
    if (isStdCharSpecialization(SD, "basic_istream", /*HasAllocator=*/false)) {
      Out << "Si";
      return true;
    }

    //    <substitution> ::= So # ::std::basic_ostream<char,
    //                            ::std::char_traits<char> >
    if (isStdCharSpecialization(SD, "basic_ostream", /*HasAllocator=*/false)) {
      Out << "So";
      return true;
    }

    //    <substitution> ::= Sd # ::std::basic_iostream<char,
    //                            ::std::char_traits<char> >
    if (isStdCharSpecialization(SD, "basic_iostream", /*HasAllocator=*/false)) {
      Out << "Sd";
      return true;
    }
    return false;
  }

  return false;
}

void CXXNameMangler::addSubstitution(QualType T) {
  if (!hasMangledSubstitutionQualifiers(T)) {
    if (const RecordType *RT = T->getAs<RecordType>()) {
      addSubstitution(RT->getDecl());
      return;
    }
  }

  uintptr_t TypePtr = reinterpret_cast<uintptr_t>(T.getAsOpaquePtr());
  addSubstitution(TypePtr);
}

void CXXNameMangler::addSubstitution(TemplateName Template) {
  if (TemplateDecl *TD = Template.getAsTemplateDecl())
    return addSubstitution(TD);

  Template = Context.getASTContext().getCanonicalTemplateName(Template);
  addSubstitution(reinterpret_cast<uintptr_t>(Template.getAsVoidPointer()));
}

void CXXNameMangler::addSubstitution(uintptr_t Ptr) {
  assert(!Substitutions.count(Ptr) && "Substitution already exists!");
  Substitutions[Ptr] = SeqID++;
}

void CXXNameMangler::extendSubstitutions(CXXNameMangler* Other) {
  assert(Other->SeqID >= SeqID && "Must be superset of substitutions!");
  if (Other->SeqID > SeqID) {
    Substitutions.swap(Other->Substitutions);
    SeqID = Other->SeqID;
  }
}

CXXNameMangler::AbiTagList
CXXNameMangler::makeFunctionReturnTypeTags(const FunctionDecl *FD) {
  // When derived abi tags are disabled there is no need to make any list.
  if (DisableDerivedAbiTags)
    return AbiTagList();

  llvm::raw_null_ostream NullOutStream;
  CXXNameMangler TrackReturnTypeTags(*this, NullOutStream);
  TrackReturnTypeTags.disableDerivedAbiTags();

  const FunctionProtoType *Proto =
      cast<FunctionProtoType>(FD->getType()->getAs<FunctionType>());
  FunctionTypeDepthState saved = TrackReturnTypeTags.FunctionTypeDepth.push();
  TrackReturnTypeTags.FunctionTypeDepth.enterResultType();
  TrackReturnTypeTags.mangleType(Proto->getReturnType());
  TrackReturnTypeTags.FunctionTypeDepth.leaveResultType();
  TrackReturnTypeTags.FunctionTypeDepth.pop(saved);

  return TrackReturnTypeTags.AbiTagsRoot.getSortedUniqueUsedAbiTags();
}

CXXNameMangler::AbiTagList
CXXNameMangler::makeVariableTypeTags(const VarDecl *VD) {
  // When derived abi tags are disabled there is no need to make any list.
  if (DisableDerivedAbiTags)
    return AbiTagList();

  llvm::raw_null_ostream NullOutStream;
  CXXNameMangler TrackVariableType(*this, NullOutStream);
  TrackVariableType.disableDerivedAbiTags();

  TrackVariableType.mangleType(VD->getType());

  return TrackVariableType.AbiTagsRoot.getSortedUniqueUsedAbiTags();
}

bool CXXNameMangler::shouldHaveAbiTags(ItaniumMangleContextImpl &C,
                                       const VarDecl *VD) {
  llvm::raw_null_ostream NullOutStream;
  CXXNameMangler TrackAbiTags(C, NullOutStream, nullptr, true);
  TrackAbiTags.mangle(VD);
  return TrackAbiTags.AbiTagsRoot.getUsedAbiTags().size();
}

//

/// Mangles the name of the declaration D and emits that name to the given
/// output stream.
///
/// If the declaration D requires a mangled name, this routine will emit that
/// mangled name to \p os and return true. Otherwise, \p os will be unchanged
/// and this routine will return false. In this case, the caller should just
/// emit the identifier of the declaration (\c D->getIdentifier()) as its
/// name.
void ItaniumMangleContextImpl::mangleCXXName(GlobalDecl GD,
                                             raw_ostream &Out) {
  const NamedDecl *D = cast<NamedDecl>(GD.getDecl());
  assert((isa<FunctionDecl, VarDecl, TemplateParamObjectDecl>(D)) &&
         "Invalid mangleName() call, argument is not a variable or function!");

  PrettyStackTraceDecl CrashInfo(D, SourceLocation(),
                                 getASTContext().getSourceManager(),
                                 "Mangling declaration");

  if (auto *CD = dyn_cast<CXXConstructorDecl>(D)) {
    auto Type = GD.getCtorType();
    CXXNameMangler Mangler(*this, Out, CD, Type);
    return Mangler.mangle(GlobalDecl(CD, Type));
  }

  if (auto *DD = dyn_cast<CXXDestructorDecl>(D)) {
    auto Type = GD.getDtorType();
    CXXNameMangler Mangler(*this, Out, DD, Type);
    return Mangler.mangle(GlobalDecl(DD, Type));
  }

  CXXNameMangler Mangler(*this, Out, D);
  Mangler.mangle(GD);
}

void ItaniumMangleContextImpl::mangleCXXCtorComdat(const CXXConstructorDecl *D,
                                                   raw_ostream &Out) {
  CXXNameMangler Mangler(*this, Out, D, Ctor_Comdat);
  Mangler.mangle(GlobalDecl(D, Ctor_Comdat));
}

void ItaniumMangleContextImpl::mangleCXXDtorComdat(const CXXDestructorDecl *D,
                                                   raw_ostream &Out) {
  CXXNameMangler Mangler(*this, Out, D, Dtor_Comdat);
  Mangler.mangle(GlobalDecl(D, Dtor_Comdat));
}

void ItaniumMangleContextImpl::mangleThunk(const CXXMethodDecl *MD,
                                           const ThunkInfo &Thunk,
                                           raw_ostream &Out) {
  //  <special-name> ::= T <call-offset> <base encoding>
  //                      # base is the nominal target function of thunk
  //  <special-name> ::= Tc <call-offset> <call-offset> <base encoding>
  //                      # base is the nominal target function of thunk
  //                      # first call-offset is 'this' adjustment
  //                      # second call-offset is result adjustment

  assert(!isa<CXXDestructorDecl>(MD) &&
         "Use mangleCXXDtor for destructor decls!");
  CXXNameMangler Mangler(*this, Out);
  Mangler.getStream() << "_ZT";
  if (!Thunk.Return.isEmpty())
    Mangler.getStream() << 'c';

  // Mangle the 'this' pointer adjustment.
  Mangler.mangleCallOffset(Thunk.This.NonVirtual,
                           Thunk.This.Virtual.Itanium.VCallOffsetOffset);

  // Mangle the return pointer adjustment if there is one.
  if (!Thunk.Return.isEmpty())
    Mangler.mangleCallOffset(Thunk.Return.NonVirtual,
                             Thunk.Return.Virtual.Itanium.VBaseOffsetOffset);

  Mangler.mangleFunctionEncoding(MD);
}

void ItaniumMangleContextImpl::mangleCXXDtorThunk(
    const CXXDestructorDecl *DD, CXXDtorType Type,
    const ThisAdjustment &ThisAdjustment, raw_ostream &Out) {
  //  <special-name> ::= T <call-offset> <base encoding>
  //                      # base is the nominal target function of thunk
  CXXNameMangler Mangler(*this, Out, DD, Type);
  Mangler.getStream() << "_ZT";

  // Mangle the 'this' pointer adjustment.
  Mangler.mangleCallOffset(ThisAdjustment.NonVirtual,
                           ThisAdjustment.Virtual.Itanium.VCallOffsetOffset);

  Mangler.mangleFunctionEncoding(GlobalDecl(DD, Type));
}

/// Returns the mangled name for a guard variable for the passed in VarDecl.
void ItaniumMangleContextImpl::mangleStaticGuardVariable(const VarDecl *D,
                                                         raw_ostream &Out) {
  //  <special-name> ::= GV <object name>       # Guard variable for one-time
  //                                            # initialization
  CXXNameMangler Mangler(*this, Out);
  // GCC 5.3.0 doesn't emit derived ABI tags for local names but that seems to
  // be a bug that is fixed in trunk.
  Mangler.getStream() << "_ZGV";
  Mangler.mangleName(D);
}

void ItaniumMangleContextImpl::mangleDynamicInitializer(const VarDecl *MD,
                                                        raw_ostream &Out) {
  // These symbols are internal in the Itanium ABI, so the names don't matter.
  // Clang has traditionally used this symbol and allowed LLVM to adjust it to
  // avoid duplicate symbols.
  Out << "__cxx_global_var_init";
}

void ItaniumMangleContextImpl::mangleDynamicAtExitDestructor(const VarDecl *D,
                                                             raw_ostream &Out) {
  // Prefix the mangling of D with __dtor_.
  CXXNameMangler Mangler(*this, Out);
  Mangler.getStream() << "__dtor_";
  if (shouldMangleDeclName(D))
    Mangler.mangle(D);
  else
    Mangler.getStream() << D->getName();
}

void ItaniumMangleContextImpl::mangleDynamicStermFinalizer(const VarDecl *D,
                                                           raw_ostream &Out) {
  // Clang generates these internal-linkage functions as part of its
  // implementation of the XL ABI.
  CXXNameMangler Mangler(*this, Out);
  Mangler.getStream() << "__finalize_";
  if (shouldMangleDeclName(D))
    Mangler.mangle(D);
  else
    Mangler.getStream() << D->getName();
}

void ItaniumMangleContextImpl::mangleSEHFilterExpression(
    GlobalDecl EnclosingDecl, raw_ostream &Out) {
  CXXNameMangler Mangler(*this, Out);
  Mangler.getStream() << "__filt_";
  auto *EnclosingFD = cast<FunctionDecl>(EnclosingDecl.getDecl());
  if (shouldMangleDeclName(EnclosingFD))
    Mangler.mangle(EnclosingDecl);
  else
    Mangler.getStream() << EnclosingFD->getName();
}

void ItaniumMangleContextImpl::mangleSEHFinallyBlock(
    GlobalDecl EnclosingDecl, raw_ostream &Out) {
  CXXNameMangler Mangler(*this, Out);
  Mangler.getStream() << "__fin_";
  auto *EnclosingFD = cast<FunctionDecl>(EnclosingDecl.getDecl());
  if (shouldMangleDeclName(EnclosingFD))
    Mangler.mangle(EnclosingDecl);
  else
    Mangler.getStream() << EnclosingFD->getName();
}

void ItaniumMangleContextImpl::mangleItaniumThreadLocalInit(const VarDecl *D,
                                                            raw_ostream &Out) {
  //  <special-name> ::= TH <object name>
  CXXNameMangler Mangler(*this, Out);
  Mangler.getStream() << "_ZTH";
  Mangler.mangleName(D);
}

void
ItaniumMangleContextImpl::mangleItaniumThreadLocalWrapper(const VarDecl *D,
                                                          raw_ostream &Out) {
  //  <special-name> ::= TW <object name>
  CXXNameMangler Mangler(*this, Out);
  Mangler.getStream() << "_ZTW";
  Mangler.mangleName(D);
}

void ItaniumMangleContextImpl::mangleReferenceTemporary(const VarDecl *D,
                                                        unsigned ManglingNumber,
                                                        raw_ostream &Out) {
  // We match the GCC mangling here.
  //  <special-name> ::= GR <object name>
  CXXNameMangler Mangler(*this, Out);
  Mangler.getStream() << "_ZGR";
  Mangler.mangleName(D);
  assert(ManglingNumber > 0 && "Reference temporary mangling number is zero!");
  Mangler.mangleSeqID(ManglingNumber - 1);
}

void ItaniumMangleContextImpl::mangleCXXVTable(const CXXRecordDecl *RD,
                                               raw_ostream &Out) {
  // <special-name> ::= TV <type>  # virtual table
  CXXNameMangler Mangler(*this, Out);
  Mangler.getStream() << "_ZTV";
  Mangler.mangleNameOrStandardSubstitution(RD);
}

void ItaniumMangleContextImpl::mangleCXXVTT(const CXXRecordDecl *RD,
                                            raw_ostream &Out) {
  // <special-name> ::= TT <type>  # VTT structure
  CXXNameMangler Mangler(*this, Out);
  Mangler.getStream() << "_ZTT";
  Mangler.mangleNameOrStandardSubstitution(RD);
}

void ItaniumMangleContextImpl::mangleCXXCtorVTable(const CXXRecordDecl *RD,
                                                   int64_t Offset,
                                                   const CXXRecordDecl *Type,
                                                   raw_ostream &Out) {
  // <special-name> ::= TC <type> <offset number> _ <base type>
  CXXNameMangler Mangler(*this, Out);
  Mangler.getStream() << "_ZTC";
  Mangler.mangleNameOrStandardSubstitution(RD);
  Mangler.getStream() << Offset;
  Mangler.getStream() << '_';
  Mangler.mangleNameOrStandardSubstitution(Type);
}

void ItaniumMangleContextImpl::mangleCXXRTTI(QualType Ty, raw_ostream &Out) {
  // <special-name> ::= TI <type>  # typeinfo structure
  assert(!Ty.hasQualifiers() && "RTTI info cannot have top-level qualifiers");
  CXXNameMangler Mangler(*this, Out);
  Mangler.getStream() << "_ZTI";
  Mangler.mangleType(Ty);
}

void ItaniumMangleContextImpl::mangleCXXRTTIName(
    QualType Ty, raw_ostream &Out, bool NormalizeIntegers = false) {
  // <special-name> ::= TS <type>  # typeinfo name (null terminated byte string)
  CXXNameMangler Mangler(*this, Out, NormalizeIntegers);
  Mangler.getStream() << "_ZTS";
  Mangler.mangleType(Ty);
}

void ItaniumMangleContextImpl::mangleTypeName(QualType Ty, raw_ostream &Out,
                                              bool NormalizeIntegers = false) {
  mangleCXXRTTIName(Ty, Out, NormalizeIntegers);
}

void ItaniumMangleContextImpl::mangleStringLiteral(const StringLiteral *, raw_ostream &) {
  llvm_unreachable("Can't mangle string literals");
}

void ItaniumMangleContextImpl::mangleLambdaSig(const CXXRecordDecl *Lambda,
                                               raw_ostream &Out) {
  CXXNameMangler Mangler(*this, Out);
  Mangler.mangleLambdaSig(Lambda);
}

void ItaniumMangleContextImpl::mangleModuleInitializer(const Module *M,
                                                       raw_ostream &Out) {
  // <special-name> ::= GI <module-name>  # module initializer function
  CXXNameMangler Mangler(*this, Out);
  Mangler.getStream() << "_ZGI";
  Mangler.mangleModuleNamePrefix(M->getPrimaryModuleInterfaceName());
  if (M->isModulePartition()) {
    // The partition needs including, as partitions can have them too.
    auto Partition = M->Name.find(':');
    Mangler.mangleModuleNamePrefix(
        StringRef(&M->Name[Partition + 1], M->Name.size() - Partition - 1),
        /*IsPartition*/ true);
  }
}

ItaniumMangleContext *ItaniumMangleContext::create(ASTContext &Context,
                                                   DiagnosticsEngine &Diags,
                                                   bool IsAux) {
  return new ItaniumMangleContextImpl(
      Context, Diags,
      [](ASTContext &, const NamedDecl *) -> std::optional<unsigned> {
        return std::nullopt;
      },
      IsAux);
}

ItaniumMangleContext *
ItaniumMangleContext::create(ASTContext &Context, DiagnosticsEngine &Diags,
                             DiscriminatorOverrideTy DiscriminatorOverride,
                             bool IsAux) {
  return new ItaniumMangleContextImpl(Context, Diags, DiscriminatorOverride,
                                      IsAux);
}<|MERGE_RESOLUTION|>--- conflicted
+++ resolved
@@ -422,11 +422,7 @@
   CXXNameMangler(ItaniumMangleContextImpl &C, raw_ostream &Out_,
                  bool NormalizeIntegers_)
       : Context(C), Out(Out_), NormalizeIntegers(NormalizeIntegers_),
-<<<<<<< HEAD
-        NullOut(false), AbiTagsRoot(AbiTags) {}
-=======
         NullOut(false), Structor(nullptr), AbiTagsRoot(AbiTags) {}
->>>>>>> cd74f4a4
   CXXNameMangler(CXXNameMangler &Outer, raw_ostream &Out_)
       : Context(Outer.Context), Out(Out_), Structor(Outer.Structor),
         StructorType(Outer.StructorType), SeqID(Outer.SeqID),
@@ -3243,12 +3239,6 @@
     Out << 'u' << type_name.size() << type_name;                               \
     break;
 #include "clang/Basic/RISCVVTypes.def"
-#define WASM_REF_TYPE(InternalName, MangledName, Id, SingletonId, AS)          \
-  case BuiltinType::Id:                                                        \
-    type_name = MangledName;                                                   \
-    Out << 'u' << type_name.size() << type_name;                               \
-    break;
-#include "clang/Basic/WebAssemblyReferenceTypes.def"
   }
 }
 
