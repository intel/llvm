//===--- ItaniumMangle.cpp - Itanium C++ Name Mangling ----------*- C++ -*-===//
//
// Part of the LLVM Project, under the Apache License v2.0 with LLVM Exceptions.
// See https://llvm.org/LICENSE.txt for license information.
// SPDX-License-Identifier: Apache-2.0 WITH LLVM-exception
//
//===----------------------------------------------------------------------===//
//
// Implements C++ name mangling according to the Itanium C++ ABI,
// which is used in GCC 3.2 and newer (and many compilers that are
// ABI-compatible with GCC):
//
//   http://itanium-cxx-abi.github.io/cxx-abi/abi.html#mangling
//
//===----------------------------------------------------------------------===//

#include "clang/AST/ASTContext.h"
#include "clang/AST/Attr.h"
#include "clang/AST/Decl.h"
#include "clang/AST/DeclCXX.h"
#include "clang/AST/DeclObjC.h"
#include "clang/AST/DeclOpenMP.h"
#include "clang/AST/DeclTemplate.h"
#include "clang/AST/Expr.h"
#include "clang/AST/ExprCXX.h"
#include "clang/AST/ExprConcepts.h"
#include "clang/AST/ExprObjC.h"
#include "clang/AST/Mangle.h"
#include "clang/AST/TypeLoc.h"
#include "clang/Basic/ABI.h"
#include "clang/Basic/Module.h"
#include "clang/Basic/TargetInfo.h"
#include "clang/Basic/Thunk.h"
#include "llvm/ADT/StringExtras.h"
#include "llvm/Support/ErrorHandling.h"
#include "llvm/Support/raw_ostream.h"
#include "llvm/TargetParser/RISCVTargetParser.h"
#include <optional>

using namespace clang;

namespace {

static bool isLocalContainerContext(const DeclContext *DC) {
  return isa<FunctionDecl>(DC) || isa<ObjCMethodDecl>(DC) || isa<BlockDecl>(DC);
}

static const FunctionDecl *getStructor(const FunctionDecl *fn) {
  if (const FunctionTemplateDecl *ftd = fn->getPrimaryTemplate())
    return ftd->getTemplatedDecl();

  return fn;
}

static const NamedDecl *getStructor(const NamedDecl *decl) {
  const FunctionDecl *fn = dyn_cast_or_null<FunctionDecl>(decl);
  return (fn ? getStructor(fn) : decl);
}

static bool isLambda(const NamedDecl *ND) {
  const CXXRecordDecl *Record = dyn_cast<CXXRecordDecl>(ND);
  if (!Record)
    return false;

  return Record->isLambda();
}

static const unsigned UnknownArity = ~0U;

class ItaniumMangleContextImpl : public ItaniumMangleContext {
  typedef std::pair<const DeclContext*, IdentifierInfo*> DiscriminatorKeyTy;
  llvm::DenseMap<DiscriminatorKeyTy, unsigned> Discriminator;
  llvm::DenseMap<const NamedDecl*, unsigned> Uniquifier;
  const DiscriminatorOverrideTy DiscriminatorOverride = nullptr;
  NamespaceDecl *StdNamespace = nullptr;

  bool NeedsUniqueInternalLinkageNames = false;

public:
  explicit ItaniumMangleContextImpl(
      ASTContext &Context, DiagnosticsEngine &Diags,
      DiscriminatorOverrideTy DiscriminatorOverride, bool IsAux = false)
      : ItaniumMangleContext(Context, Diags, IsAux),
        DiscriminatorOverride(DiscriminatorOverride) {}

  /// @name Mangler Entry Points
  /// @{

  bool shouldMangleCXXName(const NamedDecl *D) override;
  bool shouldMangleStringLiteral(const StringLiteral *) override {
    return false;
  }

  bool isUniqueInternalLinkageDecl(const NamedDecl *ND) override;
  void needsUniqueInternalLinkageNames() override {
    NeedsUniqueInternalLinkageNames = true;
  }

  void mangleCXXName(GlobalDecl GD, raw_ostream &) override;
  void mangleThunk(const CXXMethodDecl *MD, const ThunkInfo &Thunk, bool,
                   raw_ostream &) override;
  void mangleCXXDtorThunk(const CXXDestructorDecl *DD, CXXDtorType Type,
                          const ThunkInfo &Thunk, bool, raw_ostream &) override;
  void mangleReferenceTemporary(const VarDecl *D, unsigned ManglingNumber,
                                raw_ostream &) override;
  void mangleCXXVTable(const CXXRecordDecl *RD, raw_ostream &) override;
  void mangleCXXVTT(const CXXRecordDecl *RD, raw_ostream &) override;
  void mangleCXXCtorVTable(const CXXRecordDecl *RD, int64_t Offset,
                           const CXXRecordDecl *Type, raw_ostream &) override;
  void mangleCXXRTTI(QualType T, raw_ostream &) override;
  void mangleCXXRTTIName(QualType T, raw_ostream &,
                         bool NormalizeIntegers) override;
  void mangleCanonicalTypeName(QualType T, raw_ostream &,
                               bool NormalizeIntegers) override;

  void mangleCXXCtorComdat(const CXXConstructorDecl *D, raw_ostream &) override;
  void mangleCXXDtorComdat(const CXXDestructorDecl *D, raw_ostream &) override;
  void mangleStaticGuardVariable(const VarDecl *D, raw_ostream &) override;
  void mangleDynamicInitializer(const VarDecl *D, raw_ostream &Out) override;
  void mangleDynamicAtExitDestructor(const VarDecl *D,
                                     raw_ostream &Out) override;
  void mangleDynamicStermFinalizer(const VarDecl *D, raw_ostream &Out) override;
  void mangleSEHFilterExpression(GlobalDecl EnclosingDecl,
                                 raw_ostream &Out) override;
  void mangleSEHFinallyBlock(GlobalDecl EnclosingDecl,
                             raw_ostream &Out) override;
  void mangleItaniumThreadLocalInit(const VarDecl *D, raw_ostream &) override;
  void mangleItaniumThreadLocalWrapper(const VarDecl *D,
                                       raw_ostream &) override;

  void mangleStringLiteral(const StringLiteral *, raw_ostream &) override;

  void mangleLambdaSig(const CXXRecordDecl *Lambda, raw_ostream &) override;

  void mangleModuleInitializer(const Module *Module, raw_ostream &) override;

  bool getNextDiscriminator(const NamedDecl *ND, unsigned &disc) {
    // Lambda closure types are already numbered.
    if (isLambda(ND))
      return false;

    // Anonymous tags are already numbered.
    if (const TagDecl *Tag = dyn_cast<TagDecl>(ND)) {
      if (Tag->getName().empty() && !Tag->getTypedefNameForAnonDecl())
        return false;
    }

    // Use the canonical number for externally visible decls.
    if (ND->isExternallyVisible()) {
      unsigned discriminator = getASTContext().getManglingNumber(ND, isAux());
      if (discriminator == 1)
        return false;
      disc = discriminator - 2;
      return true;
    }

    // Make up a reasonable number for internal decls.
    unsigned &discriminator = Uniquifier[ND];
    if (!discriminator) {
      const DeclContext *DC = getEffectiveDeclContext(ND);
      discriminator = ++Discriminator[std::make_pair(DC, ND->getIdentifier())];
    }
    if (discriminator == 1)
      return false;
    disc = discriminator-2;
    return true;
  }

  std::string getLambdaString(const CXXRecordDecl *Lambda) override {
    // This function matches the one in MicrosoftMangle, which returns
    // the string that is used in lambda mangled names.
    assert(Lambda->isLambda() && "RD must be a lambda!");
    std::string Name("<lambda");
    Decl *LambdaContextDecl = Lambda->getLambdaContextDecl();
    unsigned LambdaManglingNumber = Lambda->getLambdaManglingNumber();
    unsigned LambdaId;
    const ParmVarDecl *Parm = dyn_cast_or_null<ParmVarDecl>(LambdaContextDecl);
    const FunctionDecl *Func =
        Parm ? dyn_cast<FunctionDecl>(Parm->getDeclContext()) : nullptr;

    if (Func) {
      unsigned DefaultArgNo =
          Func->getNumParams() - Parm->getFunctionScopeIndex();
      Name += llvm::utostr(DefaultArgNo);
      Name += "_";
    }

    if (LambdaManglingNumber)
      LambdaId = LambdaManglingNumber;
    else
      LambdaId = getAnonymousStructIdForDebugInfo(Lambda);

    Name += llvm::utostr(LambdaId);
    Name += '>';
    return Name;
  }

  DiscriminatorOverrideTy getDiscriminatorOverride() const override {
    return DiscriminatorOverride;
  }

  NamespaceDecl *getStdNamespace();

  const DeclContext *getEffectiveDeclContext(const Decl *D);
  const DeclContext *getEffectiveParentContext(const DeclContext *DC) {
    return getEffectiveDeclContext(cast<Decl>(DC));
  }

  bool isInternalLinkageDecl(const NamedDecl *ND);

  /// @}
};

/// Manage the mangling of a single name.
class CXXNameMangler {
  ItaniumMangleContextImpl &Context;
  raw_ostream &Out;
  /// Normalize integer types for cross-language CFI support with other
  /// languages that can't represent and encode C/C++ integer types.
  bool NormalizeIntegers = false;

  bool NullOut = false;
  /// In the "DisableDerivedAbiTags" mode derived ABI tags are not calculated.
  /// This mode is used when mangler creates another mangler recursively to
  /// calculate ABI tags for the function return value or the variable type.
  /// Also it is required to avoid infinite recursion in some cases.
  bool DisableDerivedAbiTags = false;

  /// The "structor" is the top-level declaration being mangled, if
  /// that's not a template specialization; otherwise it's the pattern
  /// for that specialization.
  const NamedDecl *Structor;
  unsigned StructorType = 0;

  // An offset to add to all template parameter depths while mangling. Used
  // when mangling a template parameter list to see if it matches a template
  // template parameter exactly.
  unsigned TemplateDepthOffset = 0;

  /// The next substitution sequence number.
  unsigned SeqID = 0;

  class FunctionTypeDepthState {
    unsigned Bits = 0;

    enum { InResultTypeMask = 1 };

  public:
    FunctionTypeDepthState() = default;

    /// The number of function types we're inside.
    unsigned getDepth() const {
      return Bits >> 1;
    }

    /// True if we're in the return type of the innermost function type.
    bool isInResultType() const {
      return Bits & InResultTypeMask;
    }

    FunctionTypeDepthState push() {
      FunctionTypeDepthState tmp = *this;
      Bits = (Bits & ~InResultTypeMask) + 2;
      return tmp;
    }

    void enterResultType() {
      Bits |= InResultTypeMask;
    }

    void leaveResultType() {
      Bits &= ~InResultTypeMask;
    }

    void pop(FunctionTypeDepthState saved) {
      assert(getDepth() == saved.getDepth() + 1);
      Bits = saved.Bits;
    }

  } FunctionTypeDepth;

  // abi_tag is a gcc attribute, taking one or more strings called "tags".
  // The goal is to annotate against which version of a library an object was
  // built and to be able to provide backwards compatibility ("dual abi").
  // For more information see docs/ItaniumMangleAbiTags.rst.
  typedef SmallVector<StringRef, 4> AbiTagList;

  // State to gather all implicit and explicit tags used in a mangled name.
  // Must always have an instance of this while emitting any name to keep
  // track.
  class AbiTagState final {
  public:
    explicit AbiTagState(AbiTagState *&Head) : LinkHead(Head) {
      Parent = LinkHead;
      LinkHead = this;
    }

    // No copy, no move.
    AbiTagState(const AbiTagState &) = delete;
    AbiTagState &operator=(const AbiTagState &) = delete;

    ~AbiTagState() { pop(); }

    void write(raw_ostream &Out, const NamedDecl *ND,
               const AbiTagList *AdditionalAbiTags) {
      ND = cast<NamedDecl>(ND->getCanonicalDecl());
      if (!isa<FunctionDecl>(ND) && !isa<VarDecl>(ND)) {
        assert(
            !AdditionalAbiTags &&
            "only function and variables need a list of additional abi tags");
        if (const auto *NS = dyn_cast<NamespaceDecl>(ND)) {
          if (const auto *AbiTag = NS->getAttr<AbiTagAttr>()) {
            UsedAbiTags.insert(UsedAbiTags.end(), AbiTag->tags().begin(),
                               AbiTag->tags().end());
          }
          // Don't emit abi tags for namespaces.
          return;
        }
      }

      AbiTagList TagList;
      if (const auto *AbiTag = ND->getAttr<AbiTagAttr>()) {
        UsedAbiTags.insert(UsedAbiTags.end(), AbiTag->tags().begin(),
                           AbiTag->tags().end());
        TagList.insert(TagList.end(), AbiTag->tags().begin(),
                       AbiTag->tags().end());
      }

      if (AdditionalAbiTags) {
        UsedAbiTags.insert(UsedAbiTags.end(), AdditionalAbiTags->begin(),
                           AdditionalAbiTags->end());
        TagList.insert(TagList.end(), AdditionalAbiTags->begin(),
                       AdditionalAbiTags->end());
      }

      llvm::sort(TagList);
      TagList.erase(std::unique(TagList.begin(), TagList.end()), TagList.end());

      writeSortedUniqueAbiTags(Out, TagList);
    }

    const AbiTagList &getUsedAbiTags() const { return UsedAbiTags; }
    void setUsedAbiTags(const AbiTagList &AbiTags) {
      UsedAbiTags = AbiTags;
    }

    const AbiTagList &getEmittedAbiTags() const {
      return EmittedAbiTags;
    }

    const AbiTagList &getSortedUniqueUsedAbiTags() {
      llvm::sort(UsedAbiTags);
      UsedAbiTags.erase(std::unique(UsedAbiTags.begin(), UsedAbiTags.end()),
                        UsedAbiTags.end());
      return UsedAbiTags;
    }

  private:
    //! All abi tags used implicitly or explicitly.
    AbiTagList UsedAbiTags;
    //! All explicit abi tags (i.e. not from namespace).
    AbiTagList EmittedAbiTags;

    AbiTagState *&LinkHead;
    AbiTagState *Parent = nullptr;

    void pop() {
      assert(LinkHead == this &&
             "abi tag link head must point to us on destruction");
      if (Parent) {
        Parent->UsedAbiTags.insert(Parent->UsedAbiTags.end(),
                                   UsedAbiTags.begin(), UsedAbiTags.end());
        Parent->EmittedAbiTags.insert(Parent->EmittedAbiTags.end(),
                                      EmittedAbiTags.begin(),
                                      EmittedAbiTags.end());
      }
      LinkHead = Parent;
    }

    void writeSortedUniqueAbiTags(raw_ostream &Out, const AbiTagList &AbiTags) {
      for (const auto &Tag : AbiTags) {
        EmittedAbiTags.push_back(Tag);
        Out << "B";
        Out << Tag.size();
        Out << Tag;
      }
    }
  };

  AbiTagState *AbiTags = nullptr;
  AbiTagState AbiTagsRoot;

  llvm::DenseMap<uintptr_t, unsigned> Substitutions;
  llvm::DenseMap<StringRef, unsigned> ModuleSubstitutions;

  ASTContext &getASTContext() const { return Context.getASTContext(); }

  bool isCompatibleWith(LangOptions::ClangABI Ver) {
    return Context.getASTContext().getLangOpts().getClangABICompat() <= Ver;
  }

  bool isStd(const NamespaceDecl *NS);
  bool isStdNamespace(const DeclContext *DC);

  const RecordDecl *GetLocalClassDecl(const Decl *D);
  bool isSpecializedAs(QualType S, llvm::StringRef Name, QualType A);
  bool isStdCharSpecialization(const ClassTemplateSpecializationDecl *SD,
                               llvm::StringRef Name, bool HasAllocator);

public:
  CXXNameMangler(ItaniumMangleContextImpl &C, raw_ostream &Out_,
                 const NamedDecl *D = nullptr, bool NullOut_ = false)
      : Context(C), Out(Out_), NullOut(NullOut_), Structor(getStructor(D)),
        AbiTagsRoot(AbiTags) {
    // These can't be mangled without a ctor type or dtor type.
    assert(!D || (!isa<CXXDestructorDecl>(D) &&
                  !isa<CXXConstructorDecl>(D)));
  }
  CXXNameMangler(ItaniumMangleContextImpl &C, raw_ostream &Out_,
                 const CXXConstructorDecl *D, CXXCtorType Type)
      : Context(C), Out(Out_), Structor(getStructor(D)), StructorType(Type),
        AbiTagsRoot(AbiTags) {}
  CXXNameMangler(ItaniumMangleContextImpl &C, raw_ostream &Out_,
                 const CXXDestructorDecl *D, CXXDtorType Type)
      : Context(C), Out(Out_), Structor(getStructor(D)), StructorType(Type),
        AbiTagsRoot(AbiTags) {}

  CXXNameMangler(ItaniumMangleContextImpl &C, raw_ostream &Out_,
                 bool NormalizeIntegers_)
      : Context(C), Out(Out_), NormalizeIntegers(NormalizeIntegers_),
        NullOut(false), Structor(nullptr), AbiTagsRoot(AbiTags) {}
  CXXNameMangler(CXXNameMangler &Outer, raw_ostream &Out_)
      : Context(Outer.Context), Out(Out_), Structor(Outer.Structor),
        StructorType(Outer.StructorType), SeqID(Outer.SeqID),
        FunctionTypeDepth(Outer.FunctionTypeDepth), AbiTagsRoot(AbiTags),
        Substitutions(Outer.Substitutions),
        ModuleSubstitutions(Outer.ModuleSubstitutions) {}

  CXXNameMangler(CXXNameMangler &Outer, llvm::raw_null_ostream &Out_)
      : CXXNameMangler(Outer, (raw_ostream &)Out_) {
    NullOut = true;
  }

  struct WithTemplateDepthOffset { unsigned Offset; };
  CXXNameMangler(ItaniumMangleContextImpl &C, raw_ostream &Out,
                 WithTemplateDepthOffset Offset)
      : CXXNameMangler(C, Out) {
    TemplateDepthOffset = Offset.Offset;
  }

  raw_ostream &getStream() { return Out; }

  void disableDerivedAbiTags() { DisableDerivedAbiTags = true; }
  static bool shouldHaveAbiTags(ItaniumMangleContextImpl &C, const VarDecl *VD);

  void mangle(GlobalDecl GD);
  void mangleCallOffset(int64_t NonVirtual, int64_t Virtual);
  void mangleNumber(const llvm::APSInt &I);
  void mangleNumber(int64_t Number);
  void mangleFloat(const llvm::APFloat &F);
  void mangleFunctionEncoding(GlobalDecl GD);
  void mangleSeqID(unsigned SeqID);
  void mangleName(GlobalDecl GD);
  void mangleType(QualType T);
  void mangleCXXRecordDecl(const CXXRecordDecl *Record);
  void mangleLambdaSig(const CXXRecordDecl *Lambda);
  void mangleModuleNamePrefix(StringRef Name, bool IsPartition = false);
  void mangleVendorQualifier(StringRef Name);
  void mangleVendorType(StringRef Name);

private:

  bool mangleSubstitution(const NamedDecl *ND);
  bool mangleSubstitution(NestedNameSpecifier *NNS);
  bool mangleSubstitution(QualType T);
  bool mangleSubstitution(TemplateName Template);
  bool mangleSubstitution(uintptr_t Ptr);

  void mangleExistingSubstitution(TemplateName name);

  bool mangleStandardSubstitution(const NamedDecl *ND);

  void addSubstitution(const NamedDecl *ND) {
    ND = cast<NamedDecl>(ND->getCanonicalDecl());

    addSubstitution(reinterpret_cast<uintptr_t>(ND));
  }
  void addSubstitution(NestedNameSpecifier *NNS) {
    NNS = Context.getASTContext().getCanonicalNestedNameSpecifier(NNS);

    addSubstitution(reinterpret_cast<uintptr_t>(NNS));
  }
  void addSubstitution(QualType T);
  void addSubstitution(TemplateName Template);
  void addSubstitution(uintptr_t Ptr);
  // Destructive copy substitutions from other mangler.
  void extendSubstitutions(CXXNameMangler* Other);

  void mangleUnresolvedPrefix(NestedNameSpecifier *qualifier,
                              bool recursive = false);
  void mangleUnresolvedName(NestedNameSpecifier *qualifier,
                            DeclarationName name,
                            const TemplateArgumentLoc *TemplateArgs,
                            unsigned NumTemplateArgs,
                            unsigned KnownArity = UnknownArity);

  void mangleFunctionEncodingBareType(const FunctionDecl *FD);

  void mangleNameWithAbiTags(GlobalDecl GD,
                             const AbiTagList *AdditionalAbiTags);
  void mangleModuleName(const NamedDecl *ND);
  void mangleTemplateName(const TemplateDecl *TD,
                          ArrayRef<TemplateArgument> Args);
  void mangleUnqualifiedName(GlobalDecl GD, const DeclContext *DC,
                             const AbiTagList *AdditionalAbiTags) {
    mangleUnqualifiedName(GD, cast<NamedDecl>(GD.getDecl())->getDeclName(), DC,
                          UnknownArity, AdditionalAbiTags);
  }
  void mangleUnqualifiedName(GlobalDecl GD, DeclarationName Name,
                             const DeclContext *DC, unsigned KnownArity,
                             const AbiTagList *AdditionalAbiTags);
  void mangleUnscopedName(GlobalDecl GD, const DeclContext *DC,
                          const AbiTagList *AdditionalAbiTags);
  void mangleUnscopedTemplateName(GlobalDecl GD, const DeclContext *DC,
                                  const AbiTagList *AdditionalAbiTags);
  void mangleSourceName(const IdentifierInfo *II);
  void mangleRegCallName(const IdentifierInfo *II);
  void mangleDeviceStubName(const IdentifierInfo *II);
  void mangleSourceNameWithAbiTags(
      const NamedDecl *ND, const AbiTagList *AdditionalAbiTags = nullptr);
  void mangleLocalName(GlobalDecl GD,
                       const AbiTagList *AdditionalAbiTags);
  void mangleBlockForPrefix(const BlockDecl *Block);
  void mangleUnqualifiedBlock(const BlockDecl *Block);
  void mangleTemplateParamDecl(const NamedDecl *Decl);
  void mangleTemplateParameterList(const TemplateParameterList *Params);
  void mangleTypeConstraint(const ConceptDecl *Concept,
                            ArrayRef<TemplateArgument> Arguments);
  void mangleTypeConstraint(const TypeConstraint *Constraint);
  void mangleRequiresClause(const Expr *RequiresClause);
  void mangleLambda(const CXXRecordDecl *Lambda);
  void mangleNestedName(GlobalDecl GD, const DeclContext *DC,
                        const AbiTagList *AdditionalAbiTags,
                        bool NoFunction=false);
  void mangleNestedName(const TemplateDecl *TD,
                        ArrayRef<TemplateArgument> Args);
  void mangleNestedNameWithClosurePrefix(GlobalDecl GD,
                                         const NamedDecl *PrefixND,
                                         const AbiTagList *AdditionalAbiTags);
  void manglePrefix(NestedNameSpecifier *qualifier);
  void manglePrefix(const DeclContext *DC, bool NoFunction=false);
  void manglePrefix(QualType type);
  void mangleTemplatePrefix(GlobalDecl GD, bool NoFunction=false);
  void mangleTemplatePrefix(TemplateName Template);
  const NamedDecl *getClosurePrefix(const Decl *ND);
  void mangleClosurePrefix(const NamedDecl *ND, bool NoFunction = false);
  bool mangleUnresolvedTypeOrSimpleId(QualType DestroyedType,
                                      StringRef Prefix = "");
  void mangleOperatorName(DeclarationName Name, unsigned Arity);
  void mangleOperatorName(OverloadedOperatorKind OO, unsigned Arity);
  void mangleQualifiers(Qualifiers Quals, const DependentAddressSpaceType *DAST = nullptr);
  void mangleRefQualifier(RefQualifierKind RefQualifier);

  void mangleObjCMethodName(const ObjCMethodDecl *MD);

  // Declare manglers for every type class.
#define ABSTRACT_TYPE(CLASS, PARENT)
#define NON_CANONICAL_TYPE(CLASS, PARENT)
#define TYPE(CLASS, PARENT) void mangleType(const CLASS##Type *T);
#include "clang/AST/TypeNodes.inc"

  void mangleType(const TagType*);
  void mangleType(TemplateName);
  static StringRef getCallingConvQualifierName(CallingConv CC);
  void mangleExtParameterInfo(FunctionProtoType::ExtParameterInfo info);
  void mangleExtFunctionInfo(const FunctionType *T);
  void mangleSMEAttrs(unsigned SMEAttrs);
  void mangleBareFunctionType(const FunctionProtoType *T, bool MangleReturnType,
                              const FunctionDecl *FD = nullptr);
  void mangleNeonVectorType(const VectorType *T);
  void mangleNeonVectorType(const DependentVectorType *T);
  void mangleAArch64NeonVectorType(const VectorType *T);
  void mangleAArch64NeonVectorType(const DependentVectorType *T);
  void mangleAArch64FixedSveVectorType(const VectorType *T);
  void mangleAArch64FixedSveVectorType(const DependentVectorType *T);
  void mangleRISCVFixedRVVVectorType(const VectorType *T);
  void mangleRISCVFixedRVVVectorType(const DependentVectorType *T);

  void mangleIntegerLiteral(QualType T, const llvm::APSInt &Value);
  void mangleFloatLiteral(QualType T, const llvm::APFloat &V);
  void mangleFixedPointLiteral();
  void mangleNullPointer(QualType T);

  void mangleMemberExprBase(const Expr *base, bool isArrow);
  void mangleMemberExpr(const Expr *base, bool isArrow,
                        NestedNameSpecifier *qualifier,
                        NamedDecl *firstQualifierLookup,
                        DeclarationName name,
                        const TemplateArgumentLoc *TemplateArgs,
                        unsigned NumTemplateArgs,
                        unsigned knownArity);
  void mangleCastExpression(const Expr *E, StringRef CastEncoding);
  void mangleInitListElements(const InitListExpr *InitList);
  void mangleRequirement(SourceLocation RequiresExprLoc,
                         const concepts::Requirement *Req);
  void mangleExpression(const Expr *E, unsigned Arity = UnknownArity,
                        bool AsTemplateArg = false);
  void mangleCXXCtorType(CXXCtorType T, const CXXRecordDecl *InheritedFrom);
  void mangleCXXDtorType(CXXDtorType T);

  struct TemplateArgManglingInfo;
  void mangleTemplateArgs(TemplateName TN,
                          const TemplateArgumentLoc *TemplateArgs,
                          unsigned NumTemplateArgs);
  void mangleTemplateArgs(TemplateName TN, ArrayRef<TemplateArgument> Args);
  void mangleTemplateArgs(TemplateName TN, const TemplateArgumentList &AL);
  void mangleTemplateArg(TemplateArgManglingInfo &Info, unsigned Index,
                         TemplateArgument A);
  void mangleTemplateArg(TemplateArgument A, bool NeedExactType);
  void mangleTemplateArgExpr(const Expr *E);
  void mangleValueInTemplateArg(QualType T, const APValue &V, bool TopLevel,
                                bool NeedExactType = false);

  void mangleTemplateParameter(unsigned Depth, unsigned Index);

  void mangleFunctionParam(const ParmVarDecl *parm);

  void writeAbiTags(const NamedDecl *ND,
                    const AbiTagList *AdditionalAbiTags);

  // Returns sorted unique list of ABI tags.
  AbiTagList makeFunctionReturnTypeTags(const FunctionDecl *FD);
  // Returns sorted unique list of ABI tags.
  AbiTagList makeVariableTypeTags(const VarDecl *VD);
};

}

NamespaceDecl *ItaniumMangleContextImpl::getStdNamespace() {
  if (!StdNamespace) {
    StdNamespace = NamespaceDecl::Create(
        getASTContext(), getASTContext().getTranslationUnitDecl(),
        /*Inline=*/false, SourceLocation(), SourceLocation(),
        &getASTContext().Idents.get("std"),
        /*PrevDecl=*/nullptr, /*Nested=*/false);
    StdNamespace->setImplicit();
  }
  return StdNamespace;
}

/// Retrieve the declaration context that should be used when mangling the given
/// declaration.
const DeclContext *
ItaniumMangleContextImpl::getEffectiveDeclContext(const Decl *D) {
  // The ABI assumes that lambda closure types that occur within
  // default arguments live in the context of the function. However, due to
  // the way in which Clang parses and creates function declarations, this is
  // not the case: the lambda closure type ends up living in the context
  // where the function itself resides, because the function declaration itself
  // had not yet been created. Fix the context here.
  if (const CXXRecordDecl *RD = dyn_cast<CXXRecordDecl>(D)) {
    if (RD->isLambda())
      if (ParmVarDecl *ContextParam =
              dyn_cast_or_null<ParmVarDecl>(RD->getLambdaContextDecl()))
        return ContextParam->getDeclContext();
  }

  // Perform the same check for block literals.
  if (const BlockDecl *BD = dyn_cast<BlockDecl>(D)) {
    if (ParmVarDecl *ContextParam =
            dyn_cast_or_null<ParmVarDecl>(BD->getBlockManglingContextDecl()))
      return ContextParam->getDeclContext();
  }

  // On ARM and AArch64, the va_list tag is always mangled as if in the std
  // namespace. We do not represent va_list as actually being in the std
  // namespace in C because this would result in incorrect debug info in C,
  // among other things. It is important for both languages to have the same
  // mangling in order for -fsanitize=cfi-icall to work.
  if (D == getASTContext().getVaListTagDecl()) {
    const llvm::Triple &T = getASTContext().getTargetInfo().getTriple();
    if (T.isARM() || T.isThumb() || T.isAArch64())
      return getStdNamespace();
  }

  const DeclContext *DC = D->getDeclContext();
  if (isa<CapturedDecl>(DC) || isa<OMPDeclareReductionDecl>(DC) ||
      isa<OMPDeclareMapperDecl>(DC)) {
    return getEffectiveDeclContext(cast<Decl>(DC));
  }

  if (const auto *VD = dyn_cast<VarDecl>(D))
    if (VD->isExternC())
      return getASTContext().getTranslationUnitDecl();

  if (const auto *FD = getASTContext().getLangOpts().getClangABICompat() >
                               LangOptions::ClangABI::Ver19
                           ? D->getAsFunction()
                           : dyn_cast<FunctionDecl>(D)) {
    if (FD->isExternC())
      return getASTContext().getTranslationUnitDecl();
    // Member-like constrained friends are mangled as if they were members of
    // the enclosing class.
    if (FD->isMemberLikeConstrainedFriend() &&
        getASTContext().getLangOpts().getClangABICompat() >
            LangOptions::ClangABI::Ver17)
      return D->getLexicalDeclContext()->getRedeclContext();
  }

  return DC->getRedeclContext();
}

bool ItaniumMangleContextImpl::isInternalLinkageDecl(const NamedDecl *ND) {
  if (ND && ND->getFormalLinkage() == Linkage::Internal &&
      !ND->isExternallyVisible() &&
      getEffectiveDeclContext(ND)->isFileContext() &&
      !ND->isInAnonymousNamespace())
    return true;
  return false;
}

// Check if this Function Decl needs a unique internal linkage name.
bool ItaniumMangleContextImpl::isUniqueInternalLinkageDecl(
    const NamedDecl *ND) {
  if (!NeedsUniqueInternalLinkageNames || !ND)
    return false;

  const auto *FD = dyn_cast<FunctionDecl>(ND);
  if (!FD)
    return false;

  // For C functions without prototypes, return false as their
  // names should not be mangled.
  if (!FD->getType()->getAs<FunctionProtoType>())
    return false;

  if (isInternalLinkageDecl(ND))
    return true;

  return false;
}

bool ItaniumMangleContextImpl::shouldMangleCXXName(const NamedDecl *D) {
  if (const auto *FD = dyn_cast<FunctionDecl>(D)) {
    LanguageLinkage L = FD->getLanguageLinkage();
    // Overloadable functions need mangling.
    if (FD->hasAttr<OverloadableAttr>())
      return true;

    // "main" is not mangled.
    if (FD->isMain())
      return false;

    // The Windows ABI expects that we would never mangle "typical"
    // user-defined entry points regardless of visibility or freestanding-ness.
    //
    // N.B. This is distinct from asking about "main".  "main" has a lot of
    // special rules associated with it in the standard while these
    // user-defined entry points are outside of the purview of the standard.
    // For example, there can be only one definition for "main" in a standards
    // compliant program; however nothing forbids the existence of wmain and
    // WinMain in the same translation unit.
    if (FD->isMSVCRTEntryPoint())
      return false;

    // C++ functions and those whose names are not a simple identifier need
    // mangling.
    if (!FD->getDeclName().isIdentifier() || L == CXXLanguageLinkage)
      return true;

    // C functions are not mangled.
    if (L == CLanguageLinkage)
      return false;
  }

  // Otherwise, no mangling is done outside C++ mode.
  if (!getASTContext().getLangOpts().CPlusPlus)
    return false;

  if (const auto *VD = dyn_cast<VarDecl>(D)) {
    // Decompositions are mangled.
    if (isa<DecompositionDecl>(VD))
      return true;

    // C variables are not mangled.
    if (VD->isExternC())
      return false;

    // Variables at global scope are not mangled unless they have internal
    // linkage or are specializations or are attached to a named module.
    const DeclContext *DC = getEffectiveDeclContext(D);
    // Check for extern variable declared locally.
    if (DC->isFunctionOrMethod() && D->hasLinkage())
      while (!DC->isFileContext())
        DC = getEffectiveParentContext(DC);
    if (DC->isTranslationUnit() && D->getFormalLinkage() != Linkage::Internal &&
        !CXXNameMangler::shouldHaveAbiTags(*this, VD) &&
        !isa<VarTemplateSpecializationDecl>(VD) &&
        !VD->getOwningModuleForLinkage())
      return false;
  }

  return true;
}

void CXXNameMangler::writeAbiTags(const NamedDecl *ND,
                                  const AbiTagList *AdditionalAbiTags) {
  assert(AbiTags && "require AbiTagState");
  AbiTags->write(Out, ND, DisableDerivedAbiTags ? nullptr : AdditionalAbiTags);
}

void CXXNameMangler::mangleSourceNameWithAbiTags(
    const NamedDecl *ND, const AbiTagList *AdditionalAbiTags) {
  mangleSourceName(ND->getIdentifier());
  writeAbiTags(ND, AdditionalAbiTags);
}

void CXXNameMangler::mangle(GlobalDecl GD) {
  // <mangled-name> ::= _Z <encoding>
  //            ::= <data name>
  //            ::= <special-name>
  Out << "_Z";
  if (isa<FunctionDecl>(GD.getDecl()))
    mangleFunctionEncoding(GD);
  else if (isa<VarDecl, FieldDecl, MSGuidDecl, TemplateParamObjectDecl,
               BindingDecl>(GD.getDecl()))
    mangleName(GD);
  else if (const IndirectFieldDecl *IFD =
               dyn_cast<IndirectFieldDecl>(GD.getDecl()))
    mangleName(IFD->getAnonField());
  else
    llvm_unreachable("unexpected kind of global decl");
}

void CXXNameMangler::mangleFunctionEncoding(GlobalDecl GD) {
  const FunctionDecl *FD = cast<FunctionDecl>(GD.getDecl());
  // <encoding> ::= <function name> <bare-function-type>

  // Don't mangle in the type if this isn't a decl we should typically mangle.
  if (!Context.shouldMangleDeclName(FD)) {
    mangleName(GD);
    return;
  }

  AbiTagList ReturnTypeAbiTags = makeFunctionReturnTypeTags(FD);
  if (ReturnTypeAbiTags.empty()) {
    // There are no tags for return type, the simplest case. Enter the function
    // parameter scope before mangling the name, because a template using
    // constrained `auto` can have references to its parameters within its
    // template argument list:
    //
    //   template<typename T> void f(T x, C<decltype(x)> auto)
    // ... is mangled as ...
    //   template<typename T, C<decltype(param 1)> U> void f(T, U)
    FunctionTypeDepthState Saved = FunctionTypeDepth.push();
    mangleName(GD);
    FunctionTypeDepth.pop(Saved);
    mangleFunctionEncodingBareType(FD);
    return;
  }

  // Mangle function name and encoding to temporary buffer.
  // We have to output name and encoding to the same mangler to get the same
  // substitution as it will be in final mangling.
  SmallString<256> FunctionEncodingBuf;
  llvm::raw_svector_ostream FunctionEncodingStream(FunctionEncodingBuf);
  CXXNameMangler FunctionEncodingMangler(*this, FunctionEncodingStream);
  // Output name of the function.
  FunctionEncodingMangler.disableDerivedAbiTags();

  FunctionTypeDepthState Saved = FunctionTypeDepth.push();
  FunctionEncodingMangler.mangleNameWithAbiTags(FD, nullptr);
  FunctionTypeDepth.pop(Saved);

  // Remember length of the function name in the buffer.
  size_t EncodingPositionStart = FunctionEncodingStream.str().size();
  FunctionEncodingMangler.mangleFunctionEncodingBareType(FD);

  // Get tags from return type that are not present in function name or
  // encoding.
  const AbiTagList &UsedAbiTags =
      FunctionEncodingMangler.AbiTagsRoot.getSortedUniqueUsedAbiTags();
  AbiTagList AdditionalAbiTags(ReturnTypeAbiTags.size());
  AdditionalAbiTags.erase(
      std::set_difference(ReturnTypeAbiTags.begin(), ReturnTypeAbiTags.end(),
                          UsedAbiTags.begin(), UsedAbiTags.end(),
                          AdditionalAbiTags.begin()),
      AdditionalAbiTags.end());

  // Output name with implicit tags and function encoding from temporary buffer.
  Saved = FunctionTypeDepth.push();
  mangleNameWithAbiTags(FD, &AdditionalAbiTags);
  FunctionTypeDepth.pop(Saved);
  Out << FunctionEncodingStream.str().substr(EncodingPositionStart);

  // Function encoding could create new substitutions so we have to add
  // temp mangled substitutions to main mangler.
  extendSubstitutions(&FunctionEncodingMangler);
}

void CXXNameMangler::mangleFunctionEncodingBareType(const FunctionDecl *FD) {
  if (FD->hasAttr<EnableIfAttr>()) {
    FunctionTypeDepthState Saved = FunctionTypeDepth.push();
    Out << "Ua9enable_ifI";
    for (AttrVec::const_iterator I = FD->getAttrs().begin(),
                                 E = FD->getAttrs().end();
         I != E; ++I) {
      EnableIfAttr *EIA = dyn_cast<EnableIfAttr>(*I);
      if (!EIA)
        continue;
      if (isCompatibleWith(LangOptions::ClangABI::Ver11)) {
        // Prior to Clang 12, we hardcoded the X/E around enable-if's argument,
        // even though <template-arg> should not include an X/E around
        // <expr-primary>.
        Out << 'X';
        mangleExpression(EIA->getCond());
        Out << 'E';
      } else {
        mangleTemplateArgExpr(EIA->getCond());
      }
    }
    Out << 'E';
    FunctionTypeDepth.pop(Saved);
  }

  // When mangling an inheriting constructor, the bare function type used is
  // that of the inherited constructor.
  if (auto *CD = dyn_cast<CXXConstructorDecl>(FD))
    if (auto Inherited = CD->getInheritedConstructor())
      FD = Inherited.getConstructor();

  // Whether the mangling of a function type includes the return type depends on
  // the context and the nature of the function. The rules for deciding whether
  // the return type is included are:
  //
  //   1. Template functions (names or types) have return types encoded, with
  //   the exceptions listed below.
  //   2. Function types not appearing as part of a function name mangling,
  //   e.g. parameters, pointer types, etc., have return type encoded, with the
  //   exceptions listed below.
  //   3. Non-template function names do not have return types encoded.
  //
  // The exceptions mentioned in (1) and (2) above, for which the return type is
  // never included, are
  //   1. Constructors.
  //   2. Destructors.
  //   3. Conversion operator functions, e.g. operator int.
  bool MangleReturnType = false;
  if (FunctionTemplateDecl *PrimaryTemplate = FD->getPrimaryTemplate()) {
    if (!(isa<CXXConstructorDecl>(FD) || isa<CXXDestructorDecl>(FD) ||
          isa<CXXConversionDecl>(FD)))
      MangleReturnType = true;

    // Mangle the type of the primary template.
    FD = PrimaryTemplate->getTemplatedDecl();
  }

  mangleBareFunctionType(FD->getType()->castAs<FunctionProtoType>(),
                         MangleReturnType, FD);
}

/// Return whether a given namespace is the 'std' namespace.
bool CXXNameMangler::isStd(const NamespaceDecl *NS) {
  if (!Context.getEffectiveParentContext(NS)->isTranslationUnit())
    return false;

  const IdentifierInfo *II = NS->getFirstDecl()->getIdentifier();
  return II && II->isStr("std");
}

// isStdNamespace - Return whether a given decl context is a toplevel 'std'
// namespace.
bool CXXNameMangler::isStdNamespace(const DeclContext *DC) {
  if (!DC->isNamespace())
    return false;

  return isStd(cast<NamespaceDecl>(DC));
}

static const GlobalDecl
isTemplate(GlobalDecl GD, const TemplateArgumentList *&TemplateArgs) {
  const NamedDecl *ND = cast<NamedDecl>(GD.getDecl());
  // Check if we have a function template.
  if (const FunctionDecl *FD = dyn_cast<FunctionDecl>(ND)) {
    if (const TemplateDecl *TD = FD->getPrimaryTemplate()) {
      TemplateArgs = FD->getTemplateSpecializationArgs();
      return GD.getWithDecl(TD);
    }
  }

  // Check if we have a class template.
  if (const ClassTemplateSpecializationDecl *Spec =
        dyn_cast<ClassTemplateSpecializationDecl>(ND)) {
    TemplateArgs = &Spec->getTemplateArgs();
    return GD.getWithDecl(Spec->getSpecializedTemplate());
  }

  // Check if we have a variable template.
  if (const VarTemplateSpecializationDecl *Spec =
          dyn_cast<VarTemplateSpecializationDecl>(ND)) {
    TemplateArgs = &Spec->getTemplateArgs();
    return GD.getWithDecl(Spec->getSpecializedTemplate());
  }

  return GlobalDecl();
}

static TemplateName asTemplateName(GlobalDecl GD) {
  const TemplateDecl *TD = dyn_cast_or_null<TemplateDecl>(GD.getDecl());
  return TemplateName(const_cast<TemplateDecl*>(TD));
}

void CXXNameMangler::mangleName(GlobalDecl GD) {
  const NamedDecl *ND = cast<NamedDecl>(GD.getDecl());
  if (const VarDecl *VD = dyn_cast<VarDecl>(ND)) {
    // Variables should have implicit tags from its type.
    AbiTagList VariableTypeAbiTags = makeVariableTypeTags(VD);
    if (VariableTypeAbiTags.empty()) {
      // Simple case no variable type tags.
      mangleNameWithAbiTags(VD, nullptr);
      return;
    }

    // Mangle variable name to null stream to collect tags.
    llvm::raw_null_ostream NullOutStream;
    CXXNameMangler VariableNameMangler(*this, NullOutStream);
    VariableNameMangler.disableDerivedAbiTags();
    VariableNameMangler.mangleNameWithAbiTags(VD, nullptr);

    // Get tags from variable type that are not present in its name.
    const AbiTagList &UsedAbiTags =
        VariableNameMangler.AbiTagsRoot.getSortedUniqueUsedAbiTags();
    AbiTagList AdditionalAbiTags(VariableTypeAbiTags.size());
    AdditionalAbiTags.erase(
        std::set_difference(VariableTypeAbiTags.begin(),
                            VariableTypeAbiTags.end(), UsedAbiTags.begin(),
                            UsedAbiTags.end(), AdditionalAbiTags.begin()),
        AdditionalAbiTags.end());

    // Output name with implicit tags.
    mangleNameWithAbiTags(VD, &AdditionalAbiTags);
  } else {
    mangleNameWithAbiTags(GD, nullptr);
  }
}

const RecordDecl *CXXNameMangler::GetLocalClassDecl(const Decl *D) {
  const DeclContext *DC = Context.getEffectiveDeclContext(D);
  while (!DC->isNamespace() && !DC->isTranslationUnit()) {
    if (isLocalContainerContext(DC))
      return dyn_cast<RecordDecl>(D);
    D = cast<Decl>(DC);
    DC = Context.getEffectiveDeclContext(D);
  }
  return nullptr;
}

void CXXNameMangler::mangleNameWithAbiTags(GlobalDecl GD,
                                           const AbiTagList *AdditionalAbiTags) {
  const NamedDecl *ND = cast<NamedDecl>(GD.getDecl());
  //  <name> ::= [<module-name>] <nested-name>
  //         ::= [<module-name>] <unscoped-name>
  //         ::= [<module-name>] <unscoped-template-name> <template-args>
  //         ::= <local-name>
  //
  const DeclContext *DC = Context.getEffectiveDeclContext(ND);
  bool IsLambda = isLambda(ND);

  // If this is an extern variable declared locally, the relevant DeclContext
  // is that of the containing namespace, or the translation unit.
  // FIXME: This is a hack; extern variables declared locally should have
  // a proper semantic declaration context!
  if (isLocalContainerContext(DC) && ND->hasLinkage() && !IsLambda)
    while (!DC->isNamespace() && !DC->isTranslationUnit())
      DC = Context.getEffectiveParentContext(DC);
  else if (GetLocalClassDecl(ND) &&
           (!IsLambda || isCompatibleWith(LangOptions::ClangABI::Ver18))) {
    mangleLocalName(GD, AdditionalAbiTags);
    return;
  }

  assert(!isa<LinkageSpecDecl>(DC) && "context cannot be LinkageSpecDecl");

  // Closures can require a nested-name mangling even if they're semantically
  // in the global namespace.
  if (const NamedDecl *PrefixND = getClosurePrefix(ND)) {
    mangleNestedNameWithClosurePrefix(GD, PrefixND, AdditionalAbiTags);
    return;
  }

  if (isLocalContainerContext(DC)) {
    mangleLocalName(GD, AdditionalAbiTags);
    return;
  }

  if (DC->isTranslationUnit() || isStdNamespace(DC)) {
    // Check if we have a template.
    const TemplateArgumentList *TemplateArgs = nullptr;
    if (GlobalDecl TD = isTemplate(GD, TemplateArgs)) {
      mangleUnscopedTemplateName(TD, DC, AdditionalAbiTags);
      mangleTemplateArgs(asTemplateName(TD), *TemplateArgs);
      return;
    }

    mangleUnscopedName(GD, DC, AdditionalAbiTags);
    return;
  }

  mangleNestedName(GD, DC, AdditionalAbiTags);
}

void CXXNameMangler::mangleModuleName(const NamedDecl *ND) {
  if (ND->isExternallyVisible())
    if (Module *M = ND->getOwningModuleForLinkage())
      mangleModuleNamePrefix(M->getPrimaryModuleInterfaceName());
}

// <module-name> ::= <module-subname>
//		 ::= <module-name> <module-subname>
//	 	 ::= <substitution>
// <module-subname> ::= W <source-name>
//		    ::= W P <source-name>
void CXXNameMangler::mangleModuleNamePrefix(StringRef Name, bool IsPartition) {
  //  <substitution> ::= S <seq-id> _
  auto It = ModuleSubstitutions.find(Name);
  if (It != ModuleSubstitutions.end()) {
    Out << 'S';
    mangleSeqID(It->second);
    return;
  }

  // FIXME: Preserve hierarchy in module names rather than flattening
  // them to strings; use Module*s as substitution keys.
  auto Parts = Name.rsplit('.');
  if (Parts.second.empty())
    Parts.second = Parts.first;
  else {
    mangleModuleNamePrefix(Parts.first, IsPartition);
    IsPartition = false;
  }

  Out << 'W';
  if (IsPartition)
    Out << 'P';
  Out << Parts.second.size() << Parts.second;
  ModuleSubstitutions.insert({Name, SeqID++});
}

void CXXNameMangler::mangleTemplateName(const TemplateDecl *TD,
                                        ArrayRef<TemplateArgument> Args) {
  const DeclContext *DC = Context.getEffectiveDeclContext(TD);

  if (DC->isTranslationUnit() || isStdNamespace(DC)) {
    mangleUnscopedTemplateName(TD, DC, nullptr);
    mangleTemplateArgs(asTemplateName(TD), Args);
  } else {
    mangleNestedName(TD, Args);
  }
}

void CXXNameMangler::mangleUnscopedName(GlobalDecl GD, const DeclContext *DC,
                                        const AbiTagList *AdditionalAbiTags) {
  //  <unscoped-name> ::= <unqualified-name>
  //                  ::= St <unqualified-name>   # ::std::

  assert(!isa<LinkageSpecDecl>(DC) && "unskipped LinkageSpecDecl");
  if (isStdNamespace(DC)) {
    if (getASTContext().getTargetInfo().getTriple().isOSSolaris()) {
      const NamedDecl *ND = cast<NamedDecl>(GD.getDecl());
      if (const RecordDecl *RD = dyn_cast<RecordDecl>(ND)) {
        // Issue #33114: Need non-standard mangling of std::tm etc. for
        // Solaris ABI compatibility.
        //
        // <substitution> ::= tm # ::std::tm, same for the others
        if (const IdentifierInfo *II = RD->getIdentifier()) {
          StringRef type = II->getName();
          if (llvm::is_contained({"div_t", "ldiv_t", "lconv", "tm"}, type)) {
            Out << type.size() << type;
            return;
          }
        }
      }
    }
    Out << "St";
  }

  mangleUnqualifiedName(GD, DC, AdditionalAbiTags);
}

void CXXNameMangler::mangleUnscopedTemplateName(
    GlobalDecl GD, const DeclContext *DC, const AbiTagList *AdditionalAbiTags) {
  const TemplateDecl *ND = cast<TemplateDecl>(GD.getDecl());
  //     <unscoped-template-name> ::= <unscoped-name>
  //                              ::= <substitution>
  if (mangleSubstitution(ND))
    return;

  // <template-template-param> ::= <template-param>
  if (const auto *TTP = dyn_cast<TemplateTemplateParmDecl>(ND)) {
    assert(!AdditionalAbiTags &&
           "template template param cannot have abi tags");
    mangleTemplateParameter(TTP->getDepth(), TTP->getIndex());
  } else if (isa<BuiltinTemplateDecl>(ND) || isa<ConceptDecl>(ND)) {
    mangleUnscopedName(GD, DC, AdditionalAbiTags);
  } else {
    mangleUnscopedName(GD.getWithDecl(ND->getTemplatedDecl()), DC,
                       AdditionalAbiTags);
  }

  addSubstitution(ND);
}

void CXXNameMangler::mangleFloat(const llvm::APFloat &f) {
  // ABI:
  //   Floating-point literals are encoded using a fixed-length
  //   lowercase hexadecimal string corresponding to the internal
  //   representation (IEEE on Itanium), high-order bytes first,
  //   without leading zeroes. For example: "Lf bf800000 E" is -1.0f
  //   on Itanium.
  // The 'without leading zeroes' thing seems to be an editorial
  // mistake; see the discussion on cxx-abi-dev beginning on
  // 2012-01-16.

  // Our requirements here are just barely weird enough to justify
  // using a custom algorithm instead of post-processing APInt::toString().

  llvm::APInt valueBits = f.bitcastToAPInt();
  unsigned numCharacters = (valueBits.getBitWidth() + 3) / 4;
  assert(numCharacters != 0);

  // Allocate a buffer of the right number of characters.
  SmallVector<char, 20> buffer(numCharacters);

  // Fill the buffer left-to-right.
  for (unsigned stringIndex = 0; stringIndex != numCharacters; ++stringIndex) {
    // The bit-index of the next hex digit.
    unsigned digitBitIndex = 4 * (numCharacters - stringIndex - 1);

    // Project out 4 bits starting at 'digitIndex'.
    uint64_t hexDigit = valueBits.getRawData()[digitBitIndex / 64];
    hexDigit >>= (digitBitIndex % 64);
    hexDigit &= 0xF;

    // Map that over to a lowercase hex digit.
    static const char charForHex[16] = {
      '0', '1', '2', '3', '4', '5', '6', '7',
      '8', '9', 'a', 'b', 'c', 'd', 'e', 'f'
    };
    buffer[stringIndex] = charForHex[hexDigit];
  }

  Out.write(buffer.data(), numCharacters);
}

void CXXNameMangler::mangleFloatLiteral(QualType T, const llvm::APFloat &V) {
  Out << 'L';
  mangleType(T);
  mangleFloat(V);
  Out << 'E';
}

void CXXNameMangler::mangleFixedPointLiteral() {
  DiagnosticsEngine &Diags = Context.getDiags();
  unsigned DiagID = Diags.getCustomDiagID(
      DiagnosticsEngine::Error, "cannot mangle fixed point literals yet");
  Diags.Report(DiagID);
}

void CXXNameMangler::mangleNullPointer(QualType T) {
  //  <expr-primary> ::= L <type> 0 E
  Out << 'L';
  mangleType(T);
  Out << "0E";
}

void CXXNameMangler::mangleNumber(const llvm::APSInt &Value) {
  if (Value.isSigned() && Value.isNegative()) {
    Out << 'n';
    Value.abs().print(Out, /*signed*/ false);
  } else {
    Value.print(Out, /*signed*/ false);
  }
}

void CXXNameMangler::mangleNumber(int64_t Number) {
  //  <number> ::= [n] <non-negative decimal integer>
  if (Number < 0) {
    Out << 'n';
    Number = -Number;
  }

  Out << Number;
}

void CXXNameMangler::mangleCallOffset(int64_t NonVirtual, int64_t Virtual) {
  //  <call-offset>  ::= h <nv-offset> _
  //                 ::= v <v-offset> _
  //  <nv-offset>    ::= <offset number>        # non-virtual base override
  //  <v-offset>     ::= <offset number> _ <virtual offset number>
  //                      # virtual base override, with vcall offset
  if (!Virtual) {
    Out << 'h';
    mangleNumber(NonVirtual);
    Out << '_';
    return;
  }

  Out << 'v';
  mangleNumber(NonVirtual);
  Out << '_';
  mangleNumber(Virtual);
  Out << '_';
}

void CXXNameMangler::manglePrefix(QualType type) {
  if (const auto *TST = type->getAs<TemplateSpecializationType>()) {
    if (!mangleSubstitution(QualType(TST, 0))) {
      mangleTemplatePrefix(TST->getTemplateName());

      // FIXME: GCC does not appear to mangle the template arguments when
      // the template in question is a dependent template name. Should we
      // emulate that badness?
      mangleTemplateArgs(TST->getTemplateName(), TST->template_arguments());
      addSubstitution(QualType(TST, 0));
    }
  } else if (const auto *DTST =
                 type->getAs<DependentTemplateSpecializationType>()) {
    if (!mangleSubstitution(QualType(DTST, 0))) {
      TemplateName Template = getASTContext().getDependentTemplateName(
          DTST->getQualifier(), DTST->getIdentifier());
      mangleTemplatePrefix(Template);

      // FIXME: GCC does not appear to mangle the template arguments when
      // the template in question is a dependent template name. Should we
      // emulate that badness?
      mangleTemplateArgs(Template, DTST->template_arguments());
      addSubstitution(QualType(DTST, 0));
    }
  } else {
    // We use the QualType mangle type variant here because it handles
    // substitutions.
    mangleType(type);
  }
}

/// Mangle everything prior to the base-unresolved-name in an unresolved-name.
///
/// \param recursive - true if this is being called recursively,
///   i.e. if there is more prefix "to the right".
void CXXNameMangler::mangleUnresolvedPrefix(NestedNameSpecifier *qualifier,
                                            bool recursive) {

  // x, ::x
  // <unresolved-name> ::= [gs] <base-unresolved-name>

  // T::x / decltype(p)::x
  // <unresolved-name> ::= sr <unresolved-type> <base-unresolved-name>

  // T::N::x /decltype(p)::N::x
  // <unresolved-name> ::= srN <unresolved-type> <unresolved-qualifier-level>+ E
  //                       <base-unresolved-name>

  // A::x, N::y, A<T>::z; "gs" means leading "::"
  // <unresolved-name> ::= [gs] sr <unresolved-qualifier-level>+ E
  //                       <base-unresolved-name>

  switch (qualifier->getKind()) {
  case NestedNameSpecifier::Global:
    Out << "gs";

    // We want an 'sr' unless this is the entire NNS.
    if (recursive)
      Out << "sr";

    // We never want an 'E' here.
    return;

  case NestedNameSpecifier::Super:
    llvm_unreachable("Can't mangle __super specifier");

  case NestedNameSpecifier::Namespace:
    if (qualifier->getPrefix())
      mangleUnresolvedPrefix(qualifier->getPrefix(),
                             /*recursive*/ true);
    else
      Out << "sr";
    mangleSourceNameWithAbiTags(qualifier->getAsNamespace());
    break;
  case NestedNameSpecifier::NamespaceAlias:
    if (qualifier->getPrefix())
      mangleUnresolvedPrefix(qualifier->getPrefix(),
                             /*recursive*/ true);
    else
      Out << "sr";
    mangleSourceNameWithAbiTags(qualifier->getAsNamespaceAlias());
    break;

  case NestedNameSpecifier::TypeSpec:
  case NestedNameSpecifier::TypeSpecWithTemplate: {
    const Type *type = qualifier->getAsType();

    // We only want to use an unresolved-type encoding if this is one of:
    //   - a decltype
    //   - a template type parameter
    //   - a template template parameter with arguments
    // In all of these cases, we should have no prefix.
    if (qualifier->getPrefix()) {
      mangleUnresolvedPrefix(qualifier->getPrefix(),
                             /*recursive*/ true);
    } else {
      // Otherwise, all the cases want this.
      Out << "sr";
    }

    if (mangleUnresolvedTypeOrSimpleId(QualType(type, 0), recursive ? "N" : ""))
      return;

    break;
  }

  case NestedNameSpecifier::Identifier:
    // Member expressions can have these without prefixes.
    if (qualifier->getPrefix())
      mangleUnresolvedPrefix(qualifier->getPrefix(),
                             /*recursive*/ true);
    else
      Out << "sr";

    mangleSourceName(qualifier->getAsIdentifier());
    // An Identifier has no type information, so we can't emit abi tags for it.
    break;
  }

  // If this was the innermost part of the NNS, and we fell out to
  // here, append an 'E'.
  if (!recursive)
    Out << 'E';
}

/// Mangle an unresolved-name, which is generally used for names which
/// weren't resolved to specific entities.
void CXXNameMangler::mangleUnresolvedName(
    NestedNameSpecifier *qualifier, DeclarationName name,
    const TemplateArgumentLoc *TemplateArgs, unsigned NumTemplateArgs,
    unsigned knownArity) {
  if (qualifier) mangleUnresolvedPrefix(qualifier);
  switch (name.getNameKind()) {
    // <base-unresolved-name> ::= <simple-id>
    case DeclarationName::Identifier:
      mangleSourceName(name.getAsIdentifierInfo());
      break;
    // <base-unresolved-name> ::= dn <destructor-name>
    case DeclarationName::CXXDestructorName:
      Out << "dn";
      mangleUnresolvedTypeOrSimpleId(name.getCXXNameType());
      break;
    // <base-unresolved-name> ::= on <operator-name>
    case DeclarationName::CXXConversionFunctionName:
    case DeclarationName::CXXLiteralOperatorName:
    case DeclarationName::CXXOperatorName:
      Out << "on";
      mangleOperatorName(name, knownArity);
      break;
    case DeclarationName::CXXConstructorName:
      llvm_unreachable("Can't mangle a constructor name!");
    case DeclarationName::CXXUsingDirective:
      llvm_unreachable("Can't mangle a using directive name!");
    case DeclarationName::CXXDeductionGuideName:
      llvm_unreachable("Can't mangle a deduction guide name!");
    case DeclarationName::ObjCMultiArgSelector:
    case DeclarationName::ObjCOneArgSelector:
    case DeclarationName::ObjCZeroArgSelector:
      llvm_unreachable("Can't mangle Objective-C selector names here!");
  }

  // The <simple-id> and on <operator-name> productions end in an optional
  // <template-args>.
  if (TemplateArgs)
    mangleTemplateArgs(TemplateName(), TemplateArgs, NumTemplateArgs);
}

void CXXNameMangler::mangleUnqualifiedName(
    GlobalDecl GD, DeclarationName Name, const DeclContext *DC,
    unsigned KnownArity, const AbiTagList *AdditionalAbiTags) {
  const NamedDecl *ND = cast_or_null<NamedDecl>(GD.getDecl());
  //  <unqualified-name> ::= [<module-name>] [F] <operator-name>
  //                     ::= <ctor-dtor-name>
  //                     ::= [<module-name>] [F] <source-name>
  //                     ::= [<module-name>] DC <source-name>* E

  if (ND && DC && DC->isFileContext())
    mangleModuleName(ND);

  // A member-like constrained friend is mangled with a leading 'F'.
  // Proposed on https://github.com/itanium-cxx-abi/cxx-abi/issues/24.
  auto *FD = dyn_cast<FunctionDecl>(ND);
  auto *FTD = dyn_cast<FunctionTemplateDecl>(ND);
  if ((FD && FD->isMemberLikeConstrainedFriend()) ||
      (FTD && FTD->getTemplatedDecl()->isMemberLikeConstrainedFriend())) {
    if (!isCompatibleWith(LangOptions::ClangABI::Ver17))
      Out << 'F';
  }

  unsigned Arity = KnownArity;
  switch (Name.getNameKind()) {
  case DeclarationName::Identifier: {
    const IdentifierInfo *II = Name.getAsIdentifierInfo();

    // We mangle decomposition declarations as the names of their bindings.
    if (auto *DD = dyn_cast<DecompositionDecl>(ND)) {
      // FIXME: Non-standard mangling for decomposition declarations:
      //
      //  <unqualified-name> ::= DC <source-name>* E
      //
      // Proposed on cxx-abi-dev on 2016-08-12
      Out << "DC";
      for (auto *BD : DD->bindings())
        mangleSourceName(BD->getDeclName().getAsIdentifierInfo());
      Out << 'E';
      writeAbiTags(ND, AdditionalAbiTags);
      break;
    }

    if (auto *GD = dyn_cast<MSGuidDecl>(ND)) {
      // We follow MSVC in mangling GUID declarations as if they were variables
      // with a particular reserved name. Continue the pretense here.
      SmallString<sizeof("_GUID_12345678_1234_1234_1234_1234567890ab")> GUID;
      llvm::raw_svector_ostream GUIDOS(GUID);
      Context.mangleMSGuidDecl(GD, GUIDOS);
      Out << GUID.size() << GUID;
      break;
    }

    if (auto *TPO = dyn_cast<TemplateParamObjectDecl>(ND)) {
      // Proposed in https://github.com/itanium-cxx-abi/cxx-abi/issues/63.
      Out << "TA";
      mangleValueInTemplateArg(TPO->getType().getUnqualifiedType(),
                               TPO->getValue(), /*TopLevel=*/true);
      break;
    }

    if (II) {
      // Match GCC's naming convention for internal linkage symbols, for
      // symbols that are not actually visible outside of this TU. GCC
      // distinguishes between internal and external linkage symbols in
      // its mangling, to support cases like this that were valid C++ prior
      // to DR426:
      //
      //   void test() { extern void foo(); }
      //   static void foo();
      //
      // Don't bother with the L marker for names in anonymous namespaces; the
      // 12_GLOBAL__N_1 mangling is quite sufficient there, and this better
      // matches GCC anyway, because GCC does not treat anonymous namespaces as
      // implying internal linkage.
      if (Context.isInternalLinkageDecl(ND))
        Out << 'L';

      bool IsRegCall = FD &&
                       FD->getType()->castAs<FunctionType>()->getCallConv() ==
                           clang::CC_X86RegCall;
      bool IsDeviceStub =
          FD && FD->hasAttr<CUDAGlobalAttr>() &&
          GD.getKernelReferenceKind() == KernelReferenceKind::Stub;
      if (IsDeviceStub)
        mangleDeviceStubName(II);
      else if (IsRegCall)
        mangleRegCallName(II);
      else
        mangleSourceName(II);

      writeAbiTags(ND, AdditionalAbiTags);
      break;
    }

    // Otherwise, an anonymous entity.  We must have a declaration.
    assert(ND && "mangling empty name without declaration");

    if (const NamespaceDecl *NS = dyn_cast<NamespaceDecl>(ND)) {
      if (NS->isAnonymousNamespace()) {
        // This is how gcc mangles these names.
        Out << "12_GLOBAL__N_1";
        break;
      }
    }

    if (const VarDecl *VD = dyn_cast<VarDecl>(ND)) {
      // We must have an anonymous union or struct declaration.
      const RecordDecl *RD = VD->getType()->castAs<RecordType>()->getDecl();

      // Itanium C++ ABI 5.1.2:
      //
      //   For the purposes of mangling, the name of an anonymous union is
      //   considered to be the name of the first named data member found by a
      //   pre-order, depth-first, declaration-order walk of the data members of
      //   the anonymous union. If there is no such data member (i.e., if all of
      //   the data members in the union are unnamed), then there is no way for
      //   a program to refer to the anonymous union, and there is therefore no
      //   need to mangle its name.
      assert(RD->isAnonymousStructOrUnion()
             && "Expected anonymous struct or union!");
      const FieldDecl *FD = RD->findFirstNamedDataMember();

      // It's actually possible for various reasons for us to get here
      // with an empty anonymous struct / union.  Fortunately, it
      // doesn't really matter what name we generate.
      if (!FD) break;
      assert(FD->getIdentifier() && "Data member name isn't an identifier!");

      mangleSourceName(FD->getIdentifier());
      // Not emitting abi tags: internal name anyway.
      break;
    }

    // Class extensions have no name as a category, and it's possible
    // for them to be the semantic parent of certain declarations
    // (primarily, tag decls defined within declarations).  Such
    // declarations will always have internal linkage, so the name
    // doesn't really matter, but we shouldn't crash on them.  For
    // safety, just handle all ObjC containers here.
    if (isa<ObjCContainerDecl>(ND))
      break;

    // We must have an anonymous struct.
    const TagDecl *TD = cast<TagDecl>(ND);
    if (const TypedefNameDecl *D = TD->getTypedefNameForAnonDecl()) {
      assert(TD->getDeclContext() == D->getDeclContext() &&
             "Typedef should not be in another decl context!");
      assert(D->getDeclName().getAsIdentifierInfo() &&
             "Typedef was not named!");
      mangleSourceName(D->getDeclName().getAsIdentifierInfo());
      assert(!AdditionalAbiTags && "Type cannot have additional abi tags");
      // Explicit abi tags are still possible; take from underlying type, not
      // from typedef.
      writeAbiTags(TD, nullptr);
      break;
    }

    // <unnamed-type-name> ::= <closure-type-name>
    //
    // <closure-type-name> ::= Ul <lambda-sig> E [ <nonnegative number> ] _
    // <lambda-sig> ::= <template-param-decl>* <parameter-type>+
    //     # Parameter types or 'v' for 'void'.
    if (const CXXRecordDecl *Record = dyn_cast<CXXRecordDecl>(TD)) {
      std::optional<unsigned> DeviceNumber =
          Context.getDiscriminatorOverride()(Context.getASTContext(), Record);

      // If we have a device-number via the discriminator, use that to mangle
      // the lambda, otherwise use the typical lambda-mangling-number. In either
      // case, a '0' should be mangled as a normal unnamed class instead of as a
      // lambda.
      if (Record->isLambda() &&
          ((DeviceNumber && *DeviceNumber > 0) ||
           (!DeviceNumber && Record->getLambdaManglingNumber() > 0))) {
        assert(!AdditionalAbiTags &&
               "Lambda type cannot have additional abi tags");
        mangleLambda(Record);
        break;
      }
    }

    if (TD->isExternallyVisible()) {
      unsigned UnnamedMangle =
          getASTContext().getManglingNumber(TD, Context.isAux());
      Out << "Ut";
      if (UnnamedMangle > 1)
        Out << UnnamedMangle - 2;
      Out << '_';
      writeAbiTags(TD, AdditionalAbiTags);
      break;
    }

    // Get a unique id for the anonymous struct. If it is not a real output
    // ID doesn't matter so use fake one.
    unsigned AnonStructId =
        NullOut ? 0
                : Context.getAnonymousStructId(TD, dyn_cast<FunctionDecl>(DC));

    // Mangle it as a source name in the form
    // [n] $_<id>
    // where n is the length of the string.
    SmallString<8> Str;
    Str += "$_";
    Str += llvm::utostr(AnonStructId);

    Out << Str.size();
    Out << Str;
    break;
  }

  case DeclarationName::ObjCZeroArgSelector:
  case DeclarationName::ObjCOneArgSelector:
  case DeclarationName::ObjCMultiArgSelector:
    llvm_unreachable("Can't mangle Objective-C selector names here!");

  case DeclarationName::CXXConstructorName: {
    const CXXRecordDecl *InheritedFrom = nullptr;
    TemplateName InheritedTemplateName;
    const TemplateArgumentList *InheritedTemplateArgs = nullptr;
    if (auto Inherited =
            cast<CXXConstructorDecl>(ND)->getInheritedConstructor()) {
      InheritedFrom = Inherited.getConstructor()->getParent();
      InheritedTemplateName =
          TemplateName(Inherited.getConstructor()->getPrimaryTemplate());
      InheritedTemplateArgs =
          Inherited.getConstructor()->getTemplateSpecializationArgs();
    }

    if (ND == Structor)
      // If the named decl is the C++ constructor we're mangling, use the type
      // we were given.
      mangleCXXCtorType(static_cast<CXXCtorType>(StructorType), InheritedFrom);
    else
      // Otherwise, use the complete constructor name. This is relevant if a
      // class with a constructor is declared within a constructor.
      mangleCXXCtorType(Ctor_Complete, InheritedFrom);

    // FIXME: The template arguments are part of the enclosing prefix or
    // nested-name, but it's more convenient to mangle them here.
    if (InheritedTemplateArgs)
      mangleTemplateArgs(InheritedTemplateName, *InheritedTemplateArgs);

    writeAbiTags(ND, AdditionalAbiTags);
    break;
  }

  case DeclarationName::CXXDestructorName:
    if (ND == Structor)
      // If the named decl is the C++ destructor we're mangling, use the type we
      // were given.
      mangleCXXDtorType(static_cast<CXXDtorType>(StructorType));
    else
      // Otherwise, use the complete destructor name. This is relevant if a
      // class with a destructor is declared within a destructor.
      mangleCXXDtorType(Dtor_Complete);
    assert(ND);
    writeAbiTags(ND, AdditionalAbiTags);
    break;

  case DeclarationName::CXXOperatorName:
    if (ND && Arity == UnknownArity) {
      Arity = cast<FunctionDecl>(ND)->getNumParams();

      // If we have a member function, we need to include the 'this' pointer.
      if (const auto *MD = dyn_cast<CXXMethodDecl>(ND))
        if (MD->isImplicitObjectMemberFunction())
          Arity++;
    }
    [[fallthrough]];
  case DeclarationName::CXXConversionFunctionName:
  case DeclarationName::CXXLiteralOperatorName:
    mangleOperatorName(Name, Arity);
    writeAbiTags(ND, AdditionalAbiTags);
    break;

  case DeclarationName::CXXDeductionGuideName:
    llvm_unreachable("Can't mangle a deduction guide name!");

  case DeclarationName::CXXUsingDirective:
    llvm_unreachable("Can't mangle a using directive name!");
  }
}

void CXXNameMangler::mangleRegCallName(const IdentifierInfo *II) {
  // <source-name> ::= <positive length number> __regcall3__ <identifier>
  // <number> ::= [n] <non-negative decimal integer>
  // <identifier> ::= <unqualified source code identifier>
  if (getASTContext().getLangOpts().RegCall4)
    Out << II->getLength() + sizeof("__regcall4__") - 1 << "__regcall4__"
        << II->getName();
  else
    Out << II->getLength() + sizeof("__regcall3__") - 1 << "__regcall3__"
        << II->getName();
}

void CXXNameMangler::mangleDeviceStubName(const IdentifierInfo *II) {
  // <source-name> ::= <positive length number> __device_stub__ <identifier>
  // <number> ::= [n] <non-negative decimal integer>
  // <identifier> ::= <unqualified source code identifier>
  Out << II->getLength() + sizeof("__device_stub__") - 1 << "__device_stub__"
      << II->getName();
}

void CXXNameMangler::mangleSourceName(const IdentifierInfo *II) {
  // <source-name> ::= <positive length number> <identifier>
  // <number> ::= [n] <non-negative decimal integer>
  // <identifier> ::= <unqualified source code identifier>
  Out << II->getLength() << II->getName();
}

void CXXNameMangler::mangleNestedName(GlobalDecl GD,
                                      const DeclContext *DC,
                                      const AbiTagList *AdditionalAbiTags,
                                      bool NoFunction) {
  const NamedDecl *ND = cast<NamedDecl>(GD.getDecl());
  // <nested-name>
  //   ::= N [<CV-qualifiers>] [<ref-qualifier>] <prefix> <unqualified-name> E
  //   ::= N [<CV-qualifiers>] [<ref-qualifier>] <template-prefix>
  //       <template-args> E

  Out << 'N';
  if (const CXXMethodDecl *Method = dyn_cast<CXXMethodDecl>(ND)) {
    Qualifiers MethodQuals = Method->getMethodQualifiers();
    // We do not consider restrict a distinguishing attribute for overloading
    // purposes so we must not mangle it.
    if (Method->isExplicitObjectMemberFunction())
      Out << 'H';
    MethodQuals.removeRestrict();
    mangleQualifiers(MethodQuals);
    mangleRefQualifier(Method->getRefQualifier());
  }

  // Check if we have a template.
  const TemplateArgumentList *TemplateArgs = nullptr;
  if (GlobalDecl TD = isTemplate(GD, TemplateArgs)) {
    mangleTemplatePrefix(TD, NoFunction);
    mangleTemplateArgs(asTemplateName(TD), *TemplateArgs);
  } else {
    manglePrefix(DC, NoFunction);
    mangleUnqualifiedName(GD, DC, AdditionalAbiTags);
  }

  Out << 'E';
}
void CXXNameMangler::mangleNestedName(const TemplateDecl *TD,
                                      ArrayRef<TemplateArgument> Args) {
  // <nested-name> ::= N [<CV-qualifiers>] <template-prefix> <template-args> E

  Out << 'N';

  mangleTemplatePrefix(TD);
  mangleTemplateArgs(asTemplateName(TD), Args);

  Out << 'E';
}

void CXXNameMangler::mangleNestedNameWithClosurePrefix(
    GlobalDecl GD, const NamedDecl *PrefixND,
    const AbiTagList *AdditionalAbiTags) {
  // A <closure-prefix> represents a variable or field, not a regular
  // DeclContext, so needs special handling. In this case we're mangling a
  // limited form of <nested-name>:
  //
  // <nested-name> ::= N <closure-prefix> <closure-type-name> E

  Out << 'N';

  mangleClosurePrefix(PrefixND);
  mangleUnqualifiedName(GD, nullptr, AdditionalAbiTags);

  Out << 'E';
}

static GlobalDecl getParentOfLocalEntity(const DeclContext *DC) {
  GlobalDecl GD;
  // The Itanium spec says:
  // For entities in constructors and destructors, the mangling of the
  // complete object constructor or destructor is used as the base function
  // name, i.e. the C1 or D1 version.
  if (auto *CD = dyn_cast<CXXConstructorDecl>(DC))
    GD = GlobalDecl(CD, Ctor_Complete);
  else if (auto *DD = dyn_cast<CXXDestructorDecl>(DC))
    GD = GlobalDecl(DD, Dtor_Complete);
  else
    GD = GlobalDecl(cast<FunctionDecl>(DC));
  return GD;
}

void CXXNameMangler::mangleLocalName(GlobalDecl GD,
                                     const AbiTagList *AdditionalAbiTags) {
  const Decl *D = GD.getDecl();
  // <local-name> := Z <function encoding> E <entity name> [<discriminator>]
  //              := Z <function encoding> E s [<discriminator>]
  // <local-name> := Z <function encoding> E d [ <parameter number> ]
  //                 _ <entity name>
  // <discriminator> := _ <non-negative number>
  assert(isa<NamedDecl>(D) || isa<BlockDecl>(D));
  const RecordDecl *RD = GetLocalClassDecl(D);
  const DeclContext *DC = Context.getEffectiveDeclContext(RD ? RD : D);

  Out << 'Z';

  {
    AbiTagState LocalAbiTags(AbiTags);

    if (const ObjCMethodDecl *MD = dyn_cast<ObjCMethodDecl>(DC))
      mangleObjCMethodName(MD);
    else if (const BlockDecl *BD = dyn_cast<BlockDecl>(DC))
      mangleBlockForPrefix(BD);
    else
      mangleFunctionEncoding(getParentOfLocalEntity(DC));

    // Implicit ABI tags (from namespace) are not available in the following
    // entity; reset to actually emitted tags, which are available.
    LocalAbiTags.setUsedAbiTags(LocalAbiTags.getEmittedAbiTags());
  }

  Out << 'E';

  // GCC 5.3.0 doesn't emit derived ABI tags for local names but that seems to
  // be a bug that is fixed in trunk.

  if (RD) {
    // The parameter number is omitted for the last parameter, 0 for the
    // second-to-last parameter, 1 for the third-to-last parameter, etc. The
    // <entity name> will of course contain a <closure-type-name>: Its
    // numbering will be local to the particular argument in which it appears
    // -- other default arguments do not affect its encoding.
    const CXXRecordDecl *CXXRD = dyn_cast<CXXRecordDecl>(RD);
    if (CXXRD && CXXRD->isLambda()) {
      if (const ParmVarDecl *Parm
              = dyn_cast_or_null<ParmVarDecl>(CXXRD->getLambdaContextDecl())) {
        if (const FunctionDecl *Func
              = dyn_cast<FunctionDecl>(Parm->getDeclContext())) {
          Out << 'd';
          unsigned Num = Func->getNumParams() - Parm->getFunctionScopeIndex();
          if (Num > 1)
            mangleNumber(Num - 2);
          Out << '_';
        }
      }
    }

    // Mangle the name relative to the closest enclosing function.
    // equality ok because RD derived from ND above
    if (D == RD)  {
      mangleUnqualifiedName(RD, DC, AdditionalAbiTags);
    } else if (const BlockDecl *BD = dyn_cast<BlockDecl>(D)) {
      if (const NamedDecl *PrefixND = getClosurePrefix(BD))
        mangleClosurePrefix(PrefixND, true /*NoFunction*/);
      else
        manglePrefix(Context.getEffectiveDeclContext(BD), true /*NoFunction*/);
      assert(!AdditionalAbiTags && "Block cannot have additional abi tags");
      mangleUnqualifiedBlock(BD);
    } else {
      const NamedDecl *ND = cast<NamedDecl>(D);
      mangleNestedName(GD, Context.getEffectiveDeclContext(ND),
                       AdditionalAbiTags, true /*NoFunction*/);
    }
  } else if (const BlockDecl *BD = dyn_cast<BlockDecl>(D)) {
    // Mangle a block in a default parameter; see above explanation for
    // lambdas.
    if (const ParmVarDecl *Parm
            = dyn_cast_or_null<ParmVarDecl>(BD->getBlockManglingContextDecl())) {
      if (const FunctionDecl *Func
            = dyn_cast<FunctionDecl>(Parm->getDeclContext())) {
        Out << 'd';
        unsigned Num = Func->getNumParams() - Parm->getFunctionScopeIndex();
        if (Num > 1)
          mangleNumber(Num - 2);
        Out << '_';
      }
    }

    assert(!AdditionalAbiTags && "Block cannot have additional abi tags");
    mangleUnqualifiedBlock(BD);
  } else {
    mangleUnqualifiedName(GD, DC, AdditionalAbiTags);
  }

  if (const NamedDecl *ND = dyn_cast<NamedDecl>(RD ? RD : D)) {
    unsigned disc;
    if (Context.getNextDiscriminator(ND, disc)) {
      if (disc < 10)
        Out << '_' << disc;
      else
        Out << "__" << disc << '_';
    }
  }
}

void CXXNameMangler::mangleBlockForPrefix(const BlockDecl *Block) {
  if (GetLocalClassDecl(Block)) {
    mangleLocalName(Block, /* AdditionalAbiTags */ nullptr);
    return;
  }
  const DeclContext *DC = Context.getEffectiveDeclContext(Block);
  if (isLocalContainerContext(DC)) {
    mangleLocalName(Block, /* AdditionalAbiTags */ nullptr);
    return;
  }
  if (const NamedDecl *PrefixND = getClosurePrefix(Block))
    mangleClosurePrefix(PrefixND);
  else
    manglePrefix(DC);
  mangleUnqualifiedBlock(Block);
}

void CXXNameMangler::mangleUnqualifiedBlock(const BlockDecl *Block) {
  // When trying to be ABI-compatibility with clang 12 and before, mangle a
  // <data-member-prefix> now, with no substitutions and no <template-args>.
  if (Decl *Context = Block->getBlockManglingContextDecl()) {
    if (isCompatibleWith(LangOptions::ClangABI::Ver12) &&
        (isa<VarDecl>(Context) || isa<FieldDecl>(Context)) &&
        Context->getDeclContext()->isRecord()) {
      const auto *ND = cast<NamedDecl>(Context);
      if (ND->getIdentifier()) {
        mangleSourceNameWithAbiTags(ND);
        Out << 'M';
      }
    }
  }

  // If we have a block mangling number, use it.
  unsigned Number = Block->getBlockManglingNumber();
  // Otherwise, just make up a number. It doesn't matter what it is because
  // the symbol in question isn't externally visible.
  if (!Number)
    Number = Context.getBlockId(Block, false);
  else {
    // Stored mangling numbers are 1-based.
    --Number;
  }
  Out << "Ub";
  if (Number > 0)
    Out << Number - 1;
  Out << '_';
}

// <template-param-decl>
//   ::= Ty                                  # template type parameter
//   ::= Tk <concept name> [<template-args>] # constrained type parameter
//   ::= Tn <type>                           # template non-type parameter
//   ::= Tt <template-param-decl>* E [Q <requires-clause expr>]
//                                           # template template parameter
//   ::= Tp <template-param-decl>            # template parameter pack
void CXXNameMangler::mangleTemplateParamDecl(const NamedDecl *Decl) {
  // Proposed on https://github.com/itanium-cxx-abi/cxx-abi/issues/47.
  if (auto *Ty = dyn_cast<TemplateTypeParmDecl>(Decl)) {
    if (Ty->isParameterPack())
      Out << "Tp";
    const TypeConstraint *Constraint = Ty->getTypeConstraint();
    if (Constraint && !isCompatibleWith(LangOptions::ClangABI::Ver17)) {
      // Proposed on https://github.com/itanium-cxx-abi/cxx-abi/issues/24.
      Out << "Tk";
      mangleTypeConstraint(Constraint);
    } else {
      Out << "Ty";
    }
  } else if (auto *Tn = dyn_cast<NonTypeTemplateParmDecl>(Decl)) {
    if (Tn->isExpandedParameterPack()) {
      for (unsigned I = 0, N = Tn->getNumExpansionTypes(); I != N; ++I) {
        Out << "Tn";
        mangleType(Tn->getExpansionType(I));
      }
    } else {
      QualType T = Tn->getType();
      if (Tn->isParameterPack()) {
        Out << "Tp";
        if (auto *PackExpansion = T->getAs<PackExpansionType>())
          T = PackExpansion->getPattern();
      }
      Out << "Tn";
      mangleType(T);
    }
  } else if (auto *Tt = dyn_cast<TemplateTemplateParmDecl>(Decl)) {
    if (Tt->isExpandedParameterPack()) {
      for (unsigned I = 0, N = Tt->getNumExpansionTemplateParameters(); I != N;
           ++I)
        mangleTemplateParameterList(Tt->getExpansionTemplateParameters(I));
    } else {
      if (Tt->isParameterPack())
        Out << "Tp";
      mangleTemplateParameterList(Tt->getTemplateParameters());
    }
  }
}

void CXXNameMangler::mangleTemplateParameterList(
    const TemplateParameterList *Params) {
  Out << "Tt";
  for (auto *Param : *Params)
    mangleTemplateParamDecl(Param);
  mangleRequiresClause(Params->getRequiresClause());
  Out << "E";
}

void CXXNameMangler::mangleTypeConstraint(
    const ConceptDecl *Concept, ArrayRef<TemplateArgument> Arguments) {
  const DeclContext *DC = Context.getEffectiveDeclContext(Concept);
  if (!Arguments.empty())
    mangleTemplateName(Concept, Arguments);
  else if (DC->isTranslationUnit() || isStdNamespace(DC))
    mangleUnscopedName(Concept, DC, nullptr);
  else
    mangleNestedName(Concept, DC, nullptr);
}

void CXXNameMangler::mangleTypeConstraint(const TypeConstraint *Constraint) {
  llvm::SmallVector<TemplateArgument, 8> Args;
  if (Constraint->getTemplateArgsAsWritten()) {
    for (const TemplateArgumentLoc &ArgLoc :
         Constraint->getTemplateArgsAsWritten()->arguments())
      Args.push_back(ArgLoc.getArgument());
  }
  return mangleTypeConstraint(Constraint->getNamedConcept(), Args);
}

void CXXNameMangler::mangleRequiresClause(const Expr *RequiresClause) {
  // Proposed on https://github.com/itanium-cxx-abi/cxx-abi/issues/24.
  if (RequiresClause && !isCompatibleWith(LangOptions::ClangABI::Ver17)) {
    Out << 'Q';
    mangleExpression(RequiresClause);
  }
}

void CXXNameMangler::mangleLambda(const CXXRecordDecl *Lambda) {
  // When trying to be ABI-compatibility with clang 12 and before, mangle a
  // <data-member-prefix> now, with no substitutions.
  if (Decl *Context = Lambda->getLambdaContextDecl()) {
    if (isCompatibleWith(LangOptions::ClangABI::Ver12) &&
        (isa<VarDecl>(Context) || isa<FieldDecl>(Context)) &&
        !isa<ParmVarDecl>(Context)) {
      if (const IdentifierInfo *Name
            = cast<NamedDecl>(Context)->getIdentifier()) {
        mangleSourceName(Name);
        const TemplateArgumentList *TemplateArgs = nullptr;
        if (GlobalDecl TD = isTemplate(cast<NamedDecl>(Context), TemplateArgs))
          mangleTemplateArgs(asTemplateName(TD), *TemplateArgs);
        Out << 'M';
      }
    }
  }

  Out << "Ul";
  mangleLambdaSig(Lambda);
  Out << "E";

  // The number is omitted for the first closure type with a given
  // <lambda-sig> in a given context; it is n-2 for the nth closure type
  // (in lexical order) with that same <lambda-sig> and context.
  //
  // The AST keeps track of the number for us.
  //
  // In CUDA/HIP, to ensure the consistent lamba numbering between the device-
  // and host-side compilations, an extra device mangle context may be created
  // if the host-side CXX ABI has different numbering for lambda. In such case,
  // if the mangle context is that device-side one, use the device-side lambda
  // mangling number for this lambda.
  std::optional<unsigned> DeviceNumber =
      Context.getDiscriminatorOverride()(Context.getASTContext(), Lambda);
  unsigned Number =
      DeviceNumber ? *DeviceNumber : Lambda->getLambdaManglingNumber();

  assert(Number > 0 && "Lambda should be mangled as an unnamed class");
  if (Number > 1)
    mangleNumber(Number - 2);
  Out << '_';
}

void CXXNameMangler::mangleLambdaSig(const CXXRecordDecl *Lambda) {
  // Proposed on https://github.com/itanium-cxx-abi/cxx-abi/issues/31.
  for (auto *D : Lambda->getLambdaExplicitTemplateParameters())
    mangleTemplateParamDecl(D);

  // Proposed on https://github.com/itanium-cxx-abi/cxx-abi/issues/24.
  if (auto *TPL = Lambda->getGenericLambdaTemplateParameterList())
    mangleRequiresClause(TPL->getRequiresClause());

  auto *Proto =
      Lambda->getLambdaTypeInfo()->getType()->castAs<FunctionProtoType>();
  mangleBareFunctionType(Proto, /*MangleReturnType=*/false,
                         Lambda->getLambdaStaticInvoker());
}

void CXXNameMangler::manglePrefix(NestedNameSpecifier *qualifier) {
  switch (qualifier->getKind()) {
  case NestedNameSpecifier::Global:
    // nothing
    return;

  case NestedNameSpecifier::Super:
    llvm_unreachable("Can't mangle __super specifier");

  case NestedNameSpecifier::Namespace:
    mangleName(qualifier->getAsNamespace());
    return;

  case NestedNameSpecifier::NamespaceAlias:
    mangleName(qualifier->getAsNamespaceAlias()->getNamespace());
    return;

  case NestedNameSpecifier::TypeSpec:
  case NestedNameSpecifier::TypeSpecWithTemplate:
    manglePrefix(QualType(qualifier->getAsType(), 0));
    return;

  case NestedNameSpecifier::Identifier:
    // Clang 14 and before did not consider this substitutable.
    bool Clang14Compat = isCompatibleWith(LangOptions::ClangABI::Ver14);
    if (!Clang14Compat && mangleSubstitution(qualifier))
      return;

    // Member expressions can have these without prefixes, but that
    // should end up in mangleUnresolvedPrefix instead.
    assert(qualifier->getPrefix());
    manglePrefix(qualifier->getPrefix());

    mangleSourceName(qualifier->getAsIdentifier());

    if (!Clang14Compat)
      addSubstitution(qualifier);
    return;
  }

  llvm_unreachable("unexpected nested name specifier");
}

void CXXNameMangler::manglePrefix(const DeclContext *DC, bool NoFunction) {
  //  <prefix> ::= <prefix> <unqualified-name>
  //           ::= <template-prefix> <template-args>
  //           ::= <closure-prefix>
  //           ::= <template-param>
  //           ::= # empty
  //           ::= <substitution>

  assert(!isa<LinkageSpecDecl>(DC) && "prefix cannot be LinkageSpecDecl");

  if (DC->isTranslationUnit())
    return;

  if (NoFunction && isLocalContainerContext(DC))
    return;

  const NamedDecl *ND = cast<NamedDecl>(DC);
  if (mangleSubstitution(ND))
    return;

  // Check if we have a template-prefix or a closure-prefix.
  const TemplateArgumentList *TemplateArgs = nullptr;
  if (GlobalDecl TD = isTemplate(ND, TemplateArgs)) {
    mangleTemplatePrefix(TD);
    mangleTemplateArgs(asTemplateName(TD), *TemplateArgs);
  } else if (const NamedDecl *PrefixND = getClosurePrefix(ND)) {
    mangleClosurePrefix(PrefixND, NoFunction);
    mangleUnqualifiedName(ND, nullptr, nullptr);
  } else {
    const DeclContext *DC = Context.getEffectiveDeclContext(ND);
    manglePrefix(DC, NoFunction);
    mangleUnqualifiedName(ND, DC, nullptr);
  }

  addSubstitution(ND);
}

void CXXNameMangler::mangleTemplatePrefix(TemplateName Template) {
  // <template-prefix> ::= <prefix> <template unqualified-name>
  //                   ::= <template-param>
  //                   ::= <substitution>
  if (TemplateDecl *TD = Template.getAsTemplateDecl())
    return mangleTemplatePrefix(TD);

  DependentTemplateName *Dependent = Template.getAsDependentTemplateName();
  assert(Dependent && "unexpected template name kind");

  // Clang 11 and before mangled the substitution for a dependent template name
  // after already having emitted (a substitution for) the prefix.
  bool Clang11Compat = isCompatibleWith(LangOptions::ClangABI::Ver11);
  if (!Clang11Compat && mangleSubstitution(Template))
    return;

  if (NestedNameSpecifier *Qualifier = Dependent->getQualifier())
    manglePrefix(Qualifier);

  if (Clang11Compat && mangleSubstitution(Template))
    return;

  if (const IdentifierInfo *Id = Dependent->getIdentifier())
    mangleSourceName(Id);
  else
    mangleOperatorName(Dependent->getOperator(), UnknownArity);

  addSubstitution(Template);
}

void CXXNameMangler::mangleTemplatePrefix(GlobalDecl GD,
                                          bool NoFunction) {
  const TemplateDecl *ND = cast<TemplateDecl>(GD.getDecl());
  // <template-prefix> ::= <prefix> <template unqualified-name>
  //                   ::= <template-param>
  //                   ::= <substitution>
  // <template-template-param> ::= <template-param>
  //                               <substitution>

  if (mangleSubstitution(ND))
    return;

  // <template-template-param> ::= <template-param>
  if (const auto *TTP = dyn_cast<TemplateTemplateParmDecl>(ND)) {
    mangleTemplateParameter(TTP->getDepth(), TTP->getIndex());
  } else {
    const DeclContext *DC = Context.getEffectiveDeclContext(ND);
    manglePrefix(DC, NoFunction);
    if (isa<BuiltinTemplateDecl>(ND) || isa<ConceptDecl>(ND))
      mangleUnqualifiedName(GD, DC, nullptr);
    else
      mangleUnqualifiedName(GD.getWithDecl(ND->getTemplatedDecl()), DC,
                            nullptr);
  }

  addSubstitution(ND);
}

const NamedDecl *CXXNameMangler::getClosurePrefix(const Decl *ND) {
  if (isCompatibleWith(LangOptions::ClangABI::Ver12))
    return nullptr;

  const NamedDecl *Context = nullptr;
  if (auto *Block = dyn_cast<BlockDecl>(ND)) {
    Context = dyn_cast_or_null<NamedDecl>(Block->getBlockManglingContextDecl());
  } else if (auto *RD = dyn_cast<CXXRecordDecl>(ND)) {
    if (RD->isLambda())
      Context = dyn_cast_or_null<NamedDecl>(RD->getLambdaContextDecl());
  }
  if (!Context)
    return nullptr;

  // Only lambdas within the initializer of a non-local variable or non-static
  // data member get a <closure-prefix>.
  if ((isa<VarDecl>(Context) && cast<VarDecl>(Context)->hasGlobalStorage()) ||
      isa<FieldDecl>(Context))
    return Context;

  return nullptr;
}

void CXXNameMangler::mangleClosurePrefix(const NamedDecl *ND, bool NoFunction) {
  //  <closure-prefix> ::= [ <prefix> ] <unqualified-name> M
  //                   ::= <template-prefix> <template-args> M
  if (mangleSubstitution(ND))
    return;

  const TemplateArgumentList *TemplateArgs = nullptr;
  if (GlobalDecl TD = isTemplate(ND, TemplateArgs)) {
    mangleTemplatePrefix(TD, NoFunction);
    mangleTemplateArgs(asTemplateName(TD), *TemplateArgs);
  } else {
    const auto *DC = Context.getEffectiveDeclContext(ND);
    manglePrefix(DC, NoFunction);
    mangleUnqualifiedName(ND, DC, nullptr);
  }

  Out << 'M';

  addSubstitution(ND);
}

/// Mangles a template name under the production <type>.  Required for
/// template template arguments.
///   <type> ::= <class-enum-type>
///          ::= <template-param>
///          ::= <substitution>
void CXXNameMangler::mangleType(TemplateName TN) {
  if (mangleSubstitution(TN))
    return;

  TemplateDecl *TD = nullptr;

  switch (TN.getKind()) {
  case TemplateName::QualifiedTemplate:
  case TemplateName::UsingTemplate:
  case TemplateName::Template:
    TD = TN.getAsTemplateDecl();
    goto HaveDecl;

  HaveDecl:
    if (auto *TTP = dyn_cast<TemplateTemplateParmDecl>(TD))
      mangleTemplateParameter(TTP->getDepth(), TTP->getIndex());
    else
      mangleName(TD);
    break;

  case TemplateName::OverloadedTemplate:
  case TemplateName::AssumedTemplate:
    llvm_unreachable("can't mangle an overloaded template name as a <type>");

  case TemplateName::DependentTemplate: {
    const DependentTemplateName *Dependent = TN.getAsDependentTemplateName();
    assert(Dependent->isIdentifier());

    // <class-enum-type> ::= <name>
    // <name> ::= <nested-name>
    mangleUnresolvedPrefix(Dependent->getQualifier());
    mangleSourceName(Dependent->getIdentifier());
    break;
  }

  case TemplateName::SubstTemplateTemplateParm: {
    // Substituted template parameters are mangled as the substituted
    // template.  This will check for the substitution twice, which is
    // fine, but we have to return early so that we don't try to *add*
    // the substitution twice.
    SubstTemplateTemplateParmStorage *subst
      = TN.getAsSubstTemplateTemplateParm();
    mangleType(subst->getReplacement());
    return;
  }

  case TemplateName::SubstTemplateTemplateParmPack: {
    // FIXME: not clear how to mangle this!
    // template <template <class> class T...> class A {
    //   template <template <class> class U...> void foo(B<T,U> x...);
    // };
    Out << "_SUBSTPACK_";
    break;
  }
  case TemplateName::DeducedTemplate:
    llvm_unreachable("Unexpected DeducedTemplate");
  }

  addSubstitution(TN);
}

bool CXXNameMangler::mangleUnresolvedTypeOrSimpleId(QualType Ty,
                                                    StringRef Prefix) {
  // Only certain other types are valid as prefixes;  enumerate them.
  switch (Ty->getTypeClass()) {
  case Type::Builtin:
  case Type::Complex:
  case Type::Adjusted:
  case Type::Decayed:
  case Type::ArrayParameter:
  case Type::Pointer:
  case Type::BlockPointer:
  case Type::LValueReference:
  case Type::RValueReference:
  case Type::MemberPointer:
  case Type::ConstantArray:
  case Type::IncompleteArray:
  case Type::VariableArray:
  case Type::DependentSizedArray:
  case Type::DependentAddressSpace:
  case Type::DependentVector:
  case Type::DependentSizedExtVector:
  case Type::Vector:
  case Type::ExtVector:
  case Type::ConstantMatrix:
  case Type::DependentSizedMatrix:
  case Type::FunctionProto:
  case Type::FunctionNoProto:
  case Type::Paren:
  case Type::Attributed:
  case Type::BTFTagAttributed:
  case Type::HLSLAttributedResource:
  case Type::Auto:
  case Type::DeducedTemplateSpecialization:
  case Type::PackExpansion:
  case Type::ObjCObject:
  case Type::ObjCInterface:
  case Type::ObjCObjectPointer:
  case Type::ObjCTypeParam:
  case Type::Atomic:
  case Type::Pipe:
  case Type::MacroQualified:
  case Type::BitInt:
  case Type::DependentBitInt:
  case Type::CountAttributed:
    llvm_unreachable("type is illegal as a nested name specifier");

  case Type::SubstTemplateTypeParmPack:
    // FIXME: not clear how to mangle this!
    // template <class T...> class A {
    //   template <class U...> void foo(decltype(T::foo(U())) x...);
    // };
    Out << "_SUBSTPACK_";
    break;

  // <unresolved-type> ::= <template-param>
  //                   ::= <decltype>
  //                   ::= <template-template-param> <template-args>
  // (this last is not official yet)
  case Type::TypeOfExpr:
  case Type::TypeOf:
  case Type::Decltype:
  case Type::PackIndexing:
  case Type::TemplateTypeParm:
  case Type::UnaryTransform:
  case Type::SubstTemplateTypeParm:
  unresolvedType:
    // Some callers want a prefix before the mangled type.
    Out << Prefix;

    // This seems to do everything we want.  It's not really
    // sanctioned for a substituted template parameter, though.
    mangleType(Ty);

    // We never want to print 'E' directly after an unresolved-type,
    // so we return directly.
    return true;

  case Type::Typedef:
    mangleSourceNameWithAbiTags(cast<TypedefType>(Ty)->getDecl());
    break;

  case Type::UnresolvedUsing:
    mangleSourceNameWithAbiTags(
        cast<UnresolvedUsingType>(Ty)->getDecl());
    break;

  case Type::Enum:
  case Type::Record:
    mangleSourceNameWithAbiTags(cast<TagType>(Ty)->getDecl());
    break;

  case Type::TemplateSpecialization: {
    const TemplateSpecializationType *TST =
        cast<TemplateSpecializationType>(Ty);
    TemplateName TN = TST->getTemplateName();
    switch (TN.getKind()) {
    case TemplateName::Template:
    case TemplateName::QualifiedTemplate: {
      TemplateDecl *TD = TN.getAsTemplateDecl();

      // If the base is a template template parameter, this is an
      // unresolved type.
      assert(TD && "no template for template specialization type");
      if (isa<TemplateTemplateParmDecl>(TD))
        goto unresolvedType;

      mangleSourceNameWithAbiTags(TD);
      break;
    }

    case TemplateName::OverloadedTemplate:
    case TemplateName::AssumedTemplate:
    case TemplateName::DependentTemplate:
    case TemplateName::DeducedTemplate:
      llvm_unreachable("invalid base for a template specialization type");

    case TemplateName::SubstTemplateTemplateParm: {
      SubstTemplateTemplateParmStorage *subst =
          TN.getAsSubstTemplateTemplateParm();
      mangleExistingSubstitution(subst->getReplacement());
      break;
    }

    case TemplateName::SubstTemplateTemplateParmPack: {
      // FIXME: not clear how to mangle this!
      // template <template <class U> class T...> class A {
      //   template <class U...> void foo(decltype(T<U>::foo) x...);
      // };
      Out << "_SUBSTPACK_";
      break;
    }
    case TemplateName::UsingTemplate: {
      TemplateDecl *TD = TN.getAsTemplateDecl();
      assert(TD && !isa<TemplateTemplateParmDecl>(TD));
      mangleSourceNameWithAbiTags(TD);
      break;
    }
    }

    // Note: we don't pass in the template name here. We are mangling the
    // original source-level template arguments, so we shouldn't consider
    // conversions to the corresponding template parameter.
    // FIXME: Other compilers mangle partially-resolved template arguments in
    // unresolved-qualifier-levels.
    mangleTemplateArgs(TemplateName(), TST->template_arguments());
    break;
  }

  case Type::InjectedClassName:
    mangleSourceNameWithAbiTags(
        cast<InjectedClassNameType>(Ty)->getDecl());
    break;

  case Type::DependentName:
    mangleSourceName(cast<DependentNameType>(Ty)->getIdentifier());
    break;

  case Type::DependentTemplateSpecialization: {
    const DependentTemplateSpecializationType *DTST =
        cast<DependentTemplateSpecializationType>(Ty);
    TemplateName Template = getASTContext().getDependentTemplateName(
        DTST->getQualifier(), DTST->getIdentifier());
    mangleSourceName(DTST->getIdentifier());
    mangleTemplateArgs(Template, DTST->template_arguments());
    break;
  }

  case Type::Using:
    return mangleUnresolvedTypeOrSimpleId(cast<UsingType>(Ty)->desugar(),
                                          Prefix);
  case Type::Elaborated:
    return mangleUnresolvedTypeOrSimpleId(
        cast<ElaboratedType>(Ty)->getNamedType(), Prefix);
  }

  return false;
}

void CXXNameMangler::mangleOperatorName(DeclarationName Name, unsigned Arity) {
  switch (Name.getNameKind()) {
  case DeclarationName::CXXConstructorName:
  case DeclarationName::CXXDestructorName:
  case DeclarationName::CXXDeductionGuideName:
  case DeclarationName::CXXUsingDirective:
  case DeclarationName::Identifier:
  case DeclarationName::ObjCMultiArgSelector:
  case DeclarationName::ObjCOneArgSelector:
  case DeclarationName::ObjCZeroArgSelector:
    llvm_unreachable("Not an operator name");

  case DeclarationName::CXXConversionFunctionName:
    // <operator-name> ::= cv <type>    # (cast)
    Out << "cv";
    mangleType(Name.getCXXNameType());
    break;

  case DeclarationName::CXXLiteralOperatorName:
    Out << "li";
    mangleSourceName(Name.getCXXLiteralIdentifier());
    return;

  case DeclarationName::CXXOperatorName:
    mangleOperatorName(Name.getCXXOverloadedOperator(), Arity);
    break;
  }
}

void
CXXNameMangler::mangleOperatorName(OverloadedOperatorKind OO, unsigned Arity) {
  switch (OO) {
  // <operator-name> ::= nw     # new
  case OO_New: Out << "nw"; break;
  //              ::= na        # new[]
  case OO_Array_New: Out << "na"; break;
  //              ::= dl        # delete
  case OO_Delete: Out << "dl"; break;
  //              ::= da        # delete[]
  case OO_Array_Delete: Out << "da"; break;
  //              ::= ps        # + (unary)
  //              ::= pl        # + (binary or unknown)
  case OO_Plus:
    Out << (Arity == 1? "ps" : "pl"); break;
  //              ::= ng        # - (unary)
  //              ::= mi        # - (binary or unknown)
  case OO_Minus:
    Out << (Arity == 1? "ng" : "mi"); break;
  //              ::= ad        # & (unary)
  //              ::= an        # & (binary or unknown)
  case OO_Amp:
    Out << (Arity == 1? "ad" : "an"); break;
  //              ::= de        # * (unary)
  //              ::= ml        # * (binary or unknown)
  case OO_Star:
    // Use binary when unknown.
    Out << (Arity == 1? "de" : "ml"); break;
  //              ::= co        # ~
  case OO_Tilde: Out << "co"; break;
  //              ::= dv        # /
  case OO_Slash: Out << "dv"; break;
  //              ::= rm        # %
  case OO_Percent: Out << "rm"; break;
  //              ::= or        # |
  case OO_Pipe: Out << "or"; break;
  //              ::= eo        # ^
  case OO_Caret: Out << "eo"; break;
  //              ::= aS        # =
  case OO_Equal: Out << "aS"; break;
  //              ::= pL        # +=
  case OO_PlusEqual: Out << "pL"; break;
  //              ::= mI        # -=
  case OO_MinusEqual: Out << "mI"; break;
  //              ::= mL        # *=
  case OO_StarEqual: Out << "mL"; break;
  //              ::= dV        # /=
  case OO_SlashEqual: Out << "dV"; break;
  //              ::= rM        # %=
  case OO_PercentEqual: Out << "rM"; break;
  //              ::= aN        # &=
  case OO_AmpEqual: Out << "aN"; break;
  //              ::= oR        # |=
  case OO_PipeEqual: Out << "oR"; break;
  //              ::= eO        # ^=
  case OO_CaretEqual: Out << "eO"; break;
  //              ::= ls        # <<
  case OO_LessLess: Out << "ls"; break;
  //              ::= rs        # >>
  case OO_GreaterGreater: Out << "rs"; break;
  //              ::= lS        # <<=
  case OO_LessLessEqual: Out << "lS"; break;
  //              ::= rS        # >>=
  case OO_GreaterGreaterEqual: Out << "rS"; break;
  //              ::= eq        # ==
  case OO_EqualEqual: Out << "eq"; break;
  //              ::= ne        # !=
  case OO_ExclaimEqual: Out << "ne"; break;
  //              ::= lt        # <
  case OO_Less: Out << "lt"; break;
  //              ::= gt        # >
  case OO_Greater: Out << "gt"; break;
  //              ::= le        # <=
  case OO_LessEqual: Out << "le"; break;
  //              ::= ge        # >=
  case OO_GreaterEqual: Out << "ge"; break;
  //              ::= nt        # !
  case OO_Exclaim: Out << "nt"; break;
  //              ::= aa        # &&
  case OO_AmpAmp: Out << "aa"; break;
  //              ::= oo        # ||
  case OO_PipePipe: Out << "oo"; break;
  //              ::= pp        # ++
  case OO_PlusPlus: Out << "pp"; break;
  //              ::= mm        # --
  case OO_MinusMinus: Out << "mm"; break;
  //              ::= cm        # ,
  case OO_Comma: Out << "cm"; break;
  //              ::= pm        # ->*
  case OO_ArrowStar: Out << "pm"; break;
  //              ::= pt        # ->
  case OO_Arrow: Out << "pt"; break;
  //              ::= cl        # ()
  case OO_Call: Out << "cl"; break;
  //              ::= ix        # []
  case OO_Subscript: Out << "ix"; break;

  //              ::= qu        # ?
  // The conditional operator can't be overloaded, but we still handle it when
  // mangling expressions.
  case OO_Conditional: Out << "qu"; break;
  // Proposal on cxx-abi-dev, 2015-10-21.
  //              ::= aw        # co_await
  case OO_Coawait: Out << "aw"; break;
  // Proposed in cxx-abi github issue 43.
  //              ::= ss        # <=>
  case OO_Spaceship: Out << "ss"; break;

  case OO_None:
  case NUM_OVERLOADED_OPERATORS:
    llvm_unreachable("Not an overloaded operator");
  }
}

void CXXNameMangler::mangleQualifiers(Qualifiers Quals, const DependentAddressSpaceType *DAST) {
  // Vendor qualifiers come first and if they are order-insensitive they must
  // be emitted in reversed alphabetical order, see Itanium ABI 5.1.5.

  // <type> ::= U <addrspace-expr>
  if (DAST) {
    Out << "U2ASI";
    mangleExpression(DAST->getAddrSpaceExpr());
    Out << "E";
  }

  // Address space qualifiers start with an ordinary letter.
  if (Quals.hasAddressSpace()) {
    // Address space extension:
    //
    //   <type> ::= U <target-addrspace>
    //   <type> ::= U <OpenCL-addrspace>
    //   <type> ::= U <CUDA-addrspace>

    SmallString<64> ASString;
    LangAS AS = Quals.getAddressSpace();

    if (Context.getASTContext().addressSpaceMapManglingFor(AS)) {
      //  <target-addrspace> ::= "AS" <address-space-number>
      unsigned TargetAS = Context.getASTContext().getTargetAddressSpace(AS);
      if (TargetAS != 0 ||
          Context.getASTContext().getTargetAddressSpace(LangAS::Default) != 0)
        ASString = "AS" + llvm::utostr(TargetAS);
    } else {
      switch (AS) {
      default: llvm_unreachable("Not a language specific address space");
      //  <OpenCL-addrspace> ::= "CL" [ "global" | "local" | "constant" |
      //                                "private"| "generic" | "device" |
      //                                "host" ]
      case LangAS::opencl_global:
        ASString = "CLglobal";
        break;
      case LangAS::opencl_global_device:
        ASString = "CLdevice";
        break;
      case LangAS::opencl_global_host:
        ASString = "CLhost";
        break;
      case LangAS::opencl_local:
        ASString = "CLlocal";
        break;
      case LangAS::opencl_constant:
        ASString = "CLconstant";
        break;
      case LangAS::opencl_private:
        ASString = "CLprivate";
        break;
      case LangAS::opencl_generic:
        ASString = "CLgeneric";
        break;
      //  <SYCL-addrspace> ::= "SY" [ "global" | "local" | "private" |
      //                              "device" | "host" ]
      case LangAS::sycl_global:
        ASString = "SYglobal";
        break;
      case LangAS::sycl_global_device:
        ASString = "SYglobaldevice";
        break;
      case LangAS::sycl_global_host:
        ASString = "SYglobalhost";
        break;
      case LangAS::sycl_local:
        ASString = "SYlocal";
        break;
      case LangAS::sycl_private:
        ASString = "SYprivate";
        break;
      //  <CUDA-addrspace> ::= "CU" [ "device" | "constant" | "shared" ]
      case LangAS::cuda_device:
        ASString = "CUdevice";
        break;
      case LangAS::cuda_constant:
        ASString = "CUconstant";
        break;
      case LangAS::cuda_shared:
        ASString = "CUshared";
        break;
      //  <ptrsize-addrspace> ::= [ "ptr32_sptr" | "ptr32_uptr" | "ptr64" ]
      case LangAS::ptr32_sptr:
        ASString = "ptr32_sptr";
        break;
      case LangAS::ptr32_uptr:
        // For z/OS, there are no special mangling rules applied to the ptr32
        // qualifier. Ex: void foo(int * __ptr32 p) -> _Z3f2Pi. The mangling for
        // "p" is treated the same as a regular integer pointer.
        if (!getASTContext().getTargetInfo().getTriple().isOSzOS())
          ASString = "ptr32_uptr";
        break;
      case LangAS::ptr64:
        ASString = "ptr64";
        break;
      }
    }
    if (!ASString.empty())
      mangleVendorQualifier(ASString);
  }

  // The ARC ownership qualifiers start with underscores.
  // Objective-C ARC Extension:
  //
  //   <type> ::= U "__strong"
  //   <type> ::= U "__weak"
  //   <type> ::= U "__autoreleasing"
  //
  // Note: we emit __weak first to preserve the order as
  // required by the Itanium ABI.
  if (Quals.getObjCLifetime() == Qualifiers::OCL_Weak)
    mangleVendorQualifier("__weak");

  // __unaligned (from -fms-extensions)
  if (Quals.hasUnaligned())
    mangleVendorQualifier("__unaligned");

  // Remaining ARC ownership qualifiers.
  switch (Quals.getObjCLifetime()) {
  case Qualifiers::OCL_None:
    break;

  case Qualifiers::OCL_Weak:
    // Do nothing as we already handled this case above.
    break;

  case Qualifiers::OCL_Strong:
    mangleVendorQualifier("__strong");
    break;

  case Qualifiers::OCL_Autoreleasing:
    mangleVendorQualifier("__autoreleasing");
    break;

  case Qualifiers::OCL_ExplicitNone:
    // The __unsafe_unretained qualifier is *not* mangled, so that
    // __unsafe_unretained types in ARC produce the same manglings as the
    // equivalent (but, naturally, unqualified) types in non-ARC, providing
    // better ABI compatibility.
    //
    // It's safe to do this because unqualified 'id' won't show up
    // in any type signatures that need to be mangled.
    break;
  }

  // <CV-qualifiers> ::= [r] [V] [K]    # restrict (C99), volatile, const
  if (Quals.hasRestrict())
    Out << 'r';
  if (Quals.hasVolatile())
    Out << 'V';
  if (Quals.hasConst())
    Out << 'K';
}

void CXXNameMangler::mangleVendorQualifier(StringRef name) {
  Out << 'U' << name.size() << name;
}

void CXXNameMangler::mangleVendorType(StringRef name) {
  Out << 'u' << name.size() << name;
}

void CXXNameMangler::mangleRefQualifier(RefQualifierKind RefQualifier) {
  // <ref-qualifier> ::= R                # lvalue reference
  //                 ::= O                # rvalue-reference
  switch (RefQualifier) {
  case RQ_None:
    break;

  case RQ_LValue:
    Out << 'R';
    break;

  case RQ_RValue:
    Out << 'O';
    break;
  }
}

void CXXNameMangler::mangleObjCMethodName(const ObjCMethodDecl *MD) {
  Context.mangleObjCMethodNameAsSourceName(MD, Out);
}

static bool isTypeSubstitutable(Qualifiers Quals, const Type *Ty,
                                ASTContext &Ctx) {
  if (Quals)
    return true;
  if (Ty->isSpecificBuiltinType(BuiltinType::ObjCSel))
    return true;
  if (Ty->isOpenCLSpecificType())
    return true;
  // From Clang 18.0 we correctly treat SVE types as substitution candidates.
  if (Ty->isSVESizelessBuiltinType() &&
      Ctx.getLangOpts().getClangABICompat() > LangOptions::ClangABI::Ver17)
    return true;
  if (Ty->isBuiltinType())
    return false;
  // Through to Clang 6.0, we accidentally treated undeduced auto types as
  // substitution candidates.
  if (Ctx.getLangOpts().getClangABICompat() > LangOptions::ClangABI::Ver6 &&
      isa<AutoType>(Ty))
    return false;
  // A placeholder type for class template deduction is substitutable with
  // its corresponding template name; this is handled specially when mangling
  // the type.
  if (auto *DeducedTST = Ty->getAs<DeducedTemplateSpecializationType>())
    if (DeducedTST->getDeducedType().isNull())
      return false;
  return true;
}

void CXXNameMangler::mangleType(QualType T) {
  // If our type is instantiation-dependent but not dependent, we mangle
  // it as it was written in the source, removing any top-level sugar.
  // Otherwise, use the canonical type.
  //
  // FIXME: This is an approximation of the instantiation-dependent name
  // mangling rules, since we should really be using the type as written and
  // augmented via semantic analysis (i.e., with implicit conversions and
  // default template arguments) for any instantiation-dependent type.
  // Unfortunately, that requires several changes to our AST:
  //   - Instantiation-dependent TemplateSpecializationTypes will need to be
  //     uniqued, so that we can handle substitutions properly
  //   - Default template arguments will need to be represented in the
  //     TemplateSpecializationType, since they need to be mangled even though
  //     they aren't written.
  //   - Conversions on non-type template arguments need to be expressed, since
  //     they can affect the mangling of sizeof/alignof.
  //
  // FIXME: This is wrong when mapping to the canonical type for a dependent
  // type discards instantiation-dependent portions of the type, such as for:
  //
  //   template<typename T, int N> void f(T (&)[sizeof(N)]);
  //   template<typename T> void f(T() throw(typename T::type)); (pre-C++17)
  //
  // It's also wrong in the opposite direction when instantiation-dependent,
  // canonically-equivalent types differ in some irrelevant portion of inner
  // type sugar. In such cases, we fail to form correct substitutions, eg:
  //
  //   template<int N> void f(A<sizeof(N)> *, A<sizeof(N)> (*));
  //
  // We should instead canonicalize the non-instantiation-dependent parts,
  // regardless of whether the type as a whole is dependent or instantiation
  // dependent.
  if (!T->isInstantiationDependentType() || T->isDependentType())
    T = T.getCanonicalType();
  else {
    // Desugar any types that are purely sugar.
    do {
      // Don't desugar through template specialization types that aren't
      // type aliases. We need to mangle the template arguments as written.
      if (const TemplateSpecializationType *TST
                                      = dyn_cast<TemplateSpecializationType>(T))
        if (!TST->isTypeAlias())
          break;

      // FIXME: We presumably shouldn't strip off ElaboratedTypes with
      // instantation-dependent qualifiers. See
      // https://github.com/itanium-cxx-abi/cxx-abi/issues/114.

      QualType Desugared
        = T.getSingleStepDesugaredType(Context.getASTContext());
      if (Desugared == T)
        break;

      T = Desugared;
    } while (true);
  }
  SplitQualType split = T.split();
  Qualifiers quals = split.Quals;
  const Type *ty = split.Ty;

  bool isSubstitutable =
    isTypeSubstitutable(quals, ty, Context.getASTContext());
  if (isSubstitutable && mangleSubstitution(T))
    return;

  // If we're mangling a qualified array type, push the qualifiers to
  // the element type.
  if (quals && isa<ArrayType>(T)) {
    ty = Context.getASTContext().getAsArrayType(T);
    quals = Qualifiers();

    // Note that we don't update T: we want to add the
    // substitution at the original type.
  }

  if (quals || ty->isDependentAddressSpaceType()) {
    if (const DependentAddressSpaceType *DAST =
        dyn_cast<DependentAddressSpaceType>(ty)) {
      SplitQualType splitDAST = DAST->getPointeeType().split();
      mangleQualifiers(splitDAST.Quals, DAST);
      mangleType(QualType(splitDAST.Ty, 0));
    } else {
      mangleQualifiers(quals);

      // Recurse:  even if the qualified type isn't yet substitutable,
      // the unqualified type might be.
      mangleType(QualType(ty, 0));
    }
  } else {
    switch (ty->getTypeClass()) {
#define ABSTRACT_TYPE(CLASS, PARENT)
#define NON_CANONICAL_TYPE(CLASS, PARENT) \
    case Type::CLASS: \
      llvm_unreachable("can't mangle non-canonical type " #CLASS "Type"); \
      return;
#define TYPE(CLASS, PARENT) \
    case Type::CLASS: \
      mangleType(static_cast<const CLASS##Type*>(ty)); \
      break;
#include "clang/AST/TypeNodes.inc"
    }
  }

  // Add the substitution.
  if (isSubstitutable)
    addSubstitution(T);
}

void CXXNameMangler::mangleCXXRecordDecl(const CXXRecordDecl *Record) {
  if (mangleSubstitution(Record))
    return;
  mangleName(Record);
  if (isCompatibleWith(LangOptions::ClangABI::Ver19))
    return;
  addSubstitution(Record);
}

void CXXNameMangler::mangleType(const BuiltinType *T) {
  //  <type>         ::= <builtin-type>
  //  <builtin-type> ::= v  # void
  //                 ::= w  # wchar_t
  //                 ::= b  # bool
  //                 ::= c  # char
  //                 ::= a  # signed char
  //                 ::= h  # unsigned char
  //                 ::= s  # short
  //                 ::= t  # unsigned short
  //                 ::= i  # int
  //                 ::= j  # unsigned int
  //                 ::= l  # long
  //                 ::= m  # unsigned long
  //                 ::= x  # long long, __int64
  //                 ::= y  # unsigned long long, __int64
  //                 ::= n  # __int128
  //                 ::= o  # unsigned __int128
  //                 ::= f  # float
  //                 ::= d  # double
  //                 ::= e  # long double, __float80
  //                 ::= g  # __float128
  //                 ::= g  # __ibm128
  // UNSUPPORTED:    ::= Dd # IEEE 754r decimal floating point (64 bits)
  // UNSUPPORTED:    ::= De # IEEE 754r decimal floating point (128 bits)
  // UNSUPPORTED:    ::= Df # IEEE 754r decimal floating point (32 bits)
  //                 ::= Dh # IEEE 754r half-precision floating point (16 bits)
  //                 ::= DF <number> _ # ISO/IEC TS 18661 binary floating point type _FloatN (N bits);
  //                 ::= Di # char32_t
  //                 ::= Ds # char16_t
  //                 ::= Dn # std::nullptr_t (i.e., decltype(nullptr))
  //                 ::= [DS] DA  # N1169 fixed-point [_Sat] T _Accum
  //                 ::= [DS] DR  # N1169 fixed-point [_Sat] T _Fract
  //                 ::= u <source-name>    # vendor extended type
  //
  //  <fixed-point-size>
  //                 ::= s # short
  //                 ::= t # unsigned short
  //                 ::= i # plain
  //                 ::= j # unsigned
  //                 ::= l # long
  //                 ::= m # unsigned long
  std::string type_name;
  // Normalize integer types as vendor extended types:
  // u<length>i<type size>
  // u<length>u<type size>
  if (NormalizeIntegers && T->isInteger()) {
    if (T->isSignedInteger()) {
      switch (getASTContext().getTypeSize(T)) {
      case 8:
        // Pick a representative for each integer size in the substitution
        // dictionary. (Its actual defined size is not relevant.)
        if (mangleSubstitution(BuiltinType::SChar))
          break;
        Out << "u2i8";
        addSubstitution(BuiltinType::SChar);
        break;
      case 16:
        if (mangleSubstitution(BuiltinType::Short))
          break;
        Out << "u3i16";
        addSubstitution(BuiltinType::Short);
        break;
      case 32:
        if (mangleSubstitution(BuiltinType::Int))
          break;
        Out << "u3i32";
        addSubstitution(BuiltinType::Int);
        break;
      case 64:
        if (mangleSubstitution(BuiltinType::Long))
          break;
        Out << "u3i64";
        addSubstitution(BuiltinType::Long);
        break;
      case 128:
        if (mangleSubstitution(BuiltinType::Int128))
          break;
        Out << "u4i128";
        addSubstitution(BuiltinType::Int128);
        break;
      default:
        llvm_unreachable("Unknown integer size for normalization");
      }
    } else {
      switch (getASTContext().getTypeSize(T)) {
      case 8:
        if (mangleSubstitution(BuiltinType::UChar))
          break;
        Out << "u2u8";
        addSubstitution(BuiltinType::UChar);
        break;
      case 16:
        if (mangleSubstitution(BuiltinType::UShort))
          break;
        Out << "u3u16";
        addSubstitution(BuiltinType::UShort);
        break;
      case 32:
        if (mangleSubstitution(BuiltinType::UInt))
          break;
        Out << "u3u32";
        addSubstitution(BuiltinType::UInt);
        break;
      case 64:
        if (mangleSubstitution(BuiltinType::ULong))
          break;
        Out << "u3u64";
        addSubstitution(BuiltinType::ULong);
        break;
      case 128:
        if (mangleSubstitution(BuiltinType::UInt128))
          break;
        Out << "u4u128";
        addSubstitution(BuiltinType::UInt128);
        break;
      default:
        llvm_unreachable("Unknown integer size for normalization");
      }
    }
    return;
  }
  switch (T->getKind()) {
  case BuiltinType::Void:
    Out << 'v';
    break;
  case BuiltinType::Bool:
    Out << 'b';
    break;
  case BuiltinType::Char_U:
  case BuiltinType::Char_S:
    Out << 'c';
    break;
  case BuiltinType::UChar:
    Out << 'h';
    break;
  case BuiltinType::UShort:
    Out << 't';
    break;
  case BuiltinType::UInt:
    Out << 'j';
    break;
  case BuiltinType::ULong:
    Out << 'm';
    break;
  case BuiltinType::ULongLong:
    Out << 'y';
    break;
  case BuiltinType::UInt128:
    Out << 'o';
    break;
  case BuiltinType::SChar:
    Out << 'a';
    break;
  case BuiltinType::WChar_S:
  case BuiltinType::WChar_U:
    Out << 'w';
    break;
  case BuiltinType::Char8:
    Out << "Du";
    break;
  case BuiltinType::Char16:
    Out << "Ds";
    break;
  case BuiltinType::Char32:
    Out << "Di";
    break;
  case BuiltinType::Short:
    Out << 's';
    break;
  case BuiltinType::Int:
    Out << 'i';
    break;
  case BuiltinType::Long:
    Out << 'l';
    break;
  case BuiltinType::LongLong:
    Out << 'x';
    break;
  case BuiltinType::Int128:
    Out << 'n';
    break;
  case BuiltinType::Float16:
    Out << "DF16_";
    break;
  case BuiltinType::ShortAccum:
    Out << "DAs";
    break;
  case BuiltinType::Accum:
    Out << "DAi";
    break;
  case BuiltinType::LongAccum:
    Out << "DAl";
    break;
  case BuiltinType::UShortAccum:
    Out << "DAt";
    break;
  case BuiltinType::UAccum:
    Out << "DAj";
    break;
  case BuiltinType::ULongAccum:
    Out << "DAm";
    break;
  case BuiltinType::ShortFract:
    Out << "DRs";
    break;
  case BuiltinType::Fract:
    Out << "DRi";
    break;
  case BuiltinType::LongFract:
    Out << "DRl";
    break;
  case BuiltinType::UShortFract:
    Out << "DRt";
    break;
  case BuiltinType::UFract:
    Out << "DRj";
    break;
  case BuiltinType::ULongFract:
    Out << "DRm";
    break;
  case BuiltinType::SatShortAccum:
    Out << "DSDAs";
    break;
  case BuiltinType::SatAccum:
    Out << "DSDAi";
    break;
  case BuiltinType::SatLongAccum:
    Out << "DSDAl";
    break;
  case BuiltinType::SatUShortAccum:
    Out << "DSDAt";
    break;
  case BuiltinType::SatUAccum:
    Out << "DSDAj";
    break;
  case BuiltinType::SatULongAccum:
    Out << "DSDAm";
    break;
  case BuiltinType::SatShortFract:
    Out << "DSDRs";
    break;
  case BuiltinType::SatFract:
    Out << "DSDRi";
    break;
  case BuiltinType::SatLongFract:
    Out << "DSDRl";
    break;
  case BuiltinType::SatUShortFract:
    Out << "DSDRt";
    break;
  case BuiltinType::SatUFract:
    Out << "DSDRj";
    break;
  case BuiltinType::SatULongFract:
    Out << "DSDRm";
    break;
  case BuiltinType::Half:
    Out << "Dh";
    break;
  case BuiltinType::Float:
    Out << 'f';
    break;
  case BuiltinType::Double:
    Out << 'd';
    break;
  case BuiltinType::LongDouble: {
    const TargetInfo *TI =
        getASTContext().getLangOpts().OpenMP &&
                getASTContext().getLangOpts().OpenMPIsTargetDevice
            ? getASTContext().getAuxTargetInfo()
            : &getASTContext().getTargetInfo();
    Out << TI->getLongDoubleMangling();
    break;
  }
  case BuiltinType::Float128: {
    const TargetInfo *TI =
        getASTContext().getLangOpts().OpenMP &&
                getASTContext().getLangOpts().OpenMPIsTargetDevice
            ? getASTContext().getAuxTargetInfo()
            : &getASTContext().getTargetInfo();
    Out << TI->getFloat128Mangling();
    break;
  }
  case BuiltinType::BFloat16: {
    const TargetInfo *TI =
        ((getASTContext().getLangOpts().OpenMP &&
          getASTContext().getLangOpts().OpenMPIsTargetDevice) ||
         getASTContext().getLangOpts().SYCLIsDevice)
            ? getASTContext().getAuxTargetInfo()
            : &getASTContext().getTargetInfo();
    Out << TI->getBFloat16Mangling();
    break;
  }
  case BuiltinType::Ibm128: {
    const TargetInfo *TI = &getASTContext().getTargetInfo();
    Out << TI->getIbm128Mangling();
    break;
  }
  case BuiltinType::NullPtr:
    Out << "Dn";
    break;

#define BUILTIN_TYPE(Id, SingletonId)
#define PLACEHOLDER_TYPE(Id, SingletonId) \
  case BuiltinType::Id:
#include "clang/AST/BuiltinTypes.def"
  case BuiltinType::Dependent:
    if (!NullOut)
      llvm_unreachable("mangling a placeholder type");
    break;
  case BuiltinType::ObjCId:
    Out << "11objc_object";
    break;
  case BuiltinType::ObjCClass:
    Out << "10objc_class";
    break;
  case BuiltinType::ObjCSel:
    Out << "13objc_selector";
    break;
#define IMAGE_TYPE(ImgType, Id, SingletonId, Access, Suffix) \
  case BuiltinType::Id: \
    type_name = "ocl_" #ImgType "_" #Suffix; \
    Out << type_name.size() << type_name; \
    break;
#include "clang/Basic/OpenCLImageTypes.def"
#define IMAGE_TYPE(ImgType, Id, SingletonId, Access, Suffix)                   \
  case BuiltinType::Sampled##Id:                                               \
    type_name = "__spirv_SampledImage__" #ImgType "_" #Suffix;                 \
    Out << type_name.size() << type_name;                                      \
    break;
#define IMAGE_WRITE_TYPE(Type, Id, Ext)
#define IMAGE_READ_WRITE_TYPE(Type, Id, Ext)
#include "clang/Basic/OpenCLImageTypes.def"
  case BuiltinType::OCLSampler:
    Out << "11ocl_sampler";
    break;
  case BuiltinType::OCLEvent:
    Out << "9ocl_event";
    break;
  case BuiltinType::OCLClkEvent:
    Out << "12ocl_clkevent";
    break;
  case BuiltinType::OCLQueue:
    Out << "9ocl_queue";
    break;
  case BuiltinType::OCLReserveID:
    Out << "13ocl_reserveid";
    break;
#define EXT_OPAQUE_TYPE(ExtType, Id, Ext) \
  case BuiltinType::Id: \
    type_name = "ocl_" #ExtType; \
    Out << type_name.size() << type_name; \
    break;
#include "clang/Basic/OpenCLExtensionTypes.def"
  // The SVE types are effectively target-specific.  The mangling scheme
  // is defined in the appendices to the Procedure Call Standard for the
  // Arm Architecture.
#define SVE_VECTOR_TYPE(Name, MangledName, Id, SingletonId)                    \
  case BuiltinType::Id:                                                        \
    if (T->getKind() == BuiltinType::SveBFloat16 &&                            \
        isCompatibleWith(LangOptions::ClangABI::Ver17)) {                      \
      /* Prior to Clang 18.0 we used this incorrect mangled name */            \
      mangleVendorType("__SVBFloat16_t");                                      \
    } else {                                                                   \
      type_name = #MangledName;                                                \
      Out << (type_name == #Name ? "u" : "") << type_name.size() << type_name; \
    }                                                                          \
    break;
#define SVE_PREDICATE_TYPE(Name, MangledName, Id, SingletonId)                 \
  case BuiltinType::Id:                                                        \
    type_name = #MangledName;                                                  \
    Out << (type_name == #Name ? "u" : "") << type_name.size() << type_name;   \
    break;
#define SVE_OPAQUE_TYPE(Name, MangledName, Id, SingletonId)                    \
  case BuiltinType::Id:                                                        \
    type_name = #MangledName;                                                  \
    Out << (type_name == #Name ? "u" : "") << type_name.size() << type_name;   \
    break;
#define SVE_SCALAR_TYPE(Name, MangledName, Id, SingletonId, Bits)              \
  case BuiltinType::Id:                                                        \
    type_name = #MangledName;                                                  \
    Out << (type_name == #Name ? "u" : "") << type_name.size() << type_name;   \
    break;
#include "clang/Basic/AArch64SVEACLETypes.def"
#define PPC_VECTOR_TYPE(Name, Id, Size)                                        \
  case BuiltinType::Id:                                                        \
    mangleVendorType(#Name);                                                   \
    break;
#include "clang/Basic/PPCTypes.def"
    // TODO: Check the mangling scheme for RISC-V V.
#define RVV_TYPE(Name, Id, SingletonId)                                        \
  case BuiltinType::Id:                                                        \
    mangleVendorType(Name);                                                    \
    break;
#include "clang/Basic/RISCVVTypes.def"
#define WASM_REF_TYPE(InternalName, MangledName, Id, SingletonId, AS)          \
  case BuiltinType::Id:                                                        \
    mangleVendorType(MangledName);                                             \
    break;
#include "clang/Basic/WebAssemblyReferenceTypes.def"
#define AMDGPU_TYPE(Name, Id, SingletonId, Width, Align)                       \
  case BuiltinType::Id:                                                        \
    mangleVendorType(Name);                                                    \
    break;
#include "clang/Basic/AMDGPUTypes.def"
#define HLSL_INTANGIBLE_TYPE(Name, Id, SingletonId)                            \
  case BuiltinType::Id:                                                        \
    mangleVendorType(#Name);                                                   \
    break;
#include "clang/Basic/HLSLIntangibleTypes.def"
  }
}

StringRef CXXNameMangler::getCallingConvQualifierName(CallingConv CC) {
  switch (CC) {
  case CC_C:
    return "";

  case CC_X86VectorCall:
  case CC_X86Pascal:
  case CC_X86RegCall:
  case CC_AAPCS:
  case CC_AAPCS_VFP:
  case CC_AArch64VectorCall:
  case CC_AArch64SVEPCS:
  case CC_AMDGPUKernelCall:
  case CC_IntelOclBicc:
  case CC_SpirFunction:
  case CC_OpenCLKernel:
  case CC_PreserveMost:
  case CC_PreserveAll:
  case CC_M68kRTD:
  case CC_PreserveNone:
  case CC_RISCVVectorCall:
#define CC_VLS_CASE(ABI_VLEN) case CC_RISCVVLSCall_##ABI_VLEN:
    CC_VLS_CASE(32)
    CC_VLS_CASE(64)
    CC_VLS_CASE(128)
    CC_VLS_CASE(256)
    CC_VLS_CASE(512)
    CC_VLS_CASE(1024)
    CC_VLS_CASE(2048)
    CC_VLS_CASE(4096)
    CC_VLS_CASE(8192)
    CC_VLS_CASE(16384)
    CC_VLS_CASE(32768)
    CC_VLS_CASE(65536)
#undef CC_VLS_CASE
    // FIXME: we should be mangling all of the above.
    return "";

  case CC_X86ThisCall:
    // FIXME: To match mingw GCC, thiscall should only be mangled in when it is
    // used explicitly. At this point, we don't have that much information in
    // the AST, since clang tends to bake the convention into the canonical
    // function type. thiscall only rarely used explicitly, so don't mangle it
    // for now.
    return "";

  case CC_X86StdCall:
    return "stdcall";
  case CC_X86FastCall:
    return "fastcall";
  case CC_X86_64SysV:
    return "sysv_abi";
  case CC_Win64:
    return "ms_abi";
  case CC_Swift:
    return "swiftcall";
  case CC_SwiftAsync:
    return "swiftasynccall";
  }
  llvm_unreachable("bad calling convention");
}

void CXXNameMangler::mangleExtFunctionInfo(const FunctionType *T) {
  // Fast path.
  if (T->getExtInfo() == FunctionType::ExtInfo())
    return;

  // Vendor-specific qualifiers are emitted in reverse alphabetical order.
  // This will get more complicated in the future if we mangle other
  // things here; but for now, since we mangle ns_returns_retained as
  // a qualifier on the result type, we can get away with this:
  StringRef CCQualifier = getCallingConvQualifierName(T->getExtInfo().getCC());
  if (!CCQualifier.empty())
    mangleVendorQualifier(CCQualifier);

  // FIXME: regparm
  // FIXME: noreturn
}

enum class AAPCSBitmaskSME : unsigned {
  ArmStreamingBit = 1 << 0,
  ArmStreamingCompatibleBit = 1 << 1,
  ArmAgnosticSMEZAStateBit = 1 << 2,
  ZA_Shift = 3,
  ZT0_Shift = 6,
  NoState = 0b000,
  ArmIn = 0b001,
  ArmOut = 0b010,
  ArmInOut = 0b011,
  ArmPreserves = 0b100,
  LLVM_MARK_AS_BITMASK_ENUM(/*LargestValue=*/ArmPreserves << ZT0_Shift)
};

static AAPCSBitmaskSME encodeAAPCSZAState(unsigned SMEAttrs) {
  switch (SMEAttrs) {
  case FunctionType::ARM_None:
    return AAPCSBitmaskSME::NoState;
  case FunctionType::ARM_In:
    return AAPCSBitmaskSME::ArmIn;
  case FunctionType::ARM_Out:
    return AAPCSBitmaskSME::ArmOut;
  case FunctionType::ARM_InOut:
    return AAPCSBitmaskSME::ArmInOut;
  case FunctionType::ARM_Preserves:
    return AAPCSBitmaskSME::ArmPreserves;
  default:
    llvm_unreachable("Unrecognised SME attribute");
  }
}

// The mangling scheme for function types which have SME attributes is
// implemented as a "pseudo" template:
//
//   '__SME_ATTRS<<normal_function_type>, <sme_state>>'
//
// Combining the function type with a bitmask representing the streaming and ZA
// properties of the function's interface.
//
// Mangling of SME keywords is described in more detail in the AArch64 ACLE:
// https://github.com/ARM-software/acle/blob/main/main/acle.md#c-mangling-of-sme-keywords
//
void CXXNameMangler::mangleSMEAttrs(unsigned SMEAttrs) {
  if (!SMEAttrs)
    return;

  AAPCSBitmaskSME Bitmask = AAPCSBitmaskSME(0);
  if (SMEAttrs & FunctionType::SME_PStateSMEnabledMask)
    Bitmask |= AAPCSBitmaskSME::ArmStreamingBit;
  else if (SMEAttrs & FunctionType::SME_PStateSMCompatibleMask)
    Bitmask |= AAPCSBitmaskSME::ArmStreamingCompatibleBit;

  if (SMEAttrs & FunctionType::SME_AgnosticZAStateMask)
    Bitmask |= AAPCSBitmaskSME::ArmAgnosticSMEZAStateBit;
  else {
    Bitmask |= encodeAAPCSZAState(FunctionType::getArmZAState(SMEAttrs))
               << AAPCSBitmaskSME::ZA_Shift;

    Bitmask |= encodeAAPCSZAState(FunctionType::getArmZT0State(SMEAttrs))
               << AAPCSBitmaskSME::ZT0_Shift;
  }

  Out << "Lj" << static_cast<unsigned>(Bitmask) << "EE";
}

void
CXXNameMangler::mangleExtParameterInfo(FunctionProtoType::ExtParameterInfo PI) {
  // Vendor-specific qualifiers are emitted in reverse alphabetical order.

  // Note that these are *not* substitution candidates.  Demanglers might
  // have trouble with this if the parameter type is fully substituted.

  switch (PI.getABI()) {
  case ParameterABI::Ordinary:
    break;

  // HLSL parameter mangling.
  case ParameterABI::HLSLOut:
  case ParameterABI::HLSLInOut:
    mangleVendorQualifier(getParameterABISpelling(PI.getABI()));
    break;

  // All of these start with "swift", so they come before "ns_consumed".
  case ParameterABI::SwiftContext:
  case ParameterABI::SwiftAsyncContext:
  case ParameterABI::SwiftErrorResult:
  case ParameterABI::SwiftIndirectResult:
    mangleVendorQualifier(getParameterABISpelling(PI.getABI()));
    break;
  }

  if (PI.isConsumed())
    mangleVendorQualifier("ns_consumed");

  if (PI.isNoEscape())
    mangleVendorQualifier("noescape");
}

// <type>          ::= <function-type>
// <function-type> ::= [<CV-qualifiers>] F [Y]
//                      <bare-function-type> [<ref-qualifier>] E
void CXXNameMangler::mangleType(const FunctionProtoType *T) {
  unsigned SMEAttrs = T->getAArch64SMEAttributes();

  if (SMEAttrs)
    Out << "11__SME_ATTRSI";

  mangleExtFunctionInfo(T);

  // Mangle CV-qualifiers, if present.  These are 'this' qualifiers,
  // e.g. "const" in "int (A::*)() const".
  mangleQualifiers(T->getMethodQuals());

  // Mangle instantiation-dependent exception-specification, if present,
  // per cxx-abi-dev proposal on 2016-10-11.
  if (T->hasInstantiationDependentExceptionSpec()) {
    if (isComputedNoexcept(T->getExceptionSpecType())) {
      Out << "DO";
      mangleExpression(T->getNoexceptExpr());
      Out << "E";
    } else {
      assert(T->getExceptionSpecType() == EST_Dynamic);
      Out << "Dw";
      for (auto ExceptTy : T->exceptions())
        mangleType(ExceptTy);
      Out << "E";
    }
  } else if (T->isNothrow()) {
    Out << "Do";
  }

  Out << 'F';

  // FIXME: We don't have enough information in the AST to produce the 'Y'
  // encoding for extern "C" function types.
  mangleBareFunctionType(T, /*MangleReturnType=*/true);

  // Mangle the ref-qualifier, if present.
  mangleRefQualifier(T->getRefQualifier());

  Out << 'E';

  mangleSMEAttrs(SMEAttrs);
}

void CXXNameMangler::mangleType(const FunctionNoProtoType *T) {
  // Function types without prototypes can arise when mangling a function type
  // within an overloadable function in C. We mangle these as the absence of any
  // parameter types (not even an empty parameter list).
  Out << 'F';

  FunctionTypeDepthState saved = FunctionTypeDepth.push();

  FunctionTypeDepth.enterResultType();
  mangleType(T->getReturnType());
  FunctionTypeDepth.leaveResultType();

  FunctionTypeDepth.pop(saved);
  Out << 'E';
}

void CXXNameMangler::mangleBareFunctionType(const FunctionProtoType *Proto,
                                            bool MangleReturnType,
                                            const FunctionDecl *FD) {
  // Record that we're in a function type.  See mangleFunctionParam
  // for details on what we're trying to achieve here.
  FunctionTypeDepthState saved = FunctionTypeDepth.push();

  // <bare-function-type> ::= <signature type>+
  if (MangleReturnType) {
    FunctionTypeDepth.enterResultType();

    // Mangle ns_returns_retained as an order-sensitive qualifier here.
    if (Proto->getExtInfo().getProducesResult() && FD == nullptr)
      mangleVendorQualifier("ns_returns_retained");

    // Mangle the return type without any direct ARC ownership qualifiers.
    QualType ReturnTy = Proto->getReturnType();
    if (ReturnTy.getObjCLifetime()) {
      auto SplitReturnTy = ReturnTy.split();
      SplitReturnTy.Quals.removeObjCLifetime();
      ReturnTy = getASTContext().getQualifiedType(SplitReturnTy);
    }
    mangleType(ReturnTy);

    FunctionTypeDepth.leaveResultType();
  }

  if (Proto->getNumParams() == 0 && !Proto->isVariadic()) {
    //   <builtin-type> ::= v   # void
    Out << 'v';
  } else {
    assert(!FD || FD->getNumParams() == Proto->getNumParams());
    for (unsigned I = 0, E = Proto->getNumParams(); I != E; ++I) {
      // Mangle extended parameter info as order-sensitive qualifiers here.
      if (Proto->hasExtParameterInfos() && FD == nullptr) {
        mangleExtParameterInfo(Proto->getExtParameterInfo(I));
      }

      // Mangle the type.
      QualType ParamTy = Proto->getParamType(I);
      mangleType(Context.getASTContext().getSignatureParameterType(ParamTy));

      if (FD) {
        if (auto *Attr = FD->getParamDecl(I)->getAttr<PassObjectSizeAttr>()) {
          // Attr can only take 1 character, so we can hardcode the length
          // below.
          assert(Attr->getType() <= 9 && Attr->getType() >= 0);
          if (Attr->isDynamic())
            Out << "U25pass_dynamic_object_size" << Attr->getType();
          else
            Out << "U17pass_object_size" << Attr->getType();
        }
      }
    }

    // <builtin-type>      ::= z  # ellipsis
    if (Proto->isVariadic())
      Out << 'z';
  }

  if (FD) {
    FunctionTypeDepth.enterResultType();
    mangleRequiresClause(FD->getTrailingRequiresClause());
  }

  FunctionTypeDepth.pop(saved);
}

// <type>            ::= <class-enum-type>
// <class-enum-type> ::= <name>
void CXXNameMangler::mangleType(const UnresolvedUsingType *T) {
  mangleName(T->getDecl());
}

// <type>            ::= <class-enum-type>
// <class-enum-type> ::= <name>
void CXXNameMangler::mangleType(const EnumType *T) {
  mangleType(static_cast<const TagType*>(T));
}
void CXXNameMangler::mangleType(const RecordType *T) {
  mangleType(static_cast<const TagType*>(T));
}
void CXXNameMangler::mangleType(const TagType *T) {
  mangleName(T->getDecl());
}

// <type>       ::= <array-type>
// <array-type> ::= A <positive dimension number> _ <element type>
//              ::= A [<dimension expression>] _ <element type>
void CXXNameMangler::mangleType(const ConstantArrayType *T) {
  Out << 'A' << T->getSize() << '_';
  mangleType(T->getElementType());
}
void CXXNameMangler::mangleType(const VariableArrayType *T) {
  Out << 'A';
  // decayed vla types (size 0) will just be skipped.
  if (T->getSizeExpr())
    mangleExpression(T->getSizeExpr());
  Out << '_';
  mangleType(T->getElementType());
}
void CXXNameMangler::mangleType(const DependentSizedArrayType *T) {
  Out << 'A';
  // A DependentSizedArrayType might not have size expression as below
  //
  // template<int ...N> int arr[] = {N...};
  if (T->getSizeExpr())
    mangleExpression(T->getSizeExpr());
  Out << '_';
  mangleType(T->getElementType());
}
void CXXNameMangler::mangleType(const IncompleteArrayType *T) {
  Out << "A_";
  mangleType(T->getElementType());
}

// <type>                   ::= <pointer-to-member-type>
// <pointer-to-member-type> ::= M <class type> <member type>
void CXXNameMangler::mangleType(const MemberPointerType *T) {
  Out << 'M';
  if (auto *RD = T->getMostRecentCXXRecordDecl()) {
    mangleCXXRecordDecl(RD);
  } else {
    NestedNameSpecifier *NNS = T->getQualifier();
    if (auto *II = NNS->getAsIdentifier())
      mangleType(getASTContext().getDependentNameType(
          ElaboratedTypeKeyword::None, NNS->getPrefix(), II));
    else
      manglePrefix(NNS);
  }
  QualType PointeeType = T->getPointeeType();
  if (const FunctionProtoType *FPT = dyn_cast<FunctionProtoType>(PointeeType)) {
    mangleType(FPT);

    // Itanium C++ ABI 5.1.8:
    //
    //   The type of a non-static member function is considered to be different,
    //   for the purposes of substitution, from the type of a namespace-scope or
    //   static member function whose type appears similar. The types of two
    //   non-static member functions are considered to be different, for the
    //   purposes of substitution, if the functions are members of different
    //   classes. In other words, for the purposes of substitution, the class of
    //   which the function is a member is considered part of the type of
    //   function.

    // Given that we already substitute member function pointers as a
    // whole, the net effect of this rule is just to unconditionally
    // suppress substitution on the function type in a member pointer.
    // We increment the SeqID here to emulate adding an entry to the
    // substitution table.
    ++SeqID;
  } else
    mangleType(PointeeType);
}

// <type>           ::= <template-param>
void CXXNameMangler::mangleType(const TemplateTypeParmType *T) {
  mangleTemplateParameter(T->getDepth(), T->getIndex());
}

// <type>           ::= <template-param>
void CXXNameMangler::mangleType(const SubstTemplateTypeParmPackType *T) {
  // FIXME: not clear how to mangle this!
  // template <class T...> class A {
  //   template <class U...> void foo(T(*)(U) x...);
  // };
  Out << "_SUBSTPACK_";
}

// <type> ::= P <type>   # pointer-to
void CXXNameMangler::mangleType(const PointerType *T) {
  Out << 'P';
  mangleType(T->getPointeeType());
}
void CXXNameMangler::mangleType(const ObjCObjectPointerType *T) {
  Out << 'P';
  mangleType(T->getPointeeType());
}

// <type> ::= R <type>   # reference-to
void CXXNameMangler::mangleType(const LValueReferenceType *T) {
  Out << 'R';
  mangleType(T->getPointeeType());
}

// <type> ::= O <type>   # rvalue reference-to (C++0x)
void CXXNameMangler::mangleType(const RValueReferenceType *T) {
  Out << 'O';
  mangleType(T->getPointeeType());
}

// <type> ::= C <type>   # complex pair (C 2000)
void CXXNameMangler::mangleType(const ComplexType *T) {
  Out << 'C';
  mangleType(T->getElementType());
}

// ARM's ABI for Neon vector types specifies that they should be mangled as
// if they are structs (to match ARM's initial implementation).  The
// vector type must be one of the special types predefined by ARM.
void CXXNameMangler::mangleNeonVectorType(const VectorType *T) {
  QualType EltType = T->getElementType();
  assert(EltType->isBuiltinType() && "Neon vector element not a BuiltinType");
  const char *EltName = nullptr;
  if (T->getVectorKind() == VectorKind::NeonPoly) {
    switch (cast<BuiltinType>(EltType)->getKind()) {
    case BuiltinType::SChar:
    case BuiltinType::UChar:
      EltName = "poly8_t";
      break;
    case BuiltinType::Short:
    case BuiltinType::UShort:
      EltName = "poly16_t";
      break;
    case BuiltinType::LongLong:
    case BuiltinType::ULongLong:
      EltName = "poly64_t";
      break;
    default: llvm_unreachable("unexpected Neon polynomial vector element type");
    }
  } else {
    switch (cast<BuiltinType>(EltType)->getKind()) {
    case BuiltinType::SChar:     EltName = "int8_t"; break;
    case BuiltinType::UChar:     EltName = "uint8_t"; break;
    case BuiltinType::Short:     EltName = "int16_t"; break;
    case BuiltinType::UShort:    EltName = "uint16_t"; break;
    case BuiltinType::Int:       EltName = "int32_t"; break;
    case BuiltinType::UInt:      EltName = "uint32_t"; break;
    case BuiltinType::LongLong:  EltName = "int64_t"; break;
    case BuiltinType::ULongLong: EltName = "uint64_t"; break;
    case BuiltinType::Double:    EltName = "float64_t"; break;
    case BuiltinType::Float:     EltName = "float32_t"; break;
    case BuiltinType::Half:      EltName = "float16_t"; break;
    case BuiltinType::BFloat16:  EltName = "bfloat16_t"; break;
    case BuiltinType::MFloat8:
      EltName = "mfloat8_t";
      break;
    default:
      llvm_unreachable("unexpected Neon vector element type");
    }
  }
  const char *BaseName = nullptr;
  unsigned BitSize = (T->getNumElements() *
                      getASTContext().getTypeSize(EltType));
  if (BitSize == 64)
    BaseName = "__simd64_";
  else {
    assert(BitSize == 128 && "Neon vector type not 64 or 128 bits");
    BaseName = "__simd128_";
  }
  Out << strlen(BaseName) + strlen(EltName);
  Out << BaseName << EltName;
}

void CXXNameMangler::mangleNeonVectorType(const DependentVectorType *T) {
  DiagnosticsEngine &Diags = Context.getDiags();
  unsigned DiagID = Diags.getCustomDiagID(
      DiagnosticsEngine::Error,
      "cannot mangle this dependent neon vector type yet");
  Diags.Report(T->getAttributeLoc(), DiagID);
}

static StringRef mangleAArch64VectorBase(const BuiltinType *EltType) {
  switch (EltType->getKind()) {
  case BuiltinType::SChar:
    return "Int8";
  case BuiltinType::Short:
    return "Int16";
  case BuiltinType::Int:
    return "Int32";
  case BuiltinType::Long:
  case BuiltinType::LongLong:
    return "Int64";
  case BuiltinType::UChar:
    return "Uint8";
  case BuiltinType::UShort:
    return "Uint16";
  case BuiltinType::UInt:
    return "Uint32";
  case BuiltinType::ULong:
  case BuiltinType::ULongLong:
    return "Uint64";
  case BuiltinType::Half:
    return "Float16";
  case BuiltinType::Float:
    return "Float32";
  case BuiltinType::Double:
    return "Float64";
  case BuiltinType::BFloat16:
    return "Bfloat16";
  case BuiltinType::MFloat8:
    return "Mfloat8";
  default:
    llvm_unreachable("Unexpected vector element base type");
  }
}

// AArch64's ABI for Neon vector types specifies that they should be mangled as
// the equivalent internal name. The vector type must be one of the special
// types predefined by ARM.
void CXXNameMangler::mangleAArch64NeonVectorType(const VectorType *T) {
  QualType EltType = T->getElementType();
  assert(EltType->isBuiltinType() && "Neon vector element not a BuiltinType");
  unsigned BitSize =
      (T->getNumElements() * getASTContext().getTypeSize(EltType));
  (void)BitSize; // Silence warning.

  assert((BitSize == 64 || BitSize == 128) &&
         "Neon vector type not 64 or 128 bits");

  StringRef EltName;
  if (T->getVectorKind() == VectorKind::NeonPoly) {
    switch (cast<BuiltinType>(EltType)->getKind()) {
    case BuiltinType::UChar:
      EltName = "Poly8";
      break;
    case BuiltinType::UShort:
      EltName = "Poly16";
      break;
    case BuiltinType::ULong:
    case BuiltinType::ULongLong:
      EltName = "Poly64";
      break;
    default:
      llvm_unreachable("unexpected Neon polynomial vector element type");
    }
  } else
    EltName = mangleAArch64VectorBase(cast<BuiltinType>(EltType));

  std::string TypeName =
      ("__" + EltName + "x" + Twine(T->getNumElements()) + "_t").str();
  Out << TypeName.length() << TypeName;
}
void CXXNameMangler::mangleAArch64NeonVectorType(const DependentVectorType *T) {
  DiagnosticsEngine &Diags = Context.getDiags();
  unsigned DiagID = Diags.getCustomDiagID(
      DiagnosticsEngine::Error,
      "cannot mangle this dependent neon vector type yet");
  Diags.Report(T->getAttributeLoc(), DiagID);
}

// The AArch64 ACLE specifies that fixed-length SVE vector and predicate types
// defined with the 'arm_sve_vector_bits' attribute map to the same AAPCS64
// type as the sizeless variants.
//
// The mangling scheme for VLS types is implemented as a "pseudo" template:
//
//   '__SVE_VLS<<type>, <vector length>>'
//
// Combining the existing SVE type and a specific vector length (in bits).
// For example:
//
//   typedef __SVInt32_t foo __attribute__((arm_sve_vector_bits(512)));
//
// is described as '__SVE_VLS<__SVInt32_t, 512u>' and mangled as:
//
//   "9__SVE_VLSI" + base type mangling + "Lj" + __ARM_FEATURE_SVE_BITS + "EE"
//
//   i.e. 9__SVE_VLSIu11__SVInt32_tLj512EE
//
// The latest ACLE specification (00bet5) does not contain details of this
// mangling scheme, it will be specified in the next revision. The mangling
// scheme is otherwise defined in the appendices to the Procedure Call Standard
// for the Arm Architecture, see
// https://github.com/ARM-software/abi-aa/blob/main/aapcs64/aapcs64.rst#appendix-c-mangling
void CXXNameMangler::mangleAArch64FixedSveVectorType(const VectorType *T) {
  assert((T->getVectorKind() == VectorKind::SveFixedLengthData ||
          T->getVectorKind() == VectorKind::SveFixedLengthPredicate) &&
         "expected fixed-length SVE vector!");

  QualType EltType = T->getElementType();
  assert(EltType->isBuiltinType() &&
         "expected builtin type for fixed-length SVE vector!");

  StringRef TypeName;
  switch (cast<BuiltinType>(EltType)->getKind()) {
  case BuiltinType::SChar:
    TypeName = "__SVInt8_t";
    break;
  case BuiltinType::UChar: {
    if (T->getVectorKind() == VectorKind::SveFixedLengthData)
      TypeName = "__SVUint8_t";
    else
      TypeName = "__SVBool_t";
    break;
  }
  case BuiltinType::Short:
    TypeName = "__SVInt16_t";
    break;
  case BuiltinType::UShort:
    TypeName = "__SVUint16_t";
    break;
  case BuiltinType::Int:
    TypeName = "__SVInt32_t";
    break;
  case BuiltinType::UInt:
    TypeName = "__SVUint32_t";
    break;
  case BuiltinType::Long:
    TypeName = "__SVInt64_t";
    break;
  case BuiltinType::ULong:
    TypeName = "__SVUint64_t";
    break;
  case BuiltinType::Half:
    TypeName = "__SVFloat16_t";
    break;
  case BuiltinType::Float:
    TypeName = "__SVFloat32_t";
    break;
  case BuiltinType::Double:
    TypeName = "__SVFloat64_t";
    break;
  case BuiltinType::BFloat16:
    TypeName = "__SVBfloat16_t";
    break;
  default:
    llvm_unreachable("unexpected element type for fixed-length SVE vector!");
  }

  unsigned VecSizeInBits = getASTContext().getTypeInfo(T).Width;

  if (T->getVectorKind() == VectorKind::SveFixedLengthPredicate)
    VecSizeInBits *= 8;

  Out << "9__SVE_VLSI";
  mangleVendorType(TypeName);
  Out << "Lj" << VecSizeInBits << "EE";
}

void CXXNameMangler::mangleAArch64FixedSveVectorType(
    const DependentVectorType *T) {
  DiagnosticsEngine &Diags = Context.getDiags();
  unsigned DiagID = Diags.getCustomDiagID(
      DiagnosticsEngine::Error,
      "cannot mangle this dependent fixed-length SVE vector type yet");
  Diags.Report(T->getAttributeLoc(), DiagID);
}

void CXXNameMangler::mangleRISCVFixedRVVVectorType(const VectorType *T) {
  assert((T->getVectorKind() == VectorKind::RVVFixedLengthData ||
          T->getVectorKind() == VectorKind::RVVFixedLengthMask ||
          T->getVectorKind() == VectorKind::RVVFixedLengthMask_1 ||
          T->getVectorKind() == VectorKind::RVVFixedLengthMask_2 ||
          T->getVectorKind() == VectorKind::RVVFixedLengthMask_4) &&
         "expected fixed-length RVV vector!");

  QualType EltType = T->getElementType();
  assert(EltType->isBuiltinType() &&
         "expected builtin type for fixed-length RVV vector!");

  SmallString<20> TypeNameStr;
  llvm::raw_svector_ostream TypeNameOS(TypeNameStr);
  TypeNameOS << "__rvv_";
  switch (cast<BuiltinType>(EltType)->getKind()) {
  case BuiltinType::SChar:
    TypeNameOS << "int8";
    break;
  case BuiltinType::UChar:
    if (T->getVectorKind() == VectorKind::RVVFixedLengthData)
      TypeNameOS << "uint8";
    else
      TypeNameOS << "bool";
    break;
  case BuiltinType::Short:
    TypeNameOS << "int16";
    break;
  case BuiltinType::UShort:
    TypeNameOS << "uint16";
    break;
  case BuiltinType::Int:
    TypeNameOS << "int32";
    break;
  case BuiltinType::UInt:
    TypeNameOS << "uint32";
    break;
  case BuiltinType::Long:
    TypeNameOS << "int64";
    break;
  case BuiltinType::ULong:
    TypeNameOS << "uint64";
    break;
  case BuiltinType::Float16:
    TypeNameOS << "float16";
    break;
  case BuiltinType::Float:
    TypeNameOS << "float32";
    break;
  case BuiltinType::Double:
    TypeNameOS << "float64";
    break;
  default:
    llvm_unreachable("unexpected element type for fixed-length RVV vector!");
  }

  unsigned VecSizeInBits;
  switch (T->getVectorKind()) {
  case VectorKind::RVVFixedLengthMask_1:
    VecSizeInBits = 1;
    break;
  case VectorKind::RVVFixedLengthMask_2:
    VecSizeInBits = 2;
    break;
  case VectorKind::RVVFixedLengthMask_4:
    VecSizeInBits = 4;
    break;
  default:
    VecSizeInBits = getASTContext().getTypeInfo(T).Width;
    break;
  }

  // Apend the LMUL suffix.
  auto VScale = getASTContext().getTargetInfo().getVScaleRange(
      getASTContext().getLangOpts(), false);
  unsigned VLen = VScale->first * llvm::RISCV::RVVBitsPerBlock;

  if (T->getVectorKind() == VectorKind::RVVFixedLengthData) {
    TypeNameOS << 'm';
    if (VecSizeInBits >= VLen)
      TypeNameOS << (VecSizeInBits / VLen);
    else
      TypeNameOS << 'f' << (VLen / VecSizeInBits);
  } else {
    TypeNameOS << (VLen / VecSizeInBits);
  }
  TypeNameOS << "_t";

  Out << "9__RVV_VLSI";
  mangleVendorType(TypeNameStr);
  Out << "Lj" << VecSizeInBits << "EE";
}

void CXXNameMangler::mangleRISCVFixedRVVVectorType(
    const DependentVectorType *T) {
  DiagnosticsEngine &Diags = Context.getDiags();
  unsigned DiagID = Diags.getCustomDiagID(
      DiagnosticsEngine::Error,
      "cannot mangle this dependent fixed-length RVV vector type yet");
  Diags.Report(T->getAttributeLoc(), DiagID);
}

// GNU extension: vector types
// <type>                  ::= <vector-type>
// <vector-type>           ::= Dv <positive dimension number> _
//                                    <extended element type>
//                         ::= Dv [<dimension expression>] _ <element type>
// <extended element type> ::= <element type>
//                         ::= p # AltiVec vector pixel
//                         ::= b # Altivec vector bool
void CXXNameMangler::mangleType(const VectorType *T) {
  if ((T->getVectorKind() == VectorKind::Neon ||
       T->getVectorKind() == VectorKind::NeonPoly)) {
    llvm::Triple Target = getASTContext().getTargetInfo().getTriple();
    llvm::Triple::ArchType Arch =
        getASTContext().getTargetInfo().getTriple().getArch();
    if ((Arch == llvm::Triple::aarch64 ||
         Arch == llvm::Triple::aarch64_be) && !Target.isOSDarwin())
      mangleAArch64NeonVectorType(T);
    else
      mangleNeonVectorType(T);
    return;
  } else if (T->getVectorKind() == VectorKind::SveFixedLengthData ||
             T->getVectorKind() == VectorKind::SveFixedLengthPredicate) {
    mangleAArch64FixedSveVectorType(T);
    return;
  } else if (T->getVectorKind() == VectorKind::RVVFixedLengthData ||
             T->getVectorKind() == VectorKind::RVVFixedLengthMask ||
             T->getVectorKind() == VectorKind::RVVFixedLengthMask_1 ||
             T->getVectorKind() == VectorKind::RVVFixedLengthMask_2 ||
             T->getVectorKind() == VectorKind::RVVFixedLengthMask_4) {
    mangleRISCVFixedRVVVectorType(T);
    return;
  }
  Out << "Dv" << T->getNumElements() << '_';
  if (T->getVectorKind() == VectorKind::AltiVecPixel)
    Out << 'p';
  else if (T->getVectorKind() == VectorKind::AltiVecBool)
    Out << 'b';
  else
    mangleType(T->getElementType());
}

void CXXNameMangler::mangleType(const DependentVectorType *T) {
  if ((T->getVectorKind() == VectorKind::Neon ||
       T->getVectorKind() == VectorKind::NeonPoly)) {
    llvm::Triple Target = getASTContext().getTargetInfo().getTriple();
    llvm::Triple::ArchType Arch =
        getASTContext().getTargetInfo().getTriple().getArch();
    if ((Arch == llvm::Triple::aarch64 || Arch == llvm::Triple::aarch64_be) &&
        !Target.isOSDarwin())
      mangleAArch64NeonVectorType(T);
    else
      mangleNeonVectorType(T);
    return;
  } else if (T->getVectorKind() == VectorKind::SveFixedLengthData ||
             T->getVectorKind() == VectorKind::SveFixedLengthPredicate) {
    mangleAArch64FixedSveVectorType(T);
    return;
  } else if (T->getVectorKind() == VectorKind::RVVFixedLengthData) {
    mangleRISCVFixedRVVVectorType(T);
    return;
  }

  Out << "Dv";
  mangleExpression(T->getSizeExpr());
  Out << '_';
  if (T->getVectorKind() == VectorKind::AltiVecPixel)
    Out << 'p';
  else if (T->getVectorKind() == VectorKind::AltiVecBool)
    Out << 'b';
  else
    mangleType(T->getElementType());
}

void CXXNameMangler::mangleType(const ExtVectorType *T) {
  mangleType(static_cast<const VectorType*>(T));
}
void CXXNameMangler::mangleType(const DependentSizedExtVectorType *T) {
  Out << "Dv";
  mangleExpression(T->getSizeExpr());
  Out << '_';
  mangleType(T->getElementType());
}

void CXXNameMangler::mangleType(const ConstantMatrixType *T) {
  // Mangle matrix types as a vendor extended type:
  // u<Len>matrix_typeI<Rows><Columns><element type>E

  mangleVendorType("matrix_type");

  Out << "I";
  auto &ASTCtx = getASTContext();
  unsigned BitWidth = ASTCtx.getTypeSize(ASTCtx.getSizeType());
  llvm::APSInt Rows(BitWidth);
  Rows = T->getNumRows();
  mangleIntegerLiteral(ASTCtx.getSizeType(), Rows);
  llvm::APSInt Columns(BitWidth);
  Columns = T->getNumColumns();
  mangleIntegerLiteral(ASTCtx.getSizeType(), Columns);
  mangleType(T->getElementType());
  Out << "E";
}

void CXXNameMangler::mangleType(const DependentSizedMatrixType *T) {
  // Mangle matrix types as a vendor extended type:
  // u<Len>matrix_typeI<row expr><column expr><element type>E
  mangleVendorType("matrix_type");

  Out << "I";
  mangleTemplateArgExpr(T->getRowExpr());
  mangleTemplateArgExpr(T->getColumnExpr());
  mangleType(T->getElementType());
  Out << "E";
}

void CXXNameMangler::mangleType(const DependentAddressSpaceType *T) {
  SplitQualType split = T->getPointeeType().split();
  mangleQualifiers(split.Quals, T);
  mangleType(QualType(split.Ty, 0));
}

void CXXNameMangler::mangleType(const PackExpansionType *T) {
  // <type>  ::= Dp <type>          # pack expansion (C++0x)
  Out << "Dp";
  mangleType(T->getPattern());
}

void CXXNameMangler::mangleType(const PackIndexingType *T) {
  if (!T->hasSelectedType())
    mangleType(T->getPattern());
  else
    mangleType(T->getSelectedType());
}

void CXXNameMangler::mangleType(const ObjCInterfaceType *T) {
  mangleSourceName(T->getDecl()->getIdentifier());
}

void CXXNameMangler::mangleType(const ObjCObjectType *T) {
  // Treat __kindof as a vendor extended type qualifier.
  if (T->isKindOfType())
    Out << "U8__kindof";

  if (!T->qual_empty()) {
    // Mangle protocol qualifiers.
    SmallString<64> QualStr;
    llvm::raw_svector_ostream QualOS(QualStr);
    QualOS << "objcproto";
    for (const auto *I : T->quals()) {
      StringRef name = I->getName();
      QualOS << name.size() << name;
    }
    mangleVendorQualifier(QualStr);
  }

  mangleType(T->getBaseType());

  if (T->isSpecialized()) {
    // Mangle type arguments as I <type>+ E
    Out << 'I';
    for (auto typeArg : T->getTypeArgs())
      mangleType(typeArg);
    Out << 'E';
  }
}

void CXXNameMangler::mangleType(const BlockPointerType *T) {
  Out << "U13block_pointer";
  mangleType(T->getPointeeType());
}

void CXXNameMangler::mangleType(const InjectedClassNameType *T) {
  // Mangle injected class name types as if the user had written the
  // specialization out fully.  It may not actually be possible to see
  // this mangling, though.
  mangleType(T->getInjectedSpecializationType());
}

void CXXNameMangler::mangleType(const TemplateSpecializationType *T) {
  if (TemplateDecl *TD = T->getTemplateName().getAsTemplateDecl()) {
    mangleTemplateName(TD, T->template_arguments());
  } else {
    if (mangleSubstitution(QualType(T, 0)))
      return;

    mangleTemplatePrefix(T->getTemplateName());

    // FIXME: GCC does not appear to mangle the template arguments when
    // the template in question is a dependent template name. Should we
    // emulate that badness?
    mangleTemplateArgs(T->getTemplateName(), T->template_arguments());
    addSubstitution(QualType(T, 0));
  }
}

void CXXNameMangler::mangleType(const DependentNameType *T) {
  // Proposal by cxx-abi-dev, 2014-03-26
  // <class-enum-type> ::= <name>    # non-dependent or dependent type name or
  //                                 # dependent elaborated type specifier using
  //                                 # 'typename'
  //                   ::= Ts <name> # dependent elaborated type specifier using
  //                                 # 'struct' or 'class'
  //                   ::= Tu <name> # dependent elaborated type specifier using
  //                                 # 'union'
  //                   ::= Te <name> # dependent elaborated type specifier using
  //                                 # 'enum'
  switch (T->getKeyword()) {
  case ElaboratedTypeKeyword::None:
  case ElaboratedTypeKeyword::Typename:
    break;
  case ElaboratedTypeKeyword::Struct:
  case ElaboratedTypeKeyword::Class:
  case ElaboratedTypeKeyword::Interface:
    Out << "Ts";
    break;
  case ElaboratedTypeKeyword::Union:
    Out << "Tu";
    break;
  case ElaboratedTypeKeyword::Enum:
    Out << "Te";
    break;
  }
  // Typename types are always nested
  Out << 'N';
  manglePrefix(T->getQualifier());
  mangleSourceName(T->getIdentifier());
  Out << 'E';
}

void CXXNameMangler::mangleType(const DependentTemplateSpecializationType *T) {
  // Dependently-scoped template types are nested if they have a prefix.
  Out << 'N';

  // TODO: avoid making this TemplateName.
  TemplateName Prefix =
    getASTContext().getDependentTemplateName(T->getQualifier(),
                                             T->getIdentifier());
  mangleTemplatePrefix(Prefix);

  // FIXME: GCC does not appear to mangle the template arguments when
  // the template in question is a dependent template name. Should we
  // emulate that badness?
  mangleTemplateArgs(Prefix, T->template_arguments());
  Out << 'E';
}

void CXXNameMangler::mangleType(const TypeOfType *T) {
  // FIXME: this is pretty unsatisfactory, but there isn't an obvious
  // "extension with parameters" mangling.
  Out << "u6typeof";
}

void CXXNameMangler::mangleType(const TypeOfExprType *T) {
  // FIXME: this is pretty unsatisfactory, but there isn't an obvious
  // "extension with parameters" mangling.
  Out << "u6typeof";
}

void CXXNameMangler::mangleType(const DecltypeType *T) {
  Expr *E = T->getUnderlyingExpr();

  // type ::= Dt <expression> E  # decltype of an id-expression
  //                             #   or class member access
  //      ::= DT <expression> E  # decltype of an expression

  // This purports to be an exhaustive list of id-expressions and
  // class member accesses.  Note that we do not ignore parentheses;
  // parentheses change the semantics of decltype for these
  // expressions (and cause the mangler to use the other form).
  if (isa<DeclRefExpr>(E) ||
      isa<MemberExpr>(E) ||
      isa<UnresolvedLookupExpr>(E) ||
      isa<DependentScopeDeclRefExpr>(E) ||
      isa<CXXDependentScopeMemberExpr>(E) ||
      isa<UnresolvedMemberExpr>(E))
    Out << "Dt";
  else
    Out << "DT";
  mangleExpression(E);
  Out << 'E';
}

void CXXNameMangler::mangleType(const UnaryTransformType *T) {
  // If this is dependent, we need to record that. If not, we simply
  // mangle it as the underlying type since they are equivalent.
  if (T->isDependentType()) {
    StringRef BuiltinName;
    switch (T->getUTTKind()) {
#define TRANSFORM_TYPE_TRAIT_DEF(Enum, Trait)                                  \
  case UnaryTransformType::Enum:                                               \
    BuiltinName = "__" #Trait;                                                 \
    break;
#include "clang/Basic/TransformTypeTraits.def"
    }
    mangleVendorType(BuiltinName);
  }

  Out << "I";
  mangleType(T->getBaseType());
  Out << "E";
}

void CXXNameMangler::mangleType(const AutoType *T) {
  assert(T->getDeducedType().isNull() &&
         "Deduced AutoType shouldn't be handled here!");
  assert(T->getKeyword() != AutoTypeKeyword::GNUAutoType &&
         "shouldn't need to mangle __auto_type!");
  // <builtin-type> ::= Da # auto
  //                ::= Dc # decltype(auto)
  //                ::= Dk # constrained auto
  //                ::= DK # constrained decltype(auto)
  if (T->isConstrained() && !isCompatibleWith(LangOptions::ClangABI::Ver17)) {
    Out << (T->isDecltypeAuto() ? "DK" : "Dk");
    mangleTypeConstraint(T->getTypeConstraintConcept(),
                         T->getTypeConstraintArguments());
  } else {
    Out << (T->isDecltypeAuto() ? "Dc" : "Da");
  }
}

void CXXNameMangler::mangleType(const DeducedTemplateSpecializationType *T) {
  QualType Deduced = T->getDeducedType();
  if (!Deduced.isNull())
    return mangleType(Deduced);

  TemplateName TN = T->getTemplateName();
  assert(TN.getAsTemplateDecl() &&
         "shouldn't form deduced TST unless we know we have a template");
  mangleType(TN);
}

void CXXNameMangler::mangleType(const AtomicType *T) {
  // <type> ::= U <source-name> <type>  # vendor extended type qualifier
  // (Until there's a standardized mangling...)
  Out << "U7_Atomic";
  mangleType(T->getValueType());
}

void CXXNameMangler::mangleType(const PipeType *T) {
  // Pipe type mangling rules are described in SPIR 2.0 specification
  // A.1 Data types and A.3 Summary of changes
  // <type> ::= 8ocl_pipe
  Out << "8ocl_pipe";
}

void CXXNameMangler::mangleType(const BitIntType *T) {
  // 5.1.5.2 Builtin types
  // <type> ::= DB <number | instantiation-dependent expression> _
  //        ::= DU <number | instantiation-dependent expression> _
  Out << "D" << (T->isUnsigned() ? "U" : "B") << T->getNumBits() << "_";
}

void CXXNameMangler::mangleType(const DependentBitIntType *T) {
  // 5.1.5.2 Builtin types
  // <type> ::= DB <number | instantiation-dependent expression> _
  //        ::= DU <number | instantiation-dependent expression> _
  Out << "D" << (T->isUnsigned() ? "U" : "B");
  mangleExpression(T->getNumBitsExpr());
  Out << "_";
}

void CXXNameMangler::mangleType(const ArrayParameterType *T) {
  mangleType(cast<ConstantArrayType>(T));
}

void CXXNameMangler::mangleType(const HLSLAttributedResourceType *T) {
  llvm::SmallString<64> Str("_Res");
  const HLSLAttributedResourceType::Attributes &Attrs = T->getAttrs();
  // map resource class to HLSL virtual register letter
  switch (Attrs.ResourceClass) {
  case llvm::dxil::ResourceClass::UAV:
    Str += "_u";
    break;
  case llvm::dxil::ResourceClass::SRV:
    Str += "_t";
    break;
  case llvm::dxil::ResourceClass::CBuffer:
    Str += "_b";
    break;
  case llvm::dxil::ResourceClass::Sampler:
    Str += "_s";
    break;
  }
  if (Attrs.IsROV)
    Str += "_ROV";
  if (Attrs.RawBuffer)
    Str += "_Raw";
  if (T->hasContainedType())
    Str += "_CT";
  mangleVendorQualifier(Str);

  if (T->hasContainedType()) {
    mangleType(T->getContainedType());
  }
  mangleType(T->getWrappedType());
}

void CXXNameMangler::mangleIntegerLiteral(QualType T,
                                          const llvm::APSInt &Value) {
  //  <expr-primary> ::= L <type> <value number> E # integer literal
  Out << 'L';

  mangleType(T);
  if (T->isBooleanType()) {
    // Boolean values are encoded as 0/1.
    Out << (Value.getBoolValue() ? '1' : '0');
  } else {
    mangleNumber(Value);
  }
  Out << 'E';

}

void CXXNameMangler::mangleMemberExprBase(const Expr *Base, bool IsArrow) {
  // Ignore member expressions involving anonymous unions.
  while (const auto *RT = Base->getType()->getAs<RecordType>()) {
    if (!RT->getDecl()->isAnonymousStructOrUnion())
      break;
    const auto *ME = dyn_cast<MemberExpr>(Base);
    if (!ME)
      break;
    Base = ME->getBase();
    IsArrow = ME->isArrow();
  }

  if (Base->isImplicitCXXThis()) {
    // Note: GCC mangles member expressions to the implicit 'this' as
    // *this., whereas we represent them as this->. The Itanium C++ ABI
    // does not specify anything here, so we follow GCC.
    Out << "dtdefpT";
  } else {
    Out << (IsArrow ? "pt" : "dt");
    mangleExpression(Base);
  }
}

/// Mangles a member expression.
void CXXNameMangler::mangleMemberExpr(const Expr *base,
                                      bool isArrow,
                                      NestedNameSpecifier *qualifier,
                                      NamedDecl *firstQualifierLookup,
                                      DeclarationName member,
                                      const TemplateArgumentLoc *TemplateArgs,
                                      unsigned NumTemplateArgs,
                                      unsigned arity) {
  // <expression> ::= dt <expression> <unresolved-name>
  //              ::= pt <expression> <unresolved-name>
  if (base)
    mangleMemberExprBase(base, isArrow);
  mangleUnresolvedName(qualifier, member, TemplateArgs, NumTemplateArgs, arity);
}

/// Look at the callee of the given call expression and determine if
/// it's a parenthesized id-expression which would have triggered ADL
/// otherwise.
static bool isParenthesizedADLCallee(const CallExpr *call) {
  const Expr *callee = call->getCallee();
  const Expr *fn = callee->IgnoreParens();

  // Must be parenthesized.  IgnoreParens() skips __extension__ nodes,
  // too, but for those to appear in the callee, it would have to be
  // parenthesized.
  if (callee == fn) return false;

  // Must be an unresolved lookup.
  const UnresolvedLookupExpr *lookup = dyn_cast<UnresolvedLookupExpr>(fn);
  if (!lookup) return false;

  assert(!lookup->requiresADL());

  // Must be an unqualified lookup.
  if (lookup->getQualifier()) return false;

  // Must not have found a class member.  Note that if one is a class
  // member, they're all class members.
  if (lookup->getNumDecls() > 0 &&
      (*lookup->decls_begin())->isCXXClassMember())
    return false;

  // Otherwise, ADL would have been triggered.
  return true;
}

void CXXNameMangler::mangleCastExpression(const Expr *E, StringRef CastEncoding) {
  const ExplicitCastExpr *ECE = cast<ExplicitCastExpr>(E);
  Out << CastEncoding;
  mangleType(ECE->getType());
  mangleExpression(ECE->getSubExpr());
}

void CXXNameMangler::mangleInitListElements(const InitListExpr *InitList) {
  if (auto *Syntactic = InitList->getSyntacticForm())
    InitList = Syntactic;
  for (unsigned i = 0, e = InitList->getNumInits(); i != e; ++i)
    mangleExpression(InitList->getInit(i));
}

void CXXNameMangler::mangleRequirement(SourceLocation RequiresExprLoc,
                                       const concepts::Requirement *Req) {
  using concepts::Requirement;

  // TODO: We can't mangle the result of a failed substitution. It's not clear
  // whether we should be mangling the original form prior to any substitution
  // instead. See https://lists.isocpp.org/core/2023/04/14118.php
  auto HandleSubstitutionFailure =
      [&](SourceLocation Loc) {
        DiagnosticsEngine &Diags = Context.getDiags();
        unsigned DiagID = Diags.getCustomDiagID(
            DiagnosticsEngine::Error, "cannot mangle this requires-expression "
                                      "containing a substitution failure");
        Diags.Report(Loc, DiagID);
        Out << 'F';
      };

  switch (Req->getKind()) {
  case Requirement::RK_Type: {
    const auto *TR = cast<concepts::TypeRequirement>(Req);
    if (TR->isSubstitutionFailure())
      return HandleSubstitutionFailure(
          TR->getSubstitutionDiagnostic()->DiagLoc);

    Out << 'T';
    mangleType(TR->getType()->getType());
    break;
  }

  case Requirement::RK_Simple:
  case Requirement::RK_Compound: {
    const auto *ER = cast<concepts::ExprRequirement>(Req);
    if (ER->isExprSubstitutionFailure())
      return HandleSubstitutionFailure(
          ER->getExprSubstitutionDiagnostic()->DiagLoc);

    Out << 'X';
    mangleExpression(ER->getExpr());

    if (ER->hasNoexceptRequirement())
      Out << 'N';

    if (!ER->getReturnTypeRequirement().isEmpty()) {
      if (ER->getReturnTypeRequirement().isSubstitutionFailure())
        return HandleSubstitutionFailure(ER->getReturnTypeRequirement()
                                             .getSubstitutionDiagnostic()
                                             ->DiagLoc);

      Out << 'R';
      mangleTypeConstraint(ER->getReturnTypeRequirement().getTypeConstraint());
    }
    break;
  }

  case Requirement::RK_Nested:
    const auto *NR = cast<concepts::NestedRequirement>(Req);
    if (NR->hasInvalidConstraint()) {
      // FIXME: NestedRequirement should track the location of its requires
      // keyword.
      return HandleSubstitutionFailure(RequiresExprLoc);
    }

    Out << 'Q';
    mangleExpression(NR->getConstraintExpr());
    break;
  }
}

void CXXNameMangler::mangleExpression(const Expr *E, unsigned Arity,
                                      bool AsTemplateArg) {
  // <expression> ::= <unary operator-name> <expression>
  //              ::= <binary operator-name> <expression> <expression>
  //              ::= <trinary operator-name> <expression> <expression> <expression>
  //              ::= cv <type> expression           # conversion with one argument
  //              ::= cv <type> _ <expression>* E # conversion with a different number of arguments
  //              ::= dc <type> <expression>         # dynamic_cast<type> (expression)
  //              ::= sc <type> <expression>         # static_cast<type> (expression)
  //              ::= cc <type> <expression>         # const_cast<type> (expression)
  //              ::= rc <type> <expression>         # reinterpret_cast<type> (expression)
  //              ::= st <type>                      # sizeof (a type)
  //              ::= at <type>                      # alignof (a type)
  //              ::= <template-param>
  //              ::= <function-param>
  //              ::= fpT                            # 'this' expression (part of <function-param>)
  //              ::= sr <type> <unqualified-name>                   # dependent name
  //              ::= sr <type> <unqualified-name> <template-args>   # dependent template-id
  //              ::= ds <expression> <expression>                   # expr.*expr
  //              ::= sZ <template-param>                            # size of a parameter pack
  //              ::= sZ <function-param>    # size of a function parameter pack
  //              ::= u <source-name> <template-arg>* E # vendor extended expression
  //              ::= <expr-primary>
  // <expr-primary> ::= L <type> <value number> E    # integer literal
  //                ::= L <type> <value float> E     # floating literal
  //                ::= L <type> <string type> E     # string literal
  //                ::= L <nullptr type> E           # nullptr literal "LDnE"
  //                ::= L <pointer type> 0 E         # null pointer template argument
  //                ::= L <type> <real-part float> _ <imag-part float> E    # complex floating point literal (C99); not used by clang
  //                ::= L <mangled-name> E           # external name
  QualType ImplicitlyConvertedToType;

  // A top-level expression that's not <expr-primary> needs to be wrapped in
  // X...E in a template arg.
  bool IsPrimaryExpr = true;
  auto NotPrimaryExpr = [&] {
    if (AsTemplateArg && IsPrimaryExpr)
      Out << 'X';
    IsPrimaryExpr = false;
  };

  auto MangleDeclRefExpr = [&](const NamedDecl *D) {
    switch (D->getKind()) {
    default:
      //  <expr-primary> ::= L <mangled-name> E # external name
      Out << 'L';
      mangle(D);
      Out << 'E';
      break;

    case Decl::ParmVar:
      NotPrimaryExpr();
      mangleFunctionParam(cast<ParmVarDecl>(D));
      break;

    case Decl::EnumConstant: {
      // <expr-primary>
      const EnumConstantDecl *ED = cast<EnumConstantDecl>(D);
      mangleIntegerLiteral(ED->getType(), ED->getInitVal());
      break;
    }

    case Decl::NonTypeTemplateParm:
      NotPrimaryExpr();
      const NonTypeTemplateParmDecl *PD = cast<NonTypeTemplateParmDecl>(D);
      mangleTemplateParameter(PD->getDepth(), PD->getIndex());
      break;
    }
  };

  // 'goto recurse' is used when handling a simple "unwrapping" node which
  // produces no output, where ImplicitlyConvertedToType and AsTemplateArg need
  // to be preserved.
recurse:
  switch (E->getStmtClass()) {
  case Expr::NoStmtClass:
#define ABSTRACT_STMT(Type)
#define EXPR(Type, Base)
#define STMT(Type, Base) \
  case Expr::Type##Class:
#include "clang/AST/StmtNodes.inc"
    // fallthrough

  // These all can only appear in local or variable-initialization
  // contexts and so should never appear in a mangling.
  case Expr::AddrLabelExprClass:
  case Expr::DesignatedInitUpdateExprClass:
  case Expr::ImplicitValueInitExprClass:
  case Expr::ArrayInitLoopExprClass:
  case Expr::ArrayInitIndexExprClass:
  case Expr::NoInitExprClass:
  case Expr::ParenListExprClass:
  case Expr::MSPropertyRefExprClass:
  case Expr::MSPropertySubscriptExprClass:
  case Expr::TypoExprClass: // This should no longer exist in the AST by now.
  case Expr::RecoveryExprClass:
  case Expr::ArraySectionExprClass:
  case Expr::OMPArrayShapingExprClass:
  case Expr::OMPIteratorExprClass:
  case Expr::CXXInheritedCtorInitExprClass:
  case Expr::CXXParenListInitExprClass:
  case Expr::PackIndexingExprClass:
    llvm_unreachable("unexpected statement kind");

  case Expr::ConstantExprClass:
    E = cast<ConstantExpr>(E)->getSubExpr();
    goto recurse;

  // FIXME: invent manglings for all these.
  case Expr::BlockExprClass:
  case Expr::ChooseExprClass:
  case Expr::CompoundLiteralExprClass:
  case Expr::ExtVectorElementExprClass:
  case Expr::GenericSelectionExprClass:
  case Expr::ObjCEncodeExprClass:
  case Expr::ObjCIsaExprClass:
  case Expr::ObjCIvarRefExprClass:
  case Expr::ObjCMessageExprClass:
  case Expr::ObjCPropertyRefExprClass:
  case Expr::ObjCProtocolExprClass:
  case Expr::ObjCSelectorExprClass:
  case Expr::ObjCStringLiteralClass:
  case Expr::ObjCBoxedExprClass:
  case Expr::ObjCArrayLiteralClass:
  case Expr::ObjCDictionaryLiteralClass:
  case Expr::ObjCSubscriptRefExprClass:
  case Expr::ObjCIndirectCopyRestoreExprClass:
  case Expr::ObjCAvailabilityCheckExprClass:
  case Expr::OffsetOfExprClass:
  case Expr::PredefinedExprClass:
  case Expr::ShuffleVectorExprClass:
  case Expr::ConvertVectorExprClass:
  case Expr::StmtExprClass:
  case Expr::ArrayTypeTraitExprClass:
  case Expr::ExpressionTraitExprClass:
  case Expr::VAArgExprClass:
  case Expr::CUDAKernelCallExprClass:
  case Expr::AsTypeExprClass:
  case Expr::PseudoObjectExprClass:
  case Expr::AtomicExprClass:
  case Expr::SourceLocExprClass:
  case Expr::EmbedExprClass:
  case Expr::SYCLBuiltinNumFieldsExprClass:
  case Expr::SYCLBuiltinFieldTypeExprClass:
  case Expr::SYCLBuiltinNumBasesExprClass:
  case Expr::SYCLBuiltinBaseTypeExprClass:
  case Expr::BuiltinBitCastExprClass: {
    NotPrimaryExpr();
    if (!NullOut) {
      // As bad as this diagnostic is, it's better than crashing.
      DiagnosticsEngine &Diags = Context.getDiags();
      unsigned DiagID = Diags.getCustomDiagID(DiagnosticsEngine::Error,
                                       "cannot yet mangle expression type %0");
      Diags.Report(E->getExprLoc(), DiagID)
        << E->getStmtClassName() << E->getSourceRange();
      return;
    }
    break;
  }

  case Expr::CXXUuidofExprClass: {
    NotPrimaryExpr();
    const CXXUuidofExpr *UE = cast<CXXUuidofExpr>(E);
    // As of clang 12, uuidof uses the vendor extended expression
    // mangling. Previously, it used a special-cased nonstandard extension.
    if (!isCompatibleWith(LangOptions::ClangABI::Ver11)) {
      Out << "u8__uuidof";
      if (UE->isTypeOperand())
        mangleType(UE->getTypeOperand(Context.getASTContext()));
      else
        mangleTemplateArgExpr(UE->getExprOperand());
      Out << 'E';
    } else {
      if (UE->isTypeOperand()) {
        QualType UuidT = UE->getTypeOperand(Context.getASTContext());
        Out << "u8__uuidoft";
        mangleType(UuidT);
      } else {
        Expr *UuidExp = UE->getExprOperand();
        Out << "u8__uuidofz";
        mangleExpression(UuidExp);
      }
    }
    break;
  }

  // Even gcc-4.5 doesn't mangle this.
  case Expr::BinaryConditionalOperatorClass: {
    NotPrimaryExpr();
    DiagnosticsEngine &Diags = Context.getDiags();
    unsigned DiagID =
      Diags.getCustomDiagID(DiagnosticsEngine::Error,
                "?: operator with omitted middle operand cannot be mangled");
    Diags.Report(E->getExprLoc(), DiagID)
      << E->getStmtClassName() << E->getSourceRange();
    return;
  }

  // These are used for internal purposes and cannot be meaningfully mangled.
  case Expr::OpaqueValueExprClass:
    llvm_unreachable("cannot mangle opaque value; mangling wrong thing?");

  case Expr::InitListExprClass: {
    NotPrimaryExpr();
    Out << "il";
    mangleInitListElements(cast<InitListExpr>(E));
    Out << "E";
    break;
  }

  case Expr::DesignatedInitExprClass: {
    NotPrimaryExpr();
    auto *DIE = cast<DesignatedInitExpr>(E);
    for (const auto &Designator : DIE->designators()) {
      if (Designator.isFieldDesignator()) {
        Out << "di";
        mangleSourceName(Designator.getFieldName());
      } else if (Designator.isArrayDesignator()) {
        Out << "dx";
        mangleExpression(DIE->getArrayIndex(Designator));
      } else {
        assert(Designator.isArrayRangeDesignator() &&
               "unknown designator kind");
        Out << "dX";
        mangleExpression(DIE->getArrayRangeStart(Designator));
        mangleExpression(DIE->getArrayRangeEnd(Designator));
      }
    }
    mangleExpression(DIE->getInit());
    break;
  }

  case Expr::CXXDefaultArgExprClass:
    E = cast<CXXDefaultArgExpr>(E)->getExpr();
    goto recurse;

  case Expr::CXXDefaultInitExprClass:
    E = cast<CXXDefaultInitExpr>(E)->getExpr();
    goto recurse;

  case Expr::CXXStdInitializerListExprClass:
    E = cast<CXXStdInitializerListExpr>(E)->getSubExpr();
    goto recurse;

  case Expr::SubstNonTypeTemplateParmExprClass: {
    // Mangle a substituted parameter the same way we mangle the template
    // argument.
    auto *SNTTPE = cast<SubstNonTypeTemplateParmExpr>(E);
    if (auto *CE = dyn_cast<ConstantExpr>(SNTTPE->getReplacement())) {
      // Pull out the constant value and mangle it as a template argument.
      QualType ParamType = SNTTPE->getParameterType(Context.getASTContext());
      assert(CE->hasAPValueResult() && "expected the NTTP to have an APValue");
      mangleValueInTemplateArg(ParamType, CE->getAPValueResult(), false,
                               /*NeedExactType=*/true);
      break;
    }
    // The remaining cases all happen to be substituted with expressions that
    // mangle the same as a corresponding template argument anyway.
    E = cast<SubstNonTypeTemplateParmExpr>(E)->getReplacement();
    goto recurse;
  }

  case Expr::UserDefinedLiteralClass:
    // We follow g++'s approach of mangling a UDL as a call to the literal
    // operator.
  case Expr::CXXMemberCallExprClass: // fallthrough
  case Expr::CallExprClass: {
    NotPrimaryExpr();
    const CallExpr *CE = cast<CallExpr>(E);

    // <expression> ::= cp <simple-id> <expression>* E
    // We use this mangling only when the call would use ADL except
    // for being parenthesized.  Per discussion with David
    // Vandervoorde, 2011.04.25.
    if (isParenthesizedADLCallee(CE)) {
      Out << "cp";
      // The callee here is a parenthesized UnresolvedLookupExpr with
      // no qualifier and should always get mangled as a <simple-id>
      // anyway.

    // <expression> ::= cl <expression>* E
    } else {
      Out << "cl";
    }

    unsigned CallArity = CE->getNumArgs();
    for (const Expr *Arg : CE->arguments())
      if (isa<PackExpansionExpr>(Arg))
        CallArity = UnknownArity;

    mangleExpression(CE->getCallee(), CallArity);
    for (const Expr *Arg : CE->arguments())
      mangleExpression(Arg);
    Out << 'E';
    break;
  }

  case Expr::CXXNewExprClass: {
    NotPrimaryExpr();
    const CXXNewExpr *New = cast<CXXNewExpr>(E);
    if (New->isGlobalNew()) Out << "gs";
    Out << (New->isArray() ? "na" : "nw");
    for (CXXNewExpr::const_arg_iterator I = New->placement_arg_begin(),
           E = New->placement_arg_end(); I != E; ++I)
      mangleExpression(*I);
    Out << '_';
    mangleType(New->getAllocatedType());
    if (New->hasInitializer()) {
      if (New->getInitializationStyle() == CXXNewInitializationStyle::Braces)
        Out << "il";
      else
        Out << "pi";
      const Expr *Init = New->getInitializer();
      if (const CXXConstructExpr *CCE = dyn_cast<CXXConstructExpr>(Init)) {
        // Directly inline the initializers.
        for (CXXConstructExpr::const_arg_iterator I = CCE->arg_begin(),
                                                  E = CCE->arg_end();
             I != E; ++I)
          mangleExpression(*I);
      } else if (const ParenListExpr *PLE = dyn_cast<ParenListExpr>(Init)) {
        for (unsigned i = 0, e = PLE->getNumExprs(); i != e; ++i)
          mangleExpression(PLE->getExpr(i));
      } else if (New->getInitializationStyle() ==
                     CXXNewInitializationStyle::Braces &&
                 isa<InitListExpr>(Init)) {
        // Only take InitListExprs apart for list-initialization.
        mangleInitListElements(cast<InitListExpr>(Init));
      } else
        mangleExpression(Init);
    }
    Out << 'E';
    break;
  }

  case Expr::CXXPseudoDestructorExprClass: {
    NotPrimaryExpr();
    const auto *PDE = cast<CXXPseudoDestructorExpr>(E);
    if (const Expr *Base = PDE->getBase())
      mangleMemberExprBase(Base, PDE->isArrow());
    NestedNameSpecifier *Qualifier = PDE->getQualifier();
    if (TypeSourceInfo *ScopeInfo = PDE->getScopeTypeInfo()) {
      if (Qualifier) {
        mangleUnresolvedPrefix(Qualifier,
                               /*recursive=*/true);
        mangleUnresolvedTypeOrSimpleId(ScopeInfo->getType());
        Out << 'E';
      } else {
        Out << "sr";
        if (!mangleUnresolvedTypeOrSimpleId(ScopeInfo->getType()))
          Out << 'E';
      }
    } else if (Qualifier) {
      mangleUnresolvedPrefix(Qualifier);
    }
    // <base-unresolved-name> ::= dn <destructor-name>
    Out << "dn";
    QualType DestroyedType = PDE->getDestroyedType();
    mangleUnresolvedTypeOrSimpleId(DestroyedType);
    break;
  }

  case Expr::MemberExprClass: {
    NotPrimaryExpr();
    const MemberExpr *ME = cast<MemberExpr>(E);
    mangleMemberExpr(ME->getBase(), ME->isArrow(),
                     ME->getQualifier(), nullptr,
                     ME->getMemberDecl()->getDeclName(),
                     ME->getTemplateArgs(), ME->getNumTemplateArgs(),
                     Arity);
    break;
  }

  case Expr::UnresolvedMemberExprClass: {
    NotPrimaryExpr();
    const UnresolvedMemberExpr *ME = cast<UnresolvedMemberExpr>(E);
    mangleMemberExpr(ME->isImplicitAccess() ? nullptr : ME->getBase(),
                     ME->isArrow(), ME->getQualifier(), nullptr,
                     ME->getMemberName(),
                     ME->getTemplateArgs(), ME->getNumTemplateArgs(),
                     Arity);
    break;
  }

  case Expr::CXXDependentScopeMemberExprClass: {
    NotPrimaryExpr();
    const CXXDependentScopeMemberExpr *ME
      = cast<CXXDependentScopeMemberExpr>(E);
    mangleMemberExpr(ME->isImplicitAccess() ? nullptr : ME->getBase(),
                     ME->isArrow(), ME->getQualifier(),
                     ME->getFirstQualifierFoundInScope(),
                     ME->getMember(),
                     ME->getTemplateArgs(), ME->getNumTemplateArgs(),
                     Arity);
    break;
  }

  case Expr::UnresolvedLookupExprClass: {
    NotPrimaryExpr();
    const UnresolvedLookupExpr *ULE = cast<UnresolvedLookupExpr>(E);
    mangleUnresolvedName(ULE->getQualifier(), ULE->getName(),
                         ULE->getTemplateArgs(), ULE->getNumTemplateArgs(),
                         Arity);
    break;
  }

  case Expr::CXXUnresolvedConstructExprClass: {
    NotPrimaryExpr();
    const CXXUnresolvedConstructExpr *CE = cast<CXXUnresolvedConstructExpr>(E);
    unsigned N = CE->getNumArgs();

    if (CE->isListInitialization()) {
      assert(N == 1 && "unexpected form for list initialization");
      auto *IL = cast<InitListExpr>(CE->getArg(0));
      Out << "tl";
      mangleType(CE->getType());
      mangleInitListElements(IL);
      Out << "E";
      break;
    }

    Out << "cv";
    mangleType(CE->getType());
    if (N != 1) Out << '_';
    for (unsigned I = 0; I != N; ++I) mangleExpression(CE->getArg(I));
    if (N != 1) Out << 'E';
    break;
  }

  case Expr::CXXConstructExprClass: {
    // An implicit cast is silent, thus may contain <expr-primary>.
    const auto *CE = cast<CXXConstructExpr>(E);
    if (!CE->isListInitialization() || CE->isStdInitListInitialization()) {
      assert(
          CE->getNumArgs() >= 1 &&
          (CE->getNumArgs() == 1 || isa<CXXDefaultArgExpr>(CE->getArg(1))) &&
          "implicit CXXConstructExpr must have one argument");
      E = cast<CXXConstructExpr>(E)->getArg(0);
      goto recurse;
    }
    NotPrimaryExpr();
    Out << "il";
    for (auto *E : CE->arguments())
      mangleExpression(E);
    Out << "E";
    break;
  }

  case Expr::CXXTemporaryObjectExprClass: {
    NotPrimaryExpr();
    const auto *CE = cast<CXXTemporaryObjectExpr>(E);
    unsigned N = CE->getNumArgs();
    bool List = CE->isListInitialization();

    if (List)
      Out << "tl";
    else
      Out << "cv";
    mangleType(CE->getType());
    if (!List && N != 1)
      Out << '_';
    if (CE->isStdInitListInitialization()) {
      // We implicitly created a std::initializer_list<T> for the first argument
      // of a constructor of type U in an expression of the form U{a, b, c}.
      // Strip all the semantic gunk off the initializer list.
      auto *SILE =
          cast<CXXStdInitializerListExpr>(CE->getArg(0)->IgnoreImplicit());
      auto *ILE = cast<InitListExpr>(SILE->getSubExpr()->IgnoreImplicit());
      mangleInitListElements(ILE);
    } else {
      for (auto *E : CE->arguments())
        mangleExpression(E);
    }
    if (List || N != 1)
      Out << 'E';
    break;
  }

  case Expr::CXXScalarValueInitExprClass:
    NotPrimaryExpr();
    Out << "cv";
    mangleType(E->getType());
    Out << "_E";
    break;

  case Expr::CXXNoexceptExprClass:
    NotPrimaryExpr();
    Out << "nx";
    mangleExpression(cast<CXXNoexceptExpr>(E)->getOperand());
    break;

  case Expr::UnaryExprOrTypeTraitExprClass: {
    // Non-instantiation-dependent traits are an <expr-primary> integer literal.
    const UnaryExprOrTypeTraitExpr *SAE = cast<UnaryExprOrTypeTraitExpr>(E);

    if (!SAE->isInstantiationDependent()) {
      // Itanium C++ ABI:
      //   If the operand of a sizeof or alignof operator is not
      //   instantiation-dependent it is encoded as an integer literal
      //   reflecting the result of the operator.
      //
      //   If the result of the operator is implicitly converted to a known
      //   integer type, that type is used for the literal; otherwise, the type
      //   of std::size_t or std::ptrdiff_t is used.
      //
      // FIXME: We still include the operand in the profile in this case. This
      // can lead to mangling collisions between function templates that we
      // consider to be different.
      QualType T = (ImplicitlyConvertedToType.isNull() ||
                    !ImplicitlyConvertedToType->isIntegerType())? SAE->getType()
                                                    : ImplicitlyConvertedToType;
      llvm::APSInt V = SAE->EvaluateKnownConstInt(Context.getASTContext());
      mangleIntegerLiteral(T, V);
      break;
    }

    NotPrimaryExpr(); // But otherwise, they are not.

    auto MangleAlignofSizeofArg = [&] {
      if (SAE->isArgumentType()) {
        Out << 't';
        mangleType(SAE->getArgumentType());
      } else {
        Out << 'z';
        mangleExpression(SAE->getArgumentExpr());
      }
    };

    auto MangleExtensionBuiltin = [&](const UnaryExprOrTypeTraitExpr *E,
                                      StringRef Name = {}) {
      if (Name.empty())
        Name = getTraitSpelling(E->getKind());
      mangleVendorType(Name);
      if (SAE->isArgumentType())
        mangleType(SAE->getArgumentType());
      else
        mangleTemplateArgExpr(SAE->getArgumentExpr());
      Out << 'E';
    };

    switch (SAE->getKind()) {
    case UETT_SizeOf:
      Out << 's';
      MangleAlignofSizeofArg();
      break;
    case UETT_PreferredAlignOf:
      // As of clang 12, we mangle __alignof__ differently than alignof. (They
      // have acted differently since Clang 8, but were previously mangled the
      // same.)
      if (!isCompatibleWith(LangOptions::ClangABI::Ver11)) {
        MangleExtensionBuiltin(SAE, "__alignof__");
        break;
      }
      [[fallthrough]];
    case UETT_AlignOf:
      Out << 'a';
      MangleAlignofSizeofArg();
      break;

<<<<<<< HEAD
=======
    case UETT_CountOf:
>>>>>>> 5eee2751
    case UETT_VectorElements:
    case UETT_OpenMPRequiredSimdAlign:
    case UETT_VecStep:
    case UETT_PtrAuthTypeDiscriminator:
    case UETT_DataSizeOf: {
      DiagnosticsEngine &Diags = Context.getDiags();
      unsigned DiagID = Diags.getCustomDiagID(
          DiagnosticsEngine::Error, "cannot yet mangle %0 expression");
      Diags.Report(E->getExprLoc(), DiagID) << getTraitSpelling(SAE->getKind());
      return;
    }
    }
    break;
  }

  case Expr::TypeTraitExprClass: {
    //  <expression> ::= u <source-name> <template-arg>* E # vendor extension
    const TypeTraitExpr *TTE = cast<TypeTraitExpr>(E);
    NotPrimaryExpr();
    llvm::StringRef Spelling = getTraitSpelling(TTE->getTrait());
    mangleVendorType(Spelling);
    for (TypeSourceInfo *TSI : TTE->getArgs()) {
      mangleType(TSI->getType());
    }
    Out << 'E';
    break;
  }

  case Expr::CXXThrowExprClass: {
    NotPrimaryExpr();
    const CXXThrowExpr *TE = cast<CXXThrowExpr>(E);
    //  <expression> ::= tw <expression>  # throw expression
    //               ::= tr               # rethrow
    if (TE->getSubExpr()) {
      Out << "tw";
      mangleExpression(TE->getSubExpr());
    } else {
      Out << "tr";
    }
    break;
  }

  case Expr::CXXTypeidExprClass: {
    NotPrimaryExpr();
    const CXXTypeidExpr *TIE = cast<CXXTypeidExpr>(E);
    //  <expression> ::= ti <type>        # typeid (type)
    //               ::= te <expression>  # typeid (expression)
    if (TIE->isTypeOperand()) {
      Out << "ti";
      mangleType(TIE->getTypeOperand(Context.getASTContext()));
    } else {
      Out << "te";
      mangleExpression(TIE->getExprOperand());
    }
    break;
  }

  case Expr::CXXDeleteExprClass: {
    NotPrimaryExpr();
    const CXXDeleteExpr *DE = cast<CXXDeleteExpr>(E);
    //  <expression> ::= [gs] dl <expression>  # [::] delete expr
    //               ::= [gs] da <expression>  # [::] delete [] expr
    if (DE->isGlobalDelete()) Out << "gs";
    Out << (DE->isArrayForm() ? "da" : "dl");
    mangleExpression(DE->getArgument());
    break;
  }

  case Expr::UnaryOperatorClass: {
    NotPrimaryExpr();
    const UnaryOperator *UO = cast<UnaryOperator>(E);
    mangleOperatorName(UnaryOperator::getOverloadedOperator(UO->getOpcode()),
                       /*Arity=*/1);
    mangleExpression(UO->getSubExpr());
    break;
  }

  case Expr::ArraySubscriptExprClass: {
    NotPrimaryExpr();
    const ArraySubscriptExpr *AE = cast<ArraySubscriptExpr>(E);

    // Array subscript is treated as a syntactically weird form of
    // binary operator.
    Out << "ix";
    mangleExpression(AE->getLHS());
    mangleExpression(AE->getRHS());
    break;
  }

  case Expr::MatrixSubscriptExprClass: {
    NotPrimaryExpr();
    const MatrixSubscriptExpr *ME = cast<MatrixSubscriptExpr>(E);
    Out << "ixix";
    mangleExpression(ME->getBase());
    mangleExpression(ME->getRowIdx());
    mangleExpression(ME->getColumnIdx());
    break;
  }

  case Expr::CompoundAssignOperatorClass: // fallthrough
  case Expr::BinaryOperatorClass: {
    NotPrimaryExpr();
    const BinaryOperator *BO = cast<BinaryOperator>(E);
    if (BO->getOpcode() == BO_PtrMemD)
      Out << "ds";
    else
      mangleOperatorName(BinaryOperator::getOverloadedOperator(BO->getOpcode()),
                         /*Arity=*/2);
    mangleExpression(BO->getLHS());
    mangleExpression(BO->getRHS());
    break;
  }

  case Expr::CXXRewrittenBinaryOperatorClass: {
    NotPrimaryExpr();
    // The mangled form represents the original syntax.
    CXXRewrittenBinaryOperator::DecomposedForm Decomposed =
        cast<CXXRewrittenBinaryOperator>(E)->getDecomposedForm();
    mangleOperatorName(BinaryOperator::getOverloadedOperator(Decomposed.Opcode),
                       /*Arity=*/2);
    mangleExpression(Decomposed.LHS);
    mangleExpression(Decomposed.RHS);
    break;
  }

  case Expr::ConditionalOperatorClass: {
    NotPrimaryExpr();
    const ConditionalOperator *CO = cast<ConditionalOperator>(E);
    mangleOperatorName(OO_Conditional, /*Arity=*/3);
    mangleExpression(CO->getCond());
    mangleExpression(CO->getLHS(), Arity);
    mangleExpression(CO->getRHS(), Arity);
    break;
  }

  case Expr::ImplicitCastExprClass: {
    ImplicitlyConvertedToType = E->getType();
    E = cast<ImplicitCastExpr>(E)->getSubExpr();
    goto recurse;
  }

  case Expr::ObjCBridgedCastExprClass: {
    NotPrimaryExpr();
    // Mangle ownership casts as a vendor extended operator __bridge,
    // __bridge_transfer, or __bridge_retain.
    StringRef Kind = cast<ObjCBridgedCastExpr>(E)->getBridgeKindName();
    Out << "v1U" << Kind.size() << Kind;
    mangleCastExpression(E, "cv");
    break;
  }

  case Expr::CStyleCastExprClass:
    NotPrimaryExpr();
    mangleCastExpression(E, "cv");
    break;

  case Expr::CXXFunctionalCastExprClass: {
    NotPrimaryExpr();
    auto *Sub = cast<ExplicitCastExpr>(E)->getSubExpr()->IgnoreImplicit();
    // FIXME: Add isImplicit to CXXConstructExpr.
    if (auto *CCE = dyn_cast<CXXConstructExpr>(Sub))
      if (CCE->getParenOrBraceRange().isInvalid())
        Sub = CCE->getArg(0)->IgnoreImplicit();
    if (auto *StdInitList = dyn_cast<CXXStdInitializerListExpr>(Sub))
      Sub = StdInitList->getSubExpr()->IgnoreImplicit();
    if (auto *IL = dyn_cast<InitListExpr>(Sub)) {
      Out << "tl";
      mangleType(E->getType());
      mangleInitListElements(IL);
      Out << "E";
    } else {
      mangleCastExpression(E, "cv");
    }
    break;
  }

  case Expr::CXXStaticCastExprClass:
    NotPrimaryExpr();
    mangleCastExpression(E, "sc");
    break;
  case Expr::CXXDynamicCastExprClass:
    NotPrimaryExpr();
    mangleCastExpression(E, "dc");
    break;
  case Expr::CXXReinterpretCastExprClass:
    NotPrimaryExpr();
    mangleCastExpression(E, "rc");
    break;
  case Expr::CXXConstCastExprClass:
    NotPrimaryExpr();
    mangleCastExpression(E, "cc");
    break;
  case Expr::CXXAddrspaceCastExprClass:
    NotPrimaryExpr();
    mangleCastExpression(E, "ac");
    break;

  case Expr::CXXOperatorCallExprClass: {
    NotPrimaryExpr();
    const CXXOperatorCallExpr *CE = cast<CXXOperatorCallExpr>(E);
    unsigned NumArgs = CE->getNumArgs();
    // A CXXOperatorCallExpr for OO_Arrow models only semantics, not syntax
    // (the enclosing MemberExpr covers the syntactic portion).
    if (CE->getOperator() != OO_Arrow)
      mangleOperatorName(CE->getOperator(), /*Arity=*/NumArgs);
    // Mangle the arguments.
    for (unsigned i = 0; i != NumArgs; ++i)
      mangleExpression(CE->getArg(i));
    break;
  }

  case Expr::ParenExprClass:
    E = cast<ParenExpr>(E)->getSubExpr();
    goto recurse;

  case Expr::ConceptSpecializationExprClass: {
    auto *CSE = cast<ConceptSpecializationExpr>(E);
    if (isCompatibleWith(LangOptions::ClangABI::Ver17)) {
      // Clang 17 and before mangled concept-ids as if they resolved to an
      // entity, meaning that references to enclosing template arguments don't
      // work.
      Out << "L_Z";
      mangleTemplateName(CSE->getNamedConcept(), CSE->getTemplateArguments());
      Out << 'E';
      break;
    }
    // Proposed on https://github.com/itanium-cxx-abi/cxx-abi/issues/24.
    NotPrimaryExpr();
    mangleUnresolvedName(
        CSE->getNestedNameSpecifierLoc().getNestedNameSpecifier(),
        CSE->getConceptNameInfo().getName(),
        CSE->getTemplateArgsAsWritten()->getTemplateArgs(),
        CSE->getTemplateArgsAsWritten()->getNumTemplateArgs());
    break;
  }

  case Expr::RequiresExprClass: {
    // Proposed on https://github.com/itanium-cxx-abi/cxx-abi/issues/24.
    auto *RE = cast<RequiresExpr>(E);
    // This is a primary-expression in the C++ grammar, but does not have an
    // <expr-primary> mangling (starting with 'L').
    NotPrimaryExpr();
    if (RE->getLParenLoc().isValid()) {
      Out << "rQ";
      FunctionTypeDepthState saved = FunctionTypeDepth.push();
      if (RE->getLocalParameters().empty()) {
        Out << 'v';
      } else {
        for (ParmVarDecl *Param : RE->getLocalParameters()) {
          mangleType(Context.getASTContext().getSignatureParameterType(
              Param->getType()));
        }
      }
      Out << '_';

      // The rest of the mangling is in the immediate scope of the parameters.
      FunctionTypeDepth.enterResultType();
      for (const concepts::Requirement *Req : RE->getRequirements())
        mangleRequirement(RE->getExprLoc(), Req);
      FunctionTypeDepth.pop(saved);
      Out << 'E';
    } else {
      Out << "rq";
      for (const concepts::Requirement *Req : RE->getRequirements())
        mangleRequirement(RE->getExprLoc(), Req);
      Out << 'E';
    }
    break;
  }

  case Expr::DeclRefExprClass:
    // MangleDeclRefExpr helper handles primary-vs-nonprimary
    MangleDeclRefExpr(cast<DeclRefExpr>(E)->getDecl());
    break;

  case Expr::SubstNonTypeTemplateParmPackExprClass:
    NotPrimaryExpr();
    // FIXME: not clear how to mangle this!
    // template <unsigned N...> class A {
    //   template <class U...> void foo(U (&x)[N]...);
    // };
    Out << "_SUBSTPACK_";
    break;

  case Expr::FunctionParmPackExprClass: {
    NotPrimaryExpr();
    // FIXME: not clear how to mangle this!
    const FunctionParmPackExpr *FPPE = cast<FunctionParmPackExpr>(E);
    Out << "v110_SUBSTPACK";
    MangleDeclRefExpr(FPPE->getParameterPack());
    break;
  }

  case Expr::DependentScopeDeclRefExprClass: {
    NotPrimaryExpr();
    const DependentScopeDeclRefExpr *DRE = cast<DependentScopeDeclRefExpr>(E);
    mangleUnresolvedName(DRE->getQualifier(), DRE->getDeclName(),
                         DRE->getTemplateArgs(), DRE->getNumTemplateArgs(),
                         Arity);
    break;
  }

  case Expr::CXXBindTemporaryExprClass:
    E = cast<CXXBindTemporaryExpr>(E)->getSubExpr();
    goto recurse;

  case Expr::ExprWithCleanupsClass:
    E = cast<ExprWithCleanups>(E)->getSubExpr();
    goto recurse;

  case Expr::FloatingLiteralClass: {
    // <expr-primary>
    const FloatingLiteral *FL = cast<FloatingLiteral>(E);
    mangleFloatLiteral(FL->getType(), FL->getValue());
    break;
  }

  case Expr::FixedPointLiteralClass:
    // Currently unimplemented -- might be <expr-primary> in future?
    mangleFixedPointLiteral();
    break;

  case Expr::CharacterLiteralClass:
    // <expr-primary>
    Out << 'L';
    mangleType(E->getType());
    Out << cast<CharacterLiteral>(E)->getValue();
    Out << 'E';
    break;

  // FIXME. __objc_yes/__objc_no are mangled same as true/false
  case Expr::ObjCBoolLiteralExprClass:
    // <expr-primary>
    Out << "Lb";
    Out << (cast<ObjCBoolLiteralExpr>(E)->getValue() ? '1' : '0');
    Out << 'E';
    break;

  case Expr::CXXBoolLiteralExprClass:
    // <expr-primary>
    Out << "Lb";
    Out << (cast<CXXBoolLiteralExpr>(E)->getValue() ? '1' : '0');
    Out << 'E';
    break;

  case Expr::IntegerLiteralClass: {
    // <expr-primary>
    llvm::APSInt Value(cast<IntegerLiteral>(E)->getValue());
    if (E->getType()->isSignedIntegerType())
      Value.setIsSigned(true);
    mangleIntegerLiteral(E->getType(), Value);
    break;
  }

  case Expr::ImaginaryLiteralClass: {
    // <expr-primary>
    const ImaginaryLiteral *IE = cast<ImaginaryLiteral>(E);
    // Mangle as if a complex literal.
    // Proposal from David Vandevoorde, 2010.06.30.
    Out << 'L';
    mangleType(E->getType());
    if (const FloatingLiteral *Imag =
          dyn_cast<FloatingLiteral>(IE->getSubExpr())) {
      // Mangle a floating-point zero of the appropriate type.
      mangleFloat(llvm::APFloat(Imag->getValue().getSemantics()));
      Out << '_';
      mangleFloat(Imag->getValue());
    } else {
      Out << "0_";
      llvm::APSInt Value(cast<IntegerLiteral>(IE->getSubExpr())->getValue());
      if (IE->getSubExpr()->getType()->isSignedIntegerType())
        Value.setIsSigned(true);
      mangleNumber(Value);
    }
    Out << 'E';
    break;
  }

  case Expr::StringLiteralClass: {
    // <expr-primary>
    // Revised proposal from David Vandervoorde, 2010.07.15.
    Out << 'L';
    assert(isa<ConstantArrayType>(E->getType()));
    mangleType(E->getType());
    Out << 'E';
    break;
  }

  case Expr::GNUNullExprClass:
    // <expr-primary>
    // Mangle as if an integer literal 0.
    mangleIntegerLiteral(E->getType(), llvm::APSInt(32));
    break;

  case Expr::CXXNullPtrLiteralExprClass: {
    // <expr-primary>
    Out << "LDnE";
    break;
  }

  case Expr::LambdaExprClass: {
    // A lambda-expression can't appear in the signature of an
    // externally-visible declaration, so there's no standard mangling for
    // this, but mangling as a literal of the closure type seems reasonable.
    Out << "L";
    mangleType(Context.getASTContext().getRecordType(cast<LambdaExpr>(E)->getLambdaClass()));
    Out << "E";
    break;
  }

  case Expr::PackExpansionExprClass:
    NotPrimaryExpr();
    Out << "sp";
    mangleExpression(cast<PackExpansionExpr>(E)->getPattern());
    break;

  case Expr::SizeOfPackExprClass: {
    NotPrimaryExpr();
    auto *SPE = cast<SizeOfPackExpr>(E);
    if (SPE->isPartiallySubstituted()) {
      Out << "sP";
      for (const auto &A : SPE->getPartialArguments())
        mangleTemplateArg(A, false);
      Out << "E";
      break;
    }

    Out << "sZ";
    const NamedDecl *Pack = SPE->getPack();
    if (const TemplateTypeParmDecl *TTP = dyn_cast<TemplateTypeParmDecl>(Pack))
      mangleTemplateParameter(TTP->getDepth(), TTP->getIndex());
    else if (const NonTypeTemplateParmDecl *NTTP
                = dyn_cast<NonTypeTemplateParmDecl>(Pack))
      mangleTemplateParameter(NTTP->getDepth(), NTTP->getIndex());
    else if (const TemplateTemplateParmDecl *TempTP
                                    = dyn_cast<TemplateTemplateParmDecl>(Pack))
      mangleTemplateParameter(TempTP->getDepth(), TempTP->getIndex());
    else
      mangleFunctionParam(cast<ParmVarDecl>(Pack));
    break;
  }

  case Expr::MaterializeTemporaryExprClass:
    E = cast<MaterializeTemporaryExpr>(E)->getSubExpr();
    goto recurse;

  case Expr::CXXFoldExprClass: {
    NotPrimaryExpr();
    auto *FE = cast<CXXFoldExpr>(E);
    if (FE->isLeftFold())
      Out << (FE->getInit() ? "fL" : "fl");
    else
      Out << (FE->getInit() ? "fR" : "fr");

    if (FE->getOperator() == BO_PtrMemD)
      Out << "ds";
    else
      mangleOperatorName(
          BinaryOperator::getOverloadedOperator(FE->getOperator()),
          /*Arity=*/2);

    if (FE->getLHS())
      mangleExpression(FE->getLHS());
    if (FE->getRHS())
      mangleExpression(FE->getRHS());
    break;
  }

  case Expr::CXXThisExprClass:
    NotPrimaryExpr();
    Out << "fpT";
    break;

  case Expr::CoawaitExprClass:
    // FIXME: Propose a non-vendor mangling.
    NotPrimaryExpr();
    Out << "v18co_await";
    mangleExpression(cast<CoawaitExpr>(E)->getOperand());
    break;

  case Expr::DependentCoawaitExprClass:
    // FIXME: Propose a non-vendor mangling.
    NotPrimaryExpr();
    Out << "v18co_await";
    mangleExpression(cast<DependentCoawaitExpr>(E)->getOperand());
    break;

  case Expr::CoyieldExprClass:
    // FIXME: Propose a non-vendor mangling.
    NotPrimaryExpr();
    Out << "v18co_yield";
    mangleExpression(cast<CoawaitExpr>(E)->getOperand());
    break;
  case Expr::SYCLUniqueStableNameExprClass: {
    const auto *USN = cast<SYCLUniqueStableNameExpr>(E);
    NotPrimaryExpr();

    Out << "u33__builtin_sycl_unique_stable_name";
    mangleType(USN->getTypeSourceInfo()->getType());

    Out << "E";
    break;
  }
  case Expr::SYCLUniqueStableIdExprClass: {
    const auto *USID = cast<SYCLUniqueStableIdExpr>(E);
    NotPrimaryExpr();

    Out << "cl31__builtin_sycl_unique_stable_id";
    mangleExpression(USID->getExpr());
    Out << "E";
    break;
  }
  case Expr::HLSLOutArgExprClass:
    llvm_unreachable(
        "cannot mangle hlsl temporary value; mangling wrong thing?");
  case Expr::OpenACCAsteriskSizeExprClass: {
    // We shouldn't ever be able to get here, but diagnose anyway.
    DiagnosticsEngine &Diags = Context.getDiags();
    unsigned DiagID = Diags.getCustomDiagID(
        DiagnosticsEngine::Error,
        "cannot yet mangle OpenACC Asterisk Size expression");
    Diags.Report(DiagID);
    return;
  }
  }

  if (AsTemplateArg && !IsPrimaryExpr)
    Out << 'E';
}

/// Mangle an expression which refers to a parameter variable.
///
/// <expression>     ::= <function-param>
/// <function-param> ::= fp <top-level CV-qualifiers> _      # L == 0, I == 0
/// <function-param> ::= fp <top-level CV-qualifiers>
///                      <parameter-2 non-negative number> _ # L == 0, I > 0
/// <function-param> ::= fL <L-1 non-negative number>
///                      p <top-level CV-qualifiers> _       # L > 0, I == 0
/// <function-param> ::= fL <L-1 non-negative number>
///                      p <top-level CV-qualifiers>
///                      <I-1 non-negative number> _         # L > 0, I > 0
///
/// L is the nesting depth of the parameter, defined as 1 if the
/// parameter comes from the innermost function prototype scope
/// enclosing the current context, 2 if from the next enclosing
/// function prototype scope, and so on, with one special case: if
/// we've processed the full parameter clause for the innermost
/// function type, then L is one less.  This definition conveniently
/// makes it irrelevant whether a function's result type was written
/// trailing or leading, but is otherwise overly complicated; the
/// numbering was first designed without considering references to
/// parameter in locations other than return types, and then the
/// mangling had to be generalized without changing the existing
/// manglings.
///
/// I is the zero-based index of the parameter within its parameter
/// declaration clause.  Note that the original ABI document describes
/// this using 1-based ordinals.
void CXXNameMangler::mangleFunctionParam(const ParmVarDecl *parm) {
  unsigned parmDepth = parm->getFunctionScopeDepth();
  unsigned parmIndex = parm->getFunctionScopeIndex();

  // Compute 'L'.
  // parmDepth does not include the declaring function prototype.
  // FunctionTypeDepth does account for that.
  assert(parmDepth < FunctionTypeDepth.getDepth());
  unsigned nestingDepth = FunctionTypeDepth.getDepth() - parmDepth;
  if (FunctionTypeDepth.isInResultType())
    nestingDepth--;

  if (nestingDepth == 0) {
    Out << "fp";
  } else {
    Out << "fL" << (nestingDepth - 1) << 'p';
  }

  // Top-level qualifiers.  We don't have to worry about arrays here,
  // because parameters declared as arrays should already have been
  // transformed to have pointer type. FIXME: apparently these don't
  // get mangled if used as an rvalue of a known non-class type?
  assert(!parm->getType()->isArrayType()
         && "parameter's type is still an array type?");

  if (const DependentAddressSpaceType *DAST =
      dyn_cast<DependentAddressSpaceType>(parm->getType())) {
    mangleQualifiers(DAST->getPointeeType().getQualifiers(), DAST);
  } else {
    mangleQualifiers(parm->getType().getQualifiers());
  }

  // Parameter index.
  if (parmIndex != 0) {
    Out << (parmIndex - 1);
  }
  Out << '_';
}

void CXXNameMangler::mangleCXXCtorType(CXXCtorType T,
                                       const CXXRecordDecl *InheritedFrom) {
  // <ctor-dtor-name> ::= C1  # complete object constructor
  //                  ::= C2  # base object constructor
  //                  ::= CI1 <type> # complete inheriting constructor
  //                  ::= CI2 <type> # base inheriting constructor
  //
  // In addition, C5 is a comdat name with C1 and C2 in it.
  Out << 'C';
  if (InheritedFrom)
    Out << 'I';
  switch (T) {
  case Ctor_Complete:
    Out << '1';
    break;
  case Ctor_Base:
    Out << '2';
    break;
  case Ctor_Comdat:
    Out << '5';
    break;
  case Ctor_DefaultClosure:
  case Ctor_CopyingClosure:
    llvm_unreachable("closure constructors don't exist for the Itanium ABI!");
  }
  if (InheritedFrom)
    mangleName(InheritedFrom);
}

void CXXNameMangler::mangleCXXDtorType(CXXDtorType T) {
  // <ctor-dtor-name> ::= D0  # deleting destructor
  //                  ::= D1  # complete object destructor
  //                  ::= D2  # base object destructor
  //
  // In addition, D5 is a comdat name with D1, D2 and, if virtual, D0 in it.
  switch (T) {
  case Dtor_Deleting:
    Out << "D0";
    break;
  case Dtor_Complete:
    Out << "D1";
    break;
  case Dtor_Base:
    Out << "D2";
    break;
  case Dtor_Comdat:
    Out << "D5";
    break;
  case Dtor_VectorDeleting:
    llvm_unreachable("Itanium ABI does not use vector deleting dtors");
  }
}

// Helper to provide ancillary information on a template used to mangle its
// arguments.
struct CXXNameMangler::TemplateArgManglingInfo {
  const CXXNameMangler &Mangler;
  TemplateDecl *ResolvedTemplate = nullptr;
  bool SeenPackExpansionIntoNonPack = false;
  const NamedDecl *UnresolvedExpandedPack = nullptr;

  TemplateArgManglingInfo(const CXXNameMangler &Mangler, TemplateName TN)
      : Mangler(Mangler) {
    if (TemplateDecl *TD = TN.getAsTemplateDecl())
      ResolvedTemplate = TD;
  }

  /// Information about how to mangle a template argument.
  struct Info {
    /// Do we need to mangle the template argument with an exactly correct type?
    bool NeedExactType;
    /// If we need to prefix the mangling with a mangling of the template
    /// parameter, the corresponding parameter.
    const NamedDecl *TemplateParameterToMangle;
  };

  /// Determine whether the resolved template might be overloaded on its
  /// template parameter list. If so, the mangling needs to include enough
  /// information to reconstruct the template parameter list.
  bool isOverloadable() {
    // Function templates are generally overloadable. As a special case, a
    // member function template of a generic lambda is not overloadable.
    if (auto *FTD = dyn_cast_or_null<FunctionTemplateDecl>(ResolvedTemplate)) {
      auto *RD = dyn_cast<CXXRecordDecl>(FTD->getDeclContext());
      if (!RD || !RD->isGenericLambda())
        return true;
    }

    // All other templates are not overloadable. Partial specializations would
    // be, but we never mangle them.
    return false;
  }

  /// Determine whether we need to prefix this <template-arg> mangling with a
  /// <template-param-decl>. This happens if the natural template parameter for
  /// the argument mangling is not the same as the actual template parameter.
  bool needToMangleTemplateParam(const NamedDecl *Param,
                                 const TemplateArgument &Arg) {
    // For a template type parameter, the natural parameter is 'typename T'.
    // The actual parameter might be constrained.
    if (auto *TTP = dyn_cast<TemplateTypeParmDecl>(Param))
      return TTP->hasTypeConstraint();

    if (Arg.getKind() == TemplateArgument::Pack) {
      // For an empty pack, the natural parameter is `typename...`.
      if (Arg.pack_size() == 0)
        return true;

      // For any other pack, we use the first argument to determine the natural
      // template parameter.
      return needToMangleTemplateParam(Param, *Arg.pack_begin());
    }

    // For a non-type template parameter, the natural parameter is `T V` (for a
    // prvalue argument) or `T &V` (for a glvalue argument), where `T` is the
    // type of the argument, which we require to exactly match. If the actual
    // parameter has a deduced or instantiation-dependent type, it is not
    // equivalent to the natural parameter.
    if (auto *NTTP = dyn_cast<NonTypeTemplateParmDecl>(Param))
      return NTTP->getType()->isInstantiationDependentType() ||
             NTTP->getType()->getContainedDeducedType();

    // For a template template parameter, the template-head might differ from
    // that of the template.
    auto *TTP = cast<TemplateTemplateParmDecl>(Param);
    TemplateName ArgTemplateName = Arg.getAsTemplateOrTemplatePattern();
    assert(!ArgTemplateName.getTemplateDeclAndDefaultArgs().second &&
           "A DeducedTemplateName shouldn't escape partial ordering");
    const TemplateDecl *ArgTemplate =
        ArgTemplateName.getAsTemplateDecl(/*IgnoreDeduced=*/true);
    if (!ArgTemplate)
      return true;

    // Mangle the template parameter list of the parameter and argument to see
    // if they are the same. We can't use Profile for this, because it can't
    // model the depth difference between parameter and argument and might not
    // necessarily have the same definition of "identical" that we use here --
    // that is, same mangling.
    auto MangleTemplateParamListToString =
        [&](SmallVectorImpl<char> &Buffer, const TemplateParameterList *Params,
            unsigned DepthOffset) {
          llvm::raw_svector_ostream Stream(Buffer);
          CXXNameMangler(Mangler.Context, Stream,
                         WithTemplateDepthOffset{DepthOffset})
              .mangleTemplateParameterList(Params);
        };
    llvm::SmallString<128> ParamTemplateHead, ArgTemplateHead;
    MangleTemplateParamListToString(ParamTemplateHead,
                                    TTP->getTemplateParameters(), 0);
    // Add the depth of the parameter's template parameter list to all
    // parameters appearing in the argument to make the indexes line up
    // properly.
    MangleTemplateParamListToString(ArgTemplateHead,
                                    ArgTemplate->getTemplateParameters(),
                                    TTP->getTemplateParameters()->getDepth());
    return ParamTemplateHead != ArgTemplateHead;
  }

  /// Determine information about how this template argument should be mangled.
  /// This should be called exactly once for each parameter / argument pair, in
  /// order.
  Info getArgInfo(unsigned ParamIdx, const TemplateArgument &Arg) {
    // We need correct types when the template-name is unresolved or when it
    // names a template that is able to be overloaded.
    if (!ResolvedTemplate || SeenPackExpansionIntoNonPack)
      return {true, nullptr};

    // Move to the next parameter.
    const NamedDecl *Param = UnresolvedExpandedPack;
    if (!Param) {
      assert(ParamIdx < ResolvedTemplate->getTemplateParameters()->size() &&
             "no parameter for argument");
      Param = ResolvedTemplate->getTemplateParameters()->getParam(ParamIdx);

      // If we reach a parameter pack whose argument isn't in pack form, that
      // means Sema couldn't or didn't figure out which arguments belonged to
      // it, because it contains a pack expansion or because Sema bailed out of
      // computing parameter / argument correspondence before this point. Track
      // the pack as the corresponding parameter for all further template
      // arguments until we hit a pack expansion, at which point we don't know
      // the correspondence between parameters and arguments at all.
      if (Param->isParameterPack() && Arg.getKind() != TemplateArgument::Pack) {
        UnresolvedExpandedPack = Param;
      }
    }

    // If we encounter a pack argument that is expanded into a non-pack
    // parameter, we can no longer track parameter / argument correspondence,
    // and need to use exact types from this point onwards.
    if (Arg.isPackExpansion() &&
        (!Param->isParameterPack() || UnresolvedExpandedPack)) {
      SeenPackExpansionIntoNonPack = true;
      return {true, nullptr};
    }

    // We need exact types for arguments of a template that might be overloaded
    // on template parameter type.
    if (isOverloadable())
      return {true, needToMangleTemplateParam(Param, Arg) ? Param : nullptr};

    // Otherwise, we only need a correct type if the parameter has a deduced
    // type.
    //
    // Note: for an expanded parameter pack, getType() returns the type prior
    // to expansion. We could ask for the expanded type with getExpansionType(),
    // but it doesn't matter because substitution and expansion don't affect
    // whether a deduced type appears in the type.
    auto *NTTP = dyn_cast<NonTypeTemplateParmDecl>(Param);
    bool NeedExactType = NTTP && NTTP->getType()->getContainedDeducedType();
    return {NeedExactType, nullptr};
  }

  /// Determine if we should mangle a requires-clause after the template
  /// argument list. If so, returns the expression to mangle.
  const Expr *getTrailingRequiresClauseToMangle() {
    if (!isOverloadable())
      return nullptr;
    return ResolvedTemplate->getTemplateParameters()->getRequiresClause();
  }
};

void CXXNameMangler::mangleTemplateArgs(TemplateName TN,
                                        const TemplateArgumentLoc *TemplateArgs,
                                        unsigned NumTemplateArgs) {
  // <template-args> ::= I <template-arg>+ [Q <requires-clause expr>] E
  Out << 'I';
  TemplateArgManglingInfo Info(*this, TN);
  for (unsigned i = 0; i != NumTemplateArgs; ++i) {
    mangleTemplateArg(Info, i, TemplateArgs[i].getArgument());
  }
  mangleRequiresClause(Info.getTrailingRequiresClauseToMangle());
  Out << 'E';
}

void CXXNameMangler::mangleTemplateArgs(TemplateName TN,
                                        const TemplateArgumentList &AL) {
  // <template-args> ::= I <template-arg>+ [Q <requires-clause expr>] E
  Out << 'I';
  TemplateArgManglingInfo Info(*this, TN);
  for (unsigned i = 0, e = AL.size(); i != e; ++i) {
    mangleTemplateArg(Info, i, AL[i]);
  }
  mangleRequiresClause(Info.getTrailingRequiresClauseToMangle());
  Out << 'E';
}

void CXXNameMangler::mangleTemplateArgs(TemplateName TN,
                                        ArrayRef<TemplateArgument> Args) {
  // <template-args> ::= I <template-arg>+ [Q <requires-clause expr>] E
  Out << 'I';
  TemplateArgManglingInfo Info(*this, TN);
  for (unsigned i = 0; i != Args.size(); ++i) {
    mangleTemplateArg(Info, i, Args[i]);
  }
  mangleRequiresClause(Info.getTrailingRequiresClauseToMangle());
  Out << 'E';
}

void CXXNameMangler::mangleTemplateArg(TemplateArgManglingInfo &Info,
                                       unsigned Index, TemplateArgument A) {
  TemplateArgManglingInfo::Info ArgInfo = Info.getArgInfo(Index, A);

  // Proposed on https://github.com/itanium-cxx-abi/cxx-abi/issues/47.
  if (ArgInfo.TemplateParameterToMangle &&
      !isCompatibleWith(LangOptions::ClangABI::Ver17)) {
    // The template parameter is mangled if the mangling would otherwise be
    // ambiguous.
    //
    // <template-arg> ::= <template-param-decl> <template-arg>
    //
    // Clang 17 and before did not do this.
    mangleTemplateParamDecl(ArgInfo.TemplateParameterToMangle);
  }

  mangleTemplateArg(A, ArgInfo.NeedExactType);
}

void CXXNameMangler::mangleTemplateArg(TemplateArgument A, bool NeedExactType) {
  // <template-arg> ::= <type>              # type or template
  //                ::= X <expression> E    # expression
  //                ::= <expr-primary>      # simple expressions
  //                ::= J <template-arg>* E # argument pack
  if (!A.isInstantiationDependent() || A.isDependent())
    A = Context.getASTContext().getCanonicalTemplateArgument(A);

  switch (A.getKind()) {
  case TemplateArgument::Null:
    llvm_unreachable("Cannot mangle NULL template argument");

  case TemplateArgument::Type:
    mangleType(A.getAsType());
    break;
  case TemplateArgument::Template:
    // This is mangled as <type>.
    mangleType(A.getAsTemplate());
    break;
  case TemplateArgument::TemplateExpansion:
    // <type>  ::= Dp <type>          # pack expansion (C++0x)
    Out << "Dp";
    mangleType(A.getAsTemplateOrTemplatePattern());
    break;
  case TemplateArgument::Expression:
    mangleTemplateArgExpr(A.getAsExpr());
    break;
  case TemplateArgument::Integral:
    mangleIntegerLiteral(A.getIntegralType(), A.getAsIntegral());
    break;
  case TemplateArgument::Declaration: {
    //  <expr-primary> ::= L <mangled-name> E # external name
    ValueDecl *D = A.getAsDecl();

    // Template parameter objects are modeled by reproducing a source form
    // produced as if by aggregate initialization.
    if (A.getParamTypeForDecl()->isRecordType()) {
      auto *TPO = cast<TemplateParamObjectDecl>(D);
      mangleValueInTemplateArg(TPO->getType().getUnqualifiedType(),
                               TPO->getValue(), /*TopLevel=*/true,
                               NeedExactType);
      break;
    }

    ASTContext &Ctx = Context.getASTContext();
    APValue Value;
    if (D->isCXXInstanceMember())
      // Simple pointer-to-member with no conversion.
      Value = APValue(D, /*IsDerivedMember=*/false, /*Path=*/{});
    else if (D->getType()->isArrayType() &&
             Ctx.hasSimilarType(Ctx.getDecayedType(D->getType()),
                                A.getParamTypeForDecl()) &&
             !isCompatibleWith(LangOptions::ClangABI::Ver11))
      // Build a value corresponding to this implicit array-to-pointer decay.
      Value = APValue(APValue::LValueBase(D), CharUnits::Zero(),
                      {APValue::LValuePathEntry::ArrayIndex(0)},
                      /*OnePastTheEnd=*/false);
    else
      // Regular pointer or reference to a declaration.
      Value = APValue(APValue::LValueBase(D), CharUnits::Zero(),
                      ArrayRef<APValue::LValuePathEntry>(),
                      /*OnePastTheEnd=*/false);
    mangleValueInTemplateArg(A.getParamTypeForDecl(), Value, /*TopLevel=*/true,
                             NeedExactType);
    break;
  }
  case TemplateArgument::NullPtr: {
    mangleNullPointer(A.getNullPtrType());
    break;
  }
  case TemplateArgument::StructuralValue:
    mangleValueInTemplateArg(A.getStructuralValueType(),
                             A.getAsStructuralValue(),
                             /*TopLevel=*/true, NeedExactType);
    break;
  case TemplateArgument::Pack: {
    //  <template-arg> ::= J <template-arg>* E
    Out << 'J';
    for (const auto &P : A.pack_elements())
      mangleTemplateArg(P, NeedExactType);
    Out << 'E';
  }
  }
}

void CXXNameMangler::mangleTemplateArgExpr(const Expr *E) {
  if (!isCompatibleWith(LangOptions::ClangABI::Ver11)) {
    mangleExpression(E, UnknownArity, /*AsTemplateArg=*/true);
    return;
  }

  // Prior to Clang 12, we didn't omit the X .. E around <expr-primary>
  // correctly in cases where the template argument was
  // constructed from an expression rather than an already-evaluated
  // literal. In such a case, we would then e.g. emit 'XLi0EE' instead of
  // 'Li0E'.
  //
  // We did special-case DeclRefExpr to attempt to DTRT for that one
  // expression-kind, but while doing so, unfortunately handled ParmVarDecl
  // (subtype of VarDecl) _incorrectly_, and emitted 'L_Z .. E' instead of
  // the proper 'Xfp_E'.
  E = E->IgnoreParenImpCasts();
  if (const DeclRefExpr *DRE = dyn_cast<DeclRefExpr>(E)) {
    const ValueDecl *D = DRE->getDecl();
    if (isa<VarDecl>(D) || isa<FunctionDecl>(D)) {
      Out << 'L';
      mangle(D);
      Out << 'E';
      return;
    }
  }
  Out << 'X';
  mangleExpression(E);
  Out << 'E';
}

/// Determine whether a given value is equivalent to zero-initialization for
/// the purpose of discarding a trailing portion of a 'tl' mangling.
///
/// Note that this is not in general equivalent to determining whether the
/// value has an all-zeroes bit pattern.
static bool isZeroInitialized(QualType T, const APValue &V) {
  // FIXME: mangleValueInTemplateArg has quadratic time complexity in
  // pathological cases due to using this, but it's a little awkward
  // to do this in linear time in general.
  switch (V.getKind()) {
  case APValue::None:
  case APValue::Indeterminate:
  case APValue::AddrLabelDiff:
    return false;

  case APValue::Struct: {
    const CXXRecordDecl *RD = T->getAsCXXRecordDecl();
    assert(RD && "unexpected type for record value");
    unsigned I = 0;
    for (const CXXBaseSpecifier &BS : RD->bases()) {
      if (!isZeroInitialized(BS.getType(), V.getStructBase(I)))
        return false;
      ++I;
    }
    I = 0;
    for (const FieldDecl *FD : RD->fields()) {
      if (!FD->isUnnamedBitField() &&
          !isZeroInitialized(FD->getType(), V.getStructField(I)))
        return false;
      ++I;
    }
    return true;
  }

  case APValue::Union: {
    const CXXRecordDecl *RD = T->getAsCXXRecordDecl();
    assert(RD && "unexpected type for union value");
    // Zero-initialization zeroes the first non-unnamed-bitfield field, if any.
    for (const FieldDecl *FD : RD->fields()) {
      if (!FD->isUnnamedBitField())
        return V.getUnionField() && declaresSameEntity(FD, V.getUnionField()) &&
               isZeroInitialized(FD->getType(), V.getUnionValue());
    }
    // If there are no fields (other than unnamed bitfields), the value is
    // necessarily zero-initialized.
    return true;
  }

  case APValue::Array: {
    QualType ElemT(T->getArrayElementTypeNoTypeQual(), 0);
    for (unsigned I = 0, N = V.getArrayInitializedElts(); I != N; ++I)
      if (!isZeroInitialized(ElemT, V.getArrayInitializedElt(I)))
        return false;
    return !V.hasArrayFiller() || isZeroInitialized(ElemT, V.getArrayFiller());
  }

  case APValue::Vector: {
    const VectorType *VT = T->castAs<VectorType>();
    for (unsigned I = 0, N = V.getVectorLength(); I != N; ++I)
      if (!isZeroInitialized(VT->getElementType(), V.getVectorElt(I)))
        return false;
    return true;
  }

  case APValue::Int:
    return !V.getInt();

  case APValue::Float:
    return V.getFloat().isPosZero();

  case APValue::FixedPoint:
    return !V.getFixedPoint().getValue();

  case APValue::ComplexFloat:
    return V.getComplexFloatReal().isPosZero() &&
           V.getComplexFloatImag().isPosZero();

  case APValue::ComplexInt:
    return !V.getComplexIntReal() && !V.getComplexIntImag();

  case APValue::LValue:
    return V.isNullPointer();

  case APValue::MemberPointer:
    return !V.getMemberPointerDecl();
  }

  llvm_unreachable("Unhandled APValue::ValueKind enum");
}

static QualType getLValueType(ASTContext &Ctx, const APValue &LV) {
  QualType T = LV.getLValueBase().getType();
  for (APValue::LValuePathEntry E : LV.getLValuePath()) {
    if (const ArrayType *AT = Ctx.getAsArrayType(T))
      T = AT->getElementType();
    else if (const FieldDecl *FD =
                 dyn_cast<FieldDecl>(E.getAsBaseOrMember().getPointer()))
      T = FD->getType();
    else
      T = Ctx.getRecordType(
          cast<CXXRecordDecl>(E.getAsBaseOrMember().getPointer()));
  }
  return T;
}

static IdentifierInfo *getUnionInitName(SourceLocation UnionLoc,
                                        DiagnosticsEngine &Diags,
                                        const FieldDecl *FD) {
  // According to:
  // http://itanium-cxx-abi.github.io/cxx-abi/abi.html#mangling.anonymous
  // For the purposes of mangling, the name of an anonymous union is considered
  // to be the name of the first named data member found by a pre-order,
  // depth-first, declaration-order walk of the data members of the anonymous
  // union.

  if (FD->getIdentifier())
    return FD->getIdentifier();

  // The only cases where the identifer of a FieldDecl would be blank is if the
  // field represents an anonymous record type or if it is an unnamed bitfield.
  // There is no type to descend into in the case of a bitfield, so we can just
  // return nullptr in that case.
  if (FD->isBitField())
    return nullptr;
  const CXXRecordDecl *RD = FD->getType()->getAsCXXRecordDecl();

  // Consider only the fields in declaration order, searched depth-first.  We
  // don't care about the active member of the union, as all we are doing is
  // looking for a valid name. We also don't check bases, due to guidance from
  // the Itanium ABI folks.
  for (const FieldDecl *RDField : RD->fields()) {
    if (IdentifierInfo *II = getUnionInitName(UnionLoc, Diags, RDField))
      return II;
  }

  // According to the Itanium ABI: If there is no such data member (i.e., if all
  // of the data members in the union are unnamed), then there is no way for a
  // program to refer to the anonymous union, and there is therefore no need to
  // mangle its name. However, we should diagnose this anyway.
  unsigned DiagID = Diags.getCustomDiagID(
      DiagnosticsEngine::Error, "cannot mangle this unnamed union NTTP yet");
  Diags.Report(UnionLoc, DiagID);

  return nullptr;
}

void CXXNameMangler::mangleValueInTemplateArg(QualType T, const APValue &V,
                                              bool TopLevel,
                                              bool NeedExactType) {
  // Ignore all top-level cv-qualifiers, to match GCC.
  Qualifiers Quals;
  T = getASTContext().getUnqualifiedArrayType(T, Quals);

  // A top-level expression that's not a primary expression is wrapped in X...E.
  bool IsPrimaryExpr = true;
  auto NotPrimaryExpr = [&] {
    if (TopLevel && IsPrimaryExpr)
      Out << 'X';
    IsPrimaryExpr = false;
  };

  // Proposed in https://github.com/itanium-cxx-abi/cxx-abi/issues/63.
  switch (V.getKind()) {
  case APValue::None:
  case APValue::Indeterminate:
    Out << 'L';
    mangleType(T);
    Out << 'E';
    break;

  case APValue::AddrLabelDiff:
    llvm_unreachable("unexpected value kind in template argument");

  case APValue::Struct: {
    const CXXRecordDecl *RD = T->getAsCXXRecordDecl();
    assert(RD && "unexpected type for record value");

    // Drop trailing zero-initialized elements.
    llvm::SmallVector<const FieldDecl *, 16> Fields(RD->fields());
    while (
        !Fields.empty() &&
        (Fields.back()->isUnnamedBitField() ||
         isZeroInitialized(Fields.back()->getType(),
                           V.getStructField(Fields.back()->getFieldIndex())))) {
      Fields.pop_back();
    }
    llvm::ArrayRef<CXXBaseSpecifier> Bases(RD->bases_begin(), RD->bases_end());
    if (Fields.empty()) {
      while (!Bases.empty() &&
             isZeroInitialized(Bases.back().getType(),
                               V.getStructBase(Bases.size() - 1)))
        Bases = Bases.drop_back();
    }

    // <expression> ::= tl <type> <braced-expression>* E
    NotPrimaryExpr();
    Out << "tl";
    mangleType(T);
    for (unsigned I = 0, N = Bases.size(); I != N; ++I)
      mangleValueInTemplateArg(Bases[I].getType(), V.getStructBase(I), false);
    for (unsigned I = 0, N = Fields.size(); I != N; ++I) {
      if (Fields[I]->isUnnamedBitField())
        continue;
      mangleValueInTemplateArg(Fields[I]->getType(),
                               V.getStructField(Fields[I]->getFieldIndex()),
                               false);
    }
    Out << 'E';
    break;
  }

  case APValue::Union: {
    assert(T->getAsCXXRecordDecl() && "unexpected type for union value");
    const FieldDecl *FD = V.getUnionField();

    if (!FD) {
      Out << 'L';
      mangleType(T);
      Out << 'E';
      break;
    }

    // <braced-expression> ::= di <field source-name> <braced-expression>
    NotPrimaryExpr();
    Out << "tl";
    mangleType(T);
    if (!isZeroInitialized(T, V)) {
      Out << "di";
      IdentifierInfo *II = (getUnionInitName(
          T->getAsCXXRecordDecl()->getLocation(), Context.getDiags(), FD));
      if (II)
        mangleSourceName(II);
      mangleValueInTemplateArg(FD->getType(), V.getUnionValue(), false);
    }
    Out << 'E';
    break;
  }

  case APValue::Array: {
    QualType ElemT(T->getArrayElementTypeNoTypeQual(), 0);

    NotPrimaryExpr();
    Out << "tl";
    mangleType(T);

    // Drop trailing zero-initialized elements.
    unsigned N = V.getArraySize();
    if (!V.hasArrayFiller() || isZeroInitialized(ElemT, V.getArrayFiller())) {
      N = V.getArrayInitializedElts();
      while (N && isZeroInitialized(ElemT, V.getArrayInitializedElt(N - 1)))
        --N;
    }

    for (unsigned I = 0; I != N; ++I) {
      const APValue &Elem = I < V.getArrayInitializedElts()
                                ? V.getArrayInitializedElt(I)
                                : V.getArrayFiller();
      mangleValueInTemplateArg(ElemT, Elem, false);
    }
    Out << 'E';
    break;
  }

  case APValue::Vector: {
    const VectorType *VT = T->castAs<VectorType>();

    NotPrimaryExpr();
    Out << "tl";
    mangleType(T);
    unsigned N = V.getVectorLength();
    while (N && isZeroInitialized(VT->getElementType(), V.getVectorElt(N - 1)))
      --N;
    for (unsigned I = 0; I != N; ++I)
      mangleValueInTemplateArg(VT->getElementType(), V.getVectorElt(I), false);
    Out << 'E';
    break;
  }

  case APValue::Int:
    mangleIntegerLiteral(T, V.getInt());
    break;

  case APValue::Float:
    mangleFloatLiteral(T, V.getFloat());
    break;

  case APValue::FixedPoint:
    mangleFixedPointLiteral();
    break;

  case APValue::ComplexFloat: {
    const ComplexType *CT = T->castAs<ComplexType>();
    NotPrimaryExpr();
    Out << "tl";
    mangleType(T);
    if (!V.getComplexFloatReal().isPosZero() ||
        !V.getComplexFloatImag().isPosZero())
      mangleFloatLiteral(CT->getElementType(), V.getComplexFloatReal());
    if (!V.getComplexFloatImag().isPosZero())
      mangleFloatLiteral(CT->getElementType(), V.getComplexFloatImag());
    Out << 'E';
    break;
  }

  case APValue::ComplexInt: {
    const ComplexType *CT = T->castAs<ComplexType>();
    NotPrimaryExpr();
    Out << "tl";
    mangleType(T);
    if (V.getComplexIntReal().getBoolValue() ||
        V.getComplexIntImag().getBoolValue())
      mangleIntegerLiteral(CT->getElementType(), V.getComplexIntReal());
    if (V.getComplexIntImag().getBoolValue())
      mangleIntegerLiteral(CT->getElementType(), V.getComplexIntImag());
    Out << 'E';
    break;
  }

  case APValue::LValue: {
    // Proposed in https://github.com/itanium-cxx-abi/cxx-abi/issues/47.
    assert((T->isPointerOrReferenceType()) &&
           "unexpected type for LValue template arg");

    if (V.isNullPointer()) {
      mangleNullPointer(T);
      break;
    }

    APValue::LValueBase B = V.getLValueBase();
    if (!B) {
      // Non-standard mangling for integer cast to a pointer; this can only
      // occur as an extension.
      CharUnits Offset = V.getLValueOffset();
      if (Offset.isZero()) {
        // This is reinterpret_cast<T*>(0), not a null pointer. Mangle this as
        // a cast, because L <type> 0 E means something else.
        NotPrimaryExpr();
        Out << "rc";
        mangleType(T);
        Out << "Li0E";
        if (TopLevel)
          Out << 'E';
      } else {
        Out << "L";
        mangleType(T);
        Out << Offset.getQuantity() << 'E';
      }
      break;
    }

    ASTContext &Ctx = Context.getASTContext();

    enum { Base, Offset, Path } Kind;
    if (!V.hasLValuePath()) {
      // Mangle as (T*)((char*)&base + N).
      if (T->isReferenceType()) {
        NotPrimaryExpr();
        Out << "decvP";
        mangleType(T->getPointeeType());
      } else {
        NotPrimaryExpr();
        Out << "cv";
        mangleType(T);
      }
      Out << "plcvPcad";
      Kind = Offset;
    } else {
      // Clang 11 and before mangled an array subject to array-to-pointer decay
      // as if it were the declaration itself.
      bool IsArrayToPointerDecayMangledAsDecl = false;
      if (TopLevel && Ctx.getLangOpts().getClangABICompat() <=
                          LangOptions::ClangABI::Ver11) {
        QualType BType = B.getType();
        IsArrayToPointerDecayMangledAsDecl =
            BType->isArrayType() && V.getLValuePath().size() == 1 &&
            V.getLValuePath()[0].getAsArrayIndex() == 0 &&
            Ctx.hasSimilarType(T, Ctx.getDecayedType(BType));
      }

      if ((!V.getLValuePath().empty() || V.isLValueOnePastTheEnd()) &&
          !IsArrayToPointerDecayMangledAsDecl) {
        NotPrimaryExpr();
        // A final conversion to the template parameter's type is usually
        // folded into the 'so' mangling, but we can't do that for 'void*'
        // parameters without introducing collisions.
        if (NeedExactType && T->isVoidPointerType()) {
          Out << "cv";
          mangleType(T);
        }
        if (T->isPointerType())
          Out << "ad";
        Out << "so";
        mangleType(T->isVoidPointerType()
                       ? getLValueType(Ctx, V).getUnqualifiedType()
                       : T->getPointeeType());
        Kind = Path;
      } else {
        if (NeedExactType &&
            !Ctx.hasSameType(T->getPointeeType(), getLValueType(Ctx, V)) &&
            !isCompatibleWith(LangOptions::ClangABI::Ver11)) {
          NotPrimaryExpr();
          Out << "cv";
          mangleType(T);
        }
        if (T->isPointerType()) {
          NotPrimaryExpr();
          Out << "ad";
        }
        Kind = Base;
      }
    }

    QualType TypeSoFar = B.getType();
    if (auto *VD = B.dyn_cast<const ValueDecl*>()) {
      Out << 'L';
      mangle(VD);
      Out << 'E';
    } else if (auto *E = B.dyn_cast<const Expr*>()) {
      NotPrimaryExpr();
      mangleExpression(E);
    } else if (auto TI = B.dyn_cast<TypeInfoLValue>()) {
      NotPrimaryExpr();
      Out << "ti";
      mangleType(QualType(TI.getType(), 0));
    } else {
      // We should never see dynamic allocations here.
      llvm_unreachable("unexpected lvalue base kind in template argument");
    }

    switch (Kind) {
    case Base:
      break;

    case Offset:
      Out << 'L';
      mangleType(Ctx.getPointerDiffType());
      mangleNumber(V.getLValueOffset().getQuantity());
      Out << 'E';
      break;

    case Path:
      // <expression> ::= so <referent type> <expr> [<offset number>]
      //                  <union-selector>* [p] E
      if (!V.getLValueOffset().isZero())
        mangleNumber(V.getLValueOffset().getQuantity());

      // We model a past-the-end array pointer as array indexing with index N,
      // not with the "past the end" flag. Compensate for that.
      bool OnePastTheEnd = V.isLValueOnePastTheEnd();

      for (APValue::LValuePathEntry E : V.getLValuePath()) {
        if (auto *AT = TypeSoFar->getAsArrayTypeUnsafe()) {
          if (auto *CAT = dyn_cast<ConstantArrayType>(AT))
            OnePastTheEnd |= CAT->getSize() == E.getAsArrayIndex();
          TypeSoFar = AT->getElementType();
        } else {
          const Decl *D = E.getAsBaseOrMember().getPointer();
          if (auto *FD = dyn_cast<FieldDecl>(D)) {
            // <union-selector> ::= _ <number>
            if (FD->getParent()->isUnion()) {
              Out << '_';
              if (FD->getFieldIndex())
                Out << (FD->getFieldIndex() - 1);
            }
            TypeSoFar = FD->getType();
          } else {
            TypeSoFar = Ctx.getRecordType(cast<CXXRecordDecl>(D));
          }
        }
      }

      if (OnePastTheEnd)
        Out << 'p';
      Out << 'E';
      break;
    }

    break;
  }

  case APValue::MemberPointer:
    // Proposed in https://github.com/itanium-cxx-abi/cxx-abi/issues/47.
    if (!V.getMemberPointerDecl()) {
      mangleNullPointer(T);
      break;
    }

    ASTContext &Ctx = Context.getASTContext();

    NotPrimaryExpr();
    if (!V.getMemberPointerPath().empty()) {
      Out << "mc";
      mangleType(T);
    } else if (NeedExactType &&
               !Ctx.hasSameType(
                   T->castAs<MemberPointerType>()->getPointeeType(),
                   V.getMemberPointerDecl()->getType()) &&
               !isCompatibleWith(LangOptions::ClangABI::Ver11)) {
      Out << "cv";
      mangleType(T);
    }
    Out << "adL";
    mangle(V.getMemberPointerDecl());
    Out << 'E';
    if (!V.getMemberPointerPath().empty()) {
      CharUnits Offset =
          Context.getASTContext().getMemberPointerPathAdjustment(V);
      if (!Offset.isZero())
        mangleNumber(Offset.getQuantity());
      Out << 'E';
    }
    break;
  }

  if (TopLevel && !IsPrimaryExpr)
    Out << 'E';
}

void CXXNameMangler::mangleTemplateParameter(unsigned Depth, unsigned Index) {
  // <template-param> ::= T_    # first template parameter
  //                  ::= T <parameter-2 non-negative number> _
  //                  ::= TL <L-1 non-negative number> __
  //                  ::= TL <L-1 non-negative number> _
  //                         <parameter-2 non-negative number> _
  //
  // The latter two manglings are from a proposal here:
  // https://github.com/itanium-cxx-abi/cxx-abi/issues/31#issuecomment-528122117
  Out << 'T';
  Depth += TemplateDepthOffset;
  if (Depth != 0)
    Out << 'L' << (Depth - 1) << '_';
  if (Index != 0)
    Out << (Index - 1);
  Out << '_';
}

void CXXNameMangler::mangleSeqID(unsigned SeqID) {
  if (SeqID == 0) {
    // Nothing.
  } else if (SeqID == 1) {
    Out << '0';
  } else {
    SeqID--;

    // <seq-id> is encoded in base-36, using digits and upper case letters.
    char Buffer[7]; // log(2**32) / log(36) ~= 7
    MutableArrayRef<char> BufferRef(Buffer);
    MutableArrayRef<char>::reverse_iterator I = BufferRef.rbegin();

    for (; SeqID != 0; SeqID /= 36) {
      unsigned C = SeqID % 36;
      *I++ = (C < 10 ? '0' + C : 'A' + C - 10);
    }

    Out.write(I.base(), I - BufferRef.rbegin());
  }
  Out << '_';
}

void CXXNameMangler::mangleExistingSubstitution(TemplateName tname) {
  bool result = mangleSubstitution(tname);
  assert(result && "no existing substitution for template name");
  (void) result;
}

// <substitution> ::= S <seq-id> _
//                ::= S_
bool CXXNameMangler::mangleSubstitution(const NamedDecl *ND) {
  // Try one of the standard substitutions first.
  if (mangleStandardSubstitution(ND))
    return true;

  ND = cast<NamedDecl>(ND->getCanonicalDecl());
  return mangleSubstitution(reinterpret_cast<uintptr_t>(ND));
}

bool CXXNameMangler::mangleSubstitution(NestedNameSpecifier *NNS) {
  assert(NNS->getKind() == NestedNameSpecifier::Identifier &&
         "mangleSubstitution(NestedNameSpecifier *) is only used for "
         "identifier nested name specifiers.");
  NNS = Context.getASTContext().getCanonicalNestedNameSpecifier(NNS);
  return mangleSubstitution(reinterpret_cast<uintptr_t>(NNS));
}

/// Determine whether the given type has any qualifiers that are relevant for
/// substitutions.
static bool hasMangledSubstitutionQualifiers(QualType T) {
  Qualifiers Qs = T.getQualifiers();
  return Qs.getCVRQualifiers() || Qs.hasAddressSpace() || Qs.hasUnaligned();
}

bool CXXNameMangler::mangleSubstitution(QualType T) {
  if (!hasMangledSubstitutionQualifiers(T)) {
    if (const RecordType *RT = T->getAs<RecordType>())
      return mangleSubstitution(RT->getDecl());
  }

  uintptr_t TypePtr = reinterpret_cast<uintptr_t>(T.getAsOpaquePtr());

  return mangleSubstitution(TypePtr);
}

bool CXXNameMangler::mangleSubstitution(TemplateName Template) {
  if (TemplateDecl *TD = Template.getAsTemplateDecl())
    return mangleSubstitution(TD);

  Template = Context.getASTContext().getCanonicalTemplateName(Template);
  return mangleSubstitution(
                      reinterpret_cast<uintptr_t>(Template.getAsVoidPointer()));
}

bool CXXNameMangler::mangleSubstitution(uintptr_t Ptr) {
  llvm::DenseMap<uintptr_t, unsigned>::iterator I = Substitutions.find(Ptr);
  if (I == Substitutions.end())
    return false;

  unsigned SeqID = I->second;
  Out << 'S';
  mangleSeqID(SeqID);

  return true;
}

/// Returns whether S is a template specialization of std::Name with a single
/// argument of type A.
bool CXXNameMangler::isSpecializedAs(QualType S, llvm::StringRef Name,
                                     QualType A) {
  if (S.isNull())
    return false;

  const RecordType *RT = S->getAs<RecordType>();
  if (!RT)
    return false;

  const ClassTemplateSpecializationDecl *SD =
    dyn_cast<ClassTemplateSpecializationDecl>(RT->getDecl());
  if (!SD || !SD->getIdentifier()->isStr(Name))
    return false;

  if (!isStdNamespace(Context.getEffectiveDeclContext(SD)))
    return false;

  const TemplateArgumentList &TemplateArgs = SD->getTemplateArgs();
  if (TemplateArgs.size() != 1)
    return false;

  if (TemplateArgs[0].getAsType() != A)
    return false;

  if (SD->getSpecializedTemplate()->getOwningModuleForLinkage())
    return false;

  return true;
}

/// Returns whether SD is a template specialization std::Name<char,
/// std::char_traits<char> [, std::allocator<char>]>
/// HasAllocator controls whether the 3rd template argument is needed.
bool CXXNameMangler::isStdCharSpecialization(
    const ClassTemplateSpecializationDecl *SD, llvm::StringRef Name,
    bool HasAllocator) {
  if (!SD->getIdentifier()->isStr(Name))
    return false;

  const TemplateArgumentList &TemplateArgs = SD->getTemplateArgs();
  if (TemplateArgs.size() != (HasAllocator ? 3 : 2))
    return false;

  QualType A = TemplateArgs[0].getAsType();
  if (A.isNull())
    return false;
  // Plain 'char' is named Char_S or Char_U depending on the target ABI.
  if (!A->isSpecificBuiltinType(BuiltinType::Char_S) &&
      !A->isSpecificBuiltinType(BuiltinType::Char_U))
    return false;

  if (!isSpecializedAs(TemplateArgs[1].getAsType(), "char_traits", A))
    return false;

  if (HasAllocator &&
      !isSpecializedAs(TemplateArgs[2].getAsType(), "allocator", A))
    return false;

  if (SD->getSpecializedTemplate()->getOwningModuleForLinkage())
    return false;

  return true;
}

bool CXXNameMangler::mangleStandardSubstitution(const NamedDecl *ND) {
  // <substitution> ::= St # ::std::
  if (const NamespaceDecl *NS = dyn_cast<NamespaceDecl>(ND)) {
    if (isStd(NS)) {
      Out << "St";
      return true;
    }
    return false;
  }

  if (const ClassTemplateDecl *TD = dyn_cast<ClassTemplateDecl>(ND)) {
    if (!isStdNamespace(Context.getEffectiveDeclContext(TD)))
      return false;

    if (TD->getOwningModuleForLinkage())
      return false;

    // <substitution> ::= Sa # ::std::allocator
    if (TD->getIdentifier()->isStr("allocator")) {
      Out << "Sa";
      return true;
    }

    // <<substitution> ::= Sb # ::std::basic_string
    if (TD->getIdentifier()->isStr("basic_string")) {
      Out << "Sb";
      return true;
    }
    return false;
  }

  if (const ClassTemplateSpecializationDecl *SD =
        dyn_cast<ClassTemplateSpecializationDecl>(ND)) {
    if (!isStdNamespace(Context.getEffectiveDeclContext(SD)))
      return false;

    if (SD->getSpecializedTemplate()->getOwningModuleForLinkage())
      return false;

    //    <substitution> ::= Ss # ::std::basic_string<char,
    //                            ::std::char_traits<char>,
    //                            ::std::allocator<char> >
    if (isStdCharSpecialization(SD, "basic_string", /*HasAllocator=*/true)) {
      Out << "Ss";
      return true;
    }

    //    <substitution> ::= Si # ::std::basic_istream<char,
    //                            ::std::char_traits<char> >
    if (isStdCharSpecialization(SD, "basic_istream", /*HasAllocator=*/false)) {
      Out << "Si";
      return true;
    }

    //    <substitution> ::= So # ::std::basic_ostream<char,
    //                            ::std::char_traits<char> >
    if (isStdCharSpecialization(SD, "basic_ostream", /*HasAllocator=*/false)) {
      Out << "So";
      return true;
    }

    //    <substitution> ::= Sd # ::std::basic_iostream<char,
    //                            ::std::char_traits<char> >
    if (isStdCharSpecialization(SD, "basic_iostream", /*HasAllocator=*/false)) {
      Out << "Sd";
      return true;
    }
    return false;
  }

  return false;
}

void CXXNameMangler::addSubstitution(QualType T) {
  if (!hasMangledSubstitutionQualifiers(T)) {
    if (const RecordType *RT = T->getAs<RecordType>()) {
      addSubstitution(RT->getDecl());
      return;
    }
  }

  uintptr_t TypePtr = reinterpret_cast<uintptr_t>(T.getAsOpaquePtr());
  addSubstitution(TypePtr);
}

void CXXNameMangler::addSubstitution(TemplateName Template) {
  if (TemplateDecl *TD = Template.getAsTemplateDecl())
    return addSubstitution(TD);

  Template = Context.getASTContext().getCanonicalTemplateName(Template);
  addSubstitution(reinterpret_cast<uintptr_t>(Template.getAsVoidPointer()));
}

void CXXNameMangler::addSubstitution(uintptr_t Ptr) {
  assert(!Substitutions.count(Ptr) && "Substitution already exists!");
  Substitutions[Ptr] = SeqID++;
}

void CXXNameMangler::extendSubstitutions(CXXNameMangler* Other) {
  assert(Other->SeqID >= SeqID && "Must be superset of substitutions!");
  if (Other->SeqID > SeqID) {
    Substitutions.swap(Other->Substitutions);
    SeqID = Other->SeqID;
  }
}

CXXNameMangler::AbiTagList
CXXNameMangler::makeFunctionReturnTypeTags(const FunctionDecl *FD) {
  // When derived abi tags are disabled there is no need to make any list.
  if (DisableDerivedAbiTags)
    return AbiTagList();

  llvm::raw_null_ostream NullOutStream;
  CXXNameMangler TrackReturnTypeTags(*this, NullOutStream);
  TrackReturnTypeTags.disableDerivedAbiTags();

  const FunctionProtoType *Proto =
      cast<FunctionProtoType>(FD->getType()->getAs<FunctionType>());
  FunctionTypeDepthState saved = TrackReturnTypeTags.FunctionTypeDepth.push();
  TrackReturnTypeTags.FunctionTypeDepth.enterResultType();
  TrackReturnTypeTags.mangleType(Proto->getReturnType());
  TrackReturnTypeTags.FunctionTypeDepth.leaveResultType();
  TrackReturnTypeTags.FunctionTypeDepth.pop(saved);

  return TrackReturnTypeTags.AbiTagsRoot.getSortedUniqueUsedAbiTags();
}

CXXNameMangler::AbiTagList
CXXNameMangler::makeVariableTypeTags(const VarDecl *VD) {
  // When derived abi tags are disabled there is no need to make any list.
  if (DisableDerivedAbiTags)
    return AbiTagList();

  llvm::raw_null_ostream NullOutStream;
  CXXNameMangler TrackVariableType(*this, NullOutStream);
  TrackVariableType.disableDerivedAbiTags();

  TrackVariableType.mangleType(VD->getType());

  return TrackVariableType.AbiTagsRoot.getSortedUniqueUsedAbiTags();
}

bool CXXNameMangler::shouldHaveAbiTags(ItaniumMangleContextImpl &C,
                                       const VarDecl *VD) {
  llvm::raw_null_ostream NullOutStream;
  CXXNameMangler TrackAbiTags(C, NullOutStream, nullptr, true);
  TrackAbiTags.mangle(VD);
  return TrackAbiTags.AbiTagsRoot.getUsedAbiTags().size();
}

//

/// Mangles the name of the declaration D and emits that name to the given
/// output stream.
///
/// If the declaration D requires a mangled name, this routine will emit that
/// mangled name to \p os and return true. Otherwise, \p os will be unchanged
/// and this routine will return false. In this case, the caller should just
/// emit the identifier of the declaration (\c D->getIdentifier()) as its
/// name.
void ItaniumMangleContextImpl::mangleCXXName(GlobalDecl GD,
                                             raw_ostream &Out) {
  const NamedDecl *D = cast<NamedDecl>(GD.getDecl());
  assert((isa<FunctionDecl, VarDecl, TemplateParamObjectDecl>(D)) &&
         "Invalid mangleName() call, argument is not a variable or function!");

  PrettyStackTraceDecl CrashInfo(D, SourceLocation(),
                                 getASTContext().getSourceManager(),
                                 "Mangling declaration");

  if (auto *CD = dyn_cast<CXXConstructorDecl>(D)) {
    auto Type = GD.getCtorType();
    CXXNameMangler Mangler(*this, Out, CD, Type);
    return Mangler.mangle(GlobalDecl(CD, Type));
  }

  if (auto *DD = dyn_cast<CXXDestructorDecl>(D)) {
    auto Type = GD.getDtorType();
    CXXNameMangler Mangler(*this, Out, DD, Type);
    return Mangler.mangle(GlobalDecl(DD, Type));
  }

  CXXNameMangler Mangler(*this, Out, D);
  Mangler.mangle(GD);
}

void ItaniumMangleContextImpl::mangleCXXCtorComdat(const CXXConstructorDecl *D,
                                                   raw_ostream &Out) {
  CXXNameMangler Mangler(*this, Out, D, Ctor_Comdat);
  Mangler.mangle(GlobalDecl(D, Ctor_Comdat));
}

void ItaniumMangleContextImpl::mangleCXXDtorComdat(const CXXDestructorDecl *D,
                                                   raw_ostream &Out) {
  CXXNameMangler Mangler(*this, Out, D, Dtor_Comdat);
  Mangler.mangle(GlobalDecl(D, Dtor_Comdat));
}

/// Mangles the pointer authentication override attribute for classes
/// that have explicit overrides for the vtable authentication schema.
///
/// The override is mangled as a parameterized vendor extension as follows
///
///   <type> ::= U "__vtptrauth" I
///                 <key>
///                 <addressDiscriminated>
///                 <extraDiscriminator>
///              E
///
/// The extra discriminator encodes the explicit value derived from the
/// override schema, e.g. if the override has specified type based
/// discrimination the encoded value will be the discriminator derived from the
/// type name.
static void mangleOverrideDiscrimination(CXXNameMangler &Mangler,
                                         ASTContext &Context,
                                         const ThunkInfo &Thunk) {
  auto &LangOpts = Context.getLangOpts();
  const CXXRecordDecl *ThisRD = Thunk.ThisType->getPointeeCXXRecordDecl();
  const CXXRecordDecl *PtrauthClassRD =
      Context.baseForVTableAuthentication(ThisRD);
  unsigned TypedDiscriminator =
      Context.getPointerAuthVTablePointerDiscriminator(ThisRD);
  Mangler.mangleVendorQualifier("__vtptrauth");
  auto &ManglerStream = Mangler.getStream();
  ManglerStream << "I";
  if (const auto *ExplicitAuth =
          PtrauthClassRD->getAttr<VTablePointerAuthenticationAttr>()) {
    ManglerStream << "Lj" << ExplicitAuth->getKey();

    if (ExplicitAuth->getAddressDiscrimination() ==
        VTablePointerAuthenticationAttr::DefaultAddressDiscrimination)
      ManglerStream << "Lb" << LangOpts.PointerAuthVTPtrAddressDiscrimination;
    else
      ManglerStream << "Lb"
                    << (ExplicitAuth->getAddressDiscrimination() ==
                        VTablePointerAuthenticationAttr::AddressDiscrimination);

    switch (ExplicitAuth->getExtraDiscrimination()) {
    case VTablePointerAuthenticationAttr::DefaultExtraDiscrimination: {
      if (LangOpts.PointerAuthVTPtrTypeDiscrimination)
        ManglerStream << "Lj" << TypedDiscriminator;
      else
        ManglerStream << "Lj" << 0;
      break;
    }
    case VTablePointerAuthenticationAttr::TypeDiscrimination:
      ManglerStream << "Lj" << TypedDiscriminator;
      break;
    case VTablePointerAuthenticationAttr::CustomDiscrimination:
      ManglerStream << "Lj" << ExplicitAuth->getCustomDiscriminationValue();
      break;
    case VTablePointerAuthenticationAttr::NoExtraDiscrimination:
      ManglerStream << "Lj" << 0;
      break;
    }
  } else {
    ManglerStream << "Lj"
                  << (unsigned)VTablePointerAuthenticationAttr::DefaultKey;
    ManglerStream << "Lb" << LangOpts.PointerAuthVTPtrAddressDiscrimination;
    if (LangOpts.PointerAuthVTPtrTypeDiscrimination)
      ManglerStream << "Lj" << TypedDiscriminator;
    else
      ManglerStream << "Lj" << 0;
  }
  ManglerStream << "E";
}

void ItaniumMangleContextImpl::mangleThunk(const CXXMethodDecl *MD,
                                           const ThunkInfo &Thunk,
                                           bool ElideOverrideInfo,
                                           raw_ostream &Out) {
  //  <special-name> ::= T <call-offset> <base encoding>
  //                      # base is the nominal target function of thunk
  //  <special-name> ::= Tc <call-offset> <call-offset> <base encoding>
  //                      # base is the nominal target function of thunk
  //                      # first call-offset is 'this' adjustment
  //                      # second call-offset is result adjustment

  assert(!isa<CXXDestructorDecl>(MD) &&
         "Use mangleCXXDtor for destructor decls!");
  CXXNameMangler Mangler(*this, Out);
  Mangler.getStream() << "_ZT";
  if (!Thunk.Return.isEmpty())
    Mangler.getStream() << 'c';

  // Mangle the 'this' pointer adjustment.
  Mangler.mangleCallOffset(Thunk.This.NonVirtual,
                           Thunk.This.Virtual.Itanium.VCallOffsetOffset);

  // Mangle the return pointer adjustment if there is one.
  if (!Thunk.Return.isEmpty())
    Mangler.mangleCallOffset(Thunk.Return.NonVirtual,
                             Thunk.Return.Virtual.Itanium.VBaseOffsetOffset);

  Mangler.mangleFunctionEncoding(MD);
  if (!ElideOverrideInfo)
    mangleOverrideDiscrimination(Mangler, getASTContext(), Thunk);
}

void ItaniumMangleContextImpl::mangleCXXDtorThunk(const CXXDestructorDecl *DD,
                                                  CXXDtorType Type,
                                                  const ThunkInfo &Thunk,
                                                  bool ElideOverrideInfo,
                                                  raw_ostream &Out) {
  //  <special-name> ::= T <call-offset> <base encoding>
  //                      # base is the nominal target function of thunk
  CXXNameMangler Mangler(*this, Out, DD, Type);
  Mangler.getStream() << "_ZT";

  auto &ThisAdjustment = Thunk.This;
  // Mangle the 'this' pointer adjustment.
  Mangler.mangleCallOffset(ThisAdjustment.NonVirtual,
                           ThisAdjustment.Virtual.Itanium.VCallOffsetOffset);

  Mangler.mangleFunctionEncoding(GlobalDecl(DD, Type));
  if (!ElideOverrideInfo)
    mangleOverrideDiscrimination(Mangler, getASTContext(), Thunk);
}

/// Returns the mangled name for a guard variable for the passed in VarDecl.
void ItaniumMangleContextImpl::mangleStaticGuardVariable(const VarDecl *D,
                                                         raw_ostream &Out) {
  //  <special-name> ::= GV <object name>       # Guard variable for one-time
  //                                            # initialization
  CXXNameMangler Mangler(*this, Out);
  // GCC 5.3.0 doesn't emit derived ABI tags for local names but that seems to
  // be a bug that is fixed in trunk.
  Mangler.getStream() << "_ZGV";
  Mangler.mangleName(D);
}

void ItaniumMangleContextImpl::mangleDynamicInitializer(const VarDecl *MD,
                                                        raw_ostream &Out) {
  // These symbols are internal in the Itanium ABI, so the names don't matter.
  // Clang has traditionally used this symbol and allowed LLVM to adjust it to
  // avoid duplicate symbols.
  Out << "__cxx_global_var_init";
}

void ItaniumMangleContextImpl::mangleDynamicAtExitDestructor(const VarDecl *D,
                                                             raw_ostream &Out) {
  // Prefix the mangling of D with __dtor_.
  CXXNameMangler Mangler(*this, Out);
  Mangler.getStream() << "__dtor_";
  if (shouldMangleDeclName(D))
    Mangler.mangle(D);
  else
    Mangler.getStream() << D->getName();
}

void ItaniumMangleContextImpl::mangleDynamicStermFinalizer(const VarDecl *D,
                                                           raw_ostream &Out) {
  // Clang generates these internal-linkage functions as part of its
  // implementation of the XL ABI.
  CXXNameMangler Mangler(*this, Out);
  Mangler.getStream() << "__finalize_";
  if (shouldMangleDeclName(D))
    Mangler.mangle(D);
  else
    Mangler.getStream() << D->getName();
}

void ItaniumMangleContextImpl::mangleSEHFilterExpression(
    GlobalDecl EnclosingDecl, raw_ostream &Out) {
  CXXNameMangler Mangler(*this, Out);
  Mangler.getStream() << "__filt_";
  auto *EnclosingFD = cast<FunctionDecl>(EnclosingDecl.getDecl());
  if (shouldMangleDeclName(EnclosingFD))
    Mangler.mangle(EnclosingDecl);
  else
    Mangler.getStream() << EnclosingFD->getName();
}

void ItaniumMangleContextImpl::mangleSEHFinallyBlock(
    GlobalDecl EnclosingDecl, raw_ostream &Out) {
  CXXNameMangler Mangler(*this, Out);
  Mangler.getStream() << "__fin_";
  auto *EnclosingFD = cast<FunctionDecl>(EnclosingDecl.getDecl());
  if (shouldMangleDeclName(EnclosingFD))
    Mangler.mangle(EnclosingDecl);
  else
    Mangler.getStream() << EnclosingFD->getName();
}

void ItaniumMangleContextImpl::mangleItaniumThreadLocalInit(const VarDecl *D,
                                                            raw_ostream &Out) {
  //  <special-name> ::= TH <object name>
  CXXNameMangler Mangler(*this, Out);
  Mangler.getStream() << "_ZTH";
  Mangler.mangleName(D);
}

void
ItaniumMangleContextImpl::mangleItaniumThreadLocalWrapper(const VarDecl *D,
                                                          raw_ostream &Out) {
  //  <special-name> ::= TW <object name>
  CXXNameMangler Mangler(*this, Out);
  Mangler.getStream() << "_ZTW";
  Mangler.mangleName(D);
}

void ItaniumMangleContextImpl::mangleReferenceTemporary(const VarDecl *D,
                                                        unsigned ManglingNumber,
                                                        raw_ostream &Out) {
  // We match the GCC mangling here.
  //  <special-name> ::= GR <object name>
  CXXNameMangler Mangler(*this, Out);
  Mangler.getStream() << "_ZGR";
  Mangler.mangleName(D);
  assert(ManglingNumber > 0 && "Reference temporary mangling number is zero!");
  Mangler.mangleSeqID(ManglingNumber - 1);
}

void ItaniumMangleContextImpl::mangleCXXVTable(const CXXRecordDecl *RD,
                                               raw_ostream &Out) {
  // <special-name> ::= TV <type>  # virtual table
  CXXNameMangler Mangler(*this, Out);
  Mangler.getStream() << "_ZTV";
  Mangler.mangleCXXRecordDecl(RD);
}

void ItaniumMangleContextImpl::mangleCXXVTT(const CXXRecordDecl *RD,
                                            raw_ostream &Out) {
  // <special-name> ::= TT <type>  # VTT structure
  CXXNameMangler Mangler(*this, Out);
  Mangler.getStream() << "_ZTT";
  Mangler.mangleCXXRecordDecl(RD);
}

void ItaniumMangleContextImpl::mangleCXXCtorVTable(const CXXRecordDecl *RD,
                                                   int64_t Offset,
                                                   const CXXRecordDecl *Type,
                                                   raw_ostream &Out) {
  // <special-name> ::= TC <type> <offset number> _ <base type>
  CXXNameMangler Mangler(*this, Out);
  Mangler.getStream() << "_ZTC";
  Mangler.mangleCXXRecordDecl(RD);
  Mangler.getStream() << Offset;
  Mangler.getStream() << '_';
  Mangler.mangleCXXRecordDecl(Type);
}

void ItaniumMangleContextImpl::mangleCXXRTTI(QualType Ty, raw_ostream &Out) {
  // <special-name> ::= TI <type>  # typeinfo structure
  assert(!Ty.hasQualifiers() && "RTTI info cannot have top-level qualifiers");
  CXXNameMangler Mangler(*this, Out);
  Mangler.getStream() << "_ZTI";
  Mangler.mangleType(Ty);
}

void ItaniumMangleContextImpl::mangleCXXRTTIName(
    QualType Ty, raw_ostream &Out, bool NormalizeIntegers = false) {
  // <special-name> ::= TS <type>  # typeinfo name (null terminated byte string)
  CXXNameMangler Mangler(*this, Out, NormalizeIntegers);
  Mangler.getStream() << "_ZTS";
  Mangler.mangleType(Ty);
}

void ItaniumMangleContextImpl::mangleCanonicalTypeName(
    QualType Ty, raw_ostream &Out, bool NormalizeIntegers = false) {
  mangleCXXRTTIName(Ty, Out, NormalizeIntegers);
}

void ItaniumMangleContextImpl::mangleStringLiteral(const StringLiteral *, raw_ostream &) {
  llvm_unreachable("Can't mangle string literals");
}

void ItaniumMangleContextImpl::mangleLambdaSig(const CXXRecordDecl *Lambda,
                                               raw_ostream &Out) {
  CXXNameMangler Mangler(*this, Out);
  Mangler.mangleLambdaSig(Lambda);
}

void ItaniumMangleContextImpl::mangleModuleInitializer(const Module *M,
                                                       raw_ostream &Out) {
  // <special-name> ::= GI <module-name>  # module initializer function
  CXXNameMangler Mangler(*this, Out);
  Mangler.getStream() << "_ZGI";
  Mangler.mangleModuleNamePrefix(M->getPrimaryModuleInterfaceName());
  if (M->isModulePartition()) {
    // The partition needs including, as partitions can have them too.
    auto Partition = M->Name.find(':');
    Mangler.mangleModuleNamePrefix(
        StringRef(&M->Name[Partition + 1], M->Name.size() - Partition - 1),
        /*IsPartition*/ true);
  }
}

ItaniumMangleContext *ItaniumMangleContext::create(ASTContext &Context,
                                                   DiagnosticsEngine &Diags,
                                                   bool IsAux) {
  return new ItaniumMangleContextImpl(
      Context, Diags,
      [](ASTContext &, const NamedDecl *) -> std::optional<unsigned> {
        return std::nullopt;
      },
      IsAux);
}

ItaniumMangleContext *
ItaniumMangleContext::create(ASTContext &Context, DiagnosticsEngine &Diags,
                             DiscriminatorOverrideTy DiscriminatorOverride,
                             bool IsAux) {
  return new ItaniumMangleContextImpl(Context, Diags, DiscriminatorOverride,
                                      IsAux);
}<|MERGE_RESOLUTION|>--- conflicted
+++ resolved
@@ -5379,10 +5379,7 @@
       MangleAlignofSizeofArg();
       break;
 
-<<<<<<< HEAD
-=======
     case UETT_CountOf:
->>>>>>> 5eee2751
     case UETT_VectorElements:
     case UETT_OpenMPRequiredSimdAlign:
     case UETT_VecStep:
