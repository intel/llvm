--- conflicted
+++ resolved
@@ -5388,10 +5388,7 @@
       MangleAlignofSizeofArg();
       break;
 
-<<<<<<< HEAD
-=======
     case UETT_CountOf:
->>>>>>> d465594a
     case UETT_VectorElements:
     case UETT_OpenMPRequiredSimdAlign:
     case UETT_VecStep:
