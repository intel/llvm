--- conflicted
+++ resolved
@@ -1580,14 +1580,7 @@
 
     if (const VarDecl *VD = dyn_cast<VarDecl>(ND)) {
       // We must have an anonymous union or struct declaration.
-<<<<<<< HEAD
-      const RecordDecl *RD = VD->getType()
-                                 ->castAs<RecordType>()
-                                 ->getOriginalDecl()
-                                 ->getDefinitionOrSelf();
-=======
       const auto *RD = VD->getType()->castAsRecordDecl();
->>>>>>> 35227056
 
       // Itanium C++ ABI 5.1.2:
       //
@@ -4741,11 +4734,7 @@
 
 void CXXNameMangler::mangleMemberExprBase(const Expr *Base, bool IsArrow) {
   // Ignore member expressions involving anonymous unions.
-<<<<<<< HEAD
-  while (const auto *RT = Base->getType()->getAs<RecordType>()) {
-=======
   while (const auto *RT = Base->getType()->getAsCanonical<RecordType>()) {
->>>>>>> 35227056
     if (!RT->getOriginalDecl()->isAnonymousStructOrUnion())
       break;
     const auto *ME = dyn_cast<MemberExpr>(Base);
@@ -7036,13 +7025,8 @@
 
 bool CXXNameMangler::mangleSubstitution(QualType T) {
   if (!hasMangledSubstitutionQualifiers(T)) {
-<<<<<<< HEAD
-    if (const RecordType *RT = T->getAs<RecordType>())
-      return mangleSubstitution(RT->getOriginalDecl()->getDefinitionOrSelf());
-=======
     if (const auto *RD = T->getAsCXXRecordDecl())
       return mangleSubstitution(RD);
->>>>>>> 35227056
   }
 
   uintptr_t TypePtr = reinterpret_cast<uintptr_t>(T.getAsOpaquePtr());
@@ -7212,13 +7196,8 @@
 
 void CXXNameMangler::addSubstitution(QualType T) {
   if (!hasMangledSubstitutionQualifiers(T)) {
-<<<<<<< HEAD
-    if (const RecordType *RT = T->getAs<RecordType>()) {
-      addSubstitution(RT->getOriginalDecl()->getDefinitionOrSelf());
-=======
     if (const auto *RD = T->getAsCXXRecordDecl()) {
       addSubstitution(RD);
->>>>>>> 35227056
       return;
     }
   }
