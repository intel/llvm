//===--- StmtOpenACC.cpp - Classes for OpenACC Constructs -----------------===//
//
// Part of the LLVM Project, under the Apache License v2.0 with LLVM Exceptions.
// See https://llvm.org/LICENSE.txt for license information.
// SPDX-License-Identifier: Apache-2.0 WITH LLVM-exception
//
//===----------------------------------------------------------------------===//
//
// This file implements the subclasses of Stmt class declared in StmtOpenACC.h
//
//===----------------------------------------------------------------------===//

#include "clang/AST/StmtOpenACC.h"
#include "clang/AST/ASTContext.h"
#include "clang/AST/StmtCXX.h"
using namespace clang;

OpenACCComputeConstruct *
OpenACCComputeConstruct::CreateEmpty(const ASTContext &C, unsigned NumClauses) {
  void *Mem = C.Allocate(
      OpenACCComputeConstruct::totalSizeToAlloc<const OpenACCClause *>(
          NumClauses));
  auto *Inst = new (Mem) OpenACCComputeConstruct(NumClauses);
  return Inst;
}

OpenACCComputeConstruct *OpenACCComputeConstruct::Create(
    const ASTContext &C, OpenACCDirectiveKind K, SourceLocation BeginLoc,
    SourceLocation DirLoc, SourceLocation EndLoc,
    ArrayRef<const OpenACCClause *> Clauses, Stmt *StructuredBlock) {
  void *Mem = C.Allocate(
      OpenACCComputeConstruct::totalSizeToAlloc<const OpenACCClause *>(
          Clauses.size()));
  auto *Inst = new (Mem) OpenACCComputeConstruct(K, BeginLoc, DirLoc, EndLoc,
                                                 Clauses, StructuredBlock);
  return Inst;
}

OpenACCLoopConstruct::OpenACCLoopConstruct(unsigned NumClauses)
    : OpenACCAssociatedStmtConstruct(
          OpenACCLoopConstructClass, OpenACCDirectiveKind::Loop,
          SourceLocation{}, SourceLocation{}, SourceLocation{},
          /*AssociatedStmt=*/nullptr) {
  std::uninitialized_value_construct(
      getTrailingObjects<const OpenACCClause *>(),
      getTrailingObjects<const OpenACCClause *>() + NumClauses);
  setClauseList(
      MutableArrayRef(getTrailingObjects<const OpenACCClause *>(), NumClauses));
}

OpenACCLoopConstruct::OpenACCLoopConstruct(
    OpenACCDirectiveKind ParentKind, SourceLocation Start,
    SourceLocation DirLoc, SourceLocation End,
    ArrayRef<const OpenACCClause *> Clauses, Stmt *Loop)
    : OpenACCAssociatedStmtConstruct(OpenACCLoopConstructClass,
                                     OpenACCDirectiveKind::Loop, Start, DirLoc,
                                     End, Loop),
      ParentComputeConstructKind(ParentKind) {
  // accept 'nullptr' for the loop. This is diagnosed somewhere, but this gives
  // us some level of AST fidelity in the error case.
  assert((Loop == nullptr || isa<ForStmt, CXXForRangeStmt>(Loop)) &&
         "Associated Loop not a for loop?");
  // Initialize the trailing storage.
  std::uninitialized_copy(Clauses.begin(), Clauses.end(),
                          getTrailingObjects<const OpenACCClause *>());

  setClauseList(MutableArrayRef(getTrailingObjects<const OpenACCClause *>(),
                                Clauses.size()));
}

OpenACCLoopConstruct *OpenACCLoopConstruct::CreateEmpty(const ASTContext &C,
                                                        unsigned NumClauses) {
  void *Mem =
      C.Allocate(OpenACCLoopConstruct::totalSizeToAlloc<const OpenACCClause *>(
          NumClauses));
  auto *Inst = new (Mem) OpenACCLoopConstruct(NumClauses);
  return Inst;
}

OpenACCLoopConstruct *OpenACCLoopConstruct::Create(
    const ASTContext &C, OpenACCDirectiveKind ParentKind,
    SourceLocation BeginLoc, SourceLocation DirLoc, SourceLocation EndLoc,
    ArrayRef<const OpenACCClause *> Clauses, Stmt *Loop) {
  void *Mem =
      C.Allocate(OpenACCLoopConstruct::totalSizeToAlloc<const OpenACCClause *>(
          Clauses.size()));
  auto *Inst = new (Mem)
      OpenACCLoopConstruct(ParentKind, BeginLoc, DirLoc, EndLoc, Clauses, Loop);
  return Inst;
}

OpenACCCombinedConstruct *
OpenACCCombinedConstruct::CreateEmpty(const ASTContext &C,
                                      unsigned NumClauses) {
  void *Mem = C.Allocate(
      OpenACCCombinedConstruct::totalSizeToAlloc<const OpenACCClause *>(
          NumClauses));
  auto *Inst = new (Mem) OpenACCCombinedConstruct(NumClauses);
  return Inst;
}

OpenACCCombinedConstruct *OpenACCCombinedConstruct::Create(
    const ASTContext &C, OpenACCDirectiveKind DK, SourceLocation BeginLoc,
    SourceLocation DirLoc, SourceLocation EndLoc,
    ArrayRef<const OpenACCClause *> Clauses, Stmt *Loop) {
  void *Mem = C.Allocate(
      OpenACCCombinedConstruct::totalSizeToAlloc<const OpenACCClause *>(
          Clauses.size()));
  auto *Inst = new (Mem)
      OpenACCCombinedConstruct(DK, BeginLoc, DirLoc, EndLoc, Clauses, Loop);
  return Inst;
}

OpenACCDataConstruct *OpenACCDataConstruct::CreateEmpty(const ASTContext &C,
                                                        unsigned NumClauses) {
  void *Mem =
      C.Allocate(OpenACCDataConstruct::totalSizeToAlloc<const OpenACCClause *>(
          NumClauses));
  auto *Inst = new (Mem) OpenACCDataConstruct(NumClauses);
  return Inst;
}

OpenACCDataConstruct *
OpenACCDataConstruct::Create(const ASTContext &C, SourceLocation Start,
                             SourceLocation DirectiveLoc, SourceLocation End,
                             ArrayRef<const OpenACCClause *> Clauses,
                             Stmt *StructuredBlock) {
  void *Mem =
      C.Allocate(OpenACCDataConstruct::totalSizeToAlloc<const OpenACCClause *>(
          Clauses.size()));
  auto *Inst = new (Mem)
      OpenACCDataConstruct(Start, DirectiveLoc, End, Clauses, StructuredBlock);
  return Inst;
}

OpenACCEnterDataConstruct *
OpenACCEnterDataConstruct::CreateEmpty(const ASTContext &C,
                                       unsigned NumClauses) {
  void *Mem = C.Allocate(
      OpenACCEnterDataConstruct::totalSizeToAlloc<const OpenACCClause *>(
          NumClauses));
  auto *Inst = new (Mem) OpenACCEnterDataConstruct(NumClauses);
  return Inst;
}

OpenACCEnterDataConstruct *OpenACCEnterDataConstruct::Create(
    const ASTContext &C, SourceLocation Start, SourceLocation DirectiveLoc,
    SourceLocation End, ArrayRef<const OpenACCClause *> Clauses) {
  void *Mem = C.Allocate(
      OpenACCEnterDataConstruct::totalSizeToAlloc<const OpenACCClause *>(
          Clauses.size()));
  auto *Inst =
      new (Mem) OpenACCEnterDataConstruct(Start, DirectiveLoc, End, Clauses);
  return Inst;
}

OpenACCExitDataConstruct *
OpenACCExitDataConstruct::CreateEmpty(const ASTContext &C,
                                      unsigned NumClauses) {
  void *Mem = C.Allocate(
      OpenACCExitDataConstruct::totalSizeToAlloc<const OpenACCClause *>(
          NumClauses));
  auto *Inst = new (Mem) OpenACCExitDataConstruct(NumClauses);
  return Inst;
}

OpenACCExitDataConstruct *OpenACCExitDataConstruct::Create(
    const ASTContext &C, SourceLocation Start, SourceLocation DirectiveLoc,
    SourceLocation End, ArrayRef<const OpenACCClause *> Clauses) {
  void *Mem = C.Allocate(
      OpenACCExitDataConstruct::totalSizeToAlloc<const OpenACCClause *>(
          Clauses.size()));
  auto *Inst =
      new (Mem) OpenACCExitDataConstruct(Start, DirectiveLoc, End, Clauses);
  return Inst;
}

OpenACCHostDataConstruct *
OpenACCHostDataConstruct::CreateEmpty(const ASTContext &C,
                                      unsigned NumClauses) {
  void *Mem = C.Allocate(
      OpenACCHostDataConstruct::totalSizeToAlloc<const OpenACCClause *>(
          NumClauses));
  auto *Inst = new (Mem) OpenACCHostDataConstruct(NumClauses);
  return Inst;
}

OpenACCHostDataConstruct *OpenACCHostDataConstruct::Create(
    const ASTContext &C, SourceLocation Start, SourceLocation DirectiveLoc,
    SourceLocation End, ArrayRef<const OpenACCClause *> Clauses,
    Stmt *StructuredBlock) {
  void *Mem = C.Allocate(
      OpenACCHostDataConstruct::totalSizeToAlloc<const OpenACCClause *>(
          Clauses.size()));
  auto *Inst = new (Mem) OpenACCHostDataConstruct(Start, DirectiveLoc, End,
                                                  Clauses, StructuredBlock);
  return Inst;
}

OpenACCWaitConstruct *OpenACCWaitConstruct::CreateEmpty(const ASTContext &C,
                                                        unsigned NumExprs,
                                                        unsigned NumClauses) {
  void *Mem = C.Allocate(
      OpenACCWaitConstruct::totalSizeToAlloc<Expr *, OpenACCClause *>(
          NumExprs, NumClauses));

  auto *Inst = new (Mem) OpenACCWaitConstruct(NumExprs, NumClauses);
  return Inst;
}

OpenACCWaitConstruct *OpenACCWaitConstruct::Create(
    const ASTContext &C, SourceLocation Start, SourceLocation DirectiveLoc,
    SourceLocation LParenLoc, Expr *DevNumExpr, SourceLocation QueuesLoc,
    ArrayRef<Expr *> QueueIdExprs, SourceLocation RParenLoc, SourceLocation End,
    ArrayRef<const OpenACCClause *> Clauses) {

  assert(llvm::all_of(QueueIdExprs, [](Expr *E) { return E != nullptr; }));

  void *Mem = C.Allocate(
      OpenACCWaitConstruct::totalSizeToAlloc<Expr *, OpenACCClause *>(
          QueueIdExprs.size() + 1, Clauses.size()));

  auto *Inst = new (Mem)
      OpenACCWaitConstruct(Start, DirectiveLoc, LParenLoc, DevNumExpr,
                           QueuesLoc, QueueIdExprs, RParenLoc, End, Clauses);
  return Inst;
}
OpenACCInitConstruct *OpenACCInitConstruct::CreateEmpty(const ASTContext &C,
                                                        unsigned NumClauses) {
  void *Mem =
      C.Allocate(OpenACCInitConstruct::totalSizeToAlloc<const OpenACCClause *>(
          NumClauses));
  auto *Inst = new (Mem) OpenACCInitConstruct(NumClauses);
  return Inst;
}

OpenACCInitConstruct *
OpenACCInitConstruct::Create(const ASTContext &C, SourceLocation Start,
                             SourceLocation DirectiveLoc, SourceLocation End,
                             ArrayRef<const OpenACCClause *> Clauses) {
  void *Mem =
      C.Allocate(OpenACCInitConstruct::totalSizeToAlloc<const OpenACCClause *>(
          Clauses.size()));
  auto *Inst =
      new (Mem) OpenACCInitConstruct(Start, DirectiveLoc, End, Clauses);
  return Inst;
}
OpenACCShutdownConstruct *
OpenACCShutdownConstruct::CreateEmpty(const ASTContext &C,
                                      unsigned NumClauses) {
  void *Mem = C.Allocate(
      OpenACCShutdownConstruct::totalSizeToAlloc<const OpenACCClause *>(
          NumClauses));
  auto *Inst = new (Mem) OpenACCShutdownConstruct(NumClauses);
  return Inst;
}

OpenACCShutdownConstruct *OpenACCShutdownConstruct::Create(
    const ASTContext &C, SourceLocation Start, SourceLocation DirectiveLoc,
    SourceLocation End, ArrayRef<const OpenACCClause *> Clauses) {
  void *Mem = C.Allocate(
      OpenACCShutdownConstruct::totalSizeToAlloc<const OpenACCClause *>(
          Clauses.size()));
  auto *Inst =
      new (Mem) OpenACCShutdownConstruct(Start, DirectiveLoc, End, Clauses);
  return Inst;
}

OpenACCSetConstruct *OpenACCSetConstruct::CreateEmpty(const ASTContext &C,
                                                      unsigned NumClauses) {
  void *Mem = C.Allocate(
      OpenACCSetConstruct::totalSizeToAlloc<const OpenACCClause *>(NumClauses));
  auto *Inst = new (Mem) OpenACCSetConstruct(NumClauses);
  return Inst;
}

OpenACCSetConstruct *
OpenACCSetConstruct::Create(const ASTContext &C, SourceLocation Start,
                            SourceLocation DirectiveLoc, SourceLocation End,
                            ArrayRef<const OpenACCClause *> Clauses) {
  void *Mem =
      C.Allocate(OpenACCSetConstruct::totalSizeToAlloc<const OpenACCClause *>(
          Clauses.size()));
  auto *Inst = new (Mem) OpenACCSetConstruct(Start, DirectiveLoc, End, Clauses);
  return Inst;
}

OpenACCUpdateConstruct *
OpenACCUpdateConstruct::CreateEmpty(const ASTContext &C, unsigned NumClauses) {
  void *Mem = C.Allocate(
      OpenACCUpdateConstruct::totalSizeToAlloc<const OpenACCClause *>(
          NumClauses));
  auto *Inst = new (Mem) OpenACCUpdateConstruct(NumClauses);
  return Inst;
}

OpenACCUpdateConstruct *
OpenACCUpdateConstruct::Create(const ASTContext &C, SourceLocation Start,
                               SourceLocation DirectiveLoc, SourceLocation End,
                               ArrayRef<const OpenACCClause *> Clauses) {
  void *Mem = C.Allocate(
      OpenACCUpdateConstruct::totalSizeToAlloc<const OpenACCClause *>(
          Clauses.size()));
  auto *Inst =
      new (Mem) OpenACCUpdateConstruct(Start, DirectiveLoc, End, Clauses);
  return Inst;
}

OpenACCAtomicConstruct *
<<<<<<< HEAD
OpenACCAtomicConstruct::CreateEmpty(const ASTContext &C) {
  void *Mem = C.Allocate(sizeof(OpenACCAtomicConstruct));
  auto *Inst = new (Mem) OpenACCAtomicConstruct(EmptyShell{});
=======
OpenACCAtomicConstruct::CreateEmpty(const ASTContext &C, unsigned NumClauses) {
  void *Mem = C.Allocate(
      OpenACCAtomicConstruct::totalSizeToAlloc<const OpenACCClause *>(
          NumClauses));
  auto *Inst = new (Mem) OpenACCAtomicConstruct(NumClauses);
>>>>>>> d465594a
  return Inst;
}

OpenACCAtomicConstruct *OpenACCAtomicConstruct::Create(
    const ASTContext &C, SourceLocation Start, SourceLocation DirectiveLoc,
<<<<<<< HEAD
    OpenACCAtomicKind AtKind, SourceLocation End, Stmt *AssociatedStmt) {
  void *Mem = C.Allocate(sizeof(OpenACCAtomicConstruct));
  auto *Inst = new (Mem)
      OpenACCAtomicConstruct(Start, DirectiveLoc, AtKind, End, AssociatedStmt);
  return Inst;
}
=======
    OpenACCAtomicKind AtKind, SourceLocation End,
    ArrayRef<const OpenACCClause *> Clauses, Stmt *AssociatedStmt) {
  void *Mem = C.Allocate(
      OpenACCAtomicConstruct::totalSizeToAlloc<const OpenACCClause *>(
          Clauses.size()));
  auto *Inst = new (Mem) OpenACCAtomicConstruct(Start, DirectiveLoc, AtKind,
                                                End, Clauses, AssociatedStmt);
  return Inst;
}

>>>>>>> d465594a
OpenACCCacheConstruct *OpenACCCacheConstruct::CreateEmpty(const ASTContext &C,
                                                          unsigned NumVars) {
  void *Mem =
      C.Allocate(OpenACCCacheConstruct::totalSizeToAlloc<Expr *>(NumVars));
  auto *Inst = new (Mem) OpenACCCacheConstruct(NumVars);
  return Inst;
}

OpenACCCacheConstruct *OpenACCCacheConstruct::Create(
    const ASTContext &C, SourceLocation Start, SourceLocation DirectiveLoc,
    SourceLocation LParenLoc, SourceLocation ReadOnlyLoc,
    ArrayRef<Expr *> VarList, SourceLocation RParenLoc, SourceLocation End) {
  void *Mem = C.Allocate(
      OpenACCCacheConstruct::totalSizeToAlloc<Expr *>(VarList.size()));
  auto *Inst = new (Mem) OpenACCCacheConstruct(
      Start, DirectiveLoc, LParenLoc, ReadOnlyLoc, VarList, RParenLoc, End);
  return Inst;
}<|MERGE_RESOLUTION|>--- conflicted
+++ resolved
@@ -307,30 +307,16 @@
 }
 
 OpenACCAtomicConstruct *
-<<<<<<< HEAD
-OpenACCAtomicConstruct::CreateEmpty(const ASTContext &C) {
-  void *Mem = C.Allocate(sizeof(OpenACCAtomicConstruct));
-  auto *Inst = new (Mem) OpenACCAtomicConstruct(EmptyShell{});
-=======
 OpenACCAtomicConstruct::CreateEmpty(const ASTContext &C, unsigned NumClauses) {
   void *Mem = C.Allocate(
       OpenACCAtomicConstruct::totalSizeToAlloc<const OpenACCClause *>(
           NumClauses));
   auto *Inst = new (Mem) OpenACCAtomicConstruct(NumClauses);
->>>>>>> d465594a
   return Inst;
 }
 
 OpenACCAtomicConstruct *OpenACCAtomicConstruct::Create(
     const ASTContext &C, SourceLocation Start, SourceLocation DirectiveLoc,
-<<<<<<< HEAD
-    OpenACCAtomicKind AtKind, SourceLocation End, Stmt *AssociatedStmt) {
-  void *Mem = C.Allocate(sizeof(OpenACCAtomicConstruct));
-  auto *Inst = new (Mem)
-      OpenACCAtomicConstruct(Start, DirectiveLoc, AtKind, End, AssociatedStmt);
-  return Inst;
-}
-=======
     OpenACCAtomicKind AtKind, SourceLocation End,
     ArrayRef<const OpenACCClause *> Clauses, Stmt *AssociatedStmt) {
   void *Mem = C.Allocate(
@@ -341,7 +327,6 @@
   return Inst;
 }
 
->>>>>>> d465594a
 OpenACCCacheConstruct *OpenACCCacheConstruct::CreateEmpty(const ASTContext &C,
                                                           unsigned NumVars) {
   void *Mem =
