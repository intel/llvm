--- conflicted
+++ resolved
@@ -1962,21 +1962,6 @@
   if (!D->isInvalidDecl()) {
     Out << "#pragma acc routine";
 
-<<<<<<< HEAD
-    if (D->hasNameSpecified()) {
-      Out << "(";
-
-      // The referenced function was named here, but this makes us tolerant of
-      // errors.
-      if (D->getFunctionReference())
-        D->getFunctionReference()->printPretty(Out, nullptr, Policy,
-                                               Indentation, "\n", &Context);
-      else
-        Out << "<error>";
-
-      Out << ")";
-    }
-=======
     Out << "(";
 
     // The referenced function was named here, but this makes us tolerant of
@@ -1988,7 +1973,6 @@
       Out << "<error>";
 
     Out << ")";
->>>>>>> 5eee2751
 
     if (!D->clauses().empty()) {
       Out << ' ';
