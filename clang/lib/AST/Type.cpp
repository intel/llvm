//===- Type.cpp - Type representation and manipulation --------------------===//
//
// Part of the LLVM Project, under the Apache License v2.0 with LLVM Exceptions.
// See https://llvm.org/LICENSE.txt for license information.
// SPDX-License-Identifier: Apache-2.0 WITH LLVM-exception
//
//===----------------------------------------------------------------------===//
//
//  This file implements type-related functionality.
//
//===----------------------------------------------------------------------===//

#include "clang/AST/Type.h"
#include "Linkage.h"
#include "clang/AST/ASTContext.h"
#include "clang/AST/Attr.h"
#include "clang/AST/CharUnits.h"
#include "clang/AST/Decl.h"
#include "clang/AST/DeclBase.h"
#include "clang/AST/DeclCXX.h"
#include "clang/AST/DeclFriend.h"
#include "clang/AST/DeclObjC.h"
#include "clang/AST/DeclTemplate.h"
#include "clang/AST/DependenceFlags.h"
#include "clang/AST/Expr.h"
#include "clang/AST/NestedNameSpecifier.h"
#include "clang/AST/PrettyPrinter.h"
#include "clang/AST/TemplateBase.h"
#include "clang/AST/TemplateName.h"
#include "clang/AST/TypeVisitor.h"
#include "clang/Basic/AddressSpaces.h"
#include "clang/Basic/ExceptionSpecificationType.h"
#include "clang/Basic/IdentifierTable.h"
#include "clang/Basic/LLVM.h"
#include "clang/Basic/LangOptions.h"
#include "clang/Basic/Linkage.h"
#include "clang/Basic/Specifiers.h"
#include "clang/Basic/TargetCXXABI.h"
#include "clang/Basic/TargetInfo.h"
#include "clang/Basic/Visibility.h"
#include "llvm/ADT/APInt.h"
#include "llvm/ADT/APSInt.h"
#include "llvm/ADT/ArrayRef.h"
#include "llvm/ADT/FoldingSet.h"
#include "llvm/ADT/STLExtras.h"
#include "llvm/ADT/SmallVector.h"
#include "llvm/Support/ErrorHandling.h"
#include "llvm/Support/MathExtras.h"
#include <algorithm>
#include <cassert>
#include <cstdint>
#include <cstring>
#include <optional>

using namespace clang;

bool Qualifiers::isStrictSupersetOf(Qualifiers Other) const {
  return (*this != Other) &&
         // CVR qualifiers superset
         (((Mask & CVRMask) | (Other.Mask & CVRMask)) == (Mask & CVRMask)) &&
         // ObjC GC qualifiers superset
         ((getObjCGCAttr() == Other.getObjCGCAttr()) ||
          (hasObjCGCAttr() && !Other.hasObjCGCAttr())) &&
         // Address space superset.
         ((getAddressSpace() == Other.getAddressSpace()) ||
          (hasAddressSpace() && !Other.hasAddressSpace())) &&
         // Lifetime qualifier superset.
         ((getObjCLifetime() == Other.getObjCLifetime()) ||
          (hasObjCLifetime() && !Other.hasObjCLifetime()));
}

bool Qualifiers::isTargetAddressSpaceSupersetOf(LangAS A, LangAS B,
                                                const ASTContext &Ctx) {
  // In OpenCLC v2.0 s6.5.5: every address space except for __constant can be
  // used as __generic.
  return (A == LangAS::opencl_generic && B != LangAS::opencl_constant) ||
         // We also define global_device and global_host address spaces,
         // to distinguish global pointers allocated on host from pointers
         // allocated on device, which are a subset of __global.
         (A == LangAS::opencl_global && (B == LangAS::opencl_global_device ||
                                         B == LangAS::opencl_global_host)) ||
         (A == LangAS::sycl_global &&
          (B == LangAS::sycl_global_device || B == LangAS::sycl_global_host)) ||
         // Consider pointer size address spaces to be equivalent to default.
         ((isPtrSizeAddressSpace(A) || A == LangAS::Default) &&
          (isPtrSizeAddressSpace(B) || B == LangAS::Default)) ||
         // Default is a superset of SYCL address spaces.
         (A == LangAS::Default &&
          (B == LangAS::sycl_private || B == LangAS::sycl_local ||
           B == LangAS::sycl_global || B == LangAS::sycl_global_device ||
           B == LangAS::sycl_global_host)) ||
         // In HIP device compilation, any cuda address space is allowed
         // to implicitly cast into the default address space.
         (A == LangAS::Default &&
          (B == LangAS::cuda_constant || B == LangAS::cuda_device ||
           B == LangAS::cuda_shared)) ||
         // In HLSL, the this pointer for member functions points to the default
         // address space. This causes a problem if the structure is in
         // a different address space. We want to allow casting from these
         // address spaces to default to work around this problem.
         (A == LangAS::Default && B == LangAS::hlsl_private) ||
         (A == LangAS::Default && B == LangAS::hlsl_device) ||
         (A == LangAS::Default && B == LangAS::hlsl_input) ||
         // Conversions from target specific address spaces may be legal
         // depending on the target information.
         Ctx.getTargetInfo().isAddressSpaceSupersetOf(A, B);
}

const IdentifierInfo *QualType::getBaseTypeIdentifier() const {
  const Type *ty = getTypePtr();
  NamedDecl *ND = nullptr;
  if (const auto *DNT = ty->getAs<DependentNameType>())
    return DNT->getIdentifier();
  if (ty->isPointerOrReferenceType())
    return ty->getPointeeType().getBaseTypeIdentifier();
<<<<<<< HEAD
  if (ty->isRecordType())
    ND = ty->castAs<RecordType>()->getOriginalDecl();
  else if (ty->isEnumeralType())
    ND = ty->castAs<EnumType>()->getOriginalDecl();
=======
  if (const auto *TT = ty->getAs<TagType>())
    ND = TT->getOriginalDecl();
>>>>>>> 35227056
  else if (ty->getTypeClass() == Type::Typedef)
    ND = ty->castAs<TypedefType>()->getDecl();
  else if (ty->isArrayType())
    return ty->castAsArrayTypeUnsafe()
        ->getElementType()
        .getBaseTypeIdentifier();

  if (ND)
    return ND->getIdentifier();
  return nullptr;
}

bool QualType::mayBeDynamicClass() const {
  const auto *ClassDecl = getTypePtr()->getPointeeCXXRecordDecl();
  return ClassDecl && ClassDecl->mayBeDynamicClass();
}

bool QualType::mayBeNotDynamicClass() const {
  const auto *ClassDecl = getTypePtr()->getPointeeCXXRecordDecl();
  return !ClassDecl || ClassDecl->mayBeNonDynamicClass();
}

bool QualType::isConstant(QualType T, const ASTContext &Ctx) {
  if (T.isConstQualified())
    return true;

  if (const ArrayType *AT = Ctx.getAsArrayType(T))
    return AT->getElementType().isConstant(Ctx);

  return T.getAddressSpace() == LangAS::opencl_constant;
}

std::optional<QualType::NonConstantStorageReason>
QualType::isNonConstantStorage(const ASTContext &Ctx, bool ExcludeCtor,
                               bool ExcludeDtor) {
  if (!isConstant(Ctx) && !(*this)->isReferenceType())
    return NonConstantStorageReason::NonConstNonReferenceType;
  if (!Ctx.getLangOpts().CPlusPlus)
    return std::nullopt;
  if (const CXXRecordDecl *Record =
          Ctx.getBaseElementType(*this)->getAsCXXRecordDecl()) {
    if (!ExcludeCtor)
      return NonConstantStorageReason::NonTrivialCtor;
    if (Record->hasMutableFields())
      return NonConstantStorageReason::MutableField;
    if (!Record->hasTrivialDestructor() && !ExcludeDtor)
      return NonConstantStorageReason::NonTrivialDtor;
  }
  return std::nullopt;
}

// C++ [temp.dep.type]p1:
//   A type is dependent if it is...
//     - an array type constructed from any dependent type or whose
//       size is specified by a constant expression that is
//       value-dependent,
ArrayType::ArrayType(TypeClass tc, QualType et, QualType can,
                     ArraySizeModifier sm, unsigned tq, const Expr *sz)
    // Note, we need to check for DependentSizedArrayType explicitly here
    // because we use a DependentSizedArrayType with no size expression as the
    // type of a dependent array of unknown bound with a dependent braced
    // initializer:
    //
    //   template<int ...N> int arr[] = {N...};
    : Type(tc, can,
           et->getDependence() |
               (sz ? toTypeDependence(
                         turnValueToTypeDependence(sz->getDependence()))
                   : TypeDependence::None) |
               (tc == VariableArray ? TypeDependence::VariablyModified
                                    : TypeDependence::None) |
               (tc == DependentSizedArray
                    ? TypeDependence::DependentInstantiation
                    : TypeDependence::None)),
      ElementType(et) {
  ArrayTypeBits.IndexTypeQuals = tq;
  ArrayTypeBits.SizeModifier = llvm::to_underlying(sm);
}

ConstantArrayType *
ConstantArrayType::Create(const ASTContext &Ctx, QualType ET, QualType Can,
                          const llvm::APInt &Sz, const Expr *SzExpr,
                          ArraySizeModifier SzMod, unsigned Qual) {
  bool NeedsExternalSize = SzExpr != nullptr || Sz.ugt(0x0FFFFFFFFFFFFFFF) ||
                           Sz.getBitWidth() > 0xFF;
  if (!NeedsExternalSize)
    return new (Ctx, alignof(ConstantArrayType)) ConstantArrayType(
        ET, Can, Sz.getBitWidth(), Sz.getZExtValue(), SzMod, Qual);

  auto *SzPtr = new (Ctx, alignof(ConstantArrayType::ExternalSize))
      ConstantArrayType::ExternalSize(Sz, SzExpr);
  return new (Ctx, alignof(ConstantArrayType))
      ConstantArrayType(ET, Can, SzPtr, SzMod, Qual);
}

unsigned
ConstantArrayType::getNumAddressingBits(const ASTContext &Context,
                                        QualType ElementType,
                                        const llvm::APInt &NumElements) {
  uint64_t ElementSize = Context.getTypeSizeInChars(ElementType).getQuantity();

  // Fast path the common cases so we can avoid the conservative computation
  // below, which in common cases allocates "large" APSInt values, which are
  // slow.

  // If the element size is a power of 2, we can directly compute the additional
  // number of addressing bits beyond those required for the element count.
  if (llvm::isPowerOf2_64(ElementSize)) {
    return NumElements.getActiveBits() + llvm::Log2_64(ElementSize);
  }

  // If both the element count and element size fit in 32-bits, we can do the
  // computation directly in 64-bits.
  if ((ElementSize >> 32) == 0 && NumElements.getBitWidth() <= 64 &&
      (NumElements.getZExtValue() >> 32) == 0) {
    uint64_t TotalSize = NumElements.getZExtValue() * ElementSize;
    return llvm::bit_width(TotalSize);
  }

  // Otherwise, use APSInt to handle arbitrary sized values.
  llvm::APSInt SizeExtended(NumElements, true);
  unsigned SizeTypeBits = Context.getTypeSize(Context.getSizeType());
  SizeExtended = SizeExtended.extend(
      std::max(SizeTypeBits, SizeExtended.getBitWidth()) * 2);

  llvm::APSInt TotalSize(llvm::APInt(SizeExtended.getBitWidth(), ElementSize));
  TotalSize *= SizeExtended;

  return TotalSize.getActiveBits();
}

unsigned
ConstantArrayType::getNumAddressingBits(const ASTContext &Context) const {
  return getNumAddressingBits(Context, getElementType(), getSize());
}

unsigned ConstantArrayType::getMaxSizeBits(const ASTContext &Context) {
  unsigned Bits = Context.getTypeSize(Context.getSizeType());

  // Limit the number of bits in size_t so that maximal bit size fits 64 bit
  // integer (see PR8256).  We can do this as currently there is no hardware
  // that supports full 64-bit virtual space.
  if (Bits > 61)
    Bits = 61;

  return Bits;
}

void ConstantArrayType::Profile(llvm::FoldingSetNodeID &ID,
                                const ASTContext &Context, QualType ET,
                                uint64_t ArraySize, const Expr *SizeExpr,
                                ArraySizeModifier SizeMod, unsigned TypeQuals) {
  ID.AddPointer(ET.getAsOpaquePtr());
  ID.AddInteger(ArraySize);
  ID.AddInteger(llvm::to_underlying(SizeMod));
  ID.AddInteger(TypeQuals);
  ID.AddBoolean(SizeExpr != nullptr);
  if (SizeExpr)
    SizeExpr->Profile(ID, Context, true);
}

QualType ArrayParameterType::getConstantArrayType(const ASTContext &Ctx) const {
  return Ctx.getConstantArrayType(getElementType(), getSize(), getSizeExpr(),
                                  getSizeModifier(),
                                  getIndexTypeQualifiers().getAsOpaqueValue());
}

DependentSizedArrayType::DependentSizedArrayType(QualType et, QualType can,
                                                 Expr *e, ArraySizeModifier sm,
                                                 unsigned tq)
    : ArrayType(DependentSizedArray, et, can, sm, tq, e), SizeExpr((Stmt *)e) {}

void DependentSizedArrayType::Profile(llvm::FoldingSetNodeID &ID,
                                      const ASTContext &Context, QualType ET,
                                      ArraySizeModifier SizeMod,
                                      unsigned TypeQuals, Expr *E) {
  ID.AddPointer(ET.getAsOpaquePtr());
  ID.AddInteger(llvm::to_underlying(SizeMod));
  ID.AddInteger(TypeQuals);
  if (E)
    E->Profile(ID, Context, true);
}

DependentVectorType::DependentVectorType(QualType ElementType,
                                         QualType CanonType, Expr *SizeExpr,
                                         SourceLocation Loc, VectorKind VecKind)
    : Type(DependentVector, CanonType,
           TypeDependence::DependentInstantiation |
               ElementType->getDependence() |
               (SizeExpr ? toTypeDependence(SizeExpr->getDependence())
                         : TypeDependence::None)),
      ElementType(ElementType), SizeExpr(SizeExpr), Loc(Loc) {
  VectorTypeBits.VecKind = llvm::to_underlying(VecKind);
}

void DependentVectorType::Profile(llvm::FoldingSetNodeID &ID,
                                  const ASTContext &Context,
                                  QualType ElementType, const Expr *SizeExpr,
                                  VectorKind VecKind) {
  ID.AddPointer(ElementType.getAsOpaquePtr());
  ID.AddInteger(llvm::to_underlying(VecKind));
  SizeExpr->Profile(ID, Context, true);
}

DependentSizedExtVectorType::DependentSizedExtVectorType(QualType ElementType,
                                                         QualType can,
                                                         Expr *SizeExpr,
                                                         SourceLocation loc)
    : Type(DependentSizedExtVector, can,
           TypeDependence::DependentInstantiation |
               ElementType->getDependence() |
               (SizeExpr ? toTypeDependence(SizeExpr->getDependence())
                         : TypeDependence::None)),
      SizeExpr(SizeExpr), ElementType(ElementType), loc(loc) {}

void DependentSizedExtVectorType::Profile(llvm::FoldingSetNodeID &ID,
                                          const ASTContext &Context,
                                          QualType ElementType,
                                          Expr *SizeExpr) {
  ID.AddPointer(ElementType.getAsOpaquePtr());
  SizeExpr->Profile(ID, Context, true);
}

DependentAddressSpaceType::DependentAddressSpaceType(QualType PointeeType,
                                                     QualType can,
                                                     Expr *AddrSpaceExpr,
                                                     SourceLocation loc)
    : Type(DependentAddressSpace, can,
           TypeDependence::DependentInstantiation |
               PointeeType->getDependence() |
               (AddrSpaceExpr ? toTypeDependence(AddrSpaceExpr->getDependence())
                              : TypeDependence::None)),
      AddrSpaceExpr(AddrSpaceExpr), PointeeType(PointeeType), loc(loc) {}

void DependentAddressSpaceType::Profile(llvm::FoldingSetNodeID &ID,
                                        const ASTContext &Context,
                                        QualType PointeeType,
                                        Expr *AddrSpaceExpr) {
  ID.AddPointer(PointeeType.getAsOpaquePtr());
  AddrSpaceExpr->Profile(ID, Context, true);
}

MatrixType::MatrixType(TypeClass tc, QualType matrixType, QualType canonType,
                       const Expr *RowExpr, const Expr *ColumnExpr)
    : Type(tc, canonType,
           (RowExpr ? (matrixType->getDependence() | TypeDependence::Dependent |
                       TypeDependence::Instantiation |
                       (matrixType->isVariablyModifiedType()
                            ? TypeDependence::VariablyModified
                            : TypeDependence::None) |
                       (matrixType->containsUnexpandedParameterPack() ||
                                (RowExpr &&
                                 RowExpr->containsUnexpandedParameterPack()) ||
                                (ColumnExpr &&
                                 ColumnExpr->containsUnexpandedParameterPack())
                            ? TypeDependence::UnexpandedPack
                            : TypeDependence::None))
                    : matrixType->getDependence())),
      ElementType(matrixType) {}

ConstantMatrixType::ConstantMatrixType(QualType matrixType, unsigned nRows,
                                       unsigned nColumns, QualType canonType)
    : ConstantMatrixType(ConstantMatrix, matrixType, nRows, nColumns,
                         canonType) {}

ConstantMatrixType::ConstantMatrixType(TypeClass tc, QualType matrixType,
                                       unsigned nRows, unsigned nColumns,
                                       QualType canonType)
    : MatrixType(tc, matrixType, canonType), NumRows(nRows),
      NumColumns(nColumns) {}

DependentSizedMatrixType::DependentSizedMatrixType(QualType ElementType,
                                                   QualType CanonicalType,
                                                   Expr *RowExpr,
                                                   Expr *ColumnExpr,
                                                   SourceLocation loc)
    : MatrixType(DependentSizedMatrix, ElementType, CanonicalType, RowExpr,
                 ColumnExpr),
      RowExpr(RowExpr), ColumnExpr(ColumnExpr), loc(loc) {}

void DependentSizedMatrixType::Profile(llvm::FoldingSetNodeID &ID,
                                       const ASTContext &CTX,
                                       QualType ElementType, Expr *RowExpr,
                                       Expr *ColumnExpr) {
  ID.AddPointer(ElementType.getAsOpaquePtr());
  RowExpr->Profile(ID, CTX, true);
  ColumnExpr->Profile(ID, CTX, true);
}

VectorType::VectorType(QualType vecType, unsigned nElements, QualType canonType,
                       VectorKind vecKind)
    : VectorType(Vector, vecType, nElements, canonType, vecKind) {}

VectorType::VectorType(TypeClass tc, QualType vecType, unsigned nElements,
                       QualType canonType, VectorKind vecKind)
    : Type(tc, canonType, vecType->getDependence()), ElementType(vecType) {
  VectorTypeBits.VecKind = llvm::to_underlying(vecKind);
  VectorTypeBits.NumElements = nElements;
}

bool Type::isPackedVectorBoolType(const ASTContext &ctx) const {
  if (ctx.getLangOpts().HLSL)
    return false;
  return isExtVectorBoolType();
}

BitIntType::BitIntType(bool IsUnsigned, unsigned NumBits)
    : Type(BitInt, QualType{}, TypeDependence::None), IsUnsigned(IsUnsigned),
      NumBits(NumBits) {}

DependentBitIntType::DependentBitIntType(bool IsUnsigned, Expr *NumBitsExpr)
    : Type(DependentBitInt, QualType{},
           toTypeDependence(NumBitsExpr->getDependence())),
      ExprAndUnsigned(NumBitsExpr, IsUnsigned) {}

bool DependentBitIntType::isUnsigned() const {
  return ExprAndUnsigned.getInt();
}

clang::Expr *DependentBitIntType::getNumBitsExpr() const {
  return ExprAndUnsigned.getPointer();
}

void DependentBitIntType::Profile(llvm::FoldingSetNodeID &ID,
                                  const ASTContext &Context, bool IsUnsigned,
                                  Expr *NumBitsExpr) {
  ID.AddBoolean(IsUnsigned);
  NumBitsExpr->Profile(ID, Context, true);
}

bool BoundsAttributedType::referencesFieldDecls() const {
  return llvm::any_of(dependent_decls(),
                      [](const TypeCoupledDeclRefInfo &Info) {
                        return isa<FieldDecl>(Info.getDecl());
                      });
}

void CountAttributedType::Profile(llvm::FoldingSetNodeID &ID,
                                  QualType WrappedTy, Expr *CountExpr,
                                  bool CountInBytes, bool OrNull) {
  ID.AddPointer(WrappedTy.getAsOpaquePtr());
  ID.AddBoolean(CountInBytes);
  ID.AddBoolean(OrNull);
  // We profile it as a pointer as the StmtProfiler considers parameter
  // expressions on function declaration and function definition as the
  // same, resulting in count expression being evaluated with ParamDecl
  // not in the function scope.
  ID.AddPointer(CountExpr);
}

/// getArrayElementTypeNoTypeQual - If this is an array type, return the
/// element type of the array, potentially with type qualifiers missing.
/// This method should never be used when type qualifiers are meaningful.
const Type *Type::getArrayElementTypeNoTypeQual() const {
  // If this is directly an array type, return it.
  if (const auto *ATy = dyn_cast<ArrayType>(this))
    return ATy->getElementType().getTypePtr();

  // If the canonical form of this type isn't the right kind, reject it.
  if (!isa<ArrayType>(CanonicalType))
    return nullptr;

  // If this is a typedef for an array type, strip the typedef off without
  // losing all typedef information.
  return cast<ArrayType>(getUnqualifiedDesugaredType())
      ->getElementType()
      .getTypePtr();
}

/// getDesugaredType - Return the specified type with any "sugar" removed from
/// the type.  This takes off typedefs, typeof's etc.  If the outer level of
/// the type is already concrete, it returns it unmodified.  This is similar
/// to getting the canonical type, but it doesn't remove *all* typedefs.  For
/// example, it returns "T*" as "T*", (not as "int*"), because the pointer is
/// concrete.
QualType QualType::getDesugaredType(QualType T, const ASTContext &Context) {
  SplitQualType split = getSplitDesugaredType(T);
  return Context.getQualifiedType(split.Ty, split.Quals);
}

QualType QualType::getSingleStepDesugaredTypeImpl(QualType type,
                                                  const ASTContext &Context) {
  SplitQualType split = type.split();
  QualType desugar = split.Ty->getLocallyUnqualifiedSingleStepDesugaredType();
  return Context.getQualifiedType(desugar, split.Quals);
}

// Check that no type class is polymorphic. LLVM style RTTI should be used
// instead. If absolutely needed an exception can still be added here by
// defining the appropriate macro (but please don't do this).
#define TYPE(CLASS, BASE)                                                      \
  static_assert(!std::is_polymorphic<CLASS##Type>::value,                      \
                #CLASS "Type should not be polymorphic!");
#include "clang/AST/TypeNodes.inc"

// Check that no type class has a non-trival destructor. Types are
// allocated with the BumpPtrAllocator from ASTContext and therefore
// their destructor is not executed.
#define TYPE(CLASS, BASE)                                                      \
  static_assert(std::is_trivially_destructible<CLASS##Type>::value,            \
                #CLASS "Type should be trivially destructible!");
#include "clang/AST/TypeNodes.inc"

QualType Type::getLocallyUnqualifiedSingleStepDesugaredType() const {
  switch (getTypeClass()) {
#define ABSTRACT_TYPE(Class, Parent)
#define TYPE(Class, Parent)                                                    \
  case Type::Class: {                                                          \
    const auto *ty = cast<Class##Type>(this);                                  \
    if (!ty->isSugared())                                                      \
      return QualType(ty, 0);                                                  \
    return ty->desugar();                                                      \
  }
#include "clang/AST/TypeNodes.inc"
  }
  llvm_unreachable("bad type kind!");
}

SplitQualType QualType::getSplitDesugaredType(QualType T) {
  QualifierCollector Qs;

  QualType Cur = T;
  while (true) {
    const Type *CurTy = Qs.strip(Cur);
    switch (CurTy->getTypeClass()) {
#define ABSTRACT_TYPE(Class, Parent)
#define TYPE(Class, Parent)                                                    \
  case Type::Class: {                                                          \
    const auto *Ty = cast<Class##Type>(CurTy);                                 \
    if (!Ty->isSugared())                                                      \
      return SplitQualType(Ty, Qs);                                            \
    Cur = Ty->desugar();                                                       \
    break;                                                                     \
  }
#include "clang/AST/TypeNodes.inc"
    }
  }
}

SplitQualType QualType::getSplitUnqualifiedTypeImpl(QualType type) {
  SplitQualType split = type.split();

  // All the qualifiers we've seen so far.
  Qualifiers quals = split.Quals;

  // The last type node we saw with any nodes inside it.
  const Type *lastTypeWithQuals = split.Ty;

  while (true) {
    QualType next;

    // Do a single-step desugar, aborting the loop if the type isn't
    // sugared.
    switch (split.Ty->getTypeClass()) {
#define ABSTRACT_TYPE(Class, Parent)
#define TYPE(Class, Parent)                                                    \
  case Type::Class: {                                                          \
    const auto *ty = cast<Class##Type>(split.Ty);                              \
    if (!ty->isSugared())                                                      \
      goto done;                                                               \
    next = ty->desugar();                                                      \
    break;                                                                     \
  }
#include "clang/AST/TypeNodes.inc"
    }

    // Otherwise, split the underlying type.  If that yields qualifiers,
    // update the information.
    split = next.split();
    if (!split.Quals.empty()) {
      lastTypeWithQuals = split.Ty;
      quals.addConsistentQualifiers(split.Quals);
    }
  }

done:
  return SplitQualType(lastTypeWithQuals, quals);
}

QualType QualType::IgnoreParens(QualType T) {
  // FIXME: this seems inherently un-qualifiers-safe.
  while (const auto *PT = T->getAs<ParenType>())
    T = PT->getInnerType();
  return T;
}

/// This will check for a T (which should be a Type which can act as
/// sugar, such as a TypedefType) by removing any existing sugar until it
/// reaches a T or a non-sugared type.
template <typename T> static const T *getAsSugar(const Type *Cur) {
  while (true) {
    if (const auto *Sugar = dyn_cast<T>(Cur))
      return Sugar;
    switch (Cur->getTypeClass()) {
#define ABSTRACT_TYPE(Class, Parent)
#define TYPE(Class, Parent)                                                    \
  case Type::Class: {                                                          \
    const auto *Ty = cast<Class##Type>(Cur);                                   \
    if (!Ty->isSugared())                                                      \
      return 0;                                                                \
    Cur = Ty->desugar().getTypePtr();                                          \
    break;                                                                     \
  }
#include "clang/AST/TypeNodes.inc"
    }
  }
}

template <> const TypedefType *Type::getAs() const {
  return getAsSugar<TypedefType>(this);
}

template <> const UsingType *Type::getAs() const {
  return getAsSugar<UsingType>(this);
}

template <> const TemplateSpecializationType *Type::getAs() const {
  return getAsSugar<TemplateSpecializationType>(this);
}

template <> const AttributedType *Type::getAs() const {
  return getAsSugar<AttributedType>(this);
}

template <> const BoundsAttributedType *Type::getAs() const {
  return getAsSugar<BoundsAttributedType>(this);
}

template <> const CountAttributedType *Type::getAs() const {
  return getAsSugar<CountAttributedType>(this);
}

/// getUnqualifiedDesugaredType - Pull any qualifiers and syntactic
/// sugar off the given type.  This should produce an object of the
/// same dynamic type as the canonical type.
const Type *Type::getUnqualifiedDesugaredType() const {
  const Type *Cur = this;

  while (true) {
    switch (Cur->getTypeClass()) {
#define ABSTRACT_TYPE(Class, Parent)
#define TYPE(Class, Parent)                                                    \
  case Class: {                                                                \
    const auto *Ty = cast<Class##Type>(Cur);                                   \
    if (!Ty->isSugared())                                                      \
      return Cur;                                                              \
    Cur = Ty->desugar().getTypePtr();                                          \
    break;                                                                     \
  }
#include "clang/AST/TypeNodes.inc"
    }
  }
}

bool Type::isClassType() const {
<<<<<<< HEAD
  if (const auto *RT = getAs<RecordType>())
=======
  if (const auto *RT = getAsCanonical<RecordType>())
>>>>>>> 35227056
    return RT->getOriginalDecl()->isClass();
  return false;
}

bool Type::isStructureType() const {
<<<<<<< HEAD
  if (const auto *RT = getAs<RecordType>())
=======
  if (const auto *RT = getAsCanonical<RecordType>())
>>>>>>> 35227056
    return RT->getOriginalDecl()->isStruct();
  return false;
}

bool Type::isStructureTypeWithFlexibleArrayMember() const {
  const auto *RT = getAsCanonical<RecordType>();
  if (!RT)
    return false;
<<<<<<< HEAD
  const auto *Decl = RT->getOriginalDecl()->getDefinitionOrSelf();
=======
  const auto *Decl = RT->getOriginalDecl();
>>>>>>> 35227056
  if (!Decl->isStruct())
    return false;
  return Decl->getDefinitionOrSelf()->hasFlexibleArrayMember();
}

bool Type::isObjCBoxableRecordType() const {
<<<<<<< HEAD
  if (const auto *RT = getAs<RecordType>())
    return RT->getOriginalDecl()
        ->getDefinitionOrSelf()
        ->hasAttr<ObjCBoxableAttr>();
=======
  if (const auto *RD = getAsRecordDecl())
    return RD->hasAttr<ObjCBoxableAttr>();
>>>>>>> 35227056
  return false;
}

bool Type::isInterfaceType() const {
<<<<<<< HEAD
  if (const auto *RT = getAs<RecordType>())
=======
  if (const auto *RT = getAsCanonical<RecordType>())
>>>>>>> 35227056
    return RT->getOriginalDecl()->isInterface();
  return false;
}

bool Type::isStructureOrClassType() const {
<<<<<<< HEAD
  if (const auto *RT = getAs<RecordType>()) {
    RecordDecl *RD = RT->getOriginalDecl();
    return RD->isStruct() || RD->isClass() || RD->isInterface();
  }
=======
  if (const auto *RT = getAsCanonical<RecordType>())
    return RT->getOriginalDecl()->isStructureOrClass();
>>>>>>> 35227056
  return false;
}

bool Type::isVoidPointerType() const {
  if (const auto *PT = getAsCanonical<PointerType>())
    return PT->getPointeeType()->isVoidType();
  return false;
}

bool Type::isUnionType() const {
<<<<<<< HEAD
  if (const auto *RT = getAs<RecordType>())
=======
  if (const auto *RT = getAsCanonical<RecordType>())
>>>>>>> 35227056
    return RT->getOriginalDecl()->isUnion();
  return false;
}

bool Type::isComplexType() const {
  if (const auto *CT = getAsCanonical<ComplexType>())
    return CT->getElementType()->isFloatingType();
  return false;
}

bool Type::isComplexIntegerType() const {
  // Check for GCC complex integer extension.
  return getAsComplexIntegerType();
}

bool Type::isScopedEnumeralType() const {
<<<<<<< HEAD
  if (const auto *ET = getAs<EnumType>())
=======
  if (const auto *ET = getAsCanonical<EnumType>())
>>>>>>> 35227056
    return ET->getOriginalDecl()->isScoped();
  return false;
}

bool Type::isCountAttributedType() const {
  return getAs<CountAttributedType>();
}

const ComplexType *Type::getAsComplexIntegerType() const {
  if (const auto *Complex = getAs<ComplexType>())
    if (Complex->getElementType()->isIntegerType())
      return Complex;
  return nullptr;
}

QualType Type::getPointeeType() const {
  if (const auto *PT = getAs<PointerType>())
    return PT->getPointeeType();
  if (const auto *OPT = getAs<ObjCObjectPointerType>())
    return OPT->getPointeeType();
  if (const auto *BPT = getAs<BlockPointerType>())
    return BPT->getPointeeType();
  if (const auto *RT = getAs<ReferenceType>())
    return RT->getPointeeType();
  if (const auto *MPT = getAs<MemberPointerType>())
    return MPT->getPointeeType();
  if (const auto *DT = getAs<DecayedType>())
    return DT->getPointeeType();
  return {};
}

const RecordType *Type::getAsStructureType() const {
  // If this is directly a structure type, return it.
  if (const auto *RT = dyn_cast<RecordType>(this)) {
    if (RT->getOriginalDecl()->isStruct())
      return RT;
  }

  // If the canonical form of this type isn't the right kind, reject it.
  if (const auto *RT = dyn_cast<RecordType>(CanonicalType)) {
    if (!RT->getOriginalDecl()->isStruct())
      return nullptr;

    // If this is a typedef for a structure type, strip the typedef off without
    // losing all typedef information.
    return cast<RecordType>(getUnqualifiedDesugaredType());
  }
  return nullptr;
}

const RecordType *Type::getAsUnionType() const {
  // If this is directly a union type, return it.
  if (const auto *RT = dyn_cast<RecordType>(this)) {
    if (RT->getOriginalDecl()->isUnion())
      return RT;
  }

  // If the canonical form of this type isn't the right kind, reject it.
  if (const auto *RT = dyn_cast<RecordType>(CanonicalType)) {
    if (!RT->getOriginalDecl()->isUnion())
      return nullptr;

    // If this is a typedef for a union type, strip the typedef off without
    // losing all typedef information.
    return cast<RecordType>(getUnqualifiedDesugaredType());
  }

  return nullptr;
}

bool Type::isObjCIdOrObjectKindOfType(const ASTContext &ctx,
                                      const ObjCObjectType *&bound) const {
  bound = nullptr;

  const auto *OPT = getAs<ObjCObjectPointerType>();
  if (!OPT)
    return false;

  // Easy case: id.
  if (OPT->isObjCIdType())
    return true;

  // If it's not a __kindof type, reject it now.
  if (!OPT->isKindOfType())
    return false;

  // If it's Class or qualified Class, it's not an object type.
  if (OPT->isObjCClassType() || OPT->isObjCQualifiedClassType())
    return false;

  // Figure out the type bound for the __kindof type.
  bound = OPT->getObjectType()
              ->stripObjCKindOfTypeAndQuals(ctx)
              ->getAs<ObjCObjectType>();
  return true;
}

bool Type::isObjCClassOrClassKindOfType() const {
  const auto *OPT = getAs<ObjCObjectPointerType>();
  if (!OPT)
    return false;

  // Easy case: Class.
  if (OPT->isObjCClassType())
    return true;

  // If it's not a __kindof type, reject it now.
  if (!OPT->isKindOfType())
    return false;

  // If it's Class or qualified Class, it's a class __kindof type.
  return OPT->isObjCClassType() || OPT->isObjCQualifiedClassType();
}

ObjCTypeParamType::ObjCTypeParamType(const ObjCTypeParamDecl *D, QualType can,
                                     ArrayRef<ObjCProtocolDecl *> protocols)
    : Type(ObjCTypeParam, can, toSemanticDependence(can->getDependence())),
      OTPDecl(const_cast<ObjCTypeParamDecl *>(D)) {
  initialize(protocols);
}

ObjCObjectType::ObjCObjectType(QualType Canonical, QualType Base,
                               ArrayRef<QualType> typeArgs,
                               ArrayRef<ObjCProtocolDecl *> protocols,
                               bool isKindOf)
    : Type(ObjCObject, Canonical, Base->getDependence()), BaseType(Base) {
  ObjCObjectTypeBits.IsKindOf = isKindOf;

  ObjCObjectTypeBits.NumTypeArgs = typeArgs.size();
  assert(getTypeArgsAsWritten().size() == typeArgs.size() &&
         "bitfield overflow in type argument count");
  if (!typeArgs.empty())
    memcpy(getTypeArgStorage(), typeArgs.data(),
           typeArgs.size() * sizeof(QualType));

  for (auto typeArg : typeArgs) {
    addDependence(typeArg->getDependence() & ~TypeDependence::VariablyModified);
  }
  // Initialize the protocol qualifiers. The protocol storage is known
  // after we set number of type arguments.
  initialize(protocols);
}

bool ObjCObjectType::isSpecialized() const {
  // If we have type arguments written here, the type is specialized.
  if (ObjCObjectTypeBits.NumTypeArgs > 0)
    return true;

  // Otherwise, check whether the base type is specialized.
  if (const auto objcObject = getBaseType()->getAs<ObjCObjectType>()) {
    // Terminate when we reach an interface type.
    if (isa<ObjCInterfaceType>(objcObject))
      return false;

    return objcObject->isSpecialized();
  }

  // Not specialized.
  return false;
}

ArrayRef<QualType> ObjCObjectType::getTypeArgs() const {
  // We have type arguments written on this type.
  if (isSpecializedAsWritten())
    return getTypeArgsAsWritten();

  // Look at the base type, which might have type arguments.
  if (const auto objcObject = getBaseType()->getAs<ObjCObjectType>()) {
    // Terminate when we reach an interface type.
    if (isa<ObjCInterfaceType>(objcObject))
      return {};

    return objcObject->getTypeArgs();
  }

  // No type arguments.
  return {};
}

bool ObjCObjectType::isKindOfType() const {
  if (isKindOfTypeAsWritten())
    return true;

  // Look at the base type, which might have type arguments.
  if (const auto objcObject = getBaseType()->getAs<ObjCObjectType>()) {
    // Terminate when we reach an interface type.
    if (isa<ObjCInterfaceType>(objcObject))
      return false;

    return objcObject->isKindOfType();
  }

  // Not a "__kindof" type.
  return false;
}

QualType
ObjCObjectType::stripObjCKindOfTypeAndQuals(const ASTContext &ctx) const {
  if (!isKindOfType() && qual_empty())
    return QualType(this, 0);

  // Recursively strip __kindof.
  SplitQualType splitBaseType = getBaseType().split();
  QualType baseType(splitBaseType.Ty, 0);
  if (const auto *baseObj = splitBaseType.Ty->getAs<ObjCObjectType>())
    baseType = baseObj->stripObjCKindOfTypeAndQuals(ctx);

  return ctx.getObjCObjectType(
      ctx.getQualifiedType(baseType, splitBaseType.Quals),
      getTypeArgsAsWritten(),
      /*protocols=*/{},
      /*isKindOf=*/false);
}

ObjCInterfaceDecl *ObjCInterfaceType::getDecl() const {
  ObjCInterfaceDecl *Canon = Decl->getCanonicalDecl();
  if (ObjCInterfaceDecl *Def = Canon->getDefinition())
    return Def;
  return Canon;
}

const ObjCObjectPointerType *ObjCObjectPointerType::stripObjCKindOfTypeAndQuals(
    const ASTContext &ctx) const {
  if (!isKindOfType() && qual_empty())
    return this;

  QualType obj = getObjectType()->stripObjCKindOfTypeAndQuals(ctx);
  return ctx.getObjCObjectPointerType(obj)->castAs<ObjCObjectPointerType>();
}

namespace {

/// Visitor used to perform a simple type transformation that does not change
/// the semantics of the type.
template <typename Derived>
struct SimpleTransformVisitor : public TypeVisitor<Derived, QualType> {
  ASTContext &Ctx;

  QualType recurse(QualType type) {
    // Split out the qualifiers from the type.
    SplitQualType splitType = type.split();

    // Visit the type itself.
    QualType result = static_cast<Derived *>(this)->Visit(splitType.Ty);
    if (result.isNull())
      return result;

    // Reconstruct the transformed type by applying the local qualifiers
    // from the split type.
    return Ctx.getQualifiedType(result, splitType.Quals);
  }

public:
  explicit SimpleTransformVisitor(ASTContext &ctx) : Ctx(ctx) {}

  // None of the clients of this transformation can occur where
  // there are dependent types, so skip dependent types.
#define TYPE(Class, Base)
#define DEPENDENT_TYPE(Class, Base)                                            \
  QualType Visit##Class##Type(const Class##Type *T) { return QualType(T, 0); }
#include "clang/AST/TypeNodes.inc"

#define TRIVIAL_TYPE_CLASS(Class)                                              \
  QualType Visit##Class##Type(const Class##Type *T) { return QualType(T, 0); }
#define SUGARED_TYPE_CLASS(Class)                                              \
  QualType Visit##Class##Type(const Class##Type *T) {                          \
    if (!T->isSugared())                                                       \
      return QualType(T, 0);                                                   \
    QualType desugaredType = recurse(T->desugar());                            \
    if (desugaredType.isNull())                                                \
      return {};                                                               \
    if (desugaredType.getAsOpaquePtr() == T->desugar().getAsOpaquePtr())       \
      return QualType(T, 0);                                                   \
    return desugaredType;                                                      \
  }

  TRIVIAL_TYPE_CLASS(Builtin)

  QualType VisitComplexType(const ComplexType *T) {
    QualType elementType = recurse(T->getElementType());
    if (elementType.isNull())
      return {};

    if (elementType.getAsOpaquePtr() == T->getElementType().getAsOpaquePtr())
      return QualType(T, 0);

    return Ctx.getComplexType(elementType);
  }

  QualType VisitPointerType(const PointerType *T) {
    QualType pointeeType = recurse(T->getPointeeType());
    if (pointeeType.isNull())
      return {};

    if (pointeeType.getAsOpaquePtr() == T->getPointeeType().getAsOpaquePtr())
      return QualType(T, 0);

    return Ctx.getPointerType(pointeeType);
  }

  QualType VisitBlockPointerType(const BlockPointerType *T) {
    QualType pointeeType = recurse(T->getPointeeType());
    if (pointeeType.isNull())
      return {};

    if (pointeeType.getAsOpaquePtr() == T->getPointeeType().getAsOpaquePtr())
      return QualType(T, 0);

    return Ctx.getBlockPointerType(pointeeType);
  }

  QualType VisitLValueReferenceType(const LValueReferenceType *T) {
    QualType pointeeType = recurse(T->getPointeeTypeAsWritten());
    if (pointeeType.isNull())
      return {};

    if (pointeeType.getAsOpaquePtr() ==
        T->getPointeeTypeAsWritten().getAsOpaquePtr())
      return QualType(T, 0);

    return Ctx.getLValueReferenceType(pointeeType, T->isSpelledAsLValue());
  }

  QualType VisitRValueReferenceType(const RValueReferenceType *T) {
    QualType pointeeType = recurse(T->getPointeeTypeAsWritten());
    if (pointeeType.isNull())
      return {};

    if (pointeeType.getAsOpaquePtr() ==
        T->getPointeeTypeAsWritten().getAsOpaquePtr())
      return QualType(T, 0);

    return Ctx.getRValueReferenceType(pointeeType);
  }

  QualType VisitMemberPointerType(const MemberPointerType *T) {
    QualType pointeeType = recurse(T->getPointeeType());
    if (pointeeType.isNull())
      return {};

    if (pointeeType.getAsOpaquePtr() == T->getPointeeType().getAsOpaquePtr())
      return QualType(T, 0);

    return Ctx.getMemberPointerType(pointeeType, T->getQualifier(),
                                    T->getMostRecentCXXRecordDecl());
  }

  QualType VisitConstantArrayType(const ConstantArrayType *T) {
    QualType elementType = recurse(T->getElementType());
    if (elementType.isNull())
      return {};

    if (elementType.getAsOpaquePtr() == T->getElementType().getAsOpaquePtr())
      return QualType(T, 0);

    return Ctx.getConstantArrayType(elementType, T->getSize(), T->getSizeExpr(),
                                    T->getSizeModifier(),
                                    T->getIndexTypeCVRQualifiers());
  }

  QualType VisitVariableArrayType(const VariableArrayType *T) {
    QualType elementType = recurse(T->getElementType());
    if (elementType.isNull())
      return {};

    if (elementType.getAsOpaquePtr() == T->getElementType().getAsOpaquePtr())
      return QualType(T, 0);

    return Ctx.getVariableArrayType(elementType, T->getSizeExpr(),
                                    T->getSizeModifier(),
                                    T->getIndexTypeCVRQualifiers());
  }

  QualType VisitIncompleteArrayType(const IncompleteArrayType *T) {
    QualType elementType = recurse(T->getElementType());
    if (elementType.isNull())
      return {};

    if (elementType.getAsOpaquePtr() == T->getElementType().getAsOpaquePtr())
      return QualType(T, 0);

    return Ctx.getIncompleteArrayType(elementType, T->getSizeModifier(),
                                      T->getIndexTypeCVRQualifiers());
  }

  QualType VisitVectorType(const VectorType *T) {
    QualType elementType = recurse(T->getElementType());
    if (elementType.isNull())
      return {};

    if (elementType.getAsOpaquePtr() == T->getElementType().getAsOpaquePtr())
      return QualType(T, 0);

    return Ctx.getVectorType(elementType, T->getNumElements(),
                             T->getVectorKind());
  }

  QualType VisitExtVectorType(const ExtVectorType *T) {
    QualType elementType = recurse(T->getElementType());
    if (elementType.isNull())
      return {};

    if (elementType.getAsOpaquePtr() == T->getElementType().getAsOpaquePtr())
      return QualType(T, 0);

    return Ctx.getExtVectorType(elementType, T->getNumElements());
  }

  QualType VisitConstantMatrixType(const ConstantMatrixType *T) {
    QualType elementType = recurse(T->getElementType());
    if (elementType.isNull())
      return {};
    if (elementType.getAsOpaquePtr() == T->getElementType().getAsOpaquePtr())
      return QualType(T, 0);

    return Ctx.getConstantMatrixType(elementType, T->getNumRows(),
                                     T->getNumColumns());
  }

  QualType VisitFunctionNoProtoType(const FunctionNoProtoType *T) {
    QualType returnType = recurse(T->getReturnType());
    if (returnType.isNull())
      return {};

    if (returnType.getAsOpaquePtr() == T->getReturnType().getAsOpaquePtr())
      return QualType(T, 0);

    return Ctx.getFunctionNoProtoType(returnType, T->getExtInfo());
  }

  QualType VisitFunctionProtoType(const FunctionProtoType *T) {
    QualType returnType = recurse(T->getReturnType());
    if (returnType.isNull())
      return {};

    // Transform parameter types.
    SmallVector<QualType, 4> paramTypes;
    bool paramChanged = false;
    for (auto paramType : T->getParamTypes()) {
      QualType newParamType = recurse(paramType);
      if (newParamType.isNull())
        return {};

      if (newParamType.getAsOpaquePtr() != paramType.getAsOpaquePtr())
        paramChanged = true;

      paramTypes.push_back(newParamType);
    }

    // Transform extended info.
    FunctionProtoType::ExtProtoInfo info = T->getExtProtoInfo();
    bool exceptionChanged = false;
    if (info.ExceptionSpec.Type == EST_Dynamic) {
      SmallVector<QualType, 4> exceptionTypes;
      for (auto exceptionType : info.ExceptionSpec.Exceptions) {
        QualType newExceptionType = recurse(exceptionType);
        if (newExceptionType.isNull())
          return {};

        if (newExceptionType.getAsOpaquePtr() != exceptionType.getAsOpaquePtr())
          exceptionChanged = true;

        exceptionTypes.push_back(newExceptionType);
      }

      if (exceptionChanged) {
        info.ExceptionSpec.Exceptions =
            llvm::ArrayRef(exceptionTypes).copy(Ctx);
      }
    }

    if (returnType.getAsOpaquePtr() == T->getReturnType().getAsOpaquePtr() &&
        !paramChanged && !exceptionChanged)
      return QualType(T, 0);

    return Ctx.getFunctionType(returnType, paramTypes, info);
  }

  QualType VisitParenType(const ParenType *T) {
    QualType innerType = recurse(T->getInnerType());
    if (innerType.isNull())
      return {};

    if (innerType.getAsOpaquePtr() == T->getInnerType().getAsOpaquePtr())
      return QualType(T, 0);

    return Ctx.getParenType(innerType);
  }

  SUGARED_TYPE_CLASS(Typedef)
  SUGARED_TYPE_CLASS(ObjCTypeParam)
  SUGARED_TYPE_CLASS(MacroQualified)

  QualType VisitAdjustedType(const AdjustedType *T) {
    QualType originalType = recurse(T->getOriginalType());
    if (originalType.isNull())
      return {};

    QualType adjustedType = recurse(T->getAdjustedType());
    if (adjustedType.isNull())
      return {};

    if (originalType.getAsOpaquePtr() ==
            T->getOriginalType().getAsOpaquePtr() &&
        adjustedType.getAsOpaquePtr() == T->getAdjustedType().getAsOpaquePtr())
      return QualType(T, 0);

    return Ctx.getAdjustedType(originalType, adjustedType);
  }

  QualType VisitDecayedType(const DecayedType *T) {
    QualType originalType = recurse(T->getOriginalType());
    if (originalType.isNull())
      return {};

    if (originalType.getAsOpaquePtr() == T->getOriginalType().getAsOpaquePtr())
      return QualType(T, 0);

    return Ctx.getDecayedType(originalType);
  }

  QualType VisitArrayParameterType(const ArrayParameterType *T) {
    QualType ArrTy = VisitConstantArrayType(T);
    if (ArrTy.isNull())
      return {};

    return Ctx.getArrayParameterType(ArrTy);
  }

  SUGARED_TYPE_CLASS(TypeOfExpr)
  SUGARED_TYPE_CLASS(TypeOf)
  SUGARED_TYPE_CLASS(Decltype)
  SUGARED_TYPE_CLASS(UnaryTransform)
  TRIVIAL_TYPE_CLASS(Record)
  TRIVIAL_TYPE_CLASS(Enum)

  QualType VisitAttributedType(const AttributedType *T) {
    QualType modifiedType = recurse(T->getModifiedType());
    if (modifiedType.isNull())
      return {};

    QualType equivalentType = recurse(T->getEquivalentType());
    if (equivalentType.isNull())
      return {};

    if (modifiedType.getAsOpaquePtr() ==
            T->getModifiedType().getAsOpaquePtr() &&
        equivalentType.getAsOpaquePtr() ==
            T->getEquivalentType().getAsOpaquePtr())
      return QualType(T, 0);

    return Ctx.getAttributedType(T->getAttrKind(), modifiedType, equivalentType,
                                 T->getAttr());
  }

  QualType VisitSubstTemplateTypeParmType(const SubstTemplateTypeParmType *T) {
    QualType replacementType = recurse(T->getReplacementType());
    if (replacementType.isNull())
      return {};

    if (replacementType.getAsOpaquePtr() ==
        T->getReplacementType().getAsOpaquePtr())
      return QualType(T, 0);

    return Ctx.getSubstTemplateTypeParmType(
        replacementType, T->getAssociatedDecl(), T->getIndex(),
        T->getPackIndex(), T->getFinal());
  }

  // FIXME: Non-trivial to implement, but important for C++
  SUGARED_TYPE_CLASS(TemplateSpecialization)

  QualType VisitAutoType(const AutoType *T) {
    if (!T->isDeduced())
      return QualType(T, 0);

    QualType deducedType = recurse(T->getDeducedType());
    if (deducedType.isNull())
      return {};

    if (deducedType.getAsOpaquePtr() == T->getDeducedType().getAsOpaquePtr())
      return QualType(T, 0);

    return Ctx.getAutoType(deducedType, T->getKeyword(), T->isDependentType(),
                           /*IsPack=*/false, T->getTypeConstraintConcept(),
                           T->getTypeConstraintArguments());
  }

  QualType VisitObjCObjectType(const ObjCObjectType *T) {
    QualType baseType = recurse(T->getBaseType());
    if (baseType.isNull())
      return {};

    // Transform type arguments.
    bool typeArgChanged = false;
    SmallVector<QualType, 4> typeArgs;
    for (auto typeArg : T->getTypeArgsAsWritten()) {
      QualType newTypeArg = recurse(typeArg);
      if (newTypeArg.isNull())
        return {};

      if (newTypeArg.getAsOpaquePtr() != typeArg.getAsOpaquePtr())
        typeArgChanged = true;

      typeArgs.push_back(newTypeArg);
    }

    if (baseType.getAsOpaquePtr() == T->getBaseType().getAsOpaquePtr() &&
        !typeArgChanged)
      return QualType(T, 0);

    return Ctx.getObjCObjectType(
        baseType, typeArgs,
        llvm::ArrayRef(T->qual_begin(), T->getNumProtocols()),
        T->isKindOfTypeAsWritten());
  }

  TRIVIAL_TYPE_CLASS(ObjCInterface)

  QualType VisitObjCObjectPointerType(const ObjCObjectPointerType *T) {
    QualType pointeeType = recurse(T->getPointeeType());
    if (pointeeType.isNull())
      return {};

    if (pointeeType.getAsOpaquePtr() == T->getPointeeType().getAsOpaquePtr())
      return QualType(T, 0);

    return Ctx.getObjCObjectPointerType(pointeeType);
  }

  QualType VisitAtomicType(const AtomicType *T) {
    QualType valueType = recurse(T->getValueType());
    if (valueType.isNull())
      return {};

    if (valueType.getAsOpaquePtr() == T->getValueType().getAsOpaquePtr())
      return QualType(T, 0);

    return Ctx.getAtomicType(valueType);
  }

#undef TRIVIAL_TYPE_CLASS
#undef SUGARED_TYPE_CLASS
};

struct SubstObjCTypeArgsVisitor
    : public SimpleTransformVisitor<SubstObjCTypeArgsVisitor> {
  using BaseType = SimpleTransformVisitor<SubstObjCTypeArgsVisitor>;

  ArrayRef<QualType> TypeArgs;
  ObjCSubstitutionContext SubstContext;

  SubstObjCTypeArgsVisitor(ASTContext &ctx, ArrayRef<QualType> typeArgs,
                           ObjCSubstitutionContext context)
      : BaseType(ctx), TypeArgs(typeArgs), SubstContext(context) {}

  QualType VisitObjCTypeParamType(const ObjCTypeParamType *OTPTy) {
    // Replace an Objective-C type parameter reference with the corresponding
    // type argument.
    ObjCTypeParamDecl *typeParam = OTPTy->getDecl();
    // If we have type arguments, use them.
    if (!TypeArgs.empty()) {
      QualType argType = TypeArgs[typeParam->getIndex()];
      if (OTPTy->qual_empty())
        return argType;

      // Apply protocol lists if exists.
      bool hasError;
      SmallVector<ObjCProtocolDecl *, 8> protocolsVec;
      protocolsVec.append(OTPTy->qual_begin(), OTPTy->qual_end());
      ArrayRef<ObjCProtocolDecl *> protocolsToApply = protocolsVec;
      return Ctx.applyObjCProtocolQualifiers(
          argType, protocolsToApply, hasError, true /*allowOnPointerType*/);
    }

    switch (SubstContext) {
    case ObjCSubstitutionContext::Ordinary:
    case ObjCSubstitutionContext::Parameter:
    case ObjCSubstitutionContext::Superclass:
      // Substitute the bound.
      return typeParam->getUnderlyingType();

    case ObjCSubstitutionContext::Result:
    case ObjCSubstitutionContext::Property: {
      // Substitute the __kindof form of the underlying type.
      const auto *objPtr =
          typeParam->getUnderlyingType()->castAs<ObjCObjectPointerType>();

      // __kindof types, id, and Class don't need an additional
      // __kindof.
      if (objPtr->isKindOfType() || objPtr->isObjCIdOrClassType())
        return typeParam->getUnderlyingType();

      // Add __kindof.
      const auto *obj = objPtr->getObjectType();
      QualType resultTy = Ctx.getObjCObjectType(
          obj->getBaseType(), obj->getTypeArgsAsWritten(), obj->getProtocols(),
          /*isKindOf=*/true);

      // Rebuild object pointer type.
      return Ctx.getObjCObjectPointerType(resultTy);
    }
    }
    llvm_unreachable("Unexpected ObjCSubstitutionContext!");
  }

  QualType VisitFunctionType(const FunctionType *funcType) {
    // If we have a function type, update the substitution context
    // appropriately.

    // Substitute result type.
    QualType returnType = funcType->getReturnType().substObjCTypeArgs(
        Ctx, TypeArgs, ObjCSubstitutionContext::Result);
    if (returnType.isNull())
      return {};

    // Handle non-prototyped functions, which only substitute into the result
    // type.
    if (isa<FunctionNoProtoType>(funcType)) {
      // If the return type was unchanged, do nothing.
      if (returnType.getAsOpaquePtr() ==
          funcType->getReturnType().getAsOpaquePtr())
        return BaseType::VisitFunctionType(funcType);

      // Otherwise, build a new type.
      return Ctx.getFunctionNoProtoType(returnType, funcType->getExtInfo());
    }

    const auto *funcProtoType = cast<FunctionProtoType>(funcType);

    // Transform parameter types.
    SmallVector<QualType, 4> paramTypes;
    bool paramChanged = false;
    for (auto paramType : funcProtoType->getParamTypes()) {
      QualType newParamType = paramType.substObjCTypeArgs(
          Ctx, TypeArgs, ObjCSubstitutionContext::Parameter);
      if (newParamType.isNull())
        return {};

      if (newParamType.getAsOpaquePtr() != paramType.getAsOpaquePtr())
        paramChanged = true;

      paramTypes.push_back(newParamType);
    }

    // Transform extended info.
    FunctionProtoType::ExtProtoInfo info = funcProtoType->getExtProtoInfo();
    bool exceptionChanged = false;
    if (info.ExceptionSpec.Type == EST_Dynamic) {
      SmallVector<QualType, 4> exceptionTypes;
      for (auto exceptionType : info.ExceptionSpec.Exceptions) {
        QualType newExceptionType = exceptionType.substObjCTypeArgs(
            Ctx, TypeArgs, ObjCSubstitutionContext::Ordinary);
        if (newExceptionType.isNull())
          return {};

        if (newExceptionType.getAsOpaquePtr() != exceptionType.getAsOpaquePtr())
          exceptionChanged = true;

        exceptionTypes.push_back(newExceptionType);
      }

      if (exceptionChanged) {
        info.ExceptionSpec.Exceptions =
            llvm::ArrayRef(exceptionTypes).copy(Ctx);
      }
    }

    if (returnType.getAsOpaquePtr() ==
            funcProtoType->getReturnType().getAsOpaquePtr() &&
        !paramChanged && !exceptionChanged)
      return BaseType::VisitFunctionType(funcType);

    return Ctx.getFunctionType(returnType, paramTypes, info);
  }

  QualType VisitObjCObjectType(const ObjCObjectType *objcObjectType) {
    // Substitute into the type arguments of a specialized Objective-C object
    // type.
    if (objcObjectType->isSpecializedAsWritten()) {
      SmallVector<QualType, 4> newTypeArgs;
      bool anyChanged = false;
      for (auto typeArg : objcObjectType->getTypeArgsAsWritten()) {
        QualType newTypeArg = typeArg.substObjCTypeArgs(
            Ctx, TypeArgs, ObjCSubstitutionContext::Ordinary);
        if (newTypeArg.isNull())
          return {};

        if (newTypeArg.getAsOpaquePtr() != typeArg.getAsOpaquePtr()) {
          // If we're substituting based on an unspecialized context type,
          // produce an unspecialized type.
          ArrayRef<ObjCProtocolDecl *> protocols(
              objcObjectType->qual_begin(), objcObjectType->getNumProtocols());
          if (TypeArgs.empty() &&
              SubstContext != ObjCSubstitutionContext::Superclass) {
            return Ctx.getObjCObjectType(
                objcObjectType->getBaseType(), {}, protocols,
                objcObjectType->isKindOfTypeAsWritten());
          }

          anyChanged = true;
        }

        newTypeArgs.push_back(newTypeArg);
      }

      if (anyChanged) {
        ArrayRef<ObjCProtocolDecl *> protocols(
            objcObjectType->qual_begin(), objcObjectType->getNumProtocols());
        return Ctx.getObjCObjectType(objcObjectType->getBaseType(), newTypeArgs,
                                     protocols,
                                     objcObjectType->isKindOfTypeAsWritten());
      }
    }

    return BaseType::VisitObjCObjectType(objcObjectType);
  }

  QualType VisitAttributedType(const AttributedType *attrType) {
    QualType newType = BaseType::VisitAttributedType(attrType);
    if (newType.isNull())
      return {};

    const auto *newAttrType = dyn_cast<AttributedType>(newType.getTypePtr());
    if (!newAttrType || newAttrType->getAttrKind() != attr::ObjCKindOf)
      return newType;

    // Find out if it's an Objective-C object or object pointer type;
    QualType newEquivType = newAttrType->getEquivalentType();
    const ObjCObjectPointerType *ptrType =
        newEquivType->getAs<ObjCObjectPointerType>();
    const ObjCObjectType *objType = ptrType
                                        ? ptrType->getObjectType()
                                        : newEquivType->getAs<ObjCObjectType>();
    if (!objType)
      return newType;

    // Rebuild the "equivalent" type, which pushes __kindof down into
    // the object type.
    newEquivType = Ctx.getObjCObjectType(
        objType->getBaseType(), objType->getTypeArgsAsWritten(),
        objType->getProtocols(),
        // There is no need to apply kindof on an unqualified id type.
        /*isKindOf=*/objType->isObjCUnqualifiedId() ? false : true);

    // If we started with an object pointer type, rebuild it.
    if (ptrType)
      newEquivType = Ctx.getObjCObjectPointerType(newEquivType);

    // Rebuild the attributed type.
    return Ctx.getAttributedType(newAttrType->getAttrKind(),
                                 newAttrType->getModifiedType(), newEquivType,
                                 newAttrType->getAttr());
  }
};

struct StripObjCKindOfTypeVisitor
    : public SimpleTransformVisitor<StripObjCKindOfTypeVisitor> {
  using BaseType = SimpleTransformVisitor<StripObjCKindOfTypeVisitor>;

  explicit StripObjCKindOfTypeVisitor(ASTContext &ctx) : BaseType(ctx) {}

  QualType VisitObjCObjectType(const ObjCObjectType *objType) {
    if (!objType->isKindOfType())
      return BaseType::VisitObjCObjectType(objType);

    QualType baseType = objType->getBaseType().stripObjCKindOfType(Ctx);
    return Ctx.getObjCObjectType(baseType, objType->getTypeArgsAsWritten(),
                                 objType->getProtocols(),
                                 /*isKindOf=*/false);
  }
};

} // namespace

bool QualType::UseExcessPrecision(const ASTContext &Ctx) {
  const BuiltinType *BT = getTypePtr()->getAs<BuiltinType>();
  if (!BT) {
    const VectorType *VT = getTypePtr()->getAs<VectorType>();
    if (VT) {
      QualType ElementType = VT->getElementType();
      return ElementType.UseExcessPrecision(Ctx);
    }
  } else {
    switch (BT->getKind()) {
    case BuiltinType::Kind::Float16: {
      const TargetInfo &TI = Ctx.getTargetInfo();
      if (TI.hasFloat16Type() && !TI.hasFastHalfType() &&
          Ctx.getLangOpts().getFloat16ExcessPrecision() !=
              Ctx.getLangOpts().ExcessPrecisionKind::FPP_None)
        return true;
      break;
    }
    case BuiltinType::Kind::BFloat16: {
      const TargetInfo &TI = Ctx.getTargetInfo();
      if (TI.hasBFloat16Type() && !TI.hasFullBFloat16Type() &&
          Ctx.getLangOpts().getBFloat16ExcessPrecision() !=
              Ctx.getLangOpts().ExcessPrecisionKind::FPP_None)
        return true;
      break;
    }
    default:
      return false;
    }
  }
  return false;
}

/// Substitute the given type arguments for Objective-C type
/// parameters within the given type, recursively.
QualType QualType::substObjCTypeArgs(ASTContext &ctx,
                                     ArrayRef<QualType> typeArgs,
                                     ObjCSubstitutionContext context) const {
  SubstObjCTypeArgsVisitor visitor(ctx, typeArgs, context);
  return visitor.recurse(*this);
}

QualType QualType::substObjCMemberType(QualType objectType,
                                       const DeclContext *dc,
                                       ObjCSubstitutionContext context) const {
  if (auto subs = objectType->getObjCSubstitutions(dc))
    return substObjCTypeArgs(dc->getParentASTContext(), *subs, context);

  return *this;
}

QualType QualType::stripObjCKindOfType(const ASTContext &constCtx) const {
  // FIXME: Because ASTContext::getAttributedType() is non-const.
  auto &ctx = const_cast<ASTContext &>(constCtx);
  StripObjCKindOfTypeVisitor visitor(ctx);
  return visitor.recurse(*this);
}

QualType QualType::getAtomicUnqualifiedType() const {
  QualType T = *this;
  if (const auto AT = T.getTypePtr()->getAs<AtomicType>())
    T = AT->getValueType();
  return T.getUnqualifiedType();
}

std::optional<ArrayRef<QualType>>
Type::getObjCSubstitutions(const DeclContext *dc) const {
  // Look through method scopes.
  if (const auto method = dyn_cast<ObjCMethodDecl>(dc))
    dc = method->getDeclContext();

  // Find the class or category in which the type we're substituting
  // was declared.
  const auto *dcClassDecl = dyn_cast<ObjCInterfaceDecl>(dc);
  const ObjCCategoryDecl *dcCategoryDecl = nullptr;
  ObjCTypeParamList *dcTypeParams = nullptr;
  if (dcClassDecl) {
    // If the class does not have any type parameters, there's no
    // substitution to do.
    dcTypeParams = dcClassDecl->getTypeParamList();
    if (!dcTypeParams)
      return std::nullopt;
  } else {
    // If we are in neither a class nor a category, there's no
    // substitution to perform.
    dcCategoryDecl = dyn_cast<ObjCCategoryDecl>(dc);
    if (!dcCategoryDecl)
      return std::nullopt;

    // If the category does not have any type parameters, there's no
    // substitution to do.
    dcTypeParams = dcCategoryDecl->getTypeParamList();
    if (!dcTypeParams)
      return std::nullopt;

    dcClassDecl = dcCategoryDecl->getClassInterface();
    if (!dcClassDecl)
      return std::nullopt;
  }
  assert(dcTypeParams && "No substitutions to perform");
  assert(dcClassDecl && "No class context");

  // Find the underlying object type.
  const ObjCObjectType *objectType;
  if (const auto *objectPointerType = getAs<ObjCObjectPointerType>()) {
    objectType = objectPointerType->getObjectType();
  } else if (getAs<BlockPointerType>()) {
    ASTContext &ctx = dc->getParentASTContext();
    objectType = ctx.getObjCObjectType(ctx.ObjCBuiltinIdTy, {}, {})
                     ->castAs<ObjCObjectType>();
  } else {
    objectType = getAs<ObjCObjectType>();
  }

  /// Extract the class from the receiver object type.
  ObjCInterfaceDecl *curClassDecl =
      objectType ? objectType->getInterface() : nullptr;
  if (!curClassDecl) {
    // If we don't have a context type (e.g., this is "id" or some
    // variant thereof), substitute the bounds.
    return llvm::ArrayRef<QualType>();
  }

  // Follow the superclass chain until we've mapped the receiver type
  // to the same class as the context.
  while (curClassDecl != dcClassDecl) {
    // Map to the superclass type.
    QualType superType = objectType->getSuperClassType();
    if (superType.isNull()) {
      objectType = nullptr;
      break;
    }

    objectType = superType->castAs<ObjCObjectType>();
    curClassDecl = objectType->getInterface();
  }

  // If we don't have a receiver type, or the receiver type does not
  // have type arguments, substitute in the defaults.
  if (!objectType || objectType->isUnspecialized()) {
    return llvm::ArrayRef<QualType>();
  }

  // The receiver type has the type arguments we want.
  return objectType->getTypeArgs();
}

bool Type::acceptsObjCTypeParams() const {
  if (auto *IfaceT = getAsObjCInterfaceType()) {
    if (auto *ID = IfaceT->getInterface()) {
      if (ID->getTypeParamList())
        return true;
    }
  }

  return false;
}

void ObjCObjectType::computeSuperClassTypeSlow() const {
  // Retrieve the class declaration for this type. If there isn't one
  // (e.g., this is some variant of "id" or "Class"), then there is no
  // superclass type.
  ObjCInterfaceDecl *classDecl = getInterface();
  if (!classDecl) {
    CachedSuperClassType.setInt(true);
    return;
  }

  // Extract the superclass type.
  const ObjCObjectType *superClassObjTy = classDecl->getSuperClassType();
  if (!superClassObjTy) {
    CachedSuperClassType.setInt(true);
    return;
  }

  ObjCInterfaceDecl *superClassDecl = superClassObjTy->getInterface();
  if (!superClassDecl) {
    CachedSuperClassType.setInt(true);
    return;
  }

  // If the superclass doesn't have type parameters, then there is no
  // substitution to perform.
  QualType superClassType(superClassObjTy, 0);
  ObjCTypeParamList *superClassTypeParams = superClassDecl->getTypeParamList();
  if (!superClassTypeParams) {
    CachedSuperClassType.setPointerAndInt(
        superClassType->castAs<ObjCObjectType>(), true);
    return;
  }

  // If the superclass reference is unspecialized, return it.
  if (superClassObjTy->isUnspecialized()) {
    CachedSuperClassType.setPointerAndInt(superClassObjTy, true);
    return;
  }

  // If the subclass is not parameterized, there aren't any type
  // parameters in the superclass reference to substitute.
  ObjCTypeParamList *typeParams = classDecl->getTypeParamList();
  if (!typeParams) {
    CachedSuperClassType.setPointerAndInt(
        superClassType->castAs<ObjCObjectType>(), true);
    return;
  }

  // If the subclass type isn't specialized, return the unspecialized
  // superclass.
  if (isUnspecialized()) {
    QualType unspecializedSuper =
        classDecl->getASTContext().getObjCInterfaceType(
            superClassObjTy->getInterface());
    CachedSuperClassType.setPointerAndInt(
        unspecializedSuper->castAs<ObjCObjectType>(), true);
    return;
  }

  // Substitute the provided type arguments into the superclass type.
  ArrayRef<QualType> typeArgs = getTypeArgs();
  assert(typeArgs.size() == typeParams->size());
  CachedSuperClassType.setPointerAndInt(
      superClassType
          .substObjCTypeArgs(classDecl->getASTContext(), typeArgs,
                             ObjCSubstitutionContext::Superclass)
          ->castAs<ObjCObjectType>(),
      true);
}

const ObjCInterfaceType *ObjCObjectPointerType::getInterfaceType() const {
  if (auto interfaceDecl = getObjectType()->getInterface()) {
    return interfaceDecl->getASTContext()
        .getObjCInterfaceType(interfaceDecl)
        ->castAs<ObjCInterfaceType>();
  }

  return nullptr;
}

QualType ObjCObjectPointerType::getSuperClassType() const {
  QualType superObjectType = getObjectType()->getSuperClassType();
  if (superObjectType.isNull())
    return superObjectType;

  ASTContext &ctx = getInterfaceDecl()->getASTContext();
  return ctx.getObjCObjectPointerType(superObjectType);
}

const ObjCObjectType *Type::getAsObjCQualifiedInterfaceType() const {
  // There is no sugar for ObjCObjectType's, just return the canonical
  // type pointer if it is the right class.  There is no typedef information to
  // return and these cannot be Address-space qualified.
  if (const auto *T = getAs<ObjCObjectType>())
    if (T->getNumProtocols() && T->getInterface())
      return T;
  return nullptr;
}

bool Type::isObjCQualifiedInterfaceType() const {
  return getAsObjCQualifiedInterfaceType() != nullptr;
}

const ObjCObjectPointerType *Type::getAsObjCQualifiedIdType() const {
  // There is no sugar for ObjCQualifiedIdType's, just return the canonical
  // type pointer if it is the right class.
  if (const auto *OPT = getAs<ObjCObjectPointerType>()) {
    if (OPT->isObjCQualifiedIdType())
      return OPT;
  }
  return nullptr;
}

const ObjCObjectPointerType *Type::getAsObjCQualifiedClassType() const {
  // There is no sugar for ObjCQualifiedClassType's, just return the canonical
  // type pointer if it is the right class.
  if (const auto *OPT = getAs<ObjCObjectPointerType>()) {
    if (OPT->isObjCQualifiedClassType())
      return OPT;
  }
  return nullptr;
}

const ObjCObjectType *Type::getAsObjCInterfaceType() const {
  if (const auto *OT = getAs<ObjCObjectType>()) {
    if (OT->getInterface())
      return OT;
  }
  return nullptr;
}

const ObjCObjectPointerType *Type::getAsObjCInterfacePointerType() const {
  if (const auto *OPT = getAs<ObjCObjectPointerType>()) {
    if (OPT->getInterfaceType())
      return OPT;
  }
  return nullptr;
}

const CXXRecordDecl *Type::getPointeeCXXRecordDecl() const {
  QualType PointeeType;
  if (const auto *PT = getAsCanonical<PointerType>())
    PointeeType = PT->getPointeeType();
  else if (const auto *RT = getAsCanonical<ReferenceType>())
    PointeeType = RT->getPointeeType();
  else
    return nullptr;
<<<<<<< HEAD

  if (const auto *RT = PointeeType->getAs<RecordType>())
    return dyn_cast<CXXRecordDecl>(
        RT->getOriginalDecl()->getDefinitionOrSelf());

  return nullptr;
}

CXXRecordDecl *Type::getAsCXXRecordDecl() const {
  const auto *TT = dyn_cast<TagType>(CanonicalType);
  if (!isa_and_present<RecordType, InjectedClassNameType>(TT))
    return nullptr;
  auto *TD = TT->getOriginalDecl();
  if (!isa<InjectedClassNameType>(TT) && !isa<CXXRecordDecl>(TD))
    return nullptr;
  return cast<CXXRecordDecl>(TD)->getDefinitionOrSelf();
}

RecordDecl *Type::getAsRecordDecl() const {
  const auto *TT = dyn_cast<TagType>(CanonicalType);
  if (!isa_and_present<RecordType, InjectedClassNameType>(TT))
    return nullptr;
  return cast<RecordDecl>(TT->getOriginalDecl())->getDefinitionOrSelf();
}

TagDecl *Type::getAsTagDecl() const {
  if (const auto *TT = dyn_cast<TagType>(CanonicalType))
    return TT->getOriginalDecl()->getDefinitionOrSelf();
  return nullptr;
=======
  return PointeeType->getAsCXXRecordDecl();
>>>>>>> 35227056
}

const TemplateSpecializationType *
Type::getAsNonAliasTemplateSpecializationType() const {
  const auto *TST = getAs<TemplateSpecializationType>();
  while (TST && TST->isTypeAlias())
    TST = TST->desugar()->getAs<TemplateSpecializationType>();
  return TST;
}

NestedNameSpecifier Type::getPrefix() const {
  switch (getTypeClass()) {
  case Type::DependentName:
    return cast<DependentNameType>(this)->getQualifier();
<<<<<<< HEAD
  case Type::TemplateSpecialization: {
    QualifiedTemplateName *S = cast<TemplateSpecializationType>(this)
                                   ->getTemplateName()
                                   .getAsAdjustedQualifiedTemplateName();
    return S ? S->getQualifier() : std::nullopt;
  }
=======
  case Type::TemplateSpecialization:
    return cast<TemplateSpecializationType>(this)
        ->getTemplateName()
        .getQualifier();
>>>>>>> 35227056
  case Type::DependentTemplateSpecialization:
    return cast<DependentTemplateSpecializationType>(this)
        ->getDependentTemplateName()
        .getQualifier();
  case Type::Enum:
  case Type::Record:
  case Type::InjectedClassName:
    return cast<TagType>(this)->getQualifier();
  case Type::Typedef:
    return cast<TypedefType>(this)->getQualifier();
  case Type::UnresolvedUsing:
    return cast<UnresolvedUsingType>(this)->getQualifier();
  case Type::Using:
    return cast<UsingType>(this)->getQualifier();
  default:
    return std::nullopt;
  }
}

bool Type::hasAttr(attr::Kind AK) const {
  const Type *Cur = this;
  while (const auto *AT = Cur->getAs<AttributedType>()) {
    if (AT->getAttrKind() == AK)
      return true;
    Cur = AT->getEquivalentType().getTypePtr();
  }
  return false;
}

namespace {

class GetContainedDeducedTypeVisitor
    : public TypeVisitor<GetContainedDeducedTypeVisitor, Type *> {
  bool Syntactic;

public:
  GetContainedDeducedTypeVisitor(bool Syntactic = false)
      : Syntactic(Syntactic) {}

  using TypeVisitor<GetContainedDeducedTypeVisitor, Type *>::Visit;

  Type *Visit(QualType T) {
    if (T.isNull())
      return nullptr;
    return Visit(T.getTypePtr());
  }

  // The deduced type itself.
  Type *VisitDeducedType(const DeducedType *AT) {
    return const_cast<DeducedType *>(AT);
  }

  // Only these types can contain the desired 'auto' type.
  Type *VisitSubstTemplateTypeParmType(const SubstTemplateTypeParmType *T) {
    return Visit(T->getReplacementType());
  }

  Type *VisitPointerType(const PointerType *T) {
    return Visit(T->getPointeeType());
  }

  Type *VisitBlockPointerType(const BlockPointerType *T) {
    return Visit(T->getPointeeType());
  }

  Type *VisitReferenceType(const ReferenceType *T) {
    return Visit(T->getPointeeTypeAsWritten());
  }

  Type *VisitMemberPointerType(const MemberPointerType *T) {
    return Visit(T->getPointeeType());
  }

  Type *VisitArrayType(const ArrayType *T) {
    return Visit(T->getElementType());
  }

  Type *VisitDependentSizedExtVectorType(const DependentSizedExtVectorType *T) {
    return Visit(T->getElementType());
  }

  Type *VisitVectorType(const VectorType *T) {
    return Visit(T->getElementType());
  }

  Type *VisitDependentSizedMatrixType(const DependentSizedMatrixType *T) {
    return Visit(T->getElementType());
  }

  Type *VisitConstantMatrixType(const ConstantMatrixType *T) {
    return Visit(T->getElementType());
  }

  Type *VisitFunctionProtoType(const FunctionProtoType *T) {
    if (Syntactic && T->hasTrailingReturn())
      return const_cast<FunctionProtoType *>(T);
    return VisitFunctionType(T);
  }

  Type *VisitFunctionType(const FunctionType *T) {
    return Visit(T->getReturnType());
  }

  Type *VisitParenType(const ParenType *T) { return Visit(T->getInnerType()); }

  Type *VisitAttributedType(const AttributedType *T) {
    return Visit(T->getModifiedType());
  }

  Type *VisitMacroQualifiedType(const MacroQualifiedType *T) {
    return Visit(T->getUnderlyingType());
  }

  Type *VisitAdjustedType(const AdjustedType *T) {
    return Visit(T->getOriginalType());
  }

  Type *VisitPackExpansionType(const PackExpansionType *T) {
    return Visit(T->getPattern());
  }
};

} // namespace

DeducedType *Type::getContainedDeducedType() const {
  return cast_or_null<DeducedType>(
      GetContainedDeducedTypeVisitor().Visit(this));
}

bool Type::hasAutoForTrailingReturnType() const {
  return isa_and_nonnull<FunctionType>(
      GetContainedDeducedTypeVisitor(true).Visit(this));
}

bool Type::hasIntegerRepresentation() const {
  if (const auto *VT = dyn_cast<VectorType>(CanonicalType))
    return VT->getElementType()->isIntegerType();
  if (CanonicalType->isSveVLSBuiltinType()) {
    const auto *VT = cast<BuiltinType>(CanonicalType);
    return VT->getKind() == BuiltinType::SveBool ||
           (VT->getKind() >= BuiltinType::SveInt8 &&
            VT->getKind() <= BuiltinType::SveUint64);
  }
  if (CanonicalType->isRVVVLSBuiltinType()) {
    const auto *VT = cast<BuiltinType>(CanonicalType);
    return (VT->getKind() >= BuiltinType::RvvInt8mf8 &&
            VT->getKind() <= BuiltinType::RvvUint64m8);
  }

  return isIntegerType();
}

/// Determine whether this type is an integral type.
///
/// This routine determines whether the given type is an integral type per
/// C++ [basic.fundamental]p7. Although the C standard does not define the
/// term "integral type", it has a similar term "integer type", and in C++
/// the two terms are equivalent. However, C's "integer type" includes
/// enumeration types, while C++'s "integer type" does not. The \c ASTContext
/// parameter is used to determine whether we should be following the C or
/// C++ rules when determining whether this type is an integral/integer type.
///
/// For cases where C permits "an integer type" and C++ permits "an integral
/// type", use this routine.
///
/// For cases where C permits "an integer type" and C++ permits "an integral
/// or enumeration type", use \c isIntegralOrEnumerationType() instead.
///
/// \param Ctx The context in which this type occurs.
///
/// \returns true if the type is considered an integral type, false otherwise.
bool Type::isIntegralType(const ASTContext &Ctx) const {
  if (const auto *BT = dyn_cast<BuiltinType>(CanonicalType))
    return BT->isInteger();

  // Complete enum types are integral in C.
  if (!Ctx.getLangOpts().CPlusPlus)
    if (const auto *ET = dyn_cast<EnumType>(CanonicalType))
      return IsEnumDeclComplete(ET->getOriginalDecl());

  return isBitIntType();
}

bool Type::isIntegralOrUnscopedEnumerationType() const {
  if (const auto *BT = dyn_cast<BuiltinType>(CanonicalType))
    return BT->isInteger();

  if (isBitIntType())
    return true;

  return isUnscopedEnumerationType();
}

bool Type::isUnscopedEnumerationType() const {
  if (const auto *ET = dyn_cast<EnumType>(CanonicalType))
    return !ET->getOriginalDecl()->isScoped();

  return false;
}

bool Type::isCharType() const {
  if (const auto *BT = dyn_cast<BuiltinType>(CanonicalType))
    return BT->getKind() == BuiltinType::Char_U ||
           BT->getKind() == BuiltinType::UChar ||
           BT->getKind() == BuiltinType::Char_S ||
           BT->getKind() == BuiltinType::SChar;
  return false;
}

bool Type::isWideCharType() const {
  if (const auto *BT = dyn_cast<BuiltinType>(CanonicalType))
    return BT->getKind() == BuiltinType::WChar_S ||
           BT->getKind() == BuiltinType::WChar_U;
  return false;
}

bool Type::isChar8Type() const {
  if (const BuiltinType *BT = dyn_cast<BuiltinType>(CanonicalType))
    return BT->getKind() == BuiltinType::Char8;
  return false;
}

bool Type::isChar16Type() const {
  if (const auto *BT = dyn_cast<BuiltinType>(CanonicalType))
    return BT->getKind() == BuiltinType::Char16;
  return false;
}

bool Type::isChar32Type() const {
  if (const auto *BT = dyn_cast<BuiltinType>(CanonicalType))
    return BT->getKind() == BuiltinType::Char32;
  return false;
}

/// Determine whether this type is any of the built-in character
/// types.
bool Type::isAnyCharacterType() const {
  const auto *BT = dyn_cast<BuiltinType>(CanonicalType);
  if (!BT)
    return false;
  switch (BT->getKind()) {
  default:
    return false;
  case BuiltinType::Char_U:
  case BuiltinType::UChar:
  case BuiltinType::WChar_U:
  case BuiltinType::Char8:
  case BuiltinType::Char16:
  case BuiltinType::Char32:
  case BuiltinType::Char_S:
  case BuiltinType::SChar:
  case BuiltinType::WChar_S:
    return true;
  }
}

bool Type::isUnicodeCharacterType() const {
  const auto *BT = dyn_cast<BuiltinType>(CanonicalType);
  if (!BT)
    return false;
  switch (BT->getKind()) {
  default:
    return false;
  case BuiltinType::Char8:
  case BuiltinType::Char16:
  case BuiltinType::Char32:
    return true;
  }
}

/// isSignedIntegerType - Return true if this is an integer type that is
/// signed, according to C99 6.2.5p4 [char, signed char, short, int, long..],
/// an enum decl which has a signed representation
bool Type::isSignedIntegerType() const {
  if (const auto *BT = dyn_cast<BuiltinType>(CanonicalType))
    return BT->isSignedInteger();

  if (const auto *ED = getAsEnumDecl()) {
    // Incomplete enum types are not treated as integer types.
    // FIXME: In C++, enum types are never integer types.
<<<<<<< HEAD
    const auto *ED = ET->getOriginalDecl()->getDefinitionOrSelf();
=======
>>>>>>> 35227056
    if (!ED->isComplete() || ED->isScoped())
      return false;
    return ED->getIntegerType()->isSignedIntegerType();
  }

  if (const auto *IT = dyn_cast<BitIntType>(CanonicalType))
    return IT->isSigned();
  if (const auto *IT = dyn_cast<DependentBitIntType>(CanonicalType))
    return IT->isSigned();

  return false;
}

bool Type::isSignedIntegerOrEnumerationType() const {
  if (const auto *BT = dyn_cast<BuiltinType>(CanonicalType))
    return BT->isSignedInteger();

<<<<<<< HEAD
  if (const auto *ET = dyn_cast<EnumType>(CanonicalType)) {
    const auto *ED = ET->getOriginalDecl()->getDefinitionOrSelf();
=======
  if (const auto *ED = getAsEnumDecl()) {
>>>>>>> 35227056
    if (!ED->isComplete())
      return false;
    return ED->getIntegerType()->isSignedIntegerType();
  }

  if (const auto *IT = dyn_cast<BitIntType>(CanonicalType))
    return IT->isSigned();
  if (const auto *IT = dyn_cast<DependentBitIntType>(CanonicalType))
    return IT->isSigned();

  return false;
}

bool Type::hasSignedIntegerRepresentation() const {
  if (const auto *VT = dyn_cast<VectorType>(CanonicalType))
    return VT->getElementType()->isSignedIntegerOrEnumerationType();
  else
    return isSignedIntegerOrEnumerationType();
}

/// isUnsignedIntegerType - Return true if this is an integer type that is
/// unsigned, according to C99 6.2.5p6 [which returns true for _Bool], an enum
/// decl which has an unsigned representation
bool Type::isUnsignedIntegerType() const {
  if (const auto *BT = dyn_cast<BuiltinType>(CanonicalType))
    return BT->isUnsignedInteger();

  if (const auto *ED = getAsEnumDecl()) {
    // Incomplete enum types are not treated as integer types.
    // FIXME: In C++, enum types are never integer types.
<<<<<<< HEAD
    const auto *ED = ET->getOriginalDecl()->getDefinitionOrSelf();
=======
>>>>>>> 35227056
    if (!ED->isComplete() || ED->isScoped())
      return false;
    return ED->getIntegerType()->isUnsignedIntegerType();
  }

  if (const auto *IT = dyn_cast<BitIntType>(CanonicalType))
    return IT->isUnsigned();
  if (const auto *IT = dyn_cast<DependentBitIntType>(CanonicalType))
    return IT->isUnsigned();

  return false;
}

bool Type::isUnsignedIntegerOrEnumerationType() const {
  if (const auto *BT = dyn_cast<BuiltinType>(CanonicalType))
    return BT->isUnsignedInteger();

<<<<<<< HEAD
  if (const auto *ET = dyn_cast<EnumType>(CanonicalType)) {
    const auto *ED = ET->getOriginalDecl()->getDefinitionOrSelf();
=======
  if (const auto *ED = getAsEnumDecl()) {
>>>>>>> 35227056
    if (!ED->isComplete())
      return false;
    return ED->getIntegerType()->isUnsignedIntegerType();
  }

  if (const auto *IT = dyn_cast<BitIntType>(CanonicalType))
    return IT->isUnsigned();
  if (const auto *IT = dyn_cast<DependentBitIntType>(CanonicalType))
    return IT->isUnsigned();

  return false;
}

bool Type::hasUnsignedIntegerRepresentation() const {
  if (const auto *VT = dyn_cast<VectorType>(CanonicalType))
    return VT->getElementType()->isUnsignedIntegerOrEnumerationType();
  if (const auto *VT = dyn_cast<MatrixType>(CanonicalType))
    return VT->getElementType()->isUnsignedIntegerOrEnumerationType();
  if (CanonicalType->isSveVLSBuiltinType()) {
    const auto *VT = cast<BuiltinType>(CanonicalType);
    return VT->getKind() >= BuiltinType::SveUint8 &&
           VT->getKind() <= BuiltinType::SveUint64;
  }
  return isUnsignedIntegerOrEnumerationType();
}

bool Type::isFloatingType() const {
  if (const auto *BT = dyn_cast<BuiltinType>(CanonicalType))
    return BT->isFloatingPoint();
  if (const auto *CT = dyn_cast<ComplexType>(CanonicalType))
    return CT->getElementType()->isFloatingType();
  return false;
}

bool Type::hasFloatingRepresentation() const {
  if (const auto *VT = dyn_cast<VectorType>(CanonicalType))
    return VT->getElementType()->isFloatingType();
  if (const auto *MT = dyn_cast<MatrixType>(CanonicalType))
    return MT->getElementType()->isFloatingType();
  return isFloatingType();
}

bool Type::isRealFloatingType() const {
  if (const auto *BT = dyn_cast<BuiltinType>(CanonicalType))
    return BT->isFloatingPoint();
  return false;
}

bool Type::isRealType() const {
  if (const auto *BT = dyn_cast<BuiltinType>(CanonicalType))
    return BT->getKind() >= BuiltinType::Bool &&
           BT->getKind() <= BuiltinType::Ibm128;
  if (const auto *ET = dyn_cast<EnumType>(CanonicalType)) {
    const auto *ED = ET->getOriginalDecl();
    return !ED->isScoped() && ED->getDefinitionOrSelf()->isComplete();
  }
  return isBitIntType();
}

bool Type::isArithmeticType() const {
  if (const auto *BT = dyn_cast<BuiltinType>(CanonicalType))
    return BT->getKind() >= BuiltinType::Bool &&
           BT->getKind() <= BuiltinType::Ibm128;
  if (const auto *ET = dyn_cast<EnumType>(CanonicalType)) {
    // GCC allows forward declaration of enum types (forbid by C99 6.7.2.3p2).
    // If a body isn't seen by the time we get here, return false.
    //
    // C++0x: Enumerations are not arithmetic types. For now, just return
    // false for scoped enumerations since that will disable any
    // unwanted implicit conversions.
    const auto *ED = ET->getOriginalDecl();
    return !ED->isScoped() && ED->getDefinitionOrSelf()->isComplete();
  }
  return isa<ComplexType>(CanonicalType) || isBitIntType();
}

bool Type::hasBooleanRepresentation() const {
  if (const auto *VT = dyn_cast<VectorType>(CanonicalType))
    return VT->getElementType()->isBooleanType();
<<<<<<< HEAD
  if (const auto *ET = dyn_cast<EnumType>(CanonicalType)) {
    const auto *ED = ET->getOriginalDecl()->getDefinitionOrSelf();
    return ED->isComplete() && ED->getIntegerType()->isBooleanType();
  }
=======
  if (const auto *ED = getAsEnumDecl())
    return ED->isComplete() && ED->getIntegerType()->isBooleanType();
>>>>>>> 35227056
  if (const auto *IT = dyn_cast<BitIntType>(CanonicalType))
    return IT->getNumBits() == 1;
  return isBooleanType();
}

Type::ScalarTypeKind Type::getScalarTypeKind() const {
  assert(isScalarType());

  const Type *T = CanonicalType.getTypePtr();
  if (const auto *BT = dyn_cast<BuiltinType>(T)) {
    if (BT->getKind() == BuiltinType::Bool)
      return STK_Bool;
    if (BT->getKind() == BuiltinType::NullPtr)
      return STK_CPointer;
    if (BT->isInteger())
      return STK_Integral;
    if (BT->isFloatingPoint())
      return STK_Floating;
    if (BT->isFixedPointType())
      return STK_FixedPoint;
    llvm_unreachable("unknown scalar builtin type");
  } else if (isa<PointerType>(T)) {
    return STK_CPointer;
  } else if (isa<BlockPointerType>(T)) {
    return STK_BlockPointer;
  } else if (isa<ObjCObjectPointerType>(T)) {
    return STK_ObjCObjectPointer;
  } else if (isa<MemberPointerType>(T)) {
    return STK_MemberPointer;
  } else if (isa<EnumType>(T)) {
<<<<<<< HEAD
    assert(cast<EnumType>(T)
               ->getOriginalDecl()
               ->getDefinitionOrSelf()
               ->isComplete());
=======
    assert(T->castAsEnumDecl()->isComplete());
>>>>>>> 35227056
    return STK_Integral;
  } else if (const auto *CT = dyn_cast<ComplexType>(T)) {
    if (CT->getElementType()->isRealFloatingType())
      return STK_FloatingComplex;
    return STK_IntegralComplex;
  } else if (isBitIntType()) {
    return STK_Integral;
  }

  llvm_unreachable("unknown scalar type");
}

/// Determines whether the type is a C++ aggregate type or C
/// aggregate or union type.
///
/// An aggregate type is an array or a class type (struct, union, or
/// class) that has no user-declared constructors, no private or
/// protected non-static data members, no base classes, and no virtual
/// functions (C++ [dcl.init.aggr]p1). The notion of an aggregate type
/// subsumes the notion of C aggregates (C99 6.2.5p21) because it also
/// includes union types.
bool Type::isAggregateType() const {
  if (const auto *Record = dyn_cast<RecordType>(CanonicalType)) {
<<<<<<< HEAD
    if (const auto *ClassDecl = dyn_cast<CXXRecordDecl>(
            Record->getOriginalDecl()->getDefinitionOrSelf()))
=======
    if (const auto *ClassDecl =
            dyn_cast<CXXRecordDecl>(Record->getOriginalDecl()))
>>>>>>> 35227056
      return ClassDecl->isAggregate();

    return true;
  }

  return isa<ArrayType>(CanonicalType);
}

/// isConstantSizeType - Return true if this is not a variable sized type,
/// according to the rules of C99 6.7.5p3.  It is not legal to call this on
/// incomplete types or dependent types.
bool Type::isConstantSizeType() const {
  assert(!isIncompleteType() && "This doesn't make sense for incomplete types");
  assert(!isDependentType() && "This doesn't make sense for dependent types");
  // The VAT must have a size, as it is known to be complete.
  return !isa<VariableArrayType>(CanonicalType);
}

/// isIncompleteType - Return true if this is an incomplete type (C99 6.2.5p1)
/// - a type that can describe objects, but which lacks information needed to
/// determine its size.
bool Type::isIncompleteType(NamedDecl **Def) const {
  if (Def)
    *Def = nullptr;

  switch (CanonicalType->getTypeClass()) {
  default:
    return false;
  case Builtin:
    // Void is the only incomplete builtin type.  Per C99 6.2.5p19, it can never
    // be completed.
    return isVoidType();
  case Enum: {
<<<<<<< HEAD
    EnumDecl *EnumD =
        cast<EnumType>(CanonicalType)->getOriginalDecl()->getDefinitionOrSelf();
=======
    auto *EnumD = castAsEnumDecl();
>>>>>>> 35227056
    if (Def)
      *Def = EnumD;
    return !EnumD->isComplete();
  }
  case Record: {
    // A tagged type (struct/union/enum/class) is incomplete if the decl is a
    // forward declaration, but not a full definition (C99 6.2.5p22).
<<<<<<< HEAD
    RecordDecl *Rec = cast<RecordType>(CanonicalType)
                          ->getOriginalDecl()
                          ->getDefinitionOrSelf();
=======
    auto *Rec = castAsRecordDecl();
>>>>>>> 35227056
    if (Def)
      *Def = Rec;
    return !Rec->isCompleteDefinition();
  }
  case InjectedClassName: {
<<<<<<< HEAD
    CXXRecordDecl *Rec = cast<InjectedClassNameType>(CanonicalType)
                             ->getOriginalDecl()
                             ->getDefinitionOrSelf();
=======
    auto *Rec = castAsCXXRecordDecl();
>>>>>>> 35227056
    if (!Rec->isBeingDefined())
      return false;
    if (Def)
      *Def = Rec;
    return true;
  }
  case ConstantArray:
  case VariableArray:
    // An array is incomplete if its element type is incomplete
    // (C++ [dcl.array]p1).
    // We don't handle dependent-sized arrays (dependent types are never treated
    // as incomplete).
    return cast<ArrayType>(CanonicalType)
        ->getElementType()
        ->isIncompleteType(Def);
  case IncompleteArray:
    // An array of unknown size is an incomplete type (C99 6.2.5p22).
    return true;
  case MemberPointer: {
    // Member pointers in the MS ABI have special behavior in
    // RequireCompleteType: they attach a MSInheritanceAttr to the CXXRecordDecl
    // to indicate which inheritance model to use.
    // The inheritance attribute might only be present on the most recent
    // CXXRecordDecl.
    const CXXRecordDecl *RD =
        cast<MemberPointerType>(CanonicalType)->getMostRecentCXXRecordDecl();
    // Member pointers with dependent class types don't get special treatment.
    if (!RD || RD->isDependentType())
      return false;
    ASTContext &Context = RD->getASTContext();
    // Member pointers not in the MS ABI don't get special treatment.
    if (!Context.getTargetInfo().getCXXABI().isMicrosoft())
      return false;
    // Nothing interesting to do if the inheritance attribute is already set.
    if (RD->hasAttr<MSInheritanceAttr>())
      return false;
    return true;
  }
  case ObjCObject:
    return cast<ObjCObjectType>(CanonicalType)
        ->getBaseType()
        ->isIncompleteType(Def);
  case ObjCInterface: {
    // ObjC interfaces are incomplete if they are @class, not @interface.
    ObjCInterfaceDecl *Interface =
        cast<ObjCInterfaceType>(CanonicalType)->getDecl();
    if (Def)
      *Def = Interface;
    return !Interface->hasDefinition();
  }
  }
}

bool Type::isAlwaysIncompleteType() const {
  if (!isIncompleteType())
    return false;

  // Forward declarations of structs, classes, enums, and unions could be later
  // completed in a compilation unit by providing a type definition.
  if (isa<TagType>(CanonicalType))
    return false;

  // Other types are incompletable.
  //
  // E.g. `char[]` and `void`. The type is incomplete and no future
  // type declarations can make the type complete.
  return true;
}

bool Type::isSizelessBuiltinType() const {
  if (isSizelessVectorType())
    return true;

  if (const BuiltinType *BT = getAs<BuiltinType>()) {
    switch (BT->getKind()) {
      // WebAssembly reference types
#define WASM_TYPE(Name, Id, SingletonId) case BuiltinType::Id:
#include "clang/Basic/WebAssemblyReferenceTypes.def"
      // HLSL intangible types
#define HLSL_INTANGIBLE_TYPE(Name, Id, SingletonId) case BuiltinType::Id:
#include "clang/Basic/HLSLIntangibleTypes.def"
      return true;
    default:
      return false;
    }
  }
  return false;
}

bool Type::isWebAssemblyExternrefType() const {
  if (const auto *BT = getAs<BuiltinType>())
    return BT->getKind() == BuiltinType::WasmExternRef;
  return false;
}

bool Type::isWebAssemblyTableType() const {
  if (const auto *ATy = dyn_cast<ArrayType>(this))
    return ATy->getElementType().isWebAssemblyReferenceType();

  if (const auto *PTy = dyn_cast<PointerType>(this))
    return PTy->getPointeeType().isWebAssemblyReferenceType();

  return false;
}

bool Type::isSizelessType() const { return isSizelessBuiltinType(); }

bool Type::isSizelessVectorType() const {
  return isSVESizelessBuiltinType() || isRVVSizelessBuiltinType();
}

bool Type::isSVESizelessBuiltinType() const {
  if (const BuiltinType *BT = getAs<BuiltinType>()) {
    switch (BT->getKind()) {
      // SVE Types
#define SVE_VECTOR_TYPE(Name, MangledName, Id, SingletonId)                    \
  case BuiltinType::Id:                                                        \
    return true;
#define SVE_OPAQUE_TYPE(Name, MangledName, Id, SingletonId)                    \
  case BuiltinType::Id:                                                        \
    return true;
#define SVE_PREDICATE_TYPE(Name, MangledName, Id, SingletonId)                 \
  case BuiltinType::Id:                                                        \
    return true;
#include "clang/Basic/AArch64ACLETypes.def"
    default:
      return false;
    }
  }
  return false;
}

bool Type::isRVVSizelessBuiltinType() const {
  if (const BuiltinType *BT = getAs<BuiltinType>()) {
    switch (BT->getKind()) {
#define RVV_TYPE(Name, Id, SingletonId) case BuiltinType::Id:
#include "clang/Basic/RISCVVTypes.def"
      return true;
    default:
      return false;
    }
  }
  return false;
}

bool Type::isSveVLSBuiltinType() const {
  if (const BuiltinType *BT = getAs<BuiltinType>()) {
    switch (BT->getKind()) {
    case BuiltinType::SveInt8:
    case BuiltinType::SveInt16:
    case BuiltinType::SveInt32:
    case BuiltinType::SveInt64:
    case BuiltinType::SveUint8:
    case BuiltinType::SveUint16:
    case BuiltinType::SveUint32:
    case BuiltinType::SveUint64:
    case BuiltinType::SveFloat16:
    case BuiltinType::SveFloat32:
    case BuiltinType::SveFloat64:
    case BuiltinType::SveBFloat16:
    case BuiltinType::SveBool:
    case BuiltinType::SveBoolx2:
    case BuiltinType::SveBoolx4:
    case BuiltinType::SveMFloat8:
      return true;
    default:
      return false;
    }
  }
  return false;
}

QualType Type::getSizelessVectorEltType(const ASTContext &Ctx) const {
  assert(isSizelessVectorType() && "Must be sizeless vector type");
  // Currently supports SVE and RVV
  if (isSVESizelessBuiltinType())
    return getSveEltType(Ctx);

  if (isRVVSizelessBuiltinType())
    return getRVVEltType(Ctx);

  llvm_unreachable("Unhandled type");
}

QualType Type::getSveEltType(const ASTContext &Ctx) const {
  assert(isSveVLSBuiltinType() && "unsupported type!");

  const BuiltinType *BTy = castAs<BuiltinType>();
  if (BTy->getKind() == BuiltinType::SveBool)
    // Represent predicates as i8 rather than i1 to avoid any layout issues.
    // The type is bitcasted to a scalable predicate type when casting between
    // scalable and fixed-length vectors.
    return Ctx.UnsignedCharTy;
  else
    return Ctx.getBuiltinVectorTypeInfo(BTy).ElementType;
}

bool Type::isRVVVLSBuiltinType() const {
  if (const BuiltinType *BT = getAs<BuiltinType>()) {
    switch (BT->getKind()) {
#define RVV_VECTOR_TYPE(Name, Id, SingletonId, NumEls, ElBits, NF, IsSigned,   \
                        IsFP, IsBF)                                            \
  case BuiltinType::Id:                                                        \
    return NF == 1;
#define RVV_PREDICATE_TYPE(Name, Id, SingletonId, NumEls)                      \
  case BuiltinType::Id:                                                        \
    return true;
#include "clang/Basic/RISCVVTypes.def"
    default:
      return false;
    }
  }
  return false;
}

QualType Type::getRVVEltType(const ASTContext &Ctx) const {
  assert(isRVVVLSBuiltinType() && "unsupported type!");

  const BuiltinType *BTy = castAs<BuiltinType>();

  switch (BTy->getKind()) {
#define RVV_PREDICATE_TYPE(Name, Id, SingletonId, NumEls)                      \
  case BuiltinType::Id:                                                        \
    return Ctx.UnsignedCharTy;
  default:
    return Ctx.getBuiltinVectorTypeInfo(BTy).ElementType;
#include "clang/Basic/RISCVVTypes.def"
  }

  llvm_unreachable("Unhandled type");
}

bool QualType::isPODType(const ASTContext &Context) const {
  // C++11 has a more relaxed definition of POD.
  if (Context.getLangOpts().CPlusPlus11)
    return isCXX11PODType(Context);

  return isCXX98PODType(Context);
}

bool QualType::isCXX98PODType(const ASTContext &Context) const {
  // The compiler shouldn't query this for incomplete types, but the user might.
  // We return false for that case. Except for incomplete arrays of PODs, which
  // are PODs according to the standard.
  if (isNull())
    return false;

  if ((*this)->isIncompleteArrayType())
    return Context.getBaseElementType(*this).isCXX98PODType(Context);

  if ((*this)->isIncompleteType())
    return false;

  if (hasNonTrivialObjCLifetime())
    return false;

  QualType CanonicalType = getTypePtr()->CanonicalType;

  // Any type that is, or contains, address discriminated data is never POD.
  if (Context.containsAddressDiscriminatedPointerAuth(CanonicalType))
    return false;

  switch (CanonicalType->getTypeClass()) {
    // Everything not explicitly mentioned is not POD.
  default:
    return false;
  case Type::VariableArray:
  case Type::ConstantArray:
    // IncompleteArray is handled above.
    return Context.getBaseElementType(*this).isCXX98PODType(Context);

  case Type::ObjCObjectPointer:
  case Type::BlockPointer:
  case Type::Builtin:
  case Type::Complex:
  case Type::Pointer:
  case Type::MemberPointer:
  case Type::Vector:
  case Type::ExtVector:
  case Type::BitInt:
    return true;

  case Type::Enum:
    return true;

  case Type::Record:
    if (const auto *ClassDecl = dyn_cast<CXXRecordDecl>(
            cast<RecordType>(CanonicalType)->getOriginalDecl()))
<<<<<<< HEAD
      return ClassDecl->getDefinitionOrSelf()->isPOD();
=======
      return ClassDecl->isPOD();
>>>>>>> 35227056

    // C struct/union is POD.
    return true;
  }
}

bool QualType::isTrivialType(const ASTContext &Context) const {
  // The compiler shouldn't query this for incomplete types, but the user might.
  // We return false for that case. Except for incomplete arrays of PODs, which
  // are PODs according to the standard.
  if (isNull())
    return false;

  if ((*this)->isArrayType())
    return Context.getBaseElementType(*this).isTrivialType(Context);

  if ((*this)->isSizelessBuiltinType())
    return true;

  // Return false for incomplete types after skipping any incomplete array
  // types which are expressly allowed by the standard and thus our API.
  if ((*this)->isIncompleteType())
    return false;

  if (hasNonTrivialObjCLifetime())
    return false;

  QualType CanonicalType = getTypePtr()->CanonicalType;
  if (CanonicalType->isDependentType())
    return false;

  // Any type that is, or contains, address discriminated data is never a
  // trivial type.
  if (Context.containsAddressDiscriminatedPointerAuth(CanonicalType))
    return false;

  // C++0x [basic.types]p9:
  //   Scalar types, trivial class types, arrays of such types, and
  //   cv-qualified versions of these types are collectively called trivial
  //   types.

  // As an extension, Clang treats vector types as Scalar types.
  if (CanonicalType->isScalarType() || CanonicalType->isVectorType())
    return true;
<<<<<<< HEAD
  if (const auto *RT = CanonicalType->getAs<RecordType>()) {
    if (const auto *ClassDecl =
            dyn_cast<CXXRecordDecl>(RT->getOriginalDecl())) {
      // C++20 [class]p6:
      //   A trivial class is a class that is trivially copyable, and
      //     has one or more eligible default constructors such that each is
      //     trivial.
      // FIXME: We should merge this definition of triviality into
      // CXXRecordDecl::isTrivial. Currently it computes the wrong thing.
      return ClassDecl->hasTrivialDefaultConstructor() &&
             !ClassDecl->hasNonTrivialDefaultConstructor() &&
             ClassDecl->isTriviallyCopyable();
    }
=======
>>>>>>> 35227056

  if (const auto *ClassDecl = CanonicalType->getAsCXXRecordDecl()) {
    // C++20 [class]p6:
    //   A trivial class is a class that is trivially copyable, and
    //     has one or more eligible default constructors such that each is
    //     trivial.
    // FIXME: We should merge this definition of triviality into
    // CXXRecordDecl::isTrivial. Currently it computes the wrong thing.
    return ClassDecl->hasTrivialDefaultConstructor() &&
           !ClassDecl->hasNonTrivialDefaultConstructor() &&
           ClassDecl->isTriviallyCopyable();
  }

  if (isa<RecordType>(CanonicalType))
    return true;

  // No other types can match.
  return false;
}

static bool isTriviallyCopyableTypeImpl(const QualType &type,
                                        const ASTContext &Context,
                                        bool IsCopyConstructible) {
  if (type->isArrayType())
    return isTriviallyCopyableTypeImpl(Context.getBaseElementType(type),
                                       Context, IsCopyConstructible);

  if (type.hasNonTrivialObjCLifetime())
    return false;

  // C++11 [basic.types]p9 - See Core 2094
  //   Scalar types, trivially copyable class types, arrays of such types, and
  //   cv-qualified versions of these types are collectively
  //   called trivially copy constructible types.

  QualType CanonicalType = type.getCanonicalType();
  if (CanonicalType->isDependentType())
    return false;

  if (CanonicalType->isSizelessBuiltinType())
    return true;

  // Return false for incomplete types after skipping any incomplete array types
  // which are expressly allowed by the standard and thus our API.
  if (CanonicalType->isIncompleteType())
    return false;

  if (CanonicalType.hasAddressDiscriminatedPointerAuth())
    return false;

  // As an extension, Clang treats vector types as Scalar types.
  if (CanonicalType->isScalarType() || CanonicalType->isVectorType())
    return true;

  // Mfloat8 type is a special case as it not scalar, but is still trivially
  // copyable.
  if (CanonicalType->isMFloat8Type())
    return true;

<<<<<<< HEAD
  if (const auto *RT = CanonicalType->getAs<RecordType>()) {
    if (const auto *ClassDecl =
            dyn_cast<CXXRecordDecl>(RT->getOriginalDecl())) {
      if (IsCopyConstructible) {
=======
  if (const auto *RD = CanonicalType->getAsRecordDecl()) {
    if (const auto *ClassDecl = dyn_cast<CXXRecordDecl>(RD)) {
      if (IsCopyConstructible)
>>>>>>> 35227056
        return ClassDecl->isTriviallyCopyConstructible();
      return ClassDecl->isTriviallyCopyable();
    }
<<<<<<< HEAD
    return !RT->getOriginalDecl()
                ->getDefinitionOrSelf()
                ->isNonTrivialToPrimitiveCopy();
=======
    return !RD->isNonTrivialToPrimitiveCopy();
>>>>>>> 35227056
  }
  // No other types can match.
  return false;
}

bool QualType::isTriviallyCopyableType(const ASTContext &Context) const {
  return isTriviallyCopyableTypeImpl(*this, Context,
                                     /*IsCopyConstructible=*/false);
}

// FIXME: each call will trigger a full computation, cache the result.
bool QualType::isBitwiseCloneableType(const ASTContext &Context) const {
  auto CanonicalType = getCanonicalType();
  if (CanonicalType.hasNonTrivialObjCLifetime())
    return false;
  if (CanonicalType->isArrayType())
    return Context.getBaseElementType(CanonicalType)
        .isBitwiseCloneableType(Context);

  if (CanonicalType->isIncompleteType())
    return false;

  // Any type that is, or contains, address discriminated data is never
  // bitwise clonable.
  if (Context.containsAddressDiscriminatedPointerAuth(CanonicalType))
    return false;

  const auto *RD = CanonicalType->getAsRecordDecl(); // struct/union/class
  if (!RD)
    return true;

  // Never allow memcpy when we're adding poisoned padding bits to the struct.
  // Accessing these posioned bits will trigger false alarms on
  // SanitizeAddressFieldPadding etc.
  if (RD->mayInsertExtraPadding())
    return false;

  for (auto *const Field : RD->fields()) {
    if (!Field->getType().isBitwiseCloneableType(Context))
      return false;
  }

  if (const auto *CXXRD = dyn_cast<CXXRecordDecl>(RD)) {
    for (auto Base : CXXRD->bases())
      if (!Base.getType().isBitwiseCloneableType(Context))
        return false;
    for (auto VBase : CXXRD->vbases())
      if (!VBase.getType().isBitwiseCloneableType(Context))
        return false;
  }
  return true;
}

bool QualType::isTriviallyCopyConstructibleType(
    const ASTContext &Context) const {
  return isTriviallyCopyableTypeImpl(*this, Context,
                                     /*IsCopyConstructible=*/true);
}

bool QualType::isNonWeakInMRRWithObjCWeak(const ASTContext &Context) const {
  return !Context.getLangOpts().ObjCAutoRefCount &&
         Context.getLangOpts().ObjCWeak &&
         getObjCLifetime() != Qualifiers::OCL_Weak;
}

bool QualType::hasNonTrivialToPrimitiveDefaultInitializeCUnion(
    const RecordDecl *RD) {
  return RD->hasNonTrivialToPrimitiveDefaultInitializeCUnion();
}

bool QualType::hasNonTrivialToPrimitiveDestructCUnion(const RecordDecl *RD) {
  return RD->hasNonTrivialToPrimitiveDestructCUnion();
}

bool QualType::hasNonTrivialToPrimitiveCopyCUnion(const RecordDecl *RD) {
  return RD->hasNonTrivialToPrimitiveCopyCUnion();
}

bool QualType::isWebAssemblyReferenceType() const {
  return isWebAssemblyExternrefType() || isWebAssemblyFuncrefType();
}

bool QualType::isWebAssemblyExternrefType() const {
  return getTypePtr()->isWebAssemblyExternrefType();
}

bool QualType::isWebAssemblyFuncrefType() const {
  return getTypePtr()->isFunctionPointerType() &&
         getAddressSpace() == LangAS::wasm_funcref;
}

QualType::PrimitiveDefaultInitializeKind
QualType::isNonTrivialToPrimitiveDefaultInitialize() const {
<<<<<<< HEAD
  if (const auto *RT =
          getTypePtr()->getBaseElementTypeUnsafe()->getAs<RecordType>())
    if (RT->getOriginalDecl()
            ->getDefinitionOrSelf()
            ->isNonTrivialToPrimitiveDefaultInitialize())
=======
  if (const auto *RD =
          getTypePtr()->getBaseElementTypeUnsafe()->getAsRecordDecl())
    if (RD->isNonTrivialToPrimitiveDefaultInitialize())
>>>>>>> 35227056
      return PDIK_Struct;

  switch (getQualifiers().getObjCLifetime()) {
  case Qualifiers::OCL_Strong:
    return PDIK_ARCStrong;
  case Qualifiers::OCL_Weak:
    return PDIK_ARCWeak;
  default:
    return PDIK_Trivial;
  }
}

QualType::PrimitiveCopyKind QualType::isNonTrivialToPrimitiveCopy() const {
<<<<<<< HEAD
  if (const auto *RT =
          getTypePtr()->getBaseElementTypeUnsafe()->getAs<RecordType>())
    if (RT->getOriginalDecl()
            ->getDefinitionOrSelf()
            ->isNonTrivialToPrimitiveCopy())
=======
  if (const auto *RD =
          getTypePtr()->getBaseElementTypeUnsafe()->getAsRecordDecl())
    if (RD->isNonTrivialToPrimitiveCopy())
>>>>>>> 35227056
      return PCK_Struct;

  Qualifiers Qs = getQualifiers();
  switch (Qs.getObjCLifetime()) {
  case Qualifiers::OCL_Strong:
    return PCK_ARCStrong;
  case Qualifiers::OCL_Weak:
    return PCK_ARCWeak;
  default:
    if (hasAddressDiscriminatedPointerAuth())
      return PCK_PtrAuth;
    return Qs.hasVolatile() ? PCK_VolatileTrivial : PCK_Trivial;
  }
}

QualType::PrimitiveCopyKind
QualType::isNonTrivialToPrimitiveDestructiveMove() const {
  return isNonTrivialToPrimitiveCopy();
}

bool Type::isLiteralType(const ASTContext &Ctx) const {
  if (isDependentType())
    return false;

  // C++1y [basic.types]p10:
  //   A type is a literal type if it is:
  //   -- cv void; or
  if (Ctx.getLangOpts().CPlusPlus14 && isVoidType())
    return true;

  // C++11 [basic.types]p10:
  //   A type is a literal type if it is:
  //   [...]
  //   -- an array of literal type other than an array of runtime bound; or
  if (isVariableArrayType())
    return false;
  const Type *BaseTy = getBaseElementTypeUnsafe();
  assert(BaseTy && "NULL element type");

  // Return false for incomplete types after skipping any incomplete array
  // types; those are expressly allowed by the standard and thus our API.
  if (BaseTy->isIncompleteType())
    return false;

  // C++11 [basic.types]p10:
  //   A type is a literal type if it is:
  //    -- a scalar type; or
  // As an extension, Clang treats vector types and complex types as
  // literal types.
  if (BaseTy->isScalarType() || BaseTy->isVectorType() ||
      BaseTy->isAnyComplexType())
    return true;
  //    -- a reference type; or
  if (BaseTy->isReferenceType())
    return true;
  //    -- a class type that has all of the following properties:
  if (const auto *RD = BaseTy->getAsRecordDecl()) {
    //    -- a trivial destructor,
    //    -- every constructor call and full-expression in the
    //       brace-or-equal-initializers for non-static data members (if any)
    //       is a constant expression,
    //    -- it is an aggregate type or has at least one constexpr
    //       constructor or constructor template that is not a copy or move
    //       constructor, and
    //    -- all non-static data members and base classes of literal types
    //
    // We resolve DR1361 by ignoring the second bullet.
<<<<<<< HEAD
    if (const auto *ClassDecl = dyn_cast<CXXRecordDecl>(RT->getOriginalDecl()))
      return ClassDecl->getDefinitionOrSelf()->isLiteral();
=======
    if (const auto *ClassDecl = dyn_cast<CXXRecordDecl>(RD))
      return ClassDecl->isLiteral();
>>>>>>> 35227056

    return true;
  }

  // We treat _Atomic T as a literal type if T is a literal type.
  if (const auto *AT = BaseTy->getAs<AtomicType>())
    return AT->getValueType()->isLiteralType(Ctx);

  // If this type hasn't been deduced yet, then conservatively assume that
  // it'll work out to be a literal type.
  if (isa<AutoType>(BaseTy->getCanonicalTypeInternal()))
    return true;

  return false;
}

bool Type::isStructuralType() const {
  // C++20 [temp.param]p6:
  //   A structural type is one of the following:
  //   -- a scalar type; or
  //   -- a vector type [Clang extension]; or
  if (isScalarType() || isVectorType())
    return true;
  //   -- an lvalue reference type; or
  if (isLValueReferenceType())
    return true;
  //  -- a literal class type [...under some conditions]
  if (const CXXRecordDecl *RD = getAsCXXRecordDecl())
    return RD->isStructural();
  return false;
}

bool Type::isStandardLayoutType() const {
  if (isDependentType())
    return false;

  // C++0x [basic.types]p9:
  //   Scalar types, standard-layout class types, arrays of such types, and
  //   cv-qualified versions of these types are collectively called
  //   standard-layout types.
  const Type *BaseTy = getBaseElementTypeUnsafe();
  assert(BaseTy && "NULL element type");

  // Return false for incomplete types after skipping any incomplete array
  // types which are expressly allowed by the standard and thus our API.
  if (BaseTy->isIncompleteType())
    return false;

  // As an extension, Clang treats vector types as Scalar types.
  if (BaseTy->isScalarType() || BaseTy->isVectorType())
    return true;
<<<<<<< HEAD
  if (const auto *RT = BaseTy->getAs<RecordType>()) {
    if (const auto *ClassDecl = dyn_cast<CXXRecordDecl>(RT->getOriginalDecl()))
      if (!ClassDecl->getDefinitionOrSelf()->isStandardLayout())
        return false;
=======
  if (const auto *RD = BaseTy->getAsRecordDecl()) {
    if (const auto *ClassDecl = dyn_cast<CXXRecordDecl>(RD);
        ClassDecl && !ClassDecl->isStandardLayout())
      return false;
>>>>>>> 35227056

    // Default to 'true' for non-C++ class types.
    // FIXME: This is a bit dubious, but plain C structs should trivially meet
    // all the requirements of standard layout classes.
    return true;
  }

  // No other types can match.
  return false;
}

// This is effectively the intersection of isTrivialType and
// isStandardLayoutType. We implement it directly to avoid redundant
// conversions from a type to a CXXRecordDecl.
bool QualType::isCXX11PODType(const ASTContext &Context) const {
  const Type *ty = getTypePtr();
  if (ty->isDependentType())
    return false;

  if (hasNonTrivialObjCLifetime())
    return false;

  // C++11 [basic.types]p9:
  //   Scalar types, POD classes, arrays of such types, and cv-qualified
  //   versions of these types are collectively called trivial types.
  const Type *BaseTy = ty->getBaseElementTypeUnsafe();
  assert(BaseTy && "NULL element type");

  if (BaseTy->isSizelessBuiltinType())
    return true;

  // Return false for incomplete types after skipping any incomplete array
  // types which are expressly allowed by the standard and thus our API.
  if (BaseTy->isIncompleteType())
    return false;

  // Any type that is, or contains, address discriminated data is non-POD.
  if (Context.containsAddressDiscriminatedPointerAuth(*this))
    return false;

  // As an extension, Clang treats vector types as Scalar types.
  if (BaseTy->isScalarType() || BaseTy->isVectorType())
    return true;
<<<<<<< HEAD
  if (const auto *RT = BaseTy->getAs<RecordType>()) {
    if (const auto *ClassDecl =
            dyn_cast<CXXRecordDecl>(RT->getOriginalDecl())) {
      ClassDecl = ClassDecl->getDefinitionOrSelf();
=======
  if (const auto *RD = BaseTy->getAsRecordDecl()) {
    if (const auto *ClassDecl = dyn_cast<CXXRecordDecl>(RD)) {
>>>>>>> 35227056
      // C++11 [class]p10:
      //   A POD struct is a non-union class that is both a trivial class [...]
      if (!ClassDecl->isTrivial())
        return false;

      // C++11 [class]p10:
      //   A POD struct is a non-union class that is both a trivial class and
      //   a standard-layout class [...]
      if (!ClassDecl->isStandardLayout())
        return false;

      // C++11 [class]p10:
      //   A POD struct is a non-union class that is both a trivial class and
      //   a standard-layout class, and has no non-static data members of type
      //   non-POD struct, non-POD union (or array of such types). [...]
      //
      // We don't directly query the recursive aspect as the requirements for
      // both standard-layout classes and trivial classes apply recursively
      // already.
    }

    return true;
  }

  // No other types can match.
  return false;
}

bool Type::isNothrowT() const {
  if (const auto *RD = getAsCXXRecordDecl()) {
    IdentifierInfo *II = RD->getIdentifier();
    if (II && II->isStr("nothrow_t") && RD->isInStdNamespace())
      return true;
  }
  return false;
}

bool Type::isAlignValT() const {
<<<<<<< HEAD
  if (const auto *ET = getAs<EnumType>()) {
=======
  if (const auto *ET = getAsCanonical<EnumType>()) {
>>>>>>> 35227056
    const auto *ED = ET->getOriginalDecl();
    IdentifierInfo *II = ED->getIdentifier();
    if (II && II->isStr("align_val_t") && ED->isInStdNamespace())
      return true;
  }
  return false;
}

bool Type::isStdByteType() const {
<<<<<<< HEAD
  if (const auto *ET = getAs<EnumType>()) {
=======
  if (const auto *ET = getAsCanonical<EnumType>()) {
>>>>>>> 35227056
    const auto *ED = ET->getOriginalDecl();
    IdentifierInfo *II = ED->getIdentifier();
    if (II && II->isStr("byte") && ED->isInStdNamespace())
      return true;
  }
  return false;
}

bool Type::isSpecifierType() const {
  // Note that this intentionally does not use the canonical type.
  switch (getTypeClass()) {
  case Builtin:
  case Record:
  case Enum:
  case Typedef:
  case Complex:
  case TypeOfExpr:
  case TypeOf:
  case TemplateTypeParm:
  case SubstTemplateTypeParm:
  case TemplateSpecialization:
  case DependentName:
  case DependentTemplateSpecialization:
  case ObjCInterface:
  case ObjCObject:
    return true;
  default:
    return false;
  }
}

ElaboratedTypeKeyword KeywordHelpers::getKeywordForTypeSpec(unsigned TypeSpec) {
  switch (TypeSpec) {
  default:
    return ElaboratedTypeKeyword::None;
  case TST_typename:
    return ElaboratedTypeKeyword::Typename;
  case TST_class:
    return ElaboratedTypeKeyword::Class;
  case TST_struct:
    return ElaboratedTypeKeyword::Struct;
  case TST_interface:
    return ElaboratedTypeKeyword::Interface;
  case TST_union:
    return ElaboratedTypeKeyword::Union;
  case TST_enum:
    return ElaboratedTypeKeyword::Enum;
  }
}

TagTypeKind KeywordHelpers::getTagTypeKindForTypeSpec(unsigned TypeSpec) {
  switch (TypeSpec) {
  case TST_class:
    return TagTypeKind::Class;
  case TST_struct:
    return TagTypeKind::Struct;
  case TST_interface:
    return TagTypeKind::Interface;
  case TST_union:
    return TagTypeKind::Union;
  case TST_enum:
    return TagTypeKind::Enum;
  }

  llvm_unreachable("Type specifier is not a tag type kind.");
}

ElaboratedTypeKeyword
KeywordHelpers::getKeywordForTagTypeKind(TagTypeKind Kind) {
  switch (Kind) {
  case TagTypeKind::Class:
    return ElaboratedTypeKeyword::Class;
  case TagTypeKind::Struct:
    return ElaboratedTypeKeyword::Struct;
  case TagTypeKind::Interface:
    return ElaboratedTypeKeyword::Interface;
  case TagTypeKind::Union:
    return ElaboratedTypeKeyword::Union;
  case TagTypeKind::Enum:
    return ElaboratedTypeKeyword::Enum;
  }
  llvm_unreachable("Unknown tag type kind.");
}

TagTypeKind
KeywordHelpers::getTagTypeKindForKeyword(ElaboratedTypeKeyword Keyword) {
  switch (Keyword) {
  case ElaboratedTypeKeyword::Class:
    return TagTypeKind::Class;
  case ElaboratedTypeKeyword::Struct:
    return TagTypeKind::Struct;
  case ElaboratedTypeKeyword::Interface:
    return TagTypeKind::Interface;
  case ElaboratedTypeKeyword::Union:
    return TagTypeKind::Union;
  case ElaboratedTypeKeyword::Enum:
    return TagTypeKind::Enum;
  case ElaboratedTypeKeyword::None: // Fall through.
  case ElaboratedTypeKeyword::Typename:
    llvm_unreachable("Elaborated type keyword is not a tag type kind.");
  }
  llvm_unreachable("Unknown elaborated type keyword.");
}

bool KeywordHelpers::KeywordIsTagTypeKind(ElaboratedTypeKeyword Keyword) {
  switch (Keyword) {
  case ElaboratedTypeKeyword::None:
  case ElaboratedTypeKeyword::Typename:
    return false;
  case ElaboratedTypeKeyword::Class:
  case ElaboratedTypeKeyword::Struct:
  case ElaboratedTypeKeyword::Interface:
  case ElaboratedTypeKeyword::Union:
  case ElaboratedTypeKeyword::Enum:
    return true;
  }
  llvm_unreachable("Unknown elaborated type keyword.");
}

StringRef KeywordHelpers::getKeywordName(ElaboratedTypeKeyword Keyword) {
  switch (Keyword) {
  case ElaboratedTypeKeyword::None:
    return {};
  case ElaboratedTypeKeyword::Typename:
    return "typename";
  case ElaboratedTypeKeyword::Class:
    return "class";
  case ElaboratedTypeKeyword::Struct:
    return "struct";
  case ElaboratedTypeKeyword::Interface:
    return "__interface";
  case ElaboratedTypeKeyword::Union:
    return "union";
  case ElaboratedTypeKeyword::Enum:
    return "enum";
  }

  llvm_unreachable("Unknown elaborated type keyword.");
}

DependentTemplateSpecializationType::DependentTemplateSpecializationType(
    ElaboratedTypeKeyword Keyword, const DependentTemplateStorage &Name,
    ArrayRef<TemplateArgument> Args, QualType Canon)
    : TypeWithKeyword(Keyword, DependentTemplateSpecialization, Canon,

                      toTypeDependence(Name.getDependence())),
      Name(Name) {
  DependentTemplateSpecializationTypeBits.NumArgs = Args.size();
  auto *ArgBuffer = const_cast<TemplateArgument *>(template_arguments().data());
  for (const TemplateArgument &Arg : Args) {
    addDependence(toTypeDependence(Arg.getDependence() &
                                   TemplateArgumentDependence::UnexpandedPack));

    new (ArgBuffer++) TemplateArgument(Arg);
  }
}

void DependentTemplateSpecializationType::Profile(
    llvm::FoldingSetNodeID &ID, const ASTContext &Context,
    ElaboratedTypeKeyword Keyword, const DependentTemplateStorage &Name,
    ArrayRef<TemplateArgument> Args) {
  ID.AddInteger(llvm::to_underlying(Keyword));
  Name.Profile(ID);
  for (const TemplateArgument &Arg : Args)
    Arg.Profile(ID, Context);
}

bool Type::isElaboratedTypeSpecifier() const {
  ElaboratedTypeKeyword Keyword;
  if (const auto *TST = dyn_cast<TemplateSpecializationType>(this))
    Keyword = TST->getKeyword();
  else if (const auto *DepName = dyn_cast<DependentNameType>(this))
    Keyword = DepName->getKeyword();
  else if (const auto *DepTST =
               dyn_cast<DependentTemplateSpecializationType>(this))
    Keyword = DepTST->getKeyword();
  else if (const auto *T = dyn_cast<TagType>(this))
    Keyword = T->getKeyword();
  else if (const auto *T = dyn_cast<TypedefType>(this))
    Keyword = T->getKeyword();
  else if (const auto *T = dyn_cast<UnresolvedUsingType>(this))
    Keyword = T->getKeyword();
  else if (const auto *T = dyn_cast<UsingType>(this))
    Keyword = T->getKeyword();
  else
    return false;

  return TypeWithKeyword::KeywordIsTagTypeKind(Keyword);
}

const char *Type::getTypeClassName() const {
  switch (TypeBits.TC) {
#define ABSTRACT_TYPE(Derived, Base)
#define TYPE(Derived, Base)                                                    \
  case Derived:                                                                \
    return #Derived;
#include "clang/AST/TypeNodes.inc"
  }

  llvm_unreachable("Invalid type class.");
}

StringRef BuiltinType::getName(const PrintingPolicy &Policy) const {
  switch (getKind()) {
  case Void:
    return "void";
  case Bool:
    return Policy.Bool ? "bool" : "_Bool";
  case Char_S:
    return "char";
  case Char_U:
    return "char";
  case SChar:
    return "signed char";
  case Short:
    return "short";
  case Int:
    return "int";
  case Long:
    return "long";
  case LongLong:
    return "long long";
  case Int128:
    return "__int128";
  case UChar:
    return "unsigned char";
  case UShort:
    return "unsigned short";
  case UInt:
    return "unsigned int";
  case ULong:
    return "unsigned long";
  case ULongLong:
    return "unsigned long long";
  case UInt128:
    return "unsigned __int128";
  case Half:
    return Policy.Half ? "half" : "__fp16";
  case BFloat16:
    return "__bf16";
  case Float:
    return "float";
  case Double:
    return "double";
  case LongDouble:
    return "long double";
  case ShortAccum:
    return "short _Accum";
  case Accum:
    return "_Accum";
  case LongAccum:
    return "long _Accum";
  case UShortAccum:
    return "unsigned short _Accum";
  case UAccum:
    return "unsigned _Accum";
  case ULongAccum:
    return "unsigned long _Accum";
  case BuiltinType::ShortFract:
    return "short _Fract";
  case BuiltinType::Fract:
    return "_Fract";
  case BuiltinType::LongFract:
    return "long _Fract";
  case BuiltinType::UShortFract:
    return "unsigned short _Fract";
  case BuiltinType::UFract:
    return "unsigned _Fract";
  case BuiltinType::ULongFract:
    return "unsigned long _Fract";
  case BuiltinType::SatShortAccum:
    return "_Sat short _Accum";
  case BuiltinType::SatAccum:
    return "_Sat _Accum";
  case BuiltinType::SatLongAccum:
    return "_Sat long _Accum";
  case BuiltinType::SatUShortAccum:
    return "_Sat unsigned short _Accum";
  case BuiltinType::SatUAccum:
    return "_Sat unsigned _Accum";
  case BuiltinType::SatULongAccum:
    return "_Sat unsigned long _Accum";
  case BuiltinType::SatShortFract:
    return "_Sat short _Fract";
  case BuiltinType::SatFract:
    return "_Sat _Fract";
  case BuiltinType::SatLongFract:
    return "_Sat long _Fract";
  case BuiltinType::SatUShortFract:
    return "_Sat unsigned short _Fract";
  case BuiltinType::SatUFract:
    return "_Sat unsigned _Fract";
  case BuiltinType::SatULongFract:
    return "_Sat unsigned long _Fract";
  case Float16:
    return "_Float16";
  case Float128:
    return "__float128";
  case Ibm128:
    return "__ibm128";
  case WChar_S:
  case WChar_U:
    return Policy.MSWChar ? "__wchar_t" : "wchar_t";
  case Char8:
    return "char8_t";
  case Char16:
    return "char16_t";
  case Char32:
    return "char32_t";
  case NullPtr:
    return Policy.NullptrTypeInNamespace ? "std::nullptr_t" : "nullptr_t";
  case Overload:
    return "<overloaded function type>";
  case BoundMember:
    return "<bound member function type>";
  case UnresolvedTemplate:
    return "<unresolved template type>";
  case PseudoObject:
    return "<pseudo-object type>";
  case Dependent:
    return "<dependent type>";
  case UnknownAny:
    return "<unknown type>";
  case ARCUnbridgedCast:
    return "<ARC unbridged cast type>";
  case BuiltinFn:
    return "<builtin fn type>";
  case ObjCId:
    return "id";
  case ObjCClass:
    return "Class";
  case ObjCSel:
    return "SEL";
#define IMAGE_TYPE(ImgType, Id, SingletonId, Access, Suffix)                   \
  case Id:                                                                     \
    return "__" #Access " " #ImgType "_t";
#include "clang/Basic/OpenCLImageTypes.def"
#define IMAGE_TYPE(ImgType, Id, SingletonId, Access, Suffix)                   \
  case Sampled##Id:                                                            \
    return "__ocl_sampled_" #ImgType "_" #Suffix "_t";
#define IMAGE_WRITE_TYPE(Type, Id, Ext)
#define IMAGE_READ_WRITE_TYPE(Type, Id, Ext)
#include "clang/Basic/OpenCLImageTypes.def"
  case OCLSampler:
    return "sampler_t";
  case OCLEvent:
    return "event_t";
  case OCLClkEvent:
    return "clk_event_t";
  case OCLQueue:
    return "queue_t";
  case OCLReserveID:
    return "reserve_id_t";
  case IncompleteMatrixIdx:
    return "<incomplete matrix index type>";
  case ArraySection:
    return "<array section type>";
  case OMPArrayShaping:
    return "<OpenMP array shaping type>";
  case OMPIterator:
    return "<OpenMP iterator type>";
#define EXT_OPAQUE_TYPE(ExtType, Id, Ext)                                      \
  case Id:                                                                     \
    return #ExtType;
#include "clang/Basic/OpenCLExtensionTypes.def"
#define SVE_TYPE(Name, Id, SingletonId)                                        \
  case Id:                                                                     \
    return #Name;
#include "clang/Basic/AArch64ACLETypes.def"
#define PPC_VECTOR_TYPE(Name, Id, Size)                                        \
  case Id:                                                                     \
    return #Name;
#include "clang/Basic/PPCTypes.def"
#define RVV_TYPE(Name, Id, SingletonId)                                        \
  case Id:                                                                     \
    return Name;
#include "clang/Basic/RISCVVTypes.def"
#define WASM_TYPE(Name, Id, SingletonId)                                       \
  case Id:                                                                     \
    return Name;
#include "clang/Basic/WebAssemblyReferenceTypes.def"
#define AMDGPU_TYPE(Name, Id, SingletonId, Width, Align)                       \
  case Id:                                                                     \
    return Name;
#include "clang/Basic/AMDGPUTypes.def"
#define HLSL_INTANGIBLE_TYPE(Name, Id, SingletonId)                            \
  case Id:                                                                     \
    return #Name;
#include "clang/Basic/HLSLIntangibleTypes.def"
  }

  llvm_unreachable("Invalid builtin type.");
}

QualType QualType::getNonPackExpansionType() const {
  // We never wrap type sugar around a PackExpansionType.
  if (auto *PET = dyn_cast<PackExpansionType>(getTypePtr()))
    return PET->getPattern();
  return *this;
}

QualType QualType::getNonLValueExprType(const ASTContext &Context) const {
  if (const auto *RefType = getTypePtr()->getAs<ReferenceType>())
    return RefType->getPointeeType();

  // C++0x [basic.lval]:
  //   Class prvalues can have cv-qualified types; non-class prvalues always
  //   have cv-unqualified types.
  //
  // See also C99 6.3.2.1p2.
  if (!Context.getLangOpts().CPlusPlus ||
      (!getTypePtr()->isDependentType() && !getTypePtr()->isRecordType()))
    return getUnqualifiedType();

  return *this;
}

bool FunctionType::getCFIUncheckedCalleeAttr() const {
  if (const auto *FPT = getAs<FunctionProtoType>())
    return FPT->hasCFIUncheckedCallee();
  return false;
}

StringRef FunctionType::getNameForCallConv(CallingConv CC) {
  switch (CC) {
  case CC_C:
    return "cdecl";
  case CC_X86StdCall:
    return "stdcall";
  case CC_X86FastCall:
    return "fastcall";
  case CC_X86ThisCall:
    return "thiscall";
  case CC_X86Pascal:
    return "pascal";
  case CC_X86VectorCall:
    return "vectorcall";
  case CC_Win64:
    return "ms_abi";
  case CC_X86_64SysV:
    return "sysv_abi";
  case CC_X86RegCall:
    return "regcall";
  case CC_AAPCS:
    return "aapcs";
  case CC_AAPCS_VFP:
    return "aapcs-vfp";
  case CC_AArch64VectorCall:
    return "aarch64_vector_pcs";
  case CC_AArch64SVEPCS:
    return "aarch64_sve_pcs";
  case CC_IntelOclBicc:
    return "intel_ocl_bicc";
  case CC_SpirFunction:
    return "spir_function";
  case CC_DeviceKernel:
    return "device_kernel";
  case CC_Swift:
    return "swiftcall";
  case CC_SwiftAsync:
    return "swiftasynccall";
  case CC_PreserveMost:
    return "preserve_most";
  case CC_PreserveAll:
    return "preserve_all";
  case CC_M68kRTD:
    return "m68k_rtd";
  case CC_PreserveNone:
    return "preserve_none";
    // clang-format off
  case CC_RISCVVectorCall: return "riscv_vector_cc";
#define CC_VLS_CASE(ABI_VLEN) \
  case CC_RISCVVLSCall_##ABI_VLEN: return "riscv_vls_cc(" #ABI_VLEN ")";
  CC_VLS_CASE(32)
  CC_VLS_CASE(64)
  CC_VLS_CASE(128)
  CC_VLS_CASE(256)
  CC_VLS_CASE(512)
  CC_VLS_CASE(1024)
  CC_VLS_CASE(2048)
  CC_VLS_CASE(4096)
  CC_VLS_CASE(8192)
  CC_VLS_CASE(16384)
  CC_VLS_CASE(32768)
  CC_VLS_CASE(65536)
#undef CC_VLS_CASE
    // clang-format on
  }

  llvm_unreachable("Invalid calling convention.");
}

void FunctionProtoType::ExceptionSpecInfo::instantiate() {
  assert(Type == EST_Uninstantiated);
  NoexceptExpr =
      cast<FunctionProtoType>(SourceTemplate->getType())->getNoexceptExpr();
  Type = EST_DependentNoexcept;
}

FunctionProtoType::FunctionProtoType(QualType result, ArrayRef<QualType> params,
                                     QualType canonical,
                                     const ExtProtoInfo &epi)
    : FunctionType(FunctionProto, result, canonical, result->getDependence(),
                   epi.ExtInfo) {
  FunctionTypeBits.FastTypeQuals = epi.TypeQuals.getFastQualifiers();
  FunctionTypeBits.RefQualifier = epi.RefQualifier;
  FunctionTypeBits.NumParams = params.size();
  assert(getNumParams() == params.size() && "NumParams overflow!");
  FunctionTypeBits.ExceptionSpecType = epi.ExceptionSpec.Type;
  FunctionTypeBits.HasExtParameterInfos = !!epi.ExtParameterInfos;
  FunctionTypeBits.Variadic = epi.Variadic;
  FunctionTypeBits.HasTrailingReturn = epi.HasTrailingReturn;
  FunctionTypeBits.CFIUncheckedCallee = epi.CFIUncheckedCallee;

  if (epi.requiresFunctionProtoTypeExtraBitfields()) {
    FunctionTypeBits.HasExtraBitfields = true;
    auto &ExtraBits = *getTrailingObjects<FunctionTypeExtraBitfields>();
    ExtraBits = FunctionTypeExtraBitfields();
  } else {
    FunctionTypeBits.HasExtraBitfields = false;
  }

  // Propagate any extra attribute information.
  if (epi.requiresFunctionProtoTypeExtraAttributeInfo()) {
    auto &ExtraAttrInfo = *getTrailingObjects<FunctionTypeExtraAttributeInfo>();
    ExtraAttrInfo.CFISalt = epi.ExtraAttributeInfo.CFISalt;

    // Also set the bit in FunctionTypeExtraBitfields.
    auto &ExtraBits = *getTrailingObjects<FunctionTypeExtraBitfields>();
    ExtraBits.HasExtraAttributeInfo = true;
  }

  if (epi.requiresFunctionProtoTypeArmAttributes()) {
    auto &ArmTypeAttrs = *getTrailingObjects<FunctionTypeArmAttributes>();
    ArmTypeAttrs = FunctionTypeArmAttributes();

    // Also set the bit in FunctionTypeExtraBitfields
    auto &ExtraBits = *getTrailingObjects<FunctionTypeExtraBitfields>();
    ExtraBits.HasArmTypeAttributes = true;
  }

  // Fill in the trailing argument array.
  auto *argSlot = getTrailingObjects<QualType>();
  for (unsigned i = 0; i != getNumParams(); ++i) {
    addDependence(params[i]->getDependence() &
                  ~TypeDependence::VariablyModified);
    argSlot[i] = params[i];
  }

  // Propagate the SME ACLE attributes.
  if (epi.AArch64SMEAttributes != SME_NormalFunction) {
    auto &ArmTypeAttrs = *getTrailingObjects<FunctionTypeArmAttributes>();
    assert(epi.AArch64SMEAttributes <= SME_AttributeMask &&
           "Not enough bits to encode SME attributes");
    ArmTypeAttrs.AArch64SMEAttributes = epi.AArch64SMEAttributes;
  }

  // Fill in the exception type array if present.
  if (getExceptionSpecType() == EST_Dynamic) {
    auto &ExtraBits = *getTrailingObjects<FunctionTypeExtraBitfields>();
    size_t NumExceptions = epi.ExceptionSpec.Exceptions.size();
    assert(NumExceptions <= 1023 && "Not enough bits to encode exceptions");
    ExtraBits.NumExceptionType = NumExceptions;

    assert(hasExtraBitfields() && "missing trailing extra bitfields!");
    auto *exnSlot =
        reinterpret_cast<QualType *>(getTrailingObjects<ExceptionType>());
    unsigned I = 0;
    for (QualType ExceptionType : epi.ExceptionSpec.Exceptions) {
      // Note that, before C++17, a dependent exception specification does
      // *not* make a type dependent; it's not even part of the C++ type
      // system.
      addDependence(
          ExceptionType->getDependence() &
          (TypeDependence::Instantiation | TypeDependence::UnexpandedPack));

      exnSlot[I++] = ExceptionType;
    }
  }
  // Fill in the Expr * in the exception specification if present.
  else if (isComputedNoexcept(getExceptionSpecType())) {
    assert(epi.ExceptionSpec.NoexceptExpr && "computed noexcept with no expr");
    assert((getExceptionSpecType() == EST_DependentNoexcept) ==
           epi.ExceptionSpec.NoexceptExpr->isValueDependent());

    // Store the noexcept expression and context.
    *getTrailingObjects<Expr *>() = epi.ExceptionSpec.NoexceptExpr;

    addDependence(
        toTypeDependence(epi.ExceptionSpec.NoexceptExpr->getDependence()) &
        (TypeDependence::Instantiation | TypeDependence::UnexpandedPack));
  }
  // Fill in the FunctionDecl * in the exception specification if present.
  else if (getExceptionSpecType() == EST_Uninstantiated) {
    // Store the function decl from which we will resolve our
    // exception specification.
    auto **slot = getTrailingObjects<FunctionDecl *>();
    slot[0] = epi.ExceptionSpec.SourceDecl;
    slot[1] = epi.ExceptionSpec.SourceTemplate;
    // This exception specification doesn't make the type dependent, because
    // it's not instantiated as part of instantiating the type.
  } else if (getExceptionSpecType() == EST_Unevaluated) {
    // Store the function decl from which we will resolve our
    // exception specification.
    auto **slot = getTrailingObjects<FunctionDecl *>();
    slot[0] = epi.ExceptionSpec.SourceDecl;
  }

  // If this is a canonical type, and its exception specification is dependent,
  // then it's a dependent type. This only happens in C++17 onwards.
  if (isCanonicalUnqualified()) {
    if (getExceptionSpecType() == EST_Dynamic ||
        getExceptionSpecType() == EST_DependentNoexcept) {
      assert(hasDependentExceptionSpec() && "type should not be canonical");
      addDependence(TypeDependence::DependentInstantiation);
    }
  } else if (getCanonicalTypeInternal()->isDependentType()) {
    // Ask our canonical type whether our exception specification was dependent.
    addDependence(TypeDependence::DependentInstantiation);
  }

  // Fill in the extra parameter info if present.
  if (epi.ExtParameterInfos) {
    auto *extParamInfos = getTrailingObjects<ExtParameterInfo>();
    for (unsigned i = 0; i != getNumParams(); ++i)
      extParamInfos[i] = epi.ExtParameterInfos[i];
  }

  if (epi.TypeQuals.hasNonFastQualifiers()) {
    FunctionTypeBits.HasExtQuals = 1;
    *getTrailingObjects<Qualifiers>() = epi.TypeQuals;
  } else {
    FunctionTypeBits.HasExtQuals = 0;
  }

  // Fill in the Ellipsis location info if present.
  if (epi.Variadic) {
    auto &EllipsisLoc = *getTrailingObjects<SourceLocation>();
    EllipsisLoc = epi.EllipsisLoc;
  }

  if (!epi.FunctionEffects.empty()) {
    auto &ExtraBits = *getTrailingObjects<FunctionTypeExtraBitfields>();
    size_t EffectsCount = epi.FunctionEffects.size();
    ExtraBits.NumFunctionEffects = EffectsCount;
    assert(ExtraBits.NumFunctionEffects == EffectsCount &&
           "effect bitfield overflow");

    ArrayRef<FunctionEffect> SrcFX = epi.FunctionEffects.effects();
    auto *DestFX = getTrailingObjects<FunctionEffect>();
    llvm::uninitialized_copy(SrcFX, DestFX);

    ArrayRef<EffectConditionExpr> SrcConds = epi.FunctionEffects.conditions();
    if (!SrcConds.empty()) {
      ExtraBits.EffectsHaveConditions = true;
      auto *DestConds = getTrailingObjects<EffectConditionExpr>();
      llvm::uninitialized_copy(SrcConds, DestConds);
      assert(llvm::any_of(SrcConds,
                          [](const EffectConditionExpr &EC) {
                            if (const Expr *E = EC.getCondition())
                              return E->isTypeDependent() ||
                                     E->isValueDependent();
                            return false;
                          }) &&
             "expected a dependent expression among the conditions");
      addDependence(TypeDependence::DependentInstantiation);
    }
  }
}

bool FunctionProtoType::hasDependentExceptionSpec() const {
  if (Expr *NE = getNoexceptExpr())
    return NE->isValueDependent();
  for (QualType ET : exceptions())
    // A pack expansion with a non-dependent pattern is still dependent,
    // because we don't know whether the pattern is in the exception spec
    // or not (that depends on whether the pack has 0 expansions).
    if (ET->isDependentType() || ET->getAs<PackExpansionType>())
      return true;
  return false;
}

bool FunctionProtoType::hasInstantiationDependentExceptionSpec() const {
  if (Expr *NE = getNoexceptExpr())
    return NE->isInstantiationDependent();
  for (QualType ET : exceptions())
    if (ET->isInstantiationDependentType())
      return true;
  return false;
}

CanThrowResult FunctionProtoType::canThrow() const {
  switch (getExceptionSpecType()) {
  case EST_Unparsed:
  case EST_Unevaluated:
    llvm_unreachable("should not call this with unresolved exception specs");

  case EST_DynamicNone:
  case EST_BasicNoexcept:
  case EST_NoexceptTrue:
  case EST_NoThrow:
    return CT_Cannot;

  case EST_None:
  case EST_MSAny:
  case EST_NoexceptFalse:
    return CT_Can;

  case EST_Dynamic:
    // A dynamic exception specification is throwing unless every exception
    // type is an (unexpanded) pack expansion type.
    for (unsigned I = 0; I != getNumExceptions(); ++I)
      if (!getExceptionType(I)->getAs<PackExpansionType>())
        return CT_Can;
    return CT_Dependent;

  case EST_Uninstantiated:
  case EST_DependentNoexcept:
    return CT_Dependent;
  }

  llvm_unreachable("unexpected exception specification kind");
}

bool FunctionProtoType::isTemplateVariadic() const {
  for (unsigned ArgIdx = getNumParams(); ArgIdx; --ArgIdx)
    if (isa<PackExpansionType>(getParamType(ArgIdx - 1)))
      return true;

  return false;
}

void FunctionProtoType::Profile(llvm::FoldingSetNodeID &ID, QualType Result,
                                const QualType *ArgTys, unsigned NumParams,
                                const ExtProtoInfo &epi,
                                const ASTContext &Context, bool Canonical) {
  // We have to be careful not to get ambiguous profile encodings.
  // Note that valid type pointers are never ambiguous with anything else.
  //
  // The encoding grammar begins:
  //      type type* bool int bool
  // If that final bool is true, then there is a section for the EH spec:
  //      bool type*
  // This is followed by an optional "consumed argument" section of the
  // same length as the first type sequence:
  //      bool*
  // This is followed by the ext info:
  //      int
  // Finally we have a trailing return type flag (bool)
  // combined with AArch64 SME Attributes and extra attribute info, to save
  // space:
  //      int
  // combined with any FunctionEffects
  //
  // There is no ambiguity between the consumed arguments and an empty EH
  // spec because of the leading 'bool' which unambiguously indicates
  // whether the following bool is the EH spec or part of the arguments.

  ID.AddPointer(Result.getAsOpaquePtr());
  for (unsigned i = 0; i != NumParams; ++i)
    ID.AddPointer(ArgTys[i].getAsOpaquePtr());
  // This method is relatively performance sensitive, so as a performance
  // shortcut, use one AddInteger call instead of four for the next four
  // fields.
  assert(!(unsigned(epi.Variadic) & ~1) && !(unsigned(epi.RefQualifier) & ~3) &&
         !(unsigned(epi.ExceptionSpec.Type) & ~15) &&
         "Values larger than expected.");
  ID.AddInteger(unsigned(epi.Variadic) + (epi.RefQualifier << 1) +
                (epi.ExceptionSpec.Type << 3));
  ID.Add(epi.TypeQuals);
  if (epi.ExceptionSpec.Type == EST_Dynamic) {
    for (QualType Ex : epi.ExceptionSpec.Exceptions)
      ID.AddPointer(Ex.getAsOpaquePtr());
  } else if (isComputedNoexcept(epi.ExceptionSpec.Type)) {
    epi.ExceptionSpec.NoexceptExpr->Profile(ID, Context, Canonical);
  } else if (epi.ExceptionSpec.Type == EST_Uninstantiated ||
             epi.ExceptionSpec.Type == EST_Unevaluated) {
    ID.AddPointer(epi.ExceptionSpec.SourceDecl->getCanonicalDecl());
  }
  if (epi.ExtParameterInfos) {
    for (unsigned i = 0; i != NumParams; ++i)
      ID.AddInteger(epi.ExtParameterInfos[i].getOpaqueValue());
  }

  epi.ExtInfo.Profile(ID);
  epi.ExtraAttributeInfo.Profile(ID);

  unsigned EffectCount = epi.FunctionEffects.size();
  bool HasConds = !epi.FunctionEffects.Conditions.empty();

  ID.AddInteger((EffectCount << 3) | (HasConds << 2) |
                (epi.AArch64SMEAttributes << 1) | epi.HasTrailingReturn);
  ID.AddInteger(epi.CFIUncheckedCallee);

  for (unsigned Idx = 0; Idx != EffectCount; ++Idx) {
    ID.AddInteger(epi.FunctionEffects.Effects[Idx].toOpaqueInt32());
    if (HasConds)
      ID.AddPointer(epi.FunctionEffects.Conditions[Idx].getCondition());
  }
}

void FunctionProtoType::Profile(llvm::FoldingSetNodeID &ID,
                                const ASTContext &Ctx) {
  Profile(ID, getReturnType(), param_type_begin(), getNumParams(),
          getExtProtoInfo(), Ctx, isCanonicalUnqualified());
}

TypeCoupledDeclRefInfo::TypeCoupledDeclRefInfo(ValueDecl *D, bool Deref)
    : Data(D, Deref << DerefShift) {}

bool TypeCoupledDeclRefInfo::isDeref() const {
  return Data.getInt() & DerefMask;
}
ValueDecl *TypeCoupledDeclRefInfo::getDecl() const { return Data.getPointer(); }
unsigned TypeCoupledDeclRefInfo::getInt() const { return Data.getInt(); }
void *TypeCoupledDeclRefInfo::getOpaqueValue() const {
  return Data.getOpaqueValue();
}
bool TypeCoupledDeclRefInfo::operator==(
    const TypeCoupledDeclRefInfo &Other) const {
  return getOpaqueValue() == Other.getOpaqueValue();
}
void TypeCoupledDeclRefInfo::setFromOpaqueValue(void *V) {
  Data.setFromOpaqueValue(V);
}

BoundsAttributedType::BoundsAttributedType(TypeClass TC, QualType Wrapped,
                                           QualType Canon)
    : Type(TC, Canon, Wrapped->getDependence()), WrappedTy(Wrapped) {}

CountAttributedType::CountAttributedType(
    QualType Wrapped, QualType Canon, Expr *CountExpr, bool CountInBytes,
    bool OrNull, ArrayRef<TypeCoupledDeclRefInfo> CoupledDecls)
    : BoundsAttributedType(CountAttributed, Wrapped, Canon),
      CountExpr(CountExpr) {
  CountAttributedTypeBits.NumCoupledDecls = CoupledDecls.size();
  CountAttributedTypeBits.CountInBytes = CountInBytes;
  CountAttributedTypeBits.OrNull = OrNull;
  auto *DeclSlot = getTrailingObjects();
  llvm::copy(CoupledDecls, DeclSlot);
  Decls = llvm::ArrayRef(DeclSlot, CoupledDecls.size());
}

StringRef CountAttributedType::getAttributeName(bool WithMacroPrefix) const {
// TODO: This method isn't really ideal because it doesn't return the spelling
// of the attribute that was used in the user's code. This method is used for
// diagnostics so the fact it doesn't use the spelling of the attribute in
// the user's code could be confusing (#113585).
#define ENUMERATE_ATTRS(PREFIX)                                                \
  do {                                                                         \
    if (isCountInBytes()) {                                                    \
      if (isOrNull())                                                          \
        return PREFIX "sized_by_or_null";                                      \
      return PREFIX "sized_by";                                                \
    }                                                                          \
    if (isOrNull())                                                            \
      return PREFIX "counted_by_or_null";                                      \
    return PREFIX "counted_by";                                                \
  } while (0)

  if (WithMacroPrefix)
    ENUMERATE_ATTRS("__");
  else
    ENUMERATE_ATTRS("");

#undef ENUMERATE_ATTRS
}

TypedefType::TypedefType(TypeClass TC, ElaboratedTypeKeyword Keyword,
                         NestedNameSpecifier Qualifier,
                         const TypedefNameDecl *D, QualType UnderlyingType,
                         bool HasTypeDifferentFromDecl)
    : TypeWithKeyword(
          Keyword, TC, UnderlyingType.getCanonicalType(),
          toSemanticDependence(UnderlyingType->getDependence()) |
              (Qualifier
                   ? toTypeDependence(Qualifier.getDependence() &
                                      ~NestedNameSpecifierDependence::Dependent)
                   : TypeDependence{})),
      Decl(const_cast<TypedefNameDecl *>(D)) {
  if ((TypedefBits.hasQualifier = !!Qualifier))
    *getTrailingObjects<NestedNameSpecifier>() = Qualifier;
  if ((TypedefBits.hasTypeDifferentFromDecl = HasTypeDifferentFromDecl))
    *getTrailingObjects<QualType>() = UnderlyingType;
}

QualType TypedefType::desugar() const {
  return typeMatchesDecl() ? Decl->getUnderlyingType()
                           : *getTrailingObjects<QualType>();
}

UnresolvedUsingType::UnresolvedUsingType(ElaboratedTypeKeyword Keyword,
                                         NestedNameSpecifier Qualifier,
                                         const UnresolvedUsingTypenameDecl *D,
                                         const Type *CanonicalType)
    : TypeWithKeyword(
          Keyword, UnresolvedUsing, QualType(CanonicalType, 0),
          TypeDependence::DependentInstantiation |
              (Qualifier
                   ? toTypeDependence(Qualifier.getDependence() &
                                      ~NestedNameSpecifierDependence::Dependent)
                   : TypeDependence{})),
      Decl(const_cast<UnresolvedUsingTypenameDecl *>(D)) {
  if ((UnresolvedUsingBits.hasQualifier = !!Qualifier))
    *getTrailingObjects<NestedNameSpecifier>() = Qualifier;
}

UsingType::UsingType(ElaboratedTypeKeyword Keyword,
                     NestedNameSpecifier Qualifier, const UsingShadowDecl *D,
                     QualType UnderlyingType)
    : TypeWithKeyword(Keyword, Using, UnderlyingType.getCanonicalType(),
                      toSemanticDependence(UnderlyingType->getDependence())),
      D(const_cast<UsingShadowDecl *>(D)), UnderlyingType(UnderlyingType) {
  if ((UsingBits.hasQualifier = !!Qualifier))
    *getTrailingObjects() = Qualifier;
}

QualType MacroQualifiedType::desugar() const { return getUnderlyingType(); }

QualType MacroQualifiedType::getModifiedType() const {
  // Step over MacroQualifiedTypes from the same macro to find the type
  // ultimately qualified by the macro qualifier.
  QualType Inner = cast<AttributedType>(getUnderlyingType())->getModifiedType();
  while (auto *InnerMQT = dyn_cast<MacroQualifiedType>(Inner)) {
    if (InnerMQT->getMacroIdentifier() != getMacroIdentifier())
      break;
    Inner = InnerMQT->getModifiedType();
  }
  return Inner;
}

TypeOfExprType::TypeOfExprType(const ASTContext &Context, Expr *E,
                               TypeOfKind Kind, QualType Can)
    : Type(TypeOfExpr,
           // We have to protect against 'Can' being invalid through its
           // default argument.
           Kind == TypeOfKind::Unqualified && !Can.isNull()
               ? Context.getUnqualifiedArrayType(Can).getAtomicUnqualifiedType()
               : Can,
           toTypeDependence(E->getDependence()) |
               (E->getType()->getDependence() &
                TypeDependence::VariablyModified)),
      TOExpr(E), Context(Context) {
  TypeOfBits.Kind = static_cast<unsigned>(Kind);
}

bool TypeOfExprType::isSugared() const { return !TOExpr->isTypeDependent(); }

QualType TypeOfExprType::desugar() const {
  if (isSugared()) {
    QualType QT = getUnderlyingExpr()->getType();
    return getKind() == TypeOfKind::Unqualified
               ? Context.getUnqualifiedArrayType(QT).getAtomicUnqualifiedType()
               : QT;
  }
  return QualType(this, 0);
}

void DependentTypeOfExprType::Profile(llvm::FoldingSetNodeID &ID,
                                      const ASTContext &Context, Expr *E,
                                      bool IsUnqual) {
  E->Profile(ID, Context, true);
  ID.AddBoolean(IsUnqual);
}

TypeOfType::TypeOfType(const ASTContext &Context, QualType T, QualType Can,
                       TypeOfKind Kind)
    : Type(TypeOf,
           Kind == TypeOfKind::Unqualified
               ? Context.getUnqualifiedArrayType(Can).getAtomicUnqualifiedType()
               : Can,
           T->getDependence()),
      TOType(T), Context(Context) {
  TypeOfBits.Kind = static_cast<unsigned>(Kind);
}

QualType TypeOfType::desugar() const {
  QualType QT = getUnmodifiedType();
  return getKind() == TypeOfKind::Unqualified
             ? Context.getUnqualifiedArrayType(QT).getAtomicUnqualifiedType()
             : QT;
}

DecltypeType::DecltypeType(Expr *E, QualType underlyingType, QualType can)
    // C++11 [temp.type]p2: "If an expression e involves a template parameter,
    // decltype(e) denotes a unique dependent type." Hence a decltype type is
    // type-dependent even if its expression is only instantiation-dependent.
    : Type(Decltype, can,
           toTypeDependence(E->getDependence()) |
               (E->isInstantiationDependent() ? TypeDependence::Dependent
                                              : TypeDependence::None) |
               (E->getType()->getDependence() &
                TypeDependence::VariablyModified)),
      E(E), UnderlyingType(underlyingType) {}

bool DecltypeType::isSugared() const { return !E->isInstantiationDependent(); }

QualType DecltypeType::desugar() const {
  if (isSugared())
    return getUnderlyingType();

  return QualType(this, 0);
}

DependentDecltypeType::DependentDecltypeType(Expr *E)
    : DecltypeType(E, QualType()) {}

void DependentDecltypeType::Profile(llvm::FoldingSetNodeID &ID,
                                    const ASTContext &Context, Expr *E) {
  E->Profile(ID, Context, true);
}

PackIndexingType::PackIndexingType(QualType Canonical, QualType Pattern,
                                   Expr *IndexExpr, bool FullySubstituted,
                                   ArrayRef<QualType> Expansions)
    : Type(PackIndexing, Canonical,
           computeDependence(Pattern, IndexExpr, Expansions)),
      Pattern(Pattern), IndexExpr(IndexExpr), Size(Expansions.size()),
      FullySubstituted(FullySubstituted) {

  llvm::uninitialized_copy(Expansions, getTrailingObjects());
}

UnsignedOrNone PackIndexingType::getSelectedIndex() const {
  if (isInstantiationDependentType())
    return std::nullopt;
  // Should only be not a constant for error recovery.
  ConstantExpr *CE = dyn_cast<ConstantExpr>(getIndexExpr());
  if (!CE)
    return std::nullopt;
  auto Index = CE->getResultAsAPSInt();
  assert(Index.isNonNegative() && "Invalid index");
  return static_cast<unsigned>(Index.getExtValue());
}

TypeDependence
PackIndexingType::computeDependence(QualType Pattern, Expr *IndexExpr,
                                    ArrayRef<QualType> Expansions) {
  TypeDependence IndexD = toTypeDependence(IndexExpr->getDependence());

  TypeDependence TD = IndexD | (IndexExpr->isInstantiationDependent()
                                    ? TypeDependence::DependentInstantiation
                                    : TypeDependence::None);
  if (Expansions.empty())
    TD |= Pattern->getDependence() & TypeDependence::DependentInstantiation;
  else
    for (const QualType &T : Expansions)
      TD |= T->getDependence();

  if (!(IndexD & TypeDependence::UnexpandedPack))
    TD &= ~TypeDependence::UnexpandedPack;

  // If the pattern does not contain an unexpended pack,
  // the type is still dependent, and invalid
  if (!Pattern->containsUnexpandedParameterPack())
    TD |= TypeDependence::Error | TypeDependence::DependentInstantiation;

  return TD;
}

void PackIndexingType::Profile(llvm::FoldingSetNodeID &ID,
                               const ASTContext &Context) {
  Profile(ID, Context, getPattern(), getIndexExpr(), isFullySubstituted(),
          getExpansions());
}

void PackIndexingType::Profile(llvm::FoldingSetNodeID &ID,
                               const ASTContext &Context, QualType Pattern,
                               Expr *E, bool FullySubstituted,
                               ArrayRef<QualType> Expansions) {

  E->Profile(ID, Context, true);
  ID.AddBoolean(FullySubstituted);
  if (!Expansions.empty()) {
    ID.AddInteger(Expansions.size());
    for (QualType T : Expansions)
      T.getCanonicalType().Profile(ID);
  } else {
    Pattern.Profile(ID);
  }
}

UnaryTransformType::UnaryTransformType(QualType BaseType,
                                       QualType UnderlyingType, UTTKind UKind,
                                       QualType CanonicalType)
    : Type(UnaryTransform, CanonicalType, BaseType->getDependence()),
      BaseType(BaseType), UnderlyingType(UnderlyingType), UKind(UKind) {}

TagType::TagType(TypeClass TC, ElaboratedTypeKeyword Keyword,
                 NestedNameSpecifier Qualifier, const TagDecl *Tag,
                 bool OwnsTag, bool ISInjected, const Type *CanonicalType)
    : TypeWithKeyword(
          Keyword, TC, QualType(CanonicalType, 0),
          (Tag->isDependentType() ? TypeDependence::DependentInstantiation
                                  : TypeDependence::None) |
              (Qualifier
                   ? toTypeDependence(Qualifier.getDependence() &
                                      ~NestedNameSpecifierDependence::Dependent)
                   : TypeDependence{})),
      decl(const_cast<TagDecl *>(Tag)) {
  if ((TagTypeBits.HasQualifier = !!Qualifier))
    getTrailingQualifier() = Qualifier;
  TagTypeBits.OwnsTag = !!OwnsTag;
  TagTypeBits.IsInjected = ISInjected;
}

void *TagType::getTrailingPointer() const {
  switch (getTypeClass()) {
  case Type::Enum:
    return const_cast<EnumType *>(cast<EnumType>(this) + 1);
  case Type::Record:
    return const_cast<RecordType *>(cast<RecordType>(this) + 1);
  case Type::InjectedClassName:
    return const_cast<InjectedClassNameType *>(
        cast<InjectedClassNameType>(this) + 1);
  default:
    llvm_unreachable("unexpected type class");
  }
}

NestedNameSpecifier &TagType::getTrailingQualifier() const {
  assert(TagTypeBits.HasQualifier);
  return *reinterpret_cast<NestedNameSpecifier *>(llvm::alignAddr(
      getTrailingPointer(), llvm::Align::Of<NestedNameSpecifier *>()));
}

NestedNameSpecifier TagType::getQualifier() const {
  return TagTypeBits.HasQualifier ? getTrailingQualifier() : std::nullopt;
}
<<<<<<< HEAD

ClassTemplateDecl *TagType::getTemplateDecl() const {
  auto *Decl = dyn_cast<CXXRecordDecl>(decl);
  if (!Decl)
    return nullptr;
  if (auto *RD = dyn_cast<ClassTemplateSpecializationDecl>(Decl))
    return RD->getSpecializedTemplate();
  return Decl->getDescribedClassTemplate();
}

=======

ClassTemplateDecl *TagType::getTemplateDecl() const {
  auto *Decl = dyn_cast<CXXRecordDecl>(decl);
  if (!Decl)
    return nullptr;
  if (auto *RD = dyn_cast<ClassTemplateSpecializationDecl>(Decl))
    return RD->getSpecializedTemplate();
  return Decl->getDescribedClassTemplate();
}

>>>>>>> 35227056
TemplateName TagType::getTemplateName(const ASTContext &Ctx) const {
  auto *TD = getTemplateDecl();
  if (!TD)
    return TemplateName();
  if (isCanonicalUnqualified())
    return TemplateName(TD);
  return Ctx.getQualifiedTemplateName(getQualifier(), /*TemplateKeyword=*/false,
                                      TemplateName(TD));
}

ArrayRef<TemplateArgument>
TagType::getTemplateArgs(const ASTContext &Ctx) const {
  auto *Decl = dyn_cast<CXXRecordDecl>(decl);
  if (!Decl)
    return {};

  if (auto *RD = dyn_cast<ClassTemplateSpecializationDecl>(Decl))
    return RD->getTemplateArgs().asArray();
  if (ClassTemplateDecl *TD = Decl->getDescribedClassTemplate())
    return TD->getTemplateParameters()->getInjectedTemplateArgs(Ctx);
  return {};
}

bool RecordType::hasConstFields() const {
  std::vector<const RecordType *> RecordTypeList;
  RecordTypeList.push_back(this);
  unsigned NextToCheckIndex = 0;

  while (RecordTypeList.size() > NextToCheckIndex) {
    for (FieldDecl *FD : RecordTypeList[NextToCheckIndex]
                             ->getOriginalDecl()
                             ->getDefinitionOrSelf()
                             ->fields()) {
      QualType FieldTy = FD->getType();
      if (FieldTy.isConstQualified())
        return true;
      FieldTy = FieldTy.getCanonicalType();
      if (const auto *FieldRecTy = FieldTy->getAsCanonical<RecordType>()) {
        if (!llvm::is_contained(RecordTypeList, FieldRecTy))
          RecordTypeList.push_back(FieldRecTy);
      }
    }
    ++NextToCheckIndex;
  }
  return false;
}

InjectedClassNameType::InjectedClassNameType(ElaboratedTypeKeyword Keyword,
                                             NestedNameSpecifier Qualifier,
                                             const TagDecl *TD, bool IsInjected,
                                             const Type *CanonicalType)
    : TagType(TypeClass::InjectedClassName, Keyword, Qualifier, TD,
              /*OwnsTag=*/false, IsInjected, CanonicalType) {}

AttributedType::AttributedType(QualType canon, const Attr *attr,
                               QualType modified, QualType equivalent)
    : AttributedType(canon, attr->getKind(), attr, modified, equivalent) {}

AttributedType::AttributedType(QualType canon, attr::Kind attrKind,
                               const Attr *attr, QualType modified,
                               QualType equivalent)
    : Type(Attributed, canon, equivalent->getDependence()), Attribute(attr),
      ModifiedType(modified), EquivalentType(equivalent) {
  AttributedTypeBits.AttrKind = attrKind;
  assert(!attr || attr->getKind() == attrKind);
}

bool AttributedType::isQualifier() const {
  // FIXME: Generate this with TableGen.
  switch (getAttrKind()) {
  // These are type qualifiers in the traditional C sense: they annotate
  // something about a specific value/variable of a type.  (They aren't
  // always part of the canonical type, though.)
  case attr::ObjCGC:
  case attr::ObjCOwnership:
  case attr::ObjCInertUnsafeUnretained:
  case attr::TypeNonNull:
  case attr::TypeNullable:
  case attr::TypeNullableResult:
  case attr::TypeNullUnspecified:
  case attr::LifetimeBound:
  case attr::AddressSpace:
    return true;

  // All other type attributes aren't qualifiers; they rewrite the modified
  // type to be a semantically different type.
  default:
    return false;
  }
}

bool AttributedType::isMSTypeSpec() const {
  // FIXME: Generate this with TableGen?
  switch (getAttrKind()) {
  default:
    return false;
  case attr::Ptr32:
  case attr::Ptr64:
  case attr::SPtr:
  case attr::UPtr:
    return true;
  }
  llvm_unreachable("invalid attr kind");
}

bool AttributedType::isWebAssemblyFuncrefSpec() const {
  return getAttrKind() == attr::WebAssemblyFuncref;
}

bool AttributedType::isCallingConv() const {
  // FIXME: Generate this with TableGen.
  switch (getAttrKind()) {
  default:
    return false;
  case attr::Pcs:
  case attr::CDecl:
  case attr::FastCall:
  case attr::StdCall:
  case attr::ThisCall:
  case attr::RegCall:
  case attr::SwiftCall:
  case attr::SwiftAsyncCall:
  case attr::VectorCall:
  case attr::AArch64VectorPcs:
  case attr::AArch64SVEPcs:
  case attr::DeviceKernel:
  case attr::Pascal:
  case attr::MSABI:
  case attr::SysVABI:
  case attr::IntelOclBicc:
  case attr::PreserveMost:
  case attr::PreserveAll:
  case attr::M68kRTD:
  case attr::PreserveNone:
  case attr::RISCVVectorCC:
  case attr::RISCVVLSCC:
  case attr::NativeCPULibclcCall:
    return true;
  }
  llvm_unreachable("invalid attr kind");
}

IdentifierInfo *TemplateTypeParmType::getIdentifier() const {
  return isCanonicalUnqualified() ? nullptr : getDecl()->getIdentifier();
}

static const TemplateTypeParmDecl *getReplacedParameter(Decl *D,
                                                        unsigned Index) {
  if (const auto *TTP = dyn_cast<TemplateTypeParmDecl>(D))
    return TTP;
  return cast<TemplateTypeParmDecl>(
      getReplacedTemplateParameterList(D)->getParam(Index));
}

SubstTemplateTypeParmType::SubstTemplateTypeParmType(QualType Replacement,
                                                     Decl *AssociatedDecl,
                                                     unsigned Index,
                                                     UnsignedOrNone PackIndex,
                                                     bool Final)
    : Type(SubstTemplateTypeParm, Replacement.getCanonicalType(),
           Replacement->getDependence()),
      AssociatedDecl(AssociatedDecl) {
  SubstTemplateTypeParmTypeBits.HasNonCanonicalUnderlyingType =
      Replacement != getCanonicalTypeInternal();
  if (SubstTemplateTypeParmTypeBits.HasNonCanonicalUnderlyingType)
    *getTrailingObjects() = Replacement;

  SubstTemplateTypeParmTypeBits.Index = Index;
  SubstTemplateTypeParmTypeBits.Final = Final;
  SubstTemplateTypeParmTypeBits.PackIndex =
      PackIndex.toInternalRepresentation();
  assert(AssociatedDecl != nullptr);
}

const TemplateTypeParmDecl *
SubstTemplateTypeParmType::getReplacedParameter() const {
  return ::getReplacedParameter(getAssociatedDecl(), getIndex());
}

void SubstTemplateTypeParmType::Profile(llvm::FoldingSetNodeID &ID,
                                        QualType Replacement,
                                        const Decl *AssociatedDecl,
                                        unsigned Index,
                                        UnsignedOrNone PackIndex, bool Final) {
  Replacement.Profile(ID);
  ID.AddPointer(AssociatedDecl);
  ID.AddInteger(Index);
  ID.AddInteger(PackIndex.toInternalRepresentation());
  ID.AddBoolean(Final);
}

SubstPackType::SubstPackType(TypeClass Derived, QualType Canon,
                             const TemplateArgument &ArgPack)
    : Type(Derived, Canon,
           TypeDependence::DependentInstantiation |
               TypeDependence::UnexpandedPack),
      Arguments(ArgPack.pack_begin()) {
  assert(llvm::all_of(
             ArgPack.pack_elements(),
             [](auto &P) { return P.getKind() == TemplateArgument::Type; }) &&
         "non-type argument to SubstPackType?");
  SubstPackTypeBits.NumArgs = ArgPack.pack_size();
}

TemplateArgument SubstPackType::getArgumentPack() const {
  return TemplateArgument(llvm::ArrayRef(Arguments, getNumArgs()));
}

void SubstPackType::Profile(llvm::FoldingSetNodeID &ID) {
  Profile(ID, getArgumentPack());
}

void SubstPackType::Profile(llvm::FoldingSetNodeID &ID,
                            const TemplateArgument &ArgPack) {
  ID.AddInteger(ArgPack.pack_size());
  for (const auto &P : ArgPack.pack_elements())
    ID.AddPointer(P.getAsType().getAsOpaquePtr());
}

SubstTemplateTypeParmPackType::SubstTemplateTypeParmPackType(
    QualType Canon, Decl *AssociatedDecl, unsigned Index, bool Final,
    const TemplateArgument &ArgPack)
    : SubstPackType(SubstTemplateTypeParmPack, Canon, ArgPack),
      AssociatedDeclAndFinal(AssociatedDecl, Final) {
  assert(AssociatedDecl != nullptr);

  SubstPackTypeBits.SubstTemplTypeParmPackIndex = Index;
  assert(getNumArgs() == ArgPack.pack_size() &&
         "Parent bitfields in SubstPackType were overwritten."
         "Check NumSubstPackTypeBits.");
}

Decl *SubstTemplateTypeParmPackType::getAssociatedDecl() const {
  return AssociatedDeclAndFinal.getPointer();
}

bool SubstTemplateTypeParmPackType::getFinal() const {
  return AssociatedDeclAndFinal.getInt();
}

const TemplateTypeParmDecl *
SubstTemplateTypeParmPackType::getReplacedParameter() const {
  return ::getReplacedParameter(getAssociatedDecl(), getIndex());
}

IdentifierInfo *SubstTemplateTypeParmPackType::getIdentifier() const {
  return getReplacedParameter()->getIdentifier();
}

void SubstTemplateTypeParmPackType::Profile(llvm::FoldingSetNodeID &ID) {
  Profile(ID, getAssociatedDecl(), getIndex(), getFinal(), getArgumentPack());
}

void SubstTemplateTypeParmPackType::Profile(llvm::FoldingSetNodeID &ID,
                                            const Decl *AssociatedDecl,
                                            unsigned Index, bool Final,
                                            const TemplateArgument &ArgPack) {
  ID.AddPointer(AssociatedDecl);
  ID.AddInteger(Index);
  ID.AddBoolean(Final);
  SubstPackType::Profile(ID, ArgPack);
}

SubstBuiltinTemplatePackType::SubstBuiltinTemplatePackType(
    QualType Canon, const TemplateArgument &ArgPack)
    : SubstPackType(SubstBuiltinTemplatePack, Canon, ArgPack) {}

bool TemplateSpecializationType::anyDependentTemplateArguments(
    const TemplateArgumentListInfo &Args,
    ArrayRef<TemplateArgument> Converted) {
  return anyDependentTemplateArguments(Args.arguments(), Converted);
}

bool TemplateSpecializationType::anyDependentTemplateArguments(
    ArrayRef<TemplateArgumentLoc> Args, ArrayRef<TemplateArgument> Converted) {
  for (const TemplateArgument &Arg : Converted)
    if (Arg.isDependent())
      return true;
  return false;
}

bool TemplateSpecializationType::anyInstantiationDependentTemplateArguments(
    ArrayRef<TemplateArgumentLoc> Args) {
  for (const TemplateArgumentLoc &ArgLoc : Args) {
    if (ArgLoc.getArgument().isInstantiationDependent())
      return true;
  }
  return false;
}

static TypeDependence
getTemplateSpecializationTypeDependence(QualType Underlying, TemplateName T) {
  TypeDependence D = Underlying.isNull()
                         ? TypeDependence::DependentInstantiation
                         : toSemanticDependence(Underlying->getDependence());
  D |= toTypeDependence(T.getDependence()) & TypeDependence::UnexpandedPack;
  if (isPackProducingBuiltinTemplateName(T)) {
    if (Underlying.isNull()) // Dependent, will produce a pack on substitution.
      D |= TypeDependence::UnexpandedPack;
    else
      D |= (Underlying->getDependence() & TypeDependence::UnexpandedPack);
  }
  return D;
}

TemplateSpecializationType::TemplateSpecializationType(
    ElaboratedTypeKeyword Keyword, TemplateName T, bool IsAlias,
    ArrayRef<TemplateArgument> Args, QualType Underlying)
<<<<<<< HEAD
    : TypeWithKeyword(
          Keyword, TemplateSpecialization,
          Underlying.isNull() ? QualType(this, 0)
                              : Underlying.getCanonicalType(),
          (Underlying.isNull()
               ? TypeDependence::DependentInstantiation
               : toSemanticDependence(Underlying->getDependence())) |
              (toTypeDependence(T.getDependence()) &
               TypeDependence::UnexpandedPack)),
=======
    : TypeWithKeyword(Keyword, TemplateSpecialization,
                      Underlying.isNull() ? QualType(this, 0)
                                          : Underlying.getCanonicalType(),
                      getTemplateSpecializationTypeDependence(Underlying, T)),
>>>>>>> 35227056
      Template(T) {
  TemplateSpecializationTypeBits.NumArgs = Args.size();
  TemplateSpecializationTypeBits.TypeAlias = IsAlias;

  assert(!T.getAsDependentTemplateName() &&
         "Use DependentTemplateSpecializationType for dependent template-name");
  assert((T.getKind() == TemplateName::Template ||
          T.getKind() == TemplateName::SubstTemplateTemplateParm ||
          T.getKind() == TemplateName::SubstTemplateTemplateParmPack ||
          T.getKind() == TemplateName::UsingTemplate ||
          T.getKind() == TemplateName::QualifiedTemplate ||
          T.getKind() == TemplateName::DeducedTemplate ||
          T.getKind() == TemplateName::AssumedTemplate) &&
         "Unexpected template name for TemplateSpecializationType");

  auto *TemplateArgs =
      const_cast<TemplateArgument *>(template_arguments().data());
  for (const TemplateArgument &Arg : Args) {
    // Update instantiation-dependent, variably-modified, and error bits.
    // If the canonical type exists and is non-dependent, the template
    // specialization type can be non-dependent even if one of the type
    // arguments is. Given:
    //   template<typename T> using U = int;
    // U<T> is always non-dependent, irrespective of the type T.
    // However, U<Ts> contains an unexpanded parameter pack, even though
    // its expansion (and thus its desugared type) doesn't.
    addDependence(toTypeDependence(Arg.getDependence()) &
                  ~TypeDependence::Dependent);
    if (Arg.getKind() == TemplateArgument::Type)
      addDependence(Arg.getAsType()->getDependence() &
                    TypeDependence::VariablyModified);
    new (TemplateArgs++) TemplateArgument(Arg);
  }

  // Store the aliased type after the template arguments, if this is a type
  // alias template specialization.
  if (IsAlias)
    *reinterpret_cast<QualType *>(TemplateArgs) = Underlying;
}

QualType TemplateSpecializationType::getAliasedType() const {
  assert(isTypeAlias() && "not a type alias template specialization");
  return *reinterpret_cast<const QualType *>(template_arguments().end());
}

bool clang::TemplateSpecializationType::isSugared() const {
  return !isDependentType() || isCurrentInstantiation() || isTypeAlias() ||
         (isPackProducingBuiltinTemplateName(Template) &&
          isa<SubstBuiltinTemplatePackType>(*getCanonicalTypeInternal()));
}

void TemplateSpecializationType::Profile(llvm::FoldingSetNodeID &ID,
                                         const ASTContext &Ctx) {
  Profile(ID, Template, template_arguments(),
          isSugared() ? desugar() : QualType(), Ctx);
}

void TemplateSpecializationType::Profile(llvm::FoldingSetNodeID &ID,
                                         TemplateName T,
                                         ArrayRef<TemplateArgument> Args,
                                         QualType Underlying,
                                         const ASTContext &Context) {
  T.Profile(ID);
  Underlying.Profile(ID);

  ID.AddInteger(Args.size());
  for (const TemplateArgument &Arg : Args)
    Arg.Profile(ID, Context);
}

QualType QualifierCollector::apply(const ASTContext &Context,
                                   QualType QT) const {
  if (!hasNonFastQualifiers())
    return QT.withFastQualifiers(getFastQualifiers());

  return Context.getQualifiedType(QT, *this);
}

QualType QualifierCollector::apply(const ASTContext &Context,
                                   const Type *T) const {
  if (!hasNonFastQualifiers())
    return QualType(T, getFastQualifiers());

  return Context.getQualifiedType(T, *this);
}

void ObjCObjectTypeImpl::Profile(llvm::FoldingSetNodeID &ID, QualType BaseType,
                                 ArrayRef<QualType> typeArgs,
                                 ArrayRef<ObjCProtocolDecl *> protocols,
                                 bool isKindOf) {
  ID.AddPointer(BaseType.getAsOpaquePtr());
  ID.AddInteger(typeArgs.size());
  for (auto typeArg : typeArgs)
    ID.AddPointer(typeArg.getAsOpaquePtr());
  ID.AddInteger(protocols.size());
  for (auto *proto : protocols)
    ID.AddPointer(proto);
  ID.AddBoolean(isKindOf);
}

void ObjCObjectTypeImpl::Profile(llvm::FoldingSetNodeID &ID) {
  Profile(ID, getBaseType(), getTypeArgsAsWritten(),
          llvm::ArrayRef(qual_begin(), getNumProtocols()),
          isKindOfTypeAsWritten());
}

void ObjCTypeParamType::Profile(llvm::FoldingSetNodeID &ID,
                                const ObjCTypeParamDecl *OTPDecl,
                                QualType CanonicalType,
                                ArrayRef<ObjCProtocolDecl *> protocols) {
  ID.AddPointer(OTPDecl);
  ID.AddPointer(CanonicalType.getAsOpaquePtr());
  ID.AddInteger(protocols.size());
  for (auto *proto : protocols)
    ID.AddPointer(proto);
}

void ObjCTypeParamType::Profile(llvm::FoldingSetNodeID &ID) {
  Profile(ID, getDecl(), getCanonicalTypeInternal(),
          llvm::ArrayRef(qual_begin(), getNumProtocols()));
}

namespace {

/// The cached properties of a type.
class CachedProperties {
  Linkage L;
  bool local;

public:
  CachedProperties(Linkage L, bool local) : L(L), local(local) {}

  Linkage getLinkage() const { return L; }
  bool hasLocalOrUnnamedType() const { return local; }

  friend CachedProperties merge(CachedProperties L, CachedProperties R) {
    Linkage MergedLinkage = minLinkage(L.L, R.L);
    return CachedProperties(MergedLinkage, L.hasLocalOrUnnamedType() ||
                                               R.hasLocalOrUnnamedType());
  }
};

} // namespace

static CachedProperties computeCachedProperties(const Type *T);

namespace clang {

/// The type-property cache.  This is templated so as to be
/// instantiated at an internal type to prevent unnecessary symbol
/// leakage.
template <class Private> class TypePropertyCache {
public:
  static CachedProperties get(QualType T) { return get(T.getTypePtr()); }

  static CachedProperties get(const Type *T) {
    ensure(T);
    return CachedProperties(T->TypeBits.getLinkage(),
                            T->TypeBits.hasLocalOrUnnamedType());
  }

  static void ensure(const Type *T) {
    // If the cache is valid, we're okay.
    if (T->TypeBits.isCacheValid())
      return;

    // If this type is non-canonical, ask its canonical type for the
    // relevant information.
    if (!T->isCanonicalUnqualified()) {
      const Type *CT = T->getCanonicalTypeInternal().getTypePtr();
      ensure(CT);
      T->TypeBits.CacheValid = true;
      T->TypeBits.CachedLinkage = CT->TypeBits.CachedLinkage;
      T->TypeBits.CachedLocalOrUnnamed = CT->TypeBits.CachedLocalOrUnnamed;
      return;
    }

    // Compute the cached properties and then set the cache.
    CachedProperties Result = computeCachedProperties(T);
    T->TypeBits.CacheValid = true;
    T->TypeBits.CachedLinkage = llvm::to_underlying(Result.getLinkage());
    T->TypeBits.CachedLocalOrUnnamed = Result.hasLocalOrUnnamedType();
  }
};

} // namespace clang

// Instantiate the friend template at a private class.  In a
// reasonable implementation, these symbols will be internal.
// It is terrible that this is the best way to accomplish this.
namespace {

class Private {};

} // namespace

using Cache = TypePropertyCache<Private>;

static CachedProperties computeCachedProperties(const Type *T) {
  switch (T->getTypeClass()) {
#define TYPE(Class, Base)
#define NON_CANONICAL_TYPE(Class, Base) case Type::Class:
#include "clang/AST/TypeNodes.inc"
    llvm_unreachable("didn't expect a non-canonical type here");

#define TYPE(Class, Base)
#define DEPENDENT_TYPE(Class, Base) case Type::Class:
#define NON_CANONICAL_UNLESS_DEPENDENT_TYPE(Class, Base) case Type::Class:
#include "clang/AST/TypeNodes.inc"
    // Treat instantiation-dependent types as external.
    assert(T->isInstantiationDependentType());
    return CachedProperties(Linkage::External, false);

  case Type::Auto:
  case Type::DeducedTemplateSpecialization:
    // Give non-deduced 'auto' types external linkage. We should only see them
    // here in error recovery.
    return CachedProperties(Linkage::External, false);

  case Type::BitInt:
  case Type::Builtin:
    // C++ [basic.link]p8:
    //   A type is said to have linkage if and only if:
    //     - it is a fundamental type (3.9.1); or
    return CachedProperties(Linkage::External, false);

  case Type::Record:
  case Type::Enum: {
    const TagDecl *Tag =
        cast<TagType>(T)->getOriginalDecl()->getDefinitionOrSelf();

    // C++ [basic.link]p8:
    //     - it is a class or enumeration type that is named (or has a name
    //       for linkage purposes (7.1.3)) and the name has linkage; or
    //     -  it is a specialization of a class template (14); or
    Linkage L = Tag->getLinkageInternal();
    bool IsLocalOrUnnamed = Tag->getDeclContext()->isFunctionOrMethod() ||
                            !Tag->hasNameForLinkage();
    return CachedProperties(L, IsLocalOrUnnamed);
  }

    // C++ [basic.link]p8:
    //   - it is a compound type (3.9.2) other than a class or enumeration,
    //     compounded exclusively from types that have linkage; or
  case Type::Complex:
    return Cache::get(cast<ComplexType>(T)->getElementType());
  case Type::Pointer:
    return Cache::get(cast<PointerType>(T)->getPointeeType());
  case Type::BlockPointer:
    return Cache::get(cast<BlockPointerType>(T)->getPointeeType());
  case Type::LValueReference:
  case Type::RValueReference:
    return Cache::get(cast<ReferenceType>(T)->getPointeeType());
  case Type::MemberPointer: {
    const auto *MPT = cast<MemberPointerType>(T);
    CachedProperties Cls = [&] {
      if (MPT->isSugared())
        MPT = cast<MemberPointerType>(MPT->getCanonicalTypeInternal());
      return Cache::get(MPT->getQualifier().getAsType());
    }();
    return merge(Cls, Cache::get(MPT->getPointeeType()));
  }
  case Type::ConstantArray:
  case Type::IncompleteArray:
  case Type::VariableArray:
  case Type::ArrayParameter:
    return Cache::get(cast<ArrayType>(T)->getElementType());
  case Type::Vector:
  case Type::ExtVector:
    return Cache::get(cast<VectorType>(T)->getElementType());
  case Type::ConstantMatrix:
    return Cache::get(cast<ConstantMatrixType>(T)->getElementType());
  case Type::FunctionNoProto:
    return Cache::get(cast<FunctionType>(T)->getReturnType());
  case Type::FunctionProto: {
    const auto *FPT = cast<FunctionProtoType>(T);
    CachedProperties result = Cache::get(FPT->getReturnType());
    for (const auto &ai : FPT->param_types())
      result = merge(result, Cache::get(ai));
    return result;
  }
  case Type::ObjCInterface: {
    Linkage L = cast<ObjCInterfaceType>(T)->getDecl()->getLinkageInternal();
    return CachedProperties(L, false);
  }
  case Type::ObjCObject:
    return Cache::get(cast<ObjCObjectType>(T)->getBaseType());
  case Type::ObjCObjectPointer:
    return Cache::get(cast<ObjCObjectPointerType>(T)->getPointeeType());
  case Type::Atomic:
    return Cache::get(cast<AtomicType>(T)->getValueType());
  case Type::Pipe:
    return Cache::get(cast<PipeType>(T)->getElementType());
  case Type::HLSLAttributedResource:
    return Cache::get(cast<HLSLAttributedResourceType>(T)->getWrappedType());
  case Type::HLSLInlineSpirv:
    return CachedProperties(Linkage::External, false);
  }

  llvm_unreachable("unhandled type class");
}

/// Determine the linkage of this type.
Linkage Type::getLinkage() const {
  Cache::ensure(this);
  return TypeBits.getLinkage();
}

bool Type::hasUnnamedOrLocalType() const {
  Cache::ensure(this);
  return TypeBits.hasLocalOrUnnamedType();
}

LinkageInfo LinkageComputer::computeTypeLinkageInfo(const Type *T) {
  switch (T->getTypeClass()) {
#define TYPE(Class, Base)
#define NON_CANONICAL_TYPE(Class, Base) case Type::Class:
#include "clang/AST/TypeNodes.inc"
    llvm_unreachable("didn't expect a non-canonical type here");

#define TYPE(Class, Base)
#define DEPENDENT_TYPE(Class, Base) case Type::Class:
#define NON_CANONICAL_UNLESS_DEPENDENT_TYPE(Class, Base) case Type::Class:
#include "clang/AST/TypeNodes.inc"
    // Treat instantiation-dependent types as external.
    assert(T->isInstantiationDependentType());
    return LinkageInfo::external();

  case Type::BitInt:
  case Type::Builtin:
    return LinkageInfo::external();

  case Type::Auto:
  case Type::DeducedTemplateSpecialization:
    return LinkageInfo::external();

  case Type::Record:
  case Type::Enum:
    return getDeclLinkageAndVisibility(
        cast<TagType>(T)->getOriginalDecl()->getDefinitionOrSelf());

  case Type::Complex:
    return computeTypeLinkageInfo(cast<ComplexType>(T)->getElementType());
  case Type::Pointer:
    return computeTypeLinkageInfo(cast<PointerType>(T)->getPointeeType());
  case Type::BlockPointer:
    return computeTypeLinkageInfo(cast<BlockPointerType>(T)->getPointeeType());
  case Type::LValueReference:
  case Type::RValueReference:
    return computeTypeLinkageInfo(cast<ReferenceType>(T)->getPointeeType());
  case Type::MemberPointer: {
    const auto *MPT = cast<MemberPointerType>(T);
    LinkageInfo LV;
    if (auto *D = MPT->getMostRecentCXXRecordDecl()) {
      LV.merge(getDeclLinkageAndVisibility(D));
    } else {
      LV.merge(computeTypeLinkageInfo(MPT->getQualifier().getAsType()));
    }
    LV.merge(computeTypeLinkageInfo(MPT->getPointeeType()));
    return LV;
  }
  case Type::ConstantArray:
  case Type::IncompleteArray:
  case Type::VariableArray:
  case Type::ArrayParameter:
    return computeTypeLinkageInfo(cast<ArrayType>(T)->getElementType());
  case Type::Vector:
  case Type::ExtVector:
    return computeTypeLinkageInfo(cast<VectorType>(T)->getElementType());
  case Type::ConstantMatrix:
    return computeTypeLinkageInfo(
        cast<ConstantMatrixType>(T)->getElementType());
  case Type::FunctionNoProto:
    return computeTypeLinkageInfo(cast<FunctionType>(T)->getReturnType());
  case Type::FunctionProto: {
    const auto *FPT = cast<FunctionProtoType>(T);
    LinkageInfo LV = computeTypeLinkageInfo(FPT->getReturnType());
    for (const auto &ai : FPT->param_types())
      LV.merge(computeTypeLinkageInfo(ai));
    return LV;
  }
  case Type::ObjCInterface:
    return getDeclLinkageAndVisibility(cast<ObjCInterfaceType>(T)->getDecl());
  case Type::ObjCObject:
    return computeTypeLinkageInfo(cast<ObjCObjectType>(T)->getBaseType());
  case Type::ObjCObjectPointer:
    return computeTypeLinkageInfo(
        cast<ObjCObjectPointerType>(T)->getPointeeType());
  case Type::Atomic:
    return computeTypeLinkageInfo(cast<AtomicType>(T)->getValueType());
  case Type::Pipe:
    return computeTypeLinkageInfo(cast<PipeType>(T)->getElementType());
  case Type::HLSLAttributedResource:
    return computeTypeLinkageInfo(cast<HLSLAttributedResourceType>(T)
                                      ->getContainedType()
                                      ->getCanonicalTypeInternal());
  case Type::HLSLInlineSpirv:
    return LinkageInfo::external();
  }

  llvm_unreachable("unhandled type class");
}

bool Type::isLinkageValid() const {
  if (!TypeBits.isCacheValid())
    return true;

  Linkage L = LinkageComputer{}
                  .computeTypeLinkageInfo(getCanonicalTypeInternal())
                  .getLinkage();
  return L == TypeBits.getLinkage();
}

LinkageInfo LinkageComputer::getTypeLinkageAndVisibility(const Type *T) {
  if (!T->isCanonicalUnqualified())
    return computeTypeLinkageInfo(T->getCanonicalTypeInternal());

  LinkageInfo LV = computeTypeLinkageInfo(T);
  assert(LV.getLinkage() == T->getLinkage());
  return LV;
}

LinkageInfo Type::getLinkageAndVisibility() const {
  return LinkageComputer{}.getTypeLinkageAndVisibility(this);
}

std::optional<NullabilityKind> Type::getNullability() const {
  QualType Type(this, 0);
  while (const auto *AT = Type->getAs<AttributedType>()) {
    // Check whether this is an attributed type with nullability
    // information.
    if (auto Nullability = AT->getImmediateNullability())
      return Nullability;

    Type = AT->getEquivalentType();
  }
  return std::nullopt;
}

bool Type::canHaveNullability(bool ResultIfUnknown) const {
  QualType type = getCanonicalTypeInternal();

  switch (type->getTypeClass()) {
#define NON_CANONICAL_TYPE(Class, Parent)                                      \
  /* We'll only see canonical types here. */                                   \
  case Type::Class:                                                            \
    llvm_unreachable("non-canonical type");
#define TYPE(Class, Parent)
#include "clang/AST/TypeNodes.inc"

  // Pointer types.
  case Type::Pointer:
  case Type::BlockPointer:
  case Type::MemberPointer:
  case Type::ObjCObjectPointer:
    return true;

  // Dependent types that could instantiate to pointer types.
  case Type::UnresolvedUsing:
  case Type::TypeOfExpr:
  case Type::TypeOf:
  case Type::Decltype:
  case Type::PackIndexing:
  case Type::UnaryTransform:
  case Type::TemplateTypeParm:
  case Type::SubstTemplateTypeParmPack:
  case Type::SubstBuiltinTemplatePack:
  case Type::DependentName:
  case Type::DependentTemplateSpecialization:
  case Type::Auto:
    return ResultIfUnknown;

  // Dependent template specializations could instantiate to pointer types.
  case Type::TemplateSpecialization:
    // If it's a known class template, we can already check if it's nullable.
    if (TemplateDecl *templateDecl =
            cast<TemplateSpecializationType>(type.getTypePtr())
                ->getTemplateName()
                .getAsTemplateDecl())
      if (auto *CTD = dyn_cast<ClassTemplateDecl>(templateDecl))
        return llvm::any_of(
            CTD->redecls(), [](const RedeclarableTemplateDecl *RTD) {
              return RTD->getTemplatedDecl()->hasAttr<TypeNullableAttr>();
            });
    return ResultIfUnknown;

  case Type::Builtin:
    switch (cast<BuiltinType>(type.getTypePtr())->getKind()) {
      // Signed, unsigned, and floating-point types cannot have nullability.
#define SIGNED_TYPE(Id, SingletonId) case BuiltinType::Id:
#define UNSIGNED_TYPE(Id, SingletonId) case BuiltinType::Id:
#define FLOATING_TYPE(Id, SingletonId) case BuiltinType::Id:
#define BUILTIN_TYPE(Id, SingletonId)
#include "clang/AST/BuiltinTypes.def"
      return false;

    case BuiltinType::UnresolvedTemplate:
    // Dependent types that could instantiate to a pointer type.
    case BuiltinType::Dependent:
    case BuiltinType::Overload:
    case BuiltinType::BoundMember:
    case BuiltinType::PseudoObject:
    case BuiltinType::UnknownAny:
    case BuiltinType::ARCUnbridgedCast:
      return ResultIfUnknown;

    case BuiltinType::Void:
    case BuiltinType::ObjCId:
    case BuiltinType::ObjCClass:
    case BuiltinType::ObjCSel:
#define IMAGE_TYPE(ImgType, Id, SingletonId, Access, Suffix)                   \
  case BuiltinType::Id:
#include "clang/Basic/OpenCLImageTypes.def"
#define IMAGE_TYPE(ImgType, Id, SingletonId, Access, Suffix)                   \
  case BuiltinType::Sampled##Id:
#define IMAGE_WRITE_TYPE(Type, Id, Ext)
#define IMAGE_READ_WRITE_TYPE(Type, Id, Ext)
#include "clang/Basic/OpenCLImageTypes.def"
#define EXT_OPAQUE_TYPE(ExtType, Id, Ext) case BuiltinType::Id:
#include "clang/Basic/OpenCLExtensionTypes.def"
    case BuiltinType::OCLSampler:
    case BuiltinType::OCLEvent:
    case BuiltinType::OCLClkEvent:
    case BuiltinType::OCLQueue:
    case BuiltinType::OCLReserveID:
#define SVE_TYPE(Name, Id, SingletonId) case BuiltinType::Id:
#include "clang/Basic/AArch64ACLETypes.def"
#define PPC_VECTOR_TYPE(Name, Id, Size) case BuiltinType::Id:
#include "clang/Basic/PPCTypes.def"
#define RVV_TYPE(Name, Id, SingletonId) case BuiltinType::Id:
#include "clang/Basic/RISCVVTypes.def"
#define WASM_TYPE(Name, Id, SingletonId) case BuiltinType::Id:
#include "clang/Basic/WebAssemblyReferenceTypes.def"
#define AMDGPU_TYPE(Name, Id, SingletonId, Width, Align) case BuiltinType::Id:
#include "clang/Basic/AMDGPUTypes.def"
#define HLSL_INTANGIBLE_TYPE(Name, Id, SingletonId) case BuiltinType::Id:
#include "clang/Basic/HLSLIntangibleTypes.def"
    case BuiltinType::BuiltinFn:
    case BuiltinType::NullPtr:
    case BuiltinType::IncompleteMatrixIdx:
    case BuiltinType::ArraySection:
    case BuiltinType::OMPArrayShaping:
    case BuiltinType::OMPIterator:
      return false;
    }
    llvm_unreachable("unknown builtin type");

  case Type::Record: {
    const RecordDecl *RD = cast<RecordType>(type)->getOriginalDecl();
    // For template specializations, look only at primary template attributes.
    // This is a consistent regardless of whether the instantiation is known.
    if (const auto *CTSD = dyn_cast<ClassTemplateSpecializationDecl>(RD))
      return llvm::any_of(
          CTSD->getSpecializedTemplate()->redecls(),
          [](const RedeclarableTemplateDecl *RTD) {
            return RTD->getTemplatedDecl()->hasAttr<TypeNullableAttr>();
          });
    return llvm::any_of(RD->redecls(), [](const TagDecl *RD) {
      return RD->hasAttr<TypeNullableAttr>();
    });
  }

  // Non-pointer types.
  case Type::Complex:
  case Type::LValueReference:
  case Type::RValueReference:
  case Type::ConstantArray:
  case Type::IncompleteArray:
  case Type::VariableArray:
  case Type::DependentSizedArray:
  case Type::DependentVector:
  case Type::DependentSizedExtVector:
  case Type::Vector:
  case Type::ExtVector:
  case Type::ConstantMatrix:
  case Type::DependentSizedMatrix:
  case Type::DependentAddressSpace:
  case Type::FunctionProto:
  case Type::FunctionNoProto:
  case Type::DeducedTemplateSpecialization:
  case Type::Enum:
  case Type::InjectedClassName:
  case Type::PackExpansion:
  case Type::ObjCObject:
  case Type::ObjCInterface:
  case Type::Atomic:
  case Type::Pipe:
  case Type::BitInt:
  case Type::DependentBitInt:
  case Type::ArrayParameter:
  case Type::HLSLAttributedResource:
  case Type::HLSLInlineSpirv:
    return false;
  }
  llvm_unreachable("bad type kind!");
}

std::optional<NullabilityKind> AttributedType::getImmediateNullability() const {
  if (getAttrKind() == attr::TypeNonNull)
    return NullabilityKind::NonNull;
  if (getAttrKind() == attr::TypeNullable)
    return NullabilityKind::Nullable;
  if (getAttrKind() == attr::TypeNullUnspecified)
    return NullabilityKind::Unspecified;
  if (getAttrKind() == attr::TypeNullableResult)
    return NullabilityKind::NullableResult;
  return std::nullopt;
}

std::optional<NullabilityKind>
AttributedType::stripOuterNullability(QualType &T) {
  QualType AttrTy = T;
  if (auto MacroTy = dyn_cast<MacroQualifiedType>(T))
    AttrTy = MacroTy->getUnderlyingType();

  if (auto attributed = dyn_cast<AttributedType>(AttrTy)) {
    if (auto nullability = attributed->getImmediateNullability()) {
      T = attributed->getModifiedType();
      return nullability;
    }
  }

  return std::nullopt;
}

bool Type::isSignableIntegerType(const ASTContext &Ctx) const {
  if (!isIntegralType(Ctx) || isEnumeralType())
    return false;
  return Ctx.getTypeSize(this) == Ctx.getTypeSize(Ctx.VoidPtrTy);
}

bool Type::isBlockCompatibleObjCPointerType(ASTContext &ctx) const {
  const auto *objcPtr = getAs<ObjCObjectPointerType>();
  if (!objcPtr)
    return false;

  if (objcPtr->isObjCIdType()) {
    // id is always okay.
    return true;
  }

  // Blocks are NSObjects.
  if (ObjCInterfaceDecl *iface = objcPtr->getInterfaceDecl()) {
    if (iface->getIdentifier() != ctx.getNSObjectName())
      return false;

    // Continue to check qualifiers, below.
  } else if (objcPtr->isObjCQualifiedIdType()) {
    // Continue to check qualifiers, below.
  } else {
    return false;
  }

  // Check protocol qualifiers.
  for (ObjCProtocolDecl *proto : objcPtr->quals()) {
    // Blocks conform to NSObject and NSCopying.
    if (proto->getIdentifier() != ctx.getNSObjectName() &&
        proto->getIdentifier() != ctx.getNSCopyingName())
      return false;
  }

  return true;
}

Qualifiers::ObjCLifetime Type::getObjCARCImplicitLifetime() const {
  if (isObjCARCImplicitlyUnretainedType())
    return Qualifiers::OCL_ExplicitNone;
  return Qualifiers::OCL_Strong;
}

bool Type::isObjCARCImplicitlyUnretainedType() const {
  assert(isObjCLifetimeType() &&
         "cannot query implicit lifetime for non-inferrable type");

  const Type *canon = getCanonicalTypeInternal().getTypePtr();

  // Walk down to the base type.  We don't care about qualifiers for this.
  while (const auto *array = dyn_cast<ArrayType>(canon))
    canon = array->getElementType().getTypePtr();

  if (const auto *opt = dyn_cast<ObjCObjectPointerType>(canon)) {
    // Class and Class<Protocol> don't require retention.
    if (opt->getObjectType()->isObjCClass())
      return true;
  }

  return false;
}

bool Type::isObjCNSObjectType() const {
  if (const auto *typedefType = getAs<TypedefType>())
    return typedefType->getDecl()->hasAttr<ObjCNSObjectAttr>();
  return false;
}

bool Type::isObjCIndependentClassType() const {
  if (const auto *typedefType = getAs<TypedefType>())
    return typedefType->getDecl()->hasAttr<ObjCIndependentClassAttr>();
  return false;
}

bool Type::isObjCRetainableType() const {
  return isObjCObjectPointerType() || isBlockPointerType() ||
         isObjCNSObjectType();
}

bool Type::isObjCIndirectLifetimeType() const {
  if (isObjCLifetimeType())
    return true;
  if (const auto *OPT = getAs<PointerType>())
    return OPT->getPointeeType()->isObjCIndirectLifetimeType();
  if (const auto *Ref = getAs<ReferenceType>())
    return Ref->getPointeeType()->isObjCIndirectLifetimeType();
  if (const auto *MemPtr = getAs<MemberPointerType>())
    return MemPtr->getPointeeType()->isObjCIndirectLifetimeType();
  return false;
}

/// Returns true if objects of this type have lifetime semantics under
/// ARC.
bool Type::isObjCLifetimeType() const {
  const Type *type = this;
  while (const ArrayType *array = type->getAsArrayTypeUnsafe())
    type = array->getElementType().getTypePtr();
  return type->isObjCRetainableType();
}

/// Determine whether the given type T is a "bridgable" Objective-C type,
/// which is either an Objective-C object pointer type or an
bool Type::isObjCARCBridgableType() const {
  return isObjCObjectPointerType() || isBlockPointerType();
}

/// Determine whether the given type T is a "bridgeable" C type.
bool Type::isCARCBridgableType() const {
  const auto *Pointer = getAsCanonical<PointerType>();
  if (!Pointer)
    return false;

  QualType Pointee = Pointer->getPointeeType();
  return Pointee->isVoidType() || Pointee->isRecordType();
}

/// Check if the specified type is the CUDA device builtin surface type.
bool Type::isCUDADeviceBuiltinSurfaceType() const {
<<<<<<< HEAD
  if (const auto *RT = getAs<RecordType>())
=======
  if (const auto *RT = getAsCanonical<RecordType>())
>>>>>>> 35227056
    return RT->getOriginalDecl()
        ->getMostRecentDecl()
        ->hasAttr<CUDADeviceBuiltinSurfaceTypeAttr>();
  return false;
}

/// Check if the specified type is the CUDA device builtin texture type.
bool Type::isCUDADeviceBuiltinTextureType() const {
<<<<<<< HEAD
  if (const auto *RT = getAs<RecordType>())
=======
  if (const auto *RT = getAsCanonical<RecordType>())
>>>>>>> 35227056
    return RT->getOriginalDecl()
        ->getMostRecentDecl()
        ->hasAttr<CUDADeviceBuiltinTextureTypeAttr>();
  return false;
}

bool Type::hasSizedVLAType() const {
  if (!isVariablyModifiedType())
    return false;

  if (const auto *ptr = getAs<PointerType>())
    return ptr->getPointeeType()->hasSizedVLAType();
  if (const auto *ref = getAs<ReferenceType>())
    return ref->getPointeeType()->hasSizedVLAType();
  if (const ArrayType *arr = getAsArrayTypeUnsafe()) {
    if (isa<VariableArrayType>(arr) &&
        cast<VariableArrayType>(arr)->getSizeExpr())
      return true;

    return arr->getElementType()->hasSizedVLAType();
  }

  return false;
}

bool Type::isHLSLResourceRecord() const {
  return HLSLAttributedResourceType::findHandleTypeOnResource(this) != nullptr;
}

bool Type::isHLSLResourceRecordArray() const {
  const Type *Ty = getUnqualifiedDesugaredType();
  if (!Ty->isArrayType())
    return false;
<<<<<<< HEAD
  while (isa<ConstantArrayType>(Ty))
=======
  while (isa<ArrayType>(Ty))
>>>>>>> 35227056
    Ty = Ty->getArrayElementTypeNoTypeQual();
  return Ty->isHLSLResourceRecord();
}

bool Type::isHLSLIntangibleType() const {
  const Type *Ty = getUnqualifiedDesugaredType();

  // check if it's a builtin type first
  if (Ty->isBuiltinType())
    return Ty->isHLSLBuiltinIntangibleType();

  // unwrap arrays
  while (isa<ArrayType>(Ty))
    Ty = Ty->getArrayElementTypeNoTypeQual();

  const RecordType *RT =
      dyn_cast<RecordType>(Ty->getUnqualifiedDesugaredType());
  if (!RT)
    return false;

  CXXRecordDecl *RD = RT->getAsCXXRecordDecl();
  assert(RD != nullptr &&
         "all HLSL structs and classes should be CXXRecordDecl");
  assert(RD->isCompleteDefinition() && "expecting complete type");
  return RD->isHLSLIntangible();
}

QualType::DestructionKind QualType::isDestructedTypeImpl(QualType type) {
  switch (type.getObjCLifetime()) {
  case Qualifiers::OCL_None:
  case Qualifiers::OCL_ExplicitNone:
  case Qualifiers::OCL_Autoreleasing:
    break;

  case Qualifiers::OCL_Strong:
    return DK_objc_strong_lifetime;
  case Qualifiers::OCL_Weak:
    return DK_objc_weak_lifetime;
  }

<<<<<<< HEAD
  if (const auto *RT = type->getBaseElementTypeUnsafe()->getAs<RecordType>()) {
    const RecordDecl *RD = RT->getOriginalDecl();
=======
  if (const auto *RD = type->getBaseElementTypeUnsafe()->getAsRecordDecl()) {
>>>>>>> 35227056
    if (const auto *CXXRD = dyn_cast<CXXRecordDecl>(RD)) {
      /// Check if this is a C++ object with a non-trivial destructor.
      if (CXXRD->hasDefinition() && !CXXRD->hasTrivialDestructor())
        return DK_cxx_destructor;
    } else {
      /// Check if this is a C struct that is non-trivial to destroy or an array
      /// that contains such a struct.
      if (RD->getDefinitionOrSelf()->isNonTrivialToPrimitiveDestroy())
        return DK_nontrivial_c_struct;
    }
  }

  return DK_none;
}

bool MemberPointerType::isSugared() const {
  CXXRecordDecl *D1 = getMostRecentCXXRecordDecl(),
                *D2 = getQualifier().getAsRecordDecl();
  assert(!D1 == !D2);
  return D1 != D2 && D1->getCanonicalDecl() != D2->getCanonicalDecl();
}

void MemberPointerType::Profile(llvm::FoldingSetNodeID &ID, QualType Pointee,
                                const NestedNameSpecifier Qualifier,
                                const CXXRecordDecl *Cls) {
  ID.AddPointer(Pointee.getAsOpaquePtr());
  Qualifier.Profile(ID);
  if (Cls)
    ID.AddPointer(Cls->getCanonicalDecl());
}

CXXRecordDecl *MemberPointerType::getCXXRecordDecl() const {
  return dyn_cast<MemberPointerType>(getCanonicalTypeInternal())
      ->getQualifier()
      .getAsRecordDecl();
}

CXXRecordDecl *MemberPointerType::getMostRecentCXXRecordDecl() const {
  auto *RD = getCXXRecordDecl();
  if (!RD)
    return nullptr;
  return RD->getMostRecentDecl();
}

void clang::FixedPointValueToString(SmallVectorImpl<char> &Str,
                                    llvm::APSInt Val, unsigned Scale) {
  llvm::FixedPointSemantics FXSema(Val.getBitWidth(), Scale, Val.isSigned(),
                                   /*IsSaturated=*/false,
                                   /*HasUnsignedPadding=*/false);
  llvm::APFixedPoint(Val, FXSema).toString(Str);
}

AutoType::AutoType(QualType DeducedAsType, AutoTypeKeyword Keyword,
                   TypeDependence ExtraDependence, QualType Canon,
                   TemplateDecl *TypeConstraintConcept,
                   ArrayRef<TemplateArgument> TypeConstraintArgs)
    : DeducedType(Auto, DeducedAsType, ExtraDependence, Canon) {
  AutoTypeBits.Keyword = llvm::to_underlying(Keyword);
  AutoTypeBits.NumArgs = TypeConstraintArgs.size();
  this->TypeConstraintConcept = TypeConstraintConcept;
  assert(TypeConstraintConcept || AutoTypeBits.NumArgs == 0);
  if (TypeConstraintConcept) {
    if (isa<TemplateTemplateParmDecl>(TypeConstraintConcept))
      addDependence(TypeDependence::DependentInstantiation);

    auto *ArgBuffer =
        const_cast<TemplateArgument *>(getTypeConstraintArguments().data());
    for (const TemplateArgument &Arg : TypeConstraintArgs) {
      // We only syntactically depend on the constraint arguments. They don't
      // affect the deduced type, only its validity.
      addDependence(
          toSyntacticDependence(toTypeDependence(Arg.getDependence())));

      new (ArgBuffer++) TemplateArgument(Arg);
    }
  }
}

void AutoType::Profile(llvm::FoldingSetNodeID &ID, const ASTContext &Context,
                       QualType Deduced, AutoTypeKeyword Keyword,
                       bool IsDependent, TemplateDecl *CD,
                       ArrayRef<TemplateArgument> Arguments) {
  ID.AddPointer(Deduced.getAsOpaquePtr());
  ID.AddInteger((unsigned)Keyword);
  ID.AddBoolean(IsDependent);
  ID.AddPointer(CD);
  for (const TemplateArgument &Arg : Arguments)
    Arg.Profile(ID, Context);
}

void AutoType::Profile(llvm::FoldingSetNodeID &ID, const ASTContext &Context) {
  Profile(ID, Context, getDeducedType(), getKeyword(), isDependentType(),
          getTypeConstraintConcept(), getTypeConstraintArguments());
}

FunctionEffect::Kind FunctionEffect::oppositeKind() const {
  switch (kind()) {
  case Kind::NonBlocking:
    return Kind::Blocking;
  case Kind::Blocking:
    return Kind::NonBlocking;
  case Kind::NonAllocating:
    return Kind::Allocating;
  case Kind::Allocating:
    return Kind::NonAllocating;
  }
  llvm_unreachable("unknown effect kind");
}

StringRef FunctionEffect::name() const {
  switch (kind()) {
  case Kind::NonBlocking:
    return "nonblocking";
  case Kind::NonAllocating:
    return "nonallocating";
  case Kind::Blocking:
    return "blocking";
  case Kind::Allocating:
    return "allocating";
  }
  llvm_unreachable("unknown effect kind");
}

std::optional<FunctionEffect> FunctionEffect::effectProhibitingInference(
    const Decl &Callee, FunctionEffectKindSet CalleeFX) const {
  switch (kind()) {
  case Kind::NonAllocating:
  case Kind::NonBlocking: {
    for (FunctionEffect Effect : CalleeFX) {
      // nonblocking/nonallocating cannot call allocating.
      if (Effect.kind() == Kind::Allocating)
        return Effect;
      // nonblocking cannot call blocking.
      if (kind() == Kind::NonBlocking && Effect.kind() == Kind::Blocking)
        return Effect;
    }
    return std::nullopt;
  }

  case Kind::Allocating:
  case Kind::Blocking:
    assert(0 && "effectProhibitingInference with non-inferable effect kind");
    break;
  }
  llvm_unreachable("unknown effect kind");
}

bool FunctionEffect::shouldDiagnoseFunctionCall(
    bool Direct, FunctionEffectKindSet CalleeFX) const {
  switch (kind()) {
  case Kind::NonAllocating:
  case Kind::NonBlocking: {
    const Kind CallerKind = kind();
    for (FunctionEffect Effect : CalleeFX) {
      const Kind EK = Effect.kind();
      // Does callee have same or stronger constraint?
      if (EK == CallerKind ||
          (CallerKind == Kind::NonAllocating && EK == Kind::NonBlocking)) {
        return false; // no diagnostic
      }
    }
    return true; // warning
  }
  case Kind::Allocating:
  case Kind::Blocking:
    return false;
  }
  llvm_unreachable("unknown effect kind");
}

// =====

bool FunctionEffectSet::insert(const FunctionEffectWithCondition &NewEC,
                               Conflicts &Errs) {
  FunctionEffect::Kind NewOppositeKind = NewEC.Effect.oppositeKind();
  Expr *NewCondition = NewEC.Cond.getCondition();

  // The index at which insertion will take place; default is at end
  // but we might find an earlier insertion point.
  unsigned InsertIdx = Effects.size();
  unsigned Idx = 0;
  for (const FunctionEffectWithCondition &EC : *this) {
    // Note about effects with conditions: They are considered distinct from
    // those without conditions; they are potentially unique, redundant, or
    // in conflict, but we can't tell which until the condition is evaluated.
    if (EC.Cond.getCondition() == nullptr && NewCondition == nullptr) {
      if (EC.Effect.kind() == NewEC.Effect.kind()) {
        // There is no condition, and the effect kind is already present,
        // so just fail to insert the new one (creating a duplicate),
        // and return success.
        return true;
      }

      if (EC.Effect.kind() == NewOppositeKind) {
        Errs.push_back({EC, NewEC});
        return false;
      }
    }

    if (NewEC.Effect.kind() < EC.Effect.kind() && InsertIdx > Idx)
      InsertIdx = Idx;

    ++Idx;
  }

  if (NewCondition || !Conditions.empty()) {
    if (Conditions.empty() && !Effects.empty())
      Conditions.resize(Effects.size());
    Conditions.insert(Conditions.begin() + InsertIdx,
                      NewEC.Cond.getCondition());
  }
  Effects.insert(Effects.begin() + InsertIdx, NewEC.Effect);
  return true;
}

bool FunctionEffectSet::insert(const FunctionEffectsRef &Set, Conflicts &Errs) {
  for (const auto &Item : Set)
    insert(Item, Errs);
  return Errs.empty();
}

FunctionEffectSet FunctionEffectSet::getIntersection(FunctionEffectsRef LHS,
                                                     FunctionEffectsRef RHS) {
  FunctionEffectSet Result;
  FunctionEffectSet::Conflicts Errs;

  // We could use std::set_intersection but that would require expanding the
  // container interface to include push_back, making it available to clients
  // who might fail to maintain invariants.
  auto IterA = LHS.begin(), EndA = LHS.end();
  auto IterB = RHS.begin(), EndB = RHS.end();

  auto FEWCLess = [](const FunctionEffectWithCondition &LHS,
                     const FunctionEffectWithCondition &RHS) {
    return std::tuple(LHS.Effect, uintptr_t(LHS.Cond.getCondition())) <
           std::tuple(RHS.Effect, uintptr_t(RHS.Cond.getCondition()));
  };

  while (IterA != EndA && IterB != EndB) {
    FunctionEffectWithCondition A = *IterA;
    FunctionEffectWithCondition B = *IterB;
    if (FEWCLess(A, B))
      ++IterA;
    else if (FEWCLess(B, A))
      ++IterB;
    else {
      Result.insert(A, Errs);
      ++IterA;
      ++IterB;
    }
  }

  // Insertion shouldn't be able to fail; that would mean both input
  // sets contained conflicts.
  assert(Errs.empty() && "conflict shouldn't be possible in getIntersection");

  return Result;
}

FunctionEffectSet FunctionEffectSet::getUnion(FunctionEffectsRef LHS,
                                              FunctionEffectsRef RHS,
                                              Conflicts &Errs) {
  // Optimize for either of the two sets being empty (very common).
  if (LHS.empty())
    return FunctionEffectSet(RHS);

  FunctionEffectSet Combined(LHS);
  Combined.insert(RHS, Errs);
  return Combined;
}

namespace clang {

raw_ostream &operator<<(raw_ostream &OS,
                        const FunctionEffectWithCondition &CFE) {
  OS << CFE.Effect.name();
  if (Expr *E = CFE.Cond.getCondition()) {
    OS << '(';
    E->dump();
    OS << ')';
  }
  return OS;
}

} // namespace clang

LLVM_DUMP_METHOD void FunctionEffectsRef::dump(llvm::raw_ostream &OS) const {
  OS << "Effects{";
  llvm::interleaveComma(*this, OS);
  OS << "}";
}

LLVM_DUMP_METHOD void FunctionEffectSet::dump(llvm::raw_ostream &OS) const {
  FunctionEffectsRef(*this).dump(OS);
}

LLVM_DUMP_METHOD void FunctionEffectKindSet::dump(llvm::raw_ostream &OS) const {
  OS << "Effects{";
  llvm::interleaveComma(*this, OS);
  OS << "}";
}

FunctionEffectsRef
FunctionEffectsRef::create(ArrayRef<FunctionEffect> FX,
                           ArrayRef<EffectConditionExpr> Conds) {
  assert(llvm::is_sorted(FX) && "effects should be sorted");
  assert((Conds.empty() || Conds.size() == FX.size()) &&
         "effects size should match conditions size");
  return FunctionEffectsRef(FX, Conds);
}

std::string FunctionEffectWithCondition::description() const {
  std::string Result(Effect.name().str());
  if (Cond.getCondition() != nullptr)
    Result += "(expr)";
  return Result;
}

const HLSLAttributedResourceType *
HLSLAttributedResourceType::findHandleTypeOnResource(const Type *RT) {
  // If the type RT is an HLSL resource class, the first field must
  // be the resource handle of type HLSLAttributedResourceType
  const clang::Type *Ty = RT->getUnqualifiedDesugaredType();
  if (const RecordDecl *RD = Ty->getAsCXXRecordDecl()) {
    if (!RD->fields().empty()) {
      const auto &FirstFD = RD->fields().begin();
      return dyn_cast<HLSLAttributedResourceType>(
          FirstFD->getType().getTypePtr());
    }
  }
  return nullptr;
}

StringRef PredefinedSugarType::getName(Kind KD) {
  switch (KD) {
  case Kind::SizeT:
    return "__size_t";
  case Kind::SignedSizeT:
    return "__signed_size_t";
  case Kind::PtrdiffT:
    return "__ptrdiff_t";
  }
  llvm_unreachable("unexpected kind");
}<|MERGE_RESOLUTION|>--- conflicted
+++ resolved
@@ -113,15 +113,8 @@
     return DNT->getIdentifier();
   if (ty->isPointerOrReferenceType())
     return ty->getPointeeType().getBaseTypeIdentifier();
-<<<<<<< HEAD
-  if (ty->isRecordType())
-    ND = ty->castAs<RecordType>()->getOriginalDecl();
-  else if (ty->isEnumeralType())
-    ND = ty->castAs<EnumType>()->getOriginalDecl();
-=======
   if (const auto *TT = ty->getAs<TagType>())
     ND = TT->getOriginalDecl();
->>>>>>> 35227056
   else if (ty->getTypeClass() == Type::Typedef)
     ND = ty->castAs<TypedefType>()->getDecl();
   else if (ty->isArrayType())
@@ -677,21 +670,13 @@
 }
 
 bool Type::isClassType() const {
-<<<<<<< HEAD
-  if (const auto *RT = getAs<RecordType>())
-=======
   if (const auto *RT = getAsCanonical<RecordType>())
->>>>>>> 35227056
     return RT->getOriginalDecl()->isClass();
   return false;
 }
 
 bool Type::isStructureType() const {
-<<<<<<< HEAD
-  if (const auto *RT = getAs<RecordType>())
-=======
   if (const auto *RT = getAsCanonical<RecordType>())
->>>>>>> 35227056
     return RT->getOriginalDecl()->isStruct();
   return false;
 }
@@ -700,49 +685,27 @@
   const auto *RT = getAsCanonical<RecordType>();
   if (!RT)
     return false;
-<<<<<<< HEAD
-  const auto *Decl = RT->getOriginalDecl()->getDefinitionOrSelf();
-=======
   const auto *Decl = RT->getOriginalDecl();
->>>>>>> 35227056
   if (!Decl->isStruct())
     return false;
   return Decl->getDefinitionOrSelf()->hasFlexibleArrayMember();
 }
 
 bool Type::isObjCBoxableRecordType() const {
-<<<<<<< HEAD
-  if (const auto *RT = getAs<RecordType>())
-    return RT->getOriginalDecl()
-        ->getDefinitionOrSelf()
-        ->hasAttr<ObjCBoxableAttr>();
-=======
   if (const auto *RD = getAsRecordDecl())
     return RD->hasAttr<ObjCBoxableAttr>();
->>>>>>> 35227056
   return false;
 }
 
 bool Type::isInterfaceType() const {
-<<<<<<< HEAD
-  if (const auto *RT = getAs<RecordType>())
-=======
   if (const auto *RT = getAsCanonical<RecordType>())
->>>>>>> 35227056
     return RT->getOriginalDecl()->isInterface();
   return false;
 }
 
 bool Type::isStructureOrClassType() const {
-<<<<<<< HEAD
-  if (const auto *RT = getAs<RecordType>()) {
-    RecordDecl *RD = RT->getOriginalDecl();
-    return RD->isStruct() || RD->isClass() || RD->isInterface();
-  }
-=======
   if (const auto *RT = getAsCanonical<RecordType>())
     return RT->getOriginalDecl()->isStructureOrClass();
->>>>>>> 35227056
   return false;
 }
 
@@ -753,11 +716,7 @@
 }
 
 bool Type::isUnionType() const {
-<<<<<<< HEAD
-  if (const auto *RT = getAs<RecordType>())
-=======
   if (const auto *RT = getAsCanonical<RecordType>())
->>>>>>> 35227056
     return RT->getOriginalDecl()->isUnion();
   return false;
 }
@@ -774,11 +733,7 @@
 }
 
 bool Type::isScopedEnumeralType() const {
-<<<<<<< HEAD
-  if (const auto *ET = getAs<EnumType>())
-=======
   if (const auto *ET = getAsCanonical<EnumType>())
->>>>>>> 35227056
     return ET->getOriginalDecl()->isScoped();
   return false;
 }
@@ -1959,39 +1914,7 @@
     PointeeType = RT->getPointeeType();
   else
     return nullptr;
-<<<<<<< HEAD
-
-  if (const auto *RT = PointeeType->getAs<RecordType>())
-    return dyn_cast<CXXRecordDecl>(
-        RT->getOriginalDecl()->getDefinitionOrSelf());
-
-  return nullptr;
-}
-
-CXXRecordDecl *Type::getAsCXXRecordDecl() const {
-  const auto *TT = dyn_cast<TagType>(CanonicalType);
-  if (!isa_and_present<RecordType, InjectedClassNameType>(TT))
-    return nullptr;
-  auto *TD = TT->getOriginalDecl();
-  if (!isa<InjectedClassNameType>(TT) && !isa<CXXRecordDecl>(TD))
-    return nullptr;
-  return cast<CXXRecordDecl>(TD)->getDefinitionOrSelf();
-}
-
-RecordDecl *Type::getAsRecordDecl() const {
-  const auto *TT = dyn_cast<TagType>(CanonicalType);
-  if (!isa_and_present<RecordType, InjectedClassNameType>(TT))
-    return nullptr;
-  return cast<RecordDecl>(TT->getOriginalDecl())->getDefinitionOrSelf();
-}
-
-TagDecl *Type::getAsTagDecl() const {
-  if (const auto *TT = dyn_cast<TagType>(CanonicalType))
-    return TT->getOriginalDecl()->getDefinitionOrSelf();
-  return nullptr;
-=======
   return PointeeType->getAsCXXRecordDecl();
->>>>>>> 35227056
 }
 
 const TemplateSpecializationType *
@@ -2006,19 +1929,10 @@
   switch (getTypeClass()) {
   case Type::DependentName:
     return cast<DependentNameType>(this)->getQualifier();
-<<<<<<< HEAD
-  case Type::TemplateSpecialization: {
-    QualifiedTemplateName *S = cast<TemplateSpecializationType>(this)
-                                   ->getTemplateName()
-                                   .getAsAdjustedQualifiedTemplateName();
-    return S ? S->getQualifier() : std::nullopt;
-  }
-=======
   case Type::TemplateSpecialization:
     return cast<TemplateSpecializationType>(this)
         ->getTemplateName()
         .getQualifier();
->>>>>>> 35227056
   case Type::DependentTemplateSpecialization:
     return cast<DependentTemplateSpecializationType>(this)
         ->getDependentTemplateName()
@@ -2299,10 +2213,6 @@
   if (const auto *ED = getAsEnumDecl()) {
     // Incomplete enum types are not treated as integer types.
     // FIXME: In C++, enum types are never integer types.
-<<<<<<< HEAD
-    const auto *ED = ET->getOriginalDecl()->getDefinitionOrSelf();
-=======
->>>>>>> 35227056
     if (!ED->isComplete() || ED->isScoped())
       return false;
     return ED->getIntegerType()->isSignedIntegerType();
@@ -2320,12 +2230,7 @@
   if (const auto *BT = dyn_cast<BuiltinType>(CanonicalType))
     return BT->isSignedInteger();
 
-<<<<<<< HEAD
-  if (const auto *ET = dyn_cast<EnumType>(CanonicalType)) {
-    const auto *ED = ET->getOriginalDecl()->getDefinitionOrSelf();
-=======
   if (const auto *ED = getAsEnumDecl()) {
->>>>>>> 35227056
     if (!ED->isComplete())
       return false;
     return ED->getIntegerType()->isSignedIntegerType();
@@ -2356,10 +2261,6 @@
   if (const auto *ED = getAsEnumDecl()) {
     // Incomplete enum types are not treated as integer types.
     // FIXME: In C++, enum types are never integer types.
-<<<<<<< HEAD
-    const auto *ED = ET->getOriginalDecl()->getDefinitionOrSelf();
-=======
->>>>>>> 35227056
     if (!ED->isComplete() || ED->isScoped())
       return false;
     return ED->getIntegerType()->isUnsignedIntegerType();
@@ -2377,12 +2278,7 @@
   if (const auto *BT = dyn_cast<BuiltinType>(CanonicalType))
     return BT->isUnsignedInteger();
 
-<<<<<<< HEAD
-  if (const auto *ET = dyn_cast<EnumType>(CanonicalType)) {
-    const auto *ED = ET->getOriginalDecl()->getDefinitionOrSelf();
-=======
   if (const auto *ED = getAsEnumDecl()) {
->>>>>>> 35227056
     if (!ED->isComplete())
       return false;
     return ED->getIntegerType()->isUnsignedIntegerType();
@@ -2462,15 +2358,8 @@
 bool Type::hasBooleanRepresentation() const {
   if (const auto *VT = dyn_cast<VectorType>(CanonicalType))
     return VT->getElementType()->isBooleanType();
-<<<<<<< HEAD
-  if (const auto *ET = dyn_cast<EnumType>(CanonicalType)) {
-    const auto *ED = ET->getOriginalDecl()->getDefinitionOrSelf();
-    return ED->isComplete() && ED->getIntegerType()->isBooleanType();
-  }
-=======
   if (const auto *ED = getAsEnumDecl())
     return ED->isComplete() && ED->getIntegerType()->isBooleanType();
->>>>>>> 35227056
   if (const auto *IT = dyn_cast<BitIntType>(CanonicalType))
     return IT->getNumBits() == 1;
   return isBooleanType();
@@ -2501,14 +2390,7 @@
   } else if (isa<MemberPointerType>(T)) {
     return STK_MemberPointer;
   } else if (isa<EnumType>(T)) {
-<<<<<<< HEAD
-    assert(cast<EnumType>(T)
-               ->getOriginalDecl()
-               ->getDefinitionOrSelf()
-               ->isComplete());
-=======
     assert(T->castAsEnumDecl()->isComplete());
->>>>>>> 35227056
     return STK_Integral;
   } else if (const auto *CT = dyn_cast<ComplexType>(T)) {
     if (CT->getElementType()->isRealFloatingType())
@@ -2532,13 +2414,8 @@
 /// includes union types.
 bool Type::isAggregateType() const {
   if (const auto *Record = dyn_cast<RecordType>(CanonicalType)) {
-<<<<<<< HEAD
-    if (const auto *ClassDecl = dyn_cast<CXXRecordDecl>(
-            Record->getOriginalDecl()->getDefinitionOrSelf()))
-=======
     if (const auto *ClassDecl =
             dyn_cast<CXXRecordDecl>(Record->getOriginalDecl()))
->>>>>>> 35227056
       return ClassDecl->isAggregate();
 
     return true;
@@ -2572,12 +2449,7 @@
     // be completed.
     return isVoidType();
   case Enum: {
-<<<<<<< HEAD
-    EnumDecl *EnumD =
-        cast<EnumType>(CanonicalType)->getOriginalDecl()->getDefinitionOrSelf();
-=======
     auto *EnumD = castAsEnumDecl();
->>>>>>> 35227056
     if (Def)
       *Def = EnumD;
     return !EnumD->isComplete();
@@ -2585,25 +2457,13 @@
   case Record: {
     // A tagged type (struct/union/enum/class) is incomplete if the decl is a
     // forward declaration, but not a full definition (C99 6.2.5p22).
-<<<<<<< HEAD
-    RecordDecl *Rec = cast<RecordType>(CanonicalType)
-                          ->getOriginalDecl()
-                          ->getDefinitionOrSelf();
-=======
     auto *Rec = castAsRecordDecl();
->>>>>>> 35227056
     if (Def)
       *Def = Rec;
     return !Rec->isCompleteDefinition();
   }
   case InjectedClassName: {
-<<<<<<< HEAD
-    CXXRecordDecl *Rec = cast<InjectedClassNameType>(CanonicalType)
-                             ->getOriginalDecl()
-                             ->getDefinitionOrSelf();
-=======
     auto *Rec = castAsCXXRecordDecl();
->>>>>>> 35227056
     if (!Rec->isBeingDefined())
       return false;
     if (Def)
@@ -2892,11 +2752,7 @@
   case Type::Record:
     if (const auto *ClassDecl = dyn_cast<CXXRecordDecl>(
             cast<RecordType>(CanonicalType)->getOriginalDecl()))
-<<<<<<< HEAD
-      return ClassDecl->getDefinitionOrSelf()->isPOD();
-=======
       return ClassDecl->isPOD();
->>>>>>> 35227056
 
     // C struct/union is POD.
     return true;
@@ -2941,22 +2797,6 @@
   // As an extension, Clang treats vector types as Scalar types.
   if (CanonicalType->isScalarType() || CanonicalType->isVectorType())
     return true;
-<<<<<<< HEAD
-  if (const auto *RT = CanonicalType->getAs<RecordType>()) {
-    if (const auto *ClassDecl =
-            dyn_cast<CXXRecordDecl>(RT->getOriginalDecl())) {
-      // C++20 [class]p6:
-      //   A trivial class is a class that is trivially copyable, and
-      //     has one or more eligible default constructors such that each is
-      //     trivial.
-      // FIXME: We should merge this definition of triviality into
-      // CXXRecordDecl::isTrivial. Currently it computes the wrong thing.
-      return ClassDecl->hasTrivialDefaultConstructor() &&
-             !ClassDecl->hasNonTrivialDefaultConstructor() &&
-             ClassDecl->isTriviallyCopyable();
-    }
-=======
->>>>>>> 35227056
 
   if (const auto *ClassDecl = CanonicalType->getAsCXXRecordDecl()) {
     // C++20 [class]p6:
@@ -3016,26 +2856,13 @@
   if (CanonicalType->isMFloat8Type())
     return true;
 
-<<<<<<< HEAD
-  if (const auto *RT = CanonicalType->getAs<RecordType>()) {
-    if (const auto *ClassDecl =
-            dyn_cast<CXXRecordDecl>(RT->getOriginalDecl())) {
-      if (IsCopyConstructible) {
-=======
   if (const auto *RD = CanonicalType->getAsRecordDecl()) {
     if (const auto *ClassDecl = dyn_cast<CXXRecordDecl>(RD)) {
       if (IsCopyConstructible)
->>>>>>> 35227056
         return ClassDecl->isTriviallyCopyConstructible();
       return ClassDecl->isTriviallyCopyable();
     }
-<<<<<<< HEAD
-    return !RT->getOriginalDecl()
-                ->getDefinitionOrSelf()
-                ->isNonTrivialToPrimitiveCopy();
-=======
     return !RD->isNonTrivialToPrimitiveCopy();
->>>>>>> 35227056
   }
   // No other types can match.
   return false;
@@ -3129,17 +2956,9 @@
 
 QualType::PrimitiveDefaultInitializeKind
 QualType::isNonTrivialToPrimitiveDefaultInitialize() const {
-<<<<<<< HEAD
-  if (const auto *RT =
-          getTypePtr()->getBaseElementTypeUnsafe()->getAs<RecordType>())
-    if (RT->getOriginalDecl()
-            ->getDefinitionOrSelf()
-            ->isNonTrivialToPrimitiveDefaultInitialize())
-=======
   if (const auto *RD =
           getTypePtr()->getBaseElementTypeUnsafe()->getAsRecordDecl())
     if (RD->isNonTrivialToPrimitiveDefaultInitialize())
->>>>>>> 35227056
       return PDIK_Struct;
 
   switch (getQualifiers().getObjCLifetime()) {
@@ -3153,17 +2972,9 @@
 }
 
 QualType::PrimitiveCopyKind QualType::isNonTrivialToPrimitiveCopy() const {
-<<<<<<< HEAD
-  if (const auto *RT =
-          getTypePtr()->getBaseElementTypeUnsafe()->getAs<RecordType>())
-    if (RT->getOriginalDecl()
-            ->getDefinitionOrSelf()
-            ->isNonTrivialToPrimitiveCopy())
-=======
   if (const auto *RD =
           getTypePtr()->getBaseElementTypeUnsafe()->getAsRecordDecl())
     if (RD->isNonTrivialToPrimitiveCopy())
->>>>>>> 35227056
       return PCK_Struct;
 
   Qualifiers Qs = getQualifiers();
@@ -3231,13 +3042,8 @@
     //    -- all non-static data members and base classes of literal types
     //
     // We resolve DR1361 by ignoring the second bullet.
-<<<<<<< HEAD
-    if (const auto *ClassDecl = dyn_cast<CXXRecordDecl>(RT->getOriginalDecl()))
-      return ClassDecl->getDefinitionOrSelf()->isLiteral();
-=======
     if (const auto *ClassDecl = dyn_cast<CXXRecordDecl>(RD))
       return ClassDecl->isLiteral();
->>>>>>> 35227056
 
     return true;
   }
@@ -3289,17 +3095,10 @@
   // As an extension, Clang treats vector types as Scalar types.
   if (BaseTy->isScalarType() || BaseTy->isVectorType())
     return true;
-<<<<<<< HEAD
-  if (const auto *RT = BaseTy->getAs<RecordType>()) {
-    if (const auto *ClassDecl = dyn_cast<CXXRecordDecl>(RT->getOriginalDecl()))
-      if (!ClassDecl->getDefinitionOrSelf()->isStandardLayout())
-        return false;
-=======
   if (const auto *RD = BaseTy->getAsRecordDecl()) {
     if (const auto *ClassDecl = dyn_cast<CXXRecordDecl>(RD);
         ClassDecl && !ClassDecl->isStandardLayout())
       return false;
->>>>>>> 35227056
 
     // Default to 'true' for non-C++ class types.
     // FIXME: This is a bit dubious, but plain C structs should trivially meet
@@ -3343,15 +3142,8 @@
   // As an extension, Clang treats vector types as Scalar types.
   if (BaseTy->isScalarType() || BaseTy->isVectorType())
     return true;
-<<<<<<< HEAD
-  if (const auto *RT = BaseTy->getAs<RecordType>()) {
-    if (const auto *ClassDecl =
-            dyn_cast<CXXRecordDecl>(RT->getOriginalDecl())) {
-      ClassDecl = ClassDecl->getDefinitionOrSelf();
-=======
   if (const auto *RD = BaseTy->getAsRecordDecl()) {
     if (const auto *ClassDecl = dyn_cast<CXXRecordDecl>(RD)) {
->>>>>>> 35227056
       // C++11 [class]p10:
       //   A POD struct is a non-union class that is both a trivial class [...]
       if (!ClassDecl->isTrivial())
@@ -3390,11 +3182,7 @@
 }
 
 bool Type::isAlignValT() const {
-<<<<<<< HEAD
-  if (const auto *ET = getAs<EnumType>()) {
-=======
   if (const auto *ET = getAsCanonical<EnumType>()) {
->>>>>>> 35227056
     const auto *ED = ET->getOriginalDecl();
     IdentifierInfo *II = ED->getIdentifier();
     if (II && II->isStr("align_val_t") && ED->isInStdNamespace())
@@ -3404,11 +3192,7 @@
 }
 
 bool Type::isStdByteType() const {
-<<<<<<< HEAD
-  if (const auto *ET = getAs<EnumType>()) {
-=======
   if (const auto *ET = getAsCanonical<EnumType>()) {
->>>>>>> 35227056
     const auto *ED = ET->getOriginalDecl();
     IdentifierInfo *II = ED->getIdentifier();
     if (II && II->isStr("byte") && ED->isInStdNamespace())
@@ -4538,7 +4322,6 @@
 NestedNameSpecifier TagType::getQualifier() const {
   return TagTypeBits.HasQualifier ? getTrailingQualifier() : std::nullopt;
 }
-<<<<<<< HEAD
 
 ClassTemplateDecl *TagType::getTemplateDecl() const {
   auto *Decl = dyn_cast<CXXRecordDecl>(decl);
@@ -4549,18 +4332,6 @@
   return Decl->getDescribedClassTemplate();
 }
 
-=======
-
-ClassTemplateDecl *TagType::getTemplateDecl() const {
-  auto *Decl = dyn_cast<CXXRecordDecl>(decl);
-  if (!Decl)
-    return nullptr;
-  if (auto *RD = dyn_cast<ClassTemplateSpecializationDecl>(Decl))
-    return RD->getSpecializedTemplate();
-  return Decl->getDescribedClassTemplate();
-}
-
->>>>>>> 35227056
 TemplateName TagType::getTemplateName(const ASTContext &Ctx) const {
   auto *TD = getTemplateDecl();
   if (!TD)
@@ -4869,22 +4640,10 @@
 TemplateSpecializationType::TemplateSpecializationType(
     ElaboratedTypeKeyword Keyword, TemplateName T, bool IsAlias,
     ArrayRef<TemplateArgument> Args, QualType Underlying)
-<<<<<<< HEAD
-    : TypeWithKeyword(
-          Keyword, TemplateSpecialization,
-          Underlying.isNull() ? QualType(this, 0)
-                              : Underlying.getCanonicalType(),
-          (Underlying.isNull()
-               ? TypeDependence::DependentInstantiation
-               : toSemanticDependence(Underlying->getDependence())) |
-              (toTypeDependence(T.getDependence()) &
-               TypeDependence::UnexpandedPack)),
-=======
     : TypeWithKeyword(Keyword, TemplateSpecialization,
                       Underlying.isNull() ? QualType(this, 0)
                                           : Underlying.getCanonicalType(),
                       getTemplateSpecializationTypeDependence(Underlying, T)),
->>>>>>> 35227056
       Template(T) {
   TemplateSpecializationTypeBits.NumArgs = Args.size();
   TemplateSpecializationTypeBits.TypeAlias = IsAlias;
@@ -5630,11 +5389,7 @@
 
 /// Check if the specified type is the CUDA device builtin surface type.
 bool Type::isCUDADeviceBuiltinSurfaceType() const {
-<<<<<<< HEAD
-  if (const auto *RT = getAs<RecordType>())
-=======
   if (const auto *RT = getAsCanonical<RecordType>())
->>>>>>> 35227056
     return RT->getOriginalDecl()
         ->getMostRecentDecl()
         ->hasAttr<CUDADeviceBuiltinSurfaceTypeAttr>();
@@ -5643,11 +5398,7 @@
 
 /// Check if the specified type is the CUDA device builtin texture type.
 bool Type::isCUDADeviceBuiltinTextureType() const {
-<<<<<<< HEAD
-  if (const auto *RT = getAs<RecordType>())
-=======
   if (const auto *RT = getAsCanonical<RecordType>())
->>>>>>> 35227056
     return RT->getOriginalDecl()
         ->getMostRecentDecl()
         ->hasAttr<CUDADeviceBuiltinTextureTypeAttr>();
@@ -5681,11 +5432,7 @@
   const Type *Ty = getUnqualifiedDesugaredType();
   if (!Ty->isArrayType())
     return false;
-<<<<<<< HEAD
-  while (isa<ConstantArrayType>(Ty))
-=======
   while (isa<ArrayType>(Ty))
->>>>>>> 35227056
     Ty = Ty->getArrayElementTypeNoTypeQual();
   return Ty->isHLSLResourceRecord();
 }
@@ -5726,12 +5473,7 @@
     return DK_objc_weak_lifetime;
   }
 
-<<<<<<< HEAD
-  if (const auto *RT = type->getBaseElementTypeUnsafe()->getAs<RecordType>()) {
-    const RecordDecl *RD = RT->getOriginalDecl();
-=======
   if (const auto *RD = type->getBaseElementTypeUnsafe()->getAsRecordDecl()) {
->>>>>>> 35227056
     if (const auto *CXXRD = dyn_cast<CXXRecordDecl>(RD)) {
       /// Check if this is a C++ object with a non-trivial destructor.
       if (CXXRD->hasDefinition() && !CXXRD->hasTrivialDestructor())
@@ -5739,7 +5481,7 @@
     } else {
       /// Check if this is a C struct that is non-trivial to destroy or an array
       /// that contains such a struct.
-      if (RD->getDefinitionOrSelf()->isNonTrivialToPrimitiveDestroy())
+      if (RD->isNonTrivialToPrimitiveDestroy())
         return DK_nontrivial_c_struct;
     }
   }
