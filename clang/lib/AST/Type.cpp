--- conflicted
+++ resolved
@@ -3988,10 +3988,7 @@
   CountAttributedTypeBits.CountInBytes = CountInBytes;
   CountAttributedTypeBits.OrNull = OrNull;
   auto *DeclSlot = getTrailingObjects();
-<<<<<<< HEAD
-=======
   llvm::copy(CoupledDecls, DeclSlot);
->>>>>>> 5ee67ebe
   Decls = llvm::ArrayRef(DeclSlot, CoupledDecls.size());
 }
 
