//===- CXXInheritance.cpp - C++ Inheritance -------------------------------===//
//
// Part of the LLVM Project, under the Apache License v2.0 with LLVM Exceptions.
// See https://llvm.org/LICENSE.txt for license information.
// SPDX-License-Identifier: Apache-2.0 WITH LLVM-exception
//
//===----------------------------------------------------------------------===//
//
// This file provides routines that help analyzing C++ inheritance hierarchies.
//
//===----------------------------------------------------------------------===//

#include "clang/AST/CXXInheritance.h"
#include "clang/AST/ASTContext.h"
#include "clang/AST/Decl.h"
#include "clang/AST/DeclBase.h"
#include "clang/AST/DeclCXX.h"
#include "clang/AST/DeclTemplate.h"
#include "clang/AST/RecordLayout.h"
#include "clang/AST/TemplateName.h"
#include "clang/AST/Type.h"
#include "clang/Basic/LLVM.h"
#include "llvm/ADT/DenseMap.h"
#include "llvm/ADT/STLExtras.h"
#include "llvm/ADT/SmallVector.h"
#include "llvm/ADT/iterator_range.h"
#include <algorithm>
#include <cassert>
#include <utility>

using namespace clang;

/// isAmbiguous - Determines whether the set of paths provided is
/// ambiguous, i.e., there are two or more paths that refer to
/// different base class subobjects of the same type. BaseType must be
/// an unqualified, canonical class type.
bool CXXBasePaths::isAmbiguous(CanQualType BaseType) {
  BaseType = BaseType.getUnqualifiedType();
  IsVirtBaseAndNumberNonVirtBases Subobjects = ClassSubobjects[BaseType];
  return Subobjects.NumberOfNonVirtBases + (Subobjects.IsVirtBase ? 1 : 0) > 1;
}

/// clear - Clear out all prior path information.
void CXXBasePaths::clear() {
  Paths.clear();
  ClassSubobjects.clear();
  VisitedDependentRecords.clear();
  ScratchPath.clear();
  DetectedVirtual = nullptr;
}

/// Swaps the contents of this CXXBasePaths structure with the
/// contents of Other.
void CXXBasePaths::swap(CXXBasePaths &Other) {
  std::swap(Origin, Other.Origin);
  Paths.swap(Other.Paths);
  ClassSubobjects.swap(Other.ClassSubobjects);
  VisitedDependentRecords.swap(Other.VisitedDependentRecords);
  std::swap(FindAmbiguities, Other.FindAmbiguities);
  std::swap(RecordPaths, Other.RecordPaths);
  std::swap(DetectVirtual, Other.DetectVirtual);
  std::swap(DetectedVirtual, Other.DetectedVirtual);
}

bool CXXRecordDecl::isDerivedFrom(const CXXRecordDecl *Base) const {
  CXXBasePaths Paths(/*FindAmbiguities=*/false, /*RecordPaths=*/false,
                     /*DetectVirtual=*/false);
  return isDerivedFrom(Base, Paths);
}

bool CXXRecordDecl::isDerivedFrom(const CXXRecordDecl *Base,
                                  CXXBasePaths &Paths) const {
  if (getCanonicalDecl() == Base->getCanonicalDecl())
    return false;

  Paths.setOrigin(const_cast<CXXRecordDecl*>(this));

  const CXXRecordDecl *BaseDecl = Base->getCanonicalDecl();
  return lookupInBases(
      [BaseDecl](const CXXBaseSpecifier *Specifier, CXXBasePath &Path) {
        return Specifier->getType()->getAsRecordDecl() &&
               FindBaseClass(Specifier, Path, BaseDecl);
      },
      Paths);
}

bool CXXRecordDecl::isVirtuallyDerivedFrom(const CXXRecordDecl *Base) const {
  if (!getNumVBases())
    return false;

  CXXBasePaths Paths(/*FindAmbiguities=*/false, /*RecordPaths=*/false,
                     /*DetectVirtual=*/false);

  if (getCanonicalDecl() == Base->getCanonicalDecl())
    return false;

  Paths.setOrigin(const_cast<CXXRecordDecl*>(this));

  const CXXRecordDecl *BaseDecl = Base->getCanonicalDecl();
  return lookupInBases(
      [BaseDecl](const CXXBaseSpecifier *Specifier, CXXBasePath &Path) {
        return FindVirtualBaseClass(Specifier, Path, BaseDecl);
      },
      Paths);
}

bool CXXRecordDecl::isProvablyNotDerivedFrom(const CXXRecordDecl *Base) const {
  const CXXRecordDecl *TargetDecl = Base->getCanonicalDecl();
  return forallBases([TargetDecl](const CXXRecordDecl *Base) {
    return Base->getCanonicalDecl() != TargetDecl;
  });
}

bool
CXXRecordDecl::isCurrentInstantiation(const DeclContext *CurContext) const {
  assert(isDependentContext());

  for (; !CurContext->isFileContext(); CurContext = CurContext->getParent())
    if (CurContext->Equals(this))
      return true;

  return false;
}

bool CXXRecordDecl::forallBases(ForallBasesCallback BaseMatches) const {
  SmallVector<const CXXRecordDecl*, 8> Queue;

  const CXXRecordDecl *Record = this;
  while (true) {
    for (const auto &I : Record->bases()) {
      const auto *Base = I.getType()->getAsCXXRecordDecl();
      if (!Base || !(Base->isBeingDefined() || Base->isCompleteDefinition()))
        return false;
<<<<<<< HEAD

      CXXRecordDecl *Base = cast_if_present<CXXRecordDecl>(
          Ty->getOriginalDecl()->getDefinition());
      if (!Base ||
          (Base->isDependentContext() &&
           !Base->isCurrentInstantiation(Record))) {
=======
      if (Base->isDependentContext() && !Base->isCurrentInstantiation(Record))
>>>>>>> 35227056
        return false;

      Queue.push_back(Base);
      if (!BaseMatches(Base))
        return false;
    }

    if (Queue.empty())
      break;
    Record = Queue.pop_back_val(); // not actually a queue.
  }

  return true;
}

bool CXXBasePaths::lookupInBases(ASTContext &Context,
                                 const CXXRecordDecl *Record,
                                 CXXRecordDecl::BaseMatchesCallback BaseMatches,
                                 bool LookupInDependent) {
  bool FoundPath = false;

  // The access of the path down to this record.
  AccessSpecifier AccessToHere = ScratchPath.Access;
  bool IsFirstStep = ScratchPath.empty();

  for (const auto &BaseSpec : Record->bases()) {
    // Find the record of the base class subobjects for this type.
    QualType BaseType =
        Context.getCanonicalType(BaseSpec.getType()).getUnqualifiedType();

    bool isCurrentInstantiation = isa<InjectedClassNameType>(BaseType);
    if (!isCurrentInstantiation) {
      if (auto *BaseRecord = cast_if_present<CXXRecordDecl>(
              BaseSpec.getType()->getAsRecordDecl()))
        isCurrentInstantiation = BaseRecord->isDependentContext() &&
                                 BaseRecord->isCurrentInstantiation(Record);
    }
    // C++ [temp.dep]p3:
    //   In the definition of a class template or a member of a class template,
    //   if a base class of the class template depends on a template-parameter,
    //   the base class scope is not examined during unqualified name lookup
    //   either at the point of definition of the class template or member or
    //   during an instantiation of the class tem- plate or member.
    if (!LookupInDependent &&
        (BaseType->isDependentType() && !isCurrentInstantiation))
      continue;

    // Determine whether we need to visit this base class at all,
    // updating the count of subobjects appropriately.
    IsVirtBaseAndNumberNonVirtBases &Subobjects = ClassSubobjects[BaseType];
    bool VisitBase = true;
    bool SetVirtual = false;
    if (BaseSpec.isVirtual()) {
      VisitBase = !Subobjects.IsVirtBase;
      Subobjects.IsVirtBase = true;
      if (isDetectingVirtual() && DetectedVirtual == nullptr) {
        // If this is the first virtual we find, remember it. If it turns out
        // there is no base path here, we'll reset it later.
        DetectedVirtual = BaseType->getAsCanonical<RecordType>();
        SetVirtual = true;
      }
    } else {
      ++Subobjects.NumberOfNonVirtBases;
    }
    if (isRecordingPaths()) {
      // Add this base specifier to the current path.
      CXXBasePathElement Element;
      Element.Base = &BaseSpec;
      Element.Class = Record;
      if (BaseSpec.isVirtual())
        Element.SubobjectNumber = 0;
      else
        Element.SubobjectNumber = Subobjects.NumberOfNonVirtBases;
      ScratchPath.push_back(Element);

      // Calculate the "top-down" access to this base class.
      // The spec actually describes this bottom-up, but top-down is
      // equivalent because the definition works out as follows:
      // 1. Write down the access along each step in the inheritance
      //    chain, followed by the access of the decl itself.
      //    For example, in
      //      class A { public: int foo; };
      //      class B : protected A {};
      //      class C : public B {};
      //      class D : private C {};
      //    we would write:
      //      private public protected public
      // 2. If 'private' appears anywhere except far-left, access is denied.
      // 3. Otherwise, overall access is determined by the most restrictive
      //    access in the sequence.
      if (IsFirstStep)
        ScratchPath.Access = BaseSpec.getAccessSpecifier();
      else
        ScratchPath.Access = CXXRecordDecl::MergeAccess(AccessToHere,
                                                 BaseSpec.getAccessSpecifier());
    }

    // Track whether there's a path involving this specific base.
    bool FoundPathThroughBase = false;

    if (BaseMatches(&BaseSpec, ScratchPath)) {
      // We've found a path that terminates at this base.
      FoundPath = FoundPathThroughBase = true;
      if (isRecordingPaths()) {
        // We have a path. Make a copy of it before moving on.
        Paths.push_back(ScratchPath);
      } else if (!isFindingAmbiguities()) {
        // We found a path and we don't care about ambiguities;
        // return immediately.
        return FoundPath;
      }
    } else if (VisitBase) {
      CXXRecordDecl *BaseRecord = nullptr;
      if (LookupInDependent) {
        const TemplateSpecializationType *TST =
            BaseSpec.getType()->getAs<TemplateSpecializationType>();
        if (!TST) {
<<<<<<< HEAD
          if (auto *RT = BaseSpec.getType()->getAs<RecordType>())
            BaseRecord = cast<CXXRecordDecl>(RT->getOriginalDecl())
                             ->getDefinitionOrSelf();
=======
          BaseRecord = BaseSpec.getType()->getAsCXXRecordDecl();
>>>>>>> 35227056
        } else {
          TemplateName TN = TST->getTemplateName();
          if (auto *TD =
                  dyn_cast_or_null<ClassTemplateDecl>(TN.getAsTemplateDecl()))
            BaseRecord = TD->getTemplatedDecl();
        }
        if (BaseRecord) {
          if (!BaseRecord->hasDefinition())
            BaseRecord = nullptr;
          else if (!VisitedDependentRecords.insert(BaseRecord).second)
            BaseRecord = nullptr;
        }
      } else {
        BaseRecord = BaseSpec.getType()->castAsCXXRecordDecl();
      }
      if (BaseRecord &&
          lookupInBases(Context, BaseRecord, BaseMatches, LookupInDependent)) {
        // C++ [class.member.lookup]p2:
        //   A member name f in one sub-object B hides a member name f in
        //   a sub-object A if A is a base class sub-object of B. Any
        //   declarations that are so hidden are eliminated from
        //   consideration.

        // There is a path to a base class that meets the criteria. If we're
        // not collecting paths or finding ambiguities, we're done.
        FoundPath = FoundPathThroughBase = true;
        if (!isFindingAmbiguities())
          return FoundPath;
      }
    }

    // Pop this base specifier off the current path (if we're
    // collecting paths).
    if (isRecordingPaths()) {
      ScratchPath.pop_back();
    }

    // If we set a virtual earlier, and this isn't a path, forget it again.
    if (SetVirtual && !FoundPathThroughBase) {
      DetectedVirtual = nullptr;
    }
  }

  // Reset the scratch path access.
  ScratchPath.Access = AccessToHere;

  return FoundPath;
}

bool CXXRecordDecl::lookupInBases(BaseMatchesCallback BaseMatches,
                                  CXXBasePaths &Paths,
                                  bool LookupInDependent) const {
  // If we didn't find anything, report that.
  if (!Paths.lookupInBases(getASTContext(), this, BaseMatches,
                           LookupInDependent))
    return false;

  // If we're not recording paths or we won't ever find ambiguities,
  // we're done.
  if (!Paths.isRecordingPaths() || !Paths.isFindingAmbiguities())
    return true;

  // C++ [class.member.lookup]p6:
  //   When virtual base classes are used, a hidden declaration can be
  //   reached along a path through the sub-object lattice that does
  //   not pass through the hiding declaration. This is not an
  //   ambiguity. The identical use with nonvirtual base classes is an
  //   ambiguity; in that case there is no unique instance of the name
  //   that hides all the others.
  //
  // FIXME: This is an O(N^2) algorithm, but DPG doesn't see an easy
  // way to make it any faster.
  Paths.Paths.remove_if([&Paths](const CXXBasePath &Path) {
    for (const CXXBasePathElement &PE : Path) {
      if (!PE.Base->isVirtual())
        continue;

<<<<<<< HEAD
      CXXRecordDecl *VBase = nullptr;
      if (const RecordType *Record = PE.Base->getType()->getAs<RecordType>())
        VBase = cast<CXXRecordDecl>(Record->getOriginalDecl())
                    ->getDefinitionOrSelf();
=======
      auto *VBase = PE.Base->getType()->getAsCXXRecordDecl();
>>>>>>> 35227056
      if (!VBase)
        break;

      // The declaration(s) we found along this path were found in a
      // subobject of a virtual base. Check whether this virtual
      // base is a subobject of any other path; if so, then the
      // declaration in this path are hidden by that patch.
      for (const CXXBasePath &HidingP : Paths) {
<<<<<<< HEAD
        CXXRecordDecl *HidingClass = nullptr;
        if (const RecordType *Record =
                HidingP.back().Base->getType()->getAs<RecordType>())
          HidingClass = cast<CXXRecordDecl>(Record->getOriginalDecl())
                            ->getDefinitionOrSelf();
=======
        auto *HidingClass =
            HidingP.back().Base->getType()->getAsCXXRecordDecl();
>>>>>>> 35227056
        if (!HidingClass)
          break;

        if (HidingClass->isVirtuallyDerivedFrom(VBase))
          return true;
      }
    }
    return false;
  });

  return true;
}

bool CXXRecordDecl::FindBaseClass(const CXXBaseSpecifier *Specifier,
                                  CXXBasePath &Path,
                                  const CXXRecordDecl *BaseRecord) {
  assert(BaseRecord->getCanonicalDecl() == BaseRecord &&
         "User data for FindBaseClass is not canonical!");
  return cast<CXXRecordDecl>(Specifier->getType()->getAsRecordDecl())
             ->getCanonicalDecl() == BaseRecord;
}

bool CXXRecordDecl::FindVirtualBaseClass(const CXXBaseSpecifier *Specifier,
                                         CXXBasePath &Path,
                                         const CXXRecordDecl *BaseRecord) {
  assert(BaseRecord->getCanonicalDecl() == BaseRecord &&
         "User data for FindBaseClass is not canonical!");
  return Specifier->isVirtual() &&
         cast<CXXRecordDecl>(Specifier->getType()->getAsRecordDecl())
                 ->getCanonicalDecl() == BaseRecord;
}

static bool isOrdinaryMember(const NamedDecl *ND) {
  return ND->isInIdentifierNamespace(Decl::IDNS_Ordinary | Decl::IDNS_Tag |
                                     Decl::IDNS_Member);
}

static bool findOrdinaryMember(const CXXRecordDecl *RD, CXXBasePath &Path,
                               DeclarationName Name) {
  Path.Decls = RD->lookup(Name).begin();
  for (DeclContext::lookup_iterator I = Path.Decls, E = I.end(); I != E; ++I)
    if (isOrdinaryMember(*I))
      return true;

  return false;
}

bool CXXRecordDecl::hasMemberName(DeclarationName Name) const {
  CXXBasePath P;
  if (findOrdinaryMember(this, P, Name))
    return true;

  CXXBasePaths Paths(false, false, false);
  return lookupInBases(
      [Name](const CXXBaseSpecifier *Specifier, CXXBasePath &Path) {
        return findOrdinaryMember(Specifier->getType()->castAsCXXRecordDecl(),
                                  Path, Name);
      },
      Paths);
}

void OverridingMethods::add(unsigned OverriddenSubobject,
                            UniqueVirtualMethod Overriding) {
  SmallVectorImpl<UniqueVirtualMethod> &SubobjectOverrides
    = Overrides[OverriddenSubobject];
  if (!llvm::is_contained(SubobjectOverrides, Overriding))
    SubobjectOverrides.push_back(Overriding);
}

void OverridingMethods::add(const OverridingMethods &Other) {
  for (const_iterator I = Other.begin(), IE = Other.end(); I != IE; ++I) {
    for (overriding_const_iterator M = I->second.begin(),
                                MEnd = I->second.end();
         M != MEnd;
         ++M)
      add(I->first, *M);
  }
}

void OverridingMethods::replaceAll(UniqueVirtualMethod Overriding) {
  for (iterator I = begin(), IEnd = end(); I != IEnd; ++I) {
    I->second.clear();
    I->second.push_back(Overriding);
  }
}

namespace {

class FinalOverriderCollector {
  /// The number of subobjects of a given class type that
  /// occur within the class hierarchy.
  llvm::DenseMap<const CXXRecordDecl *, unsigned> SubobjectCount;

  /// Overriders for each virtual base subobject.
  llvm::DenseMap<const CXXRecordDecl *, CXXFinalOverriderMap *> VirtualOverriders;

  CXXFinalOverriderMap FinalOverriders;

public:
  ~FinalOverriderCollector();

  void Collect(const CXXRecordDecl *RD, bool VirtualBase,
               const CXXRecordDecl *InVirtualSubobject,
               CXXFinalOverriderMap &Overriders);
};

} // namespace

void FinalOverriderCollector::Collect(const CXXRecordDecl *RD,
                                      bool VirtualBase,
                                      const CXXRecordDecl *InVirtualSubobject,
                                      CXXFinalOverriderMap &Overriders) {
  unsigned SubobjectNumber = 0;
  if (!VirtualBase)
    SubobjectNumber
      = ++SubobjectCount[cast<CXXRecordDecl>(RD->getCanonicalDecl())];

  for (const auto &Base : RD->bases()) {
<<<<<<< HEAD
    if (const RecordType *RT = Base.getType()->getAs<RecordType>()) {
      const CXXRecordDecl *BaseDecl =
          cast<CXXRecordDecl>(RT->getOriginalDecl())->getDefinitionOrSelf();
=======
    if (const auto *BaseDecl = Base.getType()->getAsCXXRecordDecl()) {
>>>>>>> 35227056
      if (!BaseDecl->isPolymorphic())
        continue;

      if (Overriders.empty() && !Base.isVirtual()) {
        // There are no other overriders of virtual member functions,
        // so let the base class fill in our overriders for us.
        Collect(BaseDecl, false, InVirtualSubobject, Overriders);
        continue;
      }

      // Collect all of the overridders from the base class subobject
      // and merge them into the set of overridders for this class.
      // For virtual base classes, populate or use the cached virtual
      // overrides so that we do not walk the virtual base class (and
      // its base classes) more than once.
      CXXFinalOverriderMap ComputedBaseOverriders;
      CXXFinalOverriderMap *BaseOverriders = &ComputedBaseOverriders;
      if (Base.isVirtual()) {
        CXXFinalOverriderMap *&MyVirtualOverriders = VirtualOverriders[BaseDecl];
        BaseOverriders = MyVirtualOverriders;
        if (!MyVirtualOverriders) {
          MyVirtualOverriders = new CXXFinalOverriderMap;

          // Collect may cause VirtualOverriders to reallocate, invalidating the
          // MyVirtualOverriders reference. Set BaseOverriders to the right
          // value now.
          BaseOverriders = MyVirtualOverriders;

          Collect(BaseDecl, true, BaseDecl, *MyVirtualOverriders);
        }
      } else
        Collect(BaseDecl, false, InVirtualSubobject, ComputedBaseOverriders);

      // Merge the overriders from this base class into our own set of
      // overriders.
      for (CXXFinalOverriderMap::iterator OM = BaseOverriders->begin(),
                               OMEnd = BaseOverriders->end();
           OM != OMEnd;
           ++OM) {
        const CXXMethodDecl *CanonOM = OM->first->getCanonicalDecl();
        Overriders[CanonOM].add(OM->second);
      }
    }
  }

  for (auto *M : RD->methods()) {
    // We only care about virtual methods.
    if (!M->isVirtual())
      continue;

    CXXMethodDecl *CanonM = M->getCanonicalDecl();
    using OverriddenMethodsRange =
        llvm::iterator_range<CXXMethodDecl::method_iterator>;
    OverriddenMethodsRange OverriddenMethods = CanonM->overridden_methods();

    if (OverriddenMethods.begin() == OverriddenMethods.end()) {
      // This is a new virtual function that does not override any
      // other virtual function. Add it to the map of virtual
      // functions for which we are tracking overridders.

      // C++ [class.virtual]p2:
      //   For convenience we say that any virtual function overrides itself.
      Overriders[CanonM].add(SubobjectNumber,
                             UniqueVirtualMethod(CanonM, SubobjectNumber,
                                                 InVirtualSubobject));
      continue;
    }

    // This virtual method overrides other virtual methods, so it does
    // not add any new slots into the set of overriders. Instead, we
    // replace entries in the set of overriders with the new
    // overrider. To do so, we dig down to the original virtual
    // functions using data recursion and update all of the methods it
    // overrides.
    SmallVector<OverriddenMethodsRange, 4> Stack(1, OverriddenMethods);
    while (!Stack.empty()) {
      for (const CXXMethodDecl *OM : Stack.pop_back_val()) {
        const CXXMethodDecl *CanonOM = OM->getCanonicalDecl();

        // C++ [class.virtual]p2:
        //   A virtual member function C::vf of a class object S is
        //   a final overrider unless the most derived class (1.8)
        //   of which S is a base class subobject (if any) declares
        //   or inherits another member function that overrides vf.
        //
        // Treating this object like the most derived class, we
        // replace any overrides from base classes with this
        // overriding virtual function.
        Overriders[CanonOM].replaceAll(
                               UniqueVirtualMethod(CanonM, SubobjectNumber,
                                                   InVirtualSubobject));

        auto OverriddenMethods = CanonOM->overridden_methods();
        if (OverriddenMethods.begin() == OverriddenMethods.end())
          continue;

        // Continue recursion to the methods that this virtual method
        // overrides.
        Stack.push_back(OverriddenMethods);
      }
    }

    // C++ [class.virtual]p2:
    //   For convenience we say that any virtual function overrides itself.
    Overriders[CanonM].add(SubobjectNumber,
                           UniqueVirtualMethod(CanonM, SubobjectNumber,
                                               InVirtualSubobject));
  }
}

FinalOverriderCollector::~FinalOverriderCollector() {
  for (llvm::DenseMap<const CXXRecordDecl *, CXXFinalOverriderMap *>::iterator
         VO = VirtualOverriders.begin(), VOEnd = VirtualOverriders.end();
       VO != VOEnd;
       ++VO)
    delete VO->second;
}

void
CXXRecordDecl::getFinalOverriders(CXXFinalOverriderMap &FinalOverriders) const {
  FinalOverriderCollector Collector;
  Collector.Collect(this, false, nullptr, FinalOverriders);

  // Weed out any final overriders that come from virtual base class
  // subobjects that were hidden by other subobjects along any path.
  // This is the final-overrider variant of C++ [class.member.lookup]p10.
  for (auto &OM : FinalOverriders) {
    for (auto &SO : OM.second) {
      SmallVectorImpl<UniqueVirtualMethod> &Overriding = SO.second;
      if (Overriding.size() < 2)
        continue;

      auto IsHidden = [&Overriding](const UniqueVirtualMethod &M) {
        if (!M.InVirtualSubobject)
          return false;

        // We have an overriding method in a virtual base class
        // subobject (or non-virtual base class subobject thereof);
        // determine whether there exists an other overriding method
        // in a base class subobject that hides the virtual base class
        // subobject.
        for (const UniqueVirtualMethod &OP : Overriding)
          if (&M != &OP &&
              OP.Method->getParent()->isVirtuallyDerivedFrom(
                  M.InVirtualSubobject))
            return true;
        return false;
      };

      // FIXME: IsHidden reads from Overriding from the middle of a remove_if
      // over the same sequence! Is this guaranteed to work?
      llvm::erase_if(Overriding, IsHidden);
    }
  }
}

static void
AddIndirectPrimaryBases(const CXXRecordDecl *RD, ASTContext &Context,
                        CXXIndirectPrimaryBaseSet& Bases) {
  // If the record has a virtual primary base class, add it to our set.
  const ASTRecordLayout &Layout = Context.getASTRecordLayout(RD);
  if (Layout.isPrimaryBaseVirtual())
    Bases.insert(Layout.getPrimaryBase());

  for (const auto &I : RD->bases()) {
    assert(!I.getType()->isDependentType() &&
           "Cannot get indirect primary bases for class with dependent bases.");

    const CXXRecordDecl *BaseDecl =
        cast<CXXRecordDecl>(I.getType()->getAsRecordDecl());

    // Only bases with virtual bases participate in computing the
    // indirect primary virtual base classes.
    if (BaseDecl->getNumVBases())
      AddIndirectPrimaryBases(BaseDecl, Context, Bases);
  }

}

void
CXXRecordDecl::getIndirectPrimaryBases(CXXIndirectPrimaryBaseSet& Bases) const {
  ASTContext &Context = getASTContext();

  if (!getNumVBases())
    return;

  for (const auto &I : bases()) {
    assert(!I.getType()->isDependentType() &&
           "Cannot get indirect primary bases for class with dependent bases.");

    const CXXRecordDecl *BaseDecl =
        cast<CXXRecordDecl>(I.getType()->getAsRecordDecl());

    // Only bases with virtual bases participate in computing the
    // indirect primary virtual base classes.
    if (BaseDecl->getNumVBases())
      AddIndirectPrimaryBases(BaseDecl, Context, Bases);
  }
}<|MERGE_RESOLUTION|>--- conflicted
+++ resolved
@@ -131,16 +131,7 @@
       const auto *Base = I.getType()->getAsCXXRecordDecl();
       if (!Base || !(Base->isBeingDefined() || Base->isCompleteDefinition()))
         return false;
-<<<<<<< HEAD
-
-      CXXRecordDecl *Base = cast_if_present<CXXRecordDecl>(
-          Ty->getOriginalDecl()->getDefinition());
-      if (!Base ||
-          (Base->isDependentContext() &&
-           !Base->isCurrentInstantiation(Record))) {
-=======
       if (Base->isDependentContext() && !Base->isCurrentInstantiation(Record))
->>>>>>> 35227056
         return false;
 
       Queue.push_back(Base);
@@ -258,13 +249,7 @@
         const TemplateSpecializationType *TST =
             BaseSpec.getType()->getAs<TemplateSpecializationType>();
         if (!TST) {
-<<<<<<< HEAD
-          if (auto *RT = BaseSpec.getType()->getAs<RecordType>())
-            BaseRecord = cast<CXXRecordDecl>(RT->getOriginalDecl())
-                             ->getDefinitionOrSelf();
-=======
           BaseRecord = BaseSpec.getType()->getAsCXXRecordDecl();
->>>>>>> 35227056
         } else {
           TemplateName TN = TST->getTemplateName();
           if (auto *TD =
@@ -342,14 +327,7 @@
       if (!PE.Base->isVirtual())
         continue;
 
-<<<<<<< HEAD
-      CXXRecordDecl *VBase = nullptr;
-      if (const RecordType *Record = PE.Base->getType()->getAs<RecordType>())
-        VBase = cast<CXXRecordDecl>(Record->getOriginalDecl())
-                    ->getDefinitionOrSelf();
-=======
       auto *VBase = PE.Base->getType()->getAsCXXRecordDecl();
->>>>>>> 35227056
       if (!VBase)
         break;
 
@@ -358,16 +336,8 @@
       // base is a subobject of any other path; if so, then the
       // declaration in this path are hidden by that patch.
       for (const CXXBasePath &HidingP : Paths) {
-<<<<<<< HEAD
-        CXXRecordDecl *HidingClass = nullptr;
-        if (const RecordType *Record =
-                HidingP.back().Base->getType()->getAs<RecordType>())
-          HidingClass = cast<CXXRecordDecl>(Record->getOriginalDecl())
-                            ->getDefinitionOrSelf();
-=======
         auto *HidingClass =
             HidingP.back().Base->getType()->getAsCXXRecordDecl();
->>>>>>> 35227056
         if (!HidingClass)
           break;
 
@@ -486,13 +456,7 @@
       = ++SubobjectCount[cast<CXXRecordDecl>(RD->getCanonicalDecl())];
 
   for (const auto &Base : RD->bases()) {
-<<<<<<< HEAD
-    if (const RecordType *RT = Base.getType()->getAs<RecordType>()) {
-      const CXXRecordDecl *BaseDecl =
-          cast<CXXRecordDecl>(RT->getOriginalDecl())->getDefinitionOrSelf();
-=======
     if (const auto *BaseDecl = Base.getType()->getAsCXXRecordDecl()) {
->>>>>>> 35227056
       if (!BaseDecl->isPolymorphic())
         continue;
 
