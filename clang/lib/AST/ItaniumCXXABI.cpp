//===------- ItaniumCXXABI.cpp - AST support for the Itanium C++ ABI ------===//
//
// Part of the LLVM Project, under the Apache License v2.0 with LLVM Exceptions.
// See https://llvm.org/LICENSE.txt for license information.
// SPDX-License-Identifier: Apache-2.0 WITH LLVM-exception
//
//===----------------------------------------------------------------------===//
//
// This provides C++ AST support targeting the Itanium C++ ABI, which is
// documented at:
//  http://www.codesourcery.com/public/cxx-abi/abi.html
//  http://www.codesourcery.com/public/cxx-abi/abi-eh.html
//
// It also supports the closely-related ARM C++ ABI, documented at:
// http://infocenter.arm.com/help/topic/com.arm.doc.ihi0041c/IHI0041C_cppabi.pdf
//
//===----------------------------------------------------------------------===//

#include "CXXABI.h"
#include "clang/AST/ASTContext.h"
#include "clang/AST/DeclCXX.h"
#include "clang/AST/Mangle.h"
#include "clang/AST/MangleNumberingContext.h"
#include "clang/AST/RecordLayout.h"
#include "clang/AST/Type.h"
#include "clang/Basic/TargetInfo.h"
#include "llvm/ADT/iterator.h"
#include <optional>

using namespace clang;

namespace {

/// According to Itanium C++ ABI 5.1.2:
/// the name of an anonymous union is considered to be
/// the name of the first named data member found by a pre-order,
/// depth-first, declaration-order walk of the data members of
/// the anonymous union.
/// If there is no such data member (i.e., if all of the data members
/// in the union are unnamed), then there is no way for a program to
/// refer to the anonymous union, and there is therefore no need to mangle its name.
///
/// Returns the name of anonymous union VarDecl or nullptr if it is not found.
static const IdentifierInfo *findAnonymousUnionVarDeclName(const VarDecl& VD) {
<<<<<<< HEAD
  const auto *RT = VD.getType()->castAs<RecordType>();
  const RecordDecl *RD = RT->getOriginalDecl()->getDefinitionOrSelf();
=======
  const auto *RD = VD.getType()->castAsRecordDecl();
>>>>>>> 35227056
  assert(RD->isUnion() && "RecordType is expected to be a union.");
  if (const FieldDecl *FD = RD->findFirstNamedDataMember()) {
    return FD->getIdentifier();
  }

  return nullptr;
}

/// The name of a decomposition declaration.
struct DecompositionDeclName {
  using BindingArray = ArrayRef<const BindingDecl*>;

  /// Representative example of a set of bindings with these names.
  BindingArray Bindings;

  /// Iterators over the sequence of identifiers in the name.
  struct Iterator
      : llvm::iterator_adaptor_base<Iterator, BindingArray::const_iterator,
                                    std::random_access_iterator_tag,
                                    const IdentifierInfo *> {
    Iterator(BindingArray::const_iterator It) : iterator_adaptor_base(It) {}
    const IdentifierInfo *operator*() const {
      return (*this->I)->getIdentifier();
    }
  };
  Iterator begin() const { return Iterator(Bindings.begin()); }
  Iterator end() const { return Iterator(Bindings.end()); }
};
}

namespace llvm {
template <typename T> static bool isDenseMapKeyEmpty(T V) {
  return llvm::DenseMapInfo<T>::isEqual(
      V, llvm::DenseMapInfo<T>::getEmptyKey());
}
template <typename T> static bool isDenseMapKeyTombstone(T V) {
  return llvm::DenseMapInfo<T>::isEqual(
      V, llvm::DenseMapInfo<T>::getTombstoneKey());
}

template <typename T>
static std::optional<bool> areDenseMapKeysEqualSpecialValues(T LHS, T RHS) {
  bool LHSEmpty = isDenseMapKeyEmpty(LHS);
  bool RHSEmpty = isDenseMapKeyEmpty(RHS);
  if (LHSEmpty || RHSEmpty)
    return LHSEmpty && RHSEmpty;

  bool LHSTombstone = isDenseMapKeyTombstone(LHS);
  bool RHSTombstone = isDenseMapKeyTombstone(RHS);
  if (LHSTombstone || RHSTombstone)
    return LHSTombstone && RHSTombstone;

  return std::nullopt;
}

template<>
struct DenseMapInfo<DecompositionDeclName> {
  using ArrayInfo = llvm::DenseMapInfo<ArrayRef<const BindingDecl*>>;
  static DecompositionDeclName getEmptyKey() {
    return {ArrayInfo::getEmptyKey()};
  }
  static DecompositionDeclName getTombstoneKey() {
    return {ArrayInfo::getTombstoneKey()};
  }
  static unsigned getHashValue(DecompositionDeclName Key) {
    assert(!isEqual(Key, getEmptyKey()) && !isEqual(Key, getTombstoneKey()));
    return llvm::hash_combine_range(Key);
  }
  static bool isEqual(DecompositionDeclName LHS, DecompositionDeclName RHS) {
    if (std::optional<bool> Result =
            areDenseMapKeysEqualSpecialValues(LHS.Bindings, RHS.Bindings))
      return *Result;

    return LHS.Bindings.size() == RHS.Bindings.size() &&
           std::equal(LHS.begin(), LHS.end(), RHS.begin());
  }
};
}

namespace {

/// Keeps track of the mangled names of lambda expressions and block
/// literals within a particular context.
class ItaniumNumberingContext : public MangleNumberingContext {
  ItaniumMangleContext *Mangler;
  llvm::StringMap<unsigned> LambdaManglingNumbers;
  unsigned BlockManglingNumber = 0;
  llvm::DenseMap<const IdentifierInfo *, unsigned> VarManglingNumbers;
  llvm::DenseMap<const IdentifierInfo *, unsigned> TagManglingNumbers;
  llvm::DenseMap<DecompositionDeclName, unsigned>
      DecompsitionDeclManglingNumbers;

public:
  ItaniumNumberingContext(ItaniumMangleContext *Mangler) : Mangler(Mangler) {}

  unsigned getManglingNumber(const CXXMethodDecl *CallOperator) override {
    const CXXRecordDecl *Lambda = CallOperator->getParent();
    assert(Lambda->isLambda());

    // Computation of the <lambda-sig> is non-trivial and subtle. Rather than
    // duplicating it here, just mangle the <lambda-sig> directly.
    llvm::SmallString<128> LambdaSig;
    llvm::raw_svector_ostream Out(LambdaSig);
    Mangler->mangleLambdaSig(Lambda, Out);

    return ++LambdaManglingNumbers[LambdaSig];
  }

  unsigned getManglingNumber(const BlockDecl *BD) override {
    return ++BlockManglingNumber;
  }

  unsigned getStaticLocalNumber(const VarDecl *VD) override {
    return 0;
  }

  /// Variable decls are numbered by identifier.
  unsigned getManglingNumber(const VarDecl *VD, unsigned) override {
    if (auto *DD = dyn_cast<DecompositionDecl>(VD)) {
      DecompositionDeclName Name{DD->bindings()};
      return ++DecompsitionDeclManglingNumbers[Name];
    }

    const IdentifierInfo *Identifier = VD->getIdentifier();
    if (!Identifier) {
      // VarDecl without an identifier represents an anonymous union
      // declaration.
      Identifier = findAnonymousUnionVarDeclName(*VD);
    }
    return ++VarManglingNumbers[Identifier];
  }

  unsigned getManglingNumber(const TagDecl *TD, unsigned) override {
    return ++TagManglingNumbers[TD->getIdentifier()];
  }
};

// A version of this for SYCL that makes sure that 'device' mangling context
// matches the lambda mangling number, so that __builtin_sycl_unique_stable_name
// can be consistently generated between a MS and Itanium host by just referring
// to the device mangling number.
class ItaniumSYCLNumberingContext : public ItaniumNumberingContext {
  llvm::DenseMap<const CXXMethodDecl *, unsigned> ManglingNumbers;
  using ManglingItr = decltype(ManglingNumbers)::iterator;

public:
  ItaniumSYCLNumberingContext(ItaniumMangleContext *Mangler)
      : ItaniumNumberingContext(Mangler) {}

  unsigned getManglingNumber(const CXXMethodDecl *CallOperator) override {
    unsigned Number = ItaniumNumberingContext::getManglingNumber(CallOperator);
    std::pair<ManglingItr, bool> emplace_result =
        ManglingNumbers.try_emplace(CallOperator, Number);
    (void)emplace_result;
    assert(emplace_result.second && "Lambda number set multiple times?");
    return Number;
  }

  using ItaniumNumberingContext::getManglingNumber;

  unsigned getDeviceManglingNumber(const CXXMethodDecl *CallOperator) override {
    ManglingItr Itr = ManglingNumbers.find(CallOperator);
    assert(Itr != ManglingNumbers.end() && "Lambda not yet mangled?");

    return Itr->second;
  }
};

class ItaniumCXXABI : public CXXABI {
private:
  std::unique_ptr<MangleContext> Mangler;
protected:
  ASTContext &Context;
public:
  ItaniumCXXABI(ASTContext &Ctx)
      : Mangler(Ctx.createMangleContext()), Context(Ctx) {}

  MemberPointerInfo
  getMemberPointerInfo(const MemberPointerType *MPT) const override {
    const TargetInfo &Target = Context.getTargetInfo();
    TargetInfo::IntType PtrDiff = Target.getPtrDiffType(LangAS::Default);
    MemberPointerInfo MPI;
    MPI.Width = Target.getTypeWidth(PtrDiff);
    MPI.Align = Target.getTypeAlign(PtrDiff);
    MPI.HasPadding = false;
    if (MPT->isMemberFunctionPointer())
      MPI.Width *= 2;
    return MPI;
  }

  CallingConv getDefaultMethodCallConv(bool isVariadic) const override {
    const llvm::Triple &T = Context.getTargetInfo().getTriple();
    if (!isVariadic && T.isWindowsGNUEnvironment() &&
        T.getArch() == llvm::Triple::x86)
      return CC_X86ThisCall;
    return Context.getTargetInfo().getDefaultCallingConv();
  }

  // We cheat and just check that the class has a vtable pointer, and that it's
  // only big enough to have a vtable pointer and nothing more (or less).
  bool isNearlyEmpty(const CXXRecordDecl *RD) const override {

    // Check that the class has a vtable pointer.
    if (!RD->isDynamicClass())
      return false;

    const ASTRecordLayout &Layout = Context.getASTRecordLayout(RD);
    CharUnits PointerSize = Context.toCharUnitsFromBits(
        Context.getTargetInfo().getPointerWidth(LangAS::Default));
    return Layout.getNonVirtualSize() == PointerSize;
  }

  const CXXConstructorDecl *
  getCopyConstructorForExceptionObject(CXXRecordDecl *RD) override {
    return nullptr;
  }

  void addCopyConstructorForExceptionObject(CXXRecordDecl *RD,
                                            CXXConstructorDecl *CD) override {}

  void addTypedefNameForUnnamedTagDecl(TagDecl *TD,
                                       TypedefNameDecl *DD) override {}

  TypedefNameDecl *getTypedefNameForUnnamedTagDecl(const TagDecl *TD) override {
    return nullptr;
  }

  void addDeclaratorForUnnamedTagDecl(TagDecl *TD,
                                      DeclaratorDecl *DD) override {}

  DeclaratorDecl *getDeclaratorForUnnamedTagDecl(const TagDecl *TD) override {
    return nullptr;
  }

  std::unique_ptr<MangleNumberingContext>
  createMangleNumberingContext() const override {
    if (Context.getLangOpts().isSYCL())
      return std::make_unique<ItaniumSYCLNumberingContext>(
          cast<ItaniumMangleContext>(Mangler.get()));
    return std::make_unique<ItaniumNumberingContext>(
        cast<ItaniumMangleContext>(Mangler.get()));
  }
};
}

CXXABI *clang::CreateItaniumCXXABI(ASTContext &Ctx) {
  return new ItaniumCXXABI(Ctx);
}

std::unique_ptr<MangleNumberingContext>
clang::createItaniumNumberingContext(MangleContext *Mangler) {
  return std::make_unique<ItaniumNumberingContext>(
      cast<ItaniumMangleContext>(Mangler));
}<|MERGE_RESOLUTION|>--- conflicted
+++ resolved
@@ -42,12 +42,7 @@
 ///
 /// Returns the name of anonymous union VarDecl or nullptr if it is not found.
 static const IdentifierInfo *findAnonymousUnionVarDeclName(const VarDecl& VD) {
-<<<<<<< HEAD
-  const auto *RT = VD.getType()->castAs<RecordType>();
-  const RecordDecl *RD = RT->getOriginalDecl()->getDefinitionOrSelf();
-=======
   const auto *RD = VD.getType()->castAsRecordDecl();
->>>>>>> 35227056
   assert(RD->isUnion() && "RecordType is expected to be a union.");
   if (const FieldDecl *FD = RD->findFirstNamedDataMember()) {
     return FD->getIdentifier();
