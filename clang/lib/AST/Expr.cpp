//===--- Expr.cpp - Expression AST Node Implementation --------------------===//
//
// Part of the LLVM Project, under the Apache License v2.0 with LLVM Exceptions.
// See https://llvm.org/LICENSE.txt for license information.
// SPDX-License-Identifier: Apache-2.0 WITH LLVM-exception
//
//===----------------------------------------------------------------------===//
//
// This file implements the Expr class and subclasses.
//
//===----------------------------------------------------------------------===//

#include "clang/AST/Expr.h"
#include "clang/AST/APValue.h"
#include "clang/AST/ASTContext.h"
#include "clang/AST/ASTLambda.h"
#include "clang/AST/Attr.h"
#include "clang/AST/ComputeDependence.h"
#include "clang/AST/DeclCXX.h"
#include "clang/AST/DeclObjC.h"
#include "clang/AST/DeclTemplate.h"
#include "clang/AST/DependenceFlags.h"
#include "clang/AST/EvaluatedExprVisitor.h"
#include "clang/AST/ExprCXX.h"
#include "clang/AST/IgnoreExpr.h"
#include "clang/AST/Mangle.h"
#include "clang/AST/RecordLayout.h"
#include "clang/Basic/Builtins.h"
#include "clang/Basic/CharInfo.h"
#include "clang/Basic/SourceManager.h"
#include "clang/Basic/TargetInfo.h"
#include "clang/Lex/Lexer.h"
#include "clang/Lex/LiteralSupport.h"
#include "clang/Lex/Preprocessor.h"
#include "llvm/Support/ErrorHandling.h"
#include "llvm/Support/Format.h"
#include "llvm/Support/raw_ostream.h"
#include <algorithm>
#include <cstring>
#include <optional>
using namespace clang;

const Expr *Expr::getBestDynamicClassTypeExpr() const {
  const Expr *E = this;
  while (true) {
    E = E->IgnoreParenBaseCasts();

    // Follow the RHS of a comma operator.
    if (auto *BO = dyn_cast<BinaryOperator>(E)) {
      if (BO->getOpcode() == BO_Comma) {
        E = BO->getRHS();
        continue;
      }
    }

    // Step into initializer for materialized temporaries.
    if (auto *MTE = dyn_cast<MaterializeTemporaryExpr>(E)) {
      E = MTE->getSubExpr();
      continue;
    }

    break;
  }

  return E;
}

const CXXRecordDecl *Expr::getBestDynamicClassType() const {
  const Expr *E = getBestDynamicClassTypeExpr();
  QualType DerivedType = E->getType();
  if (const PointerType *PTy = DerivedType->getAs<PointerType>())
    DerivedType = PTy->getPointeeType();

  if (DerivedType->isDependentType())
    return nullptr;

<<<<<<< HEAD
  const RecordType *Ty = DerivedType->castAs<RecordType>();
  return cast<CXXRecordDecl>(Ty->getOriginalDecl())->getDefinitionOrSelf();
=======
  return DerivedType->castAsCXXRecordDecl();
>>>>>>> 35227056
}

const Expr *Expr::skipRValueSubobjectAdjustments(
    SmallVectorImpl<const Expr *> &CommaLHSs,
    SmallVectorImpl<SubobjectAdjustment> &Adjustments) const {
  const Expr *E = this;
  while (true) {
    E = E->IgnoreParens();

    if (const auto *CE = dyn_cast<CastExpr>(E)) {
      if ((CE->getCastKind() == CK_DerivedToBase ||
           CE->getCastKind() == CK_UncheckedDerivedToBase) &&
          E->getType()->isRecordType()) {
        E = CE->getSubExpr();
<<<<<<< HEAD
        const auto *Derived =
            cast<CXXRecordDecl>(
                E->getType()->castAs<RecordType>()->getOriginalDecl())
                ->getDefinitionOrSelf();
=======
        const auto *Derived = E->getType()->castAsCXXRecordDecl();
>>>>>>> 35227056
        Adjustments.push_back(SubobjectAdjustment(CE, Derived));
        continue;
      }

      if (CE->getCastKind() == CK_NoOp) {
        E = CE->getSubExpr();
        continue;
      }
    } else if (const auto *ME = dyn_cast<MemberExpr>(E)) {
      if (!ME->isArrow()) {
        assert(ME->getBase()->getType()->getAsRecordDecl());
        if (const auto *Field = dyn_cast<FieldDecl>(ME->getMemberDecl())) {
          if (!Field->isBitField() && !Field->getType()->isReferenceType()) {
            E = ME->getBase();
            Adjustments.push_back(SubobjectAdjustment(Field));
            continue;
          }
        }
      }
    } else if (const auto *BO = dyn_cast<BinaryOperator>(E)) {
      if (BO->getOpcode() == BO_PtrMemD) {
        assert(BO->getRHS()->isPRValue());
        E = BO->getLHS();
        const auto *MPT = BO->getRHS()->getType()->getAs<MemberPointerType>();
        Adjustments.push_back(SubobjectAdjustment(MPT, BO->getRHS()));
        continue;
      }
      if (BO->getOpcode() == BO_Comma) {
        CommaLHSs.push_back(BO->getLHS());
        E = BO->getRHS();
        continue;
      }
    }

    // Nothing changed.
    break;
  }
  return E;
}

bool Expr::isKnownToHaveBooleanValue(bool Semantic) const {
  const Expr *E = IgnoreParens();

  // If this value has _Bool type, it is obvious 0/1.
  if (E->getType()->isBooleanType()) return true;
  // If this is a non-scalar-integer type, we don't care enough to try.
  if (!E->getType()->isIntegralOrEnumerationType()) return false;

  if (const UnaryOperator *UO = dyn_cast<UnaryOperator>(E)) {
    switch (UO->getOpcode()) {
    case UO_Plus:
      return UO->getSubExpr()->isKnownToHaveBooleanValue(Semantic);
    case UO_LNot:
      return true;
    default:
      return false;
    }
  }

  // Only look through implicit casts.  If the user writes
  // '(int) (a && b)' treat it as an arbitrary int.
  // FIXME: Should we look through any cast expression in !Semantic mode?
  if (const ImplicitCastExpr *CE = dyn_cast<ImplicitCastExpr>(E))
    return CE->getSubExpr()->isKnownToHaveBooleanValue(Semantic);

  if (const BinaryOperator *BO = dyn_cast<BinaryOperator>(E)) {
    switch (BO->getOpcode()) {
    default: return false;
    case BO_LT:   // Relational operators.
    case BO_GT:
    case BO_LE:
    case BO_GE:
    case BO_EQ:   // Equality operators.
    case BO_NE:
    case BO_LAnd: // AND operator.
    case BO_LOr:  // Logical OR operator.
      return true;

    case BO_And:  // Bitwise AND operator.
    case BO_Xor:  // Bitwise XOR operator.
    case BO_Or:   // Bitwise OR operator.
      // Handle things like (x==2)|(y==12).
      return BO->getLHS()->isKnownToHaveBooleanValue(Semantic) &&
             BO->getRHS()->isKnownToHaveBooleanValue(Semantic);

    case BO_Comma:
    case BO_Assign:
      return BO->getRHS()->isKnownToHaveBooleanValue(Semantic);
    }
  }

  if (const ConditionalOperator *CO = dyn_cast<ConditionalOperator>(E))
    return CO->getTrueExpr()->isKnownToHaveBooleanValue(Semantic) &&
           CO->getFalseExpr()->isKnownToHaveBooleanValue(Semantic);

  if (isa<ObjCBoolLiteralExpr>(E))
    return true;

  if (const auto *OVE = dyn_cast<OpaqueValueExpr>(E))
    return OVE->getSourceExpr()->isKnownToHaveBooleanValue(Semantic);

  if (const FieldDecl *FD = E->getSourceBitField())
    if (!Semantic && FD->getType()->isUnsignedIntegerType() &&
        !FD->getBitWidth()->isValueDependent() && FD->getBitWidthValue() == 1)
      return true;

  return false;
}

bool Expr::isFlexibleArrayMemberLike(
    const ASTContext &Ctx,
    LangOptions::StrictFlexArraysLevelKind StrictFlexArraysLevel,
    bool IgnoreTemplateOrMacroSubstitution) const {
  const Expr *E = IgnoreParens();
  const Decl *D = nullptr;

  if (const auto *ME = dyn_cast<MemberExpr>(E))
    D = ME->getMemberDecl();
  else if (const auto *DRE = dyn_cast<DeclRefExpr>(E))
    D = DRE->getDecl();
  else if (const auto *IRE = dyn_cast<ObjCIvarRefExpr>(E))
    D = IRE->getDecl();

  return Decl::isFlexibleArrayMemberLike(Ctx, D, E->getType(),
                                         StrictFlexArraysLevel,
                                         IgnoreTemplateOrMacroSubstitution);
}

const ValueDecl *
Expr::getAsBuiltinConstantDeclRef(const ASTContext &Context) const {
  Expr::EvalResult Eval;

  if (EvaluateAsConstantExpr(Eval, Context)) {
    APValue &Value = Eval.Val;

    if (Value.isMemberPointer())
      return Value.getMemberPointerDecl();

    if (Value.isLValue() && Value.getLValueOffset().isZero())
      return Value.getLValueBase().dyn_cast<const ValueDecl *>();
  }

  return nullptr;
}

// Amusing macro metaprogramming hack: check whether a class provides
// a more specific implementation of getExprLoc().
//
// See also Stmt.cpp:{getBeginLoc(),getEndLoc()}.
namespace {
  /// This implementation is used when a class provides a custom
  /// implementation of getExprLoc.
  template <class E, class T>
  SourceLocation getExprLocImpl(const Expr *expr,
                                SourceLocation (T::*v)() const) {
    return static_cast<const E*>(expr)->getExprLoc();
  }

  /// This implementation is used when a class doesn't provide
  /// a custom implementation of getExprLoc.  Overload resolution
  /// should pick it over the implementation above because it's
  /// more specialized according to function template partial ordering.
  template <class E>
  SourceLocation getExprLocImpl(const Expr *expr,
                                SourceLocation (Expr::*v)() const) {
    return static_cast<const E *>(expr)->getBeginLoc();
  }
}

QualType Expr::getEnumCoercedType(const ASTContext &Ctx) const {
  if (isa<EnumType>(getType()))
    return getType();
  if (const auto *ECD = getEnumConstantDecl()) {
    const auto *ED = cast<EnumDecl>(ECD->getDeclContext());
    if (ED->isCompleteDefinition())
      return Ctx.getCanonicalTagType(ED);
  }
  return getType();
}

SourceLocation Expr::getExprLoc() const {
  switch (getStmtClass()) {
  case Stmt::NoStmtClass: llvm_unreachable("statement without class");
#define ABSTRACT_STMT(type)
#define STMT(type, base) \
  case Stmt::type##Class: break;
#define EXPR(type, base) \
  case Stmt::type##Class: return getExprLocImpl<type>(this, &type::getExprLoc);
#include "clang/AST/StmtNodes.inc"
  }
  llvm_unreachable("unknown expression kind");
}

//===----------------------------------------------------------------------===//
// Primary Expressions.
//===----------------------------------------------------------------------===//

static void AssertResultStorageKind(ConstantResultStorageKind Kind) {
  assert((Kind == ConstantResultStorageKind::APValue ||
          Kind == ConstantResultStorageKind::Int64 ||
          Kind == ConstantResultStorageKind::None) &&
         "Invalid StorageKind Value");
  (void)Kind;
}

ConstantResultStorageKind ConstantExpr::getStorageKind(const APValue &Value) {
  switch (Value.getKind()) {
  case APValue::None:
  case APValue::Indeterminate:
    return ConstantResultStorageKind::None;
  case APValue::Int:
    if (!Value.getInt().needsCleanup())
      return ConstantResultStorageKind::Int64;
    [[fallthrough]];
  default:
    return ConstantResultStorageKind::APValue;
  }
}

ConstantResultStorageKind
ConstantExpr::getStorageKind(const Type *T, const ASTContext &Context) {
  if (T->isIntegralOrEnumerationType() && Context.getTypeInfo(T).Width <= 64)
    return ConstantResultStorageKind::Int64;
  return ConstantResultStorageKind::APValue;
}

ConstantExpr::ConstantExpr(Expr *SubExpr, ConstantResultStorageKind StorageKind,
                           bool IsImmediateInvocation)
    : FullExpr(ConstantExprClass, SubExpr) {
  ConstantExprBits.ResultKind = llvm::to_underlying(StorageKind);
  ConstantExprBits.APValueKind = APValue::None;
  ConstantExprBits.IsUnsigned = false;
  ConstantExprBits.BitWidth = 0;
  ConstantExprBits.HasCleanup = false;
  ConstantExprBits.IsImmediateInvocation = IsImmediateInvocation;

  if (StorageKind == ConstantResultStorageKind::APValue)
    ::new (getTrailingObjects<APValue>()) APValue();
}

ConstantExpr *ConstantExpr::Create(const ASTContext &Context, Expr *E,
                                   ConstantResultStorageKind StorageKind,
                                   bool IsImmediateInvocation) {
  assert(!isa<ConstantExpr>(E));
  AssertResultStorageKind(StorageKind);

  unsigned Size = totalSizeToAlloc<APValue, uint64_t>(
      StorageKind == ConstantResultStorageKind::APValue,
      StorageKind == ConstantResultStorageKind::Int64);
  void *Mem = Context.Allocate(Size, alignof(ConstantExpr));
  return new (Mem) ConstantExpr(E, StorageKind, IsImmediateInvocation);
}

ConstantExpr *ConstantExpr::Create(const ASTContext &Context, Expr *E,
                                   const APValue &Result) {
  ConstantResultStorageKind StorageKind = getStorageKind(Result);
  ConstantExpr *Self = Create(Context, E, StorageKind);
  Self->SetResult(Result, Context);
  return Self;
}

ConstantExpr::ConstantExpr(EmptyShell Empty,
                           ConstantResultStorageKind StorageKind)
    : FullExpr(ConstantExprClass, Empty) {
  ConstantExprBits.ResultKind = llvm::to_underlying(StorageKind);

  if (StorageKind == ConstantResultStorageKind::APValue)
    ::new (getTrailingObjects<APValue>()) APValue();
}

ConstantExpr *ConstantExpr::CreateEmpty(const ASTContext &Context,
                                        ConstantResultStorageKind StorageKind) {
  AssertResultStorageKind(StorageKind);

  unsigned Size = totalSizeToAlloc<APValue, uint64_t>(
      StorageKind == ConstantResultStorageKind::APValue,
      StorageKind == ConstantResultStorageKind::Int64);
  void *Mem = Context.Allocate(Size, alignof(ConstantExpr));
  return new (Mem) ConstantExpr(EmptyShell(), StorageKind);
}

void ConstantExpr::MoveIntoResult(APValue &Value, const ASTContext &Context) {
  assert((unsigned)getStorageKind(Value) <= ConstantExprBits.ResultKind &&
         "Invalid storage for this value kind");
  ConstantExprBits.APValueKind = Value.getKind();
  switch (getResultStorageKind()) {
  case ConstantResultStorageKind::None:
    return;
  case ConstantResultStorageKind::Int64:
    Int64Result() = *Value.getInt().getRawData();
    ConstantExprBits.BitWidth = Value.getInt().getBitWidth();
    ConstantExprBits.IsUnsigned = Value.getInt().isUnsigned();
    return;
  case ConstantResultStorageKind::APValue:
    if (!ConstantExprBits.HasCleanup && Value.needsCleanup()) {
      ConstantExprBits.HasCleanup = true;
      Context.addDestruction(&APValueResult());
    }
    APValueResult() = std::move(Value);
    return;
  }
  llvm_unreachable("Invalid ResultKind Bits");
}

llvm::APSInt ConstantExpr::getResultAsAPSInt() const {
  switch (getResultStorageKind()) {
  case ConstantResultStorageKind::APValue:
    return APValueResult().getInt();
  case ConstantResultStorageKind::Int64:
    return llvm::APSInt(llvm::APInt(ConstantExprBits.BitWidth, Int64Result()),
                        ConstantExprBits.IsUnsigned);
  default:
    llvm_unreachable("invalid Accessor");
  }
}

APValue ConstantExpr::getAPValueResult() const {

  switch (getResultStorageKind()) {
  case ConstantResultStorageKind::APValue:
    return APValueResult();
  case ConstantResultStorageKind::Int64:
    return APValue(
        llvm::APSInt(llvm::APInt(ConstantExprBits.BitWidth, Int64Result()),
                     ConstantExprBits.IsUnsigned));
  case ConstantResultStorageKind::None:
    if (ConstantExprBits.APValueKind == APValue::Indeterminate)
      return APValue::IndeterminateValue();
    return APValue();
  }
  llvm_unreachable("invalid ResultKind");
}

DeclRefExpr::DeclRefExpr(const ASTContext &Ctx, ValueDecl *D,
                         bool RefersToEnclosingVariableOrCapture, QualType T,
                         ExprValueKind VK, SourceLocation L,
                         const DeclarationNameLoc &LocInfo,
                         NonOdrUseReason NOUR)
    : Expr(DeclRefExprClass, T, VK, OK_Ordinary), D(D), DNLoc(LocInfo) {
  DeclRefExprBits.HasQualifier = false;
  DeclRefExprBits.HasTemplateKWAndArgsInfo = false;
  DeclRefExprBits.HasFoundDecl = false;
  DeclRefExprBits.HadMultipleCandidates = false;
  DeclRefExprBits.RefersToEnclosingVariableOrCapture =
      RefersToEnclosingVariableOrCapture;
  DeclRefExprBits.CapturedByCopyInLambdaWithExplicitObjectParameter = false;
  DeclRefExprBits.NonOdrUseReason = NOUR;
  DeclRefExprBits.IsImmediateEscalating = false;
  DeclRefExprBits.Loc = L;
  setDependence(computeDependence(this, Ctx));
}

DeclRefExpr::DeclRefExpr(const ASTContext &Ctx,
                         NestedNameSpecifierLoc QualifierLoc,
                         SourceLocation TemplateKWLoc, ValueDecl *D,
                         bool RefersToEnclosingVariableOrCapture,
                         const DeclarationNameInfo &NameInfo, NamedDecl *FoundD,
                         const TemplateArgumentListInfo *TemplateArgs,
                         QualType T, ExprValueKind VK, NonOdrUseReason NOUR)
    : Expr(DeclRefExprClass, T, VK, OK_Ordinary), D(D),
      DNLoc(NameInfo.getInfo()) {
  DeclRefExprBits.Loc = NameInfo.getLoc();
  DeclRefExprBits.HasQualifier = QualifierLoc ? 1 : 0;
  if (QualifierLoc)
    new (getTrailingObjects<NestedNameSpecifierLoc>())
        NestedNameSpecifierLoc(QualifierLoc);
  DeclRefExprBits.HasFoundDecl = FoundD ? 1 : 0;
  if (FoundD)
    *getTrailingObjects<NamedDecl *>() = FoundD;
  DeclRefExprBits.HasTemplateKWAndArgsInfo
    = (TemplateArgs || TemplateKWLoc.isValid()) ? 1 : 0;
  DeclRefExprBits.RefersToEnclosingVariableOrCapture =
      RefersToEnclosingVariableOrCapture;
  DeclRefExprBits.CapturedByCopyInLambdaWithExplicitObjectParameter = false;
  DeclRefExprBits.NonOdrUseReason = NOUR;
  if (TemplateArgs) {
    auto Deps = TemplateArgumentDependence::None;
    getTrailingObjects<ASTTemplateKWAndArgsInfo>()->initializeFrom(
        TemplateKWLoc, *TemplateArgs, getTrailingObjects<TemplateArgumentLoc>(),
        Deps);
    assert(!(Deps & TemplateArgumentDependence::Dependent) &&
           "built a DeclRefExpr with dependent template args");
  } else if (TemplateKWLoc.isValid()) {
    getTrailingObjects<ASTTemplateKWAndArgsInfo>()->initializeFrom(
        TemplateKWLoc);
  }
  DeclRefExprBits.IsImmediateEscalating = false;
  DeclRefExprBits.HadMultipleCandidates = 0;
  setDependence(computeDependence(this, Ctx));
}

DeclRefExpr *DeclRefExpr::Create(const ASTContext &Context,
                                 NestedNameSpecifierLoc QualifierLoc,
                                 SourceLocation TemplateKWLoc, ValueDecl *D,
                                 bool RefersToEnclosingVariableOrCapture,
                                 SourceLocation NameLoc, QualType T,
                                 ExprValueKind VK, NamedDecl *FoundD,
                                 const TemplateArgumentListInfo *TemplateArgs,
                                 NonOdrUseReason NOUR) {
  return Create(Context, QualifierLoc, TemplateKWLoc, D,
                RefersToEnclosingVariableOrCapture,
                DeclarationNameInfo(D->getDeclName(), NameLoc),
                T, VK, FoundD, TemplateArgs, NOUR);
}

DeclRefExpr *DeclRefExpr::Create(const ASTContext &Context,
                                 NestedNameSpecifierLoc QualifierLoc,
                                 SourceLocation TemplateKWLoc, ValueDecl *D,
                                 bool RefersToEnclosingVariableOrCapture,
                                 const DeclarationNameInfo &NameInfo,
                                 QualType T, ExprValueKind VK,
                                 NamedDecl *FoundD,
                                 const TemplateArgumentListInfo *TemplateArgs,
                                 NonOdrUseReason NOUR) {
  // Filter out cases where the found Decl is the same as the value refenenced.
  if (D == FoundD)
    FoundD = nullptr;

  bool HasTemplateKWAndArgsInfo = TemplateArgs || TemplateKWLoc.isValid();
  std::size_t Size =
      totalSizeToAlloc<NestedNameSpecifierLoc, NamedDecl *,
                       ASTTemplateKWAndArgsInfo, TemplateArgumentLoc>(
          QualifierLoc ? 1 : 0, FoundD ? 1 : 0,
          HasTemplateKWAndArgsInfo ? 1 : 0,
          TemplateArgs ? TemplateArgs->size() : 0);

  void *Mem = Context.Allocate(Size, alignof(DeclRefExpr));
  return new (Mem) DeclRefExpr(Context, QualifierLoc, TemplateKWLoc, D,
                               RefersToEnclosingVariableOrCapture, NameInfo,
                               FoundD, TemplateArgs, T, VK, NOUR);
}

DeclRefExpr *DeclRefExpr::CreateEmpty(const ASTContext &Context,
                                      bool HasQualifier,
                                      bool HasFoundDecl,
                                      bool HasTemplateKWAndArgsInfo,
                                      unsigned NumTemplateArgs) {
  assert(NumTemplateArgs == 0 || HasTemplateKWAndArgsInfo);
  std::size_t Size =
      totalSizeToAlloc<NestedNameSpecifierLoc, NamedDecl *,
                       ASTTemplateKWAndArgsInfo, TemplateArgumentLoc>(
          HasQualifier ? 1 : 0, HasFoundDecl ? 1 : 0, HasTemplateKWAndArgsInfo,
          NumTemplateArgs);
  void *Mem = Context.Allocate(Size, alignof(DeclRefExpr));
  return new (Mem) DeclRefExpr(EmptyShell());
}

void DeclRefExpr::setDecl(ValueDecl *NewD) {
  D = NewD;
  if (getType()->isUndeducedType())
    setType(NewD->getType());
  setDependence(computeDependence(this, NewD->getASTContext()));
}

SourceLocation DeclRefExpr::getEndLoc() const {
  if (hasExplicitTemplateArgs())
    return getRAngleLoc();
  return getNameInfo().getEndLoc();
}

SYCLUniqueStableNameExpr::SYCLUniqueStableNameExpr(SourceLocation OpLoc,
                                                   SourceLocation LParen,
                                                   SourceLocation RParen,
                                                   QualType ResultTy,
                                                   TypeSourceInfo *TSI)
    : Expr(SYCLUniqueStableNameExprClass, ResultTy, VK_PRValue, OK_Ordinary),
      OpLoc(OpLoc), LParen(LParen), RParen(RParen) {
  setTypeSourceInfo(TSI);
  setDependence(computeDependence(this));
}

SYCLUniqueStableNameExpr::SYCLUniqueStableNameExpr(EmptyShell Empty,
                                                   QualType ResultTy)
    : Expr(SYCLUniqueStableNameExprClass, ResultTy, VK_PRValue, OK_Ordinary) {}

SYCLUniqueStableNameExpr *
SYCLUniqueStableNameExpr::Create(const ASTContext &Ctx, SourceLocation OpLoc,
                                 SourceLocation LParen, SourceLocation RParen,
                                 TypeSourceInfo *TSI) {
  QualType ResultTy = Ctx.getPointerType(Ctx.CharTy.withConst());
  return new (Ctx)
      SYCLUniqueStableNameExpr(OpLoc, LParen, RParen, ResultTy, TSI);
}

SYCLUniqueStableNameExpr *
SYCLUniqueStableNameExpr::CreateEmpty(const ASTContext &Ctx) {
  QualType ResultTy = Ctx.getPointerType(Ctx.CharTy.withConst());
  return new (Ctx) SYCLUniqueStableNameExpr(EmptyShell(), ResultTy);
}

std::string SYCLUniqueStableNameExpr::ComputeName(ASTContext &Context) const {
  return SYCLUniqueStableNameExpr::ComputeName(Context,
                                               getTypeSourceInfo()->getType());
}

static UnsignedOrNone UniqueStableNameDiscriminator(ASTContext &,
                                                    const NamedDecl *ND) {
  if (const auto *RD = dyn_cast<CXXRecordDecl>(ND))
    if (RD->isLambda())
      return RD->getDeviceLambdaManglingNumber();
  return std::nullopt;
}

std::string SYCLUniqueStableNameExpr::ComputeName(ASTContext &Context,
                                                  QualType Ty) {
  std::unique_ptr<MangleContext> Ctx{ItaniumMangleContext::create(
      Context, Context.getDiagnostics(), UniqueStableNameDiscriminator)};

  std::string Buffer;
  Buffer.reserve(128);
  llvm::raw_string_ostream Out(Buffer);
  Ctx->mangleCanonicalTypeName(Ty, Out);

  return Buffer;
}

SYCLUniqueStableIdExpr::SYCLUniqueStableIdExpr(EmptyShell Empty,
                                               QualType ResultTy)
    : Expr(SYCLUniqueStableIdExprClass, ResultTy, VK_PRValue, OK_Ordinary) {}

SYCLUniqueStableIdExpr::SYCLUniqueStableIdExpr(SourceLocation OpLoc,
                                               SourceLocation LParen,
                                               SourceLocation RParen,
                                               QualType ResultTy, Expr *E)
    : Expr(SYCLUniqueStableIdExprClass, ResultTy, VK_PRValue, OK_Ordinary),
      OpLoc(OpLoc), LParen(LParen), RParen(RParen), DRE(E) {
  setDependence(computeDependence(this));
}

SYCLUniqueStableIdExpr *SYCLUniqueStableIdExpr::Create(const ASTContext &Ctx,
                                                       SourceLocation OpLoc,
                                                       SourceLocation LParen,
                                                       SourceLocation RParen,
                                                       Expr *E) {
  QualType ResultTy = Ctx.getPointerType(Ctx.CharTy.withConst());
  return new (Ctx) SYCLUniqueStableIdExpr(OpLoc, LParen, RParen, ResultTy, E);
}

SYCLUniqueStableIdExpr *
SYCLUniqueStableIdExpr::CreateEmpty(const ASTContext &Ctx) {
  QualType ResultTy = Ctx.getPointerType(Ctx.CharTy.withConst());
  return new (Ctx) SYCLUniqueStableIdExpr(EmptyShell(), ResultTy);
}

std::string SYCLUniqueStableIdExpr::ComputeName(ASTContext &Context) const {
  assert(!isInstantiationDependent() &&
         "Can't compute name of uninstantiated value");

  auto *DR = cast<DeclRefExpr>(getExpr()->IgnoreUnlessSpelledInSource());
  auto *VD = cast<VarDecl>(DR->getDecl());

  return ComputeName(Context, VD);
}

std::string SYCLUniqueStableIdExpr::ComputeName(ASTContext &Context,
                                                const VarDecl *VD) {
  std::unique_ptr<MangleContext> Ctx{ItaniumMangleContext::create(
      Context, Context.getDiagnostics(), UniqueStableNameDiscriminator)};

  std::string Buffer;
  Buffer.reserve(128);
  llvm::raw_string_ostream Out(Buffer);
  Ctx->mangleName(GlobalDecl{VD}, Out);

  if (VD->isExternallyVisible())
    return Out.str();

  return Context.getLangOpts().SYCLUniquePrefix + "___" + Out.str();
}

PredefinedExpr::PredefinedExpr(SourceLocation L, QualType FNTy,
                               PredefinedIdentKind IK, bool IsTransparent,
                               StringLiteral *SL)
    : Expr(PredefinedExprClass, FNTy, VK_LValue, OK_Ordinary) {
  PredefinedExprBits.Kind = llvm::to_underlying(IK);
  assert((getIdentKind() == IK) &&
         "IdentKind do not fit in PredefinedExprBitfields!");
  bool HasFunctionName = SL != nullptr;
  PredefinedExprBits.HasFunctionName = HasFunctionName;
  PredefinedExprBits.IsTransparent = IsTransparent;
  PredefinedExprBits.Loc = L;
  if (HasFunctionName)
    setFunctionName(SL);
  setDependence(computeDependence(this));
}

PredefinedExpr::PredefinedExpr(EmptyShell Empty, bool HasFunctionName)
    : Expr(PredefinedExprClass, Empty) {
  PredefinedExprBits.HasFunctionName = HasFunctionName;
}

PredefinedExpr *PredefinedExpr::Create(const ASTContext &Ctx, SourceLocation L,
                                       QualType FNTy, PredefinedIdentKind IK,
                                       bool IsTransparent, StringLiteral *SL) {
  bool HasFunctionName = SL != nullptr;
  void *Mem = Ctx.Allocate(totalSizeToAlloc<Stmt *>(HasFunctionName),
                           alignof(PredefinedExpr));
  return new (Mem) PredefinedExpr(L, FNTy, IK, IsTransparent, SL);
}

PredefinedExpr *PredefinedExpr::CreateEmpty(const ASTContext &Ctx,
                                            bool HasFunctionName) {
  void *Mem = Ctx.Allocate(totalSizeToAlloc<Stmt *>(HasFunctionName),
                           alignof(PredefinedExpr));
  return new (Mem) PredefinedExpr(EmptyShell(), HasFunctionName);
}

StringRef PredefinedExpr::getIdentKindName(PredefinedIdentKind IK) {
  switch (IK) {
  case PredefinedIdentKind::Func:
    return "__func__";
  case PredefinedIdentKind::Function:
    return "__FUNCTION__";
  case PredefinedIdentKind::FuncDName:
    return "__FUNCDNAME__";
  case PredefinedIdentKind::LFunction:
    return "L__FUNCTION__";
  case PredefinedIdentKind::PrettyFunction:
    return "__PRETTY_FUNCTION__";
  case PredefinedIdentKind::FuncSig:
    return "__FUNCSIG__";
  case PredefinedIdentKind::LFuncSig:
    return "L__FUNCSIG__";
  case PredefinedIdentKind::PrettyFunctionNoVirtual:
    break;
  }
  llvm_unreachable("Unknown ident kind for PredefinedExpr");
}

// FIXME: Maybe this should use DeclPrinter with a special "print predefined
// expr" policy instead.
std::string PredefinedExpr::ComputeName(PredefinedIdentKind IK,
                                        const Decl *CurrentDecl,
                                        bool ForceElaboratedPrinting) {
  ASTContext &Context = CurrentDecl->getASTContext();

  if (IK == PredefinedIdentKind::FuncDName) {
    if (const NamedDecl *ND = dyn_cast<NamedDecl>(CurrentDecl)) {
      std::unique_ptr<MangleContext> MC;
      MC.reset(Context.createMangleContext());

      if (MC->shouldMangleDeclName(ND)) {
        SmallString<256> Buffer;
        llvm::raw_svector_ostream Out(Buffer);
        GlobalDecl GD;
        if (const CXXConstructorDecl *CD = dyn_cast<CXXConstructorDecl>(ND))
          GD = GlobalDecl(CD, Ctor_Base);
        else if (const CXXDestructorDecl *DD = dyn_cast<CXXDestructorDecl>(ND))
          GD = GlobalDecl(DD, Dtor_Base);
        else if (auto FD = dyn_cast<FunctionDecl>(ND)) {
          GD = FD->isReferenceableKernel() ? GlobalDecl(FD) : GlobalDecl(ND);
        } else
          GD = GlobalDecl(ND);
        MC->mangleName(GD, Out);

        if (!Buffer.empty() && Buffer.front() == '\01')
          return std::string(Buffer.substr(1));
        return std::string(Buffer);
      }
      return std::string(ND->getIdentifier()->getName());
    }
    return "";
  }
  if (isa<BlockDecl>(CurrentDecl)) {
    // For blocks we only emit something if it is enclosed in a function
    // For top-level block we'd like to include the name of variable, but we
    // don't have it at this point.
    auto DC = CurrentDecl->getDeclContext();
    if (DC->isFileContext())
      return "";

    SmallString<256> Buffer;
    llvm::raw_svector_ostream Out(Buffer);
    if (auto *DCBlock = dyn_cast<BlockDecl>(DC))
      // For nested blocks, propagate up to the parent.
      Out << ComputeName(IK, DCBlock);
    else if (auto *DCDecl = dyn_cast<Decl>(DC))
      Out << ComputeName(IK, DCDecl) << "_block_invoke";
    return std::string(Out.str());
  }
  if (const FunctionDecl *FD = dyn_cast<FunctionDecl>(CurrentDecl)) {
    const auto &LO = Context.getLangOpts();
    bool IsFuncOrFunctionInNonMSVCCompatEnv =
        ((IK == PredefinedIdentKind::Func ||
          IK == PredefinedIdentKind ::Function) &&
         !LO.MSVCCompat);
    bool IsLFunctionInMSVCCommpatEnv =
        IK == PredefinedIdentKind::LFunction && LO.MSVCCompat;
    bool IsFuncOrFunctionOrLFunctionOrFuncDName =
        IK != PredefinedIdentKind::PrettyFunction &&
        IK != PredefinedIdentKind::PrettyFunctionNoVirtual &&
        IK != PredefinedIdentKind::FuncSig &&
        IK != PredefinedIdentKind::LFuncSig;
    if ((ForceElaboratedPrinting &&
         (IsFuncOrFunctionInNonMSVCCompatEnv || IsLFunctionInMSVCCommpatEnv)) ||
        (!ForceElaboratedPrinting && IsFuncOrFunctionOrLFunctionOrFuncDName))
      return FD->getNameAsString();

    SmallString<256> Name;
    llvm::raw_svector_ostream Out(Name);

    if (const CXXMethodDecl *MD = dyn_cast<CXXMethodDecl>(FD)) {
      if (MD->isVirtual() && IK != PredefinedIdentKind::PrettyFunctionNoVirtual)
        Out << "virtual ";
      if (MD->isStatic() && !ForceElaboratedPrinting)
        Out << "static ";
    }

    class PrettyCallbacks final : public PrintingCallbacks {
    public:
      PrettyCallbacks(const LangOptions &LO) : LO(LO) {}
      std::string remapPath(StringRef Path) const override {
        SmallString<128> p(Path);
        LO.remapPathPrefix(p);
        return std::string(p);
      }

    private:
      const LangOptions &LO;
    };
    PrintingPolicy Policy(Context.getLangOpts());
    PrettyCallbacks PrettyCB(Context.getLangOpts());
    Policy.Callbacks = &PrettyCB;
    if (IK == PredefinedIdentKind::Function && ForceElaboratedPrinting)
      Policy.SuppressTagKeyword = !LO.MSVCCompat;
    std::string Proto;
    llvm::raw_string_ostream POut(Proto);

    const FunctionDecl *Decl = FD;
    if (const FunctionDecl* Pattern = FD->getTemplateInstantiationPattern())
      Decl = Pattern;

    // Bail out if the type of the function has not been set yet.
    // This can notably happen in the trailing return type of a lambda
    // expression.
    const Type *Ty = Decl->getType().getTypePtrOrNull();
    if (!Ty)
      return "";

    const FunctionType *AFT = Ty->getAs<FunctionType>();
    const FunctionProtoType *FT = nullptr;
    if (FD->hasWrittenPrototype())
      FT = dyn_cast<FunctionProtoType>(AFT);

    if (IK == PredefinedIdentKind::FuncSig ||
        IK == PredefinedIdentKind::LFuncSig) {
      switch (AFT->getCallConv()) {
      case CC_C: POut << "__cdecl "; break;
      case CC_X86StdCall: POut << "__stdcall "; break;
      case CC_X86FastCall: POut << "__fastcall "; break;
      case CC_X86ThisCall: POut << "__thiscall "; break;
      case CC_X86VectorCall: POut << "__vectorcall "; break;
      case CC_X86RegCall: POut << "__regcall "; break;
      // Only bother printing the conventions that MSVC knows about.
      default: break;
      }
    }

    FD->printQualifiedName(POut, Policy);

    if (IK == PredefinedIdentKind::Function) {
      Out << Proto;
      return std::string(Name);
    }

    POut << "(";
    if (FT) {
      for (unsigned i = 0, e = Decl->getNumParams(); i != e; ++i) {
        if (i) POut << ", ";
        POut << Decl->getParamDecl(i)->getType().stream(Policy);
      }

      if (FT->isVariadic()) {
        if (FD->getNumParams()) POut << ", ";
        POut << "...";
      } else if ((IK == PredefinedIdentKind::FuncSig ||
                  IK == PredefinedIdentKind::LFuncSig ||
                  !Context.getLangOpts().CPlusPlus) &&
                 !Decl->getNumParams()) {
        POut << "void";
      }
    }
    POut << ")";

    if (const CXXMethodDecl *MD = dyn_cast<CXXMethodDecl>(FD)) {
      assert(FT && "We must have a written prototype in this case.");
      if (FT->isConst())
        POut << " const";
      if (FT->isVolatile())
        POut << " volatile";
      RefQualifierKind Ref = MD->getRefQualifier();
      if (Ref == RQ_LValue)
        POut << " &";
      else if (Ref == RQ_RValue)
        POut << " &&";
    }

    typedef SmallVector<const ClassTemplateSpecializationDecl *, 8> SpecsTy;
    SpecsTy Specs;
    const DeclContext *Ctx = FD->getDeclContext();
    while (isa_and_nonnull<NamedDecl>(Ctx)) {
      const ClassTemplateSpecializationDecl *Spec
                               = dyn_cast<ClassTemplateSpecializationDecl>(Ctx);
      if (Spec && !Spec->isExplicitSpecialization())
        Specs.push_back(Spec);
      Ctx = Ctx->getParent();
    }

    std::string TemplateParams;
    llvm::raw_string_ostream TOut(TemplateParams);
    for (const ClassTemplateSpecializationDecl *D : llvm::reverse(Specs)) {
      const TemplateParameterList *Params =
          D->getSpecializedTemplate()->getTemplateParameters();
      const TemplateArgumentList &Args = D->getTemplateArgs();
      assert(Params->size() == Args.size());
      for (unsigned i = 0, numParams = Params->size(); i != numParams; ++i) {
        StringRef Param = Params->getParam(i)->getName();
        if (Param.empty()) continue;
        TOut << Param << " = ";
        Args.get(i).print(Policy, TOut,
                          TemplateParameterList::shouldIncludeTypeForArgument(
                              Policy, Params, i));
        TOut << ", ";
      }
    }

    FunctionTemplateSpecializationInfo *FSI
                                          = FD->getTemplateSpecializationInfo();
    if (FSI && !FSI->isExplicitSpecialization()) {
      const TemplateParameterList* Params
                                  = FSI->getTemplate()->getTemplateParameters();
      const TemplateArgumentList* Args = FSI->TemplateArguments;
      assert(Params->size() == Args->size());
      for (unsigned i = 0, e = Params->size(); i != e; ++i) {
        StringRef Param = Params->getParam(i)->getName();
        if (Param.empty()) continue;
        TOut << Param << " = ";
        Args->get(i).print(Policy, TOut, /*IncludeType*/ true);
        TOut << ", ";
      }
    }

    if (!TemplateParams.empty()) {
      // remove the trailing comma and space
      TemplateParams.resize(TemplateParams.size() - 2);
      POut << " [" << TemplateParams << "]";
    }

    // Print "auto" for all deduced return types. This includes C++1y return
    // type deduction and lambdas. For trailing return types resolve the
    // decltype expression. Otherwise print the real type when this is
    // not a constructor or destructor.
    if (isLambdaMethod(FD))
      Proto = "auto " + Proto;
    else if (FT && FT->getReturnType()->getAs<DecltypeType>())
      FT->getReturnType()
          ->getAs<DecltypeType>()
          ->getUnderlyingType()
          .getAsStringInternal(Proto, Policy);
    else if (!isa<CXXConstructorDecl>(FD) && !isa<CXXDestructorDecl>(FD))
      AFT->getReturnType().getAsStringInternal(Proto, Policy);

    Out << Proto;

    return std::string(Name);
  }
  if (const CapturedDecl *CD = dyn_cast<CapturedDecl>(CurrentDecl)) {
    for (const DeclContext *DC = CD->getParent(); DC; DC = DC->getParent())
      // Skip to its enclosing function or method, but not its enclosing
      // CapturedDecl.
      if (DC->isFunctionOrMethod() && (DC->getDeclKind() != Decl::Captured)) {
        const Decl *D = Decl::castFromDeclContext(DC);
        return ComputeName(IK, D);
      }
    llvm_unreachable("CapturedDecl not inside a function or method");
  }
  if (const ObjCMethodDecl *MD = dyn_cast<ObjCMethodDecl>(CurrentDecl)) {
    SmallString<256> Name;
    llvm::raw_svector_ostream Out(Name);
    Out << (MD->isInstanceMethod() ? '-' : '+');
    Out << '[';

    // For incorrect code, there might not be an ObjCInterfaceDecl.  Do
    // a null check to avoid a crash.
    if (const ObjCInterfaceDecl *ID = MD->getClassInterface())
      Out << *ID;

    if (const ObjCCategoryImplDecl *CID =
        dyn_cast<ObjCCategoryImplDecl>(MD->getDeclContext()))
      Out << '(' << *CID << ')';

    Out <<  ' ';
    MD->getSelector().print(Out);
    Out <<  ']';

    return std::string(Name);
  }
  if (isa<TranslationUnitDecl>(CurrentDecl) &&
      IK == PredefinedIdentKind::PrettyFunction) {
    // __PRETTY_FUNCTION__ -> "top level", the others produce an empty string.
    return "top level";
  }
  return "";
}

void APNumericStorage::setIntValue(const ASTContext &C,
                                   const llvm::APInt &Val) {
  if (hasAllocation())
    C.Deallocate(pVal);

  BitWidth = Val.getBitWidth();
  unsigned NumWords = Val.getNumWords();
  const uint64_t* Words = Val.getRawData();
  if (NumWords > 1) {
    pVal = new (C) uint64_t[NumWords];
    std::copy(Words, Words + NumWords, pVal);
  } else if (NumWords == 1)
    VAL = Words[0];
  else
    VAL = 0;
}

IntegerLiteral::IntegerLiteral(const ASTContext &C, const llvm::APInt &V,
                               QualType type, SourceLocation l)
    : Expr(IntegerLiteralClass, type, VK_PRValue, OK_Ordinary), Loc(l) {
  assert(type->isIntegerType() && "Illegal type in IntegerLiteral");
  assert(V.getBitWidth() == C.getIntWidth(type) &&
         "Integer type is not the correct size for constant.");
  setValue(C, V);
  setDependence(ExprDependence::None);
}

IntegerLiteral *
IntegerLiteral::Create(const ASTContext &C, const llvm::APInt &V,
                       QualType type, SourceLocation l) {
  return new (C) IntegerLiteral(C, V, type, l);
}

IntegerLiteral *
IntegerLiteral::Create(const ASTContext &C, EmptyShell Empty) {
  return new (C) IntegerLiteral(Empty);
}

FixedPointLiteral::FixedPointLiteral(const ASTContext &C, const llvm::APInt &V,
                                     QualType type, SourceLocation l,
                                     unsigned Scale)
    : Expr(FixedPointLiteralClass, type, VK_PRValue, OK_Ordinary), Loc(l),
      Scale(Scale) {
  assert(type->isFixedPointType() && "Illegal type in FixedPointLiteral");
  assert(V.getBitWidth() == C.getTypeInfo(type).Width &&
         "Fixed point type is not the correct size for constant.");
  setValue(C, V);
  setDependence(ExprDependence::None);
}

FixedPointLiteral *FixedPointLiteral::CreateFromRawInt(const ASTContext &C,
                                                       const llvm::APInt &V,
                                                       QualType type,
                                                       SourceLocation l,
                                                       unsigned Scale) {
  return new (C) FixedPointLiteral(C, V, type, l, Scale);
}

FixedPointLiteral *FixedPointLiteral::Create(const ASTContext &C,
                                             EmptyShell Empty) {
  return new (C) FixedPointLiteral(Empty);
}

std::string FixedPointLiteral::getValueAsString(unsigned Radix) const {
  // Currently the longest decimal number that can be printed is the max for an
  // unsigned long _Accum: 4294967295.99999999976716935634613037109375
  // which is 43 characters.
  SmallString<64> S;
  FixedPointValueToString(
      S, llvm::APSInt::getUnsigned(getValue().getZExtValue()), Scale);
  return std::string(S);
}

void CharacterLiteral::print(unsigned Val, CharacterLiteralKind Kind,
                             raw_ostream &OS) {
  switch (Kind) {
  case CharacterLiteralKind::Ascii:
    break; // no prefix.
  case CharacterLiteralKind::Wide:
    OS << 'L';
    break;
  case CharacterLiteralKind::UTF8:
    OS << "u8";
    break;
  case CharacterLiteralKind::UTF16:
    OS << 'u';
    break;
  case CharacterLiteralKind::UTF32:
    OS << 'U';
    break;
  }

  StringRef Escaped = escapeCStyle<EscapeChar::Single>(Val);
  if (!Escaped.empty()) {
    OS << "'" << Escaped << "'";
  } else {
    // A character literal might be sign-extended, which
    // would result in an invalid \U escape sequence.
    // FIXME: multicharacter literals such as '\xFF\xFF\xFF\xFF'
    // are not correctly handled.
    if ((Val & ~0xFFu) == ~0xFFu && Kind == CharacterLiteralKind::Ascii)
      Val &= 0xFFu;
    if (Val < 256 && isPrintable((unsigned char)Val))
      OS << "'" << (char)Val << "'";
    else if (Val < 256)
      OS << "'\\x" << llvm::format("%02x", Val) << "'";
    else if (Val <= 0xFFFF)
      OS << "'\\u" << llvm::format("%04x", Val) << "'";
    else
      OS << "'\\U" << llvm::format("%08x", Val) << "'";
  }
}

FloatingLiteral::FloatingLiteral(const ASTContext &C, const llvm::APFloat &V,
                                 bool isexact, QualType Type, SourceLocation L)
    : Expr(FloatingLiteralClass, Type, VK_PRValue, OK_Ordinary), Loc(L) {
  setSemantics(V.getSemantics());
  FloatingLiteralBits.IsExact = isexact;
  setValue(C, V);
  setDependence(ExprDependence::None);
}

FloatingLiteral::FloatingLiteral(const ASTContext &C, EmptyShell Empty)
  : Expr(FloatingLiteralClass, Empty) {
  setRawSemantics(llvm::APFloatBase::S_IEEEhalf);
  FloatingLiteralBits.IsExact = false;
}

FloatingLiteral *
FloatingLiteral::Create(const ASTContext &C, const llvm::APFloat &V,
                        bool isexact, QualType Type, SourceLocation L) {
  return new (C) FloatingLiteral(C, V, isexact, Type, L);
}

FloatingLiteral *
FloatingLiteral::Create(const ASTContext &C, EmptyShell Empty) {
  return new (C) FloatingLiteral(C, Empty);
}

/// getValueAsApproximateDouble - This returns the value as an inaccurate
/// double.  Note that this may cause loss of precision, but is useful for
/// debugging dumps, etc.
double FloatingLiteral::getValueAsApproximateDouble() const {
  llvm::APFloat V = getValue();
  bool ignored;
  V.convert(llvm::APFloat::IEEEdouble(), llvm::APFloat::rmNearestTiesToEven,
            &ignored);
  return V.convertToDouble();
}

unsigned StringLiteral::mapCharByteWidth(TargetInfo const &Target,
                                         StringLiteralKind SK) {
  unsigned CharByteWidth = 0;
  switch (SK) {
  case StringLiteralKind::Ordinary:
  case StringLiteralKind::UTF8:
  case StringLiteralKind::Binary:
    CharByteWidth = Target.getCharWidth();
    break;
  case StringLiteralKind::Wide:
    CharByteWidth = Target.getWCharWidth();
    break;
  case StringLiteralKind::UTF16:
    CharByteWidth = Target.getChar16Width();
    break;
  case StringLiteralKind::UTF32:
    CharByteWidth = Target.getChar32Width();
    break;
  case StringLiteralKind::Unevaluated:
    return sizeof(char); // Host;
  }
  assert((CharByteWidth & 7) == 0 && "Assumes character size is byte multiple");
  CharByteWidth /= 8;
  assert((CharByteWidth == 1 || CharByteWidth == 2 || CharByteWidth == 4) &&
         "The only supported character byte widths are 1,2 and 4!");
  return CharByteWidth;
}

StringLiteral::StringLiteral(const ASTContext &Ctx, StringRef Str,
                             StringLiteralKind Kind, bool Pascal, QualType Ty,
                             ArrayRef<SourceLocation> Locs)
    : Expr(StringLiteralClass, Ty, VK_LValue, OK_Ordinary) {

  unsigned Length = Str.size();

  StringLiteralBits.Kind = llvm::to_underlying(Kind);
  StringLiteralBits.NumConcatenated = Locs.size();

  if (Kind != StringLiteralKind::Unevaluated) {
    assert(Ctx.getAsConstantArrayType(Ty) &&
           "StringLiteral must be of constant array type!");
    unsigned CharByteWidth = mapCharByteWidth(Ctx.getTargetInfo(), Kind);
    unsigned ByteLength = Str.size();
    assert((ByteLength % CharByteWidth == 0) &&
           "The size of the data must be a multiple of CharByteWidth!");

    // Avoid the expensive division. The compiler should be able to figure it
    // out by itself. However as of clang 7, even with the appropriate
    // llvm_unreachable added just here, it is not able to do so.
    switch (CharByteWidth) {
    case 1:
      Length = ByteLength;
      break;
    case 2:
      Length = ByteLength / 2;
      break;
    case 4:
      Length = ByteLength / 4;
      break;
    default:
      llvm_unreachable("Unsupported character width!");
    }

    StringLiteralBits.CharByteWidth = CharByteWidth;
    StringLiteralBits.IsPascal = Pascal;
  } else {
    assert(!Pascal && "Can't make an unevaluated Pascal string");
    StringLiteralBits.CharByteWidth = 1;
    StringLiteralBits.IsPascal = false;
  }

  *getTrailingObjects<unsigned>() = Length;

  // Initialize the trailing array of SourceLocation.
  // This is safe since SourceLocation is POD-like.
  llvm::copy(Locs, getTrailingObjects<SourceLocation>());

  // Initialize the trailing array of char holding the string data.
  llvm::copy(Str, getTrailingObjects<char>());

  setDependence(ExprDependence::None);
}

StringLiteral::StringLiteral(EmptyShell Empty, unsigned NumConcatenated,
                             unsigned Length, unsigned CharByteWidth)
    : Expr(StringLiteralClass, Empty) {
  StringLiteralBits.CharByteWidth = CharByteWidth;
  StringLiteralBits.NumConcatenated = NumConcatenated;
  *getTrailingObjects<unsigned>() = Length;
}

StringLiteral *StringLiteral::Create(const ASTContext &Ctx, StringRef Str,
                                     StringLiteralKind Kind, bool Pascal,
                                     QualType Ty,
                                     ArrayRef<SourceLocation> Locs) {
  void *Mem = Ctx.Allocate(totalSizeToAlloc<unsigned, SourceLocation, char>(
                               1, Locs.size(), Str.size()),
                           alignof(StringLiteral));
  return new (Mem) StringLiteral(Ctx, Str, Kind, Pascal, Ty, Locs);
}

StringLiteral *StringLiteral::CreateEmpty(const ASTContext &Ctx,
                                          unsigned NumConcatenated,
                                          unsigned Length,
                                          unsigned CharByteWidth) {
  void *Mem = Ctx.Allocate(totalSizeToAlloc<unsigned, SourceLocation, char>(
                               1, NumConcatenated, Length * CharByteWidth),
                           alignof(StringLiteral));
  return new (Mem)
      StringLiteral(EmptyShell(), NumConcatenated, Length, CharByteWidth);
}

void StringLiteral::outputString(raw_ostream &OS) const {
  switch (getKind()) {
  case StringLiteralKind::Unevaluated:
  case StringLiteralKind::Ordinary:
  case StringLiteralKind::Binary:
    break; // no prefix.
  case StringLiteralKind::Wide:
    OS << 'L';
    break;
  case StringLiteralKind::UTF8:
    OS << "u8";
    break;
  case StringLiteralKind::UTF16:
    OS << 'u';
    break;
  case StringLiteralKind::UTF32:
    OS << 'U';
    break;
  }
  OS << '"';
  static const char Hex[] = "0123456789ABCDEF";

  unsigned LastSlashX = getLength();
  for (unsigned I = 0, N = getLength(); I != N; ++I) {
    uint32_t Char = getCodeUnit(I);
    StringRef Escaped = escapeCStyle<EscapeChar::Double>(Char);
    if (Escaped.empty()) {
      // FIXME: Convert UTF-8 back to codepoints before rendering.

      // Convert UTF-16 surrogate pairs back to codepoints before rendering.
      // Leave invalid surrogates alone; we'll use \x for those.
      if (getKind() == StringLiteralKind::UTF16 && I != N - 1 &&
          Char >= 0xd800 && Char <= 0xdbff) {
        uint32_t Trail = getCodeUnit(I + 1);
        if (Trail >= 0xdc00 && Trail <= 0xdfff) {
          Char = 0x10000 + ((Char - 0xd800) << 10) + (Trail - 0xdc00);
          ++I;
        }
      }

      if (Char > 0xff) {
        // If this is a wide string, output characters over 0xff using \x
        // escapes. Otherwise, this is a UTF-16 or UTF-32 string, and Char is a
        // codepoint: use \x escapes for invalid codepoints.
        if (getKind() == StringLiteralKind::Wide ||
            (Char >= 0xd800 && Char <= 0xdfff) || Char >= 0x110000) {
          // FIXME: Is this the best way to print wchar_t?
          OS << "\\x";
          int Shift = 28;
          while ((Char >> Shift) == 0)
            Shift -= 4;
          for (/**/; Shift >= 0; Shift -= 4)
            OS << Hex[(Char >> Shift) & 15];
          LastSlashX = I;
          continue;
        }

        if (Char > 0xffff)
          OS << "\\U00"
             << Hex[(Char >> 20) & 15]
             << Hex[(Char >> 16) & 15];
        else
          OS << "\\u";
        OS << Hex[(Char >> 12) & 15]
           << Hex[(Char >>  8) & 15]
           << Hex[(Char >>  4) & 15]
           << Hex[(Char >>  0) & 15];
        continue;
      }

      // If we used \x... for the previous character, and this character is a
      // hexadecimal digit, prevent it being slurped as part of the \x.
      if (LastSlashX + 1 == I) {
        switch (Char) {
          case '0': case '1': case '2': case '3': case '4':
          case '5': case '6': case '7': case '8': case '9':
          case 'a': case 'b': case 'c': case 'd': case 'e': case 'f':
          case 'A': case 'B': case 'C': case 'D': case 'E': case 'F':
            OS << "\"\"";
        }
      }

      assert(Char <= 0xff &&
             "Characters above 0xff should already have been handled.");

      if (isPrintable(Char))
        OS << (char)Char;
      else  // Output anything hard as an octal escape.
        OS << '\\'
           << (char)('0' + ((Char >> 6) & 7))
           << (char)('0' + ((Char >> 3) & 7))
           << (char)('0' + ((Char >> 0) & 7));
    } else {
      // Handle some common non-printable cases to make dumps prettier.
      OS << Escaped;
    }
  }
  OS << '"';
}

/// getLocationOfByte - Return a source location that points to the specified
/// byte of this string literal.
///
/// Strings are amazingly complex.  They can be formed from multiple tokens and
/// can have escape sequences in them in addition to the usual trigraph and
/// escaped newline business.  This routine handles this complexity.
///
/// The *StartToken sets the first token to be searched in this function and
/// the *StartTokenByteOffset is the byte offset of the first token. Before
/// returning, it updates the *StartToken to the TokNo of the token being found
/// and sets *StartTokenByteOffset to the byte offset of the token in the
/// string.
/// Using these two parameters can reduce the time complexity from O(n^2) to
/// O(n) if one wants to get the location of byte for all the tokens in a
/// string.
///
SourceLocation
StringLiteral::getLocationOfByte(unsigned ByteNo, const SourceManager &SM,
                                 const LangOptions &Features,
                                 const TargetInfo &Target, unsigned *StartToken,
                                 unsigned *StartTokenByteOffset) const {
  // No source location of bytes for binary literals since they don't come from
  // source.
  if (getKind() == StringLiteralKind::Binary)
    return getStrTokenLoc(0);

  assert((getKind() == StringLiteralKind::Ordinary ||
          getKind() == StringLiteralKind::UTF8 ||
          getKind() == StringLiteralKind::Unevaluated) &&
         "Only narrow string literals are currently supported");

  // Loop over all of the tokens in this string until we find the one that
  // contains the byte we're looking for.
  unsigned TokNo = 0;
  unsigned StringOffset = 0;
  if (StartToken)
    TokNo = *StartToken;
  if (StartTokenByteOffset) {
    StringOffset = *StartTokenByteOffset;
    ByteNo -= StringOffset;
  }
  while (true) {
    assert(TokNo < getNumConcatenated() && "Invalid byte number!");
    SourceLocation StrTokLoc = getStrTokenLoc(TokNo);

    // Get the spelling of the string so that we can get the data that makes up
    // the string literal, not the identifier for the macro it is potentially
    // expanded through.
    SourceLocation StrTokSpellingLoc = SM.getSpellingLoc(StrTokLoc);

    // Re-lex the token to get its length and original spelling.
    FileIDAndOffset LocInfo = SM.getDecomposedLoc(StrTokSpellingLoc);
    bool Invalid = false;
    StringRef Buffer = SM.getBufferData(LocInfo.first, &Invalid);
    if (Invalid) {
      if (StartTokenByteOffset != nullptr)
        *StartTokenByteOffset = StringOffset;
      if (StartToken != nullptr)
        *StartToken = TokNo;
      return StrTokSpellingLoc;
    }

    const char *StrData = Buffer.data()+LocInfo.second;

    // Create a lexer starting at the beginning of this token.
    Lexer TheLexer(SM.getLocForStartOfFile(LocInfo.first), Features,
                   Buffer.begin(), StrData, Buffer.end());
    Token TheTok;
    TheLexer.LexFromRawLexer(TheTok);

    // Use the StringLiteralParser to compute the length of the string in bytes.
    StringLiteralParser SLP(TheTok, SM, Features, Target);
    unsigned TokNumBytes = SLP.GetStringLength();

    // If the byte is in this token, return the location of the byte.
    if (ByteNo < TokNumBytes ||
        (ByteNo == TokNumBytes && TokNo == getNumConcatenated() - 1)) {
      unsigned Offset = SLP.getOffsetOfStringByte(TheTok, ByteNo);

      // Now that we know the offset of the token in the spelling, use the
      // preprocessor to get the offset in the original source.
      if (StartTokenByteOffset != nullptr)
        *StartTokenByteOffset = StringOffset;
      if (StartToken != nullptr)
        *StartToken = TokNo;
      return Lexer::AdvanceToTokenCharacter(StrTokLoc, Offset, SM, Features);
    }

    // Move to the next string token.
    StringOffset += TokNumBytes;
    ++TokNo;
    ByteNo -= TokNumBytes;
  }
}

/// getOpcodeStr - Turn an Opcode enum value into the punctuation char it
/// corresponds to, e.g. "sizeof" or "[pre]++".
StringRef UnaryOperator::getOpcodeStr(Opcode Op) {
  switch (Op) {
#define UNARY_OPERATION(Name, Spelling) case UO_##Name: return Spelling;
#include "clang/AST/OperationKinds.def"
  }
  llvm_unreachable("Unknown unary operator");
}

UnaryOperatorKind
UnaryOperator::getOverloadedOpcode(OverloadedOperatorKind OO, bool Postfix) {
  switch (OO) {
  default: llvm_unreachable("No unary operator for overloaded function");
  case OO_PlusPlus:   return Postfix ? UO_PostInc : UO_PreInc;
  case OO_MinusMinus: return Postfix ? UO_PostDec : UO_PreDec;
  case OO_Amp:        return UO_AddrOf;
  case OO_Star:       return UO_Deref;
  case OO_Plus:       return UO_Plus;
  case OO_Minus:      return UO_Minus;
  case OO_Tilde:      return UO_Not;
  case OO_Exclaim:    return UO_LNot;
  case OO_Coawait:    return UO_Coawait;
  }
}

OverloadedOperatorKind UnaryOperator::getOverloadedOperator(Opcode Opc) {
  switch (Opc) {
  case UO_PostInc: case UO_PreInc: return OO_PlusPlus;
  case UO_PostDec: case UO_PreDec: return OO_MinusMinus;
  case UO_AddrOf: return OO_Amp;
  case UO_Deref: return OO_Star;
  case UO_Plus: return OO_Plus;
  case UO_Minus: return OO_Minus;
  case UO_Not: return OO_Tilde;
  case UO_LNot: return OO_Exclaim;
  case UO_Coawait: return OO_Coawait;
  default: return OO_None;
  }
}


//===----------------------------------------------------------------------===//
// Postfix Operators.
//===----------------------------------------------------------------------===//
#ifndef NDEBUG
static unsigned SizeOfCallExprInstance(Expr::StmtClass SC) {
  switch (SC) {
  case Expr::CallExprClass:
    return sizeof(CallExpr);
  case Expr::CXXOperatorCallExprClass:
    return sizeof(CXXOperatorCallExpr);
  case Expr::CXXMemberCallExprClass:
    return sizeof(CXXMemberCallExpr);
  case Expr::UserDefinedLiteralClass:
    return sizeof(UserDefinedLiteral);
  case Expr::CUDAKernelCallExprClass:
    return sizeof(CUDAKernelCallExpr);
  default:
    llvm_unreachable("unexpected class deriving from CallExpr!");
  }
}
#endif

// changing the size of SourceLocation, CallExpr, and
// subclasses requires careful considerations
static_assert(sizeof(SourceLocation) == 4 && sizeof(CXXOperatorCallExpr) <= 32,
              "we assume CXXOperatorCallExpr is at most 32 bytes");

CallExpr::CallExpr(StmtClass SC, Expr *Fn, ArrayRef<Expr *> PreArgs,
                   ArrayRef<Expr *> Args, QualType Ty, ExprValueKind VK,
                   SourceLocation RParenLoc, FPOptionsOverride FPFeatures,
                   unsigned MinNumArgs, ADLCallKind UsesADL)
    : Expr(SC, Ty, VK, OK_Ordinary), RParenLoc(RParenLoc) {
  NumArgs = std::max<unsigned>(Args.size(), MinNumArgs);
  unsigned NumPreArgs = PreArgs.size();
  CallExprBits.NumPreArgs = NumPreArgs;
  assert((NumPreArgs == getNumPreArgs()) && "NumPreArgs overflow!");
  assert(SizeOfCallExprInstance(SC) <= OffsetToTrailingObjects &&
         "This CallExpr subclass is too big or unsupported");

  CallExprBits.UsesADL = static_cast<bool>(UsesADL);

  setCallee(Fn);
  for (unsigned I = 0; I != NumPreArgs; ++I)
    setPreArg(I, PreArgs[I]);
  for (unsigned I = 0; I != Args.size(); ++I)
    setArg(I, Args[I]);
  for (unsigned I = Args.size(); I != NumArgs; ++I)
    setArg(I, nullptr);

  this->computeDependence();

  CallExprBits.HasFPFeatures = FPFeatures.requiresTrailingStorage();
  CallExprBits.IsCoroElideSafe = false;
  CallExprBits.ExplicitObjectMemFunUsingMemberSyntax = false;
  CallExprBits.HasTrailingSourceLoc = false;

  if (hasStoredFPFeatures())
    setStoredFPFeatures(FPFeatures);
}

CallExpr::CallExpr(StmtClass SC, unsigned NumPreArgs, unsigned NumArgs,
                   bool HasFPFeatures, EmptyShell Empty)
    : Expr(SC, Empty), NumArgs(NumArgs) {
  CallExprBits.NumPreArgs = NumPreArgs;
  assert((NumPreArgs == getNumPreArgs()) && "NumPreArgs overflow!");
  CallExprBits.HasFPFeatures = HasFPFeatures;
  CallExprBits.IsCoroElideSafe = false;
  CallExprBits.ExplicitObjectMemFunUsingMemberSyntax = false;
  CallExprBits.HasTrailingSourceLoc = false;
}

CallExpr *CallExpr::Create(const ASTContext &Ctx, Expr *Fn,
                           ArrayRef<Expr *> Args, QualType Ty, ExprValueKind VK,
                           SourceLocation RParenLoc,
                           FPOptionsOverride FPFeatures, unsigned MinNumArgs,
                           ADLCallKind UsesADL) {
  unsigned NumArgs = std::max<unsigned>(Args.size(), MinNumArgs);
  unsigned SizeOfTrailingObjects = CallExpr::sizeOfTrailingObjects(
      /*NumPreArgs=*/0, NumArgs, FPFeatures.requiresTrailingStorage());
  void *Mem = Ctx.Allocate(
      sizeToAllocateForCallExprSubclass<CallExpr>(SizeOfTrailingObjects),
      alignof(CallExpr));
  CallExpr *E =
      new (Mem) CallExpr(CallExprClass, Fn, /*PreArgs=*/{}, Args, Ty, VK,
                         RParenLoc, FPFeatures, MinNumArgs, UsesADL);
  E->updateTrailingSourceLoc();
  return E;
}

CallExpr *CallExpr::CreateEmpty(const ASTContext &Ctx, unsigned NumArgs,
                                bool HasFPFeatures, EmptyShell Empty) {
  unsigned SizeOfTrailingObjects =
      CallExpr::sizeOfTrailingObjects(/*NumPreArgs=*/0, NumArgs, HasFPFeatures);
  void *Mem = Ctx.Allocate(
      sizeToAllocateForCallExprSubclass<CallExpr>(SizeOfTrailingObjects),
      alignof(CallExpr));
  return new (Mem)
      CallExpr(CallExprClass, /*NumPreArgs=*/0, NumArgs, HasFPFeatures, Empty);
}

Decl *Expr::getReferencedDeclOfCallee() {

  // Optimize for the common case first
  // (simple function or member function call)
  // then try more exotic possibilities.
  Expr *CEE = IgnoreImpCasts();

  if (auto *DRE = dyn_cast<DeclRefExpr>(CEE))
    return DRE->getDecl();

  if (auto *ME = dyn_cast<MemberExpr>(CEE))
    return ME->getMemberDecl();

  CEE = CEE->IgnoreParens();

  while (auto *NTTP = dyn_cast<SubstNonTypeTemplateParmExpr>(CEE))
    CEE = NTTP->getReplacement()->IgnoreParenImpCasts();

  // If we're calling a dereference, look at the pointer instead.
  while (true) {
    if (auto *BO = dyn_cast<BinaryOperator>(CEE)) {
      if (BO->isPtrMemOp()) {
        CEE = BO->getRHS()->IgnoreParenImpCasts();
        continue;
      }
    } else if (auto *UO = dyn_cast<UnaryOperator>(CEE)) {
      if (UO->getOpcode() == UO_Deref || UO->getOpcode() == UO_AddrOf ||
          UO->getOpcode() == UO_Plus) {
        CEE = UO->getSubExpr()->IgnoreParenImpCasts();
        continue;
      }
    }
    break;
  }

  if (auto *DRE = dyn_cast<DeclRefExpr>(CEE))
    return DRE->getDecl();
  if (auto *ME = dyn_cast<MemberExpr>(CEE))
    return ME->getMemberDecl();
  if (auto *BE = dyn_cast<BlockExpr>(CEE))
    return BE->getBlockDecl();

  return nullptr;
}

/// If this is a call to a builtin, return the builtin ID. If not, return 0.
unsigned CallExpr::getBuiltinCallee() const {
  const auto *FDecl = getDirectCallee();
  return FDecl ? FDecl->getBuiltinID() : 0;
}

bool CallExpr::isUnevaluatedBuiltinCall(const ASTContext &Ctx) const {
  if (unsigned BI = getBuiltinCallee())
    return Ctx.BuiltinInfo.isUnevaluated(BI);
  return false;
}

QualType CallExpr::getCallReturnType(const ASTContext &Ctx) const {
  const Expr *Callee = getCallee();
  QualType CalleeType = Callee->getType();
  if (const auto *FnTypePtr = CalleeType->getAs<PointerType>()) {
    CalleeType = FnTypePtr->getPointeeType();
  } else if (const auto *BPT = CalleeType->getAs<BlockPointerType>()) {
    CalleeType = BPT->getPointeeType();
  } else if (CalleeType->isSpecificPlaceholderType(BuiltinType::BoundMember)) {
    if (isa<CXXPseudoDestructorExpr>(Callee->IgnoreParens()))
      return Ctx.VoidTy;

    if (isa<UnresolvedMemberExpr>(Callee->IgnoreParens()))
      return Ctx.DependentTy;

    // This should never be overloaded and so should never return null.
    CalleeType = Expr::findBoundMemberType(Callee);
    assert(!CalleeType.isNull());
  } else if (CalleeType->isRecordType()) {
    // If the Callee is a record type, then it is a not-yet-resolved
    // dependent call to the call operator of that type.
    return Ctx.DependentTy;
  } else if (CalleeType->isDependentType() ||
             CalleeType->isSpecificPlaceholderType(BuiltinType::Overload)) {
    return Ctx.DependentTy;
  }

  const FunctionType *FnType = CalleeType->castAs<FunctionType>();
  return FnType->getReturnType();
}

std::pair<const NamedDecl *, const WarnUnusedResultAttr *>
Expr::getUnusedResultAttrImpl(const Decl *Callee, QualType ReturnType) {
  // If the callee is marked nodiscard, return that attribute
  if (Callee != nullptr)
    if (const auto *A = Callee->getAttr<WarnUnusedResultAttr>())
      return {nullptr, A};

  // If the return type is a struct, union, or enum that is marked nodiscard,
  // then return the return type attribute.
  if (const TagDecl *TD = ReturnType->getAsTagDecl())
    if (const auto *A = TD->getAttr<WarnUnusedResultAttr>())
      return {TD, A};

  for (const auto *TD = ReturnType->getAs<TypedefType>(); TD;
       TD = TD->desugar()->getAs<TypedefType>())
    if (const auto *A = TD->getDecl()->getAttr<WarnUnusedResultAttr>())
      return {TD->getDecl(), A};
  return {nullptr, nullptr};
}

OffsetOfExpr *OffsetOfExpr::Create(const ASTContext &C, QualType type,
                                   SourceLocation OperatorLoc,
                                   TypeSourceInfo *tsi,
                                   ArrayRef<OffsetOfNode> comps,
                                   ArrayRef<Expr*> exprs,
                                   SourceLocation RParenLoc) {
  void *Mem = C.Allocate(
      totalSizeToAlloc<OffsetOfNode, Expr *>(comps.size(), exprs.size()));

  return new (Mem) OffsetOfExpr(C, type, OperatorLoc, tsi, comps, exprs,
                                RParenLoc);
}

OffsetOfExpr *OffsetOfExpr::CreateEmpty(const ASTContext &C,
                                        unsigned numComps, unsigned numExprs) {
  void *Mem =
      C.Allocate(totalSizeToAlloc<OffsetOfNode, Expr *>(numComps, numExprs));
  return new (Mem) OffsetOfExpr(numComps, numExprs);
}

OffsetOfExpr::OffsetOfExpr(const ASTContext &C, QualType type,
                           SourceLocation OperatorLoc, TypeSourceInfo *tsi,
                           ArrayRef<OffsetOfNode> comps, ArrayRef<Expr *> exprs,
                           SourceLocation RParenLoc)
    : Expr(OffsetOfExprClass, type, VK_PRValue, OK_Ordinary),
      OperatorLoc(OperatorLoc), RParenLoc(RParenLoc), TSInfo(tsi),
      NumComps(comps.size()), NumExprs(exprs.size()) {
  for (unsigned i = 0; i != comps.size(); ++i)
    setComponent(i, comps[i]);
  for (unsigned i = 0; i != exprs.size(); ++i)
    setIndexExpr(i, exprs[i]);

  setDependence(computeDependence(this));
}

IdentifierInfo *OffsetOfNode::getFieldName() const {
  assert(getKind() == Field || getKind() == Identifier);
  if (getKind() == Field)
    return getField()->getIdentifier();

  return reinterpret_cast<IdentifierInfo *> (Data & ~(uintptr_t)Mask);
}

UnaryExprOrTypeTraitExpr::UnaryExprOrTypeTraitExpr(
    UnaryExprOrTypeTrait ExprKind, Expr *E, QualType resultType,
    SourceLocation op, SourceLocation rp)
    : Expr(UnaryExprOrTypeTraitExprClass, resultType, VK_PRValue, OK_Ordinary),
      OpLoc(op), RParenLoc(rp) {
  assert(ExprKind <= UETT_Last && "invalid enum value!");
  UnaryExprOrTypeTraitExprBits.Kind = ExprKind;
  assert(static_cast<unsigned>(ExprKind) == UnaryExprOrTypeTraitExprBits.Kind &&
         "UnaryExprOrTypeTraitExprBits.Kind overflow!");
  UnaryExprOrTypeTraitExprBits.IsType = false;
  Argument.Ex = E;
  setDependence(computeDependence(this));
}

MemberExpr::MemberExpr(Expr *Base, bool IsArrow, SourceLocation OperatorLoc,
                       NestedNameSpecifierLoc QualifierLoc,
                       SourceLocation TemplateKWLoc, ValueDecl *MemberDecl,
                       DeclAccessPair FoundDecl,
                       const DeclarationNameInfo &NameInfo,
                       const TemplateArgumentListInfo *TemplateArgs, QualType T,
                       ExprValueKind VK, ExprObjectKind OK,
                       NonOdrUseReason NOUR)
    : Expr(MemberExprClass, T, VK, OK), Base(Base), MemberDecl(MemberDecl),
      MemberDNLoc(NameInfo.getInfo()), MemberLoc(NameInfo.getLoc()) {
  assert(!NameInfo.getName() ||
         MemberDecl->getDeclName() == NameInfo.getName());
  MemberExprBits.IsArrow = IsArrow;
  MemberExprBits.HasQualifier = QualifierLoc.hasQualifier();
  MemberExprBits.HasFoundDecl =
      FoundDecl.getDecl() != MemberDecl ||
      FoundDecl.getAccess() != MemberDecl->getAccess();
  MemberExprBits.HasTemplateKWAndArgsInfo =
      TemplateArgs || TemplateKWLoc.isValid();
  MemberExprBits.HadMultipleCandidates = false;
  MemberExprBits.NonOdrUseReason = NOUR;
  MemberExprBits.OperatorLoc = OperatorLoc;

  if (hasQualifier())
    new (getTrailingObjects<NestedNameSpecifierLoc>())
        NestedNameSpecifierLoc(QualifierLoc);
  if (hasFoundDecl())
    *getTrailingObjects<DeclAccessPair>() = FoundDecl;
  if (TemplateArgs) {
    auto Deps = TemplateArgumentDependence::None;
    getTrailingObjects<ASTTemplateKWAndArgsInfo>()->initializeFrom(
        TemplateKWLoc, *TemplateArgs, getTrailingObjects<TemplateArgumentLoc>(),
        Deps);
  } else if (TemplateKWLoc.isValid()) {
    getTrailingObjects<ASTTemplateKWAndArgsInfo>()->initializeFrom(
        TemplateKWLoc);
  }
  setDependence(computeDependence(this));
}

MemberExpr *MemberExpr::Create(
    const ASTContext &C, Expr *Base, bool IsArrow, SourceLocation OperatorLoc,
    NestedNameSpecifierLoc QualifierLoc, SourceLocation TemplateKWLoc,
    ValueDecl *MemberDecl, DeclAccessPair FoundDecl,
    DeclarationNameInfo NameInfo, const TemplateArgumentListInfo *TemplateArgs,
    QualType T, ExprValueKind VK, ExprObjectKind OK, NonOdrUseReason NOUR) {
  bool HasQualifier = QualifierLoc.hasQualifier();
  bool HasFoundDecl = FoundDecl.getDecl() != MemberDecl ||
                      FoundDecl.getAccess() != MemberDecl->getAccess();
  bool HasTemplateKWAndArgsInfo = TemplateArgs || TemplateKWLoc.isValid();
  std::size_t Size =
      totalSizeToAlloc<NestedNameSpecifierLoc, DeclAccessPair,
                       ASTTemplateKWAndArgsInfo, TemplateArgumentLoc>(
          HasQualifier, HasFoundDecl, HasTemplateKWAndArgsInfo,
          TemplateArgs ? TemplateArgs->size() : 0);

  void *Mem = C.Allocate(Size, alignof(MemberExpr));
  return new (Mem) MemberExpr(Base, IsArrow, OperatorLoc, QualifierLoc,
                              TemplateKWLoc, MemberDecl, FoundDecl, NameInfo,
                              TemplateArgs, T, VK, OK, NOUR);
}

MemberExpr *MemberExpr::CreateEmpty(const ASTContext &Context,
                                    bool HasQualifier, bool HasFoundDecl,
                                    bool HasTemplateKWAndArgsInfo,
                                    unsigned NumTemplateArgs) {
  assert((!NumTemplateArgs || HasTemplateKWAndArgsInfo) &&
         "template args but no template arg info?");
  std::size_t Size =
      totalSizeToAlloc<NestedNameSpecifierLoc, DeclAccessPair,
                       ASTTemplateKWAndArgsInfo, TemplateArgumentLoc>(
          HasQualifier, HasFoundDecl, HasTemplateKWAndArgsInfo,
          NumTemplateArgs);
  void *Mem = Context.Allocate(Size, alignof(MemberExpr));
  return new (Mem) MemberExpr(EmptyShell());
}

void MemberExpr::setMemberDecl(ValueDecl *NewD) {
  MemberDecl = NewD;
  if (getType()->isUndeducedType())
    setType(NewD->getType());
  setDependence(computeDependence(this));
}

SourceLocation MemberExpr::getBeginLoc() const {
  if (isImplicitAccess()) {
    if (hasQualifier())
      return getQualifierLoc().getBeginLoc();
    return MemberLoc;
  }

  // FIXME: We don't want this to happen. Rather, we should be able to
  // detect all kinds of implicit accesses more cleanly.
  SourceLocation BaseStartLoc = getBase()->getBeginLoc();
  if (BaseStartLoc.isValid())
    return BaseStartLoc;
  return MemberLoc;
}
SourceLocation MemberExpr::getEndLoc() const {
  SourceLocation EndLoc = getMemberNameInfo().getEndLoc();
  if (hasExplicitTemplateArgs())
    EndLoc = getRAngleLoc();
  else if (EndLoc.isInvalid())
    EndLoc = getBase()->getEndLoc();
  return EndLoc;
}

bool CastExpr::CastConsistency() const {
  switch (getCastKind()) {
  case CK_DerivedToBase:
  case CK_UncheckedDerivedToBase:
  case CK_DerivedToBaseMemberPointer:
  case CK_BaseToDerived:
  case CK_BaseToDerivedMemberPointer:
    assert(!path_empty() && "Cast kind should have a base path!");
    break;

  case CK_CPointerToObjCPointerCast:
    assert(getType()->isObjCObjectPointerType());
    assert(getSubExpr()->getType()->isPointerType());
    goto CheckNoBasePath;

  case CK_BlockPointerToObjCPointerCast:
    assert(getType()->isObjCObjectPointerType());
    assert(getSubExpr()->getType()->isBlockPointerType());
    goto CheckNoBasePath;

  case CK_ReinterpretMemberPointer:
    assert(getType()->isMemberPointerType());
    assert(getSubExpr()->getType()->isMemberPointerType());
    goto CheckNoBasePath;

  case CK_BitCast:
    // Arbitrary casts to C pointer types count as bitcasts.
    // Otherwise, we should only have block and ObjC pointer casts
    // here if they stay within the type kind.
    if (!getType()->isPointerType()) {
      assert(getType()->isObjCObjectPointerType() ==
             getSubExpr()->getType()->isObjCObjectPointerType());
      assert(getType()->isBlockPointerType() ==
             getSubExpr()->getType()->isBlockPointerType());
    }
    goto CheckNoBasePath;

  case CK_AnyPointerToBlockPointerCast:
    assert(getType()->isBlockPointerType());
    assert(getSubExpr()->getType()->isAnyPointerType() &&
           !getSubExpr()->getType()->isBlockPointerType());
    goto CheckNoBasePath;

  case CK_CopyAndAutoreleaseBlockObject:
    assert(getType()->isBlockPointerType());
    assert(getSubExpr()->getType()->isBlockPointerType());
    goto CheckNoBasePath;

  case CK_FunctionToPointerDecay:
    assert(getType()->isPointerType());
    assert(getSubExpr()->getType()->isFunctionType());
    goto CheckNoBasePath;

  case CK_AddressSpaceConversion: {
    auto Ty = getType();
    auto SETy = getSubExpr()->getType();
    assert(getValueKindForType(Ty) == Expr::getValueKindForType(SETy));
    if (isPRValue() && !Ty->isDependentType() && !SETy->isDependentType()) {
      Ty = Ty->getPointeeType();
      SETy = SETy->getPointeeType();
    }
    assert((Ty->isDependentType() || SETy->isDependentType()) ||
           (!Ty.isNull() && !SETy.isNull() &&
            Ty.getAddressSpace() != SETy.getAddressSpace()));
    goto CheckNoBasePath;
  }
  // These should not have an inheritance path.
  case CK_Dynamic:
  case CK_ToUnion:
  case CK_ArrayToPointerDecay:
  case CK_NullToMemberPointer:
  case CK_NullToPointer:
  case CK_ConstructorConversion:
  case CK_IntegralToPointer:
  case CK_PointerToIntegral:
  case CK_ToVoid:
  case CK_VectorSplat:
  case CK_IntegralCast:
  case CK_BooleanToSignedIntegral:
  case CK_IntegralToFloating:
  case CK_FloatingToIntegral:
  case CK_FloatingCast:
  case CK_ObjCObjectLValueCast:
  case CK_FloatingRealToComplex:
  case CK_FloatingComplexToReal:
  case CK_FloatingComplexCast:
  case CK_FloatingComplexToIntegralComplex:
  case CK_IntegralRealToComplex:
  case CK_IntegralComplexToReal:
  case CK_IntegralComplexCast:
  case CK_IntegralComplexToFloatingComplex:
  case CK_ARCProduceObject:
  case CK_ARCConsumeObject:
  case CK_ARCReclaimReturnedObject:
  case CK_ARCExtendBlockObject:
  case CK_ZeroToOCLOpaqueType:
  case CK_IntToOCLSampler:
  case CK_FloatingToFixedPoint:
  case CK_FixedPointToFloating:
  case CK_FixedPointCast:
  case CK_FixedPointToIntegral:
  case CK_IntegralToFixedPoint:
  case CK_MatrixCast:
    assert(!getType()->isBooleanType() && "unheralded conversion to bool");
    goto CheckNoBasePath;

  case CK_Dependent:
  case CK_LValueToRValue:
  case CK_NoOp:
  case CK_AtomicToNonAtomic:
  case CK_NonAtomicToAtomic:
  case CK_PointerToBoolean:
  case CK_IntegralToBoolean:
  case CK_FloatingToBoolean:
  case CK_MemberPointerToBoolean:
  case CK_FloatingComplexToBoolean:
  case CK_IntegralComplexToBoolean:
  case CK_LValueBitCast:            // -> bool&
  case CK_LValueToRValueBitCast:
  case CK_UserDefinedConversion:    // operator bool()
  case CK_BuiltinFnToFnPtr:
  case CK_FixedPointToBoolean:
  case CK_HLSLArrayRValue:
  case CK_HLSLVectorTruncation:
  case CK_HLSLElementwiseCast:
  case CK_HLSLAggregateSplatCast:
  CheckNoBasePath:
    assert(path_empty() && "Cast kind should not have a base path!");
    break;
  }
  return true;
}

const char *CastExpr::getCastKindName(CastKind CK) {
  switch (CK) {
#define CAST_OPERATION(Name) case CK_##Name: return #Name;
#include "clang/AST/OperationKinds.def"
  }
  llvm_unreachable("Unhandled cast kind!");
}

namespace {
// Skip over implicit nodes produced as part of semantic analysis.
// Designed for use with IgnoreExprNodes.
static Expr *ignoreImplicitSemaNodes(Expr *E) {
  if (auto *Materialize = dyn_cast<MaterializeTemporaryExpr>(E))
    return Materialize->getSubExpr();

  if (auto *Binder = dyn_cast<CXXBindTemporaryExpr>(E))
    return Binder->getSubExpr();

  if (auto *Full = dyn_cast<FullExpr>(E))
    return Full->getSubExpr();

  if (auto *CPLIE = dyn_cast<CXXParenListInitExpr>(E);
      CPLIE && CPLIE->getInitExprs().size() == 1)
    return CPLIE->getInitExprs()[0];

  return E;
}
} // namespace

Expr *CastExpr::getSubExprAsWritten() {
  const Expr *SubExpr = nullptr;

  for (const CastExpr *E = this; E; E = dyn_cast<ImplicitCastExpr>(SubExpr)) {
    SubExpr = IgnoreExprNodes(E->getSubExpr(), ignoreImplicitSemaNodes);

    // Conversions by constructor and conversion functions have a
    // subexpression describing the call; strip it off.
    if (E->getCastKind() == CK_ConstructorConversion) {
      SubExpr = IgnoreExprNodes(cast<CXXConstructExpr>(SubExpr)->getArg(0),
                                ignoreImplicitSemaNodes);
    } else if (E->getCastKind() == CK_UserDefinedConversion) {
      assert((isa<CallExpr, BlockExpr>(SubExpr)) &&
             "Unexpected SubExpr for CK_UserDefinedConversion.");
      if (auto *MCE = dyn_cast<CXXMemberCallExpr>(SubExpr))
        SubExpr = MCE->getImplicitObjectArgument();
    }
  }

  return const_cast<Expr *>(SubExpr);
}

NamedDecl *CastExpr::getConversionFunction() const {
  const Expr *SubExpr = nullptr;

  for (const CastExpr *E = this; E; E = dyn_cast<ImplicitCastExpr>(SubExpr)) {
    SubExpr = IgnoreExprNodes(E->getSubExpr(), ignoreImplicitSemaNodes);

    if (E->getCastKind() == CK_ConstructorConversion)
      return cast<CXXConstructExpr>(SubExpr)->getConstructor();

    if (E->getCastKind() == CK_UserDefinedConversion) {
      if (auto *MCE = dyn_cast<CXXMemberCallExpr>(SubExpr))
        return MCE->getMethodDecl();
    }
  }

  return nullptr;
}

CXXBaseSpecifier **CastExpr::path_buffer() {
  switch (getStmtClass()) {
#define ABSTRACT_STMT(x)
#define CASTEXPR(Type, Base)                                                   \
  case Stmt::Type##Class:                                                      \
    return static_cast<Type *>(this)                                           \
        ->getTrailingObjectsNonStrict<CXXBaseSpecifier *>();
#define STMT(Type, Base)
#include "clang/AST/StmtNodes.inc"
  default:
    llvm_unreachable("non-cast expressions not possible here");
  }
}

const FieldDecl *CastExpr::getTargetFieldForToUnionCast(QualType unionType,
                                                        QualType opType) {
<<<<<<< HEAD
  auto RD =
      unionType->castAs<RecordType>()->getOriginalDecl()->getDefinitionOrSelf();
  return getTargetFieldForToUnionCast(RD, opType);
=======
  return getTargetFieldForToUnionCast(unionType->castAsRecordDecl(), opType);
>>>>>>> 35227056
}

const FieldDecl *CastExpr::getTargetFieldForToUnionCast(const RecordDecl *RD,
                                                        QualType OpType) {
  auto &Ctx = RD->getASTContext();
  RecordDecl::field_iterator Field, FieldEnd;
  for (Field = RD->field_begin(), FieldEnd = RD->field_end();
       Field != FieldEnd; ++Field) {
    if (Ctx.hasSameUnqualifiedType(Field->getType(), OpType) &&
        !Field->isUnnamedBitField()) {
      return *Field;
    }
  }
  return nullptr;
}

FPOptionsOverride *CastExpr::getTrailingFPFeatures() {
  assert(hasStoredFPFeatures());
  switch (getStmtClass()) {
  case ImplicitCastExprClass:
    return static_cast<ImplicitCastExpr *>(this)
        ->getTrailingObjects<FPOptionsOverride>();
  case CStyleCastExprClass:
    return static_cast<CStyleCastExpr *>(this)
        ->getTrailingObjects<FPOptionsOverride>();
  case CXXFunctionalCastExprClass:
    return static_cast<CXXFunctionalCastExpr *>(this)
        ->getTrailingObjects<FPOptionsOverride>();
  case CXXStaticCastExprClass:
    return static_cast<CXXStaticCastExpr *>(this)
        ->getTrailingObjects<FPOptionsOverride>();
  default:
    llvm_unreachable("Cast does not have FPFeatures");
  }
}

ImplicitCastExpr *ImplicitCastExpr::Create(const ASTContext &C, QualType T,
                                           CastKind Kind, Expr *Operand,
                                           const CXXCastPath *BasePath,
                                           ExprValueKind VK,
                                           FPOptionsOverride FPO) {
  unsigned PathSize = (BasePath ? BasePath->size() : 0);
  void *Buffer =
      C.Allocate(totalSizeToAlloc<CXXBaseSpecifier *, FPOptionsOverride>(
          PathSize, FPO.requiresTrailingStorage()));
  // Per C++ [conv.lval]p3, lvalue-to-rvalue conversions on class and
  // std::nullptr_t have special semantics not captured by CK_LValueToRValue.
  assert((Kind != CK_LValueToRValue ||
          !(T->isNullPtrType() || T->getAsCXXRecordDecl())) &&
         "invalid type for lvalue-to-rvalue conversion");
  ImplicitCastExpr *E =
      new (Buffer) ImplicitCastExpr(T, Kind, Operand, PathSize, FPO, VK);
  if (PathSize)
    llvm::uninitialized_copy(*BasePath,
                             E->getTrailingObjects<CXXBaseSpecifier *>());
  return E;
}

ImplicitCastExpr *ImplicitCastExpr::CreateEmpty(const ASTContext &C,
                                                unsigned PathSize,
                                                bool HasFPFeatures) {
  void *Buffer =
      C.Allocate(totalSizeToAlloc<CXXBaseSpecifier *, FPOptionsOverride>(
          PathSize, HasFPFeatures));
  return new (Buffer) ImplicitCastExpr(EmptyShell(), PathSize, HasFPFeatures);
}

CStyleCastExpr *CStyleCastExpr::Create(const ASTContext &C, QualType T,
                                       ExprValueKind VK, CastKind K, Expr *Op,
                                       const CXXCastPath *BasePath,
                                       FPOptionsOverride FPO,
                                       TypeSourceInfo *WrittenTy,
                                       SourceLocation L, SourceLocation R) {
  unsigned PathSize = (BasePath ? BasePath->size() : 0);
  void *Buffer =
      C.Allocate(totalSizeToAlloc<CXXBaseSpecifier *, FPOptionsOverride>(
          PathSize, FPO.requiresTrailingStorage()));
  CStyleCastExpr *E =
      new (Buffer) CStyleCastExpr(T, VK, K, Op, PathSize, FPO, WrittenTy, L, R);
  if (PathSize)
    llvm::uninitialized_copy(*BasePath,
                             E->getTrailingObjects<CXXBaseSpecifier *>());
  return E;
}

CStyleCastExpr *CStyleCastExpr::CreateEmpty(const ASTContext &C,
                                            unsigned PathSize,
                                            bool HasFPFeatures) {
  void *Buffer =
      C.Allocate(totalSizeToAlloc<CXXBaseSpecifier *, FPOptionsOverride>(
          PathSize, HasFPFeatures));
  return new (Buffer) CStyleCastExpr(EmptyShell(), PathSize, HasFPFeatures);
}

/// getOpcodeStr - Turn an Opcode enum value into the punctuation char it
/// corresponds to, e.g. "<<=".
StringRef BinaryOperator::getOpcodeStr(Opcode Op) {
  switch (Op) {
#define BINARY_OPERATION(Name, Spelling) case BO_##Name: return Spelling;
#include "clang/AST/OperationKinds.def"
  }
  llvm_unreachable("Invalid OpCode!");
}

BinaryOperatorKind
BinaryOperator::getOverloadedOpcode(OverloadedOperatorKind OO) {
  switch (OO) {
  default: llvm_unreachable("Not an overloadable binary operator");
  case OO_Plus: return BO_Add;
  case OO_Minus: return BO_Sub;
  case OO_Star: return BO_Mul;
  case OO_Slash: return BO_Div;
  case OO_Percent: return BO_Rem;
  case OO_Caret: return BO_Xor;
  case OO_Amp: return BO_And;
  case OO_Pipe: return BO_Or;
  case OO_Equal: return BO_Assign;
  case OO_Spaceship: return BO_Cmp;
  case OO_Less: return BO_LT;
  case OO_Greater: return BO_GT;
  case OO_PlusEqual: return BO_AddAssign;
  case OO_MinusEqual: return BO_SubAssign;
  case OO_StarEqual: return BO_MulAssign;
  case OO_SlashEqual: return BO_DivAssign;
  case OO_PercentEqual: return BO_RemAssign;
  case OO_CaretEqual: return BO_XorAssign;
  case OO_AmpEqual: return BO_AndAssign;
  case OO_PipeEqual: return BO_OrAssign;
  case OO_LessLess: return BO_Shl;
  case OO_GreaterGreater: return BO_Shr;
  case OO_LessLessEqual: return BO_ShlAssign;
  case OO_GreaterGreaterEqual: return BO_ShrAssign;
  case OO_EqualEqual: return BO_EQ;
  case OO_ExclaimEqual: return BO_NE;
  case OO_LessEqual: return BO_LE;
  case OO_GreaterEqual: return BO_GE;
  case OO_AmpAmp: return BO_LAnd;
  case OO_PipePipe: return BO_LOr;
  case OO_Comma: return BO_Comma;
  case OO_ArrowStar: return BO_PtrMemI;
  }
}

OverloadedOperatorKind BinaryOperator::getOverloadedOperator(Opcode Opc) {
  static const OverloadedOperatorKind OverOps[] = {
    /* .* Cannot be overloaded */OO_None, OO_ArrowStar,
    OO_Star, OO_Slash, OO_Percent,
    OO_Plus, OO_Minus,
    OO_LessLess, OO_GreaterGreater,
    OO_Spaceship,
    OO_Less, OO_Greater, OO_LessEqual, OO_GreaterEqual,
    OO_EqualEqual, OO_ExclaimEqual,
    OO_Amp,
    OO_Caret,
    OO_Pipe,
    OO_AmpAmp,
    OO_PipePipe,
    OO_Equal, OO_StarEqual,
    OO_SlashEqual, OO_PercentEqual,
    OO_PlusEqual, OO_MinusEqual,
    OO_LessLessEqual, OO_GreaterGreaterEqual,
    OO_AmpEqual, OO_CaretEqual,
    OO_PipeEqual,
    OO_Comma
  };
  return OverOps[Opc];
}

bool BinaryOperator::isNullPointerArithmeticExtension(ASTContext &Ctx,
                                                      Opcode Opc,
                                                      const Expr *LHS,
                                                      const Expr *RHS) {
  if (Opc != BO_Add)
    return false;

  // Check that we have one pointer and one integer operand.
  const Expr *PExp;
  if (LHS->getType()->isPointerType()) {
    if (!RHS->getType()->isIntegerType())
      return false;
    PExp = LHS;
  } else if (RHS->getType()->isPointerType()) {
    if (!LHS->getType()->isIntegerType())
      return false;
    PExp = RHS;
  } else {
    return false;
  }

  // Workaround for old glibc's __PTR_ALIGN macro
  if (auto *Select =
          dyn_cast<ConditionalOperator>(PExp->IgnoreParenNoopCasts(Ctx))) {
    // If the condition can be constant evaluated, we check the selected arm.
    bool EvalResult;
    if (!Select->getCond()->EvaluateAsBooleanCondition(EvalResult, Ctx))
      return false;
    PExp = EvalResult ? Select->getTrueExpr() : Select->getFalseExpr();
  }

  // Check that the pointer is a nullptr.
  if (!PExp->IgnoreParenCasts()
          ->isNullPointerConstant(Ctx, Expr::NPC_ValueDependentIsNotNull))
    return false;

  // Check that the pointee type is char-sized.
  const PointerType *PTy = PExp->getType()->getAs<PointerType>();
  if (!PTy || !PTy->getPointeeType()->isCharType())
    return false;

  return true;
}

SourceLocExpr::SourceLocExpr(const ASTContext &Ctx, SourceLocIdentKind Kind,
                             QualType ResultTy, SourceLocation BLoc,
                             SourceLocation RParenLoc,
                             DeclContext *ParentContext)
    : Expr(SourceLocExprClass, ResultTy, VK_PRValue, OK_Ordinary),
      BuiltinLoc(BLoc), RParenLoc(RParenLoc), ParentContext(ParentContext) {
  SourceLocExprBits.Kind = llvm::to_underlying(Kind);
  setDependence(ExprDependence::None);
}

StringRef SourceLocExpr::getBuiltinStr() const {
  switch (getIdentKind()) {
  case SourceLocIdentKind::File:
    return "__builtin_FILE";
  case SourceLocIdentKind::FileName:
    return "__builtin_FILE_NAME";
  case SourceLocIdentKind::Function:
    return "__builtin_FUNCTION";
  case SourceLocIdentKind::FuncSig:
    return "__builtin_FUNCSIG";
  case SourceLocIdentKind::Line:
    return "__builtin_LINE";
  case SourceLocIdentKind::Column:
    return "__builtin_COLUMN";
  case SourceLocIdentKind::SourceLocStruct:
    return "__builtin_source_location";
  }
  llvm_unreachable("unexpected IdentKind!");
}

APValue SourceLocExpr::EvaluateInContext(const ASTContext &Ctx,
                                         const Expr *DefaultExpr) const {
  SourceLocation Loc;
  const DeclContext *Context;

  if (const auto *DIE = dyn_cast_if_present<CXXDefaultInitExpr>(DefaultExpr)) {
    Loc = DIE->getUsedLocation();
    Context = DIE->getUsedContext();
  } else if (const auto *DAE =
                 dyn_cast_if_present<CXXDefaultArgExpr>(DefaultExpr)) {
    Loc = DAE->getUsedLocation();
    Context = DAE->getUsedContext();
  } else {
    Loc = getLocation();
    Context = getParentContext();
  }

  // If we are currently parsing a lambda declarator, we might not have a fully
  // formed call operator declaration yet, and we could not form a function name
  // for it. Because we do not have access to Sema/function scopes here, we
  // detect this case by relying on the fact such method doesn't yet have a
  // type.
  if (const auto *D = dyn_cast<CXXMethodDecl>(Context);
      D && D->getFunctionTypeLoc().isNull() && isLambdaCallOperator(D))
    Context = D->getParent()->getParent();

  PresumedLoc PLoc = Ctx.getSourceManager().getPresumedLoc(
      Ctx.getSourceManager().getExpansionRange(Loc).getEnd());

  auto MakeStringLiteral = [&](StringRef Tmp) {
    using LValuePathEntry = APValue::LValuePathEntry;
    StringLiteral *Res = Ctx.getPredefinedStringLiteralFromCache(Tmp);
    // Decay the string to a pointer to the first character.
    LValuePathEntry Path[1] = {LValuePathEntry::ArrayIndex(0)};
    return APValue(Res, CharUnits::Zero(), Path, /*OnePastTheEnd=*/false);
  };

  switch (getIdentKind()) {
  case SourceLocIdentKind::FileName: {
    // __builtin_FILE_NAME() is a Clang-specific extension that expands to the
    // the last part of __builtin_FILE().
    SmallString<256> FileName;
    clang::Preprocessor::processPathToFileName(
        FileName, PLoc, Ctx.getLangOpts(), Ctx.getTargetInfo());
    return MakeStringLiteral(FileName);
  }
  case SourceLocIdentKind::File: {
    SmallString<256> Path(PLoc.getFilename());
    clang::Preprocessor::processPathForFileMacro(Path, Ctx.getLangOpts(),
                                                 Ctx.getTargetInfo());
    return MakeStringLiteral(Path);
  }
  case SourceLocIdentKind::Function:
  case SourceLocIdentKind::FuncSig: {
    const auto *CurDecl = dyn_cast<Decl>(Context);
    const auto Kind = getIdentKind() == SourceLocIdentKind::Function
                          ? PredefinedIdentKind::Function
                          : PredefinedIdentKind::FuncSig;
    return MakeStringLiteral(
        CurDecl ? PredefinedExpr::ComputeName(Kind, CurDecl) : std::string(""));
  }
  case SourceLocIdentKind::Line:
    return APValue(Ctx.MakeIntValue(PLoc.getLine(), Ctx.UnsignedIntTy));
  case SourceLocIdentKind::Column:
    return APValue(Ctx.MakeIntValue(PLoc.getColumn(), Ctx.UnsignedIntTy));
  case SourceLocIdentKind::SourceLocStruct: {
    // Fill in a std::source_location::__impl structure, by creating an
    // artificial file-scoped CompoundLiteralExpr, and returning a pointer to
    // that.
    const CXXRecordDecl *ImplDecl = getType()->getPointeeCXXRecordDecl();
    assert(ImplDecl);

    // Construct an APValue for the __impl struct, and get or create a Decl
    // corresponding to that. Note that we've already verified that the shape of
    // the ImplDecl type is as expected.

    APValue Value(APValue::UninitStruct(), 0, 4);
    for (const FieldDecl *F : ImplDecl->fields()) {
      StringRef Name = F->getName();
      if (Name == "_M_file_name") {
        SmallString<256> Path(PLoc.getFilename());
        clang::Preprocessor::processPathForFileMacro(Path, Ctx.getLangOpts(),
                                                     Ctx.getTargetInfo());
        Value.getStructField(F->getFieldIndex()) = MakeStringLiteral(Path);
      } else if (Name == "_M_function_name") {
        // Note: this emits the PrettyFunction name -- different than what
        // __builtin_FUNCTION() above returns!
        const auto *CurDecl = dyn_cast<Decl>(Context);
        Value.getStructField(F->getFieldIndex()) = MakeStringLiteral(
            CurDecl && !isa<TranslationUnitDecl>(CurDecl)
                ? StringRef(PredefinedExpr::ComputeName(
                      PredefinedIdentKind::PrettyFunction, CurDecl))
                : "");
      } else if (Name == "_M_line") {
        llvm::APSInt IntVal = Ctx.MakeIntValue(PLoc.getLine(), F->getType());
        Value.getStructField(F->getFieldIndex()) = APValue(IntVal);
      } else if (Name == "_M_column") {
        llvm::APSInt IntVal = Ctx.MakeIntValue(PLoc.getColumn(), F->getType());
        Value.getStructField(F->getFieldIndex()) = APValue(IntVal);
      }
    }

    UnnamedGlobalConstantDecl *GV =
        Ctx.getUnnamedGlobalConstantDecl(getType()->getPointeeType(), Value);

    return APValue(GV, CharUnits::Zero(), ArrayRef<APValue::LValuePathEntry>{},
                   false);
  }
  }
  llvm_unreachable("unhandled case");
}

EmbedExpr::EmbedExpr(const ASTContext &Ctx, SourceLocation Loc,
                     EmbedDataStorage *Data, unsigned Begin,
                     unsigned NumOfElements)
    : Expr(EmbedExprClass, Ctx.IntTy, VK_PRValue, OK_Ordinary),
      EmbedKeywordLoc(Loc), Ctx(&Ctx), Data(Data), Begin(Begin),
      NumOfElements(NumOfElements) {
  setDependence(ExprDependence::None);
  FakeChildNode = IntegerLiteral::Create(
      Ctx, llvm::APInt::getZero(Ctx.getTypeSize(getType())), getType(), Loc);
  assert(getType()->isSignedIntegerType() && "IntTy should be signed");
}

InitListExpr::InitListExpr(const ASTContext &C, SourceLocation lbraceloc,
                           ArrayRef<Expr *> initExprs, SourceLocation rbraceloc)
    : Expr(InitListExprClass, QualType(), VK_PRValue, OK_Ordinary),
      InitExprs(C, initExprs.size()), LBraceLoc(lbraceloc),
      RBraceLoc(rbraceloc), AltForm(nullptr, true) {
  sawArrayRangeDesignator(false);
  InitExprs.insert(C, InitExprs.end(), initExprs.begin(), initExprs.end());

  setDependence(computeDependence(this));
}

void InitListExpr::reserveInits(const ASTContext &C, unsigned NumInits) {
  if (NumInits > InitExprs.size())
    InitExprs.reserve(C, NumInits);
}

void InitListExpr::resizeInits(const ASTContext &C, unsigned NumInits) {
  InitExprs.resize(C, NumInits, nullptr);
}

Expr *InitListExpr::updateInit(const ASTContext &C, unsigned Init, Expr *expr) {
  if (Init >= InitExprs.size()) {
    InitExprs.insert(C, InitExprs.end(), Init - InitExprs.size() + 1, nullptr);
    setInit(Init, expr);
    return nullptr;
  }

  Expr *Result = cast_or_null<Expr>(InitExprs[Init]);
  setInit(Init, expr);
  return Result;
}

void InitListExpr::setArrayFiller(Expr *filler) {
  assert(!hasArrayFiller() && "Filler already set!");
  ArrayFillerOrUnionFieldInit = filler;
  // Fill out any "holes" in the array due to designated initializers.
  Expr **inits = getInits();
  for (unsigned i = 0, e = getNumInits(); i != e; ++i)
    if (inits[i] == nullptr)
      inits[i] = filler;
}

bool InitListExpr::isStringLiteralInit() const {
  if (getNumInits() != 1)
    return false;
  const ArrayType *AT = getType()->getAsArrayTypeUnsafe();
  if (!AT || !AT->getElementType()->isIntegerType())
    return false;
  // It is possible for getInit() to return null.
  const Expr *Init = getInit(0);
  if (!Init)
    return false;
  Init = Init->IgnoreParenImpCasts();
  return isa<StringLiteral>(Init) || isa<ObjCEncodeExpr>(Init);
}

bool InitListExpr::isTransparent() const {
  assert(isSemanticForm() && "syntactic form never semantically transparent");

  // A glvalue InitListExpr is always just sugar.
  if (isGLValue()) {
    assert(getNumInits() == 1 && "multiple inits in glvalue init list");
    return true;
  }

  // Otherwise, we're sugar if and only if we have exactly one initializer that
  // is of the same type.
  if (getNumInits() != 1 || !getInit(0))
    return false;

  // Don't confuse aggregate initialization of a struct X { X &x; }; with a
  // transparent struct copy.
  if (!getInit(0)->isPRValue() && getType()->isRecordType())
    return false;

  return getType().getCanonicalType() ==
         getInit(0)->getType().getCanonicalType();
}

bool InitListExpr::isIdiomaticZeroInitializer(const LangOptions &LangOpts) const {
  assert(isSyntacticForm() && "only test syntactic form as zero initializer");

  if (LangOpts.CPlusPlus || getNumInits() != 1 || !getInit(0)) {
    return false;
  }

  const IntegerLiteral *Lit = dyn_cast<IntegerLiteral>(getInit(0)->IgnoreImplicit());
  return Lit && Lit->getValue() == 0;
}

SourceLocation InitListExpr::getBeginLoc() const {
  if (InitListExpr *SyntacticForm = getSyntacticForm())
    return SyntacticForm->getBeginLoc();
  SourceLocation Beg = LBraceLoc;
  if (Beg.isInvalid()) {
    // Find the first non-null initializer.
    for (InitExprsTy::const_iterator I = InitExprs.begin(),
                                     E = InitExprs.end();
      I != E; ++I) {
      if (Stmt *S = *I) {
        Beg = S->getBeginLoc();
        break;
      }
    }
  }
  return Beg;
}

SourceLocation InitListExpr::getEndLoc() const {
  if (InitListExpr *SyntacticForm = getSyntacticForm())
    return SyntacticForm->getEndLoc();
  SourceLocation End = RBraceLoc;
  if (End.isInvalid()) {
    // Find the first non-null initializer from the end.
    for (Stmt *S : llvm::reverse(InitExprs)) {
      if (S) {
        End = S->getEndLoc();
        break;
      }
    }
  }
  return End;
}

/// getFunctionType - Return the underlying function type for this block.
///
const FunctionProtoType *BlockExpr::getFunctionType() const {
  // The block pointer is never sugared, but the function type might be.
  return cast<BlockPointerType>(getType())
           ->getPointeeType()->castAs<FunctionProtoType>();
}

SourceLocation BlockExpr::getCaretLocation() const {
  return TheBlock->getCaretLocation();
}
const Stmt *BlockExpr::getBody() const {
  return TheBlock->getBody();
}
Stmt *BlockExpr::getBody() {
  return TheBlock->getBody();
}


//===----------------------------------------------------------------------===//
// Generic Expression Routines
//===----------------------------------------------------------------------===//

bool Expr::isReadIfDiscardedInCPlusPlus11() const {
  // In C++11, discarded-value expressions of a certain form are special,
  // according to [expr]p10:
  //   The lvalue-to-rvalue conversion (4.1) is applied only if the
  //   expression is a glvalue of volatile-qualified type and it has
  //   one of the following forms:
  if (!isGLValue() || !getType().isVolatileQualified())
    return false;

  const Expr *E = IgnoreParens();

  //   - id-expression (5.1.1),
  if (isa<DeclRefExpr>(E))
    return true;

  //   - subscripting (5.2.1),
  if (isa<ArraySubscriptExpr>(E))
    return true;

  //   - class member access (5.2.5),
  if (isa<MemberExpr>(E))
    return true;

  //   - indirection (5.3.1),
  if (auto *UO = dyn_cast<UnaryOperator>(E))
    if (UO->getOpcode() == UO_Deref)
      return true;

  if (auto *BO = dyn_cast<BinaryOperator>(E)) {
    //   - pointer-to-member operation (5.5),
    if (BO->isPtrMemOp())
      return true;

    //   - comma expression (5.18) where the right operand is one of the above.
    if (BO->getOpcode() == BO_Comma)
      return BO->getRHS()->isReadIfDiscardedInCPlusPlus11();
  }

  //   - conditional expression (5.16) where both the second and the third
  //     operands are one of the above, or
  if (auto *CO = dyn_cast<ConditionalOperator>(E))
    return CO->getTrueExpr()->isReadIfDiscardedInCPlusPlus11() &&
           CO->getFalseExpr()->isReadIfDiscardedInCPlusPlus11();
  // The related edge case of "*x ?: *x".
  if (auto *BCO =
          dyn_cast<BinaryConditionalOperator>(E)) {
    if (auto *OVE = dyn_cast<OpaqueValueExpr>(BCO->getTrueExpr()))
      return OVE->getSourceExpr()->isReadIfDiscardedInCPlusPlus11() &&
             BCO->getFalseExpr()->isReadIfDiscardedInCPlusPlus11();
  }

  // Objective-C++ extensions to the rule.
  if (isa<ObjCIvarRefExpr>(E))
    return true;
  if (const auto *POE = dyn_cast<PseudoObjectExpr>(E)) {
    if (isa<ObjCPropertyRefExpr, ObjCSubscriptRefExpr>(POE->getSyntacticForm()))
      return true;
  }

  return false;
}

/// isUnusedResultAWarning - Return true if this immediate expression should
/// be warned about if the result is unused.  If so, fill in Loc and Ranges
/// with location to warn on and the source range[s] to report with the
/// warning.
bool Expr::isUnusedResultAWarning(const Expr *&WarnE, SourceLocation &Loc,
                                  SourceRange &R1, SourceRange &R2,
                                  ASTContext &Ctx) const {
  // Don't warn if the expr is type dependent. The type could end up
  // instantiating to void.
  if (isTypeDependent())
    return false;

  switch (getStmtClass()) {
  default:
    if (getType()->isVoidType())
      return false;
    WarnE = this;
    Loc = getExprLoc();
    R1 = getSourceRange();
    return true;
  case ParenExprClass:
    return cast<ParenExpr>(this)->getSubExpr()->
      isUnusedResultAWarning(WarnE, Loc, R1, R2, Ctx);
  case GenericSelectionExprClass:
    return cast<GenericSelectionExpr>(this)->getResultExpr()->
      isUnusedResultAWarning(WarnE, Loc, R1, R2, Ctx);
  case CoawaitExprClass:
  case CoyieldExprClass:
    return cast<CoroutineSuspendExpr>(this)->getResumeExpr()->
      isUnusedResultAWarning(WarnE, Loc, R1, R2, Ctx);
  case ChooseExprClass:
    return cast<ChooseExpr>(this)->getChosenSubExpr()->
      isUnusedResultAWarning(WarnE, Loc, R1, R2, Ctx);
  case UnaryOperatorClass: {
    const UnaryOperator *UO = cast<UnaryOperator>(this);

    switch (UO->getOpcode()) {
    case UO_Plus:
    case UO_Minus:
    case UO_AddrOf:
    case UO_Not:
    case UO_LNot:
    case UO_Deref:
      break;
    case UO_Coawait:
      // This is just the 'operator co_await' call inside the guts of a
      // dependent co_await call.
    case UO_PostInc:
    case UO_PostDec:
    case UO_PreInc:
    case UO_PreDec:                 // ++/--
      return false;  // Not a warning.
    case UO_Real:
    case UO_Imag:
      // accessing a piece of a volatile complex is a side-effect.
      if (Ctx.getCanonicalType(UO->getSubExpr()->getType())
          .isVolatileQualified())
        return false;
      break;
    case UO_Extension:
      return UO->getSubExpr()->isUnusedResultAWarning(WarnE, Loc, R1, R2, Ctx);
    }
    WarnE = this;
    Loc = UO->getOperatorLoc();
    R1 = UO->getSubExpr()->getSourceRange();
    return true;
  }
  case BinaryOperatorClass: {
    const BinaryOperator *BO = cast<BinaryOperator>(this);
    switch (BO->getOpcode()) {
      default:
        break;
      // Consider the RHS of comma for side effects. LHS was checked by
      // Sema::CheckCommaOperands.
      case BO_Comma:
        // ((foo = <blah>), 0) is an idiom for hiding the result (and
        // lvalue-ness) of an assignment written in a macro.
        if (IntegerLiteral *IE =
              dyn_cast<IntegerLiteral>(BO->getRHS()->IgnoreParens()))
          if (IE->getValue() == 0)
            return false;
        return BO->getRHS()->isUnusedResultAWarning(WarnE, Loc, R1, R2, Ctx);
      // Consider '||', '&&' to have side effects if the LHS or RHS does.
      case BO_LAnd:
      case BO_LOr:
        if (!BO->getLHS()->isUnusedResultAWarning(WarnE, Loc, R1, R2, Ctx) ||
            !BO->getRHS()->isUnusedResultAWarning(WarnE, Loc, R1, R2, Ctx))
          return false;
        break;
    }
    if (BO->isAssignmentOp())
      return false;
    WarnE = this;
    Loc = BO->getOperatorLoc();
    R1 = BO->getLHS()->getSourceRange();
    R2 = BO->getRHS()->getSourceRange();
    return true;
  }
  case CompoundAssignOperatorClass:
  case VAArgExprClass:
  case AtomicExprClass:
    return false;

  case ConditionalOperatorClass: {
    // If only one of the LHS or RHS is a warning, the operator might
    // be being used for control flow. Only warn if both the LHS and
    // RHS are warnings.
    const auto *Exp = cast<ConditionalOperator>(this);
    return Exp->getLHS()->isUnusedResultAWarning(WarnE, Loc, R1, R2, Ctx) &&
           Exp->getRHS()->isUnusedResultAWarning(WarnE, Loc, R1, R2, Ctx);
  }
  case BinaryConditionalOperatorClass: {
    const auto *Exp = cast<BinaryConditionalOperator>(this);
    return Exp->getFalseExpr()->isUnusedResultAWarning(WarnE, Loc, R1, R2, Ctx);
  }

  case MemberExprClass:
    WarnE = this;
    Loc = cast<MemberExpr>(this)->getMemberLoc();
    R1 = SourceRange(Loc, Loc);
    R2 = cast<MemberExpr>(this)->getBase()->getSourceRange();
    return true;

  case ArraySubscriptExprClass:
    WarnE = this;
    Loc = cast<ArraySubscriptExpr>(this)->getRBracketLoc();
    R1 = cast<ArraySubscriptExpr>(this)->getLHS()->getSourceRange();
    R2 = cast<ArraySubscriptExpr>(this)->getRHS()->getSourceRange();
    return true;

  case CXXOperatorCallExprClass: {
    // Warn about operator ==,!=,<,>,<=, and >= even when user-defined operator
    // overloads as there is no reasonable way to define these such that they
    // have non-trivial, desirable side-effects. See the -Wunused-comparison
    // warning: operators == and != are commonly typo'ed, and so warning on them
    // provides additional value as well. If this list is updated,
    // DiagnoseUnusedComparison should be as well.
    const CXXOperatorCallExpr *Op = cast<CXXOperatorCallExpr>(this);
    switch (Op->getOperator()) {
    default:
      break;
    case OO_EqualEqual:
    case OO_ExclaimEqual:
    case OO_Less:
    case OO_Greater:
    case OO_GreaterEqual:
    case OO_LessEqual:
      if (Op->getCallReturnType(Ctx)->isReferenceType() ||
          Op->getCallReturnType(Ctx)->isVoidType())
        break;
      WarnE = this;
      Loc = Op->getOperatorLoc();
      R1 = Op->getSourceRange();
      return true;
    }

    // Fallthrough for generic call handling.
    [[fallthrough]];
  }
  case CallExprClass:
  case CXXMemberCallExprClass:
  case UserDefinedLiteralClass: {
    // If this is a direct call, get the callee.
    const CallExpr *CE = cast<CallExpr>(this);
    // If the callee has attribute pure, const, or warn_unused_result, warn
    // about it. void foo() { strlen("bar"); } should warn.
    // Note: If new cases are added here, DiagnoseUnusedExprResult should be
    // updated to match for QoI.
    const Decl *FD = CE->getCalleeDecl();
    bool PureOrConst =
        FD && (FD->hasAttr<PureAttr>() || FD->hasAttr<ConstAttr>());
    if (CE->hasUnusedResultAttr(Ctx) || PureOrConst) {
      WarnE = this;
      Loc = getBeginLoc();
      R1 = getSourceRange();

      if (unsigned NumArgs = CE->getNumArgs())
        R2 = SourceRange(CE->getArg(0)->getBeginLoc(),
                         CE->getArg(NumArgs - 1)->getEndLoc());
      return true;
    }
    return false;
  }

  // If we don't know precisely what we're looking at, let's not warn.
  case UnresolvedLookupExprClass:
  case CXXUnresolvedConstructExprClass:
  case RecoveryExprClass:
    return false;

  case CXXTemporaryObjectExprClass:
  case CXXConstructExprClass: {
    const auto *CE = cast<CXXConstructExpr>(this);
    const CXXRecordDecl *Type = getType()->getAsCXXRecordDecl();

    if ((Type && Type->hasAttr<WarnUnusedAttr>()) ||
        CE->hasUnusedResultAttr(Ctx)) {
      WarnE = this;
      Loc = getBeginLoc();
      R1 = getSourceRange();

      if (unsigned NumArgs = CE->getNumArgs())
        R2 = SourceRange(CE->getArg(0)->getBeginLoc(),
                         CE->getArg(NumArgs - 1)->getEndLoc());
      return true;
    }
    return false;
  }

  case ObjCMessageExprClass: {
    const ObjCMessageExpr *ME = cast<ObjCMessageExpr>(this);
    if (Ctx.getLangOpts().ObjCAutoRefCount &&
        ME->isInstanceMessage() &&
        !ME->getType()->isVoidType() &&
        ME->getMethodFamily() == OMF_init) {
      WarnE = this;
      Loc = getExprLoc();
      R1 = ME->getSourceRange();
      return true;
    }

    if (ME->hasUnusedResultAttr(Ctx)) {
      WarnE = this;
      Loc = getExprLoc();
      return true;
    }

    return false;
  }

  case ObjCPropertyRefExprClass:
  case ObjCSubscriptRefExprClass:
    WarnE = this;
    Loc = getExprLoc();
    R1 = getSourceRange();
    return true;

  case PseudoObjectExprClass: {
    const auto *POE = cast<PseudoObjectExpr>(this);

    // For some syntactic forms, we should always warn.
    if (isa<ObjCPropertyRefExpr, ObjCSubscriptRefExpr>(
            POE->getSyntacticForm())) {
      WarnE = this;
      Loc = getExprLoc();
      R1 = getSourceRange();
      return true;
    }

    // For others, we should never warn.
    if (auto *BO = dyn_cast<BinaryOperator>(POE->getSyntacticForm()))
      if (BO->isAssignmentOp())
        return false;
    if (auto *UO = dyn_cast<UnaryOperator>(POE->getSyntacticForm()))
      if (UO->isIncrementDecrementOp())
        return false;

    // Otherwise, warn if the result expression would warn.
    const Expr *Result = POE->getResultExpr();
    return Result && Result->isUnusedResultAWarning(WarnE, Loc, R1, R2, Ctx);
  }

  case StmtExprClass: {
    // Statement exprs don't logically have side effects themselves, but are
    // sometimes used in macros in ways that give them a type that is unused.
    // For example ({ blah; foo(); }) will end up with a type if foo has a type.
    // however, if the result of the stmt expr is dead, we don't want to emit a
    // warning.
    const CompoundStmt *CS = cast<StmtExpr>(this)->getSubStmt();
    if (!CS->body_empty()) {
      if (const Expr *E = dyn_cast<Expr>(CS->body_back()))
        return E->isUnusedResultAWarning(WarnE, Loc, R1, R2, Ctx);
      if (const LabelStmt *Label = dyn_cast<LabelStmt>(CS->body_back()))
        if (const Expr *E = dyn_cast<Expr>(Label->getSubStmt()))
          return E->isUnusedResultAWarning(WarnE, Loc, R1, R2, Ctx);
    }

    if (getType()->isVoidType())
      return false;
    WarnE = this;
    Loc = cast<StmtExpr>(this)->getLParenLoc();
    R1 = getSourceRange();
    return true;
  }
  case CXXFunctionalCastExprClass:
  case CStyleCastExprClass: {
    // Ignore an explicit cast to void, except in C++98 if the operand is a
    // volatile glvalue for which we would trigger an implicit read in any
    // other language mode. (Such an implicit read always happens as part of
    // the lvalue conversion in C, and happens in C++ for expressions of all
    // forms where it seems likely the user intended to trigger a volatile
    // load.)
    const CastExpr *CE = cast<CastExpr>(this);
    const Expr *SubE = CE->getSubExpr()->IgnoreParens();
    if (CE->getCastKind() == CK_ToVoid) {
      if (Ctx.getLangOpts().CPlusPlus && !Ctx.getLangOpts().CPlusPlus11 &&
          SubE->isReadIfDiscardedInCPlusPlus11()) {
        // Suppress the "unused value" warning for idiomatic usage of
        // '(void)var;' used to suppress "unused variable" warnings.
        if (auto *DRE = dyn_cast<DeclRefExpr>(SubE))
          if (auto *VD = dyn_cast<VarDecl>(DRE->getDecl()))
            if (!VD->isExternallyVisible())
              return false;

        // The lvalue-to-rvalue conversion would have no effect for an array.
        // It's implausible that the programmer expected this to result in a
        // volatile array load, so don't warn.
        if (SubE->getType()->isArrayType())
          return false;

        return SubE->isUnusedResultAWarning(WarnE, Loc, R1, R2, Ctx);
      }
      return false;
    }

    // If this is a cast to a constructor conversion, check the operand.
    // Otherwise, the result of the cast is unused.
    if (CE->getCastKind() == CK_ConstructorConversion)
      return CE->getSubExpr()->isUnusedResultAWarning(WarnE, Loc, R1, R2, Ctx);
    if (CE->getCastKind() == CK_Dependent)
      return false;

    WarnE = this;
    if (const CXXFunctionalCastExpr *CXXCE =
            dyn_cast<CXXFunctionalCastExpr>(this)) {
      Loc = CXXCE->getBeginLoc();
      R1 = CXXCE->getSubExpr()->getSourceRange();
    } else {
      const CStyleCastExpr *CStyleCE = cast<CStyleCastExpr>(this);
      Loc = CStyleCE->getLParenLoc();
      R1 = CStyleCE->getSubExpr()->getSourceRange();
    }
    return true;
  }
  case ImplicitCastExprClass: {
    const CastExpr *ICE = cast<ImplicitCastExpr>(this);

    // lvalue-to-rvalue conversion on a volatile lvalue is a side-effect.
    if (ICE->getCastKind() == CK_LValueToRValue &&
        ICE->getSubExpr()->getType().isVolatileQualified())
      return false;

    return ICE->getSubExpr()->isUnusedResultAWarning(WarnE, Loc, R1, R2, Ctx);
  }
  case CXXDefaultArgExprClass:
    return (cast<CXXDefaultArgExpr>(this)
            ->getExpr()->isUnusedResultAWarning(WarnE, Loc, R1, R2, Ctx));
  case CXXDefaultInitExprClass:
    return (cast<CXXDefaultInitExpr>(this)
            ->getExpr()->isUnusedResultAWarning(WarnE, Loc, R1, R2, Ctx));

  case CXXNewExprClass:
    // FIXME: In theory, there might be new expressions that don't have side
    // effects (e.g. a placement new with an uninitialized POD).
  case CXXDeleteExprClass:
    return false;
  case MaterializeTemporaryExprClass:
    return cast<MaterializeTemporaryExpr>(this)
        ->getSubExpr()
        ->isUnusedResultAWarning(WarnE, Loc, R1, R2, Ctx);
  case CXXBindTemporaryExprClass:
    return cast<CXXBindTemporaryExpr>(this)->getSubExpr()
               ->isUnusedResultAWarning(WarnE, Loc, R1, R2, Ctx);
  case ExprWithCleanupsClass:
    return cast<ExprWithCleanups>(this)->getSubExpr()
               ->isUnusedResultAWarning(WarnE, Loc, R1, R2, Ctx);
  case OpaqueValueExprClass:
    return cast<OpaqueValueExpr>(this)->getSourceExpr()->isUnusedResultAWarning(
        WarnE, Loc, R1, R2, Ctx);
  }
}

/// isOBJCGCCandidate - Check if an expression is objc gc'able.
/// returns true, if it is; false otherwise.
bool Expr::isOBJCGCCandidate(ASTContext &Ctx) const {
  const Expr *E = IgnoreParens();
  switch (E->getStmtClass()) {
  default:
    return false;
  case ObjCIvarRefExprClass:
    return true;
  case Expr::UnaryOperatorClass:
    return cast<UnaryOperator>(E)->getSubExpr()->isOBJCGCCandidate(Ctx);
  case ImplicitCastExprClass:
    return cast<ImplicitCastExpr>(E)->getSubExpr()->isOBJCGCCandidate(Ctx);
  case MaterializeTemporaryExprClass:
    return cast<MaterializeTemporaryExpr>(E)->getSubExpr()->isOBJCGCCandidate(
        Ctx);
  case CStyleCastExprClass:
    return cast<CStyleCastExpr>(E)->getSubExpr()->isOBJCGCCandidate(Ctx);
  case DeclRefExprClass: {
    const Decl *D = cast<DeclRefExpr>(E)->getDecl();

    if (const VarDecl *VD = dyn_cast<VarDecl>(D)) {
      if (VD->hasGlobalStorage())
        return true;
      QualType T = VD->getType();
      // dereferencing to a  pointer is always a gc'able candidate,
      // unless it is __weak.
      return T->isPointerType() &&
             (Ctx.getObjCGCAttrKind(T) != Qualifiers::Weak);
    }
    return false;
  }
  case MemberExprClass: {
    const MemberExpr *M = cast<MemberExpr>(E);
    return M->getBase()->isOBJCGCCandidate(Ctx);
  }
  case ArraySubscriptExprClass:
    return cast<ArraySubscriptExpr>(E)->getBase()->isOBJCGCCandidate(Ctx);
  }
}

bool Expr::isBoundMemberFunction(ASTContext &Ctx) const {
  if (isTypeDependent())
    return false;
  return ClassifyLValue(Ctx) == Expr::LV_MemberFunction;
}

QualType Expr::findBoundMemberType(const Expr *expr) {
  assert(expr->hasPlaceholderType(BuiltinType::BoundMember));

  // Bound member expressions are always one of these possibilities:
  //   x->m      x.m      x->*y      x.*y
  // (possibly parenthesized)

  expr = expr->IgnoreParens();
  if (const MemberExpr *mem = dyn_cast<MemberExpr>(expr)) {
    assert(isa<CXXMethodDecl>(mem->getMemberDecl()));
    return mem->getMemberDecl()->getType();
  }

  if (const BinaryOperator *op = dyn_cast<BinaryOperator>(expr)) {
    QualType type = op->getRHS()->getType()->castAs<MemberPointerType>()
                      ->getPointeeType();
    assert(type->isFunctionType());
    return type;
  }

  assert(isa<UnresolvedMemberExpr>(expr) || isa<CXXPseudoDestructorExpr>(expr));
  return QualType();
}

Expr *Expr::IgnoreImpCasts() {
  return IgnoreExprNodes(this, IgnoreImplicitCastsSingleStep);
}

Expr *Expr::IgnoreCasts() {
  return IgnoreExprNodes(this, IgnoreCastsSingleStep);
}

Expr *Expr::IgnoreImplicit() {
  return IgnoreExprNodes(this, IgnoreImplicitSingleStep);
}

Expr *Expr::IgnoreImplicitAsWritten() {
  return IgnoreExprNodes(this, IgnoreImplicitAsWrittenSingleStep);
}

Expr *Expr::IgnoreParens() {
  return IgnoreExprNodes(this, IgnoreParensSingleStep);
}

Expr *Expr::IgnoreParenImpCasts() {
  return IgnoreExprNodes(this, IgnoreParensSingleStep,
                         IgnoreImplicitCastsExtraSingleStep);
}

Expr *Expr::IgnoreParenCasts() {
  return IgnoreExprNodes(this, IgnoreParensSingleStep, IgnoreCastsSingleStep);
}

Expr *Expr::IgnoreConversionOperatorSingleStep() {
  if (auto *MCE = dyn_cast<CXXMemberCallExpr>(this)) {
    if (isa_and_nonnull<CXXConversionDecl>(MCE->getMethodDecl()))
      return MCE->getImplicitObjectArgument();
  }
  return this;
}

Expr *Expr::IgnoreParenLValueCasts() {
  return IgnoreExprNodes(this, IgnoreParensSingleStep,
                         IgnoreLValueCastsSingleStep);
}

Expr *Expr::IgnoreParenBaseCasts() {
  return IgnoreExprNodes(this, IgnoreParensSingleStep,
                         IgnoreBaseCastsSingleStep);
}

Expr *Expr::IgnoreParenNoopCasts(const ASTContext &Ctx) {
  auto IgnoreNoopCastsSingleStep = [&Ctx](Expr *E) {
    if (auto *CE = dyn_cast<CastExpr>(E)) {
      // We ignore integer <-> casts that are of the same width, ptr<->ptr and
      // ptr<->int casts of the same width. We also ignore all identity casts.
      Expr *SubExpr = CE->getSubExpr();
      bool IsIdentityCast =
          Ctx.hasSameUnqualifiedType(E->getType(), SubExpr->getType());
      bool IsSameWidthCast = (E->getType()->isPointerType() ||
                              E->getType()->isIntegralType(Ctx)) &&
                             (SubExpr->getType()->isPointerType() ||
                              SubExpr->getType()->isIntegralType(Ctx)) &&
                             (Ctx.getTypeSize(E->getType()) ==
                              Ctx.getTypeSize(SubExpr->getType()));

      if (IsIdentityCast || IsSameWidthCast)
        return SubExpr;
    } else if (auto *NTTP = dyn_cast<SubstNonTypeTemplateParmExpr>(E))
      return NTTP->getReplacement();

    return E;
  };
  return IgnoreExprNodes(this, IgnoreParensSingleStep,
                         IgnoreNoopCastsSingleStep);
}

Expr *Expr::IgnoreUnlessSpelledInSource() {
  auto IgnoreImplicitConstructorSingleStep = [](Expr *E) {
    if (auto *Cast = dyn_cast<CXXFunctionalCastExpr>(E)) {
      auto *SE = Cast->getSubExpr();
      if (SE->getSourceRange() == E->getSourceRange())
        return SE;
    }

    if (auto *C = dyn_cast<CXXConstructExpr>(E)) {
      auto NumArgs = C->getNumArgs();
      if (NumArgs == 1 ||
          (NumArgs > 1 && isa<CXXDefaultArgExpr>(C->getArg(1)))) {
        Expr *A = C->getArg(0);
        if (A->getSourceRange() == E->getSourceRange() || C->isElidable())
          return A;
      }
    }
    return E;
  };
  auto IgnoreImplicitMemberCallSingleStep = [](Expr *E) {
    if (auto *C = dyn_cast<CXXMemberCallExpr>(E)) {
      Expr *ExprNode = C->getImplicitObjectArgument();
      if (ExprNode->getSourceRange() == E->getSourceRange()) {
        return ExprNode;
      }
      if (auto *PE = dyn_cast<ParenExpr>(ExprNode)) {
        if (PE->getSourceRange() == C->getSourceRange()) {
          return cast<Expr>(PE);
        }
      }
      ExprNode = ExprNode->IgnoreParenImpCasts();
      if (ExprNode->getSourceRange() == E->getSourceRange())
        return ExprNode;
    }
    return E;
  };
  return IgnoreExprNodes(
      this, IgnoreImplicitSingleStep, IgnoreImplicitCastsExtraSingleStep,
      IgnoreParensOnlySingleStep, IgnoreImplicitConstructorSingleStep,
      IgnoreImplicitMemberCallSingleStep);
}

bool Expr::isDefaultArgument() const {
  const Expr *E = this;
  if (const MaterializeTemporaryExpr *M = dyn_cast<MaterializeTemporaryExpr>(E))
    E = M->getSubExpr();

  while (const ImplicitCastExpr *ICE = dyn_cast<ImplicitCastExpr>(E))
    E = ICE->getSubExprAsWritten();

  return isa<CXXDefaultArgExpr>(E);
}

/// Skip over any no-op casts and any temporary-binding
/// expressions.
static const Expr *skipTemporaryBindingsNoOpCastsAndParens(const Expr *E) {
  if (const MaterializeTemporaryExpr *M = dyn_cast<MaterializeTemporaryExpr>(E))
    E = M->getSubExpr();

  while (const ImplicitCastExpr *ICE = dyn_cast<ImplicitCastExpr>(E)) {
    if (ICE->getCastKind() == CK_NoOp)
      E = ICE->getSubExpr();
    else
      break;
  }

  while (const CXXBindTemporaryExpr *BE = dyn_cast<CXXBindTemporaryExpr>(E))
    E = BE->getSubExpr();

  while (const ImplicitCastExpr *ICE = dyn_cast<ImplicitCastExpr>(E)) {
    if (ICE->getCastKind() == CK_NoOp)
      E = ICE->getSubExpr();
    else
      break;
  }

  return E->IgnoreParens();
}

/// isTemporaryObject - Determines if this expression produces a
/// temporary of the given class type.
bool Expr::isTemporaryObject(ASTContext &C, const CXXRecordDecl *TempTy) const {
  if (!C.hasSameUnqualifiedType(getType(), C.getCanonicalTagType(TempTy)))
    return false;

  const Expr *E = skipTemporaryBindingsNoOpCastsAndParens(this);

  // Temporaries are by definition pr-values of class type.
  if (!E->Classify(C).isPRValue()) {
    // In this context, property reference is a message call and is pr-value.
    if (!isa<ObjCPropertyRefExpr>(E))
      return false;
  }

  // Black-list a few cases which yield pr-values of class type that don't
  // refer to temporaries of that type:

  // - implicit derived-to-base conversions
  if (const auto *ICE = dyn_cast<ImplicitCastExpr>(E)) {
    switch (ICE->getCastKind()) {
    case CK_DerivedToBase:
    case CK_UncheckedDerivedToBase:
      return false;
    default:
      break;
    }
  }

  // - member expressions (all)
  if (isa<MemberExpr>(E))
    return false;

  if (const auto *BO = dyn_cast<BinaryOperator>(E))
    if (BO->isPtrMemOp())
      return false;

  // - opaque values (all)
  if (isa<OpaqueValueExpr>(E))
    return false;

  return true;
}

bool Expr::isImplicitCXXThis() const {
  const Expr *E = this;

  // Strip away parentheses and casts we don't care about.
  while (true) {
    if (const ParenExpr *Paren = dyn_cast<ParenExpr>(E)) {
      E = Paren->getSubExpr();
      continue;
    }

    if (const ImplicitCastExpr *ICE = dyn_cast<ImplicitCastExpr>(E)) {
      if (ICE->getCastKind() == CK_NoOp ||
          ICE->getCastKind() == CK_LValueToRValue ||
          ICE->getCastKind() == CK_DerivedToBase ||
          ICE->getCastKind() == CK_UncheckedDerivedToBase) {
        E = ICE->getSubExpr();
        continue;
      }
    }

    if (const UnaryOperator* UnOp = dyn_cast<UnaryOperator>(E)) {
      if (UnOp->getOpcode() == UO_Extension) {
        E = UnOp->getSubExpr();
        continue;
      }
    }

    if (const MaterializeTemporaryExpr *M
                                      = dyn_cast<MaterializeTemporaryExpr>(E)) {
      E = M->getSubExpr();
      continue;
    }

    break;
  }

  if (const CXXThisExpr *This = dyn_cast<CXXThisExpr>(E))
    return This->isImplicit();

  return false;
}

/// hasAnyTypeDependentArguments - Determines if any of the expressions
/// in Exprs is type-dependent.
bool Expr::hasAnyTypeDependentArguments(ArrayRef<Expr *> Exprs) {
  for (unsigned I = 0; I < Exprs.size(); ++I)
    if (Exprs[I]->isTypeDependent())
      return true;

  return false;
}

bool Expr::isConstantInitializer(ASTContext &Ctx, bool IsForRef,
                                 const Expr **Culprit) const {
  assert(!isValueDependent() &&
         "Expression evaluator can't be called on a dependent expression.");

  // This function is attempting whether an expression is an initializer
  // which can be evaluated at compile-time. It very closely parallels
  // ConstExprEmitter in CGExprConstant.cpp; if they don't match, it
  // will lead to unexpected results.  Like ConstExprEmitter, it falls back
  // to isEvaluatable most of the time.
  //
  // If we ever capture reference-binding directly in the AST, we can
  // kill the second parameter.

  if (IsForRef) {
    if (auto *EWC = dyn_cast<ExprWithCleanups>(this))
      return EWC->getSubExpr()->isConstantInitializer(Ctx, true, Culprit);
    if (auto *MTE = dyn_cast<MaterializeTemporaryExpr>(this))
      return MTE->getSubExpr()->isConstantInitializer(Ctx, false, Culprit);
    EvalResult Result;
    if (EvaluateAsLValue(Result, Ctx) && !Result.HasSideEffects)
      return true;
    if (Culprit)
      *Culprit = this;
    return false;
  }

  switch (getStmtClass()) {
  default: break;
  case Stmt::ExprWithCleanupsClass:
    return cast<ExprWithCleanups>(this)->getSubExpr()->isConstantInitializer(
        Ctx, IsForRef, Culprit);
  case StringLiteralClass:
  case ObjCEncodeExprClass:
    return true;
  case CXXTemporaryObjectExprClass:
  case CXXConstructExprClass: {
    const CXXConstructExpr *CE = cast<CXXConstructExpr>(this);

    if (CE->getConstructor()->isTrivial() &&
        CE->getConstructor()->getParent()->hasTrivialDestructor()) {
      // Trivial default constructor
      if (!CE->getNumArgs()) return true;

      // Trivial copy constructor
      assert(CE->getNumArgs() == 1 && "trivial ctor with > 1 argument");
      return CE->getArg(0)->isConstantInitializer(Ctx, false, Culprit);
    }

    break;
  }
  case ConstantExprClass: {
    // FIXME: We should be able to return "true" here, but it can lead to extra
    // error messages. E.g. in Sema/array-init.c.
    const Expr *Exp = cast<ConstantExpr>(this)->getSubExpr();
    return Exp->isConstantInitializer(Ctx, false, Culprit);
  }
  case CompoundLiteralExprClass: {
    // This handles gcc's extension that allows global initializers like
    // "struct x {int x;} x = (struct x) {};".
    // FIXME: This accepts other cases it shouldn't!
    const Expr *Exp = cast<CompoundLiteralExpr>(this)->getInitializer();
    return Exp->isConstantInitializer(Ctx, false, Culprit);
  }
  case DesignatedInitUpdateExprClass: {
    const DesignatedInitUpdateExpr *DIUE = cast<DesignatedInitUpdateExpr>(this);
    return DIUE->getBase()->isConstantInitializer(Ctx, false, Culprit) &&
           DIUE->getUpdater()->isConstantInitializer(Ctx, false, Culprit);
  }
  case InitListExprClass: {
    // C++ [dcl.init.aggr]p2:
    //   The elements of an aggregate are:
    //   - for an array, the array elements in increasing subscript order, or
    //   - for a class, the direct base classes in declaration order, followed
    //     by the direct non-static data members (11.4) that are not members of
    //     an anonymous union, in declaration order.
    const InitListExpr *ILE = cast<InitListExpr>(this);
    assert(ILE->isSemanticForm() && "InitListExpr must be in semantic form");

    if (ILE->isTransparent())
      return ILE->getInit(0)->isConstantInitializer(Ctx, false, Culprit);

    if (ILE->getType()->isArrayType()) {
      unsigned numInits = ILE->getNumInits();
      for (unsigned i = 0; i < numInits; i++) {
        if (!ILE->getInit(i)->isConstantInitializer(Ctx, false, Culprit))
          return false;
      }
      return true;
    }

    if (ILE->getType()->isRecordType()) {
      unsigned ElementNo = 0;
<<<<<<< HEAD
      RecordDecl *RD = ILE->getType()
                           ->castAs<RecordType>()
                           ->getOriginalDecl()
                           ->getDefinitionOrSelf();
=======
      auto *RD = ILE->getType()->castAsRecordDecl();
>>>>>>> 35227056

      // In C++17, bases were added to the list of members used by aggregate
      // initialization.
      if (const auto *CXXRD = dyn_cast<CXXRecordDecl>(RD)) {
        for (unsigned i = 0, e = CXXRD->getNumBases(); i < e; i++) {
          if (ElementNo < ILE->getNumInits()) {
            const Expr *Elt = ILE->getInit(ElementNo++);
            if (!Elt->isConstantInitializer(Ctx, false, Culprit))
              return false;
          }
        }
      }

      for (const auto *Field : RD->fields()) {
        // If this is a union, skip all the fields that aren't being initialized.
        if (RD->isUnion() && ILE->getInitializedFieldInUnion() != Field)
          continue;

        // Don't emit anonymous bitfields, they just affect layout.
        if (Field->isUnnamedBitField())
          continue;

        if (ElementNo < ILE->getNumInits()) {
          const Expr *Elt = ILE->getInit(ElementNo++);
          if (Field->isBitField()) {
            // Bitfields have to evaluate to an integer.
            EvalResult Result;
            if (!Elt->EvaluateAsInt(Result, Ctx)) {
              if (Culprit)
                *Culprit = Elt;
              return false;
            }
          } else {
            bool RefType = Field->getType()->isReferenceType();
            if (!Elt->isConstantInitializer(Ctx, RefType, Culprit))
              return false;
          }
        }
      }
      return true;
    }

    break;
  }
  case ImplicitValueInitExprClass:
  case NoInitExprClass:
    return true;
  case ParenExprClass:
    return cast<ParenExpr>(this)->getSubExpr()
      ->isConstantInitializer(Ctx, IsForRef, Culprit);
  case GenericSelectionExprClass:
    return cast<GenericSelectionExpr>(this)->getResultExpr()
      ->isConstantInitializer(Ctx, IsForRef, Culprit);
  case ChooseExprClass:
    if (cast<ChooseExpr>(this)->isConditionDependent()) {
      if (Culprit)
        *Culprit = this;
      return false;
    }
    return cast<ChooseExpr>(this)->getChosenSubExpr()
      ->isConstantInitializer(Ctx, IsForRef, Culprit);
  case UnaryOperatorClass: {
    const UnaryOperator* Exp = cast<UnaryOperator>(this);
    if (Exp->getOpcode() == UO_Extension)
      return Exp->getSubExpr()->isConstantInitializer(Ctx, false, Culprit);
    break;
  }
  case PackIndexingExprClass: {
    return cast<PackIndexingExpr>(this)
        ->getSelectedExpr()
        ->isConstantInitializer(Ctx, false, Culprit);
  }
  case CXXFunctionalCastExprClass:
  case CXXStaticCastExprClass:
  case ImplicitCastExprClass:
  case CStyleCastExprClass:
  case ObjCBridgedCastExprClass:
  case CXXDynamicCastExprClass:
  case CXXReinterpretCastExprClass:
  case CXXAddrspaceCastExprClass:
  case CXXConstCastExprClass: {
    const CastExpr *CE = cast<CastExpr>(this);

    // Handle misc casts we want to ignore.
    if (CE->getCastKind() == CK_NoOp ||
        CE->getCastKind() == CK_LValueToRValue ||
        CE->getCastKind() == CK_ToUnion ||
        CE->getCastKind() == CK_ConstructorConversion ||
        CE->getCastKind() == CK_NonAtomicToAtomic ||
        CE->getCastKind() == CK_AtomicToNonAtomic ||
        CE->getCastKind() == CK_NullToPointer ||
        CE->getCastKind() == CK_IntToOCLSampler)
      return CE->getSubExpr()->isConstantInitializer(Ctx, false, Culprit);

    break;
  }
  case MaterializeTemporaryExprClass:
    return cast<MaterializeTemporaryExpr>(this)
        ->getSubExpr()
        ->isConstantInitializer(Ctx, false, Culprit);

  case SubstNonTypeTemplateParmExprClass:
    return cast<SubstNonTypeTemplateParmExpr>(this)->getReplacement()
      ->isConstantInitializer(Ctx, false, Culprit);
  case CXXDefaultArgExprClass:
    return cast<CXXDefaultArgExpr>(this)->getExpr()
      ->isConstantInitializer(Ctx, false, Culprit);
  case CXXDefaultInitExprClass:
    return cast<CXXDefaultInitExpr>(this)->getExpr()
      ->isConstantInitializer(Ctx, false, Culprit);
  }
  // Allow certain forms of UB in constant initializers: signed integer
  // overflow and floating-point division by zero. We'll give a warning on
  // these, but they're common enough that we have to accept them.
  if (isEvaluatable(Ctx, SE_AllowUndefinedBehavior))
    return true;
  if (Culprit)
    *Culprit = this;
  return false;
}

bool CallExpr::isBuiltinAssumeFalse(const ASTContext &Ctx) const {
  unsigned BuiltinID = getBuiltinCallee();
  if (BuiltinID != Builtin::BI__assume &&
      BuiltinID != Builtin::BI__builtin_assume)
    return false;

  const Expr* Arg = getArg(0);
  bool ArgVal;
  return !Arg->isValueDependent() &&
         Arg->EvaluateAsBooleanCondition(ArgVal, Ctx) && !ArgVal;
}

const AllocSizeAttr *CallExpr::getCalleeAllocSizeAttr() const {
  if (const FunctionDecl *DirectCallee = getDirectCallee())
    return DirectCallee->getAttr<AllocSizeAttr>();
  if (const Decl *IndirectCallee = getCalleeDecl())
    return IndirectCallee->getAttr<AllocSizeAttr>();
  return nullptr;
}

std::optional<llvm::APInt>
CallExpr::evaluateBytesReturnedByAllocSizeCall(const ASTContext &Ctx) const {
  const AllocSizeAttr *AllocSize = getCalleeAllocSizeAttr();

  assert(AllocSize && AllocSize->getElemSizeParam().isValid());
  unsigned SizeArgNo = AllocSize->getElemSizeParam().getASTIndex();
  unsigned BitsInSizeT = Ctx.getTypeSize(Ctx.getSizeType());
  if (getNumArgs() <= SizeArgNo)
    return std::nullopt;

  auto EvaluateAsSizeT = [&](const Expr *E, llvm::APSInt &Into) {
    Expr::EvalResult ExprResult;
    if (E->isValueDependent() ||
        !E->EvaluateAsInt(ExprResult, Ctx, Expr::SE_AllowSideEffects))
      return false;
    Into = ExprResult.Val.getInt();
    if (Into.isNegative() || !Into.isIntN(BitsInSizeT))
      return false;
    Into = Into.zext(BitsInSizeT);
    return true;
  };

  llvm::APSInt SizeOfElem;
  if (!EvaluateAsSizeT(getArg(SizeArgNo), SizeOfElem))
    return std::nullopt;

  if (!AllocSize->getNumElemsParam().isValid())
    return SizeOfElem;

  llvm::APSInt NumberOfElems;
  unsigned NumArgNo = AllocSize->getNumElemsParam().getASTIndex();
  if (!EvaluateAsSizeT(getArg(NumArgNo), NumberOfElems))
    return std::nullopt;

  bool Overflow;
  llvm::APInt BytesAvailable = SizeOfElem.umul_ov(NumberOfElems, Overflow);
  if (Overflow)
    return std::nullopt;

  return BytesAvailable;
}

bool CallExpr::isCallToStdMove() const {
  return getBuiltinCallee() == Builtin::BImove;
}

namespace {
  /// Look for any side effects within a Stmt.
  class SideEffectFinder : public ConstEvaluatedExprVisitor<SideEffectFinder> {
    typedef ConstEvaluatedExprVisitor<SideEffectFinder> Inherited;
    const bool IncludePossibleEffects;
    bool HasSideEffects;

  public:
    explicit SideEffectFinder(const ASTContext &Context, bool IncludePossible)
      : Inherited(Context),
        IncludePossibleEffects(IncludePossible), HasSideEffects(false) { }

    bool hasSideEffects() const { return HasSideEffects; }

    void VisitDecl(const Decl *D) {
      if (!D)
        return;

      // We assume the caller checks subexpressions (eg, the initializer, VLA
      // bounds) for side-effects on our behalf.
      if (auto *VD = dyn_cast<VarDecl>(D)) {
        // Registering a destructor is a side-effect.
        if (IncludePossibleEffects && VD->isThisDeclarationADefinition() &&
            VD->needsDestruction(Context))
          HasSideEffects = true;
      }
    }

    void VisitDeclStmt(const DeclStmt *DS) {
      for (auto *D : DS->decls())
        VisitDecl(D);
      Inherited::VisitDeclStmt(DS);
    }

    void VisitExpr(const Expr *E) {
      if (!HasSideEffects &&
          E->HasSideEffects(Context, IncludePossibleEffects))
        HasSideEffects = true;
    }
  };
}

bool Expr::HasSideEffects(const ASTContext &Ctx,
                          bool IncludePossibleEffects) const {
  // In circumstances where we care about definite side effects instead of
  // potential side effects, we want to ignore expressions that are part of a
  // macro expansion as a potential side effect.
  if (!IncludePossibleEffects && getExprLoc().isMacroID())
    return false;

  switch (getStmtClass()) {
  case NoStmtClass:
  #define ABSTRACT_STMT(Type)
  #define STMT(Type, Base) case Type##Class:
  #define EXPR(Type, Base)
  #include "clang/AST/StmtNodes.inc"
    llvm_unreachable("unexpected Expr kind");

  case DependentScopeDeclRefExprClass:
  case CXXUnresolvedConstructExprClass:
  case CXXDependentScopeMemberExprClass:
  case UnresolvedLookupExprClass:
  case UnresolvedMemberExprClass:
  case PackExpansionExprClass:
  case SubstNonTypeTemplateParmPackExprClass:
  case FunctionParmPackExprClass:
  case RecoveryExprClass:
  case CXXFoldExprClass:
    // Make a conservative assumption for dependent nodes.
    return IncludePossibleEffects;

  case DeclRefExprClass:
  case ObjCIvarRefExprClass:
  case PredefinedExprClass:
  case IntegerLiteralClass:
  case FixedPointLiteralClass:
  case FloatingLiteralClass:
  case ImaginaryLiteralClass:
  case StringLiteralClass:
  case CharacterLiteralClass:
  case OffsetOfExprClass:
  case ImplicitValueInitExprClass:
  case UnaryExprOrTypeTraitExprClass:
  case AddrLabelExprClass:
  case GNUNullExprClass:
  case ArrayInitIndexExprClass:
  case NoInitExprClass:
  case CXXBoolLiteralExprClass:
  case CXXNullPtrLiteralExprClass:
  case CXXThisExprClass:
  case CXXScalarValueInitExprClass:
  case TypeTraitExprClass:
  case ArrayTypeTraitExprClass:
  case ExpressionTraitExprClass:
  case CXXNoexceptExprClass:
  case SizeOfPackExprClass:
  case ObjCStringLiteralClass:
  case ObjCEncodeExprClass:
  case ObjCBoolLiteralExprClass:
  case ObjCAvailabilityCheckExprClass:
  case CXXUuidofExprClass:
  case OpaqueValueExprClass:
  case SourceLocExprClass:
  case EmbedExprClass:
  case ConceptSpecializationExprClass:
  case RequiresExprClass:
  case SYCLBuiltinNumFieldsExprClass:
  case SYCLBuiltinFieldTypeExprClass:
  case SYCLBuiltinNumBasesExprClass:
  case SYCLBuiltinBaseTypeExprClass:
  case SYCLUniqueStableNameExprClass:
  case SYCLUniqueStableIdExprClass:
  case PackIndexingExprClass:
  case HLSLOutArgExprClass:
  case OpenACCAsteriskSizeExprClass:
    // These never have a side-effect.
    return false;

  case ConstantExprClass:
    // FIXME: Move this into the "return false;" block above.
    return cast<ConstantExpr>(this)->getSubExpr()->HasSideEffects(
        Ctx, IncludePossibleEffects);

  case CallExprClass:
  case CXXOperatorCallExprClass:
  case CXXMemberCallExprClass:
  case CUDAKernelCallExprClass:
  case UserDefinedLiteralClass: {
    // We don't know a call definitely has side effects, except for calls
    // to pure/const functions that definitely don't.
    // If the call itself is considered side-effect free, check the operands.
    const Decl *FD = cast<CallExpr>(this)->getCalleeDecl();
    bool IsPure = FD && (FD->hasAttr<ConstAttr>() || FD->hasAttr<PureAttr>());
    if (IsPure || !IncludePossibleEffects)
      break;
    return true;
  }

  case BlockExprClass:
  case CXXBindTemporaryExprClass:
    if (!IncludePossibleEffects)
      break;
    return true;

  case MSPropertyRefExprClass:
  case MSPropertySubscriptExprClass:
  case CompoundAssignOperatorClass:
  case VAArgExprClass:
  case AtomicExprClass:
  case CXXThrowExprClass:
  case CXXNewExprClass:
  case CXXDeleteExprClass:
  case CoawaitExprClass:
  case DependentCoawaitExprClass:
  case CoyieldExprClass:
    // These always have a side-effect.
    return true;

  case StmtExprClass: {
    // StmtExprs have a side-effect if any substatement does.
    SideEffectFinder Finder(Ctx, IncludePossibleEffects);
    Finder.Visit(cast<StmtExpr>(this)->getSubStmt());
    return Finder.hasSideEffects();
  }

  case ExprWithCleanupsClass:
    if (IncludePossibleEffects)
      if (cast<ExprWithCleanups>(this)->cleanupsHaveSideEffects())
        return true;
    break;

  case ParenExprClass:
  case ArraySubscriptExprClass:
  case MatrixSubscriptExprClass:
  case ArraySectionExprClass:
  case OMPArrayShapingExprClass:
  case OMPIteratorExprClass:
  case MemberExprClass:
  case ConditionalOperatorClass:
  case BinaryConditionalOperatorClass:
  case CompoundLiteralExprClass:
  case ExtVectorElementExprClass:
  case DesignatedInitExprClass:
  case DesignatedInitUpdateExprClass:
  case ArrayInitLoopExprClass:
  case ParenListExprClass:
  case CXXPseudoDestructorExprClass:
  case CXXRewrittenBinaryOperatorClass:
  case CXXStdInitializerListExprClass:
  case SubstNonTypeTemplateParmExprClass:
  case MaterializeTemporaryExprClass:
  case ShuffleVectorExprClass:
  case ConvertVectorExprClass:
  case AsTypeExprClass:
  case CXXParenListInitExprClass:
    // These have a side-effect if any subexpression does.
    break;

  case UnaryOperatorClass:
    if (cast<UnaryOperator>(this)->isIncrementDecrementOp())
      return true;
    break;

  case BinaryOperatorClass:
    if (cast<BinaryOperator>(this)->isAssignmentOp())
      return true;
    break;

  case InitListExprClass:
    // FIXME: The children for an InitListExpr doesn't include the array filler.
    if (const Expr *E = cast<InitListExpr>(this)->getArrayFiller())
      if (E->HasSideEffects(Ctx, IncludePossibleEffects))
        return true;
    break;

  case GenericSelectionExprClass:
    return cast<GenericSelectionExpr>(this)->getResultExpr()->
        HasSideEffects(Ctx, IncludePossibleEffects);

  case ChooseExprClass:
    return cast<ChooseExpr>(this)->getChosenSubExpr()->HasSideEffects(
        Ctx, IncludePossibleEffects);

  case CXXDefaultArgExprClass:
    return cast<CXXDefaultArgExpr>(this)->getExpr()->HasSideEffects(
        Ctx, IncludePossibleEffects);

  case CXXDefaultInitExprClass: {
    const FieldDecl *FD = cast<CXXDefaultInitExpr>(this)->getField();
    if (const Expr *E = FD->getInClassInitializer())
      return E->HasSideEffects(Ctx, IncludePossibleEffects);
    // If we've not yet parsed the initializer, assume it has side-effects.
    return true;
  }

  case CXXDynamicCastExprClass: {
    // A dynamic_cast expression has side-effects if it can throw.
    const CXXDynamicCastExpr *DCE = cast<CXXDynamicCastExpr>(this);
    if (DCE->getTypeAsWritten()->isReferenceType() &&
        DCE->getCastKind() == CK_Dynamic)
      return true;
    }
    [[fallthrough]];
  case ImplicitCastExprClass:
  case CStyleCastExprClass:
  case CXXStaticCastExprClass:
  case CXXReinterpretCastExprClass:
  case CXXConstCastExprClass:
  case CXXAddrspaceCastExprClass:
  case CXXFunctionalCastExprClass:
  case BuiltinBitCastExprClass: {
    // While volatile reads are side-effecting in both C and C++, we treat them
    // as having possible (not definite) side-effects. This allows idiomatic
    // code to behave without warning, such as sizeof(*v) for a volatile-
    // qualified pointer.
    if (!IncludePossibleEffects)
      break;

    const CastExpr *CE = cast<CastExpr>(this);
    if (CE->getCastKind() == CK_LValueToRValue &&
        CE->getSubExpr()->getType().isVolatileQualified())
      return true;
    break;
  }

  case CXXTypeidExprClass: {
    const auto *TE = cast<CXXTypeidExpr>(this);
    if (!TE->isPotentiallyEvaluated())
      return false;

    // If this type id expression can throw because of a null pointer, that is a
    // side-effect independent of if the operand has a side-effect
    if (IncludePossibleEffects && TE->hasNullCheck())
      return true;

    break;
  }

  case CXXConstructExprClass:
  case CXXTemporaryObjectExprClass: {
    const CXXConstructExpr *CE = cast<CXXConstructExpr>(this);
    if (!CE->getConstructor()->isTrivial() && IncludePossibleEffects)
      return true;
    // A trivial constructor does not add any side-effects of its own. Just look
    // at its arguments.
    break;
  }

  case CXXInheritedCtorInitExprClass: {
    const auto *ICIE = cast<CXXInheritedCtorInitExpr>(this);
    if (!ICIE->getConstructor()->isTrivial() && IncludePossibleEffects)
      return true;
    break;
  }

  case LambdaExprClass: {
    const LambdaExpr *LE = cast<LambdaExpr>(this);
    for (Expr *E : LE->capture_inits())
      if (E && E->HasSideEffects(Ctx, IncludePossibleEffects))
        return true;
    return false;
  }

  case PseudoObjectExprClass: {
    // Only look for side-effects in the semantic form, and look past
    // OpaqueValueExpr bindings in that form.
    const PseudoObjectExpr *PO = cast<PseudoObjectExpr>(this);
    for (PseudoObjectExpr::const_semantics_iterator I = PO->semantics_begin(),
                                                    E = PO->semantics_end();
         I != E; ++I) {
      const Expr *Subexpr = *I;
      if (const OpaqueValueExpr *OVE = dyn_cast<OpaqueValueExpr>(Subexpr))
        Subexpr = OVE->getSourceExpr();
      if (Subexpr->HasSideEffects(Ctx, IncludePossibleEffects))
        return true;
    }
    return false;
  }

  case ObjCBoxedExprClass:
  case ObjCArrayLiteralClass:
  case ObjCDictionaryLiteralClass:
  case ObjCSelectorExprClass:
  case ObjCProtocolExprClass:
  case ObjCIsaExprClass:
  case ObjCIndirectCopyRestoreExprClass:
  case ObjCSubscriptRefExprClass:
  case ObjCBridgedCastExprClass:
  case ObjCMessageExprClass:
  case ObjCPropertyRefExprClass:
  // FIXME: Classify these cases better.
    if (IncludePossibleEffects)
      return true;
    break;
  }

  // Recurse to children.
  for (const Stmt *SubStmt : children())
    if (SubStmt &&
        cast<Expr>(SubStmt)->HasSideEffects(Ctx, IncludePossibleEffects))
      return true;

  return false;
}

FPOptions Expr::getFPFeaturesInEffect(const LangOptions &LO) const {
  if (auto Call = dyn_cast<CallExpr>(this))
    return Call->getFPFeaturesInEffect(LO);
  if (auto UO = dyn_cast<UnaryOperator>(this))
    return UO->getFPFeaturesInEffect(LO);
  if (auto BO = dyn_cast<BinaryOperator>(this))
    return BO->getFPFeaturesInEffect(LO);
  if (auto Cast = dyn_cast<CastExpr>(this))
    return Cast->getFPFeaturesInEffect(LO);
  if (auto ConvertVector = dyn_cast<ConvertVectorExpr>(this))
    return ConvertVector->getFPFeaturesInEffect(LO);
  return FPOptions::defaultWithoutTrailingStorage(LO);
}

namespace {
  /// Look for a call to a non-trivial function within an expression.
  class NonTrivialCallFinder : public ConstEvaluatedExprVisitor<NonTrivialCallFinder>
  {
    typedef ConstEvaluatedExprVisitor<NonTrivialCallFinder> Inherited;

    bool NonTrivial;

  public:
    explicit NonTrivialCallFinder(const ASTContext &Context)
      : Inherited(Context), NonTrivial(false) { }

    bool hasNonTrivialCall() const { return NonTrivial; }

    void VisitCallExpr(const CallExpr *E) {
      if (const CXXMethodDecl *Method
          = dyn_cast_or_null<const CXXMethodDecl>(E->getCalleeDecl())) {
        if (Method->isTrivial()) {
          // Recurse to children of the call.
          Inherited::VisitStmt(E);
          return;
        }
      }

      NonTrivial = true;
    }

    void VisitCXXConstructExpr(const CXXConstructExpr *E) {
      if (E->getConstructor()->isTrivial()) {
        // Recurse to children of the call.
        Inherited::VisitStmt(E);
        return;
      }

      NonTrivial = true;
    }

    void VisitCXXBindTemporaryExpr(const CXXBindTemporaryExpr *E) {
      // Destructor of the temporary might be null if destructor declaration
      // is not valid.
      if (const CXXDestructorDecl *DtorDecl =
              E->getTemporary()->getDestructor()) {
        if (DtorDecl->isTrivial()) {
          Inherited::VisitStmt(E);
          return;
        }
      }

      NonTrivial = true;
    }
  };
}

bool Expr::hasNonTrivialCall(const ASTContext &Ctx) const {
  NonTrivialCallFinder Finder(Ctx);
  Finder.Visit(this);
  return Finder.hasNonTrivialCall();
}

/// isNullPointerConstant - C99 6.3.2.3p3 - Return whether this is a null
/// pointer constant or not, as well as the specific kind of constant detected.
/// Null pointer constants can be integer constant expressions with the
/// value zero, casts of zero to void*, nullptr (C++0X), or __null
/// (a GNU extension).
Expr::NullPointerConstantKind
Expr::isNullPointerConstant(ASTContext &Ctx,
                            NullPointerConstantValueDependence NPC) const {
  if (isValueDependent() &&
      (!Ctx.getLangOpts().CPlusPlus11 || Ctx.getLangOpts().MSVCCompat)) {
    // Error-dependent expr should never be a null pointer.
    if (containsErrors())
      return NPCK_NotNull;
    switch (NPC) {
    case NPC_NeverValueDependent:
      llvm_unreachable("Unexpected value dependent expression!");
    case NPC_ValueDependentIsNull:
      if (isTypeDependent() || getType()->isIntegralType(Ctx))
        return NPCK_ZeroExpression;
      else
        return NPCK_NotNull;

    case NPC_ValueDependentIsNotNull:
      return NPCK_NotNull;
    }
  }

  // Strip off a cast to void*, if it exists. Except in C++.
  if (const ExplicitCastExpr *CE = dyn_cast<ExplicitCastExpr>(this)) {
    if (!Ctx.getLangOpts().CPlusPlus) {
      // Check that it is a cast to void*.
      if (const PointerType *PT = CE->getType()->getAs<PointerType>()) {
        QualType Pointee = PT->getPointeeType();
        Qualifiers Qs = Pointee.getQualifiers();
        // Only (void*)0 or equivalent are treated as nullptr. If pointee type
        // has non-default address space it is not treated as nullptr.
        // (__generic void*)0 in OpenCL 2.0 should not be treated as nullptr
        // since it cannot be assigned to a pointer to constant address space.
        if (Ctx.getLangOpts().OpenCL &&
            Pointee.getAddressSpace() == Ctx.getDefaultOpenCLPointeeAddrSpace())
          Qs.removeAddressSpace();

        if (Pointee->isVoidType() && Qs.empty() && // to void*
            CE->getSubExpr()->getType()->isIntegerType()) // from int
          return CE->getSubExpr()->isNullPointerConstant(Ctx, NPC);
      }
    }
  } else if (const ImplicitCastExpr *ICE = dyn_cast<ImplicitCastExpr>(this)) {
    // Ignore the ImplicitCastExpr type entirely.
    return ICE->getSubExpr()->isNullPointerConstant(Ctx, NPC);
  } else if (const ParenExpr *PE = dyn_cast<ParenExpr>(this)) {
    // Accept ((void*)0) as a null pointer constant, as many other
    // implementations do.
    return PE->getSubExpr()->isNullPointerConstant(Ctx, NPC);
  } else if (const GenericSelectionExpr *GE =
               dyn_cast<GenericSelectionExpr>(this)) {
    if (GE->isResultDependent())
      return NPCK_NotNull;
    return GE->getResultExpr()->isNullPointerConstant(Ctx, NPC);
  } else if (const ChooseExpr *CE = dyn_cast<ChooseExpr>(this)) {
    if (CE->isConditionDependent())
      return NPCK_NotNull;
    return CE->getChosenSubExpr()->isNullPointerConstant(Ctx, NPC);
  } else if (const CXXDefaultArgExpr *DefaultArg
               = dyn_cast<CXXDefaultArgExpr>(this)) {
    // See through default argument expressions.
    return DefaultArg->getExpr()->isNullPointerConstant(Ctx, NPC);
  } else if (const CXXDefaultInitExpr *DefaultInit
               = dyn_cast<CXXDefaultInitExpr>(this)) {
    // See through default initializer expressions.
    return DefaultInit->getExpr()->isNullPointerConstant(Ctx, NPC);
  } else if (isa<GNUNullExpr>(this)) {
    // The GNU __null extension is always a null pointer constant.
    return NPCK_GNUNull;
  } else if (const MaterializeTemporaryExpr *M
                                   = dyn_cast<MaterializeTemporaryExpr>(this)) {
    return M->getSubExpr()->isNullPointerConstant(Ctx, NPC);
  } else if (const OpaqueValueExpr *OVE = dyn_cast<OpaqueValueExpr>(this)) {
    if (const Expr *Source = OVE->getSourceExpr())
      return Source->isNullPointerConstant(Ctx, NPC);
  }

  // If the expression has no type information, it cannot be a null pointer
  // constant.
  if (getType().isNull())
    return NPCK_NotNull;

  // C++11/C23 nullptr_t is always a null pointer constant.
  if (getType()->isNullPtrType())
    return NPCK_CXX11_nullptr;

  if (const RecordType *UT = getType()->getAsUnionType())
    if (!Ctx.getLangOpts().CPlusPlus11 && UT &&
        UT->getOriginalDecl()
            ->getMostRecentDecl()
            ->hasAttr<TransparentUnionAttr>())
      if (const CompoundLiteralExpr *CLE = dyn_cast<CompoundLiteralExpr>(this)){
        const Expr *InitExpr = CLE->getInitializer();
        if (const InitListExpr *ILE = dyn_cast<InitListExpr>(InitExpr))
          return ILE->getInit(0)->isNullPointerConstant(Ctx, NPC);
      }
  // This expression must be an integer type.
  if (!getType()->isIntegerType() ||
      (Ctx.getLangOpts().CPlusPlus && getType()->isEnumeralType()))
    return NPCK_NotNull;

  if (Ctx.getLangOpts().CPlusPlus11) {
    // C++11 [conv.ptr]p1: A null pointer constant is an integer literal with
    // value zero or a prvalue of type std::nullptr_t.
    // Microsoft mode permits C++98 rules reflecting MSVC behavior.
    const IntegerLiteral *Lit = dyn_cast<IntegerLiteral>(this);
    if (Lit && !Lit->getValue())
      return NPCK_ZeroLiteral;
    if (!Ctx.getLangOpts().MSVCCompat || !isCXX98IntegralConstantExpr(Ctx))
      return NPCK_NotNull;
  } else {
    // If we have an integer constant expression, we need to *evaluate* it and
    // test for the value 0.
    if (!isIntegerConstantExpr(Ctx))
      return NPCK_NotNull;
  }

  if (EvaluateKnownConstInt(Ctx) != 0)
    return NPCK_NotNull;

  if (isa<IntegerLiteral>(this))
    return NPCK_ZeroLiteral;
  return NPCK_ZeroExpression;
}

/// If this expression is an l-value for an Objective C
/// property, find the underlying property reference expression.
const ObjCPropertyRefExpr *Expr::getObjCProperty() const {
  const Expr *E = this;
  while (true) {
    assert((E->isLValue() && E->getObjectKind() == OK_ObjCProperty) &&
           "expression is not a property reference");
    E = E->IgnoreParenCasts();
    if (const BinaryOperator *BO = dyn_cast<BinaryOperator>(E)) {
      if (BO->getOpcode() == BO_Comma) {
        E = BO->getRHS();
        continue;
      }
    }

    break;
  }

  return cast<ObjCPropertyRefExpr>(E);
}

bool Expr::isObjCSelfExpr() const {
  const Expr *E = IgnoreParenImpCasts();

  const DeclRefExpr *DRE = dyn_cast<DeclRefExpr>(E);
  if (!DRE)
    return false;

  const ImplicitParamDecl *Param = dyn_cast<ImplicitParamDecl>(DRE->getDecl());
  if (!Param)
    return false;

  const ObjCMethodDecl *M = dyn_cast<ObjCMethodDecl>(Param->getDeclContext());
  if (!M)
    return false;

  return M->getSelfDecl() == Param;
}

FieldDecl *Expr::getSourceBitField() {
  Expr *E = this->IgnoreParens();

  while (ImplicitCastExpr *ICE = dyn_cast<ImplicitCastExpr>(E)) {
    if (ICE->getCastKind() == CK_LValueToRValue ||
        (ICE->isGLValue() && ICE->getCastKind() == CK_NoOp))
      E = ICE->getSubExpr()->IgnoreParens();
    else
      break;
  }

  if (MemberExpr *MemRef = dyn_cast<MemberExpr>(E))
    if (FieldDecl *Field = dyn_cast<FieldDecl>(MemRef->getMemberDecl()))
      if (Field->isBitField())
        return Field;

  if (ObjCIvarRefExpr *IvarRef = dyn_cast<ObjCIvarRefExpr>(E)) {
    FieldDecl *Ivar = IvarRef->getDecl();
    if (Ivar->isBitField())
      return Ivar;
  }

  if (DeclRefExpr *DeclRef = dyn_cast<DeclRefExpr>(E)) {
    if (FieldDecl *Field = dyn_cast<FieldDecl>(DeclRef->getDecl()))
      if (Field->isBitField())
        return Field;

    if (BindingDecl *BD = dyn_cast<BindingDecl>(DeclRef->getDecl()))
      if (Expr *E = BD->getBinding())
        return E->getSourceBitField();
  }

  if (BinaryOperator *BinOp = dyn_cast<BinaryOperator>(E)) {
    if (BinOp->isAssignmentOp() && BinOp->getLHS())
      return BinOp->getLHS()->getSourceBitField();

    if (BinOp->getOpcode() == BO_Comma && BinOp->getRHS())
      return BinOp->getRHS()->getSourceBitField();
  }

  if (UnaryOperator *UnOp = dyn_cast<UnaryOperator>(E))
    if (UnOp->isPrefix() && UnOp->isIncrementDecrementOp())
      return UnOp->getSubExpr()->getSourceBitField();

  return nullptr;
}

EnumConstantDecl *Expr::getEnumConstantDecl() {
  Expr *E = this->IgnoreParenImpCasts();
  if (auto *DRE = dyn_cast<DeclRefExpr>(E))
    return dyn_cast<EnumConstantDecl>(DRE->getDecl());
  return nullptr;
}

bool Expr::refersToVectorElement() const {
  // FIXME: Why do we not just look at the ObjectKind here?
  const Expr *E = this->IgnoreParens();

  while (const ImplicitCastExpr *ICE = dyn_cast<ImplicitCastExpr>(E)) {
    if (ICE->isGLValue() && ICE->getCastKind() == CK_NoOp)
      E = ICE->getSubExpr()->IgnoreParens();
    else
      break;
  }

  if (const ArraySubscriptExpr *ASE = dyn_cast<ArraySubscriptExpr>(E))
    return ASE->getBase()->getType()->isVectorType();

  if (isa<ExtVectorElementExpr>(E))
    return true;

  if (auto *DRE = dyn_cast<DeclRefExpr>(E))
    if (auto *BD = dyn_cast<BindingDecl>(DRE->getDecl()))
      if (auto *E = BD->getBinding())
        return E->refersToVectorElement();

  return false;
}

bool Expr::refersToGlobalRegisterVar() const {
  const Expr *E = this->IgnoreParenImpCasts();

  if (const DeclRefExpr *DRE = dyn_cast<DeclRefExpr>(E))
    if (const auto *VD = dyn_cast<VarDecl>(DRE->getDecl()))
      if (VD->getStorageClass() == SC_Register &&
          VD->hasAttr<AsmLabelAttr>() && !VD->isLocalVarDecl())
        return true;

  return false;
}

bool Expr::isSameComparisonOperand(const Expr* E1, const Expr* E2) {
  E1 = E1->IgnoreParens();
  E2 = E2->IgnoreParens();

  if (E1->getStmtClass() != E2->getStmtClass())
    return false;

  switch (E1->getStmtClass()) {
    default:
      return false;
    case CXXThisExprClass:
      return true;
    case DeclRefExprClass: {
      // DeclRefExpr without an ImplicitCastExpr can happen for integral
      // template parameters.
      const auto *DRE1 = cast<DeclRefExpr>(E1);
      const auto *DRE2 = cast<DeclRefExpr>(E2);

      if (DRE1->getDecl() != DRE2->getDecl())
        return false;

      if ((DRE1->isPRValue() && DRE2->isPRValue()) ||
          (DRE1->isLValue() && DRE2->isLValue()))
        return true;

      return false;
    }
    case ImplicitCastExprClass: {
      // Peel off implicit casts.
      while (true) {
        const auto *ICE1 = dyn_cast<ImplicitCastExpr>(E1);
        const auto *ICE2 = dyn_cast<ImplicitCastExpr>(E2);
        if (!ICE1 || !ICE2)
          return false;
        if (ICE1->getCastKind() != ICE2->getCastKind())
          return isSameComparisonOperand(ICE1->IgnoreParenImpCasts(),
                                         ICE2->IgnoreParenImpCasts());
        E1 = ICE1->getSubExpr()->IgnoreParens();
        E2 = ICE2->getSubExpr()->IgnoreParens();
        // The final cast must be one of these types.
        if (ICE1->getCastKind() == CK_LValueToRValue ||
            ICE1->getCastKind() == CK_ArrayToPointerDecay ||
            ICE1->getCastKind() == CK_FunctionToPointerDecay) {
          break;
        }
      }

      const auto *DRE1 = dyn_cast<DeclRefExpr>(E1);
      const auto *DRE2 = dyn_cast<DeclRefExpr>(E2);
      if (DRE1 && DRE2)
        return declaresSameEntity(DRE1->getDecl(), DRE2->getDecl());

      const auto *Ivar1 = dyn_cast<ObjCIvarRefExpr>(E1);
      const auto *Ivar2 = dyn_cast<ObjCIvarRefExpr>(E2);
      if (Ivar1 && Ivar2) {
        return Ivar1->isFreeIvar() && Ivar2->isFreeIvar() &&
               declaresSameEntity(Ivar1->getDecl(), Ivar2->getDecl());
      }

      const auto *Array1 = dyn_cast<ArraySubscriptExpr>(E1);
      const auto *Array2 = dyn_cast<ArraySubscriptExpr>(E2);
      if (Array1 && Array2) {
        if (!isSameComparisonOperand(Array1->getBase(), Array2->getBase()))
          return false;

        auto Idx1 = Array1->getIdx();
        auto Idx2 = Array2->getIdx();
        const auto Integer1 = dyn_cast<IntegerLiteral>(Idx1);
        const auto Integer2 = dyn_cast<IntegerLiteral>(Idx2);
        if (Integer1 && Integer2) {
          if (!llvm::APInt::isSameValue(Integer1->getValue(),
                                        Integer2->getValue()))
            return false;
        } else {
          if (!isSameComparisonOperand(Idx1, Idx2))
            return false;
        }

        return true;
      }

      // Walk the MemberExpr chain.
      while (isa<MemberExpr>(E1) && isa<MemberExpr>(E2)) {
        const auto *ME1 = cast<MemberExpr>(E1);
        const auto *ME2 = cast<MemberExpr>(E2);
        if (!declaresSameEntity(ME1->getMemberDecl(), ME2->getMemberDecl()))
          return false;
        if (const auto *D = dyn_cast<VarDecl>(ME1->getMemberDecl()))
          if (D->isStaticDataMember())
            return true;
        E1 = ME1->getBase()->IgnoreParenImpCasts();
        E2 = ME2->getBase()->IgnoreParenImpCasts();
      }

      if (isa<CXXThisExpr>(E1) && isa<CXXThisExpr>(E2))
        return true;

      // A static member variable can end the MemberExpr chain with either
      // a MemberExpr or a DeclRefExpr.
      auto getAnyDecl = [](const Expr *E) -> const ValueDecl * {
        if (const auto *DRE = dyn_cast<DeclRefExpr>(E))
          return DRE->getDecl();
        if (const auto *ME = dyn_cast<MemberExpr>(E))
          return ME->getMemberDecl();
        return nullptr;
      };

      const ValueDecl *VD1 = getAnyDecl(E1);
      const ValueDecl *VD2 = getAnyDecl(E2);
      return declaresSameEntity(VD1, VD2);
    }
  }
}

/// isArrow - Return true if the base expression is a pointer to vector,
/// return false if the base expression is a vector.
bool ExtVectorElementExpr::isArrow() const {
  return getBase()->getType()->isPointerType();
}

unsigned ExtVectorElementExpr::getNumElements() const {
  if (const VectorType *VT = getType()->getAs<VectorType>())
    return VT->getNumElements();
  return 1;
}

/// containsDuplicateElements - Return true if any element access is repeated.
bool ExtVectorElementExpr::containsDuplicateElements() const {
  // FIXME: Refactor this code to an accessor on the AST node which returns the
  // "type" of component access, and share with code below and in Sema.
  StringRef Comp = Accessor->getName();

  // Halving swizzles do not contain duplicate elements.
  if (Comp == "hi" || Comp == "lo" || Comp == "even" || Comp == "odd")
    return false;

  // Advance past s-char prefix on hex swizzles.
  if (Comp[0] == 's' || Comp[0] == 'S')
    Comp = Comp.substr(1);

  for (unsigned i = 0, e = Comp.size(); i != e; ++i)
    if (Comp.substr(i + 1).contains(Comp[i]))
        return true;

  return false;
}

/// getEncodedElementAccess - We encode the fields as a llvm ConstantArray.
void ExtVectorElementExpr::getEncodedElementAccess(
    SmallVectorImpl<uint32_t> &Elts) const {
  StringRef Comp = Accessor->getName();
  bool isNumericAccessor = false;
  if (Comp[0] == 's' || Comp[0] == 'S') {
    Comp = Comp.substr(1);
    isNumericAccessor = true;
  }

  bool isHi =   Comp == "hi";
  bool isLo =   Comp == "lo";
  bool isEven = Comp == "even";
  bool isOdd  = Comp == "odd";

  for (unsigned i = 0, e = getNumElements(); i != e; ++i) {
    uint64_t Index;

    if (isHi)
      Index = e + i;
    else if (isLo)
      Index = i;
    else if (isEven)
      Index = 2 * i;
    else if (isOdd)
      Index = 2 * i + 1;
    else
      Index = ExtVectorType::getAccessorIdx(Comp[i], isNumericAccessor);

    Elts.push_back(Index);
  }
}

ShuffleVectorExpr::ShuffleVectorExpr(const ASTContext &C, ArrayRef<Expr *> args,
                                     QualType Type, SourceLocation BLoc,
                                     SourceLocation RP)
    : Expr(ShuffleVectorExprClass, Type, VK_PRValue, OK_Ordinary),
      BuiltinLoc(BLoc), RParenLoc(RP) {
  ShuffleVectorExprBits.NumExprs = args.size();
  SubExprs = new (C) Stmt*[args.size()];
  for (unsigned i = 0; i != args.size(); i++)
    SubExprs[i] = args[i];

  setDependence(computeDependence(this));
}

void ShuffleVectorExpr::setExprs(const ASTContext &C, ArrayRef<Expr *> Exprs) {
  if (SubExprs) C.Deallocate(SubExprs);

  this->ShuffleVectorExprBits.NumExprs = Exprs.size();
  SubExprs = new (C) Stmt *[ShuffleVectorExprBits.NumExprs];
  llvm::copy(Exprs, SubExprs);
}

GenericSelectionExpr::GenericSelectionExpr(
    const ASTContext &, SourceLocation GenericLoc, Expr *ControllingExpr,
    ArrayRef<TypeSourceInfo *> AssocTypes, ArrayRef<Expr *> AssocExprs,
    SourceLocation DefaultLoc, SourceLocation RParenLoc,
    bool ContainsUnexpandedParameterPack, unsigned ResultIndex)
    : Expr(GenericSelectionExprClass, AssocExprs[ResultIndex]->getType(),
           AssocExprs[ResultIndex]->getValueKind(),
           AssocExprs[ResultIndex]->getObjectKind()),
      NumAssocs(AssocExprs.size()), ResultIndex(ResultIndex),
      IsExprPredicate(true), DefaultLoc(DefaultLoc), RParenLoc(RParenLoc) {
  assert(AssocTypes.size() == AssocExprs.size() &&
         "Must have the same number of association expressions"
         " and TypeSourceInfo!");
  assert(ResultIndex < NumAssocs && "ResultIndex is out-of-bounds!");

  GenericSelectionExprBits.GenericLoc = GenericLoc;
  getTrailingObjects<Stmt *>()[getIndexOfControllingExpression()] =
      ControllingExpr;
  llvm::copy(AssocExprs,
             getTrailingObjects<Stmt *>() + getIndexOfStartOfAssociatedExprs());
  llvm::copy(AssocTypes, getTrailingObjects<TypeSourceInfo *>() +
                             getIndexOfStartOfAssociatedTypes());

  setDependence(computeDependence(this, ContainsUnexpandedParameterPack));
}

GenericSelectionExpr::GenericSelectionExpr(
    const ASTContext &, SourceLocation GenericLoc,
    TypeSourceInfo *ControllingType, ArrayRef<TypeSourceInfo *> AssocTypes,
    ArrayRef<Expr *> AssocExprs, SourceLocation DefaultLoc,
    SourceLocation RParenLoc, bool ContainsUnexpandedParameterPack,
    unsigned ResultIndex)
    : Expr(GenericSelectionExprClass, AssocExprs[ResultIndex]->getType(),
           AssocExprs[ResultIndex]->getValueKind(),
           AssocExprs[ResultIndex]->getObjectKind()),
      NumAssocs(AssocExprs.size()), ResultIndex(ResultIndex),
      IsExprPredicate(false), DefaultLoc(DefaultLoc), RParenLoc(RParenLoc) {
  assert(AssocTypes.size() == AssocExprs.size() &&
         "Must have the same number of association expressions"
         " and TypeSourceInfo!");
  assert(ResultIndex < NumAssocs && "ResultIndex is out-of-bounds!");

  GenericSelectionExprBits.GenericLoc = GenericLoc;
  getTrailingObjects<TypeSourceInfo *>()[getIndexOfControllingType()] =
      ControllingType;
  llvm::copy(AssocExprs,
             getTrailingObjects<Stmt *>() + getIndexOfStartOfAssociatedExprs());
  llvm::copy(AssocTypes, getTrailingObjects<TypeSourceInfo *>() +
                             getIndexOfStartOfAssociatedTypes());

  setDependence(computeDependence(this, ContainsUnexpandedParameterPack));
}

GenericSelectionExpr::GenericSelectionExpr(
    const ASTContext &Context, SourceLocation GenericLoc, Expr *ControllingExpr,
    ArrayRef<TypeSourceInfo *> AssocTypes, ArrayRef<Expr *> AssocExprs,
    SourceLocation DefaultLoc, SourceLocation RParenLoc,
    bool ContainsUnexpandedParameterPack)
    : Expr(GenericSelectionExprClass, Context.DependentTy, VK_PRValue,
           OK_Ordinary),
      NumAssocs(AssocExprs.size()), ResultIndex(ResultDependentIndex),
      IsExprPredicate(true), DefaultLoc(DefaultLoc), RParenLoc(RParenLoc) {
  assert(AssocTypes.size() == AssocExprs.size() &&
         "Must have the same number of association expressions"
         " and TypeSourceInfo!");

  GenericSelectionExprBits.GenericLoc = GenericLoc;
  getTrailingObjects<Stmt *>()[getIndexOfControllingExpression()] =
      ControllingExpr;
  llvm::copy(AssocExprs,
             getTrailingObjects<Stmt *>() + getIndexOfStartOfAssociatedExprs());
  llvm::copy(AssocTypes, getTrailingObjects<TypeSourceInfo *>() +
                             getIndexOfStartOfAssociatedTypes());

  setDependence(computeDependence(this, ContainsUnexpandedParameterPack));
}

GenericSelectionExpr::GenericSelectionExpr(
    const ASTContext &Context, SourceLocation GenericLoc,
    TypeSourceInfo *ControllingType, ArrayRef<TypeSourceInfo *> AssocTypes,
    ArrayRef<Expr *> AssocExprs, SourceLocation DefaultLoc,
    SourceLocation RParenLoc, bool ContainsUnexpandedParameterPack)
    : Expr(GenericSelectionExprClass, Context.DependentTy, VK_PRValue,
           OK_Ordinary),
      NumAssocs(AssocExprs.size()), ResultIndex(ResultDependentIndex),
      IsExprPredicate(false), DefaultLoc(DefaultLoc), RParenLoc(RParenLoc) {
  assert(AssocTypes.size() == AssocExprs.size() &&
         "Must have the same number of association expressions"
         " and TypeSourceInfo!");

  GenericSelectionExprBits.GenericLoc = GenericLoc;
  getTrailingObjects<TypeSourceInfo *>()[getIndexOfControllingType()] =
      ControllingType;
  llvm::copy(AssocExprs,
             getTrailingObjects<Stmt *>() + getIndexOfStartOfAssociatedExprs());
  llvm::copy(AssocTypes, getTrailingObjects<TypeSourceInfo *>() +
                             getIndexOfStartOfAssociatedTypes());

  setDependence(computeDependence(this, ContainsUnexpandedParameterPack));
}

GenericSelectionExpr::GenericSelectionExpr(EmptyShell Empty, unsigned NumAssocs)
    : Expr(GenericSelectionExprClass, Empty), NumAssocs(NumAssocs) {}

GenericSelectionExpr *GenericSelectionExpr::Create(
    const ASTContext &Context, SourceLocation GenericLoc, Expr *ControllingExpr,
    ArrayRef<TypeSourceInfo *> AssocTypes, ArrayRef<Expr *> AssocExprs,
    SourceLocation DefaultLoc, SourceLocation RParenLoc,
    bool ContainsUnexpandedParameterPack, unsigned ResultIndex) {
  unsigned NumAssocs = AssocExprs.size();
  void *Mem = Context.Allocate(
      totalSizeToAlloc<Stmt *, TypeSourceInfo *>(1 + NumAssocs, NumAssocs),
      alignof(GenericSelectionExpr));
  return new (Mem) GenericSelectionExpr(
      Context, GenericLoc, ControllingExpr, AssocTypes, AssocExprs, DefaultLoc,
      RParenLoc, ContainsUnexpandedParameterPack, ResultIndex);
}

GenericSelectionExpr *GenericSelectionExpr::Create(
    const ASTContext &Context, SourceLocation GenericLoc, Expr *ControllingExpr,
    ArrayRef<TypeSourceInfo *> AssocTypes, ArrayRef<Expr *> AssocExprs,
    SourceLocation DefaultLoc, SourceLocation RParenLoc,
    bool ContainsUnexpandedParameterPack) {
  unsigned NumAssocs = AssocExprs.size();
  void *Mem = Context.Allocate(
      totalSizeToAlloc<Stmt *, TypeSourceInfo *>(1 + NumAssocs, NumAssocs),
      alignof(GenericSelectionExpr));
  return new (Mem) GenericSelectionExpr(
      Context, GenericLoc, ControllingExpr, AssocTypes, AssocExprs, DefaultLoc,
      RParenLoc, ContainsUnexpandedParameterPack);
}

GenericSelectionExpr *GenericSelectionExpr::Create(
    const ASTContext &Context, SourceLocation GenericLoc,
    TypeSourceInfo *ControllingType, ArrayRef<TypeSourceInfo *> AssocTypes,
    ArrayRef<Expr *> AssocExprs, SourceLocation DefaultLoc,
    SourceLocation RParenLoc, bool ContainsUnexpandedParameterPack,
    unsigned ResultIndex) {
  unsigned NumAssocs = AssocExprs.size();
  void *Mem = Context.Allocate(
      totalSizeToAlloc<Stmt *, TypeSourceInfo *>(1 + NumAssocs, NumAssocs),
      alignof(GenericSelectionExpr));
  return new (Mem) GenericSelectionExpr(
      Context, GenericLoc, ControllingType, AssocTypes, AssocExprs, DefaultLoc,
      RParenLoc, ContainsUnexpandedParameterPack, ResultIndex);
}

GenericSelectionExpr *GenericSelectionExpr::Create(
    const ASTContext &Context, SourceLocation GenericLoc,
    TypeSourceInfo *ControllingType, ArrayRef<TypeSourceInfo *> AssocTypes,
    ArrayRef<Expr *> AssocExprs, SourceLocation DefaultLoc,
    SourceLocation RParenLoc, bool ContainsUnexpandedParameterPack) {
  unsigned NumAssocs = AssocExprs.size();
  void *Mem = Context.Allocate(
      totalSizeToAlloc<Stmt *, TypeSourceInfo *>(1 + NumAssocs, NumAssocs),
      alignof(GenericSelectionExpr));
  return new (Mem) GenericSelectionExpr(
      Context, GenericLoc, ControllingType, AssocTypes, AssocExprs, DefaultLoc,
      RParenLoc, ContainsUnexpandedParameterPack);
}

GenericSelectionExpr *
GenericSelectionExpr::CreateEmpty(const ASTContext &Context,
                                  unsigned NumAssocs) {
  void *Mem = Context.Allocate(
      totalSizeToAlloc<Stmt *, TypeSourceInfo *>(1 + NumAssocs, NumAssocs),
      alignof(GenericSelectionExpr));
  return new (Mem) GenericSelectionExpr(EmptyShell(), NumAssocs);
}

//===----------------------------------------------------------------------===//
//  DesignatedInitExpr
//===----------------------------------------------------------------------===//

const IdentifierInfo *DesignatedInitExpr::Designator::getFieldName() const {
  assert(isFieldDesignator() && "Only valid on a field designator");
  if (FieldInfo.NameOrField & 0x01)
    return reinterpret_cast<IdentifierInfo *>(FieldInfo.NameOrField & ~0x01);
  return getFieldDecl()->getIdentifier();
}

DesignatedInitExpr::DesignatedInitExpr(const ASTContext &C, QualType Ty,
                                       ArrayRef<Designator> Designators,
                                       SourceLocation EqualOrColonLoc,
                                       bool GNUSyntax,
                                       ArrayRef<Expr *> IndexExprs, Expr *Init)
    : Expr(DesignatedInitExprClass, Ty, Init->getValueKind(),
           Init->getObjectKind()),
      EqualOrColonLoc(EqualOrColonLoc), GNUSyntax(GNUSyntax),
      NumDesignators(Designators.size()), NumSubExprs(IndexExprs.size() + 1) {
  this->Designators = new (C) Designator[NumDesignators];

  // Record the initializer itself.
  child_iterator Child = child_begin();
  *Child++ = Init;

  // Copy the designators and their subexpressions, computing
  // value-dependence along the way.
  unsigned IndexIdx = 0;
  for (unsigned I = 0; I != NumDesignators; ++I) {
    this->Designators[I] = Designators[I];
    if (this->Designators[I].isArrayDesignator()) {
      // Copy the index expressions into permanent storage.
      *Child++ = IndexExprs[IndexIdx++];
    } else if (this->Designators[I].isArrayRangeDesignator()) {
      // Copy the start/end expressions into permanent storage.
      *Child++ = IndexExprs[IndexIdx++];
      *Child++ = IndexExprs[IndexIdx++];
    }
  }

  assert(IndexIdx == IndexExprs.size() && "Wrong number of index expressions");
  setDependence(computeDependence(this));
}

DesignatedInitExpr *DesignatedInitExpr::Create(const ASTContext &C,
                                               ArrayRef<Designator> Designators,
                                               ArrayRef<Expr *> IndexExprs,
                                               SourceLocation ColonOrEqualLoc,
                                               bool UsesColonSyntax,
                                               Expr *Init) {
  void *Mem = C.Allocate(totalSizeToAlloc<Stmt *>(IndexExprs.size() + 1),
                         alignof(DesignatedInitExpr));
  return new (Mem) DesignatedInitExpr(C, C.VoidTy, Designators,
                                      ColonOrEqualLoc, UsesColonSyntax,
                                      IndexExprs, Init);
}

DesignatedInitExpr *DesignatedInitExpr::CreateEmpty(const ASTContext &C,
                                                    unsigned NumIndexExprs) {
  void *Mem = C.Allocate(totalSizeToAlloc<Stmt *>(NumIndexExprs + 1),
                         alignof(DesignatedInitExpr));
  return new (Mem) DesignatedInitExpr(NumIndexExprs + 1);
}

void DesignatedInitExpr::setDesignators(const ASTContext &C,
                                        const Designator *Desigs,
                                        unsigned NumDesigs) {
  Designators = new (C) Designator[NumDesigs];
  NumDesignators = NumDesigs;
  for (unsigned I = 0; I != NumDesigs; ++I)
    Designators[I] = Desigs[I];
}

SourceRange DesignatedInitExpr::getDesignatorsSourceRange() const {
  DesignatedInitExpr *DIE = const_cast<DesignatedInitExpr*>(this);
  if (size() == 1)
    return DIE->getDesignator(0)->getSourceRange();
  return SourceRange(DIE->getDesignator(0)->getBeginLoc(),
                     DIE->getDesignator(size() - 1)->getEndLoc());
}

SourceLocation DesignatedInitExpr::getBeginLoc() const {
  auto *DIE = const_cast<DesignatedInitExpr *>(this);
  Designator &First = *DIE->getDesignator(0);
  if (First.isFieldDesignator()) {
    // Skip past implicit designators for anonymous structs/unions, since
    // these do not have valid source locations.
    for (unsigned int i = 0; i < DIE->size(); i++) {
      Designator &Des = *DIE->getDesignator(i);
      SourceLocation retval = GNUSyntax ? Des.getFieldLoc() : Des.getDotLoc();
      if (!retval.isValid())
        continue;
      return retval;
    }
  }
  return First.getLBracketLoc();
}

SourceLocation DesignatedInitExpr::getEndLoc() const {
  return getInit()->getEndLoc();
}

Expr *DesignatedInitExpr::getArrayIndex(const Designator& D) const {
  assert(D.isArrayDesignator() && "Requires array designator");
  return getSubExpr(D.getArrayIndex() + 1);
}

Expr *DesignatedInitExpr::getArrayRangeStart(const Designator &D) const {
  assert(D.isArrayRangeDesignator() && "Requires array range designator");
  return getSubExpr(D.getArrayIndex() + 1);
}

Expr *DesignatedInitExpr::getArrayRangeEnd(const Designator &D) const {
  assert(D.isArrayRangeDesignator() && "Requires array range designator");
  return getSubExpr(D.getArrayIndex() + 2);
}

/// Replaces the designator at index @p Idx with the series
/// of designators in [First, Last).
void DesignatedInitExpr::ExpandDesignator(const ASTContext &C, unsigned Idx,
                                          const Designator *First,
                                          const Designator *Last) {
  unsigned NumNewDesignators = Last - First;
  if (NumNewDesignators == 0) {
    std::copy_backward(Designators + Idx + 1,
                       Designators + NumDesignators,
                       Designators + Idx);
    --NumNewDesignators;
    return;
  }
  if (NumNewDesignators == 1) {
    Designators[Idx] = *First;
    return;
  }

  Designator *NewDesignators
    = new (C) Designator[NumDesignators - 1 + NumNewDesignators];
  std::copy(Designators, Designators + Idx, NewDesignators);
  std::copy(First, Last, NewDesignators + Idx);
  std::copy(Designators + Idx + 1, Designators + NumDesignators,
            NewDesignators + Idx + NumNewDesignators);
  Designators = NewDesignators;
  NumDesignators = NumDesignators - 1 + NumNewDesignators;
}

DesignatedInitUpdateExpr::DesignatedInitUpdateExpr(const ASTContext &C,
                                                   SourceLocation lBraceLoc,
                                                   Expr *baseExpr,
                                                   SourceLocation rBraceLoc)
    : Expr(DesignatedInitUpdateExprClass, baseExpr->getType(), VK_PRValue,
           OK_Ordinary) {
  BaseAndUpdaterExprs[0] = baseExpr;

  InitListExpr *ILE = new (C) InitListExpr(C, lBraceLoc, {}, rBraceLoc);
  ILE->setType(baseExpr->getType());
  BaseAndUpdaterExprs[1] = ILE;

  // FIXME: this is wrong, set it correctly.
  setDependence(ExprDependence::None);
}

SourceLocation DesignatedInitUpdateExpr::getBeginLoc() const {
  return getBase()->getBeginLoc();
}

SourceLocation DesignatedInitUpdateExpr::getEndLoc() const {
  return getBase()->getEndLoc();
}

ParenListExpr::ParenListExpr(SourceLocation LParenLoc, ArrayRef<Expr *> Exprs,
                             SourceLocation RParenLoc)
    : Expr(ParenListExprClass, QualType(), VK_PRValue, OK_Ordinary),
      LParenLoc(LParenLoc), RParenLoc(RParenLoc) {
  ParenListExprBits.NumExprs = Exprs.size();
  llvm::copy(Exprs, getTrailingObjects());
  setDependence(computeDependence(this));
}

ParenListExpr::ParenListExpr(EmptyShell Empty, unsigned NumExprs)
    : Expr(ParenListExprClass, Empty) {
  ParenListExprBits.NumExprs = NumExprs;
}

ParenListExpr *ParenListExpr::Create(const ASTContext &Ctx,
                                     SourceLocation LParenLoc,
                                     ArrayRef<Expr *> Exprs,
                                     SourceLocation RParenLoc) {
  void *Mem = Ctx.Allocate(totalSizeToAlloc<Stmt *>(Exprs.size()),
                           alignof(ParenListExpr));
  return new (Mem) ParenListExpr(LParenLoc, Exprs, RParenLoc);
}

ParenListExpr *ParenListExpr::CreateEmpty(const ASTContext &Ctx,
                                          unsigned NumExprs) {
  void *Mem =
      Ctx.Allocate(totalSizeToAlloc<Stmt *>(NumExprs), alignof(ParenListExpr));
  return new (Mem) ParenListExpr(EmptyShell(), NumExprs);
}

/// Certain overflow-dependent code patterns can have their integer overflow
/// sanitization disabled. Check for the common pattern `if (a + b < a)` and
/// return the resulting BinaryOperator responsible for the addition so we can
/// elide overflow checks during codegen.
static std::optional<BinaryOperator *>
getOverflowPatternBinOp(const BinaryOperator *E) {
  Expr *Addition, *ComparedTo;
  if (E->getOpcode() == BO_LT) {
    Addition = E->getLHS();
    ComparedTo = E->getRHS();
  } else if (E->getOpcode() == BO_GT) {
    Addition = E->getRHS();
    ComparedTo = E->getLHS();
  } else {
    return {};
  }

  const Expr *AddLHS = nullptr, *AddRHS = nullptr;
  BinaryOperator *BO = dyn_cast<BinaryOperator>(Addition);

  if (BO && BO->getOpcode() == clang::BO_Add) {
    // now store addends for lookup on other side of '>'
    AddLHS = BO->getLHS();
    AddRHS = BO->getRHS();
  }

  if (!AddLHS || !AddRHS)
    return {};

  const Decl *LHSDecl, *RHSDecl, *OtherDecl;

  LHSDecl = AddLHS->IgnoreParenImpCasts()->getReferencedDeclOfCallee();
  RHSDecl = AddRHS->IgnoreParenImpCasts()->getReferencedDeclOfCallee();
  OtherDecl = ComparedTo->IgnoreParenImpCasts()->getReferencedDeclOfCallee();

  if (!OtherDecl)
    return {};

  if (!LHSDecl && !RHSDecl)
    return {};

  if ((LHSDecl && LHSDecl == OtherDecl && LHSDecl != RHSDecl) ||
      (RHSDecl && RHSDecl == OtherDecl && RHSDecl != LHSDecl))
    return BO;
  return {};
}

/// Compute and set the OverflowPatternExclusion bit based on whether the
/// BinaryOperator expression matches an overflow pattern being ignored by
/// -fsanitize-undefined-ignore-overflow-pattern=add-signed-overflow-test or
/// -fsanitize-undefined-ignore-overflow-pattern=add-unsigned-overflow-test
static void computeOverflowPatternExclusion(const ASTContext &Ctx,
                                            const BinaryOperator *E) {
  std::optional<BinaryOperator *> Result = getOverflowPatternBinOp(E);
  if (!Result.has_value())
    return;
  QualType AdditionResultType = Result.value()->getType();

  if ((AdditionResultType->isSignedIntegerType() &&
       Ctx.getLangOpts().isOverflowPatternExcluded(
           LangOptions::OverflowPatternExclusionKind::AddSignedOverflowTest)) ||
      (AdditionResultType->isUnsignedIntegerType() &&
       Ctx.getLangOpts().isOverflowPatternExcluded(
           LangOptions::OverflowPatternExclusionKind::AddUnsignedOverflowTest)))
    Result.value()->setExcludedOverflowPattern(true);
}

BinaryOperator::BinaryOperator(const ASTContext &Ctx, Expr *lhs, Expr *rhs,
                               Opcode opc, QualType ResTy, ExprValueKind VK,
                               ExprObjectKind OK, SourceLocation opLoc,
                               FPOptionsOverride FPFeatures)
    : Expr(BinaryOperatorClass, ResTy, VK, OK) {
  BinaryOperatorBits.Opc = opc;
  assert(!isCompoundAssignmentOp() &&
         "Use CompoundAssignOperator for compound assignments");
  BinaryOperatorBits.OpLoc = opLoc;
  BinaryOperatorBits.ExcludedOverflowPattern = false;
  SubExprs[LHS] = lhs;
  SubExprs[RHS] = rhs;
  computeOverflowPatternExclusion(Ctx, this);
  BinaryOperatorBits.HasFPFeatures = FPFeatures.requiresTrailingStorage();
  if (hasStoredFPFeatures())
    setStoredFPFeatures(FPFeatures);
  setDependence(computeDependence(this));
}

BinaryOperator::BinaryOperator(const ASTContext &Ctx, Expr *lhs, Expr *rhs,
                               Opcode opc, QualType ResTy, ExprValueKind VK,
                               ExprObjectKind OK, SourceLocation opLoc,
                               FPOptionsOverride FPFeatures, bool dead2)
    : Expr(CompoundAssignOperatorClass, ResTy, VK, OK) {
  BinaryOperatorBits.Opc = opc;
  BinaryOperatorBits.ExcludedOverflowPattern = false;
  assert(isCompoundAssignmentOp() &&
         "Use CompoundAssignOperator for compound assignments");
  BinaryOperatorBits.OpLoc = opLoc;
  SubExprs[LHS] = lhs;
  SubExprs[RHS] = rhs;
  BinaryOperatorBits.HasFPFeatures = FPFeatures.requiresTrailingStorage();
  if (hasStoredFPFeatures())
    setStoredFPFeatures(FPFeatures);
  setDependence(computeDependence(this));
}

BinaryOperator *BinaryOperator::CreateEmpty(const ASTContext &C,
                                            bool HasFPFeatures) {
  unsigned Extra = sizeOfTrailingObjects(HasFPFeatures);
  void *Mem =
      C.Allocate(sizeof(BinaryOperator) + Extra, alignof(BinaryOperator));
  return new (Mem) BinaryOperator(EmptyShell());
}

BinaryOperator *BinaryOperator::Create(const ASTContext &C, Expr *lhs,
                                       Expr *rhs, Opcode opc, QualType ResTy,
                                       ExprValueKind VK, ExprObjectKind OK,
                                       SourceLocation opLoc,
                                       FPOptionsOverride FPFeatures) {
  bool HasFPFeatures = FPFeatures.requiresTrailingStorage();
  unsigned Extra = sizeOfTrailingObjects(HasFPFeatures);
  void *Mem =
      C.Allocate(sizeof(BinaryOperator) + Extra, alignof(BinaryOperator));
  return new (Mem)
      BinaryOperator(C, lhs, rhs, opc, ResTy, VK, OK, opLoc, FPFeatures);
}

CompoundAssignOperator *
CompoundAssignOperator::CreateEmpty(const ASTContext &C, bool HasFPFeatures) {
  unsigned Extra = sizeOfTrailingObjects(HasFPFeatures);
  void *Mem = C.Allocate(sizeof(CompoundAssignOperator) + Extra,
                         alignof(CompoundAssignOperator));
  return new (Mem) CompoundAssignOperator(C, EmptyShell(), HasFPFeatures);
}

CompoundAssignOperator *
CompoundAssignOperator::Create(const ASTContext &C, Expr *lhs, Expr *rhs,
                               Opcode opc, QualType ResTy, ExprValueKind VK,
                               ExprObjectKind OK, SourceLocation opLoc,
                               FPOptionsOverride FPFeatures,
                               QualType CompLHSType, QualType CompResultType) {
  bool HasFPFeatures = FPFeatures.requiresTrailingStorage();
  unsigned Extra = sizeOfTrailingObjects(HasFPFeatures);
  void *Mem = C.Allocate(sizeof(CompoundAssignOperator) + Extra,
                         alignof(CompoundAssignOperator));
  return new (Mem)
      CompoundAssignOperator(C, lhs, rhs, opc, ResTy, VK, OK, opLoc, FPFeatures,
                             CompLHSType, CompResultType);
}

UnaryOperator *UnaryOperator::CreateEmpty(const ASTContext &C,
                                          bool hasFPFeatures) {
  void *Mem = C.Allocate(totalSizeToAlloc<FPOptionsOverride>(hasFPFeatures),
                         alignof(UnaryOperator));
  return new (Mem) UnaryOperator(hasFPFeatures, EmptyShell());
}

UnaryOperator::UnaryOperator(const ASTContext &Ctx, Expr *input, Opcode opc,
                             QualType type, ExprValueKind VK, ExprObjectKind OK,
                             SourceLocation l, bool CanOverflow,
                             FPOptionsOverride FPFeatures)
    : Expr(UnaryOperatorClass, type, VK, OK), Val(input) {
  UnaryOperatorBits.Opc = opc;
  UnaryOperatorBits.CanOverflow = CanOverflow;
  UnaryOperatorBits.Loc = l;
  UnaryOperatorBits.HasFPFeatures = FPFeatures.requiresTrailingStorage();
  if (hasStoredFPFeatures())
    setStoredFPFeatures(FPFeatures);
  setDependence(computeDependence(this, Ctx));
}

UnaryOperator *UnaryOperator::Create(const ASTContext &C, Expr *input,
                                     Opcode opc, QualType type,
                                     ExprValueKind VK, ExprObjectKind OK,
                                     SourceLocation l, bool CanOverflow,
                                     FPOptionsOverride FPFeatures) {
  bool HasFPFeatures = FPFeatures.requiresTrailingStorage();
  unsigned Size = totalSizeToAlloc<FPOptionsOverride>(HasFPFeatures);
  void *Mem = C.Allocate(Size, alignof(UnaryOperator));
  return new (Mem)
      UnaryOperator(C, input, opc, type, VK, OK, l, CanOverflow, FPFeatures);
}

const OpaqueValueExpr *OpaqueValueExpr::findInCopyConstruct(const Expr *e) {
  if (const ExprWithCleanups *ewc = dyn_cast<ExprWithCleanups>(e))
    e = ewc->getSubExpr();
  if (const MaterializeTemporaryExpr *m = dyn_cast<MaterializeTemporaryExpr>(e))
    e = m->getSubExpr();
  e = cast<CXXConstructExpr>(e)->getArg(0);
  while (const ImplicitCastExpr *ice = dyn_cast<ImplicitCastExpr>(e))
    e = ice->getSubExpr();
  return cast<OpaqueValueExpr>(e);
}

PseudoObjectExpr *PseudoObjectExpr::Create(const ASTContext &Context,
                                           EmptyShell sh,
                                           unsigned numSemanticExprs) {
  void *buffer =
      Context.Allocate(totalSizeToAlloc<Expr *>(1 + numSemanticExprs),
                       alignof(PseudoObjectExpr));
  return new(buffer) PseudoObjectExpr(sh, numSemanticExprs);
}

PseudoObjectExpr::PseudoObjectExpr(EmptyShell shell, unsigned numSemanticExprs)
  : Expr(PseudoObjectExprClass, shell) {
  PseudoObjectExprBits.NumSubExprs = numSemanticExprs + 1;
}

PseudoObjectExpr *PseudoObjectExpr::Create(const ASTContext &C, Expr *syntax,
                                           ArrayRef<Expr*> semantics,
                                           unsigned resultIndex) {
  assert(syntax && "no syntactic expression!");
  assert(semantics.size() && "no semantic expressions!");

  QualType type;
  ExprValueKind VK;
  if (resultIndex == NoResult) {
    type = C.VoidTy;
    VK = VK_PRValue;
  } else {
    assert(resultIndex < semantics.size());
    type = semantics[resultIndex]->getType();
    VK = semantics[resultIndex]->getValueKind();
    assert(semantics[resultIndex]->getObjectKind() == OK_Ordinary);
  }

  void *buffer = C.Allocate(totalSizeToAlloc<Expr *>(semantics.size() + 1),
                            alignof(PseudoObjectExpr));
  return new(buffer) PseudoObjectExpr(type, VK, syntax, semantics,
                                      resultIndex);
}

PseudoObjectExpr::PseudoObjectExpr(QualType type, ExprValueKind VK,
                                   Expr *syntax, ArrayRef<Expr *> semantics,
                                   unsigned resultIndex)
    : Expr(PseudoObjectExprClass, type, VK, OK_Ordinary) {
  PseudoObjectExprBits.NumSubExprs = semantics.size() + 1;
  PseudoObjectExprBits.ResultIndex = resultIndex + 1;
  MutableArrayRef<Expr *> Trail = getTrailingObjects(semantics.size() + 1);
  Trail[0] = syntax;

  assert(llvm::all_of(semantics,
                      [](const Expr *E) {
                        return !isa<OpaqueValueExpr>(E) ||
                               cast<OpaqueValueExpr>(E)->getSourceExpr() !=
                                   nullptr;
                      }) &&
         "opaque-value semantic expressions for pseudo-object "
         "operations must have sources");

  llvm::copy(semantics, Trail.drop_front().begin());
  setDependence(computeDependence(this));
}

//===----------------------------------------------------------------------===//
//  Child Iterators for iterating over subexpressions/substatements
//===----------------------------------------------------------------------===//

// UnaryExprOrTypeTraitExpr
Stmt::child_range UnaryExprOrTypeTraitExpr::children() {
  const_child_range CCR =
      const_cast<const UnaryExprOrTypeTraitExpr *>(this)->children();
  return child_range(cast_away_const(CCR.begin()), cast_away_const(CCR.end()));
}

Stmt::const_child_range UnaryExprOrTypeTraitExpr::children() const {
  // If this is of a type and the type is a VLA type (and not a typedef), the
  // size expression of the VLA needs to be treated as an executable expression.
  // Why isn't this weirdness documented better in StmtIterator?
  if (isArgumentType()) {
    if (const VariableArrayType *T =
            dyn_cast<VariableArrayType>(getArgumentType().getTypePtr()))
      return const_child_range(const_child_iterator(T), const_child_iterator());
    return const_child_range(const_child_iterator(), const_child_iterator());
  }
  return const_child_range(&Argument.Ex, &Argument.Ex + 1);
}

AtomicExpr::AtomicExpr(SourceLocation BLoc, ArrayRef<Expr *> args, QualType t,
                       AtomicOp op, SourceLocation RP)
    : Expr(AtomicExprClass, t, VK_PRValue, OK_Ordinary),
      NumSubExprs(args.size()), BuiltinLoc(BLoc), RParenLoc(RP), Op(op) {
  assert(args.size() == getNumSubExprs(op) && "wrong number of subexpressions");
  for (unsigned i = 0; i != args.size(); i++)
    SubExprs[i] = args[i];
  setDependence(computeDependence(this));
}

unsigned AtomicExpr::getNumSubExprs(AtomicOp Op) {
  switch (Op) {
  case AO__c11_atomic_init:
  case AO__opencl_atomic_init:
  case AO__c11_atomic_load:
  case AO__atomic_load_n:
  case AO__atomic_test_and_set:
  case AO__atomic_clear:
    return 2;

  case AO__scoped_atomic_load_n:
  case AO__opencl_atomic_load:
  case AO__hip_atomic_load:
  case AO__c11_atomic_store:
  case AO__c11_atomic_exchange:
  case AO__atomic_load:
  case AO__atomic_store:
  case AO__atomic_store_n:
  case AO__atomic_exchange_n:
  case AO__c11_atomic_fetch_add:
  case AO__c11_atomic_fetch_sub:
  case AO__c11_atomic_fetch_and:
  case AO__c11_atomic_fetch_or:
  case AO__c11_atomic_fetch_xor:
  case AO__c11_atomic_fetch_nand:
  case AO__c11_atomic_fetch_max:
  case AO__c11_atomic_fetch_min:
  case AO__atomic_fetch_add:
  case AO__atomic_fetch_sub:
  case AO__atomic_fetch_and:
  case AO__atomic_fetch_or:
  case AO__atomic_fetch_xor:
  case AO__atomic_fetch_nand:
  case AO__atomic_add_fetch:
  case AO__atomic_sub_fetch:
  case AO__atomic_and_fetch:
  case AO__atomic_or_fetch:
  case AO__atomic_xor_fetch:
  case AO__atomic_nand_fetch:
  case AO__atomic_min_fetch:
  case AO__atomic_max_fetch:
  case AO__atomic_fetch_min:
  case AO__atomic_fetch_max:
    return 3;

  case AO__scoped_atomic_load:
  case AO__scoped_atomic_store:
  case AO__scoped_atomic_store_n:
  case AO__scoped_atomic_fetch_add:
  case AO__scoped_atomic_fetch_sub:
  case AO__scoped_atomic_fetch_and:
  case AO__scoped_atomic_fetch_or:
  case AO__scoped_atomic_fetch_xor:
  case AO__scoped_atomic_fetch_nand:
  case AO__scoped_atomic_add_fetch:
  case AO__scoped_atomic_sub_fetch:
  case AO__scoped_atomic_and_fetch:
  case AO__scoped_atomic_or_fetch:
  case AO__scoped_atomic_xor_fetch:
  case AO__scoped_atomic_nand_fetch:
  case AO__scoped_atomic_min_fetch:
  case AO__scoped_atomic_max_fetch:
  case AO__scoped_atomic_fetch_min:
  case AO__scoped_atomic_fetch_max:
  case AO__scoped_atomic_exchange_n:
  case AO__hip_atomic_exchange:
  case AO__hip_atomic_fetch_add:
  case AO__hip_atomic_fetch_sub:
  case AO__hip_atomic_fetch_and:
  case AO__hip_atomic_fetch_or:
  case AO__hip_atomic_fetch_xor:
  case AO__hip_atomic_fetch_min:
  case AO__hip_atomic_fetch_max:
  case AO__opencl_atomic_store:
  case AO__hip_atomic_store:
  case AO__opencl_atomic_exchange:
  case AO__opencl_atomic_fetch_add:
  case AO__opencl_atomic_fetch_sub:
  case AO__opencl_atomic_fetch_and:
  case AO__opencl_atomic_fetch_or:
  case AO__opencl_atomic_fetch_xor:
  case AO__opencl_atomic_fetch_min:
  case AO__opencl_atomic_fetch_max:
  case AO__atomic_exchange:
    return 4;

  case AO__scoped_atomic_exchange:
  case AO__c11_atomic_compare_exchange_strong:
  case AO__c11_atomic_compare_exchange_weak:
    return 5;
  case AO__hip_atomic_compare_exchange_strong:
  case AO__opencl_atomic_compare_exchange_strong:
  case AO__opencl_atomic_compare_exchange_weak:
  case AO__hip_atomic_compare_exchange_weak:
  case AO__atomic_compare_exchange:
  case AO__atomic_compare_exchange_n:
    return 6;

  case AO__scoped_atomic_compare_exchange:
  case AO__scoped_atomic_compare_exchange_n:
    return 7;
  }
  llvm_unreachable("unknown atomic op");
}

QualType AtomicExpr::getValueType() const {
  auto T = getPtr()->getType()->castAs<PointerType>()->getPointeeType();
  if (auto AT = T->getAs<AtomicType>())
    return AT->getValueType();
  return T;
}

QualType ArraySectionExpr::getBaseOriginalType(const Expr *Base) {
  unsigned ArraySectionCount = 0;
  while (auto *OASE = dyn_cast<ArraySectionExpr>(Base->IgnoreParens())) {
    Base = OASE->getBase();
    ++ArraySectionCount;
  }
  while (auto *ASE =
             dyn_cast<ArraySubscriptExpr>(Base->IgnoreParenImpCasts())) {
    Base = ASE->getBase();
    ++ArraySectionCount;
  }
  Base = Base->IgnoreParenImpCasts();
  auto OriginalTy = Base->getType();
  if (auto *DRE = dyn_cast<DeclRefExpr>(Base))
    if (auto *PVD = dyn_cast<ParmVarDecl>(DRE->getDecl()))
      OriginalTy = PVD->getOriginalType().getNonReferenceType();

  for (unsigned Cnt = 0; Cnt < ArraySectionCount; ++Cnt) {
    if (OriginalTy->isAnyPointerType())
      OriginalTy = OriginalTy->getPointeeType();
    else if (OriginalTy->isArrayType())
      OriginalTy = OriginalTy->castAsArrayTypeUnsafe()->getElementType();
    else
      return {};
  }
  return OriginalTy;
}

RecoveryExpr::RecoveryExpr(ASTContext &Ctx, QualType T, SourceLocation BeginLoc,
                           SourceLocation EndLoc, ArrayRef<Expr *> SubExprs)
    : Expr(RecoveryExprClass, T.getNonReferenceType(),
           T->isDependentType() ? VK_LValue : getValueKindForType(T),
           OK_Ordinary),
      BeginLoc(BeginLoc), EndLoc(EndLoc), NumExprs(SubExprs.size()) {
  assert(!T.isNull());
  assert(!llvm::is_contained(SubExprs, nullptr));

  llvm::copy(SubExprs, getTrailingObjects());
  setDependence(computeDependence(this));
}

RecoveryExpr *RecoveryExpr::Create(ASTContext &Ctx, QualType T,
                                   SourceLocation BeginLoc,
                                   SourceLocation EndLoc,
                                   ArrayRef<Expr *> SubExprs) {
  void *Mem = Ctx.Allocate(totalSizeToAlloc<Expr *>(SubExprs.size()),
                           alignof(RecoveryExpr));
  return new (Mem) RecoveryExpr(Ctx, T, BeginLoc, EndLoc, SubExprs);
}

RecoveryExpr *RecoveryExpr::CreateEmpty(ASTContext &Ctx, unsigned NumSubExprs) {
  void *Mem = Ctx.Allocate(totalSizeToAlloc<Expr *>(NumSubExprs),
                           alignof(RecoveryExpr));
  return new (Mem) RecoveryExpr(EmptyShell(), NumSubExprs);
}

void OMPArrayShapingExpr::setDimensions(ArrayRef<Expr *> Dims) {
  assert(
      NumDims == Dims.size() &&
      "Preallocated number of dimensions is different from the provided one.");
  llvm::copy(Dims, getTrailingObjects<Expr *>());
}

void OMPArrayShapingExpr::setBracketsRanges(ArrayRef<SourceRange> BR) {
  assert(
      NumDims == BR.size() &&
      "Preallocated number of dimensions is different from the provided one.");
  llvm::copy(BR, getTrailingObjects<SourceRange>());
}

OMPArrayShapingExpr::OMPArrayShapingExpr(QualType ExprTy, Expr *Op,
                                         SourceLocation L, SourceLocation R,
                                         ArrayRef<Expr *> Dims)
    : Expr(OMPArrayShapingExprClass, ExprTy, VK_LValue, OK_Ordinary), LPLoc(L),
      RPLoc(R), NumDims(Dims.size()) {
  setBase(Op);
  setDimensions(Dims);
  setDependence(computeDependence(this));
}

OMPArrayShapingExpr *
OMPArrayShapingExpr::Create(const ASTContext &Context, QualType T, Expr *Op,
                            SourceLocation L, SourceLocation R,
                            ArrayRef<Expr *> Dims,
                            ArrayRef<SourceRange> BracketRanges) {
  assert(Dims.size() == BracketRanges.size() &&
         "Different number of dimensions and brackets ranges.");
  void *Mem = Context.Allocate(
      totalSizeToAlloc<Expr *, SourceRange>(Dims.size() + 1, Dims.size()),
      alignof(OMPArrayShapingExpr));
  auto *E = new (Mem) OMPArrayShapingExpr(T, Op, L, R, Dims);
  E->setBracketsRanges(BracketRanges);
  return E;
}

OMPArrayShapingExpr *OMPArrayShapingExpr::CreateEmpty(const ASTContext &Context,
                                                      unsigned NumDims) {
  void *Mem = Context.Allocate(
      totalSizeToAlloc<Expr *, SourceRange>(NumDims + 1, NumDims),
      alignof(OMPArrayShapingExpr));
  return new (Mem) OMPArrayShapingExpr(EmptyShell(), NumDims);
}

void OMPIteratorExpr::setIteratorDeclaration(unsigned I, Decl *D) {
  getTrailingObjects<Decl *>(NumIterators)[I] = D;
}

void OMPIteratorExpr::setAssignmentLoc(unsigned I, SourceLocation Loc) {
  assert(I < NumIterators &&
         "Idx is greater or equal the number of iterators definitions.");
  getTrailingObjects<
      SourceLocation>()[I * static_cast<int>(RangeLocOffset::Total) +
                        static_cast<int>(RangeLocOffset::AssignLoc)] = Loc;
}

void OMPIteratorExpr::setIteratorRange(unsigned I, Expr *Begin,
                                       SourceLocation ColonLoc, Expr *End,
                                       SourceLocation SecondColonLoc,
                                       Expr *Step) {
  assert(I < NumIterators &&
         "Idx is greater or equal the number of iterators definitions.");
  getTrailingObjects<Expr *>()[I * static_cast<int>(RangeExprOffset::Total) +
                               static_cast<int>(RangeExprOffset::Begin)] =
      Begin;
  getTrailingObjects<Expr *>()[I * static_cast<int>(RangeExprOffset::Total) +
                               static_cast<int>(RangeExprOffset::End)] = End;
  getTrailingObjects<Expr *>()[I * static_cast<int>(RangeExprOffset::Total) +
                               static_cast<int>(RangeExprOffset::Step)] = Step;
  getTrailingObjects<
      SourceLocation>()[I * static_cast<int>(RangeLocOffset::Total) +
                        static_cast<int>(RangeLocOffset::FirstColonLoc)] =
      ColonLoc;
  getTrailingObjects<
      SourceLocation>()[I * static_cast<int>(RangeLocOffset::Total) +
                        static_cast<int>(RangeLocOffset::SecondColonLoc)] =
      SecondColonLoc;
}

Decl *OMPIteratorExpr::getIteratorDecl(unsigned I) {
  return getTrailingObjects<Decl *>()[I];
}

OMPIteratorExpr::IteratorRange OMPIteratorExpr::getIteratorRange(unsigned I) {
  IteratorRange Res;
  Res.Begin =
      getTrailingObjects<Expr *>()[I * static_cast<int>(
                                           RangeExprOffset::Total) +
                                   static_cast<int>(RangeExprOffset::Begin)];
  Res.End =
      getTrailingObjects<Expr *>()[I * static_cast<int>(
                                           RangeExprOffset::Total) +
                                   static_cast<int>(RangeExprOffset::End)];
  Res.Step =
      getTrailingObjects<Expr *>()[I * static_cast<int>(
                                           RangeExprOffset::Total) +
                                   static_cast<int>(RangeExprOffset::Step)];
  return Res;
}

SourceLocation OMPIteratorExpr::getAssignLoc(unsigned I) const {
  return getTrailingObjects<
      SourceLocation>()[I * static_cast<int>(RangeLocOffset::Total) +
                        static_cast<int>(RangeLocOffset::AssignLoc)];
}

SourceLocation OMPIteratorExpr::getColonLoc(unsigned I) const {
  return getTrailingObjects<
      SourceLocation>()[I * static_cast<int>(RangeLocOffset::Total) +
                        static_cast<int>(RangeLocOffset::FirstColonLoc)];
}

SourceLocation OMPIteratorExpr::getSecondColonLoc(unsigned I) const {
  return getTrailingObjects<
      SourceLocation>()[I * static_cast<int>(RangeLocOffset::Total) +
                        static_cast<int>(RangeLocOffset::SecondColonLoc)];
}

void OMPIteratorExpr::setHelper(unsigned I, const OMPIteratorHelperData &D) {
  getTrailingObjects<OMPIteratorHelperData>()[I] = D;
}

OMPIteratorHelperData &OMPIteratorExpr::getHelper(unsigned I) {
  return getTrailingObjects<OMPIteratorHelperData>()[I];
}

const OMPIteratorHelperData &OMPIteratorExpr::getHelper(unsigned I) const {
  return getTrailingObjects<OMPIteratorHelperData>()[I];
}

OMPIteratorExpr::OMPIteratorExpr(
    QualType ExprTy, SourceLocation IteratorKwLoc, SourceLocation L,
    SourceLocation R, ArrayRef<OMPIteratorExpr::IteratorDefinition> Data,
    ArrayRef<OMPIteratorHelperData> Helpers)
    : Expr(OMPIteratorExprClass, ExprTy, VK_LValue, OK_Ordinary),
      IteratorKwLoc(IteratorKwLoc), LPLoc(L), RPLoc(R),
      NumIterators(Data.size()) {
  for (unsigned I = 0, E = Data.size(); I < E; ++I) {
    const IteratorDefinition &D = Data[I];
    setIteratorDeclaration(I, D.IteratorDecl);
    setAssignmentLoc(I, D.AssignmentLoc);
    setIteratorRange(I, D.Range.Begin, D.ColonLoc, D.Range.End,
                     D.SecondColonLoc, D.Range.Step);
    setHelper(I, Helpers[I]);
  }
  setDependence(computeDependence(this));
}

OMPIteratorExpr *
OMPIteratorExpr::Create(const ASTContext &Context, QualType T,
                        SourceLocation IteratorKwLoc, SourceLocation L,
                        SourceLocation R,
                        ArrayRef<OMPIteratorExpr::IteratorDefinition> Data,
                        ArrayRef<OMPIteratorHelperData> Helpers) {
  assert(Data.size() == Helpers.size() &&
         "Data and helpers must have the same size.");
  void *Mem = Context.Allocate(
      totalSizeToAlloc<Decl *, Expr *, SourceLocation, OMPIteratorHelperData>(
          Data.size(), Data.size() * static_cast<int>(RangeExprOffset::Total),
          Data.size() * static_cast<int>(RangeLocOffset::Total),
          Helpers.size()),
      alignof(OMPIteratorExpr));
  return new (Mem) OMPIteratorExpr(T, IteratorKwLoc, L, R, Data, Helpers);
}

OMPIteratorExpr *OMPIteratorExpr::CreateEmpty(const ASTContext &Context,
                                              unsigned NumIterators) {
  void *Mem = Context.Allocate(
      totalSizeToAlloc<Decl *, Expr *, SourceLocation, OMPIteratorHelperData>(
          NumIterators, NumIterators * static_cast<int>(RangeExprOffset::Total),
          NumIterators * static_cast<int>(RangeLocOffset::Total), NumIterators),
      alignof(OMPIteratorExpr));
  return new (Mem) OMPIteratorExpr(EmptyShell(), NumIterators);
}

HLSLOutArgExpr *HLSLOutArgExpr::Create(const ASTContext &C, QualType Ty,
                                       OpaqueValueExpr *Base,
                                       OpaqueValueExpr *OpV, Expr *WB,
                                       bool IsInOut) {
  return new (C) HLSLOutArgExpr(Ty, Base, OpV, WB, IsInOut);
}

HLSLOutArgExpr *HLSLOutArgExpr::CreateEmpty(const ASTContext &C) {
  return new (C) HLSLOutArgExpr(EmptyShell());
}

OpenACCAsteriskSizeExpr *OpenACCAsteriskSizeExpr::Create(const ASTContext &C,
                                                         SourceLocation Loc) {
  return new (C) OpenACCAsteriskSizeExpr(Loc, C.IntTy);
}

OpenACCAsteriskSizeExpr *
OpenACCAsteriskSizeExpr::CreateEmpty(const ASTContext &C) {
  return new (C) OpenACCAsteriskSizeExpr({}, C.IntTy);
}

ConvertVectorExpr *ConvertVectorExpr::CreateEmpty(const ASTContext &C,
                                                  bool hasFPFeatures) {
  void *Mem = C.Allocate(totalSizeToAlloc<FPOptionsOverride>(hasFPFeatures),
                         alignof(ConvertVectorExpr));
  return new (Mem) ConvertVectorExpr(hasFPFeatures, EmptyShell());
}

ConvertVectorExpr *ConvertVectorExpr::Create(
    const ASTContext &C, Expr *SrcExpr, TypeSourceInfo *TI, QualType DstType,
    ExprValueKind VK, ExprObjectKind OK, SourceLocation BuiltinLoc,
    SourceLocation RParenLoc, FPOptionsOverride FPFeatures) {
  bool HasFPFeatures = FPFeatures.requiresTrailingStorage();
  unsigned Size = totalSizeToAlloc<FPOptionsOverride>(HasFPFeatures);
  void *Mem = C.Allocate(Size, alignof(ConvertVectorExpr));
  return new (Mem) ConvertVectorExpr(SrcExpr, TI, DstType, VK, OK, BuiltinLoc,
                                     RParenLoc, FPFeatures);
}

APValue &CompoundLiteralExpr::getOrCreateStaticValue(ASTContext &Ctx) const {
  assert(hasStaticStorage());
  if (!StaticValue) {
    StaticValue = new (Ctx) APValue;
    Ctx.addDestruction(StaticValue);
  }
  return *StaticValue;
}

APValue &CompoundLiteralExpr::getStaticValue() const {
  assert(StaticValue);
  return *StaticValue;
}<|MERGE_RESOLUTION|>--- conflicted
+++ resolved
@@ -74,12 +74,7 @@
   if (DerivedType->isDependentType())
     return nullptr;
 
-<<<<<<< HEAD
-  const RecordType *Ty = DerivedType->castAs<RecordType>();
-  return cast<CXXRecordDecl>(Ty->getOriginalDecl())->getDefinitionOrSelf();
-=======
   return DerivedType->castAsCXXRecordDecl();
->>>>>>> 35227056
 }
 
 const Expr *Expr::skipRValueSubobjectAdjustments(
@@ -94,14 +89,7 @@
            CE->getCastKind() == CK_UncheckedDerivedToBase) &&
           E->getType()->isRecordType()) {
         E = CE->getSubExpr();
-<<<<<<< HEAD
-        const auto *Derived =
-            cast<CXXRecordDecl>(
-                E->getType()->castAs<RecordType>()->getOriginalDecl())
-                ->getDefinitionOrSelf();
-=======
         const auto *Derived = E->getType()->castAsCXXRecordDecl();
->>>>>>> 35227056
         Adjustments.push_back(SubobjectAdjustment(CE, Derived));
         continue;
       }
@@ -2095,13 +2083,7 @@
 
 const FieldDecl *CastExpr::getTargetFieldForToUnionCast(QualType unionType,
                                                         QualType opType) {
-<<<<<<< HEAD
-  auto RD =
-      unionType->castAs<RecordType>()->getOriginalDecl()->getDefinitionOrSelf();
-  return getTargetFieldForToUnionCast(RD, opType);
-=======
   return getTargetFieldForToUnionCast(unionType->castAsRecordDecl(), opType);
->>>>>>> 35227056
 }
 
 const FieldDecl *CastExpr::getTargetFieldForToUnionCast(const RecordDecl *RD,
@@ -3461,14 +3443,7 @@
 
     if (ILE->getType()->isRecordType()) {
       unsigned ElementNo = 0;
-<<<<<<< HEAD
-      RecordDecl *RD = ILE->getType()
-                           ->castAs<RecordType>()
-                           ->getOriginalDecl()
-                           ->getDefinitionOrSelf();
-=======
       auto *RD = ILE->getType()->castAsRecordDecl();
->>>>>>> 35227056
 
       // In C++17, bases were added to the list of members used by aggregate
       // initialization.
