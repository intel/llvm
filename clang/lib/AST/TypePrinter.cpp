--- conflicted
+++ resolved
@@ -177,13 +177,9 @@
 
 static SplitQualType splitAccordingToPolicy(QualType QT,
                                             const PrintingPolicy &Policy) {
-<<<<<<< HEAD
   if ((!Policy.SkipCanonicalizationOfTemplateTypeParms ||
        !QT->isTemplateTypeParmType()) &&
-      Policy.PrintCanonicalTypes)
-=======
-  if (Policy.PrintAsCanonical)
->>>>>>> 13b55ad3
+      Policy.PrintAsCanonical)
     QT = QT.getCanonicalType();
   return QT.split();
 }
@@ -2440,11 +2436,10 @@
 static void
 printTo(raw_ostream &OS, ArrayRef<TA> Args, const PrintingPolicy &Policy,
         const TemplateParameterList *TPL, bool IsPack, unsigned ParmIndex) {
-<<<<<<< HEAD
   llvm::SmallVector<TemplateArgument, 8> ArgsToPrint;
   for (const TA &A : Args)
     ArgsToPrint.push_back(getArgument(A));
-  if (TPL && !Policy.PrintCanonicalTypes && !IsPack &&
+  if (TPL && !Policy.PrintAsCanonical && !IsPack &&
       Args.size() <= TPL->size()) {
     // Drop trailing template arguments that match default arguments.
     if (Policy.SuppressDefaultTemplateArgs) {
@@ -2475,16 +2470,6 @@
         }
       }
     }
-=======
-  // Drop trailing template arguments that match default arguments.
-  if (TPL && Policy.SuppressDefaultTemplateArgs && !Policy.PrintAsCanonical &&
-      !Args.empty() && !IsPack && Args.size() <= TPL->size()) {
-    llvm::SmallVector<TemplateArgument, 8> OrigArgs;
-    for (const TA &A : Args)
-      OrigArgs.push_back(getArgument(A));
-    while (!Args.empty() && getArgument(Args.back()).getIsDefaulted())
-      Args = Args.drop_back();
->>>>>>> 13b55ad3
   }
 
   const char *Comma = Policy.MSVCFormatting ? "," : ", ";
