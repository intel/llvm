--- conflicted
+++ resolved
@@ -2112,13 +2112,6 @@
   case attr::AArch64SVEPcs: OS << "aarch64_sve_pcs"; break;
   case attr::DeviceKernel:
     OS << T->getAttr()->getSpelling();
-<<<<<<< HEAD
-    break;
-  case attr::IntelOclBicc: OS << "inteloclbicc"; break;
-  case attr::PreserveMost:
-    OS << "preserve_most";
-=======
->>>>>>> 10a576f7
     break;
   case attr::IntelOclBicc:
     OS << "inteloclbicc";
