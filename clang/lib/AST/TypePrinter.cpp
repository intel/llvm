//===- TypePrinter.cpp - Pretty-Print Clang Types -------------------------===//
//
// Part of the LLVM Project, under the Apache License v2.0 with LLVM Exceptions.
// See https://llvm.org/LICENSE.txt for license information.
// SPDX-License-Identifier: Apache-2.0 WITH LLVM-exception
//
//===----------------------------------------------------------------------===//
//
// This contains code to print types from Clang's type system.
//
//===----------------------------------------------------------------------===//

#include "clang/AST/ASTContext.h"
#include "clang/AST/Attr.h"
#include "clang/AST/Decl.h"
#include "clang/AST/DeclBase.h"
#include "clang/AST/DeclCXX.h"
#include "clang/AST/DeclObjC.h"
#include "clang/AST/DeclTemplate.h"
#include "clang/AST/Expr.h"
#include "clang/AST/NestedNameSpecifier.h"
#include "clang/AST/PrettyPrinter.h"
#include "clang/AST/TemplateBase.h"
#include "clang/AST/TemplateName.h"
#include "clang/AST/Type.h"
#include "clang/Basic/AddressSpaces.h"
#include "clang/Basic/AttrKinds.h"
#include "clang/Basic/ExceptionSpecificationType.h"
#include "clang/Basic/IdentifierTable.h"
#include "clang/Basic/LLVM.h"
#include "clang/Basic/LangOptions.h"
#include "clang/Basic/SourceLocation.h"
#include "clang/Basic/SourceManager.h"
#include "clang/Basic/Specifiers.h"
#include "llvm/ADT/ArrayRef.h"
#include "llvm/ADT/DenseMap.h"
#include "llvm/ADT/SmallString.h"
#include "llvm/ADT/StringRef.h"
#include "llvm/ADT/Twine.h"
#include "llvm/Support/Compiler.h"
#include "llvm/Support/ErrorHandling.h"
#include "llvm/Support/SaveAndRestore.h"
#include "llvm/Support/raw_ostream.h"
#include <cassert>
#include <string>

using namespace clang;

namespace {

/// RAII object that enables printing of the ARC __strong lifetime
/// qualifier.
class IncludeStrongLifetimeRAII {
  PrintingPolicy &Policy;
  bool Old;

public:
  explicit IncludeStrongLifetimeRAII(PrintingPolicy &Policy)
      : Policy(Policy), Old(Policy.SuppressStrongLifetime) {
    if (!Policy.SuppressLifetimeQualifiers)
      Policy.SuppressStrongLifetime = false;
  }

  ~IncludeStrongLifetimeRAII() { Policy.SuppressStrongLifetime = Old; }
};

class ParamPolicyRAII {
  PrintingPolicy &Policy;
  bool Old;

public:
  explicit ParamPolicyRAII(PrintingPolicy &Policy)
      : Policy(Policy), Old(Policy.SuppressSpecifiers) {
    Policy.SuppressSpecifiers = false;
  }

  ~ParamPolicyRAII() { Policy.SuppressSpecifiers = Old; }
};

class DefaultTemplateArgsPolicyRAII {
  PrintingPolicy &Policy;
  bool Old;

public:
  explicit DefaultTemplateArgsPolicyRAII(PrintingPolicy &Policy)
      : Policy(Policy), Old(Policy.SuppressDefaultTemplateArgs) {
    Policy.SuppressDefaultTemplateArgs = false;
  }

  ~DefaultTemplateArgsPolicyRAII() { Policy.SuppressDefaultTemplateArgs = Old; }
};

class ElaboratedTypePolicyRAII {
  PrintingPolicy &Policy;
  bool SuppressTagKeyword;
  bool SuppressScope;

public:
  explicit ElaboratedTypePolicyRAII(PrintingPolicy &Policy) : Policy(Policy) {
    SuppressTagKeyword = Policy.SuppressTagKeyword;
    SuppressScope = Policy.SuppressScope;
    Policy.SuppressTagKeyword = true;
    Policy.SuppressScope = !Policy.EnforceScopeForElaboratedTypes;
  }

  ~ElaboratedTypePolicyRAII() {
    Policy.SuppressTagKeyword = SuppressTagKeyword;
    Policy.SuppressScope = SuppressScope;
  }
};

class TypePrinter {
  PrintingPolicy Policy;
  unsigned Indentation;
  bool HasEmptyPlaceHolder = false;
  bool InsideCCAttribute = false;

public:
  explicit TypePrinter(const PrintingPolicy &Policy, unsigned Indentation = 0)
      : Policy(Policy), Indentation(Indentation) {}

  void print(const Type *ty, Qualifiers qs, raw_ostream &OS,
             StringRef PlaceHolder);
  void print(QualType T, raw_ostream &OS, StringRef PlaceHolder);

  static bool canPrefixQualifiers(const Type *T, bool &NeedARCStrongQualifier);
  void spaceBeforePlaceHolder(raw_ostream &OS);
  void printTypeSpec(NamedDecl *D, raw_ostream &OS);
  void printTemplateId(const TemplateSpecializationType *T, raw_ostream &OS,
                       bool FullyQualify);

  void printBefore(QualType T, raw_ostream &OS);
  void printAfter(QualType T, raw_ostream &OS);
  void AppendScope(DeclContext *DC, raw_ostream &OS,
                   DeclarationName NameInScope);
  void printTagType(const TagType *T, raw_ostream &OS);
  void printFunctionAfter(const FunctionType::ExtInfo &Info, raw_ostream &OS);
#define ABSTRACT_TYPE(CLASS, PARENT)
#define TYPE(CLASS, PARENT)                                                    \
  void print##CLASS##Before(const CLASS##Type *T, raw_ostream &OS);            \
  void print##CLASS##After(const CLASS##Type *T, raw_ostream &OS);
#include "clang/AST/TypeNodes.inc"

private:
  void printBefore(const Type *ty, Qualifiers qs, raw_ostream &OS);
  void printAfter(const Type *ty, Qualifiers qs, raw_ostream &OS);
};

} // namespace

static void AppendTypeQualList(raw_ostream &OS, unsigned TypeQuals,
                               bool HasRestrictKeyword) {
  bool appendSpace = false;
  if (TypeQuals & Qualifiers::Const) {
    OS << "const";
    appendSpace = true;
  }
  if (TypeQuals & Qualifiers::Volatile) {
    if (appendSpace) OS << ' ';
    OS << "volatile";
    appendSpace = true;
  }
  if (TypeQuals & Qualifiers::Restrict) {
    if (appendSpace) OS << ' ';
    if (HasRestrictKeyword) {
      OS << "restrict";
    } else {
      OS << "__restrict";
    }
  }
}

void TypePrinter::spaceBeforePlaceHolder(raw_ostream &OS) {
  if (!HasEmptyPlaceHolder)
    OS << ' ';
}

static SplitQualType splitAccordingToPolicy(QualType QT,
                                            const PrintingPolicy &Policy) {
  if ((!Policy.SkipCanonicalizationOfTemplateTypeParms ||
       !QT->isTemplateTypeParmType()) &&
      Policy.PrintAsCanonical)
    QT = QT.getCanonicalType();
  return QT.split();
}

void TypePrinter::print(QualType t, raw_ostream &OS, StringRef PlaceHolder) {
  SplitQualType split = splitAccordingToPolicy(t, Policy);
  print(split.Ty, split.Quals, OS, PlaceHolder);
}

void TypePrinter::print(const Type *T, Qualifiers Quals, raw_ostream &OS,
                        StringRef PlaceHolder) {
  if (!T) {
    OS << "NULL TYPE";
    return;
  }

  SaveAndRestore PHVal(HasEmptyPlaceHolder, PlaceHolder.empty());

  printBefore(T, Quals, OS);
  OS << PlaceHolder;
  printAfter(T, Quals, OS);
}

bool TypePrinter::canPrefixQualifiers(const Type *T,
                                      bool &NeedARCStrongQualifier) {
  // CanPrefixQualifiers - We prefer to print type qualifiers before the type,
  // so that we get "const int" instead of "int const", but we can't do this if
  // the type is complex.  For example if the type is "int*", we *must* print
  // "int * const", printing "const int *" is different.  Only do this when the
  // type expands to a simple string.
  bool CanPrefixQualifiers = false;
  NeedARCStrongQualifier = false;
  const Type *UnderlyingType = T;
  if (const auto *AT = dyn_cast<AutoType>(T))
    UnderlyingType = AT->desugar().getTypePtr();
  if (const auto *Subst = dyn_cast<SubstTemplateTypeParmType>(T))
    UnderlyingType = Subst->getReplacementType().getTypePtr();
  Type::TypeClass TC = UnderlyingType->getTypeClass();

  switch (TC) {
    case Type::Auto:
    case Type::Builtin:
    case Type::Complex:
    case Type::UnresolvedUsing:
    case Type::Using:
    case Type::Typedef:
    case Type::TypeOfExpr:
    case Type::TypeOf:
    case Type::Decltype:
    case Type::UnaryTransform:
    case Type::Record:
    case Type::Enum:
    case Type::TemplateTypeParm:
    case Type::SubstTemplateTypeParmPack:
    case Type::SubstBuiltinTemplatePack:
    case Type::DeducedTemplateSpecialization:
    case Type::TemplateSpecialization:
    case Type::InjectedClassName:
    case Type::DependentName:
    case Type::DependentTemplateSpecialization:
    case Type::ObjCObject:
    case Type::ObjCTypeParam:
    case Type::ObjCInterface:
    case Type::Atomic:
    case Type::Pipe:
    case Type::BitInt:
    case Type::DependentBitInt:
    case Type::BTFTagAttributed:
    case Type::HLSLAttributedResource:
    case Type::HLSLInlineSpirv:
    case Type::PredefinedSugar:
      CanPrefixQualifiers = true;
      break;

    case Type::ObjCObjectPointer:
      CanPrefixQualifiers = T->isObjCIdType() || T->isObjCClassType() ||
        T->isObjCQualifiedIdType() || T->isObjCQualifiedClassType();
      break;

    case Type::VariableArray:
    case Type::DependentSizedArray:
      NeedARCStrongQualifier = true;
      [[fallthrough]];

    case Type::ConstantArray:
    case Type::IncompleteArray:
      return canPrefixQualifiers(
          cast<ArrayType>(UnderlyingType)->getElementType().getTypePtr(),
          NeedARCStrongQualifier);

    case Type::Adjusted:
    case Type::Decayed:
    case Type::ArrayParameter:
    case Type::Pointer:
    case Type::BlockPointer:
    case Type::LValueReference:
    case Type::RValueReference:
    case Type::MemberPointer:
    case Type::DependentAddressSpace:
    case Type::DependentVector:
    case Type::DependentSizedExtVector:
    case Type::Vector:
    case Type::ExtVector:
    case Type::ConstantMatrix:
    case Type::DependentSizedMatrix:
    case Type::FunctionProto:
    case Type::FunctionNoProto:
    case Type::Paren:
    case Type::PackExpansion:
    case Type::SubstTemplateTypeParm:
    case Type::MacroQualified:
    case Type::CountAttributed:
      CanPrefixQualifiers = false;
      break;

    case Type::Attributed: {
      // We still want to print the address_space before the type if it is an
      // address_space attribute.
      const auto *AttrTy = cast<AttributedType>(UnderlyingType);
      CanPrefixQualifiers = AttrTy->getAttrKind() == attr::AddressSpace;
      break;
    }
    case Type::PackIndexing: {
      return canPrefixQualifiers(
          cast<PackIndexingType>(UnderlyingType)->getPattern().getTypePtr(),
          NeedARCStrongQualifier);
    }
  }

  return CanPrefixQualifiers;
}

void TypePrinter::printBefore(QualType T, raw_ostream &OS) {
  SplitQualType Split = splitAccordingToPolicy(T, Policy);

  // If we have cv1 T, where T is substituted for cv2 U, only print cv1 - cv2
  // at this level.
  Qualifiers Quals = Split.Quals;
  if (const auto *Subst = dyn_cast<SubstTemplateTypeParmType>(Split.Ty))
    Quals -= QualType(Subst, 0).getQualifiers();

  printBefore(Split.Ty, Quals, OS);
}

/// Prints the part of the type string before an identifier, e.g. for
/// "int foo[10]" it prints "int ".
void TypePrinter::printBefore(const Type *T,Qualifiers Quals, raw_ostream &OS) {
  if (Policy.SuppressSpecifiers && T->isSpecifierType())
    return;

  if (Policy.SuppressTypedefs && (T->getTypeClass() == Type::Typedef)) {
    QualType UnderlyingType = T->getCanonicalTypeInternal();
    SplitQualType Split = splitAccordingToPolicy(UnderlyingType, Policy);
    Qualifiers FullQuals = Quals + Split.Quals;
    printBefore(Split.Ty, FullQuals, OS);
    return;
  }

  SaveAndRestore PrevPHIsEmpty(HasEmptyPlaceHolder);

  // Print qualifiers as appropriate.

  bool CanPrefixQualifiers = false;
  bool NeedARCStrongQualifier = false;
  CanPrefixQualifiers = canPrefixQualifiers(T, NeedARCStrongQualifier);

  if (CanPrefixQualifiers && !Quals.empty()) {
    if (NeedARCStrongQualifier) {
      IncludeStrongLifetimeRAII Strong(Policy);
      Quals.print(OS, Policy, /*appendSpaceIfNonEmpty=*/true);
    } else {
      Quals.print(OS, Policy, /*appendSpaceIfNonEmpty=*/true);
    }
  }

  bool hasAfterQuals = false;
  if (!CanPrefixQualifiers && !Quals.empty()) {
    hasAfterQuals = !Quals.isEmptyWhenPrinted(Policy);
    if (hasAfterQuals)
      HasEmptyPlaceHolder = false;
  }

  switch (T->getTypeClass()) {
#define ABSTRACT_TYPE(CLASS, PARENT)
#define TYPE(CLASS, PARENT) case Type::CLASS: \
    print##CLASS##Before(cast<CLASS##Type>(T), OS); \
    break;
#include "clang/AST/TypeNodes.inc"
  }

  if (hasAfterQuals) {
    if (NeedARCStrongQualifier) {
      IncludeStrongLifetimeRAII Strong(Policy);
      Quals.print(OS, Policy, /*appendSpaceIfNonEmpty=*/!PrevPHIsEmpty.get());
    } else {
      Quals.print(OS, Policy, /*appendSpaceIfNonEmpty=*/!PrevPHIsEmpty.get());
    }
  }
}

void TypePrinter::printAfter(QualType t, raw_ostream &OS) {
  SplitQualType split = splitAccordingToPolicy(t, Policy);
  printAfter(split.Ty, split.Quals, OS);
}

/// Prints the part of the type string after an identifier, e.g. for
/// "int foo[10]" it prints "[10]".
void TypePrinter::printAfter(const Type *T, Qualifiers Quals, raw_ostream &OS) {
  switch (T->getTypeClass()) {
#define ABSTRACT_TYPE(CLASS, PARENT)
#define TYPE(CLASS, PARENT) case Type::CLASS: \
    print##CLASS##After(cast<CLASS##Type>(T), OS); \
    break;
#include "clang/AST/TypeNodes.inc"
  }
}

void TypePrinter::printBuiltinBefore(const BuiltinType *T, raw_ostream &OS) {
  OS << T->getName(Policy);
  spaceBeforePlaceHolder(OS);
}

void TypePrinter::printBuiltinAfter(const BuiltinType *T, raw_ostream &OS) {}

void TypePrinter::printComplexBefore(const ComplexType *T, raw_ostream &OS) {
  OS << "_Complex ";
  printBefore(T->getElementType(), OS);
}

void TypePrinter::printComplexAfter(const ComplexType *T, raw_ostream &OS) {
  printAfter(T->getElementType(), OS);
}

void TypePrinter::printPointerBefore(const PointerType *T, raw_ostream &OS) {
  IncludeStrongLifetimeRAII Strong(Policy);
  SaveAndRestore NonEmptyPH(HasEmptyPlaceHolder, false);
  printBefore(T->getPointeeType(), OS);
  // Handle things like 'int (*A)[4];' correctly.
  // FIXME: this should include vectors, but vectors use attributes I guess.
  if (isa<ArrayType>(T->getPointeeType()))
    OS << '(';
  OS << '*';
}

void TypePrinter::printPointerAfter(const PointerType *T, raw_ostream &OS) {
  IncludeStrongLifetimeRAII Strong(Policy);
  SaveAndRestore NonEmptyPH(HasEmptyPlaceHolder, false);
  // Handle things like 'int (*A)[4];' correctly.
  // FIXME: this should include vectors, but vectors use attributes I guess.
  if (isa<ArrayType>(T->getPointeeType()))
    OS << ')';
  printAfter(T->getPointeeType(), OS);
}

void TypePrinter::printBlockPointerBefore(const BlockPointerType *T,
                                          raw_ostream &OS) {
  SaveAndRestore NonEmptyPH(HasEmptyPlaceHolder, false);
  printBefore(T->getPointeeType(), OS);
  OS << '^';
}

void TypePrinter::printBlockPointerAfter(const BlockPointerType *T,
                                          raw_ostream &OS) {
  SaveAndRestore NonEmptyPH(HasEmptyPlaceHolder, false);
  printAfter(T->getPointeeType(), OS);
}

// When printing a reference, the referenced type might also be a reference.
// If so, we want to skip that before printing the inner type.
static QualType skipTopLevelReferences(QualType T) {
  if (auto *Ref = T->getAs<ReferenceType>())
    return skipTopLevelReferences(Ref->getPointeeTypeAsWritten());
  return T;
}

void TypePrinter::printLValueReferenceBefore(const LValueReferenceType *T,
                                             raw_ostream &OS) {
  IncludeStrongLifetimeRAII Strong(Policy);
  SaveAndRestore NonEmptyPH(HasEmptyPlaceHolder, false);
  QualType Inner = skipTopLevelReferences(T->getPointeeTypeAsWritten());
  printBefore(Inner, OS);
  // Handle things like 'int (&A)[4];' correctly.
  // FIXME: this should include vectors, but vectors use attributes I guess.
  if (isa<ArrayType>(Inner))
    OS << '(';
  OS << '&';
}

void TypePrinter::printLValueReferenceAfter(const LValueReferenceType *T,
                                            raw_ostream &OS) {
  IncludeStrongLifetimeRAII Strong(Policy);
  SaveAndRestore NonEmptyPH(HasEmptyPlaceHolder, false);
  QualType Inner = skipTopLevelReferences(T->getPointeeTypeAsWritten());
  // Handle things like 'int (&A)[4];' correctly.
  // FIXME: this should include vectors, but vectors use attributes I guess.
  if (isa<ArrayType>(Inner))
    OS << ')';
  printAfter(Inner, OS);
}

void TypePrinter::printRValueReferenceBefore(const RValueReferenceType *T,
                                             raw_ostream &OS) {
  IncludeStrongLifetimeRAII Strong(Policy);
  SaveAndRestore NonEmptyPH(HasEmptyPlaceHolder, false);
  QualType Inner = skipTopLevelReferences(T->getPointeeTypeAsWritten());
  printBefore(Inner, OS);
  // Handle things like 'int (&&A)[4];' correctly.
  // FIXME: this should include vectors, but vectors use attributes I guess.
  if (isa<ArrayType>(Inner))
    OS << '(';
  OS << "&&";
}

void TypePrinter::printRValueReferenceAfter(const RValueReferenceType *T,
                                            raw_ostream &OS) {
  IncludeStrongLifetimeRAII Strong(Policy);
  SaveAndRestore NonEmptyPH(HasEmptyPlaceHolder, false);
  QualType Inner = skipTopLevelReferences(T->getPointeeTypeAsWritten());
  // Handle things like 'int (&&A)[4];' correctly.
  // FIXME: this should include vectors, but vectors use attributes I guess.
  if (isa<ArrayType>(Inner))
    OS << ')';
  printAfter(Inner, OS);
}

void TypePrinter::printMemberPointerBefore(const MemberPointerType *T,
                                           raw_ostream &OS) {
  IncludeStrongLifetimeRAII Strong(Policy);
  SaveAndRestore NonEmptyPH(HasEmptyPlaceHolder, false);
  printBefore(T->getPointeeType(), OS);
  // Handle things like 'int (Cls::*A)[4];' correctly.
  // FIXME: this should include vectors, but vectors use attributes I guess.
  if (isa<ArrayType>(T->getPointeeType()))
    OS << '(';
  T->getQualifier().print(OS, Policy);
  OS << "*";
}

void TypePrinter::printMemberPointerAfter(const MemberPointerType *T,
                                          raw_ostream &OS) {
  IncludeStrongLifetimeRAII Strong(Policy);
  SaveAndRestore NonEmptyPH(HasEmptyPlaceHolder, false);
  // Handle things like 'int (Cls::*A)[4];' correctly.
  // FIXME: this should include vectors, but vectors use attributes I guess.
  if (isa<ArrayType>(T->getPointeeType()))
    OS << ')';
  printAfter(T->getPointeeType(), OS);
}

void TypePrinter::printConstantArrayBefore(const ConstantArrayType *T,
                                           raw_ostream &OS) {
  IncludeStrongLifetimeRAII Strong(Policy);
  printBefore(T->getElementType(), OS);
}

void TypePrinter::printConstantArrayAfter(const ConstantArrayType *T,
                                          raw_ostream &OS) {
  OS << '[';
  if (T->getIndexTypeQualifiers().hasQualifiers()) {
    AppendTypeQualList(OS, T->getIndexTypeCVRQualifiers(),
                       Policy.Restrict);
    OS << ' ';
  }

  if (T->getSizeModifier() == ArraySizeModifier::Static)
    OS << "static ";

  OS << T->getZExtSize() << ']';
  printAfter(T->getElementType(), OS);
}

void TypePrinter::printIncompleteArrayBefore(const IncompleteArrayType *T,
                                             raw_ostream &OS) {
  IncludeStrongLifetimeRAII Strong(Policy);
  printBefore(T->getElementType(), OS);
}

void TypePrinter::printIncompleteArrayAfter(const IncompleteArrayType *T,
                                            raw_ostream &OS) {
  OS << "[]";
  printAfter(T->getElementType(), OS);
}

void TypePrinter::printVariableArrayBefore(const VariableArrayType *T,
                                           raw_ostream &OS) {
  IncludeStrongLifetimeRAII Strong(Policy);
  printBefore(T->getElementType(), OS);
}

void TypePrinter::printVariableArrayAfter(const VariableArrayType *T,
                                          raw_ostream &OS) {
  OS << '[';
  if (T->getIndexTypeQualifiers().hasQualifiers()) {
    AppendTypeQualList(OS, T->getIndexTypeCVRQualifiers(), Policy.Restrict);
    OS << ' ';
  }

  if (T->getSizeModifier() == ArraySizeModifier::Static)
    OS << "static ";
  else if (T->getSizeModifier() == ArraySizeModifier::Star)
    OS << '*';

  if (T->getSizeExpr())
    T->getSizeExpr()->printPretty(OS, nullptr, Policy);
  OS << ']';

  printAfter(T->getElementType(), OS);
}

void TypePrinter::printAdjustedBefore(const AdjustedType *T, raw_ostream &OS) {
  // Print the adjusted representation, otherwise the adjustment will be
  // invisible.
  printBefore(T->getAdjustedType(), OS);
}

void TypePrinter::printAdjustedAfter(const AdjustedType *T, raw_ostream &OS) {
  printAfter(T->getAdjustedType(), OS);
}

void TypePrinter::printDecayedBefore(const DecayedType *T, raw_ostream &OS) {
  // Print as though it's a pointer.
  printAdjustedBefore(T, OS);
}

void TypePrinter::printArrayParameterAfter(const ArrayParameterType *T,
                                           raw_ostream &OS) {
  printConstantArrayAfter(T, OS);
}

void TypePrinter::printArrayParameterBefore(const ArrayParameterType *T,
                                            raw_ostream &OS) {
  printConstantArrayBefore(T, OS);
}

void TypePrinter::printDecayedAfter(const DecayedType *T, raw_ostream &OS) {
  printAdjustedAfter(T, OS);
}

void TypePrinter::printDependentSizedArrayBefore(
                                               const DependentSizedArrayType *T,
                                               raw_ostream &OS) {
  IncludeStrongLifetimeRAII Strong(Policy);
  printBefore(T->getElementType(), OS);
}

void TypePrinter::printDependentSizedArrayAfter(
                                               const DependentSizedArrayType *T,
                                               raw_ostream &OS) {
  OS << '[';
  if (T->getSizeExpr())
    T->getSizeExpr()->printPretty(OS, nullptr, Policy);
  OS << ']';
  printAfter(T->getElementType(), OS);
}

void TypePrinter::printDependentAddressSpaceBefore(
    const DependentAddressSpaceType *T, raw_ostream &OS) {
  printBefore(T->getPointeeType(), OS);
}

void TypePrinter::printDependentAddressSpaceAfter(
    const DependentAddressSpaceType *T, raw_ostream &OS) {
  OS << " __attribute__((address_space(";
  if (T->getAddrSpaceExpr())
    T->getAddrSpaceExpr()->printPretty(OS, nullptr, Policy);
  OS << ")))";
  printAfter(T->getPointeeType(), OS);
}

void TypePrinter::printDependentSizedExtVectorBefore(
                                          const DependentSizedExtVectorType *T,
                                          raw_ostream &OS) {
  if (Policy.UseHLSLTypes)
    OS << "vector<";
  printBefore(T->getElementType(), OS);
}

void TypePrinter::printDependentSizedExtVectorAfter(
                                          const DependentSizedExtVectorType *T,
                                          raw_ostream &OS) {
  if (Policy.UseHLSLTypes) {
    OS << ", ";
    if (T->getSizeExpr())
      T->getSizeExpr()->printPretty(OS, nullptr, Policy);
    OS << ">";
  } else {
    OS << " __attribute__((ext_vector_type(";
    if (T->getSizeExpr())
      T->getSizeExpr()->printPretty(OS, nullptr, Policy);
    OS << ")))";
  }
  printAfter(T->getElementType(), OS);
}

void TypePrinter::printVectorBefore(const VectorType *T, raw_ostream &OS) {
  switch (T->getVectorKind()) {
  case VectorKind::AltiVecPixel:
    OS << "__vector __pixel ";
    break;
  case VectorKind::AltiVecBool:
    OS << "__vector __bool ";
    printBefore(T->getElementType(), OS);
    break;
  case VectorKind::AltiVecVector:
    OS << "__vector ";
    printBefore(T->getElementType(), OS);
    break;
  case VectorKind::Neon:
    OS << "__attribute__((neon_vector_type("
       << T->getNumElements() << "))) ";
    printBefore(T->getElementType(), OS);
    break;
  case VectorKind::NeonPoly:
    OS << "__attribute__((neon_polyvector_type(" <<
          T->getNumElements() << "))) ";
    printBefore(T->getElementType(), OS);
    break;
  case VectorKind::Generic: {
    // FIXME: We prefer to print the size directly here, but have no way
    // to get the size of the type.
    OS << "__attribute__((__vector_size__("
       << T->getNumElements()
       << " * sizeof(";
    print(T->getElementType(), OS, StringRef());
    OS << ")))) ";
    printBefore(T->getElementType(), OS);
    break;
  }
  case VectorKind::SveFixedLengthData:
  case VectorKind::SveFixedLengthPredicate:
    // FIXME: We prefer to print the size directly here, but have no way
    // to get the size of the type.
    OS << "__attribute__((__arm_sve_vector_bits__(";

    if (T->getVectorKind() == VectorKind::SveFixedLengthPredicate)
      // Predicates take a bit per byte of the vector size, multiply by 8 to
      // get the number of bits passed to the attribute.
      OS << T->getNumElements() * 8;
    else
      OS << T->getNumElements();

    OS << " * sizeof(";
    print(T->getElementType(), OS, StringRef());
    // Multiply by 8 for the number of bits.
    OS << ") * 8))) ";
    printBefore(T->getElementType(), OS);
    break;
  case VectorKind::RVVFixedLengthData:
  case VectorKind::RVVFixedLengthMask:
  case VectorKind::RVVFixedLengthMask_1:
  case VectorKind::RVVFixedLengthMask_2:
  case VectorKind::RVVFixedLengthMask_4:
    // FIXME: We prefer to print the size directly here, but have no way
    // to get the size of the type.
    OS << "__attribute__((__riscv_rvv_vector_bits__(";

    OS << T->getNumElements();

    OS << " * sizeof(";
    print(T->getElementType(), OS, StringRef());
    // Multiply by 8 for the number of bits.
    OS << ") * 8))) ";
    printBefore(T->getElementType(), OS);
    break;
  }
}

void TypePrinter::printVectorAfter(const VectorType *T, raw_ostream &OS) {
  printAfter(T->getElementType(), OS);
}

void TypePrinter::printDependentVectorBefore(
    const DependentVectorType *T, raw_ostream &OS) {
  switch (T->getVectorKind()) {
  case VectorKind::AltiVecPixel:
    OS << "__vector __pixel ";
    break;
  case VectorKind::AltiVecBool:
    OS << "__vector __bool ";
    printBefore(T->getElementType(), OS);
    break;
  case VectorKind::AltiVecVector:
    OS << "__vector ";
    printBefore(T->getElementType(), OS);
    break;
  case VectorKind::Neon:
    OS << "__attribute__((neon_vector_type(";
    if (T->getSizeExpr())
      T->getSizeExpr()->printPretty(OS, nullptr, Policy);
    OS << "))) ";
    printBefore(T->getElementType(), OS);
    break;
  case VectorKind::NeonPoly:
    OS << "__attribute__((neon_polyvector_type(";
    if (T->getSizeExpr())
      T->getSizeExpr()->printPretty(OS, nullptr, Policy);
    OS << "))) ";
    printBefore(T->getElementType(), OS);
    break;
  case VectorKind::Generic: {
    // FIXME: We prefer to print the size directly here, but have no way
    // to get the size of the type.
    OS << "__attribute__((__vector_size__(";
    if (T->getSizeExpr())
      T->getSizeExpr()->printPretty(OS, nullptr, Policy);
    OS << " * sizeof(";
    print(T->getElementType(), OS, StringRef());
    OS << ")))) ";
    printBefore(T->getElementType(), OS);
    break;
  }
  case VectorKind::SveFixedLengthData:
  case VectorKind::SveFixedLengthPredicate:
    // FIXME: We prefer to print the size directly here, but have no way
    // to get the size of the type.
    OS << "__attribute__((__arm_sve_vector_bits__(";
    if (T->getSizeExpr()) {
      T->getSizeExpr()->printPretty(OS, nullptr, Policy);
      if (T->getVectorKind() == VectorKind::SveFixedLengthPredicate)
        // Predicates take a bit per byte of the vector size, multiply by 8 to
        // get the number of bits passed to the attribute.
        OS << " * 8";
      OS << " * sizeof(";
      print(T->getElementType(), OS, StringRef());
      // Multiply by 8 for the number of bits.
      OS << ") * 8";
    }
    OS << "))) ";
    printBefore(T->getElementType(), OS);
    break;
  case VectorKind::RVVFixedLengthData:
  case VectorKind::RVVFixedLengthMask:
  case VectorKind::RVVFixedLengthMask_1:
  case VectorKind::RVVFixedLengthMask_2:
  case VectorKind::RVVFixedLengthMask_4:
    // FIXME: We prefer to print the size directly here, but have no way
    // to get the size of the type.
    OS << "__attribute__((__riscv_rvv_vector_bits__(";
    if (T->getSizeExpr()) {
      T->getSizeExpr()->printPretty(OS, nullptr, Policy);
      OS << " * sizeof(";
      print(T->getElementType(), OS, StringRef());
      // Multiply by 8 for the number of bits.
      OS << ") * 8";
    }
    OS << "))) ";
    printBefore(T->getElementType(), OS);
    break;
  }
}

void TypePrinter::printDependentVectorAfter(
    const DependentVectorType *T, raw_ostream &OS) {
  printAfter(T->getElementType(), OS);
}

void TypePrinter::printExtVectorBefore(const ExtVectorType *T,
                                       raw_ostream &OS) {
  if (Policy.UseHLSLTypes)
    OS << "vector<";
  printBefore(T->getElementType(), OS);
}

void TypePrinter::printExtVectorAfter(const ExtVectorType *T, raw_ostream &OS) {
  printAfter(T->getElementType(), OS);

  if (Policy.UseHLSLTypes) {
    OS << ", ";
    OS << T->getNumElements();
    OS << ">";
  } else {
    OS << " __attribute__((ext_vector_type(";
    OS << T->getNumElements();
    OS << ")))";
  }
}

void TypePrinter::printConstantMatrixBefore(const ConstantMatrixType *T,
                                            raw_ostream &OS) {
  printBefore(T->getElementType(), OS);
  OS << " __attribute__((matrix_type(";
  OS << T->getNumRows() << ", " << T->getNumColumns();
  OS << ")))";
}

void TypePrinter::printConstantMatrixAfter(const ConstantMatrixType *T,
                                           raw_ostream &OS) {
  printAfter(T->getElementType(), OS);
}

void TypePrinter::printDependentSizedMatrixBefore(
    const DependentSizedMatrixType *T, raw_ostream &OS) {
  printBefore(T->getElementType(), OS);
  OS << " __attribute__((matrix_type(";
  if (T->getRowExpr()) {
    T->getRowExpr()->printPretty(OS, nullptr, Policy);
  }
  OS << ", ";
  if (T->getColumnExpr()) {
    T->getColumnExpr()->printPretty(OS, nullptr, Policy);
  }
  OS << ")))";
}

void TypePrinter::printDependentSizedMatrixAfter(
    const DependentSizedMatrixType *T, raw_ostream &OS) {
  printAfter(T->getElementType(), OS);
}

void
FunctionProtoType::printExceptionSpecification(raw_ostream &OS,
                                               const PrintingPolicy &Policy)
                                                                         const {
  if (hasDynamicExceptionSpec()) {
    OS << " throw(";
    if (getExceptionSpecType() == EST_MSAny)
      OS << "...";
    else
      for (unsigned I = 0, N = getNumExceptions(); I != N; ++I) {
        if (I)
          OS << ", ";

        OS << getExceptionType(I).stream(Policy);
      }
    OS << ')';
  } else if (EST_NoThrow == getExceptionSpecType()) {
    OS << " __attribute__((nothrow))";
  } else if (isNoexceptExceptionSpec(getExceptionSpecType())) {
    OS << " noexcept";
    // FIXME:Is it useful to print out the expression for a non-dependent
    // noexcept specification?
    if (isComputedNoexcept(getExceptionSpecType())) {
      OS << '(';
      if (getNoexceptExpr())
        getNoexceptExpr()->printPretty(OS, nullptr, Policy);
      OS << ')';
    }
  }
}

void TypePrinter::printFunctionProtoBefore(const FunctionProtoType *T,
                                           raw_ostream &OS) {
  if (T->hasTrailingReturn()) {
    OS << "auto ";
    if (!HasEmptyPlaceHolder)
      OS << '(';
  } else {
    // If needed for precedence reasons, wrap the inner part in grouping parens.
    SaveAndRestore PrevPHIsEmpty(HasEmptyPlaceHolder, false);
    printBefore(T->getReturnType(), OS);
    if (!PrevPHIsEmpty.get())
      OS << '(';
  }
}

StringRef clang::getParameterABISpelling(ParameterABI ABI) {
  switch (ABI) {
  case ParameterABI::Ordinary:
    llvm_unreachable("asking for spelling of ordinary parameter ABI");
  case ParameterABI::SwiftContext:
    return "swift_context";
  case ParameterABI::SwiftAsyncContext:
    return "swift_async_context";
  case ParameterABI::SwiftErrorResult:
    return "swift_error_result";
  case ParameterABI::SwiftIndirectResult:
    return "swift_indirect_result";
  case ParameterABI::HLSLOut:
    return "out";
  case ParameterABI::HLSLInOut:
    return "inout";
  }
  llvm_unreachable("bad parameter ABI kind");
}

void TypePrinter::printFunctionProtoAfter(const FunctionProtoType *T,
                                          raw_ostream &OS) {
  // If needed for precedence reasons, wrap the inner part in grouping parens.
  if (!HasEmptyPlaceHolder)
    OS << ')';
  SaveAndRestore NonEmptyPH(HasEmptyPlaceHolder, false);

  OS << '(';
  {
    ParamPolicyRAII ParamPolicy(Policy);
    for (unsigned i = 0, e = T->getNumParams(); i != e; ++i) {
      if (i) OS << ", ";

      auto EPI = T->getExtParameterInfo(i);
      if (EPI.isConsumed()) OS << "__attribute__((ns_consumed)) ";
      if (EPI.isNoEscape())
        OS << "__attribute__((noescape)) ";
      auto ABI = EPI.getABI();
      if (ABI == ParameterABI::HLSLInOut || ABI == ParameterABI::HLSLOut) {
        OS << getParameterABISpelling(ABI) << " ";
        if (Policy.UseHLSLTypes) {
          // This is a bit of a hack because we _do_ use reference types in the
          // AST for representing inout and out parameters so that code
          // generation is sane, but when re-printing these for HLSL we need to
          // skip the reference.
          print(T->getParamType(i).getNonReferenceType(), OS, StringRef());
          continue;
        }
      } else if (ABI != ParameterABI::Ordinary)
        OS << "__attribute__((" << getParameterABISpelling(ABI) << ")) ";

      print(T->getParamType(i), OS, StringRef());
    }
  }

  if (T->isVariadic()) {
    if (T->getNumParams())
      OS << ", ";
    OS << "...";
  } else if (T->getNumParams() == 0 && Policy.UseVoidForZeroParams) {
    // Do not emit int() if we have a proto, emit 'int(void)'.
    OS << "void";
  }

  OS << ')';

  FunctionType::ExtInfo Info = T->getExtInfo();
  unsigned SMEBits = T->getAArch64SMEAttributes();

  if (SMEBits & FunctionType::SME_PStateSMCompatibleMask)
    OS << " __arm_streaming_compatible";
  if (SMEBits & FunctionType::SME_PStateSMEnabledMask)
    OS << " __arm_streaming";
  if (SMEBits & FunctionType::SME_AgnosticZAStateMask)
    OS << "__arm_agnostic(\"sme_za_state\")";
  if (FunctionType::getArmZAState(SMEBits) == FunctionType::ARM_Preserves)
    OS << " __arm_preserves(\"za\")";
  if (FunctionType::getArmZAState(SMEBits) == FunctionType::ARM_In)
    OS << " __arm_in(\"za\")";
  if (FunctionType::getArmZAState(SMEBits) == FunctionType::ARM_Out)
    OS << " __arm_out(\"za\")";
  if (FunctionType::getArmZAState(SMEBits) == FunctionType::ARM_InOut)
    OS << " __arm_inout(\"za\")";
  if (FunctionType::getArmZT0State(SMEBits) == FunctionType::ARM_Preserves)
    OS << " __arm_preserves(\"zt0\")";
  if (FunctionType::getArmZT0State(SMEBits) == FunctionType::ARM_In)
    OS << " __arm_in(\"zt0\")";
  if (FunctionType::getArmZT0State(SMEBits) == FunctionType::ARM_Out)
    OS << " __arm_out(\"zt0\")";
  if (FunctionType::getArmZT0State(SMEBits) == FunctionType::ARM_InOut)
    OS << " __arm_inout(\"zt0\")";

  printFunctionAfter(Info, OS);

  if (!T->getMethodQuals().empty())
    OS << " " << T->getMethodQuals().getAsString();

  switch (T->getRefQualifier()) {
  case RQ_None:
    break;

  case RQ_LValue:
    OS << " &";
    break;

  case RQ_RValue:
    OS << " &&";
    break;
  }
  T->printExceptionSpecification(OS, Policy);

  const FunctionEffectsRef FX = T->getFunctionEffects();
  for (const auto &CFE : FX) {
    OS << " __attribute__((" << CFE.Effect.name();
    if (const Expr *E = CFE.Cond.getCondition()) {
      OS << '(';
      E->printPretty(OS, nullptr, Policy);
      OS << ')';
    }
    OS << "))";
  }

  if (T->hasCFIUncheckedCallee())
    OS << " __attribute__((cfi_unchecked_callee))";

  if (T->hasTrailingReturn()) {
    OS << " -> ";
    print(T->getReturnType(), OS, StringRef());
  } else
    printAfter(T->getReturnType(), OS);
}

void TypePrinter::printFunctionAfter(const FunctionType::ExtInfo &Info,
                                     raw_ostream &OS) {
  if (!InsideCCAttribute) {
    switch (Info.getCC()) {
    case CC_C:
      // The C calling convention is the default on the vast majority of platforms
      // we support.  If the user wrote it explicitly, it will usually be printed
      // while traversing the AttributedType.  If the type has been desugared, let
      // the canonical spelling be the implicit calling convention.
      // FIXME: It would be better to be explicit in certain contexts, such as a
      // cdecl function typedef used to declare a member function with the
      // Microsoft C++ ABI.
      break;
    case CC_X86StdCall:
      OS << " __attribute__((stdcall))";
      break;
    case CC_X86FastCall:
      OS << " __attribute__((fastcall))";
      break;
    case CC_X86ThisCall:
      OS << " __attribute__((thiscall))";
      break;
    case CC_X86VectorCall:
      OS << " __attribute__((vectorcall))";
      break;
    case CC_X86Pascal:
      OS << " __attribute__((pascal))";
      break;
    case CC_AAPCS:
      OS << " __attribute__((pcs(\"aapcs\")))";
      break;
    case CC_AAPCS_VFP:
      OS << " __attribute__((pcs(\"aapcs-vfp\")))";
      break;
    case CC_AArch64VectorCall:
      OS << " __attribute__((aarch64_vector_pcs))";
      break;
    case CC_AArch64SVEPCS:
      OS << " __attribute__((aarch64_sve_pcs))";
      break;
    case CC_DeviceKernel:
      OS << " __attribute__((device_kernel))";
      break;
    case CC_IntelOclBicc:
      OS << " __attribute__((intel_ocl_bicc))";
      break;
    case CC_Win64:
      OS << " __attribute__((ms_abi))";
      break;
    case CC_X86_64SysV:
      OS << " __attribute__((sysv_abi))";
      break;
    case CC_X86RegCall:
      OS << " __attribute__((regcall))";
      break;
    case CC_SpirFunction:
      // Do nothing. These CCs are not available as attributes.
      break;
    case CC_Swift:
      OS << " __attribute__((swiftcall))";
      break;
    case CC_SwiftAsync:
      OS << "__attribute__((swiftasynccall))";
      break;
    case CC_PreserveMost:
      OS << " __attribute__((preserve_most))";
      break;
    case CC_PreserveAll:
      OS << " __attribute__((preserve_all))";
      break;
    case CC_M68kRTD:
      OS << " __attribute__((m68k_rtd))";
      break;
    case CC_PreserveNone:
      OS << " __attribute__((preserve_none))";
      break;
    case CC_RISCVVectorCall:
      OS << "__attribute__((riscv_vector_cc))";
      break;
#define CC_VLS_CASE(ABI_VLEN)                                                  \
  case CC_RISCVVLSCall_##ABI_VLEN:                                             \
    OS << "__attribute__((riscv_vls_cc" #ABI_VLEN "))";                        \
    break;
      CC_VLS_CASE(32)
      CC_VLS_CASE(64)
      CC_VLS_CASE(128)
      CC_VLS_CASE(256)
      CC_VLS_CASE(512)
      CC_VLS_CASE(1024)
      CC_VLS_CASE(2048)
      CC_VLS_CASE(4096)
      CC_VLS_CASE(8192)
      CC_VLS_CASE(16384)
      CC_VLS_CASE(32768)
      CC_VLS_CASE(65536)
#undef CC_VLS_CASE
    }
  }

  if (Info.getNoReturn())
    OS << " __attribute__((noreturn))";
  if (Info.getCmseNSCall())
    OS << " __attribute__((cmse_nonsecure_call))";
  if (Info.getProducesResult())
    OS << " __attribute__((ns_returns_retained))";
  if (Info.getRegParm())
    OS << " __attribute__((regparm ("
       << Info.getRegParm() << ")))";
  if (Info.getNoCallerSavedRegs())
    OS << " __attribute__((no_caller_saved_registers))";
  if (Info.getNoCfCheck())
    OS << " __attribute__((nocf_check))";
}

void TypePrinter::printFunctionNoProtoBefore(const FunctionNoProtoType *T,
                                             raw_ostream &OS) {
  // If needed for precedence reasons, wrap the inner part in grouping parens.
  SaveAndRestore PrevPHIsEmpty(HasEmptyPlaceHolder, false);
  printBefore(T->getReturnType(), OS);
  if (!PrevPHIsEmpty.get())
    OS << '(';
}

void TypePrinter::printFunctionNoProtoAfter(const FunctionNoProtoType *T,
                                            raw_ostream &OS) {
  // If needed for precedence reasons, wrap the inner part in grouping parens.
  if (!HasEmptyPlaceHolder)
    OS << ')';
  SaveAndRestore NonEmptyPH(HasEmptyPlaceHolder, false);

  OS << "()";
  printFunctionAfter(T->getExtInfo(), OS);
  printAfter(T->getReturnType(), OS);
}

void TypePrinter::printTypeSpec(NamedDecl *D, raw_ostream &OS) {
  // Compute the full nested-name-specifier for this type.
  // In C, this will always be empty except when the type
  // being printed is anonymous within other Record.
  if (!Policy.SuppressScope)
    AppendScope(D->getDeclContext(), OS, D->getDeclName());

  IdentifierInfo *II = D->getIdentifier();
  OS << II->getName();
  spaceBeforePlaceHolder(OS);
}

void TypePrinter::printUnresolvedUsingBefore(const UnresolvedUsingType *T,
                                             raw_ostream &OS) {
  OS << TypeWithKeyword::getKeywordName(T->getKeyword());
  if (T->getKeyword() != ElaboratedTypeKeyword::None)
    OS << ' ';
  auto *D = T->getDecl();
  if (Policy.FullyQualifiedName || T->isCanonicalUnqualified()) {
    AppendScope(D->getDeclContext(), OS, D->getDeclName());
  } else {
    T->getQualifier().print(OS, Policy);
  }
  OS << D->getIdentifier()->getName();
  spaceBeforePlaceHolder(OS);
}

void TypePrinter::printUnresolvedUsingAfter(const UnresolvedUsingType *T,
                                            raw_ostream &OS) {}

void TypePrinter::printUsingBefore(const UsingType *T, raw_ostream &OS) {
  OS << TypeWithKeyword::getKeywordName(T->getKeyword());
  if (T->getKeyword() != ElaboratedTypeKeyword::None)
    OS << ' ';
  auto *D = T->getDecl();
  if (Policy.FullyQualifiedName) {
    AppendScope(D->getDeclContext(), OS, D->getDeclName());
  } else {
    T->getQualifier().print(OS, Policy);
  }
  OS << D->getIdentifier()->getName();
  spaceBeforePlaceHolder(OS);
}

void TypePrinter::printUsingAfter(const UsingType *T, raw_ostream &OS) {}

void TypePrinter::printTypedefBefore(const TypedefType *T, raw_ostream &OS) {
  OS << TypeWithKeyword::getKeywordName(T->getKeyword());
  if (T->getKeyword() != ElaboratedTypeKeyword::None)
    OS << ' ';
  auto *D = T->getDecl();
  if (Policy.FullyQualifiedName) {
    AppendScope(D->getDeclContext(), OS, D->getDeclName());
  } else {
    T->getQualifier().print(OS, Policy);
  }
  OS << D->getIdentifier()->getName();
  spaceBeforePlaceHolder(OS);
}

void TypePrinter::printMacroQualifiedBefore(const MacroQualifiedType *T,
                                            raw_ostream &OS) {
  StringRef MacroName = T->getMacroIdentifier()->getName();
  OS << MacroName << " ";

  // Since this type is meant to print the macro instead of the whole attribute,
  // we trim any attributes and go directly to the original modified type.
  printBefore(T->getModifiedType(), OS);
}

void TypePrinter::printMacroQualifiedAfter(const MacroQualifiedType *T,
                                           raw_ostream &OS) {
  printAfter(T->getModifiedType(), OS);
}

void TypePrinter::printTypedefAfter(const TypedefType *T, raw_ostream &OS) {}

void TypePrinter::printTypeOfExprBefore(const TypeOfExprType *T,
                                        raw_ostream &OS) {
  OS << (T->getKind() == TypeOfKind::Unqualified ? "typeof_unqual "
                                                 : "typeof ");
  if (T->getUnderlyingExpr())
    T->getUnderlyingExpr()->printPretty(OS, nullptr, Policy);
  spaceBeforePlaceHolder(OS);
}

void TypePrinter::printTypeOfExprAfter(const TypeOfExprType *T,
                                       raw_ostream &OS) {}

void TypePrinter::printTypeOfBefore(const TypeOfType *T, raw_ostream &OS) {
  OS << (T->getKind() == TypeOfKind::Unqualified ? "typeof_unqual("
                                                 : "typeof(");
  print(T->getUnmodifiedType(), OS, StringRef());
  OS << ')';
  spaceBeforePlaceHolder(OS);
}

void TypePrinter::printTypeOfAfter(const TypeOfType *T, raw_ostream &OS) {}

void TypePrinter::printDecltypeBefore(const DecltypeType *T, raw_ostream &OS) {
  OS << "decltype(";
  if (const Expr *E = T->getUnderlyingExpr()) {
    PrintingPolicy ExprPolicy = Policy;
    ExprPolicy.PrintAsCanonical = T->isCanonicalUnqualified();
    E->printPretty(OS, nullptr, ExprPolicy);
  }
  OS << ')';
  spaceBeforePlaceHolder(OS);
}

void TypePrinter::printPackIndexingBefore(const PackIndexingType *T,
                                          raw_ostream &OS) {
  if (T->hasSelectedType()) {
    OS << T->getSelectedType();
  } else {
    OS << T->getPattern() << "...[";
    T->getIndexExpr()->printPretty(OS, nullptr, Policy);
    OS << "]";
  }
  spaceBeforePlaceHolder(OS);
}

void TypePrinter::printPackIndexingAfter(const PackIndexingType *T,
                                         raw_ostream &OS) {}

void TypePrinter::printDecltypeAfter(const DecltypeType *T, raw_ostream &OS) {}

void TypePrinter::printUnaryTransformBefore(const UnaryTransformType *T,
                                            raw_ostream &OS) {
  IncludeStrongLifetimeRAII Strong(Policy);

  static llvm::DenseMap<int, const char *> Transformation = {{
#define TRANSFORM_TYPE_TRAIT_DEF(Enum, Trait)                                  \
  {UnaryTransformType::Enum, "__" #Trait},
#include "clang/Basic/TransformTypeTraits.def"
  }};
  OS << Transformation[T->getUTTKind()] << '(';
  print(T->getBaseType(), OS, StringRef());
  OS << ')';
  spaceBeforePlaceHolder(OS);
}

void TypePrinter::printUnaryTransformAfter(const UnaryTransformType *T,
                                           raw_ostream &OS) {}

void TypePrinter::printAutoBefore(const AutoType *T, raw_ostream &OS) {
  // If the type has been deduced, do not print 'auto'.
  if (!T->getDeducedType().isNull()) {
    printBefore(T->getDeducedType(), OS);
  } else {
    if (T->isConstrained()) {
      // FIXME: Track a TypeConstraint as type sugar, so that we can print the
      // type as it was written.
      T->getTypeConstraintConcept()->getDeclName().print(OS, Policy);
      auto Args = T->getTypeConstraintArguments();
      if (!Args.empty())
        printTemplateArgumentList(
            OS, Args, Policy,
            T->getTypeConstraintConcept()->getTemplateParameters());
      OS << ' ';
    }
    switch (T->getKeyword()) {
    case AutoTypeKeyword::Auto: OS << "auto"; break;
    case AutoTypeKeyword::DecltypeAuto: OS << "decltype(auto)"; break;
    case AutoTypeKeyword::GNUAutoType: OS << "__auto_type"; break;
    }
    spaceBeforePlaceHolder(OS);
  }
}

void TypePrinter::printAutoAfter(const AutoType *T, raw_ostream &OS) {
  // If the type has been deduced, do not print 'auto'.
  if (!T->getDeducedType().isNull())
    printAfter(T->getDeducedType(), OS);
}

void TypePrinter::printDeducedTemplateSpecializationBefore(
    const DeducedTemplateSpecializationType *T, raw_ostream &OS) {
  if (ElaboratedTypeKeyword Keyword = T->getKeyword();
      T->getKeyword() != ElaboratedTypeKeyword::None)
    OS << KeywordHelpers::getKeywordName(Keyword) << ' ';

  TemplateName Name = T->getTemplateName();

  // If the type has been deduced, print the template arguments, as if this was
  // printing the deduced type, but including elaboration and template name
  // qualification.
  // FIXME: There should probably be a policy which controls this.
  // We would probably want to do this on diagnostics, but not on -ast-print.
  ArrayRef<TemplateArgument> Args;
  TemplateDecl *DeducedTD = nullptr;
  if (!T->getDeducedType().isNull()) {
    if (const auto *TST =
            dyn_cast<TemplateSpecializationType>(T->getDeducedType())) {
      DeducedTD = TST->getTemplateName().getAsTemplateDecl(
          /*IgnoreDeduced=*/true);
      Args = TST->template_arguments();
    } else {
      // Should only get here for canonical types.
      const auto *CD = cast<ClassTemplateSpecializationDecl>(
          cast<RecordType>(T->getDeducedType())->getOriginalDecl());
      DeducedTD = CD->getSpecializedTemplate();
      Args = CD->getTemplateArgs().asArray();
    }

    // FIXME: Workaround for alias template CTAD not producing guides which
    // include the alias template specialization type.
    // Purposefully disregard qualification when building this TemplateName;
    // any qualification we might have, might not make sense in the
    // context this was deduced.
    if (!declaresSameEntity(DeducedTD, Name.getAsTemplateDecl(
                                           /*IgnoreDeduced=*/true)))
      Name = TemplateName(DeducedTD);
  }

  {
    IncludeStrongLifetimeRAII Strong(Policy);
    Name.print(OS, Policy);
<<<<<<< HEAD
  }
  if (DeducedTD) {
    printTemplateArgumentList(OS, Args, Policy,
                              DeducedTD->getTemplateParameters());
  }
=======
  }
  if (DeducedTD) {
    printTemplateArgumentList(OS, Args, Policy,
                              DeducedTD->getTemplateParameters());
  }
>>>>>>> 35227056

  spaceBeforePlaceHolder(OS);
}

void TypePrinter::printDeducedTemplateSpecializationAfter(
    const DeducedTemplateSpecializationType *T, raw_ostream &OS) {
  // If the type has been deduced, print the deduced type.
  if (!T->getDeducedType().isNull())
    printAfter(T->getDeducedType(), OS);
}

void TypePrinter::printAtomicBefore(const AtomicType *T, raw_ostream &OS) {
  IncludeStrongLifetimeRAII Strong(Policy);

  OS << "_Atomic(";
  print(T->getValueType(), OS, StringRef());
  OS << ')';
  spaceBeforePlaceHolder(OS);
}

void TypePrinter::printAtomicAfter(const AtomicType *T, raw_ostream &OS) {}

void TypePrinter::printPipeBefore(const PipeType *T, raw_ostream &OS) {
  IncludeStrongLifetimeRAII Strong(Policy);

  if (T->isReadOnly())
    OS << "read_only ";
  else
    OS << "write_only ";
  OS << "pipe ";
  print(T->getElementType(), OS, StringRef());
  spaceBeforePlaceHolder(OS);
}

void TypePrinter::printPipeAfter(const PipeType *T, raw_ostream &OS) {}

void TypePrinter::printBitIntBefore(const BitIntType *T, raw_ostream &OS) {
  if (T->isUnsigned())
    OS << "unsigned ";
  OS << "_BitInt(" << T->getNumBits() << ")";
  spaceBeforePlaceHolder(OS);
}

void TypePrinter::printBitIntAfter(const BitIntType *T, raw_ostream &OS) {}

void TypePrinter::printDependentBitIntBefore(const DependentBitIntType *T,
                                             raw_ostream &OS) {
  if (T->isUnsigned())
    OS << "unsigned ";
  OS << "_BitInt(";
  T->getNumBitsExpr()->printPretty(OS, nullptr, Policy);
  OS << ")";
  spaceBeforePlaceHolder(OS);
}

void TypePrinter::printDependentBitIntAfter(const DependentBitIntType *T,
                                            raw_ostream &OS) {}

void TypePrinter::printPredefinedSugarBefore(const PredefinedSugarType *T,
                                             raw_ostream &OS) {
  OS << T->getIdentifier()->getName();
  spaceBeforePlaceHolder(OS);
}

void TypePrinter::printPredefinedSugarAfter(const PredefinedSugarType *T,
                                            raw_ostream &OS) {}

/// Appends the given scope to the end of a string.
void TypePrinter::AppendScope(DeclContext *DC, raw_ostream &OS,
                              DeclarationName NameInScope) {
  if (DC->isTranslationUnit())
    return;

  // FIXME: Consider replacing this with NamedDecl::printNestedNameSpecifier,
  // which can also print names for function and method scopes.
  if (DC->isFunctionOrMethod())
    return;

  if (Policy.Callbacks && Policy.Callbacks->isScopeVisible(DC))
    return;

  if (const auto *NS = dyn_cast<NamespaceDecl>(DC)) {
    if (Policy.SuppressUnwrittenScope && NS->isAnonymousNamespace())
      return AppendScope(DC->getParent(), OS, NameInScope);

    // Only suppress an inline namespace if the name has the same lookup
    // results in the enclosing namespace.
    if (Policy.SuppressInlineNamespace !=
            PrintingPolicy::SuppressInlineNamespaceMode::None &&
        NS->isInline() && NameInScope &&
        NS->isRedundantInlineQualifierFor(NameInScope))
      return AppendScope(DC->getParent(), OS, NameInScope);

    AppendScope(DC->getParent(), OS, NS->getDeclName());
    if (NS->getIdentifier())
      OS << NS->getName() << "::";
    else
      OS << "(anonymous namespace)::";
  } else if (const auto *Spec = dyn_cast<ClassTemplateSpecializationDecl>(DC)) {
    AppendScope(DC->getParent(), OS, Spec->getDeclName());
    IncludeStrongLifetimeRAII Strong(Policy);
    OS << Spec->getIdentifier()->getName();
    const TemplateArgumentList &TemplateArgs = Spec->getTemplateArgs();
    printTemplateArgumentList(
        OS, TemplateArgs.asArray(), Policy,
        Spec->getSpecializedTemplate()->getTemplateParameters());
    OS << "::";
  } else if (const auto *Tag = dyn_cast<TagDecl>(DC)) {
    AppendScope(DC->getParent(), OS, Tag->getDeclName());
    if (TypedefNameDecl *Typedef = Tag->getTypedefNameForAnonDecl())
      OS << Typedef->getIdentifier()->getName() << "::";
    else if (Tag->getIdentifier())
      OS << Tag->getIdentifier()->getName() << "::";
    else
      return;
  } else {
    AppendScope(DC->getParent(), OS, NameInScope);
  }
}

void TypePrinter::printTagType(const TagType *T, raw_ostream &OS) {
  TagDecl *D = T->getOriginalDecl();

  if (Policy.IncludeTagDefinition && T->isTagOwned()) {
    D->print(OS, Policy, Indentation);
    spaceBeforePlaceHolder(OS);
    return;
  }

  bool HasKindDecoration = false;

  if (T->isCanonicalUnqualified()) {
    if (!Policy.SuppressTagKeyword && !D->getTypedefNameForAnonDecl()) {
      HasKindDecoration = true;
      OS << D->getKindName();
      OS << ' ';
    }
  } else {
    OS << TypeWithKeyword::getKeywordName(T->getKeyword());
    if (T->getKeyword() != ElaboratedTypeKeyword::None)
      OS << ' ';
  }

  if (!Policy.FullyQualifiedName && !T->isCanonicalUnqualified()) {
    T->getQualifier().print(OS, Policy);
  } else if (!Policy.SuppressScope) {
    // Compute the full nested-name-specifier for this type.
    // In C, this will always be empty except when the type
    // being printed is anonymous within other Record.
    AppendScope(D->getDeclContext(), OS, D->getDeclName());
  }

  if (const IdentifierInfo *II = D->getIdentifier())
    OS << II->getName();
  else if (TypedefNameDecl *Typedef = D->getTypedefNameForAnonDecl()) {
    assert(Typedef->getIdentifier() && "Typedef without identifier?");
    OS << Typedef->getIdentifier()->getName();
  } else {
    // Make an unambiguous representation for anonymous types, e.g.
    //   (anonymous enum at /usr/include/string.h:120:9)
    OS << (Policy.MSVCFormatting ? '`' : '(');

    if (isa<CXXRecordDecl>(D) && cast<CXXRecordDecl>(D)->isLambda()) {
      OS << "lambda";
      HasKindDecoration = true;
    } else if ((isa<RecordDecl>(D) && cast<RecordDecl>(D)->isAnonymousStructOrUnion())) {
      OS << "anonymous";
    } else {
      OS << "unnamed";
    }

    if (Policy.AnonymousTagLocations) {
      // Suppress the redundant tag keyword if we just printed one.
      // We don't have to worry about ElaboratedTypes here because you can't
      // refer to an anonymous type with one.
      if (!HasKindDecoration)
        OS << " " << D->getKindName();

      PresumedLoc PLoc = D->getASTContext().getSourceManager().getPresumedLoc(
          D->getLocation());
      if (PLoc.isValid()) {
        OS << " at ";
        StringRef File = PLoc.getFilename();
        llvm::SmallString<1024> WrittenFile(File);
        if (auto *Callbacks = Policy.Callbacks)
          WrittenFile = Callbacks->remapPath(File);
        // Fix inconsistent path separator created by
        // clang::DirectoryLookup::LookupFile when the file path is relative
        // path.
        llvm::sys::path::Style Style =
            llvm::sys::path::is_absolute(WrittenFile)
                ? llvm::sys::path::Style::native
                : (Policy.MSVCFormatting
                       ? llvm::sys::path::Style::windows_backslash
                       : llvm::sys::path::Style::posix);
        llvm::sys::path::native(WrittenFile, Style);
        OS << WrittenFile << ':' << PLoc.getLine() << ':' << PLoc.getColumn();
      }
    }

    OS << (Policy.MSVCFormatting ? '\'' : ')');
  }

  // If this is a class template specialization, print the template
  // arguments.
  if (auto *S = dyn_cast<ClassTemplateSpecializationDecl>(D)) {
    const TemplateParameterList *TParams =
        S->getSpecializedTemplate()->getTemplateParameters();
    const ASTTemplateArgumentListInfo *TArgAsWritten =
        S->getTemplateArgsAsWritten();
    IncludeStrongLifetimeRAII Strong(Policy);
    if (TArgAsWritten && !Policy.PrintAsCanonical)
      printTemplateArgumentList(OS, TArgAsWritten->arguments(), Policy,
                                TParams);
    else
      printTemplateArgumentList(OS, S->getTemplateArgs().asArray(), Policy,
                                TParams);
  }

  spaceBeforePlaceHolder(OS);
}

void TypePrinter::printRecordBefore(const RecordType *T, raw_ostream &OS) {
  // Print the preferred name if we have one for this type.
  if (Policy.UsePreferredNames) {
    for (const auto *PNA : T->getOriginalDecl()
                               ->getMostRecentDecl()
                               ->specific_attrs<PreferredNameAttr>()) {
      if (!declaresSameEntity(PNA->getTypedefType()->getAsCXXRecordDecl(),
                              T->getOriginalDecl()))
        continue;
      // Find the outermost typedef or alias template.
      QualType T = PNA->getTypedefType();
      while (true) {
        if (auto *TT = dyn_cast<TypedefType>(T))
          return printTypeSpec(TT->getDecl(), OS);
        if (auto *TST = dyn_cast<TemplateSpecializationType>(T))
          return printTemplateId(TST, OS, /*FullyQualify=*/true);
        T = T->getLocallyUnqualifiedSingleStepDesugaredType();
      }
    }
  }

  printTagType(T, OS);
}

void TypePrinter::printRecordAfter(const RecordType *T, raw_ostream &OS) {}

void TypePrinter::printEnumBefore(const EnumType *T, raw_ostream &OS) {
  printTagType(T, OS);
}

void TypePrinter::printEnumAfter(const EnumType *T, raw_ostream &OS) {}

void TypePrinter::printInjectedClassNameBefore(const InjectedClassNameType *T,
                                               raw_ostream &OS) {
  const ASTContext &Ctx = T->getOriginalDecl()->getASTContext();
  IncludeStrongLifetimeRAII Strong(Policy);
  T->getTemplateName(Ctx).print(OS, Policy);
  if (Policy.PrintInjectedClassNameWithArguments) {
    auto *Decl = T->getOriginalDecl();
    // FIXME: Use T->getTemplateArgs(Ctx) when that supports as-written
    // arguments.
    if (auto *RD = dyn_cast<ClassTemplateSpecializationDecl>(Decl)) {
      printTemplateArgumentList(OS, RD->getTemplateArgsAsWritten()->arguments(),
                                Policy,
                                T->getTemplateDecl()->getTemplateParameters());
    } else {
      ClassTemplateDecl *TD = Decl->getDescribedClassTemplate();
      assert(TD);
      printTemplateArgumentList(
          OS, TD->getTemplateParameters()->getInjectedTemplateArgs(Ctx), Policy,
          T->getTemplateDecl()->getTemplateParameters());
    }
  }
  spaceBeforePlaceHolder(OS);
}

void TypePrinter::printInjectedClassNameAfter(const InjectedClassNameType *T,
                                              raw_ostream &OS) {}

void TypePrinter::printTemplateTypeParmBefore(const TemplateTypeParmType *T,
                                              raw_ostream &OS) {
  TemplateTypeParmDecl *D = T->getDecl();
  if (D && D->isImplicit()) {
    if (auto *TC = D->getTypeConstraint()) {
      TC->print(OS, Policy);
      OS << ' ';
    }
    OS << "auto";
  } else if (IdentifierInfo *Id = T->getIdentifier())
    OS << (Policy.CleanUglifiedParameters ? Id->deuglifiedName()
                                          : Id->getName());
  else
    OS << "type-parameter-" << T->getDepth() << '-' << T->getIndex();

  spaceBeforePlaceHolder(OS);
}

void TypePrinter::printTemplateTypeParmAfter(const TemplateTypeParmType *T,
                                             raw_ostream &OS) {}

void TypePrinter::printSubstTemplateTypeParmBefore(
                                             const SubstTemplateTypeParmType *T,
                                             raw_ostream &OS) {
  IncludeStrongLifetimeRAII Strong(Policy);
  printBefore(T->getReplacementType(), OS);
}

void TypePrinter::printSubstTemplateTypeParmAfter(
                                             const SubstTemplateTypeParmType *T,
                                             raw_ostream &OS) {
  IncludeStrongLifetimeRAII Strong(Policy);
  printAfter(T->getReplacementType(), OS);
}

void TypePrinter::printSubstBuiltinTemplatePackBefore(
    const SubstBuiltinTemplatePackType *T, raw_ostream &OS) {
  IncludeStrongLifetimeRAII Strong(Policy);
  OS << "type-pack";
}

void TypePrinter::printSubstBuiltinTemplatePackAfter(
    const SubstBuiltinTemplatePackType *T, raw_ostream &OS) {}

void TypePrinter::printSubstTemplateTypeParmPackBefore(
                                        const SubstTemplateTypeParmPackType *T,
                                        raw_ostream &OS) {
  IncludeStrongLifetimeRAII Strong(Policy);
  if (const TemplateTypeParmDecl *D = T->getReplacedParameter()) {
    if (D && D->isImplicit()) {
      if (auto *TC = D->getTypeConstraint()) {
        TC->print(OS, Policy);
        OS << ' ';
      }
      OS << "auto";
    } else if (IdentifierInfo *Id = D->getIdentifier())
      OS << (Policy.CleanUglifiedParameters ? Id->deuglifiedName()
                                            : Id->getName());
    else
      OS << "type-parameter-" << D->getDepth() << '-' << D->getIndex();

    spaceBeforePlaceHolder(OS);
  }
}

void TypePrinter::printSubstTemplateTypeParmPackAfter(
                                        const SubstTemplateTypeParmPackType *T,
                                        raw_ostream &OS) {
  IncludeStrongLifetimeRAII Strong(Policy);
}

void TypePrinter::printTemplateId(const TemplateSpecializationType *T,
                                  raw_ostream &OS, bool FullyQualify) {
  IncludeStrongLifetimeRAII Strong(Policy);

  if (ElaboratedTypeKeyword K = T->getKeyword();
      K != ElaboratedTypeKeyword::None)
    OS << TypeWithKeyword::getKeywordName(K) << ' ';

  TemplateDecl *TD =
      T->getTemplateName().getAsTemplateDecl(/*IgnoreDeduced=*/true);
  // FIXME: Null TD never exercised in test suite.
  if (FullyQualify && TD) {
    if (!Policy.SuppressScope)
      AppendScope(TD->getDeclContext(), OS, TD->getDeclName());

    OS << TD->getName();
  } else {
    T->getTemplateName().print(OS, Policy,
                               !Policy.SuppressScope
                                   ? TemplateName::Qualified::AsWritten
                                   : TemplateName::Qualified::None);
  }

  DefaultTemplateArgsPolicyRAII TemplateArgs(Policy);
  const TemplateParameterList *TPL = TD ? TD->getTemplateParameters() : nullptr;
  printTemplateArgumentList(OS, T->template_arguments(), Policy, TPL);
  spaceBeforePlaceHolder(OS);
}

void TypePrinter::printTemplateSpecializationBefore(
                                            const TemplateSpecializationType *T,
                                            raw_ostream &OS) {
  printTemplateId(T, OS, Policy.FullyQualifiedName);
}

void TypePrinter::printTemplateSpecializationAfter(
                                            const TemplateSpecializationType *T,
                                            raw_ostream &OS) {}

void TypePrinter::printParenBefore(const ParenType *T, raw_ostream &OS) {
  if (!HasEmptyPlaceHolder && !isa<FunctionType>(T->getInnerType())) {
    printBefore(T->getInnerType(), OS);
    OS << '(';
  } else
    printBefore(T->getInnerType(), OS);
}

void TypePrinter::printParenAfter(const ParenType *T, raw_ostream &OS) {
  if (!HasEmptyPlaceHolder && !isa<FunctionType>(T->getInnerType())) {
    OS << ')';
    printAfter(T->getInnerType(), OS);
  } else
    printAfter(T->getInnerType(), OS);
}

void TypePrinter::printDependentNameBefore(const DependentNameType *T,
                                           raw_ostream &OS) {
  OS << TypeWithKeyword::getKeywordName(T->getKeyword());
  if (T->getKeyword() != ElaboratedTypeKeyword::None)
    OS << " ";
  T->getQualifier().print(OS, Policy);
  OS << T->getIdentifier()->getName();
  spaceBeforePlaceHolder(OS);
}

void TypePrinter::printDependentNameAfter(const DependentNameType *T,
                                          raw_ostream &OS) {}

void TypePrinter::printDependentTemplateSpecializationBefore(
        const DependentTemplateSpecializationType *T, raw_ostream &OS) {
  IncludeStrongLifetimeRAII Strong(Policy);

  OS << TypeWithKeyword::getKeywordName(T->getKeyword());
  if (T->getKeyword() != ElaboratedTypeKeyword::None)
    OS << " ";

  T->getDependentTemplateName().print(OS, Policy);
  printTemplateArgumentList(OS, T->template_arguments(), Policy);
  spaceBeforePlaceHolder(OS);
}

void TypePrinter::printDependentTemplateSpecializationAfter(
        const DependentTemplateSpecializationType *T, raw_ostream &OS) {}

void TypePrinter::printPackExpansionBefore(const PackExpansionType *T,
                                           raw_ostream &OS) {
  printBefore(T->getPattern(), OS);
}

void TypePrinter::printPackExpansionAfter(const PackExpansionType *T,
                                          raw_ostream &OS) {
  printAfter(T->getPattern(), OS);
  OS << "...";
}

static void printCountAttributedImpl(const CountAttributedType *T,
                                     raw_ostream &OS,
                                     const PrintingPolicy &Policy) {
  OS << ' ';
  if (T->isCountInBytes() && T->isOrNull())
    OS << "__sized_by_or_null(";
  else if (T->isCountInBytes())
    OS << "__sized_by(";
  else if (T->isOrNull())
    OS << "__counted_by_or_null(";
  else
    OS << "__counted_by(";
  if (T->getCountExpr())
    T->getCountExpr()->printPretty(OS, nullptr, Policy);
  OS << ')';
}

void TypePrinter::printCountAttributedBefore(const CountAttributedType *T,
                                             raw_ostream &OS) {
  printBefore(T->desugar(), OS);
  if (!T->isArrayType())
    printCountAttributedImpl(T, OS, Policy);
}

void TypePrinter::printCountAttributedAfter(const CountAttributedType *T,
                                            raw_ostream &OS) {
  printAfter(T->desugar(), OS);
  if (T->isArrayType())
    printCountAttributedImpl(T, OS, Policy);
}

void TypePrinter::printAttributedBefore(const AttributedType *T,
                                        raw_ostream &OS) {
  // FIXME: Generate this with TableGen.

  // Prefer the macro forms of the GC and ownership qualifiers.
  if (T->getAttrKind() == attr::ObjCGC ||
      T->getAttrKind() == attr::ObjCOwnership)
    return printBefore(T->getEquivalentType(), OS);

  if (T->getAttrKind() == attr::ObjCKindOf)
    OS << "__kindof ";

  if (T->getAttrKind() == attr::PreserveNone) {
    OS << "__attribute__((preserve_none)) ";
    spaceBeforePlaceHolder(OS);
  } else if (T->getAttrKind() == attr::PreserveMost) {
    OS << "__attribute__((preserve_most)) ";
    spaceBeforePlaceHolder(OS);
  } else if (T->getAttrKind() == attr::PreserveAll) {
    OS << "__attribute__((preserve_all)) ";
    spaceBeforePlaceHolder(OS);
  }

  if (T->getAttrKind() == attr::AddressSpace)
    printBefore(T->getEquivalentType(), OS);
  else
    printBefore(T->getModifiedType(), OS);

  if (T->isMSTypeSpec()) {
    switch (T->getAttrKind()) {
    default: return;
    case attr::Ptr32: OS << " __ptr32"; break;
    case attr::Ptr64: OS << " __ptr64"; break;
    case attr::SPtr: OS << " __sptr"; break;
    case attr::UPtr: OS << " __uptr"; break;
    }
    spaceBeforePlaceHolder(OS);
  }

  if (T->isWebAssemblyFuncrefSpec())
    OS << "__funcref";

  // Print nullability type specifiers.
  if (T->getImmediateNullability()) {
    if (T->getAttrKind() == attr::TypeNonNull)
      OS << " _Nonnull";
    else if (T->getAttrKind() == attr::TypeNullable)
      OS << " _Nullable";
    else if (T->getAttrKind() == attr::TypeNullUnspecified)
      OS << " _Null_unspecified";
    else if (T->getAttrKind() == attr::TypeNullableResult)
      OS << " _Nullable_result";
    else
      llvm_unreachable("unhandled nullability");
    spaceBeforePlaceHolder(OS);
  }
}

void TypePrinter::printAttributedAfter(const AttributedType *T,
                                       raw_ostream &OS) {
  // FIXME: Generate this with TableGen.

  // Prefer the macro forms of the GC and ownership qualifiers.
  if (T->getAttrKind() == attr::ObjCGC ||
      T->getAttrKind() == attr::ObjCOwnership)
    return printAfter(T->getEquivalentType(), OS);

  // If this is a calling convention attribute, don't print the implicit CC from
  // the modified type.
  SaveAndRestore MaybeSuppressCC(InsideCCAttribute, T->isCallingConv());

  printAfter(T->getModifiedType(), OS);

  // Some attributes are printed as qualifiers before the type, so we have
  // nothing left to do.
  if (T->getAttrKind() == attr::ObjCKindOf || T->isMSTypeSpec() ||
      T->getImmediateNullability() || T->isWebAssemblyFuncrefSpec())
    return;

  // Don't print the inert __unsafe_unretained attribute at all.
  if (T->getAttrKind() == attr::ObjCInertUnsafeUnretained)
    return;

  // Don't print ns_returns_retained unless it had an effect.
  if (T->getAttrKind() == attr::NSReturnsRetained &&
      !T->getEquivalentType()->castAs<FunctionType>()
                             ->getExtInfo().getProducesResult())
    return;

  if (T->getAttrKind() == attr::LifetimeBound) {
    OS << " [[clang::lifetimebound]]";
    return;
  }
  if (T->getAttrKind() == attr::LifetimeCaptureBy) {
    OS << " [[clang::lifetime_capture_by(";
    if (auto *attr = dyn_cast_or_null<LifetimeCaptureByAttr>(T->getAttr()))
      llvm::interleaveComma(attr->getArgIdents(), OS,
                            [&](auto it) { OS << it->getName(); });
    OS << ")]]";
    return;
  }

  // The printing of the address_space attribute is handled by the qualifier
  // since it is still stored in the qualifier. Return early to prevent printing
  // this twice.
  if (T->getAttrKind() == attr::AddressSpace)
    return;

  if (T->getAttrKind() == attr::AnnotateType) {
    // FIXME: Print the attribute arguments once we have a way to retrieve these
    // here. For the meantime, we just print `[[clang::annotate_type(...)]]`
    // without the arguments so that we know at least that we had _some_
    // annotation on the type.
    OS << " [[clang::annotate_type(...)]]";
    return;
  }

  if (T->getAttrKind() == attr::ArmStreaming) {
    OS << "__arm_streaming";
    return;
  }
  if (T->getAttrKind() == attr::ArmStreamingCompatible) {
    OS << "__arm_streaming_compatible";
    return;
  }

  if (T->getAttrKind() == attr::SwiftAttr) {
    if (auto *swiftAttr = dyn_cast_or_null<SwiftAttrAttr>(T->getAttr())) {
      OS << " __attribute__((swift_attr(\"" << swiftAttr->getAttribute()
         << "\")))";
    }
    return;
  }

  if (T->getAttrKind() == attr::PreserveAll ||
      T->getAttrKind() == attr::PreserveMost ||
      T->getAttrKind() == attr::PreserveNone) {
    // This has to be printed before the type.
    return;
  }

  OS << " __attribute__((";
  switch (T->getAttrKind()) {
#define TYPE_ATTR(NAME)
#define DECL_OR_TYPE_ATTR(NAME)
#define ATTR(NAME) case attr::NAME:
#include "clang/Basic/AttrList.inc"
    llvm_unreachable("non-type attribute attached to type");

  case attr::BTFTypeTag:
    llvm_unreachable("BTFTypeTag attribute handled separately");

  case attr::HLSLResourceClass:
  case attr::HLSLROV:
  case attr::HLSLRawBuffer:
  case attr::HLSLContainedType:
    llvm_unreachable("HLSL resource type attributes handled separately");

  case attr::OpenCLPrivateAddressSpace:
  case attr::OpenCLGlobalAddressSpace:
  case attr::OpenCLGlobalDeviceAddressSpace:
  case attr::OpenCLGlobalHostAddressSpace:
  case attr::OpenCLLocalAddressSpace:
  case attr::OpenCLConstantAddressSpace:
  case attr::OpenCLGenericAddressSpace:
  case attr::HLSLGroupSharedAddressSpace:
    // FIXME: Update printAttributedBefore to print these once we generate
    // AttributedType nodes for them.
    break;

  case attr::SYCLIntelPipe:
    OS << "pipe";
    break;

  case attr::CountedBy:
  case attr::CountedByOrNull:
  case attr::SizedBy:
  case attr::SizedByOrNull:
  case attr::LifetimeBound:
  case attr::LifetimeCaptureBy:
  case attr::TypeNonNull:
  case attr::TypeNullable:
  case attr::TypeNullableResult:
  case attr::TypeNullUnspecified:
  case attr::ObjCGC:
  case attr::ObjCInertUnsafeUnretained:
  case attr::ObjCKindOf:
  case attr::ObjCOwnership:
  case attr::Ptr32:
  case attr::Ptr64:
  case attr::SPtr:
  case attr::UPtr:
  case attr::PointerAuth:
  case attr::AddressSpace:
  case attr::CmseNSCall:
  case attr::AnnotateType:
  case attr::WebAssemblyFuncref:
  case attr::ArmAgnostic:
  case attr::ArmStreaming:
  case attr::ArmStreamingCompatible:
  case attr::ArmIn:
  case attr::ArmOut:
  case attr::ArmInOut:
  case attr::ArmPreserves:
  case attr::NonBlocking:
  case attr::NonAllocating:
  case attr::Blocking:
  case attr::Allocating:
  case attr::SwiftAttr:
  case attr::PreserveAll:
  case attr::PreserveMost:
  case attr::PreserveNone:
    llvm_unreachable("This attribute should have been handled already");

  case attr::NSReturnsRetained:
    OS << "ns_returns_retained";
    break;

  // FIXME: When Sema learns to form this AttributedType, avoid printing the
  // attribute again in printFunctionProtoAfter.
  case attr::AnyX86NoCfCheck: OS << "nocf_check"; break;
  case attr::CDecl: OS << "cdecl"; break;
  case attr::FastCall: OS << "fastcall"; break;
  case attr::StdCall: OS << "stdcall"; break;
  case attr::ThisCall: OS << "thiscall"; break;
  case attr::SwiftCall: OS << "swiftcall"; break;
  case attr::SwiftAsyncCall: OS << "swiftasynccall"; break;
  case attr::VectorCall: OS << "vectorcall"; break;
  case attr::Pascal: OS << "pascal"; break;
  case attr::MSABI: OS << "ms_abi"; break;
  case attr::SysVABI: OS << "sysv_abi"; break;
  case attr::RegCall: OS << "regcall"; break;
  case attr::Pcs: {
    OS << "pcs(";
   QualType t = T->getEquivalentType();
   while (!t->isFunctionType())
     t = t->getPointeeType();
   OS << (t->castAs<FunctionType>()->getCallConv() == CC_AAPCS ?
         "\"aapcs\"" : "\"aapcs-vfp\"");
   OS << ')';
   break;
  }
  case attr::AArch64VectorPcs: OS << "aarch64_vector_pcs"; break;
  case attr::AArch64SVEPcs: OS << "aarch64_sve_pcs"; break;
  case attr::DeviceKernel:
    OS << T->getAttr()->getSpelling();
    break;
  case attr::IntelOclBicc:
    OS << "inteloclbicc";
    break;
  case attr::M68kRTD:
    OS << "m68k_rtd";
    break;
  case attr::RISCVVectorCC:
    OS << "riscv_vector_cc";
    break;
  case attr::RISCVVLSCC:
    OS << "riscv_vls_cc";
    break;
  case attr::NativeCPULibclcCall:
    OS << "libclc_call";
    break;
  case attr::NoDeref:
    OS << "noderef";
    break;
  case attr::CFIUncheckedCallee:
    OS << "cfi_unchecked_callee";
    break;
  case attr::AcquireHandle:
    OS << "acquire_handle";
    break;
  case attr::ArmMveStrictPolymorphism:
    OS << "__clang_arm_mve_strict_polymorphism";
    break;
  case attr::ExtVectorType:
    OS << "ext_vector_type";
    break;
  case attr::CFISalt:
    OS << "cfi_salt(\"" << cast<CFISaltAttr>(T->getAttr())->getSalt() << "\")";
    break;
  }
  OS << "))";
}

void TypePrinter::printBTFTagAttributedBefore(const BTFTagAttributedType *T,
                                              raw_ostream &OS) {
  printBefore(T->getWrappedType(), OS);
  OS << " __attribute__((btf_type_tag(\"" << T->getAttr()->getBTFTypeTag() << "\")))";
}

void TypePrinter::printBTFTagAttributedAfter(const BTFTagAttributedType *T,
                                             raw_ostream &OS) {
  printAfter(T->getWrappedType(), OS);
}

void TypePrinter::printHLSLAttributedResourceBefore(
    const HLSLAttributedResourceType *T, raw_ostream &OS) {
  printBefore(T->getWrappedType(), OS);
}

void TypePrinter::printHLSLAttributedResourceAfter(
    const HLSLAttributedResourceType *T, raw_ostream &OS) {
  printAfter(T->getWrappedType(), OS);
  const HLSLAttributedResourceType::Attributes &Attrs = T->getAttrs();
  OS << " [[hlsl::resource_class("
     << HLSLResourceClassAttr::ConvertResourceClassToStr(Attrs.ResourceClass)
     << ")]]";
  if (Attrs.IsROV)
    OS << " [[hlsl::is_rov]]";
  if (Attrs.RawBuffer)
    OS << " [[hlsl::raw_buffer]]";

  QualType ContainedTy = T->getContainedType();
  if (!ContainedTy.isNull()) {
    OS << " [[hlsl::contained_type(";
    printBefore(ContainedTy, OS);
    printAfter(ContainedTy, OS);
    OS << ")]]";
  }
}

void TypePrinter::printHLSLInlineSpirvBefore(const HLSLInlineSpirvType *T,
                                             raw_ostream &OS) {
  OS << "__hlsl_spirv_type<" << T->getOpcode();

  OS << ", " << T->getSize();
  OS << ", " << T->getAlignment();

  for (auto &Operand : T->getOperands()) {
    using SpirvOperandKind = SpirvOperand::SpirvOperandKind;

    OS << ", ";
    switch (Operand.getKind()) {
    case SpirvOperandKind::ConstantId: {
      QualType ConstantType = Operand.getResultType();
      OS << "vk::integral_constant<";
      printBefore(ConstantType, OS);
      printAfter(ConstantType, OS);
      OS << ", ";
      OS << Operand.getValue();
      OS << ">";
      break;
    }
    case SpirvOperandKind::Literal:
      OS << "vk::Literal<vk::integral_constant<uint, ";
      OS << Operand.getValue();
      OS << ">>";
      break;
    case SpirvOperandKind::TypeId: {
      QualType Type = Operand.getResultType();
      printBefore(Type, OS);
      printAfter(Type, OS);
      break;
    }
    default:
      llvm_unreachable("Invalid SpirvOperand kind!");
      break;
    }
  }

  OS << ">";
}

void TypePrinter::printHLSLInlineSpirvAfter(const HLSLInlineSpirvType *T,
                                            raw_ostream &OS) {
  // nothing to do
}

void TypePrinter::printObjCInterfaceBefore(const ObjCInterfaceType *T,
                                           raw_ostream &OS) {
  OS << T->getDecl()->getName();
  spaceBeforePlaceHolder(OS);
}

void TypePrinter::printObjCInterfaceAfter(const ObjCInterfaceType *T,
                                          raw_ostream &OS) {}

void TypePrinter::printObjCTypeParamBefore(const ObjCTypeParamType *T,
                                          raw_ostream &OS) {
  OS << T->getDecl()->getName();
  if (!T->qual_empty()) {
    bool isFirst = true;
    OS << '<';
    for (const auto *I : T->quals()) {
      if (isFirst)
        isFirst = false;
      else
        OS << ',';
      OS << I->getName();
    }
    OS << '>';
  }

  spaceBeforePlaceHolder(OS);
}

void TypePrinter::printObjCTypeParamAfter(const ObjCTypeParamType *T,
                                          raw_ostream &OS) {}

void TypePrinter::printObjCObjectBefore(const ObjCObjectType *T,
                                        raw_ostream &OS) {
  if (T->qual_empty() && T->isUnspecializedAsWritten() &&
      !T->isKindOfTypeAsWritten())
    return printBefore(T->getBaseType(), OS);

  if (T->isKindOfTypeAsWritten())
    OS << "__kindof ";

  print(T->getBaseType(), OS, StringRef());

  if (T->isSpecializedAsWritten()) {
    bool isFirst = true;
    OS << '<';
    for (auto typeArg : T->getTypeArgsAsWritten()) {
      if (isFirst)
        isFirst = false;
      else
        OS << ",";

      print(typeArg, OS, StringRef());
    }
    OS << '>';
  }

  if (!T->qual_empty()) {
    bool isFirst = true;
    OS << '<';
    for (const auto *I : T->quals()) {
      if (isFirst)
        isFirst = false;
      else
        OS << ',';
      OS << I->getName();
    }
    OS << '>';
  }

  spaceBeforePlaceHolder(OS);
}

void TypePrinter::printObjCObjectAfter(const ObjCObjectType *T,
                                        raw_ostream &OS) {
  if (T->qual_empty() && T->isUnspecializedAsWritten() &&
      !T->isKindOfTypeAsWritten())
    return printAfter(T->getBaseType(), OS);
}

void TypePrinter::printObjCObjectPointerBefore(const ObjCObjectPointerType *T,
                                               raw_ostream &OS) {
  printBefore(T->getPointeeType(), OS);

  // If we need to print the pointer, print it now.
  if (!T->isObjCIdType() && !T->isObjCQualifiedIdType() &&
      !T->isObjCClassType() && !T->isObjCQualifiedClassType()) {
    if (HasEmptyPlaceHolder)
      OS << ' ';
    OS << '*';
  }
}

void TypePrinter::printObjCObjectPointerAfter(const ObjCObjectPointerType *T,
                                              raw_ostream &OS) {}

static
const TemplateArgument &getArgument(const TemplateArgument &A) { return A; }

static const TemplateArgument &getArgument(const TemplateArgumentLoc &A) {
  return A.getArgument();
}

static void printArgument(const TemplateArgument &A, const PrintingPolicy &PP,
                          llvm::raw_ostream &OS, bool IncludeType) {
  A.print(PP, OS, IncludeType);
}

static bool isSubstitutedTemplateArgument(ASTContext &Ctx, TemplateArgument Arg,
                                          TemplateArgument Pattern,
                                          ArrayRef<TemplateArgument> Args,
                                          unsigned Depth);

static bool isSubstitutedType(ASTContext &Ctx, QualType T, QualType Pattern,
                              ArrayRef<TemplateArgument> Args, unsigned Depth) {
  if (Ctx.hasSameType(T, Pattern))
    return true;

  // A type parameter matches its argument.
  if (auto *TTPT = Pattern->getAsCanonical<TemplateTypeParmType>()) {
    if (TTPT->getDepth() == Depth && TTPT->getIndex() < Args.size() &&
        Args[TTPT->getIndex()].getKind() == TemplateArgument::Type) {
      QualType SubstArg = Ctx.getQualifiedType(
          Args[TTPT->getIndex()].getAsType(), Pattern.getQualifiers());
      return Ctx.hasSameType(SubstArg, T);
    }
    return false;
  }

  // FIXME: Recurse into array types.

  // All other cases will need the types to be identically qualified.
  Qualifiers TQual, PatQual;
  T = Ctx.getUnqualifiedArrayType(T, TQual);
  Pattern = Ctx.getUnqualifiedArrayType(Pattern, PatQual);
  if (TQual != PatQual)
    return false;

  // Recurse into pointer-like types.
  {
    QualType TPointee = T->getPointeeType();
    QualType PPointee = Pattern->getPointeeType();
    if (!TPointee.isNull() && !PPointee.isNull())
      return T->getTypeClass() == Pattern->getTypeClass() &&
             isSubstitutedType(Ctx, TPointee, PPointee, Args, Depth);
  }

  // Recurse into template specialization types.
  if (auto *PTST =
          Pattern.getCanonicalType()->getAs<TemplateSpecializationType>()) {
    TemplateName Template;
    ArrayRef<TemplateArgument> TemplateArgs;
    if (auto *TTST = T->getAs<TemplateSpecializationType>()) {
      Template = TTST->getTemplateName();
      TemplateArgs = TTST->template_arguments();
    } else if (auto *CTSD = dyn_cast_or_null<ClassTemplateSpecializationDecl>(
                   T->getAsCXXRecordDecl())) {
      Template = TemplateName(CTSD->getSpecializedTemplate());
      TemplateArgs = CTSD->getTemplateArgs().asArray();
    } else {
      return false;
    }

    if (!isSubstitutedTemplateArgument(Ctx, Template, PTST->getTemplateName(),
                                       Args, Depth))
      return false;
    if (TemplateArgs.size() != PTST->template_arguments().size())
      return false;
    for (unsigned I = 0, N = TemplateArgs.size(); I != N; ++I)
      if (!isSubstitutedTemplateArgument(
              Ctx, TemplateArgs[I], PTST->template_arguments()[I], Args, Depth))
        return false;
    return true;
  }

  // FIXME: Handle more cases.
  return false;
}

/// Evaluates the expression template argument 'Pattern' and returns true
/// if 'Arg' evaluates to the same result.
static bool templateArgumentExpressionsEqual(ASTContext const &Ctx,
                                             TemplateArgument const &Pattern,
                                             TemplateArgument const &Arg) {
  if (Pattern.getKind() != TemplateArgument::Expression)
    return false;

  // Can't evaluate value-dependent expressions so bail early
  Expr const *pattern_expr = Pattern.getAsExpr();
  if (pattern_expr->isValueDependent() ||
      !pattern_expr->isIntegerConstantExpr(Ctx))
    return false;

  if (Arg.getKind() == TemplateArgument::Integral)
    return llvm::APSInt::isSameValue(pattern_expr->EvaluateKnownConstInt(Ctx),
                                     Arg.getAsIntegral());

  if (Arg.getKind() == TemplateArgument::Expression) {
    Expr const *args_expr = Arg.getAsExpr();
    if (args_expr->isValueDependent() || !args_expr->isIntegerConstantExpr(Ctx))
      return false;

    return llvm::APSInt::isSameValue(args_expr->EvaluateKnownConstInt(Ctx),
                                     pattern_expr->EvaluateKnownConstInt(Ctx));
  }

  return false;
}

static bool isSubstitutedTemplateArgument(ASTContext &Ctx, TemplateArgument Arg,
                                          TemplateArgument Pattern,
                                          ArrayRef<TemplateArgument> Args,
                                          unsigned Depth) {
  Arg = Ctx.getCanonicalTemplateArgument(Arg);
  Pattern = Ctx.getCanonicalTemplateArgument(Pattern);
  if (Arg.structurallyEquals(Pattern))
    return true;

  if (Pattern.getKind() == TemplateArgument::Expression) {
    if (auto *DRE =
            dyn_cast<DeclRefExpr>(Pattern.getAsExpr()->IgnoreParenImpCasts())) {
      if (auto *NTTP = dyn_cast<NonTypeTemplateParmDecl>(DRE->getDecl()))
        return NTTP->getDepth() == Depth && Args.size() > NTTP->getIndex() &&
               Args[NTTP->getIndex()].structurallyEquals(Arg);
    }
  }

  if (templateArgumentExpressionsEqual(Ctx, Pattern, Arg))
    return true;

  if (Arg.getKind() != Pattern.getKind())
    return false;

  if (Arg.getKind() == TemplateArgument::Type)
    return isSubstitutedType(Ctx, Arg.getAsType(), Pattern.getAsType(), Args,
                             Depth);

  if (Arg.getKind() == TemplateArgument::Template) {
    TemplateDecl *PatTD = Pattern.getAsTemplate().getAsTemplateDecl();
    if (auto *TTPD = dyn_cast_or_null<TemplateTemplateParmDecl>(PatTD))
      return TTPD->getDepth() == Depth && Args.size() > TTPD->getIndex() &&
             Ctx.getCanonicalTemplateArgument(Args[TTPD->getIndex()])
                 .structurallyEquals(Arg);
  }

  // FIXME: Handle more cases.
  return false;
}

bool clang::isSubstitutedDefaultArgument(ASTContext &Ctx, TemplateArgument Arg,
                                         const NamedDecl *Param,
                                         ArrayRef<TemplateArgument> Args,
                                         unsigned Depth) {
  // An empty pack is equivalent to not providing a pack argument.
  if (Arg.getKind() == TemplateArgument::Pack && Arg.pack_size() == 0)
    return true;

  if (auto *TTPD = dyn_cast<TemplateTypeParmDecl>(Param)) {
    return TTPD->hasDefaultArgument() &&
           isSubstitutedTemplateArgument(
               Ctx, Arg, TTPD->getDefaultArgument().getArgument(), Args, Depth);
  } else if (auto *TTPD = dyn_cast<TemplateTemplateParmDecl>(Param)) {
    return TTPD->hasDefaultArgument() &&
           isSubstitutedTemplateArgument(
               Ctx, Arg, TTPD->getDefaultArgument().getArgument(), Args, Depth);
  } else if (auto *NTTPD = dyn_cast<NonTypeTemplateParmDecl>(Param)) {
    return NTTPD->hasDefaultArgument() &&
           isSubstitutedTemplateArgument(
               Ctx, Arg, NTTPD->getDefaultArgument().getArgument(), Args,
               Depth);
  }
  return false;
}

template <typename TA>
static void
printTo(raw_ostream &OS, ArrayRef<TA> Args, const PrintingPolicy &Policy,
        const TemplateParameterList *TPL, bool IsPack, unsigned ParmIndex) {
  llvm::SmallVector<TemplateArgument, 8> ArgsToPrint;
  for (const TA &A : Args)
    ArgsToPrint.push_back(getArgument(A));
  if (TPL && !Policy.PrintAsCanonical && !IsPack &&
      Args.size() <= TPL->size()) {
    // Drop trailing template arguments that match default arguments.
    if (Policy.SuppressDefaultTemplateArgs) {
      while (!ArgsToPrint.empty() &&
             getArgument(ArgsToPrint.back()).getIsDefaulted())
        ArgsToPrint.pop_back();
    } else if (Policy.EnforceDefaultTemplateArgs) {
      for (unsigned I = Args.size(); I < TPL->size(); ++I) {
        auto Param = TPL->getParam(I);
        if (auto *TTPD = dyn_cast<TemplateTypeParmDecl>(Param)) {
          // If we met a non default-argument past provided list of arguments,
          // it is either a pack which must be the last arguments, or provided
          // argument list was problematic. Bail out either way. Do the same
          // for each kind of template argument.
          if (!TTPD->hasDefaultArgument())
            break;
          ArgsToPrint.push_back(getArgument(TTPD->getDefaultArgument()));
        } else if (auto *TTPD = dyn_cast<TemplateTemplateParmDecl>(Param)) {
          if (!TTPD->hasDefaultArgument())
            break;
          ArgsToPrint.push_back(getArgument(TTPD->getDefaultArgument()));
        } else if (auto *NTTPD = dyn_cast<NonTypeTemplateParmDecl>(Param)) {
          if (!NTTPD->hasDefaultArgument())
            break;
          ArgsToPrint.push_back(getArgument(NTTPD->getDefaultArgument()));
        } else {
          llvm_unreachable("unexpected template parameter");
        }
      }
    }
  }

  const char *Comma = Policy.MSVCFormatting ? "," : ", ";
  if (!IsPack)
    OS << '<';

  bool NeedSpace = false;
  bool FirstArg = true;
  for (const auto &Arg : ArgsToPrint) {
    // Print the argument into a string.
    SmallString<128> Buf;
    llvm::raw_svector_ostream ArgOS(Buf);
    const TemplateArgument &Argument = getArgument(Arg);
    if (Argument.getKind() == TemplateArgument::Pack) {
      if (Argument.pack_size() && !FirstArg)
        OS << Comma;
      printTo(ArgOS, Argument.getPackAsArray(), Policy, TPL,
              /*IsPack*/ true, ParmIndex);
    } else {
      if (!FirstArg)
        OS << Comma;
      // Tries to print the argument with location info if exists.
      printArgument(Arg, Policy, ArgOS,
                    TemplateParameterList::shouldIncludeTypeForArgument(
                        Policy, TPL, ParmIndex));
    }
    StringRef ArgString = ArgOS.str();

    // If this is the first argument and its string representation
    // begins with the global scope specifier ('::foo'), add a space
    // to avoid printing the diagraph '<:'.
    if (FirstArg && ArgString.starts_with(":"))
      OS << ' ';

    OS << ArgString;

    // If the last character of our string is '>', add another space to
    // keep the two '>''s separate tokens.
    if (!ArgString.empty()) {
      NeedSpace = Policy.SplitTemplateClosers && ArgString.back() == '>';
      FirstArg = false;
    }

    // Use same template parameter for all elements of Pack
    if (!IsPack)
      ParmIndex++;
  }

  if (!IsPack) {
    if (NeedSpace)
      OS << ' ';
    OS << '>';
  }
}

void clang::printTemplateArgumentList(raw_ostream &OS,
                                      const TemplateArgumentListInfo &Args,
                                      const PrintingPolicy &Policy,
                                      const TemplateParameterList *TPL) {
  printTemplateArgumentList(OS, Args.arguments(), Policy, TPL);
}

void clang::printTemplateArgumentList(raw_ostream &OS,
                                      ArrayRef<TemplateArgument> Args,
                                      const PrintingPolicy &Policy,
                                      const TemplateParameterList *TPL) {
  PrintingPolicy InnerPolicy = Policy;
  InnerPolicy.SuppressScope = false;
  printTo(OS, Args, InnerPolicy, TPL, /*isPack*/ false, /*parmIndex*/ 0);
}

void clang::printTemplateArgumentList(raw_ostream &OS,
                                      ArrayRef<TemplateArgumentLoc> Args,
                                      const PrintingPolicy &Policy,
                                      const TemplateParameterList *TPL) {
  PrintingPolicy InnerPolicy = Policy;
  InnerPolicy.SuppressScope = false;
  printTo(OS, Args, InnerPolicy, TPL, /*isPack*/ false, /*parmIndex*/ 0);
}

std::string PointerAuthQualifier::getAsString() const {
  LangOptions LO;
  return getAsString(PrintingPolicy(LO));
}

std::string PointerAuthQualifier::getAsString(const PrintingPolicy &P) const {
  SmallString<64> Buf;
  llvm::raw_svector_ostream StrOS(Buf);
  print(StrOS, P);
  return StrOS.str().str();
}

bool PointerAuthQualifier::isEmptyWhenPrinted(const PrintingPolicy &P) const {
  return !isPresent();
}

void PointerAuthQualifier::print(raw_ostream &OS,
                                 const PrintingPolicy &P) const {
  if (!isPresent())
    return;

  OS << "__ptrauth(";
  OS << getKey();
  OS << "," << unsigned(isAddressDiscriminated()) << ","
     << getExtraDiscriminator() << ")";
}

std::string Qualifiers::getAsString() const {
  LangOptions LO;
  return getAsString(PrintingPolicy(LO));
}

// Appends qualifiers to the given string, separated by spaces.  Will
// prefix a space if the string is non-empty.  Will not append a final
// space.
std::string Qualifiers::getAsString(const PrintingPolicy &Policy) const {
  SmallString<64> Buf;
  llvm::raw_svector_ostream StrOS(Buf);
  print(StrOS, Policy);
  return std::string(StrOS.str());
}

bool Qualifiers::isEmptyWhenPrinted(const PrintingPolicy &Policy) const {
  if (getCVRQualifiers())
    return false;

  if (getAddressSpace() != LangAS::Default)
    return false;

  if (getObjCGCAttr())
    return false;

  if (Qualifiers::ObjCLifetime lifetime = getObjCLifetime())
    if (!(lifetime == Qualifiers::OCL_Strong && Policy.SuppressStrongLifetime))
      return false;

  if (PointerAuthQualifier PointerAuth = getPointerAuth();
      PointerAuth && !PointerAuth.isEmptyWhenPrinted(Policy))
    return false;

  return true;
}

std::string Qualifiers::getAddrSpaceAsString(LangAS AS) {
  switch (AS) {
  case LangAS::Default:
    return "";
  case LangAS::opencl_global:
  case LangAS::sycl_global:
    return "__global";
  case LangAS::opencl_local:
  case LangAS::sycl_local:
    return "__local";
  case LangAS::opencl_private:
  case LangAS::sycl_private:
    return "__private";
  case LangAS::opencl_constant:
    return "__constant";
  case LangAS::opencl_generic:
    return "__generic";
  case LangAS::opencl_global_device:
  case LangAS::sycl_global_device:
    return "__global_device";
  case LangAS::opencl_global_host:
  case LangAS::sycl_global_host:
    return "__global_host";
  case LangAS::cuda_device:
    return "__device__";
  case LangAS::cuda_constant:
    return "__constant__";
  case LangAS::cuda_shared:
    return "__shared__";
  case LangAS::ptr32_sptr:
    return "__sptr __ptr32";
  case LangAS::ptr32_uptr:
    return "__uptr __ptr32";
  case LangAS::ptr64:
    return "__ptr64";
  case LangAS::hlsl_groupshared:
    return "groupshared";
  case LangAS::hlsl_constant:
    return "hlsl_constant";
  case LangAS::hlsl_private:
    return "hlsl_private";
  case LangAS::hlsl_device:
    return "hlsl_device";
  case LangAS::hlsl_input:
    return "hlsl_input";
  case LangAS::wasm_funcref:
    return "__funcref";
  default:
    return std::to_string(toTargetAddressSpace(AS));
  }
}

// Appends qualifiers to the given string, separated by spaces.  Will
// prefix a space if the string is non-empty.  Will not append a final
// space.
void Qualifiers::print(raw_ostream &OS, const PrintingPolicy& Policy,
                       bool appendSpaceIfNonEmpty) const {
  bool addSpace = false;

  unsigned quals = getCVRQualifiers();
  if (quals) {
    AppendTypeQualList(OS, quals, Policy.Restrict);
    addSpace = true;
  }
  if (hasUnaligned()) {
    if (addSpace)
      OS << ' ';
    OS << "__unaligned";
    addSpace = true;
  }
  auto ASStr = getAddrSpaceAsString(getAddressSpace());
  if (!ASStr.empty()) {
    if (addSpace)
      OS << ' ';
    addSpace = true;
    // Wrap target address space into an attribute syntax
    if (isTargetAddressSpace(getAddressSpace()))
      OS << "__attribute__((address_space(" << ASStr << ")))";
    else
      OS << ASStr;
  }

  if (Qualifiers::GC gc = getObjCGCAttr()) {
    if (addSpace)
      OS << ' ';
    addSpace = true;
    if (gc == Qualifiers::Weak)
      OS << "__weak";
    else
      OS << "__strong";
  }
  if (Qualifiers::ObjCLifetime lifetime = getObjCLifetime()) {
    if (!(lifetime == Qualifiers::OCL_Strong && Policy.SuppressStrongLifetime)){
      if (addSpace)
        OS << ' ';
      addSpace = true;
    }

    switch (lifetime) {
    case Qualifiers::OCL_None: llvm_unreachable("none but true");
    case Qualifiers::OCL_ExplicitNone: OS << "__unsafe_unretained"; break;
    case Qualifiers::OCL_Strong:
      if (!Policy.SuppressStrongLifetime)
        OS << "__strong";
      break;

    case Qualifiers::OCL_Weak: OS << "__weak"; break;
    case Qualifiers::OCL_Autoreleasing: OS << "__autoreleasing"; break;
    }
  }

  if (PointerAuthQualifier PointerAuth = getPointerAuth()) {
    if (addSpace)
      OS << ' ';
    addSpace = true;

    PointerAuth.print(OS, Policy);
  }

  if (appendSpaceIfNonEmpty && addSpace)
    OS << ' ';
}

std::string QualType::getAsString() const {
  return getAsString(split(), LangOptions());
}

std::string QualType::getAsString(const PrintingPolicy &Policy) const {
  std::string S;
  getAsStringInternal(S, Policy);
  return S;
}

std::string QualType::getAsString(const Type *ty, Qualifiers qs,
                                  const PrintingPolicy &Policy) {
  std::string buffer;
  getAsStringInternal(ty, qs, buffer, Policy);
  return buffer;
}

void QualType::print(raw_ostream &OS, const PrintingPolicy &Policy,
                     const Twine &PlaceHolder, unsigned Indentation) const {
  print(splitAccordingToPolicy(*this, Policy), OS, Policy, PlaceHolder,
        Indentation);
}

void QualType::print(const Type *ty, Qualifiers qs,
                     raw_ostream &OS, const PrintingPolicy &policy,
                     const Twine &PlaceHolder, unsigned Indentation) {
  SmallString<128> PHBuf;
  StringRef PH = PlaceHolder.toStringRef(PHBuf);

  TypePrinter(policy, Indentation).print(ty, qs, OS, PH);
}

void QualType::getAsStringInternal(std::string &Str,
                                   const PrintingPolicy &Policy) const {
  return getAsStringInternal(splitAccordingToPolicy(*this, Policy), Str,
                             Policy);
}

void QualType::getAsStringInternal(const Type *ty, Qualifiers qs,
                                   std::string &buffer,
                                   const PrintingPolicy &policy) {
  SmallString<256> Buf;
  llvm::raw_svector_ostream StrOS(Buf);
  TypePrinter(policy).print(ty, qs, StrOS, buffer);
  std::string str = std::string(StrOS.str());
  buffer.swap(str);
}

raw_ostream &clang::operator<<(raw_ostream &OS, QualType QT) {
  SplitQualType S = QT.split();
  TypePrinter(LangOptions()).print(S.Ty, S.Quals, OS, /*PlaceHolder=*/"");
  return OS;
}<|MERGE_RESOLUTION|>--- conflicted
+++ resolved
@@ -1420,19 +1420,11 @@
   {
     IncludeStrongLifetimeRAII Strong(Policy);
     Name.print(OS, Policy);
-<<<<<<< HEAD
   }
   if (DeducedTD) {
     printTemplateArgumentList(OS, Args, Policy,
                               DeducedTD->getTemplateParameters());
   }
-=======
-  }
-  if (DeducedTD) {
-    printTemplateArgumentList(OS, Args, Policy,
-                              DeducedTD->getTemplateParameters());
-  }
->>>>>>> 35227056
 
   spaceBeforePlaceHolder(OS);
 }
