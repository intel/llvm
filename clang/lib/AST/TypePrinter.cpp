//===- TypePrinter.cpp - Pretty-Print Clang Types -------------------------===//
//
// Part of the LLVM Project, under the Apache License v2.0 with LLVM Exceptions.
// See https://llvm.org/LICENSE.txt for license information.
// SPDX-License-Identifier: Apache-2.0 WITH LLVM-exception
//
//===----------------------------------------------------------------------===//
//
// This contains code to print types from Clang's type system.
//
//===----------------------------------------------------------------------===//

#include "clang/AST/ASTContext.h"
#include "clang/AST/Attr.h"
#include "clang/AST/Decl.h"
#include "clang/AST/DeclBase.h"
#include "clang/AST/DeclCXX.h"
#include "clang/AST/DeclObjC.h"
#include "clang/AST/DeclTemplate.h"
#include "clang/AST/Expr.h"
#include "clang/AST/NestedNameSpecifier.h"
#include "clang/AST/PrettyPrinter.h"
#include "clang/AST/TemplateBase.h"
#include "clang/AST/TemplateName.h"
#include "clang/AST/Type.h"
#include "clang/Basic/AddressSpaces.h"
#include "clang/Basic/AttrKinds.h"
#include "clang/Basic/ExceptionSpecificationType.h"
#include "clang/Basic/IdentifierTable.h"
#include "clang/Basic/LLVM.h"
#include "clang/Basic/LangOptions.h"
#include "clang/Basic/SourceLocation.h"
#include "clang/Basic/SourceManager.h"
#include "clang/Basic/Specifiers.h"
#include "llvm/ADT/ArrayRef.h"
#include "llvm/ADT/DenseMap.h"
#include "llvm/ADT/SmallString.h"
#include "llvm/ADT/StringRef.h"
#include "llvm/ADT/Twine.h"
#include "llvm/Support/Compiler.h"
#include "llvm/Support/ErrorHandling.h"
#include "llvm/Support/SaveAndRestore.h"
#include "llvm/Support/raw_ostream.h"
#include <cassert>
#include <string>

using namespace clang;

namespace {

/// RAII object that enables printing of the ARC __strong lifetime
/// qualifier.
class IncludeStrongLifetimeRAII {
  PrintingPolicy &Policy;
  bool Old;

public:
  explicit IncludeStrongLifetimeRAII(PrintingPolicy &Policy)
      : Policy(Policy), Old(Policy.SuppressStrongLifetime) {
    if (!Policy.SuppressLifetimeQualifiers)
      Policy.SuppressStrongLifetime = false;
  }

  ~IncludeStrongLifetimeRAII() { Policy.SuppressStrongLifetime = Old; }
};

class ParamPolicyRAII {
  PrintingPolicy &Policy;
  bool Old;

public:
  explicit ParamPolicyRAII(PrintingPolicy &Policy)
      : Policy(Policy), Old(Policy.SuppressSpecifiers) {
    Policy.SuppressSpecifiers = false;
  }

  ~ParamPolicyRAII() { Policy.SuppressSpecifiers = Old; }
};

class DefaultTemplateArgsPolicyRAII {
  PrintingPolicy &Policy;
  bool Old;

public:
  explicit DefaultTemplateArgsPolicyRAII(PrintingPolicy &Policy)
      : Policy(Policy), Old(Policy.SuppressDefaultTemplateArgs) {
    Policy.SuppressDefaultTemplateArgs = false;
  }

  ~DefaultTemplateArgsPolicyRAII() { Policy.SuppressDefaultTemplateArgs = Old; }
};

class ElaboratedTypePolicyRAII {
  PrintingPolicy &Policy;
  bool SuppressTagKeyword;
  bool SuppressScope;

public:
  explicit ElaboratedTypePolicyRAII(PrintingPolicy &Policy) : Policy(Policy) {
    SuppressTagKeyword = Policy.SuppressTagKeyword;
    SuppressScope = Policy.SuppressScope;
    Policy.SuppressTagKeyword = true;
    Policy.SuppressScope = !Policy.EnforceScopeForElaboratedTypes;
  }

  ~ElaboratedTypePolicyRAII() {
    Policy.SuppressTagKeyword = SuppressTagKeyword;
    Policy.SuppressScope = SuppressScope;
  }
};

class TypePrinter {
  PrintingPolicy Policy;
  unsigned Indentation;
  bool HasEmptyPlaceHolder = false;
  bool InsideCCAttribute = false;

public:
  explicit TypePrinter(const PrintingPolicy &Policy, unsigned Indentation = 0)
      : Policy(Policy), Indentation(Indentation) {}

  void print(const Type *ty, Qualifiers qs, raw_ostream &OS,
             StringRef PlaceHolder);
  void print(QualType T, raw_ostream &OS, StringRef PlaceHolder);

  static bool canPrefixQualifiers(const Type *T, bool &NeedARCStrongQualifier);
  void spaceBeforePlaceHolder(raw_ostream &OS);
  void printTypeSpec(NamedDecl *D, raw_ostream &OS);
  void printTemplateId(const TemplateSpecializationType *T, raw_ostream &OS,
                       bool FullyQualify);

  void printBefore(QualType T, raw_ostream &OS);
  void printAfter(QualType T, raw_ostream &OS);
  void AppendScope(DeclContext *DC, raw_ostream &OS,
                   DeclarationName NameInScope);
  void printTagType(const TagType *T, raw_ostream &OS);
  void printFunctionAfter(const FunctionType::ExtInfo &Info, raw_ostream &OS);
#define ABSTRACT_TYPE(CLASS, PARENT)
#define TYPE(CLASS, PARENT)                                                    \
  void print##CLASS##Before(const CLASS##Type *T, raw_ostream &OS);            \
  void print##CLASS##After(const CLASS##Type *T, raw_ostream &OS);
#include "clang/AST/TypeNodes.inc"

private:
  void printBefore(const Type *ty, Qualifiers qs, raw_ostream &OS);
  void printAfter(const Type *ty, Qualifiers qs, raw_ostream &OS);
};

} // namespace

static void AppendTypeQualList(raw_ostream &OS, unsigned TypeQuals,
                               bool HasRestrictKeyword) {
  bool appendSpace = false;
  if (TypeQuals & Qualifiers::Const) {
    OS << "const";
    appendSpace = true;
  }
  if (TypeQuals & Qualifiers::Volatile) {
    if (appendSpace) OS << ' ';
    OS << "volatile";
    appendSpace = true;
  }
  if (TypeQuals & Qualifiers::Restrict) {
    if (appendSpace) OS << ' ';
    if (HasRestrictKeyword) {
      OS << "restrict";
    } else {
      OS << "__restrict";
    }
  }
}

void TypePrinter::spaceBeforePlaceHolder(raw_ostream &OS) {
  if (!HasEmptyPlaceHolder)
    OS << ' ';
}

static SplitQualType splitAccordingToPolicy(QualType QT,
                                            const PrintingPolicy &Policy) {
  if ((!Policy.SkipCanonicalizationOfTemplateTypeParms ||
       !QT->isTemplateTypeParmType()) &&
      Policy.PrintAsCanonical)
    QT = QT.getCanonicalType();
  return QT.split();
}

void TypePrinter::print(QualType t, raw_ostream &OS, StringRef PlaceHolder) {
  SplitQualType split = splitAccordingToPolicy(t, Policy);
  print(split.Ty, split.Quals, OS, PlaceHolder);
}

void TypePrinter::print(const Type *T, Qualifiers Quals, raw_ostream &OS,
                        StringRef PlaceHolder) {
  if (!T) {
    OS << "NULL TYPE";
    return;
  }

  SaveAndRestore PHVal(HasEmptyPlaceHolder, PlaceHolder.empty());

  printBefore(T, Quals, OS);
  OS << PlaceHolder;
  printAfter(T, Quals, OS);
}

bool TypePrinter::canPrefixQualifiers(const Type *T,
                                      bool &NeedARCStrongQualifier) {
  // CanPrefixQualifiers - We prefer to print type qualifiers before the type,
  // so that we get "const int" instead of "int const", but we can't do this if
  // the type is complex.  For example if the type is "int*", we *must* print
  // "int * const", printing "const int *" is different.  Only do this when the
  // type expands to a simple string.
  bool CanPrefixQualifiers = false;
  NeedARCStrongQualifier = false;
  const Type *UnderlyingType = T;
  if (const auto *AT = dyn_cast<AutoType>(T))
    UnderlyingType = AT->desugar().getTypePtr();
  if (const auto *Subst = dyn_cast<SubstTemplateTypeParmType>(T))
    UnderlyingType = Subst->getReplacementType().getTypePtr();
  Type::TypeClass TC = UnderlyingType->getTypeClass();

  switch (TC) {
    case Type::Auto:
    case Type::Builtin:
    case Type::Complex:
    case Type::UnresolvedUsing:
    case Type::Using:
    case Type::Typedef:
    case Type::TypeOfExpr:
    case Type::TypeOf:
    case Type::Decltype:
    case Type::UnaryTransform:
    case Type::Record:
    case Type::Enum:
    case Type::TemplateTypeParm:
    case Type::SubstTemplateTypeParmPack:
    case Type::DeducedTemplateSpecialization:
    case Type::TemplateSpecialization:
    case Type::InjectedClassName:
    case Type::DependentName:
    case Type::DependentTemplateSpecialization:
    case Type::ObjCObject:
    case Type::ObjCTypeParam:
    case Type::ObjCInterface:
    case Type::Atomic:
    case Type::Pipe:
    case Type::BitInt:
    case Type::DependentBitInt:
    case Type::BTFTagAttributed:
    case Type::HLSLAttributedResource:
    case Type::HLSLInlineSpirv:
    case Type::PredefinedSugar:
      CanPrefixQualifiers = true;
      break;

    case Type::ObjCObjectPointer:
      CanPrefixQualifiers = T->isObjCIdType() || T->isObjCClassType() ||
        T->isObjCQualifiedIdType() || T->isObjCQualifiedClassType();
      break;

    case Type::VariableArray:
    case Type::DependentSizedArray:
      NeedARCStrongQualifier = true;
      [[fallthrough]];

    case Type::ConstantArray:
    case Type::IncompleteArray:
      return canPrefixQualifiers(
          cast<ArrayType>(UnderlyingType)->getElementType().getTypePtr(),
          NeedARCStrongQualifier);

    case Type::Adjusted:
    case Type::Decayed:
    case Type::ArrayParameter:
    case Type::Pointer:
    case Type::BlockPointer:
    case Type::LValueReference:
    case Type::RValueReference:
    case Type::MemberPointer:
    case Type::DependentAddressSpace:
    case Type::DependentVector:
    case Type::DependentSizedExtVector:
    case Type::Vector:
    case Type::ExtVector:
    case Type::ConstantMatrix:
    case Type::DependentSizedMatrix:
    case Type::FunctionProto:
    case Type::FunctionNoProto:
    case Type::Paren:
    case Type::PackExpansion:
    case Type::SubstTemplateTypeParm:
    case Type::MacroQualified:
    case Type::CountAttributed:
      CanPrefixQualifiers = false;
      break;

    case Type::Attributed: {
      // We still want to print the address_space before the type if it is an
      // address_space attribute.
      const auto *AttrTy = cast<AttributedType>(UnderlyingType);
      CanPrefixQualifiers = AttrTy->getAttrKind() == attr::AddressSpace;
      break;
    }
    case Type::PackIndexing: {
      return canPrefixQualifiers(
          cast<PackIndexingType>(UnderlyingType)->getPattern().getTypePtr(),
          NeedARCStrongQualifier);
    }
  }

  return CanPrefixQualifiers;
}

void TypePrinter::printBefore(QualType T, raw_ostream &OS) {
  SplitQualType Split = splitAccordingToPolicy(T, Policy);

  // If we have cv1 T, where T is substituted for cv2 U, only print cv1 - cv2
  // at this level.
  Qualifiers Quals = Split.Quals;
  if (const auto *Subst = dyn_cast<SubstTemplateTypeParmType>(Split.Ty))
    Quals -= QualType(Subst, 0).getQualifiers();

  printBefore(Split.Ty, Quals, OS);
}

/// Prints the part of the type string before an identifier, e.g. for
/// "int foo[10]" it prints "int ".
void TypePrinter::printBefore(const Type *T,Qualifiers Quals, raw_ostream &OS) {
  if (Policy.SuppressSpecifiers && T->isSpecifierType())
    return;

  if (Policy.SuppressTypedefs && (T->getTypeClass() == Type::Typedef)) {
    QualType UnderlyingType = T->getCanonicalTypeInternal();
    SplitQualType Split = splitAccordingToPolicy(UnderlyingType, Policy);
    Qualifiers FullQuals = Quals + Split.Quals;
    printBefore(Split.Ty, FullQuals, OS);
    return;
  }

  SaveAndRestore PrevPHIsEmpty(HasEmptyPlaceHolder);

  // Print qualifiers as appropriate.

  bool CanPrefixQualifiers = false;
  bool NeedARCStrongQualifier = false;
  CanPrefixQualifiers = canPrefixQualifiers(T, NeedARCStrongQualifier);

  if (CanPrefixQualifiers && !Quals.empty()) {
    if (NeedARCStrongQualifier) {
      IncludeStrongLifetimeRAII Strong(Policy);
      Quals.print(OS, Policy, /*appendSpaceIfNonEmpty=*/true);
    } else {
      Quals.print(OS, Policy, /*appendSpaceIfNonEmpty=*/true);
    }
  }

  bool hasAfterQuals = false;
  if (!CanPrefixQualifiers && !Quals.empty()) {
    hasAfterQuals = !Quals.isEmptyWhenPrinted(Policy);
    if (hasAfterQuals)
      HasEmptyPlaceHolder = false;
  }

  switch (T->getTypeClass()) {
#define ABSTRACT_TYPE(CLASS, PARENT)
#define TYPE(CLASS, PARENT) case Type::CLASS: \
    print##CLASS##Before(cast<CLASS##Type>(T), OS); \
    break;
#include "clang/AST/TypeNodes.inc"
  }

  if (hasAfterQuals) {
    if (NeedARCStrongQualifier) {
      IncludeStrongLifetimeRAII Strong(Policy);
      Quals.print(OS, Policy, /*appendSpaceIfNonEmpty=*/!PrevPHIsEmpty.get());
    } else {
      Quals.print(OS, Policy, /*appendSpaceIfNonEmpty=*/!PrevPHIsEmpty.get());
    }
  }
}

void TypePrinter::printAfter(QualType t, raw_ostream &OS) {
  SplitQualType split = splitAccordingToPolicy(t, Policy);
  printAfter(split.Ty, split.Quals, OS);
}

/// Prints the part of the type string after an identifier, e.g. for
/// "int foo[10]" it prints "[10]".
void TypePrinter::printAfter(const Type *T, Qualifiers Quals, raw_ostream &OS) {
  switch (T->getTypeClass()) {
#define ABSTRACT_TYPE(CLASS, PARENT)
#define TYPE(CLASS, PARENT) case Type::CLASS: \
    print##CLASS##After(cast<CLASS##Type>(T), OS); \
    break;
#include "clang/AST/TypeNodes.inc"
  }
}

void TypePrinter::printBuiltinBefore(const BuiltinType *T, raw_ostream &OS) {
  OS << T->getName(Policy);
  spaceBeforePlaceHolder(OS);
}

void TypePrinter::printBuiltinAfter(const BuiltinType *T, raw_ostream &OS) {}

void TypePrinter::printComplexBefore(const ComplexType *T, raw_ostream &OS) {
  OS << "_Complex ";
  printBefore(T->getElementType(), OS);
}

void TypePrinter::printComplexAfter(const ComplexType *T, raw_ostream &OS) {
  printAfter(T->getElementType(), OS);
}

void TypePrinter::printPointerBefore(const PointerType *T, raw_ostream &OS) {
  IncludeStrongLifetimeRAII Strong(Policy);
  SaveAndRestore NonEmptyPH(HasEmptyPlaceHolder, false);
  printBefore(T->getPointeeType(), OS);
  // Handle things like 'int (*A)[4];' correctly.
  // FIXME: this should include vectors, but vectors use attributes I guess.
  if (isa<ArrayType>(T->getPointeeType()))
    OS << '(';
  OS << '*';
}

void TypePrinter::printPointerAfter(const PointerType *T, raw_ostream &OS) {
  IncludeStrongLifetimeRAII Strong(Policy);
  SaveAndRestore NonEmptyPH(HasEmptyPlaceHolder, false);
  // Handle things like 'int (*A)[4];' correctly.
  // FIXME: this should include vectors, but vectors use attributes I guess.
  if (isa<ArrayType>(T->getPointeeType()))
    OS << ')';
  printAfter(T->getPointeeType(), OS);
}

void TypePrinter::printBlockPointerBefore(const BlockPointerType *T,
                                          raw_ostream &OS) {
  SaveAndRestore NonEmptyPH(HasEmptyPlaceHolder, false);
  printBefore(T->getPointeeType(), OS);
  OS << '^';
}

void TypePrinter::printBlockPointerAfter(const BlockPointerType *T,
                                          raw_ostream &OS) {
  SaveAndRestore NonEmptyPH(HasEmptyPlaceHolder, false);
  printAfter(T->getPointeeType(), OS);
}

// When printing a reference, the referenced type might also be a reference.
// If so, we want to skip that before printing the inner type.
static QualType skipTopLevelReferences(QualType T) {
  if (auto *Ref = T->getAs<ReferenceType>())
    return skipTopLevelReferences(Ref->getPointeeTypeAsWritten());
  return T;
}

void TypePrinter::printLValueReferenceBefore(const LValueReferenceType *T,
                                             raw_ostream &OS) {
  IncludeStrongLifetimeRAII Strong(Policy);
  SaveAndRestore NonEmptyPH(HasEmptyPlaceHolder, false);
  QualType Inner = skipTopLevelReferences(T->getPointeeTypeAsWritten());
  printBefore(Inner, OS);
  // Handle things like 'int (&A)[4];' correctly.
  // FIXME: this should include vectors, but vectors use attributes I guess.
  if (isa<ArrayType>(Inner))
    OS << '(';
  OS << '&';
}

void TypePrinter::printLValueReferenceAfter(const LValueReferenceType *T,
                                            raw_ostream &OS) {
  IncludeStrongLifetimeRAII Strong(Policy);
  SaveAndRestore NonEmptyPH(HasEmptyPlaceHolder, false);
  QualType Inner = skipTopLevelReferences(T->getPointeeTypeAsWritten());
  // Handle things like 'int (&A)[4];' correctly.
  // FIXME: this should include vectors, but vectors use attributes I guess.
  if (isa<ArrayType>(Inner))
    OS << ')';
  printAfter(Inner, OS);
}

void TypePrinter::printRValueReferenceBefore(const RValueReferenceType *T,
                                             raw_ostream &OS) {
  IncludeStrongLifetimeRAII Strong(Policy);
  SaveAndRestore NonEmptyPH(HasEmptyPlaceHolder, false);
  QualType Inner = skipTopLevelReferences(T->getPointeeTypeAsWritten());
  printBefore(Inner, OS);
  // Handle things like 'int (&&A)[4];' correctly.
  // FIXME: this should include vectors, but vectors use attributes I guess.
  if (isa<ArrayType>(Inner))
    OS << '(';
  OS << "&&";
}

void TypePrinter::printRValueReferenceAfter(const RValueReferenceType *T,
                                            raw_ostream &OS) {
  IncludeStrongLifetimeRAII Strong(Policy);
  SaveAndRestore NonEmptyPH(HasEmptyPlaceHolder, false);
  QualType Inner = skipTopLevelReferences(T->getPointeeTypeAsWritten());
  // Handle things like 'int (&&A)[4];' correctly.
  // FIXME: this should include vectors, but vectors use attributes I guess.
  if (isa<ArrayType>(Inner))
    OS << ')';
  printAfter(Inner, OS);
}

void TypePrinter::printMemberPointerBefore(const MemberPointerType *T,
                                           raw_ostream &OS) {
  IncludeStrongLifetimeRAII Strong(Policy);
  SaveAndRestore NonEmptyPH(HasEmptyPlaceHolder, false);
  printBefore(T->getPointeeType(), OS);
  // Handle things like 'int (Cls::*A)[4];' correctly.
  // FIXME: this should include vectors, but vectors use attributes I guess.
  if (isa<ArrayType>(T->getPointeeType()))
    OS << '(';
  T->getQualifier().print(OS, Policy);
  OS << "*";
}

void TypePrinter::printMemberPointerAfter(const MemberPointerType *T,
                                          raw_ostream &OS) {
  IncludeStrongLifetimeRAII Strong(Policy);
  SaveAndRestore NonEmptyPH(HasEmptyPlaceHolder, false);
  // Handle things like 'int (Cls::*A)[4];' correctly.
  // FIXME: this should include vectors, but vectors use attributes I guess.
  if (isa<ArrayType>(T->getPointeeType()))
    OS << ')';
  printAfter(T->getPointeeType(), OS);
}

void TypePrinter::printConstantArrayBefore(const ConstantArrayType *T,
                                           raw_ostream &OS) {
  IncludeStrongLifetimeRAII Strong(Policy);
  printBefore(T->getElementType(), OS);
}

void TypePrinter::printConstantArrayAfter(const ConstantArrayType *T,
                                          raw_ostream &OS) {
  OS << '[';
  if (T->getIndexTypeQualifiers().hasQualifiers()) {
    AppendTypeQualList(OS, T->getIndexTypeCVRQualifiers(),
                       Policy.Restrict);
    OS << ' ';
  }

  if (T->getSizeModifier() == ArraySizeModifier::Static)
    OS << "static ";

  OS << T->getZExtSize() << ']';
  printAfter(T->getElementType(), OS);
}

void TypePrinter::printIncompleteArrayBefore(const IncompleteArrayType *T,
                                             raw_ostream &OS) {
  IncludeStrongLifetimeRAII Strong(Policy);
  printBefore(T->getElementType(), OS);
}

void TypePrinter::printIncompleteArrayAfter(const IncompleteArrayType *T,
                                            raw_ostream &OS) {
  OS << "[]";
  printAfter(T->getElementType(), OS);
}

void TypePrinter::printVariableArrayBefore(const VariableArrayType *T,
                                           raw_ostream &OS) {
  IncludeStrongLifetimeRAII Strong(Policy);
  printBefore(T->getElementType(), OS);
}

void TypePrinter::printVariableArrayAfter(const VariableArrayType *T,
                                          raw_ostream &OS) {
  OS << '[';
  if (T->getIndexTypeQualifiers().hasQualifiers()) {
    AppendTypeQualList(OS, T->getIndexTypeCVRQualifiers(), Policy.Restrict);
    OS << ' ';
  }

  if (T->getSizeModifier() == ArraySizeModifier::Static)
    OS << "static ";
  else if (T->getSizeModifier() == ArraySizeModifier::Star)
    OS << '*';

  if (T->getSizeExpr())
    T->getSizeExpr()->printPretty(OS, nullptr, Policy);
  OS << ']';

  printAfter(T->getElementType(), OS);
}

void TypePrinter::printAdjustedBefore(const AdjustedType *T, raw_ostream &OS) {
  // Print the adjusted representation, otherwise the adjustment will be
  // invisible.
  printBefore(T->getAdjustedType(), OS);
}

void TypePrinter::printAdjustedAfter(const AdjustedType *T, raw_ostream &OS) {
  printAfter(T->getAdjustedType(), OS);
}

void TypePrinter::printDecayedBefore(const DecayedType *T, raw_ostream &OS) {
  // Print as though it's a pointer.
  printAdjustedBefore(T, OS);
}

void TypePrinter::printArrayParameterAfter(const ArrayParameterType *T,
                                           raw_ostream &OS) {
  printConstantArrayAfter(T, OS);
}

void TypePrinter::printArrayParameterBefore(const ArrayParameterType *T,
                                            raw_ostream &OS) {
  printConstantArrayBefore(T, OS);
}

void TypePrinter::printDecayedAfter(const DecayedType *T, raw_ostream &OS) {
  printAdjustedAfter(T, OS);
}

void TypePrinter::printDependentSizedArrayBefore(
                                               const DependentSizedArrayType *T,
                                               raw_ostream &OS) {
  IncludeStrongLifetimeRAII Strong(Policy);
  printBefore(T->getElementType(), OS);
}

void TypePrinter::printDependentSizedArrayAfter(
                                               const DependentSizedArrayType *T,
                                               raw_ostream &OS) {
  OS << '[';
  if (T->getSizeExpr())
    T->getSizeExpr()->printPretty(OS, nullptr, Policy);
  OS << ']';
  printAfter(T->getElementType(), OS);
}

void TypePrinter::printDependentAddressSpaceBefore(
    const DependentAddressSpaceType *T, raw_ostream &OS) {
  printBefore(T->getPointeeType(), OS);
}

void TypePrinter::printDependentAddressSpaceAfter(
    const DependentAddressSpaceType *T, raw_ostream &OS) {
  OS << " __attribute__((address_space(";
  if (T->getAddrSpaceExpr())
    T->getAddrSpaceExpr()->printPretty(OS, nullptr, Policy);
  OS << ")))";
  printAfter(T->getPointeeType(), OS);
}

void TypePrinter::printDependentSizedExtVectorBefore(
                                          const DependentSizedExtVectorType *T,
                                          raw_ostream &OS) {
  if (Policy.UseHLSLTypes)
    OS << "vector<";
  printBefore(T->getElementType(), OS);
}

void TypePrinter::printDependentSizedExtVectorAfter(
                                          const DependentSizedExtVectorType *T,
                                          raw_ostream &OS) {
  if (Policy.UseHLSLTypes) {
    OS << ", ";
    if (T->getSizeExpr())
      T->getSizeExpr()->printPretty(OS, nullptr, Policy);
    OS << ">";
  } else {
    OS << " __attribute__((ext_vector_type(";
    if (T->getSizeExpr())
      T->getSizeExpr()->printPretty(OS, nullptr, Policy);
    OS << ")))";
  }
  printAfter(T->getElementType(), OS);
}

void TypePrinter::printVectorBefore(const VectorType *T, raw_ostream &OS) {
  switch (T->getVectorKind()) {
  case VectorKind::AltiVecPixel:
    OS << "__vector __pixel ";
    break;
  case VectorKind::AltiVecBool:
    OS << "__vector __bool ";
    printBefore(T->getElementType(), OS);
    break;
  case VectorKind::AltiVecVector:
    OS << "__vector ";
    printBefore(T->getElementType(), OS);
    break;
  case VectorKind::Neon:
    OS << "__attribute__((neon_vector_type("
       << T->getNumElements() << "))) ";
    printBefore(T->getElementType(), OS);
    break;
  case VectorKind::NeonPoly:
    OS << "__attribute__((neon_polyvector_type(" <<
          T->getNumElements() << "))) ";
    printBefore(T->getElementType(), OS);
    break;
  case VectorKind::Generic: {
    // FIXME: We prefer to print the size directly here, but have no way
    // to get the size of the type.
    OS << "__attribute__((__vector_size__("
       << T->getNumElements()
       << " * sizeof(";
    print(T->getElementType(), OS, StringRef());
    OS << ")))) ";
    printBefore(T->getElementType(), OS);
    break;
  }
  case VectorKind::SveFixedLengthData:
  case VectorKind::SveFixedLengthPredicate:
    // FIXME: We prefer to print the size directly here, but have no way
    // to get the size of the type.
    OS << "__attribute__((__arm_sve_vector_bits__(";

    if (T->getVectorKind() == VectorKind::SveFixedLengthPredicate)
      // Predicates take a bit per byte of the vector size, multiply by 8 to
      // get the number of bits passed to the attribute.
      OS << T->getNumElements() * 8;
    else
      OS << T->getNumElements();

    OS << " * sizeof(";
    print(T->getElementType(), OS, StringRef());
    // Multiply by 8 for the number of bits.
    OS << ") * 8))) ";
    printBefore(T->getElementType(), OS);
    break;
  case VectorKind::RVVFixedLengthData:
  case VectorKind::RVVFixedLengthMask:
  case VectorKind::RVVFixedLengthMask_1:
  case VectorKind::RVVFixedLengthMask_2:
  case VectorKind::RVVFixedLengthMask_4:
    // FIXME: We prefer to print the size directly here, but have no way
    // to get the size of the type.
    OS << "__attribute__((__riscv_rvv_vector_bits__(";

    OS << T->getNumElements();

    OS << " * sizeof(";
    print(T->getElementType(), OS, StringRef());
    // Multiply by 8 for the number of bits.
    OS << ") * 8))) ";
    printBefore(T->getElementType(), OS);
    break;
  }
}

void TypePrinter::printVectorAfter(const VectorType *T, raw_ostream &OS) {
  printAfter(T->getElementType(), OS);
}

void TypePrinter::printDependentVectorBefore(
    const DependentVectorType *T, raw_ostream &OS) {
  switch (T->getVectorKind()) {
  case VectorKind::AltiVecPixel:
    OS << "__vector __pixel ";
    break;
  case VectorKind::AltiVecBool:
    OS << "__vector __bool ";
    printBefore(T->getElementType(), OS);
    break;
  case VectorKind::AltiVecVector:
    OS << "__vector ";
    printBefore(T->getElementType(), OS);
    break;
  case VectorKind::Neon:
    OS << "__attribute__((neon_vector_type(";
    if (T->getSizeExpr())
      T->getSizeExpr()->printPretty(OS, nullptr, Policy);
    OS << "))) ";
    printBefore(T->getElementType(), OS);
    break;
  case VectorKind::NeonPoly:
    OS << "__attribute__((neon_polyvector_type(";
    if (T->getSizeExpr())
      T->getSizeExpr()->printPretty(OS, nullptr, Policy);
    OS << "))) ";
    printBefore(T->getElementType(), OS);
    break;
  case VectorKind::Generic: {
    // FIXME: We prefer to print the size directly here, but have no way
    // to get the size of the type.
    OS << "__attribute__((__vector_size__(";
    if (T->getSizeExpr())
      T->getSizeExpr()->printPretty(OS, nullptr, Policy);
    OS << " * sizeof(";
    print(T->getElementType(), OS, StringRef());
    OS << ")))) ";
    printBefore(T->getElementType(), OS);
    break;
  }
  case VectorKind::SveFixedLengthData:
  case VectorKind::SveFixedLengthPredicate:
    // FIXME: We prefer to print the size directly here, but have no way
    // to get the size of the type.
    OS << "__attribute__((__arm_sve_vector_bits__(";
    if (T->getSizeExpr()) {
      T->getSizeExpr()->printPretty(OS, nullptr, Policy);
      if (T->getVectorKind() == VectorKind::SveFixedLengthPredicate)
        // Predicates take a bit per byte of the vector size, multiply by 8 to
        // get the number of bits passed to the attribute.
        OS << " * 8";
      OS << " * sizeof(";
      print(T->getElementType(), OS, StringRef());
      // Multiply by 8 for the number of bits.
      OS << ") * 8";
    }
    OS << "))) ";
    printBefore(T->getElementType(), OS);
    break;
  case VectorKind::RVVFixedLengthData:
  case VectorKind::RVVFixedLengthMask:
  case VectorKind::RVVFixedLengthMask_1:
  case VectorKind::RVVFixedLengthMask_2:
  case VectorKind::RVVFixedLengthMask_4:
    // FIXME: We prefer to print the size directly here, but have no way
    // to get the size of the type.
    OS << "__attribute__((__riscv_rvv_vector_bits__(";
    if (T->getSizeExpr()) {
      T->getSizeExpr()->printPretty(OS, nullptr, Policy);
      OS << " * sizeof(";
      print(T->getElementType(), OS, StringRef());
      // Multiply by 8 for the number of bits.
      OS << ") * 8";
    }
    OS << "))) ";
    printBefore(T->getElementType(), OS);
    break;
  }
}

void TypePrinter::printDependentVectorAfter(
    const DependentVectorType *T, raw_ostream &OS) {
  printAfter(T->getElementType(), OS);
}

void TypePrinter::printExtVectorBefore(const ExtVectorType *T,
                                       raw_ostream &OS) {
  if (Policy.UseHLSLTypes)
    OS << "vector<";
  printBefore(T->getElementType(), OS);
}

void TypePrinter::printExtVectorAfter(const ExtVectorType *T, raw_ostream &OS) {
  printAfter(T->getElementType(), OS);

  if (Policy.UseHLSLTypes) {
    OS << ", ";
    OS << T->getNumElements();
    OS << ">";
  } else {
    OS << " __attribute__((ext_vector_type(";
    OS << T->getNumElements();
    OS << ")))";
  }
}

void TypePrinter::printConstantMatrixBefore(const ConstantMatrixType *T,
                                            raw_ostream &OS) {
  printBefore(T->getElementType(), OS);
  OS << " __attribute__((matrix_type(";
  OS << T->getNumRows() << ", " << T->getNumColumns();
  OS << ")))";
}

void TypePrinter::printConstantMatrixAfter(const ConstantMatrixType *T,
                                           raw_ostream &OS) {
  printAfter(T->getElementType(), OS);
}

void TypePrinter::printDependentSizedMatrixBefore(
    const DependentSizedMatrixType *T, raw_ostream &OS) {
  printBefore(T->getElementType(), OS);
  OS << " __attribute__((matrix_type(";
  if (T->getRowExpr()) {
    T->getRowExpr()->printPretty(OS, nullptr, Policy);
  }
  OS << ", ";
  if (T->getColumnExpr()) {
    T->getColumnExpr()->printPretty(OS, nullptr, Policy);
  }
  OS << ")))";
}

void TypePrinter::printDependentSizedMatrixAfter(
    const DependentSizedMatrixType *T, raw_ostream &OS) {
  printAfter(T->getElementType(), OS);
}

void
FunctionProtoType::printExceptionSpecification(raw_ostream &OS,
                                               const PrintingPolicy &Policy)
                                                                         const {
  if (hasDynamicExceptionSpec()) {
    OS << " throw(";
    if (getExceptionSpecType() == EST_MSAny)
      OS << "...";
    else
      for (unsigned I = 0, N = getNumExceptions(); I != N; ++I) {
        if (I)
          OS << ", ";

        OS << getExceptionType(I).stream(Policy);
      }
    OS << ')';
  } else if (EST_NoThrow == getExceptionSpecType()) {
    OS << " __attribute__((nothrow))";
  } else if (isNoexceptExceptionSpec(getExceptionSpecType())) {
    OS << " noexcept";
    // FIXME:Is it useful to print out the expression for a non-dependent
    // noexcept specification?
    if (isComputedNoexcept(getExceptionSpecType())) {
      OS << '(';
      if (getNoexceptExpr())
        getNoexceptExpr()->printPretty(OS, nullptr, Policy);
      OS << ')';
    }
  }
}

void TypePrinter::printFunctionProtoBefore(const FunctionProtoType *T,
                                           raw_ostream &OS) {
  if (T->hasTrailingReturn()) {
    OS << "auto ";
    if (!HasEmptyPlaceHolder)
      OS << '(';
  } else {
    // If needed for precedence reasons, wrap the inner part in grouping parens.
    SaveAndRestore PrevPHIsEmpty(HasEmptyPlaceHolder, false);
    printBefore(T->getReturnType(), OS);
    if (!PrevPHIsEmpty.get())
      OS << '(';
  }
}

StringRef clang::getParameterABISpelling(ParameterABI ABI) {
  switch (ABI) {
  case ParameterABI::Ordinary:
    llvm_unreachable("asking for spelling of ordinary parameter ABI");
  case ParameterABI::SwiftContext:
    return "swift_context";
  case ParameterABI::SwiftAsyncContext:
    return "swift_async_context";
  case ParameterABI::SwiftErrorResult:
    return "swift_error_result";
  case ParameterABI::SwiftIndirectResult:
    return "swift_indirect_result";
  case ParameterABI::HLSLOut:
    return "out";
  case ParameterABI::HLSLInOut:
    return "inout";
  }
  llvm_unreachable("bad parameter ABI kind");
}

void TypePrinter::printFunctionProtoAfter(const FunctionProtoType *T,
                                          raw_ostream &OS) {
  // If needed for precedence reasons, wrap the inner part in grouping parens.
  if (!HasEmptyPlaceHolder)
    OS << ')';
  SaveAndRestore NonEmptyPH(HasEmptyPlaceHolder, false);

  OS << '(';
  {
    ParamPolicyRAII ParamPolicy(Policy);
    for (unsigned i = 0, e = T->getNumParams(); i != e; ++i) {
      if (i) OS << ", ";

      auto EPI = T->getExtParameterInfo(i);
      if (EPI.isConsumed()) OS << "__attribute__((ns_consumed)) ";
      if (EPI.isNoEscape())
        OS << "__attribute__((noescape)) ";
      auto ABI = EPI.getABI();
      if (ABI == ParameterABI::HLSLInOut || ABI == ParameterABI::HLSLOut) {
        OS << getParameterABISpelling(ABI) << " ";
        if (Policy.UseHLSLTypes) {
          // This is a bit of a hack because we _do_ use reference types in the
          // AST for representing inout and out parameters so that code
          // generation is sane, but when re-printing these for HLSL we need to
          // skip the reference.
          print(T->getParamType(i).getNonReferenceType(), OS, StringRef());
          continue;
        }
      } else if (ABI != ParameterABI::Ordinary)
        OS << "__attribute__((" << getParameterABISpelling(ABI) << ")) ";

      print(T->getParamType(i), OS, StringRef());
    }
  }

  if (T->isVariadic()) {
    if (T->getNumParams())
      OS << ", ";
    OS << "...";
  } else if (T->getNumParams() == 0 && Policy.UseVoidForZeroParams) {
    // Do not emit int() if we have a proto, emit 'int(void)'.
    OS << "void";
  }

  OS << ')';

  FunctionType::ExtInfo Info = T->getExtInfo();
  unsigned SMEBits = T->getAArch64SMEAttributes();

  if (SMEBits & FunctionType::SME_PStateSMCompatibleMask)
    OS << " __arm_streaming_compatible";
  if (SMEBits & FunctionType::SME_PStateSMEnabledMask)
    OS << " __arm_streaming";
  if (SMEBits & FunctionType::SME_AgnosticZAStateMask)
    OS << "__arm_agnostic(\"sme_za_state\")";
  if (FunctionType::getArmZAState(SMEBits) == FunctionType::ARM_Preserves)
    OS << " __arm_preserves(\"za\")";
  if (FunctionType::getArmZAState(SMEBits) == FunctionType::ARM_In)
    OS << " __arm_in(\"za\")";
  if (FunctionType::getArmZAState(SMEBits) == FunctionType::ARM_Out)
    OS << " __arm_out(\"za\")";
  if (FunctionType::getArmZAState(SMEBits) == FunctionType::ARM_InOut)
    OS << " __arm_inout(\"za\")";
  if (FunctionType::getArmZT0State(SMEBits) == FunctionType::ARM_Preserves)
    OS << " __arm_preserves(\"zt0\")";
  if (FunctionType::getArmZT0State(SMEBits) == FunctionType::ARM_In)
    OS << " __arm_in(\"zt0\")";
  if (FunctionType::getArmZT0State(SMEBits) == FunctionType::ARM_Out)
    OS << " __arm_out(\"zt0\")";
  if (FunctionType::getArmZT0State(SMEBits) == FunctionType::ARM_InOut)
    OS << " __arm_inout(\"zt0\")";

  printFunctionAfter(Info, OS);

  if (!T->getMethodQuals().empty())
    OS << " " << T->getMethodQuals().getAsString();

  switch (T->getRefQualifier()) {
  case RQ_None:
    break;

  case RQ_LValue:
    OS << " &";
    break;

  case RQ_RValue:
    OS << " &&";
    break;
  }
  T->printExceptionSpecification(OS, Policy);

  const FunctionEffectsRef FX = T->getFunctionEffects();
  for (const auto &CFE : FX) {
    OS << " __attribute__((" << CFE.Effect.name();
    if (const Expr *E = CFE.Cond.getCondition()) {
      OS << '(';
      E->printPretty(OS, nullptr, Policy);
      OS << ')';
    }
    OS << "))";
  }

  if (T->hasCFIUncheckedCallee())
    OS << " __attribute__((cfi_unchecked_callee))";

  if (T->hasTrailingReturn()) {
    OS << " -> ";
    print(T->getReturnType(), OS, StringRef());
  } else
    printAfter(T->getReturnType(), OS);
}

void TypePrinter::printFunctionAfter(const FunctionType::ExtInfo &Info,
                                     raw_ostream &OS) {
  if (!InsideCCAttribute) {
    switch (Info.getCC()) {
    case CC_C:
      // The C calling convention is the default on the vast majority of platforms
      // we support.  If the user wrote it explicitly, it will usually be printed
      // while traversing the AttributedType.  If the type has been desugared, let
      // the canonical spelling be the implicit calling convention.
      // FIXME: It would be better to be explicit in certain contexts, such as a
      // cdecl function typedef used to declare a member function with the
      // Microsoft C++ ABI.
      break;
    case CC_X86StdCall:
      OS << " __attribute__((stdcall))";
      break;
    case CC_X86FastCall:
      OS << " __attribute__((fastcall))";
      break;
    case CC_X86ThisCall:
      OS << " __attribute__((thiscall))";
      break;
    case CC_X86VectorCall:
      OS << " __attribute__((vectorcall))";
      break;
    case CC_X86Pascal:
      OS << " __attribute__((pascal))";
      break;
    case CC_AAPCS:
      OS << " __attribute__((pcs(\"aapcs\")))";
      break;
    case CC_AAPCS_VFP:
      OS << " __attribute__((pcs(\"aapcs-vfp\")))";
      break;
    case CC_AArch64VectorCall:
      OS << " __attribute__((aarch64_vector_pcs))";
      break;
    case CC_AArch64SVEPCS:
      OS << " __attribute__((aarch64_sve_pcs))";
      break;
    case CC_DeviceKernel:
      OS << " __attribute__((device_kernel))";
      break;
    case CC_IntelOclBicc:
      OS << " __attribute__((intel_ocl_bicc))";
      break;
    case CC_Win64:
      OS << " __attribute__((ms_abi))";
      break;
    case CC_X86_64SysV:
      OS << " __attribute__((sysv_abi))";
      break;
    case CC_X86RegCall:
      OS << " __attribute__((regcall))";
      break;
    case CC_SpirFunction:
      // Do nothing. These CCs are not available as attributes.
      break;
    case CC_Swift:
      OS << " __attribute__((swiftcall))";
      break;
    case CC_SwiftAsync:
      OS << "__attribute__((swiftasynccall))";
      break;
    case CC_PreserveMost:
      OS << " __attribute__((preserve_most))";
      break;
    case CC_PreserveAll:
      OS << " __attribute__((preserve_all))";
      break;
    case CC_M68kRTD:
      OS << " __attribute__((m68k_rtd))";
      break;
    case CC_PreserveNone:
      OS << " __attribute__((preserve_none))";
      break;
    case CC_RISCVVectorCall:
      OS << "__attribute__((riscv_vector_cc))";
      break;
#define CC_VLS_CASE(ABI_VLEN)                                                  \
  case CC_RISCVVLSCall_##ABI_VLEN:                                             \
    OS << "__attribute__((riscv_vls_cc" #ABI_VLEN "))";                        \
    break;
      CC_VLS_CASE(32)
      CC_VLS_CASE(64)
      CC_VLS_CASE(128)
      CC_VLS_CASE(256)
      CC_VLS_CASE(512)
      CC_VLS_CASE(1024)
      CC_VLS_CASE(2048)
      CC_VLS_CASE(4096)
      CC_VLS_CASE(8192)
      CC_VLS_CASE(16384)
      CC_VLS_CASE(32768)
      CC_VLS_CASE(65536)
#undef CC_VLS_CASE
    }
  }

  if (Info.getNoReturn())
    OS << " __attribute__((noreturn))";
  if (Info.getCmseNSCall())
    OS << " __attribute__((cmse_nonsecure_call))";
  if (Info.getProducesResult())
    OS << " __attribute__((ns_returns_retained))";
  if (Info.getRegParm())
    OS << " __attribute__((regparm ("
       << Info.getRegParm() << ")))";
  if (Info.getNoCallerSavedRegs())
    OS << " __attribute__((no_caller_saved_registers))";
  if (Info.getNoCfCheck())
    OS << " __attribute__((nocf_check))";
}

void TypePrinter::printFunctionNoProtoBefore(const FunctionNoProtoType *T,
                                             raw_ostream &OS) {
  // If needed for precedence reasons, wrap the inner part in grouping parens.
  SaveAndRestore PrevPHIsEmpty(HasEmptyPlaceHolder, false);
  printBefore(T->getReturnType(), OS);
  if (!PrevPHIsEmpty.get())
    OS << '(';
}

void TypePrinter::printFunctionNoProtoAfter(const FunctionNoProtoType *T,
                                            raw_ostream &OS) {
  // If needed for precedence reasons, wrap the inner part in grouping parens.
  if (!HasEmptyPlaceHolder)
    OS << ')';
  SaveAndRestore NonEmptyPH(HasEmptyPlaceHolder, false);

  OS << "()";
  printFunctionAfter(T->getExtInfo(), OS);
  printAfter(T->getReturnType(), OS);
}

void TypePrinter::printTypeSpec(NamedDecl *D, raw_ostream &OS) {
  // Compute the full nested-name-specifier for this type.
  // In C, this will always be empty except when the type
  // being printed is anonymous within other Record.
  if (!Policy.SuppressScope)
    AppendScope(D->getDeclContext(), OS, D->getDeclName());

  IdentifierInfo *II = D->getIdentifier();
  OS << II->getName();
  spaceBeforePlaceHolder(OS);
}

void TypePrinter::printUnresolvedUsingBefore(const UnresolvedUsingType *T,
                                             raw_ostream &OS) {
  OS << TypeWithKeyword::getKeywordName(T->getKeyword());
  if (T->getKeyword() != ElaboratedTypeKeyword::None)
    OS << ' ';
  auto *D = T->getDecl();
  if (Policy.FullyQualifiedName || T->isCanonicalUnqualified()) {
    AppendScope(D->getDeclContext(), OS, D->getDeclName());
  } else {
    T->getQualifier().print(OS, Policy);
  }
  OS << D->getIdentifier()->getName();
  spaceBeforePlaceHolder(OS);
}

void TypePrinter::printUnresolvedUsingAfter(const UnresolvedUsingType *T,
                                            raw_ostream &OS) {}

void TypePrinter::printUsingBefore(const UsingType *T, raw_ostream &OS) {
  OS << TypeWithKeyword::getKeywordName(T->getKeyword());
  if (T->getKeyword() != ElaboratedTypeKeyword::None)
    OS << ' ';
  auto *D = T->getDecl();
  if (Policy.FullyQualifiedName) {
    AppendScope(D->getDeclContext(), OS, D->getDeclName());
  } else {
    T->getQualifier().print(OS, Policy);
  }
  OS << D->getIdentifier()->getName();
  spaceBeforePlaceHolder(OS);
}

void TypePrinter::printUsingAfter(const UsingType *T, raw_ostream &OS) {}

void TypePrinter::printTypedefBefore(const TypedefType *T, raw_ostream &OS) {
  OS << TypeWithKeyword::getKeywordName(T->getKeyword());
  if (T->getKeyword() != ElaboratedTypeKeyword::None)
    OS << ' ';
  auto *D = T->getDecl();
  if (Policy.FullyQualifiedName) {
    AppendScope(D->getDeclContext(), OS, D->getDeclName());
  } else {
    T->getQualifier().print(OS, Policy);
  }
  OS << D->getIdentifier()->getName();
  spaceBeforePlaceHolder(OS);
}

void TypePrinter::printMacroQualifiedBefore(const MacroQualifiedType *T,
                                            raw_ostream &OS) {
  StringRef MacroName = T->getMacroIdentifier()->getName();
  OS << MacroName << " ";

  // Since this type is meant to print the macro instead of the whole attribute,
  // we trim any attributes and go directly to the original modified type.
  printBefore(T->getModifiedType(), OS);
}

void TypePrinter::printMacroQualifiedAfter(const MacroQualifiedType *T,
                                           raw_ostream &OS) {
  printAfter(T->getModifiedType(), OS);
}

void TypePrinter::printTypedefAfter(const TypedefType *T, raw_ostream &OS) {}

void TypePrinter::printTypeOfExprBefore(const TypeOfExprType *T,
                                        raw_ostream &OS) {
  OS << (T->getKind() == TypeOfKind::Unqualified ? "typeof_unqual "
                                                 : "typeof ");
  if (T->getUnderlyingExpr())
    T->getUnderlyingExpr()->printPretty(OS, nullptr, Policy);
  spaceBeforePlaceHolder(OS);
}

void TypePrinter::printTypeOfExprAfter(const TypeOfExprType *T,
                                       raw_ostream &OS) {}

void TypePrinter::printTypeOfBefore(const TypeOfType *T, raw_ostream &OS) {
  OS << (T->getKind() == TypeOfKind::Unqualified ? "typeof_unqual("
                                                 : "typeof(");
  print(T->getUnmodifiedType(), OS, StringRef());
  OS << ')';
  spaceBeforePlaceHolder(OS);
}

void TypePrinter::printTypeOfAfter(const TypeOfType *T, raw_ostream &OS) {}

void TypePrinter::printDecltypeBefore(const DecltypeType *T, raw_ostream &OS) {
  OS << "decltype(";
  if (const Expr *E = T->getUnderlyingExpr()) {
    PrintingPolicy ExprPolicy = Policy;
    ExprPolicy.PrintAsCanonical = T->isCanonicalUnqualified();
    E->printPretty(OS, nullptr, ExprPolicy);
  }
  OS << ')';
  spaceBeforePlaceHolder(OS);
}

void TypePrinter::printPackIndexingBefore(const PackIndexingType *T,
                                          raw_ostream &OS) {
  if (T->hasSelectedType()) {
    OS << T->getSelectedType();
  } else {
    OS << T->getPattern() << "...[";
    T->getIndexExpr()->printPretty(OS, nullptr, Policy);
    OS << "]";
  }
  spaceBeforePlaceHolder(OS);
}

void TypePrinter::printPackIndexingAfter(const PackIndexingType *T,
                                         raw_ostream &OS) {}

void TypePrinter::printDecltypeAfter(const DecltypeType *T, raw_ostream &OS) {}

void TypePrinter::printUnaryTransformBefore(const UnaryTransformType *T,
                                            raw_ostream &OS) {
  IncludeStrongLifetimeRAII Strong(Policy);

  static llvm::DenseMap<int, const char *> Transformation = {{
#define TRANSFORM_TYPE_TRAIT_DEF(Enum, Trait)                                  \
  {UnaryTransformType::Enum, "__" #Trait},
#include "clang/Basic/TransformTypeTraits.def"
  }};
  OS << Transformation[T->getUTTKind()] << '(';
  print(T->getBaseType(), OS, StringRef());
  OS << ')';
  spaceBeforePlaceHolder(OS);
}

void TypePrinter::printUnaryTransformAfter(const UnaryTransformType *T,
                                           raw_ostream &OS) {}

void TypePrinter::printAutoBefore(const AutoType *T, raw_ostream &OS) {
  // If the type has been deduced, do not print 'auto'.
  if (!T->getDeducedType().isNull()) {
    printBefore(T->getDeducedType(), OS);
  } else {
    if (T->isConstrained()) {
      // FIXME: Track a TypeConstraint as type sugar, so that we can print the
      // type as it was written.
      T->getTypeConstraintConcept()->getDeclName().print(OS, Policy);
      auto Args = T->getTypeConstraintArguments();
      if (!Args.empty())
        printTemplateArgumentList(
            OS, Args, Policy,
            T->getTypeConstraintConcept()->getTemplateParameters());
      OS << ' ';
    }
    switch (T->getKeyword()) {
    case AutoTypeKeyword::Auto: OS << "auto"; break;
    case AutoTypeKeyword::DecltypeAuto: OS << "decltype(auto)"; break;
    case AutoTypeKeyword::GNUAutoType: OS << "__auto_type"; break;
    }
    spaceBeforePlaceHolder(OS);
  }
}

void TypePrinter::printAutoAfter(const AutoType *T, raw_ostream &OS) {
  // If the type has been deduced, do not print 'auto'.
  if (!T->getDeducedType().isNull())
    printAfter(T->getDeducedType(), OS);
}

void TypePrinter::printDeducedTemplateSpecializationBefore(
    const DeducedTemplateSpecializationType *T, raw_ostream &OS) {
  if (ElaboratedTypeKeyword Keyword = T->getKeyword();
      T->getKeyword() != ElaboratedTypeKeyword::None)
    OS << KeywordHelpers::getKeywordName(Keyword) << ' ';

  TemplateName Name = T->getTemplateName();

  // If the type has been deduced, print the template arguments, as if this was
  // printing the deduced type, but including elaboration and template name
  // qualification.
  // FIXME: There should probably be a policy which controls this.
  // We would probably want to do this on diagnostics, but not on -ast-print.
  ArrayRef<TemplateArgument> Args;
  TemplateDecl *DeducedTD = nullptr;
  if (!T->getDeducedType().isNull()) {
    if (const auto *TST =
            dyn_cast<TemplateSpecializationType>(T->getDeducedType())) {
      DeducedTD = TST->getTemplateName().getAsTemplateDecl(
          /*IgnoreDeduced=*/true);
      Args = TST->template_arguments();
    } else {
      // Should only get here for canonical types.
      const auto *CD = cast<ClassTemplateSpecializationDecl>(
          cast<RecordType>(T->getDeducedType())->getOriginalDecl());
      DeducedTD = CD->getSpecializedTemplate();
      Args = CD->getTemplateArgs().asArray();
    }

    // FIXME: Workaround for alias template CTAD not producing guides which
    // include the alias template specialization type.
    // Purposefully disregard qualification when building this TemplateName;
    // any qualification we might have, might not make sense in the
    // context this was deduced.
    if (!declaresSameEntity(DeducedTD, Name.getAsTemplateDecl(
                                           /*IgnoreDeduced=*/true)))
      Name = TemplateName(DeducedTD);
  }

  {
    IncludeStrongLifetimeRAII Strong(Policy);
    Name.print(OS, Policy);
  }
  if (DeducedTD) {
    printTemplateArgumentList(OS, Args, Policy,
                              DeducedTD->getTemplateParameters());
  }

  spaceBeforePlaceHolder(OS);
}

void TypePrinter::printDeducedTemplateSpecializationAfter(
    const DeducedTemplateSpecializationType *T, raw_ostream &OS) {
  // If the type has been deduced, print the deduced type.
  if (!T->getDeducedType().isNull())
    printAfter(T->getDeducedType(), OS);
}

void TypePrinter::printAtomicBefore(const AtomicType *T, raw_ostream &OS) {
  IncludeStrongLifetimeRAII Strong(Policy);

  OS << "_Atomic(";
  print(T->getValueType(), OS, StringRef());
  OS << ')';
  spaceBeforePlaceHolder(OS);
}

void TypePrinter::printAtomicAfter(const AtomicType *T, raw_ostream &OS) {}

void TypePrinter::printPipeBefore(const PipeType *T, raw_ostream &OS) {
  IncludeStrongLifetimeRAII Strong(Policy);

  if (T->isReadOnly())
    OS << "read_only ";
  else
    OS << "write_only ";
  OS << "pipe ";
  print(T->getElementType(), OS, StringRef());
  spaceBeforePlaceHolder(OS);
}

void TypePrinter::printPipeAfter(const PipeType *T, raw_ostream &OS) {}

void TypePrinter::printBitIntBefore(const BitIntType *T, raw_ostream &OS) {
  if (T->isUnsigned())
    OS << "unsigned ";
  OS << "_BitInt(" << T->getNumBits() << ")";
  spaceBeforePlaceHolder(OS);
}

void TypePrinter::printBitIntAfter(const BitIntType *T, raw_ostream &OS) {}

void TypePrinter::printDependentBitIntBefore(const DependentBitIntType *T,
                                             raw_ostream &OS) {
  if (T->isUnsigned())
    OS << "unsigned ";
  OS << "_BitInt(";
  T->getNumBitsExpr()->printPretty(OS, nullptr, Policy);
  OS << ")";
  spaceBeforePlaceHolder(OS);
}

void TypePrinter::printDependentBitIntAfter(const DependentBitIntType *T,
                                            raw_ostream &OS) {}

void TypePrinter::printPredefinedSugarBefore(const PredefinedSugarType *T,
                                             raw_ostream &OS) {
  OS << T->getIdentifier()->getName();
  spaceBeforePlaceHolder(OS);
}

void TypePrinter::printPredefinedSugarAfter(const PredefinedSugarType *T,
                                            raw_ostream &OS) {}

/// Appends the given scope to the end of a string.
void TypePrinter::AppendScope(DeclContext *DC, raw_ostream &OS,
                              DeclarationName NameInScope) {
  if (DC->isTranslationUnit())
    return;

  // FIXME: Consider replacing this with NamedDecl::printNestedNameSpecifier,
  // which can also print names for function and method scopes.
  if (DC->isFunctionOrMethod())
    return;

  if (Policy.Callbacks && Policy.Callbacks->isScopeVisible(DC))
    return;

  if (const auto *NS = dyn_cast<NamespaceDecl>(DC)) {
    if (Policy.SuppressUnwrittenScope && NS->isAnonymousNamespace())
      return AppendScope(DC->getParent(), OS, NameInScope);

    // Only suppress an inline namespace if the name has the same lookup
    // results in the enclosing namespace.
    if (Policy.SuppressInlineNamespace !=
            PrintingPolicy::SuppressInlineNamespaceMode::None &&
        NS->isInline() && NameInScope &&
        NS->isRedundantInlineQualifierFor(NameInScope))
      return AppendScope(DC->getParent(), OS, NameInScope);

    AppendScope(DC->getParent(), OS, NS->getDeclName());
    if (NS->getIdentifier())
      OS << NS->getName() << "::";
    else
      OS << "(anonymous namespace)::";
  } else if (const auto *Spec = dyn_cast<ClassTemplateSpecializationDecl>(DC)) {
    AppendScope(DC->getParent(), OS, Spec->getDeclName());
    IncludeStrongLifetimeRAII Strong(Policy);
    OS << Spec->getIdentifier()->getName();
    const TemplateArgumentList &TemplateArgs = Spec->getTemplateArgs();
    printTemplateArgumentList(
        OS, TemplateArgs.asArray(), Policy,
        Spec->getSpecializedTemplate()->getTemplateParameters());
    OS << "::";
  } else if (const auto *Tag = dyn_cast<TagDecl>(DC)) {
    AppendScope(DC->getParent(), OS, Tag->getDeclName());
    if (TypedefNameDecl *Typedef = Tag->getTypedefNameForAnonDecl())
      OS << Typedef->getIdentifier()->getName() << "::";
    else if (Tag->getIdentifier())
      OS << Tag->getIdentifier()->getName() << "::";
    else
      return;
  } else {
    AppendScope(DC->getParent(), OS, NameInScope);
  }
}

void TypePrinter::printTagType(const TagType *T, raw_ostream &OS) {
  TagDecl *D = T->getOriginalDecl();

  if (Policy.IncludeTagDefinition && T->isTagOwned()) {
    D->print(OS, Policy, Indentation);
    spaceBeforePlaceHolder(OS);
    return;
  }

  bool HasKindDecoration = false;

  if (T->isCanonicalUnqualified()) {
    if (!Policy.SuppressTagKeyword && !D->getTypedefNameForAnonDecl()) {
      HasKindDecoration = true;
      OS << D->getKindName();
      OS << ' ';
    }
  } else {
    OS << TypeWithKeyword::getKeywordName(T->getKeyword());
    if (T->getKeyword() != ElaboratedTypeKeyword::None)
      OS << ' ';
  }

  if (!Policy.FullyQualifiedName && !T->isCanonicalUnqualified()) {
    T->getQualifier().print(OS, Policy);
  } else if (!Policy.SuppressScope) {
    // Compute the full nested-name-specifier for this type.
    // In C, this will always be empty except when the type
    // being printed is anonymous within other Record.
    AppendScope(D->getDeclContext(), OS, D->getDeclName());
  }

  if (const IdentifierInfo *II = D->getIdentifier())
    OS << II->getName();
  else if (TypedefNameDecl *Typedef = D->getTypedefNameForAnonDecl()) {
    assert(Typedef->getIdentifier() && "Typedef without identifier?");
    OS << Typedef->getIdentifier()->getName();
  } else {
    // Make an unambiguous representation for anonymous types, e.g.
    //   (anonymous enum at /usr/include/string.h:120:9)
    OS << (Policy.MSVCFormatting ? '`' : '(');

    if (isa<CXXRecordDecl>(D) && cast<CXXRecordDecl>(D)->isLambda()) {
      OS << "lambda";
      HasKindDecoration = true;
    } else if ((isa<RecordDecl>(D) && cast<RecordDecl>(D)->isAnonymousStructOrUnion())) {
      OS << "anonymous";
    } else {
      OS << "unnamed";
    }

    if (Policy.AnonymousTagLocations) {
      // Suppress the redundant tag keyword if we just printed one.
      // We don't have to worry about ElaboratedTypes here because you can't
      // refer to an anonymous type with one.
      if (!HasKindDecoration)
        OS << " " << D->getKindName();

      PresumedLoc PLoc = D->getASTContext().getSourceManager().getPresumedLoc(
          D->getLocation());
      if (PLoc.isValid()) {
        OS << " at ";
        StringRef File = PLoc.getFilename();
        llvm::SmallString<1024> WrittenFile(File);
        if (auto *Callbacks = Policy.Callbacks)
          WrittenFile = Callbacks->remapPath(File);
        // Fix inconsistent path separator created by
        // clang::DirectoryLookup::LookupFile when the file path is relative
        // path.
        llvm::sys::path::Style Style =
            llvm::sys::path::is_absolute(WrittenFile)
                ? llvm::sys::path::Style::native
                : (Policy.MSVCFormatting
                       ? llvm::sys::path::Style::windows_backslash
                       : llvm::sys::path::Style::posix);
        llvm::sys::path::native(WrittenFile, Style);
        OS << WrittenFile << ':' << PLoc.getLine() << ':' << PLoc.getColumn();
      }
    }

    OS << (Policy.MSVCFormatting ? '\'' : ')');
  }

  // If this is a class template specialization, print the template
  // arguments.
  if (auto *S = dyn_cast<ClassTemplateSpecializationDecl>(D)) {
    const TemplateParameterList *TParams =
        S->getSpecializedTemplate()->getTemplateParameters();
    const ASTTemplateArgumentListInfo *TArgAsWritten =
        S->getTemplateArgsAsWritten();
    IncludeStrongLifetimeRAII Strong(Policy);
    if (TArgAsWritten && !Policy.PrintAsCanonical)
      printTemplateArgumentList(OS, TArgAsWritten->arguments(), Policy,
                                TParams);
    else
      printTemplateArgumentList(OS, S->getTemplateArgs().asArray(), Policy,
                                TParams);
  }

  spaceBeforePlaceHolder(OS);
}

void TypePrinter::printRecordBefore(const RecordType *T, raw_ostream &OS) {
  // Print the preferred name if we have one for this type.
  if (Policy.UsePreferredNames) {
    for (const auto *PNA : T->getOriginalDecl()
                               ->getMostRecentDecl()
                               ->specific_attrs<PreferredNameAttr>()) {
      if (!declaresSameEntity(PNA->getTypedefType()->getAsCXXRecordDecl(),
                              T->getOriginalDecl()))
        continue;
      // Find the outermost typedef or alias template.
      QualType T = PNA->getTypedefType();
      while (true) {
        if (auto *TT = dyn_cast<TypedefType>(T))
          return printTypeSpec(TT->getDecl(), OS);
        if (auto *TST = dyn_cast<TemplateSpecializationType>(T))
          return printTemplateId(TST, OS, /*FullyQualify=*/true);
        T = T->getLocallyUnqualifiedSingleStepDesugaredType();
      }
    }
  }

  printTagType(T, OS);
}

void TypePrinter::printRecordAfter(const RecordType *T, raw_ostream &OS) {}

void TypePrinter::printEnumBefore(const EnumType *T, raw_ostream &OS) {
  printTagType(T, OS);
}

void TypePrinter::printEnumAfter(const EnumType *T, raw_ostream &OS) {}

void TypePrinter::printInjectedClassNameBefore(const InjectedClassNameType *T,
                                               raw_ostream &OS) {
  const ASTContext &Ctx = T->getOriginalDecl()->getASTContext();
  IncludeStrongLifetimeRAII Strong(Policy);
  T->getTemplateName(Ctx).print(OS, Policy);
  if (Policy.PrintInjectedClassNameWithArguments) {
    auto *Decl = T->getOriginalDecl();
    // FIXME: Use T->getTemplateArgs(Ctx) when that supports as-written
    // arguments.
    if (auto *RD = dyn_cast<ClassTemplateSpecializationDecl>(Decl)) {
      printTemplateArgumentList(OS, RD->getTemplateArgsAsWritten()->arguments(),
                                Policy,
                                T->getTemplateDecl()->getTemplateParameters());
    } else {
      ClassTemplateDecl *TD = Decl->getDescribedClassTemplate();
      assert(TD);
      printTemplateArgumentList(
          OS, TD->getTemplateParameters()->getInjectedTemplateArgs(Ctx), Policy,
          T->getTemplateDecl()->getTemplateParameters());
    }
  }
  spaceBeforePlaceHolder(OS);
}

void TypePrinter::printInjectedClassNameAfter(const InjectedClassNameType *T,
                                              raw_ostream &OS) {}

void TypePrinter::printTemplateTypeParmBefore(const TemplateTypeParmType *T,
                                              raw_ostream &OS) {
  TemplateTypeParmDecl *D = T->getDecl();
  if (D && D->isImplicit()) {
    if (auto *TC = D->getTypeConstraint()) {
      TC->print(OS, Policy);
      OS << ' ';
    }
    OS << "auto";
  } else if (IdentifierInfo *Id = T->getIdentifier())
    OS << (Policy.CleanUglifiedParameters ? Id->deuglifiedName()
                                          : Id->getName());
  else
    OS << "type-parameter-" << T->getDepth() << '-' << T->getIndex();

  spaceBeforePlaceHolder(OS);
}

void TypePrinter::printTemplateTypeParmAfter(const TemplateTypeParmType *T,
                                             raw_ostream &OS) {}

void TypePrinter::printSubstTemplateTypeParmBefore(
                                             const SubstTemplateTypeParmType *T,
                                             raw_ostream &OS) {
  IncludeStrongLifetimeRAII Strong(Policy);
  printBefore(T->getReplacementType(), OS);
}

void TypePrinter::printSubstTemplateTypeParmAfter(
                                             const SubstTemplateTypeParmType *T,
                                             raw_ostream &OS) {
  IncludeStrongLifetimeRAII Strong(Policy);
  printAfter(T->getReplacementType(), OS);
}

void TypePrinter::printSubstTemplateTypeParmPackBefore(
                                        const SubstTemplateTypeParmPackType *T,
                                        raw_ostream &OS) {
  IncludeStrongLifetimeRAII Strong(Policy);
  if (const TemplateTypeParmDecl *D = T->getReplacedParameter()) {
    if (D && D->isImplicit()) {
      if (auto *TC = D->getTypeConstraint()) {
        TC->print(OS, Policy);
        OS << ' ';
      }
      OS << "auto";
    } else if (IdentifierInfo *Id = D->getIdentifier())
      OS << (Policy.CleanUglifiedParameters ? Id->deuglifiedName()
                                            : Id->getName());
    else
      OS << "type-parameter-" << D->getDepth() << '-' << D->getIndex();

    spaceBeforePlaceHolder(OS);
  }
}

void TypePrinter::printSubstTemplateTypeParmPackAfter(
                                        const SubstTemplateTypeParmPackType *T,
                                        raw_ostream &OS) {
  IncludeStrongLifetimeRAII Strong(Policy);
}

void TypePrinter::printTemplateId(const TemplateSpecializationType *T,
                                  raw_ostream &OS, bool FullyQualify) {
  IncludeStrongLifetimeRAII Strong(Policy);

  if (ElaboratedTypeKeyword K = T->getKeyword();
      K != ElaboratedTypeKeyword::None)
    OS << TypeWithKeyword::getKeywordName(K) << ' ';

  TemplateDecl *TD =
      T->getTemplateName().getAsTemplateDecl(/*IgnoreDeduced=*/true);
  // FIXME: Null TD never exercised in test suite.
  if (FullyQualify && TD) {
    if (!Policy.SuppressScope)
      AppendScope(TD->getDeclContext(), OS, TD->getDeclName());

    OS << TD->getName();
  } else {
    T->getTemplateName().print(OS, Policy,
                               !Policy.SuppressScope
                                   ? TemplateName::Qualified::AsWritten
                                   : TemplateName::Qualified::None);
  }

  DefaultTemplateArgsPolicyRAII TemplateArgs(Policy);
  const TemplateParameterList *TPL = TD ? TD->getTemplateParameters() : nullptr;
  printTemplateArgumentList(OS, T->template_arguments(), Policy, TPL);
  spaceBeforePlaceHolder(OS);
}

void TypePrinter::printTemplateSpecializationBefore(
                                            const TemplateSpecializationType *T,
                                            raw_ostream &OS) {
  printTemplateId(T, OS, Policy.FullyQualifiedName);
}

void TypePrinter::printTemplateSpecializationAfter(
                                            const TemplateSpecializationType *T,
                                            raw_ostream &OS) {}

<<<<<<< HEAD
void TypePrinter::printInjectedClassNameBefore(const InjectedClassNameType *T,
                                               raw_ostream &OS) {
  if (Policy.PrintInjectedClassNameWithArguments)
    return printTemplateSpecializationBefore(T->getInjectedTST(), OS);

  IncludeStrongLifetimeRAII Strong(Policy);
  T->getTemplateName().print(OS, Policy);
  spaceBeforePlaceHolder(OS);
}

void TypePrinter::printInjectedClassNameAfter(const InjectedClassNameType *T,
                                               raw_ostream &OS) {}

void TypePrinter::printElaboratedBefore(const ElaboratedType *T,
                                        raw_ostream &OS) {
  if (Policy.IncludeTagDefinition && T->getOwnedTagDecl()) {
    TagDecl *OwnedTagDecl = T->getOwnedTagDecl();
    assert(OwnedTagDecl->getTypeForDecl() == T->getNamedType().getTypePtr() &&
           "OwnedTagDecl expected to be a declaration for the type");
    PrintingPolicy SubPolicy = Policy;
    SubPolicy.IncludeTagDefinition = false;
    OwnedTagDecl->print(OS, SubPolicy, Indentation);
    spaceBeforePlaceHolder(OS);
    return;
  }

  if (Policy.SuppressElaboration) {
    printBefore(T->getNamedType(), OS);
    return;
  }

  // The tag definition will take care of these.
  if (!Policy.IncludeTagDefinition)
  {
    // When removing aliases don't print keywords to avoid having things
    // like 'typename int'
    if (!Policy.SuppressTypedefs)
    {
       OS << TypeWithKeyword::getKeywordName(T->getKeyword());
       if (T->getKeyword() != ElaboratedTypeKeyword::None)
         OS << " ";
    }
    NestedNameSpecifier *Qualifier = T->getQualifier();
    if (!Policy.SuppressTagKeyword && Policy.SuppressScope &&
        !Policy.SuppressUnwrittenScope) {
      bool OldTagKeyword = Policy.SuppressTagKeyword;
      bool OldSupressScope = Policy.SuppressScope;
      Policy.SuppressTagKeyword = true;
      Policy.SuppressScope = false;
      printBefore(T->getNamedType(), OS);
      Policy.SuppressTagKeyword = OldTagKeyword;
      Policy.SuppressScope = OldSupressScope;
      return;
    }
    if (Qualifier &&
        !(Policy.SuppressTypedefs &&
          T->getNamedType()->getTypeClass() == Type::Typedef) &&
        !Policy.EnforceScopeForElaboratedTypes)
      Qualifier->print(OS, Policy);
  }

  ElaboratedTypePolicyRAII PolicyRAII(Policy);
  printBefore(T->getNamedType(), OS);
}

void TypePrinter::printElaboratedAfter(const ElaboratedType *T,
                                        raw_ostream &OS) {
  if (Policy.IncludeTagDefinition && T->getOwnedTagDecl())
    return;

  if (Policy.SuppressElaboration) {
    printAfter(T->getNamedType(), OS);
    return;
  }

  ElaboratedTypePolicyRAII PolicyRAII(Policy);
  printAfter(T->getNamedType(), OS);
}

=======
>>>>>>> 91cdd350
void TypePrinter::printParenBefore(const ParenType *T, raw_ostream &OS) {
  if (!HasEmptyPlaceHolder && !isa<FunctionType>(T->getInnerType())) {
    printBefore(T->getInnerType(), OS);
    OS << '(';
  } else
    printBefore(T->getInnerType(), OS);
}

void TypePrinter::printParenAfter(const ParenType *T, raw_ostream &OS) {
  if (!HasEmptyPlaceHolder && !isa<FunctionType>(T->getInnerType())) {
    OS << ')';
    printAfter(T->getInnerType(), OS);
  } else
    printAfter(T->getInnerType(), OS);
}

void TypePrinter::printDependentNameBefore(const DependentNameType *T,
                                           raw_ostream &OS) {
  OS << TypeWithKeyword::getKeywordName(T->getKeyword());
  if (T->getKeyword() != ElaboratedTypeKeyword::None)
    OS << " ";
  T->getQualifier().print(OS, Policy);
  OS << T->getIdentifier()->getName();
  spaceBeforePlaceHolder(OS);
}

void TypePrinter::printDependentNameAfter(const DependentNameType *T,
                                          raw_ostream &OS) {}

void TypePrinter::printDependentTemplateSpecializationBefore(
        const DependentTemplateSpecializationType *T, raw_ostream &OS) {
  IncludeStrongLifetimeRAII Strong(Policy);

  OS << TypeWithKeyword::getKeywordName(T->getKeyword());
  if (T->getKeyword() != ElaboratedTypeKeyword::None)
    OS << " ";

  T->getDependentTemplateName().print(OS, Policy);
  printTemplateArgumentList(OS, T->template_arguments(), Policy);
  spaceBeforePlaceHolder(OS);
}

void TypePrinter::printDependentTemplateSpecializationAfter(
        const DependentTemplateSpecializationType *T, raw_ostream &OS) {}

void TypePrinter::printPackExpansionBefore(const PackExpansionType *T,
                                           raw_ostream &OS) {
  printBefore(T->getPattern(), OS);
}

void TypePrinter::printPackExpansionAfter(const PackExpansionType *T,
                                          raw_ostream &OS) {
  printAfter(T->getPattern(), OS);
  OS << "...";
}

static void printCountAttributedImpl(const CountAttributedType *T,
                                     raw_ostream &OS,
                                     const PrintingPolicy &Policy) {
  OS << ' ';
  if (T->isCountInBytes() && T->isOrNull())
    OS << "__sized_by_or_null(";
  else if (T->isCountInBytes())
    OS << "__sized_by(";
  else if (T->isOrNull())
    OS << "__counted_by_or_null(";
  else
    OS << "__counted_by(";
  if (T->getCountExpr())
    T->getCountExpr()->printPretty(OS, nullptr, Policy);
  OS << ')';
}

void TypePrinter::printCountAttributedBefore(const CountAttributedType *T,
                                             raw_ostream &OS) {
  printBefore(T->desugar(), OS);
  if (!T->isArrayType())
    printCountAttributedImpl(T, OS, Policy);
}

void TypePrinter::printCountAttributedAfter(const CountAttributedType *T,
                                            raw_ostream &OS) {
  printAfter(T->desugar(), OS);
  if (T->isArrayType())
    printCountAttributedImpl(T, OS, Policy);
}

void TypePrinter::printAttributedBefore(const AttributedType *T,
                                        raw_ostream &OS) {
  // FIXME: Generate this with TableGen.

  // Prefer the macro forms of the GC and ownership qualifiers.
  if (T->getAttrKind() == attr::ObjCGC ||
      T->getAttrKind() == attr::ObjCOwnership)
    return printBefore(T->getEquivalentType(), OS);

  if (T->getAttrKind() == attr::ObjCKindOf)
    OS << "__kindof ";

  if (T->getAttrKind() == attr::PreserveNone) {
    OS << "__attribute__((preserve_none)) ";
    spaceBeforePlaceHolder(OS);
  } else if (T->getAttrKind() == attr::PreserveMost) {
    OS << "__attribute__((preserve_most)) ";
    spaceBeforePlaceHolder(OS);
  } else if (T->getAttrKind() == attr::PreserveAll) {
    OS << "__attribute__((preserve_all)) ";
    spaceBeforePlaceHolder(OS);
  }

  if (T->getAttrKind() == attr::AddressSpace)
    printBefore(T->getEquivalentType(), OS);
  else
    printBefore(T->getModifiedType(), OS);

  if (T->isMSTypeSpec()) {
    switch (T->getAttrKind()) {
    default: return;
    case attr::Ptr32: OS << " __ptr32"; break;
    case attr::Ptr64: OS << " __ptr64"; break;
    case attr::SPtr: OS << " __sptr"; break;
    case attr::UPtr: OS << " __uptr"; break;
    }
    spaceBeforePlaceHolder(OS);
  }

  if (T->isWebAssemblyFuncrefSpec())
    OS << "__funcref";

  // Print nullability type specifiers.
  if (T->getImmediateNullability()) {
    if (T->getAttrKind() == attr::TypeNonNull)
      OS << " _Nonnull";
    else if (T->getAttrKind() == attr::TypeNullable)
      OS << " _Nullable";
    else if (T->getAttrKind() == attr::TypeNullUnspecified)
      OS << " _Null_unspecified";
    else if (T->getAttrKind() == attr::TypeNullableResult)
      OS << " _Nullable_result";
    else
      llvm_unreachable("unhandled nullability");
    spaceBeforePlaceHolder(OS);
  }
}

void TypePrinter::printAttributedAfter(const AttributedType *T,
                                       raw_ostream &OS) {
  // FIXME: Generate this with TableGen.

  // Prefer the macro forms of the GC and ownership qualifiers.
  if (T->getAttrKind() == attr::ObjCGC ||
      T->getAttrKind() == attr::ObjCOwnership)
    return printAfter(T->getEquivalentType(), OS);

  // If this is a calling convention attribute, don't print the implicit CC from
  // the modified type.
  SaveAndRestore MaybeSuppressCC(InsideCCAttribute, T->isCallingConv());

  printAfter(T->getModifiedType(), OS);

  // Some attributes are printed as qualifiers before the type, so we have
  // nothing left to do.
  if (T->getAttrKind() == attr::ObjCKindOf || T->isMSTypeSpec() ||
      T->getImmediateNullability() || T->isWebAssemblyFuncrefSpec())
    return;

  // Don't print the inert __unsafe_unretained attribute at all.
  if (T->getAttrKind() == attr::ObjCInertUnsafeUnretained)
    return;

  // Don't print ns_returns_retained unless it had an effect.
  if (T->getAttrKind() == attr::NSReturnsRetained &&
      !T->getEquivalentType()->castAs<FunctionType>()
                             ->getExtInfo().getProducesResult())
    return;

  if (T->getAttrKind() == attr::LifetimeBound) {
    OS << " [[clang::lifetimebound]]";
    return;
  }
  if (T->getAttrKind() == attr::LifetimeCaptureBy) {
    OS << " [[clang::lifetime_capture_by(";
    if (auto *attr = dyn_cast_or_null<LifetimeCaptureByAttr>(T->getAttr()))
      llvm::interleaveComma(attr->getArgIdents(), OS,
                            [&](auto it) { OS << it->getName(); });
    OS << ")]]";
    return;
  }

  // The printing of the address_space attribute is handled by the qualifier
  // since it is still stored in the qualifier. Return early to prevent printing
  // this twice.
  if (T->getAttrKind() == attr::AddressSpace)
    return;

  if (T->getAttrKind() == attr::AnnotateType) {
    // FIXME: Print the attribute arguments once we have a way to retrieve these
    // here. For the meantime, we just print `[[clang::annotate_type(...)]]`
    // without the arguments so that we know at least that we had _some_
    // annotation on the type.
    OS << " [[clang::annotate_type(...)]]";
    return;
  }

  if (T->getAttrKind() == attr::ArmStreaming) {
    OS << "__arm_streaming";
    return;
  }
  if (T->getAttrKind() == attr::ArmStreamingCompatible) {
    OS << "__arm_streaming_compatible";
    return;
  }

  if (T->getAttrKind() == attr::SwiftAttr) {
    if (auto *swiftAttr = dyn_cast_or_null<SwiftAttrAttr>(T->getAttr())) {
      OS << " __attribute__((swift_attr(\"" << swiftAttr->getAttribute()
         << "\")))";
    }
    return;
  }

  if (T->getAttrKind() == attr::PreserveAll ||
      T->getAttrKind() == attr::PreserveMost ||
      T->getAttrKind() == attr::PreserveNone) {
    // This has to be printed before the type.
    return;
  }

  OS << " __attribute__((";
  switch (T->getAttrKind()) {
#define TYPE_ATTR(NAME)
#define DECL_OR_TYPE_ATTR(NAME)
#define ATTR(NAME) case attr::NAME:
#include "clang/Basic/AttrList.inc"
    llvm_unreachable("non-type attribute attached to type");

  case attr::BTFTypeTag:
    llvm_unreachable("BTFTypeTag attribute handled separately");

  case attr::HLSLResourceClass:
  case attr::HLSLROV:
  case attr::HLSLRawBuffer:
  case attr::HLSLContainedType:
    llvm_unreachable("HLSL resource type attributes handled separately");

  case attr::OpenCLPrivateAddressSpace:
  case attr::OpenCLGlobalAddressSpace:
  case attr::OpenCLGlobalDeviceAddressSpace:
  case attr::OpenCLGlobalHostAddressSpace:
  case attr::OpenCLLocalAddressSpace:
  case attr::OpenCLConstantAddressSpace:
  case attr::OpenCLGenericAddressSpace:
  case attr::HLSLGroupSharedAddressSpace:
    // FIXME: Update printAttributedBefore to print these once we generate
    // AttributedType nodes for them.
    break;

  case attr::SYCLIntelPipe:
    OS << "pipe";
    break;

  case attr::CountedBy:
  case attr::CountedByOrNull:
  case attr::SizedBy:
  case attr::SizedByOrNull:
  case attr::LifetimeBound:
  case attr::LifetimeCaptureBy:
  case attr::TypeNonNull:
  case attr::TypeNullable:
  case attr::TypeNullableResult:
  case attr::TypeNullUnspecified:
  case attr::ObjCGC:
  case attr::ObjCInertUnsafeUnretained:
  case attr::ObjCKindOf:
  case attr::ObjCOwnership:
  case attr::Ptr32:
  case attr::Ptr64:
  case attr::SPtr:
  case attr::UPtr:
  case attr::PointerAuth:
  case attr::AddressSpace:
  case attr::CmseNSCall:
  case attr::AnnotateType:
  case attr::WebAssemblyFuncref:
  case attr::ArmAgnostic:
  case attr::ArmStreaming:
  case attr::ArmStreamingCompatible:
  case attr::ArmIn:
  case attr::ArmOut:
  case attr::ArmInOut:
  case attr::ArmPreserves:
  case attr::NonBlocking:
  case attr::NonAllocating:
  case attr::Blocking:
  case attr::Allocating:
  case attr::SwiftAttr:
  case attr::PreserveAll:
  case attr::PreserveMost:
  case attr::PreserveNone:
    llvm_unreachable("This attribute should have been handled already");

  case attr::NSReturnsRetained:
    OS << "ns_returns_retained";
    break;

  // FIXME: When Sema learns to form this AttributedType, avoid printing the
  // attribute again in printFunctionProtoAfter.
  case attr::AnyX86NoCfCheck: OS << "nocf_check"; break;
  case attr::CDecl: OS << "cdecl"; break;
  case attr::FastCall: OS << "fastcall"; break;
  case attr::StdCall: OS << "stdcall"; break;
  case attr::ThisCall: OS << "thiscall"; break;
  case attr::SwiftCall: OS << "swiftcall"; break;
  case attr::SwiftAsyncCall: OS << "swiftasynccall"; break;
  case attr::VectorCall: OS << "vectorcall"; break;
  case attr::Pascal: OS << "pascal"; break;
  case attr::MSABI: OS << "ms_abi"; break;
  case attr::SysVABI: OS << "sysv_abi"; break;
  case attr::RegCall: OS << "regcall"; break;
  case attr::Pcs: {
    OS << "pcs(";
   QualType t = T->getEquivalentType();
   while (!t->isFunctionType())
     t = t->getPointeeType();
   OS << (t->castAs<FunctionType>()->getCallConv() == CC_AAPCS ?
         "\"aapcs\"" : "\"aapcs-vfp\"");
   OS << ')';
   break;
  }
  case attr::AArch64VectorPcs: OS << "aarch64_vector_pcs"; break;
  case attr::AArch64SVEPcs: OS << "aarch64_sve_pcs"; break;
  case attr::DeviceKernel:
    OS << T->getAttr()->getSpelling();
    break;
  case attr::IntelOclBicc:
    OS << "inteloclbicc";
    break;
  case attr::M68kRTD:
    OS << "m68k_rtd";
    break;
  case attr::RISCVVectorCC:
    OS << "riscv_vector_cc";
    break;
  case attr::RISCVVLSCC:
    OS << "riscv_vls_cc";
    break;
  case attr::NoDeref:
    OS << "noderef";
    break;
  case attr::CFIUncheckedCallee:
    OS << "cfi_unchecked_callee";
    break;
  case attr::AcquireHandle:
    OS << "acquire_handle";
    break;
  case attr::ArmMveStrictPolymorphism:
    OS << "__clang_arm_mve_strict_polymorphism";
    break;
  case attr::ExtVectorType:
    OS << "ext_vector_type";
    break;
  }
  OS << "))";
}

void TypePrinter::printBTFTagAttributedBefore(const BTFTagAttributedType *T,
                                              raw_ostream &OS) {
  printBefore(T->getWrappedType(), OS);
  OS << " __attribute__((btf_type_tag(\"" << T->getAttr()->getBTFTypeTag() << "\")))";
}

void TypePrinter::printBTFTagAttributedAfter(const BTFTagAttributedType *T,
                                             raw_ostream &OS) {
  printAfter(T->getWrappedType(), OS);
}

void TypePrinter::printHLSLAttributedResourceBefore(
    const HLSLAttributedResourceType *T, raw_ostream &OS) {
  printBefore(T->getWrappedType(), OS);
}

void TypePrinter::printHLSLAttributedResourceAfter(
    const HLSLAttributedResourceType *T, raw_ostream &OS) {
  printAfter(T->getWrappedType(), OS);
  const HLSLAttributedResourceType::Attributes &Attrs = T->getAttrs();
  OS << " [[hlsl::resource_class("
     << HLSLResourceClassAttr::ConvertResourceClassToStr(Attrs.ResourceClass)
     << ")]]";
  if (Attrs.IsROV)
    OS << " [[hlsl::is_rov]]";
  if (Attrs.RawBuffer)
    OS << " [[hlsl::raw_buffer]]";

  QualType ContainedTy = T->getContainedType();
  if (!ContainedTy.isNull()) {
    OS << " [[hlsl::contained_type(";
    printBefore(ContainedTy, OS);
    printAfter(ContainedTy, OS);
    OS << ")]]";
  }
}

void TypePrinter::printHLSLInlineSpirvBefore(const HLSLInlineSpirvType *T,
                                             raw_ostream &OS) {
  OS << "__hlsl_spirv_type<" << T->getOpcode();

  OS << ", " << T->getSize();
  OS << ", " << T->getAlignment();

  for (auto &Operand : T->getOperands()) {
    using SpirvOperandKind = SpirvOperand::SpirvOperandKind;

    OS << ", ";
    switch (Operand.getKind()) {
    case SpirvOperandKind::ConstantId: {
      QualType ConstantType = Operand.getResultType();
      OS << "vk::integral_constant<";
      printBefore(ConstantType, OS);
      printAfter(ConstantType, OS);
      OS << ", ";
      OS << Operand.getValue();
      OS << ">";
      break;
    }
    case SpirvOperandKind::Literal:
      OS << "vk::Literal<vk::integral_constant<uint, ";
      OS << Operand.getValue();
      OS << ">>";
      break;
    case SpirvOperandKind::TypeId: {
      QualType Type = Operand.getResultType();
      printBefore(Type, OS);
      printAfter(Type, OS);
      break;
    }
    default:
      llvm_unreachable("Invalid SpirvOperand kind!");
      break;
    }
  }

  OS << ">";
}

void TypePrinter::printHLSLInlineSpirvAfter(const HLSLInlineSpirvType *T,
                                            raw_ostream &OS) {
  // nothing to do
}

void TypePrinter::printObjCInterfaceBefore(const ObjCInterfaceType *T,
                                           raw_ostream &OS) {
  OS << T->getDecl()->getName();
  spaceBeforePlaceHolder(OS);
}

void TypePrinter::printObjCInterfaceAfter(const ObjCInterfaceType *T,
                                          raw_ostream &OS) {}

void TypePrinter::printObjCTypeParamBefore(const ObjCTypeParamType *T,
                                          raw_ostream &OS) {
  OS << T->getDecl()->getName();
  if (!T->qual_empty()) {
    bool isFirst = true;
    OS << '<';
    for (const auto *I : T->quals()) {
      if (isFirst)
        isFirst = false;
      else
        OS << ',';
      OS << I->getName();
    }
    OS << '>';
  }

  spaceBeforePlaceHolder(OS);
}

void TypePrinter::printObjCTypeParamAfter(const ObjCTypeParamType *T,
                                          raw_ostream &OS) {}

void TypePrinter::printObjCObjectBefore(const ObjCObjectType *T,
                                        raw_ostream &OS) {
  if (T->qual_empty() && T->isUnspecializedAsWritten() &&
      !T->isKindOfTypeAsWritten())
    return printBefore(T->getBaseType(), OS);

  if (T->isKindOfTypeAsWritten())
    OS << "__kindof ";

  print(T->getBaseType(), OS, StringRef());

  if (T->isSpecializedAsWritten()) {
    bool isFirst = true;
    OS << '<';
    for (auto typeArg : T->getTypeArgsAsWritten()) {
      if (isFirst)
        isFirst = false;
      else
        OS << ",";

      print(typeArg, OS, StringRef());
    }
    OS << '>';
  }

  if (!T->qual_empty()) {
    bool isFirst = true;
    OS << '<';
    for (const auto *I : T->quals()) {
      if (isFirst)
        isFirst = false;
      else
        OS << ',';
      OS << I->getName();
    }
    OS << '>';
  }

  spaceBeforePlaceHolder(OS);
}

void TypePrinter::printObjCObjectAfter(const ObjCObjectType *T,
                                        raw_ostream &OS) {
  if (T->qual_empty() && T->isUnspecializedAsWritten() &&
      !T->isKindOfTypeAsWritten())
    return printAfter(T->getBaseType(), OS);
}

void TypePrinter::printObjCObjectPointerBefore(const ObjCObjectPointerType *T,
                                               raw_ostream &OS) {
  printBefore(T->getPointeeType(), OS);

  // If we need to print the pointer, print it now.
  if (!T->isObjCIdType() && !T->isObjCQualifiedIdType() &&
      !T->isObjCClassType() && !T->isObjCQualifiedClassType()) {
    if (HasEmptyPlaceHolder)
      OS << ' ';
    OS << '*';
  }
}

void TypePrinter::printObjCObjectPointerAfter(const ObjCObjectPointerType *T,
                                              raw_ostream &OS) {}

static
const TemplateArgument &getArgument(const TemplateArgument &A) { return A; }

static const TemplateArgument &getArgument(const TemplateArgumentLoc &A) {
  return A.getArgument();
}

static void printArgument(const TemplateArgument &A, const PrintingPolicy &PP,
                          llvm::raw_ostream &OS, bool IncludeType) {
  A.print(PP, OS, IncludeType);
}

static bool isSubstitutedTemplateArgument(ASTContext &Ctx, TemplateArgument Arg,
                                          TemplateArgument Pattern,
                                          ArrayRef<TemplateArgument> Args,
                                          unsigned Depth);

static bool isSubstitutedType(ASTContext &Ctx, QualType T, QualType Pattern,
                              ArrayRef<TemplateArgument> Args, unsigned Depth) {
  if (Ctx.hasSameType(T, Pattern))
    return true;

  // A type parameter matches its argument.
  if (auto *TTPT = Pattern->getAs<TemplateTypeParmType>()) {
    if (TTPT->getDepth() == Depth && TTPT->getIndex() < Args.size() &&
        Args[TTPT->getIndex()].getKind() == TemplateArgument::Type) {
      QualType SubstArg = Ctx.getQualifiedType(
          Args[TTPT->getIndex()].getAsType(), Pattern.getQualifiers());
      return Ctx.hasSameType(SubstArg, T);
    }
    return false;
  }

  // FIXME: Recurse into array types.

  // All other cases will need the types to be identically qualified.
  Qualifiers TQual, PatQual;
  T = Ctx.getUnqualifiedArrayType(T, TQual);
  Pattern = Ctx.getUnqualifiedArrayType(Pattern, PatQual);
  if (TQual != PatQual)
    return false;

  // Recurse into pointer-like types.
  {
    QualType TPointee = T->getPointeeType();
    QualType PPointee = Pattern->getPointeeType();
    if (!TPointee.isNull() && !PPointee.isNull())
      return T->getTypeClass() == Pattern->getTypeClass() &&
             isSubstitutedType(Ctx, TPointee, PPointee, Args, Depth);
  }

  // Recurse into template specialization types.
  if (auto *PTST =
          Pattern.getCanonicalType()->getAs<TemplateSpecializationType>()) {
    TemplateName Template;
    ArrayRef<TemplateArgument> TemplateArgs;
    if (auto *TTST = T->getAs<TemplateSpecializationType>()) {
      Template = TTST->getTemplateName();
      TemplateArgs = TTST->template_arguments();
    } else if (auto *CTSD = dyn_cast_or_null<ClassTemplateSpecializationDecl>(
                   T->getAsCXXRecordDecl())) {
      Template = TemplateName(CTSD->getSpecializedTemplate());
      TemplateArgs = CTSD->getTemplateArgs().asArray();
    } else {
      return false;
    }

    if (!isSubstitutedTemplateArgument(Ctx, Template, PTST->getTemplateName(),
                                       Args, Depth))
      return false;
    if (TemplateArgs.size() != PTST->template_arguments().size())
      return false;
    for (unsigned I = 0, N = TemplateArgs.size(); I != N; ++I)
      if (!isSubstitutedTemplateArgument(
              Ctx, TemplateArgs[I], PTST->template_arguments()[I], Args, Depth))
        return false;
    return true;
  }

  // FIXME: Handle more cases.
  return false;
}

/// Evaluates the expression template argument 'Pattern' and returns true
/// if 'Arg' evaluates to the same result.
static bool templateArgumentExpressionsEqual(ASTContext const &Ctx,
                                             TemplateArgument const &Pattern,
                                             TemplateArgument const &Arg) {
  if (Pattern.getKind() != TemplateArgument::Expression)
    return false;

  // Can't evaluate value-dependent expressions so bail early
  Expr const *pattern_expr = Pattern.getAsExpr();
  if (pattern_expr->isValueDependent() ||
      !pattern_expr->isIntegerConstantExpr(Ctx))
    return false;

  if (Arg.getKind() == TemplateArgument::Integral)
    return llvm::APSInt::isSameValue(pattern_expr->EvaluateKnownConstInt(Ctx),
                                     Arg.getAsIntegral());

  if (Arg.getKind() == TemplateArgument::Expression) {
    Expr const *args_expr = Arg.getAsExpr();
    if (args_expr->isValueDependent() || !args_expr->isIntegerConstantExpr(Ctx))
      return false;

    return llvm::APSInt::isSameValue(args_expr->EvaluateKnownConstInt(Ctx),
                                     pattern_expr->EvaluateKnownConstInt(Ctx));
  }

  return false;
}

static bool isSubstitutedTemplateArgument(ASTContext &Ctx, TemplateArgument Arg,
                                          TemplateArgument Pattern,
                                          ArrayRef<TemplateArgument> Args,
                                          unsigned Depth) {
  Arg = Ctx.getCanonicalTemplateArgument(Arg);
  Pattern = Ctx.getCanonicalTemplateArgument(Pattern);
  if (Arg.structurallyEquals(Pattern))
    return true;

  if (Pattern.getKind() == TemplateArgument::Expression) {
    if (auto *DRE =
            dyn_cast<DeclRefExpr>(Pattern.getAsExpr()->IgnoreParenImpCasts())) {
      if (auto *NTTP = dyn_cast<NonTypeTemplateParmDecl>(DRE->getDecl()))
        return NTTP->getDepth() == Depth && Args.size() > NTTP->getIndex() &&
               Args[NTTP->getIndex()].structurallyEquals(Arg);
    }
  }

  if (templateArgumentExpressionsEqual(Ctx, Pattern, Arg))
    return true;

  if (Arg.getKind() != Pattern.getKind())
    return false;

  if (Arg.getKind() == TemplateArgument::Type)
    return isSubstitutedType(Ctx, Arg.getAsType(), Pattern.getAsType(), Args,
                             Depth);

  if (Arg.getKind() == TemplateArgument::Template) {
    TemplateDecl *PatTD = Pattern.getAsTemplate().getAsTemplateDecl();
    if (auto *TTPD = dyn_cast_or_null<TemplateTemplateParmDecl>(PatTD))
      return TTPD->getDepth() == Depth && Args.size() > TTPD->getIndex() &&
             Ctx.getCanonicalTemplateArgument(Args[TTPD->getIndex()])
                 .structurallyEquals(Arg);
  }

  // FIXME: Handle more cases.
  return false;
}

bool clang::isSubstitutedDefaultArgument(ASTContext &Ctx, TemplateArgument Arg,
                                         const NamedDecl *Param,
                                         ArrayRef<TemplateArgument> Args,
                                         unsigned Depth) {
  // An empty pack is equivalent to not providing a pack argument.
  if (Arg.getKind() == TemplateArgument::Pack && Arg.pack_size() == 0)
    return true;

  if (auto *TTPD = dyn_cast<TemplateTypeParmDecl>(Param)) {
    return TTPD->hasDefaultArgument() &&
           isSubstitutedTemplateArgument(
               Ctx, Arg, TTPD->getDefaultArgument().getArgument(), Args, Depth);
  } else if (auto *TTPD = dyn_cast<TemplateTemplateParmDecl>(Param)) {
    return TTPD->hasDefaultArgument() &&
           isSubstitutedTemplateArgument(
               Ctx, Arg, TTPD->getDefaultArgument().getArgument(), Args, Depth);
  } else if (auto *NTTPD = dyn_cast<NonTypeTemplateParmDecl>(Param)) {
    return NTTPD->hasDefaultArgument() &&
           isSubstitutedTemplateArgument(
               Ctx, Arg, NTTPD->getDefaultArgument().getArgument(), Args,
               Depth);
  }
  return false;
}

template <typename TA>
static void
printTo(raw_ostream &OS, ArrayRef<TA> Args, const PrintingPolicy &Policy,
        const TemplateParameterList *TPL, bool IsPack, unsigned ParmIndex) {
  llvm::SmallVector<TemplateArgument, 8> ArgsToPrint;
  for (const TA &A : Args)
    ArgsToPrint.push_back(getArgument(A));
  if (TPL && !Policy.PrintAsCanonical && !IsPack &&
      Args.size() <= TPL->size()) {
    // Drop trailing template arguments that match default arguments.
    if (Policy.SuppressDefaultTemplateArgs) {
      while (!ArgsToPrint.empty() &&
             getArgument(ArgsToPrint.back()).getIsDefaulted())
        ArgsToPrint.pop_back();
    } else if (Policy.EnforceDefaultTemplateArgs) {
      for (unsigned I = Args.size(); I < TPL->size(); ++I) {
        auto Param = TPL->getParam(I);
        if (auto *TTPD = dyn_cast<TemplateTypeParmDecl>(Param)) {
          // If we met a non default-argument past provided list of arguments,
          // it is either a pack which must be the last arguments, or provided
          // argument list was problematic. Bail out either way. Do the same
          // for each kind of template argument.
          if (!TTPD->hasDefaultArgument())
            break;
          ArgsToPrint.push_back(getArgument(TTPD->getDefaultArgument()));
        } else if (auto *TTPD = dyn_cast<TemplateTemplateParmDecl>(Param)) {
          if (!TTPD->hasDefaultArgument())
            break;
          ArgsToPrint.push_back(getArgument(TTPD->getDefaultArgument()));
        } else if (auto *NTTPD = dyn_cast<NonTypeTemplateParmDecl>(Param)) {
          if (!NTTPD->hasDefaultArgument())
            break;
          ArgsToPrint.push_back(getArgument(NTTPD->getDefaultArgument()));
        } else {
          llvm_unreachable("unexpected template parameter");
        }
      }
    }
  }

  const char *Comma = Policy.MSVCFormatting ? "," : ", ";
  if (!IsPack)
    OS << '<';

  bool NeedSpace = false;
  bool FirstArg = true;
  for (const auto &Arg : ArgsToPrint) {
    // Print the argument into a string.
    SmallString<128> Buf;
    llvm::raw_svector_ostream ArgOS(Buf);
    const TemplateArgument &Argument = getArgument(Arg);
    if (Argument.getKind() == TemplateArgument::Pack) {
      if (Argument.pack_size() && !FirstArg)
        OS << Comma;
      printTo(ArgOS, Argument.getPackAsArray(), Policy, TPL,
              /*IsPack*/ true, ParmIndex);
    } else {
      if (!FirstArg)
        OS << Comma;
      // Tries to print the argument with location info if exists.
      printArgument(Arg, Policy, ArgOS,
                    TemplateParameterList::shouldIncludeTypeForArgument(
                        Policy, TPL, ParmIndex));
    }
    StringRef ArgString = ArgOS.str();

    // If this is the first argument and its string representation
    // begins with the global scope specifier ('::foo'), add a space
    // to avoid printing the diagraph '<:'.
    if (FirstArg && ArgString.starts_with(":"))
      OS << ' ';

    OS << ArgString;

    // If the last character of our string is '>', add another space to
    // keep the two '>''s separate tokens.
    if (!ArgString.empty()) {
      NeedSpace = Policy.SplitTemplateClosers && ArgString.back() == '>';
      FirstArg = false;
    }

    // Use same template parameter for all elements of Pack
    if (!IsPack)
      ParmIndex++;
  }

  if (!IsPack) {
    if (NeedSpace)
      OS << ' ';
    OS << '>';
  }
}

void clang::printTemplateArgumentList(raw_ostream &OS,
                                      const TemplateArgumentListInfo &Args,
                                      const PrintingPolicy &Policy,
                                      const TemplateParameterList *TPL) {
  printTemplateArgumentList(OS, Args.arguments(), Policy, TPL);
}

void clang::printTemplateArgumentList(raw_ostream &OS,
                                      ArrayRef<TemplateArgument> Args,
                                      const PrintingPolicy &Policy,
                                      const TemplateParameterList *TPL) {
  PrintingPolicy InnerPolicy = Policy;
  InnerPolicy.SuppressScope = false;
  printTo(OS, Args, InnerPolicy, TPL, /*isPack*/ false, /*parmIndex*/ 0);
}

void clang::printTemplateArgumentList(raw_ostream &OS,
                                      ArrayRef<TemplateArgumentLoc> Args,
                                      const PrintingPolicy &Policy,
                                      const TemplateParameterList *TPL) {
  PrintingPolicy InnerPolicy = Policy;
  InnerPolicy.SuppressScope = false;
  printTo(OS, Args, InnerPolicy, TPL, /*isPack*/ false, /*parmIndex*/ 0);
}

std::string PointerAuthQualifier::getAsString() const {
  LangOptions LO;
  return getAsString(PrintingPolicy(LO));
}

std::string PointerAuthQualifier::getAsString(const PrintingPolicy &P) const {
  SmallString<64> Buf;
  llvm::raw_svector_ostream StrOS(Buf);
  print(StrOS, P);
  return StrOS.str().str();
}

bool PointerAuthQualifier::isEmptyWhenPrinted(const PrintingPolicy &P) const {
  return !isPresent();
}

void PointerAuthQualifier::print(raw_ostream &OS,
                                 const PrintingPolicy &P) const {
  if (!isPresent())
    return;

  OS << "__ptrauth(";
  OS << getKey();
  OS << "," << unsigned(isAddressDiscriminated()) << ","
     << getExtraDiscriminator() << ")";
}

std::string Qualifiers::getAsString() const {
  LangOptions LO;
  return getAsString(PrintingPolicy(LO));
}

// Appends qualifiers to the given string, separated by spaces.  Will
// prefix a space if the string is non-empty.  Will not append a final
// space.
std::string Qualifiers::getAsString(const PrintingPolicy &Policy) const {
  SmallString<64> Buf;
  llvm::raw_svector_ostream StrOS(Buf);
  print(StrOS, Policy);
  return std::string(StrOS.str());
}

bool Qualifiers::isEmptyWhenPrinted(const PrintingPolicy &Policy) const {
  if (getCVRQualifiers())
    return false;

  if (getAddressSpace() != LangAS::Default)
    return false;

  if (getObjCGCAttr())
    return false;

  if (Qualifiers::ObjCLifetime lifetime = getObjCLifetime())
    if (!(lifetime == Qualifiers::OCL_Strong && Policy.SuppressStrongLifetime))
      return false;

  if (PointerAuthQualifier PointerAuth = getPointerAuth();
      PointerAuth && !PointerAuth.isEmptyWhenPrinted(Policy))
    return false;

  return true;
}

std::string Qualifiers::getAddrSpaceAsString(LangAS AS) {
  switch (AS) {
  case LangAS::Default:
    return "";
  case LangAS::opencl_global:
  case LangAS::sycl_global:
    return "__global";
  case LangAS::opencl_local:
  case LangAS::sycl_local:
    return "__local";
  case LangAS::opencl_private:
  case LangAS::sycl_private:
    return "__private";
  case LangAS::opencl_constant:
    return "__constant";
  case LangAS::opencl_generic:
    return "__generic";
  case LangAS::opencl_global_device:
  case LangAS::sycl_global_device:
    return "__global_device";
  case LangAS::opencl_global_host:
  case LangAS::sycl_global_host:
    return "__global_host";
  case LangAS::cuda_device:
    return "__device__";
  case LangAS::cuda_constant:
    return "__constant__";
  case LangAS::cuda_shared:
    return "__shared__";
  case LangAS::ptr32_sptr:
    return "__sptr __ptr32";
  case LangAS::ptr32_uptr:
    return "__uptr __ptr32";
  case LangAS::ptr64:
    return "__ptr64";
  case LangAS::hlsl_groupshared:
    return "groupshared";
  case LangAS::hlsl_constant:
    return "hlsl_constant";
  case LangAS::hlsl_private:
    return "hlsl_private";
  case LangAS::hlsl_device:
    return "hlsl_device";
  case LangAS::hlsl_input:
    return "hlsl_input";
  case LangAS::wasm_funcref:
    return "__funcref";
  default:
    return std::to_string(toTargetAddressSpace(AS));
  }
}

// Appends qualifiers to the given string, separated by spaces.  Will
// prefix a space if the string is non-empty.  Will not append a final
// space.
void Qualifiers::print(raw_ostream &OS, const PrintingPolicy& Policy,
                       bool appendSpaceIfNonEmpty) const {
  bool addSpace = false;

  unsigned quals = getCVRQualifiers();
  if (quals) {
    AppendTypeQualList(OS, quals, Policy.Restrict);
    addSpace = true;
  }
  if (hasUnaligned()) {
    if (addSpace)
      OS << ' ';
    OS << "__unaligned";
    addSpace = true;
  }
  auto ASStr = getAddrSpaceAsString(getAddressSpace());
  if (!ASStr.empty()) {
    if (addSpace)
      OS << ' ';
    addSpace = true;
    // Wrap target address space into an attribute syntax
    if (isTargetAddressSpace(getAddressSpace()))
      OS << "__attribute__((address_space(" << ASStr << ")))";
    else
      OS << ASStr;
  }

  if (Qualifiers::GC gc = getObjCGCAttr()) {
    if (addSpace)
      OS << ' ';
    addSpace = true;
    if (gc == Qualifiers::Weak)
      OS << "__weak";
    else
      OS << "__strong";
  }
  if (Qualifiers::ObjCLifetime lifetime = getObjCLifetime()) {
    if (!(lifetime == Qualifiers::OCL_Strong && Policy.SuppressStrongLifetime)){
      if (addSpace)
        OS << ' ';
      addSpace = true;
    }

    switch (lifetime) {
    case Qualifiers::OCL_None: llvm_unreachable("none but true");
    case Qualifiers::OCL_ExplicitNone: OS << "__unsafe_unretained"; break;
    case Qualifiers::OCL_Strong:
      if (!Policy.SuppressStrongLifetime)
        OS << "__strong";
      break;

    case Qualifiers::OCL_Weak: OS << "__weak"; break;
    case Qualifiers::OCL_Autoreleasing: OS << "__autoreleasing"; break;
    }
  }

  if (PointerAuthQualifier PointerAuth = getPointerAuth()) {
    if (addSpace)
      OS << ' ';
    addSpace = true;

    PointerAuth.print(OS, Policy);
  }

  if (appendSpaceIfNonEmpty && addSpace)
    OS << ' ';
}

std::string QualType::getAsString() const {
  return getAsString(split(), LangOptions());
}

std::string QualType::getAsString(const PrintingPolicy &Policy) const {
  std::string S;
  getAsStringInternal(S, Policy);
  return S;
}

std::string QualType::getAsString(const Type *ty, Qualifiers qs,
                                  const PrintingPolicy &Policy) {
  std::string buffer;
  getAsStringInternal(ty, qs, buffer, Policy);
  return buffer;
}

void QualType::print(raw_ostream &OS, const PrintingPolicy &Policy,
                     const Twine &PlaceHolder, unsigned Indentation) const {
  print(splitAccordingToPolicy(*this, Policy), OS, Policy, PlaceHolder,
        Indentation);
}

void QualType::print(const Type *ty, Qualifiers qs,
                     raw_ostream &OS, const PrintingPolicy &policy,
                     const Twine &PlaceHolder, unsigned Indentation) {
  SmallString<128> PHBuf;
  StringRef PH = PlaceHolder.toStringRef(PHBuf);

  TypePrinter(policy, Indentation).print(ty, qs, OS, PH);
}

void QualType::getAsStringInternal(std::string &Str,
                                   const PrintingPolicy &Policy) const {
  return getAsStringInternal(splitAccordingToPolicy(*this, Policy), Str,
                             Policy);
}

void QualType::getAsStringInternal(const Type *ty, Qualifiers qs,
                                   std::string &buffer,
                                   const PrintingPolicy &policy) {
  SmallString<256> Buf;
  llvm::raw_svector_ostream StrOS(Buf);
  TypePrinter(policy).print(ty, qs, StrOS, buffer);
  std::string str = std::string(StrOS.str());
  buffer.swap(str);
}

raw_ostream &clang::operator<<(raw_ostream &OS, QualType QT) {
  SplitQualType S = QT.split();
  TypePrinter(LangOptions()).print(S.Ty, S.Quals, OS, /*PlaceHolder=*/"");
  return OS;
}<|MERGE_RESOLUTION|>--- conflicted
+++ resolved
@@ -1806,88 +1806,6 @@
                                             const TemplateSpecializationType *T,
                                             raw_ostream &OS) {}
 
-<<<<<<< HEAD
-void TypePrinter::printInjectedClassNameBefore(const InjectedClassNameType *T,
-                                               raw_ostream &OS) {
-  if (Policy.PrintInjectedClassNameWithArguments)
-    return printTemplateSpecializationBefore(T->getInjectedTST(), OS);
-
-  IncludeStrongLifetimeRAII Strong(Policy);
-  T->getTemplateName().print(OS, Policy);
-  spaceBeforePlaceHolder(OS);
-}
-
-void TypePrinter::printInjectedClassNameAfter(const InjectedClassNameType *T,
-                                               raw_ostream &OS) {}
-
-void TypePrinter::printElaboratedBefore(const ElaboratedType *T,
-                                        raw_ostream &OS) {
-  if (Policy.IncludeTagDefinition && T->getOwnedTagDecl()) {
-    TagDecl *OwnedTagDecl = T->getOwnedTagDecl();
-    assert(OwnedTagDecl->getTypeForDecl() == T->getNamedType().getTypePtr() &&
-           "OwnedTagDecl expected to be a declaration for the type");
-    PrintingPolicy SubPolicy = Policy;
-    SubPolicy.IncludeTagDefinition = false;
-    OwnedTagDecl->print(OS, SubPolicy, Indentation);
-    spaceBeforePlaceHolder(OS);
-    return;
-  }
-
-  if (Policy.SuppressElaboration) {
-    printBefore(T->getNamedType(), OS);
-    return;
-  }
-
-  // The tag definition will take care of these.
-  if (!Policy.IncludeTagDefinition)
-  {
-    // When removing aliases don't print keywords to avoid having things
-    // like 'typename int'
-    if (!Policy.SuppressTypedefs)
-    {
-       OS << TypeWithKeyword::getKeywordName(T->getKeyword());
-       if (T->getKeyword() != ElaboratedTypeKeyword::None)
-         OS << " ";
-    }
-    NestedNameSpecifier *Qualifier = T->getQualifier();
-    if (!Policy.SuppressTagKeyword && Policy.SuppressScope &&
-        !Policy.SuppressUnwrittenScope) {
-      bool OldTagKeyword = Policy.SuppressTagKeyword;
-      bool OldSupressScope = Policy.SuppressScope;
-      Policy.SuppressTagKeyword = true;
-      Policy.SuppressScope = false;
-      printBefore(T->getNamedType(), OS);
-      Policy.SuppressTagKeyword = OldTagKeyword;
-      Policy.SuppressScope = OldSupressScope;
-      return;
-    }
-    if (Qualifier &&
-        !(Policy.SuppressTypedefs &&
-          T->getNamedType()->getTypeClass() == Type::Typedef) &&
-        !Policy.EnforceScopeForElaboratedTypes)
-      Qualifier->print(OS, Policy);
-  }
-
-  ElaboratedTypePolicyRAII PolicyRAII(Policy);
-  printBefore(T->getNamedType(), OS);
-}
-
-void TypePrinter::printElaboratedAfter(const ElaboratedType *T,
-                                        raw_ostream &OS) {
-  if (Policy.IncludeTagDefinition && T->getOwnedTagDecl())
-    return;
-
-  if (Policy.SuppressElaboration) {
-    printAfter(T->getNamedType(), OS);
-    return;
-  }
-
-  ElaboratedTypePolicyRAII PolicyRAII(Policy);
-  printAfter(T->getNamedType(), OS);
-}
-
-=======
->>>>>>> 91cdd350
 void TypePrinter::printParenBefore(const ParenType *T, raw_ostream &OS) {
   if (!HasEmptyPlaceHolder && !isa<FunctionType>(T->getInnerType())) {
     printBefore(T->getInnerType(), OS);
