--- conflicted
+++ resolved
@@ -5405,11 +5405,7 @@
   PragmaCommentDecl *PCD =
       new (C, DC, additionalSizeToAlloc<char>(Arg.size() + 1))
           PragmaCommentDecl(DC, CommentLoc, CommentKind);
-<<<<<<< HEAD
-  memcpy(PCD->getTrailingObjects(), Arg.data(), Arg.size());
-=======
   llvm::copy(Arg, PCD->getTrailingObjects());
->>>>>>> 5ee67ebe
   PCD->getTrailingObjects()[Arg.size()] = '\0';
   return PCD;
 }
