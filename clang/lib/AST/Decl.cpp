//===- Decl.cpp - Declaration AST Node Implementation ---------------------===//
//
// Part of the LLVM Project, under the Apache License v2.0 with LLVM Exceptions.
// See https://llvm.org/LICENSE.txt for license information.
// SPDX-License-Identifier: Apache-2.0 WITH LLVM-exception
//
//===----------------------------------------------------------------------===//
//
// This file implements the Decl subclasses.
//
//===----------------------------------------------------------------------===//

#include "clang/AST/Decl.h"
#include "Linkage.h"
#include "clang/AST/ASTContext.h"
#include "clang/AST/ASTDiagnostic.h"
#include "clang/AST/ASTLambda.h"
#include "clang/AST/ASTMutationListener.h"
#include "clang/AST/Attr.h"
#include "clang/AST/CanonicalType.h"
#include "clang/AST/DeclBase.h"
#include "clang/AST/DeclCXX.h"
#include "clang/AST/DeclObjC.h"
#include "clang/AST/DeclTemplate.h"
#include "clang/AST/DeclarationName.h"
#include "clang/AST/Expr.h"
#include "clang/AST/ExprCXX.h"
#include "clang/AST/ExternalASTSource.h"
#include "clang/AST/ODRHash.h"
#include "clang/AST/PrettyDeclStackTrace.h"
#include "clang/AST/PrettyPrinter.h"
#include "clang/AST/Randstruct.h"
#include "clang/AST/RecordLayout.h"
#include "clang/AST/Redeclarable.h"
#include "clang/AST/Stmt.h"
#include "clang/AST/TemplateBase.h"
#include "clang/AST/Type.h"
#include "clang/AST/TypeLoc.h"
#include "clang/Basic/Builtins.h"
#include "clang/Basic/IdentifierTable.h"
#include "clang/Basic/LLVM.h"
#include "clang/Basic/LangOptions.h"
#include "clang/Basic/Linkage.h"
#include "clang/Basic/Module.h"
#include "clang/Basic/NoSanitizeList.h"
#include "clang/Basic/PartialDiagnostic.h"
#include "clang/Basic/Sanitizers.h"
#include "clang/Basic/SourceLocation.h"
#include "clang/Basic/SourceManager.h"
#include "clang/Basic/Specifiers.h"
#include "clang/Basic/TargetCXXABI.h"
#include "clang/Basic/TargetInfo.h"
#include "clang/Basic/Visibility.h"
#include "llvm/ADT/APSInt.h"
#include "llvm/ADT/ArrayRef.h"
#include "llvm/ADT/STLExtras.h"
#include "llvm/ADT/SmallVector.h"
#include "llvm/ADT/StringRef.h"
#include "llvm/ADT/StringSwitch.h"
#include "llvm/ADT/iterator_range.h"
#include "llvm/Support/Casting.h"
#include "llvm/Support/ErrorHandling.h"
#include "llvm/Support/raw_ostream.h"
#include "llvm/TargetParser/Triple.h"
#include <algorithm>
#include <cassert>
#include <cstddef>
#include <cstring>
#include <optional>
#include <string>
#include <tuple>
#include <type_traits>

using namespace clang;

Decl *clang::getPrimaryMergedDecl(Decl *D) {
  return D->getASTContext().getPrimaryMergedDecl(D);
}

void PrettyDeclStackTraceEntry::print(raw_ostream &OS) const {
  SourceLocation Loc = this->Loc;
  if (!Loc.isValid() && TheDecl) Loc = TheDecl->getLocation();
  if (Loc.isValid()) {
    Loc.print(OS, Context.getSourceManager());
    OS << ": ";
  }
  OS << Message;

  if (auto *ND = dyn_cast_if_present<NamedDecl>(TheDecl)) {
    OS << " '";
    ND->getNameForDiagnostic(OS, Context.getPrintingPolicy(), true);
    OS << "'";
  }

  OS << '\n';
}

// Defined here so that it can be inlined into its direct callers.
bool Decl::isOutOfLine() const {
  return !getLexicalDeclContext()->Equals(getDeclContext());
}

TranslationUnitDecl::TranslationUnitDecl(ASTContext &ctx)
    : Decl(TranslationUnit, nullptr, SourceLocation()),
      DeclContext(TranslationUnit), redeclarable_base(ctx), Ctx(ctx) {}

//===----------------------------------------------------------------------===//
// NamedDecl Implementation
//===----------------------------------------------------------------------===//

// Visibility rules aren't rigorously externally specified, but here
// are the basic principles behind what we implement:
//
// 1. An explicit visibility attribute is generally a direct expression
// of the user's intent and should be honored.  Only the innermost
// visibility attribute applies.  If no visibility attribute applies,
// global visibility settings are considered.
//
// 2. There is one caveat to the above: on or in a template pattern,
// an explicit visibility attribute is just a default rule, and
// visibility can be decreased by the visibility of template
// arguments.  But this, too, has an exception: an attribute on an
// explicit specialization or instantiation causes all the visibility
// restrictions of the template arguments to be ignored.
//
// 3. A variable that does not otherwise have explicit visibility can
// be restricted by the visibility of its type.
//
// 4. A visibility restriction is explicit if it comes from an
// attribute (or something like it), not a global visibility setting.
// When emitting a reference to an external symbol, visibility
// restrictions are ignored unless they are explicit.
//
// 5. When computing the visibility of a non-type, including a
// non-type member of a class, only non-type visibility restrictions
// are considered: the 'visibility' attribute, global value-visibility
// settings, and a few special cases like __private_extern.
//
// 6. When computing the visibility of a type, including a type member
// of a class, only type visibility restrictions are considered:
// the 'type_visibility' attribute and global type-visibility settings.
// However, a 'visibility' attribute counts as a 'type_visibility'
// attribute on any declaration that only has the former.
//
// The visibility of a "secondary" entity, like a template argument,
// is computed using the kind of that entity, not the kind of the
// primary entity for which we are computing visibility.  For example,
// the visibility of a specialization of either of these templates:
//   template <class T, bool (&compare)(T, X)> bool has_match(list<T>, X);
//   template <class T, bool (&compare)(T, X)> class matcher;
// is restricted according to the type visibility of the argument 'T',
// the type visibility of 'bool(&)(T,X)', and the value visibility of
// the argument function 'compare'.  That 'has_match' is a value
// and 'matcher' is a type only matters when looking for attributes
// and settings from the immediate context.

/// Does this computation kind permit us to consider additional
/// visibility settings from attributes and the like?
static bool hasExplicitVisibilityAlready(LVComputationKind computation) {
  return computation.IgnoreExplicitVisibility;
}

/// Given an LVComputationKind, return one of the same type/value sort
/// that records that it already has explicit visibility.
static LVComputationKind
withExplicitVisibilityAlready(LVComputationKind Kind) {
  Kind.IgnoreExplicitVisibility = true;
  return Kind;
}

static std::optional<Visibility> getExplicitVisibility(const NamedDecl *D,
                                                       LVComputationKind kind) {
  assert(!kind.IgnoreExplicitVisibility &&
         "asking for explicit visibility when we shouldn't be");
  return D->getExplicitVisibility(kind.getExplicitVisibilityKind());
}

/// Is the given declaration a "type" or a "value" for the purposes of
/// visibility computation?
static bool usesTypeVisibility(const NamedDecl *D) {
  return isa<TypeDecl>(D) ||
         isa<ClassTemplateDecl>(D) ||
         isa<ObjCInterfaceDecl>(D);
}

/// Does the given declaration have member specialization information,
/// and if so, is it an explicit specialization?
template <class T>
static std::enable_if_t<!std::is_base_of_v<RedeclarableTemplateDecl, T>, bool>
isExplicitMemberSpecialization(const T *D) {
  if (const MemberSpecializationInfo *member =
        D->getMemberSpecializationInfo()) {
    return member->isExplicitSpecialization();
  }
  return false;
}

/// For templates, this question is easier: a member template can't be
/// explicitly instantiated, so there's a single bit indicating whether
/// or not this is an explicit member specialization.
static bool isExplicitMemberSpecialization(const RedeclarableTemplateDecl *D) {
  return D->isMemberSpecialization();
}

/// Given a visibility attribute, return the explicit visibility
/// associated with it.
template <class T>
static Visibility getVisibilityFromAttr(const T *attr) {
  switch (attr->getVisibility()) {
  case T::Default:
    return DefaultVisibility;
  case T::Hidden:
    return HiddenVisibility;
  case T::Protected:
    return ProtectedVisibility;
  }
  llvm_unreachable("bad visibility kind");
}

/// Return the explicit visibility of the given declaration.
static std::optional<Visibility>
getVisibilityOf(const NamedDecl *D, NamedDecl::ExplicitVisibilityKind kind) {
  // If we're ultimately computing the visibility of a type, look for
  // a 'type_visibility' attribute before looking for 'visibility'.
  if (kind == NamedDecl::VisibilityForType) {
    if (const auto *A = D->getAttr<TypeVisibilityAttr>()) {
      return getVisibilityFromAttr(A);
    }
  }

  // If this declaration has an explicit visibility attribute, use it.
  if (const auto *A = D->getAttr<VisibilityAttr>()) {
    return getVisibilityFromAttr(A);
  }

  return std::nullopt;
}

LinkageInfo LinkageComputer::getLVForType(const Type &T,
                                          LVComputationKind computation) {
  if (computation.IgnoreAllVisibility)
    return LinkageInfo(T.getLinkage(), DefaultVisibility, true);
  return getTypeLinkageAndVisibility(&T);
}

/// Get the most restrictive linkage for the types in the given
/// template parameter list.  For visibility purposes, template
/// parameters are part of the signature of a template.
LinkageInfo LinkageComputer::getLVForTemplateParameterList(
    const TemplateParameterList *Params, LVComputationKind computation) {
  LinkageInfo LV;
  for (const NamedDecl *P : *Params) {
    // Template type parameters are the most common and never
    // contribute to visibility, pack or not.
    if (isa<TemplateTypeParmDecl>(P))
      continue;

    // Non-type template parameters can be restricted by the value type, e.g.
    //   template <enum X> class A { ... };
    // We have to be careful here, though, because we can be dealing with
    // dependent types.
    if (const auto *NTTP = dyn_cast<NonTypeTemplateParmDecl>(P)) {
      // Handle the non-pack case first.
      if (!NTTP->isExpandedParameterPack()) {
        if (!NTTP->getType()->isDependentType()) {
          LV.merge(getLVForType(*NTTP->getType(), computation));
        }
        continue;
      }

      // Look at all the types in an expanded pack.
      for (unsigned i = 0, n = NTTP->getNumExpansionTypes(); i != n; ++i) {
        QualType type = NTTP->getExpansionType(i);
        if (!type->isDependentType())
          LV.merge(getTypeLinkageAndVisibility(type));
      }
      continue;
    }

    // Template template parameters can be restricted by their
    // template parameters, recursively.
    const auto *TTP = cast<TemplateTemplateParmDecl>(P);

    // Handle the non-pack case first.
    if (!TTP->isExpandedParameterPack()) {
      LV.merge(getLVForTemplateParameterList(TTP->getTemplateParameters(),
                                             computation));
      continue;
    }

    // Look at all expansions in an expanded pack.
    for (unsigned i = 0, n = TTP->getNumExpansionTemplateParameters();
           i != n; ++i) {
      LV.merge(getLVForTemplateParameterList(
          TTP->getExpansionTemplateParameters(i), computation));
    }
  }

  return LV;
}

static const Decl *getOutermostFuncOrBlockContext(const Decl *D) {
  const Decl *Ret = nullptr;
  const DeclContext *DC = D->getDeclContext();
  while (DC->getDeclKind() != Decl::TranslationUnit) {
    if (isa<FunctionDecl>(DC) || isa<BlockDecl>(DC))
      Ret = cast<Decl>(DC);
    DC = DC->getParent();
  }
  return Ret;
}

/// Get the most restrictive linkage for the types and
/// declarations in the given template argument list.
///
/// Note that we don't take an LVComputationKind because we always
/// want to honor the visibility of template arguments in the same way.
LinkageInfo
LinkageComputer::getLVForTemplateArgumentList(ArrayRef<TemplateArgument> Args,
                                              LVComputationKind computation) {
  LinkageInfo LV;

  for (const TemplateArgument &Arg : Args) {
    switch (Arg.getKind()) {
    case TemplateArgument::Null:
    case TemplateArgument::Integral:
    case TemplateArgument::Expression:
      continue;

    case TemplateArgument::Type:
      LV.merge(getLVForType(*Arg.getAsType(), computation));
      continue;

    case TemplateArgument::Declaration: {
      const NamedDecl *ND = Arg.getAsDecl();
      assert(!usesTypeVisibility(ND));
      LV.merge(getLVForDecl(ND, computation));
      continue;
    }

    case TemplateArgument::NullPtr:
      LV.merge(getTypeLinkageAndVisibility(Arg.getNullPtrType()));
      continue;

    case TemplateArgument::StructuralValue:
      LV.merge(getLVForValue(Arg.getAsStructuralValue(), computation));
      continue;

    case TemplateArgument::Template:
    case TemplateArgument::TemplateExpansion:
      if (TemplateDecl *Template =
              Arg.getAsTemplateOrTemplatePattern().getAsTemplateDecl(
                  /*IgnoreDeduced=*/true))
        LV.merge(getLVForDecl(Template, computation));
      continue;

    case TemplateArgument::Pack:
      LV.merge(getLVForTemplateArgumentList(Arg.getPackAsArray(), computation));
      continue;
    }
    llvm_unreachable("bad template argument kind");
  }

  return LV;
}

LinkageInfo
LinkageComputer::getLVForTemplateArgumentList(const TemplateArgumentList &TArgs,
                                              LVComputationKind computation) {
  return getLVForTemplateArgumentList(TArgs.asArray(), computation);
}

static bool shouldConsiderTemplateVisibility(const FunctionDecl *fn,
                        const FunctionTemplateSpecializationInfo *specInfo) {
  // Include visibility from the template parameters and arguments
  // only if this is not an explicit instantiation or specialization
  // with direct explicit visibility.  (Implicit instantiations won't
  // have a direct attribute.)
  if (!specInfo->isExplicitInstantiationOrSpecialization())
    return true;

  return !fn->hasAttr<VisibilityAttr>();
}

/// Merge in template-related linkage and visibility for the given
/// function template specialization.
///
/// We don't need a computation kind here because we can assume
/// LVForValue.
///
/// \param[out] LV the computation to use for the parent
void LinkageComputer::mergeTemplateLV(
    LinkageInfo &LV, const FunctionDecl *fn,
    const FunctionTemplateSpecializationInfo *specInfo,
    LVComputationKind computation) {
  bool considerVisibility =
    shouldConsiderTemplateVisibility(fn, specInfo);

  FunctionTemplateDecl *temp = specInfo->getTemplate();
  // Merge information from the template declaration.
  LinkageInfo tempLV = getLVForDecl(temp, computation);
  // The linkage and visibility of the specialization should be
  // consistent with the template declaration.
  LV.mergeMaybeWithVisibility(tempLV, considerVisibility);

  // Merge information from the template parameters.
  LinkageInfo paramsLV =
      getLVForTemplateParameterList(temp->getTemplateParameters(), computation);
  LV.mergeMaybeWithVisibility(paramsLV, considerVisibility);

  // Merge information from the template arguments.
  const TemplateArgumentList &templateArgs = *specInfo->TemplateArguments;
  LinkageInfo argsLV = getLVForTemplateArgumentList(templateArgs, computation);
  LV.mergeMaybeWithVisibility(argsLV, considerVisibility);
}

/// Does the given declaration have a direct visibility attribute
/// that would match the given rules?
static bool hasDirectVisibilityAttribute(const NamedDecl *D,
                                         LVComputationKind computation) {
  if (computation.IgnoreAllVisibility)
    return false;

  return (computation.isTypeVisibility() && D->hasAttr<TypeVisibilityAttr>()) ||
         D->hasAttr<VisibilityAttr>();
}

/// Should we consider visibility associated with the template
/// arguments and parameters of the given class template specialization?
static bool shouldConsiderTemplateVisibility(
                                 const ClassTemplateSpecializationDecl *spec,
                                 LVComputationKind computation) {
  // Include visibility from the template parameters and arguments
  // only if this is not an explicit instantiation or specialization
  // with direct explicit visibility (and note that implicit
  // instantiations won't have a direct attribute).
  //
  // Furthermore, we want to ignore template parameters and arguments
  // for an explicit specialization when computing the visibility of a
  // member thereof with explicit visibility.
  //
  // This is a bit complex; let's unpack it.
  //
  // An explicit class specialization is an independent, top-level
  // declaration.  As such, if it or any of its members has an
  // explicit visibility attribute, that must directly express the
  // user's intent, and we should honor it.  The same logic applies to
  // an explicit instantiation of a member of such a thing.

  // Fast path: if this is not an explicit instantiation or
  // specialization, we always want to consider template-related
  // visibility restrictions.
  if (!spec->isExplicitInstantiationOrSpecialization())
    return true;

  // This is the 'member thereof' check.
  if (spec->isExplicitSpecialization() &&
      hasExplicitVisibilityAlready(computation))
    return false;

  return !hasDirectVisibilityAttribute(spec, computation);
}

/// Merge in template-related linkage and visibility for the given
/// class template specialization.
void LinkageComputer::mergeTemplateLV(
    LinkageInfo &LV, const ClassTemplateSpecializationDecl *spec,
    LVComputationKind computation) {
  bool considerVisibility = shouldConsiderTemplateVisibility(spec, computation);

  // Merge information from the template parameters, but ignore
  // visibility if we're only considering template arguments.
  ClassTemplateDecl *temp = spec->getSpecializedTemplate();
  // Merge information from the template declaration.
  LinkageInfo tempLV = getLVForDecl(temp, computation);
  // The linkage of the specialization should be consistent with the
  // template declaration.
  LV.setLinkage(tempLV.getLinkage());

  LinkageInfo paramsLV =
    getLVForTemplateParameterList(temp->getTemplateParameters(), computation);
  LV.mergeMaybeWithVisibility(paramsLV,
           considerVisibility && !hasExplicitVisibilityAlready(computation));

  // Merge information from the template arguments.  We ignore
  // template-argument visibility if we've got an explicit
  // instantiation with a visibility attribute.
  const TemplateArgumentList &templateArgs = spec->getTemplateArgs();
  LinkageInfo argsLV = getLVForTemplateArgumentList(templateArgs, computation);
  if (considerVisibility)
    LV.mergeVisibility(argsLV);
  LV.mergeExternalVisibility(argsLV);
}

/// Should we consider visibility associated with the template
/// arguments and parameters of the given variable template
/// specialization? As usual, follow class template specialization
/// logic up to initialization.
static bool shouldConsiderTemplateVisibility(
                                 const VarTemplateSpecializationDecl *spec,
                                 LVComputationKind computation) {
  // Include visibility from the template parameters and arguments
  // only if this is not an explicit instantiation or specialization
  // with direct explicit visibility (and note that implicit
  // instantiations won't have a direct attribute).
  if (!spec->isExplicitInstantiationOrSpecialization())
    return true;

  // An explicit variable specialization is an independent, top-level
  // declaration.  As such, if it has an explicit visibility attribute,
  // that must directly express the user's intent, and we should honor
  // it.
  if (spec->isExplicitSpecialization() &&
      hasExplicitVisibilityAlready(computation))
    return false;

  return !hasDirectVisibilityAttribute(spec, computation);
}

/// Merge in template-related linkage and visibility for the given
/// variable template specialization. As usual, follow class template
/// specialization logic up to initialization.
void LinkageComputer::mergeTemplateLV(LinkageInfo &LV,
                                      const VarTemplateSpecializationDecl *spec,
                                      LVComputationKind computation) {
  bool considerVisibility = shouldConsiderTemplateVisibility(spec, computation);

  // Merge information from the template parameters, but ignore
  // visibility if we're only considering template arguments.
  VarTemplateDecl *temp = spec->getSpecializedTemplate();
  LinkageInfo tempLV =
    getLVForTemplateParameterList(temp->getTemplateParameters(), computation);
  LV.mergeMaybeWithVisibility(tempLV,
           considerVisibility && !hasExplicitVisibilityAlready(computation));

  // Merge information from the template arguments.  We ignore
  // template-argument visibility if we've got an explicit
  // instantiation with a visibility attribute.
  const TemplateArgumentList &templateArgs = spec->getTemplateArgs();
  LinkageInfo argsLV = getLVForTemplateArgumentList(templateArgs, computation);
  if (considerVisibility)
    LV.mergeVisibility(argsLV);
  LV.mergeExternalVisibility(argsLV);
}

static bool useInlineVisibilityHidden(const NamedDecl *D) {
  // FIXME: we should warn if -fvisibility-inlines-hidden is used with c.
  const LangOptions &Opts = D->getASTContext().getLangOpts();
  if (!Opts.CPlusPlus || !Opts.InlineVisibilityHidden)
    return false;

  const auto *FD = dyn_cast<FunctionDecl>(D);
  if (!FD)
    return false;

  TemplateSpecializationKind TSK = TSK_Undeclared;
  if (FunctionTemplateSpecializationInfo *spec
      = FD->getTemplateSpecializationInfo()) {
    TSK = spec->getTemplateSpecializationKind();
  } else if (MemberSpecializationInfo *MSI =
             FD->getMemberSpecializationInfo()) {
    TSK = MSI->getTemplateSpecializationKind();
  }

  const FunctionDecl *Def = nullptr;
  // InlineVisibilityHidden only applies to definitions, and
  // isInlined() only gives meaningful answers on definitions
  // anyway.
  return TSK != TSK_ExplicitInstantiationDeclaration &&
    TSK != TSK_ExplicitInstantiationDefinition &&
    FD->hasBody(Def) && Def->isInlined() && !Def->hasAttr<GNUInlineAttr>();
}

template <typename T> static bool isFirstInExternCContext(T *D) {
  const T *First = D->getFirstDecl();
  return First->isInExternCContext();
}

static bool isSingleLineLanguageLinkage(const Decl &D) {
  if (const auto *SD = dyn_cast<LinkageSpecDecl>(D.getDeclContext()))
    if (!SD->hasBraces())
      return true;
  return false;
}

static LinkageInfo getExternalLinkageFor(const NamedDecl *D) {
  return LinkageInfo::external();
}

static StorageClass getStorageClass(const Decl *D) {
  if (auto *TD = dyn_cast<TemplateDecl>(D))
    D = TD->getTemplatedDecl();
  if (D) {
    if (auto *VD = dyn_cast<VarDecl>(D))
      return VD->getStorageClass();
    if (auto *FD = dyn_cast<FunctionDecl>(D))
      return FD->getStorageClass();
  }
  return SC_None;
}

LinkageInfo
LinkageComputer::getLVForNamespaceScopeDecl(const NamedDecl *D,
                                            LVComputationKind computation,
                                            bool IgnoreVarTypeLinkage) {
  assert(D->getDeclContext()->getRedeclContext()->isFileContext() &&
         "Not a name having namespace scope");
  ASTContext &Context = D->getASTContext();
  const auto *Var = dyn_cast<VarDecl>(D);

  // C++ [basic.link]p3:
  //   A name having namespace scope (3.3.6) has internal linkage if it
  //   is the name of

  if ((getStorageClass(D->getCanonicalDecl()) == SC_Static) ||
      (Context.getLangOpts().C23 && Var && Var->isConstexpr())) {
    // - a variable, variable template, function, or function template
    //   that is explicitly declared static; or
    // (This bullet corresponds to C99 6.2.2p3.)

    // C23 6.2.2p3
    // If the declaration of a file scope identifier for
    // an object contains any of the storage-class specifiers static or
    // constexpr then the identifier has internal linkage.
    return LinkageInfo::internal();
  }

  if (Var) {
    // - a non-template variable of non-volatile const-qualified type, unless
    //   - it is explicitly declared extern, or
    //   - it is declared in the purview of a module interface unit
    //     (outside the private-module-fragment, if any) or module partition, or
    //   - it is inline, or
    //   - it was previously declared and the prior declaration did not have
    //     internal linkage
    // (There is no equivalent in C99.)
    if (Context.getLangOpts().CPlusPlus && Var->getType().isConstQualified() &&
        !Var->getType().isVolatileQualified() && !Var->isInline() &&
        ![Var]() {
          // Check if it is module purview except private module fragment
          // and implementation unit.
          if (auto *M = Var->getOwningModule())
            return M->isInterfaceOrPartition() || M->isImplicitGlobalModule();
          return false;
        }() &&
        !isa<VarTemplateSpecializationDecl>(Var) &&
        !Var->getDescribedVarTemplate()) {
      const VarDecl *PrevVar = Var->getPreviousDecl();
      if (PrevVar)
        return getLVForDecl(PrevVar, computation);

      if (Var->getStorageClass() != SC_Extern &&
          Var->getStorageClass() != SC_PrivateExtern &&
          !isSingleLineLanguageLinkage(*Var))
        return LinkageInfo::internal();
    }

    for (const VarDecl *PrevVar = Var->getPreviousDecl(); PrevVar;
         PrevVar = PrevVar->getPreviousDecl()) {
      if (PrevVar->getStorageClass() == SC_PrivateExtern &&
          Var->getStorageClass() == SC_None)
        return getDeclLinkageAndVisibility(PrevVar);
      // Explicitly declared static.
      if (PrevVar->getStorageClass() == SC_Static)
        return LinkageInfo::internal();
    }
  } else if (const auto *IFD = dyn_cast<IndirectFieldDecl>(D)) {
    //   - a data member of an anonymous union.
    const VarDecl *VD = IFD->getVarDecl();
    assert(VD && "Expected a VarDecl in this IndirectFieldDecl!");
    return getLVForNamespaceScopeDecl(VD, computation, IgnoreVarTypeLinkage);
  }
  assert(!isa<FieldDecl>(D) && "Didn't expect a FieldDecl!");

  // FIXME: This gives internal linkage to names that should have no linkage
  // (those not covered by [basic.link]p6).
  if (D->isInAnonymousNamespace()) {
    const auto *Var = dyn_cast<VarDecl>(D);
    const auto *Func = dyn_cast<FunctionDecl>(D);
    // FIXME: The check for extern "C" here is not justified by the standard
    // wording, but we retain it from the pre-DR1113 model to avoid breaking
    // code.
    //
    // C++11 [basic.link]p4:
    //   An unnamed namespace or a namespace declared directly or indirectly
    //   within an unnamed namespace has internal linkage.
    if ((!Var || !isFirstInExternCContext(Var)) &&
        (!Func || !isFirstInExternCContext(Func)))
      return LinkageInfo::internal();
  }

  // Set up the defaults.

  // C99 6.2.2p5:
  //   If the declaration of an identifier for an object has file
  //   scope and no storage-class specifier, its linkage is
  //   external.
  LinkageInfo LV = getExternalLinkageFor(D);

  if (!hasExplicitVisibilityAlready(computation)) {
    if (std::optional<Visibility> Vis = getExplicitVisibility(D, computation)) {
      LV.mergeVisibility(*Vis, true);
    } else {
      // If we're declared in a namespace with a visibility attribute,
      // use that namespace's visibility, and it still counts as explicit.
      for (const DeclContext *DC = D->getDeclContext();
           !isa<TranslationUnitDecl>(DC);
           DC = DC->getParent()) {
        const auto *ND = dyn_cast<NamespaceDecl>(DC);
        if (!ND) continue;
        if (std::optional<Visibility> Vis =
                getExplicitVisibility(ND, computation)) {
          LV.mergeVisibility(*Vis, true);
          break;
        }
      }
    }

    // Add in global settings if the above didn't give us direct visibility.
    if (!LV.isVisibilityExplicit()) {
      // Use global type/value visibility as appropriate.
      Visibility globalVisibility =
          computation.isValueVisibility()
              ? Context.getLangOpts().getValueVisibilityMode()
              : Context.getLangOpts().getTypeVisibilityMode();
      LV.mergeVisibility(globalVisibility, /*explicit*/ false);

      // If we're paying attention to global visibility, apply
      // -finline-visibility-hidden if this is an inline method.
      if (useInlineVisibilityHidden(D))
        LV.mergeVisibility(HiddenVisibility, /*visibilityExplicit=*/false);
    }
  }

  // C++ [basic.link]p4:

  //   A name having namespace scope that has not been given internal linkage
  //   above and that is the name of
  //   [...bullets...]
  //   has its linkage determined as follows:
  //     - if the enclosing namespace has internal linkage, the name has
  //       internal linkage; [handled above]
  //     - otherwise, if the declaration of the name is attached to a named
  //       module and is not exported, the name has module linkage;
  //     - otherwise, the name has external linkage.
  // LV is currently set up to handle the last two bullets.
  //
  //   The bullets are:

  //     - a variable; or
  if (const auto *Var = dyn_cast<VarDecl>(D)) {
    // GCC applies the following optimization to variables and static
    // data members, but not to functions:
    //
    // Modify the variable's LV by the LV of its type unless this is
    // C or extern "C".  This follows from [basic.link]p9:
    //   A type without linkage shall not be used as the type of a
    //   variable or function with external linkage unless
    //    - the entity has C language linkage, or
    //    - the entity is declared within an unnamed namespace, or
    //    - the entity is not used or is defined in the same
    //      translation unit.
    // and [basic.link]p10:
    //   ...the types specified by all declarations referring to a
    //   given variable or function shall be identical...
    // C does not have an equivalent rule.
    //
    // Ignore this if we've got an explicit attribute;  the user
    // probably knows what they're doing.
    //
    // Note that we don't want to make the variable non-external
    // because of this, but unique-external linkage suits us.

    if (Context.getLangOpts().CPlusPlus && !isFirstInExternCContext(Var) &&
        !IgnoreVarTypeLinkage) {
      LinkageInfo TypeLV = getLVForType(*Var->getType(), computation);
      if (!isExternallyVisible(TypeLV.getLinkage()))
        return LinkageInfo::uniqueExternal();
      if (!LV.isVisibilityExplicit())
        LV.mergeVisibility(TypeLV);
    }

    if (Var->getStorageClass() == SC_PrivateExtern)
      LV.mergeVisibility(HiddenVisibility, true);

    // Note that Sema::MergeVarDecl already takes care of implementing
    // C99 6.2.2p4 and propagating the visibility attribute, so we don't have
    // to do it here.

    // As per function and class template specializations (below),
    // consider LV for the template and template arguments.  We're at file
    // scope, so we do not need to worry about nested specializations.
    if (const auto *spec = dyn_cast<VarTemplateSpecializationDecl>(Var)) {
      mergeTemplateLV(LV, spec, computation);
    }

  //     - a function; or
  } else if (const auto *Function = dyn_cast<FunctionDecl>(D)) {
    // In theory, we can modify the function's LV by the LV of its
    // type unless it has C linkage (see comment above about variables
    // for justification).  In practice, GCC doesn't do this, so it's
    // just too painful to make work.

    if (Function->getStorageClass() == SC_PrivateExtern)
      LV.mergeVisibility(HiddenVisibility, true);

    // OpenMP target declare device functions are not callable from the host so
    // they should not be exported from the device image. This applies to all
    // functions as the host-callable kernel functions are emitted at codegen.
    if (Context.getLangOpts().OpenMP &&
        Context.getLangOpts().OpenMPIsTargetDevice &&
        (Context.getTargetInfo().getTriple().isGPU() ||
         OMPDeclareTargetDeclAttr::isDeclareTargetDeclaration(Function)))
      LV.mergeVisibility(HiddenVisibility, /*newExplicit=*/false);

    // Note that Sema::MergeCompatibleFunctionDecls already takes care of
    // merging storage classes and visibility attributes, so we don't have to
    // look at previous decls in here.

    // In C++, then if the type of the function uses a type with
    // unique-external linkage, it's not legally usable from outside
    // this translation unit.  However, we should use the C linkage
    // rules instead for extern "C" declarations.
    if (Context.getLangOpts().CPlusPlus && !isFirstInExternCContext(Function)) {
      // Only look at the type-as-written. Otherwise, deducing the return type
      // of a function could change its linkage.
      QualType TypeAsWritten = Function->getType();
      if (TypeSourceInfo *TSI = Function->getTypeSourceInfo())
        TypeAsWritten = TSI->getType();
      if (!isExternallyVisible(TypeAsWritten->getLinkage()))
        return LinkageInfo::uniqueExternal();
    }

    // Consider LV from the template and the template arguments.
    // We're at file scope, so we do not need to worry about nested
    // specializations.
    if (FunctionTemplateSpecializationInfo *specInfo
                               = Function->getTemplateSpecializationInfo()) {
      mergeTemplateLV(LV, Function, specInfo, computation);
    }

  //     - a named class (Clause 9), or an unnamed class defined in a
  //       typedef declaration in which the class has the typedef name
  //       for linkage purposes (7.1.3); or
  //     - a named enumeration (7.2), or an unnamed enumeration
  //       defined in a typedef declaration in which the enumeration
  //       has the typedef name for linkage purposes (7.1.3); or
  } else if (const auto *Tag = dyn_cast<TagDecl>(D)) {
    // Unnamed tags have no linkage.
    if (!Tag->hasNameForLinkage())
      return LinkageInfo::none();

    // If this is a class template specialization, consider the
    // linkage of the template and template arguments.  We're at file
    // scope, so we do not need to worry about nested specializations.
    if (const auto *spec = dyn_cast<ClassTemplateSpecializationDecl>(Tag)) {
      mergeTemplateLV(LV, spec, computation);
    }

  // FIXME: This is not part of the C++ standard any more.
  //     - an enumerator belonging to an enumeration with external linkage; or
  } else if (isa<EnumConstantDecl>(D)) {
    LinkageInfo EnumLV = getLVForDecl(cast<NamedDecl>(D->getDeclContext()),
                                      computation);
    if (!isExternalFormalLinkage(EnumLV.getLinkage()))
      return LinkageInfo::none();
    LV.merge(EnumLV);

  //     - a template
  } else if (const auto *temp = dyn_cast<TemplateDecl>(D)) {
    bool considerVisibility = !hasExplicitVisibilityAlready(computation);
    LinkageInfo tempLV =
      getLVForTemplateParameterList(temp->getTemplateParameters(), computation);
    LV.mergeMaybeWithVisibility(tempLV, considerVisibility);

  //     An unnamed namespace or a namespace declared directly or indirectly
  //     within an unnamed namespace has internal linkage. All other namespaces
  //     have external linkage.
  //
  // We handled names in anonymous namespaces above.
  } else if (isa<NamespaceDecl>(D)) {
    return LV;

  // By extension, we assign external linkage to Objective-C
  // interfaces.
  } else if (isa<ObjCInterfaceDecl>(D)) {
    // fallout

  } else if (auto *TD = dyn_cast<TypedefNameDecl>(D)) {
    // A typedef declaration has linkage if it gives a type a name for
    // linkage purposes.
    if (!TD->getAnonDeclWithTypedefName(/*AnyRedecl*/true))
      return LinkageInfo::none();

  } else if (isa<MSGuidDecl>(D)) {
    // A GUID behaves like an inline variable with external linkage. Fall
    // through.

  // Everything not covered here has no linkage.
  } else {
    return LinkageInfo::none();
  }

  // If we ended up with non-externally-visible linkage, visibility should
  // always be default.
  if (!isExternallyVisible(LV.getLinkage()))
    return LinkageInfo(LV.getLinkage(), DefaultVisibility, false);

  return LV;
}

LinkageInfo
LinkageComputer::getLVForClassMember(const NamedDecl *D,
                                     LVComputationKind computation,
                                     bool IgnoreVarTypeLinkage) {
  // Only certain class members have linkage.  Note that fields don't
  // really have linkage, but it's convenient to say they do for the
  // purposes of calculating linkage of pointer-to-data-member
  // template arguments.
  //
  // Templates also don't officially have linkage, but since we ignore
  // the C++ standard and look at template arguments when determining
  // linkage and visibility of a template specialization, we might hit
  // a template template argument that way. If we do, we need to
  // consider its linkage.
  if (!(isa<CXXMethodDecl>(D) ||
        isa<VarDecl>(D) ||
        isa<FieldDecl>(D) ||
        isa<IndirectFieldDecl>(D) ||
        isa<TagDecl>(D) ||
        isa<TemplateDecl>(D)))
    return LinkageInfo::none();

  LinkageInfo LV;

  // If we have an explicit visibility attribute, merge that in.
  if (!hasExplicitVisibilityAlready(computation)) {
    if (std::optional<Visibility> Vis = getExplicitVisibility(D, computation))
      LV.mergeVisibility(*Vis, true);
    // If we're paying attention to global visibility, apply
    // -finline-visibility-hidden if this is an inline method.
    //
    // Note that we do this before merging information about
    // the class visibility.
    if (!LV.isVisibilityExplicit() && useInlineVisibilityHidden(D))
      LV.mergeVisibility(HiddenVisibility, /*visibilityExplicit=*/false);
  }

  // If this class member has an explicit visibility attribute, the only
  // thing that can change its visibility is the template arguments, so
  // only look for them when processing the class.
  LVComputationKind classComputation = computation;
  if (LV.isVisibilityExplicit())
    classComputation = withExplicitVisibilityAlready(computation);

  LinkageInfo classLV =
    getLVForDecl(cast<RecordDecl>(D->getDeclContext()), classComputation);
  // The member has the same linkage as the class. If that's not externally
  // visible, we don't need to compute anything about the linkage.
  // FIXME: If we're only computing linkage, can we bail out here?
  if (!isExternallyVisible(classLV.getLinkage()))
    return classLV;


  // Otherwise, don't merge in classLV yet, because in certain cases
  // we need to completely ignore the visibility from it.

  // Specifically, if this decl exists and has an explicit attribute.
  const NamedDecl *explicitSpecSuppressor = nullptr;

  if (const auto *MD = dyn_cast<CXXMethodDecl>(D)) {
    // Only look at the type-as-written. Otherwise, deducing the return type
    // of a function could change its linkage.
    QualType TypeAsWritten = MD->getType();
    if (TypeSourceInfo *TSI = MD->getTypeSourceInfo())
      TypeAsWritten = TSI->getType();
    if (!isExternallyVisible(TypeAsWritten->getLinkage()))
      return LinkageInfo::uniqueExternal();

    // If this is a method template specialization, use the linkage for
    // the template parameters and arguments.
    if (FunctionTemplateSpecializationInfo *spec
           = MD->getTemplateSpecializationInfo()) {
      mergeTemplateLV(LV, MD, spec, computation);
      if (spec->isExplicitSpecialization()) {
        explicitSpecSuppressor = MD;
      } else if (isExplicitMemberSpecialization(spec->getTemplate())) {
        explicitSpecSuppressor = spec->getTemplate()->getTemplatedDecl();
      }
    } else if (isExplicitMemberSpecialization(MD)) {
      explicitSpecSuppressor = MD;
    }

    // OpenMP target declare device functions are not callable from the host so
    // they should not be exported from the device image. This applies to all
    // functions as the host-callable kernel functions are emitted at codegen.
    ASTContext &Context = D->getASTContext();
    if (Context.getLangOpts().OpenMP &&
        Context.getLangOpts().OpenMPIsTargetDevice &&
        ((Context.getTargetInfo().getTriple().isAMDGPU() ||
          Context.getTargetInfo().getTriple().isNVPTX()) ||
         OMPDeclareTargetDeclAttr::isDeclareTargetDeclaration(MD)))
      LV.mergeVisibility(HiddenVisibility, /*newExplicit=*/false);

  } else if (const auto *RD = dyn_cast<CXXRecordDecl>(D)) {
    if (const auto *spec = dyn_cast<ClassTemplateSpecializationDecl>(RD)) {
      mergeTemplateLV(LV, spec, computation);
      if (spec->isExplicitSpecialization()) {
        explicitSpecSuppressor = spec;
      } else {
        const ClassTemplateDecl *temp = spec->getSpecializedTemplate();
        if (isExplicitMemberSpecialization(temp)) {
          explicitSpecSuppressor = temp->getTemplatedDecl();
        }
      }
    } else if (isExplicitMemberSpecialization(RD)) {
      explicitSpecSuppressor = RD;
    }

  // Static data members.
  } else if (const auto *VD = dyn_cast<VarDecl>(D)) {
    if (const auto *spec = dyn_cast<VarTemplateSpecializationDecl>(VD))
      mergeTemplateLV(LV, spec, computation);

    // Modify the variable's linkage by its type, but ignore the
    // type's visibility unless it's a definition.
    if (!IgnoreVarTypeLinkage) {
      LinkageInfo typeLV = getLVForType(*VD->getType(), computation);
      // FIXME: If the type's linkage is not externally visible, we can
      // give this static data member UniqueExternalLinkage.
      if (!LV.isVisibilityExplicit() && !classLV.isVisibilityExplicit())
        LV.mergeVisibility(typeLV);
      LV.mergeExternalVisibility(typeLV);
    }

    if (isExplicitMemberSpecialization(VD)) {
      explicitSpecSuppressor = VD;
    }

  // Template members.
  } else if (const auto *temp = dyn_cast<TemplateDecl>(D)) {
    bool considerVisibility =
      (!LV.isVisibilityExplicit() &&
       !classLV.isVisibilityExplicit() &&
       !hasExplicitVisibilityAlready(computation));
    LinkageInfo tempLV =
      getLVForTemplateParameterList(temp->getTemplateParameters(), computation);
    LV.mergeMaybeWithVisibility(tempLV, considerVisibility);

    if (const auto *redeclTemp = dyn_cast<RedeclarableTemplateDecl>(temp)) {
      if (isExplicitMemberSpecialization(redeclTemp)) {
        explicitSpecSuppressor = temp->getTemplatedDecl();
      } else if (const RedeclarableTemplateDecl *from =
                     redeclTemp->getInstantiatedFromMemberTemplate()) {
        // If no explicit visibility is specified yet, and this is an
        // instantiated member of a template, look up visibility there
        // as well.
        LinkageInfo fromLV = from->getLinkageAndVisibility();
        LV.mergeMaybeWithVisibility(fromLV, considerVisibility);
      }
    }
  }

  // We should never be looking for an attribute directly on a template.
  assert(!explicitSpecSuppressor || !isa<TemplateDecl>(explicitSpecSuppressor));

  // If this member is an explicit member specialization, and it has
  // an explicit attribute, ignore visibility from the parent.
  bool considerClassVisibility = true;
  if (explicitSpecSuppressor &&
      // optimization: hasDVA() is true only with explicit visibility.
      LV.isVisibilityExplicit() &&
      classLV.getVisibility() != DefaultVisibility &&
      hasDirectVisibilityAttribute(explicitSpecSuppressor, computation)) {
    considerClassVisibility = false;
  }

  // Finally, merge in information from the class.
  LV.mergeMaybeWithVisibility(classLV, considerClassVisibility);
  return LV;
}

void NamedDecl::anchor() {}

bool NamedDecl::isLinkageValid() const {
  if (!hasCachedLinkage())
    return true;

  Linkage L = LinkageComputer{}
                  .computeLVForDecl(this, LVComputationKind::forLinkageOnly())
                  .getLinkage();
  return L == getCachedLinkage();
}

bool NamedDecl::isPlaceholderVar(const LangOptions &LangOpts) const {
  // [C++2c] [basic.scope.scope]/p5
  // A declaration is name-independent if its name is _ and it declares
  // - a variable with automatic storage duration,
  // - a structured binding not inhabiting a namespace scope,
  // - the variable introduced by an init-capture
  // - or a non-static data member.

  if (!LangOpts.CPlusPlus || !getIdentifier() ||
      !getIdentifier()->isPlaceholder())
    return false;
  if (isa<FieldDecl>(this))
    return true;
  if (const auto *IFD = dyn_cast<IndirectFieldDecl>(this)) {
    if (!getDeclContext()->isFunctionOrMethod() &&
        !getDeclContext()->isRecord())
      return false;
    const VarDecl *VD = IFD->getVarDecl();
    return !VD || VD->getStorageDuration() == SD_Automatic;
  }
  // and it declares a variable with automatic storage duration
  if (const auto *VD = dyn_cast<VarDecl>(this)) {
    if (isa<ParmVarDecl>(VD))
      return false;
    if (VD->isInitCapture())
      return true;
    return VD->getStorageDuration() == StorageDuration::SD_Automatic;
  }
  if (const auto *BD = dyn_cast<BindingDecl>(this);
      BD && getDeclContext()->isFunctionOrMethod()) {
    const VarDecl *VD = BD->getHoldingVar();
    return !VD || VD->getStorageDuration() == StorageDuration::SD_Automatic;
  }
  return false;
}

ReservedIdentifierStatus
NamedDecl::isReserved(const LangOptions &LangOpts) const {
  const IdentifierInfo *II = getIdentifier();

  // This triggers at least for CXXLiteralIdentifiers, which we already checked
  // at lexing time.
  if (!II)
    return ReservedIdentifierStatus::NotReserved;

  ReservedIdentifierStatus Status = II->isReserved(LangOpts);
  if (isReservedAtGlobalScope(Status) && !isReservedInAllContexts(Status)) {
    // This name is only reserved at global scope. Check if this declaration
    // conflicts with a global scope declaration.
    if (isa<ParmVarDecl>(this) || isTemplateParameter())
      return ReservedIdentifierStatus::NotReserved;

    // C++ [dcl.link]/7:
    //   Two declarations [conflict] if [...] one declares a function or
    //   variable with C language linkage, and the other declares [...] a
    //   variable that belongs to the global scope.
    //
    // Therefore names that are reserved at global scope are also reserved as
    // names of variables and functions with C language linkage.
    const DeclContext *DC = getDeclContext()->getRedeclContext();
    if (DC->isTranslationUnit())
      return Status;
    if (auto *VD = dyn_cast<VarDecl>(this))
      if (VD->isExternC())
        return ReservedIdentifierStatus::StartsWithUnderscoreAndIsExternC;
    if (auto *FD = dyn_cast<FunctionDecl>(this))
      if (FD->isExternC())
        return ReservedIdentifierStatus::StartsWithUnderscoreAndIsExternC;
    return ReservedIdentifierStatus::NotReserved;
  }

  return Status;
}

ObjCStringFormatFamily NamedDecl::getObjCFStringFormattingFamily() const {
  StringRef name = getName();
  if (name.empty()) return SFF_None;

  if (name.front() == 'C')
    if (name == "CFStringCreateWithFormat" ||
        name == "CFStringCreateWithFormatAndArguments" ||
        name == "CFStringAppendFormat" ||
        name == "CFStringAppendFormatAndArguments")
      return SFF_CFString;
  return SFF_None;
}

Linkage NamedDecl::getLinkageInternal() const {
  // We don't care about visibility here, so ask for the cheapest
  // possible visibility analysis.
  return LinkageComputer{}
      .getLVForDecl(this, LVComputationKind::forLinkageOnly())
      .getLinkage();
}

static bool isExportedFromModuleInterfaceUnit(const NamedDecl *D) {
  // FIXME: Handle isModulePrivate.
  switch (D->getModuleOwnershipKind()) {
  case Decl::ModuleOwnershipKind::Unowned:
  case Decl::ModuleOwnershipKind::ReachableWhenImported:
  case Decl::ModuleOwnershipKind::ModulePrivate:
    return false;
  case Decl::ModuleOwnershipKind::Visible:
  case Decl::ModuleOwnershipKind::VisibleWhenImported:
    return D->isInNamedModule();
  }
  llvm_unreachable("unexpected module ownership kind");
}

/// Get the linkage from a semantic point of view. Entities in
/// anonymous namespaces are external (in c++98).
Linkage NamedDecl::getFormalLinkage() const {
  Linkage InternalLinkage = getLinkageInternal();

  // C++ [basic.link]p4.8:
  //   - if the declaration of the name is attached to a named module and is not
  //   exported
  //     the name has module linkage;
  //
  // [basic.namespace.general]/p2
  //   A namespace is never attached to a named module and never has a name with
  //   module linkage.
  if (isInNamedModule() && InternalLinkage == Linkage::External &&
      !isExportedFromModuleInterfaceUnit(
          cast<NamedDecl>(this->getCanonicalDecl())) &&
      !isa<NamespaceDecl>(this))
    InternalLinkage = Linkage::Module;

  return clang::getFormalLinkage(InternalLinkage);
}

LinkageInfo NamedDecl::getLinkageAndVisibility() const {
  return LinkageComputer{}.getDeclLinkageAndVisibility(this);
}

static std::optional<Visibility>
getExplicitVisibilityAux(const NamedDecl *ND,
                         NamedDecl::ExplicitVisibilityKind kind,
                         bool IsMostRecent) {
  assert(!IsMostRecent || ND == ND->getMostRecentDecl());

  // Check the declaration itself first.
  if (std::optional<Visibility> V = getVisibilityOf(ND, kind))
    return V;

  // If this is a member class of a specialization of a class template
  // and the corresponding decl has explicit visibility, use that.
  if (const auto *RD = dyn_cast<CXXRecordDecl>(ND)) {
    CXXRecordDecl *InstantiatedFrom = RD->getInstantiatedFromMemberClass();
    if (InstantiatedFrom)
      return getVisibilityOf(InstantiatedFrom, kind);
  }

  // If there wasn't explicit visibility there, and this is a
  // specialization of a class template, check for visibility
  // on the pattern.
  if (const auto *spec = dyn_cast<ClassTemplateSpecializationDecl>(ND)) {
    // Walk all the template decl till this point to see if there are
    // explicit visibility attributes.
    const auto *TD = spec->getSpecializedTemplate()->getTemplatedDecl();
    while (TD != nullptr) {
      auto Vis = getVisibilityOf(TD, kind);
      if (Vis != std::nullopt)
        return Vis;
      TD = TD->getPreviousDecl();
    }
    return std::nullopt;
  }

  // Use the most recent declaration.
  if (!IsMostRecent && !isa<NamespaceDecl>(ND)) {
    const NamedDecl *MostRecent = ND->getMostRecentDecl();
    if (MostRecent != ND)
      return getExplicitVisibilityAux(MostRecent, kind, true);
  }

  if (const auto *Var = dyn_cast<VarDecl>(ND)) {
    if (Var->isStaticDataMember()) {
      VarDecl *InstantiatedFrom = Var->getInstantiatedFromStaticDataMember();
      if (InstantiatedFrom)
        return getVisibilityOf(InstantiatedFrom, kind);
    }

    if (const auto *VTSD = dyn_cast<VarTemplateSpecializationDecl>(Var))
      return getVisibilityOf(VTSD->getSpecializedTemplate()->getTemplatedDecl(),
                             kind);

    return std::nullopt;
  }
  // Also handle function template specializations.
  if (const auto *fn = dyn_cast<FunctionDecl>(ND)) {
    // If the function is a specialization of a template with an
    // explicit visibility attribute, use that.
    if (FunctionTemplateSpecializationInfo *templateInfo
          = fn->getTemplateSpecializationInfo())
      return getVisibilityOf(templateInfo->getTemplate()->getTemplatedDecl(),
                             kind);

    // If the function is a member of a specialization of a class template
    // and the corresponding decl has explicit visibility, use that.
    FunctionDecl *InstantiatedFrom = fn->getInstantiatedFromMemberFunction();
    if (InstantiatedFrom)
      return getVisibilityOf(InstantiatedFrom, kind);

    return std::nullopt;
  }

  // The visibility of a template is stored in the templated decl.
  if (const auto *TD = dyn_cast<TemplateDecl>(ND))
    return getVisibilityOf(TD->getTemplatedDecl(), kind);

  return std::nullopt;
}

std::optional<Visibility>
NamedDecl::getExplicitVisibility(ExplicitVisibilityKind kind) const {
  return getExplicitVisibilityAux(this, kind, false);
}

LinkageInfo LinkageComputer::getLVForClosure(const DeclContext *DC,
                                             Decl *ContextDecl,
                                             LVComputationKind computation) {
  // This lambda has its linkage/visibility determined by its owner.
  const NamedDecl *Owner;
  if (!ContextDecl)
    Owner = dyn_cast<NamedDecl>(DC);
  else if (isa<ParmVarDecl>(ContextDecl))
    Owner =
        dyn_cast<NamedDecl>(ContextDecl->getDeclContext()->getRedeclContext());
  else if (isa<ImplicitConceptSpecializationDecl>(ContextDecl)) {
    // Replace with the concept's owning decl, which is either a namespace or a
    // TU, so this needs a dyn_cast.
    Owner = dyn_cast<NamedDecl>(ContextDecl->getDeclContext());
  } else {
    Owner = cast<NamedDecl>(ContextDecl);
  }

  if (!Owner)
    return LinkageInfo::none();

  // If the owner has a deduced type, we need to skip querying the linkage and
  // visibility of that type, because it might involve this closure type.  The
  // only effect of this is that we might give a lambda VisibleNoLinkage rather
  // than NoLinkage when we don't strictly need to, which is benign.
  auto *VD = dyn_cast<VarDecl>(Owner);
  LinkageInfo OwnerLV =
      VD && VD->getType()->getContainedDeducedType()
          ? computeLVForDecl(Owner, computation, /*IgnoreVarTypeLinkage*/true)
          : getLVForDecl(Owner, computation);

  // A lambda never formally has linkage. But if the owner is externally
  // visible, then the lambda is too. We apply the same rules to blocks.
  if (!isExternallyVisible(OwnerLV.getLinkage()))
    return LinkageInfo::none();
  return LinkageInfo(Linkage::VisibleNone, OwnerLV.getVisibility(),
                     OwnerLV.isVisibilityExplicit());
}

LinkageInfo LinkageComputer::getLVForLocalDecl(const NamedDecl *D,
                                               LVComputationKind computation) {
  if (const auto *Function = dyn_cast<FunctionDecl>(D)) {
    if (Function->isInAnonymousNamespace() &&
        !isFirstInExternCContext(Function))
      return LinkageInfo::internal();

    // This is a "void f();" which got merged with a file static.
    if (Function->getCanonicalDecl()->getStorageClass() == SC_Static)
      return LinkageInfo::internal();

    LinkageInfo LV;
    if (!hasExplicitVisibilityAlready(computation)) {
      if (std::optional<Visibility> Vis =
              getExplicitVisibility(Function, computation))
        LV.mergeVisibility(*Vis, true);
    }

    // Note that Sema::MergeCompatibleFunctionDecls already takes care of
    // merging storage classes and visibility attributes, so we don't have to
    // look at previous decls in here.

    return LV;
  }

  if (const auto *Var = dyn_cast<VarDecl>(D)) {
    if (Var->hasExternalStorage()) {
      if (Var->isInAnonymousNamespace() && !isFirstInExternCContext(Var))
        return LinkageInfo::internal();

      LinkageInfo LV;
      if (Var->getStorageClass() == SC_PrivateExtern)
        LV.mergeVisibility(HiddenVisibility, true);
      else if (!hasExplicitVisibilityAlready(computation)) {
        if (std::optional<Visibility> Vis =
                getExplicitVisibility(Var, computation))
          LV.mergeVisibility(*Vis, true);
      }

      if (const VarDecl *Prev = Var->getPreviousDecl()) {
        LinkageInfo PrevLV = getLVForDecl(Prev, computation);
        if (PrevLV.getLinkage() != Linkage::Invalid)
          LV.setLinkage(PrevLV.getLinkage());
        LV.mergeVisibility(PrevLV);
      }

      return LV;
    }

    if (!Var->isStaticLocal())
      return LinkageInfo::none();
  }

  ASTContext &Context = D->getASTContext();
  if (!Context.getLangOpts().CPlusPlus)
    return LinkageInfo::none();

  const Decl *OuterD = getOutermostFuncOrBlockContext(D);
  if (!OuterD || OuterD->isInvalidDecl())
    return LinkageInfo::none();

  LinkageInfo LV;
  if (const auto *BD = dyn_cast<BlockDecl>(OuterD)) {
    if (!BD->getBlockManglingNumber())
      return LinkageInfo::none();

    LV = getLVForClosure(BD->getDeclContext()->getRedeclContext(),
                         BD->getBlockManglingContextDecl(), computation);
  } else {
    const auto *FD = cast<FunctionDecl>(OuterD);
    if (!FD->isInlined() &&
        !isTemplateInstantiation(FD->getTemplateSpecializationKind()))
      return LinkageInfo::none();

    // If a function is hidden by -fvisibility-inlines-hidden option and
    // is not explicitly attributed as a hidden function,
    // we should not make static local variables in the function hidden.
    LV = getLVForDecl(FD, computation);
    if (isa<VarDecl>(D) && useInlineVisibilityHidden(FD) &&
        !LV.isVisibilityExplicit() &&
        !Context.getLangOpts().VisibilityInlinesHiddenStaticLocalVar) {
      assert(cast<VarDecl>(D)->isStaticLocal());
      // If this was an implicitly hidden inline method, check again for
      // explicit visibility on the parent class, and use that for static locals
      // if present.
      if (const auto *MD = dyn_cast<CXXMethodDecl>(FD))
        LV = getLVForDecl(MD->getParent(), computation);
      if (!LV.isVisibilityExplicit()) {
        Visibility globalVisibility =
            computation.isValueVisibility()
                ? Context.getLangOpts().getValueVisibilityMode()
                : Context.getLangOpts().getTypeVisibilityMode();
        return LinkageInfo(Linkage::VisibleNone, globalVisibility,
                           /*visibilityExplicit=*/false);
      }
    }
  }
  if (!isExternallyVisible(LV.getLinkage()))
    return LinkageInfo::none();
  return LinkageInfo(Linkage::VisibleNone, LV.getVisibility(),
                     LV.isVisibilityExplicit());
}

LinkageInfo LinkageComputer::computeLVForDecl(const NamedDecl *D,
                                              LVComputationKind computation,
                                              bool IgnoreVarTypeLinkage) {
  // Internal_linkage attribute overrides other considerations.
  if (D->hasAttr<InternalLinkageAttr>())
    return LinkageInfo::internal();

  // Objective-C: treat all Objective-C declarations as having external
  // linkage.
  switch (D->getKind()) {
    default:
      break;

    // Per C++ [basic.link]p2, only the names of objects, references,
    // functions, types, templates, namespaces, and values ever have linkage.
    //
    // Note that the name of a typedef, namespace alias, using declaration,
    // and so on are not the name of the corresponding type, namespace, or
    // declaration, so they do *not* have linkage.
    case Decl::ImplicitParam:
    case Decl::Label:
    case Decl::NamespaceAlias:
    case Decl::ParmVar:
    case Decl::Using:
    case Decl::UsingEnum:
    case Decl::UsingShadow:
    case Decl::UsingDirective:
      return LinkageInfo::none();

    case Decl::EnumConstant:
      // C++ [basic.link]p4: an enumerator has the linkage of its enumeration.
      if (D->getASTContext().getLangOpts().CPlusPlus)
        return getLVForDecl(cast<EnumDecl>(D->getDeclContext()), computation);
      return LinkageInfo::visible_none();

    case Decl::Typedef:
    case Decl::TypeAlias:
      // A typedef declaration has linkage if it gives a type a name for
      // linkage purposes.
      if (!cast<TypedefNameDecl>(D)
               ->getAnonDeclWithTypedefName(/*AnyRedecl*/true))
        return LinkageInfo::none();
      break;

    case Decl::TemplateTemplateParm: // count these as external
    case Decl::NonTypeTemplateParm:
    case Decl::ObjCAtDefsField:
    case Decl::ObjCCategory:
    case Decl::ObjCCategoryImpl:
    case Decl::ObjCCompatibleAlias:
    case Decl::ObjCImplementation:
    case Decl::ObjCMethod:
    case Decl::ObjCProperty:
    case Decl::ObjCPropertyImpl:
    case Decl::ObjCProtocol:
      return getExternalLinkageFor(D);

    case Decl::CXXRecord: {
      const auto *Record = cast<CXXRecordDecl>(D);
      if (Record->isLambda()) {
        if (Record->hasKnownLambdaInternalLinkage() ||
            !Record->getLambdaManglingNumber()) {
          // This lambda has no mangling number, so it's internal.
          return LinkageInfo::internal();
        }

        return getLVForClosure(
                  Record->getDeclContext()->getRedeclContext(),
                  Record->getLambdaContextDecl(), computation);
      }

      break;
    }

    case Decl::TemplateParamObject: {
      // The template parameter object can be referenced from anywhere its type
      // and value can be referenced.
      auto *TPO = cast<TemplateParamObjectDecl>(D);
      LinkageInfo LV = getLVForType(*TPO->getType(), computation);
      LV.merge(getLVForValue(TPO->getValue(), computation));
      return LV;
    }
  }

  // Handle linkage for namespace-scope names.
  if (D->getDeclContext()->getRedeclContext()->isFileContext())
    return getLVForNamespaceScopeDecl(D, computation, IgnoreVarTypeLinkage);

  // C++ [basic.link]p5:
  //   In addition, a member function, static data member, a named
  //   class or enumeration of class scope, or an unnamed class or
  //   enumeration defined in a class-scope typedef declaration such
  //   that the class or enumeration has the typedef name for linkage
  //   purposes (7.1.3), has external linkage if the name of the class
  //   has external linkage.
  if (D->getDeclContext()->isRecord())
    return getLVForClassMember(D, computation, IgnoreVarTypeLinkage);

  // C++ [basic.link]p6:
  //   The name of a function declared in block scope and the name of
  //   an object declared by a block scope extern declaration have
  //   linkage. If there is a visible declaration of an entity with
  //   linkage having the same name and type, ignoring entities
  //   declared outside the innermost enclosing namespace scope, the
  //   block scope declaration declares that same entity and receives
  //   the linkage of the previous declaration. If there is more than
  //   one such matching entity, the program is ill-formed. Otherwise,
  //   if no matching entity is found, the block scope entity receives
  //   external linkage.
  if (D->getDeclContext()->isFunctionOrMethod())
    return getLVForLocalDecl(D, computation);

  // C++ [basic.link]p6:
  //   Names not covered by these rules have no linkage.
  return LinkageInfo::none();
}

/// getLVForDecl - Get the linkage and visibility for the given declaration.
LinkageInfo LinkageComputer::getLVForDecl(const NamedDecl *D,
                                          LVComputationKind computation) {
  // Internal_linkage attribute overrides other considerations.
  if (D->hasAttr<InternalLinkageAttr>())
    return LinkageInfo::internal();

  if (computation.IgnoreAllVisibility && D->hasCachedLinkage())
    return LinkageInfo(D->getCachedLinkage(), DefaultVisibility, false);

  if (std::optional<LinkageInfo> LI = lookup(D, computation))
    return *LI;

  LinkageInfo LV = computeLVForDecl(D, computation);
  if (D->hasCachedLinkage())
    assert(D->getCachedLinkage() == LV.getLinkage());

  D->setCachedLinkage(LV.getLinkage());
  cache(D, computation, LV);

#ifndef NDEBUG
  // In C (because of gnu inline) and in c++ with microsoft extensions an
  // static can follow an extern, so we can have two decls with different
  // linkages.
  const LangOptions &Opts = D->getASTContext().getLangOpts();
  if (!Opts.CPlusPlus || Opts.MicrosoftExt)
    return LV;

  // We have just computed the linkage for this decl. By induction we know
  // that all other computed linkages match, check that the one we just
  // computed also does.
  NamedDecl *Old = nullptr;
  for (auto *I : D->redecls()) {
    auto *T = cast<NamedDecl>(I);
    if (T == D)
      continue;
    if (!T->isInvalidDecl() && T->hasCachedLinkage()) {
      Old = T;
      break;
    }
  }
  assert(!Old || Old->getCachedLinkage() == D->getCachedLinkage());
#endif

  return LV;
}

LinkageInfo LinkageComputer::getDeclLinkageAndVisibility(const NamedDecl *D) {
  NamedDecl::ExplicitVisibilityKind EK = usesTypeVisibility(D)
                                             ? NamedDecl::VisibilityForType
                                             : NamedDecl::VisibilityForValue;
  LVComputationKind CK(EK);
  return getLVForDecl(D, D->getASTContext().getLangOpts().IgnoreXCOFFVisibility
                             ? CK.forLinkageOnly()
                             : CK);
}

Module *Decl::getOwningModuleForLinkage() const {
  if (isa<NamespaceDecl>(this))
    // Namespaces never have module linkage.  It is the entities within them
    // that [may] do.
    return nullptr;

  Module *M = getOwningModule();
  if (!M)
    return nullptr;

  switch (M->Kind) {
  case Module::ModuleMapModule:
    // Module map modules have no special linkage semantics.
    return nullptr;

  case Module::ModuleInterfaceUnit:
  case Module::ModuleImplementationUnit:
  case Module::ModulePartitionInterface:
  case Module::ModulePartitionImplementation:
    return M;

  case Module::ModuleHeaderUnit:
  case Module::ExplicitGlobalModuleFragment:
  case Module::ImplicitGlobalModuleFragment:
    // The global module shouldn't change the linkage.
    return nullptr;

  case Module::PrivateModuleFragment:
    // The private module fragment is part of its containing module for linkage
    // purposes.
    return M->Parent;
  }

  llvm_unreachable("unknown module kind");
}

void NamedDecl::printName(raw_ostream &OS, const PrintingPolicy &Policy) const {
  Name.print(OS, Policy);
}

void NamedDecl::printName(raw_ostream &OS) const {
  printName(OS, getASTContext().getPrintingPolicy());
}

std::string NamedDecl::getQualifiedNameAsString(bool WithGlobalNsPrefix) const {
  std::string QualName;
  llvm::raw_string_ostream OS(QualName);
  printQualifiedName(OS, getASTContext().getPrintingPolicy(),
                     WithGlobalNsPrefix);
  return QualName;
}

void NamedDecl::printQualifiedName(raw_ostream &OS) const {
  printQualifiedName(OS, getASTContext().getPrintingPolicy());
}

void NamedDecl::printQualifiedName(raw_ostream &OS, const PrintingPolicy &P,
                                   bool WithGlobalNsPrefix) const {
  if (getDeclContext()->isFunctionOrMethod()) {
    // We do not print '(anonymous)' for function parameters without name.
    printName(OS, P);
    return;
  }
  printNestedNameSpecifier(OS, P, WithGlobalNsPrefix);
  if (getDeclName())
    OS << *this;
  else {
    // Give the printName override a chance to pick a different name before we
    // fall back to "(anonymous)".
    SmallString<64> NameBuffer;
    llvm::raw_svector_ostream NameOS(NameBuffer);
    printName(NameOS, P);
    if (NameBuffer.empty())
      OS << "(anonymous)";
    else
      OS << NameBuffer;
  }
}

void NamedDecl::printNestedNameSpecifier(raw_ostream &OS) const {
  printNestedNameSpecifier(OS, getASTContext().getPrintingPolicy());
}

void NamedDecl::printNestedNameSpecifier(raw_ostream &OS,
                                         const PrintingPolicy &P,
                                         bool WithGlobalNsPrefix) const {
  const DeclContext *Ctx = getDeclContext();

  // For ObjC methods and properties, look through categories and use the
  // interface as context.
  if (auto *MD = dyn_cast<ObjCMethodDecl>(this)) {
    if (auto *ID = MD->getClassInterface())
      Ctx = ID;
  } else if (auto *PD = dyn_cast<ObjCPropertyDecl>(this)) {
    if (auto *MD = PD->getGetterMethodDecl())
      if (auto *ID = MD->getClassInterface())
        Ctx = ID;
  } else if (auto *ID = dyn_cast<ObjCIvarDecl>(this)) {
    if (auto *CI = ID->getContainingInterface())
      Ctx = CI;
  }

  if (Ctx->isFunctionOrMethod())
    return;

  using ContextsTy = SmallVector<const DeclContext *, 8>;
  ContextsTy Contexts;

  // Collect named contexts.
  DeclarationName NameInScope = getDeclName();
  for (; Ctx; Ctx = Ctx->getParent()) {
    // Suppress anonymous namespace if requested.
    if (P.SuppressUnwrittenScope && isa<NamespaceDecl>(Ctx) &&
        cast<NamespaceDecl>(Ctx)->isAnonymousNamespace())
      continue;

    // Suppress inline namespace if it doesn't make the result ambiguous.
    if (Ctx->isInlineNamespace() && NameInScope) {
      if (P.SuppressInlineNamespace ==
              PrintingPolicy::SuppressInlineNamespaceMode::All ||
          (P.SuppressInlineNamespace ==
               PrintingPolicy::SuppressInlineNamespaceMode::Redundant &&
           cast<NamespaceDecl>(Ctx)->isRedundantInlineQualifierFor(
               NameInScope))) {
        continue;
      }
    }

    // Suppress transparent contexts like export or HLSLBufferDecl context
    if (Ctx->isTransparentContext())
      continue;

    // Skip non-named contexts such as linkage specifications and ExportDecls.
    const NamedDecl *ND = dyn_cast<NamedDecl>(Ctx);
    if (!ND)
      continue;

    Contexts.push_back(Ctx);
    NameInScope = ND->getDeclName();
  }

  if (WithGlobalNsPrefix)
    OS << "::";

  for (const DeclContext *DC : llvm::reverse(Contexts)) {
    if (const auto *Spec = dyn_cast<ClassTemplateSpecializationDecl>(DC)) {
      OS << Spec->getName();
      const TemplateArgumentList &TemplateArgs = Spec->getTemplateArgs();
      printTemplateArgumentList(
          OS, TemplateArgs.asArray(), P,
          Spec->getSpecializedTemplate()->getTemplateParameters());
    } else if (const auto *ND = dyn_cast<NamespaceDecl>(DC)) {
      if (ND->isAnonymousNamespace()) {
        OS << (P.MSVCFormatting ? "`anonymous namespace\'"
                                : "(anonymous namespace)");
      } else
        OS << *ND;
    } else if (const auto *RD = dyn_cast<RecordDecl>(DC)) {
      if (!RD->getIdentifier())
        OS << "(anonymous " << RD->getKindName() << ')';
      else
        OS << *RD;
    } else if (const auto *FD = dyn_cast<FunctionDecl>(DC)) {
      const FunctionProtoType *FT = nullptr;
      if (FD->hasWrittenPrototype())
        FT = dyn_cast<FunctionProtoType>(FD->getType()->castAs<FunctionType>());

      OS << *FD << '(';
      if (FT) {
        unsigned NumParams = FD->getNumParams();
        for (unsigned i = 0; i < NumParams; ++i) {
          if (i)
            OS << ", ";
          OS << FD->getParamDecl(i)->getType().stream(P);
        }

        if (FT->isVariadic()) {
          if (NumParams > 0)
            OS << ", ";
          OS << "...";
        }
      }
      OS << ')';
    } else if (const auto *ED = dyn_cast<EnumDecl>(DC)) {
      // C++ [dcl.enum]p10: Each enum-name and each unscoped
      // enumerator is declared in the scope that immediately contains
      // the enum-specifier. Each scoped enumerator is declared in the
      // scope of the enumeration.
      // For the case of unscoped enumerator, do not include in the qualified
      // name any information about its enum enclosing scope, as its visibility
      // is global.
      if (ED->isScoped())
        OS << *ED;
      else
        continue;
    } else {
      OS << *cast<NamedDecl>(DC);
    }
    OS << "::";
  }
}

void NamedDecl::getNameForDiagnostic(raw_ostream &OS,
                                     const PrintingPolicy &Policy,
                                     bool Qualified) const {
  if (Qualified)
    printQualifiedName(OS, Policy);
  else
    printName(OS, Policy);
}

template<typename T> static bool isRedeclarableImpl(Redeclarable<T> *) {
  return true;
}
static bool isRedeclarableImpl(...) { return false; }
static bool isRedeclarable(Decl::Kind K) {
  switch (K) {
#define DECL(Type, Base) \
  case Decl::Type: \
    return isRedeclarableImpl((Type##Decl *)nullptr);
#define ABSTRACT_DECL(DECL)
#include "clang/AST/DeclNodes.inc"
  }
  llvm_unreachable("unknown decl kind");
}

bool NamedDecl::declarationReplaces(const NamedDecl *OldD,
                                    bool IsKnownNewer) const {
  assert(getDeclName() == OldD->getDeclName() && "Declaration name mismatch");

  // Never replace one imported declaration with another; we need both results
  // when re-exporting.
  if (OldD->isFromASTFile() && isFromASTFile())
    return false;

  // A kind mismatch implies that the declaration is not replaced.
  if (OldD->getKind() != getKind())
    return false;

  // For method declarations, we never replace. (Why?)
  if (isa<ObjCMethodDecl>(this))
    return false;

  // For parameters, pick the newer one. This is either an error or (in
  // Objective-C) permitted as an extension.
  if (isa<ParmVarDecl>(this))
    return true;

  // Inline namespaces can give us two declarations with the same
  // name and kind in the same scope but different contexts; we should
  // keep both declarations in this case.
  if (!this->getDeclContext()->getRedeclContext()->Equals(
          OldD->getDeclContext()->getRedeclContext()))
    return false;

  // Using declarations can be replaced if they import the same name from the
  // same context.
  if (const auto *UD = dyn_cast<UsingDecl>(this)) {
    ASTContext &Context = getASTContext();
    return Context.getCanonicalNestedNameSpecifier(UD->getQualifier()) ==
           Context.getCanonicalNestedNameSpecifier(
               cast<UsingDecl>(OldD)->getQualifier());
  }
  if (const auto *UUVD = dyn_cast<UnresolvedUsingValueDecl>(this)) {
    ASTContext &Context = getASTContext();
    return Context.getCanonicalNestedNameSpecifier(UUVD->getQualifier()) ==
           Context.getCanonicalNestedNameSpecifier(
                        cast<UnresolvedUsingValueDecl>(OldD)->getQualifier());
  }

  if (isRedeclarable(getKind())) {
    if (getCanonicalDecl() != OldD->getCanonicalDecl())
      return false;

    if (IsKnownNewer)
      return true;

    // Check whether this is actually newer than OldD. We want to keep the
    // newer declaration. This loop will usually only iterate once, because
    // OldD is usually the previous declaration.
    for (const auto *D : redecls()) {
      if (D == OldD)
        break;

      // If we reach the canonical declaration, then OldD is not actually older
      // than this one.
      //
      // FIXME: In this case, we should not add this decl to the lookup table.
      if (D->isCanonicalDecl())
        return false;
    }

    // It's a newer declaration of the same kind of declaration in the same
    // scope: we want this decl instead of the existing one.
    return true;
  }

  // In all other cases, we need to keep both declarations in case they have
  // different visibility. Any attempt to use the name will result in an
  // ambiguity if more than one is visible.
  return false;
}

bool NamedDecl::hasLinkage() const {
  switch (getFormalLinkage()) {
  case Linkage::Invalid:
    llvm_unreachable("Linkage hasn't been computed!");
  case Linkage::None:
    return false;
  case Linkage::Internal:
    return true;
  case Linkage::UniqueExternal:
  case Linkage::VisibleNone:
    llvm_unreachable("Non-formal linkage is not allowed here!");
  case Linkage::Module:
  case Linkage::External:
    return true;
  }
  llvm_unreachable("Unhandled Linkage enum");
}

NamedDecl *NamedDecl::getUnderlyingDeclImpl() {
  NamedDecl *ND = this;
  if (auto *UD = dyn_cast<UsingShadowDecl>(ND))
    ND = UD->getTargetDecl();

  if (auto *AD = dyn_cast<ObjCCompatibleAliasDecl>(ND))
    return AD->getClassInterface();

  if (auto *AD = dyn_cast<NamespaceAliasDecl>(ND))
    return AD->getNamespace();

  return ND;
}

bool NamedDecl::isCXXInstanceMember() const {
  if (!isCXXClassMember())
    return false;

  const NamedDecl *D = this;
  if (isa<UsingShadowDecl>(D))
    D = cast<UsingShadowDecl>(D)->getTargetDecl();

  if (isa<FieldDecl>(D) || isa<IndirectFieldDecl>(D) || isa<MSPropertyDecl>(D))
    return true;
  if (const auto *MD = dyn_cast_if_present<CXXMethodDecl>(D->getAsFunction()))
    return MD->isInstance();
  return false;
}

//===----------------------------------------------------------------------===//
// DeclaratorDecl Implementation
//===----------------------------------------------------------------------===//

template <typename DeclT>
static SourceLocation getTemplateOrInnerLocStart(const DeclT *decl) {
  if (decl->getNumTemplateParameterLists() > 0)
    return decl->getTemplateParameterList(0)->getTemplateLoc();
  return decl->getInnerLocStart();
}

SourceLocation DeclaratorDecl::getTypeSpecStartLoc() const {
  TypeSourceInfo *TSI = getTypeSourceInfo();
  if (TSI) return TSI->getTypeLoc().getBeginLoc();
  return SourceLocation();
}

SourceLocation DeclaratorDecl::getTypeSpecEndLoc() const {
  TypeSourceInfo *TSI = getTypeSourceInfo();
  if (TSI) return TSI->getTypeLoc().getEndLoc();
  return SourceLocation();
}

void DeclaratorDecl::setQualifierInfo(NestedNameSpecifierLoc QualifierLoc) {
  if (QualifierLoc) {
    // Make sure the extended decl info is allocated.
    if (!hasExtInfo()) {
      // Save (non-extended) type source info pointer.
      auto *savedTInfo = cast<TypeSourceInfo *>(DeclInfo);
      // Allocate external info struct.
      DeclInfo = new (getASTContext()) ExtInfo;
      // Restore savedTInfo into (extended) decl info.
      getExtInfo()->TInfo = savedTInfo;
    }
    // Set qualifier info.
    getExtInfo()->QualifierLoc = QualifierLoc;
  } else if (hasExtInfo()) {
    // Here Qualifier == 0, i.e., we are removing the qualifier (if any).
    getExtInfo()->QualifierLoc = QualifierLoc;
  }
}

void DeclaratorDecl::setTrailingRequiresClause(const AssociatedConstraint &AC) {
  assert(AC);
  // Make sure the extended decl info is allocated.
  if (!hasExtInfo()) {
    // Save (non-extended) type source info pointer.
    auto *savedTInfo = cast<TypeSourceInfo *>(DeclInfo);
    // Allocate external info struct.
    DeclInfo = new (getASTContext()) ExtInfo;
    // Restore savedTInfo into (extended) decl info.
    getExtInfo()->TInfo = savedTInfo;
  }
  // Set requires clause info.
  getExtInfo()->TrailingRequiresClause = AC;
}

void DeclaratorDecl::setTemplateParameterListsInfo(
    ASTContext &Context, ArrayRef<TemplateParameterList *> TPLists) {
  assert(!TPLists.empty());
  // Make sure the extended decl info is allocated.
  if (!hasExtInfo()) {
    // Save (non-extended) type source info pointer.
    auto *savedTInfo = cast<TypeSourceInfo *>(DeclInfo);
    // Allocate external info struct.
    DeclInfo = new (getASTContext()) ExtInfo;
    // Restore savedTInfo into (extended) decl info.
    getExtInfo()->TInfo = savedTInfo;
  }
  // Set the template parameter lists info.
  getExtInfo()->setTemplateParameterListsInfo(Context, TPLists);
}

SourceLocation DeclaratorDecl::getOuterLocStart() const {
  return getTemplateOrInnerLocStart(this);
}

// Helper function: returns true if QT is or contains a type
// having a postfix component.
static bool typeIsPostfix(QualType QT) {
  while (true) {
    const Type* T = QT.getTypePtr();
    switch (T->getTypeClass()) {
    default:
      return false;
    case Type::Pointer:
      QT = cast<PointerType>(T)->getPointeeType();
      break;
    case Type::BlockPointer:
      QT = cast<BlockPointerType>(T)->getPointeeType();
      break;
    case Type::MemberPointer:
      QT = cast<MemberPointerType>(T)->getPointeeType();
      break;
    case Type::LValueReference:
    case Type::RValueReference:
      QT = cast<ReferenceType>(T)->getPointeeType();
      break;
    case Type::PackExpansion:
      QT = cast<PackExpansionType>(T)->getPattern();
      break;
    case Type::Paren:
    case Type::ConstantArray:
    case Type::DependentSizedArray:
    case Type::IncompleteArray:
    case Type::VariableArray:
    case Type::FunctionProto:
    case Type::FunctionNoProto:
      return true;
    }
  }
}

SourceRange DeclaratorDecl::getSourceRange() const {
  SourceLocation RangeEnd = getLocation();
  if (TypeSourceInfo *TInfo = getTypeSourceInfo()) {
    // If the declaration has no name or the type extends past the name take the
    // end location of the type.
    if (!getDeclName() || typeIsPostfix(TInfo->getType()))
      RangeEnd = TInfo->getTypeLoc().getSourceRange().getEnd();
  }
  return SourceRange(getOuterLocStart(), RangeEnd);
}

void QualifierInfo::setTemplateParameterListsInfo(
    ASTContext &Context, ArrayRef<TemplateParameterList *> TPLists) {
  // Free previous template parameters (if any).
  if (NumTemplParamLists > 0) {
    Context.Deallocate(TemplParamLists);
    TemplParamLists = nullptr;
    NumTemplParamLists = 0;
  }
  // Set info on matched template parameter lists (if any).
  if (!TPLists.empty()) {
    TemplParamLists = new (Context) TemplateParameterList *[TPLists.size()];
    NumTemplParamLists = TPLists.size();
    llvm::copy(TPLists, TemplParamLists);
  }
}

//===----------------------------------------------------------------------===//
// VarDecl Implementation
//===----------------------------------------------------------------------===//

const char *VarDecl::getStorageClassSpecifierString(StorageClass SC) {
  switch (SC) {
  case SC_None:                 break;
  case SC_Auto:                 return "auto";
  case SC_Extern:               return "extern";
  case SC_PrivateExtern:        return "__private_extern__";
  case SC_Register:             return "register";
  case SC_Static:               return "static";
  }

  llvm_unreachable("Invalid storage class");
}

VarDecl::VarDecl(Kind DK, ASTContext &C, DeclContext *DC,
                 SourceLocation StartLoc, SourceLocation IdLoc,
                 const IdentifierInfo *Id, QualType T, TypeSourceInfo *TInfo,
                 StorageClass SC)
    : DeclaratorDecl(DK, DC, IdLoc, Id, T, TInfo, StartLoc),
      redeclarable_base(C) {
  static_assert(sizeof(VarDeclBitfields) <= sizeof(unsigned),
                "VarDeclBitfields too large!");
  static_assert(sizeof(ParmVarDeclBitfields) <= sizeof(unsigned),
                "ParmVarDeclBitfields too large!");
  static_assert(sizeof(NonParmVarDeclBitfields) <= sizeof(unsigned),
                "NonParmVarDeclBitfields too large!");
  AllBits = 0;
  VarDeclBits.SClass = SC;
  // Everything else is implicitly initialized to false.
}

VarDecl *VarDecl::Create(ASTContext &C, DeclContext *DC, SourceLocation StartL,
                         SourceLocation IdL, const IdentifierInfo *Id,
                         QualType T, TypeSourceInfo *TInfo, StorageClass S) {
  return new (C, DC) VarDecl(Var, C, DC, StartL, IdL, Id, T, TInfo, S);
}

VarDecl *VarDecl::CreateDeserialized(ASTContext &C, GlobalDeclID ID) {
  return new (C, ID)
      VarDecl(Var, C, nullptr, SourceLocation(), SourceLocation(), nullptr,
              QualType(), nullptr, SC_None);
}

void VarDecl::setStorageClass(StorageClass SC) {
  assert(isLegalForVariable(SC));
  VarDeclBits.SClass = SC;
}

VarDecl::TLSKind VarDecl::getTLSKind() const {
  switch (VarDeclBits.TSCSpec) {
  case TSCS_unspecified:
    if (!hasAttr<ThreadAttr>() &&
        !(getASTContext().getLangOpts().OpenMPUseTLS &&
          getASTContext().getTargetInfo().isTLSSupported() &&
          hasAttr<OMPThreadPrivateDeclAttr>()))
      return TLS_None;
    return ((getASTContext().getLangOpts().isCompatibleWithMSVC(
                LangOptions::MSVC2015)) ||
            hasAttr<OMPThreadPrivateDeclAttr>())
               ? TLS_Dynamic
               : TLS_Static;
  case TSCS___thread: // Fall through.
  case TSCS__Thread_local:
    return TLS_Static;
  case TSCS_thread_local:
    return TLS_Dynamic;
  }
  llvm_unreachable("Unknown thread storage class specifier!");
}

SourceRange VarDecl::getSourceRange() const {
  if (const Expr *Init = getInit()) {
    SourceLocation InitEnd = Init->getEndLoc();
    // If Init is implicit, ignore its source range and fallback on
    // DeclaratorDecl::getSourceRange() to handle postfix elements.
    if (InitEnd.isValid() && InitEnd != getLocation())
      return SourceRange(getOuterLocStart(), InitEnd);
  }
  return DeclaratorDecl::getSourceRange();
}

template<typename T>
static LanguageLinkage getDeclLanguageLinkage(const T &D) {
  // C++ [dcl.link]p1: All function types, function names with external linkage,
  // and variable names with external linkage have a language linkage.
  if (!D.hasExternalFormalLinkage())
    return NoLanguageLinkage;

  // Language linkage is a C++ concept, but saying that everything else in C has
  // C language linkage fits the implementation nicely.
  if (!D.getASTContext().getLangOpts().CPlusPlus)
    return CLanguageLinkage;

  // C++ [dcl.link]p4: A C language linkage is ignored in determining the
  // language linkage of the names of class members and the function type of
  // class member functions.
  const DeclContext *DC = D.getDeclContext();
  if (DC->isRecord())
    return CXXLanguageLinkage;

  // If the first decl is in an extern "C" context, any other redeclaration
  // will have C language linkage. If the first one is not in an extern "C"
  // context, we would have reported an error for any other decl being in one.
  if (isFirstInExternCContext(&D))
    return CLanguageLinkage;
  return CXXLanguageLinkage;
}

template<typename T>
static bool isDeclExternC(const T &D) {
  // Since the context is ignored for class members, they can only have C++
  // language linkage or no language linkage.
  const DeclContext *DC = D.getDeclContext();
  if (DC->isRecord()) {
    assert(D.getASTContext().getLangOpts().CPlusPlus);
    return false;
  }

  return D.getLanguageLinkage() == CLanguageLinkage;
}

LanguageLinkage VarDecl::getLanguageLinkage() const {
  return getDeclLanguageLinkage(*this);
}

bool VarDecl::isExternC() const {
  return isDeclExternC(*this);
}

bool VarDecl::isInExternCContext() const {
  return getLexicalDeclContext()->isExternCContext();
}

bool VarDecl::isInExternCXXContext() const {
  return getLexicalDeclContext()->isExternCXXContext();
}

VarDecl *VarDecl::getCanonicalDecl() { return getFirstDecl(); }

VarDecl::DefinitionKind
VarDecl::isThisDeclarationADefinition(ASTContext &C) const {
  if (isThisDeclarationADemotedDefinition())
    return DeclarationOnly;

  // C++ [basic.def]p2:
  //   A declaration is a definition unless [...] it contains the 'extern'
  //   specifier or a linkage-specification and neither an initializer [...],
  //   it declares a non-inline static data member in a class declaration [...],
  //   it declares a static data member outside a class definition and the variable
  //   was defined within the class with the constexpr specifier [...],
  // C++1y [temp.expl.spec]p15:
  //   An explicit specialization of a static data member or an explicit
  //   specialization of a static data member template is a definition if the
  //   declaration includes an initializer; otherwise, it is a declaration.
  //
  // FIXME: How do you declare (but not define) a partial specialization of
  // a static data member template outside the containing class?
  if (isStaticDataMember()) {
    if (isOutOfLine() &&
        !(getCanonicalDecl()->isInline() &&
          getCanonicalDecl()->isConstexpr()) &&
        (hasInit() ||
         // If the first declaration is out-of-line, this may be an
         // instantiation of an out-of-line partial specialization of a variable
         // template for which we have not yet instantiated the initializer.
         (getFirstDecl()->isOutOfLine()
              ? getTemplateSpecializationKind() == TSK_Undeclared
              : getTemplateSpecializationKind() !=
                    TSK_ExplicitSpecialization) ||
         isa<VarTemplatePartialSpecializationDecl>(this)))
      return Definition;
    if (!isOutOfLine() && isInline())
      return Definition;
    return DeclarationOnly;
  }
  // C99 6.7p5:
  //   A definition of an identifier is a declaration for that identifier that
  //   [...] causes storage to be reserved for that object.
  // Note: that applies for all non-file-scope objects.
  // C99 6.9.2p1:
  //   If the declaration of an identifier for an object has file scope and an
  //   initializer, the declaration is an external definition for the identifier
  if (hasInit())
    return Definition;

  if (hasDefiningAttr())
    return Definition;

  if (const auto *SAA = getAttr<SelectAnyAttr>())
    if (!SAA->isInherited())
      return Definition;

  // A variable template specialization (other than a static data member
  // template or an explicit specialization) is a declaration until we
  // instantiate its initializer.
  if (auto *VTSD = dyn_cast<VarTemplateSpecializationDecl>(this)) {
    if (VTSD->getTemplateSpecializationKind() != TSK_ExplicitSpecialization &&
        !isa<VarTemplatePartialSpecializationDecl>(VTSD) &&
        !VTSD->IsCompleteDefinition)
      return DeclarationOnly;
  }

  if (hasExternalStorage())
    return DeclarationOnly;

  // [dcl.link] p7:
  //   A declaration directly contained in a linkage-specification is treated
  //   as if it contains the extern specifier for the purpose of determining
  //   the linkage of the declared name and whether it is a definition.
  if (isSingleLineLanguageLinkage(*this))
    return DeclarationOnly;

  // C99 6.9.2p2:
  //   A declaration of an object that has file scope without an initializer,
  //   and without a storage class specifier or the scs 'static', constitutes
  //   a tentative definition.
  // No such thing in C++.
  if (!C.getLangOpts().CPlusPlus && isFileVarDecl())
    return TentativeDefinition;

  // What's left is (in C, block-scope) declarations without initializers or
  // external storage. These are definitions.
  return Definition;
}

VarDecl *VarDecl::getActingDefinition() {
  DefinitionKind Kind = isThisDeclarationADefinition();
  if (Kind != TentativeDefinition)
    return nullptr;

  VarDecl *LastTentative = nullptr;

  // Loop through the declaration chain, starting with the most recent.
  for (VarDecl *Decl = getMostRecentDecl(); Decl;
       Decl = Decl->getPreviousDecl()) {
    Kind = Decl->isThisDeclarationADefinition();
    if (Kind == Definition)
      return nullptr;
    // Record the first (most recent) TentativeDefinition that is encountered.
    if (Kind == TentativeDefinition && !LastTentative)
      LastTentative = Decl;
  }

  return LastTentative;
}

VarDecl *VarDecl::getDefinition(ASTContext &C) {
  VarDecl *First = getFirstDecl();
  for (auto *I : First->redecls()) {
    if (I->isThisDeclarationADefinition(C) == Definition)
      return I;
  }
  return nullptr;
}

VarDecl::DefinitionKind VarDecl::hasDefinition(ASTContext &C) const {
  DefinitionKind Kind = DeclarationOnly;

  const VarDecl *First = getFirstDecl();
  for (auto *I : First->redecls()) {
    Kind = std::max(Kind, I->isThisDeclarationADefinition(C));
    if (Kind == Definition)
      break;
  }

  return Kind;
}

const Expr *VarDecl::getAnyInitializer(const VarDecl *&D) const {
  for (auto *I : redecls()) {
    if (auto Expr = I->getInit()) {
      D = I;
      return Expr;
    }
  }
  return nullptr;
}

bool VarDecl::hasInit() const {
  if (auto *P = dyn_cast<ParmVarDecl>(this))
    if (P->hasUnparsedDefaultArg() || P->hasUninstantiatedDefaultArg())
      return false;

  if (auto *Eval = getEvaluatedStmt())
    return Eval->Value.isValid();

  return !Init.isNull();
}

Expr *VarDecl::getInit() {
  if (!hasInit())
    return nullptr;

  if (auto *S = dyn_cast<Stmt *>(Init))
    return cast<Expr>(S);

  auto *Eval = getEvaluatedStmt();

  return cast<Expr>(Eval->Value.get(
      Eval->Value.isOffset() ? getASTContext().getExternalSource() : nullptr));
}

Stmt **VarDecl::getInitAddress() {
  if (auto *ES = Init.dyn_cast<EvaluatedStmt *>())
    return ES->Value.getAddressOfPointer(getASTContext().getExternalSource());

  return Init.getAddrOfPtr1();
}

VarDecl *VarDecl::getInitializingDeclaration() {
  VarDecl *Def = nullptr;
  for (auto *I : redecls()) {
    if (I->hasInit())
      return I;

    if (I->isThisDeclarationADefinition()) {
      if (isStaticDataMember())
        return I;
      Def = I;
    }
  }
  return Def;
}

bool VarDecl::hasInitWithSideEffects() const {
  if (!hasInit())
    return false;

  EvaluatedStmt *ES = ensureEvaluatedStmt();
  if (!ES->CheckedForSideEffects) {
    const Expr *E = getInit();
    ES->HasSideEffects =
        E->HasSideEffects(getASTContext()) &&
        // We can get a value-dependent initializer during error recovery.
<<<<<<< HEAD
        (E->isValueDependent() || !evaluateValue());
=======
        (E->isValueDependent() || getType()->isDependentType() ||
         !evaluateValue());
>>>>>>> 10a576f7
    ES->CheckedForSideEffects = true;
  }
  return ES->HasSideEffects;
}

bool VarDecl::isOutOfLine() const {
  if (Decl::isOutOfLine())
    return true;

  if (!isStaticDataMember())
    return false;

  // If this static data member was instantiated from a static data member of
  // a class template, check whether that static data member was defined
  // out-of-line.
  if (VarDecl *VD = getInstantiatedFromStaticDataMember())
    return VD->isOutOfLine();

  return false;
}

void VarDecl::setInit(Expr *I) {
  if (auto *Eval = dyn_cast_if_present<EvaluatedStmt *>(Init)) {
    Eval->~EvaluatedStmt();
    getASTContext().Deallocate(Eval);
  }

  Init = I;
}

bool VarDecl::mightBeUsableInConstantExpressions(const ASTContext &C) const {
  const LangOptions &Lang = C.getLangOpts();

  // OpenCL permits const integral variables to be used in constant
  // expressions, like in C++98.
  if (!Lang.CPlusPlus && !Lang.OpenCL && !Lang.C23)
    return false;

  // Function parameters are never usable in constant expressions.
  if (isa<ParmVarDecl>(this))
    return false;

  // The values of weak variables are never usable in constant expressions.
  if (isWeak())
    return false;

  // In C++11, any variable of reference type can be used in a constant
  // expression if it is initialized by a constant expression.
  if (Lang.CPlusPlus11 && getType()->isReferenceType())
    return true;

  // Only const objects can be used in constant expressions in C++. C++98 does
  // not require the variable to be non-volatile, but we consider this to be a
  // defect.
  if (!getType().isConstant(C) || getType().isVolatileQualified())
    return false;

  // In C++, but not in C, const, non-volatile variables of integral or
  // enumeration types can be used in constant expressions.
  if (getType()->isIntegralOrEnumerationType() && !Lang.C23)
    return true;

  // C23 6.6p7: An identifier that is:
  // ...
  // - declared with storage-class specifier constexpr and has an object type,
  // is a named constant, ... such a named constant is a constant expression
  // with the type and value of the declared object.
  // Additionally, in C++11, non-volatile constexpr variables can be used in
  // constant expressions.
  return (Lang.CPlusPlus11 || Lang.C23) && isConstexpr();
}

bool VarDecl::isUsableInConstantExpressions(const ASTContext &Context) const {
  // C++2a [expr.const]p3:
  //   A variable is usable in constant expressions after its initializing
  //   declaration is encountered...
  const VarDecl *DefVD = nullptr;
  const Expr *Init = getAnyInitializer(DefVD);
  if (!Init || Init->isValueDependent() || getType()->isDependentType())
    return false;
  //   ... if it is a constexpr variable, or it is of reference type or of
  //   const-qualified integral or enumeration type, ...
  if (!DefVD->mightBeUsableInConstantExpressions(Context))
    return false;
  //   ... and its initializer is a constant initializer.
  if ((Context.getLangOpts().CPlusPlus || getLangOpts().C23) &&
      !DefVD->hasConstantInitialization())
    return false;
  // C++98 [expr.const]p1:
  //   An integral constant-expression can involve only [...] const variables
  //   or static data members of integral or enumeration types initialized with
  //   [integer] constant expressions (dcl.init)
  if ((Context.getLangOpts().CPlusPlus || Context.getLangOpts().OpenCL) &&
      !Context.getLangOpts().CPlusPlus11 && !DefVD->hasICEInitializer(Context))
    return false;
  return true;
}

/// Convert the initializer for this declaration to the elaborated EvaluatedStmt
/// form, which contains extra information on the evaluated value of the
/// initializer.
EvaluatedStmt *VarDecl::ensureEvaluatedStmt() const {
  auto *Eval = dyn_cast_if_present<EvaluatedStmt *>(Init);
  if (!Eval) {
    // Note: EvaluatedStmt contains an APValue, which usually holds
    // resources not allocated from the ASTContext.  We need to do some
    // work to avoid leaking those, but we do so in VarDecl::evaluateValue
    // where we can detect whether there's anything to clean up or not.
    Eval = new (getASTContext()) EvaluatedStmt;
    Eval->Value = cast<Stmt *>(Init);
    Init = Eval;
  }
  return Eval;
}

EvaluatedStmt *VarDecl::getEvaluatedStmt() const {
  return dyn_cast_if_present<EvaluatedStmt *>(Init);
}

APValue *VarDecl::evaluateValue() const {
  SmallVector<PartialDiagnosticAt, 8> Notes;
  return evaluateValueImpl(Notes, hasConstantInitialization());
}

APValue *VarDecl::evaluateValueImpl(SmallVectorImpl<PartialDiagnosticAt> &Notes,
                                    bool IsConstantInitialization) const {
  EvaluatedStmt *Eval = ensureEvaluatedStmt();

  const auto *Init = getInit();
  assert(!Init->isValueDependent());

  // We only produce notes indicating why an initializer is non-constant the
  // first time it is evaluated. FIXME: The notes won't always be emitted the
  // first time we try evaluation, so might not be produced at all.
  if (Eval->WasEvaluated)
    return Eval->Evaluated.isAbsent() ? nullptr : &Eval->Evaluated;

  if (Eval->IsEvaluating) {
    // FIXME: Produce a diagnostic for self-initialization.
    return nullptr;
  }

  Eval->IsEvaluating = true;

  ASTContext &Ctx = getASTContext();
  bool Result = Init->EvaluateAsInitializer(Eval->Evaluated, Ctx, this, Notes,
                                            IsConstantInitialization);

  // In C++, or in C23 if we're initialising a 'constexpr' variable, this isn't
  // a constant initializer if we produced notes. In that case, we can't keep
  // the result, because it may only be correct under the assumption that the
  // initializer is a constant context.
  if (IsConstantInitialization &&
      (Ctx.getLangOpts().CPlusPlus ||
       (isConstexpr() && Ctx.getLangOpts().C23)) &&
      !Notes.empty())
    Result = false;

  // Ensure the computed APValue is cleaned up later if evaluation succeeded,
  // or that it's empty (so that there's nothing to clean up) if evaluation
  // failed.
  if (!Result)
    Eval->Evaluated = APValue();
  else if (Eval->Evaluated.needsCleanup())
    Ctx.addDestruction(&Eval->Evaluated);

  Eval->IsEvaluating = false;
  Eval->WasEvaluated = true;

  return Result ? &Eval->Evaluated : nullptr;
}

APValue *VarDecl::getEvaluatedValue() const {
  if (EvaluatedStmt *Eval = getEvaluatedStmt())
    if (Eval->WasEvaluated)
      return &Eval->Evaluated;

  return nullptr;
}

bool VarDecl::hasICEInitializer(const ASTContext &Context) const {
  const Expr *Init = getInit();
  assert(Init && "no initializer");

  EvaluatedStmt *Eval = ensureEvaluatedStmt();
  if (!Eval->CheckedForICEInit) {
    Eval->CheckedForICEInit = true;
    Eval->HasICEInit = Init->isIntegerConstantExpr(Context);
  }
  return Eval->HasICEInit;
}

bool VarDecl::hasConstantInitialization() const {
  // In C, all globals and constexpr variables should have constant
  // initialization. For constexpr variables in C check that initializer is a
  // constant initializer because they can be used in constant expressions.
  if (hasGlobalStorage() && !getASTContext().getLangOpts().CPlusPlus &&
      !isConstexpr())
    return true;

  // In C++, it depends on whether the evaluation at the point of definition
  // was evaluatable as a constant initializer.
  if (EvaluatedStmt *Eval = getEvaluatedStmt())
    return Eval->HasConstantInitialization;

  return false;
}

bool VarDecl::checkForConstantInitialization(
    SmallVectorImpl<PartialDiagnosticAt> &Notes) const {
  EvaluatedStmt *Eval = ensureEvaluatedStmt();
  // If we ask for the value before we know whether we have a constant
  // initializer, we can compute the wrong value (for example, due to
  // std::is_constant_evaluated()).
  assert(!Eval->WasEvaluated &&
         "already evaluated var value before checking for constant init");
  assert((getASTContext().getLangOpts().CPlusPlus ||
          getASTContext().getLangOpts().C23) &&
         "only meaningful in C++/C23");

  assert(!getInit()->isValueDependent());

  // Evaluate the initializer to check whether it's a constant expression.
  Eval->HasConstantInitialization =
      evaluateValueImpl(Notes, true) && Notes.empty();

  // If evaluation as a constant initializer failed, allow re-evaluation as a
  // non-constant initializer if we later find we want the value.
  if (!Eval->HasConstantInitialization)
    Eval->WasEvaluated = false;

  return Eval->HasConstantInitialization;
}

template<typename DeclT>
static DeclT *getDefinitionOrSelf(DeclT *D) {
  assert(D);
  if (auto *Def = D->getDefinition())
    return Def;
  return D;
}

bool VarDecl::isEscapingByref() const {
  return hasAttr<BlocksAttr>() && NonParmVarDeclBits.EscapingByref;
}

bool VarDecl::isNonEscapingByref() const {
  return hasAttr<BlocksAttr>() && !NonParmVarDeclBits.EscapingByref;
}

bool VarDecl::hasDependentAlignment() const {
  QualType T = getType();
  return T->isDependentType() || T->isUndeducedType() ||
         llvm::any_of(specific_attrs<AlignedAttr>(), [](const AlignedAttr *AA) {
           return AA->isAlignmentDependent();
         });
}

VarDecl *VarDecl::getTemplateInstantiationPattern() const {
  const VarDecl *VD = this;

  // If this is an instantiated member, walk back to the template from which
  // it was instantiated.
  if (MemberSpecializationInfo *MSInfo = VD->getMemberSpecializationInfo()) {
    if (isTemplateInstantiation(MSInfo->getTemplateSpecializationKind())) {
      VD = VD->getInstantiatedFromStaticDataMember();
      while (auto *NewVD = VD->getInstantiatedFromStaticDataMember())
        VD = NewVD;
    }
  }

  // If it's an instantiated variable template specialization, find the
  // template or partial specialization from which it was instantiated.
  if (auto *VDTemplSpec = dyn_cast<VarTemplateSpecializationDecl>(VD)) {
    if (isTemplateInstantiation(VDTemplSpec->getTemplateSpecializationKind())) {
      auto From = VDTemplSpec->getInstantiatedFrom();
      if (auto *VTD = From.dyn_cast<VarTemplateDecl *>()) {
        while (!VTD->isMemberSpecialization()) {
          auto *NewVTD = VTD->getInstantiatedFromMemberTemplate();
          if (!NewVTD)
            break;
          VTD = NewVTD;
        }
        return getDefinitionOrSelf(VTD->getTemplatedDecl());
      }
      if (auto *VTPSD =
              From.dyn_cast<VarTemplatePartialSpecializationDecl *>()) {
        while (!VTPSD->isMemberSpecialization()) {
          auto *NewVTPSD = VTPSD->getInstantiatedFromMember();
          if (!NewVTPSD)
            break;
          VTPSD = NewVTPSD;
        }
        return getDefinitionOrSelf<VarDecl>(VTPSD);
      }
    }
  }

  // If this is the pattern of a variable template, find where it was
  // instantiated from. FIXME: Is this necessary?
  if (VarTemplateDecl *VarTemplate = VD->getDescribedVarTemplate()) {
    while (!VarTemplate->isMemberSpecialization()) {
      auto *NewVT = VarTemplate->getInstantiatedFromMemberTemplate();
      if (!NewVT)
        break;
      VarTemplate = NewVT;
    }

    return getDefinitionOrSelf(VarTemplate->getTemplatedDecl());
  }

  if (VD == this)
    return nullptr;
  return getDefinitionOrSelf(const_cast<VarDecl*>(VD));
}

VarDecl *VarDecl::getInstantiatedFromStaticDataMember() const {
  if (MemberSpecializationInfo *MSI = getMemberSpecializationInfo())
    return cast<VarDecl>(MSI->getInstantiatedFrom());

  return nullptr;
}

TemplateSpecializationKind VarDecl::getTemplateSpecializationKind() const {
  if (const auto *Spec = dyn_cast<VarTemplateSpecializationDecl>(this))
    return Spec->getSpecializationKind();

  if (MemberSpecializationInfo *MSI = getMemberSpecializationInfo())
    return MSI->getTemplateSpecializationKind();

  return TSK_Undeclared;
}

TemplateSpecializationKind
VarDecl::getTemplateSpecializationKindForInstantiation() const {
  if (MemberSpecializationInfo *MSI = getMemberSpecializationInfo())
    return MSI->getTemplateSpecializationKind();

  if (const auto *Spec = dyn_cast<VarTemplateSpecializationDecl>(this))
    return Spec->getSpecializationKind();

  return TSK_Undeclared;
}

SourceLocation VarDecl::getPointOfInstantiation() const {
  if (const auto *Spec = dyn_cast<VarTemplateSpecializationDecl>(this))
    return Spec->getPointOfInstantiation();

  if (MemberSpecializationInfo *MSI = getMemberSpecializationInfo())
    return MSI->getPointOfInstantiation();

  return SourceLocation();
}

VarTemplateDecl *VarDecl::getDescribedVarTemplate() const {
  return dyn_cast_if_present<VarTemplateDecl *>(
      getASTContext().getTemplateOrSpecializationInfo(this));
}

void VarDecl::setDescribedVarTemplate(VarTemplateDecl *Template) {
  getASTContext().setTemplateOrSpecializationInfo(this, Template);
}

bool VarDecl::isKnownToBeDefined() const {
  const auto &LangOpts = getASTContext().getLangOpts();
  // In CUDA mode without relocatable device code, variables of form 'extern
  // __shared__ Foo foo[]' are pointers to the base of the GPU core's shared
  // memory pool.  These are never undefined variables, even if they appear
  // inside of an anon namespace or static function.
  //
  // With CUDA relocatable device code enabled, these variables don't get
  // special handling; they're treated like regular extern variables.
  if (LangOpts.CUDA && !LangOpts.GPURelocatableDeviceCode &&
      hasExternalStorage() && hasAttr<CUDASharedAttr>() &&
      isa<IncompleteArrayType>(getType()))
    return true;

  return hasDefinition();
}

bool VarDecl::isNoDestroy(const ASTContext &Ctx) const {
  if (!hasGlobalStorage())
    return false;
  if (hasAttr<NoDestroyAttr>())
    return true;
  if (hasAttr<AlwaysDestroyAttr>())
    return false;

  using RSDKind = LangOptions::RegisterStaticDestructorsKind;
  RSDKind K = Ctx.getLangOpts().getRegisterStaticDestructors();
  return K == RSDKind::None ||
         (K == RSDKind::ThreadLocal && getTLSKind() == TLS_None);
}

QualType::DestructionKind
VarDecl::needsDestruction(const ASTContext &Ctx) const {
  if (EvaluatedStmt *Eval = getEvaluatedStmt())
    if (Eval->HasConstantDestruction)
      return QualType::DK_none;

  if (isNoDestroy(Ctx))
    return QualType::DK_none;

  return getType().isDestructedType();
}

bool VarDecl::hasFlexibleArrayInit(const ASTContext &Ctx) const {
  assert(hasInit() && "Expect initializer to check for flexible array init");
  auto *Ty = getType()->getAs<RecordType>();
  if (!Ty || !Ty->getDecl()->hasFlexibleArrayMember())
    return false;
  auto *List = dyn_cast<InitListExpr>(getInit()->IgnoreParens());
  if (!List)
    return false;
  const Expr *FlexibleInit = List->getInit(List->getNumInits() - 1);
  auto InitTy = Ctx.getAsConstantArrayType(FlexibleInit->getType());
  if (!InitTy)
    return false;
  return !InitTy->isZeroSize();
}

CharUnits VarDecl::getFlexibleArrayInitChars(const ASTContext &Ctx) const {
  assert(hasInit() && "Expect initializer to check for flexible array init");
  auto *Ty = getType()->getAs<RecordType>();
  if (!Ty || !Ty->getDecl()->hasFlexibleArrayMember())
    return CharUnits::Zero();
  auto *List = dyn_cast<InitListExpr>(getInit()->IgnoreParens());
  if (!List || List->getNumInits() == 0)
    return CharUnits::Zero();
  const Expr *FlexibleInit = List->getInit(List->getNumInits() - 1);
  auto InitTy = Ctx.getAsConstantArrayType(FlexibleInit->getType());
  if (!InitTy)
    return CharUnits::Zero();
  CharUnits FlexibleArraySize = Ctx.getTypeSizeInChars(InitTy);
  const ASTRecordLayout &RL = Ctx.getASTRecordLayout(Ty->getDecl());
  CharUnits FlexibleArrayOffset =
      Ctx.toCharUnitsFromBits(RL.getFieldOffset(RL.getFieldCount() - 1));
  if (FlexibleArrayOffset + FlexibleArraySize < RL.getSize())
    return CharUnits::Zero();
  return FlexibleArrayOffset + FlexibleArraySize - RL.getSize();
}

MemberSpecializationInfo *VarDecl::getMemberSpecializationInfo() const {
  if (isStaticDataMember())
    // FIXME: Remove ?
    // return getASTContext().getInstantiatedFromStaticDataMember(this);
    return dyn_cast_if_present<MemberSpecializationInfo *>(
        getASTContext().getTemplateOrSpecializationInfo(this));
  return nullptr;
}

void VarDecl::setTemplateSpecializationKind(TemplateSpecializationKind TSK,
                                         SourceLocation PointOfInstantiation) {
  assert((isa<VarTemplateSpecializationDecl>(this) ||
          getMemberSpecializationInfo()) &&
         "not a variable or static data member template specialization");

  if (VarTemplateSpecializationDecl *Spec =
          dyn_cast<VarTemplateSpecializationDecl>(this)) {
    Spec->setSpecializationKind(TSK);
    if (TSK != TSK_ExplicitSpecialization &&
        PointOfInstantiation.isValid() &&
        Spec->getPointOfInstantiation().isInvalid()) {
      Spec->setPointOfInstantiation(PointOfInstantiation);
      if (ASTMutationListener *L = getASTContext().getASTMutationListener())
        L->InstantiationRequested(this);
    }
  } else if (MemberSpecializationInfo *MSI = getMemberSpecializationInfo()) {
    MSI->setTemplateSpecializationKind(TSK);
    if (TSK != TSK_ExplicitSpecialization && PointOfInstantiation.isValid() &&
        MSI->getPointOfInstantiation().isInvalid()) {
      MSI->setPointOfInstantiation(PointOfInstantiation);
      if (ASTMutationListener *L = getASTContext().getASTMutationListener())
        L->InstantiationRequested(this);
    }
  }
}

void
VarDecl::setInstantiationOfStaticDataMember(VarDecl *VD,
                                            TemplateSpecializationKind TSK) {
  assert(getASTContext().getTemplateOrSpecializationInfo(this).isNull() &&
         "Previous template or instantiation?");
  getASTContext().setInstantiatedFromStaticDataMember(this, VD, TSK);
}

//===----------------------------------------------------------------------===//
// ParmVarDecl Implementation
//===----------------------------------------------------------------------===//

ParmVarDecl *ParmVarDecl::Create(ASTContext &C, DeclContext *DC,
                                 SourceLocation StartLoc, SourceLocation IdLoc,
                                 const IdentifierInfo *Id, QualType T,
                                 TypeSourceInfo *TInfo, StorageClass S,
                                 Expr *DefArg) {
  return new (C, DC) ParmVarDecl(ParmVar, C, DC, StartLoc, IdLoc, Id, T, TInfo,
                                 S, DefArg);
}

QualType ParmVarDecl::getOriginalType() const {
  TypeSourceInfo *TSI = getTypeSourceInfo();
  QualType T = TSI ? TSI->getType() : getType();
  if (const auto *DT = dyn_cast<DecayedType>(T))
    return DT->getOriginalType();
  return T;
}

ParmVarDecl *ParmVarDecl::CreateDeserialized(ASTContext &C, GlobalDeclID ID) {
  return new (C, ID)
      ParmVarDecl(ParmVar, C, nullptr, SourceLocation(), SourceLocation(),
                  nullptr, QualType(), nullptr, SC_None, nullptr);
}

SourceRange ParmVarDecl::getSourceRange() const {
  if (!hasInheritedDefaultArg()) {
    SourceRange ArgRange = getDefaultArgRange();
    if (ArgRange.isValid())
      return SourceRange(getOuterLocStart(), ArgRange.getEnd());
  }

  // DeclaratorDecl considers the range of postfix types as overlapping with the
  // declaration name, but this is not the case with parameters in ObjC methods.
  if (isa<ObjCMethodDecl>(getDeclContext()))
    return SourceRange(DeclaratorDecl::getBeginLoc(), getLocation());

  return DeclaratorDecl::getSourceRange();
}

bool ParmVarDecl::isDestroyedInCallee() const {
  // ns_consumed only affects code generation in ARC
  if (hasAttr<NSConsumedAttr>())
    return getASTContext().getLangOpts().ObjCAutoRefCount;

  // FIXME: isParamDestroyedInCallee() should probably imply
  // isDestructedType()
  const auto *RT = getType()->getAs<RecordType>();
  if (RT && RT->getDecl()->isParamDestroyedInCallee() &&
      getType().isDestructedType())
    return true;

  return false;
}

Expr *ParmVarDecl::getDefaultArg() {
  assert(!hasUnparsedDefaultArg() && "Default argument is not yet parsed!");
  assert(!hasUninstantiatedDefaultArg() &&
         "Default argument is not yet instantiated!");

  Expr *Arg = getInit();
  if (auto *E = dyn_cast_if_present<FullExpr>(Arg))
    return E->getSubExpr();

  return Arg;
}

void ParmVarDecl::setDefaultArg(Expr *defarg) {
  ParmVarDeclBits.DefaultArgKind = DAK_Normal;
  Init = defarg;
}

SourceRange ParmVarDecl::getDefaultArgRange() const {
  switch (ParmVarDeclBits.DefaultArgKind) {
  case DAK_None:
  case DAK_Unparsed:
    // Nothing we can do here.
    return SourceRange();

  case DAK_Uninstantiated:
    return getUninstantiatedDefaultArg()->getSourceRange();

  case DAK_Normal:
    if (const Expr *E = getInit())
      return E->getSourceRange();

    // Missing an actual expression, may be invalid.
    return SourceRange();
  }
  llvm_unreachable("Invalid default argument kind.");
}

void ParmVarDecl::setUninstantiatedDefaultArg(Expr *arg) {
  ParmVarDeclBits.DefaultArgKind = DAK_Uninstantiated;
  Init = arg;
}

Expr *ParmVarDecl::getUninstantiatedDefaultArg() {
  assert(hasUninstantiatedDefaultArg() &&
         "Wrong kind of initialization expression!");
  return cast_if_present<Expr>(cast<Stmt *>(Init));
}

bool ParmVarDecl::hasDefaultArg() const {
  // FIXME: We should just return false for DAK_None here once callers are
  // prepared for the case that we encountered an invalid default argument and
  // were unable to even build an invalid expression.
  return hasUnparsedDefaultArg() || hasUninstantiatedDefaultArg() ||
         !Init.isNull();
}

void ParmVarDecl::setParameterIndexLarge(unsigned parameterIndex) {
  getASTContext().setParameterIndex(this, parameterIndex);
  ParmVarDeclBits.ParameterIndex = ParameterIndexSentinel;
}

unsigned ParmVarDecl::getParameterIndexLarge() const {
  return getASTContext().getParameterIndex(this);
}

//===----------------------------------------------------------------------===//
// FunctionDecl Implementation
//===----------------------------------------------------------------------===//

FunctionDecl::FunctionDecl(Kind DK, ASTContext &C, DeclContext *DC,
                           SourceLocation StartLoc,
                           const DeclarationNameInfo &NameInfo, QualType T,
                           TypeSourceInfo *TInfo, StorageClass S,
                           bool UsesFPIntrin, bool isInlineSpecified,
                           ConstexprSpecKind ConstexprKind,
                           const AssociatedConstraint &TrailingRequiresClause)
    : DeclaratorDecl(DK, DC, NameInfo.getLoc(), NameInfo.getName(), T, TInfo,
                     StartLoc),
      DeclContext(DK), redeclarable_base(C), Body(), ODRHash(0),
      EndRangeLoc(NameInfo.getEndLoc()), DNLoc(NameInfo.getInfo()) {
  assert(T.isNull() || T->isFunctionType());
  FunctionDeclBits.SClass = S;
  FunctionDeclBits.IsInline = isInlineSpecified;
  FunctionDeclBits.IsInlineSpecified = isInlineSpecified;
  FunctionDeclBits.IsVirtualAsWritten = false;
  FunctionDeclBits.IsPureVirtual = false;
  FunctionDeclBits.HasInheritedPrototype = false;
  FunctionDeclBits.HasWrittenPrototype = true;
  FunctionDeclBits.IsDeleted = false;
  FunctionDeclBits.IsTrivial = false;
  FunctionDeclBits.IsTrivialForCall = false;
  FunctionDeclBits.IsDefaulted = false;
  FunctionDeclBits.IsExplicitlyDefaulted = false;
  FunctionDeclBits.HasDefaultedOrDeletedInfo = false;
  FunctionDeclBits.IsIneligibleOrNotSelected = false;
  FunctionDeclBits.HasImplicitReturnZero = false;
  FunctionDeclBits.IsLateTemplateParsed = false;
  FunctionDeclBits.IsInstantiatedFromMemberTemplate = false;
  FunctionDeclBits.ConstexprKind = static_cast<uint64_t>(ConstexprKind);
  FunctionDeclBits.BodyContainsImmediateEscalatingExpression = false;
  FunctionDeclBits.InstantiationIsPending = false;
  FunctionDeclBits.UsesSEHTry = false;
  FunctionDeclBits.UsesFPIntrin = UsesFPIntrin;
  FunctionDeclBits.HasSkippedBody = false;
  FunctionDeclBits.WillHaveBody = false;
  FunctionDeclBits.IsMultiVersion = false;
  FunctionDeclBits.DeductionCandidateKind =
      static_cast<unsigned char>(DeductionCandidate::Normal);
  FunctionDeclBits.HasODRHash = false;
  FunctionDeclBits.FriendConstraintRefersToEnclosingTemplate = false;

  if (TrailingRequiresClause)
    setTrailingRequiresClause(TrailingRequiresClause);
}

void FunctionDecl::getNameForDiagnostic(
    raw_ostream &OS, const PrintingPolicy &Policy, bool Qualified) const {
  NamedDecl::getNameForDiagnostic(OS, Policy, Qualified);
  const TemplateArgumentList *TemplateArgs = getTemplateSpecializationArgs();
  if (TemplateArgs)
    printTemplateArgumentList(OS, TemplateArgs->asArray(), Policy);
}

bool FunctionDecl::isVariadic() const {
  if (const auto *FT = getType()->getAs<FunctionProtoType>())
    return FT->isVariadic();
  return false;
}

FunctionDecl::DefaultedOrDeletedFunctionInfo *
FunctionDecl::DefaultedOrDeletedFunctionInfo::Create(
    ASTContext &Context, ArrayRef<DeclAccessPair> Lookups,
    StringLiteral *DeletedMessage) {
  static constexpr size_t Alignment =
      std::max({alignof(DefaultedOrDeletedFunctionInfo),
                alignof(DeclAccessPair), alignof(StringLiteral *)});
  size_t Size = totalSizeToAlloc<DeclAccessPair, StringLiteral *>(
      Lookups.size(), DeletedMessage != nullptr);

  DefaultedOrDeletedFunctionInfo *Info =
      new (Context.Allocate(Size, Alignment)) DefaultedOrDeletedFunctionInfo;
  Info->NumLookups = Lookups.size();
  Info->HasDeletedMessage = DeletedMessage != nullptr;

  llvm::uninitialized_copy(Lookups, Info->getTrailingObjects<DeclAccessPair>());
  if (DeletedMessage)
    *Info->getTrailingObjects<StringLiteral *>() = DeletedMessage;
  return Info;
}

void FunctionDecl::setDefaultedOrDeletedInfo(
    DefaultedOrDeletedFunctionInfo *Info) {
  assert(!FunctionDeclBits.HasDefaultedOrDeletedInfo && "already have this");
  assert(!Body && "can't replace function body with defaulted function info");

  FunctionDeclBits.HasDefaultedOrDeletedInfo = true;
  DefaultedOrDeletedInfo = Info;
}

void FunctionDecl::setDeletedAsWritten(bool D, StringLiteral *Message) {
  FunctionDeclBits.IsDeleted = D;

  if (Message) {
    assert(isDeletedAsWritten() && "Function must be deleted");
    if (FunctionDeclBits.HasDefaultedOrDeletedInfo)
      DefaultedOrDeletedInfo->setDeletedMessage(Message);
    else
      setDefaultedOrDeletedInfo(DefaultedOrDeletedFunctionInfo::Create(
          getASTContext(), /*Lookups=*/{}, Message));
  }
}

void FunctionDecl::DefaultedOrDeletedFunctionInfo::setDeletedMessage(
    StringLiteral *Message) {
  // We should never get here with the DefaultedOrDeletedInfo populated, but
  // no space allocated for the deleted message, since that would require
  // recreating this, but setDefaultedOrDeletedInfo() disallows overwriting
  // an already existing DefaultedOrDeletedFunctionInfo.
  assert(HasDeletedMessage &&
         "No space to store a delete message in this DefaultedOrDeletedInfo");
  *getTrailingObjects<StringLiteral *>() = Message;
}

FunctionDecl::DefaultedOrDeletedFunctionInfo *
FunctionDecl::getDefalutedOrDeletedInfo() const {
  return FunctionDeclBits.HasDefaultedOrDeletedInfo ? DefaultedOrDeletedInfo
                                                    : nullptr;
}

bool FunctionDecl::hasBody(const FunctionDecl *&Definition) const {
  for (const auto *I : redecls()) {
    if (I->doesThisDeclarationHaveABody()) {
      Definition = I;
      return true;
    }
  }

  return false;
}

bool FunctionDecl::hasTrivialBody() const {
  const Stmt *S = getBody();
  if (!S) {
    // Since we don't have a body for this function, we don't know if it's
    // trivial or not.
    return false;
  }

  if (isa<CompoundStmt>(S) && cast<CompoundStmt>(S)->body_empty())
    return true;
  return false;
}

bool FunctionDecl::isThisDeclarationInstantiatedFromAFriendDefinition() const {
  if (!getFriendObjectKind())
    return false;

  // Check for a friend function instantiated from a friend function
  // definition in a templated class.
  if (const FunctionDecl *InstantiatedFrom =
          getInstantiatedFromMemberFunction())
    return InstantiatedFrom->getFriendObjectKind() &&
           InstantiatedFrom->isThisDeclarationADefinition();

  // Check for a friend function template instantiated from a friend
  // function template definition in a templated class.
  if (const FunctionTemplateDecl *Template = getDescribedFunctionTemplate()) {
    if (const FunctionTemplateDecl *InstantiatedFrom =
            Template->getInstantiatedFromMemberTemplate())
      return InstantiatedFrom->getFriendObjectKind() &&
             InstantiatedFrom->isThisDeclarationADefinition();
  }

  return false;
}

bool FunctionDecl::isDefined(const FunctionDecl *&Definition,
                             bool CheckForPendingFriendDefinition) const {
  for (const FunctionDecl *FD : redecls()) {
    if (FD->isThisDeclarationADefinition()) {
      Definition = FD;
      return true;
    }

    // If this is a friend function defined in a class template, it does not
    // have a body until it is used, nevertheless it is a definition, see
    // [temp.inst]p2:
    //
    // ... for the purpose of determining whether an instantiated redeclaration
    // is valid according to [basic.def.odr] and [class.mem], a declaration that
    // corresponds to a definition in the template is considered to be a
    // definition.
    //
    // The following code must produce redefinition error:
    //
    //     template<typename T> struct C20 { friend void func_20() {} };
    //     C20<int> c20i;
    //     void func_20() {}
    //
    if (CheckForPendingFriendDefinition &&
        FD->isThisDeclarationInstantiatedFromAFriendDefinition()) {
      Definition = FD;
      return true;
    }
  }

  return false;
}

Stmt *FunctionDecl::getBody(const FunctionDecl *&Definition) const {
  if (!hasBody(Definition))
    return nullptr;

  assert(!Definition->FunctionDeclBits.HasDefaultedOrDeletedInfo &&
         "definition should not have a body");
  if (Definition->Body)
    return Definition->Body.get(getASTContext().getExternalSource());

  return nullptr;
}

void FunctionDecl::setBody(Stmt *B) {
  FunctionDeclBits.HasDefaultedOrDeletedInfo = false;
  Body = LazyDeclStmtPtr(B);
  if (B)
    EndRangeLoc = B->getEndLoc();
}

void FunctionDecl::setIsPureVirtual(bool P) {
  FunctionDeclBits.IsPureVirtual = P;
  if (P)
    if (auto *Parent = dyn_cast<CXXRecordDecl>(getDeclContext()))
      Parent->markedVirtualFunctionPure();
}

template<std::size_t Len>
static bool isNamed(const NamedDecl *ND, const char (&Str)[Len]) {
  const IdentifierInfo *II = ND->getIdentifier();
  return II && II->isStr(Str);
}

bool FunctionDecl::isImmediateEscalating() const {
  // C++23 [expr.const]/p17
  // An immediate-escalating function is
  //  - the call operator of a lambda that is not declared with the consteval
  //  specifier,
  if (isLambdaCallOperator(this) && !isConsteval())
    return true;
  // - a defaulted special member function that is not declared with the
  // consteval specifier,
  if (isDefaulted() && !isConsteval())
    return true;

  if (auto *CD = dyn_cast<CXXConstructorDecl>(this);
      CD && CD->isInheritingConstructor())
    return CD->getInheritedConstructor().getConstructor();

  // - a function that results from the instantiation of a templated entity
  // defined with the constexpr specifier.
  TemplatedKind TK = getTemplatedKind();
  if (TK != TK_NonTemplate && TK != TK_DependentNonTemplate &&
      isConstexprSpecified())
    return true;
  return false;
}

bool FunctionDecl::isImmediateFunction() const {
  // C++23 [expr.const]/p18
  // An immediate function is a function or constructor that is
  // - declared with the consteval specifier
  if (isConsteval())
    return true;
  // - an immediate-escalating function F whose function body contains an
  // immediate-escalating expression
  if (isImmediateEscalating() && BodyContainsImmediateEscalatingExpressions())
    return true;

  if (auto *CD = dyn_cast<CXXConstructorDecl>(this);
      CD && CD->isInheritingConstructor())
    return CD->getInheritedConstructor()
        .getConstructor()
        ->isImmediateFunction();

  if (FunctionDecl *P = getTemplateInstantiationPattern();
      P && P->isImmediateFunction())
    return true;

  if (const auto *MD = dyn_cast<CXXMethodDecl>(this);
      MD && MD->isLambdaStaticInvoker())
    return MD->getParent()->getLambdaCallOperator()->isImmediateFunction();

  return false;
}

bool FunctionDecl::isMain() const {
  return isNamed(this, "main") && !getLangOpts().Freestanding &&
         !getLangOpts().HLSL &&
         (getDeclContext()->getRedeclContext()->isTranslationUnit() ||
          isExternC());
}

bool FunctionDecl::isMSVCRTEntryPoint() const {
  const TranslationUnitDecl *TUnit =
      dyn_cast<TranslationUnitDecl>(getDeclContext()->getRedeclContext());
  if (!TUnit)
    return false;

  // Even though we aren't really targeting MSVCRT if we are freestanding,
  // semantic analysis for these functions remains the same.

  // MSVCRT entry points only exist on MSVCRT targets.
  if (!TUnit->getASTContext().getTargetInfo().getTriple().isOSMSVCRT() &&
      !TUnit->getASTContext().getTargetInfo().getTriple().isUEFI())
    return false;

  // Nameless functions like constructors cannot be entry points.
  if (!getIdentifier())
    return false;

  return llvm::StringSwitch<bool>(getName())
      .Cases("main",     // an ANSI console app
             "wmain",    // a Unicode console App
             "WinMain",  // an ANSI GUI app
             "wWinMain", // a Unicode GUI app
             "DllMain",  // a DLL
             true)
      .Default(false);
}

bool FunctionDecl::isReservedGlobalPlacementOperator() const {
  if (!getDeclName().isAnyOperatorNewOrDelete())
    return false;

  if (!getDeclContext()->getRedeclContext()->isTranslationUnit())
    return false;

  if (isTypeAwareOperatorNewOrDelete())
    return false;

  const auto *proto = getType()->castAs<FunctionProtoType>();
  if (proto->getNumParams() != 2 || proto->isVariadic())
    return false;

  const ASTContext &Context =
      cast<TranslationUnitDecl>(getDeclContext()->getRedeclContext())
          ->getASTContext();

  // The result type and first argument type are constant across all
  // these operators.  The second argument must be exactly void*.
  return (proto->getParamType(1).getCanonicalType() == Context.VoidPtrTy);
}

bool FunctionDecl::isUsableAsGlobalAllocationFunctionInConstantEvaluation(
    UnsignedOrNone *AlignmentParam, bool *IsNothrow) const {
  if (!getDeclName().isAnyOperatorNewOrDelete())
    return false;

  if (isa<CXXRecordDecl>(getDeclContext()))
    return false;

  // This can only fail for an invalid 'operator new' declaration.
  if (!getDeclContext()->getRedeclContext()->isTranslationUnit())
    return false;

  if (isVariadic())
    return false;

  if (isTypeAwareOperatorNewOrDelete()) {
    bool IsDelete = getDeclName().isAnyOperatorDelete();
    unsigned RequiredParameterCount =
        IsDelete ? FunctionDecl::RequiredTypeAwareDeleteParameterCount
                 : FunctionDecl::RequiredTypeAwareNewParameterCount;
    if (AlignmentParam)
      *AlignmentParam =
          /* type identity */ 1U + /* address */ IsDelete + /* size */ 1U;
    if (RequiredParameterCount == getNumParams())
      return true;
    if (getNumParams() > RequiredParameterCount + 1)
      return false;
    if (!getParamDecl(RequiredParameterCount)->getType()->isNothrowT())
      return false;

    if (IsNothrow)
      *IsNothrow = true;
    return true;
  }

  const auto *FPT = getType()->castAs<FunctionProtoType>();
  if (FPT->getNumParams() == 0 || FPT->getNumParams() > 4)
    return false;

  // If this is a single-parameter function, it must be a replaceable global
  // allocation or deallocation function.
  if (FPT->getNumParams() == 1)
    return true;

  unsigned Params = 1;
  QualType Ty = FPT->getParamType(Params);
  const ASTContext &Ctx = getASTContext();

  auto Consume = [&] {
    ++Params;
    Ty = Params < FPT->getNumParams() ? FPT->getParamType(Params) : QualType();
  };

  // In C++14, the next parameter can be a 'std::size_t' for sized delete.
  bool IsSizedDelete = false;
  if (Ctx.getLangOpts().SizedDeallocation &&
      getDeclName().isAnyOperatorDelete() &&
      Ctx.hasSameType(Ty, Ctx.getSizeType())) {
    IsSizedDelete = true;
    Consume();
  }

  // In C++17, the next parameter can be a 'std::align_val_t' for aligned
  // new/delete.
  if (Ctx.getLangOpts().AlignedAllocation && !Ty.isNull() && Ty->isAlignValT()) {
    Consume();
    if (AlignmentParam)
      *AlignmentParam = Params;
  }

  // If this is not a sized delete, the next parameter can be a
  // 'const std::nothrow_t&'.
  if (!IsSizedDelete && !Ty.isNull() && Ty->isReferenceType()) {
    Ty = Ty->getPointeeType();
    if (Ty.getCVRQualifiers() != Qualifiers::Const)
      return false;
    if (Ty->isNothrowT()) {
      if (IsNothrow)
        *IsNothrow = true;
      Consume();
    }
  }

  // Finally, recognize the not yet standard versions of new that take a
  // hot/cold allocation hint (__hot_cold_t). These are currently supported by
  // tcmalloc (see
  // https://github.com/google/tcmalloc/blob/220043886d4e2efff7a5702d5172cb8065253664/tcmalloc/malloc_extension.h#L53).
  if (!IsSizedDelete && !Ty.isNull() && Ty->isEnumeralType()) {
    QualType T = Ty;
    while (const auto *TD = T->getAs<TypedefType>())
      T = TD->getDecl()->getUnderlyingType();
    const IdentifierInfo *II =
        T->castAs<EnumType>()->getDecl()->getIdentifier();
    if (II && II->isStr("__hot_cold_t"))
      Consume();
  }

  return Params == FPT->getNumParams();
}

bool FunctionDecl::isInlineBuiltinDeclaration() const {
  if (!getBuiltinID())
    return false;

  const FunctionDecl *Definition;
  if (!hasBody(Definition))
    return false;

  if (!Definition->isInlineSpecified() ||
      !Definition->hasAttr<AlwaysInlineAttr>())
    return false;

  ASTContext &Context = getASTContext();
  switch (Context.GetGVALinkageForFunction(Definition)) {
  case GVA_Internal:
  case GVA_DiscardableODR:
  case GVA_StrongODR:
    return false;
  case GVA_AvailableExternally:
  case GVA_StrongExternal:
    return true;
  }
  llvm_unreachable("Unknown GVALinkage");
}

bool FunctionDecl::isDestroyingOperatorDelete() const {
  return getASTContext().isDestroyingOperatorDelete(this);
}

void FunctionDecl::setIsDestroyingOperatorDelete(bool IsDestroyingDelete) {
  getASTContext().setIsDestroyingOperatorDelete(this, IsDestroyingDelete);
}

bool FunctionDecl::isTypeAwareOperatorNewOrDelete() const {
  return getASTContext().isTypeAwareOperatorNewOrDelete(this);
}

void FunctionDecl::setIsTypeAwareOperatorNewOrDelete(bool IsTypeAware) {
  getASTContext().setIsTypeAwareOperatorNewOrDelete(this, IsTypeAware);
}

LanguageLinkage FunctionDecl::getLanguageLinkage() const {
  return getDeclLanguageLinkage(*this);
}

bool FunctionDecl::isExternC() const {
  return isDeclExternC(*this);
}

bool FunctionDecl::isInExternCContext() const {
  if (DeviceKernelAttr::isOpenCLSpelling(getAttr<DeviceKernelAttr>()))
    return true;
  return getLexicalDeclContext()->isExternCContext();
}

bool FunctionDecl::isInExternCXXContext() const {
  return getLexicalDeclContext()->isExternCXXContext();
}

bool FunctionDecl::isGlobal() const {
  if (const auto *Method = dyn_cast<CXXMethodDecl>(this))
    return Method->isStatic();

  if (getCanonicalDecl()->getStorageClass() == SC_Static)
    return false;

  for (const DeclContext *DC = getDeclContext();
       DC->isNamespace();
       DC = DC->getParent()) {
    if (const auto *Namespace = cast<NamespaceDecl>(DC)) {
      if (!Namespace->getDeclName())
        return false;
    }
  }

  return true;
}

bool FunctionDecl::isNoReturn() const {
  if (hasAttr<NoReturnAttr>() || hasAttr<CXX11NoReturnAttr>() ||
      hasAttr<C11NoReturnAttr>())
    return true;

  if (auto *FnTy = getType()->getAs<FunctionType>())
    return FnTy->getNoReturnAttr();

  return false;
}

bool FunctionDecl::isMemberLikeConstrainedFriend() const {
  // C++20 [temp.friend]p9:
  //   A non-template friend declaration with a requires-clause [or]
  //   a friend function template with a constraint that depends on a template
  //   parameter from an enclosing template [...] does not declare the same
  //   function or function template as a declaration in any other scope.

  // If this isn't a friend then it's not a member-like constrained friend.
  if (!getFriendObjectKind()) {
    return false;
  }

  if (!getDescribedFunctionTemplate()) {
    // If these friends don't have constraints, they aren't constrained, and
    // thus don't fall under temp.friend p9. Else the simple presence of a
    // constraint makes them unique.
    return !getTrailingRequiresClause().isNull();
  }

  return FriendConstraintRefersToEnclosingTemplate();
}

MultiVersionKind FunctionDecl::getMultiVersionKind() const {
  if (hasAttr<TargetAttr>())
    return MultiVersionKind::Target;
  if (hasAttr<TargetVersionAttr>())
    return MultiVersionKind::TargetVersion;
  if (hasAttr<CPUDispatchAttr>())
    return MultiVersionKind::CPUDispatch;
  if (hasAttr<CPUSpecificAttr>())
    return MultiVersionKind::CPUSpecific;
  if (hasAttr<TargetClonesAttr>())
    return MultiVersionKind::TargetClones;
  return MultiVersionKind::None;
}

bool FunctionDecl::isCPUDispatchMultiVersion() const {
  return isMultiVersion() && hasAttr<CPUDispatchAttr>();
}

bool FunctionDecl::isCPUSpecificMultiVersion() const {
  return isMultiVersion() && hasAttr<CPUSpecificAttr>();
}

bool FunctionDecl::isTargetMultiVersion() const {
  return isMultiVersion() &&
         (hasAttr<TargetAttr>() || hasAttr<TargetVersionAttr>());
}

bool FunctionDecl::isTargetMultiVersionDefault() const {
  if (!isMultiVersion())
    return false;
  if (hasAttr<TargetAttr>())
    return getAttr<TargetAttr>()->isDefaultVersion();
  return hasAttr<TargetVersionAttr>() &&
         getAttr<TargetVersionAttr>()->isDefaultVersion();
}

bool FunctionDecl::isTargetClonesMultiVersion() const {
  return isMultiVersion() && hasAttr<TargetClonesAttr>();
}

bool FunctionDecl::isTargetVersionMultiVersion() const {
  return isMultiVersion() && hasAttr<TargetVersionAttr>();
}

void
FunctionDecl::setPreviousDeclaration(FunctionDecl *PrevDecl) {
  redeclarable_base::setPreviousDecl(PrevDecl);

  if (FunctionTemplateDecl *FunTmpl = getDescribedFunctionTemplate()) {
    FunctionTemplateDecl *PrevFunTmpl
      = PrevDecl? PrevDecl->getDescribedFunctionTemplate() : nullptr;
    assert((!PrevDecl || PrevFunTmpl) && "Function/function template mismatch");
    FunTmpl->setPreviousDecl(PrevFunTmpl);
  }

  if (PrevDecl && PrevDecl->isInlined())
    setImplicitlyInline(true);
}

FunctionDecl *FunctionDecl::getCanonicalDecl() { return getFirstDecl(); }

/// Returns a value indicating whether this function corresponds to a builtin
/// function.
///
/// The function corresponds to a built-in function if it is declared at
/// translation scope or within an extern "C" block and its name matches with
/// the name of a builtin. The returned value will be 0 for functions that do
/// not correspond to a builtin, a value of type \c Builtin::ID if in the
/// target-independent range \c [1,Builtin::First), or a target-specific builtin
/// value.
///
/// \param ConsiderWrapperFunctions If true, we should consider wrapper
/// functions as their wrapped builtins. This shouldn't be done in general, but
/// it's useful in Sema to diagnose calls to wrappers based on their semantics.
unsigned FunctionDecl::getBuiltinID(bool ConsiderWrapperFunctions) const {
  unsigned BuiltinID = 0;

  if (const auto *ABAA = getAttr<ArmBuiltinAliasAttr>()) {
    BuiltinID = ABAA->getBuiltinName()->getBuiltinID();
  } else if (const auto *BAA = getAttr<BuiltinAliasAttr>()) {
    BuiltinID = BAA->getBuiltinName()->getBuiltinID();
  } else if (const auto *A = getAttr<BuiltinAttr>()) {
    BuiltinID = A->getID();
  }

  if (!BuiltinID)
    return 0;

  // If the function is marked "overloadable", it has a different mangled name
  // and is not the C library function.
  if (!ConsiderWrapperFunctions && hasAttr<OverloadableAttr>() &&
      (!hasAttr<ArmBuiltinAliasAttr>() && !hasAttr<BuiltinAliasAttr>()))
    return 0;

  if (getASTContext().getLangOpts().CPlusPlus &&
      BuiltinID == Builtin::BI__builtin_counted_by_ref)
    return 0;

  const ASTContext &Context = getASTContext();
  if (!Context.BuiltinInfo.isPredefinedLibFunction(BuiltinID))
    return BuiltinID;

  // This function has the name of a known C library
  // function. Determine whether it actually refers to the C library
  // function or whether it just has the same name.

  // If this is a static function, it's not a builtin.
  if (!ConsiderWrapperFunctions && getStorageClass() == SC_Static)
    return 0;

  // OpenCL v1.2 s6.9.f - The library functions defined in
  // the C99 standard headers are not available.
  if (Context.getLangOpts().OpenCL &&
      Context.BuiltinInfo.isPredefinedLibFunction(BuiltinID))
    return 0;

  // CUDA does not have device-side standard library. printf and malloc are the
  // only special cases that are supported by device-side runtime.
  if (Context.getLangOpts().CUDA && hasAttr<CUDADeviceAttr>() &&
      !hasAttr<CUDAHostAttr>() &&
      !(BuiltinID == Builtin::BIprintf || BuiltinID == Builtin::BImalloc))
    return 0;

  // SYCL doesn't have a device-side standard library. SYCLDeviceOnlyAttr may
  // be used to provide device-side definitions of standard functions, so
  // anything with that attribute shouldn't be treated as a builtin.
  if (Context.getLangOpts().isSYCL() && hasAttr<SYCLDeviceOnlyAttr>()) {
    return 0;
  }

  // As AMDGCN implementation of OpenMP does not have a device-side standard
  // library, none of the predefined library functions except printf and malloc
  // should be treated as a builtin i.e. 0 should be returned for them.
  if (Context.getTargetInfo().getTriple().isAMDGCN() &&
      Context.getLangOpts().OpenMPIsTargetDevice &&
      Context.BuiltinInfo.isPredefinedLibFunction(BuiltinID) &&
      !(BuiltinID == Builtin::BIprintf || BuiltinID == Builtin::BImalloc))
    return 0;

  return BuiltinID;
}

/// getNumParams - Return the number of parameters this function must have
/// based on its FunctionType.  This is the length of the ParamInfo array
/// after it has been created.
unsigned FunctionDecl::getNumParams() const {
  const auto *FPT = getType()->getAs<FunctionProtoType>();
  return FPT ? FPT->getNumParams() : 0;
}

void FunctionDecl::setParams(ASTContext &C,
                             ArrayRef<ParmVarDecl *> NewParamInfo) {
  assert(!ParamInfo && "Already has param info!");
  assert(NewParamInfo.size() == getNumParams() && "Parameter count mismatch!");

  // Zero params -> null pointer.
  if (!NewParamInfo.empty()) {
    ParamInfo = new (C) ParmVarDecl*[NewParamInfo.size()];
    llvm::copy(NewParamInfo, ParamInfo);
  }
}

/// getMinRequiredArguments - Returns the minimum number of arguments
/// needed to call this function. This may be fewer than the number of
/// function parameters, if some of the parameters have default
/// arguments (in C++) or are parameter packs (C++11).
unsigned FunctionDecl::getMinRequiredArguments() const {
  if (!getASTContext().getLangOpts().CPlusPlus)
    return getNumParams();

  // Note that it is possible for a parameter with no default argument to
  // follow a parameter with a default argument.
  unsigned NumRequiredArgs = 0;
  unsigned MinParamsSoFar = 0;
  for (auto *Param : parameters()) {
    if (!Param->isParameterPack()) {
      ++MinParamsSoFar;
      if (!Param->hasDefaultArg())
        NumRequiredArgs = MinParamsSoFar;
    }
  }
  return NumRequiredArgs;
}

bool FunctionDecl::hasCXXExplicitFunctionObjectParameter() const {
  return getNumParams() != 0 && getParamDecl(0)->isExplicitObjectParameter();
}

unsigned FunctionDecl::getNumNonObjectParams() const {
  return getNumParams() -
         static_cast<unsigned>(hasCXXExplicitFunctionObjectParameter());
}

unsigned FunctionDecl::getMinRequiredExplicitArguments() const {
  return getMinRequiredArguments() -
         static_cast<unsigned>(hasCXXExplicitFunctionObjectParameter());
}

bool FunctionDecl::hasOneParamOrDefaultArgs() const {
  return getNumParams() == 1 ||
         (getNumParams() > 1 &&
          llvm::all_of(llvm::drop_begin(parameters()),
                       [](ParmVarDecl *P) { return P->hasDefaultArg(); }));
}

/// The combination of the extern and inline keywords under MSVC forces
/// the function to be required.
///
/// Note: This function assumes that we will only get called when isInlined()
/// would return true for this FunctionDecl.
bool FunctionDecl::isMSExternInline() const {
  assert(isInlined() && "expected to get called on an inlined function!");

  const ASTContext &Context = getASTContext();
  if (!Context.getTargetInfo().getCXXABI().isMicrosoft() &&
      !hasAttr<DLLExportAttr>())
    return false;

  for (const FunctionDecl *FD = getMostRecentDecl(); FD;
       FD = FD->getPreviousDecl())
    if (!FD->isImplicit() && FD->getStorageClass() == SC_Extern)
      return true;

  return false;
}

static bool redeclForcesDefMSVC(const FunctionDecl *Redecl) {
  if (Redecl->getStorageClass() != SC_Extern)
    return false;

  for (const FunctionDecl *FD = Redecl->getPreviousDecl(); FD;
       FD = FD->getPreviousDecl())
    if (!FD->isImplicit() && FD->getStorageClass() == SC_Extern)
      return false;

  return true;
}

static bool RedeclForcesDefC99(const FunctionDecl *Redecl) {
  // Only consider file-scope declarations in this test.
  if (!Redecl->getLexicalDeclContext()->isTranslationUnit())
    return false;

  // Only consider explicit declarations; the presence of a builtin for a
  // libcall shouldn't affect whether a definition is externally visible.
  if (Redecl->isImplicit())
    return false;

  if (!Redecl->isInlineSpecified() || Redecl->getStorageClass() == SC_Extern)
    return true; // Not an inline definition

  return false;
}

/// For a function declaration in C or C++, determine whether this
/// declaration causes the definition to be externally visible.
///
/// For instance, this determines if adding the current declaration to the set
/// of redeclarations of the given functions causes
/// isInlineDefinitionExternallyVisible to change from false to true.
bool FunctionDecl::doesDeclarationForceExternallyVisibleDefinition() const {
  assert(!doesThisDeclarationHaveABody() &&
         "Must have a declaration without a body.");

  const ASTContext &Context = getASTContext();

  if (Context.getLangOpts().MSVCCompat) {
    const FunctionDecl *Definition;
    if (hasBody(Definition) && Definition->isInlined() &&
        redeclForcesDefMSVC(this))
      return true;
  }

  if (Context.getLangOpts().CPlusPlus)
    return false;

  if (Context.getLangOpts().GNUInline || hasAttr<GNUInlineAttr>()) {
    // With GNU inlining, a declaration with 'inline' but not 'extern', forces
    // an externally visible definition.
    //
    // FIXME: What happens if gnu_inline gets added on after the first
    // declaration?
    if (!isInlineSpecified() || getStorageClass() == SC_Extern)
      return false;

    const FunctionDecl *Prev = this;
    bool FoundBody = false;
    while ((Prev = Prev->getPreviousDecl())) {
      FoundBody |= Prev->doesThisDeclarationHaveABody();

      if (Prev->doesThisDeclarationHaveABody()) {
        // If it's not the case that both 'inline' and 'extern' are
        // specified on the definition, then it is always externally visible.
        if (!Prev->isInlineSpecified() ||
            Prev->getStorageClass() != SC_Extern)
          return false;
      } else if (Prev->isInlineSpecified() &&
                 Prev->getStorageClass() != SC_Extern) {
        return false;
      }
    }
    return FoundBody;
  }

  // C99 6.7.4p6:
  //   [...] If all of the file scope declarations for a function in a
  //   translation unit include the inline function specifier without extern,
  //   then the definition in that translation unit is an inline definition.
  if (isInlineSpecified() && getStorageClass() != SC_Extern)
    return false;
  const FunctionDecl *Prev = this;
  bool FoundBody = false;
  while ((Prev = Prev->getPreviousDecl())) {
    FoundBody |= Prev->doesThisDeclarationHaveABody();
    if (RedeclForcesDefC99(Prev))
      return false;
  }
  return FoundBody;
}

FunctionTypeLoc FunctionDecl::getFunctionTypeLoc() const {
  const TypeSourceInfo *TSI = getTypeSourceInfo();

  if (!TSI)
    return FunctionTypeLoc();

  TypeLoc TL = TSI->getTypeLoc();
  FunctionTypeLoc FTL;

  while (!(FTL = TL.getAs<FunctionTypeLoc>())) {
    if (const auto PTL = TL.getAs<ParenTypeLoc>())
      TL = PTL.getInnerLoc();
    else if (const auto ATL = TL.getAs<AttributedTypeLoc>())
      TL = ATL.getEquivalentTypeLoc();
    else if (const auto MQTL = TL.getAs<MacroQualifiedTypeLoc>())
      TL = MQTL.getInnerLoc();
    else
      break;
  }

  return FTL;
}

SourceRange FunctionDecl::getReturnTypeSourceRange() const {
  FunctionTypeLoc FTL = getFunctionTypeLoc();
  if (!FTL)
    return SourceRange();

  // Skip self-referential return types.
  const SourceManager &SM = getASTContext().getSourceManager();
  SourceRange RTRange = FTL.getReturnLoc().getSourceRange();
  SourceLocation Boundary = getNameInfo().getBeginLoc();
  if (RTRange.isInvalid() || Boundary.isInvalid() ||
      !SM.isBeforeInTranslationUnit(RTRange.getEnd(), Boundary))
    return SourceRange();

  return RTRange;
}

SourceRange FunctionDecl::getParametersSourceRange() const {
  unsigned NP = getNumParams();
  SourceLocation EllipsisLoc = getEllipsisLoc();

  if (NP == 0 && EllipsisLoc.isInvalid())
    return SourceRange();

  SourceLocation Begin =
      NP > 0 ? ParamInfo[0]->getSourceRange().getBegin() : EllipsisLoc;
  SourceLocation End = EllipsisLoc.isValid()
                           ? EllipsisLoc
                           : ParamInfo[NP - 1]->getSourceRange().getEnd();

  return SourceRange(Begin, End);
}

SourceRange FunctionDecl::getExceptionSpecSourceRange() const {
  FunctionTypeLoc FTL = getFunctionTypeLoc();
  return FTL ? FTL.getExceptionSpecRange() : SourceRange();
}

/// For an inline function definition in C, or for a gnu_inline function
/// in C++, determine whether the definition will be externally visible.
///
/// Inline function definitions are always available for inlining optimizations.
/// However, depending on the language dialect, declaration specifiers, and
/// attributes, the definition of an inline function may or may not be
/// "externally" visible to other translation units in the program.
///
/// In C99, inline definitions are not externally visible by default. However,
/// if even one of the global-scope declarations is marked "extern inline", the
/// inline definition becomes externally visible (C99 6.7.4p6).
///
/// In GNU89 mode, or if the gnu_inline attribute is attached to the function
/// definition, we use the GNU semantics for inline, which are nearly the
/// opposite of C99 semantics. In particular, "inline" by itself will create
/// an externally visible symbol, but "extern inline" will not create an
/// externally visible symbol.
bool FunctionDecl::isInlineDefinitionExternallyVisible() const {
  assert((doesThisDeclarationHaveABody() || willHaveBody() ||
          hasAttr<AliasAttr>()) &&
         "Must be a function definition");
  assert(isInlined() && "Function must be inline");
  ASTContext &Context = getASTContext();

  if (Context.getLangOpts().GNUInline || hasAttr<GNUInlineAttr>()) {
    // Note: If you change the logic here, please change
    // doesDeclarationForceExternallyVisibleDefinition as well.
    //
    // If it's not the case that both 'inline' and 'extern' are
    // specified on the definition, then this inline definition is
    // externally visible.
    if (Context.getLangOpts().CPlusPlus)
      return false;
    if (!(isInlineSpecified() && getStorageClass() == SC_Extern))
      return true;

    // If any declaration is 'inline' but not 'extern', then this definition
    // is externally visible.
    for (auto *Redecl : redecls()) {
      if (Redecl->isInlineSpecified() &&
          Redecl->getStorageClass() != SC_Extern)
        return true;
    }

    return false;
  }

  // The rest of this function is C-only.
  assert(!Context.getLangOpts().CPlusPlus &&
         "should not use C inline rules in C++");

  // C99 6.7.4p6:
  //   [...] If all of the file scope declarations for a function in a
  //   translation unit include the inline function specifier without extern,
  //   then the definition in that translation unit is an inline definition.
  for (auto *Redecl : redecls()) {
    if (RedeclForcesDefC99(Redecl))
      return true;
  }

  // C99 6.7.4p6:
  //   An inline definition does not provide an external definition for the
  //   function, and does not forbid an external definition in another
  //   translation unit.
  return false;
}

/// getOverloadedOperator - Which C++ overloaded operator this
/// function represents, if any.
OverloadedOperatorKind FunctionDecl::getOverloadedOperator() const {
  if (getDeclName().getNameKind() == DeclarationName::CXXOperatorName)
    return getDeclName().getCXXOverloadedOperator();
  return OO_None;
}

/// getLiteralIdentifier - The literal suffix identifier this function
/// represents, if any.
const IdentifierInfo *FunctionDecl::getLiteralIdentifier() const {
  if (getDeclName().getNameKind() == DeclarationName::CXXLiteralOperatorName)
    return getDeclName().getCXXLiteralIdentifier();
  return nullptr;
}

FunctionDecl::TemplatedKind FunctionDecl::getTemplatedKind() const {
  if (TemplateOrSpecialization.isNull())
    return TK_NonTemplate;
  if (const auto *ND = dyn_cast<NamedDecl *>(TemplateOrSpecialization)) {
    if (isa<FunctionDecl>(ND))
      return TK_DependentNonTemplate;
    assert(isa<FunctionTemplateDecl>(ND) &&
           "No other valid types in NamedDecl");
    return TK_FunctionTemplate;
  }
  if (isa<MemberSpecializationInfo *>(TemplateOrSpecialization))
    return TK_MemberSpecialization;
  if (isa<FunctionTemplateSpecializationInfo *>(TemplateOrSpecialization))
    return TK_FunctionTemplateSpecialization;
  if (isa<DependentFunctionTemplateSpecializationInfo *>(
          TemplateOrSpecialization))
    return TK_DependentFunctionTemplateSpecialization;

  llvm_unreachable("Did we miss a TemplateOrSpecialization type?");
}

FunctionDecl *FunctionDecl::getInstantiatedFromMemberFunction() const {
  if (MemberSpecializationInfo *Info = getMemberSpecializationInfo())
    return cast<FunctionDecl>(Info->getInstantiatedFrom());

  return nullptr;
}

MemberSpecializationInfo *FunctionDecl::getMemberSpecializationInfo() const {
  if (auto *MSI = dyn_cast_if_present<MemberSpecializationInfo *>(
          TemplateOrSpecialization))
    return MSI;
  if (auto *FTSI = dyn_cast_if_present<FunctionTemplateSpecializationInfo *>(
          TemplateOrSpecialization))
    return FTSI->getMemberSpecializationInfo();
  return nullptr;
}

void
FunctionDecl::setInstantiationOfMemberFunction(ASTContext &C,
                                               FunctionDecl *FD,
                                               TemplateSpecializationKind TSK) {
  assert(TemplateOrSpecialization.isNull() &&
         "Member function is already a specialization");
  MemberSpecializationInfo *Info
    = new (C) MemberSpecializationInfo(FD, TSK);
  TemplateOrSpecialization = Info;
}

FunctionTemplateDecl *FunctionDecl::getDescribedFunctionTemplate() const {
  return dyn_cast_if_present<FunctionTemplateDecl>(
      dyn_cast_if_present<NamedDecl *>(TemplateOrSpecialization));
}

void FunctionDecl::setDescribedFunctionTemplate(
    FunctionTemplateDecl *Template) {
  assert(TemplateOrSpecialization.isNull() &&
         "Member function is already a specialization");
  TemplateOrSpecialization = Template;
}

bool FunctionDecl::isFunctionTemplateSpecialization() const {
  return isa<FunctionTemplateSpecializationInfo *>(TemplateOrSpecialization) ||
         isa<DependentFunctionTemplateSpecializationInfo *>(
             TemplateOrSpecialization);
}

void FunctionDecl::setInstantiatedFromDecl(FunctionDecl *FD) {
  assert(TemplateOrSpecialization.isNull() &&
         "Function is already a specialization");
  TemplateOrSpecialization = FD;
}

FunctionDecl *FunctionDecl::getInstantiatedFromDecl() const {
  return dyn_cast_if_present<FunctionDecl>(
      TemplateOrSpecialization.dyn_cast<NamedDecl *>());
}

bool FunctionDecl::isImplicitlyInstantiable() const {
  // If the function is invalid, it can't be implicitly instantiated.
  if (isInvalidDecl())
    return false;

  switch (getTemplateSpecializationKindForInstantiation()) {
  case TSK_Undeclared:
  case TSK_ExplicitInstantiationDefinition:
  case TSK_ExplicitSpecialization:
    return false;

  case TSK_ImplicitInstantiation:
    return true;

  case TSK_ExplicitInstantiationDeclaration:
    // Handled below.
    break;
  }

  // Find the actual template from which we will instantiate.
  const FunctionDecl *PatternDecl = getTemplateInstantiationPattern();
  bool HasPattern = false;
  if (PatternDecl)
    HasPattern = PatternDecl->hasBody(PatternDecl);

  // C++0x [temp.explicit]p9:
  //   Except for inline functions, other explicit instantiation declarations
  //   have the effect of suppressing the implicit instantiation of the entity
  //   to which they refer.
  if (!HasPattern || !PatternDecl)
    return true;

  return PatternDecl->isInlined();
}

bool FunctionDecl::isTemplateInstantiation() const {
  // FIXME: Remove this, it's not clear what it means. (Which template
  // specialization kind?)
  return clang::isTemplateInstantiation(getTemplateSpecializationKind());
}

FunctionDecl *
FunctionDecl::getTemplateInstantiationPattern(bool ForDefinition) const {
  // If this is a generic lambda call operator specialization, its
  // instantiation pattern is always its primary template's pattern
  // even if its primary template was instantiated from another
  // member template (which happens with nested generic lambdas).
  // Since a lambda's call operator's body is transformed eagerly,
  // we don't have to go hunting for a prototype definition template
  // (i.e. instantiated-from-member-template) to use as an instantiation
  // pattern.

  if (isGenericLambdaCallOperatorSpecialization(
          dyn_cast<CXXMethodDecl>(this))) {
    assert(getPrimaryTemplate() && "not a generic lambda call operator?");
    return getDefinitionOrSelf(getPrimaryTemplate()->getTemplatedDecl());
  }

  // Check for a declaration of this function that was instantiated from a
  // friend definition.
  const FunctionDecl *FD = nullptr;
  if (!isDefined(FD, /*CheckForPendingFriendDefinition=*/true))
    FD = this;

  if (MemberSpecializationInfo *Info = FD->getMemberSpecializationInfo()) {
    if (ForDefinition &&
        !clang::isTemplateInstantiation(Info->getTemplateSpecializationKind()))
      return nullptr;
    return getDefinitionOrSelf(cast<FunctionDecl>(Info->getInstantiatedFrom()));
  }

  if (ForDefinition &&
      !clang::isTemplateInstantiation(getTemplateSpecializationKind()))
    return nullptr;

  if (FunctionTemplateDecl *Primary = getPrimaryTemplate()) {
    // If we hit a point where the user provided a specialization of this
    // template, we're done looking.
    while (!ForDefinition || !Primary->isMemberSpecialization()) {
      auto *NewPrimary = Primary->getInstantiatedFromMemberTemplate();
      if (!NewPrimary)
        break;
      Primary = NewPrimary;
    }

    return getDefinitionOrSelf(Primary->getTemplatedDecl());
  }

  return nullptr;
}

FunctionTemplateDecl *FunctionDecl::getPrimaryTemplate() const {
  if (FunctionTemplateSpecializationInfo *Info =
          dyn_cast_if_present<FunctionTemplateSpecializationInfo *>(
              TemplateOrSpecialization)) {
    return Info->getTemplate();
  }
  return nullptr;
}

FunctionTemplateSpecializationInfo *
FunctionDecl::getTemplateSpecializationInfo() const {
  return dyn_cast_if_present<FunctionTemplateSpecializationInfo *>(
      TemplateOrSpecialization);
}

const TemplateArgumentList *
FunctionDecl::getTemplateSpecializationArgs() const {
  if (FunctionTemplateSpecializationInfo *Info =
          dyn_cast_if_present<FunctionTemplateSpecializationInfo *>(
              TemplateOrSpecialization)) {
    return Info->TemplateArguments;
  }
  return nullptr;
}

const ASTTemplateArgumentListInfo *
FunctionDecl::getTemplateSpecializationArgsAsWritten() const {
  if (FunctionTemplateSpecializationInfo *Info =
          dyn_cast_if_present<FunctionTemplateSpecializationInfo *>(
              TemplateOrSpecialization)) {
    return Info->TemplateArgumentsAsWritten;
  }
  if (DependentFunctionTemplateSpecializationInfo *Info =
          dyn_cast_if_present<DependentFunctionTemplateSpecializationInfo *>(
              TemplateOrSpecialization)) {
    return Info->TemplateArgumentsAsWritten;
  }
  return nullptr;
}

void FunctionDecl::setFunctionTemplateSpecialization(
    ASTContext &C, FunctionTemplateDecl *Template,
    TemplateArgumentList *TemplateArgs, void *InsertPos,
    TemplateSpecializationKind TSK,
    const TemplateArgumentListInfo *TemplateArgsAsWritten,
    SourceLocation PointOfInstantiation) {
  assert((TemplateOrSpecialization.isNull() ||
          isa<MemberSpecializationInfo *>(TemplateOrSpecialization)) &&
         "Member function is already a specialization");
  assert(TSK != TSK_Undeclared &&
         "Must specify the type of function template specialization");
  assert((TemplateOrSpecialization.isNull() ||
          getFriendObjectKind() != FOK_None ||
          TSK == TSK_ExplicitSpecialization) &&
         "Member specialization must be an explicit specialization");
  FunctionTemplateSpecializationInfo *Info =
      FunctionTemplateSpecializationInfo::Create(
          C, this, Template, TSK, TemplateArgs, TemplateArgsAsWritten,
          PointOfInstantiation,
          dyn_cast_if_present<MemberSpecializationInfo *>(
              TemplateOrSpecialization));
  TemplateOrSpecialization = Info;
  Template->addSpecialization(Info, InsertPos);
}

void FunctionDecl::setDependentTemplateSpecialization(
    ASTContext &Context, const UnresolvedSetImpl &Templates,
    const TemplateArgumentListInfo *TemplateArgs) {
  assert(TemplateOrSpecialization.isNull());
  DependentFunctionTemplateSpecializationInfo *Info =
      DependentFunctionTemplateSpecializationInfo::Create(Context, Templates,
                                                          TemplateArgs);
  TemplateOrSpecialization = Info;
}

DependentFunctionTemplateSpecializationInfo *
FunctionDecl::getDependentSpecializationInfo() const {
  return dyn_cast_if_present<DependentFunctionTemplateSpecializationInfo *>(
      TemplateOrSpecialization);
}

DependentFunctionTemplateSpecializationInfo *
DependentFunctionTemplateSpecializationInfo::Create(
    ASTContext &Context, const UnresolvedSetImpl &Candidates,
    const TemplateArgumentListInfo *TArgs) {
  const auto *TArgsWritten =
      TArgs ? ASTTemplateArgumentListInfo::Create(Context, *TArgs) : nullptr;
  return new (Context.Allocate(
      totalSizeToAlloc<FunctionTemplateDecl *>(Candidates.size())))
      DependentFunctionTemplateSpecializationInfo(Candidates, TArgsWritten);
}

DependentFunctionTemplateSpecializationInfo::
    DependentFunctionTemplateSpecializationInfo(
        const UnresolvedSetImpl &Candidates,
        const ASTTemplateArgumentListInfo *TemplateArgsWritten)
    : NumCandidates(Candidates.size()),
      TemplateArgumentsAsWritten(TemplateArgsWritten) {
  std::transform(Candidates.begin(), Candidates.end(), getTrailingObjects(),
                 [](NamedDecl *ND) {
                   return cast<FunctionTemplateDecl>(ND->getUnderlyingDecl());
                 });
}

TemplateSpecializationKind FunctionDecl::getTemplateSpecializationKind() const {
  // For a function template specialization, query the specialization
  // information object.
  if (FunctionTemplateSpecializationInfo *FTSInfo =
          dyn_cast_if_present<FunctionTemplateSpecializationInfo *>(
              TemplateOrSpecialization))
    return FTSInfo->getTemplateSpecializationKind();

  if (MemberSpecializationInfo *MSInfo =
          dyn_cast_if_present<MemberSpecializationInfo *>(
              TemplateOrSpecialization))
    return MSInfo->getTemplateSpecializationKind();

  // A dependent function template specialization is an explicit specialization,
  // except when it's a friend declaration.
  if (isa<DependentFunctionTemplateSpecializationInfo *>(
          TemplateOrSpecialization) &&
      getFriendObjectKind() == FOK_None)
    return TSK_ExplicitSpecialization;

  return TSK_Undeclared;
}

TemplateSpecializationKind
FunctionDecl::getTemplateSpecializationKindForInstantiation() const {
  // This is the same as getTemplateSpecializationKind(), except that for a
  // function that is both a function template specialization and a member
  // specialization, we prefer the member specialization information. Eg:
  //
  // template<typename T> struct A {
  //   template<typename U> void f() {}
  //   template<> void f<int>() {}
  // };
  //
  // Within the templated CXXRecordDecl, A<T>::f<int> is a dependent function
  // template specialization; both getTemplateSpecializationKind() and
  // getTemplateSpecializationKindForInstantiation() will return
  // TSK_ExplicitSpecialization.
  //
  // For A<int>::f<int>():
  // * getTemplateSpecializationKind() will return TSK_ExplicitSpecialization
  // * getTemplateSpecializationKindForInstantiation() will return
  //       TSK_ImplicitInstantiation
  //
  // This reflects the facts that A<int>::f<int> is an explicit specialization
  // of A<int>::f, and that A<int>::f<int> should be implicitly instantiated
  // from A::f<int> if a definition is needed.
  if (FunctionTemplateSpecializationInfo *FTSInfo =
          dyn_cast_if_present<FunctionTemplateSpecializationInfo *>(
              TemplateOrSpecialization)) {
    if (auto *MSInfo = FTSInfo->getMemberSpecializationInfo())
      return MSInfo->getTemplateSpecializationKind();
    return FTSInfo->getTemplateSpecializationKind();
  }

  if (MemberSpecializationInfo *MSInfo =
          dyn_cast_if_present<MemberSpecializationInfo *>(
              TemplateOrSpecialization))
    return MSInfo->getTemplateSpecializationKind();

  if (isa<DependentFunctionTemplateSpecializationInfo *>(
          TemplateOrSpecialization) &&
      getFriendObjectKind() == FOK_None)
    return TSK_ExplicitSpecialization;

  return TSK_Undeclared;
}

void
FunctionDecl::setTemplateSpecializationKind(TemplateSpecializationKind TSK,
                                          SourceLocation PointOfInstantiation) {
  if (FunctionTemplateSpecializationInfo *FTSInfo =
          dyn_cast<FunctionTemplateSpecializationInfo *>(
              TemplateOrSpecialization)) {
    FTSInfo->setTemplateSpecializationKind(TSK);
    if (TSK != TSK_ExplicitSpecialization &&
        PointOfInstantiation.isValid() &&
        FTSInfo->getPointOfInstantiation().isInvalid()) {
      FTSInfo->setPointOfInstantiation(PointOfInstantiation);
      if (ASTMutationListener *L = getASTContext().getASTMutationListener())
        L->InstantiationRequested(this);
    }
  } else if (MemberSpecializationInfo *MSInfo =
                 dyn_cast<MemberSpecializationInfo *>(
                     TemplateOrSpecialization)) {
    MSInfo->setTemplateSpecializationKind(TSK);
    if (TSK != TSK_ExplicitSpecialization &&
        PointOfInstantiation.isValid() &&
        MSInfo->getPointOfInstantiation().isInvalid()) {
      MSInfo->setPointOfInstantiation(PointOfInstantiation);
      if (ASTMutationListener *L = getASTContext().getASTMutationListener())
        L->InstantiationRequested(this);
    }
  } else
    llvm_unreachable("Function cannot have a template specialization kind");
}

SourceLocation FunctionDecl::getPointOfInstantiation() const {
  if (FunctionTemplateSpecializationInfo *FTSInfo
        = TemplateOrSpecialization.dyn_cast<
                                        FunctionTemplateSpecializationInfo*>())
    return FTSInfo->getPointOfInstantiation();
  if (MemberSpecializationInfo *MSInfo =
          TemplateOrSpecialization.dyn_cast<MemberSpecializationInfo *>())
    return MSInfo->getPointOfInstantiation();

  return SourceLocation();
}

bool FunctionDecl::isOutOfLine() const {
  if (Decl::isOutOfLine())
    return true;

  // If this function was instantiated from a member function of a
  // class template, check whether that member function was defined out-of-line.
  if (FunctionDecl *FD = getInstantiatedFromMemberFunction()) {
    const FunctionDecl *Definition;
    if (FD->hasBody(Definition))
      return Definition->isOutOfLine();
  }

  // If this function was instantiated from a function template,
  // check whether that function template was defined out-of-line.
  if (FunctionTemplateDecl *FunTmpl = getPrimaryTemplate()) {
    const FunctionDecl *Definition;
    if (FunTmpl->getTemplatedDecl()->hasBody(Definition))
      return Definition->isOutOfLine();
  }

  return false;
}

SourceRange FunctionDecl::getSourceRange() const {
  return SourceRange(getOuterLocStart(), EndRangeLoc);
}

unsigned FunctionDecl::getMemoryFunctionKind() const {
  IdentifierInfo *FnInfo = getIdentifier();

  if (!FnInfo)
    return 0;

  // Builtin handling.
  switch (getBuiltinID()) {
  case Builtin::BI__builtin_memset:
  case Builtin::BI__builtin___memset_chk:
  case Builtin::BImemset:
    return Builtin::BImemset;

  case Builtin::BI__builtin_memcpy:
  case Builtin::BI__builtin___memcpy_chk:
  case Builtin::BImemcpy:
    return Builtin::BImemcpy;

  case Builtin::BI__builtin_mempcpy:
  case Builtin::BI__builtin___mempcpy_chk:
  case Builtin::BImempcpy:
    return Builtin::BImempcpy;

  case Builtin::BI__builtin_trivially_relocate:
  case Builtin::BI__builtin_memmove:
  case Builtin::BI__builtin___memmove_chk:
  case Builtin::BImemmove:
    return Builtin::BImemmove;

  case Builtin::BIstrlcpy:
  case Builtin::BI__builtin___strlcpy_chk:
    return Builtin::BIstrlcpy;

  case Builtin::BIstrlcat:
  case Builtin::BI__builtin___strlcat_chk:
    return Builtin::BIstrlcat;

  case Builtin::BI__builtin_memcmp:
  case Builtin::BImemcmp:
    return Builtin::BImemcmp;

  case Builtin::BI__builtin_bcmp:
  case Builtin::BIbcmp:
    return Builtin::BIbcmp;

  case Builtin::BI__builtin_strncpy:
  case Builtin::BI__builtin___strncpy_chk:
  case Builtin::BIstrncpy:
    return Builtin::BIstrncpy;

  case Builtin::BI__builtin_strncmp:
  case Builtin::BIstrncmp:
    return Builtin::BIstrncmp;

  case Builtin::BI__builtin_strncasecmp:
  case Builtin::BIstrncasecmp:
    return Builtin::BIstrncasecmp;

  case Builtin::BI__builtin_strncat:
  case Builtin::BI__builtin___strncat_chk:
  case Builtin::BIstrncat:
    return Builtin::BIstrncat;

  case Builtin::BI__builtin_strndup:
  case Builtin::BIstrndup:
    return Builtin::BIstrndup;

  case Builtin::BI__builtin_strlen:
  case Builtin::BIstrlen:
    return Builtin::BIstrlen;

  case Builtin::BI__builtin_bzero:
  case Builtin::BIbzero:
    return Builtin::BIbzero;

  case Builtin::BI__builtin_bcopy:
  case Builtin::BIbcopy:
    return Builtin::BIbcopy;

  case Builtin::BIfree:
    return Builtin::BIfree;

  default:
    if (isExternC()) {
      if (FnInfo->isStr("memset"))
        return Builtin::BImemset;
      if (FnInfo->isStr("memcpy"))
        return Builtin::BImemcpy;
      if (FnInfo->isStr("mempcpy"))
        return Builtin::BImempcpy;
      if (FnInfo->isStr("memmove"))
        return Builtin::BImemmove;
      if (FnInfo->isStr("memcmp"))
        return Builtin::BImemcmp;
      if (FnInfo->isStr("bcmp"))
        return Builtin::BIbcmp;
      if (FnInfo->isStr("strncpy"))
        return Builtin::BIstrncpy;
      if (FnInfo->isStr("strncmp"))
        return Builtin::BIstrncmp;
      if (FnInfo->isStr("strncasecmp"))
        return Builtin::BIstrncasecmp;
      if (FnInfo->isStr("strncat"))
        return Builtin::BIstrncat;
      if (FnInfo->isStr("strndup"))
        return Builtin::BIstrndup;
      if (FnInfo->isStr("strlen"))
        return Builtin::BIstrlen;
      if (FnInfo->isStr("bzero"))
        return Builtin::BIbzero;
      if (FnInfo->isStr("bcopy"))
        return Builtin::BIbcopy;
    } else if (isInStdNamespace()) {
      if (FnInfo->isStr("free"))
        return Builtin::BIfree;
    }
    break;
  }
  return 0;
}

unsigned FunctionDecl::getODRHash() const {
  assert(hasODRHash());
  return ODRHash;
}

unsigned FunctionDecl::getODRHash() {
  if (hasODRHash())
    return ODRHash;

  if (auto *FT = getInstantiatedFromMemberFunction()) {
    setHasODRHash(true);
    ODRHash = FT->getODRHash();
    return ODRHash;
  }

  class ODRHash Hash;
  Hash.AddFunctionDecl(this);
  setHasODRHash(true);
  ODRHash = Hash.CalculateHash();
  return ODRHash;
}

//===----------------------------------------------------------------------===//
// FieldDecl Implementation
//===----------------------------------------------------------------------===//

FieldDecl *FieldDecl::Create(const ASTContext &C, DeclContext *DC,
                             SourceLocation StartLoc, SourceLocation IdLoc,
                             const IdentifierInfo *Id, QualType T,
                             TypeSourceInfo *TInfo, Expr *BW, bool Mutable,
                             InClassInitStyle InitStyle) {
  return new (C, DC) FieldDecl(Decl::Field, DC, StartLoc, IdLoc, Id, T, TInfo,
                               BW, Mutable, InitStyle);
}

FieldDecl *FieldDecl::CreateDeserialized(ASTContext &C, GlobalDeclID ID) {
  return new (C, ID) FieldDecl(Field, nullptr, SourceLocation(),
                               SourceLocation(), nullptr, QualType(), nullptr,
                               nullptr, false, ICIS_NoInit);
}

bool FieldDecl::isAnonymousStructOrUnion() const {
  if (!isImplicit() || getDeclName())
    return false;

  if (const auto *Record = getType()->getAs<RecordType>())
    return Record->getDecl()->isAnonymousStructOrUnion();

  return false;
}

Expr *FieldDecl::getInClassInitializer() const {
  if (!hasInClassInitializer())
    return nullptr;

  LazyDeclStmtPtr InitPtr = BitField ? InitAndBitWidth->Init : Init;
  return cast_if_present<Expr>(
      InitPtr.isOffset() ? InitPtr.get(getASTContext().getExternalSource())
                         : InitPtr.get(nullptr));
}

void FieldDecl::setInClassInitializer(Expr *NewInit) {
  setLazyInClassInitializer(LazyDeclStmtPtr(NewInit));
}

void FieldDecl::setLazyInClassInitializer(LazyDeclStmtPtr NewInit) {
  assert(hasInClassInitializer() && !getInClassInitializer());
  if (BitField)
    InitAndBitWidth->Init = NewInit;
  else
    Init = NewInit;
}

unsigned FieldDecl::getBitWidthValue() const {
  assert(isBitField() && "not a bitfield");
  assert(isa<ConstantExpr>(getBitWidth()));
  assert(cast<ConstantExpr>(getBitWidth())->hasAPValueResult());
  assert(cast<ConstantExpr>(getBitWidth())->getAPValueResult().isInt());
  return cast<ConstantExpr>(getBitWidth())
      ->getAPValueResult()
      .getInt()
      .getZExtValue();
}

bool FieldDecl::isZeroLengthBitField() const {
  return isUnnamedBitField() && !getBitWidth()->isValueDependent() &&
         getBitWidthValue() == 0;
}

bool FieldDecl::isZeroSize(const ASTContext &Ctx) const {
  if (isZeroLengthBitField())
    return true;

  // C++2a [intro.object]p7:
  //   An object has nonzero size if it
  //     -- is not a potentially-overlapping subobject, or
  if (!hasAttr<NoUniqueAddressAttr>())
    return false;

  //     -- is not of class type, or
  const auto *RT = getType()->getAs<RecordType>();
  if (!RT)
    return false;
  const RecordDecl *RD = RT->getDecl()->getDefinition();
  if (!RD) {
    assert(isInvalidDecl() && "valid field has incomplete type");
    return false;
  }

  //     -- [has] virtual member functions or virtual base classes, or
  //     -- has subobjects of nonzero size or bit-fields of nonzero length
  const auto *CXXRD = cast<CXXRecordDecl>(RD);
  if (!CXXRD->isEmpty())
    return false;

  // Otherwise, [...] the circumstances under which the object has zero size
  // are implementation-defined.
  if (!Ctx.getTargetInfo().getCXXABI().isMicrosoft())
    return true;

  // MS ABI: has nonzero size if it is a class type with class type fields,
  // whether or not they have nonzero size
  return !llvm::any_of(CXXRD->fields(), [](const FieldDecl *Field) {
    return Field->getType()->getAs<RecordType>();
  });
}

bool FieldDecl::isPotentiallyOverlapping() const {
  return hasAttr<NoUniqueAddressAttr>() && getType()->getAsCXXRecordDecl();
}

void FieldDecl::setCachedFieldIndex() const {
  assert(this == getCanonicalDecl() &&
         "should be called on the canonical decl");

  unsigned Index = 0;
  const RecordDecl *RD = getParent()->getDefinition();
  assert(RD && "requested index for field of struct with no definition");

  for (auto *Field : RD->fields()) {
    Field->getCanonicalDecl()->CachedFieldIndex = Index + 1;
    assert(Field->getCanonicalDecl()->CachedFieldIndex == Index + 1 &&
           "overflow in field numbering");
    ++Index;
  }

  assert(CachedFieldIndex && "failed to find field in parent");
}

SourceRange FieldDecl::getSourceRange() const {
  const Expr *FinalExpr = getInClassInitializer();
  if (!FinalExpr)
    FinalExpr = getBitWidth();
  if (FinalExpr)
    return SourceRange(getInnerLocStart(), FinalExpr->getEndLoc());
  return DeclaratorDecl::getSourceRange();
}

void FieldDecl::setCapturedVLAType(const VariableArrayType *VLAType) {
  assert((getParent()->isLambda() || getParent()->isCapturedRecord()) &&
         "capturing type in non-lambda or captured record.");
  assert(StorageKind == ISK_NoInit && !BitField &&
         "bit-field or field with default member initializer cannot capture "
         "VLA type");
  StorageKind = ISK_CapturedVLAType;
  CapturedVLAType = VLAType;
}

void FieldDecl::printName(raw_ostream &OS, const PrintingPolicy &Policy) const {
  // Print unnamed members using name of their type.
  if (isAnonymousStructOrUnion()) {
    this->getType().print(OS, Policy);
    return;
  }
  // Otherwise, do the normal printing.
  DeclaratorDecl::printName(OS, Policy);
}

const FieldDecl *FieldDecl::findCountedByField() const {
  const auto *CAT = getType()->getAs<CountAttributedType>();
  if (!CAT)
    return nullptr;

  const auto *CountDRE = cast<DeclRefExpr>(CAT->getCountExpr());
  const auto *CountDecl = CountDRE->getDecl();
  if (const auto *IFD = dyn_cast<IndirectFieldDecl>(CountDecl))
    CountDecl = IFD->getAnonField();

  return dyn_cast<FieldDecl>(CountDecl);
}

//===----------------------------------------------------------------------===//
// TagDecl Implementation
//===----------------------------------------------------------------------===//

TagDecl::TagDecl(Kind DK, TagKind TK, const ASTContext &C, DeclContext *DC,
                 SourceLocation L, IdentifierInfo *Id, TagDecl *PrevDecl,
                 SourceLocation StartL)
    : TypeDecl(DK, DC, L, Id, StartL), DeclContext(DK), redeclarable_base(C),
      TypedefNameDeclOrQualifier((TypedefNameDecl *)nullptr) {
  assert((DK != Enum || TK == TagTypeKind::Enum) &&
         "EnumDecl not matched with TagTypeKind::Enum");
  setPreviousDecl(PrevDecl);
  setTagKind(TK);
  setCompleteDefinition(false);
  setBeingDefined(false);
  setEmbeddedInDeclarator(false);
  setFreeStanding(false);
  setCompleteDefinitionRequired(false);
  TagDeclBits.IsThisDeclarationADemotedDefinition = false;
}

SourceLocation TagDecl::getOuterLocStart() const {
  return getTemplateOrInnerLocStart(this);
}

SourceRange TagDecl::getSourceRange() const {
  SourceLocation RBraceLoc = BraceRange.getEnd();
  SourceLocation E = RBraceLoc.isValid() ? RBraceLoc : getLocation();
  return SourceRange(getOuterLocStart(), E);
}

TagDecl *TagDecl::getCanonicalDecl() { return getFirstDecl(); }

void TagDecl::setTypedefNameForAnonDecl(TypedefNameDecl *TDD) {
  TypedefNameDeclOrQualifier = TDD;
  if (const Type *T = getTypeForDecl()) {
    (void)T;
    assert(T->isLinkageValid());
  }
  assert(isLinkageValid());
}

void TagDecl::startDefinition() {
  setBeingDefined(true);

  if (auto *D = dyn_cast<CXXRecordDecl>(this)) {
    struct CXXRecordDecl::DefinitionData *Data =
      new (getASTContext()) struct CXXRecordDecl::DefinitionData(D);
    for (auto *I : redecls())
      cast<CXXRecordDecl>(I)->DefinitionData = Data;
  }
}

void TagDecl::completeDefinition() {
  assert((!isa<CXXRecordDecl>(this) ||
          cast<CXXRecordDecl>(this)->hasDefinition()) &&
         "definition completed but not started");

  setCompleteDefinition(true);
  setBeingDefined(false);

  if (ASTMutationListener *L = getASTMutationListener())
    L->CompletedTagDefinition(this);
}

TagDecl *TagDecl::getDefinition() const {
  if (isCompleteDefinition())
    return const_cast<TagDecl *>(this);

  // If it's possible for us to have an out-of-date definition, check now.
  if (mayHaveOutOfDateDef()) {
    if (IdentifierInfo *II = getIdentifier()) {
      if (II->isOutOfDate()) {
        updateOutOfDate(*II);
      }
    }
  }

  if (const auto *CXXRD = dyn_cast<CXXRecordDecl>(this))
    return CXXRD->getDefinition();

  for (auto *R : redecls())
    if (R->isCompleteDefinition())
      return R;

  return nullptr;
}

void TagDecl::setQualifierInfo(NestedNameSpecifierLoc QualifierLoc) {
  if (QualifierLoc) {
    // Make sure the extended qualifier info is allocated.
    if (!hasExtInfo())
      TypedefNameDeclOrQualifier = new (getASTContext()) ExtInfo;
    // Set qualifier info.
    getExtInfo()->QualifierLoc = QualifierLoc;
  } else {
    // Here Qualifier == 0, i.e., we are removing the qualifier (if any).
    if (hasExtInfo()) {
      if (getExtInfo()->NumTemplParamLists == 0) {
        getASTContext().Deallocate(getExtInfo());
        TypedefNameDeclOrQualifier = (TypedefNameDecl *)nullptr;
      }
      else
        getExtInfo()->QualifierLoc = QualifierLoc;
    }
  }
}

void TagDecl::printName(raw_ostream &OS, const PrintingPolicy &Policy) const {
  DeclarationName Name = getDeclName();
  // If the name is supposed to have an identifier but does not have one, then
  // the tag is anonymous and we should print it differently.
  if (Name.isIdentifier() && !Name.getAsIdentifierInfo()) {
    // If the caller wanted to print a qualified name, they've already printed
    // the scope. And if the caller doesn't want that, the scope information
    // is already printed as part of the type.
    PrintingPolicy Copy(Policy);
    Copy.SuppressScope = true;
    getASTContext().getTagDeclType(this).print(OS, Copy);
    return;
  }
  // Otherwise, do the normal printing.
  Name.print(OS, Policy);
}

void TagDecl::setTemplateParameterListsInfo(
    ASTContext &Context, ArrayRef<TemplateParameterList *> TPLists) {
  assert(!TPLists.empty());
  // Make sure the extended decl info is allocated.
  if (!hasExtInfo())
    // Allocate external info struct.
    TypedefNameDeclOrQualifier = new (getASTContext()) ExtInfo;
  // Set the template parameter lists info.
  getExtInfo()->setTemplateParameterListsInfo(Context, TPLists);
}

//===----------------------------------------------------------------------===//
// EnumDecl Implementation
//===----------------------------------------------------------------------===//

EnumDecl::EnumDecl(ASTContext &C, DeclContext *DC, SourceLocation StartLoc,
                   SourceLocation IdLoc, IdentifierInfo *Id, EnumDecl *PrevDecl,
                   bool Scoped, bool ScopedUsingClassTag, bool Fixed)
    : TagDecl(Enum, TagTypeKind::Enum, C, DC, IdLoc, Id, PrevDecl, StartLoc) {
  assert(Scoped || !ScopedUsingClassTag);
  IntegerType = nullptr;
  setNumPositiveBits(0);
  setNumNegativeBits(0);
  setScoped(Scoped);
  setScopedUsingClassTag(ScopedUsingClassTag);
  setFixed(Fixed);
  setHasODRHash(false);
  ODRHash = 0;
}

void EnumDecl::anchor() {}

EnumDecl *EnumDecl::Create(ASTContext &C, DeclContext *DC,
                           SourceLocation StartLoc, SourceLocation IdLoc,
                           IdentifierInfo *Id,
                           EnumDecl *PrevDecl, bool IsScoped,
                           bool IsScopedUsingClassTag, bool IsFixed) {
  auto *Enum = new (C, DC) EnumDecl(C, DC, StartLoc, IdLoc, Id, PrevDecl,
                                    IsScoped, IsScopedUsingClassTag, IsFixed);
  Enum->setMayHaveOutOfDateDef(C.getLangOpts().Modules);
  C.getTypeDeclType(Enum, PrevDecl);
  return Enum;
}

EnumDecl *EnumDecl::CreateDeserialized(ASTContext &C, GlobalDeclID ID) {
  EnumDecl *Enum =
      new (C, ID) EnumDecl(C, nullptr, SourceLocation(), SourceLocation(),
                           nullptr, nullptr, false, false, false);
  Enum->setMayHaveOutOfDateDef(C.getLangOpts().Modules);
  return Enum;
}

SourceRange EnumDecl::getIntegerTypeRange() const {
  if (const TypeSourceInfo *TI = getIntegerTypeSourceInfo())
    return TI->getTypeLoc().getSourceRange();
  return SourceRange();
}

void EnumDecl::completeDefinition(QualType NewType,
                                  QualType NewPromotionType,
                                  unsigned NumPositiveBits,
                                  unsigned NumNegativeBits) {
  assert(!isCompleteDefinition() && "Cannot redefine enums!");
  if (!IntegerType)
    IntegerType = NewType.getTypePtr();
  PromotionType = NewPromotionType;
  setNumPositiveBits(NumPositiveBits);
  setNumNegativeBits(NumNegativeBits);
  TagDecl::completeDefinition();
}

bool EnumDecl::isClosed() const {
  if (const auto *A = getAttr<EnumExtensibilityAttr>())
    return A->getExtensibility() == EnumExtensibilityAttr::Closed;
  return true;
}

bool EnumDecl::isClosedFlag() const {
  return isClosed() && hasAttr<FlagEnumAttr>();
}

bool EnumDecl::isClosedNonFlag() const {
  return isClosed() && !hasAttr<FlagEnumAttr>();
}

TemplateSpecializationKind EnumDecl::getTemplateSpecializationKind() const {
  if (MemberSpecializationInfo *MSI = getMemberSpecializationInfo())
    return MSI->getTemplateSpecializationKind();

  return TSK_Undeclared;
}

void EnumDecl::setTemplateSpecializationKind(TemplateSpecializationKind TSK,
                                         SourceLocation PointOfInstantiation) {
  MemberSpecializationInfo *MSI = getMemberSpecializationInfo();
  assert(MSI && "Not an instantiated member enumeration?");
  MSI->setTemplateSpecializationKind(TSK);
  if (TSK != TSK_ExplicitSpecialization &&
      PointOfInstantiation.isValid() &&
      MSI->getPointOfInstantiation().isInvalid())
    MSI->setPointOfInstantiation(PointOfInstantiation);
}

EnumDecl *EnumDecl::getTemplateInstantiationPattern() const {
  if (MemberSpecializationInfo *MSInfo = getMemberSpecializationInfo()) {
    if (isTemplateInstantiation(MSInfo->getTemplateSpecializationKind())) {
      EnumDecl *ED = getInstantiatedFromMemberEnum();
      while (auto *NewED = ED->getInstantiatedFromMemberEnum())
        ED = NewED;
      return getDefinitionOrSelf(ED);
    }
  }

  assert(!isTemplateInstantiation(getTemplateSpecializationKind()) &&
         "couldn't find pattern for enum instantiation");
  return nullptr;
}

EnumDecl *EnumDecl::getInstantiatedFromMemberEnum() const {
  if (SpecializationInfo)
    return cast<EnumDecl>(SpecializationInfo->getInstantiatedFrom());

  return nullptr;
}

void EnumDecl::setInstantiationOfMemberEnum(ASTContext &C, EnumDecl *ED,
                                            TemplateSpecializationKind TSK) {
  assert(!SpecializationInfo && "Member enum is already a specialization");
  SpecializationInfo = new (C) MemberSpecializationInfo(ED, TSK);
}

unsigned EnumDecl::getODRHash() {
  if (hasODRHash())
    return ODRHash;

  class ODRHash Hash;
  Hash.AddEnumDecl(this);
  setHasODRHash(true);
  ODRHash = Hash.CalculateHash();
  return ODRHash;
}

SourceRange EnumDecl::getSourceRange() const {
  auto Res = TagDecl::getSourceRange();
  // Set end-point to enum-base, e.g. enum foo : ^bar
  if (auto *TSI = getIntegerTypeSourceInfo()) {
    // TagDecl doesn't know about the enum base.
    if (!getBraceRange().getEnd().isValid())
      Res.setEnd(TSI->getTypeLoc().getEndLoc());
  }
  return Res;
}

void EnumDecl::getValueRange(llvm::APInt &Max, llvm::APInt &Min) const {
  unsigned Bitwidth = getASTContext().getIntWidth(getIntegerType());
  unsigned NumNegativeBits = getNumNegativeBits();
  unsigned NumPositiveBits = getNumPositiveBits();

  if (NumNegativeBits) {
    unsigned NumBits = std::max(NumNegativeBits, NumPositiveBits + 1);
    Max = llvm::APInt(Bitwidth, 1) << (NumBits - 1);
    Min = -Max;
  } else {
    Max = llvm::APInt(Bitwidth, 1) << NumPositiveBits;
    Min = llvm::APInt::getZero(Bitwidth);
  }
}

//===----------------------------------------------------------------------===//
// RecordDecl Implementation
//===----------------------------------------------------------------------===//

RecordDecl::RecordDecl(Kind DK, TagKind TK, const ASTContext &C,
                       DeclContext *DC, SourceLocation StartLoc,
                       SourceLocation IdLoc, IdentifierInfo *Id,
                       RecordDecl *PrevDecl)
    : TagDecl(DK, TK, C, DC, IdLoc, Id, PrevDecl, StartLoc) {
  assert(classof(static_cast<Decl *>(this)) && "Invalid Kind!");
  setHasFlexibleArrayMember(false);
  setAnonymousStructOrUnion(false);
  setHasObjectMember(false);
  setHasVolatileMember(false);
  setHasLoadedFieldsFromExternalStorage(false);
  setNonTrivialToPrimitiveDefaultInitialize(false);
  setNonTrivialToPrimitiveCopy(false);
  setNonTrivialToPrimitiveDestroy(false);
  setHasNonTrivialToPrimitiveDefaultInitializeCUnion(false);
  setHasNonTrivialToPrimitiveDestructCUnion(false);
  setHasNonTrivialToPrimitiveCopyCUnion(false);
  setHasUninitializedExplicitInitFields(false);
  setParamDestroyedInCallee(false);
  setArgPassingRestrictions(RecordArgPassingKind::CanPassInRegs);
  setIsRandomized(false);
  setODRHash(0);
}

RecordDecl *RecordDecl::Create(const ASTContext &C, TagKind TK, DeclContext *DC,
                               SourceLocation StartLoc, SourceLocation IdLoc,
                               IdentifierInfo *Id, RecordDecl* PrevDecl) {
  RecordDecl *R = new (C, DC) RecordDecl(Record, TK, C, DC,
                                         StartLoc, IdLoc, Id, PrevDecl);
  R->setMayHaveOutOfDateDef(C.getLangOpts().Modules);

  C.getTypeDeclType(R, PrevDecl);
  return R;
}

RecordDecl *RecordDecl::CreateDeserialized(const ASTContext &C,
                                           GlobalDeclID ID) {
  RecordDecl *R = new (C, ID)
      RecordDecl(Record, TagTypeKind::Struct, C, nullptr, SourceLocation(),
                 SourceLocation(), nullptr, nullptr);
  R->setMayHaveOutOfDateDef(C.getLangOpts().Modules);
  return R;
}

bool RecordDecl::isLambda() const {
  if (auto RD = dyn_cast<CXXRecordDecl>(this))
    return RD->isLambda();
  return false;
}

bool RecordDecl::isCapturedRecord() const {
  return hasAttr<CapturedRecordAttr>();
}

void RecordDecl::setCapturedRecord() {
  addAttr(CapturedRecordAttr::CreateImplicit(getASTContext()));
}

bool RecordDecl::isOrContainsUnion() const {
  if (isUnion())
    return true;

  if (const RecordDecl *Def = getDefinition()) {
    for (const FieldDecl *FD : Def->fields()) {
      const RecordType *RT = FD->getType()->getAs<RecordType>();
      if (RT && RT->getDecl()->isOrContainsUnion())
        return true;
    }
  }

  return false;
}

RecordDecl::field_iterator RecordDecl::field_begin() const {
  if (hasExternalLexicalStorage() && !hasLoadedFieldsFromExternalStorage())
    LoadFieldsFromExternalStorage();
  // This is necessary for correctness for C++ with modules.
  // FIXME: Come up with a test case that breaks without definition.
  if (RecordDecl *D = getDefinition(); D && D != this)
    return D->field_begin();
  return field_iterator(decl_iterator(FirstDecl));
}

/// completeDefinition - Notes that the definition of this type is now
/// complete.
void RecordDecl::completeDefinition() {
  assert(!isCompleteDefinition() && "Cannot redefine record!");
  TagDecl::completeDefinition();

  ASTContext &Ctx = getASTContext();

  // Layouts are dumped when computed, so if we are dumping for all complete
  // types, we need to force usage to get types that wouldn't be used elsewhere.
  //
  // If the type is dependent, then we can't compute its layout because there
  // is no way for us to know the size or alignment of a dependent type. Also
  // ignore declarations marked as invalid since 'getASTRecordLayout()' asserts
  // on that.
  if (Ctx.getLangOpts().DumpRecordLayoutsComplete && !isDependentType() &&
      !isInvalidDecl())
    (void)Ctx.getASTRecordLayout(this);
}

/// isMsStruct - Get whether or not this record uses ms_struct layout.
/// This which can be turned on with an attribute, pragma, or the
/// -mms-bitfields command-line option.
bool RecordDecl::isMsStruct(const ASTContext &C) const {
  return hasAttr<MSStructAttr>() || C.getLangOpts().MSBitfields == 1;
}

void RecordDecl::reorderDecls(const SmallVectorImpl<Decl *> &Decls) {
  std::tie(FirstDecl, LastDecl) = DeclContext::BuildDeclChain(Decls, false);
  LastDecl->NextInContextAndBits.setPointer(nullptr);
  setIsRandomized(true);
}

void RecordDecl::LoadFieldsFromExternalStorage() const {
  ExternalASTSource *Source = getASTContext().getExternalSource();
  assert(hasExternalLexicalStorage() && Source && "No external storage?");

  // Notify that we have a RecordDecl doing some initialization.
  ExternalASTSource::Deserializing TheFields(Source);

  SmallVector<Decl*, 64> Decls;
  setHasLoadedFieldsFromExternalStorage(true);
  Source->FindExternalLexicalDecls(this, [](Decl::Kind K) {
    return FieldDecl::classofKind(K) || IndirectFieldDecl::classofKind(K);
  }, Decls);

#ifndef NDEBUG
  // Check that all decls we got were FieldDecls.
  for (unsigned i=0, e=Decls.size(); i != e; ++i)
    assert(isa<FieldDecl>(Decls[i]) || isa<IndirectFieldDecl>(Decls[i]));
#endif

  if (Decls.empty())
    return;

  auto [ExternalFirst, ExternalLast] =
      BuildDeclChain(Decls,
                     /*FieldsAlreadyLoaded=*/false);
  ExternalLast->NextInContextAndBits.setPointer(FirstDecl);
  FirstDecl = ExternalFirst;
  if (!LastDecl)
    LastDecl = ExternalLast;
}

bool RecordDecl::mayInsertExtraPadding(bool EmitRemark) const {
  ASTContext &Context = getASTContext();
  const SanitizerMask EnabledAsanMask = Context.getLangOpts().Sanitize.Mask &
      (SanitizerKind::Address | SanitizerKind::KernelAddress);
  if (!EnabledAsanMask || !Context.getLangOpts().SanitizeAddressFieldPadding)
    return false;
  const auto &NoSanitizeList = Context.getNoSanitizeList();
  const auto *CXXRD = dyn_cast<CXXRecordDecl>(this);
  // We may be able to relax some of these requirements.
  int ReasonToReject = -1;
  if (!CXXRD || CXXRD->isExternCContext())
    ReasonToReject = 0;  // is not C++.
  else if (CXXRD->hasAttr<PackedAttr>())
    ReasonToReject = 1;  // is packed.
  else if (CXXRD->isUnion())
    ReasonToReject = 2;  // is a union.
  else if (CXXRD->isTriviallyCopyable())
    ReasonToReject = 3;  // is trivially copyable.
  else if (CXXRD->hasTrivialDestructor())
    ReasonToReject = 4;  // has trivial destructor.
  else if (CXXRD->isStandardLayout())
    ReasonToReject = 5;  // is standard layout.
  else if (NoSanitizeList.containsLocation(EnabledAsanMask, getLocation(),
                                           "field-padding"))
    ReasonToReject = 6;  // is in an excluded file.
  else if (NoSanitizeList.containsType(
               EnabledAsanMask, getQualifiedNameAsString(), "field-padding"))
    ReasonToReject = 7;  // The type is excluded.

  if (EmitRemark) {
    if (ReasonToReject >= 0)
      Context.getDiagnostics().Report(
          getLocation(),
          diag::remark_sanitize_address_insert_extra_padding_rejected)
          << getQualifiedNameAsString() << ReasonToReject;
    else
      Context.getDiagnostics().Report(
          getLocation(),
          diag::remark_sanitize_address_insert_extra_padding_accepted)
          << getQualifiedNameAsString();
  }
  return ReasonToReject < 0;
}

const FieldDecl *RecordDecl::findFirstNamedDataMember() const {
  for (const auto *I : fields()) {
    if (I->getIdentifier())
      return I;

    if (const auto *RT = I->getType()->getAs<RecordType>())
      if (const FieldDecl *NamedDataMember =
              RT->getDecl()->findFirstNamedDataMember())
        return NamedDataMember;
  }

  // We didn't find a named data member.
  return nullptr;
}

unsigned RecordDecl::getODRHash() {
  if (hasODRHash())
    return RecordDeclBits.ODRHash;

  // Only calculate hash on first call of getODRHash per record.
  ODRHash Hash;
  Hash.AddRecordDecl(this);
  // For RecordDecl the ODRHash is stored in the remaining
  // bits of RecordDeclBits, adjust the hash to accommodate.
  static_assert(sizeof(Hash.CalculateHash()) * CHAR_BIT == 32);
  setODRHash(Hash.CalculateHash() >> (32 - NumOdrHashBits));
  return RecordDeclBits.ODRHash;
}

//===----------------------------------------------------------------------===//
// BlockDecl Implementation
//===----------------------------------------------------------------------===//

BlockDecl::BlockDecl(DeclContext *DC, SourceLocation CaretLoc)
    : Decl(Block, DC, CaretLoc), DeclContext(Block) {
  setIsVariadic(false);
  setCapturesCXXThis(false);
  setBlockMissingReturnType(true);
  setIsConversionFromLambda(false);
  setDoesNotEscape(false);
  setCanAvoidCopyToHeap(false);
}

void BlockDecl::setParams(ArrayRef<ParmVarDecl *> NewParamInfo) {
  assert(!ParamInfo && "Already has param info!");

  // Zero params -> null pointer.
  if (!NewParamInfo.empty()) {
    NumParams = NewParamInfo.size();
    ParamInfo = new (getASTContext()) ParmVarDecl*[NewParamInfo.size()];
    llvm::copy(NewParamInfo, ParamInfo);
  }
}

void BlockDecl::setCaptures(ASTContext &Context, ArrayRef<Capture> Captures,
                            bool CapturesCXXThis) {
  this->setCapturesCXXThis(CapturesCXXThis);
  this->NumCaptures = Captures.size();

  if (Captures.empty()) {
    this->Captures = nullptr;
    return;
  }

  this->Captures = Captures.copy(Context).data();
}

bool BlockDecl::capturesVariable(const VarDecl *variable) const {
  for (const auto &I : captures())
    // Only auto vars can be captured, so no redeclaration worries.
    if (I.getVariable() == variable)
      return true;

  return false;
}

SourceRange BlockDecl::getSourceRange() const {
  return SourceRange(getLocation(), Body ? Body->getEndLoc() : getLocation());
}

//===----------------------------------------------------------------------===//
// Other Decl Allocation/Deallocation Method Implementations
//===----------------------------------------------------------------------===//

void TranslationUnitDecl::anchor() {}

TranslationUnitDecl *TranslationUnitDecl::Create(ASTContext &C) {
  return new (C, (DeclContext *)nullptr) TranslationUnitDecl(C);
}

void TranslationUnitDecl::setAnonymousNamespace(NamespaceDecl *D) {
  AnonymousNamespace = D;

  if (ASTMutationListener *Listener = Ctx.getASTMutationListener())
    Listener->AddedAnonymousNamespace(this, D);
}

void PragmaCommentDecl::anchor() {}

PragmaCommentDecl *PragmaCommentDecl::Create(const ASTContext &C,
                                             TranslationUnitDecl *DC,
                                             SourceLocation CommentLoc,
                                             PragmaMSCommentKind CommentKind,
                                             StringRef Arg) {
  PragmaCommentDecl *PCD =
      new (C, DC, additionalSizeToAlloc<char>(Arg.size() + 1))
          PragmaCommentDecl(DC, CommentLoc, CommentKind);
  llvm::copy(Arg, PCD->getTrailingObjects());
  PCD->getTrailingObjects()[Arg.size()] = '\0';
  return PCD;
}

PragmaCommentDecl *PragmaCommentDecl::CreateDeserialized(ASTContext &C,
                                                         GlobalDeclID ID,
                                                         unsigned ArgSize) {
  return new (C, ID, additionalSizeToAlloc<char>(ArgSize + 1))
      PragmaCommentDecl(nullptr, SourceLocation(), PCK_Unknown);
}

void PragmaDetectMismatchDecl::anchor() {}

PragmaDetectMismatchDecl *
PragmaDetectMismatchDecl::Create(const ASTContext &C, TranslationUnitDecl *DC,
                                 SourceLocation Loc, StringRef Name,
                                 StringRef Value) {
  size_t ValueStart = Name.size() + 1;
  PragmaDetectMismatchDecl *PDMD =
      new (C, DC, additionalSizeToAlloc<char>(ValueStart + Value.size() + 1))
          PragmaDetectMismatchDecl(DC, Loc, ValueStart);
  llvm::copy(Name, PDMD->getTrailingObjects());
  PDMD->getTrailingObjects()[Name.size()] = '\0';
  llvm::copy(Value, PDMD->getTrailingObjects() + ValueStart);
  PDMD->getTrailingObjects()[ValueStart + Value.size()] = '\0';
  return PDMD;
}

PragmaDetectMismatchDecl *
PragmaDetectMismatchDecl::CreateDeserialized(ASTContext &C, GlobalDeclID ID,
                                             unsigned NameValueSize) {
  return new (C, ID, additionalSizeToAlloc<char>(NameValueSize + 1))
      PragmaDetectMismatchDecl(nullptr, SourceLocation(), 0);
}

void ExternCContextDecl::anchor() {}

ExternCContextDecl *ExternCContextDecl::Create(const ASTContext &C,
                                               TranslationUnitDecl *DC) {
  return new (C, DC) ExternCContextDecl(DC);
}

void LabelDecl::anchor() {}

LabelDecl *LabelDecl::Create(ASTContext &C, DeclContext *DC,
                             SourceLocation IdentL, IdentifierInfo *II) {
  return new (C, DC) LabelDecl(DC, IdentL, II, nullptr, IdentL);
}

LabelDecl *LabelDecl::Create(ASTContext &C, DeclContext *DC,
                             SourceLocation IdentL, IdentifierInfo *II,
                             SourceLocation GnuLabelL) {
  assert(GnuLabelL != IdentL && "Use this only for GNU local labels");
  return new (C, DC) LabelDecl(DC, IdentL, II, nullptr, GnuLabelL);
}

LabelDecl *LabelDecl::CreateDeserialized(ASTContext &C, GlobalDeclID ID) {
  return new (C, ID) LabelDecl(nullptr, SourceLocation(), nullptr, nullptr,
                               SourceLocation());
}

void LabelDecl::setMSAsmLabel(StringRef Name) {
char *Buffer = new (getASTContext(), 1) char[Name.size() + 1];
llvm::copy(Name, Buffer);
Buffer[Name.size()] = '\0';
MSAsmName = Buffer;
}

void ValueDecl::anchor() {}

bool ValueDecl::isWeak() const {
  auto *MostRecent = getMostRecentDecl();
  return MostRecent->hasAttr<WeakAttr>() ||
         MostRecent->hasAttr<WeakRefAttr>() || isWeakImported();
}

bool ValueDecl::isInitCapture() const {
  if (auto *Var = llvm::dyn_cast<VarDecl>(this))
    return Var->isInitCapture();
  return false;
}

bool ValueDecl::isParameterPack() const {
  if (const auto *NTTP = dyn_cast<NonTypeTemplateParmDecl>(this))
    return NTTP->isParameterPack();

  return isa_and_nonnull<PackExpansionType>(getType().getTypePtrOrNull());
}

void ImplicitParamDecl::anchor() {}

ImplicitParamDecl *ImplicitParamDecl::Create(ASTContext &C, DeclContext *DC,
                                             SourceLocation IdLoc,
                                             IdentifierInfo *Id, QualType Type,
                                             ImplicitParamKind ParamKind) {
  return new (C, DC) ImplicitParamDecl(C, DC, IdLoc, Id, Type, ParamKind);
}

ImplicitParamDecl *ImplicitParamDecl::Create(ASTContext &C, QualType Type,
                                             ImplicitParamKind ParamKind) {
  return new (C, nullptr) ImplicitParamDecl(C, Type, ParamKind);
}

ImplicitParamDecl *ImplicitParamDecl::CreateDeserialized(ASTContext &C,
                                                         GlobalDeclID ID) {
  return new (C, ID) ImplicitParamDecl(C, QualType(), ImplicitParamKind::Other);
}

FunctionDecl *
FunctionDecl::Create(ASTContext &C, DeclContext *DC, SourceLocation StartLoc,
                     const DeclarationNameInfo &NameInfo, QualType T,
                     TypeSourceInfo *TInfo, StorageClass SC, bool UsesFPIntrin,
                     bool isInlineSpecified, bool hasWrittenPrototype,
                     ConstexprSpecKind ConstexprKind,
                     const AssociatedConstraint &TrailingRequiresClause) {
  FunctionDecl *New = new (C, DC) FunctionDecl(
      Function, C, DC, StartLoc, NameInfo, T, TInfo, SC, UsesFPIntrin,
      isInlineSpecified, ConstexprKind, TrailingRequiresClause);
  New->setHasWrittenPrototype(hasWrittenPrototype);
  return New;
}

FunctionDecl *FunctionDecl::CreateDeserialized(ASTContext &C, GlobalDeclID ID) {
  return new (C, ID) FunctionDecl(
      Function, C, nullptr, SourceLocation(), DeclarationNameInfo(), QualType(),
      nullptr, SC_None, false, false, ConstexprSpecKind::Unspecified,
      /*TrailingRequiresClause=*/{});
}

bool FunctionDecl::isReferenceableKernel() const {
  return hasAttr<CUDAGlobalAttr>() ||
         DeviceKernelAttr::isOpenCLSpelling(getAttr<DeviceKernelAttr>()) || hasAttr<DeviceKernelAttr>();
}

BlockDecl *BlockDecl::Create(ASTContext &C, DeclContext *DC, SourceLocation L) {
  return new (C, DC) BlockDecl(DC, L);
}

BlockDecl *BlockDecl::CreateDeserialized(ASTContext &C, GlobalDeclID ID) {
  return new (C, ID) BlockDecl(nullptr, SourceLocation());
}

OutlinedFunctionDecl::OutlinedFunctionDecl(DeclContext *DC, unsigned NumParams)
    : Decl(OutlinedFunction, DC, SourceLocation()),
      DeclContext(OutlinedFunction), NumParams(NumParams),
      BodyAndNothrow(nullptr, false) {}

OutlinedFunctionDecl *OutlinedFunctionDecl::Create(ASTContext &C,
                                                   DeclContext *DC,
                                                   unsigned NumParams) {
  return new (C, DC, additionalSizeToAlloc<ImplicitParamDecl *>(NumParams))
      OutlinedFunctionDecl(DC, NumParams);
}

OutlinedFunctionDecl *
OutlinedFunctionDecl::CreateDeserialized(ASTContext &C, GlobalDeclID ID,
                                         unsigned NumParams) {
  return new (C, ID, additionalSizeToAlloc<ImplicitParamDecl *>(NumParams))
      OutlinedFunctionDecl(nullptr, NumParams);
}

Stmt *OutlinedFunctionDecl::getBody() const {
  return BodyAndNothrow.getPointer();
}
void OutlinedFunctionDecl::setBody(Stmt *B) { BodyAndNothrow.setPointer(B); }

bool OutlinedFunctionDecl::isNothrow() const { return BodyAndNothrow.getInt(); }
void OutlinedFunctionDecl::setNothrow(bool Nothrow) {
  BodyAndNothrow.setInt(Nothrow);
}

CapturedDecl::CapturedDecl(DeclContext *DC, unsigned NumParams)
    : Decl(Captured, DC, SourceLocation()), DeclContext(Captured),
      NumParams(NumParams), ContextParam(0), BodyAndNothrow(nullptr, false) {}

CapturedDecl *CapturedDecl::Create(ASTContext &C, DeclContext *DC,
                                   unsigned NumParams) {
  return new (C, DC, additionalSizeToAlloc<ImplicitParamDecl *>(NumParams))
      CapturedDecl(DC, NumParams);
}

CapturedDecl *CapturedDecl::CreateDeserialized(ASTContext &C, GlobalDeclID ID,
                                               unsigned NumParams) {
  return new (C, ID, additionalSizeToAlloc<ImplicitParamDecl *>(NumParams))
      CapturedDecl(nullptr, NumParams);
}

Stmt *CapturedDecl::getBody() const { return BodyAndNothrow.getPointer(); }
void CapturedDecl::setBody(Stmt *B) { BodyAndNothrow.setPointer(B); }

bool CapturedDecl::isNothrow() const { return BodyAndNothrow.getInt(); }
void CapturedDecl::setNothrow(bool Nothrow) { BodyAndNothrow.setInt(Nothrow); }

EnumConstantDecl::EnumConstantDecl(const ASTContext &C, DeclContext *DC,
                                   SourceLocation L, IdentifierInfo *Id,
                                   QualType T, Expr *E, const llvm::APSInt &V)
    : ValueDecl(EnumConstant, DC, L, Id, T), Init((Stmt *)E) {
  setInitVal(C, V);
}

EnumConstantDecl *EnumConstantDecl::Create(ASTContext &C, EnumDecl *CD,
                                           SourceLocation L,
                                           IdentifierInfo *Id, QualType T,
                                           Expr *E, const llvm::APSInt &V) {
  return new (C, CD) EnumConstantDecl(C, CD, L, Id, T, E, V);
}

EnumConstantDecl *EnumConstantDecl::CreateDeserialized(ASTContext &C,
                                                       GlobalDeclID ID) {
  return new (C, ID) EnumConstantDecl(C, nullptr, SourceLocation(), nullptr,
                                      QualType(), nullptr, llvm::APSInt());
}

void IndirectFieldDecl::anchor() {}

IndirectFieldDecl::IndirectFieldDecl(ASTContext &C, DeclContext *DC,
                                     SourceLocation L, DeclarationName N,
                                     QualType T,
                                     MutableArrayRef<NamedDecl *> CH)
    : ValueDecl(IndirectField, DC, L, N, T), Chaining(CH.data()),
      ChainingSize(CH.size()) {
  // In C++, indirect field declarations conflict with tag declarations in the
  // same scope, so add them to IDNS_Tag so that tag redeclaration finds them.
  if (C.getLangOpts().CPlusPlus)
    IdentifierNamespace |= IDNS_Tag;
}

IndirectFieldDecl *IndirectFieldDecl::Create(ASTContext &C, DeclContext *DC,
                                             SourceLocation L,
                                             const IdentifierInfo *Id,
                                             QualType T,
                                             MutableArrayRef<NamedDecl *> CH) {
  return new (C, DC) IndirectFieldDecl(C, DC, L, Id, T, CH);
}

IndirectFieldDecl *IndirectFieldDecl::CreateDeserialized(ASTContext &C,
                                                         GlobalDeclID ID) {
  return new (C, ID) IndirectFieldDecl(C, nullptr, SourceLocation(),
                                       DeclarationName(), QualType(), {});
}

SourceRange EnumConstantDecl::getSourceRange() const {
  SourceLocation End = getLocation();
  if (Init)
    End = Init->getEndLoc();
  return SourceRange(getLocation(), End);
}

void TypeDecl::anchor() {}

TypedefDecl *TypedefDecl::Create(ASTContext &C, DeclContext *DC,
                                 SourceLocation StartLoc, SourceLocation IdLoc,
                                 const IdentifierInfo *Id,
                                 TypeSourceInfo *TInfo) {
  return new (C, DC) TypedefDecl(C, DC, StartLoc, IdLoc, Id, TInfo);
}

void TypedefNameDecl::anchor() {}

TagDecl *TypedefNameDecl::getAnonDeclWithTypedefName(bool AnyRedecl) const {
  if (auto *TT = getTypeSourceInfo()->getType()->getAs<TagType>()) {
    auto *OwningTypedef = TT->getDecl()->getTypedefNameForAnonDecl();
    auto *ThisTypedef = this;
    if (AnyRedecl && OwningTypedef) {
      OwningTypedef = OwningTypedef->getCanonicalDecl();
      ThisTypedef = ThisTypedef->getCanonicalDecl();
    }
    if (OwningTypedef == ThisTypedef)
      return TT->getDecl();
  }

  return nullptr;
}

bool TypedefNameDecl::isTransparentTagSlow() const {
  auto determineIsTransparent = [&]() {
    if (auto *TT = getUnderlyingType()->getAs<TagType>()) {
      if (auto *TD = TT->getDecl()) {
        if (TD->getName() != getName())
          return false;
        SourceLocation TTLoc = getLocation();
        SourceLocation TDLoc = TD->getLocation();
        if (!TTLoc.isMacroID() || !TDLoc.isMacroID())
          return false;
        SourceManager &SM = getASTContext().getSourceManager();
        return SM.getSpellingLoc(TTLoc) == SM.getSpellingLoc(TDLoc);
      }
    }
    return false;
  };

  bool isTransparent = determineIsTransparent();
  MaybeModedTInfo.setInt((isTransparent << 1) | 1);
  return isTransparent;
}

TypedefDecl *TypedefDecl::CreateDeserialized(ASTContext &C, GlobalDeclID ID) {
  return new (C, ID) TypedefDecl(C, nullptr, SourceLocation(), SourceLocation(),
                                 nullptr, nullptr);
}

TypeAliasDecl *TypeAliasDecl::Create(ASTContext &C, DeclContext *DC,
                                     SourceLocation StartLoc,
                                     SourceLocation IdLoc,
                                     const IdentifierInfo *Id,
                                     TypeSourceInfo *TInfo) {
  return new (C, DC) TypeAliasDecl(C, DC, StartLoc, IdLoc, Id, TInfo);
}

TypeAliasDecl *TypeAliasDecl::CreateDeserialized(ASTContext &C,
                                                 GlobalDeclID ID) {
  return new (C, ID) TypeAliasDecl(C, nullptr, SourceLocation(),
                                   SourceLocation(), nullptr, nullptr);
}

SourceRange TypedefDecl::getSourceRange() const {
  SourceLocation RangeEnd = getLocation();
  if (TypeSourceInfo *TInfo = getTypeSourceInfo()) {
    if (typeIsPostfix(TInfo->getType()))
      RangeEnd = TInfo->getTypeLoc().getSourceRange().getEnd();
  }
  return SourceRange(getBeginLoc(), RangeEnd);
}

SourceRange TypeAliasDecl::getSourceRange() const {
  SourceLocation RangeEnd = getBeginLoc();
  if (TypeSourceInfo *TInfo = getTypeSourceInfo())
    RangeEnd = TInfo->getTypeLoc().getSourceRange().getEnd();
  return SourceRange(getBeginLoc(), RangeEnd);
}

void FileScopeAsmDecl::anchor() {}

FileScopeAsmDecl *FileScopeAsmDecl::Create(ASTContext &C, DeclContext *DC,
                                           Expr *Str, SourceLocation AsmLoc,
                                           SourceLocation RParenLoc) {
  return new (C, DC) FileScopeAsmDecl(DC, Str, AsmLoc, RParenLoc);
}

FileScopeAsmDecl *FileScopeAsmDecl::CreateDeserialized(ASTContext &C,
                                                       GlobalDeclID ID) {
  return new (C, ID) FileScopeAsmDecl(nullptr, nullptr, SourceLocation(),
                                      SourceLocation());
}

std::string FileScopeAsmDecl::getAsmString() const {
  return GCCAsmStmt::ExtractStringFromGCCAsmStmtComponent(getAsmStringExpr());
}

void TopLevelStmtDecl::anchor() {}

TopLevelStmtDecl *TopLevelStmtDecl::Create(ASTContext &C, Stmt *Statement) {
  assert(C.getLangOpts().IncrementalExtensions &&
         "Must be used only in incremental mode");

  SourceLocation Loc = Statement ? Statement->getBeginLoc() : SourceLocation();
  DeclContext *DC = C.getTranslationUnitDecl();

  return new (C, DC) TopLevelStmtDecl(DC, Loc, Statement);
}

TopLevelStmtDecl *TopLevelStmtDecl::CreateDeserialized(ASTContext &C,
                                                       GlobalDeclID ID) {
  return new (C, ID)
      TopLevelStmtDecl(/*DC=*/nullptr, SourceLocation(), /*S=*/nullptr);
}

SourceRange TopLevelStmtDecl::getSourceRange() const {
  return SourceRange(getLocation(), Statement->getEndLoc());
}

void TopLevelStmtDecl::setStmt(Stmt *S) {
  assert(S);
  Statement = S;
  setLocation(Statement->getBeginLoc());
}

void EmptyDecl::anchor() {}

EmptyDecl *EmptyDecl::Create(ASTContext &C, DeclContext *DC, SourceLocation L) {
  return new (C, DC) EmptyDecl(DC, L);
}

EmptyDecl *EmptyDecl::CreateDeserialized(ASTContext &C, GlobalDeclID ID) {
  return new (C, ID) EmptyDecl(nullptr, SourceLocation());
}

HLSLBufferDecl::HLSLBufferDecl(DeclContext *DC, bool CBuffer,
                               SourceLocation KwLoc, IdentifierInfo *ID,
                               SourceLocation IDLoc, SourceLocation LBrace)
    : NamedDecl(Decl::Kind::HLSLBuffer, DC, IDLoc, DeclarationName(ID)),
      DeclContext(Decl::Kind::HLSLBuffer), LBraceLoc(LBrace), KwLoc(KwLoc),
      IsCBuffer(CBuffer), HasValidPackoffset(false), LayoutStruct(nullptr) {}

HLSLBufferDecl *HLSLBufferDecl::Create(ASTContext &C,
                                       DeclContext *LexicalParent, bool CBuffer,
                                       SourceLocation KwLoc, IdentifierInfo *ID,
                                       SourceLocation IDLoc,
                                       SourceLocation LBrace) {
  // For hlsl like this
  // cbuffer A {
  //     cbuffer B {
  //     }
  // }
  // compiler should treat it as
  // cbuffer A {
  // }
  // cbuffer B {
  // }
  // FIXME: support nested buffers if required for back-compat.
  DeclContext *DC = LexicalParent;
  HLSLBufferDecl *Result =
      new (C, DC) HLSLBufferDecl(DC, CBuffer, KwLoc, ID, IDLoc, LBrace);
  return Result;
}

HLSLBufferDecl *
HLSLBufferDecl::CreateDefaultCBuffer(ASTContext &C, DeclContext *LexicalParent,
                                     ArrayRef<Decl *> DefaultCBufferDecls) {
  DeclContext *DC = LexicalParent;
  IdentifierInfo *II = &C.Idents.get("$Globals", tok::TokenKind::identifier);
  HLSLBufferDecl *Result = new (C, DC) HLSLBufferDecl(
      DC, true, SourceLocation(), II, SourceLocation(), SourceLocation());
  Result->setImplicit(true);
  Result->setDefaultBufferDecls(DefaultCBufferDecls);
  return Result;
}

HLSLBufferDecl *HLSLBufferDecl::CreateDeserialized(ASTContext &C,
                                                   GlobalDeclID ID) {
  return new (C, ID) HLSLBufferDecl(nullptr, false, SourceLocation(), nullptr,
                                    SourceLocation(), SourceLocation());
}

void HLSLBufferDecl::addLayoutStruct(CXXRecordDecl *LS) {
  assert(LayoutStruct == nullptr && "layout struct has already been set");
  LayoutStruct = LS;
  addDecl(LS);
}

void HLSLBufferDecl::setDefaultBufferDecls(ArrayRef<Decl *> Decls) {
  assert(!Decls.empty());
  assert(DefaultBufferDecls.empty() && "default decls are already set");
  assert(isImplicit() &&
         "default decls can only be added to the implicit/default constant "
         "buffer $Globals");

  // allocate array for default decls with ASTContext allocator
  Decl **DeclsArray = new (getASTContext()) Decl *[Decls.size()];
  llvm::copy(Decls, DeclsArray);
  DefaultBufferDecls = ArrayRef<Decl *>(DeclsArray, Decls.size());
}

HLSLBufferDecl::buffer_decl_iterator
HLSLBufferDecl::buffer_decls_begin() const {
  return buffer_decl_iterator(llvm::iterator_range(DefaultBufferDecls.begin(),
                                                   DefaultBufferDecls.end()),
                              decl_range(decls_begin(), decls_end()));
}

HLSLBufferDecl::buffer_decl_iterator HLSLBufferDecl::buffer_decls_end() const {
  return buffer_decl_iterator(
      llvm::iterator_range(DefaultBufferDecls.end(), DefaultBufferDecls.end()),
      decl_range(decls_end(), decls_end()));
}

bool HLSLBufferDecl::buffer_decls_empty() {
  return DefaultBufferDecls.empty() && decls_empty();
}

//===----------------------------------------------------------------------===//
// HLSLRootSignatureDecl Implementation
//===----------------------------------------------------------------------===//

HLSLRootSignatureDecl::HLSLRootSignatureDecl(
    DeclContext *DC, SourceLocation Loc, IdentifierInfo *ID,
    llvm::dxbc::RootSignatureVersion Version, unsigned NumElems)
    : NamedDecl(Decl::Kind::HLSLRootSignature, DC, Loc, DeclarationName(ID)),
      Version(Version), NumElems(NumElems) {}

HLSLRootSignatureDecl *HLSLRootSignatureDecl::Create(
    ASTContext &C, DeclContext *DC, SourceLocation Loc, IdentifierInfo *ID,
    llvm::dxbc::RootSignatureVersion Version,
    ArrayRef<llvm::hlsl::rootsig::RootElement> RootElements) {
  HLSLRootSignatureDecl *RSDecl =
      new (C, DC,
           additionalSizeToAlloc<llvm::hlsl::rootsig::RootElement>(
               RootElements.size()))
          HLSLRootSignatureDecl(DC, Loc, ID, Version, RootElements.size());
  auto *StoredElems = RSDecl->getElems();
  llvm::uninitialized_copy(RootElements, StoredElems);
  return RSDecl;
}

HLSLRootSignatureDecl *
HLSLRootSignatureDecl::CreateDeserialized(ASTContext &C, GlobalDeclID ID) {
  HLSLRootSignatureDecl *Result = new (C, ID)
      HLSLRootSignatureDecl(nullptr, SourceLocation(), nullptr,
                            /*Version*/ llvm::dxbc::RootSignatureVersion::V1_1,
                            /*NumElems=*/0);
  return Result;
}

//===----------------------------------------------------------------------===//
// ImportDecl Implementation
//===----------------------------------------------------------------------===//

/// Retrieve the number of module identifiers needed to name the given
/// module.
static unsigned getNumModuleIdentifiers(Module *Mod) {
  unsigned Result = 1;
  while (Mod->Parent) {
    Mod = Mod->Parent;
    ++Result;
  }
  return Result;
}

ImportDecl::ImportDecl(DeclContext *DC, SourceLocation StartLoc,
                       Module *Imported,
                       ArrayRef<SourceLocation> IdentifierLocs)
    : Decl(Import, DC, StartLoc), ImportedModule(Imported),
      NextLocalImportAndComplete(nullptr, true) {
  assert(getNumModuleIdentifiers(Imported) == IdentifierLocs.size());
  auto *StoredLocs = getTrailingObjects();
  llvm::uninitialized_copy(IdentifierLocs, StoredLocs);
}

ImportDecl::ImportDecl(DeclContext *DC, SourceLocation StartLoc,
                       Module *Imported, SourceLocation EndLoc)
    : Decl(Import, DC, StartLoc), ImportedModule(Imported),
      NextLocalImportAndComplete(nullptr, false) {
  *getTrailingObjects() = EndLoc;
}

ImportDecl *ImportDecl::Create(ASTContext &C, DeclContext *DC,
                               SourceLocation StartLoc, Module *Imported,
                               ArrayRef<SourceLocation> IdentifierLocs) {
  return new (C, DC,
              additionalSizeToAlloc<SourceLocation>(IdentifierLocs.size()))
      ImportDecl(DC, StartLoc, Imported, IdentifierLocs);
}

ImportDecl *ImportDecl::CreateImplicit(ASTContext &C, DeclContext *DC,
                                       SourceLocation StartLoc,
                                       Module *Imported,
                                       SourceLocation EndLoc) {
  ImportDecl *Import = new (C, DC, additionalSizeToAlloc<SourceLocation>(1))
      ImportDecl(DC, StartLoc, Imported, EndLoc);
  Import->setImplicit();
  return Import;
}

ImportDecl *ImportDecl::CreateDeserialized(ASTContext &C, GlobalDeclID ID,
                                           unsigned NumLocations) {
  return new (C, ID, additionalSizeToAlloc<SourceLocation>(NumLocations))
      ImportDecl(EmptyShell());
}

ArrayRef<SourceLocation> ImportDecl::getIdentifierLocs() const {
  if (!isImportComplete())
    return {};

  return getTrailingObjects(getNumModuleIdentifiers(getImportedModule()));
}

SourceRange ImportDecl::getSourceRange() const {
  if (!isImportComplete())
    return SourceRange(getLocation(), *getTrailingObjects());

  return SourceRange(getLocation(), getIdentifierLocs().back());
}

//===----------------------------------------------------------------------===//
// ExportDecl Implementation
//===----------------------------------------------------------------------===//

void ExportDecl::anchor() {}

ExportDecl *ExportDecl::Create(ASTContext &C, DeclContext *DC,
                               SourceLocation ExportLoc) {
  return new (C, DC) ExportDecl(DC, ExportLoc);
}

ExportDecl *ExportDecl::CreateDeserialized(ASTContext &C, GlobalDeclID ID) {
  return new (C, ID) ExportDecl(nullptr, SourceLocation());
}

bool clang::IsArmStreamingFunction(const FunctionDecl *FD,
                                   bool IncludeLocallyStreaming) {
  if (IncludeLocallyStreaming)
    if (FD->hasAttr<ArmLocallyStreamingAttr>())
      return true;

  if (const Type *Ty = FD->getType().getTypePtrOrNull())
    if (const auto *FPT = Ty->getAs<FunctionProtoType>())
      if (FPT->getAArch64SMEAttributes() &
          FunctionType::SME_PStateSMEnabledMask)
        return true;

  return false;
}

bool clang::hasArmZAState(const FunctionDecl *FD) {
  const auto *T = FD->getType()->getAs<FunctionProtoType>();
  return (T && FunctionType::getArmZAState(T->getAArch64SMEAttributes()) !=
                   FunctionType::ARM_None) ||
         (FD->hasAttr<ArmNewAttr>() && FD->getAttr<ArmNewAttr>()->isNewZA());
}

bool clang::hasArmZT0State(const FunctionDecl *FD) {
  const auto *T = FD->getType()->getAs<FunctionProtoType>();
  return (T && FunctionType::getArmZT0State(T->getAArch64SMEAttributes()) !=
                   FunctionType::ARM_None) ||
         (FD->hasAttr<ArmNewAttr>() && FD->getAttr<ArmNewAttr>()->isNewZT0());
}<|MERGE_RESOLUTION|>--- conflicted
+++ resolved
@@ -2454,12 +2454,8 @@
     ES->HasSideEffects =
         E->HasSideEffects(getASTContext()) &&
         // We can get a value-dependent initializer during error recovery.
-<<<<<<< HEAD
-        (E->isValueDependent() || !evaluateValue());
-=======
         (E->isValueDependent() || getType()->isDependentType() ||
          !evaluateValue());
->>>>>>> 10a576f7
     ES->CheckedForSideEffects = true;
   }
   return ES->HasSideEffects;
