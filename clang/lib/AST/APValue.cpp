//===--- APValue.cpp - Union class for APFloat/APSInt/Complex -------------===//
//
// Part of the LLVM Project, under the Apache License v2.0 with LLVM Exceptions.
// See https://llvm.org/LICENSE.txt for license information.
// SPDX-License-Identifier: Apache-2.0 WITH LLVM-exception
//
//===----------------------------------------------------------------------===//
//
//  This file implements the APValue class.
//
//===----------------------------------------------------------------------===//

#include "clang/AST/APValue.h"
#include "Linkage.h"
#include "clang/AST/ASTContext.h"
#include "clang/AST/CharUnits.h"
#include "clang/AST/DeclCXX.h"
#include "clang/AST/Expr.h"
#include "clang/AST/ExprCXX.h"
#include "clang/AST/Type.h"
#include "llvm/Support/ErrorHandling.h"
#include "llvm/Support/raw_ostream.h"
using namespace clang;

/// The identity of a type_info object depends on the canonical unqualified
/// type only.
TypeInfoLValue::TypeInfoLValue(const Type *T)
    : T(T->getCanonicalTypeUnqualified().getTypePtr()) {}

void TypeInfoLValue::print(llvm::raw_ostream &Out,
                           const PrintingPolicy &Policy) const {
  Out << "typeid(";
  QualType(getType(), 0).print(Out, Policy);
  Out << ")";
}

static_assert(
    1 << llvm::PointerLikeTypeTraits<TypeInfoLValue>::NumLowBitsAvailable <=
        alignof(Type),
    "Type is insufficiently aligned");

APValue::LValueBase::LValueBase(const ValueDecl *P, unsigned I, unsigned V)
    : Ptr(P ? cast<ValueDecl>(P->getCanonicalDecl()) : nullptr), Local{I, V} {}
APValue::LValueBase::LValueBase(const Expr *P, unsigned I, unsigned V)
    : Ptr(P), Local{I, V} {}

APValue::LValueBase APValue::LValueBase::getDynamicAlloc(DynamicAllocLValue LV,
                                                         QualType Type) {
  LValueBase Base;
  Base.Ptr = LV;
  Base.DynamicAllocType = Type.getAsOpaquePtr();
  return Base;
}

APValue::LValueBase APValue::LValueBase::getTypeInfo(TypeInfoLValue LV,
                                                     QualType TypeInfo) {
  LValueBase Base;
  Base.Ptr = LV;
  Base.TypeInfoType = TypeInfo.getAsOpaquePtr();
  return Base;
}

QualType APValue::LValueBase::getType() const {
  if (!*this) return QualType();
  if (const ValueDecl *D = dyn_cast<const ValueDecl*>()) {
    // FIXME: It's unclear where we're supposed to take the type from, and
    // this actually matters for arrays of unknown bound. Eg:
    //
    // extern int arr[]; void f() { extern int arr[3]; };
    // constexpr int *p = &arr[1]; // valid?
    //
    // For now, we take the most complete type we can find.
    for (auto *Redecl = cast<ValueDecl>(D->getMostRecentDecl()); Redecl;
         Redecl = cast_or_null<ValueDecl>(Redecl->getPreviousDecl())) {
      QualType T = Redecl->getType();
      if (!T->isIncompleteArrayType())
        return T;
    }
    return D->getType();
  }

  if (is<TypeInfoLValue>())
    return getTypeInfoType();

  if (is<DynamicAllocLValue>())
    return getDynamicAllocType();

  const Expr *Base = get<const Expr*>();

  // For a materialized temporary, the type of the temporary we materialized
  // may not be the type of the expression.
  if (const MaterializeTemporaryExpr *MTE =
          llvm::dyn_cast<MaterializeTemporaryExpr>(Base)) {
    SmallVector<const Expr *, 2> CommaLHSs;
    SmallVector<SubobjectAdjustment, 2> Adjustments;
    const Expr *Temp = MTE->getSubExpr();
    const Expr *Inner = Temp->skipRValueSubobjectAdjustments(CommaLHSs,
                                                             Adjustments);
    // Keep any cv-qualifiers from the reference if we generated a temporary
    // for it directly. Otherwise use the type after adjustment.
    if (!Adjustments.empty())
      return Inner->getType();
  }

  return Base->getType();
}

unsigned APValue::LValueBase::getCallIndex() const {
  return (is<TypeInfoLValue>() || is<DynamicAllocLValue>()) ? 0
                                                            : Local.CallIndex;
}

unsigned APValue::LValueBase::getVersion() const {
  return (is<TypeInfoLValue>() || is<DynamicAllocLValue>()) ? 0 : Local.Version;
}

QualType APValue::LValueBase::getTypeInfoType() const {
  assert(is<TypeInfoLValue>() && "not a type_info lvalue");
  return QualType::getFromOpaquePtr(TypeInfoType);
}

QualType APValue::LValueBase::getDynamicAllocType() const {
  assert(is<DynamicAllocLValue>() && "not a dynamic allocation lvalue");
  return QualType::getFromOpaquePtr(DynamicAllocType);
}

void APValue::LValueBase::Profile(llvm::FoldingSetNodeID &ID) const {
  ID.AddPointer(Ptr.getOpaqueValue());
  if (is<TypeInfoLValue>() || is<DynamicAllocLValue>())
    return;
  ID.AddInteger(Local.CallIndex);
  ID.AddInteger(Local.Version);
}

namespace clang {
bool operator==(const APValue::LValueBase &LHS,
                const APValue::LValueBase &RHS) {
  if (LHS.Ptr != RHS.Ptr)
    return false;
  if (LHS.is<TypeInfoLValue>() || LHS.is<DynamicAllocLValue>())
    return true;
  return LHS.Local.CallIndex == RHS.Local.CallIndex &&
         LHS.Local.Version == RHS.Local.Version;
}
}

APValue::LValuePathEntry::LValuePathEntry(BaseOrMemberType BaseOrMember) {
  if (const Decl *D = BaseOrMember.getPointer())
    BaseOrMember.setPointer(D->getCanonicalDecl());
  Value = reinterpret_cast<uintptr_t>(BaseOrMember.getOpaqueValue());
}

void APValue::LValuePathEntry::Profile(llvm::FoldingSetNodeID &ID) const {
  ID.AddInteger(Value);
}

APValue::LValuePathSerializationHelper::LValuePathSerializationHelper(
    ArrayRef<LValuePathEntry> Path, QualType ElemTy)
    : Ty((const void *)ElemTy.getTypePtrOrNull()), Path(Path) {}

QualType APValue::LValuePathSerializationHelper::getType() {
  return QualType::getFromOpaquePtr(Ty);
}

namespace {
  struct LVBase {
    APValue::LValueBase Base;
    CharUnits Offset;
    unsigned PathLength;
    bool IsNullPtr : 1;
    bool IsOnePastTheEnd : 1;
  };
}

void *APValue::LValueBase::getOpaqueValue() const {
  return Ptr.getOpaqueValue();
}

bool APValue::LValueBase::isNull() const {
  return Ptr.isNull();
}

APValue::LValueBase::operator bool () const {
  return static_cast<bool>(Ptr);
}

clang::APValue::LValueBase
llvm::DenseMapInfo<clang::APValue::LValueBase>::getEmptyKey() {
  clang::APValue::LValueBase B;
  B.Ptr = DenseMapInfo<const ValueDecl*>::getEmptyKey();
  return B;
}

clang::APValue::LValueBase
llvm::DenseMapInfo<clang::APValue::LValueBase>::getTombstoneKey() {
  clang::APValue::LValueBase B;
  B.Ptr = DenseMapInfo<const ValueDecl*>::getTombstoneKey();
  return B;
}

namespace clang {
llvm::hash_code hash_value(const APValue::LValueBase &Base) {
  if (Base.is<TypeInfoLValue>() || Base.is<DynamicAllocLValue>())
    return llvm::hash_value(Base.getOpaqueValue());
  return llvm::hash_combine(Base.getOpaqueValue(), Base.getCallIndex(),
                            Base.getVersion());
}
}

unsigned llvm::DenseMapInfo<clang::APValue::LValueBase>::getHashValue(
    const clang::APValue::LValueBase &Base) {
  return hash_value(Base);
}

bool llvm::DenseMapInfo<clang::APValue::LValueBase>::isEqual(
    const clang::APValue::LValueBase &LHS,
    const clang::APValue::LValueBase &RHS) {
  return LHS == RHS;
}

struct APValue::LV : LVBase {
  static const unsigned InlinePathSpace =
      (DataSize - sizeof(LVBase)) / sizeof(LValuePathEntry);

  /// Path - The sequence of base classes, fields and array indices to follow to
  /// walk from Base to the subobject. When performing GCC-style folding, there
  /// may not be such a path.
  union {
    LValuePathEntry Path[InlinePathSpace];
    LValuePathEntry *PathPtr;
  };

  LV() { PathLength = (unsigned)-1; }
  ~LV() { resizePath(0); }

  void resizePath(unsigned Length) {
    if (Length == PathLength)
      return;
    if (hasPathPtr())
      delete [] PathPtr;
    PathLength = Length;
    if (hasPathPtr())
      PathPtr = new LValuePathEntry[Length];
  }

  bool hasPath() const { return PathLength != (unsigned)-1; }
  bool hasPathPtr() const { return hasPath() && PathLength > InlinePathSpace; }

  LValuePathEntry *getPath() { return hasPathPtr() ? PathPtr : Path; }
  const LValuePathEntry *getPath() const {
    return hasPathPtr() ? PathPtr : Path;
  }
};

namespace {
  struct MemberPointerBase {
    llvm::PointerIntPair<const ValueDecl*, 1, bool> MemberAndIsDerivedMember;
    unsigned PathLength;
  };
}

struct APValue::MemberPointerData : MemberPointerBase {
  static const unsigned InlinePathSpace =
      (DataSize - sizeof(MemberPointerBase)) / sizeof(const CXXRecordDecl*);
  typedef const CXXRecordDecl *PathElem;
  union {
    PathElem Path[InlinePathSpace];
    PathElem *PathPtr;
  };

  MemberPointerData() { PathLength = 0; }
  ~MemberPointerData() { resizePath(0); }

  void resizePath(unsigned Length) {
    if (Length == PathLength)
      return;
    if (hasPathPtr())
      delete [] PathPtr;
    PathLength = Length;
    if (hasPathPtr())
      PathPtr = new PathElem[Length];
  }

  bool hasPathPtr() const { return PathLength > InlinePathSpace; }

  PathElem *getPath() { return hasPathPtr() ? PathPtr : Path; }
  const PathElem *getPath() const {
    return hasPathPtr() ? PathPtr : Path;
  }
};

// FIXME: Reduce the malloc traffic here.

APValue::Arr::Arr(unsigned NumElts, unsigned Size) :
  Elts(new APValue[NumElts + (NumElts != Size ? 1 : 0)]),
  NumElts(NumElts), ArrSize(Size) {}
APValue::Arr::~Arr() { delete [] Elts; }

APValue::StructData::StructData(unsigned NumBases, unsigned NumFields) :
  Elts(new APValue[NumBases+NumFields]),
  NumBases(NumBases), NumFields(NumFields) {}
APValue::StructData::~StructData() {
  delete [] Elts;
}

APValue::UnionData::UnionData() : Field(nullptr), Value(new APValue) {}
APValue::UnionData::~UnionData () {
  delete Value;
}

APValue::APValue(const APValue &RHS)
    : Kind(None), AllowConstexprUnknown(RHS.AllowConstexprUnknown) {
  switch (RHS.getKind()) {
  case None:
  case Indeterminate:
    Kind = RHS.getKind();
    break;
  case Int:
    MakeInt();
    setInt(RHS.getInt());
    break;
  case Float:
    MakeFloat();
    setFloat(RHS.getFloat());
    break;
  case FixedPoint: {
    APFixedPoint FXCopy = RHS.getFixedPoint();
    MakeFixedPoint(std::move(FXCopy));
    break;
  }
  case Vector:
    MakeVector();
    setVector(((const Vec *)(const char *)&RHS.Data)->Elts,
              RHS.getVectorLength());
    break;
  case ComplexInt:
    MakeComplexInt();
    setComplexInt(RHS.getComplexIntReal(), RHS.getComplexIntImag());
    break;
  case ComplexFloat:
    MakeComplexFloat();
    setComplexFloat(RHS.getComplexFloatReal(), RHS.getComplexFloatImag());
    break;
  case LValue:
    MakeLValue();
    if (RHS.hasLValuePath())
      setLValue(RHS.getLValueBase(), RHS.getLValueOffset(), RHS.getLValuePath(),
                RHS.isLValueOnePastTheEnd(), RHS.isNullPointer());
    else
      setLValue(RHS.getLValueBase(), RHS.getLValueOffset(), NoLValuePath(),
                RHS.isNullPointer());
    break;
  case Array:
    MakeArray(RHS.getArrayInitializedElts(), RHS.getArraySize());
    for (unsigned I = 0, N = RHS.getArrayInitializedElts(); I != N; ++I)
      getArrayInitializedElt(I) = RHS.getArrayInitializedElt(I);
    if (RHS.hasArrayFiller())
      getArrayFiller() = RHS.getArrayFiller();
    break;
  case Struct:
    MakeStruct(RHS.getStructNumBases(), RHS.getStructNumFields());
    for (unsigned I = 0, N = RHS.getStructNumBases(); I != N; ++I)
      getStructBase(I) = RHS.getStructBase(I);
    for (unsigned I = 0, N = RHS.getStructNumFields(); I != N; ++I)
      getStructField(I) = RHS.getStructField(I);
    break;
  case Union:
    MakeUnion();
    setUnion(RHS.getUnionField(), RHS.getUnionValue());
    break;
  case MemberPointer:
    MakeMemberPointer(RHS.getMemberPointerDecl(),
                      RHS.isMemberPointerToDerivedMember(),
                      RHS.getMemberPointerPath());
    break;
  case AddrLabelDiff:
    MakeAddrLabelDiff();
    setAddrLabelDiff(RHS.getAddrLabelDiffLHS(), RHS.getAddrLabelDiffRHS());
    break;
  }
}

APValue::APValue(APValue &&RHS)
    : Kind(RHS.Kind), AllowConstexprUnknown(RHS.AllowConstexprUnknown),
      Data(RHS.Data) {
  RHS.Kind = None;
}

APValue &APValue::operator=(const APValue &RHS) {
  if (this != &RHS)
    *this = APValue(RHS);

  return *this;
}

APValue &APValue::operator=(APValue &&RHS) {
  if (this != &RHS) {
    if (Kind != None && Kind != Indeterminate)
      DestroyDataAndMakeUninit();
    Kind = RHS.Kind;
    Data = RHS.Data;
    AllowConstexprUnknown = RHS.AllowConstexprUnknown;
    RHS.Kind = None;
  }
  return *this;
}

void APValue::DestroyDataAndMakeUninit() {
  if (Kind == Int)
    ((APSInt *)(char *)&Data)->~APSInt();
  else if (Kind == Float)
    ((APFloat *)(char *)&Data)->~APFloat();
  else if (Kind == FixedPoint)
    ((APFixedPoint *)(char *)&Data)->~APFixedPoint();
  else if (Kind == Vector)
    ((Vec *)(char *)&Data)->~Vec();
  else if (Kind == ComplexInt)
    ((ComplexAPSInt *)(char *)&Data)->~ComplexAPSInt();
  else if (Kind == ComplexFloat)
    ((ComplexAPFloat *)(char *)&Data)->~ComplexAPFloat();
  else if (Kind == LValue)
    ((LV *)(char *)&Data)->~LV();
  else if (Kind == Array)
    ((Arr *)(char *)&Data)->~Arr();
  else if (Kind == Struct)
    ((StructData *)(char *)&Data)->~StructData();
  else if (Kind == Union)
    ((UnionData *)(char *)&Data)->~UnionData();
  else if (Kind == MemberPointer)
    ((MemberPointerData *)(char *)&Data)->~MemberPointerData();
  else if (Kind == AddrLabelDiff)
    ((AddrLabelDiffData *)(char *)&Data)->~AddrLabelDiffData();
  Kind = None;
  AllowConstexprUnknown = false;
}

bool APValue::needsCleanup() const {
  switch (getKind()) {
  case None:
  case Indeterminate:
  case AddrLabelDiff:
    return false;
  case Struct:
  case Union:
  case Array:
  case Vector:
    return true;
  case Int:
    return getInt().needsCleanup();
  case Float:
    return getFloat().needsCleanup();
  case FixedPoint:
    return getFixedPoint().getValue().needsCleanup();
  case ComplexFloat:
    assert(getComplexFloatImag().needsCleanup() ==
               getComplexFloatReal().needsCleanup() &&
           "In _Complex float types, real and imaginary values always have the "
           "same size.");
    return getComplexFloatReal().needsCleanup();
  case ComplexInt:
    assert(getComplexIntImag().needsCleanup() ==
               getComplexIntReal().needsCleanup() &&
           "In _Complex int types, real and imaginary values must have the "
           "same size.");
    return getComplexIntReal().needsCleanup();
  case LValue:
    return reinterpret_cast<const LV *>(&Data)->hasPathPtr();
  case MemberPointer:
    return reinterpret_cast<const MemberPointerData *>(&Data)->hasPathPtr();
  }
  llvm_unreachable("Unknown APValue kind!");
}

void APValue::swap(APValue &RHS) {
  std::swap(Kind, RHS.Kind);
  std::swap(Data, RHS.Data);
  // We can't use std::swap w/ bit-fields
  bool tmp = AllowConstexprUnknown;
  AllowConstexprUnknown = RHS.AllowConstexprUnknown;
  RHS.AllowConstexprUnknown = tmp;
}

/// Profile the value of an APInt, excluding its bit-width.
static void profileIntValue(llvm::FoldingSetNodeID &ID, const llvm::APInt &V) {
  for (unsigned I = 0, N = V.getBitWidth(); I < N; I += 32)
    ID.AddInteger((uint32_t)V.extractBitsAsZExtValue(std::min(32u, N - I), I));
}

void APValue::Profile(llvm::FoldingSetNodeID &ID) const {
  // Note that our profiling assumes that only APValues of the same type are
  // ever compared. As a result, we don't consider collisions that could only
  // happen if the types are different. (For example, structs with different
  // numbers of members could profile the same.)

  ID.AddInteger(Kind);

  switch (Kind) {
  case None:
  case Indeterminate:
    return;

  case AddrLabelDiff:
    ID.AddPointer(getAddrLabelDiffLHS()->getLabel()->getCanonicalDecl());
    ID.AddPointer(getAddrLabelDiffRHS()->getLabel()->getCanonicalDecl());
    return;

  case Struct:
    for (unsigned I = 0, N = getStructNumBases(); I != N; ++I)
      getStructBase(I).Profile(ID);
    for (unsigned I = 0, N = getStructNumFields(); I != N; ++I)
      getStructField(I).Profile(ID);
    return;

  case Union:
    if (!getUnionField()) {
      ID.AddInteger(0);
      return;
    }
    ID.AddInteger(getUnionField()->getFieldIndex() + 1);
    getUnionValue().Profile(ID);
    return;

  case Array: {
    if (getArraySize() == 0)
      return;

    // The profile should not depend on whether the array is expanded or
    // not, but we don't want to profile the array filler many times for
    // a large array. So treat all equal trailing elements as the filler.
    // Elements are profiled in reverse order to support this, and the
    // first profiled element is followed by a count. For example:
    //
    //   ['a', 'c', 'x', 'x', 'x'] is profiled as
    //   [5, 'x', 3, 'c', 'a']
    llvm::FoldingSetNodeID FillerID;
    (hasArrayFiller() ? getArrayFiller()
                      : getArrayInitializedElt(getArrayInitializedElts() - 1))
        .Profile(FillerID);
    ID.AddNodeID(FillerID);
    unsigned NumFillers = getArraySize() - getArrayInitializedElts();
    unsigned N = getArrayInitializedElts();

    // Count the number of elements equal to the last one. This loop ends
    // by adding an integer indicating the number of such elements, with
    // N set to the number of elements left to profile.
    while (true) {
      if (N == 0) {
        // All elements are fillers.
        assert(NumFillers == getArraySize());
        ID.AddInteger(NumFillers);
        break;
      }

      // No need to check if the last element is equal to the last
      // element.
      if (N != getArraySize()) {
        llvm::FoldingSetNodeID ElemID;
        getArrayInitializedElt(N - 1).Profile(ElemID);
        if (ElemID != FillerID) {
          ID.AddInteger(NumFillers);
          ID.AddNodeID(ElemID);
          --N;
          break;
        }
      }

      // This is a filler.
      ++NumFillers;
      --N;
    }

    // Emit the remaining elements.
    for (; N != 0; --N)
      getArrayInitializedElt(N - 1).Profile(ID);
    return;
  }

  case Vector:
    for (unsigned I = 0, N = getVectorLength(); I != N; ++I)
      getVectorElt(I).Profile(ID);
    return;

  case Int:
    profileIntValue(ID, getInt());
    return;

  case Float:
    profileIntValue(ID, getFloat().bitcastToAPInt());
    return;

  case FixedPoint:
    profileIntValue(ID, getFixedPoint().getValue());
    return;

  case ComplexFloat:
    profileIntValue(ID, getComplexFloatReal().bitcastToAPInt());
    profileIntValue(ID, getComplexFloatImag().bitcastToAPInt());
    return;

  case ComplexInt:
    profileIntValue(ID, getComplexIntReal());
    profileIntValue(ID, getComplexIntImag());
    return;

  case LValue:
    getLValueBase().Profile(ID);
    ID.AddInteger(getLValueOffset().getQuantity());
    ID.AddInteger((isNullPointer() ? 1 : 0) |
                  (isLValueOnePastTheEnd() ? 2 : 0) |
                  (hasLValuePath() ? 4 : 0));
    if (hasLValuePath()) {
      ID.AddInteger(getLValuePath().size());
      // For uniqueness, we only need to profile the entries corresponding
      // to union members, but we don't have the type here so we don't know
      // how to interpret the entries.
      for (LValuePathEntry E : getLValuePath())
        E.Profile(ID);
    }
    return;

  case MemberPointer:
    ID.AddPointer(getMemberPointerDecl());
    ID.AddInteger(isMemberPointerToDerivedMember());
    for (const CXXRecordDecl *D : getMemberPointerPath())
      ID.AddPointer(D);
    return;
  }

  llvm_unreachable("Unknown APValue kind!");
}

static double GetApproxValue(const llvm::APFloat &F) {
  llvm::APFloat V = F;
  bool ignored;
  V.convert(llvm::APFloat::IEEEdouble(), llvm::APFloat::rmNearestTiesToEven,
            &ignored);
  return V.convertToDouble();
}

static bool TryPrintAsStringLiteral(raw_ostream &Out,
                                    const PrintingPolicy &Policy,
                                    const ArrayType *ATy,
                                    ArrayRef<APValue> Inits) {
  if (Inits.empty())
    return false;

  QualType Ty = ATy->getElementType();
  if (!Ty->isAnyCharacterType())
    return false;

  // Nothing we can do about a sequence that is not null-terminated
  if (!Inits.back().isInt() || !Inits.back().getInt().isZero())
    return false;

  Inits = Inits.drop_back();

  llvm::SmallString<40> Buf;
  Buf.push_back('"');

  // Better than printing a two-digit sequence of 10 integers.
  constexpr size_t MaxN = 36;
  StringRef Ellipsis;
  if (Inits.size() > MaxN && !Policy.EntireContentsOfLargeArray) {
    Ellipsis = "[...]";
    Inits =
        Inits.take_front(std::min(MaxN - Ellipsis.size() / 2, Inits.size()));
  }

  for (auto &Val : Inits) {
    if (!Val.isInt())
      return false;
    int64_t Char64 = Val.getInt().getExtValue();
    if (!isASCII(Char64))
      return false; // Bye bye, see you in integers.
    auto Ch = static_cast<unsigned char>(Char64);
    // The diagnostic message is 'quoted'
    StringRef Escaped = escapeCStyle<EscapeChar::SingleAndDouble>(Ch);
    if (Escaped.empty()) {
      if (!isPrintable(Ch))
        return false;
      Buf.emplace_back(Ch);
    } else {
      Buf.append(Escaped);
    }
  }

  Buf.append(Ellipsis);
  Buf.push_back('"');

  if (Ty->isWideCharType())
    Out << 'L';
  else if (Ty->isChar8Type())
    Out << "u8";
  else if (Ty->isChar16Type())
    Out << 'u';
  else if (Ty->isChar32Type())
    Out << 'U';

  Out << Buf;
  return true;
}

void APValue::printPretty(raw_ostream &Out, const ASTContext &Ctx,
                          QualType Ty) const {
  printPretty(Out, Ctx.getPrintingPolicy(), Ty, &Ctx);
}

void APValue::printPretty(raw_ostream &Out, const PrintingPolicy &Policy,
                          QualType Ty, const ASTContext *Ctx) const {
  // There are no objects of type 'void', but values of this type can be
  // returned from functions.
  if (Ty->isVoidType()) {
    Out << "void()";
    return;
  }

  if (const auto *AT = Ty->getAs<AtomicType>())
    Ty = AT->getValueType();

  switch (getKind()) {
  case APValue::None:
    Out << "<out of lifetime>";
    return;
  case APValue::Indeterminate:
    Out << "<uninitialized>";
    return;
  case APValue::Int:
    if (Ty->isBooleanType())
      Out << (getInt().getBoolValue() ? "true" : "false");
    else
      Out << getInt();
    return;
  case APValue::Float:
    Out << GetApproxValue(getFloat());
    return;
  case APValue::FixedPoint:
    Out << getFixedPoint();
    return;
  case APValue::Vector: {
    Out << '{';
    QualType ElemTy = Ty->castAs<VectorType>()->getElementType();
    getVectorElt(0).printPretty(Out, Policy, ElemTy, Ctx);
    for (unsigned i = 1; i != getVectorLength(); ++i) {
      Out << ", ";
      getVectorElt(i).printPretty(Out, Policy, ElemTy, Ctx);
    }
    Out << '}';
    return;
  }
  case APValue::ComplexInt:
    Out << getComplexIntReal() << "+" << getComplexIntImag() << "i";
    return;
  case APValue::ComplexFloat:
    Out << GetApproxValue(getComplexFloatReal()) << "+"
        << GetApproxValue(getComplexFloatImag()) << "i";
    return;
  case APValue::LValue: {
    bool IsReference = Ty->isReferenceType();
    QualType InnerTy
      = IsReference ? Ty.getNonReferenceType() : Ty->getPointeeType();
    if (InnerTy.isNull())
      InnerTy = Ty;

    LValueBase Base = getLValueBase();
    if (!Base) {
      if (isNullPointer()) {
        Out << (Policy.Nullptr ? "nullptr" : "0");
      } else if (IsReference) {
        Out << "*(" << InnerTy.stream(Policy) << "*)"
            << getLValueOffset().getQuantity();
      } else {
        Out << "(" << Ty.stream(Policy) << ")"
            << getLValueOffset().getQuantity();
      }
      return;
    }

    if (!hasLValuePath()) {
      // No lvalue path: just print the offset.
      CharUnits O = getLValueOffset();
      CharUnits S = Ctx ? Ctx->getTypeSizeInCharsIfKnown(InnerTy).value_or(
                              CharUnits::Zero())
                        : CharUnits::Zero();
      if (!O.isZero()) {
        if (IsReference)
          Out << "*(";
        if (S.isZero() || O % S) {
          Out << "(char*)";
          S = CharUnits::One();
        }
        Out << '&';
      } else if (!IsReference) {
        Out << '&';
      }

      if (const ValueDecl *VD = Base.dyn_cast<const ValueDecl*>())
        Out << *VD;
      else if (TypeInfoLValue TI = Base.dyn_cast<TypeInfoLValue>()) {
        TI.print(Out, Policy);
      } else if (DynamicAllocLValue DA = Base.dyn_cast<DynamicAllocLValue>()) {
        Out << "{*new "
            << Base.getDynamicAllocType().stream(Policy) << "#"
            << DA.getIndex() << "}";
      } else {
        assert(Base.get<const Expr *>() != nullptr &&
               "Expecting non-null Expr");
        Base.get<const Expr*>()->printPretty(Out, nullptr, Policy);
      }

      if (!O.isZero()) {
        Out << " + " << (O / S);
        if (IsReference)
          Out << ')';
      }
      return;
    }

    // We have an lvalue path. Print it out nicely.
    if (!IsReference)
      Out << '&';
    else if (isLValueOnePastTheEnd())
      Out << "*(&";

    QualType ElemTy = Base.getType().getNonReferenceType();
    if (const ValueDecl *VD = Base.dyn_cast<const ValueDecl*>()) {
      Out << *VD;
    } else if (TypeInfoLValue TI = Base.dyn_cast<TypeInfoLValue>()) {
      TI.print(Out, Policy);
    } else if (DynamicAllocLValue DA = Base.dyn_cast<DynamicAllocLValue>()) {
      Out << "{*new " << Base.getDynamicAllocType().stream(Policy) << "#"
          << DA.getIndex() << "}";
    } else {
      const Expr *E = Base.get<const Expr*>();
      assert(E != nullptr && "Expecting non-null Expr");
      E->printPretty(Out, nullptr, Policy);
    }

    ArrayRef<LValuePathEntry> Path = getLValuePath();
    const CXXRecordDecl *CastToBase = nullptr;
    for (unsigned I = 0, N = Path.size(); I != N; ++I) {
      if (ElemTy->isRecordType()) {
        // The lvalue refers to a class type, so the next path entry is a base
        // or member.
        const Decl *BaseOrMember = Path[I].getAsBaseOrMember().getPointer();
        if (const CXXRecordDecl *RD = dyn_cast<CXXRecordDecl>(BaseOrMember)) {
          CastToBase = RD;
          // Leave ElemTy referring to the most-derived class. The actual type
          // doesn't matter except for array types.
        } else {
          const ValueDecl *VD = cast<ValueDecl>(BaseOrMember);
          Out << ".";
          if (CastToBase)
            Out << *CastToBase << "::";
          Out << *VD;
          ElemTy = VD->getType();
        }
      } else if (ElemTy->isAnyComplexType()) {
        // The lvalue refers to a complex type
        Out << (Path[I].getAsArrayIndex() == 0 ? ".real" : ".imag");
        ElemTy = ElemTy->castAs<ComplexType>()->getElementType();
      } else {
        // The lvalue must refer to an array.
        Out << '[' << Path[I].getAsArrayIndex() << ']';
        ElemTy = ElemTy->castAsArrayTypeUnsafe()->getElementType();
      }
    }

    // Handle formatting of one-past-the-end lvalues.
    if (isLValueOnePastTheEnd()) {
      // FIXME: If CastToBase is non-0, we should prefix the output with
      // "(CastToBase*)".
      Out << " + 1";
      if (IsReference)
        Out << ')';
    }
    return;
  }
  case APValue::Array: {
    const ArrayType *AT = Ty->castAsArrayTypeUnsafe();
    unsigned N = getArrayInitializedElts();
    if (N != 0 && TryPrintAsStringLiteral(Out, Policy, AT,
                                          {&getArrayInitializedElt(0), N}))
      return;
    QualType ElemTy = AT->getElementType();
    Out << '{';
    unsigned I = 0;
    switch (N) {
    case 0:
      for (; I != N; ++I) {
        Out << ", ";
        if (I == 10 && !Policy.EntireContentsOfLargeArray) {
          Out << "...}";
          return;
        }
        [[fallthrough]];
      default:
        getArrayInitializedElt(I).printPretty(Out, Policy, ElemTy, Ctx);
      }
    }
    Out << '}';
    return;
  }
  case APValue::Struct: {
    Out << '{';
    bool First = true;
<<<<<<< HEAD
    const RecordDecl *RD =
        Ty->castAs<RecordType>()->getOriginalDecl()->getDefinitionOrSelf();
=======
    const auto *RD = Ty->castAsRecordDecl();
>>>>>>> 35227056
    if (unsigned N = getStructNumBases()) {
      const CXXRecordDecl *CD = cast<CXXRecordDecl>(RD);
      CXXRecordDecl::base_class_const_iterator BI = CD->bases_begin();
      for (unsigned I = 0; I != N; ++I, ++BI) {
        assert(BI != CD->bases_end());
        if (!First)
          Out << ", ";
        getStructBase(I).printPretty(Out, Policy, BI->getType(), Ctx);
        First = false;
      }
    }
    for (const auto *FI : RD->fields()) {
      if (!First)
        Out << ", ";
      if (FI->isUnnamedBitField())
        continue;
      getStructField(FI->getFieldIndex()).
        printPretty(Out, Policy, FI->getType(), Ctx);
      First = false;
    }
    Out << '}';
    return;
  }
  case APValue::Union:
    Out << '{';
    if (const FieldDecl *FD = getUnionField()) {
      Out << "." << *FD << " = ";
      getUnionValue().printPretty(Out, Policy, FD->getType(), Ctx);
    }
    Out << '}';
    return;
  case APValue::MemberPointer:
    // FIXME: This is not enough to unambiguously identify the member in a
    // multiple-inheritance scenario.
    if (const ValueDecl *VD = getMemberPointerDecl()) {
      Out << '&' << *cast<CXXRecordDecl>(VD->getDeclContext()) << "::" << *VD;
      return;
    }
    Out << "0";
    return;
  case APValue::AddrLabelDiff:
    Out << "&&" << getAddrLabelDiffLHS()->getLabel()->getName();
    Out << " - ";
    Out << "&&" << getAddrLabelDiffRHS()->getLabel()->getName();
    return;
  }
  llvm_unreachable("Unknown APValue kind!");
}

std::string APValue::getAsString(const ASTContext &Ctx, QualType Ty) const {
  std::string Result;
  llvm::raw_string_ostream Out(Result);
  printPretty(Out, Ctx, Ty);
  return Result;
}

bool APValue::toIntegralConstant(APSInt &Result, QualType SrcTy,
                                 const ASTContext &Ctx) const {
  if (isInt()) {
    Result = getInt();
    return true;
  }

  if (isLValue() && isNullPointer()) {
    Result = Ctx.MakeIntValue(Ctx.getTargetNullPointerValue(SrcTy), SrcTy);
    return true;
  }

  if (isLValue() && !getLValueBase()) {
    Result = Ctx.MakeIntValue(getLValueOffset().getQuantity(), SrcTy);
    return true;
  }

  return false;
}

const APValue::LValueBase APValue::getLValueBase() const {
  assert(isLValue() && "Invalid accessor");
  return ((const LV *)(const void *)&Data)->Base;
}

bool APValue::isLValueOnePastTheEnd() const {
  assert(isLValue() && "Invalid accessor");
  return ((const LV *)(const void *)&Data)->IsOnePastTheEnd;
}

CharUnits &APValue::getLValueOffset() {
  assert(isLValue() && "Invalid accessor");
  return ((LV *)(void *)&Data)->Offset;
}

bool APValue::hasLValuePath() const {
  assert(isLValue() && "Invalid accessor");
  return ((const LV *)(const char *)&Data)->hasPath();
}

ArrayRef<APValue::LValuePathEntry> APValue::getLValuePath() const {
  assert(isLValue() && hasLValuePath() && "Invalid accessor");
  const LV &LVal = *((const LV *)(const char *)&Data);
  return {LVal.getPath(), LVal.PathLength};
}

unsigned APValue::getLValueCallIndex() const {
  assert(isLValue() && "Invalid accessor");
  return ((const LV *)(const char *)&Data)->Base.getCallIndex();
}

unsigned APValue::getLValueVersion() const {
  assert(isLValue() && "Invalid accessor");
  return ((const LV *)(const char *)&Data)->Base.getVersion();
}

bool APValue::isNullPointer() const {
  assert(isLValue() && "Invalid usage");
  return ((const LV *)(const char *)&Data)->IsNullPtr;
}

void APValue::setLValue(LValueBase B, const CharUnits &O, NoLValuePath,
                        bool IsNullPtr) {
  assert(isLValue() && "Invalid accessor");
  LV &LVal = *((LV *)(char *)&Data);
  LVal.Base = B;
  LVal.IsOnePastTheEnd = false;
  LVal.Offset = O;
  LVal.resizePath((unsigned)-1);
  LVal.IsNullPtr = IsNullPtr;
}

MutableArrayRef<APValue::LValuePathEntry>
APValue::setLValueUninit(LValueBase B, const CharUnits &O, unsigned Size,
                         bool IsOnePastTheEnd, bool IsNullPtr) {
  assert(isLValue() && "Invalid accessor");
  LV &LVal = *((LV *)(char *)&Data);
  LVal.Base = B;
  LVal.IsOnePastTheEnd = IsOnePastTheEnd;
  LVal.Offset = O;
  LVal.IsNullPtr = IsNullPtr;
  LVal.resizePath(Size);
  return {LVal.getPath(), Size};
}

void APValue::setLValue(LValueBase B, const CharUnits &O,
                        ArrayRef<LValuePathEntry> Path, bool IsOnePastTheEnd,
                        bool IsNullPtr) {
  MutableArrayRef<APValue::LValuePathEntry> InternalPath =
      setLValueUninit(B, O, Path.size(), IsOnePastTheEnd, IsNullPtr);
  if (Path.size()) {
    memcpy(InternalPath.data(), Path.data(),
           Path.size() * sizeof(LValuePathEntry));
  }
}

void APValue::setUnion(const FieldDecl *Field, const APValue &Value) {
  assert(isUnion() && "Invalid accessor");
  ((UnionData *)(char *)&Data)->Field =
      Field ? Field->getCanonicalDecl() : nullptr;
  *((UnionData *)(char *)&Data)->Value = Value;
}

const ValueDecl *APValue::getMemberPointerDecl() const {
  assert(isMemberPointer() && "Invalid accessor");
  const MemberPointerData &MPD =
      *((const MemberPointerData *)(const char *)&Data);
  return MPD.MemberAndIsDerivedMember.getPointer();
}

bool APValue::isMemberPointerToDerivedMember() const {
  assert(isMemberPointer() && "Invalid accessor");
  const MemberPointerData &MPD =
      *((const MemberPointerData *)(const char *)&Data);
  return MPD.MemberAndIsDerivedMember.getInt();
}

ArrayRef<const CXXRecordDecl*> APValue::getMemberPointerPath() const {
  assert(isMemberPointer() && "Invalid accessor");
  const MemberPointerData &MPD =
      *((const MemberPointerData *)(const char *)&Data);
  return {MPD.getPath(), MPD.PathLength};
}

void APValue::MakeLValue() {
  assert(isAbsent() && "Bad state change");
  static_assert(sizeof(LV) <= DataSize, "LV too big");
  new ((void *)(char *)&Data) LV();
  Kind = LValue;
}

void APValue::MakeArray(unsigned InitElts, unsigned Size) {
  assert(isAbsent() && "Bad state change");
  new ((void *)(char *)&Data) Arr(InitElts, Size);
  Kind = Array;
}

MutableArrayRef<const CXXRecordDecl *>
APValue::setMemberPointerUninit(const ValueDecl *Member, bool IsDerivedMember,
                                unsigned Size) {
  assert(isAbsent() && "Bad state change");
  MemberPointerData *MPD = new ((void *)(char *)&Data) MemberPointerData;
  Kind = MemberPointer;
  MPD->MemberAndIsDerivedMember.setPointer(
      Member ? cast<ValueDecl>(Member->getCanonicalDecl()) : nullptr);
  MPD->MemberAndIsDerivedMember.setInt(IsDerivedMember);
  MPD->resizePath(Size);
  return {MPD->getPath(), MPD->PathLength};
}

void APValue::MakeMemberPointer(const ValueDecl *Member, bool IsDerivedMember,
                                ArrayRef<const CXXRecordDecl *> Path) {
  MutableArrayRef<const CXXRecordDecl *> InternalPath =
      setMemberPointerUninit(Member, IsDerivedMember, Path.size());
  for (unsigned I = 0; I != Path.size(); ++I)
    InternalPath[I] = Path[I]->getCanonicalDecl();
}

LinkageInfo LinkageComputer::getLVForValue(const APValue &V,
                                           LVComputationKind computation) {
  LinkageInfo LV = LinkageInfo::external();

  auto MergeLV = [&](LinkageInfo MergeLV) {
    LV.merge(MergeLV);
    return LV.getLinkage() == Linkage::Internal;
  };
  auto Merge = [&](const APValue &V) {
    return MergeLV(getLVForValue(V, computation));
  };

  switch (V.getKind()) {
  case APValue::None:
  case APValue::Indeterminate:
  case APValue::Int:
  case APValue::Float:
  case APValue::FixedPoint:
  case APValue::ComplexInt:
  case APValue::ComplexFloat:
  case APValue::Vector:
    break;

  case APValue::AddrLabelDiff:
    // Even for an inline function, it's not reasonable to treat a difference
    // between the addresses of labels as an external value.
    return LinkageInfo::internal();

  case APValue::Struct: {
    for (unsigned I = 0, N = V.getStructNumBases(); I != N; ++I)
      if (Merge(V.getStructBase(I)))
        break;
    for (unsigned I = 0, N = V.getStructNumFields(); I != N; ++I)
      if (Merge(V.getStructField(I)))
        break;
    break;
  }

  case APValue::Union:
    if (V.getUnionField())
      Merge(V.getUnionValue());
    break;

  case APValue::Array: {
    for (unsigned I = 0, N = V.getArrayInitializedElts(); I != N; ++I)
      if (Merge(V.getArrayInitializedElt(I)))
        break;
    if (V.hasArrayFiller())
      Merge(V.getArrayFiller());
    break;
  }

  case APValue::LValue: {
    if (!V.getLValueBase()) {
      // Null or absolute address: this is external.
    } else if (const auto *VD =
                   V.getLValueBase().dyn_cast<const ValueDecl *>()) {
      if (VD && MergeLV(getLVForDecl(VD, computation)))
        break;
    } else if (const auto TI = V.getLValueBase().dyn_cast<TypeInfoLValue>()) {
      if (MergeLV(getLVForType(*TI.getType(), computation)))
        break;
    } else if (const Expr *E = V.getLValueBase().dyn_cast<const Expr *>()) {
      // Almost all expression bases are internal. The exception is
      // lifetime-extended temporaries.
      // FIXME: These should be modeled as having the
      // LifetimeExtendedTemporaryDecl itself as the base.
      // FIXME: If we permit Objective-C object literals in template arguments,
      // they should not imply internal linkage.
      auto *MTE = dyn_cast<MaterializeTemporaryExpr>(E);
      if (!MTE || MTE->getStorageDuration() == SD_FullExpression)
        return LinkageInfo::internal();
      if (MergeLV(getLVForDecl(MTE->getExtendingDecl(), computation)))
        break;
    } else {
      assert(V.getLValueBase().is<DynamicAllocLValue>() &&
             "unexpected LValueBase kind");
      return LinkageInfo::internal();
    }
    // The lvalue path doesn't matter: pointers to all subobjects always have
    // the same visibility as pointers to the complete object.
    break;
  }

  case APValue::MemberPointer:
    if (const NamedDecl *D = V.getMemberPointerDecl())
      MergeLV(getLVForDecl(D, computation));
    // Note that we could have a base-to-derived conversion here to a member of
    // a derived class with less linkage/visibility. That's covered by the
    // linkage and visibility of the value's type.
    break;
  }

  return LV;
}<|MERGE_RESOLUTION|>--- conflicted
+++ resolved
@@ -903,12 +903,7 @@
   case APValue::Struct: {
     Out << '{';
     bool First = true;
-<<<<<<< HEAD
-    const RecordDecl *RD =
-        Ty->castAs<RecordType>()->getOriginalDecl()->getDefinitionOrSelf();
-=======
     const auto *RD = Ty->castAsRecordDecl();
->>>>>>> 35227056
     if (unsigned N = getStructNumBases()) {
       const CXXRecordDecl *CD = cast<CXXRecordDecl>(RD);
       CXXRecordDecl::base_class_const_iterator BI = CD->bases_begin();
