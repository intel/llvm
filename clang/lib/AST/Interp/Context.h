//===--- Context.h - Context for the constexpr VM ---------------*- C++ -*-===//
//
// Part of the LLVM Project, under the Apache License v2.0 with LLVM Exceptions.
// See https://llvm.org/LICENSE.txt for license information.
// SPDX-License-Identifier: Apache-2.0 WITH LLVM-exception
//
//===----------------------------------------------------------------------===//
//
// Defines the constexpr execution context.
//
// The execution context manages cached bytecode and the global context.
// It invokes the compiler and interpreter, propagating errors.
//
//===----------------------------------------------------------------------===//

#ifndef LLVM_CLANG_AST_INTERP_CONTEXT_H
#define LLVM_CLANG_AST_INTERP_CONTEXT_H

#include "InterpStack.h"

namespace clang {
class ASTContext;
class LangOptions;
class FunctionDecl;
class VarDecl;
class APValue;

namespace interp {
class Function;
class Program;
class State;
enum PrimType : unsigned;

struct ParamOffset {
  unsigned Offset;
  bool IsPtr;
};

/// Holds all information required to evaluate constexpr code in a module.
class Context final {
public:
  /// Initialises the constexpr VM.
  Context(ASTContext &Ctx);

  /// Cleans up the constexpr VM.
  ~Context();

  /// Checks if a function is a potential constant expression.
  bool isPotentialConstantExpr(State &Parent, const FunctionDecl *FnDecl);

  /// Evaluates a toplevel expression as an rvalue.
  bool evaluateAsRValue(State &Parent, const Expr *E, APValue &Result);

  /// Like evaluateAsRvalue(), but does no implicit lvalue-to-rvalue conversion.
  bool evaluate(State &Parent, const Expr *E, APValue &Result);

  /// Evaluates a toplevel initializer.
  bool evaluateAsInitializer(State &Parent, const VarDecl *VD, APValue &Result);

  /// Returns the AST context.
  ASTContext &getASTContext() const { return Ctx; }
  /// Returns the language options.
  const LangOptions &getLangOpts() const;
  /// Returns the interpreter stack.
  InterpStack &getStack() { return Stk; }
  /// Returns CHAR_BIT.
  unsigned getCharBit() const;
  /// Return the floating-point semantics for T.
  const llvm::fltSemantics &getFloatSemantics(QualType T) const;
  /// Return the size of T in bits.
  uint32_t getBitWidth(QualType T) const { return Ctx.getIntWidth(T); }

  /// Classifies a type.
  std::optional<PrimType> classify(QualType T) const;

  /// Classifies an expression.
  std::optional<PrimType> classify(const Expr *E) const {
    assert(E);
    if (E->isGLValue()) {
      if (E->getType()->isFunctionType())
        return PT_FnPtr;
      return PT_Ptr;
    }

    return classify(E->getType());
  }

  const CXXMethodDecl *
  getOverridingFunction(const CXXRecordDecl *DynamicDecl,
                        const CXXRecordDecl *StaticDecl,
                        const CXXMethodDecl *InitialFunction) const;

  const Function *getOrCreateFunction(const FunctionDecl *FD);

  /// Returns whether we should create a global variable for the
  /// given ValueDecl.
  static bool shouldBeGloballyIndexed(const ValueDecl *VD) {
    if (const auto *V = dyn_cast<VarDecl>(VD))
      return V->hasGlobalStorage() || V->isConstexpr();

    return false;
  }

  /// Returns the program. This is only needed for unittests.
  Program &getProgram() const { return *P.get(); }

  unsigned collectBaseOffset(const RecordDecl *BaseDecl,
                             const RecordDecl *DerivedDecl) const;

  const Record *getRecord(const RecordDecl *D) const;

<<<<<<< HEAD
=======
  unsigned getEvalID() const { return EvalID; }

>>>>>>> 4fe5a3cc
private:
  /// Runs a function.
  bool Run(State &Parent, const Function *Func, APValue &Result);

  /// Current compilation context.
  ASTContext &Ctx;
  /// Interpreter stack, shared across invocations.
  InterpStack Stk;
  /// Constexpr program.
  std::unique_ptr<Program> P;
  /// ID identifying an evaluation.
  unsigned EvalID = 0;
};

} // namespace interp
} // namespace clang

#endif<|MERGE_RESOLUTION|>--- conflicted
+++ resolved
@@ -109,11 +109,8 @@
 
   const Record *getRecord(const RecordDecl *D) const;
 
-<<<<<<< HEAD
-=======
   unsigned getEvalID() const { return EvalID; }
 
->>>>>>> 4fe5a3cc
 private:
   /// Runs a function.
   bool Run(State &Parent, const Function *Func, APValue &Result);
