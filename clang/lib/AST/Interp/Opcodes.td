//===--- Opcodes.td - Opcode defitions for the constexpr VM -----*- C++ -*-===//
//
// Part of the LLVM Project, under the Apache License v2.0 with LLVM Exceptions.
// See https://llvm.org/LICENSE.txt for license information.
// SPDX-License-Identifier: Apache-2.0 WITH LLVM-exception
//
//===----------------------------------------------------------------------===//
//
// Helper file used to generate opcodes, the interpreter and the disassembler.
//
//===----------------------------------------------------------------------===//


//===----------------------------------------------------------------------===//
// Types evaluated by the interpreter.
//===----------------------------------------------------------------------===//

class Type;
def Bool : Type;
def Sint8 : Type;
def Uint8 : Type;
def Sint16 : Type;
def Uint16 : Type;
def Sint32 : Type;
def Uint32 : Type;
def Sint64 : Type;
def Uint64 : Type;
def IntAP : Type;
def IntAPS : Type;
def Float : Type;
def Ptr : Type;
def FnPtr : Type;
def MemberPtr : Type;

//===----------------------------------------------------------------------===//
// Types transferred to the interpreter.
//===----------------------------------------------------------------------===//

class ArgType { string Name = ?; bit AsRef = false; }
def ArgSint8 : ArgType { let Name = "int8_t"; }
def ArgUint8 : ArgType { let Name = "uint8_t"; }
def ArgSint16 : ArgType { let Name = "int16_t"; }
def ArgUint16 : ArgType { let Name = "uint16_t"; }
def ArgSint32 : ArgType { let Name = "int32_t"; }
def ArgUint32 : ArgType { let Name = "uint32_t"; }
def ArgSint64 : ArgType { let Name = "int64_t"; }
def ArgUint64 : ArgType { let Name = "uint64_t"; }
def ArgIntAP : ArgType { let Name = "IntegralAP<false>"; let AsRef = true; }
def ArgIntAPS : ArgType { let Name = "IntegralAP<true>"; let AsRef = true; }
def ArgFloat : ArgType { let Name = "Floating"; let AsRef = true; }
def ArgBool : ArgType { let Name = "bool"; }

def ArgFunction : ArgType { let Name = "const Function *"; }
def ArgRecordDecl : ArgType { let Name = "const RecordDecl *"; }
def ArgRecordField : ArgType { let Name = "const Record::Field *"; }
def ArgFltSemantics : ArgType { let Name = "const llvm::fltSemantics *"; }
def ArgRoundingMode : ArgType { let Name = "llvm::RoundingMode"; }
def ArgLETD: ArgType { let Name = "const LifetimeExtendedTemporaryDecl *"; }
def ArgCastKind : ArgType { let Name = "CastKind"; }
def ArgCallExpr : ArgType { let Name = "const CallExpr *"; }
def ArgOffsetOfExpr : ArgType { let Name = "const OffsetOfExpr *"; }
def ArgDeclRef : ArgType { let Name = "const DeclRefExpr *"; }
def ArgDesc : ArgType { let Name = "const Descriptor *"; }
def ArgCCI : ArgType { let Name = "const ComparisonCategoryInfo *"; }
def ArgDecl : ArgType { let Name = "const Decl*"; }
<<<<<<< HEAD
=======
def ArgVarDecl : ArgType { let Name = "const VarDecl*"; }
>>>>>>> 4fe5a3cc

//===----------------------------------------------------------------------===//
// Classes of types instructions operate on.
//===----------------------------------------------------------------------===//

class TypeClass {
  list<Type> Types;
}

def IntegerTypeClass : TypeClass {
  let Types = [Sint8, Uint8, Sint16, Uint16, Sint32,
               Uint32, Sint64, Uint64, IntAP, IntAPS];
}

def FixedSizeIntegralTypeClass : TypeClass {
  let Types = [Sint8, Uint8, Sint16, Uint16, Sint32,
               Uint32, Sint64, Uint64, Bool];
}

def NumberTypeClass : TypeClass {
  let Types = !listconcat(IntegerTypeClass.Types, [Float]);
}

def FloatTypeClass : TypeClass {
  let Types = [Float];
}

def AluTypeClass : TypeClass {
  let Types = !listconcat(IntegerTypeClass.Types, [Bool]);
}

def PtrTypeClass : TypeClass {
  let Types = [Ptr, FnPtr, MemberPtr];
}

def BoolTypeClass : TypeClass {
  let Types = [Bool];
}

def NonPtrTypeClass : TypeClass {
  let Types = !listconcat(IntegerTypeClass.Types, [Bool], [Float]);
}

def AllTypeClass : TypeClass {
  let Types = !listconcat(AluTypeClass.Types, PtrTypeClass.Types, FloatTypeClass.Types);
}

def ComparableTypeClass : TypeClass {
  let Types = !listconcat(AluTypeClass.Types, [Ptr], [Float], [FnPtr]);
}

class SingletonTypeClass<Type Ty> : TypeClass {
  let Types = [Ty];
}

//===----------------------------------------------------------------------===//
// Record describing all opcodes.
//===----------------------------------------------------------------------===//

class Opcode {
  list<TypeClass> Types = [];
  list<ArgType> Args = [];
  string Name = "";
  bit CanReturn = 0;
  bit ChangesPC = 0;
  bit HasCustomLink = 0;
  bit HasCustomEval = 0;
  bit HasGroup = 0;
}

class AluOpcode : Opcode {
  let Types = [AluTypeClass];
  let HasGroup = 1;
}

class FloatOpcode : Opcode {
  let Args = [ArgRoundingMode];
}

class IntegerOpcode : Opcode {
  let Types = [IntegerTypeClass];
  let HasGroup = 1;
}

//===----------------------------------------------------------------------===//
// Jump opcodes
//===----------------------------------------------------------------------===//

class JumpOpcode : Opcode {
  let Args = [ArgSint32];
  let ChangesPC = 1;
  let HasCustomEval = 1;
}

// [] -> []
def Jmp : JumpOpcode;
// [Bool] -> [], jumps if true.
def Jt : JumpOpcode;
// [Bool] -> [], jumps if false.
def Jf : JumpOpcode;

//===----------------------------------------------------------------------===//
// Returns
//===----------------------------------------------------------------------===//

// [Value] -> []
def Ret : Opcode {
  let Types = [AllTypeClass];
  let ChangesPC = 1;
  let CanReturn = 1;
  let HasGroup = 1;
  let HasCustomEval = 1;
}
// [] -> []
def RetVoid : Opcode {
  let CanReturn = 1;
  let ChangesPC = 1;
  let HasCustomEval = 1;
}
// [Value] -> []
def RetValue : Opcode {
  let CanReturn = 1;
  let ChangesPC = 1;
  let HasCustomEval = 1;
}
// [] -> EXIT
def NoRet : Opcode {}


def Call : Opcode {
  let Args = [ArgFunction, ArgUint32];
}

def CallVirt : Opcode {
  let Args = [ArgFunction, ArgUint32];
}

def CallBI : Opcode {
  let Args = [ArgFunction, ArgCallExpr];
}

def CallPtr : Opcode {
  let Args = [ArgUint32, ArgCallExpr];
}

def CallVar : Opcode {
  let Args = [ArgFunction, ArgUint32];
}

def OffsetOf : Opcode {
  let Types = [IntegerTypeClass];
  let Args = [ArgOffsetOfExpr];
  let HasGroup = 1;
}

//===----------------------------------------------------------------------===//
// Frame management
//===----------------------------------------------------------------------===//

// [] -> []
def Destroy : Opcode {
  let Args = [ArgUint32];
  let HasCustomEval = 1;
}

//===----------------------------------------------------------------------===//
// Constants
//===----------------------------------------------------------------------===//

class ConstOpcode<Type Ty, ArgType ArgTy> : Opcode {
  let Types = [SingletonTypeClass<Ty>];
  let Args = [ArgTy];
  let Name = "Const";
}

// [] -> [Integer]
def ConstSint8 : ConstOpcode<Sint8, ArgSint8>;
def ConstUint8 : ConstOpcode<Uint8, ArgUint8>;
def ConstSint16 : ConstOpcode<Sint16, ArgSint16>;
def ConstUint16 : ConstOpcode<Uint16, ArgUint16>;
def ConstSint32 : ConstOpcode<Sint32, ArgSint32>;
def ConstUint32 : ConstOpcode<Uint32, ArgUint32>;
def ConstSint64 : ConstOpcode<Sint64, ArgSint64>;
def ConstUint64 : ConstOpcode<Uint64, ArgUint64>;
def ConstFloat : ConstOpcode<Float, ArgFloat>;
def constIntAP : ConstOpcode<IntAP, ArgIntAP>;
def constIntAPS : ConstOpcode<IntAPS, ArgIntAPS>;
def ConstBool : ConstOpcode<Bool, ArgBool>;

// [] -> [Integer]
def Zero : Opcode {
  let Types = [FixedSizeIntegralTypeClass];
  let HasGroup = 1;
}

def ZeroIntAP : Opcode {
  let Args = [ArgUint32];
}

def ZeroIntAPS : Opcode {
  let Args = [ArgUint32];
}

// [] -> [Pointer]
def Null : Opcode {
  let Types = [PtrTypeClass];
  let Args = [ArgDesc];
  let HasGroup = 1;
}

//===----------------------------------------------------------------------===//
// Pointer generation
//===----------------------------------------------------------------------===//
class OffsetOpcode : Opcode {
  let Args = [ArgUint32];
}

// [] -> [Pointer]
def GetPtrLocal : OffsetOpcode {
  bit HasCustomEval = 1;
}
// [] -> [Pointer]
def GetPtrParam : OffsetOpcode;
// [] -> [Pointer]
def GetPtrGlobal : OffsetOpcode;
// [Pointer] -> [Pointer]
def GetPtrField : OffsetOpcode;
def GetPtrFieldPop : OffsetOpcode;
// [Pointer] -> [Pointer]
def GetPtrActiveField : OffsetOpcode;
// [] -> [Pointer]
def GetPtrActiveThisField : OffsetOpcode;
// [] -> [Pointer]
def GetPtrThisField : OffsetOpcode;
// [Pointer] -> [Pointer]
def GetPtrBase : OffsetOpcode;
// [Pointer] -> [Pointer]
def GetPtrBasePop : OffsetOpcode;
def GetMemberPtrBasePop : Opcode {
  // Offset of field, which is a base.
  let Args = [ArgSint32];
}


def FinishInitPop : Opcode;
def FinishInit    : Opcode;

def GetPtrDerivedPop : Opcode {
  let Args = [ArgUint32];
}

// [Pointer] -> [Pointer]
def GetPtrVirtBasePop : Opcode {
  // RecordDecl of base class.
  let Args = [ArgRecordDecl];
}
// [] -> [Pointer]
def GetPtrThisBase : Opcode {
  // Offset of field, which is a base.
  let Args = [ArgUint32];
}
// [] -> [Pointer]
def GetPtrThisVirtBase : Opcode {
  // RecordDecl of base class.
  let Args = [ArgRecordDecl];
}
// [] -> [Pointer]
def This : Opcode;

// [] -> [Pointer]
def RVOPtr : Opcode;

// [Pointer] -> [Pointer]
def NarrowPtr : Opcode;
// [Pointer] -> [Pointer]
def ExpandPtr : Opcode;
// [Pointer, Offset] -> [Pointer]
def ArrayElemPtr : AluOpcode;
def ArrayElemPtrPop : AluOpcode;

def ArrayElemPop : Opcode {
  let Args = [ArgUint32];
  let Types = [AllTypeClass];
  let HasGroup = 1;
}

def ArrayElem : Opcode {
  let Args = [ArgUint32];
  let Types = [AllTypeClass];
  let HasGroup = 1;
}

def CopyArray : Opcode {
  let Args = [ArgUint32, ArgUint32, ArgUint32];
  let Types = [AllTypeClass];
  let HasGroup = 1;
}

//===----------------------------------------------------------------------===//
// Direct field accessors
//===----------------------------------------------------------------------===//

class AccessOpcode : Opcode {
  let Types = [AllTypeClass];
  let Args = [ArgUint32];
  let HasGroup = 1;
}

class BitFieldOpcode : Opcode {
  let Types = [AluTypeClass];
  let Args = [ArgRecordField];
  let HasGroup = 1;
}

// [] -> [Pointer]
def GetLocal : AccessOpcode { let HasCustomEval = 1; }
// [] -> [Pointer]
def SetLocal : AccessOpcode { let HasCustomEval = 1; }

def CheckDecl : Opcode {
  let Args = [ArgVarDecl];
}

// [] -> [Value]
def GetGlobal : AccessOpcode;
def GetGlobalUnchecked : AccessOpcode;
// [Value] -> []
def InitGlobal : AccessOpcode;
// [Value] -> []
def InitGlobalTemp : AccessOpcode {
  let Args = [ArgUint32, ArgLETD];
}
// [Pointer] -> [Pointer]
def InitGlobalTempComp : Opcode {
  let Args = [ArgLETD];
}
// [Value] -> []
def SetGlobal : AccessOpcode;

// [] -> [Value]
def GetParam : AccessOpcode;
// [Value] -> []
def SetParam : AccessOpcode;

// [Pointer] -> [Pointer, Value]
def GetField : AccessOpcode;
// [Pointer] -> [Value]
def GetFieldPop : AccessOpcode;
// [] -> [Value]
def GetThisField : AccessOpcode;

// [Pointer, Value] -> [Pointer]
def SetField : AccessOpcode;
// [Value] -> []
def SetThisField : AccessOpcode;

// [Value] -> []
def InitThisField : AccessOpcode;
// [Value] -> []
def InitThisFieldActive : AccessOpcode;
// [Value] -> []
def InitThisBitField : Opcode {
  let Types = [AluTypeClass];
  let Args = [ArgRecordField, ArgUint32];
  let HasGroup = 1;
}
// [Pointer, Value] -> []
def InitField : AccessOpcode;
// [Pointer, Value] -> []
def InitBitField : BitFieldOpcode;
// [Pointer, Value] -> []
def InitFieldActive : AccessOpcode;

//===----------------------------------------------------------------------===//
// Pointer access
//===----------------------------------------------------------------------===//

class LoadOpcode : Opcode {
  let Types = [AllTypeClass];
  let HasGroup = 1;
}

// [Pointer] -> [Pointer, Value]
def Load : LoadOpcode {}
// [Pointer] -> [Value]
def LoadPop : LoadOpcode {}

class StoreOpcode : Opcode {
  let Types = [AllTypeClass];
  let HasGroup = 1;
}

class StoreBitFieldOpcode : Opcode {
  let Types = [AluTypeClass];
  let HasGroup = 1;
}

// [Pointer, Value] -> [Pointer]
def Store : StoreOpcode {}
// [Pointer, Value] -> []
def StorePop : StoreOpcode {}

// [Pointer, Value] -> [Pointer]
def StoreBitField : StoreBitFieldOpcode {}
// [Pointer, Value] -> []
def StoreBitFieldPop : StoreBitFieldOpcode {}

// [Pointer, Value] -> []
def Init : StoreOpcode {}
def InitPop : StoreOpcode {}
// [Pointer, Value] -> [Pointer]
def InitElem : Opcode {
  let Types = [AllTypeClass];
  let Args = [ArgUint32];
  let HasGroup = 1;
}
// [Pointer, Value] -> []
def InitElemPop : Opcode {
  let Types = [AllTypeClass];
  let Args = [ArgUint32];
  let HasGroup = 1;
}

//===----------------------------------------------------------------------===//
// Pointer arithmetic.
//===----------------------------------------------------------------------===//

// [Pointer, Integral] -> [Pointer]
def AddOffset : AluOpcode;
// [Pointer, Integral] -> [Pointer]
def SubOffset : AluOpcode;

// [Pointer, Pointer] -> [Integral]
def SubPtr : Opcode {
  let Types = [IntegerTypeClass];
  let HasGroup = 1;
}

// [Pointer] -> [Pointer]
def IncPtr : Opcode;
// [Pointer] -> [Pointer]
def DecPtr : Opcode;

//===----------------------------------------------------------------------===//
// Function pointers.
//===----------------------------------------------------------------------===//
def GetFnPtr : Opcode {
  let Args = [ArgFunction];
}

def GetIntPtr : Opcode {
  let Types = [AluTypeClass];
  let Args = [ArgDesc];
  let HasGroup = 1;
}

//===----------------------------------------------------------------------===//
// Binary operators.
//===----------------------------------------------------------------------===//

// [Real, Real] -> [Real]
def Add  : AluOpcode;
def Addf : FloatOpcode;
def Sub  : AluOpcode;
def Subf : FloatOpcode;
def Mul  : AluOpcode;
def Mulf : FloatOpcode;
def Mulc : Opcode {
  let Types = [NumberTypeClass];
  let HasGroup = 1;
}
def Rem  : IntegerOpcode;
def Div  : IntegerOpcode;
def Divf : FloatOpcode;
def Divc : Opcode {
  let Types = [NumberTypeClass];
  let HasGroup = 1;
}

def BitAnd : IntegerOpcode;
def BitOr : IntegerOpcode;
def BitXor : IntegerOpcode;

def Shl : Opcode {
  let Types = [IntegerTypeClass, IntegerTypeClass];
  let HasGroup = 1;
}

def Shr : Opcode {
  let Types = [IntegerTypeClass, IntegerTypeClass];
  let HasGroup = 1;
}

//===----------------------------------------------------------------------===//
// Unary operators.
//===----------------------------------------------------------------------===//

// [Real] -> [Real]
def Inv: Opcode {
  let Types = [BoolTypeClass];
  let HasGroup = 1;
}

// Increment and decrement.
def Inc: AluOpcode;
def IncPop : AluOpcode;
def Dec: AluOpcode;
def DecPop: AluOpcode;

// Float increment and decrement.
def Incf: FloatOpcode;
def IncfPop : FloatOpcode;
def Decf: FloatOpcode;
def DecfPop : FloatOpcode;

// [Real] -> [Real]
def Neg: Opcode {
  let Types = [NonPtrTypeClass];
  let HasGroup = 1;
}

// [Real] -> [Real]
def Comp: Opcode {
  let Types = [IntegerTypeClass];
  let HasGroup = 1;
}

//===----------------------------------------------------------------------===//
// Cast, CastFP.
//===----------------------------------------------------------------------===//

def FromCastTypeClass : TypeClass {
  let Types = [Uint8, Sint8, Uint16, Sint16, Uint32, Sint32, Uint64, Sint64, Bool, IntAP, IntAPS];
}

def ToCastTypeClass : TypeClass {
  let Types = [Uint8, Sint8, Uint16, Sint16, Uint32, Sint32, Uint64, Sint64, Bool];
}

def Cast: Opcode {
  let Types = [FromCastTypeClass, ToCastTypeClass];
  let HasGroup = 1;
}

def CastFP : Opcode {
  let Args = [ArgFltSemantics, ArgRoundingMode];
}

def FixedSizeIntegralTypes : TypeClass {
  let Types = [Uint8, Sint8, Uint16, Sint16, Uint32, Sint32, Uint64, Sint64, Bool];
}

def CastAP : Opcode {
  let Types = [AluTypeClass];
  let Args = [ArgUint32];
  let HasGroup = 1;
}

def CastAPS : Opcode {
  let Types = [AluTypeClass];
  let Args = [ArgUint32];
  let HasGroup = 1;
}

// Cast an integer to a floating type
def CastIntegralFloating : Opcode {
  let Types = [AluTypeClass];
  let Args = [ArgFltSemantics, ArgRoundingMode];
  let HasGroup = 1;
}

// Cast a floating to an integer type
def CastFloatingIntegral : Opcode {
  let Types = [FixedSizeIntegralTypes];
  let Args = [];
  let HasGroup = 1;
}

def CastFloatingIntegralAP : Opcode {
  let Args = [ArgUint32];
}

def CastFloatingIntegralAPS : Opcode {
  let Args = [ArgUint32];
}

def CastPointerIntegral : Opcode {
  let Types = [FixedSizeIntegralTypeClass];
  let HasGroup = 1;
}
def CastPointerIntegralAP : Opcode {
  let Args = [ArgUint32];
}
def CastPointerIntegralAPS : Opcode {
  let Args = [ArgUint32];
}
def PtrPtrCast : Opcode {
  let Args = [ArgBool];

}

def DecayPtr : Opcode {
  let Types = [PtrTypeClass, PtrTypeClass];
  let HasGroup = 1;
}

//===----------------------------------------------------------------------===//
// Comparison opcodes.
//===----------------------------------------------------------------------===//

class EqualityOpcode : Opcode {
  let Types = [AllTypeClass];
  let HasGroup = 1;
}

def EQ : EqualityOpcode;
def NE : EqualityOpcode;

class ComparisonOpcode : Opcode {
  let Types = [ComparableTypeClass];
  let HasGroup = 1;
}

def CMP3 : ComparisonOpcode {
  let Args = [ArgCCI];
}

def LT : ComparisonOpcode;
def LE : ComparisonOpcode;
def GT : ComparisonOpcode;
def GE : ComparisonOpcode;

//===----------------------------------------------------------------------===//
// Stack management.
//===----------------------------------------------------------------------===//

// [Value] -> []
def Pop : Opcode {
  let Types = [AllTypeClass];
  let HasGroup = 1;
}

// [Value] -> [Value, Value]
def Dup : Opcode {
  let Types = [AllTypeClass];
  let HasGroup = 1;
}

// [] -> []
def Invalid : Opcode {}
def Unsupported : Opcode {}
def Error : Opcode {}
def InvalidCast : Opcode {
  let Args = [ArgCastKind];
}

def InvalidDeclRef : Opcode {
  let Args = [ArgDeclRef];
}

def Assume : Opcode;

def ArrayDecay : Opcode;

def CheckNonNullArg : Opcode {
  let Types = [PtrTypeClass];
  let HasGroup = 1;
}

def Memcpy : Opcode;

def ToMemberPtr : Opcode;
def CastMemberPtrPtr : Opcode;
def GetMemberPtr : Opcode {
  let Args = [ArgDecl];
}
def GetMemberPtrBase : Opcode;
def GetMemberPtrDecl : Opcode;

//===----------------------------------------------------------------------===//
// Debugging.
//===----------------------------------------------------------------------===//
def Dump : Opcode;<|MERGE_RESOLUTION|>--- conflicted
+++ resolved
@@ -63,10 +63,7 @@
 def ArgDesc : ArgType { let Name = "const Descriptor *"; }
 def ArgCCI : ArgType { let Name = "const ComparisonCategoryInfo *"; }
 def ArgDecl : ArgType { let Name = "const Decl*"; }
-<<<<<<< HEAD
-=======
 def ArgVarDecl : ArgType { let Name = "const VarDecl*"; }
->>>>>>> 4fe5a3cc
 
 //===----------------------------------------------------------------------===//
 // Classes of types instructions operate on.
