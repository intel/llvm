--- conflicted
+++ resolved
@@ -1870,12 +1870,8 @@
   if (TypeTraitExprBits.IsBooleanTypeTrait)
     TypeTraitExprBits.Value = std::get<bool>(Value);
   else
-<<<<<<< HEAD
-    *getTrailingObjects<APValue>() = std::get<APValue>(std::move(Value));
-=======
     ::new (getTrailingObjects<APValue>())
         APValue(std::get<APValue>(std::move(Value)));
->>>>>>> d465594a
 
   TypeTraitExprBits.NumArgs = Args.size();
   assert(Args.size() == TypeTraitExprBits.NumArgs &&
@@ -1889,8 +1885,6 @@
   assert((TypeTraitExprBits.IsBooleanTypeTrait || isValueDependent() ||
           getAPValue().isInt() || getAPValue().isAbsent()) &&
          "Only int values are supported by clang");
-<<<<<<< HEAD
-=======
 }
 
 TypeTraitExpr::TypeTraitExpr(EmptyShell Empty, bool IsStoredAsBool)
@@ -1898,7 +1892,6 @@
   TypeTraitExprBits.IsBooleanTypeTrait = IsStoredAsBool;
   if (!IsStoredAsBool)
     ::new (getTrailingObjects<APValue>()) APValue();
->>>>>>> d465594a
 }
 
 TypeTraitExpr *TypeTraitExpr::Create(const ASTContext &C, QualType T,
@@ -1926,11 +1919,7 @@
                                                  unsigned NumArgs) {
   void *Mem = C.Allocate(totalSizeToAlloc<APValue, TypeSourceInfo *>(
       IsStoredAsBool ? 0 : 1, NumArgs));
-<<<<<<< HEAD
-  return new (Mem) TypeTraitExpr(EmptyShell());
-=======
   return new (Mem) TypeTraitExpr(EmptyShell(), IsStoredAsBool);
->>>>>>> d465594a
 }
 
 CUDAKernelCallExpr::CUDAKernelCallExpr(Expr *Fn, CallExpr *Config,
