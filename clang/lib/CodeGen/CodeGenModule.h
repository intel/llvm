//===--- CodeGenModule.h - Per-Module state for LLVM CodeGen ----*- C++ -*-===//
//
// Part of the LLVM Project, under the Apache License v2.0 with LLVM Exceptions.
// See https://llvm.org/LICENSE.txt for license information.
// SPDX-License-Identifier: Apache-2.0 WITH LLVM-exception
//
//===----------------------------------------------------------------------===//
//
// This is the internal per-translation-unit state used for llvm translation.
//
//===----------------------------------------------------------------------===//

#ifndef LLVM_CLANG_LIB_CODEGEN_CODEGENMODULE_H
#define LLVM_CLANG_LIB_CODEGEN_CODEGENMODULE_H

#include "CGVTables.h"
#include "CodeGenTypeCache.h"
#include "CodeGenTypes.h"
#include "SanitizerMetadata.h"
#include "clang/AST/DeclCXX.h"
#include "clang/AST/DeclObjC.h"
#include "clang/AST/DeclOpenMP.h"
#include "clang/AST/GlobalDecl.h"
#include "clang/AST/Mangle.h"
#include "clang/Basic/ABI.h"
#include "clang/Basic/LangOptions.h"
#include "clang/Basic/NoSanitizeList.h"
#include "clang/Basic/ProfileList.h"
#include "clang/Basic/StackExhaustionHandler.h"
#include "clang/Basic/TargetInfo.h"
#include "clang/Basic/XRayLists.h"
#include "clang/Lex/PreprocessorOptions.h"
#include "llvm/ADT/DenseMap.h"
#include "llvm/ADT/MapVector.h"
#include "llvm/ADT/SetVector.h"
#include "llvm/ADT/SmallPtrSet.h"
#include "llvm/ADT/StringMap.h"
#include "llvm/IR/Module.h"
#include "llvm/IR/ValueHandle.h"
#include "llvm/Transforms/Utils/SanitizerStats.h"
#include <optional>

namespace llvm {
class Module;
class Constant;
class ConstantInt;
class Function;
class GlobalValue;
class DataLayout;
class FunctionType;
class LLVMContext;
class IndexedInstrProfReader;

namespace vfs {
class FileSystem;
}
}

namespace clang {
class ASTContext;
class AtomicType;
class FunctionDecl;
class IdentifierInfo;
class ObjCImplementationDecl;
class ObjCEncodeExpr;
class BlockExpr;
class CharUnits;
class Decl;
class Expr;
class Stmt;
class StringLiteral;
class NamedDecl;
class PointerAuthSchema;
class ValueDecl;
class VarDecl;
class LangOptions;
class CodeGenOptions;
class HeaderSearchOptions;
class DiagnosticsEngine;
class AnnotateAttr;
class CXXDestructorDecl;
class Module;
class CoverageSourceInfo;
class InitSegAttr;

namespace CodeGen {

class CodeGenFunction;
class CodeGenTBAA;
class CGCXXABI;
class CGDebugInfo;
class CGObjCRuntime;
class CGOpenCLRuntime;
class CGOpenMPRuntime;
class CGCUDARuntime;
class CGSYCLRuntime;
class CGHLSLRuntime;
class CoverageMappingModuleGen;
class TargetCodeGenInfo;

enum ForDefinition_t : bool {
  NotForDefinition = false,
  ForDefinition = true
};

/// The Counter with an optional additional Counter for
/// branches. `Skipped` counter can be calculated with `Executed` and
/// a common Counter (like `Parent`) as `(Parent-Executed)`.
///
/// In SingleByte mode, Counters are binary. Subtraction is not
/// applicable (but addition is capable). In this case, both
/// `Executed` and `Skipped` counters are required.  `Skipped` is
/// `None` by default. It is allocated in the coverage mapping.
///
/// There might be cases that `Parent` could be induced with
/// `(Executed+Skipped)`. This is not always applicable.
class CounterPair {
public:
  /// Optional value.
  class ValueOpt {
  private:
    static constexpr uint32_t None = (1u << 31); /// None is allocated.
    static constexpr uint32_t Mask = None - 1;

    uint32_t Val;

  public:
    ValueOpt() : Val(None) {}

    ValueOpt(unsigned InitVal) {
      assert(!(InitVal & ~Mask));
      Val = InitVal;
    }

    bool hasValue() const { return !(Val & None); }

    operator uint32_t() const { return Val; }
  };

  ValueOpt Executed;
  ValueOpt Skipped; /// May be None.

  /// Initialized with Skipped=None.
  CounterPair(unsigned Val) : Executed(Val) {}

  // FIXME: Should work with {None, None}
  CounterPair() : Executed(0) {}
};

struct OrderGlobalInitsOrStermFinalizers {
  unsigned int priority;
  unsigned int lex_order;
  OrderGlobalInitsOrStermFinalizers(unsigned int p, unsigned int l)
      : priority(p), lex_order(l) {}

  bool operator==(const OrderGlobalInitsOrStermFinalizers &RHS) const {
    return priority == RHS.priority && lex_order == RHS.lex_order;
  }

  bool operator<(const OrderGlobalInitsOrStermFinalizers &RHS) const {
    return std::tie(priority, lex_order) <
           std::tie(RHS.priority, RHS.lex_order);
  }
};

struct ObjCEntrypoints {
  ObjCEntrypoints() { memset(this, 0, sizeof(*this)); }

  /// void objc_alloc(id);
  llvm::FunctionCallee objc_alloc;

  /// void objc_allocWithZone(id);
  llvm::FunctionCallee objc_allocWithZone;

  /// void objc_alloc_init(id);
  llvm::FunctionCallee objc_alloc_init;

  /// void objc_autoreleasePoolPop(void*);
  llvm::FunctionCallee objc_autoreleasePoolPop;

  /// void objc_autoreleasePoolPop(void*);
  /// Note this method is used when we are using exception handling
  llvm::FunctionCallee objc_autoreleasePoolPopInvoke;

  /// void *objc_autoreleasePoolPush(void);
  llvm::Function *objc_autoreleasePoolPush;

  /// id objc_autorelease(id);
  llvm::Function *objc_autorelease;

  /// id objc_autorelease(id);
  /// Note this is the runtime method not the intrinsic.
  llvm::FunctionCallee objc_autoreleaseRuntimeFunction;

  /// id objc_autoreleaseReturnValue(id);
  llvm::Function *objc_autoreleaseReturnValue;

  /// void objc_copyWeak(id *dest, id *src);
  llvm::Function *objc_copyWeak;

  /// void objc_destroyWeak(id*);
  llvm::Function *objc_destroyWeak;

  /// id objc_initWeak(id*, id);
  llvm::Function *objc_initWeak;

  /// id objc_loadWeak(id*);
  llvm::Function *objc_loadWeak;

  /// id objc_loadWeakRetained(id*);
  llvm::Function *objc_loadWeakRetained;

  /// void objc_moveWeak(id *dest, id *src);
  llvm::Function *objc_moveWeak;

  /// id objc_retain(id);
  llvm::Function *objc_retain;

  /// id objc_retain(id);
  /// Note this is the runtime method not the intrinsic.
  llvm::FunctionCallee objc_retainRuntimeFunction;

  /// id objc_retainAutorelease(id);
  llvm::Function *objc_retainAutorelease;

  /// id objc_retainAutoreleaseReturnValue(id);
  llvm::Function *objc_retainAutoreleaseReturnValue;

  /// id objc_retainAutoreleasedReturnValue(id);
  llvm::Function *objc_retainAutoreleasedReturnValue;

  /// id objc_retainBlock(id);
  llvm::Function *objc_retainBlock;

  /// void objc_release(id);
  llvm::Function *objc_release;

  /// void objc_release(id);
  /// Note this is the runtime method not the intrinsic.
  llvm::FunctionCallee objc_releaseRuntimeFunction;

  /// void objc_storeStrong(id*, id);
  llvm::Function *objc_storeStrong;

  /// id objc_storeWeak(id*, id);
  llvm::Function *objc_storeWeak;

  /// id objc_unsafeClaimAutoreleasedReturnValue(id);
  llvm::Function *objc_unsafeClaimAutoreleasedReturnValue;

  /// A void(void) inline asm to use to mark that the return value of
  /// a call will be immediately retain.
  llvm::InlineAsm *retainAutoreleasedReturnValueMarker;

  /// void clang.arc.use(...);
  llvm::Function *clang_arc_use;

  /// void clang.arc.noop.use(...);
  llvm::Function *clang_arc_noop_use;
};

/// This class records statistics on instrumentation based profiling.
class InstrProfStats {
  uint32_t VisitedInMainFile = 0;
  uint32_t MissingInMainFile = 0;
  uint32_t Visited = 0;
  uint32_t Missing = 0;
  uint32_t Mismatched = 0;

public:
  InstrProfStats() = default;
  /// Record that we've visited a function and whether or not that function was
  /// in the main source file.
  void addVisited(bool MainFile) {
    if (MainFile)
      ++VisitedInMainFile;
    ++Visited;
  }
  /// Record that a function we've visited has no profile data.
  void addMissing(bool MainFile) {
    if (MainFile)
      ++MissingInMainFile;
    ++Missing;
  }
  /// Record that a function we've visited has mismatched profile data.
  void addMismatched(bool MainFile) { ++Mismatched; }
  /// Whether or not the stats we've gathered indicate any potential problems.
  bool hasDiagnostics() { return Missing || Mismatched; }
  /// Report potential problems we've found to \c Diags.
  void reportDiagnostics(DiagnosticsEngine &Diags, StringRef MainFile);
};

/// A pair of helper functions for a __block variable.
class BlockByrefHelpers : public llvm::FoldingSetNode {
  // MSVC requires this type to be complete in order to process this
  // header.
public:
  llvm::Constant *CopyHelper;
  llvm::Constant *DisposeHelper;

  /// The alignment of the field.  This is important because
  /// different offsets to the field within the byref struct need to
  /// have different helper functions.
  CharUnits Alignment;

  BlockByrefHelpers(CharUnits alignment)
      : CopyHelper(nullptr), DisposeHelper(nullptr), Alignment(alignment) {}
  BlockByrefHelpers(const BlockByrefHelpers &) = default;
  virtual ~BlockByrefHelpers();

  void Profile(llvm::FoldingSetNodeID &id) const {
    id.AddInteger(Alignment.getQuantity());
    profileImpl(id);
  }
  virtual void profileImpl(llvm::FoldingSetNodeID &id) const = 0;

  virtual bool needsCopy() const { return true; }
  virtual void emitCopy(CodeGenFunction &CGF, Address dest, Address src) = 0;

  virtual bool needsDispose() const { return true; }
  virtual void emitDispose(CodeGenFunction &CGF, Address field) = 0;
};

/// This class organizes the cross-function state that is used while generating
/// LLVM code.
class CodeGenModule : public CodeGenTypeCache {
  CodeGenModule(const CodeGenModule &) = delete;
  void operator=(const CodeGenModule &) = delete;

public:
  struct Structor {
    Structor()
        : Priority(0), LexOrder(~0u), Initializer(nullptr),
          AssociatedData(nullptr) {}
    Structor(int Priority, unsigned LexOrder, llvm::Constant *Initializer,
             llvm::Constant *AssociatedData)
        : Priority(Priority), LexOrder(LexOrder), Initializer(Initializer),
          AssociatedData(AssociatedData) {}
    int Priority;
    unsigned LexOrder;
    llvm::Constant *Initializer;
    llvm::Constant *AssociatedData;
  };

  typedef std::vector<Structor> CtorList;

private:
  ASTContext &Context;
  const LangOptions &LangOpts;
  IntrusiveRefCntPtr<llvm::vfs::FileSystem> FS; // Only used for debug info.
  const HeaderSearchOptions &HeaderSearchOpts; // Only used for debug info.
  const PreprocessorOptions &PreprocessorOpts; // Only used for debug info.
  const CodeGenOptions &CodeGenOpts;
  unsigned NumAutoVarInit = 0;
  llvm::Module &TheModule;
  DiagnosticsEngine &Diags;
  const TargetInfo &Target;
  std::unique_ptr<CGCXXABI> ABI;
  llvm::LLVMContext &VMContext;
  std::string ModuleNameHash;
  bool CXX20ModuleInits = false;
  std::unique_ptr<CodeGenTBAA> TBAA;

  mutable std::unique_ptr<TargetCodeGenInfo> TheTargetCodeGenInfo;

  // This should not be moved earlier, since its initialization depends on some
  // of the previous reference members being already initialized and also checks
  // if TheTargetCodeGenInfo is NULL
  std::unique_ptr<CodeGenTypes> Types;

  /// Holds information about C++ vtables.
  CodeGenVTables VTables;

  std::unique_ptr<CGObjCRuntime> ObjCRuntime;
  std::unique_ptr<CGOpenCLRuntime> OpenCLRuntime;
  std::unique_ptr<CGOpenMPRuntime> OpenMPRuntime;
  std::unique_ptr<CGCUDARuntime> CUDARuntime;
  std::unique_ptr<CGSYCLRuntime> SYCLRuntime;
  std::unique_ptr<CGHLSLRuntime> HLSLRuntime;
  std::unique_ptr<CGDebugInfo> DebugInfo;
  std::unique_ptr<ObjCEntrypoints> ObjCData;
  llvm::MDNode *NoObjCARCExceptionsMetadata = nullptr;
  std::unique_ptr<llvm::IndexedInstrProfReader> PGOReader;
  InstrProfStats PGOStats;
  std::unique_ptr<llvm::SanitizerStatReport> SanStats;
  StackExhaustionHandler StackHandler;

  // A set of references that have only been seen via a weakref so far. This is
  // used to remove the weak of the reference if we ever see a direct reference
  // or a definition.
  llvm::SmallPtrSet<llvm::GlobalValue*, 10> WeakRefReferences;

  /// This contains all the decls which have definitions but/ which are deferred
  /// for emission and therefore should only be output if they are actually
  /// used. If a decl is in this, then it is known to have not been referenced
  /// yet.
  llvm::DenseMap<StringRef, GlobalDecl> DeferredDecls;

  llvm::StringSet<llvm::BumpPtrAllocator> DeferredResolversToEmit;

  /// This contains all the aliases that are deferred for emission until
  /// they or what they alias are actually used.  Note that the StringRef
  /// associated in this map is that of the aliasee.
  std::map<StringRef, GlobalDecl> DeferredAliases;

  /// This is a list of deferred decls which we have seen that *are* actually
  /// referenced. These get code generated when the module is done.
  std::vector<GlobalDecl> DeferredDeclsToEmit;
  void addDeferredDeclToEmit(GlobalDecl GD) {
    DeferredDeclsToEmit.emplace_back(GD);
    addEmittedDeferredDecl(GD);
  }

  /// Decls that were DeferredDecls and have now been emitted.
  llvm::DenseMap<llvm::StringRef, GlobalDecl> EmittedDeferredDecls;

  void addEmittedDeferredDecl(GlobalDecl GD) {
    // Reemission is only needed in incremental mode.
    if (!Context.getLangOpts().IncrementalExtensions)
      return;

    // Assume a linkage by default that does not need reemission.
    auto L = llvm::GlobalValue::ExternalLinkage;
    if (llvm::isa<FunctionDecl>(GD.getDecl()))
      L = getFunctionLinkage(GD);
    else if (auto *VD = llvm::dyn_cast<VarDecl>(GD.getDecl()))
      L = getLLVMLinkageVarDefinition(VD);

    if (llvm::GlobalValue::isInternalLinkage(L) ||
        llvm::GlobalValue::isLinkOnceLinkage(L) ||
        llvm::GlobalValue::isWeakLinkage(L)) {
      EmittedDeferredDecls[getMangledName(GD)] = GD;
    }
  }

  /// List of alias we have emitted. Used to make sure that what they point to
  /// is defined once we get to the end of the of the translation unit.
  std::vector<GlobalDecl> Aliases;

  /// List of multiversion functions to be emitted. This list is processed in
  /// conjunction with other deferred symbols and is used to ensure that
  /// multiversion function resolvers and ifuncs are defined and emitted.
  std::vector<GlobalDecl> MultiVersionFuncs;

  llvm::MapVector<StringRef, llvm::TrackingVH<llvm::Constant>> Replacements;

  /// List of global values to be replaced with something else. Used when we
  /// want to replace a GlobalValue but can't identify it by its mangled name
  /// anymore (because the name is already taken).
  llvm::SmallVector<std::pair<llvm::GlobalValue *, llvm::Constant *>, 8>
    GlobalValReplacements;

  /// Variables for which we've emitted globals containing their constant
  /// values along with the corresponding globals, for opportunistic reuse.
  llvm::DenseMap<const VarDecl*, llvm::GlobalVariable*> InitializerConstants;

  /// Set of global decls for which we already diagnosed mangled name conflict.
  /// Required to not issue a warning (on a mangling conflict) multiple times
  /// for the same decl.
  llvm::DenseSet<GlobalDecl> DiagnosedConflictingDefinitions;

  /// A queue of (optional) vtables to consider emitting.
  std::vector<const CXXRecordDecl*> DeferredVTables;

  /// A queue of (optional) vtables that may be emitted opportunistically.
  std::vector<const CXXRecordDecl *> OpportunisticVTables;

  /// List of global values which are required to be present in the object file;
  /// bitcast to i8*. This is used for forcing visibility of symbols which may
  /// otherwise be optimized out.
  std::vector<llvm::WeakTrackingVH> LLVMUsed;
  std::vector<llvm::WeakTrackingVH> LLVMCompilerUsed;

  /// Store the list of global constructors and their respective priorities to
  /// be emitted when the translation unit is complete.
  CtorList GlobalCtors;

  /// Store the list of global destructors and their respective priorities to be
  /// emitted when the translation unit is complete.
  CtorList GlobalDtors;

  /// An ordered map of canonical GlobalDecls to their mangled names.
  llvm::MapVector<GlobalDecl, StringRef> MangledDeclNames;
  llvm::StringMap<GlobalDecl, llvm::BumpPtrAllocator> Manglings;

  /// Global annotations.
  std::vector<llvm::Constant*> Annotations;

  // Store deferred function annotations so they can be emitted at the end with
  // most up to date ValueDecl that will have all the inherited annotations.
  llvm::MapVector<StringRef, const ValueDecl *> DeferredAnnotations;

  /// Map used to get unique annotation strings.
  llvm::StringMap<llvm::Constant*> AnnotationStrings;

  /// Used for uniquing of annotation arguments.
  llvm::DenseMap<unsigned, llvm::Constant *> AnnotationArgs;

  /// Used for uniquing of SYCL annotation arguments. SYCL annotations are
  /// handled differently than regular annotations so they cannot share map.
  llvm::DenseMap<unsigned, llvm::Constant *> SYCLAnnotationArgs;

  typedef std::pair<llvm::Metadata *, llvm::Metadata *> MetadataPair;
  SmallVector<MetadataPair, 4> SYCLRegKernelNames;

  llvm::StringMap<llvm::GlobalVariable *> CFConstantStringMap;

  llvm::DenseMap<llvm::Constant *, llvm::GlobalVariable *> ConstantStringMap;
  llvm::DenseMap<const UnnamedGlobalConstantDecl *, llvm::GlobalVariable *>
      UnnamedGlobalConstantDeclMap;
  llvm::DenseMap<const Decl*, llvm::Constant *> StaticLocalDeclMap;
  llvm::DenseMap<const Decl*, llvm::GlobalVariable*> StaticLocalDeclGuardMap;
  llvm::DenseMap<const Expr*, llvm::Constant *> MaterializedGlobalTemporaryMap;

  llvm::DenseMap<QualType, llvm::Constant *> AtomicSetterHelperFnMap;
  llvm::DenseMap<QualType, llvm::Constant *> AtomicGetterHelperFnMap;

  /// Map used to get unique type descriptor constants for sanitizers.
  llvm::DenseMap<QualType, llvm::Constant *> TypeDescriptorMap;

  /// Map used to track internal linkage functions declared within
  /// extern "C" regions.
  typedef llvm::MapVector<IdentifierInfo *,
                          llvm::GlobalValue *> StaticExternCMap;
  StaticExternCMap StaticExternCValues;

  /// thread_local variables defined or used in this TU.
  std::vector<const VarDecl *> CXXThreadLocals;

  /// thread_local variables with initializers that need to run
  /// before any thread_local variable in this TU is odr-used.
  std::vector<llvm::Function *> CXXThreadLocalInits;
  std::vector<const VarDecl *> CXXThreadLocalInitVars;

  /// Global variables with initializers that need to run before main.
  std::vector<llvm::Function *> CXXGlobalInits;

  /// When a C++ decl with an initializer is deferred, null is
  /// appended to CXXGlobalInits, and the index of that null is placed
  /// here so that the initializer will be performed in the correct
  /// order. Once the decl is emitted, the index is replaced with ~0U to ensure
  /// that we don't re-emit the initializer.
  llvm::DenseMap<const Decl*, unsigned> DelayedCXXInitPosition;

  /// To remember which types did require a vector deleting dtor.
  llvm::SmallPtrSet<const CXXRecordDecl *, 16> RequireVectorDeletingDtor;

  typedef std::pair<OrderGlobalInitsOrStermFinalizers, llvm::Function *>
      GlobalInitData;

  // When a tail call is performed on an "undefined" symbol, on PPC without pc
  // relative feature, the tail call is not allowed. In "EmitCall" for such
  // tail calls, the "undefined" symbols may be forward declarations, their
  // definitions are provided in the module after the callsites. For such tail
  // calls, diagnose message should not be emitted.
  llvm::SmallSetVector<std::pair<const FunctionDecl *, SourceLocation>, 4>
      MustTailCallUndefinedGlobals;

  struct GlobalInitPriorityCmp {
    bool operator()(const GlobalInitData &LHS,
                    const GlobalInitData &RHS) const {
      return LHS.first.priority < RHS.first.priority;
    }
  };

  /// Global variables with initializers whose order of initialization is set by
  /// init_priority attribute.
  SmallVector<GlobalInitData, 8> PrioritizedCXXGlobalInits;

  /// Global destructor functions and arguments that need to run on termination.
  /// When UseSinitAndSterm is set, it instead contains sterm finalizer
  /// functions, which also run on unloading a shared library.
  typedef std::tuple<llvm::FunctionType *, llvm::WeakTrackingVH,
                     llvm::Constant *>
      CXXGlobalDtorsOrStermFinalizer_t;
  SmallVector<CXXGlobalDtorsOrStermFinalizer_t, 8>
      CXXGlobalDtorsOrStermFinalizers;

  typedef std::pair<OrderGlobalInitsOrStermFinalizers, llvm::Function *>
      StermFinalizerData;

  struct StermFinalizerPriorityCmp {
    bool operator()(const StermFinalizerData &LHS,
                    const StermFinalizerData &RHS) const {
      return LHS.first.priority < RHS.first.priority;
    }
  };

  /// Global variables with sterm finalizers whose order of initialization is
  /// set by init_priority attribute.
  SmallVector<StermFinalizerData, 8> PrioritizedCXXStermFinalizers;

  /// The complete set of modules that has been imported.
  llvm::SetVector<clang::Module *> ImportedModules;

  /// The set of modules for which the module initializers
  /// have been emitted.
  llvm::SmallPtrSet<clang::Module *, 16> EmittedModuleInitializers;

  /// A vector of metadata strings for linker options.
  SmallVector<llvm::MDNode *, 16> LinkerOptionsMetadata;

  /// A vector of metadata strings for dependent libraries for ELF.
  SmallVector<llvm::MDNode *, 16> ELFDependentLibraries;

  /// @name Cache for Objective-C runtime types
  /// @{

  /// Cached reference to the class for constant strings. This value has type
  /// int * but is actually an Obj-C class pointer.
  llvm::WeakTrackingVH CFConstantStringClassRef;

  /// The type used to describe the state of a fast enumeration in
  /// Objective-C's for..in loop.
  QualType ObjCFastEnumerationStateType;

  /// @}

  /// Lazily create the Objective-C runtime
  void createObjCRuntime();

  void createOpenCLRuntime();
  void createOpenMPRuntime();
  void createCUDARuntime();
  void createSYCLRuntime();
  void createHLSLRuntime();

  bool isTriviallyRecursive(const FunctionDecl *F);
  bool shouldEmitFunction(GlobalDecl GD);
  // Whether a global variable should be emitted by CUDA/HIP host/device
  // related attributes.
  bool shouldEmitCUDAGlobalVar(const VarDecl *VD) const;
  bool shouldOpportunisticallyEmitVTables();
  /// Map used to be sure we don't emit the same CompoundLiteral twice.
  llvm::DenseMap<const CompoundLiteralExpr *, llvm::GlobalVariable *>
      EmittedCompoundLiterals;

  /// Map of the global blocks we've emitted, so that we don't have to re-emit
  /// them if the constexpr evaluator gets aggressive.
  llvm::DenseMap<const BlockExpr *, llvm::Constant *> EmittedGlobalBlocks;

  /// @name Cache for Blocks Runtime Globals
  /// @{

  llvm::Constant *NSConcreteGlobalBlock = nullptr;
  llvm::Constant *NSConcreteStackBlock = nullptr;

  llvm::FunctionCallee BlockObjectAssign = nullptr;
  llvm::FunctionCallee BlockObjectDispose = nullptr;

  llvm::Type *BlockDescriptorType = nullptr;
  llvm::Type *GenericBlockLiteralType = nullptr;

  struct {
    int GlobalUniqueCount;
  } Block;

  GlobalDecl initializedGlobalDecl;

  /// @}

  /// void @llvm.lifetime.start(i64 %size, i8* nocapture <ptr>)
  llvm::Function *LifetimeStartFn = nullptr;

  /// void @llvm.lifetime.end(i64 %size, i8* nocapture <ptr>)
  llvm::Function *LifetimeEndFn = nullptr;

  /// void @llvm.fake.use(...)
  llvm::Function *FakeUseFn = nullptr;

  std::unique_ptr<SanitizerMetadata> SanitizerMD;

  llvm::MapVector<const Decl *, bool> DeferredEmptyCoverageMappingDecls;

  std::unique_ptr<CoverageMappingModuleGen> CoverageMapping;

  /// Mapping from canonical types to their metadata identifiers. We need to
  /// maintain this mapping because identifiers may be formed from distinct
  /// MDNodes.
  typedef llvm::DenseMap<QualType, llvm::Metadata *> MetadataTypeMap;
  MetadataTypeMap MetadataIdMap;
  MetadataTypeMap VirtualMetadataIdMap;
  MetadataTypeMap GeneralizedMetadataIdMap;

  llvm::MapVector<StringRef, const RecordDecl *> TypesWithAspects;
  const EnumDecl *AspectsEnumDecl = nullptr;
  // Helps squashing blocks of TopLevelStmtDecl into a single llvm::Function
  // when used with -fincremental-extensions.
  std::pair<std::unique_ptr<CodeGenFunction>, const TopLevelStmtDecl *>
      GlobalTopLevelStmtBlockInFlight;

  llvm::DenseMap<GlobalDecl, uint16_t> PtrAuthDiscriminatorHashes;

  llvm::DenseMap<const CXXRecordDecl *, std::optional<PointerAuthQualifier>>
      VTablePtrAuthInfos;
  std::optional<PointerAuthQualifier>
  computeVTPointerAuthentication(const CXXRecordDecl *ThisClass);

  AtomicOptions AtomicOpts;

public:
  CodeGenModule(ASTContext &C, IntrusiveRefCntPtr<llvm::vfs::FileSystem> FS,
                const HeaderSearchOptions &headersearchopts,
                const PreprocessorOptions &ppopts,
                const CodeGenOptions &CodeGenOpts, llvm::Module &M,
                DiagnosticsEngine &Diags,
                CoverageSourceInfo *CoverageInfo = nullptr);

  ~CodeGenModule();

  void clear();

  /// Finalize LLVM code generation.
  void Release();

  /// Get the current Atomic options.
  AtomicOptions getAtomicOpts() { return AtomicOpts; }

  /// Set the current Atomic options.
  void setAtomicOpts(AtomicOptions AO) { AtomicOpts = AO; }

  /// Return true if we should emit location information for expressions.
  bool getExpressionLocationsEnabled() const;

  /// Return a reference to the configured Objective-C runtime.
  CGObjCRuntime &getObjCRuntime() {
    if (!ObjCRuntime) createObjCRuntime();
    return *ObjCRuntime;
  }

  /// Return true iff an Objective-C runtime has been configured.
  bool hasObjCRuntime() { return !!ObjCRuntime; }

  const std::string &getModuleNameHash() const { return ModuleNameHash; }

  /// Return a reference to the configured OpenCL runtime.
  CGOpenCLRuntime &getOpenCLRuntime() {
    assert(OpenCLRuntime != nullptr);
    return *OpenCLRuntime;
  }

  /// Return a reference to the configured OpenMP runtime.
  CGOpenMPRuntime &getOpenMPRuntime() {
    assert(OpenMPRuntime != nullptr);
    return *OpenMPRuntime;
  }

  /// Return a reference to the configured CUDA runtime.
  CGCUDARuntime &getCUDARuntime() {
    assert(CUDARuntime != nullptr);
    return *CUDARuntime;
  }

  /// Return a reference to the configured SYCL runtime.
  CGSYCLRuntime &getSYCLRuntime() {
    assert(SYCLRuntime != nullptr);
    return *SYCLRuntime;
  }

  /// Return a reference to the configured HLSL runtime.
  CGHLSLRuntime &getHLSLRuntime() {
    assert(HLSLRuntime != nullptr);
    return *HLSLRuntime;
  }

  ObjCEntrypoints &getObjCEntrypoints() const {
    assert(ObjCData != nullptr);
    return *ObjCData;
  }

  // Version checking functions, used to implement ObjC's @available:
  // i32 @__isOSVersionAtLeast(i32, i32, i32)
  llvm::FunctionCallee IsOSVersionAtLeastFn = nullptr;
  // i32 @__isPlatformVersionAtLeast(i32, i32, i32, i32)
  llvm::FunctionCallee IsPlatformVersionAtLeastFn = nullptr;

  InstrProfStats &getPGOStats() { return PGOStats; }
  llvm::IndexedInstrProfReader *getPGOReader() const { return PGOReader.get(); }

  CoverageMappingModuleGen *getCoverageMapping() const {
    return CoverageMapping.get();
  }

  llvm::Constant *getStaticLocalDeclAddress(const VarDecl *D) {
    return StaticLocalDeclMap[D];
  }
  void setStaticLocalDeclAddress(const VarDecl *D,
                                 llvm::Constant *C) {
    StaticLocalDeclMap[D] = C;
  }

  llvm::Constant *
  getOrCreateStaticVarDecl(const VarDecl &D,
                           llvm::GlobalValue::LinkageTypes Linkage);

  llvm::GlobalVariable *getStaticLocalDeclGuardAddress(const VarDecl *D) {
    return StaticLocalDeclGuardMap[D];
  }
  void setStaticLocalDeclGuardAddress(const VarDecl *D,
                                      llvm::GlobalVariable *C) {
    StaticLocalDeclGuardMap[D] = C;
  }

  Address createUnnamedGlobalFrom(const VarDecl &D, llvm::Constant *Constant,
                                  CharUnits Align);

  bool lookupRepresentativeDecl(StringRef MangledName,
                                GlobalDecl &Result) const;

  llvm::Constant *getAtomicSetterHelperFnMap(QualType Ty) {
    return AtomicSetterHelperFnMap[Ty];
  }
  void setAtomicSetterHelperFnMap(QualType Ty,
                            llvm::Constant *Fn) {
    AtomicSetterHelperFnMap[Ty] = Fn;
  }

  llvm::Constant *getAtomicGetterHelperFnMap(QualType Ty) {
    return AtomicGetterHelperFnMap[Ty];
  }
  void setAtomicGetterHelperFnMap(QualType Ty,
                            llvm::Constant *Fn) {
    AtomicGetterHelperFnMap[Ty] = Fn;
  }

  llvm::Constant *getTypeDescriptorFromMap(QualType Ty) {
    return TypeDescriptorMap[Ty];
  }
  void setTypeDescriptorInMap(QualType Ty, llvm::Constant *C) {
    TypeDescriptorMap[Ty] = C;
  }

  CGDebugInfo *getModuleDebugInfo() { return DebugInfo.get(); }

  llvm::MDNode *getNoObjCARCExceptionsMetadata() {
    if (!NoObjCARCExceptionsMetadata)
      NoObjCARCExceptionsMetadata = llvm::MDNode::get(getLLVMContext(), {});
    return NoObjCARCExceptionsMetadata;
  }

  ASTContext &getContext() const { return Context; }
  const LangOptions &getLangOpts() const { return LangOpts; }
  const IntrusiveRefCntPtr<llvm::vfs::FileSystem> &getFileSystem() const {
    return FS;
  }
  const HeaderSearchOptions &getHeaderSearchOpts()
    const { return HeaderSearchOpts; }
  const PreprocessorOptions &getPreprocessorOpts()
    const { return PreprocessorOpts; }
  const CodeGenOptions &getCodeGenOpts() const { return CodeGenOpts; }
  llvm::Module &getModule() const { return TheModule; }
  DiagnosticsEngine &getDiags() const { return Diags; }
  const llvm::DataLayout &getDataLayout() const {
    return TheModule.getDataLayout();
  }
  const TargetInfo &getTarget() const { return Target; }
  const llvm::Triple &getTriple() const { return Target.getTriple(); }
  bool supportsCOMDAT() const;
  void maybeSetTrivialComdat(const Decl &D, llvm::GlobalObject &GO);

  const ABIInfo &getABIInfo();
  CGCXXABI &getCXXABI() const { return *ABI; }
  llvm::LLVMContext &getLLVMContext() { return VMContext; }

  bool shouldUseTBAA() const { return TBAA != nullptr; }

  const TargetCodeGenInfo &getTargetCodeGenInfo();

  CodeGenTypes &getTypes() { return *Types; }

  CodeGenVTables &getVTables() { return VTables; }

  ItaniumVTableContext &getItaniumVTableContext() {
    return VTables.getItaniumVTableContext();
  }

  const ItaniumVTableContext &getItaniumVTableContext() const {
    return VTables.getItaniumVTableContext();
  }

  MicrosoftVTableContext &getMicrosoftVTableContext() {
    return VTables.getMicrosoftVTableContext();
  }

  CtorList &getGlobalCtors() { return GlobalCtors; }
  CtorList &getGlobalDtors() { return GlobalDtors; }

  /// getTBAATypeInfo - Get metadata used to describe accesses to objects of
  /// the given type.
  llvm::MDNode *getTBAATypeInfo(QualType QTy);

  /// getTBAAAccessInfo - Get TBAA information that describes an access to
  /// an object of the given type.
  TBAAAccessInfo getTBAAAccessInfo(QualType AccessType);

  /// getTBAAVTablePtrAccessInfo - Get the TBAA information that describes an
  /// access to a virtual table pointer.
  TBAAAccessInfo getTBAAVTablePtrAccessInfo(llvm::Type *VTablePtrType);

  llvm::MDNode *getTBAAStructInfo(QualType QTy);

  /// getTBAABaseTypeInfo - Get metadata that describes the given base access
  /// type. Return null if the type is not suitable for use in TBAA access tags.
  llvm::MDNode *getTBAABaseTypeInfo(QualType QTy);

  /// getTBAAAccessTagInfo - Get TBAA tag for a given memory access.
  llvm::MDNode *getTBAAAccessTagInfo(TBAAAccessInfo Info);

  /// mergeTBAAInfoForCast - Get merged TBAA information for the purposes of
  /// type casts.
  TBAAAccessInfo mergeTBAAInfoForCast(TBAAAccessInfo SourceInfo,
                                      TBAAAccessInfo TargetInfo);

  /// mergeTBAAInfoForConditionalOperator - Get merged TBAA information for the
  /// purposes of conditional operator.
  TBAAAccessInfo mergeTBAAInfoForConditionalOperator(TBAAAccessInfo InfoA,
                                                     TBAAAccessInfo InfoB);

  /// mergeTBAAInfoForMemoryTransfer - Get merged TBAA information for the
  /// purposes of memory transfer calls.
  TBAAAccessInfo mergeTBAAInfoForMemoryTransfer(TBAAAccessInfo DestInfo,
                                                TBAAAccessInfo SrcInfo);

  /// getTBAAInfoForSubobject - Get TBAA information for an access with a given
  /// base lvalue.
  TBAAAccessInfo getTBAAInfoForSubobject(LValue Base, QualType AccessType) {
    if (Base.getTBAAInfo().isMayAlias())
      return TBAAAccessInfo::getMayAliasInfo();
    return getTBAAAccessInfo(AccessType);
  }

  bool isPaddedAtomicType(QualType type);
  bool isPaddedAtomicType(const AtomicType *type);

  /// DecorateInstructionWithTBAA - Decorate the instruction with a TBAA tag.
  void DecorateInstructionWithTBAA(llvm::Instruction *Inst,
                                   TBAAAccessInfo TBAAInfo);

  /// Adds !invariant.barrier !tag to instruction
  void DecorateInstructionWithInvariantGroup(llvm::Instruction *I,
                                             const CXXRecordDecl *RD);

  /// Emit the given number of characters as a value of type size_t.
  llvm::ConstantInt *getSize(CharUnits numChars);

  /// Set the visibility for the given LLVM GlobalValue.
  void setGlobalVisibility(llvm::GlobalValue *GV, const NamedDecl *D) const;

  void setDSOLocal(llvm::GlobalValue *GV) const;

  bool shouldMapVisibilityToDLLExport(const NamedDecl *D) const {
    return getLangOpts().hasDefaultVisibilityExportMapping() && D &&
           (D->getLinkageAndVisibility().getVisibility() ==
            DefaultVisibility) &&
           (getLangOpts().isAllDefaultVisibilityExportMapping() ||
            (getLangOpts().isExplicitDefaultVisibilityExportMapping() &&
             D->getLinkageAndVisibility().isVisibilityExplicit()));
  }
  void setDLLImportDLLExport(llvm::GlobalValue *GV, GlobalDecl D) const;
  void setDLLImportDLLExport(llvm::GlobalValue *GV, const NamedDecl *D) const;
  /// Set visibility, dllimport/dllexport and dso_local.
  /// This must be called after dllimport/dllexport is set.
  void setGVProperties(llvm::GlobalValue *GV, GlobalDecl GD) const;
  void setGVProperties(llvm::GlobalValue *GV, const NamedDecl *D) const;

  void setGVPropertiesAux(llvm::GlobalValue *GV, const NamedDecl *D) const;

  /// Set the TLS mode for the given LLVM GlobalValue for the thread-local
  /// variable declaration D.
  void setTLSMode(llvm::GlobalValue *GV, const VarDecl &D) const;

  /// Get LLVM TLS mode from CodeGenOptions.
  llvm::GlobalVariable::ThreadLocalMode GetDefaultLLVMTLSModel() const;

  static llvm::GlobalValue::VisibilityTypes GetLLVMVisibility(Visibility V) {
    switch (V) {
    case DefaultVisibility:   return llvm::GlobalValue::DefaultVisibility;
    case HiddenVisibility:    return llvm::GlobalValue::HiddenVisibility;
    case ProtectedVisibility: return llvm::GlobalValue::ProtectedVisibility;
    }
    llvm_unreachable("unknown visibility!");
  }

  llvm::Constant *GetAddrOfGlobal(GlobalDecl GD,
                                  ForDefinition_t IsForDefinition
                                    = NotForDefinition);

  /// Will return a global variable of the given type. If a variable with a
  /// different type already exists then a new  variable with the right type
  /// will be created and all uses of the old variable will be replaced with a
  /// bitcast to the new variable.
  llvm::GlobalVariable *
  CreateOrReplaceCXXRuntimeVariable(StringRef Name, llvm::Type *Ty,
                                    llvm::GlobalValue::LinkageTypes Linkage,
                                    llvm::Align Alignment);

  llvm::Function *CreateGlobalInitOrCleanUpFunction(
      llvm::FunctionType *ty, const Twine &name, const CGFunctionInfo &FI,
      SourceLocation Loc = SourceLocation(), bool TLS = false,
      llvm::GlobalVariable::LinkageTypes Linkage =
          llvm::GlobalVariable::InternalLinkage);

  /// Return the AST address space of the underlying global variable for D, as
  /// determined by its declaration. Normally this is the same as the address
  /// space of D's type, but in CUDA, address spaces are associated with
  /// declarations, not types. If D is nullptr, return the default address
  /// space for global variable.
  ///
  /// For languages without explicit address spaces, if D has default address
  /// space, target-specific global or constant address space may be returned.
  LangAS GetGlobalVarAddressSpace(const VarDecl *D);

  /// Return the AST address space of constant literal, which is used to emit
  /// the constant literal as global variable in LLVM IR.
  /// Note: This is not necessarily the address space of the constant literal
  /// in AST. For address space agnostic language, e.g. C++, constant literal
  /// in AST is always in default address space.
  LangAS GetGlobalConstantAddressSpace() const;

  /// Return the llvm::Constant for the address of the given global variable.
  /// If Ty is non-null and if the global doesn't exist, then it will be created
  /// with the specified type instead of whatever the normal requested type
  /// would be. If IsForDefinition is true, it is guaranteed that an actual
  /// global with type Ty will be returned, not conversion of a variable with
  /// the same mangled name but some other type.
  llvm::Constant *GetAddrOfGlobalVar(const VarDecl *D,
                                     llvm::Type *Ty = nullptr,
                                     ForDefinition_t IsForDefinition
                                       = NotForDefinition);

  /// Return the address of the given function. If Ty is non-null, then this
  /// function will use the specified type if it has to create it.
  llvm::Constant *GetAddrOfFunction(GlobalDecl GD, llvm::Type *Ty = nullptr,
                                    bool ForVTable = false,
                                    bool DontDefer = false,
                                    ForDefinition_t IsForDefinition
                                      = NotForDefinition);

  // Return the function body address of the given function.
  llvm::Constant *GetFunctionStart(const ValueDecl *Decl);

  /// Return a function pointer for a reference to the given function.
  /// This correctly handles weak references, but does not apply a
  /// pointer signature.
  llvm::Constant *getRawFunctionPointer(GlobalDecl GD,
                                        llvm::Type *Ty = nullptr);

  /// Return the ABI-correct function pointer value for a reference
  /// to the given function.  This will apply a pointer signature if
  /// necessary, caching the result for the given function.
  llvm::Constant *getFunctionPointer(GlobalDecl GD, llvm::Type *Ty = nullptr);

  /// Return the ABI-correct function pointer value for a reference
  /// to the given function.  This will apply a pointer signature if
  /// necessary.
  llvm::Constant *getFunctionPointer(llvm::Constant *Pointer,
                                     QualType FunctionType);

  llvm::Constant *getMemberFunctionPointer(const FunctionDecl *FD,
                                           llvm::Type *Ty = nullptr);

  llvm::Constant *getMemberFunctionPointer(llvm::Constant *Pointer,
                                           QualType FT);

  CGPointerAuthInfo getFunctionPointerAuthInfo(QualType T);

  CGPointerAuthInfo getMemberFunctionPointerAuthInfo(QualType FT);

  CGPointerAuthInfo getPointerAuthInfoForPointeeType(QualType type);

  CGPointerAuthInfo getPointerAuthInfoForType(QualType type);

  bool shouldSignPointer(const PointerAuthSchema &Schema);
  llvm::Constant *getConstantSignedPointer(llvm::Constant *Pointer,
                                           const PointerAuthSchema &Schema,
                                           llvm::Constant *StorageAddress,
                                           GlobalDecl SchemaDecl,
                                           QualType SchemaType);

  llvm::Constant *
  getConstantSignedPointer(llvm::Constant *Pointer, unsigned Key,
                           llvm::Constant *StorageAddress,
                           llvm::ConstantInt *OtherDiscriminator);

  llvm::ConstantInt *
  getPointerAuthOtherDiscriminator(const PointerAuthSchema &Schema,
                                   GlobalDecl SchemaDecl, QualType SchemaType);

  uint16_t getPointerAuthDeclDiscriminator(GlobalDecl GD);
  std::optional<CGPointerAuthInfo>
  getVTablePointerAuthInfo(CodeGenFunction *Context,
                           const CXXRecordDecl *Record,
                           llvm::Value *StorageAddress);

  std::optional<PointerAuthQualifier>
  getVTablePointerAuthentication(const CXXRecordDecl *thisClass);

  CGPointerAuthInfo EmitPointerAuthInfo(const RecordDecl *RD);

  // Return whether RTTI information should be emitted for this target.
  bool shouldEmitRTTI(bool ForEH = false) {
    return (ForEH || getLangOpts().RTTI) && !getLangOpts().SYCLIsDevice &&
<<<<<<< HEAD
           !getLangOpts().CUDAIsDevice &&
           !(getLangOpts().OpenMP && getLangOpts().OpenMPIsTargetDevice &&
             (getTriple().isNVPTX() || getTriple().isAMDGPU() ||
              getTriple().isSPIRV()));
=======
            (!getLangOpts().isTargetDevice() || !getTriple().isGPU());
>>>>>>> 5eee2751
  }

  /// Get the address of the RTTI descriptor for the given type.
  llvm::Constant *GetAddrOfRTTIDescriptor(QualType Ty, bool ForEH = false);

  /// Get the address of a GUID.
  ConstantAddress GetAddrOfMSGuidDecl(const MSGuidDecl *GD);

  /// Get the address of a UnnamedGlobalConstant
  ConstantAddress
  GetAddrOfUnnamedGlobalConstantDecl(const UnnamedGlobalConstantDecl *GCD);

  /// Get the address of a template parameter object.
  ConstantAddress
  GetAddrOfTemplateParamObject(const TemplateParamObjectDecl *TPO);

  /// Get the address of the thunk for the given global decl.
  llvm::Constant *GetAddrOfThunk(StringRef Name, llvm::Type *FnTy,
                                 GlobalDecl GD);

  /// Get a reference to the target of VD.
  ConstantAddress GetWeakRefReference(const ValueDecl *VD);

  /// Returns the assumed alignment of an opaque pointer to the given class.
  CharUnits getClassPointerAlignment(const CXXRecordDecl *CD);

  /// Returns the minimum object size for an object of the given class type
  /// (or a class derived from it).
  CharUnits getMinimumClassObjectSize(const CXXRecordDecl *CD);

  /// Returns the minimum object size for an object of the given type.
  CharUnits getMinimumObjectSize(QualType Ty) {
    if (CXXRecordDecl *RD = Ty->getAsCXXRecordDecl())
      return getMinimumClassObjectSize(RD);
    return getContext().getTypeSizeInChars(Ty);
  }

  /// Returns the assumed alignment of a virtual base of a class.
  CharUnits getVBaseAlignment(CharUnits DerivedAlign,
                              const CXXRecordDecl *Derived,
                              const CXXRecordDecl *VBase);

  /// Given a class pointer with an actual known alignment, and the
  /// expected alignment of an object at a dynamic offset w.r.t that
  /// pointer, return the alignment to assume at the offset.
  CharUnits getDynamicOffsetAlignment(CharUnits ActualAlign,
                                      const CXXRecordDecl *Class,
                                      CharUnits ExpectedTargetAlign);

  CharUnits
  computeNonVirtualBaseClassOffset(const CXXRecordDecl *DerivedClass,
                                   CastExpr::path_const_iterator Start,
                                   CastExpr::path_const_iterator End);

  /// Returns the offset from a derived class to  a class. Returns null if the
  /// offset is 0.
  llvm::Constant *
  GetNonVirtualBaseClassOffset(const CXXRecordDecl *ClassDecl,
                               CastExpr::path_const_iterator PathBegin,
                               CastExpr::path_const_iterator PathEnd);

  llvm::FoldingSet<BlockByrefHelpers> ByrefHelpersCache;

  /// Fetches the global unique block count.
  int getUniqueBlockCount() { return ++Block.GlobalUniqueCount; }

  /// Fetches the type of a generic block descriptor.
  llvm::Type *getBlockDescriptorType();

  /// The type of a generic block literal.
  llvm::Type *getGenericBlockLiteralType();

  /// Gets the address of a block which requires no captures.
  llvm::Constant *GetAddrOfGlobalBlock(const BlockExpr *BE, StringRef Name);

  /// Returns the address of a block which requires no caputres, or null if
  /// we've yet to emit the block for BE.
  llvm::Constant *getAddrOfGlobalBlockIfEmitted(const BlockExpr *BE) {
    return EmittedGlobalBlocks.lookup(BE);
  }

  /// Notes that BE's global block is available via Addr. Asserts that BE
  /// isn't already emitted.
  void setAddrOfGlobalBlock(const BlockExpr *BE, llvm::Constant *Addr);

  /// Return a pointer to a constant CFString object for the given string.
  ConstantAddress GetAddrOfConstantCFString(const StringLiteral *Literal);

  /// Return a constant array for the given string.
  llvm::Constant *GetConstantArrayFromStringLiteral(const StringLiteral *E);

  /// Return a pointer to a constant array for the given string literal.
  ConstantAddress
  GetAddrOfConstantStringFromLiteral(const StringLiteral *S,
                                     StringRef Name = ".str");

  /// Return a pointer to a constant array for the given ObjCEncodeExpr node.
  ConstantAddress
  GetAddrOfConstantStringFromObjCEncode(const ObjCEncodeExpr *);

  /// Returns a pointer to a character array containing the literal and a
  /// terminating '\0' character. The result has pointer to array type.
  ///
  /// \param GlobalName If provided, the name to use for the global (if one is
  /// created).
  ConstantAddress
  GetAddrOfConstantCString(const std::string &Str,
                           const char *GlobalName = nullptr);

  /// Returns a pointer to a constant global variable for the given file-scope
  /// compound literal expression.
  ConstantAddress GetAddrOfConstantCompoundLiteral(const CompoundLiteralExpr*E);

  /// If it's been emitted already, returns the GlobalVariable corresponding to
  /// a compound literal. Otherwise, returns null.
  llvm::GlobalVariable *
  getAddrOfConstantCompoundLiteralIfEmitted(const CompoundLiteralExpr *E);

  /// Notes that CLE's GlobalVariable is GV. Asserts that CLE isn't already
  /// emitted.
  void setAddrOfConstantCompoundLiteral(const CompoundLiteralExpr *CLE,
                                        llvm::GlobalVariable *GV);

  /// Returns a pointer to a global variable representing a temporary
  /// with static or thread storage duration.
  ConstantAddress GetAddrOfGlobalTemporary(const MaterializeTemporaryExpr *E,
                                           const Expr *Inner);

  /// Retrieve the record type that describes the state of an
  /// Objective-C fast enumeration loop (for..in).
  QualType getObjCFastEnumerationStateType();

  // Produce code for this constructor/destructor. This method doesn't try
  // to apply any ABI rules about which other constructors/destructors
  // are needed or if they are alias to each other.
  llvm::Function *codegenCXXStructor(GlobalDecl GD);

  /// Return the address of the constructor/destructor of the given type.
  llvm::Constant *
  getAddrOfCXXStructor(GlobalDecl GD, const CGFunctionInfo *FnInfo = nullptr,
                       llvm::FunctionType *FnType = nullptr,
                       bool DontDefer = false,
                       ForDefinition_t IsForDefinition = NotForDefinition) {
    return cast<llvm::Constant>(getAddrAndTypeOfCXXStructor(GD, FnInfo, FnType,
                                                            DontDefer,
                                                            IsForDefinition)
                                    .getCallee());
  }

  llvm::FunctionCallee getAddrAndTypeOfCXXStructor(
      GlobalDecl GD, const CGFunctionInfo *FnInfo = nullptr,
      llvm::FunctionType *FnType = nullptr, bool DontDefer = false,
      ForDefinition_t IsForDefinition = NotForDefinition);

  void addTypeWithAspects(StringRef TypeName, const RecordDecl *RD) {
    TypesWithAspects[TypeName] = RD;
  }

  void setAspectsEnumDecl(const EnumDecl *ED);

  void generateIntelFPGAAnnotation(const Decl *D,
                                     llvm::SmallString<256> &AnnotStr);
  void addGlobalIntelFPGAAnnotation(const VarDecl *VD, llvm::GlobalValue *GV);

  /// Given a builtin id for a function like "__builtin_fabsf", return a
  /// Function* for "fabsf".
  llvm::Constant *getBuiltinLibFunction(const FunctionDecl *FD,
                                        unsigned BuiltinID);

  llvm::Function *getIntrinsic(unsigned IID, ArrayRef<llvm::Type *> Tys = {});

  void AddCXXGlobalInit(llvm::Function *F) { CXXGlobalInits.push_back(F); }

  /// Emit code for a single top level declaration.
  void EmitTopLevelDecl(Decl *D);

  /// Stored a deferred empty coverage mapping for an unused
  /// and thus uninstrumented top level declaration.
  void AddDeferredUnusedCoverageMapping(Decl *D);

  /// Remove the deferred empty coverage mapping as this
  /// declaration is actually instrumented.
  void ClearUnusedCoverageMapping(const Decl *D);

  /// Emit all the deferred coverage mappings
  /// for the uninstrumented functions.
  void EmitDeferredUnusedCoverageMappings();

  /// Emit an alias for "main" if it has no arguments (needed for wasm).
  void EmitMainVoidAlias();

  /// Tell the consumer that this variable has been instantiated.
  void HandleCXXStaticMemberVarInstantiation(VarDecl *VD);

  /// If the declaration has internal linkage but is inside an
  /// extern "C" linkage specification, prepare to emit an alias for it
  /// to the expected name.
  template<typename SomeDecl>
  void MaybeHandleStaticInExternC(const SomeDecl *D, llvm::GlobalValue *GV);

  /// Add a global to a list to be added to the llvm.used metadata.
  void addUsedGlobal(llvm::GlobalValue *GV);

  /// Add a global to a list to be added to the llvm.compiler.used metadata.
  void addCompilerUsedGlobal(llvm::GlobalValue *GV);

  /// Add a global to a list to be added to the llvm.compiler.used metadata.
  void addUsedOrCompilerUsedGlobal(llvm::GlobalValue *GV);

  /// Add a destructor and object to add to the C++ global destructor function.
  void AddCXXDtorEntry(llvm::FunctionCallee DtorFn, llvm::Constant *Object) {
    CXXGlobalDtorsOrStermFinalizers.emplace_back(DtorFn.getFunctionType(),
                                                 DtorFn.getCallee(), Object);
  }

  /// Add an sterm finalizer to the C++ global cleanup function.
  void AddCXXStermFinalizerEntry(llvm::FunctionCallee DtorFn) {
    CXXGlobalDtorsOrStermFinalizers.emplace_back(DtorFn.getFunctionType(),
                                                 DtorFn.getCallee(), nullptr);
  }

  /// Add an sterm finalizer to its own llvm.global_dtors entry.
  void AddCXXStermFinalizerToGlobalDtor(llvm::Function *StermFinalizer,
                                        int Priority) {
    AddGlobalDtor(StermFinalizer, Priority);
  }

  void AddCXXPrioritizedStermFinalizerEntry(llvm::Function *StermFinalizer,
                                            int Priority) {
    OrderGlobalInitsOrStermFinalizers Key(Priority,
                                          PrioritizedCXXStermFinalizers.size());
    PrioritizedCXXStermFinalizers.push_back(
        std::make_pair(Key, StermFinalizer));
  }

  /// Create or return a runtime function declaration with the specified type
  /// and name. If \p AssumeConvergent is true, the call will have the
  /// convergent attribute added.
  ///
  /// For new code, please use the overload that takes a QualType; it sets
  /// function attributes more accurately.
  llvm::FunctionCallee
  CreateRuntimeFunction(llvm::FunctionType *Ty, StringRef Name,
                        llvm::AttributeList ExtraAttrs = llvm::AttributeList(),
                        bool Local = false, bool AssumeConvergent = false);

  /// Create or return a runtime function declaration with the specified type
  /// and name. If \p AssumeConvergent is true, the call will have the
  /// convergent attribute added.
  llvm::FunctionCallee
  CreateRuntimeFunction(QualType ReturnTy, ArrayRef<QualType> ArgTys,
                        StringRef Name,
                        llvm::AttributeList ExtraAttrs = llvm::AttributeList(),
                        bool Local = false, bool AssumeConvergent = false);

  /// Create a new runtime global variable with the specified type and name.
  llvm::Constant *CreateRuntimeVariable(llvm::Type *Ty,
                                        StringRef Name);

  ///@name Custom Blocks Runtime Interfaces
  ///@{

  llvm::Constant *getNSConcreteGlobalBlock();
  llvm::Constant *getNSConcreteStackBlock();
  llvm::FunctionCallee getBlockObjectAssign();
  llvm::FunctionCallee getBlockObjectDispose();

  ///@}

  llvm::Function *getLLVMLifetimeStartFn();
  llvm::Function *getLLVMLifetimeEndFn();
  llvm::Function *getLLVMFakeUseFn();

  // Make sure that this type is translated.
  void UpdateCompletedType(const TagDecl *TD);

  llvm::Constant *getMemberPointerConstant(const UnaryOperator *e);

  /// Emit type info if type of an expression is a variably modified
  /// type. Also emit proper debug info for cast types.
  void EmitExplicitCastExprType(const ExplicitCastExpr *E,
                                CodeGenFunction *CGF = nullptr);

  /// Return the result of value-initializing the given type, i.e. a null
  /// expression of the given type.  This is usually, but not always, an LLVM
  /// null constant.
  llvm::Constant *EmitNullConstant(QualType T);

  /// Return a null constant appropriate for zero-initializing a base class with
  /// the given type. This is usually, but not always, an LLVM null constant.
  llvm::Constant *EmitNullConstantForBase(const CXXRecordDecl *Record);

  /// Emit a general error that something can't be done.
  void Error(SourceLocation loc, StringRef error);

  /// Print out an error that codegen doesn't support the specified stmt yet.
  void ErrorUnsupported(const Stmt *S, const char *Type);

  /// Print out an error that codegen doesn't support the specified decl yet.
  void ErrorUnsupported(const Decl *D, const char *Type);

  /// Run some code with "sufficient" stack space. (Currently, at least 256K is
  /// guaranteed). Produces a warning if we're low on stack space and allocates
  /// more in that case. Use this in code that may recurse deeply to avoid stack
  /// overflow.
  void runWithSufficientStackSpace(SourceLocation Loc,
                                   llvm::function_ref<void()> Fn);

  /// Set the attributes on the LLVM function for the given decl and function
  /// info. This applies attributes necessary for handling the ABI as well as
  /// user specified attributes like section.
  void SetInternalFunctionAttributes(GlobalDecl GD, llvm::Function *F,
                                     const CGFunctionInfo &FI);

  /// Set the LLVM function attributes (sext, zext, etc).
  void SetLLVMFunctionAttributes(GlobalDecl GD, const CGFunctionInfo &Info,
                                 llvm::Function *F, bool IsThunk);

  /// Set the LLVM function attributes which only apply to a function
  /// definition.
  void SetLLVMFunctionAttributesForDefinition(const Decl *D, llvm::Function *F);

  /// Set the LLVM function attributes that represent floating point
  /// environment.
  void setLLVMFunctionFEnvAttributes(const FunctionDecl *D, llvm::Function *F);

  /// Return true iff the given type uses 'sret' when used as a return type.
  bool ReturnTypeUsesSRet(const CGFunctionInfo &FI);

  /// Return true iff the given type has `inreg` set.
  bool ReturnTypeHasInReg(const CGFunctionInfo &FI);

  /// Return true iff the given type uses an argument slot when 'sret' is used
  /// as a return type.
  bool ReturnSlotInterferesWithArgs(const CGFunctionInfo &FI);

  /// Return true iff the given type uses 'fpret' when used as a return type.
  bool ReturnTypeUsesFPRet(QualType ResultType);

  /// Return true iff the given type uses 'fp2ret' when used as a return type.
  bool ReturnTypeUsesFP2Ret(QualType ResultType);

  /// Get the LLVM attributes and calling convention to use for a particular
  /// function type.
  ///
  /// \param Name - The function name.
  /// \param Info - The function type information.
  /// \param CalleeInfo - The callee information these attributes are being
  /// constructed for. If valid, the attributes applied to this decl may
  /// contribute to the function attributes and calling convention.
  /// \param Attrs [out] - On return, the attribute list to use.
  /// \param CallingConv [out] - On return, the LLVM calling convention to use.
  void ConstructAttributeList(StringRef Name, const CGFunctionInfo &Info,
                              CGCalleeInfo CalleeInfo,
                              llvm::AttributeList &Attrs, unsigned &CallingConv,
                              bool AttrOnCallSite, bool IsThunk);

  /// Adjust Memory attribute to ensure that the BE gets the right attribute
  // in order to generate the library call or the intrinsic for the function
  // name 'Name'.
  void AdjustMemoryAttribute(StringRef Name, CGCalleeInfo CalleeInfo,
                             llvm::AttributeList &Attrs);

  /// Like the overload taking a `Function &`, but intended specifically
  /// for frontends that want to build on Clang's target-configuration logic.
  void addDefaultFunctionDefinitionAttributes(llvm::AttrBuilder &attrs);

  StringRef getMangledName(GlobalDecl GD);
  StringRef getBlockMangledName(GlobalDecl GD, const BlockDecl *BD);
  const GlobalDecl getMangledNameDecl(StringRef);

  void EmitTentativeDefinition(const VarDecl *D);

  void EmitExternalDeclaration(const DeclaratorDecl *D);

  void EmitVTable(CXXRecordDecl *Class);

  void RefreshTypeCacheForClass(const CXXRecordDecl *Class);

  /// Appends Opts to the "llvm.linker.options" metadata value.
  void AppendLinkerOptions(StringRef Opts);

  /// Appends a detect mismatch command to the linker options.
  void AddDetectMismatch(StringRef Name, StringRef Value);

  /// Appends a dependent lib to the appropriate metadata value.
  void AddDependentLib(StringRef Lib);


  llvm::GlobalVariable::LinkageTypes getFunctionLinkage(GlobalDecl GD);

  void setFunctionLinkage(GlobalDecl GD, llvm::Function *F) {
    F->setLinkage(getFunctionLinkage(GD));
  }

  /// Return the appropriate linkage for the vtable, VTT, and type information
  /// of the given class.
  llvm::GlobalVariable::LinkageTypes getVTableLinkage(const CXXRecordDecl *RD);

  /// Return the store size, in character units, of the given LLVM type.
  CharUnits GetTargetTypeStoreSize(llvm::Type *Ty) const;

  /// Returns LLVM linkage for a declarator.
  llvm::GlobalValue::LinkageTypes
  getLLVMLinkageForDeclarator(const DeclaratorDecl *D, GVALinkage Linkage);

  /// Returns LLVM linkage for a declarator.
  llvm::GlobalValue::LinkageTypes
  getLLVMLinkageVarDefinition(const VarDecl *VD);

  /// Emit all the global annotations.
  void EmitGlobalAnnotations();

  /// Emit an annotation string.
  llvm::Constant *EmitAnnotationString(StringRef Str);

  /// Emit the annotation's translation unit.
  llvm::Constant *EmitAnnotationUnit(SourceLocation Loc);

  /// Emit the annotation line number.
  llvm::Constant *EmitAnnotationLineNo(SourceLocation L);

  /// Emit additional args of the annotation.
  llvm::Constant *EmitAnnotationArgs(const AnnotateAttr *Attr);

  /// Generate the llvm::ConstantStruct which contains the annotation
  /// information for a given GlobalValue. The annotation struct is
  /// {i8 *, i8 *, i8 *, i32}. The first field is a constant expression, the
  /// GlobalValue being annotated. The second field is the constant string
  /// created from the AnnotateAttr's annotation. The third field is a constant
  /// string containing the name of the translation unit. The fourth field is
  /// the line number in the file of the annotated value declaration.
  llvm::Constant *EmitAnnotateAttr(llvm::GlobalValue *GV,
                                   const AnnotateAttr *AA,
                                   SourceLocation L);

  /// Add global annotations that are set on D, for the global GV. Those
  /// annotations are emitted during finalization of the LLVM code.
  void AddGlobalAnnotations(const ValueDecl *D, llvm::GlobalValue *GV);

  /// Emit additional args of the annotation.
  llvm::Constant *EmitSYCLAnnotationArgs(
      SmallVectorImpl<std::pair<std::string, std::string>> &Pairs);

  void SYCLAddRegKernelNamePairs(StringRef First, StringRef Second) {
    SYCLRegKernelNames.push_back(
        std::make_pair(llvm::MDString::get(getLLVMContext(), First),
                       llvm::MDString::get(getLLVMContext(), Second)));
  }

  /// Add attributes from add_ir_attributes_global_variable on TND to GV.
  void AddGlobalSYCLIRAttributes(llvm::GlobalVariable *GV,
                                 const RecordDecl *RD);

  bool isInNoSanitizeList(SanitizerMask Kind, llvm::Function *Fn,
                          SourceLocation Loc) const;

  bool isInNoSanitizeList(SanitizerMask Kind, llvm::GlobalVariable *GV,
                          SourceLocation Loc, QualType Ty,
                          StringRef Category = StringRef()) const;

  /// Imbue XRay attributes to a function, applying the always/never attribute
  /// lists in the process. Returns true if we did imbue attributes this way,
  /// false otherwise.
  bool imbueXRayAttrs(llvm::Function *Fn, SourceLocation Loc,
                      StringRef Category = StringRef()) const;

  /// \returns true if \p Fn at \p Loc should be excluded from profile
  /// instrumentation by the SCL passed by \p -fprofile-list.
  ProfileList::ExclusionType
  isFunctionBlockedByProfileList(llvm::Function *Fn, SourceLocation Loc) const;

  /// \returns true if \p Fn at \p Loc should be excluded from profile
  /// instrumentation.
  ProfileList::ExclusionType
  isFunctionBlockedFromProfileInstr(llvm::Function *Fn,
                                    SourceLocation Loc) const;

  SanitizerMetadata *getSanitizerMetadata() {
    return SanitizerMD.get();
  }

  void addDeferredVTable(const CXXRecordDecl *RD) {
    DeferredVTables.push_back(RD);
  }

  /// Emit code for a single global function or var decl. Forward declarations
  /// are emitted lazily.
  void EmitGlobal(GlobalDecl D);

  bool TryEmitBaseDestructorAsAlias(const CXXDestructorDecl *D);
  void EmitDefinitionAsAlias(GlobalDecl Alias, GlobalDecl Target);

  llvm::GlobalValue *GetGlobalValue(StringRef Ref);

  /// Set attributes which are common to any form of a global definition (alias,
  /// Objective-C method, function, global variable).
  ///
  /// NOTE: This should only be called for definitions.
  void SetCommonAttributes(GlobalDecl GD, llvm::GlobalValue *GV);

  void addReplacement(StringRef Name, llvm::Constant *C);

  void addGlobalValReplacement(llvm::GlobalValue *GV, llvm::Constant *C);

  /// Emit a code for threadprivate directive.
  /// \param D Threadprivate declaration.
  void EmitOMPThreadPrivateDecl(const OMPThreadPrivateDecl *D);

  /// Emit a code for declare reduction construct.
  void EmitOMPDeclareReduction(const OMPDeclareReductionDecl *D,
                               CodeGenFunction *CGF = nullptr);

  /// Emit a code for declare mapper construct.
  void EmitOMPDeclareMapper(const OMPDeclareMapperDecl *D,
                            CodeGenFunction *CGF = nullptr);

  // Emit code for the OpenACC Declare declaration.
  void EmitOpenACCDeclare(const OpenACCDeclareDecl *D,
                          CodeGenFunction *CGF = nullptr);
  // Emit code for the OpenACC Routine declaration.
  void EmitOpenACCRoutine(const OpenACCRoutineDecl *D,
                          CodeGenFunction *CGF = nullptr);

  /// Emit a code for requires directive.
  /// \param D Requires declaration
  void EmitOMPRequiresDecl(const OMPRequiresDecl *D);

  /// Emit a code for the allocate directive.
  /// \param D The allocate declaration
  void EmitOMPAllocateDecl(const OMPAllocateDecl *D);

  /// Return the alignment specified in an allocate directive, if present.
  std::optional<CharUnits> getOMPAllocateAlignment(const VarDecl *VD);

  /// Returns whether the given record has hidden LTO visibility and therefore
  /// may participate in (single-module) CFI and whole-program vtable
  /// optimization.
  bool HasHiddenLTOVisibility(const CXXRecordDecl *RD);

  /// Returns whether the given record has public LTO visibility (regardless of
  /// -lto-whole-program-visibility) and therefore may not participate in
  /// (single-module) CFI and whole-program vtable optimization.
  bool AlwaysHasLTOVisibilityPublic(const CXXRecordDecl *RD);

  /// Returns the vcall visibility of the given type. This is the scope in which
  /// a virtual function call could be made which ends up being dispatched to a
  /// member function of this class. This scope can be wider than the visibility
  /// of the class itself when the class has a more-visible dynamic base class.
  /// The client should pass in an empty Visited set, which is used to prevent
  /// redundant recursive processing.
  llvm::GlobalObject::VCallVisibility
  GetVCallVisibilityLevel(const CXXRecordDecl *RD,
                          llvm::DenseSet<const CXXRecordDecl *> &Visited);

  /// Emit type metadata for the given vtable using the given layout.
  void EmitVTableTypeMetadata(const CXXRecordDecl *RD,
                              llvm::GlobalVariable *VTable,
                              const VTableLayout &VTLayout);

  llvm::Type *getVTableComponentType() const;

  /// Generate a cross-DSO type identifier for MD.
  llvm::ConstantInt *CreateCrossDsoCfiTypeId(llvm::Metadata *MD);

  /// Generate a KCFI type identifier for T.
  llvm::ConstantInt *CreateKCFITypeId(QualType T);

  /// Create a metadata identifier for the given type. This may either be an
  /// MDString (for external identifiers) or a distinct unnamed MDNode (for
  /// internal identifiers).
  llvm::Metadata *CreateMetadataIdentifierForType(QualType T);

  /// Create a metadata identifier that is intended to be used to check virtual
  /// calls via a member function pointer.
  llvm::Metadata *CreateMetadataIdentifierForVirtualMemPtrType(QualType T);

  /// Create a metadata identifier for the generalization of the given type.
  /// This may either be an MDString (for external identifiers) or a distinct
  /// unnamed MDNode (for internal identifiers).
  llvm::Metadata *CreateMetadataIdentifierGeneralized(QualType T);

  /// Create and attach type metadata to the given function.
  void CreateFunctionTypeMetadataForIcall(const FunctionDecl *FD,
                                          llvm::Function *F);

  /// Set type metadata to the given function.
  void setKCFIType(const FunctionDecl *FD, llvm::Function *F);

  /// Emit KCFI type identifier constants and remove unused identifiers.
  void finalizeKCFITypes();

  /// Whether this function's return type has no side effects, and thus may
  /// be trivially discarded if it is unused.
  bool MayDropFunctionReturn(const ASTContext &Context,
                             QualType ReturnType) const;

  /// Returns whether this module needs the "all-vtables" type identifier.
  bool NeedAllVtablesTypeId() const;

  /// Create and attach type metadata for the given vtable.
  void AddVTableTypeMetadata(llvm::GlobalVariable *VTable, CharUnits Offset,
                             const CXXRecordDecl *RD);

  /// Return a vector of most-base classes for RD. This is used to implement
  /// control flow integrity checks for member function pointers.
  ///
  /// A most-base class of a class C is defined as a recursive base class of C,
  /// including C itself, that does not have any bases.
  SmallVector<const CXXRecordDecl *, 0>
  getMostBaseClasses(const CXXRecordDecl *RD);

  /// Get the declaration of std::terminate for the platform.
  llvm::FunctionCallee getTerminateFn();

  llvm::SanitizerStatReport &getSanStats();

  llvm::Value *
  createOpenCLIntToSamplerConversion(const Expr *E, CodeGenFunction &CGF);

  /// OpenCL v1.2 s5.6.4.6 allows the compiler to store kernel argument
  /// information in the program executable. The argument information stored
  /// includes the argument name, its type, the address and access qualifiers
  /// used. This helper can be used to generate metadata for source code kernel
  /// function as well as generated implicitly kernels. If a kernel is generated
  /// implicitly null value has to be passed to the last two parameters,
  /// otherwise all parameters must have valid non-null values.
  /// \param FN is a pointer to IR function being generated.
  /// \param FD is a pointer to function declaration if any.
  /// \param CGF is a pointer to CodeGenFunction that generates this function.
  void GenKernelArgMetadata(llvm::Function *FN,
                            const FunctionDecl *FD = nullptr,
                            CodeGenFunction *CGF = nullptr);

  /// Get target specific null pointer.
  /// \param T is the LLVM type of the null pointer.
  /// \param QT is the clang QualType of the null pointer.
  llvm::Constant *getNullPointer(llvm::PointerType *T, QualType QT);

  CharUnits getNaturalTypeAlignment(QualType T,
                                    LValueBaseInfo *BaseInfo = nullptr,
                                    TBAAAccessInfo *TBAAInfo = nullptr,
                                    bool forPointeeType = false);
  CharUnits getNaturalPointeeTypeAlignment(QualType T,
                                           LValueBaseInfo *BaseInfo = nullptr,
                                           TBAAAccessInfo *TBAAInfo = nullptr);
  bool stopAutoInit();

  /// Print the postfix for externalized static variable or kernels for single
  /// source offloading languages CUDA and HIP. The unique postfix is created
  /// using either the CUID argument, or the file's UniqueID and active macros.
  /// The fallback method without a CUID requires that the offloading toolchain
  /// does not define separate macros via the -cc1 options.
  void printPostfixForExternalizedDecl(llvm::raw_ostream &OS,
                                       const Decl *D) const;

  /// Move some lazily-emitted states to the NewBuilder. This is especially
  /// essential for the incremental parsing environment like Clang Interpreter,
  /// because we'll lose all important information after each repl.
  void moveLazyEmissionStates(CodeGenModule *NewBuilder);

  void getFPAccuracyFuncAttributes(StringRef Name,
                                   llvm::AttributeList &AttrList,
                                   llvm::Metadata *&MDs, unsigned ID,
                                   const llvm::Type *FuncType);
  /// Emit the IR encoding to attach the CUDA launch bounds attribute to \p F.
  /// If \p MaxThreadsVal is not nullptr, the max threads value is stored in it,
  /// if a valid one was found.
  void handleCUDALaunchBoundsAttr(llvm::Function *F,
                                  const CUDALaunchBoundsAttr *A,
                                  int32_t *MaxThreadsVal = nullptr,
                                  int32_t *MinBlocksVal = nullptr,
                                  int32_t *MaxClusterRankVal = nullptr);

  /// Emit the IR encoding to attach the AMD GPU flat-work-group-size attribute
  /// to \p F. Alternatively, the work group size can be taken from a \p
  /// ReqdWGS. If \p MinThreadsVal is not nullptr, the min threads value is
  /// stored in it, if a valid one was found. If \p MaxThreadsVal is not
  /// nullptr, the max threads value is stored in it, if a valid one was found.
  void handleAMDGPUFlatWorkGroupSizeAttr(
      llvm::Function *F, const AMDGPUFlatWorkGroupSizeAttr *A,
      const ReqdWorkGroupSizeAttr *ReqdWGS = nullptr,
      int32_t *MinThreadsVal = nullptr, int32_t *MaxThreadsVal = nullptr);

  /// Emit the IR encoding to attach the AMD GPU waves-per-eu attribute to \p F.
  void handleAMDGPUWavesPerEUAttr(llvm::Function *F,
                                  const AMDGPUWavesPerEUAttr *A);

  llvm::Constant *
  GetOrCreateLLVMGlobal(StringRef MangledName, llvm::Type *Ty, LangAS AddrSpace,
                        const VarDecl *D,
                        ForDefinition_t IsForDefinition = NotForDefinition);

  // FIXME: Hardcoding priority here is gross.
  void AddGlobalCtor(llvm::Function *Ctor, int Priority = 65535,
                     unsigned LexOrder = ~0U,
                     llvm::Constant *AssociatedData = nullptr);
  void AddGlobalDtor(llvm::Function *Dtor, int Priority = 65535,
                     bool IsDtorAttrFunc = false);

  // Return whether structured convergence intrinsics should be generated for
  // this target.
  bool shouldEmitConvergenceTokens() const {
    // TODO: this should probably become unconditional once the controlled
    // convergence becomes the norm.
    return getTriple().isSPIRVLogical();
  }

  void addUndefinedGlobalForTailCall(
      std::pair<const FunctionDecl *, SourceLocation> Global) {
    MustTailCallUndefinedGlobals.insert(Global);
  }

  bool shouldZeroInitPadding() const {
    // In C23 (N3096) $6.7.10:
    // """
    // If any object is initialized with an empty iniitializer, then it is
    // subject to default initialization:
    //  - if it is an aggregate, every member is initialized (recursively)
    //  according to these rules, and any padding is initialized to zero bits;
    //  - if it is a union, the first named member is initialized (recursively)
    //  according to these rules, and any padding is initialized to zero bits.
    //
    // If the aggregate or union contains elements or members that are
    // aggregates or unions, these rules apply recursively to the subaggregates
    // or contained unions.
    //
    // If there are fewer initializers in a brace-enclosed list than there are
    // elements or members of an aggregate, or fewer characters in a string
    // literal used to initialize an array of known size than there are elements
    // in the array, the remainder of the aggregate is subject to default
    // initialization.
    // """
    //
    // From my understanding, the standard is ambiguous in the following two
    // areas:
    // 1. For a union type with empty initializer, if the first named member is
    // not the largest member, then the bytes comes after the first named member
    // but before padding are left unspecified. An example is:
    //    union U { int a; long long b;};
    //    union U u = {};  // The first 4 bytes are 0, but 4-8 bytes are left
    //    unspecified.
    //
    // 2. It only mentions padding for empty initializer, but doesn't mention
    // padding for a non empty initialization list. And if the aggregation or
    // union contains elements or members that are aggregates or unions, and
    // some are non empty initializers, while others are empty initiailizers,
    // the padding initialization is unclear. An example is:
    //    struct S1 { int a; long long b; };
    //    struct S2 { char c; struct S1 s1; };
    //    // The values for paddings between s2.c and s2.s1.a, between s2.s1.a
    //    and s2.s1.b are unclear.
    //    struct S2 s2 = { 'c' };
    //
    // Here we choose to zero initiailize left bytes of a union type. Because
    // projects like the Linux kernel are relying on this behavior. If we don't
    // explicitly zero initialize them, the undef values can be optimized to
    // return gabage data. We also choose to zero initialize paddings for
    // aggregates and unions, no matter they are initialized by empty
    // initializers or non empty initializers. This can provide a consistent
    // behavior. So projects like the Linux kernel can rely on it.
    return !getLangOpts().CPlusPlus;
  }
  void requireVectorDestructorDefinition(const CXXRecordDecl *RD);
  bool classNeedsVectorDestructor(const CXXRecordDecl *RD);

private:
  bool shouldDropDLLAttribute(const Decl *D, const llvm::GlobalValue *GV) const;

  llvm::Constant *GetOrCreateLLVMFunction(
      StringRef MangledName, llvm::Type *Ty, GlobalDecl D, bool ForVTable,
      bool DontDefer = false, bool IsThunk = false,
      llvm::AttributeList ExtraAttrs = llvm::AttributeList(),
      ForDefinition_t IsForDefinition = NotForDefinition);

  // Adds a declaration to the list of multi version functions if not present.
  void AddDeferredMultiVersionResolverToEmit(GlobalDecl GD);

  // References to multiversion functions are resolved through an implicitly
  // defined resolver function. This function is responsible for creating
  // the resolver symbol for the provided declaration. The value returned
  // will be for an ifunc (llvm::GlobalIFunc) if the current target supports
  // that feature and for a regular function (llvm::GlobalValue) otherwise.
  llvm::Constant *GetOrCreateMultiVersionResolver(GlobalDecl GD);

  // In scenarios where a function is not known to be a multiversion function
  // until a later declaration, it is sometimes necessary to change the
  // previously created mangled name to align with requirements of whatever
  // multiversion function kind the function is now known to be. This function
  // is responsible for performing such mangled name updates.
  void UpdateMultiVersionNames(GlobalDecl GD, const FunctionDecl *FD,
                               StringRef &CurName);

  bool GetCPUAndFeaturesAttributes(GlobalDecl GD,
                                   llvm::AttrBuilder &AttrBuilder,
                                   bool SetTargetFeatures = true);
  void setNonAliasAttributes(GlobalDecl GD, llvm::GlobalObject *GO);

  /// Set function attributes for a function declaration.
  void SetFunctionAttributes(GlobalDecl GD, llvm::Function *F,
                             bool IsIncompleteFunction, bool IsThunk);

  void EmitGlobalDefinition(GlobalDecl D, llvm::GlobalValue *GV = nullptr);

  void EmitGlobalFunctionDefinition(GlobalDecl GD, llvm::GlobalValue *GV);
  void EmitMultiVersionFunctionDefinition(GlobalDecl GD, llvm::GlobalValue *GV);

  void EmitGlobalVarDefinition(const VarDecl *D, bool IsTentative = false);
  void EmitExternalVarDeclaration(const VarDecl *D);
  void EmitExternalFunctionDeclaration(const FunctionDecl *D);
  void EmitAliasDefinition(GlobalDecl GD);
  void emitIFuncDefinition(GlobalDecl GD);
  void emitCPUDispatchDefinition(GlobalDecl GD);
  void EmitObjCPropertyImplementations(const ObjCImplementationDecl *D);
  void EmitObjCIvarInitializations(ObjCImplementationDecl *D);

  // C++ related functions.

  void EmitDeclContext(const DeclContext *DC);
  void EmitLinkageSpec(const LinkageSpecDecl *D);
  void EmitTopLevelStmt(const TopLevelStmtDecl *D);

  /// Emit the function that initializes C++ thread_local variables.
  void EmitCXXThreadLocalInitFunc();

  /// Emit the function that initializes global variables for a C++ Module.
  void EmitCXXModuleInitFunc(clang::Module *Primary);

  /// Emit the function that initializes C++ globals.
  void EmitCXXGlobalInitFunc();

  /// Emit the function that performs cleanup associated with C++ globals.
  void EmitCXXGlobalCleanUpFunc();

  /// Emit the function that initializes the specified global (if PerformInit is
  /// true) and registers its destructor.
  void EmitCXXGlobalVarDeclInitFunc(const VarDecl *D,
                                    llvm::GlobalVariable *Addr,
                                    bool PerformInit);

  void EmitPointerToInitFunc(const VarDecl *VD, llvm::GlobalVariable *Addr,
                             llvm::Function *InitFunc, InitSegAttr *ISA);

  /// EmitCtorList - Generates a global array of functions and priorities using
  /// the given list and name. This array will have appending linkage and is
  /// suitable for use as a LLVM constructor or destructor array. Clears Fns.
  void EmitCtorList(CtorList &Fns, const char *GlobalName);

  /// Emit any needed decls for which code generation was deferred.
  void EmitDeferred();

  /// Try to emit external vtables as available_externally if they have emitted
  /// all inlined virtual functions.  It runs after EmitDeferred() and therefore
  /// is not allowed to create new references to things that need to be emitted
  /// lazily.
  void EmitVTablesOpportunistically();

  /// Call replaceAllUsesWith on all pairs in Replacements.
  void applyReplacements();

  /// Call replaceAllUsesWith on all pairs in GlobalValReplacements.
  void applyGlobalValReplacements();

  void checkAliases();

  std::map<int, llvm::TinyPtrVector<llvm::Function *>> DtorsUsingAtExit;

  /// Register functions annotated with __attribute__((destructor)) using
  /// __cxa_atexit, if it is available, or atexit otherwise.
  void registerGlobalDtorsWithAtExit();

  // When using sinit and sterm functions, unregister
  // __attribute__((destructor)) annotated functions which were previously
  // registered by the atexit subroutine using unatexit.
  void unregisterGlobalDtorsWithUnAtExit();

  /// Emit deferred multiversion function resolvers and associated variants.
  void emitMultiVersionFunctions();

  /// Emit any vtables which we deferred and still have a use for.
  void EmitDeferredVTables();

  /// Emit a dummy function that reference a CoreFoundation symbol when
  /// @available is used on Darwin.
  void emitAtAvailableLinkGuard();

  /// Emit the llvm.used and llvm.compiler.used metadata.
  void emitLLVMUsed();

  /// For C++20 Itanium ABI, emit the initializers for the module.
  void EmitModuleInitializers(clang::Module *Primary);

  /// Emit the link options introduced by imported modules.
  void EmitModuleLinkOptions();

  /// Helper function for EmitStaticExternCAliases() to redirect ifuncs that
  /// have a resolver name that matches 'Elem' to instead resolve to the name of
  /// 'CppFunc'. This redirection is necessary in cases where 'Elem' has a name
  /// that will be emitted as an alias of the name bound to 'CppFunc'; ifuncs
  /// may not reference aliases. Redirection is only performed if 'Elem' is only
  /// used by ifuncs in which case, 'Elem' is destroyed. 'true' is returned if
  /// redirection is successful, and 'false' is returned otherwise.
  bool CheckAndReplaceExternCIFuncs(llvm::GlobalValue *Elem,
                                    llvm::GlobalValue *CppFunc);

  /// Emit aliases for internal-linkage declarations inside "C" language
  /// linkage specifications, giving them the "expected" name where possible.
  void EmitStaticExternCAliases();

  void EmitDeclMetadata();

  /// Emit the Clang version as llvm.ident metadata.
  void EmitVersionIdentMetadata();

  /// Emit the Clang commandline as llvm.commandline metadata.
  void EmitCommandLineMetadata();

  /// Emit the module flag metadata used to pass options controlling the
  /// the backend to LLVM.
  void EmitBackendOptionsMetadata(const CodeGenOptions &CodeGenOpts);

  /// Emits OpenCL specific Metadata e.g. OpenCL version.
  void EmitOpenCLMetadata();

  /// Emit the llvm.gcov metadata used to tell LLVM where to emit the .gcno and
  /// .gcda files in a way that persists in .bc files.
  void EmitCoverageFile();

  /// Determine whether the definition must be emitted; if this returns \c
  /// false, the definition can be emitted lazily if it's used.
  bool MustBeEmitted(const ValueDecl *D);

  /// Determine whether the definition can be emitted eagerly, or should be
  /// delayed until the end of the translation unit. This is relevant for
  /// definitions whose linkage can change, e.g. implicit function instantions
  /// which may later be explicitly instantiated.
  bool MayBeEmittedEagerly(const ValueDecl *D);

  /// Check whether we can use a "simpler", more core exceptions personality
  /// function.
  void SimplifyPersonality();

  /// Helper function for getDefaultFunctionAttributes. Builds a set of function
  /// attributes which can be simply added to a function.
  void getTrivialDefaultFunctionAttributes(StringRef Name, bool HasOptnone,
                                           bool AttrOnCallSite,
                                           llvm::AttrBuilder &FuncAttrs);

  /// Helper function for ConstructAttributeList and
  /// addDefaultFunctionDefinitionAttributes.  Builds a set of function
  /// attributes to add to a function with the given properties.
  void getDefaultFunctionAttributes(StringRef Name, bool HasOptnone,
                                    bool AttrOnCallSite,
                                    llvm::AttrBuilder &FuncAttrs);

  void getDefaultFunctionFPAccuracyAttributes(StringRef Name,
                                              llvm::AttrBuilder &FuncAttrs,
                                              llvm::Metadata *&MD, unsigned ID,
                                              const llvm::Type *FuncType);

  llvm::Metadata *CreateMetadataIdentifierImpl(QualType T, MetadataTypeMap &Map,
                                               StringRef Suffix);
};

}  // end namespace CodeGen
}  // end namespace clang

#endif // LLVM_CLANG_LIB_CODEGEN_CODEGENMODULE_H<|MERGE_RESOLUTION|>--- conflicted
+++ resolved
@@ -1100,14 +1100,7 @@
   // Return whether RTTI information should be emitted for this target.
   bool shouldEmitRTTI(bool ForEH = false) {
     return (ForEH || getLangOpts().RTTI) && !getLangOpts().SYCLIsDevice &&
-<<<<<<< HEAD
-           !getLangOpts().CUDAIsDevice &&
-           !(getLangOpts().OpenMP && getLangOpts().OpenMPIsTargetDevice &&
-             (getTriple().isNVPTX() || getTriple().isAMDGPU() ||
-              getTriple().isSPIRV()));
-=======
             (!getLangOpts().isTargetDevice() || !getTriple().isGPU());
->>>>>>> 5eee2751
   }
 
   /// Get the address of the RTTI descriptor for the given type.
