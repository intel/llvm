//===--- CodeGenModule.h - Per-Module state for LLVM CodeGen ----*- C++ -*-===//
//
// Part of the LLVM Project, under the Apache License v2.0 with LLVM Exceptions.
// See https://llvm.org/LICENSE.txt for license information.
// SPDX-License-Identifier: Apache-2.0 WITH LLVM-exception
//
//===----------------------------------------------------------------------===//
//
// This is the internal per-translation-unit state used for llvm translation.
//
//===----------------------------------------------------------------------===//

#ifndef LLVM_CLANG_LIB_CODEGEN_CODEGENMODULE_H
#define LLVM_CLANG_LIB_CODEGEN_CODEGENMODULE_H

#include "CGVTables.h"
#include "CodeGenTypeCache.h"
#include "CodeGenTypes.h"
#include "SanitizerMetadata.h"
#include "clang/AST/DeclCXX.h"
#include "clang/AST/DeclObjC.h"
#include "clang/AST/DeclOpenMP.h"
#include "clang/AST/GlobalDecl.h"
#include "clang/AST/Mangle.h"
#include "clang/Basic/ABI.h"
#include "clang/Basic/LangOptions.h"
#include "clang/Basic/Module.h"
#include "clang/Basic/NoSanitizeList.h"
#include "clang/Basic/TargetInfo.h"
#include "clang/Basic/XRayLists.h"
#include "clang/Lex/PreprocessorOptions.h"
#include "llvm/ADT/DenseMap.h"
#include "llvm/ADT/MapVector.h"
#include "llvm/ADT/SetVector.h"
#include "llvm/ADT/SmallPtrSet.h"
#include "llvm/ADT/StringMap.h"
#include "llvm/IR/Module.h"
#include "llvm/IR/ValueHandle.h"
#include "llvm/Transforms/Utils/SanitizerStats.h"
#include <optional>

namespace llvm {
class Module;
class Constant;
class ConstantInt;
class Function;
class GlobalValue;
class DataLayout;
class FunctionType;
class LLVMContext;
class IndexedInstrProfReader;

namespace vfs {
class FileSystem;
}
}

namespace clang {
class ASTContext;
class AtomicType;
class FunctionDecl;
class IdentifierInfo;
class ObjCImplementationDecl;
class ObjCEncodeExpr;
class BlockExpr;
class CharUnits;
class Decl;
class Expr;
class Stmt;
class StringLiteral;
class NamedDecl;
class ValueDecl;
class VarDecl;
class LangOptions;
class CodeGenOptions;
class HeaderSearchOptions;
class DiagnosticsEngine;
class AnnotateAttr;
class CXXDestructorDecl;
class Module;
class CoverageSourceInfo;
class InitSegAttr;

namespace CodeGen {

class CodeGenFunction;
class CodeGenTBAA;
class CGCXXABI;
class CGDebugInfo;
class CGObjCRuntime;
class CGOpenCLRuntime;
class CGOpenMPRuntime;
class CGCUDARuntime;
class CGSYCLRuntime;
class CGHLSLRuntime;
class CoverageMappingModuleGen;
class TargetCodeGenInfo;

enum ForDefinition_t : bool {
  NotForDefinition = false,
  ForDefinition = true
};

struct OrderGlobalInitsOrStermFinalizers {
  unsigned int priority;
  unsigned int lex_order;
  OrderGlobalInitsOrStermFinalizers(unsigned int p, unsigned int l)
      : priority(p), lex_order(l) {}

  bool operator==(const OrderGlobalInitsOrStermFinalizers &RHS) const {
    return priority == RHS.priority && lex_order == RHS.lex_order;
  }

  bool operator<(const OrderGlobalInitsOrStermFinalizers &RHS) const {
    return std::tie(priority, lex_order) <
           std::tie(RHS.priority, RHS.lex_order);
  }
};

struct ObjCEntrypoints {
  ObjCEntrypoints() { memset(this, 0, sizeof(*this)); }

  /// void objc_alloc(id);
  llvm::FunctionCallee objc_alloc;

  /// void objc_allocWithZone(id);
  llvm::FunctionCallee objc_allocWithZone;

  /// void objc_alloc_init(id);
  llvm::FunctionCallee objc_alloc_init;

  /// void objc_autoreleasePoolPop(void*);
  llvm::FunctionCallee objc_autoreleasePoolPop;

  /// void objc_autoreleasePoolPop(void*);
  /// Note this method is used when we are using exception handling
  llvm::FunctionCallee objc_autoreleasePoolPopInvoke;

  /// void *objc_autoreleasePoolPush(void);
  llvm::Function *objc_autoreleasePoolPush;

  /// id objc_autorelease(id);
  llvm::Function *objc_autorelease;

  /// id objc_autorelease(id);
  /// Note this is the runtime method not the intrinsic.
  llvm::FunctionCallee objc_autoreleaseRuntimeFunction;

  /// id objc_autoreleaseReturnValue(id);
  llvm::Function *objc_autoreleaseReturnValue;

  /// void objc_copyWeak(id *dest, id *src);
  llvm::Function *objc_copyWeak;

  /// void objc_destroyWeak(id*);
  llvm::Function *objc_destroyWeak;

  /// id objc_initWeak(id*, id);
  llvm::Function *objc_initWeak;

  /// id objc_loadWeak(id*);
  llvm::Function *objc_loadWeak;

  /// id objc_loadWeakRetained(id*);
  llvm::Function *objc_loadWeakRetained;

  /// void objc_moveWeak(id *dest, id *src);
  llvm::Function *objc_moveWeak;

  /// id objc_retain(id);
  llvm::Function *objc_retain;

  /// id objc_retain(id);
  /// Note this is the runtime method not the intrinsic.
  llvm::FunctionCallee objc_retainRuntimeFunction;

  /// id objc_retainAutorelease(id);
  llvm::Function *objc_retainAutorelease;

  /// id objc_retainAutoreleaseReturnValue(id);
  llvm::Function *objc_retainAutoreleaseReturnValue;

  /// id objc_retainAutoreleasedReturnValue(id);
  llvm::Function *objc_retainAutoreleasedReturnValue;

  /// id objc_retainBlock(id);
  llvm::Function *objc_retainBlock;

  /// void objc_release(id);
  llvm::Function *objc_release;

  /// void objc_release(id);
  /// Note this is the runtime method not the intrinsic.
  llvm::FunctionCallee objc_releaseRuntimeFunction;

  /// void objc_storeStrong(id*, id);
  llvm::Function *objc_storeStrong;

  /// id objc_storeWeak(id*, id);
  llvm::Function *objc_storeWeak;

  /// id objc_unsafeClaimAutoreleasedReturnValue(id);
  llvm::Function *objc_unsafeClaimAutoreleasedReturnValue;

  /// A void(void) inline asm to use to mark that the return value of
  /// a call will be immediately retain.
  llvm::InlineAsm *retainAutoreleasedReturnValueMarker;

  /// void clang.arc.use(...);
  llvm::Function *clang_arc_use;

  /// void clang.arc.noop.use(...);
  llvm::Function *clang_arc_noop_use;
};

/// This class records statistics on instrumentation based profiling.
class InstrProfStats {
  uint32_t VisitedInMainFile;
  uint32_t MissingInMainFile;
  uint32_t Visited;
  uint32_t Missing;
  uint32_t Mismatched;

public:
  InstrProfStats()
      : VisitedInMainFile(0), MissingInMainFile(0), Visited(0), Missing(0),
        Mismatched(0) {}
  /// Record that we've visited a function and whether or not that function was
  /// in the main source file.
  void addVisited(bool MainFile) {
    if (MainFile)
      ++VisitedInMainFile;
    ++Visited;
  }
  /// Record that a function we've visited has no profile data.
  void addMissing(bool MainFile) {
    if (MainFile)
      ++MissingInMainFile;
    ++Missing;
  }
  /// Record that a function we've visited has mismatched profile data.
  void addMismatched(bool MainFile) { ++Mismatched; }
  /// Whether or not the stats we've gathered indicate any potential problems.
  bool hasDiagnostics() { return Missing || Mismatched; }
  /// Report potential problems we've found to \c Diags.
  void reportDiagnostics(DiagnosticsEngine &Diags, StringRef MainFile);
};

/// A pair of helper functions for a __block variable.
class BlockByrefHelpers : public llvm::FoldingSetNode {
  // MSVC requires this type to be complete in order to process this
  // header.
public:
  llvm::Constant *CopyHelper;
  llvm::Constant *DisposeHelper;

  /// The alignment of the field.  This is important because
  /// different offsets to the field within the byref struct need to
  /// have different helper functions.
  CharUnits Alignment;

  BlockByrefHelpers(CharUnits alignment)
      : CopyHelper(nullptr), DisposeHelper(nullptr), Alignment(alignment) {}
  BlockByrefHelpers(const BlockByrefHelpers &) = default;
  virtual ~BlockByrefHelpers();

  void Profile(llvm::FoldingSetNodeID &id) const {
    id.AddInteger(Alignment.getQuantity());
    profileImpl(id);
  }
  virtual void profileImpl(llvm::FoldingSetNodeID &id) const = 0;

  virtual bool needsCopy() const { return true; }
  virtual void emitCopy(CodeGenFunction &CGF, Address dest, Address src) = 0;

  virtual bool needsDispose() const { return true; }
  virtual void emitDispose(CodeGenFunction &CGF, Address field) = 0;
};

/// This class organizes the cross-function state that is used while generating
/// LLVM code.
class CodeGenModule : public CodeGenTypeCache {
  CodeGenModule(const CodeGenModule &) = delete;
  void operator=(const CodeGenModule &) = delete;

public:
  struct Structor {
    Structor()
        : Priority(0), LexOrder(~0u), Initializer(nullptr),
          AssociatedData(nullptr) {}
    Structor(int Priority, unsigned LexOrder, llvm::Constant *Initializer,
             llvm::Constant *AssociatedData)
        : Priority(Priority), LexOrder(LexOrder), Initializer(Initializer),
          AssociatedData(AssociatedData) {}
    int Priority;
    unsigned LexOrder;
    llvm::Constant *Initializer;
    llvm::Constant *AssociatedData;
  };

  typedef std::vector<Structor> CtorList;

private:
  ASTContext &Context;
  const LangOptions &LangOpts;
  IntrusiveRefCntPtr<llvm::vfs::FileSystem> FS; // Only used for debug info.
  const HeaderSearchOptions &HeaderSearchOpts; // Only used for debug info.
  const PreprocessorOptions &PreprocessorOpts; // Only used for debug info.
  const CodeGenOptions &CodeGenOpts;
  unsigned NumAutoVarInit = 0;
  llvm::Module &TheModule;
  DiagnosticsEngine &Diags;
  const TargetInfo &Target;
  std::unique_ptr<CGCXXABI> ABI;
  llvm::LLVMContext &VMContext;
  std::string ModuleNameHash;
  bool CXX20ModuleInits = false;
  std::unique_ptr<CodeGenTBAA> TBAA;

  mutable std::unique_ptr<TargetCodeGenInfo> TheTargetCodeGenInfo;

  // This should not be moved earlier, since its initialization depends on some
  // of the previous reference members being already initialized and also checks
  // if TheTargetCodeGenInfo is NULL
  CodeGenTypes Types;

  /// Holds information about C++ vtables.
  CodeGenVTables VTables;

  std::unique_ptr<CGObjCRuntime> ObjCRuntime;
  std::unique_ptr<CGOpenCLRuntime> OpenCLRuntime;
  std::unique_ptr<CGOpenMPRuntime> OpenMPRuntime;
  std::unique_ptr<CGCUDARuntime> CUDARuntime;
  std::unique_ptr<CGSYCLRuntime> SYCLRuntime;
  std::unique_ptr<CGHLSLRuntime> HLSLRuntime;
  std::unique_ptr<CGDebugInfo> DebugInfo;
  std::unique_ptr<ObjCEntrypoints> ObjCData;
  llvm::MDNode *NoObjCARCExceptionsMetadata = nullptr;
  std::unique_ptr<llvm::IndexedInstrProfReader> PGOReader;
  InstrProfStats PGOStats;
  std::unique_ptr<llvm::SanitizerStatReport> SanStats;

  // A set of references that have only been seen via a weakref so far. This is
  // used to remove the weak of the reference if we ever see a direct reference
  // or a definition.
  llvm::SmallPtrSet<llvm::GlobalValue*, 10> WeakRefReferences;

  /// This contains all the decls which have definitions but/ which are deferred
  /// for emission and therefore should only be output if they are actually
  /// used. If a decl is in this, then it is known to have not been referenced
  /// yet.
  llvm::DenseMap<StringRef, GlobalDecl> DeferredDecls;

  /// This contains all the aliases that are deferred for emission until
  /// they or what they alias are actually used.  Note that the StringRef
  /// associated in this map is that of the aliasee.
  std::map<StringRef, GlobalDecl> DeferredAliases;

  /// This is a list of deferred decls which we have seen that *are* actually
  /// referenced. These get code generated when the module is done.
  std::vector<GlobalDecl> DeferredDeclsToEmit;
  void addDeferredDeclToEmit(GlobalDecl GD) {
    DeferredDeclsToEmit.emplace_back(GD);
    addEmittedDeferredDecl(GD);
  }

  /// Decls that were DeferredDecls and have now been emitted.
  llvm::DenseMap<llvm::StringRef, GlobalDecl> EmittedDeferredDecls;

  void addEmittedDeferredDecl(GlobalDecl GD) {
    if (!llvm::isa<FunctionDecl>(GD.getDecl()))
      return;
    llvm::GlobalVariable::LinkageTypes L = getFunctionLinkage(GD);
    if (llvm::GlobalValue::isLinkOnceLinkage(L) ||
        llvm::GlobalValue::isWeakLinkage(L)) {
      EmittedDeferredDecls[getMangledName(GD)] = GD;
    }
  }

  /// List of alias we have emitted. Used to make sure that what they point to
  /// is defined once we get to the end of the of the translation unit.
  std::vector<GlobalDecl> Aliases;

  /// List of multiversion functions to be emitted. This list is processed in
  /// conjunction with other deferred symbols and is used to ensure that
  /// multiversion function resolvers and ifuncs are defined and emitted.
  std::vector<GlobalDecl> MultiVersionFuncs;

  llvm::MapVector<StringRef, llvm::TrackingVH<llvm::Constant>> Replacements;

  /// List of global values to be replaced with something else. Used when we
  /// want to replace a GlobalValue but can't identify it by its mangled name
  /// anymore (because the name is already taken).
  llvm::SmallVector<std::pair<llvm::GlobalValue *, llvm::Constant *>, 8>
    GlobalValReplacements;

  /// Variables for which we've emitted globals containing their constant
  /// values along with the corresponding globals, for opportunistic reuse.
  llvm::DenseMap<const VarDecl*, llvm::GlobalVariable*> InitializerConstants;

  /// Set of global decls for which we already diagnosed mangled name conflict.
  /// Required to not issue a warning (on a mangling conflict) multiple times
  /// for the same decl.
  llvm::DenseSet<GlobalDecl> DiagnosedConflictingDefinitions;

  /// A queue of (optional) vtables to consider emitting.
  std::vector<const CXXRecordDecl*> DeferredVTables;

  /// A queue of (optional) vtables that may be emitted opportunistically.
  std::vector<const CXXRecordDecl *> OpportunisticVTables;

  /// List of global values which are required to be present in the object file;
  /// bitcast to i8*. This is used for forcing visibility of symbols which may
  /// otherwise be optimized out.
  std::vector<llvm::WeakTrackingVH> LLVMUsed;
  std::vector<llvm::WeakTrackingVH> LLVMCompilerUsed;

  /// Store the list of global constructors and their respective priorities to
  /// be emitted when the translation unit is complete.
  CtorList GlobalCtors;

  /// Store the list of global destructors and their respective priorities to be
  /// emitted when the translation unit is complete.
  CtorList GlobalDtors;

  /// An ordered map of canonical GlobalDecls to their mangled names.
  llvm::MapVector<GlobalDecl, StringRef> MangledDeclNames;
  llvm::StringMap<GlobalDecl, llvm::BumpPtrAllocator> Manglings;

  /// Global annotations.
  std::vector<llvm::Constant*> Annotations;

  /// Map used to get unique annotation strings.
  llvm::StringMap<llvm::Constant*> AnnotationStrings;

  /// Used for uniquing of annotation arguments.
  llvm::DenseMap<unsigned, llvm::Constant *> AnnotationArgs;

  /// Used for uniquing of SYCL annotation arguments. SYCL annotations are
  /// handled differently than regular annotations so they cannot share map.
  llvm::DenseMap<unsigned, llvm::Constant *> SYCLAnnotationArgs;

  llvm::StringMap<llvm::GlobalVariable *> CFConstantStringMap;

  llvm::DenseMap<llvm::Constant *, llvm::GlobalVariable *> ConstantStringMap;
  llvm::DenseMap<const UnnamedGlobalConstantDecl *, llvm::GlobalVariable *>
      UnnamedGlobalConstantDeclMap;
  llvm::DenseMap<const Decl*, llvm::Constant *> StaticLocalDeclMap;
  llvm::DenseMap<const Decl*, llvm::GlobalVariable*> StaticLocalDeclGuardMap;
  llvm::DenseMap<const Expr*, llvm::Constant *> MaterializedGlobalTemporaryMap;

  llvm::DenseMap<QualType, llvm::Constant *> AtomicSetterHelperFnMap;
  llvm::DenseMap<QualType, llvm::Constant *> AtomicGetterHelperFnMap;

  /// Map used to get unique type descriptor constants for sanitizers.
  llvm::DenseMap<QualType, llvm::Constant *> TypeDescriptorMap;

  /// Map used to track internal linkage functions declared within
  /// extern "C" regions.
  typedef llvm::MapVector<IdentifierInfo *,
                          llvm::GlobalValue *> StaticExternCMap;
  StaticExternCMap StaticExternCValues;

  /// thread_local variables defined or used in this TU.
  std::vector<const VarDecl *> CXXThreadLocals;

  /// thread_local variables with initializers that need to run
  /// before any thread_local variable in this TU is odr-used.
  std::vector<llvm::Function *> CXXThreadLocalInits;
  std::vector<const VarDecl *> CXXThreadLocalInitVars;

  /// Global variables with initializers that need to run before main.
  std::vector<llvm::Function *> CXXGlobalInits;

  /// When a C++ decl with an initializer is deferred, null is
  /// appended to CXXGlobalInits, and the index of that null is placed
  /// here so that the initializer will be performed in the correct
  /// order. Once the decl is emitted, the index is replaced with ~0U to ensure
  /// that we don't re-emit the initializer.
  llvm::DenseMap<const Decl*, unsigned> DelayedCXXInitPosition;

  typedef std::pair<OrderGlobalInitsOrStermFinalizers, llvm::Function *>
      GlobalInitData;

  struct GlobalInitPriorityCmp {
    bool operator()(const GlobalInitData &LHS,
                    const GlobalInitData &RHS) const {
      return LHS.first.priority < RHS.first.priority;
    }
  };

  /// Global variables with initializers whose order of initialization is set by
  /// init_priority attribute.
  SmallVector<GlobalInitData, 8> PrioritizedCXXGlobalInits;

  /// Global destructor functions and arguments that need to run on termination.
  /// When UseSinitAndSterm is set, it instead contains sterm finalizer
  /// functions, which also run on unloading a shared library.
  typedef std::tuple<llvm::FunctionType *, llvm::WeakTrackingVH,
                     llvm::Constant *>
      CXXGlobalDtorsOrStermFinalizer_t;
  SmallVector<CXXGlobalDtorsOrStermFinalizer_t, 8>
      CXXGlobalDtorsOrStermFinalizers;

  typedef std::pair<OrderGlobalInitsOrStermFinalizers, llvm::Function *>
      StermFinalizerData;

  struct StermFinalizerPriorityCmp {
    bool operator()(const StermFinalizerData &LHS,
                    const StermFinalizerData &RHS) const {
      return LHS.first.priority < RHS.first.priority;
    }
  };

  /// Global variables with sterm finalizers whose order of initialization is
  /// set by init_priority attribute.
  SmallVector<StermFinalizerData, 8> PrioritizedCXXStermFinalizers;

  /// The complete set of modules that has been imported.
  llvm::SetVector<clang::Module *> ImportedModules;

  /// The set of modules for which the module initializers
  /// have been emitted.
  llvm::SmallPtrSet<clang::Module *, 16> EmittedModuleInitializers;

  /// A vector of metadata strings for linker options.
  SmallVector<llvm::MDNode *, 16> LinkerOptionsMetadata;

  /// A vector of metadata strings for dependent libraries for ELF.
  SmallVector<llvm::MDNode *, 16> ELFDependentLibraries;

  /// @name Cache for Objective-C runtime types
  /// @{

  /// Cached reference to the class for constant strings. This value has type
  /// int * but is actually an Obj-C class pointer.
  llvm::WeakTrackingVH CFConstantStringClassRef;

  /// The type used to describe the state of a fast enumeration in
  /// Objective-C's for..in loop.
  QualType ObjCFastEnumerationStateType;

  /// @}

  /// Lazily create the Objective-C runtime
  void createObjCRuntime();

  void createOpenCLRuntime();
  void createOpenMPRuntime();
  void createCUDARuntime();
  void createSYCLRuntime();
  void createHLSLRuntime();

  bool isTriviallyRecursive(const FunctionDecl *F);
  bool shouldEmitFunction(GlobalDecl GD);
  bool shouldOpportunisticallyEmitVTables();
  /// Map used to be sure we don't emit the same CompoundLiteral twice.
  llvm::DenseMap<const CompoundLiteralExpr *, llvm::GlobalVariable *>
      EmittedCompoundLiterals;

  /// Map of the global blocks we've emitted, so that we don't have to re-emit
  /// them if the constexpr evaluator gets aggressive.
  llvm::DenseMap<const BlockExpr *, llvm::Constant *> EmittedGlobalBlocks;

  /// @name Cache for Blocks Runtime Globals
  /// @{

  llvm::Constant *NSConcreteGlobalBlock = nullptr;
  llvm::Constant *NSConcreteStackBlock = nullptr;

  llvm::FunctionCallee BlockObjectAssign = nullptr;
  llvm::FunctionCallee BlockObjectDispose = nullptr;

  llvm::Type *BlockDescriptorType = nullptr;
  llvm::Type *GenericBlockLiteralType = nullptr;

  struct {
    int GlobalUniqueCount;
  } Block;

  GlobalDecl initializedGlobalDecl;

  /// @}

  /// void @llvm.lifetime.start(i64 %size, i8* nocapture <ptr>)
  llvm::Function *LifetimeStartFn = nullptr;

  /// void @llvm.lifetime.end(i64 %size, i8* nocapture <ptr>)
  llvm::Function *LifetimeEndFn = nullptr;

  std::unique_ptr<SanitizerMetadata> SanitizerMD;

  llvm::MapVector<const Decl *, bool> DeferredEmptyCoverageMappingDecls;

  std::unique_ptr<CoverageMappingModuleGen> CoverageMapping;

  /// Mapping from canonical types to their metadata identifiers. We need to
  /// maintain this mapping because identifiers may be formed from distinct
  /// MDNodes.
  typedef llvm::DenseMap<QualType, llvm::Metadata *> MetadataTypeMap;
  MetadataTypeMap MetadataIdMap;
  MetadataTypeMap VirtualMetadataIdMap;
  MetadataTypeMap GeneralizedMetadataIdMap;

  llvm::DenseMap<StringRef, const RecordDecl *> TypesWithAspects;
  const EnumDecl *AspectsEnumDecl = nullptr;
  // Helps squashing blocks of TopLevelStmtDecl into a single llvm::Function
  // when used with -fincremental-extensions.
  std::pair<std::unique_ptr<CodeGenFunction>, const TopLevelStmtDecl *>
      GlobalTopLevelStmtBlockInFlight;

public:
  CodeGenModule(ASTContext &C, IntrusiveRefCntPtr<llvm::vfs::FileSystem> FS,
                const HeaderSearchOptions &headersearchopts,
                const PreprocessorOptions &ppopts,
                const CodeGenOptions &CodeGenOpts, llvm::Module &M,
                DiagnosticsEngine &Diags,
                CoverageSourceInfo *CoverageInfo = nullptr);

  ~CodeGenModule();

  void clear();

  /// Finalize LLVM code generation.
  void Release();

  /// Return true if we should emit location information for expressions.
  bool getExpressionLocationsEnabled() const;

  /// Return a reference to the configured Objective-C runtime.
  CGObjCRuntime &getObjCRuntime() {
    if (!ObjCRuntime) createObjCRuntime();
    return *ObjCRuntime;
  }

  /// Return true iff an Objective-C runtime has been configured.
  bool hasObjCRuntime() { return !!ObjCRuntime; }

  const std::string &getModuleNameHash() const { return ModuleNameHash; }

  /// Return a reference to the configured OpenCL runtime.
  CGOpenCLRuntime &getOpenCLRuntime() {
    assert(OpenCLRuntime != nullptr);
    return *OpenCLRuntime;
  }

  /// Return a reference to the configured OpenMP runtime.
  CGOpenMPRuntime &getOpenMPRuntime() {
    assert(OpenMPRuntime != nullptr);
    return *OpenMPRuntime;
  }

  /// Return a reference to the configured CUDA runtime.
  CGCUDARuntime &getCUDARuntime() {
    assert(CUDARuntime != nullptr);
    return *CUDARuntime;
  }

  /// Return a reference to the configured SYCL runtime.
  CGSYCLRuntime &getSYCLRuntime() {
    assert(SYCLRuntime != nullptr);
    return *SYCLRuntime;
  }

  /// Return a reference to the configured HLSL runtime.
  CGHLSLRuntime &getHLSLRuntime() {
    assert(HLSLRuntime != nullptr);
    return *HLSLRuntime;
  }

  ObjCEntrypoints &getObjCEntrypoints() const {
    assert(ObjCData != nullptr);
    return *ObjCData;
  }

  // Version checking functions, used to implement ObjC's @available:
  // i32 @__isOSVersionAtLeast(i32, i32, i32)
  llvm::FunctionCallee IsOSVersionAtLeastFn = nullptr;
  // i32 @__isPlatformVersionAtLeast(i32, i32, i32, i32)
  llvm::FunctionCallee IsPlatformVersionAtLeastFn = nullptr;

  InstrProfStats &getPGOStats() { return PGOStats; }
  llvm::IndexedInstrProfReader *getPGOReader() const { return PGOReader.get(); }

  CoverageMappingModuleGen *getCoverageMapping() const {
    return CoverageMapping.get();
  }

  llvm::Constant *getStaticLocalDeclAddress(const VarDecl *D) {
    return StaticLocalDeclMap[D];
  }
  void setStaticLocalDeclAddress(const VarDecl *D,
                                 llvm::Constant *C) {
    StaticLocalDeclMap[D] = C;
  }

  llvm::Constant *
  getOrCreateStaticVarDecl(const VarDecl &D,
                           llvm::GlobalValue::LinkageTypes Linkage);

  llvm::GlobalVariable *getStaticLocalDeclGuardAddress(const VarDecl *D) {
    return StaticLocalDeclGuardMap[D];
  }
  void setStaticLocalDeclGuardAddress(const VarDecl *D,
                                      llvm::GlobalVariable *C) {
    StaticLocalDeclGuardMap[D] = C;
  }

  Address createUnnamedGlobalFrom(const VarDecl &D, llvm::Constant *Constant,
                                  CharUnits Align);

  bool lookupRepresentativeDecl(StringRef MangledName,
                                GlobalDecl &Result) const;

  llvm::Constant *getAtomicSetterHelperFnMap(QualType Ty) {
    return AtomicSetterHelperFnMap[Ty];
  }
  void setAtomicSetterHelperFnMap(QualType Ty,
                            llvm::Constant *Fn) {
    AtomicSetterHelperFnMap[Ty] = Fn;
  }

  llvm::Constant *getAtomicGetterHelperFnMap(QualType Ty) {
    return AtomicGetterHelperFnMap[Ty];
  }
  void setAtomicGetterHelperFnMap(QualType Ty,
                            llvm::Constant *Fn) {
    AtomicGetterHelperFnMap[Ty] = Fn;
  }

  llvm::Constant *getTypeDescriptorFromMap(QualType Ty) {
    return TypeDescriptorMap[Ty];
  }
  void setTypeDescriptorInMap(QualType Ty, llvm::Constant *C) {
    TypeDescriptorMap[Ty] = C;
  }

  CGDebugInfo *getModuleDebugInfo() { return DebugInfo.get(); }

  llvm::MDNode *getNoObjCARCExceptionsMetadata() {
    if (!NoObjCARCExceptionsMetadata)
      NoObjCARCExceptionsMetadata =
          llvm::MDNode::get(getLLVMContext(), std::nullopt);
    return NoObjCARCExceptionsMetadata;
  }

  ASTContext &getContext() const { return Context; }
  const LangOptions &getLangOpts() const { return LangOpts; }
  const IntrusiveRefCntPtr<llvm::vfs::FileSystem> &getFileSystem() const {
    return FS;
  }
  const HeaderSearchOptions &getHeaderSearchOpts()
    const { return HeaderSearchOpts; }
  const PreprocessorOptions &getPreprocessorOpts()
    const { return PreprocessorOpts; }
  const CodeGenOptions &getCodeGenOpts() const { return CodeGenOpts; }
  llvm::Module &getModule() const { return TheModule; }
  DiagnosticsEngine &getDiags() const { return Diags; }
  const llvm::DataLayout &getDataLayout() const {
    return TheModule.getDataLayout();
  }
  const TargetInfo &getTarget() const { return Target; }
  const llvm::Triple &getTriple() const { return Target.getTriple(); }
  bool supportsCOMDAT() const;
  void maybeSetTrivialComdat(const Decl &D, llvm::GlobalObject &GO);

  CGCXXABI &getCXXABI() const { return *ABI; }
  llvm::LLVMContext &getLLVMContext() { return VMContext; }

  bool shouldUseTBAA() const { return TBAA != nullptr; }

  const TargetCodeGenInfo &getTargetCodeGenInfo();

  CodeGenTypes &getTypes() { return Types; }

  CodeGenVTables &getVTables() { return VTables; }

  ItaniumVTableContext &getItaniumVTableContext() {
    return VTables.getItaniumVTableContext();
  }

  const ItaniumVTableContext &getItaniumVTableContext() const {
    return VTables.getItaniumVTableContext();
  }

  MicrosoftVTableContext &getMicrosoftVTableContext() {
    return VTables.getMicrosoftVTableContext();
  }

  CtorList &getGlobalCtors() { return GlobalCtors; }
  CtorList &getGlobalDtors() { return GlobalDtors; }

  /// getTBAATypeInfo - Get metadata used to describe accesses to objects of
  /// the given type.
  llvm::MDNode *getTBAATypeInfo(QualType QTy);

  /// getTBAAAccessInfo - Get TBAA information that describes an access to
  /// an object of the given type.
  TBAAAccessInfo getTBAAAccessInfo(QualType AccessType);

  /// getTBAAVTablePtrAccessInfo - Get the TBAA information that describes an
  /// access to a virtual table pointer.
  TBAAAccessInfo getTBAAVTablePtrAccessInfo(llvm::Type *VTablePtrType);

  llvm::MDNode *getTBAAStructInfo(QualType QTy);

  /// getTBAABaseTypeInfo - Get metadata that describes the given base access
  /// type. Return null if the type is not suitable for use in TBAA access tags.
  llvm::MDNode *getTBAABaseTypeInfo(QualType QTy);

  /// getTBAAAccessTagInfo - Get TBAA tag for a given memory access.
  llvm::MDNode *getTBAAAccessTagInfo(TBAAAccessInfo Info);

  /// mergeTBAAInfoForCast - Get merged TBAA information for the purposes of
  /// type casts.
  TBAAAccessInfo mergeTBAAInfoForCast(TBAAAccessInfo SourceInfo,
                                      TBAAAccessInfo TargetInfo);

  /// mergeTBAAInfoForConditionalOperator - Get merged TBAA information for the
  /// purposes of conditional operator.
  TBAAAccessInfo mergeTBAAInfoForConditionalOperator(TBAAAccessInfo InfoA,
                                                     TBAAAccessInfo InfoB);

  /// mergeTBAAInfoForMemoryTransfer - Get merged TBAA information for the
  /// purposes of memory transfer calls.
  TBAAAccessInfo mergeTBAAInfoForMemoryTransfer(TBAAAccessInfo DestInfo,
                                                TBAAAccessInfo SrcInfo);

  /// getTBAAInfoForSubobject - Get TBAA information for an access with a given
  /// base lvalue.
  TBAAAccessInfo getTBAAInfoForSubobject(LValue Base, QualType AccessType) {
    if (Base.getTBAAInfo().isMayAlias())
      return TBAAAccessInfo::getMayAliasInfo();
    return getTBAAAccessInfo(AccessType);
  }

  bool isTypeConstant(QualType QTy, bool ExcludeCtor, bool ExcludeDtor);

  bool isPaddedAtomicType(QualType type);
  bool isPaddedAtomicType(const AtomicType *type);

  /// DecorateInstructionWithTBAA - Decorate the instruction with a TBAA tag.
  void DecorateInstructionWithTBAA(llvm::Instruction *Inst,
                                   TBAAAccessInfo TBAAInfo);

  /// Adds !invariant.barrier !tag to instruction
  void DecorateInstructionWithInvariantGroup(llvm::Instruction *I,
                                             const CXXRecordDecl *RD);

  /// Emit the given number of characters as a value of type size_t.
  llvm::ConstantInt *getSize(CharUnits numChars);

  /// Set the visibility for the given LLVM GlobalValue.
  void setGlobalVisibility(llvm::GlobalValue *GV, const NamedDecl *D) const;

  void setDSOLocal(llvm::GlobalValue *GV) const;

  bool shouldMapVisibilityToDLLExport(const NamedDecl *D) const {
    return getLangOpts().hasDefaultVisibilityExportMapping() && D &&
           (D->getLinkageAndVisibility().getVisibility() ==
            DefaultVisibility) &&
           (getLangOpts().isAllDefaultVisibilityExportMapping() ||
            (getLangOpts().isExplicitDefaultVisibilityExportMapping() &&
             D->getLinkageAndVisibility().isVisibilityExplicit()));
  }
  void setDLLImportDLLExport(llvm::GlobalValue *GV, GlobalDecl D) const;
  void setDLLImportDLLExport(llvm::GlobalValue *GV, const NamedDecl *D) const;
  /// Set visibility, dllimport/dllexport and dso_local.
  /// This must be called after dllimport/dllexport is set.
  void setGVProperties(llvm::GlobalValue *GV, GlobalDecl GD) const;
  void setGVProperties(llvm::GlobalValue *GV, const NamedDecl *D) const;

  void setGVPropertiesAux(llvm::GlobalValue *GV, const NamedDecl *D) const;

  /// Set the TLS mode for the given LLVM GlobalValue for the thread-local
  /// variable declaration D.
  void setTLSMode(llvm::GlobalValue *GV, const VarDecl &D) const;

  /// Get LLVM TLS mode from CodeGenOptions.
  llvm::GlobalVariable::ThreadLocalMode GetDefaultLLVMTLSModel() const;

  static llvm::GlobalValue::VisibilityTypes GetLLVMVisibility(Visibility V) {
    switch (V) {
    case DefaultVisibility:   return llvm::GlobalValue::DefaultVisibility;
    case HiddenVisibility:    return llvm::GlobalValue::HiddenVisibility;
    case ProtectedVisibility: return llvm::GlobalValue::ProtectedVisibility;
    }
    llvm_unreachable("unknown visibility!");
  }

  llvm::Constant *GetAddrOfGlobal(GlobalDecl GD,
                                  ForDefinition_t IsForDefinition
                                    = NotForDefinition);

  /// Will return a global variable of the given type. If a variable with a
  /// different type already exists then a new  variable with the right type
  /// will be created and all uses of the old variable will be replaced with a
  /// bitcast to the new variable.
  llvm::GlobalVariable *
  CreateOrReplaceCXXRuntimeVariable(StringRef Name, llvm::Type *Ty,
                                    llvm::GlobalValue::LinkageTypes Linkage,
                                    llvm::Align Alignment);

  llvm::Function *CreateGlobalInitOrCleanUpFunction(
      llvm::FunctionType *ty, const Twine &name, const CGFunctionInfo &FI,
      SourceLocation Loc = SourceLocation(), bool TLS = false,
      llvm::GlobalVariable::LinkageTypes Linkage =
          llvm::GlobalVariable::InternalLinkage);

  /// Return the AST address space of the underlying global variable for D, as
  /// determined by its declaration. Normally this is the same as the address
  /// space of D's type, but in CUDA, address spaces are associated with
  /// declarations, not types. If D is nullptr, return the default address
  /// space for global variable.
  ///
  /// For languages without explicit address spaces, if D has default address
  /// space, target-specific global or constant address space may be returned.
  LangAS GetGlobalVarAddressSpace(const VarDecl *D);

  /// Return the AST address space of constant literal, which is used to emit
  /// the constant literal as global variable in LLVM IR.
  /// Note: This is not necessarily the address space of the constant literal
  /// in AST. For address space agnostic language, e.g. C++, constant literal
  /// in AST is always in default address space.
  LangAS GetGlobalConstantAddressSpace() const;

  /// Return the llvm::Constant for the address of the given global variable.
  /// If Ty is non-null and if the global doesn't exist, then it will be created
  /// with the specified type instead of whatever the normal requested type
  /// would be. If IsForDefinition is true, it is guaranteed that an actual
  /// global with type Ty will be returned, not conversion of a variable with
  /// the same mangled name but some other type.
  llvm::Constant *GetAddrOfGlobalVar(const VarDecl *D,
                                     llvm::Type *Ty = nullptr,
                                     ForDefinition_t IsForDefinition
                                       = NotForDefinition);

  /// Return the address of the given function. If Ty is non-null, then this
  /// function will use the specified type if it has to create it.
  llvm::Constant *GetAddrOfFunction(GlobalDecl GD, llvm::Type *Ty = nullptr,
                                    bool ForVTable = false,
                                    bool DontDefer = false,
                                    ForDefinition_t IsForDefinition
                                      = NotForDefinition);

  // Return the function body address of the given function.
  llvm::Constant *GetFunctionStart(const ValueDecl *Decl);

  // Return whether RTTI information should be emitted for this target.
  bool shouldEmitRTTI(bool ForEH = false) {
    return (ForEH || getLangOpts().RTTI) && !getLangOpts().CUDAIsDevice &&
           !(getLangOpts().OpenMP && getLangOpts().OpenMPIsTargetDevice &&
             getTriple().isNVPTX());
  }

  /// Get the address of the RTTI descriptor for the given type.
  llvm::Constant *GetAddrOfRTTIDescriptor(QualType Ty, bool ForEH = false);

  /// Get the address of a GUID.
  ConstantAddress GetAddrOfMSGuidDecl(const MSGuidDecl *GD);

  /// Get the address of a UnnamedGlobalConstant
  ConstantAddress
  GetAddrOfUnnamedGlobalConstantDecl(const UnnamedGlobalConstantDecl *GCD);

  /// Get the address of a template parameter object.
  ConstantAddress
  GetAddrOfTemplateParamObject(const TemplateParamObjectDecl *TPO);

  /// Get the address of the thunk for the given global decl.
  llvm::Constant *GetAddrOfThunk(StringRef Name, llvm::Type *FnTy,
                                 GlobalDecl GD);

  /// Get a reference to the target of VD.
  ConstantAddress GetWeakRefReference(const ValueDecl *VD);

  /// Returns the assumed alignment of an opaque pointer to the given class.
  CharUnits getClassPointerAlignment(const CXXRecordDecl *CD);

  /// Returns the minimum object size for an object of the given class type
  /// (or a class derived from it).
  CharUnits getMinimumClassObjectSize(const CXXRecordDecl *CD);

  /// Returns the minimum object size for an object of the given type.
  CharUnits getMinimumObjectSize(QualType Ty) {
    if (CXXRecordDecl *RD = Ty->getAsCXXRecordDecl())
      return getMinimumClassObjectSize(RD);
    return getContext().getTypeSizeInChars(Ty);
  }

  /// Returns the assumed alignment of a virtual base of a class.
  CharUnits getVBaseAlignment(CharUnits DerivedAlign,
                              const CXXRecordDecl *Derived,
                              const CXXRecordDecl *VBase);

  /// Given a class pointer with an actual known alignment, and the
  /// expected alignment of an object at a dynamic offset w.r.t that
  /// pointer, return the alignment to assume at the offset.
  CharUnits getDynamicOffsetAlignment(CharUnits ActualAlign,
                                      const CXXRecordDecl *Class,
                                      CharUnits ExpectedTargetAlign);

  CharUnits
  computeNonVirtualBaseClassOffset(const CXXRecordDecl *DerivedClass,
                                   CastExpr::path_const_iterator Start,
                                   CastExpr::path_const_iterator End);

  /// Returns the offset from a derived class to  a class. Returns null if the
  /// offset is 0.
  llvm::Constant *
  GetNonVirtualBaseClassOffset(const CXXRecordDecl *ClassDecl,
                               CastExpr::path_const_iterator PathBegin,
                               CastExpr::path_const_iterator PathEnd);

  llvm::FoldingSet<BlockByrefHelpers> ByrefHelpersCache;

  /// Fetches the global unique block count.
  int getUniqueBlockCount() { return ++Block.GlobalUniqueCount; }

  /// Fetches the type of a generic block descriptor.
  llvm::Type *getBlockDescriptorType();

  /// The type of a generic block literal.
  llvm::Type *getGenericBlockLiteralType();

  /// Gets the address of a block which requires no captures.
  llvm::Constant *GetAddrOfGlobalBlock(const BlockExpr *BE, StringRef Name);

  /// Returns the address of a block which requires no caputres, or null if
  /// we've yet to emit the block for BE.
  llvm::Constant *getAddrOfGlobalBlockIfEmitted(const BlockExpr *BE) {
    return EmittedGlobalBlocks.lookup(BE);
  }

  /// Notes that BE's global block is available via Addr. Asserts that BE
  /// isn't already emitted.
  void setAddrOfGlobalBlock(const BlockExpr *BE, llvm::Constant *Addr);

  /// Return a pointer to a constant CFString object for the given string.
  ConstantAddress GetAddrOfConstantCFString(const StringLiteral *Literal);

  /// Return a pointer to a constant NSString object for the given string. Or a
  /// user defined String object as defined via
  /// -fconstant-string-class=class_name option.
  ConstantAddress GetAddrOfConstantString(const StringLiteral *Literal);

  /// Return a constant array for the given string.
  llvm::Constant *GetConstantArrayFromStringLiteral(const StringLiteral *E);

  /// Return a pointer to a constant array for the given string literal.
  ConstantAddress
  GetAddrOfConstantStringFromLiteral(const StringLiteral *S,
                                     StringRef Name = ".str");

  /// Return a pointer to a constant array for the given ObjCEncodeExpr node.
  ConstantAddress
  GetAddrOfConstantStringFromObjCEncode(const ObjCEncodeExpr *);

  /// Returns a pointer to a character array containing the literal and a
  /// terminating '\0' character. The result has pointer to array type.
  ///
  /// \param GlobalName If provided, the name to use for the global (if one is
  /// created).
  ConstantAddress
  GetAddrOfConstantCString(const std::string &Str,
                           const char *GlobalName = nullptr);

  /// Returns a pointer to a constant global variable for the given file-scope
  /// compound literal expression.
  ConstantAddress GetAddrOfConstantCompoundLiteral(const CompoundLiteralExpr*E);

  /// If it's been emitted already, returns the GlobalVariable corresponding to
  /// a compound literal. Otherwise, returns null.
  llvm::GlobalVariable *
  getAddrOfConstantCompoundLiteralIfEmitted(const CompoundLiteralExpr *E);

  /// Notes that CLE's GlobalVariable is GV. Asserts that CLE isn't already
  /// emitted.
  void setAddrOfConstantCompoundLiteral(const CompoundLiteralExpr *CLE,
                                        llvm::GlobalVariable *GV);

  /// Returns a pointer to a global variable representing a temporary
  /// with static or thread storage duration.
  ConstantAddress GetAddrOfGlobalTemporary(const MaterializeTemporaryExpr *E,
                                           const Expr *Inner);

  /// Retrieve the record type that describes the state of an
  /// Objective-C fast enumeration loop (for..in).
  QualType getObjCFastEnumerationStateType();

  // Produce code for this constructor/destructor. This method doesn't try
  // to apply any ABI rules about which other constructors/destructors
  // are needed or if they are alias to each other.
  llvm::Function *codegenCXXStructor(GlobalDecl GD);

  /// Return the address of the constructor/destructor of the given type.
  llvm::Constant *
  getAddrOfCXXStructor(GlobalDecl GD, const CGFunctionInfo *FnInfo = nullptr,
                       llvm::FunctionType *FnType = nullptr,
                       bool DontDefer = false,
                       ForDefinition_t IsForDefinition = NotForDefinition) {
    return cast<llvm::Constant>(getAddrAndTypeOfCXXStructor(GD, FnInfo, FnType,
                                                            DontDefer,
                                                            IsForDefinition)
                                    .getCallee());
  }

  llvm::FunctionCallee getAddrAndTypeOfCXXStructor(
      GlobalDecl GD, const CGFunctionInfo *FnInfo = nullptr,
      llvm::FunctionType *FnType = nullptr, bool DontDefer = false,
      ForDefinition_t IsForDefinition = NotForDefinition);

  void addTypeWithAspects(StringRef TypeName, const RecordDecl *RD) {
    TypesWithAspects[TypeName] = RD;
  }

  void setAspectsEnumDecl(const EnumDecl *ED);

  void generateIntelFPGAAnnotation(const Decl *D,
                                     llvm::SmallString<256> &AnnotStr);
  void addGlobalIntelFPGAAnnotation(const VarDecl *VD, llvm::GlobalValue *GV);

  /// Given a builtin id for a function like "__builtin_fabsf", return a
  /// Function* for "fabsf".
  llvm::Constant *getBuiltinLibFunction(const FunctionDecl *FD,
                                        unsigned BuiltinID);

  llvm::Function *getIntrinsic(unsigned IID,
                               ArrayRef<llvm::Type *> Tys = std::nullopt);

  /// Emit code for a single top level declaration.
  void EmitTopLevelDecl(Decl *D);

  /// Stored a deferred empty coverage mapping for an unused
  /// and thus uninstrumented top level declaration.
  void AddDeferredUnusedCoverageMapping(Decl *D);

  /// Remove the deferred empty coverage mapping as this
  /// declaration is actually instrumented.
  void ClearUnusedCoverageMapping(const Decl *D);

  /// Emit all the deferred coverage mappings
  /// for the uninstrumented functions.
  void EmitDeferredUnusedCoverageMappings();

  /// Emit an alias for "main" if it has no arguments (needed for wasm).
  void EmitMainVoidAlias();

  /// Tell the consumer that this variable has been instantiated.
  void HandleCXXStaticMemberVarInstantiation(VarDecl *VD);

  /// If the declaration has internal linkage but is inside an
  /// extern "C" linkage specification, prepare to emit an alias for it
  /// to the expected name.
  template<typename SomeDecl>
  void MaybeHandleStaticInExternC(const SomeDecl *D, llvm::GlobalValue *GV);

  /// Add a global to a list to be added to the llvm.used metadata.
  void addUsedGlobal(llvm::GlobalValue *GV);

  /// Add a global to a list to be added to the llvm.compiler.used metadata.
  void addCompilerUsedGlobal(llvm::GlobalValue *GV);

  /// Add a global to a list to be added to the llvm.compiler.used metadata.
  void addUsedOrCompilerUsedGlobal(llvm::GlobalValue *GV);

  /// Add a destructor and object to add to the C++ global destructor function.
  void AddCXXDtorEntry(llvm::FunctionCallee DtorFn, llvm::Constant *Object) {
    CXXGlobalDtorsOrStermFinalizers.emplace_back(DtorFn.getFunctionType(),
                                                 DtorFn.getCallee(), Object);
  }

  /// Add an sterm finalizer to the C++ global cleanup function.
  void AddCXXStermFinalizerEntry(llvm::FunctionCallee DtorFn) {
    CXXGlobalDtorsOrStermFinalizers.emplace_back(DtorFn.getFunctionType(),
                                                 DtorFn.getCallee(), nullptr);
  }

  /// Add an sterm finalizer to its own llvm.global_dtors entry.
  void AddCXXStermFinalizerToGlobalDtor(llvm::Function *StermFinalizer,
                                        int Priority) {
    AddGlobalDtor(StermFinalizer, Priority);
  }

  void AddCXXPrioritizedStermFinalizerEntry(llvm::Function *StermFinalizer,
                                            int Priority) {
    OrderGlobalInitsOrStermFinalizers Key(Priority,
                                          PrioritizedCXXStermFinalizers.size());
    PrioritizedCXXStermFinalizers.push_back(
        std::make_pair(Key, StermFinalizer));
  }

  /// Create or return a runtime function declaration with the specified type
  /// and name. If \p AssumeConvergent is true, the call will have the
  /// convergent attribute added.
  llvm::FunctionCallee
  CreateRuntimeFunction(llvm::FunctionType *Ty, StringRef Name,
                        llvm::AttributeList ExtraAttrs = llvm::AttributeList(),
                        bool Local = false, bool AssumeConvergent = false);

  /// Create a new runtime global variable with the specified type and name.
  llvm::Constant *CreateRuntimeVariable(llvm::Type *Ty,
                                        StringRef Name);

  ///@name Custom Blocks Runtime Interfaces
  ///@{

  llvm::Constant *getNSConcreteGlobalBlock();
  llvm::Constant *getNSConcreteStackBlock();
  llvm::FunctionCallee getBlockObjectAssign();
  llvm::FunctionCallee getBlockObjectDispose();

  ///@}

  llvm::Function *getLLVMLifetimeStartFn();
  llvm::Function *getLLVMLifetimeEndFn();

  // Make sure that this type is translated.
  void UpdateCompletedType(const TagDecl *TD);

  llvm::Constant *getMemberPointerConstant(const UnaryOperator *e);

  /// Emit type info if type of an expression is a variably modified
  /// type. Also emit proper debug info for cast types.
  void EmitExplicitCastExprType(const ExplicitCastExpr *E,
                                CodeGenFunction *CGF = nullptr);

  /// Return the result of value-initializing the given type, i.e. a null
  /// expression of the given type.  This is usually, but not always, an LLVM
  /// null constant.
  llvm::Constant *EmitNullConstant(QualType T);

  /// Return a null constant appropriate for zero-initializing a base class with
  /// the given type. This is usually, but not always, an LLVM null constant.
  llvm::Constant *EmitNullConstantForBase(const CXXRecordDecl *Record);

  /// Emit a general error that something can't be done.
  void Error(SourceLocation loc, StringRef error);

  /// Print out an error that codegen doesn't support the specified stmt yet.
  void ErrorUnsupported(const Stmt *S, const char *Type);

  /// Print out an error that codegen doesn't support the specified decl yet.
  void ErrorUnsupported(const Decl *D, const char *Type);

  /// Set the attributes on the LLVM function for the given decl and function
  /// info. This applies attributes necessary for handling the ABI as well as
  /// user specified attributes like section.
  void SetInternalFunctionAttributes(GlobalDecl GD, llvm::Function *F,
                                     const CGFunctionInfo &FI);

  /// Set the LLVM function attributes (sext, zext, etc).
  void SetLLVMFunctionAttributes(GlobalDecl GD, const CGFunctionInfo &Info,
                                 llvm::Function *F, bool IsThunk);

  /// Set the LLVM function attributes which only apply to a function
  /// definition.
  void SetLLVMFunctionAttributesForDefinition(const Decl *D, llvm::Function *F);

  /// Set the LLVM function attributes that represent floating point
  /// environment.
  void setLLVMFunctionFEnvAttributes(const FunctionDecl *D, llvm::Function *F);

  /// Return true iff the given type uses 'sret' when used as a return type.
  bool ReturnTypeUsesSRet(const CGFunctionInfo &FI);

  /// Return true iff the given type uses an argument slot when 'sret' is used
  /// as a return type.
  bool ReturnSlotInterferesWithArgs(const CGFunctionInfo &FI);

  /// Return true iff the given type uses 'fpret' when used as a return type.
  bool ReturnTypeUsesFPRet(QualType ResultType);

  /// Return true iff the given type uses 'fp2ret' when used as a return type.
  bool ReturnTypeUsesFP2Ret(QualType ResultType);

  /// Get the LLVM attributes and calling convention to use for a particular
  /// function type.
  ///
  /// \param Name - The function name.
  /// \param Info - The function type information.
  /// \param CalleeInfo - The callee information these attributes are being
  /// constructed for. If valid, the attributes applied to this decl may
  /// contribute to the function attributes and calling convention.
  /// \param Attrs [out] - On return, the attribute list to use.
  /// \param CallingConv [out] - On return, the LLVM calling convention to use.
  void ConstructAttributeList(StringRef Name, const CGFunctionInfo &Info,
                              CGCalleeInfo CalleeInfo,
                              llvm::AttributeList &Attrs, unsigned &CallingConv,
                              bool AttrOnCallSite, bool IsThunk);

  /// Adds attributes to F according to our CodeGenOptions and LangOptions, as
  /// though we had emitted it ourselves.  We remove any attributes on F that
  /// conflict with the attributes we add here.
  ///
  /// This is useful for adding attrs to bitcode modules that you want to link
  /// with but don't control, such as CUDA's libdevice.  When linking with such
  /// a bitcode library, you might want to set e.g. its functions'
  /// "unsafe-fp-math" attribute to match the attr of the functions you're
  /// codegen'ing.  Otherwise, LLVM will interpret the bitcode module's lack of
  /// unsafe-fp-math attrs as tantamount to unsafe-fp-math=false, and then LLVM
  /// will propagate unsafe-fp-math=false up to every transitive caller of a
  /// function in the bitcode library!
  ///
  /// With the exception of fast-math attrs, this will only make the attributes
  /// on the function more conservative.  But it's unsafe to call this on a
  /// function which relies on particular fast-math attributes for correctness.
  /// It's up to you to ensure that this is safe.
  void addDefaultFunctionDefinitionAttributes(llvm::Function &F);
  void mergeDefaultFunctionDefinitionAttributes(llvm::Function &F,
                                                bool WillInternalize);

  /// Like the overload taking a `Function &`, but intended specifically
  /// for frontends that want to build on Clang's target-configuration logic.
  void addDefaultFunctionDefinitionAttributes(llvm::AttrBuilder &attrs);

  StringRef getMangledName(GlobalDecl GD);
  StringRef getBlockMangledName(GlobalDecl GD, const BlockDecl *BD);
  const GlobalDecl getMangledNameDecl(StringRef);

  void EmitTentativeDefinition(const VarDecl *D);

  void EmitExternalDeclaration(const VarDecl *D);

  void EmitVTable(CXXRecordDecl *Class);

  void RefreshTypeCacheForClass(const CXXRecordDecl *Class);

  /// Appends Opts to the "llvm.linker.options" metadata value.
  void AppendLinkerOptions(StringRef Opts);

  /// Appends a detect mismatch command to the linker options.
  void AddDetectMismatch(StringRef Name, StringRef Value);

  /// Appends a dependent lib to the appropriate metadata value.
  void AddDependentLib(StringRef Lib);


  llvm::GlobalVariable::LinkageTypes getFunctionLinkage(GlobalDecl GD);

  void setFunctionLinkage(GlobalDecl GD, llvm::Function *F) {
    F->setLinkage(getFunctionLinkage(GD));
  }

  /// Return the appropriate linkage for the vtable, VTT, and type information
  /// of the given class.
  llvm::GlobalVariable::LinkageTypes getVTableLinkage(const CXXRecordDecl *RD);

  /// Return the store size, in character units, of the given LLVM type.
  CharUnits GetTargetTypeStoreSize(llvm::Type *Ty) const;

  /// Returns LLVM linkage for a declarator.
  llvm::GlobalValue::LinkageTypes
  getLLVMLinkageForDeclarator(const DeclaratorDecl *D, GVALinkage Linkage,
                              bool IsConstantVariable);

  /// Returns LLVM linkage for a declarator.
  llvm::GlobalValue::LinkageTypes
  getLLVMLinkageVarDefinition(const VarDecl *VD, bool IsConstant);

  /// Emit all the global annotations.
  void EmitGlobalAnnotations();

  /// Emit an annotation string.
  llvm::Constant *EmitAnnotationString(StringRef Str);

  /// Emit the annotation's translation unit.
  llvm::Constant *EmitAnnotationUnit(SourceLocation Loc);

  /// Emit the annotation line number.
  llvm::Constant *EmitAnnotationLineNo(SourceLocation L);

  /// Emit additional args of the annotation.
  llvm::Constant *EmitAnnotationArgs(const AnnotateAttr *Attr);

  /// Generate the llvm::ConstantStruct which contains the annotation
  /// information for a given GlobalValue. The annotation struct is
  /// {i8 *, i8 *, i8 *, i32}. The first field is a constant expression, the
  /// GlobalValue being annotated. The second field is the constant string
  /// created from the AnnotateAttr's annotation. The third field is a constant
  /// string containing the name of the translation unit. The fourth field is
  /// the line number in the file of the annotated value declaration.
  llvm::Constant *EmitAnnotateAttr(llvm::GlobalValue *GV,
                                   const AnnotateAttr *AA,
                                   SourceLocation L);

  /// Add global annotations that are set on D, for the global GV. Those
  /// annotations are emitted during finalization of the LLVM code.
  void AddGlobalAnnotations(const ValueDecl *D, llvm::GlobalValue *GV);

  /// Emit additional args of the annotation.
  llvm::Constant *EmitSYCLAnnotationArgs(
      SmallVectorImpl<std::pair<std::string, std::string>> &Pairs);

  /// Add attributes from add_ir_attributes_global_variable on TND to GV.
  void AddGlobalSYCLIRAttributes(llvm::GlobalVariable *GV,
                                 const RecordDecl *RD);

  bool isInNoSanitizeList(SanitizerMask Kind, llvm::Function *Fn,
                          SourceLocation Loc) const;

  bool isInNoSanitizeList(SanitizerMask Kind, llvm::GlobalVariable *GV,
                          SourceLocation Loc, QualType Ty,
                          StringRef Category = StringRef()) const;

  /// Imbue XRay attributes to a function, applying the always/never attribute
  /// lists in the process. Returns true if we did imbue attributes this way,
  /// false otherwise.
  bool imbueXRayAttrs(llvm::Function *Fn, SourceLocation Loc,
                      StringRef Category = StringRef()) const;

  /// \returns true if \p Fn at \p Loc should be excluded from profile
  /// instrumentation by the SCL passed by \p -fprofile-list.
  ProfileList::ExclusionType
  isFunctionBlockedByProfileList(llvm::Function *Fn, SourceLocation Loc) const;

  /// \returns true if \p Fn at \p Loc should be excluded from profile
  /// instrumentation.
  ProfileList::ExclusionType
  isFunctionBlockedFromProfileInstr(llvm::Function *Fn,
                                    SourceLocation Loc) const;

  SanitizerMetadata *getSanitizerMetadata() {
    return SanitizerMD.get();
  }

  void addDeferredVTable(const CXXRecordDecl *RD) {
    DeferredVTables.push_back(RD);
  }

  /// Emit code for a single global function or var decl. Forward declarations
  /// are emitted lazily.
  void EmitGlobal(GlobalDecl D);

  bool TryEmitBaseDestructorAsAlias(const CXXDestructorDecl *D);

  llvm::GlobalValue *GetGlobalValue(StringRef Ref);

  /// Set attributes which are common to any form of a global definition (alias,
  /// Objective-C method, function, global variable).
  ///
  /// NOTE: This should only be called for definitions.
  void SetCommonAttributes(GlobalDecl GD, llvm::GlobalValue *GV);

  void addReplacement(StringRef Name, llvm::Constant *C);

  void addGlobalValReplacement(llvm::GlobalValue *GV, llvm::Constant *C);

  /// Emit a code for threadprivate directive.
  /// \param D Threadprivate declaration.
  void EmitOMPThreadPrivateDecl(const OMPThreadPrivateDecl *D);

  /// Emit a code for declare reduction construct.
  void EmitOMPDeclareReduction(const OMPDeclareReductionDecl *D,
                               CodeGenFunction *CGF = nullptr);

  /// Emit a code for declare mapper construct.
  void EmitOMPDeclareMapper(const OMPDeclareMapperDecl *D,
                            CodeGenFunction *CGF = nullptr);

  /// Emit a code for requires directive.
  /// \param D Requires declaration
  void EmitOMPRequiresDecl(const OMPRequiresDecl *D);

  /// Emit a code for the allocate directive.
  /// \param D The allocate declaration
  void EmitOMPAllocateDecl(const OMPAllocateDecl *D);

  /// Return the alignment specified in an allocate directive, if present.
  std::optional<CharUnits> getOMPAllocateAlignment(const VarDecl *VD);

  /// Returns whether the given record has hidden LTO visibility and therefore
  /// may participate in (single-module) CFI and whole-program vtable
  /// optimization.
  bool HasHiddenLTOVisibility(const CXXRecordDecl *RD);

  /// Returns whether the given record has public LTO visibility (regardless of
  /// -lto-whole-program-visibility) and therefore may not participate in
  /// (single-module) CFI and whole-program vtable optimization.
  bool AlwaysHasLTOVisibilityPublic(const CXXRecordDecl *RD);

  /// Returns the vcall visibility of the given type. This is the scope in which
  /// a virtual function call could be made which ends up being dispatched to a
  /// member function of this class. This scope can be wider than the visibility
  /// of the class itself when the class has a more-visible dynamic base class.
  /// The client should pass in an empty Visited set, which is used to prevent
  /// redundant recursive processing.
  llvm::GlobalObject::VCallVisibility
  GetVCallVisibilityLevel(const CXXRecordDecl *RD,
                          llvm::DenseSet<const CXXRecordDecl *> &Visited);

  /// Emit type metadata for the given vtable using the given layout.
  void EmitVTableTypeMetadata(const CXXRecordDecl *RD,
                              llvm::GlobalVariable *VTable,
                              const VTableLayout &VTLayout);

  llvm::Type *getVTableComponentType() const;

  /// Generate a cross-DSO type identifier for MD.
  llvm::ConstantInt *CreateCrossDsoCfiTypeId(llvm::Metadata *MD);

  /// Generate a KCFI type identifier for T.
  llvm::ConstantInt *CreateKCFITypeId(QualType T);

  /// Create a metadata identifier for the given type. This may either be an
  /// MDString (for external identifiers) or a distinct unnamed MDNode (for
  /// internal identifiers).
  llvm::Metadata *CreateMetadataIdentifierForType(QualType T);

  /// Create a metadata identifier that is intended to be used to check virtual
  /// calls via a member function pointer.
  llvm::Metadata *CreateMetadataIdentifierForVirtualMemPtrType(QualType T);

  /// Create a metadata identifier for the generalization of the given type.
  /// This may either be an MDString (for external identifiers) or a distinct
  /// unnamed MDNode (for internal identifiers).
  llvm::Metadata *CreateMetadataIdentifierGeneralized(QualType T);

  /// Create and attach type metadata to the given function.
  void CreateFunctionTypeMetadataForIcall(const FunctionDecl *FD,
                                          llvm::Function *F);

  /// Set type metadata to the given function.
  void setKCFIType(const FunctionDecl *FD, llvm::Function *F);

  /// Emit KCFI type identifier constants and remove unused identifiers.
  void finalizeKCFITypes();

  /// Whether this function's return type has no side effects, and thus may
  /// be trivially discarded if it is unused.
  bool MayDropFunctionReturn(const ASTContext &Context,
                             QualType ReturnType) const;

  /// Returns whether this module needs the "all-vtables" type identifier.
  bool NeedAllVtablesTypeId() const;

  /// Create and attach type metadata for the given vtable.
  void AddVTableTypeMetadata(llvm::GlobalVariable *VTable, CharUnits Offset,
                             const CXXRecordDecl *RD);

  /// Return a vector of most-base classes for RD. This is used to implement
  /// control flow integrity checks for member function pointers.
  ///
  /// A most-base class of a class C is defined as a recursive base class of C,
  /// including C itself, that does not have any bases.
  std::vector<const CXXRecordDecl *>
  getMostBaseClasses(const CXXRecordDecl *RD);

  /// Get the declaration of std::terminate for the platform.
  llvm::FunctionCallee getTerminateFn();

  llvm::SanitizerStatReport &getSanStats();

  llvm::Value *
  createOpenCLIntToSamplerConversion(const Expr *E, CodeGenFunction &CGF);

  /// OpenCL v1.2 s5.6.4.6 allows the compiler to store kernel argument
  /// information in the program executable. The argument information stored
  /// includes the argument name, its type, the address and access qualifiers
  /// used. This helper can be used to generate metadata for source code kernel
  /// function as well as generated implicitly kernels. If a kernel is generated
  /// implicitly null value has to be passed to the last two parameters,
  /// otherwise all parameters must have valid non-null values.
  /// \param FN is a pointer to IR function being generated.
  /// \param FD is a pointer to function declaration if any.
  /// \param CGF is a pointer to CodeGenFunction that generates this function.
  void GenKernelArgMetadata(llvm::Function *FN,
                            const FunctionDecl *FD = nullptr,
                            CodeGenFunction *CGF = nullptr);

  /// Get target specific null pointer.
  /// \param T is the LLVM type of the null pointer.
  /// \param QT is the clang QualType of the null pointer.
  llvm::Constant *getNullPointer(llvm::PointerType *T, QualType QT);

  CharUnits getNaturalTypeAlignment(QualType T,
                                    LValueBaseInfo *BaseInfo = nullptr,
                                    TBAAAccessInfo *TBAAInfo = nullptr,
                                    bool forPointeeType = false);
  CharUnits getNaturalPointeeTypeAlignment(QualType T,
                                           LValueBaseInfo *BaseInfo = nullptr,
                                           TBAAAccessInfo *TBAAInfo = nullptr);
  bool stopAutoInit();

  /// Print the postfix for externalized static variable or kernels for single
  /// source offloading languages CUDA and HIP. The unique postfix is created
  /// using either the CUID argument, or the file's UniqueID and active macros.
  /// The fallback method without a CUID requires that the offloading toolchain
  /// does not define separate macros via the -cc1 options.
  void printPostfixForExternalizedDecl(llvm::raw_ostream &OS,
                                       const Decl *D) const;

  /// Move some lazily-emitted states to the NewBuilder. This is especially
  /// essential for the incremental parsing environment like Clang Interpreter,
  /// because we'll lose all important information after each repl.
  void moveLazyEmissionStates(CodeGenModule *NewBuilder);

<<<<<<< HEAD
  void getFPAccuracyFuncAttributes(StringRef Name,
                                   llvm::AttributeList &AttrList,
                                   llvm::Metadata *&MDs, unsigned ID,
                                   const llvm::Type *FuncType);
=======
  /// Emit the IR encoding to attach the CUDA launch bounds attribute to \p F.
  void handleCUDALaunchBoundsAttr(llvm::Function *F,
                                  const CUDALaunchBoundsAttr *A);

  /// Emit the IR encoding to attach the AMD GPU flat-work-group-size attribute
  /// to \p F. Alternatively, the work group size can be taken from a \p
  /// ReqdWGS.
  void handleAMDGPUFlatWorkGroupSizeAttr(
      llvm::Function *F, const AMDGPUFlatWorkGroupSizeAttr *A,
      const ReqdWorkGroupSizeAttr *ReqdWGS = nullptr);

  /// Emit the IR encoding to attach the AMD GPU waves-per-eu attribute to \p F.
  void handleAMDGPUWavesPerEUAttr(llvm::Function *F,
                                  const AMDGPUWavesPerEUAttr *A);

>>>>>>> 08a22076
private:
  llvm::Constant *GetOrCreateLLVMFunction(
      StringRef MangledName, llvm::Type *Ty, GlobalDecl D, bool ForVTable,
      bool DontDefer = false, bool IsThunk = false,
      llvm::AttributeList ExtraAttrs = llvm::AttributeList(),
      ForDefinition_t IsForDefinition = NotForDefinition);

  // References to multiversion functions are resolved through an implicitly
  // defined resolver function. This function is responsible for creating
  // the resolver symbol for the provided declaration. The value returned
  // will be for an ifunc (llvm::GlobalIFunc) if the current target supports
  // that feature and for a regular function (llvm::GlobalValue) otherwise.
  llvm::Constant *GetOrCreateMultiVersionResolver(GlobalDecl GD);

  // In scenarios where a function is not known to be a multiversion function
  // until a later declaration, it is sometimes necessary to change the
  // previously created mangled name to align with requirements of whatever
  // multiversion function kind the function is now known to be. This function
  // is responsible for performing such mangled name updates.
  void UpdateMultiVersionNames(GlobalDecl GD, const FunctionDecl *FD,
                               StringRef &CurName);

  llvm::Constant *
  GetOrCreateLLVMGlobal(StringRef MangledName, llvm::Type *Ty, LangAS AddrSpace,
                        const VarDecl *D,
                        ForDefinition_t IsForDefinition = NotForDefinition);

  bool GetCPUAndFeaturesAttributes(GlobalDecl GD,
                                   llvm::AttrBuilder &AttrBuilder,
                                   bool SetTargetFeatures = true);
  void setNonAliasAttributes(GlobalDecl GD, llvm::GlobalObject *GO);

  /// Set function attributes for a function declaration.
  void SetFunctionAttributes(GlobalDecl GD, llvm::Function *F,
                             bool IsIncompleteFunction, bool IsThunk);

  void EmitGlobalDefinition(GlobalDecl D, llvm::GlobalValue *GV = nullptr);

  void EmitGlobalFunctionDefinition(GlobalDecl GD, llvm::GlobalValue *GV);
  void EmitMultiVersionFunctionDefinition(GlobalDecl GD, llvm::GlobalValue *GV);

  void EmitGlobalVarDefinition(const VarDecl *D, bool IsTentative = false);
  void EmitExternalVarDeclaration(const VarDecl *D);
  void EmitAliasDefinition(GlobalDecl GD);
  void emitIFuncDefinition(GlobalDecl GD);
  void emitCPUDispatchDefinition(GlobalDecl GD);
  void EmitObjCPropertyImplementations(const ObjCImplementationDecl *D);
  void EmitObjCIvarInitializations(ObjCImplementationDecl *D);

  // C++ related functions.

  void EmitDeclContext(const DeclContext *DC);
  void EmitLinkageSpec(const LinkageSpecDecl *D);
  void EmitTopLevelStmt(const TopLevelStmtDecl *D);

  /// Emit the function that initializes C++ thread_local variables.
  void EmitCXXThreadLocalInitFunc();

  /// Emit the function that initializes global variables for a C++ Module.
  void EmitCXXModuleInitFunc(clang::Module *Primary);

  /// Emit the function that initializes C++ globals.
  void EmitCXXGlobalInitFunc();

  /// Emit the function that performs cleanup associated with C++ globals.
  void EmitCXXGlobalCleanUpFunc();

  /// Emit the function that initializes the specified global (if PerformInit is
  /// true) and registers its destructor.
  void EmitCXXGlobalVarDeclInitFunc(const VarDecl *D,
                                    llvm::GlobalVariable *Addr,
                                    bool PerformInit);

  void EmitPointerToInitFunc(const VarDecl *VD, llvm::GlobalVariable *Addr,
                             llvm::Function *InitFunc, InitSegAttr *ISA);

  // FIXME: Hardcoding priority here is gross.
  void AddGlobalCtor(llvm::Function *Ctor, int Priority = 65535,
                     unsigned LexOrder = ~0U,
                     llvm::Constant *AssociatedData = nullptr);
  void AddGlobalDtor(llvm::Function *Dtor, int Priority = 65535,
                     bool IsDtorAttrFunc = false);

  /// EmitCtorList - Generates a global array of functions and priorities using
  /// the given list and name. This array will have appending linkage and is
  /// suitable for use as a LLVM constructor or destructor array. Clears Fns.
  void EmitCtorList(CtorList &Fns, const char *GlobalName);

  /// Emit any needed decls for which code generation was deferred.
  void EmitDeferred();

  /// Try to emit external vtables as available_externally if they have emitted
  /// all inlined virtual functions.  It runs after EmitDeferred() and therefore
  /// is not allowed to create new references to things that need to be emitted
  /// lazily.
  void EmitVTablesOpportunistically();

  /// Call replaceAllUsesWith on all pairs in Replacements.
  void applyReplacements();

  /// Call replaceAllUsesWith on all pairs in GlobalValReplacements.
  void applyGlobalValReplacements();

  void checkAliases();

  std::map<int, llvm::TinyPtrVector<llvm::Function *>> DtorsUsingAtExit;

  /// Register functions annotated with __attribute__((destructor)) using
  /// __cxa_atexit, if it is available, or atexit otherwise.
  void registerGlobalDtorsWithAtExit();

  // When using sinit and sterm functions, unregister
  // __attribute__((destructor)) annotated functions which were previously
  // registered by the atexit subroutine using unatexit.
  void unregisterGlobalDtorsWithUnAtExit();

  /// Emit deferred multiversion function resolvers and associated variants.
  void emitMultiVersionFunctions();

  /// Emit any vtables which we deferred and still have a use for.
  void EmitDeferredVTables();

  /// Emit a dummy function that reference a CoreFoundation symbol when
  /// @available is used on Darwin.
  void emitAtAvailableLinkGuard();

  /// Emit the llvm.used and llvm.compiler.used metadata.
  void emitLLVMUsed();

  /// For C++20 Itanium ABI, emit the initializers for the module.
  void EmitModuleInitializers(clang::Module *Primary);

  /// Emit the link options introduced by imported modules.
  void EmitModuleLinkOptions();

  /// Helper function for EmitStaticExternCAliases() to redirect ifuncs that
  /// have a resolver name that matches 'Elem' to instead resolve to the name of
  /// 'CppFunc'. This redirection is necessary in cases where 'Elem' has a name
  /// that will be emitted as an alias of the name bound to 'CppFunc'; ifuncs
  /// may not reference aliases. Redirection is only performed if 'Elem' is only
  /// used by ifuncs in which case, 'Elem' is destroyed. 'true' is returned if
  /// redirection is successful, and 'false' is returned otherwise.
  bool CheckAndReplaceExternCIFuncs(llvm::GlobalValue *Elem,
                                    llvm::GlobalValue *CppFunc);

  /// Emit aliases for internal-linkage declarations inside "C" language
  /// linkage specifications, giving them the "expected" name where possible.
  void EmitStaticExternCAliases();

  void EmitDeclMetadata();

  /// Emit the Clang version as llvm.ident metadata.
  void EmitVersionIdentMetadata();

  /// Emit the Clang commandline as llvm.commandline metadata.
  void EmitCommandLineMetadata();

  /// Emit the module flag metadata used to pass options controlling the
  /// the backend to LLVM.
  void EmitBackendOptionsMetadata(const CodeGenOptions &CodeGenOpts);

  /// Emits OpenCL specific Metadata e.g. OpenCL version.
  void EmitOpenCLMetadata();

  /// Emit the llvm.gcov metadata used to tell LLVM where to emit the .gcno and
  /// .gcda files in a way that persists in .bc files.
  void EmitCoverageFile();

  /// Determine whether the definition must be emitted; if this returns \c
  /// false, the definition can be emitted lazily if it's used.
  bool MustBeEmitted(const ValueDecl *D);

  /// Determine whether the definition can be emitted eagerly, or should be
  /// delayed until the end of the translation unit. This is relevant for
  /// definitions whose linkage can change, e.g. implicit function instantions
  /// which may later be explicitly instantiated.
  bool MayBeEmittedEagerly(const ValueDecl *D);

  /// Check whether we can use a "simpler", more core exceptions personality
  /// function.
  void SimplifyPersonality();

  /// Helper function for getDefaultFunctionAttributes. Builds a set of function
  /// attributes which can be simply added to a function.
  void getTrivialDefaultFunctionAttributes(StringRef Name, bool HasOptnone,
                                           bool AttrOnCallSite,
                                           llvm::AttrBuilder &FuncAttrs);

  /// Helper function for ConstructAttributeList and
  /// addDefaultFunctionDefinitionAttributes.  Builds a set of function
  /// attributes to add to a function with the given properties.
  void getDefaultFunctionAttributes(StringRef Name, bool HasOptnone,
                                    bool AttrOnCallSite,
                                    llvm::AttrBuilder &FuncAttrs);

  void getDefaultFunctionFPAccuracyAttributes(StringRef Name,
                                              llvm::AttrBuilder &FuncAttrs,
                                              llvm::Metadata *&MD, unsigned ID,
                                              const llvm::Type *FuncType);

  llvm::Metadata *CreateMetadataIdentifierImpl(QualType T, MetadataTypeMap &Map,
                                               StringRef Suffix);
};

}  // end namespace CodeGen
}  // end namespace clang

#endif // LLVM_CLANG_LIB_CODEGEN_CODEGENMODULE_H<|MERGE_RESOLUTION|>--- conflicted
+++ resolved
@@ -1595,12 +1595,10 @@
   /// because we'll lose all important information after each repl.
   void moveLazyEmissionStates(CodeGenModule *NewBuilder);
 
-<<<<<<< HEAD
   void getFPAccuracyFuncAttributes(StringRef Name,
                                    llvm::AttributeList &AttrList,
                                    llvm::Metadata *&MDs, unsigned ID,
                                    const llvm::Type *FuncType);
-=======
   /// Emit the IR encoding to attach the CUDA launch bounds attribute to \p F.
   void handleCUDALaunchBoundsAttr(llvm::Function *F,
                                   const CUDALaunchBoundsAttr *A);
@@ -1616,7 +1614,6 @@
   void handleAMDGPUWavesPerEUAttr(llvm::Function *F,
                                   const AMDGPUWavesPerEUAttr *A);
 
->>>>>>> 08a22076
 private:
   llvm::Constant *GetOrCreateLLVMFunction(
       StringRef MangledName, llvm::Type *Ty, GlobalDecl D, bool ForVTable,
