//===--- CGNonTrivialStruct.cpp - Emit Special Functions for C Structs ----===//
//
// Part of the LLVM Project, under the Apache License v2.0 with LLVM Exceptions.
// See https://llvm.org/LICENSE.txt for license information.
// SPDX-License-Identifier: Apache-2.0 WITH LLVM-exception
//
//===----------------------------------------------------------------------===//
//
// This file defines functions to generate various special functions for C
// structs.
//
//===----------------------------------------------------------------------===//

#include "CGDebugInfo.h"
#include "CodeGenFunction.h"
#include "CodeGenModule.h"
#include "clang/AST/NonTrivialTypeVisitor.h"
#include "clang/CodeGen/CodeGenABITypes.h"
#include "llvm/Support/ScopedPrinter.h"
#include <array>

using namespace clang;
using namespace CodeGen;

// Return the size of a field in number of bits.
static uint64_t getFieldSize(const FieldDecl *FD, QualType FT,
                             ASTContext &Ctx) {
  if (FD && FD->isBitField())
    return FD->getBitWidthValue();
  return Ctx.getTypeSize(FT);
}

namespace {
enum { DstIdx = 0, SrcIdx = 1 };
const char *ValNameStr[2] = {"dst", "src"};

template <class Derived> struct StructVisitor {
  StructVisitor(ASTContext &Ctx) : Ctx(Ctx) {}

  template <class... Ts>
  void visitStructFields(QualType QT, CharUnits CurStructOffset, Ts... Args) {
<<<<<<< HEAD
    const RecordDecl *RD =
        QT->castAs<RecordType>()->getOriginalDecl()->getDefinitionOrSelf();
=======
    const auto *RD = QT->castAsRecordDecl();
>>>>>>> 35227056

    // Iterate over the fields of the struct.
    for (const FieldDecl *FD : RD->fields()) {
      QualType FT = FD->getType();
      FT = QT.isVolatileQualified() ? FT.withVolatile() : FT;
      asDerived().visit(FT, FD, CurStructOffset, Args...);
    }

    asDerived().flushTrivialFields(Args...);
  }

  template <class... Ts> void visitTrivial(Ts... Args) {}

  template <class... Ts> void visitCXXDestructor(Ts... Args) {
    llvm_unreachable("field of a C++ struct type is not expected");
  }

  template <class... Ts> void flushTrivialFields(Ts... Args) {}

  uint64_t getFieldOffsetInBits(const FieldDecl *FD) {
    return FD ? Ctx.getASTRecordLayout(FD->getParent())
                    .getFieldOffset(FD->getFieldIndex())
              : 0;
  }

  CharUnits getFieldOffset(const FieldDecl *FD) {
    return Ctx.toCharUnitsFromBits(getFieldOffsetInBits(FD));
  }

  Derived &asDerived() { return static_cast<Derived &>(*this); }

  ASTContext &getContext() { return Ctx; }
  ASTContext &Ctx;
};

template <class Derived, bool IsMove>
struct CopyStructVisitor : StructVisitor<Derived>,
                           CopiedTypeVisitor<Derived, IsMove> {
  using StructVisitor<Derived>::asDerived;
  using Super = CopiedTypeVisitor<Derived, IsMove>;

  CopyStructVisitor(ASTContext &Ctx) : StructVisitor<Derived>(Ctx) {}

  template <class... Ts>
  void preVisit(QualType::PrimitiveCopyKind PCK, QualType FT,
                const FieldDecl *FD, CharUnits CurStructOffset, Ts &&... Args) {
    if (PCK)
      asDerived().flushTrivialFields(std::forward<Ts>(Args)...);
  }

  template <class... Ts>
  void visitWithKind(QualType::PrimitiveCopyKind PCK, QualType FT,
                     const FieldDecl *FD, CharUnits CurStructOffset,
                     Ts &&... Args) {
    if (const auto *AT = asDerived().getContext().getAsArrayType(FT)) {
      asDerived().visitArray(PCK, AT, FT.isVolatileQualified(), FD,
                             CurStructOffset, std::forward<Ts>(Args)...);
      return;
    }

    Super::visitWithKind(PCK, FT, FD, CurStructOffset,
                         std::forward<Ts>(Args)...);
  }

  template <class... Ts>
  void visitTrivial(QualType FT, const FieldDecl *FD, CharUnits CurStructOffset,
                    Ts... Args) {
    assert(!FT.isVolatileQualified() && "volatile field not expected");
    ASTContext &Ctx = asDerived().getContext();
    uint64_t FieldSize = getFieldSize(FD, FT, Ctx);

    // Ignore zero-sized fields.
    if (FieldSize == 0)
      return;

    uint64_t FStartInBits = asDerived().getFieldOffsetInBits(FD);
    uint64_t FEndInBits = FStartInBits + FieldSize;
    uint64_t RoundedFEnd = llvm::alignTo(FEndInBits, Ctx.getCharWidth());

    // Set Start if this is the first field of a sequence of trivial fields.
    if (Start == End)
      Start = CurStructOffset + Ctx.toCharUnitsFromBits(FStartInBits);
    End = CurStructOffset + Ctx.toCharUnitsFromBits(RoundedFEnd);
  }

  CharUnits Start = CharUnits::Zero(), End = CharUnits::Zero();
};

// This function creates the mangled name of a special function of a non-trivial
// C struct. Since there is no ODR in C, the function is mangled based on the
// struct contents and not the name. The mangled name has the following
// structure:
//
// <function-name> ::= <prefix> <alignment-info> "_" <struct-field-info>
// <prefix> ::= "__destructor_" | "__default_constructor_" |
//              "__copy_constructor_" | "__move_constructor_" |
//              "__copy_assignment_" | "__move_assignment_"
// <alignment-info> ::= <dst-alignment> ["_" <src-alignment>]
// <struct-field-info> ::= <field-info>+
// <field-info> ::= <struct-or-scalar-field-info> | <array-field-info>
// <struct-or-scalar-field-info> ::= "_S" <struct-field-info> |
//                                   <strong-field-info> | <trivial-field-info>
// <array-field-info> ::= "_AB" <array-offset> "s" <element-size> "n"
//                        <num-elements> <innermost-element-info> "_AE"
// <innermost-element-info> ::= <struct-or-scalar-field-info>
// <strong-field-info> ::= "_s" ["b"] ["v"] <field-offset>
// <trivial-field-info> ::= "_t" ["v"] <field-offset> "_" <field-size>

template <class Derived> struct GenFuncNameBase {
  std::string getVolatileOffsetStr(bool IsVolatile, CharUnits Offset) {
    std::string S;
    if (IsVolatile)
      S = "v";
    S += llvm::to_string(Offset.getQuantity());
    return S;
  }

  void visitARCStrong(QualType FT, const FieldDecl *FD,
                      CharUnits CurStructOffset) {
    appendStr("_s");
    if (FT->isBlockPointerType())
      appendStr("b");
    CharUnits FieldOffset = CurStructOffset + asDerived().getFieldOffset(FD);
    appendStr(getVolatileOffsetStr(FT.isVolatileQualified(), FieldOffset));
  }

  void visitARCWeak(QualType FT, const FieldDecl *FD,
                    CharUnits CurStructOffset) {
    appendStr("_w");
    CharUnits FieldOffset = CurStructOffset + asDerived().getFieldOffset(FD);
    appendStr(getVolatileOffsetStr(FT.isVolatileQualified(), FieldOffset));
  }

  void visitStruct(QualType QT, const FieldDecl *FD,
                   CharUnits CurStructOffset) {
    CharUnits FieldOffset = CurStructOffset + asDerived().getFieldOffset(FD);
    appendStr("_S");
    asDerived().visitStructFields(QT, FieldOffset);
  }

  template <class FieldKind>
  void visitArray(FieldKind FK, const ArrayType *AT, bool IsVolatile,
                  const FieldDecl *FD, CharUnits CurStructOffset) {
    // String for non-volatile trivial fields is emitted when
    // flushTrivialFields is called.
    if (!FK)
      return asDerived().visitTrivial(QualType(AT, 0), FD, CurStructOffset);

    asDerived().flushTrivialFields();
    CharUnits FieldOffset = CurStructOffset + asDerived().getFieldOffset(FD);
    ASTContext &Ctx = asDerived().getContext();
    const ConstantArrayType *CAT = cast<ConstantArrayType>(AT);
    unsigned NumElts = Ctx.getConstantArrayElementCount(CAT);
    QualType EltTy = Ctx.getBaseElementType(CAT);
    CharUnits EltSize = Ctx.getTypeSizeInChars(EltTy);
    appendStr("_AB" + llvm::to_string(FieldOffset.getQuantity()) + "s" +
              llvm::to_string(EltSize.getQuantity()) + "n" +
              llvm::to_string(NumElts));
    EltTy = IsVolatile ? EltTy.withVolatile() : EltTy;
    asDerived().visitWithKind(FK, EltTy, nullptr, FieldOffset);
    appendStr("_AE");
  }

  void appendStr(StringRef Str) { Name += Str; }

  std::string getName(QualType QT, bool IsVolatile) {
    QT = IsVolatile ? QT.withVolatile() : QT;
    asDerived().visitStructFields(QT, CharUnits::Zero());
    return Name;
  }

  Derived &asDerived() { return static_cast<Derived &>(*this); }

  std::string Name;
};

template <class Derived>
struct GenUnaryFuncName : StructVisitor<Derived>, GenFuncNameBase<Derived> {
  GenUnaryFuncName(StringRef Prefix, CharUnits DstAlignment, ASTContext &Ctx)
      : StructVisitor<Derived>(Ctx) {
    this->appendStr(Prefix);
    this->appendStr(llvm::to_string(DstAlignment.getQuantity()));
  }
};

// Helper function to create a null constant.
static llvm::Constant *getNullForVariable(Address Addr) {
  llvm::Type *Ty = Addr.getElementType();
  return llvm::ConstantPointerNull::get(cast<llvm::PointerType>(Ty));
}

template <bool IsMove>
struct GenBinaryFuncName : CopyStructVisitor<GenBinaryFuncName<IsMove>, IsMove>,
                           GenFuncNameBase<GenBinaryFuncName<IsMove>> {

  GenBinaryFuncName(StringRef Prefix, CharUnits DstAlignment,
                    CharUnits SrcAlignment, ASTContext &Ctx)
      : CopyStructVisitor<GenBinaryFuncName<IsMove>, IsMove>(Ctx) {
    this->appendStr(Prefix);
    this->appendStr(llvm::to_string(DstAlignment.getQuantity()));
    this->appendStr("_" + llvm::to_string(SrcAlignment.getQuantity()));
  }

  void flushTrivialFields() {
    if (this->Start == this->End)
      return;

    this->appendStr("_t" + llvm::to_string(this->Start.getQuantity()) + "w" +
                    llvm::to_string((this->End - this->Start).getQuantity()));

    this->Start = this->End = CharUnits::Zero();
  }

  void visitVolatileTrivial(QualType FT, const FieldDecl *FD,
                            CharUnits CurStructOffset) {
    // Zero-length bit-fields don't need to be copied/assigned.
    if (FD && FD->isZeroLengthBitField())
      return;

    // Because volatile fields can be bit-fields and are individually copied,
    // their offset and width are in bits.
    uint64_t OffsetInBits =
        this->Ctx.toBits(CurStructOffset) + this->getFieldOffsetInBits(FD);
    this->appendStr("_tv" + llvm::to_string(OffsetInBits) + "w" +
                    llvm::to_string(getFieldSize(FD, FT, this->Ctx)));
  }

  void visitPtrAuth(QualType FT, const FieldDecl *FD,
                    CharUnits CurStructOffset) {
    this->appendStr("_pa");
    PointerAuthQualifier PtrAuth = FT.getPointerAuth().withoutKeyNone();
    this->appendStr(llvm::to_string(PtrAuth.getKey()) + "_");
    this->appendStr(llvm::to_string(PtrAuth.getExtraDiscriminator()) + "_");
    if (PtrAuth.authenticatesNullValues())
      this->appendStr("anv_");
    CharUnits FieldOffset = CurStructOffset + this->getFieldOffset(FD);
    this->appendStr(llvm::to_string(FieldOffset.getQuantity()));
  }
};

struct GenDefaultInitializeFuncName
    : GenUnaryFuncName<GenDefaultInitializeFuncName>,
      DefaultInitializedTypeVisitor<GenDefaultInitializeFuncName> {
  using Super = DefaultInitializedTypeVisitor<GenDefaultInitializeFuncName>;
  GenDefaultInitializeFuncName(CharUnits DstAlignment, ASTContext &Ctx)
      : GenUnaryFuncName<GenDefaultInitializeFuncName>("__default_constructor_",
                                                       DstAlignment, Ctx) {}
  void visitWithKind(QualType::PrimitiveDefaultInitializeKind PDIK, QualType FT,
                     const FieldDecl *FD, CharUnits CurStructOffset) {
    if (const auto *AT = getContext().getAsArrayType(FT)) {
      visitArray(PDIK, AT, FT.isVolatileQualified(), FD, CurStructOffset);
      return;
    }

    Super::visitWithKind(PDIK, FT, FD, CurStructOffset);
  }
};

struct GenDestructorFuncName : GenUnaryFuncName<GenDestructorFuncName>,
                               DestructedTypeVisitor<GenDestructorFuncName> {
  using Super = DestructedTypeVisitor<GenDestructorFuncName>;
  GenDestructorFuncName(const char *Prefix, CharUnits DstAlignment,
                        ASTContext &Ctx)
      : GenUnaryFuncName<GenDestructorFuncName>(Prefix, DstAlignment, Ctx) {}
  void visitWithKind(QualType::DestructionKind DK, QualType FT,
                     const FieldDecl *FD, CharUnits CurStructOffset) {
    if (const auto *AT = getContext().getAsArrayType(FT)) {
      visitArray(DK, AT, FT.isVolatileQualified(), FD, CurStructOffset);
      return;
    }

    Super::visitWithKind(DK, FT, FD, CurStructOffset);
  }
};

// Helper function that creates CGFunctionInfo for an N-ary special function.
template <size_t N>
static const CGFunctionInfo &getFunctionInfo(CodeGenModule &CGM,
                                             FunctionArgList &Args) {
  ASTContext &Ctx = CGM.getContext();
  llvm::SmallVector<ImplicitParamDecl *, N> Params;
  QualType ParamTy = Ctx.getPointerType(Ctx.VoidPtrTy);

  for (unsigned I = 0; I < N; ++I)
    Params.push_back(ImplicitParamDecl::Create(
        Ctx, nullptr, SourceLocation(), &Ctx.Idents.get(ValNameStr[I]), ParamTy,
        ImplicitParamKind::Other));

  llvm::append_range(Args, Params);

  return CGM.getTypes().arrangeBuiltinFunctionDeclaration(Ctx.VoidTy, Args);
}

template <size_t N, size_t... Ints>
static std::array<Address, N> getParamAddrs(std::index_sequence<Ints...> IntSeq,
                                            std::array<CharUnits, N> Alignments,
                                            const FunctionArgList &Args,
                                            CodeGenFunction *CGF) {
  return std::array<Address, N>{
      {Address(CGF->Builder.CreateLoad(CGF->GetAddrOfLocalVar(Args[Ints])),
               CGF->VoidPtrTy, Alignments[Ints], KnownNonNull)...}};
}

// Template classes that are used as bases for classes that emit special
// functions.
template <class Derived> struct GenFuncBase {
  template <size_t N>
  void visitStruct(QualType FT, const FieldDecl *FD, CharUnits CurStructOffset,
                   std::array<Address, N> Addrs) {
    this->asDerived().callSpecialFunction(
        FT, CurStructOffset + asDerived().getFieldOffset(FD), Addrs);
  }

  template <class FieldKind, size_t N>
  void visitArray(FieldKind FK, const ArrayType *AT, bool IsVolatile,
                  const FieldDecl *FD, CharUnits CurStructOffset,
                  std::array<Address, N> Addrs) {
    // Non-volatile trivial fields are copied when flushTrivialFields is called.
    if (!FK)
      return asDerived().visitTrivial(QualType(AT, 0), FD, CurStructOffset,
                                      Addrs);

    asDerived().flushTrivialFields(Addrs);
    CodeGenFunction &CGF = *this->CGF;
    ASTContext &Ctx = CGF.getContext();

    // Compute the end address.
    QualType BaseEltQT;
    std::array<Address, N> StartAddrs = Addrs;
    for (unsigned I = 0; I < N; ++I)
      StartAddrs[I] = getAddrWithOffset(Addrs[I], CurStructOffset, FD);
    Address DstAddr = StartAddrs[DstIdx];
    llvm::Value *NumElts = CGF.emitArrayLength(AT, BaseEltQT, DstAddr);
    unsigned BaseEltSize = Ctx.getTypeSizeInChars(BaseEltQT).getQuantity();
    llvm::Value *BaseEltSizeVal =
        llvm::ConstantInt::get(NumElts->getType(), BaseEltSize);
    llvm::Value *SizeInBytes =
        CGF.Builder.CreateNUWMul(BaseEltSizeVal, NumElts);
    llvm::Value *DstArrayEnd = CGF.Builder.CreateInBoundsGEP(
        CGF.Int8Ty, DstAddr.emitRawPointer(CGF), SizeInBytes);
    llvm::BasicBlock *PreheaderBB = CGF.Builder.GetInsertBlock();

    // Create the header block and insert the phi instructions.
    llvm::BasicBlock *HeaderBB = CGF.createBasicBlock("loop.header");
    CGF.EmitBlock(HeaderBB);
    llvm::PHINode *PHIs[N];

    for (unsigned I = 0; I < N; ++I) {
      PHIs[I] = CGF.Builder.CreatePHI(CGF.CGM.Int8PtrPtrTy, 2, "addr.cur");
      PHIs[I]->addIncoming(StartAddrs[I].emitRawPointer(CGF), PreheaderBB);
    }

    // Create the exit and loop body blocks.
    llvm::BasicBlock *ExitBB = CGF.createBasicBlock("loop.exit");
    llvm::BasicBlock *LoopBB = CGF.createBasicBlock("loop.body");

    // Emit the comparison and conditional branch instruction that jumps to
    // either the exit or the loop body.
    llvm::Value *Done =
        CGF.Builder.CreateICmpEQ(PHIs[DstIdx], DstArrayEnd, "done");
    CGF.Builder.CreateCondBr(Done, ExitBB, LoopBB);

    // Visit the element of the array in the loop body.
    CGF.EmitBlock(LoopBB);
    QualType EltQT = AT->getElementType();
    CharUnits EltSize = Ctx.getTypeSizeInChars(EltQT);
    std::array<Address, N> NewAddrs = Addrs;

    for (unsigned I = 0; I < N; ++I)
      NewAddrs[I] =
            Address(PHIs[I], CGF.Int8PtrTy,
                    StartAddrs[I].getAlignment().alignmentAtOffset(EltSize));

    EltQT = IsVolatile ? EltQT.withVolatile() : EltQT;
    this->asDerived().visitWithKind(FK, EltQT, nullptr, CharUnits::Zero(),
                                    NewAddrs);

    LoopBB = CGF.Builder.GetInsertBlock();

    for (unsigned I = 0; I < N; ++I) {
      // Instrs to update the destination and source addresses.
      // Update phi instructions.
      NewAddrs[I] = getAddrWithOffset(NewAddrs[I], EltSize);
      PHIs[I]->addIncoming(NewAddrs[I].emitRawPointer(CGF), LoopBB);
    }

    // Insert an unconditional branch to the header block.
    CGF.Builder.CreateBr(HeaderBB);
    CGF.EmitBlock(ExitBB);
  }

  /// Return an address with the specified offset from the passed address.
  Address getAddrWithOffset(Address Addr, CharUnits Offset) {
    assert(Addr.isValid() && "invalid address");
    if (Offset.getQuantity() == 0)
      return Addr;
    Addr = Addr.withElementType(CGF->CGM.Int8Ty);
    Addr = CGF->Builder.CreateConstInBoundsGEP(Addr, Offset.getQuantity());
    return Addr.withElementType(CGF->CGM.Int8PtrTy);
  }

  Address getAddrWithOffset(Address Addr, CharUnits StructFieldOffset,
                            const FieldDecl *FD) {
    return getAddrWithOffset(Addr, StructFieldOffset +
                                       asDerived().getFieldOffset(FD));
  }

  template <size_t N>
  llvm::Function *getFunction(StringRef FuncName, QualType QT,
                              std::array<CharUnits, N> Alignments,
                              CodeGenModule &CGM) {
    // If the special function already exists in the module, return it.
    if (llvm::Function *F = CGM.getModule().getFunction(FuncName)) {
      bool WrongType = false;
      if (!F->getReturnType()->isVoidTy())
        WrongType = true;
      else {
        for (const llvm::Argument &Arg : F->args())
          if (Arg.getType() != CGM.Int8PtrPtrTy)
            WrongType = true;
      }

      if (WrongType) {
        std::string FuncName = std::string(F->getName());
        SourceLocation Loc =
            QT->castAs<RecordType>()->getOriginalDecl()->getLocation();
        CGM.Error(Loc, "special function " + FuncName +
                           " for non-trivial C struct has incorrect type");
        return nullptr;
      }
      return F;
    }

    ASTContext &Ctx = CGM.getContext();
    FunctionArgList Args;
    const CGFunctionInfo &FI = getFunctionInfo<N>(CGM, Args);
    llvm::FunctionType *FuncTy = CGM.getTypes().GetFunctionType(FI);
    llvm::Function *F =
        llvm::Function::Create(FuncTy, llvm::GlobalValue::LinkOnceODRLinkage,
                               FuncName, &CGM.getModule());
    F->setVisibility(llvm::GlobalValue::HiddenVisibility);
    CGM.SetLLVMFunctionAttributes(GlobalDecl(), FI, F, /*IsThunk=*/false);
    CGM.SetLLVMFunctionAttributesForDefinition(nullptr, F);
    CodeGenFunction NewCGF(CGM);
    setCGF(&NewCGF);
    CGF->StartFunction(GlobalDecl(), Ctx.VoidTy, F, FI, Args);
    auto AL = ApplyDebugLocation::CreateArtificial(*CGF);
    std::array<Address, N> Addrs =
        getParamAddrs<N>(std::make_index_sequence<N>{}, Alignments, Args, CGF);
    asDerived().visitStructFields(QT, CharUnits::Zero(), Addrs);
    CGF->FinishFunction();
    return F;
  }

  template <size_t N>
  void callFunc(StringRef FuncName, QualType QT, std::array<Address, N> Addrs,
                CodeGenFunction &CallerCGF) {
    std::array<CharUnits, N> Alignments;
    llvm::Value *Ptrs[N];

    for (unsigned I = 0; I < N; ++I) {
      Alignments[I] = Addrs[I].getAlignment();
      Ptrs[I] = Addrs[I].emitRawPointer(CallerCGF);
    }

    if (llvm::Function *F =
            getFunction(FuncName, QT, Alignments, CallerCGF.CGM))
      CallerCGF.EmitNounwindRuntimeCall(F, Ptrs);
  }

  Derived &asDerived() { return static_cast<Derived &>(*this); }

  void setCGF(CodeGenFunction *F) { CGF = F; }

  CodeGenFunction *CGF = nullptr;
};

template <class Derived, bool IsMove>
struct GenBinaryFunc : CopyStructVisitor<Derived, IsMove>,
                       GenFuncBase<Derived> {
  GenBinaryFunc(ASTContext &Ctx) : CopyStructVisitor<Derived, IsMove>(Ctx) {}

  void flushTrivialFields(std::array<Address, 2> Addrs) {
    CharUnits Size = this->End - this->Start;

    if (Size.getQuantity() == 0)
      return;

    Address DstAddr = this->getAddrWithOffset(Addrs[DstIdx], this->Start);
    Address SrcAddr = this->getAddrWithOffset(Addrs[SrcIdx], this->Start);

    // Emit memcpy.
    if (Size.getQuantity() >= 16 ||
        !llvm::has_single_bit<uint32_t>(Size.getQuantity())) {
      llvm::Value *SizeVal =
          llvm::ConstantInt::get(this->CGF->SizeTy, Size.getQuantity());
      DstAddr = DstAddr.withElementType(this->CGF->Int8Ty);
      SrcAddr = SrcAddr.withElementType(this->CGF->Int8Ty);
      this->CGF->Builder.CreateMemCpy(DstAddr, SrcAddr, SizeVal, false);
    } else {
      llvm::Type *Ty = llvm::Type::getIntNTy(
          this->CGF->getLLVMContext(),
          Size.getQuantity() * this->CGF->getContext().getCharWidth());
      DstAddr = DstAddr.withElementType(Ty);
      SrcAddr = SrcAddr.withElementType(Ty);
      llvm::Value *SrcVal = this->CGF->Builder.CreateLoad(SrcAddr, false);
      this->CGF->Builder.CreateStore(SrcVal, DstAddr, false);
    }

    this->Start = this->End = CharUnits::Zero();
  }

  template <class... Ts>
  void visitVolatileTrivial(QualType FT, const FieldDecl *FD, CharUnits Offset,
                            std::array<Address, 2> Addrs) {
    LValue DstLV, SrcLV;
    if (FD) {
      // No need to copy zero-length bit-fields.
      if (FD->isZeroLengthBitField())
        return;

      CanQualType RT =
          this->CGF->getContext().getCanonicalTagType(FD->getParent());
      llvm::Type *Ty = this->CGF->ConvertType(RT);
      Address DstAddr = this->getAddrWithOffset(Addrs[DstIdx], Offset);
      LValue DstBase =
          this->CGF->MakeAddrLValue(DstAddr.withElementType(Ty), FT);
      DstLV = this->CGF->EmitLValueForField(DstBase, FD);
      Address SrcAddr = this->getAddrWithOffset(Addrs[SrcIdx], Offset);
      LValue SrcBase =
          this->CGF->MakeAddrLValue(SrcAddr.withElementType(Ty), FT);
      SrcLV = this->CGF->EmitLValueForField(SrcBase, FD);
    } else {
      llvm::Type *Ty = this->CGF->ConvertTypeForMem(FT);
      Address DstAddr = Addrs[DstIdx].withElementType(Ty);
      Address SrcAddr = Addrs[SrcIdx].withElementType(Ty);
      DstLV = this->CGF->MakeAddrLValue(DstAddr, FT);
      SrcLV = this->CGF->MakeAddrLValue(SrcAddr, FT);
    }
    RValue SrcVal = this->CGF->EmitLoadOfLValue(SrcLV, SourceLocation());
    this->CGF->EmitStoreThroughLValue(SrcVal, DstLV);
  }
  void visitPtrAuth(QualType FT, const FieldDecl *FD, CharUnits CurStackOffset,
                    std::array<Address, 2> Addrs) {
    PointerAuthQualifier PtrAuth = FT.getPointerAuth().withoutKeyNone();
    Addrs[DstIdx] = this->getAddrWithOffset(Addrs[DstIdx], CurStackOffset, FD);
    Addrs[SrcIdx] = this->getAddrWithOffset(Addrs[SrcIdx], CurStackOffset, FD);
    this->CGF->EmitPointerAuthCopy(PtrAuth, FT, Addrs[DstIdx], Addrs[SrcIdx]);
  }
};

// These classes that emit the special functions for a non-trivial struct.
struct GenDestructor : StructVisitor<GenDestructor>,
                       GenFuncBase<GenDestructor>,
                       DestructedTypeVisitor<GenDestructor> {
  using Super = DestructedTypeVisitor<GenDestructor>;
  GenDestructor(ASTContext &Ctx) : StructVisitor<GenDestructor>(Ctx) {}

  void visitWithKind(QualType::DestructionKind DK, QualType FT,
                     const FieldDecl *FD, CharUnits CurStructOffset,
                     std::array<Address, 1> Addrs) {
    if (const auto *AT = getContext().getAsArrayType(FT)) {
      visitArray(DK, AT, FT.isVolatileQualified(), FD, CurStructOffset, Addrs);
      return;
    }

    Super::visitWithKind(DK, FT, FD, CurStructOffset, Addrs);
  }

  void visitARCStrong(QualType QT, const FieldDecl *FD,
                      CharUnits CurStructOffset, std::array<Address, 1> Addrs) {
    CGF->destroyARCStrongImprecise(
        *CGF, getAddrWithOffset(Addrs[DstIdx], CurStructOffset, FD), QT);
  }

  void visitARCWeak(QualType QT, const FieldDecl *FD, CharUnits CurStructOffset,
                    std::array<Address, 1> Addrs) {
    CGF->destroyARCWeak(
        *CGF, getAddrWithOffset(Addrs[DstIdx], CurStructOffset, FD), QT);
  }

  void callSpecialFunction(QualType FT, CharUnits Offset,
                           std::array<Address, 1> Addrs) {
    CGF->callCStructDestructor(
        CGF->MakeAddrLValue(getAddrWithOffset(Addrs[DstIdx], Offset), FT));
  }
};

struct GenDefaultInitialize
    : StructVisitor<GenDefaultInitialize>,
      GenFuncBase<GenDefaultInitialize>,
      DefaultInitializedTypeVisitor<GenDefaultInitialize> {
  using Super = DefaultInitializedTypeVisitor<GenDefaultInitialize>;
  typedef GenFuncBase<GenDefaultInitialize> GenFuncBaseTy;

  GenDefaultInitialize(ASTContext &Ctx)
      : StructVisitor<GenDefaultInitialize>(Ctx) {}

  void visitWithKind(QualType::PrimitiveDefaultInitializeKind PDIK, QualType FT,
                     const FieldDecl *FD, CharUnits CurStructOffset,
                     std::array<Address, 1> Addrs) {
    if (const auto *AT = getContext().getAsArrayType(FT)) {
      visitArray(PDIK, AT, FT.isVolatileQualified(), FD, CurStructOffset,
                 Addrs);
      return;
    }

    Super::visitWithKind(PDIK, FT, FD, CurStructOffset, Addrs);
  }

  void visitARCStrong(QualType QT, const FieldDecl *FD,
                      CharUnits CurStructOffset, std::array<Address, 1> Addrs) {
    CGF->EmitNullInitialization(
        getAddrWithOffset(Addrs[DstIdx], CurStructOffset, FD), QT);
  }

  void visitARCWeak(QualType QT, const FieldDecl *FD, CharUnits CurStructOffset,
                    std::array<Address, 1> Addrs) {
    CGF->EmitNullInitialization(
        getAddrWithOffset(Addrs[DstIdx], CurStructOffset, FD), QT);
  }

  template <class FieldKind, size_t... Is>
  void visitArray(FieldKind FK, const ArrayType *AT, bool IsVolatile,
                  const FieldDecl *FD, CharUnits CurStructOffset,
                  std::array<Address, 1> Addrs) {
    if (!FK)
      return visitTrivial(QualType(AT, 0), FD, CurStructOffset, Addrs);

    ASTContext &Ctx = getContext();
    CharUnits Size = Ctx.getTypeSizeInChars(QualType(AT, 0));
    QualType EltTy = Ctx.getBaseElementType(QualType(AT, 0));

    if (Size < CharUnits::fromQuantity(16) ||
        EltTy->getAsCanonical<RecordType>()) {
      GenFuncBaseTy::visitArray(FK, AT, IsVolatile, FD, CurStructOffset, Addrs);
      return;
    }

    llvm::Constant *SizeVal = CGF->Builder.getInt64(Size.getQuantity());
    Address DstAddr = getAddrWithOffset(Addrs[DstIdx], CurStructOffset, FD);
    Address Loc = DstAddr.withElementType(CGF->Int8Ty);
    CGF->Builder.CreateMemSet(Loc, CGF->Builder.getInt8(0), SizeVal,
                              IsVolatile);
  }

  void callSpecialFunction(QualType FT, CharUnits Offset,
                           std::array<Address, 1> Addrs) {
    CGF->callCStructDefaultConstructor(
        CGF->MakeAddrLValue(getAddrWithOffset(Addrs[DstIdx], Offset), FT));
  }
};

struct GenCopyConstructor : GenBinaryFunc<GenCopyConstructor, false> {
  GenCopyConstructor(ASTContext &Ctx)
      : GenBinaryFunc<GenCopyConstructor, false>(Ctx) {}

  void visitARCStrong(QualType QT, const FieldDecl *FD,
                      CharUnits CurStructOffset, std::array<Address, 2> Addrs) {
    Addrs[DstIdx] = getAddrWithOffset(Addrs[DstIdx], CurStructOffset, FD);
    Addrs[SrcIdx] = getAddrWithOffset(Addrs[SrcIdx], CurStructOffset, FD);
    llvm::Value *SrcVal = CGF->EmitLoadOfScalar(
        Addrs[SrcIdx], QT.isVolatileQualified(), QT, SourceLocation());
    llvm::Value *Val = CGF->EmitARCRetain(QT, SrcVal);
    CGF->EmitStoreOfScalar(Val, CGF->MakeAddrLValue(Addrs[DstIdx], QT), true);
  }

  void visitARCWeak(QualType QT, const FieldDecl *FD, CharUnits CurStructOffset,
                    std::array<Address, 2> Addrs) {
    Addrs[DstIdx] = getAddrWithOffset(Addrs[DstIdx], CurStructOffset, FD);
    Addrs[SrcIdx] = getAddrWithOffset(Addrs[SrcIdx], CurStructOffset, FD);
    CGF->EmitARCCopyWeak(Addrs[DstIdx], Addrs[SrcIdx]);
  }

  void callSpecialFunction(QualType FT, CharUnits Offset,
                           std::array<Address, 2> Addrs) {
    Addrs[DstIdx] = getAddrWithOffset(Addrs[DstIdx], Offset);
    Addrs[SrcIdx] = getAddrWithOffset(Addrs[SrcIdx], Offset);
    CGF->callCStructCopyConstructor(CGF->MakeAddrLValue(Addrs[DstIdx], FT),
                                    CGF->MakeAddrLValue(Addrs[SrcIdx], FT));
  }
};

struct GenMoveConstructor : GenBinaryFunc<GenMoveConstructor, true> {
  GenMoveConstructor(ASTContext &Ctx)
      : GenBinaryFunc<GenMoveConstructor, true>(Ctx) {}

  void visitARCStrong(QualType QT, const FieldDecl *FD,
                      CharUnits CurStructOffset, std::array<Address, 2> Addrs) {
    Addrs[DstIdx] = getAddrWithOffset(Addrs[DstIdx], CurStructOffset, FD);
    Addrs[SrcIdx] = getAddrWithOffset(Addrs[SrcIdx], CurStructOffset, FD);
    LValue SrcLV = CGF->MakeAddrLValue(Addrs[SrcIdx], QT);
    llvm::Value *SrcVal =
        CGF->EmitLoadOfLValue(SrcLV, SourceLocation()).getScalarVal();
    CGF->EmitStoreOfScalar(getNullForVariable(SrcLV.getAddress()), SrcLV);
    CGF->EmitStoreOfScalar(SrcVal, CGF->MakeAddrLValue(Addrs[DstIdx], QT),
                           /* isInitialization */ true);
  }

  void visitARCWeak(QualType QT, const FieldDecl *FD, CharUnits CurStructOffset,
                    std::array<Address, 2> Addrs) {
    Addrs[DstIdx] = getAddrWithOffset(Addrs[DstIdx], CurStructOffset, FD);
    Addrs[SrcIdx] = getAddrWithOffset(Addrs[SrcIdx], CurStructOffset, FD);
    CGF->EmitARCMoveWeak(Addrs[DstIdx], Addrs[SrcIdx]);
  }

  void callSpecialFunction(QualType FT, CharUnits Offset,
                           std::array<Address, 2> Addrs) {
    Addrs[DstIdx] = getAddrWithOffset(Addrs[DstIdx], Offset);
    Addrs[SrcIdx] = getAddrWithOffset(Addrs[SrcIdx], Offset);
    CGF->callCStructMoveConstructor(CGF->MakeAddrLValue(Addrs[DstIdx], FT),
                                    CGF->MakeAddrLValue(Addrs[SrcIdx], FT));
  }
};

struct GenCopyAssignment : GenBinaryFunc<GenCopyAssignment, false> {
  GenCopyAssignment(ASTContext &Ctx)
      : GenBinaryFunc<GenCopyAssignment, false>(Ctx) {}

  void visitARCStrong(QualType QT, const FieldDecl *FD,
                      CharUnits CurStructOffset, std::array<Address, 2> Addrs) {
    Addrs[DstIdx] = getAddrWithOffset(Addrs[DstIdx], CurStructOffset, FD);
    Addrs[SrcIdx] = getAddrWithOffset(Addrs[SrcIdx], CurStructOffset, FD);
    llvm::Value *SrcVal = CGF->EmitLoadOfScalar(
        Addrs[SrcIdx], QT.isVolatileQualified(), QT, SourceLocation());
    CGF->EmitARCStoreStrong(CGF->MakeAddrLValue(Addrs[DstIdx], QT), SrcVal,
                            false);
  }

  void visitARCWeak(QualType QT, const FieldDecl *FD, CharUnits CurStructOffset,
                    std::array<Address, 2> Addrs) {
    Addrs[DstIdx] = getAddrWithOffset(Addrs[DstIdx], CurStructOffset, FD);
    Addrs[SrcIdx] = getAddrWithOffset(Addrs[SrcIdx], CurStructOffset, FD);
    CGF->emitARCCopyAssignWeak(QT, Addrs[DstIdx], Addrs[SrcIdx]);
  }

  void callSpecialFunction(QualType FT, CharUnits Offset,
                           std::array<Address, 2> Addrs) {
    Addrs[DstIdx] = getAddrWithOffset(Addrs[DstIdx], Offset);
    Addrs[SrcIdx] = getAddrWithOffset(Addrs[SrcIdx], Offset);
    CGF->callCStructCopyAssignmentOperator(
        CGF->MakeAddrLValue(Addrs[DstIdx], FT),
        CGF->MakeAddrLValue(Addrs[SrcIdx], FT));
  }
};

struct GenMoveAssignment : GenBinaryFunc<GenMoveAssignment, true> {
  GenMoveAssignment(ASTContext &Ctx)
      : GenBinaryFunc<GenMoveAssignment, true>(Ctx) {}

  void visitARCStrong(QualType QT, const FieldDecl *FD,
                      CharUnits CurStructOffset, std::array<Address, 2> Addrs) {
    Addrs[DstIdx] = getAddrWithOffset(Addrs[DstIdx], CurStructOffset, FD);
    Addrs[SrcIdx] = getAddrWithOffset(Addrs[SrcIdx], CurStructOffset, FD);
    LValue SrcLV = CGF->MakeAddrLValue(Addrs[SrcIdx], QT);
    llvm::Value *SrcVal =
        CGF->EmitLoadOfLValue(SrcLV, SourceLocation()).getScalarVal();
    CGF->EmitStoreOfScalar(getNullForVariable(SrcLV.getAddress()), SrcLV);
    LValue DstLV = CGF->MakeAddrLValue(Addrs[DstIdx], QT);
    llvm::Value *DstVal =
        CGF->EmitLoadOfLValue(DstLV, SourceLocation()).getScalarVal();
    CGF->EmitStoreOfScalar(SrcVal, DstLV);
    CGF->EmitARCRelease(DstVal, ARCImpreciseLifetime);
  }

  void visitARCWeak(QualType QT, const FieldDecl *FD, CharUnits CurStructOffset,
                    std::array<Address, 2> Addrs) {
    Addrs[DstIdx] = getAddrWithOffset(Addrs[DstIdx], CurStructOffset, FD);
    Addrs[SrcIdx] = getAddrWithOffset(Addrs[SrcIdx], CurStructOffset, FD);
    CGF->emitARCMoveAssignWeak(QT, Addrs[DstIdx], Addrs[SrcIdx]);
  }

  void callSpecialFunction(QualType FT, CharUnits Offset,
                           std::array<Address, 2> Addrs) {
    Addrs[DstIdx] = getAddrWithOffset(Addrs[DstIdx], Offset);
    Addrs[SrcIdx] = getAddrWithOffset(Addrs[SrcIdx], Offset);
    CGF->callCStructMoveAssignmentOperator(
        CGF->MakeAddrLValue(Addrs[DstIdx], FT),
        CGF->MakeAddrLValue(Addrs[SrcIdx], FT));
  }
};

} // namespace

void CodeGenFunction::destroyNonTrivialCStruct(CodeGenFunction &CGF,
                                               Address Addr, QualType Type) {
  CGF.callCStructDestructor(CGF.MakeAddrLValue(Addr, Type));
}

// Default-initialize a variable that is a non-trivial struct or an array of
// such structure.
void CodeGenFunction::defaultInitNonTrivialCStructVar(LValue Dst) {
  GenDefaultInitialize Gen(getContext());
  Address DstPtr = Dst.getAddress().withElementType(CGM.Int8PtrTy);
  Gen.setCGF(this);
  QualType QT = Dst.getType();
  QT = Dst.isVolatile() ? QT.withVolatile() : QT;
  Gen.visit(QT, nullptr, CharUnits::Zero(), std::array<Address, 1>({{DstPtr}}));
}

template <class G, size_t N>
static void callSpecialFunction(G &&Gen, StringRef FuncName, QualType QT,
                                bool IsVolatile, CodeGenFunction &CGF,
                                std::array<Address, N> Addrs) {
  auto SetArtificialLoc = ApplyDebugLocation::CreateArtificial(CGF);
  for (unsigned I = 0; I < N; ++I)
    Addrs[I] = Addrs[I].withElementType(CGF.CGM.Int8PtrTy);
  QT = IsVolatile ? QT.withVolatile() : QT;
  Gen.callFunc(FuncName, QT, Addrs, CGF);
}

template <class G, size_t N>
static llvm::Function *
getSpecialFunction(G &&Gen, StringRef FuncName, QualType QT, bool IsVolatile,
                   std::array<CharUnits, N> Alignments, CodeGenModule &CGM) {
  QT = IsVolatile ? QT.withVolatile() : QT;
  // The following call requires an array of addresses as arguments, but doesn't
  // actually use them (it overwrites them with the addresses of the arguments
  // of the created function).
  return Gen.getFunction(FuncName, QT, Alignments, CGM);
}

// Functions to emit calls to the special functions of a non-trivial C struct.
void CodeGenFunction::callCStructDefaultConstructor(LValue Dst) {
  bool IsVolatile = Dst.isVolatile();
  Address DstPtr = Dst.getAddress();
  QualType QT = Dst.getType();
  GenDefaultInitializeFuncName GenName(DstPtr.getAlignment(), getContext());
  std::string FuncName = GenName.getName(QT, IsVolatile);
  callSpecialFunction(GenDefaultInitialize(getContext()), FuncName, QT,
                      IsVolatile, *this, std::array<Address, 1>({{DstPtr}}));
}

std::string CodeGenFunction::getNonTrivialCopyConstructorStr(
    QualType QT, CharUnits Alignment, bool IsVolatile, ASTContext &Ctx) {
  GenBinaryFuncName<false> GenName("", Alignment, Alignment, Ctx);
  return GenName.getName(QT, IsVolatile);
}

std::string CodeGenFunction::getNonTrivialDestructorStr(QualType QT,
                                                        CharUnits Alignment,
                                                        bool IsVolatile,
                                                        ASTContext &Ctx) {
  GenDestructorFuncName GenName("", Alignment, Ctx);
  return GenName.getName(QT, IsVolatile);
}

void CodeGenFunction::callCStructDestructor(LValue Dst) {
  bool IsVolatile = Dst.isVolatile();
  Address DstPtr = Dst.getAddress();
  QualType QT = Dst.getType();
  GenDestructorFuncName GenName("__destructor_", DstPtr.getAlignment(),
                                getContext());
  std::string FuncName = GenName.getName(QT, IsVolatile);
  callSpecialFunction(GenDestructor(getContext()), FuncName, QT, IsVolatile,
                      *this, std::array<Address, 1>({{DstPtr}}));
}

void CodeGenFunction::callCStructCopyConstructor(LValue Dst, LValue Src) {
  bool IsVolatile = Dst.isVolatile() || Src.isVolatile();
  Address DstPtr = Dst.getAddress(), SrcPtr = Src.getAddress();
  QualType QT = Dst.getType();
  GenBinaryFuncName<false> GenName("__copy_constructor_", DstPtr.getAlignment(),
                                   SrcPtr.getAlignment(), getContext());
  std::string FuncName = GenName.getName(QT, IsVolatile);
  callSpecialFunction(GenCopyConstructor(getContext()), FuncName, QT,
                      IsVolatile, *this,
                      std::array<Address, 2>({{DstPtr, SrcPtr}}));
}

void CodeGenFunction::callCStructCopyAssignmentOperator(LValue Dst, LValue Src

) {
  bool IsVolatile = Dst.isVolatile() || Src.isVolatile();
  Address DstPtr = Dst.getAddress(), SrcPtr = Src.getAddress();
  QualType QT = Dst.getType();
  GenBinaryFuncName<false> GenName("__copy_assignment_", DstPtr.getAlignment(),
                                   SrcPtr.getAlignment(), getContext());
  std::string FuncName = GenName.getName(QT, IsVolatile);
  callSpecialFunction(GenCopyAssignment(getContext()), FuncName, QT, IsVolatile,
                      *this, std::array<Address, 2>({{DstPtr, SrcPtr}}));
}

void CodeGenFunction::callCStructMoveConstructor(LValue Dst, LValue Src) {
  bool IsVolatile = Dst.isVolatile() || Src.isVolatile();
  Address DstPtr = Dst.getAddress(), SrcPtr = Src.getAddress();
  QualType QT = Dst.getType();
  GenBinaryFuncName<true> GenName("__move_constructor_", DstPtr.getAlignment(),
                                  SrcPtr.getAlignment(), getContext());
  std::string FuncName = GenName.getName(QT, IsVolatile);
  callSpecialFunction(GenMoveConstructor(getContext()), FuncName, QT,
                      IsVolatile, *this,
                      std::array<Address, 2>({{DstPtr, SrcPtr}}));
}

void CodeGenFunction::callCStructMoveAssignmentOperator(LValue Dst, LValue Src

) {
  bool IsVolatile = Dst.isVolatile() || Src.isVolatile();
  Address DstPtr = Dst.getAddress(), SrcPtr = Src.getAddress();
  QualType QT = Dst.getType();
  GenBinaryFuncName<true> GenName("__move_assignment_", DstPtr.getAlignment(),
                                  SrcPtr.getAlignment(), getContext());
  std::string FuncName = GenName.getName(QT, IsVolatile);
  callSpecialFunction(GenMoveAssignment(getContext()), FuncName, QT, IsVolatile,
                      *this, std::array<Address, 2>({{DstPtr, SrcPtr}}));
}

llvm::Function *clang::CodeGen::getNonTrivialCStructDefaultConstructor(
    CodeGenModule &CGM, CharUnits DstAlignment, bool IsVolatile, QualType QT) {
  ASTContext &Ctx = CGM.getContext();
  GenDefaultInitializeFuncName GenName(DstAlignment, Ctx);
  std::string FuncName = GenName.getName(QT, IsVolatile);
  return getSpecialFunction(GenDefaultInitialize(Ctx), FuncName, QT, IsVolatile,
                            std::array<CharUnits, 1>({{DstAlignment}}), CGM);
}

llvm::Function *clang::CodeGen::getNonTrivialCStructCopyConstructor(
    CodeGenModule &CGM, CharUnits DstAlignment, CharUnits SrcAlignment,
    bool IsVolatile, QualType QT) {
  ASTContext &Ctx = CGM.getContext();
  GenBinaryFuncName<false> GenName("__copy_constructor_", DstAlignment,
                                   SrcAlignment, Ctx);
  std::string FuncName = GenName.getName(QT, IsVolatile);
  return getSpecialFunction(
      GenCopyConstructor(Ctx), FuncName, QT, IsVolatile,
      std::array<CharUnits, 2>({{DstAlignment, SrcAlignment}}), CGM);
}

llvm::Function *clang::CodeGen::getNonTrivialCStructMoveConstructor(
    CodeGenModule &CGM, CharUnits DstAlignment, CharUnits SrcAlignment,
    bool IsVolatile, QualType QT) {
  ASTContext &Ctx = CGM.getContext();
  GenBinaryFuncName<true> GenName("__move_constructor_", DstAlignment,
                                  SrcAlignment, Ctx);
  std::string FuncName = GenName.getName(QT, IsVolatile);
  return getSpecialFunction(
      GenMoveConstructor(Ctx), FuncName, QT, IsVolatile,
      std::array<CharUnits, 2>({{DstAlignment, SrcAlignment}}), CGM);
}

llvm::Function *clang::CodeGen::getNonTrivialCStructCopyAssignmentOperator(
    CodeGenModule &CGM, CharUnits DstAlignment, CharUnits SrcAlignment,
    bool IsVolatile, QualType QT) {
  ASTContext &Ctx = CGM.getContext();
  GenBinaryFuncName<false> GenName("__copy_assignment_", DstAlignment,
                                   SrcAlignment, Ctx);
  std::string FuncName = GenName.getName(QT, IsVolatile);
  return getSpecialFunction(
      GenCopyAssignment(Ctx), FuncName, QT, IsVolatile,
      std::array<CharUnits, 2>({{DstAlignment, SrcAlignment}}), CGM);
}

llvm::Function *clang::CodeGen::getNonTrivialCStructMoveAssignmentOperator(
    CodeGenModule &CGM, CharUnits DstAlignment, CharUnits SrcAlignment,
    bool IsVolatile, QualType QT) {
  ASTContext &Ctx = CGM.getContext();
  GenBinaryFuncName<true> GenName("__move_assignment_", DstAlignment,
                                  SrcAlignment, Ctx);
  std::string FuncName = GenName.getName(QT, IsVolatile);
  return getSpecialFunction(
      GenMoveAssignment(Ctx), FuncName, QT, IsVolatile,
      std::array<CharUnits, 2>({{DstAlignment, SrcAlignment}}), CGM);
}

llvm::Function *clang::CodeGen::getNonTrivialCStructDestructor(
    CodeGenModule &CGM, CharUnits DstAlignment, bool IsVolatile, QualType QT) {
  ASTContext &Ctx = CGM.getContext();
  GenDestructorFuncName GenName("__destructor_", DstAlignment, Ctx);
  std::string FuncName = GenName.getName(QT, IsVolatile);
  return getSpecialFunction(GenDestructor(Ctx), FuncName, QT, IsVolatile,
                            std::array<CharUnits, 1>({{DstAlignment}}), CGM);
}<|MERGE_RESOLUTION|>--- conflicted
+++ resolved
@@ -39,12 +39,7 @@
 
   template <class... Ts>
   void visitStructFields(QualType QT, CharUnits CurStructOffset, Ts... Args) {
-<<<<<<< HEAD
-    const RecordDecl *RD =
-        QT->castAs<RecordType>()->getOriginalDecl()->getDefinitionOrSelf();
-=======
     const auto *RD = QT->castAsRecordDecl();
->>>>>>> 35227056
 
     // Iterate over the fields of the struct.
     for (const FieldDecl *FD : RD->fields()) {
