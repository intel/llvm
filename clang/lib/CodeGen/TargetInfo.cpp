//===---- TargetInfo.cpp - Encapsulate target details -----------*- C++ -*-===//
//
// Part of the LLVM Project, under the Apache License v2.0 with LLVM Exceptions.
// See https://llvm.org/LICENSE.txt for license information.
// SPDX-License-Identifier: Apache-2.0 WITH LLVM-exception
//
//===----------------------------------------------------------------------===//
//
// These classes wrap the information about a call or function
// definition used to handle ABI compliancy.
//
//===----------------------------------------------------------------------===//

#include "TargetInfo.h"
#include "ABIInfo.h"
#include "ABIInfoImpl.h"
#include "CodeGenFunction.h"
#include "clang/Basic/CodeGenOptions.h"
#include "clang/CodeGen/CGFunctionInfo.h"
#include "llvm/ADT/StringExtras.h"
#include "llvm/ADT/Twine.h"
#include "llvm/IR/Function.h"
#include "llvm/IR/Type.h"
#include "llvm/Support/raw_ostream.h"

using namespace clang;
using namespace CodeGen;

LLVM_DUMP_METHOD void ABIArgInfo::dump() const {
  raw_ostream &OS = llvm::errs();
  OS << "(ABIArgInfo Kind=";
  switch (TheKind) {
  case Direct:
    OS << "Direct Type=";
    if (llvm::Type *Ty = getCoerceToType())
      Ty->print(OS);
    else
      OS << "null";
    break;
  case Extend:
    OS << "Extend";
    break;
  case Ignore:
    OS << "Ignore";
    break;
  case InAlloca:
    OS << "InAlloca Offset=" << getInAllocaFieldIndex();
    break;
  case Indirect:
    OS << "Indirect Align=" << getIndirectAlign().getQuantity()
       << " ByVal=" << getIndirectByVal()
       << " Realign=" << getIndirectRealign();
    break;
  case IndirectAliased:
    OS << "Indirect Align=" << getIndirectAlign().getQuantity()
       << " AadrSpace=" << getIndirectAddrSpace()
       << " Realign=" << getIndirectRealign();
    break;
  case Expand:
    OS << "Expand";
    break;
  case CoerceAndExpand:
    OS << "CoerceAndExpand Type=";
    getCoerceAndExpandType()->print(OS);
    break;
  }
  OS << ")\n";
}

TargetCodeGenInfo::TargetCodeGenInfo(std::unique_ptr<ABIInfo> Info)
    : Info(std::move(Info)) {}

TargetCodeGenInfo::~TargetCodeGenInfo() = default;

// If someone can figure out a general rule for this, that would be great.
// It's probably just doomed to be platform-dependent, though.
unsigned TargetCodeGenInfo::getSizeOfUnwindException() const {
  // Verified for:
  //   x86-64     FreeBSD, Linux, Darwin
  //   x86-32     FreeBSD, Linux, Darwin
  //   PowerPC    Linux
  //   ARM        Darwin (*not* EABI)
  //   AArch64    Linux
  return 32;
}

bool TargetCodeGenInfo::isNoProtoCallVariadic(const CallArgList &args,
                                     const FunctionNoProtoType *fnType) const {
  // The following conventions are known to require this to be false:
  //   x86_stdcall
  //   MIPS
  // For everything else, we just prefer false unless we opt out.
  return false;
}

void
TargetCodeGenInfo::getDependentLibraryOption(llvm::StringRef Lib,
                                             llvm::SmallString<24> &Opt) const {
  // This assumes the user is passing a library name like "rt" instead of a
  // filename like "librt.a/so", and that they don't care whether it's static or
  // dynamic.
  Opt = "-l";
  Opt += Lib;
}

unsigned TargetCodeGenInfo::getOpenCLKernelCallingConv() const {
  // OpenCL kernels are called via an explicit runtime API with arguments
  // set with clSetKernelArg(), not as normal sub-functions.
  // Return SPIR_KERNEL by default as the kernel calling convention to
  // ensure the fingerprint is fixed such way that each OpenCL argument
  // gets one matching argument in the produced kernel function argument
  // list to enable feasible implementation of clSetKernelArg() with
  // aggregates etc. In case we would use the default C calling conv here,
  // clSetKernelArg() might break depending on the target-specific
  // conventions; different targets might split structs passed as values
  // to multiple function arguments etc.
  return llvm::CallingConv::SPIR_KERNEL;
}

void TargetCodeGenInfo::setOCLKernelStubCallingConvention(
    const FunctionType *&FT) const {
<<<<<<< HEAD
=======

  if (getABIInfo().getContext().getLangOpts().SYCLIsNativeCPU)
     return;

>>>>>>> d6b3ff28
  FT = getABIInfo().getContext().adjustFunctionType(
      FT, FT->getExtInfo().withCallingConv(CC_C));
}

llvm::Constant *TargetCodeGenInfo::getNullPointer(const CodeGen::CodeGenModule &CGM,
    llvm::PointerType *T, QualType QT) const {
  return llvm::ConstantPointerNull::get(T);
}

LangAS TargetCodeGenInfo::getGlobalVarAddressSpace(CodeGenModule &CGM,
                                                   const VarDecl *D) const {
  assert(!CGM.getLangOpts().OpenCL &&
         !(CGM.getLangOpts().CUDA && CGM.getLangOpts().CUDAIsDevice) &&
         "Address space agnostic languages only");
  return D ? D->getType().getAddressSpace() : LangAS::Default;
}

llvm::Value *TargetCodeGenInfo::performAddrSpaceCast(
    CodeGen::CodeGenFunction &CGF, llvm::Value *Src, LangAS SrcAddr,
    llvm::Type *DestTy, bool isNonNull) const {
  // Since target may map different address spaces in AST to the same address
  // space, an address space conversion may end up as a bitcast.
  if (auto *C = dyn_cast<llvm::Constant>(Src))
    return performAddrSpaceCast(CGF.CGM, C, SrcAddr, DestTy);
  // Try to preserve the source's name to make IR more readable.
  return CGF.Builder.CreateAddrSpaceCast(
      Src, DestTy, Src->hasName() ? Src->getName() + ".ascast" : "");
}

llvm::Constant *
TargetCodeGenInfo::performAddrSpaceCast(CodeGenModule &CGM, llvm::Constant *Src,
                                        LangAS SrcAddr,
                                        llvm::Type *DestTy) const {
  // Since target may map different address spaces in AST to the same address
  // space, an address space conversion may end up as a bitcast.
  return llvm::ConstantExpr::getPointerCast(Src, DestTy);
}

llvm::SyncScope::ID
TargetCodeGenInfo::getLLVMSyncScopeID(const LangOptions &LangOpts,
                                      SyncScope Scope,
                                      llvm::AtomicOrdering Ordering,
                                      llvm::LLVMContext &Ctx) const {
  return Ctx.getOrInsertSyncScopeID(""); /* default sync scope */
}

void TargetCodeGenInfo::addStackProbeTargetAttributes(
    const Decl *D, llvm::GlobalValue *GV, CodeGen::CodeGenModule &CGM) const {
  if (llvm::Function *Fn = dyn_cast_or_null<llvm::Function>(GV)) {
    if (CGM.getCodeGenOpts().StackProbeSize != 4096)
      Fn->addFnAttr("stack-probe-size",
                    llvm::utostr(CGM.getCodeGenOpts().StackProbeSize));
    if (CGM.getCodeGenOpts().NoStackArgProbe)
      Fn->addFnAttr("no-stack-arg-probe");
  }
}

/// Create an OpenCL kernel for an enqueued block.
///
/// The kernel has the same function type as the block invoke function. Its
/// name is the name of the block invoke function postfixed with "_kernel".
/// It simply calls the block invoke function then returns.
llvm::Value *TargetCodeGenInfo::createEnqueuedBlockKernel(
    CodeGenFunction &CGF, llvm::Function *Invoke, llvm::Type *BlockTy) const {
  auto *InvokeFT = Invoke->getFunctionType();
  auto &C = CGF.getLLVMContext();
  std::string Name = Invoke->getName().str() + "_kernel";
  auto *FT = llvm::FunctionType::get(llvm::Type::getVoidTy(C),
                                     InvokeFT->params(), false);
  auto *F = llvm::Function::Create(FT, llvm::GlobalValue::ExternalLinkage, Name,
                                   &CGF.CGM.getModule());
  llvm::CallingConv::ID KernelCC =
      CGF.getTypes().ClangCallConvToLLVMCallConv(CallingConv::CC_OpenCLKernel);
  F->setCallingConv(KernelCC);

  llvm::AttrBuilder KernelAttrs(C);

  // FIXME: This is missing setTargetAttributes
  CGF.CGM.addDefaultFunctionDefinitionAttributes(KernelAttrs);
  F->addFnAttrs(KernelAttrs);

  auto IP = CGF.Builder.saveIP();
  auto *BB = llvm::BasicBlock::Create(C, "entry", F);
  auto &Builder = CGF.Builder;
  Builder.SetInsertPoint(BB);
  llvm::SmallVector<llvm::Value *, 2> Args(llvm::make_pointer_range(F->args()));
  llvm::CallInst *Call = Builder.CreateCall(Invoke, Args);
  Call->setCallingConv(Invoke->getCallingConv());

  Builder.CreateRetVoid();
  Builder.restoreIP(IP);
  return F;
}

void TargetCodeGenInfo::setBranchProtectionFnAttributes(
    const TargetInfo::BranchProtectionInfo &BPI, llvm::Function &F) {
  // Called on already created and initialized function where attributes already
  // set from command line attributes but some might need to be removed as the
  // actual BPI is different.
  if (BPI.SignReturnAddr != LangOptions::SignReturnAddressScopeKind::None) {
    F.addFnAttr("sign-return-address", BPI.getSignReturnAddrStr());
    F.addFnAttr("sign-return-address-key", BPI.getSignKeyStr());
  } else {
    if (F.hasFnAttribute("sign-return-address"))
      F.removeFnAttr("sign-return-address");
    if (F.hasFnAttribute("sign-return-address-key"))
      F.removeFnAttr("sign-return-address-key");
  }

  auto AddRemoveAttributeAsSet = [&](bool Set, const StringRef &ModAttr) {
    if (Set)
      F.addFnAttr(ModAttr);
    else if (F.hasFnAttribute(ModAttr))
      F.removeFnAttr(ModAttr);
  };

  AddRemoveAttributeAsSet(BPI.BranchTargetEnforcement,
                          "branch-target-enforcement");
  AddRemoveAttributeAsSet(BPI.BranchProtectionPAuthLR,
                          "branch-protection-pauth-lr");
  AddRemoveAttributeAsSet(BPI.GuardedControlStack, "guarded-control-stack");
}

void TargetCodeGenInfo::initBranchProtectionFnAttributes(
    const TargetInfo::BranchProtectionInfo &BPI, llvm::AttrBuilder &FuncAttrs) {
  // Only used for initializing attributes in the AttrBuilder, which will not
  // contain any of these attributes so no need to remove anything.
  if (BPI.SignReturnAddr != LangOptions::SignReturnAddressScopeKind::None) {
    FuncAttrs.addAttribute("sign-return-address", BPI.getSignReturnAddrStr());
    FuncAttrs.addAttribute("sign-return-address-key", BPI.getSignKeyStr());
  }
  if (BPI.BranchTargetEnforcement)
    FuncAttrs.addAttribute("branch-target-enforcement");
  if (BPI.BranchProtectionPAuthLR)
    FuncAttrs.addAttribute("branch-protection-pauth-lr");
  if (BPI.GuardedControlStack)
    FuncAttrs.addAttribute("guarded-control-stack");
}

namespace {
class DefaultTargetCodeGenInfo : public TargetCodeGenInfo {
public:
  DefaultTargetCodeGenInfo(CodeGen::CodeGenTypes &CGT)
      : TargetCodeGenInfo(std::make_unique<DefaultABIInfo>(CGT)) {}
};
} // namespace

std::unique_ptr<TargetCodeGenInfo>
CodeGen::createDefaultTargetCodeGenInfo(CodeGenModule &CGM) {
  return std::make_unique<DefaultTargetCodeGenInfo>(CGM.getTypes());
}<|MERGE_RESOLUTION|>--- conflicted
+++ resolved
@@ -119,13 +119,10 @@
 
 void TargetCodeGenInfo::setOCLKernelStubCallingConvention(
     const FunctionType *&FT) const {
-<<<<<<< HEAD
-=======
 
   if (getABIInfo().getContext().getLangOpts().SYCLIsNativeCPU)
      return;
 
->>>>>>> d6b3ff28
   FT = getABIInfo().getContext().adjustFunctionType(
       FT, FT->getExtInfo().withCallingConv(CC_C));
 }
