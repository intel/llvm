//===---- TargetInfo.cpp - Encapsulate target details -----------*- C++ -*-===//
//
// Part of the LLVM Project, under the Apache License v2.0 with LLVM Exceptions.
// See https://llvm.org/LICENSE.txt for license information.
// SPDX-License-Identifier: Apache-2.0 WITH LLVM-exception
//
//===----------------------------------------------------------------------===//
//
// These classes wrap the information about a call or function
// definition used to handle ABI compliancy.
//
//===----------------------------------------------------------------------===//

#include "TargetInfo.h"
#include "ABIInfo.h"
#include "ABIInfoImpl.h"
#include "CodeGenFunction.h"
#include "clang/Basic/CodeGenOptions.h"
#include "clang/CodeGen/CGFunctionInfo.h"
#include "llvm/ADT/StringExtras.h"
#include "llvm/ADT/Twine.h"
#include "llvm/IR/Function.h"
#include "llvm/IR/Type.h"
#include "llvm/Support/raw_ostream.h"

using namespace clang;
using namespace CodeGen;

LLVM_DUMP_METHOD void ABIArgInfo::dump() const {
  raw_ostream &OS = llvm::errs();
  OS << "(ABIArgInfo Kind=";
  switch (TheKind) {
  case Direct:
    OS << "Direct Type=";
    if (llvm::Type *Ty = getCoerceToType())
      Ty->print(OS);
    else
      OS << "null";
    break;
  case Extend:
    OS << "Extend";
    break;
  case Ignore:
    OS << "Ignore";
    break;
  case InAlloca:
    OS << "InAlloca Offset=" << getInAllocaFieldIndex();
    break;
  case Indirect:
    OS << "Indirect Align=" << getIndirectAlign().getQuantity()
       << " ByVal=" << getIndirectByVal()
       << " Realign=" << getIndirectRealign();
    break;
  case IndirectAliased:
    OS << "Indirect Align=" << getIndirectAlign().getQuantity()
       << " AadrSpace=" << getIndirectAddrSpace()
       << " Realign=" << getIndirectRealign();
    break;
  case Expand:
    OS << "Expand";
    break;
  case CoerceAndExpand:
    OS << "CoerceAndExpand Type=";
    getCoerceAndExpandType()->print(OS);
    break;
  }
  OS << ")\n";
}

TargetCodeGenInfo::TargetCodeGenInfo(std::unique_ptr<ABIInfo> Info)
    : Info(std::move(Info)) {}

TargetCodeGenInfo::~TargetCodeGenInfo() = default;

// If someone can figure out a general rule for this, that would be great.
// It's probably just doomed to be platform-dependent, though.
unsigned TargetCodeGenInfo::getSizeOfUnwindException() const {
  // Verified for:
  //   x86-64     FreeBSD, Linux, Darwin
  //   x86-32     FreeBSD, Linux, Darwin
  //   PowerPC    Linux
  //   ARM        Darwin (*not* EABI)
  //   AArch64    Linux
  return 32;
}

bool TargetCodeGenInfo::isNoProtoCallVariadic(const CallArgList &args,
                                     const FunctionNoProtoType *fnType) const {
  // The following conventions are known to require this to be false:
  //   x86_stdcall
  //   MIPS
  // For everything else, we just prefer false unless we opt out.
  return false;
}

void
TargetCodeGenInfo::getDependentLibraryOption(llvm::StringRef Lib,
                                             llvm::SmallString<24> &Opt) const {
  // This assumes the user is passing a library name like "rt" instead of a
  // filename like "librt.a/so", and that they don't care whether it's static or
  // dynamic.
  Opt = "-l";
  Opt += Lib;
}

unsigned TargetCodeGenInfo::getDeviceKernelCallingConv() const {
  if (getABIInfo().getContext().getLangOpts().OpenCL) {
    // Device kernels are called via an explicit runtime API with arguments,
    // such as set with clSetKernelArg() for OpenCL, not as normal
    // sub-functions. Return SPIR_KERNEL by default as the kernel calling
    // convention to ensure the fingerprint is fixed such way that each kernel
    // argument gets one matching argument in the produced kernel function
    // argument list to enable feasible implementation of clSetKernelArg() with
    // aggregates etc. In case we would use the default C calling conv here,
    // clSetKernelArg() might break depending on the target-specific
    // conventions; different targets might split structs passed as values
    // to multiple function arguments etc.
    return llvm::CallingConv::SPIR_KERNEL;
  }
<<<<<<< HEAD
  if (getABIInfo().getContext().getLangOpts().SYCLIsNativeCPU) {
=======
  if (getABIInfo().getContext().getTargetInfo().getTriple().isNativeCPU()) {
>>>>>>> bab814a3
    return llvm::CallingConv::SPIR_KERNEL;
  }
  llvm_unreachable("Unknown kernel calling convention");
}

void TargetCodeGenInfo::setOCLKernelStubCallingConvention(
    const FunctionType *&FT) const {
  FT = getABIInfo().getContext().adjustFunctionType(
      FT, FT->getExtInfo().withCallingConv(CC_C));
}

llvm::Constant *TargetCodeGenInfo::getNullPointer(const CodeGen::CodeGenModule &CGM,
    llvm::PointerType *T, QualType QT) const {
  return llvm::ConstantPointerNull::get(T);
}

LangAS TargetCodeGenInfo::getGlobalVarAddressSpace(CodeGenModule &CGM,
                                                   const VarDecl *D) const {
  assert(!CGM.getLangOpts().OpenCL &&
         !(CGM.getLangOpts().CUDA && CGM.getLangOpts().CUDAIsDevice) &&
         "Address space agnostic languages only");
  return D ? D->getType().getAddressSpace() : LangAS::Default;
}

llvm::Value *TargetCodeGenInfo::performAddrSpaceCast(
    CodeGen::CodeGenFunction &CGF, llvm::Value *Src, LangAS SrcAddr,
    llvm::Type *DestTy, bool isNonNull) const {
  // Since target may map different address spaces in AST to the same address
  // space, an address space conversion may end up as a bitcast.
  if (auto *C = dyn_cast<llvm::Constant>(Src))
    return performAddrSpaceCast(CGF.CGM, C, SrcAddr, DestTy);
  // Try to preserve the source's name to make IR more readable.
  return CGF.Builder.CreateAddrSpaceCast(
      Src, DestTy, Src->hasName() ? Src->getName() + ".ascast" : "");
}

llvm::Constant *
TargetCodeGenInfo::performAddrSpaceCast(CodeGenModule &CGM, llvm::Constant *Src,
                                        LangAS SrcAddr,
                                        llvm::Type *DestTy) const {
  // Since target may map different address spaces in AST to the same address
  // space, an address space conversion may end up as a bitcast.
  return llvm::ConstantExpr::getPointerCast(Src, DestTy);
}

llvm::SyncScope::ID
TargetCodeGenInfo::getLLVMSyncScopeID(const LangOptions &LangOpts,
                                      SyncScope Scope,
                                      llvm::AtomicOrdering Ordering,
                                      llvm::LLVMContext &Ctx) const {
  return Ctx.getOrInsertSyncScopeID(""); /* default sync scope */
}

void TargetCodeGenInfo::addStackProbeTargetAttributes(
    const Decl *D, llvm::GlobalValue *GV, CodeGen::CodeGenModule &CGM) const {
  if (llvm::Function *Fn = dyn_cast_or_null<llvm::Function>(GV)) {
    if (CGM.getCodeGenOpts().StackProbeSize != 4096)
      Fn->addFnAttr("stack-probe-size",
                    llvm::utostr(CGM.getCodeGenOpts().StackProbeSize));
    if (CGM.getCodeGenOpts().NoStackArgProbe)
      Fn->addFnAttr("no-stack-arg-probe");
  }
}

/// Create an OpenCL kernel for an enqueued block.
///
/// The kernel has the same function type as the block invoke function. Its
/// name is the name of the block invoke function postfixed with "_kernel".
/// It simply calls the block invoke function then returns.
llvm::Value *TargetCodeGenInfo::createEnqueuedBlockKernel(
    CodeGenFunction &CGF, llvm::Function *Invoke, llvm::Type *BlockTy) const {
  auto *InvokeFT = Invoke->getFunctionType();
  auto &C = CGF.getLLVMContext();
  std::string Name = Invoke->getName().str() + "_kernel";
  auto *FT = llvm::FunctionType::get(llvm::Type::getVoidTy(C),
                                     InvokeFT->params(), false);
  auto *F = llvm::Function::Create(FT, llvm::GlobalValue::ExternalLinkage, Name,
                                   &CGF.CGM.getModule());
  llvm::CallingConv::ID KernelCC =
      CGF.getTypes().ClangCallConvToLLVMCallConv(CallingConv::CC_DeviceKernel);
  F->setCallingConv(KernelCC);

  llvm::AttrBuilder KernelAttrs(C);

  // FIXME: This is missing setTargetAttributes
  CGF.CGM.addDefaultFunctionDefinitionAttributes(KernelAttrs);
  F->addFnAttrs(KernelAttrs);

  auto IP = CGF.Builder.saveIP();
  auto *BB = llvm::BasicBlock::Create(C, "entry", F);
  auto &Builder = CGF.Builder;
  Builder.SetInsertPoint(BB);
  llvm::SmallVector<llvm::Value *, 2> Args(llvm::make_pointer_range(F->args()));
  llvm::CallInst *Call = Builder.CreateCall(Invoke, Args);
  Call->setCallingConv(Invoke->getCallingConv());

  Builder.CreateRetVoid();
  Builder.restoreIP(IP);
  return F;
}

void TargetCodeGenInfo::setBranchProtectionFnAttributes(
    const TargetInfo::BranchProtectionInfo &BPI, llvm::Function &F) {
  // Called on already created and initialized function where attributes already
  // set from command line attributes but some might need to be removed as the
  // actual BPI is different.
  if (BPI.SignReturnAddr != LangOptions::SignReturnAddressScopeKind::None) {
    F.addFnAttr("sign-return-address", BPI.getSignReturnAddrStr());
    F.addFnAttr("sign-return-address-key", BPI.getSignKeyStr());
  } else {
    if (F.hasFnAttribute("sign-return-address"))
      F.removeFnAttr("sign-return-address");
    if (F.hasFnAttribute("sign-return-address-key"))
      F.removeFnAttr("sign-return-address-key");
  }

  auto AddRemoveAttributeAsSet = [&](bool Set, const StringRef &ModAttr) {
    if (Set)
      F.addFnAttr(ModAttr);
    else if (F.hasFnAttribute(ModAttr))
      F.removeFnAttr(ModAttr);
  };

  AddRemoveAttributeAsSet(BPI.BranchTargetEnforcement,
                          "branch-target-enforcement");
  AddRemoveAttributeAsSet(BPI.BranchProtectionPAuthLR,
                          "branch-protection-pauth-lr");
  AddRemoveAttributeAsSet(BPI.GuardedControlStack, "guarded-control-stack");
}

void TargetCodeGenInfo::initBranchProtectionFnAttributes(
    const TargetInfo::BranchProtectionInfo &BPI, llvm::AttrBuilder &FuncAttrs) {
  // Only used for initializing attributes in the AttrBuilder, which will not
  // contain any of these attributes so no need to remove anything.
  if (BPI.SignReturnAddr != LangOptions::SignReturnAddressScopeKind::None) {
    FuncAttrs.addAttribute("sign-return-address", BPI.getSignReturnAddrStr());
    FuncAttrs.addAttribute("sign-return-address-key", BPI.getSignKeyStr());
  }
  if (BPI.BranchTargetEnforcement)
    FuncAttrs.addAttribute("branch-target-enforcement");
  if (BPI.BranchProtectionPAuthLR)
    FuncAttrs.addAttribute("branch-protection-pauth-lr");
  if (BPI.GuardedControlStack)
    FuncAttrs.addAttribute("guarded-control-stack");
}

void TargetCodeGenInfo::setPointerAuthFnAttributes(
    const PointerAuthOptions &Opts, llvm::Function &F) {
  auto UpdateAttr = [&F](bool AttrShouldExist, StringRef AttrName) {
    if (AttrShouldExist && !F.hasFnAttribute(AttrName))
      F.addFnAttr(AttrName);
    if (!AttrShouldExist && F.hasFnAttribute(AttrName))
      F.removeFnAttr(AttrName);
  };
  UpdateAttr(Opts.ReturnAddresses, "ptrauth-returns");
  UpdateAttr((bool)Opts.FunctionPointers, "ptrauth-calls");
  UpdateAttr(Opts.AuthTraps, "ptrauth-auth-traps");
  UpdateAttr(Opts.IndirectGotos, "ptrauth-indirect-gotos");
  UpdateAttr(Opts.AArch64JumpTableHardening, "aarch64-jump-table-hardening");
}

void TargetCodeGenInfo::initPointerAuthFnAttributes(
    const PointerAuthOptions &Opts, llvm::AttrBuilder &FuncAttrs) {
  if (Opts.ReturnAddresses)
    FuncAttrs.addAttribute("ptrauth-returns");
  if (Opts.FunctionPointers)
    FuncAttrs.addAttribute("ptrauth-calls");
  if (Opts.AuthTraps)
    FuncAttrs.addAttribute("ptrauth-auth-traps");
  if (Opts.IndirectGotos)
    FuncAttrs.addAttribute("ptrauth-indirect-gotos");
  if (Opts.AArch64JumpTableHardening)
    FuncAttrs.addAttribute("aarch64-jump-table-hardening");
}

namespace {
class DefaultTargetCodeGenInfo : public TargetCodeGenInfo {
public:
  DefaultTargetCodeGenInfo(CodeGen::CodeGenTypes &CGT)
      : TargetCodeGenInfo(std::make_unique<DefaultABIInfo>(CGT)) {}
};
} // namespace

std::unique_ptr<TargetCodeGenInfo>
CodeGen::createDefaultTargetCodeGenInfo(CodeGenModule &CGM) {
  return std::make_unique<DefaultTargetCodeGenInfo>(CGM.getTypes());
}<|MERGE_RESOLUTION|>--- conflicted
+++ resolved
@@ -117,11 +117,7 @@
     // to multiple function arguments etc.
     return llvm::CallingConv::SPIR_KERNEL;
   }
-<<<<<<< HEAD
-  if (getABIInfo().getContext().getLangOpts().SYCLIsNativeCPU) {
-=======
   if (getABIInfo().getContext().getTargetInfo().getTriple().isNativeCPU()) {
->>>>>>> bab814a3
     return llvm::CallingConv::SPIR_KERNEL;
   }
   llvm_unreachable("Unknown kernel calling convention");
