//===----- CGHLSLRuntime.h - Interface to HLSL Runtimes -----*- C++ -*-===//
//
// Part of the LLVM Project, under the Apache License v2.0 with LLVM Exceptions.
// See https://llvm.org/LICENSE.txt for license information.
// SPDX-License-Identifier: Apache-2.0 WITH LLVM-exception
//
//===----------------------------------------------------------------------===//
//
// This provides an abstract class for HLSL code generation.  Concrete
// subclasses of this implement code generation for specific HLSL
// runtime libraries.
//
//===----------------------------------------------------------------------===//

#ifndef LLVM_CLANG_LIB_CODEGEN_CGHLSLRUNTIME_H
#define LLVM_CLANG_LIB_CODEGEN_CGHLSLRUNTIME_H

#include "llvm/IR/IRBuilder.h"
#include "llvm/IR/Intrinsics.h"
#include "llvm/IR/IntrinsicsDirectX.h"
#include "llvm/IR/IntrinsicsSPIRV.h"

#include "clang/Basic/Builtins.h"
#include "clang/Basic/HLSLRuntime.h"

#include "llvm/ADT/SmallVector.h"
#include "llvm/ADT/StringRef.h"
#include "llvm/Frontend/HLSL/HLSLResource.h"

#include <optional>
#include <vector>

// A function generator macro for picking the right intrinsic
// for the target backend
#define GENERATE_HLSL_INTRINSIC_FUNCTION(FunctionName, IntrinsicPostfix)       \
  llvm::Intrinsic::ID get##FunctionName##Intrinsic() {                         \
    llvm::Triple::ArchType Arch = getArch();                                   \
    switch (Arch) {                                                            \
    case llvm::Triple::dxil:                                                   \
      return llvm::Intrinsic::dx_##IntrinsicPostfix;                           \
    case llvm::Triple::spirv:                                                  \
      return llvm::Intrinsic::spv_##IntrinsicPostfix;                          \
    default:                                                                   \
      llvm_unreachable("Intrinsic " #IntrinsicPostfix                          \
                       " not supported by target architecture");               \
    }                                                                          \
  }

namespace llvm {
class GlobalVariable;
class Function;
class StructType;
} // namespace llvm

namespace clang {
class VarDecl;
class ParmVarDecl;
class HLSLBufferDecl;
class HLSLResourceBindingAttr;
class Type;
class DeclContext;

class FunctionDecl;

namespace CodeGen {

class CodeGenModule;

class CGHLSLRuntime {
public:
  //===----------------------------------------------------------------------===//
  // Start of reserved area for HLSL intrinsic getters.
  //===----------------------------------------------------------------------===//

  GENERATE_HLSL_INTRINSIC_FUNCTION(All, all)
  GENERATE_HLSL_INTRINSIC_FUNCTION(Any, any)
  GENERATE_HLSL_INTRINSIC_FUNCTION(Cross, cross)
  GENERATE_HLSL_INTRINSIC_FUNCTION(Degrees, degrees)
  GENERATE_HLSL_INTRINSIC_FUNCTION(Frac, frac)
  GENERATE_HLSL_INTRINSIC_FUNCTION(Length, length)
  GENERATE_HLSL_INTRINSIC_FUNCTION(Lerp, lerp)
  GENERATE_HLSL_INTRINSIC_FUNCTION(Normalize, normalize)
  GENERATE_HLSL_INTRINSIC_FUNCTION(Rsqrt, rsqrt)
  GENERATE_HLSL_INTRINSIC_FUNCTION(Saturate, saturate)
  GENERATE_HLSL_INTRINSIC_FUNCTION(Sign, sign)
  GENERATE_HLSL_INTRINSIC_FUNCTION(Step, step)
  GENERATE_HLSL_INTRINSIC_FUNCTION(Radians, radians)
  GENERATE_HLSL_INTRINSIC_FUNCTION(ThreadId, thread_id)
  GENERATE_HLSL_INTRINSIC_FUNCTION(FDot, fdot)
  GENERATE_HLSL_INTRINSIC_FUNCTION(SDot, sdot)
  GENERATE_HLSL_INTRINSIC_FUNCTION(UDot, udot)
  GENERATE_HLSL_INTRINSIC_FUNCTION(Dot4AddI8Packed, dot4add_i8packed)
  GENERATE_HLSL_INTRINSIC_FUNCTION(Dot4AddU8Packed, dot4add_u8packed)
  GENERATE_HLSL_INTRINSIC_FUNCTION(WaveActiveAnyTrue, wave_any)
  GENERATE_HLSL_INTRINSIC_FUNCTION(WaveActiveCountBits, wave_active_countbits)
  GENERATE_HLSL_INTRINSIC_FUNCTION(WaveIsFirstLane, wave_is_first_lane)
  GENERATE_HLSL_INTRINSIC_FUNCTION(WaveReadLaneAt, wave_readlane)
  GENERATE_HLSL_INTRINSIC_FUNCTION(FirstBitUHigh, firstbituhigh)
  GENERATE_HLSL_INTRINSIC_FUNCTION(FirstBitSHigh, firstbitshigh)
  GENERATE_HLSL_INTRINSIC_FUNCTION(NClamp, nclamp)
  GENERATE_HLSL_INTRINSIC_FUNCTION(SClamp, sclamp)
  GENERATE_HLSL_INTRINSIC_FUNCTION(UClamp, uclamp)

  GENERATE_HLSL_INTRINSIC_FUNCTION(CreateHandleFromBinding, handle_fromBinding)
  GENERATE_HLSL_INTRINSIC_FUNCTION(BufferUpdateCounter, bufferUpdateCounter)
<<<<<<< HEAD
=======
  GENERATE_HLSL_INTRINSIC_FUNCTION(GroupMemoryBarrierWithGroupSync,
                                   group_memory_barrier_with_group_sync)
>>>>>>> 93e44d24

  //===----------------------------------------------------------------------===//
  // End of reserved area for HLSL intrinsic getters.
  //===----------------------------------------------------------------------===//

  struct BufferResBinding {
    // The ID like 2 in register(b2, space1).
    std::optional<unsigned> Reg;
    // The Space like 1 is register(b2, space1).
    // Default value is 0.
    unsigned Space;
    BufferResBinding(HLSLResourceBindingAttr *Attr);
  };
  struct Buffer {
    Buffer(const HLSLBufferDecl *D);
    llvm::StringRef Name;
    // IsCBuffer - Whether the buffer is a cbuffer (and not a tbuffer).
    bool IsCBuffer;
    BufferResBinding Binding;
    // Global variable and offset for each constant.
    std::vector<std::pair<llvm::GlobalVariable *, unsigned>> Constants;
    llvm::StructType *LayoutStruct = nullptr;
  };

protected:
  CodeGenModule &CGM;

  llvm::Value *emitInputSemantic(llvm::IRBuilder<> &B, const ParmVarDecl &D,
                                 llvm::Type *Ty);

public:
  CGHLSLRuntime(CodeGenModule &CGM) : CGM(CGM) {}
  virtual ~CGHLSLRuntime() {}

  llvm::Type *convertHLSLSpecificType(const Type *T);

  void annotateHLSLResource(const VarDecl *D, llvm::GlobalVariable *GV);
  void generateGlobalCtorDtorCalls();

  void addBuffer(const HLSLBufferDecl *D);
  void finishCodeGen();

  void setHLSLEntryAttributes(const FunctionDecl *FD, llvm::Function *Fn);

  void emitEntryFunction(const FunctionDecl *FD, llvm::Function *Fn);
  void setHLSLFunctionAttributes(const FunctionDecl *FD, llvm::Function *Fn);
  void handleGlobalVarDefinition(const VarDecl *VD, llvm::GlobalVariable *Var);

  bool needsResourceBindingInitFn();
  llvm::Function *createResourceBindingInitFn();
  llvm::Instruction *getConvergenceToken(llvm::BasicBlock &BB);

private:
  void addBufferResourceAnnotation(llvm::GlobalVariable *GV,
                                   llvm::hlsl::ResourceClass RC,
                                   llvm::hlsl::ResourceKind RK, bool IsROV,
                                   llvm::hlsl::ElementType ET,
                                   BufferResBinding &Binding);
  void addConstant(VarDecl *D, Buffer &CB);
  void addBufferDecls(const DeclContext *DC, Buffer &CB);
  llvm::Triple::ArchType getArch();
  llvm::SmallVector<Buffer> Buffers;

  llvm::SmallVector<std::pair<const VarDecl *, llvm::GlobalVariable *>>
      ResourcesToBind;
};

} // namespace CodeGen
} // namespace clang

#endif<|MERGE_RESOLUTION|>--- conflicted
+++ resolved
@@ -103,11 +103,8 @@
 
   GENERATE_HLSL_INTRINSIC_FUNCTION(CreateHandleFromBinding, handle_fromBinding)
   GENERATE_HLSL_INTRINSIC_FUNCTION(BufferUpdateCounter, bufferUpdateCounter)
-<<<<<<< HEAD
-=======
   GENERATE_HLSL_INTRINSIC_FUNCTION(GroupMemoryBarrierWithGroupSync,
                                    group_memory_barrier_with_group_sync)
->>>>>>> 93e44d24
 
   //===----------------------------------------------------------------------===//
   // End of reserved area for HLSL intrinsic getters.
