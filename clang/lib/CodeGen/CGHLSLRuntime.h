--- conflicted
+++ resolved
@@ -144,28 +144,6 @@
 protected:
   CodeGenModule &CGM;
 
-<<<<<<< HEAD
-  void collectInputSemantic(llvm::IRBuilder<> &B, const DeclaratorDecl *D,
-                            llvm::Type *Type,
-                            SmallVectorImpl<llvm::Value *> &Inputs);
-
-  struct SemanticInfo {
-    clang::HLSLSemanticAttr *Semantic;
-    uint32_t Index;
-  };
-
-  llvm::Value *emitSystemSemanticLoad(llvm::IRBuilder<> &B, llvm::Type *Type,
-                                      const clang::DeclaratorDecl *Decl,
-                                      SemanticInfo &ActiveSemantic);
-
-  llvm::Value *handleScalarSemanticLoad(llvm::IRBuilder<> &B, llvm::Type *Type,
-                                        const clang::DeclaratorDecl *Decl,
-                                        SemanticInfo &ActiveSemantic);
-
-  llvm::Value *handleSemanticLoad(llvm::IRBuilder<> &B, llvm::Type *Type,
-                                  const clang::DeclaratorDecl *Decl,
-                                  SemanticInfo &ActiveSemantic);
-=======
   llvm::Value *emitSystemSemanticLoad(llvm::IRBuilder<> &B, llvm::Type *Type,
                                       const clang::DeclaratorDecl *Decl,
                                       Attr *Semantic,
@@ -184,7 +162,6 @@
   llvm::Value *handleSemanticLoad(llvm::IRBuilder<> &B, const FunctionDecl *FD,
                                   llvm::Type *Type,
                                   const clang::DeclaratorDecl *Decl);
->>>>>>> 54c4ef26
 
 public:
   CGHLSLRuntime(CodeGenModule &CGM) : CGM(CGM) {}
