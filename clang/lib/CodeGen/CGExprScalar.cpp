--- conflicted
+++ resolved
@@ -3571,13 +3571,7 @@
 
     case OffsetOfNode::Field: {
       FieldDecl *MemberDecl = ON.getField();
-<<<<<<< HEAD
-      RecordDecl *RD = CurrentType->castAs<RecordType>()
-                           ->getOriginalDecl()
-                           ->getDefinitionOrSelf();
-=======
       auto *RD = CurrentType->castAsRecordDecl();
->>>>>>> 35227056
       const ASTRecordLayout &RL = CGF.getContext().getASTRecordLayout(RD);
 
       // Compute the index of the field in its parent.
@@ -3611,23 +3605,13 @@
       }
 
       const ASTRecordLayout &RL = CGF.getContext().getASTRecordLayout(
-<<<<<<< HEAD
-          CurrentType->castAs<RecordType>()->getOriginalDecl());
-=======
           CurrentType->castAsCanonical<RecordType>()->getOriginalDecl());
->>>>>>> 35227056
 
       // Save the element type.
       CurrentType = ON.getBase()->getType();
 
       // Compute the offset to the base.
-<<<<<<< HEAD
-      auto *BaseRT = CurrentType->castAs<RecordType>();
-      auto *BaseRD =
-          cast<CXXRecordDecl>(BaseRT->getOriginalDecl())->getDefinitionOrSelf();
-=======
       auto *BaseRD = CurrentType->castAsCXXRecordDecl();
->>>>>>> 35227056
       CharUnits OffsetInt = RL.getBaseClassOffset(BaseRD);
       Offset = llvm::ConstantInt::get(ResultType, OffsetInt.getQuantity());
       break;
@@ -4264,13 +4248,9 @@
   return phi;
 }
 
-<<<<<<< HEAD
-/// This function is used for BO_Add/BO_Sub/BO_AddAssign/BO_SubAssign.
-=======
 /// BO_Add/BO_Sub are handled by EmitPointerWithAlignment to preserve alignment
 /// information.
 /// This function is used for BO_AddAssign/BO_SubAssign.
->>>>>>> 35227056
 static Value *emitPointerArithmetic(CodeGenFunction &CGF, const BinOpInfo &op,
                                     bool isSubtraction) {
   // Must have binary (not unary) expr here.  Unary pointer
