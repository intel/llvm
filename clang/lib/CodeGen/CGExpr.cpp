//===--- CGExpr.cpp - Emit LLVM Code from Expressions ---------------------===//
//
// Part of the LLVM Project, under the Apache License v2.0 with LLVM Exceptions.
// See https://llvm.org/LICENSE.txt for license information.
// SPDX-License-Identifier: Apache-2.0 WITH LLVM-exception
//
//===----------------------------------------------------------------------===//
//
// This contains code to emit Expr nodes as LLVM code.
//
//===----------------------------------------------------------------------===//

#include "CGCUDARuntime.h"
#include "CGCXXABI.h"
#include "CGCall.h"
#include "CGCleanup.h"
#include "CGDebugInfo.h"
#include "CGObjCRuntime.h"
#include "CGOpenMPRuntime.h"
#include "CGRecordLayout.h"
#include "CGSYCLRuntime.h"
#include "CodeGenFunction.h"
#include "CodeGenModule.h"
#include "ConstantEmitter.h"
#include "TargetInfo.h"
#include "clang/AST/ASTContext.h"
#include "clang/AST/Attr.h"
#include "clang/AST/DeclObjC.h"
#include "clang/AST/NSAPI.h"
#include "clang/AST/StmtVisitor.h"
#include "clang/Basic/Builtins.h"
#include "clang/Basic/CodeGenOptions.h"
#include "clang/Basic/SourceManager.h"
#include "llvm/ADT/Hashing.h"
#include "llvm/ADT/STLExtras.h"
#include "llvm/ADT/StringExtras.h"
#include "llvm/IR/DataLayout.h"
#include "llvm/IR/Intrinsics.h"
#include "llvm/IR/IntrinsicsWebAssembly.h"
#include "llvm/IR/LLVMContext.h"
#include "llvm/IR/MDBuilder.h"
#include "llvm/IR/MatrixBuilder.h"
#include "llvm/Passes/OptimizationLevel.h"
#include "llvm/Support/ConvertUTF.h"
#include "llvm/Support/MathExtras.h"
#include "llvm/Support/Path.h"
#include "llvm/Support/SaveAndRestore.h"
#include "llvm/Support/xxhash.h"
#include "llvm/Transforms/Utils/SanitizerStats.h"

#include <optional>
#include <string>

using namespace clang;
using namespace CodeGen;

// Experiment to make sanitizers easier to debug
static llvm::cl::opt<bool> ClSanitizeDebugDeoptimization(
    "ubsan-unique-traps", llvm::cl::Optional,
    llvm::cl::desc("Deoptimize traps for UBSAN so there is 1 trap per check"),
    llvm::cl::init(false));

//===--------------------------------------------------------------------===//
//                        Miscellaneous Helper Methods
//===--------------------------------------------------------------------===//

/// CreateTempAlloca - This creates a alloca and inserts it into the entry
/// block.
RawAddress
CodeGenFunction::CreateTempAllocaWithoutCast(llvm::Type *Ty, CharUnits Align,
                                             const Twine &Name,
                                             llvm::Value *ArraySize) {
  auto Alloca = CreateTempAlloca(Ty, Name, ArraySize);
  Alloca->setAlignment(Align.getAsAlign());
  return RawAddress(Alloca, Ty, Align, KnownNonNull);
}

/// CreateTempAlloca - This creates a alloca and inserts it into the entry
/// block. The alloca is casted to default address space if necessary.
RawAddress CodeGenFunction::CreateTempAlloca(llvm::Type *Ty, CharUnits Align,
                                             const Twine &Name,
                                             llvm::Value *ArraySize,
                                             RawAddress *AllocaAddr) {
  auto Alloca = CreateTempAllocaWithoutCast(Ty, Align, Name, ArraySize);
  if (AllocaAddr)
    *AllocaAddr = Alloca;
  llvm::Value *V = Alloca.getPointer();
  // Alloca always returns a pointer in alloca address space, which may
  // be different from the type defined by the language. For example,
  // in C++ the auto variables are in the default address space. Therefore
  // cast alloca to the default address space when necessary.
  if (getASTAllocaAddressSpace() != LangAS::Default) {
    auto DestAddrSpace = getContext().getTargetAddressSpace(LangAS::Default);
    llvm::IRBuilderBase::InsertPointGuard IPG(Builder);
    // When ArraySize is nullptr, alloca is inserted at AllocaInsertPt,
    // otherwise alloca is inserted at the current insertion point of the
    // builder.
    if (!ArraySize)
      Builder.SetInsertPoint(getPostAllocaInsertPoint());
    V = getTargetHooks().performAddrSpaceCast(
        *this, V, getASTAllocaAddressSpace(), LangAS::Default,
        Ty->getPointerTo(DestAddrSpace), /*non-null*/ true);
  }

  return RawAddress(V, Ty, Align, KnownNonNull);
}

/// CreateTempAlloca - This creates an alloca and inserts it into the entry
/// block if \p ArraySize is nullptr, otherwise inserts it at the current
/// insertion point of the builder.
llvm::AllocaInst *CodeGenFunction::CreateTempAlloca(llvm::Type *Ty,
                                                    const Twine &Name,
                                                    llvm::Value *ArraySize) {
  if (ArraySize)
    return Builder.CreateAlloca(Ty, ArraySize, Name);
  return new llvm::AllocaInst(Ty, CGM.getDataLayout().getAllocaAddrSpace(),
                              ArraySize, Name, AllocaInsertPt);
}

/// CreateDefaultAlignTempAlloca - This creates an alloca with the
/// default alignment of the corresponding LLVM type, which is *not*
/// guaranteed to be related in any way to the expected alignment of
/// an AST type that might have been lowered to Ty.
RawAddress CodeGenFunction::CreateDefaultAlignTempAlloca(llvm::Type *Ty,
                                                         const Twine &Name) {
  CharUnits Align =
      CharUnits::fromQuantity(CGM.getDataLayout().getPrefTypeAlign(Ty));
  return CreateTempAlloca(Ty, Align, Name);
}

RawAddress CodeGenFunction::CreateIRTemp(QualType Ty, const Twine &Name) {
  CharUnits Align = getContext().getTypeAlignInChars(Ty);
  return CreateTempAlloca(ConvertType(Ty), Align, Name);
}

RawAddress CodeGenFunction::CreateMemTemp(QualType Ty, const Twine &Name,
                                          RawAddress *Alloca) {
  // FIXME: Should we prefer the preferred type alignment here?
  return CreateMemTemp(Ty, getContext().getTypeAlignInChars(Ty), Name, Alloca);
}

RawAddress CodeGenFunction::CreateMemTemp(QualType Ty, CharUnits Align,
                                          const Twine &Name,
                                          RawAddress *Alloca) {
  RawAddress Result = CreateTempAlloca(ConvertTypeForMem(Ty), Align, Name,
                                       /*ArraySize=*/nullptr, Alloca);

  if (Ty->isConstantMatrixType()) {
    auto *ArrayTy = cast<llvm::ArrayType>(Result.getElementType());
    auto *VectorTy = llvm::FixedVectorType::get(ArrayTy->getElementType(),
                                                ArrayTy->getNumElements());

    Result = Address(Result.getPointer(), VectorTy, Result.getAlignment(),
                     KnownNonNull);
  }
  return Result;
}

RawAddress CodeGenFunction::CreateMemTempWithoutCast(QualType Ty,
                                                     CharUnits Align,
                                                     const Twine &Name) {
  return CreateTempAllocaWithoutCast(ConvertTypeForMem(Ty), Align, Name);
}

RawAddress CodeGenFunction::CreateMemTempWithoutCast(QualType Ty,
                                                     const Twine &Name) {
  return CreateMemTempWithoutCast(Ty, getContext().getTypeAlignInChars(Ty),
                                  Name);
}

/// EvaluateExprAsBool - Perform the usual unary conversions on the specified
/// expression and compare the result against zero, returning an Int1Ty value.
llvm::Value *CodeGenFunction::EvaluateExprAsBool(const Expr *E) {
  PGO.setCurrentStmt(E);
  if (const MemberPointerType *MPT = E->getType()->getAs<MemberPointerType>()) {
    llvm::Value *MemPtr = EmitScalarExpr(E);
    return CGM.getCXXABI().EmitMemberPointerIsNotNull(*this, MemPtr, MPT);
  }

  QualType BoolTy = getContext().BoolTy;
  SourceLocation Loc = E->getExprLoc();
  CGFPOptionsRAII FPOptsRAII(*this, E);
  if (!E->getType()->isAnyComplexType())
    return EmitScalarConversion(EmitScalarExpr(E), E->getType(), BoolTy, Loc);

  return EmitComplexToScalarConversion(EmitComplexExpr(E), E->getType(), BoolTy,
                                       Loc);
}

/// EmitIgnoredExpr - Emit code to compute the specified expression,
/// ignoring the result.
void CodeGenFunction::EmitIgnoredExpr(const Expr *E) {
  if (E->isPRValue())
    return (void)EmitAnyExpr(E, AggValueSlot::ignored(), true);

  // if this is a bitfield-resulting conditional operator, we can special case
  // emit this. The normal 'EmitLValue' version of this is particularly
  // difficult to codegen for, since creating a single "LValue" for two
  // different sized arguments here is not particularly doable.
  if (const auto *CondOp = dyn_cast<AbstractConditionalOperator>(
          E->IgnoreParenNoopCasts(getContext()))) {
    if (CondOp->getObjectKind() == OK_BitField)
      return EmitIgnoredConditionalOperator(CondOp);
  }

  // Just emit it as an l-value and drop the result.
  EmitLValue(E);
}

/// EmitAnyExpr - Emit code to compute the specified expression which
/// can have any type.  The result is returned as an RValue struct.
/// If this is an aggregate expression, AggSlot indicates where the
/// result should be returned.
RValue CodeGenFunction::EmitAnyExpr(const Expr *E,
                                    AggValueSlot aggSlot,
                                    bool ignoreResult) {
  switch (getEvaluationKind(E->getType())) {
  case TEK_Scalar:
    return RValue::get(EmitScalarExpr(E, ignoreResult));
  case TEK_Complex:
    return RValue::getComplex(EmitComplexExpr(E, ignoreResult, ignoreResult));
  case TEK_Aggregate:
    if (!ignoreResult && aggSlot.isIgnored())
      aggSlot = CreateAggTemp(E->getType(), "agg-temp");
    EmitAggExpr(E, aggSlot);
    return aggSlot.asRValue();
  }
  llvm_unreachable("bad evaluation kind");
}

/// EmitAnyExprToTemp - Similar to EmitAnyExpr(), however, the result will
/// always be accessible even if no aggregate location is provided.
RValue CodeGenFunction::EmitAnyExprToTemp(const Expr *E) {
  AggValueSlot AggSlot = AggValueSlot::ignored();

  if (hasAggregateEvaluationKind(E->getType()))
    AggSlot = CreateAggTemp(E->getType(), "agg.tmp");
  return EmitAnyExpr(E, AggSlot);
}

/// EmitAnyExprToMem - Evaluate an expression into a given memory
/// location.
void CodeGenFunction::EmitAnyExprToMem(const Expr *E,
                                       Address Location,
                                       Qualifiers Quals,
                                       bool IsInit) {
  // FIXME: This function should take an LValue as an argument.
  switch (getEvaluationKind(E->getType())) {
  case TEK_Complex:
    EmitComplexExprIntoLValue(E, MakeAddrLValue(Location, E->getType()),
                              /*isInit*/ false);
    return;

  case TEK_Aggregate: {
    EmitAggExpr(E, AggValueSlot::forAddr(Location, Quals,
                                         AggValueSlot::IsDestructed_t(IsInit),
                                         AggValueSlot::DoesNotNeedGCBarriers,
                                         AggValueSlot::IsAliased_t(!IsInit),
                                         AggValueSlot::MayOverlap));
    return;
  }

  case TEK_Scalar: {
    RValue RV = RValue::get(EmitScalarExpr(E, /*Ignore*/ false));
    LValue LV = MakeAddrLValue(Location, E->getType());
    EmitStoreThroughLValue(RV, LV);
    return;
  }
  }
  llvm_unreachable("bad evaluation kind");
}

static void
pushTemporaryCleanup(CodeGenFunction &CGF, const MaterializeTemporaryExpr *M,
                     const Expr *E, Address ReferenceTemporary) {
  // Objective-C++ ARC:
  //   If we are binding a reference to a temporary that has ownership, we
  //   need to perform retain/release operations on the temporary.
  //
  // FIXME: This should be looking at E, not M.
  if (auto Lifetime = M->getType().getObjCLifetime()) {
    switch (Lifetime) {
    case Qualifiers::OCL_None:
    case Qualifiers::OCL_ExplicitNone:
      // Carry on to normal cleanup handling.
      break;

    case Qualifiers::OCL_Autoreleasing:
      // Nothing to do; cleaned up by an autorelease pool.
      return;

    case Qualifiers::OCL_Strong:
    case Qualifiers::OCL_Weak:
      switch (StorageDuration Duration = M->getStorageDuration()) {
      case SD_Static:
        // Note: we intentionally do not register a cleanup to release
        // the object on program termination.
        return;

      case SD_Thread:
        // FIXME: We should probably register a cleanup in this case.
        return;

      case SD_Automatic:
      case SD_FullExpression:
        CodeGenFunction::Destroyer *Destroy;
        CleanupKind CleanupKind;
        if (Lifetime == Qualifiers::OCL_Strong) {
          const ValueDecl *VD = M->getExtendingDecl();
          bool Precise =
              VD && isa<VarDecl>(VD) && VD->hasAttr<ObjCPreciseLifetimeAttr>();
          CleanupKind = CGF.getARCCleanupKind();
          Destroy = Precise ? &CodeGenFunction::destroyARCStrongPrecise
                            : &CodeGenFunction::destroyARCStrongImprecise;
        } else {
          // __weak objects always get EH cleanups; otherwise, exceptions
          // could cause really nasty crashes instead of mere leaks.
          CleanupKind = NormalAndEHCleanup;
          Destroy = &CodeGenFunction::destroyARCWeak;
        }
        if (Duration == SD_FullExpression)
          CGF.pushDestroy(CleanupKind, ReferenceTemporary,
                          M->getType(), *Destroy,
                          CleanupKind & EHCleanup);
        else
          CGF.pushLifetimeExtendedDestroy(CleanupKind, ReferenceTemporary,
                                          M->getType(),
                                          *Destroy, CleanupKind & EHCleanup);
        return;

      case SD_Dynamic:
        llvm_unreachable("temporary cannot have dynamic storage duration");
      }
      llvm_unreachable("unknown storage duration");
    }
  }

  CXXDestructorDecl *ReferenceTemporaryDtor = nullptr;
  if (const RecordType *RT =
          E->getType()->getBaseElementTypeUnsafe()->getAs<RecordType>()) {
    // Get the destructor for the reference temporary.
    auto *ClassDecl = cast<CXXRecordDecl>(RT->getDecl());
    if (!ClassDecl->hasTrivialDestructor())
      ReferenceTemporaryDtor = ClassDecl->getDestructor();
  }

  if (!ReferenceTemporaryDtor)
    return;

  // Call the destructor for the temporary.
  switch (M->getStorageDuration()) {
  case SD_Static:
  case SD_Thread: {
    llvm::FunctionCallee CleanupFn;
    llvm::Constant *CleanupArg;
    if (E->getType()->isArrayType()) {
      CleanupFn = CodeGenFunction(CGF.CGM).generateDestroyHelper(
          ReferenceTemporary, E->getType(),
          CodeGenFunction::destroyCXXObject, CGF.getLangOpts().Exceptions,
          dyn_cast_or_null<VarDecl>(M->getExtendingDecl()));
      CleanupArg = llvm::Constant::getNullValue(CGF.Int8PtrTy);
    } else {
      CleanupFn = CGF.CGM.getAddrAndTypeOfCXXStructor(
          GlobalDecl(ReferenceTemporaryDtor, Dtor_Complete));
      CleanupArg = cast<llvm::Constant>(ReferenceTemporary.emitRawPointer(CGF));
    }
    CGF.CGM.getCXXABI().registerGlobalDtor(
        CGF, *cast<VarDecl>(M->getExtendingDecl()), CleanupFn, CleanupArg);
    break;
  }

  case SD_FullExpression:
    CGF.pushDestroy(NormalAndEHCleanup, ReferenceTemporary, E->getType(),
                    CodeGenFunction::destroyCXXObject,
                    CGF.getLangOpts().Exceptions);
    break;

  case SD_Automatic:
    CGF.pushLifetimeExtendedDestroy(NormalAndEHCleanup,
                                    ReferenceTemporary, E->getType(),
                                    CodeGenFunction::destroyCXXObject,
                                    CGF.getLangOpts().Exceptions);
    break;

  case SD_Dynamic:
    llvm_unreachable("temporary cannot have dynamic storage duration");
  }
}

static RawAddress createReferenceTemporary(CodeGenFunction &CGF,
                                           const MaterializeTemporaryExpr *M,
                                           const Expr *Inner,
                                           RawAddress *Alloca = nullptr) {
  auto &TCG = CGF.getTargetHooks();
  switch (M->getStorageDuration()) {
  case SD_FullExpression:
  case SD_Automatic: {
    // If we have a constant temporary array or record try to promote it into a
    // constant global under the same rules a normal constant would've been
    // promoted. This is easier on the optimizer and generally emits fewer
    // instructions.
    QualType Ty = Inner->getType();
    if (CGF.CGM.getCodeGenOpts().MergeAllConstants &&
        (Ty->isArrayType() || Ty->isRecordType()) &&
        Ty.isConstantStorage(CGF.getContext(), true, false))
      if (auto Init = ConstantEmitter(CGF).tryEmitAbstract(Inner, Ty)) {
        auto AS = CGF.CGM.GetGlobalConstantAddressSpace();
        auto *GV = new llvm::GlobalVariable(
            CGF.CGM.getModule(), Init->getType(), /*isConstant=*/true,
            llvm::GlobalValue::PrivateLinkage, Init, ".ref.tmp", nullptr,
            llvm::GlobalValue::NotThreadLocal,
            CGF.getContext().getTargetAddressSpace(AS));
        CharUnits alignment = CGF.getContext().getTypeAlignInChars(Ty);
        GV->setAlignment(alignment.getAsAlign());
        llvm::Constant *C = GV;
        if (AS != LangAS::Default)
          C = TCG.performAddrSpaceCast(
              CGF.CGM, GV, AS, LangAS::Default,
              GV->getValueType()->getPointerTo(
                  CGF.getContext().getTargetAddressSpace(LangAS::Default)));
        // FIXME: Should we put the new global into a COMDAT?
        return RawAddress(C, GV->getValueType(), alignment);
      }
    return CGF.CreateMemTemp(Ty, "ref.tmp", Alloca);
  }
  case SD_Thread:
  case SD_Static:
    return CGF.CGM.GetAddrOfGlobalTemporary(M, Inner);

  case SD_Dynamic:
    llvm_unreachable("temporary can't have dynamic storage duration");
  }
  llvm_unreachable("unknown storage duration");
}

/// Helper method to check if the underlying ABI is AAPCS
static bool isAAPCS(const TargetInfo &TargetInfo) {
  return TargetInfo.getABI().starts_with("aapcs");
}

LValue CodeGenFunction::
EmitMaterializeTemporaryExpr(const MaterializeTemporaryExpr *M) {
  const Expr *E = M->getSubExpr();

  assert((!M->getExtendingDecl() || !isa<VarDecl>(M->getExtendingDecl()) ||
          !cast<VarDecl>(M->getExtendingDecl())->isARCPseudoStrong()) &&
         "Reference should never be pseudo-strong!");

  // FIXME: ideally this would use EmitAnyExprToMem, however, we cannot do so
  // as that will cause the lifetime adjustment to be lost for ARC
  auto ownership = M->getType().getObjCLifetime();
  if (ownership != Qualifiers::OCL_None &&
      ownership != Qualifiers::OCL_ExplicitNone) {
    RawAddress Object = createReferenceTemporary(*this, M, E);
    if (auto *Var = dyn_cast<llvm::GlobalVariable>(Object.getPointer())) {
      llvm::Type *Ty = ConvertTypeForMem(E->getType());
      Object = Object.withElementType(Ty);

      // createReferenceTemporary will promote the temporary to a global with a
      // constant initializer if it can.  It can only do this to a value of
      // ARC-manageable type if the value is global and therefore "immune" to
      // ref-counting operations.  Therefore we have no need to emit either a
      // dynamic initialization or a cleanup and we can just return the address
      // of the temporary.
      if (Var->hasInitializer())
        return MakeAddrLValue(Object, M->getType(), AlignmentSource::Decl);

      Var->setInitializer(CGM.EmitNullConstant(E->getType()));
    }
    LValue RefTempDst = MakeAddrLValue(Object, M->getType(),
                                       AlignmentSource::Decl);

    switch (getEvaluationKind(E->getType())) {
    default: llvm_unreachable("expected scalar or aggregate expression");
    case TEK_Scalar:
      EmitScalarInit(E, M->getExtendingDecl(), RefTempDst, false);
      break;
    case TEK_Aggregate: {
      EmitAggExpr(E, AggValueSlot::forAddr(Object,
                                           E->getType().getQualifiers(),
                                           AggValueSlot::IsDestructed,
                                           AggValueSlot::DoesNotNeedGCBarriers,
                                           AggValueSlot::IsNotAliased,
                                           AggValueSlot::DoesNotOverlap));
      break;
    }
    }

    pushTemporaryCleanup(*this, M, E, Object);
    return RefTempDst;
  }

  SmallVector<const Expr *, 2> CommaLHSs;
  SmallVector<SubobjectAdjustment, 2> Adjustments;
  E = E->skipRValueSubobjectAdjustments(CommaLHSs, Adjustments);

  for (const auto &Ignored : CommaLHSs)
    EmitIgnoredExpr(Ignored);

  if (const auto *opaque = dyn_cast<OpaqueValueExpr>(E)) {
    if (opaque->getType()->isRecordType()) {
      assert(Adjustments.empty());
      return EmitOpaqueValueLValue(opaque);
    }
  }

  // Create and initialize the reference temporary.
  RawAddress Alloca = Address::invalid();
  RawAddress Object = createReferenceTemporary(*this, M, E, &Alloca);
  if (auto *Var = dyn_cast<llvm::GlobalVariable>(
          Object.getPointer()->stripPointerCasts())) {
    llvm::Type *TemporaryType = ConvertTypeForMem(E->getType());
    Object = Object.withElementType(TemporaryType);
    // If the temporary is a global and has a constant initializer or is a
    // constant temporary that we promoted to a global, we may have already
    // initialized it.
    if (!Var->hasInitializer()) {
      Var->setInitializer(CGM.EmitNullConstant(E->getType()));
      EmitAnyExprToMem(E, Object, Qualifiers(), /*IsInit*/true);
    }
  } else {
    switch (M->getStorageDuration()) {
    case SD_Automatic:
      if (auto *Size = EmitLifetimeStart(
              CGM.getDataLayout().getTypeAllocSize(Alloca.getElementType()),
              Alloca.getPointer())) {
        pushCleanupAfterFullExpr<CallLifetimeEnd>(NormalEHLifetimeMarker,
                                                  Alloca, Size);
      }
      break;

    case SD_FullExpression: {
      if (!ShouldEmitLifetimeMarkers)
        break;

      // Avoid creating a conditional cleanup just to hold an llvm.lifetime.end
      // marker. Instead, start the lifetime of a conditional temporary earlier
      // so that it's unconditional. Don't do this with sanitizers which need
      // more precise lifetime marks. However when inside an "await.suspend"
      // block, we should always avoid conditional cleanup because it creates
      // boolean marker that lives across await_suspend, which can destroy coro
      // frame.
      ConditionalEvaluation *OldConditional = nullptr;
      CGBuilderTy::InsertPoint OldIP;
      if (isInConditionalBranch() && !E->getType().isDestructedType() &&
          ((!SanOpts.has(SanitizerKind::HWAddress) &&
            !SanOpts.has(SanitizerKind::Memory) &&
            !CGM.getCodeGenOpts().SanitizeAddressUseAfterScope) ||
           inSuspendBlock())) {
        OldConditional = OutermostConditional;
        OutermostConditional = nullptr;

        OldIP = Builder.saveIP();
        llvm::BasicBlock *Block = OldConditional->getStartingBlock();
        Builder.restoreIP(CGBuilderTy::InsertPoint(
            Block, llvm::BasicBlock::iterator(Block->back())));
      }

      if (auto *Size = EmitLifetimeStart(
              CGM.getDataLayout().getTypeAllocSize(Alloca.getElementType()),
              Alloca.getPointer())) {
        pushFullExprCleanup<CallLifetimeEnd>(NormalEHLifetimeMarker, Alloca,
                                             Size);
      }

      if (OldConditional) {
        OutermostConditional = OldConditional;
        Builder.restoreIP(OldIP);
      }
      break;
    }

    default:
      break;
    }
    EmitAnyExprToMem(E, Object, Qualifiers(), /*IsInit*/true);
  }
  pushTemporaryCleanup(*this, M, E, Object);

  // Perform derived-to-base casts and/or field accesses, to get from the
  // temporary object we created (and, potentially, for which we extended
  // the lifetime) to the subobject we're binding the reference to.
  for (SubobjectAdjustment &Adjustment : llvm::reverse(Adjustments)) {
    switch (Adjustment.Kind) {
    case SubobjectAdjustment::DerivedToBaseAdjustment:
      Object =
          GetAddressOfBaseClass(Object, Adjustment.DerivedToBase.DerivedClass,
                                Adjustment.DerivedToBase.BasePath->path_begin(),
                                Adjustment.DerivedToBase.BasePath->path_end(),
                                /*NullCheckValue=*/ false, E->getExprLoc());
      break;

    case SubobjectAdjustment::FieldAdjustment: {
      LValue LV = MakeAddrLValue(Object, E->getType(), AlignmentSource::Decl);
      LV = EmitLValueForField(LV, Adjustment.Field);
      assert(LV.isSimple() &&
             "materialized temporary field is not a simple lvalue");
      Object = LV.getAddress(*this);
      break;
    }

    case SubobjectAdjustment::MemberPointerAdjustment: {
      llvm::Value *Ptr = EmitScalarExpr(Adjustment.Ptr.RHS);
      Object = EmitCXXMemberDataPointerAddress(E, Object, Ptr,
                                               Adjustment.Ptr.MPT);
      break;
    }
    }
  }

  return MakeAddrLValue(Object, M->getType(), AlignmentSource::Decl);
}

RValue
CodeGenFunction::EmitReferenceBindingToExpr(const Expr *E) {
  // Emit the expression as an lvalue.
  LValue LV = EmitLValue(E);
  assert(LV.isSimple());
  llvm::Value *Value = LV.getPointer(*this);

  if (sanitizePerformTypeCheck() && !E->getType()->isFunctionType()) {
    // C++11 [dcl.ref]p5 (as amended by core issue 453):
    //   If a glvalue to which a reference is directly bound designates neither
    //   an existing object or function of an appropriate type nor a region of
    //   storage of suitable size and alignment to contain an object of the
    //   reference's type, the behavior is undefined.
    QualType Ty = E->getType();
    EmitTypeCheck(TCK_ReferenceBinding, E->getExprLoc(), Value, Ty);
  }

  return RValue::get(Value);
}


/// getAccessedFieldNo - Given an encoded value and a result number, return the
/// input field number being accessed.
unsigned CodeGenFunction::getAccessedFieldNo(unsigned Idx,
                                             const llvm::Constant *Elts) {
  return cast<llvm::ConstantInt>(Elts->getAggregateElement(Idx))
      ->getZExtValue();
}

/// Emit the hash_16_bytes function from include/llvm/ADT/Hashing.h.
static llvm::Value *emitHash16Bytes(CGBuilderTy &Builder, llvm::Value *Low,
                                    llvm::Value *High) {
  llvm::Value *KMul = Builder.getInt64(0x9ddfea08eb382d69ULL);
  llvm::Value *K47 = Builder.getInt64(47);
  llvm::Value *A0 = Builder.CreateMul(Builder.CreateXor(Low, High), KMul);
  llvm::Value *A1 = Builder.CreateXor(Builder.CreateLShr(A0, K47), A0);
  llvm::Value *B0 = Builder.CreateMul(Builder.CreateXor(High, A1), KMul);
  llvm::Value *B1 = Builder.CreateXor(Builder.CreateLShr(B0, K47), B0);
  return Builder.CreateMul(B1, KMul);
}

bool CodeGenFunction::isNullPointerAllowed(TypeCheckKind TCK) {
  return TCK == TCK_DowncastPointer || TCK == TCK_Upcast ||
         TCK == TCK_UpcastToVirtualBase || TCK == TCK_DynamicOperation;
}

bool CodeGenFunction::isVptrCheckRequired(TypeCheckKind TCK, QualType Ty) {
  CXXRecordDecl *RD = Ty->getAsCXXRecordDecl();
  return (RD && RD->hasDefinition() && RD->isDynamicClass()) &&
         (TCK == TCK_MemberAccess || TCK == TCK_MemberCall ||
          TCK == TCK_DowncastPointer || TCK == TCK_DowncastReference ||
          TCK == TCK_UpcastToVirtualBase || TCK == TCK_DynamicOperation);
}

bool CodeGenFunction::sanitizePerformTypeCheck() const {
  return SanOpts.has(SanitizerKind::Null) ||
         SanOpts.has(SanitizerKind::Alignment) ||
         SanOpts.has(SanitizerKind::ObjectSize) ||
         SanOpts.has(SanitizerKind::Vptr);
}

void CodeGenFunction::EmitTypeCheck(TypeCheckKind TCK, SourceLocation Loc,
                                    llvm::Value *Ptr, QualType Ty,
                                    CharUnits Alignment,
                                    SanitizerSet SkippedChecks,
                                    llvm::Value *ArraySize) {
  if (!sanitizePerformTypeCheck())
    return;

  // Don't check pointers outside the default address space. The null check
  // isn't correct, the object-size check isn't supported by LLVM, and we can't
  // communicate the addresses to the runtime handler for the vptr check.
  if (Ptr->getType()->getPointerAddressSpace())
    return;

  // Don't check pointers to volatile data. The behavior here is implementation-
  // defined.
  if (Ty.isVolatileQualified())
    return;

  SanitizerScope SanScope(this);

  SmallVector<std::pair<llvm::Value *, SanitizerMask>, 3> Checks;
  llvm::BasicBlock *Done = nullptr;

  // Quickly determine whether we have a pointer to an alloca. It's possible
  // to skip null checks, and some alignment checks, for these pointers. This
  // can reduce compile-time significantly.
  auto PtrToAlloca = dyn_cast<llvm::AllocaInst>(Ptr->stripPointerCasts());

  llvm::Value *True = llvm::ConstantInt::getTrue(getLLVMContext());
  llvm::Value *IsNonNull = nullptr;
  bool IsGuaranteedNonNull =
      SkippedChecks.has(SanitizerKind::Null) || PtrToAlloca;
  bool AllowNullPointers = isNullPointerAllowed(TCK);
  if ((SanOpts.has(SanitizerKind::Null) || AllowNullPointers) &&
      !IsGuaranteedNonNull) {
    // The glvalue must not be an empty glvalue.
    IsNonNull = Builder.CreateIsNotNull(Ptr);

    // The IR builder can constant-fold the null check if the pointer points to
    // a constant.
    IsGuaranteedNonNull = IsNonNull == True;

    // Skip the null check if the pointer is known to be non-null.
    if (!IsGuaranteedNonNull) {
      if (AllowNullPointers) {
        // When performing pointer casts, it's OK if the value is null.
        // Skip the remaining checks in that case.
        Done = createBasicBlock("null");
        llvm::BasicBlock *Rest = createBasicBlock("not.null");
        Builder.CreateCondBr(IsNonNull, Rest, Done);
        EmitBlock(Rest);
      } else {
        Checks.push_back(std::make_pair(IsNonNull, SanitizerKind::Null));
      }
    }
  }

  if (SanOpts.has(SanitizerKind::ObjectSize) &&
      !SkippedChecks.has(SanitizerKind::ObjectSize) &&
      !Ty->isIncompleteType()) {
    uint64_t TySize = CGM.getMinimumObjectSize(Ty).getQuantity();
    llvm::Value *Size = llvm::ConstantInt::get(IntPtrTy, TySize);
    if (ArraySize)
      Size = Builder.CreateMul(Size, ArraySize);

    // Degenerate case: new X[0] does not need an objectsize check.
    llvm::Constant *ConstantSize = dyn_cast<llvm::Constant>(Size);
    if (!ConstantSize || !ConstantSize->isNullValue()) {
      // The glvalue must refer to a large enough storage region.
      // FIXME: If Address Sanitizer is enabled, insert dynamic instrumentation
      //        to check this.
      // FIXME: Get object address space
      llvm::Type *Tys[2] = { IntPtrTy, Int8PtrTy };
      llvm::Function *F = CGM.getIntrinsic(llvm::Intrinsic::objectsize, Tys);
      llvm::Value *Min = Builder.getFalse();
      llvm::Value *NullIsUnknown = Builder.getFalse();
      llvm::Value *Dynamic = Builder.getFalse();
      llvm::Value *LargeEnough = Builder.CreateICmpUGE(
          Builder.CreateCall(F, {Ptr, Min, NullIsUnknown, Dynamic}), Size);
      Checks.push_back(std::make_pair(LargeEnough, SanitizerKind::ObjectSize));
    }
  }

  llvm::MaybeAlign AlignVal;
  llvm::Value *PtrAsInt = nullptr;

  if (SanOpts.has(SanitizerKind::Alignment) &&
      !SkippedChecks.has(SanitizerKind::Alignment)) {
    AlignVal = Alignment.getAsMaybeAlign();
    if (!Ty->isIncompleteType() && !AlignVal)
      AlignVal = CGM.getNaturalTypeAlignment(Ty, nullptr, nullptr,
                                             /*ForPointeeType=*/true)
                     .getAsMaybeAlign();

    // The glvalue must be suitably aligned.
    if (AlignVal && *AlignVal > llvm::Align(1) &&
        (!PtrToAlloca || PtrToAlloca->getAlign() < *AlignVal)) {
      PtrAsInt = Builder.CreatePtrToInt(Ptr, IntPtrTy);
      llvm::Value *Align = Builder.CreateAnd(
          PtrAsInt, llvm::ConstantInt::get(IntPtrTy, AlignVal->value() - 1));
      llvm::Value *Aligned =
          Builder.CreateICmpEQ(Align, llvm::ConstantInt::get(IntPtrTy, 0));
      if (Aligned != True)
        Checks.push_back(std::make_pair(Aligned, SanitizerKind::Alignment));
    }
  }

  if (Checks.size() > 0) {
    llvm::Constant *StaticData[] = {
        EmitCheckSourceLocation(Loc), EmitCheckTypeDescriptor(Ty),
        llvm::ConstantInt::get(Int8Ty, AlignVal ? llvm::Log2(*AlignVal) : 1),
        llvm::ConstantInt::get(Int8Ty, TCK)};
    EmitCheck(Checks, SanitizerHandler::TypeMismatch, StaticData,
              PtrAsInt ? PtrAsInt : Ptr);
  }

  // If possible, check that the vptr indicates that there is a subobject of
  // type Ty at offset zero within this object.
  //
  // C++11 [basic.life]p5,6:
  //   [For storage which does not refer to an object within its lifetime]
  //   The program has undefined behavior if:
  //    -- the [pointer or glvalue] is used to access a non-static data member
  //       or call a non-static member function
  if (SanOpts.has(SanitizerKind::Vptr) &&
      !SkippedChecks.has(SanitizerKind::Vptr) && isVptrCheckRequired(TCK, Ty)) {
    // Ensure that the pointer is non-null before loading it. If there is no
    // compile-time guarantee, reuse the run-time null check or emit a new one.
    if (!IsGuaranteedNonNull) {
      if (!IsNonNull)
        IsNonNull = Builder.CreateIsNotNull(Ptr);
      if (!Done)
        Done = createBasicBlock("vptr.null");
      llvm::BasicBlock *VptrNotNull = createBasicBlock("vptr.not.null");
      Builder.CreateCondBr(IsNonNull, VptrNotNull, Done);
      EmitBlock(VptrNotNull);
    }

    // Compute a hash of the mangled name of the type.
    //
    // FIXME: This is not guaranteed to be deterministic! Move to a
    //        fingerprinting mechanism once LLVM provides one. For the time
    //        being the implementation happens to be deterministic.
    SmallString<64> MangledName;
    llvm::raw_svector_ostream Out(MangledName);
    CGM.getCXXABI().getMangleContext().mangleCXXRTTI(Ty.getUnqualifiedType(),
                                                     Out);

    // Contained in NoSanitizeList based on the mangled type.
    if (!CGM.getContext().getNoSanitizeList().containsType(SanitizerKind::Vptr,
                                                           Out.str())) {
      llvm::hash_code TypeHash = hash_value(Out.str());

      // Load the vptr, and compute hash_16_bytes(TypeHash, vptr).
      llvm::Value *Low = llvm::ConstantInt::get(Int64Ty, TypeHash);
      Address VPtrAddr(Ptr, IntPtrTy, getPointerAlign());
      llvm::Value *VPtrVal = Builder.CreateLoad(VPtrAddr);
      llvm::Value *High = Builder.CreateZExt(VPtrVal, Int64Ty);

      llvm::Value *Hash = emitHash16Bytes(Builder, Low, High);
      Hash = Builder.CreateTrunc(Hash, IntPtrTy);

      // Look the hash up in our cache.
      const int CacheSize = 128;
      llvm::Type *HashTable = llvm::ArrayType::get(IntPtrTy, CacheSize);
      llvm::Value *Cache = CGM.CreateRuntimeVariable(HashTable,
                                                     "__ubsan_vptr_type_cache");
      llvm::Value *Slot = Builder.CreateAnd(Hash,
                                            llvm::ConstantInt::get(IntPtrTy,
                                                                   CacheSize-1));
      llvm::Value *Indices[] = { Builder.getInt32(0), Slot };
      llvm::Value *CacheVal = Builder.CreateAlignedLoad(
          IntPtrTy, Builder.CreateInBoundsGEP(HashTable, Cache, Indices),
          getPointerAlign());

      // If the hash isn't in the cache, call a runtime handler to perform the
      // hard work of checking whether the vptr is for an object of the right
      // type. This will either fill in the cache and return, or produce a
      // diagnostic.
      llvm::Value *EqualHash = Builder.CreateICmpEQ(CacheVal, Hash);
      llvm::Constant *StaticData[] = {
        EmitCheckSourceLocation(Loc),
        EmitCheckTypeDescriptor(Ty),
        CGM.GetAddrOfRTTIDescriptor(Ty.getUnqualifiedType()),
        llvm::ConstantInt::get(Int8Ty, TCK)
      };
      llvm::Value *DynamicData[] = { Ptr, Hash };
      EmitCheck(std::make_pair(EqualHash, SanitizerKind::Vptr),
                SanitizerHandler::DynamicTypeCacheMiss, StaticData,
                DynamicData);
    }
  }

  if (Done) {
    Builder.CreateBr(Done);
    EmitBlock(Done);
  }
}

llvm::Value *CodeGenFunction::LoadPassedObjectSize(const Expr *E,
                                                   QualType EltTy) {
  ASTContext &C = getContext();
  uint64_t EltSize = C.getTypeSizeInChars(EltTy).getQuantity();
  if (!EltSize)
    return nullptr;

  auto *ArrayDeclRef = dyn_cast<DeclRefExpr>(E->IgnoreParenImpCasts());
  if (!ArrayDeclRef)
    return nullptr;

  auto *ParamDecl = dyn_cast<ParmVarDecl>(ArrayDeclRef->getDecl());
  if (!ParamDecl)
    return nullptr;

  auto *POSAttr = ParamDecl->getAttr<PassObjectSizeAttr>();
  if (!POSAttr)
    return nullptr;

  // Don't load the size if it's a lower bound.
  int POSType = POSAttr->getType();
  if (POSType != 0 && POSType != 1)
    return nullptr;

  // Find the implicit size parameter.
  auto PassedSizeIt = SizeArguments.find(ParamDecl);
  if (PassedSizeIt == SizeArguments.end())
    return nullptr;

  const ImplicitParamDecl *PassedSizeDecl = PassedSizeIt->second;
  assert(LocalDeclMap.count(PassedSizeDecl) && "Passed size not loadable");
  Address AddrOfSize = LocalDeclMap.find(PassedSizeDecl)->second;
  llvm::Value *SizeInBytes = EmitLoadOfScalar(AddrOfSize, /*Volatile=*/false,
                                              C.getSizeType(), E->getExprLoc());
  llvm::Value *SizeOfElement =
      llvm::ConstantInt::get(SizeInBytes->getType(), EltSize);
  return Builder.CreateUDiv(SizeInBytes, SizeOfElement);
}

/// If Base is known to point to the start of an array, return the length of
/// that array. Return 0 if the length cannot be determined.
static llvm::Value *getArrayIndexingBound(CodeGenFunction &CGF,
                                          const Expr *Base,
                                          QualType &IndexedType,
                                          LangOptions::StrictFlexArraysLevelKind
                                          StrictFlexArraysLevel) {
  // For the vector indexing extension, the bound is the number of elements.
  if (const VectorType *VT = Base->getType()->getAs<VectorType>()) {
    IndexedType = Base->getType();
    return CGF.Builder.getInt32(VT->getNumElements());
  }

  Base = Base->IgnoreParens();

  if (const auto *CE = dyn_cast<CastExpr>(Base)) {
    if (CE->getCastKind() == CK_ArrayToPointerDecay &&
        !CE->getSubExpr()->isFlexibleArrayMemberLike(CGF.getContext(),
                                                     StrictFlexArraysLevel)) {
      CodeGenFunction::SanitizerScope SanScope(&CGF);

      IndexedType = CE->getSubExpr()->getType();
      const ArrayType *AT = IndexedType->castAsArrayTypeUnsafe();
      if (const auto *CAT = dyn_cast<ConstantArrayType>(AT))
        return CGF.Builder.getInt(CAT->getSize());

      if (const auto *VAT = dyn_cast<VariableArrayType>(AT))
        return CGF.getVLASize(VAT).NumElts;
      // Ignore pass_object_size here. It's not applicable on decayed pointers.
    }
  }

  CodeGenFunction::SanitizerScope SanScope(&CGF);

  QualType EltTy{Base->getType()->getPointeeOrArrayElementType(), 0};
  if (llvm::Value *POS = CGF.LoadPassedObjectSize(Base, EltTy)) {
    IndexedType = Base->getType();
    return POS;
  }

  return nullptr;
}

namespace {

/// \p StructAccessBase returns the base \p Expr of a field access. It returns
/// either a \p DeclRefExpr, representing the base pointer to the struct, i.e.:
///
///     p in p-> a.b.c
///
/// or a \p MemberExpr, if the \p MemberExpr has the \p RecordDecl we're
/// looking for:
///
///     struct s {
///       struct s *ptr;
///       int count;
///       char array[] __attribute__((counted_by(count)));
///     };
///
/// If we have an expression like \p p->ptr->array[index], we want the
/// \p MemberExpr for \p p->ptr instead of \p p.
class StructAccessBase
    : public ConstStmtVisitor<StructAccessBase, const Expr *> {
  const RecordDecl *ExpectedRD;

  bool IsExpectedRecordDecl(const Expr *E) const {
    QualType Ty = E->getType();
    if (Ty->isPointerType())
      Ty = Ty->getPointeeType();
    return ExpectedRD == Ty->getAsRecordDecl();
  }

public:
  StructAccessBase(const RecordDecl *ExpectedRD) : ExpectedRD(ExpectedRD) {}

  //===--------------------------------------------------------------------===//
  //                            Visitor Methods
  //===--------------------------------------------------------------------===//

  // NOTE: If we build C++ support for counted_by, then we'll have to handle
  // horrors like this:
  //
  //     struct S {
  //       int x, y;
  //       int blah[] __attribute__((counted_by(x)));
  //     } s;
  //
  //     int foo(int index, int val) {
  //       int (S::*IHatePMDs)[] = &S::blah;
  //       (s.*IHatePMDs)[index] = val;
  //     }

  const Expr *Visit(const Expr *E) {
    return ConstStmtVisitor<StructAccessBase, const Expr *>::Visit(E);
  }

  const Expr *VisitStmt(const Stmt *S) { return nullptr; }

  // These are the types we expect to return (in order of most to least
  // likely):
  //
  //   1. DeclRefExpr - This is the expression for the base of the structure.
  //      It's exactly what we want to build an access to the \p counted_by
  //      field.
  //   2. MemberExpr - This is the expression that has the same \p RecordDecl
  //      as the flexble array member's lexical enclosing \p RecordDecl. This
  //      allows us to catch things like: "p->p->array"
  //   3. CompoundLiteralExpr - This is for people who create something
  //      heretical like (struct foo has a flexible array member):
  //
  //        (struct foo){ 1, 2 }.blah[idx];
  const Expr *VisitDeclRefExpr(const DeclRefExpr *E) {
    return IsExpectedRecordDecl(E) ? E : nullptr;
  }
  const Expr *VisitMemberExpr(const MemberExpr *E) {
    if (IsExpectedRecordDecl(E) && E->isArrow())
      return E;
    const Expr *Res = Visit(E->getBase());
    return !Res && IsExpectedRecordDecl(E) ? E : Res;
  }
  const Expr *VisitCompoundLiteralExpr(const CompoundLiteralExpr *E) {
    return IsExpectedRecordDecl(E) ? E : nullptr;
  }
  const Expr *VisitCallExpr(const CallExpr *E) {
    return IsExpectedRecordDecl(E) ? E : nullptr;
  }

  const Expr *VisitArraySubscriptExpr(const ArraySubscriptExpr *E) {
    if (IsExpectedRecordDecl(E))
      return E;
    return Visit(E->getBase());
  }
  const Expr *VisitCastExpr(const CastExpr *E) {
    return Visit(E->getSubExpr());
  }
  const Expr *VisitParenExpr(const ParenExpr *E) {
    return Visit(E->getSubExpr());
  }
  const Expr *VisitUnaryAddrOf(const UnaryOperator *E) {
    return Visit(E->getSubExpr());
  }
  const Expr *VisitUnaryDeref(const UnaryOperator *E) {
    return Visit(E->getSubExpr());
  }
};

} // end anonymous namespace

using RecIndicesTy =
    SmallVector<std::pair<const RecordDecl *, llvm::Value *>, 8>;

static bool getGEPIndicesToField(CodeGenFunction &CGF, const RecordDecl *RD,
                                 const FieldDecl *FD, RecIndicesTy &Indices) {
  const CGRecordLayout &Layout = CGF.CGM.getTypes().getCGRecordLayout(RD);
  int64_t FieldNo = -1;
  for (const Decl *D : RD->decls()) {
    if (const auto *Field = dyn_cast<FieldDecl>(D)) {
      FieldNo = Layout.getLLVMFieldNo(Field);
      if (FD == Field) {
        Indices.emplace_back(std::make_pair(RD, CGF.Builder.getInt32(FieldNo)));
        return true;
      }
    }

    if (const auto *Record = dyn_cast<RecordDecl>(D)) {
      ++FieldNo;
      if (getGEPIndicesToField(CGF, Record, FD, Indices)) {
        if (RD->isUnion())
          FieldNo = 0;
        Indices.emplace_back(std::make_pair(RD, CGF.Builder.getInt32(FieldNo)));
        return true;
      }
    }
  }

  return false;
}

/// This method is typically called in contexts where we can't generate
/// side-effects, like in __builtin_dynamic_object_size. When finding
/// expressions, only choose those that have either already been emitted or can
/// be loaded without side-effects.
///
/// - \p FAMDecl: the \p Decl for the flexible array member. It may not be
///   within the top-level struct.
/// - \p CountDecl: must be within the same non-anonymous struct as \p FAMDecl.
llvm::Value *CodeGenFunction::EmitCountedByFieldExpr(
    const Expr *Base, const FieldDecl *FAMDecl, const FieldDecl *CountDecl) {
  const RecordDecl *RD = CountDecl->getParent()->getOuterLexicalRecordContext();

  // Find the base struct expr (i.e. p in p->a.b.c.d).
  const Expr *StructBase = StructAccessBase(RD).Visit(Base);
  if (!StructBase || StructBase->HasSideEffects(getContext()))
    return nullptr;

  llvm::Value *Res = nullptr;
  if (const auto *DRE = dyn_cast<DeclRefExpr>(StructBase)) {
    Res = EmitDeclRefLValue(DRE).getPointer(*this);
    Res = Builder.CreateAlignedLoad(ConvertType(DRE->getType()), Res,
                                    getPointerAlign(), "dre.load");
  } else if (const MemberExpr *ME = dyn_cast<MemberExpr>(StructBase)) {
    LValue LV = EmitMemberExpr(ME);
    Address Addr = LV.getAddress(*this);
    Res = Addr.emitRawPointer(*this);
  } else if (StructBase->getType()->isPointerType()) {
    LValueBaseInfo BaseInfo;
    TBAAAccessInfo TBAAInfo;
    Address Addr = EmitPointerWithAlignment(StructBase, &BaseInfo, &TBAAInfo);
    Res = Addr.emitRawPointer(*this);
  } else {
    return nullptr;
  }

  llvm::Value *Zero = Builder.getInt32(0);
  RecIndicesTy Indices;

  getGEPIndicesToField(*this, RD, CountDecl, Indices);

  for (auto I = Indices.rbegin(), E = Indices.rend(); I != E; ++I)
    Res = Builder.CreateInBoundsGEP(
        ConvertType(QualType(I->first->getTypeForDecl(), 0)), Res,
        {Zero, I->second}, "..counted_by.gep");

  return Builder.CreateAlignedLoad(ConvertType(CountDecl->getType()), Res,
                                   getIntAlign(), "..counted_by.load");
}

const FieldDecl *CodeGenFunction::FindCountedByField(const FieldDecl *FD) {
  if (!FD)
    return nullptr;

  const auto *CAT = FD->getType()->getAs<CountAttributedType>();
  if (!CAT)
    return nullptr;

  const auto *CountDRE = cast<DeclRefExpr>(CAT->getCountExpr());
  const auto *CountDecl = CountDRE->getDecl();
  if (const auto *IFD = dyn_cast<IndirectFieldDecl>(CountDecl))
    CountDecl = IFD->getAnonField();

  return dyn_cast<FieldDecl>(CountDecl);
}

void CodeGenFunction::EmitBoundsCheck(const Expr *E, const Expr *Base,
                                      llvm::Value *Index, QualType IndexType,
                                      bool Accessed) {
  assert(SanOpts.has(SanitizerKind::ArrayBounds) &&
         "should not be called unless adding bounds checks");
  const LangOptions::StrictFlexArraysLevelKind StrictFlexArraysLevel =
      getLangOpts().getStrictFlexArraysLevel();
  QualType IndexedType;
  llvm::Value *Bound =
      getArrayIndexingBound(*this, Base, IndexedType, StrictFlexArraysLevel);

  EmitBoundsCheckImpl(E, Bound, Index, IndexType, IndexedType, Accessed);
}

void CodeGenFunction::EmitBoundsCheckImpl(const Expr *E, llvm::Value *Bound,
                                          llvm::Value *Index,
                                          QualType IndexType,
                                          QualType IndexedType, bool Accessed) {
  if (!Bound)
    return;

  SanitizerScope SanScope(this);

  bool IndexSigned = IndexType->isSignedIntegerOrEnumerationType();
  llvm::Value *IndexVal = Builder.CreateIntCast(Index, SizeTy, IndexSigned);
  llvm::Value *BoundVal = Builder.CreateIntCast(Bound, SizeTy, false);

  llvm::Constant *StaticData[] = {
    EmitCheckSourceLocation(E->getExprLoc()),
    EmitCheckTypeDescriptor(IndexedType),
    EmitCheckTypeDescriptor(IndexType)
  };
  llvm::Value *Check = Accessed ? Builder.CreateICmpULT(IndexVal, BoundVal)
                                : Builder.CreateICmpULE(IndexVal, BoundVal);
  EmitCheck(std::make_pair(Check, SanitizerKind::ArrayBounds),
            SanitizerHandler::OutOfBounds, StaticData, Index);
}

CodeGenFunction::ComplexPairTy CodeGenFunction::
EmitComplexPrePostIncDec(const UnaryOperator *E, LValue LV,
                         bool isInc, bool isPre) {
  ComplexPairTy InVal = EmitLoadOfComplex(LV, E->getExprLoc());

  llvm::Value *NextVal;
  if (isa<llvm::IntegerType>(InVal.first->getType())) {
    uint64_t AmountVal = isInc ? 1 : -1;
    NextVal = llvm::ConstantInt::get(InVal.first->getType(), AmountVal, true);

    // Add the inc/dec to the real part.
    NextVal = Builder.CreateAdd(InVal.first, NextVal, isInc ? "inc" : "dec");
  } else {
    QualType ElemTy = E->getType()->castAs<ComplexType>()->getElementType();
    llvm::APFloat FVal(getContext().getFloatTypeSemantics(ElemTy), 1);
    if (!isInc)
      FVal.changeSign();
    NextVal = llvm::ConstantFP::get(getLLVMContext(), FVal);

    // Add the inc/dec to the real part.
    NextVal = Builder.CreateFAdd(InVal.first, NextVal, isInc ? "inc" : "dec");
  }

  ComplexPairTy IncVal(NextVal, InVal.second);

  // Store the updated result through the lvalue.
  EmitStoreOfComplex(IncVal, LV, /*init*/ false);
  if (getLangOpts().OpenMP)
    CGM.getOpenMPRuntime().checkAndEmitLastprivateConditional(*this,
                                                              E->getSubExpr());

  // If this is a postinc, return the value read from memory, otherwise use the
  // updated value.
  return isPre ? IncVal : InVal;
}

void CodeGenModule::EmitExplicitCastExprType(const ExplicitCastExpr *E,
                                             CodeGenFunction *CGF) {
  // Bind VLAs in the cast type.
  if (CGF && E->getType()->isVariablyModifiedType())
    CGF->EmitVariablyModifiedType(E->getType());

  if (CGDebugInfo *DI = getModuleDebugInfo())
    DI->EmitExplicitCastType(E->getType());
}

//===----------------------------------------------------------------------===//
//                         LValue Expression Emission
//===----------------------------------------------------------------------===//

static Address EmitPointerWithAlignment(const Expr *E, LValueBaseInfo *BaseInfo,
                                        TBAAAccessInfo *TBAAInfo,
                                        KnownNonNull_t IsKnownNonNull,
                                        CodeGenFunction &CGF) {
  // We allow this with ObjC object pointers because of fragile ABIs.
  assert(E->getType()->isPointerType() ||
         E->getType()->isObjCObjectPointerType());
  E = E->IgnoreParens();

  // Casts:
  if (const CastExpr *CE = dyn_cast<CastExpr>(E)) {
    if (const auto *ECE = dyn_cast<ExplicitCastExpr>(CE))
      CGF.CGM.EmitExplicitCastExprType(ECE, &CGF);

    switch (CE->getCastKind()) {
    // Non-converting casts (but not C's implicit conversion from void*).
    case CK_BitCast:
    case CK_NoOp:
    case CK_AddressSpaceConversion:
      if (auto PtrTy = CE->getSubExpr()->getType()->getAs<PointerType>()) {
        if (PtrTy->getPointeeType()->isVoidType())
          break;

        LValueBaseInfo InnerBaseInfo;
        TBAAAccessInfo InnerTBAAInfo;
        Address Addr = CGF.EmitPointerWithAlignment(
            CE->getSubExpr(), &InnerBaseInfo, &InnerTBAAInfo, IsKnownNonNull);
        if (BaseInfo) *BaseInfo = InnerBaseInfo;
        if (TBAAInfo) *TBAAInfo = InnerTBAAInfo;

        if (isa<ExplicitCastExpr>(CE)) {
          LValueBaseInfo TargetTypeBaseInfo;
          TBAAAccessInfo TargetTypeTBAAInfo;
          CharUnits Align = CGF.CGM.getNaturalPointeeTypeAlignment(
              E->getType(), &TargetTypeBaseInfo, &TargetTypeTBAAInfo);
          if (TBAAInfo)
            *TBAAInfo =
                CGF.CGM.mergeTBAAInfoForCast(*TBAAInfo, TargetTypeTBAAInfo);
          // If the source l-value is opaque, honor the alignment of the
          // casted-to type.
          if (InnerBaseInfo.getAlignmentSource() != AlignmentSource::Decl) {
            if (BaseInfo)
              BaseInfo->mergeForCast(TargetTypeBaseInfo);
            Addr.setAlignment(Align);
          }
        }

        if (CGF.SanOpts.has(SanitizerKind::CFIUnrelatedCast) &&
            CE->getCastKind() == CK_BitCast) {
          if (auto PT = E->getType()->getAs<PointerType>())
            CGF.EmitVTablePtrCheckForCast(PT->getPointeeType(), Addr,
                                          /*MayBeNull=*/true,
                                          CodeGenFunction::CFITCK_UnrelatedCast,
                                          CE->getBeginLoc());
        }

        llvm::Type *ElemTy =
            CGF.ConvertTypeForMem(E->getType()->getPointeeType());
        Addr = Addr.withElementType(ElemTy);
        if (CE->getCastKind() == CK_AddressSpaceConversion)
          Addr = CGF.Builder.CreateAddrSpaceCast(
              Addr, CGF.ConvertType(E->getType()), ElemTy);
        return Addr;
      }
      break;

    // Array-to-pointer decay.
    case CK_ArrayToPointerDecay:
      return CGF.EmitArrayToPointerDecay(CE->getSubExpr(), BaseInfo, TBAAInfo);

    // Derived-to-base conversions.
    case CK_UncheckedDerivedToBase:
    case CK_DerivedToBase: {
      // TODO: Support accesses to members of base classes in TBAA. For now, we
      // conservatively pretend that the complete object is of the base class
      // type.
      if (TBAAInfo)
        *TBAAInfo = CGF.CGM.getTBAAAccessInfo(E->getType());
      Address Addr = CGF.EmitPointerWithAlignment(
          CE->getSubExpr(), BaseInfo, nullptr,
          (KnownNonNull_t)(IsKnownNonNull ||
                           CE->getCastKind() == CK_UncheckedDerivedToBase));
      auto Derived = CE->getSubExpr()->getType()->getPointeeCXXRecordDecl();
      return CGF.GetAddressOfBaseClass(
          Addr, Derived, CE->path_begin(), CE->path_end(),
          CGF.ShouldNullCheckClassCastValue(CE), CE->getExprLoc());
    }

    // TODO: Is there any reason to treat base-to-derived conversions
    // specially?
    default:
      break;
    }
  }

  // Unary &.
  if (const UnaryOperator *UO = dyn_cast<UnaryOperator>(E)) {
    if (UO->getOpcode() == UO_AddrOf) {
      LValue LV = CGF.EmitLValue(UO->getSubExpr(), IsKnownNonNull);
      if (BaseInfo) *BaseInfo = LV.getBaseInfo();
      if (TBAAInfo) *TBAAInfo = LV.getTBAAInfo();
      return LV.getAddress(CGF);
    }
  }

  // std::addressof and variants.
  if (auto *Call = dyn_cast<CallExpr>(E)) {
    switch (Call->getBuiltinCallee()) {
    default:
      break;
    case Builtin::BIaddressof:
    case Builtin::BI__addressof:
    case Builtin::BI__builtin_addressof: {
      LValue LV = CGF.EmitLValue(Call->getArg(0), IsKnownNonNull);
      if (BaseInfo) *BaseInfo = LV.getBaseInfo();
      if (TBAAInfo) *TBAAInfo = LV.getTBAAInfo();
      return LV.getAddress(CGF);
    }
    }
  }

  // TODO: conditional operators, comma.

  // Otherwise, use the alignment of the type.
  return CGF.makeNaturalAddressForPointer(
      CGF.EmitScalarExpr(E), E->getType()->getPointeeType(), CharUnits(),
      /*ForPointeeType=*/true, BaseInfo, TBAAInfo, IsKnownNonNull);
}

/// EmitPointerWithAlignment - Given an expression of pointer type, try to
/// derive a more accurate bound on the alignment of the pointer.
Address CodeGenFunction::EmitPointerWithAlignment(
    const Expr *E, LValueBaseInfo *BaseInfo, TBAAAccessInfo *TBAAInfo,
    KnownNonNull_t IsKnownNonNull) {
  Address Addr =
      ::EmitPointerWithAlignment(E, BaseInfo, TBAAInfo, IsKnownNonNull, *this);
  if (IsKnownNonNull && !Addr.isKnownNonNull())
    Addr.setKnownNonNull();
  return Addr;
}

llvm::Value *CodeGenFunction::EmitNonNullRValueCheck(RValue RV, QualType T) {
  llvm::Value *V = RV.getScalarVal();
  if (auto MPT = T->getAs<MemberPointerType>())
    return CGM.getCXXABI().EmitMemberPointerIsNotNull(*this, V, MPT);
  return Builder.CreateICmpNE(V, llvm::Constant::getNullValue(V->getType()));
}

RValue CodeGenFunction::GetUndefRValue(QualType Ty) {
  if (Ty->isVoidType())
    return RValue::get(nullptr);

  switch (getEvaluationKind(Ty)) {
  case TEK_Complex: {
    llvm::Type *EltTy =
      ConvertType(Ty->castAs<ComplexType>()->getElementType());
    llvm::Value *U = llvm::UndefValue::get(EltTy);
    return RValue::getComplex(std::make_pair(U, U));
  }

  // If this is a use of an undefined aggregate type, the aggregate must have an
  // identifiable address.  Just because the contents of the value are undefined
  // doesn't mean that the address can't be taken and compared.
  case TEK_Aggregate: {
    Address DestPtr = CreateMemTemp(Ty, "undef.agg.tmp");
    return RValue::getAggregate(DestPtr);
  }

  case TEK_Scalar:
    return RValue::get(llvm::UndefValue::get(ConvertType(Ty)));
  }
  llvm_unreachable("bad evaluation kind");
}

RValue CodeGenFunction::EmitUnsupportedRValue(const Expr *E,
                                              const char *Name) {
  ErrorUnsupported(E, Name);
  return GetUndefRValue(E->getType());
}

LValue CodeGenFunction::EmitUnsupportedLValue(const Expr *E,
                                              const char *Name) {
  ErrorUnsupported(E, Name);
  llvm::Type *ElTy = ConvertType(E->getType());
  llvm::Type *Ty = UnqualPtrTy;
  return MakeAddrLValue(
      Address(llvm::UndefValue::get(Ty), ElTy, CharUnits::One()), E->getType());
}

bool CodeGenFunction::IsWrappedCXXThis(const Expr *Obj) {
  const Expr *Base = Obj;
  while (!isa<CXXThisExpr>(Base)) {
    // The result of a dynamic_cast can be null.
    if (isa<CXXDynamicCastExpr>(Base))
      return false;

    if (const auto *CE = dyn_cast<CastExpr>(Base)) {
      Base = CE->getSubExpr();
    } else if (const auto *PE = dyn_cast<ParenExpr>(Base)) {
      Base = PE->getSubExpr();
    } else if (const auto *UO = dyn_cast<UnaryOperator>(Base)) {
      if (UO->getOpcode() == UO_Extension)
        Base = UO->getSubExpr();
      else
        return false;
    } else {
      return false;
    }
  }
  return true;
}

LValue CodeGenFunction::EmitCheckedLValue(const Expr *E, TypeCheckKind TCK) {
  LValue LV;
  if (SanOpts.has(SanitizerKind::ArrayBounds) && isa<ArraySubscriptExpr>(E))
    LV = EmitArraySubscriptExpr(cast<ArraySubscriptExpr>(E), /*Accessed*/true);
  else
    LV = EmitLValue(E);
  if (!isa<DeclRefExpr>(E) && !LV.isBitField() && LV.isSimple()) {
    SanitizerSet SkippedChecks;
    if (const auto *ME = dyn_cast<MemberExpr>(E)) {
      bool IsBaseCXXThis = IsWrappedCXXThis(ME->getBase());
      if (IsBaseCXXThis)
        SkippedChecks.set(SanitizerKind::Alignment, true);
      if (IsBaseCXXThis || isa<DeclRefExpr>(ME->getBase()))
        SkippedChecks.set(SanitizerKind::Null, true);
    }
    EmitTypeCheck(TCK, E->getExprLoc(), LV, E->getType(), SkippedChecks);
  }
  return LV;
}

/// EmitLValue - Emit code to compute a designator that specifies the location
/// of the expression.
///
/// This can return one of two things: a simple address or a bitfield reference.
/// In either case, the LLVM Value* in the LValue structure is guaranteed to be
/// an LLVM pointer type.
///
/// If this returns a bitfield reference, nothing about the pointee type of the
/// LLVM value is known: For example, it may not be a pointer to an integer.
///
/// If this returns a normal address, and if the lvalue's C type is fixed size,
/// this method guarantees that the returned pointer type will point to an LLVM
/// type of the same size of the lvalue's type.  If the lvalue has a variable
/// length type, this is not possible.
///
LValue CodeGenFunction::EmitLValue(const Expr *E,
                                   KnownNonNull_t IsKnownNonNull) {
  LValue LV = EmitLValueHelper(E, IsKnownNonNull);
  if (IsKnownNonNull && !LV.isKnownNonNull())
    LV.setKnownNonNull();
  return LV;
}

static QualType getConstantExprReferredType(const FullExpr *E,
                                            const ASTContext &Ctx) {
  const Expr *SE = E->getSubExpr()->IgnoreImplicit();
  if (isa<OpaqueValueExpr>(SE))
    return SE->getType();
  return cast<CallExpr>(SE)->getCallReturnType(Ctx)->getPointeeType();
}

LValue CodeGenFunction::EmitLValueHelper(const Expr *E,
                                         KnownNonNull_t IsKnownNonNull) {
  ApplyDebugLocation DL(*this, E);
  switch (E->getStmtClass()) {
  default: return EmitUnsupportedLValue(E, "l-value expression");

  case Expr::ObjCPropertyRefExprClass:
    llvm_unreachable("cannot emit a property reference directly");

  case Expr::ObjCSelectorExprClass:
    return EmitObjCSelectorLValue(cast<ObjCSelectorExpr>(E));
  case Expr::ObjCIsaExprClass:
    return EmitObjCIsaExpr(cast<ObjCIsaExpr>(E));
  case Expr::BinaryOperatorClass:
    return EmitBinaryOperatorLValue(cast<BinaryOperator>(E));
  case Expr::CompoundAssignOperatorClass: {
    QualType Ty = E->getType();
    if (const AtomicType *AT = Ty->getAs<AtomicType>())
      Ty = AT->getValueType();
    if (!Ty->isAnyComplexType())
      return EmitCompoundAssignmentLValue(cast<CompoundAssignOperator>(E));
    return EmitComplexCompoundAssignmentLValue(cast<CompoundAssignOperator>(E));
  }
  case Expr::CallExprClass:
  case Expr::CXXMemberCallExprClass:
  case Expr::CXXOperatorCallExprClass:
  case Expr::UserDefinedLiteralClass:
    return EmitCallExprLValue(cast<CallExpr>(E));
  case Expr::CXXRewrittenBinaryOperatorClass:
    return EmitLValue(cast<CXXRewrittenBinaryOperator>(E)->getSemanticForm(),
                      IsKnownNonNull);
  case Expr::VAArgExprClass:
    return EmitVAArgExprLValue(cast<VAArgExpr>(E));
  case Expr::DeclRefExprClass:
    return EmitDeclRefLValue(cast<DeclRefExpr>(E));
  case Expr::ConstantExprClass: {
    const ConstantExpr *CE = cast<ConstantExpr>(E);
    if (llvm::Value *Result = ConstantEmitter(*this).tryEmitConstantExpr(CE)) {
      QualType RetType = getConstantExprReferredType(CE, getContext());
      return MakeNaturalAlignAddrLValue(Result, RetType);
    }
    return EmitLValue(cast<ConstantExpr>(E)->getSubExpr(), IsKnownNonNull);
  }
  case Expr::ParenExprClass:
    return EmitLValue(cast<ParenExpr>(E)->getSubExpr(), IsKnownNonNull);
  case Expr::GenericSelectionExprClass:
    return EmitLValue(cast<GenericSelectionExpr>(E)->getResultExpr(),
                      IsKnownNonNull);
  case Expr::PredefinedExprClass:
    return EmitPredefinedLValue(cast<PredefinedExpr>(E));
  case Expr::StringLiteralClass:
    return EmitStringLiteralLValue(cast<StringLiteral>(E));
  case Expr::ObjCEncodeExprClass:
    return EmitObjCEncodeExprLValue(cast<ObjCEncodeExpr>(E));
  case Expr::PseudoObjectExprClass:
    return EmitPseudoObjectLValue(cast<PseudoObjectExpr>(E));
  case Expr::InitListExprClass:
    return EmitInitListLValue(cast<InitListExpr>(E));
  case Expr::CXXTemporaryObjectExprClass:
  case Expr::CXXConstructExprClass:
    return EmitCXXConstructLValue(cast<CXXConstructExpr>(E));
  case Expr::CXXBindTemporaryExprClass:
    return EmitCXXBindTemporaryLValue(cast<CXXBindTemporaryExpr>(E));
  case Expr::CXXUuidofExprClass:
    return EmitCXXUuidofLValue(cast<CXXUuidofExpr>(E));
  case Expr::LambdaExprClass:
    return EmitAggExprToLValue(E);

  case Expr::ExprWithCleanupsClass: {
    const auto *cleanups = cast<ExprWithCleanups>(E);
    RunCleanupsScope Scope(*this);
    LValue LV = EmitLValue(cleanups->getSubExpr(), IsKnownNonNull);
    if (LV.isSimple()) {
      // Defend against branches out of gnu statement expressions surrounded by
      // cleanups.
      Address Addr = LV.getAddress(*this);
      llvm::Value *V = Addr.getBasePointer();
      Scope.ForceCleanup({&V});
      Addr.replaceBasePointer(V);
      return LValue::MakeAddr(Addr, LV.getType(), getContext(),
                              LV.getBaseInfo(), LV.getTBAAInfo());
    }
    // FIXME: Is it possible to create an ExprWithCleanups that produces a
    // bitfield lvalue or some other non-simple lvalue?
    return LV;
  }

  case Expr::CXXDefaultArgExprClass: {
    auto *DAE = cast<CXXDefaultArgExpr>(E);
    CXXDefaultArgExprScope Scope(*this, DAE);
    return EmitLValue(DAE->getExpr(), IsKnownNonNull);
  }
  case Expr::CXXDefaultInitExprClass: {
    auto *DIE = cast<CXXDefaultInitExpr>(E);
    CXXDefaultInitExprScope Scope(*this, DIE);
    return EmitLValue(DIE->getExpr(), IsKnownNonNull);
  }
  case Expr::CXXTypeidExprClass:
    return EmitCXXTypeidLValue(cast<CXXTypeidExpr>(E));

  case Expr::ObjCMessageExprClass:
    return EmitObjCMessageExprLValue(cast<ObjCMessageExpr>(E));
  case Expr::ObjCIvarRefExprClass:
    return EmitObjCIvarRefLValue(cast<ObjCIvarRefExpr>(E));
  case Expr::StmtExprClass:
    return EmitStmtExprLValue(cast<StmtExpr>(E));
  case Expr::UnaryOperatorClass:
    return EmitUnaryOpLValue(cast<UnaryOperator>(E));
  case Expr::ArraySubscriptExprClass:
    return EmitArraySubscriptExpr(cast<ArraySubscriptExpr>(E));
  case Expr::MatrixSubscriptExprClass:
    return EmitMatrixSubscriptExpr(cast<MatrixSubscriptExpr>(E));
  case Expr::OMPArraySectionExprClass:
    return EmitOMPArraySectionExpr(cast<OMPArraySectionExpr>(E));
  case Expr::ExtVectorElementExprClass:
    return EmitExtVectorElementExpr(cast<ExtVectorElementExpr>(E));
  case Expr::CXXThisExprClass:
    return MakeAddrLValue(LoadCXXThisAddress(), E->getType());
  case Expr::MemberExprClass:
    return EmitMemberExpr(cast<MemberExpr>(E));
  case Expr::CompoundLiteralExprClass:
    return EmitCompoundLiteralLValue(cast<CompoundLiteralExpr>(E));
  case Expr::ConditionalOperatorClass:
    return EmitConditionalOperatorLValue(cast<ConditionalOperator>(E));
  case Expr::BinaryConditionalOperatorClass:
    return EmitConditionalOperatorLValue(cast<BinaryConditionalOperator>(E));
  case Expr::ChooseExprClass:
    return EmitLValue(cast<ChooseExpr>(E)->getChosenSubExpr(), IsKnownNonNull);
  case Expr::OpaqueValueExprClass:
    return EmitOpaqueValueLValue(cast<OpaqueValueExpr>(E));
  case Expr::SubstNonTypeTemplateParmExprClass:
    return EmitLValue(cast<SubstNonTypeTemplateParmExpr>(E)->getReplacement(),
                      IsKnownNonNull);
  case Expr::ImplicitCastExprClass:
  case Expr::CStyleCastExprClass:
  case Expr::CXXFunctionalCastExprClass:
  case Expr::CXXStaticCastExprClass:
  case Expr::CXXDynamicCastExprClass:
  case Expr::CXXReinterpretCastExprClass:
  case Expr::CXXConstCastExprClass:
  case Expr::CXXAddrspaceCastExprClass:
  case Expr::ObjCBridgedCastExprClass:
    return EmitCastLValue(cast<CastExpr>(E));

  case Expr::MaterializeTemporaryExprClass:
    return EmitMaterializeTemporaryExpr(cast<MaterializeTemporaryExpr>(E));

  case Expr::CoawaitExprClass:
    return EmitCoawaitLValue(cast<CoawaitExpr>(E));
  case Expr::CoyieldExprClass:
    return EmitCoyieldLValue(cast<CoyieldExpr>(E));
  case Expr::PackIndexingExprClass:
    return EmitLValue(cast<PackIndexingExpr>(E)->getSelectedExpr());
  }
}

/// Given an object of the given canonical type, can we safely copy a
/// value out of it based on its initializer?
static bool isConstantEmittableObjectType(QualType type) {
  assert(type.isCanonical());
  assert(!type->isReferenceType());

  // Must be const-qualified but non-volatile.
  Qualifiers qs = type.getLocalQualifiers();
  if (!qs.hasConst() || qs.hasVolatile()) return false;

  // Otherwise, all object types satisfy this except C++ classes with
  // mutable subobjects or non-trivial copy/destroy behavior.
  if (const auto *RT = dyn_cast<RecordType>(type))
    if (const auto *RD = dyn_cast<CXXRecordDecl>(RT->getDecl()))
      if (RD->hasMutableFields() || !RD->isTrivial())
        return false;

  return true;
}

/// Can we constant-emit a load of a reference to a variable of the
/// given type?  This is different from predicates like
/// Decl::mightBeUsableInConstantExpressions because we do want it to apply
/// in situations that don't necessarily satisfy the language's rules
/// for this (e.g. C++'s ODR-use rules).  For example, we want to able
/// to do this with const float variables even if those variables
/// aren't marked 'constexpr'.
enum ConstantEmissionKind {
  CEK_None,
  CEK_AsReferenceOnly,
  CEK_AsValueOrReference,
  CEK_AsValueOnly
};
static ConstantEmissionKind checkVarTypeForConstantEmission(QualType type) {
  type = type.getCanonicalType();
  if (const auto *ref = dyn_cast<ReferenceType>(type)) {
    if (isConstantEmittableObjectType(ref->getPointeeType()))
      return CEK_AsValueOrReference;
    return CEK_AsReferenceOnly;
  }
  if (isConstantEmittableObjectType(type))
    return CEK_AsValueOnly;
  return CEK_None;
}

/// Try to emit a reference to the given value without producing it as
/// an l-value.  This is just an optimization, but it avoids us needing
/// to emit global copies of variables if they're named without triggering
/// a formal use in a context where we can't emit a direct reference to them,
/// for instance if a block or lambda or a member of a local class uses a
/// const int variable or constexpr variable from an enclosing function.
CodeGenFunction::ConstantEmission
CodeGenFunction::tryEmitAsConstant(DeclRefExpr *refExpr) {
  ValueDecl *value = refExpr->getDecl();

  // The value needs to be an enum constant or a constant variable.
  ConstantEmissionKind CEK;
  if (isa<ParmVarDecl>(value)) {
    CEK = CEK_None;
  } else if (auto *var = dyn_cast<VarDecl>(value)) {
    CEK = checkVarTypeForConstantEmission(var->getType());
  } else if (isa<EnumConstantDecl>(value)) {
    CEK = CEK_AsValueOnly;
  } else {
    CEK = CEK_None;
  }
  if (CEK == CEK_None) return ConstantEmission();

  Expr::EvalResult result;
  bool resultIsReference;
  QualType resultType;

  // It's best to evaluate all the way as an r-value if that's permitted.
  if (CEK != CEK_AsReferenceOnly &&
      refExpr->EvaluateAsRValue(result, getContext())) {
    resultIsReference = false;
    resultType = refExpr->getType();

  // Otherwise, try to evaluate as an l-value.
  } else if (CEK != CEK_AsValueOnly &&
             refExpr->EvaluateAsLValue(result, getContext())) {
    resultIsReference = true;
    resultType = value->getType();

  // Failure.
  } else {
    return ConstantEmission();
  }

  // In any case, if the initializer has side-effects, abandon ship.
  if (result.HasSideEffects)
    return ConstantEmission();

  // In CUDA/HIP device compilation, a lambda may capture a reference variable
  // referencing a global host variable by copy. In this case the lambda should
  // make a copy of the value of the global host variable. The DRE of the
  // captured reference variable cannot be emitted as load from the host
  // global variable as compile time constant, since the host variable is not
  // accessible on device. The DRE of the captured reference variable has to be
  // loaded from captures.
  if (CGM.getLangOpts().CUDAIsDevice && result.Val.isLValue() &&
      refExpr->refersToEnclosingVariableOrCapture()) {
    auto *MD = dyn_cast_or_null<CXXMethodDecl>(CurCodeDecl);
    if (MD && MD->getParent()->isLambda() &&
        MD->getOverloadedOperator() == OO_Call) {
      const APValue::LValueBase &base = result.Val.getLValueBase();
      if (const ValueDecl *D = base.dyn_cast<const ValueDecl *>()) {
        if (const VarDecl *VD = dyn_cast<const VarDecl>(D)) {
          if (!VD->hasAttr<CUDADeviceAttr>()) {
            return ConstantEmission();
          }
        }
      }
    }
  }

  // Emit as a constant.
  auto C = ConstantEmitter(*this).emitAbstract(refExpr->getLocation(),
                                               result.Val, resultType);

  // Make sure we emit a debug reference to the global variable.
  // This should probably fire even for
  if (isa<VarDecl>(value)) {
    if (!getContext().DeclMustBeEmitted(cast<VarDecl>(value)))
      EmitDeclRefExprDbgValue(refExpr, result.Val);
  } else {
    assert(isa<EnumConstantDecl>(value));
    EmitDeclRefExprDbgValue(refExpr, result.Val);
  }

  // If we emitted a reference constant, we need to dereference that.
  if (resultIsReference)
    return ConstantEmission::forReference(C);

  return ConstantEmission::forValue(C);
}

static DeclRefExpr *tryToConvertMemberExprToDeclRefExpr(CodeGenFunction &CGF,
                                                        const MemberExpr *ME) {
  if (auto *VD = dyn_cast<VarDecl>(ME->getMemberDecl())) {
    // Try to emit static variable member expressions as DREs.
    return DeclRefExpr::Create(
        CGF.getContext(), NestedNameSpecifierLoc(), SourceLocation(), VD,
        /*RefersToEnclosingVariableOrCapture=*/false, ME->getExprLoc(),
        ME->getType(), ME->getValueKind(), nullptr, nullptr, ME->isNonOdrUse());
  }
  return nullptr;
}

CodeGenFunction::ConstantEmission
CodeGenFunction::tryEmitAsConstant(const MemberExpr *ME) {
  if (DeclRefExpr *DRE = tryToConvertMemberExprToDeclRefExpr(*this, ME))
    return tryEmitAsConstant(DRE);
  return ConstantEmission();
}

llvm::Value *CodeGenFunction::emitScalarConstant(
    const CodeGenFunction::ConstantEmission &Constant, Expr *E) {
  assert(Constant && "not a constant");
  if (Constant.isReference())
    return EmitLoadOfLValue(Constant.getReferenceLValue(*this, E),
                            E->getExprLoc())
        .getScalarVal();
  return Constant.getValue();
}

llvm::Value *CodeGenFunction::EmitLoadOfScalar(LValue lvalue,
                                               SourceLocation Loc) {
  return EmitLoadOfScalar(lvalue.getAddress(*this), lvalue.isVolatile(),
                          lvalue.getType(), Loc, lvalue.getBaseInfo(),
                          lvalue.getTBAAInfo(), lvalue.isNontemporal());
}

static bool hasBooleanRepresentation(QualType Ty) {
  if (Ty->isBooleanType())
    return true;

  if (const EnumType *ET = Ty->getAs<EnumType>())
    return ET->getDecl()->getIntegerType()->isBooleanType();

  if (const AtomicType *AT = Ty->getAs<AtomicType>())
    return hasBooleanRepresentation(AT->getValueType());

  return false;
}

static bool getRangeForType(CodeGenFunction &CGF, QualType Ty,
                            llvm::APInt &Min, llvm::APInt &End,
                            bool StrictEnums, bool IsBool) {
  const EnumType *ET = Ty->getAs<EnumType>();
  bool IsRegularCPlusPlusEnum = CGF.getLangOpts().CPlusPlus && StrictEnums &&
                                ET && !ET->getDecl()->isFixed();
  if (!IsBool && !IsRegularCPlusPlusEnum)
    return false;

  if (IsBool) {
    Min = llvm::APInt(CGF.getContext().getTypeSize(Ty), 0);
    End = llvm::APInt(CGF.getContext().getTypeSize(Ty), 2);
  } else {
    const EnumDecl *ED = ET->getDecl();
    ED->getValueRange(End, Min);
  }
  return true;
}

llvm::MDNode *CodeGenFunction::getRangeForLoadFromType(QualType Ty) {
  llvm::APInt Min, End;
  if (!getRangeForType(*this, Ty, Min, End, CGM.getCodeGenOpts().StrictEnums,
                       hasBooleanRepresentation(Ty)))
    return nullptr;

  llvm::MDBuilder MDHelper(getLLVMContext());
  return MDHelper.createRange(Min, End);
}

bool CodeGenFunction::EmitScalarRangeCheck(llvm::Value *Value, QualType Ty,
                                           SourceLocation Loc) {
  bool HasBoolCheck = SanOpts.has(SanitizerKind::Bool);
  bool HasEnumCheck = SanOpts.has(SanitizerKind::Enum);
  if (!HasBoolCheck && !HasEnumCheck)
    return false;

  bool IsBool = hasBooleanRepresentation(Ty) ||
                NSAPI(CGM.getContext()).isObjCBOOLType(Ty);
  bool NeedsBoolCheck = HasBoolCheck && IsBool;
  bool NeedsEnumCheck = HasEnumCheck && Ty->getAs<EnumType>();
  if (!NeedsBoolCheck && !NeedsEnumCheck)
    return false;

  // Single-bit booleans don't need to be checked. Special-case this to avoid
  // a bit width mismatch when handling bitfield values. This is handled by
  // EmitFromMemory for the non-bitfield case.
  if (IsBool &&
      cast<llvm::IntegerType>(Value->getType())->getBitWidth() == 1)
    return false;

  llvm::APInt Min, End;
  if (!getRangeForType(*this, Ty, Min, End, /*StrictEnums=*/true, IsBool))
    return true;

  auto &Ctx = getLLVMContext();
  SanitizerScope SanScope(this);
  llvm::Value *Check;
  --End;
  if (!Min) {
    Check = Builder.CreateICmpULE(Value, llvm::ConstantInt::get(Ctx, End));
  } else {
    llvm::Value *Upper =
        Builder.CreateICmpSLE(Value, llvm::ConstantInt::get(Ctx, End));
    llvm::Value *Lower =
        Builder.CreateICmpSGE(Value, llvm::ConstantInt::get(Ctx, Min));
    Check = Builder.CreateAnd(Upper, Lower);
  }
  llvm::Constant *StaticArgs[] = {EmitCheckSourceLocation(Loc),
                                  EmitCheckTypeDescriptor(Ty)};
  SanitizerMask Kind =
      NeedsEnumCheck ? SanitizerKind::Enum : SanitizerKind::Bool;
  EmitCheck(std::make_pair(Check, Kind), SanitizerHandler::LoadInvalidValue,
            StaticArgs, EmitCheckValue(Value));
  return true;
}

llvm::Value *CodeGenFunction::EmitLoadOfScalar(Address Addr, bool Volatile,
                                               QualType Ty,
                                               SourceLocation Loc,
                                               LValueBaseInfo BaseInfo,
                                               TBAAAccessInfo TBAAInfo,
                                               bool isNontemporal) {
  if (auto *GV = dyn_cast<llvm::GlobalValue>(Addr.getBasePointer()))
    if (GV->isThreadLocal())
      Addr = Addr.withPointer(Builder.CreateThreadLocalAddress(GV),
                              NotKnownNonNull);

  if (const auto *ClangVecTy = Ty->getAs<VectorType>()) {
    // Boolean vectors use `iN` as storage type.
    if (ClangVecTy->isExtVectorBoolType()) {
      llvm::Type *ValTy = ConvertType(Ty);
      unsigned ValNumElems =
          cast<llvm::FixedVectorType>(ValTy)->getNumElements();
      // Load the `iP` storage object (P is the padded vector size).
      auto *RawIntV = Builder.CreateLoad(Addr, Volatile, "load_bits");
      const auto *RawIntTy = RawIntV->getType();
      assert(RawIntTy->isIntegerTy() && "compressed iN storage for bitvectors");
      // Bitcast iP --> <P x i1>.
      auto *PaddedVecTy = llvm::FixedVectorType::get(
          Builder.getInt1Ty(), RawIntTy->getPrimitiveSizeInBits());
      llvm::Value *V = Builder.CreateBitCast(RawIntV, PaddedVecTy);
      // Shuffle <P x i1> --> <N x i1> (N is the actual bit size).
      V = emitBoolVecConversion(V, ValNumElems, "extractvec");

      return EmitFromMemory(V, Ty);
    }

    // Handle vectors of size 3 like size 4 for better performance.
    const llvm::Type *EltTy = Addr.getElementType();
    const auto *VTy = cast<llvm::FixedVectorType>(EltTy);

    if (!CGM.getCodeGenOpts().PreserveVec3Type && VTy->getNumElements() == 3) {

      llvm::VectorType *vec4Ty =
          llvm::FixedVectorType::get(VTy->getElementType(), 4);
      Address Cast = Addr.withElementType(vec4Ty);
      // Now load value.
      llvm::Value *V = Builder.CreateLoad(Cast, Volatile, "loadVec4");

      // Shuffle vector to get vec3.
      V = Builder.CreateShuffleVector(V, ArrayRef<int>{0, 1, 2}, "extractVec");
      return EmitFromMemory(V, Ty);
    }
  }

  // Atomic operations have to be done on integral types.
  LValue AtomicLValue =
      LValue::MakeAddr(Addr, Ty, getContext(), BaseInfo, TBAAInfo);
  if (Ty->isAtomicType() || LValueIsSuitableForInlineAtomic(AtomicLValue)) {
    return EmitAtomicLoad(AtomicLValue, Loc).getScalarVal();
  }

  llvm::LoadInst *Load = Builder.CreateLoad(Addr, Volatile);
  if (isNontemporal) {
    llvm::MDNode *Node = llvm::MDNode::get(
        Load->getContext(), llvm::ConstantAsMetadata::get(Builder.getInt32(1)));
    Load->setMetadata(llvm::LLVMContext::MD_nontemporal, Node);
  }

  CGM.DecorateInstructionWithTBAA(Load, TBAAInfo);

  if (EmitScalarRangeCheck(Load, Ty, Loc)) {
    // In order to prevent the optimizer from throwing away the check, don't
    // attach range metadata to the load.
  } else if (CGM.getCodeGenOpts().OptimizationLevel > 0)
    if (llvm::MDNode *RangeInfo = getRangeForLoadFromType(Ty)) {
      Load->setMetadata(llvm::LLVMContext::MD_range, RangeInfo);
      Load->setMetadata(llvm::LLVMContext::MD_noundef,
                        llvm::MDNode::get(getLLVMContext(), std::nullopt));
    }

  return EmitFromMemory(Load, Ty);
}

llvm::Value *CodeGenFunction::EmitToMemory(llvm::Value *Value, QualType Ty) {
  // Bool has a different representation in memory than in registers.
  if (hasBooleanRepresentation(Ty)) {
    // This should really always be an i1, but sometimes it's already
    // an i8, and it's awkward to track those cases down.
    if (Value->getType()->isIntegerTy(1))
      return Builder.CreateZExt(Value, ConvertTypeForMem(Ty), "frombool");
    assert(Value->getType()->isIntegerTy(getContext().getTypeSize(Ty)) &&
           "wrong value rep of bool");
  }

  return Value;
}

llvm::Value *CodeGenFunction::EmitFromMemory(llvm::Value *Value, QualType Ty) {
  // Bool has a different representation in memory than in registers.
  if (hasBooleanRepresentation(Ty)) {
    assert(Value->getType()->isIntegerTy(getContext().getTypeSize(Ty)) &&
           "wrong value rep of bool");
    return Builder.CreateTrunc(Value, Builder.getInt1Ty(), "tobool");
  }
  if (Ty->isExtVectorBoolType()) {
    const auto *RawIntTy = Value->getType();
    // Bitcast iP --> <P x i1>.
    auto *PaddedVecTy = llvm::FixedVectorType::get(
        Builder.getInt1Ty(), RawIntTy->getPrimitiveSizeInBits());
    auto *V = Builder.CreateBitCast(Value, PaddedVecTy);
    // Shuffle <P x i1> --> <N x i1> (N is the actual bit size).
    llvm::Type *ValTy = ConvertType(Ty);
    unsigned ValNumElems = cast<llvm::FixedVectorType>(ValTy)->getNumElements();
    return emitBoolVecConversion(V, ValNumElems, "extractvec");
  }

  return Value;
}

// Convert the pointer of \p Addr to a pointer to a vector (the value type of
// MatrixType), if it points to a array (the memory type of MatrixType).
static RawAddress MaybeConvertMatrixAddress(RawAddress Addr,
                                            CodeGenFunction &CGF,
                                            bool IsVector = true) {
  auto *ArrayTy = dyn_cast<llvm::ArrayType>(Addr.getElementType());
  if (ArrayTy && IsVector) {
    auto *VectorTy = llvm::FixedVectorType::get(ArrayTy->getElementType(),
                                                ArrayTy->getNumElements());

    return Addr.withElementType(VectorTy);
  }
  auto *VectorTy = dyn_cast<llvm::VectorType>(Addr.getElementType());
  if (VectorTy && !IsVector) {
    auto *ArrayTy = llvm::ArrayType::get(
        VectorTy->getElementType(),
        cast<llvm::FixedVectorType>(VectorTy)->getNumElements());

    return Addr.withElementType(ArrayTy);
  }

  return Addr;
}

// Emit a store of a matrix LValue. This may require casting the original
// pointer to memory address (ArrayType) to a pointer to the value type
// (VectorType).
static void EmitStoreOfMatrixScalar(llvm::Value *value, LValue lvalue,
                                    bool isInit, CodeGenFunction &CGF) {
  Address Addr = MaybeConvertMatrixAddress(lvalue.getAddress(CGF), CGF,
                                           value->getType()->isVectorTy());
  CGF.EmitStoreOfScalar(value, Addr, lvalue.isVolatile(), lvalue.getType(),
                        lvalue.getBaseInfo(), lvalue.getTBAAInfo(), isInit,
                        lvalue.isNontemporal());
}

void CodeGenFunction::EmitStoreOfScalar(llvm::Value *Value, Address Addr,
                                        bool Volatile, QualType Ty,
                                        LValueBaseInfo BaseInfo,
                                        TBAAAccessInfo TBAAInfo,
                                        bool isInit, bool isNontemporal) {
  if (auto *GV = dyn_cast<llvm::GlobalValue>(Addr.getBasePointer()))
    if (GV->isThreadLocal())
      Addr = Addr.withPointer(Builder.CreateThreadLocalAddress(GV),
                              NotKnownNonNull);

  llvm::Type *SrcTy = Value->getType();
  if (const auto *ClangVecTy = Ty->getAs<VectorType>()) {
    auto *VecTy = dyn_cast<llvm::FixedVectorType>(SrcTy);
    if (VecTy && ClangVecTy->isExtVectorBoolType()) {
      auto *MemIntTy = cast<llvm::IntegerType>(Addr.getElementType());
      // Expand to the memory bit width.
      unsigned MemNumElems = MemIntTy->getPrimitiveSizeInBits();
      // <N x i1> --> <P x i1>.
      Value = emitBoolVecConversion(Value, MemNumElems, "insertvec");
      // <P x i1> --> iP.
      Value = Builder.CreateBitCast(Value, MemIntTy);
    } else if (!CGM.getCodeGenOpts().PreserveVec3Type) {
      // Handle vec3 special.
      if (VecTy && cast<llvm::FixedVectorType>(VecTy)->getNumElements() == 3) {
        // Our source is a vec3, do a shuffle vector to make it a vec4.
        Value = Builder.CreateShuffleVector(Value, ArrayRef<int>{0, 1, 2, -1},
                                            "extractVec");
        SrcTy = llvm::FixedVectorType::get(VecTy->getElementType(), 4);
      }
      if (Addr.getElementType() != SrcTy) {
        Addr = Addr.withElementType(SrcTy);
      }
    }
  }

  Value = EmitToMemory(Value, Ty);

  LValue AtomicLValue =
      LValue::MakeAddr(Addr, Ty, getContext(), BaseInfo, TBAAInfo);
  if (Ty->isAtomicType() ||
      (!isInit && LValueIsSuitableForInlineAtomic(AtomicLValue))) {
    EmitAtomicStore(RValue::get(Value), AtomicLValue, isInit);
    return;
  }

  llvm::StoreInst *Store = Builder.CreateStore(Value, Addr, Volatile);
  if (isNontemporal) {
    llvm::MDNode *Node =
        llvm::MDNode::get(Store->getContext(),
                          llvm::ConstantAsMetadata::get(Builder.getInt32(1)));
    Store->setMetadata(llvm::LLVMContext::MD_nontemporal, Node);
  }

  CGM.DecorateInstructionWithTBAA(Store, TBAAInfo);
}

void CodeGenFunction::EmitStoreOfScalar(llvm::Value *value, LValue lvalue,
                                        bool isInit) {
  if (lvalue.getType()->isConstantMatrixType()) {
    EmitStoreOfMatrixScalar(value, lvalue, isInit, *this);
    return;
  }

  EmitStoreOfScalar(value, lvalue.getAddress(*this), lvalue.isVolatile(),
                    lvalue.getType(), lvalue.getBaseInfo(),
                    lvalue.getTBAAInfo(), isInit, lvalue.isNontemporal());
}

// Emit a load of a LValue of matrix type. This may require casting the pointer
// to memory address (ArrayType) to a pointer to the value type (VectorType).
static RValue EmitLoadOfMatrixLValue(LValue LV, SourceLocation Loc,
                                     CodeGenFunction &CGF) {
  assert(LV.getType()->isConstantMatrixType());
  Address Addr = MaybeConvertMatrixAddress(LV.getAddress(CGF), CGF);
  LV.setAddress(Addr);
  return RValue::get(CGF.EmitLoadOfScalar(LV, Loc));
}

/// EmitLoadOfLValue - Given an expression that represents a value lvalue, this
/// method emits the address of the lvalue, then loads the result as an rvalue,
/// returning the rvalue.
RValue CodeGenFunction::EmitLoadOfLValue(LValue LV, SourceLocation Loc) {
  if (LV.isObjCWeak()) {
    // load of a __weak object.
    Address AddrWeakObj = LV.getAddress(*this);
    return RValue::get(CGM.getObjCRuntime().EmitObjCWeakRead(*this,
                                                             AddrWeakObj));
  }
  if (LV.getQuals().getObjCLifetime() == Qualifiers::OCL_Weak) {
    // In MRC mode, we do a load+autorelease.
    if (!getLangOpts().ObjCAutoRefCount) {
      return RValue::get(EmitARCLoadWeak(LV.getAddress(*this)));
    }

    // In ARC mode, we load retained and then consume the value.
    llvm::Value *Object = EmitARCLoadWeakRetained(LV.getAddress(*this));
    Object = EmitObjCConsumeObject(LV.getType(), Object);
    return RValue::get(Object);
  }

  if (LV.isSimple()) {
    assert(!LV.getType()->isFunctionType());

    if (LV.getType()->isConstantMatrixType())
      return EmitLoadOfMatrixLValue(LV, Loc, *this);

    // Everything needs a load.
    return RValue::get(EmitLoadOfScalar(LV, Loc));
  }

  if (LV.isVectorElt()) {
    llvm::LoadInst *Load = Builder.CreateLoad(LV.getVectorAddress(),
                                              LV.isVolatileQualified());
    return RValue::get(Builder.CreateExtractElement(Load, LV.getVectorIdx(),
                                                    "vecext"));
  }

  // If this is a reference to a subset of the elements of a vector, either
  // shuffle the input or extract/insert them as appropriate.
  if (LV.isExtVectorElt()) {
    return EmitLoadOfExtVectorElementLValue(LV);
  }

  // Global Register variables always invoke intrinsics
  if (LV.isGlobalReg())
    return EmitLoadOfGlobalRegLValue(LV);

  if (LV.isMatrixElt()) {
    llvm::Value *Idx = LV.getMatrixIdx();
    if (CGM.getCodeGenOpts().OptimizationLevel > 0) {
      const auto *const MatTy = LV.getType()->castAs<ConstantMatrixType>();
      llvm::MatrixBuilder MB(Builder);
      MB.CreateIndexAssumption(Idx, MatTy->getNumElementsFlattened());
    }
    llvm::LoadInst *Load =
        Builder.CreateLoad(LV.getMatrixAddress(), LV.isVolatileQualified());
    return RValue::get(Builder.CreateExtractElement(Load, Idx, "matrixext"));
  }

  assert(LV.isBitField() && "Unknown LValue type!");
  return EmitLoadOfBitfieldLValue(LV, Loc);
}

RValue CodeGenFunction::EmitLoadOfBitfieldLValue(LValue LV,
                                                 SourceLocation Loc) {
  const CGBitFieldInfo &Info = LV.getBitFieldInfo();

  // Get the output type.
  llvm::Type *ResLTy = ConvertType(LV.getType());

  Address Ptr = LV.getBitFieldAddress();
  llvm::Value *Val =
      Builder.CreateLoad(Ptr, LV.isVolatileQualified(), "bf.load");

  bool UseVolatile = LV.isVolatileQualified() &&
                     Info.VolatileStorageSize != 0 && isAAPCS(CGM.getTarget());
  const unsigned Offset = UseVolatile ? Info.VolatileOffset : Info.Offset;
  const unsigned StorageSize =
      UseVolatile ? Info.VolatileStorageSize : Info.StorageSize;
  if (Info.IsSigned) {
    assert(static_cast<unsigned>(Offset + Info.Size) <= StorageSize);
    unsigned HighBits = StorageSize - Offset - Info.Size;
    if (HighBits)
      Val = Builder.CreateShl(Val, HighBits, "bf.shl");
    if (Offset + HighBits)
      Val = Builder.CreateAShr(Val, Offset + HighBits, "bf.ashr");
  } else {
    if (Offset)
      Val = Builder.CreateLShr(Val, Offset, "bf.lshr");
    if (static_cast<unsigned>(Offset) + Info.Size < StorageSize)
      Val = Builder.CreateAnd(
          Val, llvm::APInt::getLowBitsSet(StorageSize, Info.Size), "bf.clear");
  }
  Val = Builder.CreateIntCast(Val, ResLTy, Info.IsSigned, "bf.cast");
  EmitScalarRangeCheck(Val, LV.getType(), Loc);
  return RValue::get(Val);
}

// If this is a reference to a subset of the elements of a vector, create an
// appropriate shufflevector.
RValue CodeGenFunction::EmitLoadOfExtVectorElementLValue(LValue LV) {
  llvm::Value *Vec = Builder.CreateLoad(LV.getExtVectorAddress(),
                                        LV.isVolatileQualified());

  // HLSL allows treating scalars as one-element vectors. Converting the scalar
  // IR value to a vector here allows the rest of codegen to behave as normal.
  if (getLangOpts().HLSL && !Vec->getType()->isVectorTy()) {
    llvm::Type *DstTy = llvm::FixedVectorType::get(Vec->getType(), 1);
    llvm::Value *Zero = llvm::Constant::getNullValue(CGM.Int64Ty);
    Vec = Builder.CreateInsertElement(DstTy, Vec, Zero, "cast.splat");
  }

  const llvm::Constant *Elts = LV.getExtVectorElts();

  // If the result of the expression is a non-vector type, we must be extracting
  // a single element.  Just codegen as an extractelement.
  const VectorType *ExprVT = LV.getType()->getAs<VectorType>();
  if (!ExprVT) {
    unsigned InIdx = getAccessedFieldNo(0, Elts);
    llvm::Value *Elt = llvm::ConstantInt::get(SizeTy, InIdx);
    return RValue::get(Builder.CreateExtractElement(Vec, Elt));
  }

  // Always use shuffle vector to try to retain the original program structure
  unsigned NumResultElts = ExprVT->getNumElements();

  SmallVector<int, 4> Mask;
  for (unsigned i = 0; i != NumResultElts; ++i)
    Mask.push_back(getAccessedFieldNo(i, Elts));

  Vec = Builder.CreateShuffleVector(Vec, Mask);
  return RValue::get(Vec);
}

/// Generates lvalue for partial ext_vector access.
Address CodeGenFunction::EmitExtVectorElementLValue(LValue LV) {
  Address VectorAddress = LV.getExtVectorAddress();
  QualType EQT = LV.getType()->castAs<VectorType>()->getElementType();
  llvm::Type *VectorElementTy = CGM.getTypes().ConvertType(EQT);

  Address CastToPointerElement = VectorAddress.withElementType(VectorElementTy);

  const llvm::Constant *Elts = LV.getExtVectorElts();
  unsigned ix = getAccessedFieldNo(0, Elts);

  Address VectorBasePtrPlusIx =
    Builder.CreateConstInBoundsGEP(CastToPointerElement, ix,
                                   "vector.elt");

  return VectorBasePtrPlusIx;
}

/// Load of global gamed gegisters are always calls to intrinsics.
RValue CodeGenFunction::EmitLoadOfGlobalRegLValue(LValue LV) {
  assert((LV.getType()->isIntegerType() || LV.getType()->isPointerType()) &&
         "Bad type for register variable");
  llvm::MDNode *RegName = cast<llvm::MDNode>(
      cast<llvm::MetadataAsValue>(LV.getGlobalReg())->getMetadata());

  // We accept integer and pointer types only
  llvm::Type *OrigTy = CGM.getTypes().ConvertType(LV.getType());
  llvm::Type *Ty = OrigTy;
  if (OrigTy->isPointerTy())
    Ty = CGM.getTypes().getDataLayout().getIntPtrType(OrigTy);
  llvm::Type *Types[] = { Ty };

  llvm::Function *F = CGM.getIntrinsic(llvm::Intrinsic::read_register, Types);
  llvm::Value *Call = Builder.CreateCall(
      F, llvm::MetadataAsValue::get(Ty->getContext(), RegName));
  if (OrigTy->isPointerTy())
    Call = Builder.CreateIntToPtr(Call, OrigTy);
  return RValue::get(Call);
}

/// EmitStoreThroughLValue - Store the specified rvalue into the specified
/// lvalue, where both are guaranteed to the have the same type, and that type
/// is 'Ty'.
void CodeGenFunction::EmitStoreThroughLValue(RValue Src, LValue Dst,
                                             bool isInit) {
  if (!Dst.isSimple()) {
    if (Dst.isVectorElt()) {
      // Read/modify/write the vector, inserting the new element.
      llvm::Value *Vec = Builder.CreateLoad(Dst.getVectorAddress(),
                                            Dst.isVolatileQualified());
      auto *IRStoreTy = dyn_cast<llvm::IntegerType>(Vec->getType());
      if (IRStoreTy) {
        auto *IRVecTy = llvm::FixedVectorType::get(
            Builder.getInt1Ty(), IRStoreTy->getPrimitiveSizeInBits());
        Vec = Builder.CreateBitCast(Vec, IRVecTy);
        // iN --> <N x i1>.
      }
      Vec = Builder.CreateInsertElement(Vec, Src.getScalarVal(),
                                        Dst.getVectorIdx(), "vecins");
      if (IRStoreTy) {
        // <N x i1> --> <iN>.
        Vec = Builder.CreateBitCast(Vec, IRStoreTy);
      }
      Builder.CreateStore(Vec, Dst.getVectorAddress(),
                          Dst.isVolatileQualified());
      return;
    }

    // If this is an update of extended vector elements, insert them as
    // appropriate.
    if (Dst.isExtVectorElt())
      return EmitStoreThroughExtVectorComponentLValue(Src, Dst);

    if (Dst.isGlobalReg())
      return EmitStoreThroughGlobalRegLValue(Src, Dst);

    if (Dst.isMatrixElt()) {
      llvm::Value *Idx = Dst.getMatrixIdx();
      if (CGM.getCodeGenOpts().OptimizationLevel > 0) {
        const auto *const MatTy = Dst.getType()->castAs<ConstantMatrixType>();
        llvm::MatrixBuilder MB(Builder);
        MB.CreateIndexAssumption(Idx, MatTy->getNumElementsFlattened());
      }
      llvm::Instruction *Load = Builder.CreateLoad(Dst.getMatrixAddress());
      llvm::Value *Vec =
          Builder.CreateInsertElement(Load, Src.getScalarVal(), Idx, "matins");
      Builder.CreateStore(Vec, Dst.getMatrixAddress(),
                          Dst.isVolatileQualified());
      return;
    }

    assert(Dst.isBitField() && "Unknown LValue type");
    return EmitStoreThroughBitfieldLValue(Src, Dst);
  }

  // There's special magic for assigning into an ARC-qualified l-value.
  if (Qualifiers::ObjCLifetime Lifetime = Dst.getQuals().getObjCLifetime()) {
    switch (Lifetime) {
    case Qualifiers::OCL_None:
      llvm_unreachable("present but none");

    case Qualifiers::OCL_ExplicitNone:
      // nothing special
      break;

    case Qualifiers::OCL_Strong:
      if (isInit) {
        Src = RValue::get(EmitARCRetain(Dst.getType(), Src.getScalarVal()));
        break;
      }
      EmitARCStoreStrong(Dst, Src.getScalarVal(), /*ignore*/ true);
      return;

    case Qualifiers::OCL_Weak:
      if (isInit)
        // Initialize and then skip the primitive store.
        EmitARCInitWeak(Dst.getAddress(*this), Src.getScalarVal());
      else
        EmitARCStoreWeak(Dst.getAddress(*this), Src.getScalarVal(),
                         /*ignore*/ true);
      return;

    case Qualifiers::OCL_Autoreleasing:
      Src = RValue::get(EmitObjCExtendObjectLifetime(Dst.getType(),
                                                     Src.getScalarVal()));
      // fall into the normal path
      break;
    }
  }

  if (Dst.isObjCWeak() && !Dst.isNonGC()) {
    // load of a __weak object.
    Address LvalueDst = Dst.getAddress(*this);
    llvm::Value *src = Src.getScalarVal();
     CGM.getObjCRuntime().EmitObjCWeakAssign(*this, src, LvalueDst);
    return;
  }

  if (Dst.isObjCStrong() && !Dst.isNonGC()) {
    // load of a __strong object.
    Address LvalueDst = Dst.getAddress(*this);
    llvm::Value *src = Src.getScalarVal();
    if (Dst.isObjCIvar()) {
      assert(Dst.getBaseIvarExp() && "BaseIvarExp is NULL");
      llvm::Type *ResultType = IntPtrTy;
      Address dst = EmitPointerWithAlignment(Dst.getBaseIvarExp());
      llvm::Value *RHS = dst.emitRawPointer(*this);
      RHS = Builder.CreatePtrToInt(RHS, ResultType, "sub.ptr.rhs.cast");
      llvm::Value *LHS = Builder.CreatePtrToInt(LvalueDst.emitRawPointer(*this),
                                                ResultType, "sub.ptr.lhs.cast");
      llvm::Value *BytesBetween = Builder.CreateSub(LHS, RHS, "ivar.offset");
      CGM.getObjCRuntime().EmitObjCIvarAssign(*this, src, dst, BytesBetween);
    } else if (Dst.isGlobalObjCRef()) {
      CGM.getObjCRuntime().EmitObjCGlobalAssign(*this, src, LvalueDst,
                                                Dst.isThreadLocalRef());
    }
    else
      CGM.getObjCRuntime().EmitObjCStrongCastAssign(*this, src, LvalueDst);
    return;
  }

  assert(Src.isScalar() && "Can't emit an agg store with this method");
  EmitStoreOfScalar(Src.getScalarVal(), Dst, isInit);
}

void CodeGenFunction::EmitStoreThroughBitfieldLValue(RValue Src, LValue Dst,
                                                     llvm::Value **Result) {
  const CGBitFieldInfo &Info = Dst.getBitFieldInfo();
  llvm::Type *ResLTy = ConvertTypeForMem(Dst.getType());
  Address Ptr = Dst.getBitFieldAddress();

  // Get the source value, truncated to the width of the bit-field.
  llvm::Value *SrcVal = Src.getScalarVal();

  // Cast the source to the storage type and shift it into place.
  SrcVal = Builder.CreateIntCast(SrcVal, Ptr.getElementType(),
                                 /*isSigned=*/false);
  llvm::Value *MaskedVal = SrcVal;

  const bool UseVolatile =
      CGM.getCodeGenOpts().AAPCSBitfieldWidth && Dst.isVolatileQualified() &&
      Info.VolatileStorageSize != 0 && isAAPCS(CGM.getTarget());
  const unsigned StorageSize =
      UseVolatile ? Info.VolatileStorageSize : Info.StorageSize;
  const unsigned Offset = UseVolatile ? Info.VolatileOffset : Info.Offset;
  // See if there are other bits in the bitfield's storage we'll need to load
  // and mask together with source before storing.
  if (StorageSize != Info.Size) {
    assert(StorageSize > Info.Size && "Invalid bitfield size.");
    llvm::Value *Val =
        Builder.CreateLoad(Ptr, Dst.isVolatileQualified(), "bf.load");

    // Mask the source value as needed.
    if (!hasBooleanRepresentation(Dst.getType()))
      SrcVal = Builder.CreateAnd(
          SrcVal, llvm::APInt::getLowBitsSet(StorageSize, Info.Size),
          "bf.value");
    MaskedVal = SrcVal;
    if (Offset)
      SrcVal = Builder.CreateShl(SrcVal, Offset, "bf.shl");

    // Mask out the original value.
    Val = Builder.CreateAnd(
        Val, ~llvm::APInt::getBitsSet(StorageSize, Offset, Offset + Info.Size),
        "bf.clear");

    // Or together the unchanged values and the source value.
    SrcVal = Builder.CreateOr(Val, SrcVal, "bf.set");
  } else {
    assert(Offset == 0);
    // According to the AACPS:
    // When a volatile bit-field is written, and its container does not overlap
    // with any non-bit-field member, its container must be read exactly once
    // and written exactly once using the access width appropriate to the type
    // of the container. The two accesses are not atomic.
    if (Dst.isVolatileQualified() && isAAPCS(CGM.getTarget()) &&
        CGM.getCodeGenOpts().ForceAAPCSBitfieldLoad)
      Builder.CreateLoad(Ptr, true, "bf.load");
  }

  // Write the new value back out.
  Builder.CreateStore(SrcVal, Ptr, Dst.isVolatileQualified());

  // Return the new value of the bit-field, if requested.
  if (Result) {
    llvm::Value *ResultVal = MaskedVal;

    // Sign extend the value if needed.
    if (Info.IsSigned) {
      assert(Info.Size <= StorageSize);
      unsigned HighBits = StorageSize - Info.Size;
      if (HighBits) {
        ResultVal = Builder.CreateShl(ResultVal, HighBits, "bf.result.shl");
        ResultVal = Builder.CreateAShr(ResultVal, HighBits, "bf.result.ashr");
      }
    }

    ResultVal = Builder.CreateIntCast(ResultVal, ResLTy, Info.IsSigned,
                                      "bf.result.cast");
    *Result = EmitFromMemory(ResultVal, Dst.getType());
  }
}

void CodeGenFunction::EmitStoreThroughExtVectorComponentLValue(RValue Src,
                                                               LValue Dst) {
  // HLSL allows storing to scalar values through ExtVector component LValues.
  // To support this we need to handle the case where the destination address is
  // a scalar.
  Address DstAddr = Dst.getExtVectorAddress();
  if (!DstAddr.getElementType()->isVectorTy()) {
    assert(!Dst.getType()->isVectorType() &&
           "this should only occur for non-vector l-values");
    Builder.CreateStore(Src.getScalarVal(), DstAddr, Dst.isVolatileQualified());
    return;
  }

  // This access turns into a read/modify/write of the vector.  Load the input
  // value now.
  llvm::Value *Vec = Builder.CreateLoad(DstAddr, Dst.isVolatileQualified());
  const llvm::Constant *Elts = Dst.getExtVectorElts();

  llvm::Value *SrcVal = Src.getScalarVal();

  if (const VectorType *VTy = Dst.getType()->getAs<VectorType>()) {
    unsigned NumSrcElts = VTy->getNumElements();
    unsigned NumDstElts =
        cast<llvm::FixedVectorType>(Vec->getType())->getNumElements();
    if (NumDstElts == NumSrcElts) {
      // Use shuffle vector is the src and destination are the same number of
      // elements and restore the vector mask since it is on the side it will be
      // stored.
      SmallVector<int, 4> Mask(NumDstElts);
      for (unsigned i = 0; i != NumSrcElts; ++i)
        Mask[getAccessedFieldNo(i, Elts)] = i;

      Vec = Builder.CreateShuffleVector(SrcVal, Mask);
    } else if (NumDstElts > NumSrcElts) {
      // Extended the source vector to the same length and then shuffle it
      // into the destination.
      // FIXME: since we're shuffling with undef, can we just use the indices
      //        into that?  This could be simpler.
      SmallVector<int, 4> ExtMask;
      for (unsigned i = 0; i != NumSrcElts; ++i)
        ExtMask.push_back(i);
      ExtMask.resize(NumDstElts, -1);
      llvm::Value *ExtSrcVal = Builder.CreateShuffleVector(SrcVal, ExtMask);
      // build identity
      SmallVector<int, 4> Mask;
      for (unsigned i = 0; i != NumDstElts; ++i)
        Mask.push_back(i);

      // When the vector size is odd and .odd or .hi is used, the last element
      // of the Elts constant array will be one past the size of the vector.
      // Ignore the last element here, if it is greater than the mask size.
      if (getAccessedFieldNo(NumSrcElts - 1, Elts) == Mask.size())
        NumSrcElts--;

      // modify when what gets shuffled in
      for (unsigned i = 0; i != NumSrcElts; ++i)
        Mask[getAccessedFieldNo(i, Elts)] = i + NumDstElts;
      Vec = Builder.CreateShuffleVector(Vec, ExtSrcVal, Mask);
    } else {
      // We should never shorten the vector
      llvm_unreachable("unexpected shorten vector length");
    }
  } else {
    // If the Src is a scalar (not a vector), and the target is a vector it must
    // be updating one element.
    unsigned InIdx = getAccessedFieldNo(0, Elts);
    llvm::Value *Elt = llvm::ConstantInt::get(SizeTy, InIdx);
    Vec = Builder.CreateInsertElement(Vec, SrcVal, Elt);
  }

  Builder.CreateStore(Vec, Dst.getExtVectorAddress(),
                      Dst.isVolatileQualified());
}

/// Store of global named registers are always calls to intrinsics.
void CodeGenFunction::EmitStoreThroughGlobalRegLValue(RValue Src, LValue Dst) {
  assert((Dst.getType()->isIntegerType() || Dst.getType()->isPointerType()) &&
         "Bad type for register variable");
  llvm::MDNode *RegName = cast<llvm::MDNode>(
      cast<llvm::MetadataAsValue>(Dst.getGlobalReg())->getMetadata());
  assert(RegName && "Register LValue is not metadata");

  // We accept integer and pointer types only
  llvm::Type *OrigTy = CGM.getTypes().ConvertType(Dst.getType());
  llvm::Type *Ty = OrigTy;
  if (OrigTy->isPointerTy())
    Ty = CGM.getTypes().getDataLayout().getIntPtrType(OrigTy);
  llvm::Type *Types[] = { Ty };

  llvm::Function *F = CGM.getIntrinsic(llvm::Intrinsic::write_register, Types);
  llvm::Value *Value = Src.getScalarVal();
  if (OrigTy->isPointerTy())
    Value = Builder.CreatePtrToInt(Value, Ty);
  Builder.CreateCall(
      F, {llvm::MetadataAsValue::get(Ty->getContext(), RegName), Value});
}

// setObjCGCLValueClass - sets class of the lvalue for the purpose of
// generating write-barries API. It is currently a global, ivar,
// or neither.
static void setObjCGCLValueClass(const ASTContext &Ctx, const Expr *E,
                                 LValue &LV,
                                 bool IsMemberAccess=false) {
  if (Ctx.getLangOpts().getGC() == LangOptions::NonGC)
    return;

  if (isa<ObjCIvarRefExpr>(E)) {
    QualType ExpTy = E->getType();
    if (IsMemberAccess && ExpTy->isPointerType()) {
      // If ivar is a structure pointer, assigning to field of
      // this struct follows gcc's behavior and makes it a non-ivar
      // writer-barrier conservatively.
      ExpTy = ExpTy->castAs<PointerType>()->getPointeeType();
      if (ExpTy->isRecordType()) {
        LV.setObjCIvar(false);
        return;
      }
    }
    LV.setObjCIvar(true);
    auto *Exp = cast<ObjCIvarRefExpr>(const_cast<Expr *>(E));
    LV.setBaseIvarExp(Exp->getBase());
    LV.setObjCArray(E->getType()->isArrayType());
    return;
  }

  if (const auto *Exp = dyn_cast<DeclRefExpr>(E)) {
    if (const auto *VD = dyn_cast<VarDecl>(Exp->getDecl())) {
      if (VD->hasGlobalStorage()) {
        LV.setGlobalObjCRef(true);
        LV.setThreadLocalRef(VD->getTLSKind() != VarDecl::TLS_None);
      }
    }
    LV.setObjCArray(E->getType()->isArrayType());
    return;
  }

  if (const auto *Exp = dyn_cast<UnaryOperator>(E)) {
    setObjCGCLValueClass(Ctx, Exp->getSubExpr(), LV, IsMemberAccess);
    return;
  }

  if (const auto *Exp = dyn_cast<ParenExpr>(E)) {
    setObjCGCLValueClass(Ctx, Exp->getSubExpr(), LV, IsMemberAccess);
    if (LV.isObjCIvar()) {
      // If cast is to a structure pointer, follow gcc's behavior and make it
      // a non-ivar write-barrier.
      QualType ExpTy = E->getType();
      if (ExpTy->isPointerType())
        ExpTy = ExpTy->castAs<PointerType>()->getPointeeType();
      if (ExpTy->isRecordType())
        LV.setObjCIvar(false);
    }
    return;
  }

  if (const auto *Exp = dyn_cast<GenericSelectionExpr>(E)) {
    setObjCGCLValueClass(Ctx, Exp->getResultExpr(), LV);
    return;
  }

  if (const auto *Exp = dyn_cast<ImplicitCastExpr>(E)) {
    setObjCGCLValueClass(Ctx, Exp->getSubExpr(), LV, IsMemberAccess);
    return;
  }

  if (const auto *Exp = dyn_cast<CStyleCastExpr>(E)) {
    setObjCGCLValueClass(Ctx, Exp->getSubExpr(), LV, IsMemberAccess);
    return;
  }

  if (const auto *Exp = dyn_cast<ObjCBridgedCastExpr>(E)) {
    setObjCGCLValueClass(Ctx, Exp->getSubExpr(), LV, IsMemberAccess);
    return;
  }

  if (const auto *Exp = dyn_cast<ArraySubscriptExpr>(E)) {
    setObjCGCLValueClass(Ctx, Exp->getBase(), LV);
    if (LV.isObjCIvar() && !LV.isObjCArray())
      // Using array syntax to assigning to what an ivar points to is not
      // same as assigning to the ivar itself. {id *Names;} Names[i] = 0;
      LV.setObjCIvar(false);
    else if (LV.isGlobalObjCRef() && !LV.isObjCArray())
      // Using array syntax to assigning to what global points to is not
      // same as assigning to the global itself. {id *G;} G[i] = 0;
      LV.setGlobalObjCRef(false);
    return;
  }

  if (const auto *Exp = dyn_cast<MemberExpr>(E)) {
    setObjCGCLValueClass(Ctx, Exp->getBase(), LV, true);
    // We don't know if member is an 'ivar', but this flag is looked at
    // only in the context of LV.isObjCIvar().
    LV.setObjCArray(E->getType()->isArrayType());
    return;
  }
}

static LValue EmitThreadPrivateVarDeclLValue(
    CodeGenFunction &CGF, const VarDecl *VD, QualType T, Address Addr,
    llvm::Type *RealVarTy, SourceLocation Loc) {
  if (CGF.CGM.getLangOpts().OpenMPIRBuilder)
    Addr = CodeGenFunction::OMPBuilderCBHelpers::getAddrOfThreadPrivate(
        CGF, VD, Addr, Loc);
  else
    Addr =
        CGF.CGM.getOpenMPRuntime().getAddrOfThreadPrivate(CGF, VD, Addr, Loc);

  Addr = Addr.withElementType(RealVarTy);
  return CGF.MakeAddrLValue(Addr, T, AlignmentSource::Decl);
}

static Address emitDeclTargetVarDeclLValue(CodeGenFunction &CGF,
                                           const VarDecl *VD, QualType T) {
  std::optional<OMPDeclareTargetDeclAttr::MapTypeTy> Res =
      OMPDeclareTargetDeclAttr::isDeclareTargetDeclaration(VD);
  // Return an invalid address if variable is MT_To (or MT_Enter starting with
  // OpenMP 5.2) and unified memory is not enabled. For all other cases: MT_Link
  // and MT_To (or MT_Enter) with unified memory, return a valid address.
  if (!Res || ((*Res == OMPDeclareTargetDeclAttr::MT_To ||
                *Res == OMPDeclareTargetDeclAttr::MT_Enter) &&
               !CGF.CGM.getOpenMPRuntime().hasRequiresUnifiedSharedMemory()))
    return Address::invalid();
  assert(((*Res == OMPDeclareTargetDeclAttr::MT_Link) ||
          ((*Res == OMPDeclareTargetDeclAttr::MT_To ||
            *Res == OMPDeclareTargetDeclAttr::MT_Enter) &&
           CGF.CGM.getOpenMPRuntime().hasRequiresUnifiedSharedMemory())) &&
         "Expected link clause OR to clause with unified memory enabled.");
  QualType PtrTy = CGF.getContext().getPointerType(VD->getType());
  Address Addr = CGF.CGM.getOpenMPRuntime().getAddrOfDeclareTargetVar(VD);
  return CGF.EmitLoadOfPointer(Addr, PtrTy->castAs<PointerType>());
}

Address
CodeGenFunction::EmitLoadOfReference(LValue RefLVal,
                                     LValueBaseInfo *PointeeBaseInfo,
                                     TBAAAccessInfo *PointeeTBAAInfo) {
  llvm::LoadInst *Load =
      Builder.CreateLoad(RefLVal.getAddress(*this), RefLVal.isVolatile());
  CGM.DecorateInstructionWithTBAA(Load, RefLVal.getTBAAInfo());
  return makeNaturalAddressForPointer(Load, RefLVal.getType()->getPointeeType(),
                                      CharUnits(), /*ForPointeeType=*/true,
                                      PointeeBaseInfo, PointeeTBAAInfo);
}

LValue CodeGenFunction::EmitLoadOfReferenceLValue(LValue RefLVal) {
  LValueBaseInfo PointeeBaseInfo;
  TBAAAccessInfo PointeeTBAAInfo;
  Address PointeeAddr = EmitLoadOfReference(RefLVal, &PointeeBaseInfo,
                                            &PointeeTBAAInfo);
  return MakeAddrLValue(PointeeAddr, RefLVal.getType()->getPointeeType(),
                        PointeeBaseInfo, PointeeTBAAInfo);
}

Address CodeGenFunction::EmitLoadOfPointer(Address Ptr,
                                           const PointerType *PtrTy,
                                           LValueBaseInfo *BaseInfo,
                                           TBAAAccessInfo *TBAAInfo) {
  llvm::Value *Addr = Builder.CreateLoad(Ptr);
  return makeNaturalAddressForPointer(Addr, PtrTy->getPointeeType(),
                                      CharUnits(), /*ForPointeeType=*/true,
                                      BaseInfo, TBAAInfo);
}

LValue CodeGenFunction::EmitLoadOfPointerLValue(Address PtrAddr,
                                                const PointerType *PtrTy) {
  LValueBaseInfo BaseInfo;
  TBAAAccessInfo TBAAInfo;
  Address Addr = EmitLoadOfPointer(PtrAddr, PtrTy, &BaseInfo, &TBAAInfo);
  return MakeAddrLValue(Addr, PtrTy->getPointeeType(), BaseInfo, TBAAInfo);
}

static LValue EmitGlobalVarDeclLValue(CodeGenFunction &CGF,
                                      const Expr *E, const VarDecl *VD) {
  QualType T = E->getType();

  // If it's thread_local, emit a call to its wrapper function instead.
  if (VD->getTLSKind() == VarDecl::TLS_Dynamic &&
      CGF.CGM.getCXXABI().usesThreadWrapperFunction(VD))
    return CGF.CGM.getCXXABI().EmitThreadLocalVarDeclLValue(CGF, VD, T);
  // Check if the variable is marked as declare target with link clause in
  // device codegen.
  if (CGF.getLangOpts().OpenMPIsTargetDevice) {
    Address Addr = emitDeclTargetVarDeclLValue(CGF, VD, T);
    if (Addr.isValid())
      return CGF.MakeAddrLValue(Addr, T, AlignmentSource::Decl);
  }

  llvm::Value *V = CGF.CGM.GetAddrOfGlobalVar(VD);

  if (VD->getTLSKind() != VarDecl::TLS_None)
    V = CGF.Builder.CreateThreadLocalAddress(V);

  llvm::Type *RealVarTy = CGF.getTypes().ConvertTypeForMem(VD->getType());
  CharUnits Alignment = CGF.getContext().getDeclAlign(VD);
  Address Addr(V, RealVarTy, Alignment);
  // Emit reference to the private copy of the variable if it is an OpenMP
  // threadprivate variable.
  if (CGF.getLangOpts().OpenMP && !CGF.getLangOpts().OpenMPSimd &&
      VD->hasAttr<OMPThreadPrivateDeclAttr>()) {
    return EmitThreadPrivateVarDeclLValue(CGF, VD, T, Addr, RealVarTy,
                                          E->getExprLoc());
  }
  LValue LV = VD->getType()->isReferenceType() ?
      CGF.EmitLoadOfReferenceLValue(Addr, VD->getType(),
                                    AlignmentSource::Decl) :
      CGF.MakeAddrLValue(Addr, T, AlignmentSource::Decl);
  setObjCGCLValueClass(CGF.getContext(), E, LV);
  return LV;
}

static llvm::Constant *EmitFunctionDeclPointer(CodeGenModule &CGM,
                                               GlobalDecl GD) {
  const FunctionDecl *FD = cast<FunctionDecl>(GD.getDecl());
  if (FD->hasAttr<WeakRefAttr>()) {
    ConstantAddress aliasee = CGM.GetWeakRefReference(FD);
    return aliasee.getPointer();
  }

  llvm::Constant *V = CGM.GetAddrOfFunction(GD);
  return V;
}

static LValue EmitFunctionDeclLValue(CodeGenFunction &CGF, const Expr *E,
                                     GlobalDecl GD) {
  const FunctionDecl *FD = cast<FunctionDecl>(GD.getDecl());
  llvm::Value *V = EmitFunctionDeclPointer(CGF.CGM, GD);
  CharUnits Alignment = CGF.getContext().getDeclAlign(FD);
  return CGF.MakeAddrLValue(V, E->getType(), Alignment,
                            AlignmentSource::Decl);
}

static LValue EmitCapturedFieldLValue(CodeGenFunction &CGF, const FieldDecl *FD,
                                      llvm::Value *ThisValue) {

  return CGF.EmitLValueForLambdaField(FD, ThisValue);
}

/// Named Registers are named metadata pointing to the register name
/// which will be read from/written to as an argument to the intrinsic
/// @llvm.read/write_register.
/// So far, only the name is being passed down, but other options such as
/// register type, allocation type or even optimization options could be
/// passed down via the metadata node.
static LValue EmitGlobalNamedRegister(const VarDecl *VD, CodeGenModule &CGM) {
  SmallString<64> Name("llvm.named.register.");
  AsmLabelAttr *Asm = VD->getAttr<AsmLabelAttr>();
  assert(Asm->getLabel().size() < 64-Name.size() &&
      "Register name too big");
  Name.append(Asm->getLabel());
  llvm::NamedMDNode *M =
    CGM.getModule().getOrInsertNamedMetadata(Name);
  if (M->getNumOperands() == 0) {
    llvm::MDString *Str = llvm::MDString::get(CGM.getLLVMContext(),
                                              Asm->getLabel());
    llvm::Metadata *Ops[] = {Str};
    M->addOperand(llvm::MDNode::get(CGM.getLLVMContext(), Ops));
  }

  CharUnits Alignment = CGM.getContext().getDeclAlign(VD);

  llvm::Value *Ptr =
    llvm::MetadataAsValue::get(CGM.getLLVMContext(), M->getOperand(0));
  return LValue::MakeGlobalReg(Ptr, Alignment, VD->getType());
}

/// Determine whether we can emit a reference to \p VD from the current
/// context, despite not necessarily having seen an odr-use of the variable in
/// this context.
static bool canEmitSpuriousReferenceToVariable(CodeGenFunction &CGF,
                                               const DeclRefExpr *E,
                                               const VarDecl *VD) {
  // For a variable declared in an enclosing scope, do not emit a spurious
  // reference even if we have a capture, as that will emit an unwarranted
  // reference to our capture state, and will likely generate worse code than
  // emitting a local copy.
  if (E->refersToEnclosingVariableOrCapture())
    return false;

  // For a local declaration declared in this function, we can always reference
  // it even if we don't have an odr-use.
  if (VD->hasLocalStorage()) {
    return VD->getDeclContext() ==
           dyn_cast_or_null<DeclContext>(CGF.CurCodeDecl);
  }

  // For a global declaration, we can emit a reference to it if we know
  // for sure that we are able to emit a definition of it.
  VD = VD->getDefinition(CGF.getContext());
  if (!VD)
    return false;

  // Don't emit a spurious reference if it might be to a variable that only
  // exists on a different device / target.
  // FIXME: This is unnecessarily broad. Check whether this would actually be a
  // cross-target reference.
  if (CGF.getLangOpts().OpenMP || CGF.getLangOpts().CUDA ||
      CGF.getLangOpts().OpenCL) {
    return false;
  }

  // We can emit a spurious reference only if the linkage implies that we'll
  // be emitting a non-interposable symbol that will be retained until link
  // time.
  switch (CGF.CGM.getLLVMLinkageVarDefinition(VD)) {
  case llvm::GlobalValue::ExternalLinkage:
  case llvm::GlobalValue::LinkOnceODRLinkage:
  case llvm::GlobalValue::WeakODRLinkage:
  case llvm::GlobalValue::InternalLinkage:
  case llvm::GlobalValue::PrivateLinkage:
    return true;
  default:
    return false;
  }
}

LValue CodeGenFunction::EmitDeclRefLValue(const DeclRefExpr *E) {
  const NamedDecl *ND = E->getDecl();
  QualType T = E->getType();

  assert(E->isNonOdrUse() != NOUR_Unevaluated &&
         "should not emit an unevaluated operand");

  if (const auto *VD = dyn_cast<VarDecl>(ND)) {
    // Global Named registers access via intrinsics only
    if (VD->getStorageClass() == SC_Register &&
        VD->hasAttr<AsmLabelAttr>() && !VD->isLocalVarDecl())
      return EmitGlobalNamedRegister(VD, CGM);

    // If this DeclRefExpr does not constitute an odr-use of the variable,
    // we're not permitted to emit a reference to it in general, and it might
    // not be captured if capture would be necessary for a use. Emit the
    // constant value directly instead.
    if (E->isNonOdrUse() == NOUR_Constant &&
        (VD->getType()->isReferenceType() ||
         !canEmitSpuriousReferenceToVariable(*this, E, VD))) {
      VD->getAnyInitializer(VD);
      llvm::Constant *Val = ConstantEmitter(*this).emitAbstract(
          E->getLocation(), *VD->evaluateValue(), VD->getType());
      assert(Val && "failed to emit constant expression");

      Address Addr = Address::invalid();
      if (!VD->getType()->isReferenceType()) {
        // Spill the constant value to a global.
        Addr = CGM.createUnnamedGlobalFrom(*VD, Val,
                                           getContext().getDeclAlign(VD));
        llvm::Type *VarTy = getTypes().ConvertTypeForMem(VD->getType());
        auto *PTy = llvm::PointerType::get(
            VarTy, getTypes().getTargetAddressSpace(VD->getType()));
        Addr = Builder.CreatePointerBitCastOrAddrSpaceCast(Addr, PTy, VarTy);
      } else {
        // Should we be using the alignment of the constant pointer we emitted?
        CharUnits Alignment =
            CGM.getNaturalTypeAlignment(E->getType(),
                                        /* BaseInfo= */ nullptr,
                                        /* TBAAInfo= */ nullptr,
                                        /* forPointeeType= */ true);
        Addr = makeNaturalAddressForPointer(Val, T, Alignment);
      }
      return MakeAddrLValue(Addr, T, AlignmentSource::Decl);
    }

    // FIXME: Handle other kinds of non-odr-use DeclRefExprs.

    // Check for captured variables.
    if (E->refersToEnclosingVariableOrCapture()) {
      VD = VD->getCanonicalDecl();
      if (auto *FD = LambdaCaptureFields.lookup(VD))
        return EmitCapturedFieldLValue(*this, FD, CXXABIThisValue);
      if (CapturedStmtInfo) {
        auto I = LocalDeclMap.find(VD);
        if (I != LocalDeclMap.end()) {
          LValue CapLVal;
          if (VD->getType()->isReferenceType())
            CapLVal = EmitLoadOfReferenceLValue(I->second, VD->getType(),
                                                AlignmentSource::Decl);
          else
            CapLVal = MakeAddrLValue(I->second, T);
          // Mark lvalue as nontemporal if the variable is marked as nontemporal
          // in simd context.
          if (getLangOpts().OpenMP &&
              CGM.getOpenMPRuntime().isNontemporalDecl(VD))
            CapLVal.setNontemporal(/*Value=*/true);
          return CapLVal;
        }
        LValue CapLVal =
            EmitCapturedFieldLValue(*this, CapturedStmtInfo->lookup(VD),
                                    CapturedStmtInfo->getContextValue());
        Address LValueAddress = CapLVal.getAddress(*this);
        CapLVal = MakeAddrLValue(Address(LValueAddress.emitRawPointer(*this),
                                         LValueAddress.getElementType(),
                                         getContext().getDeclAlign(VD)),
                                 CapLVal.getType(),
                                 LValueBaseInfo(AlignmentSource::Decl),
                                 CapLVal.getTBAAInfo());
        // Mark lvalue as nontemporal if the variable is marked as nontemporal
        // in simd context.
        if (getLangOpts().OpenMP &&
            CGM.getOpenMPRuntime().isNontemporalDecl(VD))
          CapLVal.setNontemporal(/*Value=*/true);
        return CapLVal;
      }

      assert(isa<BlockDecl>(CurCodeDecl));
      Address addr = GetAddrOfBlockDecl(VD);
      return MakeAddrLValue(addr, T, AlignmentSource::Decl);
    }
  }

  // FIXME: We should be able to assert this for FunctionDecls as well!
  // FIXME: We should be able to assert this for all DeclRefExprs, not just
  // those with a valid source location.
  assert((ND->isUsed(false) || !isa<VarDecl>(ND) || E->isNonOdrUse() ||
          !E->getLocation().isValid()) &&
         "Should not use decl without marking it used!");

  if (ND->hasAttr<WeakRefAttr>()) {
    const auto *VD = cast<ValueDecl>(ND);
    ConstantAddress Aliasee = CGM.GetWeakRefReference(VD);
    return MakeAddrLValue(Aliasee, T, AlignmentSource::Decl);
  }

  if (const auto *VD = dyn_cast<VarDecl>(ND)) {
    // Check if this is a global variable.
    if (VD->hasLinkage() || VD->isStaticDataMember())
      return EmitGlobalVarDeclLValue(*this, E, VD);

    Address addr = Address::invalid();

    // The variable should generally be present in the local decl map.
    auto iter = LocalDeclMap.find(VD);
    if (iter != LocalDeclMap.end()) {
      addr = iter->second;

    // Otherwise, it might be static local we haven't emitted yet for
    // some reason; most likely, because it's in an outer function.
    } else if (VD->isStaticLocal()) {
      llvm::Constant *var = CGM.getOrCreateStaticVarDecl(
          *VD, CGM.getLLVMLinkageVarDefinition(VD));

      // Force completion of static variable for SYCL since if it wasn't emitted
      // already that means it is defined in host code and its parent function
      // won't be emitted.
      if (getLangOpts().SYCLIsDevice)
        EmitStaticVarDecl(
            *VD, CGM.getLLVMLinkageVarDefinition(VD));

      addr = Address(
          var, ConvertTypeForMem(VD->getType()), getContext().getDeclAlign(VD));

    // No other cases for now.
    } else {
      llvm_unreachable("DeclRefExpr for Decl not entered in LocalDeclMap?");
    }

    // Handle threadlocal function locals.
    if (VD->getTLSKind() != VarDecl::TLS_None)
      addr = addr.withPointer(
          Builder.CreateThreadLocalAddress(addr.getBasePointer()),
          NotKnownNonNull);

    // Check for OpenMP threadprivate variables.
    if (getLangOpts().OpenMP && !getLangOpts().OpenMPSimd &&
        VD->hasAttr<OMPThreadPrivateDeclAttr>()) {
      return EmitThreadPrivateVarDeclLValue(
          *this, VD, T, addr, getTypes().ConvertTypeForMem(VD->getType()),
          E->getExprLoc());
    }

    // Drill into block byref variables.
    bool isBlockByref = VD->isEscapingByref();
    if (isBlockByref) {
      addr = emitBlockByrefAddress(addr, VD);
    }

    // Drill into reference types.
    LValue LV = VD->getType()->isReferenceType() ?
        EmitLoadOfReferenceLValue(addr, VD->getType(), AlignmentSource::Decl) :
        MakeAddrLValue(addr, T, AlignmentSource::Decl);

    bool isLocalStorage = VD->hasLocalStorage();

    bool NonGCable = isLocalStorage &&
                     !VD->getType()->isReferenceType() &&
                     !isBlockByref;
    if (NonGCable) {
      LV.getQuals().removeObjCGCAttr();
      LV.setNonGC(true);
    }

    bool isImpreciseLifetime =
      (isLocalStorage && !VD->hasAttr<ObjCPreciseLifetimeAttr>());
    if (isImpreciseLifetime)
      LV.setARCPreciseLifetime(ARCImpreciseLifetime);
    setObjCGCLValueClass(getContext(), E, LV);
    return LV;
  }

  if (const auto *FD = dyn_cast<FunctionDecl>(ND)) {
    LValue LV = EmitFunctionDeclLValue(*this, E, FD);

    // Emit debuginfo for the function declaration if the target wants to.
    if (getContext().getTargetInfo().allowDebugInfoForExternalRef()) {
      if (CGDebugInfo *DI = CGM.getModuleDebugInfo()) {
        auto *Fn =
            cast<llvm::Function>(LV.getPointer(*this)->stripPointerCasts());
        if (!Fn->getSubprogram())
          DI->EmitFunctionDecl(FD, FD->getLocation(), T, Fn);
      }
    }

    return LV;
  }

  // FIXME: While we're emitting a binding from an enclosing scope, all other
  // DeclRefExprs we see should be implicitly treated as if they also refer to
  // an enclosing scope.
  if (const auto *BD = dyn_cast<BindingDecl>(ND)) {
    if (E->refersToEnclosingVariableOrCapture()) {
      auto *FD = LambdaCaptureFields.lookup(BD);
      return EmitCapturedFieldLValue(*this, FD, CXXABIThisValue);
    }
    return EmitLValue(BD->getBinding());
  }

  // We can form DeclRefExprs naming GUID declarations when reconstituting
  // non-type template parameters into expressions.
  if (const auto *GD = dyn_cast<MSGuidDecl>(ND))
    return MakeAddrLValue(CGM.GetAddrOfMSGuidDecl(GD), T,
                          AlignmentSource::Decl);

  if (const auto *TPO = dyn_cast<TemplateParamObjectDecl>(ND)) {
    auto ATPO = CGM.GetAddrOfTemplateParamObject(TPO);
    auto AS = getLangASFromTargetAS(ATPO.getAddressSpace());

    if (AS != T.getAddressSpace()) {
      auto TargetAS = getContext().getTargetAddressSpace(T.getAddressSpace());
      auto PtrTy = ATPO.getElementType()->getPointerTo(TargetAS);
      auto ASC = getTargetHooks().performAddrSpaceCast(
          CGM, ATPO.getPointer(), AS, T.getAddressSpace(), PtrTy);
      ATPO = ConstantAddress(ASC, ATPO.getElementType(), ATPO.getAlignment());
    }

    return MakeAddrLValue(ATPO, T, AlignmentSource::Decl);
  }

  llvm_unreachable("Unhandled DeclRefExpr");
}

LValue CodeGenFunction::EmitUnaryOpLValue(const UnaryOperator *E) {
  // __extension__ doesn't affect lvalue-ness.
  if (E->getOpcode() == UO_Extension)
    return EmitLValue(E->getSubExpr());

  QualType ExprTy = getContext().getCanonicalType(E->getSubExpr()->getType());
  switch (E->getOpcode()) {
  default: llvm_unreachable("Unknown unary operator lvalue!");
  case UO_Deref: {
    QualType T = E->getSubExpr()->getType()->getPointeeType();
    assert(!T.isNull() && "CodeGenFunction::EmitUnaryOpLValue: Illegal type");

    LValueBaseInfo BaseInfo;
    TBAAAccessInfo TBAAInfo;
    Address Addr = EmitPointerWithAlignment(E->getSubExpr(), &BaseInfo,
                                            &TBAAInfo);
    LValue LV = MakeAddrLValue(Addr, T, BaseInfo, TBAAInfo);
    LV.getQuals().setAddressSpace(ExprTy.getAddressSpace());

    // We should not generate __weak write barrier on indirect reference
    // of a pointer to object; as in void foo (__weak id *param); *param = 0;
    // But, we continue to generate __strong write barrier on indirect write
    // into a pointer to object.
    if (getLangOpts().ObjC &&
        getLangOpts().getGC() != LangOptions::NonGC &&
        LV.isObjCWeak())
      LV.setNonGC(!E->isOBJCGCCandidate(getContext()));
    return LV;
  }
  case UO_Real:
  case UO_Imag: {
    LValue LV = EmitLValue(E->getSubExpr());
    assert(LV.isSimple() && "real/imag on non-ordinary l-value");

    // __real is valid on scalars.  This is a faster way of testing that.
    // __imag can only produce an rvalue on scalars.
    if (E->getOpcode() == UO_Real &&
        !LV.getAddress(*this).getElementType()->isStructTy()) {
      assert(E->getSubExpr()->getType()->isArithmeticType());
      return LV;
    }

    QualType T = ExprTy->castAs<ComplexType>()->getElementType();

    Address Component =
        (E->getOpcode() == UO_Real
             ? emitAddrOfRealComponent(LV.getAddress(*this), LV.getType())
             : emitAddrOfImagComponent(LV.getAddress(*this), LV.getType()));
    LValue ElemLV = MakeAddrLValue(Component, T, LV.getBaseInfo(),
                                   CGM.getTBAAInfoForSubobject(LV, T));
    ElemLV.getQuals().addQualifiers(LV.getQuals());
    return ElemLV;
  }
  case UO_PreInc:
  case UO_PreDec: {
    LValue LV = EmitLValue(E->getSubExpr());
    bool isInc = E->getOpcode() == UO_PreInc;

    if (E->getType()->isAnyComplexType())
      EmitComplexPrePostIncDec(E, LV, isInc, true/*isPre*/);
    else
      EmitScalarPrePostIncDec(E, LV, isInc, true/*isPre*/);
    return LV;
  }
  }
}

LValue CodeGenFunction::EmitStringLiteralLValue(const StringLiteral *E) {
  return MakeAddrLValue(CGM.GetAddrOfConstantStringFromLiteral(E),
                        E->getType(), AlignmentSource::Decl);
}

LValue CodeGenFunction::EmitObjCEncodeExprLValue(const ObjCEncodeExpr *E) {
  return MakeAddrLValue(CGM.GetAddrOfConstantStringFromObjCEncode(E),
                        E->getType(), AlignmentSource::Decl);
}

LValue CodeGenFunction::EmitPredefinedLValue(const PredefinedExpr *E) {
  auto SL = E->getFunctionName();
  assert(SL != nullptr && "No StringLiteral name in PredefinedExpr");
  StringRef FnName = CurFn->getName();
  if (FnName.starts_with("\01"))
    FnName = FnName.substr(1);
  StringRef NameItems[] = {
      PredefinedExpr::getIdentKindName(E->getIdentKind()), FnName};
  std::string GVName = llvm::join(NameItems, NameItems + 2, ".");
  if (auto *BD = dyn_cast_or_null<BlockDecl>(CurCodeDecl)) {
    std::string Name = std::string(SL->getString());
    if (!Name.empty()) {
      unsigned Discriminator =
          CGM.getCXXABI().getMangleContext().getBlockId(BD, true);
      if (Discriminator)
        Name += "_" + Twine(Discriminator + 1).str();
      auto C = CGM.GetAddrOfConstantCString(Name, GVName.c_str());
      return MakeAddrLValue(C, E->getType(), AlignmentSource::Decl);
    } else {
      auto C =
          CGM.GetAddrOfConstantCString(std::string(FnName), GVName.c_str());
      return MakeAddrLValue(C, E->getType(), AlignmentSource::Decl);
    }
  }
  auto C = CGM.GetAddrOfConstantStringFromLiteral(SL, GVName);
  return MakeAddrLValue(C, E->getType(), AlignmentSource::Decl);
}

/// Emit a type description suitable for use by a runtime sanitizer library. The
/// format of a type descriptor is
///
/// \code
///   { i16 TypeKind, i16 TypeInfo }
/// \endcode
///
/// followed by an array of i8 containing the type name. TypeKind is 0 for an
/// integer, 1 for a floating point value, and -1 for anything else.
llvm::Constant *CodeGenFunction::EmitCheckTypeDescriptor(QualType T) {
  // Only emit each type's descriptor once.
  if (llvm::Constant *C = CGM.getTypeDescriptorFromMap(T))
    return C;

  uint16_t TypeKind = -1;
  uint16_t TypeInfo = 0;

  if (T->isIntegerType()) {
    TypeKind = 0;
    TypeInfo = (llvm::Log2_32(getContext().getTypeSize(T)) << 1) |
               (T->isSignedIntegerType() ? 1 : 0);
  } else if (T->isFloatingType()) {
    TypeKind = 1;
    TypeInfo = getContext().getTypeSize(T);
  }

  // Format the type name as if for a diagnostic, including quotes and
  // optionally an 'aka'.
  SmallString<32> Buffer;
  CGM.getDiags().ConvertArgToString(
      DiagnosticsEngine::ak_qualtype, (intptr_t)T.getAsOpaquePtr(), StringRef(),
      StringRef(), std::nullopt, Buffer, std::nullopt);

  llvm::Constant *Components[] = {
    Builder.getInt16(TypeKind), Builder.getInt16(TypeInfo),
    llvm::ConstantDataArray::getString(getLLVMContext(), Buffer)
  };
  llvm::Constant *Descriptor = llvm::ConstantStruct::getAnon(Components);

  auto *GV = new llvm::GlobalVariable(
      CGM.getModule(), Descriptor->getType(),
      /*isConstant=*/true, llvm::GlobalVariable::PrivateLinkage, Descriptor);
  GV->setUnnamedAddr(llvm::GlobalValue::UnnamedAddr::Global);
  CGM.getSanitizerMetadata()->disableSanitizerForGlobal(GV);

  // Remember the descriptor for this type.
  CGM.setTypeDescriptorInMap(T, GV);

  return GV;
}

llvm::Value *CodeGenFunction::EmitCheckValue(llvm::Value *V) {
  llvm::Type *TargetTy = IntPtrTy;

  if (V->getType() == TargetTy)
    return V;

  // Floating-point types which fit into intptr_t are bitcast to integers
  // and then passed directly (after zero-extension, if necessary).
  if (V->getType()->isFloatingPointTy()) {
    unsigned Bits = V->getType()->getPrimitiveSizeInBits().getFixedValue();
    if (Bits <= TargetTy->getIntegerBitWidth())
      V = Builder.CreateBitCast(V, llvm::Type::getIntNTy(getLLVMContext(),
                                                         Bits));
  }

  // Integers which fit in intptr_t are zero-extended and passed directly.
  if (V->getType()->isIntegerTy() &&
      V->getType()->getIntegerBitWidth() <= TargetTy->getIntegerBitWidth())
    return Builder.CreateZExt(V, TargetTy);

  // Pointers are passed directly, everything else is passed by address.
  if (!V->getType()->isPointerTy()) {
    RawAddress Ptr = CreateDefaultAlignTempAlloca(V->getType());
    Builder.CreateStore(V, Ptr);
    V = Ptr.getPointer();
  }
  return Builder.CreatePtrToInt(V, TargetTy);
}

/// Emit a representation of a SourceLocation for passing to a handler
/// in a sanitizer runtime library. The format for this data is:
/// \code
///   struct SourceLocation {
///     const char *Filename;
///     int32_t Line, Column;
///   };
/// \endcode
/// For an invalid SourceLocation, the Filename pointer is null.
llvm::Constant *CodeGenFunction::EmitCheckSourceLocation(SourceLocation Loc) {
  llvm::Constant *Filename;
  int Line, Column;

  PresumedLoc PLoc = getContext().getSourceManager().getPresumedLoc(Loc);
  if (PLoc.isValid()) {
    StringRef FilenameString = PLoc.getFilename();

    int PathComponentsToStrip =
        CGM.getCodeGenOpts().EmitCheckPathComponentsToStrip;
    if (PathComponentsToStrip < 0) {
      assert(PathComponentsToStrip != INT_MIN);
      int PathComponentsToKeep = -PathComponentsToStrip;
      auto I = llvm::sys::path::rbegin(FilenameString);
      auto E = llvm::sys::path::rend(FilenameString);
      while (I != E && --PathComponentsToKeep)
        ++I;

      FilenameString = FilenameString.substr(I - E);
    } else if (PathComponentsToStrip > 0) {
      auto I = llvm::sys::path::begin(FilenameString);
      auto E = llvm::sys::path::end(FilenameString);
      while (I != E && PathComponentsToStrip--)
        ++I;

      if (I != E)
        FilenameString =
            FilenameString.substr(I - llvm::sys::path::begin(FilenameString));
      else
        FilenameString = llvm::sys::path::filename(FilenameString);
    }

    auto FilenameGV =
        CGM.GetAddrOfConstantCString(std::string(FilenameString), ".src");
    CGM.getSanitizerMetadata()->disableSanitizerForGlobal(
        cast<llvm::GlobalVariable>(
            FilenameGV.getPointer()->stripPointerCasts()));
    Filename = FilenameGV.getPointer();
    Line = PLoc.getLine();
    Column = PLoc.getColumn();
  } else {
    Filename = llvm::Constant::getNullValue(Int8PtrTy);
    Line = Column = 0;
  }

  llvm::Constant *Data[] = {Filename, Builder.getInt32(Line),
                            Builder.getInt32(Column)};

  return llvm::ConstantStruct::getAnon(Data);
}

namespace {
/// Specify under what conditions this check can be recovered
enum class CheckRecoverableKind {
  /// Always terminate program execution if this check fails.
  Unrecoverable,
  /// Check supports recovering, runtime has both fatal (noreturn) and
  /// non-fatal handlers for this check.
  Recoverable,
  /// Runtime conditionally aborts, always need to support recovery.
  AlwaysRecoverable
};
}

static CheckRecoverableKind getRecoverableKind(SanitizerMask Kind) {
  assert(Kind.countPopulation() == 1);
  if (Kind == SanitizerKind::Vptr)
    return CheckRecoverableKind::AlwaysRecoverable;
  else if (Kind == SanitizerKind::Return || Kind == SanitizerKind::Unreachable)
    return CheckRecoverableKind::Unrecoverable;
  else
    return CheckRecoverableKind::Recoverable;
}

namespace {
struct SanitizerHandlerInfo {
  char const *const Name;
  unsigned Version;
};
}

const SanitizerHandlerInfo SanitizerHandlers[] = {
#define SANITIZER_CHECK(Enum, Name, Version) {#Name, Version},
    LIST_SANITIZER_CHECKS
#undef SANITIZER_CHECK
};

static void emitCheckHandlerCall(CodeGenFunction &CGF,
                                 llvm::FunctionType *FnType,
                                 ArrayRef<llvm::Value *> FnArgs,
                                 SanitizerHandler CheckHandler,
                                 CheckRecoverableKind RecoverKind, bool IsFatal,
                                 llvm::BasicBlock *ContBB) {
  assert(IsFatal || RecoverKind != CheckRecoverableKind::Unrecoverable);
  std::optional<ApplyDebugLocation> DL;
  if (!CGF.Builder.getCurrentDebugLocation()) {
    // Ensure that the call has at least an artificial debug location.
    DL.emplace(CGF, SourceLocation());
  }
  bool NeedsAbortSuffix =
      IsFatal && RecoverKind != CheckRecoverableKind::Unrecoverable;
  bool MinimalRuntime = CGF.CGM.getCodeGenOpts().SanitizeMinimalRuntime;
  const SanitizerHandlerInfo &CheckInfo = SanitizerHandlers[CheckHandler];
  const StringRef CheckName = CheckInfo.Name;
  std::string FnName = "__ubsan_handle_" + CheckName.str();
  if (CheckInfo.Version && !MinimalRuntime)
    FnName += "_v" + llvm::utostr(CheckInfo.Version);
  if (MinimalRuntime)
    FnName += "_minimal";
  if (NeedsAbortSuffix)
    FnName += "_abort";
  bool MayReturn =
      !IsFatal || RecoverKind == CheckRecoverableKind::AlwaysRecoverable;

  llvm::AttrBuilder B(CGF.getLLVMContext());
  if (!MayReturn) {
    B.addAttribute(llvm::Attribute::NoReturn)
        .addAttribute(llvm::Attribute::NoUnwind);
  }
  B.addUWTableAttr(llvm::UWTableKind::Default);

  llvm::FunctionCallee Fn = CGF.CGM.CreateRuntimeFunction(
      FnType, FnName,
      llvm::AttributeList::get(CGF.getLLVMContext(),
                               llvm::AttributeList::FunctionIndex, B),
      /*Local=*/true);
  llvm::CallInst *HandlerCall = CGF.EmitNounwindRuntimeCall(Fn, FnArgs);
  if (!MayReturn) {
    HandlerCall->setDoesNotReturn();
    CGF.Builder.CreateUnreachable();
  } else {
    CGF.Builder.CreateBr(ContBB);
  }
}

void CodeGenFunction::EmitCheck(
    ArrayRef<std::pair<llvm::Value *, SanitizerMask>> Checked,
    SanitizerHandler CheckHandler, ArrayRef<llvm::Constant *> StaticArgs,
    ArrayRef<llvm::Value *> DynamicArgs) {
  assert(IsSanitizerScope);
  assert(Checked.size() > 0);
  assert(CheckHandler >= 0 &&
         size_t(CheckHandler) < std::size(SanitizerHandlers));
  const StringRef CheckName = SanitizerHandlers[CheckHandler].Name;

  llvm::Value *FatalCond = nullptr;
  llvm::Value *RecoverableCond = nullptr;
  llvm::Value *TrapCond = nullptr;
  for (int i = 0, n = Checked.size(); i < n; ++i) {
    llvm::Value *Check = Checked[i].first;
    // -fsanitize-trap= overrides -fsanitize-recover=.
    llvm::Value *&Cond =
        CGM.getCodeGenOpts().SanitizeTrap.has(Checked[i].second)
            ? TrapCond
            : CGM.getCodeGenOpts().SanitizeRecover.has(Checked[i].second)
                  ? RecoverableCond
                  : FatalCond;
    Cond = Cond ? Builder.CreateAnd(Cond, Check) : Check;
  }

  if (TrapCond)
    EmitTrapCheck(TrapCond, CheckHandler);
  if (!FatalCond && !RecoverableCond)
    return;

  llvm::Value *JointCond;
  if (FatalCond && RecoverableCond)
    JointCond = Builder.CreateAnd(FatalCond, RecoverableCond);
  else
    JointCond = FatalCond ? FatalCond : RecoverableCond;
  assert(JointCond);

  CheckRecoverableKind RecoverKind = getRecoverableKind(Checked[0].second);
  assert(SanOpts.has(Checked[0].second));
#ifndef NDEBUG
  for (int i = 1, n = Checked.size(); i < n; ++i) {
    assert(RecoverKind == getRecoverableKind(Checked[i].second) &&
           "All recoverable kinds in a single check must be same!");
    assert(SanOpts.has(Checked[i].second));
  }
#endif

  llvm::BasicBlock *Cont = createBasicBlock("cont");
  llvm::BasicBlock *Handlers = createBasicBlock("handler." + CheckName);
  llvm::Instruction *Branch = Builder.CreateCondBr(JointCond, Cont, Handlers);
  // Give hint that we very much don't expect to execute the handler
  // Value chosen to match UR_NONTAKEN_WEIGHT, see BranchProbabilityInfo.cpp
  llvm::MDBuilder MDHelper(getLLVMContext());
  llvm::MDNode *Node = MDHelper.createBranchWeights((1U << 20) - 1, 1);
  Branch->setMetadata(llvm::LLVMContext::MD_prof, Node);
  EmitBlock(Handlers);

  // Handler functions take an i8* pointing to the (handler-specific) static
  // information block, followed by a sequence of intptr_t arguments
  // representing operand values.
  SmallVector<llvm::Value *, 4> Args;
  SmallVector<llvm::Type *, 4> ArgTypes;
  if (!CGM.getCodeGenOpts().SanitizeMinimalRuntime) {
    Args.reserve(DynamicArgs.size() + 1);
    ArgTypes.reserve(DynamicArgs.size() + 1);

    // Emit handler arguments and create handler function type.
    if (!StaticArgs.empty()) {
      llvm::Constant *Info = llvm::ConstantStruct::getAnon(StaticArgs);
      auto *InfoPtr = new llvm::GlobalVariable(
          CGM.getModule(), Info->getType(), false,
          llvm::GlobalVariable::PrivateLinkage, Info, "", nullptr,
          llvm::GlobalVariable::NotThreadLocal,
          CGM.getDataLayout().getDefaultGlobalsAddressSpace());
      InfoPtr->setUnnamedAddr(llvm::GlobalValue::UnnamedAddr::Global);
      CGM.getSanitizerMetadata()->disableSanitizerForGlobal(InfoPtr);
      Args.push_back(InfoPtr);
      ArgTypes.push_back(Args.back()->getType());
    }

    for (size_t i = 0, n = DynamicArgs.size(); i != n; ++i) {
      Args.push_back(EmitCheckValue(DynamicArgs[i]));
      ArgTypes.push_back(IntPtrTy);
    }
  }

  llvm::FunctionType *FnType =
    llvm::FunctionType::get(CGM.VoidTy, ArgTypes, false);

  if (!FatalCond || !RecoverableCond) {
    // Simple case: we need to generate a single handler call, either
    // fatal, or non-fatal.
    emitCheckHandlerCall(*this, FnType, Args, CheckHandler, RecoverKind,
                         (FatalCond != nullptr), Cont);
  } else {
    // Emit two handler calls: first one for set of unrecoverable checks,
    // another one for recoverable.
    llvm::BasicBlock *NonFatalHandlerBB =
        createBasicBlock("non_fatal." + CheckName);
    llvm::BasicBlock *FatalHandlerBB = createBasicBlock("fatal." + CheckName);
    Builder.CreateCondBr(FatalCond, NonFatalHandlerBB, FatalHandlerBB);
    EmitBlock(FatalHandlerBB);
    emitCheckHandlerCall(*this, FnType, Args, CheckHandler, RecoverKind, true,
                         NonFatalHandlerBB);
    EmitBlock(NonFatalHandlerBB);
    emitCheckHandlerCall(*this, FnType, Args, CheckHandler, RecoverKind, false,
                         Cont);
  }

  EmitBlock(Cont);
}

void CodeGenFunction::EmitCfiSlowPathCheck(
    SanitizerMask Kind, llvm::Value *Cond, llvm::ConstantInt *TypeId,
    llvm::Value *Ptr, ArrayRef<llvm::Constant *> StaticArgs) {
  llvm::BasicBlock *Cont = createBasicBlock("cfi.cont");

  llvm::BasicBlock *CheckBB = createBasicBlock("cfi.slowpath");
  llvm::BranchInst *BI = Builder.CreateCondBr(Cond, Cont, CheckBB);

  llvm::MDBuilder MDHelper(getLLVMContext());
  llvm::MDNode *Node = MDHelper.createBranchWeights((1U << 20) - 1, 1);
  BI->setMetadata(llvm::LLVMContext::MD_prof, Node);

  EmitBlock(CheckBB);

  bool WithDiag = !CGM.getCodeGenOpts().SanitizeTrap.has(Kind);

  llvm::CallInst *CheckCall;
  llvm::FunctionCallee SlowPathFn;
  if (WithDiag) {
    llvm::Constant *Info = llvm::ConstantStruct::getAnon(StaticArgs);
    auto *InfoPtr =
        new llvm::GlobalVariable(CGM.getModule(), Info->getType(), false,
                                 llvm::GlobalVariable::PrivateLinkage, Info);
    InfoPtr->setUnnamedAddr(llvm::GlobalValue::UnnamedAddr::Global);
    CGM.getSanitizerMetadata()->disableSanitizerForGlobal(InfoPtr);

    SlowPathFn = CGM.getModule().getOrInsertFunction(
        "__cfi_slowpath_diag",
        llvm::FunctionType::get(VoidTy, {Int64Ty, Int8PtrTy, Int8PtrTy},
                                false));
    CheckCall = Builder.CreateCall(SlowPathFn, {TypeId, Ptr, InfoPtr});
  } else {
    SlowPathFn = CGM.getModule().getOrInsertFunction(
        "__cfi_slowpath",
        llvm::FunctionType::get(VoidTy, {Int64Ty, Int8PtrTy}, false));
    CheckCall = Builder.CreateCall(SlowPathFn, {TypeId, Ptr});
  }

  CGM.setDSOLocal(
      cast<llvm::GlobalValue>(SlowPathFn.getCallee()->stripPointerCasts()));
  CheckCall->setDoesNotThrow();

  EmitBlock(Cont);
}

// Emit a stub for __cfi_check function so that the linker knows about this
// symbol in LTO mode.
void CodeGenFunction::EmitCfiCheckStub() {
  llvm::Module *M = &CGM.getModule();
  auto &Ctx = M->getContext();
  llvm::Function *F = llvm::Function::Create(
      llvm::FunctionType::get(VoidTy, {Int64Ty, Int8PtrTy, Int8PtrTy}, false),
      llvm::GlobalValue::WeakAnyLinkage, "__cfi_check", M);
  F->setAlignment(llvm::Align(4096));
  CGM.setDSOLocal(F);
  llvm::BasicBlock *BB = llvm::BasicBlock::Create(Ctx, "entry", F);
  // CrossDSOCFI pass is not executed if there is no executable code.
  SmallVector<llvm::Value*> Args{F->getArg(2), F->getArg(1)};
  llvm::CallInst::Create(M->getFunction("__cfi_check_fail"), Args, "", BB);
  llvm::ReturnInst::Create(Ctx, nullptr, BB);
}

// This function is basically a switch over the CFI failure kind, which is
// extracted from CFICheckFailData (1st function argument). Each case is either
// llvm.trap or a call to one of the two runtime handlers, based on
// -fsanitize-trap and -fsanitize-recover settings.  Default case (invalid
// failure kind) traps, but this should really never happen.  CFICheckFailData
// can be nullptr if the calling module has -fsanitize-trap behavior for this
// check kind; in this case __cfi_check_fail traps as well.
void CodeGenFunction::EmitCfiCheckFail() {
  SanitizerScope SanScope(this);
  FunctionArgList Args;
  ImplicitParamDecl ArgData(getContext(), getContext().VoidPtrTy,
                            ImplicitParamKind::Other);
  ImplicitParamDecl ArgAddr(getContext(), getContext().VoidPtrTy,
                            ImplicitParamKind::Other);
  Args.push_back(&ArgData);
  Args.push_back(&ArgAddr);

  const CGFunctionInfo &FI =
    CGM.getTypes().arrangeBuiltinFunctionDeclaration(getContext().VoidTy, Args);

  llvm::Function *F = llvm::Function::Create(
      llvm::FunctionType::get(VoidTy, {VoidPtrTy, VoidPtrTy}, false),
      llvm::GlobalValue::WeakODRLinkage, "__cfi_check_fail", &CGM.getModule());

  CGM.SetLLVMFunctionAttributes(GlobalDecl(), FI, F, /*IsThunk=*/false);
  CGM.SetLLVMFunctionAttributesForDefinition(nullptr, F);
  F->setVisibility(llvm::GlobalValue::HiddenVisibility);

  StartFunction(GlobalDecl(), CGM.getContext().VoidTy, F, FI, Args,
                SourceLocation());

  // This function is not affected by NoSanitizeList. This function does
  // not have a source location, but "src:*" would still apply. Revert any
  // changes to SanOpts made in StartFunction.
  SanOpts = CGM.getLangOpts().Sanitize;

  llvm::Value *Data =
      EmitLoadOfScalar(GetAddrOfLocalVar(&ArgData), /*Volatile=*/false,
                       CGM.getContext().VoidPtrTy, ArgData.getLocation());
  llvm::Value *Addr =
      EmitLoadOfScalar(GetAddrOfLocalVar(&ArgAddr), /*Volatile=*/false,
                       CGM.getContext().VoidPtrTy, ArgAddr.getLocation());

  // Data == nullptr means the calling module has trap behaviour for this check.
  llvm::Value *DataIsNotNullPtr =
      Builder.CreateICmpNE(Data, llvm::ConstantPointerNull::get(Int8PtrTy));
  EmitTrapCheck(DataIsNotNullPtr, SanitizerHandler::CFICheckFail);

  llvm::StructType *SourceLocationTy =
      llvm::StructType::get(VoidPtrTy, Int32Ty, Int32Ty);
  llvm::StructType *CfiCheckFailDataTy =
      llvm::StructType::get(Int8Ty, SourceLocationTy, VoidPtrTy);

  llvm::Value *V = Builder.CreateConstGEP2_32(
      CfiCheckFailDataTy,
      Builder.CreatePointerCast(Data, CfiCheckFailDataTy->getPointerTo(0)), 0,
      0);

  Address CheckKindAddr(V, Int8Ty, getIntAlign());
  llvm::Value *CheckKind = Builder.CreateLoad(CheckKindAddr);

  llvm::Value *AllVtables = llvm::MetadataAsValue::get(
      CGM.getLLVMContext(),
      llvm::MDString::get(CGM.getLLVMContext(), "all-vtables"));
  llvm::Value *ValidVtable = Builder.CreateZExt(
      Builder.CreateCall(CGM.getIntrinsic(llvm::Intrinsic::type_test),
                         {Addr, AllVtables}),
      IntPtrTy);

  const std::pair<int, SanitizerMask> CheckKinds[] = {
      {CFITCK_VCall, SanitizerKind::CFIVCall},
      {CFITCK_NVCall, SanitizerKind::CFINVCall},
      {CFITCK_DerivedCast, SanitizerKind::CFIDerivedCast},
      {CFITCK_UnrelatedCast, SanitizerKind::CFIUnrelatedCast},
      {CFITCK_ICall, SanitizerKind::CFIICall}};

  SmallVector<std::pair<llvm::Value *, SanitizerMask>, 5> Checks;
  for (auto CheckKindMaskPair : CheckKinds) {
    int Kind = CheckKindMaskPair.first;
    SanitizerMask Mask = CheckKindMaskPair.second;
    llvm::Value *Cond =
        Builder.CreateICmpNE(CheckKind, llvm::ConstantInt::get(Int8Ty, Kind));
    if (CGM.getLangOpts().Sanitize.has(Mask))
      EmitCheck(std::make_pair(Cond, Mask), SanitizerHandler::CFICheckFail, {},
                {Data, Addr, ValidVtable});
    else
      EmitTrapCheck(Cond, SanitizerHandler::CFICheckFail);
  }

  FinishFunction();
  // The only reference to this function will be created during LTO link.
  // Make sure it survives until then.
  CGM.addUsedGlobal(F);
}

void CodeGenFunction::EmitUnreachable(SourceLocation Loc) {
  if (SanOpts.has(SanitizerKind::Unreachable)) {
    SanitizerScope SanScope(this);
    EmitCheck(std::make_pair(static_cast<llvm::Value *>(Builder.getFalse()),
                             SanitizerKind::Unreachable),
              SanitizerHandler::BuiltinUnreachable,
              EmitCheckSourceLocation(Loc), std::nullopt);
  }
  Builder.CreateUnreachable();
}

void CodeGenFunction::EmitTrapCheck(llvm::Value *Checked,
                                    SanitizerHandler CheckHandlerID) {
  llvm::BasicBlock *Cont = createBasicBlock("cont");

  // If we're optimizing, collapse all calls to trap down to just one per
  // check-type per function to save on code size.
  if ((int)TrapBBs.size() <= CheckHandlerID)
    TrapBBs.resize(CheckHandlerID + 1);

  llvm::BasicBlock *&TrapBB = TrapBBs[CheckHandlerID];

  if (!ClSanitizeDebugDeoptimization &&
      CGM.getCodeGenOpts().OptimizationLevel && TrapBB &&
      (!CurCodeDecl || !CurCodeDecl->hasAttr<OptimizeNoneAttr>())) {
    auto Call = TrapBB->begin();
    assert(isa<llvm::CallInst>(Call) && "Expected call in trap BB");

    Call->applyMergedLocation(Call->getDebugLoc(),
                              Builder.getCurrentDebugLocation());
    Builder.CreateCondBr(Checked, Cont, TrapBB);
  } else {
    TrapBB = createBasicBlock("trap");
    Builder.CreateCondBr(Checked, Cont, TrapBB);
    EmitBlock(TrapBB);

    llvm::CallInst *TrapCall = Builder.CreateCall(
        CGM.getIntrinsic(llvm::Intrinsic::ubsantrap),
        llvm::ConstantInt::get(CGM.Int8Ty, ClSanitizeDebugDeoptimization
                                               ? TrapBB->getParent()->size()
                                               : CheckHandlerID));

    if (!CGM.getCodeGenOpts().TrapFuncName.empty()) {
      auto A = llvm::Attribute::get(getLLVMContext(), "trap-func-name",
                                    CGM.getCodeGenOpts().TrapFuncName);
      TrapCall->addFnAttr(A);
    }
    TrapCall->setDoesNotReturn();
    TrapCall->setDoesNotThrow();
    Builder.CreateUnreachable();
  }

  EmitBlock(Cont);
}

llvm::CallInst *CodeGenFunction::EmitTrapCall(llvm::Intrinsic::ID IntrID) {
  llvm::CallInst *TrapCall =
      Builder.CreateCall(CGM.getIntrinsic(IntrID));

  if (!CGM.getCodeGenOpts().TrapFuncName.empty()) {
    auto A = llvm::Attribute::get(getLLVMContext(), "trap-func-name",
                                  CGM.getCodeGenOpts().TrapFuncName);
    TrapCall->addFnAttr(A);
  }

  return TrapCall;
}

Address CodeGenFunction::EmitArrayToPointerDecay(const Expr *E,
                                                 LValueBaseInfo *BaseInfo,
                                                 TBAAAccessInfo *TBAAInfo) {
  assert(E->getType()->isArrayType() &&
         "Array to pointer decay must have array source type!");

  // Expressions of array type can't be bitfields or vector elements.
  LValue LV = EmitLValue(E);
  Address Addr = LV.getAddress(*this);

  // If the array type was an incomplete type, we need to make sure
  // the decay ends up being the right type.
  llvm::Type *NewTy = ConvertType(E->getType());
  Addr = Addr.withElementType(NewTy);

  // Note that VLA pointers are always decayed, so we don't need to do
  // anything here.
  if (!E->getType()->isVariableArrayType()) {
    assert(isa<llvm::ArrayType>(Addr.getElementType()) &&
           "Expected pointer to array");
    Addr = Builder.CreateConstArrayGEP(Addr, 0, "arraydecay");
  }

  // The result of this decay conversion points to an array element within the
  // base lvalue. However, since TBAA currently does not support representing
  // accesses to elements of member arrays, we conservatively represent accesses
  // to the pointee object as if it had no any base lvalue specified.
  // TODO: Support TBAA for member arrays.
  QualType EltType = E->getType()->castAsArrayTypeUnsafe()->getElementType();
  if (BaseInfo) *BaseInfo = LV.getBaseInfo();
  if (TBAAInfo) *TBAAInfo = CGM.getTBAAAccessInfo(EltType);

  return Addr.withElementType(ConvertTypeForMem(EltType));
}

/// isSimpleArrayDecayOperand - If the specified expr is a simple decay from an
/// array to pointer, return the array subexpression.
static const Expr *isSimpleArrayDecayOperand(const Expr *E) {
  // If this isn't just an array->pointer decay, bail out.
  const auto *CE = dyn_cast<CastExpr>(E);
  if (!CE || CE->getCastKind() != CK_ArrayToPointerDecay)
    return nullptr;

  // If this is a decay from variable width array, bail out.
  const Expr *SubExpr = CE->getSubExpr();
  if (SubExpr->getType()->isVariableArrayType())
    return nullptr;

  return SubExpr;
}

static llvm::Value *emitArraySubscriptGEP(CodeGenFunction &CGF,
                                          llvm::Type *elemType,
                                          llvm::Value *ptr,
                                          ArrayRef<llvm::Value*> indices,
                                          bool inbounds,
                                          bool signedIndices,
                                          SourceLocation loc,
                                    const llvm::Twine &name = "arrayidx") {
  if (inbounds) {
    return CGF.EmitCheckedInBoundsGEP(elemType, ptr, indices, signedIndices,
                                      CodeGenFunction::NotSubtraction, loc,
                                      name);
  } else {
    return CGF.Builder.CreateGEP(elemType, ptr, indices, name);
  }
}

static Address emitArraySubscriptGEP(CodeGenFunction &CGF, Address addr,
                                     ArrayRef<llvm::Value *> indices,
                                     llvm::Type *elementType, bool inbounds,
                                     bool signedIndices, SourceLocation loc,
                                     CharUnits align,
                                     const llvm::Twine &name = "arrayidx") {
  if (inbounds) {
    return CGF.EmitCheckedInBoundsGEP(addr, indices, elementType, signedIndices,
                                      CodeGenFunction::NotSubtraction, loc,
                                      align, name);
  } else {
    return CGF.Builder.CreateGEP(addr, indices, elementType, align, name);
  }
}

static CharUnits getArrayElementAlign(CharUnits arrayAlign,
                                      llvm::Value *idx,
                                      CharUnits eltSize) {
  // If we have a constant index, we can use the exact offset of the
  // element we're accessing.
  if (auto constantIdx = dyn_cast<llvm::ConstantInt>(idx)) {
    CharUnits offset = constantIdx->getZExtValue() * eltSize;
    return arrayAlign.alignmentAtOffset(offset);

  // Otherwise, use the worst-case alignment for any element.
  } else {
    return arrayAlign.alignmentOfArrayElement(eltSize);
  }
}

static QualType getFixedSizeElementType(const ASTContext &ctx,
                                        const VariableArrayType *vla) {
  QualType eltType;
  do {
    eltType = vla->getElementType();
  } while ((vla = ctx.getAsVariableArrayType(eltType)));
  return eltType;
}

static void AddIVDepMetadata(CodeGenFunction &CGF, const ValueDecl *ArrayDecl,
                             llvm::Value *EltPtr) {
  if (!ArrayDecl)
    return;

  // Only handle actual GEPs, ConstantExpr GEPs don't have metadata.
  if (auto *GEP = dyn_cast<llvm::GetElementPtrInst>(EltPtr))
    CGF.LoopStack.addIVDepMetadata(ArrayDecl, GEP);
}

static bool hasBPFPreserveStaticOffset(const RecordDecl *D) {
  return D && D->hasAttr<BPFPreserveStaticOffsetAttr>();
}

static bool hasBPFPreserveStaticOffset(const Expr *E) {
  if (!E)
    return false;
  QualType PointeeType = E->getType()->getPointeeType();
  if (PointeeType.isNull())
    return false;
  if (const auto *BaseDecl = PointeeType->getAsRecordDecl())
    return hasBPFPreserveStaticOffset(BaseDecl);
  return false;
}

// Wraps Addr with a call to llvm.preserve.static.offset intrinsic.
static Address wrapWithBPFPreserveStaticOffset(CodeGenFunction &CGF,
                                               Address &Addr) {
  if (!CGF.getTarget().getTriple().isBPF())
    return Addr;

  llvm::Function *Fn =
      CGF.CGM.getIntrinsic(llvm::Intrinsic::preserve_static_offset);
  llvm::CallInst *Call = CGF.Builder.CreateCall(Fn, {Addr.emitRawPointer(CGF)});
  return Address(Call, Addr.getElementType(), Addr.getAlignment());
}

/// Given an array base, check whether its member access belongs to a record
/// with preserve_access_index attribute or not.
static bool IsPreserveAIArrayBase(CodeGenFunction &CGF, const Expr *ArrayBase) {
  if (!ArrayBase || !CGF.getDebugInfo())
    return false;

  // Only support base as either a MemberExpr or DeclRefExpr.
  // DeclRefExpr to cover cases like:
  //    struct s { int a; int b[10]; };
  //    struct s *p;
  //    p[1].a
  // p[1] will generate a DeclRefExpr and p[1].a is a MemberExpr.
  // p->b[5] is a MemberExpr example.
  const Expr *E = ArrayBase->IgnoreImpCasts();
  if (const auto *ME = dyn_cast<MemberExpr>(E))
    return ME->getMemberDecl()->hasAttr<BPFPreserveAccessIndexAttr>();

  if (const auto *DRE = dyn_cast<DeclRefExpr>(E)) {
    const auto *VarDef = dyn_cast<VarDecl>(DRE->getDecl());
    if (!VarDef)
      return false;

    const auto *PtrT = VarDef->getType()->getAs<PointerType>();
    if (!PtrT)
      return false;

    const auto *PointeeT = PtrT->getPointeeType()
                             ->getUnqualifiedDesugaredType();
    if (const auto *RecT = dyn_cast<RecordType>(PointeeT))
      return RecT->getDecl()->hasAttr<BPFPreserveAccessIndexAttr>();
    return false;
  }

  return false;
}

static Address emitArraySubscriptGEP(CodeGenFunction &CGF, Address addr,
                                     ArrayRef<llvm::Value *> indices,
                                     QualType eltType, bool inbounds,
                                     bool signedIndices, SourceLocation loc,
                                     QualType *arrayType = nullptr,
                                     const Expr *Base = nullptr,
                                     const llvm::Twine &name = "arrayidx",
                                     const ValueDecl *arrayDecl = nullptr) {
  // All the indices except that last must be zero.
#ifndef NDEBUG
  for (auto *idx : indices.drop_back())
    assert(isa<llvm::ConstantInt>(idx) &&
           cast<llvm::ConstantInt>(idx)->isZero());
#endif

  // Determine the element size of the statically-sized base.  This is
  // the thing that the indices are expressed in terms of.
  if (auto vla = CGF.getContext().getAsVariableArrayType(eltType)) {
    eltType = getFixedSizeElementType(CGF.getContext(), vla);
  }

  // We can use that to compute the best alignment of the element.
  CharUnits eltSize = CGF.getContext().getTypeSizeInChars(eltType);
  CharUnits eltAlign =
      getArrayElementAlign(addr.getAlignment(), indices.back(), eltSize);

  if (hasBPFPreserveStaticOffset(Base))
    addr = wrapWithBPFPreserveStaticOffset(CGF, addr);

  llvm::Value *eltPtr;
  auto LastIndex = dyn_cast<llvm::ConstantInt>(indices.back());
  if (!LastIndex ||
      (!CGF.IsInPreservedAIRegion && !IsPreserveAIArrayBase(CGF, Base))) {
<<<<<<< HEAD
    eltPtr = emitArraySubscriptGEP(
        CGF, addr.getElementType(), addr.getPointer(), indices, inbounds,
        signedIndices, loc, name);
    AddIVDepMetadata(CGF, arrayDecl, eltPtr);
=======
    addr = emitArraySubscriptGEP(CGF, addr, indices,
                                 CGF.ConvertTypeForMem(eltType), inbounds,
                                 signedIndices, loc, eltAlign, name);
    return addr;
>>>>>>> 8bd1f911
  } else {
    // Remember the original array subscript for bpf target
    unsigned idx = LastIndex->getZExtValue();
    llvm::DIType *DbgInfo = nullptr;
    if (arrayType)
      DbgInfo = CGF.getDebugInfo()->getOrCreateStandaloneType(*arrayType, loc);
    eltPtr = CGF.Builder.CreatePreserveArrayAccessIndex(
        addr.getElementType(), addr.emitRawPointer(CGF), indices.size() - 1,
        idx, DbgInfo);
  }

  return Address(eltPtr, CGF.ConvertTypeForMem(eltType), eltAlign);
}

/// The offset of a field from the beginning of the record.
static bool getFieldOffsetInBits(CodeGenFunction &CGF, const RecordDecl *RD,
                                 const FieldDecl *FD, int64_t &Offset) {
  ASTContext &Ctx = CGF.getContext();
  const ASTRecordLayout &Layout = Ctx.getASTRecordLayout(RD);
  unsigned FieldNo = 0;

  for (const Decl *D : RD->decls()) {
    if (const auto *Record = dyn_cast<RecordDecl>(D))
      if (getFieldOffsetInBits(CGF, Record, FD, Offset)) {
        Offset += Layout.getFieldOffset(FieldNo);
        return true;
      }

    if (const auto *Field = dyn_cast<FieldDecl>(D))
      if (FD == Field) {
        Offset += Layout.getFieldOffset(FieldNo);
        return true;
      }

    if (isa<FieldDecl>(D))
      ++FieldNo;
  }

  return false;
}

/// Returns the relative offset difference between \p FD1 and \p FD2.
/// \code
///   offsetof(struct foo, FD1) - offsetof(struct foo, FD2)
/// \endcode
/// Both fields must be within the same struct.
static std::optional<int64_t> getOffsetDifferenceInBits(CodeGenFunction &CGF,
                                                        const FieldDecl *FD1,
                                                        const FieldDecl *FD2) {
  const RecordDecl *FD1OuterRec =
      FD1->getParent()->getOuterLexicalRecordContext();
  const RecordDecl *FD2OuterRec =
      FD2->getParent()->getOuterLexicalRecordContext();

  if (FD1OuterRec != FD2OuterRec)
    // Fields must be within the same RecordDecl.
    return std::optional<int64_t>();

  int64_t FD1Offset = 0;
  if (!getFieldOffsetInBits(CGF, FD1OuterRec, FD1, FD1Offset))
    return std::optional<int64_t>();

  int64_t FD2Offset = 0;
  if (!getFieldOffsetInBits(CGF, FD2OuterRec, FD2, FD2Offset))
    return std::optional<int64_t>();

  return std::make_optional<int64_t>(FD1Offset - FD2Offset);
}

LValue CodeGenFunction::EmitArraySubscriptExpr(const ArraySubscriptExpr *E,
                                               bool Accessed) {
  // The index must always be an integer, which is not an aggregate.  Emit it
  // in lexical order (this complexity is, sadly, required by C++17).
  llvm::Value *IdxPre =
      (E->getLHS() == E->getIdx()) ? EmitScalarExpr(E->getIdx()) : nullptr;
  bool SignedIndices = false;
  auto EmitIdxAfterBase = [&, IdxPre](bool Promote) -> llvm::Value * {
    auto *Idx = IdxPre;
    if (E->getLHS() != E->getIdx()) {
      assert(E->getRHS() == E->getIdx() && "index was neither LHS nor RHS");
      Idx = EmitScalarExpr(E->getIdx());
    }

    QualType IdxTy = E->getIdx()->getType();
    bool IdxSigned = IdxTy->isSignedIntegerOrEnumerationType();
    SignedIndices |= IdxSigned;

    if (SanOpts.has(SanitizerKind::ArrayBounds))
      EmitBoundsCheck(E, E->getBase(), Idx, IdxTy, Accessed);

    // Extend or truncate the index type to 32 or 64-bits.
    if (Promote && Idx->getType() != IntPtrTy)
      Idx = Builder.CreateIntCast(Idx, IntPtrTy, IdxSigned, "idxprom");

    return Idx;
  };
  IdxPre = nullptr;

  // If the base is a vector type, then we are forming a vector element lvalue
  // with this subscript.
  if (E->getBase()->getType()->isVectorType() &&
      !isa<ExtVectorElementExpr>(E->getBase())) {
    // Emit the vector as an lvalue to get its address.
    LValue LHS = EmitLValue(E->getBase());
    auto *Idx = EmitIdxAfterBase(/*Promote*/false);
    assert(LHS.isSimple() && "Can only subscript lvalue vectors here!");
    return LValue::MakeVectorElt(LHS.getAddress(*this), Idx,
                                 E->getBase()->getType(), LHS.getBaseInfo(),
                                 TBAAAccessInfo());
  }

  // All the other cases basically behave like simple offsetting.

  // Handle the extvector case we ignored above.
  if (isa<ExtVectorElementExpr>(E->getBase())) {
    LValue LV = EmitLValue(E->getBase());
    auto *Idx = EmitIdxAfterBase(/*Promote*/true);
    Address Addr = EmitExtVectorElementLValue(LV);

    QualType EltType = LV.getType()->castAs<VectorType>()->getElementType();
    Addr = emitArraySubscriptGEP(*this, Addr, Idx, EltType, /*inbounds*/ true,
                                 SignedIndices, E->getExprLoc());
    return MakeAddrLValue(Addr, EltType, LV.getBaseInfo(),
                          CGM.getTBAAInfoForSubobject(LV, EltType));
  }

  LValueBaseInfo EltBaseInfo;
  TBAAAccessInfo EltTBAAInfo;
  Address Addr = Address::invalid();
  if (const VariableArrayType *vla =
           getContext().getAsVariableArrayType(E->getType())) {
    // The base must be a pointer, which is not an aggregate.  Emit
    // it.  It needs to be emitted first in case it's what captures
    // the VLA bounds.
    Addr = EmitPointerWithAlignment(E->getBase(), &EltBaseInfo, &EltTBAAInfo);
    auto *Idx = EmitIdxAfterBase(/*Promote*/true);

    // The element count here is the total number of non-VLA elements.
    llvm::Value *numElements = getVLASize(vla).NumElts;

    // Effectively, the multiply by the VLA size is part of the GEP.
    // GEP indexes are signed, and scaling an index isn't permitted to
    // signed-overflow, so we use the same semantics for our explicit
    // multiply.  We suppress this if overflow is not undefined behavior.
    if (getLangOpts().isSignedOverflowDefined()) {
      Idx = Builder.CreateMul(Idx, numElements);
    } else {
      Idx = Builder.CreateNSWMul(Idx, numElements);
    }

    Addr = emitArraySubscriptGEP(*this, Addr, Idx, vla->getElementType(),
                                 !getLangOpts().isSignedOverflowDefined(),
                                 SignedIndices, E->getExprLoc());

  } else if (const ObjCObjectType *OIT = E->getType()->getAs<ObjCObjectType>()){
    // Indexing over an interface, as in "NSString *P; P[4];"

    // Emit the base pointer.
    Addr = EmitPointerWithAlignment(E->getBase(), &EltBaseInfo, &EltTBAAInfo);
    auto *Idx = EmitIdxAfterBase(/*Promote*/true);

    CharUnits InterfaceSize = getContext().getTypeSizeInChars(OIT);
    llvm::Value *InterfaceSizeVal =
        llvm::ConstantInt::get(Idx->getType(), InterfaceSize.getQuantity());

    llvm::Value *ScaledIdx = Builder.CreateMul(Idx, InterfaceSizeVal);

    // We don't necessarily build correct LLVM struct types for ObjC
    // interfaces, so we can't rely on GEP to do this scaling
    // correctly, so we need to cast to i8*.  FIXME: is this actually
    // true?  A lot of other things in the fragile ABI would break...
    llvm::Type *OrigBaseElemTy = Addr.getElementType();

    // Do the GEP.
    CharUnits EltAlign =
      getArrayElementAlign(Addr.getAlignment(), Idx, InterfaceSize);
    llvm::Value *EltPtr =
        emitArraySubscriptGEP(*this, Int8Ty, Addr.emitRawPointer(*this),
                              ScaledIdx, false, SignedIndices, E->getExprLoc());
    Addr = Address(EltPtr, OrigBaseElemTy, EltAlign);
  } else if (const Expr *Array = isSimpleArrayDecayOperand(E->getBase())) {
    // If this is A[i] where A is an array, the frontend will have decayed the
    // base to be a ArrayToPointerDecay implicit cast.  While correct, it is
    // inefficient at -O0 to emit a "gep A, 0, 0" when codegen'ing it, then a
    // "gep x, i" here.  Emit one "gep A, 0, i".
    assert(Array->getType()->isArrayType() &&
           "Array to pointer decay must have array source type!");
    LValue ArrayLV;
    // For simple multidimensional array indexing, set the 'accessed' flag for
    // better bounds-checking of the base expression.
    if (const auto *ASE = dyn_cast<ArraySubscriptExpr>(Array))
      ArrayLV = EmitArraySubscriptExpr(ASE, /*Accessed*/ true);
    else
      ArrayLV = EmitLValue(Array);
    auto *Idx = EmitIdxAfterBase(/*Promote*/true);

    const ValueDecl *ArrayDecl = nullptr;
    if (const auto *DRE = dyn_cast<DeclRefExpr>(Array->IgnoreParenCasts()))
      ArrayDecl = DRE->getDecl();
    else if (const auto *ME = dyn_cast<MemberExpr>(Array->IgnoreParenCasts()))
      ArrayDecl = ME->getMemberDecl();

    if (SanOpts.has(SanitizerKind::ArrayBounds)) {
      // If the array being accessed has a "counted_by" attribute, generate
      // bounds checking code. The "count" field is at the top level of the
      // struct or in an anonymous struct, that's also at the top level. Future
      // expansions may allow the "count" to reside at any place in the struct,
      // but the value of "counted_by" will be a "simple" path to the count,
      // i.e. "a.b.count", so we shouldn't need the full force of EmitLValue or
      // similar to emit the correct GEP.
      const LangOptions::StrictFlexArraysLevelKind StrictFlexArraysLevel =
          getLangOpts().getStrictFlexArraysLevel();

      if (const auto *ME = dyn_cast<MemberExpr>(Array);
          ME &&
          ME->isFlexibleArrayMemberLike(getContext(), StrictFlexArraysLevel) &&
          ME->getMemberDecl()->getType()->isCountAttributedType()) {
        const FieldDecl *FAMDecl = dyn_cast<FieldDecl>(ME->getMemberDecl());
        if (const FieldDecl *CountFD = FindCountedByField(FAMDecl)) {
          if (std::optional<int64_t> Diff =
                  getOffsetDifferenceInBits(*this, CountFD, FAMDecl)) {
            CharUnits OffsetDiff = CGM.getContext().toCharUnitsFromBits(*Diff);

            // Create a GEP with a byte offset between the FAM and count and
            // use that to load the count value.
            Addr = Builder.CreatePointerBitCastOrAddrSpaceCast(
                ArrayLV.getAddress(*this), Int8PtrTy, Int8Ty);

            llvm::Type *CountTy = ConvertType(CountFD->getType());
            llvm::Value *Res = Builder.CreateInBoundsGEP(
                Int8Ty, Addr.emitRawPointer(*this),
                Builder.getInt32(OffsetDiff.getQuantity()), ".counted_by.gep");
            Res = Builder.CreateAlignedLoad(CountTy, Res, getIntAlign(),
                                            ".counted_by.load");

            // Now emit the bounds checking.
            EmitBoundsCheckImpl(E, Res, Idx, E->getIdx()->getType(),
                                Array->getType(), Accessed);
          }
        }
      }
    }

    // Propagate the alignment from the array itself to the result.
    QualType arrayType = Array->getType();
    Addr = emitArraySubscriptGEP(
        *this, ArrayLV.getAddress(*this), {CGM.getSize(CharUnits::Zero()), Idx},
        E->getType(), !getLangOpts().isSignedOverflowDefined(), SignedIndices,
        E->getExprLoc(), &arrayType, E->getBase(), "arrayidx", ArrayDecl);
    EltBaseInfo = ArrayLV.getBaseInfo();
    EltTBAAInfo = CGM.getTBAAInfoForSubobject(ArrayLV, E->getType());
  } else {
    // The base must be a pointer; emit it with an estimate of its alignment.
    Addr = EmitPointerWithAlignment(E->getBase(), &EltBaseInfo, &EltTBAAInfo);
    auto *Idx = EmitIdxAfterBase(/*Promote*/true);
    QualType ptrType = E->getBase()->getType();

    const ValueDecl *PtrDecl = nullptr;
    if (const auto *DRE =
            dyn_cast<DeclRefExpr>(E->getBase()->IgnoreParenCasts()))
      PtrDecl = DRE->getDecl();
    else if (const auto *ME =
                 dyn_cast<MemberExpr>(E->getBase()->IgnoreParenCasts()))
      PtrDecl = ME->getMemberDecl();

    Addr = emitArraySubscriptGEP(*this, Addr, Idx, E->getType(),
                                 !getLangOpts().isSignedOverflowDefined(),
                                 SignedIndices, E->getExprLoc(), &ptrType,
                                 E->getBase(), "arrayidx", PtrDecl);
  }

  LValue LV = MakeAddrLValue(Addr, E->getType(), EltBaseInfo, EltTBAAInfo);

  if (getLangOpts().ObjC &&
      getLangOpts().getGC() != LangOptions::NonGC) {
    LV.setNonGC(!E->isOBJCGCCandidate(getContext()));
    setObjCGCLValueClass(getContext(), E, LV);
  }
  return LV;
}

LValue CodeGenFunction::EmitMatrixSubscriptExpr(const MatrixSubscriptExpr *E) {
  assert(
      !E->isIncomplete() &&
      "incomplete matrix subscript expressions should be rejected during Sema");
  LValue Base = EmitLValue(E->getBase());
  llvm::Value *RowIdx = EmitScalarExpr(E->getRowIdx());
  llvm::Value *ColIdx = EmitScalarExpr(E->getColumnIdx());
  llvm::Value *NumRows = Builder.getIntN(
      RowIdx->getType()->getScalarSizeInBits(),
      E->getBase()->getType()->castAs<ConstantMatrixType>()->getNumRows());
  llvm::Value *FinalIdx =
      Builder.CreateAdd(Builder.CreateMul(ColIdx, NumRows), RowIdx);
  return LValue::MakeMatrixElt(
      MaybeConvertMatrixAddress(Base.getAddress(*this), *this), FinalIdx,
      E->getBase()->getType(), Base.getBaseInfo(), TBAAAccessInfo());
}

static Address emitOMPArraySectionBase(CodeGenFunction &CGF, const Expr *Base,
                                       LValueBaseInfo &BaseInfo,
                                       TBAAAccessInfo &TBAAInfo,
                                       QualType BaseTy, QualType ElTy,
                                       bool IsLowerBound) {
  LValue BaseLVal;
  if (auto *ASE = dyn_cast<OMPArraySectionExpr>(Base->IgnoreParenImpCasts())) {
    BaseLVal = CGF.EmitOMPArraySectionExpr(ASE, IsLowerBound);
    if (BaseTy->isArrayType()) {
      Address Addr = BaseLVal.getAddress(CGF);
      BaseInfo = BaseLVal.getBaseInfo();

      // If the array type was an incomplete type, we need to make sure
      // the decay ends up being the right type.
      llvm::Type *NewTy = CGF.ConvertType(BaseTy);
      Addr = Addr.withElementType(NewTy);

      // Note that VLA pointers are always decayed, so we don't need to do
      // anything here.
      if (!BaseTy->isVariableArrayType()) {
        assert(isa<llvm::ArrayType>(Addr.getElementType()) &&
               "Expected pointer to array");
        Addr = CGF.Builder.CreateConstArrayGEP(Addr, 0, "arraydecay");
      }

      return Addr.withElementType(CGF.ConvertTypeForMem(ElTy));
    }
    LValueBaseInfo TypeBaseInfo;
    TBAAAccessInfo TypeTBAAInfo;
    CharUnits Align =
        CGF.CGM.getNaturalTypeAlignment(ElTy, &TypeBaseInfo, &TypeTBAAInfo);
    BaseInfo.mergeForCast(TypeBaseInfo);
    TBAAInfo = CGF.CGM.mergeTBAAInfoForCast(TBAAInfo, TypeTBAAInfo);
    return Address(CGF.Builder.CreateLoad(BaseLVal.getAddress(CGF)),
                   CGF.ConvertTypeForMem(ElTy), Align);
  }
  return CGF.EmitPointerWithAlignment(Base, &BaseInfo, &TBAAInfo);
}

LValue CodeGenFunction::EmitOMPArraySectionExpr(const OMPArraySectionExpr *E,
                                                bool IsLowerBound) {
  QualType BaseTy = OMPArraySectionExpr::getBaseOriginalType(E->getBase());
  QualType ResultExprTy;
  if (auto *AT = getContext().getAsArrayType(BaseTy))
    ResultExprTy = AT->getElementType();
  else
    ResultExprTy = BaseTy->getPointeeType();
  llvm::Value *Idx = nullptr;
  if (IsLowerBound || E->getColonLocFirst().isInvalid()) {
    // Requesting lower bound or upper bound, but without provided length and
    // without ':' symbol for the default length -> length = 1.
    // Idx = LowerBound ?: 0;
    if (auto *LowerBound = E->getLowerBound()) {
      Idx = Builder.CreateIntCast(
          EmitScalarExpr(LowerBound), IntPtrTy,
          LowerBound->getType()->hasSignedIntegerRepresentation());
    } else
      Idx = llvm::ConstantInt::getNullValue(IntPtrTy);
  } else {
    // Try to emit length or lower bound as constant. If this is possible, 1
    // is subtracted from constant length or lower bound. Otherwise, emit LLVM
    // IR (LB + Len) - 1.
    auto &C = CGM.getContext();
    auto *Length = E->getLength();
    llvm::APSInt ConstLength;
    if (Length) {
      // Idx = LowerBound + Length - 1;
      if (std::optional<llvm::APSInt> CL = Length->getIntegerConstantExpr(C)) {
        ConstLength = CL->zextOrTrunc(PointerWidthInBits);
        Length = nullptr;
      }
      auto *LowerBound = E->getLowerBound();
      llvm::APSInt ConstLowerBound(PointerWidthInBits, /*isUnsigned=*/false);
      if (LowerBound) {
        if (std::optional<llvm::APSInt> LB =
                LowerBound->getIntegerConstantExpr(C)) {
          ConstLowerBound = LB->zextOrTrunc(PointerWidthInBits);
          LowerBound = nullptr;
        }
      }
      if (!Length)
        --ConstLength;
      else if (!LowerBound)
        --ConstLowerBound;

      if (Length || LowerBound) {
        auto *LowerBoundVal =
            LowerBound
                ? Builder.CreateIntCast(
                      EmitScalarExpr(LowerBound), IntPtrTy,
                      LowerBound->getType()->hasSignedIntegerRepresentation())
                : llvm::ConstantInt::get(IntPtrTy, ConstLowerBound);
        auto *LengthVal =
            Length
                ? Builder.CreateIntCast(
                      EmitScalarExpr(Length), IntPtrTy,
                      Length->getType()->hasSignedIntegerRepresentation())
                : llvm::ConstantInt::get(IntPtrTy, ConstLength);
        Idx = Builder.CreateAdd(LowerBoundVal, LengthVal, "lb_add_len",
                                /*HasNUW=*/false,
                                !getLangOpts().isSignedOverflowDefined());
        if (Length && LowerBound) {
          Idx = Builder.CreateSub(
              Idx, llvm::ConstantInt::get(IntPtrTy, /*V=*/1), "idx_sub_1",
              /*HasNUW=*/false, !getLangOpts().isSignedOverflowDefined());
        }
      } else
        Idx = llvm::ConstantInt::get(IntPtrTy, ConstLength + ConstLowerBound);
    } else {
      // Idx = ArraySize - 1;
      QualType ArrayTy = BaseTy->isPointerType()
                             ? E->getBase()->IgnoreParenImpCasts()->getType()
                             : BaseTy;
      if (auto *VAT = C.getAsVariableArrayType(ArrayTy)) {
        Length = VAT->getSizeExpr();
        if (std::optional<llvm::APSInt> L = Length->getIntegerConstantExpr(C)) {
          ConstLength = *L;
          Length = nullptr;
        }
      } else {
        auto *CAT = C.getAsConstantArrayType(ArrayTy);
        assert(CAT && "unexpected type for array initializer");
        ConstLength = CAT->getSize();
      }
      if (Length) {
        auto *LengthVal = Builder.CreateIntCast(
            EmitScalarExpr(Length), IntPtrTy,
            Length->getType()->hasSignedIntegerRepresentation());
        Idx = Builder.CreateSub(
            LengthVal, llvm::ConstantInt::get(IntPtrTy, /*V=*/1), "len_sub_1",
            /*HasNUW=*/false, !getLangOpts().isSignedOverflowDefined());
      } else {
        ConstLength = ConstLength.zextOrTrunc(PointerWidthInBits);
        --ConstLength;
        Idx = llvm::ConstantInt::get(IntPtrTy, ConstLength);
      }
    }
  }
  assert(Idx);

  Address EltPtr = Address::invalid();
  LValueBaseInfo BaseInfo;
  TBAAAccessInfo TBAAInfo;
  if (auto *VLA = getContext().getAsVariableArrayType(ResultExprTy)) {
    // The base must be a pointer, which is not an aggregate.  Emit
    // it.  It needs to be emitted first in case it's what captures
    // the VLA bounds.
    Address Base =
        emitOMPArraySectionBase(*this, E->getBase(), BaseInfo, TBAAInfo,
                                BaseTy, VLA->getElementType(), IsLowerBound);
    // The element count here is the total number of non-VLA elements.
    llvm::Value *NumElements = getVLASize(VLA).NumElts;

    // Effectively, the multiply by the VLA size is part of the GEP.
    // GEP indexes are signed, and scaling an index isn't permitted to
    // signed-overflow, so we use the same semantics for our explicit
    // multiply.  We suppress this if overflow is not undefined behavior.
    if (getLangOpts().isSignedOverflowDefined())
      Idx = Builder.CreateMul(Idx, NumElements);
    else
      Idx = Builder.CreateNSWMul(Idx, NumElements);
    EltPtr = emitArraySubscriptGEP(*this, Base, Idx, VLA->getElementType(),
                                   !getLangOpts().isSignedOverflowDefined(),
                                   /*signedIndices=*/false, E->getExprLoc());
  } else if (const Expr *Array = isSimpleArrayDecayOperand(E->getBase())) {
    // If this is A[i] where A is an array, the frontend will have decayed the
    // base to be a ArrayToPointerDecay implicit cast.  While correct, it is
    // inefficient at -O0 to emit a "gep A, 0, 0" when codegen'ing it, then a
    // "gep x, i" here.  Emit one "gep A, 0, i".
    assert(Array->getType()->isArrayType() &&
           "Array to pointer decay must have array source type!");
    LValue ArrayLV;
    // For simple multidimensional array indexing, set the 'accessed' flag for
    // better bounds-checking of the base expression.
    if (const auto *ASE = dyn_cast<ArraySubscriptExpr>(Array))
      ArrayLV = EmitArraySubscriptExpr(ASE, /*Accessed*/ true);
    else
      ArrayLV = EmitLValue(Array);

    // Propagate the alignment from the array itself to the result.
    EltPtr = emitArraySubscriptGEP(
        *this, ArrayLV.getAddress(*this), {CGM.getSize(CharUnits::Zero()), Idx},
        ResultExprTy, !getLangOpts().isSignedOverflowDefined(),
        /*signedIndices=*/false, E->getExprLoc());
    BaseInfo = ArrayLV.getBaseInfo();
    TBAAInfo = CGM.getTBAAInfoForSubobject(ArrayLV, ResultExprTy);
  } else {
    Address Base =
        emitOMPArraySectionBase(*this, E->getBase(), BaseInfo, TBAAInfo, BaseTy,
                                ResultExprTy, IsLowerBound);
    EltPtr = emitArraySubscriptGEP(*this, Base, Idx, ResultExprTy,
                                   !getLangOpts().isSignedOverflowDefined(),
                                   /*signedIndices=*/false, E->getExprLoc());
  }

  return MakeAddrLValue(EltPtr, ResultExprTy, BaseInfo, TBAAInfo);
}

LValue CodeGenFunction::
EmitExtVectorElementExpr(const ExtVectorElementExpr *E) {
  // Emit the base vector as an l-value.
  LValue Base;

  // ExtVectorElementExpr's base can either be a vector or pointer to vector.
  if (E->isArrow()) {
    // If it is a pointer to a vector, emit the address and form an lvalue with
    // it.
    LValueBaseInfo BaseInfo;
    TBAAAccessInfo TBAAInfo;
    Address Ptr = EmitPointerWithAlignment(E->getBase(), &BaseInfo, &TBAAInfo);
    const auto *PT = E->getBase()->getType()->castAs<PointerType>();
    Base = MakeAddrLValue(Ptr, PT->getPointeeType(), BaseInfo, TBAAInfo);
    Base.getQuals().removeObjCGCAttr();
  } else if (E->getBase()->isGLValue()) {
    // Otherwise, if the base is an lvalue ( as in the case of foo.x.x),
    // emit the base as an lvalue.
    assert(E->getBase()->getType()->isVectorType());
    Base = EmitLValue(E->getBase());
  } else {
    // Otherwise, the base is a normal rvalue (as in (V+V).x), emit it as such.
    assert(E->getBase()->getType()->isVectorType() &&
           "Result must be a vector");
    llvm::Value *Vec = EmitScalarExpr(E->getBase());

    // Store the vector to memory (because LValue wants an address).
    Address VecMem = CreateMemTemp(E->getBase()->getType());
    Builder.CreateStore(Vec, VecMem);
    Base = MakeAddrLValue(VecMem, E->getBase()->getType(),
                          AlignmentSource::Decl);
  }

  QualType type =
    E->getType().withCVRQualifiers(Base.getQuals().getCVRQualifiers());

  // Encode the element access list into a vector of unsigned indices.
  SmallVector<uint32_t, 4> Indices;
  E->getEncodedElementAccess(Indices);

  if (Base.isSimple()) {
    llvm::Constant *CV =
        llvm::ConstantDataVector::get(getLLVMContext(), Indices);
    return LValue::MakeExtVectorElt(Base.getAddress(*this), CV, type,
                                    Base.getBaseInfo(), TBAAAccessInfo());
  }
  assert(Base.isExtVectorElt() && "Can only subscript lvalue vec elts here!");

  llvm::Constant *BaseElts = Base.getExtVectorElts();
  SmallVector<llvm::Constant *, 4> CElts;

  for (unsigned i = 0, e = Indices.size(); i != e; ++i)
    CElts.push_back(BaseElts->getAggregateElement(Indices[i]));
  llvm::Constant *CV = llvm::ConstantVector::get(CElts);
  return LValue::MakeExtVectorElt(Base.getExtVectorAddress(), CV, type,
                                  Base.getBaseInfo(), TBAAAccessInfo());
}

LValue CodeGenFunction::EmitMemberExpr(const MemberExpr *E) {
  if (DeclRefExpr *DRE = tryToConvertMemberExprToDeclRefExpr(*this, E)) {
    EmitIgnoredExpr(E->getBase());
    return EmitDeclRefLValue(DRE);
  }

  Expr *BaseExpr = E->getBase();
  // If this is s.x, emit s as an lvalue.  If it is s->x, emit s as a scalar.
  LValue BaseLV;
  if (E->isArrow()) {
    LValueBaseInfo BaseInfo;
    TBAAAccessInfo TBAAInfo;
    Address Addr = EmitPointerWithAlignment(BaseExpr, &BaseInfo, &TBAAInfo);
    QualType PtrTy = BaseExpr->getType()->getPointeeType();
    SanitizerSet SkippedChecks;
    bool IsBaseCXXThis = IsWrappedCXXThis(BaseExpr);
    if (IsBaseCXXThis)
      SkippedChecks.set(SanitizerKind::Alignment, true);
    if (IsBaseCXXThis || isa<DeclRefExpr>(BaseExpr))
      SkippedChecks.set(SanitizerKind::Null, true);
    EmitTypeCheck(TCK_MemberAccess, E->getExprLoc(), Addr, PtrTy,
                  /*Alignment=*/CharUnits::Zero(), SkippedChecks);
    BaseLV = MakeAddrLValue(Addr, PtrTy, BaseInfo, TBAAInfo);
  } else
    BaseLV = EmitCheckedLValue(BaseExpr, TCK_MemberAccess);

  NamedDecl *ND = E->getMemberDecl();
  if (auto *Field = dyn_cast<FieldDecl>(ND)) {
    LValue LV = EmitLValueForField(BaseLV, Field);
    setObjCGCLValueClass(getContext(), E, LV);
    if (getLangOpts().OpenMP) {
      // If the member was explicitly marked as nontemporal, mark it as
      // nontemporal. If the base lvalue is marked as nontemporal, mark access
      // to children as nontemporal too.
      if ((IsWrappedCXXThis(BaseExpr) &&
           CGM.getOpenMPRuntime().isNontemporalDecl(Field)) ||
          BaseLV.isNontemporal())
        LV.setNontemporal(/*Value=*/true);
    }
    return LV;
  }

  if (const auto *FD = dyn_cast<FunctionDecl>(ND))
    return EmitFunctionDeclLValue(*this, E, FD);

  llvm_unreachable("Unhandled member declaration!");
}

/// Given that we are currently emitting a lambda, emit an l-value for
/// one of its members.
///
LValue CodeGenFunction::EmitLValueForLambdaField(const FieldDecl *Field,
                                                 llvm::Value *ThisValue) {
  bool HasExplicitObjectParameter = false;
  if (const auto *MD = dyn_cast_if_present<CXXMethodDecl>(CurCodeDecl)) {
    HasExplicitObjectParameter = MD->isExplicitObjectMemberFunction();
    assert(MD->getParent()->isLambda());
    assert(MD->getParent() == Field->getParent());
  }
  LValue LambdaLV;
  if (HasExplicitObjectParameter) {
    const VarDecl *D = cast<CXXMethodDecl>(CurCodeDecl)->getParamDecl(0);
    auto It = LocalDeclMap.find(D);
    assert(It != LocalDeclMap.end() && "explicit parameter not loaded?");
    Address AddrOfExplicitObject = It->getSecond();
    if (D->getType()->isReferenceType())
      LambdaLV = EmitLoadOfReferenceLValue(AddrOfExplicitObject, D->getType(),
                                           AlignmentSource::Decl);
    else
      LambdaLV = MakeAddrLValue(AddrOfExplicitObject,
                                D->getType().getNonReferenceType());
  } else {
    QualType LambdaTagType = getContext().getTagDeclType(Field->getParent());
    LambdaLV = MakeNaturalAlignAddrLValue(ThisValue, LambdaTagType);
  }
  return EmitLValueForField(LambdaLV, Field);
}

LValue CodeGenFunction::EmitLValueForLambdaField(const FieldDecl *Field) {
  return EmitLValueForLambdaField(Field, CXXABIThisValue);
}

/// Get the field index in the debug info. The debug info structure/union
/// will ignore the unnamed bitfields.
unsigned CodeGenFunction::getDebugInfoFIndex(const RecordDecl *Rec,
                                             unsigned FieldIndex) {
  unsigned I = 0, Skipped = 0;

  for (auto *F : Rec->getDefinition()->fields()) {
    if (I == FieldIndex)
      break;
    if (F->isUnnamedBitfield())
      Skipped++;
    I++;
  }

  return FieldIndex - Skipped;
}

/// Get the address of a zero-sized field within a record. The resulting
/// address doesn't necessarily have the right type.
static Address emitAddrOfZeroSizeField(CodeGenFunction &CGF, Address Base,
                                       const FieldDecl *Field) {
  CharUnits Offset = CGF.getContext().toCharUnitsFromBits(
      CGF.getContext().getFieldOffset(Field));
  if (Offset.isZero())
    return Base;
  Base = Base.withElementType(CGF.Int8Ty);
  return CGF.Builder.CreateConstInBoundsByteGEP(Base, Offset);
}

/// Drill down to the storage of a field without walking into
/// reference types.
///
/// The resulting address doesn't necessarily have the right type.
static Address emitAddrOfFieldStorage(CodeGenFunction &CGF, Address base,
                                      const FieldDecl *field) {
  if (field->isZeroSize(CGF.getContext()))
    return emitAddrOfZeroSizeField(CGF, base, field);

  const RecordDecl *rec = field->getParent();

  unsigned idx =
    CGF.CGM.getTypes().getCGRecordLayout(rec).getLLVMFieldNo(field);

  return CGF.Builder.CreateStructGEP(base, idx, field->getName());
}

static Address emitPreserveStructAccess(CodeGenFunction &CGF, LValue base,
                                        Address addr, const FieldDecl *field) {
  const RecordDecl *rec = field->getParent();
  llvm::DIType *DbgInfo = CGF.getDebugInfo()->getOrCreateStandaloneType(
      base.getType(), rec->getLocation());

  unsigned idx =
      CGF.CGM.getTypes().getCGRecordLayout(rec).getLLVMFieldNo(field);

  return CGF.Builder.CreatePreserveStructAccessIndex(
      addr, idx, CGF.getDebugInfoFIndex(rec, field->getFieldIndex()), DbgInfo);
}

static bool hasAnyVptr(const QualType Type, const ASTContext &Context) {
  const auto *RD = Type.getTypePtr()->getAsCXXRecordDecl();
  if (!RD)
    return false;

  if (RD->isDynamicClass())
    return true;

  for (const auto &Base : RD->bases())
    if (hasAnyVptr(Base.getType(), Context))
      return true;

  for (const FieldDecl *Field : RD->fields())
    if (hasAnyVptr(Field->getType(), Context))
      return true;

  return false;
}

LValue CodeGenFunction::EmitLValueForField(LValue base,
                                           const FieldDecl *field) {
  LValueBaseInfo BaseInfo = base.getBaseInfo();

  if (field->isBitField()) {
    const CGRecordLayout &RL =
        CGM.getTypes().getCGRecordLayout(field->getParent());
    const CGBitFieldInfo &Info = RL.getBitFieldInfo(field);
    const bool UseVolatile = isAAPCS(CGM.getTarget()) &&
                             CGM.getCodeGenOpts().AAPCSBitfieldWidth &&
                             Info.VolatileStorageSize != 0 &&
                             field->getType()
                                 .withCVRQualifiers(base.getVRQualifiers())
                                 .isVolatileQualified();
    Address Addr = base.getAddress(*this);
    unsigned Idx = RL.getLLVMFieldNo(field);
    const RecordDecl *rec = field->getParent();
    if (hasBPFPreserveStaticOffset(rec))
      Addr = wrapWithBPFPreserveStaticOffset(*this, Addr);
    if (!UseVolatile) {
      if (!IsInPreservedAIRegion &&
          (!getDebugInfo() || !rec->hasAttr<BPFPreserveAccessIndexAttr>())) {
        if (Idx != 0)
          // For structs, we GEP to the field that the record layout suggests.
          Addr = Builder.CreateStructGEP(Addr, Idx, field->getName());
      } else {
        llvm::DIType *DbgInfo = getDebugInfo()->getOrCreateRecordType(
            getContext().getRecordType(rec), rec->getLocation());
        Addr = Builder.CreatePreserveStructAccessIndex(
            Addr, Idx, getDebugInfoFIndex(rec, field->getFieldIndex()),
            DbgInfo);
      }
    }
    const unsigned SS =
        UseVolatile ? Info.VolatileStorageSize : Info.StorageSize;
    // Get the access type.
    llvm::Type *FieldIntTy = llvm::Type::getIntNTy(getLLVMContext(), SS);
    Addr = Addr.withElementType(FieldIntTy);
    if (UseVolatile) {
      const unsigned VolatileOffset = Info.VolatileStorageOffset.getQuantity();
      if (VolatileOffset)
        Addr = Builder.CreateConstInBoundsGEP(Addr, VolatileOffset);
    }

    QualType fieldType =
        field->getType().withCVRQualifiers(base.getVRQualifiers());
    // TODO: Support TBAA for bit fields.
    LValueBaseInfo FieldBaseInfo(BaseInfo.getAlignmentSource());
    return LValue::MakeBitfield(Addr, Info, fieldType, FieldBaseInfo,
                                TBAAAccessInfo());
  }

  // Fields of may-alias structures are may-alias themselves.
  // FIXME: this should get propagated down through anonymous structs
  // and unions.
  QualType FieldType = field->getType();
  const RecordDecl *rec = field->getParent();
  AlignmentSource BaseAlignSource = BaseInfo.getAlignmentSource();
  LValueBaseInfo FieldBaseInfo(getFieldAlignmentSource(BaseAlignSource));
  TBAAAccessInfo FieldTBAAInfo;
  if (base.getTBAAInfo().isMayAlias() ||
          rec->hasAttr<MayAliasAttr>() || FieldType->isVectorType()) {
    FieldTBAAInfo = TBAAAccessInfo::getMayAliasInfo();
  } else if (rec->isUnion()) {
    // TODO: Support TBAA for unions.
    FieldTBAAInfo = TBAAAccessInfo::getMayAliasInfo();
  } else {
    // If no base type been assigned for the base access, then try to generate
    // one for this base lvalue.
    FieldTBAAInfo = base.getTBAAInfo();
    if (!FieldTBAAInfo.BaseType) {
        FieldTBAAInfo.BaseType = CGM.getTBAABaseTypeInfo(base.getType());
        assert(!FieldTBAAInfo.Offset &&
               "Nonzero offset for an access with no base type!");
    }

    // Adjust offset to be relative to the base type.
    const ASTRecordLayout &Layout =
        getContext().getASTRecordLayout(field->getParent());
    unsigned CharWidth = getContext().getCharWidth();
    if (FieldTBAAInfo.BaseType)
      FieldTBAAInfo.Offset +=
          Layout.getFieldOffset(field->getFieldIndex()) / CharWidth;

    // Update the final access type and size.
    FieldTBAAInfo.AccessType = CGM.getTBAATypeInfo(FieldType);
    FieldTBAAInfo.Size =
        getContext().getTypeSizeInChars(FieldType).getQuantity();
  }

  Address addr = base.getAddress(*this);
  if (hasBPFPreserveStaticOffset(rec))
    addr = wrapWithBPFPreserveStaticOffset(*this, addr);
  if (auto *ClassDef = dyn_cast<CXXRecordDecl>(rec)) {
    if (CGM.getCodeGenOpts().StrictVTablePointers &&
        ClassDef->isDynamicClass()) {
      // Getting to any field of dynamic object requires stripping dynamic
      // information provided by invariant.group.  This is because accessing
      // fields may leak the real address of dynamic object, which could result
      // in miscompilation when leaked pointer would be compared.
      auto *stripped =
          Builder.CreateStripInvariantGroup(addr.emitRawPointer(*this));
      addr = Address(stripped, addr.getElementType(), addr.getAlignment());
    }
  }

  unsigned RecordCVR = base.getVRQualifiers();
  if (rec->isUnion()) {
    // For unions, there is no pointer adjustment.
    if (CGM.getCodeGenOpts().StrictVTablePointers &&
        hasAnyVptr(FieldType, getContext()))
      // Because unions can easily skip invariant.barriers, we need to add
      // a barrier every time CXXRecord field with vptr is referenced.
      addr = Builder.CreateLaunderInvariantGroup(addr);

    if (IsInPreservedAIRegion ||
        (getDebugInfo() && rec->hasAttr<BPFPreserveAccessIndexAttr>())) {
      // Remember the original union field index
      llvm::DIType *DbgInfo = getDebugInfo()->getOrCreateStandaloneType(base.getType(),
          rec->getLocation());
      addr =
          Address(Builder.CreatePreserveUnionAccessIndex(
                      addr.emitRawPointer(*this),
                      getDebugInfoFIndex(rec, field->getFieldIndex()), DbgInfo),
                  addr.getElementType(), addr.getAlignment());
    }

    if (FieldType->isReferenceType())
      addr = addr.withElementType(CGM.getTypes().ConvertTypeForMem(FieldType));
  } else {
    if (!IsInPreservedAIRegion &&
        (!getDebugInfo() || !rec->hasAttr<BPFPreserveAccessIndexAttr>()))
      // For structs, we GEP to the field that the record layout suggests.
      addr = emitAddrOfFieldStorage(*this, addr, field);
    else
      // Remember the original struct field index
      addr = emitPreserveStructAccess(*this, base, addr, field);
  }

  // If this is a reference field, load the reference right now.
  if (FieldType->isReferenceType()) {
    LValue RefLVal =
        MakeAddrLValue(addr, FieldType, FieldBaseInfo, FieldTBAAInfo);
    if (RecordCVR & Qualifiers::Volatile)
      RefLVal.getQuals().addVolatile();
    addr = EmitLoadOfReference(RefLVal, &FieldBaseInfo, &FieldTBAAInfo);

    // Qualifiers on the struct don't apply to the referencee.
    RecordCVR = 0;
    FieldType = FieldType->getPointeeType();
  }

  // Make sure that the address is pointing to the right type.  This is critical
  // for both unions and structs.
  addr = addr.withElementType(CGM.getTypes().ConvertTypeForMem(FieldType));

  if (field->hasAttr<AnnotateAttr>())
    addr = EmitFieldAnnotations(field, addr);

  // Emit attribute annotation for a field.
  if (getLangOpts().SYCLIsDevice) {
    if (field->hasAttr<SYCLAddIRAnnotationsMemberAttr>())
      addr = EmitFieldSYCLAnnotations(field, addr);

    SmallString<256> AnnotStr;
    CGM.generateIntelFPGAAnnotation(field, AnnotStr);
    if (!AnnotStr.empty())
      addr = EmitIntelFPGAFieldAnnotations(field, addr, AnnotStr);
  }

  LValue LV = MakeAddrLValue(addr, FieldType, FieldBaseInfo, FieldTBAAInfo);
  LV.getQuals().addCVRQualifiers(RecordCVR);

  // __weak attribute on a field is ignored.
  if (LV.getQuals().getObjCGCAttr() == Qualifiers::Weak)
    LV.getQuals().removeObjCGCAttr();

  return LV;
}

LValue
CodeGenFunction::EmitLValueForFieldInitialization(LValue Base,
                                                  const FieldDecl *Field) {
  QualType FieldType = Field->getType();

  if (!FieldType->isReferenceType())
    return EmitLValueForField(Base, Field);

  Address V = emitAddrOfFieldStorage(*this, Base.getAddress(*this), Field);

  // Make sure that the address is pointing to the right type.
  llvm::Type *llvmType = ConvertTypeForMem(FieldType);
  V = V.withElementType(llvmType);

  // TODO: Generate TBAA information that describes this access as a structure
  // member access and not just an access to an object of the field's type. This
  // should be similar to what we do in EmitLValueForField().
  LValueBaseInfo BaseInfo = Base.getBaseInfo();
  AlignmentSource FieldAlignSource = BaseInfo.getAlignmentSource();
  LValueBaseInfo FieldBaseInfo(getFieldAlignmentSource(FieldAlignSource));
  return MakeAddrLValue(V, FieldType, FieldBaseInfo,
                        CGM.getTBAAInfoForSubobject(Base, FieldType));
}

LValue CodeGenFunction::EmitCompoundLiteralLValue(const CompoundLiteralExpr *E){
  if (E->isFileScope()) {
    ConstantAddress GlobalPtr = CGM.GetAddrOfConstantCompoundLiteral(E);
    return MakeAddrLValue(GlobalPtr, E->getType(), AlignmentSource::Decl);
  }
  if (E->getType()->isVariablyModifiedType())
    // make sure to emit the VLA size.
    EmitVariablyModifiedType(E->getType());

  Address DeclPtr = CreateMemTemp(E->getType(), ".compoundliteral");
  const Expr *InitExpr = E->getInitializer();
  LValue Result = MakeAddrLValue(DeclPtr, E->getType(), AlignmentSource::Decl);

  EmitAnyExprToMem(InitExpr, DeclPtr, E->getType().getQualifiers(),
                   /*Init*/ true);

  // Block-scope compound literals are destroyed at the end of the enclosing
  // scope in C.
  if (!getLangOpts().CPlusPlus)
    if (QualType::DestructionKind DtorKind = E->getType().isDestructedType())
      pushLifetimeExtendedDestroy(getCleanupKind(DtorKind), DeclPtr,
                                  E->getType(), getDestroyer(DtorKind),
                                  DtorKind & EHCleanup);

  return Result;
}

LValue CodeGenFunction::EmitInitListLValue(const InitListExpr *E) {
  if (!E->isGLValue())
    // Initializing an aggregate temporary in C++11: T{...}.
    return EmitAggExprToLValue(E);

  // An lvalue initializer list must be initializing a reference.
  assert(E->isTransparent() && "non-transparent glvalue init list");
  return EmitLValue(E->getInit(0));
}

/// Emit the operand of a glvalue conditional operator. This is either a glvalue
/// or a (possibly-parenthesized) throw-expression. If this is a throw, no
/// LValue is returned and the current block has been terminated.
static std::optional<LValue> EmitLValueOrThrowExpression(CodeGenFunction &CGF,
                                                         const Expr *Operand) {
  if (auto *ThrowExpr = dyn_cast<CXXThrowExpr>(Operand->IgnoreParens())) {
    CGF.EmitCXXThrowExpr(ThrowExpr, /*KeepInsertionPoint*/false);
    return std::nullopt;
  }

  return CGF.EmitLValue(Operand);
}

namespace {
// Handle the case where the condition is a constant evaluatable simple integer,
// which means we don't have to separately handle the true/false blocks.
std::optional<LValue> HandleConditionalOperatorLValueSimpleCase(
    CodeGenFunction &CGF, const AbstractConditionalOperator *E) {
  const Expr *condExpr = E->getCond();
  bool CondExprBool;
  if (CGF.ConstantFoldsToSimpleInteger(condExpr, CondExprBool)) {
    const Expr *Live = E->getTrueExpr(), *Dead = E->getFalseExpr();
    if (!CondExprBool)
      std::swap(Live, Dead);

    if (!CGF.ContainsLabel(Dead)) {
      // If the true case is live, we need to track its region.
      if (CondExprBool)
        CGF.incrementProfileCounter(E);
      // If a throw expression we emit it and return an undefined lvalue
      // because it can't be used.
      if (auto *ThrowExpr = dyn_cast<CXXThrowExpr>(Live->IgnoreParens())) {
        CGF.EmitCXXThrowExpr(ThrowExpr);
        llvm::Type *ElemTy = CGF.ConvertType(Dead->getType());
        llvm::Type *Ty = CGF.UnqualPtrTy;
        return CGF.MakeAddrLValue(
            Address(llvm::UndefValue::get(Ty), ElemTy, CharUnits::One()),
            Dead->getType());
      }
      return CGF.EmitLValue(Live);
    }
  }
  return std::nullopt;
}
struct ConditionalInfo {
  llvm::BasicBlock *lhsBlock, *rhsBlock;
  std::optional<LValue> LHS, RHS;
};

// Create and generate the 3 blocks for a conditional operator.
// Leaves the 'current block' in the continuation basic block.
template<typename FuncTy>
ConditionalInfo EmitConditionalBlocks(CodeGenFunction &CGF,
                                      const AbstractConditionalOperator *E,
                                      const FuncTy &BranchGenFunc) {
  ConditionalInfo Info{CGF.createBasicBlock("cond.true"),
                       CGF.createBasicBlock("cond.false"), std::nullopt,
                       std::nullopt};
  llvm::BasicBlock *endBlock = CGF.createBasicBlock("cond.end");

  CodeGenFunction::ConditionalEvaluation eval(CGF);
  CGF.EmitBranchOnBoolExpr(E->getCond(), Info.lhsBlock, Info.rhsBlock,
                           CGF.getProfileCount(E));

  // Any temporaries created here are conditional.
  CGF.EmitBlock(Info.lhsBlock);
  CGF.incrementProfileCounter(E);
  eval.begin(CGF);
  Info.LHS = BranchGenFunc(CGF, E->getTrueExpr());
  eval.end(CGF);
  Info.lhsBlock = CGF.Builder.GetInsertBlock();

  if (Info.LHS)
    CGF.Builder.CreateBr(endBlock);

  // Any temporaries created here are conditional.
  CGF.EmitBlock(Info.rhsBlock);
  eval.begin(CGF);
  Info.RHS = BranchGenFunc(CGF, E->getFalseExpr());
  eval.end(CGF);
  Info.rhsBlock = CGF.Builder.GetInsertBlock();
  CGF.EmitBlock(endBlock);

  return Info;
}
} // namespace

void CodeGenFunction::EmitIgnoredConditionalOperator(
    const AbstractConditionalOperator *E) {
  if (!E->isGLValue()) {
    // ?: here should be an aggregate.
    assert(hasAggregateEvaluationKind(E->getType()) &&
           "Unexpected conditional operator!");
    return (void)EmitAggExprToLValue(E);
  }

  OpaqueValueMapping binding(*this, E);
  if (HandleConditionalOperatorLValueSimpleCase(*this, E))
    return;

  EmitConditionalBlocks(*this, E, [](CodeGenFunction &CGF, const Expr *E) {
    CGF.EmitIgnoredExpr(E);
    return LValue{};
  });
}
LValue CodeGenFunction::EmitConditionalOperatorLValue(
    const AbstractConditionalOperator *expr) {
  if (!expr->isGLValue()) {
    // ?: here should be an aggregate.
    assert(hasAggregateEvaluationKind(expr->getType()) &&
           "Unexpected conditional operator!");
    return EmitAggExprToLValue(expr);
  }

  OpaqueValueMapping binding(*this, expr);
  if (std::optional<LValue> Res =
          HandleConditionalOperatorLValueSimpleCase(*this, expr))
    return *Res;

  ConditionalInfo Info = EmitConditionalBlocks(
      *this, expr, [](CodeGenFunction &CGF, const Expr *E) {
        return EmitLValueOrThrowExpression(CGF, E);
      });

  if ((Info.LHS && !Info.LHS->isSimple()) ||
      (Info.RHS && !Info.RHS->isSimple()))
    return EmitUnsupportedLValue(expr, "conditional operator");

  if (Info.LHS && Info.RHS) {
    Address lhsAddr = Info.LHS->getAddress(*this);
    Address rhsAddr = Info.RHS->getAddress(*this);
    Address result = mergeAddressesInConditionalExpr(
        lhsAddr, rhsAddr, Info.lhsBlock, Info.rhsBlock,
        Builder.GetInsertBlock(), expr->getType());
    AlignmentSource alignSource =
        std::max(Info.LHS->getBaseInfo().getAlignmentSource(),
                 Info.RHS->getBaseInfo().getAlignmentSource());
    TBAAAccessInfo TBAAInfo = CGM.mergeTBAAInfoForConditionalOperator(
        Info.LHS->getTBAAInfo(), Info.RHS->getTBAAInfo());
    return MakeAddrLValue(result, expr->getType(), LValueBaseInfo(alignSource),
                          TBAAInfo);
  } else {
    assert((Info.LHS || Info.RHS) &&
           "both operands of glvalue conditional are throw-expressions?");
    return Info.LHS ? *Info.LHS : *Info.RHS;
  }
}

/// EmitCastLValue - Casts are never lvalues unless that cast is to a reference
/// type. If the cast is to a reference, we can have the usual lvalue result,
/// otherwise if a cast is needed by the code generator in an lvalue context,
/// then it must mean that we need the address of an aggregate in order to
/// access one of its members.  This can happen for all the reasons that casts
/// are permitted with aggregate result, including noop aggregate casts, and
/// cast from scalar to union.
LValue CodeGenFunction::EmitCastLValue(const CastExpr *E) {
  switch (E->getCastKind()) {
  case CK_ToVoid:
  case CK_BitCast:
  case CK_LValueToRValueBitCast:
  case CK_ArrayToPointerDecay:
  case CK_FunctionToPointerDecay:
  case CK_NullToMemberPointer:
  case CK_NullToPointer:
  case CK_IntegralToPointer:
  case CK_PointerToIntegral:
  case CK_PointerToBoolean:
  case CK_IntegralCast:
  case CK_BooleanToSignedIntegral:
  case CK_IntegralToBoolean:
  case CK_IntegralToFloating:
  case CK_FloatingToIntegral:
  case CK_FloatingToBoolean:
  case CK_FloatingCast:
  case CK_FloatingRealToComplex:
  case CK_FloatingComplexToReal:
  case CK_FloatingComplexToBoolean:
  case CK_FloatingComplexCast:
  case CK_FloatingComplexToIntegralComplex:
  case CK_IntegralRealToComplex:
  case CK_IntegralComplexToReal:
  case CK_IntegralComplexToBoolean:
  case CK_IntegralComplexCast:
  case CK_IntegralComplexToFloatingComplex:
  case CK_DerivedToBaseMemberPointer:
  case CK_BaseToDerivedMemberPointer:
  case CK_MemberPointerToBoolean:
  case CK_ReinterpretMemberPointer:
  case CK_AnyPointerToBlockPointerCast:
  case CK_ARCProduceObject:
  case CK_ARCConsumeObject:
  case CK_ARCReclaimReturnedObject:
  case CK_ARCExtendBlockObject:
  case CK_CopyAndAutoreleaseBlockObject:
  case CK_IntToOCLSampler:
  case CK_FloatingToFixedPoint:
  case CK_FixedPointToFloating:
  case CK_FixedPointCast:
  case CK_FixedPointToBoolean:
  case CK_FixedPointToIntegral:
  case CK_IntegralToFixedPoint:
  case CK_MatrixCast:
  case CK_HLSLVectorTruncation:
    return EmitUnsupportedLValue(E, "unexpected cast lvalue");

  case CK_Dependent:
    llvm_unreachable("dependent cast kind in IR gen!");

  case CK_BuiltinFnToFnPtr:
    llvm_unreachable("builtin functions are handled elsewhere");

  // These are never l-values; just use the aggregate emission code.
  case CK_NonAtomicToAtomic:
  case CK_AtomicToNonAtomic:
    return EmitAggExprToLValue(E);

  case CK_Dynamic: {
    LValue LV = EmitLValue(E->getSubExpr());
    Address V = LV.getAddress(*this);
    const auto *DCE = cast<CXXDynamicCastExpr>(E);
    return MakeNaturalAlignRawAddrLValue(EmitDynamicCast(V, DCE), E->getType());
  }

  case CK_ConstructorConversion:
  case CK_UserDefinedConversion:
  case CK_CPointerToObjCPointerCast:
  case CK_BlockPointerToObjCPointerCast:
  case CK_LValueToRValue:
    return EmitLValue(E->getSubExpr());

  case CK_NoOp: {
    // CK_NoOp can model a qualification conversion, which can remove an array
    // bound and change the IR type.
    // FIXME: Once pointee types are removed from IR, remove this.
    LValue LV = EmitLValue(E->getSubExpr());
    // Propagate the volatile qualifer to LValue, if exist in E.
    if (E->changesVolatileQualification())
      LV.getQuals() = E->getType().getQualifiers();
    if (LV.isSimple()) {
      Address V = LV.getAddress(*this);
      if (V.isValid()) {
        llvm::Type *T = ConvertTypeForMem(E->getType());
        if (V.getElementType() != T)
          LV.setAddress(V.withElementType(T));
      }
    }
    return LV;
  }

  case CK_UncheckedDerivedToBase:
  case CK_DerivedToBase: {
    const auto *DerivedClassTy =
        E->getSubExpr()->getType()->castAs<RecordType>();
    auto *DerivedClassDecl = cast<CXXRecordDecl>(DerivedClassTy->getDecl());

    LValue LV = EmitLValue(E->getSubExpr());
    Address This = LV.getAddress(*this);

    // Perform the derived-to-base conversion
    Address Base = GetAddressOfBaseClass(
        This, DerivedClassDecl, E->path_begin(), E->path_end(),
        /*NullCheckValue=*/false, E->getExprLoc());

    // TODO: Support accesses to members of base classes in TBAA. For now, we
    // conservatively pretend that the complete object is of the base class
    // type.
    return MakeAddrLValue(Base, E->getType(), LV.getBaseInfo(),
                          CGM.getTBAAInfoForSubobject(LV, E->getType()));
  }
  case CK_ToUnion:
    return EmitAggExprToLValue(E);
  case CK_BaseToDerived: {
    const auto *DerivedClassTy = E->getType()->castAs<RecordType>();
    auto *DerivedClassDecl = cast<CXXRecordDecl>(DerivedClassTy->getDecl());

    LValue LV = EmitLValue(E->getSubExpr());

    // Perform the base-to-derived conversion
    Address Derived = GetAddressOfDerivedClass(
        LV.getAddress(*this), DerivedClassDecl, E->path_begin(), E->path_end(),
        /*NullCheckValue=*/false);

    // C++11 [expr.static.cast]p2: Behavior is undefined if a downcast is
    // performed and the object is not of the derived type.
    if (sanitizePerformTypeCheck())
      EmitTypeCheck(TCK_DowncastReference, E->getExprLoc(), Derived,
                    E->getType());

    if (SanOpts.has(SanitizerKind::CFIDerivedCast))
      EmitVTablePtrCheckForCast(E->getType(), Derived,
                                /*MayBeNull=*/false, CFITCK_DerivedCast,
                                E->getBeginLoc());

    return MakeAddrLValue(Derived, E->getType(), LV.getBaseInfo(),
                          CGM.getTBAAInfoForSubobject(LV, E->getType()));
  }
  case CK_LValueBitCast: {
    // This must be a reinterpret_cast (or c-style equivalent).
    const auto *CE = cast<ExplicitCastExpr>(E);

    CGM.EmitExplicitCastExprType(CE, this);
    LValue LV = EmitLValue(E->getSubExpr());
    Address V = LV.getAddress(*this).withElementType(
        ConvertTypeForMem(CE->getTypeAsWritten()->getPointeeType()));

    if (SanOpts.has(SanitizerKind::CFIUnrelatedCast))
      EmitVTablePtrCheckForCast(E->getType(), V,
                                /*MayBeNull=*/false, CFITCK_UnrelatedCast,
                                E->getBeginLoc());

    return MakeAddrLValue(V, E->getType(), LV.getBaseInfo(),
                          CGM.getTBAAInfoForSubobject(LV, E->getType()));
  }
  case CK_AddressSpaceConversion: {
    LValue LV = EmitLValue(E->getSubExpr());
    QualType DestTy = getContext().getPointerType(E->getType());
    llvm::Value *V = getTargetHooks().performAddrSpaceCast(
        *this, LV.getPointer(*this),
        E->getSubExpr()->getType().getAddressSpace(),
        E->getType().getAddressSpace(), ConvertType(DestTy));
    return MakeAddrLValue(Address(V, ConvertTypeForMem(E->getType()),
                                  LV.getAddress(*this).getAlignment()),
                          E->getType(), LV.getBaseInfo(), LV.getTBAAInfo());
  }
  case CK_ObjCObjectLValueCast: {
    LValue LV = EmitLValue(E->getSubExpr());
    Address V = LV.getAddress(*this).withElementType(ConvertType(E->getType()));
    return MakeAddrLValue(V, E->getType(), LV.getBaseInfo(),
                          CGM.getTBAAInfoForSubobject(LV, E->getType()));
  }
  case CK_ZeroToOCLOpaqueType:
    llvm_unreachable("NULL to OpenCL opaque type lvalue cast is not valid");

  case CK_VectorSplat: {
    // LValue results of vector splats are only supported in HLSL.
    if (!getLangOpts().HLSL)
      return EmitUnsupportedLValue(E, "unexpected cast lvalue");
    return EmitLValue(E->getSubExpr());
  }
  }

  llvm_unreachable("Unhandled lvalue cast kind?");
}

LValue CodeGenFunction::EmitOpaqueValueLValue(const OpaqueValueExpr *e) {
  assert(OpaqueValueMappingData::shouldBindAsLValue(e));
  return getOrCreateOpaqueLValueMapping(e);
}

LValue
CodeGenFunction::getOrCreateOpaqueLValueMapping(const OpaqueValueExpr *e) {
  assert(OpaqueValueMapping::shouldBindAsLValue(e));

  llvm::DenseMap<const OpaqueValueExpr*,LValue>::iterator
      it = OpaqueLValues.find(e);

  if (it != OpaqueLValues.end())
    return it->second;

  assert(e->isUnique() && "LValue for a nonunique OVE hasn't been emitted");
  return EmitLValue(e->getSourceExpr());
}

RValue
CodeGenFunction::getOrCreateOpaqueRValueMapping(const OpaqueValueExpr *e) {
  assert(!OpaqueValueMapping::shouldBindAsLValue(e));

  llvm::DenseMap<const OpaqueValueExpr*,RValue>::iterator
      it = OpaqueRValues.find(e);

  if (it != OpaqueRValues.end())
    return it->second;

  assert(e->isUnique() && "RValue for a nonunique OVE hasn't been emitted");
  return EmitAnyExpr(e->getSourceExpr());
}

RValue CodeGenFunction::EmitRValueForField(LValue LV,
                                           const FieldDecl *FD,
                                           SourceLocation Loc) {
  QualType FT = FD->getType();
  LValue FieldLV = EmitLValueForField(LV, FD);
  switch (getEvaluationKind(FT)) {
  case TEK_Complex:
    return RValue::getComplex(EmitLoadOfComplex(FieldLV, Loc));
  case TEK_Aggregate:
    return FieldLV.asAggregateRValue(*this);
  case TEK_Scalar:
    // This routine is used to load fields one-by-one to perform a copy, so
    // don't load reference fields.
    if (FD->getType()->isReferenceType())
      return RValue::get(FieldLV.getPointer(*this));
    // Call EmitLoadOfScalar except when the lvalue is a bitfield to emit a
    // primitive load.
    if (FieldLV.isBitField())
      return EmitLoadOfLValue(FieldLV, Loc);
    return RValue::get(EmitLoadOfScalar(FieldLV, Loc));
  }
  llvm_unreachable("bad evaluation kind");
}

//===--------------------------------------------------------------------===//
//                             Expression Emission
//===--------------------------------------------------------------------===//

RValue CodeGenFunction::EmitCallExpr(const CallExpr *E,
                                     ReturnValueSlot ReturnValue) {
  // Builtins never have block type.
  if (E->getCallee()->getType()->isBlockPointerType())
    return EmitBlockCallExpr(E, ReturnValue);

  if (const auto *CE = dyn_cast<CXXMemberCallExpr>(E))
    return EmitCXXMemberCallExpr(CE, ReturnValue);

  if (const auto *CE = dyn_cast<CUDAKernelCallExpr>(E))
    return EmitCUDAKernelCallExpr(CE, ReturnValue);

  // A CXXOperatorCallExpr is created even for explicit object methods, but
  // these should be treated like static function call.
  if (const auto *CE = dyn_cast<CXXOperatorCallExpr>(E))
    if (const auto *MD =
            dyn_cast_if_present<CXXMethodDecl>(CE->getCalleeDecl());
        MD && MD->isImplicitObjectMemberFunction())
      return EmitCXXOperatorMemberCallExpr(CE, MD, ReturnValue);

  CGCallee callee = EmitCallee(E->getCallee());

  if (callee.isBuiltin()) {
    return EmitBuiltinExpr(callee.getBuiltinDecl(), callee.getBuiltinID(),
                           E, ReturnValue);
  }

  if (callee.isPseudoDestructor()) {
    return EmitCXXPseudoDestructorExpr(callee.getPseudoDestructorExpr());
  }

  return EmitCall(E->getCallee()->getType(), callee, E, ReturnValue);
}

/// Emit a CallExpr without considering whether it might be a subclass.
RValue CodeGenFunction::EmitSimpleCallExpr(const CallExpr *E,
                                           ReturnValueSlot ReturnValue) {
  CGCallee Callee = EmitCallee(E->getCallee());
  return EmitCall(E->getCallee()->getType(), Callee, E, ReturnValue);
}

// Detect the unusual situation where an inline version is shadowed by a
// non-inline version. In that case we should pick the external one
// everywhere. That's GCC behavior too.
static bool OnlyHasInlineBuiltinDeclaration(const FunctionDecl *FD) {
  for (const FunctionDecl *PD = FD; PD; PD = PD->getPreviousDecl())
    if (!PD->isInlineBuiltinDeclaration())
      return false;
  return true;
}

static CGCallee EmitDirectCallee(CodeGenFunction &CGF, GlobalDecl GD) {
  const FunctionDecl *FD = cast<FunctionDecl>(GD.getDecl());

  if (auto builtinID = FD->getBuiltinID()) {
    std::string NoBuiltinFD = ("no-builtin-" + FD->getName()).str();
    std::string NoBuiltins = "no-builtins";

    StringRef Ident = CGF.CGM.getMangledName(GD);
    std::string FDInlineName = (Ident + ".inline").str();

    bool IsPredefinedLibFunction =
        CGF.getContext().BuiltinInfo.isPredefinedLibFunction(builtinID);
    bool HasAttributeNoBuiltin =
        CGF.CurFn->getAttributes().hasFnAttr(NoBuiltinFD) ||
        CGF.CurFn->getAttributes().hasFnAttr(NoBuiltins);

    // When directing calling an inline builtin, call it through it's mangled
    // name to make it clear it's not the actual builtin.
    if (CGF.CurFn->getName() != FDInlineName &&
        OnlyHasInlineBuiltinDeclaration(FD)) {
      llvm::Constant *CalleePtr = EmitFunctionDeclPointer(CGF.CGM, GD);
      llvm::Function *Fn = llvm::cast<llvm::Function>(CalleePtr);
      llvm::Module *M = Fn->getParent();
      llvm::Function *Clone = M->getFunction(FDInlineName);
      if (!Clone) {
        Clone = llvm::Function::Create(Fn->getFunctionType(),
                                       llvm::GlobalValue::InternalLinkage,
                                       Fn->getAddressSpace(), FDInlineName, M);
        Clone->addFnAttr(llvm::Attribute::AlwaysInline);
      }
      return CGCallee::forDirect(Clone, GD);
    }

    // Replaceable builtins provide their own implementation of a builtin. If we
    // are in an inline builtin implementation, avoid trivial infinite
    // recursion. Honor __attribute__((no_builtin("foo"))) or
    // __attribute__((no_builtin)) on the current function unless foo is
    // not a predefined library function which means we must generate the
    // builtin no matter what.
    else if (!IsPredefinedLibFunction || !HasAttributeNoBuiltin)
      return CGCallee::forBuiltin(builtinID, FD);
  }

  llvm::Constant *CalleePtr = EmitFunctionDeclPointer(CGF.CGM, GD);
  if (CGF.CGM.getLangOpts().CUDA && !CGF.CGM.getLangOpts().CUDAIsDevice &&
      FD->hasAttr<CUDAGlobalAttr>())
    CalleePtr = CGF.CGM.getCUDARuntime().getKernelStub(
        cast<llvm::GlobalValue>(CalleePtr->stripPointerCasts()));

  return CGCallee::forDirect(CalleePtr, GD);
}

CGCallee CodeGenFunction::EmitCallee(const Expr *E) {
  E = E->IgnoreParens();

  // Look through function-to-pointer decay.
  if (auto ICE = dyn_cast<ImplicitCastExpr>(E)) {
    if (ICE->getCastKind() == CK_FunctionToPointerDecay ||
        ICE->getCastKind() == CK_BuiltinFnToFnPtr) {
      return EmitCallee(ICE->getSubExpr());
    }

  // Resolve direct calls.
  } else if (auto DRE = dyn_cast<DeclRefExpr>(E)) {
    if (auto FD = dyn_cast<FunctionDecl>(DRE->getDecl())) {
      return EmitDirectCallee(*this, FD);
    }
  } else if (auto ME = dyn_cast<MemberExpr>(E)) {
    if (auto FD = dyn_cast<FunctionDecl>(ME->getMemberDecl())) {
      EmitIgnoredExpr(ME->getBase());
      return EmitDirectCallee(*this, FD);
    }

  // Look through template substitutions.
  } else if (auto NTTP = dyn_cast<SubstNonTypeTemplateParmExpr>(E)) {
    return EmitCallee(NTTP->getReplacement());

  // Treat pseudo-destructor calls differently.
  } else if (auto PDE = dyn_cast<CXXPseudoDestructorExpr>(E)) {
    return CGCallee::forPseudoDestructor(PDE);
  }

  // Otherwise, we have an indirect reference.
  llvm::Value *calleePtr;
  QualType functionType;
  if (auto ptrType = E->getType()->getAs<PointerType>()) {
    calleePtr = EmitScalarExpr(E);
    functionType = ptrType->getPointeeType();
  } else {
    functionType = E->getType();
    calleePtr = EmitLValue(E, KnownNonNull).getPointer(*this);
  }
  assert(functionType->isFunctionType());

  GlobalDecl GD;
  if (const auto *VD =
          dyn_cast_or_null<VarDecl>(E->getReferencedDeclOfCallee()))
    GD = GlobalDecl(VD);

  CGCalleeInfo calleeInfo(functionType->getAs<FunctionProtoType>(), GD);
  CGCallee callee(calleeInfo, calleePtr);
  return callee;
}

LValue CodeGenFunction::EmitBinaryOperatorLValue(const BinaryOperator *E) {
  // Comma expressions just emit their LHS then their RHS as an l-value.
  if (E->getOpcode() == BO_Comma) {
    EmitIgnoredExpr(E->getLHS());
    EnsureInsertPoint();
    return EmitLValue(E->getRHS());
  }

  if (E->getOpcode() == BO_PtrMemD ||
      E->getOpcode() == BO_PtrMemI)
    return EmitPointerToDataMemberBinaryExpr(E);

  assert(E->getOpcode() == BO_Assign && "unexpected binary l-value");

  // Note that in all of these cases, __block variables need the RHS
  // evaluated first just in case the variable gets moved by the RHS.

  switch (getEvaluationKind(E->getType())) {
  case TEK_Scalar: {
    switch (E->getLHS()->getType().getObjCLifetime()) {
    case Qualifiers::OCL_Strong:
      return EmitARCStoreStrong(E, /*ignored*/ false).first;

    case Qualifiers::OCL_Autoreleasing:
      return EmitARCStoreAutoreleasing(E).first;

    // No reason to do any of these differently.
    case Qualifiers::OCL_None:
    case Qualifiers::OCL_ExplicitNone:
    case Qualifiers::OCL_Weak:
      break;
    }

    RValue RV = EmitAnyExpr(E->getRHS());
    LValue LV = EmitCheckedLValue(E->getLHS(), TCK_Store);
    if (RV.isScalar())
      EmitNullabilityCheck(LV, RV.getScalarVal(), E->getExprLoc());
    EmitStoreThroughLValue(RV, LV);
    if (getLangOpts().OpenMP)
      CGM.getOpenMPRuntime().checkAndEmitLastprivateConditional(*this,
                                                                E->getLHS());
    return LV;
  }

  case TEK_Complex:
    return EmitComplexAssignmentLValue(E);

  case TEK_Aggregate:
    return EmitAggExprToLValue(E);
  }
  llvm_unreachable("bad evaluation kind");
}

LValue CodeGenFunction::EmitCallExprLValue(const CallExpr *E) {
  RValue RV = EmitCallExpr(E);

  if (!RV.isScalar())
    return MakeAddrLValue(RV.getAggregateAddress(), E->getType(),
                          AlignmentSource::Decl);

  assert(E->getCallReturnType(getContext())->isReferenceType() &&
         "Can't have a scalar return unless the return type is a "
         "reference type!");

  return MakeNaturalAlignPointeeAddrLValue(RV.getScalarVal(), E->getType());
}

LValue CodeGenFunction::EmitVAArgExprLValue(const VAArgExpr *E) {
  // FIXME: This shouldn't require another copy.
  return EmitAggExprToLValue(E);
}

LValue CodeGenFunction::EmitCXXConstructLValue(const CXXConstructExpr *E) {
  assert(E->getType()->getAsCXXRecordDecl()->hasTrivialDestructor()
         && "binding l-value to type which needs a temporary");
  AggValueSlot Slot = CreateAggTemp(E->getType());
  EmitCXXConstructExpr(E, Slot);
  return MakeAddrLValue(Slot.getAddress(), E->getType(), AlignmentSource::Decl);
}

LValue
CodeGenFunction::EmitCXXTypeidLValue(const CXXTypeidExpr *E) {
  return MakeNaturalAlignRawAddrLValue(EmitCXXTypeidExpr(E), E->getType());
}

Address CodeGenFunction::EmitCXXUuidofExpr(const CXXUuidofExpr *E) {
  return CGM.GetAddrOfMSGuidDecl(E->getGuidDecl())
      .withElementType(ConvertType(E->getType()));
}

LValue CodeGenFunction::EmitCXXUuidofLValue(const CXXUuidofExpr *E) {
  return MakeAddrLValue(EmitCXXUuidofExpr(E), E->getType(),
                        AlignmentSource::Decl);
}

LValue
CodeGenFunction::EmitCXXBindTemporaryLValue(const CXXBindTemporaryExpr *E) {
  AggValueSlot Slot = CreateAggTemp(E->getType(), "temp.lvalue");
  Slot.setExternallyDestructed();
  EmitAggExpr(E->getSubExpr(), Slot);
  EmitCXXTemporary(E->getTemporary(), E->getType(), Slot.getAddress());
  return MakeAddrLValue(Slot.getAddress(), E->getType(), AlignmentSource::Decl);
}

LValue CodeGenFunction::EmitObjCMessageExprLValue(const ObjCMessageExpr *E) {
  RValue RV = EmitObjCMessageExpr(E);

  if (!RV.isScalar())
    return MakeAddrLValue(RV.getAggregateAddress(), E->getType(),
                          AlignmentSource::Decl);

  assert(E->getMethodDecl()->getReturnType()->isReferenceType() &&
         "Can't have a scalar return unless the return type is a "
         "reference type!");

  return MakeNaturalAlignPointeeAddrLValue(RV.getScalarVal(), E->getType());
}

LValue CodeGenFunction::EmitObjCSelectorLValue(const ObjCSelectorExpr *E) {
  Address V =
    CGM.getObjCRuntime().GetAddrOfSelector(*this, E->getSelector());
  return MakeAddrLValue(V, E->getType(), AlignmentSource::Decl);
}

llvm::Value *CodeGenFunction::EmitIvarOffset(const ObjCInterfaceDecl *Interface,
                                             const ObjCIvarDecl *Ivar) {
  return CGM.getObjCRuntime().EmitIvarOffset(*this, Interface, Ivar);
}

llvm::Value *
CodeGenFunction::EmitIvarOffsetAsPointerDiff(const ObjCInterfaceDecl *Interface,
                                             const ObjCIvarDecl *Ivar) {
  llvm::Value *OffsetValue = EmitIvarOffset(Interface, Ivar);
  QualType PointerDiffType = getContext().getPointerDiffType();
  return Builder.CreateZExtOrTrunc(OffsetValue,
                                   getTypes().ConvertType(PointerDiffType));
}

LValue CodeGenFunction::EmitLValueForIvar(QualType ObjectTy,
                                          llvm::Value *BaseValue,
                                          const ObjCIvarDecl *Ivar,
                                          unsigned CVRQualifiers) {
  return CGM.getObjCRuntime().EmitObjCValueForIvar(*this, ObjectTy, BaseValue,
                                                   Ivar, CVRQualifiers);
}

LValue CodeGenFunction::EmitObjCIvarRefLValue(const ObjCIvarRefExpr *E) {
  // FIXME: A lot of the code below could be shared with EmitMemberExpr.
  llvm::Value *BaseValue = nullptr;
  const Expr *BaseExpr = E->getBase();
  Qualifiers BaseQuals;
  QualType ObjectTy;
  if (E->isArrow()) {
    BaseValue = EmitScalarExpr(BaseExpr);
    ObjectTy = BaseExpr->getType()->getPointeeType();
    BaseQuals = ObjectTy.getQualifiers();
  } else {
    LValue BaseLV = EmitLValue(BaseExpr);
    BaseValue = BaseLV.getPointer(*this);
    ObjectTy = BaseExpr->getType();
    BaseQuals = ObjectTy.getQualifiers();
  }

  LValue LV =
    EmitLValueForIvar(ObjectTy, BaseValue, E->getDecl(),
                      BaseQuals.getCVRQualifiers());
  setObjCGCLValueClass(getContext(), E, LV);
  return LV;
}

LValue CodeGenFunction::EmitStmtExprLValue(const StmtExpr *E) {
  // Can only get l-value for message expression returning aggregate type
  RValue RV = EmitAnyExprToTemp(E);
  return MakeAddrLValue(RV.getAggregateAddress(), E->getType(),
                        AlignmentSource::Decl);
}

RValue CodeGenFunction::EmitCall(QualType CalleeType, const CGCallee &OrigCallee,
                                 const CallExpr *E, ReturnValueSlot ReturnValue,
                                 llvm::Value *Chain) {
  // Get the actual function type. The callee type will always be a pointer to
  // function type or a block pointer type.
  assert(CalleeType->isFunctionPointerType() &&
         "Call must have function pointer type!");

  const Decl *TargetDecl =
      OrigCallee.getAbstractInfo().getCalleeDecl().getDecl();

  assert((!isa_and_present<FunctionDecl>(TargetDecl) ||
          !cast<FunctionDecl>(TargetDecl)->isImmediateFunction()) &&
         "trying to emit a call to an immediate function");

  CalleeType = getContext().getCanonicalType(CalleeType);

  auto PointeeType = cast<PointerType>(CalleeType)->getPointeeType();

  CGCallee Callee = OrigCallee;

  if (SanOpts.has(SanitizerKind::Function) &&
      (!TargetDecl || !isa<FunctionDecl>(TargetDecl)) &&
      !isa<FunctionNoProtoType>(PointeeType)) {
    if (llvm::Constant *PrefixSig =
            CGM.getTargetCodeGenInfo().getUBSanFunctionSignature(CGM)) {
      SanitizerScope SanScope(this);
      auto *TypeHash = getUBSanFunctionTypeHash(PointeeType);

      llvm::Type *PrefixSigType = PrefixSig->getType();
      llvm::StructType *PrefixStructTy = llvm::StructType::get(
          CGM.getLLVMContext(), {PrefixSigType, Int32Ty}, /*isPacked=*/true);

      llvm::Value *CalleePtr = Callee.getFunctionPointer();

      // On 32-bit Arm, the low bit of a function pointer indicates whether
      // it's using the Arm or Thumb instruction set. The actual first
      // instruction lives at the same address either way, so we must clear
      // that low bit before using the function address to find the prefix
      // structure.
      //
      // This applies to both Arm and Thumb target triples, because
      // either one could be used in an interworking context where it
      // might be passed function pointers of both types.
      llvm::Value *AlignedCalleePtr;
      if (CGM.getTriple().isARM() || CGM.getTriple().isThumb()) {
        llvm::Value *CalleeAddress =
            Builder.CreatePtrToInt(CalleePtr, IntPtrTy);
        llvm::Value *Mask = llvm::ConstantInt::get(IntPtrTy, ~1);
        llvm::Value *AlignedCalleeAddress =
            Builder.CreateAnd(CalleeAddress, Mask);
        AlignedCalleePtr =
            Builder.CreateIntToPtr(AlignedCalleeAddress, CalleePtr->getType());
      } else {
        AlignedCalleePtr = CalleePtr;
      }

      llvm::Value *CalleePrefixStruct = AlignedCalleePtr;
      llvm::Value *CalleeSigPtr =
          Builder.CreateConstGEP2_32(PrefixStructTy, CalleePrefixStruct, -1, 0);
      llvm::Value *CalleeSig =
          Builder.CreateAlignedLoad(PrefixSigType, CalleeSigPtr, getIntAlign());
      llvm::Value *CalleeSigMatch = Builder.CreateICmpEQ(CalleeSig, PrefixSig);

      llvm::BasicBlock *Cont = createBasicBlock("cont");
      llvm::BasicBlock *TypeCheck = createBasicBlock("typecheck");
      Builder.CreateCondBr(CalleeSigMatch, TypeCheck, Cont);

      EmitBlock(TypeCheck);
      llvm::Value *CalleeTypeHash = Builder.CreateAlignedLoad(
          Int32Ty,
          Builder.CreateConstGEP2_32(PrefixStructTy, CalleePrefixStruct, -1, 1),
          getPointerAlign());
      llvm::Value *CalleeTypeHashMatch =
          Builder.CreateICmpEQ(CalleeTypeHash, TypeHash);
      llvm::Constant *StaticData[] = {EmitCheckSourceLocation(E->getBeginLoc()),
                                      EmitCheckTypeDescriptor(CalleeType)};
      EmitCheck(std::make_pair(CalleeTypeHashMatch, SanitizerKind::Function),
                SanitizerHandler::FunctionTypeMismatch, StaticData,
                {CalleePtr});

      Builder.CreateBr(Cont);
      EmitBlock(Cont);
    }
  }

  const auto *FnType = cast<FunctionType>(PointeeType);

  // If we are checking indirect calls and this call is indirect, check that the
  // function pointer is a member of the bit set for the function type.
  if (SanOpts.has(SanitizerKind::CFIICall) &&
      (!TargetDecl || !isa<FunctionDecl>(TargetDecl))) {
    SanitizerScope SanScope(this);
    EmitSanitizerStatReport(llvm::SanStat_CFI_ICall);

    llvm::Metadata *MD;
    if (CGM.getCodeGenOpts().SanitizeCfiICallGeneralizePointers)
      MD = CGM.CreateMetadataIdentifierGeneralized(QualType(FnType, 0));
    else
      MD = CGM.CreateMetadataIdentifierForType(QualType(FnType, 0));

    llvm::Value *TypeId = llvm::MetadataAsValue::get(getLLVMContext(), MD);

    llvm::Value *CalleePtr = Callee.getFunctionPointer();
    llvm::Value *TypeTest = Builder.CreateCall(
        CGM.getIntrinsic(llvm::Intrinsic::type_test), {CalleePtr, TypeId});

    auto CrossDsoTypeId = CGM.CreateCrossDsoCfiTypeId(MD);
    llvm::Constant *StaticData[] = {
        llvm::ConstantInt::get(Int8Ty, CFITCK_ICall),
        EmitCheckSourceLocation(E->getBeginLoc()),
        EmitCheckTypeDescriptor(QualType(FnType, 0)),
    };
    if (CGM.getCodeGenOpts().SanitizeCfiCrossDso && CrossDsoTypeId) {
      EmitCfiSlowPathCheck(SanitizerKind::CFIICall, TypeTest, CrossDsoTypeId,
                           CalleePtr, StaticData);
    } else {
      EmitCheck(std::make_pair(TypeTest, SanitizerKind::CFIICall),
                SanitizerHandler::CFICheckFail, StaticData,
                {CalleePtr, llvm::UndefValue::get(IntPtrTy)});
    }
  }

  CallArgList Args;
  if (Chain)
    Args.add(RValue::get(Chain), CGM.getContext().VoidPtrTy);

  // C++17 requires that we evaluate arguments to a call using assignment syntax
  // right-to-left, and that we evaluate arguments to certain other operators
  // left-to-right. Note that we allow this to override the order dictated by
  // the calling convention on the MS ABI, which means that parameter
  // destruction order is not necessarily reverse construction order.
  // FIXME: Revisit this based on C++ committee response to unimplementability.
  EvaluationOrder Order = EvaluationOrder::Default;
  bool StaticOperator = false;
  if (auto *OCE = dyn_cast<CXXOperatorCallExpr>(E)) {
    if (OCE->isAssignmentOp())
      Order = EvaluationOrder::ForceRightToLeft;
    else {
      switch (OCE->getOperator()) {
      case OO_LessLess:
      case OO_GreaterGreater:
      case OO_AmpAmp:
      case OO_PipePipe:
      case OO_Comma:
      case OO_ArrowStar:
        Order = EvaluationOrder::ForceLeftToRight;
        break;
      default:
        break;
      }
    }

    if (const auto *MD =
            dyn_cast_if_present<CXXMethodDecl>(OCE->getCalleeDecl());
        MD && MD->isStatic())
      StaticOperator = true;
  }

  auto Arguments = E->arguments();
  if (StaticOperator) {
    // If we're calling a static operator, we need to emit the object argument
    // and ignore it.
    EmitIgnoredExpr(E->getArg(0));
    Arguments = drop_begin(Arguments, 1);
  }
  EmitCallArgs(Args, dyn_cast<FunctionProtoType>(FnType), Arguments,
               E->getDirectCallee(), /*ParamsToSkip=*/0, Order);

  const CGFunctionInfo &FnInfo = CGM.getTypes().arrangeFreeFunctionCall(
      Args, FnType, /*ChainCall=*/Chain);

  // C99 6.5.2.2p6:
  //   If the expression that denotes the called function has a type
  //   that does not include a prototype, [the default argument
  //   promotions are performed]. If the number of arguments does not
  //   equal the number of parameters, the behavior is undefined. If
  //   the function is defined with a type that includes a prototype,
  //   and either the prototype ends with an ellipsis (, ...) or the
  //   types of the arguments after promotion are not compatible with
  //   the types of the parameters, the behavior is undefined. If the
  //   function is defined with a type that does not include a
  //   prototype, and the types of the arguments after promotion are
  //   not compatible with those of the parameters after promotion,
  //   the behavior is undefined [except in some trivial cases].
  // That is, in the general case, we should assume that a call
  // through an unprototyped function type works like a *non-variadic*
  // call.  The way we make this work is to cast to the exact type
  // of the promoted arguments.
  //
  // Chain calls use this same code path to add the invisible chain parameter
  // to the function type.
  if (isa<FunctionNoProtoType>(FnType) || Chain) {
    llvm::Type *CalleeTy = getTypes().GetFunctionType(FnInfo);
    int AS = Callee.getFunctionPointer()->getType()->getPointerAddressSpace();
    CalleeTy = CalleeTy->getPointerTo(AS);

    llvm::Value *CalleePtr = Callee.getFunctionPointer();
    CalleePtr = Builder.CreateBitCast(CalleePtr, CalleeTy, "callee.knr.cast");
    Callee.setFunctionPointer(CalleePtr);
  }

  // HIP function pointer contains kernel handle when it is used in triple
  // chevron. The kernel stub needs to be loaded from kernel handle and used
  // as callee.
  if (CGM.getLangOpts().HIP && !CGM.getLangOpts().CUDAIsDevice &&
      isa<CUDAKernelCallExpr>(E) &&
      (!TargetDecl || !isa<FunctionDecl>(TargetDecl))) {
    llvm::Value *Handle = Callee.getFunctionPointer();
    auto *Stub = Builder.CreateLoad(
        Address(Handle, Handle->getType(), CGM.getPointerAlign()));
    Callee.setFunctionPointer(Stub);
  }
  llvm::CallBase *CallOrInvoke = nullptr;
  RValue Call = EmitCall(FnInfo, Callee, ReturnValue, Args, &CallOrInvoke,
                         E == MustTailCall, E->getExprLoc());

  // Generate function declaration DISuprogram in order to be used
  // in debug info about call sites.
  if (CGDebugInfo *DI = getDebugInfo()) {
    if (auto *CalleeDecl = dyn_cast_or_null<FunctionDecl>(TargetDecl)) {
      FunctionArgList Args;
      QualType ResTy = BuildFunctionArgList(CalleeDecl, Args);
      DI->EmitFuncDeclForCallSite(CallOrInvoke,
                                  DI->getFunctionType(CalleeDecl, ResTy, Args),
                                  CalleeDecl);
    }
  }

  return Call;
}

LValue CodeGenFunction::
EmitPointerToDataMemberBinaryExpr(const BinaryOperator *E) {
  Address BaseAddr = Address::invalid();
  if (E->getOpcode() == BO_PtrMemI) {
    BaseAddr = EmitPointerWithAlignment(E->getLHS());
  } else {
    BaseAddr = EmitLValue(E->getLHS()).getAddress(*this);
  }

  llvm::Value *OffsetV = EmitScalarExpr(E->getRHS());
  const auto *MPT = E->getRHS()->getType()->castAs<MemberPointerType>();

  LValueBaseInfo BaseInfo;
  TBAAAccessInfo TBAAInfo;
  Address MemberAddr =
    EmitCXXMemberDataPointerAddress(E, BaseAddr, OffsetV, MPT, &BaseInfo,
                                    &TBAAInfo);

  return MakeAddrLValue(MemberAddr, MPT->getPointeeType(), BaseInfo, TBAAInfo);
}

/// Given the address of a temporary variable, produce an r-value of
/// its type.
RValue CodeGenFunction::convertTempToRValue(Address addr,
                                            QualType type,
                                            SourceLocation loc) {
  LValue lvalue = MakeAddrLValue(addr, type, AlignmentSource::Decl);
  switch (getEvaluationKind(type)) {
  case TEK_Complex:
    return RValue::getComplex(EmitLoadOfComplex(lvalue, loc));
  case TEK_Aggregate:
    return lvalue.asAggregateRValue(*this);
  case TEK_Scalar:
    return RValue::get(EmitLoadOfScalar(lvalue, loc));
  }
  llvm_unreachable("bad evaluation kind");
}

void CodeGenFunction::SetFPAccuracy(llvm::Value *Val, float Accuracy) {
  assert(Val->getType()->isFPOrFPVectorTy());
  if (Accuracy == 0.0 || !isa<llvm::Instruction>(Val))
    return;

  llvm::MDBuilder MDHelper(getLLVMContext());
  llvm::MDNode *Node = MDHelper.createFPMath(Accuracy);

  cast<llvm::Instruction>(Val)->setMetadata(llvm::LLVMContext::MD_fpmath, Node);
}

void CodeGenFunction::SetSqrtFPAccuracy(llvm::Value *Val) {
  llvm::Type *EltTy = Val->getType()->getScalarType();
  if (!EltTy->isFloatTy())
    return;

  if ((getLangOpts().OpenCL &&
       !CGM.getCodeGenOpts().OpenCLCorrectlyRoundedDivSqrt) ||
      (getLangOpts().HIP && getLangOpts().CUDAIsDevice &&
       !CGM.getCodeGenOpts().HIPCorrectlyRoundedDivSqrt)) {
    // OpenCL v1.1 s7.4: minimum accuracy of single precision / is 3ulp
    //
    // OpenCL v1.2 s5.6.4.2: The -cl-fp32-correctly-rounded-divide-sqrt
    // build option allows an application to specify that single precision
    // floating-point divide (x/y and 1/x) and sqrt used in the program
    // source are correctly rounded.
    //
    // TODO: CUDA has a prec-sqrt flag
    SetFPAccuracy(Val, 3.0f);
  }
}

void CodeGenFunction::SetDivFPAccuracy(llvm::Value *Val) {
  llvm::Type *EltTy = Val->getType()->getScalarType();
  if (!EltTy->isFloatTy())
    return;

  if ((getLangOpts().OpenCL &&
       !CGM.getCodeGenOpts().OpenCLCorrectlyRoundedDivSqrt) ||
      (getLangOpts().HIP && getLangOpts().CUDAIsDevice &&
       !CGM.getCodeGenOpts().HIPCorrectlyRoundedDivSqrt)) {
    // OpenCL v1.1 s7.4: minimum accuracy of single precision / is 2.5ulp
    //
    // OpenCL v1.2 s5.6.4.2: The -cl-fp32-correctly-rounded-divide-sqrt
    // build option allows an application to specify that single precision
    // floating-point divide (x/y and 1/x) and sqrt used in the program
    // source are correctly rounded.
    //
    // TODO: CUDA has a prec-div flag
    SetFPAccuracy(Val, 2.5f);
  }
}

namespace {
  struct LValueOrRValue {
    LValue LV;
    RValue RV;
  };
}

static LValueOrRValue emitPseudoObjectExpr(CodeGenFunction &CGF,
                                           const PseudoObjectExpr *E,
                                           bool forLValue,
                                           AggValueSlot slot) {
  SmallVector<CodeGenFunction::OpaqueValueMappingData, 4> opaques;

  // Find the result expression, if any.
  const Expr *resultExpr = E->getResultExpr();
  LValueOrRValue result;

  for (PseudoObjectExpr::const_semantics_iterator
         i = E->semantics_begin(), e = E->semantics_end(); i != e; ++i) {
    const Expr *semantic = *i;

    // If this semantic expression is an opaque value, bind it
    // to the result of its source expression.
    if (const auto *ov = dyn_cast<OpaqueValueExpr>(semantic)) {
      // Skip unique OVEs.
      if (ov->isUnique()) {
        assert(ov != resultExpr &&
               "A unique OVE cannot be used as the result expression");
        continue;
      }

      // If this is the result expression, we may need to evaluate
      // directly into the slot.
      typedef CodeGenFunction::OpaqueValueMappingData OVMA;
      OVMA opaqueData;
      if (ov == resultExpr && ov->isPRValue() && !forLValue &&
          CodeGenFunction::hasAggregateEvaluationKind(ov->getType())) {
        CGF.EmitAggExpr(ov->getSourceExpr(), slot);
        LValue LV = CGF.MakeAddrLValue(slot.getAddress(), ov->getType(),
                                       AlignmentSource::Decl);
        opaqueData = OVMA::bind(CGF, ov, LV);
        result.RV = slot.asRValue();

      // Otherwise, emit as normal.
      } else {
        opaqueData = OVMA::bind(CGF, ov, ov->getSourceExpr());

        // If this is the result, also evaluate the result now.
        if (ov == resultExpr) {
          if (forLValue)
            result.LV = CGF.EmitLValue(ov);
          else
            result.RV = CGF.EmitAnyExpr(ov, slot);
        }
      }

      opaques.push_back(opaqueData);

    // Otherwise, if the expression is the result, evaluate it
    // and remember the result.
    } else if (semantic == resultExpr) {
      if (forLValue)
        result.LV = CGF.EmitLValue(semantic);
      else
        result.RV = CGF.EmitAnyExpr(semantic, slot);

    // Otherwise, evaluate the expression in an ignored context.
    } else {
      CGF.EmitIgnoredExpr(semantic);
    }
  }

  // Unbind all the opaques now.
  for (unsigned i = 0, e = opaques.size(); i != e; ++i)
    opaques[i].unbind(CGF);

  return result;
}

RValue CodeGenFunction::EmitPseudoObjectRValue(const PseudoObjectExpr *E,
                                               AggValueSlot slot) {
  return emitPseudoObjectExpr(*this, E, false, slot).RV;
}

LValue CodeGenFunction::EmitPseudoObjectLValue(const PseudoObjectExpr *E) {
  return emitPseudoObjectExpr(*this, E, true, AggValueSlot::ignored()).LV;
}<|MERGE_RESOLUTION|>--- conflicted
+++ resolved
@@ -4057,17 +4057,10 @@
   auto LastIndex = dyn_cast<llvm::ConstantInt>(indices.back());
   if (!LastIndex ||
       (!CGF.IsInPreservedAIRegion && !IsPreserveAIArrayBase(CGF, Base))) {
-<<<<<<< HEAD
-    eltPtr = emitArraySubscriptGEP(
-        CGF, addr.getElementType(), addr.getPointer(), indices, inbounds,
-        signedIndices, loc, name);
-    AddIVDepMetadata(CGF, arrayDecl, eltPtr);
-=======
     addr = emitArraySubscriptGEP(CGF, addr, indices,
                                  CGF.ConvertTypeForMem(eltType), inbounds,
                                  signedIndices, loc, eltAlign, name);
     return addr;
->>>>>>> 8bd1f911
   } else {
     // Remember the original array subscript for bpf target
     unsigned idx = LastIndex->getZExtValue();
