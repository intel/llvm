//===--- CGExpr.cpp - Emit LLVM Code from Expressions ---------------------===//
//
// Part of the LLVM Project, under the Apache License v2.0 with LLVM Exceptions.
// See https://llvm.org/LICENSE.txt for license information.
// SPDX-License-Identifier: Apache-2.0 WITH LLVM-exception
//
//===----------------------------------------------------------------------===//
//
// This contains code to emit Expr nodes as LLVM code.
//
//===----------------------------------------------------------------------===//

#include "ABIInfoImpl.h"
#include "CGCUDARuntime.h"
#include "CGCXXABI.h"
#include "CGCall.h"
#include "CGCleanup.h"
#include "CGDebugInfo.h"
#include "CGObjCRuntime.h"
#include "CGOpenMPRuntime.h"
#include "CGRecordLayout.h"
#include "CGSYCLRuntime.h"
#include "CodeGenFunction.h"
#include "CodeGenModule.h"
#include "ConstantEmitter.h"
#include "TargetInfo.h"
#include "clang/AST/ASTContext.h"
#include "clang/AST/ASTLambda.h"
#include "clang/AST/Attr.h"
#include "clang/AST/DeclObjC.h"
#include "clang/AST/NSAPI.h"
#include "clang/AST/StmtVisitor.h"
#include "clang/Basic/Builtins.h"
#include "clang/Basic/CodeGenOptions.h"
#include "clang/Basic/Module.h"
#include "clang/Basic/SourceManager.h"
#include "llvm/ADT/STLExtras.h"
#include "llvm/ADT/ScopeExit.h"
#include "llvm/ADT/StringExtras.h"
#include "llvm/IR/DataLayout.h"
#include "llvm/IR/Intrinsics.h"
#include "llvm/IR/LLVMContext.h"
#include "llvm/IR/MDBuilder.h"
#include "llvm/IR/MatrixBuilder.h"
#include "llvm/Support/ConvertUTF.h"
#include "llvm/Support/Endian.h"
#include "llvm/Support/MathExtras.h"
#include "llvm/Support/Path.h"
#include "llvm/Support/xxhash.h"
#include "llvm/Transforms/Utils/SanitizerStats.h"

#include <numeric>
#include <optional>
#include <string>

using namespace clang;
using namespace CodeGen;

namespace clang {
// TODO: Introduce frontend options to enabled per sanitizers, similar to
// `fsanitize-trap`.
llvm::cl::opt<bool> ClSanitizeGuardChecks(
    "ubsan-guard-checks", llvm::cl::Optional,
    llvm::cl::desc("Guard UBSAN checks with `llvm.allow.ubsan.check()`."));

} // namespace clang

static llvm::cl::opt<bool> ClArrayBoundsPseudoFn(
    "array-bounds-pseudofn", llvm::cl::Hidden, llvm::cl::Optional,
    llvm::cl::desc("Emit debug info that places array-bounds instrumentation "
                   "in an inline function called __ubsan_check_array_bounds."));

//===--------------------------------------------------------------------===//
//                        Defines for metadata
//===--------------------------------------------------------------------===//

// Those values are crucial to be the SAME as in ubsan runtime library.
enum VariableTypeDescriptorKind : uint16_t {
  /// An integer type.
  TK_Integer = 0x0000,
  /// A floating-point type.
  TK_Float = 0x0001,
  /// An _BitInt(N) type.
  TK_BitInt = 0x0002,
  /// Any other type. The value representation is unspecified.
  TK_Unknown = 0xffff
};

//===--------------------------------------------------------------------===//
//                        Miscellaneous Helper Methods
//===--------------------------------------------------------------------===//

/// CreateTempAlloca - This creates a alloca and inserts it into the entry
/// block.
RawAddress
CodeGenFunction::CreateTempAllocaWithoutCast(llvm::Type *Ty, CharUnits Align,
                                             const Twine &Name,
                                             llvm::Value *ArraySize) {
  auto Alloca = CreateTempAlloca(Ty, Name, ArraySize);
  Alloca->setAlignment(Align.getAsAlign());
  return RawAddress(Alloca, Ty, Align, KnownNonNull);
}

/// CreateTempAlloca - This creates a alloca and inserts it into the entry
/// block. The alloca is casted to default address space if necessary.
RawAddress CodeGenFunction::CreateTempAlloca(llvm::Type *Ty, CharUnits Align,
                                             const Twine &Name,
                                             llvm::Value *ArraySize,
                                             RawAddress *AllocaAddr) {
  auto Alloca = CreateTempAllocaWithoutCast(Ty, Align, Name, ArraySize);
  if (AllocaAddr)
    *AllocaAddr = Alloca;
  llvm::Value *V = Alloca.getPointer();
  // Alloca always returns a pointer in alloca address space, which may
  // be different from the type defined by the language. For example,
  // in C++ the auto variables are in the default address space. Therefore
  // cast alloca to the default address space when necessary.
  if (getASTAllocaAddressSpace() != LangAS::Default) {
    auto DestAddrSpace = getContext().getTargetAddressSpace(LangAS::Default);
    llvm::IRBuilderBase::InsertPointGuard IPG(Builder);
    // When ArraySize is nullptr, alloca is inserted at AllocaInsertPt,
    // otherwise alloca is inserted at the current insertion point of the
    // builder.
    if (!ArraySize)
      Builder.SetInsertPoint(getPostAllocaInsertPoint());
    V = getTargetHooks().performAddrSpaceCast(
        *this, V, getASTAllocaAddressSpace(), LangAS::Default,
        Builder.getPtrTy(DestAddrSpace), /*non-null*/ true);
  }

  return RawAddress(V, Ty, Align, KnownNonNull);
}

/// CreateTempAlloca - This creates an alloca and inserts it into the entry
/// block if \p ArraySize is nullptr, otherwise inserts it at the current
/// insertion point of the builder.
llvm::AllocaInst *CodeGenFunction::CreateTempAlloca(llvm::Type *Ty,
                                                    const Twine &Name,
                                                    llvm::Value *ArraySize) {
  llvm::AllocaInst *Alloca;
  if (ArraySize)
    Alloca = Builder.CreateAlloca(Ty, ArraySize, Name);
  else
    Alloca =
        new llvm::AllocaInst(Ty, CGM.getDataLayout().getAllocaAddrSpace(),
                             ArraySize, Name, AllocaInsertPt->getIterator());
  if (SanOpts.Mask & SanitizerKind::Address) {
    Alloca->addAnnotationMetadata({"alloca_name_altered", Name.str()});
  }
  if (Allocas) {
    Allocas->Add(Alloca);
  }
  return Alloca;
}

/// CreateDefaultAlignTempAlloca - This creates an alloca with the
/// default alignment of the corresponding LLVM type, which is *not*
/// guaranteed to be related in any way to the expected alignment of
/// an AST type that might have been lowered to Ty.
RawAddress CodeGenFunction::CreateDefaultAlignTempAlloca(llvm::Type *Ty,
                                                         const Twine &Name) {
  CharUnits Align =
      CharUnits::fromQuantity(CGM.getDataLayout().getPrefTypeAlign(Ty));
  return CreateTempAlloca(Ty, Align, Name);
}

RawAddress CodeGenFunction::CreateIRTemp(QualType Ty, const Twine &Name) {
  CharUnits Align = getContext().getTypeAlignInChars(Ty);
  return CreateTempAlloca(ConvertType(Ty), Align, Name);
}

RawAddress CodeGenFunction::CreateMemTemp(QualType Ty, const Twine &Name,
                                          RawAddress *Alloca) {
  // FIXME: Should we prefer the preferred type alignment here?
  return CreateMemTemp(Ty, getContext().getTypeAlignInChars(Ty), Name, Alloca);
}

RawAddress CodeGenFunction::CreateMemTemp(QualType Ty, CharUnits Align,
                                          const Twine &Name,
                                          RawAddress *Alloca) {
  RawAddress Result = CreateTempAlloca(ConvertTypeForMem(Ty), Align, Name,
                                       /*ArraySize=*/nullptr, Alloca);

  if (Ty->isConstantMatrixType()) {
    auto *ArrayTy = cast<llvm::ArrayType>(Result.getElementType());
    auto *VectorTy = llvm::FixedVectorType::get(ArrayTy->getElementType(),
                                                ArrayTy->getNumElements());

    Result = Address(Result.getPointer(), VectorTy, Result.getAlignment(),
                     KnownNonNull);
  }
  return Result;
}

RawAddress CodeGenFunction::CreateMemTempWithoutCast(QualType Ty,
                                                     CharUnits Align,
                                                     const Twine &Name) {
  return CreateTempAllocaWithoutCast(ConvertTypeForMem(Ty), Align, Name);
}

RawAddress CodeGenFunction::CreateMemTempWithoutCast(QualType Ty,
                                                     const Twine &Name) {
  return CreateMemTempWithoutCast(Ty, getContext().getTypeAlignInChars(Ty),
                                  Name);
}

/// EvaluateExprAsBool - Perform the usual unary conversions on the specified
/// expression and compare the result against zero, returning an Int1Ty value.
llvm::Value *CodeGenFunction::EvaluateExprAsBool(const Expr *E) {
  PGO.setCurrentStmt(E);
  if (const MemberPointerType *MPT = E->getType()->getAs<MemberPointerType>()) {
    llvm::Value *MemPtr = EmitScalarExpr(E);
    return CGM.getCXXABI().EmitMemberPointerIsNotNull(*this, MemPtr, MPT);
  }

  QualType BoolTy = getContext().BoolTy;
  SourceLocation Loc = E->getExprLoc();
  CGFPOptionsRAII FPOptsRAII(*this, E);
  if (!E->getType()->isAnyComplexType())
    return EmitScalarConversion(EmitScalarExpr(E), E->getType(), BoolTy, Loc);

  return EmitComplexToScalarConversion(EmitComplexExpr(E), E->getType(), BoolTy,
                                       Loc);
}

/// EmitIgnoredExpr - Emit code to compute the specified expression,
/// ignoring the result.
void CodeGenFunction::EmitIgnoredExpr(const Expr *E) {
  if (E->isPRValue())
    return (void)EmitAnyExpr(E, AggValueSlot::ignored(), true);

  // if this is a bitfield-resulting conditional operator, we can special case
  // emit this. The normal 'EmitLValue' version of this is particularly
  // difficult to codegen for, since creating a single "LValue" for two
  // different sized arguments here is not particularly doable.
  if (const auto *CondOp = dyn_cast<AbstractConditionalOperator>(
          E->IgnoreParenNoopCasts(getContext()))) {
    if (CondOp->getObjectKind() == OK_BitField)
      return EmitIgnoredConditionalOperator(CondOp);
  }

  // Just emit it as an l-value and drop the result.
  EmitLValue(E);
}

/// EmitAnyExpr - Emit code to compute the specified expression which
/// can have any type.  The result is returned as an RValue struct.
/// If this is an aggregate expression, AggSlot indicates where the
/// result should be returned.
RValue CodeGenFunction::EmitAnyExpr(const Expr *E,
                                    AggValueSlot aggSlot,
                                    bool ignoreResult) {
  switch (getEvaluationKind(E->getType())) {
  case TEK_Scalar:
    return RValue::get(EmitScalarExpr(E, ignoreResult));
  case TEK_Complex:
    return RValue::getComplex(EmitComplexExpr(E, ignoreResult, ignoreResult));
  case TEK_Aggregate:
    if (!ignoreResult && aggSlot.isIgnored())
      aggSlot = CreateAggTemp(E->getType(), "agg-temp");
    EmitAggExpr(E, aggSlot);
    return aggSlot.asRValue();
  }
  llvm_unreachable("bad evaluation kind");
}

/// EmitAnyExprToTemp - Similar to EmitAnyExpr(), however, the result will
/// always be accessible even if no aggregate location is provided.
RValue CodeGenFunction::EmitAnyExprToTemp(const Expr *E) {
  AggValueSlot AggSlot = AggValueSlot::ignored();

  if (hasAggregateEvaluationKind(E->getType()))
    AggSlot = CreateAggTemp(E->getType(), "agg.tmp");
  return EmitAnyExpr(E, AggSlot);
}

/// EmitAnyExprToMem - Evaluate an expression into a given memory
/// location.
void CodeGenFunction::EmitAnyExprToMem(const Expr *E,
                                       Address Location,
                                       Qualifiers Quals,
                                       bool IsInit) {
  // FIXME: This function should take an LValue as an argument.
  switch (getEvaluationKind(E->getType())) {
  case TEK_Complex:
    EmitComplexExprIntoLValue(E, MakeAddrLValue(Location, E->getType()),
                              /*isInit*/ false);
    return;

  case TEK_Aggregate: {
    EmitAggExpr(E, AggValueSlot::forAddr(Location, Quals,
                                         AggValueSlot::IsDestructed_t(IsInit),
                                         AggValueSlot::DoesNotNeedGCBarriers,
                                         AggValueSlot::IsAliased_t(!IsInit),
                                         AggValueSlot::MayOverlap));
    return;
  }

  case TEK_Scalar: {
    RValue RV = RValue::get(EmitScalarExpr(E, /*Ignore*/ false));
    LValue LV = MakeAddrLValue(Location, E->getType());
    EmitStoreThroughLValue(RV, LV);
    return;
  }
  }
  llvm_unreachable("bad evaluation kind");
}

void CodeGenFunction::EmitInitializationToLValue(
    const Expr *E, LValue LV, AggValueSlot::IsZeroed_t IsZeroed) {
  QualType Type = LV.getType();
  switch (getEvaluationKind(Type)) {
  case TEK_Complex:
    EmitComplexExprIntoLValue(E, LV, /*isInit*/ true);
    return;
  case TEK_Aggregate:
    EmitAggExpr(E, AggValueSlot::forLValue(LV, AggValueSlot::IsDestructed,
                                           AggValueSlot::DoesNotNeedGCBarriers,
                                           AggValueSlot::IsNotAliased,
                                           AggValueSlot::MayOverlap, IsZeroed));
    return;
  case TEK_Scalar:
    if (LV.isSimple())
      EmitScalarInit(E, /*D=*/nullptr, LV, /*Captured=*/false);
    else
      EmitStoreThroughLValue(RValue::get(EmitScalarExpr(E)), LV);
    return;
  }
  llvm_unreachable("bad evaluation kind");
}

static void
pushTemporaryCleanup(CodeGenFunction &CGF, const MaterializeTemporaryExpr *M,
                     const Expr *E, Address ReferenceTemporary) {
  // Objective-C++ ARC:
  //   If we are binding a reference to a temporary that has ownership, we
  //   need to perform retain/release operations on the temporary.
  //
  // FIXME: This should be looking at E, not M.
  if (auto Lifetime = M->getType().getObjCLifetime()) {
    switch (Lifetime) {
    case Qualifiers::OCL_None:
    case Qualifiers::OCL_ExplicitNone:
      // Carry on to normal cleanup handling.
      break;

    case Qualifiers::OCL_Autoreleasing:
      // Nothing to do; cleaned up by an autorelease pool.
      return;

    case Qualifiers::OCL_Strong:
    case Qualifiers::OCL_Weak:
      switch (StorageDuration Duration = M->getStorageDuration()) {
      case SD_Static:
        // Note: we intentionally do not register a cleanup to release
        // the object on program termination.
        return;

      case SD_Thread:
        // FIXME: We should probably register a cleanup in this case.
        return;

      case SD_Automatic:
      case SD_FullExpression:
        CodeGenFunction::Destroyer *Destroy;
        CleanupKind CleanupKind;
        if (Lifetime == Qualifiers::OCL_Strong) {
          const ValueDecl *VD = M->getExtendingDecl();
          bool Precise = isa_and_nonnull<VarDecl>(VD) &&
                         VD->hasAttr<ObjCPreciseLifetimeAttr>();
          CleanupKind = CGF.getARCCleanupKind();
          Destroy = Precise ? &CodeGenFunction::destroyARCStrongPrecise
                            : &CodeGenFunction::destroyARCStrongImprecise;
        } else {
          // __weak objects always get EH cleanups; otherwise, exceptions
          // could cause really nasty crashes instead of mere leaks.
          CleanupKind = NormalAndEHCleanup;
          Destroy = &CodeGenFunction::destroyARCWeak;
        }
        if (Duration == SD_FullExpression)
          CGF.pushDestroy(CleanupKind, ReferenceTemporary,
                          M->getType(), *Destroy,
                          CleanupKind & EHCleanup);
        else
          CGF.pushLifetimeExtendedDestroy(CleanupKind, ReferenceTemporary,
                                          M->getType(),
                                          *Destroy, CleanupKind & EHCleanup);
        return;

      case SD_Dynamic:
        llvm_unreachable("temporary cannot have dynamic storage duration");
      }
      llvm_unreachable("unknown storage duration");
    }
  }

  CXXDestructorDecl *ReferenceTemporaryDtor = nullptr;
  if (const RecordType *RT =
          E->getType()->getBaseElementTypeUnsafe()->getAs<RecordType>()) {
    // Get the destructor for the reference temporary.
    auto *ClassDecl = cast<CXXRecordDecl>(RT->getDecl());
    if (!ClassDecl->hasTrivialDestructor())
      ReferenceTemporaryDtor = ClassDecl->getDestructor();
  }

  if (!ReferenceTemporaryDtor)
    return;

  // Call the destructor for the temporary.
  switch (M->getStorageDuration()) {
  case SD_Static:
  case SD_Thread: {
    llvm::FunctionCallee CleanupFn;
    llvm::Constant *CleanupArg;
    if (E->getType()->isArrayType()) {
      CleanupFn = CodeGenFunction(CGF.CGM).generateDestroyHelper(
          ReferenceTemporary, E->getType(),
          CodeGenFunction::destroyCXXObject, CGF.getLangOpts().Exceptions,
          dyn_cast_or_null<VarDecl>(M->getExtendingDecl()));
      CleanupArg = llvm::Constant::getNullValue(CGF.Int8PtrTy);
    } else {
      CleanupFn = CGF.CGM.getAddrAndTypeOfCXXStructor(
          GlobalDecl(ReferenceTemporaryDtor, Dtor_Complete));
      CleanupArg = cast<llvm::Constant>(ReferenceTemporary.emitRawPointer(CGF));
    }
    CGF.CGM.getCXXABI().registerGlobalDtor(
        CGF, *cast<VarDecl>(M->getExtendingDecl()), CleanupFn, CleanupArg);
    break;
  }

  case SD_FullExpression:
    CGF.pushDestroy(NormalAndEHCleanup, ReferenceTemporary, E->getType(),
                    CodeGenFunction::destroyCXXObject,
                    CGF.getLangOpts().Exceptions);
    break;

  case SD_Automatic:
    CGF.pushLifetimeExtendedDestroy(NormalAndEHCleanup,
                                    ReferenceTemporary, E->getType(),
                                    CodeGenFunction::destroyCXXObject,
                                    CGF.getLangOpts().Exceptions);
    break;

  case SD_Dynamic:
    llvm_unreachable("temporary cannot have dynamic storage duration");
  }
}

static RawAddress createReferenceTemporary(CodeGenFunction &CGF,
                                           const MaterializeTemporaryExpr *M,
                                           const Expr *Inner,
                                           RawAddress *Alloca = nullptr) {
  auto &TCG = CGF.getTargetHooks();
  switch (M->getStorageDuration()) {
  case SD_FullExpression:
  case SD_Automatic: {
    // If we have a constant temporary array or record try to promote it into a
    // constant global under the same rules a normal constant would've been
    // promoted. This is easier on the optimizer and generally emits fewer
    // instructions.
    QualType Ty = Inner->getType();
    if (CGF.CGM.getCodeGenOpts().MergeAllConstants &&
        (Ty->isArrayType() || Ty->isRecordType()) &&
        Ty.isConstantStorage(CGF.getContext(), true, false))
      if (auto Init = ConstantEmitter(CGF).tryEmitAbstract(Inner, Ty)) {
        auto AS = CGF.CGM.GetGlobalConstantAddressSpace();
        auto *GV = new llvm::GlobalVariable(
            CGF.CGM.getModule(), Init->getType(), /*isConstant=*/true,
            llvm::GlobalValue::PrivateLinkage, Init, ".ref.tmp", nullptr,
            llvm::GlobalValue::NotThreadLocal,
            CGF.getContext().getTargetAddressSpace(AS));
        CharUnits alignment = CGF.getContext().getTypeAlignInChars(Ty);
        GV->setAlignment(alignment.getAsAlign());
        llvm::Constant *C = GV;
        if (AS != LangAS::Default)
          C = TCG.performAddrSpaceCast(
              CGF.CGM, GV, AS, LangAS::Default,
              llvm::PointerType::get(
                  CGF.getLLVMContext(),
                  CGF.getContext().getTargetAddressSpace(LangAS::Default)));
        // FIXME: Should we put the new global into a COMDAT?
        return RawAddress(C, GV->getValueType(), alignment);
      }
    return CGF.CreateMemTemp(Ty, "ref.tmp", Alloca);
  }
  case SD_Thread:
  case SD_Static:
    return CGF.CGM.GetAddrOfGlobalTemporary(M, Inner);

  case SD_Dynamic:
    llvm_unreachable("temporary can't have dynamic storage duration");
  }
  llvm_unreachable("unknown storage duration");
}

/// Helper method to check if the underlying ABI is AAPCS
static bool isAAPCS(const TargetInfo &TargetInfo) {
  return TargetInfo.getABI().starts_with("aapcs");
}

LValue CodeGenFunction::
EmitMaterializeTemporaryExpr(const MaterializeTemporaryExpr *M) {
  const Expr *E = M->getSubExpr();

  assert((!M->getExtendingDecl() || !isa<VarDecl>(M->getExtendingDecl()) ||
          !cast<VarDecl>(M->getExtendingDecl())->isARCPseudoStrong()) &&
         "Reference should never be pseudo-strong!");

  // FIXME: ideally this would use EmitAnyExprToMem, however, we cannot do so
  // as that will cause the lifetime adjustment to be lost for ARC
  auto ownership = M->getType().getObjCLifetime();
  if (ownership != Qualifiers::OCL_None &&
      ownership != Qualifiers::OCL_ExplicitNone) {
    RawAddress Object = createReferenceTemporary(*this, M, E);
    if (auto *Var = dyn_cast<llvm::GlobalVariable>(Object.getPointer())) {
      llvm::Type *Ty = ConvertTypeForMem(E->getType());
      Object = Object.withElementType(Ty);

      // createReferenceTemporary will promote the temporary to a global with a
      // constant initializer if it can.  It can only do this to a value of
      // ARC-manageable type if the value is global and therefore "immune" to
      // ref-counting operations.  Therefore we have no need to emit either a
      // dynamic initialization or a cleanup and we can just return the address
      // of the temporary.
      if (Var->hasInitializer())
        return MakeAddrLValue(Object, M->getType(), AlignmentSource::Decl);

      Var->setInitializer(CGM.EmitNullConstant(E->getType()));
    }
    LValue RefTempDst = MakeAddrLValue(Object, M->getType(),
                                       AlignmentSource::Decl);

    switch (getEvaluationKind(E->getType())) {
    default: llvm_unreachable("expected scalar or aggregate expression");
    case TEK_Scalar:
      EmitScalarInit(E, M->getExtendingDecl(), RefTempDst, false);
      break;
    case TEK_Aggregate: {
      EmitAggExpr(E, AggValueSlot::forAddr(Object,
                                           E->getType().getQualifiers(),
                                           AggValueSlot::IsDestructed,
                                           AggValueSlot::DoesNotNeedGCBarriers,
                                           AggValueSlot::IsNotAliased,
                                           AggValueSlot::DoesNotOverlap));
      break;
    }
    }

    pushTemporaryCleanup(*this, M, E, Object);
    return RefTempDst;
  }

  SmallVector<const Expr *, 2> CommaLHSs;
  SmallVector<SubobjectAdjustment, 2> Adjustments;
  E = E->skipRValueSubobjectAdjustments(CommaLHSs, Adjustments);

  for (const auto &Ignored : CommaLHSs)
    EmitIgnoredExpr(Ignored);

  if (const auto *opaque = dyn_cast<OpaqueValueExpr>(E)) {
    if (opaque->getType()->isRecordType()) {
      assert(Adjustments.empty());
      return EmitOpaqueValueLValue(opaque);
    }
  }

  // Create and initialize the reference temporary.
  RawAddress Alloca = Address::invalid();
  RawAddress Object = createReferenceTemporary(*this, M, E, &Alloca);
  if (auto *Var = dyn_cast<llvm::GlobalVariable>(
          Object.getPointer()->stripPointerCasts())) {
    llvm::Type *TemporaryType = ConvertTypeForMem(E->getType());
    Object = Object.withElementType(TemporaryType);
    // If the temporary is a global and has a constant initializer or is a
    // constant temporary that we promoted to a global, we may have already
    // initialized it.
    if (!Var->hasInitializer()) {
      Var->setInitializer(CGM.EmitNullConstant(E->getType()));
      EmitAnyExprToMem(E, Object, Qualifiers(), /*IsInit*/true);
    }
  } else {
    switch (M->getStorageDuration()) {
    case SD_Automatic:
      if (auto *Size = EmitLifetimeStart(
              CGM.getDataLayout().getTypeAllocSize(Alloca.getElementType()),
              Alloca.getPointer())) {
        pushCleanupAfterFullExpr<CallLifetimeEnd>(NormalEHLifetimeMarker,
                                                  Alloca, Size);
      }
      break;

    case SD_FullExpression: {
      if (!ShouldEmitLifetimeMarkers)
        break;

      // Avoid creating a conditional cleanup just to hold an llvm.lifetime.end
      // marker. Instead, start the lifetime of a conditional temporary earlier
      // so that it's unconditional. Don't do this with sanitizers which need
      // more precise lifetime marks. However when inside an "await.suspend"
      // block, we should always avoid conditional cleanup because it creates
      // boolean marker that lives across await_suspend, which can destroy coro
      // frame.
      ConditionalEvaluation *OldConditional = nullptr;
      CGBuilderTy::InsertPoint OldIP;
      if (isInConditionalBranch() && !E->getType().isDestructedType() &&
          ((!SanOpts.has(SanitizerKind::HWAddress) &&
            !SanOpts.has(SanitizerKind::Memory) &&
            !CGM.getCodeGenOpts().SanitizeAddressUseAfterScope) ||
           inSuspendBlock())) {
        OldConditional = OutermostConditional;
        OutermostConditional = nullptr;

        OldIP = Builder.saveIP();
        llvm::BasicBlock *Block = OldConditional->getStartingBlock();
        Builder.restoreIP(CGBuilderTy::InsertPoint(
            Block, llvm::BasicBlock::iterator(Block->back())));
      }

      if (auto *Size = EmitLifetimeStart(
              CGM.getDataLayout().getTypeAllocSize(Alloca.getElementType()),
              Alloca.getPointer())) {
        pushFullExprCleanup<CallLifetimeEnd>(NormalEHLifetimeMarker, Alloca,
                                             Size);
      }

      if (OldConditional) {
        OutermostConditional = OldConditional;
        Builder.restoreIP(OldIP);
      }
      break;
    }

    default:
      break;
    }
    EmitAnyExprToMem(E, Object, Qualifiers(), /*IsInit*/true);
  }
  pushTemporaryCleanup(*this, M, E, Object);

  // Perform derived-to-base casts and/or field accesses, to get from the
  // temporary object we created (and, potentially, for which we extended
  // the lifetime) to the subobject we're binding the reference to.
  for (SubobjectAdjustment &Adjustment : llvm::reverse(Adjustments)) {
    switch (Adjustment.Kind) {
    case SubobjectAdjustment::DerivedToBaseAdjustment:
      Object =
          GetAddressOfBaseClass(Object, Adjustment.DerivedToBase.DerivedClass,
                                Adjustment.DerivedToBase.BasePath->path_begin(),
                                Adjustment.DerivedToBase.BasePath->path_end(),
                                /*NullCheckValue=*/ false, E->getExprLoc());
      break;

    case SubobjectAdjustment::FieldAdjustment: {
      LValue LV = MakeAddrLValue(Object, E->getType(), AlignmentSource::Decl);
      LV = EmitLValueForField(LV, Adjustment.Field);
      assert(LV.isSimple() &&
             "materialized temporary field is not a simple lvalue");
      Object = LV.getAddress();
      break;
    }

    case SubobjectAdjustment::MemberPointerAdjustment: {
      llvm::Value *Ptr = EmitScalarExpr(Adjustment.Ptr.RHS);
      Object = EmitCXXMemberDataPointerAddress(E, Object, Ptr,
                                               Adjustment.Ptr.MPT);
      break;
    }
    }
  }

  return MakeAddrLValue(Object, M->getType(), AlignmentSource::Decl);
}

RValue
CodeGenFunction::EmitReferenceBindingToExpr(const Expr *E) {
  // Emit the expression as an lvalue.
  LValue LV = EmitLValue(E);
  assert(LV.isSimple());
  llvm::Value *Value = LV.getPointer(*this);

  if (sanitizePerformTypeCheck() && !E->getType()->isFunctionType()) {
    // C++11 [dcl.ref]p5 (as amended by core issue 453):
    //   If a glvalue to which a reference is directly bound designates neither
    //   an existing object or function of an appropriate type nor a region of
    //   storage of suitable size and alignment to contain an object of the
    //   reference's type, the behavior is undefined.
    QualType Ty = E->getType();
    EmitTypeCheck(TCK_ReferenceBinding, E->getExprLoc(), Value, Ty);
  }

  return RValue::get(Value);
}


/// getAccessedFieldNo - Given an encoded value and a result number, return the
/// input field number being accessed.
unsigned CodeGenFunction::getAccessedFieldNo(unsigned Idx,
                                             const llvm::Constant *Elts) {
  return cast<llvm::ConstantInt>(Elts->getAggregateElement(Idx))
      ->getZExtValue();
}

static llvm::Value *emitHashMix(CGBuilderTy &Builder, llvm::Value *Acc,
                                llvm::Value *Ptr) {
  llvm::Value *A0 =
      Builder.CreateMul(Ptr, Builder.getInt64(0xbf58476d1ce4e5b9u));
  llvm::Value *A1 =
      Builder.CreateXor(A0, Builder.CreateLShr(A0, Builder.getInt64(31)));
  return Builder.CreateXor(Acc, A1);
}

bool CodeGenFunction::isNullPointerAllowed(TypeCheckKind TCK) {
  return TCK == TCK_DowncastPointer || TCK == TCK_Upcast ||
         TCK == TCK_UpcastToVirtualBase || TCK == TCK_DynamicOperation;
}

bool CodeGenFunction::isVptrCheckRequired(TypeCheckKind TCK, QualType Ty) {
  CXXRecordDecl *RD = Ty->getAsCXXRecordDecl();
  return (RD && RD->hasDefinition() && RD->isDynamicClass()) &&
         (TCK == TCK_MemberAccess || TCK == TCK_MemberCall ||
          TCK == TCK_DowncastPointer || TCK == TCK_DowncastReference ||
          TCK == TCK_UpcastToVirtualBase || TCK == TCK_DynamicOperation);
}

bool CodeGenFunction::sanitizePerformTypeCheck() const {
  return SanOpts.has(SanitizerKind::Null) ||
         SanOpts.has(SanitizerKind::Alignment) ||
         SanOpts.has(SanitizerKind::ObjectSize) ||
         SanOpts.has(SanitizerKind::Vptr);
}

void CodeGenFunction::EmitTypeCheck(TypeCheckKind TCK, SourceLocation Loc,
                                    llvm::Value *Ptr, QualType Ty,
                                    CharUnits Alignment,
                                    SanitizerSet SkippedChecks,
                                    llvm::Value *ArraySize) {
  if (!sanitizePerformTypeCheck())
    return;

  // Don't check pointers outside the default address space. The null check
  // isn't correct, the object-size check isn't supported by LLVM, and we can't
  // communicate the addresses to the runtime handler for the vptr check.
  if (Ptr->getType()->getPointerAddressSpace())
    return;

  // Don't check pointers to volatile data. The behavior here is implementation-
  // defined.
  if (Ty.isVolatileQualified())
    return;

  SanitizerScope SanScope(this);

  SmallVector<std::pair<llvm::Value *, SanitizerKind::SanitizerOrdinal>, 3>
      Checks;
  llvm::BasicBlock *Done = nullptr;

  // Quickly determine whether we have a pointer to an alloca. It's possible
  // to skip null checks, and some alignment checks, for these pointers. This
  // can reduce compile-time significantly.
  auto PtrToAlloca = dyn_cast<llvm::AllocaInst>(Ptr->stripPointerCasts());

  llvm::Value *True = llvm::ConstantInt::getTrue(getLLVMContext());
  llvm::Value *IsNonNull = nullptr;
  bool IsGuaranteedNonNull =
      SkippedChecks.has(SanitizerKind::Null) || PtrToAlloca;
  bool AllowNullPointers = isNullPointerAllowed(TCK);
  if ((SanOpts.has(SanitizerKind::Null) || AllowNullPointers) &&
      !IsGuaranteedNonNull) {
    // The glvalue must not be an empty glvalue.
    IsNonNull = Builder.CreateIsNotNull(Ptr);

    // The IR builder can constant-fold the null check if the pointer points to
    // a constant.
    IsGuaranteedNonNull = IsNonNull == True;

    // Skip the null check if the pointer is known to be non-null.
    if (!IsGuaranteedNonNull) {
      if (AllowNullPointers) {
        // When performing pointer casts, it's OK if the value is null.
        // Skip the remaining checks in that case.
        Done = createBasicBlock("null");
        llvm::BasicBlock *Rest = createBasicBlock("not.null");
        Builder.CreateCondBr(IsNonNull, Rest, Done);
        EmitBlock(Rest);
      } else {
        Checks.push_back(std::make_pair(IsNonNull, SanitizerKind::SO_Null));
      }
    }
  }

  if (SanOpts.has(SanitizerKind::ObjectSize) &&
      !SkippedChecks.has(SanitizerKind::ObjectSize) &&
      !Ty->isIncompleteType()) {
    uint64_t TySize = CGM.getMinimumObjectSize(Ty).getQuantity();
    llvm::Value *Size = llvm::ConstantInt::get(IntPtrTy, TySize);
    if (ArraySize)
      Size = Builder.CreateMul(Size, ArraySize);

    // Degenerate case: new X[0] does not need an objectsize check.
    llvm::Constant *ConstantSize = dyn_cast<llvm::Constant>(Size);
    if (!ConstantSize || !ConstantSize->isNullValue()) {
      // The glvalue must refer to a large enough storage region.
      // FIXME: If Address Sanitizer is enabled, insert dynamic instrumentation
      //        to check this.
      // FIXME: Get object address space
      llvm::Type *Tys[2] = { IntPtrTy, Int8PtrTy };
      llvm::Function *F = CGM.getIntrinsic(llvm::Intrinsic::objectsize, Tys);
      llvm::Value *Min = Builder.getFalse();
      llvm::Value *NullIsUnknown = Builder.getFalse();
      llvm::Value *Dynamic = Builder.getFalse();
      llvm::Value *LargeEnough = Builder.CreateICmpUGE(
          Builder.CreateCall(F, {Ptr, Min, NullIsUnknown, Dynamic}), Size);
      Checks.push_back(
          std::make_pair(LargeEnough, SanitizerKind::SO_ObjectSize));
    }
  }

  llvm::MaybeAlign AlignVal;
  llvm::Value *PtrAsInt = nullptr;

  if (SanOpts.has(SanitizerKind::Alignment) &&
      !SkippedChecks.has(SanitizerKind::Alignment)) {
    AlignVal = Alignment.getAsMaybeAlign();
    if (!Ty->isIncompleteType() && !AlignVal)
      AlignVal = CGM.getNaturalTypeAlignment(Ty, nullptr, nullptr,
                                             /*ForPointeeType=*/true)
                     .getAsMaybeAlign();

    // The glvalue must be suitably aligned.
    if (AlignVal && *AlignVal > llvm::Align(1) &&
        (!PtrToAlloca || PtrToAlloca->getAlign() < *AlignVal)) {
      PtrAsInt = Builder.CreatePtrToInt(Ptr, IntPtrTy);
      llvm::Value *Align = Builder.CreateAnd(
          PtrAsInt, llvm::ConstantInt::get(IntPtrTy, AlignVal->value() - 1));
      llvm::Value *Aligned =
          Builder.CreateICmpEQ(Align, llvm::ConstantInt::get(IntPtrTy, 0));
      if (Aligned != True)
        Checks.push_back(std::make_pair(Aligned, SanitizerKind::SO_Alignment));
    }
  }

  if (Checks.size() > 0) {
    llvm::Constant *StaticData[] = {
        EmitCheckSourceLocation(Loc), EmitCheckTypeDescriptor(Ty),
        llvm::ConstantInt::get(Int8Ty, AlignVal ? llvm::Log2(*AlignVal) : 1),
        llvm::ConstantInt::get(Int8Ty, TCK)};
    EmitCheck(Checks, SanitizerHandler::TypeMismatch, StaticData,
              PtrAsInt ? PtrAsInt : Ptr);
  }

  // If possible, check that the vptr indicates that there is a subobject of
  // type Ty at offset zero within this object.
  //
  // C++11 [basic.life]p5,6:
  //   [For storage which does not refer to an object within its lifetime]
  //   The program has undefined behavior if:
  //    -- the [pointer or glvalue] is used to access a non-static data member
  //       or call a non-static member function
  if (SanOpts.has(SanitizerKind::Vptr) &&
      !SkippedChecks.has(SanitizerKind::Vptr) && isVptrCheckRequired(TCK, Ty)) {
    // Ensure that the pointer is non-null before loading it. If there is no
    // compile-time guarantee, reuse the run-time null check or emit a new one.
    if (!IsGuaranteedNonNull) {
      if (!IsNonNull)
        IsNonNull = Builder.CreateIsNotNull(Ptr);
      if (!Done)
        Done = createBasicBlock("vptr.null");
      llvm::BasicBlock *VptrNotNull = createBasicBlock("vptr.not.null");
      Builder.CreateCondBr(IsNonNull, VptrNotNull, Done);
      EmitBlock(VptrNotNull);
    }

    // Compute a deterministic hash of the mangled name of the type.
    SmallString<64> MangledName;
    llvm::raw_svector_ostream Out(MangledName);
    CGM.getCXXABI().getMangleContext().mangleCXXRTTI(Ty.getUnqualifiedType(),
                                                     Out);

    // Contained in NoSanitizeList based on the mangled type.
    if (!CGM.getContext().getNoSanitizeList().containsType(SanitizerKind::Vptr,
                                                           Out.str())) {
      // Load the vptr, and mix it with TypeHash.
      llvm::Value *TypeHash =
          llvm::ConstantInt::get(Int64Ty, xxh3_64bits(Out.str()));

      llvm::Type *VPtrTy = llvm::PointerType::get(getLLVMContext(), 0);
      Address VPtrAddr(Ptr, IntPtrTy, getPointerAlign());
      llvm::Value *VPtrVal = GetVTablePtr(VPtrAddr, VPtrTy,
                                          Ty->getAsCXXRecordDecl(),
                                          VTableAuthMode::UnsafeUbsanStrip);
      VPtrVal = Builder.CreateBitOrPointerCast(VPtrVal, IntPtrTy);

      llvm::Value *Hash =
          emitHashMix(Builder, TypeHash, Builder.CreateZExt(VPtrVal, Int64Ty));
      Hash = Builder.CreateTrunc(Hash, IntPtrTy);

      // Look the hash up in our cache.
      const int CacheSize = 128;
      llvm::Type *HashTable = llvm::ArrayType::get(IntPtrTy, CacheSize);
      llvm::Value *Cache = CGM.CreateRuntimeVariable(HashTable,
                                                     "__ubsan_vptr_type_cache");
      llvm::Value *Slot = Builder.CreateAnd(Hash,
                                            llvm::ConstantInt::get(IntPtrTy,
                                                                   CacheSize-1));
      llvm::Value *Indices[] = { Builder.getInt32(0), Slot };
      llvm::Value *CacheVal = Builder.CreateAlignedLoad(
          IntPtrTy, Builder.CreateInBoundsGEP(HashTable, Cache, Indices),
          getPointerAlign());

      // If the hash isn't in the cache, call a runtime handler to perform the
      // hard work of checking whether the vptr is for an object of the right
      // type. This will either fill in the cache and return, or produce a
      // diagnostic.
      llvm::Value *EqualHash = Builder.CreateICmpEQ(CacheVal, Hash);
      llvm::Constant *StaticData[] = {
        EmitCheckSourceLocation(Loc),
        EmitCheckTypeDescriptor(Ty),
        CGM.GetAddrOfRTTIDescriptor(Ty.getUnqualifiedType()),
        llvm::ConstantInt::get(Int8Ty, TCK)
      };
      llvm::Value *DynamicData[] = { Ptr, Hash };
      EmitCheck(std::make_pair(EqualHash, SanitizerKind::SO_Vptr),
                SanitizerHandler::DynamicTypeCacheMiss, StaticData,
                DynamicData);
    }
  }

  if (Done) {
    Builder.CreateBr(Done);
    EmitBlock(Done);
  }
}

llvm::Value *CodeGenFunction::LoadPassedObjectSize(const Expr *E,
                                                   QualType EltTy) {
  ASTContext &C = getContext();
  uint64_t EltSize = C.getTypeSizeInChars(EltTy).getQuantity();
  if (!EltSize)
    return nullptr;

  auto *ArrayDeclRef = dyn_cast<DeclRefExpr>(E->IgnoreParenImpCasts());
  if (!ArrayDeclRef)
    return nullptr;

  auto *ParamDecl = dyn_cast<ParmVarDecl>(ArrayDeclRef->getDecl());
  if (!ParamDecl)
    return nullptr;

  auto *POSAttr = ParamDecl->getAttr<PassObjectSizeAttr>();
  if (!POSAttr)
    return nullptr;

  // Don't load the size if it's a lower bound.
  int POSType = POSAttr->getType();
  if (POSType != 0 && POSType != 1)
    return nullptr;

  // Find the implicit size parameter.
  auto PassedSizeIt = SizeArguments.find(ParamDecl);
  if (PassedSizeIt == SizeArguments.end())
    return nullptr;

  const ImplicitParamDecl *PassedSizeDecl = PassedSizeIt->second;
  assert(LocalDeclMap.count(PassedSizeDecl) && "Passed size not loadable");
  Address AddrOfSize = LocalDeclMap.find(PassedSizeDecl)->second;
  llvm::Value *SizeInBytes = EmitLoadOfScalar(AddrOfSize, /*Volatile=*/false,
                                              C.getSizeType(), E->getExprLoc());
  llvm::Value *SizeOfElement =
      llvm::ConstantInt::get(SizeInBytes->getType(), EltSize);
  return Builder.CreateUDiv(SizeInBytes, SizeOfElement);
}

/// If Base is known to point to the start of an array, return the length of
/// that array. Return 0 if the length cannot be determined.
static llvm::Value *getArrayIndexingBound(CodeGenFunction &CGF,
                                          const Expr *Base,
                                          QualType &IndexedType,
                                          LangOptions::StrictFlexArraysLevelKind
                                          StrictFlexArraysLevel) {
  // For the vector indexing extension, the bound is the number of elements.
  if (const VectorType *VT = Base->getType()->getAs<VectorType>()) {
    IndexedType = Base->getType();
    return CGF.Builder.getInt32(VT->getNumElements());
  }

  Base = Base->IgnoreParens();

  if (const auto *CE = dyn_cast<CastExpr>(Base)) {
    if (CE->getCastKind() == CK_ArrayToPointerDecay &&
        !CE->getSubExpr()->isFlexibleArrayMemberLike(CGF.getContext(),
                                                     StrictFlexArraysLevel)) {
      CodeGenFunction::SanitizerScope SanScope(&CGF);

      IndexedType = CE->getSubExpr()->getType();
      const ArrayType *AT = IndexedType->castAsArrayTypeUnsafe();
      if (const auto *CAT = dyn_cast<ConstantArrayType>(AT))
        return CGF.Builder.getInt(CAT->getSize());

      if (const auto *VAT = dyn_cast<VariableArrayType>(AT))
        return CGF.getVLASize(VAT).NumElts;
      // Ignore pass_object_size here. It's not applicable on decayed pointers.
    }
  }

  CodeGenFunction::SanitizerScope SanScope(&CGF);

  QualType EltTy{Base->getType()->getPointeeOrArrayElementType(), 0};
  if (llvm::Value *POS = CGF.LoadPassedObjectSize(Base, EltTy)) {
    IndexedType = Base->getType();
    return POS;
  }

  return nullptr;
}

namespace {

/// \p StructAccessBase returns the base \p Expr of a field access. It returns
/// either a \p DeclRefExpr, representing the base pointer to the struct, i.e.:
///
///     p in p-> a.b.c
///
/// or a \p MemberExpr, if the \p MemberExpr has the \p RecordDecl we're
/// looking for:
///
///     struct s {
///       struct s *ptr;
///       int count;
///       char array[] __attribute__((counted_by(count)));
///     };
///
/// If we have an expression like \p p->ptr->array[index], we want the
/// \p MemberExpr for \p p->ptr instead of \p p.
class StructAccessBase
    : public ConstStmtVisitor<StructAccessBase, const Expr *> {
  const RecordDecl *ExpectedRD;

  bool IsExpectedRecordDecl(const Expr *E) const {
    QualType Ty = E->getType();
    if (Ty->isPointerType())
      Ty = Ty->getPointeeType();
    return ExpectedRD == Ty->getAsRecordDecl();
  }

public:
  StructAccessBase(const RecordDecl *ExpectedRD) : ExpectedRD(ExpectedRD) {}

  //===--------------------------------------------------------------------===//
  //                            Visitor Methods
  //===--------------------------------------------------------------------===//

  // NOTE: If we build C++ support for counted_by, then we'll have to handle
  // horrors like this:
  //
  //     struct S {
  //       int x, y;
  //       int blah[] __attribute__((counted_by(x)));
  //     } s;
  //
  //     int foo(int index, int val) {
  //       int (S::*IHatePMDs)[] = &S::blah;
  //       (s.*IHatePMDs)[index] = val;
  //     }

  const Expr *Visit(const Expr *E) {
    return ConstStmtVisitor<StructAccessBase, const Expr *>::Visit(E);
  }

  const Expr *VisitStmt(const Stmt *S) { return nullptr; }

  // These are the types we expect to return (in order of most to least
  // likely):
  //
  //   1. DeclRefExpr - This is the expression for the base of the structure.
  //      It's exactly what we want to build an access to the \p counted_by
  //      field.
  //   2. MemberExpr - This is the expression that has the same \p RecordDecl
  //      as the flexble array member's lexical enclosing \p RecordDecl. This
  //      allows us to catch things like: "p->p->array"
  //   3. CompoundLiteralExpr - This is for people who create something
  //      heretical like (struct foo has a flexible array member):
  //
  //        (struct foo){ 1, 2 }.blah[idx];
  const Expr *VisitDeclRefExpr(const DeclRefExpr *E) {
    return IsExpectedRecordDecl(E) ? E : nullptr;
  }
  const Expr *VisitMemberExpr(const MemberExpr *E) {
    if (IsExpectedRecordDecl(E) && E->isArrow())
      return E;
    const Expr *Res = Visit(E->getBase());
    return !Res && IsExpectedRecordDecl(E) ? E : Res;
  }
  const Expr *VisitCompoundLiteralExpr(const CompoundLiteralExpr *E) {
    return IsExpectedRecordDecl(E) ? E : nullptr;
  }
  const Expr *VisitCallExpr(const CallExpr *E) {
    return IsExpectedRecordDecl(E) ? E : nullptr;
  }

  const Expr *VisitArraySubscriptExpr(const ArraySubscriptExpr *E) {
    if (IsExpectedRecordDecl(E))
      return E;
    return Visit(E->getBase());
  }
  const Expr *VisitCastExpr(const CastExpr *E) {
    if (E->getCastKind() == CK_LValueToRValue)
      return IsExpectedRecordDecl(E) ? E : nullptr;
    return Visit(E->getSubExpr());
  }
  const Expr *VisitParenExpr(const ParenExpr *E) {
    return Visit(E->getSubExpr());
  }
  const Expr *VisitUnaryAddrOf(const UnaryOperator *E) {
    return Visit(E->getSubExpr());
  }
  const Expr *VisitUnaryDeref(const UnaryOperator *E) {
    return Visit(E->getSubExpr());
  }
};

} // end anonymous namespace

using RecIndicesTy = SmallVector<llvm::Value *, 8>;

static bool getGEPIndicesToField(CodeGenFunction &CGF, const RecordDecl *RD,
                                 const FieldDecl *Field,
                                 RecIndicesTy &Indices) {
  const CGRecordLayout &Layout = CGF.CGM.getTypes().getCGRecordLayout(RD);
  int64_t FieldNo = -1;
  for (const FieldDecl *FD : RD->fields()) {
    if (!Layout.containsFieldDecl(FD))
      // This could happen if the field has a struct type that's empty. I don't
      // know why either.
      continue;

    FieldNo = Layout.getLLVMFieldNo(FD);
    if (FD == Field) {
      Indices.emplace_back(CGF.Builder.getInt32(FieldNo));
      return true;
    }

    QualType Ty = FD->getType();
    if (Ty->isRecordType()) {
      if (getGEPIndicesToField(CGF, Ty->getAsRecordDecl(), Field, Indices)) {
        if (RD->isUnion())
          FieldNo = 0;
        Indices.emplace_back(CGF.Builder.getInt32(FieldNo));
        return true;
      }
    }
  }

  return false;
}

llvm::Value *CodeGenFunction::GetCountedByFieldExprGEP(
    const Expr *Base, const FieldDecl *FAMDecl, const FieldDecl *CountDecl) {
  const RecordDecl *RD = CountDecl->getParent()->getOuterLexicalRecordContext();

  // Find the base struct expr (i.e. p in p->a.b.c.d).
  const Expr *StructBase = StructAccessBase(RD).Visit(Base);
  if (!StructBase || StructBase->HasSideEffects(getContext()))
    return nullptr;

  llvm::Value *Res = nullptr;
  if (StructBase->getType()->isPointerType()) {
    LValueBaseInfo BaseInfo;
    TBAAAccessInfo TBAAInfo;
    Address Addr = EmitPointerWithAlignment(StructBase, &BaseInfo, &TBAAInfo);
    Res = Addr.emitRawPointer(*this);
  } else if (StructBase->isLValue()) {
    LValue LV = EmitLValue(StructBase);
    Address Addr = LV.getAddress();
    Res = Addr.emitRawPointer(*this);
  } else {
    return nullptr;
  }

  RecIndicesTy Indices;
  getGEPIndicesToField(*this, RD, CountDecl, Indices);
  if (Indices.empty())
    return nullptr;

  Indices.push_back(Builder.getInt32(0));
  return Builder.CreateInBoundsGEP(
      ConvertType(QualType(RD->getTypeForDecl(), 0)), Res,
      RecIndicesTy(llvm::reverse(Indices)), "counted_by.gep");
}

/// This method is typically called in contexts where we can't generate
/// side-effects, like in __builtin_dynamic_object_size. When finding
/// expressions, only choose those that have either already been emitted or can
/// be loaded without side-effects.
///
/// - \p FAMDecl: the \p Decl for the flexible array member. It may not be
///   within the top-level struct.
/// - \p CountDecl: must be within the same non-anonymous struct as \p FAMDecl.
llvm::Value *CodeGenFunction::EmitLoadOfCountedByField(
    const Expr *Base, const FieldDecl *FAMDecl, const FieldDecl *CountDecl) {
  if (llvm::Value *GEP = GetCountedByFieldExprGEP(Base, FAMDecl, CountDecl))
    return Builder.CreateAlignedLoad(ConvertType(CountDecl->getType()), GEP,
                                     getIntAlign(), "counted_by.load");
  return nullptr;
}

void CodeGenFunction::EmitBoundsCheck(const Expr *E, const Expr *Base,
                                      llvm::Value *Index, QualType IndexType,
                                      bool Accessed) {
  assert(SanOpts.has(SanitizerKind::ArrayBounds) &&
         "should not be called unless adding bounds checks");
  const LangOptions::StrictFlexArraysLevelKind StrictFlexArraysLevel =
      getLangOpts().getStrictFlexArraysLevel();
  QualType IndexedType;
  llvm::Value *Bound =
      getArrayIndexingBound(*this, Base, IndexedType, StrictFlexArraysLevel);

  EmitBoundsCheckImpl(E, Bound, Index, IndexType, IndexedType, Accessed);
}

void CodeGenFunction::EmitBoundsCheckImpl(const Expr *E, llvm::Value *Bound,
                                          llvm::Value *Index,
                                          QualType IndexType,
                                          QualType IndexedType, bool Accessed) {
  if (!Bound)
    return;

  SanitizerScope SanScope(this);

  llvm::DILocation *CheckDI = Builder.getCurrentDebugLocation();
  if (ClArrayBoundsPseudoFn && CheckDI) {
    CheckDI = getDebugInfo()->CreateSyntheticInlineAt(
        Builder.getCurrentDebugLocation(), "__ubsan_check_array_bounds");
  }
  ApplyDebugLocation ApplyTrapDI(*this, CheckDI);

  bool IndexSigned = IndexType->isSignedIntegerOrEnumerationType();
  llvm::Value *IndexVal = Builder.CreateIntCast(Index, SizeTy, IndexSigned);
  llvm::Value *BoundVal = Builder.CreateIntCast(Bound, SizeTy, false);

  llvm::Constant *StaticData[] = {
    EmitCheckSourceLocation(E->getExprLoc()),
    EmitCheckTypeDescriptor(IndexedType),
    EmitCheckTypeDescriptor(IndexType)
  };
  llvm::Value *Check = Accessed ? Builder.CreateICmpULT(IndexVal, BoundVal)
                                : Builder.CreateICmpULE(IndexVal, BoundVal);
  EmitCheck(std::make_pair(Check, SanitizerKind::SO_ArrayBounds),
            SanitizerHandler::OutOfBounds, StaticData, Index);
}

CodeGenFunction::ComplexPairTy CodeGenFunction::
EmitComplexPrePostIncDec(const UnaryOperator *E, LValue LV,
                         bool isInc, bool isPre) {
  ComplexPairTy InVal = EmitLoadOfComplex(LV, E->getExprLoc());

  llvm::Value *NextVal;
  if (isa<llvm::IntegerType>(InVal.first->getType())) {
    uint64_t AmountVal = isInc ? 1 : -1;
    NextVal = llvm::ConstantInt::get(InVal.first->getType(), AmountVal, true);

    // Add the inc/dec to the real part.
    NextVal = Builder.CreateAdd(InVal.first, NextVal, isInc ? "inc" : "dec");
  } else {
    QualType ElemTy = E->getType()->castAs<ComplexType>()->getElementType();
    llvm::APFloat FVal(getContext().getFloatTypeSemantics(ElemTy), 1);
    if (!isInc)
      FVal.changeSign();
    NextVal = llvm::ConstantFP::get(getLLVMContext(), FVal);

    // Add the inc/dec to the real part.
    NextVal = Builder.CreateFAdd(InVal.first, NextVal, isInc ? "inc" : "dec");
  }

  ComplexPairTy IncVal(NextVal, InVal.second);

  // Store the updated result through the lvalue.
  EmitStoreOfComplex(IncVal, LV, /*init*/ false);
  if (getLangOpts().OpenMP)
    CGM.getOpenMPRuntime().checkAndEmitLastprivateConditional(*this,
                                                              E->getSubExpr());

  // If this is a postinc, return the value read from memory, otherwise use the
  // updated value.
  return isPre ? IncVal : InVal;
}

void CodeGenModule::EmitExplicitCastExprType(const ExplicitCastExpr *E,
                                             CodeGenFunction *CGF) {
  // Bind VLAs in the cast type.
  if (CGF && E->getType()->isVariablyModifiedType())
    CGF->EmitVariablyModifiedType(E->getType());

  if (CGDebugInfo *DI = getModuleDebugInfo())
    DI->EmitExplicitCastType(E->getType());
}

//===----------------------------------------------------------------------===//
//                         LValue Expression Emission
//===----------------------------------------------------------------------===//

static Address EmitPointerWithAlignment(const Expr *E, LValueBaseInfo *BaseInfo,
                                        TBAAAccessInfo *TBAAInfo,
                                        KnownNonNull_t IsKnownNonNull,
                                        CodeGenFunction &CGF) {
  // We allow this with ObjC object pointers because of fragile ABIs.
  assert(E->getType()->isPointerType() ||
         E->getType()->isObjCObjectPointerType());
  E = E->IgnoreParens();

  // Casts:
  if (const CastExpr *CE = dyn_cast<CastExpr>(E)) {
    if (const auto *ECE = dyn_cast<ExplicitCastExpr>(CE))
      CGF.CGM.EmitExplicitCastExprType(ECE, &CGF);

    switch (CE->getCastKind()) {
    // Non-converting casts (but not C's implicit conversion from void*).
    case CK_BitCast:
    case CK_NoOp:
    case CK_AddressSpaceConversion:
      if (auto PtrTy = CE->getSubExpr()->getType()->getAs<PointerType>()) {
        if (PtrTy->getPointeeType()->isVoidType())
          break;

        LValueBaseInfo InnerBaseInfo;
        TBAAAccessInfo InnerTBAAInfo;
        Address Addr = CGF.EmitPointerWithAlignment(
            CE->getSubExpr(), &InnerBaseInfo, &InnerTBAAInfo, IsKnownNonNull);
        if (BaseInfo) *BaseInfo = InnerBaseInfo;
        if (TBAAInfo) *TBAAInfo = InnerTBAAInfo;

        if (isa<ExplicitCastExpr>(CE)) {
          LValueBaseInfo TargetTypeBaseInfo;
          TBAAAccessInfo TargetTypeTBAAInfo;
          CharUnits Align = CGF.CGM.getNaturalPointeeTypeAlignment(
              E->getType(), &TargetTypeBaseInfo, &TargetTypeTBAAInfo);
          if (TBAAInfo)
            *TBAAInfo =
                CGF.CGM.mergeTBAAInfoForCast(*TBAAInfo, TargetTypeTBAAInfo);
          // If the source l-value is opaque, honor the alignment of the
          // casted-to type.
          if (InnerBaseInfo.getAlignmentSource() != AlignmentSource::Decl) {
            if (BaseInfo)
              BaseInfo->mergeForCast(TargetTypeBaseInfo);
            Addr.setAlignment(Align);
          }
        }

        if (CGF.SanOpts.has(SanitizerKind::CFIUnrelatedCast) &&
            CE->getCastKind() == CK_BitCast) {
          if (auto PT = E->getType()->getAs<PointerType>())
            CGF.EmitVTablePtrCheckForCast(PT->getPointeeType(), Addr,
                                          /*MayBeNull=*/true,
                                          CodeGenFunction::CFITCK_UnrelatedCast,
                                          CE->getBeginLoc());
        }

        llvm::Type *ElemTy =
            CGF.ConvertTypeForMem(E->getType()->getPointeeType());
        Addr = Addr.withElementType(ElemTy);
        if (CE->getCastKind() == CK_AddressSpaceConversion)
          Addr = CGF.Builder.CreateAddrSpaceCast(
              Addr, CGF.ConvertType(E->getType()), ElemTy);
        return CGF.authPointerToPointerCast(Addr, CE->getSubExpr()->getType(),
                                            CE->getType());
      }
      break;

    // Array-to-pointer decay.
    case CK_ArrayToPointerDecay:
      return CGF.EmitArrayToPointerDecay(CE->getSubExpr(), BaseInfo, TBAAInfo);

    // Derived-to-base conversions.
    case CK_UncheckedDerivedToBase:
    case CK_DerivedToBase: {
      // TODO: Support accesses to members of base classes in TBAA. For now, we
      // conservatively pretend that the complete object is of the base class
      // type.
      if (TBAAInfo)
        *TBAAInfo = CGF.CGM.getTBAAAccessInfo(E->getType());
      Address Addr = CGF.EmitPointerWithAlignment(
          CE->getSubExpr(), BaseInfo, nullptr,
          (KnownNonNull_t)(IsKnownNonNull ||
                           CE->getCastKind() == CK_UncheckedDerivedToBase));
      auto Derived = CE->getSubExpr()->getType()->getPointeeCXXRecordDecl();
      return CGF.GetAddressOfBaseClass(
          Addr, Derived, CE->path_begin(), CE->path_end(),
          CGF.ShouldNullCheckClassCastValue(CE), CE->getExprLoc());
    }

    // TODO: Is there any reason to treat base-to-derived conversions
    // specially?
    default:
      break;
    }
  }

  // Unary &.
  if (const UnaryOperator *UO = dyn_cast<UnaryOperator>(E)) {
    if (UO->getOpcode() == UO_AddrOf) {
      LValue LV = CGF.EmitLValue(UO->getSubExpr(), IsKnownNonNull);
      if (BaseInfo) *BaseInfo = LV.getBaseInfo();
      if (TBAAInfo) *TBAAInfo = LV.getTBAAInfo();
      return LV.getAddress();
    }
  }

  // std::addressof and variants.
  if (auto *Call = dyn_cast<CallExpr>(E)) {
    switch (Call->getBuiltinCallee()) {
    default:
      break;
    case Builtin::BIaddressof:
    case Builtin::BI__addressof:
    case Builtin::BI__builtin_addressof: {
      LValue LV = CGF.EmitLValue(Call->getArg(0), IsKnownNonNull);
      if (BaseInfo) *BaseInfo = LV.getBaseInfo();
      if (TBAAInfo) *TBAAInfo = LV.getTBAAInfo();
      return LV.getAddress();
    }
    }
  }

  // TODO: conditional operators, comma.

  // Otherwise, use the alignment of the type.
  return CGF.makeNaturalAddressForPointer(
      CGF.EmitScalarExpr(E), E->getType()->getPointeeType(), CharUnits(),
      /*ForPointeeType=*/true, BaseInfo, TBAAInfo, IsKnownNonNull);
}

/// EmitPointerWithAlignment - Given an expression of pointer type, try to
/// derive a more accurate bound on the alignment of the pointer.
Address CodeGenFunction::EmitPointerWithAlignment(
    const Expr *E, LValueBaseInfo *BaseInfo, TBAAAccessInfo *TBAAInfo,
    KnownNonNull_t IsKnownNonNull) {
  Address Addr =
      ::EmitPointerWithAlignment(E, BaseInfo, TBAAInfo, IsKnownNonNull, *this);
  if (IsKnownNonNull && !Addr.isKnownNonNull())
    Addr.setKnownNonNull();
  return Addr;
}

llvm::Value *CodeGenFunction::EmitNonNullRValueCheck(RValue RV, QualType T) {
  llvm::Value *V = RV.getScalarVal();
  if (auto MPT = T->getAs<MemberPointerType>())
    return CGM.getCXXABI().EmitMemberPointerIsNotNull(*this, V, MPT);
  return Builder.CreateICmpNE(V, llvm::Constant::getNullValue(V->getType()));
}

RValue CodeGenFunction::GetUndefRValue(QualType Ty) {
  if (Ty->isVoidType())
    return RValue::get(nullptr);

  switch (getEvaluationKind(Ty)) {
  case TEK_Complex: {
    llvm::Type *EltTy =
      ConvertType(Ty->castAs<ComplexType>()->getElementType());
    llvm::Value *U = llvm::UndefValue::get(EltTy);
    return RValue::getComplex(std::make_pair(U, U));
  }

  // If this is a use of an undefined aggregate type, the aggregate must have an
  // identifiable address.  Just because the contents of the value are undefined
  // doesn't mean that the address can't be taken and compared.
  case TEK_Aggregate: {
    Address DestPtr = CreateMemTemp(Ty, "undef.agg.tmp");
    return RValue::getAggregate(DestPtr);
  }

  case TEK_Scalar:
    return RValue::get(llvm::UndefValue::get(ConvertType(Ty)));
  }
  llvm_unreachable("bad evaluation kind");
}

RValue CodeGenFunction::EmitUnsupportedRValue(const Expr *E,
                                              const char *Name) {
  ErrorUnsupported(E, Name);
  return GetUndefRValue(E->getType());
}

LValue CodeGenFunction::EmitUnsupportedLValue(const Expr *E,
                                              const char *Name) {
  ErrorUnsupported(E, Name);
  llvm::Type *ElTy = ConvertType(E->getType());
  llvm::Type *Ty = UnqualPtrTy;
  return MakeAddrLValue(
      Address(llvm::UndefValue::get(Ty), ElTy, CharUnits::One()), E->getType());
}

bool CodeGenFunction::IsWrappedCXXThis(const Expr *Obj) {
  const Expr *Base = Obj;
  while (!isa<CXXThisExpr>(Base)) {
    // The result of a dynamic_cast can be null.
    if (isa<CXXDynamicCastExpr>(Base))
      return false;

    if (const auto *CE = dyn_cast<CastExpr>(Base)) {
      Base = CE->getSubExpr();
    } else if (const auto *PE = dyn_cast<ParenExpr>(Base)) {
      Base = PE->getSubExpr();
    } else if (const auto *UO = dyn_cast<UnaryOperator>(Base)) {
      if (UO->getOpcode() == UO_Extension)
        Base = UO->getSubExpr();
      else
        return false;
    } else {
      return false;
    }
  }
  return true;
}

LValue CodeGenFunction::EmitCheckedLValue(const Expr *E, TypeCheckKind TCK) {
  LValue LV;
  if (SanOpts.has(SanitizerKind::ArrayBounds) && isa<ArraySubscriptExpr>(E))
    LV = EmitArraySubscriptExpr(cast<ArraySubscriptExpr>(E), /*Accessed*/true);
  else
    LV = EmitLValue(E);
  if (!isa<DeclRefExpr>(E) && !LV.isBitField() && LV.isSimple()) {
    SanitizerSet SkippedChecks;
    if (const auto *ME = dyn_cast<MemberExpr>(E)) {
      bool IsBaseCXXThis = IsWrappedCXXThis(ME->getBase());
      if (IsBaseCXXThis)
        SkippedChecks.set(SanitizerKind::Alignment, true);
      if (IsBaseCXXThis || isa<DeclRefExpr>(ME->getBase()))
        SkippedChecks.set(SanitizerKind::Null, true);
    }
    EmitTypeCheck(TCK, E->getExprLoc(), LV, E->getType(), SkippedChecks);
  }
  return LV;
}

/// EmitLValue - Emit code to compute a designator that specifies the location
/// of the expression.
///
/// This can return one of two things: a simple address or a bitfield reference.
/// In either case, the LLVM Value* in the LValue structure is guaranteed to be
/// an LLVM pointer type.
///
/// If this returns a bitfield reference, nothing about the pointee type of the
/// LLVM value is known: For example, it may not be a pointer to an integer.
///
/// If this returns a normal address, and if the lvalue's C type is fixed size,
/// this method guarantees that the returned pointer type will point to an LLVM
/// type of the same size of the lvalue's type.  If the lvalue has a variable
/// length type, this is not possible.
///
LValue CodeGenFunction::EmitLValue(const Expr *E,
                                   KnownNonNull_t IsKnownNonNull) {
  // Running with sufficient stack space to avoid deeply nested expressions
  // cause a stack overflow.
  LValue LV;
  CGM.runWithSufficientStackSpace(
      E->getExprLoc(), [&] { LV = EmitLValueHelper(E, IsKnownNonNull); });

  if (IsKnownNonNull && !LV.isKnownNonNull())
    LV.setKnownNonNull();
  return LV;
}

static QualType getConstantExprReferredType(const FullExpr *E,
                                            const ASTContext &Ctx) {
  const Expr *SE = E->getSubExpr()->IgnoreImplicit();
  if (isa<OpaqueValueExpr>(SE))
    return SE->getType();
  return cast<CallExpr>(SE)->getCallReturnType(Ctx)->getPointeeType();
}

LValue CodeGenFunction::EmitLValueHelper(const Expr *E,
                                         KnownNonNull_t IsKnownNonNull) {
  ApplyDebugLocation DL(*this, E);
  switch (E->getStmtClass()) {
  default: return EmitUnsupportedLValue(E, "l-value expression");

  case Expr::ObjCPropertyRefExprClass:
    llvm_unreachable("cannot emit a property reference directly");

  case Expr::ObjCSelectorExprClass:
    return EmitObjCSelectorLValue(cast<ObjCSelectorExpr>(E));
  case Expr::ObjCIsaExprClass:
    return EmitObjCIsaExpr(cast<ObjCIsaExpr>(E));
  case Expr::BinaryOperatorClass:
    return EmitBinaryOperatorLValue(cast<BinaryOperator>(E));
  case Expr::CompoundAssignOperatorClass: {
    QualType Ty = E->getType();
    if (const AtomicType *AT = Ty->getAs<AtomicType>())
      Ty = AT->getValueType();
    if (!Ty->isAnyComplexType())
      return EmitCompoundAssignmentLValue(cast<CompoundAssignOperator>(E));
    return EmitComplexCompoundAssignmentLValue(cast<CompoundAssignOperator>(E));
  }
  case Expr::CallExprClass:
  case Expr::CXXMemberCallExprClass:
  case Expr::CXXOperatorCallExprClass:
  case Expr::UserDefinedLiteralClass:
    return EmitCallExprLValue(cast<CallExpr>(E));
  case Expr::CXXRewrittenBinaryOperatorClass:
    return EmitLValue(cast<CXXRewrittenBinaryOperator>(E)->getSemanticForm(),
                      IsKnownNonNull);
  case Expr::VAArgExprClass:
    return EmitVAArgExprLValue(cast<VAArgExpr>(E));
  case Expr::DeclRefExprClass:
    return EmitDeclRefLValue(cast<DeclRefExpr>(E));
  case Expr::ConstantExprClass: {
    const ConstantExpr *CE = cast<ConstantExpr>(E);
    if (llvm::Value *Result = ConstantEmitter(*this).tryEmitConstantExpr(CE)) {
      QualType RetType = getConstantExprReferredType(CE, getContext());
      return MakeNaturalAlignAddrLValue(Result, RetType);
    }
    return EmitLValue(cast<ConstantExpr>(E)->getSubExpr(), IsKnownNonNull);
  }
  case Expr::ParenExprClass:
    return EmitLValue(cast<ParenExpr>(E)->getSubExpr(), IsKnownNonNull);
  case Expr::GenericSelectionExprClass:
    return EmitLValue(cast<GenericSelectionExpr>(E)->getResultExpr(),
                      IsKnownNonNull);
  case Expr::PredefinedExprClass:
    return EmitPredefinedLValue(cast<PredefinedExpr>(E));
  case Expr::StringLiteralClass:
    return EmitStringLiteralLValue(cast<StringLiteral>(E));
  case Expr::ObjCEncodeExprClass:
    return EmitObjCEncodeExprLValue(cast<ObjCEncodeExpr>(E));
  case Expr::PseudoObjectExprClass:
    return EmitPseudoObjectLValue(cast<PseudoObjectExpr>(E));
  case Expr::InitListExprClass:
    return EmitInitListLValue(cast<InitListExpr>(E));
  case Expr::CXXTemporaryObjectExprClass:
  case Expr::CXXConstructExprClass:
    return EmitCXXConstructLValue(cast<CXXConstructExpr>(E));
  case Expr::CXXBindTemporaryExprClass:
    return EmitCXXBindTemporaryLValue(cast<CXXBindTemporaryExpr>(E));
  case Expr::CXXUuidofExprClass:
    return EmitCXXUuidofLValue(cast<CXXUuidofExpr>(E));
  case Expr::LambdaExprClass:
    return EmitAggExprToLValue(E);

  case Expr::ExprWithCleanupsClass: {
    const auto *cleanups = cast<ExprWithCleanups>(E);
    RunCleanupsScope Scope(*this);
    LValue LV = EmitLValue(cleanups->getSubExpr(), IsKnownNonNull);
    if (LV.isSimple()) {
      // Defend against branches out of gnu statement expressions surrounded by
      // cleanups.
      Address Addr = LV.getAddress();
      llvm::Value *V = Addr.getBasePointer();
      Scope.ForceCleanup({&V});
      Addr.replaceBasePointer(V);
      return LValue::MakeAddr(Addr, LV.getType(), getContext(),
                              LV.getBaseInfo(), LV.getTBAAInfo());
    }
    // FIXME: Is it possible to create an ExprWithCleanups that produces a
    // bitfield lvalue or some other non-simple lvalue?
    return LV;
  }

  case Expr::CXXDefaultArgExprClass: {
    auto *DAE = cast<CXXDefaultArgExpr>(E);
    CXXDefaultArgExprScope Scope(*this, DAE);
    return EmitLValue(DAE->getExpr(), IsKnownNonNull);
  }
  case Expr::CXXDefaultInitExprClass: {
    auto *DIE = cast<CXXDefaultInitExpr>(E);
    CXXDefaultInitExprScope Scope(*this, DIE);
    return EmitLValue(DIE->getExpr(), IsKnownNonNull);
  }
  case Expr::CXXTypeidExprClass:
    return EmitCXXTypeidLValue(cast<CXXTypeidExpr>(E));

  case Expr::ObjCMessageExprClass:
    return EmitObjCMessageExprLValue(cast<ObjCMessageExpr>(E));
  case Expr::ObjCIvarRefExprClass:
    return EmitObjCIvarRefLValue(cast<ObjCIvarRefExpr>(E));
  case Expr::StmtExprClass:
    return EmitStmtExprLValue(cast<StmtExpr>(E));
  case Expr::UnaryOperatorClass:
    return EmitUnaryOpLValue(cast<UnaryOperator>(E));
  case Expr::ArraySubscriptExprClass:
    return EmitArraySubscriptExpr(cast<ArraySubscriptExpr>(E));
  case Expr::MatrixSubscriptExprClass:
    return EmitMatrixSubscriptExpr(cast<MatrixSubscriptExpr>(E));
  case Expr::ArraySectionExprClass:
    return EmitArraySectionExpr(cast<ArraySectionExpr>(E));
  case Expr::ExtVectorElementExprClass:
    return EmitExtVectorElementExpr(cast<ExtVectorElementExpr>(E));
  case Expr::CXXThisExprClass:
    return MakeAddrLValue(LoadCXXThisAddress(), E->getType());
  case Expr::MemberExprClass:
    return EmitMemberExpr(cast<MemberExpr>(E));
  case Expr::CompoundLiteralExprClass:
    return EmitCompoundLiteralLValue(cast<CompoundLiteralExpr>(E));
  case Expr::ConditionalOperatorClass:
    return EmitConditionalOperatorLValue(cast<ConditionalOperator>(E));
  case Expr::BinaryConditionalOperatorClass:
    return EmitConditionalOperatorLValue(cast<BinaryConditionalOperator>(E));
  case Expr::ChooseExprClass:
    return EmitLValue(cast<ChooseExpr>(E)->getChosenSubExpr(), IsKnownNonNull);
  case Expr::OpaqueValueExprClass:
    return EmitOpaqueValueLValue(cast<OpaqueValueExpr>(E));
  case Expr::SubstNonTypeTemplateParmExprClass:
    return EmitLValue(cast<SubstNonTypeTemplateParmExpr>(E)->getReplacement(),
                      IsKnownNonNull);
  case Expr::ImplicitCastExprClass:
  case Expr::CStyleCastExprClass:
  case Expr::CXXFunctionalCastExprClass:
  case Expr::CXXStaticCastExprClass:
  case Expr::CXXDynamicCastExprClass:
  case Expr::CXXReinterpretCastExprClass:
  case Expr::CXXConstCastExprClass:
  case Expr::CXXAddrspaceCastExprClass:
  case Expr::ObjCBridgedCastExprClass:
    return EmitCastLValue(cast<CastExpr>(E));

  case Expr::MaterializeTemporaryExprClass:
    return EmitMaterializeTemporaryExpr(cast<MaterializeTemporaryExpr>(E));

  case Expr::CoawaitExprClass:
    return EmitCoawaitLValue(cast<CoawaitExpr>(E));
  case Expr::CoyieldExprClass:
    return EmitCoyieldLValue(cast<CoyieldExpr>(E));
  case Expr::PackIndexingExprClass:
    return EmitLValue(cast<PackIndexingExpr>(E)->getSelectedExpr());
  case Expr::HLSLOutArgExprClass:
    llvm_unreachable("cannot emit a HLSL out argument directly");
  }
}

/// Given an object of the given canonical type, can we safely copy a
/// value out of it based on its initializer?
static bool isConstantEmittableObjectType(QualType type) {
  assert(type.isCanonical());
  assert(!type->isReferenceType());

  // Must be const-qualified but non-volatile.
  Qualifiers qs = type.getLocalQualifiers();
  if (!qs.hasConst() || qs.hasVolatile()) return false;

  // Otherwise, all object types satisfy this except C++ classes with
  // mutable subobjects or non-trivial copy/destroy behavior.
  if (const auto *RT = dyn_cast<RecordType>(type))
    if (const auto *RD = dyn_cast<CXXRecordDecl>(RT->getDecl()))
      if (RD->hasMutableFields() || !RD->isTrivial())
        return false;

  return true;
}

/// Can we constant-emit a load of a reference to a variable of the
/// given type?  This is different from predicates like
/// Decl::mightBeUsableInConstantExpressions because we do want it to apply
/// in situations that don't necessarily satisfy the language's rules
/// for this (e.g. C++'s ODR-use rules).  For example, we want to able
/// to do this with const float variables even if those variables
/// aren't marked 'constexpr'.
enum ConstantEmissionKind {
  CEK_None,
  CEK_AsReferenceOnly,
  CEK_AsValueOrReference,
  CEK_AsValueOnly
};
static ConstantEmissionKind checkVarTypeForConstantEmission(QualType type) {
  type = type.getCanonicalType();
  if (const auto *ref = dyn_cast<ReferenceType>(type)) {
    if (isConstantEmittableObjectType(ref->getPointeeType()))
      return CEK_AsValueOrReference;
    return CEK_AsReferenceOnly;
  }
  if (isConstantEmittableObjectType(type))
    return CEK_AsValueOnly;
  return CEK_None;
}

/// Try to emit a reference to the given value without producing it as
/// an l-value.  This is just an optimization, but it avoids us needing
/// to emit global copies of variables if they're named without triggering
/// a formal use in a context where we can't emit a direct reference to them,
/// for instance if a block or lambda or a member of a local class uses a
/// const int variable or constexpr variable from an enclosing function.
CodeGenFunction::ConstantEmission
CodeGenFunction::tryEmitAsConstant(DeclRefExpr *refExpr) {
  ValueDecl *value = refExpr->getDecl();

  // The value needs to be an enum constant or a constant variable.
  ConstantEmissionKind CEK;
  if (isa<ParmVarDecl>(value)) {
    CEK = CEK_None;
  } else if (auto *var = dyn_cast<VarDecl>(value)) {
    CEK = checkVarTypeForConstantEmission(var->getType());
  } else if (isa<EnumConstantDecl>(value)) {
    CEK = CEK_AsValueOnly;
  } else {
    CEK = CEK_None;
  }
  if (CEK == CEK_None) return ConstantEmission();

  Expr::EvalResult result;
  bool resultIsReference;
  QualType resultType;

  // It's best to evaluate all the way as an r-value if that's permitted.
  if (CEK != CEK_AsReferenceOnly &&
      refExpr->EvaluateAsRValue(result, getContext())) {
    resultIsReference = false;
    resultType = refExpr->getType();

  // Otherwise, try to evaluate as an l-value.
  } else if (CEK != CEK_AsValueOnly &&
             refExpr->EvaluateAsLValue(result, getContext())) {
    resultIsReference = true;
    resultType = value->getType();

  // Failure.
  } else {
    return ConstantEmission();
  }

  // In any case, if the initializer has side-effects, abandon ship.
  if (result.HasSideEffects)
    return ConstantEmission();

  // In CUDA/HIP device compilation, a lambda may capture a reference variable
  // referencing a global host variable by copy. In this case the lambda should
  // make a copy of the value of the global host variable. The DRE of the
  // captured reference variable cannot be emitted as load from the host
  // global variable as compile time constant, since the host variable is not
  // accessible on device. The DRE of the captured reference variable has to be
  // loaded from captures.
  if (CGM.getLangOpts().CUDAIsDevice && result.Val.isLValue() &&
      refExpr->refersToEnclosingVariableOrCapture()) {
    auto *MD = dyn_cast_or_null<CXXMethodDecl>(CurCodeDecl);
    if (isLambdaMethod(MD) && MD->getOverloadedOperator() == OO_Call) {
      const APValue::LValueBase &base = result.Val.getLValueBase();
      if (const ValueDecl *D = base.dyn_cast<const ValueDecl *>()) {
        if (const VarDecl *VD = dyn_cast<const VarDecl>(D)) {
          if (!VD->hasAttr<CUDADeviceAttr>()) {
            return ConstantEmission();
          }
        }
      }
    }
  }

  // Emit as a constant.
  auto C = ConstantEmitter(*this).emitAbstract(refExpr->getLocation(),
                                               result.Val, resultType);

  // Make sure we emit a debug reference to the global variable.
  // This should probably fire even for
  if (isa<VarDecl>(value)) {
    if (!getContext().DeclMustBeEmitted(cast<VarDecl>(value)))
      EmitDeclRefExprDbgValue(refExpr, result.Val);
  } else {
    assert(isa<EnumConstantDecl>(value));
    EmitDeclRefExprDbgValue(refExpr, result.Val);
  }

  // If we emitted a reference constant, we need to dereference that.
  if (resultIsReference)
    return ConstantEmission::forReference(C);

  return ConstantEmission::forValue(C);
}

static DeclRefExpr *tryToConvertMemberExprToDeclRefExpr(CodeGenFunction &CGF,
                                                        const MemberExpr *ME) {
  if (auto *VD = dyn_cast<VarDecl>(ME->getMemberDecl())) {
    // Try to emit static variable member expressions as DREs.
    return DeclRefExpr::Create(
        CGF.getContext(), NestedNameSpecifierLoc(), SourceLocation(), VD,
        /*RefersToEnclosingVariableOrCapture=*/false, ME->getExprLoc(),
        ME->getType(), ME->getValueKind(), nullptr, nullptr, ME->isNonOdrUse());
  }
  return nullptr;
}

CodeGenFunction::ConstantEmission
CodeGenFunction::tryEmitAsConstant(const MemberExpr *ME) {
  if (DeclRefExpr *DRE = tryToConvertMemberExprToDeclRefExpr(*this, ME))
    return tryEmitAsConstant(DRE);
  return ConstantEmission();
}

llvm::Value *CodeGenFunction::emitScalarConstant(
    const CodeGenFunction::ConstantEmission &Constant, Expr *E) {
  assert(Constant && "not a constant");
  if (Constant.isReference())
    return EmitLoadOfLValue(Constant.getReferenceLValue(*this, E),
                            E->getExprLoc())
        .getScalarVal();
  return Constant.getValue();
}

llvm::Value *CodeGenFunction::EmitLoadOfScalar(LValue lvalue,
                                               SourceLocation Loc) {
  return EmitLoadOfScalar(lvalue.getAddress(), lvalue.isVolatile(),
                          lvalue.getType(), Loc, lvalue.getBaseInfo(),
                          lvalue.getTBAAInfo(), lvalue.isNontemporal());
}

static bool getRangeForType(CodeGenFunction &CGF, QualType Ty,
                            llvm::APInt &Min, llvm::APInt &End,
                            bool StrictEnums, bool IsBool) {
  const EnumType *ET = Ty->getAs<EnumType>();
  bool IsRegularCPlusPlusEnum = CGF.getLangOpts().CPlusPlus && StrictEnums &&
                                ET && !ET->getDecl()->isFixed();
  if (!IsBool && !IsRegularCPlusPlusEnum)
    return false;

  if (IsBool) {
    Min = llvm::APInt(CGF.getContext().getTypeSize(Ty), 0);
    End = llvm::APInt(CGF.getContext().getTypeSize(Ty), 2);
  } else {
    const EnumDecl *ED = ET->getDecl();
    ED->getValueRange(End, Min);
  }
  return true;
}

llvm::MDNode *CodeGenFunction::getRangeForLoadFromType(QualType Ty) {
  llvm::APInt Min, End;
  if (!getRangeForType(*this, Ty, Min, End, CGM.getCodeGenOpts().StrictEnums,
                       Ty->hasBooleanRepresentation()))
    return nullptr;

  llvm::MDBuilder MDHelper(getLLVMContext());
  return MDHelper.createRange(Min, End);
}

bool CodeGenFunction::EmitScalarRangeCheck(llvm::Value *Value, QualType Ty,
                                           SourceLocation Loc) {
  bool HasBoolCheck = SanOpts.has(SanitizerKind::Bool);
  bool HasEnumCheck = SanOpts.has(SanitizerKind::Enum);
  if (!HasBoolCheck && !HasEnumCheck)
    return false;

  bool IsBool = Ty->hasBooleanRepresentation() ||
                NSAPI(CGM.getContext()).isObjCBOOLType(Ty);
  bool NeedsBoolCheck = HasBoolCheck && IsBool;
  bool NeedsEnumCheck = HasEnumCheck && Ty->getAs<EnumType>();
  if (!NeedsBoolCheck && !NeedsEnumCheck)
    return false;

  // Single-bit booleans don't need to be checked. Special-case this to avoid
  // a bit width mismatch when handling bitfield values. This is handled by
  // EmitFromMemory for the non-bitfield case.
  if (IsBool &&
      cast<llvm::IntegerType>(Value->getType())->getBitWidth() == 1)
    return false;

  if (NeedsEnumCheck &&
      getContext().isTypeIgnoredBySanitizer(SanitizerKind::Enum, Ty))
    return false;

  llvm::APInt Min, End;
  if (!getRangeForType(*this, Ty, Min, End, /*StrictEnums=*/true, IsBool))
    return true;

  auto &Ctx = getLLVMContext();
  SanitizerScope SanScope(this);
  llvm::Value *Check;
  --End;
  if (!Min) {
    Check = Builder.CreateICmpULE(Value, llvm::ConstantInt::get(Ctx, End));
  } else {
    llvm::Value *Upper =
        Builder.CreateICmpSLE(Value, llvm::ConstantInt::get(Ctx, End));
    llvm::Value *Lower =
        Builder.CreateICmpSGE(Value, llvm::ConstantInt::get(Ctx, Min));
    Check = Builder.CreateAnd(Upper, Lower);
  }
  llvm::Constant *StaticArgs[] = {EmitCheckSourceLocation(Loc),
                                  EmitCheckTypeDescriptor(Ty)};
  SanitizerKind::SanitizerOrdinal Kind =
      NeedsEnumCheck ? SanitizerKind::SO_Enum : SanitizerKind::SO_Bool;
  EmitCheck(std::make_pair(Check, Kind), SanitizerHandler::LoadInvalidValue,
            StaticArgs, EmitCheckValue(Value));
  return true;
}

llvm::Value *CodeGenFunction::EmitLoadOfScalar(Address Addr, bool Volatile,
                                               QualType Ty,
                                               SourceLocation Loc,
                                               LValueBaseInfo BaseInfo,
                                               TBAAAccessInfo TBAAInfo,
                                               bool isNontemporal) {
  if (auto *GV = dyn_cast<llvm::GlobalValue>(Addr.getBasePointer()))
    if (GV->isThreadLocal())
      Addr = Addr.withPointer(Builder.CreateThreadLocalAddress(GV),
                              NotKnownNonNull);

  if (const auto *ClangVecTy = Ty->getAs<VectorType>()) {
    // Boolean vectors use `iN` as storage type.
    if (ClangVecTy->isPackedVectorBoolType(getContext())) {
      llvm::Type *ValTy = ConvertType(Ty);
      unsigned ValNumElems =
          cast<llvm::FixedVectorType>(ValTy)->getNumElements();
      // Load the `iP` storage object (P is the padded vector size).
      auto *RawIntV = Builder.CreateLoad(Addr, Volatile, "load_bits");
      const auto *RawIntTy = RawIntV->getType();
      assert(RawIntTy->isIntegerTy() && "compressed iN storage for bitvectors");
      // Bitcast iP --> <P x i1>.
      auto *PaddedVecTy = llvm::FixedVectorType::get(
          Builder.getInt1Ty(), RawIntTy->getPrimitiveSizeInBits());
      llvm::Value *V = Builder.CreateBitCast(RawIntV, PaddedVecTy);
      // Shuffle <P x i1> --> <N x i1> (N is the actual bit size).
      V = emitBoolVecConversion(V, ValNumElems, "extractvec");

      return EmitFromMemory(V, Ty);
    }

    // Handles vectors of sizes that are likely to be expanded to a larger size
    // to optimize performance.
    auto *VTy = cast<llvm::FixedVectorType>(Addr.getElementType());
    auto *NewVecTy =
        CGM.getABIInfo().getOptimalVectorMemoryType(VTy, getLangOpts());

    if (VTy != NewVecTy) {
      Address Cast = Addr.withElementType(NewVecTy);
      llvm::Value *V = Builder.CreateLoad(Cast, Volatile, "loadVecN");
      unsigned OldNumElements = VTy->getNumElements();
      SmallVector<int, 16> Mask(OldNumElements);
      std::iota(Mask.begin(), Mask.end(), 0);
      V = Builder.CreateShuffleVector(V, Mask, "extractVec");
      return EmitFromMemory(V, Ty);
    }
  }

  // Atomic operations have to be done on integral types.
  LValue AtomicLValue =
      LValue::MakeAddr(Addr, Ty, getContext(), BaseInfo, TBAAInfo);
  if (Ty->isAtomicType() || LValueIsSuitableForInlineAtomic(AtomicLValue)) {
    return EmitAtomicLoad(AtomicLValue, Loc).getScalarVal();
  }

  Addr =
      Addr.withElementType(convertTypeForLoadStore(Ty, Addr.getElementType()));

  llvm::LoadInst *Load = Builder.CreateLoad(Addr, Volatile);
  if (isNontemporal) {
    llvm::MDNode *Node = llvm::MDNode::get(
        Load->getContext(), llvm::ConstantAsMetadata::get(Builder.getInt32(1)));
    Load->setMetadata(llvm::LLVMContext::MD_nontemporal, Node);
  }

  CGM.DecorateInstructionWithTBAA(Load, TBAAInfo);

  if (EmitScalarRangeCheck(Load, Ty, Loc)) {
    // In order to prevent the optimizer from throwing away the check, don't
    // attach range metadata to the load.
  } else if (CGM.getCodeGenOpts().OptimizationLevel > 0)
    if (llvm::MDNode *RangeInfo = getRangeForLoadFromType(Ty)) {
      Load->setMetadata(llvm::LLVMContext::MD_range, RangeInfo);
      Load->setMetadata(llvm::LLVMContext::MD_noundef,
                        llvm::MDNode::get(getLLVMContext(), {}));
    }

  return EmitFromMemory(Load, Ty);
}

/// Converts a scalar value from its primary IR type (as returned
/// by ConvertType) to its load/store type (as returned by
/// convertTypeForLoadStore).
llvm::Value *CodeGenFunction::EmitToMemory(llvm::Value *Value, QualType Ty) {
  if (Ty->hasBooleanRepresentation() || Ty->isBitIntType()) {
    llvm::Type *StoreTy = convertTypeForLoadStore(Ty, Value->getType());
    bool Signed = Ty->isSignedIntegerOrEnumerationType();
    return Builder.CreateIntCast(Value, StoreTy, Signed, "storedv");
  }

  if (Ty->isExtVectorBoolType()) {
    llvm::Type *StoreTy = convertTypeForLoadStore(Ty, Value->getType());
    if (StoreTy->isVectorTy() && StoreTy->getScalarSizeInBits() >
                                     Value->getType()->getScalarSizeInBits())
      return Builder.CreateZExt(Value, StoreTy);

    // Expand to the memory bit width.
    unsigned MemNumElems = StoreTy->getPrimitiveSizeInBits();
    // <N x i1> --> <P x i1>.
    Value = emitBoolVecConversion(Value, MemNumElems, "insertvec");
    // <P x i1> --> iP.
    Value = Builder.CreateBitCast(Value, StoreTy);
  }

  return Value;
}

/// Converts a scalar value from its load/store type (as returned
/// by convertTypeForLoadStore) to its primary IR type (as returned
/// by ConvertType).
llvm::Value *CodeGenFunction::EmitFromMemory(llvm::Value *Value, QualType Ty) {
  if (Ty->isPackedVectorBoolType(getContext())) {
    const auto *RawIntTy = Value->getType();

    // Bitcast iP --> <P x i1>.
    auto *PaddedVecTy = llvm::FixedVectorType::get(
        Builder.getInt1Ty(), RawIntTy->getPrimitiveSizeInBits());
    auto *V = Builder.CreateBitCast(Value, PaddedVecTy);
    // Shuffle <P x i1> --> <N x i1> (N is the actual bit size).
    llvm::Type *ValTy = ConvertType(Ty);
    unsigned ValNumElems = cast<llvm::FixedVectorType>(ValTy)->getNumElements();
    return emitBoolVecConversion(V, ValNumElems, "extractvec");
  }

  llvm::Type *ResTy = ConvertType(Ty);
<<<<<<< HEAD
  if (hasBooleanRepresentation(Ty) || Ty->isBitIntType() ||
=======
  if (Ty->hasBooleanRepresentation() || Ty->isBitIntType() ||
>>>>>>> d465594a
      Ty->isExtVectorBoolType())
    return Builder.CreateTrunc(Value, ResTy, "loadedv");

  return Value;
}

// Convert the pointer of \p Addr to a pointer to a vector (the value type of
// MatrixType), if it points to a array (the memory type of MatrixType).
static RawAddress MaybeConvertMatrixAddress(RawAddress Addr,
                                            CodeGenFunction &CGF,
                                            bool IsVector = true) {
  auto *ArrayTy = dyn_cast<llvm::ArrayType>(Addr.getElementType());
  if (ArrayTy && IsVector) {
    auto *VectorTy = llvm::FixedVectorType::get(ArrayTy->getElementType(),
                                                ArrayTy->getNumElements());

    return Addr.withElementType(VectorTy);
  }
  auto *VectorTy = dyn_cast<llvm::VectorType>(Addr.getElementType());
  if (VectorTy && !IsVector) {
    auto *ArrayTy = llvm::ArrayType::get(
        VectorTy->getElementType(),
        cast<llvm::FixedVectorType>(VectorTy)->getNumElements());

    return Addr.withElementType(ArrayTy);
  }

  return Addr;
}

// Emit a store of a matrix LValue. This may require casting the original
// pointer to memory address (ArrayType) to a pointer to the value type
// (VectorType).
static void EmitStoreOfMatrixScalar(llvm::Value *value, LValue lvalue,
                                    bool isInit, CodeGenFunction &CGF) {
  Address Addr = MaybeConvertMatrixAddress(lvalue.getAddress(), CGF,
                                           value->getType()->isVectorTy());
  CGF.EmitStoreOfScalar(value, Addr, lvalue.isVolatile(), lvalue.getType(),
                        lvalue.getBaseInfo(), lvalue.getTBAAInfo(), isInit,
                        lvalue.isNontemporal());
}

void CodeGenFunction::EmitStoreOfScalar(llvm::Value *Value, Address Addr,
                                        bool Volatile, QualType Ty,
                                        LValueBaseInfo BaseInfo,
                                        TBAAAccessInfo TBAAInfo,
                                        bool isInit, bool isNontemporal) {
  if (auto *GV = dyn_cast<llvm::GlobalValue>(Addr.getBasePointer()))
    if (GV->isThreadLocal())
      Addr = Addr.withPointer(Builder.CreateThreadLocalAddress(GV),
                              NotKnownNonNull);

  // Handles vectors of sizes that are likely to be expanded to a larger size
  // to optimize performance.
  llvm::Type *SrcTy = Value->getType();
  if (const auto *ClangVecTy = Ty->getAs<VectorType>()) {
    if (auto *VecTy = dyn_cast<llvm::FixedVectorType>(SrcTy)) {
      auto *NewVecTy =
          CGM.getABIInfo().getOptimalVectorMemoryType(VecTy, getLangOpts());
      if (!ClangVecTy->isPackedVectorBoolType(getContext()) &&
          VecTy != NewVecTy) {
        SmallVector<int, 16> Mask(NewVecTy->getNumElements(), -1);
        std::iota(Mask.begin(), Mask.begin() + VecTy->getNumElements(), 0);
        Value = Builder.CreateShuffleVector(Value, Mask, "extractVec");
        SrcTy = NewVecTy;
      }
      if (Addr.getElementType() != SrcTy)
        Addr = Addr.withElementType(SrcTy);
    }
  }

  Value = EmitToMemory(Value, Ty);

  LValue AtomicLValue =
      LValue::MakeAddr(Addr, Ty, getContext(), BaseInfo, TBAAInfo);
  if (Ty->isAtomicType() ||
      (!isInit && LValueIsSuitableForInlineAtomic(AtomicLValue))) {
    EmitAtomicStore(RValue::get(Value), AtomicLValue, isInit);
    return;
  }

  llvm::StoreInst *Store = Builder.CreateStore(Value, Addr, Volatile);
  if (isNontemporal) {
    llvm::MDNode *Node =
        llvm::MDNode::get(Store->getContext(),
                          llvm::ConstantAsMetadata::get(Builder.getInt32(1)));
    Store->setMetadata(llvm::LLVMContext::MD_nontemporal, Node);
  }

  CGM.DecorateInstructionWithTBAA(Store, TBAAInfo);
}

void CodeGenFunction::EmitStoreOfScalar(llvm::Value *value, LValue lvalue,
                                        bool isInit) {
  if (lvalue.getType()->isConstantMatrixType()) {
    EmitStoreOfMatrixScalar(value, lvalue, isInit, *this);
    return;
  }

  EmitStoreOfScalar(value, lvalue.getAddress(), lvalue.isVolatile(),
                    lvalue.getType(), lvalue.getBaseInfo(),
                    lvalue.getTBAAInfo(), isInit, lvalue.isNontemporal());
}

// Emit a load of a LValue of matrix type. This may require casting the pointer
// to memory address (ArrayType) to a pointer to the value type (VectorType).
static RValue EmitLoadOfMatrixLValue(LValue LV, SourceLocation Loc,
                                     CodeGenFunction &CGF) {
  assert(LV.getType()->isConstantMatrixType());
  Address Addr = MaybeConvertMatrixAddress(LV.getAddress(), CGF);
  LV.setAddress(Addr);
  return RValue::get(CGF.EmitLoadOfScalar(LV, Loc));
}

RValue CodeGenFunction::EmitLoadOfAnyValue(LValue LV, AggValueSlot Slot,
                                           SourceLocation Loc) {
  QualType Ty = LV.getType();
  switch (getEvaluationKind(Ty)) {
  case TEK_Scalar:
    return EmitLoadOfLValue(LV, Loc);
  case TEK_Complex:
    return RValue::getComplex(EmitLoadOfComplex(LV, Loc));
  case TEK_Aggregate:
    EmitAggFinalDestCopy(Ty, Slot, LV, EVK_NonRValue);
    return Slot.asRValue();
  }
  llvm_unreachable("bad evaluation kind");
}

/// EmitLoadOfLValue - Given an expression that represents a value lvalue, this
/// method emits the address of the lvalue, then loads the result as an rvalue,
/// returning the rvalue.
RValue CodeGenFunction::EmitLoadOfLValue(LValue LV, SourceLocation Loc) {
  if (LV.isObjCWeak()) {
    // load of a __weak object.
    Address AddrWeakObj = LV.getAddress();
    return RValue::get(CGM.getObjCRuntime().EmitObjCWeakRead(*this,
                                                             AddrWeakObj));
  }
  if (LV.getQuals().getObjCLifetime() == Qualifiers::OCL_Weak) {
    // In MRC mode, we do a load+autorelease.
    if (!getLangOpts().ObjCAutoRefCount) {
      return RValue::get(EmitARCLoadWeak(LV.getAddress()));
    }

    // In ARC mode, we load retained and then consume the value.
    llvm::Value *Object = EmitARCLoadWeakRetained(LV.getAddress());
    Object = EmitObjCConsumeObject(LV.getType(), Object);
    return RValue::get(Object);
  }

  if (LV.isSimple()) {
    assert(!LV.getType()->isFunctionType());

    if (LV.getType()->isConstantMatrixType())
      return EmitLoadOfMatrixLValue(LV, Loc, *this);

    // Everything needs a load.
    return RValue::get(EmitLoadOfScalar(LV, Loc));
  }

  if (LV.isVectorElt()) {
    llvm::LoadInst *Load = Builder.CreateLoad(LV.getVectorAddress(),
                                              LV.isVolatileQualified());
    return RValue::get(Builder.CreateExtractElement(Load, LV.getVectorIdx(),
                                                    "vecext"));
  }

  // If this is a reference to a subset of the elements of a vector, either
  // shuffle the input or extract/insert them as appropriate.
  if (LV.isExtVectorElt()) {
    return EmitLoadOfExtVectorElementLValue(LV);
  }

  // Global Register variables always invoke intrinsics
  if (LV.isGlobalReg())
    return EmitLoadOfGlobalRegLValue(LV);

  if (LV.isMatrixElt()) {
    llvm::Value *Idx = LV.getMatrixIdx();
    if (CGM.getCodeGenOpts().OptimizationLevel > 0) {
      const auto *const MatTy = LV.getType()->castAs<ConstantMatrixType>();
      llvm::MatrixBuilder MB(Builder);
      MB.CreateIndexAssumption(Idx, MatTy->getNumElementsFlattened());
    }
    llvm::LoadInst *Load =
        Builder.CreateLoad(LV.getMatrixAddress(), LV.isVolatileQualified());
    return RValue::get(Builder.CreateExtractElement(Load, Idx, "matrixext"));
  }

  assert(LV.isBitField() && "Unknown LValue type!");
  return EmitLoadOfBitfieldLValue(LV, Loc);
}

RValue CodeGenFunction::EmitLoadOfBitfieldLValue(LValue LV,
                                                 SourceLocation Loc) {
  const CGBitFieldInfo &Info = LV.getBitFieldInfo();

  // Get the output type.
  llvm::Type *ResLTy = ConvertType(LV.getType());

  Address Ptr = LV.getBitFieldAddress();
  llvm::Value *Val =
      Builder.CreateLoad(Ptr, LV.isVolatileQualified(), "bf.load");

  bool UseVolatile = LV.isVolatileQualified() &&
                     Info.VolatileStorageSize != 0 && isAAPCS(CGM.getTarget());
  const unsigned Offset = UseVolatile ? Info.VolatileOffset : Info.Offset;
  const unsigned StorageSize =
      UseVolatile ? Info.VolatileStorageSize : Info.StorageSize;
  if (Info.IsSigned) {
    assert(static_cast<unsigned>(Offset + Info.Size) <= StorageSize);
    unsigned HighBits = StorageSize - Offset - Info.Size;
    if (HighBits)
      Val = Builder.CreateShl(Val, HighBits, "bf.shl");
    if (Offset + HighBits)
      Val = Builder.CreateAShr(Val, Offset + HighBits, "bf.ashr");
  } else {
    if (Offset)
      Val = Builder.CreateLShr(Val, Offset, "bf.lshr");
    if (static_cast<unsigned>(Offset) + Info.Size < StorageSize)
      Val = Builder.CreateAnd(
          Val, llvm::APInt::getLowBitsSet(StorageSize, Info.Size), "bf.clear");
  }
  Val = Builder.CreateIntCast(Val, ResLTy, Info.IsSigned, "bf.cast");
  EmitScalarRangeCheck(Val, LV.getType(), Loc);
  return RValue::get(Val);
}

// If this is a reference to a subset of the elements of a vector, create an
// appropriate shufflevector.
RValue CodeGenFunction::EmitLoadOfExtVectorElementLValue(LValue LV) {
  llvm::Value *Vec = Builder.CreateLoad(LV.getExtVectorAddress(),
                                        LV.isVolatileQualified());

  // HLSL allows treating scalars as one-element vectors. Converting the scalar
  // IR value to a vector here allows the rest of codegen to behave as normal.
  if (getLangOpts().HLSL && !Vec->getType()->isVectorTy()) {
    llvm::Type *DstTy = llvm::FixedVectorType::get(Vec->getType(), 1);
    llvm::Value *Zero = llvm::Constant::getNullValue(CGM.Int64Ty);
    Vec = Builder.CreateInsertElement(DstTy, Vec, Zero, "cast.splat");
  }

  const llvm::Constant *Elts = LV.getExtVectorElts();

  // If the result of the expression is a non-vector type, we must be extracting
  // a single element.  Just codegen as an extractelement.
  const VectorType *ExprVT = LV.getType()->getAs<VectorType>();
  if (!ExprVT) {
    unsigned InIdx = getAccessedFieldNo(0, Elts);
    llvm::Value *Elt = llvm::ConstantInt::get(SizeTy, InIdx);

    llvm::Value *Element = Builder.CreateExtractElement(Vec, Elt);

    llvm::Type *LVTy = ConvertType(LV.getType());
    if (Element->getType()->getPrimitiveSizeInBits() >
        LVTy->getPrimitiveSizeInBits())
      Element = Builder.CreateTrunc(Element, LVTy);

    return RValue::get(Element);
  }

  // Always use shuffle vector to try to retain the original program structure
  unsigned NumResultElts = ExprVT->getNumElements();

  SmallVector<int, 4> Mask;
  for (unsigned i = 0; i != NumResultElts; ++i)
    Mask.push_back(getAccessedFieldNo(i, Elts));

  Vec = Builder.CreateShuffleVector(Vec, Mask);

  if (LV.getType()->isExtVectorBoolType())
    Vec = Builder.CreateTrunc(Vec, ConvertType(LV.getType()), "truncv");

  return RValue::get(Vec);
}

/// Generates lvalue for partial ext_vector access.
Address CodeGenFunction::EmitExtVectorElementLValue(LValue LV) {
  Address VectorAddress = LV.getExtVectorAddress();
  QualType EQT = LV.getType()->castAs<VectorType>()->getElementType();
  llvm::Type *VectorElementTy = CGM.getTypes().ConvertType(EQT);

  Address CastToPointerElement = VectorAddress.withElementType(VectorElementTy);

  const llvm::Constant *Elts = LV.getExtVectorElts();
  unsigned ix = getAccessedFieldNo(0, Elts);

  Address VectorBasePtrPlusIx =
    Builder.CreateConstInBoundsGEP(CastToPointerElement, ix,
                                   "vector.elt");

  return VectorBasePtrPlusIx;
}

/// Load of global named registers are always calls to intrinsics.
RValue CodeGenFunction::EmitLoadOfGlobalRegLValue(LValue LV) {
  assert((LV.getType()->isIntegerType() || LV.getType()->isPointerType()) &&
         "Bad type for register variable");
  llvm::MDNode *RegName = cast<llvm::MDNode>(
      cast<llvm::MetadataAsValue>(LV.getGlobalReg())->getMetadata());

  // We accept integer and pointer types only
  llvm::Type *OrigTy = CGM.getTypes().ConvertType(LV.getType());
  llvm::Type *Ty = OrigTy;
  if (OrigTy->isPointerTy())
    Ty = CGM.getTypes().getDataLayout().getIntPtrType(OrigTy);
  llvm::Type *Types[] = { Ty };

  llvm::Function *F = CGM.getIntrinsic(llvm::Intrinsic::read_register, Types);
  llvm::Value *Call = Builder.CreateCall(
      F, llvm::MetadataAsValue::get(Ty->getContext(), RegName));
  if (OrigTy->isPointerTy())
    Call = Builder.CreateIntToPtr(Call, OrigTy);
  return RValue::get(Call);
}

/// EmitStoreThroughLValue - Store the specified rvalue into the specified
/// lvalue, where both are guaranteed to the have the same type, and that type
/// is 'Ty'.
void CodeGenFunction::EmitStoreThroughLValue(RValue Src, LValue Dst,
                                             bool isInit) {
  if (!Dst.isSimple()) {
    if (Dst.isVectorElt()) {
      // Read/modify/write the vector, inserting the new element.
      llvm::Value *Vec = Builder.CreateLoad(Dst.getVectorAddress(),
                                            Dst.isVolatileQualified());
      llvm::Type *VecTy = Vec->getType();
      llvm::Value *SrcVal = Src.getScalarVal();

      if (SrcVal->getType()->getPrimitiveSizeInBits() <
          VecTy->getScalarSizeInBits())
        SrcVal = Builder.CreateZExt(SrcVal, VecTy->getScalarType());

      auto *IRStoreTy = dyn_cast<llvm::IntegerType>(Vec->getType());
      if (IRStoreTy) {
        auto *IRVecTy = llvm::FixedVectorType::get(
            Builder.getInt1Ty(), IRStoreTy->getPrimitiveSizeInBits());
        Vec = Builder.CreateBitCast(Vec, IRVecTy);
        // iN --> <N x i1>.
      }

      // Allow inserting `<1 x T>` into an `<N x T>`. It can happen with scalar
      // types which are mapped to vector LLVM IR types (e.g. for implementing
      // an ABI).
      if (auto *EltTy = dyn_cast<llvm::FixedVectorType>(SrcVal->getType());
          EltTy && EltTy->getNumElements() == 1)
        SrcVal = Builder.CreateBitCast(SrcVal, EltTy->getElementType());

      Vec = Builder.CreateInsertElement(Vec, SrcVal, Dst.getVectorIdx(),
                                        "vecins");
      if (IRStoreTy) {
        // <N x i1> --> <iN>.
        Vec = Builder.CreateBitCast(Vec, IRStoreTy);
      }

      Builder.CreateStore(Vec, Dst.getVectorAddress(),
                          Dst.isVolatileQualified());
      return;
    }

    // If this is an update of extended vector elements, insert them as
    // appropriate.
    if (Dst.isExtVectorElt())
      return EmitStoreThroughExtVectorComponentLValue(Src, Dst);

    if (Dst.isGlobalReg())
      return EmitStoreThroughGlobalRegLValue(Src, Dst);

    if (Dst.isMatrixElt()) {
      llvm::Value *Idx = Dst.getMatrixIdx();
      if (CGM.getCodeGenOpts().OptimizationLevel > 0) {
        const auto *const MatTy = Dst.getType()->castAs<ConstantMatrixType>();
        llvm::MatrixBuilder MB(Builder);
        MB.CreateIndexAssumption(Idx, MatTy->getNumElementsFlattened());
      }
      llvm::Instruction *Load = Builder.CreateLoad(Dst.getMatrixAddress());
      llvm::Value *Vec =
          Builder.CreateInsertElement(Load, Src.getScalarVal(), Idx, "matins");
      Builder.CreateStore(Vec, Dst.getMatrixAddress(),
                          Dst.isVolatileQualified());
      return;
    }

    assert(Dst.isBitField() && "Unknown LValue type");
    return EmitStoreThroughBitfieldLValue(Src, Dst);
  }

  // There's special magic for assigning into an ARC-qualified l-value.
  if (Qualifiers::ObjCLifetime Lifetime = Dst.getQuals().getObjCLifetime()) {
    switch (Lifetime) {
    case Qualifiers::OCL_None:
      llvm_unreachable("present but none");

    case Qualifiers::OCL_ExplicitNone:
      // nothing special
      break;

    case Qualifiers::OCL_Strong:
      if (isInit) {
        Src = RValue::get(EmitARCRetain(Dst.getType(), Src.getScalarVal()));
        break;
      }
      EmitARCStoreStrong(Dst, Src.getScalarVal(), /*ignore*/ true);
      return;

    case Qualifiers::OCL_Weak:
      if (isInit)
        // Initialize and then skip the primitive store.
        EmitARCInitWeak(Dst.getAddress(), Src.getScalarVal());
      else
        EmitARCStoreWeak(Dst.getAddress(), Src.getScalarVal(),
                         /*ignore*/ true);
      return;

    case Qualifiers::OCL_Autoreleasing:
      Src = RValue::get(EmitObjCExtendObjectLifetime(Dst.getType(),
                                                     Src.getScalarVal()));
      // fall into the normal path
      break;
    }
  }

  if (Dst.isObjCWeak() && !Dst.isNonGC()) {
    // load of a __weak object.
    Address LvalueDst = Dst.getAddress();
    llvm::Value *src = Src.getScalarVal();
     CGM.getObjCRuntime().EmitObjCWeakAssign(*this, src, LvalueDst);
    return;
  }

  if (Dst.isObjCStrong() && !Dst.isNonGC()) {
    // load of a __strong object.
    Address LvalueDst = Dst.getAddress();
    llvm::Value *src = Src.getScalarVal();
    if (Dst.isObjCIvar()) {
      assert(Dst.getBaseIvarExp() && "BaseIvarExp is NULL");
      llvm::Type *ResultType = IntPtrTy;
      Address dst = EmitPointerWithAlignment(Dst.getBaseIvarExp());
      llvm::Value *RHS = dst.emitRawPointer(*this);
      RHS = Builder.CreatePtrToInt(RHS, ResultType, "sub.ptr.rhs.cast");
      llvm::Value *LHS = Builder.CreatePtrToInt(LvalueDst.emitRawPointer(*this),
                                                ResultType, "sub.ptr.lhs.cast");
      llvm::Value *BytesBetween = Builder.CreateSub(LHS, RHS, "ivar.offset");
      CGM.getObjCRuntime().EmitObjCIvarAssign(*this, src, dst, BytesBetween);
    } else if (Dst.isGlobalObjCRef()) {
      CGM.getObjCRuntime().EmitObjCGlobalAssign(*this, src, LvalueDst,
                                                Dst.isThreadLocalRef());
    }
    else
      CGM.getObjCRuntime().EmitObjCStrongCastAssign(*this, src, LvalueDst);
    return;
  }

  assert(Src.isScalar() && "Can't emit an agg store with this method");
  EmitStoreOfScalar(Src.getScalarVal(), Dst, isInit);
}

void CodeGenFunction::EmitStoreThroughBitfieldLValue(RValue Src, LValue Dst,
                                                     llvm::Value **Result) {
  const CGBitFieldInfo &Info = Dst.getBitFieldInfo();
  llvm::Type *ResLTy = convertTypeForLoadStore(Dst.getType());
  Address Ptr = Dst.getBitFieldAddress();

  // Get the source value, truncated to the width of the bit-field.
  llvm::Value *SrcVal = Src.getScalarVal();

  // Cast the source to the storage type and shift it into place.
  SrcVal = Builder.CreateIntCast(SrcVal, Ptr.getElementType(),
                                 /*isSigned=*/false);
  llvm::Value *MaskedVal = SrcVal;

  const bool UseVolatile =
      CGM.getCodeGenOpts().AAPCSBitfieldWidth && Dst.isVolatileQualified() &&
      Info.VolatileStorageSize != 0 && isAAPCS(CGM.getTarget());
  const unsigned StorageSize =
      UseVolatile ? Info.VolatileStorageSize : Info.StorageSize;
  const unsigned Offset = UseVolatile ? Info.VolatileOffset : Info.Offset;
  // See if there are other bits in the bitfield's storage we'll need to load
  // and mask together with source before storing.
  if (StorageSize != Info.Size) {
    assert(StorageSize > Info.Size && "Invalid bitfield size.");
    llvm::Value *Val =
        Builder.CreateLoad(Ptr, Dst.isVolatileQualified(), "bf.load");

    // Mask the source value as needed.
    if (!Dst.getType()->hasBooleanRepresentation())
      SrcVal = Builder.CreateAnd(
          SrcVal, llvm::APInt::getLowBitsSet(StorageSize, Info.Size),
          "bf.value");
    MaskedVal = SrcVal;
    if (Offset)
      SrcVal = Builder.CreateShl(SrcVal, Offset, "bf.shl");

    // Mask out the original value.
    Val = Builder.CreateAnd(
        Val, ~llvm::APInt::getBitsSet(StorageSize, Offset, Offset + Info.Size),
        "bf.clear");

    // Or together the unchanged values and the source value.
    SrcVal = Builder.CreateOr(Val, SrcVal, "bf.set");
  } else {
    assert(Offset == 0);
    // According to the AACPS:
    // When a volatile bit-field is written, and its container does not overlap
    // with any non-bit-field member, its container must be read exactly once
    // and written exactly once using the access width appropriate to the type
    // of the container. The two accesses are not atomic.
    if (Dst.isVolatileQualified() && isAAPCS(CGM.getTarget()) &&
        CGM.getCodeGenOpts().ForceAAPCSBitfieldLoad)
      Builder.CreateLoad(Ptr, true, "bf.load");
  }

  // Write the new value back out.
  Builder.CreateStore(SrcVal, Ptr, Dst.isVolatileQualified());

  // Return the new value of the bit-field, if requested.
  if (Result) {
    llvm::Value *ResultVal = MaskedVal;

    // Sign extend the value if needed.
    if (Info.IsSigned) {
      assert(Info.Size <= StorageSize);
      unsigned HighBits = StorageSize - Info.Size;
      if (HighBits) {
        ResultVal = Builder.CreateShl(ResultVal, HighBits, "bf.result.shl");
        ResultVal = Builder.CreateAShr(ResultVal, HighBits, "bf.result.ashr");
      }
    }

    ResultVal = Builder.CreateIntCast(ResultVal, ResLTy, Info.IsSigned,
                                      "bf.result.cast");
    *Result = EmitFromMemory(ResultVal, Dst.getType());
  }
}

void CodeGenFunction::EmitStoreThroughExtVectorComponentLValue(RValue Src,
                                                               LValue Dst) {
  // HLSL allows storing to scalar values through ExtVector component LValues.
  // To support this we need to handle the case where the destination address is
  // a scalar.
  Address DstAddr = Dst.getExtVectorAddress();
  if (!DstAddr.getElementType()->isVectorTy()) {
    assert(!Dst.getType()->isVectorType() &&
           "this should only occur for non-vector l-values");
    Builder.CreateStore(Src.getScalarVal(), DstAddr, Dst.isVolatileQualified());
    return;
  }

  // This access turns into a read/modify/write of the vector.  Load the input
  // value now.
  llvm::Value *Vec = Builder.CreateLoad(DstAddr, Dst.isVolatileQualified());
  llvm::Type *VecTy = Vec->getType();
  const llvm::Constant *Elts = Dst.getExtVectorElts();

  if (const VectorType *VTy = Dst.getType()->getAs<VectorType>()) {
    unsigned NumSrcElts = VTy->getNumElements();
    unsigned NumDstElts = cast<llvm::FixedVectorType>(VecTy)->getNumElements();
    if (NumDstElts == NumSrcElts) {
      // Use shuffle vector is the src and destination are the same number of
      // elements and restore the vector mask since it is on the side it will be
      // stored.
      SmallVector<int, 4> Mask(NumDstElts);
      for (unsigned i = 0; i != NumSrcElts; ++i)
        Mask[getAccessedFieldNo(i, Elts)] = i;

      llvm::Value *SrcVal = Src.getScalarVal();
      if (VecTy->getScalarSizeInBits() >
          SrcVal->getType()->getScalarSizeInBits())
        SrcVal = Builder.CreateZExt(SrcVal, VecTy);

      Vec = Builder.CreateShuffleVector(SrcVal, Mask);
    } else if (NumDstElts > NumSrcElts) {
      // Extended the source vector to the same length and then shuffle it
      // into the destination.
      // FIXME: since we're shuffling with undef, can we just use the indices
      //        into that?  This could be simpler.
      SmallVector<int, 4> ExtMask;
      for (unsigned i = 0; i != NumSrcElts; ++i)
        ExtMask.push_back(i);
      ExtMask.resize(NumDstElts, -1);
      llvm::Value *ExtSrcVal =
          Builder.CreateShuffleVector(Src.getScalarVal(), ExtMask);
      // build identity
      SmallVector<int, 4> Mask;
      for (unsigned i = 0; i != NumDstElts; ++i)
        Mask.push_back(i);

      // When the vector size is odd and .odd or .hi is used, the last element
      // of the Elts constant array will be one past the size of the vector.
      // Ignore the last element here, if it is greater than the mask size.
      if (getAccessedFieldNo(NumSrcElts - 1, Elts) == Mask.size())
        NumSrcElts--;

      // modify when what gets shuffled in
      for (unsigned i = 0; i != NumSrcElts; ++i)
        Mask[getAccessedFieldNo(i, Elts)] = i + NumDstElts;
      Vec = Builder.CreateShuffleVector(Vec, ExtSrcVal, Mask);
    } else {
      // We should never shorten the vector
      llvm_unreachable("unexpected shorten vector length");
    }
  } else {
    // If the Src is a scalar (not a vector), and the target is a vector it must
    // be updating one element.
    unsigned InIdx = getAccessedFieldNo(0, Elts);
    llvm::Value *Elt = llvm::ConstantInt::get(SizeTy, InIdx);

    llvm::Value *SrcVal = Src.getScalarVal();
    if (VecTy->getScalarSizeInBits() > SrcVal->getType()->getScalarSizeInBits())
      SrcVal = Builder.CreateZExt(SrcVal, VecTy->getScalarType());

    Vec = Builder.CreateInsertElement(Vec, SrcVal, Elt);
  }

  Builder.CreateStore(Vec, Dst.getExtVectorAddress(),
                      Dst.isVolatileQualified());
}

/// Store of global named registers are always calls to intrinsics.
void CodeGenFunction::EmitStoreThroughGlobalRegLValue(RValue Src, LValue Dst) {
  assert((Dst.getType()->isIntegerType() || Dst.getType()->isPointerType()) &&
         "Bad type for register variable");
  llvm::MDNode *RegName = cast<llvm::MDNode>(
      cast<llvm::MetadataAsValue>(Dst.getGlobalReg())->getMetadata());
  assert(RegName && "Register LValue is not metadata");

  // We accept integer and pointer types only
  llvm::Type *OrigTy = CGM.getTypes().ConvertType(Dst.getType());
  llvm::Type *Ty = OrigTy;
  if (OrigTy->isPointerTy())
    Ty = CGM.getTypes().getDataLayout().getIntPtrType(OrigTy);
  llvm::Type *Types[] = { Ty };

  llvm::Function *F = CGM.getIntrinsic(llvm::Intrinsic::write_register, Types);
  llvm::Value *Value = Src.getScalarVal();
  if (OrigTy->isPointerTy())
    Value = Builder.CreatePtrToInt(Value, Ty);
  Builder.CreateCall(
      F, {llvm::MetadataAsValue::get(Ty->getContext(), RegName), Value});
}

// setObjCGCLValueClass - sets class of the lvalue for the purpose of
// generating write-barries API. It is currently a global, ivar,
// or neither.
static void setObjCGCLValueClass(const ASTContext &Ctx, const Expr *E,
                                 LValue &LV,
                                 bool IsMemberAccess=false) {
  if (Ctx.getLangOpts().getGC() == LangOptions::NonGC)
    return;

  if (isa<ObjCIvarRefExpr>(E)) {
    QualType ExpTy = E->getType();
    if (IsMemberAccess && ExpTy->isPointerType()) {
      // If ivar is a structure pointer, assigning to field of
      // this struct follows gcc's behavior and makes it a non-ivar
      // writer-barrier conservatively.
      ExpTy = ExpTy->castAs<PointerType>()->getPointeeType();
      if (ExpTy->isRecordType()) {
        LV.setObjCIvar(false);
        return;
      }
    }
    LV.setObjCIvar(true);
    auto *Exp = cast<ObjCIvarRefExpr>(const_cast<Expr *>(E));
    LV.setBaseIvarExp(Exp->getBase());
    LV.setObjCArray(E->getType()->isArrayType());
    return;
  }

  if (const auto *Exp = dyn_cast<DeclRefExpr>(E)) {
    if (const auto *VD = dyn_cast<VarDecl>(Exp->getDecl())) {
      if (VD->hasGlobalStorage()) {
        LV.setGlobalObjCRef(true);
        LV.setThreadLocalRef(VD->getTLSKind() != VarDecl::TLS_None);
      }
    }
    LV.setObjCArray(E->getType()->isArrayType());
    return;
  }

  if (const auto *Exp = dyn_cast<UnaryOperator>(E)) {
    setObjCGCLValueClass(Ctx, Exp->getSubExpr(), LV, IsMemberAccess);
    return;
  }

  if (const auto *Exp = dyn_cast<ParenExpr>(E)) {
    setObjCGCLValueClass(Ctx, Exp->getSubExpr(), LV, IsMemberAccess);
    if (LV.isObjCIvar()) {
      // If cast is to a structure pointer, follow gcc's behavior and make it
      // a non-ivar write-barrier.
      QualType ExpTy = E->getType();
      if (ExpTy->isPointerType())
        ExpTy = ExpTy->castAs<PointerType>()->getPointeeType();
      if (ExpTy->isRecordType())
        LV.setObjCIvar(false);
    }
    return;
  }

  if (const auto *Exp = dyn_cast<GenericSelectionExpr>(E)) {
    setObjCGCLValueClass(Ctx, Exp->getResultExpr(), LV);
    return;
  }

  if (const auto *Exp = dyn_cast<ImplicitCastExpr>(E)) {
    setObjCGCLValueClass(Ctx, Exp->getSubExpr(), LV, IsMemberAccess);
    return;
  }

  if (const auto *Exp = dyn_cast<CStyleCastExpr>(E)) {
    setObjCGCLValueClass(Ctx, Exp->getSubExpr(), LV, IsMemberAccess);
    return;
  }

  if (const auto *Exp = dyn_cast<ObjCBridgedCastExpr>(E)) {
    setObjCGCLValueClass(Ctx, Exp->getSubExpr(), LV, IsMemberAccess);
    return;
  }

  if (const auto *Exp = dyn_cast<ArraySubscriptExpr>(E)) {
    setObjCGCLValueClass(Ctx, Exp->getBase(), LV);
    if (LV.isObjCIvar() && !LV.isObjCArray())
      // Using array syntax to assigning to what an ivar points to is not
      // same as assigning to the ivar itself. {id *Names;} Names[i] = 0;
      LV.setObjCIvar(false);
    else if (LV.isGlobalObjCRef() && !LV.isObjCArray())
      // Using array syntax to assigning to what global points to is not
      // same as assigning to the global itself. {id *G;} G[i] = 0;
      LV.setGlobalObjCRef(false);
    return;
  }

  if (const auto *Exp = dyn_cast<MemberExpr>(E)) {
    setObjCGCLValueClass(Ctx, Exp->getBase(), LV, true);
    // We don't know if member is an 'ivar', but this flag is looked at
    // only in the context of LV.isObjCIvar().
    LV.setObjCArray(E->getType()->isArrayType());
    return;
  }
}

static LValue EmitThreadPrivateVarDeclLValue(
    CodeGenFunction &CGF, const VarDecl *VD, QualType T, Address Addr,
    llvm::Type *RealVarTy, SourceLocation Loc) {
  if (CGF.CGM.getLangOpts().OpenMPIRBuilder)
    Addr = CodeGenFunction::OMPBuilderCBHelpers::getAddrOfThreadPrivate(
        CGF, VD, Addr, Loc);
  else
    Addr =
        CGF.CGM.getOpenMPRuntime().getAddrOfThreadPrivate(CGF, VD, Addr, Loc);

  Addr = Addr.withElementType(RealVarTy);
  return CGF.MakeAddrLValue(Addr, T, AlignmentSource::Decl);
}

static Address emitDeclTargetVarDeclLValue(CodeGenFunction &CGF,
                                           const VarDecl *VD, QualType T) {
  std::optional<OMPDeclareTargetDeclAttr::MapTypeTy> Res =
      OMPDeclareTargetDeclAttr::isDeclareTargetDeclaration(VD);
  // Return an invalid address if variable is MT_To (or MT_Enter starting with
  // OpenMP 5.2) and unified memory is not enabled. For all other cases: MT_Link
  // and MT_To (or MT_Enter) with unified memory, return a valid address.
  if (!Res || ((*Res == OMPDeclareTargetDeclAttr::MT_To ||
                *Res == OMPDeclareTargetDeclAttr::MT_Enter) &&
               !CGF.CGM.getOpenMPRuntime().hasRequiresUnifiedSharedMemory()))
    return Address::invalid();
  assert(((*Res == OMPDeclareTargetDeclAttr::MT_Link) ||
          ((*Res == OMPDeclareTargetDeclAttr::MT_To ||
            *Res == OMPDeclareTargetDeclAttr::MT_Enter) &&
           CGF.CGM.getOpenMPRuntime().hasRequiresUnifiedSharedMemory())) &&
         "Expected link clause OR to clause with unified memory enabled.");
  QualType PtrTy = CGF.getContext().getPointerType(VD->getType());
  Address Addr = CGF.CGM.getOpenMPRuntime().getAddrOfDeclareTargetVar(VD);
  return CGF.EmitLoadOfPointer(Addr, PtrTy->castAs<PointerType>());
}

Address
CodeGenFunction::EmitLoadOfReference(LValue RefLVal,
                                     LValueBaseInfo *PointeeBaseInfo,
                                     TBAAAccessInfo *PointeeTBAAInfo) {
  llvm::LoadInst *Load =
      Builder.CreateLoad(RefLVal.getAddress(), RefLVal.isVolatile());
  CGM.DecorateInstructionWithTBAA(Load, RefLVal.getTBAAInfo());
  return makeNaturalAddressForPointer(Load, RefLVal.getType()->getPointeeType(),
                                      CharUnits(), /*ForPointeeType=*/true,
                                      PointeeBaseInfo, PointeeTBAAInfo);
}

LValue CodeGenFunction::EmitLoadOfReferenceLValue(LValue RefLVal) {
  LValueBaseInfo PointeeBaseInfo;
  TBAAAccessInfo PointeeTBAAInfo;
  Address PointeeAddr = EmitLoadOfReference(RefLVal, &PointeeBaseInfo,
                                            &PointeeTBAAInfo);
  return MakeAddrLValue(PointeeAddr, RefLVal.getType()->getPointeeType(),
                        PointeeBaseInfo, PointeeTBAAInfo);
}

Address CodeGenFunction::EmitLoadOfPointer(Address Ptr,
                                           const PointerType *PtrTy,
                                           LValueBaseInfo *BaseInfo,
                                           TBAAAccessInfo *TBAAInfo) {
  llvm::Value *Addr = Builder.CreateLoad(Ptr);
  return makeNaturalAddressForPointer(Addr, PtrTy->getPointeeType(),
                                      CharUnits(), /*ForPointeeType=*/true,
                                      BaseInfo, TBAAInfo);
}

LValue CodeGenFunction::EmitLoadOfPointerLValue(Address PtrAddr,
                                                const PointerType *PtrTy) {
  LValueBaseInfo BaseInfo;
  TBAAAccessInfo TBAAInfo;
  Address Addr = EmitLoadOfPointer(PtrAddr, PtrTy, &BaseInfo, &TBAAInfo);
  return MakeAddrLValue(Addr, PtrTy->getPointeeType(), BaseInfo, TBAAInfo);
}

static LValue EmitGlobalVarDeclLValue(CodeGenFunction &CGF,
                                      const Expr *E, const VarDecl *VD) {
  QualType T = E->getType();

  // If it's thread_local, emit a call to its wrapper function instead.
  if (VD->getTLSKind() == VarDecl::TLS_Dynamic &&
      CGF.CGM.getCXXABI().usesThreadWrapperFunction(VD))
    return CGF.CGM.getCXXABI().EmitThreadLocalVarDeclLValue(CGF, VD, T);
  // Check if the variable is marked as declare target with link clause in
  // device codegen.
  if (CGF.getLangOpts().OpenMPIsTargetDevice) {
    Address Addr = emitDeclTargetVarDeclLValue(CGF, VD, T);
    if (Addr.isValid())
      return CGF.MakeAddrLValue(Addr, T, AlignmentSource::Decl);
  }

  llvm::Value *V = CGF.CGM.GetAddrOfGlobalVar(VD);

  if (VD->getTLSKind() != VarDecl::TLS_None)
    V = CGF.Builder.CreateThreadLocalAddress(V);

  llvm::Type *RealVarTy = CGF.getTypes().ConvertTypeForMem(VD->getType());
  CharUnits Alignment = CGF.getContext().getDeclAlign(VD);
  Address Addr(V, RealVarTy, Alignment);
  // Emit reference to the private copy of the variable if it is an OpenMP
  // threadprivate variable.
  if (CGF.getLangOpts().OpenMP && !CGF.getLangOpts().OpenMPSimd &&
      VD->hasAttr<OMPThreadPrivateDeclAttr>()) {
    return EmitThreadPrivateVarDeclLValue(CGF, VD, T, Addr, RealVarTy,
                                          E->getExprLoc());
  }
  LValue LV = VD->getType()->isReferenceType() ?
      CGF.EmitLoadOfReferenceLValue(Addr, VD->getType(),
                                    AlignmentSource::Decl) :
      CGF.MakeAddrLValue(Addr, T, AlignmentSource::Decl);
  setObjCGCLValueClass(CGF.getContext(), E, LV);
  return LV;
}

llvm::Constant *CodeGenModule::getRawFunctionPointer(GlobalDecl GD,
                                                     llvm::Type *Ty) {
  const FunctionDecl *FD = cast<FunctionDecl>(GD.getDecl());
  if (FD->hasAttr<WeakRefAttr>()) {
    ConstantAddress aliasee = GetWeakRefReference(FD);
    return aliasee.getPointer();
  }

  llvm::Constant *V = GetAddrOfFunction(GD, Ty);
  return V;
}

static LValue EmitFunctionDeclLValue(CodeGenFunction &CGF, const Expr *E,
                                     GlobalDecl GD) {
  const FunctionDecl *FD = cast<FunctionDecl>(GD.getDecl());
  llvm::Constant *V = CGF.CGM.getFunctionPointer(GD);
  CharUnits Alignment = CGF.getContext().getDeclAlign(FD);
  return CGF.MakeAddrLValue(V, E->getType(), Alignment,
                            AlignmentSource::Decl);
}

static LValue EmitCapturedFieldLValue(CodeGenFunction &CGF, const FieldDecl *FD,
                                      llvm::Value *ThisValue) {

  return CGF.EmitLValueForLambdaField(FD, ThisValue);
}

/// Named Registers are named metadata pointing to the register name
/// which will be read from/written to as an argument to the intrinsic
/// @llvm.read/write_register.
/// So far, only the name is being passed down, but other options such as
/// register type, allocation type or even optimization options could be
/// passed down via the metadata node.
static LValue EmitGlobalNamedRegister(const VarDecl *VD, CodeGenModule &CGM) {
  SmallString<64> Name("llvm.named.register.");
  AsmLabelAttr *Asm = VD->getAttr<AsmLabelAttr>();
  assert(Asm->getLabel().size() < 64-Name.size() &&
      "Register name too big");
  Name.append(Asm->getLabel());
  llvm::NamedMDNode *M =
    CGM.getModule().getOrInsertNamedMetadata(Name);
  if (M->getNumOperands() == 0) {
    llvm::MDString *Str = llvm::MDString::get(CGM.getLLVMContext(),
                                              Asm->getLabel());
    llvm::Metadata *Ops[] = {Str};
    M->addOperand(llvm::MDNode::get(CGM.getLLVMContext(), Ops));
  }

  CharUnits Alignment = CGM.getContext().getDeclAlign(VD);

  llvm::Value *Ptr =
    llvm::MetadataAsValue::get(CGM.getLLVMContext(), M->getOperand(0));
  return LValue::MakeGlobalReg(Ptr, Alignment, VD->getType());
}

/// Determine whether we can emit a reference to \p VD from the current
/// context, despite not necessarily having seen an odr-use of the variable in
/// this context.
static bool canEmitSpuriousReferenceToVariable(CodeGenFunction &CGF,
                                               const DeclRefExpr *E,
                                               const VarDecl *VD) {
  // For a variable declared in an enclosing scope, do not emit a spurious
  // reference even if we have a capture, as that will emit an unwarranted
  // reference to our capture state, and will likely generate worse code than
  // emitting a local copy.
  if (E->refersToEnclosingVariableOrCapture())
    return false;

  // For a local declaration declared in this function, we can always reference
  // it even if we don't have an odr-use.
  if (VD->hasLocalStorage()) {
    return VD->getDeclContext() ==
           dyn_cast_or_null<DeclContext>(CGF.CurCodeDecl);
  }

  // For a global declaration, we can emit a reference to it if we know
  // for sure that we are able to emit a definition of it.
  VD = VD->getDefinition(CGF.getContext());
  if (!VD)
    return false;

  // Don't emit a spurious reference if it might be to a variable that only
  // exists on a different device / target.
  // FIXME: This is unnecessarily broad. Check whether this would actually be a
  // cross-target reference.
  if (CGF.getLangOpts().OpenMP || CGF.getLangOpts().CUDA ||
      CGF.getLangOpts().OpenCL) {
    return false;
  }

  // We can emit a spurious reference only if the linkage implies that we'll
  // be emitting a non-interposable symbol that will be retained until link
  // time.
  switch (CGF.CGM.getLLVMLinkageVarDefinition(VD)) {
  case llvm::GlobalValue::ExternalLinkage:
  case llvm::GlobalValue::LinkOnceODRLinkage:
  case llvm::GlobalValue::WeakODRLinkage:
  case llvm::GlobalValue::InternalLinkage:
  case llvm::GlobalValue::PrivateLinkage:
    return true;
  default:
    return false;
  }
}

LValue CodeGenFunction::EmitDeclRefLValue(const DeclRefExpr *E) {
  const NamedDecl *ND = E->getDecl();
  QualType T = E->getType();

  assert(E->isNonOdrUse() != NOUR_Unevaluated &&
         "should not emit an unevaluated operand");

  if (const auto *VD = dyn_cast<VarDecl>(ND)) {
    // Global Named registers access via intrinsics only
    if (VD->getStorageClass() == SC_Register &&
        VD->hasAttr<AsmLabelAttr>() && !VD->isLocalVarDecl())
      return EmitGlobalNamedRegister(VD, CGM);

    // If this DeclRefExpr does not constitute an odr-use of the variable,
    // we're not permitted to emit a reference to it in general, and it might
    // not be captured if capture would be necessary for a use. Emit the
    // constant value directly instead.
    if (E->isNonOdrUse() == NOUR_Constant &&
        (VD->getType()->isReferenceType() ||
         !canEmitSpuriousReferenceToVariable(*this, E, VD))) {
      VD->getAnyInitializer(VD);
      llvm::Constant *Val = ConstantEmitter(*this).emitAbstract(
          E->getLocation(), *VD->evaluateValue(), VD->getType());
      assert(Val && "failed to emit constant expression");

      Address Addr = Address::invalid();
      if (!VD->getType()->isReferenceType()) {
        // Spill the constant value to a global.
        Addr = CGM.createUnnamedGlobalFrom(*VD, Val,
                                           getContext().getDeclAlign(VD));
        llvm::Type *VarTy = getTypes().ConvertTypeForMem(VD->getType());
        auto *PTy = llvm::PointerType::get(
            getLLVMContext(), getTypes().getTargetAddressSpace(VD->getType()));
        Addr = Builder.CreatePointerBitCastOrAddrSpaceCast(Addr, PTy, VarTy);
      } else {
        // Should we be using the alignment of the constant pointer we emitted?
        CharUnits Alignment =
            CGM.getNaturalTypeAlignment(E->getType(),
                                        /* BaseInfo= */ nullptr,
                                        /* TBAAInfo= */ nullptr,
                                        /* forPointeeType= */ true);
        Addr = makeNaturalAddressForPointer(Val, T, Alignment);
      }
      return MakeAddrLValue(Addr, T, AlignmentSource::Decl);
    }

    // FIXME: Handle other kinds of non-odr-use DeclRefExprs.

    // Check for captured variables.
    if (E->refersToEnclosingVariableOrCapture()) {
      VD = VD->getCanonicalDecl();
      if (auto *FD = LambdaCaptureFields.lookup(VD))
        return EmitCapturedFieldLValue(*this, FD, CXXABIThisValue);
      if (CapturedStmtInfo) {
        auto I = LocalDeclMap.find(VD);
        if (I != LocalDeclMap.end()) {
          LValue CapLVal;
          if (VD->getType()->isReferenceType())
            CapLVal = EmitLoadOfReferenceLValue(I->second, VD->getType(),
                                                AlignmentSource::Decl);
          else
            CapLVal = MakeAddrLValue(I->second, T);
          // Mark lvalue as nontemporal if the variable is marked as nontemporal
          // in simd context.
          if (getLangOpts().OpenMP &&
              CGM.getOpenMPRuntime().isNontemporalDecl(VD))
            CapLVal.setNontemporal(/*Value=*/true);
          return CapLVal;
        }
        LValue CapLVal =
            EmitCapturedFieldLValue(*this, CapturedStmtInfo->lookup(VD),
                                    CapturedStmtInfo->getContextValue());
        Address LValueAddress = CapLVal.getAddress();
        CapLVal = MakeAddrLValue(Address(LValueAddress.emitRawPointer(*this),
                                         LValueAddress.getElementType(),
                                         getContext().getDeclAlign(VD)),
                                 CapLVal.getType(),
                                 LValueBaseInfo(AlignmentSource::Decl),
                                 CapLVal.getTBAAInfo());
        // Mark lvalue as nontemporal if the variable is marked as nontemporal
        // in simd context.
        if (getLangOpts().OpenMP &&
            CGM.getOpenMPRuntime().isNontemporalDecl(VD))
          CapLVal.setNontemporal(/*Value=*/true);
        return CapLVal;
      }

      assert(isa<BlockDecl>(CurCodeDecl));
      Address addr = GetAddrOfBlockDecl(VD);
      return MakeAddrLValue(addr, T, AlignmentSource::Decl);
    }
  }

  // FIXME: We should be able to assert this for FunctionDecls as well!
  // FIXME: We should be able to assert this for all DeclRefExprs, not just
  // those with a valid source location.
  assert((ND->isUsed(false) || !isa<VarDecl>(ND) || E->isNonOdrUse() ||
          !E->getLocation().isValid()) &&
         "Should not use decl without marking it used!");

  if (ND->hasAttr<WeakRefAttr>()) {
    const auto *VD = cast<ValueDecl>(ND);
    ConstantAddress Aliasee = CGM.GetWeakRefReference(VD);
    return MakeAddrLValue(Aliasee, T, AlignmentSource::Decl);
  }

  if (const auto *VD = dyn_cast<VarDecl>(ND)) {
    // Check if this is a global variable.
    if (VD->hasLinkage() || VD->isStaticDataMember())
      return EmitGlobalVarDeclLValue(*this, E, VD);

    Address addr = Address::invalid();

    // The variable should generally be present in the local decl map.
    auto iter = LocalDeclMap.find(VD);
    if (iter != LocalDeclMap.end()) {
      addr = iter->second;

    // Otherwise, it might be static local we haven't emitted yet for
    // some reason; most likely, because it's in an outer function.
    } else if (VD->isStaticLocal()) {
      llvm::Constant *var = CGM.getOrCreateStaticVarDecl(
          *VD, CGM.getLLVMLinkageVarDefinition(VD));

      // Force completion of static variable for SYCL since if it wasn't emitted
      // already that means it is defined in host code and its parent function
      // won't be emitted.
      if (getLangOpts().SYCLIsDevice)
        EmitStaticVarDecl(
            *VD, CGM.getLLVMLinkageVarDefinition(VD));

      addr = Address(
          var, ConvertTypeForMem(VD->getType()), getContext().getDeclAlign(VD));

    // No other cases for now.
    } else {
      llvm_unreachable("DeclRefExpr for Decl not entered in LocalDeclMap?");
    }

    // Handle threadlocal function locals.
    if (VD->getTLSKind() != VarDecl::TLS_None)
      addr = addr.withPointer(
          Builder.CreateThreadLocalAddress(addr.getBasePointer()),
          NotKnownNonNull);

    // Check for OpenMP threadprivate variables.
    if (getLangOpts().OpenMP && !getLangOpts().OpenMPSimd &&
        VD->hasAttr<OMPThreadPrivateDeclAttr>()) {
      return EmitThreadPrivateVarDeclLValue(
          *this, VD, T, addr, getTypes().ConvertTypeForMem(VD->getType()),
          E->getExprLoc());
    }

    // Drill into block byref variables.
    bool isBlockByref = VD->isEscapingByref();
    if (isBlockByref) {
      addr = emitBlockByrefAddress(addr, VD);
    }

    // Drill into reference types.
    LValue LV = VD->getType()->isReferenceType() ?
        EmitLoadOfReferenceLValue(addr, VD->getType(), AlignmentSource::Decl) :
        MakeAddrLValue(addr, T, AlignmentSource::Decl);

    bool isLocalStorage = VD->hasLocalStorage();

    bool NonGCable = isLocalStorage &&
                     !VD->getType()->isReferenceType() &&
                     !isBlockByref;
    if (NonGCable) {
      LV.getQuals().removeObjCGCAttr();
      LV.setNonGC(true);
    }

    bool isImpreciseLifetime =
      (isLocalStorage && !VD->hasAttr<ObjCPreciseLifetimeAttr>());
    if (isImpreciseLifetime)
      LV.setARCPreciseLifetime(ARCImpreciseLifetime);
    setObjCGCLValueClass(getContext(), E, LV);
    return LV;
  }

  if (const auto *FD = dyn_cast<FunctionDecl>(ND))
    return EmitFunctionDeclLValue(*this, E, FD);

  // FIXME: While we're emitting a binding from an enclosing scope, all other
  // DeclRefExprs we see should be implicitly treated as if they also refer to
  // an enclosing scope.
  if (const auto *BD = dyn_cast<BindingDecl>(ND)) {
    if (E->refersToEnclosingVariableOrCapture()) {
      auto *FD = LambdaCaptureFields.lookup(BD);
      return EmitCapturedFieldLValue(*this, FD, CXXABIThisValue);
    }
    return EmitLValue(BD->getBinding());
  }

  // We can form DeclRefExprs naming GUID declarations when reconstituting
  // non-type template parameters into expressions.
  if (const auto *GD = dyn_cast<MSGuidDecl>(ND))
    return MakeAddrLValue(CGM.GetAddrOfMSGuidDecl(GD), T,
                          AlignmentSource::Decl);

  if (const auto *TPO = dyn_cast<TemplateParamObjectDecl>(ND)) {
    auto ATPO = CGM.GetAddrOfTemplateParamObject(TPO);
    auto AS = getLangASFromTargetAS(ATPO.getAddressSpace());

    if (AS != T.getAddressSpace()) {
      auto TargetAS = getContext().getTargetAddressSpace(T.getAddressSpace());
      auto PtrTy = llvm::PointerType::get(CGM.getLLVMContext(), TargetAS);
      auto ASC = getTargetHooks().performAddrSpaceCast(
          CGM, ATPO.getPointer(), AS, T.getAddressSpace(), PtrTy);
      ATPO = ConstantAddress(ASC, ATPO.getElementType(), ATPO.getAlignment());
    }

    return MakeAddrLValue(ATPO, T, AlignmentSource::Decl);
  }

  llvm_unreachable("Unhandled DeclRefExpr");
}

LValue CodeGenFunction::EmitUnaryOpLValue(const UnaryOperator *E) {
  // __extension__ doesn't affect lvalue-ness.
  if (E->getOpcode() == UO_Extension)
    return EmitLValue(E->getSubExpr());

  QualType ExprTy = getContext().getCanonicalType(E->getSubExpr()->getType());
  switch (E->getOpcode()) {
  default: llvm_unreachable("Unknown unary operator lvalue!");
  case UO_Deref: {
    QualType T = E->getSubExpr()->getType()->getPointeeType();
    assert(!T.isNull() && "CodeGenFunction::EmitUnaryOpLValue: Illegal type");

    LValueBaseInfo BaseInfo;
    TBAAAccessInfo TBAAInfo;
    Address Addr = EmitPointerWithAlignment(E->getSubExpr(), &BaseInfo,
                                            &TBAAInfo);
    LValue LV = MakeAddrLValue(Addr, T, BaseInfo, TBAAInfo);
    LV.getQuals().setAddressSpace(ExprTy.getAddressSpace());

    // We should not generate __weak write barrier on indirect reference
    // of a pointer to object; as in void foo (__weak id *param); *param = 0;
    // But, we continue to generate __strong write barrier on indirect write
    // into a pointer to object.
    if (getLangOpts().ObjC &&
        getLangOpts().getGC() != LangOptions::NonGC &&
        LV.isObjCWeak())
      LV.setNonGC(!E->isOBJCGCCandidate(getContext()));
    return LV;
  }
  case UO_Real:
  case UO_Imag: {
    LValue LV = EmitLValue(E->getSubExpr());
    assert(LV.isSimple() && "real/imag on non-ordinary l-value");

    // __real is valid on scalars.  This is a faster way of testing that.
    // __imag can only produce an rvalue on scalars.
    if (E->getOpcode() == UO_Real &&
        !LV.getAddress().getElementType()->isStructTy()) {
      assert(E->getSubExpr()->getType()->isArithmeticType());
      return LV;
    }

    QualType T = ExprTy->castAs<ComplexType>()->getElementType();

    Address Component =
        (E->getOpcode() == UO_Real
             ? emitAddrOfRealComponent(LV.getAddress(), LV.getType())
             : emitAddrOfImagComponent(LV.getAddress(), LV.getType()));
    LValue ElemLV = MakeAddrLValue(Component, T, LV.getBaseInfo(),
                                   CGM.getTBAAInfoForSubobject(LV, T));
    ElemLV.getQuals().addQualifiers(LV.getQuals());
    return ElemLV;
  }
  case UO_PreInc:
  case UO_PreDec: {
    LValue LV = EmitLValue(E->getSubExpr());
    bool isInc = E->getOpcode() == UO_PreInc;

    if (E->getType()->isAnyComplexType())
      EmitComplexPrePostIncDec(E, LV, isInc, true/*isPre*/);
    else
      EmitScalarPrePostIncDec(E, LV, isInc, true/*isPre*/);
    return LV;
  }
  }
}

LValue CodeGenFunction::EmitStringLiteralLValue(const StringLiteral *E) {
  return MakeAddrLValue(CGM.GetAddrOfConstantStringFromLiteral(E),
                        E->getType(), AlignmentSource::Decl);
}

LValue CodeGenFunction::EmitObjCEncodeExprLValue(const ObjCEncodeExpr *E) {
  return MakeAddrLValue(CGM.GetAddrOfConstantStringFromObjCEncode(E),
                        E->getType(), AlignmentSource::Decl);
}

LValue CodeGenFunction::EmitPredefinedLValue(const PredefinedExpr *E) {
  auto SL = E->getFunctionName();
  assert(SL != nullptr && "No StringLiteral name in PredefinedExpr");
  StringRef FnName = CurFn->getName();
  if (FnName.starts_with("\01"))
    FnName = FnName.substr(1);
  StringRef NameItems[] = {
      PredefinedExpr::getIdentKindName(E->getIdentKind()), FnName};
  std::string GVName = llvm::join(NameItems, NameItems + 2, ".");
  if (auto *BD = dyn_cast_or_null<BlockDecl>(CurCodeDecl)) {
    std::string Name = std::string(SL->getString());
    if (!Name.empty()) {
      unsigned Discriminator =
          CGM.getCXXABI().getMangleContext().getBlockId(BD, true);
      if (Discriminator)
        Name += "_" + Twine(Discriminator + 1).str();
      auto C = CGM.GetAddrOfConstantCString(Name, GVName.c_str());
      return MakeAddrLValue(C, E->getType(), AlignmentSource::Decl);
    } else {
      auto C =
          CGM.GetAddrOfConstantCString(std::string(FnName), GVName.c_str());
      return MakeAddrLValue(C, E->getType(), AlignmentSource::Decl);
    }
  }
  auto C = CGM.GetAddrOfConstantStringFromLiteral(SL, GVName);
  return MakeAddrLValue(C, E->getType(), AlignmentSource::Decl);
}

/// Emit a type description suitable for use by a runtime sanitizer library. The
/// format of a type descriptor is
///
/// \code
///   { i16 TypeKind, i16 TypeInfo }
/// \endcode
///
/// followed by an array of i8 containing the type name with extra information
/// for BitInt. TypeKind is TK_Integer(0) for an integer, TK_Float(1) for a
/// floating point value, TK_BitInt(2) for BitInt and TK_Unknown(0xFFFF) for
/// anything else.
llvm::Constant *CodeGenFunction::EmitCheckTypeDescriptor(QualType T) {
  // Only emit each type's descriptor once.
  if (llvm::Constant *C = CGM.getTypeDescriptorFromMap(T))
    return C;

  uint16_t TypeKind = TK_Unknown;
  uint16_t TypeInfo = 0;
  bool IsBitInt = false;

  if (T->isIntegerType()) {
    TypeKind = TK_Integer;
    TypeInfo = (llvm::Log2_32(getContext().getTypeSize(T)) << 1) |
               (T->isSignedIntegerType() ? 1 : 0);
    // Follow suggestion from discussion of issue 64100.
    // So we can write the exact amount of bits in TypeName after '\0'
    // making it <diagnostic-like type name>.'\0'.<32-bit width>.
    if (T->isSignedIntegerType() && T->getAs<BitIntType>()) {
      // Do a sanity checks as we are using 32-bit type to store bit length.
      assert(getContext().getTypeSize(T) > 0 &&
             " non positive amount of bits in __BitInt type");
      assert(getContext().getTypeSize(T) <= 0xFFFFFFFF &&
             " too many bits in __BitInt type");

      // Redefine TypeKind with the actual __BitInt type if we have signed
      // BitInt.
      TypeKind = TK_BitInt;
      IsBitInt = true;
    }
  } else if (T->isFloatingType()) {
    TypeKind = TK_Float;
    TypeInfo = getContext().getTypeSize(T);
  }

  // Format the type name as if for a diagnostic, including quotes and
  // optionally an 'aka'.
  SmallString<32> Buffer;
  CGM.getDiags().ConvertArgToString(DiagnosticsEngine::ak_qualtype,
                                    (intptr_t)T.getAsOpaquePtr(), StringRef(),
                                    StringRef(), {}, Buffer, {});

  if (IsBitInt) {
    // The Structure is: 0 to end the string, 32 bit unsigned integer in target
    // endianness, zero.
    char S[6] = {'\0', '\0', '\0', '\0', '\0', '\0'};
    const auto *EIT = T->castAs<BitIntType>();
    uint32_t Bits = EIT->getNumBits();
    llvm::support::endian::write32(S + 1, Bits,
                                   getTarget().isBigEndian()
                                       ? llvm::endianness::big
                                       : llvm::endianness::little);
    StringRef Str = StringRef(S, sizeof(S) / sizeof(decltype(S[0])));
    Buffer.append(Str);
  }

  llvm::Constant *Components[] = {
    Builder.getInt16(TypeKind), Builder.getInt16(TypeInfo),
    llvm::ConstantDataArray::getString(getLLVMContext(), Buffer)
  };
  llvm::Constant *Descriptor = llvm::ConstantStruct::getAnon(Components);

  auto *GV = new llvm::GlobalVariable(
      CGM.getModule(), Descriptor->getType(),
      /*isConstant=*/true, llvm::GlobalVariable::PrivateLinkage, Descriptor);
  GV->setUnnamedAddr(llvm::GlobalValue::UnnamedAddr::Global);
  CGM.getSanitizerMetadata()->disableSanitizerForGlobal(GV);

  // Remember the descriptor for this type.
  CGM.setTypeDescriptorInMap(T, GV);

  return GV;
}

llvm::Value *CodeGenFunction::EmitCheckValue(llvm::Value *V) {
  llvm::Type *TargetTy = IntPtrTy;

  if (V->getType() == TargetTy)
    return V;

  // Floating-point types which fit into intptr_t are bitcast to integers
  // and then passed directly (after zero-extension, if necessary).
  if (V->getType()->isFloatingPointTy()) {
    unsigned Bits = V->getType()->getPrimitiveSizeInBits().getFixedValue();
    if (Bits <= TargetTy->getIntegerBitWidth())
      V = Builder.CreateBitCast(V, llvm::Type::getIntNTy(getLLVMContext(),
                                                         Bits));
  }

  // Integers which fit in intptr_t are zero-extended and passed directly.
  if (V->getType()->isIntegerTy() &&
      V->getType()->getIntegerBitWidth() <= TargetTy->getIntegerBitWidth())
    return Builder.CreateZExt(V, TargetTy);

  // Pointers are passed directly, everything else is passed by address.
  if (!V->getType()->isPointerTy()) {
    RawAddress Ptr = CreateDefaultAlignTempAlloca(V->getType());
    Builder.CreateStore(V, Ptr);
    V = Ptr.getPointer();
  }
  return Builder.CreatePtrToInt(V, TargetTy);
}

/// Emit a representation of a SourceLocation for passing to a handler
/// in a sanitizer runtime library. The format for this data is:
/// \code
///   struct SourceLocation {
///     const char *Filename;
///     int32_t Line, Column;
///   };
/// \endcode
/// For an invalid SourceLocation, the Filename pointer is null.
llvm::Constant *CodeGenFunction::EmitCheckSourceLocation(SourceLocation Loc) {
  llvm::Constant *Filename;
  int Line, Column;

  PresumedLoc PLoc = getContext().getSourceManager().getPresumedLoc(Loc);
  if (PLoc.isValid()) {
    StringRef FilenameString = PLoc.getFilename();

    int PathComponentsToStrip =
        CGM.getCodeGenOpts().EmitCheckPathComponentsToStrip;
    if (PathComponentsToStrip < 0) {
      assert(PathComponentsToStrip != INT_MIN);
      int PathComponentsToKeep = -PathComponentsToStrip;
      auto I = llvm::sys::path::rbegin(FilenameString);
      auto E = llvm::sys::path::rend(FilenameString);
      while (I != E && --PathComponentsToKeep)
        ++I;

      FilenameString = FilenameString.substr(I - E);
    } else if (PathComponentsToStrip > 0) {
      auto I = llvm::sys::path::begin(FilenameString);
      auto E = llvm::sys::path::end(FilenameString);
      while (I != E && PathComponentsToStrip--)
        ++I;

      if (I != E)
        FilenameString =
            FilenameString.substr(I - llvm::sys::path::begin(FilenameString));
      else
        FilenameString = llvm::sys::path::filename(FilenameString);
    }

    auto FilenameGV =
        CGM.GetAddrOfConstantCString(std::string(FilenameString), ".src");
    CGM.getSanitizerMetadata()->disableSanitizerForGlobal(
        cast<llvm::GlobalVariable>(
            FilenameGV.getPointer()->stripPointerCasts()));
    Filename = FilenameGV.getPointer();
    Line = PLoc.getLine();
    Column = PLoc.getColumn();
  } else {
    Filename = llvm::Constant::getNullValue(Int8PtrTy);
    Line = Column = 0;
  }

  llvm::Constant *Data[] = {Filename, Builder.getInt32(Line),
                            Builder.getInt32(Column)};

  return llvm::ConstantStruct::getAnon(Data);
}

namespace {
/// Specify under what conditions this check can be recovered
enum class CheckRecoverableKind {
  /// Always terminate program execution if this check fails.
  Unrecoverable,
  /// Check supports recovering, runtime has both fatal (noreturn) and
  /// non-fatal handlers for this check.
  Recoverable,
  /// Runtime conditionally aborts, always need to support recovery.
  AlwaysRecoverable
};
}

static CheckRecoverableKind
getRecoverableKind(SanitizerKind::SanitizerOrdinal Ordinal) {
  if (Ordinal == SanitizerKind::SO_Vptr)
    return CheckRecoverableKind::AlwaysRecoverable;
  else if (Ordinal == SanitizerKind::SO_Return ||
           Ordinal == SanitizerKind::SO_Unreachable)
    return CheckRecoverableKind::Unrecoverable;
  else
    return CheckRecoverableKind::Recoverable;
}

namespace {
struct SanitizerHandlerInfo {
  char const *const Name;
  unsigned Version;
};
}

const SanitizerHandlerInfo SanitizerHandlers[] = {
#define SANITIZER_CHECK(Enum, Name, Version) {#Name, Version},
    LIST_SANITIZER_CHECKS
#undef SANITIZER_CHECK
};

static void emitCheckHandlerCall(CodeGenFunction &CGF,
                                 llvm::FunctionType *FnType,
                                 ArrayRef<llvm::Value *> FnArgs,
                                 SanitizerHandler CheckHandler,
                                 CheckRecoverableKind RecoverKind, bool IsFatal,
                                 llvm::BasicBlock *ContBB, bool NoMerge) {
  assert(IsFatal || RecoverKind != CheckRecoverableKind::Unrecoverable);
  std::optional<ApplyDebugLocation> DL;
  if (!CGF.Builder.getCurrentDebugLocation()) {
    // Ensure that the call has at least an artificial debug location.
    DL.emplace(CGF, SourceLocation());
  }
  bool NeedsAbortSuffix =
      IsFatal && RecoverKind != CheckRecoverableKind::Unrecoverable;
  bool MinimalRuntime = CGF.CGM.getCodeGenOpts().SanitizeMinimalRuntime;
  const SanitizerHandlerInfo &CheckInfo = SanitizerHandlers[CheckHandler];
  const StringRef CheckName = CheckInfo.Name;
  std::string FnName = "__ubsan_handle_" + CheckName.str();
  if (CheckInfo.Version && !MinimalRuntime)
    FnName += "_v" + llvm::utostr(CheckInfo.Version);
  if (MinimalRuntime)
    FnName += "_minimal";
  if (NeedsAbortSuffix)
    FnName += "_abort";
  bool MayReturn =
      !IsFatal || RecoverKind == CheckRecoverableKind::AlwaysRecoverable;

  llvm::AttrBuilder B(CGF.getLLVMContext());
  if (!MayReturn) {
    B.addAttribute(llvm::Attribute::NoReturn)
        .addAttribute(llvm::Attribute::NoUnwind);
  }
  B.addUWTableAttr(llvm::UWTableKind::Default);

  llvm::FunctionCallee Fn = CGF.CGM.CreateRuntimeFunction(
      FnType, FnName,
      llvm::AttributeList::get(CGF.getLLVMContext(),
                               llvm::AttributeList::FunctionIndex, B),
      /*Local=*/true);
  llvm::CallInst *HandlerCall = CGF.EmitNounwindRuntimeCall(Fn, FnArgs);
  NoMerge = NoMerge || !CGF.CGM.getCodeGenOpts().OptimizationLevel ||
            (CGF.CurCodeDecl && CGF.CurCodeDecl->hasAttr<OptimizeNoneAttr>());
  if (NoMerge)
    HandlerCall->addFnAttr(llvm::Attribute::NoMerge);
  if (!MayReturn) {
    HandlerCall->setDoesNotReturn();
    CGF.Builder.CreateUnreachable();
  } else {
    CGF.Builder.CreateBr(ContBB);
  }
}

void CodeGenFunction::EmitCheck(
    ArrayRef<std::pair<llvm::Value *, SanitizerKind::SanitizerOrdinal>> Checked,
    SanitizerHandler CheckHandler, ArrayRef<llvm::Constant *> StaticArgs,
    ArrayRef<llvm::Value *> DynamicArgs) {
  assert(IsSanitizerScope);
  assert(Checked.size() > 0);
  assert(CheckHandler >= 0 &&
         size_t(CheckHandler) < std::size(SanitizerHandlers));
  const StringRef CheckName = SanitizerHandlers[CheckHandler].Name;

  llvm::Value *FatalCond = nullptr;
  llvm::Value *RecoverableCond = nullptr;
  llvm::Value *TrapCond = nullptr;
  bool NoMerge = false;
  // Expand checks into:
  //   (Check1 || !allow_ubsan_check) && (Check2 || !allow_ubsan_check) ...
  // We need separate allow_ubsan_check intrinsics because they have separately
  // specified cutoffs.
  // This expression looks expensive but will be simplified after
  // LowerAllowCheckPass.
  for (auto &[Check, Ord] : Checked) {
    llvm::Value *GuardedCheck = Check;
    if (ClSanitizeGuardChecks ||
        (CGM.getCodeGenOpts().SanitizeSkipHotCutoffs[Ord] > 0)) {
      llvm::Value *Allow = Builder.CreateCall(
          CGM.getIntrinsic(llvm::Intrinsic::allow_ubsan_check),
          llvm::ConstantInt::get(CGM.Int8Ty, Ord));
      GuardedCheck = Builder.CreateOr(Check, Builder.CreateNot(Allow));
    }

    // -fsanitize-trap= overrides -fsanitize-recover=.
    llvm::Value *&Cond = CGM.getCodeGenOpts().SanitizeTrap.has(Ord) ? TrapCond
                         : CGM.getCodeGenOpts().SanitizeRecover.has(Ord)
                             ? RecoverableCond
                             : FatalCond;
    Cond = Cond ? Builder.CreateAnd(Cond, GuardedCheck) : GuardedCheck;

    if (!CGM.getCodeGenOpts().SanitizeMergeHandlers.has(Ord))
      NoMerge = true;
  }

  if (TrapCond)
    EmitTrapCheck(TrapCond, CheckHandler, NoMerge);
  if (!FatalCond && !RecoverableCond)
    return;

  llvm::Value *JointCond;
  if (FatalCond && RecoverableCond)
    JointCond = Builder.CreateAnd(FatalCond, RecoverableCond);
  else
    JointCond = FatalCond ? FatalCond : RecoverableCond;
  assert(JointCond);

  CheckRecoverableKind RecoverKind = getRecoverableKind(Checked[0].second);
  assert(SanOpts.has(Checked[0].second));
#ifndef NDEBUG
  for (int i = 1, n = Checked.size(); i < n; ++i) {
    assert(RecoverKind == getRecoverableKind(Checked[i].second) &&
           "All recoverable kinds in a single check must be same!");
    assert(SanOpts.has(Checked[i].second));
  }
#endif

  llvm::BasicBlock *Cont = createBasicBlock("cont");
  llvm::BasicBlock *Handlers = createBasicBlock("handler." + CheckName);
  llvm::Instruction *Branch = Builder.CreateCondBr(JointCond, Cont, Handlers);
  // Give hint that we very much don't expect to execute the handler
  llvm::MDBuilder MDHelper(getLLVMContext());
  llvm::MDNode *Node = MDHelper.createLikelyBranchWeights();
  Branch->setMetadata(llvm::LLVMContext::MD_prof, Node);
  EmitBlock(Handlers);

  // Handler functions take an i8* pointing to the (handler-specific) static
  // information block, followed by a sequence of intptr_t arguments
  // representing operand values.
  SmallVector<llvm::Value *, 4> Args;
  SmallVector<llvm::Type *, 4> ArgTypes;
  if (!CGM.getCodeGenOpts().SanitizeMinimalRuntime) {
    Args.reserve(DynamicArgs.size() + 1);
    ArgTypes.reserve(DynamicArgs.size() + 1);

    // Emit handler arguments and create handler function type.
    if (!StaticArgs.empty()) {
      llvm::Constant *Info = llvm::ConstantStruct::getAnon(StaticArgs);
      auto *InfoPtr = new llvm::GlobalVariable(
          CGM.getModule(), Info->getType(), false,
          llvm::GlobalVariable::PrivateLinkage, Info, "", nullptr,
          llvm::GlobalVariable::NotThreadLocal,
          CGM.getDataLayout().getDefaultGlobalsAddressSpace());
      InfoPtr->setUnnamedAddr(llvm::GlobalValue::UnnamedAddr::Global);
      CGM.getSanitizerMetadata()->disableSanitizerForGlobal(InfoPtr);
      Args.push_back(InfoPtr);
      ArgTypes.push_back(Args.back()->getType());
    }

    for (size_t i = 0, n = DynamicArgs.size(); i != n; ++i) {
      Args.push_back(EmitCheckValue(DynamicArgs[i]));
      ArgTypes.push_back(IntPtrTy);
    }
  }

  llvm::FunctionType *FnType =
    llvm::FunctionType::get(CGM.VoidTy, ArgTypes, false);

  if (!FatalCond || !RecoverableCond) {
    // Simple case: we need to generate a single handler call, either
    // fatal, or non-fatal.
    emitCheckHandlerCall(*this, FnType, Args, CheckHandler, RecoverKind,
                         (FatalCond != nullptr), Cont, NoMerge);
  } else {
    // Emit two handler calls: first one for set of unrecoverable checks,
    // another one for recoverable.
    llvm::BasicBlock *NonFatalHandlerBB =
        createBasicBlock("non_fatal." + CheckName);
    llvm::BasicBlock *FatalHandlerBB = createBasicBlock("fatal." + CheckName);
    Builder.CreateCondBr(FatalCond, NonFatalHandlerBB, FatalHandlerBB);
    EmitBlock(FatalHandlerBB);
    emitCheckHandlerCall(*this, FnType, Args, CheckHandler, RecoverKind, true,
                         NonFatalHandlerBB, NoMerge);
    EmitBlock(NonFatalHandlerBB);
    emitCheckHandlerCall(*this, FnType, Args, CheckHandler, RecoverKind, false,
                         Cont, NoMerge);
  }

  EmitBlock(Cont);
}

void CodeGenFunction::EmitCfiSlowPathCheck(
    SanitizerKind::SanitizerOrdinal Ordinal, llvm::Value *Cond,
    llvm::ConstantInt *TypeId, llvm::Value *Ptr,
    ArrayRef<llvm::Constant *> StaticArgs) {
  llvm::BasicBlock *Cont = createBasicBlock("cfi.cont");

  llvm::BasicBlock *CheckBB = createBasicBlock("cfi.slowpath");
  llvm::BranchInst *BI = Builder.CreateCondBr(Cond, Cont, CheckBB);

  llvm::MDBuilder MDHelper(getLLVMContext());
  llvm::MDNode *Node = MDHelper.createLikelyBranchWeights();
  BI->setMetadata(llvm::LLVMContext::MD_prof, Node);

  EmitBlock(CheckBB);

  bool WithDiag = !CGM.getCodeGenOpts().SanitizeTrap.has(Ordinal);

  llvm::CallInst *CheckCall;
  llvm::FunctionCallee SlowPathFn;
  if (WithDiag) {
    llvm::Constant *Info = llvm::ConstantStruct::getAnon(StaticArgs);
    auto *InfoPtr =
        new llvm::GlobalVariable(CGM.getModule(), Info->getType(), false,
                                 llvm::GlobalVariable::PrivateLinkage, Info);
    InfoPtr->setUnnamedAddr(llvm::GlobalValue::UnnamedAddr::Global);
    CGM.getSanitizerMetadata()->disableSanitizerForGlobal(InfoPtr);

    SlowPathFn = CGM.getModule().getOrInsertFunction(
        "__cfi_slowpath_diag",
        llvm::FunctionType::get(VoidTy, {Int64Ty, Int8PtrTy, Int8PtrTy},
                                false));
    CheckCall = Builder.CreateCall(SlowPathFn, {TypeId, Ptr, InfoPtr});
  } else {
    SlowPathFn = CGM.getModule().getOrInsertFunction(
        "__cfi_slowpath",
        llvm::FunctionType::get(VoidTy, {Int64Ty, Int8PtrTy}, false));
    CheckCall = Builder.CreateCall(SlowPathFn, {TypeId, Ptr});
  }

  CGM.setDSOLocal(
      cast<llvm::GlobalValue>(SlowPathFn.getCallee()->stripPointerCasts()));
  CheckCall->setDoesNotThrow();

  EmitBlock(Cont);
}

// Emit a stub for __cfi_check function so that the linker knows about this
// symbol in LTO mode.
void CodeGenFunction::EmitCfiCheckStub() {
  llvm::Module *M = &CGM.getModule();
  ASTContext &C = getContext();
  QualType QInt64Ty = C.getIntTypeForBitwidth(64, false);

  FunctionArgList FnArgs;
  ImplicitParamDecl ArgCallsiteTypeId(C, QInt64Ty, ImplicitParamKind::Other);
  ImplicitParamDecl ArgAddr(C, C.VoidPtrTy, ImplicitParamKind::Other);
  ImplicitParamDecl ArgCFICheckFailData(C, C.VoidPtrTy,
                                        ImplicitParamKind::Other);
  FnArgs.push_back(&ArgCallsiteTypeId);
  FnArgs.push_back(&ArgAddr);
  FnArgs.push_back(&ArgCFICheckFailData);
  const CGFunctionInfo &FI =
      CGM.getTypes().arrangeBuiltinFunctionDeclaration(C.VoidTy, FnArgs);

  llvm::Function *F = llvm::Function::Create(
      llvm::FunctionType::get(VoidTy, {Int64Ty, VoidPtrTy, VoidPtrTy}, false),
      llvm::GlobalValue::WeakAnyLinkage, "__cfi_check", M);
  CGM.SetLLVMFunctionAttributes(GlobalDecl(), FI, F, /*IsThunk=*/false);
  CGM.SetLLVMFunctionAttributesForDefinition(nullptr, F);
  F->setAlignment(llvm::Align(4096));
  CGM.setDSOLocal(F);

  llvm::LLVMContext &Ctx = M->getContext();
  llvm::BasicBlock *BB = llvm::BasicBlock::Create(Ctx, "entry", F);
  // CrossDSOCFI pass is not executed if there is no executable code.
  SmallVector<llvm::Value*> Args{F->getArg(2), F->getArg(1)};
  llvm::CallInst::Create(M->getFunction("__cfi_check_fail"), Args, "", BB);
  llvm::ReturnInst::Create(Ctx, nullptr, BB);
}

// This function is basically a switch over the CFI failure kind, which is
// extracted from CFICheckFailData (1st function argument). Each case is either
// llvm.trap or a call to one of the two runtime handlers, based on
// -fsanitize-trap and -fsanitize-recover settings.  Default case (invalid
// failure kind) traps, but this should really never happen.  CFICheckFailData
// can be nullptr if the calling module has -fsanitize-trap behavior for this
// check kind; in this case __cfi_check_fail traps as well.
void CodeGenFunction::EmitCfiCheckFail() {
  SanitizerScope SanScope(this);
  FunctionArgList Args;
  ImplicitParamDecl ArgData(getContext(), getContext().VoidPtrTy,
                            ImplicitParamKind::Other);
  ImplicitParamDecl ArgAddr(getContext(), getContext().VoidPtrTy,
                            ImplicitParamKind::Other);
  Args.push_back(&ArgData);
  Args.push_back(&ArgAddr);

  const CGFunctionInfo &FI =
    CGM.getTypes().arrangeBuiltinFunctionDeclaration(getContext().VoidTy, Args);

  llvm::Function *F = llvm::Function::Create(
      llvm::FunctionType::get(VoidTy, {VoidPtrTy, VoidPtrTy}, false),
      llvm::GlobalValue::WeakODRLinkage, "__cfi_check_fail", &CGM.getModule());

  CGM.SetLLVMFunctionAttributes(GlobalDecl(), FI, F, /*IsThunk=*/false);
  CGM.SetLLVMFunctionAttributesForDefinition(nullptr, F);
  F->setVisibility(llvm::GlobalValue::HiddenVisibility);

  StartFunction(GlobalDecl(), CGM.getContext().VoidTy, F, FI, Args,
                SourceLocation());

  // This function is not affected by NoSanitizeList. This function does
  // not have a source location, but "src:*" would still apply. Revert any
  // changes to SanOpts made in StartFunction.
  SanOpts = CGM.getLangOpts().Sanitize;

  llvm::Value *Data =
      EmitLoadOfScalar(GetAddrOfLocalVar(&ArgData), /*Volatile=*/false,
                       CGM.getContext().VoidPtrTy, ArgData.getLocation());
  llvm::Value *Addr =
      EmitLoadOfScalar(GetAddrOfLocalVar(&ArgAddr), /*Volatile=*/false,
                       CGM.getContext().VoidPtrTy, ArgAddr.getLocation());

  // Data == nullptr means the calling module has trap behaviour for this check.
  llvm::Value *DataIsNotNullPtr =
      Builder.CreateICmpNE(Data, llvm::ConstantPointerNull::get(Int8PtrTy));
  EmitTrapCheck(DataIsNotNullPtr, SanitizerHandler::CFICheckFail);

  llvm::StructType *SourceLocationTy =
      llvm::StructType::get(VoidPtrTy, Int32Ty, Int32Ty);
  llvm::StructType *CfiCheckFailDataTy =
      llvm::StructType::get(Int8Ty, SourceLocationTy, VoidPtrTy);

  llvm::Value *V = Builder.CreateConstGEP2_32(
      CfiCheckFailDataTy, Builder.CreatePointerCast(Data, UnqualPtrTy), 0, 0);

  Address CheckKindAddr(V, Int8Ty, getIntAlign());
  llvm::Value *CheckKind = Builder.CreateLoad(CheckKindAddr);

  llvm::Value *AllVtables = llvm::MetadataAsValue::get(
      CGM.getLLVMContext(),
      llvm::MDString::get(CGM.getLLVMContext(), "all-vtables"));
  llvm::Value *ValidVtable = Builder.CreateZExt(
      Builder.CreateCall(CGM.getIntrinsic(llvm::Intrinsic::type_test),
                         {Addr, AllVtables}),
      IntPtrTy);

  const std::pair<int, SanitizerKind::SanitizerOrdinal> CheckKinds[] = {
      {CFITCK_VCall, SanitizerKind::SO_CFIVCall},
      {CFITCK_NVCall, SanitizerKind::SO_CFINVCall},
      {CFITCK_DerivedCast, SanitizerKind::SO_CFIDerivedCast},
      {CFITCK_UnrelatedCast, SanitizerKind::SO_CFIUnrelatedCast},
      {CFITCK_ICall, SanitizerKind::SO_CFIICall}};

  SmallVector<std::pair<llvm::Value *, SanitizerKind::SanitizerOrdinal>, 5>
      Checks;
  for (auto CheckKindOrdinalPair : CheckKinds) {
    int Kind = CheckKindOrdinalPair.first;
    SanitizerKind::SanitizerOrdinal Ordinal = CheckKindOrdinalPair.second;
    llvm::Value *Cond =
        Builder.CreateICmpNE(CheckKind, llvm::ConstantInt::get(Int8Ty, Kind));
    if (CGM.getLangOpts().Sanitize.has(Ordinal))
      EmitCheck(std::make_pair(Cond, Ordinal), SanitizerHandler::CFICheckFail,
                {}, {Data, Addr, ValidVtable});
    else
      EmitTrapCheck(Cond, SanitizerHandler::CFICheckFail);
  }

  FinishFunction();
  // The only reference to this function will be created during LTO link.
  // Make sure it survives until then.
  CGM.addUsedGlobal(F);
}

void CodeGenFunction::EmitUnreachable(SourceLocation Loc) {
  if (SanOpts.has(SanitizerKind::Unreachable)) {
    SanitizerScope SanScope(this);
    EmitCheck(std::make_pair(static_cast<llvm::Value *>(Builder.getFalse()),
                             SanitizerKind::SO_Unreachable),
              SanitizerHandler::BuiltinUnreachable,
              EmitCheckSourceLocation(Loc), {});
  }
  Builder.CreateUnreachable();
}

void CodeGenFunction::EmitTrapCheck(llvm::Value *Checked,
                                    SanitizerHandler CheckHandlerID,
                                    bool NoMerge) {
  llvm::BasicBlock *Cont = createBasicBlock("cont");

  // If we're optimizing, collapse all calls to trap down to just one per
  // check-type per function to save on code size.
  if ((int)TrapBBs.size() <= CheckHandlerID)
    TrapBBs.resize(CheckHandlerID + 1);

  llvm::BasicBlock *&TrapBB = TrapBBs[CheckHandlerID];

  NoMerge = NoMerge || !CGM.getCodeGenOpts().OptimizationLevel ||
            (CurCodeDecl && CurCodeDecl->hasAttr<OptimizeNoneAttr>());

  llvm::MDBuilder MDHelper(getLLVMContext());
  if (TrapBB && !NoMerge) {
    auto Call = TrapBB->begin();
    assert(isa<llvm::CallInst>(Call) && "Expected call in trap BB");

    Call->applyMergedLocation(Call->getDebugLoc(),
                              Builder.getCurrentDebugLocation());
    Builder.CreateCondBr(Checked, Cont, TrapBB,
                         MDHelper.createLikelyBranchWeights());
  } else {
    TrapBB = createBasicBlock("trap");
    Builder.CreateCondBr(Checked, Cont, TrapBB,
                         MDHelper.createLikelyBranchWeights());
    EmitBlock(TrapBB);

    llvm::CallInst *TrapCall =
        Builder.CreateCall(CGM.getIntrinsic(llvm::Intrinsic::ubsantrap),
                           llvm::ConstantInt::get(CGM.Int8Ty, CheckHandlerID));

    if (!CGM.getCodeGenOpts().TrapFuncName.empty()) {
      auto A = llvm::Attribute::get(getLLVMContext(), "trap-func-name",
                                    CGM.getCodeGenOpts().TrapFuncName);
      TrapCall->addFnAttr(A);
    }
    if (NoMerge)
      TrapCall->addFnAttr(llvm::Attribute::NoMerge);
    TrapCall->setDoesNotReturn();
    TrapCall->setDoesNotThrow();
    Builder.CreateUnreachable();
  }

  EmitBlock(Cont);
}

llvm::CallInst *CodeGenFunction::EmitTrapCall(llvm::Intrinsic::ID IntrID) {
  llvm::CallInst *TrapCall =
      Builder.CreateCall(CGM.getIntrinsic(IntrID));

  if (!CGM.getCodeGenOpts().TrapFuncName.empty()) {
    auto A = llvm::Attribute::get(getLLVMContext(), "trap-func-name",
                                  CGM.getCodeGenOpts().TrapFuncName);
    TrapCall->addFnAttr(A);
  }

  if (InNoMergeAttributedStmt)
    TrapCall->addFnAttr(llvm::Attribute::NoMerge);
  return TrapCall;
}

Address CodeGenFunction::EmitArrayToPointerDecay(const Expr *E,
                                                 LValueBaseInfo *BaseInfo,
                                                 TBAAAccessInfo *TBAAInfo) {
  assert(E->getType()->isArrayType() &&
         "Array to pointer decay must have array source type!");

  // Expressions of array type can't be bitfields or vector elements.
  LValue LV = EmitLValue(E);
  Address Addr = LV.getAddress();

  // If the array type was an incomplete type, we need to make sure
  // the decay ends up being the right type.
  llvm::Type *NewTy = ConvertType(E->getType());
  Addr = Addr.withElementType(NewTy);

  // Note that VLA pointers are always decayed, so we don't need to do
  // anything here.
  if (!E->getType()->isVariableArrayType()) {
    assert(isa<llvm::ArrayType>(Addr.getElementType()) &&
           "Expected pointer to array");
    Addr = Builder.CreateConstArrayGEP(Addr, 0, "arraydecay");
  }

  // The result of this decay conversion points to an array element within the
  // base lvalue. However, since TBAA currently does not support representing
  // accesses to elements of member arrays, we conservatively represent accesses
  // to the pointee object as if it had no any base lvalue specified.
  // TODO: Support TBAA for member arrays.
  QualType EltType = E->getType()->castAsArrayTypeUnsafe()->getElementType();
  if (BaseInfo) *BaseInfo = LV.getBaseInfo();
  if (TBAAInfo) *TBAAInfo = CGM.getTBAAAccessInfo(EltType);

  return Addr.withElementType(ConvertTypeForMem(EltType));
}

/// isSimpleArrayDecayOperand - If the specified expr is a simple decay from an
/// array to pointer, return the array subexpression.
static const Expr *isSimpleArrayDecayOperand(const Expr *E) {
  // If this isn't just an array->pointer decay, bail out.
  const auto *CE = dyn_cast<CastExpr>(E);
  if (!CE || CE->getCastKind() != CK_ArrayToPointerDecay)
    return nullptr;

  // If this is a decay from variable width array, bail out.
  const Expr *SubExpr = CE->getSubExpr();
  if (SubExpr->getType()->isVariableArrayType())
    return nullptr;

  return SubExpr;
}

static llvm::Value *emitArraySubscriptGEP(CodeGenFunction &CGF,
                                          llvm::Type *elemType,
                                          llvm::Value *ptr,
                                          ArrayRef<llvm::Value*> indices,
                                          bool inbounds,
                                          bool signedIndices,
                                          SourceLocation loc,
                                    const llvm::Twine &name = "arrayidx") {
  if (inbounds) {
    return CGF.EmitCheckedInBoundsGEP(elemType, ptr, indices, signedIndices,
                                      CodeGenFunction::NotSubtraction, loc,
                                      name);
  } else {
    return CGF.Builder.CreateGEP(elemType, ptr, indices, name);
  }
}

static Address emitArraySubscriptGEP(CodeGenFunction &CGF, Address addr,
                                     ArrayRef<llvm::Value *> indices,
                                     llvm::Type *elementType, bool inbounds,
                                     bool signedIndices, SourceLocation loc,
                                     CharUnits align,
                                     const llvm::Twine &name = "arrayidx") {
  if (inbounds) {
    return CGF.EmitCheckedInBoundsGEP(addr, indices, elementType, signedIndices,
                                      CodeGenFunction::NotSubtraction, loc,
                                      align, name);
  } else {
    return CGF.Builder.CreateGEP(addr, indices, elementType, align, name);
  }
}

static CharUnits getArrayElementAlign(CharUnits arrayAlign,
                                      llvm::Value *idx,
                                      CharUnits eltSize) {
  // If we have a constant index, we can use the exact offset of the
  // element we're accessing.
  if (auto constantIdx = dyn_cast<llvm::ConstantInt>(idx)) {
    CharUnits offset = constantIdx->getZExtValue() * eltSize;
    return arrayAlign.alignmentAtOffset(offset);

  // Otherwise, use the worst-case alignment for any element.
  } else {
    return arrayAlign.alignmentOfArrayElement(eltSize);
  }
}

static QualType getFixedSizeElementType(const ASTContext &ctx,
                                        const VariableArrayType *vla) {
  QualType eltType;
  do {
    eltType = vla->getElementType();
  } while ((vla = ctx.getAsVariableArrayType(eltType)));
  return eltType;
}

static void AddIVDepMetadata(CodeGenFunction &CGF, const ValueDecl *ArrayDecl,
                             llvm::Value *EltPtr) {
  if (!ArrayDecl)
    return;

  // Only handle actual GEPs, ConstantExpr GEPs don't have metadata.
  if (auto *GEP = dyn_cast<llvm::GetElementPtrInst>(EltPtr))
    CGF.LoopStack.addIVDepMetadata(ArrayDecl, GEP);
}

static bool hasBPFPreserveStaticOffset(const RecordDecl *D) {
  return D && D->hasAttr<BPFPreserveStaticOffsetAttr>();
}

static bool hasBPFPreserveStaticOffset(const Expr *E) {
  if (!E)
    return false;
  QualType PointeeType = E->getType()->getPointeeType();
  if (PointeeType.isNull())
    return false;
  if (const auto *BaseDecl = PointeeType->getAsRecordDecl())
    return hasBPFPreserveStaticOffset(BaseDecl);
  return false;
}

// Wraps Addr with a call to llvm.preserve.static.offset intrinsic.
static Address wrapWithBPFPreserveStaticOffset(CodeGenFunction &CGF,
                                               Address &Addr) {
  if (!CGF.getTarget().getTriple().isBPF())
    return Addr;

  llvm::Function *Fn =
      CGF.CGM.getIntrinsic(llvm::Intrinsic::preserve_static_offset);
  llvm::CallInst *Call = CGF.Builder.CreateCall(Fn, {Addr.emitRawPointer(CGF)});
  return Address(Call, Addr.getElementType(), Addr.getAlignment());
}

/// Given an array base, check whether its member access belongs to a record
/// with preserve_access_index attribute or not.
static bool IsPreserveAIArrayBase(CodeGenFunction &CGF, const Expr *ArrayBase) {
  if (!ArrayBase || !CGF.getDebugInfo())
    return false;

  // Only support base as either a MemberExpr or DeclRefExpr.
  // DeclRefExpr to cover cases like:
  //    struct s { int a; int b[10]; };
  //    struct s *p;
  //    p[1].a
  // p[1] will generate a DeclRefExpr and p[1].a is a MemberExpr.
  // p->b[5] is a MemberExpr example.
  const Expr *E = ArrayBase->IgnoreImpCasts();
  if (const auto *ME = dyn_cast<MemberExpr>(E))
    return ME->getMemberDecl()->hasAttr<BPFPreserveAccessIndexAttr>();

  if (const auto *DRE = dyn_cast<DeclRefExpr>(E)) {
    const auto *VarDef = dyn_cast<VarDecl>(DRE->getDecl());
    if (!VarDef)
      return false;

    const auto *PtrT = VarDef->getType()->getAs<PointerType>();
    if (!PtrT)
      return false;

    const auto *PointeeT = PtrT->getPointeeType()
                             ->getUnqualifiedDesugaredType();
    if (const auto *RecT = dyn_cast<RecordType>(PointeeT))
      return RecT->getDecl()->hasAttr<BPFPreserveAccessIndexAttr>();
    return false;
  }

  return false;
}

static Address emitArraySubscriptGEP(CodeGenFunction &CGF, Address addr,
                                     ArrayRef<llvm::Value *> indices,
                                     QualType eltType, bool inbounds,
                                     bool signedIndices, SourceLocation loc,
                                     QualType *arrayType = nullptr,
                                     const Expr *Base = nullptr,
                                     const llvm::Twine &name = "arrayidx",
                                     const ValueDecl *arrayDecl = nullptr) {
  // All the indices except that last must be zero.
#ifndef NDEBUG
  for (auto *idx : indices.drop_back())
    assert(isa<llvm::ConstantInt>(idx) &&
           cast<llvm::ConstantInt>(idx)->isZero());
#endif

  // Determine the element size of the statically-sized base.  This is
  // the thing that the indices are expressed in terms of.
  if (auto vla = CGF.getContext().getAsVariableArrayType(eltType)) {
    eltType = getFixedSizeElementType(CGF.getContext(), vla);
  }

  // We can use that to compute the best alignment of the element.
  CharUnits eltSize = CGF.getContext().getTypeSizeInChars(eltType);
  CharUnits eltAlign =
      getArrayElementAlign(addr.getAlignment(), indices.back(), eltSize);

  if (hasBPFPreserveStaticOffset(Base))
    addr = wrapWithBPFPreserveStaticOffset(CGF, addr);

  llvm::Value *eltPtr;
  auto LastIndex = dyn_cast<llvm::ConstantInt>(indices.back());
  if (!LastIndex ||
      (!CGF.IsInPreservedAIRegion && !IsPreserveAIArrayBase(CGF, Base))) {
    addr = emitArraySubscriptGEP(CGF, addr, indices,
                                 CGF.ConvertTypeForMem(eltType), inbounds,
                                 signedIndices, loc, eltAlign, name);
    AddIVDepMetadata(CGF, arrayDecl, addr.emitRawPointer(CGF));
    return addr;
  } else {
    // Remember the original array subscript for bpf target
    unsigned idx = LastIndex->getZExtValue();
    llvm::DIType *DbgInfo = nullptr;
    if (arrayType)
      DbgInfo = CGF.getDebugInfo()->getOrCreateStandaloneType(*arrayType, loc);
    eltPtr = CGF.Builder.CreatePreserveArrayAccessIndex(
        addr.getElementType(), addr.emitRawPointer(CGF), indices.size() - 1,
        idx, DbgInfo);
  }

  return Address(eltPtr, CGF.ConvertTypeForMem(eltType), eltAlign);
}

/// The offset of a field from the beginning of the record.
static bool getFieldOffsetInBits(CodeGenFunction &CGF, const RecordDecl *RD,
                                 const FieldDecl *Field, int64_t &Offset) {
  ASTContext &Ctx = CGF.getContext();
  const ASTRecordLayout &Layout = Ctx.getASTRecordLayout(RD);
  unsigned FieldNo = 0;

  for (const FieldDecl *FD : RD->fields()) {
    if (FD == Field) {
      Offset += Layout.getFieldOffset(FieldNo);
      return true;
    }

    QualType Ty = FD->getType();
    if (Ty->isRecordType())
      if (getFieldOffsetInBits(CGF, Ty->getAsRecordDecl(), Field, Offset)) {
        Offset += Layout.getFieldOffset(FieldNo);
        return true;
      }

    if (!RD->isUnion())
      ++FieldNo;
  }

  return false;
}

/// Returns the relative offset difference between \p FD1 and \p FD2.
/// \code
///   offsetof(struct foo, FD1) - offsetof(struct foo, FD2)
/// \endcode
/// Both fields must be within the same struct.
static std::optional<int64_t> getOffsetDifferenceInBits(CodeGenFunction &CGF,
                                                        const FieldDecl *FD1,
                                                        const FieldDecl *FD2) {
  const RecordDecl *FD1OuterRec =
      FD1->getParent()->getOuterLexicalRecordContext();
  const RecordDecl *FD2OuterRec =
      FD2->getParent()->getOuterLexicalRecordContext();

  if (FD1OuterRec != FD2OuterRec)
    // Fields must be within the same RecordDecl.
    return std::optional<int64_t>();

  int64_t FD1Offset = 0;
  if (!getFieldOffsetInBits(CGF, FD1OuterRec, FD1, FD1Offset))
    return std::optional<int64_t>();

  int64_t FD2Offset = 0;
  if (!getFieldOffsetInBits(CGF, FD2OuterRec, FD2, FD2Offset))
    return std::optional<int64_t>();

  return std::make_optional<int64_t>(FD1Offset - FD2Offset);
}

LValue CodeGenFunction::EmitArraySubscriptExpr(const ArraySubscriptExpr *E,
                                               bool Accessed) {
  // The index must always be an integer, which is not an aggregate.  Emit it
  // in lexical order (this complexity is, sadly, required by C++17).
  llvm::Value *IdxPre =
      (E->getLHS() == E->getIdx()) ? EmitScalarExpr(E->getIdx()) : nullptr;
  bool SignedIndices = false;
  auto EmitIdxAfterBase = [&, IdxPre](bool Promote) -> llvm::Value * {
    auto *Idx = IdxPre;
    if (E->getLHS() != E->getIdx()) {
      assert(E->getRHS() == E->getIdx() && "index was neither LHS nor RHS");
      Idx = EmitScalarExpr(E->getIdx());
    }

    QualType IdxTy = E->getIdx()->getType();
    bool IdxSigned = IdxTy->isSignedIntegerOrEnumerationType();
    SignedIndices |= IdxSigned;

    if (SanOpts.has(SanitizerKind::ArrayBounds))
      EmitBoundsCheck(E, E->getBase(), Idx, IdxTy, Accessed);

    // Extend or truncate the index type to 32 or 64-bits.
    if (Promote && Idx->getType() != IntPtrTy)
      Idx = Builder.CreateIntCast(Idx, IntPtrTy, IdxSigned, "idxprom");

    return Idx;
  };
  IdxPre = nullptr;

  // If the base is a vector type, then we are forming a vector element lvalue
  // with this subscript.
  if (E->getBase()->getType()->isSubscriptableVectorType() &&
      !isa<ExtVectorElementExpr>(E->getBase())) {
    // Emit the vector as an lvalue to get its address.
    LValue LHS = EmitLValue(E->getBase());
    auto *Idx = EmitIdxAfterBase(/*Promote*/false);
    assert(LHS.isSimple() && "Can only subscript lvalue vectors here!");
    return LValue::MakeVectorElt(LHS.getAddress(), Idx, E->getBase()->getType(),
                                 LHS.getBaseInfo(), TBAAAccessInfo());
  }

  // All the other cases basically behave like simple offsetting.

  // Handle the extvector case we ignored above.
  if (isa<ExtVectorElementExpr>(E->getBase())) {
    LValue LV = EmitLValue(E->getBase());
    auto *Idx = EmitIdxAfterBase(/*Promote*/true);
    Address Addr = EmitExtVectorElementLValue(LV);

    QualType EltType = LV.getType()->castAs<VectorType>()->getElementType();
    Addr = emitArraySubscriptGEP(*this, Addr, Idx, EltType, /*inbounds*/ true,
                                 SignedIndices, E->getExprLoc());
    return MakeAddrLValue(Addr, EltType, LV.getBaseInfo(),
                          CGM.getTBAAInfoForSubobject(LV, EltType));
  }

  LValueBaseInfo EltBaseInfo;
  TBAAAccessInfo EltTBAAInfo;
  Address Addr = Address::invalid();
  if (const VariableArrayType *vla =
           getContext().getAsVariableArrayType(E->getType())) {
    // The base must be a pointer, which is not an aggregate.  Emit
    // it.  It needs to be emitted first in case it's what captures
    // the VLA bounds.
    Addr = EmitPointerWithAlignment(E->getBase(), &EltBaseInfo, &EltTBAAInfo);
    auto *Idx = EmitIdxAfterBase(/*Promote*/true);

    // The element count here is the total number of non-VLA elements.
    llvm::Value *numElements = getVLASize(vla).NumElts;

    // Effectively, the multiply by the VLA size is part of the GEP.
    // GEP indexes are signed, and scaling an index isn't permitted to
    // signed-overflow, so we use the same semantics for our explicit
    // multiply.  We suppress this if overflow is not undefined behavior.
    if (getLangOpts().PointerOverflowDefined) {
      Idx = Builder.CreateMul(Idx, numElements);
    } else {
      Idx = Builder.CreateNSWMul(Idx, numElements);
    }

    Addr = emitArraySubscriptGEP(*this, Addr, Idx, vla->getElementType(),
                                 !getLangOpts().PointerOverflowDefined,
                                 SignedIndices, E->getExprLoc());

  } else if (const ObjCObjectType *OIT = E->getType()->getAs<ObjCObjectType>()){
    // Indexing over an interface, as in "NSString *P; P[4];"

    // Emit the base pointer.
    Addr = EmitPointerWithAlignment(E->getBase(), &EltBaseInfo, &EltTBAAInfo);
    auto *Idx = EmitIdxAfterBase(/*Promote*/true);

    CharUnits InterfaceSize = getContext().getTypeSizeInChars(OIT);
    llvm::Value *InterfaceSizeVal =
        llvm::ConstantInt::get(Idx->getType(), InterfaceSize.getQuantity());

    llvm::Value *ScaledIdx = Builder.CreateMul(Idx, InterfaceSizeVal);

    // We don't necessarily build correct LLVM struct types for ObjC
    // interfaces, so we can't rely on GEP to do this scaling
    // correctly, so we need to cast to i8*.  FIXME: is this actually
    // true?  A lot of other things in the fragile ABI would break...
    llvm::Type *OrigBaseElemTy = Addr.getElementType();

    // Do the GEP.
    CharUnits EltAlign =
      getArrayElementAlign(Addr.getAlignment(), Idx, InterfaceSize);
    llvm::Value *EltPtr =
        emitArraySubscriptGEP(*this, Int8Ty, Addr.emitRawPointer(*this),
                              ScaledIdx, false, SignedIndices, E->getExprLoc());
    Addr = Address(EltPtr, OrigBaseElemTy, EltAlign);
  } else if (const Expr *Array = isSimpleArrayDecayOperand(E->getBase())) {
    // If this is A[i] where A is an array, the frontend will have decayed the
    // base to be a ArrayToPointerDecay implicit cast.  While correct, it is
    // inefficient at -O0 to emit a "gep A, 0, 0" when codegen'ing it, then a
    // "gep x, i" here.  Emit one "gep A, 0, i".
    assert(Array->getType()->isArrayType() &&
           "Array to pointer decay must have array source type!");
    LValue ArrayLV;
    // For simple multidimensional array indexing, set the 'accessed' flag for
    // better bounds-checking of the base expression.
    if (const auto *ASE = dyn_cast<ArraySubscriptExpr>(Array))
      ArrayLV = EmitArraySubscriptExpr(ASE, /*Accessed*/ true);
    else
      ArrayLV = EmitLValue(Array);
    auto *Idx = EmitIdxAfterBase(/*Promote*/true);

    const ValueDecl *ArrayDecl = nullptr;
    if (const auto *DRE = dyn_cast<DeclRefExpr>(Array->IgnoreParenCasts()))
      ArrayDecl = DRE->getDecl();
    else if (const auto *ME = dyn_cast<MemberExpr>(Array->IgnoreParenCasts()))
      ArrayDecl = ME->getMemberDecl();

    if (SanOpts.has(SanitizerKind::ArrayBounds)) {
      // If the array being accessed has a "counted_by" attribute, generate
      // bounds checking code. The "count" field is at the top level of the
      // struct or in an anonymous struct, that's also at the top level. Future
      // expansions may allow the "count" to reside at any place in the struct,
      // but the value of "counted_by" will be a "simple" path to the count,
      // i.e. "a.b.count", so we shouldn't need the full force of EmitLValue or
      // similar to emit the correct GEP.
      const LangOptions::StrictFlexArraysLevelKind StrictFlexArraysLevel =
          getLangOpts().getStrictFlexArraysLevel();

      if (const auto *ME = dyn_cast<MemberExpr>(Array);
          ME &&
          ME->isFlexibleArrayMemberLike(getContext(), StrictFlexArraysLevel) &&
          ME->getMemberDecl()->getType()->isCountAttributedType()) {
        const FieldDecl *FAMDecl = cast<FieldDecl>(ME->getMemberDecl());
        if (const FieldDecl *CountFD = FAMDecl->findCountedByField()) {
          if (std::optional<int64_t> Diff =
                  getOffsetDifferenceInBits(*this, CountFD, FAMDecl)) {
            CharUnits OffsetDiff = CGM.getContext().toCharUnitsFromBits(*Diff);

            // Create a GEP with a byte offset between the FAM and count and
            // use that to load the count value.
            Addr = Builder.CreatePointerBitCastOrAddrSpaceCast(
                ArrayLV.getAddress(), Int8PtrTy, Int8Ty);

            llvm::Type *CountTy = ConvertType(CountFD->getType());
            llvm::Value *Res = Builder.CreateInBoundsGEP(
                Int8Ty, Addr.emitRawPointer(*this),
                Builder.getInt32(OffsetDiff.getQuantity()), ".counted_by.gep");
            Res = Builder.CreateAlignedLoad(CountTy, Res, getIntAlign(),
                                            ".counted_by.load");

            // Now emit the bounds checking.
            EmitBoundsCheckImpl(E, Res, Idx, E->getIdx()->getType(),
                                Array->getType(), Accessed);
          }
        }
      }
    }

    // Propagate the alignment from the array itself to the result.
    QualType arrayType = Array->getType();
    Addr = emitArraySubscriptGEP(
        *this, ArrayLV.getAddress(), {CGM.getSize(CharUnits::Zero()), Idx},
        E->getType(), !getLangOpts().PointerOverflowDefined, SignedIndices,
        E->getExprLoc(), &arrayType, E->getBase(), "arrayidx", ArrayDecl);
    EltBaseInfo = ArrayLV.getBaseInfo();
    EltTBAAInfo = CGM.getTBAAInfoForSubobject(ArrayLV, E->getType());
  } else {
    // The base must be a pointer; emit it with an estimate of its alignment.
    Addr = EmitPointerWithAlignment(E->getBase(), &EltBaseInfo, &EltTBAAInfo);
    auto *Idx = EmitIdxAfterBase(/*Promote*/true);
    QualType ptrType = E->getBase()->getType();

    const ValueDecl *PtrDecl = nullptr;
    if (const auto *DRE =
            dyn_cast<DeclRefExpr>(E->getBase()->IgnoreParenCasts()))
      PtrDecl = DRE->getDecl();
    else if (const auto *ME =
                 dyn_cast<MemberExpr>(E->getBase()->IgnoreParenCasts()))
      PtrDecl = ME->getMemberDecl();

    Addr = emitArraySubscriptGEP(*this, Addr, Idx, E->getType(),
                                 !getLangOpts().PointerOverflowDefined,
                                 SignedIndices, E->getExprLoc(), &ptrType,
                                 E->getBase(), "arrayidx", PtrDecl);
  }

  LValue LV = MakeAddrLValue(Addr, E->getType(), EltBaseInfo, EltTBAAInfo);

  if (getLangOpts().ObjC &&
      getLangOpts().getGC() != LangOptions::NonGC) {
    LV.setNonGC(!E->isOBJCGCCandidate(getContext()));
    setObjCGCLValueClass(getContext(), E, LV);
  }
  return LV;
}

llvm::Value *CodeGenFunction::EmitMatrixIndexExpr(const Expr *E) {
  llvm::Value *Idx = EmitScalarExpr(E);
  if (Idx->getType() == IntPtrTy)
    return Idx;
  bool IsSigned = E->getType()->isSignedIntegerOrEnumerationType();
  return Builder.CreateIntCast(Idx, IntPtrTy, IsSigned);
}

LValue CodeGenFunction::EmitMatrixSubscriptExpr(const MatrixSubscriptExpr *E) {
  assert(
      !E->isIncomplete() &&
      "incomplete matrix subscript expressions should be rejected during Sema");
  LValue Base = EmitLValue(E->getBase());

  // Extend or truncate the index type to 32 or 64-bits if needed.
  llvm::Value *RowIdx = EmitMatrixIndexExpr(E->getRowIdx());
  llvm::Value *ColIdx = EmitMatrixIndexExpr(E->getColumnIdx());

  llvm::Value *NumRows = Builder.getIntN(
      RowIdx->getType()->getScalarSizeInBits(),
      E->getBase()->getType()->castAs<ConstantMatrixType>()->getNumRows());
  llvm::Value *FinalIdx =
      Builder.CreateAdd(Builder.CreateMul(ColIdx, NumRows), RowIdx);
  return LValue::MakeMatrixElt(
      MaybeConvertMatrixAddress(Base.getAddress(), *this), FinalIdx,
      E->getBase()->getType(), Base.getBaseInfo(), TBAAAccessInfo());
}

static Address emitOMPArraySectionBase(CodeGenFunction &CGF, const Expr *Base,
                                       LValueBaseInfo &BaseInfo,
                                       TBAAAccessInfo &TBAAInfo,
                                       QualType BaseTy, QualType ElTy,
                                       bool IsLowerBound) {
  LValue BaseLVal;
  if (auto *ASE = dyn_cast<ArraySectionExpr>(Base->IgnoreParenImpCasts())) {
    BaseLVal = CGF.EmitArraySectionExpr(ASE, IsLowerBound);
    if (BaseTy->isArrayType()) {
      Address Addr = BaseLVal.getAddress();
      BaseInfo = BaseLVal.getBaseInfo();

      // If the array type was an incomplete type, we need to make sure
      // the decay ends up being the right type.
      llvm::Type *NewTy = CGF.ConvertType(BaseTy);
      Addr = Addr.withElementType(NewTy);

      // Note that VLA pointers are always decayed, so we don't need to do
      // anything here.
      if (!BaseTy->isVariableArrayType()) {
        assert(isa<llvm::ArrayType>(Addr.getElementType()) &&
               "Expected pointer to array");
        Addr = CGF.Builder.CreateConstArrayGEP(Addr, 0, "arraydecay");
      }

      return Addr.withElementType(CGF.ConvertTypeForMem(ElTy));
    }
    LValueBaseInfo TypeBaseInfo;
    TBAAAccessInfo TypeTBAAInfo;
    CharUnits Align =
        CGF.CGM.getNaturalTypeAlignment(ElTy, &TypeBaseInfo, &TypeTBAAInfo);
    BaseInfo.mergeForCast(TypeBaseInfo);
    TBAAInfo = CGF.CGM.mergeTBAAInfoForCast(TBAAInfo, TypeTBAAInfo);
    return Address(CGF.Builder.CreateLoad(BaseLVal.getAddress()),
                   CGF.ConvertTypeForMem(ElTy), Align);
  }
  return CGF.EmitPointerWithAlignment(Base, &BaseInfo, &TBAAInfo);
}

LValue CodeGenFunction::EmitArraySectionExpr(const ArraySectionExpr *E,
                                             bool IsLowerBound) {

  assert(!E->isOpenACCArraySection() &&
         "OpenACC Array section codegen not implemented");

  QualType BaseTy = ArraySectionExpr::getBaseOriginalType(E->getBase());
  QualType ResultExprTy;
  if (auto *AT = getContext().getAsArrayType(BaseTy))
    ResultExprTy = AT->getElementType();
  else
    ResultExprTy = BaseTy->getPointeeType();
  llvm::Value *Idx = nullptr;
  if (IsLowerBound || E->getColonLocFirst().isInvalid()) {
    // Requesting lower bound or upper bound, but without provided length and
    // without ':' symbol for the default length -> length = 1.
    // Idx = LowerBound ?: 0;
    if (auto *LowerBound = E->getLowerBound()) {
      Idx = Builder.CreateIntCast(
          EmitScalarExpr(LowerBound), IntPtrTy,
          LowerBound->getType()->hasSignedIntegerRepresentation());
    } else
      Idx = llvm::ConstantInt::getNullValue(IntPtrTy);
  } else {
    // Try to emit length or lower bound as constant. If this is possible, 1
    // is subtracted from constant length or lower bound. Otherwise, emit LLVM
    // IR (LB + Len) - 1.
    auto &C = CGM.getContext();
    auto *Length = E->getLength();
    llvm::APSInt ConstLength;
    if (Length) {
      // Idx = LowerBound + Length - 1;
      if (std::optional<llvm::APSInt> CL = Length->getIntegerConstantExpr(C)) {
        ConstLength = CL->zextOrTrunc(PointerWidthInBits);
        Length = nullptr;
      }
      auto *LowerBound = E->getLowerBound();
      llvm::APSInt ConstLowerBound(PointerWidthInBits, /*isUnsigned=*/false);
      if (LowerBound) {
        if (std::optional<llvm::APSInt> LB =
                LowerBound->getIntegerConstantExpr(C)) {
          ConstLowerBound = LB->zextOrTrunc(PointerWidthInBits);
          LowerBound = nullptr;
        }
      }
      if (!Length)
        --ConstLength;
      else if (!LowerBound)
        --ConstLowerBound;

      if (Length || LowerBound) {
        auto *LowerBoundVal =
            LowerBound
                ? Builder.CreateIntCast(
                      EmitScalarExpr(LowerBound), IntPtrTy,
                      LowerBound->getType()->hasSignedIntegerRepresentation())
                : llvm::ConstantInt::get(IntPtrTy, ConstLowerBound);
        auto *LengthVal =
            Length
                ? Builder.CreateIntCast(
                      EmitScalarExpr(Length), IntPtrTy,
                      Length->getType()->hasSignedIntegerRepresentation())
                : llvm::ConstantInt::get(IntPtrTy, ConstLength);
        Idx = Builder.CreateAdd(LowerBoundVal, LengthVal, "lb_add_len",
                                /*HasNUW=*/false,
                                !getLangOpts().PointerOverflowDefined);
        if (Length && LowerBound) {
          Idx = Builder.CreateSub(
              Idx, llvm::ConstantInt::get(IntPtrTy, /*V=*/1), "idx_sub_1",
              /*HasNUW=*/false, !getLangOpts().PointerOverflowDefined);
        }
      } else
        Idx = llvm::ConstantInt::get(IntPtrTy, ConstLength + ConstLowerBound);
    } else {
      // Idx = ArraySize - 1;
      QualType ArrayTy = BaseTy->isPointerType()
                             ? E->getBase()->IgnoreParenImpCasts()->getType()
                             : BaseTy;
      if (auto *VAT = C.getAsVariableArrayType(ArrayTy)) {
        Length = VAT->getSizeExpr();
        if (std::optional<llvm::APSInt> L = Length->getIntegerConstantExpr(C)) {
          ConstLength = *L;
          Length = nullptr;
        }
      } else {
        auto *CAT = C.getAsConstantArrayType(ArrayTy);
        assert(CAT && "unexpected type for array initializer");
        ConstLength = CAT->getSize();
      }
      if (Length) {
        auto *LengthVal = Builder.CreateIntCast(
            EmitScalarExpr(Length), IntPtrTy,
            Length->getType()->hasSignedIntegerRepresentation());
        Idx = Builder.CreateSub(
            LengthVal, llvm::ConstantInt::get(IntPtrTy, /*V=*/1), "len_sub_1",
            /*HasNUW=*/false, !getLangOpts().PointerOverflowDefined);
      } else {
        ConstLength = ConstLength.zextOrTrunc(PointerWidthInBits);
        --ConstLength;
        Idx = llvm::ConstantInt::get(IntPtrTy, ConstLength);
      }
    }
  }
  assert(Idx);

  Address EltPtr = Address::invalid();
  LValueBaseInfo BaseInfo;
  TBAAAccessInfo TBAAInfo;
  if (auto *VLA = getContext().getAsVariableArrayType(ResultExprTy)) {
    // The base must be a pointer, which is not an aggregate.  Emit
    // it.  It needs to be emitted first in case it's what captures
    // the VLA bounds.
    Address Base =
        emitOMPArraySectionBase(*this, E->getBase(), BaseInfo, TBAAInfo,
                                BaseTy, VLA->getElementType(), IsLowerBound);
    // The element count here is the total number of non-VLA elements.
    llvm::Value *NumElements = getVLASize(VLA).NumElts;

    // Effectively, the multiply by the VLA size is part of the GEP.
    // GEP indexes are signed, and scaling an index isn't permitted to
    // signed-overflow, so we use the same semantics for our explicit
    // multiply.  We suppress this if overflow is not undefined behavior.
    if (getLangOpts().PointerOverflowDefined)
      Idx = Builder.CreateMul(Idx, NumElements);
    else
      Idx = Builder.CreateNSWMul(Idx, NumElements);
    EltPtr = emitArraySubscriptGEP(*this, Base, Idx, VLA->getElementType(),
                                   !getLangOpts().PointerOverflowDefined,
                                   /*signedIndices=*/false, E->getExprLoc());
  } else if (const Expr *Array = isSimpleArrayDecayOperand(E->getBase())) {
    // If this is A[i] where A is an array, the frontend will have decayed the
    // base to be a ArrayToPointerDecay implicit cast.  While correct, it is
    // inefficient at -O0 to emit a "gep A, 0, 0" when codegen'ing it, then a
    // "gep x, i" here.  Emit one "gep A, 0, i".
    assert(Array->getType()->isArrayType() &&
           "Array to pointer decay must have array source type!");
    LValue ArrayLV;
    // For simple multidimensional array indexing, set the 'accessed' flag for
    // better bounds-checking of the base expression.
    if (const auto *ASE = dyn_cast<ArraySubscriptExpr>(Array))
      ArrayLV = EmitArraySubscriptExpr(ASE, /*Accessed*/ true);
    else
      ArrayLV = EmitLValue(Array);

    // Propagate the alignment from the array itself to the result.
    EltPtr = emitArraySubscriptGEP(
        *this, ArrayLV.getAddress(), {CGM.getSize(CharUnits::Zero()), Idx},
        ResultExprTy, !getLangOpts().PointerOverflowDefined,
        /*signedIndices=*/false, E->getExprLoc());
    BaseInfo = ArrayLV.getBaseInfo();
    TBAAInfo = CGM.getTBAAInfoForSubobject(ArrayLV, ResultExprTy);
  } else {
    Address Base =
        emitOMPArraySectionBase(*this, E->getBase(), BaseInfo, TBAAInfo, BaseTy,
                                ResultExprTy, IsLowerBound);
    EltPtr = emitArraySubscriptGEP(*this, Base, Idx, ResultExprTy,
                                   !getLangOpts().PointerOverflowDefined,
                                   /*signedIndices=*/false, E->getExprLoc());
  }

  return MakeAddrLValue(EltPtr, ResultExprTy, BaseInfo, TBAAInfo);
}

LValue CodeGenFunction::
EmitExtVectorElementExpr(const ExtVectorElementExpr *E) {
  // Emit the base vector as an l-value.
  LValue Base;

  // ExtVectorElementExpr's base can either be a vector or pointer to vector.
  if (E->isArrow()) {
    // If it is a pointer to a vector, emit the address and form an lvalue with
    // it.
    LValueBaseInfo BaseInfo;
    TBAAAccessInfo TBAAInfo;
    Address Ptr = EmitPointerWithAlignment(E->getBase(), &BaseInfo, &TBAAInfo);
    const auto *PT = E->getBase()->getType()->castAs<PointerType>();
    Base = MakeAddrLValue(Ptr, PT->getPointeeType(), BaseInfo, TBAAInfo);
    Base.getQuals().removeObjCGCAttr();
  } else if (E->getBase()->isGLValue()) {
    // Otherwise, if the base is an lvalue ( as in the case of foo.x.x),
    // emit the base as an lvalue.
    assert(E->getBase()->getType()->isVectorType());
    Base = EmitLValue(E->getBase());
  } else {
    // Otherwise, the base is a normal rvalue (as in (V+V).x), emit it as such.
    assert(E->getBase()->getType()->isVectorType() &&
           "Result must be a vector");
    llvm::Value *Vec = EmitScalarExpr(E->getBase());

    // Store the vector to memory (because LValue wants an address).
    Address VecMem = CreateMemTemp(E->getBase()->getType());
    // need to zero extend an hlsl boolean vector to store it back to memory
    QualType Ty = E->getBase()->getType();
    llvm::Type *LTy = convertTypeForLoadStore(Ty, Vec->getType());
    if (LTy->getScalarSizeInBits() > Vec->getType()->getScalarSizeInBits())
      Vec = Builder.CreateZExt(Vec, LTy);
    Builder.CreateStore(Vec, VecMem);
    Base = MakeAddrLValue(VecMem, Ty, AlignmentSource::Decl);
  }

  QualType type =
    E->getType().withCVRQualifiers(Base.getQuals().getCVRQualifiers());

  // Encode the element access list into a vector of unsigned indices.
  SmallVector<uint32_t, 4> Indices;
  E->getEncodedElementAccess(Indices);

  if (Base.isSimple()) {
    llvm::Constant *CV =
        llvm::ConstantDataVector::get(getLLVMContext(), Indices);
    return LValue::MakeExtVectorElt(Base.getAddress(), CV, type,
                                    Base.getBaseInfo(), TBAAAccessInfo());
  }
  assert(Base.isExtVectorElt() && "Can only subscript lvalue vec elts here!");

  llvm::Constant *BaseElts = Base.getExtVectorElts();
  SmallVector<llvm::Constant *, 4> CElts;

  for (unsigned i = 0, e = Indices.size(); i != e; ++i)
    CElts.push_back(BaseElts->getAggregateElement(Indices[i]));
  llvm::Constant *CV = llvm::ConstantVector::get(CElts);
  return LValue::MakeExtVectorElt(Base.getExtVectorAddress(), CV, type,
                                  Base.getBaseInfo(), TBAAAccessInfo());
}

LValue CodeGenFunction::EmitMemberExpr(const MemberExpr *E) {
  if (DeclRefExpr *DRE = tryToConvertMemberExprToDeclRefExpr(*this, E)) {
    EmitIgnoredExpr(E->getBase());
    return EmitDeclRefLValue(DRE);
  }

  Expr *BaseExpr = E->getBase();
  // If this is s.x, emit s as an lvalue.  If it is s->x, emit s as a scalar.
  LValue BaseLV;
  if (E->isArrow()) {
    LValueBaseInfo BaseInfo;
    TBAAAccessInfo TBAAInfo;
    Address Addr = EmitPointerWithAlignment(BaseExpr, &BaseInfo, &TBAAInfo);
    QualType PtrTy = BaseExpr->getType()->getPointeeType();
    SanitizerSet SkippedChecks;
    bool IsBaseCXXThis = IsWrappedCXXThis(BaseExpr);
    if (IsBaseCXXThis)
      SkippedChecks.set(SanitizerKind::Alignment, true);
    if (IsBaseCXXThis || isa<DeclRefExpr>(BaseExpr))
      SkippedChecks.set(SanitizerKind::Null, true);
    EmitTypeCheck(TCK_MemberAccess, E->getExprLoc(), Addr, PtrTy,
                  /*Alignment=*/CharUnits::Zero(), SkippedChecks);
    BaseLV = MakeAddrLValue(Addr, PtrTy, BaseInfo, TBAAInfo);
  } else
    BaseLV = EmitCheckedLValue(BaseExpr, TCK_MemberAccess);

  NamedDecl *ND = E->getMemberDecl();
  if (auto *Field = dyn_cast<FieldDecl>(ND)) {
    LValue LV = EmitLValueForField(BaseLV, Field);
    setObjCGCLValueClass(getContext(), E, LV);
    if (getLangOpts().OpenMP) {
      // If the member was explicitly marked as nontemporal, mark it as
      // nontemporal. If the base lvalue is marked as nontemporal, mark access
      // to children as nontemporal too.
      if ((IsWrappedCXXThis(BaseExpr) &&
           CGM.getOpenMPRuntime().isNontemporalDecl(Field)) ||
          BaseLV.isNontemporal())
        LV.setNontemporal(/*Value=*/true);
    }
    return LV;
  }

  if (const auto *FD = dyn_cast<FunctionDecl>(ND))
    return EmitFunctionDeclLValue(*this, E, FD);

  llvm_unreachable("Unhandled member declaration!");
}

/// Given that we are currently emitting a lambda, emit an l-value for
/// one of its members.
///
LValue CodeGenFunction::EmitLValueForLambdaField(const FieldDecl *Field,
                                                 llvm::Value *ThisValue) {
  bool HasExplicitObjectParameter = false;
  const auto *MD = dyn_cast_if_present<CXXMethodDecl>(CurCodeDecl);
  if (MD) {
    HasExplicitObjectParameter = MD->isExplicitObjectMemberFunction();
    assert(MD->getParent()->isLambda());
    assert(MD->getParent() == Field->getParent());
  }
  LValue LambdaLV;
  if (HasExplicitObjectParameter) {
    const VarDecl *D = cast<CXXMethodDecl>(CurCodeDecl)->getParamDecl(0);
    auto It = LocalDeclMap.find(D);
    assert(It != LocalDeclMap.end() && "explicit parameter not loaded?");
    Address AddrOfExplicitObject = It->getSecond();
    if (D->getType()->isReferenceType())
      LambdaLV = EmitLoadOfReferenceLValue(AddrOfExplicitObject, D->getType(),
                                           AlignmentSource::Decl);
    else
      LambdaLV = MakeAddrLValue(AddrOfExplicitObject,
                                D->getType().getNonReferenceType());

    // Make sure we have an lvalue to the lambda itself and not a derived class.
    auto *ThisTy = D->getType().getNonReferenceType()->getAsCXXRecordDecl();
    auto *LambdaTy = cast<CXXRecordDecl>(Field->getParent());
    if (ThisTy != LambdaTy) {
      const CXXCastPath &BasePathArray = getContext().LambdaCastPaths.at(MD);
      Address Base = GetAddressOfBaseClass(
          LambdaLV.getAddress(), ThisTy, BasePathArray.begin(),
          BasePathArray.end(), /*NullCheckValue=*/false, SourceLocation());
      LambdaLV = MakeAddrLValue(Base, QualType{LambdaTy->getTypeForDecl(), 0});
    }
  } else {
    QualType LambdaTagType = getContext().getTagDeclType(Field->getParent());
    LambdaLV = MakeNaturalAlignAddrLValue(ThisValue, LambdaTagType);
  }
  return EmitLValueForField(LambdaLV, Field);
}

LValue CodeGenFunction::EmitLValueForLambdaField(const FieldDecl *Field) {
  return EmitLValueForLambdaField(Field, CXXABIThisValue);
}

/// Get the field index in the debug info. The debug info structure/union
/// will ignore the unnamed bitfields.
unsigned CodeGenFunction::getDebugInfoFIndex(const RecordDecl *Rec,
                                             unsigned FieldIndex) {
  unsigned I = 0, Skipped = 0;

  for (auto *F : Rec->getDefinition()->fields()) {
    if (I == FieldIndex)
      break;
    if (F->isUnnamedBitField())
      Skipped++;
    I++;
  }

  return FieldIndex - Skipped;
}

/// Get the address of a zero-sized field within a record. The resulting
/// address doesn't necessarily have the right type.
static Address emitAddrOfZeroSizeField(CodeGenFunction &CGF, Address Base,
                                       const FieldDecl *Field) {
  CharUnits Offset = CGF.getContext().toCharUnitsFromBits(
      CGF.getContext().getFieldOffset(Field));
  if (Offset.isZero())
    return Base;
  Base = Base.withElementType(CGF.Int8Ty);
  return CGF.Builder.CreateConstInBoundsByteGEP(Base, Offset);
}

/// Drill down to the storage of a field without walking into
/// reference types.
///
/// The resulting address doesn't necessarily have the right type.
static Address emitAddrOfFieldStorage(CodeGenFunction &CGF, Address base,
                                      const FieldDecl *field) {
  if (isEmptyFieldForLayout(CGF.getContext(), field))
    return emitAddrOfZeroSizeField(CGF, base, field);

  const RecordDecl *rec = field->getParent();

  unsigned idx =
    CGF.CGM.getTypes().getCGRecordLayout(rec).getLLVMFieldNo(field);

  return CGF.Builder.CreateStructGEP(base, idx, field->getName());
}

static Address emitPreserveStructAccess(CodeGenFunction &CGF, LValue base,
                                        Address addr, const FieldDecl *field) {
  const RecordDecl *rec = field->getParent();
  llvm::DIType *DbgInfo = CGF.getDebugInfo()->getOrCreateStandaloneType(
      base.getType(), rec->getLocation());

  unsigned idx =
      CGF.CGM.getTypes().getCGRecordLayout(rec).getLLVMFieldNo(field);

  return CGF.Builder.CreatePreserveStructAccessIndex(
      addr, idx, CGF.getDebugInfoFIndex(rec, field->getFieldIndex()), DbgInfo);
}

static bool hasAnyVptr(const QualType Type, const ASTContext &Context) {
  const auto *RD = Type.getTypePtr()->getAsCXXRecordDecl();
  if (!RD)
    return false;

  if (RD->isDynamicClass())
    return true;

  for (const auto &Base : RD->bases())
    if (hasAnyVptr(Base.getType(), Context))
      return true;

  for (const FieldDecl *Field : RD->fields())
    if (hasAnyVptr(Field->getType(), Context))
      return true;

  return false;
}

LValue CodeGenFunction::EmitLValueForField(LValue base,
                                           const FieldDecl *field) {
  LValueBaseInfo BaseInfo = base.getBaseInfo();

  if (field->isBitField()) {
    const CGRecordLayout &RL =
        CGM.getTypes().getCGRecordLayout(field->getParent());
    const CGBitFieldInfo &Info = RL.getBitFieldInfo(field);
    const bool UseVolatile = isAAPCS(CGM.getTarget()) &&
                             CGM.getCodeGenOpts().AAPCSBitfieldWidth &&
                             Info.VolatileStorageSize != 0 &&
                             field->getType()
                                 .withCVRQualifiers(base.getVRQualifiers())
                                 .isVolatileQualified();
    Address Addr = base.getAddress();
    unsigned Idx = RL.getLLVMFieldNo(field);
    const RecordDecl *rec = field->getParent();
    if (hasBPFPreserveStaticOffset(rec))
      Addr = wrapWithBPFPreserveStaticOffset(*this, Addr);
    if (!UseVolatile) {
      if (!IsInPreservedAIRegion &&
          (!getDebugInfo() || !rec->hasAttr<BPFPreserveAccessIndexAttr>())) {
        if (Idx != 0)
          // For structs, we GEP to the field that the record layout suggests.
          Addr = Builder.CreateStructGEP(Addr, Idx, field->getName());
      } else {
        llvm::DIType *DbgInfo = getDebugInfo()->getOrCreateRecordType(
            getContext().getRecordType(rec), rec->getLocation());
        Addr = Builder.CreatePreserveStructAccessIndex(
            Addr, Idx, getDebugInfoFIndex(rec, field->getFieldIndex()),
            DbgInfo);
      }
    }
    const unsigned SS =
        UseVolatile ? Info.VolatileStorageSize : Info.StorageSize;
    // Get the access type.
    llvm::Type *FieldIntTy = llvm::Type::getIntNTy(getLLVMContext(), SS);
    Addr = Addr.withElementType(FieldIntTy);
    if (UseVolatile) {
      const unsigned VolatileOffset = Info.VolatileStorageOffset.getQuantity();
      if (VolatileOffset)
        Addr = Builder.CreateConstInBoundsGEP(Addr, VolatileOffset);
    }

    QualType fieldType =
        field->getType().withCVRQualifiers(base.getVRQualifiers());
    // TODO: Support TBAA for bit fields.
    LValueBaseInfo FieldBaseInfo(BaseInfo.getAlignmentSource());
    return LValue::MakeBitfield(Addr, Info, fieldType, FieldBaseInfo,
                                TBAAAccessInfo());
  }

  // Fields of may-alias structures are may-alias themselves.
  // FIXME: this should get propagated down through anonymous structs
  // and unions.
  QualType FieldType = field->getType();
  const RecordDecl *rec = field->getParent();
  AlignmentSource BaseAlignSource = BaseInfo.getAlignmentSource();
  LValueBaseInfo FieldBaseInfo(getFieldAlignmentSource(BaseAlignSource));
  TBAAAccessInfo FieldTBAAInfo;
  if (base.getTBAAInfo().isMayAlias() ||
          rec->hasAttr<MayAliasAttr>() || FieldType->isVectorType()) {
    FieldTBAAInfo = TBAAAccessInfo::getMayAliasInfo();
  } else if (rec->isUnion()) {
    // TODO: Support TBAA for unions.
    FieldTBAAInfo = TBAAAccessInfo::getMayAliasInfo();
  } else {
    // If no base type been assigned for the base access, then try to generate
    // one for this base lvalue.
    FieldTBAAInfo = base.getTBAAInfo();
    if (!FieldTBAAInfo.BaseType) {
        FieldTBAAInfo.BaseType = CGM.getTBAABaseTypeInfo(base.getType());
        assert(!FieldTBAAInfo.Offset &&
               "Nonzero offset for an access with no base type!");
    }

    // Adjust offset to be relative to the base type.
    const ASTRecordLayout &Layout =
        getContext().getASTRecordLayout(field->getParent());
    unsigned CharWidth = getContext().getCharWidth();
    if (FieldTBAAInfo.BaseType)
      FieldTBAAInfo.Offset +=
          Layout.getFieldOffset(field->getFieldIndex()) / CharWidth;

    // Update the final access type and size.
    FieldTBAAInfo.AccessType = CGM.getTBAATypeInfo(FieldType);
    FieldTBAAInfo.Size =
        getContext().getTypeSizeInChars(FieldType).getQuantity();
  }

  Address addr = base.getAddress();
  if (hasBPFPreserveStaticOffset(rec))
    addr = wrapWithBPFPreserveStaticOffset(*this, addr);
  if (auto *ClassDef = dyn_cast<CXXRecordDecl>(rec)) {
    if (CGM.getCodeGenOpts().StrictVTablePointers &&
        ClassDef->isDynamicClass()) {
      // Getting to any field of dynamic object requires stripping dynamic
      // information provided by invariant.group.  This is because accessing
      // fields may leak the real address of dynamic object, which could result
      // in miscompilation when leaked pointer would be compared.
      auto *stripped =
          Builder.CreateStripInvariantGroup(addr.emitRawPointer(*this));
      addr = Address(stripped, addr.getElementType(), addr.getAlignment());
    }
  }

  unsigned RecordCVR = base.getVRQualifiers();
  if (rec->isUnion()) {
    // For unions, there is no pointer adjustment.
    if (CGM.getCodeGenOpts().StrictVTablePointers &&
        hasAnyVptr(FieldType, getContext()))
      // Because unions can easily skip invariant.barriers, we need to add
      // a barrier every time CXXRecord field with vptr is referenced.
      addr = Builder.CreateLaunderInvariantGroup(addr);

    if (IsInPreservedAIRegion ||
        (getDebugInfo() && rec->hasAttr<BPFPreserveAccessIndexAttr>())) {
      // Remember the original union field index
      llvm::DIType *DbgInfo = getDebugInfo()->getOrCreateStandaloneType(base.getType(),
          rec->getLocation());
      addr =
          Address(Builder.CreatePreserveUnionAccessIndex(
                      addr.emitRawPointer(*this),
                      getDebugInfoFIndex(rec, field->getFieldIndex()), DbgInfo),
                  addr.getElementType(), addr.getAlignment());
    }

    if (FieldType->isReferenceType())
      addr = addr.withElementType(CGM.getTypes().ConvertTypeForMem(FieldType));
  } else {
    if (!IsInPreservedAIRegion &&
        (!getDebugInfo() || !rec->hasAttr<BPFPreserveAccessIndexAttr>()))
      // For structs, we GEP to the field that the record layout suggests.
      addr = emitAddrOfFieldStorage(*this, addr, field);
    else
      // Remember the original struct field index
      addr = emitPreserveStructAccess(*this, base, addr, field);
  }

  // If this is a reference field, load the reference right now.
  if (FieldType->isReferenceType()) {
    LValue RefLVal =
        MakeAddrLValue(addr, FieldType, FieldBaseInfo, FieldTBAAInfo);
    if (RecordCVR & Qualifiers::Volatile)
      RefLVal.getQuals().addVolatile();
    addr = EmitLoadOfReference(RefLVal, &FieldBaseInfo, &FieldTBAAInfo);

    // Qualifiers on the struct don't apply to the referencee.
    RecordCVR = 0;
    FieldType = FieldType->getPointeeType();
  }

  // Make sure that the address is pointing to the right type.  This is critical
  // for both unions and structs.
  addr = addr.withElementType(CGM.getTypes().ConvertTypeForMem(FieldType));

  if (field->hasAttr<AnnotateAttr>())
    addr = EmitFieldAnnotations(field, addr);

  // Emit attribute annotation for a field.
  if (getLangOpts().SYCLIsDevice) {
    if (field->hasAttr<SYCLAddIRAnnotationsMemberAttr>())
      addr = EmitFieldSYCLAnnotations(field, addr);

    SmallString<256> AnnotStr;
    CGM.generateIntelFPGAAnnotation(field, AnnotStr);
    if (!AnnotStr.empty())
      addr = EmitIntelFPGAFieldAnnotations(field, addr, AnnotStr);
  }

  LValue LV = MakeAddrLValue(addr, FieldType, FieldBaseInfo, FieldTBAAInfo);
  LV.getQuals().addCVRQualifiers(RecordCVR);

  // __weak attribute on a field is ignored.
  if (LV.getQuals().getObjCGCAttr() == Qualifiers::Weak)
    LV.getQuals().removeObjCGCAttr();

  return LV;
}

LValue
CodeGenFunction::EmitLValueForFieldInitialization(LValue Base,
                                                  const FieldDecl *Field) {
  QualType FieldType = Field->getType();

  if (!FieldType->isReferenceType())
    return EmitLValueForField(Base, Field);

  Address V = emitAddrOfFieldStorage(*this, Base.getAddress(), Field);

  // Make sure that the address is pointing to the right type.
  llvm::Type *llvmType = ConvertTypeForMem(FieldType);
  V = V.withElementType(llvmType);

  // TODO: Generate TBAA information that describes this access as a structure
  // member access and not just an access to an object of the field's type. This
  // should be similar to what we do in EmitLValueForField().
  LValueBaseInfo BaseInfo = Base.getBaseInfo();
  AlignmentSource FieldAlignSource = BaseInfo.getAlignmentSource();
  LValueBaseInfo FieldBaseInfo(getFieldAlignmentSource(FieldAlignSource));
  return MakeAddrLValue(V, FieldType, FieldBaseInfo,
                        CGM.getTBAAInfoForSubobject(Base, FieldType));
}

LValue CodeGenFunction::EmitCompoundLiteralLValue(const CompoundLiteralExpr *E){
  if (E->isFileScope()) {
    ConstantAddress GlobalPtr = CGM.GetAddrOfConstantCompoundLiteral(E);
    return MakeAddrLValue(GlobalPtr, E->getType(), AlignmentSource::Decl);
  }
  if (E->getType()->isVariablyModifiedType())
    // make sure to emit the VLA size.
    EmitVariablyModifiedType(E->getType());

  Address DeclPtr = CreateMemTemp(E->getType(), ".compoundliteral");
  const Expr *InitExpr = E->getInitializer();
  LValue Result = MakeAddrLValue(DeclPtr, E->getType(), AlignmentSource::Decl);

  EmitAnyExprToMem(InitExpr, DeclPtr, E->getType().getQualifiers(),
                   /*Init*/ true);

  // Block-scope compound literals are destroyed at the end of the enclosing
  // scope in C.
  if (!getLangOpts().CPlusPlus)
    if (QualType::DestructionKind DtorKind = E->getType().isDestructedType())
      pushLifetimeExtendedDestroy(getCleanupKind(DtorKind), DeclPtr,
                                  E->getType(), getDestroyer(DtorKind),
                                  DtorKind & EHCleanup);

  return Result;
}

LValue CodeGenFunction::EmitInitListLValue(const InitListExpr *E) {
  if (!E->isGLValue())
    // Initializing an aggregate temporary in C++11: T{...}.
    return EmitAggExprToLValue(E);

  // An lvalue initializer list must be initializing a reference.
  assert(E->isTransparent() && "non-transparent glvalue init list");
  return EmitLValue(E->getInit(0));
}

/// Emit the operand of a glvalue conditional operator. This is either a glvalue
/// or a (possibly-parenthesized) throw-expression. If this is a throw, no
/// LValue is returned and the current block has been terminated.
static std::optional<LValue> EmitLValueOrThrowExpression(CodeGenFunction &CGF,
                                                         const Expr *Operand) {
  if (auto *ThrowExpr = dyn_cast<CXXThrowExpr>(Operand->IgnoreParens())) {
    CGF.EmitCXXThrowExpr(ThrowExpr, /*KeepInsertionPoint*/false);
    return std::nullopt;
  }

  return CGF.EmitLValue(Operand);
}

namespace {
// Handle the case where the condition is a constant evaluatable simple integer,
// which means we don't have to separately handle the true/false blocks.
std::optional<LValue> HandleConditionalOperatorLValueSimpleCase(
    CodeGenFunction &CGF, const AbstractConditionalOperator *E) {
  const Expr *condExpr = E->getCond();
  bool CondExprBool;
  if (CGF.ConstantFoldsToSimpleInteger(condExpr, CondExprBool)) {
    const Expr *Live = E->getTrueExpr(), *Dead = E->getFalseExpr();
    if (!CondExprBool)
      std::swap(Live, Dead);

    if (!CGF.ContainsLabel(Dead)) {
      // If the true case is live, we need to track its region.
      if (CondExprBool)
        CGF.incrementProfileCounter(E);
      CGF.markStmtMaybeUsed(Dead);
      // If a throw expression we emit it and return an undefined lvalue
      // because it can't be used.
      if (auto *ThrowExpr = dyn_cast<CXXThrowExpr>(Live->IgnoreParens())) {
        CGF.EmitCXXThrowExpr(ThrowExpr);
        llvm::Type *ElemTy = CGF.ConvertType(Dead->getType());
        llvm::Type *Ty = CGF.UnqualPtrTy;
        return CGF.MakeAddrLValue(
            Address(llvm::UndefValue::get(Ty), ElemTy, CharUnits::One()),
            Dead->getType());
      }
      return CGF.EmitLValue(Live);
    }
  }
  return std::nullopt;
}
struct ConditionalInfo {
  llvm::BasicBlock *lhsBlock, *rhsBlock;
  std::optional<LValue> LHS, RHS;
};

// Create and generate the 3 blocks for a conditional operator.
// Leaves the 'current block' in the continuation basic block.
template<typename FuncTy>
ConditionalInfo EmitConditionalBlocks(CodeGenFunction &CGF,
                                      const AbstractConditionalOperator *E,
                                      const FuncTy &BranchGenFunc) {
  ConditionalInfo Info{CGF.createBasicBlock("cond.true"),
                       CGF.createBasicBlock("cond.false"), std::nullopt,
                       std::nullopt};
  llvm::BasicBlock *endBlock = CGF.createBasicBlock("cond.end");

  CodeGenFunction::ConditionalEvaluation eval(CGF);
  CGF.EmitBranchOnBoolExpr(E->getCond(), Info.lhsBlock, Info.rhsBlock,
                           CGF.getProfileCount(E));

  // Any temporaries created here are conditional.
  CGF.EmitBlock(Info.lhsBlock);
  CGF.incrementProfileCounter(E);
  eval.begin(CGF);
  Info.LHS = BranchGenFunc(CGF, E->getTrueExpr());
  eval.end(CGF);
  Info.lhsBlock = CGF.Builder.GetInsertBlock();

  if (Info.LHS)
    CGF.Builder.CreateBr(endBlock);

  // Any temporaries created here are conditional.
  CGF.EmitBlock(Info.rhsBlock);
  eval.begin(CGF);
  Info.RHS = BranchGenFunc(CGF, E->getFalseExpr());
  eval.end(CGF);
  Info.rhsBlock = CGF.Builder.GetInsertBlock();
  CGF.EmitBlock(endBlock);

  return Info;
}
} // namespace

void CodeGenFunction::EmitIgnoredConditionalOperator(
    const AbstractConditionalOperator *E) {
  if (!E->isGLValue()) {
    // ?: here should be an aggregate.
    assert(hasAggregateEvaluationKind(E->getType()) &&
           "Unexpected conditional operator!");
    return (void)EmitAggExprToLValue(E);
  }

  OpaqueValueMapping binding(*this, E);
  if (HandleConditionalOperatorLValueSimpleCase(*this, E))
    return;

  EmitConditionalBlocks(*this, E, [](CodeGenFunction &CGF, const Expr *E) {
    CGF.EmitIgnoredExpr(E);
    return LValue{};
  });
}
LValue CodeGenFunction::EmitConditionalOperatorLValue(
    const AbstractConditionalOperator *expr) {
  if (!expr->isGLValue()) {
    // ?: here should be an aggregate.
    assert(hasAggregateEvaluationKind(expr->getType()) &&
           "Unexpected conditional operator!");
    return EmitAggExprToLValue(expr);
  }

  OpaqueValueMapping binding(*this, expr);
  if (std::optional<LValue> Res =
          HandleConditionalOperatorLValueSimpleCase(*this, expr))
    return *Res;

  ConditionalInfo Info = EmitConditionalBlocks(
      *this, expr, [](CodeGenFunction &CGF, const Expr *E) {
        return EmitLValueOrThrowExpression(CGF, E);
      });

  if ((Info.LHS && !Info.LHS->isSimple()) ||
      (Info.RHS && !Info.RHS->isSimple()))
    return EmitUnsupportedLValue(expr, "conditional operator");

  if (Info.LHS && Info.RHS) {
    Address lhsAddr = Info.LHS->getAddress();
    Address rhsAddr = Info.RHS->getAddress();
    Address result = mergeAddressesInConditionalExpr(
        lhsAddr, rhsAddr, Info.lhsBlock, Info.rhsBlock,
        Builder.GetInsertBlock(), expr->getType());
    AlignmentSource alignSource =
        std::max(Info.LHS->getBaseInfo().getAlignmentSource(),
                 Info.RHS->getBaseInfo().getAlignmentSource());
    TBAAAccessInfo TBAAInfo = CGM.mergeTBAAInfoForConditionalOperator(
        Info.LHS->getTBAAInfo(), Info.RHS->getTBAAInfo());
    return MakeAddrLValue(result, expr->getType(), LValueBaseInfo(alignSource),
                          TBAAInfo);
  } else {
    assert((Info.LHS || Info.RHS) &&
           "both operands of glvalue conditional are throw-expressions?");
    return Info.LHS ? *Info.LHS : *Info.RHS;
  }
}

/// EmitCastLValue - Casts are never lvalues unless that cast is to a reference
/// type. If the cast is to a reference, we can have the usual lvalue result,
/// otherwise if a cast is needed by the code generator in an lvalue context,
/// then it must mean that we need the address of an aggregate in order to
/// access one of its members.  This can happen for all the reasons that casts
/// are permitted with aggregate result, including noop aggregate casts, and
/// cast from scalar to union.
LValue CodeGenFunction::EmitCastLValue(const CastExpr *E) {
  switch (E->getCastKind()) {
  case CK_ToVoid:
  case CK_BitCast:
  case CK_LValueToRValueBitCast:
  case CK_ArrayToPointerDecay:
  case CK_FunctionToPointerDecay:
  case CK_NullToMemberPointer:
  case CK_NullToPointer:
  case CK_IntegralToPointer:
  case CK_PointerToIntegral:
  case CK_PointerToBoolean:
  case CK_IntegralCast:
  case CK_BooleanToSignedIntegral:
  case CK_IntegralToBoolean:
  case CK_IntegralToFloating:
  case CK_FloatingToIntegral:
  case CK_FloatingToBoolean:
  case CK_FloatingCast:
  case CK_FloatingRealToComplex:
  case CK_FloatingComplexToReal:
  case CK_FloatingComplexToBoolean:
  case CK_FloatingComplexCast:
  case CK_FloatingComplexToIntegralComplex:
  case CK_IntegralRealToComplex:
  case CK_IntegralComplexToReal:
  case CK_IntegralComplexToBoolean:
  case CK_IntegralComplexCast:
  case CK_IntegralComplexToFloatingComplex:
  case CK_DerivedToBaseMemberPointer:
  case CK_BaseToDerivedMemberPointer:
  case CK_MemberPointerToBoolean:
  case CK_ReinterpretMemberPointer:
  case CK_AnyPointerToBlockPointerCast:
  case CK_ARCProduceObject:
  case CK_ARCConsumeObject:
  case CK_ARCReclaimReturnedObject:
  case CK_ARCExtendBlockObject:
  case CK_CopyAndAutoreleaseBlockObject:
  case CK_IntToOCLSampler:
  case CK_FloatingToFixedPoint:
  case CK_FixedPointToFloating:
  case CK_FixedPointCast:
  case CK_FixedPointToBoolean:
  case CK_FixedPointToIntegral:
  case CK_IntegralToFixedPoint:
  case CK_MatrixCast:
  case CK_HLSLVectorTruncation:
  case CK_HLSLArrayRValue:
  case CK_HLSLElementwiseCast:
  case CK_HLSLAggregateSplatCast:
    return EmitUnsupportedLValue(E, "unexpected cast lvalue");

  case CK_Dependent:
    llvm_unreachable("dependent cast kind in IR gen!");

  case CK_BuiltinFnToFnPtr:
    llvm_unreachable("builtin functions are handled elsewhere");

  // These are never l-values; just use the aggregate emission code.
  case CK_NonAtomicToAtomic:
  case CK_AtomicToNonAtomic:
    return EmitAggExprToLValue(E);

  case CK_Dynamic: {
    LValue LV = EmitLValue(E->getSubExpr());
    Address V = LV.getAddress();
    const auto *DCE = cast<CXXDynamicCastExpr>(E);
    return MakeNaturalAlignRawAddrLValue(EmitDynamicCast(V, DCE), E->getType());
  }

  case CK_ConstructorConversion:
  case CK_UserDefinedConversion:
  case CK_CPointerToObjCPointerCast:
  case CK_BlockPointerToObjCPointerCast:
  case CK_LValueToRValue:
    return EmitLValue(E->getSubExpr());

  case CK_NoOp: {
    // CK_NoOp can model a qualification conversion, which can remove an array
    // bound and change the IR type.
    // FIXME: Once pointee types are removed from IR, remove this.
    LValue LV = EmitLValue(E->getSubExpr());
    // Propagate the volatile qualifer to LValue, if exist in E.
    if (E->changesVolatileQualification())
      LV.getQuals() = E->getType().getQualifiers();
    if (LV.isSimple()) {
      Address V = LV.getAddress();
      if (V.isValid()) {
        llvm::Type *T = ConvertTypeForMem(E->getType());
        if (V.getElementType() != T)
          LV.setAddress(V.withElementType(T));
      }
    }
    return LV;
  }

  case CK_UncheckedDerivedToBase:
  case CK_DerivedToBase: {
    const auto *DerivedClassTy =
        E->getSubExpr()->getType()->castAs<RecordType>();
    auto *DerivedClassDecl = cast<CXXRecordDecl>(DerivedClassTy->getDecl());

    LValue LV = EmitLValue(E->getSubExpr());
    Address This = LV.getAddress();

    // Perform the derived-to-base conversion
    Address Base = GetAddressOfBaseClass(
        This, DerivedClassDecl, E->path_begin(), E->path_end(),
        /*NullCheckValue=*/false, E->getExprLoc());

    // TODO: Support accesses to members of base classes in TBAA. For now, we
    // conservatively pretend that the complete object is of the base class
    // type.
    return MakeAddrLValue(Base, E->getType(), LV.getBaseInfo(),
                          CGM.getTBAAInfoForSubobject(LV, E->getType()));
  }
  case CK_ToUnion:
    return EmitAggExprToLValue(E);
  case CK_BaseToDerived: {
    const auto *DerivedClassTy = E->getType()->castAs<RecordType>();
    auto *DerivedClassDecl = cast<CXXRecordDecl>(DerivedClassTy->getDecl());

    LValue LV = EmitLValue(E->getSubExpr());

    // Perform the base-to-derived conversion
    Address Derived = GetAddressOfDerivedClass(
        LV.getAddress(), DerivedClassDecl, E->path_begin(), E->path_end(),
        /*NullCheckValue=*/false);

    // C++11 [expr.static.cast]p2: Behavior is undefined if a downcast is
    // performed and the object is not of the derived type.
    if (sanitizePerformTypeCheck())
      EmitTypeCheck(TCK_DowncastReference, E->getExprLoc(), Derived,
                    E->getType());

    if (SanOpts.has(SanitizerKind::CFIDerivedCast))
      EmitVTablePtrCheckForCast(E->getType(), Derived,
                                /*MayBeNull=*/false, CFITCK_DerivedCast,
                                E->getBeginLoc());

    return MakeAddrLValue(Derived, E->getType(), LV.getBaseInfo(),
                          CGM.getTBAAInfoForSubobject(LV, E->getType()));
  }
  case CK_LValueBitCast: {
    // This must be a reinterpret_cast (or c-style equivalent).
    const auto *CE = cast<ExplicitCastExpr>(E);

    CGM.EmitExplicitCastExprType(CE, this);
    LValue LV = EmitLValue(E->getSubExpr());
    Address V = LV.getAddress().withElementType(
        ConvertTypeForMem(CE->getTypeAsWritten()->getPointeeType()));

    if (SanOpts.has(SanitizerKind::CFIUnrelatedCast))
      EmitVTablePtrCheckForCast(E->getType(), V,
                                /*MayBeNull=*/false, CFITCK_UnrelatedCast,
                                E->getBeginLoc());

    return MakeAddrLValue(V, E->getType(), LV.getBaseInfo(),
                          CGM.getTBAAInfoForSubobject(LV, E->getType()));
  }
  case CK_AddressSpaceConversion: {
    LValue LV = EmitLValue(E->getSubExpr());
    QualType DestTy = getContext().getPointerType(E->getType());
    llvm::Value *V = getTargetHooks().performAddrSpaceCast(
        *this, LV.getPointer(*this),
        E->getSubExpr()->getType().getAddressSpace(),
        E->getType().getAddressSpace(), ConvertType(DestTy));
    return MakeAddrLValue(Address(V, ConvertTypeForMem(E->getType()),
                                  LV.getAddress().getAlignment()),
                          E->getType(), LV.getBaseInfo(), LV.getTBAAInfo());
  }
  case CK_ObjCObjectLValueCast: {
    LValue LV = EmitLValue(E->getSubExpr());
    Address V = LV.getAddress().withElementType(ConvertType(E->getType()));
    return MakeAddrLValue(V, E->getType(), LV.getBaseInfo(),
                          CGM.getTBAAInfoForSubobject(LV, E->getType()));
  }
  case CK_ZeroToOCLOpaqueType:
    llvm_unreachable("NULL to OpenCL opaque type lvalue cast is not valid");

  case CK_VectorSplat: {
    // LValue results of vector splats are only supported in HLSL.
    if (!getLangOpts().HLSL)
      return EmitUnsupportedLValue(E, "unexpected cast lvalue");
    return EmitLValue(E->getSubExpr());
  }
  }

  llvm_unreachable("Unhandled lvalue cast kind?");
}

LValue CodeGenFunction::EmitOpaqueValueLValue(const OpaqueValueExpr *e) {
  assert(OpaqueValueMappingData::shouldBindAsLValue(e));
  return getOrCreateOpaqueLValueMapping(e);
}

std::pair<LValue, LValue>
CodeGenFunction::EmitHLSLOutArgLValues(const HLSLOutArgExpr *E, QualType Ty) {
  // Emitting the casted temporary through an opaque value.
  LValue BaseLV = EmitLValue(E->getArgLValue());
  OpaqueValueMappingData::bind(*this, E->getOpaqueArgLValue(), BaseLV);

  QualType ExprTy = E->getType();
  Address OutTemp = CreateIRTemp(ExprTy);
  LValue TempLV = MakeAddrLValue(OutTemp, ExprTy);

  if (E->isInOut())
    EmitInitializationToLValue(E->getCastedTemporary()->getSourceExpr(),
                               TempLV);

  OpaqueValueMappingData::bind(*this, E->getCastedTemporary(), TempLV);
  return std::make_pair(BaseLV, TempLV);
}

LValue CodeGenFunction::EmitHLSLOutArgExpr(const HLSLOutArgExpr *E,
                                           CallArgList &Args, QualType Ty) {

  auto [BaseLV, TempLV] = EmitHLSLOutArgLValues(E, Ty);

  llvm::Value *Addr = TempLV.getAddress().getBasePointer();
  llvm::Type *ElTy = ConvertTypeForMem(TempLV.getType());

  llvm::TypeSize Sz = CGM.getDataLayout().getTypeAllocSize(ElTy);

  llvm::Value *LifetimeSize = EmitLifetimeStart(Sz, Addr);

  Address TmpAddr(Addr, ElTy, TempLV.getAlignment());
  Args.addWriteback(BaseLV, TmpAddr, nullptr, E->getWritebackCast(),
                    LifetimeSize);
  Args.add(RValue::get(TmpAddr, *this), Ty);
  return TempLV;
}

LValue
CodeGenFunction::getOrCreateOpaqueLValueMapping(const OpaqueValueExpr *e) {
  assert(OpaqueValueMapping::shouldBindAsLValue(e));

  llvm::DenseMap<const OpaqueValueExpr*,LValue>::iterator
      it = OpaqueLValues.find(e);

  if (it != OpaqueLValues.end())
    return it->second;

  assert(e->isUnique() && "LValue for a nonunique OVE hasn't been emitted");
  return EmitLValue(e->getSourceExpr());
}

RValue
CodeGenFunction::getOrCreateOpaqueRValueMapping(const OpaqueValueExpr *e) {
  assert(!OpaqueValueMapping::shouldBindAsLValue(e));

  llvm::DenseMap<const OpaqueValueExpr*,RValue>::iterator
      it = OpaqueRValues.find(e);

  if (it != OpaqueRValues.end())
    return it->second;

  assert(e->isUnique() && "RValue for a nonunique OVE hasn't been emitted");
  return EmitAnyExpr(e->getSourceExpr());
}

bool CodeGenFunction::isOpaqueValueEmitted(const OpaqueValueExpr *E) {
  if (OpaqueValueMapping::shouldBindAsLValue(E))
    return OpaqueLValues.contains(E);
  return OpaqueRValues.contains(E);
}

RValue CodeGenFunction::EmitRValueForField(LValue LV,
                                           const FieldDecl *FD,
                                           SourceLocation Loc) {
  QualType FT = FD->getType();
  LValue FieldLV = EmitLValueForField(LV, FD);
  switch (getEvaluationKind(FT)) {
  case TEK_Complex:
    return RValue::getComplex(EmitLoadOfComplex(FieldLV, Loc));
  case TEK_Aggregate:
    return FieldLV.asAggregateRValue();
  case TEK_Scalar:
    // This routine is used to load fields one-by-one to perform a copy, so
    // don't load reference fields.
    if (FD->getType()->isReferenceType())
      return RValue::get(FieldLV.getPointer(*this));
    // Call EmitLoadOfScalar except when the lvalue is a bitfield to emit a
    // primitive load.
    if (FieldLV.isBitField())
      return EmitLoadOfLValue(FieldLV, Loc);
    return RValue::get(EmitLoadOfScalar(FieldLV, Loc));
  }
  llvm_unreachable("bad evaluation kind");
}

//===--------------------------------------------------------------------===//
//                             Expression Emission
//===--------------------------------------------------------------------===//

RValue CodeGenFunction::EmitCallExpr(const CallExpr *E,
                                     ReturnValueSlot ReturnValue,
                                     llvm::CallBase **CallOrInvoke) {
  llvm::CallBase *CallOrInvokeStorage;
  if (!CallOrInvoke) {
    CallOrInvoke = &CallOrInvokeStorage;
  }

  auto AddCoroElideSafeOnExit = llvm::make_scope_exit([&] {
    if (E->isCoroElideSafe()) {
      auto *I = *CallOrInvoke;
      if (I)
        I->addFnAttr(llvm::Attribute::CoroElideSafe);
    }
  });

  // Builtins never have block type.
  if (E->getCallee()->getType()->isBlockPointerType())
    return EmitBlockCallExpr(E, ReturnValue, CallOrInvoke);

  if (const auto *CE = dyn_cast<CXXMemberCallExpr>(E))
    return EmitCXXMemberCallExpr(CE, ReturnValue, CallOrInvoke);

  if (const auto *CE = dyn_cast<CUDAKernelCallExpr>(E))
    return EmitCUDAKernelCallExpr(CE, ReturnValue, CallOrInvoke);

  // A CXXOperatorCallExpr is created even for explicit object methods, but
  // these should be treated like static function call.
  if (const auto *CE = dyn_cast<CXXOperatorCallExpr>(E))
    if (const auto *MD =
            dyn_cast_if_present<CXXMethodDecl>(CE->getCalleeDecl());
        MD && MD->isImplicitObjectMemberFunction())
      return EmitCXXOperatorMemberCallExpr(CE, MD, ReturnValue, CallOrInvoke);

  CGCallee callee = EmitCallee(E->getCallee());

  if (callee.isBuiltin()) {
    return EmitBuiltinExpr(callee.getBuiltinDecl(), callee.getBuiltinID(),
                           E, ReturnValue);
  }

  if (callee.isPseudoDestructor()) {
    return EmitCXXPseudoDestructorExpr(callee.getPseudoDestructorExpr());
  }

  return EmitCall(E->getCallee()->getType(), callee, E, ReturnValue,
                  /*Chain=*/nullptr, CallOrInvoke);
}

/// Emit a CallExpr without considering whether it might be a subclass.
RValue CodeGenFunction::EmitSimpleCallExpr(const CallExpr *E,
                                           ReturnValueSlot ReturnValue,
                                           llvm::CallBase **CallOrInvoke) {
  CGCallee Callee = EmitCallee(E->getCallee());
  return EmitCall(E->getCallee()->getType(), Callee, E, ReturnValue,
                  /*Chain=*/nullptr, CallOrInvoke);
}

// Detect the unusual situation where an inline version is shadowed by a
// non-inline version. In that case we should pick the external one
// everywhere. That's GCC behavior too.
static bool OnlyHasInlineBuiltinDeclaration(const FunctionDecl *FD) {
  for (const FunctionDecl *PD = FD; PD; PD = PD->getPreviousDecl())
    if (!PD->isInlineBuiltinDeclaration())
      return false;
  return true;
}

static CGCallee EmitDirectCallee(CodeGenFunction &CGF, GlobalDecl GD) {
  const FunctionDecl *FD = cast<FunctionDecl>(GD.getDecl());

  if (auto builtinID = FD->getBuiltinID()) {
    std::string NoBuiltinFD = ("no-builtin-" + FD->getName()).str();
    std::string NoBuiltins = "no-builtins";

    StringRef Ident = CGF.CGM.getMangledName(GD);
    std::string FDInlineName = (Ident + ".inline").str();

    bool IsPredefinedLibFunction =
        CGF.getContext().BuiltinInfo.isPredefinedLibFunction(builtinID);
    bool HasAttributeNoBuiltin =
        CGF.CurFn->getAttributes().hasFnAttr(NoBuiltinFD) ||
        CGF.CurFn->getAttributes().hasFnAttr(NoBuiltins);

    // When directing calling an inline builtin, call it through it's mangled
    // name to make it clear it's not the actual builtin.
    if (CGF.CurFn->getName() != FDInlineName &&
        OnlyHasInlineBuiltinDeclaration(FD)) {
      llvm::Constant *CalleePtr = CGF.CGM.getRawFunctionPointer(GD);
      llvm::Function *Fn = llvm::cast<llvm::Function>(CalleePtr);
      llvm::Module *M = Fn->getParent();
      llvm::Function *Clone = M->getFunction(FDInlineName);
      if (!Clone) {
        Clone = llvm::Function::Create(Fn->getFunctionType(),
                                       llvm::GlobalValue::InternalLinkage,
                                       Fn->getAddressSpace(), FDInlineName, M);
        Clone->addFnAttr(llvm::Attribute::AlwaysInline);
      }
      return CGCallee::forDirect(Clone, GD);
    }

    // Replaceable builtins provide their own implementation of a builtin. If we
    // are in an inline builtin implementation, avoid trivial infinite
    // recursion. Honor __attribute__((no_builtin("foo"))) or
    // __attribute__((no_builtin)) on the current function unless foo is
    // not a predefined library function which means we must generate the
    // builtin no matter what.
    else if (!IsPredefinedLibFunction || !HasAttributeNoBuiltin)
      return CGCallee::forBuiltin(builtinID, FD);
  }

  llvm::Constant *CalleePtr = CGF.CGM.getRawFunctionPointer(GD);
  if (CGF.CGM.getLangOpts().CUDA && !CGF.CGM.getLangOpts().CUDAIsDevice &&
      FD->hasAttr<CUDAGlobalAttr>())
    CalleePtr = CGF.CGM.getCUDARuntime().getKernelStub(
        cast<llvm::GlobalValue>(CalleePtr->stripPointerCasts()));

  return CGCallee::forDirect(CalleePtr, GD);
}

CGCallee CodeGenFunction::EmitCallee(const Expr *E) {
  E = E->IgnoreParens();

  // Look through function-to-pointer decay.
  if (auto ICE = dyn_cast<ImplicitCastExpr>(E)) {
    if (ICE->getCastKind() == CK_FunctionToPointerDecay ||
        ICE->getCastKind() == CK_BuiltinFnToFnPtr) {
      return EmitCallee(ICE->getSubExpr());
    }

  // Resolve direct calls.
  } else if (auto DRE = dyn_cast<DeclRefExpr>(E)) {
    if (auto FD = dyn_cast<FunctionDecl>(DRE->getDecl())) {
      return EmitDirectCallee(*this, FD);
    }
  } else if (auto ME = dyn_cast<MemberExpr>(E)) {
    if (auto FD = dyn_cast<FunctionDecl>(ME->getMemberDecl())) {
      EmitIgnoredExpr(ME->getBase());
      return EmitDirectCallee(*this, FD);
    }

  // Look through template substitutions.
  } else if (auto NTTP = dyn_cast<SubstNonTypeTemplateParmExpr>(E)) {
    return EmitCallee(NTTP->getReplacement());

  // Treat pseudo-destructor calls differently.
  } else if (auto PDE = dyn_cast<CXXPseudoDestructorExpr>(E)) {
    return CGCallee::forPseudoDestructor(PDE);
  }

  // Otherwise, we have an indirect reference.
  llvm::Value *calleePtr;
  QualType functionType;
  if (auto ptrType = E->getType()->getAs<PointerType>()) {
    calleePtr = EmitScalarExpr(E);
    functionType = ptrType->getPointeeType();
  } else {
    functionType = E->getType();
    calleePtr = EmitLValue(E, KnownNonNull).getPointer(*this);
  }
  assert(functionType->isFunctionType());

  GlobalDecl GD;
  if (const auto *VD =
          dyn_cast_or_null<VarDecl>(E->getReferencedDeclOfCallee()))
    GD = GlobalDecl(VD);

  CGCalleeInfo calleeInfo(functionType->getAs<FunctionProtoType>(), GD);
  CGPointerAuthInfo pointerAuth = CGM.getFunctionPointerAuthInfo(functionType);
  CGCallee callee(calleeInfo, calleePtr, pointerAuth);
  return callee;
}

LValue CodeGenFunction::EmitBinaryOperatorLValue(const BinaryOperator *E) {
  // Comma expressions just emit their LHS then their RHS as an l-value.
  if (E->getOpcode() == BO_Comma) {
    EmitIgnoredExpr(E->getLHS());
    EnsureInsertPoint();
    return EmitLValue(E->getRHS());
  }

  if (E->getOpcode() == BO_PtrMemD ||
      E->getOpcode() == BO_PtrMemI)
    return EmitPointerToDataMemberBinaryExpr(E);

  assert(E->getOpcode() == BO_Assign && "unexpected binary l-value");

  // Note that in all of these cases, __block variables need the RHS
  // evaluated first just in case the variable gets moved by the RHS.

  switch (getEvaluationKind(E->getType())) {
  case TEK_Scalar: {
    switch (E->getLHS()->getType().getObjCLifetime()) {
    case Qualifiers::OCL_Strong:
      return EmitARCStoreStrong(E, /*ignored*/ false).first;

    case Qualifiers::OCL_Autoreleasing:
      return EmitARCStoreAutoreleasing(E).first;

    // No reason to do any of these differently.
    case Qualifiers::OCL_None:
    case Qualifiers::OCL_ExplicitNone:
    case Qualifiers::OCL_Weak:
      break;
    }

    // TODO: Can we de-duplicate this code with the corresponding code in
    // CGExprScalar, similar to the way EmitCompoundAssignmentLValue works?
    RValue RV;
    llvm::Value *Previous = nullptr;
    QualType SrcType = E->getRHS()->getType();
    // Check if LHS is a bitfield, if RHS contains an implicit cast expression
    // we want to extract that value and potentially (if the bitfield sanitizer
    // is enabled) use it to check for an implicit conversion.
    if (E->getLHS()->refersToBitField()) {
      llvm::Value *RHS =
          EmitWithOriginalRHSBitfieldAssignment(E, &Previous, &SrcType);
      RV = RValue::get(RHS);
    } else
      RV = EmitAnyExpr(E->getRHS());

    LValue LV = EmitCheckedLValue(E->getLHS(), TCK_Store);

    if (RV.isScalar())
      EmitNullabilityCheck(LV, RV.getScalarVal(), E->getExprLoc());

    if (LV.isBitField()) {
      llvm::Value *Result = nullptr;
      // If bitfield sanitizers are enabled we want to use the result
      // to check whether a truncation or sign change has occurred.
      if (SanOpts.has(SanitizerKind::ImplicitBitfieldConversion))
        EmitStoreThroughBitfieldLValue(RV, LV, &Result);
      else
        EmitStoreThroughBitfieldLValue(RV, LV);

      // If the expression contained an implicit conversion, make sure
      // to use the value before the scalar conversion.
      llvm::Value *Src = Previous ? Previous : RV.getScalarVal();
      QualType DstType = E->getLHS()->getType();
      EmitBitfieldConversionCheck(Src, SrcType, Result, DstType,
                                  LV.getBitFieldInfo(), E->getExprLoc());
    } else
      EmitStoreThroughLValue(RV, LV);

    if (getLangOpts().OpenMP)
      CGM.getOpenMPRuntime().checkAndEmitLastprivateConditional(*this,
                                                                E->getLHS());
    return LV;
  }

  case TEK_Complex:
    return EmitComplexAssignmentLValue(E);

  case TEK_Aggregate:
    // If the lang opt is HLSL and the LHS is a constant array
    // then we are performing a copy assignment and call a special
    // function because EmitAggExprToLValue emits to a temporary LValue
    if (getLangOpts().HLSL && E->getLHS()->getType()->isConstantArrayType())
      return EmitHLSLArrayAssignLValue(E);

    return EmitAggExprToLValue(E);
  }
  llvm_unreachable("bad evaluation kind");
}

// This function implements trivial copy assignment for HLSL's
// assignable constant arrays.
LValue CodeGenFunction::EmitHLSLArrayAssignLValue(const BinaryOperator *E) {
  // Don't emit an LValue for the RHS because it might not be an LValue
  LValue LHS = EmitLValue(E->getLHS());
  // In C the RHS of an assignment operator is an RValue.
  // EmitAggregateAssign takes anan LValue for the RHS. Instead we can call
  // EmitInitializationToLValue to emit an RValue into an LValue.
  EmitInitializationToLValue(E->getRHS(), LHS);
  return LHS;
}

LValue CodeGenFunction::EmitCallExprLValue(const CallExpr *E,
                                           llvm::CallBase **CallOrInvoke) {
  RValue RV = EmitCallExpr(E, ReturnValueSlot(), CallOrInvoke);

  if (!RV.isScalar())
    return MakeAddrLValue(RV.getAggregateAddress(), E->getType(),
                          AlignmentSource::Decl);

  assert(E->getCallReturnType(getContext())->isReferenceType() &&
         "Can't have a scalar return unless the return type is a "
         "reference type!");

  return MakeNaturalAlignPointeeAddrLValue(RV.getScalarVal(), E->getType());
}

LValue CodeGenFunction::EmitVAArgExprLValue(const VAArgExpr *E) {
  // FIXME: This shouldn't require another copy.
  return EmitAggExprToLValue(E);
}

LValue CodeGenFunction::EmitCXXConstructLValue(const CXXConstructExpr *E) {
  assert(E->getType()->getAsCXXRecordDecl()->hasTrivialDestructor()
         && "binding l-value to type which needs a temporary");
  AggValueSlot Slot = CreateAggTemp(E->getType());
  EmitCXXConstructExpr(E, Slot);
  return MakeAddrLValue(Slot.getAddress(), E->getType(), AlignmentSource::Decl);
}

LValue
CodeGenFunction::EmitCXXTypeidLValue(const CXXTypeidExpr *E) {
  return MakeNaturalAlignRawAddrLValue(EmitCXXTypeidExpr(E), E->getType());
}

Address CodeGenFunction::EmitCXXUuidofExpr(const CXXUuidofExpr *E) {
  return CGM.GetAddrOfMSGuidDecl(E->getGuidDecl())
      .withElementType(ConvertType(E->getType()));
}

LValue CodeGenFunction::EmitCXXUuidofLValue(const CXXUuidofExpr *E) {
  return MakeAddrLValue(EmitCXXUuidofExpr(E), E->getType(),
                        AlignmentSource::Decl);
}

LValue
CodeGenFunction::EmitCXXBindTemporaryLValue(const CXXBindTemporaryExpr *E) {
  AggValueSlot Slot = CreateAggTemp(E->getType(), "temp.lvalue");
  Slot.setExternallyDestructed();
  EmitAggExpr(E->getSubExpr(), Slot);
  EmitCXXTemporary(E->getTemporary(), E->getType(), Slot.getAddress());
  return MakeAddrLValue(Slot.getAddress(), E->getType(), AlignmentSource::Decl);
}

LValue CodeGenFunction::EmitObjCMessageExprLValue(const ObjCMessageExpr *E) {
  RValue RV = EmitObjCMessageExpr(E);

  if (!RV.isScalar())
    return MakeAddrLValue(RV.getAggregateAddress(), E->getType(),
                          AlignmentSource::Decl);

  assert(E->getMethodDecl()->getReturnType()->isReferenceType() &&
         "Can't have a scalar return unless the return type is a "
         "reference type!");

  return MakeNaturalAlignPointeeAddrLValue(RV.getScalarVal(), E->getType());
}

LValue CodeGenFunction::EmitObjCSelectorLValue(const ObjCSelectorExpr *E) {
  Address V =
    CGM.getObjCRuntime().GetAddrOfSelector(*this, E->getSelector());
  return MakeAddrLValue(V, E->getType(), AlignmentSource::Decl);
}

llvm::Value *CodeGenFunction::EmitIvarOffset(const ObjCInterfaceDecl *Interface,
                                             const ObjCIvarDecl *Ivar) {
  return CGM.getObjCRuntime().EmitIvarOffset(*this, Interface, Ivar);
}

llvm::Value *
CodeGenFunction::EmitIvarOffsetAsPointerDiff(const ObjCInterfaceDecl *Interface,
                                             const ObjCIvarDecl *Ivar) {
  llvm::Value *OffsetValue = EmitIvarOffset(Interface, Ivar);
  QualType PointerDiffType = getContext().getPointerDiffType();
  return Builder.CreateZExtOrTrunc(OffsetValue,
                                   getTypes().ConvertType(PointerDiffType));
}

LValue CodeGenFunction::EmitLValueForIvar(QualType ObjectTy,
                                          llvm::Value *BaseValue,
                                          const ObjCIvarDecl *Ivar,
                                          unsigned CVRQualifiers) {
  return CGM.getObjCRuntime().EmitObjCValueForIvar(*this, ObjectTy, BaseValue,
                                                   Ivar, CVRQualifiers);
}

LValue CodeGenFunction::EmitObjCIvarRefLValue(const ObjCIvarRefExpr *E) {
  // FIXME: A lot of the code below could be shared with EmitMemberExpr.
  llvm::Value *BaseValue = nullptr;
  const Expr *BaseExpr = E->getBase();
  Qualifiers BaseQuals;
  QualType ObjectTy;
  if (E->isArrow()) {
    BaseValue = EmitScalarExpr(BaseExpr);
    ObjectTy = BaseExpr->getType()->getPointeeType();
    BaseQuals = ObjectTy.getQualifiers();
  } else {
    LValue BaseLV = EmitLValue(BaseExpr);
    BaseValue = BaseLV.getPointer(*this);
    ObjectTy = BaseExpr->getType();
    BaseQuals = ObjectTy.getQualifiers();
  }

  LValue LV =
    EmitLValueForIvar(ObjectTy, BaseValue, E->getDecl(),
                      BaseQuals.getCVRQualifiers());
  setObjCGCLValueClass(getContext(), E, LV);
  return LV;
}

LValue CodeGenFunction::EmitStmtExprLValue(const StmtExpr *E) {
  // Can only get l-value for message expression returning aggregate type
  RValue RV = EmitAnyExprToTemp(E);
  return MakeAddrLValue(RV.getAggregateAddress(), E->getType(),
                        AlignmentSource::Decl);
}

RValue CodeGenFunction::EmitCall(QualType CalleeType,
                                 const CGCallee &OrigCallee, const CallExpr *E,
                                 ReturnValueSlot ReturnValue,
                                 llvm::Value *Chain,
                                 llvm::CallBase **CallOrInvoke,
                                 CGFunctionInfo const **ResolvedFnInfo) {
  // Get the actual function type. The callee type will always be a pointer to
  // function type or a block pointer type.
  assert(CalleeType->isFunctionPointerType() &&
         "Call must have function pointer type!");

  const Decl *TargetDecl =
      OrigCallee.getAbstractInfo().getCalleeDecl().getDecl();

  assert((!isa_and_present<FunctionDecl>(TargetDecl) ||
          !cast<FunctionDecl>(TargetDecl)->isImmediateFunction()) &&
         "trying to emit a call to an immediate function");

  CalleeType = getContext().getCanonicalType(CalleeType);

  auto PointeeType = cast<PointerType>(CalleeType)->getPointeeType();

  CGCallee Callee = OrigCallee;

  if (SanOpts.has(SanitizerKind::Function) &&
      (!TargetDecl || !isa<FunctionDecl>(TargetDecl)) &&
      !isa<FunctionNoProtoType>(PointeeType)) {
    if (llvm::Constant *PrefixSig =
            CGM.getTargetCodeGenInfo().getUBSanFunctionSignature(CGM)) {
      SanitizerScope SanScope(this);
      auto *TypeHash = getUBSanFunctionTypeHash(PointeeType);

      llvm::Type *PrefixSigType = PrefixSig->getType();
      llvm::StructType *PrefixStructTy = llvm::StructType::get(
          CGM.getLLVMContext(), {PrefixSigType, Int32Ty}, /*isPacked=*/true);

      llvm::Value *CalleePtr = Callee.getFunctionPointer();
      if (CGM.getCodeGenOpts().PointerAuth.FunctionPointers) {
        // Use raw pointer since we are using the callee pointer as data here.
        Address Addr =
            Address(CalleePtr, CalleePtr->getType(),
                    CharUnits::fromQuantity(
                        CalleePtr->getPointerAlignment(CGM.getDataLayout())),
                    Callee.getPointerAuthInfo(), nullptr);
        CalleePtr = Addr.emitRawPointer(*this);
      }

      // On 32-bit Arm, the low bit of a function pointer indicates whether
      // it's using the Arm or Thumb instruction set. The actual first
      // instruction lives at the same address either way, so we must clear
      // that low bit before using the function address to find the prefix
      // structure.
      //
      // This applies to both Arm and Thumb target triples, because
      // either one could be used in an interworking context where it
      // might be passed function pointers of both types.
      llvm::Value *AlignedCalleePtr;
      if (CGM.getTriple().isARM() || CGM.getTriple().isThumb()) {
        llvm::Value *CalleeAddress =
            Builder.CreatePtrToInt(CalleePtr, IntPtrTy);
        llvm::Value *Mask = llvm::ConstantInt::get(IntPtrTy, ~1);
        llvm::Value *AlignedCalleeAddress =
            Builder.CreateAnd(CalleeAddress, Mask);
        AlignedCalleePtr =
            Builder.CreateIntToPtr(AlignedCalleeAddress, CalleePtr->getType());
      } else {
        AlignedCalleePtr = CalleePtr;
      }

      llvm::Value *CalleePrefixStruct = AlignedCalleePtr;
      llvm::Value *CalleeSigPtr =
          Builder.CreateConstGEP2_32(PrefixStructTy, CalleePrefixStruct, -1, 0);
      llvm::Value *CalleeSig =
          Builder.CreateAlignedLoad(PrefixSigType, CalleeSigPtr, getIntAlign());
      llvm::Value *CalleeSigMatch = Builder.CreateICmpEQ(CalleeSig, PrefixSig);

      llvm::BasicBlock *Cont = createBasicBlock("cont");
      llvm::BasicBlock *TypeCheck = createBasicBlock("typecheck");
      Builder.CreateCondBr(CalleeSigMatch, TypeCheck, Cont);

      EmitBlock(TypeCheck);
      llvm::Value *CalleeTypeHash = Builder.CreateAlignedLoad(
          Int32Ty,
          Builder.CreateConstGEP2_32(PrefixStructTy, CalleePrefixStruct, -1, 1),
          getPointerAlign());
      llvm::Value *CalleeTypeHashMatch =
          Builder.CreateICmpEQ(CalleeTypeHash, TypeHash);
      llvm::Constant *StaticData[] = {EmitCheckSourceLocation(E->getBeginLoc()),
                                      EmitCheckTypeDescriptor(CalleeType)};
      EmitCheck(std::make_pair(CalleeTypeHashMatch, SanitizerKind::SO_Function),
                SanitizerHandler::FunctionTypeMismatch, StaticData,
                {CalleePtr});

      Builder.CreateBr(Cont);
      EmitBlock(Cont);
    }
  }

  const auto *FnType = cast<FunctionType>(PointeeType);

  // If we are checking indirect calls and this call is indirect, check that the
  // function pointer is a member of the bit set for the function type.
  if (SanOpts.has(SanitizerKind::CFIICall) &&
      (!TargetDecl || !isa<FunctionDecl>(TargetDecl))) {
    SanitizerScope SanScope(this);
    EmitSanitizerStatReport(llvm::SanStat_CFI_ICall);

    llvm::Metadata *MD;
    if (CGM.getCodeGenOpts().SanitizeCfiICallGeneralizePointers)
      MD = CGM.CreateMetadataIdentifierGeneralized(QualType(FnType, 0));
    else
      MD = CGM.CreateMetadataIdentifierForType(QualType(FnType, 0));

    llvm::Value *TypeId = llvm::MetadataAsValue::get(getLLVMContext(), MD);

    llvm::Value *CalleePtr = Callee.getFunctionPointer();
    llvm::Value *TypeTest = Builder.CreateCall(
        CGM.getIntrinsic(llvm::Intrinsic::type_test), {CalleePtr, TypeId});

    auto CrossDsoTypeId = CGM.CreateCrossDsoCfiTypeId(MD);
    llvm::Constant *StaticData[] = {
        llvm::ConstantInt::get(Int8Ty, CFITCK_ICall),
        EmitCheckSourceLocation(E->getBeginLoc()),
        EmitCheckTypeDescriptor(QualType(FnType, 0)),
    };
    if (CGM.getCodeGenOpts().SanitizeCfiCrossDso && CrossDsoTypeId) {
      EmitCfiSlowPathCheck(SanitizerKind::SO_CFIICall, TypeTest, CrossDsoTypeId,
                           CalleePtr, StaticData);
    } else {
      EmitCheck(std::make_pair(TypeTest, SanitizerKind::SO_CFIICall),
                SanitizerHandler::CFICheckFail, StaticData,
                {CalleePtr, llvm::UndefValue::get(IntPtrTy)});
    }
  }

  CallArgList Args;
  if (Chain)
    Args.add(RValue::get(Chain), CGM.getContext().VoidPtrTy);

  // C++17 requires that we evaluate arguments to a call using assignment syntax
  // right-to-left, and that we evaluate arguments to certain other operators
  // left-to-right. Note that we allow this to override the order dictated by
  // the calling convention on the MS ABI, which means that parameter
  // destruction order is not necessarily reverse construction order.
  // FIXME: Revisit this based on C++ committee response to unimplementability.
  EvaluationOrder Order = EvaluationOrder::Default;
  bool StaticOperator = false;
  if (auto *OCE = dyn_cast<CXXOperatorCallExpr>(E)) {
    if (OCE->isAssignmentOp())
      Order = EvaluationOrder::ForceRightToLeft;
    else {
      switch (OCE->getOperator()) {
      case OO_LessLess:
      case OO_GreaterGreater:
      case OO_AmpAmp:
      case OO_PipePipe:
      case OO_Comma:
      case OO_ArrowStar:
        Order = EvaluationOrder::ForceLeftToRight;
        break;
      default:
        break;
      }
    }

    if (const auto *MD =
            dyn_cast_if_present<CXXMethodDecl>(OCE->getCalleeDecl());
        MD && MD->isStatic())
      StaticOperator = true;
  }

  auto Arguments = E->arguments();
  if (StaticOperator) {
    // If we're calling a static operator, we need to emit the object argument
    // and ignore it.
    EmitIgnoredExpr(E->getArg(0));
    Arguments = drop_begin(Arguments, 1);
  }
  EmitCallArgs(Args, dyn_cast<FunctionProtoType>(FnType), Arguments,
               E->getDirectCallee(), /*ParamsToSkip=*/0, Order);

  const CGFunctionInfo &FnInfo = CGM.getTypes().arrangeFreeFunctionCall(
      Args, FnType, /*ChainCall=*/Chain);

  if (ResolvedFnInfo)
    *ResolvedFnInfo = &FnInfo;

  // HIP function pointer contains kernel handle when it is used in triple
  // chevron. The kernel stub needs to be loaded from kernel handle and used
  // as callee.
  if (CGM.getLangOpts().HIP && !CGM.getLangOpts().CUDAIsDevice &&
      isa<CUDAKernelCallExpr>(E) &&
      (!TargetDecl || !isa<FunctionDecl>(TargetDecl))) {
    llvm::Value *Handle = Callee.getFunctionPointer();
    auto *Stub = Builder.CreateLoad(
        Address(Handle, Handle->getType(), CGM.getPointerAlign()));
    Callee.setFunctionPointer(Stub);
  }
  llvm::CallBase *LocalCallOrInvoke = nullptr;
  RValue Call = EmitCall(FnInfo, Callee, ReturnValue, Args, &LocalCallOrInvoke,
                         E == MustTailCall, E->getExprLoc());

  // Generate function declaration DISuprogram in order to be used
  // in debug info about call sites.
  if (CGDebugInfo *DI = getDebugInfo()) {
    if (auto *CalleeDecl = dyn_cast_or_null<FunctionDecl>(TargetDecl)) {
      FunctionArgList Args;
      QualType ResTy = BuildFunctionArgList(CalleeDecl, Args);
      DI->EmitFuncDeclForCallSite(LocalCallOrInvoke,
                                  DI->getFunctionType(CalleeDecl, ResTy, Args),
                                  CalleeDecl);
    }
  }
  if (CallOrInvoke)
    *CallOrInvoke = LocalCallOrInvoke;

  return Call;
}

LValue CodeGenFunction::
EmitPointerToDataMemberBinaryExpr(const BinaryOperator *E) {
  Address BaseAddr = Address::invalid();
  if (E->getOpcode() == BO_PtrMemI) {
    BaseAddr = EmitPointerWithAlignment(E->getLHS());
  } else {
    BaseAddr = EmitLValue(E->getLHS()).getAddress();
  }

  llvm::Value *OffsetV = EmitScalarExpr(E->getRHS());
  const auto *MPT = E->getRHS()->getType()->castAs<MemberPointerType>();

  LValueBaseInfo BaseInfo;
  TBAAAccessInfo TBAAInfo;
  Address MemberAddr =
    EmitCXXMemberDataPointerAddress(E, BaseAddr, OffsetV, MPT, &BaseInfo,
                                    &TBAAInfo);

  return MakeAddrLValue(MemberAddr, MPT->getPointeeType(), BaseInfo, TBAAInfo);
}

/// Given the address of a temporary variable, produce an r-value of
/// its type.
RValue CodeGenFunction::convertTempToRValue(Address addr,
                                            QualType type,
                                            SourceLocation loc) {
  LValue lvalue = MakeAddrLValue(addr, type, AlignmentSource::Decl);
  switch (getEvaluationKind(type)) {
  case TEK_Complex:
    return RValue::getComplex(EmitLoadOfComplex(lvalue, loc));
  case TEK_Aggregate:
    return lvalue.asAggregateRValue();
  case TEK_Scalar:
    return RValue::get(EmitLoadOfScalar(lvalue, loc));
  }
  llvm_unreachable("bad evaluation kind");
}

void CodeGenFunction::SetFPAccuracy(llvm::Value *Val, float Accuracy) {
  assert(Val->getType()->isFPOrFPVectorTy());
  if (Accuracy == 0.0 || !isa<llvm::Instruction>(Val))
    return;

  llvm::MDBuilder MDHelper(getLLVMContext());
  llvm::MDNode *Node = MDHelper.createFPMath(Accuracy);

  cast<llvm::Instruction>(Val)->setMetadata(llvm::LLVMContext::MD_fpmath, Node);
}

void CodeGenFunction::SetSqrtFPAccuracy(llvm::Value *Val) {
  llvm::Type *EltTy = Val->getType()->getScalarType();
  if (!EltTy->isFloatTy())
    return;

  if ((getLangOpts().OpenCL &&
       !CGM.getCodeGenOpts().OpenCLCorrectlyRoundedDivSqrt) ||
      (getLangOpts().HIP && getLangOpts().CUDAIsDevice &&
       !CGM.getCodeGenOpts().HIPCorrectlyRoundedDivSqrt)) {
    // OpenCL v1.1 s7.4: minimum accuracy of single precision / is 3ulp
    //
    // OpenCL v1.2 s5.6.4.2: The -cl-fp32-correctly-rounded-divide-sqrt
    // build option allows an application to specify that single precision
    // floating-point divide (x/y and 1/x) and sqrt used in the program
    // source are correctly rounded.
    //
    // TODO: CUDA has a prec-sqrt flag
    SetFPAccuracy(Val, 3.0f);
  }
}

void CodeGenFunction::SetDivFPAccuracy(llvm::Value *Val) {
  llvm::Type *EltTy = Val->getType()->getScalarType();
  if (!EltTy->isFloatTy())
    return;

  if ((getLangOpts().OpenCL &&
       !CGM.getCodeGenOpts().OpenCLCorrectlyRoundedDivSqrt) ||
      (getLangOpts().HIP && getLangOpts().CUDAIsDevice &&
       !CGM.getCodeGenOpts().HIPCorrectlyRoundedDivSqrt)) {
    // OpenCL v1.1 s7.4: minimum accuracy of single precision / is 2.5ulp
    //
    // OpenCL v1.2 s5.6.4.2: The -cl-fp32-correctly-rounded-divide-sqrt
    // build option allows an application to specify that single precision
    // floating-point divide (x/y and 1/x) and sqrt used in the program
    // source are correctly rounded.
    //
    // TODO: CUDA has a prec-div flag
    SetFPAccuracy(Val, 2.5f);
  }
}

namespace {
  struct LValueOrRValue {
    LValue LV;
    RValue RV;
  };
}

static LValueOrRValue emitPseudoObjectExpr(CodeGenFunction &CGF,
                                           const PseudoObjectExpr *E,
                                           bool forLValue,
                                           AggValueSlot slot) {
  SmallVector<CodeGenFunction::OpaqueValueMappingData, 4> opaques;

  // Find the result expression, if any.
  const Expr *resultExpr = E->getResultExpr();
  LValueOrRValue result;

  for (PseudoObjectExpr::const_semantics_iterator
         i = E->semantics_begin(), e = E->semantics_end(); i != e; ++i) {
    const Expr *semantic = *i;

    // If this semantic expression is an opaque value, bind it
    // to the result of its source expression.
    if (const auto *ov = dyn_cast<OpaqueValueExpr>(semantic)) {
      // Skip unique OVEs.
      if (ov->isUnique()) {
        assert(ov != resultExpr &&
               "A unique OVE cannot be used as the result expression");
        continue;
      }

      // If this is the result expression, we may need to evaluate
      // directly into the slot.
      typedef CodeGenFunction::OpaqueValueMappingData OVMA;
      OVMA opaqueData;
      if (ov == resultExpr && ov->isPRValue() && !forLValue &&
          CodeGenFunction::hasAggregateEvaluationKind(ov->getType())) {
        CGF.EmitAggExpr(ov->getSourceExpr(), slot);
        LValue LV = CGF.MakeAddrLValue(slot.getAddress(), ov->getType(),
                                       AlignmentSource::Decl);
        opaqueData = OVMA::bind(CGF, ov, LV);
        result.RV = slot.asRValue();

      // Otherwise, emit as normal.
      } else {
        opaqueData = OVMA::bind(CGF, ov, ov->getSourceExpr());

        // If this is the result, also evaluate the result now.
        if (ov == resultExpr) {
          if (forLValue)
            result.LV = CGF.EmitLValue(ov);
          else
            result.RV = CGF.EmitAnyExpr(ov, slot);
        }
      }

      opaques.push_back(opaqueData);

    // Otherwise, if the expression is the result, evaluate it
    // and remember the result.
    } else if (semantic == resultExpr) {
      if (forLValue)
        result.LV = CGF.EmitLValue(semantic);
      else
        result.RV = CGF.EmitAnyExpr(semantic, slot);

    // Otherwise, evaluate the expression in an ignored context.
    } else {
      CGF.EmitIgnoredExpr(semantic);
    }
  }

  // Unbind all the opaques now.
  for (unsigned i = 0, e = opaques.size(); i != e; ++i)
    opaques[i].unbind(CGF);

  return result;
}

RValue CodeGenFunction::EmitPseudoObjectRValue(const PseudoObjectExpr *E,
                                               AggValueSlot slot) {
  return emitPseudoObjectExpr(*this, E, false, slot).RV;
}

LValue CodeGenFunction::EmitPseudoObjectLValue(const PseudoObjectExpr *E) {
  return emitPseudoObjectExpr(*this, E, true, AggValueSlot::ignored()).LV;
}

void CodeGenFunction::FlattenAccessAndType(
    Address Addr, QualType AddrType,
    SmallVectorImpl<std::pair<Address, llvm::Value *>> &AccessList,
    SmallVectorImpl<QualType> &FlatTypes) {
  // WorkList is list of type we are processing + the Index List to access
  // the field of that type in Addr for use in a GEP
  llvm::SmallVector<std::pair<QualType, llvm::SmallVector<llvm::Value *, 4>>,
                    16>
      WorkList;
  llvm::IntegerType *IdxTy = llvm::IntegerType::get(getLLVMContext(), 32);
  // Addr should be a pointer so we need to 'dereference' it
  WorkList.push_back({AddrType, {llvm::ConstantInt::get(IdxTy, 0)}});

  while (!WorkList.empty()) {
    auto [T, IdxList] = WorkList.pop_back_val();
    T = T.getCanonicalType().getUnqualifiedType();
    assert(!isa<MatrixType>(T) && "Matrix types not yet supported in HLSL");
    if (const auto *CAT = dyn_cast<ConstantArrayType>(T)) {
      uint64_t Size = CAT->getZExtSize();
      for (int64_t I = Size - 1; I > -1; I--) {
        llvm::SmallVector<llvm::Value *, 4> IdxListCopy = IdxList;
        IdxListCopy.push_back(llvm::ConstantInt::get(IdxTy, I));
        WorkList.emplace_back(CAT->getElementType(), IdxListCopy);
      }
    } else if (const auto *RT = dyn_cast<RecordType>(T)) {
      const RecordDecl *Record = RT->getDecl();
      assert(!Record->isUnion() && "Union types not supported in flat cast.");

      const CXXRecordDecl *CXXD = dyn_cast<CXXRecordDecl>(Record);

      llvm::SmallVector<QualType, 16> FieldTypes;
      if (CXXD && CXXD->isStandardLayout())
        Record = CXXD->getStandardLayoutBaseWithFields();

      // deal with potential base classes
      if (CXXD && !CXXD->isStandardLayout()) {
        for (auto &Base : CXXD->bases())
          FieldTypes.push_back(Base.getType());
      }

      for (auto *FD : Record->fields())
        FieldTypes.push_back(FD->getType());

      for (int64_t I = FieldTypes.size() - 1; I > -1; I--) {
        llvm::SmallVector<llvm::Value *, 4> IdxListCopy = IdxList;
        IdxListCopy.push_back(llvm::ConstantInt::get(IdxTy, I));
        WorkList.insert(WorkList.end(), {FieldTypes[I], IdxListCopy});
      }
    } else if (const auto *VT = dyn_cast<VectorType>(T)) {
      llvm::Type *LLVMT = ConvertTypeForMem(T);
      CharUnits Align = getContext().getTypeAlignInChars(T);
      Address GEP =
          Builder.CreateInBoundsGEP(Addr, IdxList, LLVMT, Align, "vector.gep");
      for (unsigned I = 0, E = VT->getNumElements(); I < E; I++) {
        llvm::Value *Idx = llvm::ConstantInt::get(IdxTy, I);
        // gep on vector fields is not recommended so combine gep with
        // extract/insert
        AccessList.emplace_back(GEP, Idx);
        FlatTypes.push_back(VT->getElementType());
      }
    } else {
      // a scalar/builtin type
      llvm::Type *LLVMT = ConvertTypeForMem(T);
      CharUnits Align = getContext().getTypeAlignInChars(T);
      Address GEP =
          Builder.CreateInBoundsGEP(Addr, IdxList, LLVMT, Align, "gep");
      AccessList.emplace_back(GEP, nullptr);
      FlatTypes.push_back(T);
    }
  }
}<|MERGE_RESOLUTION|>--- conflicted
+++ resolved
@@ -2102,11 +2102,7 @@
   }
 
   llvm::Type *ResTy = ConvertType(Ty);
-<<<<<<< HEAD
-  if (hasBooleanRepresentation(Ty) || Ty->isBitIntType() ||
-=======
   if (Ty->hasBooleanRepresentation() || Ty->isBitIntType() ||
->>>>>>> d465594a
       Ty->isExtVectorBoolType())
     return Builder.CreateTrunc(Value, ResTy, "loadedv");
 
