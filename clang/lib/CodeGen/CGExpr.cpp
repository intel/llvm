--- conflicted
+++ resolved
@@ -3842,7 +3842,6 @@
   return eltType;
 }
 
-<<<<<<< HEAD
 static void AddIVDepMetadata(CodeGenFunction &CGF, const ValueDecl *ArrayDecl,
                              llvm::Value *EltPtr) {
   if (!ArrayDecl)
@@ -3851,7 +3850,8 @@
   // Only handle actual GEPs, ConstantExpr GEPs don't have metadata.
   if (auto *GEP = dyn_cast<llvm::GetElementPtrInst>(EltPtr))
     CGF.LoopStack.addIVDepMetadata(ArrayDecl, GEP);
-=======
+}
+
 static bool hasBPFPreserveStaticOffset(const RecordDecl *D) {
   return D && D->hasAttr<BPFPreserveStaticOffsetAttr>();
 }
@@ -3877,7 +3877,6 @@
       CGF.CGM.getIntrinsic(llvm::Intrinsic::preserve_static_offset);
   llvm::CallInst *Call = CGF.Builder.CreateCall(Fn, {Addr.getPointer()});
   return Address(Call, Addr.getElementType(), Addr.getAlignment());
->>>>>>> cb13e928
 }
 
 /// Given an array base, check whether its member access belongs to a record
