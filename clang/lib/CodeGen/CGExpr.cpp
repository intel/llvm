//===--- CGExpr.cpp - Emit LLVM Code from Expressions ---------------------===//
//
// Part of the LLVM Project, under the Apache License v2.0 with LLVM Exceptions.
// See https://llvm.org/LICENSE.txt for license information.
// SPDX-License-Identifier: Apache-2.0 WITH LLVM-exception
//
//===----------------------------------------------------------------------===//
//
// This contains code to emit Expr nodes as LLVM code.
//
//===----------------------------------------------------------------------===//

#include "ABIInfoImpl.h"
#include "CGCUDARuntime.h"
#include "CGCXXABI.h"
#include "CGCall.h"
#include "CGCleanup.h"
#include "CGDebugInfo.h"
#include "CGHLSLRuntime.h"
#include "CGObjCRuntime.h"
#include "CGOpenMPRuntime.h"
#include "CGRecordLayout.h"
#include "CGSYCLRuntime.h"
#include "CodeGenFunction.h"
#include "CodeGenModule.h"
#include "CodeGenPGO.h"
#include "ConstantEmitter.h"
#include "TargetInfo.h"
#include "clang/AST/ASTContext.h"
#include "clang/AST/ASTLambda.h"
#include "clang/AST/Attr.h"
#include "clang/AST/DeclObjC.h"
#include "clang/AST/InferAlloc.h"
#include "clang/AST/NSAPI.h"
#include "clang/AST/ParentMapContext.h"
#include "clang/AST/StmtVisitor.h"
#include "clang/Basic/Builtins.h"
#include "clang/Basic/CodeGenOptions.h"
#include "clang/Basic/Module.h"
#include "clang/Basic/SourceManager.h"
#include "llvm/ADT/STLExtras.h"
#include "llvm/ADT/ScopeExit.h"
#include "llvm/ADT/StringExtras.h"
#include "llvm/IR/DataLayout.h"
#include "llvm/IR/Intrinsics.h"
#include "llvm/IR/LLVMContext.h"
#include "llvm/IR/MDBuilder.h"
#include "llvm/IR/MatrixBuilder.h"
#include "llvm/Support/ConvertUTF.h"
#include "llvm/Support/Endian.h"
#include "llvm/Support/MathExtras.h"
#include "llvm/Support/Path.h"
#include "llvm/Support/xxhash.h"
#include "llvm/Transforms/Utils/SanitizerStats.h"

#include <numeric>
#include <optional>
#include <string>

using namespace clang;
using namespace CodeGen;

namespace clang {
// TODO: consider deprecating ClSanitizeGuardChecks; functionality is subsumed
//       by -fsanitize-skip-hot-cutoff
llvm::cl::opt<bool> ClSanitizeGuardChecks(
    "ubsan-guard-checks", llvm::cl::Optional,
    llvm::cl::desc("Guard UBSAN checks with `llvm.allow.ubsan.check()`."));

} // namespace clang

//===--------------------------------------------------------------------===//
//                        Defines for metadata
//===--------------------------------------------------------------------===//

// Those values are crucial to be the SAME as in ubsan runtime library.
enum VariableTypeDescriptorKind : uint16_t {
  /// An integer type.
  TK_Integer = 0x0000,
  /// A floating-point type.
  TK_Float = 0x0001,
  /// An _BitInt(N) type.
  TK_BitInt = 0x0002,
  /// Any other type. The value representation is unspecified.
  TK_Unknown = 0xffff
};

//===--------------------------------------------------------------------===//
//                        Miscellaneous Helper Methods
//===--------------------------------------------------------------------===//

static llvm::StringRef GetUBSanTrapForHandler(SanitizerHandler ID) {
  switch (ID) {
#define SANITIZER_CHECK(Enum, Name, Version, Msg)                              \
  case SanitizerHandler::Enum:                                                 \
    return Msg;
    LIST_SANITIZER_CHECKS
#undef SANITIZER_CHECK
  }
  llvm_unreachable("unhandled switch case");
}

/// CreateTempAlloca - This creates a alloca and inserts it into the entry
/// block.
RawAddress
CodeGenFunction::CreateTempAllocaWithoutCast(llvm::Type *Ty, CharUnits Align,
                                             const Twine &Name,
                                             llvm::Value *ArraySize) {
  auto Alloca = CreateTempAlloca(Ty, Name, ArraySize);
  Alloca->setAlignment(Align.getAsAlign());
  return RawAddress(Alloca, Ty, Align, KnownNonNull);
}

RawAddress CodeGenFunction::MaybeCastStackAddressSpace(RawAddress Alloca,
                                                       LangAS DestLangAS,
                                                       llvm::Value *ArraySize) {

  llvm::Value *V = Alloca.getPointer();
  // Alloca always returns a pointer in alloca address space, which may
  // be different from the type defined by the language. For example,
  // in C++ the auto variables are in the default address space. Therefore
  // cast alloca to the default address space when necessary.

  unsigned DestAddrSpace = getContext().getTargetAddressSpace(DestLangAS);
  if (DestAddrSpace != Alloca.getAddressSpace()) {
    llvm::IRBuilderBase::InsertPointGuard IPG(Builder);
    // When ArraySize is nullptr, alloca is inserted at AllocaInsertPt,
    // otherwise alloca is inserted at the current insertion point of the
    // builder.
    if (!ArraySize)
      Builder.SetInsertPoint(getPostAllocaInsertPoint());
    V = getTargetHooks().performAddrSpaceCast(
        *this, V, getASTAllocaAddressSpace(), Builder.getPtrTy(DestAddrSpace),
        /*IsNonNull=*/true);
  }

  return RawAddress(V, Alloca.getElementType(), Alloca.getAlignment(),
                    KnownNonNull);
}

RawAddress CodeGenFunction::CreateTempAlloca(llvm::Type *Ty, LangAS DestLangAS,
                                             CharUnits Align, const Twine &Name,
                                             llvm::Value *ArraySize,
                                             RawAddress *AllocaAddr) {
  RawAddress Alloca = CreateTempAllocaWithoutCast(Ty, Align, Name, ArraySize);
  if (AllocaAddr)
    *AllocaAddr = Alloca;
  return MaybeCastStackAddressSpace(Alloca, DestLangAS, ArraySize);
}

/// CreateTempAlloca - This creates an alloca and inserts it into the entry
/// block if \p ArraySize is nullptr, otherwise inserts it at the current
/// insertion point of the builder.
llvm::AllocaInst *CodeGenFunction::CreateTempAlloca(llvm::Type *Ty,
                                                    const Twine &Name,
                                                    llvm::Value *ArraySize) {
  llvm::AllocaInst *Alloca;
  if (ArraySize)
    Alloca = Builder.CreateAlloca(Ty, ArraySize, Name);
  else
    Alloca =
        new llvm::AllocaInst(Ty, CGM.getDataLayout().getAllocaAddrSpace(),
                             ArraySize, Name, AllocaInsertPt->getIterator());
  if (SanOpts.Mask & SanitizerKind::Address) {
    Alloca->addAnnotationMetadata({"alloca_name_altered", Name.str()});
  }
  if (Allocas) {
    Allocas->Add(Alloca);
  }
  return Alloca;
}

/// CreateDefaultAlignTempAlloca - This creates an alloca with the
/// default alignment of the corresponding LLVM type, which is *not*
/// guaranteed to be related in any way to the expected alignment of
/// an AST type that might have been lowered to Ty.
RawAddress CodeGenFunction::CreateDefaultAlignTempAlloca(llvm::Type *Ty,
                                                         const Twine &Name) {
  CharUnits Align =
      CharUnits::fromQuantity(CGM.getDataLayout().getPrefTypeAlign(Ty));
  return CreateTempAlloca(Ty, Align, Name);
}

RawAddress CodeGenFunction::CreateIRTemp(QualType Ty, const Twine &Name) {
  CharUnits Align = getContext().getTypeAlignInChars(Ty);
  return CreateTempAlloca(ConvertType(Ty), Align, Name);
}

RawAddress CodeGenFunction::CreateMemTemp(QualType Ty, const Twine &Name,
                                          RawAddress *Alloca) {
  // FIXME: Should we prefer the preferred type alignment here?
  return CreateMemTemp(Ty, getContext().getTypeAlignInChars(Ty), Name, Alloca);
}

RawAddress CodeGenFunction::CreateMemTemp(QualType Ty, CharUnits Align,
                                          const Twine &Name,
                                          RawAddress *Alloca) {
  RawAddress Result = CreateTempAlloca(ConvertTypeForMem(Ty), Align, Name,
                                       /*ArraySize=*/nullptr, Alloca);

  if (Ty->isConstantMatrixType()) {
    auto *ArrayTy = cast<llvm::ArrayType>(Result.getElementType());
    auto *VectorTy = llvm::FixedVectorType::get(ArrayTy->getElementType(),
                                                ArrayTy->getNumElements());

    Result = Address(Result.getPointer(), VectorTy, Result.getAlignment(),
                     KnownNonNull);
  }
  return Result;
}

RawAddress CodeGenFunction::CreateMemTempWithoutCast(QualType Ty,
                                                     CharUnits Align,
                                                     const Twine &Name) {
  return CreateTempAllocaWithoutCast(ConvertTypeForMem(Ty), Align, Name);
}

RawAddress CodeGenFunction::CreateMemTempWithoutCast(QualType Ty,
                                                     const Twine &Name) {
  return CreateMemTempWithoutCast(Ty, getContext().getTypeAlignInChars(Ty),
                                  Name);
}

/// EvaluateExprAsBool - Perform the usual unary conversions on the specified
/// expression and compare the result against zero, returning an Int1Ty value.
llvm::Value *CodeGenFunction::EvaluateExprAsBool(const Expr *E) {
  PGO->setCurrentStmt(E);
  if (const MemberPointerType *MPT = E->getType()->getAs<MemberPointerType>()) {
    llvm::Value *MemPtr = EmitScalarExpr(E);
    return CGM.getCXXABI().EmitMemberPointerIsNotNull(*this, MemPtr, MPT);
  }

  QualType BoolTy = getContext().BoolTy;
  SourceLocation Loc = E->getExprLoc();
  CGFPOptionsRAII FPOptsRAII(*this, E);
  if (!E->getType()->isAnyComplexType())
    return EmitScalarConversion(EmitScalarExpr(E), E->getType(), BoolTy, Loc);

  return EmitComplexToScalarConversion(EmitComplexExpr(E), E->getType(), BoolTy,
                                       Loc);
}

/// EmitIgnoredExpr - Emit code to compute the specified expression,
/// ignoring the result.
void CodeGenFunction::EmitIgnoredExpr(const Expr *E) {
  if (E->isPRValue())
    return (void)EmitAnyExpr(E, AggValueSlot::ignored(), true);

  // if this is a bitfield-resulting conditional operator, we can special case
  // emit this. The normal 'EmitLValue' version of this is particularly
  // difficult to codegen for, since creating a single "LValue" for two
  // different sized arguments here is not particularly doable.
  if (const auto *CondOp = dyn_cast<AbstractConditionalOperator>(
          E->IgnoreParenNoopCasts(getContext()))) {
    if (CondOp->getObjectKind() == OK_BitField)
      return EmitIgnoredConditionalOperator(CondOp);
  }

  // Just emit it as an l-value and drop the result.
  EmitLValue(E);
}

/// EmitAnyExpr - Emit code to compute the specified expression which
/// can have any type.  The result is returned as an RValue struct.
/// If this is an aggregate expression, AggSlot indicates where the
/// result should be returned.
RValue CodeGenFunction::EmitAnyExpr(const Expr *E,
                                    AggValueSlot aggSlot,
                                    bool ignoreResult) {
  switch (getEvaluationKind(E->getType())) {
  case TEK_Scalar:
    return RValue::get(EmitScalarExpr(E, ignoreResult));
  case TEK_Complex:
    return RValue::getComplex(EmitComplexExpr(E, ignoreResult, ignoreResult));
  case TEK_Aggregate:
    if (!ignoreResult && aggSlot.isIgnored())
      aggSlot = CreateAggTemp(E->getType(), "agg-temp");
    EmitAggExpr(E, aggSlot);
    return aggSlot.asRValue();
  }
  llvm_unreachable("bad evaluation kind");
}

/// EmitAnyExprToTemp - Similar to EmitAnyExpr(), however, the result will
/// always be accessible even if no aggregate location is provided.
RValue CodeGenFunction::EmitAnyExprToTemp(const Expr *E) {
  AggValueSlot AggSlot = AggValueSlot::ignored();

  if (hasAggregateEvaluationKind(E->getType()))
    AggSlot = CreateAggTemp(E->getType(), "agg.tmp");
  return EmitAnyExpr(E, AggSlot);
}

/// EmitAnyExprToMem - Evaluate an expression into a given memory
/// location.
void CodeGenFunction::EmitAnyExprToMem(const Expr *E,
                                       Address Location,
                                       Qualifiers Quals,
                                       bool IsInit) {
  // FIXME: This function should take an LValue as an argument.
  switch (getEvaluationKind(E->getType())) {
  case TEK_Complex:
    EmitComplexExprIntoLValue(E, MakeAddrLValue(Location, E->getType()),
                              /*isInit*/ false);
    return;

  case TEK_Aggregate: {
    EmitAggExpr(E, AggValueSlot::forAddr(Location, Quals,
                                         AggValueSlot::IsDestructed_t(IsInit),
                                         AggValueSlot::DoesNotNeedGCBarriers,
                                         AggValueSlot::IsAliased_t(!IsInit),
                                         AggValueSlot::MayOverlap));
    return;
  }

  case TEK_Scalar: {
    RValue RV = RValue::get(EmitScalarExpr(E, /*Ignore*/ false));
    LValue LV = MakeAddrLValue(Location, E->getType());
    EmitStoreThroughLValue(RV, LV);
    return;
  }
  }
  llvm_unreachable("bad evaluation kind");
}

void CodeGenFunction::EmitInitializationToLValue(
    const Expr *E, LValue LV, AggValueSlot::IsZeroed_t IsZeroed) {
  QualType Type = LV.getType();
  switch (getEvaluationKind(Type)) {
  case TEK_Complex:
    EmitComplexExprIntoLValue(E, LV, /*isInit*/ true);
    return;
  case TEK_Aggregate:
    EmitAggExpr(E, AggValueSlot::forLValue(LV, AggValueSlot::IsDestructed,
                                           AggValueSlot::DoesNotNeedGCBarriers,
                                           AggValueSlot::IsNotAliased,
                                           AggValueSlot::MayOverlap, IsZeroed));
    return;
  case TEK_Scalar:
    if (LV.isSimple())
      EmitScalarInit(E, /*D=*/nullptr, LV, /*Captured=*/false);
    else
      EmitStoreThroughLValue(RValue::get(EmitScalarExpr(E)), LV);
    return;
  }
  llvm_unreachable("bad evaluation kind");
}

static void
pushTemporaryCleanup(CodeGenFunction &CGF, const MaterializeTemporaryExpr *M,
                     const Expr *E, Address ReferenceTemporary) {
  // Objective-C++ ARC:
  //   If we are binding a reference to a temporary that has ownership, we
  //   need to perform retain/release operations on the temporary.
  //
  // FIXME: This should be looking at E, not M.
  if (auto Lifetime = M->getType().getObjCLifetime()) {
    switch (Lifetime) {
    case Qualifiers::OCL_None:
    case Qualifiers::OCL_ExplicitNone:
      // Carry on to normal cleanup handling.
      break;

    case Qualifiers::OCL_Autoreleasing:
      // Nothing to do; cleaned up by an autorelease pool.
      return;

    case Qualifiers::OCL_Strong:
    case Qualifiers::OCL_Weak:
      switch (StorageDuration Duration = M->getStorageDuration()) {
      case SD_Static:
        // Note: we intentionally do not register a cleanup to release
        // the object on program termination.
        return;

      case SD_Thread:
        // FIXME: We should probably register a cleanup in this case.
        return;

      case SD_Automatic:
      case SD_FullExpression:
        CodeGenFunction::Destroyer *Destroy;
        CleanupKind CleanupKind;
        if (Lifetime == Qualifiers::OCL_Strong) {
          const ValueDecl *VD = M->getExtendingDecl();
          bool Precise = isa_and_nonnull<VarDecl>(VD) &&
                         VD->hasAttr<ObjCPreciseLifetimeAttr>();
          CleanupKind = CGF.getARCCleanupKind();
          Destroy = Precise ? &CodeGenFunction::destroyARCStrongPrecise
                            : &CodeGenFunction::destroyARCStrongImprecise;
        } else {
          // __weak objects always get EH cleanups; otherwise, exceptions
          // could cause really nasty crashes instead of mere leaks.
          CleanupKind = NormalAndEHCleanup;
          Destroy = &CodeGenFunction::destroyARCWeak;
        }
        if (Duration == SD_FullExpression)
          CGF.pushDestroy(CleanupKind, ReferenceTemporary,
                          M->getType(), *Destroy,
                          CleanupKind & EHCleanup);
        else
          CGF.pushLifetimeExtendedDestroy(CleanupKind, ReferenceTemporary,
                                          M->getType(),
                                          *Destroy, CleanupKind & EHCleanup);
        return;

      case SD_Dynamic:
        llvm_unreachable("temporary cannot have dynamic storage duration");
      }
      llvm_unreachable("unknown storage duration");
    }
  }

  QualType::DestructionKind DK = E->getType().isDestructedType();
  if (DK != QualType::DK_none) {
    switch (M->getStorageDuration()) {
    case SD_Static:
    case SD_Thread: {
      CXXDestructorDecl *ReferenceTemporaryDtor = nullptr;
      if (const auto *ClassDecl =
              E->getType()->getBaseElementTypeUnsafe()->getAsCXXRecordDecl();
          ClassDecl && !ClassDecl->hasTrivialDestructor())
        // Get the destructor for the reference temporary.
        ReferenceTemporaryDtor = ClassDecl->getDestructor();

      if (!ReferenceTemporaryDtor)
        return;

      llvm::FunctionCallee CleanupFn;
      llvm::Constant *CleanupArg;
      if (E->getType()->isArrayType()) {
        CleanupFn = CodeGenFunction(CGF.CGM).generateDestroyHelper(
            ReferenceTemporary, E->getType(), CodeGenFunction::destroyCXXObject,
            CGF.getLangOpts().Exceptions,
            dyn_cast_or_null<VarDecl>(M->getExtendingDecl()));
        CleanupArg = llvm::Constant::getNullValue(CGF.Int8PtrTy);
      } else {
        CleanupFn = CGF.CGM.getAddrAndTypeOfCXXStructor(
            GlobalDecl(ReferenceTemporaryDtor, Dtor_Complete));
        CleanupArg =
            cast<llvm::Constant>(ReferenceTemporary.emitRawPointer(CGF));
      }
      CGF.CGM.getCXXABI().registerGlobalDtor(
          CGF, *cast<VarDecl>(M->getExtendingDecl()), CleanupFn, CleanupArg);
    } break;
    case SD_FullExpression:
      CGF.pushDestroy(DK, ReferenceTemporary, E->getType());
      break;
    case SD_Automatic:
      CGF.pushLifetimeExtendedDestroy(DK, ReferenceTemporary, E->getType());
      break;
    case SD_Dynamic:
      llvm_unreachable("temporary cannot have dynamic storage duration");
    }
  }
}

static RawAddress createReferenceTemporary(CodeGenFunction &CGF,
                                           const MaterializeTemporaryExpr *M,
                                           const Expr *Inner,
                                           RawAddress *Alloca = nullptr) {
  auto &TCG = CGF.getTargetHooks();
  switch (M->getStorageDuration()) {
  case SD_FullExpression:
  case SD_Automatic: {
    // If we have a constant temporary array or record try to promote it into a
    // constant global under the same rules a normal constant would've been
    // promoted. This is easier on the optimizer and generally emits fewer
    // instructions.
    QualType Ty = Inner->getType();
    if (CGF.CGM.getCodeGenOpts().MergeAllConstants &&
        (Ty->isArrayType() || Ty->isRecordType()) &&
        Ty.isConstantStorage(CGF.getContext(), true, false))
      if (auto Init = ConstantEmitter(CGF).tryEmitAbstract(Inner, Ty)) {
        auto AS = CGF.CGM.GetGlobalConstantAddressSpace();
        auto *GV = new llvm::GlobalVariable(
            CGF.CGM.getModule(), Init->getType(), /*isConstant=*/true,
            llvm::GlobalValue::PrivateLinkage, Init, ".ref.tmp", nullptr,
            llvm::GlobalValue::NotThreadLocal,
            CGF.getContext().getTargetAddressSpace(AS));
        CharUnits alignment = CGF.getContext().getTypeAlignInChars(Ty);
        GV->setAlignment(alignment.getAsAlign());
        llvm::Constant *C = GV;
        if (AS != LangAS::Default)
          C = TCG.performAddrSpaceCast(
              CGF.CGM, GV, AS,
              llvm::PointerType::get(
                  CGF.getLLVMContext(),
                  CGF.getContext().getTargetAddressSpace(LangAS::Default)));
        // FIXME: Should we put the new global into a COMDAT?
        return RawAddress(C, GV->getValueType(), alignment);
      }
    return CGF.CreateMemTemp(Ty, "ref.tmp", Alloca);
  }
  case SD_Thread:
  case SD_Static:
    return CGF.CGM.GetAddrOfGlobalTemporary(M, Inner);

  case SD_Dynamic:
    llvm_unreachable("temporary can't have dynamic storage duration");
  }
  llvm_unreachable("unknown storage duration");
}

/// Helper method to check if the underlying ABI is AAPCS
static bool isAAPCS(const TargetInfo &TargetInfo) {
  return TargetInfo.getABI().starts_with("aapcs");
}

LValue CodeGenFunction::
EmitMaterializeTemporaryExpr(const MaterializeTemporaryExpr *M) {
  const Expr *E = M->getSubExpr();

  assert((!M->getExtendingDecl() || !isa<VarDecl>(M->getExtendingDecl()) ||
          !cast<VarDecl>(M->getExtendingDecl())->isARCPseudoStrong()) &&
         "Reference should never be pseudo-strong!");

  // FIXME: ideally this would use EmitAnyExprToMem, however, we cannot do so
  // as that will cause the lifetime adjustment to be lost for ARC
  auto ownership = M->getType().getObjCLifetime();
  if (ownership != Qualifiers::OCL_None &&
      ownership != Qualifiers::OCL_ExplicitNone) {
    RawAddress Object = createReferenceTemporary(*this, M, E);
    if (auto *Var = dyn_cast<llvm::GlobalVariable>(Object.getPointer())) {
      llvm::Type *Ty = ConvertTypeForMem(E->getType());
      Object = Object.withElementType(Ty);

      // createReferenceTemporary will promote the temporary to a global with a
      // constant initializer if it can.  It can only do this to a value of
      // ARC-manageable type if the value is global and therefore "immune" to
      // ref-counting operations.  Therefore we have no need to emit either a
      // dynamic initialization or a cleanup and we can just return the address
      // of the temporary.
      if (Var->hasInitializer())
        return MakeAddrLValue(Object, M->getType(), AlignmentSource::Decl);

      Var->setInitializer(CGM.EmitNullConstant(E->getType()));
    }
    LValue RefTempDst = MakeAddrLValue(Object, M->getType(),
                                       AlignmentSource::Decl);

    switch (getEvaluationKind(E->getType())) {
    default: llvm_unreachable("expected scalar or aggregate expression");
    case TEK_Scalar:
      EmitScalarInit(E, M->getExtendingDecl(), RefTempDst, false);
      break;
    case TEK_Aggregate: {
      EmitAggExpr(E, AggValueSlot::forAddr(Object,
                                           E->getType().getQualifiers(),
                                           AggValueSlot::IsDestructed,
                                           AggValueSlot::DoesNotNeedGCBarriers,
                                           AggValueSlot::IsNotAliased,
                                           AggValueSlot::DoesNotOverlap));
      break;
    }
    }

    pushTemporaryCleanup(*this, M, E, Object);
    return RefTempDst;
  }

  SmallVector<const Expr *, 2> CommaLHSs;
  SmallVector<SubobjectAdjustment, 2> Adjustments;
  E = E->skipRValueSubobjectAdjustments(CommaLHSs, Adjustments);

  for (const auto &Ignored : CommaLHSs)
    EmitIgnoredExpr(Ignored);

  if (const auto *opaque = dyn_cast<OpaqueValueExpr>(E)) {
    if (opaque->getType()->isRecordType()) {
      assert(Adjustments.empty());
      return EmitOpaqueValueLValue(opaque);
    }
  }

  // Create and initialize the reference temporary.
  RawAddress Alloca = Address::invalid();
  RawAddress Object = createReferenceTemporary(*this, M, E, &Alloca);
  if (auto *Var = dyn_cast<llvm::GlobalVariable>(
          Object.getPointer()->stripPointerCasts())) {
    llvm::Type *TemporaryType = ConvertTypeForMem(E->getType());
    Object = Object.withElementType(TemporaryType);
    // If the temporary is a global and has a constant initializer or is a
    // constant temporary that we promoted to a global, we may have already
    // initialized it.
    if (!Var->hasInitializer()) {
      Var->setInitializer(CGM.EmitNullConstant(E->getType()));
      QualType RefType = M->getType().withoutLocalFastQualifiers();
      if (RefType.getPointerAuth()) {
        // Use the qualifier of the reference temporary to sign the pointer.
        LValue LV = MakeRawAddrLValue(Object.getPointer(), RefType,
                                      Object.getAlignment());
        EmitScalarInit(E, M->getExtendingDecl(), LV, false);
      } else {
        EmitAnyExprToMem(E, Object, Qualifiers(), /*IsInit*/ true);
      }
    }
  } else {
    switch (M->getStorageDuration()) {
    case SD_Automatic:
      if (EmitLifetimeStart(Alloca.getPointer())) {
        pushCleanupAfterFullExpr<CallLifetimeEnd>(NormalEHLifetimeMarker,
                                                  Alloca);
      }
      break;

    case SD_FullExpression: {
      if (!ShouldEmitLifetimeMarkers)
        break;

      // Avoid creating a conditional cleanup just to hold an llvm.lifetime.end
      // marker. Instead, start the lifetime of a conditional temporary earlier
      // so that it's unconditional. Don't do this with sanitizers which need
      // more precise lifetime marks. However when inside an "await.suspend"
      // block, we should always avoid conditional cleanup because it creates
      // boolean marker that lives across await_suspend, which can destroy coro
      // frame.
      ConditionalEvaluation *OldConditional = nullptr;
      CGBuilderTy::InsertPoint OldIP;
      if (isInConditionalBranch() && !E->getType().isDestructedType() &&
          ((!SanOpts.has(SanitizerKind::HWAddress) &&
            !SanOpts.has(SanitizerKind::Memory) &&
            !CGM.getCodeGenOpts().SanitizeAddressUseAfterScope) ||
           inSuspendBlock())) {
        OldConditional = OutermostConditional;
        OutermostConditional = nullptr;

        OldIP = Builder.saveIP();
        llvm::BasicBlock *Block = OldConditional->getStartingBlock();
        Builder.restoreIP(CGBuilderTy::InsertPoint(
            Block, llvm::BasicBlock::iterator(Block->back())));
      }

      if (EmitLifetimeStart(Alloca.getPointer())) {
        pushFullExprCleanup<CallLifetimeEnd>(NormalEHLifetimeMarker, Alloca);
      }

      if (OldConditional) {
        OutermostConditional = OldConditional;
        Builder.restoreIP(OldIP);
      }
      break;
    }

    default:
      break;
    }
    EmitAnyExprToMem(E, Object, Qualifiers(), /*IsInit*/true);
  }
  pushTemporaryCleanup(*this, M, E, Object);

  // Perform derived-to-base casts and/or field accesses, to get from the
  // temporary object we created (and, potentially, for which we extended
  // the lifetime) to the subobject we're binding the reference to.
  for (SubobjectAdjustment &Adjustment : llvm::reverse(Adjustments)) {
    switch (Adjustment.Kind) {
    case SubobjectAdjustment::DerivedToBaseAdjustment:
      Object =
          GetAddressOfBaseClass(Object, Adjustment.DerivedToBase.DerivedClass,
                                Adjustment.DerivedToBase.BasePath->path_begin(),
                                Adjustment.DerivedToBase.BasePath->path_end(),
                                /*NullCheckValue=*/ false, E->getExprLoc());
      break;

    case SubobjectAdjustment::FieldAdjustment: {
      LValue LV = MakeAddrLValue(Object, E->getType(), AlignmentSource::Decl);
      LV = EmitLValueForField(LV, Adjustment.Field);
      assert(LV.isSimple() &&
             "materialized temporary field is not a simple lvalue");
      Object = LV.getAddress();
      break;
    }

    case SubobjectAdjustment::MemberPointerAdjustment: {
      llvm::Value *Ptr = EmitScalarExpr(Adjustment.Ptr.RHS);
      Object = EmitCXXMemberDataPointerAddress(
          E, Object, Ptr, Adjustment.Ptr.MPT, /*IsInBounds=*/true);
      break;
    }
    }
  }

  return MakeAddrLValue(Object, M->getType(), AlignmentSource::Decl);
}

RValue
CodeGenFunction::EmitReferenceBindingToExpr(const Expr *E) {
  // Emit the expression as an lvalue.
  LValue LV = EmitLValue(E);
  assert(LV.isSimple());
  llvm::Value *Value = LV.getPointer(*this);

  if (sanitizePerformTypeCheck() && !E->getType()->isFunctionType()) {
    // C++11 [dcl.ref]p5 (as amended by core issue 453):
    //   If a glvalue to which a reference is directly bound designates neither
    //   an existing object or function of an appropriate type nor a region of
    //   storage of suitable size and alignment to contain an object of the
    //   reference's type, the behavior is undefined.
    QualType Ty = E->getType();
    EmitTypeCheck(TCK_ReferenceBinding, E->getExprLoc(), Value, Ty);
  }

  return RValue::get(Value);
}


/// getAccessedFieldNo - Given an encoded value and a result number, return the
/// input field number being accessed.
unsigned CodeGenFunction::getAccessedFieldNo(unsigned Idx,
                                             const llvm::Constant *Elts) {
  return cast<llvm::ConstantInt>(Elts->getAggregateElement(Idx))
      ->getZExtValue();
}

static llvm::Value *emitHashMix(CGBuilderTy &Builder, llvm::Value *Acc,
                                llvm::Value *Ptr) {
  llvm::Value *A0 =
      Builder.CreateMul(Ptr, Builder.getInt64(0xbf58476d1ce4e5b9u));
  llvm::Value *A1 =
      Builder.CreateXor(A0, Builder.CreateLShr(A0, Builder.getInt64(31)));
  return Builder.CreateXor(Acc, A1);
}

bool CodeGenFunction::isNullPointerAllowed(TypeCheckKind TCK) {
  return TCK == TCK_DowncastPointer || TCK == TCK_Upcast ||
         TCK == TCK_UpcastToVirtualBase || TCK == TCK_DynamicOperation;
}

bool CodeGenFunction::isVptrCheckRequired(TypeCheckKind TCK, QualType Ty) {
  CXXRecordDecl *RD = Ty->getAsCXXRecordDecl();
  return (RD && RD->hasDefinition() && RD->isDynamicClass()) &&
         (TCK == TCK_MemberAccess || TCK == TCK_MemberCall ||
          TCK == TCK_DowncastPointer || TCK == TCK_DowncastReference ||
          TCK == TCK_UpcastToVirtualBase || TCK == TCK_DynamicOperation);
}

bool CodeGenFunction::sanitizePerformTypeCheck() const {
  return SanOpts.has(SanitizerKind::Null) ||
         SanOpts.has(SanitizerKind::Alignment) ||
         SanOpts.has(SanitizerKind::ObjectSize) ||
         SanOpts.has(SanitizerKind::Vptr);
}

void CodeGenFunction::EmitTypeCheck(TypeCheckKind TCK, SourceLocation Loc,
                                    llvm::Value *Ptr, QualType Ty,
                                    CharUnits Alignment,
                                    SanitizerSet SkippedChecks,
                                    llvm::Value *ArraySize) {
  if (!sanitizePerformTypeCheck())
    return;

  // Don't check pointers outside the default address space. The null check
  // isn't correct, the object-size check isn't supported by LLVM, and we can't
  // communicate the addresses to the runtime handler for the vptr check.
  if (Ptr->getType()->getPointerAddressSpace())
    return;

  // Don't check pointers to volatile data. The behavior here is implementation-
  // defined.
  if (Ty.isVolatileQualified())
    return;

  // Quickly determine whether we have a pointer to an alloca. It's possible
  // to skip null checks, and some alignment checks, for these pointers. This
  // can reduce compile-time significantly.
  auto PtrToAlloca = dyn_cast<llvm::AllocaInst>(Ptr->stripPointerCasts());

  llvm::Value *IsNonNull = nullptr;
  bool IsGuaranteedNonNull =
      SkippedChecks.has(SanitizerKind::Null) || PtrToAlloca;

  llvm::BasicBlock *Done = nullptr;
  bool DoneViaNullSanitize = false;

  {
    auto CheckHandler = SanitizerHandler::TypeMismatch;
    SanitizerDebugLocation SanScope(this,
                                    {SanitizerKind::SO_Null,
                                     SanitizerKind::SO_ObjectSize,
                                     SanitizerKind::SO_Alignment},
                                    CheckHandler);

    SmallVector<std::pair<llvm::Value *, SanitizerKind::SanitizerOrdinal>, 3>
        Checks;

    llvm::Value *True = llvm::ConstantInt::getTrue(getLLVMContext());
    bool AllowNullPointers = isNullPointerAllowed(TCK);
    if ((SanOpts.has(SanitizerKind::Null) || AllowNullPointers) &&
        !IsGuaranteedNonNull) {
      // The glvalue must not be an empty glvalue.
      IsNonNull = Builder.CreateIsNotNull(Ptr);

      // The IR builder can constant-fold the null check if the pointer points
      // to a constant.
      IsGuaranteedNonNull = IsNonNull == True;

      // Skip the null check if the pointer is known to be non-null.
      if (!IsGuaranteedNonNull) {
        if (AllowNullPointers) {
          // When performing pointer casts, it's OK if the value is null.
          // Skip the remaining checks in that case.
          Done = createBasicBlock("null");
          DoneViaNullSanitize = true;
          llvm::BasicBlock *Rest = createBasicBlock("not.null");
          Builder.CreateCondBr(IsNonNull, Rest, Done);
          EmitBlock(Rest);
        } else {
          Checks.push_back(std::make_pair(IsNonNull, SanitizerKind::SO_Null));
        }
      }
    }

    if (SanOpts.has(SanitizerKind::ObjectSize) &&
        !SkippedChecks.has(SanitizerKind::ObjectSize) &&
        !Ty->isIncompleteType()) {
      uint64_t TySize = CGM.getMinimumObjectSize(Ty).getQuantity();
      llvm::Value *Size = llvm::ConstantInt::get(IntPtrTy, TySize);
      if (ArraySize)
        Size = Builder.CreateMul(Size, ArraySize);

      // Degenerate case: new X[0] does not need an objectsize check.
      llvm::Constant *ConstantSize = dyn_cast<llvm::Constant>(Size);
      if (!ConstantSize || !ConstantSize->isNullValue()) {
        // The glvalue must refer to a large enough storage region.
        // FIXME: If Address Sanitizer is enabled, insert dynamic
        // instrumentation
        //        to check this.
        // FIXME: Get object address space
        llvm::Type *Tys[2] = {IntPtrTy, Int8PtrTy};
        llvm::Function *F = CGM.getIntrinsic(llvm::Intrinsic::objectsize, Tys);
        llvm::Value *Min = Builder.getFalse();
        llvm::Value *NullIsUnknown = Builder.getFalse();
        llvm::Value *Dynamic = Builder.getFalse();
        llvm::Value *LargeEnough = Builder.CreateICmpUGE(
            Builder.CreateCall(F, {Ptr, Min, NullIsUnknown, Dynamic}), Size);
        Checks.push_back(
            std::make_pair(LargeEnough, SanitizerKind::SO_ObjectSize));
      }
    }

    llvm::MaybeAlign AlignVal;
    llvm::Value *PtrAsInt = nullptr;

    if (SanOpts.has(SanitizerKind::Alignment) &&
        !SkippedChecks.has(SanitizerKind::Alignment)) {
      AlignVal = Alignment.getAsMaybeAlign();
      if (!Ty->isIncompleteType() && !AlignVal)
        AlignVal = CGM.getNaturalTypeAlignment(Ty, nullptr, nullptr,
                                               /*ForPointeeType=*/true)
                       .getAsMaybeAlign();

      // The glvalue must be suitably aligned.
      if (AlignVal && *AlignVal > llvm::Align(1) &&
          (!PtrToAlloca || PtrToAlloca->getAlign() < *AlignVal)) {
        PtrAsInt = Builder.CreatePtrToInt(Ptr, IntPtrTy);
        llvm::Value *Align = Builder.CreateAnd(
            PtrAsInt, llvm::ConstantInt::get(IntPtrTy, AlignVal->value() - 1));
        llvm::Value *Aligned =
            Builder.CreateICmpEQ(Align, llvm::ConstantInt::get(IntPtrTy, 0));
        if (Aligned != True)
          Checks.push_back(
              std::make_pair(Aligned, SanitizerKind::SO_Alignment));
      }
    }

    if (Checks.size() > 0) {
      llvm::Constant *StaticData[] = {
          EmitCheckSourceLocation(Loc), EmitCheckTypeDescriptor(Ty),
          llvm::ConstantInt::get(Int8Ty, AlignVal ? llvm::Log2(*AlignVal) : 1),
          llvm::ConstantInt::get(Int8Ty, TCK)};
      EmitCheck(Checks, CheckHandler, StaticData, PtrAsInt ? PtrAsInt : Ptr);
    }
  }

  // If possible, check that the vptr indicates that there is a subobject of
  // type Ty at offset zero within this object.
  //
  // C++11 [basic.life]p5,6:
  //   [For storage which does not refer to an object within its lifetime]
  //   The program has undefined behavior if:
  //    -- the [pointer or glvalue] is used to access a non-static data member
  //       or call a non-static member function
  if (SanOpts.has(SanitizerKind::Vptr) &&
      !SkippedChecks.has(SanitizerKind::Vptr) && isVptrCheckRequired(TCK, Ty)) {
    SanitizerDebugLocation SanScope(this, {SanitizerKind::SO_Vptr},
                                    SanitizerHandler::DynamicTypeCacheMiss);

    // Ensure that the pointer is non-null before loading it. If there is no
    // compile-time guarantee, reuse the run-time null check or emit a new one.
    if (!IsGuaranteedNonNull) {
      if (!IsNonNull)
        IsNonNull = Builder.CreateIsNotNull(Ptr);
      if (!Done)
        Done = createBasicBlock("vptr.null");
      llvm::BasicBlock *VptrNotNull = createBasicBlock("vptr.not.null");
      Builder.CreateCondBr(IsNonNull, VptrNotNull, Done);
      EmitBlock(VptrNotNull);
    }

    // Compute a deterministic hash of the mangled name of the type.
    SmallString<64> MangledName;
    llvm::raw_svector_ostream Out(MangledName);
    CGM.getCXXABI().getMangleContext().mangleCXXRTTI(Ty.getUnqualifiedType(),
                                                     Out);

    // Contained in NoSanitizeList based on the mangled type.
    if (!CGM.getContext().getNoSanitizeList().containsType(SanitizerKind::Vptr,
                                                           Out.str())) {
      // Load the vptr, and mix it with TypeHash.
      llvm::Value *TypeHash =
          llvm::ConstantInt::get(Int64Ty, xxh3_64bits(Out.str()));

      llvm::Type *VPtrTy = llvm::PointerType::get(getLLVMContext(), 0);
      Address VPtrAddr(Ptr, IntPtrTy, getPointerAlign());
      llvm::Value *VPtrVal = GetVTablePtr(VPtrAddr, VPtrTy,
                                          Ty->getAsCXXRecordDecl(),
                                          VTableAuthMode::UnsafeUbsanStrip);
      VPtrVal = Builder.CreateBitOrPointerCast(VPtrVal, IntPtrTy);

      llvm::Value *Hash =
          emitHashMix(Builder, TypeHash, Builder.CreateZExt(VPtrVal, Int64Ty));
      Hash = Builder.CreateTrunc(Hash, IntPtrTy);

      // Look the hash up in our cache.
      const int CacheSize = 128;
      llvm::Type *HashTable = llvm::ArrayType::get(IntPtrTy, CacheSize);
      llvm::Value *Cache = CGM.CreateRuntimeVariable(HashTable,
                                                     "__ubsan_vptr_type_cache");
      llvm::Value *Slot = Builder.CreateAnd(Hash,
                                            llvm::ConstantInt::get(IntPtrTy,
                                                                   CacheSize-1));
      llvm::Value *Indices[] = { Builder.getInt32(0), Slot };
      llvm::Value *CacheVal = Builder.CreateAlignedLoad(
          IntPtrTy, Builder.CreateInBoundsGEP(HashTable, Cache, Indices),
          getPointerAlign());

      // If the hash isn't in the cache, call a runtime handler to perform the
      // hard work of checking whether the vptr is for an object of the right
      // type. This will either fill in the cache and return, or produce a
      // diagnostic.
      llvm::Value *EqualHash = Builder.CreateICmpEQ(CacheVal, Hash);
      llvm::Constant *StaticData[] = {
        EmitCheckSourceLocation(Loc),
        EmitCheckTypeDescriptor(Ty),
        CGM.GetAddrOfRTTIDescriptor(Ty.getUnqualifiedType()),
        llvm::ConstantInt::get(Int8Ty, TCK)
      };
      llvm::Value *DynamicData[] = { Ptr, Hash };
      EmitCheck(std::make_pair(EqualHash, SanitizerKind::SO_Vptr),
                SanitizerHandler::DynamicTypeCacheMiss, StaticData,
                DynamicData);
    }
  }

  if (Done) {
    SanitizerDebugLocation SanScope(
        this,
        {DoneViaNullSanitize ? SanitizerKind::SO_Null : SanitizerKind::SO_Vptr},
        DoneViaNullSanitize ? SanitizerHandler::TypeMismatch
                            : SanitizerHandler::DynamicTypeCacheMiss);
    Builder.CreateBr(Done);
    EmitBlock(Done);
  }
}

llvm::Value *CodeGenFunction::LoadPassedObjectSize(const Expr *E,
                                                   QualType EltTy) {
  ASTContext &C = getContext();
  uint64_t EltSize = C.getTypeSizeInChars(EltTy).getQuantity();
  if (!EltSize)
    return nullptr;

  auto *ArrayDeclRef = dyn_cast<DeclRefExpr>(E->IgnoreParenImpCasts());
  if (!ArrayDeclRef)
    return nullptr;

  auto *ParamDecl = dyn_cast<ParmVarDecl>(ArrayDeclRef->getDecl());
  if (!ParamDecl)
    return nullptr;

  auto *POSAttr = ParamDecl->getAttr<PassObjectSizeAttr>();
  if (!POSAttr)
    return nullptr;

  // Don't load the size if it's a lower bound.
  int POSType = POSAttr->getType();
  if (POSType != 0 && POSType != 1)
    return nullptr;

  // Find the implicit size parameter.
  auto PassedSizeIt = SizeArguments.find(ParamDecl);
  if (PassedSizeIt == SizeArguments.end())
    return nullptr;

  const ImplicitParamDecl *PassedSizeDecl = PassedSizeIt->second;
  assert(LocalDeclMap.count(PassedSizeDecl) && "Passed size not loadable");
  Address AddrOfSize = LocalDeclMap.find(PassedSizeDecl)->second;
  llvm::Value *SizeInBytes = EmitLoadOfScalar(AddrOfSize, /*Volatile=*/false,
                                              C.getSizeType(), E->getExprLoc());
  llvm::Value *SizeOfElement =
      llvm::ConstantInt::get(SizeInBytes->getType(), EltSize);
  return Builder.CreateUDiv(SizeInBytes, SizeOfElement);
}

/// If Base is known to point to the start of an array, return the length of
/// that array. Return 0 if the length cannot be determined.
static llvm::Value *getArrayIndexingBound(CodeGenFunction &CGF,
                                          const Expr *Base,
                                          QualType &IndexedType,
                                          LangOptions::StrictFlexArraysLevelKind
                                          StrictFlexArraysLevel) {
  // For the vector indexing extension, the bound is the number of elements.
  if (const VectorType *VT = Base->getType()->getAs<VectorType>()) {
    IndexedType = Base->getType();
    return CGF.Builder.getInt32(VT->getNumElements());
  }

  Base = Base->IgnoreParens();

  if (const auto *CE = dyn_cast<CastExpr>(Base)) {
    if (CE->getCastKind() == CK_ArrayToPointerDecay &&
        !CE->getSubExpr()->isFlexibleArrayMemberLike(CGF.getContext(),
                                                     StrictFlexArraysLevel)) {
      CodeGenFunction::SanitizerScope SanScope(&CGF);

      IndexedType = CE->getSubExpr()->getType();
      const ArrayType *AT = IndexedType->castAsArrayTypeUnsafe();
      if (const auto *CAT = dyn_cast<ConstantArrayType>(AT))
        return CGF.Builder.getInt(CAT->getSize());

      if (const auto *VAT = dyn_cast<VariableArrayType>(AT))
        return CGF.getVLASize(VAT).NumElts;
      // Ignore pass_object_size here. It's not applicable on decayed pointers.
    }
  }

  CodeGenFunction::SanitizerScope SanScope(&CGF);

  QualType EltTy{Base->getType()->getPointeeOrArrayElementType(), 0};
  if (llvm::Value *POS = CGF.LoadPassedObjectSize(Base, EltTy)) {
    IndexedType = Base->getType();
    return POS;
  }

  return nullptr;
}

namespace {

/// \p StructAccessBase returns the base \p Expr of a field access. It returns
/// either a \p DeclRefExpr, representing the base pointer to the struct, i.e.:
///
///     p in p-> a.b.c
///
/// or a \p MemberExpr, if the \p MemberExpr has the \p RecordDecl we're
/// looking for:
///
///     struct s {
///       struct s *ptr;
///       int count;
///       char array[] __attribute__((counted_by(count)));
///     };
///
/// If we have an expression like \p p->ptr->array[index], we want the
/// \p MemberExpr for \p p->ptr instead of \p p.
class StructAccessBase
    : public ConstStmtVisitor<StructAccessBase, const Expr *> {
  const RecordDecl *ExpectedRD;

  bool IsExpectedRecordDecl(const Expr *E) const {
    QualType Ty = E->getType();
    if (Ty->isPointerType())
      Ty = Ty->getPointeeType();
    return ExpectedRD == Ty->getAsRecordDecl();
  }

public:
  StructAccessBase(const RecordDecl *ExpectedRD) : ExpectedRD(ExpectedRD) {}

  //===--------------------------------------------------------------------===//
  //                            Visitor Methods
  //===--------------------------------------------------------------------===//

  // NOTE: If we build C++ support for counted_by, then we'll have to handle
  // horrors like this:
  //
  //     struct S {
  //       int x, y;
  //       int blah[] __attribute__((counted_by(x)));
  //     } s;
  //
  //     int foo(int index, int val) {
  //       int (S::*IHatePMDs)[] = &S::blah;
  //       (s.*IHatePMDs)[index] = val;
  //     }

  const Expr *Visit(const Expr *E) {
    return ConstStmtVisitor<StructAccessBase, const Expr *>::Visit(E);
  }

  const Expr *VisitStmt(const Stmt *S) { return nullptr; }

  // These are the types we expect to return (in order of most to least
  // likely):
  //
  //   1. DeclRefExpr - This is the expression for the base of the structure.
  //      It's exactly what we want to build an access to the \p counted_by
  //      field.
  //   2. MemberExpr - This is the expression that has the same \p RecordDecl
  //      as the flexble array member's lexical enclosing \p RecordDecl. This
  //      allows us to catch things like: "p->p->array"
  //   3. CompoundLiteralExpr - This is for people who create something
  //      heretical like (struct foo has a flexible array member):
  //
  //        (struct foo){ 1, 2 }.blah[idx];
  const Expr *VisitDeclRefExpr(const DeclRefExpr *E) {
    return IsExpectedRecordDecl(E) ? E : nullptr;
  }
  const Expr *VisitMemberExpr(const MemberExpr *E) {
    if (IsExpectedRecordDecl(E) && E->isArrow())
      return E;
    const Expr *Res = Visit(E->getBase());
    return !Res && IsExpectedRecordDecl(E) ? E : Res;
  }
  const Expr *VisitCompoundLiteralExpr(const CompoundLiteralExpr *E) {
    return IsExpectedRecordDecl(E) ? E : nullptr;
  }
  const Expr *VisitCallExpr(const CallExpr *E) {
    return IsExpectedRecordDecl(E) ? E : nullptr;
  }

  const Expr *VisitArraySubscriptExpr(const ArraySubscriptExpr *E) {
    if (IsExpectedRecordDecl(E))
      return E;
    return Visit(E->getBase());
  }
  const Expr *VisitCastExpr(const CastExpr *E) {
    if (E->getCastKind() == CK_LValueToRValue)
      return IsExpectedRecordDecl(E) ? E : nullptr;
    return Visit(E->getSubExpr());
  }
  const Expr *VisitParenExpr(const ParenExpr *E) {
    return Visit(E->getSubExpr());
  }
  const Expr *VisitUnaryAddrOf(const UnaryOperator *E) {
    return Visit(E->getSubExpr());
  }
  const Expr *VisitUnaryDeref(const UnaryOperator *E) {
    return Visit(E->getSubExpr());
  }
};

} // end anonymous namespace

using RecIndicesTy = SmallVector<llvm::Value *, 8>;

static bool getGEPIndicesToField(CodeGenFunction &CGF, const RecordDecl *RD,
                                 const FieldDecl *Field,
                                 RecIndicesTy &Indices) {
  const CGRecordLayout &Layout = CGF.CGM.getTypes().getCGRecordLayout(RD);
  int64_t FieldNo = -1;
  for (const FieldDecl *FD : RD->fields()) {
    if (!Layout.containsFieldDecl(FD))
      // This could happen if the field has a struct type that's empty. I don't
      // know why either.
      continue;

    FieldNo = Layout.getLLVMFieldNo(FD);
    if (FD == Field) {
      Indices.emplace_back(CGF.Builder.getInt32(FieldNo));
      return true;
    }

    QualType Ty = FD->getType();
    if (Ty->isRecordType()) {
      if (getGEPIndicesToField(CGF, Ty->getAsRecordDecl(), Field, Indices)) {
        if (RD->isUnion())
          FieldNo = 0;
        Indices.emplace_back(CGF.Builder.getInt32(FieldNo));
        return true;
      }
    }
  }

  return false;
}

llvm::Value *CodeGenFunction::GetCountedByFieldExprGEP(
    const Expr *Base, const FieldDecl *FAMDecl, const FieldDecl *CountDecl) {
  const RecordDecl *RD = CountDecl->getParent()->getOuterLexicalRecordContext();

  // Find the base struct expr (i.e. p in p->a.b.c.d).
  const Expr *StructBase = StructAccessBase(RD).Visit(Base);
  if (!StructBase || StructBase->HasSideEffects(getContext()))
    return nullptr;

  llvm::Value *Res = nullptr;
  if (StructBase->getType()->isPointerType()) {
    LValueBaseInfo BaseInfo;
    TBAAAccessInfo TBAAInfo;
    Address Addr = EmitPointerWithAlignment(StructBase, &BaseInfo, &TBAAInfo);
    Res = Addr.emitRawPointer(*this);
  } else if (StructBase->isLValue()) {
    LValue LV = EmitLValue(StructBase);
    Address Addr = LV.getAddress();
    Res = Addr.emitRawPointer(*this);
  } else {
    return nullptr;
  }

  RecIndicesTy Indices;
  getGEPIndicesToField(*this, RD, CountDecl, Indices);
  if (Indices.empty())
    return nullptr;

  Indices.push_back(Builder.getInt32(0));
  CanQualType T = CGM.getContext().getCanonicalTagType(RD);
  return Builder.CreateInBoundsGEP(ConvertType(T), Res,
                                   RecIndicesTy(llvm::reverse(Indices)),
                                   "counted_by.gep");
}

/// This method is typically called in contexts where we can't generate
/// side-effects, like in __builtin_dynamic_object_size. When finding
/// expressions, only choose those that have either already been emitted or can
/// be loaded without side-effects.
///
/// - \p FAMDecl: the \p Decl for the flexible array member. It may not be
///   within the top-level struct.
/// - \p CountDecl: must be within the same non-anonymous struct as \p FAMDecl.
llvm::Value *CodeGenFunction::EmitLoadOfCountedByField(
    const Expr *Base, const FieldDecl *FAMDecl, const FieldDecl *CountDecl) {
  if (llvm::Value *GEP = GetCountedByFieldExprGEP(Base, FAMDecl, CountDecl))
    return Builder.CreateAlignedLoad(ConvertType(CountDecl->getType()), GEP,
                                     getIntAlign(), "counted_by.load");
  return nullptr;
}

void CodeGenFunction::EmitBoundsCheck(const Expr *E, const Expr *Base,
                                      llvm::Value *Index, QualType IndexType,
                                      bool Accessed) {
  assert(SanOpts.has(SanitizerKind::ArrayBounds) &&
         "should not be called unless adding bounds checks");
  const LangOptions::StrictFlexArraysLevelKind StrictFlexArraysLevel =
      getLangOpts().getStrictFlexArraysLevel();
  QualType IndexedType;
  llvm::Value *Bound =
      getArrayIndexingBound(*this, Base, IndexedType, StrictFlexArraysLevel);

  EmitBoundsCheckImpl(E, Bound, Index, IndexType, IndexedType, Accessed);
}

void CodeGenFunction::EmitBoundsCheckImpl(const Expr *E, llvm::Value *Bound,
                                          llvm::Value *Index,
                                          QualType IndexType,
                                          QualType IndexedType, bool Accessed) {
  if (!Bound)
    return;

  auto CheckKind = SanitizerKind::SO_ArrayBounds;
  auto CheckHandler = SanitizerHandler::OutOfBounds;
  SanitizerDebugLocation SanScope(this, {CheckKind}, CheckHandler);

  bool IndexSigned = IndexType->isSignedIntegerOrEnumerationType();
  llvm::Value *IndexVal = Builder.CreateIntCast(Index, SizeTy, IndexSigned);
  llvm::Value *BoundVal = Builder.CreateIntCast(Bound, SizeTy, false);

  llvm::Constant *StaticData[] = {
    EmitCheckSourceLocation(E->getExprLoc()),
    EmitCheckTypeDescriptor(IndexedType),
    EmitCheckTypeDescriptor(IndexType)
  };
  llvm::Value *Check = Accessed ? Builder.CreateICmpULT(IndexVal, BoundVal)
                                : Builder.CreateICmpULE(IndexVal, BoundVal);
  EmitCheck(std::make_pair(Check, CheckKind), CheckHandler, StaticData, Index);
}

llvm::MDNode *CodeGenFunction::buildAllocToken(QualType AllocType) {
  auto ATMD = infer_alloc::getAllocTokenMetadata(AllocType, getContext());
  if (!ATMD)
    return nullptr;

  llvm::MDBuilder MDB(getLLVMContext());
  auto *TypeNameMD = MDB.createString(ATMD->TypeName);
  auto *ContainsPtrC = Builder.getInt1(ATMD->ContainsPointer);
  auto *ContainsPtrMD = MDB.createConstant(ContainsPtrC);

  // Format: !{<type-name>, <contains-pointer>}
  return llvm::MDNode::get(CGM.getLLVMContext(), {TypeNameMD, ContainsPtrMD});
}

void CodeGenFunction::EmitAllocToken(llvm::CallBase *CB, QualType AllocType) {
  assert(SanOpts.has(SanitizerKind::AllocToken) &&
         "Only needed with -fsanitize=alloc-token");
  CB->setMetadata(llvm::LLVMContext::MD_alloc_token,
                  buildAllocToken(AllocType));
}

llvm::MDNode *CodeGenFunction::buildAllocToken(const CallExpr *E) {
  QualType AllocType = infer_alloc::inferPossibleType(E, getContext(), CurCast);
  if (!AllocType.isNull())
    return buildAllocToken(AllocType);
  return nullptr;
}

void CodeGenFunction::EmitAllocToken(llvm::CallBase *CB, const CallExpr *E) {
  assert(SanOpts.has(SanitizerKind::AllocToken) &&
         "Only needed with -fsanitize=alloc-token");
  if (llvm::MDNode *MDN = buildAllocToken(E))
    CB->setMetadata(llvm::LLVMContext::MD_alloc_token, MDN);
}

CodeGenFunction::ComplexPairTy CodeGenFunction::
EmitComplexPrePostIncDec(const UnaryOperator *E, LValue LV,
                         bool isInc, bool isPre) {
  ComplexPairTy InVal = EmitLoadOfComplex(LV, E->getExprLoc());

  llvm::Value *NextVal;
  if (isa<llvm::IntegerType>(InVal.first->getType())) {
    uint64_t AmountVal = isInc ? 1 : -1;
    NextVal = llvm::ConstantInt::get(InVal.first->getType(), AmountVal, true);

    // Add the inc/dec to the real part.
    NextVal = Builder.CreateAdd(InVal.first, NextVal, isInc ? "inc" : "dec");
  } else {
    QualType ElemTy = E->getType()->castAs<ComplexType>()->getElementType();
    llvm::APFloat FVal(getContext().getFloatTypeSemantics(ElemTy), 1);
    if (!isInc)
      FVal.changeSign();
    NextVal = llvm::ConstantFP::get(getLLVMContext(), FVal);

    // Add the inc/dec to the real part.
    NextVal = Builder.CreateFAdd(InVal.first, NextVal, isInc ? "inc" : "dec");
  }

  ComplexPairTy IncVal(NextVal, InVal.second);

  // Store the updated result through the lvalue.
  EmitStoreOfComplex(IncVal, LV, /*init*/ false);
  if (getLangOpts().OpenMP)
    CGM.getOpenMPRuntime().checkAndEmitLastprivateConditional(*this,
                                                              E->getSubExpr());

  // If this is a postinc, return the value read from memory, otherwise use the
  // updated value.
  return isPre ? IncVal : InVal;
}

void CodeGenModule::EmitExplicitCastExprType(const ExplicitCastExpr *E,
                                             CodeGenFunction *CGF) {
  // Bind VLAs in the cast type.
  if (CGF && E->getType()->isVariablyModifiedType())
    CGF->EmitVariablyModifiedType(E->getType());

  if (CGDebugInfo *DI = getModuleDebugInfo())
    DI->EmitExplicitCastType(E->getType());
}

//===----------------------------------------------------------------------===//
//                         LValue Expression Emission
//===----------------------------------------------------------------------===//

static CharUnits getArrayElementAlign(CharUnits arrayAlign, llvm::Value *idx,
                                      CharUnits eltSize) {
  // If we have a constant index, we can use the exact offset of the
  // element we're accessing.
  if (auto *constantIdx = dyn_cast<llvm::ConstantInt>(idx)) {
    CharUnits offset = constantIdx->getZExtValue() * eltSize;
    return arrayAlign.alignmentAtOffset(offset);
  }

  // Otherwise, use the worst-case alignment for any element.
  return arrayAlign.alignmentOfArrayElement(eltSize);
}

/// Emit pointer + index arithmetic.
static Address emitPointerArithmetic(CodeGenFunction &CGF,
                                     const BinaryOperator *BO,
                                     LValueBaseInfo *BaseInfo,
                                     TBAAAccessInfo *TBAAInfo,
                                     KnownNonNull_t IsKnownNonNull) {
  assert(BO->isAdditiveOp() && "Expect an addition or subtraction.");
  Expr *pointerOperand = BO->getLHS();
  Expr *indexOperand = BO->getRHS();
  bool isSubtraction = BO->getOpcode() == BO_Sub;

  Address BaseAddr = Address::invalid();
  llvm::Value *index = nullptr;
  // In a subtraction, the LHS is always the pointer.
  // Note: do not change the evaluation order.
  if (!isSubtraction && !pointerOperand->getType()->isAnyPointerType()) {
    std::swap(pointerOperand, indexOperand);
    index = CGF.EmitScalarExpr(indexOperand);
    BaseAddr = CGF.EmitPointerWithAlignment(pointerOperand, BaseInfo, TBAAInfo,
                                            NotKnownNonNull);
  } else {
    BaseAddr = CGF.EmitPointerWithAlignment(pointerOperand, BaseInfo, TBAAInfo,
                                            NotKnownNonNull);
    index = CGF.EmitScalarExpr(indexOperand);
  }

  llvm::Value *pointer = BaseAddr.getBasePointer();
  llvm::Value *Res = CGF.EmitPointerArithmetic(
      BO, pointerOperand, pointer, indexOperand, index, isSubtraction);
  QualType PointeeTy = BO->getType()->getPointeeType();
  CharUnits Align =
      getArrayElementAlign(BaseAddr.getAlignment(), index,
                           CGF.getContext().getTypeSizeInChars(PointeeTy));
  return Address(Res, CGF.ConvertTypeForMem(PointeeTy), Align,
                 CGF.CGM.getPointerAuthInfoForPointeeType(PointeeTy),
                 /*Offset=*/nullptr, IsKnownNonNull);
}

static Address EmitPointerWithAlignment(const Expr *E, LValueBaseInfo *BaseInfo,
                                        TBAAAccessInfo *TBAAInfo,
                                        KnownNonNull_t IsKnownNonNull,
                                        CodeGenFunction &CGF) {
  // We allow this with ObjC object pointers because of fragile ABIs.
  assert(E->getType()->isPointerType() ||
         E->getType()->isObjCObjectPointerType());
  E = E->IgnoreParens();

  // Casts:
  if (const CastExpr *CE = dyn_cast<CastExpr>(E)) {
    if (const auto *ECE = dyn_cast<ExplicitCastExpr>(CE))
      CGF.CGM.EmitExplicitCastExprType(ECE, &CGF);

    switch (CE->getCastKind()) {
    // Non-converting casts (but not C's implicit conversion from void*).
    case CK_BitCast:
    case CK_NoOp:
    case CK_AddressSpaceConversion:
      if (auto PtrTy = CE->getSubExpr()->getType()->getAs<PointerType>()) {
        if (PtrTy->getPointeeType()->isVoidType())
          break;

        LValueBaseInfo InnerBaseInfo;
        TBAAAccessInfo InnerTBAAInfo;
        Address Addr = CGF.EmitPointerWithAlignment(
            CE->getSubExpr(), &InnerBaseInfo, &InnerTBAAInfo, IsKnownNonNull);
        if (BaseInfo) *BaseInfo = InnerBaseInfo;
        if (TBAAInfo) *TBAAInfo = InnerTBAAInfo;

        if (isa<ExplicitCastExpr>(CE)) {
          LValueBaseInfo TargetTypeBaseInfo;
          TBAAAccessInfo TargetTypeTBAAInfo;
          CharUnits Align = CGF.CGM.getNaturalPointeeTypeAlignment(
              E->getType(), &TargetTypeBaseInfo, &TargetTypeTBAAInfo);
          if (TBAAInfo)
            *TBAAInfo =
                CGF.CGM.mergeTBAAInfoForCast(*TBAAInfo, TargetTypeTBAAInfo);
          // If the source l-value is opaque, honor the alignment of the
          // casted-to type.
          if (InnerBaseInfo.getAlignmentSource() != AlignmentSource::Decl) {
            if (BaseInfo)
              BaseInfo->mergeForCast(TargetTypeBaseInfo);
            Addr.setAlignment(Align);
          }
        }

        if (CGF.SanOpts.has(SanitizerKind::CFIUnrelatedCast) &&
            CE->getCastKind() == CK_BitCast) {
          if (auto PT = E->getType()->getAs<PointerType>())
            CGF.EmitVTablePtrCheckForCast(PT->getPointeeType(), Addr,
                                          /*MayBeNull=*/true,
                                          CodeGenFunction::CFITCK_UnrelatedCast,
                                          CE->getBeginLoc());
        }

        llvm::Type *ElemTy =
            CGF.ConvertTypeForMem(E->getType()->getPointeeType());
        Addr = Addr.withElementType(ElemTy);
        if (CE->getCastKind() == CK_AddressSpaceConversion)
          Addr = CGF.Builder.CreateAddrSpaceCast(
              Addr, CGF.ConvertType(E->getType()), ElemTy);

        return CGF.authPointerToPointerCast(Addr, CE->getSubExpr()->getType(),
                                            CE->getType());
      }
      break;

    // Array-to-pointer decay.
    case CK_ArrayToPointerDecay:
      return CGF.EmitArrayToPointerDecay(CE->getSubExpr(), BaseInfo, TBAAInfo);

    // Derived-to-base conversions.
    case CK_UncheckedDerivedToBase:
    case CK_DerivedToBase: {
      // TODO: Support accesses to members of base classes in TBAA. For now, we
      // conservatively pretend that the complete object is of the base class
      // type.
      if (TBAAInfo)
        *TBAAInfo = CGF.CGM.getTBAAAccessInfo(E->getType());
      Address Addr = CGF.EmitPointerWithAlignment(
          CE->getSubExpr(), BaseInfo, nullptr,
          (KnownNonNull_t)(IsKnownNonNull ||
                           CE->getCastKind() == CK_UncheckedDerivedToBase));
      auto Derived = CE->getSubExpr()->getType()->getPointeeCXXRecordDecl();
      return CGF.GetAddressOfBaseClass(
          Addr, Derived, CE->path_begin(), CE->path_end(),
          CGF.ShouldNullCheckClassCastValue(CE), CE->getExprLoc());
    }

    // TODO: Is there any reason to treat base-to-derived conversions
    // specially?
    default:
      break;
    }
  }

  // Unary &.
  if (const UnaryOperator *UO = dyn_cast<UnaryOperator>(E)) {
    if (UO->getOpcode() == UO_AddrOf) {
      LValue LV = CGF.EmitLValue(UO->getSubExpr(), IsKnownNonNull);
      if (BaseInfo) *BaseInfo = LV.getBaseInfo();
      if (TBAAInfo) *TBAAInfo = LV.getTBAAInfo();
      return LV.getAddress();
    }
  }

  // std::addressof and variants.
  if (auto *Call = dyn_cast<CallExpr>(E)) {
    switch (Call->getBuiltinCallee()) {
    default:
      break;
    case Builtin::BIaddressof:
    case Builtin::BI__addressof:
    case Builtin::BI__builtin_addressof: {
      LValue LV = CGF.EmitLValue(Call->getArg(0), IsKnownNonNull);
      if (BaseInfo) *BaseInfo = LV.getBaseInfo();
      if (TBAAInfo) *TBAAInfo = LV.getTBAAInfo();
      return LV.getAddress();
    }
    }
  }

  // Pointer arithmetic: pointer +/- index.
  if (auto *BO = dyn_cast<BinaryOperator>(E)) {
    if (BO->isAdditiveOp())
      return emitPointerArithmetic(CGF, BO, BaseInfo, TBAAInfo, IsKnownNonNull);
  }

  // TODO: conditional operators, comma.

  // Otherwise, use the alignment of the type.
  return CGF.makeNaturalAddressForPointer(
      CGF.EmitScalarExpr(E), E->getType()->getPointeeType(), CharUnits(),
      /*ForPointeeType=*/true, BaseInfo, TBAAInfo, IsKnownNonNull);
}

/// EmitPointerWithAlignment - Given an expression of pointer type, try to
/// derive a more accurate bound on the alignment of the pointer.
Address CodeGenFunction::EmitPointerWithAlignment(
    const Expr *E, LValueBaseInfo *BaseInfo, TBAAAccessInfo *TBAAInfo,
    KnownNonNull_t IsKnownNonNull) {
  Address Addr =
      ::EmitPointerWithAlignment(E, BaseInfo, TBAAInfo, IsKnownNonNull, *this);
  if (IsKnownNonNull && !Addr.isKnownNonNull())
    Addr.setKnownNonNull();
  return Addr;
}

llvm::Value *CodeGenFunction::EmitNonNullRValueCheck(RValue RV, QualType T) {
  llvm::Value *V = RV.getScalarVal();
  if (auto MPT = T->getAs<MemberPointerType>())
    return CGM.getCXXABI().EmitMemberPointerIsNotNull(*this, V, MPT);
  return Builder.CreateICmpNE(V, llvm::Constant::getNullValue(V->getType()));
}

RValue CodeGenFunction::GetUndefRValue(QualType Ty) {
  if (Ty->isVoidType())
    return RValue::get(nullptr);

  switch (getEvaluationKind(Ty)) {
  case TEK_Complex: {
    llvm::Type *EltTy =
      ConvertType(Ty->castAs<ComplexType>()->getElementType());
    llvm::Value *U = llvm::UndefValue::get(EltTy);
    return RValue::getComplex(std::make_pair(U, U));
  }

  // If this is a use of an undefined aggregate type, the aggregate must have an
  // identifiable address.  Just because the contents of the value are undefined
  // doesn't mean that the address can't be taken and compared.
  case TEK_Aggregate: {
    Address DestPtr = CreateMemTemp(Ty, "undef.agg.tmp");
    return RValue::getAggregate(DestPtr);
  }

  case TEK_Scalar:
    return RValue::get(llvm::UndefValue::get(ConvertType(Ty)));
  }
  llvm_unreachable("bad evaluation kind");
}

RValue CodeGenFunction::EmitUnsupportedRValue(const Expr *E,
                                              const char *Name) {
  ErrorUnsupported(E, Name);
  return GetUndefRValue(E->getType());
}

LValue CodeGenFunction::EmitUnsupportedLValue(const Expr *E,
                                              const char *Name) {
  ErrorUnsupported(E, Name);
  llvm::Type *ElTy = ConvertType(E->getType());
  llvm::Type *Ty = DefaultPtrTy;
  return MakeAddrLValue(
      Address(llvm::UndefValue::get(Ty), ElTy, CharUnits::One()), E->getType());
}

bool CodeGenFunction::IsWrappedCXXThis(const Expr *Obj) {
  const Expr *Base = Obj;
  while (!isa<CXXThisExpr>(Base)) {
    // The result of a dynamic_cast can be null.
    if (isa<CXXDynamicCastExpr>(Base))
      return false;

    if (const auto *CE = dyn_cast<CastExpr>(Base)) {
      Base = CE->getSubExpr();
    } else if (const auto *PE = dyn_cast<ParenExpr>(Base)) {
      Base = PE->getSubExpr();
    } else if (const auto *UO = dyn_cast<UnaryOperator>(Base)) {
      if (UO->getOpcode() == UO_Extension)
        Base = UO->getSubExpr();
      else
        return false;
    } else {
      return false;
    }
  }
  return true;
}

LValue CodeGenFunction::EmitCheckedLValue(const Expr *E, TypeCheckKind TCK) {
  LValue LV;
  if (SanOpts.has(SanitizerKind::ArrayBounds) && isa<ArraySubscriptExpr>(E))
    LV = EmitArraySubscriptExpr(cast<ArraySubscriptExpr>(E), /*Accessed*/true);
  else
    LV = EmitLValue(E);
  if (!isa<DeclRefExpr>(E) && !LV.isBitField() && LV.isSimple()) {
    SanitizerSet SkippedChecks;
    if (const auto *ME = dyn_cast<MemberExpr>(E)) {
      bool IsBaseCXXThis = IsWrappedCXXThis(ME->getBase());
      if (IsBaseCXXThis)
        SkippedChecks.set(SanitizerKind::Alignment, true);
      if (IsBaseCXXThis || isa<DeclRefExpr>(ME->getBase()))
        SkippedChecks.set(SanitizerKind::Null, true);
    }
    EmitTypeCheck(TCK, E->getExprLoc(), LV, E->getType(), SkippedChecks);
  }
  return LV;
}

/// EmitLValue - Emit code to compute a designator that specifies the location
/// of the expression.
///
/// This can return one of two things: a simple address or a bitfield reference.
/// In either case, the LLVM Value* in the LValue structure is guaranteed to be
/// an LLVM pointer type.
///
/// If this returns a bitfield reference, nothing about the pointee type of the
/// LLVM value is known: For example, it may not be a pointer to an integer.
///
/// If this returns a normal address, and if the lvalue's C type is fixed size,
/// this method guarantees that the returned pointer type will point to an LLVM
/// type of the same size of the lvalue's type.  If the lvalue has a variable
/// length type, this is not possible.
///
LValue CodeGenFunction::EmitLValue(const Expr *E,
                                   KnownNonNull_t IsKnownNonNull) {
  // Running with sufficient stack space to avoid deeply nested expressions
  // cause a stack overflow.
  LValue LV;
  CGM.runWithSufficientStackSpace(
      E->getExprLoc(), [&] { LV = EmitLValueHelper(E, IsKnownNonNull); });

  if (IsKnownNonNull && !LV.isKnownNonNull())
    LV.setKnownNonNull();
  return LV;
}

static QualType getConstantExprReferredType(const FullExpr *E,
                                            const ASTContext &Ctx) {
  const Expr *SE = E->getSubExpr()->IgnoreImplicit();
  if (isa<OpaqueValueExpr>(SE))
    return SE->getType();
  return cast<CallExpr>(SE)->getCallReturnType(Ctx)->getPointeeType();
}

LValue CodeGenFunction::EmitLValueHelper(const Expr *E,
                                         KnownNonNull_t IsKnownNonNull) {
  ApplyDebugLocation DL(*this, E);
  switch (E->getStmtClass()) {
  default: return EmitUnsupportedLValue(E, "l-value expression");

  case Expr::ObjCPropertyRefExprClass:
    llvm_unreachable("cannot emit a property reference directly");

  case Expr::ObjCSelectorExprClass:
    return EmitObjCSelectorLValue(cast<ObjCSelectorExpr>(E));
  case Expr::ObjCIsaExprClass:
    return EmitObjCIsaExpr(cast<ObjCIsaExpr>(E));
  case Expr::BinaryOperatorClass:
    return EmitBinaryOperatorLValue(cast<BinaryOperator>(E));
  case Expr::CompoundAssignOperatorClass: {
    QualType Ty = E->getType();
    if (const AtomicType *AT = Ty->getAs<AtomicType>())
      Ty = AT->getValueType();
    if (!Ty->isAnyComplexType())
      return EmitCompoundAssignmentLValue(cast<CompoundAssignOperator>(E));
    return EmitComplexCompoundAssignmentLValue(cast<CompoundAssignOperator>(E));
  }
  case Expr::CallExprClass:
  case Expr::CXXMemberCallExprClass:
  case Expr::CXXOperatorCallExprClass:
  case Expr::UserDefinedLiteralClass:
    return EmitCallExprLValue(cast<CallExpr>(E));
  case Expr::CXXRewrittenBinaryOperatorClass:
    return EmitLValue(cast<CXXRewrittenBinaryOperator>(E)->getSemanticForm(),
                      IsKnownNonNull);
  case Expr::VAArgExprClass:
    return EmitVAArgExprLValue(cast<VAArgExpr>(E));
  case Expr::DeclRefExprClass:
    return EmitDeclRefLValue(cast<DeclRefExpr>(E));
  case Expr::ConstantExprClass: {
    const ConstantExpr *CE = cast<ConstantExpr>(E);
    if (llvm::Value *Result = ConstantEmitter(*this).tryEmitConstantExpr(CE)) {
      QualType RetType = getConstantExprReferredType(CE, getContext());
      return MakeNaturalAlignAddrLValue(Result, RetType);
    }
    return EmitLValue(cast<ConstantExpr>(E)->getSubExpr(), IsKnownNonNull);
  }
  case Expr::ParenExprClass:
    return EmitLValue(cast<ParenExpr>(E)->getSubExpr(), IsKnownNonNull);
  case Expr::GenericSelectionExprClass:
    return EmitLValue(cast<GenericSelectionExpr>(E)->getResultExpr(),
                      IsKnownNonNull);
  case Expr::PredefinedExprClass:
    return EmitPredefinedLValue(cast<PredefinedExpr>(E));
  case Expr::StringLiteralClass:
    return EmitStringLiteralLValue(cast<StringLiteral>(E));
  case Expr::ObjCEncodeExprClass:
    return EmitObjCEncodeExprLValue(cast<ObjCEncodeExpr>(E));
  case Expr::PseudoObjectExprClass:
    return EmitPseudoObjectLValue(cast<PseudoObjectExpr>(E));
  case Expr::InitListExprClass:
    return EmitInitListLValue(cast<InitListExpr>(E));
  case Expr::CXXTemporaryObjectExprClass:
  case Expr::CXXConstructExprClass:
    return EmitCXXConstructLValue(cast<CXXConstructExpr>(E));
  case Expr::CXXBindTemporaryExprClass:
    return EmitCXXBindTemporaryLValue(cast<CXXBindTemporaryExpr>(E));
  case Expr::CXXUuidofExprClass:
    return EmitCXXUuidofLValue(cast<CXXUuidofExpr>(E));
  case Expr::LambdaExprClass:
    return EmitAggExprToLValue(E);

  case Expr::ExprWithCleanupsClass: {
    const auto *cleanups = cast<ExprWithCleanups>(E);
    RunCleanupsScope Scope(*this);
    LValue LV = EmitLValue(cleanups->getSubExpr(), IsKnownNonNull);
    if (LV.isSimple()) {
      // Defend against branches out of gnu statement expressions surrounded by
      // cleanups.
      Address Addr = LV.getAddress();
      llvm::Value *V = Addr.getBasePointer();
      Scope.ForceCleanup({&V});
      Addr.replaceBasePointer(V);
      return LValue::MakeAddr(Addr, LV.getType(), getContext(),
                              LV.getBaseInfo(), LV.getTBAAInfo());
    }
    // FIXME: Is it possible to create an ExprWithCleanups that produces a
    // bitfield lvalue or some other non-simple lvalue?
    return LV;
  }

  case Expr::CXXDefaultArgExprClass: {
    auto *DAE = cast<CXXDefaultArgExpr>(E);
    CXXDefaultArgExprScope Scope(*this, DAE);
    return EmitLValue(DAE->getExpr(), IsKnownNonNull);
  }
  case Expr::CXXDefaultInitExprClass: {
    auto *DIE = cast<CXXDefaultInitExpr>(E);
    CXXDefaultInitExprScope Scope(*this, DIE);
    return EmitLValue(DIE->getExpr(), IsKnownNonNull);
  }
  case Expr::CXXTypeidExprClass:
    return EmitCXXTypeidLValue(cast<CXXTypeidExpr>(E));

  case Expr::ObjCMessageExprClass:
    return EmitObjCMessageExprLValue(cast<ObjCMessageExpr>(E));
  case Expr::ObjCIvarRefExprClass:
    return EmitObjCIvarRefLValue(cast<ObjCIvarRefExpr>(E));
  case Expr::StmtExprClass:
    return EmitStmtExprLValue(cast<StmtExpr>(E));
  case Expr::UnaryOperatorClass:
    return EmitUnaryOpLValue(cast<UnaryOperator>(E));
  case Expr::ArraySubscriptExprClass:
    return EmitArraySubscriptExpr(cast<ArraySubscriptExpr>(E));
  case Expr::MatrixSubscriptExprClass:
    return EmitMatrixSubscriptExpr(cast<MatrixSubscriptExpr>(E));
  case Expr::ArraySectionExprClass:
    return EmitArraySectionExpr(cast<ArraySectionExpr>(E));
  case Expr::ExtVectorElementExprClass:
    return EmitExtVectorElementExpr(cast<ExtVectorElementExpr>(E));
  case Expr::CXXThisExprClass:
    return MakeAddrLValue(LoadCXXThisAddress(), E->getType());
  case Expr::MemberExprClass:
    return EmitMemberExpr(cast<MemberExpr>(E));
  case Expr::CompoundLiteralExprClass:
    return EmitCompoundLiteralLValue(cast<CompoundLiteralExpr>(E));
  case Expr::ConditionalOperatorClass:
    return EmitConditionalOperatorLValue(cast<ConditionalOperator>(E));
  case Expr::BinaryConditionalOperatorClass:
    return EmitConditionalOperatorLValue(cast<BinaryConditionalOperator>(E));
  case Expr::ChooseExprClass:
    return EmitLValue(cast<ChooseExpr>(E)->getChosenSubExpr(), IsKnownNonNull);
  case Expr::OpaqueValueExprClass:
    return EmitOpaqueValueLValue(cast<OpaqueValueExpr>(E));
  case Expr::SubstNonTypeTemplateParmExprClass:
    return EmitLValue(cast<SubstNonTypeTemplateParmExpr>(E)->getReplacement(),
                      IsKnownNonNull);
  case Expr::ImplicitCastExprClass:
  case Expr::CStyleCastExprClass:
  case Expr::CXXFunctionalCastExprClass:
  case Expr::CXXStaticCastExprClass:
  case Expr::CXXDynamicCastExprClass:
  case Expr::CXXReinterpretCastExprClass:
  case Expr::CXXConstCastExprClass:
  case Expr::CXXAddrspaceCastExprClass:
  case Expr::ObjCBridgedCastExprClass:
    return EmitCastLValue(cast<CastExpr>(E));

  case Expr::MaterializeTemporaryExprClass:
    return EmitMaterializeTemporaryExpr(cast<MaterializeTemporaryExpr>(E));

  case Expr::CoawaitExprClass:
    return EmitCoawaitLValue(cast<CoawaitExpr>(E));
  case Expr::CoyieldExprClass:
    return EmitCoyieldLValue(cast<CoyieldExpr>(E));
  case Expr::PackIndexingExprClass:
    return EmitLValue(cast<PackIndexingExpr>(E)->getSelectedExpr());
  case Expr::HLSLOutArgExprClass:
    llvm_unreachable("cannot emit a HLSL out argument directly");
  }
}

/// Given an object of the given canonical type, can we safely copy a
/// value out of it based on its initializer?
static bool isConstantEmittableObjectType(QualType type) {
  assert(type.isCanonical());
  assert(!type->isReferenceType());

  // Must be const-qualified but non-volatile.
  Qualifiers qs = type.getLocalQualifiers();
  if (!qs.hasConst() || qs.hasVolatile()) return false;

  // Otherwise, all object types satisfy this except C++ classes with
  // mutable subobjects or non-trivial copy/destroy behavior.
  if (const auto *RT = dyn_cast<RecordType>(type))
    if (const auto *RD = dyn_cast<CXXRecordDecl>(RT->getDecl())) {
      RD = RD->getDefinitionOrSelf();
      if (RD->hasMutableFields() || !RD->isTrivial())
        return false;
    }

  return true;
}

/// Can we constant-emit a load of a reference to a variable of the
/// given type?  This is different from predicates like
/// Decl::mightBeUsableInConstantExpressions because we do want it to apply
/// in situations that don't necessarily satisfy the language's rules
/// for this (e.g. C++'s ODR-use rules).  For example, we want to able
/// to do this with const float variables even if those variables
/// aren't marked 'constexpr'.
enum ConstantEmissionKind {
  CEK_None,
  CEK_AsReferenceOnly,
  CEK_AsValueOrReference,
  CEK_AsValueOnly
};
static ConstantEmissionKind checkVarTypeForConstantEmission(QualType type) {
  type = type.getCanonicalType();
  if (const auto *ref = dyn_cast<ReferenceType>(type)) {
    if (isConstantEmittableObjectType(ref->getPointeeType()))
      return CEK_AsValueOrReference;
    return CEK_AsReferenceOnly;
  }
  if (isConstantEmittableObjectType(type))
    return CEK_AsValueOnly;
  return CEK_None;
}

/// Try to emit a reference to the given value without producing it as
/// an l-value.  This is just an optimization, but it avoids us needing
/// to emit global copies of variables if they're named without triggering
/// a formal use in a context where we can't emit a direct reference to them,
/// for instance if a block or lambda or a member of a local class uses a
/// const int variable or constexpr variable from an enclosing function.
CodeGenFunction::ConstantEmission
CodeGenFunction::tryEmitAsConstant(const DeclRefExpr *RefExpr) {
  const ValueDecl *Value = RefExpr->getDecl();

  // The value needs to be an enum constant or a constant variable.
  ConstantEmissionKind CEK;
  if (isa<ParmVarDecl>(Value)) {
    CEK = CEK_None;
  } else if (const auto *var = dyn_cast<VarDecl>(Value)) {
    CEK = checkVarTypeForConstantEmission(var->getType());
  } else if (isa<EnumConstantDecl>(Value)) {
    CEK = CEK_AsValueOnly;
  } else {
    CEK = CEK_None;
  }
  if (CEK == CEK_None) return ConstantEmission();

  Expr::EvalResult result;
  bool resultIsReference;
  QualType resultType;

  // It's best to evaluate all the way as an r-value if that's permitted.
  if (CEK != CEK_AsReferenceOnly &&
      RefExpr->EvaluateAsRValue(result, getContext())) {
    resultIsReference = false;
    resultType = RefExpr->getType().getUnqualifiedType();

  // Otherwise, try to evaluate as an l-value.
  } else if (CEK != CEK_AsValueOnly &&
             RefExpr->EvaluateAsLValue(result, getContext())) {
    resultIsReference = true;
    resultType = Value->getType();

  // Failure.
  } else {
    return ConstantEmission();
  }

  // In any case, if the initializer has side-effects, abandon ship.
  if (result.HasSideEffects)
    return ConstantEmission();

  // In CUDA/HIP device compilation, a lambda may capture a reference variable
  // referencing a global host variable by copy. In this case the lambda should
  // make a copy of the value of the global host variable. The DRE of the
  // captured reference variable cannot be emitted as load from the host
  // global variable as compile time constant, since the host variable is not
  // accessible on device. The DRE of the captured reference variable has to be
  // loaded from captures.
  if (CGM.getLangOpts().CUDAIsDevice && result.Val.isLValue() &&
      RefExpr->refersToEnclosingVariableOrCapture()) {
    auto *MD = dyn_cast_or_null<CXXMethodDecl>(CurCodeDecl);
    if (isLambdaMethod(MD) && MD->getOverloadedOperator() == OO_Call) {
      const APValue::LValueBase &base = result.Val.getLValueBase();
      if (const ValueDecl *D = base.dyn_cast<const ValueDecl *>()) {
        if (const VarDecl *VD = dyn_cast<const VarDecl>(D)) {
          if (!VD->hasAttr<CUDADeviceAttr>()) {
            return ConstantEmission();
          }
        }
      }
    }
  }

  // Emit as a constant.
  llvm::Constant *C = ConstantEmitter(*this).emitAbstract(
      RefExpr->getLocation(), result.Val, resultType);

  // Make sure we emit a debug reference to the global variable.
  // This should probably fire even for
  if (isa<VarDecl>(Value)) {
    if (!getContext().DeclMustBeEmitted(cast<VarDecl>(Value)))
      EmitDeclRefExprDbgValue(RefExpr, result.Val);
  } else {
    assert(isa<EnumConstantDecl>(Value));
    EmitDeclRefExprDbgValue(RefExpr, result.Val);
  }

  // If we emitted a reference constant, we need to dereference that.
  if (resultIsReference)
    return ConstantEmission::forReference(C);

  return ConstantEmission::forValue(C);
}

static DeclRefExpr *tryToConvertMemberExprToDeclRefExpr(CodeGenFunction &CGF,
                                                        const MemberExpr *ME) {
  if (auto *VD = dyn_cast<VarDecl>(ME->getMemberDecl())) {
    // Try to emit static variable member expressions as DREs.
    return DeclRefExpr::Create(
        CGF.getContext(), NestedNameSpecifierLoc(), SourceLocation(), VD,
        /*RefersToEnclosingVariableOrCapture=*/false, ME->getExprLoc(),
        ME->getType(), ME->getValueKind(), nullptr, nullptr, ME->isNonOdrUse());
  }
  return nullptr;
}

CodeGenFunction::ConstantEmission
CodeGenFunction::tryEmitAsConstant(const MemberExpr *ME) {
  if (DeclRefExpr *DRE = tryToConvertMemberExprToDeclRefExpr(*this, ME))
    return tryEmitAsConstant(DRE);
  return ConstantEmission();
}

llvm::Value *CodeGenFunction::emitScalarConstant(
    const CodeGenFunction::ConstantEmission &Constant, Expr *E) {
  assert(Constant && "not a constant");
  if (Constant.isReference())
    return EmitLoadOfLValue(Constant.getReferenceLValue(*this, E),
                            E->getExprLoc())
        .getScalarVal();
  return Constant.getValue();
}

llvm::Value *CodeGenFunction::EmitLoadOfScalar(LValue lvalue,
                                               SourceLocation Loc) {
  return EmitLoadOfScalar(lvalue.getAddress(), lvalue.isVolatile(),
                          lvalue.getType(), Loc, lvalue.getBaseInfo(),
                          lvalue.getTBAAInfo(), lvalue.isNontemporal());
}

static bool getRangeForType(CodeGenFunction &CGF, QualType Ty,
                            llvm::APInt &Min, llvm::APInt &End,
                            bool StrictEnums, bool IsBool) {
  const auto *ED = Ty->getAsEnumDecl();
  bool IsRegularCPlusPlusEnum =
      CGF.getLangOpts().CPlusPlus && StrictEnums && ED && !ED->isFixed();
  if (!IsBool && !IsRegularCPlusPlusEnum)
    return false;

  if (IsBool) {
    Min = llvm::APInt(CGF.getContext().getTypeSize(Ty), 0);
    End = llvm::APInt(CGF.getContext().getTypeSize(Ty), 2);
  } else {
    ED->getValueRange(End, Min);
  }
  return true;
}

llvm::MDNode *CodeGenFunction::getRangeForLoadFromType(QualType Ty) {
  llvm::APInt Min, End;
  if (!getRangeForType(*this, Ty, Min, End, CGM.getCodeGenOpts().StrictEnums,
                       Ty->hasBooleanRepresentation() && !Ty->isVectorType()))
    return nullptr;

  llvm::MDBuilder MDHelper(getLLVMContext());
  return MDHelper.createRange(Min, End);
}

void CodeGenFunction::maybeAttachRangeForLoad(llvm::LoadInst *Load, QualType Ty,
                                              SourceLocation Loc) {
  if (EmitScalarRangeCheck(Load, Ty, Loc)) {
    // In order to prevent the optimizer from throwing away the check, don't
    // attach range metadata to the load.
  } else if (CGM.getCodeGenOpts().OptimizationLevel > 0) {
    if (llvm::MDNode *RangeInfo = getRangeForLoadFromType(Ty)) {
      Load->setMetadata(llvm::LLVMContext::MD_range, RangeInfo);
      Load->setMetadata(llvm::LLVMContext::MD_noundef,
                        llvm::MDNode::get(CGM.getLLVMContext(), {}));
    }
  }
}

bool CodeGenFunction::EmitScalarRangeCheck(llvm::Value *Value, QualType Ty,
                                           SourceLocation Loc) {
  bool HasBoolCheck = SanOpts.has(SanitizerKind::Bool);
  bool HasEnumCheck = SanOpts.has(SanitizerKind::Enum);
  if (!HasBoolCheck && !HasEnumCheck)
    return false;

  bool IsBool = (Ty->hasBooleanRepresentation() && !Ty->isVectorType()) ||
                NSAPI(CGM.getContext()).isObjCBOOLType(Ty);
  bool NeedsBoolCheck = HasBoolCheck && IsBool;
  bool NeedsEnumCheck = HasEnumCheck && Ty->isEnumeralType();
  if (!NeedsBoolCheck && !NeedsEnumCheck)
    return false;

  // Single-bit booleans don't need to be checked. Special-case this to avoid
  // a bit width mismatch when handling bitfield values. This is handled by
  // EmitFromMemory for the non-bitfield case.
  if (IsBool &&
      cast<llvm::IntegerType>(Value->getType())->getBitWidth() == 1)
    return false;

  if (NeedsEnumCheck &&
      getContext().isTypeIgnoredBySanitizer(SanitizerKind::Enum, Ty))
    return false;

  llvm::APInt Min, End;
  if (!getRangeForType(*this, Ty, Min, End, /*StrictEnums=*/true, IsBool))
    return true;

  SanitizerKind::SanitizerOrdinal Kind =
      NeedsEnumCheck ? SanitizerKind::SO_Enum : SanitizerKind::SO_Bool;

  auto &Ctx = getLLVMContext();
  auto CheckHandler = SanitizerHandler::LoadInvalidValue;
  SanitizerDebugLocation SanScope(this, {Kind}, CheckHandler);
  llvm::Value *Check;
  --End;
  if (!Min) {
    Check = Builder.CreateICmpULE(Value, llvm::ConstantInt::get(Ctx, End));
  } else {
    llvm::Value *Upper =
        Builder.CreateICmpSLE(Value, llvm::ConstantInt::get(Ctx, End));
    llvm::Value *Lower =
        Builder.CreateICmpSGE(Value, llvm::ConstantInt::get(Ctx, Min));
    Check = Builder.CreateAnd(Upper, Lower);
  }
  llvm::Constant *StaticArgs[] = {EmitCheckSourceLocation(Loc),
                                  EmitCheckTypeDescriptor(Ty)};
  EmitCheck(std::make_pair(Check, Kind), CheckHandler, StaticArgs, Value);
  return true;
}

llvm::Value *CodeGenFunction::EmitLoadOfScalar(Address Addr, bool Volatile,
                                               QualType Ty,
                                               SourceLocation Loc,
                                               LValueBaseInfo BaseInfo,
                                               TBAAAccessInfo TBAAInfo,
                                               bool isNontemporal) {
  if (auto *GV = dyn_cast<llvm::GlobalValue>(Addr.getBasePointer()))
    if (GV->isThreadLocal())
      Addr = Addr.withPointer(Builder.CreateThreadLocalAddress(GV),
                              NotKnownNonNull);

  if (const auto *ClangVecTy = Ty->getAs<VectorType>()) {
    // Boolean vectors use `iN` as storage type.
    if (ClangVecTy->isPackedVectorBoolType(getContext())) {
      llvm::Type *ValTy = ConvertType(Ty);
      unsigned ValNumElems =
          cast<llvm::FixedVectorType>(ValTy)->getNumElements();
      // Load the `iP` storage object (P is the padded vector size).
      auto *RawIntV = Builder.CreateLoad(Addr, Volatile, "load_bits");
      const auto *RawIntTy = RawIntV->getType();
      assert(RawIntTy->isIntegerTy() && "compressed iN storage for bitvectors");
      // Bitcast iP --> <P x i1>.
      auto *PaddedVecTy = llvm::FixedVectorType::get(
          Builder.getInt1Ty(), RawIntTy->getPrimitiveSizeInBits());
      llvm::Value *V = Builder.CreateBitCast(RawIntV, PaddedVecTy);
      // Shuffle <P x i1> --> <N x i1> (N is the actual bit size).
      V = emitBoolVecConversion(V, ValNumElems, "extractvec");

      return EmitFromMemory(V, Ty);
    }

    // Handles vectors of sizes that are likely to be expanded to a larger size
    // to optimize performance.
    auto *VTy = cast<llvm::FixedVectorType>(Addr.getElementType());
    auto *NewVecTy =
        CGM.getABIInfo().getOptimalVectorMemoryType(VTy, getLangOpts());

    if (VTy != NewVecTy) {
      Address Cast = Addr.withElementType(NewVecTy);
      llvm::Value *V = Builder.CreateLoad(Cast, Volatile, "loadVecN");
      unsigned OldNumElements = VTy->getNumElements();
      SmallVector<int, 16> Mask(OldNumElements);
      std::iota(Mask.begin(), Mask.end(), 0);
      V = Builder.CreateShuffleVector(V, Mask, "extractVec");
      return EmitFromMemory(V, Ty);
    }
  }

  // Atomic operations have to be done on integral types.
  LValue AtomicLValue =
      LValue::MakeAddr(Addr, Ty, getContext(), BaseInfo, TBAAInfo);
  if (Ty->isAtomicType() || LValueIsSuitableForInlineAtomic(AtomicLValue)) {
    return EmitAtomicLoad(AtomicLValue, Loc).getScalarVal();
  }

  Addr =
      Addr.withElementType(convertTypeForLoadStore(Ty, Addr.getElementType()));

  llvm::LoadInst *Load = Builder.CreateLoad(Addr, Volatile);
  if (isNontemporal) {
    llvm::MDNode *Node = llvm::MDNode::get(
        Load->getContext(), llvm::ConstantAsMetadata::get(Builder.getInt32(1)));
    Load->setMetadata(llvm::LLVMContext::MD_nontemporal, Node);
  }

  CGM.DecorateInstructionWithTBAA(Load, TBAAInfo);

  maybeAttachRangeForLoad(Load, Ty, Loc);

  return EmitFromMemory(Load, Ty);
}

/// Converts a scalar value from its primary IR type (as returned
/// by ConvertType) to its load/store type (as returned by
/// convertTypeForLoadStore).
llvm::Value *CodeGenFunction::EmitToMemory(llvm::Value *Value, QualType Ty) {
  if (auto *AtomicTy = Ty->getAs<AtomicType>())
    Ty = AtomicTy->getValueType();

  if (Ty->isExtVectorBoolType()) {
    llvm::Type *StoreTy = convertTypeForLoadStore(Ty, Value->getType());
    if (StoreTy->isVectorTy() && StoreTy->getScalarSizeInBits() >
                                     Value->getType()->getScalarSizeInBits())
      return Builder.CreateZExt(Value, StoreTy);

    // Expand to the memory bit width.
    unsigned MemNumElems = StoreTy->getPrimitiveSizeInBits();
    // <N x i1> --> <P x i1>.
    Value = emitBoolVecConversion(Value, MemNumElems, "insertvec");
    // <P x i1> --> iP.
    Value = Builder.CreateBitCast(Value, StoreTy);
  }

  if (Ty->hasBooleanRepresentation() || Ty->isBitIntType()) {
    llvm::Type *StoreTy = convertTypeForLoadStore(Ty, Value->getType());
    bool Signed = Ty->isSignedIntegerOrEnumerationType();
    return Builder.CreateIntCast(Value, StoreTy, Signed, "storedv");
  }

  return Value;
}

/// Converts a scalar value from its load/store type (as returned
/// by convertTypeForLoadStore) to its primary IR type (as returned
/// by ConvertType).
llvm::Value *CodeGenFunction::EmitFromMemory(llvm::Value *Value, QualType Ty) {
  if (auto *AtomicTy = Ty->getAs<AtomicType>())
    Ty = AtomicTy->getValueType();

  if (Ty->isPackedVectorBoolType(getContext())) {
    const auto *RawIntTy = Value->getType();

    // Bitcast iP --> <P x i1>.
    auto *PaddedVecTy = llvm::FixedVectorType::get(
        Builder.getInt1Ty(), RawIntTy->getPrimitiveSizeInBits());
    auto *V = Builder.CreateBitCast(Value, PaddedVecTy);
    // Shuffle <P x i1> --> <N x i1> (N is the actual bit size).
    llvm::Type *ValTy = ConvertType(Ty);
    unsigned ValNumElems = cast<llvm::FixedVectorType>(ValTy)->getNumElements();
    return emitBoolVecConversion(V, ValNumElems, "extractvec");
  }

  llvm::Type *ResTy = ConvertType(Ty);
  if (Ty->hasBooleanRepresentation() || Ty->isBitIntType() ||
      Ty->isExtVectorBoolType())
    return Builder.CreateTrunc(Value, ResTy, "loadedv");

  return Value;
}

// Convert the pointer of \p Addr to a pointer to a vector (the value type of
// MatrixType), if it points to a array (the memory type of MatrixType).
static RawAddress MaybeConvertMatrixAddress(RawAddress Addr,
                                            CodeGenFunction &CGF,
                                            bool IsVector = true) {
  auto *ArrayTy = dyn_cast<llvm::ArrayType>(Addr.getElementType());
  if (ArrayTy && IsVector) {
    auto *VectorTy = llvm::FixedVectorType::get(ArrayTy->getElementType(),
                                                ArrayTy->getNumElements());

    return Addr.withElementType(VectorTy);
  }
  auto *VectorTy = dyn_cast<llvm::VectorType>(Addr.getElementType());
  if (VectorTy && !IsVector) {
    auto *ArrayTy = llvm::ArrayType::get(
        VectorTy->getElementType(),
        cast<llvm::FixedVectorType>(VectorTy)->getNumElements());

    return Addr.withElementType(ArrayTy);
  }

  return Addr;
}

// Emit a store of a matrix LValue. This may require casting the original
// pointer to memory address (ArrayType) to a pointer to the value type
// (VectorType).
static void EmitStoreOfMatrixScalar(llvm::Value *value, LValue lvalue,
                                    bool isInit, CodeGenFunction &CGF) {
  Address Addr = MaybeConvertMatrixAddress(lvalue.getAddress(), CGF,
                                           value->getType()->isVectorTy());
  CGF.EmitStoreOfScalar(value, Addr, lvalue.isVolatile(), lvalue.getType(),
                        lvalue.getBaseInfo(), lvalue.getTBAAInfo(), isInit,
                        lvalue.isNontemporal());
}

void CodeGenFunction::EmitStoreOfScalar(llvm::Value *Value, Address Addr,
                                        bool Volatile, QualType Ty,
                                        LValueBaseInfo BaseInfo,
                                        TBAAAccessInfo TBAAInfo,
                                        bool isInit, bool isNontemporal) {
  if (auto *GV = dyn_cast<llvm::GlobalValue>(Addr.getBasePointer()))
    if (GV->isThreadLocal())
      Addr = Addr.withPointer(Builder.CreateThreadLocalAddress(GV),
                              NotKnownNonNull);

  // Handles vectors of sizes that are likely to be expanded to a larger size
  // to optimize performance.
  llvm::Type *SrcTy = Value->getType();
  if (const auto *ClangVecTy = Ty->getAs<VectorType>()) {
    if (auto *VecTy = dyn_cast<llvm::FixedVectorType>(SrcTy)) {
      auto *NewVecTy =
          CGM.getABIInfo().getOptimalVectorMemoryType(VecTy, getLangOpts());
      if (!ClangVecTy->isPackedVectorBoolType(getContext()) &&
          VecTy != NewVecTy) {
        SmallVector<int, 16> Mask(NewVecTy->getNumElements(),
                                  VecTy->getNumElements());
        std::iota(Mask.begin(), Mask.begin() + VecTy->getNumElements(), 0);
        // Use undef instead of poison for the padding lanes, to make sure no
        // padding bits are poisoned, which may break coercion.
        Value = Builder.CreateShuffleVector(Value, llvm::UndefValue::get(VecTy),
                                            Mask, "extractVec");
        SrcTy = NewVecTy;
      }
      if (Addr.getElementType() != SrcTy)
        Addr = Addr.withElementType(SrcTy);
    }
  }

  Value = EmitToMemory(Value, Ty);

  LValue AtomicLValue =
      LValue::MakeAddr(Addr, Ty, getContext(), BaseInfo, TBAAInfo);
  if (Ty->isAtomicType() ||
      (!isInit && LValueIsSuitableForInlineAtomic(AtomicLValue))) {
    EmitAtomicStore(RValue::get(Value), AtomicLValue, isInit);
    return;
  }

  llvm::StoreInst *Store = Builder.CreateStore(Value, Addr, Volatile);
  addInstToCurrentSourceAtom(Store, Value);

  if (isNontemporal) {
    llvm::MDNode *Node =
        llvm::MDNode::get(Store->getContext(),
                          llvm::ConstantAsMetadata::get(Builder.getInt32(1)));
    Store->setMetadata(llvm::LLVMContext::MD_nontemporal, Node);
  }

  CGM.DecorateInstructionWithTBAA(Store, TBAAInfo);
}

void CodeGenFunction::EmitStoreOfScalar(llvm::Value *value, LValue lvalue,
                                        bool isInit) {
  if (lvalue.getType()->isConstantMatrixType()) {
    EmitStoreOfMatrixScalar(value, lvalue, isInit, *this);
    return;
  }

  EmitStoreOfScalar(value, lvalue.getAddress(), lvalue.isVolatile(),
                    lvalue.getType(), lvalue.getBaseInfo(),
                    lvalue.getTBAAInfo(), isInit, lvalue.isNontemporal());
}

// Emit a load of a LValue of matrix type. This may require casting the pointer
// to memory address (ArrayType) to a pointer to the value type (VectorType).
static RValue EmitLoadOfMatrixLValue(LValue LV, SourceLocation Loc,
                                     CodeGenFunction &CGF) {
  assert(LV.getType()->isConstantMatrixType());
  Address Addr = MaybeConvertMatrixAddress(LV.getAddress(), CGF);
  LV.setAddress(Addr);
  return RValue::get(CGF.EmitLoadOfScalar(LV, Loc));
}

RValue CodeGenFunction::EmitLoadOfAnyValue(LValue LV, AggValueSlot Slot,
                                           SourceLocation Loc) {
  QualType Ty = LV.getType();
  switch (getEvaluationKind(Ty)) {
  case TEK_Scalar:
    return EmitLoadOfLValue(LV, Loc);
  case TEK_Complex:
    return RValue::getComplex(EmitLoadOfComplex(LV, Loc));
  case TEK_Aggregate:
    EmitAggFinalDestCopy(Ty, Slot, LV, EVK_NonRValue);
    return Slot.asRValue();
  }
  llvm_unreachable("bad evaluation kind");
}

/// EmitLoadOfLValue - Given an expression that represents a value lvalue, this
/// method emits the address of the lvalue, then loads the result as an rvalue,
/// returning the rvalue.
RValue CodeGenFunction::EmitLoadOfLValue(LValue LV, SourceLocation Loc) {
  // Load from __ptrauth.
  if (PointerAuthQualifier PtrAuth = LV.getQuals().getPointerAuth()) {
    LV.getQuals().removePointerAuth();
    llvm::Value *Value = EmitLoadOfLValue(LV, Loc).getScalarVal();
    return RValue::get(EmitPointerAuthUnqualify(PtrAuth, Value, LV.getType(),
                                                LV.getAddress(),
                                                /*known nonnull*/ false));
  }

  if (LV.isObjCWeak()) {
    // load of a __weak object.
    Address AddrWeakObj = LV.getAddress();
    return RValue::get(CGM.getObjCRuntime().EmitObjCWeakRead(*this,
                                                             AddrWeakObj));
  }
  if (LV.getQuals().getObjCLifetime() == Qualifiers::OCL_Weak) {
    // In MRC mode, we do a load+autorelease.
    if (!getLangOpts().ObjCAutoRefCount) {
      return RValue::get(EmitARCLoadWeak(LV.getAddress()));
    }

    // In ARC mode, we load retained and then consume the value.
    llvm::Value *Object = EmitARCLoadWeakRetained(LV.getAddress());
    Object = EmitObjCConsumeObject(LV.getType(), Object);
    return RValue::get(Object);
  }

  if (LV.isSimple()) {
    assert(!LV.getType()->isFunctionType());

    if (LV.getType()->isConstantMatrixType())
      return EmitLoadOfMatrixLValue(LV, Loc, *this);

    // Everything needs a load.
    return RValue::get(EmitLoadOfScalar(LV, Loc));
  }

  if (LV.isVectorElt()) {
    llvm::LoadInst *Load = Builder.CreateLoad(LV.getVectorAddress(),
                                              LV.isVolatileQualified());
    return RValue::get(Builder.CreateExtractElement(Load, LV.getVectorIdx(),
                                                    "vecext"));
  }

  // If this is a reference to a subset of the elements of a vector, either
  // shuffle the input or extract/insert them as appropriate.
  if (LV.isExtVectorElt()) {
    return EmitLoadOfExtVectorElementLValue(LV);
  }

  // Global Register variables always invoke intrinsics
  if (LV.isGlobalReg())
    return EmitLoadOfGlobalRegLValue(LV);

  if (LV.isMatrixElt()) {
    llvm::Value *Idx = LV.getMatrixIdx();
    if (CGM.getCodeGenOpts().OptimizationLevel > 0) {
      const auto *const MatTy = LV.getType()->castAs<ConstantMatrixType>();
      llvm::MatrixBuilder MB(Builder);
      MB.CreateIndexAssumption(Idx, MatTy->getNumElementsFlattened());
    }
    llvm::LoadInst *Load =
        Builder.CreateLoad(LV.getMatrixAddress(), LV.isVolatileQualified());
    return RValue::get(Builder.CreateExtractElement(Load, Idx, "matrixext"));
  }

  assert(LV.isBitField() && "Unknown LValue type!");
  return EmitLoadOfBitfieldLValue(LV, Loc);
}

RValue CodeGenFunction::EmitLoadOfBitfieldLValue(LValue LV,
                                                 SourceLocation Loc) {
  const CGBitFieldInfo &Info = LV.getBitFieldInfo();

  // Get the output type.
  llvm::Type *ResLTy = ConvertType(LV.getType());

  Address Ptr = LV.getBitFieldAddress();
  llvm::Value *Val =
      Builder.CreateLoad(Ptr, LV.isVolatileQualified(), "bf.load");

  bool UseVolatile = LV.isVolatileQualified() &&
                     Info.VolatileStorageSize != 0 && isAAPCS(CGM.getTarget());
  const unsigned Offset = UseVolatile ? Info.VolatileOffset : Info.Offset;
  const unsigned StorageSize =
      UseVolatile ? Info.VolatileStorageSize : Info.StorageSize;
  if (Info.IsSigned) {
    assert(static_cast<unsigned>(Offset + Info.Size) <= StorageSize);
    unsigned HighBits = StorageSize - Offset - Info.Size;
    if (HighBits)
      Val = Builder.CreateShl(Val, HighBits, "bf.shl");
    if (Offset + HighBits)
      Val = Builder.CreateAShr(Val, Offset + HighBits, "bf.ashr");
  } else {
    if (Offset)
      Val = Builder.CreateLShr(Val, Offset, "bf.lshr");
    if (static_cast<unsigned>(Offset) + Info.Size < StorageSize)
      Val = Builder.CreateAnd(
          Val, llvm::APInt::getLowBitsSet(StorageSize, Info.Size), "bf.clear");
  }
  Val = Builder.CreateIntCast(Val, ResLTy, Info.IsSigned, "bf.cast");
  EmitScalarRangeCheck(Val, LV.getType(), Loc);
  return RValue::get(Val);
}

// If this is a reference to a subset of the elements of a vector, create an
// appropriate shufflevector.
RValue CodeGenFunction::EmitLoadOfExtVectorElementLValue(LValue LV) {
  llvm::Value *Vec = Builder.CreateLoad(LV.getExtVectorAddress(),
                                        LV.isVolatileQualified());

  // HLSL allows treating scalars as one-element vectors. Converting the scalar
  // IR value to a vector here allows the rest of codegen to behave as normal.
  if (getLangOpts().HLSL && !Vec->getType()->isVectorTy()) {
    llvm::Type *DstTy = llvm::FixedVectorType::get(Vec->getType(), 1);
    llvm::Value *Zero = llvm::Constant::getNullValue(CGM.Int64Ty);
    Vec = Builder.CreateInsertElement(DstTy, Vec, Zero, "cast.splat");
  }

  const llvm::Constant *Elts = LV.getExtVectorElts();

  // If the result of the expression is a non-vector type, we must be extracting
  // a single element.  Just codegen as an extractelement.
  const VectorType *ExprVT = LV.getType()->getAs<VectorType>();
  if (!ExprVT) {
    unsigned InIdx = getAccessedFieldNo(0, Elts);
    llvm::Value *Elt = llvm::ConstantInt::get(SizeTy, InIdx);

    llvm::Value *Element = Builder.CreateExtractElement(Vec, Elt);

    llvm::Type *LVTy = ConvertType(LV.getType());
    if (Element->getType()->getPrimitiveSizeInBits() >
        LVTy->getPrimitiveSizeInBits())
      Element = Builder.CreateTrunc(Element, LVTy);

    return RValue::get(Element);
  }

  // Always use shuffle vector to try to retain the original program structure
  unsigned NumResultElts = ExprVT->getNumElements();

  SmallVector<int, 4> Mask;
  for (unsigned i = 0; i != NumResultElts; ++i)
    Mask.push_back(getAccessedFieldNo(i, Elts));

  Vec = Builder.CreateShuffleVector(Vec, Mask);

  if (LV.getType()->isExtVectorBoolType())
    Vec = Builder.CreateTrunc(Vec, ConvertType(LV.getType()), "truncv");

  return RValue::get(Vec);
}

/// Generates lvalue for partial ext_vector access.
Address CodeGenFunction::EmitExtVectorElementLValue(LValue LV) {
  Address VectorAddress = LV.getExtVectorAddress();
  QualType EQT = LV.getType()->castAs<VectorType>()->getElementType();
  llvm::Type *VectorElementTy = CGM.getTypes().ConvertType(EQT);

  Address CastToPointerElement = VectorAddress.withElementType(VectorElementTy);

  const llvm::Constant *Elts = LV.getExtVectorElts();
  unsigned ix = getAccessedFieldNo(0, Elts);

  Address VectorBasePtrPlusIx =
    Builder.CreateConstInBoundsGEP(CastToPointerElement, ix,
                                   "vector.elt");

  return VectorBasePtrPlusIx;
}

/// Load of global named registers are always calls to intrinsics.
RValue CodeGenFunction::EmitLoadOfGlobalRegLValue(LValue LV) {
  assert((LV.getType()->isIntegerType() || LV.getType()->isPointerType()) &&
         "Bad type for register variable");
  llvm::MDNode *RegName = cast<llvm::MDNode>(
      cast<llvm::MetadataAsValue>(LV.getGlobalReg())->getMetadata());

  // We accept integer and pointer types only
  llvm::Type *OrigTy = CGM.getTypes().ConvertType(LV.getType());
  llvm::Type *Ty = OrigTy;
  if (OrigTy->isPointerTy())
    Ty = CGM.getTypes().getDataLayout().getIntPtrType(OrigTy);
  llvm::Type *Types[] = { Ty };

  llvm::Function *F = CGM.getIntrinsic(llvm::Intrinsic::read_register, Types);
  llvm::Value *Call = Builder.CreateCall(
      F, llvm::MetadataAsValue::get(Ty->getContext(), RegName));
  if (OrigTy->isPointerTy())
    Call = Builder.CreateIntToPtr(Call, OrigTy);
  return RValue::get(Call);
}

/// EmitStoreThroughLValue - Store the specified rvalue into the specified
/// lvalue, where both are guaranteed to the have the same type, and that type
/// is 'Ty'.
void CodeGenFunction::EmitStoreThroughLValue(RValue Src, LValue Dst,
                                             bool isInit) {
  if (!Dst.isSimple()) {
    if (Dst.isVectorElt()) {
      // Read/modify/write the vector, inserting the new element.
      llvm::Value *Vec = Builder.CreateLoad(Dst.getVectorAddress(),
                                            Dst.isVolatileQualified());
      llvm::Type *VecTy = Vec->getType();
      llvm::Value *SrcVal = Src.getScalarVal();

      if (SrcVal->getType()->getPrimitiveSizeInBits() <
          VecTy->getScalarSizeInBits())
        SrcVal = Builder.CreateZExt(SrcVal, VecTy->getScalarType());

      auto *IRStoreTy = dyn_cast<llvm::IntegerType>(Vec->getType());
      if (IRStoreTy) {
        auto *IRVecTy = llvm::FixedVectorType::get(
            Builder.getInt1Ty(), IRStoreTy->getPrimitiveSizeInBits());
        Vec = Builder.CreateBitCast(Vec, IRVecTy);
        // iN --> <N x i1>.
      }

      // Allow inserting `<1 x T>` into an `<N x T>`. It can happen with scalar
      // types which are mapped to vector LLVM IR types (e.g. for implementing
      // an ABI).
      if (auto *EltTy = dyn_cast<llvm::FixedVectorType>(SrcVal->getType());
          EltTy && EltTy->getNumElements() == 1)
        SrcVal = Builder.CreateBitCast(SrcVal, EltTy->getElementType());

      Vec = Builder.CreateInsertElement(Vec, SrcVal, Dst.getVectorIdx(),
                                        "vecins");
      if (IRStoreTy) {
        // <N x i1> --> <iN>.
        Vec = Builder.CreateBitCast(Vec, IRStoreTy);
      }

      auto *I = Builder.CreateStore(Vec, Dst.getVectorAddress(),
                                    Dst.isVolatileQualified());
      addInstToCurrentSourceAtom(I, Vec);
      return;
    }

    // If this is an update of extended vector elements, insert them as
    // appropriate.
    if (Dst.isExtVectorElt())
      return EmitStoreThroughExtVectorComponentLValue(Src, Dst);

    if (Dst.isGlobalReg())
      return EmitStoreThroughGlobalRegLValue(Src, Dst);

    if (Dst.isMatrixElt()) {
      llvm::Value *Idx = Dst.getMatrixIdx();
      if (CGM.getCodeGenOpts().OptimizationLevel > 0) {
        const auto *const MatTy = Dst.getType()->castAs<ConstantMatrixType>();
        llvm::MatrixBuilder MB(Builder);
        MB.CreateIndexAssumption(Idx, MatTy->getNumElementsFlattened());
      }
      llvm::Instruction *Load = Builder.CreateLoad(Dst.getMatrixAddress());
      llvm::Value *Vec =
          Builder.CreateInsertElement(Load, Src.getScalarVal(), Idx, "matins");
      auto *I = Builder.CreateStore(Vec, Dst.getMatrixAddress(),
                                    Dst.isVolatileQualified());
      addInstToCurrentSourceAtom(I, Vec);
      return;
    }

    assert(Dst.isBitField() && "Unknown LValue type");
    return EmitStoreThroughBitfieldLValue(Src, Dst);
  }

  // Handle __ptrauth qualification by re-signing the value.
  if (PointerAuthQualifier PointerAuth = Dst.getQuals().getPointerAuth()) {
    Src = RValue::get(EmitPointerAuthQualify(PointerAuth, Src.getScalarVal(),
                                             Dst.getType(), Dst.getAddress(),
                                             /*known nonnull*/ false));
  }

  // There's special magic for assigning into an ARC-qualified l-value.
  if (Qualifiers::ObjCLifetime Lifetime = Dst.getQuals().getObjCLifetime()) {
    switch (Lifetime) {
    case Qualifiers::OCL_None:
      llvm_unreachable("present but none");

    case Qualifiers::OCL_ExplicitNone:
      // nothing special
      break;

    case Qualifiers::OCL_Strong:
      if (isInit) {
        Src = RValue::get(EmitARCRetain(Dst.getType(), Src.getScalarVal()));
        break;
      }
      EmitARCStoreStrong(Dst, Src.getScalarVal(), /*ignore*/ true);
      return;

    case Qualifiers::OCL_Weak:
      if (isInit)
        // Initialize and then skip the primitive store.
        EmitARCInitWeak(Dst.getAddress(), Src.getScalarVal());
      else
        EmitARCStoreWeak(Dst.getAddress(), Src.getScalarVal(),
                         /*ignore*/ true);
      return;

    case Qualifiers::OCL_Autoreleasing:
      Src = RValue::get(EmitObjCExtendObjectLifetime(Dst.getType(),
                                                     Src.getScalarVal()));
      // fall into the normal path
      break;
    }
  }

  if (Dst.isObjCWeak() && !Dst.isNonGC()) {
    // load of a __weak object.
    Address LvalueDst = Dst.getAddress();
    llvm::Value *src = Src.getScalarVal();
     CGM.getObjCRuntime().EmitObjCWeakAssign(*this, src, LvalueDst);
    return;
  }

  if (Dst.isObjCStrong() && !Dst.isNonGC()) {
    // load of a __strong object.
    Address LvalueDst = Dst.getAddress();
    llvm::Value *src = Src.getScalarVal();
    if (Dst.isObjCIvar()) {
      assert(Dst.getBaseIvarExp() && "BaseIvarExp is NULL");
      llvm::Type *ResultType = IntPtrTy;
      Address dst = EmitPointerWithAlignment(Dst.getBaseIvarExp());
      llvm::Value *RHS = dst.emitRawPointer(*this);
      RHS = Builder.CreatePtrToInt(RHS, ResultType, "sub.ptr.rhs.cast");
      llvm::Value *LHS = Builder.CreatePtrToInt(LvalueDst.emitRawPointer(*this),
                                                ResultType, "sub.ptr.lhs.cast");
      llvm::Value *BytesBetween = Builder.CreateSub(LHS, RHS, "ivar.offset");
      CGM.getObjCRuntime().EmitObjCIvarAssign(*this, src, dst, BytesBetween);
    } else if (Dst.isGlobalObjCRef()) {
      CGM.getObjCRuntime().EmitObjCGlobalAssign(*this, src, LvalueDst,
                                                Dst.isThreadLocalRef());
    }
    else
      CGM.getObjCRuntime().EmitObjCStrongCastAssign(*this, src, LvalueDst);
    return;
  }

  assert(Src.isScalar() && "Can't emit an agg store with this method");
  EmitStoreOfScalar(Src.getScalarVal(), Dst, isInit);
}

void CodeGenFunction::EmitStoreThroughBitfieldLValue(RValue Src, LValue Dst,
                                                     llvm::Value **Result) {
  const CGBitFieldInfo &Info = Dst.getBitFieldInfo();
  llvm::Type *ResLTy = convertTypeForLoadStore(Dst.getType());
  Address Ptr = Dst.getBitFieldAddress();

  // Get the source value, truncated to the width of the bit-field.
  llvm::Value *SrcVal = Src.getScalarVal();

  // Cast the source to the storage type and shift it into place.
  SrcVal = Builder.CreateIntCast(SrcVal, Ptr.getElementType(),
                                 /*isSigned=*/false);
  llvm::Value *MaskedVal = SrcVal;

  const bool UseVolatile =
      CGM.getCodeGenOpts().AAPCSBitfieldWidth && Dst.isVolatileQualified() &&
      Info.VolatileStorageSize != 0 && isAAPCS(CGM.getTarget());
  const unsigned StorageSize =
      UseVolatile ? Info.VolatileStorageSize : Info.StorageSize;
  const unsigned Offset = UseVolatile ? Info.VolatileOffset : Info.Offset;
  // See if there are other bits in the bitfield's storage we'll need to load
  // and mask together with source before storing.
  if (StorageSize != Info.Size) {
    assert(StorageSize > Info.Size && "Invalid bitfield size.");
    llvm::Value *Val =
        Builder.CreateLoad(Ptr, Dst.isVolatileQualified(), "bf.load");

    // Mask the source value as needed.
    if (!Dst.getType()->hasBooleanRepresentation())
      SrcVal = Builder.CreateAnd(
          SrcVal, llvm::APInt::getLowBitsSet(StorageSize, Info.Size),
          "bf.value");
    MaskedVal = SrcVal;
    if (Offset)
      SrcVal = Builder.CreateShl(SrcVal, Offset, "bf.shl");

    // Mask out the original value.
    Val = Builder.CreateAnd(
        Val, ~llvm::APInt::getBitsSet(StorageSize, Offset, Offset + Info.Size),
        "bf.clear");

    // Or together the unchanged values and the source value.
    SrcVal = Builder.CreateOr(Val, SrcVal, "bf.set");
  } else {
    assert(Offset == 0);
    // According to the AACPS:
    // When a volatile bit-field is written, and its container does not overlap
    // with any non-bit-field member, its container must be read exactly once
    // and written exactly once using the access width appropriate to the type
    // of the container. The two accesses are not atomic.
    if (Dst.isVolatileQualified() && isAAPCS(CGM.getTarget()) &&
        CGM.getCodeGenOpts().ForceAAPCSBitfieldLoad)
      Builder.CreateLoad(Ptr, true, "bf.load");
  }

  // Write the new value back out.
  auto *I = Builder.CreateStore(SrcVal, Ptr, Dst.isVolatileQualified());
  addInstToCurrentSourceAtom(I, SrcVal);

  // Return the new value of the bit-field, if requested.
  if (Result) {
    llvm::Value *ResultVal = MaskedVal;

    // Sign extend the value if needed.
    if (Info.IsSigned) {
      assert(Info.Size <= StorageSize);
      unsigned HighBits = StorageSize - Info.Size;
      if (HighBits) {
        ResultVal = Builder.CreateShl(ResultVal, HighBits, "bf.result.shl");
        ResultVal = Builder.CreateAShr(ResultVal, HighBits, "bf.result.ashr");
      }
    }

    ResultVal = Builder.CreateIntCast(ResultVal, ResLTy, Info.IsSigned,
                                      "bf.result.cast");
    *Result = EmitFromMemory(ResultVal, Dst.getType());
  }
}

void CodeGenFunction::EmitStoreThroughExtVectorComponentLValue(RValue Src,
                                                               LValue Dst) {
  llvm::Value *SrcVal = Src.getScalarVal();
  Address DstAddr = Dst.getExtVectorAddress();
  if (DstAddr.getElementType()->getScalarSizeInBits() >
      SrcVal->getType()->getScalarSizeInBits())
    SrcVal = Builder.CreateZExt(
        SrcVal, convertTypeForLoadStore(Dst.getType(), SrcVal->getType()));

  // HLSL allows storing to scalar values through ExtVector component LValues.
  // To support this we need to handle the case where the destination address is
  // a scalar.
  if (!DstAddr.getElementType()->isVectorTy()) {
    assert(!Dst.getType()->isVectorType() &&
           "this should only occur for non-vector l-values");
    Builder.CreateStore(SrcVal, DstAddr, Dst.isVolatileQualified());
    return;
  }

  // This access turns into a read/modify/write of the vector.  Load the input
  // value now.
  llvm::Value *Vec = Builder.CreateLoad(DstAddr, Dst.isVolatileQualified());
  llvm::Type *VecTy = Vec->getType();
  const llvm::Constant *Elts = Dst.getExtVectorElts();

  if (const VectorType *VTy = Dst.getType()->getAs<VectorType>()) {
    unsigned NumSrcElts = VTy->getNumElements();
    unsigned NumDstElts = cast<llvm::FixedVectorType>(VecTy)->getNumElements();
    if (NumDstElts == NumSrcElts) {
      // Use shuffle vector is the src and destination are the same number of
      // elements and restore the vector mask since it is on the side it will be
      // stored.
      SmallVector<int, 4> Mask(NumDstElts);
      for (unsigned i = 0; i != NumSrcElts; ++i)
        Mask[getAccessedFieldNo(i, Elts)] = i;

      Vec = Builder.CreateShuffleVector(SrcVal, Mask);
    } else if (NumDstElts > NumSrcElts) {
      // Extended the source vector to the same length and then shuffle it
      // into the destination.
      // FIXME: since we're shuffling with undef, can we just use the indices
      //        into that?  This could be simpler.
      SmallVector<int, 4> ExtMask;
      for (unsigned i = 0; i != NumSrcElts; ++i)
        ExtMask.push_back(i);
      ExtMask.resize(NumDstElts, -1);
      llvm::Value *ExtSrcVal = Builder.CreateShuffleVector(SrcVal, ExtMask);
      // build identity
      SmallVector<int, 4> Mask;
      for (unsigned i = 0; i != NumDstElts; ++i)
        Mask.push_back(i);

      // When the vector size is odd and .odd or .hi is used, the last element
      // of the Elts constant array will be one past the size of the vector.
      // Ignore the last element here, if it is greater than the mask size.
      if (getAccessedFieldNo(NumSrcElts - 1, Elts) == Mask.size())
        NumSrcElts--;

      // modify when what gets shuffled in
      for (unsigned i = 0; i != NumSrcElts; ++i)
        Mask[getAccessedFieldNo(i, Elts)] = i + NumDstElts;
      Vec = Builder.CreateShuffleVector(Vec, ExtSrcVal, Mask);
    } else {
      // We should never shorten the vector
      llvm_unreachable("unexpected shorten vector length");
    }
  } else {
    // If the Src is a scalar (not a vector), and the target is a vector it must
    // be updating one element.
    unsigned InIdx = getAccessedFieldNo(0, Elts);
    llvm::Value *Elt = llvm::ConstantInt::get(SizeTy, InIdx);

    Vec = Builder.CreateInsertElement(Vec, SrcVal, Elt);
  }

  Builder.CreateStore(Vec, Dst.getExtVectorAddress(),
                      Dst.isVolatileQualified());
}

/// Store of global named registers are always calls to intrinsics.
void CodeGenFunction::EmitStoreThroughGlobalRegLValue(RValue Src, LValue Dst) {
  assert((Dst.getType()->isIntegerType() || Dst.getType()->isPointerType()) &&
         "Bad type for register variable");
  llvm::MDNode *RegName = cast<llvm::MDNode>(
      cast<llvm::MetadataAsValue>(Dst.getGlobalReg())->getMetadata());
  assert(RegName && "Register LValue is not metadata");

  // We accept integer and pointer types only
  llvm::Type *OrigTy = CGM.getTypes().ConvertType(Dst.getType());
  llvm::Type *Ty = OrigTy;
  if (OrigTy->isPointerTy())
    Ty = CGM.getTypes().getDataLayout().getIntPtrType(OrigTy);
  llvm::Type *Types[] = { Ty };

  llvm::Function *F = CGM.getIntrinsic(llvm::Intrinsic::write_register, Types);
  llvm::Value *Value = Src.getScalarVal();
  if (OrigTy->isPointerTy())
    Value = Builder.CreatePtrToInt(Value, Ty);
  Builder.CreateCall(
      F, {llvm::MetadataAsValue::get(Ty->getContext(), RegName), Value});
}

// setObjCGCLValueClass - sets class of the lvalue for the purpose of
// generating write-barries API. It is currently a global, ivar,
// or neither.
static void setObjCGCLValueClass(const ASTContext &Ctx, const Expr *E,
                                 LValue &LV,
                                 bool IsMemberAccess=false) {
  if (Ctx.getLangOpts().getGC() == LangOptions::NonGC)
    return;

  if (isa<ObjCIvarRefExpr>(E)) {
    QualType ExpTy = E->getType();
    if (IsMemberAccess && ExpTy->isPointerType()) {
      // If ivar is a structure pointer, assigning to field of
      // this struct follows gcc's behavior and makes it a non-ivar
      // writer-barrier conservatively.
      ExpTy = ExpTy->castAs<PointerType>()->getPointeeType();
      if (ExpTy->isRecordType()) {
        LV.setObjCIvar(false);
        return;
      }
    }
    LV.setObjCIvar(true);
    auto *Exp = cast<ObjCIvarRefExpr>(const_cast<Expr *>(E));
    LV.setBaseIvarExp(Exp->getBase());
    LV.setObjCArray(E->getType()->isArrayType());
    return;
  }

  if (const auto *Exp = dyn_cast<DeclRefExpr>(E)) {
    if (const auto *VD = dyn_cast<VarDecl>(Exp->getDecl())) {
      if (VD->hasGlobalStorage()) {
        LV.setGlobalObjCRef(true);
        LV.setThreadLocalRef(VD->getTLSKind() != VarDecl::TLS_None);
      }
    }
    LV.setObjCArray(E->getType()->isArrayType());
    return;
  }

  if (const auto *Exp = dyn_cast<UnaryOperator>(E)) {
    setObjCGCLValueClass(Ctx, Exp->getSubExpr(), LV, IsMemberAccess);
    return;
  }

  if (const auto *Exp = dyn_cast<ParenExpr>(E)) {
    setObjCGCLValueClass(Ctx, Exp->getSubExpr(), LV, IsMemberAccess);
    if (LV.isObjCIvar()) {
      // If cast is to a structure pointer, follow gcc's behavior and make it
      // a non-ivar write-barrier.
      QualType ExpTy = E->getType();
      if (ExpTy->isPointerType())
        ExpTy = ExpTy->castAs<PointerType>()->getPointeeType();
      if (ExpTy->isRecordType())
        LV.setObjCIvar(false);
    }
    return;
  }

  if (const auto *Exp = dyn_cast<GenericSelectionExpr>(E)) {
    setObjCGCLValueClass(Ctx, Exp->getResultExpr(), LV);
    return;
  }

  if (const auto *Exp = dyn_cast<ImplicitCastExpr>(E)) {
    setObjCGCLValueClass(Ctx, Exp->getSubExpr(), LV, IsMemberAccess);
    return;
  }

  if (const auto *Exp = dyn_cast<CStyleCastExpr>(E)) {
    setObjCGCLValueClass(Ctx, Exp->getSubExpr(), LV, IsMemberAccess);
    return;
  }

  if (const auto *Exp = dyn_cast<ObjCBridgedCastExpr>(E)) {
    setObjCGCLValueClass(Ctx, Exp->getSubExpr(), LV, IsMemberAccess);
    return;
  }

  if (const auto *Exp = dyn_cast<ArraySubscriptExpr>(E)) {
    setObjCGCLValueClass(Ctx, Exp->getBase(), LV);
    if (LV.isObjCIvar() && !LV.isObjCArray())
      // Using array syntax to assigning to what an ivar points to is not
      // same as assigning to the ivar itself. {id *Names;} Names[i] = 0;
      LV.setObjCIvar(false);
    else if (LV.isGlobalObjCRef() && !LV.isObjCArray())
      // Using array syntax to assigning to what global points to is not
      // same as assigning to the global itself. {id *G;} G[i] = 0;
      LV.setGlobalObjCRef(false);
    return;
  }

  if (const auto *Exp = dyn_cast<MemberExpr>(E)) {
    setObjCGCLValueClass(Ctx, Exp->getBase(), LV, true);
    // We don't know if member is an 'ivar', but this flag is looked at
    // only in the context of LV.isObjCIvar().
    LV.setObjCArray(E->getType()->isArrayType());
    return;
  }
}

static LValue EmitThreadPrivateVarDeclLValue(
    CodeGenFunction &CGF, const VarDecl *VD, QualType T, Address Addr,
    llvm::Type *RealVarTy, SourceLocation Loc) {
  if (CGF.CGM.getLangOpts().OpenMPIRBuilder)
    Addr = CodeGenFunction::OMPBuilderCBHelpers::getAddrOfThreadPrivate(
        CGF, VD, Addr, Loc);
  else
    Addr =
        CGF.CGM.getOpenMPRuntime().getAddrOfThreadPrivate(CGF, VD, Addr, Loc);

  Addr = Addr.withElementType(RealVarTy);
  return CGF.MakeAddrLValue(Addr, T, AlignmentSource::Decl);
}

static Address emitDeclTargetVarDeclLValue(CodeGenFunction &CGF,
                                           const VarDecl *VD, QualType T) {
  std::optional<OMPDeclareTargetDeclAttr::MapTypeTy> Res =
      OMPDeclareTargetDeclAttr::isDeclareTargetDeclaration(VD);
  // Return an invalid address if variable is MT_To (or MT_Enter starting with
  // OpenMP 5.2) and unified memory is not enabled. For all other cases: MT_Link
  // and MT_To (or MT_Enter) with unified memory, return a valid address.
  if (!Res || ((*Res == OMPDeclareTargetDeclAttr::MT_To ||
                *Res == OMPDeclareTargetDeclAttr::MT_Enter) &&
               !CGF.CGM.getOpenMPRuntime().hasRequiresUnifiedSharedMemory()))
    return Address::invalid();
  assert(((*Res == OMPDeclareTargetDeclAttr::MT_Link) ||
          ((*Res == OMPDeclareTargetDeclAttr::MT_To ||
            *Res == OMPDeclareTargetDeclAttr::MT_Enter) &&
           CGF.CGM.getOpenMPRuntime().hasRequiresUnifiedSharedMemory())) &&
         "Expected link clause OR to clause with unified memory enabled.");
  QualType PtrTy = CGF.getContext().getPointerType(VD->getType());
  Address Addr = CGF.CGM.getOpenMPRuntime().getAddrOfDeclareTargetVar(VD);
  return CGF.EmitLoadOfPointer(Addr, PtrTy->castAs<PointerType>());
}

Address
CodeGenFunction::EmitLoadOfReference(LValue RefLVal,
                                     LValueBaseInfo *PointeeBaseInfo,
                                     TBAAAccessInfo *PointeeTBAAInfo) {
  llvm::LoadInst *Load =
      Builder.CreateLoad(RefLVal.getAddress(), RefLVal.isVolatile());
  CGM.DecorateInstructionWithTBAA(Load, RefLVal.getTBAAInfo());
  QualType PTy = RefLVal.getType()->getPointeeType();
  CharUnits Align = CGM.getNaturalTypeAlignment(
      PTy, PointeeBaseInfo, PointeeTBAAInfo, /*ForPointeeType=*/true);
  if (!PTy->isIncompleteType()) {
    llvm::LLVMContext &Ctx = getLLVMContext();
    llvm::MDBuilder MDB(Ctx);
    // Emit !nonnull metadata
    if (CGM.getTypes().getTargetAddressSpace(PTy) == 0 &&
        !CGM.getCodeGenOpts().NullPointerIsValid)
      Load->setMetadata(llvm::LLVMContext::MD_nonnull,
                        llvm::MDNode::get(Ctx, {}));
    // Emit !align metadata
    if (PTy->isObjectType()) {
      auto AlignVal = Align.getQuantity();
      if (AlignVal > 1) {
        Load->setMetadata(
            llvm::LLVMContext::MD_align,
            llvm::MDNode::get(Ctx, MDB.createConstant(llvm::ConstantInt::get(
                                       Builder.getInt64Ty(), AlignVal))));
      }
    }
  }
  return makeNaturalAddressForPointer(Load, PTy, Align,
                                      /*ForPointeeType=*/true, PointeeBaseInfo,
                                      PointeeTBAAInfo);
}

LValue CodeGenFunction::EmitLoadOfReferenceLValue(LValue RefLVal) {
  LValueBaseInfo PointeeBaseInfo;
  TBAAAccessInfo PointeeTBAAInfo;
  Address PointeeAddr = EmitLoadOfReference(RefLVal, &PointeeBaseInfo,
                                            &PointeeTBAAInfo);
  return MakeAddrLValue(PointeeAddr, RefLVal.getType()->getPointeeType(),
                        PointeeBaseInfo, PointeeTBAAInfo);
}

Address CodeGenFunction::EmitLoadOfPointer(Address Ptr,
                                           const PointerType *PtrTy,
                                           LValueBaseInfo *BaseInfo,
                                           TBAAAccessInfo *TBAAInfo) {
  llvm::Value *Addr = Builder.CreateLoad(Ptr);
  return makeNaturalAddressForPointer(Addr, PtrTy->getPointeeType(),
                                      CharUnits(), /*ForPointeeType=*/true,
                                      BaseInfo, TBAAInfo);
}

LValue CodeGenFunction::EmitLoadOfPointerLValue(Address PtrAddr,
                                                const PointerType *PtrTy) {
  LValueBaseInfo BaseInfo;
  TBAAAccessInfo TBAAInfo;
  Address Addr = EmitLoadOfPointer(PtrAddr, PtrTy, &BaseInfo, &TBAAInfo);
  return MakeAddrLValue(Addr, PtrTy->getPointeeType(), BaseInfo, TBAAInfo);
}

static LValue EmitGlobalVarDeclLValue(CodeGenFunction &CGF,
                                      const Expr *E, const VarDecl *VD) {
  QualType T = E->getType();

  // If it's thread_local, emit a call to its wrapper function instead.
  if (VD->getTLSKind() == VarDecl::TLS_Dynamic &&
      CGF.CGM.getCXXABI().usesThreadWrapperFunction(VD))
    return CGF.CGM.getCXXABI().EmitThreadLocalVarDeclLValue(CGF, VD, T);
  // Check if the variable is marked as declare target with link clause in
  // device codegen.
  if (CGF.getLangOpts().OpenMPIsTargetDevice) {
    Address Addr = emitDeclTargetVarDeclLValue(CGF, VD, T);
    if (Addr.isValid())
      return CGF.MakeAddrLValue(Addr, T, AlignmentSource::Decl);
  }

  llvm::Value *V = CGF.CGM.GetAddrOfGlobalVar(VD);

  if (VD->getTLSKind() != VarDecl::TLS_None)
    V = CGF.Builder.CreateThreadLocalAddress(V);

  llvm::Type *RealVarTy = CGF.getTypes().ConvertTypeForMem(VD->getType());
  CharUnits Alignment = CGF.getContext().getDeclAlign(VD);
  Address Addr(V, RealVarTy, Alignment);
  // Emit reference to the private copy of the variable if it is an OpenMP
  // threadprivate variable.
  if (CGF.getLangOpts().OpenMP && !CGF.getLangOpts().OpenMPSimd &&
      VD->hasAttr<OMPThreadPrivateDeclAttr>()) {
    return EmitThreadPrivateVarDeclLValue(CGF, VD, T, Addr, RealVarTy,
                                          E->getExprLoc());
  }
  LValue LV = VD->getType()->isReferenceType() ?
      CGF.EmitLoadOfReferenceLValue(Addr, VD->getType(),
                                    AlignmentSource::Decl) :
      CGF.MakeAddrLValue(Addr, T, AlignmentSource::Decl);
  setObjCGCLValueClass(CGF.getContext(), E, LV);
  return LV;
}

llvm::Constant *CodeGenModule::getRawFunctionPointer(GlobalDecl GD,
                                                     llvm::Type *Ty) {
  const FunctionDecl *FD = cast<FunctionDecl>(GD.getDecl());
  if (FD->hasAttr<WeakRefAttr>()) {
    ConstantAddress aliasee = GetWeakRefReference(FD);
    return aliasee.getPointer();
  }

  llvm::Constant *V = GetAddrOfFunction(GD, Ty);
  return V;
}

static LValue EmitFunctionDeclLValue(CodeGenFunction &CGF, const Expr *E,
                                     GlobalDecl GD) {
  const FunctionDecl *FD = cast<FunctionDecl>(GD.getDecl());
  llvm::Constant *V = CGF.CGM.getFunctionPointer(GD);
  QualType ETy = E->getType();
  if (ETy->isCFIUncheckedCalleeFunctionType()) {
    if (auto *GV = dyn_cast<llvm::GlobalValue>(V))
      V = llvm::NoCFIValue::get(GV);
  }
  CharUnits Alignment = CGF.getContext().getDeclAlign(FD);
  return CGF.MakeAddrLValue(V, ETy, Alignment, AlignmentSource::Decl);
}

static LValue EmitCapturedFieldLValue(CodeGenFunction &CGF, const FieldDecl *FD,
                                      llvm::Value *ThisValue) {

  return CGF.EmitLValueForLambdaField(FD, ThisValue);
}

/// Named Registers are named metadata pointing to the register name
/// which will be read from/written to as an argument to the intrinsic
/// @llvm.read/write_register.
/// So far, only the name is being passed down, but other options such as
/// register type, allocation type or even optimization options could be
/// passed down via the metadata node.
static LValue EmitGlobalNamedRegister(const VarDecl *VD, CodeGenModule &CGM) {
  SmallString<64> Name("llvm.named.register.");
  AsmLabelAttr *Asm = VD->getAttr<AsmLabelAttr>();
  assert(Asm->getLabel().size() < 64-Name.size() &&
      "Register name too big");
  Name.append(Asm->getLabel());
  llvm::NamedMDNode *M =
    CGM.getModule().getOrInsertNamedMetadata(Name);
  if (M->getNumOperands() == 0) {
    llvm::MDString *Str = llvm::MDString::get(CGM.getLLVMContext(),
                                              Asm->getLabel());
    llvm::Metadata *Ops[] = {Str};
    M->addOperand(llvm::MDNode::get(CGM.getLLVMContext(), Ops));
  }

  CharUnits Alignment = CGM.getContext().getDeclAlign(VD);

  llvm::Value *Ptr =
    llvm::MetadataAsValue::get(CGM.getLLVMContext(), M->getOperand(0));
  return LValue::MakeGlobalReg(Ptr, Alignment, VD->getType());
}

/// Determine whether we can emit a reference to \p VD from the current
/// context, despite not necessarily having seen an odr-use of the variable in
/// this context.
static bool canEmitSpuriousReferenceToVariable(CodeGenFunction &CGF,
                                               const DeclRefExpr *E,
                                               const VarDecl *VD) {
  // For a variable declared in an enclosing scope, do not emit a spurious
  // reference even if we have a capture, as that will emit an unwarranted
  // reference to our capture state, and will likely generate worse code than
  // emitting a local copy.
  if (E->refersToEnclosingVariableOrCapture())
    return false;

  // For a local declaration declared in this function, we can always reference
  // it even if we don't have an odr-use.
  if (VD->hasLocalStorage()) {
    return VD->getDeclContext() ==
           dyn_cast_or_null<DeclContext>(CGF.CurCodeDecl);
  }

  // For a global declaration, we can emit a reference to it if we know
  // for sure that we are able to emit a definition of it.
  VD = VD->getDefinition(CGF.getContext());
  if (!VD)
    return false;

  // Don't emit a spurious reference if it might be to a variable that only
  // exists on a different device / target.
  // FIXME: This is unnecessarily broad. Check whether this would actually be a
  // cross-target reference.
  if (CGF.getLangOpts().OpenMP || CGF.getLangOpts().CUDA ||
      CGF.getLangOpts().OpenCL) {
    return false;
  }

  // We can emit a spurious reference only if the linkage implies that we'll
  // be emitting a non-interposable symbol that will be retained until link
  // time.
  switch (CGF.CGM.getLLVMLinkageVarDefinition(VD)) {
  case llvm::GlobalValue::ExternalLinkage:
  case llvm::GlobalValue::LinkOnceODRLinkage:
  case llvm::GlobalValue::WeakODRLinkage:
  case llvm::GlobalValue::InternalLinkage:
  case llvm::GlobalValue::PrivateLinkage:
    return true;
  default:
    return false;
  }
}

LValue CodeGenFunction::EmitDeclRefLValue(const DeclRefExpr *E) {
  const NamedDecl *ND = E->getDecl();
  QualType T = E->getType();

  assert(E->isNonOdrUse() != NOUR_Unevaluated &&
         "should not emit an unevaluated operand");

  if (const auto *VD = dyn_cast<VarDecl>(ND)) {
    // Global Named registers access via intrinsics only
    if (VD->getStorageClass() == SC_Register &&
        VD->hasAttr<AsmLabelAttr>() && !VD->isLocalVarDecl())
      return EmitGlobalNamedRegister(VD, CGM);

    // If this DeclRefExpr does not constitute an odr-use of the variable,
    // we're not permitted to emit a reference to it in general, and it might
    // not be captured if capture would be necessary for a use. Emit the
    // constant value directly instead.
    if (E->isNonOdrUse() == NOUR_Constant &&
        (VD->getType()->isReferenceType() ||
         !canEmitSpuriousReferenceToVariable(*this, E, VD))) {
      VD->getAnyInitializer(VD);
      llvm::Constant *Val = ConstantEmitter(*this).emitAbstract(
          E->getLocation(), *VD->evaluateValue(), VD->getType());
      assert(Val && "failed to emit constant expression");

      Address Addr = Address::invalid();
      if (!VD->getType()->isReferenceType()) {
        // Spill the constant value to a global.
        Addr = CGM.createUnnamedGlobalFrom(*VD, Val,
                                           getContext().getDeclAlign(VD));
        llvm::Type *VarTy = getTypes().ConvertTypeForMem(VD->getType());
        auto *PTy = llvm::PointerType::get(
            getLLVMContext(), getTypes().getTargetAddressSpace(VD->getType()));
        Addr = Builder.CreatePointerBitCastOrAddrSpaceCast(Addr, PTy, VarTy);
      } else {
        // Should we be using the alignment of the constant pointer we emitted?
        CharUnits Alignment =
            CGM.getNaturalTypeAlignment(E->getType(),
                                        /* BaseInfo= */ nullptr,
                                        /* TBAAInfo= */ nullptr,
                                        /* forPointeeType= */ true);
        Addr = makeNaturalAddressForPointer(Val, T, Alignment);
      }
      return MakeAddrLValue(Addr, T, AlignmentSource::Decl);
    }

    // FIXME: Handle other kinds of non-odr-use DeclRefExprs.

    // Check for captured variables.
    if (E->refersToEnclosingVariableOrCapture()) {
      VD = VD->getCanonicalDecl();
      if (auto *FD = LambdaCaptureFields.lookup(VD))
        return EmitCapturedFieldLValue(*this, FD, CXXABIThisValue);
      if (CapturedStmtInfo) {
        auto I = LocalDeclMap.find(VD);
        if (I != LocalDeclMap.end()) {
          LValue CapLVal;
          if (VD->getType()->isReferenceType())
            CapLVal = EmitLoadOfReferenceLValue(I->second, VD->getType(),
                                                AlignmentSource::Decl);
          else
            CapLVal = MakeAddrLValue(I->second, T);
          // Mark lvalue as nontemporal if the variable is marked as nontemporal
          // in simd context.
          if (getLangOpts().OpenMP &&
              CGM.getOpenMPRuntime().isNontemporalDecl(VD))
            CapLVal.setNontemporal(/*Value=*/true);
          return CapLVal;
        }
        LValue CapLVal =
            EmitCapturedFieldLValue(*this, CapturedStmtInfo->lookup(VD),
                                    CapturedStmtInfo->getContextValue());
        Address LValueAddress = CapLVal.getAddress();
        CapLVal = MakeAddrLValue(Address(LValueAddress.emitRawPointer(*this),
                                         LValueAddress.getElementType(),
                                         getContext().getDeclAlign(VD)),
                                 CapLVal.getType(),
                                 LValueBaseInfo(AlignmentSource::Decl),
                                 CapLVal.getTBAAInfo());
        // Mark lvalue as nontemporal if the variable is marked as nontemporal
        // in simd context.
        if (getLangOpts().OpenMP &&
            CGM.getOpenMPRuntime().isNontemporalDecl(VD))
          CapLVal.setNontemporal(/*Value=*/true);
        return CapLVal;
      }

      assert(isa<BlockDecl>(CurCodeDecl));
      Address addr = GetAddrOfBlockDecl(VD);
      return MakeAddrLValue(addr, T, AlignmentSource::Decl);
    }
  }

  // FIXME: We should be able to assert this for FunctionDecls as well!
  // FIXME: We should be able to assert this for all DeclRefExprs, not just
  // those with a valid source location.
  assert((ND->isUsed(false) || !isa<VarDecl>(ND) || E->isNonOdrUse() ||
          !E->getLocation().isValid()) &&
         "Should not use decl without marking it used!");

  if (ND->hasAttr<WeakRefAttr>()) {
    const auto *VD = cast<ValueDecl>(ND);
    ConstantAddress Aliasee = CGM.GetWeakRefReference(VD);
    return MakeAddrLValue(Aliasee, T, AlignmentSource::Decl);
  }

  if (const auto *VD = dyn_cast<VarDecl>(ND)) {
    // Check if this is a global variable.
    if (VD->hasLinkage() || VD->isStaticDataMember())
      return EmitGlobalVarDeclLValue(*this, E, VD);

    Address addr = Address::invalid();

    // The variable should generally be present in the local decl map.
    auto iter = LocalDeclMap.find(VD);
    if (iter != LocalDeclMap.end()) {
      addr = iter->second;

    // Otherwise, it might be static local we haven't emitted yet for
    // some reason; most likely, because it's in an outer function.
    } else if (VD->isStaticLocal()) {
      llvm::Constant *var = CGM.getOrCreateStaticVarDecl(
          *VD, CGM.getLLVMLinkageVarDefinition(VD));

      // Force completion of static variable for SYCL since if it wasn't emitted
      // already that means it is defined in host code and its parent function
      // won't be emitted.
      if (getLangOpts().SYCLIsDevice)
        EmitStaticVarDecl(
            *VD, CGM.getLLVMLinkageVarDefinition(VD));

      addr = Address(
          var, ConvertTypeForMem(VD->getType()), getContext().getDeclAlign(VD));

    // No other cases for now.
    } else {
      llvm_unreachable("DeclRefExpr for Decl not entered in LocalDeclMap?");
    }

    // Handle threadlocal function locals.
    if (VD->getTLSKind() != VarDecl::TLS_None)
      addr = addr.withPointer(
          Builder.CreateThreadLocalAddress(addr.getBasePointer()),
          NotKnownNonNull);

    // Check for OpenMP threadprivate variables.
    if (getLangOpts().OpenMP && !getLangOpts().OpenMPSimd &&
        VD->hasAttr<OMPThreadPrivateDeclAttr>()) {
      return EmitThreadPrivateVarDeclLValue(
          *this, VD, T, addr, getTypes().ConvertTypeForMem(VD->getType()),
          E->getExprLoc());
    }

    // Drill into block byref variables.
    bool isBlockByref = VD->isEscapingByref();
    if (isBlockByref) {
      addr = emitBlockByrefAddress(addr, VD);
    }

    // Drill into reference types.
    LValue LV = VD->getType()->isReferenceType() ?
        EmitLoadOfReferenceLValue(addr, VD->getType(), AlignmentSource::Decl) :
        MakeAddrLValue(addr, T, AlignmentSource::Decl);

    bool isLocalStorage = VD->hasLocalStorage();

    bool NonGCable = isLocalStorage &&
                     !VD->getType()->isReferenceType() &&
                     !isBlockByref;
    if (NonGCable) {
      LV.getQuals().removeObjCGCAttr();
      LV.setNonGC(true);
    }

    bool isImpreciseLifetime =
      (isLocalStorage && !VD->hasAttr<ObjCPreciseLifetimeAttr>());
    if (isImpreciseLifetime)
      LV.setARCPreciseLifetime(ARCImpreciseLifetime);
    setObjCGCLValueClass(getContext(), E, LV);
    return LV;
  }

  if (const auto *FD = dyn_cast<FunctionDecl>(ND))
    return EmitFunctionDeclLValue(*this, E, FD);

  // FIXME: While we're emitting a binding from an enclosing scope, all other
  // DeclRefExprs we see should be implicitly treated as if they also refer to
  // an enclosing scope.
  if (const auto *BD = dyn_cast<BindingDecl>(ND)) {
    if (E->refersToEnclosingVariableOrCapture()) {
      auto *FD = LambdaCaptureFields.lookup(BD);
      return EmitCapturedFieldLValue(*this, FD, CXXABIThisValue);
    }
    // Suppress debug location updates when visiting the binding, since the
    // binding may emit instructions that would otherwise be associated with the
    // binding itself, rather than the expression referencing the binding. (this
    // leads to jumpy debug stepping behavior where the location/debugger jump
    // back to the binding declaration, then back to the expression referencing
    // the binding)
    DisableDebugLocationUpdates D(*this);
    return EmitLValue(BD->getBinding(), NotKnownNonNull);
  }

  // We can form DeclRefExprs naming GUID declarations when reconstituting
  // non-type template parameters into expressions.
  if (const auto *GD = dyn_cast<MSGuidDecl>(ND))
    return MakeAddrLValue(CGM.GetAddrOfMSGuidDecl(GD), T,
                          AlignmentSource::Decl);

  if (const auto *TPO = dyn_cast<TemplateParamObjectDecl>(ND)) {
    auto ATPO = CGM.GetAddrOfTemplateParamObject(TPO);
    auto AS = getLangASFromTargetAS(ATPO.getAddressSpace());

    if (AS != T.getAddressSpace()) {
      auto TargetAS = getContext().getTargetAddressSpace(T.getAddressSpace());
      auto PtrTy = llvm::PointerType::get(CGM.getLLVMContext(), TargetAS);
      auto ASC = getTargetHooks().performAddrSpaceCast(CGM, ATPO.getPointer(),
                                                       AS, PtrTy);
      ATPO = ConstantAddress(ASC, ATPO.getElementType(), ATPO.getAlignment());
    }

    return MakeAddrLValue(ATPO, T, AlignmentSource::Decl);
  }

  llvm_unreachable("Unhandled DeclRefExpr");
}

LValue CodeGenFunction::EmitUnaryOpLValue(const UnaryOperator *E) {
  // __extension__ doesn't affect lvalue-ness.
  if (E->getOpcode() == UO_Extension)
    return EmitLValue(E->getSubExpr());

  QualType ExprTy = getContext().getCanonicalType(E->getSubExpr()->getType());
  switch (E->getOpcode()) {
  default: llvm_unreachable("Unknown unary operator lvalue!");
  case UO_Deref: {
    QualType T = E->getSubExpr()->getType()->getPointeeType();
    assert(!T.isNull() && "CodeGenFunction::EmitUnaryOpLValue: Illegal type");

    LValueBaseInfo BaseInfo;
    TBAAAccessInfo TBAAInfo;
    Address Addr = EmitPointerWithAlignment(E->getSubExpr(), &BaseInfo,
                                            &TBAAInfo);
    LValue LV = MakeAddrLValue(Addr, T, BaseInfo, TBAAInfo);
    LV.getQuals().setAddressSpace(ExprTy.getAddressSpace());

    // We should not generate __weak write barrier on indirect reference
    // of a pointer to object; as in void foo (__weak id *param); *param = 0;
    // But, we continue to generate __strong write barrier on indirect write
    // into a pointer to object.
    if (getLangOpts().ObjC &&
        getLangOpts().getGC() != LangOptions::NonGC &&
        LV.isObjCWeak())
      LV.setNonGC(!E->isOBJCGCCandidate(getContext()));
    return LV;
  }
  case UO_Real:
  case UO_Imag: {
    LValue LV = EmitLValue(E->getSubExpr());
    assert(LV.isSimple() && "real/imag on non-ordinary l-value");

    // __real is valid on scalars.  This is a faster way of testing that.
    // __imag can only produce an rvalue on scalars.
    if (E->getOpcode() == UO_Real &&
        !LV.getAddress().getElementType()->isStructTy()) {
      assert(E->getSubExpr()->getType()->isArithmeticType());
      return LV;
    }

    QualType T = ExprTy->castAs<ComplexType>()->getElementType();

    Address Component =
        (E->getOpcode() == UO_Real
             ? emitAddrOfRealComponent(LV.getAddress(), LV.getType())
             : emitAddrOfImagComponent(LV.getAddress(), LV.getType()));
    LValue ElemLV = MakeAddrLValue(Component, T, LV.getBaseInfo(),
                                   CGM.getTBAAInfoForSubobject(LV, T));
    ElemLV.getQuals().addQualifiers(LV.getQuals());
    return ElemLV;
  }
  case UO_PreInc:
  case UO_PreDec: {
    LValue LV = EmitLValue(E->getSubExpr());
    bool isInc = E->getOpcode() == UO_PreInc;

    if (E->getType()->isAnyComplexType())
      EmitComplexPrePostIncDec(E, LV, isInc, true/*isPre*/);
    else
      EmitScalarPrePostIncDec(E, LV, isInc, true/*isPre*/);
    return LV;
  }
  }
}

LValue CodeGenFunction::EmitStringLiteralLValue(const StringLiteral *E) {
  return MakeAddrLValue(CGM.GetAddrOfConstantStringFromLiteral(E),
                        E->getType(), AlignmentSource::Decl);
}

LValue CodeGenFunction::EmitObjCEncodeExprLValue(const ObjCEncodeExpr *E) {
  return MakeAddrLValue(CGM.GetAddrOfConstantStringFromObjCEncode(E),
                        E->getType(), AlignmentSource::Decl);
}

LValue CodeGenFunction::EmitPredefinedLValue(const PredefinedExpr *E) {
  auto SL = E->getFunctionName();
  assert(SL != nullptr && "No StringLiteral name in PredefinedExpr");
  StringRef FnName = CurFn->getName();
  FnName.consume_front("\01");
  StringRef NameItems[] = {
      PredefinedExpr::getIdentKindName(E->getIdentKind()), FnName};
  std::string GVName = llvm::join(NameItems, NameItems + 2, ".");
  if (auto *BD = dyn_cast_or_null<BlockDecl>(CurCodeDecl)) {
    std::string Name = std::string(SL->getString());
    if (!Name.empty()) {
      unsigned Discriminator =
          CGM.getCXXABI().getMangleContext().getBlockId(BD, true);
      if (Discriminator)
        Name += "_" + Twine(Discriminator + 1).str();
      auto C = CGM.GetAddrOfConstantCString(Name, GVName);
      return MakeAddrLValue(C, E->getType(), AlignmentSource::Decl);
    } else {
      auto C = CGM.GetAddrOfConstantCString(std::string(FnName), GVName);
      return MakeAddrLValue(C, E->getType(), AlignmentSource::Decl);
    }
  }
  auto C = CGM.GetAddrOfConstantStringFromLiteral(SL, GVName);
  return MakeAddrLValue(C, E->getType(), AlignmentSource::Decl);
}

/// Emit a type description suitable for use by a runtime sanitizer library. The
/// format of a type descriptor is
///
/// \code
///   { i16 TypeKind, i16 TypeInfo }
/// \endcode
///
/// followed by an array of i8 containing the type name with extra information
/// for BitInt. TypeKind is TK_Integer(0) for an integer, TK_Float(1) for a
/// floating point value, TK_BitInt(2) for BitInt and TK_Unknown(0xFFFF) for
/// anything else.
llvm::Constant *CodeGenFunction::EmitCheckTypeDescriptor(QualType T) {
  // Only emit each type's descriptor once.
  if (llvm::Constant *C = CGM.getTypeDescriptorFromMap(T))
    return C;

  uint16_t TypeKind = TK_Unknown;
  uint16_t TypeInfo = 0;
  bool IsBitInt = false;

  if (T->isIntegerType()) {
    TypeKind = TK_Integer;
    TypeInfo = (llvm::Log2_32(getContext().getTypeSize(T)) << 1) |
               (T->isSignedIntegerType() ? 1 : 0);
    // Follow suggestion from discussion of issue 64100.
    // So we can write the exact amount of bits in TypeName after '\0'
    // making it <diagnostic-like type name>.'\0'.<32-bit width>.
    if (T->isSignedIntegerType() && T->getAs<BitIntType>()) {
      // Do a sanity checks as we are using 32-bit type to store bit length.
      assert(getContext().getTypeSize(T) > 0 &&
             " non positive amount of bits in __BitInt type");
      assert(getContext().getTypeSize(T) <= 0xFFFFFFFF &&
             " too many bits in __BitInt type");

      // Redefine TypeKind with the actual __BitInt type if we have signed
      // BitInt.
      TypeKind = TK_BitInt;
      IsBitInt = true;
    }
  } else if (T->isFloatingType()) {
    TypeKind = TK_Float;
    TypeInfo = getContext().getTypeSize(T);
  }

  // Format the type name as if for a diagnostic, including quotes and
  // optionally an 'aka'.
  SmallString<32> Buffer;
  CGM.getDiags().ConvertArgToString(DiagnosticsEngine::ak_qualtype,
                                    (intptr_t)T.getAsOpaquePtr(), StringRef(),
                                    StringRef(), {}, Buffer, {});

  if (IsBitInt) {
    // The Structure is: 0 to end the string, 32 bit unsigned integer in target
    // endianness, zero.
    char S[6] = {'\0', '\0', '\0', '\0', '\0', '\0'};
    const auto *EIT = T->castAs<BitIntType>();
    uint32_t Bits = EIT->getNumBits();
    llvm::support::endian::write32(S + 1, Bits,
                                   getTarget().isBigEndian()
                                       ? llvm::endianness::big
                                       : llvm::endianness::little);
    StringRef Str = StringRef(S, sizeof(S) / sizeof(decltype(S[0])));
    Buffer.append(Str);
  }

  llvm::Constant *Components[] = {
    Builder.getInt16(TypeKind), Builder.getInt16(TypeInfo),
    llvm::ConstantDataArray::getString(getLLVMContext(), Buffer)
  };
  llvm::Constant *Descriptor = llvm::ConstantStruct::getAnon(Components);

  auto *GV = new llvm::GlobalVariable(
      CGM.getModule(), Descriptor->getType(),
      /*isConstant=*/true, llvm::GlobalVariable::PrivateLinkage, Descriptor);
  GV->setUnnamedAddr(llvm::GlobalValue::UnnamedAddr::Global);
  CGM.getSanitizerMetadata()->disableSanitizerForGlobal(GV);

  // Remember the descriptor for this type.
  CGM.setTypeDescriptorInMap(T, GV);

  return GV;
}

llvm::Value *CodeGenFunction::EmitCheckValue(llvm::Value *V) {
  llvm::Type *TargetTy = IntPtrTy;

  if (V->getType() == TargetTy)
    return V;

  // Floating-point types which fit into intptr_t are bitcast to integers
  // and then passed directly (after zero-extension, if necessary).
  if (V->getType()->isFloatingPointTy()) {
    unsigned Bits = V->getType()->getPrimitiveSizeInBits().getFixedValue();
    if (Bits <= TargetTy->getIntegerBitWidth())
      V = Builder.CreateBitCast(V, llvm::Type::getIntNTy(getLLVMContext(),
                                                         Bits));
  }

  // Integers which fit in intptr_t are zero-extended and passed directly.
  if (V->getType()->isIntegerTy() &&
      V->getType()->getIntegerBitWidth() <= TargetTy->getIntegerBitWidth())
    return Builder.CreateZExt(V, TargetTy);

  // Pointers are passed directly, everything else is passed by address.
  if (!V->getType()->isPointerTy()) {
    RawAddress Ptr = CreateDefaultAlignTempAlloca(V->getType());
    Builder.CreateStore(V, Ptr);
    V = Ptr.getPointer();
  }
  return Builder.CreatePtrToInt(V, TargetTy);
}

/// Emit a representation of a SourceLocation for passing to a handler
/// in a sanitizer runtime library. The format for this data is:
/// \code
///   struct SourceLocation {
///     const char *Filename;
///     int32_t Line, Column;
///   };
/// \endcode
/// For an invalid SourceLocation, the Filename pointer is null.
llvm::Constant *CodeGenFunction::EmitCheckSourceLocation(SourceLocation Loc) {
  llvm::Constant *Filename;
  int Line, Column;

  PresumedLoc PLoc = getContext().getSourceManager().getPresumedLoc(Loc);
  if (PLoc.isValid()) {
    StringRef FilenameString = PLoc.getFilename();

    int PathComponentsToStrip =
        CGM.getCodeGenOpts().EmitCheckPathComponentsToStrip;
    if (PathComponentsToStrip < 0) {
      assert(PathComponentsToStrip != INT_MIN);
      int PathComponentsToKeep = -PathComponentsToStrip;
      auto I = llvm::sys::path::rbegin(FilenameString);
      auto E = llvm::sys::path::rend(FilenameString);
      while (I != E && --PathComponentsToKeep)
        ++I;

      FilenameString = FilenameString.substr(I - E);
    } else if (PathComponentsToStrip > 0) {
      auto I = llvm::sys::path::begin(FilenameString);
      auto E = llvm::sys::path::end(FilenameString);
      while (I != E && PathComponentsToStrip--)
        ++I;

      if (I != E)
        FilenameString =
            FilenameString.substr(I - llvm::sys::path::begin(FilenameString));
      else
        FilenameString = llvm::sys::path::filename(FilenameString);
    }

    auto FilenameGV =
        CGM.GetAddrOfConstantCString(std::string(FilenameString), ".src");
    CGM.getSanitizerMetadata()->disableSanitizerForGlobal(
        cast<llvm::GlobalVariable>(
            FilenameGV.getPointer()->stripPointerCasts()));
    Filename = FilenameGV.getPointer();
    Line = PLoc.getLine();
    Column = PLoc.getColumn();
  } else {
    Filename = llvm::Constant::getNullValue(Int8PtrTy);
    Line = Column = 0;
  }

  llvm::Constant *Data[] = {Filename, Builder.getInt32(Line),
                            Builder.getInt32(Column)};

  return llvm::ConstantStruct::getAnon(Data);
}

namespace {
/// Specify under what conditions this check can be recovered
enum class CheckRecoverableKind {
  /// Always terminate program execution if this check fails.
  Unrecoverable,
  /// Check supports recovering, runtime has both fatal (noreturn) and
  /// non-fatal handlers for this check.
  Recoverable,
  /// Runtime conditionally aborts, always need to support recovery.
  AlwaysRecoverable
};
}

static CheckRecoverableKind
getRecoverableKind(SanitizerKind::SanitizerOrdinal Ordinal) {
  if (Ordinal == SanitizerKind::SO_Vptr)
    return CheckRecoverableKind::AlwaysRecoverable;
  else if (Ordinal == SanitizerKind::SO_Return ||
           Ordinal == SanitizerKind::SO_Unreachable)
    return CheckRecoverableKind::Unrecoverable;
  else
    return CheckRecoverableKind::Recoverable;
}

namespace {
struct SanitizerHandlerInfo {
  char const *const Name;
  unsigned Version;
};
}

const SanitizerHandlerInfo SanitizerHandlers[] = {
#define SANITIZER_CHECK(Enum, Name, Version, Msg) {#Name, Version},
    LIST_SANITIZER_CHECKS
#undef SANITIZER_CHECK
};

static void emitCheckHandlerCall(CodeGenFunction &CGF,
                                 llvm::FunctionType *FnType,
                                 ArrayRef<llvm::Value *> FnArgs,
                                 SanitizerHandler CheckHandler,
                                 CheckRecoverableKind RecoverKind, bool IsFatal,
                                 llvm::BasicBlock *ContBB, bool NoMerge) {
  assert(IsFatal || RecoverKind != CheckRecoverableKind::Unrecoverable);
  std::optional<ApplyDebugLocation> DL;
  if (!CGF.Builder.getCurrentDebugLocation()) {
    // Ensure that the call has at least an artificial debug location.
    DL.emplace(CGF, SourceLocation());
  }
  bool NeedsAbortSuffix =
      IsFatal && RecoverKind != CheckRecoverableKind::Unrecoverable;
  bool MinimalRuntime = CGF.CGM.getCodeGenOpts().SanitizeMinimalRuntime;
  const SanitizerHandlerInfo &CheckInfo = SanitizerHandlers[CheckHandler];
  const StringRef CheckName = CheckInfo.Name;
  std::string FnName = "__ubsan_handle_" + CheckName.str();
  if (CheckInfo.Version && !MinimalRuntime)
    FnName += "_v" + llvm::utostr(CheckInfo.Version);
  if (MinimalRuntime)
    FnName += "_minimal";
  if (NeedsAbortSuffix)
    FnName += "_abort";
  bool MayReturn =
      !IsFatal || RecoverKind == CheckRecoverableKind::AlwaysRecoverable;

  llvm::AttrBuilder B(CGF.getLLVMContext());
  if (!MayReturn) {
    B.addAttribute(llvm::Attribute::NoReturn)
        .addAttribute(llvm::Attribute::NoUnwind);
  }
  B.addUWTableAttr(llvm::UWTableKind::Default);

  llvm::FunctionCallee Fn = CGF.CGM.CreateRuntimeFunction(
      FnType, FnName,
      llvm::AttributeList::get(CGF.getLLVMContext(),
                               llvm::AttributeList::FunctionIndex, B),
      /*Local=*/true);
  llvm::CallInst *HandlerCall = CGF.EmitNounwindRuntimeCall(Fn, FnArgs);
  NoMerge = NoMerge || !CGF.CGM.getCodeGenOpts().OptimizationLevel ||
            (CGF.CurCodeDecl && CGF.CurCodeDecl->hasAttr<OptimizeNoneAttr>());
  if (NoMerge)
    HandlerCall->addFnAttr(llvm::Attribute::NoMerge);
  if (!MayReturn) {
    HandlerCall->setDoesNotReturn();
    CGF.Builder.CreateUnreachable();
  } else {
    CGF.Builder.CreateBr(ContBB);
  }
}

void CodeGenFunction::EmitCheck(
    ArrayRef<std::pair<llvm::Value *, SanitizerKind::SanitizerOrdinal>> Checked,
    SanitizerHandler CheckHandler, ArrayRef<llvm::Constant *> StaticArgs,
    ArrayRef<llvm::Value *> DynamicArgs, const TrapReason *TR) {
  assert(IsSanitizerScope);
  assert(Checked.size() > 0);
  assert(CheckHandler >= 0 &&
         size_t(CheckHandler) < std::size(SanitizerHandlers));
  const StringRef CheckName = SanitizerHandlers[CheckHandler].Name;

  llvm::Value *FatalCond = nullptr;
  llvm::Value *RecoverableCond = nullptr;
  llvm::Value *TrapCond = nullptr;
  bool NoMerge = false;
  // Expand checks into:
  //   (Check1 || !allow_ubsan_check) && (Check2 || !allow_ubsan_check) ...
  // We need separate allow_ubsan_check intrinsics because they have separately
  // specified cutoffs.
  // This expression looks expensive but will be simplified after
  // LowerAllowCheckPass.
  for (auto &[Check, Ord] : Checked) {
    llvm::Value *GuardedCheck = Check;
    if (ClSanitizeGuardChecks ||
        (CGM.getCodeGenOpts().SanitizeSkipHotCutoffs[Ord] > 0)) {
      llvm::Value *Allow = Builder.CreateCall(
          CGM.getIntrinsic(llvm::Intrinsic::allow_ubsan_check),
          llvm::ConstantInt::get(CGM.Int8Ty, Ord));
      GuardedCheck = Builder.CreateOr(Check, Builder.CreateNot(Allow));
    }

    // -fsanitize-trap= overrides -fsanitize-recover=.
    llvm::Value *&Cond = CGM.getCodeGenOpts().SanitizeTrap.has(Ord) ? TrapCond
                         : CGM.getCodeGenOpts().SanitizeRecover.has(Ord)
                             ? RecoverableCond
                             : FatalCond;
    Cond = Cond ? Builder.CreateAnd(Cond, GuardedCheck) : GuardedCheck;

    if (!CGM.getCodeGenOpts().SanitizeMergeHandlers.has(Ord))
      NoMerge = true;
  }

  if (TrapCond)
    EmitTrapCheck(TrapCond, CheckHandler, NoMerge, TR);
  if (!FatalCond && !RecoverableCond)
    return;

  llvm::Value *JointCond;
  if (FatalCond && RecoverableCond)
    JointCond = Builder.CreateAnd(FatalCond, RecoverableCond);
  else
    JointCond = FatalCond ? FatalCond : RecoverableCond;
  assert(JointCond);

  CheckRecoverableKind RecoverKind = getRecoverableKind(Checked[0].second);
  assert(SanOpts.has(Checked[0].second));
#ifndef NDEBUG
  for (int i = 1, n = Checked.size(); i < n; ++i) {
    assert(RecoverKind == getRecoverableKind(Checked[i].second) &&
           "All recoverable kinds in a single check must be same!");
    assert(SanOpts.has(Checked[i].second));
  }
#endif

  llvm::BasicBlock *Cont = createBasicBlock("cont");
  llvm::BasicBlock *Handlers = createBasicBlock("handler." + CheckName);
  llvm::Instruction *Branch = Builder.CreateCondBr(JointCond, Cont, Handlers);
  // Give hint that we very much don't expect to execute the handler
  llvm::MDBuilder MDHelper(getLLVMContext());
  llvm::MDNode *Node = MDHelper.createLikelyBranchWeights();
  Branch->setMetadata(llvm::LLVMContext::MD_prof, Node);
  EmitBlock(Handlers);

  // Clear arguments for the MinimalRuntime handler.
  if (CGM.getCodeGenOpts().SanitizeMinimalRuntime) {
    switch (CheckHandler) {
    case SanitizerHandler::TypeMismatch:
      // Pass value pointer only. It adds minimal overhead.
      StaticArgs = {};
      assert(DynamicArgs.size() == 1);
      break;
    default:
      // No arguments for other checks.
      StaticArgs = {};
      DynamicArgs = {};
      break;
    }
  }

  // Handler functions take an i8* pointing to the (handler-specific) static
  // information block, followed by a sequence of intptr_t arguments
  // representing operand values.
  SmallVector<llvm::Value *, 4> Args;
  SmallVector<llvm::Type *, 4> ArgTypes;

  Args.reserve(DynamicArgs.size() + 1);
  ArgTypes.reserve(DynamicArgs.size() + 1);

  // Emit handler arguments and create handler function type.
  if (!StaticArgs.empty()) {
    llvm::Constant *Info = llvm::ConstantStruct::getAnon(StaticArgs);
    auto *InfoPtr = new llvm::GlobalVariable(
        CGM.getModule(), Info->getType(),
        // Non-constant global is used in a handler to deduplicate reports.
        // TODO: change deduplication logic and make it constant.
        /*isConstant=*/false, llvm::GlobalVariable::PrivateLinkage, Info, "",
        nullptr, llvm::GlobalVariable::NotThreadLocal,
        CGM.getDataLayout().getDefaultGlobalsAddressSpace());
    InfoPtr->setUnnamedAddr(llvm::GlobalValue::UnnamedAddr::Global);
    CGM.getSanitizerMetadata()->disableSanitizerForGlobal(InfoPtr);
    Args.push_back(InfoPtr);
    ArgTypes.push_back(Args.back()->getType());
  }

  for (llvm::Value *DynamicArg : DynamicArgs) {
    Args.push_back(EmitCheckValue(DynamicArg));
    ArgTypes.push_back(IntPtrTy);
  }

  llvm::FunctionType *FnType =
    llvm::FunctionType::get(CGM.VoidTy, ArgTypes, false);

  if (!FatalCond || !RecoverableCond) {
    // Simple case: we need to generate a single handler call, either
    // fatal, or non-fatal.
    emitCheckHandlerCall(*this, FnType, Args, CheckHandler, RecoverKind,
                         (FatalCond != nullptr), Cont, NoMerge);
  } else {
    // Emit two handler calls: first one for set of unrecoverable checks,
    // another one for recoverable.
    llvm::BasicBlock *NonFatalHandlerBB =
        createBasicBlock("non_fatal." + CheckName);
    llvm::BasicBlock *FatalHandlerBB = createBasicBlock("fatal." + CheckName);
    Builder.CreateCondBr(FatalCond, NonFatalHandlerBB, FatalHandlerBB);
    EmitBlock(FatalHandlerBB);
    emitCheckHandlerCall(*this, FnType, Args, CheckHandler, RecoverKind, true,
                         NonFatalHandlerBB, NoMerge);
    EmitBlock(NonFatalHandlerBB);
    emitCheckHandlerCall(*this, FnType, Args, CheckHandler, RecoverKind, false,
                         Cont, NoMerge);
  }

  EmitBlock(Cont);
}

void CodeGenFunction::EmitCfiSlowPathCheck(
    SanitizerKind::SanitizerOrdinal Ordinal, llvm::Value *Cond,
    llvm::ConstantInt *TypeId, llvm::Value *Ptr,
    ArrayRef<llvm::Constant *> StaticArgs) {
  llvm::BasicBlock *Cont = createBasicBlock("cfi.cont");

  llvm::BasicBlock *CheckBB = createBasicBlock("cfi.slowpath");
  llvm::BranchInst *BI = Builder.CreateCondBr(Cond, Cont, CheckBB);

  llvm::MDBuilder MDHelper(getLLVMContext());
  llvm::MDNode *Node = MDHelper.createLikelyBranchWeights();
  BI->setMetadata(llvm::LLVMContext::MD_prof, Node);

  EmitBlock(CheckBB);

  bool WithDiag = !CGM.getCodeGenOpts().SanitizeTrap.has(Ordinal);

  llvm::CallInst *CheckCall;
  llvm::FunctionCallee SlowPathFn;
  if (WithDiag) {
    llvm::Constant *Info = llvm::ConstantStruct::getAnon(StaticArgs);
    auto *InfoPtr =
        new llvm::GlobalVariable(CGM.getModule(), Info->getType(), false,
                                 llvm::GlobalVariable::PrivateLinkage, Info);
    InfoPtr->setUnnamedAddr(llvm::GlobalValue::UnnamedAddr::Global);
    CGM.getSanitizerMetadata()->disableSanitizerForGlobal(InfoPtr);

    SlowPathFn = CGM.getModule().getOrInsertFunction(
        "__cfi_slowpath_diag",
        llvm::FunctionType::get(VoidTy, {Int64Ty, Int8PtrTy, Int8PtrTy},
                                false));
    CheckCall = Builder.CreateCall(SlowPathFn, {TypeId, Ptr, InfoPtr});
  } else {
    SlowPathFn = CGM.getModule().getOrInsertFunction(
        "__cfi_slowpath",
        llvm::FunctionType::get(VoidTy, {Int64Ty, Int8PtrTy}, false));
    CheckCall = Builder.CreateCall(SlowPathFn, {TypeId, Ptr});
  }

  CGM.setDSOLocal(
      cast<llvm::GlobalValue>(SlowPathFn.getCallee()->stripPointerCasts()));
  CheckCall->setDoesNotThrow();

  EmitBlock(Cont);
}

// Emit a stub for __cfi_check function so that the linker knows about this
// symbol in LTO mode.
void CodeGenFunction::EmitCfiCheckStub() {
  llvm::Module *M = &CGM.getModule();
  ASTContext &C = getContext();
  QualType QInt64Ty = C.getIntTypeForBitwidth(64, false);

  FunctionArgList FnArgs;
  ImplicitParamDecl ArgCallsiteTypeId(C, QInt64Ty, ImplicitParamKind::Other);
  ImplicitParamDecl ArgAddr(C, C.VoidPtrTy, ImplicitParamKind::Other);
  ImplicitParamDecl ArgCFICheckFailData(C, C.VoidPtrTy,
                                        ImplicitParamKind::Other);
  FnArgs.push_back(&ArgCallsiteTypeId);
  FnArgs.push_back(&ArgAddr);
  FnArgs.push_back(&ArgCFICheckFailData);
  const CGFunctionInfo &FI =
      CGM.getTypes().arrangeBuiltinFunctionDeclaration(C.VoidTy, FnArgs);

  llvm::Function *F = llvm::Function::Create(
      llvm::FunctionType::get(VoidTy, {Int64Ty, VoidPtrTy, VoidPtrTy}, false),
      llvm::GlobalValue::WeakAnyLinkage, "__cfi_check", M);
  CGM.SetLLVMFunctionAttributes(GlobalDecl(), FI, F, /*IsThunk=*/false);
  CGM.SetLLVMFunctionAttributesForDefinition(nullptr, F);
  F->setAlignment(llvm::Align(4096));
  CGM.setDSOLocal(F);

  llvm::LLVMContext &Ctx = M->getContext();
  llvm::BasicBlock *BB = llvm::BasicBlock::Create(Ctx, "entry", F);
  // CrossDSOCFI pass is not executed if there is no executable code.
  SmallVector<llvm::Value*> Args{F->getArg(2), F->getArg(1)};
  llvm::CallInst::Create(M->getFunction("__cfi_check_fail"), Args, "", BB);
  llvm::ReturnInst::Create(Ctx, nullptr, BB);
}

// This function is basically a switch over the CFI failure kind, which is
// extracted from CFICheckFailData (1st function argument). Each case is either
// llvm.trap or a call to one of the two runtime handlers, based on
// -fsanitize-trap and -fsanitize-recover settings.  Default case (invalid
// failure kind) traps, but this should really never happen.  CFICheckFailData
// can be nullptr if the calling module has -fsanitize-trap behavior for this
// check kind; in this case __cfi_check_fail traps as well.
void CodeGenFunction::EmitCfiCheckFail() {
  auto CheckHandler = SanitizerHandler::CFICheckFail;
  // TODO: the SanitizerKind is not yet determined for this check (and might
  // not even be available, if Data == nullptr). However, we still want to
  // annotate the instrumentation. We approximate this by using all the CFI
  // kinds.
  SanitizerDebugLocation SanScope(
      this,
      {SanitizerKind::SO_CFIVCall, SanitizerKind::SO_CFINVCall,
       SanitizerKind::SO_CFIDerivedCast, SanitizerKind::SO_CFIUnrelatedCast,
       SanitizerKind::SO_CFIICall},
      CheckHandler);
  FunctionArgList Args;
  ImplicitParamDecl ArgData(getContext(), getContext().VoidPtrTy,
                            ImplicitParamKind::Other);
  ImplicitParamDecl ArgAddr(getContext(), getContext().VoidPtrTy,
                            ImplicitParamKind::Other);
  Args.push_back(&ArgData);
  Args.push_back(&ArgAddr);

  const CGFunctionInfo &FI =
    CGM.getTypes().arrangeBuiltinFunctionDeclaration(getContext().VoidTy, Args);

  llvm::Function *F = llvm::Function::Create(
      llvm::FunctionType::get(VoidTy, {VoidPtrTy, VoidPtrTy}, false),
      llvm::GlobalValue::WeakODRLinkage, "__cfi_check_fail", &CGM.getModule());

  CGM.SetLLVMFunctionAttributes(GlobalDecl(), FI, F, /*IsThunk=*/false);
  CGM.SetLLVMFunctionAttributesForDefinition(nullptr, F);
  F->setVisibility(llvm::GlobalValue::HiddenVisibility);

  StartFunction(GlobalDecl(), CGM.getContext().VoidTy, F, FI, Args,
                SourceLocation());

  ApplyDebugLocation ADL = ApplyDebugLocation::CreateArtificial(*this);

  // This function is not affected by NoSanitizeList. This function does
  // not have a source location, but "src:*" would still apply. Revert any
  // changes to SanOpts made in StartFunction.
  SanOpts = CGM.getLangOpts().Sanitize;

  llvm::Value *Data =
      EmitLoadOfScalar(GetAddrOfLocalVar(&ArgData), /*Volatile=*/false,
                       CGM.getContext().VoidPtrTy, ArgData.getLocation());
  llvm::Value *Addr =
      EmitLoadOfScalar(GetAddrOfLocalVar(&ArgAddr), /*Volatile=*/false,
                       CGM.getContext().VoidPtrTy, ArgAddr.getLocation());

  // Data == nullptr means the calling module has trap behaviour for this check.
  llvm::Value *DataIsNotNullPtr =
      Builder.CreateICmpNE(Data, llvm::ConstantPointerNull::get(Int8PtrTy));
  // TODO: since there is no data, we don't know the CheckKind, and therefore
  // cannot inspect CGM.getCodeGenOpts().SanitizeMergeHandlers. We default to
  // NoMerge = false. Users can disable merging by disabling optimization.
  EmitTrapCheck(DataIsNotNullPtr, SanitizerHandler::CFICheckFail,
                /*NoMerge=*/false);

  llvm::StructType *SourceLocationTy =
      llvm::StructType::get(VoidPtrTy, Int32Ty, Int32Ty);
  llvm::StructType *CfiCheckFailDataTy =
      llvm::StructType::get(Int8Ty, SourceLocationTy, VoidPtrTy);

  llvm::Value *V = Builder.CreateConstGEP2_32(
      CfiCheckFailDataTy, Builder.CreatePointerCast(Data, DefaultPtrTy), 0, 0);

  Address CheckKindAddr(V, Int8Ty, getIntAlign());
  llvm::Value *CheckKind = Builder.CreateLoad(CheckKindAddr);

  llvm::Value *AllVtables = llvm::MetadataAsValue::get(
      CGM.getLLVMContext(),
      llvm::MDString::get(CGM.getLLVMContext(), "all-vtables"));
  llvm::Value *ValidVtable = Builder.CreateZExt(
      Builder.CreateCall(CGM.getIntrinsic(llvm::Intrinsic::type_test),
                         {Addr, AllVtables}),
      IntPtrTy);

  const std::pair<int, SanitizerKind::SanitizerOrdinal> CheckKinds[] = {
      {CFITCK_VCall, SanitizerKind::SO_CFIVCall},
      {CFITCK_NVCall, SanitizerKind::SO_CFINVCall},
      {CFITCK_DerivedCast, SanitizerKind::SO_CFIDerivedCast},
      {CFITCK_UnrelatedCast, SanitizerKind::SO_CFIUnrelatedCast},
      {CFITCK_ICall, SanitizerKind::SO_CFIICall}};

  for (auto CheckKindOrdinalPair : CheckKinds) {
    int Kind = CheckKindOrdinalPair.first;
    SanitizerKind::SanitizerOrdinal Ordinal = CheckKindOrdinalPair.second;

    // TODO: we could apply SanitizerAnnotateDebugInfo(Ordinal) instead of
    //       relying on the SanitizerScope with all CFI ordinals

    llvm::Value *Cond =
        Builder.CreateICmpNE(CheckKind, llvm::ConstantInt::get(Int8Ty, Kind));
    if (CGM.getLangOpts().Sanitize.has(Ordinal))
      EmitCheck(std::make_pair(Cond, Ordinal), SanitizerHandler::CFICheckFail,
                {}, {Data, Addr, ValidVtable});
    else
      // TODO: we can't rely on CGM.getCodeGenOpts().SanitizeMergeHandlers.
      // Although the compiler allows SanitizeMergeHandlers to be set
      // independently of CGM.getLangOpts().Sanitize, Driver/SanitizerArgs.cpp
      // requires that SanitizeMergeHandlers is a subset of Sanitize.
      EmitTrapCheck(Cond, CheckHandler, /*NoMerge=*/false);
  }

  FinishFunction();
  // The only reference to this function will be created during LTO link.
  // Make sure it survives until then.
  CGM.addUsedGlobal(F);
}

void CodeGenFunction::EmitUnreachable(SourceLocation Loc) {
  if (SanOpts.has(SanitizerKind::Unreachable)) {
    auto CheckOrdinal = SanitizerKind::SO_Unreachable;
    auto CheckHandler = SanitizerHandler::BuiltinUnreachable;
    SanitizerDebugLocation SanScope(this, {CheckOrdinal}, CheckHandler);
    EmitCheck(std::make_pair(static_cast<llvm::Value *>(Builder.getFalse()),
                             CheckOrdinal),
              CheckHandler, EmitCheckSourceLocation(Loc), {});
  }
  Builder.CreateUnreachable();
}

void CodeGenFunction::EmitTrapCheck(llvm::Value *Checked,
                                    SanitizerHandler CheckHandlerID,
                                    bool NoMerge, const TrapReason *TR) {
  llvm::BasicBlock *Cont = createBasicBlock("cont");

  // If we're optimizing, collapse all calls to trap down to just one per
  // check-type per function to save on code size.
  if ((int)TrapBBs.size() <= CheckHandlerID)
    TrapBBs.resize(CheckHandlerID + 1);

  llvm::BasicBlock *&TrapBB = TrapBBs[CheckHandlerID];

  llvm::DILocation *TrapLocation = Builder.getCurrentDebugLocation();
  llvm::StringRef TrapMessage;
  llvm::StringRef TrapCategory;
  auto DebugTrapReasonKind = CGM.getCodeGenOpts().getSanitizeDebugTrapReasons();
  if (TR && !TR->isEmpty() &&
      DebugTrapReasonKind ==
          CodeGenOptions::SanitizeDebugTrapReasonKind::Detailed) {
    TrapMessage = TR->getMessage();
    TrapCategory = TR->getCategory();
  } else {
    TrapMessage = GetUBSanTrapForHandler(CheckHandlerID);
    TrapCategory = "Undefined Behavior Sanitizer";
  }

  if (getDebugInfo() && !TrapMessage.empty() &&
      DebugTrapReasonKind !=
          CodeGenOptions::SanitizeDebugTrapReasonKind::None &&
      TrapLocation) {
    TrapLocation = getDebugInfo()->CreateTrapFailureMessageFor(
        TrapLocation, TrapCategory, TrapMessage);
  }

  NoMerge = NoMerge || !CGM.getCodeGenOpts().OptimizationLevel ||
            (CurCodeDecl && CurCodeDecl->hasAttr<OptimizeNoneAttr>());

  llvm::MDBuilder MDHelper(getLLVMContext());
  if (TrapBB && !NoMerge) {
    auto Call = TrapBB->begin();
    assert(isa<llvm::CallInst>(Call) && "Expected call in trap BB");

    Call->applyMergedLocation(Call->getDebugLoc(), TrapLocation);

    Builder.CreateCondBr(Checked, Cont, TrapBB,
                         MDHelper.createLikelyBranchWeights());
  } else {
    TrapBB = createBasicBlock("trap");
    Builder.CreateCondBr(Checked, Cont, TrapBB,
                         MDHelper.createLikelyBranchWeights());
    EmitBlock(TrapBB);

    ApplyDebugLocation applyTrapDI(*this, TrapLocation);

    llvm::CallInst *TrapCall =
        Builder.CreateCall(CGM.getIntrinsic(llvm::Intrinsic::ubsantrap),
                           llvm::ConstantInt::get(CGM.Int8Ty, CheckHandlerID));

    if (!CGM.getCodeGenOpts().TrapFuncName.empty()) {
      auto A = llvm::Attribute::get(getLLVMContext(), "trap-func-name",
                                    CGM.getCodeGenOpts().TrapFuncName);
      TrapCall->addFnAttr(A);
    }
    if (NoMerge)
      TrapCall->addFnAttr(llvm::Attribute::NoMerge);
    TrapCall->setDoesNotReturn();
    TrapCall->setDoesNotThrow();
    Builder.CreateUnreachable();
  }

  EmitBlock(Cont);
}

llvm::CallInst *CodeGenFunction::EmitTrapCall(llvm::Intrinsic::ID IntrID) {
  llvm::CallInst *TrapCall =
      Builder.CreateCall(CGM.getIntrinsic(IntrID));

  if (!CGM.getCodeGenOpts().TrapFuncName.empty()) {
    auto A = llvm::Attribute::get(getLLVMContext(), "trap-func-name",
                                  CGM.getCodeGenOpts().TrapFuncName);
    TrapCall->addFnAttr(A);
  }

  if (InNoMergeAttributedStmt)
    TrapCall->addFnAttr(llvm::Attribute::NoMerge);
  return TrapCall;
}

Address CodeGenFunction::EmitArrayToPointerDecay(const Expr *E,
                                                 LValueBaseInfo *BaseInfo,
                                                 TBAAAccessInfo *TBAAInfo) {
  assert(E->getType()->isArrayType() &&
         "Array to pointer decay must have array source type!");

  // Expressions of array type can't be bitfields or vector elements.
  LValue LV = EmitLValue(E);
  Address Addr = LV.getAddress();

  // If the array type was an incomplete type, we need to make sure
  // the decay ends up being the right type.
  llvm::Type *NewTy = ConvertType(E->getType());
  Addr = Addr.withElementType(NewTy);

  // Note that VLA pointers are always decayed, so we don't need to do
  // anything here.
  if (!E->getType()->isVariableArrayType()) {
    assert(isa<llvm::ArrayType>(Addr.getElementType()) &&
           "Expected pointer to array");
    Addr = Builder.CreateConstArrayGEP(Addr, 0, "arraydecay");
  }

  // The result of this decay conversion points to an array element within the
  // base lvalue. However, since TBAA currently does not support representing
  // accesses to elements of member arrays, we conservatively represent accesses
  // to the pointee object as if it had no any base lvalue specified.
  // TODO: Support TBAA for member arrays.
  QualType EltType = E->getType()->castAsArrayTypeUnsafe()->getElementType();
  if (BaseInfo) *BaseInfo = LV.getBaseInfo();
  if (TBAAInfo) *TBAAInfo = CGM.getTBAAAccessInfo(EltType);

  return Addr.withElementType(ConvertTypeForMem(EltType));
}

/// isSimpleArrayDecayOperand - If the specified expr is a simple decay from an
/// array to pointer, return the array subexpression.
static const Expr *isSimpleArrayDecayOperand(const Expr *E) {
  // If this isn't just an array->pointer decay, bail out.
  const auto *CE = dyn_cast<CastExpr>(E);
  if (!CE || CE->getCastKind() != CK_ArrayToPointerDecay)
    return nullptr;

  // If this is a decay from variable width array, bail out.
  const Expr *SubExpr = CE->getSubExpr();
  if (SubExpr->getType()->isVariableArrayType())
    return nullptr;

  return SubExpr;
}

static llvm::Value *emitArraySubscriptGEP(CodeGenFunction &CGF,
                                          llvm::Type *elemType,
                                          llvm::Value *ptr,
                                          ArrayRef<llvm::Value*> indices,
                                          bool inbounds,
                                          bool signedIndices,
                                          SourceLocation loc,
                                    const llvm::Twine &name = "arrayidx") {
  if (inbounds) {
    return CGF.EmitCheckedInBoundsGEP(elemType, ptr, indices, signedIndices,
                                      CodeGenFunction::NotSubtraction, loc,
                                      name);
  } else {
    return CGF.Builder.CreateGEP(elemType, ptr, indices, name);
  }
}

static Address emitArraySubscriptGEP(CodeGenFunction &CGF, Address addr,
                                     ArrayRef<llvm::Value *> indices,
                                     llvm::Type *elementType, bool inbounds,
                                     bool signedIndices, SourceLocation loc,
                                     CharUnits align,
                                     const llvm::Twine &name = "arrayidx") {
  if (inbounds) {
    return CGF.EmitCheckedInBoundsGEP(addr, indices, elementType, signedIndices,
                                      CodeGenFunction::NotSubtraction, loc,
                                      align, name);
  } else {
    return CGF.Builder.CreateGEP(addr, indices, elementType, align, name);
  }
}

static QualType getFixedSizeElementType(const ASTContext &ctx,
                                        const VariableArrayType *vla) {
  QualType eltType;
  do {
    eltType = vla->getElementType();
  } while ((vla = ctx.getAsVariableArrayType(eltType)));
  return eltType;
}

static void AddIVDepMetadata(CodeGenFunction &CGF, const ValueDecl *ArrayDecl,
                             llvm::Value *EltPtr) {
  if (!ArrayDecl)
    return;

  // Only handle actual GEPs, ConstantExpr GEPs don't have metadata.
  if (auto *GEP = dyn_cast<llvm::GetElementPtrInst>(EltPtr))
    CGF.LoopStack.addIVDepMetadata(ArrayDecl, GEP);
}

static bool hasBPFPreserveStaticOffset(const RecordDecl *D) {
  return D && D->hasAttr<BPFPreserveStaticOffsetAttr>();
}

static bool hasBPFPreserveStaticOffset(const Expr *E) {
  if (!E)
    return false;
  QualType PointeeType = E->getType()->getPointeeType();
  if (PointeeType.isNull())
    return false;
  if (const auto *BaseDecl = PointeeType->getAsRecordDecl())
    return hasBPFPreserveStaticOffset(BaseDecl);
  return false;
}

// Wraps Addr with a call to llvm.preserve.static.offset intrinsic.
static Address wrapWithBPFPreserveStaticOffset(CodeGenFunction &CGF,
                                               Address &Addr) {
  if (!CGF.getTarget().getTriple().isBPF())
    return Addr;

  llvm::Function *Fn =
      CGF.CGM.getIntrinsic(llvm::Intrinsic::preserve_static_offset);
  llvm::CallInst *Call = CGF.Builder.CreateCall(Fn, {Addr.emitRawPointer(CGF)});
  return Address(Call, Addr.getElementType(), Addr.getAlignment());
}

/// Given an array base, check whether its member access belongs to a record
/// with preserve_access_index attribute or not.
static bool IsPreserveAIArrayBase(CodeGenFunction &CGF, const Expr *ArrayBase) {
  if (!ArrayBase || !CGF.getDebugInfo())
    return false;

  // Only support base as either a MemberExpr or DeclRefExpr.
  // DeclRefExpr to cover cases like:
  //    struct s { int a; int b[10]; };
  //    struct s *p;
  //    p[1].a
  // p[1] will generate a DeclRefExpr and p[1].a is a MemberExpr.
  // p->b[5] is a MemberExpr example.
  const Expr *E = ArrayBase->IgnoreImpCasts();
  if (const auto *ME = dyn_cast<MemberExpr>(E))
    return ME->getMemberDecl()->hasAttr<BPFPreserveAccessIndexAttr>();

  if (const auto *DRE = dyn_cast<DeclRefExpr>(E)) {
    const auto *VarDef = dyn_cast<VarDecl>(DRE->getDecl());
    if (!VarDef)
      return false;

    const auto *PtrT = VarDef->getType()->getAs<PointerType>();
    if (!PtrT)
      return false;

    const auto *PointeeT = PtrT->getPointeeType()
                             ->getUnqualifiedDesugaredType();
    if (const auto *RecT = dyn_cast<RecordType>(PointeeT))
      return RecT->getDecl()
          ->getMostRecentDecl()
          ->hasAttr<BPFPreserveAccessIndexAttr>();
    return false;
  }

  return false;
}

static Address emitArraySubscriptGEP(CodeGenFunction &CGF, Address addr,
                                     ArrayRef<llvm::Value *> indices,
                                     QualType eltType, bool inbounds,
                                     bool signedIndices, SourceLocation loc,
                                     QualType *arrayType = nullptr,
                                     const Expr *Base = nullptr,
                                     const llvm::Twine &name = "arrayidx",
                                     const ValueDecl *arrayDecl = nullptr) {
  // All the indices except that last must be zero.
#ifndef NDEBUG
  for (auto *idx : indices.drop_back())
    assert(isa<llvm::ConstantInt>(idx) &&
           cast<llvm::ConstantInt>(idx)->isZero());
#endif

  // Determine the element size of the statically-sized base.  This is
  // the thing that the indices are expressed in terms of.
  if (auto vla = CGF.getContext().getAsVariableArrayType(eltType)) {
    eltType = getFixedSizeElementType(CGF.getContext(), vla);
  }

  // We can use that to compute the best alignment of the element.
  CharUnits eltSize = CGF.getContext().getTypeSizeInChars(eltType);
  CharUnits eltAlign =
      getArrayElementAlign(addr.getAlignment(), indices.back(), eltSize);

  if (hasBPFPreserveStaticOffset(Base))
    addr = wrapWithBPFPreserveStaticOffset(CGF, addr);

  llvm::Value *eltPtr;
  auto LastIndex = dyn_cast<llvm::ConstantInt>(indices.back());
  if (!LastIndex ||
      (!CGF.IsInPreservedAIRegion && !IsPreserveAIArrayBase(CGF, Base))) {
    addr = emitArraySubscriptGEP(CGF, addr, indices,
                                 CGF.ConvertTypeForMem(eltType), inbounds,
                                 signedIndices, loc, eltAlign, name);
    AddIVDepMetadata(CGF, arrayDecl, addr.emitRawPointer(CGF));
    return addr;
  } else {
    // Remember the original array subscript for bpf target
    unsigned idx = LastIndex->getZExtValue();
    llvm::DIType *DbgInfo = nullptr;
    if (arrayType)
      DbgInfo = CGF.getDebugInfo()->getOrCreateStandaloneType(*arrayType, loc);
    eltPtr = CGF.Builder.CreatePreserveArrayAccessIndex(
        addr.getElementType(), addr.emitRawPointer(CGF), indices.size() - 1,
        idx, DbgInfo);
  }

  return Address(eltPtr, CGF.ConvertTypeForMem(eltType), eltAlign);
}

namespace {

/// StructFieldAccess is a simple visitor class to grab the first l-value to
/// r-value cast Expr.
struct StructFieldAccess
    : public ConstStmtVisitor<StructFieldAccess, const Expr *> {
  const Expr *VisitCastExpr(const CastExpr *E) {
    if (E->getCastKind() == CK_LValueToRValue)
      return E;
    return Visit(E->getSubExpr());
  }
  const Expr *VisitParenExpr(const ParenExpr *E) {
    return Visit(E->getSubExpr());
  }
};

} // end anonymous namespace

/// The offset of a field from the beginning of the record.
static bool getFieldOffsetInBits(CodeGenFunction &CGF, const RecordDecl *RD,
                                 const FieldDecl *Field, int64_t &Offset) {
  ASTContext &Ctx = CGF.getContext();
  const ASTRecordLayout &Layout = Ctx.getASTRecordLayout(RD);
  unsigned FieldNo = 0;

  for (const FieldDecl *FD : RD->fields()) {
    if (FD == Field) {
      Offset += Layout.getFieldOffset(FieldNo);
      return true;
    }

    QualType Ty = FD->getType();
    if (Ty->isRecordType())
      if (getFieldOffsetInBits(CGF, Ty->getAsRecordDecl(), Field, Offset)) {
        Offset += Layout.getFieldOffset(FieldNo);
        return true;
      }

    if (!RD->isUnion())
      ++FieldNo;
  }

  return false;
}

/// Returns the relative offset difference between \p FD1 and \p FD2.
/// \code
///   offsetof(struct foo, FD1) - offsetof(struct foo, FD2)
/// \endcode
/// Both fields must be within the same struct.
static std::optional<int64_t> getOffsetDifferenceInBits(CodeGenFunction &CGF,
                                                        const FieldDecl *FD1,
                                                        const FieldDecl *FD2) {
  const RecordDecl *FD1OuterRec =
      FD1->getParent()->getOuterLexicalRecordContext();
  const RecordDecl *FD2OuterRec =
      FD2->getParent()->getOuterLexicalRecordContext();

  if (FD1OuterRec != FD2OuterRec)
    // Fields must be within the same RecordDecl.
    return std::optional<int64_t>();

  int64_t FD1Offset = 0;
  if (!getFieldOffsetInBits(CGF, FD1OuterRec, FD1, FD1Offset))
    return std::optional<int64_t>();

  int64_t FD2Offset = 0;
  if (!getFieldOffsetInBits(CGF, FD2OuterRec, FD2, FD2Offset))
    return std::optional<int64_t>();

  return std::make_optional<int64_t>(FD1Offset - FD2Offset);
}

/// EmitCountedByBoundsChecking - If the array being accessed has a "counted_by"
/// attribute, generate bounds checking code. The "count" field is at the top
/// level of the struct or in an anonymous struct, that's also at the top level.
/// Future expansions may allow the "count" to reside at any place in the
/// struct, but the value of "counted_by" will be a "simple" path to the count,
/// i.e. "a.b.count", so we shouldn't need the full force of EmitLValue or
/// similar to emit the correct GEP.
void CodeGenFunction::EmitCountedByBoundsChecking(
    const Expr *E, llvm::Value *Idx, Address Addr, QualType IdxTy,
    QualType ArrayTy, bool Accessed, bool FlexibleArray) {
  const auto *ME = dyn_cast<MemberExpr>(E->IgnoreImpCasts());
  if (!ME || !ME->getMemberDecl()->getType()->isCountAttributedType())
    return;

  const LangOptions::StrictFlexArraysLevelKind StrictFlexArraysLevel =
      getLangOpts().getStrictFlexArraysLevel();
  if (FlexibleArray &&
      !ME->isFlexibleArrayMemberLike(getContext(), StrictFlexArraysLevel))
    return;

  const FieldDecl *FD = cast<FieldDecl>(ME->getMemberDecl());
  const FieldDecl *CountFD = FD->findCountedByField();
  if (!CountFD)
    return;

  if (std::optional<int64_t> Diff =
          getOffsetDifferenceInBits(*this, CountFD, FD)) {
    if (!Addr.isValid()) {
      // An invalid Address indicates we're checking a pointer array access.
      // Emit the checked L-Value here.
      LValue LV = EmitCheckedLValue(E, TCK_MemberAccess);
      Addr = LV.getAddress();
    }

    // FIXME: The 'static_cast' is necessary, otherwise the result turns into a
    // uint64_t, which messes things up if we have a negative offset difference.
    Diff = *Diff / static_cast<int64_t>(CGM.getContext().getCharWidth());

    // Create a GEP with the byte offset between the counted object and the
    // count and use that to load the count value.
    Addr = Builder.CreatePointerBitCastOrAddrSpaceCast(Addr, Int8PtrTy, Int8Ty);

    llvm::Type *CountTy = ConvertType(CountFD->getType());
    llvm::Value *Res =
        Builder.CreateInBoundsGEP(Int8Ty, Addr.emitRawPointer(*this),
                                  Builder.getInt32(*Diff), ".counted_by.gep");
    Res = Builder.CreateAlignedLoad(CountTy, Res, getIntAlign(),
                                    ".counted_by.load");

    // Now emit the bounds checking.
    EmitBoundsCheckImpl(E, Res, Idx, IdxTy, ArrayTy, Accessed);
  }
}

LValue CodeGenFunction::EmitArraySubscriptExpr(const ArraySubscriptExpr *E,
                                               bool Accessed) {
  // The index must always be an integer, which is not an aggregate.  Emit it
  // in lexical order (this complexity is, sadly, required by C++17).
  llvm::Value *IdxPre =
      (E->getLHS() == E->getIdx()) ? EmitScalarExpr(E->getIdx()) : nullptr;
  bool SignedIndices = false;
  auto EmitIdxAfterBase = [&, IdxPre](bool Promote) -> llvm::Value * {
    auto *Idx = IdxPre;
    if (E->getLHS() != E->getIdx()) {
      assert(E->getRHS() == E->getIdx() && "index was neither LHS nor RHS");
      Idx = EmitScalarExpr(E->getIdx());
    }

    QualType IdxTy = E->getIdx()->getType();
    bool IdxSigned = IdxTy->isSignedIntegerOrEnumerationType();
    SignedIndices |= IdxSigned;

    if (SanOpts.has(SanitizerKind::ArrayBounds))
      EmitBoundsCheck(E, E->getBase(), Idx, IdxTy, Accessed);

    // Extend or truncate the index type to 32 or 64-bits.
    if (Promote && Idx->getType() != IntPtrTy)
      Idx = Builder.CreateIntCast(Idx, IntPtrTy, IdxSigned, "idxprom");

    return Idx;
  };
  IdxPre = nullptr;

  // If the base is a vector type, then we are forming a vector element lvalue
  // with this subscript.
  if (E->getBase()->getType()->isSubscriptableVectorType() &&
      !isa<ExtVectorElementExpr>(E->getBase())) {
    // Emit the vector as an lvalue to get its address.
    LValue LHS = EmitLValue(E->getBase());
    auto *Idx = EmitIdxAfterBase(/*Promote*/false);
    assert(LHS.isSimple() && "Can only subscript lvalue vectors here!");
    return LValue::MakeVectorElt(LHS.getAddress(), Idx, E->getBase()->getType(),
                                 LHS.getBaseInfo(), TBAAAccessInfo());
  }

  // The HLSL runtime handle the subscript expression on global resource arrays.
  if (getLangOpts().HLSL && (E->getType()->isHLSLResourceRecord() ||
                             E->getType()->isHLSLResourceRecordArray())) {
    std::optional<LValue> LV =
        CGM.getHLSLRuntime().emitResourceArraySubscriptExpr(E, *this);
    if (LV.has_value())
      return *LV;
  }

  // All the other cases basically behave like simple offsetting.

  // Handle the extvector case we ignored above.
  if (isa<ExtVectorElementExpr>(E->getBase())) {
    LValue LV = EmitLValue(E->getBase());
    auto *Idx = EmitIdxAfterBase(/*Promote*/true);
    Address Addr = EmitExtVectorElementLValue(LV);

    QualType EltType = LV.getType()->castAs<VectorType>()->getElementType();
    Addr = emitArraySubscriptGEP(*this, Addr, Idx, EltType, /*inbounds*/ true,
                                 SignedIndices, E->getExprLoc());
    return MakeAddrLValue(Addr, EltType, LV.getBaseInfo(),
                          CGM.getTBAAInfoForSubobject(LV, EltType));
  }

  LValueBaseInfo EltBaseInfo;
  TBAAAccessInfo EltTBAAInfo;
  Address Addr = Address::invalid();
  if (const VariableArrayType *vla =
           getContext().getAsVariableArrayType(E->getType())) {
    // The base must be a pointer, which is not an aggregate.  Emit
    // it.  It needs to be emitted first in case it's what captures
    // the VLA bounds.
    Addr = EmitPointerWithAlignment(E->getBase(), &EltBaseInfo, &EltTBAAInfo);
    auto *Idx = EmitIdxAfterBase(/*Promote*/true);

    // The element count here is the total number of non-VLA elements.
    llvm::Value *numElements = getVLASize(vla).NumElts;

    // Effectively, the multiply by the VLA size is part of the GEP.
    // GEP indexes are signed, and scaling an index isn't permitted to
    // signed-overflow, so we use the same semantics for our explicit
    // multiply.  We suppress this if overflow is not undefined behavior.
    if (getLangOpts().PointerOverflowDefined) {
      Idx = Builder.CreateMul(Idx, numElements);
    } else {
      Idx = Builder.CreateNSWMul(Idx, numElements);
    }

    Addr = emitArraySubscriptGEP(*this, Addr, Idx, vla->getElementType(),
                                 !getLangOpts().PointerOverflowDefined,
                                 SignedIndices, E->getExprLoc());

  } else if (const ObjCObjectType *OIT = E->getType()->getAs<ObjCObjectType>()){
    // Indexing over an interface, as in "NSString *P; P[4];"

    // Emit the base pointer.
    Addr = EmitPointerWithAlignment(E->getBase(), &EltBaseInfo, &EltTBAAInfo);
    auto *Idx = EmitIdxAfterBase(/*Promote*/true);

    CharUnits InterfaceSize = getContext().getTypeSizeInChars(OIT);
    llvm::Value *InterfaceSizeVal =
        llvm::ConstantInt::get(Idx->getType(), InterfaceSize.getQuantity());

    llvm::Value *ScaledIdx = Builder.CreateMul(Idx, InterfaceSizeVal);

    // We don't necessarily build correct LLVM struct types for ObjC
    // interfaces, so we can't rely on GEP to do this scaling
    // correctly, so we need to cast to i8*.  FIXME: is this actually
    // true?  A lot of other things in the fragile ABI would break...
    llvm::Type *OrigBaseElemTy = Addr.getElementType();

    // Do the GEP.
    CharUnits EltAlign =
      getArrayElementAlign(Addr.getAlignment(), Idx, InterfaceSize);
    llvm::Value *EltPtr =
        emitArraySubscriptGEP(*this, Int8Ty, Addr.emitRawPointer(*this),
                              ScaledIdx, false, SignedIndices, E->getExprLoc());
    Addr = Address(EltPtr, OrigBaseElemTy, EltAlign);
  } else if (const Expr *Array = isSimpleArrayDecayOperand(E->getBase())) {
    // If this is A[i] where A is an array, the frontend will have decayed the
    // base to be a ArrayToPointerDecay implicit cast.  While correct, it is
    // inefficient at -O0 to emit a "gep A, 0, 0" when codegen'ing it, then a
    // "gep x, i" here.  Emit one "gep A, 0, i".
    assert(Array->getType()->isArrayType() &&
           "Array to pointer decay must have array source type!");
    LValue ArrayLV;
    // For simple multidimensional array indexing, set the 'accessed' flag for
    // better bounds-checking of the base expression.
    if (const auto *ASE = dyn_cast<ArraySubscriptExpr>(Array))
      ArrayLV = EmitArraySubscriptExpr(ASE, /*Accessed*/ true);
    else
      ArrayLV = EmitLValue(Array);
    auto *Idx = EmitIdxAfterBase(/*Promote*/true);

    const ValueDecl *ArrayDecl = nullptr;
    if (const auto *DRE = dyn_cast<DeclRefExpr>(Array->IgnoreParenCasts()))
      ArrayDecl = DRE->getDecl();
    else if (const auto *ME = dyn_cast<MemberExpr>(Array->IgnoreParenCasts()))
      ArrayDecl = ME->getMemberDecl();

    if (SanOpts.has(SanitizerKind::ArrayBounds))
      EmitCountedByBoundsChecking(Array, Idx, ArrayLV.getAddress(),
                                  E->getIdx()->getType(), Array->getType(),
                                  Accessed, /*FlexibleArray=*/true);

    // Propagate the alignment from the array itself to the result.
    QualType arrayType = Array->getType();
    Addr = emitArraySubscriptGEP(
        *this, ArrayLV.getAddress(), {CGM.getSize(CharUnits::Zero()), Idx},
        E->getType(), !getLangOpts().PointerOverflowDefined, SignedIndices,
        E->getExprLoc(), &arrayType, E->getBase(), "arrayidx", ArrayDecl);
    EltBaseInfo = ArrayLV.getBaseInfo();
    if (!CGM.getCodeGenOpts().NewStructPathTBAA) {
      // Since CodeGenTBAA::getTypeInfoHelper only handles array types for
      // new struct path TBAA, we must a use a plain access.
      EltTBAAInfo = CGM.getTBAAInfoForSubobject(ArrayLV, E->getType());
    } else if (ArrayLV.getTBAAInfo().isMayAlias()) {
      EltTBAAInfo = TBAAAccessInfo::getMayAliasInfo();
    } else if (ArrayLV.getTBAAInfo().isIncomplete()) {
      // The array element is complete, even if the array is not.
      EltTBAAInfo = CGM.getTBAAAccessInfo(E->getType());
    } else {
      // The TBAA access info from the array (base) lvalue is ordinary. We will
      // adapt it to create access info for the element.
      EltTBAAInfo = ArrayLV.getTBAAInfo();

      // We retain the TBAA struct path (BaseType and Offset members) from the
      // array. In the TBAA representation, we map any array access to the
      // element at index 0, as the index is generally a runtime value. This
      // element has the same offset in the base type as the array itself.
      // If the array lvalue had no base type, there is no point trying to
      // generate one, since an array itself is not a valid base type.

      // We also retain the access type from the base lvalue, but the access
      // size must be updated to the size of an individual element.
      EltTBAAInfo.Size =
          getContext().getTypeSizeInChars(E->getType()).getQuantity();
    }
  } else {
    // The base must be a pointer; emit it with an estimate of its alignment.
    Address BaseAddr =
        EmitPointerWithAlignment(E->getBase(), &EltBaseInfo, &EltTBAAInfo);
    auto *Idx = EmitIdxAfterBase(/*Promote*/true);
    QualType ptrType = E->getBase()->getType();

    const ValueDecl *PtrDecl = nullptr;
    if (const auto *DRE =
            dyn_cast<DeclRefExpr>(E->getBase()->IgnoreParenCasts()))
      PtrDecl = DRE->getDecl();
    else if (const auto *ME =
                 dyn_cast<MemberExpr>(E->getBase()->IgnoreParenCasts()))
      PtrDecl = ME->getMemberDecl();

    Addr = emitArraySubscriptGEP(*this, BaseAddr, Idx, E->getType(),
                                 !getLangOpts().PointerOverflowDefined,
                                 SignedIndices, E->getExprLoc(), &ptrType,
                                 E->getBase(), "arrayidx", PtrDecl);

    if (SanOpts.has(SanitizerKind::ArrayBounds)) {
      StructFieldAccess Visitor;
      const Expr *Base = Visitor.Visit(E->getBase());

      if (const auto *CE = dyn_cast_if_present<CastExpr>(Base);
          CE && CE->getCastKind() == CK_LValueToRValue)
        EmitCountedByBoundsChecking(CE, Idx, Address::invalid(),
                                    E->getIdx()->getType(), ptrType, Accessed,
                                    /*FlexibleArray=*/false);
    }
  }

  LValue LV = MakeAddrLValue(Addr, E->getType(), EltBaseInfo, EltTBAAInfo);

  if (getLangOpts().ObjC &&
      getLangOpts().getGC() != LangOptions::NonGC) {
    LV.setNonGC(!E->isOBJCGCCandidate(getContext()));
    setObjCGCLValueClass(getContext(), E, LV);
  }
  return LV;
}

llvm::Value *CodeGenFunction::EmitMatrixIndexExpr(const Expr *E) {
  llvm::Value *Idx = EmitScalarExpr(E);
  if (Idx->getType() == IntPtrTy)
    return Idx;
  bool IsSigned = E->getType()->isSignedIntegerOrEnumerationType();
  return Builder.CreateIntCast(Idx, IntPtrTy, IsSigned);
}

LValue CodeGenFunction::EmitMatrixSubscriptExpr(const MatrixSubscriptExpr *E) {
  assert(
      !E->isIncomplete() &&
      "incomplete matrix subscript expressions should be rejected during Sema");
  LValue Base = EmitLValue(E->getBase());

  // Extend or truncate the index type to 32 or 64-bits if needed.
  llvm::Value *RowIdx = EmitMatrixIndexExpr(E->getRowIdx());
  llvm::Value *ColIdx = EmitMatrixIndexExpr(E->getColumnIdx());

  llvm::Value *NumRows = Builder.getIntN(
      RowIdx->getType()->getScalarSizeInBits(),
      E->getBase()->getType()->castAs<ConstantMatrixType>()->getNumRows());
  llvm::Value *FinalIdx =
      Builder.CreateAdd(Builder.CreateMul(ColIdx, NumRows), RowIdx);
  return LValue::MakeMatrixElt(
      MaybeConvertMatrixAddress(Base.getAddress(), *this), FinalIdx,
      E->getBase()->getType(), Base.getBaseInfo(), TBAAAccessInfo());
}

static Address emitOMPArraySectionBase(CodeGenFunction &CGF, const Expr *Base,
                                       LValueBaseInfo &BaseInfo,
                                       TBAAAccessInfo &TBAAInfo,
                                       QualType BaseTy, QualType ElTy,
                                       bool IsLowerBound) {
  LValue BaseLVal;
  if (auto *ASE = dyn_cast<ArraySectionExpr>(Base->IgnoreParenImpCasts())) {
    BaseLVal = CGF.EmitArraySectionExpr(ASE, IsLowerBound);
    if (BaseTy->isArrayType()) {
      Address Addr = BaseLVal.getAddress();
      BaseInfo = BaseLVal.getBaseInfo();

      // If the array type was an incomplete type, we need to make sure
      // the decay ends up being the right type.
      llvm::Type *NewTy = CGF.ConvertType(BaseTy);
      Addr = Addr.withElementType(NewTy);

      // Note that VLA pointers are always decayed, so we don't need to do
      // anything here.
      if (!BaseTy->isVariableArrayType()) {
        assert(isa<llvm::ArrayType>(Addr.getElementType()) &&
               "Expected pointer to array");
        Addr = CGF.Builder.CreateConstArrayGEP(Addr, 0, "arraydecay");
      }

      return Addr.withElementType(CGF.ConvertTypeForMem(ElTy));
    }
    LValueBaseInfo TypeBaseInfo;
    TBAAAccessInfo TypeTBAAInfo;
    CharUnits Align =
        CGF.CGM.getNaturalTypeAlignment(ElTy, &TypeBaseInfo, &TypeTBAAInfo);
    BaseInfo.mergeForCast(TypeBaseInfo);
    TBAAInfo = CGF.CGM.mergeTBAAInfoForCast(TBAAInfo, TypeTBAAInfo);
    return Address(CGF.Builder.CreateLoad(BaseLVal.getAddress()),
                   CGF.ConvertTypeForMem(ElTy), Align);
  }
  return CGF.EmitPointerWithAlignment(Base, &BaseInfo, &TBAAInfo);
}

LValue CodeGenFunction::EmitArraySectionExpr(const ArraySectionExpr *E,
                                             bool IsLowerBound) {

  assert(!E->isOpenACCArraySection() &&
         "OpenACC Array section codegen not implemented");

  QualType BaseTy = ArraySectionExpr::getBaseOriginalType(E->getBase());
  QualType ResultExprTy;
  if (auto *AT = getContext().getAsArrayType(BaseTy))
    ResultExprTy = AT->getElementType();
  else
    ResultExprTy = BaseTy->getPointeeType();
  llvm::Value *Idx = nullptr;
  if (IsLowerBound || E->getColonLocFirst().isInvalid()) {
    // Requesting lower bound or upper bound, but without provided length and
    // without ':' symbol for the default length -> length = 1.
    // Idx = LowerBound ?: 0;
    if (auto *LowerBound = E->getLowerBound()) {
      Idx = Builder.CreateIntCast(
          EmitScalarExpr(LowerBound), IntPtrTy,
          LowerBound->getType()->hasSignedIntegerRepresentation());
    } else
      Idx = llvm::ConstantInt::getNullValue(IntPtrTy);
  } else {
    // Try to emit length or lower bound as constant. If this is possible, 1
    // is subtracted from constant length or lower bound. Otherwise, emit LLVM
    // IR (LB + Len) - 1.
    auto &C = CGM.getContext();
    auto *Length = E->getLength();
    llvm::APSInt ConstLength;
    if (Length) {
      // Idx = LowerBound + Length - 1;
      if (std::optional<llvm::APSInt> CL = Length->getIntegerConstantExpr(C)) {
        ConstLength = CL->zextOrTrunc(PointerWidthInBits);
        Length = nullptr;
      }
      auto *LowerBound = E->getLowerBound();
      llvm::APSInt ConstLowerBound(PointerWidthInBits, /*isUnsigned=*/false);
      if (LowerBound) {
        if (std::optional<llvm::APSInt> LB =
                LowerBound->getIntegerConstantExpr(C)) {
          ConstLowerBound = LB->zextOrTrunc(PointerWidthInBits);
          LowerBound = nullptr;
        }
      }
      if (!Length)
        --ConstLength;
      else if (!LowerBound)
        --ConstLowerBound;

      if (Length || LowerBound) {
        auto *LowerBoundVal =
            LowerBound
                ? Builder.CreateIntCast(
                      EmitScalarExpr(LowerBound), IntPtrTy,
                      LowerBound->getType()->hasSignedIntegerRepresentation())
                : llvm::ConstantInt::get(IntPtrTy, ConstLowerBound);
        auto *LengthVal =
            Length
                ? Builder.CreateIntCast(
                      EmitScalarExpr(Length), IntPtrTy,
                      Length->getType()->hasSignedIntegerRepresentation())
                : llvm::ConstantInt::get(IntPtrTy, ConstLength);
        Idx = Builder.CreateAdd(LowerBoundVal, LengthVal, "lb_add_len",
                                /*HasNUW=*/false,
                                !getLangOpts().PointerOverflowDefined);
        if (Length && LowerBound) {
          Idx = Builder.CreateSub(
              Idx, llvm::ConstantInt::get(IntPtrTy, /*V=*/1), "idx_sub_1",
              /*HasNUW=*/false, !getLangOpts().PointerOverflowDefined);
        }
      } else
        Idx = llvm::ConstantInt::get(IntPtrTy, ConstLength + ConstLowerBound);
    } else {
      // Idx = ArraySize - 1;
      QualType ArrayTy = BaseTy->isPointerType()
                             ? E->getBase()->IgnoreParenImpCasts()->getType()
                             : BaseTy;
      if (auto *VAT = C.getAsVariableArrayType(ArrayTy)) {
        Length = VAT->getSizeExpr();
        if (std::optional<llvm::APSInt> L = Length->getIntegerConstantExpr(C)) {
          ConstLength = *L;
          Length = nullptr;
        }
      } else {
        auto *CAT = C.getAsConstantArrayType(ArrayTy);
        assert(CAT && "unexpected type for array initializer");
        ConstLength = CAT->getSize();
      }
      if (Length) {
        auto *LengthVal = Builder.CreateIntCast(
            EmitScalarExpr(Length), IntPtrTy,
            Length->getType()->hasSignedIntegerRepresentation());
        Idx = Builder.CreateSub(
            LengthVal, llvm::ConstantInt::get(IntPtrTy, /*V=*/1), "len_sub_1",
            /*HasNUW=*/false, !getLangOpts().PointerOverflowDefined);
      } else {
        ConstLength = ConstLength.zextOrTrunc(PointerWidthInBits);
        --ConstLength;
        Idx = llvm::ConstantInt::get(IntPtrTy, ConstLength);
      }
    }
  }
  assert(Idx);

  Address EltPtr = Address::invalid();
  LValueBaseInfo BaseInfo;
  TBAAAccessInfo TBAAInfo;
  if (auto *VLA = getContext().getAsVariableArrayType(ResultExprTy)) {
    // The base must be a pointer, which is not an aggregate.  Emit
    // it.  It needs to be emitted first in case it's what captures
    // the VLA bounds.
    Address Base =
        emitOMPArraySectionBase(*this, E->getBase(), BaseInfo, TBAAInfo,
                                BaseTy, VLA->getElementType(), IsLowerBound);
    // The element count here is the total number of non-VLA elements.
    llvm::Value *NumElements = getVLASize(VLA).NumElts;

    // Effectively, the multiply by the VLA size is part of the GEP.
    // GEP indexes are signed, and scaling an index isn't permitted to
    // signed-overflow, so we use the same semantics for our explicit
    // multiply.  We suppress this if overflow is not undefined behavior.
    if (getLangOpts().PointerOverflowDefined)
      Idx = Builder.CreateMul(Idx, NumElements);
    else
      Idx = Builder.CreateNSWMul(Idx, NumElements);
    EltPtr = emitArraySubscriptGEP(*this, Base, Idx, VLA->getElementType(),
                                   !getLangOpts().PointerOverflowDefined,
                                   /*signedIndices=*/false, E->getExprLoc());
  } else if (const Expr *Array = isSimpleArrayDecayOperand(E->getBase())) {
    // If this is A[i] where A is an array, the frontend will have decayed the
    // base to be a ArrayToPointerDecay implicit cast.  While correct, it is
    // inefficient at -O0 to emit a "gep A, 0, 0" when codegen'ing it, then a
    // "gep x, i" here.  Emit one "gep A, 0, i".
    assert(Array->getType()->isArrayType() &&
           "Array to pointer decay must have array source type!");
    LValue ArrayLV;
    // For simple multidimensional array indexing, set the 'accessed' flag for
    // better bounds-checking of the base expression.
    if (const auto *ASE = dyn_cast<ArraySubscriptExpr>(Array))
      ArrayLV = EmitArraySubscriptExpr(ASE, /*Accessed*/ true);
    else
      ArrayLV = EmitLValue(Array);

    // Propagate the alignment from the array itself to the result.
    EltPtr = emitArraySubscriptGEP(
        *this, ArrayLV.getAddress(), {CGM.getSize(CharUnits::Zero()), Idx},
        ResultExprTy, !getLangOpts().PointerOverflowDefined,
        /*signedIndices=*/false, E->getExprLoc());
    BaseInfo = ArrayLV.getBaseInfo();
    TBAAInfo = CGM.getTBAAInfoForSubobject(ArrayLV, ResultExprTy);
  } else {
    Address Base =
        emitOMPArraySectionBase(*this, E->getBase(), BaseInfo, TBAAInfo, BaseTy,
                                ResultExprTy, IsLowerBound);
    EltPtr = emitArraySubscriptGEP(*this, Base, Idx, ResultExprTy,
                                   !getLangOpts().PointerOverflowDefined,
                                   /*signedIndices=*/false, E->getExprLoc());
  }

  return MakeAddrLValue(EltPtr, ResultExprTy, BaseInfo, TBAAInfo);
}

LValue CodeGenFunction::
EmitExtVectorElementExpr(const ExtVectorElementExpr *E) {
  // Emit the base vector as an l-value.
  LValue Base;

  // ExtVectorElementExpr's base can either be a vector or pointer to vector.
  if (E->isArrow()) {
    // If it is a pointer to a vector, emit the address and form an lvalue with
    // it.
    LValueBaseInfo BaseInfo;
    TBAAAccessInfo TBAAInfo;
    Address Ptr = EmitPointerWithAlignment(E->getBase(), &BaseInfo, &TBAAInfo);
    const auto *PT = E->getBase()->getType()->castAs<PointerType>();
    Base = MakeAddrLValue(Ptr, PT->getPointeeType(), BaseInfo, TBAAInfo);
    Base.getQuals().removeObjCGCAttr();
  } else if (E->getBase()->isGLValue()) {
    // Otherwise, if the base is an lvalue ( as in the case of foo.x.x),
    // emit the base as an lvalue.
    assert(E->getBase()->getType()->isVectorType());
    Base = EmitLValue(E->getBase());
  } else {
    // Otherwise, the base is a normal rvalue (as in (V+V).x), emit it as such.
    assert(E->getBase()->getType()->isVectorType() &&
           "Result must be a vector");
    llvm::Value *Vec = EmitScalarExpr(E->getBase());

    // Store the vector to memory (because LValue wants an address).
    Address VecMem = CreateMemTemp(E->getBase()->getType());
    // need to zero extend an hlsl boolean vector to store it back to memory
    QualType Ty = E->getBase()->getType();
    llvm::Type *LTy = convertTypeForLoadStore(Ty, Vec->getType());
    if (LTy->getScalarSizeInBits() > Vec->getType()->getScalarSizeInBits())
      Vec = Builder.CreateZExt(Vec, LTy);
    Builder.CreateStore(Vec, VecMem);
    Base = MakeAddrLValue(VecMem, Ty, AlignmentSource::Decl);
  }

  QualType type =
    E->getType().withCVRQualifiers(Base.getQuals().getCVRQualifiers());

  // Encode the element access list into a vector of unsigned indices.
  SmallVector<uint32_t, 4> Indices;
  E->getEncodedElementAccess(Indices);

  if (Base.isSimple()) {
    llvm::Constant *CV =
        llvm::ConstantDataVector::get(getLLVMContext(), Indices);
    return LValue::MakeExtVectorElt(Base.getAddress(), CV, type,
                                    Base.getBaseInfo(), TBAAAccessInfo());
  }
  assert(Base.isExtVectorElt() && "Can only subscript lvalue vec elts here!");

  llvm::Constant *BaseElts = Base.getExtVectorElts();
  SmallVector<llvm::Constant *, 4> CElts;

  for (unsigned Index : Indices)
    CElts.push_back(BaseElts->getAggregateElement(Index));
  llvm::Constant *CV = llvm::ConstantVector::get(CElts);
  return LValue::MakeExtVectorElt(Base.getExtVectorAddress(), CV, type,
                                  Base.getBaseInfo(), TBAAAccessInfo());
}

bool CodeGenFunction::isUnderlyingBasePointerConstantNull(const Expr *E) {
  const Expr *UnderlyingBaseExpr = E->IgnoreParens();
  while (auto *BaseMemberExpr = dyn_cast<MemberExpr>(UnderlyingBaseExpr))
    UnderlyingBaseExpr = BaseMemberExpr->getBase()->IgnoreParens();
  return getContext().isSentinelNullExpr(UnderlyingBaseExpr);
}

LValue CodeGenFunction::EmitMemberExpr(const MemberExpr *E) {
  if (DeclRefExpr *DRE = tryToConvertMemberExprToDeclRefExpr(*this, E)) {
    EmitIgnoredExpr(E->getBase());
    return EmitDeclRefLValue(DRE);
  }

  Expr *BaseExpr = E->getBase();
  // Check whether the underlying base pointer is a constant null.
  // If so, we do not set inbounds flag for GEP to avoid breaking some
  // old-style offsetof idioms.
  bool IsInBounds = !getLangOpts().PointerOverflowDefined &&
                    !isUnderlyingBasePointerConstantNull(BaseExpr);
  // If this is s.x, emit s as an lvalue.  If it is s->x, emit s as a scalar.
  LValue BaseLV;
  if (E->isArrow()) {
    LValueBaseInfo BaseInfo;
    TBAAAccessInfo TBAAInfo;
    Address Addr = EmitPointerWithAlignment(BaseExpr, &BaseInfo, &TBAAInfo);
    QualType PtrTy = BaseExpr->getType()->getPointeeType();
    SanitizerSet SkippedChecks;
    bool IsBaseCXXThis = IsWrappedCXXThis(BaseExpr);
    if (IsBaseCXXThis)
      SkippedChecks.set(SanitizerKind::Alignment, true);
    if (IsBaseCXXThis || isa<DeclRefExpr>(BaseExpr))
      SkippedChecks.set(SanitizerKind::Null, true);
    EmitTypeCheck(TCK_MemberAccess, E->getExprLoc(), Addr, PtrTy,
                  /*Alignment=*/CharUnits::Zero(), SkippedChecks);
    BaseLV = MakeAddrLValue(Addr, PtrTy, BaseInfo, TBAAInfo);
  } else
    BaseLV = EmitCheckedLValue(BaseExpr, TCK_MemberAccess);

  NamedDecl *ND = E->getMemberDecl();
  if (auto *Field = dyn_cast<FieldDecl>(ND)) {
    LValue LV = EmitLValueForField(BaseLV, Field, IsInBounds);
    setObjCGCLValueClass(getContext(), E, LV);
    if (getLangOpts().OpenMP) {
      // If the member was explicitly marked as nontemporal, mark it as
      // nontemporal. If the base lvalue is marked as nontemporal, mark access
      // to children as nontemporal too.
      if ((IsWrappedCXXThis(BaseExpr) &&
           CGM.getOpenMPRuntime().isNontemporalDecl(Field)) ||
          BaseLV.isNontemporal())
        LV.setNontemporal(/*Value=*/true);
    }
    return LV;
  }

  if (const auto *FD = dyn_cast<FunctionDecl>(ND))
    return EmitFunctionDeclLValue(*this, E, FD);

  llvm_unreachable("Unhandled member declaration!");
}

/// Given that we are currently emitting a lambda, emit an l-value for
/// one of its members.
///
LValue CodeGenFunction::EmitLValueForLambdaField(const FieldDecl *Field,
                                                 llvm::Value *ThisValue) {
  bool HasExplicitObjectParameter = false;
  const auto *MD = dyn_cast_if_present<CXXMethodDecl>(CurCodeDecl);
  if (MD) {
    HasExplicitObjectParameter = MD->isExplicitObjectMemberFunction();
    assert(MD->getParent()->isLambda());
    assert(MD->getParent() == Field->getParent());
  }
  LValue LambdaLV;
  if (HasExplicitObjectParameter) {
    const VarDecl *D = cast<CXXMethodDecl>(CurCodeDecl)->getParamDecl(0);
    auto It = LocalDeclMap.find(D);
    assert(It != LocalDeclMap.end() && "explicit parameter not loaded?");
    Address AddrOfExplicitObject = It->getSecond();
    if (D->getType()->isReferenceType())
      LambdaLV = EmitLoadOfReferenceLValue(AddrOfExplicitObject, D->getType(),
                                           AlignmentSource::Decl);
    else
      LambdaLV = MakeAddrLValue(AddrOfExplicitObject,
                                D->getType().getNonReferenceType());

    // Make sure we have an lvalue to the lambda itself and not a derived class.
    auto *ThisTy = D->getType().getNonReferenceType()->getAsCXXRecordDecl();
    auto *LambdaTy = cast<CXXRecordDecl>(Field->getParent());
    if (ThisTy != LambdaTy) {
      const CXXCastPath &BasePathArray = getContext().LambdaCastPaths.at(MD);
      Address Base = GetAddressOfBaseClass(
          LambdaLV.getAddress(), ThisTy, BasePathArray.begin(),
          BasePathArray.end(), /*NullCheckValue=*/false, SourceLocation());
      CanQualType T = getContext().getCanonicalTagType(LambdaTy);
      LambdaLV = MakeAddrLValue(Base, T);
    }
  } else {
    CanQualType LambdaTagType =
        getContext().getCanonicalTagType(Field->getParent());
    LambdaLV = MakeNaturalAlignAddrLValue(ThisValue, LambdaTagType);
  }
  return EmitLValueForField(LambdaLV, Field);
}

LValue CodeGenFunction::EmitLValueForLambdaField(const FieldDecl *Field) {
  return EmitLValueForLambdaField(Field, CXXABIThisValue);
}

/// Get the field index in the debug info. The debug info structure/union
/// will ignore the unnamed bitfields.
unsigned CodeGenFunction::getDebugInfoFIndex(const RecordDecl *Rec,
                                             unsigned FieldIndex) {
  unsigned I = 0, Skipped = 0;

  for (auto *F : Rec->getDefinition()->fields()) {
    if (I == FieldIndex)
      break;
    if (F->isUnnamedBitField())
      Skipped++;
    I++;
  }

  return FieldIndex - Skipped;
}

/// Get the address of a zero-sized field within a record. The resulting
/// address doesn't necessarily have the right type.
static Address emitAddrOfZeroSizeField(CodeGenFunction &CGF, Address Base,
                                       const FieldDecl *Field,
                                       bool IsInBounds) {
  CharUnits Offset = CGF.getContext().toCharUnitsFromBits(
      CGF.getContext().getFieldOffset(Field));
  if (Offset.isZero())
    return Base;
  Base = Base.withElementType(CGF.Int8Ty);
  if (!IsInBounds)
    return CGF.Builder.CreateConstByteGEP(Base, Offset);
  return CGF.Builder.CreateConstInBoundsByteGEP(Base, Offset);
}

/// Drill down to the storage of a field without walking into
/// reference types.
///
/// The resulting address doesn't necessarily have the right type.
static Address emitAddrOfFieldStorage(CodeGenFunction &CGF, Address base,
                                      const FieldDecl *field, bool IsInBounds) {
  if (isEmptyFieldForLayout(CGF.getContext(), field))
    return emitAddrOfZeroSizeField(CGF, base, field, IsInBounds);

  const RecordDecl *rec = field->getParent();

  unsigned idx =
    CGF.CGM.getTypes().getCGRecordLayout(rec).getLLVMFieldNo(field);

  if (!IsInBounds)
    return CGF.Builder.CreateConstGEP2_32(base, 0, idx, field->getName());

  return CGF.Builder.CreateStructGEP(base, idx, field->getName());
}

static Address emitPreserveStructAccess(CodeGenFunction &CGF, LValue base,
                                        Address addr, const FieldDecl *field) {
  const RecordDecl *rec = field->getParent();
  llvm::DIType *DbgInfo = CGF.getDebugInfo()->getOrCreateStandaloneType(
      base.getType(), rec->getLocation());

  unsigned idx =
      CGF.CGM.getTypes().getCGRecordLayout(rec).getLLVMFieldNo(field);

  return CGF.Builder.CreatePreserveStructAccessIndex(
      addr, idx, CGF.getDebugInfoFIndex(rec, field->getFieldIndex()), DbgInfo);
}

static bool hasAnyVptr(const QualType Type, const ASTContext &Context) {
  const auto *RD = Type.getTypePtr()->getAsCXXRecordDecl();
  if (!RD)
    return false;

  if (RD->isDynamicClass())
    return true;

  for (const auto &Base : RD->bases())
    if (hasAnyVptr(Base.getType(), Context))
      return true;

  for (const FieldDecl *Field : RD->fields())
    if (hasAnyVptr(Field->getType(), Context))
      return true;

  return false;
}

LValue CodeGenFunction::EmitLValueForField(LValue base, const FieldDecl *field,
                                           bool IsInBounds) {
  LValueBaseInfo BaseInfo = base.getBaseInfo();

  if (field->isBitField()) {
    const CGRecordLayout &RL =
        CGM.getTypes().getCGRecordLayout(field->getParent());
    const CGBitFieldInfo &Info = RL.getBitFieldInfo(field);
    const bool UseVolatile = isAAPCS(CGM.getTarget()) &&
                             CGM.getCodeGenOpts().AAPCSBitfieldWidth &&
                             Info.VolatileStorageSize != 0 &&
                             field->getType()
                                 .withCVRQualifiers(base.getVRQualifiers())
                                 .isVolatileQualified();
    Address Addr = base.getAddress();
    unsigned Idx = RL.getLLVMFieldNo(field);
    const RecordDecl *rec = field->getParent();
    if (hasBPFPreserveStaticOffset(rec))
      Addr = wrapWithBPFPreserveStaticOffset(*this, Addr);
    if (!UseVolatile) {
      if (!IsInPreservedAIRegion &&
          (!getDebugInfo() || !rec->hasAttr<BPFPreserveAccessIndexAttr>())) {
        if (Idx != 0) {
          // For structs, we GEP to the field that the record layout suggests.
          if (!IsInBounds)
            Addr = Builder.CreateConstGEP2_32(Addr, 0, Idx, field->getName());
          else
            Addr = Builder.CreateStructGEP(Addr, Idx, field->getName());
        }
      } else {
        llvm::DIType *DbgInfo = getDebugInfo()->getOrCreateRecordType(
            getContext().getCanonicalTagType(rec), rec->getLocation());
        Addr = Builder.CreatePreserveStructAccessIndex(
            Addr, Idx, getDebugInfoFIndex(rec, field->getFieldIndex()),
            DbgInfo);
      }
    }
    const unsigned SS =
        UseVolatile ? Info.VolatileStorageSize : Info.StorageSize;
    // Get the access type.
    llvm::Type *FieldIntTy = llvm::Type::getIntNTy(getLLVMContext(), SS);
    Addr = Addr.withElementType(FieldIntTy);
    if (UseVolatile) {
      const unsigned VolatileOffset = Info.VolatileStorageOffset.getQuantity();
      if (VolatileOffset)
        Addr = Builder.CreateConstInBoundsGEP(Addr, VolatileOffset);
    }

    QualType fieldType =
        field->getType().withCVRQualifiers(base.getVRQualifiers());
    // TODO: Support TBAA for bit fields.
    LValueBaseInfo FieldBaseInfo(BaseInfo.getAlignmentSource());
    return LValue::MakeBitfield(Addr, Info, fieldType, FieldBaseInfo,
                                TBAAAccessInfo());
  }

  // Fields of may-alias structures are may-alias themselves.
  // FIXME: this should get propagated down through anonymous structs
  // and unions.
  QualType FieldType = field->getType();
  const RecordDecl *rec = field->getParent();
  AlignmentSource BaseAlignSource = BaseInfo.getAlignmentSource();
  LValueBaseInfo FieldBaseInfo(getFieldAlignmentSource(BaseAlignSource));
  TBAAAccessInfo FieldTBAAInfo;
  if (base.getTBAAInfo().isMayAlias() ||
          rec->hasAttr<MayAliasAttr>() || FieldType->isVectorType()) {
    FieldTBAAInfo = TBAAAccessInfo::getMayAliasInfo();
  } else if (rec->isUnion()) {
    // TODO: Support TBAA for unions.
    FieldTBAAInfo = TBAAAccessInfo::getMayAliasInfo();
  } else {
    // If no base type been assigned for the base access, then try to generate
    // one for this base lvalue.
    FieldTBAAInfo = base.getTBAAInfo();
    if (!FieldTBAAInfo.BaseType) {
        FieldTBAAInfo.BaseType = CGM.getTBAABaseTypeInfo(base.getType());
        assert(!FieldTBAAInfo.Offset &&
               "Nonzero offset for an access with no base type!");
    }

    // Adjust offset to be relative to the base type.
    const ASTRecordLayout &Layout =
        getContext().getASTRecordLayout(field->getParent());
    unsigned CharWidth = getContext().getCharWidth();
    if (FieldTBAAInfo.BaseType)
      FieldTBAAInfo.Offset +=
          Layout.getFieldOffset(field->getFieldIndex()) / CharWidth;

    // Update the final access type and size.
    FieldTBAAInfo.AccessType = CGM.getTBAATypeInfo(FieldType);
    FieldTBAAInfo.Size =
        getContext().getTypeSizeInChars(FieldType).getQuantity();
  }

  Address addr = base.getAddress();
  if (hasBPFPreserveStaticOffset(rec))
    addr = wrapWithBPFPreserveStaticOffset(*this, addr);
  if (auto *ClassDef = dyn_cast<CXXRecordDecl>(rec)) {
    if (CGM.getCodeGenOpts().StrictVTablePointers &&
        ClassDef->isDynamicClass()) {
      // Getting to any field of dynamic object requires stripping dynamic
      // information provided by invariant.group.  This is because accessing
      // fields may leak the real address of dynamic object, which could result
      // in miscompilation when leaked pointer would be compared.
      auto *stripped =
          Builder.CreateStripInvariantGroup(addr.emitRawPointer(*this));
      addr = Address(stripped, addr.getElementType(), addr.getAlignment());
    }
  }

  unsigned RecordCVR = base.getVRQualifiers();
  if (rec->isUnion()) {
    // For unions, there is no pointer adjustment.
    if (CGM.getCodeGenOpts().StrictVTablePointers &&
        hasAnyVptr(FieldType, getContext()))
      // Because unions can easily skip invariant.barriers, we need to add
      // a barrier every time CXXRecord field with vptr is referenced.
      addr = Builder.CreateLaunderInvariantGroup(addr);

    if (IsInPreservedAIRegion ||
        (getDebugInfo() && rec->hasAttr<BPFPreserveAccessIndexAttr>())) {
      // Remember the original union field index
      llvm::DIType *DbgInfo = getDebugInfo()->getOrCreateStandaloneType(base.getType(),
          rec->getLocation());
      addr =
          Address(Builder.CreatePreserveUnionAccessIndex(
                      addr.emitRawPointer(*this),
                      getDebugInfoFIndex(rec, field->getFieldIndex()), DbgInfo),
                  addr.getElementType(), addr.getAlignment());
    }

    if (FieldType->isReferenceType())
      addr = addr.withElementType(CGM.getTypes().ConvertTypeForMem(FieldType));
  } else {
    if (!IsInPreservedAIRegion &&
        (!getDebugInfo() || !rec->hasAttr<BPFPreserveAccessIndexAttr>()))
      // For structs, we GEP to the field that the record layout suggests.
      addr = emitAddrOfFieldStorage(*this, addr, field, IsInBounds);
    else
      // Remember the original struct field index
      addr = emitPreserveStructAccess(*this, base, addr, field);
  }

  // If this is a reference field, load the reference right now.
  if (FieldType->isReferenceType()) {
    LValue RefLVal =
        MakeAddrLValue(addr, FieldType, FieldBaseInfo, FieldTBAAInfo);
    if (RecordCVR & Qualifiers::Volatile)
      RefLVal.getQuals().addVolatile();
    addr = EmitLoadOfReference(RefLVal, &FieldBaseInfo, &FieldTBAAInfo);

    // Qualifiers on the struct don't apply to the referencee.
    RecordCVR = 0;
    FieldType = FieldType->getPointeeType();
  }

  // Make sure that the address is pointing to the right type.  This is critical
  // for both unions and structs.
  addr = addr.withElementType(CGM.getTypes().ConvertTypeForMem(FieldType));

  if (field->hasAttr<AnnotateAttr>())
    addr = EmitFieldAnnotations(field, addr);

  // Emit attribute annotation for a field.
  if (getLangOpts().SYCLIsDevice) {
    if (field->hasAttr<SYCLAddIRAnnotationsMemberAttr>())
      addr = EmitFieldSYCLAnnotations(field, addr);

    SmallString<256> AnnotStr;
    CGM.generateIntelFPGAAnnotation(field, AnnotStr);
    if (!AnnotStr.empty())
      addr = EmitIntelFPGAFieldAnnotations(field, addr, AnnotStr);
  }

  LValue LV = MakeAddrLValue(addr, FieldType, FieldBaseInfo, FieldTBAAInfo);
  LV.getQuals().addCVRQualifiers(RecordCVR);

  // __weak attribute on a field is ignored.
  if (LV.getQuals().getObjCGCAttr() == Qualifiers::Weak)
    LV.getQuals().removeObjCGCAttr();

  return LV;
}

LValue
CodeGenFunction::EmitLValueForFieldInitialization(LValue Base,
                                                  const FieldDecl *Field) {
  QualType FieldType = Field->getType();

  if (!FieldType->isReferenceType())
    return EmitLValueForField(Base, Field);

  Address V = emitAddrOfFieldStorage(
      *this, Base.getAddress(), Field,
      /*IsInBounds=*/!getLangOpts().PointerOverflowDefined);

  // Make sure that the address is pointing to the right type.
  llvm::Type *llvmType = ConvertTypeForMem(FieldType);
  V = V.withElementType(llvmType);

  // TODO: Generate TBAA information that describes this access as a structure
  // member access and not just an access to an object of the field's type. This
  // should be similar to what we do in EmitLValueForField().
  LValueBaseInfo BaseInfo = Base.getBaseInfo();
  AlignmentSource FieldAlignSource = BaseInfo.getAlignmentSource();
  LValueBaseInfo FieldBaseInfo(getFieldAlignmentSource(FieldAlignSource));
  return MakeAddrLValue(V, FieldType, FieldBaseInfo,
                        CGM.getTBAAInfoForSubobject(Base, FieldType));
}

LValue CodeGenFunction::EmitCompoundLiteralLValue(const CompoundLiteralExpr *E){
  if (E->isFileScope()) {
    ConstantAddress GlobalPtr = CGM.GetAddrOfConstantCompoundLiteral(E);
    return MakeAddrLValue(GlobalPtr, E->getType(), AlignmentSource::Decl);
  }
  if (E->getType()->isVariablyModifiedType())
    // make sure to emit the VLA size.
    EmitVariablyModifiedType(E->getType());

  Address DeclPtr = CreateMemTemp(E->getType(), ".compoundliteral");
  const Expr *InitExpr = E->getInitializer();
  LValue Result = MakeAddrLValue(DeclPtr, E->getType(), AlignmentSource::Decl);

  EmitAnyExprToMem(InitExpr, DeclPtr, E->getType().getQualifiers(),
                   /*Init*/ true);

  // Block-scope compound literals are destroyed at the end of the enclosing
  // scope in C.
  if (!getLangOpts().CPlusPlus)
    if (QualType::DestructionKind DtorKind = E->getType().isDestructedType())
      pushLifetimeExtendedDestroy(getCleanupKind(DtorKind), DeclPtr,
                                  E->getType(), getDestroyer(DtorKind),
                                  DtorKind & EHCleanup);

  return Result;
}

LValue CodeGenFunction::EmitInitListLValue(const InitListExpr *E) {
  if (!E->isGLValue())
    // Initializing an aggregate temporary in C++11: T{...}.
    return EmitAggExprToLValue(E);

  // An lvalue initializer list must be initializing a reference.
  assert(E->isTransparent() && "non-transparent glvalue init list");
  return EmitLValue(E->getInit(0));
}

/// Emit the operand of a glvalue conditional operator. This is either a glvalue
/// or a (possibly-parenthesized) throw-expression. If this is a throw, no
/// LValue is returned and the current block has been terminated.
static std::optional<LValue> EmitLValueOrThrowExpression(CodeGenFunction &CGF,
                                                         const Expr *Operand) {
  if (auto *ThrowExpr = dyn_cast<CXXThrowExpr>(Operand->IgnoreParens())) {
    CGF.EmitCXXThrowExpr(ThrowExpr, /*KeepInsertionPoint*/false);
    return std::nullopt;
  }

  return CGF.EmitLValue(Operand);
}

namespace {
// Handle the case where the condition is a constant evaluatable simple integer,
// which means we don't have to separately handle the true/false blocks.
std::optional<LValue> HandleConditionalOperatorLValueSimpleCase(
    CodeGenFunction &CGF, const AbstractConditionalOperator *E) {
  const Expr *condExpr = E->getCond();
  bool CondExprBool;
  if (CGF.ConstantFoldsToSimpleInteger(condExpr, CondExprBool)) {
    const Expr *Live = E->getTrueExpr(), *Dead = E->getFalseExpr();
    if (!CondExprBool)
      std::swap(Live, Dead);

    if (!CGF.ContainsLabel(Dead)) {
      // If the true case is live, we need to track its region.
      if (CondExprBool)
        CGF.incrementProfileCounter(E);
      CGF.markStmtMaybeUsed(Dead);
      // If a throw expression we emit it and return an undefined lvalue
      // because it can't be used.
      if (auto *ThrowExpr = dyn_cast<CXXThrowExpr>(Live->IgnoreParens())) {
        CGF.EmitCXXThrowExpr(ThrowExpr);
        llvm::Type *ElemTy = CGF.ConvertType(Dead->getType());
        llvm::Type *Ty = CGF.DefaultPtrTy;
        return CGF.MakeAddrLValue(
            Address(llvm::UndefValue::get(Ty), ElemTy, CharUnits::One()),
            Dead->getType());
      }
      return CGF.EmitLValue(Live);
    }
  }
  return std::nullopt;
}
struct ConditionalInfo {
  llvm::BasicBlock *lhsBlock, *rhsBlock;
  std::optional<LValue> LHS, RHS;
};

// Create and generate the 3 blocks for a conditional operator.
// Leaves the 'current block' in the continuation basic block.
template<typename FuncTy>
ConditionalInfo EmitConditionalBlocks(CodeGenFunction &CGF,
                                      const AbstractConditionalOperator *E,
                                      const FuncTy &BranchGenFunc) {
  ConditionalInfo Info{CGF.createBasicBlock("cond.true"),
                       CGF.createBasicBlock("cond.false"), std::nullopt,
                       std::nullopt};
  llvm::BasicBlock *endBlock = CGF.createBasicBlock("cond.end");

  CodeGenFunction::ConditionalEvaluation eval(CGF);
  CGF.EmitBranchOnBoolExpr(E->getCond(), Info.lhsBlock, Info.rhsBlock,
                           CGF.getProfileCount(E));

  // Any temporaries created here are conditional.
  CGF.EmitBlock(Info.lhsBlock);
  CGF.incrementProfileCounter(E);
  eval.begin(CGF);
  Info.LHS = BranchGenFunc(CGF, E->getTrueExpr());
  eval.end(CGF);
  Info.lhsBlock = CGF.Builder.GetInsertBlock();

  if (Info.LHS)
    CGF.Builder.CreateBr(endBlock);

  // Any temporaries created here are conditional.
  CGF.EmitBlock(Info.rhsBlock);
  eval.begin(CGF);
  Info.RHS = BranchGenFunc(CGF, E->getFalseExpr());
  eval.end(CGF);
  Info.rhsBlock = CGF.Builder.GetInsertBlock();
  CGF.EmitBlock(endBlock);

  return Info;
}
} // namespace

void CodeGenFunction::EmitIgnoredConditionalOperator(
    const AbstractConditionalOperator *E) {
  if (!E->isGLValue()) {
    // ?: here should be an aggregate.
    assert(hasAggregateEvaluationKind(E->getType()) &&
           "Unexpected conditional operator!");
    return (void)EmitAggExprToLValue(E);
  }

  OpaqueValueMapping binding(*this, E);
  if (HandleConditionalOperatorLValueSimpleCase(*this, E))
    return;

  EmitConditionalBlocks(*this, E, [](CodeGenFunction &CGF, const Expr *E) {
    CGF.EmitIgnoredExpr(E);
    return LValue{};
  });
}
LValue CodeGenFunction::EmitConditionalOperatorLValue(
    const AbstractConditionalOperator *expr) {
  if (!expr->isGLValue()) {
    // ?: here should be an aggregate.
    assert(hasAggregateEvaluationKind(expr->getType()) &&
           "Unexpected conditional operator!");
    return EmitAggExprToLValue(expr);
  }

  OpaqueValueMapping binding(*this, expr);
  if (std::optional<LValue> Res =
          HandleConditionalOperatorLValueSimpleCase(*this, expr))
    return *Res;

  ConditionalInfo Info = EmitConditionalBlocks(
      *this, expr, [](CodeGenFunction &CGF, const Expr *E) {
        return EmitLValueOrThrowExpression(CGF, E);
      });

  if ((Info.LHS && !Info.LHS->isSimple()) ||
      (Info.RHS && !Info.RHS->isSimple()))
    return EmitUnsupportedLValue(expr, "conditional operator");

  if (Info.LHS && Info.RHS) {
    Address lhsAddr = Info.LHS->getAddress();
    Address rhsAddr = Info.RHS->getAddress();
    Address result = mergeAddressesInConditionalExpr(
        lhsAddr, rhsAddr, Info.lhsBlock, Info.rhsBlock,
        Builder.GetInsertBlock(), expr->getType());
    AlignmentSource alignSource =
        std::max(Info.LHS->getBaseInfo().getAlignmentSource(),
                 Info.RHS->getBaseInfo().getAlignmentSource());
    TBAAAccessInfo TBAAInfo = CGM.mergeTBAAInfoForConditionalOperator(
        Info.LHS->getTBAAInfo(), Info.RHS->getTBAAInfo());
    return MakeAddrLValue(result, expr->getType(), LValueBaseInfo(alignSource),
                          TBAAInfo);
  } else {
    assert((Info.LHS || Info.RHS) &&
           "both operands of glvalue conditional are throw-expressions?");
    return Info.LHS ? *Info.LHS : *Info.RHS;
  }
}

/// EmitCastLValue - Casts are never lvalues unless that cast is to a reference
/// type. If the cast is to a reference, we can have the usual lvalue result,
/// otherwise if a cast is needed by the code generator in an lvalue context,
/// then it must mean that we need the address of an aggregate in order to
/// access one of its members.  This can happen for all the reasons that casts
/// are permitted with aggregate result, including noop aggregate casts, and
/// cast from scalar to union.
LValue CodeGenFunction::EmitCastLValue(const CastExpr *E) {
  auto RestoreCurCast =
      llvm::make_scope_exit([this, Prev = CurCast] { CurCast = Prev; });
  CurCast = E;
  switch (E->getCastKind()) {
  case CK_ToVoid:
  case CK_BitCast:
  case CK_LValueToRValueBitCast:
  case CK_ArrayToPointerDecay:
  case CK_FunctionToPointerDecay:
  case CK_NullToMemberPointer:
  case CK_NullToPointer:
  case CK_IntegralToPointer:
  case CK_PointerToIntegral:
  case CK_PointerToBoolean:
  case CK_IntegralCast:
  case CK_BooleanToSignedIntegral:
  case CK_IntegralToBoolean:
  case CK_IntegralToFloating:
  case CK_FloatingToIntegral:
  case CK_FloatingToBoolean:
  case CK_FloatingCast:
  case CK_FloatingRealToComplex:
  case CK_FloatingComplexToReal:
  case CK_FloatingComplexToBoolean:
  case CK_FloatingComplexCast:
  case CK_FloatingComplexToIntegralComplex:
  case CK_IntegralRealToComplex:
  case CK_IntegralComplexToReal:
  case CK_IntegralComplexToBoolean:
  case CK_IntegralComplexCast:
  case CK_IntegralComplexToFloatingComplex:
  case CK_DerivedToBaseMemberPointer:
  case CK_BaseToDerivedMemberPointer:
  case CK_MemberPointerToBoolean:
  case CK_ReinterpretMemberPointer:
  case CK_AnyPointerToBlockPointerCast:
  case CK_ARCProduceObject:
  case CK_ARCConsumeObject:
  case CK_ARCReclaimReturnedObject:
  case CK_ARCExtendBlockObject:
  case CK_CopyAndAutoreleaseBlockObject:
  case CK_IntToOCLSampler:
  case CK_FloatingToFixedPoint:
  case CK_FixedPointToFloating:
  case CK_FixedPointCast:
  case CK_FixedPointToBoolean:
  case CK_FixedPointToIntegral:
  case CK_IntegralToFixedPoint:
  case CK_MatrixCast:
  case CK_HLSLVectorTruncation:
  case CK_HLSLArrayRValue:
  case CK_HLSLElementwiseCast:
  case CK_HLSLAggregateSplatCast:
    return EmitUnsupportedLValue(E, "unexpected cast lvalue");

  case CK_Dependent:
    llvm_unreachable("dependent cast kind in IR gen!");

  case CK_BuiltinFnToFnPtr:
    llvm_unreachable("builtin functions are handled elsewhere");

  // These are never l-values; just use the aggregate emission code.
  case CK_NonAtomicToAtomic:
  case CK_AtomicToNonAtomic:
    return EmitAggExprToLValue(E);

  case CK_Dynamic: {
    LValue LV = EmitLValue(E->getSubExpr());
    Address V = LV.getAddress();
    const auto *DCE = cast<CXXDynamicCastExpr>(E);
    return MakeNaturalAlignRawAddrLValue(EmitDynamicCast(V, DCE), E->getType());
  }

  case CK_ConstructorConversion:
  case CK_UserDefinedConversion:
  case CK_CPointerToObjCPointerCast:
  case CK_BlockPointerToObjCPointerCast:
  case CK_LValueToRValue:
    return EmitLValue(E->getSubExpr());

  case CK_NoOp: {
    // CK_NoOp can model a qualification conversion, which can remove an array
    // bound and change the IR type.
    // FIXME: Once pointee types are removed from IR, remove this.
    LValue LV = EmitLValue(E->getSubExpr());
    // Propagate the volatile qualifer to LValue, if exist in E.
    if (E->changesVolatileQualification())
      LV.getQuals() = E->getType().getQualifiers();
    if (LV.isSimple()) {
      Address V = LV.getAddress();
      if (V.isValid()) {
        llvm::Type *T = ConvertTypeForMem(E->getType());
        if (V.getElementType() != T)
          LV.setAddress(V.withElementType(T));
      }
    }
    return LV;
  }

  case CK_UncheckedDerivedToBase:
  case CK_DerivedToBase: {
    auto *DerivedClassDecl = E->getSubExpr()->getType()->castAsCXXRecordDecl();
    LValue LV = EmitLValue(E->getSubExpr());
    Address This = LV.getAddress();

    // Perform the derived-to-base conversion
    Address Base = GetAddressOfBaseClass(
        This, DerivedClassDecl, E->path_begin(), E->path_end(),
        /*NullCheckValue=*/false, E->getExprLoc());

    // TODO: Support accesses to members of base classes in TBAA. For now, we
    // conservatively pretend that the complete object is of the base class
    // type.
    return MakeAddrLValue(Base, E->getType(), LV.getBaseInfo(),
                          CGM.getTBAAInfoForSubobject(LV, E->getType()));
  }
  case CK_ToUnion:
    return EmitAggExprToLValue(E);
  case CK_BaseToDerived: {
    auto *DerivedClassDecl = E->getType()->castAsCXXRecordDecl();
    LValue LV = EmitLValue(E->getSubExpr());

    // Perform the base-to-derived conversion
    Address Derived = GetAddressOfDerivedClass(
        LV.getAddress(), DerivedClassDecl, E->path_begin(), E->path_end(),
        /*NullCheckValue=*/false);

    // C++11 [expr.static.cast]p2: Behavior is undefined if a downcast is
    // performed and the object is not of the derived type.
    if (sanitizePerformTypeCheck())
      EmitTypeCheck(TCK_DowncastReference, E->getExprLoc(), Derived,
                    E->getType());

    if (SanOpts.has(SanitizerKind::CFIDerivedCast))
      EmitVTablePtrCheckForCast(E->getType(), Derived,
                                /*MayBeNull=*/false, CFITCK_DerivedCast,
                                E->getBeginLoc());

    return MakeAddrLValue(Derived, E->getType(), LV.getBaseInfo(),
                          CGM.getTBAAInfoForSubobject(LV, E->getType()));
  }
  case CK_LValueBitCast: {
    // This must be a reinterpret_cast (or c-style equivalent).
    const auto *CE = cast<ExplicitCastExpr>(E);

    CGM.EmitExplicitCastExprType(CE, this);
    LValue LV = EmitLValue(E->getSubExpr());
    Address V = LV.getAddress().withElementType(
        ConvertTypeForMem(CE->getTypeAsWritten()->getPointeeType()));

    if (SanOpts.has(SanitizerKind::CFIUnrelatedCast))
      EmitVTablePtrCheckForCast(E->getType(), V,
                                /*MayBeNull=*/false, CFITCK_UnrelatedCast,
                                E->getBeginLoc());

    return MakeAddrLValue(V, E->getType(), LV.getBaseInfo(),
                          CGM.getTBAAInfoForSubobject(LV, E->getType()));
  }
  case CK_AddressSpaceConversion: {
    LValue LV = EmitLValue(E->getSubExpr());
    QualType DestTy = getContext().getPointerType(E->getType());
    llvm::Value *V = getTargetHooks().performAddrSpaceCast(
        *this, LV.getPointer(*this),
        E->getSubExpr()->getType().getAddressSpace(), ConvertType(DestTy));
    return MakeAddrLValue(Address(V, ConvertTypeForMem(E->getType()),
                                  LV.getAddress().getAlignment()),
                          E->getType(), LV.getBaseInfo(), LV.getTBAAInfo());
  }
  case CK_ObjCObjectLValueCast: {
    LValue LV = EmitLValue(E->getSubExpr());
    Address V = LV.getAddress().withElementType(ConvertType(E->getType()));
    return MakeAddrLValue(V, E->getType(), LV.getBaseInfo(),
                          CGM.getTBAAInfoForSubobject(LV, E->getType()));
  }
  case CK_ZeroToOCLOpaqueType:
    llvm_unreachable("NULL to OpenCL opaque type lvalue cast is not valid");

  case CK_VectorSplat: {
    // LValue results of vector splats are only supported in HLSL.
    if (!getLangOpts().HLSL)
      return EmitUnsupportedLValue(E, "unexpected cast lvalue");
    return EmitLValue(E->getSubExpr());
  }
  }

  llvm_unreachable("Unhandled lvalue cast kind?");
}

LValue CodeGenFunction::EmitOpaqueValueLValue(const OpaqueValueExpr *e) {
  assert(OpaqueValueMappingData::shouldBindAsLValue(e));
  return getOrCreateOpaqueLValueMapping(e);
}

std::pair<LValue, LValue>
CodeGenFunction::EmitHLSLOutArgLValues(const HLSLOutArgExpr *E, QualType Ty) {
  // Emitting the casted temporary through an opaque value.
  LValue BaseLV = EmitLValue(E->getArgLValue());
  OpaqueValueMappingData::bind(*this, E->getOpaqueArgLValue(), BaseLV);

  QualType ExprTy = E->getType();
  Address OutTemp = CreateIRTemp(ExprTy);
  LValue TempLV = MakeAddrLValue(OutTemp, ExprTy);

  if (E->isInOut())
    EmitInitializationToLValue(E->getCastedTemporary()->getSourceExpr(),
                               TempLV);

  OpaqueValueMappingData::bind(*this, E->getCastedTemporary(), TempLV);
  return std::make_pair(BaseLV, TempLV);
}

LValue CodeGenFunction::EmitHLSLOutArgExpr(const HLSLOutArgExpr *E,
                                           CallArgList &Args, QualType Ty) {

  auto [BaseLV, TempLV] = EmitHLSLOutArgLValues(E, Ty);

  llvm::Value *Addr = TempLV.getAddress().getBasePointer();
  llvm::Type *ElTy = ConvertTypeForMem(TempLV.getType());

  EmitLifetimeStart(Addr);

  Address TmpAddr(Addr, ElTy, TempLV.getAlignment());
  Args.addWriteback(BaseLV, TmpAddr, nullptr, E->getWritebackCast());
  Args.add(RValue::get(TmpAddr, *this), Ty);
  return TempLV;
}

LValue
CodeGenFunction::getOrCreateOpaqueLValueMapping(const OpaqueValueExpr *e) {
  assert(OpaqueValueMapping::shouldBindAsLValue(e));

  llvm::DenseMap<const OpaqueValueExpr*,LValue>::iterator
      it = OpaqueLValues.find(e);

  if (it != OpaqueLValues.end())
    return it->second;

  assert(e->isUnique() && "LValue for a nonunique OVE hasn't been emitted");
  return EmitLValue(e->getSourceExpr());
}

RValue
CodeGenFunction::getOrCreateOpaqueRValueMapping(const OpaqueValueExpr *e) {
  assert(!OpaqueValueMapping::shouldBindAsLValue(e));

  llvm::DenseMap<const OpaqueValueExpr*,RValue>::iterator
      it = OpaqueRValues.find(e);

  if (it != OpaqueRValues.end())
    return it->second;

  assert(e->isUnique() && "RValue for a nonunique OVE hasn't been emitted");
  return EmitAnyExpr(e->getSourceExpr());
}

bool CodeGenFunction::isOpaqueValueEmitted(const OpaqueValueExpr *E) {
  if (OpaqueValueMapping::shouldBindAsLValue(E))
    return OpaqueLValues.contains(E);
  return OpaqueRValues.contains(E);
}

RValue CodeGenFunction::EmitRValueForField(LValue LV,
                                           const FieldDecl *FD,
                                           SourceLocation Loc) {
  QualType FT = FD->getType();
  LValue FieldLV = EmitLValueForField(LV, FD);
  switch (getEvaluationKind(FT)) {
  case TEK_Complex:
    return RValue::getComplex(EmitLoadOfComplex(FieldLV, Loc));
  case TEK_Aggregate:
    return FieldLV.asAggregateRValue();
  case TEK_Scalar:
    // This routine is used to load fields one-by-one to perform a copy, so
    // don't load reference fields.
    if (FD->getType()->isReferenceType())
      return RValue::get(FieldLV.getPointer(*this));
    // Call EmitLoadOfScalar except when the lvalue is a bitfield to emit a
    // primitive load.
    if (FieldLV.isBitField())
      return EmitLoadOfLValue(FieldLV, Loc);
    return RValue::get(EmitLoadOfScalar(FieldLV, Loc));
  }
  llvm_unreachable("bad evaluation kind");
}

//===--------------------------------------------------------------------===//
//                             Expression Emission
//===--------------------------------------------------------------------===//

RValue CodeGenFunction::EmitCallExpr(const CallExpr *E,
                                     ReturnValueSlot ReturnValue,
                                     llvm::CallBase **CallOrInvoke) {
  llvm::CallBase *CallOrInvokeStorage;
  if (!CallOrInvoke) {
    CallOrInvoke = &CallOrInvokeStorage;
  }

  auto AddCoroElideSafeOnExit = llvm::make_scope_exit([&] {
    if (E->isCoroElideSafe()) {
      auto *I = *CallOrInvoke;
      if (I)
        I->addFnAttr(llvm::Attribute::CoroElideSafe);
    }
  });

  // Builtins never have block type.
  if (E->getCallee()->getType()->isBlockPointerType())
    return EmitBlockCallExpr(E, ReturnValue, CallOrInvoke);

  if (const auto *CE = dyn_cast<CXXMemberCallExpr>(E))
    return EmitCXXMemberCallExpr(CE, ReturnValue, CallOrInvoke);

  if (const auto *CE = dyn_cast<CUDAKernelCallExpr>(E))
    return EmitCUDAKernelCallExpr(CE, ReturnValue, CallOrInvoke);

  // A CXXOperatorCallExpr is created even for explicit object methods, but
  // these should be treated like static function call.
  if (const auto *CE = dyn_cast<CXXOperatorCallExpr>(E))
    if (const auto *MD =
            dyn_cast_if_present<CXXMethodDecl>(CE->getCalleeDecl());
        MD && MD->isImplicitObjectMemberFunction())
      return EmitCXXOperatorMemberCallExpr(CE, MD, ReturnValue, CallOrInvoke);

  CGCallee callee = EmitCallee(E->getCallee());

  if (callee.isBuiltin()) {
    return EmitBuiltinExpr(callee.getBuiltinDecl(), callee.getBuiltinID(),
                           E, ReturnValue);
  }

  if (callee.isPseudoDestructor()) {
    return EmitCXXPseudoDestructorExpr(callee.getPseudoDestructorExpr());
  }

  return EmitCall(E->getCallee()->getType(), callee, E, ReturnValue,
                  /*Chain=*/nullptr, CallOrInvoke);
}

/// Emit a CallExpr without considering whether it might be a subclass.
RValue CodeGenFunction::EmitSimpleCallExpr(const CallExpr *E,
                                           ReturnValueSlot ReturnValue,
                                           llvm::CallBase **CallOrInvoke) {
  CGCallee Callee = EmitCallee(E->getCallee());
  return EmitCall(E->getCallee()->getType(), Callee, E, ReturnValue,
                  /*Chain=*/nullptr, CallOrInvoke);
}

// Detect the unusual situation where an inline version is shadowed by a
// non-inline version. In that case we should pick the external one
// everywhere. That's GCC behavior too.
static bool OnlyHasInlineBuiltinDeclaration(const FunctionDecl *FD) {
  for (const FunctionDecl *PD = FD; PD; PD = PD->getPreviousDecl())
    if (!PD->isInlineBuiltinDeclaration())
      return false;
  return true;
}

static CGCallee EmitDirectCallee(CodeGenFunction &CGF, GlobalDecl GD) {
  const FunctionDecl *FD = cast<FunctionDecl>(GD.getDecl());

  if (auto builtinID = FD->getBuiltinID()) {
    std::string NoBuiltinFD = ("no-builtin-" + FD->getName()).str();
    std::string NoBuiltins = "no-builtins";

    StringRef Ident = CGF.CGM.getMangledName(GD);
    std::string FDInlineName = (Ident + ".inline").str();

    bool IsPredefinedLibFunction =
        CGF.getContext().BuiltinInfo.isPredefinedLibFunction(builtinID);
    bool HasAttributeNoBuiltin =
        CGF.CurFn->getAttributes().hasFnAttr(NoBuiltinFD) ||
        CGF.CurFn->getAttributes().hasFnAttr(NoBuiltins);

    // When directing calling an inline builtin, call it through it's mangled
    // name to make it clear it's not the actual builtin.
    if (CGF.CurFn->getName() != FDInlineName &&
        OnlyHasInlineBuiltinDeclaration(FD)) {
      llvm::Constant *CalleePtr = CGF.CGM.getRawFunctionPointer(GD);
      llvm::Function *Fn = llvm::cast<llvm::Function>(CalleePtr);
      llvm::Module *M = Fn->getParent();
      llvm::Function *Clone = M->getFunction(FDInlineName);
      if (!Clone) {
        Clone = llvm::Function::Create(Fn->getFunctionType(),
                                       llvm::GlobalValue::InternalLinkage,
                                       Fn->getAddressSpace(), FDInlineName, M);
        Clone->addFnAttr(llvm::Attribute::AlwaysInline);
      }
      return CGCallee::forDirect(Clone, GD);
    }

    // Replaceable builtins provide their own implementation of a builtin. If we
    // are in an inline builtin implementation, avoid trivial infinite
    // recursion. Honor __attribute__((no_builtin("foo"))) or
    // __attribute__((no_builtin)) on the current function unless foo is
    // not a predefined library function which means we must generate the
    // builtin no matter what.
    else if (!IsPredefinedLibFunction || !HasAttributeNoBuiltin)
      return CGCallee::forBuiltin(builtinID, FD);
  }

  llvm::Constant *CalleePtr = CGF.CGM.getRawFunctionPointer(GD);
  if (CGF.CGM.getLangOpts().CUDA && !CGF.CGM.getLangOpts().CUDAIsDevice &&
      FD->hasAttr<CUDAGlobalAttr>())
    CalleePtr = CGF.CGM.getCUDARuntime().getKernelStub(
        cast<llvm::GlobalValue>(CalleePtr->stripPointerCasts()));

  return CGCallee::forDirect(CalleePtr, GD);
}

static GlobalDecl getGlobalDeclForDirectCall(const FunctionDecl *FD) {
  if (DeviceKernelAttr::isOpenCLSpelling(FD->getAttr<DeviceKernelAttr>()))
    return GlobalDecl(FD, KernelReferenceKind::Stub);
  return GlobalDecl(FD);
}

CGCallee CodeGenFunction::EmitCallee(const Expr *E) {
  E = E->IgnoreParens();

  // Look through function-to-pointer decay.
  if (auto ICE = dyn_cast<ImplicitCastExpr>(E)) {
    if (ICE->getCastKind() == CK_FunctionToPointerDecay ||
        ICE->getCastKind() == CK_BuiltinFnToFnPtr) {
      return EmitCallee(ICE->getSubExpr());
    }

    // Try to remember the original __ptrauth qualifier for loads of
    // function pointers.
    if (ICE->getCastKind() == CK_LValueToRValue) {
      const Expr *SubExpr = ICE->getSubExpr();
      if (const auto *PtrType = SubExpr->getType()->getAs<PointerType>()) {
        std::pair<llvm::Value *, CGPointerAuthInfo> Result =
            EmitOrigPointerRValue(E);

        QualType FunctionType = PtrType->getPointeeType();
        assert(FunctionType->isFunctionType());

        GlobalDecl GD;
        if (const auto *VD =
                dyn_cast_or_null<VarDecl>(E->getReferencedDeclOfCallee())) {
          GD = GlobalDecl(VD);
        }
        CGCalleeInfo CalleeInfo(FunctionType->getAs<FunctionProtoType>(), GD);
        CGCallee Callee(CalleeInfo, Result.first, Result.second);
        return Callee;
      }
    }

  // Resolve direct calls.
  } else if (auto DRE = dyn_cast<DeclRefExpr>(E)) {
    if (auto FD = dyn_cast<FunctionDecl>(DRE->getDecl())) {
      return EmitDirectCallee(*this, getGlobalDeclForDirectCall(FD));
    }
  } else if (auto ME = dyn_cast<MemberExpr>(E)) {
    if (auto FD = dyn_cast<FunctionDecl>(ME->getMemberDecl())) {
      EmitIgnoredExpr(ME->getBase());
      return EmitDirectCallee(*this, FD);
    }

  // Look through template substitutions.
  } else if (auto NTTP = dyn_cast<SubstNonTypeTemplateParmExpr>(E)) {
    return EmitCallee(NTTP->getReplacement());

  // Treat pseudo-destructor calls differently.
  } else if (auto PDE = dyn_cast<CXXPseudoDestructorExpr>(E)) {
    return CGCallee::forPseudoDestructor(PDE);
  }

  // Otherwise, we have an indirect reference.
  llvm::Value *calleePtr;
  QualType functionType;
  if (auto ptrType = E->getType()->getAs<PointerType>()) {
    calleePtr = EmitScalarExpr(E);
    functionType = ptrType->getPointeeType();
  } else {
    functionType = E->getType();
    calleePtr = EmitLValue(E, KnownNonNull).getPointer(*this);
  }
  assert(functionType->isFunctionType());

  GlobalDecl GD;
  if (const auto *VD =
          dyn_cast_or_null<VarDecl>(E->getReferencedDeclOfCallee()))
    GD = GlobalDecl(VD);

  CGCalleeInfo calleeInfo(functionType->getAs<FunctionProtoType>(), GD);
  CGPointerAuthInfo pointerAuth = CGM.getFunctionPointerAuthInfo(functionType);
  CGCallee callee(calleeInfo, calleePtr, pointerAuth);
  return callee;
}

LValue CodeGenFunction::EmitBinaryOperatorLValue(const BinaryOperator *E) {
  // Comma expressions just emit their LHS then their RHS as an l-value.
  if (E->getOpcode() == BO_Comma) {
    EmitIgnoredExpr(E->getLHS());
    EnsureInsertPoint();
    return EmitLValue(E->getRHS());
  }

  if (E->getOpcode() == BO_PtrMemD ||
      E->getOpcode() == BO_PtrMemI)
    return EmitPointerToDataMemberBinaryExpr(E);

  assert(E->getOpcode() == BO_Assign && "unexpected binary l-value");

  // Create a Key Instructions source location atom group that covers both
  // LHS and RHS expressions. Nested RHS expressions may get subsequently
  // separately grouped (1 below):
  //
  //   1. `a = b = c`  -> Two atoms.
  //   2. `x = new(1)` -> One atom (for both addr store and value store).
  //   3. Complex and agg assignment -> One atom.
  ApplyAtomGroup Grp(getDebugInfo());

  // Note that in all of these cases, __block variables need the RHS
  // evaluated first just in case the variable gets moved by the RHS.

  switch (getEvaluationKind(E->getType())) {
  case TEK_Scalar: {
    if (PointerAuthQualifier PtrAuth =
            E->getLHS()->getType().getPointerAuth()) {
      LValue LV = EmitCheckedLValue(E->getLHS(), TCK_Store);
      LValue CopiedLV = LV;
      CopiedLV.getQuals().removePointerAuth();
      llvm::Value *RV =
          EmitPointerAuthQualify(PtrAuth, E->getRHS(), CopiedLV.getAddress());
      EmitNullabilityCheck(CopiedLV, RV, E->getExprLoc());
      EmitStoreThroughLValue(RValue::get(RV), CopiedLV);
      return LV;
    }

    switch (E->getLHS()->getType().getObjCLifetime()) {
    case Qualifiers::OCL_Strong:
      return EmitARCStoreStrong(E, /*ignored*/ false).first;

    case Qualifiers::OCL_Autoreleasing:
      return EmitARCStoreAutoreleasing(E).first;

    // No reason to do any of these differently.
    case Qualifiers::OCL_None:
    case Qualifiers::OCL_ExplicitNone:
    case Qualifiers::OCL_Weak:
      break;
    }

    // TODO: Can we de-duplicate this code with the corresponding code in
    // CGExprScalar, similar to the way EmitCompoundAssignmentLValue works?
    RValue RV;
    llvm::Value *Previous = nullptr;
    QualType SrcType = E->getRHS()->getType();
    // Check if LHS is a bitfield, if RHS contains an implicit cast expression
    // we want to extract that value and potentially (if the bitfield sanitizer
    // is enabled) use it to check for an implicit conversion.
    if (E->getLHS()->refersToBitField()) {
      llvm::Value *RHS =
          EmitWithOriginalRHSBitfieldAssignment(E, &Previous, &SrcType);
      RV = RValue::get(RHS);
    } else
      RV = EmitAnyExpr(E->getRHS());

    LValue LV = EmitCheckedLValue(E->getLHS(), TCK_Store);

    if (RV.isScalar())
      EmitNullabilityCheck(LV, RV.getScalarVal(), E->getExprLoc());

    if (LV.isBitField()) {
      llvm::Value *Result = nullptr;
      // If bitfield sanitizers are enabled we want to use the result
      // to check whether a truncation or sign change has occurred.
      if (SanOpts.has(SanitizerKind::ImplicitBitfieldConversion))
        EmitStoreThroughBitfieldLValue(RV, LV, &Result);
      else
        EmitStoreThroughBitfieldLValue(RV, LV);

      // If the expression contained an implicit conversion, make sure
      // to use the value before the scalar conversion.
      llvm::Value *Src = Previous ? Previous : RV.getScalarVal();
      QualType DstType = E->getLHS()->getType();
      EmitBitfieldConversionCheck(Src, SrcType, Result, DstType,
                                  LV.getBitFieldInfo(), E->getExprLoc());
    } else
      EmitStoreThroughLValue(RV, LV);

    if (getLangOpts().OpenMP)
      CGM.getOpenMPRuntime().checkAndEmitLastprivateConditional(*this,
                                                                E->getLHS());
    return LV;
  }

  case TEK_Complex:
    return EmitComplexAssignmentLValue(E);

  case TEK_Aggregate:
    // If the lang opt is HLSL and the LHS is a constant array
    // then we are performing a copy assignment and call a special
    // function because EmitAggExprToLValue emits to a temporary LValue
    if (getLangOpts().HLSL && E->getLHS()->getType()->isConstantArrayType())
      return EmitHLSLArrayAssignLValue(E);

    return EmitAggExprToLValue(E);
  }
  llvm_unreachable("bad evaluation kind");
}

// This function implements trivial copy assignment for HLSL's
// assignable constant arrays.
LValue CodeGenFunction::EmitHLSLArrayAssignLValue(const BinaryOperator *E) {
  // Don't emit an LValue for the RHS because it might not be an LValue
  LValue LHS = EmitLValue(E->getLHS());
  // In C the RHS of an assignment operator is an RValue.
  // EmitAggregateAssign takes anan LValue for the RHS. Instead we can call
  // EmitInitializationToLValue to emit an RValue into an LValue.
  EmitInitializationToLValue(E->getRHS(), LHS);
  return LHS;
}

LValue CodeGenFunction::EmitCallExprLValue(const CallExpr *E,
                                           llvm::CallBase **CallOrInvoke) {
  RValue RV = EmitCallExpr(E, ReturnValueSlot(), CallOrInvoke);

  if (!RV.isScalar())
    return MakeAddrLValue(RV.getAggregateAddress(), E->getType(),
                          AlignmentSource::Decl);

  assert(E->getCallReturnType(getContext())->isReferenceType() &&
         "Can't have a scalar return unless the return type is a "
         "reference type!");

  return MakeNaturalAlignPointeeAddrLValue(RV.getScalarVal(), E->getType());
}

LValue CodeGenFunction::EmitVAArgExprLValue(const VAArgExpr *E) {
  // FIXME: This shouldn't require another copy.
  return EmitAggExprToLValue(E);
}

LValue CodeGenFunction::EmitCXXConstructLValue(const CXXConstructExpr *E) {
  assert(E->getType()->getAsCXXRecordDecl()->hasTrivialDestructor()
         && "binding l-value to type which needs a temporary");
  AggValueSlot Slot = CreateAggTemp(E->getType());
  EmitCXXConstructExpr(E, Slot);
  return MakeAddrLValue(Slot.getAddress(), E->getType(), AlignmentSource::Decl);
}

LValue
CodeGenFunction::EmitCXXTypeidLValue(const CXXTypeidExpr *E) {
  return MakeNaturalAlignRawAddrLValue(EmitCXXTypeidExpr(E), E->getType());
}

Address CodeGenFunction::EmitCXXUuidofExpr(const CXXUuidofExpr *E) {
  return CGM.GetAddrOfMSGuidDecl(E->getGuidDecl())
      .withElementType(ConvertType(E->getType()));
}

LValue CodeGenFunction::EmitCXXUuidofLValue(const CXXUuidofExpr *E) {
  return MakeAddrLValue(EmitCXXUuidofExpr(E), E->getType(),
                        AlignmentSource::Decl);
}

LValue
CodeGenFunction::EmitCXXBindTemporaryLValue(const CXXBindTemporaryExpr *E) {
  AggValueSlot Slot = CreateAggTemp(E->getType(), "temp.lvalue");
  Slot.setExternallyDestructed();
  EmitAggExpr(E->getSubExpr(), Slot);
  EmitCXXTemporary(E->getTemporary(), E->getType(), Slot.getAddress());
  return MakeAddrLValue(Slot.getAddress(), E->getType(), AlignmentSource::Decl);
}

LValue CodeGenFunction::EmitObjCMessageExprLValue(const ObjCMessageExpr *E) {
  RValue RV = EmitObjCMessageExpr(E);

  if (!RV.isScalar())
    return MakeAddrLValue(RV.getAggregateAddress(), E->getType(),
                          AlignmentSource::Decl);

  assert(E->getMethodDecl()->getReturnType()->isReferenceType() &&
         "Can't have a scalar return unless the return type is a "
         "reference type!");

  return MakeNaturalAlignPointeeAddrLValue(RV.getScalarVal(), E->getType());
}

LValue CodeGenFunction::EmitObjCSelectorLValue(const ObjCSelectorExpr *E) {
  Address V =
    CGM.getObjCRuntime().GetAddrOfSelector(*this, E->getSelector());
  return MakeAddrLValue(V, E->getType(), AlignmentSource::Decl);
}

llvm::Value *CodeGenFunction::EmitIvarOffset(const ObjCInterfaceDecl *Interface,
                                             const ObjCIvarDecl *Ivar) {
  return CGM.getObjCRuntime().EmitIvarOffset(*this, Interface, Ivar);
}

llvm::Value *
CodeGenFunction::EmitIvarOffsetAsPointerDiff(const ObjCInterfaceDecl *Interface,
                                             const ObjCIvarDecl *Ivar) {
  llvm::Value *OffsetValue = EmitIvarOffset(Interface, Ivar);
  QualType PointerDiffType = getContext().getPointerDiffType();
  return Builder.CreateZExtOrTrunc(OffsetValue,
                                   getTypes().ConvertType(PointerDiffType));
}

LValue CodeGenFunction::EmitLValueForIvar(QualType ObjectTy,
                                          llvm::Value *BaseValue,
                                          const ObjCIvarDecl *Ivar,
                                          unsigned CVRQualifiers) {
  return CGM.getObjCRuntime().EmitObjCValueForIvar(*this, ObjectTy, BaseValue,
                                                   Ivar, CVRQualifiers);
}

LValue CodeGenFunction::EmitObjCIvarRefLValue(const ObjCIvarRefExpr *E) {
  // FIXME: A lot of the code below could be shared with EmitMemberExpr.
  llvm::Value *BaseValue = nullptr;
  const Expr *BaseExpr = E->getBase();
  Qualifiers BaseQuals;
  QualType ObjectTy;
  if (E->isArrow()) {
    BaseValue = EmitScalarExpr(BaseExpr);
    ObjectTy = BaseExpr->getType()->getPointeeType();
    BaseQuals = ObjectTy.getQualifiers();
  } else {
    LValue BaseLV = EmitLValue(BaseExpr);
    BaseValue = BaseLV.getPointer(*this);
    ObjectTy = BaseExpr->getType();
    BaseQuals = ObjectTy.getQualifiers();
  }

  LValue LV =
    EmitLValueForIvar(ObjectTy, BaseValue, E->getDecl(),
                      BaseQuals.getCVRQualifiers());
  setObjCGCLValueClass(getContext(), E, LV);
  return LV;
}

LValue CodeGenFunction::EmitStmtExprLValue(const StmtExpr *E) {
  // Can only get l-value for message expression returning aggregate type
  RValue RV = EmitAnyExprToTemp(E);
  return MakeAddrLValue(RV.getAggregateAddress(), E->getType(),
                        AlignmentSource::Decl);
}

RValue CodeGenFunction::EmitCall(QualType CalleeType,
                                 const CGCallee &OrigCallee, const CallExpr *E,
                                 ReturnValueSlot ReturnValue,
                                 llvm::Value *Chain,
                                 llvm::CallBase **CallOrInvoke,
                                 CGFunctionInfo const **ResolvedFnInfo) {
  // Get the actual function type. The callee type will always be a pointer to
  // function type or a block pointer type.
  assert(CalleeType->isFunctionPointerType() &&
         "Call must have function pointer type!");

  const Decl *TargetDecl =
      OrigCallee.getAbstractInfo().getCalleeDecl().getDecl();

  assert((!isa_and_present<FunctionDecl>(TargetDecl) ||
          !cast<FunctionDecl>(TargetDecl)->isImmediateFunction()) &&
         "trying to emit a call to an immediate function");

  CalleeType = getContext().getCanonicalType(CalleeType);

  auto PointeeType = cast<PointerType>(CalleeType)->getPointeeType();

  CGCallee Callee = OrigCallee;

  if (SanOpts.has(SanitizerKind::Function) &&
      (!TargetDecl || !isa<FunctionDecl>(TargetDecl)) &&
      !isa<FunctionNoProtoType>(PointeeType)) {
    if (llvm::Constant *PrefixSig =
            CGM.getTargetCodeGenInfo().getUBSanFunctionSignature(CGM)) {
      auto CheckOrdinal = SanitizerKind::SO_Function;
      auto CheckHandler = SanitizerHandler::FunctionTypeMismatch;
      SanitizerDebugLocation SanScope(this, {CheckOrdinal}, CheckHandler);
      auto *TypeHash = getUBSanFunctionTypeHash(PointeeType);

      llvm::Type *PrefixSigType = PrefixSig->getType();
      llvm::StructType *PrefixStructTy = llvm::StructType::get(
          CGM.getLLVMContext(), {PrefixSigType, Int32Ty}, /*isPacked=*/true);

      llvm::Value *CalleePtr = Callee.getFunctionPointer();
      if (CGM.getCodeGenOpts().PointerAuth.FunctionPointers) {
        // Use raw pointer since we are using the callee pointer as data here.
        Address Addr =
            Address(CalleePtr, CalleePtr->getType(),
                    CharUnits::fromQuantity(
                        CalleePtr->getPointerAlignment(CGM.getDataLayout())),
                    Callee.getPointerAuthInfo(), nullptr);
        CalleePtr = Addr.emitRawPointer(*this);
      }

      // On 32-bit Arm, the low bit of a function pointer indicates whether
      // it's using the Arm or Thumb instruction set. The actual first
      // instruction lives at the same address either way, so we must clear
      // that low bit before using the function address to find the prefix
      // structure.
      //
      // This applies to both Arm and Thumb target triples, because
      // either one could be used in an interworking context where it
      // might be passed function pointers of both types.
      llvm::Value *AlignedCalleePtr;
      if (CGM.getTriple().isARM() || CGM.getTriple().isThumb()) {
        llvm::Value *CalleeAddress =
            Builder.CreatePtrToInt(CalleePtr, IntPtrTy);
        llvm::Value *Mask = llvm::ConstantInt::get(IntPtrTy, ~1);
        llvm::Value *AlignedCalleeAddress =
            Builder.CreateAnd(CalleeAddress, Mask);
        AlignedCalleePtr =
            Builder.CreateIntToPtr(AlignedCalleeAddress, CalleePtr->getType());
      } else {
        AlignedCalleePtr = CalleePtr;
      }

      llvm::Value *CalleePrefixStruct = AlignedCalleePtr;
      llvm::Value *CalleeSigPtr =
          Builder.CreateConstGEP2_32(PrefixStructTy, CalleePrefixStruct, -1, 0);
      llvm::Value *CalleeSig =
          Builder.CreateAlignedLoad(PrefixSigType, CalleeSigPtr, getIntAlign());
      llvm::Value *CalleeSigMatch = Builder.CreateICmpEQ(CalleeSig, PrefixSig);

      llvm::BasicBlock *Cont = createBasicBlock("cont");
      llvm::BasicBlock *TypeCheck = createBasicBlock("typecheck");
      Builder.CreateCondBr(CalleeSigMatch, TypeCheck, Cont);

      EmitBlock(TypeCheck);
      llvm::Value *CalleeTypeHash = Builder.CreateAlignedLoad(
          Int32Ty,
          Builder.CreateConstGEP2_32(PrefixStructTy, CalleePrefixStruct, -1, 1),
          getPointerAlign());
      llvm::Value *CalleeTypeHashMatch =
          Builder.CreateICmpEQ(CalleeTypeHash, TypeHash);
      llvm::Constant *StaticData[] = {EmitCheckSourceLocation(E->getBeginLoc()),
                                      EmitCheckTypeDescriptor(CalleeType)};
      EmitCheck(std::make_pair(CalleeTypeHashMatch, CheckOrdinal), CheckHandler,
                StaticData, {CalleePtr});

      Builder.CreateBr(Cont);
      EmitBlock(Cont);
    }
  }

  const auto *FnType = cast<FunctionType>(PointeeType);

  if (const auto *FD = dyn_cast_or_null<FunctionDecl>(TargetDecl);
      FD && DeviceKernelAttr::isOpenCLSpelling(FD->getAttr<DeviceKernelAttr>()))
    CGM.getTargetCodeGenInfo().setOCLKernelStubCallingConvention(FnType);

  bool CFIUnchecked =
      CalleeType->hasPointeeToToCFIUncheckedCalleeFunctionType();

  // If we are checking indirect calls and this call is indirect, check that the
  // function pointer is a member of the bit set for the function type.
  if (SanOpts.has(SanitizerKind::CFIICall) &&
      (!TargetDecl || !isa<FunctionDecl>(TargetDecl)) && !CFIUnchecked) {
    auto CheckOrdinal = SanitizerKind::SO_CFIICall;
    auto CheckHandler = SanitizerHandler::CFICheckFail;
    SanitizerDebugLocation SanScope(this, {CheckOrdinal}, CheckHandler);
    EmitSanitizerStatReport(llvm::SanStat_CFI_ICall);

    llvm::Metadata *MD =
        CGM.CreateMetadataIdentifierForFnType(QualType(FnType, 0));

    llvm::Value *TypeId = llvm::MetadataAsValue::get(getLLVMContext(), MD);

    llvm::Value *CalleePtr = Callee.getFunctionPointer();
    llvm::Value *TypeTest = Builder.CreateCall(
        CGM.getIntrinsic(llvm::Intrinsic::type_test), {CalleePtr, TypeId});

    auto CrossDsoTypeId = CGM.CreateCrossDsoCfiTypeId(MD);
    llvm::Constant *StaticData[] = {
        llvm::ConstantInt::get(Int8Ty, CFITCK_ICall),
        EmitCheckSourceLocation(E->getBeginLoc()),
        EmitCheckTypeDescriptor(QualType(FnType, 0)),
    };
    if (CGM.getCodeGenOpts().SanitizeCfiCrossDso && CrossDsoTypeId) {
      EmitCfiSlowPathCheck(CheckOrdinal, TypeTest, CrossDsoTypeId, CalleePtr,
                           StaticData);
    } else {
      EmitCheck(std::make_pair(TypeTest, CheckOrdinal), CheckHandler,
                StaticData, {CalleePtr, llvm::UndefValue::get(IntPtrTy)});
    }
  }

  CallArgList Args;
  if (Chain)
    Args.add(RValue::get(Chain), CGM.getContext().VoidPtrTy);

  // C++17 requires that we evaluate arguments to a call using assignment syntax
  // right-to-left, and that we evaluate arguments to certain other operators
  // left-to-right. Note that we allow this to override the order dictated by
  // the calling convention on the MS ABI, which means that parameter
  // destruction order is not necessarily reverse construction order.
  // FIXME: Revisit this based on C++ committee response to unimplementability.
  EvaluationOrder Order = EvaluationOrder::Default;
  bool StaticOperator = false;
  if (auto *OCE = dyn_cast<CXXOperatorCallExpr>(E)) {
    if (OCE->isAssignmentOp())
      Order = EvaluationOrder::ForceRightToLeft;
    else {
      switch (OCE->getOperator()) {
      case OO_LessLess:
      case OO_GreaterGreater:
      case OO_AmpAmp:
      case OO_PipePipe:
      case OO_Comma:
      case OO_ArrowStar:
        Order = EvaluationOrder::ForceLeftToRight;
        break;
      default:
        break;
      }
    }

    if (const auto *MD =
            dyn_cast_if_present<CXXMethodDecl>(OCE->getCalleeDecl());
        MD && MD->isStatic())
      StaticOperator = true;
  }

  auto Arguments = E->arguments();
  if (StaticOperator) {
    // If we're calling a static operator, we need to emit the object argument
    // and ignore it.
    EmitIgnoredExpr(E->getArg(0));
    Arguments = drop_begin(Arguments, 1);
  }
  EmitCallArgs(Args, dyn_cast<FunctionProtoType>(FnType), Arguments,
               E->getDirectCallee(), /*ParamsToSkip=*/0, Order);

  const CGFunctionInfo &FnInfo = CGM.getTypes().arrangeFreeFunctionCall(
      Args, FnType, /*ChainCall=*/Chain);

  if (ResolvedFnInfo)
    *ResolvedFnInfo = &FnInfo;

  // HIP function pointer contains kernel handle when it is used in triple
  // chevron. The kernel stub needs to be loaded from kernel handle and used
  // as callee.
  if (CGM.getLangOpts().HIP && !CGM.getLangOpts().CUDAIsDevice &&
      isa<CUDAKernelCallExpr>(E) &&
      (!TargetDecl || !isa<FunctionDecl>(TargetDecl))) {
    llvm::Value *Handle = Callee.getFunctionPointer();
    auto *Stub = Builder.CreateLoad(
        Address(Handle, Handle->getType(), CGM.getPointerAlign()));
    Callee.setFunctionPointer(Stub);
  }
  llvm::CallBase *LocalCallOrInvoke = nullptr;
  RValue Call = EmitCall(FnInfo, Callee, ReturnValue, Args, &LocalCallOrInvoke,
                         E == MustTailCall, E->getExprLoc());

  if (auto *CalleeDecl = dyn_cast_or_null<FunctionDecl>(TargetDecl)) {
<<<<<<< HEAD
    // Generate function declaration DISuprogram in order to be used
    // in debug info about call sites.
    if (CGDebugInfo *DI = getDebugInfo()) {
      FunctionArgList Args;
      QualType ResTy = BuildFunctionArgList(CalleeDecl, Args);
      DI->EmitFuncDeclForCallSite(LocalCallOrInvoke,
                                  DI->getFunctionType(CalleeDecl, ResTy, Args),
                                  CalleeDecl);
=======
    if (CalleeDecl->hasAttr<RestrictAttr>() ||
        CalleeDecl->hasAttr<AllocSizeAttr>()) {
      // Function has 'malloc' (aka. 'restrict') or 'alloc_size' attribute.
      if (SanOpts.has(SanitizerKind::AllocToken)) {
        // Set !alloc_token metadata.
        EmitAllocToken(LocalCallOrInvoke, E);
      }
>>>>>>> 811fe024
    }
    if (CalleeDecl->hasAttr<RestrictAttr>() ||
        CalleeDecl->hasAttr<AllocSizeAttr>()) {
      // Function has 'malloc' (aka. 'restrict') or 'alloc_size' attribute.
      if (SanOpts.has(SanitizerKind::AllocToken)) {
        // Set !alloc_token metadata.
        EmitAllocToken(LocalCallOrInvoke, E);
      }
    }
  }
  if (CallOrInvoke)
    *CallOrInvoke = LocalCallOrInvoke;

  return Call;
}

LValue CodeGenFunction::
EmitPointerToDataMemberBinaryExpr(const BinaryOperator *E) {
  Address BaseAddr = Address::invalid();
  if (E->getOpcode() == BO_PtrMemI) {
    BaseAddr = EmitPointerWithAlignment(E->getLHS());
  } else {
    BaseAddr = EmitLValue(E->getLHS()).getAddress();
  }

  llvm::Value *OffsetV = EmitScalarExpr(E->getRHS());
  const auto *MPT = E->getRHS()->getType()->castAs<MemberPointerType>();

  LValueBaseInfo BaseInfo;
  TBAAAccessInfo TBAAInfo;
  bool IsInBounds = !getLangOpts().PointerOverflowDefined &&
                    !isUnderlyingBasePointerConstantNull(E->getLHS());
  Address MemberAddr = EmitCXXMemberDataPointerAddress(
      E, BaseAddr, OffsetV, MPT, IsInBounds, &BaseInfo, &TBAAInfo);

  return MakeAddrLValue(MemberAddr, MPT->getPointeeType(), BaseInfo, TBAAInfo);
}

/// Given the address of a temporary variable, produce an r-value of
/// its type.
RValue CodeGenFunction::convertTempToRValue(Address addr,
                                            QualType type,
                                            SourceLocation loc) {
  LValue lvalue = MakeAddrLValue(addr, type, AlignmentSource::Decl);
  switch (getEvaluationKind(type)) {
  case TEK_Complex:
    return RValue::getComplex(EmitLoadOfComplex(lvalue, loc));
  case TEK_Aggregate:
    return lvalue.asAggregateRValue();
  case TEK_Scalar:
    return RValue::get(EmitLoadOfScalar(lvalue, loc));
  }
  llvm_unreachable("bad evaluation kind");
}

void CodeGenFunction::SetFPAccuracy(llvm::Value *Val, float Accuracy) {
  assert(Val->getType()->isFPOrFPVectorTy());
  if (Accuracy == 0.0 || !isa<llvm::Instruction>(Val))
    return;

  llvm::MDBuilder MDHelper(getLLVMContext());
  llvm::MDNode *Node = MDHelper.createFPMath(Accuracy);

  cast<llvm::Instruction>(Val)->setMetadata(llvm::LLVMContext::MD_fpmath, Node);
}

void CodeGenFunction::SetSqrtFPAccuracy(llvm::Value *Val) {
  llvm::Type *EltTy = Val->getType()->getScalarType();
  if (!EltTy->isFloatTy())
    return;

  if ((getLangOpts().OpenCL &&
       !CGM.getCodeGenOpts().OpenCLCorrectlyRoundedDivSqrt) ||
      (getLangOpts().HIP && getLangOpts().CUDAIsDevice &&
       !CGM.getCodeGenOpts().HIPCorrectlyRoundedDivSqrt)) {
    // OpenCL v1.1 s7.4: minimum accuracy of single precision / is 3ulp
    //
    // OpenCL v1.2 s5.6.4.2: The -cl-fp32-correctly-rounded-divide-sqrt
    // build option allows an application to specify that single precision
    // floating-point divide (x/y and 1/x) and sqrt used in the program
    // source are correctly rounded.
    //
    // TODO: CUDA has a prec-sqrt flag
    SetFPAccuracy(Val, 3.0f);
  }
}

void CodeGenFunction::SetDivFPAccuracy(llvm::Value *Val) {
  llvm::Type *EltTy = Val->getType()->getScalarType();
  if (!EltTy->isFloatTy())
    return;

  if ((getLangOpts().OpenCL &&
       !CGM.getCodeGenOpts().OpenCLCorrectlyRoundedDivSqrt) ||
      (getLangOpts().HIP && getLangOpts().CUDAIsDevice &&
       !CGM.getCodeGenOpts().HIPCorrectlyRoundedDivSqrt)) {
    // OpenCL v1.1 s7.4: minimum accuracy of single precision / is 2.5ulp
    //
    // OpenCL v1.2 s5.6.4.2: The -cl-fp32-correctly-rounded-divide-sqrt
    // build option allows an application to specify that single precision
    // floating-point divide (x/y and 1/x) and sqrt used in the program
    // source are correctly rounded.
    //
    // TODO: CUDA has a prec-div flag
    SetFPAccuracy(Val, 2.5f);
  }
}

namespace {
  struct LValueOrRValue {
    LValue LV;
    RValue RV;
  };
}

static LValueOrRValue emitPseudoObjectExpr(CodeGenFunction &CGF,
                                           const PseudoObjectExpr *E,
                                           bool forLValue,
                                           AggValueSlot slot) {
  SmallVector<CodeGenFunction::OpaqueValueMappingData, 4> opaques;

  // Find the result expression, if any.
  const Expr *resultExpr = E->getResultExpr();
  LValueOrRValue result;

  for (PseudoObjectExpr::const_semantics_iterator
         i = E->semantics_begin(), e = E->semantics_end(); i != e; ++i) {
    const Expr *semantic = *i;

    // If this semantic expression is an opaque value, bind it
    // to the result of its source expression.
    if (const auto *ov = dyn_cast<OpaqueValueExpr>(semantic)) {
      // Skip unique OVEs.
      if (ov->isUnique()) {
        assert(ov != resultExpr &&
               "A unique OVE cannot be used as the result expression");
        continue;
      }

      // If this is the result expression, we may need to evaluate
      // directly into the slot.
      typedef CodeGenFunction::OpaqueValueMappingData OVMA;
      OVMA opaqueData;
      if (ov == resultExpr && ov->isPRValue() && !forLValue &&
          CodeGenFunction::hasAggregateEvaluationKind(ov->getType())) {
        CGF.EmitAggExpr(ov->getSourceExpr(), slot);
        LValue LV = CGF.MakeAddrLValue(slot.getAddress(), ov->getType(),
                                       AlignmentSource::Decl);
        opaqueData = OVMA::bind(CGF, ov, LV);
        result.RV = slot.asRValue();

      // Otherwise, emit as normal.
      } else {
        opaqueData = OVMA::bind(CGF, ov, ov->getSourceExpr());

        // If this is the result, also evaluate the result now.
        if (ov == resultExpr) {
          if (forLValue)
            result.LV = CGF.EmitLValue(ov);
          else
            result.RV = CGF.EmitAnyExpr(ov, slot);
        }
      }

      opaques.push_back(opaqueData);

    // Otherwise, if the expression is the result, evaluate it
    // and remember the result.
    } else if (semantic == resultExpr) {
      if (forLValue)
        result.LV = CGF.EmitLValue(semantic);
      else
        result.RV = CGF.EmitAnyExpr(semantic, slot);

    // Otherwise, evaluate the expression in an ignored context.
    } else {
      CGF.EmitIgnoredExpr(semantic);
    }
  }

  // Unbind all the opaques now.
  for (CodeGenFunction::OpaqueValueMappingData &opaque : opaques)
    opaque.unbind(CGF);

  return result;
}

RValue CodeGenFunction::EmitPseudoObjectRValue(const PseudoObjectExpr *E,
                                               AggValueSlot slot) {
  return emitPseudoObjectExpr(*this, E, false, slot).RV;
}

LValue CodeGenFunction::EmitPseudoObjectLValue(const PseudoObjectExpr *E) {
  return emitPseudoObjectExpr(*this, E, true, AggValueSlot::ignored()).LV;
}

void CodeGenFunction::FlattenAccessAndTypeLValue(
    LValue Val, SmallVectorImpl<LValue> &AccessList) {

  llvm::SmallVector<
      std::tuple<LValue, QualType, llvm::SmallVector<llvm::Value *, 4>>, 16>
      WorkList;
  llvm::IntegerType *IdxTy = llvm::IntegerType::get(getLLVMContext(), 32);
  WorkList.push_back({Val, Val.getType(), {llvm::ConstantInt::get(IdxTy, 0)}});

  while (!WorkList.empty()) {
    auto [LVal, T, IdxList] = WorkList.pop_back_val();
    T = T.getCanonicalType().getUnqualifiedType();
    assert(!isa<MatrixType>(T) && "Matrix types not yet supported in HLSL");

    if (const auto *CAT = dyn_cast<ConstantArrayType>(T)) {
      uint64_t Size = CAT->getZExtSize();
      for (int64_t I = Size - 1; I > -1; I--) {
        llvm::SmallVector<llvm::Value *, 4> IdxListCopy = IdxList;
        IdxListCopy.push_back(llvm::ConstantInt::get(IdxTy, I));
        WorkList.emplace_back(LVal, CAT->getElementType(), IdxListCopy);
      }
    } else if (const auto *RT = dyn_cast<RecordType>(T)) {
      const RecordDecl *Record = RT->getDecl()->getDefinitionOrSelf();
      assert(!Record->isUnion() && "Union types not supported in flat cast.");

      const CXXRecordDecl *CXXD = dyn_cast<CXXRecordDecl>(Record);

      llvm::SmallVector<
          std::tuple<LValue, QualType, llvm::SmallVector<llvm::Value *, 4>>, 16>
          ReverseList;
      if (CXXD && CXXD->isStandardLayout())
        Record = CXXD->getStandardLayoutBaseWithFields();

      // deal with potential base classes
      if (CXXD && !CXXD->isStandardLayout()) {
        if (CXXD->getNumBases() > 0) {
          assert(CXXD->getNumBases() == 1 &&
                 "HLSL doesn't support multiple inheritance.");
          auto Base = CXXD->bases_begin();
          llvm::SmallVector<llvm::Value *, 4> IdxListCopy = IdxList;
          IdxListCopy.push_back(llvm::ConstantInt::get(
              IdxTy, 0)); // base struct should be at index zero
          ReverseList.emplace_back(LVal, Base->getType(), IdxListCopy);
        }
      }

      const CGRecordLayout &Layout = CGM.getTypes().getCGRecordLayout(Record);

      llvm::Type *LLVMT = ConvertTypeForMem(T);
      CharUnits Align = getContext().getTypeAlignInChars(T);
      LValue RLValue;
      bool createdGEP = false;
      for (auto *FD : Record->fields()) {
        if (FD->isBitField()) {
          if (FD->isUnnamedBitField())
            continue;
          if (!createdGEP) {
            createdGEP = true;
            Address GEP = Builder.CreateInBoundsGEP(LVal.getAddress(), IdxList,
                                                    LLVMT, Align, "gep");
            RLValue = MakeAddrLValue(GEP, T);
          }
          LValue FieldLVal = EmitLValueForField(RLValue, FD, true);
          ReverseList.push_back({FieldLVal, FD->getType(), {}});
        } else {
          llvm::SmallVector<llvm::Value *, 4> IdxListCopy = IdxList;
          IdxListCopy.push_back(
              llvm::ConstantInt::get(IdxTy, Layout.getLLVMFieldNo(FD)));
          ReverseList.emplace_back(LVal, FD->getType(), IdxListCopy);
        }
      }

      std::reverse(ReverseList.begin(), ReverseList.end());
      llvm::append_range(WorkList, ReverseList);
    } else if (const auto *VT = dyn_cast<VectorType>(T)) {
      llvm::Type *LLVMT = ConvertTypeForMem(T);
      CharUnits Align = getContext().getTypeAlignInChars(T);
      Address GEP = Builder.CreateInBoundsGEP(LVal.getAddress(), IdxList, LLVMT,
                                              Align, "vector.gep");
      LValue Base = MakeAddrLValue(GEP, T);
      for (unsigned I = 0, E = VT->getNumElements(); I < E; I++) {
        llvm::Constant *Idx = llvm::ConstantInt::get(IdxTy, I);
        LValue LV =
            LValue::MakeVectorElt(Base.getAddress(), Idx, VT->getElementType(),
                                  Base.getBaseInfo(), TBAAAccessInfo());
        AccessList.emplace_back(LV);
      }
    } else { // a scalar/builtin type
      if (!IdxList.empty()) {
        llvm::Type *LLVMT = ConvertTypeForMem(T);
        CharUnits Align = getContext().getTypeAlignInChars(T);
        Address GEP = Builder.CreateInBoundsGEP(LVal.getAddress(), IdxList,
                                                LLVMT, Align, "gep");
        AccessList.emplace_back(MakeAddrLValue(GEP, T));
      } else // must be a bitfield we already created an lvalue for
        AccessList.emplace_back(LVal);
    }
  }
}<|MERGE_RESOLUTION|>--- conflicted
+++ resolved
@@ -6679,25 +6679,6 @@
                          E == MustTailCall, E->getExprLoc());
 
   if (auto *CalleeDecl = dyn_cast_or_null<FunctionDecl>(TargetDecl)) {
-<<<<<<< HEAD
-    // Generate function declaration DISuprogram in order to be used
-    // in debug info about call sites.
-    if (CGDebugInfo *DI = getDebugInfo()) {
-      FunctionArgList Args;
-      QualType ResTy = BuildFunctionArgList(CalleeDecl, Args);
-      DI->EmitFuncDeclForCallSite(LocalCallOrInvoke,
-                                  DI->getFunctionType(CalleeDecl, ResTy, Args),
-                                  CalleeDecl);
-=======
-    if (CalleeDecl->hasAttr<RestrictAttr>() ||
-        CalleeDecl->hasAttr<AllocSizeAttr>()) {
-      // Function has 'malloc' (aka. 'restrict') or 'alloc_size' attribute.
-      if (SanOpts.has(SanitizerKind::AllocToken)) {
-        // Set !alloc_token metadata.
-        EmitAllocToken(LocalCallOrInvoke, E);
-      }
->>>>>>> 811fe024
-    }
     if (CalleeDecl->hasAttr<RestrictAttr>() ||
         CalleeDecl->hasAttr<AllocSizeAttr>()) {
       // Function has 'malloc' (aka. 'restrict') or 'alloc_size' attribute.
