--- conflicted
+++ resolved
@@ -419,15 +419,7 @@
               E->getType()->getBaseElementTypeUnsafe()->getAsCXXRecordDecl();
           ClassDecl && !ClassDecl->hasTrivialDestructor())
         // Get the destructor for the reference temporary.
-<<<<<<< HEAD
-        if (auto *ClassDecl = dyn_cast<CXXRecordDecl>(RT->getOriginalDecl());
-            ClassDecl && !ClassDecl->hasTrivialDestructor())
-          ReferenceTemporaryDtor =
-              ClassDecl->getDefinitionOrSelf()->getDestructor();
-      }
-=======
         ReferenceTemporaryDtor = ClassDecl->getDestructor();
->>>>>>> 35227056
 
       if (!ReferenceTemporaryDtor)
         return;
@@ -1993,17 +1985,9 @@
 static bool getRangeForType(CodeGenFunction &CGF, QualType Ty,
                             llvm::APInt &Min, llvm::APInt &End,
                             bool StrictEnums, bool IsBool) {
-<<<<<<< HEAD
-  const EnumType *ET = Ty->getAs<EnumType>();
-  const EnumDecl *ED =
-      ET ? ET->getOriginalDecl()->getDefinitionOrSelf() : nullptr;
-  bool IsRegularCPlusPlusEnum =
-      CGF.getLangOpts().CPlusPlus && StrictEnums && ET && !ED->isFixed();
-=======
   const auto *ED = Ty->getAsEnumDecl();
   bool IsRegularCPlusPlusEnum =
       CGF.getLangOpts().CPlusPlus && StrictEnums && ED && !ED->isFixed();
->>>>>>> 35227056
   if (!IsBool && !IsRegularCPlusPlusEnum)
     return false;
 
@@ -4175,14 +4159,6 @@
   llvm::BasicBlock *&TrapBB = TrapBBs[CheckHandlerID];
 
   llvm::DILocation *TrapLocation = Builder.getCurrentDebugLocation();
-<<<<<<< HEAD
-  llvm::StringRef TrapMessage = GetUBSanTrapForHandler(CheckHandlerID);
-
-  if (getDebugInfo() && !TrapMessage.empty() &&
-      CGM.getCodeGenOpts().SanitizeDebugTrapReasons && TrapLocation) {
-    TrapLocation = getDebugInfo()->CreateTrapFailureMessageFor(
-        TrapLocation, "Undefined Behavior Sanitizer", TrapMessage);
-=======
   llvm::StringRef TrapMessage;
   llvm::StringRef TrapCategory;
   auto DebugTrapReasonKind = CGM.getCodeGenOpts().getSanitizeDebugTrapReasons();
@@ -4202,7 +4178,6 @@
       TrapLocation) {
     TrapLocation = getDebugInfo()->CreateTrapFailureMessageFor(
         TrapLocation, TrapCategory, TrapMessage);
->>>>>>> 35227056
   }
 
   NoMerge = NoMerge || !CGM.getCodeGenOpts().OptimizationLevel ||
@@ -5812,16 +5787,7 @@
 
   case CK_UncheckedDerivedToBase:
   case CK_DerivedToBase: {
-<<<<<<< HEAD
-    const auto *DerivedClassTy =
-        E->getSubExpr()->getType()->castAs<RecordType>();
-    auto *DerivedClassDecl =
-        cast<CXXRecordDecl>(DerivedClassTy->getOriginalDecl())
-            ->getDefinitionOrSelf();
-
-=======
     auto *DerivedClassDecl = E->getSubExpr()->getType()->castAsCXXRecordDecl();
->>>>>>> 35227056
     LValue LV = EmitLValue(E->getSubExpr());
     Address This = LV.getAddress();
 
@@ -5839,15 +5805,7 @@
   case CK_ToUnion:
     return EmitAggExprToLValue(E);
   case CK_BaseToDerived: {
-<<<<<<< HEAD
-    const auto *DerivedClassTy = E->getType()->castAs<RecordType>();
-    auto *DerivedClassDecl =
-        cast<CXXRecordDecl>(DerivedClassTy->getOriginalDecl())
-            ->getDefinitionOrSelf();
-
-=======
     auto *DerivedClassDecl = E->getType()->castAsCXXRecordDecl();
->>>>>>> 35227056
     LValue LV = EmitLValue(E->getSubExpr());
 
     // Perform the base-to-derived conversion
