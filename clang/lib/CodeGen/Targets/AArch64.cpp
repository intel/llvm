//===- AArch64.cpp --------------------------------------------------------===//
//
// Part of the LLVM Project, under the Apache License v2.0 with LLVM Exceptions.
// See https://llvm.org/LICENSE.txt for license information.
// SPDX-License-Identifier: Apache-2.0 WITH LLVM-exception
//
//===----------------------------------------------------------------------===//

#include "ABIInfoImpl.h"
#include "TargetInfo.h"
#include "clang/AST/Decl.h"
#include "clang/Basic/DiagnosticFrontend.h"
#include "llvm/TargetParser/AArch64TargetParser.h"

using namespace clang;
using namespace clang::CodeGen;

//===----------------------------------------------------------------------===//
// AArch64 ABI Implementation
//===----------------------------------------------------------------------===//

namespace {

class AArch64ABIInfo : public ABIInfo {
  AArch64ABIKind Kind;

public:
  AArch64ABIInfo(CodeGenTypes &CGT, AArch64ABIKind Kind)
      : ABIInfo(CGT), Kind(Kind) {}

  bool isSoftFloat() const { return Kind == AArch64ABIKind::AAPCSSoft; }

private:
  AArch64ABIKind getABIKind() const { return Kind; }
  bool isDarwinPCS() const { return Kind == AArch64ABIKind::DarwinPCS; }

  ABIArgInfo classifyReturnType(QualType RetTy, bool IsVariadicFn) const;
  ABIArgInfo classifyArgumentType(QualType RetTy, bool IsVariadicFn,
                                  bool IsNamedArg, unsigned CallingConvention,
                                  unsigned &NSRN, unsigned &NPRN) const;
  llvm::Type *convertFixedToScalableVectorType(const VectorType *VT) const;
  ABIArgInfo coerceIllegalVector(QualType Ty, unsigned &NSRN,
                                 unsigned &NPRN) const;
  ABIArgInfo coerceAndExpandPureScalableAggregate(
      QualType Ty, bool IsNamedArg, unsigned NVec, unsigned NPred,
      const SmallVectorImpl<llvm::Type *> &UnpaddedCoerceToSeq, unsigned &NSRN,
      unsigned &NPRN) const;
  bool isHomogeneousAggregateBaseType(QualType Ty) const override;
  bool isHomogeneousAggregateSmallEnough(const Type *Ty,
                                         uint64_t Members) const override;
  bool isZeroLengthBitfieldPermittedInHomogeneousAggregate() const override;

  bool isIllegalVectorType(QualType Ty) const;

  bool passAsAggregateType(QualType Ty) const;
  bool passAsPureScalableType(QualType Ty, unsigned &NV, unsigned &NP,
                              SmallVectorImpl<llvm::Type *> &CoerceToSeq) const;

  void flattenType(llvm::Type *Ty,
                   SmallVectorImpl<llvm::Type *> &Flattened) const;

  void computeInfo(CGFunctionInfo &FI) const override {
    if (!::classifyReturnType(getCXXABI(), FI, *this, CGT))
      FI.getReturnInfo() =
          classifyReturnType(FI.getReturnType(), FI.isVariadic());

    unsigned ArgNo = 0;
    unsigned NSRN = 0, NPRN = 0;
    for (auto &it : FI.arguments()) {
      const bool IsNamedArg =
          !FI.isVariadic() || ArgNo < FI.getRequiredArgs().getNumRequiredArgs();
      ++ArgNo;
      it.info = classifyArgumentType(it.type, FI.isVariadic(), IsNamedArg,
                                     FI.getCallingConvention(), NSRN, NPRN);
    }
  }

  RValue EmitDarwinVAArg(Address VAListAddr, QualType Ty, CodeGenFunction &CGF,
                         AggValueSlot Slot) const;

  RValue EmitAAPCSVAArg(Address VAListAddr, QualType Ty, CodeGenFunction &CGF,
                        AArch64ABIKind Kind, AggValueSlot Slot) const;

  RValue EmitVAArg(CodeGenFunction &CGF, Address VAListAddr, QualType Ty,
                   AggValueSlot Slot) const override {
    llvm::Type *BaseTy = CGF.ConvertType(Ty);
    if (isa<llvm::ScalableVectorType>(BaseTy))
      llvm::report_fatal_error("Passing SVE types to variadic functions is "
                               "currently not supported");

    return Kind == AArch64ABIKind::Win64
               ? EmitMSVAArg(CGF, VAListAddr, Ty, Slot)
           : isDarwinPCS() ? EmitDarwinVAArg(VAListAddr, Ty, CGF, Slot)
                           : EmitAAPCSVAArg(VAListAddr, Ty, CGF, Kind, Slot);
  }

  RValue EmitMSVAArg(CodeGenFunction &CGF, Address VAListAddr, QualType Ty,
                     AggValueSlot Slot) const override;

  bool allowBFloatArgsAndRet() const override {
    return getTarget().hasBFloat16Type();
  }

  using ABIInfo::appendAttributeMangling;
  void appendAttributeMangling(TargetClonesAttr *Attr, unsigned Index,
                               raw_ostream &Out) const override;
  void appendAttributeMangling(StringRef AttrStr,
                               raw_ostream &Out) const override;
};

class AArch64SwiftABIInfo : public SwiftABIInfo {
public:
  explicit AArch64SwiftABIInfo(CodeGenTypes &CGT)
      : SwiftABIInfo(CGT, /*SwiftErrorInRegister=*/true) {}

  bool isLegalVectorType(CharUnits VectorSize, llvm::Type *EltTy,
                         unsigned NumElts) const override;
};

class AArch64TargetCodeGenInfo : public TargetCodeGenInfo {
public:
  AArch64TargetCodeGenInfo(CodeGenTypes &CGT, AArch64ABIKind Kind)
      : TargetCodeGenInfo(std::make_unique<AArch64ABIInfo>(CGT, Kind)) {
    SwiftInfo = std::make_unique<AArch64SwiftABIInfo>(CGT);
  }

  StringRef getARCRetainAutoreleasedReturnValueMarker() const override {
    return "mov\tfp, fp\t\t// marker for objc_retainAutoreleaseReturnValue";
  }

  int getDwarfEHStackPointer(CodeGen::CodeGenModule &M) const override {
    return 31;
  }

  bool doesReturnSlotInterfereWithArgs() const override { return false; }

  void setTargetAttributes(const Decl *D, llvm::GlobalValue *GV,
                           CodeGen::CodeGenModule &CGM) const override {
    auto *Fn = dyn_cast<llvm::Function>(GV);
    if (!Fn)
      return;

    const auto *FD = dyn_cast_or_null<FunctionDecl>(D);
    TargetInfo::BranchProtectionInfo BPI(CGM.getLangOpts());

    if (FD && FD->hasAttr<TargetAttr>()) {
      const auto *TA = FD->getAttr<TargetAttr>();
      ParsedTargetAttr Attr =
          CGM.getTarget().parseTargetAttr(TA->getFeaturesStr());
      if (!Attr.BranchProtection.empty()) {
        StringRef Error;
        (void)CGM.getTarget().validateBranchProtection(
            Attr.BranchProtection, Attr.CPU, BPI, CGM.getLangOpts(), Error);
        assert(Error.empty());
      }
    }
    setBranchProtectionFnAttributes(BPI, *Fn);
    setPointerAuthFnAttributes(CGM.getCodeGenOpts().PointerAuth, *Fn);
  }

  bool isScalarizableAsmOperand(CodeGen::CodeGenFunction &CGF,
                                llvm::Type *Ty) const override {
    if (CGF.getTarget().hasFeature("ls64")) {
      auto *ST = dyn_cast<llvm::StructType>(Ty);
      if (ST && ST->getNumElements() == 1) {
        auto *AT = dyn_cast<llvm::ArrayType>(ST->getElementType(0));
        if (AT && AT->getNumElements() == 8 &&
            AT->getElementType()->isIntegerTy(64))
          return true;
      }
    }
    return TargetCodeGenInfo::isScalarizableAsmOperand(CGF, Ty);
  }

  void checkFunctionABI(CodeGenModule &CGM,
                        const FunctionDecl *Decl) const override;

  void checkFunctionCallABI(CodeGenModule &CGM, SourceLocation CallLoc,
                            const FunctionDecl *Caller,
                            const FunctionDecl *Callee, const CallArgList &Args,
                            QualType ReturnType) const override;

  bool wouldInliningViolateFunctionCallABI(
      const FunctionDecl *Caller, const FunctionDecl *Callee) const override;

private:
  // Diagnose calls between functions with incompatible Streaming SVE
  // attributes.
  void checkFunctionCallABIStreaming(CodeGenModule &CGM, SourceLocation CallLoc,
                                     const FunctionDecl *Caller,
                                     const FunctionDecl *Callee) const;
  // Diagnose calls which must pass arguments in floating-point registers when
  // the selected target does not have floating-point registers.
  void checkFunctionCallABISoftFloat(CodeGenModule &CGM, SourceLocation CallLoc,
                                     const FunctionDecl *Caller,
                                     const FunctionDecl *Callee,
                                     const CallArgList &Args,
                                     QualType ReturnType) const;
};

class WindowsAArch64TargetCodeGenInfo : public AArch64TargetCodeGenInfo {
public:
  WindowsAArch64TargetCodeGenInfo(CodeGenTypes &CGT, AArch64ABIKind K)
      : AArch64TargetCodeGenInfo(CGT, K) {}

  void setTargetAttributes(const Decl *D, llvm::GlobalValue *GV,
                           CodeGen::CodeGenModule &CGM) const override;

  void getDependentLibraryOption(llvm::StringRef Lib,
                                 llvm::SmallString<24> &Opt) const override {
    Opt = "/DEFAULTLIB:" + qualifyWindowsLibrary(Lib);
  }

  void getDetectMismatchOption(llvm::StringRef Name, llvm::StringRef Value,
                               llvm::SmallString<32> &Opt) const override {
    Opt = "/FAILIFMISMATCH:\"" + Name.str() + "=" + Value.str() + "\"";
  }
};

void WindowsAArch64TargetCodeGenInfo::setTargetAttributes(
    const Decl *D, llvm::GlobalValue *GV, CodeGen::CodeGenModule &CGM) const {
  AArch64TargetCodeGenInfo::setTargetAttributes(D, GV, CGM);
  if (GV->isDeclaration())
    return;
  addStackProbeTargetAttributes(D, GV, CGM);
}
}

llvm::Type *
AArch64ABIInfo::convertFixedToScalableVectorType(const VectorType *VT) const {
  assert(VT->getElementType()->isBuiltinType() && "expected builtin type!");

  if (VT->getVectorKind() == VectorKind::SveFixedLengthPredicate) {
    assert(VT->getElementType()->castAs<BuiltinType>()->getKind() ==
               BuiltinType::UChar &&
           "unexpected builtin type for SVE predicate!");
    return llvm::ScalableVectorType::get(llvm::Type::getInt1Ty(getVMContext()),
                                         16);
  }

  if (VT->getVectorKind() == VectorKind::SveFixedLengthData) {
    const auto *BT = VT->getElementType()->castAs<BuiltinType>();
    switch (BT->getKind()) {
    default:
      llvm_unreachable("unexpected builtin type for SVE vector!");

    case BuiltinType::SChar:
    case BuiltinType::UChar:
    case BuiltinType::MFloat8:
      return llvm::ScalableVectorType::get(
          llvm::Type::getInt8Ty(getVMContext()), 16);

    case BuiltinType::Short:
    case BuiltinType::UShort:
      return llvm::ScalableVectorType::get(
          llvm::Type::getInt16Ty(getVMContext()), 8);

    case BuiltinType::Int:
    case BuiltinType::UInt:
      return llvm::ScalableVectorType::get(
          llvm::Type::getInt32Ty(getVMContext()), 4);

    case BuiltinType::Long:
    case BuiltinType::ULong:
      return llvm::ScalableVectorType::get(
          llvm::Type::getInt64Ty(getVMContext()), 2);

    case BuiltinType::Half:
      return llvm::ScalableVectorType::get(
          llvm::Type::getHalfTy(getVMContext()), 8);

    case BuiltinType::Float:
      return llvm::ScalableVectorType::get(
          llvm::Type::getFloatTy(getVMContext()), 4);

    case BuiltinType::Double:
      return llvm::ScalableVectorType::get(
          llvm::Type::getDoubleTy(getVMContext()), 2);

    case BuiltinType::BFloat16:
      return llvm::ScalableVectorType::get(
          llvm::Type::getBFloatTy(getVMContext()), 8);
    }
  }

  llvm_unreachable("expected fixed-length SVE vector");
}

ABIArgInfo AArch64ABIInfo::coerceIllegalVector(QualType Ty, unsigned &NSRN,
                                               unsigned &NPRN) const {
  assert(Ty->isVectorType() && "expected vector type!");

  const auto *VT = Ty->castAs<VectorType>();
  if (VT->getVectorKind() == VectorKind::SveFixedLengthPredicate) {
    assert(VT->getElementType()->isBuiltinType() && "expected builtin type!");
    assert(VT->getElementType()->castAs<BuiltinType>()->getKind() ==
               BuiltinType::UChar &&
           "unexpected builtin type for SVE predicate!");
    NPRN = std::min(NPRN + 1, 4u);
    return ABIArgInfo::getDirect(llvm::ScalableVectorType::get(
        llvm::Type::getInt1Ty(getVMContext()), 16));
  }

  if (VT->getVectorKind() == VectorKind::SveFixedLengthData) {
    NSRN = std::min(NSRN + 1, 8u);
    return ABIArgInfo::getDirect(convertFixedToScalableVectorType(VT));
  }

  uint64_t Size = getContext().getTypeSize(Ty);
  // Android promotes <2 x i8> to i16, not i32
  if ((isAndroid() || isOHOSFamily()) && (Size <= 16)) {
    llvm::Type *ResType = llvm::Type::getInt16Ty(getVMContext());
    return ABIArgInfo::getDirect(ResType);
  }
  if (Size <= 32) {
    llvm::Type *ResType = llvm::Type::getInt32Ty(getVMContext());
    return ABIArgInfo::getDirect(ResType);
  }
  if (Size == 64) {
    NSRN = std::min(NSRN + 1, 8u);
    auto *ResType =
        llvm::FixedVectorType::get(llvm::Type::getInt32Ty(getVMContext()), 2);
    return ABIArgInfo::getDirect(ResType);
  }
  if (Size == 128) {
    NSRN = std::min(NSRN + 1, 8u);
    auto *ResType =
        llvm::FixedVectorType::get(llvm::Type::getInt32Ty(getVMContext()), 4);
    return ABIArgInfo::getDirect(ResType);
  }

  return getNaturalAlignIndirect(Ty, getDataLayout().getAllocaAddrSpace(),
                                 /*ByVal=*/false);
}

ABIArgInfo AArch64ABIInfo::coerceAndExpandPureScalableAggregate(
    QualType Ty, bool IsNamedArg, unsigned NVec, unsigned NPred,
    const SmallVectorImpl<llvm::Type *> &UnpaddedCoerceToSeq, unsigned &NSRN,
    unsigned &NPRN) const {
  if (!IsNamedArg || NSRN + NVec > 8 || NPRN + NPred > 4)
    return getNaturalAlignIndirect(Ty, getDataLayout().getAllocaAddrSpace(),
                                   /*ByVal=*/false);
  NSRN += NVec;
  NPRN += NPred;

  // Handle SVE vector tuples.
  if (Ty->isSVESizelessBuiltinType())
    return ABIArgInfo::getDirect();

  llvm::Type *UnpaddedCoerceToType =
      UnpaddedCoerceToSeq.size() == 1
          ? UnpaddedCoerceToSeq[0]
          : llvm::StructType::get(CGT.getLLVMContext(), UnpaddedCoerceToSeq,
                                  true);

  SmallVector<llvm::Type *> CoerceToSeq;
  flattenType(CGT.ConvertType(Ty), CoerceToSeq);
  auto *CoerceToType =
      llvm::StructType::get(CGT.getLLVMContext(), CoerceToSeq, false);

  return ABIArgInfo::getCoerceAndExpand(CoerceToType, UnpaddedCoerceToType);
}

ABIArgInfo AArch64ABIInfo::classifyArgumentType(QualType Ty, bool IsVariadicFn,
                                                bool IsNamedArg,
                                                unsigned CallingConvention,
                                                unsigned &NSRN,
                                                unsigned &NPRN) const {
  Ty = useFirstFieldIfTransparentUnion(Ty);

  // Handle illegal vector types here.
  if (isIllegalVectorType(Ty))
    return coerceIllegalVector(Ty, NSRN, NPRN);

  if (!passAsAggregateType(Ty)) {
    // Treat an enum type as its underlying type.
<<<<<<< HEAD
    if (const EnumType *EnumTy = Ty->getAs<EnumType>())
      Ty = EnumTy->getOriginalDecl()->getDefinitionOrSelf()->getIntegerType();
=======
    if (const auto *ED = Ty->getAsEnumDecl())
      Ty = ED->getIntegerType();
>>>>>>> 35227056

    if (const auto *EIT = Ty->getAs<BitIntType>())
      if (EIT->getNumBits() > 128)
        return getNaturalAlignIndirect(Ty, getDataLayout().getAllocaAddrSpace(),
                                       false);

    if (Ty->isVectorType())
      NSRN = std::min(NSRN + 1, 8u);
    else if (const auto *BT = Ty->getAs<BuiltinType>()) {
      if (BT->isFloatingPoint())
        NSRN = std::min(NSRN + 1, 8u);
      else {
        switch (BT->getKind()) {
        case BuiltinType::SveBool:
        case BuiltinType::SveCount:
          NPRN = std::min(NPRN + 1, 4u);
          break;
        case BuiltinType::SveBoolx2:
          NPRN = std::min(NPRN + 2, 4u);
          break;
        case BuiltinType::SveBoolx4:
          NPRN = std::min(NPRN + 4, 4u);
          break;
        default:
          if (BT->isSVESizelessBuiltinType())
            NSRN = std::min(
                NSRN + getContext().getBuiltinVectorTypeInfo(BT).NumVectors,
                8u);
        }
      }
    }

    return (isPromotableIntegerTypeForABI(Ty) && isDarwinPCS()
                ? ABIArgInfo::getExtend(Ty, CGT.ConvertType(Ty))
                : ABIArgInfo::getDirect());
  }

  // Structures with either a non-trivial destructor or a non-trivial
  // copy constructor are always indirect.
  if (CGCXXABI::RecordArgABI RAA = getRecordArgABI(Ty, getCXXABI())) {
    return getNaturalAlignIndirect(
        Ty, /*AddrSpace=*/getDataLayout().getAllocaAddrSpace(),
        /*ByVal=*/RAA == CGCXXABI::RAA_DirectInMemory);
  }

  // Empty records:
  uint64_t Size = getContext().getTypeSize(Ty);
  bool IsEmpty = isEmptyRecord(getContext(), Ty, true);
  if (!Ty->isSVESizelessBuiltinType() && (IsEmpty || Size == 0)) {
    // Empty records are ignored in C mode, and in C++ on Darwin.
    if (!getContext().getLangOpts().CPlusPlus || isDarwinPCS())
      return ABIArgInfo::getIgnore();

    // In C++ mode, arguments which have sizeof() == 0 (which are non-standard
    // C++) are ignored. This isn't defined by any standard, so we copy GCC's
    // behaviour here.
    if (Size == 0)
      return ABIArgInfo::getIgnore();

    // Otherwise, they are passed as if they have a size of 1 byte.
    return ABIArgInfo::getDirect(llvm::Type::getInt8Ty(getVMContext()));
  }

  // Homogeneous Floating-point Aggregates (HFAs) need to be expanded.
  const Type *Base = nullptr;
  uint64_t Members = 0;
  bool IsWin64 = Kind == AArch64ABIKind::Win64 ||
                 CallingConvention == llvm::CallingConv::Win64;
  bool IsWinVariadic = IsWin64 && IsVariadicFn;
  // In variadic functions on Windows, all composite types are treated alike,
  // no special handling of HFAs/HVAs.
  if (!IsWinVariadic && isHomogeneousAggregate(Ty, Base, Members)) {
    NSRN = std::min(NSRN + Members, uint64_t(8));
    if (Kind != AArch64ABIKind::AAPCS)
      return ABIArgInfo::getDirect(
          llvm::ArrayType::get(CGT.ConvertType(QualType(Base, 0)), Members));

    // For HFAs/HVAs, cap the argument alignment to 16, otherwise
    // set it to 8 according to the AAPCS64 document.
    unsigned Align =
        getContext().getTypeUnadjustedAlignInChars(Ty).getQuantity();
    Align = (Align >= 16) ? 16 : 8;
    return ABIArgInfo::getDirect(
        llvm::ArrayType::get(CGT.ConvertType(QualType(Base, 0)), Members), 0,
        nullptr, true, Align);
  }

  // In AAPCS named arguments of a Pure Scalable Type are passed expanded in
  // registers, or indirectly if there are not enough registers.
  if (Kind == AArch64ABIKind::AAPCS) {
    unsigned NVec = 0, NPred = 0;
    SmallVector<llvm::Type *> UnpaddedCoerceToSeq;
    if (passAsPureScalableType(Ty, NVec, NPred, UnpaddedCoerceToSeq) &&
        (NVec + NPred) > 0)
      return coerceAndExpandPureScalableAggregate(
          Ty, IsNamedArg, NVec, NPred, UnpaddedCoerceToSeq, NSRN, NPRN);
  }

  // Aggregates <= 16 bytes are passed directly in registers or on the stack.
  if (Size <= 128) {
    unsigned Alignment;
    if (Kind == AArch64ABIKind::AAPCS) {
      Alignment = getContext().getTypeUnadjustedAlign(Ty);
      Alignment = Alignment < 128 ? 64 : 128;
    } else {
      Alignment =
          std::max(getContext().getTypeAlign(Ty),
                   (unsigned)getTarget().getPointerWidth(LangAS::Default));
    }
    Size = llvm::alignTo(Size, Alignment);

    // If the Aggregate is made up of pointers, use an array of pointers for the
    // coerced type. This prevents having to convert ptr2int->int2ptr through
    // the call, allowing alias analysis to produce better code.
    auto ContainsOnlyPointers = [&](const auto &Self, QualType Ty) {
      if (isEmptyRecord(getContext(), Ty, true))
        return false;
      const auto *RD = Ty->getAsRecordDecl();
      if (!RD)
        return false;
<<<<<<< HEAD
      const RecordDecl *RD = RT->getOriginalDecl()->getDefinitionOrSelf();
=======
>>>>>>> 35227056
      if (const CXXRecordDecl *CXXRD = dyn_cast<CXXRecordDecl>(RD)) {
        for (const auto &I : CXXRD->bases())
          if (!Self(Self, I.getType()))
            return false;
      }
      return all_of(RD->fields(), [&](FieldDecl *FD) {
        QualType FDTy = FD->getType();
        if (FDTy->isArrayType())
          FDTy = getContext().getBaseElementType(FDTy);
        return (FDTy->isPointerOrReferenceType() &&
                getContext().getTypeSize(FDTy) == 64 &&
                !FDTy->getPointeeType().hasAddressSpace()) ||
               Self(Self, FDTy);
      });
    };

    // We use a pair of i64 for 16-byte aggregate with 8-byte alignment.
    // For aggregates with 16-byte alignment, we use i128.
    llvm::Type *BaseTy = llvm::Type::getIntNTy(getVMContext(), Alignment);
    if ((Size == 64 || Size == 128) && Alignment == 64 &&
        ContainsOnlyPointers(ContainsOnlyPointers, Ty))
      BaseTy = llvm::PointerType::getUnqual(getVMContext());
    return ABIArgInfo::getDirect(
        Size == Alignment ? BaseTy
                          : llvm::ArrayType::get(BaseTy, Size / Alignment));
  }

  return getNaturalAlignIndirect(Ty, getDataLayout().getAllocaAddrSpace(),
                                 /*ByVal=*/false);
}

ABIArgInfo AArch64ABIInfo::classifyReturnType(QualType RetTy,
                                              bool IsVariadicFn) const {
  if (RetTy->isVoidType())
    return ABIArgInfo::getIgnore();

  if (const auto *VT = RetTy->getAs<VectorType>()) {
    if (VT->getVectorKind() == VectorKind::SveFixedLengthData ||
        VT->getVectorKind() == VectorKind::SveFixedLengthPredicate) {
      unsigned NSRN = 0, NPRN = 0;
      return coerceIllegalVector(RetTy, NSRN, NPRN);
    }
  }

  // Large vector types should be returned via memory.
  if (RetTy->isVectorType() && getContext().getTypeSize(RetTy) > 128)
    return getNaturalAlignIndirect(RetTy, getDataLayout().getAllocaAddrSpace());

  if (!passAsAggregateType(RetTy)) {
    // Treat an enum type as its underlying type.
<<<<<<< HEAD
    if (const EnumType *EnumTy = RetTy->getAs<EnumType>())
      RetTy =
          EnumTy->getOriginalDecl()->getDefinitionOrSelf()->getIntegerType();
=======
    if (const auto *ED = RetTy->getAsEnumDecl())
      RetTy = ED->getIntegerType();
>>>>>>> 35227056

    if (const auto *EIT = RetTy->getAs<BitIntType>())
      if (EIT->getNumBits() > 128)
        return getNaturalAlignIndirect(RetTy,
                                       getDataLayout().getAllocaAddrSpace());

    return (isPromotableIntegerTypeForABI(RetTy) && isDarwinPCS()
                ? ABIArgInfo::getExtend(RetTy)
                : ABIArgInfo::getDirect());
  }

  uint64_t Size = getContext().getTypeSize(RetTy);
  if (!RetTy->isSVESizelessBuiltinType() &&
      (isEmptyRecord(getContext(), RetTy, true) || Size == 0))
    return ABIArgInfo::getIgnore();

  const Type *Base = nullptr;
  uint64_t Members = 0;
  if (isHomogeneousAggregate(RetTy, Base, Members) &&
      !(getTarget().getTriple().getArch() == llvm::Triple::aarch64_32 &&
        IsVariadicFn))
    // Homogeneous Floating-point Aggregates (HFAs) are returned directly.
    return ABIArgInfo::getDirect();

  // In AAPCS return values of a Pure Scalable type are treated as a single
  // named argument and passed expanded in registers, or indirectly if there are
  // not enough registers.
  if (Kind == AArch64ABIKind::AAPCS) {
    unsigned NSRN = 0, NPRN = 0;
    unsigned NVec = 0, NPred = 0;
    SmallVector<llvm::Type *> UnpaddedCoerceToSeq;
    if (passAsPureScalableType(RetTy, NVec, NPred, UnpaddedCoerceToSeq) &&
        (NVec + NPred) > 0)
      return coerceAndExpandPureScalableAggregate(
          RetTy, /* IsNamedArg */ true, NVec, NPred, UnpaddedCoerceToSeq, NSRN,
          NPRN);
  }

  // Aggregates <= 16 bytes are returned directly in registers or on the stack.
  if (Size <= 128) {
    if (Size <= 64 && getDataLayout().isLittleEndian()) {
      // Composite types are returned in lower bits of a 64-bit register for LE,
      // and in higher bits for BE. However, integer types are always returned
      // in lower bits for both LE and BE, and they are not rounded up to
      // 64-bits. We can skip rounding up of composite types for LE, but not for
      // BE, otherwise composite types will be indistinguishable from integer
      // types.
      return ABIArgInfo::getDirect(
          llvm::IntegerType::get(getVMContext(), Size));
    }

    unsigned Alignment = getContext().getTypeAlign(RetTy);
    Size = llvm::alignTo(Size, 64); // round up to multiple of 8 bytes

    // We use a pair of i64 for 16-byte aggregate with 8-byte alignment.
    // For aggregates with 16-byte alignment, we use i128.
    if (Alignment < 128 && Size == 128) {
      llvm::Type *BaseTy = llvm::Type::getInt64Ty(getVMContext());
      return ABIArgInfo::getDirect(llvm::ArrayType::get(BaseTy, Size / 64));
    }
    return ABIArgInfo::getDirect(llvm::IntegerType::get(getVMContext(), Size));
  }

  return getNaturalAlignIndirect(RetTy, getDataLayout().getAllocaAddrSpace());
}

/// isIllegalVectorType - check whether the vector type is legal for AArch64.
bool AArch64ABIInfo::isIllegalVectorType(QualType Ty) const {
  if (const VectorType *VT = Ty->getAs<VectorType>()) {
    // Check whether VT is a fixed-length SVE vector. These types are
    // represented as scalable vectors in function args/return and must be
    // coerced from fixed vectors.
    if (VT->getVectorKind() == VectorKind::SveFixedLengthData ||
        VT->getVectorKind() == VectorKind::SveFixedLengthPredicate)
      return true;

    // Check whether VT is legal.
    unsigned NumElements = VT->getNumElements();
    uint64_t Size = getContext().getTypeSize(VT);
    // NumElements should be power of 2.
    if (!llvm::isPowerOf2_32(NumElements))
      return true;

    // arm64_32 has to be compatible with the ARM logic here, which allows huge
    // vectors for some reason.
    llvm::Triple Triple = getTarget().getTriple();
    if (Triple.getArch() == llvm::Triple::aarch64_32 &&
        Triple.isOSBinFormatMachO())
      return Size <= 32;

    return Size != 64 && (Size != 128 || NumElements == 1);
  }
  return false;
}

bool AArch64SwiftABIInfo::isLegalVectorType(CharUnits VectorSize,
                                            llvm::Type *EltTy,
                                            unsigned NumElts) const {
  if (!llvm::isPowerOf2_32(NumElts))
    return false;
  if (VectorSize.getQuantity() != 8 &&
      (VectorSize.getQuantity() != 16 || NumElts == 1))
    return false;
  return true;
}

bool AArch64ABIInfo::isHomogeneousAggregateBaseType(QualType Ty) const {
  // For the soft-float ABI variant, no types are considered to be homogeneous
  // aggregates.
  if (isSoftFloat())
    return false;

  // Homogeneous aggregates for AAPCS64 must have base types of a floating
  // point type or a short-vector type. This is the same as the 32-bit ABI,
  // but with the difference that any floating-point type is allowed,
  // including __fp16.
  if (const BuiltinType *BT = Ty->getAs<BuiltinType>()) {
    if (BT->isFloatingPoint())
      return true;
  } else if (const VectorType *VT = Ty->getAs<VectorType>()) {
    if (auto Kind = VT->getVectorKind();
        Kind == VectorKind::SveFixedLengthData ||
        Kind == VectorKind::SveFixedLengthPredicate)
      return false;

    unsigned VecSize = getContext().getTypeSize(VT);
    if (VecSize == 64 || VecSize == 128)
      return true;
  }
  return false;
}

bool AArch64ABIInfo::isHomogeneousAggregateSmallEnough(const Type *Base,
                                                       uint64_t Members) const {
  return Members <= 4;
}

bool AArch64ABIInfo::isZeroLengthBitfieldPermittedInHomogeneousAggregate()
    const {
  // AAPCS64 says that the rule for whether something is a homogeneous
  // aggregate is applied to the output of the data layout decision. So
  // anything that doesn't affect the data layout also does not affect
  // homogeneity. In particular, zero-length bitfields don't stop a struct
  // being homogeneous.
  return true;
}

bool AArch64ABIInfo::passAsAggregateType(QualType Ty) const {
  if (Kind == AArch64ABIKind::AAPCS && Ty->isSVESizelessBuiltinType()) {
    const auto *BT = Ty->castAs<BuiltinType>();
    return !BT->isSVECount() &&
           getContext().getBuiltinVectorTypeInfo(BT).NumVectors > 1;
  }
  return isAggregateTypeForABI(Ty);
}

// Check if a type needs to be passed in registers as a Pure Scalable Type (as
// defined by AAPCS64). Return the number of data vectors and the number of
// predicate vectors in the type, into `NVec` and `NPred`, respectively. Upon
// return `CoerceToSeq` contains an expanded sequence of LLVM IR types, one
// element for each non-composite member. For practical purposes, limit the
// length of `CoerceToSeq` to about 12 (the maximum that could possibly fit
// in registers) and return false, the effect of which will be to  pass the
// argument under the rules for a large (> 128 bytes) composite.
bool AArch64ABIInfo::passAsPureScalableType(
    QualType Ty, unsigned &NVec, unsigned &NPred,
    SmallVectorImpl<llvm::Type *> &CoerceToSeq) const {
  if (const ConstantArrayType *AT = getContext().getAsConstantArrayType(Ty)) {
    uint64_t NElt = AT->getZExtSize();
    if (NElt == 0)
      return false;

    unsigned NV = 0, NP = 0;
    SmallVector<llvm::Type *> EltCoerceToSeq;
    if (!passAsPureScalableType(AT->getElementType(), NV, NP, EltCoerceToSeq))
      return false;

    if (CoerceToSeq.size() + NElt * EltCoerceToSeq.size() > 12)
      return false;

    for (uint64_t I = 0; I < NElt; ++I)
      llvm::append_range(CoerceToSeq, EltCoerceToSeq);

    NVec += NElt * NV;
    NPred += NElt * NP;
    return true;
  }

  if (const RecordType *RT = Ty->getAsCanonical<RecordType>()) {
    // If the record cannot be passed in registers, then it's not a PST.
    if (CGCXXABI::RecordArgABI RAA = getRecordArgABI(RT, getCXXABI());
        RAA != CGCXXABI::RAA_Default)
      return false;

    // Pure scalable types are never unions and never contain unions.
    const RecordDecl *RD = RT->getOriginalDecl()->getDefinitionOrSelf();
    if (RD->isUnion())
      return false;

    // If this is a C++ record, check the bases.
    if (const CXXRecordDecl *CXXRD = dyn_cast<CXXRecordDecl>(RD)) {
      for (const auto &I : CXXRD->bases()) {
        if (isEmptyRecord(getContext(), I.getType(), true))
          continue;
        if (!passAsPureScalableType(I.getType(), NVec, NPred, CoerceToSeq))
          return false;
      }
    }

    // Check members.
    for (const auto *FD : RD->fields()) {
      QualType FT = FD->getType();
      if (isEmptyField(getContext(), FD, /* AllowArrays */ true))
        continue;
      if (!passAsPureScalableType(FT, NVec, NPred, CoerceToSeq))
        return false;
    }

    return true;
  }

  if (const auto *VT = Ty->getAs<VectorType>()) {
    if (VT->getVectorKind() == VectorKind::SveFixedLengthPredicate) {
      ++NPred;
      if (CoerceToSeq.size() + 1 > 12)
        return false;
      CoerceToSeq.push_back(convertFixedToScalableVectorType(VT));
      return true;
    }

    if (VT->getVectorKind() == VectorKind::SveFixedLengthData) {
      ++NVec;
      if (CoerceToSeq.size() + 1 > 12)
        return false;
      CoerceToSeq.push_back(convertFixedToScalableVectorType(VT));
      return true;
    }

    return false;
  }

  if (!Ty->isBuiltinType())
    return false;

  bool isPredicate;
  switch (Ty->castAs<BuiltinType>()->getKind()) {
#define SVE_VECTOR_TYPE(Name, MangledName, Id, SingletonId)                    \
  case BuiltinType::Id:                                                        \
    isPredicate = false;                                                       \
    break;
#define SVE_PREDICATE_TYPE(Name, MangledName, Id, SingletonId)                 \
  case BuiltinType::Id:                                                        \
    isPredicate = true;                                                        \
    break;
#include "clang/Basic/AArch64ACLETypes.def"
  default:
    return false;
  }

  ASTContext::BuiltinVectorTypeInfo Info =
      getContext().getBuiltinVectorTypeInfo(cast<BuiltinType>(Ty));
  assert(Info.NumVectors > 0 && Info.NumVectors <= 4 &&
         "Expected 1, 2, 3 or 4 vectors!");
  if (isPredicate)
    NPred += Info.NumVectors;
  else
    NVec += Info.NumVectors;
  llvm::Type *EltTy = Info.ElementType->isMFloat8Type()
                          ? llvm::Type::getInt8Ty(getVMContext())
                          : CGT.ConvertType(Info.ElementType);
  auto *VTy = llvm::ScalableVectorType::get(EltTy, Info.EC.getKnownMinValue());

  if (CoerceToSeq.size() + Info.NumVectors > 12)
    return false;
  std::fill_n(std::back_inserter(CoerceToSeq), Info.NumVectors, VTy);

  return true;
}

// Expand an LLVM IR type into a sequence with a element for each non-struct,
// non-array member of the type, with the exception of the padding types, which
// are retained.
void AArch64ABIInfo::flattenType(
    llvm::Type *Ty, SmallVectorImpl<llvm::Type *> &Flattened) const {

  if (ABIArgInfo::isPaddingForCoerceAndExpand(Ty)) {
    Flattened.push_back(Ty);
    return;
  }

  if (const auto *AT = dyn_cast<llvm::ArrayType>(Ty)) {
    uint64_t NElt = AT->getNumElements();
    if (NElt == 0)
      return;

    SmallVector<llvm::Type *> EltFlattened;
    flattenType(AT->getElementType(), EltFlattened);

    for (uint64_t I = 0; I < NElt; ++I)
      llvm::append_range(Flattened, EltFlattened);
    return;
  }

  if (const auto *ST = dyn_cast<llvm::StructType>(Ty)) {
    for (auto *ET : ST->elements())
      flattenType(ET, Flattened);
    return;
  }

  Flattened.push_back(Ty);
}

RValue AArch64ABIInfo::EmitAAPCSVAArg(Address VAListAddr, QualType Ty,
                                      CodeGenFunction &CGF, AArch64ABIKind Kind,
                                      AggValueSlot Slot) const {
  // These numbers are not used for variadic arguments, hence it doesn't matter
  // they don't retain their values across multiple calls to
  // `classifyArgumentType` here.
  unsigned NSRN = 0, NPRN = 0;
  ABIArgInfo AI =
      classifyArgumentType(Ty, /*IsVariadicFn=*/true, /* IsNamedArg */ false,
                           CGF.CurFnInfo->getCallingConvention(), NSRN, NPRN);
  // Empty records are ignored for parameter passing purposes.
  if (AI.isIgnore())
    return Slot.asRValue();

  bool IsIndirect = AI.isIndirect();

  llvm::Type *BaseTy = CGF.ConvertType(Ty);
  if (IsIndirect)
    BaseTy = llvm::PointerType::getUnqual(BaseTy->getContext());
  else if (AI.getCoerceToType())
    BaseTy = AI.getCoerceToType();

  unsigned NumRegs = 1;
  if (llvm::ArrayType *ArrTy = dyn_cast<llvm::ArrayType>(BaseTy)) {
    BaseTy = ArrTy->getElementType();
    NumRegs = ArrTy->getNumElements();
  }
  bool IsFPR =
      !isSoftFloat() && (BaseTy->isFloatingPointTy() || BaseTy->isVectorTy());

  // The AArch64 va_list type and handling is specified in the Procedure Call
  // Standard, section B.4:
  //
  // struct {
  //   void *__stack;
  //   void *__gr_top;
  //   void *__vr_top;
  //   int __gr_offs;
  //   int __vr_offs;
  // };

  llvm::BasicBlock *MaybeRegBlock = CGF.createBasicBlock("vaarg.maybe_reg");
  llvm::BasicBlock *InRegBlock = CGF.createBasicBlock("vaarg.in_reg");
  llvm::BasicBlock *OnStackBlock = CGF.createBasicBlock("vaarg.on_stack");
  llvm::BasicBlock *ContBlock = CGF.createBasicBlock("vaarg.end");

  CharUnits TySize = getContext().getTypeSizeInChars(Ty);
  CharUnits TyAlign = getContext().getTypeUnadjustedAlignInChars(Ty);

  Address reg_offs_p = Address::invalid();
  llvm::Value *reg_offs = nullptr;
  int reg_top_index;
  int RegSize = IsIndirect ? 8 : TySize.getQuantity();
  if (!IsFPR) {
    // 3 is the field number of __gr_offs
    reg_offs_p = CGF.Builder.CreateStructGEP(VAListAddr, 3, "gr_offs_p");
    reg_offs = CGF.Builder.CreateLoad(reg_offs_p, "gr_offs");
    reg_top_index = 1; // field number for __gr_top
    RegSize = llvm::alignTo(RegSize, 8);
  } else {
    // 4 is the field number of __vr_offs.
    reg_offs_p = CGF.Builder.CreateStructGEP(VAListAddr, 4, "vr_offs_p");
    reg_offs = CGF.Builder.CreateLoad(reg_offs_p, "vr_offs");
    reg_top_index = 2; // field number for __vr_top
    RegSize = 16 * NumRegs;
  }

  //=======================================
  // Find out where argument was passed
  //=======================================

  // If reg_offs >= 0 we're already using the stack for this type of
  // argument. We don't want to keep updating reg_offs (in case it overflows,
  // though anyone passing 2GB of arguments, each at most 16 bytes, deserves
  // whatever they get).
  llvm::Value *UsingStack = nullptr;
  UsingStack = CGF.Builder.CreateICmpSGE(
      reg_offs, llvm::ConstantInt::get(CGF.Int32Ty, 0));

  CGF.Builder.CreateCondBr(UsingStack, OnStackBlock, MaybeRegBlock);

  // Otherwise, at least some kind of argument could go in these registers, the
  // question is whether this particular type is too big.
  CGF.EmitBlock(MaybeRegBlock);

  // Integer arguments may need to correct register alignment (for example a
  // "struct { __int128 a; };" gets passed in x_2N, x_{2N+1}). In this case we
  // align __gr_offs to calculate the potential address.
  if (!IsFPR && !IsIndirect && TyAlign.getQuantity() > 8) {
    int Align = TyAlign.getQuantity();

    reg_offs = CGF.Builder.CreateAdd(
        reg_offs, llvm::ConstantInt::get(CGF.Int32Ty, Align - 1),
        "align_regoffs");
    reg_offs = CGF.Builder.CreateAnd(
        reg_offs, llvm::ConstantInt::get(CGF.Int32Ty, -Align),
        "aligned_regoffs");
  }

  // Update the gr_offs/vr_offs pointer for next call to va_arg on this va_list.
  // The fact that this is done unconditionally reflects the fact that
  // allocating an argument to the stack also uses up all the remaining
  // registers of the appropriate kind.
  llvm::Value *NewOffset = nullptr;
  NewOffset = CGF.Builder.CreateAdd(
      reg_offs, llvm::ConstantInt::get(CGF.Int32Ty, RegSize), "new_reg_offs");
  CGF.Builder.CreateStore(NewOffset, reg_offs_p);

  // Now we're in a position to decide whether this argument really was in
  // registers or not.
  llvm::Value *InRegs = nullptr;
  InRegs = CGF.Builder.CreateICmpSLE(
      NewOffset, llvm::ConstantInt::get(CGF.Int32Ty, 0), "inreg");

  CGF.Builder.CreateCondBr(InRegs, InRegBlock, OnStackBlock);

  //=======================================
  // Argument was in registers
  //=======================================

  // Now we emit the code for if the argument was originally passed in
  // registers. First start the appropriate block:
  CGF.EmitBlock(InRegBlock);

  llvm::Value *reg_top = nullptr;
  Address reg_top_p =
      CGF.Builder.CreateStructGEP(VAListAddr, reg_top_index, "reg_top_p");
  reg_top = CGF.Builder.CreateLoad(reg_top_p, "reg_top");
  Address BaseAddr(CGF.Builder.CreateInBoundsGEP(CGF.Int8Ty, reg_top, reg_offs),
                   CGF.Int8Ty, CharUnits::fromQuantity(IsFPR ? 16 : 8));
  Address RegAddr = Address::invalid();
  llvm::Type *MemTy = CGF.ConvertTypeForMem(Ty), *ElementTy = MemTy;

  if (IsIndirect) {
    // If it's been passed indirectly (actually a struct), whatever we find from
    // stored registers or on the stack will actually be a struct **.
    MemTy = llvm::PointerType::getUnqual(MemTy->getContext());
  }

  const Type *Base = nullptr;
  uint64_t NumMembers = 0;
  bool IsHFA = isHomogeneousAggregate(Ty, Base, NumMembers);
  if (IsHFA && NumMembers > 1) {
    // Homogeneous aggregates passed in registers will have their elements split
    // and stored 16-bytes apart regardless of size (they're notionally in qN,
    // qN+1, ...). We reload and store into a temporary local variable
    // contiguously.
    assert(!IsIndirect && "Homogeneous aggregates should be passed directly");
    auto BaseTyInfo = getContext().getTypeInfoInChars(QualType(Base, 0));
    llvm::Type *BaseTy = CGF.ConvertType(QualType(Base, 0));
    llvm::Type *HFATy = llvm::ArrayType::get(BaseTy, NumMembers);
    Address Tmp = CGF.CreateTempAlloca(HFATy,
                                       std::max(TyAlign, BaseTyInfo.Align));

    // On big-endian platforms, the value will be right-aligned in its slot.
    int Offset = 0;
    if (CGF.CGM.getDataLayout().isBigEndian() &&
        BaseTyInfo.Width.getQuantity() < 16)
      Offset = 16 - BaseTyInfo.Width.getQuantity();

    for (unsigned i = 0; i < NumMembers; ++i) {
      CharUnits BaseOffset = CharUnits::fromQuantity(16 * i + Offset);
      Address LoadAddr =
        CGF.Builder.CreateConstInBoundsByteGEP(BaseAddr, BaseOffset);
      LoadAddr = LoadAddr.withElementType(BaseTy);

      Address StoreAddr = CGF.Builder.CreateConstArrayGEP(Tmp, i);

      llvm::Value *Elem = CGF.Builder.CreateLoad(LoadAddr);
      CGF.Builder.CreateStore(Elem, StoreAddr);
    }

    RegAddr = Tmp.withElementType(MemTy);
  } else {
    // Otherwise the object is contiguous in memory.

    // It might be right-aligned in its slot.
    CharUnits SlotSize = BaseAddr.getAlignment();
    if (CGF.CGM.getDataLayout().isBigEndian() && !IsIndirect &&
        (IsHFA || !isAggregateTypeForABI(Ty)) &&
        TySize < SlotSize) {
      CharUnits Offset = SlotSize - TySize;
      BaseAddr = CGF.Builder.CreateConstInBoundsByteGEP(BaseAddr, Offset);
    }

    RegAddr = BaseAddr.withElementType(MemTy);
  }

  CGF.EmitBranch(ContBlock);

  //=======================================
  // Argument was on the stack
  //=======================================
  CGF.EmitBlock(OnStackBlock);

  Address stack_p = CGF.Builder.CreateStructGEP(VAListAddr, 0, "stack_p");
  llvm::Value *OnStackPtr = CGF.Builder.CreateLoad(stack_p, "stack");

  // Again, stack arguments may need realignment. In this case both integer and
  // floating-point ones might be affected.
  if (!IsIndirect && TyAlign.getQuantity() > 8) {
    OnStackPtr = emitRoundPointerUpToAlignment(CGF, OnStackPtr, TyAlign);
  }
  Address OnStackAddr = Address(OnStackPtr, CGF.Int8Ty,
                                std::max(CharUnits::fromQuantity(8), TyAlign));

  // All stack slots are multiples of 8 bytes.
  CharUnits StackSlotSize = CharUnits::fromQuantity(8);
  CharUnits StackSize;
  if (IsIndirect)
    StackSize = StackSlotSize;
  else
    StackSize = TySize.alignTo(StackSlotSize);

  llvm::Value *StackSizeC = CGF.Builder.getSize(StackSize);
  llvm::Value *NewStack = CGF.Builder.CreateInBoundsGEP(
      CGF.Int8Ty, OnStackPtr, StackSizeC, "new_stack");

  // Write the new value of __stack for the next call to va_arg
  CGF.Builder.CreateStore(NewStack, stack_p);

  if (CGF.CGM.getDataLayout().isBigEndian() && !isAggregateTypeForABI(Ty) &&
      TySize < StackSlotSize) {
    CharUnits Offset = StackSlotSize - TySize;
    OnStackAddr = CGF.Builder.CreateConstInBoundsByteGEP(OnStackAddr, Offset);
  }

  OnStackAddr = OnStackAddr.withElementType(MemTy);

  CGF.EmitBranch(ContBlock);

  //=======================================
  // Tidy up
  //=======================================
  CGF.EmitBlock(ContBlock);

  Address ResAddr = emitMergePHI(CGF, RegAddr, InRegBlock, OnStackAddr,
                                 OnStackBlock, "vaargs.addr");

  if (IsIndirect)
    return CGF.EmitLoadOfAnyValue(
        CGF.MakeAddrLValue(
            Address(CGF.Builder.CreateLoad(ResAddr, "vaarg.addr"), ElementTy,
                    TyAlign),
            Ty),
        Slot);

  return CGF.EmitLoadOfAnyValue(CGF.MakeAddrLValue(ResAddr, Ty), Slot);
}

RValue AArch64ABIInfo::EmitDarwinVAArg(Address VAListAddr, QualType Ty,
                                       CodeGenFunction &CGF,
                                       AggValueSlot Slot) const {
  // The backend's lowering doesn't support va_arg for aggregates or
  // illegal vector types.  Lower VAArg here for these cases and use
  // the LLVM va_arg instruction for everything else.
  if (!isAggregateTypeForABI(Ty) && !isIllegalVectorType(Ty))
    return CGF.EmitLoadOfAnyValue(
        CGF.MakeAddrLValue(
            EmitVAArgInstr(CGF, VAListAddr, Ty, ABIArgInfo::getDirect()), Ty),
        Slot);

  uint64_t PointerSize = getTarget().getPointerWidth(LangAS::Default) / 8;
  CharUnits SlotSize = CharUnits::fromQuantity(PointerSize);

  // Empty records are ignored for parameter passing purposes.
  if (isEmptyRecord(getContext(), Ty, true))
    return Slot.asRValue();

  // The size of the actual thing passed, which might end up just
  // being a pointer for indirect types.
  auto TyInfo = getContext().getTypeInfoInChars(Ty);

  // Arguments bigger than 16 bytes which aren't homogeneous
  // aggregates should be passed indirectly.
  bool IsIndirect = false;
  if (TyInfo.Width.getQuantity() > 16) {
    const Type *Base = nullptr;
    uint64_t Members = 0;
    IsIndirect = !isHomogeneousAggregate(Ty, Base, Members);
  }

  return emitVoidPtrVAArg(CGF, VAListAddr, Ty, IsIndirect, TyInfo, SlotSize,
                          /*AllowHigherAlign*/ true, Slot);
}

RValue AArch64ABIInfo::EmitMSVAArg(CodeGenFunction &CGF, Address VAListAddr,
                                   QualType Ty, AggValueSlot Slot) const {
  bool IsIndirect = false;

  // Composites larger than 16 bytes are passed by reference.
  if (isAggregateTypeForABI(Ty) && getContext().getTypeSize(Ty) > 128)
    IsIndirect = true;

  return emitVoidPtrVAArg(CGF, VAListAddr, Ty, IsIndirect,
                          CGF.getContext().getTypeInfoInChars(Ty),
                          CharUnits::fromQuantity(8),
                          /*allowHigherAlign*/ false, Slot);
}

static bool isStreamingCompatible(const FunctionDecl *F) {
  if (const auto *T = F->getType()->getAs<FunctionProtoType>())
    return T->getAArch64SMEAttributes() &
           FunctionType::SME_PStateSMCompatibleMask;
  return false;
}

// Report an error if an argument or return value of type Ty would need to be
// passed in a floating-point register.
static void diagnoseIfNeedsFPReg(DiagnosticsEngine &Diags,
                                 const StringRef ABIName,
                                 const AArch64ABIInfo &ABIInfo,
                                 const QualType &Ty, const NamedDecl *D,
                                 SourceLocation loc) {
  const Type *HABase = nullptr;
  uint64_t HAMembers = 0;
  if (Ty->isFloatingType() || Ty->isVectorType() ||
      ABIInfo.isHomogeneousAggregate(Ty, HABase, HAMembers)) {
    Diags.Report(loc, diag::err_target_unsupported_type_for_abi)
        << D->getDeclName() << Ty << ABIName;
  }
}

// If we are using a hard-float ABI, but do not have floating point registers,
// then report an error for any function arguments or returns which would be
// passed in floating-pint registers.
void AArch64TargetCodeGenInfo::checkFunctionABI(
    CodeGenModule &CGM, const FunctionDecl *FuncDecl) const {
  const AArch64ABIInfo &ABIInfo = getABIInfo<AArch64ABIInfo>();
  const TargetInfo &TI = ABIInfo.getContext().getTargetInfo();

  if (!TI.hasFeature("fp") && !ABIInfo.isSoftFloat()) {
    diagnoseIfNeedsFPReg(CGM.getDiags(), TI.getABI(), ABIInfo,
                         FuncDecl->getReturnType(), FuncDecl,
                         FuncDecl->getLocation());
    for (ParmVarDecl *PVD : FuncDecl->parameters()) {
      diagnoseIfNeedsFPReg(CGM.getDiags(), TI.getABI(), ABIInfo, PVD->getType(),
                           PVD, FuncDecl->getLocation());
    }
  }
}

enum class ArmSMEInlinability : uint8_t {
  Ok = 0,
  ErrorCalleeRequiresNewZA = 1 << 0,
  ErrorCalleeRequiresNewZT0 = 1 << 1,
  WarnIncompatibleStreamingModes = 1 << 2,
  ErrorIncompatibleStreamingModes = 1 << 3,

  IncompatibleStreamingModes =
      WarnIncompatibleStreamingModes | ErrorIncompatibleStreamingModes,

  LLVM_MARK_AS_BITMASK_ENUM(/*LargestValue=*/ErrorIncompatibleStreamingModes),
};

/// Determines if there are any Arm SME ABI issues with inlining \p Callee into
/// \p Caller. Returns the issue (if any) in the ArmSMEInlinability bit enum.
static ArmSMEInlinability GetArmSMEInlinability(const FunctionDecl *Caller,
                                                const FunctionDecl *Callee) {
  bool CallerIsStreaming =
      IsArmStreamingFunction(Caller, /*IncludeLocallyStreaming=*/true);
  bool CalleeIsStreaming =
      IsArmStreamingFunction(Callee, /*IncludeLocallyStreaming=*/true);
  bool CallerIsStreamingCompatible = isStreamingCompatible(Caller);
  bool CalleeIsStreamingCompatible = isStreamingCompatible(Callee);

  ArmSMEInlinability Inlinability = ArmSMEInlinability::Ok;

  if (!CalleeIsStreamingCompatible &&
      (CallerIsStreaming != CalleeIsStreaming || CallerIsStreamingCompatible)) {
    if (CalleeIsStreaming)
      Inlinability |= ArmSMEInlinability::ErrorIncompatibleStreamingModes;
    else
      Inlinability |= ArmSMEInlinability::WarnIncompatibleStreamingModes;
  }
  if (auto *NewAttr = Callee->getAttr<ArmNewAttr>()) {
    if (NewAttr->isNewZA())
      Inlinability |= ArmSMEInlinability::ErrorCalleeRequiresNewZA;
    if (NewAttr->isNewZT0())
      Inlinability |= ArmSMEInlinability::ErrorCalleeRequiresNewZT0;
  }

  return Inlinability;
}

void AArch64TargetCodeGenInfo::checkFunctionCallABIStreaming(
    CodeGenModule &CGM, SourceLocation CallLoc, const FunctionDecl *Caller,
    const FunctionDecl *Callee) const {
  if (!Caller || !Callee || !Callee->hasAttr<AlwaysInlineAttr>())
    return;

  ArmSMEInlinability Inlinability = GetArmSMEInlinability(Caller, Callee);

  if ((Inlinability & ArmSMEInlinability::IncompatibleStreamingModes) !=
      ArmSMEInlinability::Ok)
    CGM.getDiags().Report(
        CallLoc,
        (Inlinability & ArmSMEInlinability::ErrorIncompatibleStreamingModes) ==
                ArmSMEInlinability::ErrorIncompatibleStreamingModes
            ? diag::err_function_always_inline_attribute_mismatch
            : diag::warn_function_always_inline_attribute_mismatch)
        << Caller->getDeclName() << Callee->getDeclName() << "streaming";

  if ((Inlinability & ArmSMEInlinability::ErrorCalleeRequiresNewZA) ==
      ArmSMEInlinability::ErrorCalleeRequiresNewZA)
    CGM.getDiags().Report(CallLoc, diag::err_function_always_inline_new_za)
        << Callee->getDeclName();

  if ((Inlinability & ArmSMEInlinability::ErrorCalleeRequiresNewZT0) ==
      ArmSMEInlinability::ErrorCalleeRequiresNewZT0)
    CGM.getDiags().Report(CallLoc, diag::err_function_always_inline_new_zt0)
        << Callee->getDeclName();
}

// If the target does not have floating-point registers, but we are using a
// hard-float ABI, there is no way to pass floating-point, vector or HFA values
// to functions, so we report an error.
void AArch64TargetCodeGenInfo::checkFunctionCallABISoftFloat(
    CodeGenModule &CGM, SourceLocation CallLoc, const FunctionDecl *Caller,
    const FunctionDecl *Callee, const CallArgList &Args,
    QualType ReturnType) const {
  const AArch64ABIInfo &ABIInfo = getABIInfo<AArch64ABIInfo>();
  const TargetInfo &TI = ABIInfo.getContext().getTargetInfo();

  if (!Caller || TI.hasFeature("fp") || ABIInfo.isSoftFloat())
    return;

  diagnoseIfNeedsFPReg(CGM.getDiags(), TI.getABI(), ABIInfo, ReturnType,
                       Callee ? Callee : Caller, CallLoc);

  for (const CallArg &Arg : Args)
    diagnoseIfNeedsFPReg(CGM.getDiags(), TI.getABI(), ABIInfo, Arg.getType(),
                         Callee ? Callee : Caller, CallLoc);
}

void AArch64TargetCodeGenInfo::checkFunctionCallABI(CodeGenModule &CGM,
                                                    SourceLocation CallLoc,
                                                    const FunctionDecl *Caller,
                                                    const FunctionDecl *Callee,
                                                    const CallArgList &Args,
                                                    QualType ReturnType) const {
  checkFunctionCallABIStreaming(CGM, CallLoc, Caller, Callee);
  checkFunctionCallABISoftFloat(CGM, CallLoc, Caller, Callee, Args, ReturnType);
}

bool AArch64TargetCodeGenInfo::wouldInliningViolateFunctionCallABI(
    const FunctionDecl *Caller, const FunctionDecl *Callee) const {
  return Caller && Callee &&
         GetArmSMEInlinability(Caller, Callee) != ArmSMEInlinability::Ok;
}

void AArch64ABIInfo::appendAttributeMangling(TargetClonesAttr *Attr,
                                             unsigned Index,
                                             raw_ostream &Out) const {
  appendAttributeMangling(Attr->getFeatureStr(Index), Out);
}

void AArch64ABIInfo::appendAttributeMangling(StringRef AttrStr,
                                             raw_ostream &Out) const {
  if (AttrStr == "default") {
    Out << ".default";
    return;
  }

  Out << "._";
  SmallVector<StringRef, 8> Features;
  AttrStr.split(Features, "+");
  for (auto &Feat : Features)
    Feat = Feat.trim();

  llvm::sort(Features, [](const StringRef LHS, const StringRef RHS) {
    return LHS.compare(RHS) < 0;
  });

  llvm::SmallDenseSet<StringRef, 8> UniqueFeats;
  for (auto &Feat : Features)
    if (auto Ext = llvm::AArch64::parseFMVExtension(Feat))
      if (UniqueFeats.insert(Ext->Name).second)
        Out << 'M' << Ext->Name;
}

std::unique_ptr<TargetCodeGenInfo>
CodeGen::createAArch64TargetCodeGenInfo(CodeGenModule &CGM,
                                        AArch64ABIKind Kind) {
  return std::make_unique<AArch64TargetCodeGenInfo>(CGM.getTypes(), Kind);
}

std::unique_ptr<TargetCodeGenInfo>
CodeGen::createWindowsAArch64TargetCodeGenInfo(CodeGenModule &CGM,
                                               AArch64ABIKind K) {
  return std::make_unique<WindowsAArch64TargetCodeGenInfo>(CGM.getTypes(), K);
}<|MERGE_RESOLUTION|>--- conflicted
+++ resolved
@@ -374,13 +374,8 @@
 
   if (!passAsAggregateType(Ty)) {
     // Treat an enum type as its underlying type.
-<<<<<<< HEAD
-    if (const EnumType *EnumTy = Ty->getAs<EnumType>())
-      Ty = EnumTy->getOriginalDecl()->getDefinitionOrSelf()->getIntegerType();
-=======
     if (const auto *ED = Ty->getAsEnumDecl())
       Ty = ED->getIntegerType();
->>>>>>> 35227056
 
     if (const auto *EIT = Ty->getAs<BitIntType>())
       if (EIT->getNumBits() > 128)
@@ -501,10 +496,6 @@
       const auto *RD = Ty->getAsRecordDecl();
       if (!RD)
         return false;
-<<<<<<< HEAD
-      const RecordDecl *RD = RT->getOriginalDecl()->getDefinitionOrSelf();
-=======
->>>>>>> 35227056
       if (const CXXRecordDecl *CXXRD = dyn_cast<CXXRecordDecl>(RD)) {
         for (const auto &I : CXXRD->bases())
           if (!Self(Self, I.getType()))
@@ -555,14 +546,8 @@
 
   if (!passAsAggregateType(RetTy)) {
     // Treat an enum type as its underlying type.
-<<<<<<< HEAD
-    if (const EnumType *EnumTy = RetTy->getAs<EnumType>())
-      RetTy =
-          EnumTy->getOriginalDecl()->getDefinitionOrSelf()->getIntegerType();
-=======
     if (const auto *ED = RetTy->getAsEnumDecl())
       RetTy = ED->getIntegerType();
->>>>>>> 35227056
 
     if (const auto *EIT = RetTy->getAs<BitIntType>())
       if (EIT->getNumBits() > 128)
