--- conflicted
+++ resolved
@@ -115,13 +115,8 @@
 
   if (!isAggregateTypeForABI(Ty)) {
     // Treat an enum type as its underlying type.
-<<<<<<< HEAD
-    if (const EnumType *EnumTy = Ty->getAs<EnumType>())
-      Ty = EnumTy->getOriginalDecl()->getDefinitionOrSelf()->getIntegerType();
-=======
     if (const auto *ED = Ty->getAsEnumDecl())
       Ty = ED->getIntegerType();
->>>>>>> 35227056
 
     // All integral types are promoted to XLen width, unless passed on the
     // stack.
