--- conflicted
+++ resolved
@@ -360,12 +360,7 @@
 
   // Structure types are passed in register if all fields would be
   // passed in a register.
-<<<<<<< HEAD
-  for (const auto *FD :
-       RT->getOriginalDecl()->getDefinitionOrSelf()->fields()) {
-=======
   for (const auto *FD : RD->fields()) {
->>>>>>> 35227056
     // Empty fields are ignored.
     if (isEmptyField(Context, FD, true))
       continue;
@@ -436,10 +431,6 @@
   if (!RD)
     return false;
   uint64_t Size = 0;
-<<<<<<< HEAD
-  const RecordDecl *RD = RT->getOriginalDecl()->getDefinitionOrSelf();
-=======
->>>>>>> 35227056
   if (const auto *CXXRD = dyn_cast<CXXRecordDecl>(RD)) {
     if (!IsWin32StructABI) {
       // On non-Windows, we have to conservatively match our old bitcode
@@ -519,15 +510,7 @@
     if (const auto *RD = RetTy->getAsRecordDecl();
         RD && RD->hasFlexibleArrayMember())
       // Structures with flexible arrays are always indirect.
-<<<<<<< HEAD
-      if (RT->getOriginalDecl()
-              ->getDefinitionOrSelf()
-              ->hasFlexibleArrayMember())
-        return getIndirectReturnResult(RetTy, State);
-    }
-=======
       return getIndirectReturnResult(RetTy, State);
->>>>>>> 35227056
 
     // If specified, structs and unions are always indirect.
     if (!IsRetSmallStructInRegABI && !RetTy->isAnyComplexType())
@@ -569,13 +552,8 @@
   }
 
   // Treat an enum type as its underlying type.
-<<<<<<< HEAD
-  if (const EnumType *EnumTy = RetTy->getAs<EnumType>())
-    RetTy = EnumTy->getOriginalDecl()->getDefinitionOrSelf()->getIntegerType();
-=======
   if (const auto *ED = RetTy->getAsEnumDecl())
     RetTy = ED->getIntegerType();
->>>>>>> 35227056
 
   if (const auto *EIT = RetTy->getAs<BitIntType>())
     if (EIT->getNumBits() > 64)
@@ -903,14 +881,8 @@
     return ABIArgInfo::getDirect();
   }
 
-<<<<<<< HEAD
-
-  if (const EnumType *EnumTy = Ty->getAs<EnumType>())
-    Ty = EnumTy->getOriginalDecl()->getDefinitionOrSelf()->getIntegerType();
-=======
   if (const auto *ED = Ty->getAsEnumDecl())
     Ty = ED->getIntegerType();
->>>>>>> 35227056
 
   bool InReg = shouldPrimitiveUseInReg(Ty, State);
 
@@ -1897,12 +1869,7 @@
 
   if (const auto *ED = Ty->getAsEnumDecl()) {
     // Classify the underlying integer type.
-<<<<<<< HEAD
-    classify(ET->getOriginalDecl()->getDefinitionOrSelf()->getIntegerType(),
-             OffsetBase, Lo, Hi, isNamedArg);
-=======
     classify(ED->getIntegerType(), OffsetBase, Lo, Hi, isNamedArg);
->>>>>>> 35227056
     return;
   }
 
@@ -2124,15 +2091,7 @@
       for (const auto &I : CXXRD->bases()) {
         assert(!I.isVirtual() && !I.getType()->isDependentType() &&
                "Unexpected base class!");
-<<<<<<< HEAD
-        const auto *Base =
-            cast<CXXRecordDecl>(
-                I.getType()->castAs<RecordType>()->getOriginalDecl())
-                ->getDefinitionOrSelf();
-
-=======
         const auto *Base = I.getType()->castAsCXXRecordDecl();
->>>>>>> 35227056
         // Classify this field.
         //
         // AMD64-ABI 3.2.3p2: Rule 3. If the size of the aggregate exceeds a
@@ -2244,13 +2203,8 @@
   // place naturally.
   if (!isAggregateTypeForABI(Ty)) {
     // Treat an enum type as its underlying type.
-<<<<<<< HEAD
-    if (const EnumType *EnumTy = Ty->getAs<EnumType>())
-      Ty = EnumTy->getOriginalDecl()->getDefinitionOrSelf()->getIntegerType();
-=======
     if (const auto *ED = Ty->getAsEnumDecl())
       Ty = ED->getIntegerType();
->>>>>>> 35227056
 
     if (Ty->isBitIntType())
       return getNaturalAlignIndirect(Ty, getDataLayout().getAllocaAddrSpace());
@@ -2291,13 +2245,8 @@
   if (!isAggregateTypeForABI(Ty) && !IsIllegalVectorType(Ty) &&
       !Ty->isBitIntType()) {
     // Treat an enum type as its underlying type.
-<<<<<<< HEAD
-    if (const EnumType *EnumTy = Ty->getAs<EnumType>())
-      Ty = EnumTy->getOriginalDecl()->getDefinitionOrSelf()->getIntegerType();
-=======
     if (const auto *ED = Ty->getAsEnumDecl())
       Ty = ED->getIntegerType();
->>>>>>> 35227056
 
     return (isPromotableIntegerTypeForABI(Ty) ? ABIArgInfo::getExtend(Ty)
                                               : ABIArgInfo::getDirect());
@@ -2417,12 +2366,7 @@
     return true;
   }
 
-<<<<<<< HEAD
-  if (const RecordType *RT = Ty->getAs<RecordType>()) {
-    const RecordDecl *RD = RT->getOriginalDecl()->getDefinitionOrSelf();
-=======
   if (const auto *RD = Ty->getAsRecordDecl()) {
->>>>>>> 35227056
     const ASTRecordLayout &Layout = Context.getASTRecordLayout(RD);
 
     // If this is a C++ record, check the bases first.
@@ -2430,14 +2374,7 @@
       for (const auto &I : CXXRD->bases()) {
         assert(!I.isVirtual() && !I.getType()->isDependentType() &&
                "Unexpected base class!");
-<<<<<<< HEAD
-        const auto *Base =
-            cast<CXXRecordDecl>(
-                I.getType()->castAs<RecordType>()->getOriginalDecl())
-                ->getDefinitionOrSelf();
-=======
         const auto *Base = I.getType()->castAsCXXRecordDecl();
->>>>>>> 35227056
 
         // If the base is after the span we care about, ignore it.
         unsigned BaseOffset = Context.toBits(Layout.getBaseClassOffset(Base));
@@ -2717,14 +2654,8 @@
     // so that the parameter gets the right LLVM IR attributes.
     if (Hi == NoClass && isa<llvm::IntegerType>(ResType)) {
       // Treat an enum type as its underlying type.
-<<<<<<< HEAD
-      if (const EnumType *EnumTy = RetTy->getAs<EnumType>())
-        RetTy =
-            EnumTy->getOriginalDecl()->getDefinitionOrSelf()->getIntegerType();
-=======
       if (const auto *ED = RetTy->getAsEnumDecl())
         RetTy = ED->getIntegerType();
->>>>>>> 35227056
 
       if (RetTy->isIntegralOrEnumerationType() &&
           isPromotableIntegerTypeForABI(RetTy))
@@ -2873,13 +2804,8 @@
     // so that the parameter gets the right LLVM IR attributes.
     if (Hi == NoClass && isa<llvm::IntegerType>(ResType)) {
       // Treat an enum type as its underlying type.
-<<<<<<< HEAD
-      if (const EnumType *EnumTy = Ty->getAs<EnumType>())
-        Ty = EnumTy->getOriginalDecl()->getDefinitionOrSelf()->getIntegerType();
-=======
       if (const auto *ED = Ty->getAsEnumDecl())
         Ty = ED->getIntegerType();
->>>>>>> 35227056
 
       if (Ty->isIntegralOrEnumerationType() &&
           isPromotableIntegerTypeForABI(Ty))
@@ -3408,13 +3334,8 @@
   if (Ty->isVoidType())
     return ABIArgInfo::getIgnore();
 
-<<<<<<< HEAD
-  if (const EnumType *EnumTy = Ty->getAs<EnumType>())
-    Ty = EnumTy->getOriginalDecl()->getDefinitionOrSelf()->getIntegerType();
-=======
   if (const auto *ED = Ty->getAsEnumDecl())
     Ty = ED->getIntegerType();
->>>>>>> 35227056
 
   TypeInfo Info = getContext().getTypeInfo(Ty);
   uint64_t Width = Info.Width;
