--- conflicted
+++ resolved
@@ -95,12 +95,7 @@
     return EltNumRegs * VT->getNumElements();
   }
 
-<<<<<<< HEAD
-  if (const RecordType *RT = Ty->getAs<RecordType>()) {
-    const RecordDecl *RD = RT->getOriginalDecl()->getDefinitionOrSelf();
-=======
   if (const auto *RD = Ty->getAsRecordDecl()) {
->>>>>>> 35227056
     assert(!RD->hasFlexibleArrayMember());
 
     for (const FieldDecl *Field : RD->fields()) {
@@ -156,17 +151,9 @@
       if (const Type *SeltTy = isSingleElementStruct(RetTy, getContext()))
         return ABIArgInfo::getDirect(CGT.ConvertType(QualType(SeltTy, 0)));
 
-<<<<<<< HEAD
-      if (const RecordType *RT = RetTy->getAs<RecordType>()) {
-        const RecordDecl *RD = RT->getOriginalDecl()->getDefinitionOrSelf();
-        if (RD->hasFlexibleArrayMember())
-          return DefaultABIInfo::classifyReturnType(RetTy);
-      }
-=======
       if (const auto *RD = RetTy->getAsRecordDecl();
           RD && RD->hasFlexibleArrayMember())
         return DefaultABIInfo::classifyReturnType(RetTy);
->>>>>>> 35227056
 
       // Pack aggregates <= 4 bytes into single VGPR or pair.
       uint64_t Size = getContext().getTypeSize(RetTy);
@@ -255,17 +242,9 @@
     if (const Type *SeltTy = isSingleElementStruct(Ty, getContext()))
       return ABIArgInfo::getDirect(CGT.ConvertType(QualType(SeltTy, 0)));
 
-<<<<<<< HEAD
-    if (const RecordType *RT = Ty->getAs<RecordType>()) {
-      const RecordDecl *RD = RT->getOriginalDecl()->getDefinitionOrSelf();
-      if (RD->hasFlexibleArrayMember())
-        return DefaultABIInfo::classifyArgumentType(Ty);
-    }
-=======
     if (const auto *RD = Ty->getAsRecordDecl();
         RD && RD->hasFlexibleArrayMember())
       return DefaultABIInfo::classifyArgumentType(Ty);
->>>>>>> 35227056
 
     // Pack aggregates <= 8 bytes into single VGPR or pair.
     uint64_t Size = getContext().getTypeSize(Ty);
