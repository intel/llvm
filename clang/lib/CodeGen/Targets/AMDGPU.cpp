//===- AMDGPU.cpp ---------------------------------------------------------===//
//
// Part of the LLVM Project, under the Apache License v2.0 with LLVM Exceptions.
// See https://llvm.org/LICENSE.txt for license information.
// SPDX-License-Identifier: Apache-2.0 WITH LLVM-exception
//
//===----------------------------------------------------------------------===//

#include "ABIInfoImpl.h"
#include "TargetInfo.h"
#include "llvm/ADT/StringExtras.h"
#include "llvm/Support/AMDGPUAddrSpace.h"

using namespace clang;
using namespace clang::CodeGen;

//===----------------------------------------------------------------------===//
// AMDGPU ABI Implementation
//===----------------------------------------------------------------------===//

namespace {

class AMDGPUABIInfo final : public DefaultABIInfo {
private:
  static const unsigned MaxNumRegsForArgsRet = 16;

  unsigned numRegsForType(QualType Ty) const;

  bool isHomogeneousAggregateBaseType(QualType Ty) const override;
  bool isHomogeneousAggregateSmallEnough(const Type *Base,
                                         uint64_t Members) const override;

  // Coerce HIP scalar pointer arguments from generic pointers to global ones.
  llvm::Type *coerceKernelArgumentType(llvm::Type *Ty, unsigned FromAS,
                                       unsigned ToAS) const {
    // Single value types.
    auto *PtrTy = llvm::dyn_cast<llvm::PointerType>(Ty);
    if (PtrTy && PtrTy->getAddressSpace() == FromAS)
      return llvm::PointerType::get(Ty->getContext(), ToAS);
    return Ty;
  }

public:
  explicit AMDGPUABIInfo(CodeGen::CodeGenTypes &CGT) :
    DefaultABIInfo(CGT) {}

  ABIArgInfo classifyReturnType(QualType RetTy) const;
  ABIArgInfo classifyKernelArgumentType(QualType Ty) const;
  ABIArgInfo classifyArgumentType(QualType Ty, bool Variadic,
                                  unsigned &NumRegsLeft) const;

  void computeInfo(CGFunctionInfo &FI) const override;
  RValue EmitVAArg(CodeGenFunction &CGF, Address VAListAddr, QualType Ty,
                   AggValueSlot Slot) const override;

  llvm::FixedVectorType *
  getOptimalVectorMemoryType(llvm::FixedVectorType *T,
                             const LangOptions &Opt) const override {
    // We have legal instructions for 96-bit so 3x32 can be supported.
    // FIXME: This check should be a subtarget feature as technically SI doesn't
    // support it.
    if (T->getNumElements() == 3 && getDataLayout().getTypeSizeInBits(T) == 96)
      return T;
    return DefaultABIInfo::getOptimalVectorMemoryType(T, Opt);
  }
};

bool AMDGPUABIInfo::isHomogeneousAggregateBaseType(QualType Ty) const {
  return true;
}

bool AMDGPUABIInfo::isHomogeneousAggregateSmallEnough(
  const Type *Base, uint64_t Members) const {
  uint32_t NumRegs = (getContext().getTypeSize(Base) + 31) / 32;

  // Homogeneous Aggregates may occupy at most 16 registers.
  return Members * NumRegs <= MaxNumRegsForArgsRet;
}

/// Estimate number of registers the type will use when passed in registers.
unsigned AMDGPUABIInfo::numRegsForType(QualType Ty) const {
  unsigned NumRegs = 0;

  if (const VectorType *VT = Ty->getAs<VectorType>()) {
    // Compute from the number of elements. The reported size is based on the
    // in-memory size, which includes the padding 4th element for 3-vectors.
    QualType EltTy = VT->getElementType();
    unsigned EltSize = getContext().getTypeSize(EltTy);

    // 16-bit element vectors should be passed as packed.
    if (EltSize == 16)
      return (VT->getNumElements() + 1) / 2;

    unsigned EltNumRegs = (EltSize + 31) / 32;
    return EltNumRegs * VT->getNumElements();
  }

  if (const RecordType *RT = Ty->getAs<RecordType>()) {
    const RecordDecl *RD = RT->getDecl();
    assert(!RD->hasFlexibleArrayMember());

    for (const FieldDecl *Field : RD->fields()) {
      QualType FieldTy = Field->getType();
      NumRegs += numRegsForType(FieldTy);
    }

    return NumRegs;
  }

  return (getContext().getTypeSize(Ty) + 31) / 32;
}

void AMDGPUABIInfo::computeInfo(CGFunctionInfo &FI) const {
  llvm::CallingConv::ID CC = FI.getCallingConvention();

  if (!getCXXABI().classifyReturnType(FI))
    FI.getReturnInfo() = classifyReturnType(FI.getReturnType());

  unsigned ArgumentIndex = 0;
  const unsigned numFixedArguments = FI.getNumRequiredArgs();

  unsigned NumRegsLeft = MaxNumRegsForArgsRet;
  for (auto &Arg : FI.arguments()) {
    if (CC == llvm::CallingConv::AMDGPU_KERNEL) {
      Arg.info = classifyKernelArgumentType(Arg.type);
    } else {
      bool FixedArgument = ArgumentIndex++ < numFixedArguments;
      Arg.info = classifyArgumentType(Arg.type, !FixedArgument, NumRegsLeft);
    }
  }
}

RValue AMDGPUABIInfo::EmitVAArg(CodeGenFunction &CGF, Address VAListAddr,
                                QualType Ty, AggValueSlot Slot) const {
  const bool IsIndirect = false;
  const bool AllowHigherAlign = false;
  return emitVoidPtrVAArg(CGF, VAListAddr, Ty, IsIndirect,
                          getContext().getTypeInfoInChars(Ty),
                          CharUnits::fromQuantity(4), AllowHigherAlign, Slot);
}

ABIArgInfo AMDGPUABIInfo::classifyReturnType(QualType RetTy) const {
  if (isAggregateTypeForABI(RetTy)) {
    // Records with non-trivial destructors/copy-constructors should not be
    // returned by value.
    if (!getRecordArgABI(RetTy, getCXXABI())) {
      // Ignore empty structs/unions.
      if (isEmptyRecord(getContext(), RetTy, true))
        return ABIArgInfo::getIgnore();

      // Lower single-element structs to just return a regular value.
      if (const Type *SeltTy = isSingleElementStruct(RetTy, getContext()))
        return ABIArgInfo::getDirect(CGT.ConvertType(QualType(SeltTy, 0)));

      if (const RecordType *RT = RetTy->getAs<RecordType>()) {
        const RecordDecl *RD = RT->getDecl();
        if (RD->hasFlexibleArrayMember())
          return DefaultABIInfo::classifyReturnType(RetTy);
      }

      // Pack aggregates <= 4 bytes into single VGPR or pair.
      uint64_t Size = getContext().getTypeSize(RetTy);
      if (Size <= 16)
        return ABIArgInfo::getDirect(llvm::Type::getInt16Ty(getVMContext()));

      if (Size <= 32)
        return ABIArgInfo::getDirect(llvm::Type::getInt32Ty(getVMContext()));

      if (Size <= 64) {
        llvm::Type *I32Ty = llvm::Type::getInt32Ty(getVMContext());
        return ABIArgInfo::getDirect(llvm::ArrayType::get(I32Ty, 2));
      }

      if (numRegsForType(RetTy) <= MaxNumRegsForArgsRet)
        return ABIArgInfo::getDirect();
    }
  }

  // Otherwise just do the default thing.
  return DefaultABIInfo::classifyReturnType(RetTy);
}

/// For kernels all parameters are really passed in a special buffer. It doesn't
/// make sense to pass anything byval, so everything must be direct.
ABIArgInfo AMDGPUABIInfo::classifyKernelArgumentType(QualType Ty) const {
  Ty = useFirstFieldIfTransparentUnion(Ty);

  // TODO: Can we omit empty structs?

  if (const Type *SeltTy = isSingleElementStruct(Ty, getContext()))
    Ty = QualType(SeltTy, 0);

  llvm::Type *OrigLTy = CGT.ConvertType(Ty);
  llvm::Type *LTy = OrigLTy;
  if (getContext().getLangOpts().HIP) {
    LTy = coerceKernelArgumentType(
        OrigLTy, /*FromAS=*/getContext().getTargetAddressSpace(LangAS::Default),
        /*ToAS=*/getContext().getTargetAddressSpace(LangAS::cuda_device));
  }

  // FIXME: This doesn't apply the optimization of coercing pointers in structs
  // to global address space when using byref. This would require implementing a
  // new kind of coercion of the in-memory type when for indirect arguments.
  if (LTy == OrigLTy && isAggregateTypeForABI(Ty)) {
    return ABIArgInfo::getIndirectAliased(
        getContext().getTypeAlignInChars(Ty),
        getContext().getTargetAddressSpace(LangAS::opencl_constant),
        false /*Realign*/, nullptr /*Padding*/);
  }

  // If we set CanBeFlattened to true, CodeGen will expand the struct to its
  // individual elements, which confuses the Clover OpenCL backend; therefore we
  // have to set it to false here. Other args of getDirect() are just defaults.
  return ABIArgInfo::getDirect(LTy, 0, nullptr, false);
}

ABIArgInfo AMDGPUABIInfo::classifyArgumentType(QualType Ty, bool Variadic,
                                               unsigned &NumRegsLeft) const {
  assert(NumRegsLeft <= MaxNumRegsForArgsRet && "register estimate underflow");

  Ty = useFirstFieldIfTransparentUnion(Ty);

  if (Variadic) {
    return ABIArgInfo::getDirect(/*T=*/nullptr,
                                 /*Offset=*/0,
                                 /*Padding=*/nullptr,
                                 /*CanBeFlattened=*/false,
                                 /*Align=*/0);
  }

  if (isAggregateTypeForABI(Ty)) {
    // Records with non-trivial destructors/copy-constructors should not be
    // passed by value.
    if (auto RAA = getRecordArgABI(Ty, getCXXABI()))
      return getNaturalAlignIndirect(Ty, getDataLayout().getAllocaAddrSpace(),
                                     RAA == CGCXXABI::RAA_DirectInMemory);

    // Ignore empty structs/unions.
    if (isEmptyRecord(getContext(), Ty, true))
      return ABIArgInfo::getIgnore();

    // Lower single-element structs to just pass a regular value. TODO: We
    // could do reasonable-size multiple-element structs too, using getExpand(),
    // though watch out for things like bitfields.
    if (const Type *SeltTy = isSingleElementStruct(Ty, getContext()))
      return ABIArgInfo::getDirect(CGT.ConvertType(QualType(SeltTy, 0)));

    if (const RecordType *RT = Ty->getAs<RecordType>()) {
      const RecordDecl *RD = RT->getDecl();
      if (RD->hasFlexibleArrayMember())
        return DefaultABIInfo::classifyArgumentType(Ty);
    }

    // Pack aggregates <= 8 bytes into single VGPR or pair.
    uint64_t Size = getContext().getTypeSize(Ty);
    if (Size <= 64) {
      unsigned NumRegs = (Size + 31) / 32;
      NumRegsLeft -= std::min(NumRegsLeft, NumRegs);

      if (Size <= 16)
        return ABIArgInfo::getDirect(llvm::Type::getInt16Ty(getVMContext()));

      if (Size <= 32)
        return ABIArgInfo::getDirect(llvm::Type::getInt32Ty(getVMContext()));

      // XXX: Should this be i64 instead, and should the limit increase?
      llvm::Type *I32Ty = llvm::Type::getInt32Ty(getVMContext());
      return ABIArgInfo::getDirect(llvm::ArrayType::get(I32Ty, 2));
    }

    if (NumRegsLeft > 0) {
      unsigned NumRegs = numRegsForType(Ty);
      if (NumRegsLeft >= NumRegs) {
        NumRegsLeft -= NumRegs;
        return ABIArgInfo::getDirect();
      }
    }

    // Use pass-by-reference in stead of pass-by-value for struct arguments in
    // function ABI.
    return ABIArgInfo::getIndirectAliased(
        getContext().getTypeAlignInChars(Ty),
        getContext().getTargetAddressSpace(LangAS::opencl_private));
  }

  // Otherwise just do the default thing.
  ABIArgInfo ArgInfo = DefaultABIInfo::classifyArgumentType(Ty);
  if (!ArgInfo.isIndirect()) {
    unsigned NumRegs = numRegsForType(Ty);
    NumRegsLeft -= std::min(NumRegs, NumRegsLeft);
  }

  return ArgInfo;
}

class AMDGPUTargetCodeGenInfo : public TargetCodeGenInfo {
public:
  AMDGPUTargetCodeGenInfo(CodeGenTypes &CGT)
      : TargetCodeGenInfo(std::make_unique<AMDGPUABIInfo>(CGT)) {}

  bool supportsLibCall() const override { return false; }
  void setFunctionDeclAttributes(const FunctionDecl *FD, llvm::Function *F,
                                 CodeGenModule &CGM) const;

  void setTargetAttributes(const Decl *D, llvm::GlobalValue *GV,
                           CodeGen::CodeGenModule &M) const override;
  unsigned getDeviceKernelCallingConv() const override;
<<<<<<< HEAD
=======
  void
  setOCLKernelStubCallingConvention(const FunctionType *&FT) const override;
>>>>>>> bab814a3

  llvm::Constant *getNullPointer(const CodeGen::CodeGenModule &CGM,
      llvm::PointerType *T, QualType QT) const override;

  LangAS getASTAllocaAddressSpace() const override {
    return getLangASFromTargetAS(
        getABIInfo().getDataLayout().getAllocaAddrSpace());
  }
  LangAS getGlobalVarAddressSpace(CodeGenModule &CGM,
                                  const VarDecl *D) const override;
  llvm::SyncScope::ID getLLVMSyncScopeID(const LangOptions &LangOpts,
                                         SyncScope Scope,
                                         llvm::AtomicOrdering Ordering,
                                         llvm::LLVMContext &Ctx) const override;
  void setTargetAtomicMetadata(CodeGenFunction &CGF,
                               llvm::Instruction &AtomicInst,
                               const AtomicExpr *Expr = nullptr) const override;
  llvm::Value *createEnqueuedBlockKernel(CodeGenFunction &CGF,
                                         llvm::Function *BlockInvokeFunc,
                                         llvm::Type *BlockTy) const override;
  bool shouldEmitStaticExternCAliases() const override;
  bool shouldEmitDWARFBitFieldSeparators() const override;
  void setCUDAKernelCallingConvention(const FunctionType *&FT) const override;
};
}

static bool requiresAMDGPUProtectedVisibility(const Decl *D,
                                              llvm::GlobalValue *GV) {
  if (GV->getVisibility() != llvm::GlobalValue::HiddenVisibility)
    return false;

  return !D->hasAttr<OMPDeclareTargetDeclAttr>() &&
         (D->hasAttr<DeviceKernelAttr>() ||
          (isa<FunctionDecl>(D) && D->hasAttr<CUDAGlobalAttr>()) ||
          (isa<VarDecl>(D) &&
           (D->hasAttr<CUDADeviceAttr>() || D->hasAttr<CUDAConstantAttr>() ||
            cast<VarDecl>(D)->getType()->isCUDADeviceBuiltinSurfaceType() ||
            cast<VarDecl>(D)->getType()->isCUDADeviceBuiltinTextureType())));
}

void AMDGPUTargetCodeGenInfo::setFunctionDeclAttributes(
    const FunctionDecl *FD, llvm::Function *F, CodeGenModule &M) const {
  const auto *ReqdWGS =
      M.getLangOpts().OpenCL ? FD->getAttr<ReqdWorkGroupSizeAttr>() : nullptr;
  const bool IsOpenCLKernel =
      M.getLangOpts().OpenCL && FD->hasAttr<DeviceKernelAttr>();
  const bool IsHIPKernel = M.getLangOpts().HIP && FD->hasAttr<CUDAGlobalAttr>();

  const auto *FlatWGS = FD->getAttr<AMDGPUFlatWorkGroupSizeAttr>();
  if (ReqdWGS || FlatWGS) {
    M.handleAMDGPUFlatWorkGroupSizeAttr(F, FlatWGS, ReqdWGS);
  } else if (IsOpenCLKernel || IsHIPKernel) {
    // By default, restrict the maximum size to a value specified by
    // --gpu-max-threads-per-block=n or its default value for HIP.
    const unsigned OpenCLDefaultMaxWorkGroupSize = 256;
    const unsigned DefaultMaxWorkGroupSize =
        IsOpenCLKernel ? OpenCLDefaultMaxWorkGroupSize
                       : M.getLangOpts().GPUMaxThreadsPerBlock;
    std::string AttrVal =
        std::string("1,") + llvm::utostr(DefaultMaxWorkGroupSize);
    F->addFnAttr("amdgpu-flat-work-group-size", AttrVal);
  }

  if (const auto *Attr = FD->getAttr<AMDGPUWavesPerEUAttr>())
    M.handleAMDGPUWavesPerEUAttr(F, Attr);

  if (const auto *Attr = FD->getAttr<AMDGPUNumSGPRAttr>()) {
    unsigned NumSGPR = Attr->getNumSGPR();

    if (NumSGPR != 0)
      F->addFnAttr("amdgpu-num-sgpr", llvm::utostr(NumSGPR));
  }

  if (const auto *Attr = FD->getAttr<AMDGPUNumVGPRAttr>()) {
    uint32_t NumVGPR = Attr->getNumVGPR();

    if (NumVGPR != 0)
      F->addFnAttr("amdgpu-num-vgpr", llvm::utostr(NumVGPR));
  }

  if (const auto *Attr = FD->getAttr<AMDGPUMaxNumWorkGroupsAttr>()) {
    uint32_t X = Attr->getMaxNumWorkGroupsX()
                     ->EvaluateKnownConstInt(M.getContext())
                     .getExtValue();
    // Y and Z dimensions default to 1 if not specified
    uint32_t Y = Attr->getMaxNumWorkGroupsY()
                     ? Attr->getMaxNumWorkGroupsY()
                           ->EvaluateKnownConstInt(M.getContext())
                           .getExtValue()
                     : 1;
    uint32_t Z = Attr->getMaxNumWorkGroupsZ()
                     ? Attr->getMaxNumWorkGroupsZ()
                           ->EvaluateKnownConstInt(M.getContext())
                           .getExtValue()
                     : 1;

    llvm::SmallString<32> AttrVal;
    llvm::raw_svector_ostream OS(AttrVal);
    OS << X << ',' << Y << ',' << Z;

    F->addFnAttr("amdgpu-max-num-workgroups", AttrVal.str());
  }
}

void AMDGPUTargetCodeGenInfo::setTargetAttributes(
    const Decl *D, llvm::GlobalValue *GV, CodeGen::CodeGenModule &M) const {
  if (requiresAMDGPUProtectedVisibility(D, GV)) {
    GV->setVisibility(llvm::GlobalValue::ProtectedVisibility);
    GV->setDSOLocal(true);
  }

  if (GV->isDeclaration())
    return;

  llvm::Function *F = dyn_cast<llvm::Function>(GV);
  if (!F)
    return;

  const FunctionDecl *FD = dyn_cast_or_null<FunctionDecl>(D);
  if (FD)
    setFunctionDeclAttributes(FD, F, M);

  if (!getABIInfo().getCodeGenOpts().EmitIEEENaNCompliantInsts)
    F->addFnAttr("amdgpu-ieee", "false");
}

unsigned AMDGPUTargetCodeGenInfo::getDeviceKernelCallingConv() const {
  return llvm::CallingConv::AMDGPU_KERNEL;
}

void AMDGPUTargetCodeGenInfo::setOCLKernelStubCallingConvention(
    const FunctionType *&FT) const {
  bool IsSYCL = getABIInfo().getContext().getLangOpts().isSYCL();
  FT = getABIInfo().getContext().adjustFunctionType(
      FT,
      FT->getExtInfo().withCallingConv(!IsSYCL ? CC_C : CC_DeviceKernel));
}

// Currently LLVM assumes null pointers always have value 0,
// which results in incorrectly transformed IR. Therefore, instead of
// emitting null pointers in private and local address spaces, a null
// pointer in generic address space is emitted which is casted to a
// pointer in local or private address space.
llvm::Constant *AMDGPUTargetCodeGenInfo::getNullPointer(
    const CodeGen::CodeGenModule &CGM, llvm::PointerType *PT,
    QualType QT) const {
  if (CGM.getContext().getTargetNullPointerValue(QT) == 0)
    return llvm::ConstantPointerNull::get(PT);

  auto &Ctx = CGM.getContext();
  auto NPT = llvm::PointerType::get(
      PT->getContext(), Ctx.getTargetAddressSpace(LangAS::opencl_generic));
  return llvm::ConstantExpr::getAddrSpaceCast(
      llvm::ConstantPointerNull::get(NPT), PT);
}

LangAS
AMDGPUTargetCodeGenInfo::getGlobalVarAddressSpace(CodeGenModule &CGM,
                                                  const VarDecl *D) const {
  assert(!CGM.getLangOpts().OpenCL &&
         !(CGM.getLangOpts().CUDA && CGM.getLangOpts().CUDAIsDevice) &&
         "Address space agnostic languages only");
  LangAS DefaultGlobalAS = getLangASFromTargetAS(
      CGM.getContext().getTargetAddressSpace(LangAS::opencl_global));
  if (!D)
    return DefaultGlobalAS;

  LangAS AddrSpace = D->getType().getAddressSpace();
  if (AddrSpace != LangAS::Default)
    return AddrSpace;

  // Only promote to address space 4 if VarDecl has constant initialization.
  if (D->getType().isConstantStorage(CGM.getContext(), false, false) &&
      D->hasConstantInitialization()) {
    if (auto ConstAS = CGM.getTarget().getConstantAddressSpace())
      return *ConstAS;
  }
  return DefaultGlobalAS;
}

llvm::SyncScope::ID
AMDGPUTargetCodeGenInfo::getLLVMSyncScopeID(const LangOptions &LangOpts,
                                            SyncScope Scope,
                                            llvm::AtomicOrdering Ordering,
                                            llvm::LLVMContext &Ctx) const {
  std::string Name;
  switch (Scope) {
  case SyncScope::HIPSingleThread:
  case SyncScope::SingleScope:
    Name = "singlethread";
    break;
  case SyncScope::HIPWavefront:
  case SyncScope::OpenCLSubGroup:
  case SyncScope::WavefrontScope:
    Name = "wavefront";
    break;
  case SyncScope::HIPWorkgroup:
  case SyncScope::OpenCLWorkGroup:
  case SyncScope::WorkgroupScope:
    Name = "workgroup";
    break;
  case SyncScope::HIPAgent:
  case SyncScope::OpenCLDevice:
  case SyncScope::DeviceScope:
    Name = "agent";
    break;
  case SyncScope::SystemScope:
  case SyncScope::HIPSystem:
  case SyncScope::OpenCLAllSVMDevices:
    Name = "";
    break;
  }

  // OpenCL assumes by default that atomic scopes are per-address space for
  // non-sequentially consistent operations.
  if (Scope >= SyncScope::OpenCLWorkGroup &&
      Scope <= SyncScope::OpenCLSubGroup &&
      Ordering != llvm::AtomicOrdering::SequentiallyConsistent) {
    if (!Name.empty())
      Name = Twine(Twine(Name) + Twine("-")).str();

    Name = Twine(Twine(Name) + Twine("one-as")).str();
  }

  return Ctx.getOrInsertSyncScopeID(Name);
}

void AMDGPUTargetCodeGenInfo::setTargetAtomicMetadata(
    CodeGenFunction &CGF, llvm::Instruction &AtomicInst,
    const AtomicExpr *AE) const {
  auto *RMW = dyn_cast<llvm::AtomicRMWInst>(&AtomicInst);
  auto *CmpX = dyn_cast<llvm::AtomicCmpXchgInst>(&AtomicInst);

  // OpenCL and old style HIP atomics consider atomics targeting thread private
  // memory to be undefined.
  //
  // TODO: This is probably undefined for atomic load/store, but there's not
  // much direct codegen benefit to knowing this.
  if (((RMW && RMW->getPointerAddressSpace() == llvm::AMDGPUAS::FLAT_ADDRESS) ||
       (CmpX &&
        CmpX->getPointerAddressSpace() == llvm::AMDGPUAS::FLAT_ADDRESS)) &&
      AE && AE->threadPrivateMemoryAtomicsAreUndefined()) {
    llvm::MDBuilder MDHelper(CGF.getLLVMContext());
    llvm::MDNode *ASRange = MDHelper.createRange(
        llvm::APInt(32, llvm::AMDGPUAS::PRIVATE_ADDRESS),
        llvm::APInt(32, llvm::AMDGPUAS::PRIVATE_ADDRESS + 1));
    AtomicInst.setMetadata(llvm::LLVMContext::MD_noalias_addrspace, ASRange);
  }

  if (!RMW)
    return;

  AtomicOptions AO = CGF.CGM.getAtomicOpts();
  llvm::MDNode *Empty = llvm::MDNode::get(CGF.getLLVMContext(), {});
  if (!AO.getOption(clang::AtomicOptionKind::FineGrainedMemory))
    RMW->setMetadata("amdgpu.no.fine.grained.memory", Empty);
  if (!AO.getOption(clang::AtomicOptionKind::RemoteMemory))
    RMW->setMetadata("amdgpu.no.remote.memory", Empty);
  if (AO.getOption(clang::AtomicOptionKind::IgnoreDenormalMode) &&
      RMW->getOperation() == llvm::AtomicRMWInst::FAdd &&
      RMW->getType()->isFloatTy())
    RMW->setMetadata("amdgpu.ignore.denormal.mode", Empty);
}

bool AMDGPUTargetCodeGenInfo::shouldEmitStaticExternCAliases() const {
  return false;
}

bool AMDGPUTargetCodeGenInfo::shouldEmitDWARFBitFieldSeparators() const {
  return true;
}

void AMDGPUTargetCodeGenInfo::setCUDAKernelCallingConvention(
    const FunctionType *&FT) const {
  FT = getABIInfo().getContext().adjustFunctionType(
      FT, FT->getExtInfo().withCallingConv(CC_DeviceKernel));
}

/// Return IR struct type for rtinfo struct in rocm-device-libs used for device
/// enqueue.
///
/// ptr addrspace(1) kernel_object, i32 private_segment_size,
/// i32 group_segment_size

static llvm::StructType *
getAMDGPURuntimeHandleType(llvm::LLVMContext &C,
                           llvm::Type *KernelDescriptorPtrTy) {
  llvm::Type *Int32 = llvm::Type::getInt32Ty(C);
  return llvm::StructType::create(C, {KernelDescriptorPtrTy, Int32, Int32},
                                  "block.runtime.handle.t");
}

/// Create an OpenCL kernel for an enqueued block.
///
/// The type of the first argument (the block literal) is the struct type
/// of the block literal instead of a pointer type. The first argument
/// (block literal) is passed directly by value to the kernel. The kernel
/// allocates the same type of struct on stack and stores the block literal
/// to it and passes its pointer to the block invoke function. The kernel
/// has "enqueued-block" function attribute and kernel argument metadata.
llvm::Value *AMDGPUTargetCodeGenInfo::createEnqueuedBlockKernel(
    CodeGenFunction &CGF, llvm::Function *Invoke, llvm::Type *BlockTy) const {
  auto &Builder = CGF.Builder;
  auto &C = CGF.getLLVMContext();

  auto *InvokeFT = Invoke->getFunctionType();
  llvm::SmallVector<llvm::Type *, 2> ArgTys;
  llvm::SmallVector<llvm::Metadata *, 8> AddressQuals;
  llvm::SmallVector<llvm::Metadata *, 8> AccessQuals;
  llvm::SmallVector<llvm::Metadata *, 8> ArgTypeNames;
  llvm::SmallVector<llvm::Metadata *, 8> ArgBaseTypeNames;
  llvm::SmallVector<llvm::Metadata *, 8> ArgTypeQuals;
  llvm::SmallVector<llvm::Metadata *, 8> ArgNames;

  ArgTys.push_back(BlockTy);
  ArgTypeNames.push_back(llvm::MDString::get(C, "__block_literal"));
  AddressQuals.push_back(llvm::ConstantAsMetadata::get(Builder.getInt32(0)));
  ArgBaseTypeNames.push_back(llvm::MDString::get(C, "__block_literal"));
  ArgTypeQuals.push_back(llvm::MDString::get(C, ""));
  AccessQuals.push_back(llvm::MDString::get(C, "none"));
  ArgNames.push_back(llvm::MDString::get(C, "block_literal"));
  for (unsigned I = 1, E = InvokeFT->getNumParams(); I < E; ++I) {
    ArgTys.push_back(InvokeFT->getParamType(I));
    ArgTypeNames.push_back(llvm::MDString::get(C, "void*"));
    AddressQuals.push_back(llvm::ConstantAsMetadata::get(Builder.getInt32(3)));
    AccessQuals.push_back(llvm::MDString::get(C, "none"));
    ArgBaseTypeNames.push_back(llvm::MDString::get(C, "void*"));
    ArgTypeQuals.push_back(llvm::MDString::get(C, ""));
    ArgNames.push_back(
        llvm::MDString::get(C, (Twine("local_arg") + Twine(I)).str()));
  }

  llvm::Module &Mod = CGF.CGM.getModule();
  const llvm::DataLayout &DL = Mod.getDataLayout();

  llvm::Twine Name = Invoke->getName() + "_kernel";
  auto *FT = llvm::FunctionType::get(llvm::Type::getVoidTy(C), ArgTys, false);

  // The kernel itself can be internal, the runtime does not directly access the
  // kernel address (only the kernel descriptor).
  auto *F = llvm::Function::Create(FT, llvm::GlobalValue::InternalLinkage, Name,
                                   &Mod);
  F->setCallingConv(llvm::CallingConv::AMDGPU_KERNEL);

  llvm::AttrBuilder KernelAttrs(C);
  // FIXME: The invoke isn't applying the right attributes either
  // FIXME: This is missing setTargetAttributes
  CGF.CGM.addDefaultFunctionDefinitionAttributes(KernelAttrs);
  F->addFnAttrs(KernelAttrs);

  auto IP = CGF.Builder.saveIP();
  auto *BB = llvm::BasicBlock::Create(C, "entry", F);
  Builder.SetInsertPoint(BB);
  const auto BlockAlign = DL.getPrefTypeAlign(BlockTy);
  auto *BlockPtr = Builder.CreateAlloca(BlockTy, nullptr);
  BlockPtr->setAlignment(BlockAlign);
  Builder.CreateAlignedStore(F->arg_begin(), BlockPtr, BlockAlign);
  auto *Cast = Builder.CreatePointerCast(BlockPtr, InvokeFT->getParamType(0));
  llvm::SmallVector<llvm::Value *, 2> Args;
  Args.push_back(Cast);
  for (llvm::Argument &A : llvm::drop_begin(F->args()))
    Args.push_back(&A);
  llvm::CallInst *call = Builder.CreateCall(Invoke, Args);
  call->setCallingConv(Invoke->getCallingConv());
  Builder.CreateRetVoid();
  Builder.restoreIP(IP);

  F->setMetadata("kernel_arg_addr_space", llvm::MDNode::get(C, AddressQuals));
  F->setMetadata("kernel_arg_access_qual", llvm::MDNode::get(C, AccessQuals));
  F->setMetadata("kernel_arg_type", llvm::MDNode::get(C, ArgTypeNames));
  F->setMetadata("kernel_arg_base_type",
                 llvm::MDNode::get(C, ArgBaseTypeNames));
  F->setMetadata("kernel_arg_type_qual", llvm::MDNode::get(C, ArgTypeQuals));
  if (CGF.CGM.getCodeGenOpts().EmitOpenCLArgMetadata)
    F->setMetadata("kernel_arg_name", llvm::MDNode::get(C, ArgNames));

  llvm::StructType *HandleTy = getAMDGPURuntimeHandleType(
      C, llvm::PointerType::get(C, DL.getDefaultGlobalsAddressSpace()));
  llvm::Constant *RuntimeHandleInitializer =
      llvm::ConstantAggregateZero::get(HandleTy);

  llvm::Twine RuntimeHandleName = F->getName() + ".runtime.handle";

  // The runtime needs access to the runtime handle as an external symbol. The
  // runtime handle will need to be made external later, in
  // AMDGPUExportOpenCLEnqueuedBlocks. The kernel itself has a hidden reference
  // inside the runtime handle, and is not directly referenced.

  // TODO: We would initialize the first field by declaring F->getName() + ".kd"
  // to reference the kernel descriptor. The runtime wouldn't need to bother
  // setting it. We would need to have a final symbol name though.
  // TODO: Can we directly use an external symbol with getGlobalIdentifier?
  auto *RuntimeHandle = new llvm::GlobalVariable(
      Mod, HandleTy,
      /*isConstant=*/true, llvm::GlobalValue::InternalLinkage,
      /*Initializer=*/RuntimeHandleInitializer, RuntimeHandleName,
      /*InsertBefore=*/nullptr, llvm::GlobalValue::NotThreadLocal,
      DL.getDefaultGlobalsAddressSpace(),
      /*isExternallyInitialized=*/true);

  llvm::MDNode *HandleAsMD =
      llvm::MDNode::get(C, llvm::ValueAsMetadata::get(RuntimeHandle));
  F->setMetadata(llvm::LLVMContext::MD_associated, HandleAsMD);

  RuntimeHandle->setSection(".amdgpu.kernel.runtime.handle");

  CGF.CGM.addUsedGlobal(F);
  CGF.CGM.addUsedGlobal(RuntimeHandle);
  return RuntimeHandle;
}

void CodeGenModule::handleAMDGPUFlatWorkGroupSizeAttr(
    llvm::Function *F, const AMDGPUFlatWorkGroupSizeAttr *FlatWGS,
    const ReqdWorkGroupSizeAttr *ReqdWGS, int32_t *MinThreadsVal,
    int32_t *MaxThreadsVal) {
  unsigned Min = 0;
  unsigned Max = 0;
  auto Eval = [&](Expr *E) {
    return E->EvaluateKnownConstInt(getContext()).getExtValue();
  };
  if (FlatWGS) {
    Min = Eval(FlatWGS->getMin());
    Max = Eval(FlatWGS->getMax());
  }
  if (ReqdWGS && Min == 0 && Max == 0)
    Min = Max = Eval(ReqdWGS->getXDim()) * Eval(ReqdWGS->getYDim()) *
                Eval(ReqdWGS->getZDim());

  if (Min != 0) {
    assert(Min <= Max && "Min must be less than or equal Max");

    if (MinThreadsVal)
      *MinThreadsVal = Min;
    if (MaxThreadsVal)
      *MaxThreadsVal = Max;
    std::string AttrVal = llvm::utostr(Min) + "," + llvm::utostr(Max);
    if (F)
      F->addFnAttr("amdgpu-flat-work-group-size", AttrVal);
  } else
    assert(Max == 0 && "Max must be zero");
}

void CodeGenModule::handleAMDGPUWavesPerEUAttr(
    llvm::Function *F, const AMDGPUWavesPerEUAttr *Attr) {
  unsigned Min =
      Attr->getMin()->EvaluateKnownConstInt(getContext()).getExtValue();
  unsigned Max =
      Attr->getMax()
          ? Attr->getMax()->EvaluateKnownConstInt(getContext()).getExtValue()
          : 0;

  if (Min != 0) {
    assert((Max == 0 || Min <= Max) && "Min must be less than or equal Max");

    std::string AttrVal = llvm::utostr(Min);
    if (Max != 0)
      AttrVal = AttrVal + "," + llvm::utostr(Max);
    F->addFnAttr("amdgpu-waves-per-eu", AttrVal);
  } else
    assert(Max == 0 && "Max must be zero");
}

std::unique_ptr<TargetCodeGenInfo>
CodeGen::createAMDGPUTargetCodeGenInfo(CodeGenModule &CGM) {
  return std::make_unique<AMDGPUTargetCodeGenInfo>(CGM.getTypes());
}<|MERGE_RESOLUTION|>--- conflicted
+++ resolved
@@ -305,11 +305,8 @@
   void setTargetAttributes(const Decl *D, llvm::GlobalValue *GV,
                            CodeGen::CodeGenModule &M) const override;
   unsigned getDeviceKernelCallingConv() const override;
-<<<<<<< HEAD
-=======
   void
   setOCLKernelStubCallingConvention(const FunctionType *&FT) const override;
->>>>>>> bab814a3
 
   llvm::Constant *getNullPointer(const CodeGen::CodeGenModule &CGM,
       llvm::PointerType *T, QualType QT) const override;
