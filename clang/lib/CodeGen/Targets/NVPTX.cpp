//===- NVPTX.cpp ----------------------------------------------------------===//
//
// Part of the LLVM Project, under the Apache License v2.0 with LLVM Exceptions.
// See https://llvm.org/LICENSE.txt for license information.
// SPDX-License-Identifier: Apache-2.0 WITH LLVM-exception
//
//===----------------------------------------------------------------------===//

#include "ABIInfoImpl.h"
#include "TargetInfo.h"
#include "clang/Basic/Cuda.h"
#include "llvm/ADT/STLExtras.h"
#include "llvm/ADT/StringExtras.h"
#include "llvm/IR/CallingConv.h"
#include "llvm/IR/IntrinsicsNVPTX.h"

using namespace clang;
using namespace clang::CodeGen;

//===----------------------------------------------------------------------===//
// NVPTX ABI Implementation
//===----------------------------------------------------------------------===//

namespace {

class NVPTXTargetCodeGenInfo;

class NVPTXABIInfo : public ABIInfo {
  NVPTXTargetCodeGenInfo &CGInfo;

public:
  NVPTXABIInfo(CodeGenTypes &CGT, NVPTXTargetCodeGenInfo &Info)
      : ABIInfo(CGT), CGInfo(Info) {}

  ABIArgInfo classifyReturnType(QualType RetTy) const;
  ABIArgInfo classifyArgumentType(QualType Ty) const;

  void computeInfo(CGFunctionInfo &FI) const override;
  RValue EmitVAArg(CodeGenFunction &CGF, Address VAListAddr, QualType Ty,
                   AggValueSlot Slot) const override;
  bool isUnsupportedType(QualType T) const;
  ABIArgInfo coerceToIntArrayWithLimit(QualType Ty, unsigned MaxSize) const;
};

class NVPTXTargetCodeGenInfo : public TargetCodeGenInfo {
public:
  NVPTXTargetCodeGenInfo(CodeGenTypes &CGT)
      : TargetCodeGenInfo(std::make_unique<NVPTXABIInfo>(CGT, *this)) {}

  void setTargetAttributes(const Decl *D, llvm::GlobalValue *GV,
                           CodeGen::CodeGenModule &M) const override;
  bool shouldEmitStaticExternCAliases() const override;

  llvm::Constant *getNullPointer(const CodeGen::CodeGenModule &CGM,
                                 llvm::PointerType *T,
                                 QualType QT) const override;

  llvm::Type *getCUDADeviceBuiltinSurfaceDeviceType() const override {
    // On the device side, surface reference is represented as an object handle
    // in 64-bit integer.
    return llvm::Type::getInt64Ty(getABIInfo().getVMContext());
  }

  llvm::Type *getCUDADeviceBuiltinTextureDeviceType() const override {
    // On the device side, texture reference is represented as an object handle
    // in 64-bit integer.
    return llvm::Type::getInt64Ty(getABIInfo().getVMContext());
  }

  bool emitCUDADeviceBuiltinSurfaceDeviceCopy(CodeGenFunction &CGF, LValue Dst,
                                              LValue Src) const override {
    emitBuiltinSurfTexDeviceCopy(CGF, Dst, Src);
    return true;
  }

  bool emitCUDADeviceBuiltinTextureDeviceCopy(CodeGenFunction &CGF, LValue Dst,
                                              LValue Src) const override {
    emitBuiltinSurfTexDeviceCopy(CGF, Dst, Src);
    return true;
  }

  unsigned getDeviceKernelCallingConv() const override {
    return llvm::CallingConv::PTX_Kernel;
  }

  // Adds a NamedMDNode with GV, Name, and Operand as operands, and adds the
  // resulting MDNode to the nvvm.annotations MDNode.
  static void addNVVMMetadata(llvm::GlobalValue *GV, StringRef Name,
                              int Operand);

<<<<<<< HEAD
  static void
  addGridConstantNVVMMetadata(llvm::GlobalValue *GV,
                              const SmallVectorImpl<int> &GridConstantArgs);

  static void addNVVMMetadata(llvm::GlobalValue *GV, StringRef Name,
                              const std::vector<int> &Operands);

=======
>>>>>>> 06bcc34e
private:
  static void emitBuiltinSurfTexDeviceCopy(CodeGenFunction &CGF, LValue Dst,
                                           LValue Src) {
    llvm::Value *Handle = nullptr;
    llvm::Constant *C =
        llvm::dyn_cast<llvm::Constant>(Src.getAddress().emitRawPointer(CGF));
    // Lookup `addrspacecast` through the constant pointer if any.
    if (auto *ASC = llvm::dyn_cast_or_null<llvm::AddrSpaceCastOperator>(C))
      C = llvm::cast<llvm::Constant>(ASC->getPointerOperand());
    if (auto *GV = llvm::dyn_cast_or_null<llvm::GlobalVariable>(C)) {
      // Load the handle from the specific global variable using
      // `nvvm.texsurf.handle.internal` intrinsic.
      Handle = CGF.EmitRuntimeCall(
          CGF.CGM.getIntrinsic(llvm::Intrinsic::nvvm_texsurf_handle_internal,
                               {GV->getType()}),
          {GV}, "texsurf_handle");
    } else
      Handle = CGF.EmitLoadOfScalar(Src, SourceLocation());
    CGF.EmitStoreOfScalar(Handle, Dst);
  }
};

/// Checks if the type is unsupported directly by the current target.
bool NVPTXABIInfo::isUnsupportedType(QualType T) const {
  ASTContext &Context = getContext();
  if (!Context.getTargetInfo().hasFloat16Type() && T->isFloat16Type())
    return true;
  if (!Context.getTargetInfo().hasFloat128Type() &&
      (T->isFloat128Type() ||
       (T->isRealFloatingType() && Context.getTypeSize(T) == 128)))
    return true;
  if (const auto *EIT = T->getAs<BitIntType>())
    return EIT->getNumBits() >
           (Context.getTargetInfo().hasInt128Type() ? 128U : 64U);
  if (!Context.getTargetInfo().hasInt128Type() && T->isIntegerType() &&
      Context.getTypeSize(T) > 64U)
    return true;
  if (const auto *AT = T->getAsArrayTypeUnsafe())
    return isUnsupportedType(AT->getElementType());
  const auto *RD = T->getAsRecordDecl();
  if (!RD)
    return false;

  // If this is a C++ record, check the bases first.
  if (const CXXRecordDecl *CXXRD = dyn_cast<CXXRecordDecl>(RD))
    for (const CXXBaseSpecifier &I : CXXRD->bases())
      if (isUnsupportedType(I.getType()))
        return true;

  for (const FieldDecl *I : RD->fields())
    if (isUnsupportedType(I->getType()))
      return true;
  return false;
}

/// Coerce the given type into an array with maximum allowed size of elements.
ABIArgInfo NVPTXABIInfo::coerceToIntArrayWithLimit(QualType Ty,
                                                   unsigned MaxSize) const {
  // Alignment and Size are measured in bits.
  const uint64_t Size = getContext().getTypeSize(Ty);
  const uint64_t Alignment = getContext().getTypeAlign(Ty);
  const unsigned Div = std::min<unsigned>(MaxSize, Alignment);
  llvm::Type *IntType = llvm::Type::getIntNTy(getVMContext(), Div);
  const uint64_t NumElements = (Size + Div - 1) / Div;
  return ABIArgInfo::getDirect(llvm::ArrayType::get(IntType, NumElements));
}

ABIArgInfo NVPTXABIInfo::classifyReturnType(QualType RetTy) const {
  if (RetTy->isVoidType())
    return ABIArgInfo::getIgnore();

  if (getContext().getLangOpts().OpenMP &&
      getContext().getLangOpts().OpenMPIsTargetDevice &&
      isUnsupportedType(RetTy))
    return coerceToIntArrayWithLimit(RetTy, 64);

  // note: this is different from default ABI
  if (!RetTy->isScalarType())
    return ABIArgInfo::getDirect();

  // Treat an enum type as its underlying type.
  if (const auto *ED = RetTy->getAsEnumDecl())
    RetTy = ED->getIntegerType();

  return (isPromotableIntegerTypeForABI(RetTy) ? ABIArgInfo::getExtend(RetTy)
                                               : ABIArgInfo::getDirect());
}

ABIArgInfo NVPTXABIInfo::classifyArgumentType(QualType Ty) const {
  // Treat an enum type as its underlying type.
  if (const auto *ED = Ty->getAsEnumDecl())
    Ty = ED->getIntegerType();

  // Return aggregates type as indirect by value
  if (isAggregateTypeForABI(Ty)) {
    // Under CUDA device compilation, tex/surf builtin types are replaced with
    // object types and passed directly.
    if (getContext().getLangOpts().CUDAIsDevice) {
      if (Ty->isCUDADeviceBuiltinSurfaceType())
        return ABIArgInfo::getDirect(
            CGInfo.getCUDADeviceBuiltinSurfaceDeviceType());
      if (Ty->isCUDADeviceBuiltinTextureType())
        return ABIArgInfo::getDirect(
            CGInfo.getCUDADeviceBuiltinTextureDeviceType());
    }
    return getNaturalAlignIndirect(
        Ty, /* AddrSpace */ getDataLayout().getAllocaAddrSpace(),
        /* byval */ true);
  }

  if (const auto *EIT = Ty->getAs<BitIntType>()) {
    if ((EIT->getNumBits() > 128) ||
        (!getContext().getTargetInfo().hasInt128Type() &&
         EIT->getNumBits() > 64))
      return getNaturalAlignIndirect(
          Ty, /* AddrSpace */ getDataLayout().getAllocaAddrSpace(),
          /* byval */ true);
  }

  return (isPromotableIntegerTypeForABI(Ty) ? ABIArgInfo::getExtend(Ty)
                                            : ABIArgInfo::getDirect());
}

void NVPTXABIInfo::computeInfo(CGFunctionInfo &FI) const {
  if (!getCXXABI().classifyReturnType(FI))
    FI.getReturnInfo() = classifyReturnType(FI.getReturnType());

  for (auto &&[ArgumentsCount, I] : llvm::enumerate(FI.arguments()))
    I.info = ArgumentsCount < FI.getNumRequiredArgs()
                 ? classifyArgumentType(I.type)
                 : ABIArgInfo::getDirect();

  // Always honor user-specified calling convention.
  if (FI.getCallingConvention() != llvm::CallingConv::C)
    return;

  FI.setEffectiveCallingConvention(getRuntimeCC());
}

RValue NVPTXABIInfo::EmitVAArg(CodeGenFunction &CGF, Address VAListAddr,
                               QualType Ty, AggValueSlot Slot) const {
  return emitVoidPtrVAArg(CGF, VAListAddr, Ty, /*IsIndirect=*/false,
                          getContext().getTypeInfoInChars(Ty),
                          CharUnits::fromQuantity(1),
                          /*AllowHigherAlign=*/true, Slot);
}

// Get current OffloadArch and ignore any unknown values
// Copied from CGOpenMPRuntimeGPU
static OffloadArch getOffloadArch(CodeGenModule &CGM) {
  if (!CGM.getTarget().hasFeature("ptx"))
    return OffloadArch::UNKNOWN;
  for (const auto &Feature : CGM.getTarget().getTargetOpts().FeatureMap) {
    if (Feature.getValue()) {
      OffloadArch Arch = StringToOffloadArch(Feature.getKey());
      if (Arch != OffloadArch::UNKNOWN)
        return Arch;
    }
  }
  return OffloadArch::UNKNOWN;
}

static bool supportsGridConstant(OffloadArch Arch) {
  assert((Arch == OffloadArch::UNKNOWN || IsNVIDIAOffloadArch(Arch)) &&
         "Unexpected architecture");
  static_assert(OffloadArch::UNKNOWN < OffloadArch::SM_70);
  return Arch >= OffloadArch::SM_70;
}

void NVPTXTargetCodeGenInfo::setTargetAttributes(
    const Decl *D, llvm::GlobalValue *GV, CodeGen::CodeGenModule &M) const {
  if (GV->isDeclaration())
    return;
  const VarDecl *VD = dyn_cast_or_null<VarDecl>(D);
  if (VD) {
    if (M.getLangOpts().CUDA) {
      if (VD->getType()->isCUDADeviceBuiltinSurfaceType())
        addNVVMMetadata(GV, "surface", 1);
      else if (VD->getType()->isCUDADeviceBuiltinTextureType())
        addNVVMMetadata(GV, "texture", 1);
      return;
    }
  }

  const FunctionDecl *FD = dyn_cast_or_null<FunctionDecl>(D);
  if (!FD)
    return;

  llvm::Function *F = cast<llvm::Function>(GV);

  // Perform special handling in OpenCL mode
  if (M.getLangOpts().OpenCL || M.getLangOpts().SYCLIsDevice || M.getLangOpts().CUDA) {
    // Use OpenCL function attributes to check for kernel functions
    // Use function attributes to check for kernel functions
    // By default, all functions are device functions
    if (FD->hasAttr<DeviceKernelAttr>() || FD->hasAttr<CUDAGlobalAttr>()) {
      // OpenCL/CUDA kernel functions get kernel metadata
      // And kernel functions are not subject to inlining
      F->addFnAttr(llvm::Attribute::NoInline);
      if (M.getLangOpts().SYCLIsDevice &&
          supportsGridConstant(getOffloadArch(M))) {
        // Add grid_constant annotations to all relevant kernel-function
        // parameters. We can guarantee that in SYCL, all by-val kernel
        // parameters are "grid_constant".
        std::vector<int> GridConstantParamIdxs;
        for (auto [Idx, Arg] : llvm::enumerate(F->args())) {
          if (Arg.getType()->isPointerTy() && Arg.hasByValAttr()) {
            // Note - the parameter indices are numbered from 1.
            GridConstantParamIdxs.push_back(Idx + 1);
          }
        }
        if (!GridConstantParamIdxs.empty())
          addNVVMMetadata(F, "grid_constant", GridConstantParamIdxs);
      }
      if (FD->hasAttr<CUDAGlobalAttr>()) {
        F->setCallingConv(llvm::CallingConv::PTX_Kernel);

        for (auto IV : llvm::enumerate(FD->parameters()))
          if (IV.value()->hasAttr<CUDAGridConstantAttr>())
            F->addParamAttr(
                IV.index(),
                llvm::Attribute::get(F->getContext(), "nvvm.grid_constant"));
      }
      if (CUDALaunchBoundsAttr *Attr = FD->getAttr<CUDALaunchBoundsAttr>())
        M.handleCUDALaunchBoundsAttr(F, Attr);
    }
  }
  // Attach kernel metadata directly if compiling for NVPTX.
  if (FD->hasAttr<DeviceKernelAttr>())
    F->setCallingConv(llvm::CallingConv::PTX_Kernel);
}

void NVPTXTargetCodeGenInfo::addNVVMMetadata(llvm::GlobalValue *GV,
                                             StringRef Name, int Operand) {
  llvm::Module *M = GV->getParent();
  llvm::LLVMContext &Ctx = M->getContext();

  // Get "nvvm.annotations" metadata node
  llvm::NamedMDNode *MD = M->getOrInsertNamedMetadata("nvvm.annotations");

  SmallVector<llvm::Metadata *, 5> MDVals = {
      llvm::ConstantAsMetadata::get(GV), llvm::MDString::get(Ctx, Name),
      llvm::ConstantAsMetadata::get(
          llvm::ConstantInt::get(llvm::Type::getInt32Ty(Ctx), Operand))};

  // Append metadata to nvvm.annotations
  MD->addOperand(llvm::MDNode::get(Ctx, MDVals));
}

<<<<<<< HEAD
void NVPTXTargetCodeGenInfo::addGridConstantNVVMMetadata(
    llvm::GlobalValue *GV, const SmallVectorImpl<int> &GridConstantArgs) {

  llvm::Module *M = GV->getParent();
  llvm::LLVMContext &Ctx = M->getContext();

  // Get "nvvm.annotations" metadata node
  llvm::NamedMDNode *MD = M->getOrInsertNamedMetadata("nvvm.annotations");

  SmallVector<llvm::Metadata *, 5> MDVals = {llvm::ConstantAsMetadata::get(GV)};
  if (!GridConstantArgs.empty()) {
    SmallVector<llvm::Metadata *, 10> GCM;
    for (int I : GridConstantArgs)
      GCM.push_back(llvm::ConstantAsMetadata::get(
          llvm::ConstantInt::get(llvm::Type::getInt32Ty(Ctx), I)));
    MDVals.append({llvm::MDString::get(Ctx, "grid_constant"),
                   llvm::MDNode::get(Ctx, GCM)});
  }

  // Append metadata to nvvm.annotations
  MD->addOperand(llvm::MDNode::get(Ctx, MDVals));
}

void NVPTXTargetCodeGenInfo::addNVVMMetadata(llvm::GlobalValue *GV,
                                             StringRef Name,
                                             const std::vector<int> &Operands) {
  llvm::Module *M = GV->getParent();
  llvm::LLVMContext &Ctx = M->getContext();

  // Get "nvvm.annotations" metadata node
  llvm::NamedMDNode *MD = M->getOrInsertNamedMetadata("nvvm.annotations");

  llvm::SmallVector<llvm::Metadata *, 8> MDOps;
  for (int Op : Operands) {
    MDOps.push_back(llvm::ConstantAsMetadata::get(
        llvm::ConstantInt::get(llvm::Type::getInt32Ty(Ctx), Op)));
  }
  auto *OpList = llvm::MDNode::get(Ctx, MDOps);

  llvm::Metadata *MDVals[] = {llvm::ConstantAsMetadata::get(GV),
                              llvm::MDString::get(Ctx, Name), OpList};
  // Append metadata to nvvm.annotations
  MD->addOperand(llvm::MDNode::get(Ctx, MDVals));
}

=======
>>>>>>> 06bcc34e
bool NVPTXTargetCodeGenInfo::shouldEmitStaticExternCAliases() const {
  return false;
}

llvm::Constant *
NVPTXTargetCodeGenInfo::getNullPointer(const CodeGen::CodeGenModule &CGM,
                                       llvm::PointerType *PT,
                                       QualType QT) const {
  auto &Ctx = CGM.getContext();
  if (PT->getAddressSpace() != Ctx.getTargetAddressSpace(LangAS::opencl_local))
    return llvm::ConstantPointerNull::get(PT);

  auto NPT = llvm::PointerType::get(
      PT->getContext(), Ctx.getTargetAddressSpace(LangAS::opencl_generic));
  return llvm::ConstantExpr::getAddrSpaceCast(
      llvm::ConstantPointerNull::get(NPT), PT);
}
} // namespace

void CodeGenModule::handleCUDALaunchBoundsAttr(llvm::Function *F,
                                               const CUDALaunchBoundsAttr *Attr,
                                               int32_t *MaxThreadsVal,
                                               int32_t *MinBlocksVal,
                                               int32_t *MaxClusterRankVal) {
  llvm::APSInt MaxThreads(32);
  MaxThreads = Attr->getMaxThreads()->EvaluateKnownConstInt(getContext());
  if (MaxThreads > 0) {
    if (MaxThreadsVal)
      *MaxThreadsVal = MaxThreads.getExtValue();
    if (F)
      F->addFnAttr("nvvm.maxntid", llvm::utostr(MaxThreads.getExtValue()));
  }

  // min and max blocks is an optional argument for CUDALaunchBoundsAttr. If it
  // was not specified in __launch_bounds__ or if the user specified a 0 value,
  // we don't have to add a PTX directive.
  if (Attr->getMinBlocks()) {
    llvm::APSInt MinBlocks(32);
    MinBlocks = Attr->getMinBlocks()->EvaluateKnownConstInt(getContext());
    if (MinBlocks > 0) {
      if (MinBlocksVal)
        *MinBlocksVal = MinBlocks.getExtValue();
      if (F)
        F->addFnAttr("nvvm.minctasm", llvm::utostr(MinBlocks.getExtValue()));
    }
  }
  if (Attr->getMaxBlocks()) {
    llvm::APSInt MaxBlocks(32);
    MaxBlocks = Attr->getMaxBlocks()->EvaluateKnownConstInt(getContext());
    if (MaxBlocks > 0) {
      if (MaxClusterRankVal)
        *MaxClusterRankVal = MaxBlocks.getExtValue();
      if (F)
        F->addFnAttr("nvvm.maxclusterrank",
                     llvm::utostr(MaxBlocks.getExtValue()));
    }
  }
}

std::unique_ptr<TargetCodeGenInfo>
CodeGen::createNVPTXTargetCodeGenInfo(CodeGenModule &CGM) {
  return std::make_unique<NVPTXTargetCodeGenInfo>(CGM.getTypes());
}<|MERGE_RESOLUTION|>--- conflicted
+++ resolved
@@ -88,16 +88,9 @@
   static void addNVVMMetadata(llvm::GlobalValue *GV, StringRef Name,
                               int Operand);
 
-<<<<<<< HEAD
-  static void
-  addGridConstantNVVMMetadata(llvm::GlobalValue *GV,
-                              const SmallVectorImpl<int> &GridConstantArgs);
-
   static void addNVVMMetadata(llvm::GlobalValue *GV, StringRef Name,
                               const std::vector<int> &Operands);
 
-=======
->>>>>>> 06bcc34e
 private:
   static void emitBuiltinSurfTexDeviceCopy(CodeGenFunction &CGF, LValue Dst,
                                            LValue Src) {
@@ -347,30 +340,6 @@
   MD->addOperand(llvm::MDNode::get(Ctx, MDVals));
 }
 
-<<<<<<< HEAD
-void NVPTXTargetCodeGenInfo::addGridConstantNVVMMetadata(
-    llvm::GlobalValue *GV, const SmallVectorImpl<int> &GridConstantArgs) {
-
-  llvm::Module *M = GV->getParent();
-  llvm::LLVMContext &Ctx = M->getContext();
-
-  // Get "nvvm.annotations" metadata node
-  llvm::NamedMDNode *MD = M->getOrInsertNamedMetadata("nvvm.annotations");
-
-  SmallVector<llvm::Metadata *, 5> MDVals = {llvm::ConstantAsMetadata::get(GV)};
-  if (!GridConstantArgs.empty()) {
-    SmallVector<llvm::Metadata *, 10> GCM;
-    for (int I : GridConstantArgs)
-      GCM.push_back(llvm::ConstantAsMetadata::get(
-          llvm::ConstantInt::get(llvm::Type::getInt32Ty(Ctx), I)));
-    MDVals.append({llvm::MDString::get(Ctx, "grid_constant"),
-                   llvm::MDNode::get(Ctx, GCM)});
-  }
-
-  // Append metadata to nvvm.annotations
-  MD->addOperand(llvm::MDNode::get(Ctx, MDVals));
-}
-
 void NVPTXTargetCodeGenInfo::addNVVMMetadata(llvm::GlobalValue *GV,
                                              StringRef Name,
                                              const std::vector<int> &Operands) {
@@ -393,8 +362,6 @@
   MD->addOperand(llvm::MDNode::get(Ctx, MDVals));
 }
 
-=======
->>>>>>> 06bcc34e
 bool NVPTXTargetCodeGenInfo::shouldEmitStaticExternCAliases() const {
   return false;
 }
