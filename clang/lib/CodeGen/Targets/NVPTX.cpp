--- conflicted
+++ resolved
@@ -286,23 +286,16 @@
 
   llvm::Function *F = cast<llvm::Function>(GV);
 
-<<<<<<< HEAD
   // Perform special handling in OpenCL mode
-  if (M.getLangOpts().OpenCL || M.getLangOpts().SYCLIsDevice) {
+  if (M.getLangOpts().OpenCL || M.getLangOpts().SYCLIsDevice || M.getLangOpts().CUDA) {
     // Use OpenCL function attributes to check for kernel functions
-=======
-  // Perform special handling in OpenCL/CUDA mode
-  if (M.getLangOpts().OpenCL || M.getLangOpts().CUDA) {
     // Use function attributes to check for kernel functions
->>>>>>> 3b9ebe92
     // By default, all functions are device functions
     if (FD->hasAttr<DeviceKernelAttr>() || FD->hasAttr<CUDAGlobalAttr>()) {
       // OpenCL/CUDA kernel functions get kernel metadata
       // Create !{<func-ref>, metadata !"kernel", i32 1} node
       // And kernel functions are not subject to inlining
       F->addFnAttr(llvm::Attribute::NoInline);
-<<<<<<< HEAD
-
       if (M.getLangOpts().SYCLIsDevice &&
           supportsGridConstant(getOffloadArch(M))) {
         // Add grid_constant annotations to all relevant kernel-function
@@ -318,7 +311,6 @@
         if (!GridConstantParamIdxs.empty())
           addNVVMMetadata(F, "grid_constant", GridConstantParamIdxs);
       }
-=======
       if (FD->hasAttr<CUDAGlobalAttr>()) {
         SmallVector<int, 10> GCI;
         for (auto IV : llvm::enumerate(FD->parameters()))
@@ -331,7 +323,6 @@
       }
       if (CUDALaunchBoundsAttr *Attr = FD->getAttr<CUDALaunchBoundsAttr>())
         M.handleCUDALaunchBoundsAttr(F, Attr);
->>>>>>> 3b9ebe92
     }
   }
   // Attach kernel metadata directly if compiling for NVPTX.
