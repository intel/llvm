--- conflicted
+++ resolved
@@ -252,14 +252,13 @@
     bool HasMaxWorkGroupSize = false;
     bool HasMinWorkGroupPerCU = false;
     if (const auto *MWGS = FD->getAttr<SYCLIntelMaxWorkGroupSizeAttr>()) {
-<<<<<<< HEAD
-      auto MaxThreads = (*MWGS->getZDimVal()).getExtValue() *
-                        (*MWGS->getYDimVal()).getExtValue() *
-                        (*MWGS->getXDimVal()).getExtValue();
-      if (MaxThreads > 0) {
-        addNVVMMetadata(F, "maxntidx", MaxThreads);
-        HasMaxWorkGroupSize = true;
-      }
+      HasMaxWorkGroupSize = true;
+      // We must index-flip between SYCL's notation, X,Y,Z (aka dim0,dim1,dim2)
+      // with the fastest-moving dimension rightmost, to CUDA's, where X is the
+      // fastest-moving dimension.
+      addNVVMMetadata(F, "maxntidx", MWGS->getZDimVal());
+      addNVVMMetadata(F, "maxntidy", MWGS->getYDimVal());
+      addNVVMMetadata(F, "maxntidz", MWGS->getXDimVal());
     } else if (auto Attr = F->getFnAttribute("sycl-max-work-group-size");
                Attr.isValid()) {
       // Split values in the comma-separated list integers.
@@ -276,15 +275,6 @@
         assert(!Error && "The attribute's value is not a number");
         addNVVMMetadata(F, AnnotStr, Value);
       }
-=======
-      HasMaxWorkGroupSize = true;
-      // We must index-flip between SYCL's notation, X,Y,Z (aka dim0,dim1,dim2)
-      // with the fastest-moving dimension rightmost, to CUDA's, where X is the
-      // fastest-moving dimension.
-      addNVVMMetadata(F, "maxntidx", MWGS->getZDimVal());
-      addNVVMMetadata(F, "maxntidy", MWGS->getYDimVal());
-      addNVVMMetadata(F, "maxntidz", MWGS->getXDimVal());
->>>>>>> ef62cadd
     }
 
     auto attrValue = [&](Expr *E) {
