--- conflicted
+++ resolved
@@ -202,12 +202,8 @@
         getABIInfo().getDataLayout().getAllocaAddrSpace());
   }
 
-<<<<<<< HEAD
   bool shouldEmitStaticExternCAliases() const override;
-  unsigned getOpenCLKernelCallingConv() const override;
-=======
   unsigned getDeviceKernelCallingConv() const override;
->>>>>>> 86d1d6b2
   llvm::Type *getOpenCLType(CodeGenModule &CGM, const Type *T) const override;
   llvm::Type *
   getHLSLType(CodeGenModule &CGM, const Type *Ty,
