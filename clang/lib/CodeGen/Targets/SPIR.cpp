--- conflicted
+++ resolved
@@ -185,15 +185,12 @@
 
   unsigned getOpenCLKernelCallingConv() const override;
   llvm::Type *getOpenCLType(CodeGenModule &CGM, const Type *T) const override;
-<<<<<<< HEAD
 
   bool shouldEmitStaticExternCAliases() const override;
-=======
   llvm::Type *getHLSLType(CodeGenModule &CGM, const Type *Ty) const override;
   llvm::Type *getSPIRVImageTypeFromHLSLResource(
       const HLSLAttributedResourceType::Attributes &attributes,
       llvm::Type *ElementType, llvm::LLVMContext &Ctx) const;
->>>>>>> d6344c1c
 };
 class SPIRVTargetCodeGenInfo : public CommonSPIRTargetCodeGenInfo {
 public:
