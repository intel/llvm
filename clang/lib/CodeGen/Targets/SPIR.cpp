--- conflicted
+++ resolved
@@ -183,17 +183,12 @@
         getABIInfo().getDataLayout().getAllocaAddrSpace());
   }
 
+  bool shouldEmitStaticExternCAliases() const override;
   unsigned getOpenCLKernelCallingConv() const override;
   llvm::Type *getOpenCLType(CodeGenModule &CGM, const Type *T) const override;
-<<<<<<< HEAD
-
-  bool shouldEmitStaticExternCAliases() const override;
-  llvm::Type *getHLSLType(CodeGenModule &CGM, const Type *Ty) const override;
-=======
   llvm::Type *getHLSLType(
       CodeGenModule &CGM, const Type *Ty,
       const SmallVector<unsigned> *Packoffsets = nullptr) const override;
->>>>>>> 19af8581
   llvm::Type *getSPIRVImageTypeFromHLSLResource(
       const HLSLAttributedResourceType::Attributes &attributes,
       llvm::Type *ElementType, llvm::LLVMContext &Ctx) const;
