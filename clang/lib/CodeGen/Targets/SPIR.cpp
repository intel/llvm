//===- SPIR.cpp -----------------------------------------------------------===//
//
// Part of the LLVM Project, under the Apache License v2.0 with LLVM Exceptions.
// See https://llvm.org/LICENSE.txt for license information.
// SPDX-License-Identifier: Apache-2.0 WITH LLVM-exception
//
//===----------------------------------------------------------------------===//

#include "ABIInfoImpl.h"
#include "HLSLBufferLayoutBuilder.h"
#include "TargetInfo.h"

using namespace clang;
using namespace clang::CodeGen;

//===----------------------------------------------------------------------===//
// Base ABI and target codegen info implementation common between SPIR and
// SPIR-V.
//===----------------------------------------------------------------------===//

namespace {
class CommonSPIRABIInfo : public DefaultABIInfo {
public:
  CommonSPIRABIInfo(CodeGenTypes &CGT) : DefaultABIInfo(CGT) { setCCs(); }

  ABIArgInfo classifyKernelArgumentType(QualType Ty) const;

  // Add new functions rather than overload existing so that these public APIs
  // can't be blindly misused with wrong calling convention.
  ABIArgInfo classifyRegcallReturnType(QualType RetTy) const;
  ABIArgInfo classifyRegcallArgumentType(QualType RetTy) const;

  void computeInfo(CGFunctionInfo &FI) const override;

private:
  void setCCs();
};

ABIArgInfo CommonSPIRABIInfo::classifyKernelArgumentType(QualType Ty) const {
  Ty = useFirstFieldIfTransparentUnion(Ty);

  if (getContext().getLangOpts().SYCLIsDevice) {
    if (const BuiltinType *BT = Ty->getAs<BuiltinType>()) {
      switch (BT->getKind()) {
      case BuiltinType::Bool:
        // Bool / i1 isn't a legal kernel argument in SPIR-V.
        // Coerce the type to follow the host representation of bool.
        return ABIArgInfo::getDirect(CGT.ConvertTypeForMem(Ty));
      default:
        break;
      }
    }
    // Pass all aggregate types allowed by Sema by value.
    if (isAggregateTypeForABI(Ty))
      return getNaturalAlignIndirect(Ty,
                                     getCodeGenOpts().UseAllocaASForSrets
                                         ? getDataLayout().getAllocaAddrSpace()
                                         : CGT.getTargetAddressSpace(Ty));
  }

  return DefaultABIInfo::classifyArgumentType(Ty);
}

void CommonSPIRABIInfo::computeInfo(CGFunctionInfo &FI) const {
  llvm::CallingConv::ID CC = FI.getCallingConvention();
  bool IsRegCall = CC == llvm::CallingConv::X86_RegCall;

  if (!getCXXABI().classifyReturnType(FI)) {
    CanQualType RetT = FI.getReturnType();
    FI.getReturnInfo() =
        IsRegCall ? classifyRegcallReturnType(RetT) : classifyReturnType(RetT);
  }

  for (auto &Arg : FI.arguments()) {
    if (CC == llvm::CallingConv::SPIR_KERNEL) {
      Arg.info = classifyKernelArgumentType(Arg.type);
    } else {
      Arg.info = IsRegCall ? classifyRegcallArgumentType(Arg.type)
                           : classifyArgumentType(Arg.type);
    }
  }
}

// The two functions below are based on AMDGPUABIInfo, but without any
// restriction on the maximum number of arguments passed via registers.
// SPIRV BEs are expected to further adjust the calling convention as
// needed (use stack or byval-like passing) for some of the arguments.

ABIArgInfo CommonSPIRABIInfo::classifyRegcallReturnType(QualType RetTy) const {
  if (isAggregateTypeForABI(RetTy)) {
    // Records with non-trivial destructors/copy-constructors should not be
    // returned by value.
    if (!getRecordArgABI(RetTy, getCXXABI())) {
      // Ignore empty structs/unions.
      if (isEmptyRecord(getContext(), RetTy, true))
        return ABIArgInfo::getIgnore();

      // Lower single-element structs to just return a regular value.
      if (const Type *SeltTy = isSingleElementStruct(RetTy, getContext()))
        return ABIArgInfo::getDirect(CGT.ConvertType(QualType(SeltTy, 0)));

      if (const RecordType *RT = RetTy->getAs<RecordType>()) {
        const RecordDecl *RD = RT->getOriginalDecl();
        if (RD->hasFlexibleArrayMember())
          return classifyReturnType(RetTy);
      }

      // Pack aggregates <= 8 bytes into a single vector register or pair.
      // TODO make this parameterizeable/adjustable depending on spir target
      // triple abi component.
      uint64_t Size = getContext().getTypeSize(RetTy);
      if (Size <= 16)
        return ABIArgInfo::getDirect(llvm::Type::getInt16Ty(getVMContext()));

      if (Size <= 32)
        return ABIArgInfo::getDirect(llvm::Type::getInt32Ty(getVMContext()));

      if (Size <= 64) {
        llvm::Type *I32Ty = llvm::Type::getInt32Ty(getVMContext());
        return ABIArgInfo::getDirect(llvm::ArrayType::get(I32Ty, 2));
      }
      return ABIArgInfo::getDirect();
    }
  }
  // Otherwise just do the default thing.
  return classifyReturnType(RetTy);
}

ABIArgInfo CommonSPIRABIInfo::classifyRegcallArgumentType(QualType Ty) const {
  Ty = useFirstFieldIfTransparentUnion(Ty);

  if (isAggregateTypeForABI(Ty)) {
    // Records with non-trivial destructors/copy-constructors should not be
    // passed by value.
    if (auto RAA = getRecordArgABI(Ty, getCXXABI()))
      return getNaturalAlignIndirect(Ty,
                                     getCodeGenOpts().UseAllocaASForSrets
                                         ? getDataLayout().getAllocaAddrSpace()
                                         : CGT.getTargetAddressSpace(Ty),
                                     RAA == CGCXXABI::RAA_DirectInMemory);

    // Ignore empty structs/unions.
    if (isEmptyRecord(getContext(), Ty, true))
      return ABIArgInfo::getIgnore();

    // Lower single-element structs to just pass a regular value. TODO: We
    // could do reasonable-size multiple-element structs too, using getExpand(),
    // though watch out for things like bitfields.
    if (const Type *SeltTy = isSingleElementStruct(Ty, getContext()))
      return ABIArgInfo::getDirect(CGT.ConvertType(QualType(SeltTy, 0)));

    if (const RecordType *RT = Ty->getAs<RecordType>()) {
      const RecordDecl *RD = RT->getOriginalDecl();
      if (RD->hasFlexibleArrayMember())
        return classifyArgumentType(Ty);
    }

    // Pack aggregates <= 8 bytes into single vector register or pair.
    // TODO make this parameterizeable/adjustable depending on spir target
    // triple abi component.
    uint64_t Size = getContext().getTypeSize(Ty);
    if (Size <= 64) {
      if (Size <= 16)
        return ABIArgInfo::getDirect(llvm::Type::getInt16Ty(getVMContext()));

      if (Size <= 32)
        return ABIArgInfo::getDirect(llvm::Type::getInt32Ty(getVMContext()));

      // XXX: Should this be i64 instead, and should the limit increase?
      llvm::Type *I32Ty = llvm::Type::getInt32Ty(getVMContext());
      return ABIArgInfo::getDirect(llvm::ArrayType::get(I32Ty, 2));
    }
    return ABIArgInfo::getDirect();
  }

  // Otherwise just do the default thing.
  return classifyArgumentType(Ty);
}


class SPIRVABIInfo : public CommonSPIRABIInfo {
public:
  SPIRVABIInfo(CodeGenTypes &CGT) : CommonSPIRABIInfo(CGT) {}
  void computeInfo(CGFunctionInfo &FI) const override;

private:
  ABIArgInfo classifyReturnType(QualType RetTy) const;
  ABIArgInfo classifyKernelArgumentType(QualType Ty) const;
  ABIArgInfo classifyArgumentType(QualType Ty) const;
};
} // end anonymous namespace
namespace {
class CommonSPIRTargetCodeGenInfo : public TargetCodeGenInfo {
public:
  CommonSPIRTargetCodeGenInfo(CodeGen::CodeGenTypes &CGT)
      : TargetCodeGenInfo(std::make_unique<CommonSPIRABIInfo>(CGT)) {}
  CommonSPIRTargetCodeGenInfo(std::unique_ptr<ABIInfo> ABIInfo)
      : TargetCodeGenInfo(std::move(ABIInfo)) {}

  LangAS getASTAllocaAddressSpace() const override {
    return getLangASFromTargetAS(
        getABIInfo().getDataLayout().getAllocaAddrSpace());
  }

  bool shouldEmitStaticExternCAliases() const override;
  unsigned getDeviceKernelCallingConv() const override;
  llvm::Type *getOpenCLType(CodeGenModule &CGM, const Type *T) const override;
  llvm::Type *
  getHLSLType(CodeGenModule &CGM, const Type *Ty,
              const SmallVector<int32_t> *Packoffsets = nullptr) const override;
  llvm::Type *getSPIRVImageTypeFromHLSLResource(
      const HLSLAttributedResourceType::Attributes &attributes,
      QualType SampledType, CodeGenModule &CGM) const;
  void
  setOCLKernelStubCallingConvention(const FunctionType *&FT) const override;
};
class SPIRVTargetCodeGenInfo : public CommonSPIRTargetCodeGenInfo {
public:
  SPIRVTargetCodeGenInfo(CodeGen::CodeGenTypes &CGT)
      : CommonSPIRTargetCodeGenInfo(std::make_unique<SPIRVABIInfo>(CGT)) {}
  void setCUDAKernelCallingConvention(const FunctionType *&FT) const override;
  LangAS getGlobalVarAddressSpace(CodeGenModule &CGM,
                                  const VarDecl *D) const override;
  void setTargetAttributes(const Decl *D, llvm::GlobalValue *GV,
                           CodeGen::CodeGenModule &M) const override;
  llvm::SyncScope::ID getLLVMSyncScopeID(const LangOptions &LangOpts,
                                         SyncScope Scope,
                                         llvm::AtomicOrdering Ordering,
                                         llvm::LLVMContext &Ctx) const override;
  bool supportsLibCall() const override {
    return getABIInfo().getTarget().getTriple().getVendor() !=
           llvm::Triple::AMD;
  }
};

inline StringRef mapClangSyncScopeToLLVM(SyncScope Scope) {
  switch (Scope) {
  case SyncScope::HIPSingleThread:
  case SyncScope::SingleScope:
    return "singlethread";
  case SyncScope::HIPWavefront:
  case SyncScope::OpenCLSubGroup:
  case SyncScope::WavefrontScope:
    return "subgroup";
  case SyncScope::HIPWorkgroup:
  case SyncScope::OpenCLWorkGroup:
  case SyncScope::WorkgroupScope:
    return "workgroup";
  case SyncScope::HIPAgent:
  case SyncScope::OpenCLDevice:
  case SyncScope::DeviceScope:
    return "device";
  case SyncScope::SystemScope:
  case SyncScope::HIPSystem:
  case SyncScope::OpenCLAllSVMDevices:
    return "";
  }
  return "";
}
} // End anonymous namespace.

void CommonSPIRABIInfo::setCCs() {
  assert(getRuntimeCC() == llvm::CallingConv::C);
  RuntimeCC = llvm::CallingConv::SPIR_FUNC;
}

ABIArgInfo SPIRVABIInfo::classifyReturnType(QualType RetTy) const {
  if (getTarget().getTriple().getVendor() != llvm::Triple::AMD)
    return DefaultABIInfo::classifyReturnType(RetTy);
  if (!isAggregateTypeForABI(RetTy) || getRecordArgABI(RetTy, getCXXABI()))
    return DefaultABIInfo::classifyReturnType(RetTy);

<<<<<<< HEAD
  if (const RecordType *RT = RetTy->getAs<RecordType>()) {
    const RecordDecl *RD = RT->getOriginalDecl()->getDefinitionOrSelf();
    if (RD->hasFlexibleArrayMember())
      return DefaultABIInfo::classifyReturnType(RetTy);
  }
=======
  if (const auto *RD = RetTy->getAsRecordDecl();
      RD && RD->hasFlexibleArrayMember())
    return DefaultABIInfo::classifyReturnType(RetTy);
>>>>>>> 35227056

  // TODO: The AMDGPU ABI is non-trivial to represent in SPIR-V; in order to
  // avoid encoding various architecture specific bits here we return everything
  // as direct to retain type info for things like aggregates, for later perusal
  // when translating back to LLVM/lowering in the BE. This is also why we
  // disable flattening as the outcomes can mismatch between SPIR-V and AMDGPU.
  // This will be revisited / optimised in the future.
  return ABIArgInfo::getDirect(CGT.ConvertType(RetTy), 0u, nullptr, false);
}

ABIArgInfo SPIRVABIInfo::classifyKernelArgumentType(QualType Ty) const {
  if (getContext().getLangOpts().isTargetDevice()) {
    // Coerce pointer arguments with default address space to CrossWorkGroup
    // pointers for target devices as default address space kernel arguments
    // are not allowed. We use the opencl_global language address space which
    // always maps to CrossWorkGroup.
    llvm::Type *LTy = CGT.ConvertType(Ty);
    auto DefaultAS = getContext().getTargetAddressSpace(LangAS::Default);
    auto GlobalAS = getContext().getTargetAddressSpace(LangAS::opencl_global);
    auto *PtrTy = llvm::dyn_cast<llvm::PointerType>(LTy);
    if (PtrTy && PtrTy->getAddressSpace() == DefaultAS) {
      LTy = llvm::PointerType::get(PtrTy->getContext(), GlobalAS);
      return ABIArgInfo::getDirect(LTy, 0, nullptr, false);
    }

    if (isAggregateTypeForABI(Ty)) {
      if (getTarget().getTriple().getVendor() == llvm::Triple::AMD)
        // TODO: The AMDGPU kernel ABI passes aggregates byref, which is not
        // currently expressible in SPIR-V; SPIR-V passes aggregates byval,
        // which the AMDGPU kernel ABI does not allow. Passing aggregates as
        // direct works around this impedance mismatch, as it retains type info
        // and can be correctly handled, post reverse-translation, by the AMDGPU
        // BE, which has to support this CC for legacy OpenCL purposes. It can
        // be brittle and does lead to performance degradation in certain
        // pathological cases. This will be revisited / optimised in the future,
        // once a way to deal with the byref/byval impedance mismatch is
        // identified.
        return ABIArgInfo::getDirect(LTy, 0, nullptr, false);
      // Force copying aggregate type in kernel arguments by value when
      // compiling CUDA targeting SPIR-V. This is required for the object
      // copied to be valid on the device.
      // This behavior follows the CUDA spec
      // https://docs.nvidia.com/cuda/cuda-c-programming-guide/index.html#global-function-argument-processing,
      // and matches the NVPTX implementation. TODO: hardcoding to 0 should be
      // revisited if HIPSPV / byval starts making use of the AS of an indirect
      // arg.
      return getNaturalAlignIndirect(Ty, /*AddrSpace=*/0, /*byval=*/true);
    }
  }
  return classifyArgumentType(Ty);
}

ABIArgInfo SPIRVABIInfo::classifyArgumentType(QualType Ty) const {
  if (getTarget().getTriple().getVendor() != llvm::Triple::AMD)
    return DefaultABIInfo::classifyArgumentType(Ty);
  if (!isAggregateTypeForABI(Ty))
    return DefaultABIInfo::classifyArgumentType(Ty);

  // Records with non-trivial destructors/copy-constructors should not be
  // passed by value.
  if (auto RAA = getRecordArgABI(Ty, getCXXABI()))
    return getNaturalAlignIndirect(Ty,
                                   getCodeGenOpts().UseAllocaASForSrets
                                       ? getDataLayout().getAllocaAddrSpace()
                                       : CGT.getTargetAddressSpace(Ty),
                                   RAA == CGCXXABI::RAA_DirectInMemory);

<<<<<<< HEAD
  if (const RecordType *RT = Ty->getAs<RecordType>()) {
    const RecordDecl *RD = RT->getOriginalDecl()->getDefinitionOrSelf();
    if (RD->hasFlexibleArrayMember())
      return DefaultABIInfo::classifyArgumentType(Ty);
  }
=======
  if (const auto *RD = Ty->getAsRecordDecl();
      RD && RD->hasFlexibleArrayMember())
    return DefaultABIInfo::classifyArgumentType(Ty);
>>>>>>> 35227056

  return ABIArgInfo::getDirect(CGT.ConvertType(Ty), 0u, nullptr, false);
}

void SPIRVABIInfo::computeInfo(CGFunctionInfo &FI) const {
  // The logic is same as in DefaultABIInfo with an exception on the kernel
  // arguments handling.
  llvm::CallingConv::ID CC = FI.getCallingConvention();

  if (!getCXXABI().classifyReturnType(FI))
    FI.getReturnInfo() = classifyReturnType(FI.getReturnType());

  for (auto &I : FI.arguments()) {
    if (CC == llvm::CallingConv::SPIR_KERNEL) {
      I.info = classifyKernelArgumentType(I.type);
    } else {
      I.info = classifyArgumentType(I.type);
    }
  }
}

namespace clang {
namespace CodeGen {
void computeSPIRKernelABIInfo(CodeGenModule &CGM, CGFunctionInfo &FI) {
  if (CGM.getTarget().getTriple().isSPIRV())
    SPIRVABIInfo(CGM.getTypes()).computeInfo(FI);
  else
    CommonSPIRABIInfo(CGM.getTypes()).computeInfo(FI);
}
}
}

unsigned CommonSPIRTargetCodeGenInfo::getDeviceKernelCallingConv() const {
  return llvm::CallingConv::SPIR_KERNEL;
}

bool CommonSPIRTargetCodeGenInfo::shouldEmitStaticExternCAliases() const {
  return false;
}

void SPIRVTargetCodeGenInfo::setCUDAKernelCallingConvention(
    const FunctionType *&FT) const {
  // Convert HIP kernels to SPIR-V kernels.
  if (getABIInfo().getContext().getLangOpts().HIP) {
    FT = getABIInfo().getContext().adjustFunctionType(
        FT, FT->getExtInfo().withCallingConv(CC_DeviceKernel));
    return;
  }
}

void CommonSPIRTargetCodeGenInfo::setOCLKernelStubCallingConvention(
    const FunctionType *&FT) const {
  FT = getABIInfo().getContext().adjustFunctionType(
      FT, FT->getExtInfo().withCallingConv(CC_SpirFunction));
}

LangAS
SPIRVTargetCodeGenInfo::getGlobalVarAddressSpace(CodeGenModule &CGM,
                                                 const VarDecl *D) const {
  assert(!CGM.getLangOpts().OpenCL &&
         !(CGM.getLangOpts().CUDA && CGM.getLangOpts().CUDAIsDevice) &&
         "Address space agnostic languages only");
  // If we're here it means that we're using the SPIRDefIsGen ASMap, hence for
  // the global AS we can rely on either cuda_device or sycl_global to be
  // correct; however, since this is not a CUDA Device context, we use
  // sycl_global to prevent confusion with the assertion.
  LangAS DefaultGlobalAS = getLangASFromTargetAS(
      CGM.getContext().getTargetAddressSpace(LangAS::sycl_global));
  if (!D)
    return DefaultGlobalAS;

  LangAS AddrSpace = D->getType().getAddressSpace();
  if (AddrSpace != LangAS::Default)
    return AddrSpace;

  return DefaultGlobalAS;
}

void SPIRVTargetCodeGenInfo::setTargetAttributes(
    const Decl *D, llvm::GlobalValue *GV, CodeGen::CodeGenModule &M) const {
  if (!M.getLangOpts().HIP ||
      M.getTarget().getTriple().getVendor() != llvm::Triple::AMD)
    return;
  if (GV->isDeclaration())
    return;

  auto F = dyn_cast<llvm::Function>(GV);
  if (!F)
    return;

  auto FD = dyn_cast_or_null<FunctionDecl>(D);
  if (!FD)
    return;
  if (!FD->hasAttr<CUDAGlobalAttr>())
    return;

  unsigned N = M.getLangOpts().GPUMaxThreadsPerBlock;
  if (auto FlatWGS = FD->getAttr<AMDGPUFlatWorkGroupSizeAttr>())
    N = FlatWGS->getMax()->EvaluateKnownConstInt(M.getContext()).getExtValue();

  // We encode the maximum flat WG size in the first component of the 3D
  // max_work_group_size attribute, which will get reverse translated into the
  // original AMDGPU attribute when targeting AMDGPU.
  auto Int32Ty = llvm::IntegerType::getInt32Ty(M.getLLVMContext());
  llvm::Metadata *AttrMDArgs[] = {
      llvm::ConstantAsMetadata::get(llvm::ConstantInt::get(Int32Ty, N)),
      llvm::ConstantAsMetadata::get(llvm::ConstantInt::get(Int32Ty, 1)),
      llvm::ConstantAsMetadata::get(llvm::ConstantInt::get(Int32Ty, 1))};

  F->setMetadata("max_work_group_size",
                 llvm::MDNode::get(M.getLLVMContext(), AttrMDArgs));
}

llvm::SyncScope::ID
SPIRVTargetCodeGenInfo::getLLVMSyncScopeID(const LangOptions &, SyncScope Scope,
                                           llvm::AtomicOrdering,
                                           llvm::LLVMContext &Ctx) const {
  return Ctx.getOrInsertSyncScopeID(mapClangSyncScopeToLLVM(Scope));
}

/// Construct a SPIR-V target extension type for the given OpenCL image type.
static llvm::Type *getSPIRVImageType(llvm::LLVMContext &Ctx, StringRef BaseType,
                                     StringRef OpenCLName,
                                     unsigned AccessQualifier) {
  // These parameters compare to the operands of OpTypeImage (see
  // https://registry.khronos.org/SPIR-V/specs/unified1/SPIRV.html#OpTypeImage
  // for more details). The first 6 integer parameters all default to 0, and
  // will be changed to 1 only for the image type(s) that set the parameter to
  // one. The 7th integer parameter is the access qualifier, which is tacked on
  // at the end.
  SmallVector<unsigned, 7> IntParams = {0, 0, 0, 0, 0, 0};

  // Choose the dimension of the image--this corresponds to the Dim enum in
  // SPIR-V (first integer parameter of OpTypeImage).
  if (OpenCLName.starts_with("image2d"))
    IntParams[0] = 1;
  else if (OpenCLName.starts_with("image3d"))
    IntParams[0] = 2;
  else if (OpenCLName == "image1d_buffer")
    IntParams[0] = 5; // Buffer
  else
    assert(OpenCLName.starts_with("image1d") && "Unknown image type");

  // Set the other integer parameters of OpTypeImage if necessary. Note that the
  // OpenCL image types don't provide any information for the Sampled or
  // Image Format parameters.
  if (OpenCLName.contains("_depth"))
    IntParams[1] = 1;
  if (OpenCLName.contains("_array"))
    IntParams[2] = 1;
  if (OpenCLName.contains("_msaa"))
    IntParams[3] = 1;

  // Access qualifier
  IntParams.push_back(AccessQualifier);

  return llvm::TargetExtType::get(Ctx, BaseType, {llvm::Type::getVoidTy(Ctx)},
                                  IntParams);
}

llvm::Type *CommonSPIRTargetCodeGenInfo::getOpenCLType(CodeGenModule &CGM,
                                                       const Type *Ty) const {
  llvm::LLVMContext &Ctx = CGM.getLLVMContext();
  if (auto *PipeTy = dyn_cast<PipeType>(Ty))
    return llvm::TargetExtType::get(Ctx, "spirv.Pipe", {},
                                    {!PipeTy->isReadOnly()});
  if (auto *BuiltinTy = dyn_cast<BuiltinType>(Ty)) {
    enum AccessQualifier : unsigned { AQ_ro = 0, AQ_wo = 1, AQ_rw = 2 };
    switch (BuiltinTy->getKind()) {
// clang-format off
#define IMAGE_TYPE(ImgType, Id, SingletonId, Access, Suffix)                   \
    case BuiltinType::Id:                                                      \
      return getSPIRVImageType(Ctx, "spirv.Image", #ImgType, AQ_##Suffix);
#include "clang/Basic/OpenCLImageTypes.def"
#define IMAGE_TYPE(ImgType, Id, SingletonId, Access, Suffix)                   \
    case BuiltinType::Sampled##Id:                                             \
      return getSPIRVImageType(Ctx, "spirv.SampledImage", #ImgType, AQ_##Suffix);
// clang-format on
#define IMAGE_WRITE_TYPE(Type, Id, Ext)
#define IMAGE_READ_WRITE_TYPE(Type, Id, Ext)
#include "clang/Basic/OpenCLImageTypes.def"
    case BuiltinType::OCLSampler:
      return llvm::TargetExtType::get(Ctx, "spirv.Sampler");
    case BuiltinType::OCLEvent:
      return llvm::TargetExtType::get(Ctx, "spirv.Event");
    case BuiltinType::OCLClkEvent:
      return llvm::TargetExtType::get(Ctx, "spirv.DeviceEvent");
    case BuiltinType::OCLQueue:
      return llvm::TargetExtType::get(Ctx, "spirv.Queue");
    case BuiltinType::OCLReserveID:
      return llvm::TargetExtType::get(Ctx, "spirv.ReserveId");
#define INTEL_SUBGROUP_AVC_TYPE(Name, Id)                                      \
    case BuiltinType::OCLIntelSubgroupAVC##Id:                                 \
      return llvm::TargetExtType::get(Ctx, "spirv.Avc" #Id "INTEL");
#include "clang/Basic/OpenCLExtensionTypes.def"
    default:
      return nullptr;
    }
  }

  return nullptr;
}

// Gets a spirv.IntegralConstant or spirv.Literal. If IntegralType is present,
// returns an IntegralConstant, otherwise returns a Literal.
static llvm::Type *getInlineSpirvConstant(CodeGenModule &CGM,
                                          llvm::Type *IntegralType,
                                          llvm::APInt Value) {
  llvm::LLVMContext &Ctx = CGM.getLLVMContext();

  // Convert the APInt value to an array of uint32_t words
  llvm::SmallVector<uint32_t> Words;

  while (Value.ugt(0)) {
    uint32_t Word = Value.trunc(32).getZExtValue();
    Value.lshrInPlace(32);

    Words.push_back(Word);
  }
  if (Words.size() == 0)
    Words.push_back(0);

  if (IntegralType)
    return llvm::TargetExtType::get(Ctx, "spirv.IntegralConstant",
                                    {IntegralType}, Words);
  return llvm::TargetExtType::get(Ctx, "spirv.Literal", {}, Words);
}

static llvm::Type *getInlineSpirvType(CodeGenModule &CGM,
                                      const HLSLInlineSpirvType *SpirvType) {
  llvm::LLVMContext &Ctx = CGM.getLLVMContext();

  llvm::SmallVector<llvm::Type *> Operands;

  for (auto &Operand : SpirvType->getOperands()) {
    using SpirvOperandKind = SpirvOperand::SpirvOperandKind;

    llvm::Type *Result = nullptr;
    switch (Operand.getKind()) {
    case SpirvOperandKind::ConstantId: {
      llvm::Type *IntegralType =
          CGM.getTypes().ConvertType(Operand.getResultType());

      Result = getInlineSpirvConstant(CGM, IntegralType, Operand.getValue());
      break;
    }
    case SpirvOperandKind::Literal: {
      Result = getInlineSpirvConstant(CGM, nullptr, Operand.getValue());
      break;
    }
    case SpirvOperandKind::TypeId: {
      QualType TypeOperand = Operand.getResultType();
<<<<<<< HEAD
      if (auto *RT = TypeOperand->getAs<RecordType>()) {
        auto *RD = RT->getOriginalDecl()->getDefinitionOrSelf();
=======
      if (const auto *RD = TypeOperand->getAsRecordDecl()) {
>>>>>>> 35227056
        assert(RD->isCompleteDefinition() &&
               "Type completion should have been required in Sema");

        const FieldDecl *HandleField = RD->findFirstNamedDataMember();
        if (HandleField) {
          QualType ResourceType = HandleField->getType();
          if (ResourceType->getAs<HLSLAttributedResourceType>()) {
            TypeOperand = ResourceType;
          }
        }
      }
      Result = CGM.getTypes().ConvertType(TypeOperand);
      break;
    }
    default:
      llvm_unreachable("HLSLInlineSpirvType had invalid operand!");
      break;
    }

    assert(Result);
    Operands.push_back(Result);
  }

  return llvm::TargetExtType::get(Ctx, "spirv.Type", Operands,
                                  {SpirvType->getOpcode(), SpirvType->getSize(),
                                   SpirvType->getAlignment()});
}

llvm::Type *CommonSPIRTargetCodeGenInfo::getHLSLType(
    CodeGenModule &CGM, const Type *Ty,
    const SmallVector<int32_t> *Packoffsets) const {
  llvm::LLVMContext &Ctx = CGM.getLLVMContext();

  if (auto *SpirvType = dyn_cast<HLSLInlineSpirvType>(Ty))
    return getInlineSpirvType(CGM, SpirvType);

  auto *ResType = dyn_cast<HLSLAttributedResourceType>(Ty);
  if (!ResType)
    return nullptr;

  const HLSLAttributedResourceType::Attributes &ResAttrs = ResType->getAttrs();
  switch (ResAttrs.ResourceClass) {
  case llvm::dxil::ResourceClass::UAV:
  case llvm::dxil::ResourceClass::SRV: {
    // TypedBuffer and RawBuffer both need element type
    QualType ContainedTy = ResType->getContainedType();
    if (ContainedTy.isNull())
      return nullptr;

    assert(!ResAttrs.IsROV &&
           "Rasterizer order views not implemented for SPIR-V yet");

    if (!ResAttrs.RawBuffer) {
      // convert element type
      return getSPIRVImageTypeFromHLSLResource(ResAttrs, ContainedTy, CGM);
    }

    llvm::Type *ElemType = CGM.getTypes().ConvertTypeForMem(ContainedTy);
    llvm::ArrayType *RuntimeArrayType = llvm::ArrayType::get(ElemType, 0);
    uint32_t StorageClass = /* StorageBuffer storage class */ 12;
    bool IsWritable = ResAttrs.ResourceClass == llvm::dxil::ResourceClass::UAV;
    return llvm::TargetExtType::get(Ctx, "spirv.VulkanBuffer",
                                    {RuntimeArrayType},
                                    {StorageClass, IsWritable});
  }
  case llvm::dxil::ResourceClass::CBuffer: {
    QualType ContainedTy = ResType->getContainedType();
    if (ContainedTy.isNull() || !ContainedTy->isStructureType())
      return nullptr;

    llvm::Type *BufferLayoutTy =
        HLSLBufferLayoutBuilder(CGM, "spirv.Layout")
            .createLayoutType(ContainedTy->castAsCanonical<RecordType>(),
                              Packoffsets);
    uint32_t StorageClass = /* Uniform storage class */ 2;
    return llvm::TargetExtType::get(Ctx, "spirv.VulkanBuffer", {BufferLayoutTy},
                                    {StorageClass, false});
    break;
  }
  case llvm::dxil::ResourceClass::Sampler:
    return llvm::TargetExtType::get(Ctx, "spirv.Sampler");
  }
  return nullptr;
}

static unsigned
getImageFormat(const LangOptions &LangOpts,
               const HLSLAttributedResourceType::Attributes &attributes,
               llvm::Type *SampledType, QualType Ty, unsigned NumChannels) {
  // For images with `Sampled` operand equal to 2, there are restrictions on
  // using the Unknown image format. To avoid these restrictions in common
  // cases, we guess an image format for them based on the sampled type and the
  // number of channels. This is intended to match the behaviour of DXC.
  if (LangOpts.HLSLSpvUseUnknownImageFormat ||
      attributes.ResourceClass != llvm::dxil::ResourceClass::UAV) {
    return 0; // Unknown
  }

  if (SampledType->isIntegerTy(32)) {
    if (Ty->isSignedIntegerType()) {
      if (NumChannels == 1)
        return 24; // R32i
      if (NumChannels == 2)
        return 25; // Rg32i
      if (NumChannels == 4)
        return 21; // Rgba32i
    } else {
      if (NumChannels == 1)
        return 33; // R32ui
      if (NumChannels == 2)
        return 35; // Rg32ui
      if (NumChannels == 4)
        return 30; // Rgba32ui
    }
  } else if (SampledType->isIntegerTy(64)) {
    if (NumChannels == 1) {
      if (Ty->isSignedIntegerType()) {
        return 41; // R64i
      }
      return 40; // R64ui
    }
  } else if (SampledType->isFloatTy()) {
    if (NumChannels == 1)
      return 3; // R32f
    if (NumChannels == 2)
      return 6; // Rg32f
    if (NumChannels == 4)
      return 1; // Rgba32f
  }

  return 0; // Unknown
}

llvm::Type *CommonSPIRTargetCodeGenInfo::getSPIRVImageTypeFromHLSLResource(
    const HLSLAttributedResourceType::Attributes &attributes, QualType Ty,
    CodeGenModule &CGM) const {
  llvm::LLVMContext &Ctx = CGM.getLLVMContext();

  unsigned NumChannels = 1;
  Ty = Ty->getCanonicalTypeUnqualified();
  if (const VectorType *V = dyn_cast<VectorType>(Ty)) {
    NumChannels = V->getNumElements();
    Ty = V->getElementType();
  }
  assert(!Ty->isVectorType() && "We still have a vector type.");

  llvm::Type *SampledType = CGM.getTypes().ConvertTypeForMem(Ty);

  assert((SampledType->isIntegerTy() || SampledType->isFloatingPointTy()) &&
         "The element type for a SPIR-V resource must be a scalar integer or "
         "floating point type.");

  // These parameters correspond to the operands to the OpTypeImage SPIR-V
  // instruction. See
  // https://registry.khronos.org/SPIR-V/specs/unified1/SPIRV.html#OpTypeImage.
  SmallVector<unsigned, 6> IntParams(6, 0);

  const char *Name =
      Ty->isSignedIntegerType() ? "spirv.SignedImage" : "spirv.Image";

  // Dim
  // For now we assume everything is a buffer.
  IntParams[0] = 5;

  // Depth
  // HLSL does not indicate if it is a depth texture or not, so we use unknown.
  IntParams[1] = 2;

  // Arrayed
  IntParams[2] = 0;

  // MS
  IntParams[3] = 0;

  // Sampled
  IntParams[4] =
      attributes.ResourceClass == llvm::dxil::ResourceClass::UAV ? 2 : 1;

  // Image format.
  IntParams[5] = getImageFormat(CGM.getLangOpts(), attributes, SampledType, Ty,
                                NumChannels);

  llvm::TargetExtType *ImageType =
      llvm::TargetExtType::get(Ctx, Name, {SampledType}, IntParams);
  return ImageType;
}

std::unique_ptr<TargetCodeGenInfo>
CodeGen::createCommonSPIRTargetCodeGenInfo(CodeGenModule &CGM) {
  return std::make_unique<CommonSPIRTargetCodeGenInfo>(CGM.getTypes());
}

std::unique_ptr<TargetCodeGenInfo>
CodeGen::createSPIRVTargetCodeGenInfo(CodeGenModule &CGM) {
  return std::make_unique<SPIRVTargetCodeGenInfo>(CGM.getTypes());
}<|MERGE_RESOLUTION|>--- conflicted
+++ resolved
@@ -270,17 +270,9 @@
   if (!isAggregateTypeForABI(RetTy) || getRecordArgABI(RetTy, getCXXABI()))
     return DefaultABIInfo::classifyReturnType(RetTy);
 
-<<<<<<< HEAD
-  if (const RecordType *RT = RetTy->getAs<RecordType>()) {
-    const RecordDecl *RD = RT->getOriginalDecl()->getDefinitionOrSelf();
-    if (RD->hasFlexibleArrayMember())
-      return DefaultABIInfo::classifyReturnType(RetTy);
-  }
-=======
   if (const auto *RD = RetTy->getAsRecordDecl();
       RD && RD->hasFlexibleArrayMember())
     return DefaultABIInfo::classifyReturnType(RetTy);
->>>>>>> 35227056
 
   // TODO: The AMDGPU ABI is non-trivial to represent in SPIR-V; in order to
   // avoid encoding various architecture specific bits here we return everything
@@ -348,17 +340,9 @@
                                        : CGT.getTargetAddressSpace(Ty),
                                    RAA == CGCXXABI::RAA_DirectInMemory);
 
-<<<<<<< HEAD
-  if (const RecordType *RT = Ty->getAs<RecordType>()) {
-    const RecordDecl *RD = RT->getOriginalDecl()->getDefinitionOrSelf();
-    if (RD->hasFlexibleArrayMember())
-      return DefaultABIInfo::classifyArgumentType(Ty);
-  }
-=======
   if (const auto *RD = Ty->getAsRecordDecl();
       RD && RD->hasFlexibleArrayMember())
     return DefaultABIInfo::classifyArgumentType(Ty);
->>>>>>> 35227056
 
   return ABIArgInfo::getDirect(CGT.ConvertType(Ty), 0u, nullptr, false);
 }
@@ -611,12 +595,7 @@
     }
     case SpirvOperandKind::TypeId: {
       QualType TypeOperand = Operand.getResultType();
-<<<<<<< HEAD
-      if (auto *RT = TypeOperand->getAs<RecordType>()) {
-        auto *RD = RT->getOriginalDecl()->getDefinitionOrSelf();
-=======
       if (const auto *RD = TypeOperand->getAsRecordDecl()) {
->>>>>>> 35227056
         assert(RD->isCompleteDefinition() &&
                "Type completion should have been required in Sema");
 
