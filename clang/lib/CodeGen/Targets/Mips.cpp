//===- Mips.cpp -----------------------------------------------------------===//
//
// Part of the LLVM Project, under the Apache License v2.0 with LLVM Exceptions.
// See https://llvm.org/LICENSE.txt for license information.
// SPDX-License-Identifier: Apache-2.0 WITH LLVM-exception
//
//===----------------------------------------------------------------------===//

#include "ABIInfoImpl.h"
#include "TargetInfo.h"

using namespace clang;
using namespace clang::CodeGen;

//===----------------------------------------------------------------------===//
// MIPS ABI Implementation.  This works for both little-endian and
// big-endian variants.
//===----------------------------------------------------------------------===//

namespace {
class MipsABIInfo : public ABIInfo {
  bool IsO32;
  const unsigned MinABIStackAlignInBytes, StackAlignInBytes;
  void CoerceToIntArgs(uint64_t TySize,
                       SmallVectorImpl<llvm::Type *> &ArgList) const;
  llvm::Type* HandleAggregates(QualType Ty, uint64_t TySize) const;
  llvm::Type* returnAggregateInRegs(QualType RetTy, uint64_t Size) const;
  llvm::Type* getPaddingType(uint64_t Align, uint64_t Offset) const;
public:
  MipsABIInfo(CodeGenTypes &CGT, bool _IsO32) :
    ABIInfo(CGT), IsO32(_IsO32), MinABIStackAlignInBytes(IsO32 ? 4 : 8),
    StackAlignInBytes(IsO32 ? 8 : 16) {}

  ABIArgInfo classifyReturnType(QualType RetTy) const;
  ABIArgInfo classifyArgumentType(QualType RetTy, uint64_t &Offset) const;
  void computeInfo(CGFunctionInfo &FI) const override;
  RValue EmitVAArg(CodeGenFunction &CGF, Address VAListAddr, QualType Ty,
                   AggValueSlot Slot) const override;
  ABIArgInfo extendType(QualType Ty) const;
};

class MIPSTargetCodeGenInfo : public TargetCodeGenInfo {
  unsigned SizeOfUnwindException;
public:
  MIPSTargetCodeGenInfo(CodeGenTypes &CGT, bool IsO32)
      : TargetCodeGenInfo(std::make_unique<MipsABIInfo>(CGT, IsO32)),
        SizeOfUnwindException(IsO32 ? 24 : 32) {}

  int getDwarfEHStackPointer(CodeGen::CodeGenModule &CGM) const override {
    return 29;
  }

  void setTargetAttributes(const Decl *D, llvm::GlobalValue *GV,
                           CodeGen::CodeGenModule &CGM) const override {
    const FunctionDecl *FD = dyn_cast_or_null<FunctionDecl>(D);
    if (!FD) return;
    llvm::Function *Fn = cast<llvm::Function>(GV);

    if (FD->hasAttr<MipsLongCallAttr>())
      Fn->addFnAttr("long-call");
    else if (FD->hasAttr<MipsShortCallAttr>())
      Fn->addFnAttr("short-call");

    // Other attributes do not have a meaning for declarations.
    if (GV->isDeclaration())
      return;

    if (FD->hasAttr<Mips16Attr>()) {
      Fn->addFnAttr("mips16");
    }
    else if (FD->hasAttr<NoMips16Attr>()) {
      Fn->addFnAttr("nomips16");
    }

    if (FD->hasAttr<MicroMipsAttr>())
      Fn->addFnAttr("micromips");
    else if (FD->hasAttr<NoMicroMipsAttr>())
      Fn->addFnAttr("nomicromips");

    const MipsInterruptAttr *Attr = FD->getAttr<MipsInterruptAttr>();
    if (!Attr)
      return;

    const char *Kind;
    switch (Attr->getInterrupt()) {
    case MipsInterruptAttr::eic:     Kind = "eic"; break;
    case MipsInterruptAttr::sw0:     Kind = "sw0"; break;
    case MipsInterruptAttr::sw1:     Kind = "sw1"; break;
    case MipsInterruptAttr::hw0:     Kind = "hw0"; break;
    case MipsInterruptAttr::hw1:     Kind = "hw1"; break;
    case MipsInterruptAttr::hw2:     Kind = "hw2"; break;
    case MipsInterruptAttr::hw3:     Kind = "hw3"; break;
    case MipsInterruptAttr::hw4:     Kind = "hw4"; break;
    case MipsInterruptAttr::hw5:     Kind = "hw5"; break;
    }

    Fn->addFnAttr("interrupt", Kind);

  }

  bool initDwarfEHRegSizeTable(CodeGen::CodeGenFunction &CGF,
                               llvm::Value *Address) const override;

  unsigned getSizeOfUnwindException() const override {
    return SizeOfUnwindException;
  }
};

class WindowsMIPSTargetCodeGenInfo : public MIPSTargetCodeGenInfo {
public:
  WindowsMIPSTargetCodeGenInfo(CodeGenTypes &CGT, bool IsO32)
      : MIPSTargetCodeGenInfo(CGT, IsO32) {}

  void getDependentLibraryOption(llvm::StringRef Lib,
                                 llvm::SmallString<24> &Opt) const override {
    Opt = "/DEFAULTLIB:";
    Opt += qualifyWindowsLibrary(Lib);
  }

  void getDetectMismatchOption(llvm::StringRef Name, llvm::StringRef Value,
                               llvm::SmallString<32> &Opt) const override {
    Opt = "/FAILIFMISMATCH:\"" + Name.str() + "=" + Value.str() + "\"";
  }
};
}

void MipsABIInfo::CoerceToIntArgs(
    uint64_t TySize, SmallVectorImpl<llvm::Type *> &ArgList) const {
  llvm::IntegerType *IntTy =
    llvm::IntegerType::get(getVMContext(), MinABIStackAlignInBytes * 8);

  // Add (TySize / MinABIStackAlignInBytes) args of IntTy.
  for (unsigned N = TySize / (MinABIStackAlignInBytes * 8); N; --N)
    ArgList.push_back(IntTy);

  // If necessary, add one more integer type to ArgList.
  unsigned R = TySize % (MinABIStackAlignInBytes * 8);

  if (R)
    ArgList.push_back(llvm::IntegerType::get(getVMContext(), R));
}

// In N32/64, an aligned double precision floating point field is passed in
// a register.
llvm::Type* MipsABIInfo::HandleAggregates(QualType Ty, uint64_t TySize) const {
  SmallVector<llvm::Type*, 8> ArgList, IntArgList;

  if (IsO32) {
    CoerceToIntArgs(TySize, ArgList);
    return llvm::StructType::get(getVMContext(), ArgList);
  }

  if (Ty->isComplexType())
    return CGT.ConvertType(Ty);

  const RecordType *RT = Ty->getAsCanonical<RecordType>();

  // Unions/vectors are passed in integer registers.
  if (!RT || !RT->isStructureOrClassType()) {
    CoerceToIntArgs(TySize, ArgList);
    return llvm::StructType::get(getVMContext(), ArgList);
  }

  const RecordDecl *RD = RT->getOriginalDecl()->getDefinitionOrSelf();
  const ASTRecordLayout &Layout = getContext().getASTRecordLayout(RD);
  assert(!(TySize % 8) && "Size of structure must be multiple of 8.");

  uint64_t LastOffset = 0;
  unsigned idx = 0;
  llvm::IntegerType *I64 = llvm::IntegerType::get(getVMContext(), 64);

  // Iterate over fields in the struct/class and check if there are any aligned
  // double fields.
  for (RecordDecl::field_iterator i = RD->field_begin(), e = RD->field_end();
       i != e; ++i, ++idx) {
    const QualType Ty = i->getType();
    const BuiltinType *BT = Ty->getAs<BuiltinType>();

    if (!BT || BT->getKind() != BuiltinType::Double)
      continue;

    uint64_t Offset = Layout.getFieldOffset(idx);
    if (Offset % 64) // Ignore doubles that are not aligned.
      continue;

    // Add ((Offset - LastOffset) / 64) args of type i64.
    for (unsigned j = (Offset - LastOffset) / 64; j > 0; --j)
      ArgList.push_back(I64);

    // Add double type.
    ArgList.push_back(llvm::Type::getDoubleTy(getVMContext()));
    LastOffset = Offset + 64;
  }

  CoerceToIntArgs(TySize - LastOffset, IntArgList);
  ArgList.append(IntArgList.begin(), IntArgList.end());

  return llvm::StructType::get(getVMContext(), ArgList);
}

llvm::Type *MipsABIInfo::getPaddingType(uint64_t OrigOffset,
                                        uint64_t Offset) const {
  if (OrigOffset + MinABIStackAlignInBytes > Offset)
    return nullptr;

  return llvm::IntegerType::get(getVMContext(), (Offset - OrigOffset) * 8);
}

ABIArgInfo
MipsABIInfo::classifyArgumentType(QualType Ty, uint64_t &Offset) const {
  Ty = useFirstFieldIfTransparentUnion(Ty);

  uint64_t OrigOffset = Offset;
  uint64_t TySize = getContext().getTypeSize(Ty);
  uint64_t Align = getContext().getTypeAlign(Ty) / 8;

  Align = std::clamp(Align, (uint64_t)MinABIStackAlignInBytes,
                     (uint64_t)StackAlignInBytes);
  unsigned CurrOffset = llvm::alignTo(Offset, Align);
  Offset = CurrOffset + llvm::alignTo(TySize, Align * 8) / 8;

  if (isAggregateTypeForABI(Ty) || Ty->isVectorType()) {
    // Ignore empty aggregates.
    if (TySize == 0)
      return ABIArgInfo::getIgnore();

    if (CGCXXABI::RecordArgABI RAA = getRecordArgABI(Ty, getCXXABI())) {
      Offset = OrigOffset + MinABIStackAlignInBytes;
      return getNaturalAlignIndirect(Ty, getDataLayout().getAllocaAddrSpace(),
                                     RAA == CGCXXABI::RAA_DirectInMemory);
    }

    // If we have reached here, aggregates are passed directly by coercing to
    // another structure type. Padding is inserted if the offset of the
    // aggregate is unaligned.
    ABIArgInfo ArgInfo =
        ABIArgInfo::getDirect(HandleAggregates(Ty, TySize), 0,
                              getPaddingType(OrigOffset, CurrOffset));
    ArgInfo.setInReg(true);
    return ArgInfo;
  }

  // Treat an enum type as its underlying type.
<<<<<<< HEAD
  if (const EnumType *EnumTy = Ty->getAs<EnumType>())
    Ty = EnumTy->getOriginalDecl()->getDefinitionOrSelf()->getIntegerType();
=======
  if (const auto *ED = Ty->getAsEnumDecl())
    Ty = ED->getIntegerType();
>>>>>>> 35227056

  // Make sure we pass indirectly things that are too large.
  if (const auto *EIT = Ty->getAs<BitIntType>())
    if (EIT->getNumBits() > 128 ||
        (EIT->getNumBits() > 64 &&
         !getContext().getTargetInfo().hasInt128Type()))
      return getNaturalAlignIndirect(Ty, getDataLayout().getAllocaAddrSpace());

  // All integral types are promoted to the GPR width.
  if (Ty->isIntegralOrEnumerationType())
    return extendType(Ty);

  return ABIArgInfo::getDirect(
      nullptr, 0, IsO32 ? nullptr : getPaddingType(OrigOffset, CurrOffset));
}

llvm::Type*
MipsABIInfo::returnAggregateInRegs(QualType RetTy, uint64_t Size) const {
  const RecordType *RT = RetTy->getAsCanonical<RecordType>();
  SmallVector<llvm::Type*, 8> RTList;

  if (RT && RT->isStructureOrClassType()) {
    const RecordDecl *RD = RT->getOriginalDecl()->getDefinitionOrSelf();
    const ASTRecordLayout &Layout = getContext().getASTRecordLayout(RD);
    unsigned FieldCnt = Layout.getFieldCount();

    // N32/64 returns struct/classes in floating point registers if the
    // following conditions are met:
    // 1. The size of the struct/class is no larger than 128-bit.
    // 2. The struct/class has one or two fields all of which are floating
    //    point types.
    // 3. The offset of the first field is zero (this follows what gcc does).
    //
    // Any other composite results are returned in integer registers.
    //
    if (FieldCnt && (FieldCnt <= 2) && !Layout.getFieldOffset(0)) {
      RecordDecl::field_iterator b = RD->field_begin(), e = RD->field_end();
      for (; b != e; ++b) {
        const BuiltinType *BT = b->getType()->getAs<BuiltinType>();

        if (!BT || !BT->isFloatingPoint())
          break;

        RTList.push_back(CGT.ConvertType(b->getType()));
      }

      if (b == e)
        return llvm::StructType::get(getVMContext(), RTList,
                                     RD->hasAttr<PackedAttr>());

      RTList.clear();
    }
  }

  CoerceToIntArgs(Size, RTList);
  return llvm::StructType::get(getVMContext(), RTList);
}

ABIArgInfo MipsABIInfo::classifyReturnType(QualType RetTy) const {
  uint64_t Size = getContext().getTypeSize(RetTy);

  if (RetTy->isVoidType())
    return ABIArgInfo::getIgnore();

  // O32 doesn't treat zero-sized structs differently from other structs.
  // However, N32/N64 ignores zero sized return values.
  if (!IsO32 && Size == 0)
    return ABIArgInfo::getIgnore();

  if (isAggregateTypeForABI(RetTy) || RetTy->isVectorType()) {
    if (Size <= 128) {
      if (RetTy->isAnyComplexType())
        return ABIArgInfo::getDirect();

      // O32 returns integer vectors in registers and N32/N64 returns all small
      // aggregates in registers.
      if (!IsO32 ||
          (RetTy->isVectorType() && !RetTy->hasFloatingRepresentation())) {
        ABIArgInfo ArgInfo =
            ABIArgInfo::getDirect(returnAggregateInRegs(RetTy, Size));
        ArgInfo.setInReg(true);
        return ArgInfo;
      }
    }

    return getNaturalAlignIndirect(RetTy, getDataLayout().getAllocaAddrSpace());
  }

  // Treat an enum type as its underlying type.
<<<<<<< HEAD
  if (const EnumType *EnumTy = RetTy->getAs<EnumType>())
    RetTy = EnumTy->getOriginalDecl()->getDefinitionOrSelf()->getIntegerType();
=======
  if (const auto *ED = RetTy->getAsEnumDecl())
    RetTy = ED->getIntegerType();
>>>>>>> 35227056

  // Make sure we pass indirectly things that are too large.
  if (const auto *EIT = RetTy->getAs<BitIntType>())
    if (EIT->getNumBits() > 128 ||
        (EIT->getNumBits() > 64 &&
         !getContext().getTargetInfo().hasInt128Type()))
      return getNaturalAlignIndirect(RetTy,
                                     getDataLayout().getAllocaAddrSpace());

  if (isPromotableIntegerTypeForABI(RetTy))
    return ABIArgInfo::getExtend(RetTy);

  if ((RetTy->isUnsignedIntegerOrEnumerationType() ||
      RetTy->isSignedIntegerOrEnumerationType()) && Size == 32 && !IsO32)
    return ABIArgInfo::getSignExtend(RetTy);

  return ABIArgInfo::getDirect();
}

void MipsABIInfo::computeInfo(CGFunctionInfo &FI) const {
  ABIArgInfo &RetInfo = FI.getReturnInfo();
  if (!getCXXABI().classifyReturnType(FI))
    RetInfo = classifyReturnType(FI.getReturnType());

  // Check if a pointer to an aggregate is passed as a hidden argument.
  uint64_t Offset = RetInfo.isIndirect() ? MinABIStackAlignInBytes : 0;

  for (auto &I : FI.arguments())
    I.info = classifyArgumentType(I.type, Offset);
}

RValue MipsABIInfo::EmitVAArg(CodeGenFunction &CGF, Address VAListAddr,
                              QualType OrigTy, AggValueSlot Slot) const {
  QualType Ty = OrigTy;

  // Integer arguments are promoted to 32-bit on O32 and 64-bit on N32/N64.
  // Pointers are also promoted in the same way but this only matters for N32.
  unsigned SlotSizeInBits = IsO32 ? 32 : 64;
  unsigned PtrWidth = getTarget().getPointerWidth(LangAS::Default);
  bool DidPromote = false;
  if ((Ty->isIntegerType() &&
          getContext().getIntWidth(Ty) < SlotSizeInBits) ||
      (Ty->isPointerType() && PtrWidth < SlotSizeInBits)) {
    DidPromote = true;
    Ty = getContext().getIntTypeForBitwidth(SlotSizeInBits,
                                            Ty->isSignedIntegerType());
  }

  auto TyInfo = getContext().getTypeInfoInChars(Ty);

  // The alignment of things in the argument area is never larger than
  // StackAlignInBytes.
  TyInfo.Align =
    std::min(TyInfo.Align, CharUnits::fromQuantity(StackAlignInBytes));

  // MinABIStackAlignInBytes is the size of argument slots on the stack.
  CharUnits ArgSlotSize = CharUnits::fromQuantity(MinABIStackAlignInBytes);

  RValue Res = emitVoidPtrVAArg(CGF, VAListAddr, Ty, /*indirect*/ false, TyInfo,
                                ArgSlotSize, /*AllowHigherAlign*/ true, Slot);

  // If there was a promotion, "unpromote".
  // TODO: can we just use a pointer into a subset of the original slot?
  if (DidPromote) {
    llvm::Type *ValTy = CGF.ConvertType(OrigTy);
    llvm::Value *Promoted = Res.getScalarVal();

    // Truncate down to the right width.
    llvm::Type *IntTy = (OrigTy->isIntegerType() ? ValTy : CGF.IntPtrTy);
    llvm::Value *V = CGF.Builder.CreateTrunc(Promoted, IntTy);
    if (OrigTy->isPointerType())
      V = CGF.Builder.CreateIntToPtr(V, ValTy);

    return RValue::get(V);
  }

  return Res;
}

ABIArgInfo MipsABIInfo::extendType(QualType Ty) const {
  int TySize = getContext().getTypeSize(Ty);

  // MIPS64 ABI requires unsigned 32 bit integers to be sign extended.
  if (Ty->isUnsignedIntegerOrEnumerationType() && TySize == 32)
    return ABIArgInfo::getSignExtend(Ty);

  return ABIArgInfo::getExtend(Ty);
}

bool
MIPSTargetCodeGenInfo::initDwarfEHRegSizeTable(CodeGen::CodeGenFunction &CGF,
                                               llvm::Value *Address) const {
  // This information comes from gcc's implementation, which seems to
  // as canonical as it gets.

  // Everything on MIPS is 4 bytes.  Double-precision FP registers
  // are aliased to pairs of single-precision FP registers.
  llvm::Value *Four8 = llvm::ConstantInt::get(CGF.Int8Ty, 4);

  // 0-31 are the general purpose registers, $0 - $31.
  // 32-63 are the floating-point registers, $f0 - $f31.
  // 64 and 65 are the multiply/divide registers, $hi and $lo.
  // 66 is the (notional, I think) register for signal-handler return.
  AssignToArrayRange(CGF.Builder, Address, Four8, 0, 65);

  // 67-74 are the floating-point status registers, $fcc0 - $fcc7.
  // They are one bit wide and ignored here.

  // 80-111 are the coprocessor 0 registers, $c0r0 - $c0r31.
  // (coprocessor 1 is the FP unit)
  // 112-143 are the coprocessor 2 registers, $c2r0 - $c2r31.
  // 144-175 are the coprocessor 3 registers, $c3r0 - $c3r31.
  // 176-181 are the DSP accumulator registers.
  AssignToArrayRange(CGF.Builder, Address, Four8, 80, 181);
  return false;
}

std::unique_ptr<TargetCodeGenInfo>
CodeGen::createMIPSTargetCodeGenInfo(CodeGenModule &CGM, bool IsOS32) {
  return std::make_unique<MIPSTargetCodeGenInfo>(CGM.getTypes(), IsOS32);
}

std::unique_ptr<TargetCodeGenInfo>
CodeGen::createWindowsMIPSTargetCodeGenInfo(CodeGenModule &CGM, bool IsOS32) {
  return std::make_unique<WindowsMIPSTargetCodeGenInfo>(CGM.getTypes(), IsOS32);
}<|MERGE_RESOLUTION|>--- conflicted
+++ resolved
@@ -241,13 +241,8 @@
   }
 
   // Treat an enum type as its underlying type.
-<<<<<<< HEAD
-  if (const EnumType *EnumTy = Ty->getAs<EnumType>())
-    Ty = EnumTy->getOriginalDecl()->getDefinitionOrSelf()->getIntegerType();
-=======
   if (const auto *ED = Ty->getAsEnumDecl())
     Ty = ED->getIntegerType();
->>>>>>> 35227056
 
   // Make sure we pass indirectly things that are too large.
   if (const auto *EIT = Ty->getAs<BitIntType>())
@@ -337,13 +332,8 @@
   }
 
   // Treat an enum type as its underlying type.
-<<<<<<< HEAD
-  if (const EnumType *EnumTy = RetTy->getAs<EnumType>())
-    RetTy = EnumTy->getOriginalDecl()->getDefinitionOrSelf()->getIntegerType();
-=======
   if (const auto *ED = RetTy->getAsEnumDecl())
     RetTy = ED->getIntegerType();
->>>>>>> 35227056
 
   // Make sure we pass indirectly things that are too large.
   if (const auto *EIT = RetTy->getAs<BitIntType>())
