//===- BPF.cpp ------------------------------------------------------------===//
//
// Part of the LLVM Project, under the Apache License v2.0 with LLVM Exceptions.
// See https://llvm.org/LICENSE.txt for license information.
// SPDX-License-Identifier: Apache-2.0 WITH LLVM-exception
//
//===----------------------------------------------------------------------===//

#include "ABIInfoImpl.h"
#include "TargetInfo.h"

using namespace clang;
using namespace clang::CodeGen;

//===----------------------------------------------------------------------===//
// BPF ABI Implementation
//===----------------------------------------------------------------------===//

namespace {

class BPFABIInfo : public DefaultABIInfo {
public:
  BPFABIInfo(CodeGenTypes &CGT) : DefaultABIInfo(CGT) {}

  ABIArgInfo classifyArgumentType(QualType Ty) const {
    Ty = useFirstFieldIfTransparentUnion(Ty);

    if (isAggregateTypeForABI(Ty)) {
      uint64_t Bits = getContext().getTypeSize(Ty);
      if (Bits == 0)
        return ABIArgInfo::getIgnore();

      // If the aggregate needs 1 or 2 registers, do not use reference.
      if (Bits <= 128) {
        llvm::Type *CoerceTy;
        if (Bits <= 64) {
          CoerceTy =
              llvm::IntegerType::get(getVMContext(), llvm::alignTo(Bits, 8));
        } else {
          llvm::Type *RegTy = llvm::IntegerType::get(getVMContext(), 64);
          CoerceTy = llvm::ArrayType::get(RegTy, 2);
        }
        return ABIArgInfo::getDirect(CoerceTy);
      } else {
        return getNaturalAlignIndirect(Ty,
                                       getDataLayout().getAllocaAddrSpace());
      }
    }

<<<<<<< HEAD
    if (const EnumType *EnumTy = Ty->getAs<EnumType>())
      Ty = EnumTy->getOriginalDecl()->getDefinitionOrSelf()->getIntegerType();
=======
    if (const auto *ED = Ty->getAsEnumDecl())
      Ty = ED->getIntegerType();
>>>>>>> 35227056

    ASTContext &Context = getContext();
    if (const auto *EIT = Ty->getAs<BitIntType>())
      if (EIT->getNumBits() > Context.getTypeSize(Context.Int128Ty))
        return getNaturalAlignIndirect(Ty,
                                       getDataLayout().getAllocaAddrSpace());

    return (isPromotableIntegerTypeForABI(Ty) ? ABIArgInfo::getExtend(Ty)
                                              : ABIArgInfo::getDirect());
  }

  ABIArgInfo classifyReturnType(QualType RetTy) const {
    if (RetTy->isVoidType())
      return ABIArgInfo::getIgnore();

    if (isAggregateTypeForABI(RetTy))
      return getNaturalAlignIndirect(RetTy,
                                     getDataLayout().getAllocaAddrSpace());

    // Treat an enum type as its underlying type.
<<<<<<< HEAD
    if (const EnumType *EnumTy = RetTy->getAs<EnumType>())
      RetTy =
          EnumTy->getOriginalDecl()->getDefinitionOrSelf()->getIntegerType();
=======
    if (const auto *ED = RetTy->getAsEnumDecl())
      RetTy = ED->getIntegerType();
>>>>>>> 35227056

    ASTContext &Context = getContext();
    if (const auto *EIT = RetTy->getAs<BitIntType>())
      if (EIT->getNumBits() > Context.getTypeSize(Context.Int128Ty))
        return getNaturalAlignIndirect(RetTy,
                                       getDataLayout().getAllocaAddrSpace());

    // Caller will do necessary sign/zero extension.
    return ABIArgInfo::getDirect();
  }

  void computeInfo(CGFunctionInfo &FI) const override {
    FI.getReturnInfo() = classifyReturnType(FI.getReturnType());
    for (auto &I : FI.arguments())
      I.info = classifyArgumentType(I.type);
  }

};

class BPFTargetCodeGenInfo : public TargetCodeGenInfo {
public:
  BPFTargetCodeGenInfo(CodeGenTypes &CGT)
      : TargetCodeGenInfo(std::make_unique<BPFABIInfo>(CGT)) {}
};

}

std::unique_ptr<TargetCodeGenInfo>
CodeGen::createBPFTargetCodeGenInfo(CodeGenModule &CGM) {
  return std::make_unique<BPFTargetCodeGenInfo>(CGM.getTypes());
}<|MERGE_RESOLUTION|>--- conflicted
+++ resolved
@@ -47,13 +47,8 @@
       }
     }
 
-<<<<<<< HEAD
-    if (const EnumType *EnumTy = Ty->getAs<EnumType>())
-      Ty = EnumTy->getOriginalDecl()->getDefinitionOrSelf()->getIntegerType();
-=======
     if (const auto *ED = Ty->getAsEnumDecl())
       Ty = ED->getIntegerType();
->>>>>>> 35227056
 
     ASTContext &Context = getContext();
     if (const auto *EIT = Ty->getAs<BitIntType>())
@@ -74,14 +69,8 @@
                                      getDataLayout().getAllocaAddrSpace());
 
     // Treat an enum type as its underlying type.
-<<<<<<< HEAD
-    if (const EnumType *EnumTy = RetTy->getAs<EnumType>())
-      RetTy =
-          EnumTy->getOriginalDecl()->getDefinitionOrSelf()->getIntegerType();
-=======
     if (const auto *ED = RetTy->getAsEnumDecl())
       RetTy = ED->getIntegerType();
->>>>>>> 35227056
 
     ASTContext &Context = getContext();
     if (const auto *EIT = RetTy->getAs<BitIntType>())
