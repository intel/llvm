//===- ARM.cpp ------------------------------------------------------------===//
//
// Part of the LLVM Project, under the Apache License v2.0 with LLVM Exceptions.
// See https://llvm.org/LICENSE.txt for license information.
// SPDX-License-Identifier: Apache-2.0 WITH LLVM-exception
//
//===----------------------------------------------------------------------===//

#include "ABIInfoImpl.h"
#include "TargetInfo.h"

using namespace clang;
using namespace clang::CodeGen;

//===----------------------------------------------------------------------===//
// ARM ABI Implementation
//===----------------------------------------------------------------------===//

namespace {

class ARMABIInfo : public ABIInfo {
  ARMABIKind Kind;
  bool IsFloatABISoftFP;

public:
  ARMABIInfo(CodeGenTypes &CGT, ARMABIKind Kind) : ABIInfo(CGT), Kind(Kind) {
    setCCs();
    IsFloatABISoftFP = CGT.getCodeGenOpts().FloatABI == "softfp" ||
        CGT.getCodeGenOpts().FloatABI == ""; // default
  }

  bool isEABI() const {
    switch (getTarget().getTriple().getEnvironment()) {
    case llvm::Triple::Android:
    case llvm::Triple::EABI:
    case llvm::Triple::EABIHF:
    case llvm::Triple::GNUEABI:
    case llvm::Triple::GNUEABIT64:
    case llvm::Triple::GNUEABIHF:
    case llvm::Triple::GNUEABIHFT64:
    case llvm::Triple::MuslEABI:
    case llvm::Triple::MuslEABIHF:
      return true;
    default:
      return getTarget().getTriple().isOHOSFamily();
    }
  }

  bool isEABIHF() const {
    switch (getTarget().getTriple().getEnvironment()) {
    case llvm::Triple::EABIHF:
    case llvm::Triple::GNUEABIHF:
    case llvm::Triple::GNUEABIHFT64:
    case llvm::Triple::MuslEABIHF:
      return true;
    default:
      return false;
    }
  }

  ARMABIKind getABIKind() const { return Kind; }

  bool allowBFloatArgsAndRet() const override {
    return !IsFloatABISoftFP && getTarget().hasBFloat16Type();
  }

private:
  ABIArgInfo classifyReturnType(QualType RetTy, bool isVariadic,
                                unsigned functionCallConv) const;
  ABIArgInfo classifyArgumentType(QualType RetTy, bool isVariadic,
                                  unsigned functionCallConv) const;
  ABIArgInfo classifyHomogeneousAggregate(QualType Ty, const Type *Base,
                                          uint64_t Members) const;
  bool shouldIgnoreEmptyArg(QualType Ty) const;
  ABIArgInfo coerceIllegalVector(QualType Ty) const;
  bool isIllegalVectorType(QualType Ty) const;
  bool containsAnyFP16Vectors(QualType Ty) const;

  bool isHomogeneousAggregateBaseType(QualType Ty) const override;
  bool isHomogeneousAggregateSmallEnough(const Type *Ty,
                                         uint64_t Members) const override;
  bool isZeroLengthBitfieldPermittedInHomogeneousAggregate() const override;

  bool isEffectivelyAAPCS_VFP(unsigned callConvention, bool acceptHalf) const;

  void computeInfo(CGFunctionInfo &FI) const override;

  RValue EmitVAArg(CodeGenFunction &CGF, Address VAListAddr, QualType Ty,
                   AggValueSlot Slot) const override;

  llvm::CallingConv::ID getLLVMDefaultCC() const;
  llvm::CallingConv::ID getABIDefaultCC() const;
  void setCCs();
};

class ARMSwiftABIInfo : public SwiftABIInfo {
public:
  explicit ARMSwiftABIInfo(CodeGenTypes &CGT)
      : SwiftABIInfo(CGT, /*SwiftErrorInRegister=*/true) {}

  bool isLegalVectorType(CharUnits VectorSize, llvm::Type *EltTy,
                         unsigned NumElts) const override;
};

class ARMTargetCodeGenInfo : public TargetCodeGenInfo {
public:
  ARMTargetCodeGenInfo(CodeGenTypes &CGT, ARMABIKind K)
      : TargetCodeGenInfo(std::make_unique<ARMABIInfo>(CGT, K)) {
    SwiftInfo = std::make_unique<ARMSwiftABIInfo>(CGT);
  }

  int getDwarfEHStackPointer(CodeGen::CodeGenModule &M) const override {
    return 13;
  }

  StringRef getARCRetainAutoreleasedReturnValueMarker() const override {
    return "mov\tr7, r7\t\t// marker for objc_retainAutoreleaseReturnValue";
  }

  bool initDwarfEHRegSizeTable(CodeGen::CodeGenFunction &CGF,
                               llvm::Value *Address) const override {
    llvm::Value *Four8 = llvm::ConstantInt::get(CGF.Int8Ty, 4);

    // 0-15 are the 16 integer registers.
    AssignToArrayRange(CGF.Builder, Address, Four8, 0, 15);
    return false;
  }

  unsigned getSizeOfUnwindException() const override {
    if (getABIInfo<ARMABIInfo>().isEABI())
      return 88;
    return TargetCodeGenInfo::getSizeOfUnwindException();
  }

  void setTargetAttributes(const Decl *D, llvm::GlobalValue *GV,
                           CodeGen::CodeGenModule &CGM) const override {
    auto *Fn = dyn_cast<llvm::Function>(GV);
    if (!Fn)
      return;
    const auto *FD = dyn_cast_or_null<FunctionDecl>(D);

    if (FD && FD->hasAttr<TargetAttr>()) {
      const auto *TA = FD->getAttr<TargetAttr>();
      ParsedTargetAttr Attr =
          CGM.getTarget().parseTargetAttr(TA->getFeaturesStr());
      if (!Attr.BranchProtection.empty()) {
        TargetInfo::BranchProtectionInfo BPI{};
        StringRef DiagMsg;
        StringRef Arch =
            Attr.CPU.empty() ? CGM.getTarget().getTargetOpts().CPU : Attr.CPU;
        if (!CGM.getTarget().validateBranchProtection(
                Attr.BranchProtection, Arch, BPI, CGM.getLangOpts(), DiagMsg)) {
          CGM.getDiags().Report(
              D->getLocation(),
              diag::warn_target_unsupported_branch_protection_attribute)
              << Arch;
        } else
          setBranchProtectionFnAttributes(BPI, (*Fn));
      } else if (CGM.getLangOpts().BranchTargetEnforcement ||
                 CGM.getLangOpts().hasSignReturnAddress()) {
        // If the Branch Protection attribute is missing, validate the target
        // Architecture attribute against Branch Protection command line
        // settings.
        if (!CGM.getTarget().isBranchProtectionSupportedArch(Attr.CPU))
          CGM.getDiags().Report(
              D->getLocation(),
              diag::warn_target_unsupported_branch_protection_attribute)
              << Attr.CPU;
      }
    } else if (CGM.getTarget().isBranchProtectionSupportedArch(
                   CGM.getTarget().getTargetOpts().CPU)) {
      TargetInfo::BranchProtectionInfo BPI(CGM.getLangOpts());
      setBranchProtectionFnAttributes(BPI, (*Fn));
    }

    if (!FD || !FD->hasAttr<ARMInterruptAttr>())
      return;

    const ARMInterruptAttr *Attr = FD->getAttr<ARMInterruptAttr>();
    const char *Kind;
    switch (Attr->getInterrupt()) {
    case ARMInterruptAttr::Generic: Kind = ""; break;
    case ARMInterruptAttr::IRQ:     Kind = "IRQ"; break;
    case ARMInterruptAttr::FIQ:     Kind = "FIQ"; break;
    case ARMInterruptAttr::SWI:     Kind = "SWI"; break;
    case ARMInterruptAttr::ABORT:   Kind = "ABORT"; break;
    case ARMInterruptAttr::UNDEF:   Kind = "UNDEF"; break;
    }

    Fn->addFnAttr("interrupt", Kind);

    // Note: the ARMSaveFPAttr can only exist if we also have an interrupt
    // attribute
    const ARMSaveFPAttr *SaveFPAttr = FD->getAttr<ARMSaveFPAttr>();
    if (SaveFPAttr)
      Fn->addFnAttr("save-fp");

    ARMABIKind ABI = getABIInfo<ARMABIInfo>().getABIKind();
    if (ABI == ARMABIKind::APCS)
      return;

    // AAPCS guarantees that sp will be 8-byte aligned on any public interface,
    // however this is not necessarily true on taking any interrupt. Instruct
    // the backend to perform a realignment as part of the function prologue.
    llvm::AttrBuilder B(Fn->getContext());
    B.addStackAlignmentAttr(8);
    Fn->addFnAttrs(B);
  }
};

class WindowsARMTargetCodeGenInfo : public ARMTargetCodeGenInfo {
public:
  WindowsARMTargetCodeGenInfo(CodeGenTypes &CGT, ARMABIKind K)
      : ARMTargetCodeGenInfo(CGT, K) {}

  void setTargetAttributes(const Decl *D, llvm::GlobalValue *GV,
                           CodeGen::CodeGenModule &CGM) const override;

  void getDependentLibraryOption(llvm::StringRef Lib,
                                 llvm::SmallString<24> &Opt) const override {
    Opt = "/DEFAULTLIB:" + qualifyWindowsLibrary(Lib);
  }

  void getDetectMismatchOption(llvm::StringRef Name, llvm::StringRef Value,
                               llvm::SmallString<32> &Opt) const override {
    Opt = "/FAILIFMISMATCH:\"" + Name.str() + "=" + Value.str() + "\"";
  }
};

void WindowsARMTargetCodeGenInfo::setTargetAttributes(
    const Decl *D, llvm::GlobalValue *GV, CodeGen::CodeGenModule &CGM) const {
  ARMTargetCodeGenInfo::setTargetAttributes(D, GV, CGM);
  if (GV->isDeclaration())
    return;
  addStackProbeTargetAttributes(D, GV, CGM);
}
}

void ARMABIInfo::computeInfo(CGFunctionInfo &FI) const {
  if (!::classifyReturnType(getCXXABI(), FI, *this, CGT))
    FI.getReturnInfo() = classifyReturnType(FI.getReturnType(), FI.isVariadic(),
                                            FI.getCallingConvention());

  for (auto &I : FI.arguments())
    I.info = classifyArgumentType(I.type, FI.isVariadic(),
                                  FI.getCallingConvention());


  // Always honor user-specified calling convention.
  if (FI.getCallingConvention() != llvm::CallingConv::C)
    return;

  llvm::CallingConv::ID cc = getRuntimeCC();
  if (cc != llvm::CallingConv::C)
    FI.setEffectiveCallingConvention(cc);
}

/// Return the default calling convention that LLVM will use.
llvm::CallingConv::ID ARMABIInfo::getLLVMDefaultCC() const {
  // The default calling convention that LLVM will infer.
  if (isEABIHF() || getTarget().getTriple().isWatchABI())
    return llvm::CallingConv::ARM_AAPCS_VFP;
  else if (isEABI())
    return llvm::CallingConv::ARM_AAPCS;
  else
    return llvm::CallingConv::ARM_APCS;
}

/// Return the calling convention that our ABI would like us to use
/// as the C calling convention.
llvm::CallingConv::ID ARMABIInfo::getABIDefaultCC() const {
  switch (getABIKind()) {
  case ARMABIKind::APCS:
    return llvm::CallingConv::ARM_APCS;
  case ARMABIKind::AAPCS:
    return llvm::CallingConv::ARM_AAPCS;
  case ARMABIKind::AAPCS_VFP:
    return llvm::CallingConv::ARM_AAPCS_VFP;
  case ARMABIKind::AAPCS16_VFP:
    return llvm::CallingConv::ARM_AAPCS_VFP;
  }
  llvm_unreachable("bad ABI kind");
}

void ARMABIInfo::setCCs() {
  assert(getRuntimeCC() == llvm::CallingConv::C);

  // Don't muddy up the IR with a ton of explicit annotations if
  // they'd just match what LLVM will infer from the triple.
  llvm::CallingConv::ID abiCC = getABIDefaultCC();
  if (abiCC != getLLVMDefaultCC())
    RuntimeCC = abiCC;
}

ABIArgInfo ARMABIInfo::coerceIllegalVector(QualType Ty) const {
  uint64_t Size = getContext().getTypeSize(Ty);
  if (Size <= 32) {
    llvm::Type *ResType =
        llvm::Type::getInt32Ty(getVMContext());
    return ABIArgInfo::getDirect(ResType);
  }
  if (Size == 64 || Size == 128) {
    auto *ResType = llvm::FixedVectorType::get(
        llvm::Type::getInt32Ty(getVMContext()), Size / 32);
    return ABIArgInfo::getDirect(ResType);
  }
  return getNaturalAlignIndirect(
      Ty, /*AddrSpace=*/getDataLayout().getAllocaAddrSpace(),
      /*ByVal=*/false);
}

ABIArgInfo ARMABIInfo::classifyHomogeneousAggregate(QualType Ty,
                                                    const Type *Base,
                                                    uint64_t Members) const {
  assert(Base && "Base class should be set for homogeneous aggregate");
  // Base can be a floating-point or a vector.
  if (const VectorType *VT = Base->getAs<VectorType>()) {
    // FP16 vectors should be converted to integer vectors
    if (!getTarget().hasFastHalfType() && containsAnyFP16Vectors(Ty)) {
      uint64_t Size = getContext().getTypeSize(VT);
      auto *NewVecTy = llvm::FixedVectorType::get(
          llvm::Type::getInt32Ty(getVMContext()), Size / 32);
      llvm::Type *Ty = llvm::ArrayType::get(NewVecTy, Members);
      return ABIArgInfo::getDirect(Ty, 0, nullptr, false);
    }
  }
  unsigned Align = 0;
  if (getABIKind() == ARMABIKind::AAPCS ||
      getABIKind() == ARMABIKind::AAPCS_VFP) {
    // For alignment adjusted HFAs, cap the argument alignment to 8, leave it
    // default otherwise.
    Align = getContext().getTypeUnadjustedAlignInChars(Ty).getQuantity();
    unsigned BaseAlign = getContext().getTypeAlignInChars(Base).getQuantity();
    Align = (Align > BaseAlign && Align >= 8) ? 8 : 0;
  }
  return ABIArgInfo::getDirect(nullptr, 0, nullptr, false, Align);
}

bool ARMABIInfo::shouldIgnoreEmptyArg(QualType Ty) const {
  uint64_t Size = getContext().getTypeSize(Ty);
  assert((isEmptyRecord(getContext(), Ty, true) || Size == 0) &&
         "Arg is not empty");

  // Empty records are ignored in C mode, and in C++ on WatchOS.
  if (!getContext().getLangOpts().CPlusPlus ||
      getABIKind() == ARMABIKind::AAPCS16_VFP)
    return true;

  // In C++ mode, arguments which have sizeof() == 0 are ignored. This is not a
  // situation which is defined by any C++ standard or ABI, but this matches
  // GCC's de facto ABI.
  if (Size == 0)
    return true;

  // Clang 19.0 and earlier always ignored empty struct arguments in C++ mode.
  if (getContext().getLangOpts().getClangABICompat() <=
      LangOptions::ClangABI::Ver19)
    return true;

  // Otherwise, they are passed as if they have a size of 1 byte.
  return false;
}

ABIArgInfo ARMABIInfo::classifyArgumentType(QualType Ty, bool isVariadic,
                                            unsigned functionCallConv) const {
  // 6.1.2.1 The following argument types are VFP CPRCs:
  //   A single-precision floating-point type (including promoted
  //   half-precision types); A double-precision floating-point type;
  //   A 64-bit or 128-bit containerized vector type; Homogeneous Aggregate
  //   with a Base Type of a single- or double-precision floating-point type,
  //   64-bit containerized vectors or 128-bit containerized vectors with one
  //   to four Elements.
  // Variadic functions should always marshal to the base standard.
  bool IsAAPCS_VFP =
      !isVariadic && isEffectivelyAAPCS_VFP(functionCallConv, /* AAPCS16 */ false);

  Ty = useFirstFieldIfTransparentUnion(Ty);

  // Handle illegal vector types here.
  if (isIllegalVectorType(Ty))
    return coerceIllegalVector(Ty);

  if (!isAggregateTypeForABI(Ty)) {
    // Treat an enum type as its underlying type.
<<<<<<< HEAD
    if (const EnumType *EnumTy = Ty->getAs<EnumType>()) {
      Ty = EnumTy->getOriginalDecl()->getDefinitionOrSelf()->getIntegerType();
=======
    if (const auto *ED = Ty->getAsEnumDecl()) {
      Ty = ED->getIntegerType();
>>>>>>> 35227056
    }

    if (const auto *EIT = Ty->getAs<BitIntType>())
      if (EIT->getNumBits() > 64)
        return getNaturalAlignIndirect(
            Ty, /*AddrSpace=*/getDataLayout().getAllocaAddrSpace(),
            /*ByVal=*/true);

    return (isPromotableIntegerTypeForABI(Ty)
                ? ABIArgInfo::getExtend(Ty, CGT.ConvertType(Ty))
                : ABIArgInfo::getDirect());
  }

  if (CGCXXABI::RecordArgABI RAA = getRecordArgABI(Ty, getCXXABI())) {
    return getNaturalAlignIndirect(Ty, getDataLayout().getAllocaAddrSpace(),
                                   RAA == CGCXXABI::RAA_DirectInMemory);
  }

  // Empty records are either ignored completely or passed as if they were a
  // 1-byte object, depending on the ABI and language standard.
  if (isEmptyRecord(getContext(), Ty, true) ||
      getContext().getTypeSize(Ty) == 0) {
    if (shouldIgnoreEmptyArg(Ty))
      return ABIArgInfo::getIgnore();
    else
      return ABIArgInfo::getDirect(llvm::Type::getInt8Ty(getVMContext()));
  }

  if (IsAAPCS_VFP) {
    // Homogeneous Aggregates need to be expanded when we can fit the aggregate
    // into VFP registers.
    const Type *Base = nullptr;
    uint64_t Members = 0;
    if (isHomogeneousAggregate(Ty, Base, Members))
      return classifyHomogeneousAggregate(Ty, Base, Members);
  } else if (getABIKind() == ARMABIKind::AAPCS16_VFP) {
    // WatchOS does have homogeneous aggregates. Note that we intentionally use
    // this convention even for a variadic function: the backend will use GPRs
    // if needed.
    const Type *Base = nullptr;
    uint64_t Members = 0;
    if (isHomogeneousAggregate(Ty, Base, Members)) {
      assert(Base && Members <= 4 && "unexpected homogeneous aggregate");
      llvm::Type *Ty =
        llvm::ArrayType::get(CGT.ConvertType(QualType(Base, 0)), Members);
      return ABIArgInfo::getDirect(Ty, 0, nullptr, false);
    }
  }

  if (getABIKind() == ARMABIKind::AAPCS16_VFP &&
      getContext().getTypeSizeInChars(Ty) > CharUnits::fromQuantity(16)) {
    // WatchOS is adopting the 64-bit AAPCS rule on composite types: if they're
    // bigger than 128-bits, they get placed in space allocated by the caller,
    // and a pointer is passed.
    return ABIArgInfo::getIndirect(
        CharUnits::fromQuantity(getContext().getTypeAlign(Ty) / 8),
        getDataLayout().getAllocaAddrSpace(), false);
  }

  // Support byval for ARM.
  // The ABI alignment for APCS is 4-byte and for AAPCS at least 4-byte and at
  // most 8-byte. We realign the indirect argument if type alignment is bigger
  // than ABI alignment.
  uint64_t ABIAlign = 4;
  uint64_t TyAlign;
  if (getABIKind() == ARMABIKind::AAPCS_VFP ||
      getABIKind() == ARMABIKind::AAPCS) {
    TyAlign = getContext().getTypeUnadjustedAlignInChars(Ty).getQuantity();
    ABIAlign = std::clamp(TyAlign, (uint64_t)4, (uint64_t)8);
  } else {
    TyAlign = getContext().getTypeAlignInChars(Ty).getQuantity();
  }
  if (getContext().getTypeSizeInChars(Ty) > CharUnits::fromQuantity(64)) {
    assert(getABIKind() != ARMABIKind::AAPCS16_VFP && "unexpected byval");
    return ABIArgInfo::getIndirect(
        CharUnits::fromQuantity(ABIAlign),
        /*AddrSpace=*/getDataLayout().getAllocaAddrSpace(),
        /*ByVal=*/true, /*Realign=*/TyAlign > ABIAlign);
  }

  // Otherwise, pass by coercing to a structure of the appropriate size.
  llvm::Type* ElemTy;
  unsigned SizeRegs;
  // FIXME: Try to match the types of the arguments more accurately where
  // we can.
  if (TyAlign <= 4) {
    ElemTy = llvm::Type::getInt32Ty(getVMContext());
    SizeRegs = (getContext().getTypeSize(Ty) + 31) / 32;
  } else {
    ElemTy = llvm::Type::getInt64Ty(getVMContext());
    SizeRegs = (getContext().getTypeSize(Ty) + 63) / 64;
  }

  return ABIArgInfo::getDirect(llvm::ArrayType::get(ElemTy, SizeRegs));
}

static bool isIntegerLikeType(QualType Ty, ASTContext &Context,
                              llvm::LLVMContext &VMContext) {
  // APCS, C Language Calling Conventions, Non-Simple Return Values: A structure
  // is called integer-like if its size is less than or equal to one word, and
  // the offset of each of its addressable sub-fields is zero.

  uint64_t Size = Context.getTypeSize(Ty);

  // Check that the type fits in a word.
  if (Size > 32)
    return false;

  // FIXME: Handle vector types!
  if (Ty->isVectorType())
    return false;

  // Float types are never treated as "integer like".
  if (Ty->isRealFloatingType())
    return false;

  // If this is a builtin or pointer type then it is ok.
  if (Ty->getAs<BuiltinType>() || Ty->isPointerType())
    return true;

  // Small complex integer types are "integer like".
  if (const ComplexType *CT = Ty->getAs<ComplexType>())
    return isIntegerLikeType(CT->getElementType(), Context, VMContext);

  // Single element and zero sized arrays should be allowed, by the definition
  // above, but they are not.

  // Otherwise, it must be a record type.
  const RecordType *RT = Ty->getAsCanonical<RecordType>();
  if (!RT) return false;

  // Ignore records with flexible arrays.
  const RecordDecl *RD = RT->getOriginalDecl()->getDefinitionOrSelf();
  if (RD->hasFlexibleArrayMember())
    return false;

  // Check that all sub-fields are at offset 0, and are themselves "integer
  // like".
  const ASTRecordLayout &Layout = Context.getASTRecordLayout(RD);

  bool HadField = false;
  unsigned idx = 0;
  for (RecordDecl::field_iterator i = RD->field_begin(), e = RD->field_end();
       i != e; ++i, ++idx) {
    const FieldDecl *FD = *i;

    // Bit-fields are not addressable, we only need to verify they are "integer
    // like". We still have to disallow a subsequent non-bitfield, for example:
    //   struct { int : 0; int x }
    // is non-integer like according to gcc.
    if (FD->isBitField()) {
      if (!RD->isUnion())
        HadField = true;

      if (!isIntegerLikeType(FD->getType(), Context, VMContext))
        return false;

      continue;
    }

    // Check if this field is at offset 0.
    if (Layout.getFieldOffset(idx) != 0)
      return false;

    if (!isIntegerLikeType(FD->getType(), Context, VMContext))
      return false;

    // Only allow at most one field in a structure. This doesn't match the
    // wording above, but follows gcc in situations with a field following an
    // empty structure.
    if (!RD->isUnion()) {
      if (HadField)
        return false;

      HadField = true;
    }
  }

  return true;
}

ABIArgInfo ARMABIInfo::classifyReturnType(QualType RetTy, bool isVariadic,
                                          unsigned functionCallConv) const {

  // Variadic functions should always marshal to the base standard.
  bool IsAAPCS_VFP =
      !isVariadic && isEffectivelyAAPCS_VFP(functionCallConv, /* AAPCS16 */ true);

  if (RetTy->isVoidType())
    return ABIArgInfo::getIgnore();

  if (const VectorType *VT = RetTy->getAs<VectorType>()) {
    // Large vector types should be returned via memory.
    if (getContext().getTypeSize(RetTy) > 128)
      return getNaturalAlignIndirect(RetTy,
                                     getDataLayout().getAllocaAddrSpace());
    // TODO: FP16/BF16 vectors should be converted to integer vectors
    // This check is similar  to isIllegalVectorType - refactor?
    if ((!getTarget().hasFastHalfType() &&
        (VT->getElementType()->isFloat16Type() ||
         VT->getElementType()->isHalfType())) ||
        (IsFloatABISoftFP &&
         VT->getElementType()->isBFloat16Type()))
      return coerceIllegalVector(RetTy);
  }

  if (!isAggregateTypeForABI(RetTy)) {
    // Treat an enum type as its underlying type.
<<<<<<< HEAD
    if (const EnumType *EnumTy = RetTy->getAs<EnumType>())
      RetTy =
          EnumTy->getOriginalDecl()->getDefinitionOrSelf()->getIntegerType();
=======
    if (const auto *ED = RetTy->getAsEnumDecl())
      RetTy = ED->getIntegerType();
>>>>>>> 35227056

    if (const auto *EIT = RetTy->getAs<BitIntType>())
      if (EIT->getNumBits() > 64)
        return getNaturalAlignIndirect(
            RetTy, /*AddrSpace=*/getDataLayout().getAllocaAddrSpace(),
            /*ByVal=*/false);

    return isPromotableIntegerTypeForABI(RetTy) ? ABIArgInfo::getExtend(RetTy)
                                                : ABIArgInfo::getDirect();
  }

  // Are we following APCS?
  if (getABIKind() == ARMABIKind::APCS) {
    if (isEmptyRecord(getContext(), RetTy, false))
      return ABIArgInfo::getIgnore();

    // Complex types are all returned as packed integers.
    //
    // FIXME: Consider using 2 x vector types if the back end handles them
    // correctly.
    if (RetTy->isAnyComplexType())
      return ABIArgInfo::getDirect(llvm::IntegerType::get(
          getVMContext(), getContext().getTypeSize(RetTy)));

    // Integer like structures are returned in r0.
    if (isIntegerLikeType(RetTy, getContext(), getVMContext())) {
      // Return in the smallest viable integer type.
      uint64_t Size = getContext().getTypeSize(RetTy);
      if (Size <= 8)
        return ABIArgInfo::getDirect(llvm::Type::getInt8Ty(getVMContext()));
      if (Size <= 16)
        return ABIArgInfo::getDirect(llvm::Type::getInt16Ty(getVMContext()));
      return ABIArgInfo::getDirect(llvm::Type::getInt32Ty(getVMContext()));
    }

    // Otherwise return in memory.
    return getNaturalAlignIndirect(RetTy, getDataLayout().getAllocaAddrSpace());
  }

  // Otherwise this is an AAPCS variant.

  if (isEmptyRecord(getContext(), RetTy, true) ||
      getContext().getTypeSize(RetTy) == 0)
    return ABIArgInfo::getIgnore();

  // Check for homogeneous aggregates with AAPCS-VFP.
  if (IsAAPCS_VFP) {
    const Type *Base = nullptr;
    uint64_t Members = 0;
    if (isHomogeneousAggregate(RetTy, Base, Members))
      return classifyHomogeneousAggregate(RetTy, Base, Members);
  }

  // Aggregates <= 4 bytes are returned in r0; other aggregates
  // are returned indirectly.
  uint64_t Size = getContext().getTypeSize(RetTy);
  if (Size <= 32) {
    if (getDataLayout().isBigEndian())
      // Return in 32 bit integer integer type (as if loaded by LDR, AAPCS 5.4)
      return ABIArgInfo::getDirect(llvm::Type::getInt32Ty(getVMContext()));

    // Return in the smallest viable integer type.
    if (Size <= 8)
      return ABIArgInfo::getDirect(llvm::Type::getInt8Ty(getVMContext()));
    if (Size <= 16)
      return ABIArgInfo::getDirect(llvm::Type::getInt16Ty(getVMContext()));
    return ABIArgInfo::getDirect(llvm::Type::getInt32Ty(getVMContext()));
  } else if (Size <= 128 && getABIKind() == ARMABIKind::AAPCS16_VFP) {
    llvm::Type *Int32Ty = llvm::Type::getInt32Ty(getVMContext());
    llvm::Type *CoerceTy =
        llvm::ArrayType::get(Int32Ty, llvm::alignTo(Size, 32) / 32);
    return ABIArgInfo::getDirect(CoerceTy);
  }

  return getNaturalAlignIndirect(RetTy, getDataLayout().getAllocaAddrSpace());
}

/// isIllegalVector - check whether Ty is an illegal vector type.
bool ARMABIInfo::isIllegalVectorType(QualType Ty) const {
  if (const VectorType *VT = Ty->getAs<VectorType> ()) {
    // On targets that don't support half, fp16 or bfloat, they are expanded
    // into float, and we don't want the ABI to depend on whether or not they
    // are supported in hardware. Thus return false to coerce vectors of these
    // types into integer vectors.
    // We do not depend on hasFastHalfType for bfloat as it is a
    // separate IR type.
    if ((!getTarget().hasFastHalfType() &&
        (VT->getElementType()->isFloat16Type() ||
         VT->getElementType()->isHalfType())) ||
        (IsFloatABISoftFP &&
         VT->getElementType()->isBFloat16Type()))
      return true;
    if (isAndroid()) {
      // Android shipped using Clang 3.1, which supported a slightly different
      // vector ABI. The primary differences were that 3-element vector types
      // were legal, and so were sub 32-bit vectors (i.e. <2 x i8>). This path
      // accepts that legacy behavior for Android only.
      // Check whether VT is legal.
      unsigned NumElements = VT->getNumElements();
      // NumElements should be power of 2 or equal to 3.
      if (!llvm::isPowerOf2_32(NumElements) && NumElements != 3)
        return true;
    } else {
      // Check whether VT is legal.
      unsigned NumElements = VT->getNumElements();
      uint64_t Size = getContext().getTypeSize(VT);
      // NumElements should be power of 2.
      if (!llvm::isPowerOf2_32(NumElements))
        return true;
      // Size should be greater than 32 bits.
      return Size <= 32;
    }
  }
  return false;
}

/// Return true if a type contains any 16-bit floating point vectors
bool ARMABIInfo::containsAnyFP16Vectors(QualType Ty) const {
  if (const ConstantArrayType *AT = getContext().getAsConstantArrayType(Ty)) {
    uint64_t NElements = AT->getZExtSize();
    if (NElements == 0)
      return false;
    return containsAnyFP16Vectors(AT->getElementType());
<<<<<<< HEAD
  } else if (const RecordType *RT = Ty->getAs<RecordType>()) {
    const RecordDecl *RD = RT->getOriginalDecl()->getDefinitionOrSelf();

=======
  }
  if (const auto *RD = Ty->getAsRecordDecl()) {
>>>>>>> 35227056
    // If this is a C++ record, check the bases first.
    if (const CXXRecordDecl *CXXRD = dyn_cast<CXXRecordDecl>(RD))
      if (llvm::any_of(CXXRD->bases(), [this](const CXXBaseSpecifier &B) {
            return containsAnyFP16Vectors(B.getType());
          }))
        return true;

    if (llvm::any_of(RD->fields(), [this](FieldDecl *FD) {
          return FD && containsAnyFP16Vectors(FD->getType());
        }))
      return true;

    return false;
  } else {
    if (const VectorType *VT = Ty->getAs<VectorType>())
      return (VT->getElementType()->isFloat16Type() ||
              VT->getElementType()->isBFloat16Type() ||
              VT->getElementType()->isHalfType());
    return false;
  }
}

bool ARMSwiftABIInfo::isLegalVectorType(CharUnits VectorSize, llvm::Type *EltTy,
                                        unsigned NumElts) const {
  if (!llvm::isPowerOf2_32(NumElts))
    return false;
  unsigned size = CGT.getDataLayout().getTypeStoreSizeInBits(EltTy);
  if (size > 64)
    return false;
  if (VectorSize.getQuantity() != 8 &&
      (VectorSize.getQuantity() != 16 || NumElts == 1))
    return false;
  return true;
}

bool ARMABIInfo::isHomogeneousAggregateBaseType(QualType Ty) const {
  // Homogeneous aggregates for AAPCS-VFP must have base types of float,
  // double, or 64-bit or 128-bit vectors.
  if (const BuiltinType *BT = Ty->getAs<BuiltinType>()) {
    if (BT->getKind() == BuiltinType::Float ||
        BT->getKind() == BuiltinType::Double ||
        BT->getKind() == BuiltinType::LongDouble)
      return true;
  } else if (const VectorType *VT = Ty->getAs<VectorType>()) {
    unsigned VecSize = getContext().getTypeSize(VT);
    if (VecSize == 64 || VecSize == 128)
      return true;
  }
  return false;
}

bool ARMABIInfo::isHomogeneousAggregateSmallEnough(const Type *Base,
                                                   uint64_t Members) const {
  return Members <= 4;
}

bool ARMABIInfo::isZeroLengthBitfieldPermittedInHomogeneousAggregate() const {
  // AAPCS32 says that the rule for whether something is a homogeneous
  // aggregate is applied to the output of the data layout decision. So
  // anything that doesn't affect the data layout also does not affect
  // homogeneity. In particular, zero-length bitfields don't stop a struct
  // being homogeneous.
  return true;
}

bool ARMABIInfo::isEffectivelyAAPCS_VFP(unsigned callConvention,
                                        bool acceptHalf) const {
  // Give precedence to user-specified calling conventions.
  if (callConvention != llvm::CallingConv::C)
    return (callConvention == llvm::CallingConv::ARM_AAPCS_VFP);
  else
    return (getABIKind() == ARMABIKind::AAPCS_VFP) ||
           (acceptHalf && (getABIKind() == ARMABIKind::AAPCS16_VFP));
}

RValue ARMABIInfo::EmitVAArg(CodeGenFunction &CGF, Address VAListAddr,
                             QualType Ty, AggValueSlot Slot) const {
  CharUnits SlotSize = CharUnits::fromQuantity(4);

  // Empty records are ignored for parameter passing purposes.
  uint64_t Size = getContext().getTypeSize(Ty);
  bool IsEmpty = isEmptyRecord(getContext(), Ty, true);
  if ((IsEmpty || Size == 0) && shouldIgnoreEmptyArg(Ty))
    return Slot.asRValue();

  CharUnits TySize = getContext().getTypeSizeInChars(Ty);
  CharUnits TyAlignForABI = getContext().getTypeUnadjustedAlignInChars(Ty);

  // Use indirect if size of the illegal vector is bigger than 16 bytes.
  bool IsIndirect = false;
  const Type *Base = nullptr;
  uint64_t Members = 0;
  if (TySize > CharUnits::fromQuantity(16) && isIllegalVectorType(Ty)) {
    IsIndirect = true;

  // ARMv7k passes structs bigger than 16 bytes indirectly, in space
  // allocated by the caller.
  } else if (TySize > CharUnits::fromQuantity(16) &&
             getABIKind() == ARMABIKind::AAPCS16_VFP &&
             !isHomogeneousAggregate(Ty, Base, Members)) {
    IsIndirect = true;

  // Otherwise, bound the type's ABI alignment.
  // The ABI alignment for 64-bit or 128-bit vectors is 8 for AAPCS and 4 for
  // APCS. For AAPCS, the ABI alignment is at least 4-byte and at most 8-byte.
  // Our callers should be prepared to handle an under-aligned address.
  } else if (getABIKind() == ARMABIKind::AAPCS_VFP ||
             getABIKind() == ARMABIKind::AAPCS) {
    TyAlignForABI = std::max(TyAlignForABI, CharUnits::fromQuantity(4));
    TyAlignForABI = std::min(TyAlignForABI, CharUnits::fromQuantity(8));
  } else if (getABIKind() == ARMABIKind::AAPCS16_VFP) {
    // ARMv7k allows type alignment up to 16 bytes.
    TyAlignForABI = std::max(TyAlignForABI, CharUnits::fromQuantity(4));
    TyAlignForABI = std::min(TyAlignForABI, CharUnits::fromQuantity(16));
  } else {
    TyAlignForABI = CharUnits::fromQuantity(4);
  }

  TypeInfoChars TyInfo(TySize, TyAlignForABI, AlignRequirementKind::None);
  return emitVoidPtrVAArg(CGF, VAListAddr, Ty, IsIndirect, TyInfo, SlotSize,
                          /*AllowHigherAlign*/ true, Slot);
}

std::unique_ptr<TargetCodeGenInfo>
CodeGen::createARMTargetCodeGenInfo(CodeGenModule &CGM, ARMABIKind Kind) {
  return std::make_unique<ARMTargetCodeGenInfo>(CGM.getTypes(), Kind);
}

std::unique_ptr<TargetCodeGenInfo>
CodeGen::createWindowsARMTargetCodeGenInfo(CodeGenModule &CGM, ARMABIKind K) {
  return std::make_unique<WindowsARMTargetCodeGenInfo>(CGM.getTypes(), K);
}<|MERGE_RESOLUTION|>--- conflicted
+++ resolved
@@ -382,13 +382,8 @@
 
   if (!isAggregateTypeForABI(Ty)) {
     // Treat an enum type as its underlying type.
-<<<<<<< HEAD
-    if (const EnumType *EnumTy = Ty->getAs<EnumType>()) {
-      Ty = EnumTy->getOriginalDecl()->getDefinitionOrSelf()->getIntegerType();
-=======
     if (const auto *ED = Ty->getAsEnumDecl()) {
       Ty = ED->getIntegerType();
->>>>>>> 35227056
     }
 
     if (const auto *EIT = Ty->getAs<BitIntType>())
@@ -597,14 +592,8 @@
 
   if (!isAggregateTypeForABI(RetTy)) {
     // Treat an enum type as its underlying type.
-<<<<<<< HEAD
-    if (const EnumType *EnumTy = RetTy->getAs<EnumType>())
-      RetTy =
-          EnumTy->getOriginalDecl()->getDefinitionOrSelf()->getIntegerType();
-=======
     if (const auto *ED = RetTy->getAsEnumDecl())
       RetTy = ED->getIntegerType();
->>>>>>> 35227056
 
     if (const auto *EIT = RetTy->getAs<BitIntType>())
       if (EIT->getNumBits() > 64)
@@ -728,14 +717,8 @@
     if (NElements == 0)
       return false;
     return containsAnyFP16Vectors(AT->getElementType());
-<<<<<<< HEAD
-  } else if (const RecordType *RT = Ty->getAs<RecordType>()) {
-    const RecordDecl *RD = RT->getOriginalDecl()->getDefinitionOrSelf();
-
-=======
   }
   if (const auto *RD = Ty->getAsRecordDecl()) {
->>>>>>> 35227056
     // If this is a C++ record, check the bases first.
     if (const CXXRecordDecl *CXXRD = dyn_cast<CXXRecordDecl>(RD))
       if (llvm::any_of(CXXRD->bases(), [this](const CXXBaseSpecifier &B) {
