--- conflicted
+++ resolved
@@ -237,13 +237,8 @@
         /*ByVal=*/false);
 
   // Treat an enum type as its underlying type.
-<<<<<<< HEAD
-  if (const EnumType *EnumTy = Ty->getAs<EnumType>())
-    Ty = EnumTy->getOriginalDecl()->getDefinitionOrSelf()->getIntegerType();
-=======
   if (const auto *ED = Ty->getAsEnumDecl())
     Ty = ED->getIntegerType();
->>>>>>> 35227056
 
   // Integer types smaller than a register are extended.
   if (Size < 64 && Ty->isIntegerType())
