//===- PPC.cpp ------------------------------------------------------------===//
//
// Part of the LLVM Project, under the Apache License v2.0 with LLVM Exceptions.
// See https://llvm.org/LICENSE.txt for license information.
// SPDX-License-Identifier: Apache-2.0 WITH LLVM-exception
//
//===----------------------------------------------------------------------===//

#include "ABIInfoImpl.h"
#include "TargetInfo.h"
#include "clang/Basic/DiagnosticFrontend.h"

using namespace clang;
using namespace clang::CodeGen;

static RValue complexTempStructure(CodeGenFunction &CGF, Address VAListAddr,
                                   QualType Ty, CharUnits SlotSize,
                                   CharUnits EltSize, const ComplexType *CTy) {
  Address Addr =
      emitVoidPtrDirectVAArg(CGF, VAListAddr, CGF.Int8Ty, SlotSize * 2,
                             SlotSize, SlotSize, /*AllowHigher*/ true);

  Address RealAddr = Addr;
  Address ImagAddr = RealAddr;
  if (CGF.CGM.getDataLayout().isBigEndian()) {
    RealAddr =
        CGF.Builder.CreateConstInBoundsByteGEP(RealAddr, SlotSize - EltSize);
    ImagAddr = CGF.Builder.CreateConstInBoundsByteGEP(ImagAddr,
                                                      2 * SlotSize - EltSize);
  } else {
    ImagAddr = CGF.Builder.CreateConstInBoundsByteGEP(RealAddr, SlotSize);
  }

  llvm::Type *EltTy = CGF.ConvertTypeForMem(CTy->getElementType());
  RealAddr = RealAddr.withElementType(EltTy);
  ImagAddr = ImagAddr.withElementType(EltTy);
  llvm::Value *Real = CGF.Builder.CreateLoad(RealAddr, ".vareal");
  llvm::Value *Imag = CGF.Builder.CreateLoad(ImagAddr, ".vaimag");

  return RValue::getComplex(Real, Imag);
}

static bool PPC_initDwarfEHRegSizeTable(CodeGen::CodeGenFunction &CGF,
                                        llvm::Value *Address, bool Is64Bit,
                                        bool IsAIX) {
  // This is calculated from the LLVM and GCC tables and verified
  // against gcc output.  AFAIK all PPC ABIs use the same encoding.

  CodeGen::CGBuilderTy &Builder = CGF.Builder;

  llvm::IntegerType *i8 = CGF.Int8Ty;
  llvm::Value *Four8 = llvm::ConstantInt::get(i8, 4);
  llvm::Value *Eight8 = llvm::ConstantInt::get(i8, 8);
  llvm::Value *Sixteen8 = llvm::ConstantInt::get(i8, 16);

  // 0-31: r0-31, the 4-byte or 8-byte general-purpose registers
  AssignToArrayRange(Builder, Address, Is64Bit ? Eight8 : Four8, 0, 31);

  // 32-63: fp0-31, the 8-byte floating-point registers
  AssignToArrayRange(Builder, Address, Eight8, 32, 63);

  // 64-67 are various 4-byte or 8-byte special-purpose registers:
  // 64: mq
  // 65: lr
  // 66: ctr
  // 67: ap
  AssignToArrayRange(Builder, Address, Is64Bit ? Eight8 : Four8, 64, 67);

  // 68-76 are various 4-byte special-purpose registers:
  // 68-75 cr0-7
  // 76: xer
  AssignToArrayRange(Builder, Address, Four8, 68, 76);

  // 77-108: v0-31, the 16-byte vector registers
  AssignToArrayRange(Builder, Address, Sixteen8, 77, 108);

  // 109: vrsave
  // 110: vscr
  AssignToArrayRange(Builder, Address, Is64Bit ? Eight8 : Four8, 109, 110);

  // AIX does not utilize the rest of the registers.
  if (IsAIX)
    return false;

  // 111: spe_acc
  // 112: spefscr
  // 113: sfp
  AssignToArrayRange(Builder, Address, Is64Bit ? Eight8 : Four8, 111, 113);

  if (!Is64Bit)
    return false;

  // TODO: Need to verify if these registers are used on 64 bit AIX with Power8
  // or above CPU.
  // 64-bit only registers:
  // 114: tfhar
  // 115: tfiar
  // 116: texasr
  AssignToArrayRange(Builder, Address, Eight8, 114, 116);

  return false;
}

// AIX
namespace {
/// AIXABIInfo - The AIX XCOFF ABI information.
class AIXABIInfo : public ABIInfo {
  const bool Is64Bit;
  const unsigned PtrByteSize;
  CharUnits getParamTypeAlignment(QualType Ty) const;

public:
  AIXABIInfo(CodeGen::CodeGenTypes &CGT, bool Is64Bit)
      : ABIInfo(CGT), Is64Bit(Is64Bit), PtrByteSize(Is64Bit ? 8 : 4) {}

  bool isPromotableTypeForABI(QualType Ty) const;

  ABIArgInfo classifyReturnType(QualType RetTy) const;
  ABIArgInfo classifyArgumentType(QualType Ty) const;

  void computeInfo(CGFunctionInfo &FI) const override {
    if (!getCXXABI().classifyReturnType(FI))
      FI.getReturnInfo() = classifyReturnType(FI.getReturnType());

    for (auto &I : FI.arguments())
      I.info = classifyArgumentType(I.type);
  }

  RValue EmitVAArg(CodeGenFunction &CGF, Address VAListAddr, QualType Ty,
                   AggValueSlot Slot) const override;
};

class AIXTargetCodeGenInfo : public TargetCodeGenInfo {
  const bool Is64Bit;

public:
  AIXTargetCodeGenInfo(CodeGen::CodeGenTypes &CGT, bool Is64Bit)
      : TargetCodeGenInfo(std::make_unique<AIXABIInfo>(CGT, Is64Bit)),
        Is64Bit(Is64Bit) {}
  int getDwarfEHStackPointer(CodeGen::CodeGenModule &M) const override {
    return 1; // r1 is the dedicated stack pointer
  }

  bool initDwarfEHRegSizeTable(CodeGen::CodeGenFunction &CGF,
                               llvm::Value *Address) const override;

  void setTargetAttributes(const Decl *D, llvm::GlobalValue *GV,
                           CodeGen::CodeGenModule &M) const override;
};
} // namespace

// Return true if the ABI requires Ty to be passed sign- or zero-
// extended to 32/64 bits.
bool AIXABIInfo::isPromotableTypeForABI(QualType Ty) const {
  // Treat an enum type as its underlying type.
<<<<<<< HEAD
  if (const EnumType *EnumTy = Ty->getAs<EnumType>())
    Ty = EnumTy->getOriginalDecl()->getDefinitionOrSelf()->getIntegerType();
=======
  if (const auto *ED = Ty->getAsEnumDecl())
    Ty = ED->getIntegerType();
>>>>>>> 35227056

  // Promotable integer types are required to be promoted by the ABI.
  if (getContext().isPromotableIntegerType(Ty))
    return true;

  if (!Is64Bit)
    return false;

  // For 64 bit mode, in addition to the usual promotable integer types, we also
  // need to extend all 32-bit types, since the ABI requires promotion to 64
  // bits.
  if (const BuiltinType *BT = Ty->getAs<BuiltinType>())
    switch (BT->getKind()) {
    case BuiltinType::Int:
    case BuiltinType::UInt:
      return true;
    default:
      break;
    }

  return false;
}

ABIArgInfo AIXABIInfo::classifyReturnType(QualType RetTy) const {
  if (RetTy->isAnyComplexType())
    return ABIArgInfo::getDirect();

  if (RetTy->isVectorType())
    return ABIArgInfo::getDirect();

  if (RetTy->isVoidType())
    return ABIArgInfo::getIgnore();

  if (isAggregateTypeForABI(RetTy))
    return getNaturalAlignIndirect(RetTy, getDataLayout().getAllocaAddrSpace());

  return (isPromotableTypeForABI(RetTy) ? ABIArgInfo::getExtend(RetTy)
                                        : ABIArgInfo::getDirect());
}

ABIArgInfo AIXABIInfo::classifyArgumentType(QualType Ty) const {
  Ty = useFirstFieldIfTransparentUnion(Ty);

  if (Ty->isAnyComplexType())
    return ABIArgInfo::getDirect();

  if (Ty->isVectorType())
    return ABIArgInfo::getDirect();

  if (isAggregateTypeForABI(Ty)) {
    // Records with non-trivial destructors/copy-constructors should not be
    // passed by value.
    if (CGCXXABI::RecordArgABI RAA = getRecordArgABI(Ty, getCXXABI()))
      return getNaturalAlignIndirect(Ty, getDataLayout().getAllocaAddrSpace(),
                                     RAA == CGCXXABI::RAA_DirectInMemory);

    CharUnits CCAlign = getParamTypeAlignment(Ty);
    CharUnits TyAlign = getContext().getTypeAlignInChars(Ty);

    return ABIArgInfo::getIndirect(
        CCAlign, /*AddrSpace=*/getDataLayout().getAllocaAddrSpace(),
        /*ByVal=*/true,
        /*Realign=*/TyAlign > CCAlign);
  }

  return (isPromotableTypeForABI(Ty)
              ? ABIArgInfo::getExtend(Ty, CGT.ConvertType(Ty))
              : ABIArgInfo::getDirect());
}

CharUnits AIXABIInfo::getParamTypeAlignment(QualType Ty) const {
  // Complex types are passed just like their elements.
  if (const ComplexType *CTy = Ty->getAs<ComplexType>())
    Ty = CTy->getElementType();

  if (Ty->isVectorType())
    return CharUnits::fromQuantity(16);

  // If the structure contains a vector type, the alignment is 16.
  if (isRecordWithSIMDVectorType(getContext(), Ty))
    return CharUnits::fromQuantity(16);

  return CharUnits::fromQuantity(PtrByteSize);
}

RValue AIXABIInfo::EmitVAArg(CodeGenFunction &CGF, Address VAListAddr,
                             QualType Ty, AggValueSlot Slot) const {

  auto TypeInfo = getContext().getTypeInfoInChars(Ty);
  TypeInfo.Align = getParamTypeAlignment(Ty);

  CharUnits SlotSize = CharUnits::fromQuantity(PtrByteSize);

  // If we have a complex type and the base type is smaller than the register
  // size, the ABI calls for the real and imaginary parts to be right-adjusted
  // in separate words in 32bit mode or doublewords in 64bit mode. However,
  // Clang expects us to produce a pointer to a structure with the two parts
  // packed tightly. So generate loads of the real and imaginary parts relative
  // to the va_list pointer, and store them to a temporary structure. We do the
  // same as the PPC64ABI here.
  if (const ComplexType *CTy = Ty->getAs<ComplexType>()) {
    CharUnits EltSize = TypeInfo.Width / 2;
    if (EltSize < SlotSize)
      return complexTempStructure(CGF, VAListAddr, Ty, SlotSize, EltSize, CTy);
  }

  return emitVoidPtrVAArg(CGF, VAListAddr, Ty, /*Indirect*/ false, TypeInfo,
                          SlotSize, /*AllowHigher*/ true, Slot);
}

bool AIXTargetCodeGenInfo::initDwarfEHRegSizeTable(
    CodeGen::CodeGenFunction &CGF, llvm::Value *Address) const {
  return PPC_initDwarfEHRegSizeTable(CGF, Address, Is64Bit, /*IsAIX*/ true);
}

void AIXTargetCodeGenInfo::setTargetAttributes(
    const Decl *D, llvm::GlobalValue *GV, CodeGen::CodeGenModule &M) const {
  if (!isa<llvm::GlobalVariable>(GV))
    return;

  auto *GVar = cast<llvm::GlobalVariable>(GV);
  auto GVId = GV->getName();

  // Is this a global variable specified by the user as toc-data?
  bool UserSpecifiedTOC =
      llvm::binary_search(M.getCodeGenOpts().TocDataVarsUserSpecified, GVId);
  // Assumes the same variable cannot be in both TocVarsUserSpecified and
  // NoTocVars.
  if (UserSpecifiedTOC ||
      ((M.getCodeGenOpts().AllTocData) &&
       !llvm::binary_search(M.getCodeGenOpts().NoTocDataVars, GVId))) {
    const unsigned long PointerSize =
        GV->getParent()->getDataLayout().getPointerSizeInBits() / 8;
    auto *VarD = dyn_cast<VarDecl>(D);
    assert(VarD && "Invalid declaration of global variable.");

    ASTContext &Context = D->getASTContext();
    unsigned Alignment = Context.toBits(Context.getDeclAlign(D)) / 8;
    const auto *Ty = VarD->getType().getTypePtr();
<<<<<<< HEAD
    const RecordDecl *RDecl =
        Ty->isRecordType()
            ? Ty->getAs<RecordType>()->getOriginalDecl()->getDefinitionOrSelf()
            : nullptr;
=======
    const RecordDecl *RDecl = Ty->getAsRecordDecl();
>>>>>>> 35227056

    bool EmitDiagnostic = UserSpecifiedTOC && GV->hasExternalLinkage();
    auto reportUnsupportedWarning = [&](bool ShouldEmitWarning, StringRef Msg) {
      if (ShouldEmitWarning)
        M.getDiags().Report(D->getLocation(), diag::warn_toc_unsupported_type)
            << GVId << Msg;
    };
    if (!Ty || Ty->isIncompleteType())
      reportUnsupportedWarning(EmitDiagnostic, "of incomplete type");
    else if (RDecl && RDecl->hasFlexibleArrayMember())
      reportUnsupportedWarning(EmitDiagnostic,
                               "it contains a flexible array member");
    else if (VarD->getTLSKind() != VarDecl::TLS_None)
      reportUnsupportedWarning(EmitDiagnostic, "of thread local storage");
    else if (PointerSize < Context.getTypeInfo(VarD->getType()).Width / 8)
      reportUnsupportedWarning(EmitDiagnostic,
                               "variable is larger than a pointer");
    else if (PointerSize < Alignment)
      reportUnsupportedWarning(EmitDiagnostic,
                               "variable is aligned wider than a pointer");
    else if (D->hasAttr<SectionAttr>())
      reportUnsupportedWarning(EmitDiagnostic,
                               "variable has a section attribute");
    else if (GV->hasExternalLinkage() ||
             (M.getCodeGenOpts().AllTocData && !GV->hasLocalLinkage()))
      GVar->addAttribute("toc-data");
  }
}

// PowerPC-32
namespace {
/// PPC32_SVR4_ABIInfo - The 32-bit PowerPC ELF (SVR4) ABI information.
class PPC32_SVR4_ABIInfo : public DefaultABIInfo {
  bool IsSoftFloatABI;
  bool IsRetSmallStructInRegABI;

  CharUnits getParamTypeAlignment(QualType Ty) const;

public:
  PPC32_SVR4_ABIInfo(CodeGen::CodeGenTypes &CGT, bool SoftFloatABI,
                     bool RetSmallStructInRegABI)
      : DefaultABIInfo(CGT), IsSoftFloatABI(SoftFloatABI),
        IsRetSmallStructInRegABI(RetSmallStructInRegABI) {}

  ABIArgInfo classifyReturnType(QualType RetTy) const;

  void computeInfo(CGFunctionInfo &FI) const override {
    if (!getCXXABI().classifyReturnType(FI))
      FI.getReturnInfo() = classifyReturnType(FI.getReturnType());
    for (auto &I : FI.arguments())
      I.info = classifyArgumentType(I.type);
  }

  RValue EmitVAArg(CodeGenFunction &CGF, Address VAListAddr, QualType Ty,
                   AggValueSlot Slot) const override;
};

class PPC32TargetCodeGenInfo : public TargetCodeGenInfo {
public:
  PPC32TargetCodeGenInfo(CodeGenTypes &CGT, bool SoftFloatABI,
                         bool RetSmallStructInRegABI)
      : TargetCodeGenInfo(std::make_unique<PPC32_SVR4_ABIInfo>(
            CGT, SoftFloatABI, RetSmallStructInRegABI)) {}

  static bool isStructReturnInRegABI(const llvm::Triple &Triple,
                                     const CodeGenOptions &Opts);

  int getDwarfEHStackPointer(CodeGen::CodeGenModule &M) const override {
    // This is recovered from gcc output.
    return 1; // r1 is the dedicated stack pointer
  }

  bool initDwarfEHRegSizeTable(CodeGen::CodeGenFunction &CGF,
                               llvm::Value *Address) const override;
};
}

CharUnits PPC32_SVR4_ABIInfo::getParamTypeAlignment(QualType Ty) const {
  // Complex types are passed just like their elements.
  if (const ComplexType *CTy = Ty->getAs<ComplexType>())
    Ty = CTy->getElementType();

  if (Ty->isVectorType())
    return CharUnits::fromQuantity(getContext().getTypeSize(Ty) == 128 ? 16
                                                                       : 4);

  // For single-element float/vector structs, we consider the whole type
  // to have the same alignment requirements as its single element.
  const Type *AlignTy = nullptr;
  if (const Type *EltType = isSingleElementStruct(Ty, getContext())) {
    const BuiltinType *BT = EltType->getAs<BuiltinType>();
    if ((EltType->isVectorType() && getContext().getTypeSize(EltType) == 128) ||
        (BT && BT->isFloatingPoint()))
      AlignTy = EltType;
  }

  if (AlignTy)
    return CharUnits::fromQuantity(AlignTy->isVectorType() ? 16 : 4);
  return CharUnits::fromQuantity(4);
}

ABIArgInfo PPC32_SVR4_ABIInfo::classifyReturnType(QualType RetTy) const {
  uint64_t Size;

  // -msvr4-struct-return puts small aggregates in GPR3 and GPR4.
  if (isAggregateTypeForABI(RetTy) && IsRetSmallStructInRegABI &&
      (Size = getContext().getTypeSize(RetTy)) <= 64) {
    // System V ABI (1995), page 3-22, specified:
    // > A structure or union whose size is less than or equal to 8 bytes
    // > shall be returned in r3 and r4, as if it were first stored in the
    // > 8-byte aligned memory area and then the low addressed word were
    // > loaded into r3 and the high-addressed word into r4.  Bits beyond
    // > the last member of the structure or union are not defined.
    //
    // GCC for big-endian PPC32 inserts the pad before the first member,
    // not "beyond the last member" of the struct.  To stay compatible
    // with GCC, we coerce the struct to an integer of the same size.
    // LLVM will extend it and return i32 in r3, or i64 in r3:r4.
    if (Size == 0)
      return ABIArgInfo::getIgnore();
    else {
      llvm::Type *CoerceTy = llvm::Type::getIntNTy(getVMContext(), Size);
      return ABIArgInfo::getDirect(CoerceTy);
    }
  }

  return DefaultABIInfo::classifyReturnType(RetTy);
}

// TODO: this implementation is now likely redundant with
// DefaultABIInfo::EmitVAArg.
RValue PPC32_SVR4_ABIInfo::EmitVAArg(CodeGenFunction &CGF, Address VAList,
                                     QualType Ty, AggValueSlot Slot) const {
  if (getTarget().getTriple().isOSDarwin()) {
    auto TI = getContext().getTypeInfoInChars(Ty);
    TI.Align = getParamTypeAlignment(Ty);

    CharUnits SlotSize = CharUnits::fromQuantity(4);
    return emitVoidPtrVAArg(CGF, VAList, Ty,
                            classifyArgumentType(Ty).isIndirect(), TI, SlotSize,
                            /*AllowHigherAlign=*/true, Slot);
  }

  const unsigned OverflowLimit = 8;
  if (const ComplexType *CTy = Ty->getAs<ComplexType>()) {
    // TODO: Implement this. For now ignore.
    (void)CTy;
    return RValue::getAggregate(Address::invalid()); // FIXME?
  }

  // struct __va_list_tag {
  //   unsigned char gpr;
  //   unsigned char fpr;
  //   unsigned short reserved;
  //   void *overflow_arg_area;
  //   void *reg_save_area;
  // };

  bool isI64 = Ty->isIntegerType() && getContext().getTypeSize(Ty) == 64;
  bool isInt = !Ty->isFloatingType();
  bool isF64 = Ty->isFloatingType() && getContext().getTypeSize(Ty) == 64;

  // All aggregates are passed indirectly?  That doesn't seem consistent
  // with the argument-lowering code.
  bool isIndirect = isAggregateTypeForABI(Ty);

  CGBuilderTy &Builder = CGF.Builder;

  // The calling convention either uses 1-2 GPRs or 1 FPR.
  Address NumRegsAddr = Address::invalid();
  if (isInt || IsSoftFloatABI) {
    NumRegsAddr = Builder.CreateStructGEP(VAList, 0, "gpr");
  } else {
    NumRegsAddr = Builder.CreateStructGEP(VAList, 1, "fpr");
  }

  llvm::Value *NumRegs = Builder.CreateLoad(NumRegsAddr, "numUsedRegs");

  // "Align" the register count when TY is i64.
  if (isI64 || (isF64 && IsSoftFloatABI)) {
    NumRegs = Builder.CreateAdd(NumRegs, Builder.getInt8(1));
    NumRegs = Builder.CreateAnd(NumRegs, Builder.getInt8((uint8_t) ~1U));
  }

  llvm::Value *CC =
      Builder.CreateICmpULT(NumRegs, Builder.getInt8(OverflowLimit), "cond");

  llvm::BasicBlock *UsingRegs = CGF.createBasicBlock("using_regs");
  llvm::BasicBlock *UsingOverflow = CGF.createBasicBlock("using_overflow");
  llvm::BasicBlock *Cont = CGF.createBasicBlock("cont");

  Builder.CreateCondBr(CC, UsingRegs, UsingOverflow);

  llvm::Type *DirectTy = CGF.ConvertType(Ty), *ElementTy = DirectTy;
  if (isIndirect)
    DirectTy = CGF.UnqualPtrTy;

  // Case 1: consume registers.
  Address RegAddr = Address::invalid();
  {
    CGF.EmitBlock(UsingRegs);

    Address RegSaveAreaPtr = Builder.CreateStructGEP(VAList, 4);
    RegAddr = Address(Builder.CreateLoad(RegSaveAreaPtr), CGF.Int8Ty,
                      CharUnits::fromQuantity(8));
    assert(RegAddr.getElementType() == CGF.Int8Ty);

    // Floating-point registers start after the general-purpose registers.
    if (!(isInt || IsSoftFloatABI)) {
      RegAddr = Builder.CreateConstInBoundsByteGEP(RegAddr,
                                                   CharUnits::fromQuantity(32));
    }

    // Get the address of the saved value by scaling the number of
    // registers we've used by the number of
    CharUnits RegSize = CharUnits::fromQuantity((isInt || IsSoftFloatABI) ? 4 : 8);
    llvm::Value *RegOffset =
        Builder.CreateMul(NumRegs, Builder.getInt8(RegSize.getQuantity()));
    RegAddr = Address(Builder.CreateInBoundsGEP(
                          CGF.Int8Ty, RegAddr.emitRawPointer(CGF), RegOffset),
                      DirectTy,
                      RegAddr.getAlignment().alignmentOfArrayElement(RegSize));

    // Increase the used-register count.
    NumRegs =
      Builder.CreateAdd(NumRegs,
                        Builder.getInt8((isI64 || (isF64 && IsSoftFloatABI)) ? 2 : 1));
    Builder.CreateStore(NumRegs, NumRegsAddr);

    CGF.EmitBranch(Cont);
  }

  // Case 2: consume space in the overflow area.
  Address MemAddr = Address::invalid();
  {
    CGF.EmitBlock(UsingOverflow);

    Builder.CreateStore(Builder.getInt8(OverflowLimit), NumRegsAddr);

    // Everything in the overflow area is rounded up to a size of at least 4.
    CharUnits OverflowAreaAlign = CharUnits::fromQuantity(4);

    CharUnits Size;
    if (!isIndirect) {
      auto TypeInfo = CGF.getContext().getTypeInfoInChars(Ty);
      Size = TypeInfo.Width.alignTo(OverflowAreaAlign);
    } else {
      Size = CGF.getPointerSize();
    }

    Address OverflowAreaAddr = Builder.CreateStructGEP(VAList, 3);
    Address OverflowArea =
        Address(Builder.CreateLoad(OverflowAreaAddr, "argp.cur"), CGF.Int8Ty,
                OverflowAreaAlign);
    // Round up address of argument to alignment
    CharUnits Align = CGF.getContext().getTypeAlignInChars(Ty);
    if (Align > OverflowAreaAlign) {
      llvm::Value *Ptr = OverflowArea.emitRawPointer(CGF);
      OverflowArea = Address(emitRoundPointerUpToAlignment(CGF, Ptr, Align),
                             OverflowArea.getElementType(), Align);
    }

    MemAddr = OverflowArea.withElementType(DirectTy);

    // Increase the overflow area.
    OverflowArea = Builder.CreateConstInBoundsByteGEP(OverflowArea, Size);
    Builder.CreateStore(OverflowArea.emitRawPointer(CGF), OverflowAreaAddr);
    CGF.EmitBranch(Cont);
  }

  CGF.EmitBlock(Cont);

  // Merge the cases with a phi.
  Address Result = emitMergePHI(CGF, RegAddr, UsingRegs, MemAddr, UsingOverflow,
                                "vaarg.addr");

  // Load the pointer if the argument was passed indirectly.
  if (isIndirect) {
    Result = Address(Builder.CreateLoad(Result, "aggr"), ElementTy,
                     getContext().getTypeAlignInChars(Ty));
  }

  return CGF.EmitLoadOfAnyValue(CGF.MakeAddrLValue(Result, Ty), Slot);
}

bool PPC32TargetCodeGenInfo::isStructReturnInRegABI(
    const llvm::Triple &Triple, const CodeGenOptions &Opts) {
  assert(Triple.isPPC32());

  switch (Opts.getStructReturnConvention()) {
  case CodeGenOptions::SRCK_Default:
    break;
  case CodeGenOptions::SRCK_OnStack: // -maix-struct-return
    return false;
  case CodeGenOptions::SRCK_InRegs: // -msvr4-struct-return
    return true;
  }

  if (Triple.isOSBinFormatELF() && !Triple.isOSLinux())
    return true;

  return false;
}

bool
PPC32TargetCodeGenInfo::initDwarfEHRegSizeTable(CodeGen::CodeGenFunction &CGF,
                                                llvm::Value *Address) const {
  return PPC_initDwarfEHRegSizeTable(CGF, Address, /*Is64Bit*/ false,
                                     /*IsAIX*/ false);
}

// PowerPC-64

namespace {

/// PPC64_SVR4_ABIInfo - The 64-bit PowerPC ELF (SVR4) ABI information.
class PPC64_SVR4_ABIInfo : public ABIInfo {
  static const unsigned GPRBits = 64;
  PPC64_SVR4_ABIKind Kind;
  bool IsSoftFloatABI;

public:
  PPC64_SVR4_ABIInfo(CodeGen::CodeGenTypes &CGT, PPC64_SVR4_ABIKind Kind,
                     bool SoftFloatABI)
      : ABIInfo(CGT), Kind(Kind), IsSoftFloatABI(SoftFloatABI) {}

  bool isPromotableTypeForABI(QualType Ty) const;
  CharUnits getParamTypeAlignment(QualType Ty) const;

  ABIArgInfo classifyReturnType(QualType RetTy) const;
  ABIArgInfo classifyArgumentType(QualType Ty) const;

  bool isHomogeneousAggregateBaseType(QualType Ty) const override;
  bool isHomogeneousAggregateSmallEnough(const Type *Ty,
                                         uint64_t Members) const override;

  // TODO: We can add more logic to computeInfo to improve performance.
  // Example: For aggregate arguments that fit in a register, we could
  // use getDirectInReg (as is done below for structs containing a single
  // floating-point value) to avoid pushing them to memory on function
  // entry.  This would require changing the logic in PPCISelLowering
  // when lowering the parameters in the caller and args in the callee.
  void computeInfo(CGFunctionInfo &FI) const override {
    if (!getCXXABI().classifyReturnType(FI))
      FI.getReturnInfo() = classifyReturnType(FI.getReturnType());
    for (auto &I : FI.arguments()) {
      // We rely on the default argument classification for the most part.
      // One exception:  An aggregate containing a single floating-point
      // or vector item must be passed in a register if one is available.
      const Type *T = isSingleElementStruct(I.type, getContext());
      if (T) {
        const BuiltinType *BT = T->getAs<BuiltinType>();
        if ((T->isVectorType() && getContext().getTypeSize(T) == 128) ||
            (BT && BT->isFloatingPoint())) {
          QualType QT(T, 0);
          I.info = ABIArgInfo::getDirectInReg(CGT.ConvertType(QT));
          continue;
        }
      }
      I.info = classifyArgumentType(I.type);
    }
  }

  RValue EmitVAArg(CodeGenFunction &CGF, Address VAListAddr, QualType Ty,
                   AggValueSlot Slot) const override;
};

class PPC64_SVR4_TargetCodeGenInfo : public TargetCodeGenInfo {

public:
  PPC64_SVR4_TargetCodeGenInfo(CodeGenTypes &CGT, PPC64_SVR4_ABIKind Kind,
                               bool SoftFloatABI)
      : TargetCodeGenInfo(
            std::make_unique<PPC64_SVR4_ABIInfo>(CGT, Kind, SoftFloatABI)) {
    SwiftInfo =
        std::make_unique<SwiftABIInfo>(CGT, /*SwiftErrorInRegister=*/false);
  }

  int getDwarfEHStackPointer(CodeGen::CodeGenModule &M) const override {
    // This is recovered from gcc output.
    return 1; // r1 is the dedicated stack pointer
  }

  bool initDwarfEHRegSizeTable(CodeGen::CodeGenFunction &CGF,
                               llvm::Value *Address) const override;
  void emitTargetMetadata(CodeGen::CodeGenModule &CGM,
                          const llvm::MapVector<GlobalDecl, StringRef>
                              &MangledDeclNames) const override;
};

class PPC64TargetCodeGenInfo : public TargetCodeGenInfo {
public:
  PPC64TargetCodeGenInfo(CodeGenTypes &CGT)
      : TargetCodeGenInfo(std::make_unique<DefaultABIInfo>(CGT)) {}

  int getDwarfEHStackPointer(CodeGen::CodeGenModule &M) const override {
    // This is recovered from gcc output.
    return 1; // r1 is the dedicated stack pointer
  }

  bool initDwarfEHRegSizeTable(CodeGen::CodeGenFunction &CGF,
                               llvm::Value *Address) const override;
};
}

// Return true if the ABI requires Ty to be passed sign- or zero-
// extended to 64 bits.
bool
PPC64_SVR4_ABIInfo::isPromotableTypeForABI(QualType Ty) const {
  // Treat an enum type as its underlying type.
<<<<<<< HEAD
  if (const EnumType *EnumTy = Ty->getAs<EnumType>())
    Ty = EnumTy->getOriginalDecl()->getDefinitionOrSelf()->getIntegerType();
=======
  if (const auto *ED = Ty->getAsEnumDecl())
    Ty = ED->getIntegerType();
>>>>>>> 35227056

  // Promotable integer types are required to be promoted by the ABI.
  if (isPromotableIntegerTypeForABI(Ty))
    return true;

  // In addition to the usual promotable integer types, we also need to
  // extend all 32-bit types, since the ABI requires promotion to 64 bits.
  if (const BuiltinType *BT = Ty->getAs<BuiltinType>())
    switch (BT->getKind()) {
    case BuiltinType::Int:
    case BuiltinType::UInt:
      return true;
    default:
      break;
    }

  if (const auto *EIT = Ty->getAs<BitIntType>())
    if (EIT->getNumBits() < 64)
      return true;

  return false;
}

/// isAlignedParamType - Determine whether a type requires 16-byte or
/// higher alignment in the parameter area.  Always returns at least 8.
CharUnits PPC64_SVR4_ABIInfo::getParamTypeAlignment(QualType Ty) const {
  // Complex types are passed just like their elements.
  if (const ComplexType *CTy = Ty->getAs<ComplexType>())
    Ty = CTy->getElementType();

  auto FloatUsesVector = [this](QualType Ty){
    return Ty->isRealFloatingType() && &getContext().getFloatTypeSemantics(
                                           Ty) == &llvm::APFloat::IEEEquad();
  };

  // Only vector types of size 16 bytes need alignment (larger types are
  // passed via reference, smaller types are not aligned).
  if (Ty->isVectorType()) {
    return CharUnits::fromQuantity(getContext().getTypeSize(Ty) == 128 ? 16 : 8);
  } else if (FloatUsesVector(Ty)) {
    // According to ABI document section 'Optional Save Areas': If extended
    // precision floating-point values in IEEE BINARY 128 QUADRUPLE PRECISION
    // format are supported, map them to a single quadword, quadword aligned.
    return CharUnits::fromQuantity(16);
  }

  // For single-element float/vector structs, we consider the whole type
  // to have the same alignment requirements as its single element.
  const Type *AlignAsType = nullptr;
  const Type *EltType = isSingleElementStruct(Ty, getContext());
  if (EltType) {
    const BuiltinType *BT = EltType->getAs<BuiltinType>();
    if ((EltType->isVectorType() && getContext().getTypeSize(EltType) == 128) ||
        (BT && BT->isFloatingPoint()))
      AlignAsType = EltType;
  }

  // Likewise for ELFv2 homogeneous aggregates.
  const Type *Base = nullptr;
  uint64_t Members = 0;
  if (!AlignAsType && Kind == PPC64_SVR4_ABIKind::ELFv2 &&
      isAggregateTypeForABI(Ty) && isHomogeneousAggregate(Ty, Base, Members))
    AlignAsType = Base;

  // With special case aggregates, only vector base types need alignment.
  if (AlignAsType) {
    bool UsesVector = AlignAsType->isVectorType() ||
                      FloatUsesVector(QualType(AlignAsType, 0));
    return CharUnits::fromQuantity(UsesVector ? 16 : 8);
  }

  // Otherwise, we only need alignment for any aggregate type that
  // has an alignment requirement of >= 16 bytes.
  if (isAggregateTypeForABI(Ty) && getContext().getTypeAlign(Ty) >= 128) {
    return CharUnits::fromQuantity(16);
  }

  return CharUnits::fromQuantity(8);
}

bool PPC64_SVR4_ABIInfo::isHomogeneousAggregateBaseType(QualType Ty) const {
  // Homogeneous aggregates for ELFv2 must have base types of float,
  // double, long double, or 128-bit vectors.
  if (const BuiltinType *BT = Ty->getAs<BuiltinType>()) {
    if (BT->getKind() == BuiltinType::Float ||
        BT->getKind() == BuiltinType::Double ||
        BT->getKind() == BuiltinType::LongDouble ||
        BT->getKind() == BuiltinType::Ibm128 ||
        (getContext().getTargetInfo().hasFloat128Type() &&
         (BT->getKind() == BuiltinType::Float128))) {
      if (IsSoftFloatABI)
        return false;
      return true;
    }
  }
  if (const VectorType *VT = Ty->getAs<VectorType>()) {
    if (getContext().getTypeSize(VT) == 128)
      return true;
  }
  return false;
}

bool PPC64_SVR4_ABIInfo::isHomogeneousAggregateSmallEnough(
    const Type *Base, uint64_t Members) const {
  // Vector and fp128 types require one register, other floating point types
  // require one or two registers depending on their size.
  uint32_t NumRegs =
      ((getContext().getTargetInfo().hasFloat128Type() &&
          Base->isFloat128Type()) ||
        Base->isVectorType()) ? 1
                              : (getContext().getTypeSize(Base) + 63) / 64;

  // Homogeneous Aggregates may occupy at most 8 registers.
  return Members * NumRegs <= 8;
}

ABIArgInfo
PPC64_SVR4_ABIInfo::classifyArgumentType(QualType Ty) const {
  Ty = useFirstFieldIfTransparentUnion(Ty);

  if (Ty->isAnyComplexType())
    return ABIArgInfo::getDirect();

  // Non-Altivec vector types are passed in GPRs (smaller than 16 bytes)
  // or via reference (larger than 16 bytes).
  if (Ty->isVectorType()) {
    uint64_t Size = getContext().getTypeSize(Ty);
    if (Size > 128)
      return getNaturalAlignIndirect(Ty, getDataLayout().getAllocaAddrSpace(),
                                     /*ByVal=*/false);
    else if (Size < 128) {
      llvm::Type *CoerceTy = llvm::IntegerType::get(getVMContext(), Size);
      return ABIArgInfo::getDirect(CoerceTy);
    }
  }

  if (const auto *EIT = Ty->getAs<BitIntType>())
    if (EIT->getNumBits() > 128)
      return getNaturalAlignIndirect(Ty, getDataLayout().getAllocaAddrSpace(),
                                     /*ByVal=*/true);

  if (isAggregateTypeForABI(Ty)) {
    if (CGCXXABI::RecordArgABI RAA = getRecordArgABI(Ty, getCXXABI()))
      return getNaturalAlignIndirect(Ty, getDataLayout().getAllocaAddrSpace(),
                                     RAA == CGCXXABI::RAA_DirectInMemory);

    uint64_t ABIAlign = getParamTypeAlignment(Ty).getQuantity();
    uint64_t TyAlign = getContext().getTypeAlignInChars(Ty).getQuantity();

    // ELFv2 homogeneous aggregates are passed as array types.
    const Type *Base = nullptr;
    uint64_t Members = 0;
    if (Kind == PPC64_SVR4_ABIKind::ELFv2 &&
        isHomogeneousAggregate(Ty, Base, Members)) {
      llvm::Type *BaseTy = CGT.ConvertType(QualType(Base, 0));
      llvm::Type *CoerceTy = llvm::ArrayType::get(BaseTy, Members);
      return ABIArgInfo::getDirect(CoerceTy);
    }

    // If an aggregate may end up fully in registers, we do not
    // use the ByVal method, but pass the aggregate as array.
    // This is usually beneficial since we avoid forcing the
    // back-end to store the argument to memory.
    uint64_t Bits = getContext().getTypeSize(Ty);
    if (Bits > 0 && Bits <= 8 * GPRBits) {
      llvm::Type *CoerceTy;

      // Types up to 8 bytes are passed as integer type (which will be
      // properly aligned in the argument save area doubleword).
      if (Bits <= GPRBits)
        CoerceTy =
            llvm::IntegerType::get(getVMContext(), llvm::alignTo(Bits, 8));
      // Larger types are passed as arrays, with the base type selected
      // according to the required alignment in the save area.
      else {
        uint64_t RegBits = ABIAlign * 8;
        uint64_t NumRegs = llvm::alignTo(Bits, RegBits) / RegBits;
        llvm::Type *RegTy = llvm::IntegerType::get(getVMContext(), RegBits);
        CoerceTy = llvm::ArrayType::get(RegTy, NumRegs);
      }

      return ABIArgInfo::getDirect(CoerceTy);
    }

    // All other aggregates are passed ByVal.
    return ABIArgInfo::getIndirect(
        CharUnits::fromQuantity(ABIAlign),
        /*AddrSpace=*/getDataLayout().getAllocaAddrSpace(),
        /*ByVal=*/true, /*Realign=*/TyAlign > ABIAlign);
  }

  return (isPromotableTypeForABI(Ty)
              ? ABIArgInfo::getExtend(Ty, CGT.ConvertType(Ty))
              : ABIArgInfo::getDirect());
}

ABIArgInfo
PPC64_SVR4_ABIInfo::classifyReturnType(QualType RetTy) const {
  if (RetTy->isVoidType())
    return ABIArgInfo::getIgnore();

  if (RetTy->isAnyComplexType())
    return ABIArgInfo::getDirect();

  // Non-Altivec vector types are returned in GPRs (smaller than 16 bytes)
  // or via reference (larger than 16 bytes).
  if (RetTy->isVectorType()) {
    uint64_t Size = getContext().getTypeSize(RetTy);
    if (Size > 128)
      return getNaturalAlignIndirect(RetTy,
                                     getDataLayout().getAllocaAddrSpace());
    else if (Size < 128) {
      llvm::Type *CoerceTy = llvm::IntegerType::get(getVMContext(), Size);
      return ABIArgInfo::getDirect(CoerceTy);
    }
  }

  if (const auto *EIT = RetTy->getAs<BitIntType>())
    if (EIT->getNumBits() > 128)
      return getNaturalAlignIndirect(
          RetTy, getDataLayout().getAllocaAddrSpace(), /*ByVal=*/false);

  if (isAggregateTypeForABI(RetTy)) {
    // ELFv2 homogeneous aggregates are returned as array types.
    const Type *Base = nullptr;
    uint64_t Members = 0;
    if (Kind == PPC64_SVR4_ABIKind::ELFv2 &&
        isHomogeneousAggregate(RetTy, Base, Members)) {
      llvm::Type *BaseTy = CGT.ConvertType(QualType(Base, 0));
      llvm::Type *CoerceTy = llvm::ArrayType::get(BaseTy, Members);
      return ABIArgInfo::getDirect(CoerceTy);
    }

    // ELFv2 small aggregates are returned in up to two registers.
    uint64_t Bits = getContext().getTypeSize(RetTy);
    if (Kind == PPC64_SVR4_ABIKind::ELFv2 && Bits <= 2 * GPRBits) {
      if (Bits == 0)
        return ABIArgInfo::getIgnore();

      llvm::Type *CoerceTy;
      if (Bits > GPRBits) {
        CoerceTy = llvm::IntegerType::get(getVMContext(), GPRBits);
        CoerceTy = llvm::StructType::get(CoerceTy, CoerceTy);
      } else
        CoerceTy =
            llvm::IntegerType::get(getVMContext(), llvm::alignTo(Bits, 8));
      return ABIArgInfo::getDirect(CoerceTy);
    }

    // All other aggregates are returned indirectly.
    return getNaturalAlignIndirect(RetTy, getDataLayout().getAllocaAddrSpace());
  }

  return (isPromotableTypeForABI(RetTy) ? ABIArgInfo::getExtend(RetTy)
                                        : ABIArgInfo::getDirect());
}

// Based on ARMABIInfo::EmitVAArg, adjusted for 64-bit machine.
RValue PPC64_SVR4_ABIInfo::EmitVAArg(CodeGenFunction &CGF, Address VAListAddr,
                                     QualType Ty, AggValueSlot Slot) const {
  auto TypeInfo = getContext().getTypeInfoInChars(Ty);
  TypeInfo.Align = getParamTypeAlignment(Ty);

  CharUnits SlotSize = CharUnits::fromQuantity(8);

  // If we have a complex type and the base type is smaller than 8 bytes,
  // the ABI calls for the real and imaginary parts to be right-adjusted
  // in separate doublewords.  However, Clang expects us to produce a
  // pointer to a structure with the two parts packed tightly.  So generate
  // loads of the real and imaginary parts relative to the va_list pointer,
  // and store them to a temporary structure.
  if (const ComplexType *CTy = Ty->getAs<ComplexType>()) {
    CharUnits EltSize = TypeInfo.Width / 2;
    if (EltSize < SlotSize)
      return complexTempStructure(CGF, VAListAddr, Ty, SlotSize, EltSize, CTy);
  }

  // Otherwise, just use the general rule.
  //
  // The PPC64 ABI passes some arguments in integer registers, even to variadic
  // functions. To allow va_list to use the simple "void*" representation,
  // variadic calls allocate space in the argument area for the integer argument
  // registers, and variadic functions spill their integer argument registers to
  // this area in their prologues. When aggregates smaller than a register are
  // passed this way, they are passed in the least significant bits of the
  // register, which means that after spilling on big-endian targets they will
  // be right-aligned in their argument slot. This is uncommon; for a variety of
  // reasons, other big-endian targets don't end up right-aligning aggregate
  // types this way, and so right-alignment only applies to fundamental types.
  // So on PPC64, we must force the use of right-alignment even for aggregates.
  return emitVoidPtrVAArg(CGF, VAListAddr, Ty, /*Indirect*/ false, TypeInfo,
                          SlotSize, /*AllowHigher*/ true, Slot,
                          /*ForceRightAdjust*/ true);
}

bool
PPC64_SVR4_TargetCodeGenInfo::initDwarfEHRegSizeTable(
  CodeGen::CodeGenFunction &CGF,
  llvm::Value *Address) const {
  return PPC_initDwarfEHRegSizeTable(CGF, Address, /*Is64Bit*/ true,
                                     /*IsAIX*/ false);
}

void PPC64_SVR4_TargetCodeGenInfo::emitTargetMetadata(
    CodeGen::CodeGenModule &CGM,
    const llvm::MapVector<GlobalDecl, StringRef> &MangledDeclNames) const {
  if (CGM.getTypes().isLongDoubleReferenced()) {
    llvm::LLVMContext &Ctx = CGM.getLLVMContext();
    const auto *flt = &CGM.getTarget().getLongDoubleFormat();
    if (flt == &llvm::APFloat::PPCDoubleDouble())
      CGM.getModule().addModuleFlag(llvm::Module::Error, "float-abi",
                                    llvm::MDString::get(Ctx, "doubledouble"));
    else if (flt == &llvm::APFloat::IEEEquad())
      CGM.getModule().addModuleFlag(llvm::Module::Error, "float-abi",
                                    llvm::MDString::get(Ctx, "ieeequad"));
    else if (flt == &llvm::APFloat::IEEEdouble())
      CGM.getModule().addModuleFlag(llvm::Module::Error, "float-abi",
                                    llvm::MDString::get(Ctx, "ieeedouble"));
  }
}

bool
PPC64TargetCodeGenInfo::initDwarfEHRegSizeTable(CodeGen::CodeGenFunction &CGF,
                                                llvm::Value *Address) const {
  return PPC_initDwarfEHRegSizeTable(CGF, Address, /*Is64Bit*/ true,
                                     /*IsAIX*/ false);
}

std::unique_ptr<TargetCodeGenInfo>
CodeGen::createAIXTargetCodeGenInfo(CodeGenModule &CGM, bool Is64Bit) {
  return std::make_unique<AIXTargetCodeGenInfo>(CGM.getTypes(), Is64Bit);
}

std::unique_ptr<TargetCodeGenInfo>
CodeGen::createPPC32TargetCodeGenInfo(CodeGenModule &CGM, bool SoftFloatABI) {
  bool RetSmallStructInRegABI = PPC32TargetCodeGenInfo::isStructReturnInRegABI(
      CGM.getTriple(), CGM.getCodeGenOpts());
  return std::make_unique<PPC32TargetCodeGenInfo>(CGM.getTypes(), SoftFloatABI,
                                                  RetSmallStructInRegABI);
}

std::unique_ptr<TargetCodeGenInfo>
CodeGen::createPPC64TargetCodeGenInfo(CodeGenModule &CGM) {
  return std::make_unique<PPC64TargetCodeGenInfo>(CGM.getTypes());
}

std::unique_ptr<TargetCodeGenInfo> CodeGen::createPPC64_SVR4_TargetCodeGenInfo(
    CodeGenModule &CGM, PPC64_SVR4_ABIKind Kind, bool SoftFloatABI) {
  return std::make_unique<PPC64_SVR4_TargetCodeGenInfo>(CGM.getTypes(), Kind,
                                                        SoftFloatABI);
}<|MERGE_RESOLUTION|>--- conflicted
+++ resolved
@@ -153,13 +153,8 @@
 // extended to 32/64 bits.
 bool AIXABIInfo::isPromotableTypeForABI(QualType Ty) const {
   // Treat an enum type as its underlying type.
-<<<<<<< HEAD
-  if (const EnumType *EnumTy = Ty->getAs<EnumType>())
-    Ty = EnumTy->getOriginalDecl()->getDefinitionOrSelf()->getIntegerType();
-=======
   if (const auto *ED = Ty->getAsEnumDecl())
     Ty = ED->getIntegerType();
->>>>>>> 35227056
 
   // Promotable integer types are required to be promoted by the ABI.
   if (getContext().isPromotableIntegerType(Ty))
@@ -299,14 +294,7 @@
     ASTContext &Context = D->getASTContext();
     unsigned Alignment = Context.toBits(Context.getDeclAlign(D)) / 8;
     const auto *Ty = VarD->getType().getTypePtr();
-<<<<<<< HEAD
-    const RecordDecl *RDecl =
-        Ty->isRecordType()
-            ? Ty->getAs<RecordType>()->getOriginalDecl()->getDefinitionOrSelf()
-            : nullptr;
-=======
     const RecordDecl *RDecl = Ty->getAsRecordDecl();
->>>>>>> 35227056
 
     bool EmitDiagnostic = UserSpecifiedTOC && GV->hasExternalLinkage();
     auto reportUnsupportedWarning = [&](bool ShouldEmitWarning, StringRef Msg) {
@@ -717,13 +705,8 @@
 bool
 PPC64_SVR4_ABIInfo::isPromotableTypeForABI(QualType Ty) const {
   // Treat an enum type as its underlying type.
-<<<<<<< HEAD
-  if (const EnumType *EnumTy = Ty->getAs<EnumType>())
-    Ty = EnumTy->getOriginalDecl()->getDefinitionOrSelf()->getIntegerType();
-=======
   if (const auto *ED = Ty->getAsEnumDecl())
     Ty = ED->getIntegerType();
->>>>>>> 35227056
 
   // Promotable integer types are required to be promoted by the ABI.
   if (isPromotableIntegerTypeForABI(Ty))
