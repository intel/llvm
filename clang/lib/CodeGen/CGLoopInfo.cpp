//===---- CGLoopInfo.cpp - LLVM CodeGen for loop metadata -*- C++ -*-------===//
//
// Part of the LLVM Project, under the Apache License v2.0 with LLVM Exceptions.
// See https://llvm.org/LICENSE.txt for license information.
// SPDX-License-Identifier: Apache-2.0 WITH LLVM-exception
//
//===----------------------------------------------------------------------===//

#include "CGLoopInfo.h"
#include "clang/AST/ASTContext.h"
#include "clang/AST/Attr.h"
#include "clang/AST/Expr.h"
#include "clang/Basic/CodeGenOptions.h"
#include "llvm/IR/BasicBlock.h"
#include "llvm/IR/CFG.h"
#include "llvm/IR/Constants.h"
#include "llvm/IR/InstrTypes.h"
#include "llvm/IR/Instructions.h"
#include "llvm/IR/Metadata.h"
#include <optional>

using namespace clang;
using namespace clang::CodeGen;
using namespace llvm;

MDNode *
LoopInfo::createFollowupMetadata(const char *FollowupName,
                                 ArrayRef<llvm::Metadata *> LoopProperties) {
  LLVMContext &Ctx = Header->getContext();

  SmallVector<Metadata *, 4> Args;
  Args.push_back(MDString::get(Ctx, FollowupName));
  Args.append(LoopProperties.begin(), LoopProperties.end());
  return MDNode::get(Ctx, Args);
}

SmallVector<Metadata *, 4>
LoopInfo::createPipeliningMetadata(const LoopAttributes &Attrs,
                                   ArrayRef<Metadata *> LoopProperties,
                                   bool &HasUserTransforms) {
  LLVMContext &Ctx = Header->getContext();

  std::optional<bool> Enabled;
  if (Attrs.PipelineDisabled)
    Enabled = false;
  else if (Attrs.PipelineInitiationInterval != 0)
    Enabled = true;

  SmallVector<Metadata *, 4> Args;
  Args.append(LoopProperties.begin(), LoopProperties.end());

  if (Enabled != true) {
    if (Enabled == false) {
      Args.push_back(
          MDNode::get(Ctx, {MDString::get(Ctx, "llvm.loop.pipeline.disable"),
                            ConstantAsMetadata::get(ConstantInt::get(
                                llvm::Type::getInt1Ty(Ctx), 1))}));
    }
    return Args;
  }

  if (Attrs.PipelineInitiationInterval > 0) {
    Metadata *Vals[] = {
        MDString::get(Ctx, "llvm.loop.pipeline.initiationinterval"),
        ConstantAsMetadata::get(ConstantInt::get(
            llvm::Type::getInt32Ty(Ctx), Attrs.PipelineInitiationInterval))};
    Args.push_back(MDNode::get(Ctx, Vals));
  }

  // No follow-up: This is the last transformation.

  HasUserTransforms = true;
  return Args;
}

SmallVector<Metadata *, 4>
LoopInfo::createPartialUnrollMetadata(const LoopAttributes &Attrs,
                                      ArrayRef<Metadata *> LoopProperties,
                                      bool &HasUserTransforms) {
  LLVMContext &Ctx = Header->getContext();

  std::optional<bool> Enabled;
  if (Attrs.UnrollEnable == LoopAttributes::Disable)
    Enabled = false;
  else if (Attrs.UnrollEnable == LoopAttributes::Full)
    Enabled = std::nullopt;
  else if (Attrs.UnrollEnable != LoopAttributes::Unspecified ||
           Attrs.UnrollCount != 0)
    Enabled = true;

  if (Enabled != true) {
    // createFullUnrollMetadata will already have added llvm.loop.unroll.disable
    // if unrolling is disabled.
    return createPipeliningMetadata(Attrs, LoopProperties, HasUserTransforms);
  }

  SmallVector<Metadata *, 4> FollowupLoopProperties;

  // Apply all loop properties to the unrolled loop.
  FollowupLoopProperties.append(LoopProperties.begin(), LoopProperties.end());

  // Don't unroll an already unrolled loop.
  FollowupLoopProperties.push_back(
      MDNode::get(Ctx, MDString::get(Ctx, "llvm.loop.unroll.disable")));

  bool FollowupHasTransforms = false;
  SmallVector<Metadata *, 4> Followup = createPipeliningMetadata(
      Attrs, FollowupLoopProperties, FollowupHasTransforms);

  SmallVector<Metadata *, 4> Args;
  Args.append(LoopProperties.begin(), LoopProperties.end());

  // Setting unroll.count
  if (Attrs.UnrollCount > 0) {
    Metadata *Vals[] = {MDString::get(Ctx, "llvm.loop.unroll.count"),
                        ConstantAsMetadata::get(ConstantInt::get(
                            llvm::Type::getInt32Ty(Ctx), Attrs.UnrollCount))};
    Args.push_back(MDNode::get(Ctx, Vals));
  }

  // Setting unroll.full or unroll.disable
  if (Attrs.UnrollEnable == LoopAttributes::Enable) {
    Metadata *Vals[] = {MDString::get(Ctx, "llvm.loop.unroll.enable")};
    Args.push_back(MDNode::get(Ctx, Vals));
  }

  if (FollowupHasTransforms)
    Args.push_back(
        createFollowupMetadata("llvm.loop.unroll.followup_all", Followup));

  HasUserTransforms = true;
  return Args;
}

SmallVector<Metadata *, 4>
LoopInfo::createUnrollAndJamMetadata(const LoopAttributes &Attrs,
                                     ArrayRef<Metadata *> LoopProperties,
                                     bool &HasUserTransforms) {
  LLVMContext &Ctx = Header->getContext();

  std::optional<bool> Enabled;
  if (Attrs.UnrollAndJamEnable == LoopAttributes::Disable)
    Enabled = false;
  else if (Attrs.UnrollAndJamEnable == LoopAttributes::Enable ||
           Attrs.UnrollAndJamCount != 0)
    Enabled = true;

  if (Enabled != true) {
    SmallVector<Metadata *, 4> NewLoopProperties;
    if (Enabled == false) {
      NewLoopProperties.append(LoopProperties.begin(), LoopProperties.end());
      NewLoopProperties.push_back(MDNode::get(
          Ctx, MDString::get(Ctx, "llvm.loop.unroll_and_jam.disable")));
      LoopProperties = NewLoopProperties;
    }
    return createPartialUnrollMetadata(Attrs, LoopProperties,
                                       HasUserTransforms);
  }

  SmallVector<Metadata *, 4> FollowupLoopProperties;
  FollowupLoopProperties.append(LoopProperties.begin(), LoopProperties.end());
  FollowupLoopProperties.push_back(
      MDNode::get(Ctx, MDString::get(Ctx, "llvm.loop.unroll_and_jam.disable")));

  bool FollowupHasTransforms = false;
  SmallVector<Metadata *, 4> Followup = createPartialUnrollMetadata(
      Attrs, FollowupLoopProperties, FollowupHasTransforms);

  SmallVector<Metadata *, 4> Args;
  Args.append(LoopProperties.begin(), LoopProperties.end());

  // Setting unroll_and_jam.count
  if (Attrs.UnrollAndJamCount > 0) {
    Metadata *Vals[] = {
        MDString::get(Ctx, "llvm.loop.unroll_and_jam.count"),
        ConstantAsMetadata::get(ConstantInt::get(llvm::Type::getInt32Ty(Ctx),
                                                 Attrs.UnrollAndJamCount))};
    Args.push_back(MDNode::get(Ctx, Vals));
  }

  if (Attrs.UnrollAndJamEnable == LoopAttributes::Enable) {
    Metadata *Vals[] = {MDString::get(Ctx, "llvm.loop.unroll_and_jam.enable")};
    Args.push_back(MDNode::get(Ctx, Vals));
  }

  if (FollowupHasTransforms)
    Args.push_back(createFollowupMetadata(
        "llvm.loop.unroll_and_jam.followup_outer", Followup));

  if (UnrollAndJamInnerFollowup.has_value())
    Args.push_back(createFollowupMetadata(
        "llvm.loop.unroll_and_jam.followup_inner", *UnrollAndJamInnerFollowup));

  HasUserTransforms = true;
  return Args;
}

SmallVector<Metadata *, 4>
LoopInfo::createLoopVectorizeMetadata(const LoopAttributes &Attrs,
                                      ArrayRef<Metadata *> LoopProperties,
                                      bool &HasUserTransforms) {
  LLVMContext &Ctx = Header->getContext();

  std::optional<bool> Enabled;
  if (Attrs.VectorizeEnable == LoopAttributes::Disable)
    Enabled = false;
  else if (Attrs.VectorizeEnable != LoopAttributes::Unspecified ||
           Attrs.VectorizePredicateEnable != LoopAttributes::Unspecified ||
           Attrs.InterleaveCount != 0 || Attrs.VectorizeWidth != 0 ||
           Attrs.VectorizeScalable != LoopAttributes::Unspecified)
    Enabled = true;

  if (Enabled != true) {
    SmallVector<Metadata *, 4> NewLoopProperties;
    if (Enabled == false) {
      NewLoopProperties.append(LoopProperties.begin(), LoopProperties.end());
      NewLoopProperties.push_back(
          MDNode::get(Ctx, {MDString::get(Ctx, "llvm.loop.vectorize.enable"),
                            ConstantAsMetadata::get(ConstantInt::get(
                                llvm::Type::getInt1Ty(Ctx), 0))}));
      LoopProperties = NewLoopProperties;
    }
    return createUnrollAndJamMetadata(Attrs, LoopProperties, HasUserTransforms);
  }

  // Apply all loop properties to the vectorized loop.
  SmallVector<Metadata *, 4> FollowupLoopProperties;
  FollowupLoopProperties.append(LoopProperties.begin(), LoopProperties.end());

  // Don't vectorize an already vectorized loop.
  FollowupLoopProperties.push_back(
      MDNode::get(Ctx, MDString::get(Ctx, "llvm.loop.isvectorized")));

  bool FollowupHasTransforms = false;
  SmallVector<Metadata *, 4> Followup = createUnrollAndJamMetadata(
      Attrs, FollowupLoopProperties, FollowupHasTransforms);

  SmallVector<Metadata *, 4> Args;
  Args.append(LoopProperties.begin(), LoopProperties.end());

  // Setting vectorize.predicate when it has been specified and vectorization
  // has not been disabled.
  bool IsVectorPredicateEnabled = false;
  if (Attrs.VectorizePredicateEnable != LoopAttributes::Unspecified) {
    IsVectorPredicateEnabled =
        (Attrs.VectorizePredicateEnable == LoopAttributes::Enable);

    Metadata *Vals[] = {
        MDString::get(Ctx, "llvm.loop.vectorize.predicate.enable"),
        ConstantAsMetadata::get(ConstantInt::get(llvm::Type::getInt1Ty(Ctx),
                                                 IsVectorPredicateEnabled))};
    Args.push_back(MDNode::get(Ctx, Vals));
  }

  // Setting vectorize.width
  if (Attrs.VectorizeWidth > 0) {
    Metadata *Vals[] = {
        MDString::get(Ctx, "llvm.loop.vectorize.width"),
        ConstantAsMetadata::get(ConstantInt::get(llvm::Type::getInt32Ty(Ctx),
                                                 Attrs.VectorizeWidth))};

    Args.push_back(MDNode::get(Ctx, Vals));
  }

  if (Attrs.VectorizeScalable != LoopAttributes::Unspecified) {
    bool IsScalable = Attrs.VectorizeScalable == LoopAttributes::Enable;
    Metadata *Vals[] = {
        MDString::get(Ctx, "llvm.loop.vectorize.scalable.enable"),
        ConstantAsMetadata::get(
            ConstantInt::get(llvm::Type::getInt1Ty(Ctx), IsScalable))};
    Args.push_back(MDNode::get(Ctx, Vals));
  }

  // Setting interleave.count
  if (Attrs.InterleaveCount > 0) {
    Metadata *Vals[] = {
        MDString::get(Ctx, "llvm.loop.interleave.count"),
        ConstantAsMetadata::get(ConstantInt::get(llvm::Type::getInt32Ty(Ctx),
                                                 Attrs.InterleaveCount))};
    Args.push_back(MDNode::get(Ctx, Vals));
  }

  // vectorize.enable is set if:
  // 1) loop hint vectorize.enable is set, or
  // 2) it is implied when vectorize.predicate is set, or
  // 3) it is implied when vectorize.width is set to a value > 1
  // 4) it is implied when vectorize.scalable.enable is true
  // 5) it is implied when vectorize.width is unset (0) and the user
  //    explicitly requested fixed-width vectorization, i.e.
  //    vectorize.scalable.enable is false.
  if (Attrs.VectorizeEnable != LoopAttributes::Unspecified ||
      (IsVectorPredicateEnabled && Attrs.VectorizeWidth != 1) ||
      Attrs.VectorizeWidth > 1 ||
      Attrs.VectorizeScalable == LoopAttributes::Enable ||
      (Attrs.VectorizeScalable == LoopAttributes::Disable &&
       Attrs.VectorizeWidth != 1)) {
    bool AttrVal = Attrs.VectorizeEnable != LoopAttributes::Disable;
    Args.push_back(
        MDNode::get(Ctx, {MDString::get(Ctx, "llvm.loop.vectorize.enable"),
                          ConstantAsMetadata::get(ConstantInt::get(
                              llvm::Type::getInt1Ty(Ctx), AttrVal))}));
  }

  if (FollowupHasTransforms)
    Args.push_back(
        createFollowupMetadata("llvm.loop.vectorize.followup_all", Followup));

  HasUserTransforms = true;
  return Args;
}

SmallVector<Metadata *, 4>
LoopInfo::createLoopDistributeMetadata(const LoopAttributes &Attrs,
                                       ArrayRef<Metadata *> LoopProperties,
                                       bool &HasUserTransforms) {
  LLVMContext &Ctx = Header->getContext();

  std::optional<bool> Enabled;
  if (Attrs.DistributeEnable == LoopAttributes::Disable)
    Enabled = false;
  if (Attrs.DistributeEnable == LoopAttributes::Enable)
    Enabled = true;

  if (Enabled != true) {
    SmallVector<Metadata *, 4> NewLoopProperties;
    if (Enabled == false) {
      NewLoopProperties.append(LoopProperties.begin(), LoopProperties.end());
      NewLoopProperties.push_back(
          MDNode::get(Ctx, {MDString::get(Ctx, "llvm.loop.distribute.enable"),
                            ConstantAsMetadata::get(ConstantInt::get(
                                llvm::Type::getInt1Ty(Ctx), 0))}));
      LoopProperties = NewLoopProperties;
    }
    return createLoopVectorizeMetadata(Attrs, LoopProperties,
                                       HasUserTransforms);
  }

  bool FollowupHasTransforms = false;
  SmallVector<Metadata *, 4> Followup =
      createLoopVectorizeMetadata(Attrs, LoopProperties, FollowupHasTransforms);

  SmallVector<Metadata *, 4> Args;
  Args.append(LoopProperties.begin(), LoopProperties.end());

  Metadata *Vals[] = {MDString::get(Ctx, "llvm.loop.distribute.enable"),
                      ConstantAsMetadata::get(ConstantInt::get(
                          llvm::Type::getInt1Ty(Ctx),
                          (Attrs.DistributeEnable == LoopAttributes::Enable)))};
  Args.push_back(MDNode::get(Ctx, Vals));

  if (FollowupHasTransforms)
    Args.push_back(
        createFollowupMetadata("llvm.loop.distribute.followup_all", Followup));

  HasUserTransforms = true;
  return Args;
}

SmallVector<Metadata *, 4>
LoopInfo::createFullUnrollMetadata(const LoopAttributes &Attrs,
                                   ArrayRef<Metadata *> LoopProperties,
                                   bool &HasUserTransforms) {
  LLVMContext &Ctx = Header->getContext();

  std::optional<bool> Enabled;
  if (Attrs.UnrollEnable == LoopAttributes::Disable)
    Enabled = false;
  else if (Attrs.UnrollEnable == LoopAttributes::Full)
    Enabled = true;

  if (Enabled != true) {
    SmallVector<Metadata *, 4> NewLoopProperties;
    if (Enabled == false) {
      NewLoopProperties.append(LoopProperties.begin(), LoopProperties.end());
      NewLoopProperties.push_back(
          MDNode::get(Ctx, MDString::get(Ctx, "llvm.loop.unroll.disable")));
      LoopProperties = NewLoopProperties;
    }
    return createLoopDistributeMetadata(Attrs, LoopProperties,
                                        HasUserTransforms);
  }

  SmallVector<Metadata *, 4> Args;
  Args.append(LoopProperties.begin(), LoopProperties.end());
  Args.push_back(MDNode::get(Ctx, MDString::get(Ctx, "llvm.loop.unroll.full")));

  // No follow-up: there is no loop after full unrolling.
  // TODO: Warn if there are transformations after full unrolling.

  HasUserTransforms = true;
  return Args;
}

<<<<<<< HEAD
void LoopInfoStack::addSYCLIVDepInfo(llvm::LLVMContext &Ctx, unsigned SafeLen,
                                     const ValueDecl *Array) {
  // If there is a global that beats this one out, don't add/change anything.
  if (StagedAttrs.GlobalSYCLIVDepInfo &&
      (StagedAttrs.GlobalSYCLIVDepInfo->SafeLen == 0 ||
       (SafeLen != 0 && StagedAttrs.GlobalSYCLIVDepInfo->SafeLen >= SafeLen)))
    return;

  if (!Array) {
    // Updating the global setting.
    if (!StagedAttrs.GlobalSYCLIVDepInfo)
      StagedAttrs.GlobalSYCLIVDepInfo = LoopAttributes::SYCLIVDepInfo{SafeLen};
    else
      StagedAttrs.GlobalSYCLIVDepInfo->SafeLen = SafeLen;

    // Remove any array collections that don't have a greater safelen than the
    // global.
    StagedAttrs.ArraySYCLIVDepInfo.erase(
        llvm::remove_if(StagedAttrs.ArraySYCLIVDepInfo,
                        [SafeLen](const auto &A) {
                          return !A.isSafeLenGreaterOrEqual(SafeLen);
                        }),
        StagedAttrs.ArraySYCLIVDepInfo.end());
    return;
  }

  auto SafeLenItr = llvm::find_if(
      StagedAttrs.ArraySYCLIVDepInfo,
      [SafeLen](const auto &Info) { return Info.SafeLen == SafeLen; });
  auto ArrayItr =
      llvm::find_if(StagedAttrs.ArraySYCLIVDepInfo,
                    [Array](const auto &Info) { return Info.hasArray(Array); });

  if (ArrayItr != StagedAttrs.ArraySYCLIVDepInfo.end()) {
    // Ensure that the current array's safelen is greater than the existing one.
    // Otherwise, there is nothing to do. We've already been checked against
    // the global safelen.
    if (ArrayItr->isSafeLenGreaterOrEqual(SafeLen))
      return;

    // We know this exists, so no need to check the result of find_if, but
    // remove the last array.
    ArrayItr->eraseArray(Array);
  }

  // Add this to the new safelen version.
  if (SafeLenItr != StagedAttrs.ArraySYCLIVDepInfo.end()) {
    SafeLenItr->Arrays.emplace_back(Array, MDNode::getDistinct(Ctx, {}));
    return;
  }

  StagedAttrs.ArraySYCLIVDepInfo.emplace_back(SafeLen, Array,
                                              MDNode::getDistinct(Ctx, {}));
}

static void
EmitIVDepLoopMetadata(LLVMContext &Ctx,
                      llvm::SmallVectorImpl<llvm::Metadata *> &LoopProperties,
                      const LoopAttributes::SYCLIVDepInfo &I) {
  if (I.Arrays.empty())
    return;
  SmallVector<llvm::Metadata *, 4> MD;
  MD.push_back(MDString::get(Ctx, "llvm.loop.parallel_access_indices"));
  std::transform(I.Arrays.begin(), I.Arrays.end(), std::back_inserter(MD),
                 [](const auto &Pair) { return Pair.second; });

  if (I.SafeLen != 0)
    MD.push_back(ConstantAsMetadata::get(
        ConstantInt::get(llvm::Type::getInt32Ty(Ctx), I.SafeLen)));
  LoopProperties.push_back(MDNode::get(Ctx, MD));
}

/// Setting the legacy LLVM IR representation of the ivdep attribute.
static void EmitLegacyIVDepLoopMetadata(
    LLVMContext &Ctx, llvm::SmallVectorImpl<llvm::Metadata *> &LoopProperties,
    const LoopAttributes::SYCLIVDepInfo &I) {
  // Only emit the "enable" metadata if the safelen is set to 0, implying
  // infinite safe length.
  if (I.SafeLen == 0) {
    Metadata *EnableMDs[] = {MDString::get(Ctx, "llvm.loop.ivdep.enable")};
    LoopProperties.push_back(MDNode::get(Ctx, EnableMDs));
    return;
  }

  Metadata *SafelenMDs[] = {MDString::get(Ctx, "llvm.loop.ivdep.safelen"),
                            ConstantAsMetadata::get(ConstantInt::get(
                                llvm::Type::getInt32Ty(Ctx), I.SafeLen))};
  LoopProperties.push_back(MDNode::get(Ctx, SafelenMDs));
}

MDNode *LoopInfo::createMetadata(
=======
SmallVector<Metadata *, 4> LoopInfo::createMetadata(
>>>>>>> 6c56a842
    const LoopAttributes &Attrs,
    llvm::ArrayRef<llvm::Metadata *> AdditionalLoopProperties,
    bool &HasUserTransforms) {
  SmallVector<Metadata *, 3> LoopProperties;

  // If we have a valid start debug location for the loop, add it.
  if (StartLoc) {
    LoopProperties.push_back(StartLoc.getAsMDNode());

    // If we also have a valid end debug location for the loop, add it.
    if (EndLoc)
      LoopProperties.push_back(EndLoc.getAsMDNode());
  }

  LLVMContext &Ctx = Header->getContext();
  if (Attrs.MustProgress)
    LoopProperties.push_back(
        MDNode::get(Ctx, MDString::get(Ctx, "llvm.loop.mustprogress")));

  assert(!!AccGroup == Attrs.IsParallel &&
         "There must be an access group iff the loop is parallel");
  if (Attrs.IsParallel) {
    LoopProperties.push_back(MDNode::get(
        Ctx, {MDString::get(Ctx, "llvm.loop.parallel_accesses"), AccGroup}));
  }

  if (Attrs.GlobalSYCLIVDepInfo.has_value()) {
    EmitIVDepLoopMetadata(Ctx, LoopProperties, *Attrs.GlobalSYCLIVDepInfo);
    // The legacy metadata also needs to be emitted to provide backwards
    // compatibility with any conformant backend. This is done exclusively
    // for the "global" ivdep specification so as not to impose unnecessarily
    // tight safe length constraints on the array-specific cases.
    EmitLegacyIVDepLoopMetadata(Ctx, LoopProperties,
                                *Attrs.GlobalSYCLIVDepInfo);
  }
  for (const auto &I : Attrs.ArraySYCLIVDepInfo)
    EmitIVDepLoopMetadata(Ctx, LoopProperties, I);

  // Setting ii attribute with an initiation interval
  if (Attrs.SYCLIInterval > 0) {
    Metadata *Vals[] = {MDString::get(Ctx, "llvm.loop.ii.count"),
                        ConstantAsMetadata::get(ConstantInt::get(
                            llvm::Type::getInt32Ty(Ctx), Attrs.SYCLIInterval))};
    LoopProperties.push_back(MDNode::get(Ctx, Vals));
  }

  // Setting max_concurrency attribute with number of threads
  if (Attrs.SYCLMaxConcurrencyNThreads) {
    Metadata *Vals[] = {
        MDString::get(Ctx, "llvm.loop.max_concurrency.count"),
        ConstantAsMetadata::get(ConstantInt::get(
            llvm::Type::getInt32Ty(Ctx), *Attrs.SYCLMaxConcurrencyNThreads))};
    LoopProperties.push_back(MDNode::get(Ctx, Vals));
  }

  if (Attrs.SYCLLoopCoalesceEnable) {
    Metadata *Vals[] = {MDString::get(Ctx, "llvm.loop.coalesce.enable")};
    LoopProperties.push_back(MDNode::get(Ctx, Vals));
  }

  if (Attrs.SYCLLoopCoalesceNLevels > 0) {
    Metadata *Vals[] = {
        MDString::get(Ctx, "llvm.loop.coalesce.count"),
        ConstantAsMetadata::get(ConstantInt::get(
            llvm::Type::getInt32Ty(Ctx), Attrs.SYCLLoopCoalesceNLevels))};
    LoopProperties.push_back(MDNode::get(Ctx, Vals));
  }

  // disable_loop_pipelining attribute corresponds to
  // 'llvm.loop.intel.pipelining.enable, i32 0' metadata
  if (Attrs.SYCLLoopPipeliningDisable) {
    Metadata *Vals[] = {MDString::get(Ctx, "llvm.loop.intel.pipelining.enable"),
                        ConstantAsMetadata::get(
                            ConstantInt::get(llvm::Type::getInt32Ty(Ctx), 0))};
    LoopProperties.push_back(MDNode::get(Ctx, Vals));
  }

  if (Attrs.SYCLMaxInterleavingNInvocations) {
    Metadata *Vals[] = {MDString::get(Ctx, "llvm.loop.max_interleaving.count"),
                        ConstantAsMetadata::get(ConstantInt::get(
                            llvm::Type::getInt32Ty(Ctx),
                            *Attrs.SYCLMaxInterleavingNInvocations))};
    LoopProperties.push_back(MDNode::get(Ctx, Vals));
  }

  // nofusion attribute corresponds to 'llvm.loop.fusion.disable' metadata
  if (Attrs.SYCLNofusionEnable) {
    Metadata *Vals[] = {MDString::get(Ctx, "llvm.loop.fusion.disable")};
    LoopProperties.push_back(MDNode::get(Ctx, Vals));
  }

  if (Attrs.SYCLSpeculatedIterationsNIterations) {
    Metadata *Vals[] = {
        MDString::get(Ctx, "llvm.loop.intel.speculated.iterations.count"),
        ConstantAsMetadata::get(
            ConstantInt::get(llvm::Type::getInt32Ty(Ctx),
                             *Attrs.SYCLSpeculatedIterationsNIterations))};
    LoopProperties.push_back(MDNode::get(Ctx, Vals));
  }

  for (const auto &VC : Attrs.SYCLIntelFPGAVariantCount) {
    Metadata *Vals[] = {MDString::get(Ctx, VC.first),
                        ConstantAsMetadata::get(ConstantInt::get(
                            llvm::Type::getInt32Ty(Ctx), VC.second))};
    LoopProperties.push_back(MDNode::get(Ctx, Vals));
  }
  
  if (Attrs.SYCLMaxReinvocationDelayNCycles) {
    Metadata *Vals[] = {
        MDString::get(Ctx, "llvm.loop.intel.max_reinvocation_delay.count"),
        ConstantAsMetadata::get(
          ConstantInt::get(llvm::Type::getInt32Ty(Ctx),
                           *Attrs.SYCLMaxReinvocationDelayNCycles))};
    LoopProperties.push_back(MDNode::get(Ctx, Vals));
  }

  // enable_loop_pipelining attribute corresponds to
  // 'llvm.loop.intel.pipelining.enable, i32 1' metadata
  if (Attrs.SYCLLoopPipeliningEnable) {
    Metadata *Vals[] = {MDString::get(Ctx, "llvm.loop.intel.pipelining.enable"),
                        ConstantAsMetadata::get(
                            ConstantInt::get(llvm::Type::getInt32Ty(Ctx), 1))};
    LoopProperties.push_back(MDNode::get(Ctx, Vals));
  }

  // Setting clang::code_align attribute.
  if (Attrs.CodeAlign > 0) {
    Metadata *Vals[] = {MDString::get(Ctx, "llvm.loop.align"),
                        ConstantAsMetadata::get(ConstantInt::get(
                            llvm::Type::getInt32Ty(Ctx), Attrs.CodeAlign))};
    LoopProperties.push_back(MDNode::get(Ctx, Vals));
  }

  LoopProperties.insert(LoopProperties.end(), AdditionalLoopProperties.begin(),
                        AdditionalLoopProperties.end());
  return createFullUnrollMetadata(Attrs, LoopProperties, HasUserTransforms);
}

LoopAttributes::LoopAttributes(bool IsParallel)
    : IsParallel(IsParallel), VectorizeEnable(LoopAttributes::Unspecified),
      UnrollEnable(LoopAttributes::Unspecified),
      UnrollAndJamEnable(LoopAttributes::Unspecified),
      VectorizePredicateEnable(LoopAttributes::Unspecified), VectorizeWidth(0),
      VectorizeScalable(LoopAttributes::Unspecified), InterleaveCount(0),
      SYCLIInterval(0), SYCLLoopCoalesceEnable(false),
      SYCLLoopCoalesceNLevels(0), SYCLLoopPipeliningDisable(false),
      SYCLLoopPipeliningEnable(false), UnrollCount(0), UnrollAndJamCount(0),
      DistributeEnable(LoopAttributes::Unspecified), PipelineDisabled(false),
      PipelineInitiationInterval(0), SYCLNofusionEnable(false), CodeAlign(0),
      MustProgress(false) {}

void LoopAttributes::clear() {
  IsParallel = false;
  VectorizeWidth = 0;
  VectorizeScalable = LoopAttributes::Unspecified;
  InterleaveCount = 0;
  GlobalSYCLIVDepInfo.reset();
  ArraySYCLIVDepInfo.clear();
  SYCLIInterval = 0;
  SYCLMaxConcurrencyNThreads.reset();
  SYCLLoopCoalesceEnable = false;
  SYCLLoopCoalesceNLevels = 0;
  SYCLLoopPipeliningDisable = false;
  SYCLMaxInterleavingNInvocations.reset();
  SYCLSpeculatedIterationsNIterations.reset();
  SYCLIntelFPGAVariantCount.clear();
  SYCLMaxReinvocationDelayNCycles.reset();
  SYCLLoopPipeliningEnable = false;
  UnrollCount = 0;
  UnrollAndJamCount = 0;
  VectorizeEnable = LoopAttributes::Unspecified;
  UnrollEnable = LoopAttributes::Unspecified;
  UnrollAndJamEnable = LoopAttributes::Unspecified;
  VectorizePredicateEnable = LoopAttributes::Unspecified;
  DistributeEnable = LoopAttributes::Unspecified;
  PipelineDisabled = false;
  PipelineInitiationInterval = 0;
  SYCLNofusionEnable = false;
  CodeAlign = 0;
  MustProgress = false;
}

LoopInfo::LoopInfo(BasicBlock *Header, const LoopAttributes &Attrs,
                   const llvm::DebugLoc &StartLoc, const llvm::DebugLoc &EndLoc,
                   LoopInfo *Parent)
    : Header(Header), Attrs(Attrs), StartLoc(StartLoc), EndLoc(EndLoc),
      Parent(Parent) {

  if (Attrs.IsParallel) {
    // Create an access group for this loop.
    LLVMContext &Ctx = Header->getContext();
    AccGroup = MDNode::getDistinct(Ctx, {});
  }

  if (!Attrs.IsParallel && Attrs.VectorizeWidth == 0 &&
      Attrs.VectorizeScalable == LoopAttributes::Unspecified &&
      Attrs.InterleaveCount == 0 && !Attrs.GlobalSYCLIVDepInfo.has_value() &&
      Attrs.ArraySYCLIVDepInfo.empty() && Attrs.SYCLIInterval == 0 &&
      !Attrs.SYCLMaxConcurrencyNThreads &&
      Attrs.SYCLLoopCoalesceEnable == false &&
      Attrs.SYCLLoopCoalesceNLevels == 0 &&
      Attrs.SYCLLoopPipeliningDisable == false &&
      !Attrs.SYCLMaxInterleavingNInvocations &&
      !Attrs.SYCLSpeculatedIterationsNIterations &&
      Attrs.SYCLIntelFPGAVariantCount.empty() && Attrs.UnrollCount == 0 &&
      !Attrs.SYCLMaxReinvocationDelayNCycles &&
      !Attrs.SYCLLoopPipeliningEnable && Attrs.UnrollAndJamCount == 0 &&
      !Attrs.PipelineDisabled && Attrs.PipelineInitiationInterval == 0 &&
      Attrs.VectorizePredicateEnable == LoopAttributes::Unspecified &&
      Attrs.VectorizeEnable == LoopAttributes::Unspecified &&
      Attrs.UnrollEnable == LoopAttributes::Unspecified &&
      Attrs.UnrollAndJamEnable == LoopAttributes::Unspecified &&
      Attrs.DistributeEnable == LoopAttributes::Unspecified &&
      Attrs.CodeAlign == 0 && !StartLoc && Attrs.SYCLNofusionEnable == false &&
      !EndLoc && !Attrs.MustProgress)
    return;

  TempLoopID = MDNode::getTemporary(Header->getContext(), {});
}

void LoopInfo::finish() {
  // We did not annotate the loop body instructions because there are no
  // attributes for this loop.
  if (!TempLoopID)
    return;

  MDNode *LoopID;
  LoopAttributes CurLoopAttr = Attrs;
  LLVMContext &Ctx = Header->getContext();

  if (Parent && (Parent->Attrs.UnrollAndJamEnable ||
                 Parent->Attrs.UnrollAndJamCount != 0)) {
    // Parent unroll-and-jams this loop.
    // Split the transformations in those that happens before the unroll-and-jam
    // and those after.

    LoopAttributes BeforeJam, AfterJam;

    BeforeJam.IsParallel = AfterJam.IsParallel = Attrs.IsParallel;

    BeforeJam.VectorizeWidth = Attrs.VectorizeWidth;
    BeforeJam.VectorizeScalable = Attrs.VectorizeScalable;
    BeforeJam.InterleaveCount = Attrs.InterleaveCount;
    BeforeJam.VectorizeEnable = Attrs.VectorizeEnable;
    BeforeJam.DistributeEnable = Attrs.DistributeEnable;
    BeforeJam.VectorizePredicateEnable = Attrs.VectorizePredicateEnable;

    switch (Attrs.UnrollEnable) {
    case LoopAttributes::Unspecified:
    case LoopAttributes::Disable:
      BeforeJam.UnrollEnable = Attrs.UnrollEnable;
      AfterJam.UnrollEnable = Attrs.UnrollEnable;
      break;
    case LoopAttributes::Full:
      BeforeJam.UnrollEnable = LoopAttributes::Full;
      break;
    case LoopAttributes::Enable:
      AfterJam.UnrollEnable = LoopAttributes::Enable;
      break;
    }

    AfterJam.VectorizePredicateEnable = Attrs.VectorizePredicateEnable;
    AfterJam.UnrollCount = Attrs.UnrollCount;
    AfterJam.PipelineDisabled = Attrs.PipelineDisabled;
    AfterJam.PipelineInitiationInterval = Attrs.PipelineInitiationInterval;

    // If this loop is subject of an unroll-and-jam by the parent loop, and has
    // an unroll-and-jam annotation itself, we have to decide whether to first
    // apply the parent's unroll-and-jam or this loop's unroll-and-jam. The
    // UnrollAndJam pass processes loops from inner to outer, so we apply the
    // inner first.
    BeforeJam.UnrollAndJamCount = Attrs.UnrollAndJamCount;
    BeforeJam.UnrollAndJamEnable = Attrs.UnrollAndJamEnable;

    // Set the inner followup metadata to process by the outer loop. Only
    // consider the first inner loop.
    if (!Parent->UnrollAndJamInnerFollowup) {
      // Splitting the attributes into a BeforeJam and an AfterJam part will
      // stop 'llvm.loop.isvectorized' (generated by vectorization in BeforeJam)
      // to be forwarded to the AfterJam part. We detect the situation here and
      // add it manually.
      SmallVector<Metadata *, 1> BeforeLoopProperties;
      if (BeforeJam.VectorizeEnable != LoopAttributes::Unspecified ||
          BeforeJam.VectorizePredicateEnable != LoopAttributes::Unspecified ||
          BeforeJam.InterleaveCount != 0 || BeforeJam.VectorizeWidth != 0 ||
          BeforeJam.VectorizeScalable == LoopAttributes::Enable)
        BeforeLoopProperties.push_back(
            MDNode::get(Ctx, MDString::get(Ctx, "llvm.loop.isvectorized")));

      bool InnerFollowupHasTransform = false;
      SmallVector<Metadata *, 4> InnerFollowup = createMetadata(
          AfterJam, BeforeLoopProperties, InnerFollowupHasTransform);
      if (InnerFollowupHasTransform)
        Parent->UnrollAndJamInnerFollowup = InnerFollowup;
    }

    CurLoopAttr = BeforeJam;
  }

  bool HasUserTransforms = false;
  SmallVector<Metadata *, 4> Properties =
      createMetadata(CurLoopAttr, {}, HasUserTransforms);
  SmallVector<Metadata *, 4> Args;
  Args.push_back(nullptr);
  Args.append(Properties.begin(), Properties.end());
  LoopID = MDNode::getDistinct(Ctx, Args);
  LoopID->replaceOperandWith(0, LoopID);

  TempLoopID->replaceAllUsesWith(LoopID);
}

void LoopInfoStack::push(BasicBlock *Header, const llvm::DebugLoc &StartLoc,
                         const llvm::DebugLoc &EndLoc) {
  Active.emplace_back(
      new LoopInfo(Header, StagedAttrs, StartLoc, EndLoc,
                   Active.empty() ? nullptr : Active.back().get()));
  // Clear the attributes so nested loops do not inherit them.
  StagedAttrs.clear();
}

void LoopInfoStack::push(BasicBlock *Header, clang::ASTContext &Ctx,
                         const clang::CodeGenOptions &CGOpts,
                         ArrayRef<const clang::Attr *> Attrs,
                         const llvm::DebugLoc &StartLoc,
                         const llvm::DebugLoc &EndLoc, bool MustProgress) {
  // Identify loop hint attributes from Attrs.
  for (const auto *Attr : Attrs) {
    const LoopHintAttr *LH = dyn_cast<LoopHintAttr>(Attr);
    const OpenCLUnrollHintAttr *OpenCLHint =
        dyn_cast<OpenCLUnrollHintAttr>(Attr);

    const LoopUnrollHintAttr *UnrollHint = dyn_cast<LoopUnrollHintAttr>(Attr);
    const HLSLLoopHintAttr *HLSLLoopHint = dyn_cast<HLSLLoopHintAttr>(Attr);
    // Skip non loop hint attributes
    if (!LH && !OpenCLHint && !HLSLLoopHint && !UnrollHint) {
      continue;
    }

    LoopHintAttr::OptionType Option = LoopHintAttr::Unroll;
    LoopHintAttr::LoopHintState State = LoopHintAttr::Disable;
    unsigned ValueInt = 1;
    // Translate opencl_unroll_hint and clang::unroll attribute
    // argument to equivalent LoopHintAttr enums.
    // OpenCL v2.0 s6.11.5:
    // 0 - enable unroll (no argument).
    // 1 - disable unroll.
    // other positive integer n - unroll by n.
    if (OpenCLHint || UnrollHint) {
      ValueInt = 0;
      if (OpenCLHint)
        ValueInt = OpenCLHint->getUnrollHint();
      else if (Expr *E = UnrollHint->getUnrollHintExpr())
        ValueInt = E->EvaluateKnownConstInt(Ctx).getSExtValue();

      if (ValueInt == 0) {
        State = LoopHintAttr::Enable;
      } else if (ValueInt != 1) {
        Option = LoopHintAttr::UnrollCount;
        State = LoopHintAttr::Numeric;
      }
    } else if (HLSLLoopHint) {
      ValueInt = HLSLLoopHint->getDirective();
      if (HLSLLoopHint->getSemanticSpelling() ==
          HLSLLoopHintAttr::Spelling::Microsoft_unroll) {
        if (ValueInt == 0)
          State = LoopHintAttr::Enable;
        if (ValueInt > 0) {
          Option = LoopHintAttr::UnrollCount;
          State = LoopHintAttr::Numeric;
        }
      }
    } else if (LH) {
      auto *ValueExpr = LH->getValue();
      if (ValueExpr) {
        llvm::APSInt ValueAPS = ValueExpr->EvaluateKnownConstInt(Ctx);
        ValueInt = ValueAPS.getSExtValue();
      }

      Option = LH->getOption();
      State = LH->getState();
    }
    switch (State) {
    case LoopHintAttr::Disable:
      switch (Option) {
      case LoopHintAttr::Vectorize:
        // Disable vectorization by specifying a width of 1.
        setVectorizeWidth(1);
        setVectorizeScalable(LoopAttributes::Unspecified);
        break;
      case LoopHintAttr::Interleave:
        // Disable interleaving by speciyfing a count of 1.
        setInterleaveCount(1);
        break;
      case LoopHintAttr::Unroll:
        setUnrollState(LoopAttributes::Disable);
        break;
      case LoopHintAttr::UnrollAndJam:
        setUnrollAndJamState(LoopAttributes::Disable);
        break;
      case LoopHintAttr::VectorizePredicate:
        setVectorizePredicateState(LoopAttributes::Disable);
        break;
      case LoopHintAttr::Distribute:
        setDistributeState(false);
        break;
      case LoopHintAttr::PipelineDisabled:
        setPipelineDisabled(true);
        break;
      case LoopHintAttr::UnrollCount:
      case LoopHintAttr::UnrollAndJamCount:
      case LoopHintAttr::VectorizeWidth:
      case LoopHintAttr::InterleaveCount:
      case LoopHintAttr::PipelineInitiationInterval:
        llvm_unreachable("Options cannot be disabled.");
        break;
      }
      break;
    case LoopHintAttr::Enable:
      switch (Option) {
      case LoopHintAttr::Vectorize:
      case LoopHintAttr::Interleave:
        setVectorizeEnable(true);
        break;
      case LoopHintAttr::Unroll:
        setUnrollState(LoopAttributes::Enable);
        break;
      case LoopHintAttr::UnrollAndJam:
        setUnrollAndJamState(LoopAttributes::Enable);
        break;
      case LoopHintAttr::VectorizePredicate:
        setVectorizePredicateState(LoopAttributes::Enable);
        break;
      case LoopHintAttr::Distribute:
        setDistributeState(true);
        break;
      case LoopHintAttr::UnrollCount:
      case LoopHintAttr::UnrollAndJamCount:
      case LoopHintAttr::VectorizeWidth:
      case LoopHintAttr::InterleaveCount:
      case LoopHintAttr::PipelineDisabled:
      case LoopHintAttr::PipelineInitiationInterval:
        llvm_unreachable("Options cannot enabled.");
        break;
      }
      break;
    case LoopHintAttr::AssumeSafety:
      switch (Option) {
      case LoopHintAttr::Vectorize:
      case LoopHintAttr::Interleave:
        // Apply "llvm.mem.parallel_loop_access" metadata to load/stores.
        setParallel(true);
        setVectorizeEnable(true);
        break;
      case LoopHintAttr::Unroll:
      case LoopHintAttr::UnrollAndJam:
      case LoopHintAttr::VectorizePredicate:
      case LoopHintAttr::UnrollCount:
      case LoopHintAttr::UnrollAndJamCount:
      case LoopHintAttr::VectorizeWidth:
      case LoopHintAttr::InterleaveCount:
      case LoopHintAttr::Distribute:
      case LoopHintAttr::PipelineDisabled:
      case LoopHintAttr::PipelineInitiationInterval:
        llvm_unreachable("Options cannot be used to assume mem safety.");
        break;
      }
      break;
    case LoopHintAttr::Full:
      switch (Option) {
      case LoopHintAttr::Unroll:
        setUnrollState(LoopAttributes::Full);
        break;
      case LoopHintAttr::UnrollAndJam:
        setUnrollAndJamState(LoopAttributes::Full);
        break;
      case LoopHintAttr::Vectorize:
      case LoopHintAttr::Interleave:
      case LoopHintAttr::UnrollCount:
      case LoopHintAttr::UnrollAndJamCount:
      case LoopHintAttr::VectorizeWidth:
      case LoopHintAttr::InterleaveCount:
      case LoopHintAttr::Distribute:
      case LoopHintAttr::PipelineDisabled:
      case LoopHintAttr::PipelineInitiationInterval:
      case LoopHintAttr::VectorizePredicate:
        llvm_unreachable("Options cannot be used with 'full' hint.");
        break;
      }
      break;
    case LoopHintAttr::FixedWidth:
    case LoopHintAttr::ScalableWidth:
      switch (Option) {
      case LoopHintAttr::VectorizeWidth:
        setVectorizeScalable(State == LoopHintAttr::ScalableWidth
                                 ? LoopAttributes::Enable
                                 : LoopAttributes::Disable);
        if (LH->getValue())
          setVectorizeWidth(ValueInt);
        break;
      default:
        llvm_unreachable("Options cannot be used with 'scalable' hint.");
        break;
      }
      break;
    case LoopHintAttr::Numeric:
      switch (Option) {
      case LoopHintAttr::InterleaveCount:
        setInterleaveCount(ValueInt);
        break;
      case LoopHintAttr::UnrollCount:
        setUnrollCount(ValueInt);
        break;
      case LoopHintAttr::UnrollAndJamCount:
        setUnrollAndJamCount(ValueInt);
        break;
      case LoopHintAttr::PipelineInitiationInterval:
        setPipelineInitiationInterval(ValueInt);
        break;
      case LoopHintAttr::Unroll:
      case LoopHintAttr::UnrollAndJam:
      case LoopHintAttr::VectorizePredicate:
      case LoopHintAttr::Vectorize:
      case LoopHintAttr::VectorizeWidth:
      case LoopHintAttr::Interleave:
      case LoopHintAttr::Distribute:
      case LoopHintAttr::PipelineDisabled:
        llvm_unreachable("Options cannot be assigned a value.");
        break;
      }
      break;
    }
  }

  // Translate intelfpga loop attributes' arguments to equivalent Attr enums.
  // It's being handled separately from LoopHintAttrs not to support
  // legacy GNU attributes and pragma styles.
  //
  // For attribute ivdep:
  // Metadata 'llvm.loop.parallel_access_indices' & index group metadata
  // will be emitted, depending on the conditions described at the
  // helpers' site
  // For attribute ii:
  // n - 'llvm.loop.ii.count, i32 n' metadata will be emitted
  // For attribute max_concurrency:
  // n - 'llvm.loop.max_concurrency.count, i32 n' metadata will be emitted
  // For attribute loop_coalesce:
  // without parameter - 'lvm.loop.coalesce.enable' metadata will be emitted
  // n - 'llvm.loop.coalesce.count, i32 n' metadata will be emitted
  // For attribute disable_loop_pipelining:
  // 'llvm.loop.intel.pipelining.enable, i32 0' metadata will be emitted
  // For attribute max_interleaving:
  // n - 'llvm.loop.max_interleaving.count, i32 n' metadata will be emitted
  // For attribute speculated_iterations:
  // n - 'llvm.loop.intel.speculated.iterations.count, i32 n' metadata will be
  // emitted
  // For attribute nofusion:
  // 'llvm.loop.fusion.disable' metadata will be emitted
  // For attribute max_reinvocation_delay:
  // n - 'llvm.loop.intel.max_reinvocation_delay.count, i32 n' metadata will be
  // emitted
  // For attribute enable_loop_pipelining:
  // 'llvm.loop.intel.pipelining.enable, i32 1' metadata will be emitted
  for (const auto *A : Attrs) {
    if (const auto *SYCLIntelIVDep = dyn_cast<SYCLIntelIVDepAttr>(A))
      addSYCLIVDepInfo(Header->getContext(), SYCLIntelIVDep->getSafelenValue(),
                       SYCLIntelIVDep->getArrayDecl());

    if (const auto *SYCLIntelII =
            dyn_cast<SYCLIntelInitiationIntervalAttr>(A)) {
      const auto *CE = cast<ConstantExpr>(SYCLIntelII->getNExpr());
      llvm::APSInt ArgVal = CE->getResultAsAPSInt();
      setSYCLIInterval(ArgVal.getSExtValue());
    }

    if (const auto *SYCLIntelMaxConcurrency =
            dyn_cast<SYCLIntelMaxConcurrencyAttr>(A)) {
      const auto *CE = cast<ConstantExpr>(SYCLIntelMaxConcurrency->getNExpr());
      llvm::APSInt ArgVal = CE->getResultAsAPSInt();
      setSYCLMaxConcurrencyNThreads(ArgVal.getSExtValue());
    }

    if (const auto *SYCLIntelLoopCountAvg =
            dyn_cast<SYCLIntelLoopCountAttr>(A)) {
      const auto *CE =
          cast<ConstantExpr>(SYCLIntelLoopCountAvg->getNTripCount());
      llvm::APSInt ArgVal = CE->getResultAsAPSInt();
      const char *Var =
          SYCLIntelLoopCountAvg->isMax()   ? "llvm.loop.intel.loopcount_max"
          : SYCLIntelLoopCountAvg->isMin() ? "llvm.loop.intel.loopcount_min"
          : SYCLIntelLoopCountAvg->isAvg() ? "llvm.loop.intel.loopcount_avg"
                                           : "llvm.loop.intel.loopcount";
      setSYCLIntelFPGAVariantCount(Var, ArgVal.getSExtValue());
    }

    if (const auto *SYCLIntelLoopCoalesce =
            dyn_cast<SYCLIntelLoopCoalesceAttr>(A)) {
      if (const auto *LCE = SYCLIntelLoopCoalesce->getNExpr()) {
        const auto *CE = cast<ConstantExpr>(LCE);
        llvm::APSInt ArgVal = CE->getResultAsAPSInt();
        setSYCLLoopCoalesceNLevels(ArgVal.getSExtValue());
      } else {
        setSYCLLoopCoalesceEnable();
      }
    }

    if (isa<SYCLIntelDisableLoopPipeliningAttr>(A))
      setSYCLLoopPipeliningDisable();

    if (const auto *SYCLIntelMaxInterleaving =
            dyn_cast<SYCLIntelMaxInterleavingAttr>(A)) {
      const auto *CE = cast<ConstantExpr>(SYCLIntelMaxInterleaving->getNExpr());
      llvm::APSInt ArgVal = CE->getResultAsAPSInt();
      setSYCLMaxInterleavingNInvocations(ArgVal.getSExtValue());
    }

    if (const auto *SYCLIntelSpeculatedIterations =
            dyn_cast<SYCLIntelSpeculatedIterationsAttr>(A)) {
      const auto *CE =
          cast<ConstantExpr>(SYCLIntelSpeculatedIterations->getNExpr());
      llvm::APSInt ArgVal = CE->getResultAsAPSInt();
      setSYCLSpeculatedIterationsNIterations(ArgVal.getSExtValue());
    }

    if (isa<SYCLIntelNofusionAttr>(A))
      setSYCLNofusionEnable();

    if (const auto *SYCLIntelMaxReinvocationDelay =
            dyn_cast<SYCLIntelMaxReinvocationDelayAttr>(A)) {
      const auto *CE = cast<ConstantExpr>(
          SYCLIntelMaxReinvocationDelay->getNExpr());
      llvm::APSInt ArgVal = CE->getResultAsAPSInt();
      setSYCLMaxReinvocationDelayNCycles(ArgVal.getSExtValue());
    }

    if (isa<SYCLIntelEnableLoopPipeliningAttr>(A))
      setSYCLLoopPipeliningEnable();
  }
  // Identify loop attribute 'code_align' from Attrs.
  // For attribute code_align:
  // n - 'llvm.loop.align i32 n' metadata will be emitted.
  if (const auto *CodeAlign = getSpecificAttr<CodeAlignAttr>(Attrs)) {
    const auto *CE = cast<ConstantExpr>(CodeAlign->getAlignment());
    llvm::APSInt ArgVal = CE->getResultAsAPSInt();
    setCodeAlign(ArgVal.getSExtValue());
  }

  setMustProgress(MustProgress);

  if (CGOpts.OptimizationLevel > 0)
    // Disable unrolling for the loop, if unrolling is disabled (via
    // -fno-unroll-loops) and no pragmas override the decision.
    if (!CGOpts.UnrollLoops &&
        (StagedAttrs.UnrollEnable == LoopAttributes::Unspecified &&
         StagedAttrs.UnrollCount == 0))
      setUnrollState(LoopAttributes::Disable);

  /// Stage the attributes.
  push(Header, StartLoc, EndLoc);
}

void LoopInfoStack::pop() {
  assert(!Active.empty() && "No active loops to pop");
  Active.back()->finish();
  Active.pop_back();
}

void LoopInfoStack::InsertHelper(Instruction *I) const {
  if (I->mayReadOrWriteMemory()) {
    SmallVector<Metadata *, 4> AccessGroups;
    for (const auto &AL : Active) {
      // Here we assume that every loop that has an access group is parallel.
      if (MDNode *Group = AL->getAccessGroup())
        AccessGroups.push_back(Group);
    }
    MDNode *UnionMD = nullptr;
    if (AccessGroups.size() == 1)
      UnionMD = cast<MDNode>(AccessGroups[0]);
    else if (AccessGroups.size() >= 2)
      UnionMD = MDNode::get(I->getContext(), AccessGroups);
    I->setMetadata("llvm.access.group", UnionMD);
  }

  if (!hasInfo())
    return;

  const LoopInfo &L = getInfo();
  if (!L.getLoopID())
    return;

  if (I->isTerminator()) {
    for (BasicBlock *Succ : successors(I))
      if (Succ == L.getHeader()) {
        I->setMetadata(llvm::LLVMContext::MD_loop, L.getLoopID());
        break;
      }
    return;
  }
}

void LoopInfo::collectIVDepMetadata(
    const ValueDecl *Array, llvm::SmallVectorImpl<llvm::Metadata *> &MD) const {
  if (Parent)
    Parent->collectIVDepMetadata(Array, MD);

  auto ArrayIVDep =
      llvm::find_if(Attrs.ArraySYCLIVDepInfo,
                    [Array](const auto &Info) { return Info.hasArray(Array); });

  // If this array is associated with an array, use this one.
  if (ArrayIVDep != Attrs.ArraySYCLIVDepInfo.end()) {
    MD.push_back(ArrayIVDep->getArrayPairItr(Array)->second);
    return;
  }

  if (!Attrs.GlobalSYCLIVDepInfo)
    return;

  auto GlobalArrayPairItr = Attrs.GlobalSYCLIVDepInfo->getArrayPairItr(Array);
  if (GlobalArrayPairItr == Attrs.GlobalSYCLIVDepInfo->Arrays.end()) {
    Attrs.GlobalSYCLIVDepInfo->Arrays.emplace_back(
        Array, MDNode::getDistinct(Header->getContext(), {}));
    GlobalArrayPairItr = std::prev(Attrs.GlobalSYCLIVDepInfo->Arrays.end());
  }
  MD.push_back(GlobalArrayPairItr->second);
}

void LoopInfo::addIVDepMetadata(const ValueDecl *Array,
                                llvm::Instruction *GEP) const {
  llvm::SmallVector<llvm::Metadata *, 4> MD;
  collectIVDepMetadata(Array, MD);

  if (MD.size() == 1)
    GEP->setMetadata("llvm.index.group", cast<llvm::MDNode>(MD.front()));
  else if (!MD.empty())
    GEP->setMetadata("llvm.index.group", MDNode::get(Header->getContext(), MD));
}

void LoopInfoStack::addIVDepMetadata(const ValueDecl *Array,
                                     llvm::Instruction *GEP) {
  assert(isa<llvm::GetElementPtrInst>(GEP) && "Only GEP instructions can be "
                                              "annotated with IVDep attribute "
                                              "index groups");
  if (!hasInfo())
    return;
  const LoopInfo &L = getInfo();
  L.addIVDepMetadata(Array, GEP);
}<|MERGE_RESOLUTION|>--- conflicted
+++ resolved
@@ -391,7 +391,6 @@
   return Args;
 }
 
-<<<<<<< HEAD
 void LoopInfoStack::addSYCLIVDepInfo(llvm::LLVMContext &Ctx, unsigned SafeLen,
                                      const ValueDecl *Array) {
   // If there is a global that beats this one out, don't add/change anything.
@@ -482,10 +481,7 @@
   LoopProperties.push_back(MDNode::get(Ctx, SafelenMDs));
 }
 
-MDNode *LoopInfo::createMetadata(
-=======
 SmallVector<Metadata *, 4> LoopInfo::createMetadata(
->>>>>>> 6c56a842
     const LoopAttributes &Attrs,
     llvm::ArrayRef<llvm::Metadata *> AdditionalLoopProperties,
     bool &HasUserTransforms) {
