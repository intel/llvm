//===---- CGOpenMPRuntimeGPU.cpp - Interface to OpenMP GPU Runtimes ----===//
//
// Part of the LLVM Project, under the Apache License v2.0 with LLVM Exceptions.
// See https://llvm.org/LICENSE.txt for license information.
// SPDX-License-Identifier: Apache-2.0 WITH LLVM-exception
//
//===----------------------------------------------------------------------===//
//
// This provides a generalized class for OpenMP runtime code generation
// specialized by GPU targets NVPTX and AMDGCN.
//
//===----------------------------------------------------------------------===//

#include "CGOpenMPRuntimeGPU.h"
#include "CodeGenFunction.h"
#include "clang/AST/Attr.h"
#include "clang/AST/DeclOpenMP.h"
#include "clang/AST/OpenMPClause.h"
#include "clang/AST/StmtOpenMP.h"
#include "clang/AST/StmtVisitor.h"
#include "clang/Basic/Cuda.h"
#include "llvm/ADT/SmallPtrSet.h"
#include "llvm/Frontend/OpenMP/OMPGridValues.h"
#include "llvm/Support/MathExtras.h"

using namespace clang;
using namespace CodeGen;
using namespace llvm::omp;

namespace {
/// Pre(post)-action for different OpenMP constructs specialized for NVPTX.
class NVPTXActionTy final : public PrePostActionTy {
  llvm::FunctionCallee EnterCallee = nullptr;
  ArrayRef<llvm::Value *> EnterArgs;
  llvm::FunctionCallee ExitCallee = nullptr;
  ArrayRef<llvm::Value *> ExitArgs;
  bool Conditional = false;
  llvm::BasicBlock *ContBlock = nullptr;

public:
  NVPTXActionTy(llvm::FunctionCallee EnterCallee,
                ArrayRef<llvm::Value *> EnterArgs,
                llvm::FunctionCallee ExitCallee,
                ArrayRef<llvm::Value *> ExitArgs, bool Conditional = false)
      : EnterCallee(EnterCallee), EnterArgs(EnterArgs), ExitCallee(ExitCallee),
        ExitArgs(ExitArgs), Conditional(Conditional) {}
  void Enter(CodeGenFunction &CGF) override {
    llvm::Value *EnterRes = CGF.EmitRuntimeCall(EnterCallee, EnterArgs);
    if (Conditional) {
      llvm::Value *CallBool = CGF.Builder.CreateIsNotNull(EnterRes);
      auto *ThenBlock = CGF.createBasicBlock("omp_if.then");
      ContBlock = CGF.createBasicBlock("omp_if.end");
      // Generate the branch (If-stmt)
      CGF.Builder.CreateCondBr(CallBool, ThenBlock, ContBlock);
      CGF.EmitBlock(ThenBlock);
    }
  }
  void Done(CodeGenFunction &CGF) {
    // Emit the rest of blocks/branches
    CGF.EmitBranch(ContBlock);
    CGF.EmitBlock(ContBlock, true);
  }
  void Exit(CodeGenFunction &CGF) override {
    CGF.EmitRuntimeCall(ExitCallee, ExitArgs);
  }
};

/// A class to track the execution mode when codegening directives within
/// a target region. The appropriate mode (SPMD|NON-SPMD) is set on entry
/// to the target region and used by containing directives such as 'parallel'
/// to emit optimized code.
class ExecutionRuntimeModesRAII {
private:
  CGOpenMPRuntimeGPU::ExecutionMode SavedExecMode =
      CGOpenMPRuntimeGPU::EM_Unknown;
  CGOpenMPRuntimeGPU::ExecutionMode &ExecMode;

public:
  ExecutionRuntimeModesRAII(CGOpenMPRuntimeGPU::ExecutionMode &ExecMode,
                            CGOpenMPRuntimeGPU::ExecutionMode EntryMode)
      : ExecMode(ExecMode) {
    SavedExecMode = ExecMode;
    ExecMode = EntryMode;
  }
  ~ExecutionRuntimeModesRAII() { ExecMode = SavedExecMode; }
};

static const ValueDecl *getPrivateItem(const Expr *RefExpr) {
  RefExpr = RefExpr->IgnoreParens();
  if (const auto *ASE = dyn_cast<ArraySubscriptExpr>(RefExpr)) {
    const Expr *Base = ASE->getBase()->IgnoreParenImpCasts();
    while (const auto *TempASE = dyn_cast<ArraySubscriptExpr>(Base))
      Base = TempASE->getBase()->IgnoreParenImpCasts();
    RefExpr = Base;
  } else if (auto *OASE = dyn_cast<ArraySectionExpr>(RefExpr)) {
    const Expr *Base = OASE->getBase()->IgnoreParenImpCasts();
    while (const auto *TempOASE = dyn_cast<ArraySectionExpr>(Base))
      Base = TempOASE->getBase()->IgnoreParenImpCasts();
    while (const auto *TempASE = dyn_cast<ArraySubscriptExpr>(Base))
      Base = TempASE->getBase()->IgnoreParenImpCasts();
    RefExpr = Base;
  }
  RefExpr = RefExpr->IgnoreParenImpCasts();
  if (const auto *DE = dyn_cast<DeclRefExpr>(RefExpr))
    return cast<ValueDecl>(DE->getDecl()->getCanonicalDecl());
  const auto *ME = cast<MemberExpr>(RefExpr);
  return cast<ValueDecl>(ME->getMemberDecl()->getCanonicalDecl());
}

static RecordDecl *buildRecordForGlobalizedVars(
    ASTContext &C, ArrayRef<const ValueDecl *> EscapedDecls,
    ArrayRef<const ValueDecl *> EscapedDeclsForTeams,
    llvm::SmallDenseMap<const ValueDecl *, const FieldDecl *>
        &MappedDeclsFields,
    int BufSize) {
  using VarsDataTy = std::pair<CharUnits /*Align*/, const ValueDecl *>;
  if (EscapedDecls.empty() && EscapedDeclsForTeams.empty())
    return nullptr;
  SmallVector<VarsDataTy, 4> GlobalizedVars;
  for (const ValueDecl *D : EscapedDecls)
    GlobalizedVars.emplace_back(C.getDeclAlign(D), D);
  for (const ValueDecl *D : EscapedDeclsForTeams)
    GlobalizedVars.emplace_back(C.getDeclAlign(D), D);

  // Build struct _globalized_locals_ty {
  //         /*  globalized vars  */[WarSize] align (decl_align)
  //         /*  globalized vars  */ for EscapedDeclsForTeams
  //       };
  RecordDecl *GlobalizedRD = C.buildImplicitRecord("_globalized_locals_ty");
  GlobalizedRD->startDefinition();
  llvm::SmallPtrSet<const ValueDecl *, 16> SingleEscaped(
      EscapedDeclsForTeams.begin(), EscapedDeclsForTeams.end());
  for (const auto &Pair : GlobalizedVars) {
    const ValueDecl *VD = Pair.second;
    QualType Type = VD->getType();
    if (Type->isLValueReferenceType())
      Type = C.getPointerType(Type.getNonReferenceType());
    else
      Type = Type.getNonReferenceType();
    SourceLocation Loc = VD->getLocation();
    FieldDecl *Field;
    if (SingleEscaped.count(VD)) {
      Field = FieldDecl::Create(
          C, GlobalizedRD, Loc, Loc, VD->getIdentifier(), Type,
          C.getTrivialTypeSourceInfo(Type, SourceLocation()),
          /*BW=*/nullptr, /*Mutable=*/false,
          /*InitStyle=*/ICIS_NoInit);
      Field->setAccess(AS_public);
      if (VD->hasAttrs()) {
        for (specific_attr_iterator<AlignedAttr> I(VD->getAttrs().begin()),
             E(VD->getAttrs().end());
             I != E; ++I)
          Field->addAttr(*I);
      }
    } else {
      if (BufSize > 1) {
        llvm::APInt ArraySize(32, BufSize);
        Type = C.getConstantArrayType(Type, ArraySize, nullptr,
                                      ArraySizeModifier::Normal, 0);
      }
      Field = FieldDecl::Create(
          C, GlobalizedRD, Loc, Loc, VD->getIdentifier(), Type,
          C.getTrivialTypeSourceInfo(Type, SourceLocation()),
          /*BW=*/nullptr, /*Mutable=*/false,
          /*InitStyle=*/ICIS_NoInit);
      Field->setAccess(AS_public);
      llvm::APInt Align(32, Pair.first.getQuantity());
      Field->addAttr(AlignedAttr::CreateImplicit(
          C, /*IsAlignmentExpr=*/true,
          IntegerLiteral::Create(C, Align,
                                 C.getIntTypeForBitwidth(32, /*Signed=*/0),
                                 SourceLocation()),
          {}, AlignedAttr::GNU_aligned));
    }
    GlobalizedRD->addDecl(Field);
    MappedDeclsFields.try_emplace(VD, Field);
  }
  GlobalizedRD->completeDefinition();
  return GlobalizedRD;
}

/// Get the list of variables that can escape their declaration context.
class CheckVarsEscapingDeclContext final
    : public ConstStmtVisitor<CheckVarsEscapingDeclContext> {
  CodeGenFunction &CGF;
  llvm::SetVector<const ValueDecl *> EscapedDecls;
  llvm::SetVector<const ValueDecl *> EscapedVariableLengthDecls;
  llvm::SetVector<const ValueDecl *> DelayedVariableLengthDecls;
  llvm::SmallPtrSet<const Decl *, 4> EscapedParameters;
  RecordDecl *GlobalizedRD = nullptr;
  llvm::SmallDenseMap<const ValueDecl *, const FieldDecl *> MappedDeclsFields;
  bool AllEscaped = false;
  bool IsForCombinedParallelRegion = false;

  void markAsEscaped(const ValueDecl *VD) {
    // Do not globalize declare target variables.
    if (!isa<VarDecl>(VD) ||
        OMPDeclareTargetDeclAttr::isDeclareTargetDeclaration(VD))
      return;
    VD = cast<ValueDecl>(VD->getCanonicalDecl());
    // Use user-specified allocation.
    if (VD->hasAttrs() && VD->hasAttr<OMPAllocateDeclAttr>())
      return;
    // Variables captured by value must be globalized.
    bool IsCaptured = false;
    if (auto *CSI = CGF.CapturedStmtInfo) {
      if (const FieldDecl *FD = CSI->lookup(cast<VarDecl>(VD))) {
        // Check if need to capture the variable that was already captured by
        // value in the outer region.
        IsCaptured = true;
        if (!IsForCombinedParallelRegion) {
          if (!FD->hasAttrs())
            return;
          const auto *Attr = FD->getAttr<OMPCaptureKindAttr>();
          if (!Attr)
            return;
          if (((Attr->getCaptureKind() != OMPC_map) &&
               !isOpenMPPrivate(Attr->getCaptureKind())) ||
              ((Attr->getCaptureKind() == OMPC_map) &&
               !FD->getType()->isAnyPointerType()))
            return;
        }
        if (!FD->getType()->isReferenceType()) {
          assert(!VD->getType()->isVariablyModifiedType() &&
                 "Parameter captured by value with variably modified type");
          EscapedParameters.insert(VD);
        } else if (!IsForCombinedParallelRegion) {
          return;
        }
      }
    }
    if ((!CGF.CapturedStmtInfo ||
         (IsForCombinedParallelRegion && CGF.CapturedStmtInfo)) &&
        VD->getType()->isReferenceType())
      // Do not globalize variables with reference type.
      return;
    if (VD->getType()->isVariablyModifiedType()) {
      // If not captured at the target region level then mark the escaped
      // variable as delayed.
      if (IsCaptured)
        EscapedVariableLengthDecls.insert(VD);
      else
        DelayedVariableLengthDecls.insert(VD);
    } else
      EscapedDecls.insert(VD);
  }

  void VisitValueDecl(const ValueDecl *VD) {
    if (VD->getType()->isLValueReferenceType())
      markAsEscaped(VD);
    if (const auto *VarD = dyn_cast<VarDecl>(VD)) {
      if (!isa<ParmVarDecl>(VarD) && VarD->hasInit()) {
        const bool SavedAllEscaped = AllEscaped;
        AllEscaped = VD->getType()->isLValueReferenceType();
        Visit(VarD->getInit());
        AllEscaped = SavedAllEscaped;
      }
    }
  }
  void VisitOpenMPCapturedStmt(const CapturedStmt *S,
                               ArrayRef<OMPClause *> Clauses,
                               bool IsCombinedParallelRegion) {
    if (!S)
      return;
    for (const CapturedStmt::Capture &C : S->captures()) {
      if (C.capturesVariable() && !C.capturesVariableByCopy()) {
        const ValueDecl *VD = C.getCapturedVar();
        bool SavedIsForCombinedParallelRegion = IsForCombinedParallelRegion;
        if (IsCombinedParallelRegion) {
          // Check if the variable is privatized in the combined construct and
          // those private copies must be shared in the inner parallel
          // directive.
          IsForCombinedParallelRegion = false;
          for (const OMPClause *C : Clauses) {
            if (!isOpenMPPrivate(C->getClauseKind()) ||
                C->getClauseKind() == OMPC_reduction ||
                C->getClauseKind() == OMPC_linear ||
                C->getClauseKind() == OMPC_private)
              continue;
            ArrayRef<const Expr *> Vars;
            if (const auto *PC = dyn_cast<OMPFirstprivateClause>(C))
              Vars = PC->getVarRefs();
            else if (const auto *PC = dyn_cast<OMPLastprivateClause>(C))
              Vars = PC->getVarRefs();
            else
              llvm_unreachable("Unexpected clause.");
            for (const auto *E : Vars) {
              const Decl *D =
                  cast<DeclRefExpr>(E)->getDecl()->getCanonicalDecl();
              if (D == VD->getCanonicalDecl()) {
                IsForCombinedParallelRegion = true;
                break;
              }
            }
            if (IsForCombinedParallelRegion)
              break;
          }
        }
        markAsEscaped(VD);
        if (isa<OMPCapturedExprDecl>(VD))
          VisitValueDecl(VD);
        IsForCombinedParallelRegion = SavedIsForCombinedParallelRegion;
      }
    }
  }

  void buildRecordForGlobalizedVars(bool IsInTTDRegion) {
    assert(!GlobalizedRD &&
           "Record for globalized variables is built already.");
    ArrayRef<const ValueDecl *> EscapedDeclsForParallel, EscapedDeclsForTeams;
    unsigned WarpSize = CGF.getTarget().getGridValue().GV_Warp_Size;
    if (IsInTTDRegion)
      EscapedDeclsForTeams = EscapedDecls.getArrayRef();
    else
      EscapedDeclsForParallel = EscapedDecls.getArrayRef();
    GlobalizedRD = ::buildRecordForGlobalizedVars(
        CGF.getContext(), EscapedDeclsForParallel, EscapedDeclsForTeams,
        MappedDeclsFields, WarpSize);
  }

public:
  CheckVarsEscapingDeclContext(CodeGenFunction &CGF,
                               ArrayRef<const ValueDecl *> TeamsReductions)
      : CGF(CGF), EscapedDecls(TeamsReductions.begin(), TeamsReductions.end()) {
  }
  virtual ~CheckVarsEscapingDeclContext() = default;
  void VisitDeclStmt(const DeclStmt *S) {
    if (!S)
      return;
    for (const Decl *D : S->decls())
      if (const auto *VD = dyn_cast_or_null<ValueDecl>(D))
        VisitValueDecl(VD);
  }
  void VisitOMPExecutableDirective(const OMPExecutableDirective *D) {
    if (!D)
      return;
    if (!D->hasAssociatedStmt())
      return;
    if (const auto *S =
            dyn_cast_or_null<CapturedStmt>(D->getAssociatedStmt())) {
      // Do not analyze directives that do not actually require capturing,
      // like `omp for` or `omp simd` directives.
      llvm::SmallVector<OpenMPDirectiveKind, 4> CaptureRegions;
      getOpenMPCaptureRegions(CaptureRegions, D->getDirectiveKind());
      if (CaptureRegions.size() == 1 && CaptureRegions.back() == OMPD_unknown) {
        VisitStmt(S->getCapturedStmt());
        return;
      }
      VisitOpenMPCapturedStmt(
          S, D->clauses(),
          CaptureRegions.back() == OMPD_parallel &&
              isOpenMPDistributeDirective(D->getDirectiveKind()));
    }
  }
  void VisitCapturedStmt(const CapturedStmt *S) {
    if (!S)
      return;
    for (const CapturedStmt::Capture &C : S->captures()) {
      if (C.capturesVariable() && !C.capturesVariableByCopy()) {
        const ValueDecl *VD = C.getCapturedVar();
        markAsEscaped(VD);
        if (isa<OMPCapturedExprDecl>(VD))
          VisitValueDecl(VD);
      }
    }
  }
  void VisitLambdaExpr(const LambdaExpr *E) {
    if (!E)
      return;
    for (const LambdaCapture &C : E->captures()) {
      if (C.capturesVariable()) {
        if (C.getCaptureKind() == LCK_ByRef) {
          const ValueDecl *VD = C.getCapturedVar();
          markAsEscaped(VD);
          if (E->isInitCapture(&C) || isa<OMPCapturedExprDecl>(VD))
            VisitValueDecl(VD);
        }
      }
    }
  }
  void VisitBlockExpr(const BlockExpr *E) {
    if (!E)
      return;
    for (const BlockDecl::Capture &C : E->getBlockDecl()->captures()) {
      if (C.isByRef()) {
        const VarDecl *VD = C.getVariable();
        markAsEscaped(VD);
        if (isa<OMPCapturedExprDecl>(VD) || VD->isInitCapture())
          VisitValueDecl(VD);
      }
    }
  }
  void VisitCallExpr(const CallExpr *E) {
    if (!E)
      return;
    for (const Expr *Arg : E->arguments()) {
      if (!Arg)
        continue;
      if (Arg->isLValue()) {
        const bool SavedAllEscaped = AllEscaped;
        AllEscaped = true;
        Visit(Arg);
        AllEscaped = SavedAllEscaped;
      } else {
        Visit(Arg);
      }
    }
    Visit(E->getCallee());
  }
  void VisitDeclRefExpr(const DeclRefExpr *E) {
    if (!E)
      return;
    const ValueDecl *VD = E->getDecl();
    if (AllEscaped)
      markAsEscaped(VD);
    if (isa<OMPCapturedExprDecl>(VD))
      VisitValueDecl(VD);
    else if (VD->isInitCapture())
      VisitValueDecl(VD);
  }
  void VisitUnaryOperator(const UnaryOperator *E) {
    if (!E)
      return;
    if (E->getOpcode() == UO_AddrOf) {
      const bool SavedAllEscaped = AllEscaped;
      AllEscaped = true;
      Visit(E->getSubExpr());
      AllEscaped = SavedAllEscaped;
    } else {
      Visit(E->getSubExpr());
    }
  }
  void VisitImplicitCastExpr(const ImplicitCastExpr *E) {
    if (!E)
      return;
    if (E->getCastKind() == CK_ArrayToPointerDecay) {
      const bool SavedAllEscaped = AllEscaped;
      AllEscaped = true;
      Visit(E->getSubExpr());
      AllEscaped = SavedAllEscaped;
    } else {
      Visit(E->getSubExpr());
    }
  }
  void VisitExpr(const Expr *E) {
    if (!E)
      return;
    bool SavedAllEscaped = AllEscaped;
    if (!E->isLValue())
      AllEscaped = false;
    for (const Stmt *Child : E->children())
      if (Child)
        Visit(Child);
    AllEscaped = SavedAllEscaped;
  }
  void VisitStmt(const Stmt *S) {
    if (!S)
      return;
    for (const Stmt *Child : S->children())
      if (Child)
        Visit(Child);
  }

  /// Returns the record that handles all the escaped local variables and used
  /// instead of their original storage.
  const RecordDecl *getGlobalizedRecord(bool IsInTTDRegion) {
    if (!GlobalizedRD)
      buildRecordForGlobalizedVars(IsInTTDRegion);
    return GlobalizedRD;
  }

  /// Returns the field in the globalized record for the escaped variable.
  const FieldDecl *getFieldForGlobalizedVar(const ValueDecl *VD) const {
    assert(GlobalizedRD &&
           "Record for globalized variables must be generated already.");
    return MappedDeclsFields.lookup(VD);
  }

  /// Returns the list of the escaped local variables/parameters.
  ArrayRef<const ValueDecl *> getEscapedDecls() const {
    return EscapedDecls.getArrayRef();
  }

  /// Checks if the escaped local variable is actually a parameter passed by
  /// value.
  const llvm::SmallPtrSetImpl<const Decl *> &getEscapedParameters() const {
    return EscapedParameters;
  }

  /// Returns the list of the escaped variables with the variably modified
  /// types.
  ArrayRef<const ValueDecl *> getEscapedVariableLengthDecls() const {
    return EscapedVariableLengthDecls.getArrayRef();
  }

  /// Returns the list of the delayed variables with the variably modified
  /// types.
  ArrayRef<const ValueDecl *> getDelayedVariableLengthDecls() const {
    return DelayedVariableLengthDecls.getArrayRef();
  }
};
} // anonymous namespace

CGOpenMPRuntimeGPU::ExecutionMode
CGOpenMPRuntimeGPU::getExecutionMode() const {
  return CurrentExecutionMode;
}

CGOpenMPRuntimeGPU::DataSharingMode
CGOpenMPRuntimeGPU::getDataSharingMode() const {
  return CurrentDataSharingMode;
}

/// Check for inner (nested) SPMD construct, if any
static bool hasNestedSPMDDirective(ASTContext &Ctx,
                                   const OMPExecutableDirective &D) {
  const auto *CS = D.getInnermostCapturedStmt();
  const auto *Body =
      CS->getCapturedStmt()->IgnoreContainers(/*IgnoreCaptured=*/true);
  const Stmt *ChildStmt = CGOpenMPRuntime::getSingleCompoundChild(Ctx, Body);

  if (const auto *NestedDir =
          dyn_cast_or_null<OMPExecutableDirective>(ChildStmt)) {
    OpenMPDirectiveKind DKind = NestedDir->getDirectiveKind();
    switch (D.getDirectiveKind()) {
    case OMPD_target:
      if (isOpenMPParallelDirective(DKind))
        return true;
      if (DKind == OMPD_teams) {
        Body = NestedDir->getInnermostCapturedStmt()->IgnoreContainers(
            /*IgnoreCaptured=*/true);
        if (!Body)
          return false;
        ChildStmt = CGOpenMPRuntime::getSingleCompoundChild(Ctx, Body);
        if (const auto *NND =
                dyn_cast_or_null<OMPExecutableDirective>(ChildStmt)) {
          DKind = NND->getDirectiveKind();
          if (isOpenMPParallelDirective(DKind))
            return true;
        }
      }
      return false;
    case OMPD_target_teams:
      return isOpenMPParallelDirective(DKind);
    case OMPD_target_simd:
    case OMPD_target_parallel:
    case OMPD_target_parallel_for:
    case OMPD_target_parallel_for_simd:
    case OMPD_target_teams_distribute:
    case OMPD_target_teams_distribute_simd:
    case OMPD_target_teams_distribute_parallel_for:
    case OMPD_target_teams_distribute_parallel_for_simd:
    case OMPD_parallel:
    case OMPD_for:
    case OMPD_parallel_for:
    case OMPD_parallel_master:
    case OMPD_parallel_sections:
    case OMPD_for_simd:
    case OMPD_parallel_for_simd:
    case OMPD_cancel:
    case OMPD_cancellation_point:
    case OMPD_ordered:
    case OMPD_threadprivate:
    case OMPD_allocate:
    case OMPD_task:
    case OMPD_simd:
    case OMPD_sections:
    case OMPD_section:
    case OMPD_single:
    case OMPD_master:
    case OMPD_critical:
    case OMPD_taskyield:
    case OMPD_barrier:
    case OMPD_taskwait:
    case OMPD_taskgroup:
    case OMPD_atomic:
    case OMPD_flush:
    case OMPD_depobj:
    case OMPD_scan:
    case OMPD_teams:
    case OMPD_target_data:
    case OMPD_target_exit_data:
    case OMPD_target_enter_data:
    case OMPD_distribute:
    case OMPD_distribute_simd:
    case OMPD_distribute_parallel_for:
    case OMPD_distribute_parallel_for_simd:
    case OMPD_teams_distribute:
    case OMPD_teams_distribute_simd:
    case OMPD_teams_distribute_parallel_for:
    case OMPD_teams_distribute_parallel_for_simd:
    case OMPD_target_update:
    case OMPD_declare_simd:
    case OMPD_declare_variant:
    case OMPD_begin_declare_variant:
    case OMPD_end_declare_variant:
    case OMPD_declare_target:
    case OMPD_end_declare_target:
    case OMPD_declare_reduction:
    case OMPD_declare_mapper:
    case OMPD_taskloop:
    case OMPD_taskloop_simd:
    case OMPD_master_taskloop:
    case OMPD_master_taskloop_simd:
    case OMPD_parallel_master_taskloop:
    case OMPD_parallel_master_taskloop_simd:
    case OMPD_requires:
    case OMPD_unknown:
    default:
      llvm_unreachable("Unexpected directive.");
    }
  }

  return false;
}

static bool supportsSPMDExecutionMode(ASTContext &Ctx,
                                      const OMPExecutableDirective &D) {
  OpenMPDirectiveKind DirectiveKind = D.getDirectiveKind();
  switch (DirectiveKind) {
  case OMPD_target:
  case OMPD_target_teams:
    return hasNestedSPMDDirective(Ctx, D);
  case OMPD_target_parallel_loop:
  case OMPD_target_parallel:
  case OMPD_target_parallel_for:
  case OMPD_target_parallel_for_simd:
  case OMPD_target_teams_distribute_parallel_for:
  case OMPD_target_teams_distribute_parallel_for_simd:
  case OMPD_target_simd:
  case OMPD_target_teams_distribute_simd:
    return true;
  case OMPD_target_teams_distribute:
    return false;
  case OMPD_target_teams_loop:
    // Whether this is true or not depends on how the directive will
    // eventually be emitted.
    if (auto *TTLD = dyn_cast<OMPTargetTeamsGenericLoopDirective>(&D))
      return TTLD->canBeParallelFor();
    return false;
  case OMPD_parallel:
  case OMPD_for:
  case OMPD_parallel_for:
  case OMPD_parallel_master:
  case OMPD_parallel_sections:
  case OMPD_for_simd:
  case OMPD_parallel_for_simd:
  case OMPD_cancel:
  case OMPD_cancellation_point:
  case OMPD_ordered:
  case OMPD_threadprivate:
  case OMPD_allocate:
  case OMPD_task:
  case OMPD_simd:
  case OMPD_sections:
  case OMPD_section:
  case OMPD_single:
  case OMPD_master:
  case OMPD_critical:
  case OMPD_taskyield:
  case OMPD_barrier:
  case OMPD_taskwait:
  case OMPD_taskgroup:
  case OMPD_atomic:
  case OMPD_flush:
  case OMPD_depobj:
  case OMPD_scan:
  case OMPD_teams:
  case OMPD_target_data:
  case OMPD_target_exit_data:
  case OMPD_target_enter_data:
  case OMPD_distribute:
  case OMPD_distribute_simd:
  case OMPD_distribute_parallel_for:
  case OMPD_distribute_parallel_for_simd:
  case OMPD_teams_distribute:
  case OMPD_teams_distribute_simd:
  case OMPD_teams_distribute_parallel_for:
  case OMPD_teams_distribute_parallel_for_simd:
  case OMPD_target_update:
  case OMPD_declare_simd:
  case OMPD_declare_variant:
  case OMPD_begin_declare_variant:
  case OMPD_end_declare_variant:
  case OMPD_declare_target:
  case OMPD_end_declare_target:
  case OMPD_declare_reduction:
  case OMPD_declare_mapper:
  case OMPD_taskloop:
  case OMPD_taskloop_simd:
  case OMPD_master_taskloop:
  case OMPD_master_taskloop_simd:
  case OMPD_parallel_master_taskloop:
  case OMPD_parallel_master_taskloop_simd:
  case OMPD_requires:
  case OMPD_unknown:
  default:
    break;
  }
  llvm_unreachable(
      "Unknown programming model for OpenMP directive on NVPTX target.");
}

void CGOpenMPRuntimeGPU::emitNonSPMDKernel(const OMPExecutableDirective &D,
                                             StringRef ParentName,
                                             llvm::Function *&OutlinedFn,
                                             llvm::Constant *&OutlinedFnID,
                                             bool IsOffloadEntry,
                                             const RegionCodeGenTy &CodeGen) {
  ExecutionRuntimeModesRAII ModeRAII(CurrentExecutionMode, EM_NonSPMD);
  EntryFunctionState EST;
  WrapperFunctionsMap.clear();

  [[maybe_unused]] bool IsBareKernel = D.getSingleClause<OMPXBareClause>();
  assert(!IsBareKernel && "bare kernel should not be at generic mode");

  // Emit target region as a standalone region.
  class NVPTXPrePostActionTy : public PrePostActionTy {
    CGOpenMPRuntimeGPU::EntryFunctionState &EST;
    const OMPExecutableDirective &D;

  public:
    NVPTXPrePostActionTy(CGOpenMPRuntimeGPU::EntryFunctionState &EST,
                         const OMPExecutableDirective &D)
        : EST(EST), D(D) {}
    void Enter(CodeGenFunction &CGF) override {
      auto &RT = static_cast<CGOpenMPRuntimeGPU &>(CGF.CGM.getOpenMPRuntime());
      RT.emitKernelInit(D, CGF, EST, /* IsSPMD */ false);
      // Skip target region initialization.
      RT.setLocThreadIdInsertPt(CGF, /*AtCurrentPoint=*/true);
    }
    void Exit(CodeGenFunction &CGF) override {
      auto &RT = static_cast<CGOpenMPRuntimeGPU &>(CGF.CGM.getOpenMPRuntime());
      RT.clearLocThreadIdInsertPt(CGF);
      RT.emitKernelDeinit(CGF, EST, /* IsSPMD */ false);
    }
  } Action(EST, D);
  CodeGen.setAction(Action);
  IsInTTDRegion = true;
  emitTargetOutlinedFunctionHelper(D, ParentName, OutlinedFn, OutlinedFnID,
                                   IsOffloadEntry, CodeGen);
  IsInTTDRegion = false;
}

void CGOpenMPRuntimeGPU::emitKernelInit(const OMPExecutableDirective &D,
                                        CodeGenFunction &CGF,
                                        EntryFunctionState &EST, bool IsSPMD) {
  int32_t MinThreadsVal = 1, MaxThreadsVal = -1, MinTeamsVal = 1,
          MaxTeamsVal = -1;
  computeMinAndMaxThreadsAndTeams(D, CGF, MinThreadsVal, MaxThreadsVal,
                                  MinTeamsVal, MaxTeamsVal);

  CGBuilderTy &Bld = CGF.Builder;
  Bld.restoreIP(OMPBuilder.createTargetInit(
      Bld, IsSPMD, MinThreadsVal, MaxThreadsVal, MinTeamsVal, MaxTeamsVal));
  if (!IsSPMD)
    emitGenericVarsProlog(CGF, EST.Loc);
}

void CGOpenMPRuntimeGPU::emitKernelDeinit(CodeGenFunction &CGF,
                                          EntryFunctionState &EST,
                                          bool IsSPMD) {
  if (!IsSPMD)
    emitGenericVarsEpilog(CGF);

  // This is temporary until we remove the fixed sized buffer.
  ASTContext &C = CGM.getContext();
  RecordDecl *StaticRD = C.buildImplicitRecord(
      "_openmp_teams_reduction_type_$_", RecordDecl::TagKind::Union);
  StaticRD->startDefinition();
  for (const RecordDecl *TeamReductionRec : TeamsReductions) {
    QualType RecTy = C.getRecordType(TeamReductionRec);
    auto *Field = FieldDecl::Create(
        C, StaticRD, SourceLocation(), SourceLocation(), nullptr, RecTy,
        C.getTrivialTypeSourceInfo(RecTy, SourceLocation()),
        /*BW=*/nullptr, /*Mutable=*/false,
        /*InitStyle=*/ICIS_NoInit);
    Field->setAccess(AS_public);
    StaticRD->addDecl(Field);
  }
  StaticRD->completeDefinition();
  QualType StaticTy = C.getRecordType(StaticRD);
  llvm::Type *LLVMReductionsBufferTy =
      CGM.getTypes().ConvertTypeForMem(StaticTy);
  const auto &DL = CGM.getModule().getDataLayout();
  uint64_t ReductionDataSize =
      TeamsReductions.empty()
          ? 0
          : DL.getTypeAllocSize(LLVMReductionsBufferTy).getFixedValue();
  CGBuilderTy &Bld = CGF.Builder;
  OMPBuilder.createTargetDeinit(Bld, ReductionDataSize,
                                C.getLangOpts().OpenMPCUDAReductionBufNum);
  TeamsReductions.clear();
}

void CGOpenMPRuntimeGPU::emitSPMDKernel(const OMPExecutableDirective &D,
                                          StringRef ParentName,
                                          llvm::Function *&OutlinedFn,
                                          llvm::Constant *&OutlinedFnID,
                                          bool IsOffloadEntry,
                                          const RegionCodeGenTy &CodeGen) {
  ExecutionRuntimeModesRAII ModeRAII(CurrentExecutionMode, EM_SPMD);
  EntryFunctionState EST;

  bool IsBareKernel = D.getSingleClause<OMPXBareClause>();

  // Emit target region as a standalone region.
  class NVPTXPrePostActionTy : public PrePostActionTy {
    CGOpenMPRuntimeGPU &RT;
    CGOpenMPRuntimeGPU::EntryFunctionState &EST;
    bool IsBareKernel;
    DataSharingMode Mode;
    const OMPExecutableDirective &D;

  public:
    NVPTXPrePostActionTy(CGOpenMPRuntimeGPU &RT,
                         CGOpenMPRuntimeGPU::EntryFunctionState &EST,
                         bool IsBareKernel, const OMPExecutableDirective &D)
        : RT(RT), EST(EST), IsBareKernel(IsBareKernel),
          Mode(RT.CurrentDataSharingMode), D(D) {}
    void Enter(CodeGenFunction &CGF) override {
      if (IsBareKernel) {
        RT.CurrentDataSharingMode = DataSharingMode::DS_CUDA;
        return;
      }
      RT.emitKernelInit(D, CGF, EST, /* IsSPMD */ true);
      // Skip target region initialization.
      RT.setLocThreadIdInsertPt(CGF, /*AtCurrentPoint=*/true);
    }
    void Exit(CodeGenFunction &CGF) override {
      if (IsBareKernel) {
        RT.CurrentDataSharingMode = Mode;
        return;
      }
      RT.clearLocThreadIdInsertPt(CGF);
      RT.emitKernelDeinit(CGF, EST, /* IsSPMD */ true);
    }
  } Action(*this, EST, IsBareKernel, D);
  CodeGen.setAction(Action);
  IsInTTDRegion = true;
  emitTargetOutlinedFunctionHelper(D, ParentName, OutlinedFn, OutlinedFnID,
                                   IsOffloadEntry, CodeGen);
  IsInTTDRegion = false;
}

void CGOpenMPRuntimeGPU::emitTargetOutlinedFunction(
    const OMPExecutableDirective &D, StringRef ParentName,
    llvm::Function *&OutlinedFn, llvm::Constant *&OutlinedFnID,
    bool IsOffloadEntry, const RegionCodeGenTy &CodeGen) {
  if (!IsOffloadEntry) // Nothing to do.
    return;

  assert(!ParentName.empty() && "Invalid target region parent name!");

  bool Mode = supportsSPMDExecutionMode(CGM.getContext(), D);
  bool IsBareKernel = D.getSingleClause<OMPXBareClause>();
  if (Mode || IsBareKernel)
    emitSPMDKernel(D, ParentName, OutlinedFn, OutlinedFnID, IsOffloadEntry,
                   CodeGen);
  else
    emitNonSPMDKernel(D, ParentName, OutlinedFn, OutlinedFnID, IsOffloadEntry,
                      CodeGen);
}

CGOpenMPRuntimeGPU::CGOpenMPRuntimeGPU(CodeGenModule &CGM)
    : CGOpenMPRuntime(CGM) {
  llvm::OpenMPIRBuilderConfig Config(
      CGM.getLangOpts().OpenMPIsTargetDevice, isGPU(),
      CGM.getLangOpts().OpenMPOffloadMandatory,
      /*HasRequiresReverseOffload*/ false, /*HasRequiresUnifiedAddress*/ false,
      hasRequiresUnifiedSharedMemory(), /*HasRequiresDynamicAllocators*/ false);
  OMPBuilder.setConfig(Config);

  if (!CGM.getLangOpts().OpenMPIsTargetDevice)
    llvm_unreachable("OpenMP can only handle device code.");

  if (CGM.getLangOpts().OpenMPCUDAMode)
    CurrentDataSharingMode = CGOpenMPRuntimeGPU::DS_CUDA;

  llvm::OpenMPIRBuilder &OMPBuilder = getOMPBuilder();
  if (CGM.getLangOpts().NoGPULib || CGM.getLangOpts().OMPHostIRFile.empty())
    return;

  OMPBuilder.createGlobalFlag(CGM.getLangOpts().OpenMPTargetDebug,
                              "__omp_rtl_debug_kind");
  OMPBuilder.createGlobalFlag(CGM.getLangOpts().OpenMPTeamSubscription,
                              "__omp_rtl_assume_teams_oversubscription");
  OMPBuilder.createGlobalFlag(CGM.getLangOpts().OpenMPThreadSubscription,
                              "__omp_rtl_assume_threads_oversubscription");
  OMPBuilder.createGlobalFlag(CGM.getLangOpts().OpenMPNoThreadState,
                              "__omp_rtl_assume_no_thread_state");
  OMPBuilder.createGlobalFlag(CGM.getLangOpts().OpenMPNoNestedParallelism,
                              "__omp_rtl_assume_no_nested_parallelism");
}

void CGOpenMPRuntimeGPU::emitProcBindClause(CodeGenFunction &CGF,
                                              ProcBindKind ProcBind,
                                              SourceLocation Loc) {
  // Nothing to do.
}

void CGOpenMPRuntimeGPU::emitNumThreadsClause(CodeGenFunction &CGF,
                                                llvm::Value *NumThreads,
                                                SourceLocation Loc) {
  // Nothing to do.
}

void CGOpenMPRuntimeGPU::emitNumTeamsClause(CodeGenFunction &CGF,
                                              const Expr *NumTeams,
                                              const Expr *ThreadLimit,
                                              SourceLocation Loc) {}

llvm::Function *CGOpenMPRuntimeGPU::emitParallelOutlinedFunction(
    CodeGenFunction &CGF, const OMPExecutableDirective &D,
    const VarDecl *ThreadIDVar, OpenMPDirectiveKind InnermostKind,
    const RegionCodeGenTy &CodeGen) {
  // Emit target region as a standalone region.
  bool PrevIsInTTDRegion = IsInTTDRegion;
  IsInTTDRegion = false;
  auto *OutlinedFun =
      cast<llvm::Function>(CGOpenMPRuntime::emitParallelOutlinedFunction(
          CGF, D, ThreadIDVar, InnermostKind, CodeGen));
  IsInTTDRegion = PrevIsInTTDRegion;
  if (getExecutionMode() != CGOpenMPRuntimeGPU::EM_SPMD) {
    llvm::Function *WrapperFun =
        createParallelDataSharingWrapper(OutlinedFun, D);
    WrapperFunctionsMap[OutlinedFun] = WrapperFun;
  }

  return OutlinedFun;
}

/// Get list of lastprivate variables from the teams distribute ... or
/// teams {distribute ...} directives.
static void
getDistributeLastprivateVars(ASTContext &Ctx, const OMPExecutableDirective &D,
                             llvm::SmallVectorImpl<const ValueDecl *> &Vars) {
  assert(isOpenMPTeamsDirective(D.getDirectiveKind()) &&
         "expected teams directive.");
  const OMPExecutableDirective *Dir = &D;
  if (!isOpenMPDistributeDirective(D.getDirectiveKind())) {
    if (const Stmt *S = CGOpenMPRuntime::getSingleCompoundChild(
            Ctx,
            D.getInnermostCapturedStmt()->getCapturedStmt()->IgnoreContainers(
                /*IgnoreCaptured=*/true))) {
      Dir = dyn_cast_or_null<OMPExecutableDirective>(S);
      if (Dir && !isOpenMPDistributeDirective(Dir->getDirectiveKind()))
        Dir = nullptr;
    }
  }
  if (!Dir)
    return;
  for (const auto *C : Dir->getClausesOfKind<OMPLastprivateClause>()) {
    for (const Expr *E : C->getVarRefs())
      Vars.push_back(getPrivateItem(E));
  }
}

/// Get list of reduction variables from the teams ... directives.
static void
getTeamsReductionVars(ASTContext &Ctx, const OMPExecutableDirective &D,
                      llvm::SmallVectorImpl<const ValueDecl *> &Vars) {
  assert(isOpenMPTeamsDirective(D.getDirectiveKind()) &&
         "expected teams directive.");
  for (const auto *C : D.getClausesOfKind<OMPReductionClause>()) {
    for (const Expr *E : C->privates())
      Vars.push_back(getPrivateItem(E));
  }
}

llvm::Function *CGOpenMPRuntimeGPU::emitTeamsOutlinedFunction(
    CodeGenFunction &CGF, const OMPExecutableDirective &D,
    const VarDecl *ThreadIDVar, OpenMPDirectiveKind InnermostKind,
    const RegionCodeGenTy &CodeGen) {
  SourceLocation Loc = D.getBeginLoc();

  const RecordDecl *GlobalizedRD = nullptr;
  llvm::SmallVector<const ValueDecl *, 4> LastPrivatesReductions;
  llvm::SmallDenseMap<const ValueDecl *, const FieldDecl *> MappedDeclsFields;
  unsigned WarpSize = CGM.getTarget().getGridValue().GV_Warp_Size;
  // Globalize team reductions variable unconditionally in all modes.
  if (getExecutionMode() != CGOpenMPRuntimeGPU::EM_SPMD)
    getTeamsReductionVars(CGM.getContext(), D, LastPrivatesReductions);
  if (getExecutionMode() == CGOpenMPRuntimeGPU::EM_SPMD) {
    getDistributeLastprivateVars(CGM.getContext(), D, LastPrivatesReductions);
    if (!LastPrivatesReductions.empty()) {
      GlobalizedRD = ::buildRecordForGlobalizedVars(
          CGM.getContext(), std::nullopt, LastPrivatesReductions,
          MappedDeclsFields, WarpSize);
    }
  } else if (!LastPrivatesReductions.empty()) {
    assert(!TeamAndReductions.first &&
           "Previous team declaration is not expected.");
    TeamAndReductions.first = D.getCapturedStmt(OMPD_teams)->getCapturedDecl();
    std::swap(TeamAndReductions.second, LastPrivatesReductions);
  }

  // Emit target region as a standalone region.
  class NVPTXPrePostActionTy : public PrePostActionTy {
    SourceLocation &Loc;
    const RecordDecl *GlobalizedRD;
    llvm::SmallDenseMap<const ValueDecl *, const FieldDecl *>
        &MappedDeclsFields;

  public:
    NVPTXPrePostActionTy(
        SourceLocation &Loc, const RecordDecl *GlobalizedRD,
        llvm::SmallDenseMap<const ValueDecl *, const FieldDecl *>
            &MappedDeclsFields)
        : Loc(Loc), GlobalizedRD(GlobalizedRD),
          MappedDeclsFields(MappedDeclsFields) {}
    void Enter(CodeGenFunction &CGF) override {
      auto &Rt =
          static_cast<CGOpenMPRuntimeGPU &>(CGF.CGM.getOpenMPRuntime());
      if (GlobalizedRD) {
        auto I = Rt.FunctionGlobalizedDecls.try_emplace(CGF.CurFn).first;
        I->getSecond().MappedParams =
            std::make_unique<CodeGenFunction::OMPMapVars>();
        DeclToAddrMapTy &Data = I->getSecond().LocalVarData;
        for (const auto &Pair : MappedDeclsFields) {
          assert(Pair.getFirst()->isCanonicalDecl() &&
                 "Expected canonical declaration");
          Data.insert(std::make_pair(Pair.getFirst(), MappedVarData()));
        }
      }
      Rt.emitGenericVarsProlog(CGF, Loc);
    }
    void Exit(CodeGenFunction &CGF) override {
      static_cast<CGOpenMPRuntimeGPU &>(CGF.CGM.getOpenMPRuntime())
          .emitGenericVarsEpilog(CGF);
    }
  } Action(Loc, GlobalizedRD, MappedDeclsFields);
  CodeGen.setAction(Action);
  llvm::Function *OutlinedFun = CGOpenMPRuntime::emitTeamsOutlinedFunction(
      CGF, D, ThreadIDVar, InnermostKind, CodeGen);

  return OutlinedFun;
}

void CGOpenMPRuntimeGPU::emitGenericVarsProlog(CodeGenFunction &CGF,
                                               SourceLocation Loc) {
  if (getDataSharingMode() != CGOpenMPRuntimeGPU::DS_Generic)
    return;

  CGBuilderTy &Bld = CGF.Builder;

  const auto I = FunctionGlobalizedDecls.find(CGF.CurFn);
  if (I == FunctionGlobalizedDecls.end())
    return;

  for (auto &Rec : I->getSecond().LocalVarData) {
    const auto *VD = cast<VarDecl>(Rec.first);
    bool EscapedParam = I->getSecond().EscapedParameters.count(Rec.first);
    QualType VarTy = VD->getType();

    // Get the local allocation of a firstprivate variable before sharing
    llvm::Value *ParValue;
    if (EscapedParam) {
      LValue ParLVal =
          CGF.MakeAddrLValue(CGF.GetAddrOfLocalVar(VD), VD->getType());
      ParValue = CGF.EmitLoadOfScalar(ParLVal, Loc);
    }

    // Allocate space for the variable to be globalized
    llvm::Value *AllocArgs[] = {CGF.getTypeSize(VD->getType())};
    llvm::CallBase *VoidPtr =
        CGF.EmitRuntimeCall(OMPBuilder.getOrCreateRuntimeFunction(
                                CGM.getModule(), OMPRTL___kmpc_alloc_shared),
                            AllocArgs, VD->getName());
    // FIXME: We should use the variables actual alignment as an argument.
    VoidPtr->addRetAttr(llvm::Attribute::get(
        CGM.getLLVMContext(), llvm::Attribute::Alignment,
        CGM.getContext().getTargetInfo().getNewAlign() / 8));

    // Cast the void pointer and get the address of the globalized variable.
    llvm::PointerType *VarPtrTy = CGF.ConvertTypeForMem(VarTy)->getPointerTo();
    llvm::Value *CastedVoidPtr = Bld.CreatePointerBitCastOrAddrSpaceCast(
        VoidPtr, VarPtrTy, VD->getName() + "_on_stack");
    LValue VarAddr =
        CGF.MakeNaturalAlignPointeeRawAddrLValue(CastedVoidPtr, VarTy);
    Rec.second.PrivateAddr = VarAddr.getAddress();
    Rec.second.GlobalizedVal = VoidPtr;

    // Assign the local allocation to the newly globalized location.
    if (EscapedParam) {
      CGF.EmitStoreOfScalar(ParValue, VarAddr);
      I->getSecond().MappedParams->setVarAddr(CGF, VD, VarAddr.getAddress());
    }
    if (auto *DI = CGF.getDebugInfo())
      VoidPtr->setDebugLoc(DI->SourceLocToDebugLoc(VD->getLocation()));
  }

  for (const auto *ValueD : I->getSecond().EscapedVariableLengthDecls) {
    const auto *VD = cast<VarDecl>(ValueD);
    std::pair<llvm::Value *, llvm::Value *> AddrSizePair =
        getKmpcAllocShared(CGF, VD);
    I->getSecond().EscapedVariableLengthDeclsAddrs.emplace_back(AddrSizePair);
    LValue Base = CGF.MakeAddrLValue(AddrSizePair.first, VD->getType(),
                                     CGM.getContext().getDeclAlign(VD),
                                     AlignmentSource::Decl);
    I->getSecond().MappedParams->setVarAddr(CGF, VD, Base.getAddress());
  }
  I->getSecond().MappedParams->apply(CGF);
}

bool CGOpenMPRuntimeGPU::isDelayedVariableLengthDecl(CodeGenFunction &CGF,
                                                     const VarDecl *VD) const {
  const auto I = FunctionGlobalizedDecls.find(CGF.CurFn);
  if (I == FunctionGlobalizedDecls.end())
    return false;

  // Check variable declaration is delayed:
  return llvm::is_contained(I->getSecond().DelayedVariableLengthDecls, VD);
}

std::pair<llvm::Value *, llvm::Value *>
CGOpenMPRuntimeGPU::getKmpcAllocShared(CodeGenFunction &CGF,
                                       const VarDecl *VD) {
  CGBuilderTy &Bld = CGF.Builder;

  // Compute size and alignment.
  llvm::Value *Size = CGF.getTypeSize(VD->getType());
  CharUnits Align = CGM.getContext().getDeclAlign(VD);
  Size = Bld.CreateNUWAdd(
      Size, llvm::ConstantInt::get(CGF.SizeTy, Align.getQuantity() - 1));
  llvm::Value *AlignVal =
      llvm::ConstantInt::get(CGF.SizeTy, Align.getQuantity());
  Size = Bld.CreateUDiv(Size, AlignVal);
  Size = Bld.CreateNUWMul(Size, AlignVal);

  // Allocate space for this VLA object to be globalized.
  llvm::Value *AllocArgs[] = {Size};
  llvm::CallBase *VoidPtr =
      CGF.EmitRuntimeCall(OMPBuilder.getOrCreateRuntimeFunction(
                              CGM.getModule(), OMPRTL___kmpc_alloc_shared),
                          AllocArgs, VD->getName());
  VoidPtr->addRetAttr(llvm::Attribute::get(
      CGM.getLLVMContext(), llvm::Attribute::Alignment, Align.getQuantity()));

  return std::make_pair(VoidPtr, Size);
}

void CGOpenMPRuntimeGPU::getKmpcFreeShared(
    CodeGenFunction &CGF,
    const std::pair<llvm::Value *, llvm::Value *> &AddrSizePair) {
  // Deallocate the memory for each globalized VLA object
  CGF.EmitRuntimeCall(OMPBuilder.getOrCreateRuntimeFunction(
                          CGM.getModule(), OMPRTL___kmpc_free_shared),
                      {AddrSizePair.first, AddrSizePair.second});
}

void CGOpenMPRuntimeGPU::emitGenericVarsEpilog(CodeGenFunction &CGF) {
  if (getDataSharingMode() != CGOpenMPRuntimeGPU::DS_Generic)
    return;

  const auto I = FunctionGlobalizedDecls.find(CGF.CurFn);
  if (I != FunctionGlobalizedDecls.end()) {
    // Deallocate the memory for each globalized VLA object that was
    // globalized in the prolog (i.e. emitGenericVarsProlog).
    for (const auto &AddrSizePair :
         llvm::reverse(I->getSecond().EscapedVariableLengthDeclsAddrs)) {
      CGF.EmitRuntimeCall(OMPBuilder.getOrCreateRuntimeFunction(
                              CGM.getModule(), OMPRTL___kmpc_free_shared),
                          {AddrSizePair.first, AddrSizePair.second});
    }
    // Deallocate the memory for each globalized value
    for (auto &Rec : llvm::reverse(I->getSecond().LocalVarData)) {
      const auto *VD = cast<VarDecl>(Rec.first);
      I->getSecond().MappedParams->restore(CGF);

      llvm::Value *FreeArgs[] = {Rec.second.GlobalizedVal,
                                 CGF.getTypeSize(VD->getType())};
      CGF.EmitRuntimeCall(OMPBuilder.getOrCreateRuntimeFunction(
                              CGM.getModule(), OMPRTL___kmpc_free_shared),
                          FreeArgs);
    }
  }
}

void CGOpenMPRuntimeGPU::emitTeamsCall(CodeGenFunction &CGF,
                                         const OMPExecutableDirective &D,
                                         SourceLocation Loc,
                                         llvm::Function *OutlinedFn,
                                         ArrayRef<llvm::Value *> CapturedVars) {
  if (!CGF.HaveInsertPoint())
    return;

  bool IsBareKernel = D.getSingleClause<OMPXBareClause>();

  RawAddress ZeroAddr = CGF.CreateDefaultAlignTempAlloca(CGF.Int32Ty,
                                                         /*Name=*/".zero.addr");
  CGF.Builder.CreateStore(CGF.Builder.getInt32(/*C*/ 0), ZeroAddr);
  llvm::SmallVector<llvm::Value *, 16> OutlinedFnArgs;
  // We don't emit any thread id function call in bare kernel, but because the
  // outlined function has a pointer argument, we emit a nullptr here.
  if (IsBareKernel)
    OutlinedFnArgs.push_back(llvm::ConstantPointerNull::get(CGM.VoidPtrTy));
  else
    OutlinedFnArgs.push_back(emitThreadIDAddress(CGF, Loc).emitRawPointer(CGF));
  OutlinedFnArgs.push_back(ZeroAddr.getPointer());
  OutlinedFnArgs.append(CapturedVars.begin(), CapturedVars.end());
  emitOutlinedFunctionCall(CGF, Loc, OutlinedFn, OutlinedFnArgs);
}

void CGOpenMPRuntimeGPU::emitParallelCall(CodeGenFunction &CGF,
                                          SourceLocation Loc,
                                          llvm::Function *OutlinedFn,
                                          ArrayRef<llvm::Value *> CapturedVars,
                                          const Expr *IfCond,
                                          llvm::Value *NumThreads) {
  if (!CGF.HaveInsertPoint())
    return;

  auto &&ParallelGen = [this, Loc, OutlinedFn, CapturedVars, IfCond,
                        NumThreads](CodeGenFunction &CGF,
                                    PrePostActionTy &Action) {
    CGBuilderTy &Bld = CGF.Builder;
    llvm::Value *NumThreadsVal = NumThreads;
    llvm::Function *WFn = WrapperFunctionsMap[OutlinedFn];
    llvm::Value *ID = llvm::ConstantPointerNull::get(CGM.Int8PtrTy);
    if (WFn)
      ID = Bld.CreateBitOrPointerCast(WFn, CGM.Int8PtrTy);
    llvm::Value *FnPtr = Bld.CreateBitOrPointerCast(OutlinedFn, CGM.Int8PtrTy);

    // Create a private scope that will globalize the arguments
    // passed from the outside of the target region.
    // TODO: Is that needed?
    CodeGenFunction::OMPPrivateScope PrivateArgScope(CGF);

    Address CapturedVarsAddrs = CGF.CreateDefaultAlignTempAlloca(
        llvm::ArrayType::get(CGM.VoidPtrTy, CapturedVars.size()),
        "captured_vars_addrs");
    // There's something to share.
    if (!CapturedVars.empty()) {
      // Prepare for parallel region. Indicate the outlined function.
      ASTContext &Ctx = CGF.getContext();
      unsigned Idx = 0;
      for (llvm::Value *V : CapturedVars) {
        Address Dst = Bld.CreateConstArrayGEP(CapturedVarsAddrs, Idx);
        llvm::Value *PtrV;
        if (V->getType()->isIntegerTy())
          PtrV = Bld.CreateIntToPtr(V, CGF.VoidPtrTy);
        else
          PtrV = Bld.CreatePointerBitCastOrAddrSpaceCast(V, CGF.VoidPtrTy);
        CGF.EmitStoreOfScalar(PtrV, Dst, /*Volatile=*/false,
                              Ctx.getPointerType(Ctx.VoidPtrTy));
        ++Idx;
      }
    }

    llvm::Value *IfCondVal = nullptr;
    if (IfCond)
      IfCondVal = Bld.CreateIntCast(CGF.EvaluateExprAsBool(IfCond), CGF.Int32Ty,
                                    /* isSigned */ false);
    else
      IfCondVal = llvm::ConstantInt::get(CGF.Int32Ty, 1);

    if (!NumThreadsVal)
      NumThreadsVal = llvm::ConstantInt::get(CGF.Int32Ty, -1);
    else
      NumThreadsVal = Bld.CreateZExtOrTrunc(NumThreadsVal, CGF.Int32Ty),

      assert(IfCondVal && "Expected a value");
    llvm::Value *RTLoc = emitUpdateLocation(CGF, Loc);
    llvm::Value *Args[] = {
        RTLoc,
        getThreadID(CGF, Loc),
        IfCondVal,
        NumThreadsVal,
        llvm::ConstantInt::get(CGF.Int32Ty, -1),
        FnPtr,
        ID,
        Bld.CreateBitOrPointerCast(CapturedVarsAddrs.emitRawPointer(CGF),
                                   CGF.VoidPtrPtrTy),
        llvm::ConstantInt::get(CGM.SizeTy, CapturedVars.size())};
    CGF.EmitRuntimeCall(OMPBuilder.getOrCreateRuntimeFunction(
                            CGM.getModule(), OMPRTL___kmpc_parallel_51),
                        Args);
  };

  RegionCodeGenTy RCG(ParallelGen);
  RCG(CGF);
}

void CGOpenMPRuntimeGPU::syncCTAThreads(CodeGenFunction &CGF) {
  // Always emit simple barriers!
  if (!CGF.HaveInsertPoint())
    return;
  // Build call __kmpc_barrier_simple_spmd(nullptr, 0);
  // This function does not use parameters, so we can emit just default values.
  llvm::Value *Args[] = {
      llvm::ConstantPointerNull::get(
          cast<llvm::PointerType>(getIdentTyPointerTy())),
      llvm::ConstantInt::get(CGF.Int32Ty, /*V=*/0, /*isSigned=*/true)};
  CGF.EmitRuntimeCall(OMPBuilder.getOrCreateRuntimeFunction(
                          CGM.getModule(), OMPRTL___kmpc_barrier_simple_spmd),
                      Args);
}

void CGOpenMPRuntimeGPU::emitBarrierCall(CodeGenFunction &CGF,
                                           SourceLocation Loc,
                                           OpenMPDirectiveKind Kind, bool,
                                           bool) {
  // Always emit simple barriers!
  if (!CGF.HaveInsertPoint())
    return;
  // Build call __kmpc_cancel_barrier(loc, thread_id);
  unsigned Flags = getDefaultFlagsForBarriers(Kind);
  llvm::Value *Args[] = {emitUpdateLocation(CGF, Loc, Flags),
                         getThreadID(CGF, Loc)};

  CGF.EmitRuntimeCall(OMPBuilder.getOrCreateRuntimeFunction(
                          CGM.getModule(), OMPRTL___kmpc_barrier),
                      Args);
}

void CGOpenMPRuntimeGPU::emitCriticalRegion(
    CodeGenFunction &CGF, StringRef CriticalName,
    const RegionCodeGenTy &CriticalOpGen, SourceLocation Loc,
    const Expr *Hint) {
  llvm::BasicBlock *LoopBB = CGF.createBasicBlock("omp.critical.loop");
  llvm::BasicBlock *TestBB = CGF.createBasicBlock("omp.critical.test");
  llvm::BasicBlock *SyncBB = CGF.createBasicBlock("omp.critical.sync");
  llvm::BasicBlock *BodyBB = CGF.createBasicBlock("omp.critical.body");
  llvm::BasicBlock *ExitBB = CGF.createBasicBlock("omp.critical.exit");

  auto &RT = static_cast<CGOpenMPRuntimeGPU &>(CGF.CGM.getOpenMPRuntime());

  // Get the mask of active threads in the warp.
  llvm::Value *Mask = CGF.EmitRuntimeCall(OMPBuilder.getOrCreateRuntimeFunction(
      CGM.getModule(), OMPRTL___kmpc_warp_active_thread_mask));
  // Fetch team-local id of the thread.
  llvm::Value *ThreadID = RT.getGPUThreadID(CGF);

  // Get the width of the team.
  llvm::Value *TeamWidth = RT.getGPUNumThreads(CGF);

  // Initialize the counter variable for the loop.
  QualType Int32Ty =
      CGF.getContext().getIntTypeForBitwidth(/*DestWidth=*/32, /*Signed=*/0);
  Address Counter = CGF.CreateMemTemp(Int32Ty, "critical_counter");
  LValue CounterLVal = CGF.MakeAddrLValue(Counter, Int32Ty);
  CGF.EmitStoreOfScalar(llvm::Constant::getNullValue(CGM.Int32Ty), CounterLVal,
                        /*isInit=*/true);

  // Block checks if loop counter exceeds upper bound.
  CGF.EmitBlock(LoopBB);
  llvm::Value *CounterVal = CGF.EmitLoadOfScalar(CounterLVal, Loc);
  llvm::Value *CmpLoopBound = CGF.Builder.CreateICmpSLT(CounterVal, TeamWidth);
  CGF.Builder.CreateCondBr(CmpLoopBound, TestBB, ExitBB);

  // Block tests which single thread should execute region, and which threads
  // should go straight to synchronisation point.
  CGF.EmitBlock(TestBB);
  CounterVal = CGF.EmitLoadOfScalar(CounterLVal, Loc);
  llvm::Value *CmpThreadToCounter =
      CGF.Builder.CreateICmpEQ(ThreadID, CounterVal);
  CGF.Builder.CreateCondBr(CmpThreadToCounter, BodyBB, SyncBB);

  // Block emits the body of the critical region.
  CGF.EmitBlock(BodyBB);

  // Output the critical statement.
  CGOpenMPRuntime::emitCriticalRegion(CGF, CriticalName, CriticalOpGen, Loc,
                                      Hint);

  // After the body surrounded by the critical region, the single executing
  // thread will jump to the synchronisation point.
  // Block waits for all threads in current team to finish then increments the
  // counter variable and returns to the loop.
  CGF.EmitBlock(SyncBB);
  // Reconverge active threads in the warp.
  (void)CGF.EmitRuntimeCall(OMPBuilder.getOrCreateRuntimeFunction(
                                CGM.getModule(), OMPRTL___kmpc_syncwarp),
                            Mask);

  llvm::Value *IncCounterVal =
      CGF.Builder.CreateNSWAdd(CounterVal, CGF.Builder.getInt32(1));
  CGF.EmitStoreOfScalar(IncCounterVal, CounterLVal);
  CGF.EmitBranch(LoopBB);

  // Block that is reached when  all threads in the team complete the region.
  CGF.EmitBlock(ExitBB, /*IsFinished=*/true);
}

/// Cast value to the specified type.
static llvm::Value *castValueToType(CodeGenFunction &CGF, llvm::Value *Val,
                                    QualType ValTy, QualType CastTy,
                                    SourceLocation Loc) {
  assert(!CGF.getContext().getTypeSizeInChars(CastTy).isZero() &&
         "Cast type must sized.");
  assert(!CGF.getContext().getTypeSizeInChars(ValTy).isZero() &&
         "Val type must sized.");
  llvm::Type *LLVMCastTy = CGF.ConvertTypeForMem(CastTy);
  if (ValTy == CastTy)
    return Val;
  if (CGF.getContext().getTypeSizeInChars(ValTy) ==
      CGF.getContext().getTypeSizeInChars(CastTy))
    return CGF.Builder.CreateBitCast(Val, LLVMCastTy);
  if (CastTy->isIntegerType() && ValTy->isIntegerType())
    return CGF.Builder.CreateIntCast(Val, LLVMCastTy,
                                     CastTy->hasSignedIntegerRepresentation());
  Address CastItem = CGF.CreateMemTemp(CastTy);
  Address ValCastItem = CastItem.withElementType(Val->getType());
  CGF.EmitStoreOfScalar(Val, ValCastItem, /*Volatile=*/false, ValTy,
                        LValueBaseInfo(AlignmentSource::Type),
                        TBAAAccessInfo());
  return CGF.EmitLoadOfScalar(CastItem, /*Volatile=*/false, CastTy, Loc,
                              LValueBaseInfo(AlignmentSource::Type),
                              TBAAAccessInfo());
}

///
/// Design of OpenMP reductions on the GPU
///
/// Consider a typical OpenMP program with one or more reduction
/// clauses:
///
/// float foo;
/// double bar;
/// #pragma omp target teams distribute parallel for \
///             reduction(+:foo) reduction(*:bar)
/// for (int i = 0; i < N; i++) {
///   foo += A[i]; bar *= B[i];
/// }
///
/// where 'foo' and 'bar' are reduced across all OpenMP threads in
/// all teams.  In our OpenMP implementation on the NVPTX device an
/// OpenMP team is mapped to a CUDA threadblock and OpenMP threads
/// within a team are mapped to CUDA threads within a threadblock.
/// Our goal is to efficiently aggregate values across all OpenMP
/// threads such that:
///
///   - the compiler and runtime are logically concise, and
///   - the reduction is performed efficiently in a hierarchical
///     manner as follows: within OpenMP threads in the same warp,
///     across warps in a threadblock, and finally across teams on
///     the NVPTX device.
///
/// Introduction to Decoupling
///
/// We would like to decouple the compiler and the runtime so that the
/// latter is ignorant of the reduction variables (number, data types)
/// and the reduction operators.  This allows a simpler interface
/// and implementation while still attaining good performance.
///
/// Pseudocode for the aforementioned OpenMP program generated by the
/// compiler is as follows:
///
/// 1. Create private copies of reduction variables on each OpenMP
///    thread: 'foo_private', 'bar_private'
/// 2. Each OpenMP thread reduces the chunk of 'A' and 'B' assigned
///    to it and writes the result in 'foo_private' and 'bar_private'
///    respectively.
/// 3. Call the OpenMP runtime on the GPU to reduce within a team
///    and store the result on the team master:
///
///     __kmpc_nvptx_parallel_reduce_nowait_v2(...,
///        reduceData, shuffleReduceFn, interWarpCpyFn)
///
///     where:
///       struct ReduceData {
///         double *foo;
///         double *bar;
///       } reduceData
///       reduceData.foo = &foo_private
///       reduceData.bar = &bar_private
///
///     'shuffleReduceFn' and 'interWarpCpyFn' are pointers to two
///     auxiliary functions generated by the compiler that operate on
///     variables of type 'ReduceData'.  They aid the runtime perform
///     algorithmic steps in a data agnostic manner.
///
///     'shuffleReduceFn' is a pointer to a function that reduces data
///     of type 'ReduceData' across two OpenMP threads (lanes) in the
///     same warp.  It takes the following arguments as input:
///
///     a. variable of type 'ReduceData' on the calling lane,
///     b. its lane_id,
///     c. an offset relative to the current lane_id to generate a
///        remote_lane_id.  The remote lane contains the second
///        variable of type 'ReduceData' that is to be reduced.
///     d. an algorithm version parameter determining which reduction
///        algorithm to use.
///
///     'shuffleReduceFn' retrieves data from the remote lane using
///     efficient GPU shuffle intrinsics and reduces, using the
///     algorithm specified by the 4th parameter, the two operands
///     element-wise.  The result is written to the first operand.
///
///     Different reduction algorithms are implemented in different
///     runtime functions, all calling 'shuffleReduceFn' to perform
///     the essential reduction step.  Therefore, based on the 4th
///     parameter, this function behaves slightly differently to
///     cooperate with the runtime to ensure correctness under
///     different circumstances.
///
///     'InterWarpCpyFn' is a pointer to a function that transfers
///     reduced variables across warps.  It tunnels, through CUDA
///     shared memory, the thread-private data of type 'ReduceData'
///     from lane 0 of each warp to a lane in the first warp.
/// 4. Call the OpenMP runtime on the GPU to reduce across teams.
///    The last team writes the global reduced value to memory.
///
///     ret = __kmpc_nvptx_teams_reduce_nowait(...,
///             reduceData, shuffleReduceFn, interWarpCpyFn,
///             scratchpadCopyFn, loadAndReduceFn)
///
///     'scratchpadCopyFn' is a helper that stores reduced
///     data from the team master to a scratchpad array in
///     global memory.
///
///     'loadAndReduceFn' is a helper that loads data from
///     the scratchpad array and reduces it with the input
///     operand.
///
///     These compiler generated functions hide address
///     calculation and alignment information from the runtime.
/// 5. if ret == 1:
///     The team master of the last team stores the reduced
///     result to the globals in memory.
///     foo += reduceData.foo; bar *= reduceData.bar
///
///
/// Warp Reduction Algorithms
///
/// On the warp level, we have three algorithms implemented in the
/// OpenMP runtime depending on the number of active lanes:
///
/// Full Warp Reduction
///
/// The reduce algorithm within a warp where all lanes are active
/// is implemented in the runtime as follows:
///
/// full_warp_reduce(void *reduce_data,
///                  kmp_ShuffleReductFctPtr ShuffleReduceFn) {
///   for (int offset = WARPSIZE/2; offset > 0; offset /= 2)
///     ShuffleReduceFn(reduce_data, 0, offset, 0);
/// }
///
/// The algorithm completes in log(2, WARPSIZE) steps.
///
/// 'ShuffleReduceFn' is used here with lane_id set to 0 because it is
/// not used therefore we save instructions by not retrieving lane_id
/// from the corresponding special registers.  The 4th parameter, which
/// represents the version of the algorithm being used, is set to 0 to
/// signify full warp reduction.
///
/// In this version, 'ShuffleReduceFn' behaves, per element, as follows:
///
/// #reduce_elem refers to an element in the local lane's data structure
/// #remote_elem is retrieved from a remote lane
/// remote_elem = shuffle_down(reduce_elem, offset, WARPSIZE);
/// reduce_elem = reduce_elem REDUCE_OP remote_elem;
///
/// Contiguous Partial Warp Reduction
///
/// This reduce algorithm is used within a warp where only the first
/// 'n' (n <= WARPSIZE) lanes are active.  It is typically used when the
/// number of OpenMP threads in a parallel region is not a multiple of
/// WARPSIZE.  The algorithm is implemented in the runtime as follows:
///
/// void
/// contiguous_partial_reduce(void *reduce_data,
///                           kmp_ShuffleReductFctPtr ShuffleReduceFn,
///                           int size, int lane_id) {
///   int curr_size;
///   int offset;
///   curr_size = size;
///   mask = curr_size/2;
///   while (offset>0) {
///     ShuffleReduceFn(reduce_data, lane_id, offset, 1);
///     curr_size = (curr_size+1)/2;
///     offset = curr_size/2;
///   }
/// }
///
/// In this version, 'ShuffleReduceFn' behaves, per element, as follows:
///
/// remote_elem = shuffle_down(reduce_elem, offset, WARPSIZE);
/// if (lane_id < offset)
///     reduce_elem = reduce_elem REDUCE_OP remote_elem
/// else
///     reduce_elem = remote_elem
///
/// This algorithm assumes that the data to be reduced are located in a
/// contiguous subset of lanes starting from the first.  When there is
/// an odd number of active lanes, the data in the last lane is not
/// aggregated with any other lane's dat but is instead copied over.
///
/// Dispersed Partial Warp Reduction
///
/// This algorithm is used within a warp when any discontiguous subset of
/// lanes are active.  It is used to implement the reduction operation
/// across lanes in an OpenMP simd region or in a nested parallel region.
///
/// void
/// dispersed_partial_reduce(void *reduce_data,
///                          kmp_ShuffleReductFctPtr ShuffleReduceFn) {
///   int size, remote_id;
///   int logical_lane_id = number_of_active_lanes_before_me() * 2;
///   do {
///       remote_id = next_active_lane_id_right_after_me();
///       # the above function returns 0 of no active lane
///       # is present right after the current lane.
///       size = number_of_active_lanes_in_this_warp();
///       logical_lane_id /= 2;
///       ShuffleReduceFn(reduce_data, logical_lane_id,
///                       remote_id-1-threadIdx.x, 2);
///   } while (logical_lane_id % 2 == 0 && size > 1);
/// }
///
/// There is no assumption made about the initial state of the reduction.
/// Any number of lanes (>=1) could be active at any position.  The reduction
/// result is returned in the first active lane.
///
/// In this version, 'ShuffleReduceFn' behaves, per element, as follows:
///
/// remote_elem = shuffle_down(reduce_elem, offset, WARPSIZE);
/// if (lane_id % 2 == 0 && offset > 0)
///     reduce_elem = reduce_elem REDUCE_OP remote_elem
/// else
///     reduce_elem = remote_elem
///
///
/// Intra-Team Reduction
///
/// This function, as implemented in the runtime call
/// '__kmpc_nvptx_parallel_reduce_nowait_v2', aggregates data across OpenMP
/// threads in a team.  It first reduces within a warp using the
/// aforementioned algorithms.  We then proceed to gather all such
/// reduced values at the first warp.
///
/// The runtime makes use of the function 'InterWarpCpyFn', which copies
/// data from each of the "warp master" (zeroth lane of each warp, where
/// warp-reduced data is held) to the zeroth warp.  This step reduces (in
/// a mathematical sense) the problem of reduction across warp masters in
/// a block to the problem of warp reduction.
///
///
/// Inter-Team Reduction
///
/// Once a team has reduced its data to a single value, it is stored in
/// a global scratchpad array.  Since each team has a distinct slot, this
/// can be done without locking.
///
/// The last team to write to the scratchpad array proceeds to reduce the
/// scratchpad array.  One or more workers in the last team use the helper
/// 'loadAndReduceDataFn' to load and reduce values from the array, i.e.,
/// the k'th worker reduces every k'th element.
///
/// Finally, a call is made to '__kmpc_nvptx_parallel_reduce_nowait_v2' to
/// reduce across workers and compute a globally reduced value.
///
void CGOpenMPRuntimeGPU::emitReduction(
    CodeGenFunction &CGF, SourceLocation Loc, ArrayRef<const Expr *> Privates,
    ArrayRef<const Expr *> LHSExprs, ArrayRef<const Expr *> RHSExprs,
    ArrayRef<const Expr *> ReductionOps, ReductionOptionsTy Options) {
  if (!CGF.HaveInsertPoint())
    return;

  bool ParallelReduction = isOpenMPParallelDirective(Options.ReductionKind);
  bool DistributeReduction = isOpenMPDistributeDirective(Options.ReductionKind);
  bool TeamsReduction = isOpenMPTeamsDirective(Options.ReductionKind);

  ASTContext &C = CGM.getContext();

  if (Options.SimpleReduction) {
    assert(!TeamsReduction && !ParallelReduction &&
           "Invalid reduction selection in emitReduction.");
    (void)ParallelReduction;
    CGOpenMPRuntime::emitReduction(CGF, Loc, Privates, LHSExprs, RHSExprs,
                                   ReductionOps, Options);
    return;
  }

  llvm::SmallDenseMap<const ValueDecl *, const FieldDecl *> VarFieldMap;
  llvm::SmallVector<const ValueDecl *, 4> PrivatesReductions(Privates.size());
  int Cnt = 0;
  for (const Expr *DRE : Privates) {
    PrivatesReductions[Cnt] = cast<DeclRefExpr>(DRE)->getDecl();
    ++Cnt;
  }
  const RecordDecl *ReductionRec = ::buildRecordForGlobalizedVars(
      CGM.getContext(), PrivatesReductions, std::nullopt, VarFieldMap, 1);

  if (TeamsReduction)
    TeamsReductions.push_back(ReductionRec);

  // Source location for the ident struct
  llvm::Value *RTLoc = emitUpdateLocation(CGF, Loc);

  using InsertPointTy = llvm::OpenMPIRBuilder::InsertPointTy;
  InsertPointTy AllocaIP(CGF.AllocaInsertPt->getParent(),
                         CGF.AllocaInsertPt->getIterator());
  InsertPointTy CodeGenIP(CGF.Builder.GetInsertBlock(),
                          CGF.Builder.GetInsertPoint());
  llvm::OpenMPIRBuilder::LocationDescription OmpLoc(CodeGenIP);
  llvm::SmallVector<llvm::OpenMPIRBuilder::ReductionInfo> ReductionInfos;

  CodeGenFunction::OMPPrivateScope Scope(CGF);
  unsigned Idx = 0;
  for (const Expr *Private : Privates) {
    llvm::Type *ElementType;
    llvm::Value *Variable;
    llvm::Value *PrivateVariable;
    llvm::OpenMPIRBuilder::ReductionGenAtomicCBTy AtomicReductionGen = nullptr;
    ElementType = CGF.ConvertTypeForMem(Private->getType());
    const auto *RHSVar =
        cast<VarDecl>(cast<DeclRefExpr>(RHSExprs[Idx])->getDecl());
    PrivateVariable = CGF.GetAddrOfLocalVar(RHSVar).emitRawPointer(CGF);
    const auto *LHSVar =
        cast<VarDecl>(cast<DeclRefExpr>(LHSExprs[Idx])->getDecl());
    Variable = CGF.GetAddrOfLocalVar(LHSVar).emitRawPointer(CGF);
    llvm::OpenMPIRBuilder::EvalKind EvalKind;
    switch (CGF.getEvaluationKind(Private->getType())) {
    case TEK_Scalar:
      EvalKind = llvm::OpenMPIRBuilder::EvalKind::Scalar;
      break;
    case TEK_Complex:
      EvalKind = llvm::OpenMPIRBuilder::EvalKind::Complex;
      break;
    case TEK_Aggregate:
      EvalKind = llvm::OpenMPIRBuilder::EvalKind::Aggregate;
      break;
    }
    auto ReductionGen = [&](InsertPointTy CodeGenIP, unsigned I,
                            llvm::Value **LHSPtr, llvm::Value **RHSPtr,
                            llvm::Function *NewFunc) {
      CGF.Builder.restoreIP(CodeGenIP);
      auto *CurFn = CGF.CurFn;
      CGF.CurFn = NewFunc;

      *LHSPtr = CGF.GetAddrOfLocalVar(
                       cast<VarDecl>(cast<DeclRefExpr>(LHSExprs[I])->getDecl()))
                    .emitRawPointer(CGF);
      *RHSPtr = CGF.GetAddrOfLocalVar(
                       cast<VarDecl>(cast<DeclRefExpr>(RHSExprs[I])->getDecl()))
                    .emitRawPointer(CGF);

      emitSingleReductionCombiner(CGF, ReductionOps[I], Privates[I],
                                  cast<DeclRefExpr>(LHSExprs[I]),
                                  cast<DeclRefExpr>(RHSExprs[I]));

      CGF.CurFn = CurFn;

      return InsertPointTy(CGF.Builder.GetInsertBlock(),
                           CGF.Builder.GetInsertPoint());
    };
    ReductionInfos.emplace_back(llvm::OpenMPIRBuilder::ReductionInfo(
        ElementType, Variable, PrivateVariable, EvalKind,
        /*ReductionGen=*/nullptr, ReductionGen, AtomicReductionGen));
    Idx++;
  }

  CGF.Builder.restoreIP(OMPBuilder.createReductionsGPU(
      OmpLoc, AllocaIP, CodeGenIP, ReductionInfos, false, TeamsReduction,
      DistributeReduction, llvm::OpenMPIRBuilder::ReductionGenCBKind::Clang,
      CGF.getTarget().getGridValue(), C.getLangOpts().OpenMPCUDAReductionBufNum,
      RTLoc));
  return;
}

const VarDecl *
CGOpenMPRuntimeGPU::translateParameter(const FieldDecl *FD,
                                       const VarDecl *NativeParam) const {
  if (!NativeParam->getType()->isReferenceType())
    return NativeParam;
  QualType ArgType = NativeParam->getType();
  QualifierCollector QC;
  const Type *NonQualTy = QC.strip(ArgType);
  QualType PointeeTy = cast<ReferenceType>(NonQualTy)->getPointeeType();
  if (const auto *Attr = FD->getAttr<OMPCaptureKindAttr>()) {
    if (Attr->getCaptureKind() == OMPC_map) {
      PointeeTy = CGM.getContext().getAddrSpaceQualType(PointeeTy,
                                                        LangAS::opencl_global);
    }
  }
  ArgType = CGM.getContext().getPointerType(PointeeTy);
  QC.addRestrict();
  enum { NVPTX_local_addr = 5 };
  QC.addAddressSpace(getLangASFromTargetAS(NVPTX_local_addr));
  ArgType = QC.apply(CGM.getContext(), ArgType);
  if (isa<ImplicitParamDecl>(NativeParam))
    return ImplicitParamDecl::Create(
        CGM.getContext(), /*DC=*/nullptr, NativeParam->getLocation(),
        NativeParam->getIdentifier(), ArgType, ImplicitParamKind::Other);
  return ParmVarDecl::Create(
      CGM.getContext(),
      const_cast<DeclContext *>(NativeParam->getDeclContext()),
      NativeParam->getBeginLoc(), NativeParam->getLocation(),
      NativeParam->getIdentifier(), ArgType,
      /*TInfo=*/nullptr, SC_None, /*DefArg=*/nullptr);
}

Address
CGOpenMPRuntimeGPU::getParameterAddress(CodeGenFunction &CGF,
                                          const VarDecl *NativeParam,
                                          const VarDecl *TargetParam) const {
  assert(NativeParam != TargetParam &&
         NativeParam->getType()->isReferenceType() &&
         "Native arg must not be the same as target arg.");
  Address LocalAddr = CGF.GetAddrOfLocalVar(TargetParam);
  QualType NativeParamType = NativeParam->getType();
  QualifierCollector QC;
  const Type *NonQualTy = QC.strip(NativeParamType);
  QualType NativePointeeTy = cast<ReferenceType>(NonQualTy)->getPointeeType();
  unsigned NativePointeeAddrSpace =
      CGF.getTypes().getTargetAddressSpace(NativePointeeTy);
  QualType TargetTy = TargetParam->getType();
  llvm::Value *TargetAddr = CGF.EmitLoadOfScalar(LocalAddr, /*Volatile=*/false,
                                                 TargetTy, SourceLocation());
  // Cast to native address space.
  TargetAddr = CGF.Builder.CreatePointerBitCastOrAddrSpaceCast(
      TargetAddr,
      llvm::PointerType::get(CGF.getLLVMContext(), NativePointeeAddrSpace));
  Address NativeParamAddr = CGF.CreateMemTemp(NativeParamType);
  CGF.EmitStoreOfScalar(TargetAddr, NativeParamAddr, /*Volatile=*/false,
                        NativeParamType);
  return NativeParamAddr;
}

void CGOpenMPRuntimeGPU::emitOutlinedFunctionCall(
    CodeGenFunction &CGF, SourceLocation Loc, llvm::FunctionCallee OutlinedFn,
    ArrayRef<llvm::Value *> Args) const {
  SmallVector<llvm::Value *, 4> TargetArgs;
  TargetArgs.reserve(Args.size());
  auto *FnType = OutlinedFn.getFunctionType();
  for (unsigned I = 0, E = Args.size(); I < E; ++I) {
    if (FnType->isVarArg() && FnType->getNumParams() <= I) {
      TargetArgs.append(std::next(Args.begin(), I), Args.end());
      break;
    }
    llvm::Type *TargetType = FnType->getParamType(I);
    llvm::Value *NativeArg = Args[I];
    if (!TargetType->isPointerTy()) {
      TargetArgs.emplace_back(NativeArg);
      continue;
    }
    TargetArgs.emplace_back(
        CGF.Builder.CreatePointerBitCastOrAddrSpaceCast(NativeArg, TargetType));
  }
  CGOpenMPRuntime::emitOutlinedFunctionCall(CGF, Loc, OutlinedFn, TargetArgs);
}

/// Emit function which wraps the outline parallel region
/// and controls the arguments which are passed to this function.
/// The wrapper ensures that the outlined function is called
/// with the correct arguments when data is shared.
llvm::Function *CGOpenMPRuntimeGPU::createParallelDataSharingWrapper(
    llvm::Function *OutlinedParallelFn, const OMPExecutableDirective &D) {
  ASTContext &Ctx = CGM.getContext();
  const auto &CS = *D.getCapturedStmt(OMPD_parallel);

  // Create a function that takes as argument the source thread.
  FunctionArgList WrapperArgs;
  QualType Int16QTy =
      Ctx.getIntTypeForBitwidth(/*DestWidth=*/16, /*Signed=*/false);
  QualType Int32QTy =
      Ctx.getIntTypeForBitwidth(/*DestWidth=*/32, /*Signed=*/false);
  ImplicitParamDecl ParallelLevelArg(Ctx, /*DC=*/nullptr, D.getBeginLoc(),
                                     /*Id=*/nullptr, Int16QTy,
                                     ImplicitParamKind::Other);
  ImplicitParamDecl WrapperArg(Ctx, /*DC=*/nullptr, D.getBeginLoc(),
                               /*Id=*/nullptr, Int32QTy,
                               ImplicitParamKind::Other);
  WrapperArgs.emplace_back(&ParallelLevelArg);
  WrapperArgs.emplace_back(&WrapperArg);

  const CGFunctionInfo &CGFI =
      CGM.getTypes().arrangeBuiltinFunctionDeclaration(Ctx.VoidTy, WrapperArgs);

  auto *Fn = llvm::Function::Create(
      CGM.getTypes().GetFunctionType(CGFI), llvm::GlobalValue::InternalLinkage,
      Twine(OutlinedParallelFn->getName(), "_wrapper"), &CGM.getModule());

  // Ensure we do not inline the function. This is trivially true for the ones
  // passed to __kmpc_fork_call but the ones calles in serialized regions
  // could be inlined. This is not a perfect but it is closer to the invariant
  // we want, namely, every data environment starts with a new function.
  // TODO: We should pass the if condition to the runtime function and do the
  //       handling there. Much cleaner code.
  Fn->addFnAttr(llvm::Attribute::NoInline);

  CGM.SetInternalFunctionAttributes(GlobalDecl(), Fn, CGFI);
  Fn->setLinkage(llvm::GlobalValue::InternalLinkage);
  Fn->setDoesNotRecurse();

  CodeGenFunction CGF(CGM, /*suppressNewContext=*/true);
  CGF.StartFunction(GlobalDecl(), Ctx.VoidTy, Fn, CGFI, WrapperArgs,
                    D.getBeginLoc(), D.getBeginLoc());

  const auto *RD = CS.getCapturedRecordDecl();
  auto CurField = RD->field_begin();

  Address ZeroAddr = CGF.CreateDefaultAlignTempAlloca(CGF.Int32Ty,
                                                      /*Name=*/".zero.addr");
  CGF.Builder.CreateStore(CGF.Builder.getInt32(/*C*/ 0), ZeroAddr);
  // Get the array of arguments.
  SmallVector<llvm::Value *, 8> Args;

  Args.emplace_back(CGF.GetAddrOfLocalVar(&WrapperArg).emitRawPointer(CGF));
  Args.emplace_back(ZeroAddr.emitRawPointer(CGF));

  CGBuilderTy &Bld = CGF.Builder;
  auto CI = CS.capture_begin();

  // Use global memory for data sharing.
  // Handle passing of global args to workers.
  RawAddress GlobalArgs =
      CGF.CreateDefaultAlignTempAlloca(CGF.VoidPtrPtrTy, "global_args");
  llvm::Value *GlobalArgsPtr = GlobalArgs.getPointer();
  llvm::Value *DataSharingArgs[] = {GlobalArgsPtr};
  CGF.EmitRuntimeCall(OMPBuilder.getOrCreateRuntimeFunction(
                          CGM.getModule(), OMPRTL___kmpc_get_shared_variables),
                      DataSharingArgs);

  // Retrieve the shared variables from the list of references returned
  // by the runtime. Pass the variables to the outlined function.
  Address SharedArgListAddress = Address::invalid();
  if (CS.capture_size() > 0 ||
      isOpenMPLoopBoundSharingDirective(D.getDirectiveKind())) {
    SharedArgListAddress = CGF.EmitLoadOfPointer(
        GlobalArgs, CGF.getContext()
                        .getPointerType(CGF.getContext().VoidPtrTy)
                        .castAs<PointerType>());
  }
  unsigned Idx = 0;
  if (isOpenMPLoopBoundSharingDirective(D.getDirectiveKind())) {
    Address Src = Bld.CreateConstInBoundsGEP(SharedArgListAddress, Idx);
    Address TypedAddress = Bld.CreatePointerBitCastOrAddrSpaceCast(
        Src, CGF.SizeTy->getPointerTo(), CGF.SizeTy);
    llvm::Value *LB = CGF.EmitLoadOfScalar(
        TypedAddress,
        /*Volatile=*/false,
        CGF.getContext().getPointerType(CGF.getContext().getSizeType()),
        cast<OMPLoopDirective>(D).getLowerBoundVariable()->getExprLoc());
    Args.emplace_back(LB);
    ++Idx;
    Src = Bld.CreateConstInBoundsGEP(SharedArgListAddress, Idx);
    TypedAddress = Bld.CreatePointerBitCastOrAddrSpaceCast(
        Src, CGF.SizeTy->getPointerTo(), CGF.SizeTy);
    llvm::Value *UB = CGF.EmitLoadOfScalar(
        TypedAddress,
        /*Volatile=*/false,
        CGF.getContext().getPointerType(CGF.getContext().getSizeType()),
        cast<OMPLoopDirective>(D).getUpperBoundVariable()->getExprLoc());
    Args.emplace_back(UB);
    ++Idx;
  }
  if (CS.capture_size() > 0) {
    ASTContext &CGFContext = CGF.getContext();
    for (unsigned I = 0, E = CS.capture_size(); I < E; ++I, ++CI, ++CurField) {
      QualType ElemTy = CurField->getType();
      Address Src = Bld.CreateConstInBoundsGEP(SharedArgListAddress, I + Idx);
      Address TypedAddress = Bld.CreatePointerBitCastOrAddrSpaceCast(
          Src, CGF.ConvertTypeForMem(CGFContext.getPointerType(ElemTy)),
          CGF.ConvertTypeForMem(ElemTy));
      llvm::Value *Arg = CGF.EmitLoadOfScalar(TypedAddress,
                                              /*Volatile=*/false,
                                              CGFContext.getPointerType(ElemTy),
                                              CI->getLocation());
      if (CI->capturesVariableByCopy() &&
          !CI->getCapturedVar()->getType()->isAnyPointerType()) {
        Arg = castValueToType(CGF, Arg, ElemTy, CGFContext.getUIntPtrType(),
                              CI->getLocation());
      }
      Args.emplace_back(Arg);
    }
  }

  emitOutlinedFunctionCall(CGF, D.getBeginLoc(), OutlinedParallelFn, Args);
  CGF.FinishFunction();
  return Fn;
}

void CGOpenMPRuntimeGPU::emitFunctionProlog(CodeGenFunction &CGF,
                                              const Decl *D) {
  if (getDataSharingMode() != CGOpenMPRuntimeGPU::DS_Generic)
    return;

  assert(D && "Expected function or captured|block decl.");
  assert(FunctionGlobalizedDecls.count(CGF.CurFn) == 0 &&
         "Function is registered already.");
  assert((!TeamAndReductions.first || TeamAndReductions.first == D) &&
         "Team is set but not processed.");
  const Stmt *Body = nullptr;
  bool NeedToDelayGlobalization = false;
  if (const auto *FD = dyn_cast<FunctionDecl>(D)) {
    Body = FD->getBody();
  } else if (const auto *BD = dyn_cast<BlockDecl>(D)) {
    Body = BD->getBody();
  } else if (const auto *CD = dyn_cast<CapturedDecl>(D)) {
    Body = CD->getBody();
    NeedToDelayGlobalization = CGF.CapturedStmtInfo->getKind() == CR_OpenMP;
    if (NeedToDelayGlobalization &&
        getExecutionMode() == CGOpenMPRuntimeGPU::EM_SPMD)
      return;
  }
  if (!Body)
    return;
  CheckVarsEscapingDeclContext VarChecker(CGF, TeamAndReductions.second);
  VarChecker.Visit(Body);
  const RecordDecl *GlobalizedVarsRecord =
      VarChecker.getGlobalizedRecord(IsInTTDRegion);
  TeamAndReductions.first = nullptr;
  TeamAndReductions.second.clear();
  ArrayRef<const ValueDecl *> EscapedVariableLengthDecls =
      VarChecker.getEscapedVariableLengthDecls();
  ArrayRef<const ValueDecl *> DelayedVariableLengthDecls =
      VarChecker.getDelayedVariableLengthDecls();
  if (!GlobalizedVarsRecord && EscapedVariableLengthDecls.empty() &&
      DelayedVariableLengthDecls.empty())
    return;
  auto I = FunctionGlobalizedDecls.try_emplace(CGF.CurFn).first;
  I->getSecond().MappedParams =
      std::make_unique<CodeGenFunction::OMPMapVars>();
  I->getSecond().EscapedParameters.insert(
      VarChecker.getEscapedParameters().begin(),
      VarChecker.getEscapedParameters().end());
  I->getSecond().EscapedVariableLengthDecls.append(
      EscapedVariableLengthDecls.begin(), EscapedVariableLengthDecls.end());
  I->getSecond().DelayedVariableLengthDecls.append(
      DelayedVariableLengthDecls.begin(), DelayedVariableLengthDecls.end());
  DeclToAddrMapTy &Data = I->getSecond().LocalVarData;
  for (const ValueDecl *VD : VarChecker.getEscapedDecls()) {
    assert(VD->isCanonicalDecl() && "Expected canonical declaration");
    Data.insert(std::make_pair(VD, MappedVarData()));
  }
  if (!NeedToDelayGlobalization) {
    emitGenericVarsProlog(CGF, D->getBeginLoc());
    struct GlobalizationScope final : EHScopeStack::Cleanup {
      GlobalizationScope() = default;

      void Emit(CodeGenFunction &CGF, Flags flags) override {
        static_cast<CGOpenMPRuntimeGPU &>(CGF.CGM.getOpenMPRuntime())
            .emitGenericVarsEpilog(CGF);
      }
    };
    CGF.EHStack.pushCleanup<GlobalizationScope>(NormalAndEHCleanup);
  }
}

Address CGOpenMPRuntimeGPU::getAddressOfLocalVariable(CodeGenFunction &CGF,
                                                        const VarDecl *VD) {
  if (VD && VD->hasAttr<OMPAllocateDeclAttr>()) {
    const auto *A = VD->getAttr<OMPAllocateDeclAttr>();
    auto AS = LangAS::Default;
    switch (A->getAllocatorType()) {
      // Use the default allocator here as by default local vars are
      // threadlocal.
    case OMPAllocateDeclAttr::OMPNullMemAlloc:
    case OMPAllocateDeclAttr::OMPDefaultMemAlloc:
    case OMPAllocateDeclAttr::OMPThreadMemAlloc:
    case OMPAllocateDeclAttr::OMPHighBWMemAlloc:
    case OMPAllocateDeclAttr::OMPLowLatMemAlloc:
      // Follow the user decision - use default allocation.
      return Address::invalid();
    case OMPAllocateDeclAttr::OMPUserDefinedMemAlloc:
      // TODO: implement aupport for user-defined allocators.
      return Address::invalid();
    case OMPAllocateDeclAttr::OMPConstMemAlloc:
      AS = LangAS::cuda_constant;
      break;
    case OMPAllocateDeclAttr::OMPPTeamMemAlloc:
      AS = LangAS::cuda_shared;
      break;
    case OMPAllocateDeclAttr::OMPLargeCapMemAlloc:
    case OMPAllocateDeclAttr::OMPCGroupMemAlloc:
      break;
    }
    llvm::Type *VarTy = CGF.ConvertTypeForMem(VD->getType());
    auto *GV = new llvm::GlobalVariable(
        CGM.getModule(), VarTy, /*isConstant=*/false,
        llvm::GlobalValue::InternalLinkage, llvm::PoisonValue::get(VarTy),
        VD->getName(),
        /*InsertBefore=*/nullptr, llvm::GlobalValue::NotThreadLocal,
        CGM.getContext().getTargetAddressSpace(AS));
    CharUnits Align = CGM.getContext().getDeclAlign(VD);
    GV->setAlignment(Align.getAsAlign());
    return Address(
        CGF.Builder.CreatePointerBitCastOrAddrSpaceCast(
            GV, VarTy->getPointerTo(CGM.getContext().getTargetAddressSpace(
                    VD->getType().getAddressSpace()))),
        VarTy, Align);
  }

  if (getDataSharingMode() != CGOpenMPRuntimeGPU::DS_Generic)
    return Address::invalid();

  VD = VD->getCanonicalDecl();
  auto I = FunctionGlobalizedDecls.find(CGF.CurFn);
  if (I == FunctionGlobalizedDecls.end())
    return Address::invalid();
  auto VDI = I->getSecond().LocalVarData.find(VD);
  if (VDI != I->getSecond().LocalVarData.end())
    return VDI->second.PrivateAddr;
  if (VD->hasAttrs()) {
    for (specific_attr_iterator<OMPReferencedVarAttr> IT(VD->attr_begin()),
         E(VD->attr_end());
         IT != E; ++IT) {
      auto VDI = I->getSecond().LocalVarData.find(
          cast<VarDecl>(cast<DeclRefExpr>(IT->getRef())->getDecl())
              ->getCanonicalDecl());
      if (VDI != I->getSecond().LocalVarData.end())
        return VDI->second.PrivateAddr;
    }
  }

  return Address::invalid();
}

void CGOpenMPRuntimeGPU::functionFinished(CodeGenFunction &CGF) {
  FunctionGlobalizedDecls.erase(CGF.CurFn);
  CGOpenMPRuntime::functionFinished(CGF);
}

void CGOpenMPRuntimeGPU::getDefaultDistScheduleAndChunk(
    CodeGenFunction &CGF, const OMPLoopDirective &S,
    OpenMPDistScheduleClauseKind &ScheduleKind,
    llvm::Value *&Chunk) const {
  auto &RT = static_cast<CGOpenMPRuntimeGPU &>(CGF.CGM.getOpenMPRuntime());
  if (getExecutionMode() == CGOpenMPRuntimeGPU::EM_SPMD) {
    ScheduleKind = OMPC_DIST_SCHEDULE_static;
    Chunk = CGF.EmitScalarConversion(
        RT.getGPUNumThreads(CGF),
        CGF.getContext().getIntTypeForBitwidth(32, /*Signed=*/0),
        S.getIterationVariable()->getType(), S.getBeginLoc());
    return;
  }
  CGOpenMPRuntime::getDefaultDistScheduleAndChunk(
      CGF, S, ScheduleKind, Chunk);
}

void CGOpenMPRuntimeGPU::getDefaultScheduleAndChunk(
    CodeGenFunction &CGF, const OMPLoopDirective &S,
    OpenMPScheduleClauseKind &ScheduleKind,
    const Expr *&ChunkExpr) const {
  ScheduleKind = OMPC_SCHEDULE_static;
  // Chunk size is 1 in this case.
  llvm::APInt ChunkSize(32, 1);
  ChunkExpr = IntegerLiteral::Create(CGF.getContext(), ChunkSize,
      CGF.getContext().getIntTypeForBitwidth(32, /*Signed=*/0),
      SourceLocation());
}

void CGOpenMPRuntimeGPU::adjustTargetSpecificDataForLambdas(
    CodeGenFunction &CGF, const OMPExecutableDirective &D) const {
  assert(isOpenMPTargetExecutionDirective(D.getDirectiveKind()) &&
         " Expected target-based directive.");
  const CapturedStmt *CS = D.getCapturedStmt(OMPD_target);
  for (const CapturedStmt::Capture &C : CS->captures()) {
    // Capture variables captured by reference in lambdas for target-based
    // directives.
    if (!C.capturesVariable())
      continue;
    const VarDecl *VD = C.getCapturedVar();
    const auto *RD = VD->getType()
                         .getCanonicalType()
                         .getNonReferenceType()
                         ->getAsCXXRecordDecl();
    if (!RD || !RD->isLambda())
      continue;
    Address VDAddr = CGF.GetAddrOfLocalVar(VD);
    LValue VDLVal;
    if (VD->getType().getCanonicalType()->isReferenceType())
      VDLVal = CGF.EmitLoadOfReferenceLValue(VDAddr, VD->getType());
    else
      VDLVal = CGF.MakeAddrLValue(
          VDAddr, VD->getType().getCanonicalType().getNonReferenceType());
    llvm::DenseMap<const ValueDecl *, FieldDecl *> Captures;
    FieldDecl *ThisCapture = nullptr;
    RD->getCaptureFields(Captures, ThisCapture);
    if (ThisCapture && CGF.CapturedStmtInfo->isCXXThisExprCaptured()) {
      LValue ThisLVal =
          CGF.EmitLValueForFieldInitialization(VDLVal, ThisCapture);
      llvm::Value *CXXThis = CGF.LoadCXXThis();
      CGF.EmitStoreOfScalar(CXXThis, ThisLVal);
    }
    for (const LambdaCapture &LC : RD->captures()) {
      if (LC.getCaptureKind() != LCK_ByRef)
        continue;
      const ValueDecl *VD = LC.getCapturedVar();
      // FIXME: For now VD is always a VarDecl because OpenMP does not support
      //  capturing structured bindings in lambdas yet.
      if (!CS->capturesVariable(cast<VarDecl>(VD)))
        continue;
      auto It = Captures.find(VD);
      assert(It != Captures.end() && "Found lambda capture without field.");
      LValue VarLVal = CGF.EmitLValueForFieldInitialization(VDLVal, It->second);
      Address VDAddr = CGF.GetAddrOfLocalVar(cast<VarDecl>(VD));
      if (VD->getType().getCanonicalType()->isReferenceType())
        VDAddr = CGF.EmitLoadOfReferenceLValue(VDAddr,
                                               VD->getType().getCanonicalType())
                     .getAddress();
      CGF.EmitStoreOfScalar(VDAddr.emitRawPointer(CGF), VarLVal);
    }
  }
}

bool CGOpenMPRuntimeGPU::hasAllocateAttributeForGlobalVar(const VarDecl *VD,
                                                            LangAS &AS) {
  if (!VD || !VD->hasAttr<OMPAllocateDeclAttr>())
    return false;
  const auto *A = VD->getAttr<OMPAllocateDeclAttr>();
  switch(A->getAllocatorType()) {
  case OMPAllocateDeclAttr::OMPNullMemAlloc:
  case OMPAllocateDeclAttr::OMPDefaultMemAlloc:
  // Not supported, fallback to the default mem space.
  case OMPAllocateDeclAttr::OMPThreadMemAlloc:
  case OMPAllocateDeclAttr::OMPLargeCapMemAlloc:
  case OMPAllocateDeclAttr::OMPCGroupMemAlloc:
  case OMPAllocateDeclAttr::OMPHighBWMemAlloc:
  case OMPAllocateDeclAttr::OMPLowLatMemAlloc:
    AS = LangAS::Default;
    return true;
  case OMPAllocateDeclAttr::OMPConstMemAlloc:
    AS = LangAS::cuda_constant;
    return true;
  case OMPAllocateDeclAttr::OMPPTeamMemAlloc:
    AS = LangAS::cuda_shared;
    return true;
  case OMPAllocateDeclAttr::OMPUserDefinedMemAlloc:
    llvm_unreachable("Expected predefined allocator for the variables with the "
                     "static storage.");
  }
  return false;
}

// Get current OffloadArch and ignore any unknown values
static OffloadArch getOffloadArch(CodeGenModule &CGM) {
  if (!CGM.getTarget().hasFeature("ptx"))
    return OffloadArch::UNKNOWN;
  for (const auto &Feature : CGM.getTarget().getTargetOpts().FeatureMap) {
    if (Feature.getValue()) {
      OffloadArch Arch = StringToOffloadArch(Feature.getKey());
      if (Arch != OffloadArch::UNKNOWN)
        return Arch;
    }
  }
  return OffloadArch::UNKNOWN;
}

/// Check to see if target architecture supports unified addressing which is
/// a restriction for OpenMP requires clause "unified_shared_memory".
void CGOpenMPRuntimeGPU::processRequiresDirective(const OMPRequiresDecl *D) {
  for (const OMPClause *Clause : D->clauselists()) {
    if (Clause->getClauseKind() == OMPC_unified_shared_memory) {
      OffloadArch Arch = getOffloadArch(CGM);
      switch (Arch) {
      case OffloadArch::SM_20:
      case OffloadArch::SM_21:
      case OffloadArch::SM_30:
      case OffloadArch::SM_32_:
      case OffloadArch::SM_35:
      case OffloadArch::SM_37:
      case OffloadArch::SM_50:
      case OffloadArch::SM_52:
      case OffloadArch::SM_53: {
        SmallString<256> Buffer;
        llvm::raw_svector_ostream Out(Buffer);
        Out << "Target architecture " << OffloadArchToString(Arch)
            << " does not support unified addressing";
        CGM.Error(Clause->getBeginLoc(), Out.str());
        return;
      }
<<<<<<< HEAD
      case CudaArch::SM_60:
      case CudaArch::SM_61:
      case CudaArch::SM_62:
      case CudaArch::SM_70:
      case CudaArch::SM_72:
      case CudaArch::SM_75:
      case CudaArch::SM_80:
      case CudaArch::SM_86:
      case CudaArch::SM_87:
      case CudaArch::SM_89:
      case CudaArch::SM_90:
      case CudaArch::SM_90a:
      case CudaArch::GFX600:
      case CudaArch::GFX601:
      case CudaArch::GFX602:
      case CudaArch::GFX700:
      case CudaArch::GFX701:
      case CudaArch::GFX702:
      case CudaArch::GFX703:
      case CudaArch::GFX704:
      case CudaArch::GFX705:
      case CudaArch::GFX801:
      case CudaArch::GFX802:
      case CudaArch::GFX803:
      case CudaArch::GFX805:
      case CudaArch::GFX810:
      case CudaArch::GFX9_GENERIC:
      case CudaArch::GFX900:
      case CudaArch::GFX902:
      case CudaArch::GFX904:
      case CudaArch::GFX906:
      case CudaArch::GFX908:
      case CudaArch::GFX909:
      case CudaArch::GFX90a:
      case CudaArch::GFX90c:
      case CudaArch::GFX940:
      case CudaArch::GFX941:
      case CudaArch::GFX942:
      case CudaArch::GFX10_1_GENERIC:
      case CudaArch::GFX1010:
      case CudaArch::GFX1011:
      case CudaArch::GFX1012:
      case CudaArch::GFX1013:
      case CudaArch::GFX10_3_GENERIC:
      case CudaArch::GFX1030:
      case CudaArch::GFX1031:
      case CudaArch::GFX1032:
      case CudaArch::GFX1033:
      case CudaArch::GFX1034:
      case CudaArch::GFX1035:
      case CudaArch::GFX1036:
      case CudaArch::GFX11_GENERIC:
      case CudaArch::GFX1100:
      case CudaArch::GFX1101:
      case CudaArch::GFX1102:
      case CudaArch::GFX1103:
      case CudaArch::GFX1150:
      case CudaArch::GFX1151:
      case CudaArch::GFX1152:
      case CudaArch::GFX12_GENERIC:
      case CudaArch::GFX1200:
      case CudaArch::GFX1201:
      case CudaArch::AMDGCNSPIRV:
      case CudaArch::Generic:
      case CudaArch::UNUSED:
      case CudaArch::UNKNOWN:
=======
      case OffloadArch::SM_60:
      case OffloadArch::SM_61:
      case OffloadArch::SM_62:
      case OffloadArch::SM_70:
      case OffloadArch::SM_72:
      case OffloadArch::SM_75:
      case OffloadArch::SM_80:
      case OffloadArch::SM_86:
      case OffloadArch::SM_87:
      case OffloadArch::SM_89:
      case OffloadArch::SM_90:
      case OffloadArch::SM_90a:
      case OffloadArch::GFX600:
      case OffloadArch::GFX601:
      case OffloadArch::GFX602:
      case OffloadArch::GFX700:
      case OffloadArch::GFX701:
      case OffloadArch::GFX702:
      case OffloadArch::GFX703:
      case OffloadArch::GFX704:
      case OffloadArch::GFX705:
      case OffloadArch::GFX801:
      case OffloadArch::GFX802:
      case OffloadArch::GFX803:
      case OffloadArch::GFX805:
      case OffloadArch::GFX810:
      case OffloadArch::GFX9_GENERIC:
      case OffloadArch::GFX900:
      case OffloadArch::GFX902:
      case OffloadArch::GFX904:
      case OffloadArch::GFX906:
      case OffloadArch::GFX908:
      case OffloadArch::GFX909:
      case OffloadArch::GFX90a:
      case OffloadArch::GFX90c:
      case OffloadArch::GFX940:
      case OffloadArch::GFX941:
      case OffloadArch::GFX942:
      case OffloadArch::GFX10_1_GENERIC:
      case OffloadArch::GFX1010:
      case OffloadArch::GFX1011:
      case OffloadArch::GFX1012:
      case OffloadArch::GFX1013:
      case OffloadArch::GFX10_3_GENERIC:
      case OffloadArch::GFX1030:
      case OffloadArch::GFX1031:
      case OffloadArch::GFX1032:
      case OffloadArch::GFX1033:
      case OffloadArch::GFX1034:
      case OffloadArch::GFX1035:
      case OffloadArch::GFX1036:
      case OffloadArch::GFX11_GENERIC:
      case OffloadArch::GFX1100:
      case OffloadArch::GFX1101:
      case OffloadArch::GFX1102:
      case OffloadArch::GFX1103:
      case OffloadArch::GFX1150:
      case OffloadArch::GFX1151:
      case OffloadArch::GFX1152:
      case OffloadArch::GFX12_GENERIC:
      case OffloadArch::GFX1200:
      case OffloadArch::GFX1201:
      case OffloadArch::AMDGCNSPIRV:
      case OffloadArch::Generic:
      case OffloadArch::UNUSED:
      case OffloadArch::UNKNOWN:
>>>>>>> 4fe5a3cc
        break;
      case OffloadArch::LAST:
        llvm_unreachable("Unexpected GPU arch.");
      }
    }
  }
  CGOpenMPRuntime::processRequiresDirective(D);
}

llvm::Value *CGOpenMPRuntimeGPU::getGPUNumThreads(CodeGenFunction &CGF) {
  CGBuilderTy &Bld = CGF.Builder;
  llvm::Module *M = &CGF.CGM.getModule();
  const char *LocSize = "__kmpc_get_hardware_num_threads_in_block";
  llvm::Function *F = M->getFunction(LocSize);
  if (!F) {
    F = llvm::Function::Create(
        llvm::FunctionType::get(CGF.Int32Ty, std::nullopt, false),
        llvm::GlobalVariable::ExternalLinkage, LocSize, &CGF.CGM.getModule());
  }
  return Bld.CreateCall(F, std::nullopt, "nvptx_num_threads");
}

llvm::Value *CGOpenMPRuntimeGPU::getGPUThreadID(CodeGenFunction &CGF) {
  ArrayRef<llvm::Value *> Args{};
  return CGF.EmitRuntimeCall(
      OMPBuilder.getOrCreateRuntimeFunction(
          CGM.getModule(), OMPRTL___kmpc_get_hardware_thread_id_in_block),
      Args);
}<|MERGE_RESOLUTION|>--- conflicted
+++ resolved
@@ -2264,74 +2264,6 @@
         CGM.Error(Clause->getBeginLoc(), Out.str());
         return;
       }
-<<<<<<< HEAD
-      case CudaArch::SM_60:
-      case CudaArch::SM_61:
-      case CudaArch::SM_62:
-      case CudaArch::SM_70:
-      case CudaArch::SM_72:
-      case CudaArch::SM_75:
-      case CudaArch::SM_80:
-      case CudaArch::SM_86:
-      case CudaArch::SM_87:
-      case CudaArch::SM_89:
-      case CudaArch::SM_90:
-      case CudaArch::SM_90a:
-      case CudaArch::GFX600:
-      case CudaArch::GFX601:
-      case CudaArch::GFX602:
-      case CudaArch::GFX700:
-      case CudaArch::GFX701:
-      case CudaArch::GFX702:
-      case CudaArch::GFX703:
-      case CudaArch::GFX704:
-      case CudaArch::GFX705:
-      case CudaArch::GFX801:
-      case CudaArch::GFX802:
-      case CudaArch::GFX803:
-      case CudaArch::GFX805:
-      case CudaArch::GFX810:
-      case CudaArch::GFX9_GENERIC:
-      case CudaArch::GFX900:
-      case CudaArch::GFX902:
-      case CudaArch::GFX904:
-      case CudaArch::GFX906:
-      case CudaArch::GFX908:
-      case CudaArch::GFX909:
-      case CudaArch::GFX90a:
-      case CudaArch::GFX90c:
-      case CudaArch::GFX940:
-      case CudaArch::GFX941:
-      case CudaArch::GFX942:
-      case CudaArch::GFX10_1_GENERIC:
-      case CudaArch::GFX1010:
-      case CudaArch::GFX1011:
-      case CudaArch::GFX1012:
-      case CudaArch::GFX1013:
-      case CudaArch::GFX10_3_GENERIC:
-      case CudaArch::GFX1030:
-      case CudaArch::GFX1031:
-      case CudaArch::GFX1032:
-      case CudaArch::GFX1033:
-      case CudaArch::GFX1034:
-      case CudaArch::GFX1035:
-      case CudaArch::GFX1036:
-      case CudaArch::GFX11_GENERIC:
-      case CudaArch::GFX1100:
-      case CudaArch::GFX1101:
-      case CudaArch::GFX1102:
-      case CudaArch::GFX1103:
-      case CudaArch::GFX1150:
-      case CudaArch::GFX1151:
-      case CudaArch::GFX1152:
-      case CudaArch::GFX12_GENERIC:
-      case CudaArch::GFX1200:
-      case CudaArch::GFX1201:
-      case CudaArch::AMDGCNSPIRV:
-      case CudaArch::Generic:
-      case CudaArch::UNUSED:
-      case CudaArch::UNKNOWN:
-=======
       case OffloadArch::SM_60:
       case OffloadArch::SM_61:
       case OffloadArch::SM_62:
@@ -2398,7 +2330,6 @@
       case OffloadArch::Generic:
       case OffloadArch::UNUSED:
       case OffloadArch::UNKNOWN:
->>>>>>> 4fe5a3cc
         break;
       case OffloadArch::LAST:
         llvm_unreachable("Unexpected GPU arch.");
