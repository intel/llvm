--- conflicted
+++ resolved
@@ -644,13 +644,9 @@
   if (FD->hasAttr<OpenCLKernelAttr>() || FD->hasAttr<CUDAGlobalAttr>())
     CGM.GenKernelArgMetadata(Fn, FD, this);
 
-<<<<<<< HEAD
-  if (!getLangOpts().OpenCL && !getLangOpts().SYCLIsDevice)
-=======
-  if (!(getLangOpts().OpenCL ||
+  if (!(getLangOpts().OpenCL || getLangOpts().SYCLIsDevice ||
         (getLangOpts().CUDA &&
          getContext().getTargetInfo().getTriple().isSPIRV())))
->>>>>>> df13acf3
     return;
 
   if (const VecTypeHintAttr *A = FD->getAttr<VecTypeHintAttr>()) {
