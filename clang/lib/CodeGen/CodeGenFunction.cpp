--- conflicted
+++ resolved
@@ -1886,8 +1886,7 @@
     CurFn->addFnAttr(llvm::Attribute::MustProgress);
 
   // Generate the body of the function.
-<<<<<<< HEAD
-  PGO.assignRegionCounters(GD, CurFn);
+  PGO->assignRegionCounters(GD, CurFn);
   if (getLangOpts().CUDA && !getLangOpts().CUDAIsDevice &&
       getLangOpts().SYCLIsHost && !FD->hasAttr<CUDAHostAttr>() &&
       FD->hasAttr<CUDADeviceAttr>()) {
@@ -1904,10 +1903,6 @@
       Builder.CreateRet(llvm::UndefValue::get(Fn->getReturnType()));
     Builder.ClearInsertionPoint();
   } else if (isa<CXXDestructorDecl>(FD))
-=======
-  PGO->assignRegionCounters(GD, CurFn);
-  if (isa<CXXDestructorDecl>(FD))
->>>>>>> e2b53643
     EmitDestructorBody(Args);
   else if (isa<CXXConstructorDecl>(FD))
     EmitConstructorBody(Args);
