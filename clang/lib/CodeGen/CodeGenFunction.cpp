--- conflicted
+++ resolved
@@ -3147,16 +3147,9 @@
     // only for features that are not enabled in the target. The exception is
     // for features whose extension instructions are executed as NOP on targets
     // without extension support.
-<<<<<<< HEAD
-    if (!getContext().getTargetInfo().hasFeature(Feature) ||
-        Feature.equals("bti") || Feature.equals("memtag") ||
-        Feature.equals("memtag2") || Feature.equals("memtag3") ||
-        Feature.equals("dgh"))
-=======
     if (!getContext().getTargetInfo().hasFeature(Feature) || Feature == "bti" ||
         Feature == "memtag" || Feature == "memtag2" || Feature == "memtag3" ||
         Feature == "dgh")
->>>>>>> 6e4c5224
       CondFeatures.push_back(Feature);
   }
   if (!CondFeatures.empty()) {
